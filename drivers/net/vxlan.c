/*
 * VXLAN: Virtual eXtensible Local Area Network
 *
 * Copyright (c) 2012-2013 Vyatta Inc.
 *
 * This program is free software; you can redistribute it and/or modify
 * it under the terms of the GNU General Public License version 2 as
 * published by the Free Software Foundation.
 */

#define pr_fmt(fmt) KBUILD_MODNAME ": " fmt

#include <linux/kernel.h>
#include <linux/module.h>
#include <linux/errno.h>
#include <linux/slab.h>
#include <linux/udp.h>
#include <linux/igmp.h>
#include <linux/if_ether.h>
#include <linux/ethtool.h>
#include <net/arp.h>
#include <net/ndisc.h>
#include <net/ip.h>
#include <net/icmp.h>
#include <net/rtnetlink.h>
#include <net/inet_ecn.h>
#include <net/net_namespace.h>
#include <net/netns/generic.h>
#include <net/vxlan.h>

#if IS_ENABLED(CONFIG_IPV6)
#include <net/ip6_tunnel.h>
#include <net/ip6_checksum.h>
#endif

#define VXLAN_VERSION	"0.1"

#define PORT_HASH_BITS	8
#define PORT_HASH_SIZE  (1<<PORT_HASH_BITS)
#define FDB_AGE_DEFAULT 300 /* 5 min */
#define FDB_AGE_INTERVAL (10 * HZ)	/* rescan interval */

/* UDP port for VXLAN traffic.
 * The IANA assigned port is 4789, but the Linux default is 8472
 * for compatibility with early adopters.
 */
static unsigned short vxlan_port __read_mostly = 8472;
module_param_named(udp_port, vxlan_port, ushort, 0444);
MODULE_PARM_DESC(udp_port, "Destination UDP port");

static bool log_ecn_error = true;
module_param(log_ecn_error, bool, 0644);
MODULE_PARM_DESC(log_ecn_error, "Log packets received with corrupted ECN");

static unsigned int vxlan_net_id;
static struct rtnl_link_ops vxlan_link_ops;

static const u8 all_zeros_mac[ETH_ALEN + 2];

static int vxlan_sock_add(struct vxlan_dev *vxlan);

/* per-network namespace private data for this module */
struct vxlan_net {
	struct list_head  vxlan_list;
	struct hlist_head sock_list[PORT_HASH_SIZE];
	spinlock_t	  sock_lock;
};

/* Forwarding table entry */
struct vxlan_fdb {
	struct hlist_node hlist;	/* linked list of entries */
	struct rcu_head	  rcu;
	unsigned long	  updated;	/* jiffies */
	unsigned long	  used;
	struct list_head  remotes;
	u8		  eth_addr[ETH_ALEN];
	u16		  state;	/* see ndm_state */
	__be32		  vni;
	u8		  flags;	/* see ndm_flags */
};

/* salt for hash table */
static u32 vxlan_salt __read_mostly;

static inline bool vxlan_collect_metadata(struct vxlan_sock *vs)
{
	return vs->flags & VXLAN_F_COLLECT_METADATA ||
	       ip_tunnel_collect_metadata();
}

#if IS_ENABLED(CONFIG_IPV6)
static inline
bool vxlan_addr_equal(const union vxlan_addr *a, const union vxlan_addr *b)
{
	if (a->sa.sa_family != b->sa.sa_family)
		return false;
	if (a->sa.sa_family == AF_INET6)
		return ipv6_addr_equal(&a->sin6.sin6_addr, &b->sin6.sin6_addr);
	else
		return a->sin.sin_addr.s_addr == b->sin.sin_addr.s_addr;
}

static inline bool vxlan_addr_any(const union vxlan_addr *ipa)
{
	if (ipa->sa.sa_family == AF_INET6)
		return ipv6_addr_any(&ipa->sin6.sin6_addr);
	else
		return ipa->sin.sin_addr.s_addr == htonl(INADDR_ANY);
}

static inline bool vxlan_addr_multicast(const union vxlan_addr *ipa)
{
	if (ipa->sa.sa_family == AF_INET6)
		return ipv6_addr_is_multicast(&ipa->sin6.sin6_addr);
	else
		return IN_MULTICAST(ntohl(ipa->sin.sin_addr.s_addr));
}

static int vxlan_nla_get_addr(union vxlan_addr *ip, struct nlattr *nla)
{
	if (nla_len(nla) >= sizeof(struct in6_addr)) {
		ip->sin6.sin6_addr = nla_get_in6_addr(nla);
		ip->sa.sa_family = AF_INET6;
		return 0;
	} else if (nla_len(nla) >= sizeof(__be32)) {
		ip->sin.sin_addr.s_addr = nla_get_in_addr(nla);
		ip->sa.sa_family = AF_INET;
		return 0;
	} else {
		return -EAFNOSUPPORT;
	}
}

static int vxlan_nla_put_addr(struct sk_buff *skb, int attr,
			      const union vxlan_addr *ip)
{
	if (ip->sa.sa_family == AF_INET6)
		return nla_put_in6_addr(skb, attr, &ip->sin6.sin6_addr);
	else
		return nla_put_in_addr(skb, attr, ip->sin.sin_addr.s_addr);
}

#else /* !CONFIG_IPV6 */

static inline
bool vxlan_addr_equal(const union vxlan_addr *a, const union vxlan_addr *b)
{
	return a->sin.sin_addr.s_addr == b->sin.sin_addr.s_addr;
}

static inline bool vxlan_addr_any(const union vxlan_addr *ipa)
{
	return ipa->sin.sin_addr.s_addr == htonl(INADDR_ANY);
}

static inline bool vxlan_addr_multicast(const union vxlan_addr *ipa)
{
	return IN_MULTICAST(ntohl(ipa->sin.sin_addr.s_addr));
}

static int vxlan_nla_get_addr(union vxlan_addr *ip, struct nlattr *nla)
{
	if (nla_len(nla) >= sizeof(struct in6_addr)) {
		return -EAFNOSUPPORT;
	} else if (nla_len(nla) >= sizeof(__be32)) {
		ip->sin.sin_addr.s_addr = nla_get_in_addr(nla);
		ip->sa.sa_family = AF_INET;
		return 0;
	} else {
		return -EAFNOSUPPORT;
	}
}

static int vxlan_nla_put_addr(struct sk_buff *skb, int attr,
			      const union vxlan_addr *ip)
{
	return nla_put_in_addr(skb, attr, ip->sin.sin_addr.s_addr);
}
#endif

/* Virtual Network hash table head */
static inline struct hlist_head *vni_head(struct vxlan_sock *vs, __be32 vni)
{
	return &vs->vni_list[hash_32((__force u32)vni, VNI_HASH_BITS)];
}

/* Socket hash table head */
static inline struct hlist_head *vs_head(struct net *net, __be16 port)
{
	struct vxlan_net *vn = net_generic(net, vxlan_net_id);

	return &vn->sock_list[hash_32(ntohs(port), PORT_HASH_BITS)];
}

/* First remote destination for a forwarding entry.
 * Guaranteed to be non-NULL because remotes are never deleted.
 */
static inline struct vxlan_rdst *first_remote_rcu(struct vxlan_fdb *fdb)
{
	return list_entry_rcu(fdb->remotes.next, struct vxlan_rdst, list);
}

static inline struct vxlan_rdst *first_remote_rtnl(struct vxlan_fdb *fdb)
{
	return list_first_entry(&fdb->remotes, struct vxlan_rdst, list);
}

/* Find VXLAN socket based on network namespace, address family and UDP port
 * and enabled unshareable flags.
 */
static struct vxlan_sock *vxlan_find_sock(struct net *net, sa_family_t family,
					  __be16 port, u32 flags)
{
	struct vxlan_sock *vs;

	flags &= VXLAN_F_RCV_FLAGS;

	hlist_for_each_entry_rcu(vs, vs_head(net, port), hlist) {
		if (inet_sk(vs->sock->sk)->inet_sport == port &&
		    vxlan_get_sk_family(vs) == family &&
		    vs->flags == flags)
			return vs;
	}
	return NULL;
}

static struct vxlan_dev *vxlan_vs_find_vni(struct vxlan_sock *vs, __be32 vni)
{
	struct vxlan_dev *vxlan;

	/* For flow based devices, map all packets to VNI 0 */
	if (vs->flags & VXLAN_F_COLLECT_METADATA)
		vni = 0;

	hlist_for_each_entry_rcu(vxlan, vni_head(vs, vni), hlist) {
		if (vxlan->default_dst.remote_vni == vni)
			return vxlan;
	}

	return NULL;
}

/* Look up VNI in a per net namespace table */
static struct vxlan_dev *vxlan_find_vni(struct net *net, __be32 vni,
					sa_family_t family, __be16 port,
					u32 flags)
{
	struct vxlan_sock *vs;

	vs = vxlan_find_sock(net, family, port, flags);
	if (!vs)
		return NULL;

	return vxlan_vs_find_vni(vs, vni);
}

/* Fill in neighbour message in skbuff. */
static int vxlan_fdb_info(struct sk_buff *skb, struct vxlan_dev *vxlan,
			  const struct vxlan_fdb *fdb,
			  u32 portid, u32 seq, int type, unsigned int flags,
			  const struct vxlan_rdst *rdst)
{
	unsigned long now = jiffies;
	struct nda_cacheinfo ci;
	struct nlmsghdr *nlh;
	struct ndmsg *ndm;
	bool send_ip, send_eth;

	nlh = nlmsg_put(skb, portid, seq, type, sizeof(*ndm), flags);
	if (nlh == NULL)
		return -EMSGSIZE;

	ndm = nlmsg_data(nlh);
	memset(ndm, 0, sizeof(*ndm));

	send_eth = send_ip = true;

	if (type == RTM_GETNEIGH) {
		ndm->ndm_family	= AF_INET;
		send_ip = !vxlan_addr_any(&rdst->remote_ip);
		send_eth = !is_zero_ether_addr(fdb->eth_addr);
	} else
		ndm->ndm_family	= AF_BRIDGE;
	ndm->ndm_state = fdb->state;
	ndm->ndm_ifindex = vxlan->dev->ifindex;
	ndm->ndm_flags = fdb->flags;
	ndm->ndm_type = RTN_UNICAST;

	if (!net_eq(dev_net(vxlan->dev), vxlan->net) &&
	    nla_put_s32(skb, NDA_LINK_NETNSID,
			peernet2id(dev_net(vxlan->dev), vxlan->net)))
		goto nla_put_failure;

	if (send_eth && nla_put(skb, NDA_LLADDR, ETH_ALEN, &fdb->eth_addr))
		goto nla_put_failure;

	if (send_ip && vxlan_nla_put_addr(skb, NDA_DST, &rdst->remote_ip))
		goto nla_put_failure;

	if (rdst->remote_port && rdst->remote_port != vxlan->cfg.dst_port &&
	    nla_put_be16(skb, NDA_PORT, rdst->remote_port))
		goto nla_put_failure;
	if (rdst->remote_vni != vxlan->default_dst.remote_vni &&
	    nla_put_u32(skb, NDA_VNI, be32_to_cpu(rdst->remote_vni)))
		goto nla_put_failure;
	if ((vxlan->flags & VXLAN_F_COLLECT_METADATA) && fdb->vni &&
	    nla_put_u32(skb, NDA_SRC_VNI,
			be32_to_cpu(fdb->vni)))
		goto nla_put_failure;
	if (rdst->remote_ifindex &&
	    nla_put_u32(skb, NDA_IFINDEX, rdst->remote_ifindex))
		goto nla_put_failure;

	ci.ndm_used	 = jiffies_to_clock_t(now - fdb->used);
	ci.ndm_confirmed = 0;
	ci.ndm_updated	 = jiffies_to_clock_t(now - fdb->updated);
	ci.ndm_refcnt	 = 0;

	if (nla_put(skb, NDA_CACHEINFO, sizeof(ci), &ci))
		goto nla_put_failure;

	nlmsg_end(skb, nlh);
	return 0;

nla_put_failure:
	nlmsg_cancel(skb, nlh);
	return -EMSGSIZE;
}

static inline size_t vxlan_nlmsg_size(void)
{
	return NLMSG_ALIGN(sizeof(struct ndmsg))
		+ nla_total_size(ETH_ALEN) /* NDA_LLADDR */
		+ nla_total_size(sizeof(struct in6_addr)) /* NDA_DST */
		+ nla_total_size(sizeof(__be16)) /* NDA_PORT */
		+ nla_total_size(sizeof(__be32)) /* NDA_VNI */
		+ nla_total_size(sizeof(__u32)) /* NDA_IFINDEX */
		+ nla_total_size(sizeof(__s32)) /* NDA_LINK_NETNSID */
		+ nla_total_size(sizeof(struct nda_cacheinfo));
}

static void vxlan_fdb_notify(struct vxlan_dev *vxlan, struct vxlan_fdb *fdb,
			     struct vxlan_rdst *rd, int type)
{
	struct net *net = dev_net(vxlan->dev);
	struct sk_buff *skb;
	int err = -ENOBUFS;

	skb = nlmsg_new(vxlan_nlmsg_size(), GFP_ATOMIC);
	if (skb == NULL)
		goto errout;

	err = vxlan_fdb_info(skb, vxlan, fdb, 0, 0, type, 0, rd);
	if (err < 0) {
		/* -EMSGSIZE implies BUG in vxlan_nlmsg_size() */
		WARN_ON(err == -EMSGSIZE);
		kfree_skb(skb);
		goto errout;
	}

	rtnl_notify(skb, net, 0, RTNLGRP_NEIGH, NULL, GFP_ATOMIC);
	return;
errout:
	if (err < 0)
		rtnl_set_sk_err(net, RTNLGRP_NEIGH, err);
}

static void vxlan_ip_miss(struct net_device *dev, union vxlan_addr *ipa)
{
	struct vxlan_dev *vxlan = netdev_priv(dev);
	struct vxlan_fdb f = {
		.state = NUD_STALE,
	};
	struct vxlan_rdst remote = {
		.remote_ip = *ipa, /* goes to NDA_DST */
		.remote_vni = cpu_to_be32(VXLAN_N_VID),
	};

	vxlan_fdb_notify(vxlan, &f, &remote, RTM_GETNEIGH);
}

static void vxlan_fdb_miss(struct vxlan_dev *vxlan, const u8 eth_addr[ETH_ALEN])
{
	struct vxlan_fdb f = {
		.state = NUD_STALE,
	};
	struct vxlan_rdst remote = { };

	memcpy(f.eth_addr, eth_addr, ETH_ALEN);

	vxlan_fdb_notify(vxlan, &f, &remote, RTM_GETNEIGH);
}

/* Hash Ethernet address */
static u32 eth_hash(const unsigned char *addr)
{
	u64 value = get_unaligned((u64 *)addr);

	/* only want 6 bytes */
#ifdef __BIG_ENDIAN
	value >>= 16;
#else
	value <<= 16;
#endif
	return hash_64(value, FDB_HASH_BITS);
}

static u32 eth_vni_hash(const unsigned char *addr, __be32 vni)
{
	/* use 1 byte of OUI and 3 bytes of NIC */
	u32 key = get_unaligned((u32 *)(addr + 2));

	return jhash_2words(key, vni, vxlan_salt) & (FDB_HASH_SIZE - 1);
}

/* Hash chain to use given mac address */
static inline struct hlist_head *vxlan_fdb_head(struct vxlan_dev *vxlan,
						const u8 *mac, __be32 vni)
{
	if (vxlan->flags & VXLAN_F_COLLECT_METADATA)
		return &vxlan->fdb_head[eth_vni_hash(mac, vni)];
	else
		return &vxlan->fdb_head[eth_hash(mac)];
}

/* Look up Ethernet address in forwarding table */
static struct vxlan_fdb *__vxlan_find_mac(struct vxlan_dev *vxlan,
					  const u8 *mac, __be32 vni)
{
	struct hlist_head *head = vxlan_fdb_head(vxlan, mac, vni);
	struct vxlan_fdb *f;

	hlist_for_each_entry_rcu(f, head, hlist) {
		if (ether_addr_equal(mac, f->eth_addr)) {
			if (vxlan->flags & VXLAN_F_COLLECT_METADATA) {
				if (vni == f->vni)
					return f;
			} else {
				return f;
			}
		}
	}

	return NULL;
}

static struct vxlan_fdb *vxlan_find_mac(struct vxlan_dev *vxlan,
					const u8 *mac, __be32 vni)
{
	struct vxlan_fdb *f;

	f = __vxlan_find_mac(vxlan, mac, vni);
	if (f)
		f->used = jiffies;

	return f;
}

/* caller should hold vxlan->hash_lock */
static struct vxlan_rdst *vxlan_fdb_find_rdst(struct vxlan_fdb *f,
					      union vxlan_addr *ip, __be16 port,
					      __be32 vni, __u32 ifindex)
{
	struct vxlan_rdst *rd;

	list_for_each_entry(rd, &f->remotes, list) {
		if (vxlan_addr_equal(&rd->remote_ip, ip) &&
		    rd->remote_port == port &&
		    rd->remote_vni == vni &&
		    rd->remote_ifindex == ifindex)
			return rd;
	}

	return NULL;
}

/* Replace destination of unicast mac */
static int vxlan_fdb_replace(struct vxlan_fdb *f,
			     union vxlan_addr *ip, __be16 port, __be32 vni,
			     __u32 ifindex)
{
	struct vxlan_rdst *rd;

	rd = vxlan_fdb_find_rdst(f, ip, port, vni, ifindex);
	if (rd)
		return 0;

	rd = list_first_entry_or_null(&f->remotes, struct vxlan_rdst, list);
	if (!rd)
		return 0;

	dst_cache_reset(&rd->dst_cache);
	rd->remote_ip = *ip;
	rd->remote_port = port;
	rd->remote_vni = vni;
	rd->remote_ifindex = ifindex;
	return 1;
}

/* Add/update destinations for multicast */
static int vxlan_fdb_append(struct vxlan_fdb *f,
			    union vxlan_addr *ip, __be16 port, __be32 vni,
			    __u32 ifindex, struct vxlan_rdst **rdp)
{
	struct vxlan_rdst *rd;

	rd = vxlan_fdb_find_rdst(f, ip, port, vni, ifindex);
	if (rd)
		return 0;

	rd = kmalloc(sizeof(*rd), GFP_ATOMIC);
	if (rd == NULL)
		return -ENOBUFS;

	if (dst_cache_init(&rd->dst_cache, GFP_ATOMIC)) {
		kfree(rd);
		return -ENOBUFS;
	}

	rd->remote_ip = *ip;
	rd->remote_port = port;
	rd->remote_vni = vni;
	rd->remote_ifindex = ifindex;

	list_add_tail_rcu(&rd->list, &f->remotes);

	*rdp = rd;
	return 1;
}

static struct vxlanhdr *vxlan_gro_remcsum(struct sk_buff *skb,
					  unsigned int off,
					  struct vxlanhdr *vh, size_t hdrlen,
					  __be32 vni_field,
					  struct gro_remcsum *grc,
					  bool nopartial)
{
	size_t start, offset;

	if (skb->remcsum_offload)
		return vh;

	if (!NAPI_GRO_CB(skb)->csum_valid)
		return NULL;

	start = vxlan_rco_start(vni_field);
	offset = start + vxlan_rco_offset(vni_field);

	vh = skb_gro_remcsum_process(skb, (void *)vh, off, hdrlen,
				     start, offset, grc, nopartial);

	skb->remcsum_offload = 1;

	return vh;
}

static struct sk_buff **vxlan_gro_receive(struct sock *sk,
					  struct sk_buff **head,
					  struct sk_buff *skb)
{
	struct sk_buff *p, **pp = NULL;
	struct vxlanhdr *vh, *vh2;
	unsigned int hlen, off_vx;
	int flush = 1;
	struct vxlan_sock *vs = rcu_dereference_sk_user_data(sk);
	__be32 flags;
	struct gro_remcsum grc;

	skb_gro_remcsum_init(&grc);

	off_vx = skb_gro_offset(skb);
	hlen = off_vx + sizeof(*vh);
	vh   = skb_gro_header_fast(skb, off_vx);
	if (skb_gro_header_hard(skb, hlen)) {
		vh = skb_gro_header_slow(skb, hlen, off_vx);
		if (unlikely(!vh))
			goto out;
	}

	skb_gro_postpull_rcsum(skb, vh, sizeof(struct vxlanhdr));

	flags = vh->vx_flags;

	if ((flags & VXLAN_HF_RCO) && (vs->flags & VXLAN_F_REMCSUM_RX)) {
		vh = vxlan_gro_remcsum(skb, off_vx, vh, sizeof(struct vxlanhdr),
				       vh->vx_vni, &grc,
				       !!(vs->flags &
					  VXLAN_F_REMCSUM_NOPARTIAL));

		if (!vh)
			goto out;
	}

	skb_gro_pull(skb, sizeof(struct vxlanhdr)); /* pull vxlan header */

	for (p = *head; p; p = p->next) {
		if (!NAPI_GRO_CB(p)->same_flow)
			continue;

		vh2 = (struct vxlanhdr *)(p->data + off_vx);
		if (vh->vx_flags != vh2->vx_flags ||
		    vh->vx_vni != vh2->vx_vni) {
			NAPI_GRO_CB(p)->same_flow = 0;
			continue;
		}
	}

	pp = call_gro_receive(eth_gro_receive, head, skb);
	flush = 0;

out:
	skb_gro_remcsum_cleanup(skb, &grc);
	NAPI_GRO_CB(skb)->flush |= flush;

	return pp;
}

static int vxlan_gro_complete(struct sock *sk, struct sk_buff *skb, int nhoff)
{
	/* Sets 'skb->inner_mac_header' since we are always called with
	 * 'skb->encapsulation' set.
	 */
	return eth_gro_complete(skb, nhoff + sizeof(struct vxlanhdr));
}

/* Add new entry to forwarding table -- assumes lock held */
static int vxlan_fdb_create(struct vxlan_dev *vxlan,
			    const u8 *mac, union vxlan_addr *ip,
			    __u16 state, __u16 flags,
			    __be16 port, __be32 src_vni, __be32 vni,
			    __u32 ifindex, __u8 ndm_flags)
{
	struct vxlan_rdst *rd = NULL;
	struct vxlan_fdb *f;
	int notify = 0;
	int rc;

	f = __vxlan_find_mac(vxlan, mac, src_vni);
	if (f) {
		if (flags & NLM_F_EXCL) {
			netdev_dbg(vxlan->dev,
				   "lost race to create %pM\n", mac);
			return -EEXIST;
		}
		if (f->state != state) {
			f->state = state;
			f->updated = jiffies;
			notify = 1;
		}
		if (f->flags != ndm_flags) {
			f->flags = ndm_flags;
			f->updated = jiffies;
			notify = 1;
		}
		if ((flags & NLM_F_REPLACE)) {
			/* Only change unicasts */
			if (!(is_multicast_ether_addr(f->eth_addr) ||
			     is_zero_ether_addr(f->eth_addr))) {
				notify |= vxlan_fdb_replace(f, ip, port, vni,
							   ifindex);
			} else
				return -EOPNOTSUPP;
		}
		if ((flags & NLM_F_APPEND) &&
		    (is_multicast_ether_addr(f->eth_addr) ||
		     is_zero_ether_addr(f->eth_addr))) {
			rc = vxlan_fdb_append(f, ip, port, vni, ifindex, &rd);

			if (rc < 0)
				return rc;
			notify |= rc;
		}
	} else {
		if (!(flags & NLM_F_CREATE))
			return -ENOENT;

		if (vxlan->cfg.addrmax &&
		    vxlan->addrcnt >= vxlan->cfg.addrmax)
			return -ENOSPC;

		/* Disallow replace to add a multicast entry */
		if ((flags & NLM_F_REPLACE) &&
		    (is_multicast_ether_addr(mac) || is_zero_ether_addr(mac)))
			return -EOPNOTSUPP;

		netdev_dbg(vxlan->dev, "add %pM -> %pIS\n", mac, ip);
		f = kmalloc(sizeof(*f), GFP_ATOMIC);
		if (!f)
			return -ENOMEM;

		notify = 1;
		f->state = state;
		f->flags = ndm_flags;
		f->updated = f->used = jiffies;
		f->vni = src_vni;
		INIT_LIST_HEAD(&f->remotes);
		memcpy(f->eth_addr, mac, ETH_ALEN);

		rc = vxlan_fdb_append(f, ip, port, vni, ifindex, &rd);
		if (rc < 0) {
			kfree(f);
			return rc;
		}

		++vxlan->addrcnt;
		hlist_add_head_rcu(&f->hlist,
				   vxlan_fdb_head(vxlan, mac, src_vni));
	}

	if (notify) {
		if (rd == NULL)
			rd = first_remote_rtnl(f);
		vxlan_fdb_notify(vxlan, f, rd, RTM_NEWNEIGH);
	}

	return 0;
}

static void vxlan_fdb_free(struct rcu_head *head)
{
	struct vxlan_fdb *f = container_of(head, struct vxlan_fdb, rcu);
	struct vxlan_rdst *rd, *nd;

	list_for_each_entry_safe(rd, nd, &f->remotes, list) {
		dst_cache_destroy(&rd->dst_cache);
		kfree(rd);
	}
	kfree(f);
}

static void vxlan_fdb_destroy(struct vxlan_dev *vxlan, struct vxlan_fdb *f)
{
	netdev_dbg(vxlan->dev,
		    "delete %pM\n", f->eth_addr);

	--vxlan->addrcnt;
	vxlan_fdb_notify(vxlan, f, first_remote_rtnl(f), RTM_DELNEIGH);

	hlist_del_rcu(&f->hlist);
	call_rcu(&f->rcu, vxlan_fdb_free);
}

static int vxlan_fdb_parse(struct nlattr *tb[], struct vxlan_dev *vxlan,
			   union vxlan_addr *ip, __be16 *port, __be32 *src_vni,
			   __be32 *vni, u32 *ifindex)
{
	struct net *net = dev_net(vxlan->dev);
	int err;

	if (tb[NDA_DST]) {
		err = vxlan_nla_get_addr(ip, tb[NDA_DST]);
		if (err)
			return err;
	} else {
		union vxlan_addr *remote = &vxlan->default_dst.remote_ip;
		if (remote->sa.sa_family == AF_INET) {
			ip->sin.sin_addr.s_addr = htonl(INADDR_ANY);
			ip->sa.sa_family = AF_INET;
#if IS_ENABLED(CONFIG_IPV6)
		} else {
			ip->sin6.sin6_addr = in6addr_any;
			ip->sa.sa_family = AF_INET6;
#endif
		}
	}

	if (tb[NDA_PORT]) {
		if (nla_len(tb[NDA_PORT]) != sizeof(__be16))
			return -EINVAL;
		*port = nla_get_be16(tb[NDA_PORT]);
	} else {
		*port = vxlan->cfg.dst_port;
	}

	if (tb[NDA_VNI]) {
		if (nla_len(tb[NDA_VNI]) != sizeof(u32))
			return -EINVAL;
		*vni = cpu_to_be32(nla_get_u32(tb[NDA_VNI]));
	} else {
		*vni = vxlan->default_dst.remote_vni;
	}

	if (tb[NDA_SRC_VNI]) {
		if (nla_len(tb[NDA_SRC_VNI]) != sizeof(u32))
			return -EINVAL;
		*src_vni = cpu_to_be32(nla_get_u32(tb[NDA_SRC_VNI]));
	} else {
		*src_vni = vxlan->default_dst.remote_vni;
	}

	if (tb[NDA_IFINDEX]) {
		struct net_device *tdev;

		if (nla_len(tb[NDA_IFINDEX]) != sizeof(u32))
			return -EINVAL;
		*ifindex = nla_get_u32(tb[NDA_IFINDEX]);
		tdev = __dev_get_by_index(net, *ifindex);
		if (!tdev)
			return -EADDRNOTAVAIL;
	} else {
		*ifindex = 0;
	}

	return 0;
}

/* Add static entry (via netlink) */
static int vxlan_fdb_add(struct ndmsg *ndm, struct nlattr *tb[],
			 struct net_device *dev,
			 const unsigned char *addr, u16 vid, u16 flags)
{
	struct vxlan_dev *vxlan = netdev_priv(dev);
	/* struct net *net = dev_net(vxlan->dev); */
	union vxlan_addr ip;
	__be16 port;
	__be32 src_vni, vni;
	u32 ifindex;
	int err;

	if (!(ndm->ndm_state & (NUD_PERMANENT|NUD_REACHABLE))) {
		pr_info("RTM_NEWNEIGH with invalid state %#x\n",
			ndm->ndm_state);
		return -EINVAL;
	}

	if (tb[NDA_DST] == NULL)
		return -EINVAL;

	err = vxlan_fdb_parse(tb, vxlan, &ip, &port, &src_vni, &vni, &ifindex);
	if (err)
		return err;

	if (vxlan->default_dst.remote_ip.sa.sa_family != ip.sa.sa_family)
		return -EAFNOSUPPORT;

	spin_lock_bh(&vxlan->hash_lock);
	err = vxlan_fdb_create(vxlan, addr, &ip, ndm->ndm_state, flags,
			       port, src_vni, vni, ifindex, ndm->ndm_flags);
	spin_unlock_bh(&vxlan->hash_lock);

	return err;
}

static int __vxlan_fdb_delete(struct vxlan_dev *vxlan,
			      const unsigned char *addr, union vxlan_addr ip,
			      __be16 port, __be32 src_vni, u32 vni, u32 ifindex,
			      u16 vid)
{
	struct vxlan_fdb *f;
	struct vxlan_rdst *rd = NULL;
	int err = -ENOENT;

	f = vxlan_find_mac(vxlan, addr, src_vni);
	if (!f)
		return err;

	if (!vxlan_addr_any(&ip)) {
		rd = vxlan_fdb_find_rdst(f, &ip, port, vni, ifindex);
		if (!rd)
			goto out;
	}

	/* remove a destination if it's not the only one on the list,
	 * otherwise destroy the fdb entry
	 */
	if (rd && !list_is_singular(&f->remotes)) {
		list_del_rcu(&rd->list);
		vxlan_fdb_notify(vxlan, f, rd, RTM_DELNEIGH);
		kfree_rcu(rd, rcu);
		goto out;
	}

	vxlan_fdb_destroy(vxlan, f);

out:
	return 0;
}

/* Delete entry (via netlink) */
static int vxlan_fdb_delete(struct ndmsg *ndm, struct nlattr *tb[],
			    struct net_device *dev,
			    const unsigned char *addr, u16 vid)
{
	struct vxlan_dev *vxlan = netdev_priv(dev);
	union vxlan_addr ip;
	__be32 src_vni, vni;
	__be16 port;
	u32 ifindex;
	int err;

	err = vxlan_fdb_parse(tb, vxlan, &ip, &port, &src_vni, &vni, &ifindex);
	if (err)
		return err;

	spin_lock_bh(&vxlan->hash_lock);
	err = __vxlan_fdb_delete(vxlan, addr, ip, port, src_vni, vni, ifindex,
				 vid);
	spin_unlock_bh(&vxlan->hash_lock);

	return err;
}

/* Dump forwarding table */
static int vxlan_fdb_dump(struct sk_buff *skb, struct netlink_callback *cb,
			  struct net_device *dev,
			  struct net_device *filter_dev, int *idx)
{
	struct vxlan_dev *vxlan = netdev_priv(dev);
	unsigned int h;
	int err = 0;

	for (h = 0; h < FDB_HASH_SIZE; ++h) {
		struct vxlan_fdb *f;

		hlist_for_each_entry_rcu(f, &vxlan->fdb_head[h], hlist) {
			struct vxlan_rdst *rd;

			list_for_each_entry_rcu(rd, &f->remotes, list) {
				if (*idx < cb->args[2])
					goto skip;

				err = vxlan_fdb_info(skb, vxlan, f,
						     NETLINK_CB(cb->skb).portid,
						     cb->nlh->nlmsg_seq,
						     RTM_NEWNEIGH,
						     NLM_F_MULTI, rd);
				if (err < 0)
					goto out;
skip:
				*idx += 1;
			}
		}
	}
out:
	return err;
}

/* Watch incoming packets to learn mapping between Ethernet address
 * and Tunnel endpoint.
 * Return true if packet is bogus and should be dropped.
 */
static bool vxlan_snoop(struct net_device *dev,
			union vxlan_addr *src_ip, const u8 *src_mac,
			__be32 vni)
{
	struct vxlan_dev *vxlan = netdev_priv(dev);
	struct vxlan_fdb *f;

	f = vxlan_find_mac(vxlan, src_mac, vni);
	if (likely(f)) {
		struct vxlan_rdst *rdst = first_remote_rcu(f);

		if (likely(vxlan_addr_equal(&rdst->remote_ip, src_ip)))
			return false;

		/* Don't migrate static entries, drop packets */
		if (f->state & NUD_NOARP)
			return true;

		if (net_ratelimit())
			netdev_info(dev,
				    "%pM migrated from %pIS to %pIS\n",
				    src_mac, &rdst->remote_ip.sa, &src_ip->sa);

		rdst->remote_ip = *src_ip;
		f->updated = jiffies;
		vxlan_fdb_notify(vxlan, f, rdst, RTM_NEWNEIGH);
	} else {
		/* learned new entry */
		spin_lock(&vxlan->hash_lock);

		/* close off race between vxlan_flush and incoming packets */
		if (netif_running(dev))
			vxlan_fdb_create(vxlan, src_mac, src_ip,
					 NUD_REACHABLE,
					 NLM_F_EXCL|NLM_F_CREATE,
					 vxlan->cfg.dst_port,
					 vni,
					 vxlan->default_dst.remote_vni,
					 0, NTF_SELF);
		spin_unlock(&vxlan->hash_lock);
	}

	return false;
}

/* See if multicast group is already in use by other ID */
static bool vxlan_group_used(struct vxlan_net *vn, struct vxlan_dev *dev)
{
	struct vxlan_dev *vxlan;
	struct vxlan_sock *sock4;
#if IS_ENABLED(CONFIG_IPV6)
	struct vxlan_sock *sock6;
#endif
	unsigned short family = dev->default_dst.remote_ip.sa.sa_family;

	sock4 = rtnl_dereference(dev->vn4_sock);

	/* The vxlan_sock is only used by dev, leaving group has
	 * no effect on other vxlan devices.
	 */
	if (family == AF_INET && sock4 && atomic_read(&sock4->refcnt) == 1)
		return false;
#if IS_ENABLED(CONFIG_IPV6)
	sock6 = rtnl_dereference(dev->vn6_sock);
	if (family == AF_INET6 && sock6 && atomic_read(&sock6->refcnt) == 1)
		return false;
#endif

	list_for_each_entry(vxlan, &vn->vxlan_list, next) {
		if (!netif_running(vxlan->dev) || vxlan == dev)
			continue;

		if (family == AF_INET &&
		    rtnl_dereference(vxlan->vn4_sock) != sock4)
			continue;
#if IS_ENABLED(CONFIG_IPV6)
		if (family == AF_INET6 &&
		    rtnl_dereference(vxlan->vn6_sock) != sock6)
			continue;
#endif

		if (!vxlan_addr_equal(&vxlan->default_dst.remote_ip,
				      &dev->default_dst.remote_ip))
			continue;

		if (vxlan->default_dst.remote_ifindex !=
		    dev->default_dst.remote_ifindex)
			continue;

		return true;
	}

	return false;
}

static bool __vxlan_sock_release_prep(struct vxlan_sock *vs)
{
	struct vxlan_net *vn;

	if (!vs)
		return false;
	if (!atomic_dec_and_test(&vs->refcnt))
		return false;

	vn = net_generic(sock_net(vs->sock->sk), vxlan_net_id);
	spin_lock(&vn->sock_lock);
	hlist_del_rcu(&vs->hlist);
	udp_tunnel_notify_del_rx_port(vs->sock,
				      (vs->flags & VXLAN_F_GPE) ?
				      UDP_TUNNEL_TYPE_VXLAN_GPE :
				      UDP_TUNNEL_TYPE_VXLAN);
	spin_unlock(&vn->sock_lock);

	return true;
}

static void vxlan_sock_release(struct vxlan_dev *vxlan)
{
	struct vxlan_sock *sock4 = rtnl_dereference(vxlan->vn4_sock);
#if IS_ENABLED(CONFIG_IPV6)
	struct vxlan_sock *sock6 = rtnl_dereference(vxlan->vn6_sock);

	rcu_assign_pointer(vxlan->vn6_sock, NULL);
#endif

	rcu_assign_pointer(vxlan->vn4_sock, NULL);
	synchronize_net();

	if (__vxlan_sock_release_prep(sock4)) {
		udp_tunnel_sock_release(sock4->sock);
		kfree(sock4);
	}

#if IS_ENABLED(CONFIG_IPV6)
	if (__vxlan_sock_release_prep(sock6)) {
		udp_tunnel_sock_release(sock6->sock);
		kfree(sock6);
	}
#endif
}

/* Update multicast group membership when first VNI on
 * multicast address is brought up
 */
static int vxlan_igmp_join(struct vxlan_dev *vxlan)
{
	struct sock *sk;
	union vxlan_addr *ip = &vxlan->default_dst.remote_ip;
	int ifindex = vxlan->default_dst.remote_ifindex;
	int ret = -EINVAL;

	if (ip->sa.sa_family == AF_INET) {
		struct vxlan_sock *sock4 = rtnl_dereference(vxlan->vn4_sock);
		struct ip_mreqn mreq = {
			.imr_multiaddr.s_addr	= ip->sin.sin_addr.s_addr,
			.imr_ifindex		= ifindex,
		};

		sk = sock4->sock->sk;
		lock_sock(sk);
		ret = ip_mc_join_group(sk, &mreq);
		release_sock(sk);
#if IS_ENABLED(CONFIG_IPV6)
	} else {
		struct vxlan_sock *sock6 = rtnl_dereference(vxlan->vn6_sock);

		sk = sock6->sock->sk;
		lock_sock(sk);
		ret = ipv6_stub->ipv6_sock_mc_join(sk, ifindex,
						   &ip->sin6.sin6_addr);
		release_sock(sk);
#endif
	}

	return ret;
}

/* Inverse of vxlan_igmp_join when last VNI is brought down */
static int vxlan_igmp_leave(struct vxlan_dev *vxlan)
{
	struct sock *sk;
	union vxlan_addr *ip = &vxlan->default_dst.remote_ip;
	int ifindex = vxlan->default_dst.remote_ifindex;
	int ret = -EINVAL;

	if (ip->sa.sa_family == AF_INET) {
		struct vxlan_sock *sock4 = rtnl_dereference(vxlan->vn4_sock);
		struct ip_mreqn mreq = {
			.imr_multiaddr.s_addr	= ip->sin.sin_addr.s_addr,
			.imr_ifindex		= ifindex,
		};

		sk = sock4->sock->sk;
		lock_sock(sk);
		ret = ip_mc_leave_group(sk, &mreq);
		release_sock(sk);
#if IS_ENABLED(CONFIG_IPV6)
	} else {
		struct vxlan_sock *sock6 = rtnl_dereference(vxlan->vn6_sock);

		sk = sock6->sock->sk;
		lock_sock(sk);
		ret = ipv6_stub->ipv6_sock_mc_drop(sk, ifindex,
						   &ip->sin6.sin6_addr);
		release_sock(sk);
#endif
	}

	return ret;
}

static bool vxlan_remcsum(struct vxlanhdr *unparsed,
			  struct sk_buff *skb, u32 vxflags)
{
	size_t start, offset;

	if (!(unparsed->vx_flags & VXLAN_HF_RCO) || skb->remcsum_offload)
		goto out;

	start = vxlan_rco_start(unparsed->vx_vni);
	offset = start + vxlan_rco_offset(unparsed->vx_vni);

	if (!pskb_may_pull(skb, offset + sizeof(u16)))
		return false;

	skb_remcsum_process(skb, (void *)(vxlan_hdr(skb) + 1), start, offset,
			    !!(vxflags & VXLAN_F_REMCSUM_NOPARTIAL));
out:
	unparsed->vx_flags &= ~VXLAN_HF_RCO;
	unparsed->vx_vni &= VXLAN_VNI_MASK;
	return true;
}

static void vxlan_parse_gbp_hdr(struct vxlanhdr *unparsed,
				struct sk_buff *skb, u32 vxflags,
				struct vxlan_metadata *md)
{
	struct vxlanhdr_gbp *gbp = (struct vxlanhdr_gbp *)unparsed;
	struct metadata_dst *tun_dst;

	if (!(unparsed->vx_flags & VXLAN_HF_GBP))
		goto out;

	md->gbp = ntohs(gbp->policy_id);

	tun_dst = (struct metadata_dst *)skb_dst(skb);
	if (tun_dst) {
		tun_dst->u.tun_info.key.tun_flags |= TUNNEL_VXLAN_OPT;
		tun_dst->u.tun_info.options_len = sizeof(*md);
	}
	if (gbp->dont_learn)
		md->gbp |= VXLAN_GBP_DONT_LEARN;

	if (gbp->policy_applied)
		md->gbp |= VXLAN_GBP_POLICY_APPLIED;

	/* In flow-based mode, GBP is carried in dst_metadata */
	if (!(vxflags & VXLAN_F_COLLECT_METADATA))
		skb->mark = md->gbp;
out:
	unparsed->vx_flags &= ~VXLAN_GBP_USED_BITS;
}

static bool vxlan_parse_gpe_hdr(struct vxlanhdr *unparsed,
				__be16 *protocol,
				struct sk_buff *skb, u32 vxflags)
{
	struct vxlanhdr_gpe *gpe = (struct vxlanhdr_gpe *)unparsed;

	/* Need to have Next Protocol set for interfaces in GPE mode. */
	if (!gpe->np_applied)
		return false;
	/* "The initial version is 0. If a receiver does not support the
	 * version indicated it MUST drop the packet.
	 */
	if (gpe->version != 0)
		return false;
	/* "When the O bit is set to 1, the packet is an OAM packet and OAM
	 * processing MUST occur." However, we don't implement OAM
	 * processing, thus drop the packet.
	 */
	if (gpe->oam_flag)
		return false;

	switch (gpe->next_protocol) {
	case VXLAN_GPE_NP_IPV4:
		*protocol = htons(ETH_P_IP);
		break;
	case VXLAN_GPE_NP_IPV6:
		*protocol = htons(ETH_P_IPV6);
		break;
	case VXLAN_GPE_NP_ETHERNET:
		*protocol = htons(ETH_P_TEB);
		break;
	default:
		return false;
	}

	unparsed->vx_flags &= ~VXLAN_GPE_USED_BITS;
	return true;
}

static bool vxlan_set_mac(struct vxlan_dev *vxlan,
			  struct vxlan_sock *vs,
			  struct sk_buff *skb, __be32 vni)
{
	union vxlan_addr saddr;

	skb_reset_mac_header(skb);
	skb->protocol = eth_type_trans(skb, vxlan->dev);
	skb_postpull_rcsum(skb, eth_hdr(skb), ETH_HLEN);

	/* Ignore packet loops (and multicast echo) */
	if (ether_addr_equal(eth_hdr(skb)->h_source, vxlan->dev->dev_addr))
		return false;

	/* Get address from the outer IP header */
	if (vxlan_get_sk_family(vs) == AF_INET) {
		saddr.sin.sin_addr.s_addr = ip_hdr(skb)->saddr;
		saddr.sa.sa_family = AF_INET;
#if IS_ENABLED(CONFIG_IPV6)
	} else {
		saddr.sin6.sin6_addr = ipv6_hdr(skb)->saddr;
		saddr.sa.sa_family = AF_INET6;
#endif
	}

	if ((vxlan->flags & VXLAN_F_LEARN) &&
	    vxlan_snoop(skb->dev, &saddr, eth_hdr(skb)->h_source, vni))
		return false;

	return true;
}

static bool vxlan_ecn_decapsulate(struct vxlan_sock *vs, void *oiph,
				  struct sk_buff *skb)
{
	int err = 0;

	if (vxlan_get_sk_family(vs) == AF_INET)
		err = IP_ECN_decapsulate(oiph, skb);
#if IS_ENABLED(CONFIG_IPV6)
	else
		err = IP6_ECN_decapsulate(oiph, skb);
#endif

	if (unlikely(err) && log_ecn_error) {
		if (vxlan_get_sk_family(vs) == AF_INET)
			net_info_ratelimited("non-ECT from %pI4 with TOS=%#x\n",
					     &((struct iphdr *)oiph)->saddr,
					     ((struct iphdr *)oiph)->tos);
		else
			net_info_ratelimited("non-ECT from %pI6\n",
					     &((struct ipv6hdr *)oiph)->saddr);
	}
	return err <= 1;
}

/* Callback from net/ipv4/udp.c to receive packets */
static int vxlan_rcv(struct sock *sk, struct sk_buff *skb)
{
	struct pcpu_sw_netstats *stats;
	struct vxlan_dev *vxlan;
	struct vxlan_sock *vs;
	struct vxlanhdr unparsed;
	struct vxlan_metadata _md;
	struct vxlan_metadata *md = &_md;
	__be16 protocol = htons(ETH_P_TEB);
	bool raw_proto = false;
	void *oiph;
	__be32 vni = 0;

	/* Need UDP and VXLAN header to be present */
	if (!pskb_may_pull(skb, VXLAN_HLEN))
		goto drop;

	unparsed = *vxlan_hdr(skb);
	/* VNI flag always required to be set */
	if (!(unparsed.vx_flags & VXLAN_HF_VNI)) {
		netdev_dbg(skb->dev, "invalid vxlan flags=%#x vni=%#x\n",
			   ntohl(vxlan_hdr(skb)->vx_flags),
			   ntohl(vxlan_hdr(skb)->vx_vni));
		/* Return non vxlan pkt */
		goto drop;
	}
	unparsed.vx_flags &= ~VXLAN_HF_VNI;
	unparsed.vx_vni &= ~VXLAN_VNI_MASK;

	vs = rcu_dereference_sk_user_data(sk);
	if (!vs)
		goto drop;

	vni = vxlan_vni(vxlan_hdr(skb)->vx_vni);

	vxlan = vxlan_vs_find_vni(vs, vni);
	if (!vxlan)
		goto drop;

	/* For backwards compatibility, only allow reserved fields to be
	 * used by VXLAN extensions if explicitly requested.
	 */
	if (vs->flags & VXLAN_F_GPE) {
		if (!vxlan_parse_gpe_hdr(&unparsed, &protocol, skb, vs->flags))
			goto drop;
		raw_proto = true;
	}

	if (__iptunnel_pull_header(skb, VXLAN_HLEN, protocol, raw_proto,
				   !net_eq(vxlan->net, dev_net(vxlan->dev))))
			goto drop;

	if (vxlan_collect_metadata(vs)) {
		struct metadata_dst *tun_dst;

		tun_dst = udp_tun_rx_dst(skb, vxlan_get_sk_family(vs), TUNNEL_KEY,
					 key32_to_tunnel_id(vni), sizeof(*md));

		if (!tun_dst)
			goto drop;

		md = ip_tunnel_info_opts(&tun_dst->u.tun_info);

		skb_dst_set(skb, (struct dst_entry *)tun_dst);
	} else {
		memset(md, 0, sizeof(*md));
	}

	if (vs->flags & VXLAN_F_REMCSUM_RX)
		if (!vxlan_remcsum(&unparsed, skb, vs->flags))
			goto drop;
	if (vs->flags & VXLAN_F_GBP)
		vxlan_parse_gbp_hdr(&unparsed, skb, vs->flags, md);
	/* Note that GBP and GPE can never be active together. This is
	 * ensured in vxlan_dev_configure.
	 */

	if (unparsed.vx_flags || unparsed.vx_vni) {
		/* If there are any unprocessed flags remaining treat
		 * this as a malformed packet. This behavior diverges from
		 * VXLAN RFC (RFC7348) which stipulates that bits in reserved
		 * in reserved fields are to be ignored. The approach here
		 * maintains compatibility with previous stack code, and also
		 * is more robust and provides a little more security in
		 * adding extensions to VXLAN.
		 */
		goto drop;
	}

	if (!raw_proto) {
		if (!vxlan_set_mac(vxlan, vs, skb, vni))
			goto drop;
	} else {
		skb_reset_mac_header(skb);
		skb->dev = vxlan->dev;
		skb->pkt_type = PACKET_HOST;
	}

	oiph = skb_network_header(skb);
	skb_reset_network_header(skb);

	if (!vxlan_ecn_decapsulate(vs, oiph, skb)) {
		++vxlan->dev->stats.rx_frame_errors;
		++vxlan->dev->stats.rx_errors;
		goto drop;
	}

	stats = this_cpu_ptr(vxlan->dev->tstats);
	u64_stats_update_begin(&stats->syncp);
	stats->rx_packets++;
	stats->rx_bytes += skb->len;
	u64_stats_update_end(&stats->syncp);

	gro_cells_receive(&vxlan->gro_cells, skb);
	return 0;

drop:
	/* Consume bad packet */
	kfree_skb(skb);
	return 0;
}

static int arp_reduce(struct net_device *dev, struct sk_buff *skb, __be32 vni)
{
	struct vxlan_dev *vxlan = netdev_priv(dev);
	struct arphdr *parp;
	u8 *arpptr, *sha;
	__be32 sip, tip;
	struct neighbour *n;

	if (dev->flags & IFF_NOARP)
		goto out;

	if (!pskb_may_pull(skb, arp_hdr_len(dev))) {
		dev->stats.tx_dropped++;
		goto out;
	}
	parp = arp_hdr(skb);

	if ((parp->ar_hrd != htons(ARPHRD_ETHER) &&
	     parp->ar_hrd != htons(ARPHRD_IEEE802)) ||
	    parp->ar_pro != htons(ETH_P_IP) ||
	    parp->ar_op != htons(ARPOP_REQUEST) ||
	    parp->ar_hln != dev->addr_len ||
	    parp->ar_pln != 4)
		goto out;
	arpptr = (u8 *)parp + sizeof(struct arphdr);
	sha = arpptr;
	arpptr += dev->addr_len;	/* sha */
	memcpy(&sip, arpptr, sizeof(sip));
	arpptr += sizeof(sip);
	arpptr += dev->addr_len;	/* tha */
	memcpy(&tip, arpptr, sizeof(tip));

	if (ipv4_is_loopback(tip) ||
	    ipv4_is_multicast(tip))
		goto out;

	n = neigh_lookup(&arp_tbl, &tip, dev);

	if (n) {
		struct vxlan_fdb *f;
		struct sk_buff	*reply;

		if (!(n->nud_state & NUD_CONNECTED)) {
			neigh_release(n);
			goto out;
		}

		f = vxlan_find_mac(vxlan, n->ha, vni);
		if (f && vxlan_addr_any(&(first_remote_rcu(f)->remote_ip))) {
			/* bridge-local neighbor */
			neigh_release(n);
			goto out;
		}

		reply = arp_create(ARPOP_REPLY, ETH_P_ARP, sip, dev, tip, sha,
				n->ha, sha);

		neigh_release(n);

		if (reply == NULL)
			goto out;

		skb_reset_mac_header(reply);
		__skb_pull(reply, skb_network_offset(reply));
		reply->ip_summed = CHECKSUM_UNNECESSARY;
		reply->pkt_type = PACKET_HOST;

		if (netif_rx_ni(reply) == NET_RX_DROP)
			dev->stats.rx_dropped++;
	} else if (vxlan->flags & VXLAN_F_L3MISS) {
		union vxlan_addr ipa = {
			.sin.sin_addr.s_addr = tip,
			.sin.sin_family = AF_INET,
		};

		vxlan_ip_miss(dev, &ipa);
	}
out:
	consume_skb(skb);
	return NETDEV_TX_OK;
}

#if IS_ENABLED(CONFIG_IPV6)
static struct sk_buff *vxlan_na_create(struct sk_buff *request,
	struct neighbour *n, bool isrouter)
{
	struct net_device *dev = request->dev;
	struct sk_buff *reply;
	struct nd_msg *ns, *na;
	struct ipv6hdr *pip6;
	u8 *daddr;
	int na_olen = 8; /* opt hdr + ETH_ALEN for target */
	int ns_olen;
	int i, len;

	if (dev == NULL)
		return NULL;

	len = LL_RESERVED_SPACE(dev) + sizeof(struct ipv6hdr) +
		sizeof(*na) + na_olen + dev->needed_tailroom;
	reply = alloc_skb(len, GFP_ATOMIC);
	if (reply == NULL)
		return NULL;

	reply->protocol = htons(ETH_P_IPV6);
	reply->dev = dev;
	skb_reserve(reply, LL_RESERVED_SPACE(request->dev));
	skb_push(reply, sizeof(struct ethhdr));
	skb_reset_mac_header(reply);

	ns = (struct nd_msg *)skb_transport_header(request);

	daddr = eth_hdr(request)->h_source;
	ns_olen = request->len - skb_transport_offset(request) - sizeof(*ns);
	for (i = 0; i < ns_olen-1; i += (ns->opt[i+1]<<3)) {
		if (ns->opt[i] == ND_OPT_SOURCE_LL_ADDR) {
			daddr = ns->opt + i + sizeof(struct nd_opt_hdr);
			break;
		}
	}

	/* Ethernet header */
	ether_addr_copy(eth_hdr(reply)->h_dest, daddr);
	ether_addr_copy(eth_hdr(reply)->h_source, n->ha);
	eth_hdr(reply)->h_proto = htons(ETH_P_IPV6);
	reply->protocol = htons(ETH_P_IPV6);

	skb_pull(reply, sizeof(struct ethhdr));
	skb_reset_network_header(reply);
	skb_put(reply, sizeof(struct ipv6hdr));

	/* IPv6 header */

	pip6 = ipv6_hdr(reply);
	memset(pip6, 0, sizeof(struct ipv6hdr));
	pip6->version = 6;
	pip6->priority = ipv6_hdr(request)->priority;
	pip6->nexthdr = IPPROTO_ICMPV6;
	pip6->hop_limit = 255;
	pip6->daddr = ipv6_hdr(request)->saddr;
	pip6->saddr = *(struct in6_addr *)n->primary_key;

	skb_pull(reply, sizeof(struct ipv6hdr));
	skb_reset_transport_header(reply);

	na = (struct nd_msg *)skb_put(reply, sizeof(*na) + na_olen);

	/* Neighbor Advertisement */
	memset(na, 0, sizeof(*na)+na_olen);
	na->icmph.icmp6_type = NDISC_NEIGHBOUR_ADVERTISEMENT;
	na->icmph.icmp6_router = isrouter;
	na->icmph.icmp6_override = 1;
	na->icmph.icmp6_solicited = 1;
	na->target = ns->target;
	ether_addr_copy(&na->opt[2], n->ha);
	na->opt[0] = ND_OPT_TARGET_LL_ADDR;
	na->opt[1] = na_olen >> 3;

	na->icmph.icmp6_cksum = csum_ipv6_magic(&pip6->saddr,
		&pip6->daddr, sizeof(*na)+na_olen, IPPROTO_ICMPV6,
		csum_partial(na, sizeof(*na)+na_olen, 0));

	pip6->payload_len = htons(sizeof(*na)+na_olen);

	skb_push(reply, sizeof(struct ipv6hdr));

	reply->ip_summed = CHECKSUM_UNNECESSARY;

	return reply;
}

static int neigh_reduce(struct net_device *dev, struct sk_buff *skb, __be32 vni)
{
	struct vxlan_dev *vxlan = netdev_priv(dev);
	struct nd_msg *msg;
	const struct ipv6hdr *iphdr;
	const struct in6_addr *daddr;
	struct neighbour *n;
	struct inet6_dev *in6_dev;

	in6_dev = __in6_dev_get(dev);
	if (!in6_dev)
		goto out;

	iphdr = ipv6_hdr(skb);
	daddr = &iphdr->daddr;

	msg = (struct nd_msg *)skb_transport_header(skb);
	if (msg->icmph.icmp6_code != 0 ||
	    msg->icmph.icmp6_type != NDISC_NEIGHBOUR_SOLICITATION)
		goto out;

	if (ipv6_addr_loopback(daddr) ||
	    ipv6_addr_is_multicast(&msg->target))
		goto out;

	n = neigh_lookup(ipv6_stub->nd_tbl, &msg->target, dev);

	if (n) {
		struct vxlan_fdb *f;
		struct sk_buff *reply;

		if (!(n->nud_state & NUD_CONNECTED)) {
			neigh_release(n);
			goto out;
		}

		f = vxlan_find_mac(vxlan, n->ha, vni);
		if (f && vxlan_addr_any(&(first_remote_rcu(f)->remote_ip))) {
			/* bridge-local neighbor */
			neigh_release(n);
			goto out;
		}

		reply = vxlan_na_create(skb, n,
					!!(f ? f->flags & NTF_ROUTER : 0));

		neigh_release(n);

		if (reply == NULL)
			goto out;

		if (netif_rx_ni(reply) == NET_RX_DROP)
			dev->stats.rx_dropped++;

	} else if (vxlan->flags & VXLAN_F_L3MISS) {
		union vxlan_addr ipa = {
			.sin6.sin6_addr = msg->target,
			.sin6.sin6_family = AF_INET6,
		};

		vxlan_ip_miss(dev, &ipa);
	}

out:
	consume_skb(skb);
	return NETDEV_TX_OK;
}
#endif

static bool route_shortcircuit(struct net_device *dev, struct sk_buff *skb)
{
	struct vxlan_dev *vxlan = netdev_priv(dev);
	struct neighbour *n;

	if (is_multicast_ether_addr(eth_hdr(skb)->h_dest))
		return false;

	n = NULL;
	switch (ntohs(eth_hdr(skb)->h_proto)) {
	case ETH_P_IP:
	{
		struct iphdr *pip;

		if (!pskb_may_pull(skb, sizeof(struct iphdr)))
			return false;
		pip = ip_hdr(skb);
		n = neigh_lookup(&arp_tbl, &pip->daddr, dev);
		if (!n && (vxlan->flags & VXLAN_F_L3MISS)) {
			union vxlan_addr ipa = {
				.sin.sin_addr.s_addr = pip->daddr,
				.sin.sin_family = AF_INET,
			};

			vxlan_ip_miss(dev, &ipa);
			return false;
		}

		break;
	}
#if IS_ENABLED(CONFIG_IPV6)
	case ETH_P_IPV6:
	{
		struct ipv6hdr *pip6;

		if (!pskb_may_pull(skb, sizeof(struct ipv6hdr)))
			return false;
		pip6 = ipv6_hdr(skb);
		n = neigh_lookup(ipv6_stub->nd_tbl, &pip6->daddr, dev);
		if (!n && (vxlan->flags & VXLAN_F_L3MISS)) {
			union vxlan_addr ipa = {
				.sin6.sin6_addr = pip6->daddr,
				.sin6.sin6_family = AF_INET6,
			};

			vxlan_ip_miss(dev, &ipa);
			return false;
		}

		break;
	}
#endif
	default:
		return false;
	}

	if (n) {
		bool diff;

		diff = !ether_addr_equal(eth_hdr(skb)->h_dest, n->ha);
		if (diff) {
			memcpy(eth_hdr(skb)->h_source, eth_hdr(skb)->h_dest,
				dev->addr_len);
			memcpy(eth_hdr(skb)->h_dest, n->ha, dev->addr_len);
		}
		neigh_release(n);
		return diff;
	}

	return false;
}

static void vxlan_build_gbp_hdr(struct vxlanhdr *vxh, u32 vxflags,
				struct vxlan_metadata *md)
{
	struct vxlanhdr_gbp *gbp;

	if (!md->gbp)
		return;

	gbp = (struct vxlanhdr_gbp *)vxh;
	vxh->vx_flags |= VXLAN_HF_GBP;

	if (md->gbp & VXLAN_GBP_DONT_LEARN)
		gbp->dont_learn = 1;

	if (md->gbp & VXLAN_GBP_POLICY_APPLIED)
		gbp->policy_applied = 1;

	gbp->policy_id = htons(md->gbp & VXLAN_GBP_ID_MASK);
}

static int vxlan_build_gpe_hdr(struct vxlanhdr *vxh, u32 vxflags,
			       __be16 protocol)
{
	struct vxlanhdr_gpe *gpe = (struct vxlanhdr_gpe *)vxh;

	gpe->np_applied = 1;

	switch (protocol) {
	case htons(ETH_P_IP):
		gpe->next_protocol = VXLAN_GPE_NP_IPV4;
		return 0;
	case htons(ETH_P_IPV6):
		gpe->next_protocol = VXLAN_GPE_NP_IPV6;
		return 0;
	case htons(ETH_P_TEB):
		gpe->next_protocol = VXLAN_GPE_NP_ETHERNET;
		return 0;
	}
	return -EPFNOSUPPORT;
}

static int vxlan_build_skb(struct sk_buff *skb, struct dst_entry *dst,
			   int iphdr_len, __be32 vni,
			   struct vxlan_metadata *md, u32 vxflags,
			   bool udp_sum)
{
	struct vxlanhdr *vxh;
	int min_headroom;
	int err;
	int type = udp_sum ? SKB_GSO_UDP_TUNNEL_CSUM : SKB_GSO_UDP_TUNNEL;
	__be16 inner_protocol = htons(ETH_P_TEB);

	if ((vxflags & VXLAN_F_REMCSUM_TX) &&
	    skb->ip_summed == CHECKSUM_PARTIAL) {
		int csum_start = skb_checksum_start_offset(skb);

		if (csum_start <= VXLAN_MAX_REMCSUM_START &&
		    !(csum_start & VXLAN_RCO_SHIFT_MASK) &&
		    (skb->csum_offset == offsetof(struct udphdr, check) ||
		     skb->csum_offset == offsetof(struct tcphdr, check)))
			type |= SKB_GSO_TUNNEL_REMCSUM;
	}

	min_headroom = LL_RESERVED_SPACE(dst->dev) + dst->header_len
			+ VXLAN_HLEN + iphdr_len;

	/* Need space for new headers (invalidates iph ptr) */
	err = skb_cow_head(skb, min_headroom);
	if (unlikely(err))
		return err;

	err = iptunnel_handle_offloads(skb, type);
	if (err)
		return err;

	vxh = (struct vxlanhdr *) __skb_push(skb, sizeof(*vxh));
	vxh->vx_flags = VXLAN_HF_VNI;
	vxh->vx_vni = vxlan_vni_field(vni);

	if (type & SKB_GSO_TUNNEL_REMCSUM) {
		unsigned int start;

		start = skb_checksum_start_offset(skb) - sizeof(struct vxlanhdr);
		vxh->vx_vni |= vxlan_compute_rco(start, skb->csum_offset);
		vxh->vx_flags |= VXLAN_HF_RCO;

		if (!skb_is_gso(skb)) {
			skb->ip_summed = CHECKSUM_NONE;
			skb->encapsulation = 0;
		}
	}

	if (vxflags & VXLAN_F_GBP)
		vxlan_build_gbp_hdr(vxh, vxflags, md);
	if (vxflags & VXLAN_F_GPE) {
		err = vxlan_build_gpe_hdr(vxh, vxflags, skb->protocol);
		if (err < 0)
			return err;
		inner_protocol = skb->protocol;
	}

	skb_set_inner_protocol(skb, inner_protocol);
	return 0;
}

static struct rtable *vxlan_get_route(struct vxlan_dev *vxlan, struct net_device *dev,
				      struct vxlan_sock *sock4,
				      struct sk_buff *skb, int oif, u8 tos,
				      __be32 daddr, __be32 *saddr, __be16 dport, __be16 sport,
				      struct dst_cache *dst_cache,
				      const struct ip_tunnel_info *info)
{
	bool use_cache = ip_tunnel_dst_cache_usable(skb, info);
	struct rtable *rt = NULL;
	struct flowi4 fl4;

	if (!sock4)
		return ERR_PTR(-EIO);

	if (tos && !info)
		use_cache = false;
	if (use_cache) {
		rt = dst_cache_get_ip4(dst_cache, saddr);
		if (rt)
			return rt;
	}

	memset(&fl4, 0, sizeof(fl4));
	fl4.flowi4_oif = oif;
	fl4.flowi4_tos = RT_TOS(tos);
	fl4.flowi4_mark = skb->mark;
	fl4.flowi4_proto = IPPROTO_UDP;
	fl4.daddr = daddr;
	fl4.saddr = *saddr;
	fl4.fl4_dport = dport;
	fl4.fl4_sport = sport;

	rt = ip_route_output_key(vxlan->net, &fl4);
	if (likely(!IS_ERR(rt))) {
		if (rt->dst.dev == dev) {
			netdev_dbg(dev, "circular route to %pI4\n", &daddr);
			ip_rt_put(rt);
			return ERR_PTR(-ELOOP);
		}

		*saddr = fl4.saddr;
		if (use_cache)
			dst_cache_set_ip4(dst_cache, &rt->dst, fl4.saddr);
	} else {
		netdev_dbg(dev, "no route to %pI4\n", &daddr);
		return ERR_PTR(-ENETUNREACH);
	}
	return rt;
}

#if IS_ENABLED(CONFIG_IPV6)
static struct dst_entry *vxlan6_get_route(struct vxlan_dev *vxlan,
					  struct net_device *dev,
					  struct vxlan_sock *sock6,
					  struct sk_buff *skb, int oif, u8 tos,
					  __be32 label,
					  const struct in6_addr *daddr,
					  struct in6_addr *saddr,
					  __be16 dport, __be16 sport,
					  struct dst_cache *dst_cache,
					  const struct ip_tunnel_info *info)
{
	bool use_cache = ip_tunnel_dst_cache_usable(skb, info);
	struct dst_entry *ndst;
	struct flowi6 fl6;
	int err;

	if (!sock6)
		return ERR_PTR(-EIO);

	if (tos && !info)
		use_cache = false;
	if (use_cache) {
		ndst = dst_cache_get_ip6(dst_cache, saddr);
		if (ndst)
			return ndst;
	}

	memset(&fl6, 0, sizeof(fl6));
	fl6.flowi6_oif = oif;
	fl6.daddr = *daddr;
	fl6.saddr = *saddr;
	fl6.flowlabel = ip6_make_flowinfo(RT_TOS(tos), label);
	fl6.flowi6_mark = skb->mark;
	fl6.flowi6_proto = IPPROTO_UDP;
	fl6.fl6_dport = dport;
	fl6.fl6_sport = sport;

	err = ipv6_stub->ipv6_dst_lookup(vxlan->net,
					 sock6->sock->sk,
					 &ndst, &fl6);
	if (unlikely(err < 0)) {
		netdev_dbg(dev, "no route to %pI6\n", daddr);
		return ERR_PTR(-ENETUNREACH);
	}

	if (unlikely(ndst->dev == dev)) {
		netdev_dbg(dev, "circular route to %pI6\n", daddr);
		dst_release(ndst);
		return ERR_PTR(-ELOOP);
	}

	*saddr = fl6.saddr;
	if (use_cache)
		dst_cache_set_ip6(dst_cache, ndst, saddr);
	return ndst;
}
#endif

/* Bypass encapsulation if the destination is local */
static void vxlan_encap_bypass(struct sk_buff *skb, struct vxlan_dev *src_vxlan,
			       struct vxlan_dev *dst_vxlan, __be32 vni)
{
	struct pcpu_sw_netstats *tx_stats, *rx_stats;
	union vxlan_addr loopback;
	union vxlan_addr *remote_ip = &dst_vxlan->default_dst.remote_ip;
	struct net_device *dev = skb->dev;
	int len = skb->len;

	tx_stats = this_cpu_ptr(src_vxlan->dev->tstats);
	rx_stats = this_cpu_ptr(dst_vxlan->dev->tstats);
	skb->pkt_type = PACKET_HOST;
	skb->encapsulation = 0;
	skb->dev = dst_vxlan->dev;
	__skb_pull(skb, skb_network_offset(skb));

	if (remote_ip->sa.sa_family == AF_INET) {
		loopback.sin.sin_addr.s_addr = htonl(INADDR_LOOPBACK);
		loopback.sa.sa_family =  AF_INET;
#if IS_ENABLED(CONFIG_IPV6)
	} else {
		loopback.sin6.sin6_addr = in6addr_loopback;
		loopback.sa.sa_family =  AF_INET6;
#endif
	}

	if (dst_vxlan->flags & VXLAN_F_LEARN)
		vxlan_snoop(skb->dev, &loopback, eth_hdr(skb)->h_source, vni);

	u64_stats_update_begin(&tx_stats->syncp);
	tx_stats->tx_packets++;
	tx_stats->tx_bytes += len;
	u64_stats_update_end(&tx_stats->syncp);

	if (netif_rx(skb) == NET_RX_SUCCESS) {
		u64_stats_update_begin(&rx_stats->syncp);
		rx_stats->rx_packets++;
		rx_stats->rx_bytes += len;
		u64_stats_update_end(&rx_stats->syncp);
	} else {
		dev->stats.rx_dropped++;
	}
}

static int encap_bypass_if_local(struct sk_buff *skb, struct net_device *dev,
				 struct vxlan_dev *vxlan, union vxlan_addr *daddr,
				 __be16 dst_port, __be32 vni, struct dst_entry *dst,
				 u32 rt_flags)
{
#if IS_ENABLED(CONFIG_IPV6)
	/* IPv6 rt-flags are checked against RTF_LOCAL, but the value of
	 * RTF_LOCAL is equal to RTCF_LOCAL. So to keep code simple
	 * we can use RTCF_LOCAL which works for ipv4 and ipv6 route entry.
	 */
	BUILD_BUG_ON(RTCF_LOCAL != RTF_LOCAL);
#endif
	/* Bypass encapsulation if the destination is local */
	if (rt_flags & RTCF_LOCAL &&
	    !(rt_flags & (RTCF_BROADCAST | RTCF_MULTICAST))) {
		struct vxlan_dev *dst_vxlan;

		dst_release(dst);
		dst_vxlan = vxlan_find_vni(vxlan->net, vni,
					   daddr->sa.sa_family, dst_port,
					   vxlan->flags);
		if (!dst_vxlan) {
			dev->stats.tx_errors++;
			kfree_skb(skb);

			return -ENOENT;
		}
		vxlan_encap_bypass(skb, vxlan, dst_vxlan, vni);
		return 1;
	}

	return 0;
}

static void vxlan_xmit_one(struct sk_buff *skb, struct net_device *dev,
			   __be32 default_vni, struct vxlan_rdst *rdst,
			   bool did_rsc)
{
	struct dst_cache *dst_cache;
	struct ip_tunnel_info *info;
	struct vxlan_dev *vxlan = netdev_priv(dev);
	const struct iphdr *old_iph = ip_hdr(skb);
	union vxlan_addr *dst;
	union vxlan_addr remote_ip, local_ip;
	struct vxlan_metadata _md;
	struct vxlan_metadata *md = &_md;
	__be16 src_port = 0, dst_port;
	struct dst_entry *ndst = NULL;
	__be32 vni, label;
	__u8 tos, ttl;
	int err;
	u32 flags = vxlan->flags;
	bool udp_sum = false;
	bool xnet = !net_eq(vxlan->net, dev_net(vxlan->dev));

	info = skb_tunnel_info(skb);

	if (rdst) {
		dst = &rdst->remote_ip;
		if (vxlan_addr_any(dst)) {
			if (did_rsc) {
				/* short-circuited back to local bridge */
				vxlan_encap_bypass(skb, vxlan, vxlan, default_vni);
				return;
			}
			goto drop;
		}

		dst_port = rdst->remote_port ? rdst->remote_port : vxlan->cfg.dst_port;
<<<<<<< HEAD
		vni = rdst->remote_vni;
=======
		vni = (rdst->remote_vni) ? : default_vni;
>>>>>>> f2e5fa84
		local_ip = vxlan->cfg.saddr;
		dst_cache = &rdst->dst_cache;
		md->gbp = skb->mark;
		ttl = vxlan->cfg.ttl;
		if (!ttl && vxlan_addr_multicast(dst))
			ttl = 1;

		tos = vxlan->cfg.tos;
		if (tos == 1)
			tos = ip_tunnel_get_dsfield(old_iph, skb);

		if (dst->sa.sa_family == AF_INET)
			udp_sum = !(flags & VXLAN_F_UDP_ZERO_CSUM_TX);
		else
			udp_sum = !(flags & VXLAN_F_UDP_ZERO_CSUM6_TX);
		label = vxlan->cfg.label;
	} else {
		if (!info) {
			WARN_ONCE(1, "%s: Missing encapsulation instructions\n",
				  dev->name);
			goto drop;
		}
		remote_ip.sa.sa_family = ip_tunnel_info_af(info);
		if (remote_ip.sa.sa_family == AF_INET) {
			remote_ip.sin.sin_addr.s_addr = info->key.u.ipv4.dst;
			local_ip.sin.sin_addr.s_addr = info->key.u.ipv4.src;
		} else {
			remote_ip.sin6.sin6_addr = info->key.u.ipv6.dst;
			local_ip.sin6.sin6_addr = info->key.u.ipv6.src;
		}
		dst = &remote_ip;
		dst_port = info->key.tp_dst ? : vxlan->cfg.dst_port;
		vni = tunnel_id_to_key32(info->key.tun_id);
		dst_cache = &info->dst_cache;
		if (info->options_len)
			md = ip_tunnel_info_opts(info);
		ttl = info->key.ttl;
		tos = info->key.tos;
		label = info->key.label;
		udp_sum = !!(info->key.tun_flags & TUNNEL_CSUM);
	}
	src_port = udp_flow_src_port(dev_net(dev), skb, vxlan->cfg.port_min,
				     vxlan->cfg.port_max, true);

	rcu_read_lock();
	if (dst->sa.sa_family == AF_INET) {
		struct vxlan_sock *sock4 = rcu_dereference(vxlan->vn4_sock);
		struct rtable *rt;
		__be16 df = 0;

		rt = vxlan_get_route(vxlan, dev, sock4, skb,
				     rdst ? rdst->remote_ifindex : 0, tos,
				     dst->sin.sin_addr.s_addr,
				     &local_ip.sin.sin_addr.s_addr,
				     dst_port, src_port,
				     dst_cache, info);
		if (IS_ERR(rt)) {
			err = PTR_ERR(rt);
			goto tx_error;
		}

		/* Bypass encapsulation if the destination is local */
		if (!info) {
			err = encap_bypass_if_local(skb, dev, vxlan, dst,
						    dst_port, vni, &rt->dst,
						    rt->rt_flags);
			if (err)
				goto out_unlock;
		} else if (info->key.tun_flags & TUNNEL_DONT_FRAGMENT) {
			df = htons(IP_DF);
		}

		ndst = &rt->dst;
		tos = ip_tunnel_ecn_encap(tos, old_iph, skb);
		ttl = ttl ? : ip4_dst_hoplimit(&rt->dst);
		err = vxlan_build_skb(skb, ndst, sizeof(struct iphdr),
				      vni, md, flags, udp_sum);
		if (err < 0)
			goto tx_error;

		udp_tunnel_xmit_skb(rt, sock4->sock->sk, skb, local_ip.sin.sin_addr.s_addr,
				    dst->sin.sin_addr.s_addr, tos, ttl, df,
				    src_port, dst_port, xnet, !udp_sum);
#if IS_ENABLED(CONFIG_IPV6)
	} else {
		struct vxlan_sock *sock6 = rcu_dereference(vxlan->vn6_sock);

		ndst = vxlan6_get_route(vxlan, dev, sock6, skb,
					rdst ? rdst->remote_ifindex : 0, tos,
					label, &dst->sin6.sin6_addr,
					&local_ip.sin6.sin6_addr,
					dst_port, src_port,
					dst_cache, info);
		if (IS_ERR(ndst)) {
			err = PTR_ERR(ndst);
			ndst = NULL;
			goto tx_error;
		}

		if (!info) {
			u32 rt6i_flags = ((struct rt6_info *)ndst)->rt6i_flags;

			err = encap_bypass_if_local(skb, dev, vxlan, dst,
						    dst_port, vni, ndst,
						    rt6i_flags);
			if (err)
				goto out_unlock;
		}

		tos = ip_tunnel_ecn_encap(tos, old_iph, skb);
		ttl = ttl ? : ip6_dst_hoplimit(ndst);
		skb_scrub_packet(skb, xnet);
		err = vxlan_build_skb(skb, ndst, sizeof(struct ipv6hdr),
				      vni, md, flags, udp_sum);
		if (err < 0)
			goto tx_error;

		udp_tunnel6_xmit_skb(ndst, sock6->sock->sk, skb, dev,
				     &local_ip.sin6.sin6_addr,
				     &dst->sin6.sin6_addr, tos, ttl,
				     label, src_port, dst_port, !udp_sum);
#endif
	}
out_unlock:
	rcu_read_unlock();
	return;

drop:
	dev->stats.tx_dropped++;
	dev_kfree_skb(skb);
	return;

tx_error:
	rcu_read_unlock();
	if (err == -ELOOP)
		dev->stats.collisions++;
	else if (err == -ENETUNREACH)
		dev->stats.tx_carrier_errors++;
	dst_release(ndst);
	dev->stats.tx_errors++;
	kfree_skb(skb);
}

/* Transmit local packets over Vxlan
 *
 * Outer IP header inherits ECN and DF from inner header.
 * Outer UDP destination is the VXLAN assigned port.
 *           source port is based on hash of flow
 */
static netdev_tx_t vxlan_xmit(struct sk_buff *skb, struct net_device *dev)
{
	struct vxlan_dev *vxlan = netdev_priv(dev);
	const struct ip_tunnel_info *info;
	struct ethhdr *eth;
	bool did_rsc = false;
	struct vxlan_rdst *rdst, *fdst = NULL;
	struct vxlan_fdb *f;
	__be32 vni = 0;

	info = skb_tunnel_info(skb);

	skb_reset_mac_header(skb);

	if (vxlan->flags & VXLAN_F_COLLECT_METADATA) {
		if (info && info->mode & IP_TUNNEL_INFO_BRIDGE &&
		    info->mode & IP_TUNNEL_INFO_TX) {
			vni = tunnel_id_to_key32(info->key.tun_id);
		} else {
			if (info && info->mode & IP_TUNNEL_INFO_TX)
				vxlan_xmit_one(skb, dev, vni, NULL, false);
			else
				kfree_skb(skb);
			return NETDEV_TX_OK;
		}
	}

	if (vxlan->flags & VXLAN_F_PROXY) {
		eth = eth_hdr(skb);
		if (ntohs(eth->h_proto) == ETH_P_ARP)
			return arp_reduce(dev, skb, vni);
#if IS_ENABLED(CONFIG_IPV6)
		else if (ntohs(eth->h_proto) == ETH_P_IPV6 &&
			 pskb_may_pull(skb, sizeof(struct ipv6hdr)
				       + sizeof(struct nd_msg)) &&
			 ipv6_hdr(skb)->nexthdr == IPPROTO_ICMPV6) {
				struct nd_msg *msg;

				msg = (struct nd_msg *)skb_transport_header(skb);
				if (msg->icmph.icmp6_code == 0 &&
				    msg->icmph.icmp6_type == NDISC_NEIGHBOUR_SOLICITATION)
					return neigh_reduce(dev, skb, vni);
		}
#endif
	}

	eth = eth_hdr(skb);
	f = vxlan_find_mac(vxlan, eth->h_dest, vni);
	did_rsc = false;

	if (f && (f->flags & NTF_ROUTER) && (vxlan->flags & VXLAN_F_RSC) &&
	    (ntohs(eth->h_proto) == ETH_P_IP ||
	     ntohs(eth->h_proto) == ETH_P_IPV6)) {
		did_rsc = route_shortcircuit(dev, skb);
		if (did_rsc)
			f = vxlan_find_mac(vxlan, eth->h_dest, vni);
	}

	if (f == NULL) {
		f = vxlan_find_mac(vxlan, all_zeros_mac, vni);
		if (f == NULL) {
			if ((vxlan->flags & VXLAN_F_L2MISS) &&
			    !is_multicast_ether_addr(eth->h_dest))
				vxlan_fdb_miss(vxlan, eth->h_dest);

			dev->stats.tx_dropped++;
			kfree_skb(skb);
			return NETDEV_TX_OK;
		}
	}

	list_for_each_entry_rcu(rdst, &f->remotes, list) {
		struct sk_buff *skb1;

		if (!fdst) {
			fdst = rdst;
			continue;
		}
		skb1 = skb_clone(skb, GFP_ATOMIC);
		if (skb1)
			vxlan_xmit_one(skb1, dev, vni, rdst, did_rsc);
	}

	if (fdst)
		vxlan_xmit_one(skb, dev, vni, fdst, did_rsc);
	else
		kfree_skb(skb);
	return NETDEV_TX_OK;
}

/* Walk the forwarding table and purge stale entries */
static void vxlan_cleanup(unsigned long arg)
{
	struct vxlan_dev *vxlan = (struct vxlan_dev *) arg;
	unsigned long next_timer = jiffies + FDB_AGE_INTERVAL;
	unsigned int h;

	if (!netif_running(vxlan->dev))
		return;

	for (h = 0; h < FDB_HASH_SIZE; ++h) {
		struct hlist_node *p, *n;

		spin_lock_bh(&vxlan->hash_lock);
		hlist_for_each_safe(p, n, &vxlan->fdb_head[h]) {
			struct vxlan_fdb *f
				= container_of(p, struct vxlan_fdb, hlist);
			unsigned long timeout;

			if (f->state & (NUD_PERMANENT | NUD_NOARP))
				continue;

			timeout = f->used + vxlan->cfg.age_interval * HZ;
			if (time_before_eq(timeout, jiffies)) {
				netdev_dbg(vxlan->dev,
					   "garbage collect %pM\n",
					   f->eth_addr);
				f->state = NUD_STALE;
				vxlan_fdb_destroy(vxlan, f);
			} else if (time_before(timeout, next_timer))
				next_timer = timeout;
		}
		spin_unlock_bh(&vxlan->hash_lock);
	}

	mod_timer(&vxlan->age_timer, next_timer);
}

static void vxlan_vs_add_dev(struct vxlan_sock *vs, struct vxlan_dev *vxlan)
{
	struct vxlan_net *vn = net_generic(vxlan->net, vxlan_net_id);
	__be32 vni = vxlan->default_dst.remote_vni;

	spin_lock(&vn->sock_lock);
	hlist_add_head_rcu(&vxlan->hlist, vni_head(vs, vni));
	spin_unlock(&vn->sock_lock);
}

/* Setup stats when device is created */
static int vxlan_init(struct net_device *dev)
{
	dev->tstats = netdev_alloc_pcpu_stats(struct pcpu_sw_netstats);
	if (!dev->tstats)
		return -ENOMEM;

	return 0;
}

static void vxlan_fdb_delete_default(struct vxlan_dev *vxlan, __be32 vni)
{
	struct vxlan_fdb *f;

	spin_lock_bh(&vxlan->hash_lock);
	f = __vxlan_find_mac(vxlan, all_zeros_mac, vni);
	if (f)
		vxlan_fdb_destroy(vxlan, f);
	spin_unlock_bh(&vxlan->hash_lock);
}

static void vxlan_uninit(struct net_device *dev)
{
	struct vxlan_dev *vxlan = netdev_priv(dev);

	vxlan_fdb_delete_default(vxlan, vxlan->cfg.vni);

	free_percpu(dev->tstats);
}

/* Start ageing timer and join group when device is brought up */
static int vxlan_open(struct net_device *dev)
{
	struct vxlan_dev *vxlan = netdev_priv(dev);
	int ret;

	ret = vxlan_sock_add(vxlan);
	if (ret < 0)
		return ret;

	if (vxlan_addr_multicast(&vxlan->default_dst.remote_ip)) {
		ret = vxlan_igmp_join(vxlan);
		if (ret == -EADDRINUSE)
			ret = 0;
		if (ret) {
			vxlan_sock_release(vxlan);
			return ret;
		}
	}

	if (vxlan->cfg.age_interval)
		mod_timer(&vxlan->age_timer, jiffies + FDB_AGE_INTERVAL);

	return ret;
}

/* Purge the forwarding table */
static void vxlan_flush(struct vxlan_dev *vxlan, bool do_all)
{
	unsigned int h;

	spin_lock_bh(&vxlan->hash_lock);
	for (h = 0; h < FDB_HASH_SIZE; ++h) {
		struct hlist_node *p, *n;
		hlist_for_each_safe(p, n, &vxlan->fdb_head[h]) {
			struct vxlan_fdb *f
				= container_of(p, struct vxlan_fdb, hlist);
			if (!do_all && (f->state & (NUD_PERMANENT | NUD_NOARP)))
				continue;
			/* the all_zeros_mac entry is deleted at vxlan_uninit */
			if (!is_zero_ether_addr(f->eth_addr))
				vxlan_fdb_destroy(vxlan, f);
		}
	}
	spin_unlock_bh(&vxlan->hash_lock);
}

/* Cleanup timer and forwarding table on shutdown */
static int vxlan_stop(struct net_device *dev)
{
	struct vxlan_dev *vxlan = netdev_priv(dev);
	struct vxlan_net *vn = net_generic(vxlan->net, vxlan_net_id);
	int ret = 0;

	if (vxlan_addr_multicast(&vxlan->default_dst.remote_ip) &&
	    !vxlan_group_used(vn, vxlan))
		ret = vxlan_igmp_leave(vxlan);

	del_timer_sync(&vxlan->age_timer);

	vxlan_flush(vxlan, false);
	vxlan_sock_release(vxlan);

	return ret;
}

/* Stub, nothing needs to be done. */
static void vxlan_set_multicast_list(struct net_device *dev)
{
}

static int vxlan_change_mtu(struct net_device *dev, int new_mtu)
{
	struct vxlan_dev *vxlan = netdev_priv(dev);
	struct vxlan_rdst *dst = &vxlan->default_dst;
	struct net_device *lowerdev = __dev_get_by_index(vxlan->net,
							 dst->remote_ifindex);
	bool use_ipv6 = false;

	if (dst->remote_ip.sa.sa_family == AF_INET6)
		use_ipv6 = true;

	/* This check is different than dev->max_mtu, because it looks at
	 * the lowerdev->mtu, rather than the static dev->max_mtu
	 */
	if (lowerdev) {
		int max_mtu = lowerdev->mtu -
			      (use_ipv6 ? VXLAN6_HEADROOM : VXLAN_HEADROOM);
		if (new_mtu > max_mtu)
			return -EINVAL;
	}

	dev->mtu = new_mtu;
	return 0;
}

static int vxlan_fill_metadata_dst(struct net_device *dev, struct sk_buff *skb)
{
	struct vxlan_dev *vxlan = netdev_priv(dev);
	struct ip_tunnel_info *info = skb_tunnel_info(skb);
	__be16 sport, dport;

	sport = udp_flow_src_port(dev_net(dev), skb, vxlan->cfg.port_min,
				  vxlan->cfg.port_max, true);
	dport = info->key.tp_dst ? : vxlan->cfg.dst_port;

	if (ip_tunnel_info_af(info) == AF_INET) {
		struct vxlan_sock *sock4 = rcu_dereference(vxlan->vn4_sock);
		struct rtable *rt;

		rt = vxlan_get_route(vxlan, dev, sock4, skb, 0, info->key.tos,
				     info->key.u.ipv4.dst,
				     &info->key.u.ipv4.src, dport, sport,
				     &info->dst_cache, info);
		if (IS_ERR(rt))
			return PTR_ERR(rt);
		ip_rt_put(rt);
	} else {
#if IS_ENABLED(CONFIG_IPV6)
		struct vxlan_sock *sock6 = rcu_dereference(vxlan->vn6_sock);
		struct dst_entry *ndst;

		ndst = vxlan6_get_route(vxlan, dev, sock6, skb, 0, info->key.tos,
					info->key.label, &info->key.u.ipv6.dst,
					&info->key.u.ipv6.src, dport, sport,
					&info->dst_cache, info);
		if (IS_ERR(ndst))
			return PTR_ERR(ndst);
		dst_release(ndst);
#else /* !CONFIG_IPV6 */
		return -EPFNOSUPPORT;
#endif
	}
	info->key.tp_src = sport;
	info->key.tp_dst = dport;
	return 0;
}

static const struct net_device_ops vxlan_netdev_ether_ops = {
	.ndo_init		= vxlan_init,
	.ndo_uninit		= vxlan_uninit,
	.ndo_open		= vxlan_open,
	.ndo_stop		= vxlan_stop,
	.ndo_start_xmit		= vxlan_xmit,
	.ndo_get_stats64	= ip_tunnel_get_stats64,
	.ndo_set_rx_mode	= vxlan_set_multicast_list,
	.ndo_change_mtu		= vxlan_change_mtu,
	.ndo_validate_addr	= eth_validate_addr,
	.ndo_set_mac_address	= eth_mac_addr,
	.ndo_fdb_add		= vxlan_fdb_add,
	.ndo_fdb_del		= vxlan_fdb_delete,
	.ndo_fdb_dump		= vxlan_fdb_dump,
	.ndo_fill_metadata_dst	= vxlan_fill_metadata_dst,
};

static const struct net_device_ops vxlan_netdev_raw_ops = {
	.ndo_init		= vxlan_init,
	.ndo_uninit		= vxlan_uninit,
	.ndo_open		= vxlan_open,
	.ndo_stop		= vxlan_stop,
	.ndo_start_xmit		= vxlan_xmit,
	.ndo_get_stats64	= ip_tunnel_get_stats64,
	.ndo_change_mtu		= vxlan_change_mtu,
	.ndo_fill_metadata_dst	= vxlan_fill_metadata_dst,
};

/* Info for udev, that this is a virtual tunnel endpoint */
static struct device_type vxlan_type = {
	.name = "vxlan",
};

/* Calls the ndo_udp_tunnel_add of the caller in order to
 * supply the listening VXLAN udp ports. Callers are expected
 * to implement the ndo_udp_tunnel_add.
 */
static void vxlan_push_rx_ports(struct net_device *dev)
{
	struct vxlan_sock *vs;
	struct net *net = dev_net(dev);
	struct vxlan_net *vn = net_generic(net, vxlan_net_id);
	unsigned int i;

	spin_lock(&vn->sock_lock);
	for (i = 0; i < PORT_HASH_SIZE; ++i) {
		hlist_for_each_entry_rcu(vs, &vn->sock_list[i], hlist)
			udp_tunnel_push_rx_port(dev, vs->sock,
						(vs->flags & VXLAN_F_GPE) ?
						UDP_TUNNEL_TYPE_VXLAN_GPE :
						UDP_TUNNEL_TYPE_VXLAN);
	}
	spin_unlock(&vn->sock_lock);
}

/* Initialize the device structure. */
static void vxlan_setup(struct net_device *dev)
{
	struct vxlan_dev *vxlan = netdev_priv(dev);
	unsigned int h;

	eth_hw_addr_random(dev);
	ether_setup(dev);

	dev->destructor = free_netdev;
	SET_NETDEV_DEVTYPE(dev, &vxlan_type);

	dev->features	|= NETIF_F_LLTX;
	dev->features	|= NETIF_F_SG | NETIF_F_HW_CSUM;
	dev->features   |= NETIF_F_RXCSUM;
	dev->features   |= NETIF_F_GSO_SOFTWARE;

	dev->vlan_features = dev->features;
	dev->hw_features |= NETIF_F_SG | NETIF_F_HW_CSUM | NETIF_F_RXCSUM;
	dev->hw_features |= NETIF_F_GSO_SOFTWARE;
	netif_keep_dst(dev);
	dev->priv_flags |= IFF_NO_QUEUE;

	INIT_LIST_HEAD(&vxlan->next);
	spin_lock_init(&vxlan->hash_lock);

	init_timer_deferrable(&vxlan->age_timer);
	vxlan->age_timer.function = vxlan_cleanup;
	vxlan->age_timer.data = (unsigned long) vxlan;

	vxlan->cfg.dst_port = htons(vxlan_port);

	vxlan->dev = dev;

	gro_cells_init(&vxlan->gro_cells, dev);

	for (h = 0; h < FDB_HASH_SIZE; ++h)
		INIT_HLIST_HEAD(&vxlan->fdb_head[h]);
}

static void vxlan_ether_setup(struct net_device *dev)
{
	dev->priv_flags &= ~IFF_TX_SKB_SHARING;
	dev->priv_flags |= IFF_LIVE_ADDR_CHANGE;
	dev->netdev_ops = &vxlan_netdev_ether_ops;
}

static void vxlan_raw_setup(struct net_device *dev)
{
	dev->header_ops = NULL;
	dev->type = ARPHRD_NONE;
	dev->hard_header_len = 0;
	dev->addr_len = 0;
	dev->flags = IFF_POINTOPOINT | IFF_NOARP | IFF_MULTICAST;
	dev->netdev_ops = &vxlan_netdev_raw_ops;
}

static const struct nla_policy vxlan_policy[IFLA_VXLAN_MAX + 1] = {
	[IFLA_VXLAN_ID]		= { .type = NLA_U32 },
	[IFLA_VXLAN_GROUP]	= { .len = FIELD_SIZEOF(struct iphdr, daddr) },
	[IFLA_VXLAN_GROUP6]	= { .len = sizeof(struct in6_addr) },
	[IFLA_VXLAN_LINK]	= { .type = NLA_U32 },
	[IFLA_VXLAN_LOCAL]	= { .len = FIELD_SIZEOF(struct iphdr, saddr) },
	[IFLA_VXLAN_LOCAL6]	= { .len = sizeof(struct in6_addr) },
	[IFLA_VXLAN_TOS]	= { .type = NLA_U8 },
	[IFLA_VXLAN_TTL]	= { .type = NLA_U8 },
	[IFLA_VXLAN_LABEL]	= { .type = NLA_U32 },
	[IFLA_VXLAN_LEARNING]	= { .type = NLA_U8 },
	[IFLA_VXLAN_AGEING]	= { .type = NLA_U32 },
	[IFLA_VXLAN_LIMIT]	= { .type = NLA_U32 },
	[IFLA_VXLAN_PORT_RANGE] = { .len  = sizeof(struct ifla_vxlan_port_range) },
	[IFLA_VXLAN_PROXY]	= { .type = NLA_U8 },
	[IFLA_VXLAN_RSC]	= { .type = NLA_U8 },
	[IFLA_VXLAN_L2MISS]	= { .type = NLA_U8 },
	[IFLA_VXLAN_L3MISS]	= { .type = NLA_U8 },
	[IFLA_VXLAN_COLLECT_METADATA]	= { .type = NLA_U8 },
	[IFLA_VXLAN_PORT]	= { .type = NLA_U16 },
	[IFLA_VXLAN_UDP_CSUM]	= { .type = NLA_U8 },
	[IFLA_VXLAN_UDP_ZERO_CSUM6_TX]	= { .type = NLA_U8 },
	[IFLA_VXLAN_UDP_ZERO_CSUM6_RX]	= { .type = NLA_U8 },
	[IFLA_VXLAN_REMCSUM_TX]	= { .type = NLA_U8 },
	[IFLA_VXLAN_REMCSUM_RX]	= { .type = NLA_U8 },
	[IFLA_VXLAN_GBP]	= { .type = NLA_FLAG, },
	[IFLA_VXLAN_GPE]	= { .type = NLA_FLAG, },
	[IFLA_VXLAN_REMCSUM_NOPARTIAL]	= { .type = NLA_FLAG },
};

static int vxlan_validate(struct nlattr *tb[], struct nlattr *data[])
{
	if (tb[IFLA_ADDRESS]) {
		if (nla_len(tb[IFLA_ADDRESS]) != ETH_ALEN) {
			pr_debug("invalid link address (not ethernet)\n");
			return -EINVAL;
		}

		if (!is_valid_ether_addr(nla_data(tb[IFLA_ADDRESS]))) {
			pr_debug("invalid all zero ethernet address\n");
			return -EADDRNOTAVAIL;
		}
	}

	if (!data)
		return -EINVAL;

	if (data[IFLA_VXLAN_ID]) {
		__u32 id = nla_get_u32(data[IFLA_VXLAN_ID]);
		if (id >= VXLAN_N_VID)
			return -ERANGE;
	}

	if (data[IFLA_VXLAN_PORT_RANGE]) {
		const struct ifla_vxlan_port_range *p
			= nla_data(data[IFLA_VXLAN_PORT_RANGE]);

		if (ntohs(p->high) < ntohs(p->low)) {
			pr_debug("port range %u .. %u not valid\n",
				 ntohs(p->low), ntohs(p->high));
			return -EINVAL;
		}
	}

	return 0;
}

static void vxlan_get_drvinfo(struct net_device *netdev,
			      struct ethtool_drvinfo *drvinfo)
{
	strlcpy(drvinfo->version, VXLAN_VERSION, sizeof(drvinfo->version));
	strlcpy(drvinfo->driver, "vxlan", sizeof(drvinfo->driver));
}

static const struct ethtool_ops vxlan_ethtool_ops = {
	.get_drvinfo	= vxlan_get_drvinfo,
	.get_link	= ethtool_op_get_link,
};

static struct socket *vxlan_create_sock(struct net *net, bool ipv6,
					__be16 port, u32 flags)
{
	struct socket *sock;
	struct udp_port_cfg udp_conf;
	int err;

	memset(&udp_conf, 0, sizeof(udp_conf));

	if (ipv6) {
		udp_conf.family = AF_INET6;
		udp_conf.use_udp6_rx_checksums =
		    !(flags & VXLAN_F_UDP_ZERO_CSUM6_RX);
		udp_conf.ipv6_v6only = 1;
	} else {
		udp_conf.family = AF_INET;
	}

	udp_conf.local_udp_port = port;

	/* Open UDP socket */
	err = udp_sock_create(net, &udp_conf, &sock);
	if (err < 0)
		return ERR_PTR(err);

	return sock;
}

/* Create new listen socket if needed */
static struct vxlan_sock *vxlan_socket_create(struct net *net, bool ipv6,
					      __be16 port, u32 flags)
{
	struct vxlan_net *vn = net_generic(net, vxlan_net_id);
	struct vxlan_sock *vs;
	struct socket *sock;
	unsigned int h;
	struct udp_tunnel_sock_cfg tunnel_cfg;

	vs = kzalloc(sizeof(*vs), GFP_KERNEL);
	if (!vs)
		return ERR_PTR(-ENOMEM);

	for (h = 0; h < VNI_HASH_SIZE; ++h)
		INIT_HLIST_HEAD(&vs->vni_list[h]);

	sock = vxlan_create_sock(net, ipv6, port, flags);
	if (IS_ERR(sock)) {
		pr_info("Cannot bind port %d, err=%ld\n", ntohs(port),
			PTR_ERR(sock));
		kfree(vs);
		return ERR_CAST(sock);
	}

	vs->sock = sock;
	atomic_set(&vs->refcnt, 1);
	vs->flags = (flags & VXLAN_F_RCV_FLAGS);

	spin_lock(&vn->sock_lock);
	hlist_add_head_rcu(&vs->hlist, vs_head(net, port));
	udp_tunnel_notify_add_rx_port(sock,
				      (vs->flags & VXLAN_F_GPE) ?
				      UDP_TUNNEL_TYPE_VXLAN_GPE :
				      UDP_TUNNEL_TYPE_VXLAN);
	spin_unlock(&vn->sock_lock);

	/* Mark socket as an encapsulation socket. */
	memset(&tunnel_cfg, 0, sizeof(tunnel_cfg));
	tunnel_cfg.sk_user_data = vs;
	tunnel_cfg.encap_type = 1;
	tunnel_cfg.encap_rcv = vxlan_rcv;
	tunnel_cfg.encap_destroy = NULL;
	tunnel_cfg.gro_receive = vxlan_gro_receive;
	tunnel_cfg.gro_complete = vxlan_gro_complete;

	setup_udp_tunnel_sock(net, sock, &tunnel_cfg);

	return vs;
}

static int __vxlan_sock_add(struct vxlan_dev *vxlan, bool ipv6)
{
	struct vxlan_net *vn = net_generic(vxlan->net, vxlan_net_id);
	struct vxlan_sock *vs = NULL;

	if (!vxlan->cfg.no_share) {
		spin_lock(&vn->sock_lock);
		vs = vxlan_find_sock(vxlan->net, ipv6 ? AF_INET6 : AF_INET,
				     vxlan->cfg.dst_port, vxlan->flags);
		if (vs && !atomic_add_unless(&vs->refcnt, 1, 0)) {
			spin_unlock(&vn->sock_lock);
			return -EBUSY;
		}
		spin_unlock(&vn->sock_lock);
	}
	if (!vs)
		vs = vxlan_socket_create(vxlan->net, ipv6,
					 vxlan->cfg.dst_port, vxlan->flags);
	if (IS_ERR(vs))
		return PTR_ERR(vs);
#if IS_ENABLED(CONFIG_IPV6)
	if (ipv6)
		rcu_assign_pointer(vxlan->vn6_sock, vs);
	else
#endif
		rcu_assign_pointer(vxlan->vn4_sock, vs);
	vxlan_vs_add_dev(vs, vxlan);
	return 0;
}

static int vxlan_sock_add(struct vxlan_dev *vxlan)
{
	bool ipv6 = vxlan->flags & VXLAN_F_IPV6;
	bool metadata = vxlan->flags & VXLAN_F_COLLECT_METADATA;
	int ret = 0;

	RCU_INIT_POINTER(vxlan->vn4_sock, NULL);
#if IS_ENABLED(CONFIG_IPV6)
	RCU_INIT_POINTER(vxlan->vn6_sock, NULL);
	if (ipv6 || metadata)
		ret = __vxlan_sock_add(vxlan, true);
#endif
	if (!ret && (!ipv6 || metadata))
		ret = __vxlan_sock_add(vxlan, false);
	if (ret < 0)
		vxlan_sock_release(vxlan);
	return ret;
}

static int vxlan_dev_configure(struct net *src_net, struct net_device *dev,
			       struct vxlan_config *conf,
			       bool changelink)
{
	struct vxlan_net *vn = net_generic(src_net, vxlan_net_id);
	struct vxlan_dev *vxlan = netdev_priv(dev), *tmp;
	struct vxlan_rdst *dst = &vxlan->default_dst;
	unsigned short needed_headroom = ETH_HLEN;
	bool use_ipv6 = false;
	__be16 default_port = vxlan->cfg.dst_port;
	struct net_device *lowerdev = NULL;

	if (!changelink) {
		if (conf->flags & VXLAN_F_GPE) {
			/* For now, allow GPE only together with
			 * COLLECT_METADATA. This can be relaxed later; in such
			 * case, the other side of the PtP link will have to be
			 * provided.
			 */
			if ((conf->flags & ~VXLAN_F_ALLOWED_GPE) ||
			    !(conf->flags & VXLAN_F_COLLECT_METADATA)) {
				pr_info("unsupported combination of extensions\n");
				return -EINVAL;
			}
			vxlan_raw_setup(dev);
		} else {
			vxlan_ether_setup(dev);
		}

		/* MTU range: 68 - 65535 */
		dev->min_mtu = ETH_MIN_MTU;
		dev->max_mtu = ETH_MAX_MTU;
		vxlan->net = src_net;
	}

	dst->remote_vni = conf->vni;

	memcpy(&dst->remote_ip, &conf->remote_ip, sizeof(conf->remote_ip));

	/* Unless IPv6 is explicitly requested, assume IPv4 */
	if (!dst->remote_ip.sa.sa_family)
		dst->remote_ip.sa.sa_family = AF_INET;

	if (dst->remote_ip.sa.sa_family == AF_INET6 ||
	    vxlan->cfg.saddr.sa.sa_family == AF_INET6) {
		if (!IS_ENABLED(CONFIG_IPV6))
			return -EPFNOSUPPORT;
		use_ipv6 = true;
		vxlan->flags |= VXLAN_F_IPV6;
	}

	if (conf->label && !use_ipv6) {
		pr_info("label only supported in use with IPv6\n");
		return -EINVAL;
	}

	if (conf->remote_ifindex &&
	    conf->remote_ifindex != vxlan->cfg.remote_ifindex) {
		lowerdev = __dev_get_by_index(src_net, conf->remote_ifindex);
		dst->remote_ifindex = conf->remote_ifindex;

		if (!lowerdev) {
			pr_info("ifindex %d does not exist\n",
				dst->remote_ifindex);
			return -ENODEV;
		}

#if IS_ENABLED(CONFIG_IPV6)
		if (use_ipv6) {
			struct inet6_dev *idev = __in6_dev_get(lowerdev);
			if (idev && idev->cnf.disable_ipv6) {
				pr_info("IPv6 is disabled via sysctl\n");
				return -EPERM;
			}
		}
#endif

		if (!conf->mtu)
			dev->mtu = lowerdev->mtu -
				   (use_ipv6 ? VXLAN6_HEADROOM : VXLAN_HEADROOM);

		needed_headroom = lowerdev->hard_header_len;
	} else if (!conf->remote_ifindex &&
		   vxlan_addr_multicast(&dst->remote_ip)) {
		pr_info("multicast destination requires interface to be specified\n");
		return -EINVAL;
	}

	if (conf->mtu) {
		int max_mtu = ETH_MAX_MTU;

		if (lowerdev)
			max_mtu = lowerdev->mtu;

		max_mtu -= (use_ipv6 ? VXLAN6_HEADROOM : VXLAN_HEADROOM);

		if (conf->mtu < dev->min_mtu || conf->mtu > dev->max_mtu)
			return -EINVAL;

		dev->mtu = conf->mtu;

		if (conf->mtu > max_mtu)
			dev->mtu = max_mtu;
	}

	if (use_ipv6 || conf->flags & VXLAN_F_COLLECT_METADATA)
		needed_headroom += VXLAN6_HEADROOM;
	else
		needed_headroom += VXLAN_HEADROOM;
	dev->needed_headroom = needed_headroom;

	memcpy(&vxlan->cfg, conf, sizeof(*conf));
	if (!vxlan->cfg.dst_port) {
		if (conf->flags & VXLAN_F_GPE)
			vxlan->cfg.dst_port = htons(4790); /* IANA VXLAN-GPE port */
		else
			vxlan->cfg.dst_port = default_port;
	}
	vxlan->flags |= conf->flags;

	if (!vxlan->cfg.age_interval)
		vxlan->cfg.age_interval = FDB_AGE_DEFAULT;

	if (changelink)
		return 0;

	list_for_each_entry(tmp, &vn->vxlan_list, next) {
		if (tmp->cfg.vni == conf->vni &&
		    (tmp->default_dst.remote_ip.sa.sa_family == AF_INET6 ||
		     tmp->cfg.saddr.sa.sa_family == AF_INET6) == use_ipv6 &&
		    tmp->cfg.dst_port == vxlan->cfg.dst_port &&
		    (tmp->flags & VXLAN_F_RCV_FLAGS) ==
		    (vxlan->flags & VXLAN_F_RCV_FLAGS)) {
			pr_info("duplicate VNI %u\n", be32_to_cpu(conf->vni));
			return -EEXIST;
		}
	}

	return 0;
}

static int __vxlan_dev_create(struct net *net, struct net_device *dev,
			      struct vxlan_config *conf)
{
	struct vxlan_net *vn = net_generic(net, vxlan_net_id);
	struct vxlan_dev *vxlan = netdev_priv(dev);
	int err;

	err = vxlan_dev_configure(net, dev, conf, false);
	if (err)
		return err;

	dev->ethtool_ops = &vxlan_ethtool_ops;

	/* create an fdb entry for a valid default destination */
	if (!vxlan_addr_any(&vxlan->default_dst.remote_ip)) {
		err = vxlan_fdb_create(vxlan, all_zeros_mac,
				       &vxlan->default_dst.remote_ip,
				       NUD_REACHABLE | NUD_PERMANENT,
				       NLM_F_EXCL | NLM_F_CREATE,
				       vxlan->cfg.dst_port,
				       vxlan->default_dst.remote_vni,
				       vxlan->default_dst.remote_vni,
				       vxlan->default_dst.remote_ifindex,
				       NTF_SELF);
		if (err)
			return err;
	}

	err = register_netdevice(dev);
	if (err) {
		vxlan_fdb_delete_default(vxlan, vxlan->default_dst.remote_vni);
		return err;
	}

	list_add(&vxlan->next, &vn->vxlan_list);
	return 0;
}

static int vxlan_nl2conf(struct nlattr *tb[], struct nlattr *data[],
			 struct net_device *dev, struct vxlan_config *conf,
			 bool changelink)
{
	struct vxlan_dev *vxlan = netdev_priv(dev);

	memset(conf, 0, sizeof(*conf));

	/* if changelink operation, start with old existing cfg */
	if (changelink)
		memcpy(conf, &vxlan->cfg, sizeof(*conf));

	if (data[IFLA_VXLAN_ID]) {
		__be32 vni = cpu_to_be32(nla_get_u32(data[IFLA_VXLAN_ID]));

		if (changelink && (vni != conf->vni))
			return -EOPNOTSUPP;
		conf->vni = cpu_to_be32(nla_get_u32(data[IFLA_VXLAN_ID]));
	}

	if (data[IFLA_VXLAN_GROUP]) {
		conf->remote_ip.sin.sin_addr.s_addr = nla_get_in_addr(data[IFLA_VXLAN_GROUP]);
	} else if (data[IFLA_VXLAN_GROUP6]) {
		if (!IS_ENABLED(CONFIG_IPV6))
			return -EPFNOSUPPORT;

		conf->remote_ip.sin6.sin6_addr = nla_get_in6_addr(data[IFLA_VXLAN_GROUP6]);
		conf->remote_ip.sa.sa_family = AF_INET6;
	}

	if (data[IFLA_VXLAN_LOCAL]) {
		conf->saddr.sin.sin_addr.s_addr = nla_get_in_addr(data[IFLA_VXLAN_LOCAL]);
		conf->saddr.sa.sa_family = AF_INET;
	} else if (data[IFLA_VXLAN_LOCAL6]) {
		if (!IS_ENABLED(CONFIG_IPV6))
			return -EPFNOSUPPORT;

		/* TODO: respect scope id */
		conf->saddr.sin6.sin6_addr = nla_get_in6_addr(data[IFLA_VXLAN_LOCAL6]);
		conf->saddr.sa.sa_family = AF_INET6;
	}

	if (data[IFLA_VXLAN_LINK])
		conf->remote_ifindex = nla_get_u32(data[IFLA_VXLAN_LINK]);

	if (data[IFLA_VXLAN_TOS])
		conf->tos  = nla_get_u8(data[IFLA_VXLAN_TOS]);

	if (data[IFLA_VXLAN_TTL])
		conf->ttl = nla_get_u8(data[IFLA_VXLAN_TTL]);

	if (data[IFLA_VXLAN_LABEL])
		conf->label = nla_get_be32(data[IFLA_VXLAN_LABEL]) &
			     IPV6_FLOWLABEL_MASK;

	if (data[IFLA_VXLAN_LEARNING]) {
		if (nla_get_u8(data[IFLA_VXLAN_LEARNING])) {
			conf->flags |= VXLAN_F_LEARN;
		} else {
			conf->flags &= ~VXLAN_F_LEARN;
			vxlan->flags &= ~VXLAN_F_LEARN;
		}
	} else if (!changelink) {
		/* default to learn on a new device */
		conf->flags |= VXLAN_F_LEARN;
	}

	if (data[IFLA_VXLAN_AGEING]) {
		if (changelink)
			return -EOPNOTSUPP;
		conf->age_interval = nla_get_u32(data[IFLA_VXLAN_AGEING]);
	}

	if (data[IFLA_VXLAN_PROXY]) {
		if (changelink)
			return -EOPNOTSUPP;
		if (nla_get_u8(data[IFLA_VXLAN_PROXY]))
			conf->flags |= VXLAN_F_PROXY;
	}

	if (data[IFLA_VXLAN_RSC]) {
		if (changelink)
			return -EOPNOTSUPP;
		if (nla_get_u8(data[IFLA_VXLAN_RSC]))
			conf->flags |= VXLAN_F_RSC;
	}

	if (data[IFLA_VXLAN_L2MISS]) {
		if (changelink)
			return -EOPNOTSUPP;
		if (nla_get_u8(data[IFLA_VXLAN_L2MISS]))
			conf->flags |= VXLAN_F_L2MISS;
	}

	if (data[IFLA_VXLAN_L3MISS]) {
		if (changelink)
			return -EOPNOTSUPP;
		if (nla_get_u8(data[IFLA_VXLAN_L3MISS]))
			conf->flags |= VXLAN_F_L3MISS;
	}

	if (data[IFLA_VXLAN_LIMIT]) {
		if (changelink)
			return -EOPNOTSUPP;
		conf->addrmax = nla_get_u32(data[IFLA_VXLAN_LIMIT]);
	}

	if (data[IFLA_VXLAN_COLLECT_METADATA]) {
		if (changelink)
			return -EOPNOTSUPP;
		if (nla_get_u8(data[IFLA_VXLAN_COLLECT_METADATA]))
			conf->flags |= VXLAN_F_COLLECT_METADATA;
	}

	if (data[IFLA_VXLAN_PORT_RANGE]) {
		if (!changelink) {
			const struct ifla_vxlan_port_range *p
				= nla_data(data[IFLA_VXLAN_PORT_RANGE]);
			conf->port_min = ntohs(p->low);
			conf->port_max = ntohs(p->high);
		} else {
			return -EOPNOTSUPP;
		}
	}

	if (data[IFLA_VXLAN_PORT]) {
		if (changelink)
			return -EOPNOTSUPP;
		conf->dst_port = nla_get_be16(data[IFLA_VXLAN_PORT]);
	}

	if (data[IFLA_VXLAN_UDP_CSUM]) {
		if (changelink)
			return -EOPNOTSUPP;
		if (!nla_get_u8(data[IFLA_VXLAN_UDP_CSUM]))
			conf->flags |= VXLAN_F_UDP_ZERO_CSUM_TX;
	}

	if (data[IFLA_VXLAN_UDP_ZERO_CSUM6_TX]) {
		if (changelink)
			return -EOPNOTSUPP;
		if (nla_get_u8(data[IFLA_VXLAN_UDP_ZERO_CSUM6_TX]))
			conf->flags |= VXLAN_F_UDP_ZERO_CSUM6_TX;
	}

	if (data[IFLA_VXLAN_UDP_ZERO_CSUM6_RX]) {
		if (changelink)
			return -EOPNOTSUPP;
		if (nla_get_u8(data[IFLA_VXLAN_UDP_ZERO_CSUM6_RX]))
			conf->flags |= VXLAN_F_UDP_ZERO_CSUM6_RX;
	}

	if (data[IFLA_VXLAN_REMCSUM_TX]) {
		if (changelink)
			return -EOPNOTSUPP;
		if (nla_get_u8(data[IFLA_VXLAN_REMCSUM_TX]))
			conf->flags |= VXLAN_F_REMCSUM_TX;
	}

	if (data[IFLA_VXLAN_REMCSUM_RX]) {
		if (changelink)
			return -EOPNOTSUPP;
		if (nla_get_u8(data[IFLA_VXLAN_REMCSUM_RX]))
			conf->flags |= VXLAN_F_REMCSUM_RX;
	}

	if (data[IFLA_VXLAN_GBP]) {
		if (changelink)
			return -EOPNOTSUPP;
		conf->flags |= VXLAN_F_GBP;
	}

	if (data[IFLA_VXLAN_GPE]) {
		if (changelink)
			return -EOPNOTSUPP;
		conf->flags |= VXLAN_F_GPE;
	}

	if (data[IFLA_VXLAN_REMCSUM_NOPARTIAL]) {
		if (changelink)
			return -EOPNOTSUPP;
		conf->flags |= VXLAN_F_REMCSUM_NOPARTIAL;
	}

	if (tb[IFLA_MTU]) {
		if (changelink)
			return -EOPNOTSUPP;
		conf->mtu = nla_get_u32(tb[IFLA_MTU]);
	}

	return 0;
}

static int vxlan_newlink(struct net *src_net, struct net_device *dev,
			 struct nlattr *tb[], struct nlattr *data[])
{
	struct vxlan_config conf;
	int err;

	err = vxlan_nl2conf(tb, data, dev, &conf, false);
	if (err)
		return err;

	return __vxlan_dev_create(src_net, dev, &conf);
}

static int vxlan_changelink(struct net_device *dev, struct nlattr *tb[],
			    struct nlattr *data[])
{
	struct vxlan_dev *vxlan = netdev_priv(dev);
	struct vxlan_rdst *dst = &vxlan->default_dst;
	struct vxlan_rdst old_dst;
	struct vxlan_config conf;
	int err;

	err = vxlan_nl2conf(tb, data,
			    dev, &conf, true);
	if (err)
		return err;

	memcpy(&old_dst, dst, sizeof(struct vxlan_rdst));

	err = vxlan_dev_configure(vxlan->net, dev, &conf, true);
	if (err)
		return err;

	/* handle default dst entry */
	if (!vxlan_addr_equal(&dst->remote_ip, &old_dst.remote_ip)) {
		spin_lock_bh(&vxlan->hash_lock);
		if (!vxlan_addr_any(&old_dst.remote_ip))
			__vxlan_fdb_delete(vxlan, all_zeros_mac,
					   old_dst.remote_ip,
					   vxlan->cfg.dst_port,
					   old_dst.remote_vni,
					   old_dst.remote_vni,
					   old_dst.remote_ifindex, 0);

		if (!vxlan_addr_any(&dst->remote_ip)) {
			err = vxlan_fdb_create(vxlan, all_zeros_mac,
					       &dst->remote_ip,
					       NUD_REACHABLE | NUD_PERMANENT,
					       NLM_F_CREATE | NLM_F_APPEND,
					       vxlan->cfg.dst_port,
					       dst->remote_vni,
					       dst->remote_vni,
					       dst->remote_ifindex,
					       NTF_SELF);
			if (err) {
				spin_unlock_bh(&vxlan->hash_lock);
				return err;
			}
		}
		spin_unlock_bh(&vxlan->hash_lock);
	}

	return 0;
}

static void vxlan_dellink(struct net_device *dev, struct list_head *head)
{
	struct vxlan_dev *vxlan = netdev_priv(dev);
	struct vxlan_net *vn = net_generic(vxlan->net, vxlan_net_id);

	vxlan_flush(vxlan, true);

	spin_lock(&vn->sock_lock);
	if (!hlist_unhashed(&vxlan->hlist))
		hlist_del_rcu(&vxlan->hlist);
	spin_unlock(&vn->sock_lock);

	gro_cells_destroy(&vxlan->gro_cells);
	list_del(&vxlan->next);
	unregister_netdevice_queue(dev, head);
}

static size_t vxlan_get_size(const struct net_device *dev)
{

	return nla_total_size(sizeof(__u32)) +	/* IFLA_VXLAN_ID */
		nla_total_size(sizeof(struct in6_addr)) + /* IFLA_VXLAN_GROUP{6} */
		nla_total_size(sizeof(__u32)) +	/* IFLA_VXLAN_LINK */
		nla_total_size(sizeof(struct in6_addr)) + /* IFLA_VXLAN_LOCAL{6} */
		nla_total_size(sizeof(__u8)) +	/* IFLA_VXLAN_TTL */
		nla_total_size(sizeof(__u8)) +	/* IFLA_VXLAN_TOS */
		nla_total_size(sizeof(__be32)) + /* IFLA_VXLAN_LABEL */
		nla_total_size(sizeof(__u8)) +	/* IFLA_VXLAN_LEARNING */
		nla_total_size(sizeof(__u8)) +	/* IFLA_VXLAN_PROXY */
		nla_total_size(sizeof(__u8)) +	/* IFLA_VXLAN_RSC */
		nla_total_size(sizeof(__u8)) +	/* IFLA_VXLAN_L2MISS */
		nla_total_size(sizeof(__u8)) +	/* IFLA_VXLAN_L3MISS */
		nla_total_size(sizeof(__u8)) +	/* IFLA_VXLAN_COLLECT_METADATA */
		nla_total_size(sizeof(__u32)) +	/* IFLA_VXLAN_AGEING */
		nla_total_size(sizeof(__u32)) +	/* IFLA_VXLAN_LIMIT */
		nla_total_size(sizeof(struct ifla_vxlan_port_range)) +
		nla_total_size(sizeof(__be16)) + /* IFLA_VXLAN_PORT */
		nla_total_size(sizeof(__u8)) + /* IFLA_VXLAN_UDP_CSUM */
		nla_total_size(sizeof(__u8)) + /* IFLA_VXLAN_UDP_ZERO_CSUM6_TX */
		nla_total_size(sizeof(__u8)) + /* IFLA_VXLAN_UDP_ZERO_CSUM6_RX */
		nla_total_size(sizeof(__u8)) + /* IFLA_VXLAN_REMCSUM_TX */
		nla_total_size(sizeof(__u8)) + /* IFLA_VXLAN_REMCSUM_RX */
		0;
}

static int vxlan_fill_info(struct sk_buff *skb, const struct net_device *dev)
{
	const struct vxlan_dev *vxlan = netdev_priv(dev);
	const struct vxlan_rdst *dst = &vxlan->default_dst;
	struct ifla_vxlan_port_range ports = {
		.low =  htons(vxlan->cfg.port_min),
		.high = htons(vxlan->cfg.port_max),
	};

	if (nla_put_u32(skb, IFLA_VXLAN_ID, be32_to_cpu(dst->remote_vni)))
		goto nla_put_failure;

	if (!vxlan_addr_any(&dst->remote_ip)) {
		if (dst->remote_ip.sa.sa_family == AF_INET) {
			if (nla_put_in_addr(skb, IFLA_VXLAN_GROUP,
					    dst->remote_ip.sin.sin_addr.s_addr))
				goto nla_put_failure;
#if IS_ENABLED(CONFIG_IPV6)
		} else {
			if (nla_put_in6_addr(skb, IFLA_VXLAN_GROUP6,
					     &dst->remote_ip.sin6.sin6_addr))
				goto nla_put_failure;
#endif
		}
	}

	if (dst->remote_ifindex && nla_put_u32(skb, IFLA_VXLAN_LINK, dst->remote_ifindex))
		goto nla_put_failure;

	if (!vxlan_addr_any(&vxlan->cfg.saddr)) {
		if (vxlan->cfg.saddr.sa.sa_family == AF_INET) {
			if (nla_put_in_addr(skb, IFLA_VXLAN_LOCAL,
					    vxlan->cfg.saddr.sin.sin_addr.s_addr))
				goto nla_put_failure;
#if IS_ENABLED(CONFIG_IPV6)
		} else {
			if (nla_put_in6_addr(skb, IFLA_VXLAN_LOCAL6,
					     &vxlan->cfg.saddr.sin6.sin6_addr))
				goto nla_put_failure;
#endif
		}
	}

	if (nla_put_u8(skb, IFLA_VXLAN_TTL, vxlan->cfg.ttl) ||
	    nla_put_u8(skb, IFLA_VXLAN_TOS, vxlan->cfg.tos) ||
	    nla_put_be32(skb, IFLA_VXLAN_LABEL, vxlan->cfg.label) ||
	    nla_put_u8(skb, IFLA_VXLAN_LEARNING,
			!!(vxlan->flags & VXLAN_F_LEARN)) ||
	    nla_put_u8(skb, IFLA_VXLAN_PROXY,
			!!(vxlan->flags & VXLAN_F_PROXY)) ||
	    nla_put_u8(skb, IFLA_VXLAN_RSC, !!(vxlan->flags & VXLAN_F_RSC)) ||
	    nla_put_u8(skb, IFLA_VXLAN_L2MISS,
			!!(vxlan->flags & VXLAN_F_L2MISS)) ||
	    nla_put_u8(skb, IFLA_VXLAN_L3MISS,
			!!(vxlan->flags & VXLAN_F_L3MISS)) ||
	    nla_put_u8(skb, IFLA_VXLAN_COLLECT_METADATA,
		       !!(vxlan->flags & VXLAN_F_COLLECT_METADATA)) ||
	    nla_put_u32(skb, IFLA_VXLAN_AGEING, vxlan->cfg.age_interval) ||
	    nla_put_u32(skb, IFLA_VXLAN_LIMIT, vxlan->cfg.addrmax) ||
	    nla_put_be16(skb, IFLA_VXLAN_PORT, vxlan->cfg.dst_port) ||
	    nla_put_u8(skb, IFLA_VXLAN_UDP_CSUM,
			!(vxlan->flags & VXLAN_F_UDP_ZERO_CSUM_TX)) ||
	    nla_put_u8(skb, IFLA_VXLAN_UDP_ZERO_CSUM6_TX,
			!!(vxlan->flags & VXLAN_F_UDP_ZERO_CSUM6_TX)) ||
	    nla_put_u8(skb, IFLA_VXLAN_UDP_ZERO_CSUM6_RX,
			!!(vxlan->flags & VXLAN_F_UDP_ZERO_CSUM6_RX)) ||
	    nla_put_u8(skb, IFLA_VXLAN_REMCSUM_TX,
			!!(vxlan->flags & VXLAN_F_REMCSUM_TX)) ||
	    nla_put_u8(skb, IFLA_VXLAN_REMCSUM_RX,
			!!(vxlan->flags & VXLAN_F_REMCSUM_RX)))
		goto nla_put_failure;

	if (nla_put(skb, IFLA_VXLAN_PORT_RANGE, sizeof(ports), &ports))
		goto nla_put_failure;

	if (vxlan->flags & VXLAN_F_GBP &&
	    nla_put_flag(skb, IFLA_VXLAN_GBP))
		goto nla_put_failure;

	if (vxlan->flags & VXLAN_F_GPE &&
	    nla_put_flag(skb, IFLA_VXLAN_GPE))
		goto nla_put_failure;

	if (vxlan->flags & VXLAN_F_REMCSUM_NOPARTIAL &&
	    nla_put_flag(skb, IFLA_VXLAN_REMCSUM_NOPARTIAL))
		goto nla_put_failure;

	return 0;

nla_put_failure:
	return -EMSGSIZE;
}

static struct net *vxlan_get_link_net(const struct net_device *dev)
{
	struct vxlan_dev *vxlan = netdev_priv(dev);

	return vxlan->net;
}

static struct rtnl_link_ops vxlan_link_ops __read_mostly = {
	.kind		= "vxlan",
	.maxtype	= IFLA_VXLAN_MAX,
	.policy		= vxlan_policy,
	.priv_size	= sizeof(struct vxlan_dev),
	.setup		= vxlan_setup,
	.validate	= vxlan_validate,
	.newlink	= vxlan_newlink,
	.changelink	= vxlan_changelink,
	.dellink	= vxlan_dellink,
	.get_size	= vxlan_get_size,
	.fill_info	= vxlan_fill_info,
	.get_link_net	= vxlan_get_link_net,
};

struct net_device *vxlan_dev_create(struct net *net, const char *name,
				    u8 name_assign_type,
				    struct vxlan_config *conf)
{
	struct nlattr *tb[IFLA_MAX + 1];
	struct net_device *dev;
	int err;

	memset(&tb, 0, sizeof(tb));

	dev = rtnl_create_link(net, name, name_assign_type,
			       &vxlan_link_ops, tb);
	if (IS_ERR(dev))
		return dev;

	err = __vxlan_dev_create(net, dev, conf);
	if (err < 0) {
		free_netdev(dev);
		return ERR_PTR(err);
	}

	err = rtnl_configure_link(dev, NULL);
	if (err < 0) {
		LIST_HEAD(list_kill);

		vxlan_dellink(dev, &list_kill);
		unregister_netdevice_many(&list_kill);
		return ERR_PTR(err);
	}

	return dev;
}
EXPORT_SYMBOL_GPL(vxlan_dev_create);

static void vxlan_handle_lowerdev_unregister(struct vxlan_net *vn,
					     struct net_device *dev)
{
	struct vxlan_dev *vxlan, *next;
	LIST_HEAD(list_kill);

	list_for_each_entry_safe(vxlan, next, &vn->vxlan_list, next) {
		struct vxlan_rdst *dst = &vxlan->default_dst;

		/* In case we created vxlan device with carrier
		 * and we loose the carrier due to module unload
		 * we also need to remove vxlan device. In other
		 * cases, it's not necessary and remote_ifindex
		 * is 0 here, so no matches.
		 */
		if (dst->remote_ifindex == dev->ifindex)
			vxlan_dellink(vxlan->dev, &list_kill);
	}

	unregister_netdevice_many(&list_kill);
}

static int vxlan_netdevice_event(struct notifier_block *unused,
				 unsigned long event, void *ptr)
{
	struct net_device *dev = netdev_notifier_info_to_dev(ptr);
	struct vxlan_net *vn = net_generic(dev_net(dev), vxlan_net_id);

	if (event == NETDEV_UNREGISTER)
		vxlan_handle_lowerdev_unregister(vn, dev);
	else if (event == NETDEV_UDP_TUNNEL_PUSH_INFO)
		vxlan_push_rx_ports(dev);

	return NOTIFY_DONE;
}

static struct notifier_block vxlan_notifier_block __read_mostly = {
	.notifier_call = vxlan_netdevice_event,
};

static __net_init int vxlan_init_net(struct net *net)
{
	struct vxlan_net *vn = net_generic(net, vxlan_net_id);
	unsigned int h;

	INIT_LIST_HEAD(&vn->vxlan_list);
	spin_lock_init(&vn->sock_lock);

	for (h = 0; h < PORT_HASH_SIZE; ++h)
		INIT_HLIST_HEAD(&vn->sock_list[h]);

	return 0;
}

static void __net_exit vxlan_exit_net(struct net *net)
{
	struct vxlan_net *vn = net_generic(net, vxlan_net_id);
	struct vxlan_dev *vxlan, *next;
	struct net_device *dev, *aux;
	LIST_HEAD(list);

	rtnl_lock();
	for_each_netdev_safe(net, dev, aux)
		if (dev->rtnl_link_ops == &vxlan_link_ops)
			unregister_netdevice_queue(dev, &list);

	list_for_each_entry_safe(vxlan, next, &vn->vxlan_list, next) {
		/* If vxlan->dev is in the same netns, it has already been added
		 * to the list by the previous loop.
		 */
		if (!net_eq(dev_net(vxlan->dev), net)) {
			gro_cells_destroy(&vxlan->gro_cells);
			unregister_netdevice_queue(vxlan->dev, &list);
		}
	}

	unregister_netdevice_many(&list);
	rtnl_unlock();
}

static struct pernet_operations vxlan_net_ops = {
	.init = vxlan_init_net,
	.exit = vxlan_exit_net,
	.id   = &vxlan_net_id,
	.size = sizeof(struct vxlan_net),
};

static int __init vxlan_init_module(void)
{
	int rc;

	get_random_bytes(&vxlan_salt, sizeof(vxlan_salt));

	rc = register_pernet_subsys(&vxlan_net_ops);
	if (rc)
		goto out1;

	rc = register_netdevice_notifier(&vxlan_notifier_block);
	if (rc)
		goto out2;

	rc = rtnl_link_register(&vxlan_link_ops);
	if (rc)
		goto out3;

	return 0;
out3:
	unregister_netdevice_notifier(&vxlan_notifier_block);
out2:
	unregister_pernet_subsys(&vxlan_net_ops);
out1:
	return rc;
}
late_initcall(vxlan_init_module);

static void __exit vxlan_cleanup_module(void)
{
	rtnl_link_unregister(&vxlan_link_ops);
	unregister_netdevice_notifier(&vxlan_notifier_block);
	unregister_pernet_subsys(&vxlan_net_ops);
	/* rcu_barrier() is called by netns */
}
module_exit(vxlan_cleanup_module);

MODULE_LICENSE("GPL");
MODULE_VERSION(VXLAN_VERSION);
MODULE_AUTHOR("Stephen Hemminger <stephen@networkplumber.org>");
MODULE_DESCRIPTION("Driver for VXLAN encapsulated traffic");
MODULE_ALIAS_RTNL_LINK("vxlan");<|MERGE_RESOLUTION|>--- conflicted
+++ resolved
@@ -2060,11 +2060,7 @@
 		}
 
 		dst_port = rdst->remote_port ? rdst->remote_port : vxlan->cfg.dst_port;
-<<<<<<< HEAD
-		vni = rdst->remote_vni;
-=======
 		vni = (rdst->remote_vni) ? : default_vni;
->>>>>>> f2e5fa84
 		local_ip = vxlan->cfg.saddr;
 		dst_cache = &rdst->dst_cache;
 		md->gbp = skb->mark;
