--- conflicted
+++ resolved
@@ -1016,16 +1016,11 @@
 		sfp_upstream_stop(pl->sfp_bus);
 	if (pl->phydev)
 		phy_stop(pl->phydev);
-<<<<<<< HEAD
-	if (pl->link_an_mode == MLO_AN_FIXED && !IS_ERR(pl->link_gpio))
-		del_timer_sync(&pl->link_poll);
-=======
 	del_timer_sync(&pl->link_poll);
 	if (pl->link_irq) {
 		free_irq(pl->link_irq, pl);
 		pl->link_irq = 0;
 	}
->>>>>>> f95f0722
 
 	phylink_run_resolve_and_disable(pl, PHYLINK_DISABLE_STOPPED);
 }
