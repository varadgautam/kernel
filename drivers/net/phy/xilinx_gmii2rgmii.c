/* Xilinx GMII2RGMII Converter driver
 *
 * Copyright (C) 2016 Xilinx, Inc.
 * Copyright (C) 2016 Andrew Lunn <andrew@lunn.ch>
 *
 * Author: Andrew Lunn <andrew@lunn.ch>
 * Author: Kedareswara rao Appana <appanad@xilinx.com>
 *
 * Description:
 * This driver is developed for Xilinx GMII2RGMII Converter
 *
 * This program is free software: you can redistribute it and/or modify
 * it under the terms of the GNU General Public License as published by
 * the Free Software Foundation, either version 2 of the License, or
 * (at your option) any later version.
 *
 * This program is distributed in the hope that it will be useful,
 * but WITHOUT ANY WARRANTY; without even the implied warranty of
 * MERCHANTABILITY or FITNESS FOR A PARTICULAR PURPOSE.  See the
 * GNU General Public License for more details.
 */
#include <linux/module.h>
#include <linux/kernel.h>
#include <linux/mii.h>
#include <linux/mdio.h>
#include <linux/phy.h>
#include <linux/of_mdio.h>

#define XILINX_GMII2RGMII_REG		0x10
#define XILINX_GMII2RGMII_SPEED_MASK	(BMCR_SPEED1000 | BMCR_SPEED100)

struct gmii2rgmii {
	struct phy_device *phy_dev;
	struct phy_driver *phy_drv;
	struct phy_driver conv_phy_drv;
	struct mdio_device *mdio;
};

static int xgmiitorgmii_read_status(struct phy_device *phydev)
{
	struct gmii2rgmii *priv = phydev->priv;
	struct mii_bus *bus = priv->mdio->bus;
	int addr = priv->mdio->addr;
	u16 val = 0;
	int err;

	err = priv->phy_drv->read_status(phydev);
	if (err < 0)
		return err;

	val = mdiobus_read(bus, addr, XILINX_GMII2RGMII_REG);
	val &= ~XILINX_GMII2RGMII_SPEED_MASK;

	if (phydev->speed == SPEED_1000)
		val |= BMCR_SPEED1000;
	else if (phydev->speed == SPEED_100)
		val |= BMCR_SPEED100;
	else
		val |= BMCR_SPEED10;

	mdiobus_write(bus, addr, XILINX_GMII2RGMII_REG, val);

	return 0;
}

static int xgmiitorgmii_probe(struct mdio_device *mdiodev)
{
	struct device *dev = &mdiodev->dev;
	struct device_node *np = dev->of_node, *phy_node;
	struct gmii2rgmii *priv;

	priv = devm_kzalloc(dev, sizeof(*priv), GFP_KERNEL);
	if (!priv)
		return -ENOMEM;

	phy_node = of_parse_phandle(np, "phy-handle", 0);
	if (!phy_node) {
		dev_err(dev, "Couldn't parse phy-handle\n");
		return -ENODEV;
	}

	priv->phy_dev = of_phy_find_device(phy_node);
	of_node_put(phy_node);
	if (!priv->phy_dev) {
		dev_info(dev, "Couldn't find phydev\n");
		return -EPROBE_DEFER;
	}

	if (!priv->phy_dev->drv) {
		dev_info(dev, "Attached phy not ready\n");
		return -EPROBE_DEFER;
	}

<<<<<<< HEAD
	priv->addr = mdiodev->addr;
=======
	priv->mdio = mdiodev;
>>>>>>> 8e6fbfc0
	priv->phy_drv = priv->phy_dev->drv;
	memcpy(&priv->conv_phy_drv, priv->phy_dev->drv,
	       sizeof(struct phy_driver));
	priv->conv_phy_drv.read_status = xgmiitorgmii_read_status;
	priv->phy_dev->priv = priv;
	priv->phy_dev->drv = &priv->conv_phy_drv;

	return 0;
}

static const struct of_device_id xgmiitorgmii_of_match[] = {
	{ .compatible = "xlnx,gmii-to-rgmii-1.0" },
	{},
};
MODULE_DEVICE_TABLE(of, xgmiitorgmii_of_match);

static struct mdio_driver xgmiitorgmii_driver = {
	.probe	= xgmiitorgmii_probe,
	.mdiodrv.driver = {
		.name = "xgmiitorgmii",
		.of_match_table = xgmiitorgmii_of_match,
	},
};

mdio_module_driver(xgmiitorgmii_driver);

MODULE_DESCRIPTION("Xilinx GMII2RGMII converter driver");
MODULE_LICENSE("GPL");<|MERGE_RESOLUTION|>--- conflicted
+++ resolved
@@ -91,11 +91,7 @@
 		return -EPROBE_DEFER;
 	}
 
-<<<<<<< HEAD
-	priv->addr = mdiodev->addr;
-=======
 	priv->mdio = mdiodev;
->>>>>>> 8e6fbfc0
 	priv->phy_drv = priv->phy_dev->drv;
 	memcpy(&priv->conv_phy_drv, priv->phy_dev->drv,
 	       sizeof(struct phy_driver));
