/*
 * Driver for the National Semiconductor DP83640 PHYTER
 *
 * Copyright (C) 2010 OMICRON electronics GmbH
 *
 *  This program is free software; you can redistribute it and/or modify
 *  it under the terms of the GNU General Public License as published by
 *  the Free Software Foundation; either version 2 of the License, or
 *  (at your option) any later version.
 *
 *  This program is distributed in the hope that it will be useful,
 *  but WITHOUT ANY WARRANTY; without even the implied warranty of
 *  MERCHANTABILITY or FITNESS FOR A PARTICULAR PURPOSE.  See the
 *  GNU General Public License for more details.
 *
 *  You should have received a copy of the GNU General Public License
 *  along with this program; if not, write to the Free Software
 *  Foundation, Inc., 675 Mass Ave, Cambridge, MA 02139, USA.
 */
#include <linux/ethtool.h>
#include <linux/kernel.h>
#include <linux/list.h>
#include <linux/mii.h>
#include <linux/module.h>
#include <linux/net_tstamp.h>
#include <linux/netdevice.h>
#include <linux/phy.h>
#include <linux/ptp_classify.h>
#include <linux/ptp_clock_kernel.h>

#include "dp83640_reg.h"

#define DP83640_PHY_ID	0x20005ce1
#define PAGESEL		0x13
#define LAYER4		0x02
#define LAYER2		0x01
#define MAX_RXTS	64
#define N_EXT_TS	6
#define PSF_PTPVER	2
#define PSF_EVNT	0x4000
#define PSF_RX		0x2000
#define PSF_TX		0x1000
#define EXT_EVENT	1
#define CAL_EVENT	7
#define CAL_TRIGGER	7
#define PER_TRIGGER	6

/* phyter seems to miss the mark by 16 ns */
#define ADJTIME_FIX	16

#if defined(__BIG_ENDIAN)
#define ENDIAN_FLAG	0
#elif defined(__LITTLE_ENDIAN)
#define ENDIAN_FLAG	PSF_ENDIAN
#endif

#define SKB_PTP_TYPE(__skb) (*(unsigned int *)((__skb)->cb))

struct phy_rxts {
	u16 ns_lo;   /* ns[15:0] */
	u16 ns_hi;   /* overflow[1:0], ns[29:16] */
	u16 sec_lo;  /* sec[15:0] */
	u16 sec_hi;  /* sec[31:16] */
	u16 seqid;   /* sequenceId[15:0] */
	u16 msgtype; /* messageType[3:0], hash[11:0] */
};

struct phy_txts {
	u16 ns_lo;   /* ns[15:0] */
	u16 ns_hi;   /* overflow[1:0], ns[29:16] */
	u16 sec_lo;  /* sec[15:0] */
	u16 sec_hi;  /* sec[31:16] */
};

struct rxts {
	struct list_head list;
	unsigned long tmo;
	u64 ns;
	u16 seqid;
	u8  msgtype;
	u16 hash;
};

struct dp83640_clock;

struct dp83640_private {
	struct list_head list;
	struct dp83640_clock *clock;
	struct phy_device *phydev;
	struct work_struct ts_work;
	int hwts_tx_en;
	int hwts_rx_en;
	int layer;
	int version;
	/* remember state of cfg0 during calibration */
	int cfg0;
	/* remember the last event time stamp */
	struct phy_txts edata;
	/* list of rx timestamps */
	struct list_head rxts;
	struct list_head rxpool;
	struct rxts rx_pool_data[MAX_RXTS];
	/* protects above three fields from concurrent access */
	spinlock_t rx_lock;
	/* queues of incoming and outgoing packets */
	struct sk_buff_head rx_queue;
	struct sk_buff_head tx_queue;
};

struct dp83640_clock {
	/* keeps the instance in the 'phyter_clocks' list */
	struct list_head list;
	/* we create one clock instance per MII bus */
	struct mii_bus *bus;
	/* protects extended registers from concurrent access */
	struct mutex extreg_lock;
	/* remembers which page was last selected */
	int page;
	/* our advertised capabilities */
	struct ptp_clock_info caps;
	/* protects the three fields below from concurrent access */
	struct mutex clock_lock;
	/* the one phyter from which we shall read */
	struct dp83640_private *chosen;
	/* list of the other attached phyters, not chosen */
	struct list_head phylist;
	/* reference to our PTP hardware clock */
	struct ptp_clock *ptp_clock;
};

/* globals */

enum {
	CALIBRATE_GPIO,
	PEROUT_GPIO,
	EXTTS0_GPIO,
	EXTTS1_GPIO,
	EXTTS2_GPIO,
	EXTTS3_GPIO,
	EXTTS4_GPIO,
	EXTTS5_GPIO,
	GPIO_TABLE_SIZE
};

static int chosen_phy = -1;
static ushort gpio_tab[GPIO_TABLE_SIZE] = {
	1, 2, 3, 4, 8, 9, 10, 11
};

module_param(chosen_phy, int, 0444);
module_param_array(gpio_tab, ushort, NULL, 0444);

MODULE_PARM_DESC(chosen_phy, \
	"The address of the PHY to use for the ancillary clock features");
MODULE_PARM_DESC(gpio_tab, \
	"Which GPIO line to use for which purpose: cal,perout,extts1,...,extts6");

/* a list of clocks and a mutex to protect it */
static LIST_HEAD(phyter_clocks);
static DEFINE_MUTEX(phyter_clocks_lock);

static void rx_timestamp_work(struct work_struct *work);

/* extended register access functions */

#define BROADCAST_ADDR 31

static inline int broadcast_write(struct mii_bus *bus, u32 regnum, u16 val)
{
	return mdiobus_write(bus, BROADCAST_ADDR, regnum, val);
}

/* Caller must hold extreg_lock. */
static int ext_read(struct phy_device *phydev, int page, u32 regnum)
{
	struct dp83640_private *dp83640 = phydev->priv;
	int val;

	if (dp83640->clock->page != page) {
		broadcast_write(phydev->bus, PAGESEL, page);
		dp83640->clock->page = page;
	}
	val = phy_read(phydev, regnum);

	return val;
}

/* Caller must hold extreg_lock. */
static void ext_write(int broadcast, struct phy_device *phydev,
		      int page, u32 regnum, u16 val)
{
	struct dp83640_private *dp83640 = phydev->priv;

	if (dp83640->clock->page != page) {
		broadcast_write(phydev->bus, PAGESEL, page);
		dp83640->clock->page = page;
	}
	if (broadcast)
		broadcast_write(phydev->bus, regnum, val);
	else
		phy_write(phydev, regnum, val);
}

/* Caller must hold extreg_lock. */
static int tdr_write(int bc, struct phy_device *dev,
		     const struct timespec *ts, u16 cmd)
{
	ext_write(bc, dev, PAGE4, PTP_TDR, ts->tv_nsec & 0xffff);/* ns[15:0]  */
	ext_write(bc, dev, PAGE4, PTP_TDR, ts->tv_nsec >> 16);   /* ns[31:16] */
	ext_write(bc, dev, PAGE4, PTP_TDR, ts->tv_sec & 0xffff); /* sec[15:0] */
	ext_write(bc, dev, PAGE4, PTP_TDR, ts->tv_sec >> 16);    /* sec[31:16]*/

	ext_write(bc, dev, PAGE4, PTP_CTL, cmd);

	return 0;
}

/* convert phy timestamps into driver timestamps */

static void phy2rxts(struct phy_rxts *p, struct rxts *rxts)
{
	u32 sec;

	sec = p->sec_lo;
	sec |= p->sec_hi << 16;

	rxts->ns = p->ns_lo;
	rxts->ns |= (p->ns_hi & 0x3fff) << 16;
	rxts->ns += ((u64)sec) * 1000000000ULL;
	rxts->seqid = p->seqid;
	rxts->msgtype = (p->msgtype >> 12) & 0xf;
	rxts->hash = p->msgtype & 0x0fff;
	rxts->tmo = jiffies + 2;
}

static u64 phy2txts(struct phy_txts *p)
{
	u64 ns;
	u32 sec;

	sec = p->sec_lo;
	sec |= p->sec_hi << 16;

	ns = p->ns_lo;
	ns |= (p->ns_hi & 0x3fff) << 16;
	ns += ((u64)sec) * 1000000000ULL;

	return ns;
}

static void periodic_output(struct dp83640_clock *clock,
			    struct ptp_clock_request *clkreq, bool on)
{
	struct dp83640_private *dp83640 = clock->chosen;
	struct phy_device *phydev = dp83640->phydev;
	u32 sec, nsec, period;
	u16 gpio, ptp_trig, trigger, val;

	gpio = on ? gpio_tab[PEROUT_GPIO] : 0;
	trigger = PER_TRIGGER;

	ptp_trig = TRIG_WR |
		(trigger & TRIG_CSEL_MASK) << TRIG_CSEL_SHIFT |
		(gpio & TRIG_GPIO_MASK) << TRIG_GPIO_SHIFT |
		TRIG_PER |
		TRIG_PULSE;

	val = (trigger & TRIG_SEL_MASK) << TRIG_SEL_SHIFT;

	if (!on) {
		val |= TRIG_DIS;
		mutex_lock(&clock->extreg_lock);
		ext_write(0, phydev, PAGE5, PTP_TRIG, ptp_trig);
		ext_write(0, phydev, PAGE4, PTP_CTL, val);
		mutex_unlock(&clock->extreg_lock);
		return;
	}

	sec = clkreq->perout.start.sec;
	nsec = clkreq->perout.start.nsec;
	period = clkreq->perout.period.sec * 1000000000UL;
	period += clkreq->perout.period.nsec;

	mutex_lock(&clock->extreg_lock);

	ext_write(0, phydev, PAGE5, PTP_TRIG, ptp_trig);

	/*load trigger*/
	val |= TRIG_LOAD;
	ext_write(0, phydev, PAGE4, PTP_CTL, val);
	ext_write(0, phydev, PAGE4, PTP_TDR, nsec & 0xffff);   /* ns[15:0] */
	ext_write(0, phydev, PAGE4, PTP_TDR, nsec >> 16);      /* ns[31:16] */
	ext_write(0, phydev, PAGE4, PTP_TDR, sec & 0xffff);    /* sec[15:0] */
	ext_write(0, phydev, PAGE4, PTP_TDR, sec >> 16);       /* sec[31:16] */
	ext_write(0, phydev, PAGE4, PTP_TDR, period & 0xffff); /* ns[15:0] */
	ext_write(0, phydev, PAGE4, PTP_TDR, period >> 16);    /* ns[31:16] */

	/*enable trigger*/
	val &= ~TRIG_LOAD;
	val |= TRIG_EN;
	ext_write(0, phydev, PAGE4, PTP_CTL, val);

	mutex_unlock(&clock->extreg_lock);
}

/* ptp clock methods */

static int ptp_dp83640_adjfreq(struct ptp_clock_info *ptp, s32 ppb)
{
	struct dp83640_clock *clock =
		container_of(ptp, struct dp83640_clock, caps);
	struct phy_device *phydev = clock->chosen->phydev;
	u64 rate;
	int neg_adj = 0;
	u16 hi, lo;

	if (ppb < 0) {
		neg_adj = 1;
		ppb = -ppb;
	}
	rate = ppb;
	rate <<= 26;
	rate = div_u64(rate, 1953125);

	hi = (rate >> 16) & PTP_RATE_HI_MASK;
	if (neg_adj)
		hi |= PTP_RATE_DIR;

	lo = rate & 0xffff;

	mutex_lock(&clock->extreg_lock);

	ext_write(1, phydev, PAGE4, PTP_RATEH, hi);
	ext_write(1, phydev, PAGE4, PTP_RATEL, lo);

	mutex_unlock(&clock->extreg_lock);

	return 0;
}

static int ptp_dp83640_adjtime(struct ptp_clock_info *ptp, s64 delta)
{
	struct dp83640_clock *clock =
		container_of(ptp, struct dp83640_clock, caps);
	struct phy_device *phydev = clock->chosen->phydev;
	struct timespec ts;
	int err;

	delta += ADJTIME_FIX;

	ts = ns_to_timespec(delta);

	mutex_lock(&clock->extreg_lock);

	err = tdr_write(1, phydev, &ts, PTP_STEP_CLK);

	mutex_unlock(&clock->extreg_lock);

	return err;
}

static int ptp_dp83640_gettime(struct ptp_clock_info *ptp, struct timespec *ts)
{
	struct dp83640_clock *clock =
		container_of(ptp, struct dp83640_clock, caps);
	struct phy_device *phydev = clock->chosen->phydev;
	unsigned int val[4];

	mutex_lock(&clock->extreg_lock);

	ext_write(0, phydev, PAGE4, PTP_CTL, PTP_RD_CLK);

	val[0] = ext_read(phydev, PAGE4, PTP_TDR); /* ns[15:0] */
	val[1] = ext_read(phydev, PAGE4, PTP_TDR); /* ns[31:16] */
	val[2] = ext_read(phydev, PAGE4, PTP_TDR); /* sec[15:0] */
	val[3] = ext_read(phydev, PAGE4, PTP_TDR); /* sec[31:16] */

	mutex_unlock(&clock->extreg_lock);

	ts->tv_nsec = val[0] | (val[1] << 16);
	ts->tv_sec  = val[2] | (val[3] << 16);

	return 0;
}

static int ptp_dp83640_settime(struct ptp_clock_info *ptp,
			       const struct timespec *ts)
{
	struct dp83640_clock *clock =
		container_of(ptp, struct dp83640_clock, caps);
	struct phy_device *phydev = clock->chosen->phydev;
	int err;

	mutex_lock(&clock->extreg_lock);

	err = tdr_write(1, phydev, ts, PTP_LOAD_CLK);

	mutex_unlock(&clock->extreg_lock);

	return err;
}

static int ptp_dp83640_enable(struct ptp_clock_info *ptp,
			      struct ptp_clock_request *rq, int on)
{
	struct dp83640_clock *clock =
		container_of(ptp, struct dp83640_clock, caps);
	struct phy_device *phydev = clock->chosen->phydev;
	int index;
	u16 evnt, event_num, gpio_num;

	switch (rq->type) {
	case PTP_CLK_REQ_EXTTS:
		index = rq->extts.index;
		if (index < 0 || index >= N_EXT_TS)
			return -EINVAL;
		event_num = EXT_EVENT + index;
		evnt = EVNT_WR | (event_num & EVNT_SEL_MASK) << EVNT_SEL_SHIFT;
		if (on) {
			gpio_num = gpio_tab[EXTTS0_GPIO + index];
			evnt |= (gpio_num & EVNT_GPIO_MASK) << EVNT_GPIO_SHIFT;
			evnt |= EVNT_RISE;
		}
		ext_write(0, phydev, PAGE5, PTP_EVNT, evnt);
		return 0;

	case PTP_CLK_REQ_PEROUT:
		if (rq->perout.index != 0)
			return -EINVAL;
		periodic_output(clock, rq, on);
		return 0;

	default:
		break;
	}

	return -EOPNOTSUPP;
}

static u8 status_frame_dst[6] = { 0x01, 0x1B, 0x19, 0x00, 0x00, 0x00 };
static u8 status_frame_src[6] = { 0x08, 0x00, 0x17, 0x0B, 0x6B, 0x0F };

static void enable_status_frames(struct phy_device *phydev, bool on)
{
	u16 cfg0 = 0, ver;

	if (on)
		cfg0 = PSF_EVNT_EN | PSF_RXTS_EN | PSF_TXTS_EN | ENDIAN_FLAG;

	ver = (PSF_PTPVER & VERSIONPTP_MASK) << VERSIONPTP_SHIFT;

	ext_write(0, phydev, PAGE5, PSF_CFG0, cfg0);
	ext_write(0, phydev, PAGE6, PSF_CFG1, ver);

	if (!phydev->attached_dev) {
		pr_warning("dp83640: expected to find an attached netdevice\n");
		return;
	}

	if (on) {
		if (dev_mc_add(phydev->attached_dev, status_frame_dst))
			pr_warning("dp83640: failed to add mc address\n");
	} else {
		if (dev_mc_del(phydev->attached_dev, status_frame_dst))
			pr_warning("dp83640: failed to delete mc address\n");
	}
}

static bool is_status_frame(struct sk_buff *skb, int type)
{
	struct ethhdr *h = eth_hdr(skb);

	if (PTP_CLASS_V2_L2 == type &&
	    !memcmp(h->h_source, status_frame_src, sizeof(status_frame_src)))
		return true;
	else
		return false;
}

static int expired(struct rxts *rxts)
{
	return time_after(jiffies, rxts->tmo);
}

/* Caller must hold rx_lock. */
static void prune_rx_ts(struct dp83640_private *dp83640)
{
	struct list_head *this, *next;
	struct rxts *rxts;

	list_for_each_safe(this, next, &dp83640->rxts) {
		rxts = list_entry(this, struct rxts, list);
		if (expired(rxts)) {
			list_del_init(&rxts->list);
			list_add(&rxts->list, &dp83640->rxpool);
		}
	}
}

/* synchronize the phyters so they act as one clock */

static void enable_broadcast(struct phy_device *phydev, int init_page, int on)
{
	int val;
	phy_write(phydev, PAGESEL, 0);
	val = phy_read(phydev, PHYCR2);
	if (on)
		val |= BC_WRITE;
	else
		val &= ~BC_WRITE;
	phy_write(phydev, PHYCR2, val);
	phy_write(phydev, PAGESEL, init_page);
}

static void recalibrate(struct dp83640_clock *clock)
{
	s64 now, diff;
	struct phy_txts event_ts;
	struct timespec ts;
	struct list_head *this;
	struct dp83640_private *tmp;
	struct phy_device *master = clock->chosen->phydev;
	u16 cal_gpio, cfg0, evnt, ptp_trig, trigger, val;

	trigger = CAL_TRIGGER;
	cal_gpio = gpio_tab[CALIBRATE_GPIO];

	mutex_lock(&clock->extreg_lock);

	/*
	 * enable broadcast, disable status frames, enable ptp clock
	 */
	list_for_each(this, &clock->phylist) {
		tmp = list_entry(this, struct dp83640_private, list);
		enable_broadcast(tmp->phydev, clock->page, 1);
		tmp->cfg0 = ext_read(tmp->phydev, PAGE5, PSF_CFG0);
		ext_write(0, tmp->phydev, PAGE5, PSF_CFG0, 0);
		ext_write(0, tmp->phydev, PAGE4, PTP_CTL, PTP_ENABLE);
	}
	enable_broadcast(master, clock->page, 1);
	cfg0 = ext_read(master, PAGE5, PSF_CFG0);
	ext_write(0, master, PAGE5, PSF_CFG0, 0);
	ext_write(0, master, PAGE4, PTP_CTL, PTP_ENABLE);

	/*
	 * enable an event timestamp
	 */
	evnt = EVNT_WR | EVNT_RISE | EVNT_SINGLE;
	evnt |= (CAL_EVENT & EVNT_SEL_MASK) << EVNT_SEL_SHIFT;
	evnt |= (cal_gpio & EVNT_GPIO_MASK) << EVNT_GPIO_SHIFT;

	list_for_each(this, &clock->phylist) {
		tmp = list_entry(this, struct dp83640_private, list);
		ext_write(0, tmp->phydev, PAGE5, PTP_EVNT, evnt);
	}
	ext_write(0, master, PAGE5, PTP_EVNT, evnt);

	/*
	 * configure a trigger
	 */
	ptp_trig = TRIG_WR | TRIG_IF_LATE | TRIG_PULSE;
	ptp_trig |= (trigger  & TRIG_CSEL_MASK) << TRIG_CSEL_SHIFT;
	ptp_trig |= (cal_gpio & TRIG_GPIO_MASK) << TRIG_GPIO_SHIFT;
	ext_write(0, master, PAGE5, PTP_TRIG, ptp_trig);

	/* load trigger */
	val = (trigger & TRIG_SEL_MASK) << TRIG_SEL_SHIFT;
	val |= TRIG_LOAD;
	ext_write(0, master, PAGE4, PTP_CTL, val);

	/* enable trigger */
	val &= ~TRIG_LOAD;
	val |= TRIG_EN;
	ext_write(0, master, PAGE4, PTP_CTL, val);

	/* disable trigger */
	val = (trigger & TRIG_SEL_MASK) << TRIG_SEL_SHIFT;
	val |= TRIG_DIS;
	ext_write(0, master, PAGE4, PTP_CTL, val);

	/*
	 * read out and correct offsets
	 */
	val = ext_read(master, PAGE4, PTP_STS);
	pr_info("master PTP_STS  0x%04hx", val);
	val = ext_read(master, PAGE4, PTP_ESTS);
	pr_info("master PTP_ESTS 0x%04hx", val);
	event_ts.ns_lo  = ext_read(master, PAGE4, PTP_EDATA);
	event_ts.ns_hi  = ext_read(master, PAGE4, PTP_EDATA);
	event_ts.sec_lo = ext_read(master, PAGE4, PTP_EDATA);
	event_ts.sec_hi = ext_read(master, PAGE4, PTP_EDATA);
	now = phy2txts(&event_ts);

	list_for_each(this, &clock->phylist) {
		tmp = list_entry(this, struct dp83640_private, list);
		val = ext_read(tmp->phydev, PAGE4, PTP_STS);
		pr_info("slave  PTP_STS  0x%04hx", val);
		val = ext_read(tmp->phydev, PAGE4, PTP_ESTS);
		pr_info("slave  PTP_ESTS 0x%04hx", val);
		event_ts.ns_lo  = ext_read(tmp->phydev, PAGE4, PTP_EDATA);
		event_ts.ns_hi  = ext_read(tmp->phydev, PAGE4, PTP_EDATA);
		event_ts.sec_lo = ext_read(tmp->phydev, PAGE4, PTP_EDATA);
		event_ts.sec_hi = ext_read(tmp->phydev, PAGE4, PTP_EDATA);
		diff = now - (s64) phy2txts(&event_ts);
		pr_info("slave offset %lld nanoseconds\n", diff);
		diff += ADJTIME_FIX;
		ts = ns_to_timespec(diff);
		tdr_write(0, tmp->phydev, &ts, PTP_STEP_CLK);
	}

	/*
	 * restore status frames
	 */
	list_for_each(this, &clock->phylist) {
		tmp = list_entry(this, struct dp83640_private, list);
		ext_write(0, tmp->phydev, PAGE5, PSF_CFG0, tmp->cfg0);
	}
	ext_write(0, master, PAGE5, PSF_CFG0, cfg0);

	mutex_unlock(&clock->extreg_lock);
}

/* time stamping methods */

static inline u16 exts_chan_to_edata(int ch)
{
	return 1 << ((ch + EXT_EVENT) * 2);
}

static int decode_evnt(struct dp83640_private *dp83640,
		       void *data, u16 ests)
{
	struct phy_txts *phy_txts;
	struct ptp_clock_event event;
	int i, parsed;
	int words = (ests >> EVNT_TS_LEN_SHIFT) & EVNT_TS_LEN_MASK;
	u16 ext_status = 0;

	if (ests & MULT_EVNT) {
		ext_status = *(u16 *) data;
		data += sizeof(ext_status);
	}

	phy_txts = data;

	switch (words) { /* fall through in every case */
	case 3:
		dp83640->edata.sec_hi = phy_txts->sec_hi;
	case 2:
		dp83640->edata.sec_lo = phy_txts->sec_lo;
	case 1:
		dp83640->edata.ns_hi = phy_txts->ns_hi;
	case 0:
		dp83640->edata.ns_lo = phy_txts->ns_lo;
	}

	if (ext_status) {
		parsed = words + 2;
	} else {
		parsed = words + 1;
		i = ((ests >> EVNT_NUM_SHIFT) & EVNT_NUM_MASK) - EXT_EVENT;
		ext_status = exts_chan_to_edata(i);
	}

	event.type = PTP_CLOCK_EXTTS;
	event.timestamp = phy2txts(&dp83640->edata);

	for (i = 0; i < N_EXT_TS; i++) {
		if (ext_status & exts_chan_to_edata(i)) {
			event.index = i;
			ptp_clock_event(dp83640->clock->ptp_clock, &event);
		}
	}

	return parsed * sizeof(u16);
}

static void decode_rxts(struct dp83640_private *dp83640,
			struct phy_rxts *phy_rxts)
{
	struct rxts *rxts;
	unsigned long flags;

	spin_lock_irqsave(&dp83640->rx_lock, flags);

	prune_rx_ts(dp83640);

	if (list_empty(&dp83640->rxpool)) {
		pr_debug("dp83640: rx timestamp pool is empty\n");
		goto out;
	}
	rxts = list_first_entry(&dp83640->rxpool, struct rxts, list);
	list_del_init(&rxts->list);
	phy2rxts(phy_rxts, rxts);
	list_add_tail(&rxts->list, &dp83640->rxts);
out:
	spin_unlock_irqrestore(&dp83640->rx_lock, flags);
}

static void decode_txts(struct dp83640_private *dp83640,
			struct phy_txts *phy_txts)
{
	struct skb_shared_hwtstamps shhwtstamps;
	struct sk_buff *skb;
	u64 ns;

	/* We must already have the skb that triggered this. */

	skb = skb_dequeue(&dp83640->tx_queue);

	if (!skb) {
		pr_debug("dp83640: have timestamp but tx_queue empty\n");
		return;
	}
	ns = phy2txts(phy_txts);
	memset(&shhwtstamps, 0, sizeof(shhwtstamps));
	shhwtstamps.hwtstamp = ns_to_ktime(ns);
	skb_complete_tx_timestamp(skb, &shhwtstamps);
}

static void decode_status_frame(struct dp83640_private *dp83640,
				struct sk_buff *skb)
{
	struct phy_rxts *phy_rxts;
	struct phy_txts *phy_txts;
	u8 *ptr;
	int len, size;
	u16 ests, type;

	ptr = skb->data + 2;

	for (len = skb_headlen(skb) - 2; len > sizeof(type); len -= size) {

		type = *(u16 *)ptr;
		ests = type & 0x0fff;
		type = type & 0xf000;
		len -= sizeof(type);
		ptr += sizeof(type);

		if (PSF_RX == type && len >= sizeof(*phy_rxts)) {

			phy_rxts = (struct phy_rxts *) ptr;
			decode_rxts(dp83640, phy_rxts);
			size = sizeof(*phy_rxts);

		} else if (PSF_TX == type && len >= sizeof(*phy_txts)) {

			phy_txts = (struct phy_txts *) ptr;
			decode_txts(dp83640, phy_txts);
			size = sizeof(*phy_txts);

		} else if (PSF_EVNT == type && len >= sizeof(*phy_txts)) {

			size = decode_evnt(dp83640, ptr, ests);

		} else {
			size = 0;
			break;
		}
		ptr += size;
	}
}

static int is_sync(struct sk_buff *skb, int type)
{
	u8 *data = skb->data, *msgtype;
	unsigned int offset = 0;

	switch (type) {
	case PTP_CLASS_V1_IPV4:
	case PTP_CLASS_V2_IPV4:
		offset = ETH_HLEN + IPV4_HLEN(data) + UDP_HLEN;
		break;
	case PTP_CLASS_V1_IPV6:
	case PTP_CLASS_V2_IPV6:
		offset = OFF_PTP6;
		break;
	case PTP_CLASS_V2_L2:
		offset = ETH_HLEN;
		break;
	case PTP_CLASS_V2_VLAN:
		offset = ETH_HLEN + VLAN_HLEN;
		break;
	default:
		return 0;
	}

	if (type & PTP_CLASS_V1)
		offset += OFF_PTP_CONTROL;

	if (skb->len < offset + 1)
		return 0;

	msgtype = data + offset;

	return (*msgtype & 0xf) == 0;
}

static int match(struct sk_buff *skb, unsigned int type, struct rxts *rxts)
{
	u16 *seqid;
	unsigned int offset;
	u8 *msgtype, *data = skb_mac_header(skb);

	/* check sequenceID, messageType, 12 bit hash of offset 20-29 */

	switch (type) {
	case PTP_CLASS_V1_IPV4:
	case PTP_CLASS_V2_IPV4:
		offset = ETH_HLEN + IPV4_HLEN(data) + UDP_HLEN;
		break;
	case PTP_CLASS_V1_IPV6:
	case PTP_CLASS_V2_IPV6:
		offset = OFF_PTP6;
		break;
	case PTP_CLASS_V2_L2:
		offset = ETH_HLEN;
		break;
	case PTP_CLASS_V2_VLAN:
		offset = ETH_HLEN + VLAN_HLEN;
		break;
	default:
		return 0;
	}

	if (skb->len + ETH_HLEN < offset + OFF_PTP_SEQUENCE_ID + sizeof(*seqid))
		return 0;

	if (unlikely(type & PTP_CLASS_V1))
		msgtype = data + offset + OFF_PTP_CONTROL;
	else
		msgtype = data + offset;

	seqid = (u16 *)(data + offset + OFF_PTP_SEQUENCE_ID);

	return (rxts->msgtype == (*msgtype & 0xf) &&
		rxts->seqid   == ntohs(*seqid));
}

static void dp83640_free_clocks(void)
{
	struct dp83640_clock *clock;
	struct list_head *this, *next;

	mutex_lock(&phyter_clocks_lock);

	list_for_each_safe(this, next, &phyter_clocks) {
		clock = list_entry(this, struct dp83640_clock, list);
		if (!list_empty(&clock->phylist)) {
			pr_warning("phy list non-empty while unloading");
			BUG();
		}
		list_del(&clock->list);
		mutex_destroy(&clock->extreg_lock);
		mutex_destroy(&clock->clock_lock);
		put_device(&clock->bus->dev);
		kfree(clock);
	}

	mutex_unlock(&phyter_clocks_lock);
}

static void dp83640_clock_init(struct dp83640_clock *clock, struct mii_bus *bus)
{
	INIT_LIST_HEAD(&clock->list);
	clock->bus = bus;
	mutex_init(&clock->extreg_lock);
	mutex_init(&clock->clock_lock);
	INIT_LIST_HEAD(&clock->phylist);
	clock->caps.owner = THIS_MODULE;
	sprintf(clock->caps.name, "dp83640 timer");
	clock->caps.max_adj	= 1953124;
	clock->caps.n_alarm	= 0;
	clock->caps.n_ext_ts	= N_EXT_TS;
	clock->caps.n_per_out	= 1;
	clock->caps.pps		= 0;
	clock->caps.adjfreq	= ptp_dp83640_adjfreq;
	clock->caps.adjtime	= ptp_dp83640_adjtime;
	clock->caps.gettime	= ptp_dp83640_gettime;
	clock->caps.settime	= ptp_dp83640_settime;
	clock->caps.enable	= ptp_dp83640_enable;
	/*
	 * Get a reference to this bus instance.
	 */
	get_device(&bus->dev);
}

static int choose_this_phy(struct dp83640_clock *clock,
			   struct phy_device *phydev)
{
	if (chosen_phy == -1 && !clock->chosen)
		return 1;

	if (chosen_phy == phydev->addr)
		return 1;

	return 0;
}

static struct dp83640_clock *dp83640_clock_get(struct dp83640_clock *clock)
{
	if (clock)
		mutex_lock(&clock->clock_lock);
	return clock;
}

/*
 * Look up and lock a clock by bus instance.
 * If there is no clock for this bus, then create it first.
 */
static struct dp83640_clock *dp83640_clock_get_bus(struct mii_bus *bus)
{
	struct dp83640_clock *clock = NULL, *tmp;
	struct list_head *this;

	mutex_lock(&phyter_clocks_lock);

	list_for_each(this, &phyter_clocks) {
		tmp = list_entry(this, struct dp83640_clock, list);
		if (tmp->bus == bus) {
			clock = tmp;
			break;
		}
	}
	if (clock)
		goto out;

	clock = kzalloc(sizeof(struct dp83640_clock), GFP_KERNEL);
	if (!clock)
		goto out;

	dp83640_clock_init(clock, bus);
	list_add_tail(&phyter_clocks, &clock->list);
out:
	mutex_unlock(&phyter_clocks_lock);

	return dp83640_clock_get(clock);
}

static void dp83640_clock_put(struct dp83640_clock *clock)
{
	mutex_unlock(&clock->clock_lock);
}

static int dp83640_probe(struct phy_device *phydev)
{
	struct dp83640_clock *clock;
	struct dp83640_private *dp83640;
	int err = -ENOMEM, i;

	if (phydev->addr == BROADCAST_ADDR)
		return 0;

	clock = dp83640_clock_get_bus(phydev->bus);
	if (!clock)
		goto no_clock;

	dp83640 = kzalloc(sizeof(struct dp83640_private), GFP_KERNEL);
	if (!dp83640)
		goto no_memory;

	dp83640->phydev = phydev;
	INIT_WORK(&dp83640->ts_work, rx_timestamp_work);

	INIT_LIST_HEAD(&dp83640->rxts);
	INIT_LIST_HEAD(&dp83640->rxpool);
	for (i = 0; i < MAX_RXTS; i++)
		list_add(&dp83640->rx_pool_data[i].list, &dp83640->rxpool);

	phydev->priv = dp83640;

	spin_lock_init(&dp83640->rx_lock);
	skb_queue_head_init(&dp83640->rx_queue);
	skb_queue_head_init(&dp83640->tx_queue);

	dp83640->clock = clock;

	if (choose_this_phy(clock, phydev)) {
		clock->chosen = dp83640;
		clock->ptp_clock = ptp_clock_register(&clock->caps);
		if (IS_ERR(clock->ptp_clock)) {
			err = PTR_ERR(clock->ptp_clock);
			goto no_register;
		}
	} else
		list_add_tail(&dp83640->list, &clock->phylist);

	if (clock->chosen && !list_empty(&clock->phylist))
		recalibrate(clock);
	else
		enable_broadcast(dp83640->phydev, clock->page, 1);

	dp83640_clock_put(clock);
	return 0;

no_register:
	clock->chosen = NULL;
	kfree(dp83640);
no_memory:
	dp83640_clock_put(clock);
no_clock:
	return err;
}

static void dp83640_remove(struct phy_device *phydev)
{
	struct dp83640_clock *clock;
	struct list_head *this, *next;
	struct dp83640_private *tmp, *dp83640 = phydev->priv;
	struct sk_buff *skb;

	if (phydev->addr == BROADCAST_ADDR)
		return;

	enable_status_frames(phydev, false);
	cancel_work_sync(&dp83640->ts_work);

	while ((skb = skb_dequeue(&dp83640->rx_queue)) != NULL)
		kfree_skb(skb);

	while ((skb = skb_dequeue(&dp83640->tx_queue)) != NULL)
		skb_complete_tx_timestamp(skb, NULL);

	clock = dp83640_clock_get(dp83640->clock);

	if (dp83640 == clock->chosen) {
		ptp_clock_unregister(clock->ptp_clock);
		clock->chosen = NULL;
	} else {
		list_for_each_safe(this, next, &clock->phylist) {
			tmp = list_entry(this, struct dp83640_private, list);
			if (tmp == dp83640) {
				list_del_init(&tmp->list);
				break;
			}
		}
	}

	dp83640_clock_put(clock);
	kfree(dp83640);
}

static int dp83640_hwtstamp(struct phy_device *phydev, struct ifreq *ifr)
{
	struct dp83640_private *dp83640 = phydev->priv;
	struct hwtstamp_config cfg;
	u16 txcfg0, rxcfg0;

	if (copy_from_user(&cfg, ifr->ifr_data, sizeof(cfg)))
		return -EFAULT;

	if (cfg.flags) /* reserved for future extensions */
		return -EINVAL;

	if (cfg.tx_type < 0 || cfg.tx_type > HWTSTAMP_TX_ONESTEP_SYNC)
		return -ERANGE;

	dp83640->hwts_tx_en = cfg.tx_type;

	switch (cfg.rx_filter) {
	case HWTSTAMP_FILTER_NONE:
		dp83640->hwts_rx_en = 0;
		dp83640->layer = 0;
		dp83640->version = 0;
		break;
	case HWTSTAMP_FILTER_PTP_V1_L4_EVENT:
	case HWTSTAMP_FILTER_PTP_V1_L4_SYNC:
	case HWTSTAMP_FILTER_PTP_V1_L4_DELAY_REQ:
		dp83640->hwts_rx_en = 1;
		dp83640->layer = LAYER4;
		dp83640->version = 1;
		break;
	case HWTSTAMP_FILTER_PTP_V2_L4_EVENT:
	case HWTSTAMP_FILTER_PTP_V2_L4_SYNC:
	case HWTSTAMP_FILTER_PTP_V2_L4_DELAY_REQ:
		dp83640->hwts_rx_en = 1;
		dp83640->layer = LAYER4;
		dp83640->version = 2;
		break;
	case HWTSTAMP_FILTER_PTP_V2_L2_EVENT:
	case HWTSTAMP_FILTER_PTP_V2_L2_SYNC:
	case HWTSTAMP_FILTER_PTP_V2_L2_DELAY_REQ:
		dp83640->hwts_rx_en = 1;
		dp83640->layer = LAYER2;
		dp83640->version = 2;
		break;
	case HWTSTAMP_FILTER_PTP_V2_EVENT:
	case HWTSTAMP_FILTER_PTP_V2_SYNC:
	case HWTSTAMP_FILTER_PTP_V2_DELAY_REQ:
		dp83640->hwts_rx_en = 1;
		dp83640->layer = LAYER4|LAYER2;
		dp83640->version = 2;
		break;
	default:
		return -ERANGE;
	}

	txcfg0 = (dp83640->version & TX_PTP_VER_MASK) << TX_PTP_VER_SHIFT;
	rxcfg0 = (dp83640->version & TX_PTP_VER_MASK) << TX_PTP_VER_SHIFT;

	if (dp83640->layer & LAYER2) {
		txcfg0 |= TX_L2_EN;
		rxcfg0 |= RX_L2_EN;
	}
	if (dp83640->layer & LAYER4) {
		txcfg0 |= TX_IPV6_EN | TX_IPV4_EN;
		rxcfg0 |= RX_IPV6_EN | RX_IPV4_EN;
	}

	if (dp83640->hwts_tx_en)
		txcfg0 |= TX_TS_EN;

	if (dp83640->hwts_tx_en == HWTSTAMP_TX_ONESTEP_SYNC)
		txcfg0 |= SYNC_1STEP | CHK_1STEP;

	if (dp83640->hwts_rx_en)
		rxcfg0 |= RX_TS_EN;

	mutex_lock(&dp83640->clock->extreg_lock);

	if (dp83640->hwts_tx_en || dp83640->hwts_rx_en) {
		enable_status_frames(phydev, true);
		ext_write(0, phydev, PAGE4, PTP_CTL, PTP_ENABLE);
	}

	ext_write(0, phydev, PAGE5, PTP_TXCFG0, txcfg0);
	ext_write(0, phydev, PAGE5, PTP_RXCFG0, rxcfg0);

	mutex_unlock(&dp83640->clock->extreg_lock);

	return copy_to_user(ifr->ifr_data, &cfg, sizeof(cfg)) ? -EFAULT : 0;
}

static void rx_timestamp_work(struct work_struct *work)
{
	struct dp83640_private *dp83640 =
		container_of(work, struct dp83640_private, ts_work);
	struct list_head *this, *next;
	struct rxts *rxts;
	struct skb_shared_hwtstamps *shhwtstamps;
	struct sk_buff *skb;
	unsigned int type;
	unsigned long flags;

	/* Deliver each deferred packet, with or without a time stamp. */

	while ((skb = skb_dequeue(&dp83640->rx_queue)) != NULL) {
		type = SKB_PTP_TYPE(skb);
		spin_lock_irqsave(&dp83640->rx_lock, flags);
		list_for_each_safe(this, next, &dp83640->rxts) {
			rxts = list_entry(this, struct rxts, list);
			if (match(skb, type, rxts)) {
				shhwtstamps = skb_hwtstamps(skb);
				memset(shhwtstamps, 0, sizeof(*shhwtstamps));
				shhwtstamps->hwtstamp = ns_to_ktime(rxts->ns);
				list_del_init(&rxts->list);
				list_add(&rxts->list, &dp83640->rxpool);
				break;
			}
		}
		spin_unlock_irqrestore(&dp83640->rx_lock, flags);
		netif_rx(skb);
	}

	/* Clear out expired time stamps. */

	spin_lock_irqsave(&dp83640->rx_lock, flags);
	prune_rx_ts(dp83640);
	spin_unlock_irqrestore(&dp83640->rx_lock, flags);
}

static bool dp83640_rxtstamp(struct phy_device *phydev,
			     struct sk_buff *skb, int type)
{
	struct dp83640_private *dp83640 = phydev->priv;

	if (!dp83640->hwts_rx_en)
		return false;

	if (is_status_frame(skb, type)) {
		decode_status_frame(dp83640, skb);
		kfree_skb(skb);
		return true;
	}

	SKB_PTP_TYPE(skb) = type;
	skb_queue_tail(&dp83640->rx_queue, skb);
	schedule_work(&dp83640->ts_work);

	return true;
}

static void dp83640_txtstamp(struct phy_device *phydev,
			     struct sk_buff *skb, int type)
{
	struct dp83640_private *dp83640 = phydev->priv;

<<<<<<< HEAD
	if (!dp83640->hwts_tx_en) {
		skb_complete_tx_timestamp(skb, NULL);
		return;
=======
	switch (dp83640->hwts_tx_en) {

	case HWTSTAMP_TX_ONESTEP_SYNC:
		if (is_sync(skb, type)) {
			skb_complete_tx_timestamp(skb, NULL);
			return;
		}
		/* fall through */
	case HWTSTAMP_TX_ON:
		skb_queue_tail(&dp83640->tx_queue, skb);
		schedule_work(&dp83640->ts_work);
		break;

	case HWTSTAMP_TX_OFF:
	default:
		skb_complete_tx_timestamp(skb, NULL);
		break;
>>>>>>> 250a8155
	}
}

static struct phy_driver dp83640_driver = {
	.phy_id		= DP83640_PHY_ID,
	.phy_id_mask	= 0xfffffff0,
	.name		= "NatSemi DP83640",
	.features	= PHY_BASIC_FEATURES,
	.flags		= 0,
	.probe		= dp83640_probe,
	.remove		= dp83640_remove,
	.config_aneg	= genphy_config_aneg,
	.read_status	= genphy_read_status,
	.hwtstamp	= dp83640_hwtstamp,
	.rxtstamp	= dp83640_rxtstamp,
	.txtstamp	= dp83640_txtstamp,
	.driver		= {.owner = THIS_MODULE,}
};

static int __init dp83640_init(void)
{
	return phy_driver_register(&dp83640_driver);
}

static void __exit dp83640_exit(void)
{
	dp83640_free_clocks();
	phy_driver_unregister(&dp83640_driver);
}

MODULE_DESCRIPTION("National Semiconductor DP83640 PHY driver");
MODULE_AUTHOR("Richard Cochran <richard.cochran@omicron.at>");
MODULE_LICENSE("GPL");

module_init(dp83640_init);
module_exit(dp83640_exit);

static struct mdio_device_id __maybe_unused dp83640_tbl[] = {
	{ DP83640_PHY_ID, 0xfffffff0 },
	{ }
};

MODULE_DEVICE_TABLE(mdio, dp83640_tbl);<|MERGE_RESOLUTION|>--- conflicted
+++ resolved
@@ -1195,11 +1195,6 @@
 {
 	struct dp83640_private *dp83640 = phydev->priv;
 
-<<<<<<< HEAD
-	if (!dp83640->hwts_tx_en) {
-		skb_complete_tx_timestamp(skb, NULL);
-		return;
-=======
 	switch (dp83640->hwts_tx_en) {
 
 	case HWTSTAMP_TX_ONESTEP_SYNC:
@@ -1217,7 +1212,6 @@
 	default:
 		skb_complete_tx_timestamp(skb, NULL);
 		break;
->>>>>>> 250a8155
 	}
 }
 
