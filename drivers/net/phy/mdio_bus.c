--- conflicted
+++ resolved
@@ -49,11 +49,6 @@
 	int i;
 	int err = 0;
 
-<<<<<<< HEAD
-	mutex_init(&bus->mdio_lock);
-
-=======
->>>>>>> 976dde01
 	if (NULL == bus || NULL == bus->name ||
 			NULL == bus->read ||
 			NULL == bus->write)
