// SPDX-License-Identifier: GPL-2.0+
/* Framework for finding and configuring PHYs.
 * Also contains generic PHY driver
 *
 * Author: Andy Fleming
 *
 * Copyright (c) 2004 Freescale Semiconductor, Inc.
 */

#define pr_fmt(fmt) KBUILD_MODNAME ": " fmt

#include <linux/bitmap.h>
#include <linux/delay.h>
#include <linux/errno.h>
#include <linux/etherdevice.h>
#include <linux/ethtool.h>
#include <linux/init.h>
#include <linux/interrupt.h>
#include <linux/io.h>
#include <linux/kernel.h>
#include <linux/mdio.h>
#include <linux/mii.h>
#include <linux/mm.h>
#include <linux/module.h>
#include <linux/netdevice.h>
#include <linux/phy.h>
#include <linux/phy_led_triggers.h>
#include <linux/property.h>
#include <linux/sfp.h>
#include <linux/skbuff.h>
#include <linux/slab.h>
#include <linux/string.h>
#include <linux/uaccess.h>
#include <linux/unistd.h>

MODULE_DESCRIPTION("PHY library");
MODULE_AUTHOR("Andy Fleming");
MODULE_LICENSE("GPL");

__ETHTOOL_DECLARE_LINK_MODE_MASK(phy_basic_features) __ro_after_init;
EXPORT_SYMBOL_GPL(phy_basic_features);

__ETHTOOL_DECLARE_LINK_MODE_MASK(phy_basic_t1_features) __ro_after_init;
EXPORT_SYMBOL_GPL(phy_basic_t1_features);

__ETHTOOL_DECLARE_LINK_MODE_MASK(phy_gbit_features) __ro_after_init;
EXPORT_SYMBOL_GPL(phy_gbit_features);

__ETHTOOL_DECLARE_LINK_MODE_MASK(phy_gbit_fibre_features) __ro_after_init;
EXPORT_SYMBOL_GPL(phy_gbit_fibre_features);

__ETHTOOL_DECLARE_LINK_MODE_MASK(phy_gbit_all_ports_features) __ro_after_init;
EXPORT_SYMBOL_GPL(phy_gbit_all_ports_features);

__ETHTOOL_DECLARE_LINK_MODE_MASK(phy_10gbit_features) __ro_after_init;
EXPORT_SYMBOL_GPL(phy_10gbit_features);

__ETHTOOL_DECLARE_LINK_MODE_MASK(phy_10gbit_fec_features) __ro_after_init;
EXPORT_SYMBOL_GPL(phy_10gbit_fec_features);

const int phy_basic_ports_array[3] = {
	ETHTOOL_LINK_MODE_Autoneg_BIT,
	ETHTOOL_LINK_MODE_TP_BIT,
	ETHTOOL_LINK_MODE_MII_BIT,
};
EXPORT_SYMBOL_GPL(phy_basic_ports_array);

const int phy_fibre_port_array[1] = {
	ETHTOOL_LINK_MODE_FIBRE_BIT,
};
EXPORT_SYMBOL_GPL(phy_fibre_port_array);

const int phy_all_ports_features_array[7] = {
	ETHTOOL_LINK_MODE_Autoneg_BIT,
	ETHTOOL_LINK_MODE_TP_BIT,
	ETHTOOL_LINK_MODE_MII_BIT,
	ETHTOOL_LINK_MODE_FIBRE_BIT,
	ETHTOOL_LINK_MODE_AUI_BIT,
	ETHTOOL_LINK_MODE_BNC_BIT,
	ETHTOOL_LINK_MODE_Backplane_BIT,
};
EXPORT_SYMBOL_GPL(phy_all_ports_features_array);

const int phy_10_100_features_array[4] = {
	ETHTOOL_LINK_MODE_10baseT_Half_BIT,
	ETHTOOL_LINK_MODE_10baseT_Full_BIT,
	ETHTOOL_LINK_MODE_100baseT_Half_BIT,
	ETHTOOL_LINK_MODE_100baseT_Full_BIT,
};
EXPORT_SYMBOL_GPL(phy_10_100_features_array);

const int phy_basic_t1_features_array[2] = {
	ETHTOOL_LINK_MODE_TP_BIT,
	ETHTOOL_LINK_MODE_100baseT1_Full_BIT,
};
EXPORT_SYMBOL_GPL(phy_basic_t1_features_array);

const int phy_gbit_features_array[2] = {
	ETHTOOL_LINK_MODE_1000baseT_Half_BIT,
	ETHTOOL_LINK_MODE_1000baseT_Full_BIT,
};
EXPORT_SYMBOL_GPL(phy_gbit_features_array);

const int phy_10gbit_features_array[1] = {
	ETHTOOL_LINK_MODE_10000baseT_Full_BIT,
};
EXPORT_SYMBOL_GPL(phy_10gbit_features_array);

static const int phy_10gbit_fec_features_array[1] = {
	ETHTOOL_LINK_MODE_10000baseR_FEC_BIT,
};

__ETHTOOL_DECLARE_LINK_MODE_MASK(phy_10gbit_full_features) __ro_after_init;
EXPORT_SYMBOL_GPL(phy_10gbit_full_features);

static const int phy_10gbit_full_features_array[] = {
	ETHTOOL_LINK_MODE_10baseT_Full_BIT,
	ETHTOOL_LINK_MODE_100baseT_Full_BIT,
	ETHTOOL_LINK_MODE_1000baseT_Full_BIT,
	ETHTOOL_LINK_MODE_10000baseT_Full_BIT,
};

static void features_init(void)
{
	/* 10/100 half/full*/
	linkmode_set_bit_array(phy_basic_ports_array,
			       ARRAY_SIZE(phy_basic_ports_array),
			       phy_basic_features);
	linkmode_set_bit_array(phy_10_100_features_array,
			       ARRAY_SIZE(phy_10_100_features_array),
			       phy_basic_features);

	/* 100 full, TP */
	linkmode_set_bit_array(phy_basic_t1_features_array,
			       ARRAY_SIZE(phy_basic_t1_features_array),
			       phy_basic_t1_features);

	/* 10/100 half/full + 1000 half/full */
	linkmode_set_bit_array(phy_basic_ports_array,
			       ARRAY_SIZE(phy_basic_ports_array),
			       phy_gbit_features);
	linkmode_set_bit_array(phy_10_100_features_array,
			       ARRAY_SIZE(phy_10_100_features_array),
			       phy_gbit_features);
	linkmode_set_bit_array(phy_gbit_features_array,
			       ARRAY_SIZE(phy_gbit_features_array),
			       phy_gbit_features);

	/* 10/100 half/full + 1000 half/full + fibre*/
	linkmode_set_bit_array(phy_basic_ports_array,
			       ARRAY_SIZE(phy_basic_ports_array),
			       phy_gbit_fibre_features);
	linkmode_set_bit_array(phy_10_100_features_array,
			       ARRAY_SIZE(phy_10_100_features_array),
			       phy_gbit_fibre_features);
	linkmode_set_bit_array(phy_gbit_features_array,
			       ARRAY_SIZE(phy_gbit_features_array),
			       phy_gbit_fibre_features);
	linkmode_set_bit_array(phy_fibre_port_array,
			       ARRAY_SIZE(phy_fibre_port_array),
			       phy_gbit_fibre_features);

	/* 10/100 half/full + 1000 half/full + TP/MII/FIBRE/AUI/BNC/Backplane*/
	linkmode_set_bit_array(phy_all_ports_features_array,
			       ARRAY_SIZE(phy_all_ports_features_array),
			       phy_gbit_all_ports_features);
	linkmode_set_bit_array(phy_10_100_features_array,
			       ARRAY_SIZE(phy_10_100_features_array),
			       phy_gbit_all_ports_features);
	linkmode_set_bit_array(phy_gbit_features_array,
			       ARRAY_SIZE(phy_gbit_features_array),
			       phy_gbit_all_ports_features);

	/* 10/100 half/full + 1000 half/full + 10G full*/
	linkmode_set_bit_array(phy_all_ports_features_array,
			       ARRAY_SIZE(phy_all_ports_features_array),
			       phy_10gbit_features);
	linkmode_set_bit_array(phy_10_100_features_array,
			       ARRAY_SIZE(phy_10_100_features_array),
			       phy_10gbit_features);
	linkmode_set_bit_array(phy_gbit_features_array,
			       ARRAY_SIZE(phy_gbit_features_array),
			       phy_10gbit_features);
	linkmode_set_bit_array(phy_10gbit_features_array,
			       ARRAY_SIZE(phy_10gbit_features_array),
			       phy_10gbit_features);

	/* 10/100/1000/10G full */
	linkmode_set_bit_array(phy_all_ports_features_array,
			       ARRAY_SIZE(phy_all_ports_features_array),
			       phy_10gbit_full_features);
	linkmode_set_bit_array(phy_10gbit_full_features_array,
			       ARRAY_SIZE(phy_10gbit_full_features_array),
			       phy_10gbit_full_features);
	/* 10G FEC only */
	linkmode_set_bit_array(phy_10gbit_fec_features_array,
			       ARRAY_SIZE(phy_10gbit_fec_features_array),
			       phy_10gbit_fec_features);
}

void phy_device_free(struct phy_device *phydev)
{
	put_device(&phydev->mdio.dev);
}
EXPORT_SYMBOL(phy_device_free);

static void phy_mdio_device_free(struct mdio_device *mdiodev)
{
	struct phy_device *phydev;

	phydev = container_of(mdiodev, struct phy_device, mdio);
	phy_device_free(phydev);
}

static void phy_device_release(struct device *dev)
{
	kfree(to_phy_device(dev));
}

static void phy_mdio_device_remove(struct mdio_device *mdiodev)
{
	struct phy_device *phydev;

	phydev = container_of(mdiodev, struct phy_device, mdio);
	phy_device_remove(phydev);
}

static struct phy_driver genphy_driver;

static LIST_HEAD(phy_fixup_list);
static DEFINE_MUTEX(phy_fixup_lock);

#ifdef CONFIG_PM
static bool mdio_bus_phy_may_suspend(struct phy_device *phydev)
{
	struct device_driver *drv = phydev->mdio.dev.driver;
	struct phy_driver *phydrv = to_phy_driver(drv);
	struct net_device *netdev = phydev->attached_dev;

	if (!drv || !phydrv->suspend)
		return false;

	/* PHY not attached? May suspend if the PHY has not already been
	 * suspended as part of a prior call to phy_disconnect() ->
	 * phy_detach() -> phy_suspend() because the parent netdev might be the
	 * MDIO bus driver and clock gated at this point.
	 */
	if (!netdev)
		goto out;

	if (netdev->wol_enabled)
		return false;

	/* As long as not all affected network drivers support the
	 * wol_enabled flag, let's check for hints that WoL is enabled.
	 * Don't suspend PHY if the attached netdev parent may wake up.
	 * The parent may point to a PCI device, as in tg3 driver.
	 */
	if (netdev->dev.parent && device_may_wakeup(netdev->dev.parent))
		return false;

	/* Also don't suspend PHY if the netdev itself may wakeup. This
	 * is the case for devices w/o underlaying pwr. mgmt. aware bus,
	 * e.g. SoC devices.
	 */
	if (device_may_wakeup(&netdev->dev))
		return false;

out:
	return !phydev->suspended;
}

static int mdio_bus_phy_suspend(struct device *dev)
{
	struct phy_device *phydev = to_phy_device(dev);

	/* We must stop the state machine manually, otherwise it stops out of
	 * control, possibly with the phydev->lock held. Upon resume, netdev
	 * may call phy routines that try to grab the same lock, and that may
	 * lead to a deadlock.
	 */
	if (phydev->attached_dev && phydev->adjust_link)
		phy_stop_machine(phydev);

	if (!mdio_bus_phy_may_suspend(phydev))
		return 0;

	phydev->suspended_by_mdio_bus = 1;

	return phy_suspend(phydev);
}

static int mdio_bus_phy_resume(struct device *dev)
{
	struct phy_device *phydev = to_phy_device(dev);
	int ret;

	if (!phydev->suspended_by_mdio_bus)
		goto no_resume;

	phydev->suspended_by_mdio_bus = 0;

	ret = phy_resume(phydev);
	if (ret < 0)
		return ret;

no_resume:
	if (phydev->attached_dev && phydev->adjust_link)
		phy_start_machine(phydev);

	return 0;
}

static int mdio_bus_phy_restore(struct device *dev)
{
	struct phy_device *phydev = to_phy_device(dev);
	struct net_device *netdev = phydev->attached_dev;
	int ret;

	if (!netdev)
		return 0;

	ret = phy_init_hw(phydev);
	if (ret < 0)
		return ret;

	if (phydev->attached_dev && phydev->adjust_link)
		phy_start_machine(phydev);

	return 0;
}

static const struct dev_pm_ops mdio_bus_phy_pm_ops = {
	.suspend = mdio_bus_phy_suspend,
	.resume = mdio_bus_phy_resume,
	.freeze = mdio_bus_phy_suspend,
	.thaw = mdio_bus_phy_resume,
	.restore = mdio_bus_phy_restore,
};

#define MDIO_BUS_PHY_PM_OPS (&mdio_bus_phy_pm_ops)

#else

#define MDIO_BUS_PHY_PM_OPS NULL

#endif /* CONFIG_PM */

/**
 * phy_register_fixup - creates a new phy_fixup and adds it to the list
 * @bus_id: A string which matches phydev->mdio.dev.bus_id (or PHY_ANY_ID)
 * @phy_uid: Used to match against phydev->phy_id (the UID of the PHY)
 *	It can also be PHY_ANY_UID
 * @phy_uid_mask: Applied to phydev->phy_id and fixup->phy_uid before
 *	comparison
 * @run: The actual code to be run when a matching PHY is found
 */
int phy_register_fixup(const char *bus_id, u32 phy_uid, u32 phy_uid_mask,
		       int (*run)(struct phy_device *))
{
	struct phy_fixup *fixup = kzalloc(sizeof(*fixup), GFP_KERNEL);

	if (!fixup)
		return -ENOMEM;

	strlcpy(fixup->bus_id, bus_id, sizeof(fixup->bus_id));
	fixup->phy_uid = phy_uid;
	fixup->phy_uid_mask = phy_uid_mask;
	fixup->run = run;

	mutex_lock(&phy_fixup_lock);
	list_add_tail(&fixup->list, &phy_fixup_list);
	mutex_unlock(&phy_fixup_lock);

	return 0;
}
EXPORT_SYMBOL(phy_register_fixup);

/* Registers a fixup to be run on any PHY with the UID in phy_uid */
int phy_register_fixup_for_uid(u32 phy_uid, u32 phy_uid_mask,
			       int (*run)(struct phy_device *))
{
	return phy_register_fixup(PHY_ANY_ID, phy_uid, phy_uid_mask, run);
}
EXPORT_SYMBOL(phy_register_fixup_for_uid);

/* Registers a fixup to be run on the PHY with id string bus_id */
int phy_register_fixup_for_id(const char *bus_id,
			      int (*run)(struct phy_device *))
{
	return phy_register_fixup(bus_id, PHY_ANY_UID, 0xffffffff, run);
}
EXPORT_SYMBOL(phy_register_fixup_for_id);

/**
 * phy_unregister_fixup - remove a phy_fixup from the list
 * @bus_id: A string matches fixup->bus_id (or PHY_ANY_ID) in phy_fixup_list
 * @phy_uid: A phy id matches fixup->phy_id (or PHY_ANY_UID) in phy_fixup_list
 * @phy_uid_mask: Applied to phy_uid and fixup->phy_uid before comparison
 */
int phy_unregister_fixup(const char *bus_id, u32 phy_uid, u32 phy_uid_mask)
{
	struct list_head *pos, *n;
	struct phy_fixup *fixup;
	int ret;

	ret = -ENODEV;

	mutex_lock(&phy_fixup_lock);
	list_for_each_safe(pos, n, &phy_fixup_list) {
		fixup = list_entry(pos, struct phy_fixup, list);

		if ((!strcmp(fixup->bus_id, bus_id)) &&
		    ((fixup->phy_uid & phy_uid_mask) ==
		     (phy_uid & phy_uid_mask))) {
			list_del(&fixup->list);
			kfree(fixup);
			ret = 0;
			break;
		}
	}
	mutex_unlock(&phy_fixup_lock);

	return ret;
}
EXPORT_SYMBOL(phy_unregister_fixup);

/* Unregisters a fixup of any PHY with the UID in phy_uid */
int phy_unregister_fixup_for_uid(u32 phy_uid, u32 phy_uid_mask)
{
	return phy_unregister_fixup(PHY_ANY_ID, phy_uid, phy_uid_mask);
}
EXPORT_SYMBOL(phy_unregister_fixup_for_uid);

/* Unregisters a fixup of the PHY with id string bus_id */
int phy_unregister_fixup_for_id(const char *bus_id)
{
	return phy_unregister_fixup(bus_id, PHY_ANY_UID, 0xffffffff);
}
EXPORT_SYMBOL(phy_unregister_fixup_for_id);

/* Returns 1 if fixup matches phydev in bus_id and phy_uid.
 * Fixups can be set to match any in one or more fields.
 */
static int phy_needs_fixup(struct phy_device *phydev, struct phy_fixup *fixup)
{
	if (strcmp(fixup->bus_id, phydev_name(phydev)) != 0)
		if (strcmp(fixup->bus_id, PHY_ANY_ID) != 0)
			return 0;

	if ((fixup->phy_uid & fixup->phy_uid_mask) !=
	    (phydev->phy_id & fixup->phy_uid_mask))
		if (fixup->phy_uid != PHY_ANY_UID)
			return 0;

	return 1;
}

/* Runs any matching fixups for this phydev */
static int phy_scan_fixups(struct phy_device *phydev)
{
	struct phy_fixup *fixup;

	mutex_lock(&phy_fixup_lock);
	list_for_each_entry(fixup, &phy_fixup_list, list) {
		if (phy_needs_fixup(phydev, fixup)) {
			int err = fixup->run(phydev);

			if (err < 0) {
				mutex_unlock(&phy_fixup_lock);
				return err;
			}
			phydev->has_fixups = true;
		}
	}
	mutex_unlock(&phy_fixup_lock);

	return 0;
}

static int phy_bus_match(struct device *dev, struct device_driver *drv)
{
	struct phy_device *phydev = to_phy_device(dev);
	struct phy_driver *phydrv = to_phy_driver(drv);
	const int num_ids = ARRAY_SIZE(phydev->c45_ids.device_ids);
	int i;

	if (!(phydrv->mdiodrv.flags & MDIO_DEVICE_IS_PHY))
		return 0;

	if (phydrv->match_phy_device)
		return phydrv->match_phy_device(phydev);

	if (phydev->is_c45) {
		for (i = 1; i < num_ids; i++) {
			if (phydev->c45_ids.device_ids[i] == 0xffffffff)
				continue;

			if ((phydrv->phy_id & phydrv->phy_id_mask) ==
			    (phydev->c45_ids.device_ids[i] &
			     phydrv->phy_id_mask))
				return 1;
		}
		return 0;
	} else {
		return (phydrv->phy_id & phydrv->phy_id_mask) ==
			(phydev->phy_id & phydrv->phy_id_mask);
	}
}

static ssize_t
phy_id_show(struct device *dev, struct device_attribute *attr, char *buf)
{
	struct phy_device *phydev = to_phy_device(dev);

	return sprintf(buf, "0x%.8lx\n", (unsigned long)phydev->phy_id);
}
static DEVICE_ATTR_RO(phy_id);

static ssize_t
phy_interface_show(struct device *dev, struct device_attribute *attr, char *buf)
{
	struct phy_device *phydev = to_phy_device(dev);
	const char *mode = NULL;

	if (phy_is_internal(phydev))
		mode = "internal";
	else
		mode = phy_modes(phydev->interface);

	return sprintf(buf, "%s\n", mode);
}
static DEVICE_ATTR_RO(phy_interface);

static ssize_t
phy_has_fixups_show(struct device *dev, struct device_attribute *attr,
		    char *buf)
{
	struct phy_device *phydev = to_phy_device(dev);

	return sprintf(buf, "%d\n", phydev->has_fixups);
}
static DEVICE_ATTR_RO(phy_has_fixups);

static struct attribute *phy_dev_attrs[] = {
	&dev_attr_phy_id.attr,
	&dev_attr_phy_interface.attr,
	&dev_attr_phy_has_fixups.attr,
	NULL,
};
ATTRIBUTE_GROUPS(phy_dev);

static const struct device_type mdio_bus_phy_type = {
	.name = "PHY",
	.groups = phy_dev_groups,
	.release = phy_device_release,
	.pm = MDIO_BUS_PHY_PM_OPS,
};

static int phy_request_driver_module(struct phy_device *dev, u32 phy_id)
{
	int ret;

	ret = request_module(MDIO_MODULE_PREFIX MDIO_ID_FMT,
			     MDIO_ID_ARGS(phy_id));
	/* We only check for failures in executing the usermode binary,
	 * not whether a PHY driver module exists for the PHY ID.
	 * Accept -ENOENT because this may occur in case no initramfs exists,
	 * then modprobe isn't available.
	 */
	if (IS_ENABLED(CONFIG_MODULES) && ret < 0 && ret != -ENOENT) {
		phydev_err(dev, "error %d loading PHY driver module for ID 0x%08lx\n",
			   ret, (unsigned long)phy_id);
		return ret;
	}

	return 0;
}

struct phy_device *phy_device_create(struct mii_bus *bus, int addr, u32 phy_id,
				     bool is_c45,
				     struct phy_c45_device_ids *c45_ids)
{
	struct phy_device *dev;
	struct mdio_device *mdiodev;
	int ret = 0;

	/* We allocate the device, and initialize the default values */
	dev = kzalloc(sizeof(*dev), GFP_KERNEL);
	if (!dev)
		return ERR_PTR(-ENOMEM);

	mdiodev = &dev->mdio;
	mdiodev->dev.parent = &bus->dev;
	mdiodev->dev.bus = &mdio_bus_type;
	mdiodev->dev.type = &mdio_bus_phy_type;
	mdiodev->bus = bus;
	mdiodev->bus_match = phy_bus_match;
	mdiodev->addr = addr;
	mdiodev->flags = MDIO_DEVICE_FLAG_PHY;
	mdiodev->device_free = phy_mdio_device_free;
	mdiodev->device_remove = phy_mdio_device_remove;

	dev->speed = SPEED_UNKNOWN;
	dev->duplex = DUPLEX_UNKNOWN;
	dev->pause = 0;
	dev->asym_pause = 0;
	dev->link = 0;
	dev->interface = PHY_INTERFACE_MODE_GMII;

	dev->autoneg = AUTONEG_ENABLE;

	dev->is_c45 = is_c45;
	dev->phy_id = phy_id;
	if (c45_ids)
		dev->c45_ids = *c45_ids;
	dev->irq = bus->irq[addr];

	dev_set_name(&mdiodev->dev, PHY_ID_FMT, bus->id, addr);
	device_initialize(&mdiodev->dev);

	dev->state = PHY_DOWN;

	mutex_init(&dev->lock);
	INIT_DELAYED_WORK(&dev->state_queue, phy_state_machine);

	/* Request the appropriate module unconditionally; don't
	 * bother trying to do so only if it isn't already loaded,
	 * because that gets complicated. A hotplug event would have
	 * done an unconditional modprobe anyway.
	 * We don't do normal hotplug because it won't work for MDIO
	 * -- because it relies on the device staying around for long
	 * enough for the driver to get loaded. With MDIO, the NIC
	 * driver will get bored and give up as soon as it finds that
	 * there's no driver _already_ loaded.
	 */
	if (is_c45 && c45_ids) {
		const int num_ids = ARRAY_SIZE(c45_ids->device_ids);
		int i;

		for (i = 1; i < num_ids; i++) {
			if (c45_ids->device_ids[i] == 0xffffffff)
				continue;

			ret = phy_request_driver_module(dev,
						c45_ids->device_ids[i]);
			if (ret)
				break;
		}
	} else {
		ret = phy_request_driver_module(dev, phy_id);
	}

	if (ret) {
		put_device(&mdiodev->dev);
		dev = ERR_PTR(ret);
	}

	return dev;
}
EXPORT_SYMBOL(phy_device_create);

/* phy_c45_probe_present - checks to see if a MMD is present in the package
 * @bus: the target MII bus
 * @prtad: PHY package address on the MII bus
 * @devad: PHY device (MMD) address
 *
 * Read the MDIO_STAT2 register, and check whether a device is responding
 * at this address.
 *
 * Returns: negative error number on bus access error, zero if no device
 * is responding, or positive if a device is present.
 */
static int phy_c45_probe_present(struct mii_bus *bus, int prtad, int devad)
{
	int stat2;

	stat2 = mdiobus_c45_read(bus, prtad, devad, MDIO_STAT2);
	if (stat2 < 0)
		return stat2;

	return (stat2 & MDIO_STAT2_DEVPRST) == MDIO_STAT2_DEVPRST_VAL;
}

/* get_phy_c45_devs_in_pkg - reads a MMD's devices in package registers.
 * @bus: the target MII bus
 * @addr: PHY address on the MII bus
 * @dev_addr: MMD address in the PHY.
 * @devices_in_package: where to store the devices in package information.
 *
 * Description: reads devices in package registers of a MMD at @dev_addr
 * from PHY at @addr on @bus.
 *
 * Returns: 0 on success, -EIO on failure.
 */
static int get_phy_c45_devs_in_pkg(struct mii_bus *bus, int addr, int dev_addr,
				   u32 *devices_in_package)
{
	int phy_reg;

	phy_reg = mdiobus_c45_read(bus, addr, dev_addr, MDIO_DEVS2);
	if (phy_reg < 0)
		return -EIO;
	*devices_in_package = phy_reg << 16;

	phy_reg = mdiobus_c45_read(bus, addr, dev_addr, MDIO_DEVS1);
	if (phy_reg < 0)
		return -EIO;
	*devices_in_package |= phy_reg;

	return 0;
}

/**
 * get_phy_c45_ids - reads the specified addr for its 802.3-c45 IDs.
 * @bus: the target MII bus
 * @addr: PHY address on the MII bus
 * @c45_ids: where to store the c45 ID information.
 *
 * Read the PHY "devices in package". If this appears to be valid, read
 * the PHY identifiers for each device. Return the "devices in package"
 * and identifiers in @c45_ids.
 *
 * Returns zero on success, %-EIO on bus access error, or %-ENODEV if
 * the "devices in package" is invalid.
 */
static int get_phy_c45_ids(struct mii_bus *bus, int addr,
			   struct phy_c45_device_ids *c45_ids)
{
	const int num_ids = ARRAY_SIZE(c45_ids->device_ids);
	u32 devs_in_pkg = 0;
	int i, ret, phy_reg;

	/* Find first non-zero Devices In package. Device zero is reserved
	 * for 802.3 c45 complied PHYs, so don't probe it at first.
	 */
	for (i = 1; i < MDIO_MMD_NUM && (devs_in_pkg == 0 ||
	     (devs_in_pkg & 0x1fffffff) == 0x1fffffff); i++) {
		if (i == MDIO_MMD_VEND1 || i == MDIO_MMD_VEND2) {
			/* Check that there is a device present at this
			 * address before reading the devices-in-package
			 * register to avoid reading garbage from the PHY.
			 * Some PHYs (88x3310) vendor space is not IEEE802.3
			 * compliant.
			 */
			ret = phy_c45_probe_present(bus, addr, i);
			if (ret < 0)
				return -EIO;

			if (!ret)
				continue;
		}
		phy_reg = get_phy_c45_devs_in_pkg(bus, addr, i, &devs_in_pkg);
		if (phy_reg < 0)
			return -EIO;
	}

	if ((devs_in_pkg & 0x1fffffff) == 0x1fffffff) {
		/* If mostly Fs, there is no device there, then let's probe
		 * MMD 0, as some 10G PHYs have zero Devices In package,
		 * e.g. Cortina CS4315/CS4340 PHY.
		 */
		phy_reg = get_phy_c45_devs_in_pkg(bus, addr, 0, &devs_in_pkg);
		if (phy_reg < 0)
			return -EIO;

		/* no device there, let's get out of here */
		if ((devs_in_pkg & 0x1fffffff) == 0x1fffffff)
			return -ENODEV;
	}

	/* Now probe Device Identifiers for each device present. */
	for (i = 1; i < num_ids; i++) {
		if (!(devs_in_pkg & (1 << i)))
			continue;

		if (i == MDIO_MMD_VEND1 || i == MDIO_MMD_VEND2) {
			/* Probe the "Device Present" bits for the vendor MMDs
			 * to ignore these if they do not contain IEEE 802.3
			 * registers.
			 */
			ret = phy_c45_probe_present(bus, addr, i);
			if (ret < 0)
				return ret;

			if (!ret)
				continue;
		}

		phy_reg = mdiobus_c45_read(bus, addr, i, MII_PHYSID1);
		if (phy_reg < 0)
			return -EIO;
		c45_ids->device_ids[i] = phy_reg << 16;

		phy_reg = mdiobus_c45_read(bus, addr, i, MII_PHYSID2);
		if (phy_reg < 0)
			return -EIO;
		c45_ids->device_ids[i] |= phy_reg;
	}

	c45_ids->devices_in_package = devs_in_pkg;
	/* Bit 0 doesn't represent a device, it indicates c22 regs presence */
	c45_ids->mmds_present = devs_in_pkg & ~BIT(0);

	return 0;
}

/**
 * get_phy_c22_id - reads the specified addr for its clause 22 ID.
 * @bus: the target MII bus
 * @addr: PHY address on the MII bus
 * @phy_id: where to store the ID retrieved.
 *
 * Read the 802.3 clause 22 PHY ID from the PHY at @addr on the @bus,
 * placing it in @phy_id. Return zero on successful read and the ID is
 * valid, %-EIO on bus access error, or %-ENODEV if no device responds
 * or invalid ID.
 */
static int get_phy_c22_id(struct mii_bus *bus, int addr, u32 *phy_id)
{
	int phy_reg;

	/* Grab the bits from PHYIR1, and put them in the upper half */
	phy_reg = mdiobus_read(bus, addr, MII_PHYSID1);
	if (phy_reg < 0) {
		/* returning -ENODEV doesn't stop bus scanning */
		return (phy_reg == -EIO || phy_reg == -ENODEV) ? -ENODEV : -EIO;
	}

	*phy_id = phy_reg << 16;

	/* Grab the bits from PHYIR2, and put them in the lower half */
	phy_reg = mdiobus_read(bus, addr, MII_PHYSID2);
	if (phy_reg < 0) {
		/* returning -ENODEV doesn't stop bus scanning */
		return (phy_reg == -EIO || phy_reg == -ENODEV) ? -ENODEV : -EIO;
	}

	*phy_id |= phy_reg;

	/* If the phy_id is mostly Fs, there is no device there */
	if ((*phy_id & 0x1fffffff) == 0x1fffffff)
		return -ENODEV;

	return 0;
}

/**
 * get_phy_device - reads the specified PHY device and returns its @phy_device
 *		    struct
 * @bus: the target MII bus
 * @addr: PHY address on the MII bus
 * @is_c45: If true the PHY uses the 802.3 clause 45 protocol
 *
 * Probe for a PHY at @addr on @bus.
 *
 * When probing for a clause 22 PHY, then read the ID registers. If we find
 * a valid ID, allocate and return a &struct phy_device.
 *
 * When probing for a clause 45 PHY, read the "devices in package" registers.
 * If the "devices in package" appears valid, read the ID registers for each
 * MMD, allocate and return a &struct phy_device.
 *
 * Returns an allocated &struct phy_device on success, %-ENODEV if there is
 * no PHY present, or %-EIO on bus access error.
 */
struct phy_device *get_phy_device(struct mii_bus *bus, int addr, bool is_c45)
{
	struct phy_c45_device_ids c45_ids;
	u32 phy_id = 0;
	int r;

	c45_ids.devices_in_package = 0;
	c45_ids.mmds_present = 0;
	memset(c45_ids.device_ids, 0xff, sizeof(c45_ids.device_ids));

	if (is_c45)
		r = get_phy_c45_ids(bus, addr, &c45_ids);
	else
		r = get_phy_c22_id(bus, addr, &phy_id);

	if (r)
		return ERR_PTR(r);

	return phy_device_create(bus, addr, phy_id, is_c45, &c45_ids);
}
EXPORT_SYMBOL(get_phy_device);

/**
 * phy_device_register - Register the phy device on the MDIO bus
 * @phydev: phy_device structure to be added to the MDIO bus
 */
int phy_device_register(struct phy_device *phydev)
{
	int err;

	err = mdiobus_register_device(&phydev->mdio);
	if (err)
		return err;

	/* Deassert the reset signal */
	phy_device_reset(phydev, 0);

	/* Run all of the fixups for this PHY */
	err = phy_scan_fixups(phydev);
	if (err) {
		phydev_err(phydev, "failed to initialize\n");
		goto out;
	}

	err = device_add(&phydev->mdio.dev);
	if (err) {
		phydev_err(phydev, "failed to add\n");
		goto out;
	}

	return 0;

 out:
	/* Assert the reset signal */
	phy_device_reset(phydev, 1);

	mdiobus_unregister_device(&phydev->mdio);
	return err;
}
EXPORT_SYMBOL(phy_device_register);

/**
 * phy_device_remove - Remove a previously registered phy device from the MDIO bus
 * @phydev: phy_device structure to remove
 *
 * This doesn't free the phy_device itself, it merely reverses the effects
 * of phy_device_register(). Use phy_device_free() to free the device
 * after calling this function.
 */
void phy_device_remove(struct phy_device *phydev)
{
	if (phydev->mii_ts)
		unregister_mii_timestamper(phydev->mii_ts);

	device_del(&phydev->mdio.dev);

	/* Assert the reset signal */
	phy_device_reset(phydev, 1);

	mdiobus_unregister_device(&phydev->mdio);
}
EXPORT_SYMBOL(phy_device_remove);

/**
 * phy_find_first - finds the first PHY device on the bus
 * @bus: the target MII bus
 */
struct phy_device *phy_find_first(struct mii_bus *bus)
{
	struct phy_device *phydev;
	int addr;

	for (addr = 0; addr < PHY_MAX_ADDR; addr++) {
		phydev = mdiobus_get_phy(bus, addr);
		if (phydev)
			return phydev;
	}
	return NULL;
}
EXPORT_SYMBOL(phy_find_first);

static void phy_link_change(struct phy_device *phydev, bool up)
{
	struct net_device *netdev = phydev->attached_dev;

	if (up)
		netif_carrier_on(netdev);
	else
		netif_carrier_off(netdev);
	phydev->adjust_link(netdev);
	if (phydev->mii_ts && phydev->mii_ts->link_state)
		phydev->mii_ts->link_state(phydev->mii_ts, phydev);
}

/**
 * phy_prepare_link - prepares the PHY layer to monitor link status
 * @phydev: target phy_device struct
 * @handler: callback function for link status change notifications
 *
 * Description: Tells the PHY infrastructure to handle the
 *   gory details on monitoring link status (whether through
 *   polling or an interrupt), and to call back to the
 *   connected device driver when the link status changes.
 *   If you want to monitor your own link state, don't call
 *   this function.
 */
static void phy_prepare_link(struct phy_device *phydev,
			     void (*handler)(struct net_device *))
{
	phydev->adjust_link = handler;
}

/**
 * phy_connect_direct - connect an ethernet device to a specific phy_device
 * @dev: the network device to connect
 * @phydev: the pointer to the phy device
 * @handler: callback function for state change notifications
 * @interface: PHY device's interface
 */
int phy_connect_direct(struct net_device *dev, struct phy_device *phydev,
		       void (*handler)(struct net_device *),
		       phy_interface_t interface)
{
	int rc;

	if (!dev)
		return -EINVAL;

	rc = phy_attach_direct(dev, phydev, phydev->dev_flags, interface);
	if (rc)
		return rc;

	phy_prepare_link(phydev, handler);
	if (phy_interrupt_is_valid(phydev))
		phy_request_interrupt(phydev);

	return 0;
}
EXPORT_SYMBOL(phy_connect_direct);

/**
 * phy_connect - connect an ethernet device to a PHY device
 * @dev: the network device to connect
 * @bus_id: the id string of the PHY device to connect
 * @handler: callback function for state change notifications
 * @interface: PHY device's interface
 *
 * Description: Convenience function for connecting ethernet
 *   devices to PHY devices.  The default behavior is for
 *   the PHY infrastructure to handle everything, and only notify
 *   the connected driver when the link status changes.  If you
 *   don't want, or can't use the provided functionality, you may
 *   choose to call only the subset of functions which provide
 *   the desired functionality.
 */
struct phy_device *phy_connect(struct net_device *dev, const char *bus_id,
			       void (*handler)(struct net_device *),
			       phy_interface_t interface)
{
	struct phy_device *phydev;
	struct device *d;
	int rc;

	/* Search the list of PHY devices on the mdio bus for the
	 * PHY with the requested name
	 */
	d = bus_find_device_by_name(&mdio_bus_type, NULL, bus_id);
	if (!d) {
		pr_err("PHY %s not found\n", bus_id);
		return ERR_PTR(-ENODEV);
	}
	phydev = to_phy_device(d);

	rc = phy_connect_direct(dev, phydev, handler, interface);
	put_device(d);
	if (rc)
		return ERR_PTR(rc);

	return phydev;
}
EXPORT_SYMBOL(phy_connect);

/**
 * phy_disconnect - disable interrupts, stop state machine, and detach a PHY
 *		    device
 * @phydev: target phy_device struct
 */
void phy_disconnect(struct phy_device *phydev)
{
	if (phy_is_started(phydev))
		phy_stop(phydev);

	if (phy_interrupt_is_valid(phydev))
		phy_free_interrupt(phydev);

	phydev->adjust_link = NULL;

	phy_detach(phydev);
}
EXPORT_SYMBOL(phy_disconnect);

/**
 * phy_poll_reset - Safely wait until a PHY reset has properly completed
 * @phydev: The PHY device to poll
 *
 * Description: According to IEEE 802.3, Section 2, Subsection 22.2.4.1.1, as
 *   published in 2008, a PHY reset may take up to 0.5 seconds.  The MII BMCR
 *   register must be polled until the BMCR_RESET bit clears.
 *
 *   Furthermore, any attempts to write to PHY registers may have no effect
 *   or even generate MDIO bus errors until this is complete.
 *
 *   Some PHYs (such as the Marvell 88E1111) don't entirely conform to the
 *   standard and do not fully reset after the BMCR_RESET bit is set, and may
 *   even *REQUIRE* a soft-reset to properly restart autonegotiation.  In an
 *   effort to support such broken PHYs, this function is separate from the
 *   standard phy_init_hw() which will zero all the other bits in the BMCR
 *   and reapply all driver-specific and board-specific fixups.
 */
static int phy_poll_reset(struct phy_device *phydev)
{
	/* Poll until the reset bit clears (50ms per retry == 0.6 sec) */
	int ret, val;

	ret = phy_read_poll_timeout(phydev, MII_BMCR, val, !(val & BMCR_RESET),
				    50000, 600000, true);
	if (ret)
		return ret;
	/* Some chips (smsc911x) may still need up to another 1ms after the
	 * BMCR_RESET bit is cleared before they are usable.
	 */
	msleep(1);
	return 0;
}

int phy_init_hw(struct phy_device *phydev)
{
	int ret = 0;

	/* Deassert the reset signal */
	phy_device_reset(phydev, 0);

	if (!phydev->drv)
		return 0;

	if (phydev->drv->soft_reset) {
		ret = phydev->drv->soft_reset(phydev);
		/* see comment in genphy_soft_reset for an explanation */
		if (!ret)
			phydev->suspended = 0;
	}

	if (ret < 0)
		return ret;

	ret = phy_scan_fixups(phydev);
	if (ret < 0)
		return ret;

	ret = phy_disable_interrupts(phydev);
	if (ret)
		return ret;

	if (phydev->drv->config_init)
		ret = phydev->drv->config_init(phydev);

	return ret;
}
EXPORT_SYMBOL(phy_init_hw);

void phy_attached_info(struct phy_device *phydev)
{
	phy_attached_print(phydev, NULL);
}
EXPORT_SYMBOL(phy_attached_info);

#define ATTACHED_FMT "attached PHY driver [%s] (mii_bus:phy_addr=%s, irq=%s)"
char *phy_attached_info_irq(struct phy_device *phydev)
{
	char *irq_str;
	char irq_num[8];

	switch(phydev->irq) {
	case PHY_POLL:
		irq_str = "POLL";
		break;
	case PHY_IGNORE_INTERRUPT:
		irq_str = "IGNORE";
		break;
	default:
		snprintf(irq_num, sizeof(irq_num), "%d", phydev->irq);
		irq_str = irq_num;
		break;
	}

	return kasprintf(GFP_KERNEL, "%s", irq_str);
}
EXPORT_SYMBOL(phy_attached_info_irq);

void phy_attached_print(struct phy_device *phydev, const char *fmt, ...)
{
	const char *drv_name = phydev->drv ? phydev->drv->name : "unbound";
	char *irq_str = phy_attached_info_irq(phydev);

	if (!fmt) {
		phydev_info(phydev, ATTACHED_FMT "\n",
			 drv_name, phydev_name(phydev),
			 irq_str);
	} else {
		va_list ap;

		phydev_info(phydev, ATTACHED_FMT,
			 drv_name, phydev_name(phydev),
			 irq_str);

		va_start(ap, fmt);
		vprintk(fmt, ap);
		va_end(ap);
	}
	kfree(irq_str);
}
EXPORT_SYMBOL(phy_attached_print);

static void phy_sysfs_create_links(struct phy_device *phydev)
{
	struct net_device *dev = phydev->attached_dev;
	int err;

	if (!dev)
		return;

	err = sysfs_create_link(&phydev->mdio.dev.kobj, &dev->dev.kobj,
				"attached_dev");
	if (err)
		return;

	err = sysfs_create_link_nowarn(&dev->dev.kobj,
				       &phydev->mdio.dev.kobj,
				       "phydev");
	if (err) {
		dev_err(&dev->dev, "could not add device link to %s err %d\n",
			kobject_name(&phydev->mdio.dev.kobj),
			err);
		/* non-fatal - some net drivers can use one netdevice
		 * with more then one phy
		 */
	}

	phydev->sysfs_links = true;
}

static ssize_t
phy_standalone_show(struct device *dev, struct device_attribute *attr,
		    char *buf)
{
	struct phy_device *phydev = to_phy_device(dev);

	return sprintf(buf, "%d\n", !phydev->attached_dev);
}
static DEVICE_ATTR_RO(phy_standalone);

/**
 * phy_sfp_attach - attach the SFP bus to the PHY upstream network device
 * @upstream: pointer to the phy device
 * @bus: sfp bus representing cage being attached
 *
 * This is used to fill in the sfp_upstream_ops .attach member.
 */
void phy_sfp_attach(void *upstream, struct sfp_bus *bus)
{
	struct phy_device *phydev = upstream;

	if (phydev->attached_dev)
		phydev->attached_dev->sfp_bus = bus;
	phydev->sfp_bus_attached = true;
}
EXPORT_SYMBOL(phy_sfp_attach);

/**
 * phy_sfp_detach - detach the SFP bus from the PHY upstream network device
 * @upstream: pointer to the phy device
 * @bus: sfp bus representing cage being attached
 *
 * This is used to fill in the sfp_upstream_ops .detach member.
 */
void phy_sfp_detach(void *upstream, struct sfp_bus *bus)
{
	struct phy_device *phydev = upstream;

	if (phydev->attached_dev)
		phydev->attached_dev->sfp_bus = NULL;
	phydev->sfp_bus_attached = false;
}
EXPORT_SYMBOL(phy_sfp_detach);

/**
 * phy_sfp_probe - probe for a SFP cage attached to this PHY device
 * @phydev: Pointer to phy_device
 * @ops: SFP's upstream operations
 */
int phy_sfp_probe(struct phy_device *phydev,
		  const struct sfp_upstream_ops *ops)
{
	struct sfp_bus *bus;
	int ret = 0;

	if (phydev->mdio.dev.fwnode) {
		bus = sfp_bus_find_fwnode(phydev->mdio.dev.fwnode);
		if (IS_ERR(bus))
			return PTR_ERR(bus);

		phydev->sfp_bus = bus;

		ret = sfp_bus_add_upstream(bus, phydev, ops);
		sfp_bus_put(bus);
	}
	return ret;
}
EXPORT_SYMBOL(phy_sfp_probe);

/**
 * phy_attach_direct - attach a network device to a given PHY device pointer
 * @dev: network device to attach
 * @phydev: Pointer to phy_device to attach
 * @flags: PHY device's dev_flags
 * @interface: PHY device's interface
 *
 * Description: Called by drivers to attach to a particular PHY
 *     device. The phy_device is found, and properly hooked up
 *     to the phy_driver.  If no driver is attached, then a
 *     generic driver is used.  The phy_device is given a ptr to
 *     the attaching device, and given a callback for link status
 *     change.  The phy_device is returned to the attaching driver.
 *     This function takes a reference on the phy device.
 */
int phy_attach_direct(struct net_device *dev, struct phy_device *phydev,
		      u32 flags, phy_interface_t interface)
{
	struct mii_bus *bus = phydev->mdio.bus;
	struct device *d = &phydev->mdio.dev;
	struct module *ndev_owner = NULL;
	bool using_genphy = false;
	int err;

	/* For Ethernet device drivers that register their own MDIO bus, we
	 * will have bus->owner match ndev_mod, so we do not want to increment
	 * our own module->refcnt here, otherwise we would not be able to
	 * unload later on.
	 */
	if (dev)
		ndev_owner = dev->dev.parent->driver->owner;
	if (ndev_owner != bus->owner && !try_module_get(bus->owner)) {
		phydev_err(phydev, "failed to get the bus module\n");
		return -EIO;
	}

	get_device(d);

	/* Assume that if there is no driver, that it doesn't
	 * exist, and we should use the genphy driver.
	 */
	if (!d->driver) {
		if (phydev->is_c45)
			d->driver = &genphy_c45_driver.mdiodrv.driver;
		else
			d->driver = &genphy_driver.mdiodrv.driver;

		using_genphy = true;
	}

	if (!try_module_get(d->driver->owner)) {
		phydev_err(phydev, "failed to get the device driver module\n");
		err = -EIO;
		goto error_put_device;
	}

	if (using_genphy) {
		err = d->driver->probe(d);
		if (err >= 0)
			err = device_bind_driver(d);

		if (err)
			goto error_module_put;
	}

	if (phydev->attached_dev) {
		dev_err(&dev->dev, "PHY already attached\n");
		err = -EBUSY;
		goto error;
	}

	phydev->phy_link_change = phy_link_change;
	if (dev) {
		phydev->attached_dev = dev;
		dev->phydev = phydev;

		if (phydev->sfp_bus_attached)
			dev->sfp_bus = phydev->sfp_bus;
	}

	/* Some Ethernet drivers try to connect to a PHY device before
	 * calling register_netdevice() -> netdev_register_kobject() and
	 * does the dev->dev.kobj initialization. Here we only check for
	 * success which indicates that the network device kobject is
	 * ready. Once we do that we still need to keep track of whether
	 * links were successfully set up or not for phy_detach() to
	 * remove them accordingly.
	 */
	phydev->sysfs_links = false;

	phy_sysfs_create_links(phydev);

	if (!phydev->attached_dev) {
		err = sysfs_create_file(&phydev->mdio.dev.kobj,
					&dev_attr_phy_standalone.attr);
		if (err)
			phydev_err(phydev, "error creating 'phy_standalone' sysfs entry\n");
	}

	phydev->dev_flags |= flags;

	phydev->interface = interface;

	phydev->state = PHY_READY;

	/* Initial carrier state is off as the phy is about to be
	 * (re)initialized.
	 */
	if (dev)
		netif_carrier_off(phydev->attached_dev);

	/* Do initial configuration here, now that
	 * we have certain key parameters
	 * (dev_flags and interface)
	 */
	err = phy_init_hw(phydev);
	if (err)
		goto error;

	phy_resume(phydev);
	phy_led_triggers_register(phydev);

	return err;

error:
	/* phy_detach() does all of the cleanup below */
	phy_detach(phydev);
	return err;

error_module_put:
	module_put(d->driver->owner);
error_put_device:
	put_device(d);
	if (ndev_owner != bus->owner)
		module_put(bus->owner);
	return err;
}
EXPORT_SYMBOL(phy_attach_direct);

/**
 * phy_attach - attach a network device to a particular PHY device
 * @dev: network device to attach
 * @bus_id: Bus ID of PHY device to attach
 * @interface: PHY device's interface
 *
 * Description: Same as phy_attach_direct() except that a PHY bus_id
 *     string is passed instead of a pointer to a struct phy_device.
 */
struct phy_device *phy_attach(struct net_device *dev, const char *bus_id,
			      phy_interface_t interface)
{
	struct bus_type *bus = &mdio_bus_type;
	struct phy_device *phydev;
	struct device *d;
	int rc;

	if (!dev)
		return ERR_PTR(-EINVAL);

	/* Search the list of PHY devices on the mdio bus for the
	 * PHY with the requested name
	 */
	d = bus_find_device_by_name(bus, NULL, bus_id);
	if (!d) {
		pr_err("PHY %s not found\n", bus_id);
		return ERR_PTR(-ENODEV);
	}
	phydev = to_phy_device(d);

	rc = phy_attach_direct(dev, phydev, phydev->dev_flags, interface);
	put_device(d);
	if (rc)
		return ERR_PTR(rc);

	return phydev;
}
EXPORT_SYMBOL(phy_attach);

static bool phy_driver_is_genphy_kind(struct phy_device *phydev,
				      struct device_driver *driver)
{
	struct device *d = &phydev->mdio.dev;
	bool ret = false;

	if (!phydev->drv)
		return ret;

	get_device(d);
	ret = d->driver == driver;
	put_device(d);

	return ret;
}

bool phy_driver_is_genphy(struct phy_device *phydev)
{
	return phy_driver_is_genphy_kind(phydev,
					 &genphy_driver.mdiodrv.driver);
}
EXPORT_SYMBOL_GPL(phy_driver_is_genphy);

bool phy_driver_is_genphy_10g(struct phy_device *phydev)
{
	return phy_driver_is_genphy_kind(phydev,
					 &genphy_c45_driver.mdiodrv.driver);
}
EXPORT_SYMBOL_GPL(phy_driver_is_genphy_10g);

/**
 * phy_package_join - join a common PHY group
 * @phydev: target phy_device struct
 * @addr: cookie and PHY address for global register access
 * @priv_size: if non-zero allocate this amount of bytes for private data
 *
 * This joins a PHY group and provides a shared storage for all phydevs in
 * this group. This is intended to be used for packages which contain
 * more than one PHY, for example a quad PHY transceiver.
 *
 * The addr parameter serves as a cookie which has to have the same value
 * for all members of one group and as a PHY address to access generic
 * registers of a PHY package. Usually, one of the PHY addresses of the
 * different PHYs in the package provides access to these global registers.
 * The address which is given here, will be used in the phy_package_read()
 * and phy_package_write() convenience functions. If your PHY doesn't have
 * global registers you can just pick any of the PHY addresses.
 *
 * This will set the shared pointer of the phydev to the shared storage.
 * If this is the first call for a this cookie the shared storage will be
 * allocated. If priv_size is non-zero, the given amount of bytes are
 * allocated for the priv member.
 *
 * Returns < 1 on error, 0 on success. Esp. calling phy_package_join()
 * with the same cookie but a different priv_size is an error.
 */
int phy_package_join(struct phy_device *phydev, int addr, size_t priv_size)
{
	struct mii_bus *bus = phydev->mdio.bus;
	struct phy_package_shared *shared;
	int ret;

	if (addr < 0 || addr >= PHY_MAX_ADDR)
		return -EINVAL;

	mutex_lock(&bus->shared_lock);
	shared = bus->shared[addr];
	if (!shared) {
		ret = -ENOMEM;
		shared = kzalloc(sizeof(*shared), GFP_KERNEL);
		if (!shared)
			goto err_unlock;
		if (priv_size) {
			shared->priv = kzalloc(priv_size, GFP_KERNEL);
			if (!shared->priv)
				goto err_free;
			shared->priv_size = priv_size;
		}
		shared->addr = addr;
		refcount_set(&shared->refcnt, 1);
		bus->shared[addr] = shared;
	} else {
		ret = -EINVAL;
		if (priv_size && priv_size != shared->priv_size)
			goto err_unlock;
		refcount_inc(&shared->refcnt);
	}
	mutex_unlock(&bus->shared_lock);

	phydev->shared = shared;

	return 0;

err_free:
	kfree(shared);
err_unlock:
	mutex_unlock(&bus->shared_lock);
	return ret;
}
EXPORT_SYMBOL_GPL(phy_package_join);

/**
 * phy_package_leave - leave a common PHY group
 * @phydev: target phy_device struct
 *
 * This leaves a PHY group created by phy_package_join(). If this phydev
 * was the last user of the shared data between the group, this data is
 * freed. Resets the phydev->shared pointer to NULL.
 */
void phy_package_leave(struct phy_device *phydev)
{
	struct phy_package_shared *shared = phydev->shared;
	struct mii_bus *bus = phydev->mdio.bus;

	if (!shared)
		return;

	if (refcount_dec_and_mutex_lock(&shared->refcnt, &bus->shared_lock)) {
		bus->shared[shared->addr] = NULL;
		mutex_unlock(&bus->shared_lock);
		kfree(shared->priv);
		kfree(shared);
	}

	phydev->shared = NULL;
}
EXPORT_SYMBOL_GPL(phy_package_leave);

static void devm_phy_package_leave(struct device *dev, void *res)
{
	phy_package_leave(*(struct phy_device **)res);
}

/**
 * devm_phy_package_join - resource managed phy_package_join()
 * @dev: device that is registering this PHY package
 * @phydev: target phy_device struct
 * @addr: cookie and PHY address for global register access
 * @priv_size: if non-zero allocate this amount of bytes for private data
 *
 * Managed phy_package_join(). Shared storage fetched by this function,
 * phy_package_leave() is automatically called on driver detach. See
 * phy_package_join() for more information.
 */
int devm_phy_package_join(struct device *dev, struct phy_device *phydev,
			  int addr, size_t priv_size)
{
	struct phy_device **ptr;
	int ret;

	ptr = devres_alloc(devm_phy_package_leave, sizeof(*ptr),
			   GFP_KERNEL);
	if (!ptr)
		return -ENOMEM;

	ret = phy_package_join(phydev, addr, priv_size);

	if (!ret) {
		*ptr = phydev;
		devres_add(dev, ptr);
	} else {
		devres_free(ptr);
	}

	return ret;
}
EXPORT_SYMBOL_GPL(devm_phy_package_join);

/**
 * phy_detach - detach a PHY device from its network device
 * @phydev: target phy_device struct
 *
 * This detaches the phy device from its network device and the phy
 * driver, and drops the reference count taken in phy_attach_direct().
 */
void phy_detach(struct phy_device *phydev)
{
	struct net_device *dev = phydev->attached_dev;
	struct module *ndev_owner = NULL;
	struct mii_bus *bus;

	if (phydev->sysfs_links) {
		if (dev)
			sysfs_remove_link(&dev->dev.kobj, "phydev");
		sysfs_remove_link(&phydev->mdio.dev.kobj, "attached_dev");
	}

	if (!phydev->attached_dev)
		sysfs_remove_file(&phydev->mdio.dev.kobj,
				  &dev_attr_phy_standalone.attr);

	phy_suspend(phydev);
	if (dev) {
		phydev->attached_dev->phydev = NULL;
		phydev->attached_dev = NULL;
	}
	phydev->phylink = NULL;

	phy_led_triggers_unregister(phydev);

	module_put(phydev->mdio.dev.driver->owner);

	/* If the device had no specific driver before (i.e. - it
	 * was using the generic driver), we unbind the device
	 * from the generic driver so that there's a chance a
	 * real driver could be loaded
	 */
	if (phy_driver_is_genphy(phydev) ||
	    phy_driver_is_genphy_10g(phydev))
		device_release_driver(&phydev->mdio.dev);

	/*
	 * The phydev might go away on the put_device() below, so avoid
	 * a use-after-free bug by reading the underlying bus first.
	 */
	bus = phydev->mdio.bus;

	put_device(&phydev->mdio.dev);
	if (dev)
		ndev_owner = dev->dev.parent->driver->owner;
	if (ndev_owner != bus->owner)
		module_put(bus->owner);

	/* Assert the reset signal */
	phy_device_reset(phydev, 1);
}
EXPORT_SYMBOL(phy_detach);

int phy_suspend(struct phy_device *phydev)
{
	struct ethtool_wolinfo wol = { .cmd = ETHTOOL_GWOL };
	struct net_device *netdev = phydev->attached_dev;
	struct phy_driver *phydrv = phydev->drv;
	int ret;

	if (phydev->suspended)
		return 0;

	/* If the device has WOL enabled, we cannot suspend the PHY */
	phy_ethtool_get_wol(phydev, &wol);
	if (wol.wolopts || (netdev && netdev->wol_enabled))
		return -EBUSY;

	if (!phydrv || !phydrv->suspend)
		return 0;

	ret = phydrv->suspend(phydev);
	if (!ret)
		phydev->suspended = true;

	return ret;
}
EXPORT_SYMBOL(phy_suspend);

int __phy_resume(struct phy_device *phydev)
{
	struct phy_driver *phydrv = phydev->drv;
	int ret;

	WARN_ON(!mutex_is_locked(&phydev->lock));

	if (!phydrv || !phydrv->resume)
		return 0;

	ret = phydrv->resume(phydev);
	if (!ret)
		phydev->suspended = false;

	return ret;
}
EXPORT_SYMBOL(__phy_resume);

int phy_resume(struct phy_device *phydev)
{
	int ret;

	mutex_lock(&phydev->lock);
	ret = __phy_resume(phydev);
	mutex_unlock(&phydev->lock);

	return ret;
}
EXPORT_SYMBOL(phy_resume);

int phy_loopback(struct phy_device *phydev, bool enable)
{
	struct phy_driver *phydrv = to_phy_driver(phydev->mdio.dev.driver);
	int ret = 0;

	mutex_lock(&phydev->lock);

	if (enable && phydev->loopback_enabled) {
		ret = -EBUSY;
		goto out;
	}

	if (!enable && !phydev->loopback_enabled) {
		ret = -EINVAL;
		goto out;
	}

	if (phydev->drv && phydrv->set_loopback)
		ret = phydrv->set_loopback(phydev, enable);
	else
		ret = -EOPNOTSUPP;

	if (ret)
		goto out;

	phydev->loopback_enabled = enable;

out:
	mutex_unlock(&phydev->lock);
	return ret;
}
EXPORT_SYMBOL(phy_loopback);

/**
 * phy_reset_after_clk_enable - perform a PHY reset if needed
 * @phydev: target phy_device struct
 *
 * Description: Some PHYs are known to need a reset after their refclk was
 *   enabled. This function evaluates the flags and perform the reset if it's
 *   needed. Returns < 0 on error, 0 if the phy wasn't reset and 1 if the phy
 *   was reset.
 */
int phy_reset_after_clk_enable(struct phy_device *phydev)
{
	if (!phydev || !phydev->drv)
		return -ENODEV;

	if (phydev->drv->flags & PHY_RST_AFTER_CLK_EN) {
		phy_device_reset(phydev, 1);
		phy_device_reset(phydev, 0);
		return 1;
	}

	return 0;
}
EXPORT_SYMBOL(phy_reset_after_clk_enable);

/* Generic PHY support and helper functions */

/**
 * genphy_config_advert - sanitize and advertise auto-negotiation parameters
 * @phydev: target phy_device struct
 *
 * Description: Writes MII_ADVERTISE with the appropriate values,
 *   after sanitizing the values to make sure we only advertise
 *   what is supported.  Returns < 0 on error, 0 if the PHY's advertisement
 *   hasn't changed, and > 0 if it has changed.
 */
static int genphy_config_advert(struct phy_device *phydev)
{
	int err, bmsr, changed = 0;
	u32 adv;

	/* Only allow advertising what this PHY supports */
	linkmode_and(phydev->advertising, phydev->advertising,
		     phydev->supported);

	adv = linkmode_adv_to_mii_adv_t(phydev->advertising);

	/* Setup standard advertisement */
	err = phy_modify_changed(phydev, MII_ADVERTISE,
				 ADVERTISE_ALL | ADVERTISE_100BASE4 |
				 ADVERTISE_PAUSE_CAP | ADVERTISE_PAUSE_ASYM,
				 adv);
	if (err < 0)
		return err;
	if (err > 0)
		changed = 1;

	bmsr = phy_read(phydev, MII_BMSR);
	if (bmsr < 0)
		return bmsr;

	/* Per 802.3-2008, Section 22.2.4.2.16 Extended status all
	 * 1000Mbits/sec capable PHYs shall have the BMSR_ESTATEN bit set to a
	 * logical 1.
	 */
	if (!(bmsr & BMSR_ESTATEN))
		return changed;

	adv = linkmode_adv_to_mii_ctrl1000_t(phydev->advertising);

	err = phy_modify_changed(phydev, MII_CTRL1000,
				 ADVERTISE_1000FULL | ADVERTISE_1000HALF,
				 adv);
	if (err < 0)
		return err;
	if (err > 0)
		changed = 1;

	return changed;
}

/**
 * genphy_c37_config_advert - sanitize and advertise auto-negotiation parameters
 * @phydev: target phy_device struct
 *
 * Description: Writes MII_ADVERTISE with the appropriate values,
 *   after sanitizing the values to make sure we only advertise
 *   what is supported.  Returns < 0 on error, 0 if the PHY's advertisement
 *   hasn't changed, and > 0 if it has changed. This function is intended
 *   for Clause 37 1000Base-X mode.
 */
static int genphy_c37_config_advert(struct phy_device *phydev)
{
	u16 adv = 0;

	/* Only allow advertising what this PHY supports */
	linkmode_and(phydev->advertising, phydev->advertising,
		     phydev->supported);

	if (linkmode_test_bit(ETHTOOL_LINK_MODE_1000baseX_Full_BIT,
			      phydev->advertising))
		adv |= ADVERTISE_1000XFULL;
	if (linkmode_test_bit(ETHTOOL_LINK_MODE_Pause_BIT,
			      phydev->advertising))
		adv |= ADVERTISE_1000XPAUSE;
	if (linkmode_test_bit(ETHTOOL_LINK_MODE_Asym_Pause_BIT,
			      phydev->advertising))
		adv |= ADVERTISE_1000XPSE_ASYM;

	return phy_modify_changed(phydev, MII_ADVERTISE,
				  ADVERTISE_1000XFULL | ADVERTISE_1000XPAUSE |
				  ADVERTISE_1000XHALF | ADVERTISE_1000XPSE_ASYM,
				  adv);
}

/**
 * genphy_config_eee_advert - disable unwanted eee mode advertisement
 * @phydev: target phy_device struct
 *
 * Description: Writes MDIO_AN_EEE_ADV after disabling unsupported energy
 *   efficent ethernet modes. Returns 0 if the PHY's advertisement hasn't
 *   changed, and 1 if it has changed.
 */
int genphy_config_eee_advert(struct phy_device *phydev)
{
	int err;

	/* Nothing to disable */
	if (!phydev->eee_broken_modes)
		return 0;

	err = phy_modify_mmd_changed(phydev, MDIO_MMD_AN, MDIO_AN_EEE_ADV,
				     phydev->eee_broken_modes, 0);
	/* If the call failed, we assume that EEE is not supported */
	return err < 0 ? 0 : err;
}
EXPORT_SYMBOL(genphy_config_eee_advert);

/**
 * genphy_setup_forced - configures/forces speed/duplex from @phydev
 * @phydev: target phy_device struct
 *
 * Description: Configures MII_BMCR to force speed/duplex
 *   to the values in phydev. Assumes that the values are valid.
 *   Please see phy_sanitize_settings().
 */
int genphy_setup_forced(struct phy_device *phydev)
{
	u16 ctl = 0;

	phydev->pause = 0;
	phydev->asym_pause = 0;

	if (SPEED_1000 == phydev->speed)
		ctl |= BMCR_SPEED1000;
	else if (SPEED_100 == phydev->speed)
		ctl |= BMCR_SPEED100;

	if (DUPLEX_FULL == phydev->duplex)
		ctl |= BMCR_FULLDPLX;

	return phy_modify(phydev, MII_BMCR,
			  ~(BMCR_LOOPBACK | BMCR_ISOLATE | BMCR_PDOWN), ctl);
}
EXPORT_SYMBOL(genphy_setup_forced);

static int genphy_setup_master_slave(struct phy_device *phydev)
{
	u16 ctl = 0;

	if (!phydev->is_gigabit_capable)
		return 0;

	switch (phydev->master_slave_set) {
	case MASTER_SLAVE_CFG_MASTER_PREFERRED:
		ctl |= CTL1000_PREFER_MASTER;
		break;
	case MASTER_SLAVE_CFG_SLAVE_PREFERRED:
		break;
	case MASTER_SLAVE_CFG_MASTER_FORCE:
		ctl |= CTL1000_AS_MASTER;
		/* fallthrough */
	case MASTER_SLAVE_CFG_SLAVE_FORCE:
		ctl |= CTL1000_ENABLE_MASTER;
		break;
	case MASTER_SLAVE_CFG_UNKNOWN:
	case MASTER_SLAVE_CFG_UNSUPPORTED:
		return 0;
	default:
		phydev_warn(phydev, "Unsupported Master/Slave mode\n");
		return -EOPNOTSUPP;
	}

	return phy_modify_changed(phydev, MII_CTRL1000,
				  (CTL1000_ENABLE_MASTER | CTL1000_AS_MASTER |
				   CTL1000_PREFER_MASTER), ctl);
}

static int genphy_read_master_slave(struct phy_device *phydev)
{
	int cfg, state;
	int val;

	if (!phydev->is_gigabit_capable) {
		phydev->master_slave_get = MASTER_SLAVE_CFG_UNSUPPORTED;
		phydev->master_slave_state = MASTER_SLAVE_STATE_UNSUPPORTED;
		return 0;
	}

	phydev->master_slave_get = MASTER_SLAVE_CFG_UNKNOWN;
	phydev->master_slave_state = MASTER_SLAVE_STATE_UNKNOWN;

	val = phy_read(phydev, MII_CTRL1000);
	if (val < 0)
		return val;

	if (val & CTL1000_ENABLE_MASTER) {
		if (val & CTL1000_AS_MASTER)
			cfg = MASTER_SLAVE_CFG_MASTER_FORCE;
		else
			cfg = MASTER_SLAVE_CFG_SLAVE_FORCE;
	} else {
		if (val & CTL1000_PREFER_MASTER)
			cfg = MASTER_SLAVE_CFG_MASTER_PREFERRED;
		else
			cfg = MASTER_SLAVE_CFG_SLAVE_PREFERRED;
	}

	val = phy_read(phydev, MII_STAT1000);
	if (val < 0)
		return val;

	if (val & LPA_1000MSFAIL) {
		state = MASTER_SLAVE_STATE_ERR;
	} else if (phydev->link) {
		/* this bits are valid only for active link */
		if (val & LPA_1000MSRES)
			state = MASTER_SLAVE_STATE_MASTER;
		else
			state = MASTER_SLAVE_STATE_SLAVE;
	} else {
		state = MASTER_SLAVE_STATE_UNKNOWN;
	}

	phydev->master_slave_get = cfg;
	phydev->master_slave_state = state;

	return 0;
}

/**
 * genphy_restart_aneg - Enable and Restart Autonegotiation
 * @phydev: target phy_device struct
 */
int genphy_restart_aneg(struct phy_device *phydev)
{
	/* Don't isolate the PHY if we're negotiating */
	return phy_modify(phydev, MII_BMCR, BMCR_ISOLATE,
			  BMCR_ANENABLE | BMCR_ANRESTART);
}
EXPORT_SYMBOL(genphy_restart_aneg);

/**
 * genphy_check_and_restart_aneg - Enable and restart auto-negotiation
 * @phydev: target phy_device struct
 * @restart: whether aneg restart is requested
 *
 * Check, and restart auto-negotiation if needed.
 */
int genphy_check_and_restart_aneg(struct phy_device *phydev, bool restart)
{
	int ret;

	if (!restart) {
		/* Advertisement hasn't changed, but maybe aneg was never on to
		 * begin with?  Or maybe phy was isolated?
		 */
		ret = phy_read(phydev, MII_BMCR);
		if (ret < 0)
			return ret;

		if (!(ret & BMCR_ANENABLE) || (ret & BMCR_ISOLATE))
			restart = true;
	}

	if (restart)
		return genphy_restart_aneg(phydev);

	return 0;
}
EXPORT_SYMBOL(genphy_check_and_restart_aneg);

/**
 * __genphy_config_aneg - restart auto-negotiation or write BMCR
 * @phydev: target phy_device struct
 * @changed: whether autoneg is requested
 *
 * Description: If auto-negotiation is enabled, we configure the
 *   advertising, and then restart auto-negotiation.  If it is not
 *   enabled, then we write the BMCR.
 */
int __genphy_config_aneg(struct phy_device *phydev, bool changed)
{
	int err;

	if (genphy_config_eee_advert(phydev))
		changed = true;

	err = genphy_setup_master_slave(phydev);
	if (err < 0)
		return err;
	else if (err)
		changed = true;

	if (AUTONEG_ENABLE != phydev->autoneg)
		return genphy_setup_forced(phydev);

	err = genphy_config_advert(phydev);
	if (err < 0) /* error */
		return err;
	else if (err)
		changed = true;

	return genphy_check_and_restart_aneg(phydev, changed);
}
EXPORT_SYMBOL(__genphy_config_aneg);

/**
 * genphy_c37_config_aneg - restart auto-negotiation or write BMCR
 * @phydev: target phy_device struct
 *
 * Description: If auto-negotiation is enabled, we configure the
 *   advertising, and then restart auto-negotiation.  If it is not
 *   enabled, then we write the BMCR. This function is intended
 *   for use with Clause 37 1000Base-X mode.
 */
int genphy_c37_config_aneg(struct phy_device *phydev)
{
	int err, changed;

	if (phydev->autoneg != AUTONEG_ENABLE)
		return genphy_setup_forced(phydev);

	err = phy_modify(phydev, MII_BMCR, BMCR_SPEED1000 | BMCR_SPEED100,
			 BMCR_SPEED1000);
	if (err)
		return err;

	changed = genphy_c37_config_advert(phydev);
	if (changed < 0) /* error */
		return changed;

	if (!changed) {
		/* Advertisement hasn't changed, but maybe aneg was never on to
		 * begin with?  Or maybe phy was isolated?
		 */
		int ctl = phy_read(phydev, MII_BMCR);

		if (ctl < 0)
			return ctl;

		if (!(ctl & BMCR_ANENABLE) || (ctl & BMCR_ISOLATE))
			changed = 1; /* do restart aneg */
	}

	/* Only restart aneg if we are advertising something different
	 * than we were before.
	 */
	if (changed > 0)
		return genphy_restart_aneg(phydev);

	return 0;
}
EXPORT_SYMBOL(genphy_c37_config_aneg);

/**
 * genphy_aneg_done - return auto-negotiation status
 * @phydev: target phy_device struct
 *
 * Description: Reads the status register and returns 0 either if
 *   auto-negotiation is incomplete, or if there was an error.
 *   Returns BMSR_ANEGCOMPLETE if auto-negotiation is done.
 */
int genphy_aneg_done(struct phy_device *phydev)
{
	int retval = phy_read(phydev, MII_BMSR);

	return (retval < 0) ? retval : (retval & BMSR_ANEGCOMPLETE);
}
EXPORT_SYMBOL(genphy_aneg_done);

/**
 * genphy_update_link - update link status in @phydev
 * @phydev: target phy_device struct
 *
 * Description: Update the value in phydev->link to reflect the
 *   current link value.  In order to do this, we need to read
 *   the status register twice, keeping the second value.
 */
int genphy_update_link(struct phy_device *phydev)
{
	int status = 0, bmcr;

	bmcr = phy_read(phydev, MII_BMCR);
	if (bmcr < 0)
		return bmcr;

	/* Autoneg is being started, therefore disregard BMSR value and
	 * report link as down.
	 */
	if (bmcr & BMCR_ANRESTART)
		goto done;

	/* The link state is latched low so that momentary link
	 * drops can be detected. Do not double-read the status
	 * in polling mode to detect such short link drops except
	 * the link was already down.
	 */
	if (!phy_polling_mode(phydev) || !phydev->link) {
		status = phy_read(phydev, MII_BMSR);
		if (status < 0)
			return status;
		else if (status & BMSR_LSTATUS)
			goto done;
	}

	/* Read link and autonegotiation status */
	status = phy_read(phydev, MII_BMSR);
	if (status < 0)
		return status;
done:
	phydev->link = status & BMSR_LSTATUS ? 1 : 0;
	phydev->autoneg_complete = status & BMSR_ANEGCOMPLETE ? 1 : 0;

	/* Consider the case that autoneg was started and "aneg complete"
	 * bit has been reset, but "link up" bit not yet.
	 */
	if (phydev->autoneg == AUTONEG_ENABLE && !phydev->autoneg_complete)
		phydev->link = 0;

	return 0;
}
EXPORT_SYMBOL(genphy_update_link);

int genphy_read_lpa(struct phy_device *phydev)
{
	int lpa, lpagb;

	if (phydev->autoneg == AUTONEG_ENABLE) {
		if (!phydev->autoneg_complete) {
			mii_stat1000_mod_linkmode_lpa_t(phydev->lp_advertising,
							0);
			mii_lpa_mod_linkmode_lpa_t(phydev->lp_advertising, 0);
			return 0;
		}

		if (phydev->is_gigabit_capable) {
			lpagb = phy_read(phydev, MII_STAT1000);
			if (lpagb < 0)
				return lpagb;

			if (lpagb & LPA_1000MSFAIL) {
				int adv = phy_read(phydev, MII_CTRL1000);

				if (adv < 0)
					return adv;

				if (adv & CTL1000_ENABLE_MASTER)
					phydev_err(phydev, "Master/Slave resolution failed, maybe conflicting manual settings?\n");
				else
					phydev_err(phydev, "Master/Slave resolution failed\n");
				return -ENOLINK;
			}

			mii_stat1000_mod_linkmode_lpa_t(phydev->lp_advertising,
							lpagb);
		}

		lpa = phy_read(phydev, MII_LPA);
		if (lpa < 0)
			return lpa;

		mii_lpa_mod_linkmode_lpa_t(phydev->lp_advertising, lpa);
	} else {
		linkmode_zero(phydev->lp_advertising);
	}

	return 0;
}
EXPORT_SYMBOL(genphy_read_lpa);

/**
 * genphy_read_status_fixed - read the link parameters for !aneg mode
 * @phydev: target phy_device struct
 *
 * Read the current duplex and speed state for a PHY operating with
 * autonegotiation disabled.
 */
int genphy_read_status_fixed(struct phy_device *phydev)
{
	int bmcr = phy_read(phydev, MII_BMCR);

	if (bmcr < 0)
		return bmcr;

	if (bmcr & BMCR_FULLDPLX)
		phydev->duplex = DUPLEX_FULL;
	else
		phydev->duplex = DUPLEX_HALF;

	if (bmcr & BMCR_SPEED1000)
		phydev->speed = SPEED_1000;
	else if (bmcr & BMCR_SPEED100)
		phydev->speed = SPEED_100;
	else
		phydev->speed = SPEED_10;

	return 0;
}
EXPORT_SYMBOL(genphy_read_status_fixed);

/**
 * genphy_read_status - check the link status and update current link state
 * @phydev: target phy_device struct
 *
 * Description: Check the link, then figure out the current state
 *   by comparing what we advertise with what the link partner
 *   advertises.  Start by checking the gigabit possibilities,
 *   then move on to 10/100.
 */
int genphy_read_status(struct phy_device *phydev)
{
	int err, old_link = phydev->link;

	/* Update the link, but return if there was an error */
	err = genphy_update_link(phydev);
	if (err)
		return err;

	/* why bother the PHY if nothing can have changed */
	if (phydev->autoneg == AUTONEG_ENABLE && old_link && phydev->link)
		return 0;

	phydev->speed = SPEED_UNKNOWN;
	phydev->duplex = DUPLEX_UNKNOWN;
	phydev->pause = 0;
	phydev->asym_pause = 0;

	err = genphy_read_master_slave(phydev);
	if (err < 0)
		return err;

	err = genphy_read_lpa(phydev);
	if (err < 0)
		return err;

	if (phydev->autoneg == AUTONEG_ENABLE && phydev->autoneg_complete) {
		phy_resolve_aneg_linkmode(phydev);
	} else if (phydev->autoneg == AUTONEG_DISABLE) {
		err = genphy_read_status_fixed(phydev);
		if (err < 0)
			return err;
	}

	return 0;
}
EXPORT_SYMBOL(genphy_read_status);

/**
 * genphy_c37_read_status - check the link status and update current link state
 * @phydev: target phy_device struct
 *
 * Description: Check the link, then figure out the current state
 *   by comparing what we advertise with what the link partner
 *   advertises. This function is for Clause 37 1000Base-X mode.
 */
int genphy_c37_read_status(struct phy_device *phydev)
{
	int lpa, err, old_link = phydev->link;

	/* Update the link, but return if there was an error */
	err = genphy_update_link(phydev);
	if (err)
		return err;

	/* why bother the PHY if nothing can have changed */
	if (phydev->autoneg == AUTONEG_ENABLE && old_link && phydev->link)
		return 0;

	phydev->duplex = DUPLEX_UNKNOWN;
	phydev->pause = 0;
	phydev->asym_pause = 0;

	if (phydev->autoneg == AUTONEG_ENABLE && phydev->autoneg_complete) {
		lpa = phy_read(phydev, MII_LPA);
		if (lpa < 0)
			return lpa;

		linkmode_mod_bit(ETHTOOL_LINK_MODE_Autoneg_BIT,
				 phydev->lp_advertising, lpa & LPA_LPACK);
		linkmode_mod_bit(ETHTOOL_LINK_MODE_1000baseX_Full_BIT,
				 phydev->lp_advertising, lpa & LPA_1000XFULL);
		linkmode_mod_bit(ETHTOOL_LINK_MODE_Pause_BIT,
				 phydev->lp_advertising, lpa & LPA_1000XPAUSE);
		linkmode_mod_bit(ETHTOOL_LINK_MODE_Asym_Pause_BIT,
				 phydev->lp_advertising,
				 lpa & LPA_1000XPAUSE_ASYM);

		phy_resolve_aneg_linkmode(phydev);
	} else if (phydev->autoneg == AUTONEG_DISABLE) {
		int bmcr = phy_read(phydev, MII_BMCR);

		if (bmcr < 0)
			return bmcr;

		if (bmcr & BMCR_FULLDPLX)
			phydev->duplex = DUPLEX_FULL;
		else
			phydev->duplex = DUPLEX_HALF;
	}

	return 0;
}
EXPORT_SYMBOL(genphy_c37_read_status);

/**
 * genphy_soft_reset - software reset the PHY via BMCR_RESET bit
 * @phydev: target phy_device struct
 *
 * Description: Perform a software PHY reset using the standard
 * BMCR_RESET bit and poll for the reset bit to be cleared.
 *
 * Returns: 0 on success, < 0 on failure
 */
int genphy_soft_reset(struct phy_device *phydev)
{
	u16 res = BMCR_RESET;
	int ret;

	if (phydev->autoneg == AUTONEG_ENABLE)
		res |= BMCR_ANRESTART;

	ret = phy_modify(phydev, MII_BMCR, BMCR_ISOLATE, res);
	if (ret < 0)
		return ret;

	/* Clause 22 states that setting bit BMCR_RESET sets control registers
	 * to their default value. Therefore the POWER DOWN bit is supposed to
	 * be cleared after soft reset.
	 */
	phydev->suspended = 0;

	ret = phy_poll_reset(phydev);
	if (ret)
		return ret;

	/* BMCR may be reset to defaults */
	if (phydev->autoneg == AUTONEG_DISABLE)
		ret = genphy_setup_forced(phydev);

	return ret;
}
EXPORT_SYMBOL(genphy_soft_reset);

/**
 * genphy_read_abilities - read PHY abilities from Clause 22 registers
 * @phydev: target phy_device struct
 *
 * Description: Reads the PHY's abilities and populates
 * phydev->supported accordingly.
 *
 * Returns: 0 on success, < 0 on failure
 */
int genphy_read_abilities(struct phy_device *phydev)
{
	int val;

	linkmode_set_bit_array(phy_basic_ports_array,
			       ARRAY_SIZE(phy_basic_ports_array),
			       phydev->supported);

	val = phy_read(phydev, MII_BMSR);
	if (val < 0)
		return val;

	linkmode_mod_bit(ETHTOOL_LINK_MODE_Autoneg_BIT, phydev->supported,
			 val & BMSR_ANEGCAPABLE);

	linkmode_mod_bit(ETHTOOL_LINK_MODE_100baseT_Full_BIT, phydev->supported,
			 val & BMSR_100FULL);
	linkmode_mod_bit(ETHTOOL_LINK_MODE_100baseT_Half_BIT, phydev->supported,
			 val & BMSR_100HALF);
	linkmode_mod_bit(ETHTOOL_LINK_MODE_10baseT_Full_BIT, phydev->supported,
			 val & BMSR_10FULL);
	linkmode_mod_bit(ETHTOOL_LINK_MODE_10baseT_Half_BIT, phydev->supported,
			 val & BMSR_10HALF);

	if (val & BMSR_ESTATEN) {
		val = phy_read(phydev, MII_ESTATUS);
		if (val < 0)
			return val;

		linkmode_mod_bit(ETHTOOL_LINK_MODE_1000baseT_Full_BIT,
				 phydev->supported, val & ESTATUS_1000_TFULL);
		linkmode_mod_bit(ETHTOOL_LINK_MODE_1000baseT_Half_BIT,
				 phydev->supported, val & ESTATUS_1000_THALF);
		linkmode_mod_bit(ETHTOOL_LINK_MODE_1000baseX_Full_BIT,
				 phydev->supported, val & ESTATUS_1000_XFULL);
	}

	return 0;
}
EXPORT_SYMBOL(genphy_read_abilities);

/* This is used for the phy device which doesn't support the MMD extended
 * register access, but it does have side effect when we are trying to access
 * the MMD register via indirect method.
 */
int genphy_read_mmd_unsupported(struct phy_device *phdev, int devad, u16 regnum)
{
	return -EOPNOTSUPP;
}
EXPORT_SYMBOL(genphy_read_mmd_unsupported);

int genphy_write_mmd_unsupported(struct phy_device *phdev, int devnum,
				 u16 regnum, u16 val)
{
	return -EOPNOTSUPP;
}
EXPORT_SYMBOL(genphy_write_mmd_unsupported);

int genphy_suspend(struct phy_device *phydev)
{
	return phy_set_bits(phydev, MII_BMCR, BMCR_PDOWN);
}
EXPORT_SYMBOL(genphy_suspend);

int genphy_resume(struct phy_device *phydev)
{
	return phy_clear_bits(phydev, MII_BMCR, BMCR_PDOWN);
}
EXPORT_SYMBOL(genphy_resume);

int genphy_loopback(struct phy_device *phydev, bool enable)
{
	return phy_modify(phydev, MII_BMCR, BMCR_LOOPBACK,
			  enable ? BMCR_LOOPBACK : 0);
}
EXPORT_SYMBOL(genphy_loopback);

/**
 * phy_remove_link_mode - Remove a supported link mode
 * @phydev: phy_device structure to remove link mode from
 * @link_mode: Link mode to be removed
 *
 * Description: Some MACs don't support all link modes which the PHY
 * does.  e.g. a 1G MAC often does not support 1000Half. Add a helper
 * to remove a link mode.
 */
void phy_remove_link_mode(struct phy_device *phydev, u32 link_mode)
{
	linkmode_clear_bit(link_mode, phydev->supported);
	phy_advertise_supported(phydev);
}
EXPORT_SYMBOL(phy_remove_link_mode);

static void phy_copy_pause_bits(unsigned long *dst, unsigned long *src)
{
	linkmode_mod_bit(ETHTOOL_LINK_MODE_Asym_Pause_BIT, dst,
		linkmode_test_bit(ETHTOOL_LINK_MODE_Asym_Pause_BIT, src));
	linkmode_mod_bit(ETHTOOL_LINK_MODE_Pause_BIT, dst,
		linkmode_test_bit(ETHTOOL_LINK_MODE_Pause_BIT, src));
}

/**
 * phy_advertise_supported - Advertise all supported modes
 * @phydev: target phy_device struct
 *
 * Description: Called to advertise all supported modes, doesn't touch
 * pause mode advertising.
 */
void phy_advertise_supported(struct phy_device *phydev)
{
	__ETHTOOL_DECLARE_LINK_MODE_MASK(new);

	linkmode_copy(new, phydev->supported);
	phy_copy_pause_bits(new, phydev->advertising);
	linkmode_copy(phydev->advertising, new);
}
EXPORT_SYMBOL(phy_advertise_supported);

/**
 * phy_support_sym_pause - Enable support of symmetrical pause
 * @phydev: target phy_device struct
 *
 * Description: Called by the MAC to indicate is supports symmetrical
 * Pause, but not asym pause.
 */
void phy_support_sym_pause(struct phy_device *phydev)
{
	linkmode_clear_bit(ETHTOOL_LINK_MODE_Asym_Pause_BIT, phydev->supported);
	phy_copy_pause_bits(phydev->advertising, phydev->supported);
}
EXPORT_SYMBOL(phy_support_sym_pause);

/**
 * phy_support_asym_pause - Enable support of asym pause
 * @phydev: target phy_device struct
 *
 * Description: Called by the MAC to indicate is supports Asym Pause.
 */
void phy_support_asym_pause(struct phy_device *phydev)
{
	phy_copy_pause_bits(phydev->advertising, phydev->supported);
}
EXPORT_SYMBOL(phy_support_asym_pause);

/**
 * phy_set_sym_pause - Configure symmetric Pause
 * @phydev: target phy_device struct
 * @rx: Receiver Pause is supported
 * @tx: Transmit Pause is supported
 * @autoneg: Auto neg should be used
 *
 * Description: Configure advertised Pause support depending on if
 * receiver pause and pause auto neg is supported. Generally called
 * from the set_pauseparam .ndo.
 */
void phy_set_sym_pause(struct phy_device *phydev, bool rx, bool tx,
		       bool autoneg)
{
	linkmode_clear_bit(ETHTOOL_LINK_MODE_Pause_BIT, phydev->supported);

	if (rx && tx && autoneg)
		linkmode_set_bit(ETHTOOL_LINK_MODE_Pause_BIT,
				 phydev->supported);

	linkmode_copy(phydev->advertising, phydev->supported);
}
EXPORT_SYMBOL(phy_set_sym_pause);

/**
 * phy_set_asym_pause - Configure Pause and Asym Pause
 * @phydev: target phy_device struct
 * @rx: Receiver Pause is supported
 * @tx: Transmit Pause is supported
 *
 * Description: Configure advertised Pause support depending on if
 * transmit and receiver pause is supported. If there has been a
 * change in adverting, trigger a new autoneg. Generally called from
 * the set_pauseparam .ndo.
 */
void phy_set_asym_pause(struct phy_device *phydev, bool rx, bool tx)
{
	__ETHTOOL_DECLARE_LINK_MODE_MASK(oldadv);

	linkmode_copy(oldadv, phydev->advertising);
	linkmode_set_pause(phydev->advertising, tx, rx);

	if (!linkmode_equal(oldadv, phydev->advertising) &&
	    phydev->autoneg)
		phy_start_aneg(phydev);
}
EXPORT_SYMBOL(phy_set_asym_pause);

/**
 * phy_validate_pause - Test if the PHY/MAC support the pause configuration
 * @phydev: phy_device struct
 * @pp: requested pause configuration
 *
 * Description: Test if the PHY/MAC combination supports the Pause
 * configuration the user is requesting. Returns True if it is
 * supported, false otherwise.
 */
bool phy_validate_pause(struct phy_device *phydev,
			struct ethtool_pauseparam *pp)
{
	if (!linkmode_test_bit(ETHTOOL_LINK_MODE_Pause_BIT,
			       phydev->supported) && pp->rx_pause)
		return false;

	if (!linkmode_test_bit(ETHTOOL_LINK_MODE_Asym_Pause_BIT,
			       phydev->supported) &&
	    pp->rx_pause != pp->tx_pause)
		return false;

	return true;
}
EXPORT_SYMBOL(phy_validate_pause);

/**
 * phy_get_pause - resolve negotiated pause modes
 * @phydev: phy_device struct
 * @tx_pause: pointer to bool to indicate whether transmit pause should be
 * enabled.
 * @rx_pause: pointer to bool to indicate whether receive pause should be
 * enabled.
 *
 * Resolve and return the flow control modes according to the negotiation
 * result. This includes checking that we are operating in full duplex mode.
 * See linkmode_resolve_pause() for further details.
 */
void phy_get_pause(struct phy_device *phydev, bool *tx_pause, bool *rx_pause)
{
	if (phydev->duplex != DUPLEX_FULL) {
		*tx_pause = false;
		*rx_pause = false;
		return;
	}

	return linkmode_resolve_pause(phydev->advertising,
				      phydev->lp_advertising,
				      tx_pause, rx_pause);
}
EXPORT_SYMBOL(phy_get_pause);

#if IS_ENABLED(CONFIG_OF_MDIO)
static int phy_get_int_delay_property(struct device *dev, const char *name)
{
	s32 int_delay;
	int ret;

	ret = device_property_read_u32(dev, name, &int_delay);
	if (ret)
		return ret;

	return int_delay;
}
#else
static int phy_get_int_delay_property(struct device *dev, const char *name)
{
	return -EINVAL;
}
#endif

/**
 * phy_get_delay_index - returns the index of the internal delay
 * @phydev: phy_device struct
 * @dev: pointer to the devices device struct
 * @delay_values: array of delays the PHY supports
 * @size: the size of the delay array
 * @is_rx: boolean to indicate to get the rx internal delay
 *
 * Returns the index within the array of internal delay passed in.
 * If the device property is not present then the interface type is checked
 * if the interface defines use of internal delay then a 1 is returned otherwise
 * a 0 is returned.
 * The array must be in ascending order. If PHY does not have an ascending order
 * array then size = 0 and the value of the delay property is returned.
 * Return -EINVAL if the delay is invalid or cannot be found.
 */
s32 phy_get_internal_delay(struct phy_device *phydev, struct device *dev,
			   const int *delay_values, int size, bool is_rx)
{
	s32 delay;
	int i;

	if (is_rx) {
		delay = phy_get_int_delay_property(dev, "rx-internal-delay-ps");
		if (delay < 0 && size == 0) {
			if (phydev->interface == PHY_INTERFACE_MODE_RGMII_ID ||
			    phydev->interface == PHY_INTERFACE_MODE_RGMII_RXID)
				return 1;
			else
				return 0;
		}

	} else {
		delay = phy_get_int_delay_property(dev, "tx-internal-delay-ps");
		if (delay < 0 && size == 0) {
			if (phydev->interface == PHY_INTERFACE_MODE_RGMII_ID ||
			    phydev->interface == PHY_INTERFACE_MODE_RGMII_TXID)
				return 1;
			else
				return 0;
		}
	}

	if (delay < 0)
		return delay;

	if (delay && size == 0)
		return delay;

	if (delay < delay_values[0] || delay > delay_values[size - 1]) {
		phydev_err(phydev, "Delay %d is out of range\n", delay);
		return -EINVAL;
	}

	if (delay == delay_values[0])
		return 0;

	for (i = 1; i < size; i++) {
		if (delay == delay_values[i])
			return i;

		/* Find an approximate index by looking up the table */
		if (delay > delay_values[i - 1] &&
		    delay < delay_values[i]) {
			if (delay - delay_values[i - 1] <
			    delay_values[i] - delay)
				return i - 1;
			else
				return i;
		}
	}

	phydev_err(phydev, "error finding internal delay index for %d\n",
		   delay);

	return -EINVAL;
}
EXPORT_SYMBOL(phy_get_internal_delay);

static bool phy_drv_supports_irq(struct phy_driver *phydrv)
{
	return phydrv->config_intr && phydrv->ack_interrupt;
}

/**
 * phy_probe - probe and init a PHY device
 * @dev: device to probe and init
 *
 * Description: Take care of setting up the phy_device structure,
 *   set the state to READY (the driver's init function should
 *   set it to STARTING if needed).
 */
static int phy_probe(struct device *dev)
{
	struct phy_device *phydev = to_phy_device(dev);
	struct device_driver *drv = phydev->mdio.dev.driver;
	struct phy_driver *phydrv = to_phy_driver(drv);
	int err = 0;

	phydev->drv = phydrv;

	/* Disable the interrupt if the PHY doesn't support it
	 * but the interrupt is still a valid one
	 */
	 if (!phy_drv_supports_irq(phydrv) && phy_interrupt_is_valid(phydev))
		phydev->irq = PHY_POLL;

	if (phydrv->flags & PHY_IS_INTERNAL)
		phydev->is_internal = true;

	mutex_lock(&phydev->lock);

	/* Deassert the reset signal */
	phy_device_reset(phydev, 0);

	if (phydev->drv->probe) {
		err = phydev->drv->probe(phydev);
		if (err)
			goto out;
	}

	/* Start out supporting everything. Eventually,
	 * a controller will attach, and may modify one
	 * or both of these values
	 */
	if (phydrv->features) {
		linkmode_copy(phydev->supported, phydrv->features);
	} else if (phydrv->get_features) {
		err = phydrv->get_features(phydev);
	} else if (phydev->is_c45) {
		err = genphy_c45_pma_read_abilities(phydev);
	} else {
		err = genphy_read_abilities(phydev);
	}

	if (err)
		goto out;

	if (!linkmode_test_bit(ETHTOOL_LINK_MODE_Autoneg_BIT,
			       phydev->supported))
		phydev->autoneg = 0;

	if (linkmode_test_bit(ETHTOOL_LINK_MODE_1000baseT_Half_BIT,
			      phydev->supported))
		phydev->is_gigabit_capable = 1;
	if (linkmode_test_bit(ETHTOOL_LINK_MODE_1000baseT_Full_BIT,
			      phydev->supported))
		phydev->is_gigabit_capable = 1;

	of_set_phy_supported(phydev);
	phy_advertise_supported(phydev);

	/* Get the EEE modes we want to prohibit. We will ask
	 * the PHY stop advertising these mode later on
	 */
	of_set_phy_eee_broken(phydev);

	/* The Pause Frame bits indicate that the PHY can support passing
	 * pause frames. During autonegotiation, the PHYs will determine if
	 * they should allow pause frames to pass.  The MAC driver should then
	 * use that result to determine whether to enable flow control via
	 * pause frames.
	 *
	 * Normally, PHY drivers should not set the Pause bits, and instead
	 * allow phylib to do that.  However, there may be some situations
	 * (e.g. hardware erratum) where the driver wants to set only one
	 * of these bits.
	 */
	if (!test_bit(ETHTOOL_LINK_MODE_Pause_BIT, phydev->supported) &&
	    !test_bit(ETHTOOL_LINK_MODE_Asym_Pause_BIT, phydev->supported)) {
		linkmode_set_bit(ETHTOOL_LINK_MODE_Pause_BIT,
				 phydev->supported);
		linkmode_set_bit(ETHTOOL_LINK_MODE_Asym_Pause_BIT,
				 phydev->supported);
	}

	/* Set the state to READY by default */
	phydev->state = PHY_READY;

out:
	/* Assert the reset signal */
	if (err)
		phy_device_reset(phydev, 1);

	mutex_unlock(&phydev->lock);

	return err;
}

static int phy_remove(struct device *dev)
{
	struct phy_device *phydev = to_phy_device(dev);

	cancel_delayed_work_sync(&phydev->state_queue);

	mutex_lock(&phydev->lock);
	phydev->state = PHY_DOWN;
	mutex_unlock(&phydev->lock);

	sfp_bus_del_upstream(phydev->sfp_bus);
	phydev->sfp_bus = NULL;

	if (phydev->drv && phydev->drv->remove)
		phydev->drv->remove(phydev);

	/* Assert the reset signal */
	phy_device_reset(phydev, 1);

	phydev->drv = NULL;

	return 0;
}

/**
 * phy_driver_register - register a phy_driver with the PHY layer
 * @new_driver: new phy_driver to register
 * @owner: module owning this PHY
 */
int phy_driver_register(struct phy_driver *new_driver, struct module *owner)
{
	int retval;

	/* Either the features are hard coded, or dynamically
	 * determined. It cannot be both.
	 */
	if (WARN_ON(new_driver->features && new_driver->get_features)) {
		pr_err("%s: features and get_features must not both be set\n",
		       new_driver->name);
		return -EINVAL;
	}

	new_driver->mdiodrv.flags |= MDIO_DEVICE_IS_PHY;
	new_driver->mdiodrv.driver.name = new_driver->name;
	new_driver->mdiodrv.driver.bus = &mdio_bus_type;
	new_driver->mdiodrv.driver.probe = phy_probe;
	new_driver->mdiodrv.driver.remove = phy_remove;
	new_driver->mdiodrv.driver.owner = owner;
	new_driver->mdiodrv.driver.probe_type = PROBE_FORCE_SYNCHRONOUS;

	retval = driver_register(&new_driver->mdiodrv.driver);
	if (retval) {
		pr_err("%s: Error %d in registering driver\n",
		       new_driver->name, retval);

		return retval;
	}

	pr_debug("%s: Registered new driver\n", new_driver->name);

	return 0;
}
EXPORT_SYMBOL(phy_driver_register);

int phy_drivers_register(struct phy_driver *new_driver, int n,
			 struct module *owner)
{
	int i, ret = 0;

	for (i = 0; i < n; i++) {
		ret = phy_driver_register(new_driver + i, owner);
		if (ret) {
			while (i-- > 0)
				phy_driver_unregister(new_driver + i);
			break;
		}
	}
	return ret;
}
EXPORT_SYMBOL(phy_drivers_register);

void phy_driver_unregister(struct phy_driver *drv)
{
	driver_unregister(&drv->mdiodrv.driver);
}
EXPORT_SYMBOL(phy_driver_unregister);

void phy_drivers_unregister(struct phy_driver *drv, int n)
{
	int i;

	for (i = 0; i < n; i++)
		phy_driver_unregister(drv + i);
}
EXPORT_SYMBOL(phy_drivers_unregister);

static struct phy_driver genphy_driver = {
	.phy_id		= 0xffffffff,
	.phy_id_mask	= 0xffffffff,
	.name		= "Generic PHY",
	.get_features	= genphy_read_abilities,
	.suspend	= genphy_suspend,
	.resume		= genphy_resume,
	.set_loopback   = genphy_loopback,
};

static const struct ethtool_phy_ops phy_ethtool_phy_ops = {
<<<<<<< HEAD
=======
	.get_sset_count		= phy_ethtool_get_sset_count,
	.get_strings		= phy_ethtool_get_strings,
	.get_stats		= phy_ethtool_get_stats,
>>>>>>> 9123e3a7
	.start_cable_test	= phy_start_cable_test,
	.start_cable_test_tdr	= phy_start_cable_test_tdr,
};

static int __init phy_init(void)
{
	int rc;

	rc = mdio_bus_init();
	if (rc)
		return rc;

	ethtool_set_ethtool_phy_ops(&phy_ethtool_phy_ops);
	features_init();

	rc = phy_driver_register(&genphy_c45_driver, THIS_MODULE);
	if (rc)
		goto err_c45;

	rc = phy_driver_register(&genphy_driver, THIS_MODULE);
	if (rc) {
		phy_driver_unregister(&genphy_c45_driver);
err_c45:
		mdio_bus_exit();
	}

	return rc;
}

static void __exit phy_exit(void)
{
	phy_driver_unregister(&genphy_c45_driver);
	phy_driver_unregister(&genphy_driver);
	mdio_bus_exit();
	ethtool_set_ethtool_phy_ops(NULL);
}

subsys_initcall(phy_init);
module_exit(phy_exit);<|MERGE_RESOLUTION|>--- conflicted
+++ resolved
@@ -3029,12 +3029,9 @@
 };
 
 static const struct ethtool_phy_ops phy_ethtool_phy_ops = {
-<<<<<<< HEAD
-=======
 	.get_sset_count		= phy_ethtool_get_sset_count,
 	.get_strings		= phy_ethtool_get_strings,
 	.get_stats		= phy_ethtool_get_stats,
->>>>>>> 9123e3a7
 	.start_cable_test	= phy_start_cable_test,
 	.start_cable_test_tdr	= phy_start_cable_test_tdr,
 };
