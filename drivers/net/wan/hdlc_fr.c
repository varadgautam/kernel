// SPDX-License-Identifier: GPL-2.0-only
/*
 * Generic HDLC support routines for Linux
 * Frame Relay support
 *
 * Copyright (C) 1999 - 2006 Krzysztof Halasa <khc@pm.waw.pl>
 *

            Theory of PVC state

 DCE mode:

 (exist,new) -> 0,0 when "PVC create" or if "link unreliable"
         0,x -> 1,1 if "link reliable" when sending FULL STATUS
         1,1 -> 1,0 if received FULL STATUS ACK

 (active)    -> 0 when "ifconfig PVC down" or "link unreliable" or "PVC create"
             -> 1 when "PVC up" and (exist,new) = 1,0

 DTE mode:
 (exist,new,active) = FULL STATUS if "link reliable"
		    = 0, 0, 0 if "link unreliable"
 No LMI:
 active = open and "link reliable"
 exist = new = not used

 CCITT LMI: ITU-T Q.933 Annex A
 ANSI LMI: ANSI T1.617 Annex D
 CISCO LMI: the original, aka "Gang of Four" LMI

*/

#include <linux/errno.h>
#include <linux/etherdevice.h>
#include <linux/hdlc.h>
#include <linux/if_arp.h>
#include <linux/inetdevice.h>
#include <linux/init.h>
#include <linux/kernel.h>
#include <linux/module.h>
#include <linux/pkt_sched.h>
#include <linux/poll.h>
#include <linux/rtnetlink.h>
#include <linux/skbuff.h>
#include <linux/slab.h>

#undef DEBUG_PKT
#undef DEBUG_ECN
#undef DEBUG_LINK
#undef DEBUG_PROTO
#undef DEBUG_PVC

#define FR_UI			0x03
#define FR_PAD			0x00

#define NLPID_IP		0xCC
#define NLPID_IPV6		0x8E
#define NLPID_SNAP		0x80
#define NLPID_PAD		0x00
#define NLPID_CCITT_ANSI_LMI	0x08
#define NLPID_CISCO_LMI		0x09


#define LMI_CCITT_ANSI_DLCI	   0 /* LMI DLCI */
#define LMI_CISCO_DLCI		1023

#define LMI_CALLREF		0x00 /* Call Reference */
#define LMI_ANSI_LOCKSHIFT	0x95 /* ANSI locking shift */
#define LMI_ANSI_CISCO_REPTYPE	0x01 /* report type */
#define LMI_CCITT_REPTYPE	0x51
#define LMI_ANSI_CISCO_ALIVE	0x03 /* keep alive */
#define LMI_CCITT_ALIVE		0x53
#define LMI_ANSI_CISCO_PVCSTAT	0x07 /* PVC status */
#define LMI_CCITT_PVCSTAT	0x57

#define LMI_FULLREP		0x00 /* full report  */
#define LMI_INTEGRITY		0x01 /* link integrity report */
#define LMI_SINGLE		0x02 /* single PVC report */

#define LMI_STATUS_ENQUIRY      0x75
#define LMI_STATUS              0x7D /* reply */

#define LMI_REPT_LEN               1 /* report type element length */
#define LMI_INTEG_LEN              2 /* link integrity element length */

#define LMI_CCITT_CISCO_LENGTH	  13 /* LMI frame lengths */
#define LMI_ANSI_LENGTH		  14


struct fr_hdr {
#if defined(__LITTLE_ENDIAN_BITFIELD)
	unsigned ea1:	1;
	unsigned cr:	1;
	unsigned dlcih:	6;

	unsigned ea2:	1;
	unsigned de:	1;
	unsigned becn:	1;
	unsigned fecn:	1;
	unsigned dlcil:	4;
#else
	unsigned dlcih:	6;
	unsigned cr:	1;
	unsigned ea1:	1;

	unsigned dlcil:	4;
	unsigned fecn:	1;
	unsigned becn:	1;
	unsigned de:	1;
	unsigned ea2:	1;
#endif
} __packed;


struct pvc_device {
	struct net_device *frad;
	struct net_device *main;
	struct net_device *ether;	/* bridged Ethernet interface	*/
	struct pvc_device *next;	/* Sorted in ascending DLCI order */
	int dlci;
	int open_count;

	struct {
		unsigned int new: 1;
		unsigned int active: 1;
		unsigned int exist: 1;
		unsigned int deleted: 1;
		unsigned int fecn: 1;
		unsigned int becn: 1;
		unsigned int bandwidth;	/* Cisco LMI reporting only */
	}state;
};

struct frad_state {
	fr_proto settings;
	struct pvc_device *first_pvc;
	int dce_pvc_count;

	struct timer_list timer;
	struct net_device *dev;
	unsigned long last_poll;
	int reliable;
	int dce_changed;
	int request;
	int fullrep_sent;
	u32 last_errors; /* last errors bit list */
	u8 n391cnt;
	u8 txseq; /* TX sequence number */
	u8 rxseq; /* RX sequence number */
};


static int fr_ioctl(struct net_device *dev, struct ifreq *ifr);


static inline u16 q922_to_dlci(u8 *hdr)
{
	return ((hdr[0] & 0xFC) << 2) | ((hdr[1] & 0xF0) >> 4);
}


static inline void dlci_to_q922(u8 *hdr, u16 dlci)
{
	hdr[0] = (dlci >> 2) & 0xFC;
	hdr[1] = ((dlci << 4) & 0xF0) | 0x01;
}


static inline struct frad_state* state(hdlc_device *hdlc)
{
	return(struct frad_state *)(hdlc->state);
}


static inline struct pvc_device *find_pvc(hdlc_device *hdlc, u16 dlci)
{
	struct pvc_device *pvc = state(hdlc)->first_pvc;

	while (pvc) {
		if (pvc->dlci == dlci)
			return pvc;
		if (pvc->dlci > dlci)
			return NULL; /* the list is sorted */
		pvc = pvc->next;
	}

	return NULL;
}


static struct pvc_device *add_pvc(struct net_device *dev, u16 dlci)
{
	hdlc_device *hdlc = dev_to_hdlc(dev);
	struct pvc_device *pvc, **pvc_p = &state(hdlc)->first_pvc;

	while (*pvc_p) {
		if ((*pvc_p)->dlci == dlci)
			return *pvc_p;
		if ((*pvc_p)->dlci > dlci)
			break;	/* the list is sorted */
		pvc_p = &(*pvc_p)->next;
	}

	pvc = kzalloc(sizeof(*pvc), GFP_ATOMIC);
#ifdef DEBUG_PVC
	printk(KERN_DEBUG "add_pvc: allocated pvc %p, frad %p\n", pvc, dev);
#endif
	if (!pvc)
		return NULL;

	pvc->dlci = dlci;
	pvc->frad = dev;
	pvc->next = *pvc_p;	/* Put it in the chain */
	*pvc_p = pvc;
	return pvc;
}


static inline int pvc_is_used(struct pvc_device *pvc)
{
	return pvc->main || pvc->ether;
}


static inline void pvc_carrier(int on, struct pvc_device *pvc)
{
	if (on) {
		if (pvc->main)
			if (!netif_carrier_ok(pvc->main))
				netif_carrier_on(pvc->main);
		if (pvc->ether)
			if (!netif_carrier_ok(pvc->ether))
				netif_carrier_on(pvc->ether);
	} else {
		if (pvc->main)
			if (netif_carrier_ok(pvc->main))
				netif_carrier_off(pvc->main);
		if (pvc->ether)
			if (netif_carrier_ok(pvc->ether))
				netif_carrier_off(pvc->ether);
	}
}


static inline void delete_unused_pvcs(hdlc_device *hdlc)
{
	struct pvc_device **pvc_p = &state(hdlc)->first_pvc;

	while (*pvc_p) {
		if (!pvc_is_used(*pvc_p)) {
			struct pvc_device *pvc = *pvc_p;
#ifdef DEBUG_PVC
			printk(KERN_DEBUG "freeing unused pvc: %p\n", pvc);
#endif
			*pvc_p = pvc->next;
			kfree(pvc);
			continue;
		}
		pvc_p = &(*pvc_p)->next;
	}
}


static inline struct net_device **get_dev_p(struct pvc_device *pvc,
					    int type)
{
	if (type == ARPHRD_ETHER)
		return &pvc->ether;
	else
		return &pvc->main;
}


static int fr_hard_header(struct sk_buff *skb, u16 dlci)
{
<<<<<<< HEAD
	struct sk_buff *skb = *skb_p;

=======
>>>>>>> 9507dc11
	if (!skb->dev) { /* Control packets */
		switch (dlci) {
		case LMI_CCITT_ANSI_DLCI:
			skb_push(skb, 4);
			skb->data[3] = NLPID_CCITT_ANSI_LMI;
			break;

		case LMI_CISCO_DLCI:
			skb_push(skb, 4);
			skb->data[3] = NLPID_CISCO_LMI;
			break;

		default:
			return -EINVAL;
<<<<<<< HEAD
		}

	} else if (skb->dev->type == ARPHRD_DLCI) {
		switch (skb->protocol) {
		case htons(ETH_P_IP):
			skb_push(skb, 4);
			skb->data[3] = NLPID_IP;
			break;

		case htons(ETH_P_IPV6):
			skb_push(skb, 4);
			skb->data[3] = NLPID_IPV6;
			break;

		default:
			skb_push(skb, 10);
			skb->data[3] = FR_PAD;
			skb->data[4] = NLPID_SNAP;
			/* OUI 00-00-00 indicates an Ethertype follows */
			skb->data[5] = 0x00;
			skb->data[6] = 0x00;
			skb->data[7] = 0x00;
			/* This should be an Ethertype: */
			*(__be16 *)(skb->data + 8) = skb->protocol;
		}

	} else if (skb->dev->type == ARPHRD_ETHER) {
		if (skb_headroom(skb) < 10) {
			struct sk_buff *skb2 = skb_realloc_headroom(skb, 10);
			if (!skb2)
				return -ENOBUFS;
			dev_kfree_skb(skb);
			skb = *skb_p = skb2;
		}
=======
		}

	} else if (skb->dev->type == ARPHRD_DLCI) {
		switch (skb->protocol) {
		case htons(ETH_P_IP):
			skb_push(skb, 4);
			skb->data[3] = NLPID_IP;
			break;

		case htons(ETH_P_IPV6):
			skb_push(skb, 4);
			skb->data[3] = NLPID_IPV6;
			break;

		default:
			skb_push(skb, 10);
			skb->data[3] = FR_PAD;
			skb->data[4] = NLPID_SNAP;
			/* OUI 00-00-00 indicates an Ethertype follows */
			skb->data[5] = 0x00;
			skb->data[6] = 0x00;
			skb->data[7] = 0x00;
			/* This should be an Ethertype: */
			*(__be16 *)(skb->data + 8) = skb->protocol;
		}

	} else if (skb->dev->type == ARPHRD_ETHER) {
>>>>>>> 9507dc11
		skb_push(skb, 10);
		skb->data[3] = FR_PAD;
		skb->data[4] = NLPID_SNAP;
		/* OUI 00-80-C2 stands for the 802.1 organization */
		skb->data[5] = 0x00;
		skb->data[6] = 0x80;
		skb->data[7] = 0xC2;
		/* PID 00-07 stands for Ethernet frames without FCS */
		skb->data[8] = 0x00;
		skb->data[9] = 0x07;

	} else {
		return -EINVAL;
	}

	dlci_to_q922(skb->data, dlci);
	skb->data[2] = FR_UI;
	return 0;
}



static int pvc_open(struct net_device *dev)
{
	struct pvc_device *pvc = dev->ml_priv;

	if ((pvc->frad->flags & IFF_UP) == 0)
		return -EIO;  /* Frad must be UP in order to activate PVC */

	if (pvc->open_count++ == 0) {
		hdlc_device *hdlc = dev_to_hdlc(pvc->frad);
		if (state(hdlc)->settings.lmi == LMI_NONE)
			pvc->state.active = netif_carrier_ok(pvc->frad);

		pvc_carrier(pvc->state.active, pvc);
		state(hdlc)->dce_changed = 1;
	}
	return 0;
}



static int pvc_close(struct net_device *dev)
{
	struct pvc_device *pvc = dev->ml_priv;

	if (--pvc->open_count == 0) {
		hdlc_device *hdlc = dev_to_hdlc(pvc->frad);
		if (state(hdlc)->settings.lmi == LMI_NONE)
			pvc->state.active = 0;

		if (state(hdlc)->settings.dce) {
			state(hdlc)->dce_changed = 1;
			pvc->state.active = 0;
		}
	}
	return 0;
}



static int pvc_ioctl(struct net_device *dev, struct ifreq *ifr, int cmd)
{
	struct pvc_device *pvc = dev->ml_priv;
	fr_proto_pvc_info info;

	if (ifr->ifr_settings.type == IF_GET_PROTO) {
		if (dev->type == ARPHRD_ETHER)
			ifr->ifr_settings.type = IF_PROTO_FR_ETH_PVC;
		else
			ifr->ifr_settings.type = IF_PROTO_FR_PVC;

		if (ifr->ifr_settings.size < sizeof(info)) {
			/* data size wanted */
			ifr->ifr_settings.size = sizeof(info);
			return -ENOBUFS;
		}

		info.dlci = pvc->dlci;
		memcpy(info.master, pvc->frad->name, IFNAMSIZ);
		if (copy_to_user(ifr->ifr_settings.ifs_ifsu.fr_pvc_info,
				 &info, sizeof(info)))
			return -EFAULT;
		return 0;
	}

	return -EINVAL;
}

static netdev_tx_t pvc_xmit(struct sk_buff *skb, struct net_device *dev)
{
	struct pvc_device *pvc = dev->ml_priv;

<<<<<<< HEAD
	if (pvc->state.active) {
		if (dev->type == ARPHRD_ETHER) {
			int pad = ETH_ZLEN - skb->len;
			if (pad > 0) { /* Pad the frame with zeros */
				int len = skb->len;
				if (skb_tailroom(skb) < pad)
					if (pskb_expand_head(skb, 0, pad,
							     GFP_ATOMIC)) {
						dev->stats.tx_dropped++;
						dev_kfree_skb(skb);
						return NETDEV_TX_OK;
					}
				skb_put(skb, pad);
				memset(skb->data + len, 0, pad);
			}
		}
		skb->dev = dev;
		if (!fr_hard_header(&skb, pvc->dlci)) {
			dev->stats.tx_bytes += skb->len;
			dev->stats.tx_packets++;
			if (pvc->state.fecn) /* TX Congestion counter */
				dev->stats.tx_compressed++;
			skb->dev = pvc->frad;
			skb->protocol = htons(ETH_P_HDLC);
			skb_reset_network_header(skb);
			dev_queue_xmit(skb);
			return NETDEV_TX_OK;
=======
	if (!pvc->state.active)
		goto drop;

	if (dev->type == ARPHRD_ETHER) {
		int pad = ETH_ZLEN - skb->len;

		if (pad > 0) { /* Pad the frame with zeros */
			if (__skb_pad(skb, pad, false))
				goto drop;
			skb_put(skb, pad);
>>>>>>> 9507dc11
		}
	}

	/* We already requested the header space with dev->needed_headroom.
	 * So this is just a protection in case the upper layer didn't take
	 * dev->needed_headroom into consideration.
	 */
	if (skb_headroom(skb) < 10) {
		struct sk_buff *skb2 = skb_realloc_headroom(skb, 10);

		if (!skb2)
			goto drop;
		dev_kfree_skb(skb);
		skb = skb2;
	}

	skb->dev = dev;
	if (fr_hard_header(skb, pvc->dlci))
		goto drop;

	dev->stats.tx_bytes += skb->len;
	dev->stats.tx_packets++;
	if (pvc->state.fecn) /* TX Congestion counter */
		dev->stats.tx_compressed++;
	skb->dev = pvc->frad;
	skb->protocol = htons(ETH_P_HDLC);
	skb_reset_network_header(skb);
	dev_queue_xmit(skb);
	return NETDEV_TX_OK;

drop:
	dev->stats.tx_dropped++;
	kfree_skb(skb);
	return NETDEV_TX_OK;
}

static inline void fr_log_dlci_active(struct pvc_device *pvc)
{
	netdev_info(pvc->frad, "DLCI %d [%s%s%s]%s %s\n",
		    pvc->dlci,
		    pvc->main ? pvc->main->name : "",
		    pvc->main && pvc->ether ? " " : "",
		    pvc->ether ? pvc->ether->name : "",
		    pvc->state.new ? " new" : "",
		    !pvc->state.exist ? "deleted" :
		    pvc->state.active ? "active" : "inactive");
}



static inline u8 fr_lmi_nextseq(u8 x)
{
	x++;
	return x ? x : 1;
}


static void fr_lmi_send(struct net_device *dev, int fullrep)
{
	hdlc_device *hdlc = dev_to_hdlc(dev);
	struct sk_buff *skb;
	struct pvc_device *pvc = state(hdlc)->first_pvc;
	int lmi = state(hdlc)->settings.lmi;
	int dce = state(hdlc)->settings.dce;
	int len = lmi == LMI_ANSI ? LMI_ANSI_LENGTH : LMI_CCITT_CISCO_LENGTH;
	int stat_len = (lmi == LMI_CISCO) ? 6 : 3;
	u8 *data;
	int i = 0;

	if (dce && fullrep) {
		len += state(hdlc)->dce_pvc_count * (2 + stat_len);
		if (len > HDLC_MAX_MRU) {
			netdev_warn(dev, "Too many PVCs while sending LMI full report\n");
			return;
		}
	}

	skb = dev_alloc_skb(len);
	if (!skb) {
		netdev_warn(dev, "Memory squeeze on fr_lmi_send()\n");
		return;
	}
	memset(skb->data, 0, len);
	skb_reserve(skb, 4);
	if (lmi == LMI_CISCO) {
<<<<<<< HEAD
		fr_hard_header(&skb, LMI_CISCO_DLCI);
	} else {
		fr_hard_header(&skb, LMI_CCITT_ANSI_DLCI);
=======
		fr_hard_header(skb, LMI_CISCO_DLCI);
	} else {
		fr_hard_header(skb, LMI_CCITT_ANSI_DLCI);
>>>>>>> 9507dc11
	}
	data = skb_tail_pointer(skb);
	data[i++] = LMI_CALLREF;
	data[i++] = dce ? LMI_STATUS : LMI_STATUS_ENQUIRY;
	if (lmi == LMI_ANSI)
		data[i++] = LMI_ANSI_LOCKSHIFT;
	data[i++] = lmi == LMI_CCITT ? LMI_CCITT_REPTYPE :
		LMI_ANSI_CISCO_REPTYPE;
	data[i++] = LMI_REPT_LEN;
	data[i++] = fullrep ? LMI_FULLREP : LMI_INTEGRITY;
	data[i++] = lmi == LMI_CCITT ? LMI_CCITT_ALIVE : LMI_ANSI_CISCO_ALIVE;
	data[i++] = LMI_INTEG_LEN;
	data[i++] = state(hdlc)->txseq =
		fr_lmi_nextseq(state(hdlc)->txseq);
	data[i++] = state(hdlc)->rxseq;

	if (dce && fullrep) {
		while (pvc) {
			data[i++] = lmi == LMI_CCITT ? LMI_CCITT_PVCSTAT :
				LMI_ANSI_CISCO_PVCSTAT;
			data[i++] = stat_len;

			/* LMI start/restart */
			if (state(hdlc)->reliable && !pvc->state.exist) {
				pvc->state.exist = pvc->state.new = 1;
				fr_log_dlci_active(pvc);
			}

			/* ifconfig PVC up */
			if (pvc->open_count && !pvc->state.active &&
			    pvc->state.exist && !pvc->state.new) {
				pvc_carrier(1, pvc);
				pvc->state.active = 1;
				fr_log_dlci_active(pvc);
			}

			if (lmi == LMI_CISCO) {
				data[i] = pvc->dlci >> 8;
				data[i + 1] = pvc->dlci & 0xFF;
			} else {
				data[i] = (pvc->dlci >> 4) & 0x3F;
				data[i + 1] = ((pvc->dlci << 3) & 0x78) | 0x80;
				data[i + 2] = 0x80;
			}

			if (pvc->state.new)
				data[i + 2] |= 0x08;
			else if (pvc->state.active)
				data[i + 2] |= 0x02;

			i += stat_len;
			pvc = pvc->next;
		}
	}

	skb_put(skb, i);
	skb->priority = TC_PRIO_CONTROL;
	skb->dev = dev;
	skb->protocol = htons(ETH_P_HDLC);
	skb_reset_network_header(skb);

	dev_queue_xmit(skb);
}



static void fr_set_link_state(int reliable, struct net_device *dev)
{
	hdlc_device *hdlc = dev_to_hdlc(dev);
	struct pvc_device *pvc = state(hdlc)->first_pvc;

	state(hdlc)->reliable = reliable;
	if (reliable) {
		netif_dormant_off(dev);
		state(hdlc)->n391cnt = 0; /* Request full status */
		state(hdlc)->dce_changed = 1;

		if (state(hdlc)->settings.lmi == LMI_NONE) {
			while (pvc) {	/* Activate all PVCs */
				pvc_carrier(1, pvc);
				pvc->state.exist = pvc->state.active = 1;
				pvc->state.new = 0;
				pvc = pvc->next;
			}
		}
	} else {
		netif_dormant_on(dev);
		while (pvc) {		/* Deactivate all PVCs */
			pvc_carrier(0, pvc);
			pvc->state.exist = pvc->state.active = 0;
			pvc->state.new = 0;
			if (!state(hdlc)->settings.dce)
				pvc->state.bandwidth = 0;
			pvc = pvc->next;
		}
	}
}


static void fr_timer(struct timer_list *t)
{
	struct frad_state *st = from_timer(st, t, timer);
	struct net_device *dev = st->dev;
	hdlc_device *hdlc = dev_to_hdlc(dev);
	int i, cnt = 0, reliable;
	u32 list;

	if (state(hdlc)->settings.dce) {
		reliable = state(hdlc)->request &&
			time_before(jiffies, state(hdlc)->last_poll +
				    state(hdlc)->settings.t392 * HZ);
		state(hdlc)->request = 0;
	} else {
		state(hdlc)->last_errors <<= 1; /* Shift the list */
		if (state(hdlc)->request) {
			if (state(hdlc)->reliable)
				netdev_info(dev, "No LMI status reply received\n");
			state(hdlc)->last_errors |= 1;
		}

		list = state(hdlc)->last_errors;
		for (i = 0; i < state(hdlc)->settings.n393; i++, list >>= 1)
			cnt += (list & 1);	/* errors count */

		reliable = (cnt < state(hdlc)->settings.n392);
	}

	if (state(hdlc)->reliable != reliable) {
		netdev_info(dev, "Link %sreliable\n", reliable ? "" : "un");
		fr_set_link_state(reliable, dev);
	}

	if (state(hdlc)->settings.dce)
		state(hdlc)->timer.expires = jiffies +
			state(hdlc)->settings.t392 * HZ;
	else {
		if (state(hdlc)->n391cnt)
			state(hdlc)->n391cnt--;

		fr_lmi_send(dev, state(hdlc)->n391cnt == 0);

		state(hdlc)->last_poll = jiffies;
		state(hdlc)->request = 1;
		state(hdlc)->timer.expires = jiffies +
			state(hdlc)->settings.t391 * HZ;
	}

	add_timer(&state(hdlc)->timer);
}


static int fr_lmi_recv(struct net_device *dev, struct sk_buff *skb)
{
	hdlc_device *hdlc = dev_to_hdlc(dev);
	struct pvc_device *pvc;
	u8 rxseq, txseq;
	int lmi = state(hdlc)->settings.lmi;
	int dce = state(hdlc)->settings.dce;
	int stat_len = (lmi == LMI_CISCO) ? 6 : 3, reptype, error, no_ram, i;

	if (skb->len < (lmi == LMI_ANSI ? LMI_ANSI_LENGTH :
			LMI_CCITT_CISCO_LENGTH)) {
		netdev_info(dev, "Short LMI frame\n");
		return 1;
	}

	if (skb->data[3] != (lmi == LMI_CISCO ? NLPID_CISCO_LMI :
			     NLPID_CCITT_ANSI_LMI)) {
		netdev_info(dev, "Received non-LMI frame with LMI DLCI\n");
		return 1;
	}

	if (skb->data[4] != LMI_CALLREF) {
		netdev_info(dev, "Invalid LMI Call reference (0x%02X)\n",
			    skb->data[4]);
		return 1;
	}

	if (skb->data[5] != (dce ? LMI_STATUS_ENQUIRY : LMI_STATUS)) {
		netdev_info(dev, "Invalid LMI Message type (0x%02X)\n",
			    skb->data[5]);
		return 1;
	}

	if (lmi == LMI_ANSI) {
		if (skb->data[6] != LMI_ANSI_LOCKSHIFT) {
			netdev_info(dev, "Not ANSI locking shift in LMI message (0x%02X)\n",
				    skb->data[6]);
			return 1;
		}
		i = 7;
	} else
		i = 6;

	if (skb->data[i] != (lmi == LMI_CCITT ? LMI_CCITT_REPTYPE :
			     LMI_ANSI_CISCO_REPTYPE)) {
		netdev_info(dev, "Not an LMI Report type IE (0x%02X)\n",
			    skb->data[i]);
		return 1;
	}

	if (skb->data[++i] != LMI_REPT_LEN) {
		netdev_info(dev, "Invalid LMI Report type IE length (%u)\n",
			    skb->data[i]);
		return 1;
	}

	reptype = skb->data[++i];
	if (reptype != LMI_INTEGRITY && reptype != LMI_FULLREP) {
		netdev_info(dev, "Unsupported LMI Report type (0x%02X)\n",
			    reptype);
		return 1;
	}

	if (skb->data[++i] != (lmi == LMI_CCITT ? LMI_CCITT_ALIVE :
			       LMI_ANSI_CISCO_ALIVE)) {
		netdev_info(dev, "Not an LMI Link integrity verification IE (0x%02X)\n",
			    skb->data[i]);
		return 1;
	}

	if (skb->data[++i] != LMI_INTEG_LEN) {
		netdev_info(dev, "Invalid LMI Link integrity verification IE length (%u)\n",
			    skb->data[i]);
		return 1;
	}
	i++;

	state(hdlc)->rxseq = skb->data[i++]; /* TX sequence from peer */
	rxseq = skb->data[i++];	/* Should confirm our sequence */

	txseq = state(hdlc)->txseq;

	if (dce)
		state(hdlc)->last_poll = jiffies;

	error = 0;
	if (!state(hdlc)->reliable)
		error = 1;

	if (rxseq == 0 || rxseq != txseq) { /* Ask for full report next time */
		state(hdlc)->n391cnt = 0;
		error = 1;
	}

	if (dce) {
		if (state(hdlc)->fullrep_sent && !error) {
/* Stop sending full report - the last one has been confirmed by DTE */
			state(hdlc)->fullrep_sent = 0;
			pvc = state(hdlc)->first_pvc;
			while (pvc) {
				if (pvc->state.new) {
					pvc->state.new = 0;

/* Tell DTE that new PVC is now active */
					state(hdlc)->dce_changed = 1;
				}
				pvc = pvc->next;
			}
		}

		if (state(hdlc)->dce_changed) {
			reptype = LMI_FULLREP;
			state(hdlc)->fullrep_sent = 1;
			state(hdlc)->dce_changed = 0;
		}

		state(hdlc)->request = 1; /* got request */
		fr_lmi_send(dev, reptype == LMI_FULLREP ? 1 : 0);
		return 0;
	}

	/* DTE */

	state(hdlc)->request = 0; /* got response, no request pending */

	if (error)
		return 0;

	if (reptype != LMI_FULLREP)
		return 0;

	pvc = state(hdlc)->first_pvc;

	while (pvc) {
		pvc->state.deleted = 1;
		pvc = pvc->next;
	}

	no_ram = 0;
	while (skb->len >= i + 2 + stat_len) {
		u16 dlci;
		u32 bw;
		unsigned int active, new;

		if (skb->data[i] != (lmi == LMI_CCITT ? LMI_CCITT_PVCSTAT :
				       LMI_ANSI_CISCO_PVCSTAT)) {
			netdev_info(dev, "Not an LMI PVC status IE (0x%02X)\n",
				    skb->data[i]);
			return 1;
		}

		if (skb->data[++i] != stat_len) {
			netdev_info(dev, "Invalid LMI PVC status IE length (%u)\n",
				    skb->data[i]);
			return 1;
		}
		i++;

		new = !! (skb->data[i + 2] & 0x08);
		active = !! (skb->data[i + 2] & 0x02);
		if (lmi == LMI_CISCO) {
			dlci = (skb->data[i] << 8) | skb->data[i + 1];
			bw = (skb->data[i + 3] << 16) |
				(skb->data[i + 4] << 8) |
				(skb->data[i + 5]);
		} else {
			dlci = ((skb->data[i] & 0x3F) << 4) |
				((skb->data[i + 1] & 0x78) >> 3);
			bw = 0;
		}

		pvc = add_pvc(dev, dlci);

		if (!pvc && !no_ram) {
			netdev_warn(dev, "Memory squeeze on fr_lmi_recv()\n");
			no_ram = 1;
		}

		if (pvc) {
			pvc->state.exist = 1;
			pvc->state.deleted = 0;
			if (active != pvc->state.active ||
			    new != pvc->state.new ||
			    bw != pvc->state.bandwidth ||
			    !pvc->state.exist) {
				pvc->state.new = new;
				pvc->state.active = active;
				pvc->state.bandwidth = bw;
				pvc_carrier(active, pvc);
				fr_log_dlci_active(pvc);
			}
		}

		i += stat_len;
	}

	pvc = state(hdlc)->first_pvc;

	while (pvc) {
		if (pvc->state.deleted && pvc->state.exist) {
			pvc_carrier(0, pvc);
			pvc->state.active = pvc->state.new = 0;
			pvc->state.exist = 0;
			pvc->state.bandwidth = 0;
			fr_log_dlci_active(pvc);
		}
		pvc = pvc->next;
	}

	/* Next full report after N391 polls */
	state(hdlc)->n391cnt = state(hdlc)->settings.n391;

	return 0;
}


static int fr_rx(struct sk_buff *skb)
{
	struct net_device *frad = skb->dev;
	hdlc_device *hdlc = dev_to_hdlc(frad);
	struct fr_hdr *fh = (struct fr_hdr *)skb->data;
	u8 *data = skb->data;
	u16 dlci;
	struct pvc_device *pvc;
	struct net_device *dev = NULL;

	if (skb->len <= 4 || fh->ea1 || data[2] != FR_UI)
		goto rx_error;

	dlci = q922_to_dlci(skb->data);

	if ((dlci == LMI_CCITT_ANSI_DLCI &&
	     (state(hdlc)->settings.lmi == LMI_ANSI ||
	      state(hdlc)->settings.lmi == LMI_CCITT)) ||
	    (dlci == LMI_CISCO_DLCI &&
	     state(hdlc)->settings.lmi == LMI_CISCO)) {
		if (fr_lmi_recv(frad, skb))
			goto rx_error;
		dev_kfree_skb_any(skb);
		return NET_RX_SUCCESS;
	}

	pvc = find_pvc(hdlc, dlci);
	if (!pvc) {
#ifdef DEBUG_PKT
		netdev_info(frad, "No PVC for received frame's DLCI %d\n",
			    dlci);
#endif
		dev_kfree_skb_any(skb);
		return NET_RX_DROP;
	}

	if (pvc->state.fecn != fh->fecn) {
#ifdef DEBUG_ECN
		printk(KERN_DEBUG "%s: DLCI %d FECN O%s\n", frad->name,
		       dlci, fh->fecn ? "N" : "FF");
#endif
		pvc->state.fecn ^= 1;
	}

	if (pvc->state.becn != fh->becn) {
#ifdef DEBUG_ECN
		printk(KERN_DEBUG "%s: DLCI %d BECN O%s\n", frad->name,
		       dlci, fh->becn ? "N" : "FF");
#endif
		pvc->state.becn ^= 1;
	}


	if ((skb = skb_share_check(skb, GFP_ATOMIC)) == NULL) {
		frad->stats.rx_dropped++;
		return NET_RX_DROP;
	}

	if (data[3] == NLPID_IP) {
		skb_pull(skb, 4); /* Remove 4-byte header (hdr, UI, NLPID) */
		dev = pvc->main;
		skb->protocol = htons(ETH_P_IP);

	} else if (data[3] == NLPID_IPV6) {
		skb_pull(skb, 4); /* Remove 4-byte header (hdr, UI, NLPID) */
		dev = pvc->main;
		skb->protocol = htons(ETH_P_IPV6);

	} else if (skb->len > 10 && data[3] == FR_PAD &&
		   data[4] == NLPID_SNAP && data[5] == FR_PAD) {
		u16 oui = ntohs(*(__be16*)(data + 6));
		u16 pid = ntohs(*(__be16*)(data + 8));
		skb_pull(skb, 10);

		switch ((((u32)oui) << 16) | pid) {
		case ETH_P_ARP: /* routed frame with SNAP */
		case ETH_P_IPX:
		case ETH_P_IP:	/* a long variant */
		case ETH_P_IPV6:
			dev = pvc->main;
			skb->protocol = htons(pid);
			break;

		case 0x80C20007: /* bridged Ethernet frame */
			if ((dev = pvc->ether) != NULL)
				skb->protocol = eth_type_trans(skb, dev);
			break;

		default:
			netdev_info(frad, "Unsupported protocol, OUI=%x PID=%x\n",
				    oui, pid);
			dev_kfree_skb_any(skb);
			return NET_RX_DROP;
		}
	} else {
		netdev_info(frad, "Unsupported protocol, NLPID=%x length=%i\n",
			    data[3], skb->len);
		dev_kfree_skb_any(skb);
		return NET_RX_DROP;
	}

	if (dev) {
		dev->stats.rx_packets++; /* PVC traffic */
		dev->stats.rx_bytes += skb->len;
		if (pvc->state.becn)
			dev->stats.rx_compressed++;
		skb->dev = dev;
		netif_rx(skb);
		return NET_RX_SUCCESS;
	} else {
		dev_kfree_skb_any(skb);
		return NET_RX_DROP;
	}

 rx_error:
	frad->stats.rx_errors++; /* Mark error */
	dev_kfree_skb_any(skb);
	return NET_RX_DROP;
}



static void fr_start(struct net_device *dev)
{
	hdlc_device *hdlc = dev_to_hdlc(dev);
#ifdef DEBUG_LINK
	printk(KERN_DEBUG "fr_start\n");
#endif
	if (state(hdlc)->settings.lmi != LMI_NONE) {
		state(hdlc)->reliable = 0;
		state(hdlc)->dce_changed = 1;
		state(hdlc)->request = 0;
		state(hdlc)->fullrep_sent = 0;
		state(hdlc)->last_errors = 0xFFFFFFFF;
		state(hdlc)->n391cnt = 0;
		state(hdlc)->txseq = state(hdlc)->rxseq = 0;

		state(hdlc)->dev = dev;
		timer_setup(&state(hdlc)->timer, fr_timer, 0);
		/* First poll after 1 s */
		state(hdlc)->timer.expires = jiffies + HZ;
		add_timer(&state(hdlc)->timer);
	} else
		fr_set_link_state(1, dev);
}


static void fr_stop(struct net_device *dev)
{
	hdlc_device *hdlc = dev_to_hdlc(dev);
#ifdef DEBUG_LINK
	printk(KERN_DEBUG "fr_stop\n");
#endif
	if (state(hdlc)->settings.lmi != LMI_NONE)
		del_timer_sync(&state(hdlc)->timer);
	fr_set_link_state(0, dev);
}


static void fr_close(struct net_device *dev)
{
	hdlc_device *hdlc = dev_to_hdlc(dev);
	struct pvc_device *pvc = state(hdlc)->first_pvc;

	while (pvc) {		/* Shutdown all PVCs for this FRAD */
		if (pvc->main)
			dev_close(pvc->main);
		if (pvc->ether)
			dev_close(pvc->ether);
		pvc = pvc->next;
	}
}


static void pvc_setup(struct net_device *dev)
{
	dev->type = ARPHRD_DLCI;
	dev->flags = IFF_POINTOPOINT;
	dev->hard_header_len = 0;
	dev->addr_len = 2;
	netif_keep_dst(dev);
}

static const struct net_device_ops pvc_ops = {
	.ndo_open       = pvc_open,
	.ndo_stop       = pvc_close,
	.ndo_start_xmit = pvc_xmit,
	.ndo_do_ioctl   = pvc_ioctl,
};

static int fr_add_pvc(struct net_device *frad, unsigned int dlci, int type)
{
	hdlc_device *hdlc = dev_to_hdlc(frad);
	struct pvc_device *pvc;
	struct net_device *dev;
	int used;

	if ((pvc = add_pvc(frad, dlci)) == NULL) {
		netdev_warn(frad, "Memory squeeze on fr_add_pvc()\n");
		return -ENOBUFS;
	}

	if (*get_dev_p(pvc, type))
		return -EEXIST;

	used = pvc_is_used(pvc);

	if (type == ARPHRD_ETHER)
		dev = alloc_netdev(0, "pvceth%d", NET_NAME_UNKNOWN,
				   ether_setup);
	else
		dev = alloc_netdev(0, "pvc%d", NET_NAME_UNKNOWN, pvc_setup);

	if (!dev) {
		netdev_warn(frad, "Memory squeeze on fr_pvc()\n");
		delete_unused_pvcs(hdlc);
		return -ENOBUFS;
	}

	if (type == ARPHRD_ETHER) {
		dev->priv_flags &= ~IFF_TX_SKB_SHARING;
		eth_hw_addr_random(dev);
	} else {
		*(__be16*)dev->dev_addr = htons(dlci);
		dlci_to_q922(dev->broadcast, dlci);
	}
	dev->netdev_ops = &pvc_ops;
	dev->mtu = HDLC_MAX_MTU;
	dev->min_mtu = 68;
	dev->max_mtu = HDLC_MAX_MTU;
	dev->needed_headroom = 10;
	dev->priv_flags |= IFF_NO_QUEUE;
	dev->ml_priv = pvc;

	if (register_netdevice(dev) != 0) {
		free_netdev(dev);
		delete_unused_pvcs(hdlc);
		return -EIO;
	}

	dev->needs_free_netdev = true;
	*get_dev_p(pvc, type) = dev;
	if (!used) {
		state(hdlc)->dce_changed = 1;
		state(hdlc)->dce_pvc_count++;
	}
	return 0;
}



static int fr_del_pvc(hdlc_device *hdlc, unsigned int dlci, int type)
{
	struct pvc_device *pvc;
	struct net_device *dev;

	if ((pvc = find_pvc(hdlc, dlci)) == NULL)
		return -ENOENT;

	if ((dev = *get_dev_p(pvc, type)) == NULL)
		return -ENOENT;

	if (dev->flags & IFF_UP)
		return -EBUSY;		/* PVC in use */

	unregister_netdevice(dev); /* the destructor will free_netdev(dev) */
	*get_dev_p(pvc, type) = NULL;

	if (!pvc_is_used(pvc)) {
		state(hdlc)->dce_pvc_count--;
		state(hdlc)->dce_changed = 1;
	}
	delete_unused_pvcs(hdlc);
	return 0;
}



static void fr_destroy(struct net_device *frad)
{
	hdlc_device *hdlc = dev_to_hdlc(frad);
	struct pvc_device *pvc = state(hdlc)->first_pvc;
	state(hdlc)->first_pvc = NULL; /* All PVCs destroyed */
	state(hdlc)->dce_pvc_count = 0;
	state(hdlc)->dce_changed = 1;

	while (pvc) {
		struct pvc_device *next = pvc->next;
		/* destructors will free_netdev() main and ether */
		if (pvc->main)
			unregister_netdevice(pvc->main);

		if (pvc->ether)
			unregister_netdevice(pvc->ether);

		kfree(pvc);
		pvc = next;
	}
}


static struct hdlc_proto proto = {
	.close		= fr_close,
	.start		= fr_start,
	.stop		= fr_stop,
	.detach		= fr_destroy,
	.ioctl		= fr_ioctl,
	.netif_rx	= fr_rx,
	.module		= THIS_MODULE,
};


static int fr_ioctl(struct net_device *dev, struct ifreq *ifr)
{
	fr_proto __user *fr_s = ifr->ifr_settings.ifs_ifsu.fr;
	const size_t size = sizeof(fr_proto);
	fr_proto new_settings;
	hdlc_device *hdlc = dev_to_hdlc(dev);
	fr_proto_pvc pvc;
	int result;

	switch (ifr->ifr_settings.type) {
	case IF_GET_PROTO:
		if (dev_to_hdlc(dev)->proto != &proto) /* Different proto */
			return -EINVAL;
		ifr->ifr_settings.type = IF_PROTO_FR;
		if (ifr->ifr_settings.size < size) {
			ifr->ifr_settings.size = size; /* data size wanted */
			return -ENOBUFS;
		}
		if (copy_to_user(fr_s, &state(hdlc)->settings, size))
			return -EFAULT;
		return 0;

	case IF_PROTO_FR:
		if (!capable(CAP_NET_ADMIN))
			return -EPERM;

		if (dev->flags & IFF_UP)
			return -EBUSY;

		if (copy_from_user(&new_settings, fr_s, size))
			return -EFAULT;

		if (new_settings.lmi == LMI_DEFAULT)
			new_settings.lmi = LMI_ANSI;

		if ((new_settings.lmi != LMI_NONE &&
		     new_settings.lmi != LMI_ANSI &&
		     new_settings.lmi != LMI_CCITT &&
		     new_settings.lmi != LMI_CISCO) ||
		    new_settings.t391 < 1 ||
		    new_settings.t392 < 2 ||
		    new_settings.n391 < 1 ||
		    new_settings.n392 < 1 ||
		    new_settings.n393 < new_settings.n392 ||
		    new_settings.n393 > 32 ||
		    (new_settings.dce != 0 &&
		     new_settings.dce != 1))
			return -EINVAL;

		result=hdlc->attach(dev, ENCODING_NRZ,PARITY_CRC16_PR1_CCITT);
		if (result)
			return result;

		if (dev_to_hdlc(dev)->proto != &proto) { /* Different proto */
			result = attach_hdlc_protocol(dev, &proto,
						      sizeof(struct frad_state));
			if (result)
				return result;
			state(hdlc)->first_pvc = NULL;
			state(hdlc)->dce_pvc_count = 0;
		}
		memcpy(&state(hdlc)->settings, &new_settings, size);
		dev->type = ARPHRD_FRAD;
		call_netdevice_notifiers(NETDEV_POST_TYPE_CHANGE, dev);
		return 0;

	case IF_PROTO_FR_ADD_PVC:
	case IF_PROTO_FR_DEL_PVC:
	case IF_PROTO_FR_ADD_ETH_PVC:
	case IF_PROTO_FR_DEL_ETH_PVC:
		if (dev_to_hdlc(dev)->proto != &proto) /* Different proto */
			return -EINVAL;

		if (!capable(CAP_NET_ADMIN))
			return -EPERM;

		if (copy_from_user(&pvc, ifr->ifr_settings.ifs_ifsu.fr_pvc,
				   sizeof(fr_proto_pvc)))
			return -EFAULT;

		if (pvc.dlci <= 0 || pvc.dlci >= 1024)
			return -EINVAL;	/* Only 10 bits, DLCI 0 reserved */

		if (ifr->ifr_settings.type == IF_PROTO_FR_ADD_ETH_PVC ||
		    ifr->ifr_settings.type == IF_PROTO_FR_DEL_ETH_PVC)
			result = ARPHRD_ETHER; /* bridged Ethernet device */
		else
			result = ARPHRD_DLCI;

		if (ifr->ifr_settings.type == IF_PROTO_FR_ADD_PVC ||
		    ifr->ifr_settings.type == IF_PROTO_FR_ADD_ETH_PVC)
			return fr_add_pvc(dev, pvc.dlci, result);
		else
			return fr_del_pvc(hdlc, pvc.dlci, result);
	}

	return -EINVAL;
}


static int __init mod_init(void)
{
	register_hdlc_protocol(&proto);
	return 0;
}


static void __exit mod_exit(void)
{
	unregister_hdlc_protocol(&proto);
}


module_init(mod_init);
module_exit(mod_exit);

MODULE_AUTHOR("Krzysztof Halasa <khc@pm.waw.pl>");
MODULE_DESCRIPTION("Frame-Relay protocol support for generic HDLC");
MODULE_LICENSE("GPL v2");<|MERGE_RESOLUTION|>--- conflicted
+++ resolved
@@ -273,11 +273,6 @@
 
 static int fr_hard_header(struct sk_buff *skb, u16 dlci)
 {
-<<<<<<< HEAD
-	struct sk_buff *skb = *skb_p;
-
-=======
->>>>>>> 9507dc11
 	if (!skb->dev) { /* Control packets */
 		switch (dlci) {
 		case LMI_CCITT_ANSI_DLCI:
@@ -292,7 +287,6 @@
 
 		default:
 			return -EINVAL;
-<<<<<<< HEAD
 		}
 
 	} else if (skb->dev->type == ARPHRD_DLCI) {
@@ -320,42 +314,6 @@
 		}
 
 	} else if (skb->dev->type == ARPHRD_ETHER) {
-		if (skb_headroom(skb) < 10) {
-			struct sk_buff *skb2 = skb_realloc_headroom(skb, 10);
-			if (!skb2)
-				return -ENOBUFS;
-			dev_kfree_skb(skb);
-			skb = *skb_p = skb2;
-		}
-=======
-		}
-
-	} else if (skb->dev->type == ARPHRD_DLCI) {
-		switch (skb->protocol) {
-		case htons(ETH_P_IP):
-			skb_push(skb, 4);
-			skb->data[3] = NLPID_IP;
-			break;
-
-		case htons(ETH_P_IPV6):
-			skb_push(skb, 4);
-			skb->data[3] = NLPID_IPV6;
-			break;
-
-		default:
-			skb_push(skb, 10);
-			skb->data[3] = FR_PAD;
-			skb->data[4] = NLPID_SNAP;
-			/* OUI 00-00-00 indicates an Ethertype follows */
-			skb->data[5] = 0x00;
-			skb->data[6] = 0x00;
-			skb->data[7] = 0x00;
-			/* This should be an Ethertype: */
-			*(__be16 *)(skb->data + 8) = skb->protocol;
-		}
-
-	} else if (skb->dev->type == ARPHRD_ETHER) {
->>>>>>> 9507dc11
 		skb_push(skb, 10);
 		skb->data[3] = FR_PAD;
 		skb->data[4] = NLPID_SNAP;
@@ -449,35 +407,6 @@
 {
 	struct pvc_device *pvc = dev->ml_priv;
 
-<<<<<<< HEAD
-	if (pvc->state.active) {
-		if (dev->type == ARPHRD_ETHER) {
-			int pad = ETH_ZLEN - skb->len;
-			if (pad > 0) { /* Pad the frame with zeros */
-				int len = skb->len;
-				if (skb_tailroom(skb) < pad)
-					if (pskb_expand_head(skb, 0, pad,
-							     GFP_ATOMIC)) {
-						dev->stats.tx_dropped++;
-						dev_kfree_skb(skb);
-						return NETDEV_TX_OK;
-					}
-				skb_put(skb, pad);
-				memset(skb->data + len, 0, pad);
-			}
-		}
-		skb->dev = dev;
-		if (!fr_hard_header(&skb, pvc->dlci)) {
-			dev->stats.tx_bytes += skb->len;
-			dev->stats.tx_packets++;
-			if (pvc->state.fecn) /* TX Congestion counter */
-				dev->stats.tx_compressed++;
-			skb->dev = pvc->frad;
-			skb->protocol = htons(ETH_P_HDLC);
-			skb_reset_network_header(skb);
-			dev_queue_xmit(skb);
-			return NETDEV_TX_OK;
-=======
 	if (!pvc->state.active)
 		goto drop;
 
@@ -488,7 +417,6 @@
 			if (__skb_pad(skb, pad, false))
 				goto drop;
 			skb_put(skb, pad);
->>>>>>> 9507dc11
 		}
 	}
 
@@ -574,15 +502,9 @@
 	memset(skb->data, 0, len);
 	skb_reserve(skb, 4);
 	if (lmi == LMI_CISCO) {
-<<<<<<< HEAD
-		fr_hard_header(&skb, LMI_CISCO_DLCI);
-	} else {
-		fr_hard_header(&skb, LMI_CCITT_ANSI_DLCI);
-=======
 		fr_hard_header(skb, LMI_CISCO_DLCI);
 	} else {
 		fr_hard_header(skb, LMI_CCITT_ANSI_DLCI);
->>>>>>> 9507dc11
 	}
 	data = skb_tail_pointer(skb);
 	data[i++] = LMI_CALLREF;
