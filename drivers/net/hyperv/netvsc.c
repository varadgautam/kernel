/*
 * Copyright (c) 2009, Microsoft Corporation.
 *
 * This program is free software; you can redistribute it and/or modify it
 * under the terms and conditions of the GNU General Public License,
 * version 2, as published by the Free Software Foundation.
 *
 * This program is distributed in the hope it will be useful, but WITHOUT
 * ANY WARRANTY; without even the implied warranty of MERCHANTABILITY or
 * FITNESS FOR A PARTICULAR PURPOSE.  See the GNU General Public License for
 * more details.
 *
 * You should have received a copy of the GNU General Public License along with
 * this program; if not, write to the Free Software Foundation, Inc., 59 Temple
 * Place - Suite 330, Boston, MA 02111-1307 USA.
 *
 * Authors:
 *   Haiyang Zhang <haiyangz@microsoft.com>
 *   Hank Janssen  <hjanssen@microsoft.com>
 */
#define pr_fmt(fmt) KBUILD_MODNAME ": " fmt

#include <linux/kernel.h>
#include <linux/sched.h>
#include <linux/wait.h>
#include <linux/mm.h>
#include <linux/delay.h>
#include <linux/io.h>
#include <linux/slab.h>
#include <linux/netdevice.h>
#include <linux/if_ether.h>

#include "hyperv_net.h"


static struct netvsc_device *alloc_net_device(struct hv_device *device)
{
	struct netvsc_device *net_device;
	struct net_device *ndev = hv_get_drvdata(device);

	net_device = kzalloc(sizeof(struct netvsc_device), GFP_KERNEL);
	if (!net_device)
		return NULL;

	init_waitqueue_head(&net_device->wait_drain);
	net_device->start_remove = false;
	net_device->destroy = false;
	net_device->dev = device;
	net_device->ndev = ndev;

	hv_set_drvdata(device, net_device);
	return net_device;
}

static struct netvsc_device *get_outbound_net_device(struct hv_device *device)
{
	struct netvsc_device *net_device;

	net_device = hv_get_drvdata(device);
	if (net_device && net_device->destroy)
		net_device = NULL;

	return net_device;
}

static struct netvsc_device *get_inbound_net_device(struct hv_device *device)
{
	struct netvsc_device *net_device;

	net_device = hv_get_drvdata(device);

	if (!net_device)
		goto get_in_err;

	if (net_device->destroy &&
		atomic_read(&net_device->num_outstanding_sends) == 0)
		net_device = NULL;

get_in_err:
	return net_device;
}


static int netvsc_destroy_recv_buf(struct netvsc_device *net_device)
{
	struct nvsp_message *revoke_packet;
	int ret = 0;
	struct net_device *ndev = net_device->ndev;

	/*
	 * If we got a section count, it means we received a
	 * SendReceiveBufferComplete msg (ie sent
	 * NvspMessage1TypeSendReceiveBuffer msg) therefore, we need
	 * to send a revoke msg here
	 */
	if (net_device->recv_section_cnt) {
		/* Send the revoke receive buffer */
		revoke_packet = &net_device->revoke_packet;
		memset(revoke_packet, 0, sizeof(struct nvsp_message));

		revoke_packet->hdr.msg_type =
			NVSP_MSG1_TYPE_REVOKE_RECV_BUF;
		revoke_packet->msg.v1_msg.
		revoke_recv_buf.id = NETVSC_RECEIVE_BUFFER_ID;

		ret = vmbus_sendpacket(net_device->dev->channel,
				       revoke_packet,
				       sizeof(struct nvsp_message),
				       (unsigned long)revoke_packet,
				       VM_PKT_DATA_INBAND, 0);
		/*
		 * If we failed here, we might as well return and
		 * have a leak rather than continue and a bugchk
		 */
		if (ret != 0) {
			netdev_err(ndev, "unable to send "
				"revoke receive buffer to netvsp\n");
			return ret;
		}
	}

	/* Teardown the gpadl on the vsp end */
	if (net_device->recv_buf_gpadl_handle) {
		ret = vmbus_teardown_gpadl(net_device->dev->channel,
			   net_device->recv_buf_gpadl_handle);

		/* If we failed here, we might as well return and have a leak
		 * rather than continue and a bugchk
		 */
		if (ret != 0) {
			netdev_err(ndev,
				   "unable to teardown receive buffer's gpadl\n");
			return ret;
		}
		net_device->recv_buf_gpadl_handle = 0;
	}

	if (net_device->recv_buf) {
		/* Free up the receive buffer */
		free_pages((unsigned long)net_device->recv_buf,
			get_order(net_device->recv_buf_size));
		net_device->recv_buf = NULL;
	}

	if (net_device->recv_section) {
		net_device->recv_section_cnt = 0;
		kfree(net_device->recv_section);
		net_device->recv_section = NULL;
	}

	return ret;
}

static int netvsc_init_recv_buf(struct hv_device *device)
{
	int ret = 0;
	int t;
	struct netvsc_device *net_device;
	struct nvsp_message *init_packet;
	struct net_device *ndev;

	net_device = get_outbound_net_device(device);
	if (!net_device)
		return -ENODEV;
	ndev = net_device->ndev;

	net_device->recv_buf =
		(void *)__get_free_pages(GFP_KERNEL|__GFP_ZERO,
				get_order(net_device->recv_buf_size));
	if (!net_device->recv_buf) {
		netdev_err(ndev, "unable to allocate receive "
			"buffer of size %d\n", net_device->recv_buf_size);
		ret = -ENOMEM;
		goto cleanup;
	}

	/*
	 * Establish the gpadl handle for this buffer on this
	 * channel.  Note: This call uses the vmbus connection rather
	 * than the channel to establish the gpadl handle.
	 */
	ret = vmbus_establish_gpadl(device->channel, net_device->recv_buf,
				    net_device->recv_buf_size,
				    &net_device->recv_buf_gpadl_handle);
	if (ret != 0) {
		netdev_err(ndev,
			"unable to establish receive buffer's gpadl\n");
		goto cleanup;
	}


	/* Notify the NetVsp of the gpadl handle */
	init_packet = &net_device->channel_init_pkt;

	memset(init_packet, 0, sizeof(struct nvsp_message));

	init_packet->hdr.msg_type = NVSP_MSG1_TYPE_SEND_RECV_BUF;
	init_packet->msg.v1_msg.send_recv_buf.
		gpadl_handle = net_device->recv_buf_gpadl_handle;
	init_packet->msg.v1_msg.
		send_recv_buf.id = NETVSC_RECEIVE_BUFFER_ID;

	/* Send the gpadl notification request */
	ret = vmbus_sendpacket(device->channel, init_packet,
			       sizeof(struct nvsp_message),
			       (unsigned long)init_packet,
			       VM_PKT_DATA_INBAND,
			       VMBUS_DATA_PACKET_FLAG_COMPLETION_REQUESTED);
	if (ret != 0) {
		netdev_err(ndev,
			"unable to send receive buffer's gpadl to netvsp\n");
		goto cleanup;
	}

	t = wait_for_completion_timeout(&net_device->channel_init_wait, 5*HZ);
	BUG_ON(t == 0);


	/* Check the response */
	if (init_packet->msg.v1_msg.
	    send_recv_buf_complete.status != NVSP_STAT_SUCCESS) {
		netdev_err(ndev, "Unable to complete receive buffer "
			   "initialization with NetVsp - status %d\n",
			   init_packet->msg.v1_msg.
			   send_recv_buf_complete.status);
		ret = -EINVAL;
		goto cleanup;
	}

	/* Parse the response */

	net_device->recv_section_cnt = init_packet->msg.
		v1_msg.send_recv_buf_complete.num_sections;

	net_device->recv_section = kmemdup(
		init_packet->msg.v1_msg.send_recv_buf_complete.sections,
		net_device->recv_section_cnt *
		sizeof(struct nvsp_1_receive_buffer_section),
		GFP_KERNEL);
	if (net_device->recv_section == NULL) {
		ret = -EINVAL;
		goto cleanup;
	}

	/*
	 * For 1st release, there should only be 1 section that represents the
	 * entire receive buffer
	 */
	if (net_device->recv_section_cnt != 1 ||
	    net_device->recv_section->offset != 0) {
		ret = -EINVAL;
		goto cleanup;
	}

	goto exit;

cleanup:
	netvsc_destroy_recv_buf(net_device);

exit:
	return ret;
}


/* Negotiate NVSP protocol version */
static int negotiate_nvsp_ver(struct hv_device *device,
			      struct netvsc_device *net_device,
			      struct nvsp_message *init_packet,
			      u32 nvsp_ver)
{
	int ret, t;

	memset(init_packet, 0, sizeof(struct nvsp_message));
	init_packet->hdr.msg_type = NVSP_MSG_TYPE_INIT;
	init_packet->msg.init_msg.init.min_protocol_ver = nvsp_ver;
	init_packet->msg.init_msg.init.max_protocol_ver = nvsp_ver;

	/* Send the init request */
	ret = vmbus_sendpacket(device->channel, init_packet,
			       sizeof(struct nvsp_message),
			       (unsigned long)init_packet,
			       VM_PKT_DATA_INBAND,
			       VMBUS_DATA_PACKET_FLAG_COMPLETION_REQUESTED);

	if (ret != 0)
		return ret;

	t = wait_for_completion_timeout(&net_device->channel_init_wait, 5*HZ);

	if (t == 0)
		return -ETIMEDOUT;

	if (init_packet->msg.init_msg.init_complete.status !=
	    NVSP_STAT_SUCCESS)
		return -EINVAL;

	if (nvsp_ver != NVSP_PROTOCOL_VERSION_2)
		return 0;

	/* NVSPv2 only: Send NDIS config */
	memset(init_packet, 0, sizeof(struct nvsp_message));
	init_packet->hdr.msg_type = NVSP_MSG2_TYPE_SEND_NDIS_CONFIG;
	init_packet->msg.v2_msg.send_ndis_config.mtu = net_device->ndev->mtu;
	init_packet->msg.v2_msg.send_ndis_config.capability.ieee8021q = 1;

	ret = vmbus_sendpacket(device->channel, init_packet,
				sizeof(struct nvsp_message),
				(unsigned long)init_packet,
				VM_PKT_DATA_INBAND, 0);

	return ret;
}

static int netvsc_connect_vsp(struct hv_device *device)
{
	int ret;
	struct netvsc_device *net_device;
	struct nvsp_message *init_packet;
	int ndis_version;
	struct net_device *ndev;

	net_device = get_outbound_net_device(device);
	if (!net_device)
		return -ENODEV;
	ndev = net_device->ndev;

	init_packet = &net_device->channel_init_pkt;

	/* Negotiate the latest NVSP protocol supported */
	if (negotiate_nvsp_ver(device, net_device, init_packet,
			       NVSP_PROTOCOL_VERSION_2) == 0) {
		net_device->nvsp_version = NVSP_PROTOCOL_VERSION_2;
	} else if (negotiate_nvsp_ver(device, net_device, init_packet,
				    NVSP_PROTOCOL_VERSION_1) == 0) {
		net_device->nvsp_version = NVSP_PROTOCOL_VERSION_1;
	} else {
		ret = -EPROTO;
		goto cleanup;
	}

	pr_debug("Negotiated NVSP version:%x\n", net_device->nvsp_version);

	/* Send the ndis version */
	memset(init_packet, 0, sizeof(struct nvsp_message));

	ndis_version = 0x00050001;

	init_packet->hdr.msg_type = NVSP_MSG1_TYPE_SEND_NDIS_VER;
	init_packet->msg.v1_msg.
		send_ndis_ver.ndis_major_ver =
				(ndis_version & 0xFFFF0000) >> 16;
	init_packet->msg.v1_msg.
		send_ndis_ver.ndis_minor_ver =
				ndis_version & 0xFFFF;

	/* Send the init request */
	ret = vmbus_sendpacket(device->channel, init_packet,
				sizeof(struct nvsp_message),
				(unsigned long)init_packet,
				VM_PKT_DATA_INBAND, 0);
	if (ret != 0)
		goto cleanup;

	/* Post the big receive buffer to NetVSP */
	ret = netvsc_init_recv_buf(device);

cleanup:
	return ret;
}

static void netvsc_disconnect_vsp(struct netvsc_device *net_device)
{
	netvsc_destroy_recv_buf(net_device);
}

/*
 * netvsc_device_remove - Callback when the root bus device is removed
 */
int netvsc_device_remove(struct hv_device *device)
{
	struct netvsc_device *net_device;
	struct hv_netvsc_packet *netvsc_packet, *pos;
	unsigned long flags;

	net_device = hv_get_drvdata(device);
	spin_lock_irqsave(&device->channel->inbound_lock, flags);
	net_device->destroy = true;
	spin_unlock_irqrestore(&device->channel->inbound_lock, flags);

	/* Wait for all send completions */
	wait_event(net_device->wait_drain,
		   atomic_read(&net_device->num_outstanding_sends) == 0);

	netvsc_disconnect_vsp(net_device);

	/*
	 * Since we have already drained, we don't need to busy wait
	 * as was done in final_release_stor_device()
	 * Note that we cannot set the ext pointer to NULL until
	 * we have drained - to drain the outgoing packets, we need to
	 * allow incoming packets.
	 */

	spin_lock_irqsave(&device->channel->inbound_lock, flags);
	hv_set_drvdata(device, NULL);
	spin_unlock_irqrestore(&device->channel->inbound_lock, flags);

	/*
	 * At this point, no one should be accessing net_device
	 * except in here
	 */
	dev_notice(&device->device, "net device safe to remove\n");

	/* Now, we can close the channel safely */
	vmbus_close(device->channel);

	/* Release all resources */
	list_for_each_entry_safe(netvsc_packet, pos,
				 &net_device->recv_pkt_list, list_ent) {
		list_del(&netvsc_packet->list_ent);
		kfree(netvsc_packet);
	}

	kfree(net_device);
	return 0;
}


#define RING_AVAIL_PERCENT_HIWATER 20
#define RING_AVAIL_PERCENT_LOWATER 10

/*
 * Get the percentage of available bytes to write in the ring.
 * The return value is in range from 0 to 100.
 */
static inline u32 hv_ringbuf_avail_percent(
		struct hv_ring_buffer_info *ring_info)
{
	u32 avail_read, avail_write;

	hv_get_ringbuffer_availbytes(ring_info, &avail_read, &avail_write);

	return avail_write * 100 / ring_info->ring_datasize;
}

static void netvsc_send_completion(struct hv_device *device,
				   struct vmpacket_descriptor *packet)
{
	struct netvsc_device *net_device;
	struct nvsp_message *nvsp_packet;
	struct hv_netvsc_packet *nvsc_packet;
	struct net_device *ndev;

	net_device = get_inbound_net_device(device);
	if (!net_device)
		return;
	ndev = net_device->ndev;

	nvsp_packet = (struct nvsp_message *)((unsigned long)packet +
			(packet->offset8 << 3));

	if ((nvsp_packet->hdr.msg_type == NVSP_MSG_TYPE_INIT_COMPLETE) ||
	    (nvsp_packet->hdr.msg_type ==
	     NVSP_MSG1_TYPE_SEND_RECV_BUF_COMPLETE) ||
	    (nvsp_packet->hdr.msg_type ==
	     NVSP_MSG1_TYPE_SEND_SEND_BUF_COMPLETE)) {
		/* Copy the response back */
		memcpy(&net_device->channel_init_pkt, nvsp_packet,
		       sizeof(struct nvsp_message));
		complete(&net_device->channel_init_wait);
	} else if (nvsp_packet->hdr.msg_type ==
		   NVSP_MSG1_TYPE_SEND_RNDIS_PKT_COMPLETE) {
		int num_outstanding_sends;

		/* Get the send context */
		nvsc_packet = (struct hv_netvsc_packet *)(unsigned long)
			packet->trans_id;

		/* Notify the layer above us */
		nvsc_packet->completion.send.send_completion(
			nvsc_packet->completion.send.send_completion_ctx);

		num_outstanding_sends =
			atomic_dec_return(&net_device->num_outstanding_sends);

<<<<<<< HEAD
=======
		if (net_device->destroy && num_outstanding_sends == 0)
			wake_up(&net_device->wait_drain);

>>>>>>> 485802a6
		if (netif_queue_stopped(ndev) && !net_device->start_remove &&
			(hv_ringbuf_avail_percent(&device->channel->outbound)
			> RING_AVAIL_PERCENT_HIWATER ||
			num_outstanding_sends < 1))
				netif_wake_queue(ndev);
	} else {
		netdev_err(ndev, "Unknown send completion packet type- "
			   "%d received!!\n", nvsp_packet->hdr.msg_type);
	}

}

int netvsc_send(struct hv_device *device,
			struct hv_netvsc_packet *packet)
{
	struct netvsc_device *net_device;
	int ret = 0;
	struct nvsp_message sendMessage;
	struct net_device *ndev;

	net_device = get_outbound_net_device(device);
	if (!net_device)
		return -ENODEV;
	ndev = net_device->ndev;

	sendMessage.hdr.msg_type = NVSP_MSG1_TYPE_SEND_RNDIS_PKT;
	if (packet->is_data_pkt) {
		/* 0 is RMC_DATA; */
		sendMessage.msg.v1_msg.send_rndis_pkt.channel_type = 0;
	} else {
		/* 1 is RMC_CONTROL; */
		sendMessage.msg.v1_msg.send_rndis_pkt.channel_type = 1;
	}

	/* Not using send buffer section */
	sendMessage.msg.v1_msg.send_rndis_pkt.send_buf_section_index =
		0xFFFFFFFF;
	sendMessage.msg.v1_msg.send_rndis_pkt.send_buf_section_size = 0;

	if (packet->page_buf_cnt) {
		ret = vmbus_sendpacket_pagebuffer(device->channel,
						  packet->page_buf,
						  packet->page_buf_cnt,
						  &sendMessage,
						  sizeof(struct nvsp_message),
						  (unsigned long)packet);
	} else {
		ret = vmbus_sendpacket(device->channel, &sendMessage,
				sizeof(struct nvsp_message),
				(unsigned long)packet,
				VM_PKT_DATA_INBAND,
				VMBUS_DATA_PACKET_FLAG_COMPLETION_REQUESTED);

	}

	if (ret == 0) {
		atomic_inc(&net_device->num_outstanding_sends);
		if (hv_ringbuf_avail_percent(&device->channel->outbound) <
			RING_AVAIL_PERCENT_LOWATER) {
			netif_stop_queue(ndev);
			if (atomic_read(&net_device->
				num_outstanding_sends) < 1)
				netif_wake_queue(ndev);
		}
	} else if (ret == -EAGAIN) {
		netif_stop_queue(ndev);
		if (atomic_read(&net_device->num_outstanding_sends) < 1) {
			netif_wake_queue(ndev);
			ret = -ENOSPC;
		}
	} else {
		netdev_err(ndev, "Unable to send packet %p ret %d\n",
			   packet, ret);
	}

	return ret;
}

static void netvsc_send_recv_completion(struct hv_device *device,
					u64 transaction_id)
{
	struct nvsp_message recvcompMessage;
	int retries = 0;
	int ret;
	struct net_device *ndev;
	struct netvsc_device *net_device = hv_get_drvdata(device);

	ndev = net_device->ndev;

	recvcompMessage.hdr.msg_type =
				NVSP_MSG1_TYPE_SEND_RNDIS_PKT_COMPLETE;

	/* FIXME: Pass in the status */
	recvcompMessage.msg.v1_msg.send_rndis_pkt_complete.status =
		NVSP_STAT_SUCCESS;

retry_send_cmplt:
	/* Send the completion */
	ret = vmbus_sendpacket(device->channel, &recvcompMessage,
			       sizeof(struct nvsp_message), transaction_id,
			       VM_PKT_COMP, 0);
	if (ret == 0) {
		/* success */
		/* no-op */
	} else if (ret == -EAGAIN) {
		/* no more room...wait a bit and attempt to retry 3 times */
		retries++;
		netdev_err(ndev, "unable to send receive completion pkt"
			" (tid %llx)...retrying %d\n", transaction_id, retries);

		if (retries < 4) {
			udelay(100);
			goto retry_send_cmplt;
		} else {
			netdev_err(ndev, "unable to send receive "
				"completion pkt (tid %llx)...give up retrying\n",
				transaction_id);
		}
	} else {
		netdev_err(ndev, "unable to send receive "
			"completion pkt - %llx\n", transaction_id);
	}
}

/* Send a receive completion packet to RNDIS device (ie NetVsp) */
static void netvsc_receive_completion(void *context)
{
	struct hv_netvsc_packet *packet = context;
	struct hv_device *device = (struct hv_device *)packet->device;
	struct netvsc_device *net_device;
	u64 transaction_id = 0;
	bool fsend_receive_comp = false;
	unsigned long flags;
	struct net_device *ndev;

	/*
	 * Even though it seems logical to do a GetOutboundNetDevice() here to
	 * send out receive completion, we are using GetInboundNetDevice()
	 * since we may have disable outbound traffic already.
	 */
	net_device = get_inbound_net_device(device);
	if (!net_device)
		return;
	ndev = net_device->ndev;

	/* Overloading use of the lock. */
	spin_lock_irqsave(&net_device->recv_pkt_list_lock, flags);

	packet->xfer_page_pkt->count--;

	/*
	 * Last one in the line that represent 1 xfer page packet.
	 * Return the xfer page packet itself to the freelist
	 */
	if (packet->xfer_page_pkt->count == 0) {
		fsend_receive_comp = true;
		transaction_id = packet->completion.recv.recv_completion_tid;
		list_add_tail(&packet->xfer_page_pkt->list_ent,
			      &net_device->recv_pkt_list);

	}

	/* Put the packet back */
	list_add_tail(&packet->list_ent, &net_device->recv_pkt_list);
	spin_unlock_irqrestore(&net_device->recv_pkt_list_lock, flags);

	/* Send a receive completion for the xfer page packet */
	if (fsend_receive_comp)
		netvsc_send_recv_completion(device, transaction_id);

}

static void netvsc_receive(struct hv_device *device,
			    struct vmpacket_descriptor *packet)
{
	struct netvsc_device *net_device;
	struct vmtransfer_page_packet_header *vmxferpage_packet;
	struct nvsp_message *nvsp_packet;
	struct hv_netvsc_packet *netvsc_packet = NULL;
	/* struct netvsc_driver *netvscDriver; */
	struct xferpage_packet *xferpage_packet = NULL;
	int i;
	int count = 0;
	unsigned long flags;
	struct net_device *ndev;

	LIST_HEAD(listHead);

	net_device = get_inbound_net_device(device);
	if (!net_device)
		return;
	ndev = net_device->ndev;

	/*
	 * All inbound packets other than send completion should be xfer page
	 * packet
	 */
	if (packet->type != VM_PKT_DATA_USING_XFER_PAGES) {
		netdev_err(ndev, "Unknown packet type received - %d\n",
			   packet->type);
		return;
	}

	nvsp_packet = (struct nvsp_message *)((unsigned long)packet +
			(packet->offset8 << 3));

	/* Make sure this is a valid nvsp packet */
	if (nvsp_packet->hdr.msg_type !=
	    NVSP_MSG1_TYPE_SEND_RNDIS_PKT) {
		netdev_err(ndev, "Unknown nvsp packet type received-"
			" %d\n", nvsp_packet->hdr.msg_type);
		return;
	}

	vmxferpage_packet = (struct vmtransfer_page_packet_header *)packet;

	if (vmxferpage_packet->xfer_pageset_id != NETVSC_RECEIVE_BUFFER_ID) {
		netdev_err(ndev, "Invalid xfer page set id - "
			   "expecting %x got %x\n", NETVSC_RECEIVE_BUFFER_ID,
			   vmxferpage_packet->xfer_pageset_id);
		return;
	}

	/*
	 * Grab free packets (range count + 1) to represent this xfer
	 * page packet. +1 to represent the xfer page packet itself.
	 * We grab it here so that we know exactly how many we can
	 * fulfil
	 */
	spin_lock_irqsave(&net_device->recv_pkt_list_lock, flags);
	while (!list_empty(&net_device->recv_pkt_list)) {
		list_move_tail(net_device->recv_pkt_list.next, &listHead);
		if (++count == vmxferpage_packet->range_cnt + 1)
			break;
	}
	spin_unlock_irqrestore(&net_device->recv_pkt_list_lock, flags);

	/*
	 * We need at least 2 netvsc pkts (1 to represent the xfer
	 * page and at least 1 for the range) i.e. we can handled
	 * some of the xfer page packet ranges...
	 */
	if (count < 2) {
		netdev_err(ndev, "Got only %d netvsc pkt...needed "
			"%d pkts. Dropping this xfer page packet completely!\n",
			count, vmxferpage_packet->range_cnt + 1);

		/* Return it to the freelist */
		spin_lock_irqsave(&net_device->recv_pkt_list_lock, flags);
		for (i = count; i != 0; i--) {
			list_move_tail(listHead.next,
				       &net_device->recv_pkt_list);
		}
		spin_unlock_irqrestore(&net_device->recv_pkt_list_lock,
				       flags);

		netvsc_send_recv_completion(device,
					    vmxferpage_packet->d.trans_id);

		return;
	}

	/* Remove the 1st packet to represent the xfer page packet itself */
	xferpage_packet = (struct xferpage_packet *)listHead.next;
	list_del(&xferpage_packet->list_ent);

	/* This is how much we can satisfy */
	xferpage_packet->count = count - 1;

	if (xferpage_packet->count != vmxferpage_packet->range_cnt) {
		netdev_err(ndev, "Needed %d netvsc pkts to satisfy "
			"this xfer page...got %d\n",
			vmxferpage_packet->range_cnt, xferpage_packet->count);
	}

	/* Each range represents 1 RNDIS pkt that contains 1 ethernet frame */
	for (i = 0; i < (count - 1); i++) {
		netvsc_packet = (struct hv_netvsc_packet *)listHead.next;
		list_del(&netvsc_packet->list_ent);

		/* Initialize the netvsc packet */
		netvsc_packet->xfer_page_pkt = xferpage_packet;
		netvsc_packet->completion.recv.recv_completion =
					netvsc_receive_completion;
		netvsc_packet->completion.recv.recv_completion_ctx =
					netvsc_packet;
		netvsc_packet->device = device;
		/* Save this so that we can send it back */
		netvsc_packet->completion.recv.recv_completion_tid =
					vmxferpage_packet->d.trans_id;

		netvsc_packet->data = (void *)((unsigned long)net_device->
			recv_buf + vmxferpage_packet->ranges[i].byte_offset);
		netvsc_packet->total_data_buflen =
					vmxferpage_packet->ranges[i].byte_count;

		/* Pass it to the upper layer */
		rndis_filter_receive(device, netvsc_packet);

		netvsc_receive_completion(netvsc_packet->
				completion.recv.recv_completion_ctx);
	}

}

static void netvsc_channel_cb(void *context)
{
	int ret;
	struct hv_device *device = context;
	struct netvsc_device *net_device;
	u32 bytes_recvd;
	u64 request_id;
	unsigned char *packet;
	struct vmpacket_descriptor *desc;
	unsigned char *buffer;
	int bufferlen = NETVSC_PACKET_SIZE;
	struct net_device *ndev;

	packet = kzalloc(NETVSC_PACKET_SIZE * sizeof(unsigned char),
			 GFP_ATOMIC);
	if (!packet)
		return;
	buffer = packet;

	net_device = get_inbound_net_device(device);
	if (!net_device)
		goto out;
	ndev = net_device->ndev;

	do {
		ret = vmbus_recvpacket_raw(device->channel, buffer, bufferlen,
					   &bytes_recvd, &request_id);
		if (ret == 0) {
			if (bytes_recvd > 0) {
				desc = (struct vmpacket_descriptor *)buffer;
				switch (desc->type) {
				case VM_PKT_COMP:
					netvsc_send_completion(device, desc);
					break;

				case VM_PKT_DATA_USING_XFER_PAGES:
					netvsc_receive(device, desc);
					break;

				default:
					netdev_err(ndev,
						   "unhandled packet type %d, "
						   "tid %llx len %d\n",
						   desc->type, request_id,
						   bytes_recvd);
					break;
				}

				/* reset */
				if (bufferlen > NETVSC_PACKET_SIZE) {
					kfree(buffer);
					buffer = packet;
					bufferlen = NETVSC_PACKET_SIZE;
				}
			} else {
				/* reset */
				if (bufferlen > NETVSC_PACKET_SIZE) {
					kfree(buffer);
					buffer = packet;
					bufferlen = NETVSC_PACKET_SIZE;
				}

				break;
			}
		} else if (ret == -ENOBUFS) {
			/* Handle large packet */
			buffer = kmalloc(bytes_recvd, GFP_ATOMIC);
			if (buffer == NULL) {
				/* Try again next time around */
				netdev_err(ndev,
					   "unable to allocate buffer of size "
					   "(%d)!!\n", bytes_recvd);
				break;
			}

			bufferlen = bytes_recvd;
		}
	} while (1);

out:
	kfree(buffer);
	return;
}

/*
 * netvsc_device_add - Callback when the device belonging to this
 * driver is added
 */
int netvsc_device_add(struct hv_device *device, void *additional_info)
{
	int ret = 0;
	int i;
	int ring_size =
	((struct netvsc_device_info *)additional_info)->ring_size;
	struct netvsc_device *net_device;
	struct hv_netvsc_packet *packet, *pos;
	struct net_device *ndev;

	net_device = alloc_net_device(device);
	if (!net_device) {
		ret = -ENOMEM;
		goto cleanup;
	}

	/*
	 * Coming into this function, struct net_device * is
	 * registered as the driver private data.
	 * In alloc_net_device(), we register struct netvsc_device *
	 * as the driver private data and stash away struct net_device *
	 * in struct netvsc_device *.
	 */
	ndev = net_device->ndev;

	/* Initialize the NetVSC channel extension */
	net_device->recv_buf_size = NETVSC_RECEIVE_BUFFER_SIZE;
	spin_lock_init(&net_device->recv_pkt_list_lock);

	INIT_LIST_HEAD(&net_device->recv_pkt_list);

	for (i = 0; i < NETVSC_RECEIVE_PACKETLIST_COUNT; i++) {
		packet = kzalloc(sizeof(struct hv_netvsc_packet) +
				 (NETVSC_RECEIVE_SG_COUNT *
				  sizeof(struct hv_page_buffer)), GFP_KERNEL);
		if (!packet)
			break;

		list_add_tail(&packet->list_ent,
			      &net_device->recv_pkt_list);
	}
	init_completion(&net_device->channel_init_wait);

	/* Open the channel */
	ret = vmbus_open(device->channel, ring_size * PAGE_SIZE,
			 ring_size * PAGE_SIZE, NULL, 0,
			 netvsc_channel_cb, device);

	if (ret != 0) {
		netdev_err(ndev, "unable to open channel: %d\n", ret);
		goto cleanup;
	}

	/* Channel is opened */
	pr_info("hv_netvsc channel opened successfully\n");

	/* Connect with the NetVsp */
	ret = netvsc_connect_vsp(device);
	if (ret != 0) {
		netdev_err(ndev,
			"unable to connect to NetVSP - %d\n", ret);
		goto close;
	}

	return ret;

close:
	/* Now, we can close the channel safely */
	vmbus_close(device->channel);

cleanup:

	if (net_device) {
		list_for_each_entry_safe(packet, pos,
					 &net_device->recv_pkt_list,
					 list_ent) {
			list_del(&packet->list_ent);
			kfree(packet);
		}

		kfree(net_device);
	}

	return ret;
}<|MERGE_RESOLUTION|>--- conflicted
+++ resolved
@@ -483,12 +483,9 @@
 		num_outstanding_sends =
 			atomic_dec_return(&net_device->num_outstanding_sends);
 
-<<<<<<< HEAD
-=======
 		if (net_device->destroy && num_outstanding_sends == 0)
 			wake_up(&net_device->wait_drain);
 
->>>>>>> 485802a6
 		if (netif_queue_stopped(ndev) && !net_device->start_remove &&
 			(hv_ringbuf_avail_percent(&device->channel->outbound)
 			> RING_AVAIL_PERCENT_HIWATER ||
