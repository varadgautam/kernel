--- conflicted
+++ resolved
@@ -1236,19 +1236,13 @@
 	ssize_t total = 0;
 	int vlan_offset = 0, copied;
 	int vlan_hlen = 0;
-<<<<<<< HEAD
+	int vnet_hdr_sz = 0;
 
 	if (vlan_tx_tag_present(skb))
 		vlan_hlen = VLAN_HLEN;
-=======
-	int vnet_hdr_sz = 0;
-
-	if (vlan_tx_tag_present(skb))
-		vlan_hlen = VLAN_HLEN;
 
 	if (tun->flags & TUN_VNET_HDR)
 		vnet_hdr_sz = tun->vnet_hdr_sz;
->>>>>>> 6f566b79
 
 	if (!(tun->flags & TUN_NO_PI)) {
 		if ((len -= sizeof(pi)) < 0)
