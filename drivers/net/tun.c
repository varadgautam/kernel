--- conflicted
+++ resolved
@@ -2080,11 +2080,7 @@
 		       int flags)
 {
 	struct tun_file *tfile = container_of(sock, struct tun_file, socket);
-<<<<<<< HEAD
-	struct tun_struct *tun = __tun_get(tfile);
-=======
 	struct tun_struct *tun = tun_get(tfile);
->>>>>>> 0186f2dc
 	struct sk_buff *skb = m->msg_control;
 	int ret;
 
