/*
 * net/dsa/mv88e6xxx.c - Marvell 88e6xxx switch chip support
 * Copyright (c) 2008 Marvell Semiconductor
 *
 * Copyright (c) 2015 CMC Electronics, Inc.
 *	Added support for VLAN Table Unit operations
 *
 * This program is free software; you can redistribute it and/or modify
 * it under the terms of the GNU General Public License as published by
 * the Free Software Foundation; either version 2 of the License, or
 * (at your option) any later version.
 */

#include <linux/debugfs.h>
#include <linux/delay.h>
#include <linux/etherdevice.h>
#include <linux/ethtool.h>
#include <linux/if_bridge.h>
#include <linux/jiffies.h>
#include <linux/list.h>
#include <linux/module.h>
#include <linux/netdevice.h>
#include <linux/phy.h>
#include <linux/seq_file.h>
#include <net/dsa.h>
#include "mv88e6xxx.h"

/* MDIO bus access can be nested in the case of PHYs connected to the
 * internal MDIO bus of the switch, which is accessed via MDIO bus of
 * the Ethernet interface. Avoid lockdep false positives by using
 * mutex_lock_nested().
 */
static int mv88e6xxx_mdiobus_read(struct mii_bus *bus, int addr, u32 regnum)
{
	int ret;

	mutex_lock_nested(&bus->mdio_lock, SINGLE_DEPTH_NESTING);
	ret = bus->read(bus, addr, regnum);
	mutex_unlock(&bus->mdio_lock);

	return ret;
}

static int mv88e6xxx_mdiobus_write(struct mii_bus *bus, int addr, u32 regnum,
				   u16 val)
{
	int ret;

	mutex_lock_nested(&bus->mdio_lock, SINGLE_DEPTH_NESTING);
	ret = bus->write(bus, addr, regnum, val);
	mutex_unlock(&bus->mdio_lock);

	return ret;
}

/* If the switch's ADDR[4:0] strap pins are strapped to zero, it will
 * use all 32 SMI bus addresses on its SMI bus, and all switch registers
 * will be directly accessible on some {device address,register address}
 * pair.  If the ADDR[4:0] pins are not strapped to zero, the switch
 * will only respond to SMI transactions to that specific address, and
 * an indirect addressing mechanism needs to be used to access its
 * registers.
 */
static int mv88e6xxx_reg_wait_ready(struct mii_bus *bus, int sw_addr)
{
	int ret;
	int i;

	for (i = 0; i < 16; i++) {
		ret = mv88e6xxx_mdiobus_read(bus, sw_addr, SMI_CMD);
		if (ret < 0)
			return ret;

		if ((ret & SMI_CMD_BUSY) == 0)
			return 0;
	}

	return -ETIMEDOUT;
}

int __mv88e6xxx_reg_read(struct mii_bus *bus, int sw_addr, int addr, int reg)
{
	int ret;

	if (sw_addr == 0)
		return mv88e6xxx_mdiobus_read(bus, addr, reg);

	/* Wait for the bus to become free. */
	ret = mv88e6xxx_reg_wait_ready(bus, sw_addr);
	if (ret < 0)
		return ret;

	/* Transmit the read command. */
	ret = mv88e6xxx_mdiobus_write(bus, sw_addr, SMI_CMD,
				      SMI_CMD_OP_22_READ | (addr << 5) | reg);
	if (ret < 0)
		return ret;

	/* Wait for the read command to complete. */
	ret = mv88e6xxx_reg_wait_ready(bus, sw_addr);
	if (ret < 0)
		return ret;

	/* Read the data. */
	ret = mv88e6xxx_mdiobus_read(bus, sw_addr, SMI_DATA);
	if (ret < 0)
		return ret;

	return ret & 0xffff;
}

/* Must be called with SMI mutex held */
static int _mv88e6xxx_reg_read(struct dsa_switch *ds, int addr, int reg)
{
	struct mii_bus *bus = dsa_host_dev_to_mii_bus(ds->master_dev);
	int ret;

	if (bus == NULL)
		return -EINVAL;

	ret = __mv88e6xxx_reg_read(bus, ds->pd->sw_addr, addr, reg);
	if (ret < 0)
		return ret;

	dev_dbg(ds->master_dev, "<- addr: 0x%.2x reg: 0x%.2x val: 0x%.4x\n",
		addr, reg, ret);

	return ret;
}

int mv88e6xxx_reg_read(struct dsa_switch *ds, int addr, int reg)
{
	struct mv88e6xxx_priv_state *ps = ds_to_priv(ds);
	int ret;

	mutex_lock(&ps->smi_mutex);
	ret = _mv88e6xxx_reg_read(ds, addr, reg);
	mutex_unlock(&ps->smi_mutex);

	return ret;
}

int __mv88e6xxx_reg_write(struct mii_bus *bus, int sw_addr, int addr,
			  int reg, u16 val)
{
	int ret;

	if (sw_addr == 0)
		return mv88e6xxx_mdiobus_write(bus, addr, reg, val);

	/* Wait for the bus to become free. */
	ret = mv88e6xxx_reg_wait_ready(bus, sw_addr);
	if (ret < 0)
		return ret;

	/* Transmit the data to write. */
	ret = mv88e6xxx_mdiobus_write(bus, sw_addr, SMI_DATA, val);
	if (ret < 0)
		return ret;

	/* Transmit the write command. */
	ret = mv88e6xxx_mdiobus_write(bus, sw_addr, SMI_CMD,
				      SMI_CMD_OP_22_WRITE | (addr << 5) | reg);
	if (ret < 0)
		return ret;

	/* Wait for the write command to complete. */
	ret = mv88e6xxx_reg_wait_ready(bus, sw_addr);
	if (ret < 0)
		return ret;

	return 0;
}

/* Must be called with SMI mutex held */
static int _mv88e6xxx_reg_write(struct dsa_switch *ds, int addr, int reg,
				u16 val)
{
	struct mii_bus *bus = dsa_host_dev_to_mii_bus(ds->master_dev);

	if (bus == NULL)
		return -EINVAL;

	dev_dbg(ds->master_dev, "-> addr: 0x%.2x reg: 0x%.2x val: 0x%.4x\n",
		addr, reg, val);

	return __mv88e6xxx_reg_write(bus, ds->pd->sw_addr, addr, reg, val);
}

int mv88e6xxx_reg_write(struct dsa_switch *ds, int addr, int reg, u16 val)
{
	struct mv88e6xxx_priv_state *ps = ds_to_priv(ds);
	int ret;

	mutex_lock(&ps->smi_mutex);
	ret = _mv88e6xxx_reg_write(ds, addr, reg, val);
	mutex_unlock(&ps->smi_mutex);

	return ret;
}

int mv88e6xxx_set_addr_direct(struct dsa_switch *ds, u8 *addr)
{
	REG_WRITE(REG_GLOBAL, GLOBAL_MAC_01, (addr[0] << 8) | addr[1]);
	REG_WRITE(REG_GLOBAL, GLOBAL_MAC_23, (addr[2] << 8) | addr[3]);
	REG_WRITE(REG_GLOBAL, GLOBAL_MAC_45, (addr[4] << 8) | addr[5]);

	return 0;
}

int mv88e6xxx_set_addr_indirect(struct dsa_switch *ds, u8 *addr)
{
	int i;
	int ret;

	for (i = 0; i < 6; i++) {
		int j;

		/* Write the MAC address byte. */
		REG_WRITE(REG_GLOBAL2, GLOBAL2_SWITCH_MAC,
			  GLOBAL2_SWITCH_MAC_BUSY | (i << 8) | addr[i]);

		/* Wait for the write to complete. */
		for (j = 0; j < 16; j++) {
			ret = REG_READ(REG_GLOBAL2, GLOBAL2_SWITCH_MAC);
			if ((ret & GLOBAL2_SWITCH_MAC_BUSY) == 0)
				break;
		}
		if (j == 16)
			return -ETIMEDOUT;
	}

	return 0;
}

/* Must be called with SMI mutex held */
static int _mv88e6xxx_phy_read(struct dsa_switch *ds, int addr, int regnum)
{
	if (addr >= 0)
		return _mv88e6xxx_reg_read(ds, addr, regnum);
	return 0xffff;
}

/* Must be called with SMI mutex held */
static int _mv88e6xxx_phy_write(struct dsa_switch *ds, int addr, int regnum,
				u16 val)
{
	if (addr >= 0)
		return _mv88e6xxx_reg_write(ds, addr, regnum, val);
	return 0;
}

#ifdef CONFIG_NET_DSA_MV88E6XXX_NEED_PPU
static int mv88e6xxx_ppu_disable(struct dsa_switch *ds)
{
	int ret;
	unsigned long timeout;

	ret = REG_READ(REG_GLOBAL, GLOBAL_CONTROL);
	REG_WRITE(REG_GLOBAL, GLOBAL_CONTROL,
		  ret & ~GLOBAL_CONTROL_PPU_ENABLE);

	timeout = jiffies + 1 * HZ;
	while (time_before(jiffies, timeout)) {
		ret = REG_READ(REG_GLOBAL, GLOBAL_STATUS);
		usleep_range(1000, 2000);
		if ((ret & GLOBAL_STATUS_PPU_MASK) !=
		    GLOBAL_STATUS_PPU_POLLING)
			return 0;
	}

	return -ETIMEDOUT;
}

static int mv88e6xxx_ppu_enable(struct dsa_switch *ds)
{
	int ret;
	unsigned long timeout;

	ret = REG_READ(REG_GLOBAL, GLOBAL_CONTROL);
	REG_WRITE(REG_GLOBAL, GLOBAL_CONTROL, ret | GLOBAL_CONTROL_PPU_ENABLE);

	timeout = jiffies + 1 * HZ;
	while (time_before(jiffies, timeout)) {
		ret = REG_READ(REG_GLOBAL, GLOBAL_STATUS);
		usleep_range(1000, 2000);
		if ((ret & GLOBAL_STATUS_PPU_MASK) ==
		    GLOBAL_STATUS_PPU_POLLING)
			return 0;
	}

	return -ETIMEDOUT;
}

static void mv88e6xxx_ppu_reenable_work(struct work_struct *ugly)
{
	struct mv88e6xxx_priv_state *ps;

	ps = container_of(ugly, struct mv88e6xxx_priv_state, ppu_work);
	if (mutex_trylock(&ps->ppu_mutex)) {
		struct dsa_switch *ds = ((struct dsa_switch *)ps) - 1;

		if (mv88e6xxx_ppu_enable(ds) == 0)
			ps->ppu_disabled = 0;
		mutex_unlock(&ps->ppu_mutex);
	}
}

static void mv88e6xxx_ppu_reenable_timer(unsigned long _ps)
{
	struct mv88e6xxx_priv_state *ps = (void *)_ps;

	schedule_work(&ps->ppu_work);
}

static int mv88e6xxx_ppu_access_get(struct dsa_switch *ds)
{
	struct mv88e6xxx_priv_state *ps = ds_to_priv(ds);
	int ret;

	mutex_lock(&ps->ppu_mutex);

	/* If the PHY polling unit is enabled, disable it so that
	 * we can access the PHY registers.  If it was already
	 * disabled, cancel the timer that is going to re-enable
	 * it.
	 */
	if (!ps->ppu_disabled) {
		ret = mv88e6xxx_ppu_disable(ds);
		if (ret < 0) {
			mutex_unlock(&ps->ppu_mutex);
			return ret;
		}
		ps->ppu_disabled = 1;
	} else {
		del_timer(&ps->ppu_timer);
		ret = 0;
	}

	return ret;
}

static void mv88e6xxx_ppu_access_put(struct dsa_switch *ds)
{
	struct mv88e6xxx_priv_state *ps = ds_to_priv(ds);

	/* Schedule a timer to re-enable the PHY polling unit. */
	mod_timer(&ps->ppu_timer, jiffies + msecs_to_jiffies(10));
	mutex_unlock(&ps->ppu_mutex);
}

void mv88e6xxx_ppu_state_init(struct dsa_switch *ds)
{
	struct mv88e6xxx_priv_state *ps = ds_to_priv(ds);

	mutex_init(&ps->ppu_mutex);
	INIT_WORK(&ps->ppu_work, mv88e6xxx_ppu_reenable_work);
	init_timer(&ps->ppu_timer);
	ps->ppu_timer.data = (unsigned long)ps;
	ps->ppu_timer.function = mv88e6xxx_ppu_reenable_timer;
}

int mv88e6xxx_phy_read_ppu(struct dsa_switch *ds, int addr, int regnum)
{
	int ret;

	ret = mv88e6xxx_ppu_access_get(ds);
	if (ret >= 0) {
		ret = mv88e6xxx_reg_read(ds, addr, regnum);
		mv88e6xxx_ppu_access_put(ds);
	}

	return ret;
}

int mv88e6xxx_phy_write_ppu(struct dsa_switch *ds, int addr,
			    int regnum, u16 val)
{
	int ret;

	ret = mv88e6xxx_ppu_access_get(ds);
	if (ret >= 0) {
		ret = mv88e6xxx_reg_write(ds, addr, regnum, val);
		mv88e6xxx_ppu_access_put(ds);
	}

	return ret;
}
#endif

void mv88e6xxx_poll_link(struct dsa_switch *ds)
{
	int i;

	for (i = 0; i < DSA_MAX_PORTS; i++) {
		struct net_device *dev;
		int uninitialized_var(port_status);
		int pcs_ctrl;
		int link;
		int speed;
		int duplex;
		int fc;

		dev = ds->ports[i];
		if (dev == NULL)
			continue;

		pcs_ctrl = mv88e6xxx_reg_read(ds, REG_PORT(i), PORT_PCS_CTRL);
		if (pcs_ctrl < 0 || pcs_ctrl & PORT_PCS_CTRL_FORCE_LINK)
			continue;

		link = 0;
		if (dev->flags & IFF_UP) {
			port_status = mv88e6xxx_reg_read(ds, REG_PORT(i),
							 PORT_STATUS);
			if (port_status < 0)
				continue;

			link = !!(port_status & PORT_STATUS_LINK);
		}

		if (!link) {
			if (netif_carrier_ok(dev)) {
				netdev_info(dev, "link down\n");
				netif_carrier_off(dev);
			}
			continue;
		}

		switch (port_status & PORT_STATUS_SPEED_MASK) {
		case PORT_STATUS_SPEED_10:
			speed = 10;
			break;
		case PORT_STATUS_SPEED_100:
			speed = 100;
			break;
		case PORT_STATUS_SPEED_1000:
			speed = 1000;
			break;
		default:
			speed = -1;
			break;
		}
		duplex = (port_status & PORT_STATUS_DUPLEX) ? 1 : 0;
		fc = (port_status & PORT_STATUS_PAUSE_EN) ? 1 : 0;

		if (!netif_carrier_ok(dev)) {
			netdev_info(dev,
				    "link up, %d Mb/s, %s duplex, flow control %sabled\n",
				    speed,
				    duplex ? "full" : "half",
				    fc ? "en" : "dis");
			netif_carrier_on(dev);
		}
	}
}

static bool mv88e6xxx_6065_family(struct dsa_switch *ds)
{
	struct mv88e6xxx_priv_state *ps = ds_to_priv(ds);

	switch (ps->id) {
	case PORT_SWITCH_ID_6031:
	case PORT_SWITCH_ID_6061:
	case PORT_SWITCH_ID_6035:
	case PORT_SWITCH_ID_6065:
		return true;
	}
	return false;
}

static bool mv88e6xxx_6095_family(struct dsa_switch *ds)
{
	struct mv88e6xxx_priv_state *ps = ds_to_priv(ds);

	switch (ps->id) {
	case PORT_SWITCH_ID_6092:
	case PORT_SWITCH_ID_6095:
		return true;
	}
	return false;
}

static bool mv88e6xxx_6097_family(struct dsa_switch *ds)
{
	struct mv88e6xxx_priv_state *ps = ds_to_priv(ds);

	switch (ps->id) {
	case PORT_SWITCH_ID_6046:
	case PORT_SWITCH_ID_6085:
	case PORT_SWITCH_ID_6096:
	case PORT_SWITCH_ID_6097:
		return true;
	}
	return false;
}

static bool mv88e6xxx_6165_family(struct dsa_switch *ds)
{
	struct mv88e6xxx_priv_state *ps = ds_to_priv(ds);

	switch (ps->id) {
	case PORT_SWITCH_ID_6123:
	case PORT_SWITCH_ID_6161:
	case PORT_SWITCH_ID_6165:
		return true;
	}
	return false;
}

static bool mv88e6xxx_6185_family(struct dsa_switch *ds)
{
	struct mv88e6xxx_priv_state *ps = ds_to_priv(ds);

	switch (ps->id) {
	case PORT_SWITCH_ID_6121:
	case PORT_SWITCH_ID_6122:
	case PORT_SWITCH_ID_6152:
	case PORT_SWITCH_ID_6155:
	case PORT_SWITCH_ID_6182:
	case PORT_SWITCH_ID_6185:
	case PORT_SWITCH_ID_6108:
	case PORT_SWITCH_ID_6131:
		return true;
	}
	return false;
}

static bool mv88e6xxx_6320_family(struct dsa_switch *ds)
{
	struct mv88e6xxx_priv_state *ps = ds_to_priv(ds);

	switch (ps->id) {
	case PORT_SWITCH_ID_6320:
	case PORT_SWITCH_ID_6321:
		return true;
	}
	return false;
}

static bool mv88e6xxx_6351_family(struct dsa_switch *ds)
{
	struct mv88e6xxx_priv_state *ps = ds_to_priv(ds);

	switch (ps->id) {
	case PORT_SWITCH_ID_6171:
	case PORT_SWITCH_ID_6175:
	case PORT_SWITCH_ID_6350:
	case PORT_SWITCH_ID_6351:
		return true;
	}
	return false;
}

static bool mv88e6xxx_6352_family(struct dsa_switch *ds)
{
	struct mv88e6xxx_priv_state *ps = ds_to_priv(ds);

	switch (ps->id) {
	case PORT_SWITCH_ID_6172:
	case PORT_SWITCH_ID_6176:
	case PORT_SWITCH_ID_6240:
	case PORT_SWITCH_ID_6352:
		return true;
	}
	return false;
}

/* We expect the switch to perform auto negotiation if there is a real
 * phy. However, in the case of a fixed link phy, we force the port
 * settings from the fixed link settings.
 */
void mv88e6xxx_adjust_link(struct dsa_switch *ds, int port,
			   struct phy_device *phydev)
{
	struct mv88e6xxx_priv_state *ps = ds_to_priv(ds);
	u32 ret, reg;

	if (!phy_is_pseudo_fixed_link(phydev))
		return;

	mutex_lock(&ps->smi_mutex);

	ret = _mv88e6xxx_reg_read(ds, REG_PORT(port), PORT_PCS_CTRL);
	if (ret < 0)
		goto out;

	reg = ret & ~(PORT_PCS_CTRL_LINK_UP |
		      PORT_PCS_CTRL_FORCE_LINK |
		      PORT_PCS_CTRL_DUPLEX_FULL |
		      PORT_PCS_CTRL_FORCE_DUPLEX |
		      PORT_PCS_CTRL_UNFORCED);

	reg |= PORT_PCS_CTRL_FORCE_LINK;
	if (phydev->link)
			reg |= PORT_PCS_CTRL_LINK_UP;

	if (mv88e6xxx_6065_family(ds) && phydev->speed > SPEED_100)
		goto out;

	switch (phydev->speed) {
	case SPEED_1000:
		reg |= PORT_PCS_CTRL_1000;
		break;
	case SPEED_100:
		reg |= PORT_PCS_CTRL_100;
		break;
	case SPEED_10:
		reg |= PORT_PCS_CTRL_10;
		break;
	default:
		pr_info("Unknown speed");
		goto out;
	}

	reg |= PORT_PCS_CTRL_FORCE_DUPLEX;
	if (phydev->duplex == DUPLEX_FULL)
		reg |= PORT_PCS_CTRL_DUPLEX_FULL;

	if ((mv88e6xxx_6352_family(ds) || mv88e6xxx_6351_family(ds)) &&
	    (port >= ps->num_ports - 2)) {
		if (phydev->interface == PHY_INTERFACE_MODE_RGMII_RXID)
			reg |= PORT_PCS_CTRL_RGMII_DELAY_RXCLK;
		if (phydev->interface == PHY_INTERFACE_MODE_RGMII_TXID)
			reg |= PORT_PCS_CTRL_RGMII_DELAY_TXCLK;
		if (phydev->interface == PHY_INTERFACE_MODE_RGMII_ID)
			reg |= (PORT_PCS_CTRL_RGMII_DELAY_RXCLK |
				PORT_PCS_CTRL_RGMII_DELAY_TXCLK);
	}
	_mv88e6xxx_reg_write(ds, REG_PORT(port), PORT_PCS_CTRL, reg);

out:
	mutex_unlock(&ps->smi_mutex);
}

/* Must be called with SMI mutex held */
static int _mv88e6xxx_stats_wait(struct dsa_switch *ds)
{
	int ret;
	int i;

	for (i = 0; i < 10; i++) {
		ret = _mv88e6xxx_reg_read(ds, REG_GLOBAL, GLOBAL_STATS_OP);
		if ((ret & GLOBAL_STATS_OP_BUSY) == 0)
			return 0;
	}

	return -ETIMEDOUT;
}

/* Must be called with SMI mutex held */
static int _mv88e6xxx_stats_snapshot(struct dsa_switch *ds, int port)
{
	int ret;

	if (mv88e6xxx_6320_family(ds) || mv88e6xxx_6352_family(ds))
		port = (port + 1) << 5;

	/* Snapshot the hardware statistics counters for this port. */
	ret = _mv88e6xxx_reg_write(ds, REG_GLOBAL, GLOBAL_STATS_OP,
				   GLOBAL_STATS_OP_CAPTURE_PORT |
				   GLOBAL_STATS_OP_HIST_RX_TX | port);
	if (ret < 0)
		return ret;

	/* Wait for the snapshotting to complete. */
	ret = _mv88e6xxx_stats_wait(ds);
	if (ret < 0)
		return ret;

	return 0;
}

/* Must be called with SMI mutex held */
static void _mv88e6xxx_stats_read(struct dsa_switch *ds, int stat, u32 *val)
{
	u32 _val;
	int ret;

	*val = 0;

	ret = _mv88e6xxx_reg_write(ds, REG_GLOBAL, GLOBAL_STATS_OP,
				   GLOBAL_STATS_OP_READ_CAPTURED |
				   GLOBAL_STATS_OP_HIST_RX_TX | stat);
	if (ret < 0)
		return;

	ret = _mv88e6xxx_stats_wait(ds);
	if (ret < 0)
		return;

	ret = _mv88e6xxx_reg_read(ds, REG_GLOBAL, GLOBAL_STATS_COUNTER_32);
	if (ret < 0)
		return;

	_val = ret << 16;

	ret = _mv88e6xxx_reg_read(ds, REG_GLOBAL, GLOBAL_STATS_COUNTER_01);
	if (ret < 0)
		return;

	*val = _val | ret;
}

static struct mv88e6xxx_hw_stat mv88e6xxx_hw_stats[] = {
	{ "in_good_octets", 8, 0x00, },
	{ "in_bad_octets", 4, 0x02, },
	{ "in_unicast", 4, 0x04, },
	{ "in_broadcasts", 4, 0x06, },
	{ "in_multicasts", 4, 0x07, },
	{ "in_pause", 4, 0x16, },
	{ "in_undersize", 4, 0x18, },
	{ "in_fragments", 4, 0x19, },
	{ "in_oversize", 4, 0x1a, },
	{ "in_jabber", 4, 0x1b, },
	{ "in_rx_error", 4, 0x1c, },
	{ "in_fcs_error", 4, 0x1d, },
	{ "out_octets", 8, 0x0e, },
	{ "out_unicast", 4, 0x10, },
	{ "out_broadcasts", 4, 0x13, },
	{ "out_multicasts", 4, 0x12, },
	{ "out_pause", 4, 0x15, },
	{ "excessive", 4, 0x11, },
	{ "collisions", 4, 0x1e, },
	{ "deferred", 4, 0x05, },
	{ "single", 4, 0x14, },
	{ "multiple", 4, 0x17, },
	{ "out_fcs_error", 4, 0x03, },
	{ "late", 4, 0x1f, },
	{ "hist_64bytes", 4, 0x08, },
	{ "hist_65_127bytes", 4, 0x09, },
	{ "hist_128_255bytes", 4, 0x0a, },
	{ "hist_256_511bytes", 4, 0x0b, },
	{ "hist_512_1023bytes", 4, 0x0c, },
	{ "hist_1024_max_bytes", 4, 0x0d, },
	/* Not all devices have the following counters */
	{ "sw_in_discards", 4, 0x110, },
	{ "sw_in_filtered", 2, 0x112, },
	{ "sw_out_filtered", 2, 0x113, },

};

static bool have_sw_in_discards(struct dsa_switch *ds)
{
	struct mv88e6xxx_priv_state *ps = ds_to_priv(ds);

	switch (ps->id) {
	case PORT_SWITCH_ID_6095: case PORT_SWITCH_ID_6161:
	case PORT_SWITCH_ID_6165: case PORT_SWITCH_ID_6171:
	case PORT_SWITCH_ID_6172: case PORT_SWITCH_ID_6176:
	case PORT_SWITCH_ID_6182: case PORT_SWITCH_ID_6185:
	case PORT_SWITCH_ID_6352:
		return true;
	default:
		return false;
	}
}

static void _mv88e6xxx_get_strings(struct dsa_switch *ds,
				   int nr_stats,
				   struct mv88e6xxx_hw_stat *stats,
				   int port, uint8_t *data)
{
	int i;

	for (i = 0; i < nr_stats; i++) {
		memcpy(data + i * ETH_GSTRING_LEN,
		       stats[i].string, ETH_GSTRING_LEN);
	}
}

static uint64_t _mv88e6xxx_get_ethtool_stat(struct dsa_switch *ds,
					    int stat,
					    struct mv88e6xxx_hw_stat *stats,
					    int port)
{
	struct mv88e6xxx_hw_stat *s = stats + stat;
	u32 low;
	u32 high = 0;
	int ret;
	u64 value;

	if (s->reg >= 0x100) {
		ret = _mv88e6xxx_reg_read(ds, REG_PORT(port),
					  s->reg - 0x100);
		if (ret < 0)
			return UINT64_MAX;

		low = ret;
		if (s->sizeof_stat == 4) {
			ret = _mv88e6xxx_reg_read(ds, REG_PORT(port),
						  s->reg - 0x100 + 1);
			if (ret < 0)
				return UINT64_MAX;
			high = ret;
		}
	} else {
		_mv88e6xxx_stats_read(ds, s->reg, &low);
		if (s->sizeof_stat == 8)
			_mv88e6xxx_stats_read(ds, s->reg + 1, &high);
	}
	value = (((u64)high) << 16) | low;
	return value;
}

static void _mv88e6xxx_get_ethtool_stats(struct dsa_switch *ds,
					 int nr_stats,
					 struct mv88e6xxx_hw_stat *stats,
					 int port, uint64_t *data)
{
	struct mv88e6xxx_priv_state *ps = ds_to_priv(ds);
	int ret;
	int i;

	mutex_lock(&ps->smi_mutex);

	ret = _mv88e6xxx_stats_snapshot(ds, port);
	if (ret < 0) {
		mutex_unlock(&ps->smi_mutex);
		return;
	}

	/* Read each of the counters. */
	for (i = 0; i < nr_stats; i++)
		data[i] = _mv88e6xxx_get_ethtool_stat(ds, i, stats, port);

	mutex_unlock(&ps->smi_mutex);
}

/* All the statistics in the table */
void
mv88e6xxx_get_strings(struct dsa_switch *ds, int port, uint8_t *data)
{
	if (have_sw_in_discards(ds))
		_mv88e6xxx_get_strings(ds, ARRAY_SIZE(mv88e6xxx_hw_stats),
				       mv88e6xxx_hw_stats, port, data);
	else
		_mv88e6xxx_get_strings(ds, ARRAY_SIZE(mv88e6xxx_hw_stats) - 3,
				       mv88e6xxx_hw_stats, port, data);
}

int mv88e6xxx_get_sset_count(struct dsa_switch *ds)
{
	if (have_sw_in_discards(ds))
		return ARRAY_SIZE(mv88e6xxx_hw_stats);
	return ARRAY_SIZE(mv88e6xxx_hw_stats) - 3;
}

void
mv88e6xxx_get_ethtool_stats(struct dsa_switch *ds,
			    int port, uint64_t *data)
{
	if (have_sw_in_discards(ds))
		_mv88e6xxx_get_ethtool_stats(
			ds, ARRAY_SIZE(mv88e6xxx_hw_stats),
			mv88e6xxx_hw_stats, port, data);
	else
		_mv88e6xxx_get_ethtool_stats(
			ds, ARRAY_SIZE(mv88e6xxx_hw_stats) - 3,
			mv88e6xxx_hw_stats, port, data);
}

int mv88e6xxx_get_regs_len(struct dsa_switch *ds, int port)
{
	return 32 * sizeof(u16);
}

void mv88e6xxx_get_regs(struct dsa_switch *ds, int port,
			struct ethtool_regs *regs, void *_p)
{
	u16 *p = _p;
	int i;

	regs->version = 0;

	memset(p, 0xff, 32 * sizeof(u16));

	for (i = 0; i < 32; i++) {
		int ret;

		ret = mv88e6xxx_reg_read(ds, REG_PORT(port), i);
		if (ret >= 0)
			p[i] = ret;
	}
}

/* Must be called with SMI lock held */
static int _mv88e6xxx_wait(struct dsa_switch *ds, int reg, int offset,
			   u16 mask)
{
	unsigned long timeout = jiffies + HZ / 10;

	while (time_before(jiffies, timeout)) {
		int ret;

		ret = _mv88e6xxx_reg_read(ds, reg, offset);
		if (ret < 0)
			return ret;
		if (!(ret & mask))
			return 0;

		usleep_range(1000, 2000);
	}
	return -ETIMEDOUT;
}

static int mv88e6xxx_wait(struct dsa_switch *ds, int reg, int offset, u16 mask)
{
	struct mv88e6xxx_priv_state *ps = ds_to_priv(ds);
	int ret;

	mutex_lock(&ps->smi_mutex);
	ret = _mv88e6xxx_wait(ds, reg, offset, mask);
	mutex_unlock(&ps->smi_mutex);

	return ret;
}

static int _mv88e6xxx_phy_wait(struct dsa_switch *ds)
{
	return _mv88e6xxx_wait(ds, REG_GLOBAL2, GLOBAL2_SMI_OP,
			       GLOBAL2_SMI_OP_BUSY);
}

int mv88e6xxx_eeprom_load_wait(struct dsa_switch *ds)
{
	return mv88e6xxx_wait(ds, REG_GLOBAL2, GLOBAL2_EEPROM_OP,
			      GLOBAL2_EEPROM_OP_LOAD);
}

int mv88e6xxx_eeprom_busy_wait(struct dsa_switch *ds)
{
	return mv88e6xxx_wait(ds, REG_GLOBAL2, GLOBAL2_EEPROM_OP,
			      GLOBAL2_EEPROM_OP_BUSY);
}

/* Must be called with SMI lock held */
static int _mv88e6xxx_atu_wait(struct dsa_switch *ds)
{
	return _mv88e6xxx_wait(ds, REG_GLOBAL, GLOBAL_ATU_OP,
			       GLOBAL_ATU_OP_BUSY);
}

/* Must be called with SMI lock held */
static int _mv88e6xxx_scratch_wait(struct dsa_switch *ds)
{
	return _mv88e6xxx_wait(ds, REG_GLOBAL2, GLOBAL2_SCRATCH_MISC,
			       GLOBAL2_SCRATCH_BUSY);
}

/* Must be called with SMI mutex held */
static int _mv88e6xxx_phy_read_indirect(struct dsa_switch *ds, int addr,
					int regnum)
{
	int ret;

	ret = _mv88e6xxx_reg_write(ds, REG_GLOBAL2, GLOBAL2_SMI_OP,
				   GLOBAL2_SMI_OP_22_READ | (addr << 5) |
				   regnum);
	if (ret < 0)
		return ret;

	ret = _mv88e6xxx_phy_wait(ds);
	if (ret < 0)
		return ret;

	return _mv88e6xxx_reg_read(ds, REG_GLOBAL2, GLOBAL2_SMI_DATA);
}

/* Must be called with SMI mutex held */
static int _mv88e6xxx_phy_write_indirect(struct dsa_switch *ds, int addr,
					 int regnum, u16 val)
{
	int ret;

	ret = _mv88e6xxx_reg_write(ds, REG_GLOBAL2, GLOBAL2_SMI_DATA, val);
	if (ret < 0)
		return ret;

	ret = _mv88e6xxx_reg_write(ds, REG_GLOBAL2, GLOBAL2_SMI_OP,
				   GLOBAL2_SMI_OP_22_WRITE | (addr << 5) |
				   regnum);

	return _mv88e6xxx_phy_wait(ds);
}

int mv88e6xxx_get_eee(struct dsa_switch *ds, int port, struct ethtool_eee *e)
{
	struct mv88e6xxx_priv_state *ps = ds_to_priv(ds);
	int reg;

	mutex_lock(&ps->smi_mutex);

	reg = _mv88e6xxx_phy_read_indirect(ds, port, 16);
	if (reg < 0)
		goto out;

	e->eee_enabled = !!(reg & 0x0200);
	e->tx_lpi_enabled = !!(reg & 0x0100);

	reg = _mv88e6xxx_reg_read(ds, REG_PORT(port), PORT_STATUS);
	if (reg < 0)
		goto out;

	e->eee_active = !!(reg & PORT_STATUS_EEE);
	reg = 0;

out:
	mutex_unlock(&ps->smi_mutex);
	return reg;
}

int mv88e6xxx_set_eee(struct dsa_switch *ds, int port,
		      struct phy_device *phydev, struct ethtool_eee *e)
{
	struct mv88e6xxx_priv_state *ps = ds_to_priv(ds);
	int reg;
	int ret;

	mutex_lock(&ps->smi_mutex);

	ret = _mv88e6xxx_phy_read_indirect(ds, port, 16);
	if (ret < 0)
		goto out;

	reg = ret & ~0x0300;
	if (e->eee_enabled)
		reg |= 0x0200;
	if (e->tx_lpi_enabled)
		reg |= 0x0100;

	ret = _mv88e6xxx_phy_write_indirect(ds, port, 16, reg);
out:
	mutex_unlock(&ps->smi_mutex);

	return ret;
}

static int _mv88e6xxx_atu_cmd(struct dsa_switch *ds, int fid, u16 cmd)
{
	int ret;

	ret = _mv88e6xxx_reg_write(ds, REG_GLOBAL, GLOBAL_ATU_FID, fid);
	if (ret < 0)
		return ret;

	ret = _mv88e6xxx_reg_write(ds, REG_GLOBAL, GLOBAL_ATU_OP, cmd);
	if (ret < 0)
		return ret;

	return _mv88e6xxx_atu_wait(ds);
}

static int _mv88e6xxx_flush_fid(struct dsa_switch *ds, int fid)
{
	int ret;

	ret = _mv88e6xxx_atu_wait(ds);
	if (ret < 0)
		return ret;

	return _mv88e6xxx_atu_cmd(ds, fid, GLOBAL_ATU_OP_FLUSH_NON_STATIC_DB);
}

static int mv88e6xxx_set_port_state(struct dsa_switch *ds, int port, u8 state)
{
	struct mv88e6xxx_priv_state *ps = ds_to_priv(ds);
	int reg, ret = 0;
	u8 oldstate;

	mutex_lock(&ps->smi_mutex);

	reg = _mv88e6xxx_reg_read(ds, REG_PORT(port), PORT_CONTROL);
	if (reg < 0) {
		ret = reg;
		goto abort;
	}

	oldstate = reg & PORT_CONTROL_STATE_MASK;
	if (oldstate != state) {
		/* Flush forwarding database if we're moving a port
		 * from Learning or Forwarding state to Disabled or
		 * Blocking or Listening state.
		 */
		if (oldstate >= PORT_CONTROL_STATE_LEARNING &&
		    state <= PORT_CONTROL_STATE_BLOCKING) {
			ret = _mv88e6xxx_flush_fid(ds, ps->fid[port]);
			if (ret)
				goto abort;
		}
		reg = (reg & ~PORT_CONTROL_STATE_MASK) | state;
		ret = _mv88e6xxx_reg_write(ds, REG_PORT(port), PORT_CONTROL,
					   reg);
	}

abort:
	mutex_unlock(&ps->smi_mutex);
	return ret;
}

/* Must be called with smi lock held */
static int _mv88e6xxx_update_port_config(struct dsa_switch *ds, int port)
{
	struct mv88e6xxx_priv_state *ps = ds_to_priv(ds);
	u8 fid = ps->fid[port];
	u16 reg = fid << 12;

	if (dsa_is_cpu_port(ds, port))
		reg |= ds->phys_port_mask;
	else
		reg |= (ps->bridge_mask[fid] |
		       (1 << dsa_upstream_port(ds))) & ~(1 << port);

	return _mv88e6xxx_reg_write(ds, REG_PORT(port), PORT_BASE_VLAN, reg);
}

/* Must be called with smi lock held */
static int _mv88e6xxx_update_bridge_config(struct dsa_switch *ds, int fid)
{
	struct mv88e6xxx_priv_state *ps = ds_to_priv(ds);
	int port;
	u32 mask;
	int ret;

	mask = ds->phys_port_mask;
	while (mask) {
		port = __ffs(mask);
		mask &= ~(1 << port);
		if (ps->fid[port] != fid)
			continue;

		ret = _mv88e6xxx_update_port_config(ds, port);
		if (ret)
			return ret;
	}

	return _mv88e6xxx_flush_fid(ds, fid);
}

/* Bridge handling functions */

int mv88e6xxx_join_bridge(struct dsa_switch *ds, int port, u32 br_port_mask)
{
	struct mv88e6xxx_priv_state *ps = ds_to_priv(ds);
	int ret = 0;
	u32 nmask;
	int fid;

	/* If the bridge group is not empty, join that group.
	 * Otherwise create a new group.
	 */
	fid = ps->fid[port];
	nmask = br_port_mask & ~(1 << port);
	if (nmask)
		fid = ps->fid[__ffs(nmask)];

	nmask = ps->bridge_mask[fid] | (1 << port);
	if (nmask != br_port_mask) {
		netdev_err(ds->ports[port],
			   "join: Bridge port mask mismatch fid=%d mask=0x%x expected 0x%x\n",
			   fid, br_port_mask, nmask);
		return -EINVAL;
	}

	mutex_lock(&ps->smi_mutex);

	ps->bridge_mask[fid] = br_port_mask;

	if (fid != ps->fid[port]) {
		clear_bit(ps->fid[port], ps->fid_bitmap);
		ps->fid[port] = fid;
		ret = _mv88e6xxx_update_bridge_config(ds, fid);
	}

	mutex_unlock(&ps->smi_mutex);

	return ret;
}

int mv88e6xxx_leave_bridge(struct dsa_switch *ds, int port, u32 br_port_mask)
{
	struct mv88e6xxx_priv_state *ps = ds_to_priv(ds);
	u8 fid, newfid;
	int ret;

	fid = ps->fid[port];

	if (ps->bridge_mask[fid] != br_port_mask) {
		netdev_err(ds->ports[port],
			   "leave: Bridge port mask mismatch fid=%d mask=0x%x expected 0x%x\n",
			   fid, br_port_mask, ps->bridge_mask[fid]);
		return -EINVAL;
	}

	/* If the port was the last port of a bridge, we are done.
	 * Otherwise assign a new fid to the port, and fix up
	 * the bridge configuration.
	 */
	if (br_port_mask == (1 << port))
		return 0;

	mutex_lock(&ps->smi_mutex);

	newfid = find_next_zero_bit(ps->fid_bitmap, VLAN_N_VID, 1);
	if (unlikely(newfid > ps->num_ports)) {
		netdev_err(ds->ports[port], "all first %d FIDs are used\n",
			   ps->num_ports);
		ret = -ENOSPC;
		goto unlock;
	}

	ps->fid[port] = newfid;
	set_bit(newfid, ps->fid_bitmap);
	ps->bridge_mask[fid] &= ~(1 << port);
	ps->bridge_mask[newfid] = 1 << port;

	ret = _mv88e6xxx_update_bridge_config(ds, fid);
	if (!ret)
		ret = _mv88e6xxx_update_bridge_config(ds, newfid);

unlock:
	mutex_unlock(&ps->smi_mutex);

	return ret;
}

int mv88e6xxx_port_stp_update(struct dsa_switch *ds, int port, u8 state)
{
	struct mv88e6xxx_priv_state *ps = ds_to_priv(ds);
	int stp_state;

	switch (state) {
	case BR_STATE_DISABLED:
		stp_state = PORT_CONTROL_STATE_DISABLED;
		break;
	case BR_STATE_BLOCKING:
	case BR_STATE_LISTENING:
		stp_state = PORT_CONTROL_STATE_BLOCKING;
		break;
	case BR_STATE_LEARNING:
		stp_state = PORT_CONTROL_STATE_LEARNING;
		break;
	case BR_STATE_FORWARDING:
	default:
		stp_state = PORT_CONTROL_STATE_FORWARDING;
		break;
	}

	netdev_dbg(ds->ports[port], "port state %d [%d]\n", state, stp_state);

	/* mv88e6xxx_port_stp_update may be called with softirqs disabled,
	 * so we can not update the port state directly but need to schedule it.
	 */
	ps->port_state[port] = stp_state;
	set_bit(port, &ps->port_state_update_mask);
	schedule_work(&ps->bridge_work);

	return 0;
}

int mv88e6xxx_port_pvid_get(struct dsa_switch *ds, int port, u16 *pvid)
{
	int ret;

	ret = mv88e6xxx_reg_read(ds, REG_PORT(port), PORT_DEFAULT_VLAN);
	if (ret < 0)
		return ret;

	*pvid = ret & PORT_DEFAULT_VLAN_MASK;

	return 0;
}

int mv88e6xxx_port_pvid_set(struct dsa_switch *ds, int port, u16 pvid)
{
	return mv88e6xxx_reg_write(ds, REG_PORT(port), PORT_DEFAULT_VLAN,
				   pvid & PORT_DEFAULT_VLAN_MASK);
}

static int _mv88e6xxx_vtu_wait(struct dsa_switch *ds)
{
	return _mv88e6xxx_wait(ds, REG_GLOBAL, GLOBAL_VTU_OP,
			       GLOBAL_VTU_OP_BUSY);
}

static int _mv88e6xxx_vtu_cmd(struct dsa_switch *ds, u16 op)
{
	int ret;

	ret = _mv88e6xxx_reg_write(ds, REG_GLOBAL, GLOBAL_VTU_OP, op);
	if (ret < 0)
		return ret;

	return _mv88e6xxx_vtu_wait(ds);
}

static int _mv88e6xxx_vtu_stu_flush(struct dsa_switch *ds)
{
	int ret;

	ret = _mv88e6xxx_vtu_wait(ds);
	if (ret < 0)
		return ret;

	return _mv88e6xxx_vtu_cmd(ds, GLOBAL_VTU_OP_FLUSH_ALL);
}

static int _mv88e6xxx_vtu_stu_data_read(struct dsa_switch *ds,
					struct mv88e6xxx_vtu_stu_entry *entry,
					unsigned int nibble_offset)
{
	struct mv88e6xxx_priv_state *ps = ds_to_priv(ds);
	u16 regs[3];
	int i;
	int ret;

	for (i = 0; i < 3; ++i) {
		ret = _mv88e6xxx_reg_read(ds, REG_GLOBAL,
					  GLOBAL_VTU_DATA_0_3 + i);
		if (ret < 0)
			return ret;

		regs[i] = ret;
	}

	for (i = 0; i < ps->num_ports; ++i) {
		unsigned int shift = (i % 4) * 4 + nibble_offset;
		u16 reg = regs[i / 4];

		entry->data[i] = (reg >> shift) & GLOBAL_VTU_STU_DATA_MASK;
	}

	return 0;
}

static int _mv88e6xxx_vtu_stu_data_write(struct dsa_switch *ds,
					 struct mv88e6xxx_vtu_stu_entry *entry,
					 unsigned int nibble_offset)
{
	struct mv88e6xxx_priv_state *ps = ds_to_priv(ds);
	u16 regs[3] = { 0 };
	int i;
	int ret;

	for (i = 0; i < ps->num_ports; ++i) {
		unsigned int shift = (i % 4) * 4 + nibble_offset;
		u8 data = entry->data[i];

		regs[i / 4] |= (data & GLOBAL_VTU_STU_DATA_MASK) << shift;
	}

	for (i = 0; i < 3; ++i) {
		ret = _mv88e6xxx_reg_write(ds, REG_GLOBAL,
					   GLOBAL_VTU_DATA_0_3 + i, regs[i]);
		if (ret < 0)
			return ret;
	}

	return 0;
}

static int _mv88e6xxx_vtu_getnext(struct dsa_switch *ds, u16 vid,
				  struct mv88e6xxx_vtu_stu_entry *entry)
{
	struct mv88e6xxx_vtu_stu_entry next = { 0 };
	int ret;

	ret = _mv88e6xxx_vtu_wait(ds);
	if (ret < 0)
		return ret;

	ret = _mv88e6xxx_reg_write(ds, REG_GLOBAL, GLOBAL_VTU_VID,
				   vid & GLOBAL_VTU_VID_MASK);
	if (ret < 0)
		return ret;

	ret = _mv88e6xxx_vtu_cmd(ds, GLOBAL_VTU_OP_VTU_GET_NEXT);
	if (ret < 0)
		return ret;

	ret = _mv88e6xxx_reg_read(ds, REG_GLOBAL, GLOBAL_VTU_VID);
	if (ret < 0)
		return ret;

	next.vid = ret & GLOBAL_VTU_VID_MASK;
	next.valid = !!(ret & GLOBAL_VTU_VID_VALID);

	if (next.valid) {
		ret = _mv88e6xxx_vtu_stu_data_read(ds, &next, 0);
		if (ret < 0)
			return ret;

		if (mv88e6xxx_6097_family(ds) || mv88e6xxx_6165_family(ds) ||
		    mv88e6xxx_6351_family(ds) || mv88e6xxx_6352_family(ds)) {
			ret = _mv88e6xxx_reg_read(ds, REG_GLOBAL,
						  GLOBAL_VTU_FID);
			if (ret < 0)
				return ret;

			next.fid = ret & GLOBAL_VTU_FID_MASK;

			ret = _mv88e6xxx_reg_read(ds, REG_GLOBAL,
						  GLOBAL_VTU_SID);
			if (ret < 0)
				return ret;

			next.sid = ret & GLOBAL_VTU_SID_MASK;
		}
	}

	*entry = next;
	return 0;
}

static int _mv88e6xxx_vtu_loadpurge(struct dsa_switch *ds,
				    struct mv88e6xxx_vtu_stu_entry *entry)
{
	u16 reg = 0;
	int ret;

	ret = _mv88e6xxx_vtu_wait(ds);
	if (ret < 0)
		return ret;

	if (!entry->valid)
		goto loadpurge;

	/* Write port member tags */
	ret = _mv88e6xxx_vtu_stu_data_write(ds, entry, 0);
	if (ret < 0)
		return ret;

	if (mv88e6xxx_6097_family(ds) || mv88e6xxx_6165_family(ds) ||
	    mv88e6xxx_6351_family(ds) || mv88e6xxx_6352_family(ds)) {
		reg = entry->sid & GLOBAL_VTU_SID_MASK;
		ret = _mv88e6xxx_reg_write(ds, REG_GLOBAL, GLOBAL_VTU_SID, reg);
		if (ret < 0)
			return ret;

		reg = entry->fid & GLOBAL_VTU_FID_MASK;
		ret = _mv88e6xxx_reg_write(ds, REG_GLOBAL, GLOBAL_VTU_FID, reg);
		if (ret < 0)
			return ret;
	}

	reg = GLOBAL_VTU_VID_VALID;
loadpurge:
	reg |= entry->vid & GLOBAL_VTU_VID_MASK;
	ret = _mv88e6xxx_reg_write(ds, REG_GLOBAL, GLOBAL_VTU_VID, reg);
	if (ret < 0)
		return ret;

	return _mv88e6xxx_vtu_cmd(ds, GLOBAL_VTU_OP_VTU_LOAD_PURGE);
}

static int _mv88e6xxx_stu_getnext(struct dsa_switch *ds, u8 sid,
				  struct mv88e6xxx_vtu_stu_entry *entry)
{
	struct mv88e6xxx_vtu_stu_entry next = { 0 };
	int ret;

	ret = _mv88e6xxx_vtu_wait(ds);
	if (ret < 0)
		return ret;

	ret = _mv88e6xxx_reg_write(ds, REG_GLOBAL, GLOBAL_VTU_SID,
				   sid & GLOBAL_VTU_SID_MASK);
	if (ret < 0)
		return ret;

	ret = _mv88e6xxx_vtu_cmd(ds, GLOBAL_VTU_OP_STU_GET_NEXT);
	if (ret < 0)
		return ret;

	ret = _mv88e6xxx_reg_read(ds, REG_GLOBAL, GLOBAL_VTU_SID);
	if (ret < 0)
		return ret;

	next.sid = ret & GLOBAL_VTU_SID_MASK;

	ret = _mv88e6xxx_reg_read(ds, REG_GLOBAL, GLOBAL_VTU_VID);
	if (ret < 0)
		return ret;

	next.valid = !!(ret & GLOBAL_VTU_VID_VALID);

	if (next.valid) {
		ret = _mv88e6xxx_vtu_stu_data_read(ds, &next, 2);
		if (ret < 0)
			return ret;
	}

	*entry = next;
	return 0;
}

static int _mv88e6xxx_stu_loadpurge(struct dsa_switch *ds,
				    struct mv88e6xxx_vtu_stu_entry *entry)
{
	u16 reg = 0;
	int ret;

	ret = _mv88e6xxx_vtu_wait(ds);
	if (ret < 0)
		return ret;

	if (!entry->valid)
		goto loadpurge;

	/* Write port states */
	ret = _mv88e6xxx_vtu_stu_data_write(ds, entry, 2);
	if (ret < 0)
		return ret;

	reg = GLOBAL_VTU_VID_VALID;
loadpurge:
	ret = _mv88e6xxx_reg_write(ds, REG_GLOBAL, GLOBAL_VTU_VID, reg);
	if (ret < 0)
		return ret;

	reg = entry->sid & GLOBAL_VTU_SID_MASK;
	ret = _mv88e6xxx_reg_write(ds, REG_GLOBAL, GLOBAL_VTU_SID, reg);
	if (ret < 0)
		return ret;

	return _mv88e6xxx_vtu_cmd(ds, GLOBAL_VTU_OP_STU_LOAD_PURGE);
}

static int _mv88e6xxx_vlan_init(struct dsa_switch *ds, u16 vid,
				struct mv88e6xxx_vtu_stu_entry *entry)
{
	struct mv88e6xxx_priv_state *ps = ds_to_priv(ds);
	struct mv88e6xxx_vtu_stu_entry vlan = {
		.valid = true,
		.vid = vid,
	};
	int i;

	/* exclude all ports except the CPU */
	for (i = 0; i < ps->num_ports; ++i)
		vlan.data[i] = dsa_is_cpu_port(ds, i) ?
			GLOBAL_VTU_DATA_MEMBER_TAG_TAGGED :
			GLOBAL_VTU_DATA_MEMBER_TAG_NON_MEMBER;

	if (mv88e6xxx_6097_family(ds) || mv88e6xxx_6165_family(ds) ||
	    mv88e6xxx_6351_family(ds) || mv88e6xxx_6352_family(ds)) {
		struct mv88e6xxx_vtu_stu_entry vstp;
		int err;

		/* Adding a VTU entry requires a valid STU entry. As VSTP is not
		 * implemented, only one STU entry is needed to cover all VTU
		 * entries. Thus, validate the SID 0.
		 */
		vlan.sid = 0;
		err = _mv88e6xxx_stu_getnext(ds, GLOBAL_VTU_SID_MASK, &vstp);
		if (err)
			return err;

		if (vstp.sid != vlan.sid || !vstp.valid) {
			memset(&vstp, 0, sizeof(vstp));
			vstp.valid = true;
			vstp.sid = vlan.sid;

			err = _mv88e6xxx_stu_loadpurge(ds, &vstp);
			if (err)
				return err;
		}

		/* Non-bridged ports and bridge groups use FIDs from 1 to
		 * num_ports; VLANs use FIDs from num_ports+1 to 4095.
		 */
		vlan.fid = find_next_zero_bit(ps->fid_bitmap, VLAN_N_VID,
					      ps->num_ports + 1);
		if (unlikely(vlan.fid == VLAN_N_VID)) {
			pr_err("no more FID available for VLAN %d\n", vid);
			return -ENOSPC;
		}

		err = _mv88e6xxx_flush_fid(ds, vlan.fid);
		if (err)
			return err;

		set_bit(vlan.fid, ps->fid_bitmap);
	}

	*entry = vlan;
	return 0;
}

int mv88e6xxx_port_vlan_add(struct dsa_switch *ds, int port, u16 vid,
			    bool untagged)
{
	struct mv88e6xxx_priv_state *ps = ds_to_priv(ds);
	struct mv88e6xxx_vtu_stu_entry vlan;
	int err;

	mutex_lock(&ps->smi_mutex);
	err = _mv88e6xxx_vtu_getnext(ds, vid - 1, &vlan);
	if (err)
		goto unlock;

	if (vlan.vid != vid || !vlan.valid) {
		err = _mv88e6xxx_vlan_init(ds, vid, &vlan);
		if (err)
			goto unlock;
	}

	vlan.data[port] = untagged ?
		GLOBAL_VTU_DATA_MEMBER_TAG_UNTAGGED :
		GLOBAL_VTU_DATA_MEMBER_TAG_TAGGED;

	err = _mv88e6xxx_vtu_loadpurge(ds, &vlan);
unlock:
	mutex_unlock(&ps->smi_mutex);

	return err;
}

int mv88e6xxx_port_vlan_del(struct dsa_switch *ds, int port, u16 vid)
{
	struct mv88e6xxx_priv_state *ps = ds_to_priv(ds);
	struct mv88e6xxx_vtu_stu_entry vlan;
	bool keep = false;
	int i, err;

	mutex_lock(&ps->smi_mutex);

	err = _mv88e6xxx_vtu_getnext(ds, vid - 1, &vlan);
	if (err)
		goto unlock;

	if (vlan.vid != vid || !vlan.valid ||
	    vlan.data[port] == GLOBAL_VTU_DATA_MEMBER_TAG_NON_MEMBER) {
		err = -ENOENT;
		goto unlock;
	}

	vlan.data[port] = GLOBAL_VTU_DATA_MEMBER_TAG_NON_MEMBER;

	/* keep the VLAN unless all ports are excluded */
	for (i = 0; i < ps->num_ports; ++i) {
		if (dsa_is_cpu_port(ds, i))
			continue;

		if (vlan.data[i] != GLOBAL_VTU_DATA_MEMBER_TAG_NON_MEMBER) {
			keep = true;
			break;
		}
	}

	vlan.valid = keep;
	err = _mv88e6xxx_vtu_loadpurge(ds, &vlan);
	if (err)
		goto unlock;

	if (!keep)
		clear_bit(vlan.fid, ps->fid_bitmap);

unlock:
	mutex_unlock(&ps->smi_mutex);

	return err;
}

static int _mv88e6xxx_port_vtu_getnext(struct dsa_switch *ds, int port, u16 vid,
				       struct mv88e6xxx_vtu_stu_entry *entry)
{
	int err;

	do {
		if (vid == 4095)
			return -ENOENT;

		err = _mv88e6xxx_vtu_getnext(ds, vid, entry);
		if (err)
			return err;

		if (!entry->valid)
			return -ENOENT;

		vid = entry->vid;
	} while (entry->data[port] != GLOBAL_VTU_DATA_MEMBER_TAG_TAGGED &&
		 entry->data[port] != GLOBAL_VTU_DATA_MEMBER_TAG_UNTAGGED);

	return 0;
}

int mv88e6xxx_vlan_getnext(struct dsa_switch *ds, u16 *vid,
			   unsigned long *ports, unsigned long *untagged)
{
	struct mv88e6xxx_priv_state *ps = ds_to_priv(ds);
	struct mv88e6xxx_vtu_stu_entry next;
	int port;
	int err;

	if (*vid == 4095)
		return -ENOENT;

	mutex_lock(&ps->smi_mutex);
	err = _mv88e6xxx_vtu_getnext(ds, *vid, &next);
	mutex_unlock(&ps->smi_mutex);

	if (err)
		return err;

	if (!next.valid)
		return -ENOENT;

	*vid = next.vid;

	for (port = 0; port < ps->num_ports; ++port) {
		clear_bit(port, ports);
		clear_bit(port, untagged);

		if (dsa_is_cpu_port(ds, port))
			continue;

		if (next.data[port] == GLOBAL_VTU_DATA_MEMBER_TAG_TAGGED ||
		    next.data[port] == GLOBAL_VTU_DATA_MEMBER_TAG_UNTAGGED)
			set_bit(port, ports);

		if (next.data[port] == GLOBAL_VTU_DATA_MEMBER_TAG_UNTAGGED)
			set_bit(port, untagged);
	}

	return 0;
}

static int _mv88e6xxx_atu_mac_write(struct dsa_switch *ds,
				    const unsigned char *addr)
{
	int i, ret;

	for (i = 0; i < 3; i++) {
		ret = _mv88e6xxx_reg_write(
			ds, REG_GLOBAL, GLOBAL_ATU_MAC_01 + i,
			(addr[i * 2] << 8) | addr[i * 2 + 1]);
		if (ret < 0)
			return ret;
	}

	return 0;
}

static int _mv88e6xxx_atu_mac_read(struct dsa_switch *ds, unsigned char *addr)
{
	int i, ret;

	for (i = 0; i < 3; i++) {
		ret = _mv88e6xxx_reg_read(ds, REG_GLOBAL,
					  GLOBAL_ATU_MAC_01 + i);
		if (ret < 0)
			return ret;
		addr[i * 2] = ret >> 8;
		addr[i * 2 + 1] = ret & 0xff;
	}

	return 0;
}

static int _mv88e6xxx_atu_load(struct dsa_switch *ds,
			       struct mv88e6xxx_atu_entry *entry)
{
	u16 reg = 0;
	int ret;

	ret = _mv88e6xxx_atu_wait(ds);
	if (ret < 0)
		return ret;

	ret = _mv88e6xxx_atu_mac_write(ds, entry->mac);
	if (ret < 0)
		return ret;

	if (entry->state != GLOBAL_ATU_DATA_STATE_UNUSED) {
		unsigned int mask, shift;

		if (entry->trunk) {
			reg |= GLOBAL_ATU_DATA_TRUNK;
			mask = GLOBAL_ATU_DATA_TRUNK_ID_MASK;
			shift = GLOBAL_ATU_DATA_TRUNK_ID_SHIFT;
		} else {
			mask = GLOBAL_ATU_DATA_PORT_VECTOR_MASK;
			shift = GLOBAL_ATU_DATA_PORT_VECTOR_SHIFT;
		}

		reg |= (entry->portv_trunkid << shift) & mask;
	}

	reg |= entry->state & GLOBAL_ATU_DATA_STATE_MASK;

	ret = _mv88e6xxx_reg_write(ds, REG_GLOBAL, GLOBAL_ATU_DATA, reg);
	if (ret < 0)
		return ret;

	return _mv88e6xxx_atu_cmd(ds, entry->fid, GLOBAL_ATU_OP_LOAD_DB);
}

static int _mv88e6xxx_port_vid_to_fid(struct dsa_switch *ds, int port, u16 vid)
{
	struct mv88e6xxx_priv_state *ps = ds_to_priv(ds);
	struct mv88e6xxx_vtu_stu_entry vlan;
	int err;

	if (vid == 0)
		return ps->fid[port];

	err = _mv88e6xxx_port_vtu_getnext(ds, port, vid - 1, &vlan);
	if (err)
		return err;

	if (vlan.vid == vid)
		return vlan.fid;

	return -ENOENT;
}

static int _mv88e6xxx_port_fdb_load(struct dsa_switch *ds, int port,
				    const unsigned char *addr, u16 vid,
				    u8 state)
{
	struct mv88e6xxx_atu_entry entry = { 0 };
	int ret;

	ret = _mv88e6xxx_port_vid_to_fid(ds, port, vid);
	if (ret < 0)
		return ret;

	entry.fid = ret;
	entry.state = state;
	ether_addr_copy(entry.mac, addr);
	if (state != GLOBAL_ATU_DATA_STATE_UNUSED) {
		entry.trunk = false;
		entry.portv_trunkid = BIT(port);
	}

	return _mv88e6xxx_atu_load(ds, &entry);
}

int mv88e6xxx_port_fdb_add(struct dsa_switch *ds, int port,
			   const unsigned char *addr, u16 vid)
{
	int state = is_multicast_ether_addr(addr) ?
		GLOBAL_ATU_DATA_STATE_MC_STATIC :
		GLOBAL_ATU_DATA_STATE_UC_STATIC;
	struct mv88e6xxx_priv_state *ps = ds_to_priv(ds);
	int ret;

	mutex_lock(&ps->smi_mutex);
	ret = _mv88e6xxx_port_fdb_load(ds, port, addr, vid, state);
	mutex_unlock(&ps->smi_mutex);

	return ret;
}

int mv88e6xxx_port_fdb_del(struct dsa_switch *ds, int port,
			   const unsigned char *addr, u16 vid)
{
	struct mv88e6xxx_priv_state *ps = ds_to_priv(ds);
	int ret;

	mutex_lock(&ps->smi_mutex);
	ret = _mv88e6xxx_port_fdb_load(ds, port, addr, vid,
				       GLOBAL_ATU_DATA_STATE_UNUSED);
	mutex_unlock(&ps->smi_mutex);

	return ret;
}

static int _mv88e6xxx_atu_getnext(struct dsa_switch *ds, u16 fid,
				  const unsigned char *addr,
				  struct mv88e6xxx_atu_entry *entry)
{
	struct mv88e6xxx_atu_entry next = { 0 };
	int ret;

	next.fid = fid;

	ret = _mv88e6xxx_atu_wait(ds);
	if (ret < 0)
		return ret;

	ret = _mv88e6xxx_atu_mac_write(ds, addr);
	if (ret < 0)
		return ret;

	ret = _mv88e6xxx_atu_cmd(ds, fid, GLOBAL_ATU_OP_GET_NEXT_DB);
	if (ret < 0)
		return ret;

	ret = _mv88e6xxx_atu_mac_read(ds, next.mac);
	if (ret < 0)
		return ret;

	ret = _mv88e6xxx_reg_read(ds, REG_GLOBAL, GLOBAL_ATU_DATA);
	if (ret < 0)
		return ret;

	next.state = ret & GLOBAL_ATU_DATA_STATE_MASK;
	if (next.state != GLOBAL_ATU_DATA_STATE_UNUSED) {
		unsigned int mask, shift;

		if (ret & GLOBAL_ATU_DATA_TRUNK) {
			next.trunk = true;
			mask = GLOBAL_ATU_DATA_TRUNK_ID_MASK;
			shift = GLOBAL_ATU_DATA_TRUNK_ID_SHIFT;
		} else {
			next.trunk = false;
			mask = GLOBAL_ATU_DATA_PORT_VECTOR_MASK;
			shift = GLOBAL_ATU_DATA_PORT_VECTOR_SHIFT;
		}

		next.portv_trunkid = (ret & mask) >> shift;
	}

	*entry = next;
	return 0;
}

/* get next entry for port */
int mv88e6xxx_port_fdb_getnext(struct dsa_switch *ds, int port,
			       unsigned char *addr, u16 *vid, bool *is_static)
{
	struct mv88e6xxx_priv_state *ps = ds_to_priv(ds);
	struct mv88e6xxx_atu_entry next;
	u16 fid;
	int ret;

	mutex_lock(&ps->smi_mutex);

	ret = _mv88e6xxx_port_vid_to_fid(ds, port, *vid);
	if (ret < 0)
		goto unlock;
	fid = ret;

	do {
		if (is_broadcast_ether_addr(addr)) {
			struct mv88e6xxx_vtu_stu_entry vtu;

			ret = _mv88e6xxx_port_vtu_getnext(ds, port, *vid, &vtu);
			if (ret < 0)
				goto unlock;

			*vid = vtu.vid;
			fid = vtu.fid;
		}

		ret = _mv88e6xxx_atu_getnext(ds, fid, addr, &next);
		if (ret < 0)
			goto unlock;

		ether_addr_copy(addr, next.mac);

		if (next.state == GLOBAL_ATU_DATA_STATE_UNUSED)
			continue;
	} while (next.trunk || (next.portv_trunkid & BIT(port)) == 0);

	*is_static = next.state == (is_multicast_ether_addr(addr) ?
				    GLOBAL_ATU_DATA_STATE_MC_STATIC :
				    GLOBAL_ATU_DATA_STATE_UC_STATIC);
unlock:
	mutex_unlock(&ps->smi_mutex);

	return ret;
}

static void mv88e6xxx_bridge_work(struct work_struct *work)
{
	struct mv88e6xxx_priv_state *ps;
	struct dsa_switch *ds;
	int port;

	ps = container_of(work, struct mv88e6xxx_priv_state, bridge_work);
	ds = ((struct dsa_switch *)ps) - 1;

	while (ps->port_state_update_mask) {
		port = __ffs(ps->port_state_update_mask);
		clear_bit(port, &ps->port_state_update_mask);
		mv88e6xxx_set_port_state(ds, port, ps->port_state[port]);
	}
}

static int mv88e6xxx_setup_port(struct dsa_switch *ds, int port)
{
	struct mv88e6xxx_priv_state *ps = ds_to_priv(ds);
	int ret, fid;
	u16 reg;

	mutex_lock(&ps->smi_mutex);

	if (mv88e6xxx_6352_family(ds) || mv88e6xxx_6351_family(ds) ||
	    mv88e6xxx_6165_family(ds) || mv88e6xxx_6097_family(ds) ||
	    mv88e6xxx_6185_family(ds) || mv88e6xxx_6095_family(ds) ||
	    mv88e6xxx_6065_family(ds) || mv88e6xxx_6320_family(ds)) {
		/* MAC Forcing register: don't force link, speed,
		 * duplex or flow control state to any particular
		 * values on physical ports, but force the CPU port
		 * and all DSA ports to their maximum bandwidth and
		 * full duplex.
		 */
		reg = _mv88e6xxx_reg_read(ds, REG_PORT(port), PORT_PCS_CTRL);
<<<<<<< HEAD
		if (dsa_is_cpu_port(ds, port) ||
		    ds->dsa_port_mask & (1 << port)) {
=======
		if (dsa_is_cpu_port(ds, port) || dsa_is_dsa_port(ds, port)) {
>>>>>>> 61328de2
			reg &= ~PORT_PCS_CTRL_UNFORCED;
			reg |= PORT_PCS_CTRL_FORCE_LINK |
				PORT_PCS_CTRL_LINK_UP |
				PORT_PCS_CTRL_DUPLEX_FULL |
				PORT_PCS_CTRL_FORCE_DUPLEX;
			if (mv88e6xxx_6065_family(ds))
				reg |= PORT_PCS_CTRL_100;
			else
				reg |= PORT_PCS_CTRL_1000;
		} else {
			reg |= PORT_PCS_CTRL_UNFORCED;
		}

		ret = _mv88e6xxx_reg_write(ds, REG_PORT(port),
					   PORT_PCS_CTRL, reg);
		if (ret)
			goto abort;
	}

	/* Port Control: disable Drop-on-Unlock, disable Drop-on-Lock,
	 * disable Header mode, enable IGMP/MLD snooping, disable VLAN
	 * tunneling, determine priority by looking at 802.1p and IP
	 * priority fields (IP prio has precedence), and set STP state
	 * to Forwarding.
	 *
	 * If this is the CPU link, use DSA or EDSA tagging depending
	 * on which tagging mode was configured.
	 *
	 * If this is a link to another switch, use DSA tagging mode.
	 *
	 * If this is the upstream port for this switch, enable
	 * forwarding of unknown unicasts and multicasts.
	 */
	reg = 0;
	if (mv88e6xxx_6352_family(ds) || mv88e6xxx_6351_family(ds) ||
	    mv88e6xxx_6165_family(ds) || mv88e6xxx_6097_family(ds) ||
	    mv88e6xxx_6095_family(ds) || mv88e6xxx_6065_family(ds) ||
	    mv88e6xxx_6185_family(ds) || mv88e6xxx_6320_family(ds))
		reg = PORT_CONTROL_IGMP_MLD_SNOOP |
		PORT_CONTROL_USE_TAG | PORT_CONTROL_USE_IP |
		PORT_CONTROL_STATE_FORWARDING;
	if (dsa_is_cpu_port(ds, port)) {
		if (mv88e6xxx_6095_family(ds) || mv88e6xxx_6185_family(ds))
			reg |= PORT_CONTROL_DSA_TAG;
		if (mv88e6xxx_6352_family(ds) || mv88e6xxx_6351_family(ds) ||
		    mv88e6xxx_6165_family(ds) || mv88e6xxx_6097_family(ds) ||
		    mv88e6xxx_6320_family(ds)) {
			if (ds->dst->tag_protocol == DSA_TAG_PROTO_EDSA)
				reg |= PORT_CONTROL_FRAME_ETHER_TYPE_DSA;
			else
				reg |= PORT_CONTROL_FRAME_MODE_DSA;
			reg |= PORT_CONTROL_FORWARD_UNKNOWN |
				PORT_CONTROL_FORWARD_UNKNOWN_MC;
		}

		if (mv88e6xxx_6352_family(ds) || mv88e6xxx_6351_family(ds) ||
		    mv88e6xxx_6165_family(ds) || mv88e6xxx_6097_family(ds) ||
		    mv88e6xxx_6095_family(ds) || mv88e6xxx_6065_family(ds) ||
		    mv88e6xxx_6185_family(ds) || mv88e6xxx_6320_family(ds)) {
			if (ds->dst->tag_protocol == DSA_TAG_PROTO_EDSA)
				reg |= PORT_CONTROL_EGRESS_ADD_TAG;
		}
	}
	if (dsa_is_dsa_port(ds, port)) {
		if (mv88e6xxx_6095_family(ds) || mv88e6xxx_6185_family(ds))
			reg |= PORT_CONTROL_DSA_TAG;
		if (mv88e6xxx_6352_family(ds) || mv88e6xxx_6351_family(ds) ||
		    mv88e6xxx_6165_family(ds) || mv88e6xxx_6097_family(ds) ||
		    mv88e6xxx_6320_family(ds)) {
			reg |= PORT_CONTROL_FRAME_MODE_DSA;
		}

		if (port == dsa_upstream_port(ds))
			reg |= PORT_CONTROL_FORWARD_UNKNOWN |
				PORT_CONTROL_FORWARD_UNKNOWN_MC;
	}
	if (reg) {
		ret = _mv88e6xxx_reg_write(ds, REG_PORT(port),
					   PORT_CONTROL, reg);
		if (ret)
			goto abort;
	}

	/* Port Control 2: don't force a good FCS, set the maximum frame size to
	 * 10240 bytes, enable secure 802.1q tags, don't discard tagged or
	 * untagged frames on this port, do a destination address lookup on all
	 * received packets as usual, disable ARP mirroring and don't send a
	 * copy of all transmitted/received frames on this port to the CPU.
	 */
	reg = 0;
	if (mv88e6xxx_6352_family(ds) || mv88e6xxx_6351_family(ds) ||
	    mv88e6xxx_6165_family(ds) || mv88e6xxx_6097_family(ds) ||
	    mv88e6xxx_6095_family(ds) || mv88e6xxx_6320_family(ds))
		reg = PORT_CONTROL_2_MAP_DA;

	if (mv88e6xxx_6352_family(ds) || mv88e6xxx_6351_family(ds) ||
	    mv88e6xxx_6165_family(ds) || mv88e6xxx_6320_family(ds))
		reg |= PORT_CONTROL_2_JUMBO_10240;

	if (mv88e6xxx_6095_family(ds) || mv88e6xxx_6185_family(ds)) {
		/* Set the upstream port this port should use */
		reg |= dsa_upstream_port(ds);
		/* enable forwarding of unknown multicast addresses to
		 * the upstream port
		 */
		if (port == dsa_upstream_port(ds))
			reg |= PORT_CONTROL_2_FORWARD_UNKNOWN;
	}

	reg |= PORT_CONTROL_2_8021Q_FALLBACK;

	if (reg) {
		ret = _mv88e6xxx_reg_write(ds, REG_PORT(port),
					   PORT_CONTROL_2, reg);
		if (ret)
			goto abort;
	}

	/* Port Association Vector: when learning source addresses
	 * of packets, add the address to the address database using
	 * a port bitmap that has only the bit for this port set and
	 * the other bits clear.
	 */
	ret = _mv88e6xxx_reg_write(ds, REG_PORT(port), PORT_ASSOC_VECTOR,
				   1 << port);
	if (ret)
		goto abort;

	/* Egress rate control 2: disable egress rate control. */
	ret = _mv88e6xxx_reg_write(ds, REG_PORT(port), PORT_RATE_CONTROL_2,
				   0x0000);
	if (ret)
		goto abort;

	if (mv88e6xxx_6352_family(ds) || mv88e6xxx_6351_family(ds) ||
	    mv88e6xxx_6165_family(ds) || mv88e6xxx_6097_family(ds) ||
	    mv88e6xxx_6320_family(ds)) {
		/* Do not limit the period of time that this port can
		 * be paused for by the remote end or the period of
		 * time that this port can pause the remote end.
		 */
		ret = _mv88e6xxx_reg_write(ds, REG_PORT(port),
					   PORT_PAUSE_CTRL, 0x0000);
		if (ret)
			goto abort;

		/* Port ATU control: disable limiting the number of
		 * address database entries that this port is allowed
		 * to use.
		 */
		ret = _mv88e6xxx_reg_write(ds, REG_PORT(port),
					   PORT_ATU_CONTROL, 0x0000);
		/* Priority Override: disable DA, SA and VTU priority
		 * override.
		 */
		ret = _mv88e6xxx_reg_write(ds, REG_PORT(port),
					   PORT_PRI_OVERRIDE, 0x0000);
		if (ret)
			goto abort;

		/* Port Ethertype: use the Ethertype DSA Ethertype
		 * value.
		 */
		ret = _mv88e6xxx_reg_write(ds, REG_PORT(port),
					   PORT_ETH_TYPE, ETH_P_EDSA);
		if (ret)
			goto abort;
		/* Tag Remap: use an identity 802.1p prio -> switch
		 * prio mapping.
		 */
		ret = _mv88e6xxx_reg_write(ds, REG_PORT(port),
					   PORT_TAG_REGMAP_0123, 0x3210);
		if (ret)
			goto abort;

		/* Tag Remap 2: use an identity 802.1p prio -> switch
		 * prio mapping.
		 */
		ret = _mv88e6xxx_reg_write(ds, REG_PORT(port),
					   PORT_TAG_REGMAP_4567, 0x7654);
		if (ret)
			goto abort;
	}

	if (mv88e6xxx_6352_family(ds) || mv88e6xxx_6351_family(ds) ||
	    mv88e6xxx_6165_family(ds) || mv88e6xxx_6097_family(ds) ||
	    mv88e6xxx_6185_family(ds) || mv88e6xxx_6095_family(ds) ||
	    mv88e6xxx_6320_family(ds)) {
		/* Rate Control: disable ingress rate limiting. */
		ret = _mv88e6xxx_reg_write(ds, REG_PORT(port),
					   PORT_RATE_CONTROL, 0x0001);
		if (ret)
			goto abort;
	}

	/* Port Control 1: disable trunking, disable sending
	 * learning messages to this port.
	 */
	ret = _mv88e6xxx_reg_write(ds, REG_PORT(port), PORT_CONTROL_1, 0x0000);
	if (ret)
		goto abort;

	/* Port based VLAN map: give each port its own address
	 * database, allow the CPU port to talk to each of the 'real'
	 * ports, and allow each of the 'real' ports to only talk to
	 * the upstream port.
	 */
	fid = port + 1;
	ps->fid[port] = fid;
	set_bit(fid, ps->fid_bitmap);

	if (!dsa_is_cpu_port(ds, port))
		ps->bridge_mask[fid] = 1 << port;

	ret = _mv88e6xxx_update_port_config(ds, port);
	if (ret)
		goto abort;

	/* Default VLAN ID and priority: don't set a default VLAN
	 * ID, and set the default packet priority to zero.
	 */
	ret = _mv88e6xxx_reg_write(ds, REG_PORT(port), PORT_DEFAULT_VLAN,
				   0x0000);
abort:
	mutex_unlock(&ps->smi_mutex);
	return ret;
}

int mv88e6xxx_setup_ports(struct dsa_switch *ds)
{
	struct mv88e6xxx_priv_state *ps = ds_to_priv(ds);
	int ret;
	int i;

	for (i = 0; i < ps->num_ports; i++) {
		ret = mv88e6xxx_setup_port(ds, i);
		if (ret < 0)
			return ret;
	}
	return 0;
}

static int mv88e6xxx_regs_show(struct seq_file *s, void *p)
{
	struct dsa_switch *ds = s->private;

	struct mv88e6xxx_priv_state *ps = ds_to_priv(ds);
	int reg, port;

	seq_puts(s, "    GLOBAL GLOBAL2 ");
	for (port = 0 ; port < ps->num_ports; port++)
		seq_printf(s, " %2d  ", port);
	seq_puts(s, "\n");

	for (reg = 0; reg < 32; reg++) {
		seq_printf(s, "%2x: ", reg);
		seq_printf(s, " %4x    %4x  ",
			   mv88e6xxx_reg_read(ds, REG_GLOBAL, reg),
			   mv88e6xxx_reg_read(ds, REG_GLOBAL2, reg));

		for (port = 0 ; port < ps->num_ports; port++)
			seq_printf(s, "%4x ",
				   mv88e6xxx_reg_read(ds, REG_PORT(port), reg));
		seq_puts(s, "\n");
	}

	return 0;
}

static int mv88e6xxx_regs_open(struct inode *inode, struct file *file)
{
	return single_open(file, mv88e6xxx_regs_show, inode->i_private);
}

static const struct file_operations mv88e6xxx_regs_fops = {
	.open   = mv88e6xxx_regs_open,
	.read   = seq_read,
	.llseek = no_llseek,
	.release = single_release,
	.owner  = THIS_MODULE,
};

static void mv88e6xxx_atu_show_header(struct seq_file *s)
{
	seq_puts(s, "DB   T/P  Vec State Addr\n");
}

static void mv88e6xxx_atu_show_entry(struct seq_file *s, int dbnum,
				     unsigned char *addr, int data)
{
	bool trunk = !!(data & GLOBAL_ATU_DATA_TRUNK);
	int portvec = ((data & GLOBAL_ATU_DATA_PORT_VECTOR_MASK) >>
		       GLOBAL_ATU_DATA_PORT_VECTOR_SHIFT);
	int state = data & GLOBAL_ATU_DATA_STATE_MASK;

	seq_printf(s, "%03x %5s %10pb   %x   %pM\n",
		   dbnum, (trunk ? "Trunk" : "Port"), &portvec, state, addr);
}

static int mv88e6xxx_atu_show_db(struct seq_file *s, struct dsa_switch *ds,
				 int dbnum)
{
	unsigned char bcast[] = { 0xff, 0xff, 0xff, 0xff, 0xff, 0xff};
	unsigned char addr[6];
	int ret, data, state;

	ret = _mv88e6xxx_atu_mac_write(ds, bcast);
	if (ret < 0)
		return ret;

	do {
		ret = _mv88e6xxx_atu_cmd(ds, dbnum, GLOBAL_ATU_OP_GET_NEXT_DB);
		if (ret < 0)
			return ret;
		data = _mv88e6xxx_reg_read(ds, REG_GLOBAL, GLOBAL_ATU_DATA);
		if (data < 0)
			return data;

		state = data & GLOBAL_ATU_DATA_STATE_MASK;
		if (state == GLOBAL_ATU_DATA_STATE_UNUSED)
			break;
		ret = _mv88e6xxx_atu_mac_read(ds, addr);
		if (ret < 0)
			return ret;
		mv88e6xxx_atu_show_entry(s, dbnum, addr, data);
	} while (state != GLOBAL_ATU_DATA_STATE_UNUSED);

	return 0;
}

static int mv88e6xxx_atu_show(struct seq_file *s, void *p)
{
	struct dsa_switch *ds = s->private;
	struct mv88e6xxx_priv_state *ps = ds_to_priv(ds);
	int dbnum;

	mv88e6xxx_atu_show_header(s);

	for (dbnum = 0; dbnum < 255; dbnum++) {
		mutex_lock(&ps->smi_mutex);
		mv88e6xxx_atu_show_db(s, ds, dbnum);
		mutex_unlock(&ps->smi_mutex);
	}

	return 0;
}

static int mv88e6xxx_atu_open(struct inode *inode, struct file *file)
{
	return single_open(file, mv88e6xxx_atu_show, inode->i_private);
}

static const struct file_operations mv88e6xxx_atu_fops = {
	.open   = mv88e6xxx_atu_open,
	.read   = seq_read,
	.llseek = no_llseek,
	.release = single_release,
	.owner  = THIS_MODULE,
};

static void mv88e6xxx_stats_show_header(struct seq_file *s,
					struct mv88e6xxx_priv_state *ps)
{
	int port;

	seq_puts(s, "      Statistic       ");
	for (port = 0 ; port < ps->num_ports; port++)
		seq_printf(s, "Port %2d  ", port);
	seq_puts(s, "\n");
}

static int mv88e6xxx_stats_show(struct seq_file *s, void *p)
{
	struct dsa_switch *ds = s->private;
	struct mv88e6xxx_priv_state *ps = ds_to_priv(ds);
	struct mv88e6xxx_hw_stat *stats = mv88e6xxx_hw_stats;
	int port, stat, max_stats;
	uint64_t value;

	if (have_sw_in_discards(ds))
		max_stats = ARRAY_SIZE(mv88e6xxx_hw_stats);
	else
		max_stats = ARRAY_SIZE(mv88e6xxx_hw_stats) - 3;

	mv88e6xxx_stats_show_header(s, ps);

	mutex_lock(&ps->smi_mutex);

	for (stat = 0; stat < max_stats; stat++) {
		seq_printf(s, "%19s: ", stats[stat].string);
		for (port = 0 ; port < ps->num_ports; port++) {
			_mv88e6xxx_stats_snapshot(ds, port);
			value = _mv88e6xxx_get_ethtool_stat(ds, stat, stats,
							    port);
			seq_printf(s, "%8llu ", value);
		}
		seq_puts(s, "\n");
	}
	mutex_unlock(&ps->smi_mutex);

	return 0;
}

static int mv88e6xxx_stats_open(struct inode *inode, struct file *file)
{
	return single_open(file, mv88e6xxx_stats_show, inode->i_private);
}

static const struct file_operations mv88e6xxx_stats_fops = {
	.open   = mv88e6xxx_stats_open,
	.read   = seq_read,
	.llseek = no_llseek,
	.release = single_release,
	.owner  = THIS_MODULE,
};

static int mv88e6xxx_device_map_show(struct seq_file *s, void *p)
{
	struct dsa_switch *ds = s->private;
	struct mv88e6xxx_priv_state *ps = ds_to_priv(ds);
	int target, ret;

	seq_puts(s, "Target Port\n");

	mutex_lock(&ps->smi_mutex);
	for (target = 0; target < 32; target++) {
		ret = _mv88e6xxx_reg_write(
			ds, REG_GLOBAL2, GLOBAL2_DEVICE_MAPPING,
			target << GLOBAL2_DEVICE_MAPPING_TARGET_SHIFT);
		if (ret < 0)
			goto out;
		ret = _mv88e6xxx_reg_read(ds, REG_GLOBAL2,
					  GLOBAL2_DEVICE_MAPPING);
		seq_printf(s, "  %2d   %2d\n", target,
			   ret & GLOBAL2_DEVICE_MAPPING_PORT_MASK);
	}
out:
	mutex_unlock(&ps->smi_mutex);

	return 0;
}

static int mv88e6xxx_device_map_open(struct inode *inode, struct file *file)
{
	return single_open(file, mv88e6xxx_device_map_show, inode->i_private);
}

static const struct file_operations mv88e6xxx_device_map_fops = {
	.open   = mv88e6xxx_device_map_open,
	.read   = seq_read,
	.llseek = no_llseek,
	.release = single_release,
	.owner  = THIS_MODULE,
};

static int mv88e6xxx_scratch_show(struct seq_file *s, void *p)
{
	struct dsa_switch *ds = s->private;
	struct mv88e6xxx_priv_state *ps = ds_to_priv(ds);
	int reg, ret;

	seq_puts(s, "Register Value\n");

	mutex_lock(&ps->smi_mutex);
	for (reg = 0; reg < 0x80; reg++) {
		ret = _mv88e6xxx_reg_write(
			ds, REG_GLOBAL2, GLOBAL2_SCRATCH_MISC,
			reg << GLOBAL2_SCRATCH_REGISTER_SHIFT);
		if (ret < 0)
			goto out;

		ret = _mv88e6xxx_scratch_wait(ds);
		if (ret < 0)
			goto out;

		ret = _mv88e6xxx_reg_read(ds, REG_GLOBAL2,
					  GLOBAL2_SCRATCH_MISC);
		seq_printf(s, "  %2x   %2x\n", reg,
			   ret & GLOBAL2_SCRATCH_VALUE_MASK);
	}
out:
	mutex_unlock(&ps->smi_mutex);

	return 0;
}

static int mv88e6xxx_scratch_open(struct inode *inode, struct file *file)
{
	return single_open(file, mv88e6xxx_scratch_show, inode->i_private);
}

static const struct file_operations mv88e6xxx_scratch_fops = {
	.open   = mv88e6xxx_scratch_open,
	.read   = seq_read,
	.llseek = no_llseek,
	.release = single_release,
	.owner  = THIS_MODULE,
};

int mv88e6xxx_setup_common(struct dsa_switch *ds)
{
	struct mv88e6xxx_priv_state *ps = ds_to_priv(ds);
	char *name;

	mutex_init(&ps->smi_mutex);

	ps->id = REG_READ(REG_PORT(0), PORT_SWITCH_ID) & 0xfff0;

	INIT_WORK(&ps->bridge_work, mv88e6xxx_bridge_work);

	name = kasprintf(GFP_KERNEL, "dsa%d", ds->index);
	ps->dbgfs = debugfs_create_dir(name, NULL);
	kfree(name);

	debugfs_create_file("regs", S_IRUGO, ps->dbgfs, ds,
			    &mv88e6xxx_regs_fops);

	debugfs_create_file("atu", S_IRUGO, ps->dbgfs, ds,
			    &mv88e6xxx_atu_fops);

	debugfs_create_file("stats", S_IRUGO, ps->dbgfs, ds,
			    &mv88e6xxx_stats_fops);

	debugfs_create_file("device_map", S_IRUGO, ps->dbgfs, ds,
			    &mv88e6xxx_device_map_fops);

	debugfs_create_file("scratch", S_IRUGO, ps->dbgfs, ds,
			    &mv88e6xxx_scratch_fops);
	return 0;
}

int mv88e6xxx_setup_global(struct dsa_switch *ds)
{
	struct mv88e6xxx_priv_state *ps = ds_to_priv(ds);
	int ret;
	int i;

	/* Set the default address aging time to 5 minutes, and
	 * enable address learn messages to be sent to all message
	 * ports.
	 */
	REG_WRITE(REG_GLOBAL, GLOBAL_ATU_CONTROL,
		  0x0140 | GLOBAL_ATU_CONTROL_LEARN2ALL);

	/* Configure the IP ToS mapping registers. */
	REG_WRITE(REG_GLOBAL, GLOBAL_IP_PRI_0, 0x0000);
	REG_WRITE(REG_GLOBAL, GLOBAL_IP_PRI_1, 0x0000);
	REG_WRITE(REG_GLOBAL, GLOBAL_IP_PRI_2, 0x5555);
	REG_WRITE(REG_GLOBAL, GLOBAL_IP_PRI_3, 0x5555);
	REG_WRITE(REG_GLOBAL, GLOBAL_IP_PRI_4, 0xaaaa);
	REG_WRITE(REG_GLOBAL, GLOBAL_IP_PRI_5, 0xaaaa);
	REG_WRITE(REG_GLOBAL, GLOBAL_IP_PRI_6, 0xffff);
	REG_WRITE(REG_GLOBAL, GLOBAL_IP_PRI_7, 0xffff);

	/* Configure the IEEE 802.1p priority mapping register. */
	REG_WRITE(REG_GLOBAL, GLOBAL_IEEE_PRI, 0xfa41);

	/* Send all frames with destination addresses matching
	 * 01:80:c2:00:00:0x to the CPU port.
	 */
	REG_WRITE(REG_GLOBAL2, GLOBAL2_MGMT_EN_0X, 0xffff);

	/* Ignore removed tag data on doubly tagged packets, disable
	 * flow control messages, force flow control priority to the
	 * highest, and send all special multicast frames to the CPU
	 * port at the highest priority.
	 */
	REG_WRITE(REG_GLOBAL2, GLOBAL2_SWITCH_MGMT,
		  0x7 | GLOBAL2_SWITCH_MGMT_RSVD2CPU | 0x70 |
		  GLOBAL2_SWITCH_MGMT_FORCE_FLOW_CTRL_PRI);

	/* Program the DSA routing table. */
	for (i = 0; i < 32; i++) {
		int nexthop = 0x1f;

		if (ds->pd->rtable &&
		    i != ds->index && i < ds->dst->pd->nr_chips)
			nexthop = ds->pd->rtable[i] & 0x1f;

		REG_WRITE(REG_GLOBAL2, GLOBAL2_DEVICE_MAPPING,
			  GLOBAL2_DEVICE_MAPPING_UPDATE |
			  (i << GLOBAL2_DEVICE_MAPPING_TARGET_SHIFT) |
			  nexthop);
	}

	/* Clear all trunk masks. */
	for (i = 0; i < 8; i++)
		REG_WRITE(REG_GLOBAL2, GLOBAL2_TRUNK_MASK,
			  0x8000 | (i << GLOBAL2_TRUNK_MASK_NUM_SHIFT) |
			  ((1 << ps->num_ports) - 1));

	/* Clear all trunk mappings. */
	for (i = 0; i < 16; i++)
		REG_WRITE(REG_GLOBAL2, GLOBAL2_TRUNK_MAPPING,
			  GLOBAL2_TRUNK_MAPPING_UPDATE |
			  (i << GLOBAL2_TRUNK_MAPPING_ID_SHIFT));

	if (mv88e6xxx_6352_family(ds) || mv88e6xxx_6351_family(ds) ||
	    mv88e6xxx_6165_family(ds) || mv88e6xxx_6097_family(ds) ||
	    mv88e6xxx_6320_family(ds)) {
		/* Send all frames with destination addresses matching
		 * 01:80:c2:00:00:2x to the CPU port.
		 */
		REG_WRITE(REG_GLOBAL2, GLOBAL2_MGMT_EN_2X, 0xffff);

		/* Initialise cross-chip port VLAN table to reset
		 * defaults.
		 */
		REG_WRITE(REG_GLOBAL2, GLOBAL2_PVT_ADDR, 0x9000);

		/* Clear the priority override table. */
		for (i = 0; i < 16; i++)
			REG_WRITE(REG_GLOBAL2, GLOBAL2_PRIO_OVERRIDE,
				  0x8000 | (i << 8));
	}

	if (mv88e6xxx_6352_family(ds) || mv88e6xxx_6351_family(ds) ||
	    mv88e6xxx_6165_family(ds) || mv88e6xxx_6097_family(ds) ||
	    mv88e6xxx_6185_family(ds) || mv88e6xxx_6095_family(ds) ||
	    mv88e6xxx_6320_family(ds)) {
		/* Disable ingress rate limiting by resetting all
		 * ingress rate limit registers to their initial
		 * state.
		 */
		for (i = 0; i < ps->num_ports; i++)
			REG_WRITE(REG_GLOBAL2, GLOBAL2_INGRESS_OP,
				  0x9000 | (i << 8));
	}

	/* Clear the statistics counters for all ports */
	REG_WRITE(REG_GLOBAL, GLOBAL_STATS_OP, GLOBAL_STATS_OP_FLUSH_ALL);

	/* Wait for the flush to complete. */
	mutex_lock(&ps->smi_mutex);
	ret = _mv88e6xxx_stats_wait(ds);
	if (ret < 0)
		goto unlock;

	/* Clear all the VTU and STU entries */
	ret = _mv88e6xxx_vtu_stu_flush(ds);
unlock:
	mutex_unlock(&ps->smi_mutex);

	return ret;
}

int mv88e6xxx_switch_reset(struct dsa_switch *ds, bool ppu_active)
{
	struct mv88e6xxx_priv_state *ps = ds_to_priv(ds);
	u16 is_reset = (ppu_active ? 0x8800 : 0xc800);
	unsigned long timeout;
	int ret;
	int i;

	/* Set all ports to the disabled state. */
	for (i = 0; i < ps->num_ports; i++) {
		ret = REG_READ(REG_PORT(i), PORT_CONTROL);
		REG_WRITE(REG_PORT(i), PORT_CONTROL, ret & 0xfffc);
	}

	/* Wait for transmit queues to drain. */
	usleep_range(2000, 4000);

	/* Reset the switch. Keep the PPU active if requested. The PPU
	 * needs to be active to support indirect phy register access
	 * through global registers 0x18 and 0x19.
	 */
	if (ppu_active)
		REG_WRITE(REG_GLOBAL, 0x04, 0xc000);
	else
		REG_WRITE(REG_GLOBAL, 0x04, 0xc400);

	/* Wait up to one second for reset to complete. */
	timeout = jiffies + 1 * HZ;
	while (time_before(jiffies, timeout)) {
		ret = REG_READ(REG_GLOBAL, 0x00);
		if ((ret & is_reset) == is_reset)
			break;
		usleep_range(1000, 2000);
	}
	if (time_after(jiffies, timeout))
		return -ETIMEDOUT;

	return 0;
}

int mv88e6xxx_phy_page_read(struct dsa_switch *ds, int port, int page, int reg)
{
	struct mv88e6xxx_priv_state *ps = ds_to_priv(ds);
	int ret;

	mutex_lock(&ps->smi_mutex);
	ret = _mv88e6xxx_phy_write_indirect(ds, port, 0x16, page);
	if (ret < 0)
		goto error;
	ret = _mv88e6xxx_phy_read_indirect(ds, port, reg);
error:
	_mv88e6xxx_phy_write_indirect(ds, port, 0x16, 0x0);
	mutex_unlock(&ps->smi_mutex);
	return ret;
}

int mv88e6xxx_phy_page_write(struct dsa_switch *ds, int port, int page,
			     int reg, int val)
{
	struct mv88e6xxx_priv_state *ps = ds_to_priv(ds);
	int ret;

	mutex_lock(&ps->smi_mutex);
	ret = _mv88e6xxx_phy_write_indirect(ds, port, 0x16, page);
	if (ret < 0)
		goto error;

	ret = _mv88e6xxx_phy_write_indirect(ds, port, reg, val);
error:
	_mv88e6xxx_phy_write_indirect(ds, port, 0x16, 0x0);
	mutex_unlock(&ps->smi_mutex);
	return ret;
}

static int mv88e6xxx_port_to_phy_addr(struct dsa_switch *ds, int port)
{
	struct mv88e6xxx_priv_state *ps = ds_to_priv(ds);

	if (port >= 0 && port < ps->num_ports)
		return port;
	return -EINVAL;
}

int
mv88e6xxx_phy_read(struct dsa_switch *ds, int port, int regnum)
{
	struct mv88e6xxx_priv_state *ps = ds_to_priv(ds);
	int addr = mv88e6xxx_port_to_phy_addr(ds, port);
	int ret;

	if (addr < 0)
		return addr;

	mutex_lock(&ps->smi_mutex);
	ret = _mv88e6xxx_phy_read(ds, addr, regnum);
	mutex_unlock(&ps->smi_mutex);
	return ret;
}

int
mv88e6xxx_phy_write(struct dsa_switch *ds, int port, int regnum, u16 val)
{
	struct mv88e6xxx_priv_state *ps = ds_to_priv(ds);
	int addr = mv88e6xxx_port_to_phy_addr(ds, port);
	int ret;

	if (addr < 0)
		return addr;

	mutex_lock(&ps->smi_mutex);
	ret = _mv88e6xxx_phy_write(ds, addr, regnum, val);
	mutex_unlock(&ps->smi_mutex);
	return ret;
}

int
mv88e6xxx_phy_read_indirect(struct dsa_switch *ds, int port, int regnum)
{
	struct mv88e6xxx_priv_state *ps = ds_to_priv(ds);
	int addr = mv88e6xxx_port_to_phy_addr(ds, port);
	int ret;

	if (addr < 0)
		return addr;

	mutex_lock(&ps->smi_mutex);
	ret = _mv88e6xxx_phy_read_indirect(ds, addr, regnum);
	mutex_unlock(&ps->smi_mutex);
	return ret;
}

int
mv88e6xxx_phy_write_indirect(struct dsa_switch *ds, int port, int regnum,
			     u16 val)
{
	struct mv88e6xxx_priv_state *ps = ds_to_priv(ds);
	int addr = mv88e6xxx_port_to_phy_addr(ds, port);
	int ret;

	if (addr < 0)
		return addr;

	mutex_lock(&ps->smi_mutex);
	ret = _mv88e6xxx_phy_write_indirect(ds, addr, regnum, val);
	mutex_unlock(&ps->smi_mutex);
	return ret;
}

#ifdef CONFIG_NET_DSA_HWMON

static int mv88e61xx_get_temp(struct dsa_switch *ds, int *temp)
{
	struct mv88e6xxx_priv_state *ps = ds_to_priv(ds);
	int ret;
	int val;

	*temp = 0;

	mutex_lock(&ps->smi_mutex);

	ret = _mv88e6xxx_phy_write(ds, 0x0, 0x16, 0x6);
	if (ret < 0)
		goto error;

	/* Enable temperature sensor */
	ret = _mv88e6xxx_phy_read(ds, 0x0, 0x1a);
	if (ret < 0)
		goto error;

	ret = _mv88e6xxx_phy_write(ds, 0x0, 0x1a, ret | (1 << 5));
	if (ret < 0)
		goto error;

	/* Wait for temperature to stabilize */
	usleep_range(10000, 12000);

	val = _mv88e6xxx_phy_read(ds, 0x0, 0x1a);
	if (val < 0) {
		ret = val;
		goto error;
	}

	/* Disable temperature sensor */
	ret = _mv88e6xxx_phy_write(ds, 0x0, 0x1a, ret & ~(1 << 5));
	if (ret < 0)
		goto error;

	*temp = ((val & 0x1f) - 5) * 5;

error:
	_mv88e6xxx_phy_write(ds, 0x0, 0x16, 0x0);
	mutex_unlock(&ps->smi_mutex);
	return ret;
}

static int mv88e63xx_get_temp(struct dsa_switch *ds, int *temp)
{
	int phy = mv88e6xxx_6320_family(ds) ? 3 : 0;
	int ret;

	*temp = 0;

	ret = mv88e6xxx_phy_page_read(ds, phy, 6, 27);
	if (ret < 0)
		return ret;

	*temp = (ret & 0xff) - 25;

	return 0;
}

int mv88e6xxx_get_temp(struct dsa_switch *ds, int *temp)
{
	if (mv88e6xxx_6320_family(ds) || mv88e6xxx_6352_family(ds))
		return mv88e63xx_get_temp(ds, temp);

	return mv88e61xx_get_temp(ds, temp);
}

int mv88e6xxx_get_temp_limit(struct dsa_switch *ds, int *temp)
{
	int phy = mv88e6xxx_6320_family(ds) ? 3 : 0;
	int ret;

	if (!mv88e6xxx_6320_family(ds) && !mv88e6xxx_6352_family(ds))
		return -EOPNOTSUPP;

	*temp = 0;

	ret = mv88e6xxx_phy_page_read(ds, phy, 6, 26);
	if (ret < 0)
		return ret;

	*temp = (((ret >> 8) & 0x1f) * 5) - 25;

	return 0;
}

int mv88e6xxx_set_temp_limit(struct dsa_switch *ds, int temp)
{
	int phy = mv88e6xxx_6320_family(ds) ? 3 : 0;
	int ret;

	if (!mv88e6xxx_6320_family(ds) && !mv88e6xxx_6352_family(ds))
		return -EOPNOTSUPP;

	ret = mv88e6xxx_phy_page_read(ds, phy, 6, 26);
	if (ret < 0)
		return ret;
	temp = clamp_val(DIV_ROUND_CLOSEST(temp, 5) + 5, 0, 0x1f);
	return mv88e6xxx_phy_page_write(ds, phy, 6, 26,
					(ret & 0xe0ff) | (temp << 8));
}

int mv88e6xxx_get_temp_alarm(struct dsa_switch *ds, bool *alarm)
{
	int phy = mv88e6xxx_6320_family(ds) ? 3 : 0;
	int ret;

	if (!mv88e6xxx_6320_family(ds) && !mv88e6xxx_6352_family(ds))
		return -EOPNOTSUPP;

	*alarm = false;

	ret = mv88e6xxx_phy_page_read(ds, phy, 6, 26);
	if (ret < 0)
		return ret;

	*alarm = !!(ret & 0x40);

	return 0;
}
#endif /* CONFIG_NET_DSA_HWMON */

static int __init mv88e6xxx_init(void)
{
#if IS_ENABLED(CONFIG_NET_DSA_MV88E6131)
	register_switch_driver(&mv88e6131_switch_driver);
#endif
#if IS_ENABLED(CONFIG_NET_DSA_MV88E6123_61_65)
	register_switch_driver(&mv88e6123_61_65_switch_driver);
#endif
#if IS_ENABLED(CONFIG_NET_DSA_MV88E6352)
	register_switch_driver(&mv88e6352_switch_driver);
#endif
#if IS_ENABLED(CONFIG_NET_DSA_MV88E6171)
	register_switch_driver(&mv88e6171_switch_driver);
#endif
	return 0;
}
module_init(mv88e6xxx_init);

static void __exit mv88e6xxx_cleanup(void)
{
#if IS_ENABLED(CONFIG_NET_DSA_MV88E6171)
	unregister_switch_driver(&mv88e6171_switch_driver);
#endif
#if IS_ENABLED(CONFIG_NET_DSA_MV88E6352)
	unregister_switch_driver(&mv88e6352_switch_driver);
#endif
#if IS_ENABLED(CONFIG_NET_DSA_MV88E6123_61_65)
	unregister_switch_driver(&mv88e6123_61_65_switch_driver);
#endif
#if IS_ENABLED(CONFIG_NET_DSA_MV88E6131)
	unregister_switch_driver(&mv88e6131_switch_driver);
#endif
}
module_exit(mv88e6xxx_cleanup);

MODULE_AUTHOR("Lennert Buytenhek <buytenh@wantstofly.org>");
MODULE_DESCRIPTION("Driver for Marvell 88E6XXX ethernet switch chips");
MODULE_LICENSE("GPL");<|MERGE_RESOLUTION|>--- conflicted
+++ resolved
@@ -1999,12 +1999,7 @@
 		 * full duplex.
 		 */
 		reg = _mv88e6xxx_reg_read(ds, REG_PORT(port), PORT_PCS_CTRL);
-<<<<<<< HEAD
-		if (dsa_is_cpu_port(ds, port) ||
-		    ds->dsa_port_mask & (1 << port)) {
-=======
 		if (dsa_is_cpu_port(ds, port) || dsa_is_dsa_port(ds, port)) {
->>>>>>> 61328de2
 			reg &= ~PORT_PCS_CTRL_UNFORCED;
 			reg |= PORT_PCS_CTRL_FORCE_LINK |
 				PORT_PCS_CTRL_LINK_UP |
