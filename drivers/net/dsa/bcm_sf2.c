--- conflicted
+++ resolved
@@ -587,11 +587,7 @@
 static void bcm_sf2_sw_adjust_link(struct dsa_switch *ds, int port,
 				   struct phy_device *phydev)
 {
-<<<<<<< HEAD
-	struct bcm_sf2_priv *priv = ds_to_priv(ds);
-=======
-	struct bcm_sf2_priv *priv = bcm_sf2_to_priv(ds);
->>>>>>> 2cfef0c3
+	struct bcm_sf2_priv *priv = bcm_sf2_to_priv(ds);
 	struct ethtool_eee *p = &priv->port_sts[port].eee;
 	u32 id_mode_dis = 0, port_mode;
 	const char *str = NULL;
