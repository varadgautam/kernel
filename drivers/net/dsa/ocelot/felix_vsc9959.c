--- conflicted
+++ resolved
@@ -1171,11 +1171,8 @@
  */
 static u16 vsc9959_wm_enc(u16 value)
 {
-<<<<<<< HEAD
-=======
 	WARN_ON(value >= 16 * BIT(8));
 
->>>>>>> 019683d8
 	if (value >= BIT(8))
 		return BIT(8) | (value / 16);
 
