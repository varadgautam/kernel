--- conflicted
+++ resolved
@@ -828,11 +828,7 @@
 					put_page(xdp_page);
 				goto err_xdp;
 			}
-<<<<<<< HEAD
-			*xdp_xmit |= VIRTIO_XDP_REDIR;
-=======
 			*xdp_xmit |= VIRTIO_XDP_TX;
->>>>>>> 22cb595e
 			if (unlikely(xdp_page != page))
 				put_page(page);
 			rcu_read_unlock();
@@ -844,11 +840,7 @@
 					put_page(xdp_page);
 				goto err_xdp;
 			}
-<<<<<<< HEAD
-			*xdp_xmit |= VIRTIO_XDP_TX;
-=======
 			*xdp_xmit |= VIRTIO_XDP_REDIR;
->>>>>>> 22cb595e
 			if (unlikely(xdp_page != page))
 				put_page(page);
 			rcu_read_unlock();
