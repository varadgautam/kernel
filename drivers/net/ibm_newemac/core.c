/*
 * drivers/net/ibm_newemac/core.c
 *
 * Driver for PowerPC 4xx on-chip ethernet controller.
 *
 * Copyright 2007 Benjamin Herrenschmidt, IBM Corp.
 *                <benh@kernel.crashing.org>
 *
 * Based on the arch/ppc version of the driver:
 *
 * Copyright (c) 2004, 2005 Zultys Technologies.
 * Eugene Surovegin <eugene.surovegin@zultys.com> or <ebs@ebshome.net>
 *
 * Based on original work by
 * 	Matt Porter <mporter@kernel.crashing.org>
 *	(c) 2003 Benjamin Herrenschmidt <benh@kernel.crashing.org>
 *      Armin Kuster <akuster@mvista.com>
 * 	Johnnie Peters <jpeters@mvista.com>
 *
 * This program is free software; you can redistribute  it and/or modify it
 * under  the terms of  the GNU General  Public License as published by the
 * Free Software Foundation;  either version 2 of the  License, or (at your
 * option) any later version.
 *
 */

#include <linux/module.h>
#include <linux/sched.h>
#include <linux/string.h>
#include <linux/errno.h>
#include <linux/delay.h>
#include <linux/types.h>
#include <linux/pci.h>
#include <linux/etherdevice.h>
#include <linux/skbuff.h>
#include <linux/crc32.h>
#include <linux/ethtool.h>
#include <linux/mii.h>
#include <linux/bitops.h>
#include <linux/workqueue.h>
#include <linux/of.h>
#include <linux/slab.h>

#include <asm/processor.h>
#include <asm/io.h>
#include <asm/dma.h>
#include <asm/uaccess.h>
#include <asm/dcr.h>
#include <asm/dcr-regs.h>

#include "core.h"

/*
 * Lack of dma_unmap_???? calls is intentional.
 *
 * API-correct usage requires additional support state information to be
 * maintained for every RX and TX buffer descriptor (BD). Unfortunately, due to
 * EMAC design (e.g. TX buffer passed from network stack can be split into
 * several BDs, dma_map_single/dma_map_page can be used to map particular BD),
 * maintaining such information will add additional overhead.
 * Current DMA API implementation for 4xx processors only ensures cache coherency
 * and dma_unmap_???? routines are empty and are likely to stay this way.
 * I decided to omit dma_unmap_??? calls because I don't want to add additional
 * complexity just for the sake of following some abstract API, when it doesn't
 * add any real benefit to the driver. I understand that this decision maybe
 * controversial, but I really tried to make code API-correct and efficient
 * at the same time and didn't come up with code I liked :(.                --ebs
 */

#define DRV_NAME        "emac"
#define DRV_VERSION     "3.54"
#define DRV_DESC        "PPC 4xx OCP EMAC driver"

MODULE_DESCRIPTION(DRV_DESC);
MODULE_AUTHOR
    ("Eugene Surovegin <eugene.surovegin@zultys.com> or <ebs@ebshome.net>");
MODULE_LICENSE("GPL");

/*
 * PPC64 doesn't (yet) have a cacheable_memcpy
 */
#ifdef CONFIG_PPC64
#define cacheable_memcpy(d,s,n) memcpy((d),(s),(n))
#endif

/* minimum number of free TX descriptors required to wake up TX process */
#define EMAC_TX_WAKEUP_THRESH		(NUM_TX_BUFF / 4)

/* If packet size is less than this number, we allocate small skb and copy packet
 * contents into it instead of just sending original big skb up
 */
#define EMAC_RX_COPY_THRESH		CONFIG_IBM_NEW_EMAC_RX_COPY_THRESHOLD

/* Since multiple EMACs share MDIO lines in various ways, we need
 * to avoid re-using the same PHY ID in cases where the arch didn't
 * setup precise phy_map entries
 *
 * XXX This is something that needs to be reworked as we can have multiple
 * EMAC "sets" (multiple ASICs containing several EMACs) though we can
 * probably require in that case to have explicit PHY IDs in the device-tree
 */
static u32 busy_phy_map;
static DEFINE_MUTEX(emac_phy_map_lock);

/* This is the wait queue used to wait on any event related to probe, that
 * is discovery of MALs, other EMACs, ZMII/RGMIIs, etc...
 */
static DECLARE_WAIT_QUEUE_HEAD(emac_probe_wait);

/* Having stable interface names is a doomed idea. However, it would be nice
 * if we didn't have completely random interface names at boot too :-) It's
 * just a matter of making everybody's life easier. Since we are doing
 * threaded probing, it's a bit harder though. The base idea here is that
 * we make up a list of all emacs in the device-tree before we register the
 * driver. Every emac will then wait for the previous one in the list to
 * initialize before itself. We should also keep that list ordered by
 * cell_index.
 * That list is only 4 entries long, meaning that additional EMACs don't
 * get ordering guarantees unless EMAC_BOOT_LIST_SIZE is increased.
 */

#define EMAC_BOOT_LIST_SIZE	4
static struct device_node *emac_boot_list[EMAC_BOOT_LIST_SIZE];

/* How long should I wait for dependent devices ? */
#define EMAC_PROBE_DEP_TIMEOUT	(HZ * 5)

/* I don't want to litter system log with timeout errors
 * when we have brain-damaged PHY.
 */
static inline void emac_report_timeout_error(struct emac_instance *dev,
					     const char *error)
{
	if (emac_has_feature(dev, EMAC_FTR_440GX_PHY_CLK_FIX |
				  EMAC_FTR_460EX_PHY_CLK_FIX |
				  EMAC_FTR_440EP_PHY_CLK_FIX))
		DBG(dev, "%s" NL, error);
	else if (net_ratelimit())
		printk(KERN_ERR "%s: %s\n", dev->ofdev->dev.of_node->full_name,
			error);
}

/* EMAC PHY clock workaround:
 * 440EP/440GR has more sane SDR0_MFR register implementation than 440GX,
 * which allows controlling each EMAC clock
 */
static inline void emac_rx_clk_tx(struct emac_instance *dev)
{
#ifdef CONFIG_PPC_DCR_NATIVE
	if (emac_has_feature(dev, EMAC_FTR_440EP_PHY_CLK_FIX))
		dcri_clrset(SDR0, SDR0_MFR,
			    0, SDR0_MFR_ECS >> dev->cell_index);
#endif
}

static inline void emac_rx_clk_default(struct emac_instance *dev)
{
#ifdef CONFIG_PPC_DCR_NATIVE
	if (emac_has_feature(dev, EMAC_FTR_440EP_PHY_CLK_FIX))
		dcri_clrset(SDR0, SDR0_MFR,
			    SDR0_MFR_ECS >> dev->cell_index, 0);
#endif
}

/* PHY polling intervals */
#define PHY_POLL_LINK_ON	HZ
#define PHY_POLL_LINK_OFF	(HZ / 5)

/* Graceful stop timeouts in us.
 * We should allow up to 1 frame time (full-duplex, ignoring collisions)
 */
#define STOP_TIMEOUT_10		1230
#define STOP_TIMEOUT_100	124
#define STOP_TIMEOUT_1000	13
#define STOP_TIMEOUT_1000_JUMBO	73

static unsigned char default_mcast_addr[] = {
	0x01, 0x80, 0xC2, 0x00, 0x00, 0x01
};

/* Please, keep in sync with struct ibm_emac_stats/ibm_emac_error_stats */
static const char emac_stats_keys[EMAC_ETHTOOL_STATS_COUNT][ETH_GSTRING_LEN] = {
	"rx_packets", "rx_bytes", "tx_packets", "tx_bytes", "rx_packets_csum",
	"tx_packets_csum", "tx_undo", "rx_dropped_stack", "rx_dropped_oom",
	"rx_dropped_error", "rx_dropped_resize", "rx_dropped_mtu",
	"rx_stopped", "rx_bd_errors", "rx_bd_overrun", "rx_bd_bad_packet",
	"rx_bd_runt_packet", "rx_bd_short_event", "rx_bd_alignment_error",
	"rx_bd_bad_fcs", "rx_bd_packet_too_long", "rx_bd_out_of_range",
	"rx_bd_in_range", "rx_parity", "rx_fifo_overrun", "rx_overrun",
	"rx_bad_packet", "rx_runt_packet", "rx_short_event",
	"rx_alignment_error", "rx_bad_fcs", "rx_packet_too_long",
	"rx_out_of_range", "rx_in_range", "tx_dropped", "tx_bd_errors",
	"tx_bd_bad_fcs", "tx_bd_carrier_loss", "tx_bd_excessive_deferral",
	"tx_bd_excessive_collisions", "tx_bd_late_collision",
	"tx_bd_multple_collisions", "tx_bd_single_collision",
	"tx_bd_underrun", "tx_bd_sqe", "tx_parity", "tx_underrun", "tx_sqe",
	"tx_errors"
};

static irqreturn_t emac_irq(int irq, void *dev_instance);
static void emac_clean_tx_ring(struct emac_instance *dev);
static void __emac_set_multicast_list(struct emac_instance *dev);

static inline int emac_phy_supports_gige(int phy_mode)
{
	return  phy_mode == PHY_MODE_GMII ||
		phy_mode == PHY_MODE_RGMII ||
		phy_mode == PHY_MODE_SGMII ||
		phy_mode == PHY_MODE_TBI ||
		phy_mode == PHY_MODE_RTBI;
}

static inline int emac_phy_gpcs(int phy_mode)
{
	return  phy_mode == PHY_MODE_SGMII ||
		phy_mode == PHY_MODE_TBI ||
		phy_mode == PHY_MODE_RTBI;
}

static inline void emac_tx_enable(struct emac_instance *dev)
{
	struct emac_regs __iomem *p = dev->emacp;
	u32 r;

	DBG(dev, "tx_enable" NL);

	r = in_be32(&p->mr0);
	if (!(r & EMAC_MR0_TXE))
		out_be32(&p->mr0, r | EMAC_MR0_TXE);
}

static void emac_tx_disable(struct emac_instance *dev)
{
	struct emac_regs __iomem *p = dev->emacp;
	u32 r;

	DBG(dev, "tx_disable" NL);

	r = in_be32(&p->mr0);
	if (r & EMAC_MR0_TXE) {
		int n = dev->stop_timeout;
		out_be32(&p->mr0, r & ~EMAC_MR0_TXE);
		while (!(in_be32(&p->mr0) & EMAC_MR0_TXI) && n) {
			udelay(1);
			--n;
		}
		if (unlikely(!n))
			emac_report_timeout_error(dev, "TX disable timeout");
	}
}

static void emac_rx_enable(struct emac_instance *dev)
{
	struct emac_regs __iomem *p = dev->emacp;
	u32 r;

	if (unlikely(test_bit(MAL_COMMAC_RX_STOPPED, &dev->commac.flags)))
		goto out;

	DBG(dev, "rx_enable" NL);

	r = in_be32(&p->mr0);
	if (!(r & EMAC_MR0_RXE)) {
		if (unlikely(!(r & EMAC_MR0_RXI))) {
			/* Wait if previous async disable is still in progress */
			int n = dev->stop_timeout;
			while (!(r = in_be32(&p->mr0) & EMAC_MR0_RXI) && n) {
				udelay(1);
				--n;
			}
			if (unlikely(!n))
				emac_report_timeout_error(dev,
							  "RX disable timeout");
		}
		out_be32(&p->mr0, r | EMAC_MR0_RXE);
	}
 out:
	;
}

static void emac_rx_disable(struct emac_instance *dev)
{
	struct emac_regs __iomem *p = dev->emacp;
	u32 r;

	DBG(dev, "rx_disable" NL);

	r = in_be32(&p->mr0);
	if (r & EMAC_MR0_RXE) {
		int n = dev->stop_timeout;
		out_be32(&p->mr0, r & ~EMAC_MR0_RXE);
		while (!(in_be32(&p->mr0) & EMAC_MR0_RXI) && n) {
			udelay(1);
			--n;
		}
		if (unlikely(!n))
			emac_report_timeout_error(dev, "RX disable timeout");
	}
}

static inline void emac_netif_stop(struct emac_instance *dev)
{
	netif_tx_lock_bh(dev->ndev);
	netif_addr_lock(dev->ndev);
	dev->no_mcast = 1;
	netif_addr_unlock(dev->ndev);
	netif_tx_unlock_bh(dev->ndev);
	dev->ndev->trans_start = jiffies;	/* prevent tx timeout */
	mal_poll_disable(dev->mal, &dev->commac);
	netif_tx_disable(dev->ndev);
}

static inline void emac_netif_start(struct emac_instance *dev)
{
	netif_tx_lock_bh(dev->ndev);
	netif_addr_lock(dev->ndev);
	dev->no_mcast = 0;
	if (dev->mcast_pending && netif_running(dev->ndev))
		__emac_set_multicast_list(dev);
	netif_addr_unlock(dev->ndev);
	netif_tx_unlock_bh(dev->ndev);

	netif_wake_queue(dev->ndev);

	/* NOTE: unconditional netif_wake_queue is only appropriate
	 * so long as all callers are assured to have free tx slots
	 * (taken from tg3... though the case where that is wrong is
	 *  not terribly harmful)
	 */
	mal_poll_enable(dev->mal, &dev->commac);
}

static inline void emac_rx_disable_async(struct emac_instance *dev)
{
	struct emac_regs __iomem *p = dev->emacp;
	u32 r;

	DBG(dev, "rx_disable_async" NL);

	r = in_be32(&p->mr0);
	if (r & EMAC_MR0_RXE)
		out_be32(&p->mr0, r & ~EMAC_MR0_RXE);
}

static int emac_reset(struct emac_instance *dev)
{
	struct emac_regs __iomem *p = dev->emacp;
	int n = 20;

	DBG(dev, "reset" NL);

	if (!dev->reset_failed) {
		/* 40x erratum suggests stopping RX channel before reset,
		 * we stop TX as well
		 */
		emac_rx_disable(dev);
		emac_tx_disable(dev);
	}

#ifdef CONFIG_PPC_DCR_NATIVE
	/* Enable internal clock source */
	if (emac_has_feature(dev, EMAC_FTR_460EX_PHY_CLK_FIX))
		dcri_clrset(SDR0, SDR0_ETH_CFG,
			    0, SDR0_ETH_CFG_ECS << dev->cell_index);
#endif

	out_be32(&p->mr0, EMAC_MR0_SRST);
	while ((in_be32(&p->mr0) & EMAC_MR0_SRST) && n)
		--n;

#ifdef CONFIG_PPC_DCR_NATIVE
	 /* Enable external clock source */
	if (emac_has_feature(dev, EMAC_FTR_460EX_PHY_CLK_FIX))
		dcri_clrset(SDR0, SDR0_ETH_CFG,
			    SDR0_ETH_CFG_ECS << dev->cell_index, 0);
#endif

	if (n) {
		dev->reset_failed = 0;
		return 0;
	} else {
		emac_report_timeout_error(dev, "reset timeout");
		dev->reset_failed = 1;
		return -ETIMEDOUT;
	}
}

static void emac_hash_mc(struct emac_instance *dev)
{
	const int regs = EMAC_XAHT_REGS(dev);
	u32 *gaht_base = emac_gaht_base(dev);
	u32 gaht_temp[regs];
	struct netdev_hw_addr *ha;
	int i;

	DBG(dev, "hash_mc %d" NL, netdev_mc_count(dev->ndev));

	memset(gaht_temp, 0, sizeof (gaht_temp));

	netdev_for_each_mc_addr(ha, dev->ndev) {
		int slot, reg, mask;
		DBG2(dev, "mc %pM" NL, ha->addr);

		slot = EMAC_XAHT_CRC_TO_SLOT(dev,
					     ether_crc(ETH_ALEN, ha->addr));
		reg = EMAC_XAHT_SLOT_TO_REG(dev, slot);
		mask = EMAC_XAHT_SLOT_TO_MASK(dev, slot);

		gaht_temp[reg] |= mask;
	}

	for (i = 0; i < regs; i++)
		out_be32(gaht_base + i, gaht_temp[i]);
}

static inline u32 emac_iff2rmr(struct net_device *ndev)
{
	struct emac_instance *dev = netdev_priv(ndev);
	u32 r;

	r = EMAC_RMR_SP | EMAC_RMR_SFCS | EMAC_RMR_IAE | EMAC_RMR_BAE;

	if (emac_has_feature(dev, EMAC_FTR_EMAC4))
	    r |= EMAC4_RMR_BASE;
	else
	    r |= EMAC_RMR_BASE;

	if (ndev->flags & IFF_PROMISC)
		r |= EMAC_RMR_PME;
	else if (ndev->flags & IFF_ALLMULTI ||
			 (netdev_mc_count(ndev) > EMAC_XAHT_SLOTS(dev)))
		r |= EMAC_RMR_PMME;
	else if (!netdev_mc_empty(ndev))
		r |= EMAC_RMR_MAE;

	return r;
}

static u32 __emac_calc_base_mr1(struct emac_instance *dev, int tx_size, int rx_size)
{
	u32 ret = EMAC_MR1_VLE | EMAC_MR1_IST | EMAC_MR1_TR0_MULT;

	DBG2(dev, "__emac_calc_base_mr1" NL);

	switch(tx_size) {
	case 2048:
		ret |= EMAC_MR1_TFS_2K;
		break;
	default:
		printk(KERN_WARNING "%s: Unknown Tx FIFO size %d\n",
		       dev->ndev->name, tx_size);
	}

	switch(rx_size) {
	case 16384:
		ret |= EMAC_MR1_RFS_16K;
		break;
	case 4096:
		ret |= EMAC_MR1_RFS_4K;
		break;
	default:
		printk(KERN_WARNING "%s: Unknown Rx FIFO size %d\n",
		       dev->ndev->name, rx_size);
	}

	return ret;
}

static u32 __emac4_calc_base_mr1(struct emac_instance *dev, int tx_size, int rx_size)
{
	u32 ret = EMAC_MR1_VLE | EMAC_MR1_IST | EMAC4_MR1_TR |
		EMAC4_MR1_OBCI(dev->opb_bus_freq / 1000000);

	DBG2(dev, "__emac4_calc_base_mr1" NL);

	switch(tx_size) {
	case 16384:
		ret |= EMAC4_MR1_TFS_16K;
		break;
	case 4096:
		ret |= EMAC4_MR1_TFS_4K;
		break;
	case 2048:
		ret |= EMAC4_MR1_TFS_2K;
		break;
	default:
		printk(KERN_WARNING "%s: Unknown Tx FIFO size %d\n",
		       dev->ndev->name, tx_size);
	}

	switch(rx_size) {
	case 16384:
		ret |= EMAC4_MR1_RFS_16K;
		break;
	case 4096:
		ret |= EMAC4_MR1_RFS_4K;
		break;
	case 2048:
		ret |= EMAC4_MR1_RFS_2K;
		break;
	default:
		printk(KERN_WARNING "%s: Unknown Rx FIFO size %d\n",
		       dev->ndev->name, rx_size);
	}

	return ret;
}

static u32 emac_calc_base_mr1(struct emac_instance *dev, int tx_size, int rx_size)
{
	return emac_has_feature(dev, EMAC_FTR_EMAC4) ?
		__emac4_calc_base_mr1(dev, tx_size, rx_size) :
		__emac_calc_base_mr1(dev, tx_size, rx_size);
}

static inline u32 emac_calc_trtr(struct emac_instance *dev, unsigned int size)
{
	if (emac_has_feature(dev, EMAC_FTR_EMAC4))
		return ((size >> 6) - 1) << EMAC_TRTR_SHIFT_EMAC4;
	else
		return ((size >> 6) - 1) << EMAC_TRTR_SHIFT;
}

static inline u32 emac_calc_rwmr(struct emac_instance *dev,
				 unsigned int low, unsigned int high)
{
	if (emac_has_feature(dev, EMAC_FTR_EMAC4))
		return (low << 22) | ( (high & 0x3ff) << 6);
	else
		return (low << 23) | ( (high & 0x1ff) << 7);
}

static int emac_configure(struct emac_instance *dev)
{
	struct emac_regs __iomem *p = dev->emacp;
	struct net_device *ndev = dev->ndev;
	int tx_size, rx_size, link = netif_carrier_ok(dev->ndev);
	u32 r, mr1 = 0;

	DBG(dev, "configure" NL);

	if (!link) {
		out_be32(&p->mr1, in_be32(&p->mr1)
			 | EMAC_MR1_FDE | EMAC_MR1_ILE);
		udelay(100);
	} else if (emac_reset(dev) < 0)
		return -ETIMEDOUT;

	if (emac_has_feature(dev, EMAC_FTR_HAS_TAH))
		tah_reset(dev->tah_dev);

	DBG(dev, " link = %d duplex = %d, pause = %d, asym_pause = %d\n",
	    link, dev->phy.duplex, dev->phy.pause, dev->phy.asym_pause);

	/* Default fifo sizes */
	tx_size = dev->tx_fifo_size;
	rx_size = dev->rx_fifo_size;

	/* No link, force loopback */
	if (!link)
		mr1 = EMAC_MR1_FDE | EMAC_MR1_ILE;

	/* Check for full duplex */
	else if (dev->phy.duplex == DUPLEX_FULL)
		mr1 |= EMAC_MR1_FDE | EMAC_MR1_MWSW_001;

	/* Adjust fifo sizes, mr1 and timeouts based on link speed */
	dev->stop_timeout = STOP_TIMEOUT_10;
	switch (dev->phy.speed) {
	case SPEED_1000:
		if (emac_phy_gpcs(dev->phy.mode)) {
			mr1 |= EMAC_MR1_MF_1000GPCS | EMAC_MR1_MF_IPPA(
				(dev->phy.gpcs_address != 0xffffffff) ?
				 dev->phy.gpcs_address : dev->phy.address);

			/* Put some arbitrary OUI, Manuf & Rev IDs so we can
			 * identify this GPCS PHY later.
			 */
			out_be32(&p->u1.emac4.ipcr, 0xdeadbeef);
		} else
			mr1 |= EMAC_MR1_MF_1000;

		/* Extended fifo sizes */
		tx_size = dev->tx_fifo_size_gige;
		rx_size = dev->rx_fifo_size_gige;

		if (dev->ndev->mtu > ETH_DATA_LEN) {
			if (emac_has_feature(dev, EMAC_FTR_EMAC4))
				mr1 |= EMAC4_MR1_JPSM;
			else
				mr1 |= EMAC_MR1_JPSM;
			dev->stop_timeout = STOP_TIMEOUT_1000_JUMBO;
		} else
			dev->stop_timeout = STOP_TIMEOUT_1000;
		break;
	case SPEED_100:
		mr1 |= EMAC_MR1_MF_100;
		dev->stop_timeout = STOP_TIMEOUT_100;
		break;
	default: /* make gcc happy */
		break;
	}

	if (emac_has_feature(dev, EMAC_FTR_HAS_RGMII))
		rgmii_set_speed(dev->rgmii_dev, dev->rgmii_port,
				dev->phy.speed);
	if (emac_has_feature(dev, EMAC_FTR_HAS_ZMII))
		zmii_set_speed(dev->zmii_dev, dev->zmii_port, dev->phy.speed);

	/* on 40x erratum forces us to NOT use integrated flow control,
	 * let's hope it works on 44x ;)
	 */
	if (!emac_has_feature(dev, EMAC_FTR_NO_FLOW_CONTROL_40x) &&
	    dev->phy.duplex == DUPLEX_FULL) {
		if (dev->phy.pause)
			mr1 |= EMAC_MR1_EIFC | EMAC_MR1_APP;
		else if (dev->phy.asym_pause)
			mr1 |= EMAC_MR1_APP;
	}

	/* Add base settings & fifo sizes & program MR1 */
	mr1 |= emac_calc_base_mr1(dev, tx_size, rx_size);
	out_be32(&p->mr1, mr1);

	/* Set individual MAC address */
	out_be32(&p->iahr, (ndev->dev_addr[0] << 8) | ndev->dev_addr[1]);
	out_be32(&p->ialr, (ndev->dev_addr[2] << 24) |
		 (ndev->dev_addr[3] << 16) | (ndev->dev_addr[4] << 8) |
		 ndev->dev_addr[5]);

	/* VLAN Tag Protocol ID */
	out_be32(&p->vtpid, 0x8100);

	/* Receive mode register */
	r = emac_iff2rmr(ndev);
	if (r & EMAC_RMR_MAE)
		emac_hash_mc(dev);
	out_be32(&p->rmr, r);

	/* FIFOs thresholds */
	if (emac_has_feature(dev, EMAC_FTR_EMAC4))
		r = EMAC4_TMR1((dev->mal_burst_size / dev->fifo_entry_size) + 1,
			       tx_size / 2 / dev->fifo_entry_size);
	else
		r = EMAC_TMR1((dev->mal_burst_size / dev->fifo_entry_size) + 1,
			      tx_size / 2 / dev->fifo_entry_size);
	out_be32(&p->tmr1, r);
	out_be32(&p->trtr, emac_calc_trtr(dev, tx_size / 2));

	/* PAUSE frame is sent when RX FIFO reaches its high-water mark,
	   there should be still enough space in FIFO to allow the our link
	   partner time to process this frame and also time to send PAUSE
	   frame itself.

	   Here is the worst case scenario for the RX FIFO "headroom"
	   (from "The Switch Book") (100Mbps, without preamble, inter-frame gap):

	   1) One maximum-length frame on TX                    1522 bytes
	   2) One PAUSE frame time                                64 bytes
	   3) PAUSE frame decode time allowance                   64 bytes
	   4) One maximum-length frame on RX                    1522 bytes
	   5) Round-trip propagation delay of the link (100Mb)    15 bytes
	   ----------
	   3187 bytes

	   I chose to set high-water mark to RX_FIFO_SIZE / 4 (1024 bytes)
	   low-water mark  to RX_FIFO_SIZE / 8 (512 bytes)
	 */
	r = emac_calc_rwmr(dev, rx_size / 8 / dev->fifo_entry_size,
			   rx_size / 4 / dev->fifo_entry_size);
	out_be32(&p->rwmr, r);

	/* Set PAUSE timer to the maximum */
	out_be32(&p->ptr, 0xffff);

	/* IRQ sources */
	r = EMAC_ISR_OVR | EMAC_ISR_BP | EMAC_ISR_SE |
		EMAC_ISR_ALE | EMAC_ISR_BFCS | EMAC_ISR_PTLE | EMAC_ISR_ORE |
		EMAC_ISR_IRE | EMAC_ISR_TE;
	if (emac_has_feature(dev, EMAC_FTR_EMAC4))
	    r |= EMAC4_ISR_TXPE | EMAC4_ISR_RXPE /* | EMAC4_ISR_TXUE |
						  EMAC4_ISR_RXOE | */;
	out_be32(&p->iser,  r);

	/* We need to take GPCS PHY out of isolate mode after EMAC reset */
	if (emac_phy_gpcs(dev->phy.mode)) {
		if (dev->phy.gpcs_address != 0xffffffff)
			emac_mii_reset_gpcs(&dev->phy);
		else
			emac_mii_reset_phy(&dev->phy);
	}

	return 0;
}

static void emac_reinitialize(struct emac_instance *dev)
{
	DBG(dev, "reinitialize" NL);

	emac_netif_stop(dev);
	if (!emac_configure(dev)) {
		emac_tx_enable(dev);
		emac_rx_enable(dev);
	}
	emac_netif_start(dev);
}

static void emac_full_tx_reset(struct emac_instance *dev)
{
	DBG(dev, "full_tx_reset" NL);

	emac_tx_disable(dev);
	mal_disable_tx_channel(dev->mal, dev->mal_tx_chan);
	emac_clean_tx_ring(dev);
	dev->tx_cnt = dev->tx_slot = dev->ack_slot = 0;

	emac_configure(dev);

	mal_enable_tx_channel(dev->mal, dev->mal_tx_chan);
	emac_tx_enable(dev);
	emac_rx_enable(dev);
}

static void emac_reset_work(struct work_struct *work)
{
	struct emac_instance *dev = container_of(work, struct emac_instance, reset_work);

	DBG(dev, "reset_work" NL);

	mutex_lock(&dev->link_lock);
	if (dev->opened) {
		emac_netif_stop(dev);
		emac_full_tx_reset(dev);
		emac_netif_start(dev);
	}
	mutex_unlock(&dev->link_lock);
}

static void emac_tx_timeout(struct net_device *ndev)
{
	struct emac_instance *dev = netdev_priv(ndev);

	DBG(dev, "tx_timeout" NL);

	schedule_work(&dev->reset_work);
}


static inline int emac_phy_done(struct emac_instance *dev, u32 stacr)
{
	int done = !!(stacr & EMAC_STACR_OC);

	if (emac_has_feature(dev, EMAC_FTR_STACR_OC_INVERT))
		done = !done;

	return done;
};

static int __emac_mdio_read(struct emac_instance *dev, u8 id, u8 reg)
{
	struct emac_regs __iomem *p = dev->emacp;
	u32 r = 0;
	int n, err = -ETIMEDOUT;

	mutex_lock(&dev->mdio_lock);

	DBG2(dev, "mdio_read(%02x,%02x)" NL, id, reg);

	/* Enable proper MDIO port */
	if (emac_has_feature(dev, EMAC_FTR_HAS_ZMII))
		zmii_get_mdio(dev->zmii_dev, dev->zmii_port);
	if (emac_has_feature(dev, EMAC_FTR_HAS_RGMII))
		rgmii_get_mdio(dev->rgmii_dev, dev->rgmii_port);

	/* Wait for management interface to become idle */
	n = 20;
	while (!emac_phy_done(dev, in_be32(&p->stacr))) {
		udelay(1);
		if (!--n) {
			DBG2(dev, " -> timeout wait idle\n");
			goto bail;
		}
	}

	/* Issue read command */
	if (emac_has_feature(dev, EMAC_FTR_EMAC4))
		r = EMAC4_STACR_BASE(dev->opb_bus_freq);
	else
		r = EMAC_STACR_BASE(dev->opb_bus_freq);
	if (emac_has_feature(dev, EMAC_FTR_STACR_OC_INVERT))
		r |= EMAC_STACR_OC;
	if (emac_has_feature(dev, EMAC_FTR_HAS_NEW_STACR))
		r |= EMACX_STACR_STAC_READ;
	else
		r |= EMAC_STACR_STAC_READ;
	r |= (reg & EMAC_STACR_PRA_MASK)
		| ((id & EMAC_STACR_PCDA_MASK) << EMAC_STACR_PCDA_SHIFT);
	out_be32(&p->stacr, r);

	/* Wait for read to complete */
	n = 200;
	while (!emac_phy_done(dev, (r = in_be32(&p->stacr)))) {
		udelay(1);
		if (!--n) {
			DBG2(dev, " -> timeout wait complete\n");
			goto bail;
		}
	}

	if (unlikely(r & EMAC_STACR_PHYE)) {
		DBG(dev, "mdio_read(%02x, %02x) failed" NL, id, reg);
		err = -EREMOTEIO;
		goto bail;
	}

	r = ((r >> EMAC_STACR_PHYD_SHIFT) & EMAC_STACR_PHYD_MASK);

	DBG2(dev, "mdio_read -> %04x" NL, r);
	err = 0;
 bail:
	if (emac_has_feature(dev, EMAC_FTR_HAS_RGMII))
		rgmii_put_mdio(dev->rgmii_dev, dev->rgmii_port);
	if (emac_has_feature(dev, EMAC_FTR_HAS_ZMII))
		zmii_put_mdio(dev->zmii_dev, dev->zmii_port);
	mutex_unlock(&dev->mdio_lock);

	return err == 0 ? r : err;
}

static void __emac_mdio_write(struct emac_instance *dev, u8 id, u8 reg,
			      u16 val)
{
	struct emac_regs __iomem *p = dev->emacp;
	u32 r = 0;
	int n, err = -ETIMEDOUT;

	mutex_lock(&dev->mdio_lock);

	DBG2(dev, "mdio_write(%02x,%02x,%04x)" NL, id, reg, val);

	/* Enable proper MDIO port */
	if (emac_has_feature(dev, EMAC_FTR_HAS_ZMII))
		zmii_get_mdio(dev->zmii_dev, dev->zmii_port);
	if (emac_has_feature(dev, EMAC_FTR_HAS_RGMII))
		rgmii_get_mdio(dev->rgmii_dev, dev->rgmii_port);

	/* Wait for management interface to be idle */
	n = 20;
	while (!emac_phy_done(dev, in_be32(&p->stacr))) {
		udelay(1);
		if (!--n) {
			DBG2(dev, " -> timeout wait idle\n");
			goto bail;
		}
	}

	/* Issue write command */
	if (emac_has_feature(dev, EMAC_FTR_EMAC4))
		r = EMAC4_STACR_BASE(dev->opb_bus_freq);
	else
		r = EMAC_STACR_BASE(dev->opb_bus_freq);
	if (emac_has_feature(dev, EMAC_FTR_STACR_OC_INVERT))
		r |= EMAC_STACR_OC;
	if (emac_has_feature(dev, EMAC_FTR_HAS_NEW_STACR))
		r |= EMACX_STACR_STAC_WRITE;
	else
		r |= EMAC_STACR_STAC_WRITE;
	r |= (reg & EMAC_STACR_PRA_MASK) |
		((id & EMAC_STACR_PCDA_MASK) << EMAC_STACR_PCDA_SHIFT) |
		(val << EMAC_STACR_PHYD_SHIFT);
	out_be32(&p->stacr, r);

	/* Wait for write to complete */
	n = 200;
	while (!emac_phy_done(dev, in_be32(&p->stacr))) {
		udelay(1);
		if (!--n) {
			DBG2(dev, " -> timeout wait complete\n");
			goto bail;
		}
	}
	err = 0;
 bail:
	if (emac_has_feature(dev, EMAC_FTR_HAS_RGMII))
		rgmii_put_mdio(dev->rgmii_dev, dev->rgmii_port);
	if (emac_has_feature(dev, EMAC_FTR_HAS_ZMII))
		zmii_put_mdio(dev->zmii_dev, dev->zmii_port);
	mutex_unlock(&dev->mdio_lock);
}

static int emac_mdio_read(struct net_device *ndev, int id, int reg)
{
	struct emac_instance *dev = netdev_priv(ndev);
	int res;

	res = __emac_mdio_read((dev->mdio_instance &&
				dev->phy.gpcs_address != id) ?
				dev->mdio_instance : dev,
			       (u8) id, (u8) reg);
	return res;
}

static void emac_mdio_write(struct net_device *ndev, int id, int reg, int val)
{
	struct emac_instance *dev = netdev_priv(ndev);

	__emac_mdio_write((dev->mdio_instance &&
			   dev->phy.gpcs_address != id) ?
			   dev->mdio_instance : dev,
			  (u8) id, (u8) reg, (u16) val);
}

/* Tx lock BH */
static void __emac_set_multicast_list(struct emac_instance *dev)
{
	struct emac_regs __iomem *p = dev->emacp;
	u32 rmr = emac_iff2rmr(dev->ndev);

	DBG(dev, "__multicast %08x" NL, rmr);

	/* I decided to relax register access rules here to avoid
	 * full EMAC reset.
	 *
	 * There is a real problem with EMAC4 core if we use MWSW_001 bit
	 * in MR1 register and do a full EMAC reset.
	 * One TX BD status update is delayed and, after EMAC reset, it
	 * never happens, resulting in TX hung (it'll be recovered by TX
	 * timeout handler eventually, but this is just gross).
	 * So we either have to do full TX reset or try to cheat here :)
	 *
	 * The only required change is to RX mode register, so I *think* all
	 * we need is just to stop RX channel. This seems to work on all
	 * tested SoCs.                                                --ebs
	 *
	 * If we need the full reset, we might just trigger the workqueue
	 * and do it async... a bit nasty but should work --BenH
	 */
	dev->mcast_pending = 0;
	emac_rx_disable(dev);
	if (rmr & EMAC_RMR_MAE)
		emac_hash_mc(dev);
	out_be32(&p->rmr, rmr);
	emac_rx_enable(dev);
}

/* Tx lock BH */
static void emac_set_multicast_list(struct net_device *ndev)
{
	struct emac_instance *dev = netdev_priv(ndev);

	DBG(dev, "multicast" NL);

	BUG_ON(!netif_running(dev->ndev));

	if (dev->no_mcast) {
		dev->mcast_pending = 1;
		return;
	}
	__emac_set_multicast_list(dev);
}

static int emac_resize_rx_ring(struct emac_instance *dev, int new_mtu)
{
	int rx_sync_size = emac_rx_sync_size(new_mtu);
	int rx_skb_size = emac_rx_skb_size(new_mtu);
	int i, ret = 0;

	mutex_lock(&dev->link_lock);
	emac_netif_stop(dev);
	emac_rx_disable(dev);
	mal_disable_rx_channel(dev->mal, dev->mal_rx_chan);

	if (dev->rx_sg_skb) {
		++dev->estats.rx_dropped_resize;
		dev_kfree_skb(dev->rx_sg_skb);
		dev->rx_sg_skb = NULL;
	}

	/* Make a first pass over RX ring and mark BDs ready, dropping
	 * non-processed packets on the way. We need this as a separate pass
	 * to simplify error recovery in the case of allocation failure later.
	 */
	for (i = 0; i < NUM_RX_BUFF; ++i) {
		if (dev->rx_desc[i].ctrl & MAL_RX_CTRL_FIRST)
			++dev->estats.rx_dropped_resize;

		dev->rx_desc[i].data_len = 0;
		dev->rx_desc[i].ctrl = MAL_RX_CTRL_EMPTY |
		    (i == (NUM_RX_BUFF - 1) ? MAL_RX_CTRL_WRAP : 0);
	}

	/* Reallocate RX ring only if bigger skb buffers are required */
	if (rx_skb_size <= dev->rx_skb_size)
		goto skip;

	/* Second pass, allocate new skbs */
	for (i = 0; i < NUM_RX_BUFF; ++i) {
		struct sk_buff *skb = alloc_skb(rx_skb_size, GFP_ATOMIC);
		if (!skb) {
			ret = -ENOMEM;
			goto oom;
		}

		BUG_ON(!dev->rx_skb[i]);
		dev_kfree_skb(dev->rx_skb[i]);

		skb_reserve(skb, EMAC_RX_SKB_HEADROOM + 2);
		dev->rx_desc[i].data_ptr =
		    dma_map_single(&dev->ofdev->dev, skb->data - 2, rx_sync_size,
				   DMA_FROM_DEVICE) + 2;
		dev->rx_skb[i] = skb;
	}
 skip:
	/* Check if we need to change "Jumbo" bit in MR1 */
	if ((new_mtu > ETH_DATA_LEN) ^ (dev->ndev->mtu > ETH_DATA_LEN)) {
		/* This is to prevent starting RX channel in emac_rx_enable() */
		set_bit(MAL_COMMAC_RX_STOPPED, &dev->commac.flags);

		dev->ndev->mtu = new_mtu;
		emac_full_tx_reset(dev);
	}

	mal_set_rcbs(dev->mal, dev->mal_rx_chan, emac_rx_size(new_mtu));
 oom:
	/* Restart RX */
	clear_bit(MAL_COMMAC_RX_STOPPED, &dev->commac.flags);
	dev->rx_slot = 0;
	mal_enable_rx_channel(dev->mal, dev->mal_rx_chan);
	emac_rx_enable(dev);
	emac_netif_start(dev);
	mutex_unlock(&dev->link_lock);

	return ret;
}

/* Process ctx, rtnl_lock semaphore */
static int emac_change_mtu(struct net_device *ndev, int new_mtu)
{
	struct emac_instance *dev = netdev_priv(ndev);
	int ret = 0;

	if (new_mtu < EMAC_MIN_MTU || new_mtu > dev->max_mtu)
		return -EINVAL;

	DBG(dev, "change_mtu(%d)" NL, new_mtu);

	if (netif_running(ndev)) {
		/* Check if we really need to reinitalize RX ring */
		if (emac_rx_skb_size(ndev->mtu) != emac_rx_skb_size(new_mtu))
			ret = emac_resize_rx_ring(dev, new_mtu);
	}

	if (!ret) {
		ndev->mtu = new_mtu;
		dev->rx_skb_size = emac_rx_skb_size(new_mtu);
		dev->rx_sync_size = emac_rx_sync_size(new_mtu);
	}

	return ret;
}

static void emac_clean_tx_ring(struct emac_instance *dev)
{
	int i;

	for (i = 0; i < NUM_TX_BUFF; ++i) {
		if (dev->tx_skb[i]) {
			dev_kfree_skb(dev->tx_skb[i]);
			dev->tx_skb[i] = NULL;
			if (dev->tx_desc[i].ctrl & MAL_TX_CTRL_READY)
				++dev->estats.tx_dropped;
		}
		dev->tx_desc[i].ctrl = 0;
		dev->tx_desc[i].data_ptr = 0;
	}
}

static void emac_clean_rx_ring(struct emac_instance *dev)
{
	int i;

	for (i = 0; i < NUM_RX_BUFF; ++i)
		if (dev->rx_skb[i]) {
			dev->rx_desc[i].ctrl = 0;
			dev_kfree_skb(dev->rx_skb[i]);
			dev->rx_skb[i] = NULL;
			dev->rx_desc[i].data_ptr = 0;
		}

	if (dev->rx_sg_skb) {
		dev_kfree_skb(dev->rx_sg_skb);
		dev->rx_sg_skb = NULL;
	}
}

static inline int emac_alloc_rx_skb(struct emac_instance *dev, int slot,
				    gfp_t flags)
{
	struct sk_buff *skb = alloc_skb(dev->rx_skb_size, flags);
	if (unlikely(!skb))
		return -ENOMEM;

	dev->rx_skb[slot] = skb;
	dev->rx_desc[slot].data_len = 0;

	skb_reserve(skb, EMAC_RX_SKB_HEADROOM + 2);
	dev->rx_desc[slot].data_ptr =
	    dma_map_single(&dev->ofdev->dev, skb->data - 2, dev->rx_sync_size,
			   DMA_FROM_DEVICE) + 2;
	wmb();
	dev->rx_desc[slot].ctrl = MAL_RX_CTRL_EMPTY |
	    (slot == (NUM_RX_BUFF - 1) ? MAL_RX_CTRL_WRAP : 0);

	return 0;
}

static void emac_print_link_status(struct emac_instance *dev)
{
	if (netif_carrier_ok(dev->ndev))
		printk(KERN_INFO "%s: link is up, %d %s%s\n",
		       dev->ndev->name, dev->phy.speed,
		       dev->phy.duplex == DUPLEX_FULL ? "FDX" : "HDX",
		       dev->phy.pause ? ", pause enabled" :
		       dev->phy.asym_pause ? ", asymmetric pause enabled" : "");
	else
		printk(KERN_INFO "%s: link is down\n", dev->ndev->name);
}

/* Process ctx, rtnl_lock semaphore */
static int emac_open(struct net_device *ndev)
{
	struct emac_instance *dev = netdev_priv(ndev);
	int err, i;

	DBG(dev, "open" NL);

	/* Setup error IRQ handler */
	err = request_irq(dev->emac_irq, emac_irq, 0, "EMAC", dev);
	if (err) {
		printk(KERN_ERR "%s: failed to request IRQ %d\n",
		       ndev->name, dev->emac_irq);
		return err;
	}

	/* Allocate RX ring */
	for (i = 0; i < NUM_RX_BUFF; ++i)
		if (emac_alloc_rx_skb(dev, i, GFP_KERNEL)) {
			printk(KERN_ERR "%s: failed to allocate RX ring\n",
			       ndev->name);
			goto oom;
		}

	dev->tx_cnt = dev->tx_slot = dev->ack_slot = dev->rx_slot = 0;
	clear_bit(MAL_COMMAC_RX_STOPPED, &dev->commac.flags);
	dev->rx_sg_skb = NULL;

	mutex_lock(&dev->link_lock);
	dev->opened = 1;

	/* Start PHY polling now.
	 */
	if (dev->phy.address >= 0) {
		int link_poll_interval;
		if (dev->phy.def->ops->poll_link(&dev->phy)) {
			dev->phy.def->ops->read_link(&dev->phy);
			emac_rx_clk_default(dev);
			netif_carrier_on(dev->ndev);
			link_poll_interval = PHY_POLL_LINK_ON;
		} else {
			emac_rx_clk_tx(dev);
			netif_carrier_off(dev->ndev);
			link_poll_interval = PHY_POLL_LINK_OFF;
		}
		dev->link_polling = 1;
		wmb();
		schedule_delayed_work(&dev->link_work, link_poll_interval);
		emac_print_link_status(dev);
	} else
		netif_carrier_on(dev->ndev);

	/* Required for Pause packet support in EMAC */
	dev_mc_add_global(ndev, default_mcast_addr);

	emac_configure(dev);
	mal_poll_add(dev->mal, &dev->commac);
	mal_enable_tx_channel(dev->mal, dev->mal_tx_chan);
	mal_set_rcbs(dev->mal, dev->mal_rx_chan, emac_rx_size(ndev->mtu));
	mal_enable_rx_channel(dev->mal, dev->mal_rx_chan);
	emac_tx_enable(dev);
	emac_rx_enable(dev);
	emac_netif_start(dev);

	mutex_unlock(&dev->link_lock);

	return 0;
 oom:
	emac_clean_rx_ring(dev);
	free_irq(dev->emac_irq, dev);

	return -ENOMEM;
}

/* BHs disabled */
#if 0
static int emac_link_differs(struct emac_instance *dev)
{
	u32 r = in_be32(&dev->emacp->mr1);

	int duplex = r & EMAC_MR1_FDE ? DUPLEX_FULL : DUPLEX_HALF;
	int speed, pause, asym_pause;

	if (r & EMAC_MR1_MF_1000)
		speed = SPEED_1000;
	else if (r & EMAC_MR1_MF_100)
		speed = SPEED_100;
	else
		speed = SPEED_10;

	switch (r & (EMAC_MR1_EIFC | EMAC_MR1_APP)) {
	case (EMAC_MR1_EIFC | EMAC_MR1_APP):
		pause = 1;
		asym_pause = 0;
		break;
	case EMAC_MR1_APP:
		pause = 0;
		asym_pause = 1;
		break;
	default:
		pause = asym_pause = 0;
	}
	return speed != dev->phy.speed || duplex != dev->phy.duplex ||
	    pause != dev->phy.pause || asym_pause != dev->phy.asym_pause;
}
#endif

static void emac_link_timer(struct work_struct *work)
{
	struct emac_instance *dev =
		container_of(to_delayed_work(work),
			     struct emac_instance, link_work);
	int link_poll_interval;

	mutex_lock(&dev->link_lock);
	DBG2(dev, "link timer" NL);

	if (!dev->opened)
		goto bail;

	if (dev->phy.def->ops->poll_link(&dev->phy)) {
		if (!netif_carrier_ok(dev->ndev)) {
			emac_rx_clk_default(dev);
			/* Get new link parameters */
			dev->phy.def->ops->read_link(&dev->phy);

			netif_carrier_on(dev->ndev);
			emac_netif_stop(dev);
			emac_full_tx_reset(dev);
			emac_netif_start(dev);
			emac_print_link_status(dev);
		}
		link_poll_interval = PHY_POLL_LINK_ON;
	} else {
		if (netif_carrier_ok(dev->ndev)) {
			emac_rx_clk_tx(dev);
			netif_carrier_off(dev->ndev);
			netif_tx_disable(dev->ndev);
			emac_reinitialize(dev);
			emac_print_link_status(dev);
		}
		link_poll_interval = PHY_POLL_LINK_OFF;
	}
	schedule_delayed_work(&dev->link_work, link_poll_interval);
 bail:
	mutex_unlock(&dev->link_lock);
}

static void emac_force_link_update(struct emac_instance *dev)
{
	netif_carrier_off(dev->ndev);
	smp_rmb();
	if (dev->link_polling) {
		cancel_rearming_delayed_work(&dev->link_work);
		if (dev->link_polling)
			schedule_delayed_work(&dev->link_work,  PHY_POLL_LINK_OFF);
	}
}

/* Process ctx, rtnl_lock semaphore */
static int emac_close(struct net_device *ndev)
{
	struct emac_instance *dev = netdev_priv(ndev);

	DBG(dev, "close" NL);

	if (dev->phy.address >= 0) {
		dev->link_polling = 0;
		cancel_rearming_delayed_work(&dev->link_work);
	}
	mutex_lock(&dev->link_lock);
	emac_netif_stop(dev);
	dev->opened = 0;
	mutex_unlock(&dev->link_lock);

	emac_rx_disable(dev);
	emac_tx_disable(dev);
	mal_disable_rx_channel(dev->mal, dev->mal_rx_chan);
	mal_disable_tx_channel(dev->mal, dev->mal_tx_chan);
	mal_poll_del(dev->mal, &dev->commac);

	emac_clean_tx_ring(dev);
	emac_clean_rx_ring(dev);

	free_irq(dev->emac_irq, dev);

	netif_carrier_off(ndev);

	return 0;
}

static inline u16 emac_tx_csum(struct emac_instance *dev,
			       struct sk_buff *skb)
{
	if (emac_has_feature(dev, EMAC_FTR_HAS_TAH) &&
		(skb->ip_summed == CHECKSUM_PARTIAL)) {
		++dev->stats.tx_packets_csum;
		return EMAC_TX_CTRL_TAH_CSUM;
	}
	return 0;
}

static inline int emac_xmit_finish(struct emac_instance *dev, int len)
{
	struct emac_regs __iomem *p = dev->emacp;
	struct net_device *ndev = dev->ndev;

	/* Send the packet out. If the if makes a significant perf
	 * difference, then we can store the TMR0 value in "dev"
	 * instead
	 */
	if (emac_has_feature(dev, EMAC_FTR_EMAC4))
		out_be32(&p->tmr0, EMAC4_TMR0_XMIT);
	else
		out_be32(&p->tmr0, EMAC_TMR0_XMIT);

	if (unlikely(++dev->tx_cnt == NUM_TX_BUFF)) {
		netif_stop_queue(ndev);
		DBG2(dev, "stopped TX queue" NL);
	}

	ndev->trans_start = jiffies;
	++dev->stats.tx_packets;
	dev->stats.tx_bytes += len;

	return NETDEV_TX_OK;
}

/* Tx lock BH */
static int emac_start_xmit(struct sk_buff *skb, struct net_device *ndev)
{
	struct emac_instance *dev = netdev_priv(ndev);
	unsigned int len = skb->len;
	int slot;

	u16 ctrl = EMAC_TX_CTRL_GFCS | EMAC_TX_CTRL_GP | MAL_TX_CTRL_READY |
	    MAL_TX_CTRL_LAST | emac_tx_csum(dev, skb);

	slot = dev->tx_slot++;
	if (dev->tx_slot == NUM_TX_BUFF) {
		dev->tx_slot = 0;
		ctrl |= MAL_TX_CTRL_WRAP;
	}

	DBG2(dev, "xmit(%u) %d" NL, len, slot);

	dev->tx_skb[slot] = skb;
	dev->tx_desc[slot].data_ptr = dma_map_single(&dev->ofdev->dev,
						     skb->data, len,
						     DMA_TO_DEVICE);
	dev->tx_desc[slot].data_len = (u16) len;
	wmb();
	dev->tx_desc[slot].ctrl = ctrl;

	return emac_xmit_finish(dev, len);
}

static inline int emac_xmit_split(struct emac_instance *dev, int slot,
				  u32 pd, int len, int last, u16 base_ctrl)
{
	while (1) {
		u16 ctrl = base_ctrl;
		int chunk = min(len, MAL_MAX_TX_SIZE);
		len -= chunk;

		slot = (slot + 1) % NUM_TX_BUFF;

		if (last && !len)
			ctrl |= MAL_TX_CTRL_LAST;
		if (slot == NUM_TX_BUFF - 1)
			ctrl |= MAL_TX_CTRL_WRAP;

		dev->tx_skb[slot] = NULL;
		dev->tx_desc[slot].data_ptr = pd;
		dev->tx_desc[slot].data_len = (u16) chunk;
		dev->tx_desc[slot].ctrl = ctrl;
		++dev->tx_cnt;

		if (!len)
			break;

		pd += chunk;
	}
	return slot;
}

/* Tx lock BH disabled (SG version for TAH equipped EMACs) */
static int emac_start_xmit_sg(struct sk_buff *skb, struct net_device *ndev)
{
	struct emac_instance *dev = netdev_priv(ndev);
	int nr_frags = skb_shinfo(skb)->nr_frags;
	int len = skb->len, chunk;
	int slot, i;
	u16 ctrl;
	u32 pd;

	/* This is common "fast" path */
	if (likely(!nr_frags && len <= MAL_MAX_TX_SIZE))
		return emac_start_xmit(skb, ndev);

	len -= skb->data_len;

	/* Note, this is only an *estimation*, we can still run out of empty
	 * slots because of the additional fragmentation into
	 * MAL_MAX_TX_SIZE-sized chunks
	 */
	if (unlikely(dev->tx_cnt + nr_frags + mal_tx_chunks(len) > NUM_TX_BUFF))
		goto stop_queue;

	ctrl = EMAC_TX_CTRL_GFCS | EMAC_TX_CTRL_GP | MAL_TX_CTRL_READY |
	    emac_tx_csum(dev, skb);
	slot = dev->tx_slot;

	/* skb data */
	dev->tx_skb[slot] = NULL;
	chunk = min(len, MAL_MAX_TX_SIZE);
	dev->tx_desc[slot].data_ptr = pd =
	    dma_map_single(&dev->ofdev->dev, skb->data, len, DMA_TO_DEVICE);
	dev->tx_desc[slot].data_len = (u16) chunk;
	len -= chunk;
	if (unlikely(len))
		slot = emac_xmit_split(dev, slot, pd + chunk, len, !nr_frags,
				       ctrl);
	/* skb fragments */
	for (i = 0; i < nr_frags; ++i) {
		struct skb_frag_struct *frag = &skb_shinfo(skb)->frags[i];
		len = frag->size;

		if (unlikely(dev->tx_cnt + mal_tx_chunks(len) >= NUM_TX_BUFF))
			goto undo_frame;

		pd = dma_map_page(&dev->ofdev->dev, frag->page, frag->page_offset, len,
				  DMA_TO_DEVICE);

		slot = emac_xmit_split(dev, slot, pd, len, i == nr_frags - 1,
				       ctrl);
	}

	DBG2(dev, "xmit_sg(%u) %d - %d" NL, skb->len, dev->tx_slot, slot);

	/* Attach skb to the last slot so we don't release it too early */
	dev->tx_skb[slot] = skb;

	/* Send the packet out */
	if (dev->tx_slot == NUM_TX_BUFF - 1)
		ctrl |= MAL_TX_CTRL_WRAP;
	wmb();
	dev->tx_desc[dev->tx_slot].ctrl = ctrl;
	dev->tx_slot = (slot + 1) % NUM_TX_BUFF;

	return emac_xmit_finish(dev, skb->len);

 undo_frame:
	/* Well, too bad. Our previous estimation was overly optimistic.
	 * Undo everything.
	 */
	while (slot != dev->tx_slot) {
		dev->tx_desc[slot].ctrl = 0;
		--dev->tx_cnt;
		if (--slot < 0)
			slot = NUM_TX_BUFF - 1;
	}
	++dev->estats.tx_undo;

 stop_queue:
	netif_stop_queue(ndev);
	DBG2(dev, "stopped TX queue" NL);
	return NETDEV_TX_BUSY;
}

/* Tx lock BHs */
static void emac_parse_tx_error(struct emac_instance *dev, u16 ctrl)
{
	struct emac_error_stats *st = &dev->estats;

	DBG(dev, "BD TX error %04x" NL, ctrl);

	++st->tx_bd_errors;
	if (ctrl & EMAC_TX_ST_BFCS)
		++st->tx_bd_bad_fcs;
	if (ctrl & EMAC_TX_ST_LCS)
		++st->tx_bd_carrier_loss;
	if (ctrl & EMAC_TX_ST_ED)
		++st->tx_bd_excessive_deferral;
	if (ctrl & EMAC_TX_ST_EC)
		++st->tx_bd_excessive_collisions;
	if (ctrl & EMAC_TX_ST_LC)
		++st->tx_bd_late_collision;
	if (ctrl & EMAC_TX_ST_MC)
		++st->tx_bd_multple_collisions;
	if (ctrl & EMAC_TX_ST_SC)
		++st->tx_bd_single_collision;
	if (ctrl & EMAC_TX_ST_UR)
		++st->tx_bd_underrun;
	if (ctrl & EMAC_TX_ST_SQE)
		++st->tx_bd_sqe;
}

static void emac_poll_tx(void *param)
{
	struct emac_instance *dev = param;
	u32 bad_mask;

	DBG2(dev, "poll_tx, %d %d" NL, dev->tx_cnt, dev->ack_slot);

	if (emac_has_feature(dev, EMAC_FTR_HAS_TAH))
		bad_mask = EMAC_IS_BAD_TX_TAH;
	else
		bad_mask = EMAC_IS_BAD_TX;

	netif_tx_lock_bh(dev->ndev);
	if (dev->tx_cnt) {
		u16 ctrl;
		int slot = dev->ack_slot, n = 0;
	again:
		ctrl = dev->tx_desc[slot].ctrl;
		if (!(ctrl & MAL_TX_CTRL_READY)) {
			struct sk_buff *skb = dev->tx_skb[slot];
			++n;

			if (skb) {
				dev_kfree_skb(skb);
				dev->tx_skb[slot] = NULL;
			}
			slot = (slot + 1) % NUM_TX_BUFF;

			if (unlikely(ctrl & bad_mask))
				emac_parse_tx_error(dev, ctrl);

			if (--dev->tx_cnt)
				goto again;
		}
		if (n) {
			dev->ack_slot = slot;
			if (netif_queue_stopped(dev->ndev) &&
			    dev->tx_cnt < EMAC_TX_WAKEUP_THRESH)
				netif_wake_queue(dev->ndev);

			DBG2(dev, "tx %d pkts" NL, n);
		}
	}
	netif_tx_unlock_bh(dev->ndev);
}

static inline void emac_recycle_rx_skb(struct emac_instance *dev, int slot,
				       int len)
{
	struct sk_buff *skb = dev->rx_skb[slot];

	DBG2(dev, "recycle %d %d" NL, slot, len);

	if (len)
		dma_map_single(&dev->ofdev->dev, skb->data - 2,
			       EMAC_DMA_ALIGN(len + 2), DMA_FROM_DEVICE);

	dev->rx_desc[slot].data_len = 0;
	wmb();
	dev->rx_desc[slot].ctrl = MAL_RX_CTRL_EMPTY |
	    (slot == (NUM_RX_BUFF - 1) ? MAL_RX_CTRL_WRAP : 0);
}

static void emac_parse_rx_error(struct emac_instance *dev, u16 ctrl)
{
	struct emac_error_stats *st = &dev->estats;

	DBG(dev, "BD RX error %04x" NL, ctrl);

	++st->rx_bd_errors;
	if (ctrl & EMAC_RX_ST_OE)
		++st->rx_bd_overrun;
	if (ctrl & EMAC_RX_ST_BP)
		++st->rx_bd_bad_packet;
	if (ctrl & EMAC_RX_ST_RP)
		++st->rx_bd_runt_packet;
	if (ctrl & EMAC_RX_ST_SE)
		++st->rx_bd_short_event;
	if (ctrl & EMAC_RX_ST_AE)
		++st->rx_bd_alignment_error;
	if (ctrl & EMAC_RX_ST_BFCS)
		++st->rx_bd_bad_fcs;
	if (ctrl & EMAC_RX_ST_PTL)
		++st->rx_bd_packet_too_long;
	if (ctrl & EMAC_RX_ST_ORE)
		++st->rx_bd_out_of_range;
	if (ctrl & EMAC_RX_ST_IRE)
		++st->rx_bd_in_range;
}

static inline void emac_rx_csum(struct emac_instance *dev,
				struct sk_buff *skb, u16 ctrl)
{
#ifdef CONFIG_IBM_NEW_EMAC_TAH
	if (!ctrl && dev->tah_dev) {
		skb->ip_summed = CHECKSUM_UNNECESSARY;
		++dev->stats.rx_packets_csum;
	}
#endif
}

static inline int emac_rx_sg_append(struct emac_instance *dev, int slot)
{
	if (likely(dev->rx_sg_skb != NULL)) {
		int len = dev->rx_desc[slot].data_len;
		int tot_len = dev->rx_sg_skb->len + len;

		if (unlikely(tot_len + 2 > dev->rx_skb_size)) {
			++dev->estats.rx_dropped_mtu;
			dev_kfree_skb(dev->rx_sg_skb);
			dev->rx_sg_skb = NULL;
		} else {
			cacheable_memcpy(skb_tail_pointer(dev->rx_sg_skb),
					 dev->rx_skb[slot]->data, len);
			skb_put(dev->rx_sg_skb, len);
			emac_recycle_rx_skb(dev, slot, len);
			return 0;
		}
	}
	emac_recycle_rx_skb(dev, slot, 0);
	return -1;
}

/* NAPI poll context */
static int emac_poll_rx(void *param, int budget)
{
	struct emac_instance *dev = param;
	int slot = dev->rx_slot, received = 0;

	DBG2(dev, "poll_rx(%d)" NL, budget);

 again:
	while (budget > 0) {
		int len;
		struct sk_buff *skb;
		u16 ctrl = dev->rx_desc[slot].ctrl;

		if (ctrl & MAL_RX_CTRL_EMPTY)
			break;

		skb = dev->rx_skb[slot];
		mb();
		len = dev->rx_desc[slot].data_len;

		if (unlikely(!MAL_IS_SINGLE_RX(ctrl)))
			goto sg;

		ctrl &= EMAC_BAD_RX_MASK;
		if (unlikely(ctrl && ctrl != EMAC_RX_TAH_BAD_CSUM)) {
			emac_parse_rx_error(dev, ctrl);
			++dev->estats.rx_dropped_error;
			emac_recycle_rx_skb(dev, slot, 0);
			len = 0;
			goto next;
		}

		if (len < ETH_HLEN) {
			++dev->estats.rx_dropped_stack;
			emac_recycle_rx_skb(dev, slot, len);
			goto next;
		}

		if (len && len < EMAC_RX_COPY_THRESH) {
			struct sk_buff *copy_skb =
			    alloc_skb(len + EMAC_RX_SKB_HEADROOM + 2, GFP_ATOMIC);
			if (unlikely(!copy_skb))
				goto oom;

			skb_reserve(copy_skb, EMAC_RX_SKB_HEADROOM + 2);
			cacheable_memcpy(copy_skb->data - 2, skb->data - 2,
					 len + 2);
			emac_recycle_rx_skb(dev, slot, len);
			skb = copy_skb;
		} else if (unlikely(emac_alloc_rx_skb(dev, slot, GFP_ATOMIC)))
			goto oom;

		skb_put(skb, len);
	push_packet:
		skb->protocol = eth_type_trans(skb, dev->ndev);
		emac_rx_csum(dev, skb, ctrl);

		if (unlikely(netif_receive_skb(skb) == NET_RX_DROP))
			++dev->estats.rx_dropped_stack;
	next:
		++dev->stats.rx_packets;
	skip:
		dev->stats.rx_bytes += len;
		slot = (slot + 1) % NUM_RX_BUFF;
		--budget;
		++received;
		continue;
	sg:
		if (ctrl & MAL_RX_CTRL_FIRST) {
			BUG_ON(dev->rx_sg_skb);
			if (unlikely(emac_alloc_rx_skb(dev, slot, GFP_ATOMIC))) {
				DBG(dev, "rx OOM %d" NL, slot);
				++dev->estats.rx_dropped_oom;
				emac_recycle_rx_skb(dev, slot, 0);
			} else {
				dev->rx_sg_skb = skb;
				skb_put(skb, len);
			}
		} else if (!emac_rx_sg_append(dev, slot) &&
			   (ctrl & MAL_RX_CTRL_LAST)) {

			skb = dev->rx_sg_skb;
			dev->rx_sg_skb = NULL;

			ctrl &= EMAC_BAD_RX_MASK;
			if (unlikely(ctrl && ctrl != EMAC_RX_TAH_BAD_CSUM)) {
				emac_parse_rx_error(dev, ctrl);
				++dev->estats.rx_dropped_error;
				dev_kfree_skb(skb);
				len = 0;
			} else
				goto push_packet;
		}
		goto skip;
	oom:
		DBG(dev, "rx OOM %d" NL, slot);
		/* Drop the packet and recycle skb */
		++dev->estats.rx_dropped_oom;
		emac_recycle_rx_skb(dev, slot, 0);
		goto next;
	}

	if (received) {
		DBG2(dev, "rx %d BDs" NL, received);
		dev->rx_slot = slot;
	}

	if (unlikely(budget && test_bit(MAL_COMMAC_RX_STOPPED, &dev->commac.flags))) {
		mb();
		if (!(dev->rx_desc[slot].ctrl & MAL_RX_CTRL_EMPTY)) {
			DBG2(dev, "rx restart" NL);
			received = 0;
			goto again;
		}

		if (dev->rx_sg_skb) {
			DBG2(dev, "dropping partial rx packet" NL);
			++dev->estats.rx_dropped_error;
			dev_kfree_skb(dev->rx_sg_skb);
			dev->rx_sg_skb = NULL;
		}

		clear_bit(MAL_COMMAC_RX_STOPPED, &dev->commac.flags);
		mal_enable_rx_channel(dev->mal, dev->mal_rx_chan);
		emac_rx_enable(dev);
		dev->rx_slot = 0;
	}
	return received;
}

/* NAPI poll context */
static int emac_peek_rx(void *param)
{
	struct emac_instance *dev = param;

	return !(dev->rx_desc[dev->rx_slot].ctrl & MAL_RX_CTRL_EMPTY);
}

/* NAPI poll context */
static int emac_peek_rx_sg(void *param)
{
	struct emac_instance *dev = param;

	int slot = dev->rx_slot;
	while (1) {
		u16 ctrl = dev->rx_desc[slot].ctrl;
		if (ctrl & MAL_RX_CTRL_EMPTY)
			return 0;
		else if (ctrl & MAL_RX_CTRL_LAST)
			return 1;

		slot = (slot + 1) % NUM_RX_BUFF;

		/* I'm just being paranoid here :) */
		if (unlikely(slot == dev->rx_slot))
			return 0;
	}
}

/* Hard IRQ */
static void emac_rxde(void *param)
{
	struct emac_instance *dev = param;

	++dev->estats.rx_stopped;
	emac_rx_disable_async(dev);
}

/* Hard IRQ */
static irqreturn_t emac_irq(int irq, void *dev_instance)
{
	struct emac_instance *dev = dev_instance;
	struct emac_regs __iomem *p = dev->emacp;
	struct emac_error_stats *st = &dev->estats;
	u32 isr;

	spin_lock(&dev->lock);

	isr = in_be32(&p->isr);
	out_be32(&p->isr, isr);

	DBG(dev, "isr = %08x" NL, isr);

	if (isr & EMAC4_ISR_TXPE)
		++st->tx_parity;
	if (isr & EMAC4_ISR_RXPE)
		++st->rx_parity;
	if (isr & EMAC4_ISR_TXUE)
		++st->tx_underrun;
	if (isr & EMAC4_ISR_RXOE)
		++st->rx_fifo_overrun;
	if (isr & EMAC_ISR_OVR)
		++st->rx_overrun;
	if (isr & EMAC_ISR_BP)
		++st->rx_bad_packet;
	if (isr & EMAC_ISR_RP)
		++st->rx_runt_packet;
	if (isr & EMAC_ISR_SE)
		++st->rx_short_event;
	if (isr & EMAC_ISR_ALE)
		++st->rx_alignment_error;
	if (isr & EMAC_ISR_BFCS)
		++st->rx_bad_fcs;
	if (isr & EMAC_ISR_PTLE)
		++st->rx_packet_too_long;
	if (isr & EMAC_ISR_ORE)
		++st->rx_out_of_range;
	if (isr & EMAC_ISR_IRE)
		++st->rx_in_range;
	if (isr & EMAC_ISR_SQE)
		++st->tx_sqe;
	if (isr & EMAC_ISR_TE)
		++st->tx_errors;

	spin_unlock(&dev->lock);

	return IRQ_HANDLED;
}

static struct net_device_stats *emac_stats(struct net_device *ndev)
{
	struct emac_instance *dev = netdev_priv(ndev);
	struct emac_stats *st = &dev->stats;
	struct emac_error_stats *est = &dev->estats;
	struct net_device_stats *nst = &dev->nstats;
	unsigned long flags;

	DBG2(dev, "stats" NL);

	/* Compute "legacy" statistics */
	spin_lock_irqsave(&dev->lock, flags);
	nst->rx_packets = (unsigned long)st->rx_packets;
	nst->rx_bytes = (unsigned long)st->rx_bytes;
	nst->tx_packets = (unsigned long)st->tx_packets;
	nst->tx_bytes = (unsigned long)st->tx_bytes;
	nst->rx_dropped = (unsigned long)(est->rx_dropped_oom +
					  est->rx_dropped_error +
					  est->rx_dropped_resize +
					  est->rx_dropped_mtu);
	nst->tx_dropped = (unsigned long)est->tx_dropped;

	nst->rx_errors = (unsigned long)est->rx_bd_errors;
	nst->rx_fifo_errors = (unsigned long)(est->rx_bd_overrun +
					      est->rx_fifo_overrun +
					      est->rx_overrun);
	nst->rx_frame_errors = (unsigned long)(est->rx_bd_alignment_error +
					       est->rx_alignment_error);
	nst->rx_crc_errors = (unsigned long)(est->rx_bd_bad_fcs +
					     est->rx_bad_fcs);
	nst->rx_length_errors = (unsigned long)(est->rx_bd_runt_packet +
						est->rx_bd_short_event +
						est->rx_bd_packet_too_long +
						est->rx_bd_out_of_range +
						est->rx_bd_in_range +
						est->rx_runt_packet +
						est->rx_short_event +
						est->rx_packet_too_long +
						est->rx_out_of_range +
						est->rx_in_range);

	nst->tx_errors = (unsigned long)(est->tx_bd_errors + est->tx_errors);
	nst->tx_fifo_errors = (unsigned long)(est->tx_bd_underrun +
					      est->tx_underrun);
	nst->tx_carrier_errors = (unsigned long)est->tx_bd_carrier_loss;
	nst->collisions = (unsigned long)(est->tx_bd_excessive_deferral +
					  est->tx_bd_excessive_collisions +
					  est->tx_bd_late_collision +
					  est->tx_bd_multple_collisions);
	spin_unlock_irqrestore(&dev->lock, flags);
	return nst;
}

static struct mal_commac_ops emac_commac_ops = {
	.poll_tx = &emac_poll_tx,
	.poll_rx = &emac_poll_rx,
	.peek_rx = &emac_peek_rx,
	.rxde = &emac_rxde,
};

static struct mal_commac_ops emac_commac_sg_ops = {
	.poll_tx = &emac_poll_tx,
	.poll_rx = &emac_poll_rx,
	.peek_rx = &emac_peek_rx_sg,
	.rxde = &emac_rxde,
};

/* Ethtool support */
static int emac_ethtool_get_settings(struct net_device *ndev,
				     struct ethtool_cmd *cmd)
{
	struct emac_instance *dev = netdev_priv(ndev);

	cmd->supported = dev->phy.features;
	cmd->port = PORT_MII;
	cmd->phy_address = dev->phy.address;
	cmd->transceiver =
	    dev->phy.address >= 0 ? XCVR_EXTERNAL : XCVR_INTERNAL;

	mutex_lock(&dev->link_lock);
	cmd->advertising = dev->phy.advertising;
	cmd->autoneg = dev->phy.autoneg;
	cmd->speed = dev->phy.speed;
	cmd->duplex = dev->phy.duplex;
	mutex_unlock(&dev->link_lock);

	return 0;
}

static int emac_ethtool_set_settings(struct net_device *ndev,
				     struct ethtool_cmd *cmd)
{
	struct emac_instance *dev = netdev_priv(ndev);
	u32 f = dev->phy.features;

	DBG(dev, "set_settings(%d, %d, %d, 0x%08x)" NL,
	    cmd->autoneg, cmd->speed, cmd->duplex, cmd->advertising);

	/* Basic sanity checks */
	if (dev->phy.address < 0)
		return -EOPNOTSUPP;
	if (cmd->autoneg != AUTONEG_ENABLE && cmd->autoneg != AUTONEG_DISABLE)
		return -EINVAL;
	if (cmd->autoneg == AUTONEG_ENABLE && cmd->advertising == 0)
		return -EINVAL;
	if (cmd->duplex != DUPLEX_HALF && cmd->duplex != DUPLEX_FULL)
		return -EINVAL;

	if (cmd->autoneg == AUTONEG_DISABLE) {
		switch (cmd->speed) {
		case SPEED_10:
			if (cmd->duplex == DUPLEX_HALF &&
			    !(f & SUPPORTED_10baseT_Half))
				return -EINVAL;
			if (cmd->duplex == DUPLEX_FULL &&
			    !(f & SUPPORTED_10baseT_Full))
				return -EINVAL;
			break;
		case SPEED_100:
			if (cmd->duplex == DUPLEX_HALF &&
			    !(f & SUPPORTED_100baseT_Half))
				return -EINVAL;
			if (cmd->duplex == DUPLEX_FULL &&
			    !(f & SUPPORTED_100baseT_Full))
				return -EINVAL;
			break;
		case SPEED_1000:
			if (cmd->duplex == DUPLEX_HALF &&
			    !(f & SUPPORTED_1000baseT_Half))
				return -EINVAL;
			if (cmd->duplex == DUPLEX_FULL &&
			    !(f & SUPPORTED_1000baseT_Full))
				return -EINVAL;
			break;
		default:
			return -EINVAL;
		}

		mutex_lock(&dev->link_lock);
		dev->phy.def->ops->setup_forced(&dev->phy, cmd->speed,
						cmd->duplex);
		mutex_unlock(&dev->link_lock);

	} else {
		if (!(f & SUPPORTED_Autoneg))
			return -EINVAL;

		mutex_lock(&dev->link_lock);
		dev->phy.def->ops->setup_aneg(&dev->phy,
					      (cmd->advertising & f) |
					      (dev->phy.advertising &
					       (ADVERTISED_Pause |
						ADVERTISED_Asym_Pause)));
		mutex_unlock(&dev->link_lock);
	}
	emac_force_link_update(dev);

	return 0;
}

static void emac_ethtool_get_ringparam(struct net_device *ndev,
				       struct ethtool_ringparam *rp)
{
	rp->rx_max_pending = rp->rx_pending = NUM_RX_BUFF;
	rp->tx_max_pending = rp->tx_pending = NUM_TX_BUFF;
}

static void emac_ethtool_get_pauseparam(struct net_device *ndev,
					struct ethtool_pauseparam *pp)
{
	struct emac_instance *dev = netdev_priv(ndev);

	mutex_lock(&dev->link_lock);
	if ((dev->phy.features & SUPPORTED_Autoneg) &&
	    (dev->phy.advertising & (ADVERTISED_Pause | ADVERTISED_Asym_Pause)))
		pp->autoneg = 1;

	if (dev->phy.duplex == DUPLEX_FULL) {
		if (dev->phy.pause)
			pp->rx_pause = pp->tx_pause = 1;
		else if (dev->phy.asym_pause)
			pp->tx_pause = 1;
	}
	mutex_unlock(&dev->link_lock);
}

static u32 emac_ethtool_get_rx_csum(struct net_device *ndev)
{
	struct emac_instance *dev = netdev_priv(ndev);

	return dev->tah_dev != NULL;
}

static int emac_get_regs_len(struct emac_instance *dev)
{
	if (emac_has_feature(dev, EMAC_FTR_EMAC4))
		return sizeof(struct emac_ethtool_regs_subhdr) +
			EMAC4_ETHTOOL_REGS_SIZE(dev);
	else
		return sizeof(struct emac_ethtool_regs_subhdr) +
			EMAC_ETHTOOL_REGS_SIZE(dev);
}

static int emac_ethtool_get_regs_len(struct net_device *ndev)
{
	struct emac_instance *dev = netdev_priv(ndev);
	int size;

	size = sizeof(struct emac_ethtool_regs_hdr) +
		emac_get_regs_len(dev) + mal_get_regs_len(dev->mal);
	if (emac_has_feature(dev, EMAC_FTR_HAS_ZMII))
		size += zmii_get_regs_len(dev->zmii_dev);
	if (emac_has_feature(dev, EMAC_FTR_HAS_RGMII))
		size += rgmii_get_regs_len(dev->rgmii_dev);
	if (emac_has_feature(dev, EMAC_FTR_HAS_TAH))
		size += tah_get_regs_len(dev->tah_dev);

	return size;
}

static void *emac_dump_regs(struct emac_instance *dev, void *buf)
{
	struct emac_ethtool_regs_subhdr *hdr = buf;

	hdr->index = dev->cell_index;
	if (emac_has_feature(dev, EMAC_FTR_EMAC4)) {
		hdr->version = EMAC4_ETHTOOL_REGS_VER;
		memcpy_fromio(hdr + 1, dev->emacp, EMAC4_ETHTOOL_REGS_SIZE(dev));
		return ((void *)(hdr + 1) + EMAC4_ETHTOOL_REGS_SIZE(dev));
	} else {
		hdr->version = EMAC_ETHTOOL_REGS_VER;
		memcpy_fromio(hdr + 1, dev->emacp, EMAC_ETHTOOL_REGS_SIZE(dev));
		return ((void *)(hdr + 1) + EMAC_ETHTOOL_REGS_SIZE(dev));
	}
}

static void emac_ethtool_get_regs(struct net_device *ndev,
				  struct ethtool_regs *regs, void *buf)
{
	struct emac_instance *dev = netdev_priv(ndev);
	struct emac_ethtool_regs_hdr *hdr = buf;

	hdr->components = 0;
	buf = hdr + 1;

	buf = mal_dump_regs(dev->mal, buf);
	buf = emac_dump_regs(dev, buf);
	if (emac_has_feature(dev, EMAC_FTR_HAS_ZMII)) {
		hdr->components |= EMAC_ETHTOOL_REGS_ZMII;
		buf = zmii_dump_regs(dev->zmii_dev, buf);
	}
	if (emac_has_feature(dev, EMAC_FTR_HAS_RGMII)) {
		hdr->components |= EMAC_ETHTOOL_REGS_RGMII;
		buf = rgmii_dump_regs(dev->rgmii_dev, buf);
	}
	if (emac_has_feature(dev, EMAC_FTR_HAS_TAH)) {
		hdr->components |= EMAC_ETHTOOL_REGS_TAH;
		buf = tah_dump_regs(dev->tah_dev, buf);
	}
}

static int emac_ethtool_nway_reset(struct net_device *ndev)
{
	struct emac_instance *dev = netdev_priv(ndev);
	int res = 0;

	DBG(dev, "nway_reset" NL);

	if (dev->phy.address < 0)
		return -EOPNOTSUPP;

	mutex_lock(&dev->link_lock);
	if (!dev->phy.autoneg) {
		res = -EINVAL;
		goto out;
	}

	dev->phy.def->ops->setup_aneg(&dev->phy, dev->phy.advertising);
 out:
	mutex_unlock(&dev->link_lock);
	emac_force_link_update(dev);
	return res;
}

static int emac_ethtool_get_sset_count(struct net_device *ndev, int stringset)
{
	if (stringset == ETH_SS_STATS)
		return EMAC_ETHTOOL_STATS_COUNT;
	else
		return -EINVAL;
}

static void emac_ethtool_get_strings(struct net_device *ndev, u32 stringset,
				     u8 * buf)
{
	if (stringset == ETH_SS_STATS)
		memcpy(buf, &emac_stats_keys, sizeof(emac_stats_keys));
}

static void emac_ethtool_get_ethtool_stats(struct net_device *ndev,
					   struct ethtool_stats *estats,
					   u64 * tmp_stats)
{
	struct emac_instance *dev = netdev_priv(ndev);

	memcpy(tmp_stats, &dev->stats, sizeof(dev->stats));
	tmp_stats += sizeof(dev->stats) / sizeof(u64);
	memcpy(tmp_stats, &dev->estats, sizeof(dev->estats));
}

static void emac_ethtool_get_drvinfo(struct net_device *ndev,
				     struct ethtool_drvinfo *info)
{
	struct emac_instance *dev = netdev_priv(ndev);

	strcpy(info->driver, "ibm_emac");
	strcpy(info->version, DRV_VERSION);
	info->fw_version[0] = '\0';
	sprintf(info->bus_info, "PPC 4xx EMAC-%d %s",
		dev->cell_index, dev->ofdev->dev.of_node->full_name);
	info->regdump_len = emac_ethtool_get_regs_len(ndev);
}

static const struct ethtool_ops emac_ethtool_ops = {
	.get_settings = emac_ethtool_get_settings,
	.set_settings = emac_ethtool_set_settings,
	.get_drvinfo = emac_ethtool_get_drvinfo,

	.get_regs_len = emac_ethtool_get_regs_len,
	.get_regs = emac_ethtool_get_regs,

	.nway_reset = emac_ethtool_nway_reset,

	.get_ringparam = emac_ethtool_get_ringparam,
	.get_pauseparam = emac_ethtool_get_pauseparam,

	.get_rx_csum = emac_ethtool_get_rx_csum,

	.get_strings = emac_ethtool_get_strings,
	.get_sset_count = emac_ethtool_get_sset_count,
	.get_ethtool_stats = emac_ethtool_get_ethtool_stats,

	.get_link = ethtool_op_get_link,
	.get_tx_csum = ethtool_op_get_tx_csum,
	.get_sg = ethtool_op_get_sg,
};

static int emac_ioctl(struct net_device *ndev, struct ifreq *rq, int cmd)
{
	struct emac_instance *dev = netdev_priv(ndev);
	struct mii_ioctl_data *data = if_mii(rq);

	DBG(dev, "ioctl %08x" NL, cmd);

	if (dev->phy.address < 0)
		return -EOPNOTSUPP;

	switch (cmd) {
	case SIOCGMIIPHY:
		data->phy_id = dev->phy.address;
		/* Fall through */
	case SIOCGMIIREG:
		data->val_out = emac_mdio_read(ndev, dev->phy.address,
					       data->reg_num);
		return 0;

	case SIOCSMIIREG:
		emac_mdio_write(ndev, dev->phy.address, data->reg_num,
				data->val_in);
		return 0;
	default:
		return -EOPNOTSUPP;
	}
}

struct emac_depentry {
	u32			phandle;
	struct device_node	*node;
	struct of_device	*ofdev;
	void			*drvdata;
};

#define	EMAC_DEP_MAL_IDX	0
#define	EMAC_DEP_ZMII_IDX	1
#define	EMAC_DEP_RGMII_IDX	2
#define	EMAC_DEP_TAH_IDX	3
#define	EMAC_DEP_MDIO_IDX	4
#define	EMAC_DEP_PREV_IDX	5
#define	EMAC_DEP_COUNT		6

static int __devinit emac_check_deps(struct emac_instance *dev,
				     struct emac_depentry *deps)
{
	int i, there = 0;
	struct device_node *np;

	for (i = 0; i < EMAC_DEP_COUNT; i++) {
		/* no dependency on that item, allright */
		if (deps[i].phandle == 0) {
			there++;
			continue;
		}
		/* special case for blist as the dependency might go away */
		if (i == EMAC_DEP_PREV_IDX) {
			np = *(dev->blist - 1);
			if (np == NULL) {
				deps[i].phandle = 0;
				there++;
				continue;
			}
			if (deps[i].node == NULL)
				deps[i].node = of_node_get(np);
		}
		if (deps[i].node == NULL)
			deps[i].node = of_find_node_by_phandle(deps[i].phandle);
		if (deps[i].node == NULL)
			continue;
		if (deps[i].ofdev == NULL)
			deps[i].ofdev = of_find_device_by_node(deps[i].node);
		if (deps[i].ofdev == NULL)
			continue;
		if (deps[i].drvdata == NULL)
			deps[i].drvdata = dev_get_drvdata(&deps[i].ofdev->dev);
		if (deps[i].drvdata != NULL)
			there++;
	}
	return (there == EMAC_DEP_COUNT);
}

static void emac_put_deps(struct emac_instance *dev)
{
	if (dev->mal_dev)
		of_dev_put(dev->mal_dev);
	if (dev->zmii_dev)
		of_dev_put(dev->zmii_dev);
	if (dev->rgmii_dev)
		of_dev_put(dev->rgmii_dev);
	if (dev->mdio_dev)
		of_dev_put(dev->mdio_dev);
	if (dev->tah_dev)
		of_dev_put(dev->tah_dev);
}

static int __devinit emac_of_bus_notify(struct notifier_block *nb,
					unsigned long action, void *data)
{
	/* We are only intereted in device addition */
	if (action == BUS_NOTIFY_BOUND_DRIVER)
		wake_up_all(&emac_probe_wait);
	return 0;
}

static struct notifier_block emac_of_bus_notifier __devinitdata = {
	.notifier_call = emac_of_bus_notify
};

static int __devinit emac_wait_deps(struct emac_instance *dev)
{
	struct emac_depentry deps[EMAC_DEP_COUNT];
	int i, err;

	memset(&deps, 0, sizeof(deps));

	deps[EMAC_DEP_MAL_IDX].phandle = dev->mal_ph;
	deps[EMAC_DEP_ZMII_IDX].phandle = dev->zmii_ph;
	deps[EMAC_DEP_RGMII_IDX].phandle = dev->rgmii_ph;
	if (dev->tah_ph)
		deps[EMAC_DEP_TAH_IDX].phandle = dev->tah_ph;
	if (dev->mdio_ph)
		deps[EMAC_DEP_MDIO_IDX].phandle = dev->mdio_ph;
	if (dev->blist && dev->blist > emac_boot_list)
		deps[EMAC_DEP_PREV_IDX].phandle = 0xffffffffu;
	bus_register_notifier(&of_platform_bus_type, &emac_of_bus_notifier);
	wait_event_timeout(emac_probe_wait,
			   emac_check_deps(dev, deps),
			   EMAC_PROBE_DEP_TIMEOUT);
	bus_unregister_notifier(&of_platform_bus_type, &emac_of_bus_notifier);
	err = emac_check_deps(dev, deps) ? 0 : -ENODEV;
	for (i = 0; i < EMAC_DEP_COUNT; i++) {
		if (deps[i].node)
			of_node_put(deps[i].node);
		if (err && deps[i].ofdev)
			of_dev_put(deps[i].ofdev);
	}
	if (err == 0) {
		dev->mal_dev = deps[EMAC_DEP_MAL_IDX].ofdev;
		dev->zmii_dev = deps[EMAC_DEP_ZMII_IDX].ofdev;
		dev->rgmii_dev = deps[EMAC_DEP_RGMII_IDX].ofdev;
		dev->tah_dev = deps[EMAC_DEP_TAH_IDX].ofdev;
		dev->mdio_dev = deps[EMAC_DEP_MDIO_IDX].ofdev;
	}
	if (deps[EMAC_DEP_PREV_IDX].ofdev)
		of_dev_put(deps[EMAC_DEP_PREV_IDX].ofdev);
	return err;
}

static int __devinit emac_read_uint_prop(struct device_node *np, const char *name,
					 u32 *val, int fatal)
{
	int len;
	const u32 *prop = of_get_property(np, name, &len);
	if (prop == NULL || len < sizeof(u32)) {
		if (fatal)
			printk(KERN_ERR "%s: missing %s property\n",
			       np->full_name, name);
		return -ENODEV;
	}
	*val = *prop;
	return 0;
}

static int __devinit emac_init_phy(struct emac_instance *dev)
{
	struct device_node *np = dev->ofdev->dev.of_node;
	struct net_device *ndev = dev->ndev;
	u32 phy_map, adv;
	int i;

	dev->phy.dev = ndev;
	dev->phy.mode = dev->phy_mode;

	/* PHY-less configuration.
	 * XXX I probably should move these settings to the dev tree
	 */
	if (dev->phy_address == 0xffffffff && dev->phy_map == 0xffffffff) {
		emac_reset(dev);

		/* PHY-less configuration.
		 * XXX I probably should move these settings to the dev tree
		 */
		dev->phy.address = -1;
		dev->phy.features = SUPPORTED_MII;
		if (emac_phy_supports_gige(dev->phy_mode))
			dev->phy.features |= SUPPORTED_1000baseT_Full;
		else
			dev->phy.features |= SUPPORTED_100baseT_Full;
		dev->phy.pause = 1;

		return 0;
	}

	mutex_lock(&emac_phy_map_lock);
	phy_map = dev->phy_map | busy_phy_map;

	DBG(dev, "PHY maps %08x %08x" NL, dev->phy_map, busy_phy_map);

	dev->phy.mdio_read = emac_mdio_read;
	dev->phy.mdio_write = emac_mdio_write;

	/* Enable internal clock source */
#ifdef CONFIG_PPC_DCR_NATIVE
	if (emac_has_feature(dev, EMAC_FTR_440GX_PHY_CLK_FIX))
		dcri_clrset(SDR0, SDR0_MFR, 0, SDR0_MFR_ECS);
#endif
	/* PHY clock workaround */
	emac_rx_clk_tx(dev);

	/* Enable internal clock source on 440GX*/
#ifdef CONFIG_PPC_DCR_NATIVE
	if (emac_has_feature(dev, EMAC_FTR_440GX_PHY_CLK_FIX))
		dcri_clrset(SDR0, SDR0_MFR, 0, SDR0_MFR_ECS);
#endif
	/* Configure EMAC with defaults so we can at least use MDIO
	 * This is needed mostly for 440GX
	 */
	if (emac_phy_gpcs(dev->phy.mode)) {
		/* XXX
		 * Make GPCS PHY address equal to EMAC index.
		 * We probably should take into account busy_phy_map
		 * and/or phy_map here.
		 *
		 * Note that the busy_phy_map is currently global
		 * while it should probably be per-ASIC...
		 */
		dev->phy.gpcs_address = dev->gpcs_address;
		if (dev->phy.gpcs_address == 0xffffffff)
			dev->phy.address = dev->cell_index;
	}

	emac_configure(dev);

	if (dev->phy_address != 0xffffffff)
		phy_map = ~(1 << dev->phy_address);

	for (i = 0; i < 0x20; phy_map >>= 1, ++i)
		if (!(phy_map & 1)) {
			int r;
			busy_phy_map |= 1 << i;

			/* Quick check if there is a PHY at the address */
			r = emac_mdio_read(dev->ndev, i, MII_BMCR);
			if (r == 0xffff || r < 0)
				continue;
			if (!emac_mii_phy_probe(&dev->phy, i))
				break;
		}

	/* Enable external clock source */
#ifdef CONFIG_PPC_DCR_NATIVE
	if (emac_has_feature(dev, EMAC_FTR_440GX_PHY_CLK_FIX))
		dcri_clrset(SDR0, SDR0_MFR, SDR0_MFR_ECS, 0);
#endif
	mutex_unlock(&emac_phy_map_lock);
	if (i == 0x20) {
		printk(KERN_WARNING "%s: can't find PHY!\n", np->full_name);
		return -ENXIO;
	}

	/* Init PHY */
	if (dev->phy.def->ops->init)
		dev->phy.def->ops->init(&dev->phy);

	/* Disable any PHY features not supported by the platform */
	dev->phy.def->features &= ~dev->phy_feat_exc;

	/* Setup initial link parameters */
	if (dev->phy.features & SUPPORTED_Autoneg) {
		adv = dev->phy.features;
		if (!emac_has_feature(dev, EMAC_FTR_NO_FLOW_CONTROL_40x))
			adv |= ADVERTISED_Pause | ADVERTISED_Asym_Pause;
		/* Restart autonegotiation */
		dev->phy.def->ops->setup_aneg(&dev->phy, adv);
	} else {
		u32 f = dev->phy.def->features;
		int speed = SPEED_10, fd = DUPLEX_HALF;

		/* Select highest supported speed/duplex */
		if (f & SUPPORTED_1000baseT_Full) {
			speed = SPEED_1000;
			fd = DUPLEX_FULL;
		} else if (f & SUPPORTED_1000baseT_Half)
			speed = SPEED_1000;
		else if (f & SUPPORTED_100baseT_Full) {
			speed = SPEED_100;
			fd = DUPLEX_FULL;
		} else if (f & SUPPORTED_100baseT_Half)
			speed = SPEED_100;
		else if (f & SUPPORTED_10baseT_Full)
			fd = DUPLEX_FULL;

		/* Force link parameters */
		dev->phy.def->ops->setup_forced(&dev->phy, speed, fd);
	}
	return 0;
}

static int __devinit emac_init_config(struct emac_instance *dev)
{
	struct device_node *np = dev->ofdev->dev.of_node;
	const void *p;
	unsigned int plen;
	const char *pm, *phy_modes[] = {
		[PHY_MODE_NA] = "",
		[PHY_MODE_MII] = "mii",
		[PHY_MODE_RMII] = "rmii",
		[PHY_MODE_SMII] = "smii",
		[PHY_MODE_RGMII] = "rgmii",
		[PHY_MODE_TBI] = "tbi",
		[PHY_MODE_GMII] = "gmii",
		[PHY_MODE_RTBI] = "rtbi",
		[PHY_MODE_SGMII] = "sgmii",
	};

	/* Read config from device-tree */
	if (emac_read_uint_prop(np, "mal-device", &dev->mal_ph, 1))
		return -ENXIO;
	if (emac_read_uint_prop(np, "mal-tx-channel", &dev->mal_tx_chan, 1))
		return -ENXIO;
	if (emac_read_uint_prop(np, "mal-rx-channel", &dev->mal_rx_chan, 1))
		return -ENXIO;
	if (emac_read_uint_prop(np, "cell-index", &dev->cell_index, 1))
		return -ENXIO;
	if (emac_read_uint_prop(np, "max-frame-size", &dev->max_mtu, 0))
		dev->max_mtu = 1500;
	if (emac_read_uint_prop(np, "rx-fifo-size", &dev->rx_fifo_size, 0))
		dev->rx_fifo_size = 2048;
	if (emac_read_uint_prop(np, "tx-fifo-size", &dev->tx_fifo_size, 0))
		dev->tx_fifo_size = 2048;
	if (emac_read_uint_prop(np, "rx-fifo-size-gige", &dev->rx_fifo_size_gige, 0))
		dev->rx_fifo_size_gige = dev->rx_fifo_size;
	if (emac_read_uint_prop(np, "tx-fifo-size-gige", &dev->tx_fifo_size_gige, 0))
		dev->tx_fifo_size_gige = dev->tx_fifo_size;
	if (emac_read_uint_prop(np, "phy-address", &dev->phy_address, 0))
		dev->phy_address = 0xffffffff;
	if (emac_read_uint_prop(np, "phy-map", &dev->phy_map, 0))
		dev->phy_map = 0xffffffff;
	if (emac_read_uint_prop(np, "gpcs-address", &dev->gpcs_address, 0))
		dev->gpcs_address = 0xffffffff;
	if (emac_read_uint_prop(np->parent, "clock-frequency", &dev->opb_bus_freq, 1))
		return -ENXIO;
	if (emac_read_uint_prop(np, "tah-device", &dev->tah_ph, 0))
		dev->tah_ph = 0;
	if (emac_read_uint_prop(np, "tah-channel", &dev->tah_port, 0))
		dev->tah_port = 0;
	if (emac_read_uint_prop(np, "mdio-device", &dev->mdio_ph, 0))
		dev->mdio_ph = 0;
	if (emac_read_uint_prop(np, "zmii-device", &dev->zmii_ph, 0))
		dev->zmii_ph = 0;
	if (emac_read_uint_prop(np, "zmii-channel", &dev->zmii_port, 0))
		dev->zmii_port = 0xffffffff;
	if (emac_read_uint_prop(np, "rgmii-device", &dev->rgmii_ph, 0))
		dev->rgmii_ph = 0;
	if (emac_read_uint_prop(np, "rgmii-channel", &dev->rgmii_port, 0))
		dev->rgmii_port = 0xffffffff;
	if (emac_read_uint_prop(np, "fifo-entry-size", &dev->fifo_entry_size, 0))
		dev->fifo_entry_size = 16;
	if (emac_read_uint_prop(np, "mal-burst-size", &dev->mal_burst_size, 0))
		dev->mal_burst_size = 256;

	/* PHY mode needs some decoding */
	dev->phy_mode = PHY_MODE_NA;
	pm = of_get_property(np, "phy-mode", &plen);
	if (pm != NULL) {
		int i;
		for (i = 0; i < ARRAY_SIZE(phy_modes); i++)
			if (!strcasecmp(pm, phy_modes[i])) {
				dev->phy_mode = i;
				break;
			}
	}

	/* Backward compat with non-final DT */
	if (dev->phy_mode == PHY_MODE_NA && pm != NULL && plen == 4) {
		u32 nmode = *(const u32 *)pm;
		if (nmode > PHY_MODE_NA && nmode <= PHY_MODE_SGMII)
			dev->phy_mode = nmode;
	}

	/* Check EMAC version */
	if (of_device_is_compatible(np, "ibm,emac4sync")) {
		dev->features |= (EMAC_FTR_EMAC4 | EMAC_FTR_EMAC4SYNC);
		if (of_device_is_compatible(np, "ibm,emac-460ex") ||
		    of_device_is_compatible(np, "ibm,emac-460gt"))
			dev->features |= EMAC_FTR_460EX_PHY_CLK_FIX;
		if (of_device_is_compatible(np, "ibm,emac-405ex") ||
		    of_device_is_compatible(np, "ibm,emac-405exr"))
			dev->features |= EMAC_FTR_440EP_PHY_CLK_FIX;
	} else if (of_device_is_compatible(np, "ibm,emac4")) {
		dev->features |= EMAC_FTR_EMAC4;
		if (of_device_is_compatible(np, "ibm,emac-440gx"))
			dev->features |= EMAC_FTR_440GX_PHY_CLK_FIX;
	} else {
		if (of_device_is_compatible(np, "ibm,emac-440ep") ||
		    of_device_is_compatible(np, "ibm,emac-440gr"))
			dev->features |= EMAC_FTR_440EP_PHY_CLK_FIX;
		if (of_device_is_compatible(np, "ibm,emac-405ez")) {
#ifdef CONFIG_IBM_NEW_EMAC_NO_FLOW_CTRL
			dev->features |= EMAC_FTR_NO_FLOW_CONTROL_40x;
#else
			printk(KERN_ERR "%s: Flow control not disabled!\n",
					np->full_name);
			return -ENXIO;
#endif
		}

	}

	/* Fixup some feature bits based on the device tree */
	if (of_get_property(np, "has-inverted-stacr-oc", NULL))
		dev->features |= EMAC_FTR_STACR_OC_INVERT;
	if (of_get_property(np, "has-new-stacr-staopc", NULL))
		dev->features |= EMAC_FTR_HAS_NEW_STACR;

	/* CAB lacks the appropriate properties */
	if (of_device_is_compatible(np, "ibm,emac-axon"))
		dev->features |= EMAC_FTR_HAS_NEW_STACR |
			EMAC_FTR_STACR_OC_INVERT;

	/* Enable TAH/ZMII/RGMII features as found */
	if (dev->tah_ph != 0) {
#ifdef CONFIG_IBM_NEW_EMAC_TAH
		dev->features |= EMAC_FTR_HAS_TAH;
#else
		printk(KERN_ERR "%s: TAH support not enabled !\n",
		       np->full_name);
		return -ENXIO;
#endif
	}

	if (dev->zmii_ph != 0) {
#ifdef CONFIG_IBM_NEW_EMAC_ZMII
		dev->features |= EMAC_FTR_HAS_ZMII;
#else
		printk(KERN_ERR "%s: ZMII support not enabled !\n",
		       np->full_name);
		return -ENXIO;
#endif
	}

	if (dev->rgmii_ph != 0) {
#ifdef CONFIG_IBM_NEW_EMAC_RGMII
		dev->features |= EMAC_FTR_HAS_RGMII;
#else
		printk(KERN_ERR "%s: RGMII support not enabled !\n",
		       np->full_name);
		return -ENXIO;
#endif
	}

	/* Read MAC-address */
	p = of_get_property(np, "local-mac-address", NULL);
	if (p == NULL) {
		printk(KERN_ERR "%s: Can't find local-mac-address property\n",
		       np->full_name);
		return -ENXIO;
	}
	memcpy(dev->ndev->dev_addr, p, 6);

	/* IAHT and GAHT filter parameterization */
	if (emac_has_feature(dev, EMAC_FTR_EMAC4SYNC)) {
		dev->xaht_slots_shift = EMAC4SYNC_XAHT_SLOTS_SHIFT;
		dev->xaht_width_shift = EMAC4SYNC_XAHT_WIDTH_SHIFT;
	} else {
		dev->xaht_slots_shift = EMAC4_XAHT_SLOTS_SHIFT;
		dev->xaht_width_shift = EMAC4_XAHT_WIDTH_SHIFT;
	}

	DBG(dev, "features     : 0x%08x / 0x%08x\n", dev->features, EMAC_FTRS_POSSIBLE);
	DBG(dev, "tx_fifo_size : %d (%d gige)\n", dev->tx_fifo_size, dev->tx_fifo_size_gige);
	DBG(dev, "rx_fifo_size : %d (%d gige)\n", dev->rx_fifo_size, dev->rx_fifo_size_gige);
	DBG(dev, "max_mtu      : %d\n", dev->max_mtu);
	DBG(dev, "OPB freq     : %d\n", dev->opb_bus_freq);

	return 0;
}

static const struct net_device_ops emac_netdev_ops = {
	.ndo_open		= emac_open,
	.ndo_stop		= emac_close,
	.ndo_get_stats		= emac_stats,
	.ndo_set_multicast_list	= emac_set_multicast_list,
	.ndo_do_ioctl		= emac_ioctl,
	.ndo_tx_timeout		= emac_tx_timeout,
	.ndo_validate_addr	= eth_validate_addr,
	.ndo_set_mac_address	= eth_mac_addr,
	.ndo_start_xmit		= emac_start_xmit,
	.ndo_change_mtu		= eth_change_mtu,
};

static const struct net_device_ops emac_gige_netdev_ops = {
	.ndo_open		= emac_open,
	.ndo_stop		= emac_close,
	.ndo_get_stats		= emac_stats,
	.ndo_set_multicast_list	= emac_set_multicast_list,
	.ndo_do_ioctl		= emac_ioctl,
	.ndo_tx_timeout		= emac_tx_timeout,
	.ndo_validate_addr	= eth_validate_addr,
	.ndo_set_mac_address	= eth_mac_addr,
	.ndo_start_xmit		= emac_start_xmit_sg,
	.ndo_change_mtu		= emac_change_mtu,
};

static int __devinit emac_probe(struct of_device *ofdev,
				const struct of_device_id *match)
{
	struct net_device *ndev;
	struct emac_instance *dev;
	struct device_node *np = ofdev->dev.of_node;
	struct device_node **blist = NULL;
	int err, i;

	/* Skip unused/unwired EMACS.  We leave the check for an unused
	 * property here for now, but new flat device trees should set a
	 * status property to "disabled" instead.
	 */
	if (of_get_property(np, "unused", NULL) || !of_device_is_available(np))
		return -ENODEV;

	/* Find ourselves in the bootlist if we are there */
	for (i = 0; i < EMAC_BOOT_LIST_SIZE; i++)
		if (emac_boot_list[i] == np)
			blist = &emac_boot_list[i];

	/* Allocate our net_device structure */
	err = -ENOMEM;
	ndev = alloc_etherdev(sizeof(struct emac_instance));
	if (!ndev) {
		printk(KERN_ERR "%s: could not allocate ethernet device!\n",
		       np->full_name);
		goto err_gone;
	}
	dev = netdev_priv(ndev);
	dev->ndev = ndev;
	dev->ofdev = ofdev;
	dev->blist = blist;
	SET_NETDEV_DEV(ndev, &ofdev->dev);

	/* Initialize some embedded data structures */
	mutex_init(&dev->mdio_lock);
	mutex_init(&dev->link_lock);
	spin_lock_init(&dev->lock);
	INIT_WORK(&dev->reset_work, emac_reset_work);

	/* Init various config data based on device-tree */
	err = emac_init_config(dev);
	if (err != 0)
		goto err_free;

	/* Get interrupts. EMAC irq is mandatory, WOL irq is optional */
	dev->emac_irq = irq_of_parse_and_map(np, 0);
	dev->wol_irq = irq_of_parse_and_map(np, 1);
	if (dev->emac_irq == NO_IRQ) {
		printk(KERN_ERR "%s: Can't map main interrupt\n", np->full_name);
		goto err_free;
	}
	ndev->irq = dev->emac_irq;

	/* Map EMAC regs */
	if (of_address_to_resource(np, 0, &dev->rsrc_regs)) {
		printk(KERN_ERR "%s: Can't get registers address\n",
		       np->full_name);
		goto err_irq_unmap;
	}
	// TODO : request_mem_region
	dev->emacp = ioremap(dev->rsrc_regs.start,
			     dev->rsrc_regs.end - dev->rsrc_regs.start + 1);
	if (dev->emacp == NULL) {
		printk(KERN_ERR "%s: Can't map device registers!\n",
		       np->full_name);
		err = -ENOMEM;
		goto err_irq_unmap;
	}

	/* Wait for dependent devices */
	err = emac_wait_deps(dev);
	if (err) {
		printk(KERN_ERR
		       "%s: Timeout waiting for dependent devices\n",
		       np->full_name);
		/*  display more info about what's missing ? */
		goto err_reg_unmap;
	}
	dev->mal = dev_get_drvdata(&dev->mal_dev->dev);
	if (dev->mdio_dev != NULL)
		dev->mdio_instance = dev_get_drvdata(&dev->mdio_dev->dev);

	/* Register with MAL */
	dev->commac.ops = &emac_commac_ops;
	dev->commac.dev = dev;
	dev->commac.tx_chan_mask = MAL_CHAN_MASK(dev->mal_tx_chan);
	dev->commac.rx_chan_mask = MAL_CHAN_MASK(dev->mal_rx_chan);
	err = mal_register_commac(dev->mal, &dev->commac);
	if (err) {
		printk(KERN_ERR "%s: failed to register with mal %s!\n",
		       np->full_name, dev->mal_dev->dev.of_node->full_name);
		goto err_rel_deps;
	}
	dev->rx_skb_size = emac_rx_skb_size(ndev->mtu);
	dev->rx_sync_size = emac_rx_sync_size(ndev->mtu);

	/* Get pointers to BD rings */
	dev->tx_desc =
	    dev->mal->bd_virt + mal_tx_bd_offset(dev->mal, dev->mal_tx_chan);
	dev->rx_desc =
	    dev->mal->bd_virt + mal_rx_bd_offset(dev->mal, dev->mal_rx_chan);

	DBG(dev, "tx_desc %p" NL, dev->tx_desc);
	DBG(dev, "rx_desc %p" NL, dev->rx_desc);

	/* Clean rings */
	memset(dev->tx_desc, 0, NUM_TX_BUFF * sizeof(struct mal_descriptor));
	memset(dev->rx_desc, 0, NUM_RX_BUFF * sizeof(struct mal_descriptor));
	memset(dev->tx_skb, 0, NUM_TX_BUFF * sizeof(struct sk_buff *));
	memset(dev->rx_skb, 0, NUM_RX_BUFF * sizeof(struct sk_buff *));

	/* Attach to ZMII, if needed */
	if (emac_has_feature(dev, EMAC_FTR_HAS_ZMII) &&
	    (err = zmii_attach(dev->zmii_dev, dev->zmii_port, &dev->phy_mode)) != 0)
		goto err_unreg_commac;

	/* Attach to RGMII, if needed */
	if (emac_has_feature(dev, EMAC_FTR_HAS_RGMII) &&
	    (err = rgmii_attach(dev->rgmii_dev, dev->rgmii_port, dev->phy_mode)) != 0)
		goto err_detach_zmii;

	/* Attach to TAH, if needed */
	if (emac_has_feature(dev, EMAC_FTR_HAS_TAH) &&
	    (err = tah_attach(dev->tah_dev, dev->tah_port)) != 0)
		goto err_detach_rgmii;

	/* Set some link defaults before we can find out real parameters */
	dev->phy.speed = SPEED_100;
	dev->phy.duplex = DUPLEX_FULL;
	dev->phy.autoneg = AUTONEG_DISABLE;
	dev->phy.pause = dev->phy.asym_pause = 0;
	dev->stop_timeout = STOP_TIMEOUT_100;
	INIT_DELAYED_WORK(&dev->link_work, emac_link_timer);

	/* Find PHY if any */
	err = emac_init_phy(dev);
	if (err != 0)
		goto err_detach_tah;

	if (dev->tah_dev)
		ndev->features |= NETIF_F_IP_CSUM | NETIF_F_SG;
	ndev->watchdog_timeo = 5 * HZ;
	if (emac_phy_supports_gige(dev->phy_mode)) {
		ndev->netdev_ops = &emac_gige_netdev_ops;
		dev->commac.ops = &emac_commac_sg_ops;
	} else
		ndev->netdev_ops = &emac_netdev_ops;
	SET_ETHTOOL_OPS(ndev, &emac_ethtool_ops);

	netif_carrier_off(ndev);
	netif_stop_queue(ndev);

	err = register_netdev(ndev);
	if (err) {
		printk(KERN_ERR "%s: failed to register net device (%d)!\n",
		       np->full_name, err);
		goto err_detach_tah;
	}

	/* Set our drvdata last as we don't want them visible until we are
	 * fully initialized
	 */
	wmb();
	dev_set_drvdata(&ofdev->dev, dev);

	/* There's a new kid in town ! Let's tell everybody */
	wake_up_all(&emac_probe_wait);


	printk(KERN_INFO "%s: EMAC-%d %s, MAC %pM\n",
	       ndev->name, dev->cell_index, np->full_name, ndev->dev_addr);

	if (dev->phy_mode == PHY_MODE_SGMII)
		printk(KERN_NOTICE "%s: in SGMII mode\n", ndev->name);

	if (dev->phy.address >= 0)
		printk("%s: found %s PHY (0x%02x)\n", ndev->name,
		       dev->phy.def->name, dev->phy.address);

	emac_dbg_register(dev);

	/* Life is good */
	return 0;

	/* I have a bad feeling about this ... */

 err_detach_tah:
	if (emac_has_feature(dev, EMAC_FTR_HAS_TAH))
		tah_detach(dev->tah_dev, dev->tah_port);
 err_detach_rgmii:
	if (emac_has_feature(dev, EMAC_FTR_HAS_RGMII))
		rgmii_detach(dev->rgmii_dev, dev->rgmii_port);
 err_detach_zmii:
	if (emac_has_feature(dev, EMAC_FTR_HAS_ZMII))
		zmii_detach(dev->zmii_dev, dev->zmii_port);
 err_unreg_commac:
	mal_unregister_commac(dev->mal, &dev->commac);
 err_rel_deps:
	emac_put_deps(dev);
 err_reg_unmap:
	iounmap(dev->emacp);
 err_irq_unmap:
	if (dev->wol_irq != NO_IRQ)
		irq_dispose_mapping(dev->wol_irq);
	if (dev->emac_irq != NO_IRQ)
		irq_dispose_mapping(dev->emac_irq);
 err_free:
	kfree(ndev);
 err_gone:
	/* if we were on the bootlist, remove us as we won't show up and
	 * wake up all waiters to notify them in case they were waiting
	 * on us
	 */
	if (blist) {
		*blist = NULL;
		wake_up_all(&emac_probe_wait);
	}
	return err;
}

static int __devexit emac_remove(struct of_device *ofdev)
{
	struct emac_instance *dev = dev_get_drvdata(&ofdev->dev);

	DBG(dev, "remove" NL);

	dev_set_drvdata(&ofdev->dev, NULL);

	unregister_netdev(dev->ndev);

	flush_scheduled_work();

	if (emac_has_feature(dev, EMAC_FTR_HAS_TAH))
		tah_detach(dev->tah_dev, dev->tah_port);
	if (emac_has_feature(dev, EMAC_FTR_HAS_RGMII))
		rgmii_detach(dev->rgmii_dev, dev->rgmii_port);
	if (emac_has_feature(dev, EMAC_FTR_HAS_ZMII))
		zmii_detach(dev->zmii_dev, dev->zmii_port);

	mal_unregister_commac(dev->mal, &dev->commac);
	emac_put_deps(dev);

	emac_dbg_unregister(dev);
	iounmap(dev->emacp);

	if (dev->wol_irq != NO_IRQ)
		irq_dispose_mapping(dev->wol_irq);
	if (dev->emac_irq != NO_IRQ)
		irq_dispose_mapping(dev->emac_irq);

	kfree(dev->ndev);

	return 0;
}

/* XXX Features in here should be replaced by properties... */
static struct of_device_id emac_match[] =
{
	{
		.type		= "network",
		.compatible	= "ibm,emac",
	},
	{
		.type		= "network",
		.compatible	= "ibm,emac4",
	},
	{
		.type		= "network",
		.compatible	= "ibm,emac4sync",
	},
	{},
};
MODULE_DEVICE_TABLE(of, emac_match);

static struct of_platform_driver emac_driver = {
<<<<<<< HEAD
	.owner = THIS_MODULE,
	.name = "emac",
	.match_table = emac_match,

=======
	.driver = {
		.name = "emac",
		.owner = THIS_MODULE,
		.of_match_table = emac_match,
	},
>>>>>>> e44a21b7
	.probe = emac_probe,
	.remove = emac_remove,
};

static void __init emac_make_bootlist(void)
{
	struct device_node *np = NULL;
	int j, max, i = 0, k;
	int cell_indices[EMAC_BOOT_LIST_SIZE];

	/* Collect EMACs */
	while((np = of_find_all_nodes(np)) != NULL) {
		const u32 *idx;

		if (of_match_node(emac_match, np) == NULL)
			continue;
		if (of_get_property(np, "unused", NULL))
			continue;
		idx = of_get_property(np, "cell-index", NULL);
		if (idx == NULL)
			continue;
		cell_indices[i] = *idx;
		emac_boot_list[i++] = of_node_get(np);
		if (i >= EMAC_BOOT_LIST_SIZE) {
			of_node_put(np);
			break;
		}
	}
	max = i;

	/* Bubble sort them (doh, what a creative algorithm :-) */
	for (i = 0; max > 1 && (i < (max - 1)); i++)
		for (j = i; j < max; j++) {
			if (cell_indices[i] > cell_indices[j]) {
				np = emac_boot_list[i];
				emac_boot_list[i] = emac_boot_list[j];
				emac_boot_list[j] = np;
				k = cell_indices[i];
				cell_indices[i] = cell_indices[j];
				cell_indices[j] = k;
			}
		}
}

static int __init emac_init(void)
{
	int rc;

	printk(KERN_INFO DRV_DESC ", version " DRV_VERSION "\n");

	/* Init debug stuff */
	emac_init_debug();

	/* Build EMAC boot list */
	emac_make_bootlist();

	/* Init submodules */
	rc = mal_init();
	if (rc)
		goto err;
	rc = zmii_init();
	if (rc)
		goto err_mal;
	rc = rgmii_init();
	if (rc)
		goto err_zmii;
	rc = tah_init();
	if (rc)
		goto err_rgmii;
	rc = of_register_platform_driver(&emac_driver);
	if (rc)
		goto err_tah;

	return 0;

 err_tah:
	tah_exit();
 err_rgmii:
	rgmii_exit();
 err_zmii:
	zmii_exit();
 err_mal:
	mal_exit();
 err:
	return rc;
}

static void __exit emac_exit(void)
{
	int i;

	of_unregister_platform_driver(&emac_driver);

	tah_exit();
	rgmii_exit();
	zmii_exit();
	mal_exit();
	emac_fini_debug();

	/* Destroy EMAC boot list */
	for (i = 0; i < EMAC_BOOT_LIST_SIZE; i++)
		if (emac_boot_list[i])
			of_node_put(emac_boot_list[i]);
}

module_init(emac_init);
module_exit(emac_exit);<|MERGE_RESOLUTION|>--- conflicted
+++ resolved
@@ -2996,18 +2996,11 @@
 MODULE_DEVICE_TABLE(of, emac_match);
 
 static struct of_platform_driver emac_driver = {
-<<<<<<< HEAD
-	.owner = THIS_MODULE,
-	.name = "emac",
-	.match_table = emac_match,
-
-=======
 	.driver = {
 		.name = "emac",
 		.owner = THIS_MODULE,
 		.of_match_table = emac_match,
 	},
->>>>>>> e44a21b7
 	.probe = emac_probe,
 	.remove = emac_remove,
 };
