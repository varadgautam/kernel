/* sis900.c: A SiS 900/7016 PCI Fast Ethernet driver for Linux.
   Copyright 1999 Silicon Integrated System Corporation 
   Revision:	1.08.08 Jan. 22 2005
   
   Modified from the driver which is originally written by Donald Becker.
   
   This software may be used and distributed according to the terms
   of the GNU General Public License (GPL), incorporated herein by reference.
   Drivers based on this skeleton fall under the GPL and must retain
   the authorship (implicit copyright) notice.
   
   References:
   SiS 7016 Fast Ethernet PCI Bus 10/100 Mbps LAN Controller with OnNow Support,
   preliminary Rev. 1.0 Jan. 14, 1998
   SiS 900 Fast Ethernet PCI Bus 10/100 Mbps LAN Single Chip with OnNow Support,
   preliminary Rev. 1.0 Nov. 10, 1998
   SiS 7014 Single Chip 100BASE-TX/10BASE-T Physical Layer Solution,
   preliminary Rev. 1.0 Jan. 18, 1998

   Rev 1.08.08 Jan. 22 2005 Daniele Venzano use netif_msg for debugging messages
   Rev 1.08.07 Nov.  2 2003 Daniele Venzano <webvenza@libero.it> add suspend/resume support
   Rev 1.08.06 Sep. 24 2002 Mufasa Yang bug fix for Tx timeout & add SiS963 support
   Rev 1.08.05 Jun.  6 2002 Mufasa Yang bug fix for read_eeprom & Tx descriptor over-boundary
   Rev 1.08.04 Apr. 25 2002 Mufasa Yang <mufasa@sis.com.tw> added SiS962 support
   Rev 1.08.03 Feb.  1 2002 Matt Domsch <Matt_Domsch@dell.com> update to use library crc32 function
   Rev 1.08.02 Nov. 30 2001 Hui-Fen Hsu workaround for EDB & bug fix for dhcp problem
   Rev 1.08.01 Aug. 25 2001 Hui-Fen Hsu update for 630ET & workaround for ICS1893 PHY
   Rev 1.08.00 Jun. 11 2001 Hui-Fen Hsu workaround for RTL8201 PHY and some bug fix
   Rev 1.07.11 Apr.  2 2001 Hui-Fen Hsu updates PCI drivers to use the new pci_set_dma_mask for kernel 2.4.3
   Rev 1.07.10 Mar.  1 2001 Hui-Fen Hsu <hfhsu@sis.com.tw> some bug fix & 635M/B support 
   Rev 1.07.09 Feb.  9 2001 Dave Jones <davej@suse.de> PCI enable cleanup
   Rev 1.07.08 Jan.  8 2001 Lei-Chun Chang added RTL8201 PHY support
   Rev 1.07.07 Nov. 29 2000 Lei-Chun Chang added kernel-doc extractable documentation and 630 workaround fix
   Rev 1.07.06 Nov.  7 2000 Jeff Garzik <jgarzik@pobox.com> some bug fix and cleaning
   Rev 1.07.05 Nov.  6 2000 metapirat<metapirat@gmx.de> contribute media type select by ifconfig
   Rev 1.07.04 Sep.  6 2000 Lei-Chun Chang added ICS1893 PHY support
   Rev 1.07.03 Aug. 24 2000 Lei-Chun Chang (lcchang@sis.com.tw) modified 630E eqaulizer workaround rule
   Rev 1.07.01 Aug. 08 2000 Ollie Lho minor update for SiS 630E and SiS 630E A1
   Rev 1.07    Mar. 07 2000 Ollie Lho bug fix in Rx buffer ring
   Rev 1.06.04 Feb. 11 2000 Jeff Garzik <jgarzik@pobox.com> softnet and init for kernel 2.4
   Rev 1.06.03 Dec. 23 1999 Ollie Lho Third release
   Rev 1.06.02 Nov. 23 1999 Ollie Lho bug in mac probing fixed
   Rev 1.06.01 Nov. 16 1999 Ollie Lho CRC calculation provide by Joseph Zbiciak (im14u2c@primenet.com)
   Rev 1.06 Nov. 4 1999 Ollie Lho (ollie@sis.com.tw) Second release
   Rev 1.05.05 Oct. 29 1999 Ollie Lho (ollie@sis.com.tw) Single buffer Tx/Rx
   Chin-Shan Li (lcs@sis.com.tw) Added AMD Am79c901 HomePNA PHY support
   Rev 1.05 Aug. 7 1999 Jim Huang (cmhuang@sis.com.tw) Initial release
*/

#include <linux/module.h>
#include <linux/moduleparam.h>
#include <linux/kernel.h>
#include <linux/string.h>
#include <linux/timer.h>
#include <linux/errno.h>
#include <linux/ioport.h>
#include <linux/slab.h>
#include <linux/interrupt.h>
#include <linux/pci.h>
#include <linux/netdevice.h>
#include <linux/init.h>
#include <linux/mii.h>
#include <linux/etherdevice.h>
#include <linux/skbuff.h>
#include <linux/delay.h>
#include <linux/ethtool.h>
#include <linux/crc32.h>
#include <linux/bitops.h>

#include <asm/processor.h>      /* Processor type for cache alignment. */
#include <asm/io.h>
#include <asm/uaccess.h>	/* User space memory access functions */

#include "sis900.h"

#define SIS900_MODULE_NAME "sis900"
#define SIS900_DRV_VERSION "v1.08.08 Jan. 22 2005"

static char version[] __devinitdata =
KERN_INFO "sis900.c: " SIS900_DRV_VERSION "\n";

static int max_interrupt_work = 40;
static int multicast_filter_limit = 128;

static int sis900_debug = -1; /* Use SIS900_DEF_MSG as value */

#define SIS900_DEF_MSG \
	(NETIF_MSG_DRV		| \
	 NETIF_MSG_LINK		| \
	 NETIF_MSG_RX_ERR	| \
	 NETIF_MSG_TX_ERR)

/* Time in jiffies before concluding the transmitter is hung. */
#define TX_TIMEOUT  (4*HZ)
/* SiS 900 is capable of 32 bits BM DMA */
#define SIS900_DMA_MASK 0xffffffff

enum {
	SIS_900 = 0,
	SIS_7016
};
static char * card_names[] = {
	"SiS 900 PCI Fast Ethernet",
	"SiS 7016 PCI Fast Ethernet"
};
static struct pci_device_id sis900_pci_tbl [] = {
	{PCI_VENDOR_ID_SI, PCI_DEVICE_ID_SI_900,
	 PCI_ANY_ID, PCI_ANY_ID, 0, 0, SIS_900},
	{PCI_VENDOR_ID_SI, PCI_DEVICE_ID_SI_7016,
	 PCI_ANY_ID, PCI_ANY_ID, 0, 0, SIS_7016},
	{0,}
};
MODULE_DEVICE_TABLE (pci, sis900_pci_tbl);

static void sis900_read_mode(struct net_device *net_dev, int *speed, int *duplex);

static struct mii_chip_info {
	const char * name;
	u16 phy_id0;
	u16 phy_id1;
	u8  phy_types;
#define	HOME 	0x0001
#define LAN	0x0002
#define MIX	0x0003
#define UNKNOWN	0x0
} mii_chip_table[] = {
	{ "SiS 900 Internal MII PHY", 		0x001d, 0x8000, LAN },
	{ "SiS 7014 Physical Layer Solution", 	0x0016, 0xf830, LAN },
	{ "Altimata AC101LF PHY",               0x0022, 0x5520, LAN },
	{ "AMD 79C901 10BASE-T PHY",  		0x0000, 0x6B70, LAN },
	{ "AMD 79C901 HomePNA PHY",		0x0000, 0x6B90, HOME},
	{ "ICS LAN PHY",			0x0015, 0xF440, LAN },
	{ "NS 83851 PHY",			0x2000, 0x5C20, MIX },
	{ "NS 83847 PHY",                       0x2000, 0x5C30, MIX },
	{ "Realtek RTL8201 PHY",		0x0000, 0x8200, LAN },
	{ "VIA 6103 PHY",			0x0101, 0x8f20, LAN },
	{NULL,},
};

struct mii_phy {
	struct mii_phy * next;
	int phy_addr;
	u16 phy_id0;
	u16 phy_id1;
	u16 status;
	u8  phy_types;
};

typedef struct _BufferDesc {
	u32 link;
	u32 cmdsts;
	u32 bufptr;
} BufferDesc;

struct sis900_private {
	struct net_device_stats stats;
	struct pci_dev * pci_dev;

	spinlock_t lock;

	struct mii_phy * mii;
	struct mii_phy * first_mii; /* record the first mii structure */
	unsigned int cur_phy;

	struct timer_list timer; /* Link status detection timer. */
	u8 autong_complete; /* 1: auto-negotiate complete  */

	u32 msg_enable;

	unsigned int cur_rx, dirty_rx; /* producer/comsumer pointers for Tx/Rx ring */
	unsigned int cur_tx, dirty_tx;

	/* The saved address of a sent/receive-in-place packet buffer */
	struct sk_buff *tx_skbuff[NUM_TX_DESC];
	struct sk_buff *rx_skbuff[NUM_RX_DESC];
	BufferDesc *tx_ring;
	BufferDesc *rx_ring;

	dma_addr_t tx_ring_dma;
	dma_addr_t rx_ring_dma;

	unsigned int tx_full; /* The Tx queue is full. */
	u8 host_bridge_rev;
	u8 chipset_rev;
};

MODULE_AUTHOR("Jim Huang <cmhuang@sis.com.tw>, Ollie Lho <ollie@sis.com.tw>");
MODULE_DESCRIPTION("SiS 900 PCI Fast Ethernet driver");
MODULE_LICENSE("GPL");

module_param(multicast_filter_limit, int, 0444);
module_param(max_interrupt_work, int, 0444);
module_param(sis900_debug, int, 0444);
MODULE_PARM_DESC(multicast_filter_limit, "SiS 900/7016 maximum number of filtered multicast addresses");
MODULE_PARM_DESC(max_interrupt_work, "SiS 900/7016 maximum events handled per interrupt");
MODULE_PARM_DESC(sis900_debug, "SiS 900/7016 bitmapped debugging message level");

static void sis900_poll(struct net_device *dev);
static int sis900_open(struct net_device *net_dev);
static int sis900_mii_probe (struct net_device * net_dev);
static void sis900_init_rxfilter (struct net_device * net_dev);
static u16 read_eeprom(long ioaddr, int location);
static u16 mdio_read(struct net_device *net_dev, int phy_id, int location);
static void mdio_write(struct net_device *net_dev, int phy_id, int location, int val);
static void sis900_timer(unsigned long data);
static void sis900_check_mode (struct net_device *net_dev, struct mii_phy *mii_phy);
static void sis900_tx_timeout(struct net_device *net_dev);
static void sis900_init_tx_ring(struct net_device *net_dev);
static void sis900_init_rx_ring(struct net_device *net_dev);
static int sis900_start_xmit(struct sk_buff *skb, struct net_device *net_dev);
static int sis900_rx(struct net_device *net_dev);
static void sis900_finish_xmit (struct net_device *net_dev);
static irqreturn_t sis900_interrupt(int irq, void *dev_instance, struct pt_regs *regs);
static int sis900_close(struct net_device *net_dev);
static int mii_ioctl(struct net_device *net_dev, struct ifreq *rq, int cmd);
static struct net_device_stats *sis900_get_stats(struct net_device *net_dev);
static u16 sis900_mcast_bitnr(u8 *addr, u8 revision);
static void set_rx_mode(struct net_device *net_dev);
static void sis900_reset(struct net_device *net_dev);
static void sis630_set_eq(struct net_device *net_dev, u8 revision);
static int sis900_set_config(struct net_device *dev, struct ifmap *map);
static u16 sis900_default_phy(struct net_device * net_dev);
static void sis900_set_capability( struct net_device *net_dev ,struct mii_phy *phy);
static u16 sis900_reset_phy(struct net_device *net_dev, int phy_addr);
static void sis900_auto_negotiate(struct net_device *net_dev, int phy_addr);
static void sis900_set_mode (long ioaddr, int speed, int duplex);
static struct ethtool_ops sis900_ethtool_ops;

/**
 *	sis900_get_mac_addr - Get MAC address for stand alone SiS900 model
 *	@pci_dev: the sis900 pci device
 *	@net_dev: the net device to get address for 
 *
 *	Older SiS900 and friends, use EEPROM to store MAC address.
 *	MAC address is read from read_eeprom() into @net_dev->dev_addr.
 */

static int __devinit sis900_get_mac_addr(struct pci_dev * pci_dev, struct net_device *net_dev)
{
	long ioaddr = pci_resource_start(pci_dev, 0);
	u16 signature;
	int i;

	/* check to see if we have sane EEPROM */
	signature = (u16) read_eeprom(ioaddr, EEPROMSignature);    
	if (signature == 0xffff || signature == 0x0000) {
		printk (KERN_WARNING "%s: Error EERPOM read %x\n", 
			net_dev->name, signature);
		return 0;
	}

	/* get MAC address from EEPROM */
	for (i = 0; i < 3; i++)
	        ((u16 *)(net_dev->dev_addr))[i] = read_eeprom(ioaddr, i+EEPROMMACAddr);

	return 1;
}

/**
 *	sis630e_get_mac_addr - Get MAC address for SiS630E model
 *	@pci_dev: the sis900 pci device
 *	@net_dev: the net device to get address for 
 *
 *	SiS630E model, use APC CMOS RAM to store MAC address.
 *	APC CMOS RAM is accessed through ISA bridge.
 *	MAC address is read into @net_dev->dev_addr.
 */

static int __devinit sis630e_get_mac_addr(struct pci_dev * pci_dev,
					struct net_device *net_dev)
{
	struct pci_dev *isa_bridge = NULL;
	u8 reg;
	int i;

	isa_bridge = pci_get_device(PCI_VENDOR_ID_SI, 0x0008, isa_bridge);
	if (!isa_bridge)
		isa_bridge = pci_get_device(PCI_VENDOR_ID_SI, 0x0018, isa_bridge);
	if (!isa_bridge) {
		printk(KERN_WARNING "%s: Can not find ISA bridge\n", net_dev->name);
		return 0;
	}
	pci_read_config_byte(isa_bridge, 0x48, &reg);
	pci_write_config_byte(isa_bridge, 0x48, reg | 0x40);

	for (i = 0; i < 6; i++) {
		outb(0x09 + i, 0x70);
		((u8 *)(net_dev->dev_addr))[i] = inb(0x71); 
	}
	pci_write_config_byte(isa_bridge, 0x48, reg & ~0x40);
	pci_dev_put(isa_bridge);

	return 1;
}


/**
 *	sis635_get_mac_addr - Get MAC address for SIS635 model
 *	@pci_dev: the sis900 pci device
 *	@net_dev: the net device to get address for 
 *
 *	SiS635 model, set MAC Reload Bit to load Mac address from APC
 *	to rfdr. rfdr is accessed through rfcr. MAC address is read into 
 *	@net_dev->dev_addr.
 */

static int __devinit sis635_get_mac_addr(struct pci_dev * pci_dev,
					struct net_device *net_dev)
{
	long ioaddr = net_dev->base_addr;
	u32 rfcrSave;
	u32 i;

	rfcrSave = inl(rfcr + ioaddr);

	outl(rfcrSave | RELOAD, ioaddr + cr);
	outl(0, ioaddr + cr);

	/* disable packet filtering before setting filter */
	outl(rfcrSave & ~RFEN, rfcr + ioaddr);

	/* load MAC addr to filter data register */
	for (i = 0 ; i < 3 ; i++) {
		outl((i << RFADDR_shift), ioaddr + rfcr);
		*( ((u16 *)net_dev->dev_addr) + i) = inw(ioaddr + rfdr);
	}

	/* enable packet filtering */
	outl(rfcrSave | RFEN, rfcr + ioaddr);

	return 1;
}

/**
 *	sis96x_get_mac_addr - Get MAC address for SiS962 or SiS963 model
 *	@pci_dev: the sis900 pci device
 *	@net_dev: the net device to get address for 
 *
 *	SiS962 or SiS963 model, use EEPROM to store MAC address. And EEPROM 
 *	is shared by
 *	LAN and 1394. When access EEPROM, send EEREQ signal to hardware first 
 *	and wait for EEGNT. If EEGNT is ON, EEPROM is permitted to be access 
 *	by LAN, otherwise is not. After MAC address is read from EEPROM, send
 *	EEDONE signal to refuse EEPROM access by LAN. 
 *	The EEPROM map of SiS962 or SiS963 is different to SiS900. 
 *	The signature field in SiS962 or SiS963 spec is meaningless. 
 *	MAC address is read into @net_dev->dev_addr.
 */

static int __devinit sis96x_get_mac_addr(struct pci_dev * pci_dev,
					struct net_device *net_dev)
{
	long ioaddr = net_dev->base_addr;
	long ee_addr = ioaddr + mear;
	u32 waittime = 0;
	int i;
	
	outl(EEREQ, ee_addr);
	while(waittime < 2000) {
		if(inl(ee_addr) & EEGNT) {

			/* get MAC address from EEPROM */
			for (i = 0; i < 3; i++)
			        ((u16 *)(net_dev->dev_addr))[i] = read_eeprom(ioaddr, i+EEPROMMACAddr);

			outl(EEDONE, ee_addr);
			return 1;
		} else {
			udelay(1);	
			waittime ++;
		}
	}
	outl(EEDONE, ee_addr);
	return 0;
}

/**
 *	sis900_probe - Probe for sis900 device
 *	@pci_dev: the sis900 pci device
 *	@pci_id: the pci device ID
 *
 *	Check and probe sis900 net device for @pci_dev.
 *	Get mac address according to the chip revision, 
 *	and assign SiS900-specific entries in the device structure.
 *	ie: sis900_open(), sis900_start_xmit(), sis900_close(), etc.
 */

static int __devinit sis900_probe(struct pci_dev *pci_dev,
				const struct pci_device_id *pci_id)
{
	struct sis900_private *sis_priv;
	struct net_device *net_dev;
	struct pci_dev *dev;
	dma_addr_t ring_dma;
	void *ring_space;
	long ioaddr;
	int i, ret;
	char *card_name = card_names[pci_id->driver_data];

/* when built into the kernel, we only print version if device is found */
#ifndef MODULE
	static int printed_version;
	if (!printed_version++)
		printk(version);
#endif

	/* setup various bits in PCI command register */
	ret = pci_enable_device(pci_dev);
	if(ret) return ret;
	
	i = pci_set_dma_mask(pci_dev, SIS900_DMA_MASK);
	if(i){
		printk(KERN_ERR "sis900.c: architecture does not support"
			"32bit PCI busmaster DMA\n");
		return i;
	}
	
	pci_set_master(pci_dev);
	
	net_dev = alloc_etherdev(sizeof(struct sis900_private));
	if (!net_dev)
		return -ENOMEM;
	SET_MODULE_OWNER(net_dev);
	SET_NETDEV_DEV(net_dev, &pci_dev->dev);

	/* We do a request_region() to register /proc/ioports info. */
	ioaddr = pci_resource_start(pci_dev, 0);	
	ret = pci_request_regions(pci_dev, "sis900");
	if (ret)
		goto err_out;

	sis_priv = net_dev->priv;
	net_dev->base_addr = ioaddr;
	net_dev->irq = pci_dev->irq;
	sis_priv->pci_dev = pci_dev;
	spin_lock_init(&sis_priv->lock);

	pci_set_drvdata(pci_dev, net_dev);

	ring_space = pci_alloc_consistent(pci_dev, TX_TOTAL_SIZE, &ring_dma);
	if (!ring_space) {
		ret = -ENOMEM;
		goto err_out_cleardev;
	}
	sis_priv->tx_ring = (BufferDesc *)ring_space;
	sis_priv->tx_ring_dma = ring_dma;

	ring_space = pci_alloc_consistent(pci_dev, RX_TOTAL_SIZE, &ring_dma);
	if (!ring_space) {
		ret = -ENOMEM;
		goto err_unmap_tx;
	}
	sis_priv->rx_ring = (BufferDesc *)ring_space;
	sis_priv->rx_ring_dma = ring_dma;
		
	/* The SiS900-specific entries in the device structure. */
	net_dev->open = &sis900_open;
	net_dev->hard_start_xmit = &sis900_start_xmit;
	net_dev->stop = &sis900_close;
	net_dev->get_stats = &sis900_get_stats;
	net_dev->set_config = &sis900_set_config;
	net_dev->set_multicast_list = &set_rx_mode;
	net_dev->do_ioctl = &mii_ioctl;
	net_dev->tx_timeout = sis900_tx_timeout;
	net_dev->watchdog_timeo = TX_TIMEOUT;
	net_dev->ethtool_ops = &sis900_ethtool_ops;
<<<<<<< HEAD

	if (sis900_debug > 0)
		sis_priv->msg_enable = sis900_debug;
	else
		sis_priv->msg_enable = SIS900_DEF_MSG;
=======
#ifdef CONFIG_NET_POLL_CONTROLLER
        net_dev->poll_controller = &sis900_poll;
#endif
>>>>>>> a0dcd229
	
	ret = register_netdev(net_dev);
	if (ret)
		goto err_unmap_rx;
		
	/* Get Mac address according to the chip revision */
	pci_read_config_byte(pci_dev, PCI_CLASS_REVISION, &(sis_priv->chipset_rev));
	if(netif_msg_probe(sis_priv))
		printk(KERN_DEBUG "%s: detected revision %2.2x, "
				"trying to get MAC address...\n",
				net_dev->name, sis_priv->chipset_rev);
	
	ret = 0;
	if (sis_priv->chipset_rev == SIS630E_900_REV)
		ret = sis630e_get_mac_addr(pci_dev, net_dev);
	else if ((sis_priv->chipset_rev > 0x81) && (sis_priv->chipset_rev <= 0x90) )
		ret = sis635_get_mac_addr(pci_dev, net_dev);
	else if (sis_priv->chipset_rev == SIS96x_900_REV)
		ret = sis96x_get_mac_addr(pci_dev, net_dev);
	else
		ret = sis900_get_mac_addr(pci_dev, net_dev);

	if (ret == 0) {
		printk(KERN_WARNING "%s: Cannot read MAC address.\n", net_dev->name);
		ret = -ENODEV;
		goto err_out_unregister;
	}
	
	/* 630ET : set the mii access mode as software-mode */
	if (sis_priv->chipset_rev == SIS630ET_900_REV)
		outl(ACCESSMODE | inl(ioaddr + cr), ioaddr + cr);

	/* probe for mii transceiver */
	if (sis900_mii_probe(net_dev) == 0) {
		printk(KERN_WARNING "%s: Error probing MII device.\n", net_dev->name);
		ret = -ENODEV;
		goto err_out_unregister;
	}

	/* save our host bridge revision */
	dev = pci_get_device(PCI_VENDOR_ID_SI, PCI_DEVICE_ID_SI_630, NULL);
	if (dev) {
		pci_read_config_byte(dev, PCI_CLASS_REVISION, &sis_priv->host_bridge_rev);
		pci_dev_put(dev);
	}

	/* print some information about our NIC */
	printk(KERN_INFO "%s: %s at %#lx, IRQ %d, ", net_dev->name,
	       card_name, ioaddr, net_dev->irq);
	for (i = 0; i < 5; i++)
		printk("%2.2x:", (u8)net_dev->dev_addr[i]);
	printk("%2.2x.\n", net_dev->dev_addr[i]);

	return 0;

 err_out_unregister:
 	unregister_netdev(net_dev);
 err_unmap_rx:
	pci_free_consistent(pci_dev, RX_TOTAL_SIZE, sis_priv->rx_ring,
		sis_priv->rx_ring_dma);
 err_unmap_tx:
	pci_free_consistent(pci_dev, TX_TOTAL_SIZE, sis_priv->tx_ring,
		sis_priv->tx_ring_dma);
 err_out_cleardev:
 	pci_set_drvdata(pci_dev, NULL);
	pci_release_regions(pci_dev);
 err_out:
	free_netdev(net_dev);
	return ret;
}

/**
 *	sis900_mii_probe - Probe MII PHY for sis900
 *	@net_dev: the net device to probe for
 *	
 *	Search for total of 32 possible mii phy addresses.
 *	Identify and set current phy if found one,
 *	return error if it failed to found.
 */

static int __init sis900_mii_probe(struct net_device * net_dev)
{
	struct sis900_private * sis_priv = net_dev->priv;
	u16 poll_bit = MII_STAT_LINK, status = 0;
	unsigned long timeout = jiffies + 5 * HZ;
	int phy_addr;

	sis_priv->mii = NULL;

	/* search for total of 32 possible mii phy addresses */
	for (phy_addr = 0; phy_addr < 32; phy_addr++) {	
		struct mii_phy * mii_phy = NULL;
		u16 mii_status;
		int i;

		mii_phy = NULL;
		for(i = 0; i < 2; i++)
			mii_status = mdio_read(net_dev, phy_addr, MII_STATUS);

		if (mii_status == 0xffff || mii_status == 0x0000) {
			if (netif_msg_probe(sis_priv))
				printk(KERN_DEBUG "%s: MII at address %d"
						" not accessible\n",
						net_dev->name, phy_addr);
			continue;
		}
		
		if ((mii_phy = kmalloc(sizeof(struct mii_phy), GFP_KERNEL)) == NULL) {
			printk(KERN_WARNING "Cannot allocate mem for struct mii_phy\n");
			mii_phy = sis_priv->first_mii;
			while (mii_phy) {
				struct mii_phy *phy;
				phy = mii_phy;
				mii_phy = mii_phy->next;
				kfree(phy);
			}
			return 0;
		}
		
		mii_phy->phy_id0 = mdio_read(net_dev, phy_addr, MII_PHY_ID0);
		mii_phy->phy_id1 = mdio_read(net_dev, phy_addr, MII_PHY_ID1);		
		mii_phy->phy_addr = phy_addr;
		mii_phy->status = mii_status;
		mii_phy->next = sis_priv->mii;
		sis_priv->mii = mii_phy;
		sis_priv->first_mii = mii_phy;

		for (i = 0; mii_chip_table[i].phy_id1; i++)
			if ((mii_phy->phy_id0 == mii_chip_table[i].phy_id0 ) &&
			    ((mii_phy->phy_id1 & 0xFFF0) == mii_chip_table[i].phy_id1)){
				mii_phy->phy_types = mii_chip_table[i].phy_types;
				if (mii_chip_table[i].phy_types == MIX)
					mii_phy->phy_types =
					    (mii_status & (MII_STAT_CAN_TX_FDX | MII_STAT_CAN_TX)) ? LAN : HOME;
				printk(KERN_INFO "%s: %s transceiver found "
							"at address %d.\n",
							net_dev->name,
							mii_chip_table[i].name,
							phy_addr);
				break;
			}
			
		if( !mii_chip_table[i].phy_id1 ) {
			printk(KERN_INFO "%s: Unknown PHY transceiver found at address %d.\n",
			       net_dev->name, phy_addr);
			mii_phy->phy_types = UNKNOWN;
		}
	}
	
	if (sis_priv->mii == NULL) {
		printk(KERN_INFO "%s: No MII transceivers found!\n",
			net_dev->name);
		return 0;
	}

	/* select default PHY for mac */
	sis_priv->mii = NULL;
	sis900_default_phy( net_dev );

	/* Reset phy if default phy is internal sis900 */
        if ((sis_priv->mii->phy_id0 == 0x001D) &&
	    ((sis_priv->mii->phy_id1&0xFFF0) == 0x8000))
        	status = sis900_reset_phy(net_dev, sis_priv->cur_phy);
        
        /* workaround for ICS1893 PHY */
        if ((sis_priv->mii->phy_id0 == 0x0015) &&
            ((sis_priv->mii->phy_id1&0xFFF0) == 0xF440))
            	mdio_write(net_dev, sis_priv->cur_phy, 0x0018, 0xD200);

	if(status & MII_STAT_LINK){
		while (poll_bit) {
			yield();

			poll_bit ^= (mdio_read(net_dev, sis_priv->cur_phy, MII_STATUS) & poll_bit);
			if (time_after_eq(jiffies, timeout)) {
				printk(KERN_WARNING "%s: reset phy and link down now\n",
					net_dev->name);
				return -ETIME;
			}
		}
	}

	if (sis_priv->chipset_rev == SIS630E_900_REV) {
		/* SiS 630E has some bugs on default value of PHY registers */
		mdio_write(net_dev, sis_priv->cur_phy, MII_ANADV, 0x05e1);
		mdio_write(net_dev, sis_priv->cur_phy, MII_CONFIG1, 0x22);
		mdio_write(net_dev, sis_priv->cur_phy, MII_CONFIG2, 0xff00);
		mdio_write(net_dev, sis_priv->cur_phy, MII_MASK, 0xffc0);
		//mdio_write(net_dev, sis_priv->cur_phy, MII_CONTROL, 0x1000);	
	}

	if (sis_priv->mii->status & MII_STAT_LINK)
		netif_carrier_on(net_dev);
	else
		netif_carrier_off(net_dev);

	return 1;
}

/**
 *	sis900_default_phy - Select default PHY for sis900 mac.
 *	@net_dev: the net device to probe for
 *
 *	Select first detected PHY with link as default.
 *	If no one is link on, select PHY whose types is HOME as default.
 *	If HOME doesn't exist, select LAN.
 */

static u16 sis900_default_phy(struct net_device * net_dev)
{
	struct sis900_private * sis_priv = net_dev->priv;
 	struct mii_phy *phy = NULL, *phy_home = NULL, 
		*default_phy = NULL, *phy_lan = NULL;
	u16 status;

        for (phy=sis_priv->first_mii; phy; phy=phy->next) {
		status = mdio_read(net_dev, phy->phy_addr, MII_STATUS);
		status = mdio_read(net_dev, phy->phy_addr, MII_STATUS);

		/* Link ON & Not select default PHY & not ghost PHY */
		 if ((status & MII_STAT_LINK) && !default_phy &&
					(phy->phy_types != UNKNOWN))
		 	default_phy = phy;
		 else {
			status = mdio_read(net_dev, phy->phy_addr, MII_CONTROL);
			mdio_write(net_dev, phy->phy_addr, MII_CONTROL,
				status | MII_CNTL_AUTO | MII_CNTL_ISOLATE);
			if (phy->phy_types == HOME)
				phy_home = phy;
			else if(phy->phy_types == LAN)
				phy_lan = phy;
		 }
	}

	if (!default_phy && phy_home)
		default_phy = phy_home;
	else if (!default_phy && phy_lan)
		default_phy = phy_lan;
	else if (!default_phy)
		default_phy = sis_priv->first_mii;

	if (sis_priv->mii != default_phy) {
		sis_priv->mii = default_phy;
		sis_priv->cur_phy = default_phy->phy_addr;
		printk(KERN_INFO "%s: Using transceiver found at address %d as default\n",
					net_dev->name,sis_priv->cur_phy);
	}
	
	status = mdio_read(net_dev, sis_priv->cur_phy, MII_CONTROL);
	status &= (~MII_CNTL_ISOLATE);

	mdio_write(net_dev, sis_priv->cur_phy, MII_CONTROL, status);	
	status = mdio_read(net_dev, sis_priv->cur_phy, MII_STATUS);
	status = mdio_read(net_dev, sis_priv->cur_phy, MII_STATUS);

	return status;	
}


/**
 * 	sis900_set_capability - set the media capability of network adapter.
 *	@net_dev : the net device to probe for
 *	@phy : default PHY
 *
 *	Set the media capability of network adapter according to
 *	mii status register. It's necessary before auto-negotiate.
 */
 
static void sis900_set_capability(struct net_device *net_dev, struct mii_phy *phy)
{
	u16 cap;
	u16 status;
	
	status = mdio_read(net_dev, phy->phy_addr, MII_STATUS);
	status = mdio_read(net_dev, phy->phy_addr, MII_STATUS);
	
	cap = MII_NWAY_CSMA_CD |
		((phy->status & MII_STAT_CAN_TX_FDX)? MII_NWAY_TX_FDX:0) |
		((phy->status & MII_STAT_CAN_TX)    ? MII_NWAY_TX:0) |
		((phy->status & MII_STAT_CAN_T_FDX) ? MII_NWAY_T_FDX:0)|
		((phy->status & MII_STAT_CAN_T)     ? MII_NWAY_T:0);

	mdio_write(net_dev, phy->phy_addr, MII_ANADV, cap);
}


/* Delay between EEPROM clock transitions. */
#define eeprom_delay()  inl(ee_addr)

/**
 *	read_eeprom - Read Serial EEPROM
 *	@ioaddr: base i/o address
 *	@location: the EEPROM location to read
 *
 *	Read Serial EEPROM through EEPROM Access Register.
 *	Note that location is in word (16 bits) unit
 */

static u16 __devinit read_eeprom(long ioaddr, int location)
{
	int i;
	u16 retval = 0;
	long ee_addr = ioaddr + mear;
	u32 read_cmd = location | EEread;

	outl(0, ee_addr);
	eeprom_delay();
	outl(EECS, ee_addr);
	eeprom_delay();

	/* Shift the read command (9) bits out. */
	for (i = 8; i >= 0; i--) {
		u32 dataval = (read_cmd & (1 << i)) ? EEDI | EECS : EECS;
		outl(dataval, ee_addr);
		eeprom_delay();
		outl(dataval | EECLK, ee_addr);
		eeprom_delay();
	}
	outl(EECS, ee_addr);
	eeprom_delay();

	/* read the 16-bits data in */
	for (i = 16; i > 0; i--) {
		outl(EECS, ee_addr);
		eeprom_delay();
		outl(EECS | EECLK, ee_addr);
		eeprom_delay();
		retval = (retval << 1) | ((inl(ee_addr) & EEDO) ? 1 : 0);
		eeprom_delay();
	}

	/* Terminate the EEPROM access. */
	outl(0, ee_addr);
	eeprom_delay();

	return (retval);
}

/* Read and write the MII management registers using software-generated
   serial MDIO protocol. Note that the command bits and data bits are
   send out separately */
#define mdio_delay()    inl(mdio_addr)

static void mdio_idle(long mdio_addr)
{
	outl(MDIO | MDDIR, mdio_addr);
	mdio_delay();
	outl(MDIO | MDDIR | MDC, mdio_addr);
}

/* Syncronize the MII management interface by shifting 32 one bits out. */
static void mdio_reset(long mdio_addr)
{
	int i;

	for (i = 31; i >= 0; i--) {
		outl(MDDIR | MDIO, mdio_addr);
		mdio_delay();
		outl(MDDIR | MDIO | MDC, mdio_addr);
		mdio_delay();
	}
	return;
}

/**
 *	mdio_read - read MII PHY register
 *	@net_dev: the net device to read
 *	@phy_id: the phy address to read
 *	@location: the phy regiester id to read
 *
 *	Read MII registers through MDIO and MDC
 *	using MDIO management frame structure and protocol(defined by ISO/IEC).
 *	Please see SiS7014 or ICS spec
 */

static u16 mdio_read(struct net_device *net_dev, int phy_id, int location)
{
	long mdio_addr = net_dev->base_addr + mear;
	int mii_cmd = MIIread|(phy_id<<MIIpmdShift)|(location<<MIIregShift);
	u16 retval = 0;
	int i;

	mdio_reset(mdio_addr);
	mdio_idle(mdio_addr);

	for (i = 15; i >= 0; i--) {
		int dataval = (mii_cmd & (1 << i)) ? MDDIR | MDIO : MDDIR;
		outl(dataval, mdio_addr);
		mdio_delay();
		outl(dataval | MDC, mdio_addr);
		mdio_delay();
	}

	/* Read the 16 data bits. */
	for (i = 16; i > 0; i--) {
		outl(0, mdio_addr);
		mdio_delay();
		retval = (retval << 1) | ((inl(mdio_addr) & MDIO) ? 1 : 0);
		outl(MDC, mdio_addr);
		mdio_delay();
	}
	outl(0x00, mdio_addr);

	return retval;
}

/**
 *	mdio_write - write MII PHY register
 *	@net_dev: the net device to write
 *	@phy_id: the phy address to write
 *	@location: the phy regiester id to write
 *	@value: the register value to write with
 *
 *	Write MII registers with @value through MDIO and MDC
 *	using MDIO management frame structure and protocol(defined by ISO/IEC)
 *	please see SiS7014 or ICS spec
 */

static void mdio_write(struct net_device *net_dev, int phy_id, int location,
			int value)
{
	long mdio_addr = net_dev->base_addr + mear;
	int mii_cmd = MIIwrite|(phy_id<<MIIpmdShift)|(location<<MIIregShift);
	int i;

	mdio_reset(mdio_addr);
	mdio_idle(mdio_addr);

	/* Shift the command bits out. */
	for (i = 15; i >= 0; i--) {
		int dataval = (mii_cmd & (1 << i)) ? MDDIR | MDIO : MDDIR;
		outb(dataval, mdio_addr);
		mdio_delay();
		outb(dataval | MDC, mdio_addr);
		mdio_delay();
	}
	mdio_delay();

	/* Shift the value bits out. */
	for (i = 15; i >= 0; i--) {
		int dataval = (value & (1 << i)) ? MDDIR | MDIO : MDDIR;
		outl(dataval, mdio_addr);
		mdio_delay();
		outl(dataval | MDC, mdio_addr);
		mdio_delay();
	}
	mdio_delay();

	/* Clear out extra bits. */
	for (i = 2; i > 0; i--) {
		outb(0, mdio_addr);
		mdio_delay();
		outb(MDC, mdio_addr);
		mdio_delay();
	}
	outl(0x00, mdio_addr);

	return;
}


/**
 *	sis900_reset_phy - reset sis900 mii phy.
 *	@net_dev: the net device to write
 *	@phy_addr: default phy address
 *
 *	Some specific phy can't work properly without reset.
 *	This function will be called during initialization and
 *	link status change from ON to DOWN.
 */

static u16 sis900_reset_phy(struct net_device *net_dev, int phy_addr)
{
	int i = 0;
	u16 status;

	while (i++ < 2)
		status = mdio_read(net_dev, phy_addr, MII_STATUS);

	mdio_write( net_dev, phy_addr, MII_CONTROL, MII_CNTL_RESET );
	
	return status;
}

#ifdef CONFIG_NET_POLL_CONTROLLER
/*
 * Polling 'interrupt' - used by things like netconsole to send skbs
 * without having to re-enable interrupts. It's not called while
 * the interrupt routine is executing.
*/
static void sis900_poll(struct net_device *dev)
{
	disable_irq(dev->irq);
	sis900_interrupt(dev->irq, dev, NULL);
	enable_irq(dev->irq);
}
#endif

/**
 *	sis900_open - open sis900 device
 *	@net_dev: the net device to open
 *
 *	Do some initialization and start net interface.
 *	enable interrupts and set sis900 timer.
 */

static int
sis900_open(struct net_device *net_dev)
{
	struct sis900_private *sis_priv = net_dev->priv;
	long ioaddr = net_dev->base_addr;
	int ret;

	/* Soft reset the chip. */
	sis900_reset(net_dev);

	/* Equalizer workaround Rule */
	sis630_set_eq(net_dev, sis_priv->chipset_rev);

	ret = request_irq(net_dev->irq, &sis900_interrupt, SA_SHIRQ,
						net_dev->name, net_dev);
	if (ret)
		return ret;

	sis900_init_rxfilter(net_dev);

	sis900_init_tx_ring(net_dev);
	sis900_init_rx_ring(net_dev);

	set_rx_mode(net_dev);

	netif_start_queue(net_dev);

	/* Workaround for EDB */
	sis900_set_mode(ioaddr, HW_SPEED_10_MBPS, FDX_CAPABLE_HALF_SELECTED);

	/* Enable all known interrupts by setting the interrupt mask. */
	outl((RxSOVR|RxORN|RxERR|RxOK|TxURN|TxERR|TxIDLE), ioaddr + imr);
	outl(RxENA | inl(ioaddr + cr), ioaddr + cr);
	outl(IE, ioaddr + ier);

	sis900_check_mode(net_dev, sis_priv->mii);

	/* Set the timer to switch to check for link beat and perhaps switch
	   to an alternate media type. */
	init_timer(&sis_priv->timer);
	sis_priv->timer.expires = jiffies + HZ;
	sis_priv->timer.data = (unsigned long)net_dev;
	sis_priv->timer.function = &sis900_timer;
	add_timer(&sis_priv->timer);

	return 0;
}

/**
 *	sis900_init_rxfilter - Initialize the Rx filter
 *	@net_dev: the net device to initialize for
 *
 *	Set receive filter address to our MAC address
 *	and enable packet filtering.
 */

static void
sis900_init_rxfilter (struct net_device * net_dev)
{
	struct sis900_private *sis_priv = net_dev->priv;
	long ioaddr = net_dev->base_addr;
	u32 rfcrSave;
	u32 i;

	rfcrSave = inl(rfcr + ioaddr);

	/* disable packet filtering before setting filter */
	outl(rfcrSave & ~RFEN, rfcr + ioaddr);

	/* load MAC addr to filter data register */
	for (i = 0 ; i < 3 ; i++) {
		u32 w;

		w = (u32) *((u16 *)(net_dev->dev_addr)+i);
		outl((i << RFADDR_shift), ioaddr + rfcr);
		outl(w, ioaddr + rfdr);

		if (netif_msg_hw(sis_priv)) {
			printk(KERN_DEBUG "%s: Receive Filter Addrss[%d]=%x\n",
			       net_dev->name, i, inl(ioaddr + rfdr));
		}
	}

	/* enable packet filtering */
	outl(rfcrSave | RFEN, rfcr + ioaddr);
}

/**
 *	sis900_init_tx_ring - Initialize the Tx descriptor ring
 *	@net_dev: the net device to initialize for
 *
 *	Initialize the Tx descriptor ring, 
 */

static void
sis900_init_tx_ring(struct net_device *net_dev)
{
	struct sis900_private *sis_priv = net_dev->priv;
	long ioaddr = net_dev->base_addr;
	int i;

	sis_priv->tx_full = 0;
	sis_priv->dirty_tx = sis_priv->cur_tx = 0;

	for (i = 0; i < NUM_TX_DESC; i++) {
		sis_priv->tx_skbuff[i] = NULL;

		sis_priv->tx_ring[i].link = sis_priv->tx_ring_dma +
			((i+1)%NUM_TX_DESC)*sizeof(BufferDesc);
		sis_priv->tx_ring[i].cmdsts = 0;
		sis_priv->tx_ring[i].bufptr = 0;
	}

	/* load Transmit Descriptor Register */
	outl(sis_priv->tx_ring_dma, ioaddr + txdp);
	if (netif_msg_hw(sis_priv))
		printk(KERN_DEBUG "%s: TX descriptor register loaded with: %8.8x\n",
		       net_dev->name, inl(ioaddr + txdp));
}

/**
 *	sis900_init_rx_ring - Initialize the Rx descriptor ring
 *	@net_dev: the net device to initialize for
 *
 *	Initialize the Rx descriptor ring, 
 *	and pre-allocate recevie buffers (socket buffer)
 */

static void 
sis900_init_rx_ring(struct net_device *net_dev)
{
	struct sis900_private *sis_priv = net_dev->priv;
	long ioaddr = net_dev->base_addr;
	int i;

	sis_priv->cur_rx = 0;
	sis_priv->dirty_rx = 0;

	/* init RX descriptor */
	for (i = 0; i < NUM_RX_DESC; i++) {
		sis_priv->rx_skbuff[i] = NULL;

		sis_priv->rx_ring[i].link = sis_priv->rx_ring_dma +
			((i+1)%NUM_RX_DESC)*sizeof(BufferDesc);
		sis_priv->rx_ring[i].cmdsts = 0;
		sis_priv->rx_ring[i].bufptr = 0;
	}

	/* allocate sock buffers */
	for (i = 0; i < NUM_RX_DESC; i++) {
		struct sk_buff *skb;

		if ((skb = dev_alloc_skb(RX_BUF_SIZE)) == NULL) {
			/* not enough memory for skbuff, this makes a "hole"
			   on the buffer ring, it is not clear how the
			   hardware will react to this kind of degenerated
			   buffer */
			break;
		}
		skb->dev = net_dev;
		sis_priv->rx_skbuff[i] = skb;
		sis_priv->rx_ring[i].cmdsts = RX_BUF_SIZE;
                sis_priv->rx_ring[i].bufptr = pci_map_single(sis_priv->pci_dev,
                        skb->tail, RX_BUF_SIZE, PCI_DMA_FROMDEVICE);
	}
	sis_priv->dirty_rx = (unsigned int) (i - NUM_RX_DESC);

	/* load Receive Descriptor Register */
	outl(sis_priv->rx_ring_dma, ioaddr + rxdp);
	if (netif_msg_hw(sis_priv))
		printk(KERN_DEBUG "%s: RX descriptor register loaded with: %8.8x\n",
		       net_dev->name, inl(ioaddr + rxdp));
}

/**
 *	sis630_set_eq - set phy equalizer value for 630 LAN
 *	@net_dev: the net device to set equalizer value
 *	@revision: 630 LAN revision number
 *
 *	630E equalizer workaround rule(Cyrus Huang 08/15)
 *	PHY register 14h(Test)
 *	Bit 14: 0 -- Automatically dectect (default)
 *		1 -- Manually set Equalizer filter
 *	Bit 13: 0 -- (Default)
 *		1 -- Speed up convergence of equalizer setting
 *	Bit 9 : 0 -- (Default)
 *		1 -- Disable Baseline Wander
 *	Bit 3~7   -- Equalizer filter setting
 *	Link ON: Set Bit 9, 13 to 1, Bit 14 to 0
 *	Then calculate equalizer value
 *	Then set equalizer value, and set Bit 14 to 1, Bit 9 to 0
 *	Link Off:Set Bit 13 to 1, Bit 14 to 0
 *	Calculate Equalizer value:
 *	When Link is ON and Bit 14 is 0, SIS900PHY will auto-dectect proper equalizer value.
 *	When the equalizer is stable, this value is not a fixed value. It will be within
 *	a small range(eg. 7~9). Then we get a minimum and a maximum value(eg. min=7, max=9)
 *	0 <= max <= 4  --> set equalizer to max
 *	5 <= max <= 14 --> set equalizer to max+1 or set equalizer to max+2 if max == min
 *	max >= 15      --> set equalizer to max+5 or set equalizer to max+6 if max == min
 */

static void sis630_set_eq(struct net_device *net_dev, u8 revision)
{
	struct sis900_private *sis_priv = net_dev->priv;
	u16 reg14h, eq_value=0, max_value=0, min_value=0;
	int i, maxcount=10;

	if ( !(revision == SIS630E_900_REV || revision == SIS630EA1_900_REV ||
	       revision == SIS630A_900_REV || revision ==  SIS630ET_900_REV) )
		return;

	if (netif_carrier_ok(net_dev)) {
		reg14h = mdio_read(net_dev, sis_priv->cur_phy, MII_RESV);
		mdio_write(net_dev, sis_priv->cur_phy, MII_RESV,
					(0x2200 | reg14h) & 0xBFFF);
		for (i=0; i < maxcount; i++) {
			eq_value = (0x00F8 & mdio_read(net_dev,
					sis_priv->cur_phy, MII_RESV)) >> 3;
			if (i == 0)
				max_value=min_value=eq_value;
			max_value = (eq_value > max_value) ?
						eq_value : max_value;
			min_value = (eq_value < min_value) ?
						eq_value : min_value;
		}
		/* 630E rule to determine the equalizer value */
		if (revision == SIS630E_900_REV || revision == SIS630EA1_900_REV ||
		    revision == SIS630ET_900_REV) {
			if (max_value < 5)
				eq_value = max_value;
			else if (max_value >= 5 && max_value < 15)
				eq_value = (max_value == min_value) ?
						max_value+2 : max_value+1;
			else if (max_value >= 15)
				eq_value=(max_value == min_value) ?
						max_value+6 : max_value+5;
		}
		/* 630B0&B1 rule to determine the equalizer value */
		if (revision == SIS630A_900_REV && 
		    (sis_priv->host_bridge_rev == SIS630B0 || 
		     sis_priv->host_bridge_rev == SIS630B1)) {
			if (max_value == 0)
				eq_value = 3;
			else
				eq_value = (max_value + min_value + 1)/2;
		}
		/* write equalizer value and setting */
		reg14h = mdio_read(net_dev, sis_priv->cur_phy, MII_RESV);
		reg14h = (reg14h & 0xFF07) | ((eq_value << 3) & 0x00F8);
		reg14h = (reg14h | 0x6000) & 0xFDFF;
		mdio_write(net_dev, sis_priv->cur_phy, MII_RESV, reg14h);
	} else {
		reg14h = mdio_read(net_dev, sis_priv->cur_phy, MII_RESV);
		if (revision == SIS630A_900_REV && 
		    (sis_priv->host_bridge_rev == SIS630B0 || 
		     sis_priv->host_bridge_rev == SIS630B1)) 
			mdio_write(net_dev, sis_priv->cur_phy, MII_RESV,
						(reg14h | 0x2200) & 0xBFFF);
		else
			mdio_write(net_dev, sis_priv->cur_phy, MII_RESV,
						(reg14h | 0x2000) & 0xBFFF);
	}
	return;
}

/**
 *	sis900_timer - sis900 timer routine
 *	@data: pointer to sis900 net device
 *
 *	On each timer ticks we check two things, 
 *	link status (ON/OFF) and link mode (10/100/Full/Half)
 */

static void sis900_timer(unsigned long data)
{
	struct net_device *net_dev = (struct net_device *)data;
	struct sis900_private *sis_priv = net_dev->priv;
	struct mii_phy *mii_phy = sis_priv->mii;
	static int next_tick = 5*HZ;
	u16 status;

	if (!sis_priv->autong_complete){
		int speed, duplex = 0;

		sis900_read_mode(net_dev, &speed, &duplex);
		if (duplex){
			sis900_set_mode(net_dev->base_addr, speed, duplex);
			sis630_set_eq(net_dev, sis_priv->chipset_rev);
			netif_start_queue(net_dev);
		}

		sis_priv->timer.expires = jiffies + HZ;
		add_timer(&sis_priv->timer);
		return;
	}

	status = mdio_read(net_dev, sis_priv->cur_phy, MII_STATUS);
	status = mdio_read(net_dev, sis_priv->cur_phy, MII_STATUS);

	/* Link OFF -> ON */
	if (!netif_carrier_ok(net_dev)) {
	LookForLink:
		/* Search for new PHY */
		status = sis900_default_phy(net_dev);
		mii_phy = sis_priv->mii;

		if (status & MII_STAT_LINK){
			sis900_check_mode(net_dev, mii_phy);
			netif_carrier_on(net_dev);
		}
	} else {
	/* Link ON -> OFF */
                if (!(status & MII_STAT_LINK)){
                	netif_carrier_off(net_dev);
			if(netif_msg_link(sis_priv))
                		printk(KERN_INFO "%s: Media Link Off\n", net_dev->name);

                	/* Change mode issue */
                	if ((mii_phy->phy_id0 == 0x001D) && 
			    ((mii_phy->phy_id1 & 0xFFF0) == 0x8000))
               			sis900_reset_phy(net_dev,  sis_priv->cur_phy);
  
			sis630_set_eq(net_dev, sis_priv->chipset_rev);
  
                	goto LookForLink;
                }
	}

	sis_priv->timer.expires = jiffies + next_tick;
	add_timer(&sis_priv->timer);
}

/**
 *	sis900_check_mode - check the media mode for sis900
 *	@net_dev: the net device to be checked
 *	@mii_phy: the mii phy
 *
 *	Older driver gets the media mode from mii status output
 *	register. Now we set our media capability and auto-negotiate
 *	to get the upper bound of speed and duplex between two ends.
 *	If the types of mii phy is HOME, it doesn't need to auto-negotiate
 *	and autong_complete should be set to 1.
 */

static void sis900_check_mode(struct net_device *net_dev, struct mii_phy *mii_phy)
{
	struct sis900_private *sis_priv = net_dev->priv;
	long ioaddr = net_dev->base_addr;
	int speed, duplex;

	if (mii_phy->phy_types == LAN) {
		outl(~EXD & inl(ioaddr + cfg), ioaddr + cfg);
		sis900_set_capability(net_dev , mii_phy);
		sis900_auto_negotiate(net_dev, sis_priv->cur_phy);
	} else {
		outl(EXD | inl(ioaddr + cfg), ioaddr + cfg);
		speed = HW_SPEED_HOME;
		duplex = FDX_CAPABLE_HALF_SELECTED;
		sis900_set_mode(ioaddr, speed, duplex);
		sis_priv->autong_complete = 1;
	}
}

/**
 *	sis900_set_mode - Set the media mode of mac register.
 *	@ioaddr: the address of the device
 *	@speed : the transmit speed to be determined
 *	@duplex: the duplex mode to be determined
 *
 *	Set the media mode of mac register txcfg/rxcfg according to
 *	speed and duplex of phy. Bit EDB_MASTER_EN indicates the EDB
 *	bus is used instead of PCI bus. When this bit is set 1, the
 *	Max DMA Burst Size for TX/RX DMA should be no larger than 16
 *	double words.
 */

static void sis900_set_mode (long ioaddr, int speed, int duplex)
{
	u32 tx_flags = 0, rx_flags = 0;

	if (inl(ioaddr + cfg) & EDB_MASTER_EN) {
		tx_flags = TxATP | (DMA_BURST_64 << TxMXDMA_shift) |
					(TX_FILL_THRESH << TxFILLT_shift);
		rx_flags = DMA_BURST_64 << RxMXDMA_shift;
	} else {
		tx_flags = TxATP | (DMA_BURST_512 << TxMXDMA_shift) |
					(TX_FILL_THRESH << TxFILLT_shift);
		rx_flags = DMA_BURST_512 << RxMXDMA_shift;
	}

	if (speed == HW_SPEED_HOME || speed == HW_SPEED_10_MBPS) {
		rx_flags |= (RxDRNT_10 << RxDRNT_shift);
		tx_flags |= (TxDRNT_10 << TxDRNT_shift);
	} else {
		rx_flags |= (RxDRNT_100 << RxDRNT_shift);
		tx_flags |= (TxDRNT_100 << TxDRNT_shift);
	}

	if (duplex == FDX_CAPABLE_FULL_SELECTED) {
		tx_flags |= (TxCSI | TxHBI);
		rx_flags |= RxATX;
	}

	outl (tx_flags, ioaddr + txcfg);
	outl (rx_flags, ioaddr + rxcfg);
}

/**
 *	sis900_auto_negotiate - Set the Auto-Negotiation Enable/Reset bit.
 *	@net_dev: the net device to read mode for
 *	@phy_addr: mii phy address
 *
 *	If the adapter is link-on, set the auto-negotiate enable/reset bit.
 *	autong_complete should be set to 0 when starting auto-negotiation.
 *	autong_complete should be set to 1 if we didn't start auto-negotiation.
 *	sis900_timer will wait for link on again if autong_complete = 0.
 */

static void sis900_auto_negotiate(struct net_device *net_dev, int phy_addr)
{
	struct sis900_private *sis_priv = net_dev->priv;
	int i = 0;
	u32 status;
	
	while (i++ < 2)
		status = mdio_read(net_dev, phy_addr, MII_STATUS);

	if (!(status & MII_STAT_LINK)){
		if(netif_msg_link(sis_priv))
			printk(KERN_INFO "%s: Media Link Off\n", net_dev->name);
		sis_priv->autong_complete = 1;
		netif_carrier_off(net_dev);
		return;
	}

	/* (Re)start AutoNegotiate */
	mdio_write(net_dev, phy_addr, MII_CONTROL,
		   MII_CNTL_AUTO | MII_CNTL_RST_AUTO);
	sis_priv->autong_complete = 0;
}


/**
 *	sis900_read_mode - read media mode for sis900 internal phy
 *	@net_dev: the net device to read mode for
 *	@speed  : the transmit speed to be determined
 *	@duplex : the duplex mode to be determined
 *
 *	The capability of remote end will be put in mii register autorec
 *	after auto-negotiation. Use AND operation to get the upper bound
 *	of speed and duplex between two ends.
 */

static void sis900_read_mode(struct net_device *net_dev, int *speed, int *duplex)
{
	struct sis900_private *sis_priv = net_dev->priv;
	struct mii_phy *phy = sis_priv->mii;
	int phy_addr = sis_priv->cur_phy;
	u32 status;
	u16 autoadv, autorec;
	int i = 0;

	while (i++ < 2)
		status = mdio_read(net_dev, phy_addr, MII_STATUS);

	if (!(status & MII_STAT_LINK))
		return;

	/* AutoNegotiate completed */
	autoadv = mdio_read(net_dev, phy_addr, MII_ANADV);
	autorec = mdio_read(net_dev, phy_addr, MII_ANLPAR);
	status = autoadv & autorec;
	
	*speed = HW_SPEED_10_MBPS;
	*duplex = FDX_CAPABLE_HALF_SELECTED;

	if (status & (MII_NWAY_TX | MII_NWAY_TX_FDX))
		*speed = HW_SPEED_100_MBPS;
	if (status & ( MII_NWAY_TX_FDX | MII_NWAY_T_FDX))
		*duplex = FDX_CAPABLE_FULL_SELECTED;
	
	sis_priv->autong_complete = 1;

	/* Workaround for Realtek RTL8201 PHY issue */
	if ((phy->phy_id0 == 0x0000) && ((phy->phy_id1 & 0xFFF0) == 0x8200)) {
		if (mdio_read(net_dev, phy_addr, MII_CONTROL) & MII_CNTL_FDX)
			*duplex = FDX_CAPABLE_FULL_SELECTED;
		if (mdio_read(net_dev, phy_addr, 0x0019) & 0x01)
			*speed = HW_SPEED_100_MBPS;
	}

	if(netif_msg_link(sis_priv))
		printk(KERN_INFO "%s: Media Link On %s %s-duplex \n",
	       				net_dev->name,
	       				*speed == HW_SPEED_100_MBPS ?
	       					"100mbps" : "10mbps",
	       				*duplex == FDX_CAPABLE_FULL_SELECTED ?
	       					"full" : "half");
}

/**
 *	sis900_tx_timeout - sis900 transmit timeout routine
 *	@net_dev: the net device to transmit
 *
 *	print transmit timeout status
 *	disable interrupts and do some tasks
 */

static void sis900_tx_timeout(struct net_device *net_dev)
{
	struct sis900_private *sis_priv = net_dev->priv;
	long ioaddr = net_dev->base_addr;
	unsigned long flags;
	int i;

	if(netif_msg_tx_err(sis_priv))
		printk(KERN_INFO "%s: Transmit timeout, status %8.8x %8.8x \n",
	       		net_dev->name, inl(ioaddr + cr), inl(ioaddr + isr));

	/* Disable interrupts by clearing the interrupt mask. */
	outl(0x0000, ioaddr + imr);

	/* use spinlock to prevent interrupt handler accessing buffer ring */
	spin_lock_irqsave(&sis_priv->lock, flags);

	/* discard unsent packets */
	sis_priv->dirty_tx = sis_priv->cur_tx = 0;
	for (i = 0; i < NUM_TX_DESC; i++) {
		struct sk_buff *skb = sis_priv->tx_skbuff[i];

		if (skb) {
			pci_unmap_single(sis_priv->pci_dev, 
				sis_priv->tx_ring[i].bufptr, skb->len,
				PCI_DMA_TODEVICE);
			dev_kfree_skb_irq(skb);
			sis_priv->tx_skbuff[i] = NULL;
			sis_priv->tx_ring[i].cmdsts = 0;
			sis_priv->tx_ring[i].bufptr = 0;
			sis_priv->stats.tx_dropped++;
		}
	}
	sis_priv->tx_full = 0;
	netif_wake_queue(net_dev);

	spin_unlock_irqrestore(&sis_priv->lock, flags);

	net_dev->trans_start = jiffies;

	/* load Transmit Descriptor Register */
	outl(sis_priv->tx_ring_dma, ioaddr + txdp);

	/* Enable all known interrupts by setting the interrupt mask. */
	outl((RxSOVR|RxORN|RxERR|RxOK|TxURN|TxERR|TxIDLE), ioaddr + imr);
	return;
}

/**
 *	sis900_start_xmit - sis900 start transmit routine
 *	@skb: socket buffer pointer to put the data being transmitted
 *	@net_dev: the net device to transmit with
 *
 *	Set the transmit buffer descriptor, 
 *	and write TxENA to enable transmit state machine.
 *	tell upper layer if the buffer is full
 */

static int
sis900_start_xmit(struct sk_buff *skb, struct net_device *net_dev)
{
	struct sis900_private *sis_priv = net_dev->priv;
	long ioaddr = net_dev->base_addr;
	unsigned int  entry;
	unsigned long flags;
	unsigned int  index_cur_tx, index_dirty_tx;
	unsigned int  count_dirty_tx;

	/* Don't transmit data before the complete of auto-negotiation */
	if(!sis_priv->autong_complete){
		netif_stop_queue(net_dev);
		return 1;
	}

	spin_lock_irqsave(&sis_priv->lock, flags);

	/* Calculate the next Tx descriptor entry. */
	entry = sis_priv->cur_tx % NUM_TX_DESC;
	sis_priv->tx_skbuff[entry] = skb;

	/* set the transmit buffer descriptor and enable Transmit State Machine */
	sis_priv->tx_ring[entry].bufptr = pci_map_single(sis_priv->pci_dev,
		skb->data, skb->len, PCI_DMA_TODEVICE);
	sis_priv->tx_ring[entry].cmdsts = (OWN | skb->len);
	outl(TxENA | inl(ioaddr + cr), ioaddr + cr);

	sis_priv->cur_tx ++;
	index_cur_tx = sis_priv->cur_tx;
	index_dirty_tx = sis_priv->dirty_tx;

	for (count_dirty_tx = 0; index_cur_tx != index_dirty_tx; index_dirty_tx++)
		count_dirty_tx ++;

	if (index_cur_tx == index_dirty_tx) {
		/* dirty_tx is met in the cycle of cur_tx, buffer full */
		sis_priv->tx_full = 1;
		netif_stop_queue(net_dev);
	} else if (count_dirty_tx < NUM_TX_DESC) { 
		/* Typical path, tell upper layer that more transmission is possible */
		netif_start_queue(net_dev);
	} else {
		/* buffer full, tell upper layer no more transmission */
		sis_priv->tx_full = 1;
		netif_stop_queue(net_dev);
	}

	spin_unlock_irqrestore(&sis_priv->lock, flags);

	net_dev->trans_start = jiffies;

	if (netif_msg_tx_queued(sis_priv))
		printk(KERN_DEBUG "%s: Queued Tx packet at %p size %d "
		       "to slot %d.\n",
		       net_dev->name, skb->data, (int)skb->len, entry);

	return 0;
}

/**
 *	sis900_interrupt - sis900 interrupt handler
 *	@irq: the irq number
 *	@dev_instance: the client data object
 *	@regs: snapshot of processor context
 *
 *	The interrupt handler does all of the Rx thread work, 
 *	and cleans up after the Tx thread
 */

static irqreturn_t sis900_interrupt(int irq, void *dev_instance, struct pt_regs *regs)
{
	struct net_device *net_dev = dev_instance;
	struct sis900_private *sis_priv = net_dev->priv;
	int boguscnt = max_interrupt_work;
	long ioaddr = net_dev->base_addr;
	u32 status;
	unsigned int handled = 0;

	spin_lock (&sis_priv->lock);

	do {
		status = inl(ioaddr + isr);

		if ((status & (HIBERR|TxURN|TxERR|TxIDLE|RxORN|RxERR|RxOK)) == 0)
			/* nothing intresting happened */
			break;
		handled = 1;

		/* why dow't we break after Tx/Rx case ?? keyword: full-duplex */
		if (status & (RxORN | RxERR | RxOK))
			/* Rx interrupt */
			sis900_rx(net_dev);

		if (status & (TxURN | TxERR | TxIDLE))
			/* Tx interrupt */
			sis900_finish_xmit(net_dev);

		/* something strange happened !!! */
		if (status & HIBERR) {
			if(netif_msg_intr(sis_priv))
				printk(KERN_INFO "%s: Abnormal interrupt,"
					"status %#8.8x.\n", net_dev->name, status);
			break;
		}
		if (--boguscnt < 0) {
			if(netif_msg_intr(sis_priv))
				printk(KERN_INFO "%s: Too much work at interrupt, "
					"interrupt status = %#8.8x.\n",
					net_dev->name, status);
			break;
		}
	} while (1);

	if(netif_msg_intr(sis_priv))
		printk(KERN_DEBUG "%s: exiting interrupt, "
		       "interrupt status = 0x%#8.8x.\n",
		       net_dev->name, inl(ioaddr + isr));
	
	spin_unlock (&sis_priv->lock);
	return IRQ_RETVAL(handled);
}

/**
 *	sis900_rx - sis900 receive routine
 *	@net_dev: the net device which receives data
 *
 *	Process receive interrupt events, 
 *	put buffer to higher layer and refill buffer pool
 *	Note: This fucntion is called by interrupt handler, 
 *	don't do "too much" work here
 */

static int sis900_rx(struct net_device *net_dev)
{
	struct sis900_private *sis_priv = net_dev->priv;
	long ioaddr = net_dev->base_addr;
	unsigned int entry = sis_priv->cur_rx % NUM_RX_DESC;
	u32 rx_status = sis_priv->rx_ring[entry].cmdsts;

	if (netif_msg_rx_status(sis_priv))
		printk(KERN_DEBUG "sis900_rx, cur_rx:%4.4d, dirty_rx:%4.4d "
		       "status:0x%8.8x\n",
		       sis_priv->cur_rx, sis_priv->dirty_rx, rx_status);

	while (rx_status & OWN) {
		unsigned int rx_size;

		rx_size = (rx_status & DSIZE) - CRC_SIZE;

		if (rx_status & (ABORT|OVERRUN|TOOLONG|RUNT|RXISERR|CRCERR|FAERR)) {
			/* corrupted packet received */
			if (netif_msg_rx_err(sis_priv))
				printk(KERN_DEBUG "%s: Corrupted packet "
				       "received, buffer status = 0x%8.8x.\n",
				       net_dev->name, rx_status);
			sis_priv->stats.rx_errors++;
			if (rx_status & OVERRUN)
				sis_priv->stats.rx_over_errors++;
			if (rx_status & (TOOLONG|RUNT))
				sis_priv->stats.rx_length_errors++;
			if (rx_status & (RXISERR | FAERR))
				sis_priv->stats.rx_frame_errors++;
			if (rx_status & CRCERR) 
				sis_priv->stats.rx_crc_errors++;
			/* reset buffer descriptor state */
			sis_priv->rx_ring[entry].cmdsts = RX_BUF_SIZE;
		} else {
			struct sk_buff * skb;

			/* This situation should never happen, but due to
			   some unknow bugs, it is possible that
			   we are working on NULL sk_buff :-( */
			if (sis_priv->rx_skbuff[entry] == NULL) {
				if (netif_msg_rx_err(sis_priv))
					printk(KERN_INFO "%s: NULL pointer " 
						"encountered in Rx ring, skipping\n",
						net_dev->name);
				break;
			}

			pci_unmap_single(sis_priv->pci_dev, 
				sis_priv->rx_ring[entry].bufptr, RX_BUF_SIZE, 
				PCI_DMA_FROMDEVICE);
			/* give the socket buffer to upper layers */
			skb = sis_priv->rx_skbuff[entry];
			skb_put(skb, rx_size);
			skb->protocol = eth_type_trans(skb, net_dev);
			netif_rx(skb);

			/* some network statistics */
			if ((rx_status & BCAST) == MCAST)
				sis_priv->stats.multicast++;
			net_dev->last_rx = jiffies;
			sis_priv->stats.rx_bytes += rx_size;
			sis_priv->stats.rx_packets++;

			/* refill the Rx buffer, what if there is not enought
			 * memory for new socket buffer ?? */
			if ((skb = dev_alloc_skb(RX_BUF_SIZE)) == NULL) {
				/* not enough memory for skbuff, this makes a
				 * "hole" on the buffer ring, it is not clear
				 * how the hardware will react to this kind
				 * of degenerated buffer */
				if (netif_msg_rx_status(sis_priv))
					printk(KERN_INFO "%s: Memory squeeze,"
						"deferring packet.\n",
						net_dev->name);
				sis_priv->rx_skbuff[entry] = NULL;
				/* reset buffer descriptor state */
				sis_priv->rx_ring[entry].cmdsts = 0;
				sis_priv->rx_ring[entry].bufptr = 0;
				sis_priv->stats.rx_dropped++;
				break;
			}
			skb->dev = net_dev;
			sis_priv->rx_skbuff[entry] = skb;
			sis_priv->rx_ring[entry].cmdsts = RX_BUF_SIZE;
                	sis_priv->rx_ring[entry].bufptr = 
				pci_map_single(sis_priv->pci_dev, skb->tail, 
					RX_BUF_SIZE, PCI_DMA_FROMDEVICE);
			sis_priv->dirty_rx++;
		}
		sis_priv->cur_rx++;
		entry = sis_priv->cur_rx % NUM_RX_DESC;
		rx_status = sis_priv->rx_ring[entry].cmdsts;
	} // while

	/* refill the Rx buffer, what if the rate of refilling is slower
	 * than consuming ?? */
	for (;sis_priv->cur_rx - sis_priv->dirty_rx > 0; sis_priv->dirty_rx++) {
		struct sk_buff *skb;

		entry = sis_priv->dirty_rx % NUM_RX_DESC;

		if (sis_priv->rx_skbuff[entry] == NULL) {
			if ((skb = dev_alloc_skb(RX_BUF_SIZE)) == NULL) {
				/* not enough memory for skbuff, this makes a
				 * "hole" on the buffer ring, it is not clear
				 * how the hardware will react to this kind
				 * of degenerated buffer */
				if (netif_msg_rx_err(sis_priv))
					printk(KERN_INFO "%s: Memory squeeze,"
						"deferring packet.\n",
						net_dev->name);
				sis_priv->stats.rx_dropped++;
				break;
			}
			skb->dev = net_dev;
			sis_priv->rx_skbuff[entry] = skb;
			sis_priv->rx_ring[entry].cmdsts = RX_BUF_SIZE;
                	sis_priv->rx_ring[entry].bufptr =
				pci_map_single(sis_priv->pci_dev, skb->tail,
					RX_BUF_SIZE, PCI_DMA_FROMDEVICE);
		}
	}
	/* re-enable the potentially idle receive state matchine */
	outl(RxENA | inl(ioaddr + cr), ioaddr + cr );

	return 0;
}

/**
 *	sis900_finish_xmit - finish up transmission of packets
 *	@net_dev: the net device to be transmitted on
 *
 *	Check for error condition and free socket buffer etc 
 *	schedule for more transmission as needed
 *	Note: This fucntion is called by interrupt handler, 
 *	don't do "too much" work here
 */

static void sis900_finish_xmit (struct net_device *net_dev)
{
	struct sis900_private *sis_priv = net_dev->priv;

	for (; sis_priv->dirty_tx != sis_priv->cur_tx; sis_priv->dirty_tx++) {
		struct sk_buff *skb;
		unsigned int entry;
		u32 tx_status;

		entry = sis_priv->dirty_tx % NUM_TX_DESC;
		tx_status = sis_priv->tx_ring[entry].cmdsts;

		if (tx_status & OWN) {
			/* The packet is not transmitted yet (owned by hardware) !
			 * Note: the interrupt is generated only when Tx Machine
			 * is idle, so this is an almost impossible case */
			break;
		}

		if (tx_status & (ABORT | UNDERRUN | OWCOLL)) {
			/* packet unsuccessfully transmitted */
			if (netif_msg_tx_err(sis_priv))
				printk(KERN_DEBUG "%s: Transmit "
				       "error, Tx status %8.8x.\n",
				       net_dev->name, tx_status);
			sis_priv->stats.tx_errors++;
			if (tx_status & UNDERRUN)
				sis_priv->stats.tx_fifo_errors++;
			if (tx_status & ABORT)
				sis_priv->stats.tx_aborted_errors++;
			if (tx_status & NOCARRIER)
				sis_priv->stats.tx_carrier_errors++;
			if (tx_status & OWCOLL)
				sis_priv->stats.tx_window_errors++;
		} else {
			/* packet successfully transmitted */
			sis_priv->stats.collisions += (tx_status & COLCNT) >> 16;
			sis_priv->stats.tx_bytes += tx_status & DSIZE;
			sis_priv->stats.tx_packets++;
		}
		/* Free the original skb. */
		skb = sis_priv->tx_skbuff[entry];
		pci_unmap_single(sis_priv->pci_dev, 
			sis_priv->tx_ring[entry].bufptr, skb->len,
			PCI_DMA_TODEVICE);
		dev_kfree_skb_irq(skb);
		sis_priv->tx_skbuff[entry] = NULL;
		sis_priv->tx_ring[entry].bufptr = 0;
		sis_priv->tx_ring[entry].cmdsts = 0;
	}

	if (sis_priv->tx_full && netif_queue_stopped(net_dev) &&
	    sis_priv->cur_tx - sis_priv->dirty_tx < NUM_TX_DESC - 4) {
		/* The ring is no longer full, clear tx_full and schedule
		 * more transmission by netif_wake_queue(net_dev) */
		sis_priv->tx_full = 0;
		netif_wake_queue (net_dev);
	}
}

/**
 *	sis900_close - close sis900 device 
 *	@net_dev: the net device to be closed
 *
 *	Disable interrupts, stop the Tx and Rx Status Machine 
 *	free Tx and RX socket buffer
 */

static int sis900_close(struct net_device *net_dev)
{
	long ioaddr = net_dev->base_addr;
	struct sis900_private *sis_priv = net_dev->priv;
	struct sk_buff *skb;
	int i;

	netif_stop_queue(net_dev);

	/* Disable interrupts by clearing the interrupt mask. */
	outl(0x0000, ioaddr + imr);
	outl(0x0000, ioaddr + ier);

	/* Stop the chip's Tx and Rx Status Machine */
	outl(RxDIS | TxDIS | inl(ioaddr + cr), ioaddr + cr);

	del_timer(&sis_priv->timer);

	free_irq(net_dev->irq, net_dev);

	/* Free Tx and RX skbuff */
	for (i = 0; i < NUM_RX_DESC; i++) {
		skb = sis_priv->rx_skbuff[i];
		if (skb) {
			pci_unmap_single(sis_priv->pci_dev, 
				sis_priv->rx_ring[i].bufptr,
				RX_BUF_SIZE, PCI_DMA_FROMDEVICE);
			dev_kfree_skb(skb);
			sis_priv->rx_skbuff[i] = NULL;
		}
	}
	for (i = 0; i < NUM_TX_DESC; i++) {
		skb = sis_priv->tx_skbuff[i];
		if (skb) {
			pci_unmap_single(sis_priv->pci_dev, 
				sis_priv->tx_ring[i].bufptr, skb->len,
				PCI_DMA_TODEVICE);
			dev_kfree_skb(skb);
			sis_priv->tx_skbuff[i] = NULL;
		}
	}

	/* Green! Put the chip in low-power mode. */

	return 0;
}

/**
 *	sis900_get_drvinfo - Return information about driver
 *	@net_dev: the net device to probe
 *	@info: container for info returned
 *
 *	Process ethtool command such as "ehtool -i" to show information
 */
 
static void sis900_get_drvinfo(struct net_device *net_dev,
			       struct ethtool_drvinfo *info)
{
 	struct sis900_private *sis_priv = net_dev->priv;

	strcpy (info->driver, SIS900_MODULE_NAME);
	strcpy (info->version, SIS900_DRV_VERSION);
	strcpy (info->bus_info, pci_name(sis_priv->pci_dev));
}

static u32 sis900_get_msglevel(struct net_device *net_dev)
{
	struct sis900_private *sis_priv = net_dev->priv;
	return sis_priv->msg_enable;
}
  
static void sis900_set_msglevel(struct net_device *net_dev, u32 value)
{
	struct sis900_private *sis_priv = net_dev->priv;
	sis_priv->msg_enable = value;
}

static struct ethtool_ops sis900_ethtool_ops = {
	.get_drvinfo 	= sis900_get_drvinfo,
	.get_msglevel	= sis900_get_msglevel,
	.set_msglevel	= sis900_set_msglevel,
};

/**
 *	mii_ioctl - process MII i/o control command 
 *	@net_dev: the net device to command for
 *	@rq: parameter for command
 *	@cmd: the i/o command
 *
 *	Process MII command like read/write MII register
 */

static int mii_ioctl(struct net_device *net_dev, struct ifreq *rq, int cmd)
{
	struct sis900_private *sis_priv = net_dev->priv;
	struct mii_ioctl_data *data = if_mii(rq);

	switch(cmd) {
	case SIOCGMIIPHY:		/* Get address of MII PHY in use. */
		data->phy_id = sis_priv->mii->phy_addr;
		/* Fall Through */

	case SIOCGMIIREG:		/* Read MII PHY register. */
		data->val_out = mdio_read(net_dev, data->phy_id & 0x1f, data->reg_num & 0x1f);
		return 0;

	case SIOCSMIIREG:		/* Write MII PHY register. */
		if (!capable(CAP_NET_ADMIN))
			return -EPERM;
		mdio_write(net_dev, data->phy_id & 0x1f, data->reg_num & 0x1f, data->val_in);
		return 0;
	default:
		return -EOPNOTSUPP;
	}
}

/**
 *	sis900_get_stats - Get sis900 read/write statistics 
 *	@net_dev: the net device to get statistics for
 *
 *	get tx/rx statistics for sis900
 */

static struct net_device_stats *
sis900_get_stats(struct net_device *net_dev)
{
	struct sis900_private *sis_priv = net_dev->priv;

	return &sis_priv->stats;
}

/**
 *	sis900_set_config - Set media type by net_device.set_config 
 *	@dev: the net device for media type change
 *	@map: ifmap passed by ifconfig
 *
 *	Set media type to 10baseT, 100baseT or 0(for auto) by ifconfig
 *	we support only port changes. All other runtime configuration
 *	changes will be ignored
 */

static int sis900_set_config(struct net_device *dev, struct ifmap *map)
{    
	struct sis900_private *sis_priv = dev->priv;
	struct mii_phy *mii_phy = sis_priv->mii;
        
	u16 status;

	if ((map->port != (u_char)(-1)) && (map->port != dev->if_port)) {
		/* we switch on the ifmap->port field. I couldn't find anything
		 * like a definition or standard for the values of that field.
		 * I think the meaning of those values is device specific. But
		 * since I would like to change the media type via the ifconfig
		 * command I use the definition from linux/netdevice.h 
		 * (which seems to be different from the ifport(pcmcia) definition) */
		switch(map->port){
		case IF_PORT_UNKNOWN: /* use auto here */   
			dev->if_port = map->port;
			/* we are going to change the media type, so the Link
			 * will be temporary down and we need to reflect that
			 * here. When the Link comes up again, it will be
			 * sensed by the sis_timer procedure, which also does
			 * all the rest for us */
			netif_carrier_off(dev);
                
			/* read current state */
			status = mdio_read(dev, mii_phy->phy_addr, MII_CONTROL);
                
			/* enable auto negotiation and reset the negotioation
			 * (I don't really know what the auto negatiotiation
			 * reset really means, but it sounds for me right to
			 * do one here) */
			mdio_write(dev, mii_phy->phy_addr,
				   MII_CONTROL, status | MII_CNTL_AUTO | MII_CNTL_RST_AUTO);

			break;
            
		case IF_PORT_10BASET: /* 10BaseT */         
			dev->if_port = map->port;
                
			/* we are going to change the media type, so the Link
			 * will be temporary down and we need to reflect that
			 * here. When the Link comes up again, it will be
			 * sensed by the sis_timer procedure, which also does
			 * all the rest for us */
			netif_carrier_off(dev);
        
			/* set Speed to 10Mbps */
			/* read current state */
			status = mdio_read(dev, mii_phy->phy_addr, MII_CONTROL);
                
			/* disable auto negotiation and force 10MBit mode*/
			mdio_write(dev, mii_phy->phy_addr,
				   MII_CONTROL, status & ~(MII_CNTL_SPEED |
					MII_CNTL_AUTO));
			break;
            
		case IF_PORT_100BASET: /* 100BaseT */
		case IF_PORT_100BASETX: /* 100BaseTx */ 
			dev->if_port = map->port;
                
			/* we are going to change the media type, so the Link
			 * will be temporary down and we need to reflect that
			 * here. When the Link comes up again, it will be
			 * sensed by the sis_timer procedure, which also does
			 * all the rest for us */
			netif_carrier_off(dev);
                
			/* set Speed to 100Mbps */
			/* disable auto negotiation and enable 100MBit Mode */
			status = mdio_read(dev, mii_phy->phy_addr, MII_CONTROL);
			mdio_write(dev, mii_phy->phy_addr,
				   MII_CONTROL, (status & ~MII_CNTL_SPEED) |
				   MII_CNTL_SPEED);
                
			break;
            
		case IF_PORT_10BASE2: /* 10Base2 */
		case IF_PORT_AUI: /* AUI */
		case IF_PORT_100BASEFX: /* 100BaseFx */
                	/* These Modes are not supported (are they?)*/
			return -EOPNOTSUPP;
			break;
            
		default:
			return -EINVAL;
		}
	}
	return 0;
}

/**
 *	sis900_mcast_bitnr - compute hashtable index 
 *	@addr: multicast address
 *	@revision: revision id of chip
 *
 *	SiS 900 uses the most sigificant 7 bits to index a 128 bits multicast
 *	hash table, which makes this function a little bit different from other drivers
 *	SiS 900 B0 & 635 M/B uses the most significat 8 bits to index 256 bits
 *   	multicast hash table. 
 */

static inline u16 sis900_mcast_bitnr(u8 *addr, u8 revision)
{

	u32 crc = ether_crc(6, addr);

	/* leave 8 or 7 most siginifant bits */
	if ((revision >= SIS635A_900_REV) || (revision == SIS900B_900_REV))
		return ((int)(crc >> 24));
	else
		return ((int)(crc >> 25));
}

/**
 *	set_rx_mode - Set SiS900 receive mode 
 *	@net_dev: the net device to be set
 *
 *	Set SiS900 receive mode for promiscuous, multicast, or broadcast mode.
 *	And set the appropriate multicast filter.
 *	Multicast hash table changes from 128 to 256 bits for 635M/B & 900B0.
 */

static void set_rx_mode(struct net_device *net_dev)
{
	long ioaddr = net_dev->base_addr;
	struct sis900_private * sis_priv = net_dev->priv;
	u16 mc_filter[16] = {0};	/* 256/128 bits multicast hash table */
	int i, table_entries;
	u32 rx_mode;

	/* 635 Hash Table entires = 256(2^16) */
	if((sis_priv->chipset_rev >= SIS635A_900_REV) ||
			(sis_priv->chipset_rev == SIS900B_900_REV))
		table_entries = 16;
	else
		table_entries = 8;

	if (net_dev->flags & IFF_PROMISC) {
		/* Accept any kinds of packets */
		rx_mode = RFPromiscuous;
		for (i = 0; i < table_entries; i++)
			mc_filter[i] = 0xffff;
	} else if ((net_dev->mc_count > multicast_filter_limit) ||
		   (net_dev->flags & IFF_ALLMULTI)) {
		/* too many multicast addresses or accept all multicast packet */
		rx_mode = RFAAB | RFAAM;
		for (i = 0; i < table_entries; i++)
			mc_filter[i] = 0xffff;
	} else {
		/* Accept Broadcast packet, destination address matchs our
		 * MAC address, use Receive Filter to reject unwanted MCAST
		 * packets */
		struct dev_mc_list *mclist;
		rx_mode = RFAAB;
		for (i = 0, mclist = net_dev->mc_list;
			mclist && i < net_dev->mc_count;
			i++, mclist = mclist->next) {
			unsigned int bit_nr =
				sis900_mcast_bitnr(mclist->dmi_addr, sis_priv->chipset_rev);
			mc_filter[bit_nr >> 4] |= (1 << (bit_nr & 0xf));
		}
	}

	/* update Multicast Hash Table in Receive Filter */
	for (i = 0; i < table_entries; i++) {
                /* why plus 0x04 ??, That makes the correct value for hash table. */
		outl((u32)(0x00000004+i) << RFADDR_shift, ioaddr + rfcr);
		outl(mc_filter[i], ioaddr + rfdr);
	}

	outl(RFEN | rx_mode, ioaddr + rfcr);

	/* sis900 is capable of looping back packets at MAC level for
	 * debugging purpose */
	if (net_dev->flags & IFF_LOOPBACK) {
		u32 cr_saved;
		/* We must disable Tx/Rx before setting loopback mode */
		cr_saved = inl(ioaddr + cr);
		outl(cr_saved | TxDIS | RxDIS, ioaddr + cr);
		/* enable loopback */
		outl(inl(ioaddr + txcfg) | TxMLB, ioaddr + txcfg);
		outl(inl(ioaddr + rxcfg) | RxATX, ioaddr + rxcfg);
		/* restore cr */
		outl(cr_saved, ioaddr + cr);
	}

	return;
}

/**
 *	sis900_reset - Reset sis900 MAC 
 *	@net_dev: the net device to reset
 *
 *	reset sis900 MAC and wait until finished
 *	reset through command register
 *	change backoff algorithm for 900B0 & 635 M/B
 */

static void sis900_reset(struct net_device *net_dev)
{
	struct sis900_private * sis_priv = net_dev->priv;
	long ioaddr = net_dev->base_addr;
	int i = 0;
	u32 status = TxRCMP | RxRCMP;

	outl(0, ioaddr + ier);
	outl(0, ioaddr + imr);
	outl(0, ioaddr + rfcr);

	outl(RxRESET | TxRESET | RESET | inl(ioaddr + cr), ioaddr + cr);
	
	/* Check that the chip has finished the reset. */
	while (status && (i++ < 1000)) {
		status ^= (inl(isr + ioaddr) & status);
	}

	if( (sis_priv->chipset_rev >= SIS635A_900_REV) ||
			(sis_priv->chipset_rev == SIS900B_900_REV) )
		outl(PESEL | RND_CNT, ioaddr + cfg);
	else
		outl(PESEL, ioaddr + cfg);
}

/**
 *	sis900_remove - Remove sis900 device 
 *	@pci_dev: the pci device to be removed
 *
 *	remove and release SiS900 net device
 */

static void __devexit sis900_remove(struct pci_dev *pci_dev)
{
	struct net_device *net_dev = pci_get_drvdata(pci_dev);
	struct sis900_private * sis_priv = net_dev->priv;
	struct mii_phy *phy = NULL;

	while (sis_priv->first_mii) {
		phy = sis_priv->first_mii;
		sis_priv->first_mii = phy->next;
		kfree(phy);
	}

	pci_free_consistent(pci_dev, RX_TOTAL_SIZE, sis_priv->rx_ring,
		sis_priv->rx_ring_dma);
	pci_free_consistent(pci_dev, TX_TOTAL_SIZE, sis_priv->tx_ring,
		sis_priv->tx_ring_dma);
	unregister_netdev(net_dev);
	free_netdev(net_dev);
	pci_release_regions(pci_dev);
	pci_set_drvdata(pci_dev, NULL);
}

#ifdef CONFIG_PM

static int sis900_suspend(struct pci_dev *pci_dev, u32 state)
{
	struct net_device *net_dev = pci_get_drvdata(pci_dev);
	long ioaddr = net_dev->base_addr;

	if(!netif_running(net_dev))
		return 0;

	netif_stop_queue(net_dev);
	netif_device_detach(net_dev);

	/* Stop the chip's Tx and Rx Status Machine */
	outl(RxDIS | TxDIS | inl(ioaddr + cr), ioaddr + cr);

	pci_set_power_state(pci_dev, PCI_D3hot);
	pci_save_state(pci_dev);

	return 0;
}

static int sis900_resume(struct pci_dev *pci_dev)
{
	struct net_device *net_dev = pci_get_drvdata(pci_dev);
	struct sis900_private *sis_priv = net_dev->priv;
	long ioaddr = net_dev->base_addr;

	if(!netif_running(net_dev))
		return 0;
	pci_restore_state(pci_dev);
	pci_set_power_state(pci_dev, PCI_D0);

	sis900_init_rxfilter(net_dev);

	sis900_init_tx_ring(net_dev);
	sis900_init_rx_ring(net_dev);

	set_rx_mode(net_dev);

	netif_device_attach(net_dev);
	netif_start_queue(net_dev);

	/* Workaround for EDB */
	sis900_set_mode(ioaddr, HW_SPEED_10_MBPS, FDX_CAPABLE_HALF_SELECTED);

	/* Enable all known interrupts by setting the interrupt mask. */
	outl((RxSOVR|RxORN|RxERR|RxOK|TxURN|TxERR|TxIDLE), ioaddr + imr);
	outl(RxENA | inl(ioaddr + cr), ioaddr + cr);
	outl(IE, ioaddr + ier);

	sis900_check_mode(net_dev, sis_priv->mii);

	return 0;
}
#endif /* CONFIG_PM */

static struct pci_driver sis900_pci_driver = {
	.name		= SIS900_MODULE_NAME,
	.id_table	= sis900_pci_tbl,
	.probe		= sis900_probe,
	.remove		= __devexit_p(sis900_remove),
#ifdef CONFIG_PM
	.suspend	= sis900_suspend,
	.resume		= sis900_resume,
#endif /* CONFIG_PM */
};

static int __init sis900_init_module(void)
{
/* when a module, this is printed whether or not devices are found in probe */
#ifdef MODULE
	printk(version);
#endif

	return pci_module_init(&sis900_pci_driver);
}

static void __exit sis900_cleanup_module(void)
{
	pci_unregister_driver(&sis900_pci_driver);
}

module_init(sis900_init_module);
module_exit(sis900_cleanup_module);
<|MERGE_RESOLUTION|>--- conflicted
+++ resolved
@@ -464,18 +464,16 @@
 	net_dev->tx_timeout = sis900_tx_timeout;
 	net_dev->watchdog_timeo = TX_TIMEOUT;
 	net_dev->ethtool_ops = &sis900_ethtool_ops;
-<<<<<<< HEAD
+
+#ifdef CONFIG_NET_POLL_CONTROLLER
+        net_dev->poll_controller = &sis900_poll;
+#endif
 
 	if (sis900_debug > 0)
 		sis_priv->msg_enable = sis900_debug;
 	else
 		sis_priv->msg_enable = SIS900_DEF_MSG;
-=======
-#ifdef CONFIG_NET_POLL_CONTROLLER
-        net_dev->poll_controller = &sis900_poll;
-#endif
->>>>>>> a0dcd229
-	
+
 	ret = register_netdev(net_dev);
 	if (ret)
 		goto err_unmap_rx;
