--- conflicted
+++ resolved
@@ -209,14 +209,6 @@
 		goto bad_desc;
 	}
 skip:
-<<<<<<< HEAD
-	if (rndis && header.usb_cdc_acm_descriptor &&
-	    header.usb_cdc_acm_descriptor->bmCapabilities) {
-		dev_dbg(&intf->dev,
-			"ACM capabilities %02x, not really RNDIS?\n",
-			header.usb_cdc_acm_descriptor->bmCapabilities);
-		goto bad_desc;
-=======
 	/* Communcation class functions with bmCapabilities are not
 	 * RNDIS.  But some Wireless class RNDIS functions use
 	 * bmCapabilities for their own purpose. The failsafe is
@@ -225,13 +217,12 @@
 	 * optimization.
 	 */
 	if (rndis && is_rndis(&intf->cur_altsetting->desc) &&
-	    header.usb_cdc_acm_descriptor &&
-		header.usb_cdc_acm_descriptor->bmCapabilities) {
-			dev_dbg(&intf->dev,
-				"ACM capabilities %02x, not really RNDIS?\n",
-				header.usb_cdc_acm_descriptor->bmCapabilities);
-			goto bad_desc;
->>>>>>> 8eba0303
+			header.usb_cdc_acm_descriptor &&
+			header.usb_cdc_acm_descriptor->bmCapabilities) {
+		dev_dbg(&intf->dev,
+			"ACM capabilities %02x, not really RNDIS?\n",
+			header.usb_cdc_acm_descriptor->bmCapabilities);
+		goto bad_desc;
 	}
 
 	if (header.usb_cdc_ether_desc && info->ether->wMaxSegmentSize) {
