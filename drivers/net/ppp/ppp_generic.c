// SPDX-License-Identifier: GPL-2.0-or-later
/*
 * Generic PPP layer for Linux.
 *
 * Copyright 1999-2002 Paul Mackerras.
 *
 * The generic PPP layer handles the PPP network interfaces, the
 * /dev/ppp device, packet and VJ compression, and multilink.
 * It talks to PPP `channels' via the interface defined in
 * include/linux/ppp_channel.h.  Channels provide the basic means for
 * sending and receiving PPP frames on some kind of communications
 * channel.
 *
 * Part of the code in this driver was inspired by the old async-only
 * PPP driver, written by Michael Callahan and Al Longyear, and
 * subsequently hacked by Paul Mackerras.
 *
 * ==FILEVERSION 20041108==
 */

#include <linux/module.h>
#include <linux/kernel.h>
#include <linux/sched/signal.h>
#include <linux/kmod.h>
#include <linux/init.h>
#include <linux/list.h>
#include <linux/idr.h>
#include <linux/netdevice.h>
#include <linux/poll.h>
#include <linux/ppp_defs.h>
#include <linux/filter.h>
#include <linux/ppp-ioctl.h>
#include <linux/ppp_channel.h>
#include <linux/ppp-comp.h>
#include <linux/skbuff.h>
#include <linux/rtnetlink.h>
#include <linux/if_arp.h>
#include <linux/ip.h>
#include <linux/tcp.h>
#include <linux/spinlock.h>
#include <linux/rwsem.h>
#include <linux/stddef.h>
#include <linux/device.h>
#include <linux/mutex.h>
#include <linux/slab.h>
#include <linux/file.h>
#include <asm/unaligned.h>
#include <net/slhc_vj.h>
#include <linux/atomic.h>
#include <linux/refcount.h>

#include <linux/nsproxy.h>
#include <net/net_namespace.h>
#include <net/netns/generic.h>

#define PPP_VERSION	"2.4.2"

/*
 * Network protocols we support.
 */
#define NP_IP	0		/* Internet Protocol V4 */
#define NP_IPV6	1		/* Internet Protocol V6 */
#define NP_IPX	2		/* IPX protocol */
#define NP_AT	3		/* Appletalk protocol */
#define NP_MPLS_UC 4		/* MPLS unicast */
#define NP_MPLS_MC 5		/* MPLS multicast */
#define NUM_NP	6		/* Number of NPs. */

#define MPHDRLEN	6	/* multilink protocol header length */
#define MPHDRLEN_SSN	4	/* ditto with short sequence numbers */

/*
 * An instance of /dev/ppp can be associated with either a ppp
 * interface unit or a ppp channel.  In both cases, file->private_data
 * points to one of these.
 */
struct ppp_file {
	enum {
		INTERFACE=1, CHANNEL
	}		kind;
	struct sk_buff_head xq;		/* pppd transmit queue */
	struct sk_buff_head rq;		/* receive queue for pppd */
	wait_queue_head_t rwait;	/* for poll on reading /dev/ppp */
	refcount_t	refcnt;		/* # refs (incl /dev/ppp attached) */
	int		hdrlen;		/* space to leave for headers */
	int		index;		/* interface unit / channel number */
	int		dead;		/* unit/channel has been shut down */
};

#define PF_TO_X(pf, X)		container_of(pf, X, file)

#define PF_TO_PPP(pf)		PF_TO_X(pf, struct ppp)
#define PF_TO_CHANNEL(pf)	PF_TO_X(pf, struct channel)

/*
 * Data structure to hold primary network stats for which
 * we want to use 64 bit storage.  Other network stats
 * are stored in dev->stats of the ppp strucute.
 */
struct ppp_link_stats {
	u64 rx_packets;
	u64 tx_packets;
	u64 rx_bytes;
	u64 tx_bytes;
};

/*
 * Data structure describing one ppp unit.
 * A ppp unit corresponds to a ppp network interface device
 * and represents a multilink bundle.
 * It can have 0 or more ppp channels connected to it.
 */
struct ppp {
	struct ppp_file	file;		/* stuff for read/write/poll 0 */
	struct file	*owner;		/* file that owns this unit 48 */
	struct list_head channels;	/* list of attached channels 4c */
	int		n_channels;	/* how many channels are attached 54 */
	spinlock_t	rlock;		/* lock for receive side 58 */
	spinlock_t	wlock;		/* lock for transmit side 5c */
	int __percpu	*xmit_recursion; /* xmit recursion detect */
	int		mru;		/* max receive unit 60 */
	unsigned int	flags;		/* control bits 64 */
	unsigned int	xstate;		/* transmit state bits 68 */
	unsigned int	rstate;		/* receive state bits 6c */
	int		debug;		/* debug flags 70 */
	struct slcompress *vj;		/* state for VJ header compression */
	enum NPmode	npmode[NUM_NP];	/* what to do with each net proto 78 */
	struct sk_buff	*xmit_pending;	/* a packet ready to go out 88 */
	struct compressor *xcomp;	/* transmit packet compressor 8c */
	void		*xc_state;	/* its internal state 90 */
	struct compressor *rcomp;	/* receive decompressor 94 */
	void		*rc_state;	/* its internal state 98 */
	unsigned long	last_xmit;	/* jiffies when last pkt sent 9c */
	unsigned long	last_recv;	/* jiffies when last pkt rcvd a0 */
	struct net_device *dev;		/* network interface device a4 */
	int		closing;	/* is device closing down? a8 */
#ifdef CONFIG_PPP_MULTILINK
	int		nxchan;		/* next channel to send something on */
	u32		nxseq;		/* next sequence number to send */
	int		mrru;		/* MP: max reconst. receive unit */
	u32		nextseq;	/* MP: seq no of next packet */
	u32		minseq;		/* MP: min of most recent seqnos */
	struct sk_buff_head mrq;	/* MP: receive reconstruction queue */
#endif /* CONFIG_PPP_MULTILINK */
#ifdef CONFIG_PPP_FILTER
	struct bpf_prog *pass_filter;	/* filter for packets to pass */
	struct bpf_prog *active_filter; /* filter for pkts to reset idle */
#endif /* CONFIG_PPP_FILTER */
	struct net	*ppp_net;	/* the net we belong to */
	struct ppp_link_stats stats64;	/* 64 bit network stats */
};

/*
 * Bits in flags: SC_NO_TCP_CCID, SC_CCP_OPEN, SC_CCP_UP, SC_LOOP_TRAFFIC,
 * SC_MULTILINK, SC_MP_SHORTSEQ, SC_MP_XSHORTSEQ, SC_COMP_TCP, SC_REJ_COMP_TCP,
 * SC_MUST_COMP
 * Bits in rstate: SC_DECOMP_RUN, SC_DC_ERROR, SC_DC_FERROR.
 * Bits in xstate: SC_COMP_RUN
 */
#define SC_FLAG_BITS	(SC_NO_TCP_CCID|SC_CCP_OPEN|SC_CCP_UP|SC_LOOP_TRAFFIC \
			 |SC_MULTILINK|SC_MP_SHORTSEQ|SC_MP_XSHORTSEQ \
			 |SC_COMP_TCP|SC_REJ_COMP_TCP|SC_MUST_COMP)

/*
 * Private data structure for each channel.
 * This includes the data structure used for multilink.
 */
struct channel {
	struct ppp_file	file;		/* stuff for read/write/poll */
	struct list_head list;		/* link in all/new_channels list */
	struct ppp_channel *chan;	/* public channel data structure */
	struct rw_semaphore chan_sem;	/* protects `chan' during chan ioctl */
	spinlock_t	downl;		/* protects `chan', file.xq dequeue */
	struct ppp	*ppp;		/* ppp unit we're connected to */
	struct net	*chan_net;	/* the net channel belongs to */
	struct list_head clist;		/* link in list of channels per unit */
	rwlock_t	upl;		/* protects `ppp' */
#ifdef CONFIG_PPP_MULTILINK
	u8		avail;		/* flag used in multilink stuff */
	u8		had_frag;	/* >= 1 fragments have been sent */
	u32		lastseq;	/* MP: last sequence # received */
	int		speed;		/* speed of the corresponding ppp channel*/
#endif /* CONFIG_PPP_MULTILINK */
};

struct ppp_config {
	struct file *file;
	s32 unit;
	bool ifname_is_set;
};

/*
 * SMP locking issues:
 * Both the ppp.rlock and ppp.wlock locks protect the ppp.channels
 * list and the ppp.n_channels field, you need to take both locks
 * before you modify them.
 * The lock ordering is: channel.upl -> ppp.wlock -> ppp.rlock ->
 * channel.downl.
 */

static DEFINE_MUTEX(ppp_mutex);
static atomic_t ppp_unit_count = ATOMIC_INIT(0);
static atomic_t channel_count = ATOMIC_INIT(0);

/* per-net private data for this module */
static unsigned int ppp_net_id __read_mostly;
struct ppp_net {
	/* units to ppp mapping */
	struct idr units_idr;

	/*
	 * all_ppp_mutex protects the units_idr mapping.
	 * It also ensures that finding a ppp unit in the units_idr
	 * map and updating its file.refcnt field is atomic.
	 */
	struct mutex all_ppp_mutex;

	/* channels */
	struct list_head all_channels;
	struct list_head new_channels;
	int last_channel_index;

	/*
	 * all_channels_lock protects all_channels and
	 * last_channel_index, and the atomicity of find
	 * a channel and updating its file.refcnt field.
	 */
	spinlock_t all_channels_lock;
};

/* Get the PPP protocol number from a skb */
#define PPP_PROTO(skb)	get_unaligned_be16((skb)->data)

/* We limit the length of ppp->file.rq to this (arbitrary) value */
#define PPP_MAX_RQLEN	32

/*
 * Maximum number of multilink fragments queued up.
 * This has to be large enough to cope with the maximum latency of
 * the slowest channel relative to the others.  Strictly it should
 * depend on the number of channels and their characteristics.
 */
#define PPP_MP_MAX_QLEN	128

/* Multilink header bits. */
#define B	0x80		/* this fragment begins a packet */
#define E	0x40		/* this fragment ends a packet */

/* Compare multilink sequence numbers (assumed to be 32 bits wide) */
#define seq_before(a, b)	((s32)((a) - (b)) < 0)
#define seq_after(a, b)		((s32)((a) - (b)) > 0)

/* Prototypes. */
static int ppp_unattached_ioctl(struct net *net, struct ppp_file *pf,
			struct file *file, unsigned int cmd, unsigned long arg);
static void ppp_xmit_process(struct ppp *ppp, struct sk_buff *skb);
static void ppp_send_frame(struct ppp *ppp, struct sk_buff *skb);
static void ppp_push(struct ppp *ppp);
static void ppp_channel_push(struct channel *pch);
static void ppp_receive_frame(struct ppp *ppp, struct sk_buff *skb,
			      struct channel *pch);
static void ppp_receive_error(struct ppp *ppp);
static void ppp_receive_nonmp_frame(struct ppp *ppp, struct sk_buff *skb);
static struct sk_buff *ppp_decompress_frame(struct ppp *ppp,
					    struct sk_buff *skb);
#ifdef CONFIG_PPP_MULTILINK
static void ppp_receive_mp_frame(struct ppp *ppp, struct sk_buff *skb,
				struct channel *pch);
static void ppp_mp_insert(struct ppp *ppp, struct sk_buff *skb);
static struct sk_buff *ppp_mp_reconstruct(struct ppp *ppp);
static int ppp_mp_explode(struct ppp *ppp, struct sk_buff *skb);
#endif /* CONFIG_PPP_MULTILINK */
static int ppp_set_compress(struct ppp *ppp, struct ppp_option_data *data);
static void ppp_ccp_peek(struct ppp *ppp, struct sk_buff *skb, int inbound);
static void ppp_ccp_closed(struct ppp *ppp);
static struct compressor *find_compressor(int type);
static void ppp_get_stats(struct ppp *ppp, struct ppp_stats *st);
static int ppp_create_interface(struct net *net, struct file *file, int *unit);
static void init_ppp_file(struct ppp_file *pf, int kind);
static void ppp_destroy_interface(struct ppp *ppp);
static struct ppp *ppp_find_unit(struct ppp_net *pn, int unit);
static struct channel *ppp_find_channel(struct ppp_net *pn, int unit);
static int ppp_connect_channel(struct channel *pch, int unit);
static int ppp_disconnect_channel(struct channel *pch);
static void ppp_destroy_channel(struct channel *pch);
static int unit_get(struct idr *p, void *ptr);
static int unit_set(struct idr *p, void *ptr, int n);
static void unit_put(struct idr *p, int n);
static void *unit_find(struct idr *p, int n);
static void ppp_setup(struct net_device *dev);

static const struct net_device_ops ppp_netdev_ops;

static struct class *ppp_class;

/* per net-namespace data */
static inline struct ppp_net *ppp_pernet(struct net *net)
{
	BUG_ON(!net);

	return net_generic(net, ppp_net_id);
}

/* Translates a PPP protocol number to a NP index (NP == network protocol) */
static inline int proto_to_npindex(int proto)
{
	switch (proto) {
	case PPP_IP:
		return NP_IP;
	case PPP_IPV6:
		return NP_IPV6;
	case PPP_IPX:
		return NP_IPX;
	case PPP_AT:
		return NP_AT;
	case PPP_MPLS_UC:
		return NP_MPLS_UC;
	case PPP_MPLS_MC:
		return NP_MPLS_MC;
	}
	return -EINVAL;
}

/* Translates an NP index into a PPP protocol number */
static const int npindex_to_proto[NUM_NP] = {
	PPP_IP,
	PPP_IPV6,
	PPP_IPX,
	PPP_AT,
	PPP_MPLS_UC,
	PPP_MPLS_MC,
};

/* Translates an ethertype into an NP index */
static inline int ethertype_to_npindex(int ethertype)
{
	switch (ethertype) {
	case ETH_P_IP:
		return NP_IP;
	case ETH_P_IPV6:
		return NP_IPV6;
	case ETH_P_IPX:
		return NP_IPX;
	case ETH_P_PPPTALK:
	case ETH_P_ATALK:
		return NP_AT;
	case ETH_P_MPLS_UC:
		return NP_MPLS_UC;
	case ETH_P_MPLS_MC:
		return NP_MPLS_MC;
	}
	return -1;
}

/* Translates an NP index into an ethertype */
static const int npindex_to_ethertype[NUM_NP] = {
	ETH_P_IP,
	ETH_P_IPV6,
	ETH_P_IPX,
	ETH_P_PPPTALK,
	ETH_P_MPLS_UC,
	ETH_P_MPLS_MC,
};

/*
 * Locking shorthand.
 */
#define ppp_xmit_lock(ppp)	spin_lock_bh(&(ppp)->wlock)
#define ppp_xmit_unlock(ppp)	spin_unlock_bh(&(ppp)->wlock)
#define ppp_recv_lock(ppp)	spin_lock_bh(&(ppp)->rlock)
#define ppp_recv_unlock(ppp)	spin_unlock_bh(&(ppp)->rlock)
#define ppp_lock(ppp)		do { ppp_xmit_lock(ppp); \
				     ppp_recv_lock(ppp); } while (0)
#define ppp_unlock(ppp)		do { ppp_recv_unlock(ppp); \
				     ppp_xmit_unlock(ppp); } while (0)

/*
 * /dev/ppp device routines.
 * The /dev/ppp device is used by pppd to control the ppp unit.
 * It supports the read, write, ioctl and poll functions.
 * Open instances of /dev/ppp can be in one of three states:
 * unattached, attached to a ppp unit, or attached to a ppp channel.
 */
static int ppp_open(struct inode *inode, struct file *file)
{
	/*
	 * This could (should?) be enforced by the permissions on /dev/ppp.
	 */
	if (!ns_capable(file->f_cred->user_ns, CAP_NET_ADMIN))
		return -EPERM;
	return 0;
}

static int ppp_release(struct inode *unused, struct file *file)
{
	struct ppp_file *pf = file->private_data;
	struct ppp *ppp;

	if (pf) {
		file->private_data = NULL;
		if (pf->kind == INTERFACE) {
			ppp = PF_TO_PPP(pf);
			rtnl_lock();
			if (file == ppp->owner)
				unregister_netdevice(ppp->dev);
			rtnl_unlock();
		}
		if (refcount_dec_and_test(&pf->refcnt)) {
			switch (pf->kind) {
			case INTERFACE:
				ppp_destroy_interface(PF_TO_PPP(pf));
				break;
			case CHANNEL:
				ppp_destroy_channel(PF_TO_CHANNEL(pf));
				break;
			}
		}
	}
	return 0;
}

static ssize_t ppp_read(struct file *file, char __user *buf,
			size_t count, loff_t *ppos)
{
	struct ppp_file *pf = file->private_data;
	DECLARE_WAITQUEUE(wait, current);
	ssize_t ret;
	struct sk_buff *skb = NULL;
	struct iovec iov;
	struct iov_iter to;

	ret = count;

	if (!pf)
		return -ENXIO;
	add_wait_queue(&pf->rwait, &wait);
	for (;;) {
		set_current_state(TASK_INTERRUPTIBLE);
		skb = skb_dequeue(&pf->rq);
		if (skb)
			break;
		ret = 0;
		if (pf->dead)
			break;
		if (pf->kind == INTERFACE) {
			/*
			 * Return 0 (EOF) on an interface that has no
			 * channels connected, unless it is looping
			 * network traffic (demand mode).
			 */
			struct ppp *ppp = PF_TO_PPP(pf);

			ppp_recv_lock(ppp);
			if (ppp->n_channels == 0 &&
			    (ppp->flags & SC_LOOP_TRAFFIC) == 0) {
				ppp_recv_unlock(ppp);
				break;
			}
			ppp_recv_unlock(ppp);
		}
		ret = -EAGAIN;
		if (file->f_flags & O_NONBLOCK)
			break;
		ret = -ERESTARTSYS;
		if (signal_pending(current))
			break;
		schedule();
	}
	set_current_state(TASK_RUNNING);
	remove_wait_queue(&pf->rwait, &wait);

	if (!skb)
		goto out;

	ret = -EOVERFLOW;
	if (skb->len > count)
		goto outf;
	ret = -EFAULT;
	iov.iov_base = buf;
	iov.iov_len = count;
	iov_iter_init(&to, READ, &iov, 1, count);
	if (skb_copy_datagram_iter(skb, 0, &to, skb->len))
		goto outf;
	ret = skb->len;

 outf:
	kfree_skb(skb);
 out:
	return ret;
}

static ssize_t ppp_write(struct file *file, const char __user *buf,
			 size_t count, loff_t *ppos)
{
	struct ppp_file *pf = file->private_data;
	struct sk_buff *skb;
	ssize_t ret;

	if (!pf)
		return -ENXIO;
	ret = -ENOMEM;
	skb = alloc_skb(count + pf->hdrlen, GFP_KERNEL);
	if (!skb)
		goto out;
	skb_reserve(skb, pf->hdrlen);
	ret = -EFAULT;
	if (copy_from_user(skb_put(skb, count), buf, count)) {
		kfree_skb(skb);
		goto out;
	}

	switch (pf->kind) {
	case INTERFACE:
		ppp_xmit_process(PF_TO_PPP(pf), skb);
		break;
	case CHANNEL:
		skb_queue_tail(&pf->xq, skb);
		ppp_channel_push(PF_TO_CHANNEL(pf));
		break;
	}

	ret = count;

 out:
	return ret;
}

/* No kernel lock - fine */
static __poll_t ppp_poll(struct file *file, poll_table *wait)
{
	struct ppp_file *pf = file->private_data;
	__poll_t mask;

	if (!pf)
		return 0;
	poll_wait(file, &pf->rwait, wait);
	mask = EPOLLOUT | EPOLLWRNORM;
	if (skb_peek(&pf->rq))
		mask |= EPOLLIN | EPOLLRDNORM;
	if (pf->dead)
		mask |= EPOLLHUP;
	else if (pf->kind == INTERFACE) {
		/* see comment in ppp_read */
		struct ppp *ppp = PF_TO_PPP(pf);

		ppp_recv_lock(ppp);
		if (ppp->n_channels == 0 &&
		    (ppp->flags & SC_LOOP_TRAFFIC) == 0)
			mask |= EPOLLIN | EPOLLRDNORM;
		ppp_recv_unlock(ppp);
	}

	return mask;
}

#ifdef CONFIG_PPP_FILTER
static struct bpf_prog *get_filter(struct sock_fprog *uprog)
{
	struct sock_fprog_kern fprog;
	struct bpf_prog *res = NULL;
	int err;

	if (!uprog->len)
		return NULL;

	/* uprog->len is unsigned short, so no overflow here */
<<<<<<< HEAD
	fprog.len = uprog->len * sizeof(struct sock_filter);
	fprog.filter = memdup_user(uprog->filter, fprog.len);
=======
	fprog.len = uprog->len;
	fprog.filter = memdup_user(uprog->filter,
				   uprog->len * sizeof(struct sock_filter));
>>>>>>> e42617b8
	if (IS_ERR(fprog.filter))
		return ERR_CAST(fprog.filter);

	err = bpf_prog_create(&res, &fprog);
	kfree(fprog.filter);

	return err ? ERR_PTR(err) : res;
}

static struct bpf_prog *ppp_get_filter(struct sock_fprog __user *p)
{
	struct sock_fprog uprog;

	if (copy_from_user(&uprog, p, sizeof(struct sock_fprog)))
		return ERR_PTR(-EFAULT);
	return get_filter(&uprog);
}

#ifdef CONFIG_COMPAT
struct sock_fprog32 {
	unsigned short len;
	compat_caddr_t filter;
};

#define PPPIOCSPASS32		_IOW('t', 71, struct sock_fprog32)
#define PPPIOCSACTIVE32		_IOW('t', 70, struct sock_fprog32)

static struct bpf_prog *compat_ppp_get_filter(struct sock_fprog32 __user *p)
{
	struct sock_fprog32 uprog32;
	struct sock_fprog uprog;

	if (copy_from_user(&uprog32, p, sizeof(struct sock_fprog32)))
		return ERR_PTR(-EFAULT);
	uprog.len = uprog32.len;
	uprog.filter = compat_ptr(uprog32.filter);
	return get_filter(&uprog);
}
#endif
#endif

static long ppp_ioctl(struct file *file, unsigned int cmd, unsigned long arg)
{
	struct ppp_file *pf;
	struct ppp *ppp;
	int err = -EFAULT, val, val2, i;
	struct ppp_idle32 idle32;
	struct ppp_idle64 idle64;
	struct npioctl npi;
	int unit, cflags;
	struct slcompress *vj;
	void __user *argp = (void __user *)arg;
	int __user *p = argp;

	mutex_lock(&ppp_mutex);

	pf = file->private_data;
	if (!pf) {
		err = ppp_unattached_ioctl(current->nsproxy->net_ns,
					   pf, file, cmd, arg);
		goto out;
	}

	if (cmd == PPPIOCDETACH) {
		/*
		 * PPPIOCDETACH is no longer supported as it was heavily broken,
		 * and is only known to have been used by pppd older than
		 * ppp-2.4.2 (released November 2003).
		 */
		pr_warn_once("%s (%d) used obsolete PPPIOCDETACH ioctl\n",
			     current->comm, current->pid);
		err = -EINVAL;
		goto out;
	}

	if (pf->kind == CHANNEL) {
		struct channel *pch;
		struct ppp_channel *chan;

		pch = PF_TO_CHANNEL(pf);

		switch (cmd) {
		case PPPIOCCONNECT:
			if (get_user(unit, p))
				break;
			err = ppp_connect_channel(pch, unit);
			break;

		case PPPIOCDISCONN:
			err = ppp_disconnect_channel(pch);
			break;

		default:
			down_read(&pch->chan_sem);
			chan = pch->chan;
			err = -ENOTTY;
			if (chan && chan->ops->ioctl)
				err = chan->ops->ioctl(chan, cmd, arg);
			up_read(&pch->chan_sem);
		}
		goto out;
	}

	if (pf->kind != INTERFACE) {
		/* can't happen */
		pr_err("PPP: not interface or channel??\n");
		err = -EINVAL;
		goto out;
	}

	ppp = PF_TO_PPP(pf);
	switch (cmd) {
	case PPPIOCSMRU:
		if (get_user(val, p))
			break;
		ppp->mru = val;
		err = 0;
		break;

	case PPPIOCSFLAGS:
		if (get_user(val, p))
			break;
		ppp_lock(ppp);
		cflags = ppp->flags & ~val;
#ifdef CONFIG_PPP_MULTILINK
		if (!(ppp->flags & SC_MULTILINK) && (val & SC_MULTILINK))
			ppp->nextseq = 0;
#endif
		ppp->flags = val & SC_FLAG_BITS;
		ppp_unlock(ppp);
		if (cflags & SC_CCP_OPEN)
			ppp_ccp_closed(ppp);
		err = 0;
		break;

	case PPPIOCGFLAGS:
		val = ppp->flags | ppp->xstate | ppp->rstate;
		if (put_user(val, p))
			break;
		err = 0;
		break;

	case PPPIOCSCOMPRESS:
	{
		struct ppp_option_data data;
		if (copy_from_user(&data, argp, sizeof(data)))
			err = -EFAULT;
		else
			err = ppp_set_compress(ppp, &data);
		break;
	}
	case PPPIOCGUNIT:
		if (put_user(ppp->file.index, p))
			break;
		err = 0;
		break;

	case PPPIOCSDEBUG:
		if (get_user(val, p))
			break;
		ppp->debug = val;
		err = 0;
		break;

	case PPPIOCGDEBUG:
		if (put_user(ppp->debug, p))
			break;
		err = 0;
		break;

	case PPPIOCGIDLE32:
                idle32.xmit_idle = (jiffies - ppp->last_xmit) / HZ;
                idle32.recv_idle = (jiffies - ppp->last_recv) / HZ;
                if (copy_to_user(argp, &idle32, sizeof(idle32)))
			break;
		err = 0;
		break;

	case PPPIOCGIDLE64:
		idle64.xmit_idle = (jiffies - ppp->last_xmit) / HZ;
		idle64.recv_idle = (jiffies - ppp->last_recv) / HZ;
		if (copy_to_user(argp, &idle64, sizeof(idle64)))
			break;
		err = 0;
		break;

	case PPPIOCSMAXCID:
		if (get_user(val, p))
			break;
		val2 = 15;
		if ((val >> 16) != 0) {
			val2 = val >> 16;
			val &= 0xffff;
		}
		vj = slhc_init(val2+1, val+1);
		if (IS_ERR(vj)) {
			err = PTR_ERR(vj);
			break;
		}
		ppp_lock(ppp);
		if (ppp->vj)
			slhc_free(ppp->vj);
		ppp->vj = vj;
		ppp_unlock(ppp);
		err = 0;
		break;

	case PPPIOCGNPMODE:
	case PPPIOCSNPMODE:
		if (copy_from_user(&npi, argp, sizeof(npi)))
			break;
		err = proto_to_npindex(npi.protocol);
		if (err < 0)
			break;
		i = err;
		if (cmd == PPPIOCGNPMODE) {
			err = -EFAULT;
			npi.mode = ppp->npmode[i];
			if (copy_to_user(argp, &npi, sizeof(npi)))
				break;
		} else {
			ppp->npmode[i] = npi.mode;
			/* we may be able to transmit more packets now (??) */
			netif_wake_queue(ppp->dev);
		}
		err = 0;
		break;

#ifdef CONFIG_PPP_FILTER
	case PPPIOCSPASS:
	case PPPIOCSACTIVE:
	{
		struct bpf_prog *filter = ppp_get_filter(argp);
		struct bpf_prog **which;

		if (IS_ERR(filter)) {
			err = PTR_ERR(filter);
			break;
		}
		if (cmd == PPPIOCSPASS)
			which = &ppp->pass_filter;
		else
			which = &ppp->active_filter;
		ppp_lock(ppp);
		if (*which)
			bpf_prog_destroy(*which);
		*which = filter;
		ppp_unlock(ppp);
		err = 0;
		break;
	}
#endif /* CONFIG_PPP_FILTER */

#ifdef CONFIG_PPP_MULTILINK
	case PPPIOCSMRRU:
		if (get_user(val, p))
			break;
		ppp_recv_lock(ppp);
		ppp->mrru = val;
		ppp_recv_unlock(ppp);
		err = 0;
		break;
#endif /* CONFIG_PPP_MULTILINK */

	default:
		err = -ENOTTY;
	}

out:
	mutex_unlock(&ppp_mutex);

	return err;
}

#ifdef CONFIG_COMPAT
struct ppp_option_data32 {
	compat_uptr_t		ptr;
	u32			length;
	compat_int_t		transmit;
};
#define PPPIOCSCOMPRESS32	_IOW('t', 77, struct ppp_option_data32)

static long ppp_compat_ioctl(struct file *file, unsigned int cmd, unsigned long arg)
{
	struct ppp_file *pf;
	int err = -ENOIOCTLCMD;
	void __user *argp = (void __user *)arg;

	mutex_lock(&ppp_mutex);

	pf = file->private_data;
	if (pf && pf->kind == INTERFACE) {
		struct ppp *ppp = PF_TO_PPP(pf);
		switch (cmd) {
#ifdef CONFIG_PPP_FILTER
		case PPPIOCSPASS32:
		case PPPIOCSACTIVE32:
		{
			struct bpf_prog *filter = compat_ppp_get_filter(argp);
			struct bpf_prog **which;

			if (IS_ERR(filter)) {
				err = PTR_ERR(filter);
				break;
			}
			if (cmd == PPPIOCSPASS32)
				which = &ppp->pass_filter;
			else
				which = &ppp->active_filter;
			ppp_lock(ppp);
			if (*which)
				bpf_prog_destroy(*which);
			*which = filter;
			ppp_unlock(ppp);
			err = 0;
			break;
		}
#endif /* CONFIG_PPP_FILTER */
		case PPPIOCSCOMPRESS32:
		{
			struct ppp_option_data32 data32;
			if (copy_from_user(&data32, argp, sizeof(data32))) {
				err = -EFAULT;
			} else {
				struct ppp_option_data data = {
					.ptr = compat_ptr(data32.ptr),
					.length = data32.length,
					.transmit = data32.transmit
				};
				err = ppp_set_compress(ppp, &data);
			}
			break;
		}
		}
	}
	mutex_unlock(&ppp_mutex);

	/* all other commands have compatible arguments */
	if (err == -ENOIOCTLCMD)
		err = ppp_ioctl(file, cmd, (unsigned long)compat_ptr(arg));

	return err;
}
#endif

static int ppp_unattached_ioctl(struct net *net, struct ppp_file *pf,
			struct file *file, unsigned int cmd, unsigned long arg)
{
	int unit, err = -EFAULT;
	struct ppp *ppp;
	struct channel *chan;
	struct ppp_net *pn;
	int __user *p = (int __user *)arg;

	switch (cmd) {
	case PPPIOCNEWUNIT:
		/* Create a new ppp unit */
		if (get_user(unit, p))
			break;
		err = ppp_create_interface(net, file, &unit);
		if (err < 0)
			break;

		err = -EFAULT;
		if (put_user(unit, p))
			break;
		err = 0;
		break;

	case PPPIOCATTACH:
		/* Attach to an existing ppp unit */
		if (get_user(unit, p))
			break;
		err = -ENXIO;
		pn = ppp_pernet(net);
		mutex_lock(&pn->all_ppp_mutex);
		ppp = ppp_find_unit(pn, unit);
		if (ppp) {
			refcount_inc(&ppp->file.refcnt);
			file->private_data = &ppp->file;
			err = 0;
		}
		mutex_unlock(&pn->all_ppp_mutex);
		break;

	case PPPIOCATTCHAN:
		if (get_user(unit, p))
			break;
		err = -ENXIO;
		pn = ppp_pernet(net);
		spin_lock_bh(&pn->all_channels_lock);
		chan = ppp_find_channel(pn, unit);
		if (chan) {
			refcount_inc(&chan->file.refcnt);
			file->private_data = &chan->file;
			err = 0;
		}
		spin_unlock_bh(&pn->all_channels_lock);
		break;

	default:
		err = -ENOTTY;
	}

	return err;
}

static const struct file_operations ppp_device_fops = {
	.owner		= THIS_MODULE,
	.read		= ppp_read,
	.write		= ppp_write,
	.poll		= ppp_poll,
	.unlocked_ioctl	= ppp_ioctl,
#ifdef CONFIG_COMPAT
	.compat_ioctl	= ppp_compat_ioctl,
#endif
	.open		= ppp_open,
	.release	= ppp_release,
	.llseek		= noop_llseek,
};

static __net_init int ppp_init_net(struct net *net)
{
	struct ppp_net *pn = net_generic(net, ppp_net_id);

	idr_init(&pn->units_idr);
	mutex_init(&pn->all_ppp_mutex);

	INIT_LIST_HEAD(&pn->all_channels);
	INIT_LIST_HEAD(&pn->new_channels);

	spin_lock_init(&pn->all_channels_lock);

	return 0;
}

static __net_exit void ppp_exit_net(struct net *net)
{
	struct ppp_net *pn = net_generic(net, ppp_net_id);
	struct net_device *dev;
	struct net_device *aux;
	struct ppp *ppp;
	LIST_HEAD(list);
	int id;

	rtnl_lock();
	for_each_netdev_safe(net, dev, aux) {
		if (dev->netdev_ops == &ppp_netdev_ops)
			unregister_netdevice_queue(dev, &list);
	}

	idr_for_each_entry(&pn->units_idr, ppp, id)
		/* Skip devices already unregistered by previous loop */
		if (!net_eq(dev_net(ppp->dev), net))
			unregister_netdevice_queue(ppp->dev, &list);

	unregister_netdevice_many(&list);
	rtnl_unlock();

	mutex_destroy(&pn->all_ppp_mutex);
	idr_destroy(&pn->units_idr);
	WARN_ON_ONCE(!list_empty(&pn->all_channels));
	WARN_ON_ONCE(!list_empty(&pn->new_channels));
}

static struct pernet_operations ppp_net_ops = {
	.init = ppp_init_net,
	.exit = ppp_exit_net,
	.id   = &ppp_net_id,
	.size = sizeof(struct ppp_net),
};

static int ppp_unit_register(struct ppp *ppp, int unit, bool ifname_is_set)
{
	struct ppp_net *pn = ppp_pernet(ppp->ppp_net);
	int ret;

	mutex_lock(&pn->all_ppp_mutex);

	if (unit < 0) {
		ret = unit_get(&pn->units_idr, ppp);
		if (ret < 0)
			goto err;
	} else {
		/* Caller asked for a specific unit number. Fail with -EEXIST
		 * if unavailable. For backward compatibility, return -EEXIST
		 * too if idr allocation fails; this makes pppd retry without
		 * requesting a specific unit number.
		 */
		if (unit_find(&pn->units_idr, unit)) {
			ret = -EEXIST;
			goto err;
		}
		ret = unit_set(&pn->units_idr, ppp, unit);
		if (ret < 0) {
			/* Rewrite error for backward compatibility */
			ret = -EEXIST;
			goto err;
		}
	}
	ppp->file.index = ret;

	if (!ifname_is_set)
		snprintf(ppp->dev->name, IFNAMSIZ, "ppp%i", ppp->file.index);

	mutex_unlock(&pn->all_ppp_mutex);

	ret = register_netdevice(ppp->dev);
	if (ret < 0)
		goto err_unit;

	atomic_inc(&ppp_unit_count);

	return 0;

err_unit:
	mutex_lock(&pn->all_ppp_mutex);
	unit_put(&pn->units_idr, ppp->file.index);
err:
	mutex_unlock(&pn->all_ppp_mutex);

	return ret;
}

static int ppp_dev_configure(struct net *src_net, struct net_device *dev,
			     const struct ppp_config *conf)
{
	struct ppp *ppp = netdev_priv(dev);
	int indx;
	int err;
	int cpu;

	ppp->dev = dev;
	ppp->ppp_net = src_net;
	ppp->mru = PPP_MRU;
	ppp->owner = conf->file;

	init_ppp_file(&ppp->file, INTERFACE);
	ppp->file.hdrlen = PPP_HDRLEN - 2; /* don't count proto bytes */

	for (indx = 0; indx < NUM_NP; ++indx)
		ppp->npmode[indx] = NPMODE_PASS;
	INIT_LIST_HEAD(&ppp->channels);
	spin_lock_init(&ppp->rlock);
	spin_lock_init(&ppp->wlock);

	ppp->xmit_recursion = alloc_percpu(int);
	if (!ppp->xmit_recursion) {
		err = -ENOMEM;
		goto err1;
	}
	for_each_possible_cpu(cpu)
		(*per_cpu_ptr(ppp->xmit_recursion, cpu)) = 0;

#ifdef CONFIG_PPP_MULTILINK
	ppp->minseq = -1;
	skb_queue_head_init(&ppp->mrq);
#endif /* CONFIG_PPP_MULTILINK */
#ifdef CONFIG_PPP_FILTER
	ppp->pass_filter = NULL;
	ppp->active_filter = NULL;
#endif /* CONFIG_PPP_FILTER */

	err = ppp_unit_register(ppp, conf->unit, conf->ifname_is_set);
	if (err < 0)
		goto err2;

	conf->file->private_data = &ppp->file;

	return 0;
err2:
	free_percpu(ppp->xmit_recursion);
err1:
	return err;
}

static const struct nla_policy ppp_nl_policy[IFLA_PPP_MAX + 1] = {
	[IFLA_PPP_DEV_FD]	= { .type = NLA_S32 },
};

static int ppp_nl_validate(struct nlattr *tb[], struct nlattr *data[],
			   struct netlink_ext_ack *extack)
{
	if (!data)
		return -EINVAL;

	if (!data[IFLA_PPP_DEV_FD])
		return -EINVAL;
	if (nla_get_s32(data[IFLA_PPP_DEV_FD]) < 0)
		return -EBADF;

	return 0;
}

static int ppp_nl_newlink(struct net *src_net, struct net_device *dev,
			  struct nlattr *tb[], struct nlattr *data[],
			  struct netlink_ext_ack *extack)
{
	struct ppp_config conf = {
		.unit = -1,
		.ifname_is_set = true,
	};
	struct file *file;
	int err;

	file = fget(nla_get_s32(data[IFLA_PPP_DEV_FD]));
	if (!file)
		return -EBADF;

	/* rtnl_lock is already held here, but ppp_create_interface() locks
	 * ppp_mutex before holding rtnl_lock. Using mutex_trylock() avoids
	 * possible deadlock due to lock order inversion, at the cost of
	 * pushing the problem back to userspace.
	 */
	if (!mutex_trylock(&ppp_mutex)) {
		err = -EBUSY;
		goto out;
	}

	if (file->f_op != &ppp_device_fops || file->private_data) {
		err = -EBADF;
		goto out_unlock;
	}

	conf.file = file;

	/* Don't use device name generated by the rtnetlink layer when ifname
	 * isn't specified. Let ppp_dev_configure() set the device name using
	 * the PPP unit identifer as suffix (i.e. ppp<unit_id>). This allows
	 * userspace to infer the device name using to the PPPIOCGUNIT ioctl.
	 */
	if (!tb[IFLA_IFNAME])
		conf.ifname_is_set = false;

	err = ppp_dev_configure(src_net, dev, &conf);

out_unlock:
	mutex_unlock(&ppp_mutex);
out:
	fput(file);

	return err;
}

static void ppp_nl_dellink(struct net_device *dev, struct list_head *head)
{
	unregister_netdevice_queue(dev, head);
}

static size_t ppp_nl_get_size(const struct net_device *dev)
{
	return 0;
}

static int ppp_nl_fill_info(struct sk_buff *skb, const struct net_device *dev)
{
	return 0;
}

static struct net *ppp_nl_get_link_net(const struct net_device *dev)
{
	struct ppp *ppp = netdev_priv(dev);

	return ppp->ppp_net;
}

static struct rtnl_link_ops ppp_link_ops __read_mostly = {
	.kind		= "ppp",
	.maxtype	= IFLA_PPP_MAX,
	.policy		= ppp_nl_policy,
	.priv_size	= sizeof(struct ppp),
	.setup		= ppp_setup,
	.validate	= ppp_nl_validate,
	.newlink	= ppp_nl_newlink,
	.dellink	= ppp_nl_dellink,
	.get_size	= ppp_nl_get_size,
	.fill_info	= ppp_nl_fill_info,
	.get_link_net	= ppp_nl_get_link_net,
};

#define PPP_MAJOR	108

/* Called at boot time if ppp is compiled into the kernel,
   or at module load time (from init_module) if compiled as a module. */
static int __init ppp_init(void)
{
	int err;

	pr_info("PPP generic driver version " PPP_VERSION "\n");

	err = register_pernet_device(&ppp_net_ops);
	if (err) {
		pr_err("failed to register PPP pernet device (%d)\n", err);
		goto out;
	}

	err = register_chrdev(PPP_MAJOR, "ppp", &ppp_device_fops);
	if (err) {
		pr_err("failed to register PPP device (%d)\n", err);
		goto out_net;
	}

	ppp_class = class_create(THIS_MODULE, "ppp");
	if (IS_ERR(ppp_class)) {
		err = PTR_ERR(ppp_class);
		goto out_chrdev;
	}

	err = rtnl_link_register(&ppp_link_ops);
	if (err) {
		pr_err("failed to register rtnetlink PPP handler\n");
		goto out_class;
	}

	/* not a big deal if we fail here :-) */
	device_create(ppp_class, NULL, MKDEV(PPP_MAJOR, 0), NULL, "ppp");

	return 0;

out_class:
	class_destroy(ppp_class);
out_chrdev:
	unregister_chrdev(PPP_MAJOR, "ppp");
out_net:
	unregister_pernet_device(&ppp_net_ops);
out:
	return err;
}

/*
 * Network interface unit routines.
 */
static netdev_tx_t
ppp_start_xmit(struct sk_buff *skb, struct net_device *dev)
{
	struct ppp *ppp = netdev_priv(dev);
	int npi, proto;
	unsigned char *pp;

	npi = ethertype_to_npindex(ntohs(skb->protocol));
	if (npi < 0)
		goto outf;

	/* Drop, accept or reject the packet */
	switch (ppp->npmode[npi]) {
	case NPMODE_PASS:
		break;
	case NPMODE_QUEUE:
		/* it would be nice to have a way to tell the network
		   system to queue this one up for later. */
		goto outf;
	case NPMODE_DROP:
	case NPMODE_ERROR:
		goto outf;
	}

	/* Put the 2-byte PPP protocol number on the front,
	   making sure there is room for the address and control fields. */
	if (skb_cow_head(skb, PPP_HDRLEN))
		goto outf;

	pp = skb_push(skb, 2);
	proto = npindex_to_proto[npi];
	put_unaligned_be16(proto, pp);

	skb_scrub_packet(skb, !net_eq(ppp->ppp_net, dev_net(dev)));
	ppp_xmit_process(ppp, skb);

	return NETDEV_TX_OK;

 outf:
	kfree_skb(skb);
	++dev->stats.tx_dropped;
	return NETDEV_TX_OK;
}

static int
ppp_net_ioctl(struct net_device *dev, struct ifreq *ifr, int cmd)
{
	struct ppp *ppp = netdev_priv(dev);
	int err = -EFAULT;
	void __user *addr = (void __user *) ifr->ifr_ifru.ifru_data;
	struct ppp_stats stats;
	struct ppp_comp_stats cstats;
	char *vers;

	switch (cmd) {
	case SIOCGPPPSTATS:
		ppp_get_stats(ppp, &stats);
		if (copy_to_user(addr, &stats, sizeof(stats)))
			break;
		err = 0;
		break;

	case SIOCGPPPCSTATS:
		memset(&cstats, 0, sizeof(cstats));
		if (ppp->xc_state)
			ppp->xcomp->comp_stat(ppp->xc_state, &cstats.c);
		if (ppp->rc_state)
			ppp->rcomp->decomp_stat(ppp->rc_state, &cstats.d);
		if (copy_to_user(addr, &cstats, sizeof(cstats)))
			break;
		err = 0;
		break;

	case SIOCGPPPVER:
		vers = PPP_VERSION;
		if (copy_to_user(addr, vers, strlen(vers) + 1))
			break;
		err = 0;
		break;

	default:
		err = -EINVAL;
	}

	return err;
}

static void
ppp_get_stats64(struct net_device *dev, struct rtnl_link_stats64 *stats64)
{
	struct ppp *ppp = netdev_priv(dev);

	ppp_recv_lock(ppp);
	stats64->rx_packets = ppp->stats64.rx_packets;
	stats64->rx_bytes   = ppp->stats64.rx_bytes;
	ppp_recv_unlock(ppp);

	ppp_xmit_lock(ppp);
	stats64->tx_packets = ppp->stats64.tx_packets;
	stats64->tx_bytes   = ppp->stats64.tx_bytes;
	ppp_xmit_unlock(ppp);

	stats64->rx_errors        = dev->stats.rx_errors;
	stats64->tx_errors        = dev->stats.tx_errors;
	stats64->rx_dropped       = dev->stats.rx_dropped;
	stats64->tx_dropped       = dev->stats.tx_dropped;
	stats64->rx_length_errors = dev->stats.rx_length_errors;
}

static int ppp_dev_init(struct net_device *dev)
{
	struct ppp *ppp;

	ppp = netdev_priv(dev);
	/* Let the netdevice take a reference on the ppp file. This ensures
	 * that ppp_destroy_interface() won't run before the device gets
	 * unregistered.
	 */
	refcount_inc(&ppp->file.refcnt);

	return 0;
}

static void ppp_dev_uninit(struct net_device *dev)
{
	struct ppp *ppp = netdev_priv(dev);
	struct ppp_net *pn = ppp_pernet(ppp->ppp_net);

	ppp_lock(ppp);
	ppp->closing = 1;
	ppp_unlock(ppp);

	mutex_lock(&pn->all_ppp_mutex);
	unit_put(&pn->units_idr, ppp->file.index);
	mutex_unlock(&pn->all_ppp_mutex);

	ppp->owner = NULL;

	ppp->file.dead = 1;
	wake_up_interruptible(&ppp->file.rwait);
}

static void ppp_dev_priv_destructor(struct net_device *dev)
{
	struct ppp *ppp;

	ppp = netdev_priv(dev);
	if (refcount_dec_and_test(&ppp->file.refcnt))
		ppp_destroy_interface(ppp);
}

static const struct net_device_ops ppp_netdev_ops = {
	.ndo_init	 = ppp_dev_init,
	.ndo_uninit      = ppp_dev_uninit,
	.ndo_start_xmit  = ppp_start_xmit,
	.ndo_do_ioctl    = ppp_net_ioctl,
	.ndo_get_stats64 = ppp_get_stats64,
};

static struct device_type ppp_type = {
	.name = "ppp",
};

static void ppp_setup(struct net_device *dev)
{
	dev->netdev_ops = &ppp_netdev_ops;
	SET_NETDEV_DEVTYPE(dev, &ppp_type);

	dev->features |= NETIF_F_LLTX;

	dev->hard_header_len = PPP_HDRLEN;
	dev->mtu = PPP_MRU;
	dev->addr_len = 0;
	dev->tx_queue_len = 3;
	dev->type = ARPHRD_PPP;
	dev->flags = IFF_POINTOPOINT | IFF_NOARP | IFF_MULTICAST;
	dev->priv_destructor = ppp_dev_priv_destructor;
	netif_keep_dst(dev);
}

/*
 * Transmit-side routines.
 */

/* Called to do any work queued up on the transmit side that can now be done */
static void __ppp_xmit_process(struct ppp *ppp, struct sk_buff *skb)
{
	ppp_xmit_lock(ppp);
	if (!ppp->closing) {
		ppp_push(ppp);

		if (skb)
			skb_queue_tail(&ppp->file.xq, skb);
		while (!ppp->xmit_pending &&
		       (skb = skb_dequeue(&ppp->file.xq)))
			ppp_send_frame(ppp, skb);
		/* If there's no work left to do, tell the core net
		   code that we can accept some more. */
		if (!ppp->xmit_pending && !skb_peek(&ppp->file.xq))
			netif_wake_queue(ppp->dev);
		else
			netif_stop_queue(ppp->dev);
	} else {
		kfree_skb(skb);
	}
	ppp_xmit_unlock(ppp);
}

static void ppp_xmit_process(struct ppp *ppp, struct sk_buff *skb)
{
	local_bh_disable();

	if (unlikely(*this_cpu_ptr(ppp->xmit_recursion)))
		goto err;

	(*this_cpu_ptr(ppp->xmit_recursion))++;
	__ppp_xmit_process(ppp, skb);
	(*this_cpu_ptr(ppp->xmit_recursion))--;

	local_bh_enable();

	return;

err:
	local_bh_enable();

	kfree_skb(skb);

	if (net_ratelimit())
		netdev_err(ppp->dev, "recursion detected\n");
}

static inline struct sk_buff *
pad_compress_skb(struct ppp *ppp, struct sk_buff *skb)
{
	struct sk_buff *new_skb;
	int len;
	int new_skb_size = ppp->dev->mtu +
		ppp->xcomp->comp_extra + ppp->dev->hard_header_len;
	int compressor_skb_size = ppp->dev->mtu +
		ppp->xcomp->comp_extra + PPP_HDRLEN;
	new_skb = alloc_skb(new_skb_size, GFP_ATOMIC);
	if (!new_skb) {
		if (net_ratelimit())
			netdev_err(ppp->dev, "PPP: no memory (comp pkt)\n");
		return NULL;
	}
	if (ppp->dev->hard_header_len > PPP_HDRLEN)
		skb_reserve(new_skb,
			    ppp->dev->hard_header_len - PPP_HDRLEN);

	/* compressor still expects A/C bytes in hdr */
	len = ppp->xcomp->compress(ppp->xc_state, skb->data - 2,
				   new_skb->data, skb->len + 2,
				   compressor_skb_size);
	if (len > 0 && (ppp->flags & SC_CCP_UP)) {
		consume_skb(skb);
		skb = new_skb;
		skb_put(skb, len);
		skb_pull(skb, 2);	/* pull off A/C bytes */
	} else if (len == 0) {
		/* didn't compress, or CCP not up yet */
		consume_skb(new_skb);
		new_skb = skb;
	} else {
		/*
		 * (len < 0)
		 * MPPE requires that we do not send unencrypted
		 * frames.  The compressor will return -1 if we
		 * should drop the frame.  We cannot simply test
		 * the compress_proto because MPPE and MPPC share
		 * the same number.
		 */
		if (net_ratelimit())
			netdev_err(ppp->dev, "ppp: compressor dropped pkt\n");
		kfree_skb(skb);
		consume_skb(new_skb);
		new_skb = NULL;
	}
	return new_skb;
}

/*
 * Compress and send a frame.
 * The caller should have locked the xmit path,
 * and xmit_pending should be 0.
 */
static void
ppp_send_frame(struct ppp *ppp, struct sk_buff *skb)
{
	int proto = PPP_PROTO(skb);
	struct sk_buff *new_skb;
	int len;
	unsigned char *cp;

	if (proto < 0x8000) {
#ifdef CONFIG_PPP_FILTER
		/* check if we should pass this packet */
		/* the filter instructions are constructed assuming
		   a four-byte PPP header on each packet */
		*(u8 *)skb_push(skb, 2) = 1;
		if (ppp->pass_filter &&
		    BPF_PROG_RUN(ppp->pass_filter, skb) == 0) {
			if (ppp->debug & 1)
				netdev_printk(KERN_DEBUG, ppp->dev,
					      "PPP: outbound frame "
					      "not passed\n");
			kfree_skb(skb);
			return;
		}
		/* if this packet passes the active filter, record the time */
		if (!(ppp->active_filter &&
		      BPF_PROG_RUN(ppp->active_filter, skb) == 0))
			ppp->last_xmit = jiffies;
		skb_pull(skb, 2);
#else
		/* for data packets, record the time */
		ppp->last_xmit = jiffies;
#endif /* CONFIG_PPP_FILTER */
	}

	++ppp->stats64.tx_packets;
	ppp->stats64.tx_bytes += skb->len - 2;

	switch (proto) {
	case PPP_IP:
		if (!ppp->vj || (ppp->flags & SC_COMP_TCP) == 0)
			break;
		/* try to do VJ TCP header compression */
		new_skb = alloc_skb(skb->len + ppp->dev->hard_header_len - 2,
				    GFP_ATOMIC);
		if (!new_skb) {
			netdev_err(ppp->dev, "PPP: no memory (VJ comp pkt)\n");
			goto drop;
		}
		skb_reserve(new_skb, ppp->dev->hard_header_len - 2);
		cp = skb->data + 2;
		len = slhc_compress(ppp->vj, cp, skb->len - 2,
				    new_skb->data + 2, &cp,
				    !(ppp->flags & SC_NO_TCP_CCID));
		if (cp == skb->data + 2) {
			/* didn't compress */
			consume_skb(new_skb);
		} else {
			if (cp[0] & SL_TYPE_COMPRESSED_TCP) {
				proto = PPP_VJC_COMP;
				cp[0] &= ~SL_TYPE_COMPRESSED_TCP;
			} else {
				proto = PPP_VJC_UNCOMP;
				cp[0] = skb->data[2];
			}
			consume_skb(skb);
			skb = new_skb;
			cp = skb_put(skb, len + 2);
			cp[0] = 0;
			cp[1] = proto;
		}
		break;

	case PPP_CCP:
		/* peek at outbound CCP frames */
		ppp_ccp_peek(ppp, skb, 0);
		break;
	}

	/* try to do packet compression */
	if ((ppp->xstate & SC_COMP_RUN) && ppp->xc_state &&
	    proto != PPP_LCP && proto != PPP_CCP) {
		if (!(ppp->flags & SC_CCP_UP) && (ppp->flags & SC_MUST_COMP)) {
			if (net_ratelimit())
				netdev_err(ppp->dev,
					   "ppp: compression required but "
					   "down - pkt dropped.\n");
			goto drop;
		}
		skb = pad_compress_skb(ppp, skb);
		if (!skb)
			goto drop;
	}

	/*
	 * If we are waiting for traffic (demand dialling),
	 * queue it up for pppd to receive.
	 */
	if (ppp->flags & SC_LOOP_TRAFFIC) {
		if (ppp->file.rq.qlen > PPP_MAX_RQLEN)
			goto drop;
		skb_queue_tail(&ppp->file.rq, skb);
		wake_up_interruptible(&ppp->file.rwait);
		return;
	}

	ppp->xmit_pending = skb;
	ppp_push(ppp);
	return;

 drop:
	kfree_skb(skb);
	++ppp->dev->stats.tx_errors;
}

/*
 * Try to send the frame in xmit_pending.
 * The caller should have the xmit path locked.
 */
static void
ppp_push(struct ppp *ppp)
{
	struct list_head *list;
	struct channel *pch;
	struct sk_buff *skb = ppp->xmit_pending;

	if (!skb)
		return;

	list = &ppp->channels;
	if (list_empty(list)) {
		/* nowhere to send the packet, just drop it */
		ppp->xmit_pending = NULL;
		kfree_skb(skb);
		return;
	}

	if ((ppp->flags & SC_MULTILINK) == 0) {
		/* not doing multilink: send it down the first channel */
		list = list->next;
		pch = list_entry(list, struct channel, clist);

		spin_lock(&pch->downl);
		if (pch->chan) {
			if (pch->chan->ops->start_xmit(pch->chan, skb))
				ppp->xmit_pending = NULL;
		} else {
			/* channel got unregistered */
			kfree_skb(skb);
			ppp->xmit_pending = NULL;
		}
		spin_unlock(&pch->downl);
		return;
	}

#ifdef CONFIG_PPP_MULTILINK
	/* Multilink: fragment the packet over as many links
	   as can take the packet at the moment. */
	if (!ppp_mp_explode(ppp, skb))
		return;
#endif /* CONFIG_PPP_MULTILINK */

	ppp->xmit_pending = NULL;
	kfree_skb(skb);
}

#ifdef CONFIG_PPP_MULTILINK
static bool mp_protocol_compress __read_mostly = true;
module_param(mp_protocol_compress, bool, 0644);
MODULE_PARM_DESC(mp_protocol_compress,
		 "compress protocol id in multilink fragments");

/*
 * Divide a packet to be transmitted into fragments and
 * send them out the individual links.
 */
static int ppp_mp_explode(struct ppp *ppp, struct sk_buff *skb)
{
	int len, totlen;
	int i, bits, hdrlen, mtu;
	int flen;
	int navail, nfree, nzero;
	int nbigger;
	int totspeed;
	int totfree;
	unsigned char *p, *q;
	struct list_head *list;
	struct channel *pch;
	struct sk_buff *frag;
	struct ppp_channel *chan;

	totspeed = 0; /*total bitrate of the bundle*/
	nfree = 0; /* # channels which have no packet already queued */
	navail = 0; /* total # of usable channels (not deregistered) */
	nzero = 0; /* number of channels with zero speed associated*/
	totfree = 0; /*total # of channels available and
				  *having no queued packets before
				  *starting the fragmentation*/

	hdrlen = (ppp->flags & SC_MP_XSHORTSEQ)? MPHDRLEN_SSN: MPHDRLEN;
	i = 0;
	list_for_each_entry(pch, &ppp->channels, clist) {
		if (pch->chan) {
			pch->avail = 1;
			navail++;
			pch->speed = pch->chan->speed;
		} else {
			pch->avail = 0;
		}
		if (pch->avail) {
			if (skb_queue_empty(&pch->file.xq) ||
				!pch->had_frag) {
					if (pch->speed == 0)
						nzero++;
					else
						totspeed += pch->speed;

					pch->avail = 2;
					++nfree;
					++totfree;
				}
			if (!pch->had_frag && i < ppp->nxchan)
				ppp->nxchan = i;
		}
		++i;
	}
	/*
	 * Don't start sending this packet unless at least half of
	 * the channels are free.  This gives much better TCP
	 * performance if we have a lot of channels.
	 */
	if (nfree == 0 || nfree < navail / 2)
		return 0; /* can't take now, leave it in xmit_pending */

	/* Do protocol field compression */
	p = skb->data;
	len = skb->len;
	if (*p == 0 && mp_protocol_compress) {
		++p;
		--len;
	}

	totlen = len;
	nbigger = len % nfree;

	/* skip to the channel after the one we last used
	   and start at that one */
	list = &ppp->channels;
	for (i = 0; i < ppp->nxchan; ++i) {
		list = list->next;
		if (list == &ppp->channels) {
			i = 0;
			break;
		}
	}

	/* create a fragment for each channel */
	bits = B;
	while (len > 0) {
		list = list->next;
		if (list == &ppp->channels) {
			i = 0;
			continue;
		}
		pch = list_entry(list, struct channel, clist);
		++i;
		if (!pch->avail)
			continue;

		/*
		 * Skip this channel if it has a fragment pending already and
		 * we haven't given a fragment to all of the free channels.
		 */
		if (pch->avail == 1) {
			if (nfree > 0)
				continue;
		} else {
			pch->avail = 1;
		}

		/* check the channel's mtu and whether it is still attached. */
		spin_lock(&pch->downl);
		if (pch->chan == NULL) {
			/* can't use this channel, it's being deregistered */
			if (pch->speed == 0)
				nzero--;
			else
				totspeed -= pch->speed;

			spin_unlock(&pch->downl);
			pch->avail = 0;
			totlen = len;
			totfree--;
			nfree--;
			if (--navail == 0)
				break;
			continue;
		}

		/*
		*if the channel speed is not set divide
		*the packet evenly among the free channels;
		*otherwise divide it according to the speed
		*of the channel we are going to transmit on
		*/
		flen = len;
		if (nfree > 0) {
			if (pch->speed == 0) {
				flen = len/nfree;
				if (nbigger > 0) {
					flen++;
					nbigger--;
				}
			} else {
				flen = (((totfree - nzero)*(totlen + hdrlen*totfree)) /
					((totspeed*totfree)/pch->speed)) - hdrlen;
				if (nbigger > 0) {
					flen += ((totfree - nzero)*pch->speed)/totspeed;
					nbigger -= ((totfree - nzero)*pch->speed)/
							totspeed;
				}
			}
			nfree--;
		}

		/*
		 *check if we are on the last channel or
		 *we exceded the length of the data to
		 *fragment
		 */
		if ((nfree <= 0) || (flen > len))
			flen = len;
		/*
		 *it is not worth to tx on slow channels:
		 *in that case from the resulting flen according to the
		 *above formula will be equal or less than zero.
		 *Skip the channel in this case
		 */
		if (flen <= 0) {
			pch->avail = 2;
			spin_unlock(&pch->downl);
			continue;
		}

		/*
		 * hdrlen includes the 2-byte PPP protocol field, but the
		 * MTU counts only the payload excluding the protocol field.
		 * (RFC1661 Section 2)
		 */
		mtu = pch->chan->mtu - (hdrlen - 2);
		if (mtu < 4)
			mtu = 4;
		if (flen > mtu)
			flen = mtu;
		if (flen == len)
			bits |= E;
		frag = alloc_skb(flen + hdrlen + (flen == 0), GFP_ATOMIC);
		if (!frag)
			goto noskb;
		q = skb_put(frag, flen + hdrlen);

		/* make the MP header */
		put_unaligned_be16(PPP_MP, q);
		if (ppp->flags & SC_MP_XSHORTSEQ) {
			q[2] = bits + ((ppp->nxseq >> 8) & 0xf);
			q[3] = ppp->nxseq;
		} else {
			q[2] = bits;
			q[3] = ppp->nxseq >> 16;
			q[4] = ppp->nxseq >> 8;
			q[5] = ppp->nxseq;
		}

		memcpy(q + hdrlen, p, flen);

		/* try to send it down the channel */
		chan = pch->chan;
		if (!skb_queue_empty(&pch->file.xq) ||
			!chan->ops->start_xmit(chan, frag))
			skb_queue_tail(&pch->file.xq, frag);
		pch->had_frag = 1;
		p += flen;
		len -= flen;
		++ppp->nxseq;
		bits = 0;
		spin_unlock(&pch->downl);
	}
	ppp->nxchan = i;

	return 1;

 noskb:
	spin_unlock(&pch->downl);
	if (ppp->debug & 1)
		netdev_err(ppp->dev, "PPP: no memory (fragment)\n");
	++ppp->dev->stats.tx_errors;
	++ppp->nxseq;
	return 1;	/* abandon the frame */
}
#endif /* CONFIG_PPP_MULTILINK */

/* Try to send data out on a channel */
static void __ppp_channel_push(struct channel *pch)
{
	struct sk_buff *skb;
	struct ppp *ppp;

	spin_lock(&pch->downl);
	if (pch->chan) {
		while (!skb_queue_empty(&pch->file.xq)) {
			skb = skb_dequeue(&pch->file.xq);
			if (!pch->chan->ops->start_xmit(pch->chan, skb)) {
				/* put the packet back and try again later */
				skb_queue_head(&pch->file.xq, skb);
				break;
			}
		}
	} else {
		/* channel got deregistered */
		skb_queue_purge(&pch->file.xq);
	}
	spin_unlock(&pch->downl);
	/* see if there is anything from the attached unit to be sent */
	if (skb_queue_empty(&pch->file.xq)) {
		ppp = pch->ppp;
		if (ppp)
			__ppp_xmit_process(ppp, NULL);
	}
}

static void ppp_channel_push(struct channel *pch)
{
	read_lock_bh(&pch->upl);
	if (pch->ppp) {
		(*this_cpu_ptr(pch->ppp->xmit_recursion))++;
		__ppp_channel_push(pch);
		(*this_cpu_ptr(pch->ppp->xmit_recursion))--;
	} else {
		__ppp_channel_push(pch);
	}
	read_unlock_bh(&pch->upl);
}

/*
 * Receive-side routines.
 */

struct ppp_mp_skb_parm {
	u32		sequence;
	u8		BEbits;
};
#define PPP_MP_CB(skb)	((struct ppp_mp_skb_parm *)((skb)->cb))

static inline void
ppp_do_recv(struct ppp *ppp, struct sk_buff *skb, struct channel *pch)
{
	ppp_recv_lock(ppp);
	if (!ppp->closing)
		ppp_receive_frame(ppp, skb, pch);
	else
		kfree_skb(skb);
	ppp_recv_unlock(ppp);
}

/**
 * __ppp_decompress_proto - Decompress protocol field, slim version.
 * @skb: Socket buffer where protocol field should be decompressed. It must have
 *	 at least 1 byte of head room and 1 byte of linear data. First byte of
 *	 data must be a protocol field byte.
 *
 * Decompress protocol field in PPP header if it's compressed, e.g. when
 * Protocol-Field-Compression (PFC) was negotiated. No checks w.r.t. skb data
 * length are done in this function.
 */
static void __ppp_decompress_proto(struct sk_buff *skb)
{
	if (skb->data[0] & 0x01)
		*(u8 *)skb_push(skb, 1) = 0x00;
}

/**
 * ppp_decompress_proto - Check skb data room and decompress protocol field.
 * @skb: Socket buffer where protocol field should be decompressed. First byte
 *	 of data must be a protocol field byte.
 *
 * Decompress protocol field in PPP header if it's compressed, e.g. when
 * Protocol-Field-Compression (PFC) was negotiated. This function also makes
 * sure that skb data room is sufficient for Protocol field, before and after
 * decompression.
 *
 * Return: true - decompressed successfully, false - not enough room in skb.
 */
static bool ppp_decompress_proto(struct sk_buff *skb)
{
	/* At least one byte should be present (if protocol is compressed) */
	if (!pskb_may_pull(skb, 1))
		return false;

	__ppp_decompress_proto(skb);

	/* Protocol field should occupy 2 bytes when not compressed */
	return pskb_may_pull(skb, 2);
}

void
ppp_input(struct ppp_channel *chan, struct sk_buff *skb)
{
	struct channel *pch = chan->ppp;
	int proto;

	if (!pch) {
		kfree_skb(skb);
		return;
	}

	read_lock_bh(&pch->upl);
	if (!ppp_decompress_proto(skb)) {
		kfree_skb(skb);
		if (pch->ppp) {
			++pch->ppp->dev->stats.rx_length_errors;
			ppp_receive_error(pch->ppp);
		}
		goto done;
	}

	proto = PPP_PROTO(skb);
	if (!pch->ppp || proto >= 0xc000 || proto == PPP_CCPFRAG) {
		/* put it on the channel queue */
		skb_queue_tail(&pch->file.rq, skb);
		/* drop old frames if queue too long */
		while (pch->file.rq.qlen > PPP_MAX_RQLEN &&
		       (skb = skb_dequeue(&pch->file.rq)))
			kfree_skb(skb);
		wake_up_interruptible(&pch->file.rwait);
	} else {
		ppp_do_recv(pch->ppp, skb, pch);
	}

done:
	read_unlock_bh(&pch->upl);
}

/* Put a 0-length skb in the receive queue as an error indication */
void
ppp_input_error(struct ppp_channel *chan, int code)
{
	struct channel *pch = chan->ppp;
	struct sk_buff *skb;

	if (!pch)
		return;

	read_lock_bh(&pch->upl);
	if (pch->ppp) {
		skb = alloc_skb(0, GFP_ATOMIC);
		if (skb) {
			skb->len = 0;		/* probably unnecessary */
			skb->cb[0] = code;
			ppp_do_recv(pch->ppp, skb, pch);
		}
	}
	read_unlock_bh(&pch->upl);
}

/*
 * We come in here to process a received frame.
 * The receive side of the ppp unit is locked.
 */
static void
ppp_receive_frame(struct ppp *ppp, struct sk_buff *skb, struct channel *pch)
{
	/* note: a 0-length skb is used as an error indication */
	if (skb->len > 0) {
		skb_checksum_complete_unset(skb);
#ifdef CONFIG_PPP_MULTILINK
		/* XXX do channel-level decompression here */
		if (PPP_PROTO(skb) == PPP_MP)
			ppp_receive_mp_frame(ppp, skb, pch);
		else
#endif /* CONFIG_PPP_MULTILINK */
			ppp_receive_nonmp_frame(ppp, skb);
	} else {
		kfree_skb(skb);
		ppp_receive_error(ppp);
	}
}

static void
ppp_receive_error(struct ppp *ppp)
{
	++ppp->dev->stats.rx_errors;
	if (ppp->vj)
		slhc_toss(ppp->vj);
}

static void
ppp_receive_nonmp_frame(struct ppp *ppp, struct sk_buff *skb)
{
	struct sk_buff *ns;
	int proto, len, npi;

	/*
	 * Decompress the frame, if compressed.
	 * Note that some decompressors need to see uncompressed frames
	 * that come in as well as compressed frames.
	 */
	if (ppp->rc_state && (ppp->rstate & SC_DECOMP_RUN) &&
	    (ppp->rstate & (SC_DC_FERROR | SC_DC_ERROR)) == 0)
		skb = ppp_decompress_frame(ppp, skb);

	if (ppp->flags & SC_MUST_COMP && ppp->rstate & SC_DC_FERROR)
		goto err;

	/* At this point the "Protocol" field MUST be decompressed, either in
	 * ppp_input(), ppp_decompress_frame() or in ppp_receive_mp_frame().
	 */
	proto = PPP_PROTO(skb);
	switch (proto) {
	case PPP_VJC_COMP:
		/* decompress VJ compressed packets */
		if (!ppp->vj || (ppp->flags & SC_REJ_COMP_TCP))
			goto err;

		if (skb_tailroom(skb) < 124 || skb_cloned(skb)) {
			/* copy to a new sk_buff with more tailroom */
			ns = dev_alloc_skb(skb->len + 128);
			if (!ns) {
				netdev_err(ppp->dev, "PPP: no memory "
					   "(VJ decomp)\n");
				goto err;
			}
			skb_reserve(ns, 2);
			skb_copy_bits(skb, 0, skb_put(ns, skb->len), skb->len);
			consume_skb(skb);
			skb = ns;
		}
		else
			skb->ip_summed = CHECKSUM_NONE;

		len = slhc_uncompress(ppp->vj, skb->data + 2, skb->len - 2);
		if (len <= 0) {
			netdev_printk(KERN_DEBUG, ppp->dev,
				      "PPP: VJ decompression error\n");
			goto err;
		}
		len += 2;
		if (len > skb->len)
			skb_put(skb, len - skb->len);
		else if (len < skb->len)
			skb_trim(skb, len);
		proto = PPP_IP;
		break;

	case PPP_VJC_UNCOMP:
		if (!ppp->vj || (ppp->flags & SC_REJ_COMP_TCP))
			goto err;

		/* Until we fix the decompressor need to make sure
		 * data portion is linear.
		 */
		if (!pskb_may_pull(skb, skb->len))
			goto err;

		if (slhc_remember(ppp->vj, skb->data + 2, skb->len - 2) <= 0) {
			netdev_err(ppp->dev, "PPP: VJ uncompressed error\n");
			goto err;
		}
		proto = PPP_IP;
		break;

	case PPP_CCP:
		ppp_ccp_peek(ppp, skb, 1);
		break;
	}

	++ppp->stats64.rx_packets;
	ppp->stats64.rx_bytes += skb->len - 2;

	npi = proto_to_npindex(proto);
	if (npi < 0) {
		/* control or unknown frame - pass it to pppd */
		skb_queue_tail(&ppp->file.rq, skb);
		/* limit queue length by dropping old frames */
		while (ppp->file.rq.qlen > PPP_MAX_RQLEN &&
		       (skb = skb_dequeue(&ppp->file.rq)))
			kfree_skb(skb);
		/* wake up any process polling or blocking on read */
		wake_up_interruptible(&ppp->file.rwait);

	} else {
		/* network protocol frame - give it to the kernel */

#ifdef CONFIG_PPP_FILTER
		/* check if the packet passes the pass and active filters */
		/* the filter instructions are constructed assuming
		   a four-byte PPP header on each packet */
		if (ppp->pass_filter || ppp->active_filter) {
			if (skb_unclone(skb, GFP_ATOMIC))
				goto err;

			*(u8 *)skb_push(skb, 2) = 0;
			if (ppp->pass_filter &&
			    BPF_PROG_RUN(ppp->pass_filter, skb) == 0) {
				if (ppp->debug & 1)
					netdev_printk(KERN_DEBUG, ppp->dev,
						      "PPP: inbound frame "
						      "not passed\n");
				kfree_skb(skb);
				return;
			}
			if (!(ppp->active_filter &&
			      BPF_PROG_RUN(ppp->active_filter, skb) == 0))
				ppp->last_recv = jiffies;
			__skb_pull(skb, 2);
		} else
#endif /* CONFIG_PPP_FILTER */
			ppp->last_recv = jiffies;

		if ((ppp->dev->flags & IFF_UP) == 0 ||
		    ppp->npmode[npi] != NPMODE_PASS) {
			kfree_skb(skb);
		} else {
			/* chop off protocol */
			skb_pull_rcsum(skb, 2);
			skb->dev = ppp->dev;
			skb->protocol = htons(npindex_to_ethertype[npi]);
			skb_reset_mac_header(skb);
			skb_scrub_packet(skb, !net_eq(ppp->ppp_net,
						      dev_net(ppp->dev)));
			netif_rx(skb);
		}
	}
	return;

 err:
	kfree_skb(skb);
	ppp_receive_error(ppp);
}

static struct sk_buff *
ppp_decompress_frame(struct ppp *ppp, struct sk_buff *skb)
{
	int proto = PPP_PROTO(skb);
	struct sk_buff *ns;
	int len;

	/* Until we fix all the decompressor's need to make sure
	 * data portion is linear.
	 */
	if (!pskb_may_pull(skb, skb->len))
		goto err;

	if (proto == PPP_COMP) {
		int obuff_size;

		switch(ppp->rcomp->compress_proto) {
		case CI_MPPE:
			obuff_size = ppp->mru + PPP_HDRLEN + 1;
			break;
		default:
			obuff_size = ppp->mru + PPP_HDRLEN;
			break;
		}

		ns = dev_alloc_skb(obuff_size);
		if (!ns) {
			netdev_err(ppp->dev, "ppp_decompress_frame: "
				   "no memory\n");
			goto err;
		}
		/* the decompressor still expects the A/C bytes in the hdr */
		len = ppp->rcomp->decompress(ppp->rc_state, skb->data - 2,
				skb->len + 2, ns->data, obuff_size);
		if (len < 0) {
			/* Pass the compressed frame to pppd as an
			   error indication. */
			if (len == DECOMP_FATALERROR)
				ppp->rstate |= SC_DC_FERROR;
			kfree_skb(ns);
			goto err;
		}

		consume_skb(skb);
		skb = ns;
		skb_put(skb, len);
		skb_pull(skb, 2);	/* pull off the A/C bytes */

		/* Don't call __ppp_decompress_proto() here, but instead rely on
		 * corresponding algo (mppe/bsd/deflate) to decompress it.
		 */
	} else {
		/* Uncompressed frame - pass to decompressor so it
		   can update its dictionary if necessary. */
		if (ppp->rcomp->incomp)
			ppp->rcomp->incomp(ppp->rc_state, skb->data - 2,
					   skb->len + 2);
	}

	return skb;

 err:
	ppp->rstate |= SC_DC_ERROR;
	ppp_receive_error(ppp);
	return skb;
}

#ifdef CONFIG_PPP_MULTILINK
/*
 * Receive a multilink frame.
 * We put it on the reconstruction queue and then pull off
 * as many completed frames as we can.
 */
static void
ppp_receive_mp_frame(struct ppp *ppp, struct sk_buff *skb, struct channel *pch)
{
	u32 mask, seq;
	struct channel *ch;
	int mphdrlen = (ppp->flags & SC_MP_SHORTSEQ)? MPHDRLEN_SSN: MPHDRLEN;

	if (!pskb_may_pull(skb, mphdrlen + 1) || ppp->mrru == 0)
		goto err;		/* no good, throw it away */

	/* Decode sequence number and begin/end bits */
	if (ppp->flags & SC_MP_SHORTSEQ) {
		seq = ((skb->data[2] & 0x0f) << 8) | skb->data[3];
		mask = 0xfff;
	} else {
		seq = (skb->data[3] << 16) | (skb->data[4] << 8)| skb->data[5];
		mask = 0xffffff;
	}
	PPP_MP_CB(skb)->BEbits = skb->data[2];
	skb_pull(skb, mphdrlen);	/* pull off PPP and MP headers */

	/*
	 * Do protocol ID decompression on the first fragment of each packet.
	 * We have to do that here, because ppp_receive_nonmp_frame() expects
	 * decompressed protocol field.
	 */
	if (PPP_MP_CB(skb)->BEbits & B)
		__ppp_decompress_proto(skb);

	/*
	 * Expand sequence number to 32 bits, making it as close
	 * as possible to ppp->minseq.
	 */
	seq |= ppp->minseq & ~mask;
	if ((int)(ppp->minseq - seq) > (int)(mask >> 1))
		seq += mask + 1;
	else if ((int)(seq - ppp->minseq) > (int)(mask >> 1))
		seq -= mask + 1;	/* should never happen */
	PPP_MP_CB(skb)->sequence = seq;
	pch->lastseq = seq;

	/*
	 * If this packet comes before the next one we were expecting,
	 * drop it.
	 */
	if (seq_before(seq, ppp->nextseq)) {
		kfree_skb(skb);
		++ppp->dev->stats.rx_dropped;
		ppp_receive_error(ppp);
		return;
	}

	/*
	 * Reevaluate minseq, the minimum over all channels of the
	 * last sequence number received on each channel.  Because of
	 * the increasing sequence number rule, we know that any fragment
	 * before `minseq' which hasn't arrived is never going to arrive.
	 * The list of channels can't change because we have the receive
	 * side of the ppp unit locked.
	 */
	list_for_each_entry(ch, &ppp->channels, clist) {
		if (seq_before(ch->lastseq, seq))
			seq = ch->lastseq;
	}
	if (seq_before(ppp->minseq, seq))
		ppp->minseq = seq;

	/* Put the fragment on the reconstruction queue */
	ppp_mp_insert(ppp, skb);

	/* If the queue is getting long, don't wait any longer for packets
	   before the start of the queue. */
	if (skb_queue_len(&ppp->mrq) >= PPP_MP_MAX_QLEN) {
		struct sk_buff *mskb = skb_peek(&ppp->mrq);
		if (seq_before(ppp->minseq, PPP_MP_CB(mskb)->sequence))
			ppp->minseq = PPP_MP_CB(mskb)->sequence;
	}

	/* Pull completed packets off the queue and receive them. */
	while ((skb = ppp_mp_reconstruct(ppp))) {
		if (pskb_may_pull(skb, 2))
			ppp_receive_nonmp_frame(ppp, skb);
		else {
			++ppp->dev->stats.rx_length_errors;
			kfree_skb(skb);
			ppp_receive_error(ppp);
		}
	}

	return;

 err:
	kfree_skb(skb);
	ppp_receive_error(ppp);
}

/*
 * Insert a fragment on the MP reconstruction queue.
 * The queue is ordered by increasing sequence number.
 */
static void
ppp_mp_insert(struct ppp *ppp, struct sk_buff *skb)
{
	struct sk_buff *p;
	struct sk_buff_head *list = &ppp->mrq;
	u32 seq = PPP_MP_CB(skb)->sequence;

	/* N.B. we don't need to lock the list lock because we have the
	   ppp unit receive-side lock. */
	skb_queue_walk(list, p) {
		if (seq_before(seq, PPP_MP_CB(p)->sequence))
			break;
	}
	__skb_queue_before(list, p, skb);
}

/*
 * Reconstruct a packet from the MP fragment queue.
 * We go through increasing sequence numbers until we find a
 * complete packet, or we get to the sequence number for a fragment
 * which hasn't arrived but might still do so.
 */
static struct sk_buff *
ppp_mp_reconstruct(struct ppp *ppp)
{
	u32 seq = ppp->nextseq;
	u32 minseq = ppp->minseq;
	struct sk_buff_head *list = &ppp->mrq;
	struct sk_buff *p, *tmp;
	struct sk_buff *head, *tail;
	struct sk_buff *skb = NULL;
	int lost = 0, len = 0;

	if (ppp->mrru == 0)	/* do nothing until mrru is set */
		return NULL;
	head = __skb_peek(list);
	tail = NULL;
	skb_queue_walk_safe(list, p, tmp) {
	again:
		if (seq_before(PPP_MP_CB(p)->sequence, seq)) {
			/* this can't happen, anyway ignore the skb */
			netdev_err(ppp->dev, "ppp_mp_reconstruct bad "
				   "seq %u < %u\n",
				   PPP_MP_CB(p)->sequence, seq);
			__skb_unlink(p, list);
			kfree_skb(p);
			continue;
		}
		if (PPP_MP_CB(p)->sequence != seq) {
			u32 oldseq;
			/* Fragment `seq' is missing.  If it is after
			   minseq, it might arrive later, so stop here. */
			if (seq_after(seq, minseq))
				break;
			/* Fragment `seq' is lost, keep going. */
			lost = 1;
			oldseq = seq;
			seq = seq_before(minseq, PPP_MP_CB(p)->sequence)?
				minseq + 1: PPP_MP_CB(p)->sequence;

			if (ppp->debug & 1)
				netdev_printk(KERN_DEBUG, ppp->dev,
					      "lost frag %u..%u\n",
					      oldseq, seq-1);

			goto again;
		}

		/*
		 * At this point we know that all the fragments from
		 * ppp->nextseq to seq are either present or lost.
		 * Also, there are no complete packets in the queue
		 * that have no missing fragments and end before this
		 * fragment.
		 */

		/* B bit set indicates this fragment starts a packet */
		if (PPP_MP_CB(p)->BEbits & B) {
			head = p;
			lost = 0;
			len = 0;
		}

		len += p->len;

		/* Got a complete packet yet? */
		if (lost == 0 && (PPP_MP_CB(p)->BEbits & E) &&
		    (PPP_MP_CB(head)->BEbits & B)) {
			if (len > ppp->mrru + 2) {
				++ppp->dev->stats.rx_length_errors;
				netdev_printk(KERN_DEBUG, ppp->dev,
					      "PPP: reconstructed packet"
					      " is too long (%d)\n", len);
			} else {
				tail = p;
				break;
			}
			ppp->nextseq = seq + 1;
		}

		/*
		 * If this is the ending fragment of a packet,
		 * and we haven't found a complete valid packet yet,
		 * we can discard up to and including this fragment.
		 */
		if (PPP_MP_CB(p)->BEbits & E) {
			struct sk_buff *tmp2;

			skb_queue_reverse_walk_from_safe(list, p, tmp2) {
				if (ppp->debug & 1)
					netdev_printk(KERN_DEBUG, ppp->dev,
						      "discarding frag %u\n",
						      PPP_MP_CB(p)->sequence);
				__skb_unlink(p, list);
				kfree_skb(p);
			}
			head = skb_peek(list);
			if (!head)
				break;
		}
		++seq;
	}

	/* If we have a complete packet, copy it all into one skb. */
	if (tail != NULL) {
		/* If we have discarded any fragments,
		   signal a receive error. */
		if (PPP_MP_CB(head)->sequence != ppp->nextseq) {
			skb_queue_walk_safe(list, p, tmp) {
				if (p == head)
					break;
				if (ppp->debug & 1)
					netdev_printk(KERN_DEBUG, ppp->dev,
						      "discarding frag %u\n",
						      PPP_MP_CB(p)->sequence);
				__skb_unlink(p, list);
				kfree_skb(p);
			}

			if (ppp->debug & 1)
				netdev_printk(KERN_DEBUG, ppp->dev,
					      "  missed pkts %u..%u\n",
					      ppp->nextseq,
					      PPP_MP_CB(head)->sequence-1);
			++ppp->dev->stats.rx_dropped;
			ppp_receive_error(ppp);
		}

		skb = head;
		if (head != tail) {
			struct sk_buff **fragpp = &skb_shinfo(skb)->frag_list;
			p = skb_queue_next(list, head);
			__skb_unlink(skb, list);
			skb_queue_walk_from_safe(list, p, tmp) {
				__skb_unlink(p, list);
				*fragpp = p;
				p->next = NULL;
				fragpp = &p->next;

				skb->len += p->len;
				skb->data_len += p->len;
				skb->truesize += p->truesize;

				if (p == tail)
					break;
			}
		} else {
			__skb_unlink(skb, list);
		}

		ppp->nextseq = PPP_MP_CB(tail)->sequence + 1;
	}

	return skb;
}
#endif /* CONFIG_PPP_MULTILINK */

/*
 * Channel interface.
 */

/* Create a new, unattached ppp channel. */
int ppp_register_channel(struct ppp_channel *chan)
{
	return ppp_register_net_channel(current->nsproxy->net_ns, chan);
}

/* Create a new, unattached ppp channel for specified net. */
int ppp_register_net_channel(struct net *net, struct ppp_channel *chan)
{
	struct channel *pch;
	struct ppp_net *pn;

	pch = kzalloc(sizeof(struct channel), GFP_KERNEL);
	if (!pch)
		return -ENOMEM;

	pn = ppp_pernet(net);

	pch->ppp = NULL;
	pch->chan = chan;
	pch->chan_net = get_net(net);
	chan->ppp = pch;
	init_ppp_file(&pch->file, CHANNEL);
	pch->file.hdrlen = chan->hdrlen;
#ifdef CONFIG_PPP_MULTILINK
	pch->lastseq = -1;
#endif /* CONFIG_PPP_MULTILINK */
	init_rwsem(&pch->chan_sem);
	spin_lock_init(&pch->downl);
	rwlock_init(&pch->upl);

	spin_lock_bh(&pn->all_channels_lock);
	pch->file.index = ++pn->last_channel_index;
	list_add(&pch->list, &pn->new_channels);
	atomic_inc(&channel_count);
	spin_unlock_bh(&pn->all_channels_lock);

	return 0;
}

/*
 * Return the index of a channel.
 */
int ppp_channel_index(struct ppp_channel *chan)
{
	struct channel *pch = chan->ppp;

	if (pch)
		return pch->file.index;
	return -1;
}

/*
 * Return the PPP unit number to which a channel is connected.
 */
int ppp_unit_number(struct ppp_channel *chan)
{
	struct channel *pch = chan->ppp;
	int unit = -1;

	if (pch) {
		read_lock_bh(&pch->upl);
		if (pch->ppp)
			unit = pch->ppp->file.index;
		read_unlock_bh(&pch->upl);
	}
	return unit;
}

/*
 * Return the PPP device interface name of a channel.
 */
char *ppp_dev_name(struct ppp_channel *chan)
{
	struct channel *pch = chan->ppp;
	char *name = NULL;

	if (pch) {
		read_lock_bh(&pch->upl);
		if (pch->ppp && pch->ppp->dev)
			name = pch->ppp->dev->name;
		read_unlock_bh(&pch->upl);
	}
	return name;
}


/*
 * Disconnect a channel from the generic layer.
 * This must be called in process context.
 */
void
ppp_unregister_channel(struct ppp_channel *chan)
{
	struct channel *pch = chan->ppp;
	struct ppp_net *pn;

	if (!pch)
		return;		/* should never happen */

	chan->ppp = NULL;

	/*
	 * This ensures that we have returned from any calls into the
	 * the channel's start_xmit or ioctl routine before we proceed.
	 */
	down_write(&pch->chan_sem);
	spin_lock_bh(&pch->downl);
	pch->chan = NULL;
	spin_unlock_bh(&pch->downl);
	up_write(&pch->chan_sem);
	ppp_disconnect_channel(pch);

	pn = ppp_pernet(pch->chan_net);
	spin_lock_bh(&pn->all_channels_lock);
	list_del(&pch->list);
	spin_unlock_bh(&pn->all_channels_lock);

	pch->file.dead = 1;
	wake_up_interruptible(&pch->file.rwait);
	if (refcount_dec_and_test(&pch->file.refcnt))
		ppp_destroy_channel(pch);
}

/*
 * Callback from a channel when it can accept more to transmit.
 * This should be called at BH/softirq level, not interrupt level.
 */
void
ppp_output_wakeup(struct ppp_channel *chan)
{
	struct channel *pch = chan->ppp;

	if (!pch)
		return;
	ppp_channel_push(pch);
}

/*
 * Compression control.
 */

/* Process the PPPIOCSCOMPRESS ioctl. */
static int
ppp_set_compress(struct ppp *ppp, struct ppp_option_data *data)
{
	int err = -EFAULT;
	struct compressor *cp, *ocomp;
	void *state, *ostate;
	unsigned char ccp_option[CCP_MAX_OPTION_LENGTH];

	if (data->length > CCP_MAX_OPTION_LENGTH)
		goto out;
	if (copy_from_user(ccp_option, data->ptr, data->length))
		goto out;

	err = -EINVAL;
	if (data->length < 2 || ccp_option[1] < 2 || ccp_option[1] > data->length)
		goto out;

	cp = try_then_request_module(
		find_compressor(ccp_option[0]),
		"ppp-compress-%d", ccp_option[0]);
	if (!cp)
		goto out;

	err = -ENOBUFS;
	if (data->transmit) {
		state = cp->comp_alloc(ccp_option, data->length);
		if (state) {
			ppp_xmit_lock(ppp);
			ppp->xstate &= ~SC_COMP_RUN;
			ocomp = ppp->xcomp;
			ostate = ppp->xc_state;
			ppp->xcomp = cp;
			ppp->xc_state = state;
			ppp_xmit_unlock(ppp);
			if (ostate) {
				ocomp->comp_free(ostate);
				module_put(ocomp->owner);
			}
			err = 0;
		} else
			module_put(cp->owner);

	} else {
		state = cp->decomp_alloc(ccp_option, data->length);
		if (state) {
			ppp_recv_lock(ppp);
			ppp->rstate &= ~SC_DECOMP_RUN;
			ocomp = ppp->rcomp;
			ostate = ppp->rc_state;
			ppp->rcomp = cp;
			ppp->rc_state = state;
			ppp_recv_unlock(ppp);
			if (ostate) {
				ocomp->decomp_free(ostate);
				module_put(ocomp->owner);
			}
			err = 0;
		} else
			module_put(cp->owner);
	}

 out:
	return err;
}

/*
 * Look at a CCP packet and update our state accordingly.
 * We assume the caller has the xmit or recv path locked.
 */
static void
ppp_ccp_peek(struct ppp *ppp, struct sk_buff *skb, int inbound)
{
	unsigned char *dp;
	int len;

	if (!pskb_may_pull(skb, CCP_HDRLEN + 2))
		return;	/* no header */
	dp = skb->data + 2;

	switch (CCP_CODE(dp)) {
	case CCP_CONFREQ:

		/* A ConfReq starts negotiation of compression
		 * in one direction of transmission,
		 * and hence brings it down...but which way?
		 *
		 * Remember:
		 * A ConfReq indicates what the sender would like to receive
		 */
		if(inbound)
			/* He is proposing what I should send */
			ppp->xstate &= ~SC_COMP_RUN;
		else
			/* I am proposing to what he should send */
			ppp->rstate &= ~SC_DECOMP_RUN;

		break;

	case CCP_TERMREQ:
	case CCP_TERMACK:
		/*
		 * CCP is going down, both directions of transmission
		 */
		ppp->rstate &= ~SC_DECOMP_RUN;
		ppp->xstate &= ~SC_COMP_RUN;
		break;

	case CCP_CONFACK:
		if ((ppp->flags & (SC_CCP_OPEN | SC_CCP_UP)) != SC_CCP_OPEN)
			break;
		len = CCP_LENGTH(dp);
		if (!pskb_may_pull(skb, len + 2))
			return;		/* too short */
		dp += CCP_HDRLEN;
		len -= CCP_HDRLEN;
		if (len < CCP_OPT_MINLEN || len < CCP_OPT_LENGTH(dp))
			break;
		if (inbound) {
			/* we will start receiving compressed packets */
			if (!ppp->rc_state)
				break;
			if (ppp->rcomp->decomp_init(ppp->rc_state, dp, len,
					ppp->file.index, 0, ppp->mru, ppp->debug)) {
				ppp->rstate |= SC_DECOMP_RUN;
				ppp->rstate &= ~(SC_DC_ERROR | SC_DC_FERROR);
			}
		} else {
			/* we will soon start sending compressed packets */
			if (!ppp->xc_state)
				break;
			if (ppp->xcomp->comp_init(ppp->xc_state, dp, len,
					ppp->file.index, 0, ppp->debug))
				ppp->xstate |= SC_COMP_RUN;
		}
		break;

	case CCP_RESETACK:
		/* reset the [de]compressor */
		if ((ppp->flags & SC_CCP_UP) == 0)
			break;
		if (inbound) {
			if (ppp->rc_state && (ppp->rstate & SC_DECOMP_RUN)) {
				ppp->rcomp->decomp_reset(ppp->rc_state);
				ppp->rstate &= ~SC_DC_ERROR;
			}
		} else {
			if (ppp->xc_state && (ppp->xstate & SC_COMP_RUN))
				ppp->xcomp->comp_reset(ppp->xc_state);
		}
		break;
	}
}

/* Free up compression resources. */
static void
ppp_ccp_closed(struct ppp *ppp)
{
	void *xstate, *rstate;
	struct compressor *xcomp, *rcomp;

	ppp_lock(ppp);
	ppp->flags &= ~(SC_CCP_OPEN | SC_CCP_UP);
	ppp->xstate = 0;
	xcomp = ppp->xcomp;
	xstate = ppp->xc_state;
	ppp->xc_state = NULL;
	ppp->rstate = 0;
	rcomp = ppp->rcomp;
	rstate = ppp->rc_state;
	ppp->rc_state = NULL;
	ppp_unlock(ppp);

	if (xstate) {
		xcomp->comp_free(xstate);
		module_put(xcomp->owner);
	}
	if (rstate) {
		rcomp->decomp_free(rstate);
		module_put(rcomp->owner);
	}
}

/* List of compressors. */
static LIST_HEAD(compressor_list);
static DEFINE_SPINLOCK(compressor_list_lock);

struct compressor_entry {
	struct list_head list;
	struct compressor *comp;
};

static struct compressor_entry *
find_comp_entry(int proto)
{
	struct compressor_entry *ce;

	list_for_each_entry(ce, &compressor_list, list) {
		if (ce->comp->compress_proto == proto)
			return ce;
	}
	return NULL;
}

/* Register a compressor */
int
ppp_register_compressor(struct compressor *cp)
{
	struct compressor_entry *ce;
	int ret;
	spin_lock(&compressor_list_lock);
	ret = -EEXIST;
	if (find_comp_entry(cp->compress_proto))
		goto out;
	ret = -ENOMEM;
	ce = kmalloc(sizeof(struct compressor_entry), GFP_ATOMIC);
	if (!ce)
		goto out;
	ret = 0;
	ce->comp = cp;
	list_add(&ce->list, &compressor_list);
 out:
	spin_unlock(&compressor_list_lock);
	return ret;
}

/* Unregister a compressor */
void
ppp_unregister_compressor(struct compressor *cp)
{
	struct compressor_entry *ce;

	spin_lock(&compressor_list_lock);
	ce = find_comp_entry(cp->compress_proto);
	if (ce && ce->comp == cp) {
		list_del(&ce->list);
		kfree(ce);
	}
	spin_unlock(&compressor_list_lock);
}

/* Find a compressor. */
static struct compressor *
find_compressor(int type)
{
	struct compressor_entry *ce;
	struct compressor *cp = NULL;

	spin_lock(&compressor_list_lock);
	ce = find_comp_entry(type);
	if (ce) {
		cp = ce->comp;
		if (!try_module_get(cp->owner))
			cp = NULL;
	}
	spin_unlock(&compressor_list_lock);
	return cp;
}

/*
 * Miscelleneous stuff.
 */

static void
ppp_get_stats(struct ppp *ppp, struct ppp_stats *st)
{
	struct slcompress *vj = ppp->vj;

	memset(st, 0, sizeof(*st));
	st->p.ppp_ipackets = ppp->stats64.rx_packets;
	st->p.ppp_ierrors = ppp->dev->stats.rx_errors;
	st->p.ppp_ibytes = ppp->stats64.rx_bytes;
	st->p.ppp_opackets = ppp->stats64.tx_packets;
	st->p.ppp_oerrors = ppp->dev->stats.tx_errors;
	st->p.ppp_obytes = ppp->stats64.tx_bytes;
	if (!vj)
		return;
	st->vj.vjs_packets = vj->sls_o_compressed + vj->sls_o_uncompressed;
	st->vj.vjs_compressed = vj->sls_o_compressed;
	st->vj.vjs_searches = vj->sls_o_searches;
	st->vj.vjs_misses = vj->sls_o_misses;
	st->vj.vjs_errorin = vj->sls_i_error;
	st->vj.vjs_tossed = vj->sls_i_tossed;
	st->vj.vjs_uncompressedin = vj->sls_i_uncompressed;
	st->vj.vjs_compressedin = vj->sls_i_compressed;
}

/*
 * Stuff for handling the lists of ppp units and channels
 * and for initialization.
 */

/*
 * Create a new ppp interface unit.  Fails if it can't allocate memory
 * or if there is already a unit with the requested number.
 * unit == -1 means allocate a new number.
 */
static int ppp_create_interface(struct net *net, struct file *file, int *unit)
{
	struct ppp_config conf = {
		.file = file,
		.unit = *unit,
		.ifname_is_set = false,
	};
	struct net_device *dev;
	struct ppp *ppp;
	int err;

	dev = alloc_netdev(sizeof(struct ppp), "", NET_NAME_ENUM, ppp_setup);
	if (!dev) {
		err = -ENOMEM;
		goto err;
	}
	dev_net_set(dev, net);
	dev->rtnl_link_ops = &ppp_link_ops;

	rtnl_lock();

	err = ppp_dev_configure(net, dev, &conf);
	if (err < 0)
		goto err_dev;
	ppp = netdev_priv(dev);
	*unit = ppp->file.index;

	rtnl_unlock();

	return 0;

err_dev:
	rtnl_unlock();
	free_netdev(dev);
err:
	return err;
}

/*
 * Initialize a ppp_file structure.
 */
static void
init_ppp_file(struct ppp_file *pf, int kind)
{
	pf->kind = kind;
	skb_queue_head_init(&pf->xq);
	skb_queue_head_init(&pf->rq);
	refcount_set(&pf->refcnt, 1);
	init_waitqueue_head(&pf->rwait);
}

/*
 * Free the memory used by a ppp unit.  This is only called once
 * there are no channels connected to the unit and no file structs
 * that reference the unit.
 */
static void ppp_destroy_interface(struct ppp *ppp)
{
	atomic_dec(&ppp_unit_count);

	if (!ppp->file.dead || ppp->n_channels) {
		/* "can't happen" */
		netdev_err(ppp->dev, "ppp: destroying ppp struct %p "
			   "but dead=%d n_channels=%d !\n",
			   ppp, ppp->file.dead, ppp->n_channels);
		return;
	}

	ppp_ccp_closed(ppp);
	if (ppp->vj) {
		slhc_free(ppp->vj);
		ppp->vj = NULL;
	}
	skb_queue_purge(&ppp->file.xq);
	skb_queue_purge(&ppp->file.rq);
#ifdef CONFIG_PPP_MULTILINK
	skb_queue_purge(&ppp->mrq);
#endif /* CONFIG_PPP_MULTILINK */
#ifdef CONFIG_PPP_FILTER
	if (ppp->pass_filter) {
		bpf_prog_destroy(ppp->pass_filter);
		ppp->pass_filter = NULL;
	}

	if (ppp->active_filter) {
		bpf_prog_destroy(ppp->active_filter);
		ppp->active_filter = NULL;
	}
#endif /* CONFIG_PPP_FILTER */

	kfree_skb(ppp->xmit_pending);
	free_percpu(ppp->xmit_recursion);

	free_netdev(ppp->dev);
}

/*
 * Locate an existing ppp unit.
 * The caller should have locked the all_ppp_mutex.
 */
static struct ppp *
ppp_find_unit(struct ppp_net *pn, int unit)
{
	return unit_find(&pn->units_idr, unit);
}

/*
 * Locate an existing ppp channel.
 * The caller should have locked the all_channels_lock.
 * First we look in the new_channels list, then in the
 * all_channels list.  If found in the new_channels list,
 * we move it to the all_channels list.  This is for speed
 * when we have a lot of channels in use.
 */
static struct channel *
ppp_find_channel(struct ppp_net *pn, int unit)
{
	struct channel *pch;

	list_for_each_entry(pch, &pn->new_channels, list) {
		if (pch->file.index == unit) {
			list_move(&pch->list, &pn->all_channels);
			return pch;
		}
	}

	list_for_each_entry(pch, &pn->all_channels, list) {
		if (pch->file.index == unit)
			return pch;
	}

	return NULL;
}

/*
 * Connect a PPP channel to a PPP interface unit.
 */
static int
ppp_connect_channel(struct channel *pch, int unit)
{
	struct ppp *ppp;
	struct ppp_net *pn;
	int ret = -ENXIO;
	int hdrlen;

	pn = ppp_pernet(pch->chan_net);

	mutex_lock(&pn->all_ppp_mutex);
	ppp = ppp_find_unit(pn, unit);
	if (!ppp)
		goto out;
	write_lock_bh(&pch->upl);
	ret = -EINVAL;
	if (pch->ppp)
		goto outl;

	ppp_lock(ppp);
	spin_lock_bh(&pch->downl);
	if (!pch->chan) {
		/* Don't connect unregistered channels */
		spin_unlock_bh(&pch->downl);
		ppp_unlock(ppp);
		ret = -ENOTCONN;
		goto outl;
	}
	spin_unlock_bh(&pch->downl);
	if (pch->file.hdrlen > ppp->file.hdrlen)
		ppp->file.hdrlen = pch->file.hdrlen;
	hdrlen = pch->file.hdrlen + 2;	/* for protocol bytes */
	if (hdrlen > ppp->dev->hard_header_len)
		ppp->dev->hard_header_len = hdrlen;
	list_add_tail(&pch->clist, &ppp->channels);
	++ppp->n_channels;
	pch->ppp = ppp;
	refcount_inc(&ppp->file.refcnt);
	ppp_unlock(ppp);
	ret = 0;

 outl:
	write_unlock_bh(&pch->upl);
 out:
	mutex_unlock(&pn->all_ppp_mutex);
	return ret;
}

/*
 * Disconnect a channel from its ppp unit.
 */
static int
ppp_disconnect_channel(struct channel *pch)
{
	struct ppp *ppp;
	int err = -EINVAL;

	write_lock_bh(&pch->upl);
	ppp = pch->ppp;
	pch->ppp = NULL;
	write_unlock_bh(&pch->upl);
	if (ppp) {
		/* remove it from the ppp unit's list */
		ppp_lock(ppp);
		list_del(&pch->clist);
		if (--ppp->n_channels == 0)
			wake_up_interruptible(&ppp->file.rwait);
		ppp_unlock(ppp);
		if (refcount_dec_and_test(&ppp->file.refcnt))
			ppp_destroy_interface(ppp);
		err = 0;
	}
	return err;
}

/*
 * Free up the resources used by a ppp channel.
 */
static void ppp_destroy_channel(struct channel *pch)
{
	put_net(pch->chan_net);
	pch->chan_net = NULL;

	atomic_dec(&channel_count);

	if (!pch->file.dead) {
		/* "can't happen" */
		pr_err("ppp: destroying undead channel %p !\n", pch);
		return;
	}
	skb_queue_purge(&pch->file.xq);
	skb_queue_purge(&pch->file.rq);
	kfree(pch);
}

static void __exit ppp_cleanup(void)
{
	/* should never happen */
	if (atomic_read(&ppp_unit_count) || atomic_read(&channel_count))
		pr_err("PPP: removing module but units remain!\n");
	rtnl_link_unregister(&ppp_link_ops);
	unregister_chrdev(PPP_MAJOR, "ppp");
	device_destroy(ppp_class, MKDEV(PPP_MAJOR, 0));
	class_destroy(ppp_class);
	unregister_pernet_device(&ppp_net_ops);
}

/*
 * Units handling. Caller must protect concurrent access
 * by holding all_ppp_mutex
 */

/* associate pointer with specified number */
static int unit_set(struct idr *p, void *ptr, int n)
{
	int unit;

	unit = idr_alloc(p, ptr, n, n + 1, GFP_KERNEL);
	if (unit == -ENOSPC)
		unit = -EINVAL;
	return unit;
}

/* get new free unit number and associate pointer with it */
static int unit_get(struct idr *p, void *ptr)
{
	return idr_alloc(p, ptr, 0, 0, GFP_KERNEL);
}

/* put unit number back to a pool */
static void unit_put(struct idr *p, int n)
{
	idr_remove(p, n);
}

/* get pointer associated with the number */
static void *unit_find(struct idr *p, int n)
{
	return idr_find(p, n);
}

/* Module/initialization stuff */

module_init(ppp_init);
module_exit(ppp_cleanup);

EXPORT_SYMBOL(ppp_register_net_channel);
EXPORT_SYMBOL(ppp_register_channel);
EXPORT_SYMBOL(ppp_unregister_channel);
EXPORT_SYMBOL(ppp_channel_index);
EXPORT_SYMBOL(ppp_unit_number);
EXPORT_SYMBOL(ppp_dev_name);
EXPORT_SYMBOL(ppp_input);
EXPORT_SYMBOL(ppp_input_error);
EXPORT_SYMBOL(ppp_output_wakeup);
EXPORT_SYMBOL(ppp_register_compressor);
EXPORT_SYMBOL(ppp_unregister_compressor);
MODULE_LICENSE("GPL");
MODULE_ALIAS_CHARDEV(PPP_MAJOR, 0);
MODULE_ALIAS_RTNL_LINK("ppp");
MODULE_ALIAS("devname:ppp");<|MERGE_RESOLUTION|>--- conflicted
+++ resolved
@@ -564,14 +564,9 @@
 		return NULL;
 
 	/* uprog->len is unsigned short, so no overflow here */
-<<<<<<< HEAD
-	fprog.len = uprog->len * sizeof(struct sock_filter);
-	fprog.filter = memdup_user(uprog->filter, fprog.len);
-=======
 	fprog.len = uprog->len;
 	fprog.filter = memdup_user(uprog->filter,
 				   uprog->len * sizeof(struct sock_filter));
->>>>>>> e42617b8
 	if (IS_ERR(fprog.filter))
 		return ERR_CAST(fprog.filter);
 
