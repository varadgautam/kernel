/* bnx2x_main.c: Broadcom Everest network driver.
 *
 * Copyright (c) 2007-2009 Broadcom Corporation
 *
 * This program is free software; you can redistribute it and/or modify
 * it under the terms of the GNU General Public License as published by
 * the Free Software Foundation.
 *
 * Maintained by: Eilon Greenstein <eilong@broadcom.com>
 * Written by: Eliezer Tamir
 * Based on code from Michael Chan's bnx2 driver
 * UDP CSUM errata workaround by Arik Gendelman
 * Slowpath and fastpath rework by Vladislav Zolotarov
 * Statistics and Link management by Yitchak Gertner
 *
 */

#include <linux/module.h>
#include <linux/moduleparam.h>
#include <linux/kernel.h>
#include <linux/device.h>  /* for dev_info() */
#include <linux/timer.h>
#include <linux/errno.h>
#include <linux/ioport.h>
#include <linux/slab.h>
#include <linux/vmalloc.h>
#include <linux/interrupt.h>
#include <linux/pci.h>
#include <linux/init.h>
#include <linux/netdevice.h>
#include <linux/etherdevice.h>
#include <linux/skbuff.h>
#include <linux/dma-mapping.h>
#include <linux/bitops.h>
#include <linux/irq.h>
#include <linux/delay.h>
#include <asm/byteorder.h>
#include <linux/time.h>
#include <linux/ethtool.h>
#include <linux/mii.h>
#include <linux/if_vlan.h>
#include <net/ip.h>
#include <net/tcp.h>
#include <net/checksum.h>
#include <net/ip6_checksum.h>
#include <linux/workqueue.h>
#include <linux/crc32.h>
#include <linux/crc32c.h>
#include <linux/prefetch.h>
#include <linux/zlib.h>
#include <linux/io.h>
#include <linux/stringify.h>


#include "bnx2x.h"
#include "bnx2x_init.h"
#include "bnx2x_init_ops.h"
#include "bnx2x_dump.h"

#define DRV_MODULE_VERSION	"1.52.1-5"
#define DRV_MODULE_RELDATE	"2009/11/09"
#define BNX2X_BC_VER		0x040200

#include <linux/firmware.h>
#include "bnx2x_fw_file_hdr.h"
/* FW files */
#define FW_FILE_VERSION					\
	__stringify(BCM_5710_FW_MAJOR_VERSION) "."	\
	__stringify(BCM_5710_FW_MINOR_VERSION) "."	\
	__stringify(BCM_5710_FW_REVISION_VERSION) "."	\
	__stringify(BCM_5710_FW_ENGINEERING_VERSION)
#define FW_FILE_NAME_E1		"bnx2x-e1-" FW_FILE_VERSION ".fw"
#define FW_FILE_NAME_E1H	"bnx2x-e1h-" FW_FILE_VERSION ".fw"

/* Time in jiffies before concluding the transmitter is hung */
#define TX_TIMEOUT		(5*HZ)

static char version[] __devinitdata =
	"Broadcom NetXtreme II 5771x 10Gigabit Ethernet Driver "
	DRV_MODULE_NAME " " DRV_MODULE_VERSION " (" DRV_MODULE_RELDATE ")\n";

MODULE_AUTHOR("Eliezer Tamir");
MODULE_DESCRIPTION("Broadcom NetXtreme II BCM57710/57711/57711E Driver");
MODULE_LICENSE("GPL");
MODULE_VERSION(DRV_MODULE_VERSION);
MODULE_FIRMWARE(FW_FILE_NAME_E1);
MODULE_FIRMWARE(FW_FILE_NAME_E1H);

static int multi_mode = 1;
module_param(multi_mode, int, 0);
MODULE_PARM_DESC(multi_mode, " Multi queue mode "
			     "(0 Disable; 1 Enable (default))");

static int num_queues;
module_param(num_queues, int, 0);
MODULE_PARM_DESC(num_queues, " Number of queues for multi_mode=1"
				" (default is as a number of CPUs)");

static int disable_tpa;
module_param(disable_tpa, int, 0);
MODULE_PARM_DESC(disable_tpa, " Disable the TPA (LRO) feature");

static int int_mode;
module_param(int_mode, int, 0);
MODULE_PARM_DESC(int_mode, " Force interrupt mode (1 INT#x; 2 MSI)");

static int dropless_fc;
module_param(dropless_fc, int, 0);
MODULE_PARM_DESC(dropless_fc, " Pause on exhausted host ring");

static int poll;
module_param(poll, int, 0);
MODULE_PARM_DESC(poll, " Use polling (for debug)");

static int mrrs = -1;
module_param(mrrs, int, 0);
MODULE_PARM_DESC(mrrs, " Force Max Read Req Size (0..3) (for debug)");

static int debug;
module_param(debug, int, 0);
MODULE_PARM_DESC(debug, " Default debug msglevel");

static int load_count[3]; /* 0-common, 1-port0, 2-port1 */

static struct workqueue_struct *bnx2x_wq;

enum bnx2x_board_type {
	BCM57710 = 0,
	BCM57711 = 1,
	BCM57711E = 2,
};

/* indexed by board_type, above */
static struct {
	char *name;
} board_info[] __devinitdata = {
	{ "Broadcom NetXtreme II BCM57710 XGb" },
	{ "Broadcom NetXtreme II BCM57711 XGb" },
	{ "Broadcom NetXtreme II BCM57711E XGb" }
};


static const struct pci_device_id bnx2x_pci_tbl[] = {
	{ PCI_VDEVICE(BROADCOM, PCI_DEVICE_ID_NX2_57710), BCM57710 },
	{ PCI_VDEVICE(BROADCOM, PCI_DEVICE_ID_NX2_57711), BCM57711 },
	{ PCI_VDEVICE(BROADCOM, PCI_DEVICE_ID_NX2_57711E), BCM57711E },
	{ 0 }
};

MODULE_DEVICE_TABLE(pci, bnx2x_pci_tbl);

/****************************************************************************
* General service functions
****************************************************************************/

/* used only at init
 * locking is done by mcp
 */
void bnx2x_reg_wr_ind(struct bnx2x *bp, u32 addr, u32 val)
{
	pci_write_config_dword(bp->pdev, PCICFG_GRC_ADDRESS, addr);
	pci_write_config_dword(bp->pdev, PCICFG_GRC_DATA, val);
	pci_write_config_dword(bp->pdev, PCICFG_GRC_ADDRESS,
			       PCICFG_VENDOR_ID_OFFSET);
}

static u32 bnx2x_reg_rd_ind(struct bnx2x *bp, u32 addr)
{
	u32 val;

	pci_write_config_dword(bp->pdev, PCICFG_GRC_ADDRESS, addr);
	pci_read_config_dword(bp->pdev, PCICFG_GRC_DATA, &val);
	pci_write_config_dword(bp->pdev, PCICFG_GRC_ADDRESS,
			       PCICFG_VENDOR_ID_OFFSET);

	return val;
}

static const u32 dmae_reg_go_c[] = {
	DMAE_REG_GO_C0, DMAE_REG_GO_C1, DMAE_REG_GO_C2, DMAE_REG_GO_C3,
	DMAE_REG_GO_C4, DMAE_REG_GO_C5, DMAE_REG_GO_C6, DMAE_REG_GO_C7,
	DMAE_REG_GO_C8, DMAE_REG_GO_C9, DMAE_REG_GO_C10, DMAE_REG_GO_C11,
	DMAE_REG_GO_C12, DMAE_REG_GO_C13, DMAE_REG_GO_C14, DMAE_REG_GO_C15
};

/* copy command into DMAE command memory and set DMAE command go */
static void bnx2x_post_dmae(struct bnx2x *bp, struct dmae_command *dmae,
			    int idx)
{
	u32 cmd_offset;
	int i;

	cmd_offset = (DMAE_REG_CMD_MEM + sizeof(struct dmae_command) * idx);
	for (i = 0; i < (sizeof(struct dmae_command)/4); i++) {
		REG_WR(bp, cmd_offset + i*4, *(((u32 *)dmae) + i));

		DP(BNX2X_MSG_OFF, "DMAE cmd[%d].%d (0x%08x) : 0x%08x\n",
		   idx, i, cmd_offset + i*4, *(((u32 *)dmae) + i));
	}
	REG_WR(bp, dmae_reg_go_c[idx], 1);
}

void bnx2x_write_dmae(struct bnx2x *bp, dma_addr_t dma_addr, u32 dst_addr,
		      u32 len32)
{
	struct dmae_command dmae;
	u32 *wb_comp = bnx2x_sp(bp, wb_comp);
	int cnt = 200;

	if (!bp->dmae_ready) {
		u32 *data = bnx2x_sp(bp, wb_data[0]);

		DP(BNX2X_MSG_OFF, "DMAE is not ready (dst_addr %08x  len32 %d)"
		   "  using indirect\n", dst_addr, len32);
		bnx2x_init_ind_wr(bp, dst_addr, data, len32);
		return;
	}

	memset(&dmae, 0, sizeof(struct dmae_command));

	dmae.opcode = (DMAE_CMD_SRC_PCI | DMAE_CMD_DST_GRC |
		       DMAE_CMD_C_DST_PCI | DMAE_CMD_C_ENABLE |
		       DMAE_CMD_SRC_RESET | DMAE_CMD_DST_RESET |
#ifdef __BIG_ENDIAN
		       DMAE_CMD_ENDIANITY_B_DW_SWAP |
#else
		       DMAE_CMD_ENDIANITY_DW_SWAP |
#endif
		       (BP_PORT(bp) ? DMAE_CMD_PORT_1 : DMAE_CMD_PORT_0) |
		       (BP_E1HVN(bp) << DMAE_CMD_E1HVN_SHIFT));
	dmae.src_addr_lo = U64_LO(dma_addr);
	dmae.src_addr_hi = U64_HI(dma_addr);
	dmae.dst_addr_lo = dst_addr >> 2;
	dmae.dst_addr_hi = 0;
	dmae.len = len32;
	dmae.comp_addr_lo = U64_LO(bnx2x_sp_mapping(bp, wb_comp));
	dmae.comp_addr_hi = U64_HI(bnx2x_sp_mapping(bp, wb_comp));
	dmae.comp_val = DMAE_COMP_VAL;

	DP(BNX2X_MSG_OFF, "DMAE: opcode 0x%08x\n"
	   DP_LEVEL "src_addr  [%x:%08x]  len [%d *4]  "
		    "dst_addr [%x:%08x (%08x)]\n"
	   DP_LEVEL "comp_addr [%x:%08x]  comp_val 0x%08x\n",
	   dmae.opcode, dmae.src_addr_hi, dmae.src_addr_lo,
	   dmae.len, dmae.dst_addr_hi, dmae.dst_addr_lo, dst_addr,
	   dmae.comp_addr_hi, dmae.comp_addr_lo, dmae.comp_val);
	DP(BNX2X_MSG_OFF, "data [0x%08x 0x%08x 0x%08x 0x%08x]\n",
	   bp->slowpath->wb_data[0], bp->slowpath->wb_data[1],
	   bp->slowpath->wb_data[2], bp->slowpath->wb_data[3]);

	mutex_lock(&bp->dmae_mutex);

	*wb_comp = 0;

	bnx2x_post_dmae(bp, &dmae, INIT_DMAE_C(bp));

	udelay(5);

	while (*wb_comp != DMAE_COMP_VAL) {
		DP(BNX2X_MSG_OFF, "wb_comp 0x%08x\n", *wb_comp);

		if (!cnt) {
			BNX2X_ERR("DMAE timeout!\n");
			break;
		}
		cnt--;
		/* adjust delay for emulation/FPGA */
		if (CHIP_REV_IS_SLOW(bp))
			msleep(100);
		else
			udelay(5);
	}

	mutex_unlock(&bp->dmae_mutex);
}

void bnx2x_read_dmae(struct bnx2x *bp, u32 src_addr, u32 len32)
{
	struct dmae_command dmae;
	u32 *wb_comp = bnx2x_sp(bp, wb_comp);
	int cnt = 200;

	if (!bp->dmae_ready) {
		u32 *data = bnx2x_sp(bp, wb_data[0]);
		int i;

		DP(BNX2X_MSG_OFF, "DMAE is not ready (src_addr %08x  len32 %d)"
		   "  using indirect\n", src_addr, len32);
		for (i = 0; i < len32; i++)
			data[i] = bnx2x_reg_rd_ind(bp, src_addr + i*4);
		return;
	}

	memset(&dmae, 0, sizeof(struct dmae_command));

	dmae.opcode = (DMAE_CMD_SRC_GRC | DMAE_CMD_DST_PCI |
		       DMAE_CMD_C_DST_PCI | DMAE_CMD_C_ENABLE |
		       DMAE_CMD_SRC_RESET | DMAE_CMD_DST_RESET |
#ifdef __BIG_ENDIAN
		       DMAE_CMD_ENDIANITY_B_DW_SWAP |
#else
		       DMAE_CMD_ENDIANITY_DW_SWAP |
#endif
		       (BP_PORT(bp) ? DMAE_CMD_PORT_1 : DMAE_CMD_PORT_0) |
		       (BP_E1HVN(bp) << DMAE_CMD_E1HVN_SHIFT));
	dmae.src_addr_lo = src_addr >> 2;
	dmae.src_addr_hi = 0;
	dmae.dst_addr_lo = U64_LO(bnx2x_sp_mapping(bp, wb_data));
	dmae.dst_addr_hi = U64_HI(bnx2x_sp_mapping(bp, wb_data));
	dmae.len = len32;
	dmae.comp_addr_lo = U64_LO(bnx2x_sp_mapping(bp, wb_comp));
	dmae.comp_addr_hi = U64_HI(bnx2x_sp_mapping(bp, wb_comp));
	dmae.comp_val = DMAE_COMP_VAL;

	DP(BNX2X_MSG_OFF, "DMAE: opcode 0x%08x\n"
	   DP_LEVEL "src_addr  [%x:%08x]  len [%d *4]  "
		    "dst_addr [%x:%08x (%08x)]\n"
	   DP_LEVEL "comp_addr [%x:%08x]  comp_val 0x%08x\n",
	   dmae.opcode, dmae.src_addr_hi, dmae.src_addr_lo,
	   dmae.len, dmae.dst_addr_hi, dmae.dst_addr_lo, src_addr,
	   dmae.comp_addr_hi, dmae.comp_addr_lo, dmae.comp_val);

	mutex_lock(&bp->dmae_mutex);

	memset(bnx2x_sp(bp, wb_data[0]), 0, sizeof(u32) * 4);
	*wb_comp = 0;

	bnx2x_post_dmae(bp, &dmae, INIT_DMAE_C(bp));

	udelay(5);

	while (*wb_comp != DMAE_COMP_VAL) {

		if (!cnt) {
			BNX2X_ERR("DMAE timeout!\n");
			break;
		}
		cnt--;
		/* adjust delay for emulation/FPGA */
		if (CHIP_REV_IS_SLOW(bp))
			msleep(100);
		else
			udelay(5);
	}
	DP(BNX2X_MSG_OFF, "data [0x%08x 0x%08x 0x%08x 0x%08x]\n",
	   bp->slowpath->wb_data[0], bp->slowpath->wb_data[1],
	   bp->slowpath->wb_data[2], bp->slowpath->wb_data[3]);

	mutex_unlock(&bp->dmae_mutex);
}

void bnx2x_write_dmae_phys_len(struct bnx2x *bp, dma_addr_t phys_addr,
			       u32 addr, u32 len)
{
	int offset = 0;

	while (len > DMAE_LEN32_WR_MAX) {
		bnx2x_write_dmae(bp, phys_addr + offset,
				 addr + offset, DMAE_LEN32_WR_MAX);
		offset += DMAE_LEN32_WR_MAX * 4;
		len -= DMAE_LEN32_WR_MAX;
	}

	bnx2x_write_dmae(bp, phys_addr + offset, addr + offset, len);
}

/* used only for slowpath so not inlined */
static void bnx2x_wb_wr(struct bnx2x *bp, int reg, u32 val_hi, u32 val_lo)
{
	u32 wb_write[2];

	wb_write[0] = val_hi;
	wb_write[1] = val_lo;
	REG_WR_DMAE(bp, reg, wb_write, 2);
}

#ifdef USE_WB_RD
static u64 bnx2x_wb_rd(struct bnx2x *bp, int reg)
{
	u32 wb_data[2];

	REG_RD_DMAE(bp, reg, wb_data, 2);

	return HILO_U64(wb_data[0], wb_data[1]);
}
#endif

static int bnx2x_mc_assert(struct bnx2x *bp)
{
	char last_idx;
	int i, rc = 0;
	u32 row0, row1, row2, row3;

	/* XSTORM */
	last_idx = REG_RD8(bp, BAR_XSTRORM_INTMEM +
			   XSTORM_ASSERT_LIST_INDEX_OFFSET);
	if (last_idx)
		BNX2X_ERR("XSTORM_ASSERT_LIST_INDEX 0x%x\n", last_idx);

	/* print the asserts */
	for (i = 0; i < STROM_ASSERT_ARRAY_SIZE; i++) {

		row0 = REG_RD(bp, BAR_XSTRORM_INTMEM +
			      XSTORM_ASSERT_LIST_OFFSET(i));
		row1 = REG_RD(bp, BAR_XSTRORM_INTMEM +
			      XSTORM_ASSERT_LIST_OFFSET(i) + 4);
		row2 = REG_RD(bp, BAR_XSTRORM_INTMEM +
			      XSTORM_ASSERT_LIST_OFFSET(i) + 8);
		row3 = REG_RD(bp, BAR_XSTRORM_INTMEM +
			      XSTORM_ASSERT_LIST_OFFSET(i) + 12);

		if (row0 != COMMON_ASM_INVALID_ASSERT_OPCODE) {
			BNX2X_ERR("XSTORM_ASSERT_INDEX 0x%x = 0x%08x"
				  " 0x%08x 0x%08x 0x%08x\n",
				  i, row3, row2, row1, row0);
			rc++;
		} else {
			break;
		}
	}

	/* TSTORM */
	last_idx = REG_RD8(bp, BAR_TSTRORM_INTMEM +
			   TSTORM_ASSERT_LIST_INDEX_OFFSET);
	if (last_idx)
		BNX2X_ERR("TSTORM_ASSERT_LIST_INDEX 0x%x\n", last_idx);

	/* print the asserts */
	for (i = 0; i < STROM_ASSERT_ARRAY_SIZE; i++) {

		row0 = REG_RD(bp, BAR_TSTRORM_INTMEM +
			      TSTORM_ASSERT_LIST_OFFSET(i));
		row1 = REG_RD(bp, BAR_TSTRORM_INTMEM +
			      TSTORM_ASSERT_LIST_OFFSET(i) + 4);
		row2 = REG_RD(bp, BAR_TSTRORM_INTMEM +
			      TSTORM_ASSERT_LIST_OFFSET(i) + 8);
		row3 = REG_RD(bp, BAR_TSTRORM_INTMEM +
			      TSTORM_ASSERT_LIST_OFFSET(i) + 12);

		if (row0 != COMMON_ASM_INVALID_ASSERT_OPCODE) {
			BNX2X_ERR("TSTORM_ASSERT_INDEX 0x%x = 0x%08x"
				  " 0x%08x 0x%08x 0x%08x\n",
				  i, row3, row2, row1, row0);
			rc++;
		} else {
			break;
		}
	}

	/* CSTORM */
	last_idx = REG_RD8(bp, BAR_CSTRORM_INTMEM +
			   CSTORM_ASSERT_LIST_INDEX_OFFSET);
	if (last_idx)
		BNX2X_ERR("CSTORM_ASSERT_LIST_INDEX 0x%x\n", last_idx);

	/* print the asserts */
	for (i = 0; i < STROM_ASSERT_ARRAY_SIZE; i++) {

		row0 = REG_RD(bp, BAR_CSTRORM_INTMEM +
			      CSTORM_ASSERT_LIST_OFFSET(i));
		row1 = REG_RD(bp, BAR_CSTRORM_INTMEM +
			      CSTORM_ASSERT_LIST_OFFSET(i) + 4);
		row2 = REG_RD(bp, BAR_CSTRORM_INTMEM +
			      CSTORM_ASSERT_LIST_OFFSET(i) + 8);
		row3 = REG_RD(bp, BAR_CSTRORM_INTMEM +
			      CSTORM_ASSERT_LIST_OFFSET(i) + 12);

		if (row0 != COMMON_ASM_INVALID_ASSERT_OPCODE) {
			BNX2X_ERR("CSTORM_ASSERT_INDEX 0x%x = 0x%08x"
				  " 0x%08x 0x%08x 0x%08x\n",
				  i, row3, row2, row1, row0);
			rc++;
		} else {
			break;
		}
	}

	/* USTORM */
	last_idx = REG_RD8(bp, BAR_USTRORM_INTMEM +
			   USTORM_ASSERT_LIST_INDEX_OFFSET);
	if (last_idx)
		BNX2X_ERR("USTORM_ASSERT_LIST_INDEX 0x%x\n", last_idx);

	/* print the asserts */
	for (i = 0; i < STROM_ASSERT_ARRAY_SIZE; i++) {

		row0 = REG_RD(bp, BAR_USTRORM_INTMEM +
			      USTORM_ASSERT_LIST_OFFSET(i));
		row1 = REG_RD(bp, BAR_USTRORM_INTMEM +
			      USTORM_ASSERT_LIST_OFFSET(i) + 4);
		row2 = REG_RD(bp, BAR_USTRORM_INTMEM +
			      USTORM_ASSERT_LIST_OFFSET(i) + 8);
		row3 = REG_RD(bp, BAR_USTRORM_INTMEM +
			      USTORM_ASSERT_LIST_OFFSET(i) + 12);

		if (row0 != COMMON_ASM_INVALID_ASSERT_OPCODE) {
			BNX2X_ERR("USTORM_ASSERT_INDEX 0x%x = 0x%08x"
				  " 0x%08x 0x%08x 0x%08x\n",
				  i, row3, row2, row1, row0);
			rc++;
		} else {
			break;
		}
	}

	return rc;
}

static void bnx2x_fw_dump(struct bnx2x *bp)
{
	u32 mark, offset;
	__be32 data[9];
	int word;

	mark = REG_RD(bp, MCP_REG_MCPR_SCRATCH + 0xf104);
	mark = ((mark + 0x3) & ~0x3);
	printk(KERN_ERR PFX "begin fw dump (mark 0x%x)\n", mark);

	printk(KERN_ERR PFX);
	for (offset = mark - 0x08000000; offset <= 0xF900; offset += 0x8*4) {
		for (word = 0; word < 8; word++)
			data[word] = htonl(REG_RD(bp, MCP_REG_MCPR_SCRATCH +
						  offset + 4*word));
		data[8] = 0x0;
		printk(KERN_CONT "%s", (char *)data);
	}
	for (offset = 0xF108; offset <= mark - 0x08000000; offset += 0x8*4) {
		for (word = 0; word < 8; word++)
			data[word] = htonl(REG_RD(bp, MCP_REG_MCPR_SCRATCH +
						  offset + 4*word));
		data[8] = 0x0;
		printk(KERN_CONT "%s", (char *)data);
	}
	printk(KERN_ERR PFX "end of fw dump\n");
}

static void bnx2x_panic_dump(struct bnx2x *bp)
{
	int i;
	u16 j, start, end;

	bp->stats_state = STATS_STATE_DISABLED;
	DP(BNX2X_MSG_STATS, "stats_state - DISABLED\n");

	BNX2X_ERR("begin crash dump -----------------\n");

	/* Indices */
	/* Common */
	BNX2X_ERR("def_c_idx(%u)  def_u_idx(%u)  def_x_idx(%u)"
		  "  def_t_idx(%u)  def_att_idx(%u)  attn_state(%u)"
		  "  spq_prod_idx(%u)\n",
		  bp->def_c_idx, bp->def_u_idx, bp->def_x_idx, bp->def_t_idx,
		  bp->def_att_idx, bp->attn_state, bp->spq_prod_idx);

	/* Rx */
	for_each_queue(bp, i) {
		struct bnx2x_fastpath *fp = &bp->fp[i];

		BNX2X_ERR("fp%d: rx_bd_prod(%x)  rx_bd_cons(%x)"
			  "  *rx_bd_cons_sb(%x)  rx_comp_prod(%x)"
			  "  rx_comp_cons(%x)  *rx_cons_sb(%x)\n",
			  i, fp->rx_bd_prod, fp->rx_bd_cons,
			  le16_to_cpu(*fp->rx_bd_cons_sb), fp->rx_comp_prod,
			  fp->rx_comp_cons, le16_to_cpu(*fp->rx_cons_sb));
		BNX2X_ERR("      rx_sge_prod(%x)  last_max_sge(%x)"
			  "  fp_u_idx(%x) *sb_u_idx(%x)\n",
			  fp->rx_sge_prod, fp->last_max_sge,
			  le16_to_cpu(fp->fp_u_idx),
			  fp->status_blk->u_status_block.status_block_index);
	}

	/* Tx */
	for_each_queue(bp, i) {
		struct bnx2x_fastpath *fp = &bp->fp[i];

		BNX2X_ERR("fp%d: tx_pkt_prod(%x)  tx_pkt_cons(%x)"
			  "  tx_bd_prod(%x)  tx_bd_cons(%x)  *tx_cons_sb(%x)\n",
			  i, fp->tx_pkt_prod, fp->tx_pkt_cons, fp->tx_bd_prod,
			  fp->tx_bd_cons, le16_to_cpu(*fp->tx_cons_sb));
		BNX2X_ERR("      fp_c_idx(%x)  *sb_c_idx(%x)"
			  "  tx_db_prod(%x)\n", le16_to_cpu(fp->fp_c_idx),
			  fp->status_blk->c_status_block.status_block_index,
			  fp->tx_db.data.prod);
	}

	/* Rings */
	/* Rx */
	for_each_queue(bp, i) {
		struct bnx2x_fastpath *fp = &bp->fp[i];

		start = RX_BD(le16_to_cpu(*fp->rx_cons_sb) - 10);
		end = RX_BD(le16_to_cpu(*fp->rx_cons_sb) + 503);
		for (j = start; j != end; j = RX_BD(j + 1)) {
			u32 *rx_bd = (u32 *)&fp->rx_desc_ring[j];
			struct sw_rx_bd *sw_bd = &fp->rx_buf_ring[j];

			BNX2X_ERR("fp%d: rx_bd[%x]=[%x:%x]  sw_bd=[%p]\n",
				  i, j, rx_bd[1], rx_bd[0], sw_bd->skb);
		}

		start = RX_SGE(fp->rx_sge_prod);
		end = RX_SGE(fp->last_max_sge);
		for (j = start; j != end; j = RX_SGE(j + 1)) {
			u32 *rx_sge = (u32 *)&fp->rx_sge_ring[j];
			struct sw_rx_page *sw_page = &fp->rx_page_ring[j];

			BNX2X_ERR("fp%d: rx_sge[%x]=[%x:%x]  sw_page=[%p]\n",
				  i, j, rx_sge[1], rx_sge[0], sw_page->page);
		}

		start = RCQ_BD(fp->rx_comp_cons - 10);
		end = RCQ_BD(fp->rx_comp_cons + 503);
		for (j = start; j != end; j = RCQ_BD(j + 1)) {
			u32 *cqe = (u32 *)&fp->rx_comp_ring[j];

			BNX2X_ERR("fp%d: cqe[%x]=[%x:%x:%x:%x]\n",
				  i, j, cqe[0], cqe[1], cqe[2], cqe[3]);
		}
	}

	/* Tx */
	for_each_queue(bp, i) {
		struct bnx2x_fastpath *fp = &bp->fp[i];

		start = TX_BD(le16_to_cpu(*fp->tx_cons_sb) - 10);
		end = TX_BD(le16_to_cpu(*fp->tx_cons_sb) + 245);
		for (j = start; j != end; j = TX_BD(j + 1)) {
			struct sw_tx_bd *sw_bd = &fp->tx_buf_ring[j];

			BNX2X_ERR("fp%d: packet[%x]=[%p,%x]\n",
				  i, j, sw_bd->skb, sw_bd->first_bd);
		}

		start = TX_BD(fp->tx_bd_cons - 10);
		end = TX_BD(fp->tx_bd_cons + 254);
		for (j = start; j != end; j = TX_BD(j + 1)) {
			u32 *tx_bd = (u32 *)&fp->tx_desc_ring[j];

			BNX2X_ERR("fp%d: tx_bd[%x]=[%x:%x:%x:%x]\n",
				  i, j, tx_bd[0], tx_bd[1], tx_bd[2], tx_bd[3]);
		}
	}

	bnx2x_fw_dump(bp);
	bnx2x_mc_assert(bp);
	BNX2X_ERR("end crash dump -----------------\n");
}

static void bnx2x_int_enable(struct bnx2x *bp)
{
	int port = BP_PORT(bp);
	u32 addr = port ? HC_REG_CONFIG_1 : HC_REG_CONFIG_0;
	u32 val = REG_RD(bp, addr);
	int msix = (bp->flags & USING_MSIX_FLAG) ? 1 : 0;
	int msi = (bp->flags & USING_MSI_FLAG) ? 1 : 0;

	if (msix) {
		val &= ~(HC_CONFIG_0_REG_SINGLE_ISR_EN_0 |
			 HC_CONFIG_0_REG_INT_LINE_EN_0);
		val |= (HC_CONFIG_0_REG_MSI_MSIX_INT_EN_0 |
			HC_CONFIG_0_REG_ATTN_BIT_EN_0);
	} else if (msi) {
		val &= ~HC_CONFIG_0_REG_INT_LINE_EN_0;
		val |= (HC_CONFIG_0_REG_SINGLE_ISR_EN_0 |
			HC_CONFIG_0_REG_MSI_MSIX_INT_EN_0 |
			HC_CONFIG_0_REG_ATTN_BIT_EN_0);
	} else {
		val |= (HC_CONFIG_0_REG_SINGLE_ISR_EN_0 |
			HC_CONFIG_0_REG_MSI_MSIX_INT_EN_0 |
			HC_CONFIG_0_REG_INT_LINE_EN_0 |
			HC_CONFIG_0_REG_ATTN_BIT_EN_0);

		DP(NETIF_MSG_INTR, "write %x to HC %d (addr 0x%x)\n",
		   val, port, addr);

		REG_WR(bp, addr, val);

		val &= ~HC_CONFIG_0_REG_MSI_MSIX_INT_EN_0;
	}

	DP(NETIF_MSG_INTR, "write %x to HC %d (addr 0x%x)  mode %s\n",
	   val, port, addr, (msix ? "MSI-X" : (msi ? "MSI" : "INTx")));

	REG_WR(bp, addr, val);
	/*
	 * Ensure that HC_CONFIG is written before leading/trailing edge config
	 */
	mmiowb();
	barrier();

	if (CHIP_IS_E1H(bp)) {
		/* init leading/trailing edge */
		if (IS_E1HMF(bp)) {
			val = (0xee0f | (1 << (BP_E1HVN(bp) + 4)));
			if (bp->port.pmf)
				/* enable nig and gpio3 attention */
				val |= 0x1100;
		} else
			val = 0xffff;

		REG_WR(bp, HC_REG_TRAILING_EDGE_0 + port*8, val);
		REG_WR(bp, HC_REG_LEADING_EDGE_0 + port*8, val);
	}

	/* Make sure that interrupts are indeed enabled from here on */
	mmiowb();
}

static void bnx2x_int_disable(struct bnx2x *bp)
{
	int port = BP_PORT(bp);
	u32 addr = port ? HC_REG_CONFIG_1 : HC_REG_CONFIG_0;
	u32 val = REG_RD(bp, addr);

	val &= ~(HC_CONFIG_0_REG_SINGLE_ISR_EN_0 |
		 HC_CONFIG_0_REG_MSI_MSIX_INT_EN_0 |
		 HC_CONFIG_0_REG_INT_LINE_EN_0 |
		 HC_CONFIG_0_REG_ATTN_BIT_EN_0);

	DP(NETIF_MSG_INTR, "write %x to HC %d (addr 0x%x)\n",
	   val, port, addr);

	/* flush all outstanding writes */
	mmiowb();

	REG_WR(bp, addr, val);
	if (REG_RD(bp, addr) != val)
		BNX2X_ERR("BUG! proper val not read from IGU!\n");
}

static void bnx2x_int_disable_sync(struct bnx2x *bp, int disable_hw)
{
	int msix = (bp->flags & USING_MSIX_FLAG) ? 1 : 0;
	int i, offset;

	/* disable interrupt handling */
	atomic_inc(&bp->intr_sem);
	smp_wmb(); /* Ensure that bp->intr_sem update is SMP-safe */

	if (disable_hw)
		/* prevent the HW from sending interrupts */
		bnx2x_int_disable(bp);

	/* make sure all ISRs are done */
	if (msix) {
		synchronize_irq(bp->msix_table[0].vector);
		offset = 1;
#ifdef BCM_CNIC
		offset++;
#endif
		for_each_queue(bp, i)
			synchronize_irq(bp->msix_table[i + offset].vector);
	} else
		synchronize_irq(bp->pdev->irq);

	/* make sure sp_task is not running */
	cancel_delayed_work(&bp->sp_task);
	flush_workqueue(bnx2x_wq);
}

/* fast path */

/*
 * General service functions
 */

static inline void bnx2x_ack_sb(struct bnx2x *bp, u8 sb_id,
				u8 storm, u16 index, u8 op, u8 update)
{
	u32 hc_addr = (HC_REG_COMMAND_REG + BP_PORT(bp)*32 +
		       COMMAND_REG_INT_ACK);
	struct igu_ack_register igu_ack;

	igu_ack.status_block_index = index;
	igu_ack.sb_id_and_flags =
			((sb_id << IGU_ACK_REGISTER_STATUS_BLOCK_ID_SHIFT) |
			 (storm << IGU_ACK_REGISTER_STORM_ID_SHIFT) |
			 (update << IGU_ACK_REGISTER_UPDATE_INDEX_SHIFT) |
			 (op << IGU_ACK_REGISTER_INTERRUPT_MODE_SHIFT));

	DP(BNX2X_MSG_OFF, "write 0x%08x to HC addr 0x%x\n",
	   (*(u32 *)&igu_ack), hc_addr);
	REG_WR(bp, hc_addr, (*(u32 *)&igu_ack));

	/* Make sure that ACK is written */
	mmiowb();
	barrier();
}

static inline void bnx2x_update_fpsb_idx(struct bnx2x_fastpath *fp)
{
	struct host_status_block *fpsb = fp->status_blk;

	barrier(); /* status block is written to by the chip */
	fp->fp_c_idx = fpsb->c_status_block.status_block_index;
	fp->fp_u_idx = fpsb->u_status_block.status_block_index;
}

static u16 bnx2x_ack_int(struct bnx2x *bp)
{
	u32 hc_addr = (HC_REG_COMMAND_REG + BP_PORT(bp)*32 +
		       COMMAND_REG_SIMD_MASK);
	u32 result = REG_RD(bp, hc_addr);

	DP(BNX2X_MSG_OFF, "read 0x%08x from HC addr 0x%x\n",
	   result, hc_addr);

	return result;
}


/*
 * fast path service functions
 */

static inline int bnx2x_has_tx_work_unload(struct bnx2x_fastpath *fp)
{
	/* Tell compiler that consumer and producer can change */
	barrier();
	return (fp->tx_pkt_prod != fp->tx_pkt_cons);
}

/* free skb in the packet ring at pos idx
 * return idx of last bd freed
 */
static u16 bnx2x_free_tx_pkt(struct bnx2x *bp, struct bnx2x_fastpath *fp,
			     u16 idx)
{
	struct sw_tx_bd *tx_buf = &fp->tx_buf_ring[idx];
	struct eth_tx_start_bd *tx_start_bd;
	struct eth_tx_bd *tx_data_bd;
	struct sk_buff *skb = tx_buf->skb;
	u16 bd_idx = TX_BD(tx_buf->first_bd), new_cons;
	int nbd;

	/* prefetch skb end pointer to speedup dev_kfree_skb() */
	prefetch(&skb->end);

	DP(BNX2X_MSG_OFF, "pkt_idx %d  buff @(%p)->skb %p\n",
	   idx, tx_buf, skb);

	/* unmap first bd */
	DP(BNX2X_MSG_OFF, "free bd_idx %d\n", bd_idx);
	tx_start_bd = &fp->tx_desc_ring[bd_idx].start_bd;
	pci_unmap_single(bp->pdev, BD_UNMAP_ADDR(tx_start_bd),
			 BD_UNMAP_LEN(tx_start_bd), PCI_DMA_TODEVICE);

	nbd = le16_to_cpu(tx_start_bd->nbd) - 1;
#ifdef BNX2X_STOP_ON_ERROR
	if ((nbd - 1) > (MAX_SKB_FRAGS + 2)) {
		BNX2X_ERR("BAD nbd!\n");
		bnx2x_panic();
	}
#endif
	new_cons = nbd + tx_buf->first_bd;

	/* Get the next bd */
	bd_idx = TX_BD(NEXT_TX_IDX(bd_idx));

	/* Skip a parse bd... */
	--nbd;
	bd_idx = TX_BD(NEXT_TX_IDX(bd_idx));

	/* ...and the TSO split header bd since they have no mapping */
	if (tx_buf->flags & BNX2X_TSO_SPLIT_BD) {
		--nbd;
		bd_idx = TX_BD(NEXT_TX_IDX(bd_idx));
	}

	/* now free frags */
	while (nbd > 0) {

		DP(BNX2X_MSG_OFF, "free frag bd_idx %d\n", bd_idx);
		tx_data_bd = &fp->tx_desc_ring[bd_idx].reg_bd;
		pci_unmap_page(bp->pdev, BD_UNMAP_ADDR(tx_data_bd),
			       BD_UNMAP_LEN(tx_data_bd), PCI_DMA_TODEVICE);
		if (--nbd)
			bd_idx = TX_BD(NEXT_TX_IDX(bd_idx));
	}

	/* release skb */
	WARN_ON(!skb);
	dev_kfree_skb(skb);
	tx_buf->first_bd = 0;
	tx_buf->skb = NULL;

	return new_cons;
}

static inline u16 bnx2x_tx_avail(struct bnx2x_fastpath *fp)
{
	s16 used;
	u16 prod;
	u16 cons;

	barrier(); /* Tell compiler that prod and cons can change */
	prod = fp->tx_bd_prod;
	cons = fp->tx_bd_cons;

	/* NUM_TX_RINGS = number of "next-page" entries
	   It will be used as a threshold */
	used = SUB_S16(prod, cons) + (s16)NUM_TX_RINGS;

#ifdef BNX2X_STOP_ON_ERROR
	WARN_ON(used < 0);
	WARN_ON(used > fp->bp->tx_ring_size);
	WARN_ON((fp->bp->tx_ring_size - used) > MAX_TX_AVAIL);
#endif

	return (s16)(fp->bp->tx_ring_size) - used;
}

static inline int bnx2x_has_tx_work(struct bnx2x_fastpath *fp)
{
	u16 hw_cons;

	/* Tell compiler that status block fields can change */
	barrier();
	hw_cons = le16_to_cpu(*fp->tx_cons_sb);
	return hw_cons != fp->tx_pkt_cons;
}

static int bnx2x_tx_int(struct bnx2x_fastpath *fp)
{
	struct bnx2x *bp = fp->bp;
	struct netdev_queue *txq;
	u16 hw_cons, sw_cons, bd_cons = fp->tx_bd_cons;

#ifdef BNX2X_STOP_ON_ERROR
	if (unlikely(bp->panic))
		return -1;
#endif

	txq = netdev_get_tx_queue(bp->dev, fp->index);
	hw_cons = le16_to_cpu(*fp->tx_cons_sb);
	sw_cons = fp->tx_pkt_cons;

	while (sw_cons != hw_cons) {
		u16 pkt_cons;

		pkt_cons = TX_BD(sw_cons);

		/* prefetch(bp->tx_buf_ring[pkt_cons].skb); */

		DP(NETIF_MSG_TX_DONE, "hw_cons %u  sw_cons %u  pkt_cons %u\n",
		   hw_cons, sw_cons, pkt_cons);

/*		if (NEXT_TX_IDX(sw_cons) != hw_cons) {
			rmb();
			prefetch(fp->tx_buf_ring[NEXT_TX_IDX(sw_cons)].skb);
		}
*/
		bd_cons = bnx2x_free_tx_pkt(bp, fp, pkt_cons);
		sw_cons++;
	}

	fp->tx_pkt_cons = sw_cons;
	fp->tx_bd_cons = bd_cons;

	/* TBD need a thresh? */
	if (unlikely(netif_tx_queue_stopped(txq))) {

<<<<<<< HEAD
		__netif_tx_lock(txq);

=======
>>>>>>> 4ec62b2b
		/* Need to make the tx_bd_cons update visible to start_xmit()
		 * before checking for netif_tx_queue_stopped().  Without the
		 * memory barrier, there is a small possibility that
		 * start_xmit() will miss it and cause the queue to be stopped
		 * forever.
		 */
		smp_mb();

		if ((netif_tx_queue_stopped(txq)) &&
		    (bp->state == BNX2X_STATE_OPEN) &&
		    (bnx2x_tx_avail(fp) >= MAX_SKB_FRAGS + 3))
			netif_tx_wake_queue(txq);
	}
	return 0;
}

#ifdef BCM_CNIC
static void bnx2x_cnic_cfc_comp(struct bnx2x *bp, int cid);
#endif

static void bnx2x_sp_event(struct bnx2x_fastpath *fp,
			   union eth_rx_cqe *rr_cqe)
{
	struct bnx2x *bp = fp->bp;
	int cid = SW_CID(rr_cqe->ramrod_cqe.conn_and_cmd_data);
	int command = CQE_CMD(rr_cqe->ramrod_cqe.conn_and_cmd_data);

	DP(BNX2X_MSG_SP,
	   "fp %d  cid %d  got ramrod #%d  state is %x  type is %d\n",
	   fp->index, cid, command, bp->state,
	   rr_cqe->ramrod_cqe.ramrod_type);

	bp->spq_left++;

	if (fp->index) {
		switch (command | fp->state) {
		case (RAMROD_CMD_ID_ETH_CLIENT_SETUP |
						BNX2X_FP_STATE_OPENING):
			DP(NETIF_MSG_IFUP, "got MULTI[%d] setup ramrod\n",
			   cid);
			fp->state = BNX2X_FP_STATE_OPEN;
			break;

		case (RAMROD_CMD_ID_ETH_HALT | BNX2X_FP_STATE_HALTING):
			DP(NETIF_MSG_IFDOWN, "got MULTI[%d] halt ramrod\n",
			   cid);
			fp->state = BNX2X_FP_STATE_HALTED;
			break;

		default:
			BNX2X_ERR("unexpected MC reply (%d)  "
				  "fp->state is %x\n", command, fp->state);
			break;
		}
		mb(); /* force bnx2x_wait_ramrod() to see the change */
		return;
	}

	switch (command | bp->state) {
	case (RAMROD_CMD_ID_ETH_PORT_SETUP | BNX2X_STATE_OPENING_WAIT4_PORT):
		DP(NETIF_MSG_IFUP, "got setup ramrod\n");
		bp->state = BNX2X_STATE_OPEN;
		break;

	case (RAMROD_CMD_ID_ETH_HALT | BNX2X_STATE_CLOSING_WAIT4_HALT):
		DP(NETIF_MSG_IFDOWN, "got halt ramrod\n");
		bp->state = BNX2X_STATE_CLOSING_WAIT4_DELETE;
		fp->state = BNX2X_FP_STATE_HALTED;
		break;

	case (RAMROD_CMD_ID_ETH_CFC_DEL | BNX2X_STATE_CLOSING_WAIT4_HALT):
		DP(NETIF_MSG_IFDOWN, "got delete ramrod for MULTI[%d]\n", cid);
		bnx2x_fp(bp, cid, state) = BNX2X_FP_STATE_CLOSED;
		break;

#ifdef BCM_CNIC
	case (RAMROD_CMD_ID_ETH_CFC_DEL | BNX2X_STATE_OPEN):
		DP(NETIF_MSG_IFDOWN, "got delete ramrod for CID %d\n", cid);
		bnx2x_cnic_cfc_comp(bp, cid);
		break;
#endif

	case (RAMROD_CMD_ID_ETH_SET_MAC | BNX2X_STATE_OPEN):
	case (RAMROD_CMD_ID_ETH_SET_MAC | BNX2X_STATE_DIAG):
		DP(NETIF_MSG_IFUP, "got set mac ramrod\n");
		bp->set_mac_pending--;
		smp_wmb();
		break;

	case (RAMROD_CMD_ID_ETH_SET_MAC | BNX2X_STATE_CLOSING_WAIT4_HALT):
		DP(NETIF_MSG_IFDOWN, "got (un)set mac ramrod\n");
		bp->set_mac_pending--;
		smp_wmb();
		break;

	default:
		BNX2X_ERR("unexpected MC reply (%d)  bp->state is %x\n",
			  command, bp->state);
		break;
	}
	mb(); /* force bnx2x_wait_ramrod() to see the change */
}

static inline void bnx2x_free_rx_sge(struct bnx2x *bp,
				     struct bnx2x_fastpath *fp, u16 index)
{
	struct sw_rx_page *sw_buf = &fp->rx_page_ring[index];
	struct page *page = sw_buf->page;
	struct eth_rx_sge *sge = &fp->rx_sge_ring[index];

	/* Skip "next page" elements */
	if (!page)
		return;

	pci_unmap_page(bp->pdev, pci_unmap_addr(sw_buf, mapping),
		       SGE_PAGE_SIZE*PAGES_PER_SGE, PCI_DMA_FROMDEVICE);
	__free_pages(page, PAGES_PER_SGE_SHIFT);

	sw_buf->page = NULL;
	sge->addr_hi = 0;
	sge->addr_lo = 0;
}

static inline void bnx2x_free_rx_sge_range(struct bnx2x *bp,
					   struct bnx2x_fastpath *fp, int last)
{
	int i;

	for (i = 0; i < last; i++)
		bnx2x_free_rx_sge(bp, fp, i);
}

static inline int bnx2x_alloc_rx_sge(struct bnx2x *bp,
				     struct bnx2x_fastpath *fp, u16 index)
{
	struct page *page = alloc_pages(GFP_ATOMIC, PAGES_PER_SGE_SHIFT);
	struct sw_rx_page *sw_buf = &fp->rx_page_ring[index];
	struct eth_rx_sge *sge = &fp->rx_sge_ring[index];
	dma_addr_t mapping;

	if (unlikely(page == NULL))
		return -ENOMEM;

	mapping = pci_map_page(bp->pdev, page, 0, SGE_PAGE_SIZE*PAGES_PER_SGE,
			       PCI_DMA_FROMDEVICE);
	if (unlikely(dma_mapping_error(&bp->pdev->dev, mapping))) {
		__free_pages(page, PAGES_PER_SGE_SHIFT);
		return -ENOMEM;
	}

	sw_buf->page = page;
	pci_unmap_addr_set(sw_buf, mapping, mapping);

	sge->addr_hi = cpu_to_le32(U64_HI(mapping));
	sge->addr_lo = cpu_to_le32(U64_LO(mapping));

	return 0;
}

static inline int bnx2x_alloc_rx_skb(struct bnx2x *bp,
				     struct bnx2x_fastpath *fp, u16 index)
{
	struct sk_buff *skb;
	struct sw_rx_bd *rx_buf = &fp->rx_buf_ring[index];
	struct eth_rx_bd *rx_bd = &fp->rx_desc_ring[index];
	dma_addr_t mapping;

	skb = netdev_alloc_skb(bp->dev, bp->rx_buf_size);
	if (unlikely(skb == NULL))
		return -ENOMEM;

	mapping = pci_map_single(bp->pdev, skb->data, bp->rx_buf_size,
				 PCI_DMA_FROMDEVICE);
	if (unlikely(dma_mapping_error(&bp->pdev->dev, mapping))) {
		dev_kfree_skb(skb);
		return -ENOMEM;
	}

	rx_buf->skb = skb;
	pci_unmap_addr_set(rx_buf, mapping, mapping);

	rx_bd->addr_hi = cpu_to_le32(U64_HI(mapping));
	rx_bd->addr_lo = cpu_to_le32(U64_LO(mapping));

	return 0;
}

/* note that we are not allocating a new skb,
 * we are just moving one from cons to prod
 * we are not creating a new mapping,
 * so there is no need to check for dma_mapping_error().
 */
static void bnx2x_reuse_rx_skb(struct bnx2x_fastpath *fp,
			       struct sk_buff *skb, u16 cons, u16 prod)
{
	struct bnx2x *bp = fp->bp;
	struct sw_rx_bd *cons_rx_buf = &fp->rx_buf_ring[cons];
	struct sw_rx_bd *prod_rx_buf = &fp->rx_buf_ring[prod];
	struct eth_rx_bd *cons_bd = &fp->rx_desc_ring[cons];
	struct eth_rx_bd *prod_bd = &fp->rx_desc_ring[prod];

	pci_dma_sync_single_for_device(bp->pdev,
				       pci_unmap_addr(cons_rx_buf, mapping),
				       RX_COPY_THRESH, PCI_DMA_FROMDEVICE);

	prod_rx_buf->skb = cons_rx_buf->skb;
	pci_unmap_addr_set(prod_rx_buf, mapping,
			   pci_unmap_addr(cons_rx_buf, mapping));
	*prod_bd = *cons_bd;
}

static inline void bnx2x_update_last_max_sge(struct bnx2x_fastpath *fp,
					     u16 idx)
{
	u16 last_max = fp->last_max_sge;

	if (SUB_S16(idx, last_max) > 0)
		fp->last_max_sge = idx;
}

static void bnx2x_clear_sge_mask_next_elems(struct bnx2x_fastpath *fp)
{
	int i, j;

	for (i = 1; i <= NUM_RX_SGE_PAGES; i++) {
		int idx = RX_SGE_CNT * i - 1;

		for (j = 0; j < 2; j++) {
			SGE_MASK_CLEAR_BIT(fp, idx);
			idx--;
		}
	}
}

static void bnx2x_update_sge_prod(struct bnx2x_fastpath *fp,
				  struct eth_fast_path_rx_cqe *fp_cqe)
{
	struct bnx2x *bp = fp->bp;
	u16 sge_len = SGE_PAGE_ALIGN(le16_to_cpu(fp_cqe->pkt_len) -
				     le16_to_cpu(fp_cqe->len_on_bd)) >>
		      SGE_PAGE_SHIFT;
	u16 last_max, last_elem, first_elem;
	u16 delta = 0;
	u16 i;

	if (!sge_len)
		return;

	/* First mark all used pages */
	for (i = 0; i < sge_len; i++)
		SGE_MASK_CLEAR_BIT(fp, RX_SGE(le16_to_cpu(fp_cqe->sgl[i])));

	DP(NETIF_MSG_RX_STATUS, "fp_cqe->sgl[%d] = %d\n",
	   sge_len - 1, le16_to_cpu(fp_cqe->sgl[sge_len - 1]));

	/* Here we assume that the last SGE index is the biggest */
	prefetch((void *)(fp->sge_mask));
	bnx2x_update_last_max_sge(fp, le16_to_cpu(fp_cqe->sgl[sge_len - 1]));

	last_max = RX_SGE(fp->last_max_sge);
	last_elem = last_max >> RX_SGE_MASK_ELEM_SHIFT;
	first_elem = RX_SGE(fp->rx_sge_prod) >> RX_SGE_MASK_ELEM_SHIFT;

	/* If ring is not full */
	if (last_elem + 1 != first_elem)
		last_elem++;

	/* Now update the prod */
	for (i = first_elem; i != last_elem; i = NEXT_SGE_MASK_ELEM(i)) {
		if (likely(fp->sge_mask[i]))
			break;

		fp->sge_mask[i] = RX_SGE_MASK_ELEM_ONE_MASK;
		delta += RX_SGE_MASK_ELEM_SZ;
	}

	if (delta > 0) {
		fp->rx_sge_prod += delta;
		/* clear page-end entries */
		bnx2x_clear_sge_mask_next_elems(fp);
	}

	DP(NETIF_MSG_RX_STATUS,
	   "fp->last_max_sge = %d  fp->rx_sge_prod = %d\n",
	   fp->last_max_sge, fp->rx_sge_prod);
}

static inline void bnx2x_init_sge_ring_bit_mask(struct bnx2x_fastpath *fp)
{
	/* Set the mask to all 1-s: it's faster to compare to 0 than to 0xf-s */
	memset(fp->sge_mask, 0xff,
	       (NUM_RX_SGE >> RX_SGE_MASK_ELEM_SHIFT)*sizeof(u64));

	/* Clear the two last indices in the page to 1:
	   these are the indices that correspond to the "next" element,
	   hence will never be indicated and should be removed from
	   the calculations. */
	bnx2x_clear_sge_mask_next_elems(fp);
}

static void bnx2x_tpa_start(struct bnx2x_fastpath *fp, u16 queue,
			    struct sk_buff *skb, u16 cons, u16 prod)
{
	struct bnx2x *bp = fp->bp;
	struct sw_rx_bd *cons_rx_buf = &fp->rx_buf_ring[cons];
	struct sw_rx_bd *prod_rx_buf = &fp->rx_buf_ring[prod];
	struct eth_rx_bd *prod_bd = &fp->rx_desc_ring[prod];
	dma_addr_t mapping;

	/* move empty skb from pool to prod and map it */
	prod_rx_buf->skb = fp->tpa_pool[queue].skb;
	mapping = pci_map_single(bp->pdev, fp->tpa_pool[queue].skb->data,
				 bp->rx_buf_size, PCI_DMA_FROMDEVICE);
	pci_unmap_addr_set(prod_rx_buf, mapping, mapping);

	/* move partial skb from cons to pool (don't unmap yet) */
	fp->tpa_pool[queue] = *cons_rx_buf;

	/* mark bin state as start - print error if current state != stop */
	if (fp->tpa_state[queue] != BNX2X_TPA_STOP)
		BNX2X_ERR("start of bin not in stop [%d]\n", queue);

	fp->tpa_state[queue] = BNX2X_TPA_START;

	/* point prod_bd to new skb */
	prod_bd->addr_hi = cpu_to_le32(U64_HI(mapping));
	prod_bd->addr_lo = cpu_to_le32(U64_LO(mapping));

#ifdef BNX2X_STOP_ON_ERROR
	fp->tpa_queue_used |= (1 << queue);
#ifdef __powerpc64__
	DP(NETIF_MSG_RX_STATUS, "fp->tpa_queue_used = 0x%lx\n",
#else
	DP(NETIF_MSG_RX_STATUS, "fp->tpa_queue_used = 0x%llx\n",
#endif
	   fp->tpa_queue_used);
#endif
}

static int bnx2x_fill_frag_skb(struct bnx2x *bp, struct bnx2x_fastpath *fp,
			       struct sk_buff *skb,
			       struct eth_fast_path_rx_cqe *fp_cqe,
			       u16 cqe_idx)
{
	struct sw_rx_page *rx_pg, old_rx_pg;
	u16 len_on_bd = le16_to_cpu(fp_cqe->len_on_bd);
	u32 i, frag_len, frag_size, pages;
	int err;
	int j;

	frag_size = le16_to_cpu(fp_cqe->pkt_len) - len_on_bd;
	pages = SGE_PAGE_ALIGN(frag_size) >> SGE_PAGE_SHIFT;

	/* This is needed in order to enable forwarding support */
	if (frag_size)
		skb_shinfo(skb)->gso_size = min((u32)SGE_PAGE_SIZE,
					       max(frag_size, (u32)len_on_bd));

#ifdef BNX2X_STOP_ON_ERROR
	if (pages >
	    min((u32)8, (u32)MAX_SKB_FRAGS) * SGE_PAGE_SIZE * PAGES_PER_SGE) {
		BNX2X_ERR("SGL length is too long: %d. CQE index is %d\n",
			  pages, cqe_idx);
		BNX2X_ERR("fp_cqe->pkt_len = %d  fp_cqe->len_on_bd = %d\n",
			  fp_cqe->pkt_len, len_on_bd);
		bnx2x_panic();
		return -EINVAL;
	}
#endif

	/* Run through the SGL and compose the fragmented skb */
	for (i = 0, j = 0; i < pages; i += PAGES_PER_SGE, j++) {
		u16 sge_idx = RX_SGE(le16_to_cpu(fp_cqe->sgl[j]));

		/* FW gives the indices of the SGE as if the ring is an array
		   (meaning that "next" element will consume 2 indices) */
		frag_len = min(frag_size, (u32)(SGE_PAGE_SIZE*PAGES_PER_SGE));
		rx_pg = &fp->rx_page_ring[sge_idx];
		old_rx_pg = *rx_pg;

		/* If we fail to allocate a substitute page, we simply stop
		   where we are and drop the whole packet */
		err = bnx2x_alloc_rx_sge(bp, fp, sge_idx);
		if (unlikely(err)) {
			fp->eth_q_stats.rx_skb_alloc_failed++;
			return err;
		}

		/* Unmap the page as we r going to pass it to the stack */
		pci_unmap_page(bp->pdev, pci_unmap_addr(&old_rx_pg, mapping),
			      SGE_PAGE_SIZE*PAGES_PER_SGE, PCI_DMA_FROMDEVICE);

		/* Add one frag and update the appropriate fields in the skb */
		skb_fill_page_desc(skb, j, old_rx_pg.page, 0, frag_len);

		skb->data_len += frag_len;
		skb->truesize += frag_len;
		skb->len += frag_len;

		frag_size -= frag_len;
	}

	return 0;
}

static void bnx2x_tpa_stop(struct bnx2x *bp, struct bnx2x_fastpath *fp,
			   u16 queue, int pad, int len, union eth_rx_cqe *cqe,
			   u16 cqe_idx)
{
	struct sw_rx_bd *rx_buf = &fp->tpa_pool[queue];
	struct sk_buff *skb = rx_buf->skb;
	/* alloc new skb */
	struct sk_buff *new_skb = netdev_alloc_skb(bp->dev, bp->rx_buf_size);

	/* Unmap skb in the pool anyway, as we are going to change
	   pool entry status to BNX2X_TPA_STOP even if new skb allocation
	   fails. */
	pci_unmap_single(bp->pdev, pci_unmap_addr(rx_buf, mapping),
			 bp->rx_buf_size, PCI_DMA_FROMDEVICE);

	if (likely(new_skb)) {
		/* fix ip xsum and give it to the stack */
		/* (no need to map the new skb) */
#ifdef BCM_VLAN
		int is_vlan_cqe =
			(le16_to_cpu(cqe->fast_path_cqe.pars_flags.flags) &
			 PARSING_FLAGS_VLAN);
		int is_not_hwaccel_vlan_cqe =
			(is_vlan_cqe && (!(bp->flags & HW_VLAN_RX_FLAG)));
#endif

		prefetch(skb);
		prefetch(((char *)(skb)) + 128);

#ifdef BNX2X_STOP_ON_ERROR
		if (pad + len > bp->rx_buf_size) {
			BNX2X_ERR("skb_put is about to fail...  "
				  "pad %d  len %d  rx_buf_size %d\n",
				  pad, len, bp->rx_buf_size);
			bnx2x_panic();
			return;
		}
#endif

		skb_reserve(skb, pad);
		skb_put(skb, len);

		skb->protocol = eth_type_trans(skb, bp->dev);
		skb->ip_summed = CHECKSUM_UNNECESSARY;

		{
			struct iphdr *iph;

			iph = (struct iphdr *)skb->data;
#ifdef BCM_VLAN
			/* If there is no Rx VLAN offloading -
			   take VLAN tag into an account */
			if (unlikely(is_not_hwaccel_vlan_cqe))
				iph = (struct iphdr *)((u8 *)iph + VLAN_HLEN);
#endif
			iph->check = 0;
			iph->check = ip_fast_csum((u8 *)iph, iph->ihl);
		}

		if (!bnx2x_fill_frag_skb(bp, fp, skb,
					 &cqe->fast_path_cqe, cqe_idx)) {
#ifdef BCM_VLAN
			if ((bp->vlgrp != NULL) && is_vlan_cqe &&
			    (!is_not_hwaccel_vlan_cqe))
				vlan_hwaccel_receive_skb(skb, bp->vlgrp,
						le16_to_cpu(cqe->fast_path_cqe.
							    vlan_tag));
			else
#endif
				netif_receive_skb(skb);
		} else {
			DP(NETIF_MSG_RX_STATUS, "Failed to allocate new pages"
			   " - dropping packet!\n");
			dev_kfree_skb(skb);
		}


		/* put new skb in bin */
		fp->tpa_pool[queue].skb = new_skb;

	} else {
		/* else drop the packet and keep the buffer in the bin */
		DP(NETIF_MSG_RX_STATUS,
		   "Failed to allocate new skb - dropping packet!\n");
		fp->eth_q_stats.rx_skb_alloc_failed++;
	}

	fp->tpa_state[queue] = BNX2X_TPA_STOP;
}

static inline void bnx2x_update_rx_prod(struct bnx2x *bp,
					struct bnx2x_fastpath *fp,
					u16 bd_prod, u16 rx_comp_prod,
					u16 rx_sge_prod)
{
	struct ustorm_eth_rx_producers rx_prods = {0};
	int i;

	/* Update producers */
	rx_prods.bd_prod = bd_prod;
	rx_prods.cqe_prod = rx_comp_prod;
	rx_prods.sge_prod = rx_sge_prod;

	/*
	 * Make sure that the BD and SGE data is updated before updating the
	 * producers since FW might read the BD/SGE right after the producer
	 * is updated.
	 * This is only applicable for weak-ordered memory model archs such
	 * as IA-64. The following barrier is also mandatory since FW will
	 * assumes BDs must have buffers.
	 */
	wmb();

	for (i = 0; i < sizeof(struct ustorm_eth_rx_producers)/4; i++)
		REG_WR(bp, BAR_USTRORM_INTMEM +
		       USTORM_RX_PRODS_OFFSET(BP_PORT(bp), fp->cl_id) + i*4,
		       ((u32 *)&rx_prods)[i]);

	mmiowb(); /* keep prod updates ordered */

	DP(NETIF_MSG_RX_STATUS,
	   "queue[%d]:  wrote  bd_prod %u  cqe_prod %u  sge_prod %u\n",
	   fp->index, bd_prod, rx_comp_prod, rx_sge_prod);
}

static int bnx2x_rx_int(struct bnx2x_fastpath *fp, int budget)
{
	struct bnx2x *bp = fp->bp;
	u16 bd_cons, bd_prod, bd_prod_fw, comp_ring_cons;
	u16 hw_comp_cons, sw_comp_cons, sw_comp_prod;
	int rx_pkt = 0;

#ifdef BNX2X_STOP_ON_ERROR
	if (unlikely(bp->panic))
		return 0;
#endif

	/* CQ "next element" is of the size of the regular element,
	   that's why it's ok here */
	hw_comp_cons = le16_to_cpu(*fp->rx_cons_sb);
	if ((hw_comp_cons & MAX_RCQ_DESC_CNT) == MAX_RCQ_DESC_CNT)
		hw_comp_cons++;

	bd_cons = fp->rx_bd_cons;
	bd_prod = fp->rx_bd_prod;
	bd_prod_fw = bd_prod;
	sw_comp_cons = fp->rx_comp_cons;
	sw_comp_prod = fp->rx_comp_prod;

	/* Memory barrier necessary as speculative reads of the rx
	 * buffer can be ahead of the index in the status block
	 */
	rmb();

	DP(NETIF_MSG_RX_STATUS,
	   "queue[%d]:  hw_comp_cons %u  sw_comp_cons %u\n",
	   fp->index, hw_comp_cons, sw_comp_cons);

	while (sw_comp_cons != hw_comp_cons) {
		struct sw_rx_bd *rx_buf = NULL;
		struct sk_buff *skb;
		union eth_rx_cqe *cqe;
		u8 cqe_fp_flags;
		u16 len, pad;

		comp_ring_cons = RCQ_BD(sw_comp_cons);
		bd_prod = RX_BD(bd_prod);
		bd_cons = RX_BD(bd_cons);

		/* Prefetch the page containing the BD descriptor
		   at producer's index. It will be needed when new skb is
		   allocated */
		prefetch((void *)(PAGE_ALIGN((unsigned long)
					     (&fp->rx_desc_ring[bd_prod])) -
				  PAGE_SIZE + 1));

		cqe = &fp->rx_comp_ring[comp_ring_cons];
		cqe_fp_flags = cqe->fast_path_cqe.type_error_flags;

		DP(NETIF_MSG_RX_STATUS, "CQE type %x  err %x  status %x"
		   "  queue %x  vlan %x  len %u\n", CQE_TYPE(cqe_fp_flags),
		   cqe_fp_flags, cqe->fast_path_cqe.status_flags,
		   le32_to_cpu(cqe->fast_path_cqe.rss_hash_result),
		   le16_to_cpu(cqe->fast_path_cqe.vlan_tag),
		   le16_to_cpu(cqe->fast_path_cqe.pkt_len));

		/* is this a slowpath msg? */
		if (unlikely(CQE_TYPE(cqe_fp_flags))) {
			bnx2x_sp_event(fp, cqe);
			goto next_cqe;

		/* this is an rx packet */
		} else {
			rx_buf = &fp->rx_buf_ring[bd_cons];
			skb = rx_buf->skb;
			prefetch(skb);
			prefetch((u8 *)skb + 256);
			len = le16_to_cpu(cqe->fast_path_cqe.pkt_len);
			pad = cqe->fast_path_cqe.placement_offset;

			/* If CQE is marked both TPA_START and TPA_END
			   it is a non-TPA CQE */
			if ((!fp->disable_tpa) &&
			    (TPA_TYPE(cqe_fp_flags) !=
					(TPA_TYPE_START | TPA_TYPE_END))) {
				u16 queue = cqe->fast_path_cqe.queue_index;

				if (TPA_TYPE(cqe_fp_flags) == TPA_TYPE_START) {
					DP(NETIF_MSG_RX_STATUS,
					   "calling tpa_start on queue %d\n",
					   queue);

					bnx2x_tpa_start(fp, queue, skb,
							bd_cons, bd_prod);
					goto next_rx;
				}

				if (TPA_TYPE(cqe_fp_flags) == TPA_TYPE_END) {
					DP(NETIF_MSG_RX_STATUS,
					   "calling tpa_stop on queue %d\n",
					   queue);

					if (!BNX2X_RX_SUM_FIX(cqe))
						BNX2X_ERR("STOP on none TCP "
							  "data\n");

					/* This is a size of the linear data
					   on this skb */
					len = le16_to_cpu(cqe->fast_path_cqe.
								len_on_bd);
					bnx2x_tpa_stop(bp, fp, queue, pad,
						    len, cqe, comp_ring_cons);
#ifdef BNX2X_STOP_ON_ERROR
					if (bp->panic)
						return 0;
#endif

					bnx2x_update_sge_prod(fp,
							&cqe->fast_path_cqe);
					goto next_cqe;
				}
			}

			pci_dma_sync_single_for_device(bp->pdev,
					pci_unmap_addr(rx_buf, mapping),
						       pad + RX_COPY_THRESH,
						       PCI_DMA_FROMDEVICE);
			prefetch(skb);
			prefetch(((char *)(skb)) + 128);

			/* is this an error packet? */
			if (unlikely(cqe_fp_flags & ETH_RX_ERROR_FALGS)) {
				DP(NETIF_MSG_RX_ERR,
				   "ERROR  flags %x  rx packet %u\n",
				   cqe_fp_flags, sw_comp_cons);
				fp->eth_q_stats.rx_err_discard_pkt++;
				goto reuse_rx;
			}

			/* Since we don't have a jumbo ring
			 * copy small packets if mtu > 1500
			 */
			if ((bp->dev->mtu > ETH_MAX_PACKET_SIZE) &&
			    (len <= RX_COPY_THRESH)) {
				struct sk_buff *new_skb;

				new_skb = netdev_alloc_skb(bp->dev,
							   len + pad);
				if (new_skb == NULL) {
					DP(NETIF_MSG_RX_ERR,
					   "ERROR  packet dropped "
					   "because of alloc failure\n");
					fp->eth_q_stats.rx_skb_alloc_failed++;
					goto reuse_rx;
				}

				/* aligned copy */
				skb_copy_from_linear_data_offset(skb, pad,
						    new_skb->data + pad, len);
				skb_reserve(new_skb, pad);
				skb_put(new_skb, len);

				bnx2x_reuse_rx_skb(fp, skb, bd_cons, bd_prod);

				skb = new_skb;

			} else
			if (likely(bnx2x_alloc_rx_skb(bp, fp, bd_prod) == 0)) {
				pci_unmap_single(bp->pdev,
					pci_unmap_addr(rx_buf, mapping),
						 bp->rx_buf_size,
						 PCI_DMA_FROMDEVICE);
				skb_reserve(skb, pad);
				skb_put(skb, len);

			} else {
				DP(NETIF_MSG_RX_ERR,
				   "ERROR  packet dropped because "
				   "of alloc failure\n");
				fp->eth_q_stats.rx_skb_alloc_failed++;
reuse_rx:
				bnx2x_reuse_rx_skb(fp, skb, bd_cons, bd_prod);
				goto next_rx;
			}

			skb->protocol = eth_type_trans(skb, bp->dev);

			skb->ip_summed = CHECKSUM_NONE;
			if (bp->rx_csum) {
				if (likely(BNX2X_RX_CSUM_OK(cqe)))
					skb->ip_summed = CHECKSUM_UNNECESSARY;
				else
					fp->eth_q_stats.hw_csum_err++;
			}
		}

		skb_record_rx_queue(skb, fp->index);

#ifdef BCM_VLAN
		if ((bp->vlgrp != NULL) && (bp->flags & HW_VLAN_RX_FLAG) &&
		    (le16_to_cpu(cqe->fast_path_cqe.pars_flags.flags) &
		     PARSING_FLAGS_VLAN))
			vlan_hwaccel_receive_skb(skb, bp->vlgrp,
				le16_to_cpu(cqe->fast_path_cqe.vlan_tag));
		else
#endif
			netif_receive_skb(skb);


next_rx:
		rx_buf->skb = NULL;

		bd_cons = NEXT_RX_IDX(bd_cons);
		bd_prod = NEXT_RX_IDX(bd_prod);
		bd_prod_fw = NEXT_RX_IDX(bd_prod_fw);
		rx_pkt++;
next_cqe:
		sw_comp_prod = NEXT_RCQ_IDX(sw_comp_prod);
		sw_comp_cons = NEXT_RCQ_IDX(sw_comp_cons);

		if (rx_pkt == budget)
			break;
	} /* while */

	fp->rx_bd_cons = bd_cons;
	fp->rx_bd_prod = bd_prod_fw;
	fp->rx_comp_cons = sw_comp_cons;
	fp->rx_comp_prod = sw_comp_prod;

	/* Update producers */
	bnx2x_update_rx_prod(bp, fp, bd_prod_fw, sw_comp_prod,
			     fp->rx_sge_prod);

	fp->rx_pkt += rx_pkt;
	fp->rx_calls++;

	return rx_pkt;
}

static irqreturn_t bnx2x_msix_fp_int(int irq, void *fp_cookie)
{
	struct bnx2x_fastpath *fp = fp_cookie;
	struct bnx2x *bp = fp->bp;

	/* Return here if interrupt is disabled */
	if (unlikely(atomic_read(&bp->intr_sem) != 0)) {
		DP(NETIF_MSG_INTR, "called but intr_sem not 0, returning\n");
		return IRQ_HANDLED;
	}

	DP(BNX2X_MSG_FP, "got an MSI-X interrupt on IDX:SB [%d:%d]\n",
	   fp->index, fp->sb_id);
	bnx2x_ack_sb(bp, fp->sb_id, USTORM_ID, 0, IGU_INT_DISABLE, 0);

#ifdef BNX2X_STOP_ON_ERROR
	if (unlikely(bp->panic))
		return IRQ_HANDLED;
#endif

	/* Handle Rx and Tx according to MSI-X vector */
	prefetch(fp->rx_cons_sb);
	prefetch(fp->tx_cons_sb);
	prefetch(&fp->status_blk->u_status_block.status_block_index);
	prefetch(&fp->status_blk->c_status_block.status_block_index);
	napi_schedule(&bnx2x_fp(bp, fp->index, napi));

	return IRQ_HANDLED;
}

static irqreturn_t bnx2x_interrupt(int irq, void *dev_instance)
{
	struct bnx2x *bp = netdev_priv(dev_instance);
	u16 status = bnx2x_ack_int(bp);
	u16 mask;
	int i;

	/* Return here if interrupt is shared and it's not for us */
	if (unlikely(status == 0)) {
		DP(NETIF_MSG_INTR, "not our interrupt!\n");
		return IRQ_NONE;
	}
	DP(NETIF_MSG_INTR, "got an interrupt  status 0x%x\n", status);

	/* Return here if interrupt is disabled */
	if (unlikely(atomic_read(&bp->intr_sem) != 0)) {
		DP(NETIF_MSG_INTR, "called but intr_sem not 0, returning\n");
		return IRQ_HANDLED;
	}

#ifdef BNX2X_STOP_ON_ERROR
	if (unlikely(bp->panic))
		return IRQ_HANDLED;
#endif

	for (i = 0; i < BNX2X_NUM_QUEUES(bp); i++) {
		struct bnx2x_fastpath *fp = &bp->fp[i];

		mask = 0x2 << fp->sb_id;
		if (status & mask) {
			/* Handle Rx and Tx according to SB id */
			prefetch(fp->rx_cons_sb);
			prefetch(&fp->status_blk->u_status_block.
						status_block_index);
			prefetch(fp->tx_cons_sb);
			prefetch(&fp->status_blk->c_status_block.
						status_block_index);
			napi_schedule(&bnx2x_fp(bp, fp->index, napi));
			status &= ~mask;
		}
	}

#ifdef BCM_CNIC
	mask = 0x2 << CNIC_SB_ID(bp);
	if (status & (mask | 0x1)) {
		struct cnic_ops *c_ops = NULL;

		rcu_read_lock();
		c_ops = rcu_dereference(bp->cnic_ops);
		if (c_ops)
			c_ops->cnic_handler(bp->cnic_data, NULL);
		rcu_read_unlock();

		status &= ~mask;
	}
#endif

	if (unlikely(status & 0x1)) {
		queue_delayed_work(bnx2x_wq, &bp->sp_task, 0);

		status &= ~0x1;
		if (!status)
			return IRQ_HANDLED;
	}

	if (status)
		DP(NETIF_MSG_INTR, "got an unknown interrupt! (status %u)\n",
		   status);

	return IRQ_HANDLED;
}

/* end of fast path */

static void bnx2x_stats_handle(struct bnx2x *bp, enum bnx2x_stats_event event);

/* Link */

/*
 * General service functions
 */

static int bnx2x_acquire_hw_lock(struct bnx2x *bp, u32 resource)
{
	u32 lock_status;
	u32 resource_bit = (1 << resource);
	int func = BP_FUNC(bp);
	u32 hw_lock_control_reg;
	int cnt;

	/* Validating that the resource is within range */
	if (resource > HW_LOCK_MAX_RESOURCE_VALUE) {
		DP(NETIF_MSG_HW,
		   "resource(0x%x) > HW_LOCK_MAX_RESOURCE_VALUE(0x%x)\n",
		   resource, HW_LOCK_MAX_RESOURCE_VALUE);
		return -EINVAL;
	}

	if (func <= 5) {
		hw_lock_control_reg = (MISC_REG_DRIVER_CONTROL_1 + func*8);
	} else {
		hw_lock_control_reg =
				(MISC_REG_DRIVER_CONTROL_7 + (func - 6)*8);
	}

	/* Validating that the resource is not already taken */
	lock_status = REG_RD(bp, hw_lock_control_reg);
	if (lock_status & resource_bit) {
		DP(NETIF_MSG_HW, "lock_status 0x%x  resource_bit 0x%x\n",
		   lock_status, resource_bit);
		return -EEXIST;
	}

	/* Try for 5 second every 5ms */
	for (cnt = 0; cnt < 1000; cnt++) {
		/* Try to acquire the lock */
		REG_WR(bp, hw_lock_control_reg + 4, resource_bit);
		lock_status = REG_RD(bp, hw_lock_control_reg);
		if (lock_status & resource_bit)
			return 0;

		msleep(5);
	}
	DP(NETIF_MSG_HW, "Timeout\n");
	return -EAGAIN;
}

static int bnx2x_release_hw_lock(struct bnx2x *bp, u32 resource)
{
	u32 lock_status;
	u32 resource_bit = (1 << resource);
	int func = BP_FUNC(bp);
	u32 hw_lock_control_reg;

	/* Validating that the resource is within range */
	if (resource > HW_LOCK_MAX_RESOURCE_VALUE) {
		DP(NETIF_MSG_HW,
		   "resource(0x%x) > HW_LOCK_MAX_RESOURCE_VALUE(0x%x)\n",
		   resource, HW_LOCK_MAX_RESOURCE_VALUE);
		return -EINVAL;
	}

	if (func <= 5) {
		hw_lock_control_reg = (MISC_REG_DRIVER_CONTROL_1 + func*8);
	} else {
		hw_lock_control_reg =
				(MISC_REG_DRIVER_CONTROL_7 + (func - 6)*8);
	}

	/* Validating that the resource is currently taken */
	lock_status = REG_RD(bp, hw_lock_control_reg);
	if (!(lock_status & resource_bit)) {
		DP(NETIF_MSG_HW, "lock_status 0x%x  resource_bit 0x%x\n",
		   lock_status, resource_bit);
		return -EFAULT;
	}

	REG_WR(bp, hw_lock_control_reg, resource_bit);
	return 0;
}

/* HW Lock for shared dual port PHYs */
static void bnx2x_acquire_phy_lock(struct bnx2x *bp)
{
	mutex_lock(&bp->port.phy_mutex);

	if (bp->port.need_hw_lock)
		bnx2x_acquire_hw_lock(bp, HW_LOCK_RESOURCE_MDIO);
}

static void bnx2x_release_phy_lock(struct bnx2x *bp)
{
	if (bp->port.need_hw_lock)
		bnx2x_release_hw_lock(bp, HW_LOCK_RESOURCE_MDIO);

	mutex_unlock(&bp->port.phy_mutex);
}

int bnx2x_get_gpio(struct bnx2x *bp, int gpio_num, u8 port)
{
	/* The GPIO should be swapped if swap register is set and active */
	int gpio_port = (REG_RD(bp, NIG_REG_PORT_SWAP) &&
			 REG_RD(bp, NIG_REG_STRAP_OVERRIDE)) ^ port;
	int gpio_shift = gpio_num +
			(gpio_port ? MISC_REGISTERS_GPIO_PORT_SHIFT : 0);
	u32 gpio_mask = (1 << gpio_shift);
	u32 gpio_reg;
	int value;

	if (gpio_num > MISC_REGISTERS_GPIO_3) {
		BNX2X_ERR("Invalid GPIO %d\n", gpio_num);
		return -EINVAL;
	}

	/* read GPIO value */
	gpio_reg = REG_RD(bp, MISC_REG_GPIO);

	/* get the requested pin value */
	if ((gpio_reg & gpio_mask) == gpio_mask)
		value = 1;
	else
		value = 0;

	DP(NETIF_MSG_LINK, "pin %d  value 0x%x\n", gpio_num, value);

	return value;
}

int bnx2x_set_gpio(struct bnx2x *bp, int gpio_num, u32 mode, u8 port)
{
	/* The GPIO should be swapped if swap register is set and active */
	int gpio_port = (REG_RD(bp, NIG_REG_PORT_SWAP) &&
			 REG_RD(bp, NIG_REG_STRAP_OVERRIDE)) ^ port;
	int gpio_shift = gpio_num +
			(gpio_port ? MISC_REGISTERS_GPIO_PORT_SHIFT : 0);
	u32 gpio_mask = (1 << gpio_shift);
	u32 gpio_reg;

	if (gpio_num > MISC_REGISTERS_GPIO_3) {
		BNX2X_ERR("Invalid GPIO %d\n", gpio_num);
		return -EINVAL;
	}

	bnx2x_acquire_hw_lock(bp, HW_LOCK_RESOURCE_GPIO);
	/* read GPIO and mask except the float bits */
	gpio_reg = (REG_RD(bp, MISC_REG_GPIO) & MISC_REGISTERS_GPIO_FLOAT);

	switch (mode) {
	case MISC_REGISTERS_GPIO_OUTPUT_LOW:
		DP(NETIF_MSG_LINK, "Set GPIO %d (shift %d) -> output low\n",
		   gpio_num, gpio_shift);
		/* clear FLOAT and set CLR */
		gpio_reg &= ~(gpio_mask << MISC_REGISTERS_GPIO_FLOAT_POS);
		gpio_reg |=  (gpio_mask << MISC_REGISTERS_GPIO_CLR_POS);
		break;

	case MISC_REGISTERS_GPIO_OUTPUT_HIGH:
		DP(NETIF_MSG_LINK, "Set GPIO %d (shift %d) -> output high\n",
		   gpio_num, gpio_shift);
		/* clear FLOAT and set SET */
		gpio_reg &= ~(gpio_mask << MISC_REGISTERS_GPIO_FLOAT_POS);
		gpio_reg |=  (gpio_mask << MISC_REGISTERS_GPIO_SET_POS);
		break;

	case MISC_REGISTERS_GPIO_INPUT_HI_Z:
		DP(NETIF_MSG_LINK, "Set GPIO %d (shift %d) -> input\n",
		   gpio_num, gpio_shift);
		/* set FLOAT */
		gpio_reg |= (gpio_mask << MISC_REGISTERS_GPIO_FLOAT_POS);
		break;

	default:
		break;
	}

	REG_WR(bp, MISC_REG_GPIO, gpio_reg);
	bnx2x_release_hw_lock(bp, HW_LOCK_RESOURCE_GPIO);

	return 0;
}

int bnx2x_set_gpio_int(struct bnx2x *bp, int gpio_num, u32 mode, u8 port)
{
	/* The GPIO should be swapped if swap register is set and active */
	int gpio_port = (REG_RD(bp, NIG_REG_PORT_SWAP) &&
			 REG_RD(bp, NIG_REG_STRAP_OVERRIDE)) ^ port;
	int gpio_shift = gpio_num +
			(gpio_port ? MISC_REGISTERS_GPIO_PORT_SHIFT : 0);
	u32 gpio_mask = (1 << gpio_shift);
	u32 gpio_reg;

	if (gpio_num > MISC_REGISTERS_GPIO_3) {
		BNX2X_ERR("Invalid GPIO %d\n", gpio_num);
		return -EINVAL;
	}

	bnx2x_acquire_hw_lock(bp, HW_LOCK_RESOURCE_GPIO);
	/* read GPIO int */
	gpio_reg = REG_RD(bp, MISC_REG_GPIO_INT);

	switch (mode) {
	case MISC_REGISTERS_GPIO_INT_OUTPUT_CLR:
		DP(NETIF_MSG_LINK, "Clear GPIO INT %d (shift %d) -> "
				   "output low\n", gpio_num, gpio_shift);
		/* clear SET and set CLR */
		gpio_reg &= ~(gpio_mask << MISC_REGISTERS_GPIO_INT_SET_POS);
		gpio_reg |=  (gpio_mask << MISC_REGISTERS_GPIO_INT_CLR_POS);
		break;

	case MISC_REGISTERS_GPIO_INT_OUTPUT_SET:
		DP(NETIF_MSG_LINK, "Set GPIO INT %d (shift %d) -> "
				   "output high\n", gpio_num, gpio_shift);
		/* clear CLR and set SET */
		gpio_reg &= ~(gpio_mask << MISC_REGISTERS_GPIO_INT_CLR_POS);
		gpio_reg |=  (gpio_mask << MISC_REGISTERS_GPIO_INT_SET_POS);
		break;

	default:
		break;
	}

	REG_WR(bp, MISC_REG_GPIO_INT, gpio_reg);
	bnx2x_release_hw_lock(bp, HW_LOCK_RESOURCE_GPIO);

	return 0;
}

static int bnx2x_set_spio(struct bnx2x *bp, int spio_num, u32 mode)
{
	u32 spio_mask = (1 << spio_num);
	u32 spio_reg;

	if ((spio_num < MISC_REGISTERS_SPIO_4) ||
	    (spio_num > MISC_REGISTERS_SPIO_7)) {
		BNX2X_ERR("Invalid SPIO %d\n", spio_num);
		return -EINVAL;
	}

	bnx2x_acquire_hw_lock(bp, HW_LOCK_RESOURCE_SPIO);
	/* read SPIO and mask except the float bits */
	spio_reg = (REG_RD(bp, MISC_REG_SPIO) & MISC_REGISTERS_SPIO_FLOAT);

	switch (mode) {
	case MISC_REGISTERS_SPIO_OUTPUT_LOW:
		DP(NETIF_MSG_LINK, "Set SPIO %d -> output low\n", spio_num);
		/* clear FLOAT and set CLR */
		spio_reg &= ~(spio_mask << MISC_REGISTERS_SPIO_FLOAT_POS);
		spio_reg |=  (spio_mask << MISC_REGISTERS_SPIO_CLR_POS);
		break;

	case MISC_REGISTERS_SPIO_OUTPUT_HIGH:
		DP(NETIF_MSG_LINK, "Set SPIO %d -> output high\n", spio_num);
		/* clear FLOAT and set SET */
		spio_reg &= ~(spio_mask << MISC_REGISTERS_SPIO_FLOAT_POS);
		spio_reg |=  (spio_mask << MISC_REGISTERS_SPIO_SET_POS);
		break;

	case MISC_REGISTERS_SPIO_INPUT_HI_Z:
		DP(NETIF_MSG_LINK, "Set SPIO %d -> input\n", spio_num);
		/* set FLOAT */
		spio_reg |= (spio_mask << MISC_REGISTERS_SPIO_FLOAT_POS);
		break;

	default:
		break;
	}

	REG_WR(bp, MISC_REG_SPIO, spio_reg);
	bnx2x_release_hw_lock(bp, HW_LOCK_RESOURCE_SPIO);

	return 0;
}

static void bnx2x_calc_fc_adv(struct bnx2x *bp)
{
	switch (bp->link_vars.ieee_fc &
		MDIO_COMBO_IEEE0_AUTO_NEG_ADV_PAUSE_MASK) {
	case MDIO_COMBO_IEEE0_AUTO_NEG_ADV_PAUSE_NONE:
		bp->port.advertising &= ~(ADVERTISED_Asym_Pause |
					  ADVERTISED_Pause);
		break;

	case MDIO_COMBO_IEEE0_AUTO_NEG_ADV_PAUSE_BOTH:
		bp->port.advertising |= (ADVERTISED_Asym_Pause |
					 ADVERTISED_Pause);
		break;

	case MDIO_COMBO_IEEE0_AUTO_NEG_ADV_PAUSE_ASYMMETRIC:
		bp->port.advertising |= ADVERTISED_Asym_Pause;
		break;

	default:
		bp->port.advertising &= ~(ADVERTISED_Asym_Pause |
					  ADVERTISED_Pause);
		break;
	}
}

static void bnx2x_link_report(struct bnx2x *bp)
{
	if (bp->flags & MF_FUNC_DIS) {
		netif_carrier_off(bp->dev);
		printk(KERN_ERR PFX "%s NIC Link is Down\n", bp->dev->name);
		return;
	}

	if (bp->link_vars.link_up) {
		u16 line_speed;

		if (bp->state == BNX2X_STATE_OPEN)
			netif_carrier_on(bp->dev);
		printk(KERN_INFO PFX "%s NIC Link is Up, ", bp->dev->name);

		line_speed = bp->link_vars.line_speed;
		if (IS_E1HMF(bp)) {
			u16 vn_max_rate;

			vn_max_rate =
				((bp->mf_config & FUNC_MF_CFG_MAX_BW_MASK) >>
				 FUNC_MF_CFG_MAX_BW_SHIFT) * 100;
			if (vn_max_rate < line_speed)
				line_speed = vn_max_rate;
		}
		printk("%d Mbps ", line_speed);

		if (bp->link_vars.duplex == DUPLEX_FULL)
			printk("full duplex");
		else
			printk("half duplex");

		if (bp->link_vars.flow_ctrl != BNX2X_FLOW_CTRL_NONE) {
			if (bp->link_vars.flow_ctrl & BNX2X_FLOW_CTRL_RX) {
				printk(", receive ");
				if (bp->link_vars.flow_ctrl &
				    BNX2X_FLOW_CTRL_TX)
					printk("& transmit ");
			} else {
				printk(", transmit ");
			}
			printk("flow control ON");
		}
		printk("\n");

	} else { /* link_down */
		netif_carrier_off(bp->dev);
		printk(KERN_ERR PFX "%s NIC Link is Down\n", bp->dev->name);
	}
}

static u8 bnx2x_initial_phy_init(struct bnx2x *bp, int load_mode)
{
	if (!BP_NOMCP(bp)) {
		u8 rc;

		/* Initialize link parameters structure variables */
		/* It is recommended to turn off RX FC for jumbo frames
		   for better performance */
		if (bp->dev->mtu > 5000)
			bp->link_params.req_fc_auto_adv = BNX2X_FLOW_CTRL_TX;
		else
			bp->link_params.req_fc_auto_adv = BNX2X_FLOW_CTRL_BOTH;

		bnx2x_acquire_phy_lock(bp);

		if (load_mode == LOAD_DIAG)
			bp->link_params.loopback_mode = LOOPBACK_XGXS_10;

		rc = bnx2x_phy_init(&bp->link_params, &bp->link_vars);

		bnx2x_release_phy_lock(bp);

		bnx2x_calc_fc_adv(bp);

		if (CHIP_REV_IS_SLOW(bp) && bp->link_vars.link_up) {
			bnx2x_stats_handle(bp, STATS_EVENT_LINK_UP);
			bnx2x_link_report(bp);
		}

		return rc;
	}
	BNX2X_ERR("Bootcode is missing - can not initialize link\n");
	return -EINVAL;
}

static void bnx2x_link_set(struct bnx2x *bp)
{
	if (!BP_NOMCP(bp)) {
		bnx2x_acquire_phy_lock(bp);
		bnx2x_phy_init(&bp->link_params, &bp->link_vars);
		bnx2x_release_phy_lock(bp);

		bnx2x_calc_fc_adv(bp);
	} else
		BNX2X_ERR("Bootcode is missing - can not set link\n");
}

static void bnx2x__link_reset(struct bnx2x *bp)
{
	if (!BP_NOMCP(bp)) {
		bnx2x_acquire_phy_lock(bp);
		bnx2x_link_reset(&bp->link_params, &bp->link_vars, 1);
		bnx2x_release_phy_lock(bp);
	} else
		BNX2X_ERR("Bootcode is missing - can not reset link\n");
}

static u8 bnx2x_link_test(struct bnx2x *bp)
{
	u8 rc;

	bnx2x_acquire_phy_lock(bp);
	rc = bnx2x_test_link(&bp->link_params, &bp->link_vars);
	bnx2x_release_phy_lock(bp);

	return rc;
}

static void bnx2x_init_port_minmax(struct bnx2x *bp)
{
	u32 r_param = bp->link_vars.line_speed / 8;
	u32 fair_periodic_timeout_usec;
	u32 t_fair;

	memset(&(bp->cmng.rs_vars), 0,
	       sizeof(struct rate_shaping_vars_per_port));
	memset(&(bp->cmng.fair_vars), 0, sizeof(struct fairness_vars_per_port));

	/* 100 usec in SDM ticks = 25 since each tick is 4 usec */
	bp->cmng.rs_vars.rs_periodic_timeout = RS_PERIODIC_TIMEOUT_USEC / 4;

	/* this is the threshold below which no timer arming will occur
	   1.25 coefficient is for the threshold to be a little bigger
	   than the real time, to compensate for timer in-accuracy */
	bp->cmng.rs_vars.rs_threshold =
				(RS_PERIODIC_TIMEOUT_USEC * r_param * 5) / 4;

	/* resolution of fairness timer */
	fair_periodic_timeout_usec = QM_ARB_BYTES / r_param;
	/* for 10G it is 1000usec. for 1G it is 10000usec. */
	t_fair = T_FAIR_COEF / bp->link_vars.line_speed;

	/* this is the threshold below which we won't arm the timer anymore */
	bp->cmng.fair_vars.fair_threshold = QM_ARB_BYTES;

	/* we multiply by 1e3/8 to get bytes/msec.
	   We don't want the credits to pass a credit
	   of the t_fair*FAIR_MEM (algorithm resolution) */
	bp->cmng.fair_vars.upper_bound = r_param * t_fair * FAIR_MEM;
	/* since each tick is 4 usec */
	bp->cmng.fair_vars.fairness_timeout = fair_periodic_timeout_usec / 4;
}

/* Calculates the sum of vn_min_rates.
   It's needed for further normalizing of the min_rates.
   Returns:
     sum of vn_min_rates.
       or
     0 - if all the min_rates are 0.
     In the later case fainess algorithm should be deactivated.
     If not all min_rates are zero then those that are zeroes will be set to 1.
 */
static void bnx2x_calc_vn_weight_sum(struct bnx2x *bp)
{
	int all_zero = 1;
	int port = BP_PORT(bp);
	int vn;

	bp->vn_weight_sum = 0;
	for (vn = VN_0; vn < E1HVN_MAX; vn++) {
		int func = 2*vn + port;
		u32 vn_cfg = SHMEM_RD(bp, mf_cfg.func_mf_config[func].config);
		u32 vn_min_rate = ((vn_cfg & FUNC_MF_CFG_MIN_BW_MASK) >>
				   FUNC_MF_CFG_MIN_BW_SHIFT) * 100;

		/* Skip hidden vns */
		if (vn_cfg & FUNC_MF_CFG_FUNC_HIDE)
			continue;

		/* If min rate is zero - set it to 1 */
		if (!vn_min_rate)
			vn_min_rate = DEF_MIN_RATE;
		else
			all_zero = 0;

		bp->vn_weight_sum += vn_min_rate;
	}

	/* ... only if all min rates are zeros - disable fairness */
	if (all_zero) {
		bp->cmng.flags.cmng_enables &=
					~CMNG_FLAGS_PER_PORT_FAIRNESS_VN;
		DP(NETIF_MSG_IFUP, "All MIN values are zeroes"
		   "  fairness will be disabled\n");
	} else
		bp->cmng.flags.cmng_enables |=
					CMNG_FLAGS_PER_PORT_FAIRNESS_VN;
}

static void bnx2x_init_vn_minmax(struct bnx2x *bp, int func)
{
	struct rate_shaping_vars_per_vn m_rs_vn;
	struct fairness_vars_per_vn m_fair_vn;
	u32 vn_cfg = SHMEM_RD(bp, mf_cfg.func_mf_config[func].config);
	u16 vn_min_rate, vn_max_rate;
	int i;

	/* If function is hidden - set min and max to zeroes */
	if (vn_cfg & FUNC_MF_CFG_FUNC_HIDE) {
		vn_min_rate = 0;
		vn_max_rate = 0;

	} else {
		vn_min_rate = ((vn_cfg & FUNC_MF_CFG_MIN_BW_MASK) >>
				FUNC_MF_CFG_MIN_BW_SHIFT) * 100;
		/* If min rate is zero - set it to 1 */
		if (!vn_min_rate)
			vn_min_rate = DEF_MIN_RATE;
		vn_max_rate = ((vn_cfg & FUNC_MF_CFG_MAX_BW_MASK) >>
				FUNC_MF_CFG_MAX_BW_SHIFT) * 100;
	}
	DP(NETIF_MSG_IFUP,
	   "func %d: vn_min_rate %d  vn_max_rate %d  vn_weight_sum %d\n",
	   func, vn_min_rate, vn_max_rate, bp->vn_weight_sum);

	memset(&m_rs_vn, 0, sizeof(struct rate_shaping_vars_per_vn));
	memset(&m_fair_vn, 0, sizeof(struct fairness_vars_per_vn));

	/* global vn counter - maximal Mbps for this vn */
	m_rs_vn.vn_counter.rate = vn_max_rate;

	/* quota - number of bytes transmitted in this period */
	m_rs_vn.vn_counter.quota =
				(vn_max_rate * RS_PERIODIC_TIMEOUT_USEC) / 8;

	if (bp->vn_weight_sum) {
		/* credit for each period of the fairness algorithm:
		   number of bytes in T_FAIR (the vn share the port rate).
		   vn_weight_sum should not be larger than 10000, thus
		   T_FAIR_COEF / (8 * vn_weight_sum) will always be greater
		   than zero */
		m_fair_vn.vn_credit_delta =
			max((u32)(vn_min_rate * (T_FAIR_COEF /
						 (8 * bp->vn_weight_sum))),
			    (u32)(bp->cmng.fair_vars.fair_threshold * 2));
		DP(NETIF_MSG_IFUP, "m_fair_vn.vn_credit_delta=%d\n",
		   m_fair_vn.vn_credit_delta);
	}

	/* Store it to internal memory */
	for (i = 0; i < sizeof(struct rate_shaping_vars_per_vn)/4; i++)
		REG_WR(bp, BAR_XSTRORM_INTMEM +
		       XSTORM_RATE_SHAPING_PER_VN_VARS_OFFSET(func) + i * 4,
		       ((u32 *)(&m_rs_vn))[i]);

	for (i = 0; i < sizeof(struct fairness_vars_per_vn)/4; i++)
		REG_WR(bp, BAR_XSTRORM_INTMEM +
		       XSTORM_FAIRNESS_PER_VN_VARS_OFFSET(func) + i * 4,
		       ((u32 *)(&m_fair_vn))[i]);
}


/* This function is called upon link interrupt */
static void bnx2x_link_attn(struct bnx2x *bp)
{
	/* Make sure that we are synced with the current statistics */
	bnx2x_stats_handle(bp, STATS_EVENT_STOP);

	bnx2x_link_update(&bp->link_params, &bp->link_vars);

	if (bp->link_vars.link_up) {

		/* dropless flow control */
		if (CHIP_IS_E1H(bp) && bp->dropless_fc) {
			int port = BP_PORT(bp);
			u32 pause_enabled = 0;

			if (bp->link_vars.flow_ctrl & BNX2X_FLOW_CTRL_TX)
				pause_enabled = 1;

			REG_WR(bp, BAR_USTRORM_INTMEM +
			       USTORM_ETH_PAUSE_ENABLED_OFFSET(port),
			       pause_enabled);
		}

		if (bp->link_vars.mac_type == MAC_TYPE_BMAC) {
			struct host_port_stats *pstats;

			pstats = bnx2x_sp(bp, port_stats);
			/* reset old bmac stats */
			memset(&(pstats->mac_stx[0]), 0,
			       sizeof(struct mac_stx));
		}
		if (bp->state == BNX2X_STATE_OPEN)
			bnx2x_stats_handle(bp, STATS_EVENT_LINK_UP);
	}

	/* indicate link status */
	bnx2x_link_report(bp);

	if (IS_E1HMF(bp)) {
		int port = BP_PORT(bp);
		int func;
		int vn;

		/* Set the attention towards other drivers on the same port */
		for (vn = VN_0; vn < E1HVN_MAX; vn++) {
			if (vn == BP_E1HVN(bp))
				continue;

			func = ((vn << 1) | port);
			REG_WR(bp, MISC_REG_AEU_GENERAL_ATTN_0 +
			       (LINK_SYNC_ATTENTION_BIT_FUNC_0 + func)*4, 1);
		}

		if (bp->link_vars.link_up) {
			int i;

			/* Init rate shaping and fairness contexts */
			bnx2x_init_port_minmax(bp);

			for (vn = VN_0; vn < E1HVN_MAX; vn++)
				bnx2x_init_vn_minmax(bp, 2*vn + port);

			/* Store it to internal memory */
			for (i = 0;
			     i < sizeof(struct cmng_struct_per_port) / 4; i++)
				REG_WR(bp, BAR_XSTRORM_INTMEM +
				  XSTORM_CMNG_PER_PORT_VARS_OFFSET(port) + i*4,
				       ((u32 *)(&bp->cmng))[i]);
		}
	}
}

static void bnx2x__link_status_update(struct bnx2x *bp)
{
	if ((bp->state != BNX2X_STATE_OPEN) || (bp->flags & MF_FUNC_DIS))
		return;

	bnx2x_link_status_update(&bp->link_params, &bp->link_vars);

	if (bp->link_vars.link_up)
		bnx2x_stats_handle(bp, STATS_EVENT_LINK_UP);
	else
		bnx2x_stats_handle(bp, STATS_EVENT_STOP);

	bnx2x_calc_vn_weight_sum(bp);

	/* indicate link status */
	bnx2x_link_report(bp);
}

static void bnx2x_pmf_update(struct bnx2x *bp)
{
	int port = BP_PORT(bp);
	u32 val;

	bp->port.pmf = 1;
	DP(NETIF_MSG_LINK, "pmf %d\n", bp->port.pmf);

	/* enable nig attention */
	val = (0xff0f | (1 << (BP_E1HVN(bp) + 4)));
	REG_WR(bp, HC_REG_TRAILING_EDGE_0 + port*8, val);
	REG_WR(bp, HC_REG_LEADING_EDGE_0 + port*8, val);

	bnx2x_stats_handle(bp, STATS_EVENT_PMF);
}

/* end of Link */

/* slow path */

/*
 * General service functions
 */

/* send the MCP a request, block until there is a reply */
u32 bnx2x_fw_command(struct bnx2x *bp, u32 command)
{
	int func = BP_FUNC(bp);
	u32 seq = ++bp->fw_seq;
	u32 rc = 0;
	u32 cnt = 1;
	u8 delay = CHIP_REV_IS_SLOW(bp) ? 100 : 10;

	mutex_lock(&bp->fw_mb_mutex);
	SHMEM_WR(bp, func_mb[func].drv_mb_header, (command | seq));
	DP(BNX2X_MSG_MCP, "wrote command (%x) to FW MB\n", (command | seq));

	do {
		/* let the FW do it's magic ... */
		msleep(delay);

		rc = SHMEM_RD(bp, func_mb[func].fw_mb_header);

		/* Give the FW up to 5 second (500*10ms) */
	} while ((seq != (rc & FW_MSG_SEQ_NUMBER_MASK)) && (cnt++ < 500));

	DP(BNX2X_MSG_MCP, "[after %d ms] read (%x) seq is (%x) from FW MB\n",
	   cnt*delay, rc, seq);

	/* is this a reply to our command? */
	if (seq == (rc & FW_MSG_SEQ_NUMBER_MASK))
		rc &= FW_MSG_CODE_MASK;
	else {
		/* FW BUG! */
		BNX2X_ERR("FW failed to respond!\n");
		bnx2x_fw_dump(bp);
		rc = 0;
	}
	mutex_unlock(&bp->fw_mb_mutex);

	return rc;
}

static void bnx2x_set_storm_rx_mode(struct bnx2x *bp);
static void bnx2x_set_eth_mac_addr_e1h(struct bnx2x *bp, int set);
static void bnx2x_set_rx_mode(struct net_device *dev);

static void bnx2x_e1h_disable(struct bnx2x *bp)
{
	int port = BP_PORT(bp);

	netif_tx_disable(bp->dev);

	REG_WR(bp, NIG_REG_LLH0_FUNC_EN + port*8, 0);

	netif_carrier_off(bp->dev);
}

static void bnx2x_e1h_enable(struct bnx2x *bp)
{
	int port = BP_PORT(bp);

	REG_WR(bp, NIG_REG_LLH0_FUNC_EN + port*8, 1);

	/* Tx queue should be only reenabled */
	netif_tx_wake_all_queues(bp->dev);

	/*
	 * Should not call netif_carrier_on since it will be called if the link
	 * is up when checking for link state
	 */
}

static void bnx2x_update_min_max(struct bnx2x *bp)
{
	int port = BP_PORT(bp);
	int vn, i;

	/* Init rate shaping and fairness contexts */
	bnx2x_init_port_minmax(bp);

	bnx2x_calc_vn_weight_sum(bp);

	for (vn = VN_0; vn < E1HVN_MAX; vn++)
		bnx2x_init_vn_minmax(bp, 2*vn + port);

	if (bp->port.pmf) {
		int func;

		/* Set the attention towards other drivers on the same port */
		for (vn = VN_0; vn < E1HVN_MAX; vn++) {
			if (vn == BP_E1HVN(bp))
				continue;

			func = ((vn << 1) | port);
			REG_WR(bp, MISC_REG_AEU_GENERAL_ATTN_0 +
			       (LINK_SYNC_ATTENTION_BIT_FUNC_0 + func)*4, 1);
		}

		/* Store it to internal memory */
		for (i = 0; i < sizeof(struct cmng_struct_per_port) / 4; i++)
			REG_WR(bp, BAR_XSTRORM_INTMEM +
			       XSTORM_CMNG_PER_PORT_VARS_OFFSET(port) + i*4,
			       ((u32 *)(&bp->cmng))[i]);
	}
}

static void bnx2x_dcc_event(struct bnx2x *bp, u32 dcc_event)
{
	DP(BNX2X_MSG_MCP, "dcc_event 0x%x\n", dcc_event);

	if (dcc_event & DRV_STATUS_DCC_DISABLE_ENABLE_PF) {

		/*
		 * This is the only place besides the function initialization
		 * where the bp->flags can change so it is done without any
		 * locks
		 */
		if (bp->mf_config & FUNC_MF_CFG_FUNC_DISABLED) {
			DP(NETIF_MSG_IFDOWN, "mf_cfg function disabled\n");
			bp->flags |= MF_FUNC_DIS;

			bnx2x_e1h_disable(bp);
		} else {
			DP(NETIF_MSG_IFUP, "mf_cfg function enabled\n");
			bp->flags &= ~MF_FUNC_DIS;

			bnx2x_e1h_enable(bp);
		}
		dcc_event &= ~DRV_STATUS_DCC_DISABLE_ENABLE_PF;
	}
	if (dcc_event & DRV_STATUS_DCC_BANDWIDTH_ALLOCATION) {

		bnx2x_update_min_max(bp);
		dcc_event &= ~DRV_STATUS_DCC_BANDWIDTH_ALLOCATION;
	}

	/* Report results to MCP */
	if (dcc_event)
		bnx2x_fw_command(bp, DRV_MSG_CODE_DCC_FAILURE);
	else
		bnx2x_fw_command(bp, DRV_MSG_CODE_DCC_OK);
}

/* must be called under the spq lock */
static inline struct eth_spe *bnx2x_sp_get_next(struct bnx2x *bp)
{
	struct eth_spe *next_spe = bp->spq_prod_bd;

	if (bp->spq_prod_bd == bp->spq_last_bd) {
		bp->spq_prod_bd = bp->spq;
		bp->spq_prod_idx = 0;
		DP(NETIF_MSG_TIMER, "end of spq\n");
	} else {
		bp->spq_prod_bd++;
		bp->spq_prod_idx++;
	}
	return next_spe;
}

/* must be called under the spq lock */
static inline void bnx2x_sp_prod_update(struct bnx2x *bp)
{
	int func = BP_FUNC(bp);

	/* Make sure that BD data is updated before writing the producer */
	wmb();

	REG_WR(bp, BAR_XSTRORM_INTMEM + XSTORM_SPQ_PROD_OFFSET(func),
	       bp->spq_prod_idx);
	mmiowb();
}

/* the slow path queue is odd since completions arrive on the fastpath ring */
static int bnx2x_sp_post(struct bnx2x *bp, int command, int cid,
			 u32 data_hi, u32 data_lo, int common)
{
	struct eth_spe *spe;

	DP(BNX2X_MSG_SP/*NETIF_MSG_TIMER*/,
	   "SPQE (%x:%x)  command %d  hw_cid %x  data (%x:%x)  left %x\n",
	   (u32)U64_HI(bp->spq_mapping), (u32)(U64_LO(bp->spq_mapping) +
	   (void *)bp->spq_prod_bd - (void *)bp->spq), command,
	   HW_CID(bp, cid), data_hi, data_lo, bp->spq_left);

#ifdef BNX2X_STOP_ON_ERROR
	if (unlikely(bp->panic))
		return -EIO;
#endif

	spin_lock_bh(&bp->spq_lock);

	if (!bp->spq_left) {
		BNX2X_ERR("BUG! SPQ ring full!\n");
		spin_unlock_bh(&bp->spq_lock);
		bnx2x_panic();
		return -EBUSY;
	}

	spe = bnx2x_sp_get_next(bp);

	/* CID needs port number to be encoded int it */
	spe->hdr.conn_and_cmd_data =
			cpu_to_le32(((command << SPE_HDR_CMD_ID_SHIFT) |
				     HW_CID(bp, cid)));
	spe->hdr.type = cpu_to_le16(ETH_CONNECTION_TYPE);
	if (common)
		spe->hdr.type |=
			cpu_to_le16((1 << SPE_HDR_COMMON_RAMROD_SHIFT));

	spe->data.mac_config_addr.hi = cpu_to_le32(data_hi);
	spe->data.mac_config_addr.lo = cpu_to_le32(data_lo);

	bp->spq_left--;

	bnx2x_sp_prod_update(bp);
	spin_unlock_bh(&bp->spq_lock);
	return 0;
}

/* acquire split MCP access lock register */
static int bnx2x_acquire_alr(struct bnx2x *bp)
{
	u32 i, j, val;
	int rc = 0;

	might_sleep();
	i = 100;
	for (j = 0; j < i*10; j++) {
		val = (1UL << 31);
		REG_WR(bp, GRCBASE_MCP + 0x9c, val);
		val = REG_RD(bp, GRCBASE_MCP + 0x9c);
		if (val & (1L << 31))
			break;

		msleep(5);
	}
	if (!(val & (1L << 31))) {
		BNX2X_ERR("Cannot acquire MCP access lock register\n");
		rc = -EBUSY;
	}

	return rc;
}

/* release split MCP access lock register */
static void bnx2x_release_alr(struct bnx2x *bp)
{
	u32 val = 0;

	REG_WR(bp, GRCBASE_MCP + 0x9c, val);
}

static inline u16 bnx2x_update_dsb_idx(struct bnx2x *bp)
{
	struct host_def_status_block *def_sb = bp->def_status_blk;
	u16 rc = 0;

	barrier(); /* status block is written to by the chip */
	if (bp->def_att_idx != def_sb->atten_status_block.attn_bits_index) {
		bp->def_att_idx = def_sb->atten_status_block.attn_bits_index;
		rc |= 1;
	}
	if (bp->def_c_idx != def_sb->c_def_status_block.status_block_index) {
		bp->def_c_idx = def_sb->c_def_status_block.status_block_index;
		rc |= 2;
	}
	if (bp->def_u_idx != def_sb->u_def_status_block.status_block_index) {
		bp->def_u_idx = def_sb->u_def_status_block.status_block_index;
		rc |= 4;
	}
	if (bp->def_x_idx != def_sb->x_def_status_block.status_block_index) {
		bp->def_x_idx = def_sb->x_def_status_block.status_block_index;
		rc |= 8;
	}
	if (bp->def_t_idx != def_sb->t_def_status_block.status_block_index) {
		bp->def_t_idx = def_sb->t_def_status_block.status_block_index;
		rc |= 16;
	}
	return rc;
}

/*
 * slow path service functions
 */

static void bnx2x_attn_int_asserted(struct bnx2x *bp, u32 asserted)
{
	int port = BP_PORT(bp);
	u32 hc_addr = (HC_REG_COMMAND_REG + port*32 +
		       COMMAND_REG_ATTN_BITS_SET);
	u32 aeu_addr = port ? MISC_REG_AEU_MASK_ATTN_FUNC_1 :
			      MISC_REG_AEU_MASK_ATTN_FUNC_0;
	u32 nig_int_mask_addr = port ? NIG_REG_MASK_INTERRUPT_PORT1 :
				       NIG_REG_MASK_INTERRUPT_PORT0;
	u32 aeu_mask;
	u32 nig_mask = 0;

	if (bp->attn_state & asserted)
		BNX2X_ERR("IGU ERROR\n");

	bnx2x_acquire_hw_lock(bp, HW_LOCK_RESOURCE_PORT0_ATT_MASK + port);
	aeu_mask = REG_RD(bp, aeu_addr);

	DP(NETIF_MSG_HW, "aeu_mask %x  newly asserted %x\n",
	   aeu_mask, asserted);
	aeu_mask &= ~(asserted & 0xff);
	DP(NETIF_MSG_HW, "new mask %x\n", aeu_mask);

	REG_WR(bp, aeu_addr, aeu_mask);
	bnx2x_release_hw_lock(bp, HW_LOCK_RESOURCE_PORT0_ATT_MASK + port);

	DP(NETIF_MSG_HW, "attn_state %x\n", bp->attn_state);
	bp->attn_state |= asserted;
	DP(NETIF_MSG_HW, "new state %x\n", bp->attn_state);

	if (asserted & ATTN_HARD_WIRED_MASK) {
		if (asserted & ATTN_NIG_FOR_FUNC) {

			bnx2x_acquire_phy_lock(bp);

			/* save nig interrupt mask */
			nig_mask = REG_RD(bp, nig_int_mask_addr);
			REG_WR(bp, nig_int_mask_addr, 0);

			bnx2x_link_attn(bp);

			/* handle unicore attn? */
		}
		if (asserted & ATTN_SW_TIMER_4_FUNC)
			DP(NETIF_MSG_HW, "ATTN_SW_TIMER_4_FUNC!\n");

		if (asserted & GPIO_2_FUNC)
			DP(NETIF_MSG_HW, "GPIO_2_FUNC!\n");

		if (asserted & GPIO_3_FUNC)
			DP(NETIF_MSG_HW, "GPIO_3_FUNC!\n");

		if (asserted & GPIO_4_FUNC)
			DP(NETIF_MSG_HW, "GPIO_4_FUNC!\n");

		if (port == 0) {
			if (asserted & ATTN_GENERAL_ATTN_1) {
				DP(NETIF_MSG_HW, "ATTN_GENERAL_ATTN_1!\n");
				REG_WR(bp, MISC_REG_AEU_GENERAL_ATTN_1, 0x0);
			}
			if (asserted & ATTN_GENERAL_ATTN_2) {
				DP(NETIF_MSG_HW, "ATTN_GENERAL_ATTN_2!\n");
				REG_WR(bp, MISC_REG_AEU_GENERAL_ATTN_2, 0x0);
			}
			if (asserted & ATTN_GENERAL_ATTN_3) {
				DP(NETIF_MSG_HW, "ATTN_GENERAL_ATTN_3!\n");
				REG_WR(bp, MISC_REG_AEU_GENERAL_ATTN_3, 0x0);
			}
		} else {
			if (asserted & ATTN_GENERAL_ATTN_4) {
				DP(NETIF_MSG_HW, "ATTN_GENERAL_ATTN_4!\n");
				REG_WR(bp, MISC_REG_AEU_GENERAL_ATTN_4, 0x0);
			}
			if (asserted & ATTN_GENERAL_ATTN_5) {
				DP(NETIF_MSG_HW, "ATTN_GENERAL_ATTN_5!\n");
				REG_WR(bp, MISC_REG_AEU_GENERAL_ATTN_5, 0x0);
			}
			if (asserted & ATTN_GENERAL_ATTN_6) {
				DP(NETIF_MSG_HW, "ATTN_GENERAL_ATTN_6!\n");
				REG_WR(bp, MISC_REG_AEU_GENERAL_ATTN_6, 0x0);
			}
		}

	} /* if hardwired */

	DP(NETIF_MSG_HW, "about to mask 0x%08x at HC addr 0x%x\n",
	   asserted, hc_addr);
	REG_WR(bp, hc_addr, asserted);

	/* now set back the mask */
	if (asserted & ATTN_NIG_FOR_FUNC) {
		REG_WR(bp, nig_int_mask_addr, nig_mask);
		bnx2x_release_phy_lock(bp);
	}
}

static inline void bnx2x_fan_failure(struct bnx2x *bp)
{
	int port = BP_PORT(bp);

	/* mark the failure */
	bp->link_params.ext_phy_config &= ~PORT_HW_CFG_XGXS_EXT_PHY_TYPE_MASK;
	bp->link_params.ext_phy_config |= PORT_HW_CFG_XGXS_EXT_PHY_TYPE_FAILURE;
	SHMEM_WR(bp, dev_info.port_hw_config[port].external_phy_config,
		 bp->link_params.ext_phy_config);

	/* log the failure */
	printk(KERN_ERR PFX "Fan Failure on Network Controller %s has caused"
	       " the driver to shutdown the card to prevent permanent"
	       " damage.  Please contact Dell Support for assistance\n",
	       bp->dev->name);
}

static inline void bnx2x_attn_int_deasserted0(struct bnx2x *bp, u32 attn)
{
	int port = BP_PORT(bp);
	int reg_offset;
	u32 val, swap_val, swap_override;

	reg_offset = (port ? MISC_REG_AEU_ENABLE1_FUNC_1_OUT_0 :
			     MISC_REG_AEU_ENABLE1_FUNC_0_OUT_0);

	if (attn & AEU_INPUTS_ATTN_BITS_SPIO5) {

		val = REG_RD(bp, reg_offset);
		val &= ~AEU_INPUTS_ATTN_BITS_SPIO5;
		REG_WR(bp, reg_offset, val);

		BNX2X_ERR("SPIO5 hw attention\n");

		/* Fan failure attention */
		switch (XGXS_EXT_PHY_TYPE(bp->link_params.ext_phy_config)) {
		case PORT_HW_CFG_XGXS_EXT_PHY_TYPE_SFX7101:
			/* Low power mode is controlled by GPIO 2 */
			bnx2x_set_gpio(bp, MISC_REGISTERS_GPIO_2,
				       MISC_REGISTERS_GPIO_OUTPUT_LOW, port);
			/* The PHY reset is controlled by GPIO 1 */
			bnx2x_set_gpio(bp, MISC_REGISTERS_GPIO_1,
				       MISC_REGISTERS_GPIO_OUTPUT_LOW, port);
			break;

		case PORT_HW_CFG_XGXS_EXT_PHY_TYPE_BCM8727:
			/* The PHY reset is controlled by GPIO 1 */
			/* fake the port number to cancel the swap done in
			   set_gpio() */
			swap_val = REG_RD(bp, NIG_REG_PORT_SWAP);
			swap_override = REG_RD(bp, NIG_REG_STRAP_OVERRIDE);
			port = (swap_val && swap_override) ^ 1;
			bnx2x_set_gpio(bp, MISC_REGISTERS_GPIO_1,
				       MISC_REGISTERS_GPIO_OUTPUT_LOW, port);
			break;

		default:
			break;
		}
		bnx2x_fan_failure(bp);
	}

	if (attn & (AEU_INPUTS_ATTN_BITS_GPIO3_FUNCTION_0 |
		    AEU_INPUTS_ATTN_BITS_GPIO3_FUNCTION_1)) {
		bnx2x_acquire_phy_lock(bp);
		bnx2x_handle_module_detect_int(&bp->link_params);
		bnx2x_release_phy_lock(bp);
	}

	if (attn & HW_INTERRUT_ASSERT_SET_0) {

		val = REG_RD(bp, reg_offset);
		val &= ~(attn & HW_INTERRUT_ASSERT_SET_0);
		REG_WR(bp, reg_offset, val);

		BNX2X_ERR("FATAL HW block attention set0 0x%x\n",
			  (u32)(attn & HW_INTERRUT_ASSERT_SET_0));
		bnx2x_panic();
	}
}

static inline void bnx2x_attn_int_deasserted1(struct bnx2x *bp, u32 attn)
{
	u32 val;

	if (attn & AEU_INPUTS_ATTN_BITS_DOORBELLQ_HW_INTERRUPT) {

		val = REG_RD(bp, DORQ_REG_DORQ_INT_STS_CLR);
		BNX2X_ERR("DB hw attention 0x%x\n", val);
		/* DORQ discard attention */
		if (val & 0x2)
			BNX2X_ERR("FATAL error from DORQ\n");
	}

	if (attn & HW_INTERRUT_ASSERT_SET_1) {

		int port = BP_PORT(bp);
		int reg_offset;

		reg_offset = (port ? MISC_REG_AEU_ENABLE1_FUNC_1_OUT_1 :
				     MISC_REG_AEU_ENABLE1_FUNC_0_OUT_1);

		val = REG_RD(bp, reg_offset);
		val &= ~(attn & HW_INTERRUT_ASSERT_SET_1);
		REG_WR(bp, reg_offset, val);

		BNX2X_ERR("FATAL HW block attention set1 0x%x\n",
			  (u32)(attn & HW_INTERRUT_ASSERT_SET_1));
		bnx2x_panic();
	}
}

static inline void bnx2x_attn_int_deasserted2(struct bnx2x *bp, u32 attn)
{
	u32 val;

	if (attn & AEU_INPUTS_ATTN_BITS_CFC_HW_INTERRUPT) {

		val = REG_RD(bp, CFC_REG_CFC_INT_STS_CLR);
		BNX2X_ERR("CFC hw attention 0x%x\n", val);
		/* CFC error attention */
		if (val & 0x2)
			BNX2X_ERR("FATAL error from CFC\n");
	}

	if (attn & AEU_INPUTS_ATTN_BITS_PXP_HW_INTERRUPT) {

		val = REG_RD(bp, PXP_REG_PXP_INT_STS_CLR_0);
		BNX2X_ERR("PXP hw attention 0x%x\n", val);
		/* RQ_USDMDP_FIFO_OVERFLOW */
		if (val & 0x18000)
			BNX2X_ERR("FATAL error from PXP\n");
	}

	if (attn & HW_INTERRUT_ASSERT_SET_2) {

		int port = BP_PORT(bp);
		int reg_offset;

		reg_offset = (port ? MISC_REG_AEU_ENABLE1_FUNC_1_OUT_2 :
				     MISC_REG_AEU_ENABLE1_FUNC_0_OUT_2);

		val = REG_RD(bp, reg_offset);
		val &= ~(attn & HW_INTERRUT_ASSERT_SET_2);
		REG_WR(bp, reg_offset, val);

		BNX2X_ERR("FATAL HW block attention set2 0x%x\n",
			  (u32)(attn & HW_INTERRUT_ASSERT_SET_2));
		bnx2x_panic();
	}
}

static inline void bnx2x_attn_int_deasserted3(struct bnx2x *bp, u32 attn)
{
	u32 val;

	if (attn & EVEREST_GEN_ATTN_IN_USE_MASK) {

		if (attn & BNX2X_PMF_LINK_ASSERT) {
			int func = BP_FUNC(bp);

			REG_WR(bp, MISC_REG_AEU_GENERAL_ATTN_12 + func*4, 0);
			bp->mf_config = SHMEM_RD(bp,
					   mf_cfg.func_mf_config[func].config);
			val = SHMEM_RD(bp, func_mb[func].drv_status);
			if (val & DRV_STATUS_DCC_EVENT_MASK)
				bnx2x_dcc_event(bp,
					    (val & DRV_STATUS_DCC_EVENT_MASK));
			bnx2x__link_status_update(bp);
			if ((bp->port.pmf == 0) && (val & DRV_STATUS_PMF))
				bnx2x_pmf_update(bp);

		} else if (attn & BNX2X_MC_ASSERT_BITS) {

			BNX2X_ERR("MC assert!\n");
			REG_WR(bp, MISC_REG_AEU_GENERAL_ATTN_10, 0);
			REG_WR(bp, MISC_REG_AEU_GENERAL_ATTN_9, 0);
			REG_WR(bp, MISC_REG_AEU_GENERAL_ATTN_8, 0);
			REG_WR(bp, MISC_REG_AEU_GENERAL_ATTN_7, 0);
			bnx2x_panic();

		} else if (attn & BNX2X_MCP_ASSERT) {

			BNX2X_ERR("MCP assert!\n");
			REG_WR(bp, MISC_REG_AEU_GENERAL_ATTN_11, 0);
			bnx2x_fw_dump(bp);

		} else
			BNX2X_ERR("Unknown HW assert! (attn 0x%x)\n", attn);
	}

	if (attn & EVEREST_LATCHED_ATTN_IN_USE_MASK) {
		BNX2X_ERR("LATCHED attention 0x%08x (masked)\n", attn);
		if (attn & BNX2X_GRC_TIMEOUT) {
			val = CHIP_IS_E1H(bp) ?
				REG_RD(bp, MISC_REG_GRC_TIMEOUT_ATTN) : 0;
			BNX2X_ERR("GRC time-out 0x%08x\n", val);
		}
		if (attn & BNX2X_GRC_RSV) {
			val = CHIP_IS_E1H(bp) ?
				REG_RD(bp, MISC_REG_GRC_RSV_ATTN) : 0;
			BNX2X_ERR("GRC reserved 0x%08x\n", val);
		}
		REG_WR(bp, MISC_REG_AEU_CLR_LATCH_SIGNAL, 0x7ff);
	}
}

static void bnx2x_attn_int_deasserted(struct bnx2x *bp, u32 deasserted)
{
	struct attn_route attn;
	struct attn_route group_mask;
	int port = BP_PORT(bp);
	int index;
	u32 reg_addr;
	u32 val;
	u32 aeu_mask;

	/* need to take HW lock because MCP or other port might also
	   try to handle this event */
	bnx2x_acquire_alr(bp);

	attn.sig[0] = REG_RD(bp, MISC_REG_AEU_AFTER_INVERT_1_FUNC_0 + port*4);
	attn.sig[1] = REG_RD(bp, MISC_REG_AEU_AFTER_INVERT_2_FUNC_0 + port*4);
	attn.sig[2] = REG_RD(bp, MISC_REG_AEU_AFTER_INVERT_3_FUNC_0 + port*4);
	attn.sig[3] = REG_RD(bp, MISC_REG_AEU_AFTER_INVERT_4_FUNC_0 + port*4);
	DP(NETIF_MSG_HW, "attn: %08x %08x %08x %08x\n",
	   attn.sig[0], attn.sig[1], attn.sig[2], attn.sig[3]);

	for (index = 0; index < MAX_DYNAMIC_ATTN_GRPS; index++) {
		if (deasserted & (1 << index)) {
			group_mask = bp->attn_group[index];

			DP(NETIF_MSG_HW, "group[%d]: %08x %08x %08x %08x\n",
			   index, group_mask.sig[0], group_mask.sig[1],
			   group_mask.sig[2], group_mask.sig[3]);

			bnx2x_attn_int_deasserted3(bp,
					attn.sig[3] & group_mask.sig[3]);
			bnx2x_attn_int_deasserted1(bp,
					attn.sig[1] & group_mask.sig[1]);
			bnx2x_attn_int_deasserted2(bp,
					attn.sig[2] & group_mask.sig[2]);
			bnx2x_attn_int_deasserted0(bp,
					attn.sig[0] & group_mask.sig[0]);

			if ((attn.sig[0] & group_mask.sig[0] &
						HW_PRTY_ASSERT_SET_0) ||
			    (attn.sig[1] & group_mask.sig[1] &
						HW_PRTY_ASSERT_SET_1) ||
			    (attn.sig[2] & group_mask.sig[2] &
						HW_PRTY_ASSERT_SET_2))
				BNX2X_ERR("FATAL HW block parity attention\n");
		}
	}

	bnx2x_release_alr(bp);

	reg_addr = (HC_REG_COMMAND_REG + port*32 + COMMAND_REG_ATTN_BITS_CLR);

	val = ~deasserted;
	DP(NETIF_MSG_HW, "about to mask 0x%08x at HC addr 0x%x\n",
	   val, reg_addr);
	REG_WR(bp, reg_addr, val);

	if (~bp->attn_state & deasserted)
		BNX2X_ERR("IGU ERROR\n");

	reg_addr = port ? MISC_REG_AEU_MASK_ATTN_FUNC_1 :
			  MISC_REG_AEU_MASK_ATTN_FUNC_0;

	bnx2x_acquire_hw_lock(bp, HW_LOCK_RESOURCE_PORT0_ATT_MASK + port);
	aeu_mask = REG_RD(bp, reg_addr);

	DP(NETIF_MSG_HW, "aeu_mask %x  newly deasserted %x\n",
	   aeu_mask, deasserted);
	aeu_mask |= (deasserted & 0xff);
	DP(NETIF_MSG_HW, "new mask %x\n", aeu_mask);

	REG_WR(bp, reg_addr, aeu_mask);
	bnx2x_release_hw_lock(bp, HW_LOCK_RESOURCE_PORT0_ATT_MASK + port);

	DP(NETIF_MSG_HW, "attn_state %x\n", bp->attn_state);
	bp->attn_state &= ~deasserted;
	DP(NETIF_MSG_HW, "new state %x\n", bp->attn_state);
}

static void bnx2x_attn_int(struct bnx2x *bp)
{
	/* read local copy of bits */
	u32 attn_bits = le32_to_cpu(bp->def_status_blk->atten_status_block.
								attn_bits);
	u32 attn_ack = le32_to_cpu(bp->def_status_blk->atten_status_block.
								attn_bits_ack);
	u32 attn_state = bp->attn_state;

	/* look for changed bits */
	u32 asserted   =  attn_bits & ~attn_ack & ~attn_state;
	u32 deasserted = ~attn_bits &  attn_ack &  attn_state;

	DP(NETIF_MSG_HW,
	   "attn_bits %x  attn_ack %x  asserted %x  deasserted %x\n",
	   attn_bits, attn_ack, asserted, deasserted);

	if (~(attn_bits ^ attn_ack) & (attn_bits ^ attn_state))
		BNX2X_ERR("BAD attention state\n");

	/* handle bits that were raised */
	if (asserted)
		bnx2x_attn_int_asserted(bp, asserted);

	if (deasserted)
		bnx2x_attn_int_deasserted(bp, deasserted);
}

static void bnx2x_sp_task(struct work_struct *work)
{
	struct bnx2x *bp = container_of(work, struct bnx2x, sp_task.work);
	u16 status;


	/* Return here if interrupt is disabled */
	if (unlikely(atomic_read(&bp->intr_sem) != 0)) {
		DP(NETIF_MSG_INTR, "called but intr_sem not 0, returning\n");
		return;
	}

	status = bnx2x_update_dsb_idx(bp);
/*	if (status == 0)				     */
/*		BNX2X_ERR("spurious slowpath interrupt!\n"); */

	DP(NETIF_MSG_INTR, "got a slowpath interrupt (updated %x)\n", status);

	/* HW attentions */
	if (status & 0x1)
		bnx2x_attn_int(bp);

	bnx2x_ack_sb(bp, DEF_SB_ID, ATTENTION_ID, le16_to_cpu(bp->def_att_idx),
		     IGU_INT_NOP, 1);
	bnx2x_ack_sb(bp, DEF_SB_ID, USTORM_ID, le16_to_cpu(bp->def_u_idx),
		     IGU_INT_NOP, 1);
	bnx2x_ack_sb(bp, DEF_SB_ID, CSTORM_ID, le16_to_cpu(bp->def_c_idx),
		     IGU_INT_NOP, 1);
	bnx2x_ack_sb(bp, DEF_SB_ID, XSTORM_ID, le16_to_cpu(bp->def_x_idx),
		     IGU_INT_NOP, 1);
	bnx2x_ack_sb(bp, DEF_SB_ID, TSTORM_ID, le16_to_cpu(bp->def_t_idx),
		     IGU_INT_ENABLE, 1);

}

static irqreturn_t bnx2x_msix_sp_int(int irq, void *dev_instance)
{
	struct net_device *dev = dev_instance;
	struct bnx2x *bp = netdev_priv(dev);

	/* Return here if interrupt is disabled */
	if (unlikely(atomic_read(&bp->intr_sem) != 0)) {
		DP(NETIF_MSG_INTR, "called but intr_sem not 0, returning\n");
		return IRQ_HANDLED;
	}

	bnx2x_ack_sb(bp, DEF_SB_ID, TSTORM_ID, 0, IGU_INT_DISABLE, 0);

#ifdef BNX2X_STOP_ON_ERROR
	if (unlikely(bp->panic))
		return IRQ_HANDLED;
#endif

#ifdef BCM_CNIC
	{
		struct cnic_ops *c_ops;

		rcu_read_lock();
		c_ops = rcu_dereference(bp->cnic_ops);
		if (c_ops)
			c_ops->cnic_handler(bp->cnic_data, NULL);
		rcu_read_unlock();
	}
#endif
	queue_delayed_work(bnx2x_wq, &bp->sp_task, 0);

	return IRQ_HANDLED;
}

/* end of slow path */

/* Statistics */

/****************************************************************************
* Macros
****************************************************************************/

/* sum[hi:lo] += add[hi:lo] */
#define ADD_64(s_hi, a_hi, s_lo, a_lo) \
	do { \
		s_lo += a_lo; \
		s_hi += a_hi + ((s_lo < a_lo) ? 1 : 0); \
	} while (0)

/* difference = minuend - subtrahend */
#define DIFF_64(d_hi, m_hi, s_hi, d_lo, m_lo, s_lo) \
	do { \
		if (m_lo < s_lo) { \
			/* underflow */ \
			d_hi = m_hi - s_hi; \
			if (d_hi > 0) { \
				/* we can 'loan' 1 */ \
				d_hi--; \
				d_lo = m_lo + (UINT_MAX - s_lo) + 1; \
			} else { \
				/* m_hi <= s_hi */ \
				d_hi = 0; \
				d_lo = 0; \
			} \
		} else { \
			/* m_lo >= s_lo */ \
			if (m_hi < s_hi) { \
				d_hi = 0; \
				d_lo = 0; \
			} else { \
				/* m_hi >= s_hi */ \
				d_hi = m_hi - s_hi; \
				d_lo = m_lo - s_lo; \
			} \
		} \
	} while (0)

#define UPDATE_STAT64(s, t) \
	do { \
		DIFF_64(diff.hi, new->s##_hi, pstats->mac_stx[0].t##_hi, \
			diff.lo, new->s##_lo, pstats->mac_stx[0].t##_lo); \
		pstats->mac_stx[0].t##_hi = new->s##_hi; \
		pstats->mac_stx[0].t##_lo = new->s##_lo; \
		ADD_64(pstats->mac_stx[1].t##_hi, diff.hi, \
		       pstats->mac_stx[1].t##_lo, diff.lo); \
	} while (0)

#define UPDATE_STAT64_NIG(s, t) \
	do { \
		DIFF_64(diff.hi, new->s##_hi, old->s##_hi, \
			diff.lo, new->s##_lo, old->s##_lo); \
		ADD_64(estats->t##_hi, diff.hi, \
		       estats->t##_lo, diff.lo); \
	} while (0)

/* sum[hi:lo] += add */
#define ADD_EXTEND_64(s_hi, s_lo, a) \
	do { \
		s_lo += a; \
		s_hi += (s_lo < a) ? 1 : 0; \
	} while (0)

#define UPDATE_EXTEND_STAT(s) \
	do { \
		ADD_EXTEND_64(pstats->mac_stx[1].s##_hi, \
			      pstats->mac_stx[1].s##_lo, \
			      new->s); \
	} while (0)

#define UPDATE_EXTEND_TSTAT(s, t) \
	do { \
		diff = le32_to_cpu(tclient->s) - le32_to_cpu(old_tclient->s); \
		old_tclient->s = tclient->s; \
		ADD_EXTEND_64(qstats->t##_hi, qstats->t##_lo, diff); \
	} while (0)

#define UPDATE_EXTEND_USTAT(s, t) \
	do { \
		diff = le32_to_cpu(uclient->s) - le32_to_cpu(old_uclient->s); \
		old_uclient->s = uclient->s; \
		ADD_EXTEND_64(qstats->t##_hi, qstats->t##_lo, diff); \
	} while (0)

#define UPDATE_EXTEND_XSTAT(s, t) \
	do { \
		diff = le32_to_cpu(xclient->s) - le32_to_cpu(old_xclient->s); \
		old_xclient->s = xclient->s; \
		ADD_EXTEND_64(qstats->t##_hi, qstats->t##_lo, diff); \
	} while (0)

/* minuend -= subtrahend */
#define SUB_64(m_hi, s_hi, m_lo, s_lo) \
	do { \
		DIFF_64(m_hi, m_hi, s_hi, m_lo, m_lo, s_lo); \
	} while (0)

/* minuend[hi:lo] -= subtrahend */
#define SUB_EXTEND_64(m_hi, m_lo, s) \
	do { \
		SUB_64(m_hi, 0, m_lo, s); \
	} while (0)

#define SUB_EXTEND_USTAT(s, t) \
	do { \
		diff = le32_to_cpu(uclient->s) - le32_to_cpu(old_uclient->s); \
		SUB_EXTEND_64(qstats->t##_hi, qstats->t##_lo, diff); \
	} while (0)

/*
 * General service functions
 */

static inline long bnx2x_hilo(u32 *hiref)
{
	u32 lo = *(hiref + 1);
#if (BITS_PER_LONG == 64)
	u32 hi = *hiref;

	return HILO_U64(hi, lo);
#else
	return lo;
#endif
}

/*
 * Init service functions
 */

static void bnx2x_storm_stats_post(struct bnx2x *bp)
{
	if (!bp->stats_pending) {
		struct eth_query_ramrod_data ramrod_data = {0};
		int i, rc;

		ramrod_data.drv_counter = bp->stats_counter++;
		ramrod_data.collect_port = bp->port.pmf ? 1 : 0;
		for_each_queue(bp, i)
			ramrod_data.ctr_id_vector |= (1 << bp->fp[i].cl_id);

		rc = bnx2x_sp_post(bp, RAMROD_CMD_ID_ETH_STAT_QUERY, 0,
				   ((u32 *)&ramrod_data)[1],
				   ((u32 *)&ramrod_data)[0], 0);
		if (rc == 0) {
			/* stats ramrod has it's own slot on the spq */
			bp->spq_left++;
			bp->stats_pending = 1;
		}
	}
}

static void bnx2x_hw_stats_post(struct bnx2x *bp)
{
	struct dmae_command *dmae = &bp->stats_dmae;
	u32 *stats_comp = bnx2x_sp(bp, stats_comp);

	*stats_comp = DMAE_COMP_VAL;
	if (CHIP_REV_IS_SLOW(bp))
		return;

	/* loader */
	if (bp->executer_idx) {
		int loader_idx = PMF_DMAE_C(bp);

		memset(dmae, 0, sizeof(struct dmae_command));

		dmae->opcode = (DMAE_CMD_SRC_PCI | DMAE_CMD_DST_GRC |
				DMAE_CMD_C_DST_GRC | DMAE_CMD_C_ENABLE |
				DMAE_CMD_DST_RESET |
#ifdef __BIG_ENDIAN
				DMAE_CMD_ENDIANITY_B_DW_SWAP |
#else
				DMAE_CMD_ENDIANITY_DW_SWAP |
#endif
				(BP_PORT(bp) ? DMAE_CMD_PORT_1 :
					       DMAE_CMD_PORT_0) |
				(BP_E1HVN(bp) << DMAE_CMD_E1HVN_SHIFT));
		dmae->src_addr_lo = U64_LO(bnx2x_sp_mapping(bp, dmae[0]));
		dmae->src_addr_hi = U64_HI(bnx2x_sp_mapping(bp, dmae[0]));
		dmae->dst_addr_lo = (DMAE_REG_CMD_MEM +
				     sizeof(struct dmae_command) *
				     (loader_idx + 1)) >> 2;
		dmae->dst_addr_hi = 0;
		dmae->len = sizeof(struct dmae_command) >> 2;
		if (CHIP_IS_E1(bp))
			dmae->len--;
		dmae->comp_addr_lo = dmae_reg_go_c[loader_idx + 1] >> 2;
		dmae->comp_addr_hi = 0;
		dmae->comp_val = 1;

		*stats_comp = 0;
		bnx2x_post_dmae(bp, dmae, loader_idx);

	} else if (bp->func_stx) {
		*stats_comp = 0;
		bnx2x_post_dmae(bp, dmae, INIT_DMAE_C(bp));
	}
}

static int bnx2x_stats_comp(struct bnx2x *bp)
{
	u32 *stats_comp = bnx2x_sp(bp, stats_comp);
	int cnt = 10;

	might_sleep();
	while (*stats_comp != DMAE_COMP_VAL) {
		if (!cnt) {
			BNX2X_ERR("timeout waiting for stats finished\n");
			break;
		}
		cnt--;
		msleep(1);
	}
	return 1;
}

/*
 * Statistics service functions
 */

static void bnx2x_stats_pmf_update(struct bnx2x *bp)
{
	struct dmae_command *dmae;
	u32 opcode;
	int loader_idx = PMF_DMAE_C(bp);
	u32 *stats_comp = bnx2x_sp(bp, stats_comp);

	/* sanity */
	if (!IS_E1HMF(bp) || !bp->port.pmf || !bp->port.port_stx) {
		BNX2X_ERR("BUG!\n");
		return;
	}

	bp->executer_idx = 0;

	opcode = (DMAE_CMD_SRC_GRC | DMAE_CMD_DST_PCI |
		  DMAE_CMD_C_ENABLE |
		  DMAE_CMD_SRC_RESET | DMAE_CMD_DST_RESET |
#ifdef __BIG_ENDIAN
		  DMAE_CMD_ENDIANITY_B_DW_SWAP |
#else
		  DMAE_CMD_ENDIANITY_DW_SWAP |
#endif
		  (BP_PORT(bp) ? DMAE_CMD_PORT_1 : DMAE_CMD_PORT_0) |
		  (BP_E1HVN(bp) << DMAE_CMD_E1HVN_SHIFT));

	dmae = bnx2x_sp(bp, dmae[bp->executer_idx++]);
	dmae->opcode = (opcode | DMAE_CMD_C_DST_GRC);
	dmae->src_addr_lo = bp->port.port_stx >> 2;
	dmae->src_addr_hi = 0;
	dmae->dst_addr_lo = U64_LO(bnx2x_sp_mapping(bp, port_stats));
	dmae->dst_addr_hi = U64_HI(bnx2x_sp_mapping(bp, port_stats));
	dmae->len = DMAE_LEN32_RD_MAX;
	dmae->comp_addr_lo = dmae_reg_go_c[loader_idx] >> 2;
	dmae->comp_addr_hi = 0;
	dmae->comp_val = 1;

	dmae = bnx2x_sp(bp, dmae[bp->executer_idx++]);
	dmae->opcode = (opcode | DMAE_CMD_C_DST_PCI);
	dmae->src_addr_lo = (bp->port.port_stx >> 2) + DMAE_LEN32_RD_MAX;
	dmae->src_addr_hi = 0;
	dmae->dst_addr_lo = U64_LO(bnx2x_sp_mapping(bp, port_stats) +
				   DMAE_LEN32_RD_MAX * 4);
	dmae->dst_addr_hi = U64_HI(bnx2x_sp_mapping(bp, port_stats) +
				   DMAE_LEN32_RD_MAX * 4);
	dmae->len = (sizeof(struct host_port_stats) >> 2) - DMAE_LEN32_RD_MAX;
	dmae->comp_addr_lo = U64_LO(bnx2x_sp_mapping(bp, stats_comp));
	dmae->comp_addr_hi = U64_HI(bnx2x_sp_mapping(bp, stats_comp));
	dmae->comp_val = DMAE_COMP_VAL;

	*stats_comp = 0;
	bnx2x_hw_stats_post(bp);
	bnx2x_stats_comp(bp);
}

static void bnx2x_port_stats_init(struct bnx2x *bp)
{
	struct dmae_command *dmae;
	int port = BP_PORT(bp);
	int vn = BP_E1HVN(bp);
	u32 opcode;
	int loader_idx = PMF_DMAE_C(bp);
	u32 mac_addr;
	u32 *stats_comp = bnx2x_sp(bp, stats_comp);

	/* sanity */
	if (!bp->link_vars.link_up || !bp->port.pmf) {
		BNX2X_ERR("BUG!\n");
		return;
	}

	bp->executer_idx = 0;

	/* MCP */
	opcode = (DMAE_CMD_SRC_PCI | DMAE_CMD_DST_GRC |
		  DMAE_CMD_C_DST_GRC | DMAE_CMD_C_ENABLE |
		  DMAE_CMD_SRC_RESET | DMAE_CMD_DST_RESET |
#ifdef __BIG_ENDIAN
		  DMAE_CMD_ENDIANITY_B_DW_SWAP |
#else
		  DMAE_CMD_ENDIANITY_DW_SWAP |
#endif
		  (port ? DMAE_CMD_PORT_1 : DMAE_CMD_PORT_0) |
		  (vn << DMAE_CMD_E1HVN_SHIFT));

	if (bp->port.port_stx) {

		dmae = bnx2x_sp(bp, dmae[bp->executer_idx++]);
		dmae->opcode = opcode;
		dmae->src_addr_lo = U64_LO(bnx2x_sp_mapping(bp, port_stats));
		dmae->src_addr_hi = U64_HI(bnx2x_sp_mapping(bp, port_stats));
		dmae->dst_addr_lo = bp->port.port_stx >> 2;
		dmae->dst_addr_hi = 0;
		dmae->len = sizeof(struct host_port_stats) >> 2;
		dmae->comp_addr_lo = dmae_reg_go_c[loader_idx] >> 2;
		dmae->comp_addr_hi = 0;
		dmae->comp_val = 1;
	}

	if (bp->func_stx) {

		dmae = bnx2x_sp(bp, dmae[bp->executer_idx++]);
		dmae->opcode = opcode;
		dmae->src_addr_lo = U64_LO(bnx2x_sp_mapping(bp, func_stats));
		dmae->src_addr_hi = U64_HI(bnx2x_sp_mapping(bp, func_stats));
		dmae->dst_addr_lo = bp->func_stx >> 2;
		dmae->dst_addr_hi = 0;
		dmae->len = sizeof(struct host_func_stats) >> 2;
		dmae->comp_addr_lo = dmae_reg_go_c[loader_idx] >> 2;
		dmae->comp_addr_hi = 0;
		dmae->comp_val = 1;
	}

	/* MAC */
	opcode = (DMAE_CMD_SRC_GRC | DMAE_CMD_DST_PCI |
		  DMAE_CMD_C_DST_GRC | DMAE_CMD_C_ENABLE |
		  DMAE_CMD_SRC_RESET | DMAE_CMD_DST_RESET |
#ifdef __BIG_ENDIAN
		  DMAE_CMD_ENDIANITY_B_DW_SWAP |
#else
		  DMAE_CMD_ENDIANITY_DW_SWAP |
#endif
		  (port ? DMAE_CMD_PORT_1 : DMAE_CMD_PORT_0) |
		  (vn << DMAE_CMD_E1HVN_SHIFT));

	if (bp->link_vars.mac_type == MAC_TYPE_BMAC) {

		mac_addr = (port ? NIG_REG_INGRESS_BMAC1_MEM :
				   NIG_REG_INGRESS_BMAC0_MEM);

		/* BIGMAC_REGISTER_TX_STAT_GTPKT ..
		   BIGMAC_REGISTER_TX_STAT_GTBYT */
		dmae = bnx2x_sp(bp, dmae[bp->executer_idx++]);
		dmae->opcode = opcode;
		dmae->src_addr_lo = (mac_addr +
				     BIGMAC_REGISTER_TX_STAT_GTPKT) >> 2;
		dmae->src_addr_hi = 0;
		dmae->dst_addr_lo = U64_LO(bnx2x_sp_mapping(bp, mac_stats));
		dmae->dst_addr_hi = U64_HI(bnx2x_sp_mapping(bp, mac_stats));
		dmae->len = (8 + BIGMAC_REGISTER_TX_STAT_GTBYT -
			     BIGMAC_REGISTER_TX_STAT_GTPKT) >> 2;
		dmae->comp_addr_lo = dmae_reg_go_c[loader_idx] >> 2;
		dmae->comp_addr_hi = 0;
		dmae->comp_val = 1;

		/* BIGMAC_REGISTER_RX_STAT_GR64 ..
		   BIGMAC_REGISTER_RX_STAT_GRIPJ */
		dmae = bnx2x_sp(bp, dmae[bp->executer_idx++]);
		dmae->opcode = opcode;
		dmae->src_addr_lo = (mac_addr +
				     BIGMAC_REGISTER_RX_STAT_GR64) >> 2;
		dmae->src_addr_hi = 0;
		dmae->dst_addr_lo = U64_LO(bnx2x_sp_mapping(bp, mac_stats) +
				offsetof(struct bmac_stats, rx_stat_gr64_lo));
		dmae->dst_addr_hi = U64_HI(bnx2x_sp_mapping(bp, mac_stats) +
				offsetof(struct bmac_stats, rx_stat_gr64_lo));
		dmae->len = (8 + BIGMAC_REGISTER_RX_STAT_GRIPJ -
			     BIGMAC_REGISTER_RX_STAT_GR64) >> 2;
		dmae->comp_addr_lo = dmae_reg_go_c[loader_idx] >> 2;
		dmae->comp_addr_hi = 0;
		dmae->comp_val = 1;

	} else if (bp->link_vars.mac_type == MAC_TYPE_EMAC) {

		mac_addr = (port ? GRCBASE_EMAC1 : GRCBASE_EMAC0);

		/* EMAC_REG_EMAC_RX_STAT_AC (EMAC_REG_EMAC_RX_STAT_AC_COUNT)*/
		dmae = bnx2x_sp(bp, dmae[bp->executer_idx++]);
		dmae->opcode = opcode;
		dmae->src_addr_lo = (mac_addr +
				     EMAC_REG_EMAC_RX_STAT_AC) >> 2;
		dmae->src_addr_hi = 0;
		dmae->dst_addr_lo = U64_LO(bnx2x_sp_mapping(bp, mac_stats));
		dmae->dst_addr_hi = U64_HI(bnx2x_sp_mapping(bp, mac_stats));
		dmae->len = EMAC_REG_EMAC_RX_STAT_AC_COUNT;
		dmae->comp_addr_lo = dmae_reg_go_c[loader_idx] >> 2;
		dmae->comp_addr_hi = 0;
		dmae->comp_val = 1;

		/* EMAC_REG_EMAC_RX_STAT_AC_28 */
		dmae = bnx2x_sp(bp, dmae[bp->executer_idx++]);
		dmae->opcode = opcode;
		dmae->src_addr_lo = (mac_addr +
				     EMAC_REG_EMAC_RX_STAT_AC_28) >> 2;
		dmae->src_addr_hi = 0;
		dmae->dst_addr_lo = U64_LO(bnx2x_sp_mapping(bp, mac_stats) +
		     offsetof(struct emac_stats, rx_stat_falsecarriererrors));
		dmae->dst_addr_hi = U64_HI(bnx2x_sp_mapping(bp, mac_stats) +
		     offsetof(struct emac_stats, rx_stat_falsecarriererrors));
		dmae->len = 1;
		dmae->comp_addr_lo = dmae_reg_go_c[loader_idx] >> 2;
		dmae->comp_addr_hi = 0;
		dmae->comp_val = 1;

		/* EMAC_REG_EMAC_TX_STAT_AC (EMAC_REG_EMAC_TX_STAT_AC_COUNT)*/
		dmae = bnx2x_sp(bp, dmae[bp->executer_idx++]);
		dmae->opcode = opcode;
		dmae->src_addr_lo = (mac_addr +
				     EMAC_REG_EMAC_TX_STAT_AC) >> 2;
		dmae->src_addr_hi = 0;
		dmae->dst_addr_lo = U64_LO(bnx2x_sp_mapping(bp, mac_stats) +
			offsetof(struct emac_stats, tx_stat_ifhcoutoctets));
		dmae->dst_addr_hi = U64_HI(bnx2x_sp_mapping(bp, mac_stats) +
			offsetof(struct emac_stats, tx_stat_ifhcoutoctets));
		dmae->len = EMAC_REG_EMAC_TX_STAT_AC_COUNT;
		dmae->comp_addr_lo = dmae_reg_go_c[loader_idx] >> 2;
		dmae->comp_addr_hi = 0;
		dmae->comp_val = 1;
	}

	/* NIG */
	dmae = bnx2x_sp(bp, dmae[bp->executer_idx++]);
	dmae->opcode = opcode;
	dmae->src_addr_lo = (port ? NIG_REG_STAT1_BRB_DISCARD :
				    NIG_REG_STAT0_BRB_DISCARD) >> 2;
	dmae->src_addr_hi = 0;
	dmae->dst_addr_lo = U64_LO(bnx2x_sp_mapping(bp, nig_stats));
	dmae->dst_addr_hi = U64_HI(bnx2x_sp_mapping(bp, nig_stats));
	dmae->len = (sizeof(struct nig_stats) - 4*sizeof(u32)) >> 2;
	dmae->comp_addr_lo = dmae_reg_go_c[loader_idx] >> 2;
	dmae->comp_addr_hi = 0;
	dmae->comp_val = 1;

	dmae = bnx2x_sp(bp, dmae[bp->executer_idx++]);
	dmae->opcode = opcode;
	dmae->src_addr_lo = (port ? NIG_REG_STAT1_EGRESS_MAC_PKT0 :
				    NIG_REG_STAT0_EGRESS_MAC_PKT0) >> 2;
	dmae->src_addr_hi = 0;
	dmae->dst_addr_lo = U64_LO(bnx2x_sp_mapping(bp, nig_stats) +
			offsetof(struct nig_stats, egress_mac_pkt0_lo));
	dmae->dst_addr_hi = U64_HI(bnx2x_sp_mapping(bp, nig_stats) +
			offsetof(struct nig_stats, egress_mac_pkt0_lo));
	dmae->len = (2*sizeof(u32)) >> 2;
	dmae->comp_addr_lo = dmae_reg_go_c[loader_idx] >> 2;
	dmae->comp_addr_hi = 0;
	dmae->comp_val = 1;

	dmae = bnx2x_sp(bp, dmae[bp->executer_idx++]);
	dmae->opcode = (DMAE_CMD_SRC_GRC | DMAE_CMD_DST_PCI |
			DMAE_CMD_C_DST_PCI | DMAE_CMD_C_ENABLE |
			DMAE_CMD_SRC_RESET | DMAE_CMD_DST_RESET |
#ifdef __BIG_ENDIAN
			DMAE_CMD_ENDIANITY_B_DW_SWAP |
#else
			DMAE_CMD_ENDIANITY_DW_SWAP |
#endif
			(port ? DMAE_CMD_PORT_1 : DMAE_CMD_PORT_0) |
			(vn << DMAE_CMD_E1HVN_SHIFT));
	dmae->src_addr_lo = (port ? NIG_REG_STAT1_EGRESS_MAC_PKT1 :
				    NIG_REG_STAT0_EGRESS_MAC_PKT1) >> 2;
	dmae->src_addr_hi = 0;
	dmae->dst_addr_lo = U64_LO(bnx2x_sp_mapping(bp, nig_stats) +
			offsetof(struct nig_stats, egress_mac_pkt1_lo));
	dmae->dst_addr_hi = U64_HI(bnx2x_sp_mapping(bp, nig_stats) +
			offsetof(struct nig_stats, egress_mac_pkt1_lo));
	dmae->len = (2*sizeof(u32)) >> 2;
	dmae->comp_addr_lo = U64_LO(bnx2x_sp_mapping(bp, stats_comp));
	dmae->comp_addr_hi = U64_HI(bnx2x_sp_mapping(bp, stats_comp));
	dmae->comp_val = DMAE_COMP_VAL;

	*stats_comp = 0;
}

static void bnx2x_func_stats_init(struct bnx2x *bp)
{
	struct dmae_command *dmae = &bp->stats_dmae;
	u32 *stats_comp = bnx2x_sp(bp, stats_comp);

	/* sanity */
	if (!bp->func_stx) {
		BNX2X_ERR("BUG!\n");
		return;
	}

	bp->executer_idx = 0;
	memset(dmae, 0, sizeof(struct dmae_command));

	dmae->opcode = (DMAE_CMD_SRC_PCI | DMAE_CMD_DST_GRC |
			DMAE_CMD_C_DST_PCI | DMAE_CMD_C_ENABLE |
			DMAE_CMD_SRC_RESET | DMAE_CMD_DST_RESET |
#ifdef __BIG_ENDIAN
			DMAE_CMD_ENDIANITY_B_DW_SWAP |
#else
			DMAE_CMD_ENDIANITY_DW_SWAP |
#endif
			(BP_PORT(bp) ? DMAE_CMD_PORT_1 : DMAE_CMD_PORT_0) |
			(BP_E1HVN(bp) << DMAE_CMD_E1HVN_SHIFT));
	dmae->src_addr_lo = U64_LO(bnx2x_sp_mapping(bp, func_stats));
	dmae->src_addr_hi = U64_HI(bnx2x_sp_mapping(bp, func_stats));
	dmae->dst_addr_lo = bp->func_stx >> 2;
	dmae->dst_addr_hi = 0;
	dmae->len = sizeof(struct host_func_stats) >> 2;
	dmae->comp_addr_lo = U64_LO(bnx2x_sp_mapping(bp, stats_comp));
	dmae->comp_addr_hi = U64_HI(bnx2x_sp_mapping(bp, stats_comp));
	dmae->comp_val = DMAE_COMP_VAL;

	*stats_comp = 0;
}

static void bnx2x_stats_start(struct bnx2x *bp)
{
	if (bp->port.pmf)
		bnx2x_port_stats_init(bp);

	else if (bp->func_stx)
		bnx2x_func_stats_init(bp);

	bnx2x_hw_stats_post(bp);
	bnx2x_storm_stats_post(bp);
}

static void bnx2x_stats_pmf_start(struct bnx2x *bp)
{
	bnx2x_stats_comp(bp);
	bnx2x_stats_pmf_update(bp);
	bnx2x_stats_start(bp);
}

static void bnx2x_stats_restart(struct bnx2x *bp)
{
	bnx2x_stats_comp(bp);
	bnx2x_stats_start(bp);
}

static void bnx2x_bmac_stats_update(struct bnx2x *bp)
{
	struct bmac_stats *new = bnx2x_sp(bp, mac_stats.bmac_stats);
	struct host_port_stats *pstats = bnx2x_sp(bp, port_stats);
	struct bnx2x_eth_stats *estats = &bp->eth_stats;
	struct {
		u32 lo;
		u32 hi;
	} diff;

	UPDATE_STAT64(rx_stat_grerb, rx_stat_ifhcinbadoctets);
	UPDATE_STAT64(rx_stat_grfcs, rx_stat_dot3statsfcserrors);
	UPDATE_STAT64(rx_stat_grund, rx_stat_etherstatsundersizepkts);
	UPDATE_STAT64(rx_stat_grovr, rx_stat_dot3statsframestoolong);
	UPDATE_STAT64(rx_stat_grfrg, rx_stat_etherstatsfragments);
	UPDATE_STAT64(rx_stat_grjbr, rx_stat_etherstatsjabbers);
	UPDATE_STAT64(rx_stat_grxcf, rx_stat_maccontrolframesreceived);
	UPDATE_STAT64(rx_stat_grxpf, rx_stat_xoffstateentered);
	UPDATE_STAT64(rx_stat_grxpf, rx_stat_bmac_xpf);
	UPDATE_STAT64(tx_stat_gtxpf, tx_stat_outxoffsent);
	UPDATE_STAT64(tx_stat_gtxpf, tx_stat_flowcontroldone);
	UPDATE_STAT64(tx_stat_gt64, tx_stat_etherstatspkts64octets);
	UPDATE_STAT64(tx_stat_gt127,
				tx_stat_etherstatspkts65octetsto127octets);
	UPDATE_STAT64(tx_stat_gt255,
				tx_stat_etherstatspkts128octetsto255octets);
	UPDATE_STAT64(tx_stat_gt511,
				tx_stat_etherstatspkts256octetsto511octets);
	UPDATE_STAT64(tx_stat_gt1023,
				tx_stat_etherstatspkts512octetsto1023octets);
	UPDATE_STAT64(tx_stat_gt1518,
				tx_stat_etherstatspkts1024octetsto1522octets);
	UPDATE_STAT64(tx_stat_gt2047, tx_stat_bmac_2047);
	UPDATE_STAT64(tx_stat_gt4095, tx_stat_bmac_4095);
	UPDATE_STAT64(tx_stat_gt9216, tx_stat_bmac_9216);
	UPDATE_STAT64(tx_stat_gt16383, tx_stat_bmac_16383);
	UPDATE_STAT64(tx_stat_gterr,
				tx_stat_dot3statsinternalmactransmiterrors);
	UPDATE_STAT64(tx_stat_gtufl, tx_stat_bmac_ufl);

	estats->pause_frames_received_hi =
				pstats->mac_stx[1].rx_stat_bmac_xpf_hi;
	estats->pause_frames_received_lo =
				pstats->mac_stx[1].rx_stat_bmac_xpf_lo;

	estats->pause_frames_sent_hi =
				pstats->mac_stx[1].tx_stat_outxoffsent_hi;
	estats->pause_frames_sent_lo =
				pstats->mac_stx[1].tx_stat_outxoffsent_lo;
}

static void bnx2x_emac_stats_update(struct bnx2x *bp)
{
	struct emac_stats *new = bnx2x_sp(bp, mac_stats.emac_stats);
	struct host_port_stats *pstats = bnx2x_sp(bp, port_stats);
	struct bnx2x_eth_stats *estats = &bp->eth_stats;

	UPDATE_EXTEND_STAT(rx_stat_ifhcinbadoctets);
	UPDATE_EXTEND_STAT(tx_stat_ifhcoutbadoctets);
	UPDATE_EXTEND_STAT(rx_stat_dot3statsfcserrors);
	UPDATE_EXTEND_STAT(rx_stat_dot3statsalignmenterrors);
	UPDATE_EXTEND_STAT(rx_stat_dot3statscarriersenseerrors);
	UPDATE_EXTEND_STAT(rx_stat_falsecarriererrors);
	UPDATE_EXTEND_STAT(rx_stat_etherstatsundersizepkts);
	UPDATE_EXTEND_STAT(rx_stat_dot3statsframestoolong);
	UPDATE_EXTEND_STAT(rx_stat_etherstatsfragments);
	UPDATE_EXTEND_STAT(rx_stat_etherstatsjabbers);
	UPDATE_EXTEND_STAT(rx_stat_maccontrolframesreceived);
	UPDATE_EXTEND_STAT(rx_stat_xoffstateentered);
	UPDATE_EXTEND_STAT(rx_stat_xonpauseframesreceived);
	UPDATE_EXTEND_STAT(rx_stat_xoffpauseframesreceived);
	UPDATE_EXTEND_STAT(tx_stat_outxonsent);
	UPDATE_EXTEND_STAT(tx_stat_outxoffsent);
	UPDATE_EXTEND_STAT(tx_stat_flowcontroldone);
	UPDATE_EXTEND_STAT(tx_stat_etherstatscollisions);
	UPDATE_EXTEND_STAT(tx_stat_dot3statssinglecollisionframes);
	UPDATE_EXTEND_STAT(tx_stat_dot3statsmultiplecollisionframes);
	UPDATE_EXTEND_STAT(tx_stat_dot3statsdeferredtransmissions);
	UPDATE_EXTEND_STAT(tx_stat_dot3statsexcessivecollisions);
	UPDATE_EXTEND_STAT(tx_stat_dot3statslatecollisions);
	UPDATE_EXTEND_STAT(tx_stat_etherstatspkts64octets);
	UPDATE_EXTEND_STAT(tx_stat_etherstatspkts65octetsto127octets);
	UPDATE_EXTEND_STAT(tx_stat_etherstatspkts128octetsto255octets);
	UPDATE_EXTEND_STAT(tx_stat_etherstatspkts256octetsto511octets);
	UPDATE_EXTEND_STAT(tx_stat_etherstatspkts512octetsto1023octets);
	UPDATE_EXTEND_STAT(tx_stat_etherstatspkts1024octetsto1522octets);
	UPDATE_EXTEND_STAT(tx_stat_etherstatspktsover1522octets);
	UPDATE_EXTEND_STAT(tx_stat_dot3statsinternalmactransmiterrors);

	estats->pause_frames_received_hi =
			pstats->mac_stx[1].rx_stat_xonpauseframesreceived_hi;
	estats->pause_frames_received_lo =
			pstats->mac_stx[1].rx_stat_xonpauseframesreceived_lo;
	ADD_64(estats->pause_frames_received_hi,
	       pstats->mac_stx[1].rx_stat_xoffpauseframesreceived_hi,
	       estats->pause_frames_received_lo,
	       pstats->mac_stx[1].rx_stat_xoffpauseframesreceived_lo);

	estats->pause_frames_sent_hi =
			pstats->mac_stx[1].tx_stat_outxonsent_hi;
	estats->pause_frames_sent_lo =
			pstats->mac_stx[1].tx_stat_outxonsent_lo;
	ADD_64(estats->pause_frames_sent_hi,
	       pstats->mac_stx[1].tx_stat_outxoffsent_hi,
	       estats->pause_frames_sent_lo,
	       pstats->mac_stx[1].tx_stat_outxoffsent_lo);
}

static int bnx2x_hw_stats_update(struct bnx2x *bp)
{
	struct nig_stats *new = bnx2x_sp(bp, nig_stats);
	struct nig_stats *old = &(bp->port.old_nig_stats);
	struct host_port_stats *pstats = bnx2x_sp(bp, port_stats);
	struct bnx2x_eth_stats *estats = &bp->eth_stats;
	struct {
		u32 lo;
		u32 hi;
	} diff;
	u32 nig_timer_max;

	if (bp->link_vars.mac_type == MAC_TYPE_BMAC)
		bnx2x_bmac_stats_update(bp);

	else if (bp->link_vars.mac_type == MAC_TYPE_EMAC)
		bnx2x_emac_stats_update(bp);

	else { /* unreached */
		BNX2X_ERR("stats updated by DMAE but no MAC active\n");
		return -1;
	}

	ADD_EXTEND_64(pstats->brb_drop_hi, pstats->brb_drop_lo,
		      new->brb_discard - old->brb_discard);
	ADD_EXTEND_64(estats->brb_truncate_hi, estats->brb_truncate_lo,
		      new->brb_truncate - old->brb_truncate);

	UPDATE_STAT64_NIG(egress_mac_pkt0,
					etherstatspkts1024octetsto1522octets);
	UPDATE_STAT64_NIG(egress_mac_pkt1, etherstatspktsover1522octets);

	memcpy(old, new, sizeof(struct nig_stats));

	memcpy(&(estats->rx_stat_ifhcinbadoctets_hi), &(pstats->mac_stx[1]),
	       sizeof(struct mac_stx));
	estats->brb_drop_hi = pstats->brb_drop_hi;
	estats->brb_drop_lo = pstats->brb_drop_lo;

	pstats->host_port_stats_start = ++pstats->host_port_stats_end;

	nig_timer_max = SHMEM_RD(bp, port_mb[BP_PORT(bp)].stat_nig_timer);
	if (nig_timer_max != estats->nig_timer_max) {
		estats->nig_timer_max = nig_timer_max;
		BNX2X_ERR("NIG timer max (%u)\n", estats->nig_timer_max);
	}

	return 0;
}

static int bnx2x_storm_stats_update(struct bnx2x *bp)
{
	struct eth_stats_query *stats = bnx2x_sp(bp, fw_stats);
	struct tstorm_per_port_stats *tport =
					&stats->tstorm_common.port_statistics;
	struct host_func_stats *fstats = bnx2x_sp(bp, func_stats);
	struct bnx2x_eth_stats *estats = &bp->eth_stats;
	int i;

	memcpy(&(fstats->total_bytes_received_hi),
	       &(bnx2x_sp(bp, func_stats_base)->total_bytes_received_hi),
	       sizeof(struct host_func_stats) - 2*sizeof(u32));
	estats->error_bytes_received_hi = 0;
	estats->error_bytes_received_lo = 0;
	estats->etherstatsoverrsizepkts_hi = 0;
	estats->etherstatsoverrsizepkts_lo = 0;
	estats->no_buff_discard_hi = 0;
	estats->no_buff_discard_lo = 0;

	for_each_queue(bp, i) {
		struct bnx2x_fastpath *fp = &bp->fp[i];
		int cl_id = fp->cl_id;
		struct tstorm_per_client_stats *tclient =
				&stats->tstorm_common.client_statistics[cl_id];
		struct tstorm_per_client_stats *old_tclient = &fp->old_tclient;
		struct ustorm_per_client_stats *uclient =
				&stats->ustorm_common.client_statistics[cl_id];
		struct ustorm_per_client_stats *old_uclient = &fp->old_uclient;
		struct xstorm_per_client_stats *xclient =
				&stats->xstorm_common.client_statistics[cl_id];
		struct xstorm_per_client_stats *old_xclient = &fp->old_xclient;
		struct bnx2x_eth_q_stats *qstats = &fp->eth_q_stats;
		u32 diff;

		/* are storm stats valid? */
		if ((u16)(le16_to_cpu(xclient->stats_counter) + 1) !=
							bp->stats_counter) {
			DP(BNX2X_MSG_STATS, "[%d] stats not updated by xstorm"
			   "  xstorm counter (%d) != stats_counter (%d)\n",
			   i, xclient->stats_counter, bp->stats_counter);
			return -1;
		}
		if ((u16)(le16_to_cpu(tclient->stats_counter) + 1) !=
							bp->stats_counter) {
			DP(BNX2X_MSG_STATS, "[%d] stats not updated by tstorm"
			   "  tstorm counter (%d) != stats_counter (%d)\n",
			   i, tclient->stats_counter, bp->stats_counter);
			return -2;
		}
		if ((u16)(le16_to_cpu(uclient->stats_counter) + 1) !=
							bp->stats_counter) {
			DP(BNX2X_MSG_STATS, "[%d] stats not updated by ustorm"
			   "  ustorm counter (%d) != stats_counter (%d)\n",
			   i, uclient->stats_counter, bp->stats_counter);
			return -4;
		}

		qstats->total_bytes_received_hi =
			le32_to_cpu(tclient->rcv_broadcast_bytes.hi);
		qstats->total_bytes_received_lo =
			le32_to_cpu(tclient->rcv_broadcast_bytes.lo);

		ADD_64(qstats->total_bytes_received_hi,
		       le32_to_cpu(tclient->rcv_multicast_bytes.hi),
		       qstats->total_bytes_received_lo,
		       le32_to_cpu(tclient->rcv_multicast_bytes.lo));

		ADD_64(qstats->total_bytes_received_hi,
		       le32_to_cpu(tclient->rcv_unicast_bytes.hi),
		       qstats->total_bytes_received_lo,
		       le32_to_cpu(tclient->rcv_unicast_bytes.lo));

		qstats->valid_bytes_received_hi =
					qstats->total_bytes_received_hi;
		qstats->valid_bytes_received_lo =
					qstats->total_bytes_received_lo;

		qstats->error_bytes_received_hi =
				le32_to_cpu(tclient->rcv_error_bytes.hi);
		qstats->error_bytes_received_lo =
				le32_to_cpu(tclient->rcv_error_bytes.lo);

		ADD_64(qstats->total_bytes_received_hi,
		       qstats->error_bytes_received_hi,
		       qstats->total_bytes_received_lo,
		       qstats->error_bytes_received_lo);

		UPDATE_EXTEND_TSTAT(rcv_unicast_pkts,
					total_unicast_packets_received);
		UPDATE_EXTEND_TSTAT(rcv_multicast_pkts,
					total_multicast_packets_received);
		UPDATE_EXTEND_TSTAT(rcv_broadcast_pkts,
					total_broadcast_packets_received);
		UPDATE_EXTEND_TSTAT(packets_too_big_discard,
					etherstatsoverrsizepkts);
		UPDATE_EXTEND_TSTAT(no_buff_discard, no_buff_discard);

		SUB_EXTEND_USTAT(ucast_no_buff_pkts,
					total_unicast_packets_received);
		SUB_EXTEND_USTAT(mcast_no_buff_pkts,
					total_multicast_packets_received);
		SUB_EXTEND_USTAT(bcast_no_buff_pkts,
					total_broadcast_packets_received);
		UPDATE_EXTEND_USTAT(ucast_no_buff_pkts, no_buff_discard);
		UPDATE_EXTEND_USTAT(mcast_no_buff_pkts, no_buff_discard);
		UPDATE_EXTEND_USTAT(bcast_no_buff_pkts, no_buff_discard);

		qstats->total_bytes_transmitted_hi =
				le32_to_cpu(xclient->unicast_bytes_sent.hi);
		qstats->total_bytes_transmitted_lo =
				le32_to_cpu(xclient->unicast_bytes_sent.lo);

		ADD_64(qstats->total_bytes_transmitted_hi,
		       le32_to_cpu(xclient->multicast_bytes_sent.hi),
		       qstats->total_bytes_transmitted_lo,
		       le32_to_cpu(xclient->multicast_bytes_sent.lo));

		ADD_64(qstats->total_bytes_transmitted_hi,
		       le32_to_cpu(xclient->broadcast_bytes_sent.hi),
		       qstats->total_bytes_transmitted_lo,
		       le32_to_cpu(xclient->broadcast_bytes_sent.lo));

		UPDATE_EXTEND_XSTAT(unicast_pkts_sent,
					total_unicast_packets_transmitted);
		UPDATE_EXTEND_XSTAT(multicast_pkts_sent,
					total_multicast_packets_transmitted);
		UPDATE_EXTEND_XSTAT(broadcast_pkts_sent,
					total_broadcast_packets_transmitted);

		old_tclient->checksum_discard = tclient->checksum_discard;
		old_tclient->ttl0_discard = tclient->ttl0_discard;

		ADD_64(fstats->total_bytes_received_hi,
		       qstats->total_bytes_received_hi,
		       fstats->total_bytes_received_lo,
		       qstats->total_bytes_received_lo);
		ADD_64(fstats->total_bytes_transmitted_hi,
		       qstats->total_bytes_transmitted_hi,
		       fstats->total_bytes_transmitted_lo,
		       qstats->total_bytes_transmitted_lo);
		ADD_64(fstats->total_unicast_packets_received_hi,
		       qstats->total_unicast_packets_received_hi,
		       fstats->total_unicast_packets_received_lo,
		       qstats->total_unicast_packets_received_lo);
		ADD_64(fstats->total_multicast_packets_received_hi,
		       qstats->total_multicast_packets_received_hi,
		       fstats->total_multicast_packets_received_lo,
		       qstats->total_multicast_packets_received_lo);
		ADD_64(fstats->total_broadcast_packets_received_hi,
		       qstats->total_broadcast_packets_received_hi,
		       fstats->total_broadcast_packets_received_lo,
		       qstats->total_broadcast_packets_received_lo);
		ADD_64(fstats->total_unicast_packets_transmitted_hi,
		       qstats->total_unicast_packets_transmitted_hi,
		       fstats->total_unicast_packets_transmitted_lo,
		       qstats->total_unicast_packets_transmitted_lo);
		ADD_64(fstats->total_multicast_packets_transmitted_hi,
		       qstats->total_multicast_packets_transmitted_hi,
		       fstats->total_multicast_packets_transmitted_lo,
		       qstats->total_multicast_packets_transmitted_lo);
		ADD_64(fstats->total_broadcast_packets_transmitted_hi,
		       qstats->total_broadcast_packets_transmitted_hi,
		       fstats->total_broadcast_packets_transmitted_lo,
		       qstats->total_broadcast_packets_transmitted_lo);
		ADD_64(fstats->valid_bytes_received_hi,
		       qstats->valid_bytes_received_hi,
		       fstats->valid_bytes_received_lo,
		       qstats->valid_bytes_received_lo);

		ADD_64(estats->error_bytes_received_hi,
		       qstats->error_bytes_received_hi,
		       estats->error_bytes_received_lo,
		       qstats->error_bytes_received_lo);
		ADD_64(estats->etherstatsoverrsizepkts_hi,
		       qstats->etherstatsoverrsizepkts_hi,
		       estats->etherstatsoverrsizepkts_lo,
		       qstats->etherstatsoverrsizepkts_lo);
		ADD_64(estats->no_buff_discard_hi, qstats->no_buff_discard_hi,
		       estats->no_buff_discard_lo, qstats->no_buff_discard_lo);
	}

	ADD_64(fstats->total_bytes_received_hi,
	       estats->rx_stat_ifhcinbadoctets_hi,
	       fstats->total_bytes_received_lo,
	       estats->rx_stat_ifhcinbadoctets_lo);

	memcpy(estats, &(fstats->total_bytes_received_hi),
	       sizeof(struct host_func_stats) - 2*sizeof(u32));

	ADD_64(estats->etherstatsoverrsizepkts_hi,
	       estats->rx_stat_dot3statsframestoolong_hi,
	       estats->etherstatsoverrsizepkts_lo,
	       estats->rx_stat_dot3statsframestoolong_lo);
	ADD_64(estats->error_bytes_received_hi,
	       estats->rx_stat_ifhcinbadoctets_hi,
	       estats->error_bytes_received_lo,
	       estats->rx_stat_ifhcinbadoctets_lo);

	if (bp->port.pmf) {
		estats->mac_filter_discard =
				le32_to_cpu(tport->mac_filter_discard);
		estats->xxoverflow_discard =
				le32_to_cpu(tport->xxoverflow_discard);
		estats->brb_truncate_discard =
				le32_to_cpu(tport->brb_truncate_discard);
		estats->mac_discard = le32_to_cpu(tport->mac_discard);
	}

	fstats->host_func_stats_start = ++fstats->host_func_stats_end;

	bp->stats_pending = 0;

	return 0;
}

static void bnx2x_net_stats_update(struct bnx2x *bp)
{
	struct bnx2x_eth_stats *estats = &bp->eth_stats;
	struct net_device_stats *nstats = &bp->dev->stats;
	int i;

	nstats->rx_packets =
		bnx2x_hilo(&estats->total_unicast_packets_received_hi) +
		bnx2x_hilo(&estats->total_multicast_packets_received_hi) +
		bnx2x_hilo(&estats->total_broadcast_packets_received_hi);

	nstats->tx_packets =
		bnx2x_hilo(&estats->total_unicast_packets_transmitted_hi) +
		bnx2x_hilo(&estats->total_multicast_packets_transmitted_hi) +
		bnx2x_hilo(&estats->total_broadcast_packets_transmitted_hi);

	nstats->rx_bytes = bnx2x_hilo(&estats->total_bytes_received_hi);

	nstats->tx_bytes = bnx2x_hilo(&estats->total_bytes_transmitted_hi);

	nstats->rx_dropped = estats->mac_discard;
	for_each_queue(bp, i)
		nstats->rx_dropped +=
			le32_to_cpu(bp->fp[i].old_tclient.checksum_discard);

	nstats->tx_dropped = 0;

	nstats->multicast =
		bnx2x_hilo(&estats->total_multicast_packets_received_hi);

	nstats->collisions =
		bnx2x_hilo(&estats->tx_stat_etherstatscollisions_hi);

	nstats->rx_length_errors =
		bnx2x_hilo(&estats->rx_stat_etherstatsundersizepkts_hi) +
		bnx2x_hilo(&estats->etherstatsoverrsizepkts_hi);
	nstats->rx_over_errors = bnx2x_hilo(&estats->brb_drop_hi) +
				 bnx2x_hilo(&estats->brb_truncate_hi);
	nstats->rx_crc_errors =
		bnx2x_hilo(&estats->rx_stat_dot3statsfcserrors_hi);
	nstats->rx_frame_errors =
		bnx2x_hilo(&estats->rx_stat_dot3statsalignmenterrors_hi);
	nstats->rx_fifo_errors = bnx2x_hilo(&estats->no_buff_discard_hi);
	nstats->rx_missed_errors = estats->xxoverflow_discard;

	nstats->rx_errors = nstats->rx_length_errors +
			    nstats->rx_over_errors +
			    nstats->rx_crc_errors +
			    nstats->rx_frame_errors +
			    nstats->rx_fifo_errors +
			    nstats->rx_missed_errors;

	nstats->tx_aborted_errors =
		bnx2x_hilo(&estats->tx_stat_dot3statslatecollisions_hi) +
		bnx2x_hilo(&estats->tx_stat_dot3statsexcessivecollisions_hi);
	nstats->tx_carrier_errors =
		bnx2x_hilo(&estats->rx_stat_dot3statscarriersenseerrors_hi);
	nstats->tx_fifo_errors = 0;
	nstats->tx_heartbeat_errors = 0;
	nstats->tx_window_errors = 0;

	nstats->tx_errors = nstats->tx_aborted_errors +
			    nstats->tx_carrier_errors +
	    bnx2x_hilo(&estats->tx_stat_dot3statsinternalmactransmiterrors_hi);
}

static void bnx2x_drv_stats_update(struct bnx2x *bp)
{
	struct bnx2x_eth_stats *estats = &bp->eth_stats;
	int i;

	estats->driver_xoff = 0;
	estats->rx_err_discard_pkt = 0;
	estats->rx_skb_alloc_failed = 0;
	estats->hw_csum_err = 0;
	for_each_queue(bp, i) {
		struct bnx2x_eth_q_stats *qstats = &bp->fp[i].eth_q_stats;

		estats->driver_xoff += qstats->driver_xoff;
		estats->rx_err_discard_pkt += qstats->rx_err_discard_pkt;
		estats->rx_skb_alloc_failed += qstats->rx_skb_alloc_failed;
		estats->hw_csum_err += qstats->hw_csum_err;
	}
}

static void bnx2x_stats_update(struct bnx2x *bp)
{
	u32 *stats_comp = bnx2x_sp(bp, stats_comp);

	if (*stats_comp != DMAE_COMP_VAL)
		return;

	if (bp->port.pmf)
		bnx2x_hw_stats_update(bp);

	if (bnx2x_storm_stats_update(bp) && (bp->stats_pending++ == 3)) {
		BNX2X_ERR("storm stats were not updated for 3 times\n");
		bnx2x_panic();
		return;
	}

	bnx2x_net_stats_update(bp);
	bnx2x_drv_stats_update(bp);

	if (bp->msglevel & NETIF_MSG_TIMER) {
		struct bnx2x_fastpath *fp0_rx = bp->fp;
		struct bnx2x_fastpath *fp0_tx = bp->fp;
		struct tstorm_per_client_stats *old_tclient =
							&bp->fp->old_tclient;
		struct bnx2x_eth_q_stats *qstats = &bp->fp->eth_q_stats;
		struct bnx2x_eth_stats *estats = &bp->eth_stats;
		struct net_device_stats *nstats = &bp->dev->stats;
		int i;

		printk(KERN_DEBUG "%s:\n", bp->dev->name);
		printk(KERN_DEBUG "  tx avail (%4x)  tx hc idx (%x)"
				  "  tx pkt (%lx)\n",
		       bnx2x_tx_avail(fp0_tx),
		       le16_to_cpu(*fp0_tx->tx_cons_sb), nstats->tx_packets);
		printk(KERN_DEBUG "  rx usage (%4x)  rx hc idx (%x)"
				  "  rx pkt (%lx)\n",
		       (u16)(le16_to_cpu(*fp0_rx->rx_cons_sb) -
			     fp0_rx->rx_comp_cons),
		       le16_to_cpu(*fp0_rx->rx_cons_sb), nstats->rx_packets);
		printk(KERN_DEBUG "  %s (Xoff events %u)  brb drops %u  "
				  "brb truncate %u\n",
		       (netif_queue_stopped(bp->dev) ? "Xoff" : "Xon"),
		       qstats->driver_xoff,
		       estats->brb_drop_lo, estats->brb_truncate_lo);
		printk(KERN_DEBUG "tstats: checksum_discard %u  "
			"packets_too_big_discard %lu  no_buff_discard %lu  "
			"mac_discard %u  mac_filter_discard %u  "
			"xxovrflow_discard %u  brb_truncate_discard %u  "
			"ttl0_discard %u\n",
		       le32_to_cpu(old_tclient->checksum_discard),
		       bnx2x_hilo(&qstats->etherstatsoverrsizepkts_hi),
		       bnx2x_hilo(&qstats->no_buff_discard_hi),
		       estats->mac_discard, estats->mac_filter_discard,
		       estats->xxoverflow_discard, estats->brb_truncate_discard,
		       le32_to_cpu(old_tclient->ttl0_discard));

		for_each_queue(bp, i) {
			printk(KERN_DEBUG "[%d]: %lu\t%lu\t%lu\n", i,
			       bnx2x_fp(bp, i, tx_pkt),
			       bnx2x_fp(bp, i, rx_pkt),
			       bnx2x_fp(bp, i, rx_calls));
		}
	}

	bnx2x_hw_stats_post(bp);
	bnx2x_storm_stats_post(bp);
}

static void bnx2x_port_stats_stop(struct bnx2x *bp)
{
	struct dmae_command *dmae;
	u32 opcode;
	int loader_idx = PMF_DMAE_C(bp);
	u32 *stats_comp = bnx2x_sp(bp, stats_comp);

	bp->executer_idx = 0;

	opcode = (DMAE_CMD_SRC_PCI | DMAE_CMD_DST_GRC |
		  DMAE_CMD_C_ENABLE |
		  DMAE_CMD_SRC_RESET | DMAE_CMD_DST_RESET |
#ifdef __BIG_ENDIAN
		  DMAE_CMD_ENDIANITY_B_DW_SWAP |
#else
		  DMAE_CMD_ENDIANITY_DW_SWAP |
#endif
		  (BP_PORT(bp) ? DMAE_CMD_PORT_1 : DMAE_CMD_PORT_0) |
		  (BP_E1HVN(bp) << DMAE_CMD_E1HVN_SHIFT));

	if (bp->port.port_stx) {

		dmae = bnx2x_sp(bp, dmae[bp->executer_idx++]);
		if (bp->func_stx)
			dmae->opcode = (opcode | DMAE_CMD_C_DST_GRC);
		else
			dmae->opcode = (opcode | DMAE_CMD_C_DST_PCI);
		dmae->src_addr_lo = U64_LO(bnx2x_sp_mapping(bp, port_stats));
		dmae->src_addr_hi = U64_HI(bnx2x_sp_mapping(bp, port_stats));
		dmae->dst_addr_lo = bp->port.port_stx >> 2;
		dmae->dst_addr_hi = 0;
		dmae->len = sizeof(struct host_port_stats) >> 2;
		if (bp->func_stx) {
			dmae->comp_addr_lo = dmae_reg_go_c[loader_idx] >> 2;
			dmae->comp_addr_hi = 0;
			dmae->comp_val = 1;
		} else {
			dmae->comp_addr_lo =
				U64_LO(bnx2x_sp_mapping(bp, stats_comp));
			dmae->comp_addr_hi =
				U64_HI(bnx2x_sp_mapping(bp, stats_comp));
			dmae->comp_val = DMAE_COMP_VAL;

			*stats_comp = 0;
		}
	}

	if (bp->func_stx) {

		dmae = bnx2x_sp(bp, dmae[bp->executer_idx++]);
		dmae->opcode = (opcode | DMAE_CMD_C_DST_PCI);
		dmae->src_addr_lo = U64_LO(bnx2x_sp_mapping(bp, func_stats));
		dmae->src_addr_hi = U64_HI(bnx2x_sp_mapping(bp, func_stats));
		dmae->dst_addr_lo = bp->func_stx >> 2;
		dmae->dst_addr_hi = 0;
		dmae->len = sizeof(struct host_func_stats) >> 2;
		dmae->comp_addr_lo = U64_LO(bnx2x_sp_mapping(bp, stats_comp));
		dmae->comp_addr_hi = U64_HI(bnx2x_sp_mapping(bp, stats_comp));
		dmae->comp_val = DMAE_COMP_VAL;

		*stats_comp = 0;
	}
}

static void bnx2x_stats_stop(struct bnx2x *bp)
{
	int update = 0;

	bnx2x_stats_comp(bp);

	if (bp->port.pmf)
		update = (bnx2x_hw_stats_update(bp) == 0);

	update |= (bnx2x_storm_stats_update(bp) == 0);

	if (update) {
		bnx2x_net_stats_update(bp);

		if (bp->port.pmf)
			bnx2x_port_stats_stop(bp);

		bnx2x_hw_stats_post(bp);
		bnx2x_stats_comp(bp);
	}
}

static void bnx2x_stats_do_nothing(struct bnx2x *bp)
{
}

static const struct {
	void (*action)(struct bnx2x *bp);
	enum bnx2x_stats_state next_state;
} bnx2x_stats_stm[STATS_STATE_MAX][STATS_EVENT_MAX] = {
/* state	event	*/
{
/* DISABLED	PMF	*/ {bnx2x_stats_pmf_update, STATS_STATE_DISABLED},
/*		LINK_UP	*/ {bnx2x_stats_start,      STATS_STATE_ENABLED},
/*		UPDATE	*/ {bnx2x_stats_do_nothing, STATS_STATE_DISABLED},
/*		STOP	*/ {bnx2x_stats_do_nothing, STATS_STATE_DISABLED}
},
{
/* ENABLED	PMF	*/ {bnx2x_stats_pmf_start,  STATS_STATE_ENABLED},
/*		LINK_UP	*/ {bnx2x_stats_restart,    STATS_STATE_ENABLED},
/*		UPDATE	*/ {bnx2x_stats_update,     STATS_STATE_ENABLED},
/*		STOP	*/ {bnx2x_stats_stop,       STATS_STATE_DISABLED}
}
};

static void bnx2x_stats_handle(struct bnx2x *bp, enum bnx2x_stats_event event)
{
	enum bnx2x_stats_state state = bp->stats_state;

	bnx2x_stats_stm[state][event].action(bp);
	bp->stats_state = bnx2x_stats_stm[state][event].next_state;

	/* Make sure the state has been "changed" */
	smp_wmb();

	if ((event != STATS_EVENT_UPDATE) || (bp->msglevel & NETIF_MSG_TIMER))
		DP(BNX2X_MSG_STATS, "state %d -> event %d -> state %d\n",
		   state, event, bp->stats_state);
}

static void bnx2x_port_stats_base_init(struct bnx2x *bp)
{
	struct dmae_command *dmae;
	u32 *stats_comp = bnx2x_sp(bp, stats_comp);

	/* sanity */
	if (!bp->port.pmf || !bp->port.port_stx) {
		BNX2X_ERR("BUG!\n");
		return;
	}

	bp->executer_idx = 0;

	dmae = bnx2x_sp(bp, dmae[bp->executer_idx++]);
	dmae->opcode = (DMAE_CMD_SRC_PCI | DMAE_CMD_DST_GRC |
			DMAE_CMD_C_DST_PCI | DMAE_CMD_C_ENABLE |
			DMAE_CMD_SRC_RESET | DMAE_CMD_DST_RESET |
#ifdef __BIG_ENDIAN
			DMAE_CMD_ENDIANITY_B_DW_SWAP |
#else
			DMAE_CMD_ENDIANITY_DW_SWAP |
#endif
			(BP_PORT(bp) ? DMAE_CMD_PORT_1 : DMAE_CMD_PORT_0) |
			(BP_E1HVN(bp) << DMAE_CMD_E1HVN_SHIFT));
	dmae->src_addr_lo = U64_LO(bnx2x_sp_mapping(bp, port_stats));
	dmae->src_addr_hi = U64_HI(bnx2x_sp_mapping(bp, port_stats));
	dmae->dst_addr_lo = bp->port.port_stx >> 2;
	dmae->dst_addr_hi = 0;
	dmae->len = sizeof(struct host_port_stats) >> 2;
	dmae->comp_addr_lo = U64_LO(bnx2x_sp_mapping(bp, stats_comp));
	dmae->comp_addr_hi = U64_HI(bnx2x_sp_mapping(bp, stats_comp));
	dmae->comp_val = DMAE_COMP_VAL;

	*stats_comp = 0;
	bnx2x_hw_stats_post(bp);
	bnx2x_stats_comp(bp);
}

static void bnx2x_func_stats_base_init(struct bnx2x *bp)
{
	int vn, vn_max = IS_E1HMF(bp) ? E1HVN_MAX : E1VN_MAX;
	int port = BP_PORT(bp);
	int func;
	u32 func_stx;

	/* sanity */
	if (!bp->port.pmf || !bp->func_stx) {
		BNX2X_ERR("BUG!\n");
		return;
	}

	/* save our func_stx */
	func_stx = bp->func_stx;

	for (vn = VN_0; vn < vn_max; vn++) {
		func = 2*vn + port;

		bp->func_stx = SHMEM_RD(bp, func_mb[func].fw_mb_param);
		bnx2x_func_stats_init(bp);
		bnx2x_hw_stats_post(bp);
		bnx2x_stats_comp(bp);
	}

	/* restore our func_stx */
	bp->func_stx = func_stx;
}

static void bnx2x_func_stats_base_update(struct bnx2x *bp)
{
	struct dmae_command *dmae = &bp->stats_dmae;
	u32 *stats_comp = bnx2x_sp(bp, stats_comp);

	/* sanity */
	if (!bp->func_stx) {
		BNX2X_ERR("BUG!\n");
		return;
	}

	bp->executer_idx = 0;
	memset(dmae, 0, sizeof(struct dmae_command));

	dmae->opcode = (DMAE_CMD_SRC_GRC | DMAE_CMD_DST_PCI |
			DMAE_CMD_C_DST_PCI | DMAE_CMD_C_ENABLE |
			DMAE_CMD_SRC_RESET | DMAE_CMD_DST_RESET |
#ifdef __BIG_ENDIAN
			DMAE_CMD_ENDIANITY_B_DW_SWAP |
#else
			DMAE_CMD_ENDIANITY_DW_SWAP |
#endif
			(BP_PORT(bp) ? DMAE_CMD_PORT_1 : DMAE_CMD_PORT_0) |
			(BP_E1HVN(bp) << DMAE_CMD_E1HVN_SHIFT));
	dmae->src_addr_lo = bp->func_stx >> 2;
	dmae->src_addr_hi = 0;
	dmae->dst_addr_lo = U64_LO(bnx2x_sp_mapping(bp, func_stats_base));
	dmae->dst_addr_hi = U64_HI(bnx2x_sp_mapping(bp, func_stats_base));
	dmae->len = sizeof(struct host_func_stats) >> 2;
	dmae->comp_addr_lo = U64_LO(bnx2x_sp_mapping(bp, stats_comp));
	dmae->comp_addr_hi = U64_HI(bnx2x_sp_mapping(bp, stats_comp));
	dmae->comp_val = DMAE_COMP_VAL;

	*stats_comp = 0;
	bnx2x_hw_stats_post(bp);
	bnx2x_stats_comp(bp);
}

static void bnx2x_stats_init(struct bnx2x *bp)
{
	int port = BP_PORT(bp);
	int func = BP_FUNC(bp);
	int i;

	bp->stats_pending = 0;
	bp->executer_idx = 0;
	bp->stats_counter = 0;

	/* port and func stats for management */
	if (!BP_NOMCP(bp)) {
		bp->port.port_stx = SHMEM_RD(bp, port_mb[port].port_stx);
		bp->func_stx = SHMEM_RD(bp, func_mb[func].fw_mb_param);

	} else {
		bp->port.port_stx = 0;
		bp->func_stx = 0;
	}
	DP(BNX2X_MSG_STATS, "port_stx 0x%x  func_stx 0x%x\n",
	   bp->port.port_stx, bp->func_stx);

	/* port stats */
	memset(&(bp->port.old_nig_stats), 0, sizeof(struct nig_stats));
	bp->port.old_nig_stats.brb_discard =
			REG_RD(bp, NIG_REG_STAT0_BRB_DISCARD + port*0x38);
	bp->port.old_nig_stats.brb_truncate =
			REG_RD(bp, NIG_REG_STAT0_BRB_TRUNCATE + port*0x38);
	REG_RD_DMAE(bp, NIG_REG_STAT0_EGRESS_MAC_PKT0 + port*0x50,
		    &(bp->port.old_nig_stats.egress_mac_pkt0_lo), 2);
	REG_RD_DMAE(bp, NIG_REG_STAT0_EGRESS_MAC_PKT1 + port*0x50,
		    &(bp->port.old_nig_stats.egress_mac_pkt1_lo), 2);

	/* function stats */
	for_each_queue(bp, i) {
		struct bnx2x_fastpath *fp = &bp->fp[i];

		memset(&fp->old_tclient, 0,
		       sizeof(struct tstorm_per_client_stats));
		memset(&fp->old_uclient, 0,
		       sizeof(struct ustorm_per_client_stats));
		memset(&fp->old_xclient, 0,
		       sizeof(struct xstorm_per_client_stats));
		memset(&fp->eth_q_stats, 0, sizeof(struct bnx2x_eth_q_stats));
	}

	memset(&bp->dev->stats, 0, sizeof(struct net_device_stats));
	memset(&bp->eth_stats, 0, sizeof(struct bnx2x_eth_stats));

	bp->stats_state = STATS_STATE_DISABLED;

	if (bp->port.pmf) {
		if (bp->port.port_stx)
			bnx2x_port_stats_base_init(bp);

		if (bp->func_stx)
			bnx2x_func_stats_base_init(bp);

	} else if (bp->func_stx)
		bnx2x_func_stats_base_update(bp);
}

static void bnx2x_timer(unsigned long data)
{
	struct bnx2x *bp = (struct bnx2x *) data;

	if (!netif_running(bp->dev))
		return;

	if (atomic_read(&bp->intr_sem) != 0)
		goto timer_restart;

	if (poll) {
		struct bnx2x_fastpath *fp = &bp->fp[0];
		int rc;

		bnx2x_tx_int(fp);
		rc = bnx2x_rx_int(fp, 1000);
	}

	if (!BP_NOMCP(bp)) {
		int func = BP_FUNC(bp);
		u32 drv_pulse;
		u32 mcp_pulse;

		++bp->fw_drv_pulse_wr_seq;
		bp->fw_drv_pulse_wr_seq &= DRV_PULSE_SEQ_MASK;
		/* TBD - add SYSTEM_TIME */
		drv_pulse = bp->fw_drv_pulse_wr_seq;
		SHMEM_WR(bp, func_mb[func].drv_pulse_mb, drv_pulse);

		mcp_pulse = (SHMEM_RD(bp, func_mb[func].mcp_pulse_mb) &
			     MCP_PULSE_SEQ_MASK);
		/* The delta between driver pulse and mcp response
		 * should be 1 (before mcp response) or 0 (after mcp response)
		 */
		if ((drv_pulse != mcp_pulse) &&
		    (drv_pulse != ((mcp_pulse + 1) & MCP_PULSE_SEQ_MASK))) {
			/* someone lost a heartbeat... */
			BNX2X_ERR("drv_pulse (0x%x) != mcp_pulse (0x%x)\n",
				  drv_pulse, mcp_pulse);
		}
	}

	if (bp->state == BNX2X_STATE_OPEN)
		bnx2x_stats_handle(bp, STATS_EVENT_UPDATE);

timer_restart:
	mod_timer(&bp->timer, jiffies + bp->current_interval);
}

/* end of Statistics */

/* nic init */

/*
 * nic init service functions
 */

static void bnx2x_zero_sb(struct bnx2x *bp, int sb_id)
{
	int port = BP_PORT(bp);

	/* "CSTORM" */
	bnx2x_init_fill(bp, CSEM_REG_FAST_MEMORY +
			CSTORM_SB_HOST_STATUS_BLOCK_U_OFFSET(port, sb_id), 0,
			CSTORM_SB_STATUS_BLOCK_U_SIZE / 4);
	bnx2x_init_fill(bp, CSEM_REG_FAST_MEMORY +
			CSTORM_SB_HOST_STATUS_BLOCK_C_OFFSET(port, sb_id), 0,
			CSTORM_SB_STATUS_BLOCK_C_SIZE / 4);
}

static void bnx2x_init_sb(struct bnx2x *bp, struct host_status_block *sb,
			  dma_addr_t mapping, int sb_id)
{
	int port = BP_PORT(bp);
	int func = BP_FUNC(bp);
	int index;
	u64 section;

	/* USTORM */
	section = ((u64)mapping) + offsetof(struct host_status_block,
					    u_status_block);
	sb->u_status_block.status_block_id = sb_id;

	REG_WR(bp, BAR_CSTRORM_INTMEM +
	       CSTORM_SB_HOST_SB_ADDR_U_OFFSET(port, sb_id), U64_LO(section));
	REG_WR(bp, BAR_CSTRORM_INTMEM +
	       ((CSTORM_SB_HOST_SB_ADDR_U_OFFSET(port, sb_id)) + 4),
	       U64_HI(section));
	REG_WR8(bp, BAR_CSTRORM_INTMEM + FP_USB_FUNC_OFF +
		CSTORM_SB_HOST_STATUS_BLOCK_U_OFFSET(port, sb_id), func);

	for (index = 0; index < HC_USTORM_SB_NUM_INDICES; index++)
		REG_WR16(bp, BAR_CSTRORM_INTMEM +
			 CSTORM_SB_HC_DISABLE_U_OFFSET(port, sb_id, index), 1);

	/* CSTORM */
	section = ((u64)mapping) + offsetof(struct host_status_block,
					    c_status_block);
	sb->c_status_block.status_block_id = sb_id;

	REG_WR(bp, BAR_CSTRORM_INTMEM +
	       CSTORM_SB_HOST_SB_ADDR_C_OFFSET(port, sb_id), U64_LO(section));
	REG_WR(bp, BAR_CSTRORM_INTMEM +
	       ((CSTORM_SB_HOST_SB_ADDR_C_OFFSET(port, sb_id)) + 4),
	       U64_HI(section));
	REG_WR8(bp, BAR_CSTRORM_INTMEM + FP_CSB_FUNC_OFF +
		CSTORM_SB_HOST_STATUS_BLOCK_C_OFFSET(port, sb_id), func);

	for (index = 0; index < HC_CSTORM_SB_NUM_INDICES; index++)
		REG_WR16(bp, BAR_CSTRORM_INTMEM +
			 CSTORM_SB_HC_DISABLE_C_OFFSET(port, sb_id, index), 1);

	bnx2x_ack_sb(bp, sb_id, CSTORM_ID, 0, IGU_INT_ENABLE, 0);
}

static void bnx2x_zero_def_sb(struct bnx2x *bp)
{
	int func = BP_FUNC(bp);

	bnx2x_init_fill(bp, TSEM_REG_FAST_MEMORY +
			TSTORM_DEF_SB_HOST_STATUS_BLOCK_OFFSET(func), 0,
			sizeof(struct tstorm_def_status_block)/4);
	bnx2x_init_fill(bp, CSEM_REG_FAST_MEMORY +
			CSTORM_DEF_SB_HOST_STATUS_BLOCK_U_OFFSET(func), 0,
			sizeof(struct cstorm_def_status_block_u)/4);
	bnx2x_init_fill(bp, CSEM_REG_FAST_MEMORY +
			CSTORM_DEF_SB_HOST_STATUS_BLOCK_C_OFFSET(func), 0,
			sizeof(struct cstorm_def_status_block_c)/4);
	bnx2x_init_fill(bp, XSEM_REG_FAST_MEMORY +
			XSTORM_DEF_SB_HOST_STATUS_BLOCK_OFFSET(func), 0,
			sizeof(struct xstorm_def_status_block)/4);
}

static void bnx2x_init_def_sb(struct bnx2x *bp,
			      struct host_def_status_block *def_sb,
			      dma_addr_t mapping, int sb_id)
{
	int port = BP_PORT(bp);
	int func = BP_FUNC(bp);
	int index, val, reg_offset;
	u64 section;

	/* ATTN */
	section = ((u64)mapping) + offsetof(struct host_def_status_block,
					    atten_status_block);
	def_sb->atten_status_block.status_block_id = sb_id;

	bp->attn_state = 0;

	reg_offset = (port ? MISC_REG_AEU_ENABLE1_FUNC_1_OUT_0 :
			     MISC_REG_AEU_ENABLE1_FUNC_0_OUT_0);

	for (index = 0; index < MAX_DYNAMIC_ATTN_GRPS; index++) {
		bp->attn_group[index].sig[0] = REG_RD(bp,
						     reg_offset + 0x10*index);
		bp->attn_group[index].sig[1] = REG_RD(bp,
					       reg_offset + 0x4 + 0x10*index);
		bp->attn_group[index].sig[2] = REG_RD(bp,
					       reg_offset + 0x8 + 0x10*index);
		bp->attn_group[index].sig[3] = REG_RD(bp,
					       reg_offset + 0xc + 0x10*index);
	}

	reg_offset = (port ? HC_REG_ATTN_MSG1_ADDR_L :
			     HC_REG_ATTN_MSG0_ADDR_L);

	REG_WR(bp, reg_offset, U64_LO(section));
	REG_WR(bp, reg_offset + 4, U64_HI(section));

	reg_offset = (port ? HC_REG_ATTN_NUM_P1 : HC_REG_ATTN_NUM_P0);

	val = REG_RD(bp, reg_offset);
	val |= sb_id;
	REG_WR(bp, reg_offset, val);

	/* USTORM */
	section = ((u64)mapping) + offsetof(struct host_def_status_block,
					    u_def_status_block);
	def_sb->u_def_status_block.status_block_id = sb_id;

	REG_WR(bp, BAR_CSTRORM_INTMEM +
	       CSTORM_DEF_SB_HOST_SB_ADDR_U_OFFSET(func), U64_LO(section));
	REG_WR(bp, BAR_CSTRORM_INTMEM +
	       ((CSTORM_DEF_SB_HOST_SB_ADDR_U_OFFSET(func)) + 4),
	       U64_HI(section));
	REG_WR8(bp, BAR_CSTRORM_INTMEM + DEF_USB_FUNC_OFF +
		CSTORM_DEF_SB_HOST_STATUS_BLOCK_U_OFFSET(func), func);

	for (index = 0; index < HC_USTORM_DEF_SB_NUM_INDICES; index++)
		REG_WR16(bp, BAR_CSTRORM_INTMEM +
			 CSTORM_DEF_SB_HC_DISABLE_U_OFFSET(func, index), 1);

	/* CSTORM */
	section = ((u64)mapping) + offsetof(struct host_def_status_block,
					    c_def_status_block);
	def_sb->c_def_status_block.status_block_id = sb_id;

	REG_WR(bp, BAR_CSTRORM_INTMEM +
	       CSTORM_DEF_SB_HOST_SB_ADDR_C_OFFSET(func), U64_LO(section));
	REG_WR(bp, BAR_CSTRORM_INTMEM +
	       ((CSTORM_DEF_SB_HOST_SB_ADDR_C_OFFSET(func)) + 4),
	       U64_HI(section));
	REG_WR8(bp, BAR_CSTRORM_INTMEM + DEF_CSB_FUNC_OFF +
		CSTORM_DEF_SB_HOST_STATUS_BLOCK_C_OFFSET(func), func);

	for (index = 0; index < HC_CSTORM_DEF_SB_NUM_INDICES; index++)
		REG_WR16(bp, BAR_CSTRORM_INTMEM +
			 CSTORM_DEF_SB_HC_DISABLE_C_OFFSET(func, index), 1);

	/* TSTORM */
	section = ((u64)mapping) + offsetof(struct host_def_status_block,
					    t_def_status_block);
	def_sb->t_def_status_block.status_block_id = sb_id;

	REG_WR(bp, BAR_TSTRORM_INTMEM +
	       TSTORM_DEF_SB_HOST_SB_ADDR_OFFSET(func), U64_LO(section));
	REG_WR(bp, BAR_TSTRORM_INTMEM +
	       ((TSTORM_DEF_SB_HOST_SB_ADDR_OFFSET(func)) + 4),
	       U64_HI(section));
	REG_WR8(bp, BAR_TSTRORM_INTMEM + DEF_TSB_FUNC_OFF +
		TSTORM_DEF_SB_HOST_STATUS_BLOCK_OFFSET(func), func);

	for (index = 0; index < HC_TSTORM_DEF_SB_NUM_INDICES; index++)
		REG_WR16(bp, BAR_TSTRORM_INTMEM +
			 TSTORM_DEF_SB_HC_DISABLE_OFFSET(func, index), 1);

	/* XSTORM */
	section = ((u64)mapping) + offsetof(struct host_def_status_block,
					    x_def_status_block);
	def_sb->x_def_status_block.status_block_id = sb_id;

	REG_WR(bp, BAR_XSTRORM_INTMEM +
	       XSTORM_DEF_SB_HOST_SB_ADDR_OFFSET(func), U64_LO(section));
	REG_WR(bp, BAR_XSTRORM_INTMEM +
	       ((XSTORM_DEF_SB_HOST_SB_ADDR_OFFSET(func)) + 4),
	       U64_HI(section));
	REG_WR8(bp, BAR_XSTRORM_INTMEM + DEF_XSB_FUNC_OFF +
		XSTORM_DEF_SB_HOST_STATUS_BLOCK_OFFSET(func), func);

	for (index = 0; index < HC_XSTORM_DEF_SB_NUM_INDICES; index++)
		REG_WR16(bp, BAR_XSTRORM_INTMEM +
			 XSTORM_DEF_SB_HC_DISABLE_OFFSET(func, index), 1);

	bp->stats_pending = 0;
	bp->set_mac_pending = 0;

	bnx2x_ack_sb(bp, sb_id, CSTORM_ID, 0, IGU_INT_ENABLE, 0);
}

static void bnx2x_update_coalesce(struct bnx2x *bp)
{
	int port = BP_PORT(bp);
	int i;

	for_each_queue(bp, i) {
		int sb_id = bp->fp[i].sb_id;

		/* HC_INDEX_U_ETH_RX_CQ_CONS */
		REG_WR8(bp, BAR_CSTRORM_INTMEM +
			CSTORM_SB_HC_TIMEOUT_U_OFFSET(port, sb_id,
						      U_SB_ETH_RX_CQ_INDEX),
			bp->rx_ticks/(4 * BNX2X_BTR));
		REG_WR16(bp, BAR_CSTRORM_INTMEM +
			 CSTORM_SB_HC_DISABLE_U_OFFSET(port, sb_id,
						       U_SB_ETH_RX_CQ_INDEX),
			 (bp->rx_ticks/(4 * BNX2X_BTR)) ? 0 : 1);

		/* HC_INDEX_C_ETH_TX_CQ_CONS */
		REG_WR8(bp, BAR_CSTRORM_INTMEM +
			CSTORM_SB_HC_TIMEOUT_C_OFFSET(port, sb_id,
						      C_SB_ETH_TX_CQ_INDEX),
			bp->tx_ticks/(4 * BNX2X_BTR));
		REG_WR16(bp, BAR_CSTRORM_INTMEM +
			 CSTORM_SB_HC_DISABLE_C_OFFSET(port, sb_id,
						       C_SB_ETH_TX_CQ_INDEX),
			 (bp->tx_ticks/(4 * BNX2X_BTR)) ? 0 : 1);
	}
}

static inline void bnx2x_free_tpa_pool(struct bnx2x *bp,
				       struct bnx2x_fastpath *fp, int last)
{
	int i;

	for (i = 0; i < last; i++) {
		struct sw_rx_bd *rx_buf = &(fp->tpa_pool[i]);
		struct sk_buff *skb = rx_buf->skb;

		if (skb == NULL) {
			DP(NETIF_MSG_IFDOWN, "tpa bin %d empty on free\n", i);
			continue;
		}

		if (fp->tpa_state[i] == BNX2X_TPA_START)
			pci_unmap_single(bp->pdev,
					 pci_unmap_addr(rx_buf, mapping),
					 bp->rx_buf_size, PCI_DMA_FROMDEVICE);

		dev_kfree_skb(skb);
		rx_buf->skb = NULL;
	}
}

static void bnx2x_init_rx_rings(struct bnx2x *bp)
{
	int func = BP_FUNC(bp);
	int max_agg_queues = CHIP_IS_E1(bp) ? ETH_MAX_AGGREGATION_QUEUES_E1 :
					      ETH_MAX_AGGREGATION_QUEUES_E1H;
	u16 ring_prod, cqe_ring_prod;
	int i, j;

	bp->rx_buf_size = bp->dev->mtu + ETH_OVREHEAD + BNX2X_RX_ALIGN;
	DP(NETIF_MSG_IFUP,
	   "mtu %d  rx_buf_size %d\n", bp->dev->mtu, bp->rx_buf_size);

	if (bp->flags & TPA_ENABLE_FLAG) {

		for_each_queue(bp, j) {
			struct bnx2x_fastpath *fp = &bp->fp[j];

			for (i = 0; i < max_agg_queues; i++) {
				fp->tpa_pool[i].skb =
				   netdev_alloc_skb(bp->dev, bp->rx_buf_size);
				if (!fp->tpa_pool[i].skb) {
					BNX2X_ERR("Failed to allocate TPA "
						  "skb pool for queue[%d] - "
						  "disabling TPA on this "
						  "queue!\n", j);
					bnx2x_free_tpa_pool(bp, fp, i);
					fp->disable_tpa = 1;
					break;
				}
				pci_unmap_addr_set((struct sw_rx_bd *)
							&bp->fp->tpa_pool[i],
						   mapping, 0);
				fp->tpa_state[i] = BNX2X_TPA_STOP;
			}
		}
	}

	for_each_queue(bp, j) {
		struct bnx2x_fastpath *fp = &bp->fp[j];

		fp->rx_bd_cons = 0;
		fp->rx_cons_sb = BNX2X_RX_SB_INDEX;
		fp->rx_bd_cons_sb = BNX2X_RX_SB_BD_INDEX;

		/* "next page" elements initialization */
		/* SGE ring */
		for (i = 1; i <= NUM_RX_SGE_PAGES; i++) {
			struct eth_rx_sge *sge;

			sge = &fp->rx_sge_ring[RX_SGE_CNT * i - 2];
			sge->addr_hi =
				cpu_to_le32(U64_HI(fp->rx_sge_mapping +
					BCM_PAGE_SIZE*(i % NUM_RX_SGE_PAGES)));
			sge->addr_lo =
				cpu_to_le32(U64_LO(fp->rx_sge_mapping +
					BCM_PAGE_SIZE*(i % NUM_RX_SGE_PAGES)));
		}

		bnx2x_init_sge_ring_bit_mask(fp);

		/* RX BD ring */
		for (i = 1; i <= NUM_RX_RINGS; i++) {
			struct eth_rx_bd *rx_bd;

			rx_bd = &fp->rx_desc_ring[RX_DESC_CNT * i - 2];
			rx_bd->addr_hi =
				cpu_to_le32(U64_HI(fp->rx_desc_mapping +
					    BCM_PAGE_SIZE*(i % NUM_RX_RINGS)));
			rx_bd->addr_lo =
				cpu_to_le32(U64_LO(fp->rx_desc_mapping +
					    BCM_PAGE_SIZE*(i % NUM_RX_RINGS)));
		}

		/* CQ ring */
		for (i = 1; i <= NUM_RCQ_RINGS; i++) {
			struct eth_rx_cqe_next_page *nextpg;

			nextpg = (struct eth_rx_cqe_next_page *)
				&fp->rx_comp_ring[RCQ_DESC_CNT * i - 1];
			nextpg->addr_hi =
				cpu_to_le32(U64_HI(fp->rx_comp_mapping +
					   BCM_PAGE_SIZE*(i % NUM_RCQ_RINGS)));
			nextpg->addr_lo =
				cpu_to_le32(U64_LO(fp->rx_comp_mapping +
					   BCM_PAGE_SIZE*(i % NUM_RCQ_RINGS)));
		}

		/* Allocate SGEs and initialize the ring elements */
		for (i = 0, ring_prod = 0;
		     i < MAX_RX_SGE_CNT*NUM_RX_SGE_PAGES; i++) {

			if (bnx2x_alloc_rx_sge(bp, fp, ring_prod) < 0) {
				BNX2X_ERR("was only able to allocate "
					  "%d rx sges\n", i);
				BNX2X_ERR("disabling TPA for queue[%d]\n", j);
				/* Cleanup already allocated elements */
				bnx2x_free_rx_sge_range(bp, fp, ring_prod);
				bnx2x_free_tpa_pool(bp, fp, max_agg_queues);
				fp->disable_tpa = 1;
				ring_prod = 0;
				break;
			}
			ring_prod = NEXT_SGE_IDX(ring_prod);
		}
		fp->rx_sge_prod = ring_prod;

		/* Allocate BDs and initialize BD ring */
		fp->rx_comp_cons = 0;
		cqe_ring_prod = ring_prod = 0;
		for (i = 0; i < bp->rx_ring_size; i++) {
			if (bnx2x_alloc_rx_skb(bp, fp, ring_prod) < 0) {
				BNX2X_ERR("was only able to allocate "
					  "%d rx skbs on queue[%d]\n", i, j);
				fp->eth_q_stats.rx_skb_alloc_failed++;
				break;
			}
			ring_prod = NEXT_RX_IDX(ring_prod);
			cqe_ring_prod = NEXT_RCQ_IDX(cqe_ring_prod);
			WARN_ON(ring_prod <= i);
		}

		fp->rx_bd_prod = ring_prod;
		/* must not have more available CQEs than BDs */
		fp->rx_comp_prod = min((u16)(NUM_RCQ_RINGS*RCQ_DESC_CNT),
				       cqe_ring_prod);
		fp->rx_pkt = fp->rx_calls = 0;

		/* Warning!
		 * this will generate an interrupt (to the TSTORM)
		 * must only be done after chip is initialized
		 */
		bnx2x_update_rx_prod(bp, fp, ring_prod, fp->rx_comp_prod,
				     fp->rx_sge_prod);
		if (j != 0)
			continue;

		REG_WR(bp, BAR_USTRORM_INTMEM +
		       USTORM_MEM_WORKAROUND_ADDRESS_OFFSET(func),
		       U64_LO(fp->rx_comp_mapping));
		REG_WR(bp, BAR_USTRORM_INTMEM +
		       USTORM_MEM_WORKAROUND_ADDRESS_OFFSET(func) + 4,
		       U64_HI(fp->rx_comp_mapping));
	}
}

static void bnx2x_init_tx_ring(struct bnx2x *bp)
{
	int i, j;

	for_each_queue(bp, j) {
		struct bnx2x_fastpath *fp = &bp->fp[j];

		for (i = 1; i <= NUM_TX_RINGS; i++) {
			struct eth_tx_next_bd *tx_next_bd =
				&fp->tx_desc_ring[TX_DESC_CNT * i - 1].next_bd;

			tx_next_bd->addr_hi =
				cpu_to_le32(U64_HI(fp->tx_desc_mapping +
					    BCM_PAGE_SIZE*(i % NUM_TX_RINGS)));
			tx_next_bd->addr_lo =
				cpu_to_le32(U64_LO(fp->tx_desc_mapping +
					    BCM_PAGE_SIZE*(i % NUM_TX_RINGS)));
		}

		fp->tx_db.data.header.header = DOORBELL_HDR_DB_TYPE;
		fp->tx_db.data.zero_fill1 = 0;
		fp->tx_db.data.prod = 0;

		fp->tx_pkt_prod = 0;
		fp->tx_pkt_cons = 0;
		fp->tx_bd_prod = 0;
		fp->tx_bd_cons = 0;
		fp->tx_cons_sb = BNX2X_TX_SB_INDEX;
		fp->tx_pkt = 0;
	}
}

static void bnx2x_init_sp_ring(struct bnx2x *bp)
{
	int func = BP_FUNC(bp);

	spin_lock_init(&bp->spq_lock);

	bp->spq_left = MAX_SPQ_PENDING;
	bp->spq_prod_idx = 0;
	bp->dsb_sp_prod = BNX2X_SP_DSB_INDEX;
	bp->spq_prod_bd = bp->spq;
	bp->spq_last_bd = bp->spq_prod_bd + MAX_SP_DESC_CNT;

	REG_WR(bp, XSEM_REG_FAST_MEMORY + XSTORM_SPQ_PAGE_BASE_OFFSET(func),
	       U64_LO(bp->spq_mapping));
	REG_WR(bp,
	       XSEM_REG_FAST_MEMORY + XSTORM_SPQ_PAGE_BASE_OFFSET(func) + 4,
	       U64_HI(bp->spq_mapping));

	REG_WR(bp, XSEM_REG_FAST_MEMORY + XSTORM_SPQ_PROD_OFFSET(func),
	       bp->spq_prod_idx);
}

static void bnx2x_init_context(struct bnx2x *bp)
{
	int i;

	/* Rx */
	for_each_queue(bp, i) {
		struct eth_context *context = bnx2x_sp(bp, context[i].eth);
		struct bnx2x_fastpath *fp = &bp->fp[i];
		u8 cl_id = fp->cl_id;

		context->ustorm_st_context.common.sb_index_numbers =
						BNX2X_RX_SB_INDEX_NUM;
		context->ustorm_st_context.common.clientId = cl_id;
		context->ustorm_st_context.common.status_block_id = fp->sb_id;
		context->ustorm_st_context.common.flags =
			(USTORM_ETH_ST_CONTEXT_CONFIG_ENABLE_MC_ALIGNMENT |
			 USTORM_ETH_ST_CONTEXT_CONFIG_ENABLE_STATISTICS);
		context->ustorm_st_context.common.statistics_counter_id =
						cl_id;
		context->ustorm_st_context.common.mc_alignment_log_size =
						BNX2X_RX_ALIGN_SHIFT;
		context->ustorm_st_context.common.bd_buff_size =
						bp->rx_buf_size;
		context->ustorm_st_context.common.bd_page_base_hi =
						U64_HI(fp->rx_desc_mapping);
		context->ustorm_st_context.common.bd_page_base_lo =
						U64_LO(fp->rx_desc_mapping);
		if (!fp->disable_tpa) {
			context->ustorm_st_context.common.flags |=
				USTORM_ETH_ST_CONTEXT_CONFIG_ENABLE_TPA;
			context->ustorm_st_context.common.sge_buff_size =
				(u16)min((u32)SGE_PAGE_SIZE*PAGES_PER_SGE,
					 (u32)0xffff);
			context->ustorm_st_context.common.sge_page_base_hi =
						U64_HI(fp->rx_sge_mapping);
			context->ustorm_st_context.common.sge_page_base_lo =
						U64_LO(fp->rx_sge_mapping);

			context->ustorm_st_context.common.max_sges_for_packet =
				SGE_PAGE_ALIGN(bp->dev->mtu) >> SGE_PAGE_SHIFT;
			context->ustorm_st_context.common.max_sges_for_packet =
				((context->ustorm_st_context.common.
				  max_sges_for_packet + PAGES_PER_SGE - 1) &
				 (~(PAGES_PER_SGE - 1))) >> PAGES_PER_SGE_SHIFT;
		}

		context->ustorm_ag_context.cdu_usage =
			CDU_RSRVD_VALUE_TYPE_A(HW_CID(bp, i),
					       CDU_REGION_NUMBER_UCM_AG,
					       ETH_CONNECTION_TYPE);

		context->xstorm_ag_context.cdu_reserved =
			CDU_RSRVD_VALUE_TYPE_A(HW_CID(bp, i),
					       CDU_REGION_NUMBER_XCM_AG,
					       ETH_CONNECTION_TYPE);
	}

	/* Tx */
	for_each_queue(bp, i) {
		struct bnx2x_fastpath *fp = &bp->fp[i];
		struct eth_context *context =
			bnx2x_sp(bp, context[i].eth);

		context->cstorm_st_context.sb_index_number =
						C_SB_ETH_TX_CQ_INDEX;
		context->cstorm_st_context.status_block_id = fp->sb_id;

		context->xstorm_st_context.tx_bd_page_base_hi =
						U64_HI(fp->tx_desc_mapping);
		context->xstorm_st_context.tx_bd_page_base_lo =
						U64_LO(fp->tx_desc_mapping);
		context->xstorm_st_context.statistics_data = (fp->cl_id |
				XSTORM_ETH_ST_CONTEXT_STATISTICS_ENABLE);
	}
}

static void bnx2x_init_ind_table(struct bnx2x *bp)
{
	int func = BP_FUNC(bp);
	int i;

	if (bp->multi_mode == ETH_RSS_MODE_DISABLED)
		return;

	DP(NETIF_MSG_IFUP,
	   "Initializing indirection table  multi_mode %d\n", bp->multi_mode);
	for (i = 0; i < TSTORM_INDIRECTION_TABLE_SIZE; i++)
		REG_WR8(bp, BAR_TSTRORM_INTMEM +
			TSTORM_INDIRECTION_TABLE_OFFSET(func) + i,
			bp->fp->cl_id + (i % bp->num_queues));
}

static void bnx2x_set_client_config(struct bnx2x *bp)
{
	struct tstorm_eth_client_config tstorm_client = {0};
	int port = BP_PORT(bp);
	int i;

	tstorm_client.mtu = bp->dev->mtu;
	tstorm_client.config_flags =
				(TSTORM_ETH_CLIENT_CONFIG_STATSITICS_ENABLE |
				 TSTORM_ETH_CLIENT_CONFIG_E1HOV_REM_ENABLE);
#ifdef BCM_VLAN
	if (bp->rx_mode && bp->vlgrp && (bp->flags & HW_VLAN_RX_FLAG)) {
		tstorm_client.config_flags |=
				TSTORM_ETH_CLIENT_CONFIG_VLAN_REM_ENABLE;
		DP(NETIF_MSG_IFUP, "vlan removal enabled\n");
	}
#endif

	for_each_queue(bp, i) {
		tstorm_client.statistics_counter_id = bp->fp[i].cl_id;

		REG_WR(bp, BAR_TSTRORM_INTMEM +
		       TSTORM_CLIENT_CONFIG_OFFSET(port, bp->fp[i].cl_id),
		       ((u32 *)&tstorm_client)[0]);
		REG_WR(bp, BAR_TSTRORM_INTMEM +
		       TSTORM_CLIENT_CONFIG_OFFSET(port, bp->fp[i].cl_id) + 4,
		       ((u32 *)&tstorm_client)[1]);
	}

	DP(BNX2X_MSG_OFF, "tstorm_client: 0x%08x 0x%08x\n",
	   ((u32 *)&tstorm_client)[0], ((u32 *)&tstorm_client)[1]);
}

static void bnx2x_set_storm_rx_mode(struct bnx2x *bp)
{
	struct tstorm_eth_mac_filter_config tstorm_mac_filter = {0};
	int mode = bp->rx_mode;
	int mask = bp->rx_mode_cl_mask;
	int func = BP_FUNC(bp);
	int port = BP_PORT(bp);
	int i;
	/* All but management unicast packets should pass to the host as well */
	u32 llh_mask =
		NIG_LLH0_BRB1_DRV_MASK_REG_LLH0_BRB1_DRV_MASK_BRCST |
		NIG_LLH0_BRB1_DRV_MASK_REG_LLH0_BRB1_DRV_MASK_MLCST |
		NIG_LLH0_BRB1_DRV_MASK_REG_LLH0_BRB1_DRV_MASK_VLAN |
		NIG_LLH0_BRB1_DRV_MASK_REG_LLH0_BRB1_DRV_MASK_NO_VLAN;

	DP(NETIF_MSG_IFUP, "rx mode %d  mask 0x%x\n", mode, mask);

	switch (mode) {
	case BNX2X_RX_MODE_NONE: /* no Rx */
		tstorm_mac_filter.ucast_drop_all = mask;
		tstorm_mac_filter.mcast_drop_all = mask;
		tstorm_mac_filter.bcast_drop_all = mask;
		break;

	case BNX2X_RX_MODE_NORMAL:
		tstorm_mac_filter.bcast_accept_all = mask;
		break;

	case BNX2X_RX_MODE_ALLMULTI:
		tstorm_mac_filter.mcast_accept_all = mask;
		tstorm_mac_filter.bcast_accept_all = mask;
		break;

	case BNX2X_RX_MODE_PROMISC:
		tstorm_mac_filter.ucast_accept_all = mask;
		tstorm_mac_filter.mcast_accept_all = mask;
		tstorm_mac_filter.bcast_accept_all = mask;
		/* pass management unicast packets as well */
		llh_mask |= NIG_LLH0_BRB1_DRV_MASK_REG_LLH0_BRB1_DRV_MASK_UNCST;
		break;

	default:
		BNX2X_ERR("BAD rx mode (%d)\n", mode);
		break;
	}

	REG_WR(bp,
	       (port ? NIG_REG_LLH1_BRB1_DRV_MASK : NIG_REG_LLH0_BRB1_DRV_MASK),
	       llh_mask);

	for (i = 0; i < sizeof(struct tstorm_eth_mac_filter_config)/4; i++) {
		REG_WR(bp, BAR_TSTRORM_INTMEM +
		       TSTORM_MAC_FILTER_CONFIG_OFFSET(func) + i * 4,
		       ((u32 *)&tstorm_mac_filter)[i]);

/*		DP(NETIF_MSG_IFUP, "tstorm_mac_filter[%d]: 0x%08x\n", i,
		   ((u32 *)&tstorm_mac_filter)[i]); */
	}

	if (mode != BNX2X_RX_MODE_NONE)
		bnx2x_set_client_config(bp);
}

static void bnx2x_init_internal_common(struct bnx2x *bp)
{
	int i;

	/* Zero this manually as its initialization is
	   currently missing in the initTool */
	for (i = 0; i < (USTORM_AGG_DATA_SIZE >> 2); i++)
		REG_WR(bp, BAR_USTRORM_INTMEM +
		       USTORM_AGG_DATA_OFFSET + i * 4, 0);
}

static void bnx2x_init_internal_port(struct bnx2x *bp)
{
	int port = BP_PORT(bp);

	REG_WR(bp,
	       BAR_CSTRORM_INTMEM + CSTORM_HC_BTR_U_OFFSET(port), BNX2X_BTR);
	REG_WR(bp,
	       BAR_CSTRORM_INTMEM + CSTORM_HC_BTR_C_OFFSET(port), BNX2X_BTR);
	REG_WR(bp, BAR_TSTRORM_INTMEM + TSTORM_HC_BTR_OFFSET(port), BNX2X_BTR);
	REG_WR(bp, BAR_XSTRORM_INTMEM + XSTORM_HC_BTR_OFFSET(port), BNX2X_BTR);
}

static void bnx2x_init_internal_func(struct bnx2x *bp)
{
	struct tstorm_eth_function_common_config tstorm_config = {0};
	struct stats_indication_flags stats_flags = {0};
	int port = BP_PORT(bp);
	int func = BP_FUNC(bp);
	int i, j;
	u32 offset;
	u16 max_agg_size;

	if (is_multi(bp)) {
		tstorm_config.config_flags = MULTI_FLAGS(bp);
		tstorm_config.rss_result_mask = MULTI_MASK;
	}

	/* Enable TPA if needed */
	if (bp->flags & TPA_ENABLE_FLAG)
		tstorm_config.config_flags |=
			TSTORM_ETH_FUNCTION_COMMON_CONFIG_ENABLE_TPA;

	if (IS_E1HMF(bp))
		tstorm_config.config_flags |=
				TSTORM_ETH_FUNCTION_COMMON_CONFIG_E1HOV_IN_CAM;

	tstorm_config.leading_client_id = BP_L_ID(bp);

	REG_WR(bp, BAR_TSTRORM_INTMEM +
	       TSTORM_FUNCTION_COMMON_CONFIG_OFFSET(func),
	       (*(u32 *)&tstorm_config));

	bp->rx_mode = BNX2X_RX_MODE_NONE; /* no rx until link is up */
	bp->rx_mode_cl_mask = (1 << BP_L_ID(bp));
	bnx2x_set_storm_rx_mode(bp);

	for_each_queue(bp, i) {
		u8 cl_id = bp->fp[i].cl_id;

		/* reset xstorm per client statistics */
		offset = BAR_XSTRORM_INTMEM +
			 XSTORM_PER_COUNTER_ID_STATS_OFFSET(port, cl_id);
		for (j = 0;
		     j < sizeof(struct xstorm_per_client_stats) / 4; j++)
			REG_WR(bp, offset + j*4, 0);

		/* reset tstorm per client statistics */
		offset = BAR_TSTRORM_INTMEM +
			 TSTORM_PER_COUNTER_ID_STATS_OFFSET(port, cl_id);
		for (j = 0;
		     j < sizeof(struct tstorm_per_client_stats) / 4; j++)
			REG_WR(bp, offset + j*4, 0);

		/* reset ustorm per client statistics */
		offset = BAR_USTRORM_INTMEM +
			 USTORM_PER_COUNTER_ID_STATS_OFFSET(port, cl_id);
		for (j = 0;
		     j < sizeof(struct ustorm_per_client_stats) / 4; j++)
			REG_WR(bp, offset + j*4, 0);
	}

	/* Init statistics related context */
	stats_flags.collect_eth = 1;

	REG_WR(bp, BAR_XSTRORM_INTMEM + XSTORM_STATS_FLAGS_OFFSET(func),
	       ((u32 *)&stats_flags)[0]);
	REG_WR(bp, BAR_XSTRORM_INTMEM + XSTORM_STATS_FLAGS_OFFSET(func) + 4,
	       ((u32 *)&stats_flags)[1]);

	REG_WR(bp, BAR_TSTRORM_INTMEM + TSTORM_STATS_FLAGS_OFFSET(func),
	       ((u32 *)&stats_flags)[0]);
	REG_WR(bp, BAR_TSTRORM_INTMEM + TSTORM_STATS_FLAGS_OFFSET(func) + 4,
	       ((u32 *)&stats_flags)[1]);

	REG_WR(bp, BAR_USTRORM_INTMEM + USTORM_STATS_FLAGS_OFFSET(func),
	       ((u32 *)&stats_flags)[0]);
	REG_WR(bp, BAR_USTRORM_INTMEM + USTORM_STATS_FLAGS_OFFSET(func) + 4,
	       ((u32 *)&stats_flags)[1]);

	REG_WR(bp, BAR_CSTRORM_INTMEM + CSTORM_STATS_FLAGS_OFFSET(func),
	       ((u32 *)&stats_flags)[0]);
	REG_WR(bp, BAR_CSTRORM_INTMEM + CSTORM_STATS_FLAGS_OFFSET(func) + 4,
	       ((u32 *)&stats_flags)[1]);

	REG_WR(bp, BAR_XSTRORM_INTMEM +
	       XSTORM_ETH_STATS_QUERY_ADDR_OFFSET(func),
	       U64_LO(bnx2x_sp_mapping(bp, fw_stats)));
	REG_WR(bp, BAR_XSTRORM_INTMEM +
	       XSTORM_ETH_STATS_QUERY_ADDR_OFFSET(func) + 4,
	       U64_HI(bnx2x_sp_mapping(bp, fw_stats)));

	REG_WR(bp, BAR_TSTRORM_INTMEM +
	       TSTORM_ETH_STATS_QUERY_ADDR_OFFSET(func),
	       U64_LO(bnx2x_sp_mapping(bp, fw_stats)));
	REG_WR(bp, BAR_TSTRORM_INTMEM +
	       TSTORM_ETH_STATS_QUERY_ADDR_OFFSET(func) + 4,
	       U64_HI(bnx2x_sp_mapping(bp, fw_stats)));

	REG_WR(bp, BAR_USTRORM_INTMEM +
	       USTORM_ETH_STATS_QUERY_ADDR_OFFSET(func),
	       U64_LO(bnx2x_sp_mapping(bp, fw_stats)));
	REG_WR(bp, BAR_USTRORM_INTMEM +
	       USTORM_ETH_STATS_QUERY_ADDR_OFFSET(func) + 4,
	       U64_HI(bnx2x_sp_mapping(bp, fw_stats)));

	if (CHIP_IS_E1H(bp)) {
		REG_WR8(bp, BAR_XSTRORM_INTMEM + XSTORM_FUNCTION_MODE_OFFSET,
			IS_E1HMF(bp));
		REG_WR8(bp, BAR_TSTRORM_INTMEM + TSTORM_FUNCTION_MODE_OFFSET,
			IS_E1HMF(bp));
		REG_WR8(bp, BAR_CSTRORM_INTMEM + CSTORM_FUNCTION_MODE_OFFSET,
			IS_E1HMF(bp));
		REG_WR8(bp, BAR_USTRORM_INTMEM + USTORM_FUNCTION_MODE_OFFSET,
			IS_E1HMF(bp));

		REG_WR16(bp, BAR_XSTRORM_INTMEM + XSTORM_E1HOV_OFFSET(func),
			 bp->e1hov);
	}

	/* Init CQ ring mapping and aggregation size, the FW limit is 8 frags */
	max_agg_size =
		min((u32)(min((u32)8, (u32)MAX_SKB_FRAGS) *
			  SGE_PAGE_SIZE * PAGES_PER_SGE),
		    (u32)0xffff);
	for_each_queue(bp, i) {
		struct bnx2x_fastpath *fp = &bp->fp[i];

		REG_WR(bp, BAR_USTRORM_INTMEM +
		       USTORM_CQE_PAGE_BASE_OFFSET(port, fp->cl_id),
		       U64_LO(fp->rx_comp_mapping));
		REG_WR(bp, BAR_USTRORM_INTMEM +
		       USTORM_CQE_PAGE_BASE_OFFSET(port, fp->cl_id) + 4,
		       U64_HI(fp->rx_comp_mapping));

		/* Next page */
		REG_WR(bp, BAR_USTRORM_INTMEM +
		       USTORM_CQE_PAGE_NEXT_OFFSET(port, fp->cl_id),
		       U64_LO(fp->rx_comp_mapping + BCM_PAGE_SIZE));
		REG_WR(bp, BAR_USTRORM_INTMEM +
		       USTORM_CQE_PAGE_NEXT_OFFSET(port, fp->cl_id) + 4,
		       U64_HI(fp->rx_comp_mapping + BCM_PAGE_SIZE));

		REG_WR16(bp, BAR_USTRORM_INTMEM +
			 USTORM_MAX_AGG_SIZE_OFFSET(port, fp->cl_id),
			 max_agg_size);
	}

	/* dropless flow control */
	if (CHIP_IS_E1H(bp)) {
		struct ustorm_eth_rx_pause_data_e1h rx_pause = {0};

		rx_pause.bd_thr_low = 250;
		rx_pause.cqe_thr_low = 250;
		rx_pause.cos = 1;
		rx_pause.sge_thr_low = 0;
		rx_pause.bd_thr_high = 350;
		rx_pause.cqe_thr_high = 350;
		rx_pause.sge_thr_high = 0;

		for_each_queue(bp, i) {
			struct bnx2x_fastpath *fp = &bp->fp[i];

			if (!fp->disable_tpa) {
				rx_pause.sge_thr_low = 150;
				rx_pause.sge_thr_high = 250;
			}


			offset = BAR_USTRORM_INTMEM +
				 USTORM_ETH_RING_PAUSE_DATA_OFFSET(port,
								   fp->cl_id);
			for (j = 0;
			     j < sizeof(struct ustorm_eth_rx_pause_data_e1h)/4;
			     j++)
				REG_WR(bp, offset + j*4,
				       ((u32 *)&rx_pause)[j]);
		}
	}

	memset(&(bp->cmng), 0, sizeof(struct cmng_struct_per_port));

	/* Init rate shaping and fairness contexts */
	if (IS_E1HMF(bp)) {
		int vn;

		/* During init there is no active link
		   Until link is up, set link rate to 10Gbps */
		bp->link_vars.line_speed = SPEED_10000;
		bnx2x_init_port_minmax(bp);

		if (!BP_NOMCP(bp))
			bp->mf_config =
			      SHMEM_RD(bp, mf_cfg.func_mf_config[func].config);
		bnx2x_calc_vn_weight_sum(bp);

		for (vn = VN_0; vn < E1HVN_MAX; vn++)
			bnx2x_init_vn_minmax(bp, 2*vn + port);

		/* Enable rate shaping and fairness */
		bp->cmng.flags.cmng_enables |=
					CMNG_FLAGS_PER_PORT_RATE_SHAPING_VN;

	} else {
		/* rate shaping and fairness are disabled */
		DP(NETIF_MSG_IFUP,
		   "single function mode  minmax will be disabled\n");
	}


	/* Store it to internal memory */
	if (bp->port.pmf)
		for (i = 0; i < sizeof(struct cmng_struct_per_port) / 4; i++)
			REG_WR(bp, BAR_XSTRORM_INTMEM +
			       XSTORM_CMNG_PER_PORT_VARS_OFFSET(port) + i * 4,
			       ((u32 *)(&bp->cmng))[i]);
}

static void bnx2x_init_internal(struct bnx2x *bp, u32 load_code)
{
	switch (load_code) {
	case FW_MSG_CODE_DRV_LOAD_COMMON:
		bnx2x_init_internal_common(bp);
		/* no break */

	case FW_MSG_CODE_DRV_LOAD_PORT:
		bnx2x_init_internal_port(bp);
		/* no break */

	case FW_MSG_CODE_DRV_LOAD_FUNCTION:
		bnx2x_init_internal_func(bp);
		break;

	default:
		BNX2X_ERR("Unknown load_code (0x%x) from MCP\n", load_code);
		break;
	}
}

static void bnx2x_nic_init(struct bnx2x *bp, u32 load_code)
{
	int i;

	for_each_queue(bp, i) {
		struct bnx2x_fastpath *fp = &bp->fp[i];

		fp->bp = bp;
		fp->state = BNX2X_FP_STATE_CLOSED;
		fp->index = i;
		fp->cl_id = BP_L_ID(bp) + i;
#ifdef BCM_CNIC
		fp->sb_id = fp->cl_id + 1;
#else
		fp->sb_id = fp->cl_id;
#endif
		DP(NETIF_MSG_IFUP,
		   "queue[%d]:  bnx2x_init_sb(%p,%p)  cl_id %d  sb %d\n",
		   i, bp, fp->status_blk, fp->cl_id, fp->sb_id);
		bnx2x_init_sb(bp, fp->status_blk, fp->status_blk_mapping,
			      fp->sb_id);
		bnx2x_update_fpsb_idx(fp);
	}

	/* ensure status block indices were read */
	rmb();


	bnx2x_init_def_sb(bp, bp->def_status_blk, bp->def_status_blk_mapping,
			  DEF_SB_ID);
	bnx2x_update_dsb_idx(bp);
	bnx2x_update_coalesce(bp);
	bnx2x_init_rx_rings(bp);
	bnx2x_init_tx_ring(bp);
	bnx2x_init_sp_ring(bp);
	bnx2x_init_context(bp);
	bnx2x_init_internal(bp, load_code);
	bnx2x_init_ind_table(bp);
	bnx2x_stats_init(bp);

	/* At this point, we are ready for interrupts */
	atomic_set(&bp->intr_sem, 0);

	/* flush all before enabling interrupts */
	mb();
	mmiowb();

	bnx2x_int_enable(bp);

	/* Check for SPIO5 */
	bnx2x_attn_int_deasserted0(bp,
		REG_RD(bp, MISC_REG_AEU_AFTER_INVERT_1_FUNC_0 + BP_PORT(bp)*4) &
				   AEU_INPUTS_ATTN_BITS_SPIO5);
}

/* end of nic init */

/*
 * gzip service functions
 */

static int bnx2x_gunzip_init(struct bnx2x *bp)
{
	bp->gunzip_buf = pci_alloc_consistent(bp->pdev, FW_BUF_SIZE,
					      &bp->gunzip_mapping);
	if (bp->gunzip_buf  == NULL)
		goto gunzip_nomem1;

	bp->strm = kmalloc(sizeof(*bp->strm), GFP_KERNEL);
	if (bp->strm  == NULL)
		goto gunzip_nomem2;

	bp->strm->workspace = kmalloc(zlib_inflate_workspacesize(),
				      GFP_KERNEL);
	if (bp->strm->workspace == NULL)
		goto gunzip_nomem3;

	return 0;

gunzip_nomem3:
	kfree(bp->strm);
	bp->strm = NULL;

gunzip_nomem2:
	pci_free_consistent(bp->pdev, FW_BUF_SIZE, bp->gunzip_buf,
			    bp->gunzip_mapping);
	bp->gunzip_buf = NULL;

gunzip_nomem1:
	printk(KERN_ERR PFX "%s: Cannot allocate firmware buffer for"
	       " un-compression\n", bp->dev->name);
	return -ENOMEM;
}

static void bnx2x_gunzip_end(struct bnx2x *bp)
{
	kfree(bp->strm->workspace);

	kfree(bp->strm);
	bp->strm = NULL;

	if (bp->gunzip_buf) {
		pci_free_consistent(bp->pdev, FW_BUF_SIZE, bp->gunzip_buf,
				    bp->gunzip_mapping);
		bp->gunzip_buf = NULL;
	}
}

static int bnx2x_gunzip(struct bnx2x *bp, const u8 *zbuf, int len)
{
	int n, rc;

	/* check gzip header */
	if ((zbuf[0] != 0x1f) || (zbuf[1] != 0x8b) || (zbuf[2] != Z_DEFLATED)) {
		BNX2X_ERR("Bad gzip header\n");
		return -EINVAL;
	}

	n = 10;

#define FNAME				0x8

	if (zbuf[3] & FNAME)
		while ((zbuf[n++] != 0) && (n < len));

	bp->strm->next_in = (typeof(bp->strm->next_in))zbuf + n;
	bp->strm->avail_in = len - n;
	bp->strm->next_out = bp->gunzip_buf;
	bp->strm->avail_out = FW_BUF_SIZE;

	rc = zlib_inflateInit2(bp->strm, -MAX_WBITS);
	if (rc != Z_OK)
		return rc;

	rc = zlib_inflate(bp->strm, Z_FINISH);
	if ((rc != Z_OK) && (rc != Z_STREAM_END))
		printk(KERN_ERR PFX "%s: Firmware decompression error: %s\n",
		       bp->dev->name, bp->strm->msg);

	bp->gunzip_outlen = (FW_BUF_SIZE - bp->strm->avail_out);
	if (bp->gunzip_outlen & 0x3)
		printk(KERN_ERR PFX "%s: Firmware decompression error:"
				    " gunzip_outlen (%d) not aligned\n",
		       bp->dev->name, bp->gunzip_outlen);
	bp->gunzip_outlen >>= 2;

	zlib_inflateEnd(bp->strm);

	if (rc == Z_STREAM_END)
		return 0;

	return rc;
}

/* nic load/unload */

/*
 * General service functions
 */

/* send a NIG loopback debug packet */
static void bnx2x_lb_pckt(struct bnx2x *bp)
{
	u32 wb_write[3];

	/* Ethernet source and destination addresses */
	wb_write[0] = 0x55555555;
	wb_write[1] = 0x55555555;
	wb_write[2] = 0x20;		/* SOP */
	REG_WR_DMAE(bp, NIG_REG_DEBUG_PACKET_LB, wb_write, 3);

	/* NON-IP protocol */
	wb_write[0] = 0x09000000;
	wb_write[1] = 0x55555555;
	wb_write[2] = 0x10;		/* EOP, eop_bvalid = 0 */
	REG_WR_DMAE(bp, NIG_REG_DEBUG_PACKET_LB, wb_write, 3);
}

/* some of the internal memories
 * are not directly readable from the driver
 * to test them we send debug packets
 */
static int bnx2x_int_mem_test(struct bnx2x *bp)
{
	int factor;
	int count, i;
	u32 val = 0;

	if (CHIP_REV_IS_FPGA(bp))
		factor = 120;
	else if (CHIP_REV_IS_EMUL(bp))
		factor = 200;
	else
		factor = 1;

	DP(NETIF_MSG_HW, "start part1\n");

	/* Disable inputs of parser neighbor blocks */
	REG_WR(bp, TSDM_REG_ENABLE_IN1, 0x0);
	REG_WR(bp, TCM_REG_PRS_IFEN, 0x0);
	REG_WR(bp, CFC_REG_DEBUG0, 0x1);
	REG_WR(bp, NIG_REG_PRS_REQ_IN_EN, 0x0);

	/*  Write 0 to parser credits for CFC search request */
	REG_WR(bp, PRS_REG_CFC_SEARCH_INITIAL_CREDIT, 0x0);

	/* send Ethernet packet */
	bnx2x_lb_pckt(bp);

	/* TODO do i reset NIG statistic? */
	/* Wait until NIG register shows 1 packet of size 0x10 */
	count = 1000 * factor;
	while (count) {

		bnx2x_read_dmae(bp, NIG_REG_STAT2_BRB_OCTET, 2);
		val = *bnx2x_sp(bp, wb_data[0]);
		if (val == 0x10)
			break;

		msleep(10);
		count--;
	}
	if (val != 0x10) {
		BNX2X_ERR("NIG timeout  val = 0x%x\n", val);
		return -1;
	}

	/* Wait until PRS register shows 1 packet */
	count = 1000 * factor;
	while (count) {
		val = REG_RD(bp, PRS_REG_NUM_OF_PACKETS);
		if (val == 1)
			break;

		msleep(10);
		count--;
	}
	if (val != 0x1) {
		BNX2X_ERR("PRS timeout val = 0x%x\n", val);
		return -2;
	}

	/* Reset and init BRB, PRS */
	REG_WR(bp, GRCBASE_MISC + MISC_REGISTERS_RESET_REG_1_CLEAR, 0x03);
	msleep(50);
	REG_WR(bp, GRCBASE_MISC + MISC_REGISTERS_RESET_REG_1_SET, 0x03);
	msleep(50);
	bnx2x_init_block(bp, BRB1_BLOCK, COMMON_STAGE);
	bnx2x_init_block(bp, PRS_BLOCK, COMMON_STAGE);

	DP(NETIF_MSG_HW, "part2\n");

	/* Disable inputs of parser neighbor blocks */
	REG_WR(bp, TSDM_REG_ENABLE_IN1, 0x0);
	REG_WR(bp, TCM_REG_PRS_IFEN, 0x0);
	REG_WR(bp, CFC_REG_DEBUG0, 0x1);
	REG_WR(bp, NIG_REG_PRS_REQ_IN_EN, 0x0);

	/* Write 0 to parser credits for CFC search request */
	REG_WR(bp, PRS_REG_CFC_SEARCH_INITIAL_CREDIT, 0x0);

	/* send 10 Ethernet packets */
	for (i = 0; i < 10; i++)
		bnx2x_lb_pckt(bp);

	/* Wait until NIG register shows 10 + 1
	   packets of size 11*0x10 = 0xb0 */
	count = 1000 * factor;
	while (count) {

		bnx2x_read_dmae(bp, NIG_REG_STAT2_BRB_OCTET, 2);
		val = *bnx2x_sp(bp, wb_data[0]);
		if (val == 0xb0)
			break;

		msleep(10);
		count--;
	}
	if (val != 0xb0) {
		BNX2X_ERR("NIG timeout  val = 0x%x\n", val);
		return -3;
	}

	/* Wait until PRS register shows 2 packets */
	val = REG_RD(bp, PRS_REG_NUM_OF_PACKETS);
	if (val != 2)
		BNX2X_ERR("PRS timeout  val = 0x%x\n", val);

	/* Write 1 to parser credits for CFC search request */
	REG_WR(bp, PRS_REG_CFC_SEARCH_INITIAL_CREDIT, 0x1);

	/* Wait until PRS register shows 3 packets */
	msleep(10 * factor);
	/* Wait until NIG register shows 1 packet of size 0x10 */
	val = REG_RD(bp, PRS_REG_NUM_OF_PACKETS);
	if (val != 3)
		BNX2X_ERR("PRS timeout  val = 0x%x\n", val);

	/* clear NIG EOP FIFO */
	for (i = 0; i < 11; i++)
		REG_RD(bp, NIG_REG_INGRESS_EOP_LB_FIFO);
	val = REG_RD(bp, NIG_REG_INGRESS_EOP_LB_EMPTY);
	if (val != 1) {
		BNX2X_ERR("clear of NIG failed\n");
		return -4;
	}

	/* Reset and init BRB, PRS, NIG */
	REG_WR(bp, GRCBASE_MISC + MISC_REGISTERS_RESET_REG_1_CLEAR, 0x03);
	msleep(50);
	REG_WR(bp, GRCBASE_MISC + MISC_REGISTERS_RESET_REG_1_SET, 0x03);
	msleep(50);
	bnx2x_init_block(bp, BRB1_BLOCK, COMMON_STAGE);
	bnx2x_init_block(bp, PRS_BLOCK, COMMON_STAGE);
#ifndef BCM_CNIC
	/* set NIC mode */
	REG_WR(bp, PRS_REG_NIC_MODE, 1);
#endif

	/* Enable inputs of parser neighbor blocks */
	REG_WR(bp, TSDM_REG_ENABLE_IN1, 0x7fffffff);
	REG_WR(bp, TCM_REG_PRS_IFEN, 0x1);
	REG_WR(bp, CFC_REG_DEBUG0, 0x0);
	REG_WR(bp, NIG_REG_PRS_REQ_IN_EN, 0x1);

	DP(NETIF_MSG_HW, "done\n");

	return 0; /* OK */
}

static void enable_blocks_attention(struct bnx2x *bp)
{
	REG_WR(bp, PXP_REG_PXP_INT_MASK_0, 0);
	REG_WR(bp, PXP_REG_PXP_INT_MASK_1, 0);
	REG_WR(bp, DORQ_REG_DORQ_INT_MASK, 0);
	REG_WR(bp, CFC_REG_CFC_INT_MASK, 0);
	REG_WR(bp, QM_REG_QM_INT_MASK, 0);
	REG_WR(bp, TM_REG_TM_INT_MASK, 0);
	REG_WR(bp, XSDM_REG_XSDM_INT_MASK_0, 0);
	REG_WR(bp, XSDM_REG_XSDM_INT_MASK_1, 0);
	REG_WR(bp, XCM_REG_XCM_INT_MASK, 0);
/*	REG_WR(bp, XSEM_REG_XSEM_INT_MASK_0, 0); */
/*	REG_WR(bp, XSEM_REG_XSEM_INT_MASK_1, 0); */
	REG_WR(bp, USDM_REG_USDM_INT_MASK_0, 0);
	REG_WR(bp, USDM_REG_USDM_INT_MASK_1, 0);
	REG_WR(bp, UCM_REG_UCM_INT_MASK, 0);
/*	REG_WR(bp, USEM_REG_USEM_INT_MASK_0, 0); */
/*	REG_WR(bp, USEM_REG_USEM_INT_MASK_1, 0); */
	REG_WR(bp, GRCBASE_UPB + PB_REG_PB_INT_MASK, 0);
	REG_WR(bp, CSDM_REG_CSDM_INT_MASK_0, 0);
	REG_WR(bp, CSDM_REG_CSDM_INT_MASK_1, 0);
	REG_WR(bp, CCM_REG_CCM_INT_MASK, 0);
/*	REG_WR(bp, CSEM_REG_CSEM_INT_MASK_0, 0); */
/*	REG_WR(bp, CSEM_REG_CSEM_INT_MASK_1, 0); */
	if (CHIP_REV_IS_FPGA(bp))
		REG_WR(bp, PXP2_REG_PXP2_INT_MASK_0, 0x580000);
	else
		REG_WR(bp, PXP2_REG_PXP2_INT_MASK_0, 0x480000);
	REG_WR(bp, TSDM_REG_TSDM_INT_MASK_0, 0);
	REG_WR(bp, TSDM_REG_TSDM_INT_MASK_1, 0);
	REG_WR(bp, TCM_REG_TCM_INT_MASK, 0);
/*	REG_WR(bp, TSEM_REG_TSEM_INT_MASK_0, 0); */
/*	REG_WR(bp, TSEM_REG_TSEM_INT_MASK_1, 0); */
	REG_WR(bp, CDU_REG_CDU_INT_MASK, 0);
	REG_WR(bp, DMAE_REG_DMAE_INT_MASK, 0);
/*	REG_WR(bp, MISC_REG_MISC_INT_MASK, 0); */
	REG_WR(bp, PBF_REG_PBF_INT_MASK, 0X18);		/* bit 3,4 masked */
}


static void bnx2x_reset_common(struct bnx2x *bp)
{
	/* reset_common */
	REG_WR(bp, GRCBASE_MISC + MISC_REGISTERS_RESET_REG_1_CLEAR,
	       0xd3ffff7f);
	REG_WR(bp, GRCBASE_MISC + MISC_REGISTERS_RESET_REG_2_CLEAR, 0x1403);
}

static void bnx2x_init_pxp(struct bnx2x *bp)
{
	u16 devctl;
	int r_order, w_order;

	pci_read_config_word(bp->pdev,
			     bp->pcie_cap + PCI_EXP_DEVCTL, &devctl);
	DP(NETIF_MSG_HW, "read 0x%x from devctl\n", devctl);
	w_order = ((devctl & PCI_EXP_DEVCTL_PAYLOAD) >> 5);
	if (bp->mrrs == -1)
		r_order = ((devctl & PCI_EXP_DEVCTL_READRQ) >> 12);
	else {
		DP(NETIF_MSG_HW, "force read order to %d\n", bp->mrrs);
		r_order = bp->mrrs;
	}

	bnx2x_init_pxp_arb(bp, r_order, w_order);
}

static void bnx2x_setup_fan_failure_detection(struct bnx2x *bp)
{
	u32 val;
	u8 port;
	u8 is_required = 0;

	val = SHMEM_RD(bp, dev_info.shared_hw_config.config2) &
	      SHARED_HW_CFG_FAN_FAILURE_MASK;

	if (val == SHARED_HW_CFG_FAN_FAILURE_ENABLED)
		is_required = 1;

	/*
	 * The fan failure mechanism is usually related to the PHY type since
	 * the power consumption of the board is affected by the PHY. Currently,
	 * fan is required for most designs with SFX7101, BCM8727 and BCM8481.
	 */
	else if (val == SHARED_HW_CFG_FAN_FAILURE_PHY_TYPE)
		for (port = PORT_0; port < PORT_MAX; port++) {
			u32 phy_type =
				SHMEM_RD(bp, dev_info.port_hw_config[port].
					 external_phy_config) &
				PORT_HW_CFG_XGXS_EXT_PHY_TYPE_MASK;
			is_required |=
				((phy_type ==
				  PORT_HW_CFG_XGXS_EXT_PHY_TYPE_SFX7101) ||
				 (phy_type ==
				  PORT_HW_CFG_XGXS_EXT_PHY_TYPE_BCM8727) ||
				 (phy_type ==
				  PORT_HW_CFG_XGXS_EXT_PHY_TYPE_BCM8481));
		}

	DP(NETIF_MSG_HW, "fan detection setting: %d\n", is_required);

	if (is_required == 0)
		return;

	/* Fan failure is indicated by SPIO 5 */
	bnx2x_set_spio(bp, MISC_REGISTERS_SPIO_5,
		       MISC_REGISTERS_SPIO_INPUT_HI_Z);

	/* set to active low mode */
	val = REG_RD(bp, MISC_REG_SPIO_INT);
	val |= ((1 << MISC_REGISTERS_SPIO_5) <<
				MISC_REGISTERS_SPIO_INT_OLD_SET_POS);
	REG_WR(bp, MISC_REG_SPIO_INT, val);

	/* enable interrupt to signal the IGU */
	val = REG_RD(bp, MISC_REG_SPIO_EVENT_EN);
	val |= (1 << MISC_REGISTERS_SPIO_5);
	REG_WR(bp, MISC_REG_SPIO_EVENT_EN, val);
}

static int bnx2x_init_common(struct bnx2x *bp)
{
	u32 val, i;
#ifdef BCM_CNIC
	u32 wb_write[2];
#endif

	DP(BNX2X_MSG_MCP, "starting common init  func %d\n", BP_FUNC(bp));

	bnx2x_reset_common(bp);
	REG_WR(bp, GRCBASE_MISC + MISC_REGISTERS_RESET_REG_1_SET, 0xffffffff);
	REG_WR(bp, GRCBASE_MISC + MISC_REGISTERS_RESET_REG_2_SET, 0xfffc);

	bnx2x_init_block(bp, MISC_BLOCK, COMMON_STAGE);
	if (CHIP_IS_E1H(bp))
		REG_WR(bp, MISC_REG_E1HMF_MODE, IS_E1HMF(bp));

	REG_WR(bp, MISC_REG_LCPLL_CTRL_REG_2, 0x100);
	msleep(30);
	REG_WR(bp, MISC_REG_LCPLL_CTRL_REG_2, 0x0);

	bnx2x_init_block(bp, PXP_BLOCK, COMMON_STAGE);
	if (CHIP_IS_E1(bp)) {
		/* enable HW interrupt from PXP on USDM overflow
		   bit 16 on INT_MASK_0 */
		REG_WR(bp, PXP_REG_PXP_INT_MASK_0, 0);
	}

	bnx2x_init_block(bp, PXP2_BLOCK, COMMON_STAGE);
	bnx2x_init_pxp(bp);

#ifdef __BIG_ENDIAN
	REG_WR(bp, PXP2_REG_RQ_QM_ENDIAN_M, 1);
	REG_WR(bp, PXP2_REG_RQ_TM_ENDIAN_M, 1);
	REG_WR(bp, PXP2_REG_RQ_SRC_ENDIAN_M, 1);
	REG_WR(bp, PXP2_REG_RQ_CDU_ENDIAN_M, 1);
	REG_WR(bp, PXP2_REG_RQ_DBG_ENDIAN_M, 1);
	/* make sure this value is 0 */
	REG_WR(bp, PXP2_REG_RQ_HC_ENDIAN_M, 0);

/*	REG_WR(bp, PXP2_REG_RD_PBF_SWAP_MODE, 1); */
	REG_WR(bp, PXP2_REG_RD_QM_SWAP_MODE, 1);
	REG_WR(bp, PXP2_REG_RD_TM_SWAP_MODE, 1);
	REG_WR(bp, PXP2_REG_RD_SRC_SWAP_MODE, 1);
	REG_WR(bp, PXP2_REG_RD_CDURD_SWAP_MODE, 1);
#endif

	REG_WR(bp, PXP2_REG_RQ_CDU_P_SIZE, 2);
#ifdef BCM_CNIC
	REG_WR(bp, PXP2_REG_RQ_TM_P_SIZE, 5);
	REG_WR(bp, PXP2_REG_RQ_QM_P_SIZE, 5);
	REG_WR(bp, PXP2_REG_RQ_SRC_P_SIZE, 5);
#endif

	if (CHIP_REV_IS_FPGA(bp) && CHIP_IS_E1H(bp))
		REG_WR(bp, PXP2_REG_PGL_TAGS_LIMIT, 0x1);

	/* let the HW do it's magic ... */
	msleep(100);
	/* finish PXP init */
	val = REG_RD(bp, PXP2_REG_RQ_CFG_DONE);
	if (val != 1) {
		BNX2X_ERR("PXP2 CFG failed\n");
		return -EBUSY;
	}
	val = REG_RD(bp, PXP2_REG_RD_INIT_DONE);
	if (val != 1) {
		BNX2X_ERR("PXP2 RD_INIT failed\n");
		return -EBUSY;
	}

	REG_WR(bp, PXP2_REG_RQ_DISABLE_INPUTS, 0);
	REG_WR(bp, PXP2_REG_RD_DISABLE_INPUTS, 0);

	bnx2x_init_block(bp, DMAE_BLOCK, COMMON_STAGE);

	/* clean the DMAE memory */
	bp->dmae_ready = 1;
	bnx2x_init_fill(bp, TSEM_REG_PRAM, 0, 8);

	bnx2x_init_block(bp, TCM_BLOCK, COMMON_STAGE);
	bnx2x_init_block(bp, UCM_BLOCK, COMMON_STAGE);
	bnx2x_init_block(bp, CCM_BLOCK, COMMON_STAGE);
	bnx2x_init_block(bp, XCM_BLOCK, COMMON_STAGE);

	bnx2x_read_dmae(bp, XSEM_REG_PASSIVE_BUFFER, 3);
	bnx2x_read_dmae(bp, CSEM_REG_PASSIVE_BUFFER, 3);
	bnx2x_read_dmae(bp, TSEM_REG_PASSIVE_BUFFER, 3);
	bnx2x_read_dmae(bp, USEM_REG_PASSIVE_BUFFER, 3);

	bnx2x_init_block(bp, QM_BLOCK, COMMON_STAGE);

#ifdef BCM_CNIC
	wb_write[0] = 0;
	wb_write[1] = 0;
	for (i = 0; i < 64; i++) {
		REG_WR(bp, QM_REG_BASEADDR + i*4, 1024 * 4 * (i%16));
		bnx2x_init_ind_wr(bp, QM_REG_PTRTBL + i*8, wb_write, 2);

		if (CHIP_IS_E1H(bp)) {
			REG_WR(bp, QM_REG_BASEADDR_EXT_A + i*4, 1024*4*(i%16));
			bnx2x_init_ind_wr(bp, QM_REG_PTRTBL_EXT_A + i*8,
					  wb_write, 2);
		}
	}
#endif
	/* soft reset pulse */
	REG_WR(bp, QM_REG_SOFT_RESET, 1);
	REG_WR(bp, QM_REG_SOFT_RESET, 0);

#ifdef BCM_CNIC
	bnx2x_init_block(bp, TIMERS_BLOCK, COMMON_STAGE);
#endif

	bnx2x_init_block(bp, DQ_BLOCK, COMMON_STAGE);
	REG_WR(bp, DORQ_REG_DPM_CID_OFST, BCM_PAGE_SHIFT);
	if (!CHIP_REV_IS_SLOW(bp)) {
		/* enable hw interrupt from doorbell Q */
		REG_WR(bp, DORQ_REG_DORQ_INT_MASK, 0);
	}

	bnx2x_init_block(bp, BRB1_BLOCK, COMMON_STAGE);
	bnx2x_init_block(bp, PRS_BLOCK, COMMON_STAGE);
	REG_WR(bp, PRS_REG_A_PRSU_20, 0xf);
#ifndef BCM_CNIC
	/* set NIC mode */
	REG_WR(bp, PRS_REG_NIC_MODE, 1);
#endif
	if (CHIP_IS_E1H(bp))
		REG_WR(bp, PRS_REG_E1HOV_MODE, IS_E1HMF(bp));

	bnx2x_init_block(bp, TSDM_BLOCK, COMMON_STAGE);
	bnx2x_init_block(bp, CSDM_BLOCK, COMMON_STAGE);
	bnx2x_init_block(bp, USDM_BLOCK, COMMON_STAGE);
	bnx2x_init_block(bp, XSDM_BLOCK, COMMON_STAGE);

	bnx2x_init_fill(bp, TSEM_REG_FAST_MEMORY, 0, STORM_INTMEM_SIZE(bp));
	bnx2x_init_fill(bp, USEM_REG_FAST_MEMORY, 0, STORM_INTMEM_SIZE(bp));
	bnx2x_init_fill(bp, CSEM_REG_FAST_MEMORY, 0, STORM_INTMEM_SIZE(bp));
	bnx2x_init_fill(bp, XSEM_REG_FAST_MEMORY, 0, STORM_INTMEM_SIZE(bp));

	bnx2x_init_block(bp, TSEM_BLOCK, COMMON_STAGE);
	bnx2x_init_block(bp, USEM_BLOCK, COMMON_STAGE);
	bnx2x_init_block(bp, CSEM_BLOCK, COMMON_STAGE);
	bnx2x_init_block(bp, XSEM_BLOCK, COMMON_STAGE);

	/* sync semi rtc */
	REG_WR(bp, GRCBASE_MISC + MISC_REGISTERS_RESET_REG_1_CLEAR,
	       0x80000000);
	REG_WR(bp, GRCBASE_MISC + MISC_REGISTERS_RESET_REG_1_SET,
	       0x80000000);

	bnx2x_init_block(bp, UPB_BLOCK, COMMON_STAGE);
	bnx2x_init_block(bp, XPB_BLOCK, COMMON_STAGE);
	bnx2x_init_block(bp, PBF_BLOCK, COMMON_STAGE);

	REG_WR(bp, SRC_REG_SOFT_RST, 1);
	for (i = SRC_REG_KEYRSS0_0; i <= SRC_REG_KEYRSS1_9; i += 4) {
		REG_WR(bp, i, 0xc0cac01a);
		/* TODO: replace with something meaningful */
	}
	bnx2x_init_block(bp, SRCH_BLOCK, COMMON_STAGE);
#ifdef BCM_CNIC
	REG_WR(bp, SRC_REG_KEYSEARCH_0, 0x63285672);
	REG_WR(bp, SRC_REG_KEYSEARCH_1, 0x24b8f2cc);
	REG_WR(bp, SRC_REG_KEYSEARCH_2, 0x223aef9b);
	REG_WR(bp, SRC_REG_KEYSEARCH_3, 0x26001e3a);
	REG_WR(bp, SRC_REG_KEYSEARCH_4, 0x7ae91116);
	REG_WR(bp, SRC_REG_KEYSEARCH_5, 0x5ce5230b);
	REG_WR(bp, SRC_REG_KEYSEARCH_6, 0x298d8adf);
	REG_WR(bp, SRC_REG_KEYSEARCH_7, 0x6eb0ff09);
	REG_WR(bp, SRC_REG_KEYSEARCH_8, 0x1830f82f);
	REG_WR(bp, SRC_REG_KEYSEARCH_9, 0x01e46be7);
#endif
	REG_WR(bp, SRC_REG_SOFT_RST, 0);

	if (sizeof(union cdu_context) != 1024)
		/* we currently assume that a context is 1024 bytes */
		printk(KERN_ALERT PFX "please adjust the size of"
		       " cdu_context(%ld)\n", (long)sizeof(union cdu_context));

	bnx2x_init_block(bp, CDU_BLOCK, COMMON_STAGE);
	val = (4 << 24) + (0 << 12) + 1024;
	REG_WR(bp, CDU_REG_CDU_GLOBAL_PARAMS, val);

	bnx2x_init_block(bp, CFC_BLOCK, COMMON_STAGE);
	REG_WR(bp, CFC_REG_INIT_REG, 0x7FF);
	/* enable context validation interrupt from CFC */
	REG_WR(bp, CFC_REG_CFC_INT_MASK, 0);

	/* set the thresholds to prevent CFC/CDU race */
	REG_WR(bp, CFC_REG_DEBUG0, 0x20020000);

	bnx2x_init_block(bp, HC_BLOCK, COMMON_STAGE);
	bnx2x_init_block(bp, MISC_AEU_BLOCK, COMMON_STAGE);

	bnx2x_init_block(bp, PXPCS_BLOCK, COMMON_STAGE);
	/* Reset PCIE errors for debug */
	REG_WR(bp, 0x2814, 0xffffffff);
	REG_WR(bp, 0x3820, 0xffffffff);

	bnx2x_init_block(bp, EMAC0_BLOCK, COMMON_STAGE);
	bnx2x_init_block(bp, EMAC1_BLOCK, COMMON_STAGE);
	bnx2x_init_block(bp, DBU_BLOCK, COMMON_STAGE);
	bnx2x_init_block(bp, DBG_BLOCK, COMMON_STAGE);

	bnx2x_init_block(bp, NIG_BLOCK, COMMON_STAGE);
	if (CHIP_IS_E1H(bp)) {
		REG_WR(bp, NIG_REG_LLH_MF_MODE, IS_E1HMF(bp));
		REG_WR(bp, NIG_REG_LLH_E1HOV_MODE, IS_E1HMF(bp));
	}

	if (CHIP_REV_IS_SLOW(bp))
		msleep(200);

	/* finish CFC init */
	val = reg_poll(bp, CFC_REG_LL_INIT_DONE, 1, 100, 10);
	if (val != 1) {
		BNX2X_ERR("CFC LL_INIT failed\n");
		return -EBUSY;
	}
	val = reg_poll(bp, CFC_REG_AC_INIT_DONE, 1, 100, 10);
	if (val != 1) {
		BNX2X_ERR("CFC AC_INIT failed\n");
		return -EBUSY;
	}
	val = reg_poll(bp, CFC_REG_CAM_INIT_DONE, 1, 100, 10);
	if (val != 1) {
		BNX2X_ERR("CFC CAM_INIT failed\n");
		return -EBUSY;
	}
	REG_WR(bp, CFC_REG_DEBUG0, 0);

	/* read NIG statistic
	   to see if this is our first up since powerup */
	bnx2x_read_dmae(bp, NIG_REG_STAT2_BRB_OCTET, 2);
	val = *bnx2x_sp(bp, wb_data[0]);

	/* do internal memory self test */
	if ((CHIP_IS_E1(bp)) && (val == 0) && bnx2x_int_mem_test(bp)) {
		BNX2X_ERR("internal mem self test failed\n");
		return -EBUSY;
	}

	switch (XGXS_EXT_PHY_TYPE(bp->link_params.ext_phy_config)) {
	case PORT_HW_CFG_XGXS_EXT_PHY_TYPE_BCM8072:
	case PORT_HW_CFG_XGXS_EXT_PHY_TYPE_BCM8073:
	case PORT_HW_CFG_XGXS_EXT_PHY_TYPE_BCM8726:
	case PORT_HW_CFG_XGXS_EXT_PHY_TYPE_BCM8727:
		bp->port.need_hw_lock = 1;
		break;

	default:
		break;
	}

	bnx2x_setup_fan_failure_detection(bp);

	/* clear PXP2 attentions */
	REG_RD(bp, PXP2_REG_PXP2_INT_STS_CLR_0);

	enable_blocks_attention(bp);

	if (!BP_NOMCP(bp)) {
		bnx2x_acquire_phy_lock(bp);
		bnx2x_common_init_phy(bp, bp->common.shmem_base);
		bnx2x_release_phy_lock(bp);
	} else
		BNX2X_ERR("Bootcode is missing - can not initialize link\n");

	return 0;
}

static int bnx2x_init_port(struct bnx2x *bp)
{
	int port = BP_PORT(bp);
	int init_stage = port ? PORT1_STAGE : PORT0_STAGE;
	u32 low, high;
	u32 val;

	DP(BNX2X_MSG_MCP, "starting port init  port %x\n", port);

	REG_WR(bp, NIG_REG_MASK_INTERRUPT_PORT0 + port*4, 0);

	bnx2x_init_block(bp, PXP_BLOCK, init_stage);
	bnx2x_init_block(bp, PXP2_BLOCK, init_stage);

	bnx2x_init_block(bp, TCM_BLOCK, init_stage);
	bnx2x_init_block(bp, UCM_BLOCK, init_stage);
	bnx2x_init_block(bp, CCM_BLOCK, init_stage);
	bnx2x_init_block(bp, XCM_BLOCK, init_stage);

#ifdef BCM_CNIC
	REG_WR(bp, QM_REG_CONNNUM_0 + port*4, 1024/16 - 1);

	bnx2x_init_block(bp, TIMERS_BLOCK, init_stage);
	REG_WR(bp, TM_REG_LIN0_SCAN_TIME + port*4, 20);
	REG_WR(bp, TM_REG_LIN0_MAX_ACTIVE_CID + port*4, 31);
#endif
	bnx2x_init_block(bp, DQ_BLOCK, init_stage);

	bnx2x_init_block(bp, BRB1_BLOCK, init_stage);
	if (CHIP_REV_IS_SLOW(bp) && !CHIP_IS_E1H(bp)) {
		/* no pause for emulation and FPGA */
		low = 0;
		high = 513;
	} else {
		if (IS_E1HMF(bp))
			low = ((bp->flags & ONE_PORT_FLAG) ? 160 : 246);
		else if (bp->dev->mtu > 4096) {
			if (bp->flags & ONE_PORT_FLAG)
				low = 160;
			else {
				val = bp->dev->mtu;
				/* (24*1024 + val*4)/256 */
				low = 96 + (val/64) + ((val % 64) ? 1 : 0);
			}
		} else
			low = ((bp->flags & ONE_PORT_FLAG) ? 80 : 160);
		high = low + 56;	/* 14*1024/256 */
	}
	REG_WR(bp, BRB1_REG_PAUSE_LOW_THRESHOLD_0 + port*4, low);
	REG_WR(bp, BRB1_REG_PAUSE_HIGH_THRESHOLD_0 + port*4, high);


	bnx2x_init_block(bp, PRS_BLOCK, init_stage);

	bnx2x_init_block(bp, TSDM_BLOCK, init_stage);
	bnx2x_init_block(bp, CSDM_BLOCK, init_stage);
	bnx2x_init_block(bp, USDM_BLOCK, init_stage);
	bnx2x_init_block(bp, XSDM_BLOCK, init_stage);

	bnx2x_init_block(bp, TSEM_BLOCK, init_stage);
	bnx2x_init_block(bp, USEM_BLOCK, init_stage);
	bnx2x_init_block(bp, CSEM_BLOCK, init_stage);
	bnx2x_init_block(bp, XSEM_BLOCK, init_stage);

	bnx2x_init_block(bp, UPB_BLOCK, init_stage);
	bnx2x_init_block(bp, XPB_BLOCK, init_stage);

	bnx2x_init_block(bp, PBF_BLOCK, init_stage);

	/* configure PBF to work without PAUSE mtu 9000 */
	REG_WR(bp, PBF_REG_P0_PAUSE_ENABLE + port*4, 0);

	/* update threshold */
	REG_WR(bp, PBF_REG_P0_ARB_THRSH + port*4, (9040/16));
	/* update init credit */
	REG_WR(bp, PBF_REG_P0_INIT_CRD + port*4, (9040/16) + 553 - 22);

	/* probe changes */
	REG_WR(bp, PBF_REG_INIT_P0 + port*4, 1);
	msleep(5);
	REG_WR(bp, PBF_REG_INIT_P0 + port*4, 0);

#ifdef BCM_CNIC
	bnx2x_init_block(bp, SRCH_BLOCK, init_stage);
#endif
	bnx2x_init_block(bp, CDU_BLOCK, init_stage);
	bnx2x_init_block(bp, CFC_BLOCK, init_stage);

	if (CHIP_IS_E1(bp)) {
		REG_WR(bp, HC_REG_LEADING_EDGE_0 + port*8, 0);
		REG_WR(bp, HC_REG_TRAILING_EDGE_0 + port*8, 0);
	}
	bnx2x_init_block(bp, HC_BLOCK, init_stage);

	bnx2x_init_block(bp, MISC_AEU_BLOCK, init_stage);
	/* init aeu_mask_attn_func_0/1:
	 *  - SF mode: bits 3-7 are masked. only bits 0-2 are in use
	 *  - MF mode: bit 3 is masked. bits 0-2 are in use as in SF
	 *             bits 4-7 are used for "per vn group attention" */
	REG_WR(bp, MISC_REG_AEU_MASK_ATTN_FUNC_0 + port*4,
	       (IS_E1HMF(bp) ? 0xF7 : 0x7));

	bnx2x_init_block(bp, PXPCS_BLOCK, init_stage);
	bnx2x_init_block(bp, EMAC0_BLOCK, init_stage);
	bnx2x_init_block(bp, EMAC1_BLOCK, init_stage);
	bnx2x_init_block(bp, DBU_BLOCK, init_stage);
	bnx2x_init_block(bp, DBG_BLOCK, init_stage);

	bnx2x_init_block(bp, NIG_BLOCK, init_stage);

	REG_WR(bp, NIG_REG_XGXS_SERDES0_MODE_SEL + port*4, 1);

	if (CHIP_IS_E1H(bp)) {
		/* 0x2 disable e1hov, 0x1 enable */
		REG_WR(bp, NIG_REG_LLH0_BRB1_DRV_MASK_MF + port*4,
		       (IS_E1HMF(bp) ? 0x1 : 0x2));

		{
			REG_WR(bp, NIG_REG_LLFC_ENABLE_0 + port*4, 0);
			REG_WR(bp, NIG_REG_LLFC_OUT_EN_0 + port*4, 0);
			REG_WR(bp, NIG_REG_PAUSE_ENABLE_0 + port*4, 1);
		}
	}

	bnx2x_init_block(bp, MCP_BLOCK, init_stage);
	bnx2x_init_block(bp, DMAE_BLOCK, init_stage);

	switch (XGXS_EXT_PHY_TYPE(bp->link_params.ext_phy_config)) {
	case PORT_HW_CFG_XGXS_EXT_PHY_TYPE_BCM8726:
		{
		u32 swap_val, swap_override, aeu_gpio_mask, offset;

		bnx2x_set_gpio(bp, MISC_REGISTERS_GPIO_3,
			       MISC_REGISTERS_GPIO_INPUT_HI_Z, port);

		/* The GPIO should be swapped if the swap register is
		   set and active */
		swap_val = REG_RD(bp, NIG_REG_PORT_SWAP);
		swap_override = REG_RD(bp, NIG_REG_STRAP_OVERRIDE);

		/* Select function upon port-swap configuration */
		if (port == 0) {
			offset = MISC_REG_AEU_ENABLE1_FUNC_0_OUT_0;
			aeu_gpio_mask = (swap_val && swap_override) ?
				AEU_INPUTS_ATTN_BITS_GPIO3_FUNCTION_1 :
				AEU_INPUTS_ATTN_BITS_GPIO3_FUNCTION_0;
		} else {
			offset = MISC_REG_AEU_ENABLE1_FUNC_1_OUT_0;
			aeu_gpio_mask = (swap_val && swap_override) ?
				AEU_INPUTS_ATTN_BITS_GPIO3_FUNCTION_0 :
				AEU_INPUTS_ATTN_BITS_GPIO3_FUNCTION_1;
		}
		val = REG_RD(bp, offset);
		/* add GPIO3 to group */
		val |= aeu_gpio_mask;
		REG_WR(bp, offset, val);
		}
		break;

	case PORT_HW_CFG_XGXS_EXT_PHY_TYPE_SFX7101:
	case PORT_HW_CFG_XGXS_EXT_PHY_TYPE_BCM8727:
		/* add SPIO 5 to group 0 */
		{
		u32 reg_addr = (port ? MISC_REG_AEU_ENABLE1_FUNC_1_OUT_0 :
				       MISC_REG_AEU_ENABLE1_FUNC_0_OUT_0);
		val = REG_RD(bp, reg_addr);
		val |= AEU_INPUTS_ATTN_BITS_SPIO5;
		REG_WR(bp, reg_addr, val);
		}
		break;

	default:
		break;
	}

	bnx2x__link_reset(bp);

	return 0;
}

#define ILT_PER_FUNC		(768/2)
#define FUNC_ILT_BASE(func)	(func * ILT_PER_FUNC)
/* the phys address is shifted right 12 bits and has an added
   1=valid bit added to the 53rd bit
   then since this is a wide register(TM)
   we split it into two 32 bit writes
 */
#define ONCHIP_ADDR1(x)		((u32)(((u64)x >> 12) & 0xFFFFFFFF))
#define ONCHIP_ADDR2(x)		((u32)((1 << 20) | ((u64)x >> 44)))
#define PXP_ONE_ILT(x)		(((x) << 10) | x)
#define PXP_ILT_RANGE(f, l)	(((l) << 10) | f)

#ifdef BCM_CNIC
#define CNIC_ILT_LINES		127
#define CNIC_CTX_PER_ILT	16
#else
#define CNIC_ILT_LINES		0
#endif

static void bnx2x_ilt_wr(struct bnx2x *bp, u32 index, dma_addr_t addr)
{
	int reg;

	if (CHIP_IS_E1H(bp))
		reg = PXP2_REG_RQ_ONCHIP_AT_B0 + index*8;
	else /* E1 */
		reg = PXP2_REG_RQ_ONCHIP_AT + index*8;

	bnx2x_wb_wr(bp, reg, ONCHIP_ADDR1(addr), ONCHIP_ADDR2(addr));
}

static int bnx2x_init_func(struct bnx2x *bp)
{
	int port = BP_PORT(bp);
	int func = BP_FUNC(bp);
	u32 addr, val;
	int i;

	DP(BNX2X_MSG_MCP, "starting func init  func %x\n", func);

	/* set MSI reconfigure capability */
	addr = (port ? HC_REG_CONFIG_1 : HC_REG_CONFIG_0);
	val = REG_RD(bp, addr);
	val |= HC_CONFIG_0_REG_MSI_ATTN_EN_0;
	REG_WR(bp, addr, val);

	i = FUNC_ILT_BASE(func);

	bnx2x_ilt_wr(bp, i, bnx2x_sp_mapping(bp, context));
	if (CHIP_IS_E1H(bp)) {
		REG_WR(bp, PXP2_REG_RQ_CDU_FIRST_ILT, i);
		REG_WR(bp, PXP2_REG_RQ_CDU_LAST_ILT, i + CNIC_ILT_LINES);
	} else /* E1 */
		REG_WR(bp, PXP2_REG_PSWRQ_CDU0_L2P + func*4,
		       PXP_ILT_RANGE(i, i + CNIC_ILT_LINES));

#ifdef BCM_CNIC
	i += 1 + CNIC_ILT_LINES;
	bnx2x_ilt_wr(bp, i, bp->timers_mapping);
	if (CHIP_IS_E1(bp))
		REG_WR(bp, PXP2_REG_PSWRQ_TM0_L2P + func*4, PXP_ONE_ILT(i));
	else {
		REG_WR(bp, PXP2_REG_RQ_TM_FIRST_ILT, i);
		REG_WR(bp, PXP2_REG_RQ_TM_LAST_ILT, i);
	}

	i++;
	bnx2x_ilt_wr(bp, i, bp->qm_mapping);
	if (CHIP_IS_E1(bp))
		REG_WR(bp, PXP2_REG_PSWRQ_QM0_L2P + func*4, PXP_ONE_ILT(i));
	else {
		REG_WR(bp, PXP2_REG_RQ_QM_FIRST_ILT, i);
		REG_WR(bp, PXP2_REG_RQ_QM_LAST_ILT, i);
	}

	i++;
	bnx2x_ilt_wr(bp, i, bp->t1_mapping);
	if (CHIP_IS_E1(bp))
		REG_WR(bp, PXP2_REG_PSWRQ_SRC0_L2P + func*4, PXP_ONE_ILT(i));
	else {
		REG_WR(bp, PXP2_REG_RQ_SRC_FIRST_ILT, i);
		REG_WR(bp, PXP2_REG_RQ_SRC_LAST_ILT, i);
	}

	/* tell the searcher where the T2 table is */
	REG_WR(bp, SRC_REG_COUNTFREE0 + port*4, 16*1024/64);

	bnx2x_wb_wr(bp, SRC_REG_FIRSTFREE0 + port*16,
		    U64_LO(bp->t2_mapping), U64_HI(bp->t2_mapping));

	bnx2x_wb_wr(bp, SRC_REG_LASTFREE0 + port*16,
		    U64_LO((u64)bp->t2_mapping + 16*1024 - 64),
		    U64_HI((u64)bp->t2_mapping + 16*1024 - 64));

	REG_WR(bp, SRC_REG_NUMBER_HASH_BITS0 + port*4, 10);
#endif

	if (CHIP_IS_E1H(bp)) {
		bnx2x_init_block(bp, MISC_BLOCK, FUNC0_STAGE + func);
		bnx2x_init_block(bp, TCM_BLOCK, FUNC0_STAGE + func);
		bnx2x_init_block(bp, UCM_BLOCK, FUNC0_STAGE + func);
		bnx2x_init_block(bp, CCM_BLOCK, FUNC0_STAGE + func);
		bnx2x_init_block(bp, XCM_BLOCK, FUNC0_STAGE + func);
		bnx2x_init_block(bp, TSEM_BLOCK, FUNC0_STAGE + func);
		bnx2x_init_block(bp, USEM_BLOCK, FUNC0_STAGE + func);
		bnx2x_init_block(bp, CSEM_BLOCK, FUNC0_STAGE + func);
		bnx2x_init_block(bp, XSEM_BLOCK, FUNC0_STAGE + func);

		REG_WR(bp, NIG_REG_LLH0_FUNC_EN + port*8, 1);
		REG_WR(bp, NIG_REG_LLH0_FUNC_VLAN_ID + port*8, bp->e1hov);
	}

	/* HC init per function */
	if (CHIP_IS_E1H(bp)) {
		REG_WR(bp, MISC_REG_AEU_GENERAL_ATTN_12 + func*4, 0);

		REG_WR(bp, HC_REG_LEADING_EDGE_0 + port*8, 0);
		REG_WR(bp, HC_REG_TRAILING_EDGE_0 + port*8, 0);
	}
	bnx2x_init_block(bp, HC_BLOCK, FUNC0_STAGE + func);

	/* Reset PCIE errors for debug */
	REG_WR(bp, 0x2114, 0xffffffff);
	REG_WR(bp, 0x2120, 0xffffffff);

	return 0;
}

static int bnx2x_init_hw(struct bnx2x *bp, u32 load_code)
{
	int i, rc = 0;

	DP(BNX2X_MSG_MCP, "function %d  load_code %x\n",
	   BP_FUNC(bp), load_code);

	bp->dmae_ready = 0;
	mutex_init(&bp->dmae_mutex);
	rc = bnx2x_gunzip_init(bp);
	if (rc)
		return rc;

	switch (load_code) {
	case FW_MSG_CODE_DRV_LOAD_COMMON:
		rc = bnx2x_init_common(bp);
		if (rc)
			goto init_hw_err;
		/* no break */

	case FW_MSG_CODE_DRV_LOAD_PORT:
		bp->dmae_ready = 1;
		rc = bnx2x_init_port(bp);
		if (rc)
			goto init_hw_err;
		/* no break */

	case FW_MSG_CODE_DRV_LOAD_FUNCTION:
		bp->dmae_ready = 1;
		rc = bnx2x_init_func(bp);
		if (rc)
			goto init_hw_err;
		break;

	default:
		BNX2X_ERR("Unknown load_code (0x%x) from MCP\n", load_code);
		break;
	}

	if (!BP_NOMCP(bp)) {
		int func = BP_FUNC(bp);

		bp->fw_drv_pulse_wr_seq =
				(SHMEM_RD(bp, func_mb[func].drv_pulse_mb) &
				 DRV_PULSE_SEQ_MASK);
		DP(BNX2X_MSG_MCP, "drv_pulse 0x%x\n", bp->fw_drv_pulse_wr_seq);
	}

	/* this needs to be done before gunzip end */
	bnx2x_zero_def_sb(bp);
	for_each_queue(bp, i)
		bnx2x_zero_sb(bp, BP_L_ID(bp) + i);
#ifdef BCM_CNIC
	bnx2x_zero_sb(bp, BP_L_ID(bp) + i);
#endif

init_hw_err:
	bnx2x_gunzip_end(bp);

	return rc;
}

static void bnx2x_free_mem(struct bnx2x *bp)
{

#define BNX2X_PCI_FREE(x, y, size) \
	do { \
		if (x) { \
			pci_free_consistent(bp->pdev, size, x, y); \
			x = NULL; \
			y = 0; \
		} \
	} while (0)

#define BNX2X_FREE(x) \
	do { \
		if (x) { \
			vfree(x); \
			x = NULL; \
		} \
	} while (0)

	int i;

	/* fastpath */
	/* Common */
	for_each_queue(bp, i) {

		/* status blocks */
		BNX2X_PCI_FREE(bnx2x_fp(bp, i, status_blk),
			       bnx2x_fp(bp, i, status_blk_mapping),
			       sizeof(struct host_status_block));
	}
	/* Rx */
	for_each_queue(bp, i) {

		/* fastpath rx rings: rx_buf rx_desc rx_comp */
		BNX2X_FREE(bnx2x_fp(bp, i, rx_buf_ring));
		BNX2X_PCI_FREE(bnx2x_fp(bp, i, rx_desc_ring),
			       bnx2x_fp(bp, i, rx_desc_mapping),
			       sizeof(struct eth_rx_bd) * NUM_RX_BD);

		BNX2X_PCI_FREE(bnx2x_fp(bp, i, rx_comp_ring),
			       bnx2x_fp(bp, i, rx_comp_mapping),
			       sizeof(struct eth_fast_path_rx_cqe) *
			       NUM_RCQ_BD);

		/* SGE ring */
		BNX2X_FREE(bnx2x_fp(bp, i, rx_page_ring));
		BNX2X_PCI_FREE(bnx2x_fp(bp, i, rx_sge_ring),
			       bnx2x_fp(bp, i, rx_sge_mapping),
			       BCM_PAGE_SIZE * NUM_RX_SGE_PAGES);
	}
	/* Tx */
	for_each_queue(bp, i) {

		/* fastpath tx rings: tx_buf tx_desc */
		BNX2X_FREE(bnx2x_fp(bp, i, tx_buf_ring));
		BNX2X_PCI_FREE(bnx2x_fp(bp, i, tx_desc_ring),
			       bnx2x_fp(bp, i, tx_desc_mapping),
			       sizeof(union eth_tx_bd_types) * NUM_TX_BD);
	}
	/* end of fastpath */

	BNX2X_PCI_FREE(bp->def_status_blk, bp->def_status_blk_mapping,
		       sizeof(struct host_def_status_block));

	BNX2X_PCI_FREE(bp->slowpath, bp->slowpath_mapping,
		       sizeof(struct bnx2x_slowpath));

#ifdef BCM_CNIC
	BNX2X_PCI_FREE(bp->t1, bp->t1_mapping, 64*1024);
	BNX2X_PCI_FREE(bp->t2, bp->t2_mapping, 16*1024);
	BNX2X_PCI_FREE(bp->timers, bp->timers_mapping, 8*1024);
	BNX2X_PCI_FREE(bp->qm, bp->qm_mapping, 128*1024);
	BNX2X_PCI_FREE(bp->cnic_sb, bp->cnic_sb_mapping,
		       sizeof(struct host_status_block));
#endif
	BNX2X_PCI_FREE(bp->spq, bp->spq_mapping, BCM_PAGE_SIZE);

#undef BNX2X_PCI_FREE
#undef BNX2X_KFREE
}

static int bnx2x_alloc_mem(struct bnx2x *bp)
{

#define BNX2X_PCI_ALLOC(x, y, size) \
	do { \
		x = pci_alloc_consistent(bp->pdev, size, y); \
		if (x == NULL) \
			goto alloc_mem_err; \
		memset(x, 0, size); \
	} while (0)

#define BNX2X_ALLOC(x, size) \
	do { \
		x = vmalloc(size); \
		if (x == NULL) \
			goto alloc_mem_err; \
		memset(x, 0, size); \
	} while (0)

	int i;

	/* fastpath */
	/* Common */
	for_each_queue(bp, i) {
		bnx2x_fp(bp, i, bp) = bp;

		/* status blocks */
		BNX2X_PCI_ALLOC(bnx2x_fp(bp, i, status_blk),
				&bnx2x_fp(bp, i, status_blk_mapping),
				sizeof(struct host_status_block));
	}
	/* Rx */
	for_each_queue(bp, i) {

		/* fastpath rx rings: rx_buf rx_desc rx_comp */
		BNX2X_ALLOC(bnx2x_fp(bp, i, rx_buf_ring),
				sizeof(struct sw_rx_bd) * NUM_RX_BD);
		BNX2X_PCI_ALLOC(bnx2x_fp(bp, i, rx_desc_ring),
				&bnx2x_fp(bp, i, rx_desc_mapping),
				sizeof(struct eth_rx_bd) * NUM_RX_BD);

		BNX2X_PCI_ALLOC(bnx2x_fp(bp, i, rx_comp_ring),
				&bnx2x_fp(bp, i, rx_comp_mapping),
				sizeof(struct eth_fast_path_rx_cqe) *
				NUM_RCQ_BD);

		/* SGE ring */
		BNX2X_ALLOC(bnx2x_fp(bp, i, rx_page_ring),
				sizeof(struct sw_rx_page) * NUM_RX_SGE);
		BNX2X_PCI_ALLOC(bnx2x_fp(bp, i, rx_sge_ring),
				&bnx2x_fp(bp, i, rx_sge_mapping),
				BCM_PAGE_SIZE * NUM_RX_SGE_PAGES);
	}
	/* Tx */
	for_each_queue(bp, i) {

		/* fastpath tx rings: tx_buf tx_desc */
		BNX2X_ALLOC(bnx2x_fp(bp, i, tx_buf_ring),
				sizeof(struct sw_tx_bd) * NUM_TX_BD);
		BNX2X_PCI_ALLOC(bnx2x_fp(bp, i, tx_desc_ring),
				&bnx2x_fp(bp, i, tx_desc_mapping),
				sizeof(union eth_tx_bd_types) * NUM_TX_BD);
	}
	/* end of fastpath */

	BNX2X_PCI_ALLOC(bp->def_status_blk, &bp->def_status_blk_mapping,
			sizeof(struct host_def_status_block));

	BNX2X_PCI_ALLOC(bp->slowpath, &bp->slowpath_mapping,
			sizeof(struct bnx2x_slowpath));

#ifdef BCM_CNIC
	BNX2X_PCI_ALLOC(bp->t1, &bp->t1_mapping, 64*1024);

	/* allocate searcher T2 table
	   we allocate 1/4 of alloc num for T2
	  (which is not entered into the ILT) */
	BNX2X_PCI_ALLOC(bp->t2, &bp->t2_mapping, 16*1024);

	/* Initialize T2 (for 1024 connections) */
	for (i = 0; i < 16*1024; i += 64)
		*(u64 *)((char *)bp->t2 + i + 56) = bp->t2_mapping + i + 64;

	/* Timer block array (8*MAX_CONN) phys uncached for now 1024 conns */
	BNX2X_PCI_ALLOC(bp->timers, &bp->timers_mapping, 8*1024);

	/* QM queues (128*MAX_CONN) */
	BNX2X_PCI_ALLOC(bp->qm, &bp->qm_mapping, 128*1024);

	BNX2X_PCI_ALLOC(bp->cnic_sb, &bp->cnic_sb_mapping,
			sizeof(struct host_status_block));
#endif

	/* Slow path ring */
	BNX2X_PCI_ALLOC(bp->spq, &bp->spq_mapping, BCM_PAGE_SIZE);

	return 0;

alloc_mem_err:
	bnx2x_free_mem(bp);
	return -ENOMEM;

#undef BNX2X_PCI_ALLOC
#undef BNX2X_ALLOC
}

static void bnx2x_free_tx_skbs(struct bnx2x *bp)
{
	int i;

	for_each_queue(bp, i) {
		struct bnx2x_fastpath *fp = &bp->fp[i];

		u16 bd_cons = fp->tx_bd_cons;
		u16 sw_prod = fp->tx_pkt_prod;
		u16 sw_cons = fp->tx_pkt_cons;

		while (sw_cons != sw_prod) {
			bd_cons = bnx2x_free_tx_pkt(bp, fp, TX_BD(sw_cons));
			sw_cons++;
		}
	}
}

static void bnx2x_free_rx_skbs(struct bnx2x *bp)
{
	int i, j;

	for_each_queue(bp, j) {
		struct bnx2x_fastpath *fp = &bp->fp[j];

		for (i = 0; i < NUM_RX_BD; i++) {
			struct sw_rx_bd *rx_buf = &fp->rx_buf_ring[i];
			struct sk_buff *skb = rx_buf->skb;

			if (skb == NULL)
				continue;

			pci_unmap_single(bp->pdev,
					 pci_unmap_addr(rx_buf, mapping),
					 bp->rx_buf_size, PCI_DMA_FROMDEVICE);

			rx_buf->skb = NULL;
			dev_kfree_skb(skb);
		}
		if (!fp->disable_tpa)
			bnx2x_free_tpa_pool(bp, fp, CHIP_IS_E1(bp) ?
					    ETH_MAX_AGGREGATION_QUEUES_E1 :
					    ETH_MAX_AGGREGATION_QUEUES_E1H);
	}
}

static void bnx2x_free_skbs(struct bnx2x *bp)
{
	bnx2x_free_tx_skbs(bp);
	bnx2x_free_rx_skbs(bp);
}

static void bnx2x_free_msix_irqs(struct bnx2x *bp)
{
	int i, offset = 1;

	free_irq(bp->msix_table[0].vector, bp->dev);
	DP(NETIF_MSG_IFDOWN, "released sp irq (%d)\n",
	   bp->msix_table[0].vector);

#ifdef BCM_CNIC
	offset++;
#endif
	for_each_queue(bp, i) {
		DP(NETIF_MSG_IFDOWN, "about to release fp #%d->%d irq  "
		   "state %x\n", i, bp->msix_table[i + offset].vector,
		   bnx2x_fp(bp, i, state));

		free_irq(bp->msix_table[i + offset].vector, &bp->fp[i]);
	}
}

static void bnx2x_free_irq(struct bnx2x *bp)
{
	if (bp->flags & USING_MSIX_FLAG) {
		bnx2x_free_msix_irqs(bp);
		pci_disable_msix(bp->pdev);
		bp->flags &= ~USING_MSIX_FLAG;

	} else if (bp->flags & USING_MSI_FLAG) {
		free_irq(bp->pdev->irq, bp->dev);
		pci_disable_msi(bp->pdev);
		bp->flags &= ~USING_MSI_FLAG;

	} else
		free_irq(bp->pdev->irq, bp->dev);
}

static int bnx2x_enable_msix(struct bnx2x *bp)
{
	int i, rc, offset = 1;
	int igu_vec = 0;

	bp->msix_table[0].entry = igu_vec;
	DP(NETIF_MSG_IFUP, "msix_table[0].entry = %d (slowpath)\n", igu_vec);

#ifdef BCM_CNIC
	igu_vec = BP_L_ID(bp) + offset;
	bp->msix_table[1].entry = igu_vec;
	DP(NETIF_MSG_IFUP, "msix_table[1].entry = %d (CNIC)\n", igu_vec);
	offset++;
#endif
	for_each_queue(bp, i) {
		igu_vec = BP_L_ID(bp) + offset + i;
		bp->msix_table[i + offset].entry = igu_vec;
		DP(NETIF_MSG_IFUP, "msix_table[%d].entry = %d "
		   "(fastpath #%u)\n", i + offset, igu_vec, i);
	}

	rc = pci_enable_msix(bp->pdev, &bp->msix_table[0],
			     BNX2X_NUM_QUEUES(bp) + offset);
	if (rc) {
		DP(NETIF_MSG_IFUP, "MSI-X is not attainable  rc %d\n", rc);
		return rc;
	}

	bp->flags |= USING_MSIX_FLAG;

	return 0;
}

static int bnx2x_req_msix_irqs(struct bnx2x *bp)
{
	int i, rc, offset = 1;

	rc = request_irq(bp->msix_table[0].vector, bnx2x_msix_sp_int, 0,
			 bp->dev->name, bp->dev);
	if (rc) {
		BNX2X_ERR("request sp irq failed\n");
		return -EBUSY;
	}

#ifdef BCM_CNIC
	offset++;
#endif
	for_each_queue(bp, i) {
		struct bnx2x_fastpath *fp = &bp->fp[i];
		snprintf(fp->name, sizeof(fp->name), "%s-fp-%d",
			 bp->dev->name, i);

		rc = request_irq(bp->msix_table[i + offset].vector,
				 bnx2x_msix_fp_int, 0, fp->name, fp);
		if (rc) {
			BNX2X_ERR("request fp #%d irq failed  rc %d\n", i, rc);
			bnx2x_free_msix_irqs(bp);
			return -EBUSY;
		}

		fp->state = BNX2X_FP_STATE_IRQ;
	}

	i = BNX2X_NUM_QUEUES(bp);
	printk(KERN_INFO PFX "%s: using MSI-X  IRQs: sp %d  fp[%d] %d"
	       " ... fp[%d] %d\n",
	       bp->dev->name, bp->msix_table[0].vector,
	       0, bp->msix_table[offset].vector,
	       i - 1, bp->msix_table[offset + i - 1].vector);

	return 0;
}

static int bnx2x_enable_msi(struct bnx2x *bp)
{
	int rc;

	rc = pci_enable_msi(bp->pdev);
	if (rc) {
		DP(NETIF_MSG_IFUP, "MSI is not attainable\n");
		return -1;
	}
	bp->flags |= USING_MSI_FLAG;

	return 0;
}

static int bnx2x_req_irq(struct bnx2x *bp)
{
	unsigned long flags;
	int rc;

	if (bp->flags & USING_MSI_FLAG)
		flags = 0;
	else
		flags = IRQF_SHARED;

	rc = request_irq(bp->pdev->irq, bnx2x_interrupt, flags,
			 bp->dev->name, bp->dev);
	if (!rc)
		bnx2x_fp(bp, 0, state) = BNX2X_FP_STATE_IRQ;

	return rc;
}

static void bnx2x_napi_enable(struct bnx2x *bp)
{
	int i;

	for_each_queue(bp, i)
		napi_enable(&bnx2x_fp(bp, i, napi));
}

static void bnx2x_napi_disable(struct bnx2x *bp)
{
	int i;

	for_each_queue(bp, i)
		napi_disable(&bnx2x_fp(bp, i, napi));
}

static void bnx2x_netif_start(struct bnx2x *bp)
{
	int intr_sem;

	intr_sem = atomic_dec_and_test(&bp->intr_sem);
	smp_wmb(); /* Ensure that bp->intr_sem update is SMP-safe */

	if (intr_sem) {
		if (netif_running(bp->dev)) {
			bnx2x_napi_enable(bp);
			bnx2x_int_enable(bp);
			if (bp->state == BNX2X_STATE_OPEN)
				netif_tx_wake_all_queues(bp->dev);
		}
	}
}

static void bnx2x_netif_stop(struct bnx2x *bp, int disable_hw)
{
	bnx2x_int_disable_sync(bp, disable_hw);
	bnx2x_napi_disable(bp);
	netif_tx_disable(bp->dev);
}

/*
 * Init service functions
 */

/**
 * Sets a MAC in a CAM for a few L2 Clients for E1 chip
 *
 * @param bp driver descriptor
 * @param set set or clear an entry (1 or 0)
 * @param mac pointer to a buffer containing a MAC
 * @param cl_bit_vec bit vector of clients to register a MAC for
 * @param cam_offset offset in a CAM to use
 * @param with_bcast set broadcast MAC as well
 */
static void bnx2x_set_mac_addr_e1_gen(struct bnx2x *bp, int set, u8 *mac,
				      u32 cl_bit_vec, u8 cam_offset,
				      u8 with_bcast)
{
	struct mac_configuration_cmd *config = bnx2x_sp(bp, mac_config);
	int port = BP_PORT(bp);

	/* CAM allocation
	 * unicasts 0-31:port0 32-63:port1
	 * multicast 64-127:port0 128-191:port1
	 */
	config->hdr.length = 1 + (with_bcast ? 1 : 0);
	config->hdr.offset = cam_offset;
	config->hdr.client_id = 0xff;
	config->hdr.reserved1 = 0;

	/* primary MAC */
	config->config_table[0].cam_entry.msb_mac_addr =
					swab16(*(u16 *)&mac[0]);
	config->config_table[0].cam_entry.middle_mac_addr =
					swab16(*(u16 *)&mac[2]);
	config->config_table[0].cam_entry.lsb_mac_addr =
					swab16(*(u16 *)&mac[4]);
	config->config_table[0].cam_entry.flags = cpu_to_le16(port);
	if (set)
		config->config_table[0].target_table_entry.flags = 0;
	else
		CAM_INVALIDATE(config->config_table[0]);
	config->config_table[0].target_table_entry.clients_bit_vector =
						cpu_to_le32(cl_bit_vec);
	config->config_table[0].target_table_entry.vlan_id = 0;

	DP(NETIF_MSG_IFUP, "%s MAC (%04x:%04x:%04x)\n",
	   (set ? "setting" : "clearing"),
	   config->config_table[0].cam_entry.msb_mac_addr,
	   config->config_table[0].cam_entry.middle_mac_addr,
	   config->config_table[0].cam_entry.lsb_mac_addr);

	/* broadcast */
	if (with_bcast) {
		config->config_table[1].cam_entry.msb_mac_addr =
			cpu_to_le16(0xffff);
		config->config_table[1].cam_entry.middle_mac_addr =
			cpu_to_le16(0xffff);
		config->config_table[1].cam_entry.lsb_mac_addr =
			cpu_to_le16(0xffff);
		config->config_table[1].cam_entry.flags = cpu_to_le16(port);
		if (set)
			config->config_table[1].target_table_entry.flags =
					TSTORM_CAM_TARGET_TABLE_ENTRY_BROADCAST;
		else
			CAM_INVALIDATE(config->config_table[1]);
		config->config_table[1].target_table_entry.clients_bit_vector =
							cpu_to_le32(cl_bit_vec);
		config->config_table[1].target_table_entry.vlan_id = 0;
	}

	bnx2x_sp_post(bp, RAMROD_CMD_ID_ETH_SET_MAC, 0,
		      U64_HI(bnx2x_sp_mapping(bp, mac_config)),
		      U64_LO(bnx2x_sp_mapping(bp, mac_config)), 0);
}

/**
 * Sets a MAC in a CAM for a few L2 Clients for E1H chip
 *
 * @param bp driver descriptor
 * @param set set or clear an entry (1 or 0)
 * @param mac pointer to a buffer containing a MAC
 * @param cl_bit_vec bit vector of clients to register a MAC for
 * @param cam_offset offset in a CAM to use
 */
static void bnx2x_set_mac_addr_e1h_gen(struct bnx2x *bp, int set, u8 *mac,
				       u32 cl_bit_vec, u8 cam_offset)
{
	struct mac_configuration_cmd_e1h *config =
		(struct mac_configuration_cmd_e1h *)bnx2x_sp(bp, mac_config);

	config->hdr.length = 1;
	config->hdr.offset = cam_offset;
	config->hdr.client_id = 0xff;
	config->hdr.reserved1 = 0;

	/* primary MAC */
	config->config_table[0].msb_mac_addr =
					swab16(*(u16 *)&mac[0]);
	config->config_table[0].middle_mac_addr =
					swab16(*(u16 *)&mac[2]);
	config->config_table[0].lsb_mac_addr =
					swab16(*(u16 *)&mac[4]);
	config->config_table[0].clients_bit_vector =
					cpu_to_le32(cl_bit_vec);
	config->config_table[0].vlan_id = 0;
	config->config_table[0].e1hov_id = cpu_to_le16(bp->e1hov);
	if (set)
		config->config_table[0].flags = BP_PORT(bp);
	else
		config->config_table[0].flags =
				MAC_CONFIGURATION_ENTRY_E1H_ACTION_TYPE;

	DP(NETIF_MSG_IFUP, "%s MAC (%04x:%04x:%04x)  E1HOV %d  CLID mask %d\n",
	   (set ? "setting" : "clearing"),
	   config->config_table[0].msb_mac_addr,
	   config->config_table[0].middle_mac_addr,
	   config->config_table[0].lsb_mac_addr, bp->e1hov, cl_bit_vec);

	bnx2x_sp_post(bp, RAMROD_CMD_ID_ETH_SET_MAC, 0,
		      U64_HI(bnx2x_sp_mapping(bp, mac_config)),
		      U64_LO(bnx2x_sp_mapping(bp, mac_config)), 0);
}

static int bnx2x_wait_ramrod(struct bnx2x *bp, int state, int idx,
			     int *state_p, int poll)
{
	/* can take a while if any port is running */
	int cnt = 5000;

	DP(NETIF_MSG_IFUP, "%s for state to become %x on IDX [%d]\n",
	   poll ? "polling" : "waiting", state, idx);

	might_sleep();
	while (cnt--) {
		if (poll) {
			bnx2x_rx_int(bp->fp, 10);
			/* if index is different from 0
			 * the reply for some commands will
			 * be on the non default queue
			 */
			if (idx)
				bnx2x_rx_int(&bp->fp[idx], 10);
		}

		mb(); /* state is changed by bnx2x_sp_event() */
		if (*state_p == state) {
#ifdef BNX2X_STOP_ON_ERROR
			DP(NETIF_MSG_IFUP, "exit  (cnt %d)\n", 5000 - cnt);
#endif
			return 0;
		}

		msleep(1);

		if (bp->panic)
			return -EIO;
	}

	/* timeout! */
	BNX2X_ERR("timeout %s for state %x on IDX [%d]\n",
		  poll ? "polling" : "waiting", state, idx);
#ifdef BNX2X_STOP_ON_ERROR
	bnx2x_panic();
#endif

	return -EBUSY;
}

static void bnx2x_set_eth_mac_addr_e1h(struct bnx2x *bp, int set)
{
	bp->set_mac_pending++;
	smp_wmb();

	bnx2x_set_mac_addr_e1h_gen(bp, set, bp->dev->dev_addr,
				   (1 << bp->fp->cl_id), BP_FUNC(bp));

	/* Wait for a completion */
	bnx2x_wait_ramrod(bp, 0, 0, &bp->set_mac_pending, set ? 0 : 1);
}

static void bnx2x_set_eth_mac_addr_e1(struct bnx2x *bp, int set)
{
	bp->set_mac_pending++;
	smp_wmb();

	bnx2x_set_mac_addr_e1_gen(bp, set, bp->dev->dev_addr,
				  (1 << bp->fp->cl_id), (BP_PORT(bp) ? 32 : 0),
				  1);

	/* Wait for a completion */
	bnx2x_wait_ramrod(bp, 0, 0, &bp->set_mac_pending, set ? 0 : 1);
}

#ifdef BCM_CNIC
/**
 * Set iSCSI MAC(s) at the next enties in the CAM after the ETH
 * MAC(s). This function will wait until the ramdord completion
 * returns.
 *
 * @param bp driver handle
 * @param set set or clear the CAM entry
 *
 * @return 0 if cussess, -ENODEV if ramrod doesn't return.
 */
static int bnx2x_set_iscsi_eth_mac_addr(struct bnx2x *bp, int set)
{
	u32 cl_bit_vec = (1 << BCM_ISCSI_ETH_CL_ID);

	bp->set_mac_pending++;
	smp_wmb();

	/* Send a SET_MAC ramrod */
	if (CHIP_IS_E1(bp))
		bnx2x_set_mac_addr_e1_gen(bp, set, bp->iscsi_mac,
				  cl_bit_vec, (BP_PORT(bp) ? 32 : 0) + 2,
				  1);
	else
		/* CAM allocation for E1H
		* unicasts: by func number
		* multicast: 20+FUNC*20, 20 each
		*/
		bnx2x_set_mac_addr_e1h_gen(bp, set, bp->iscsi_mac,
				   cl_bit_vec, E1H_FUNC_MAX + BP_FUNC(bp));

	/* Wait for a completion when setting */
	bnx2x_wait_ramrod(bp, 0, 0, &bp->set_mac_pending, set ? 0 : 1);

	return 0;
}
#endif

static int bnx2x_setup_leading(struct bnx2x *bp)
{
	int rc;

	/* reset IGU state */
	bnx2x_ack_sb(bp, bp->fp[0].sb_id, CSTORM_ID, 0, IGU_INT_ENABLE, 0);

	/* SETUP ramrod */
	bnx2x_sp_post(bp, RAMROD_CMD_ID_ETH_PORT_SETUP, 0, 0, 0, 0);

	/* Wait for completion */
	rc = bnx2x_wait_ramrod(bp, BNX2X_STATE_OPEN, 0, &(bp->state), 0);

	return rc;
}

static int bnx2x_setup_multi(struct bnx2x *bp, int index)
{
	struct bnx2x_fastpath *fp = &bp->fp[index];

	/* reset IGU state */
	bnx2x_ack_sb(bp, fp->sb_id, CSTORM_ID, 0, IGU_INT_ENABLE, 0);

	/* SETUP ramrod */
	fp->state = BNX2X_FP_STATE_OPENING;
	bnx2x_sp_post(bp, RAMROD_CMD_ID_ETH_CLIENT_SETUP, index, 0,
		      fp->cl_id, 0);

	/* Wait for completion */
	return bnx2x_wait_ramrod(bp, BNX2X_FP_STATE_OPEN, index,
				 &(fp->state), 0);
}

static int bnx2x_poll(struct napi_struct *napi, int budget);

static void bnx2x_set_num_queues_msix(struct bnx2x *bp)
{

	switch (bp->multi_mode) {
	case ETH_RSS_MODE_DISABLED:
		bp->num_queues = 1;
		break;

	case ETH_RSS_MODE_REGULAR:
		if (num_queues)
			bp->num_queues = min_t(u32, num_queues,
						  BNX2X_MAX_QUEUES(bp));
		else
			bp->num_queues = min_t(u32, num_online_cpus(),
						  BNX2X_MAX_QUEUES(bp));
		break;


	default:
		bp->num_queues = 1;
		break;
	}
}

static int bnx2x_set_num_queues(struct bnx2x *bp)
{
	int rc = 0;

	switch (int_mode) {
	case INT_MODE_INTx:
	case INT_MODE_MSI:
		bp->num_queues = 1;
		DP(NETIF_MSG_IFUP, "set number of queues to 1\n");
		break;

	case INT_MODE_MSIX:
	default:
		/* Set number of queues according to bp->multi_mode value */
		bnx2x_set_num_queues_msix(bp);

		DP(NETIF_MSG_IFUP, "set number of queues to %d\n",
		   bp->num_queues);

		/* if we can't use MSI-X we only need one fp,
		 * so try to enable MSI-X with the requested number of fp's
		 * and fallback to MSI or legacy INTx with one fp
		 */
		rc = bnx2x_enable_msix(bp);
		if (rc)
			/* failed to enable MSI-X */
			bp->num_queues = 1;
		break;
	}
	bp->dev->real_num_tx_queues = bp->num_queues;
	return rc;
}

#ifdef BCM_CNIC
static int bnx2x_cnic_notify(struct bnx2x *bp, int cmd);
static void bnx2x_setup_cnic_irq_info(struct bnx2x *bp);
#endif

/* must be called with rtnl_lock */
static int bnx2x_nic_load(struct bnx2x *bp, int load_mode)
{
	u32 load_code;
	int i, rc;

#ifdef BNX2X_STOP_ON_ERROR
	if (unlikely(bp->panic))
		return -EPERM;
#endif

	bp->state = BNX2X_STATE_OPENING_WAIT4_LOAD;

	rc = bnx2x_set_num_queues(bp);

	if (bnx2x_alloc_mem(bp))
		return -ENOMEM;

	for_each_queue(bp, i)
		bnx2x_fp(bp, i, disable_tpa) =
					((bp->flags & TPA_ENABLE_FLAG) == 0);

	for_each_queue(bp, i)
		netif_napi_add(bp->dev, &bnx2x_fp(bp, i, napi),
			       bnx2x_poll, 128);

	bnx2x_napi_enable(bp);

	if (bp->flags & USING_MSIX_FLAG) {
		rc = bnx2x_req_msix_irqs(bp);
		if (rc) {
			pci_disable_msix(bp->pdev);
			goto load_error1;
		}
	} else {
		/* Fall to INTx if failed to enable MSI-X due to lack of
		   memory (in bnx2x_set_num_queues()) */
		if ((rc != -ENOMEM) && (int_mode != INT_MODE_INTx))
			bnx2x_enable_msi(bp);
		bnx2x_ack_int(bp);
		rc = bnx2x_req_irq(bp);
		if (rc) {
			BNX2X_ERR("IRQ request failed  rc %d, aborting\n", rc);
			if (bp->flags & USING_MSI_FLAG)
				pci_disable_msi(bp->pdev);
			goto load_error1;
		}
		if (bp->flags & USING_MSI_FLAG) {
			bp->dev->irq = bp->pdev->irq;
			printk(KERN_INFO PFX "%s: using MSI  IRQ %d\n",
			       bp->dev->name, bp->pdev->irq);
		}
	}

	/* Send LOAD_REQUEST command to MCP
	   Returns the type of LOAD command:
	   if it is the first port to be initialized
	   common blocks should be initialized, otherwise - not
	*/
	if (!BP_NOMCP(bp)) {
		load_code = bnx2x_fw_command(bp, DRV_MSG_CODE_LOAD_REQ);
		if (!load_code) {
			BNX2X_ERR("MCP response failure, aborting\n");
			rc = -EBUSY;
			goto load_error2;
		}
		if (load_code == FW_MSG_CODE_DRV_LOAD_REFUSED) {
			rc = -EBUSY; /* other port in diagnostic mode */
			goto load_error2;
		}

	} else {
		int port = BP_PORT(bp);

		DP(NETIF_MSG_IFUP, "NO MCP - load counts      %d, %d, %d\n",
		   load_count[0], load_count[1], load_count[2]);
		load_count[0]++;
		load_count[1 + port]++;
		DP(NETIF_MSG_IFUP, "NO MCP - new load counts  %d, %d, %d\n",
		   load_count[0], load_count[1], load_count[2]);
		if (load_count[0] == 1)
			load_code = FW_MSG_CODE_DRV_LOAD_COMMON;
		else if (load_count[1 + port] == 1)
			load_code = FW_MSG_CODE_DRV_LOAD_PORT;
		else
			load_code = FW_MSG_CODE_DRV_LOAD_FUNCTION;
	}

	if ((load_code == FW_MSG_CODE_DRV_LOAD_COMMON) ||
	    (load_code == FW_MSG_CODE_DRV_LOAD_PORT))
		bp->port.pmf = 1;
	else
		bp->port.pmf = 0;
	DP(NETIF_MSG_LINK, "pmf %d\n", bp->port.pmf);

	/* Initialize HW */
	rc = bnx2x_init_hw(bp, load_code);
	if (rc) {
		BNX2X_ERR("HW init failed, aborting\n");
		goto load_error2;
	}

	/* Setup NIC internals and enable interrupts */
	bnx2x_nic_init(bp, load_code);

	if ((load_code == FW_MSG_CODE_DRV_LOAD_COMMON) &&
	    (bp->common.shmem2_base))
		SHMEM2_WR(bp, dcc_support,
			  (SHMEM_DCC_SUPPORT_DISABLE_ENABLE_PF_TLV |
			   SHMEM_DCC_SUPPORT_BANDWIDTH_ALLOCATION_TLV));

	/* Send LOAD_DONE command to MCP */
	if (!BP_NOMCP(bp)) {
		load_code = bnx2x_fw_command(bp, DRV_MSG_CODE_LOAD_DONE);
		if (!load_code) {
			BNX2X_ERR("MCP response failure, aborting\n");
			rc = -EBUSY;
			goto load_error3;
		}
	}

	bp->state = BNX2X_STATE_OPENING_WAIT4_PORT;

	rc = bnx2x_setup_leading(bp);
	if (rc) {
		BNX2X_ERR("Setup leading failed!\n");
#ifndef BNX2X_STOP_ON_ERROR
		goto load_error3;
#else
		bp->panic = 1;
		return -EBUSY;
#endif
	}

	if (CHIP_IS_E1H(bp))
		if (bp->mf_config & FUNC_MF_CFG_FUNC_DISABLED) {
			DP(NETIF_MSG_IFUP, "mf_cfg function disabled\n");
			bp->flags |= MF_FUNC_DIS;
		}

	if (bp->state == BNX2X_STATE_OPEN) {
#ifdef BCM_CNIC
		/* Enable Timer scan */
		REG_WR(bp, TM_REG_EN_LINEAR0_TIMER + BP_PORT(bp)*4, 1);
#endif
		for_each_nondefault_queue(bp, i) {
			rc = bnx2x_setup_multi(bp, i);
			if (rc)
#ifdef BCM_CNIC
				goto load_error4;
#else
				goto load_error3;
#endif
		}

		if (CHIP_IS_E1(bp))
			bnx2x_set_eth_mac_addr_e1(bp, 1);
		else
			bnx2x_set_eth_mac_addr_e1h(bp, 1);
#ifdef BCM_CNIC
		/* Set iSCSI L2 MAC */
		mutex_lock(&bp->cnic_mutex);
		if (bp->cnic_eth_dev.drv_state & CNIC_DRV_STATE_REGD) {
			bnx2x_set_iscsi_eth_mac_addr(bp, 1);
			bp->cnic_flags |= BNX2X_CNIC_FLAG_MAC_SET;
			bnx2x_init_sb(bp, bp->cnic_sb, bp->cnic_sb_mapping,
				      CNIC_SB_ID(bp));
		}
		mutex_unlock(&bp->cnic_mutex);
#endif
	}

	if (bp->port.pmf)
		bnx2x_initial_phy_init(bp, load_mode);

	/* Start fast path */
	switch (load_mode) {
	case LOAD_NORMAL:
		if (bp->state == BNX2X_STATE_OPEN) {
			/* Tx queue should be only reenabled */
			netif_tx_wake_all_queues(bp->dev);
		}
		/* Initialize the receive filter. */
		bnx2x_set_rx_mode(bp->dev);
		break;

	case LOAD_OPEN:
		netif_tx_start_all_queues(bp->dev);
		if (bp->state != BNX2X_STATE_OPEN)
			netif_tx_disable(bp->dev);
		/* Initialize the receive filter. */
		bnx2x_set_rx_mode(bp->dev);
		break;

	case LOAD_DIAG:
		/* Initialize the receive filter. */
		bnx2x_set_rx_mode(bp->dev);
		bp->state = BNX2X_STATE_DIAG;
		break;

	default:
		break;
	}

	if (!bp->port.pmf)
		bnx2x__link_status_update(bp);

	/* start the timer */
	mod_timer(&bp->timer, jiffies + bp->current_interval);

#ifdef BCM_CNIC
	bnx2x_setup_cnic_irq_info(bp);
	if (bp->state == BNX2X_STATE_OPEN)
		bnx2x_cnic_notify(bp, CNIC_CTL_START_CMD);
#endif

	return 0;

#ifdef BCM_CNIC
load_error4:
	/* Disable Timer scan */
	REG_WR(bp, TM_REG_EN_LINEAR0_TIMER + BP_PORT(bp)*4, 0);
#endif
load_error3:
	bnx2x_int_disable_sync(bp, 1);
	if (!BP_NOMCP(bp)) {
		bnx2x_fw_command(bp, DRV_MSG_CODE_UNLOAD_REQ_WOL_MCP);
		bnx2x_fw_command(bp, DRV_MSG_CODE_UNLOAD_DONE);
	}
	bp->port.pmf = 0;
	/* Free SKBs, SGEs, TPA pool and driver internals */
	bnx2x_free_skbs(bp);
	for_each_queue(bp, i)
		bnx2x_free_rx_sge_range(bp, bp->fp + i, NUM_RX_SGE);
load_error2:
	/* Release IRQs */
	bnx2x_free_irq(bp);
load_error1:
	bnx2x_napi_disable(bp);
	for_each_queue(bp, i)
		netif_napi_del(&bnx2x_fp(bp, i, napi));
	bnx2x_free_mem(bp);

	return rc;
}

static int bnx2x_stop_multi(struct bnx2x *bp, int index)
{
	struct bnx2x_fastpath *fp = &bp->fp[index];
	int rc;

	/* halt the connection */
	fp->state = BNX2X_FP_STATE_HALTING;
	bnx2x_sp_post(bp, RAMROD_CMD_ID_ETH_HALT, index, 0, fp->cl_id, 0);

	/* Wait for completion */
	rc = bnx2x_wait_ramrod(bp, BNX2X_FP_STATE_HALTED, index,
			       &(fp->state), 1);
	if (rc) /* timeout */
		return rc;

	/* delete cfc entry */
	bnx2x_sp_post(bp, RAMROD_CMD_ID_ETH_CFC_DEL, index, 0, 0, 1);

	/* Wait for completion */
	rc = bnx2x_wait_ramrod(bp, BNX2X_FP_STATE_CLOSED, index,
			       &(fp->state), 1);
	return rc;
}

static int bnx2x_stop_leading(struct bnx2x *bp)
{
	__le16 dsb_sp_prod_idx;
	/* if the other port is handling traffic,
	   this can take a lot of time */
	int cnt = 500;
	int rc;

	might_sleep();

	/* Send HALT ramrod */
	bp->fp[0].state = BNX2X_FP_STATE_HALTING;
	bnx2x_sp_post(bp, RAMROD_CMD_ID_ETH_HALT, 0, 0, bp->fp->cl_id, 0);

	/* Wait for completion */
	rc = bnx2x_wait_ramrod(bp, BNX2X_FP_STATE_HALTED, 0,
			       &(bp->fp[0].state), 1);
	if (rc) /* timeout */
		return rc;

	dsb_sp_prod_idx = *bp->dsb_sp_prod;

	/* Send PORT_DELETE ramrod */
	bnx2x_sp_post(bp, RAMROD_CMD_ID_ETH_PORT_DEL, 0, 0, 0, 1);

	/* Wait for completion to arrive on default status block
	   we are going to reset the chip anyway
	   so there is not much to do if this times out
	 */
	while (dsb_sp_prod_idx == *bp->dsb_sp_prod) {
		if (!cnt) {
			DP(NETIF_MSG_IFDOWN, "timeout waiting for port del "
			   "dsb_sp_prod 0x%x != dsb_sp_prod_idx 0x%x\n",
			   *bp->dsb_sp_prod, dsb_sp_prod_idx);
#ifdef BNX2X_STOP_ON_ERROR
			bnx2x_panic();
#endif
			rc = -EBUSY;
			break;
		}
		cnt--;
		msleep(1);
		rmb(); /* Refresh the dsb_sp_prod */
	}
	bp->state = BNX2X_STATE_CLOSING_WAIT4_UNLOAD;
	bp->fp[0].state = BNX2X_FP_STATE_CLOSED;

	return rc;
}

static void bnx2x_reset_func(struct bnx2x *bp)
{
	int port = BP_PORT(bp);
	int func = BP_FUNC(bp);
	int base, i;

	/* Configure IGU */
	REG_WR(bp, HC_REG_LEADING_EDGE_0 + port*8, 0);
	REG_WR(bp, HC_REG_TRAILING_EDGE_0 + port*8, 0);

#ifdef BCM_CNIC
	/* Disable Timer scan */
	REG_WR(bp, TM_REG_EN_LINEAR0_TIMER + port*4, 0);
	/*
	 * Wait for at least 10ms and up to 2 second for the timers scan to
	 * complete
	 */
	for (i = 0; i < 200; i++) {
		msleep(10);
		if (!REG_RD(bp, TM_REG_LIN0_SCAN_ON + port*4))
			break;
	}
#endif
	/* Clear ILT */
	base = FUNC_ILT_BASE(func);
	for (i = base; i < base + ILT_PER_FUNC; i++)
		bnx2x_ilt_wr(bp, i, 0);
}

static void bnx2x_reset_port(struct bnx2x *bp)
{
	int port = BP_PORT(bp);
	u32 val;

	REG_WR(bp, NIG_REG_MASK_INTERRUPT_PORT0 + port*4, 0);

	/* Do not rcv packets to BRB */
	REG_WR(bp, NIG_REG_LLH0_BRB1_DRV_MASK + port*4, 0x0);
	/* Do not direct rcv packets that are not for MCP to the BRB */
	REG_WR(bp, (port ? NIG_REG_LLH1_BRB1_NOT_MCP :
			   NIG_REG_LLH0_BRB1_NOT_MCP), 0x0);

	/* Configure AEU */
	REG_WR(bp, MISC_REG_AEU_MASK_ATTN_FUNC_0 + port*4, 0);

	msleep(100);
	/* Check for BRB port occupancy */
	val = REG_RD(bp, BRB1_REG_PORT_NUM_OCC_BLOCKS_0 + port*4);
	if (val)
		DP(NETIF_MSG_IFDOWN,
		   "BRB1 is not empty  %d blocks are occupied\n", val);

	/* TODO: Close Doorbell port? */
}

static void bnx2x_reset_chip(struct bnx2x *bp, u32 reset_code)
{
	DP(BNX2X_MSG_MCP, "function %d  reset_code %x\n",
	   BP_FUNC(bp), reset_code);

	switch (reset_code) {
	case FW_MSG_CODE_DRV_UNLOAD_COMMON:
		bnx2x_reset_port(bp);
		bnx2x_reset_func(bp);
		bnx2x_reset_common(bp);
		break;

	case FW_MSG_CODE_DRV_UNLOAD_PORT:
		bnx2x_reset_port(bp);
		bnx2x_reset_func(bp);
		break;

	case FW_MSG_CODE_DRV_UNLOAD_FUNCTION:
		bnx2x_reset_func(bp);
		break;

	default:
		BNX2X_ERR("Unknown reset_code (0x%x) from MCP\n", reset_code);
		break;
	}
}

/* must be called with rtnl_lock */
static int bnx2x_nic_unload(struct bnx2x *bp, int unload_mode)
{
	int port = BP_PORT(bp);
	u32 reset_code = 0;
	int i, cnt, rc;

#ifdef BCM_CNIC
	bnx2x_cnic_notify(bp, CNIC_CTL_STOP_CMD);
#endif
	bp->state = BNX2X_STATE_CLOSING_WAIT4_HALT;

	/* Set "drop all" */
	bp->rx_mode = BNX2X_RX_MODE_NONE;
	bnx2x_set_storm_rx_mode(bp);

	/* Disable HW interrupts, NAPI and Tx */
	bnx2x_netif_stop(bp, 1);

	del_timer_sync(&bp->timer);
	SHMEM_WR(bp, func_mb[BP_FUNC(bp)].drv_pulse_mb,
		 (DRV_PULSE_ALWAYS_ALIVE | bp->fw_drv_pulse_wr_seq));
	bnx2x_stats_handle(bp, STATS_EVENT_STOP);

	/* Release IRQs */
	bnx2x_free_irq(bp);

	/* Wait until tx fastpath tasks complete */
	for_each_queue(bp, i) {
		struct bnx2x_fastpath *fp = &bp->fp[i];

		cnt = 1000;
		while (bnx2x_has_tx_work_unload(fp)) {

			bnx2x_tx_int(fp);
			if (!cnt) {
				BNX2X_ERR("timeout waiting for queue[%d]\n",
					  i);
#ifdef BNX2X_STOP_ON_ERROR
				bnx2x_panic();
				return -EBUSY;
#else
				break;
#endif
			}
			cnt--;
			msleep(1);
		}
	}
	/* Give HW time to discard old tx messages */
	msleep(1);

	if (CHIP_IS_E1(bp)) {
		struct mac_configuration_cmd *config =
						bnx2x_sp(bp, mcast_config);

		bnx2x_set_eth_mac_addr_e1(bp, 0);

		for (i = 0; i < config->hdr.length; i++)
			CAM_INVALIDATE(config->config_table[i]);

		config->hdr.length = i;
		if (CHIP_REV_IS_SLOW(bp))
			config->hdr.offset = BNX2X_MAX_EMUL_MULTI*(1 + port);
		else
			config->hdr.offset = BNX2X_MAX_MULTICAST*(1 + port);
		config->hdr.client_id = bp->fp->cl_id;
		config->hdr.reserved1 = 0;

		bp->set_mac_pending++;
		smp_wmb();

		bnx2x_sp_post(bp, RAMROD_CMD_ID_ETH_SET_MAC, 0,
			      U64_HI(bnx2x_sp_mapping(bp, mcast_config)),
			      U64_LO(bnx2x_sp_mapping(bp, mcast_config)), 0);

	} else { /* E1H */
		REG_WR(bp, NIG_REG_LLH0_FUNC_EN + port*8, 0);

		bnx2x_set_eth_mac_addr_e1h(bp, 0);

		for (i = 0; i < MC_HASH_SIZE; i++)
			REG_WR(bp, MC_HASH_OFFSET(bp, i), 0);

		REG_WR(bp, MISC_REG_E1HMF_MODE, 0);
	}
#ifdef BCM_CNIC
	/* Clear iSCSI L2 MAC */
	mutex_lock(&bp->cnic_mutex);
	if (bp->cnic_flags & BNX2X_CNIC_FLAG_MAC_SET) {
		bnx2x_set_iscsi_eth_mac_addr(bp, 0);
		bp->cnic_flags &= ~BNX2X_CNIC_FLAG_MAC_SET;
	}
	mutex_unlock(&bp->cnic_mutex);
#endif

	if (unload_mode == UNLOAD_NORMAL)
		reset_code = DRV_MSG_CODE_UNLOAD_REQ_WOL_DIS;

	else if (bp->flags & NO_WOL_FLAG)
		reset_code = DRV_MSG_CODE_UNLOAD_REQ_WOL_MCP;

	else if (bp->wol) {
		u32 emac_base = port ? GRCBASE_EMAC1 : GRCBASE_EMAC0;
		u8 *mac_addr = bp->dev->dev_addr;
		u32 val;
		/* The mac address is written to entries 1-4 to
		   preserve entry 0 which is used by the PMF */
		u8 entry = (BP_E1HVN(bp) + 1)*8;

		val = (mac_addr[0] << 8) | mac_addr[1];
		EMAC_WR(bp, EMAC_REG_EMAC_MAC_MATCH + entry, val);

		val = (mac_addr[2] << 24) | (mac_addr[3] << 16) |
		      (mac_addr[4] << 8) | mac_addr[5];
		EMAC_WR(bp, EMAC_REG_EMAC_MAC_MATCH + entry + 4, val);

		reset_code = DRV_MSG_CODE_UNLOAD_REQ_WOL_EN;

	} else
		reset_code = DRV_MSG_CODE_UNLOAD_REQ_WOL_DIS;

	/* Close multi and leading connections
	   Completions for ramrods are collected in a synchronous way */
	for_each_nondefault_queue(bp, i)
		if (bnx2x_stop_multi(bp, i))
			goto unload_error;

	rc = bnx2x_stop_leading(bp);
	if (rc) {
		BNX2X_ERR("Stop leading failed!\n");
#ifdef BNX2X_STOP_ON_ERROR
		return -EBUSY;
#else
		goto unload_error;
#endif
	}

unload_error:
	if (!BP_NOMCP(bp))
		reset_code = bnx2x_fw_command(bp, reset_code);
	else {
		DP(NETIF_MSG_IFDOWN, "NO MCP - load counts      %d, %d, %d\n",
		   load_count[0], load_count[1], load_count[2]);
		load_count[0]--;
		load_count[1 + port]--;
		DP(NETIF_MSG_IFDOWN, "NO MCP - new load counts  %d, %d, %d\n",
		   load_count[0], load_count[1], load_count[2]);
		if (load_count[0] == 0)
			reset_code = FW_MSG_CODE_DRV_UNLOAD_COMMON;
		else if (load_count[1 + port] == 0)
			reset_code = FW_MSG_CODE_DRV_UNLOAD_PORT;
		else
			reset_code = FW_MSG_CODE_DRV_UNLOAD_FUNCTION;
	}

	if ((reset_code == FW_MSG_CODE_DRV_UNLOAD_COMMON) ||
	    (reset_code == FW_MSG_CODE_DRV_UNLOAD_PORT))
		bnx2x__link_reset(bp);

	/* Reset the chip */
	bnx2x_reset_chip(bp, reset_code);

	/* Report UNLOAD_DONE to MCP */
	if (!BP_NOMCP(bp))
		bnx2x_fw_command(bp, DRV_MSG_CODE_UNLOAD_DONE);

	bp->port.pmf = 0;

	/* Free SKBs, SGEs, TPA pool and driver internals */
	bnx2x_free_skbs(bp);
	for_each_queue(bp, i)
		bnx2x_free_rx_sge_range(bp, bp->fp + i, NUM_RX_SGE);
	for_each_queue(bp, i)
		netif_napi_del(&bnx2x_fp(bp, i, napi));
	bnx2x_free_mem(bp);

	bp->state = BNX2X_STATE_CLOSED;

	netif_carrier_off(bp->dev);

	return 0;
}

static void bnx2x_reset_task(struct work_struct *work)
{
	struct bnx2x *bp = container_of(work, struct bnx2x, reset_task);

#ifdef BNX2X_STOP_ON_ERROR
	BNX2X_ERR("reset task called but STOP_ON_ERROR defined"
		  " so reset not done to allow debug dump,\n"
		  " you will need to reboot when done\n");
	return;
#endif

	rtnl_lock();

	if (!netif_running(bp->dev))
		goto reset_task_exit;

	bnx2x_nic_unload(bp, UNLOAD_NORMAL);
	bnx2x_nic_load(bp, LOAD_NORMAL);

reset_task_exit:
	rtnl_unlock();
}

/* end of nic load/unload */

/* ethtool_ops */

/*
 * Init service functions
 */

static inline u32 bnx2x_get_pretend_reg(struct bnx2x *bp, int func)
{
	switch (func) {
	case 0: return PXP2_REG_PGL_PRETEND_FUNC_F0;
	case 1:	return PXP2_REG_PGL_PRETEND_FUNC_F1;
	case 2:	return PXP2_REG_PGL_PRETEND_FUNC_F2;
	case 3:	return PXP2_REG_PGL_PRETEND_FUNC_F3;
	case 4:	return PXP2_REG_PGL_PRETEND_FUNC_F4;
	case 5:	return PXP2_REG_PGL_PRETEND_FUNC_F5;
	case 6:	return PXP2_REG_PGL_PRETEND_FUNC_F6;
	case 7:	return PXP2_REG_PGL_PRETEND_FUNC_F7;
	default:
		BNX2X_ERR("Unsupported function index: %d\n", func);
		return (u32)(-1);
	}
}

static void bnx2x_undi_int_disable_e1h(struct bnx2x *bp, int orig_func)
{
	u32 reg = bnx2x_get_pretend_reg(bp, orig_func), new_val;

	/* Flush all outstanding writes */
	mmiowb();

	/* Pretend to be function 0 */
	REG_WR(bp, reg, 0);
	/* Flush the GRC transaction (in the chip) */
	new_val = REG_RD(bp, reg);
	if (new_val != 0) {
		BNX2X_ERR("Hmmm... Pretend register wasn't updated: (0,%d)!\n",
			  new_val);
		BUG();
	}

	/* From now we are in the "like-E1" mode */
	bnx2x_int_disable(bp);

	/* Flush all outstanding writes */
	mmiowb();

	/* Restore the original funtion settings */
	REG_WR(bp, reg, orig_func);
	new_val = REG_RD(bp, reg);
	if (new_val != orig_func) {
		BNX2X_ERR("Hmmm... Pretend register wasn't updated: (%d,%d)!\n",
			  orig_func, new_val);
		BUG();
	}
}

static inline void bnx2x_undi_int_disable(struct bnx2x *bp, int func)
{
	if (CHIP_IS_E1H(bp))
		bnx2x_undi_int_disable_e1h(bp, func);
	else
		bnx2x_int_disable(bp);
}

static void __devinit bnx2x_undi_unload(struct bnx2x *bp)
{
	u32 val;

	/* Check if there is any driver already loaded */
	val = REG_RD(bp, MISC_REG_UNPREPARED);
	if (val == 0x1) {
		/* Check if it is the UNDI driver
		 * UNDI driver initializes CID offset for normal bell to 0x7
		 */
		bnx2x_acquire_hw_lock(bp, HW_LOCK_RESOURCE_UNDI);
		val = REG_RD(bp, DORQ_REG_NORM_CID_OFST);
		if (val == 0x7) {
			u32 reset_code = DRV_MSG_CODE_UNLOAD_REQ_WOL_DIS;
			/* save our func */
			int func = BP_FUNC(bp);
			u32 swap_en;
			u32 swap_val;

			/* clear the UNDI indication */
			REG_WR(bp, DORQ_REG_NORM_CID_OFST, 0);

			BNX2X_DEV_INFO("UNDI is active! reset device\n");

			/* try unload UNDI on port 0 */
			bp->func = 0;
			bp->fw_seq =
			       (SHMEM_RD(bp, func_mb[bp->func].drv_mb_header) &
				DRV_MSG_SEQ_NUMBER_MASK);
			reset_code = bnx2x_fw_command(bp, reset_code);

			/* if UNDI is loaded on the other port */
			if (reset_code != FW_MSG_CODE_DRV_UNLOAD_COMMON) {

				/* send "DONE" for previous unload */
				bnx2x_fw_command(bp, DRV_MSG_CODE_UNLOAD_DONE);

				/* unload UNDI on port 1 */
				bp->func = 1;
				bp->fw_seq =
			       (SHMEM_RD(bp, func_mb[bp->func].drv_mb_header) &
					DRV_MSG_SEQ_NUMBER_MASK);
				reset_code = DRV_MSG_CODE_UNLOAD_REQ_WOL_DIS;

				bnx2x_fw_command(bp, reset_code);
			}

			/* now it's safe to release the lock */
			bnx2x_release_hw_lock(bp, HW_LOCK_RESOURCE_UNDI);

			bnx2x_undi_int_disable(bp, func);

			/* close input traffic and wait for it */
			/* Do not rcv packets to BRB */
			REG_WR(bp,
			      (BP_PORT(bp) ? NIG_REG_LLH1_BRB1_DRV_MASK :
					     NIG_REG_LLH0_BRB1_DRV_MASK), 0x0);
			/* Do not direct rcv packets that are not for MCP to
			 * the BRB */
			REG_WR(bp,
			       (BP_PORT(bp) ? NIG_REG_LLH1_BRB1_NOT_MCP :
					      NIG_REG_LLH0_BRB1_NOT_MCP), 0x0);
			/* clear AEU */
			REG_WR(bp,
			     (BP_PORT(bp) ? MISC_REG_AEU_MASK_ATTN_FUNC_1 :
					    MISC_REG_AEU_MASK_ATTN_FUNC_0), 0);
			msleep(10);

			/* save NIG port swap info */
			swap_val = REG_RD(bp, NIG_REG_PORT_SWAP);
			swap_en = REG_RD(bp, NIG_REG_STRAP_OVERRIDE);
			/* reset device */
			REG_WR(bp,
			       GRCBASE_MISC + MISC_REGISTERS_RESET_REG_1_CLEAR,
			       0xd3ffffff);
			REG_WR(bp,
			       GRCBASE_MISC + MISC_REGISTERS_RESET_REG_2_CLEAR,
			       0x1403);
			/* take the NIG out of reset and restore swap values */
			REG_WR(bp,
			       GRCBASE_MISC + MISC_REGISTERS_RESET_REG_1_SET,
			       MISC_REGISTERS_RESET_REG_1_RST_NIG);
			REG_WR(bp, NIG_REG_PORT_SWAP, swap_val);
			REG_WR(bp, NIG_REG_STRAP_OVERRIDE, swap_en);

			/* send unload done to the MCP */
			bnx2x_fw_command(bp, DRV_MSG_CODE_UNLOAD_DONE);

			/* restore our func and fw_seq */
			bp->func = func;
			bp->fw_seq =
			       (SHMEM_RD(bp, func_mb[bp->func].drv_mb_header) &
				DRV_MSG_SEQ_NUMBER_MASK);

		} else
			bnx2x_release_hw_lock(bp, HW_LOCK_RESOURCE_UNDI);
	}
}

static void __devinit bnx2x_get_common_hwinfo(struct bnx2x *bp)
{
	u32 val, val2, val3, val4, id;
	u16 pmc;

	/* Get the chip revision id and number. */
	/* chip num:16-31, rev:12-15, metal:4-11, bond_id:0-3 */
	val = REG_RD(bp, MISC_REG_CHIP_NUM);
	id = ((val & 0xffff) << 16);
	val = REG_RD(bp, MISC_REG_CHIP_REV);
	id |= ((val & 0xf) << 12);
	val = REG_RD(bp, MISC_REG_CHIP_METAL);
	id |= ((val & 0xff) << 4);
	val = REG_RD(bp, MISC_REG_BOND_ID);
	id |= (val & 0xf);
	bp->common.chip_id = id;
	bp->link_params.chip_id = bp->common.chip_id;
	BNX2X_DEV_INFO("chip ID is 0x%x\n", id);

	val = (REG_RD(bp, 0x2874) & 0x55);
	if ((bp->common.chip_id & 0x1) ||
	    (CHIP_IS_E1(bp) && val) || (CHIP_IS_E1H(bp) && (val == 0x55))) {
		bp->flags |= ONE_PORT_FLAG;
		BNX2X_DEV_INFO("single port device\n");
	}

	val = REG_RD(bp, MCP_REG_MCPR_NVM_CFG4);
	bp->common.flash_size = (NVRAM_1MB_SIZE <<
				 (val & MCPR_NVM_CFG4_FLASH_SIZE));
	BNX2X_DEV_INFO("flash_size 0x%x (%d)\n",
		       bp->common.flash_size, bp->common.flash_size);

	bp->common.shmem_base = REG_RD(bp, MISC_REG_SHARED_MEM_ADDR);
	bp->common.shmem2_base = REG_RD(bp, MISC_REG_GENERIC_CR_0);
	bp->link_params.shmem_base = bp->common.shmem_base;
	BNX2X_DEV_INFO("shmem offset 0x%x  shmem2 offset 0x%x\n",
		       bp->common.shmem_base, bp->common.shmem2_base);

	if (!bp->common.shmem_base ||
	    (bp->common.shmem_base < 0xA0000) ||
	    (bp->common.shmem_base >= 0xC0000)) {
		BNX2X_DEV_INFO("MCP not active\n");
		bp->flags |= NO_MCP_FLAG;
		return;
	}

	val = SHMEM_RD(bp, validity_map[BP_PORT(bp)]);
	if ((val & (SHR_MEM_VALIDITY_DEV_INFO | SHR_MEM_VALIDITY_MB))
		!= (SHR_MEM_VALIDITY_DEV_INFO | SHR_MEM_VALIDITY_MB))
		BNX2X_ERR("BAD MCP validity signature\n");

	bp->common.hw_config = SHMEM_RD(bp, dev_info.shared_hw_config.config);
	BNX2X_DEV_INFO("hw_config 0x%08x\n", bp->common.hw_config);

	bp->link_params.hw_led_mode = ((bp->common.hw_config &
					SHARED_HW_CFG_LED_MODE_MASK) >>
				       SHARED_HW_CFG_LED_MODE_SHIFT);

	bp->link_params.feature_config_flags = 0;
	val = SHMEM_RD(bp, dev_info.shared_feature_config.config);
	if (val & SHARED_FEAT_CFG_OVERRIDE_PREEMPHASIS_CFG_ENABLED)
		bp->link_params.feature_config_flags |=
				FEATURE_CONFIG_OVERRIDE_PREEMPHASIS_ENABLED;
	else
		bp->link_params.feature_config_flags &=
				~FEATURE_CONFIG_OVERRIDE_PREEMPHASIS_ENABLED;

	val = SHMEM_RD(bp, dev_info.bc_rev) >> 8;
	bp->common.bc_ver = val;
	BNX2X_DEV_INFO("bc_ver %X\n", val);
	if (val < BNX2X_BC_VER) {
		/* for now only warn
		 * later we might need to enforce this */
		BNX2X_ERR("This driver needs bc_ver %X but found %X,"
			  " please upgrade BC\n", BNX2X_BC_VER, val);
	}
	bp->link_params.feature_config_flags |=
		(val >= REQ_BC_VER_4_VRFY_OPT_MDL) ?
		FEATURE_CONFIG_BC_SUPPORTS_OPT_MDL_VRFY : 0;

	if (BP_E1HVN(bp) == 0) {
		pci_read_config_word(bp->pdev, bp->pm_cap + PCI_PM_PMC, &pmc);
		bp->flags |= (pmc & PCI_PM_CAP_PME_D3cold) ? 0 : NO_WOL_FLAG;
	} else {
		/* no WOL capability for E1HVN != 0 */
		bp->flags |= NO_WOL_FLAG;
	}
	BNX2X_DEV_INFO("%sWoL capable\n",
		       (bp->flags & NO_WOL_FLAG) ? "not " : "");

	val = SHMEM_RD(bp, dev_info.shared_hw_config.part_num);
	val2 = SHMEM_RD(bp, dev_info.shared_hw_config.part_num[4]);
	val3 = SHMEM_RD(bp, dev_info.shared_hw_config.part_num[8]);
	val4 = SHMEM_RD(bp, dev_info.shared_hw_config.part_num[12]);

	printk(KERN_INFO PFX "part number %X-%X-%X-%X\n",
	       val, val2, val3, val4);
}

static void __devinit bnx2x_link_settings_supported(struct bnx2x *bp,
						    u32 switch_cfg)
{
	int port = BP_PORT(bp);
	u32 ext_phy_type;

	switch (switch_cfg) {
	case SWITCH_CFG_1G:
		BNX2X_DEV_INFO("switch_cfg 0x%x (1G)\n", switch_cfg);

		ext_phy_type =
			SERDES_EXT_PHY_TYPE(bp->link_params.ext_phy_config);
		switch (ext_phy_type) {
		case PORT_HW_CFG_SERDES_EXT_PHY_TYPE_DIRECT:
			BNX2X_DEV_INFO("ext_phy_type 0x%x (Direct)\n",
				       ext_phy_type);

			bp->port.supported |= (SUPPORTED_10baseT_Half |
					       SUPPORTED_10baseT_Full |
					       SUPPORTED_100baseT_Half |
					       SUPPORTED_100baseT_Full |
					       SUPPORTED_1000baseT_Full |
					       SUPPORTED_2500baseX_Full |
					       SUPPORTED_TP |
					       SUPPORTED_FIBRE |
					       SUPPORTED_Autoneg |
					       SUPPORTED_Pause |
					       SUPPORTED_Asym_Pause);
			break;

		case PORT_HW_CFG_SERDES_EXT_PHY_TYPE_BCM5482:
			BNX2X_DEV_INFO("ext_phy_type 0x%x (5482)\n",
				       ext_phy_type);

			bp->port.supported |= (SUPPORTED_10baseT_Half |
					       SUPPORTED_10baseT_Full |
					       SUPPORTED_100baseT_Half |
					       SUPPORTED_100baseT_Full |
					       SUPPORTED_1000baseT_Full |
					       SUPPORTED_TP |
					       SUPPORTED_FIBRE |
					       SUPPORTED_Autoneg |
					       SUPPORTED_Pause |
					       SUPPORTED_Asym_Pause);
			break;

		default:
			BNX2X_ERR("NVRAM config error. "
				  "BAD SerDes ext_phy_config 0x%x\n",
				  bp->link_params.ext_phy_config);
			return;
		}

		bp->port.phy_addr = REG_RD(bp, NIG_REG_SERDES0_CTRL_PHY_ADDR +
					   port*0x10);
		BNX2X_DEV_INFO("phy_addr 0x%x\n", bp->port.phy_addr);
		break;

	case SWITCH_CFG_10G:
		BNX2X_DEV_INFO("switch_cfg 0x%x (10G)\n", switch_cfg);

		ext_phy_type =
			XGXS_EXT_PHY_TYPE(bp->link_params.ext_phy_config);
		switch (ext_phy_type) {
		case PORT_HW_CFG_XGXS_EXT_PHY_TYPE_DIRECT:
			BNX2X_DEV_INFO("ext_phy_type 0x%x (Direct)\n",
				       ext_phy_type);

			bp->port.supported |= (SUPPORTED_10baseT_Half |
					       SUPPORTED_10baseT_Full |
					       SUPPORTED_100baseT_Half |
					       SUPPORTED_100baseT_Full |
					       SUPPORTED_1000baseT_Full |
					       SUPPORTED_2500baseX_Full |
					       SUPPORTED_10000baseT_Full |
					       SUPPORTED_TP |
					       SUPPORTED_FIBRE |
					       SUPPORTED_Autoneg |
					       SUPPORTED_Pause |
					       SUPPORTED_Asym_Pause);
			break;

		case PORT_HW_CFG_XGXS_EXT_PHY_TYPE_BCM8072:
			BNX2X_DEV_INFO("ext_phy_type 0x%x (8072)\n",
				       ext_phy_type);

			bp->port.supported |= (SUPPORTED_10000baseT_Full |
					       SUPPORTED_1000baseT_Full |
					       SUPPORTED_FIBRE |
					       SUPPORTED_Autoneg |
					       SUPPORTED_Pause |
					       SUPPORTED_Asym_Pause);
			break;

		case PORT_HW_CFG_XGXS_EXT_PHY_TYPE_BCM8073:
			BNX2X_DEV_INFO("ext_phy_type 0x%x (8073)\n",
				       ext_phy_type);

			bp->port.supported |= (SUPPORTED_10000baseT_Full |
					       SUPPORTED_2500baseX_Full |
					       SUPPORTED_1000baseT_Full |
					       SUPPORTED_FIBRE |
					       SUPPORTED_Autoneg |
					       SUPPORTED_Pause |
					       SUPPORTED_Asym_Pause);
			break;

		case PORT_HW_CFG_XGXS_EXT_PHY_TYPE_BCM8705:
			BNX2X_DEV_INFO("ext_phy_type 0x%x (8705)\n",
				       ext_phy_type);

			bp->port.supported |= (SUPPORTED_10000baseT_Full |
					       SUPPORTED_FIBRE |
					       SUPPORTED_Pause |
					       SUPPORTED_Asym_Pause);
			break;

		case PORT_HW_CFG_XGXS_EXT_PHY_TYPE_BCM8706:
			BNX2X_DEV_INFO("ext_phy_type 0x%x (8706)\n",
				       ext_phy_type);

			bp->port.supported |= (SUPPORTED_10000baseT_Full |
					       SUPPORTED_1000baseT_Full |
					       SUPPORTED_FIBRE |
					       SUPPORTED_Pause |
					       SUPPORTED_Asym_Pause);
			break;

		case PORT_HW_CFG_XGXS_EXT_PHY_TYPE_BCM8726:
			BNX2X_DEV_INFO("ext_phy_type 0x%x (8726)\n",
				       ext_phy_type);

			bp->port.supported |= (SUPPORTED_10000baseT_Full |
					       SUPPORTED_1000baseT_Full |
					       SUPPORTED_Autoneg |
					       SUPPORTED_FIBRE |
					       SUPPORTED_Pause |
					       SUPPORTED_Asym_Pause);
			break;

		case PORT_HW_CFG_XGXS_EXT_PHY_TYPE_BCM8727:
			BNX2X_DEV_INFO("ext_phy_type 0x%x (8727)\n",
				       ext_phy_type);

			bp->port.supported |= (SUPPORTED_10000baseT_Full |
					       SUPPORTED_1000baseT_Full |
					       SUPPORTED_Autoneg |
					       SUPPORTED_FIBRE |
					       SUPPORTED_Pause |
					       SUPPORTED_Asym_Pause);
			break;

		case PORT_HW_CFG_XGXS_EXT_PHY_TYPE_SFX7101:
			BNX2X_DEV_INFO("ext_phy_type 0x%x (SFX7101)\n",
				       ext_phy_type);

			bp->port.supported |= (SUPPORTED_10000baseT_Full |
					       SUPPORTED_TP |
					       SUPPORTED_Autoneg |
					       SUPPORTED_Pause |
					       SUPPORTED_Asym_Pause);
			break;

		case PORT_HW_CFG_XGXS_EXT_PHY_TYPE_BCM8481:
			BNX2X_DEV_INFO("ext_phy_type 0x%x (BCM8481)\n",
				       ext_phy_type);

			bp->port.supported |= (SUPPORTED_10baseT_Half |
					       SUPPORTED_10baseT_Full |
					       SUPPORTED_100baseT_Half |
					       SUPPORTED_100baseT_Full |
					       SUPPORTED_1000baseT_Full |
					       SUPPORTED_10000baseT_Full |
					       SUPPORTED_TP |
					       SUPPORTED_Autoneg |
					       SUPPORTED_Pause |
					       SUPPORTED_Asym_Pause);
			break;

		case PORT_HW_CFG_XGXS_EXT_PHY_TYPE_FAILURE:
			BNX2X_ERR("XGXS PHY Failure detected 0x%x\n",
				  bp->link_params.ext_phy_config);
			break;

		default:
			BNX2X_ERR("NVRAM config error. "
				  "BAD XGXS ext_phy_config 0x%x\n",
				  bp->link_params.ext_phy_config);
			return;
		}

		bp->port.phy_addr = REG_RD(bp, NIG_REG_XGXS0_CTRL_PHY_ADDR +
					   port*0x18);
		BNX2X_DEV_INFO("phy_addr 0x%x\n", bp->port.phy_addr);

		break;

	default:
		BNX2X_ERR("BAD switch_cfg link_config 0x%x\n",
			  bp->port.link_config);
		return;
	}
	bp->link_params.phy_addr = bp->port.phy_addr;

	/* mask what we support according to speed_cap_mask */
	if (!(bp->link_params.speed_cap_mask &
				PORT_HW_CFG_SPEED_CAPABILITY_D0_10M_HALF))
		bp->port.supported &= ~SUPPORTED_10baseT_Half;

	if (!(bp->link_params.speed_cap_mask &
				PORT_HW_CFG_SPEED_CAPABILITY_D0_10M_FULL))
		bp->port.supported &= ~SUPPORTED_10baseT_Full;

	if (!(bp->link_params.speed_cap_mask &
				PORT_HW_CFG_SPEED_CAPABILITY_D0_100M_HALF))
		bp->port.supported &= ~SUPPORTED_100baseT_Half;

	if (!(bp->link_params.speed_cap_mask &
				PORT_HW_CFG_SPEED_CAPABILITY_D0_100M_FULL))
		bp->port.supported &= ~SUPPORTED_100baseT_Full;

	if (!(bp->link_params.speed_cap_mask &
					PORT_HW_CFG_SPEED_CAPABILITY_D0_1G))
		bp->port.supported &= ~(SUPPORTED_1000baseT_Half |
					SUPPORTED_1000baseT_Full);

	if (!(bp->link_params.speed_cap_mask &
					PORT_HW_CFG_SPEED_CAPABILITY_D0_2_5G))
		bp->port.supported &= ~SUPPORTED_2500baseX_Full;

	if (!(bp->link_params.speed_cap_mask &
					PORT_HW_CFG_SPEED_CAPABILITY_D0_10G))
		bp->port.supported &= ~SUPPORTED_10000baseT_Full;

	BNX2X_DEV_INFO("supported 0x%x\n", bp->port.supported);
}

static void __devinit bnx2x_link_settings_requested(struct bnx2x *bp)
{
	bp->link_params.req_duplex = DUPLEX_FULL;

	switch (bp->port.link_config & PORT_FEATURE_LINK_SPEED_MASK) {
	case PORT_FEATURE_LINK_SPEED_AUTO:
		if (bp->port.supported & SUPPORTED_Autoneg) {
			bp->link_params.req_line_speed = SPEED_AUTO_NEG;
			bp->port.advertising = bp->port.supported;
		} else {
			u32 ext_phy_type =
			    XGXS_EXT_PHY_TYPE(bp->link_params.ext_phy_config);

			if ((ext_phy_type ==
			     PORT_HW_CFG_XGXS_EXT_PHY_TYPE_BCM8705) ||
			    (ext_phy_type ==
			     PORT_HW_CFG_XGXS_EXT_PHY_TYPE_BCM8706)) {
				/* force 10G, no AN */
				bp->link_params.req_line_speed = SPEED_10000;
				bp->port.advertising =
						(ADVERTISED_10000baseT_Full |
						 ADVERTISED_FIBRE);
				break;
			}
			BNX2X_ERR("NVRAM config error. "
				  "Invalid link_config 0x%x"
				  "  Autoneg not supported\n",
				  bp->port.link_config);
			return;
		}
		break;

	case PORT_FEATURE_LINK_SPEED_10M_FULL:
		if (bp->port.supported & SUPPORTED_10baseT_Full) {
			bp->link_params.req_line_speed = SPEED_10;
			bp->port.advertising = (ADVERTISED_10baseT_Full |
						ADVERTISED_TP);
		} else {
			BNX2X_ERR("NVRAM config error. "
				  "Invalid link_config 0x%x"
				  "  speed_cap_mask 0x%x\n",
				  bp->port.link_config,
				  bp->link_params.speed_cap_mask);
			return;
		}
		break;

	case PORT_FEATURE_LINK_SPEED_10M_HALF:
		if (bp->port.supported & SUPPORTED_10baseT_Half) {
			bp->link_params.req_line_speed = SPEED_10;
			bp->link_params.req_duplex = DUPLEX_HALF;
			bp->port.advertising = (ADVERTISED_10baseT_Half |
						ADVERTISED_TP);
		} else {
			BNX2X_ERR("NVRAM config error. "
				  "Invalid link_config 0x%x"
				  "  speed_cap_mask 0x%x\n",
				  bp->port.link_config,
				  bp->link_params.speed_cap_mask);
			return;
		}
		break;

	case PORT_FEATURE_LINK_SPEED_100M_FULL:
		if (bp->port.supported & SUPPORTED_100baseT_Full) {
			bp->link_params.req_line_speed = SPEED_100;
			bp->port.advertising = (ADVERTISED_100baseT_Full |
						ADVERTISED_TP);
		} else {
			BNX2X_ERR("NVRAM config error. "
				  "Invalid link_config 0x%x"
				  "  speed_cap_mask 0x%x\n",
				  bp->port.link_config,
				  bp->link_params.speed_cap_mask);
			return;
		}
		break;

	case PORT_FEATURE_LINK_SPEED_100M_HALF:
		if (bp->port.supported & SUPPORTED_100baseT_Half) {
			bp->link_params.req_line_speed = SPEED_100;
			bp->link_params.req_duplex = DUPLEX_HALF;
			bp->port.advertising = (ADVERTISED_100baseT_Half |
						ADVERTISED_TP);
		} else {
			BNX2X_ERR("NVRAM config error. "
				  "Invalid link_config 0x%x"
				  "  speed_cap_mask 0x%x\n",
				  bp->port.link_config,
				  bp->link_params.speed_cap_mask);
			return;
		}
		break;

	case PORT_FEATURE_LINK_SPEED_1G:
		if (bp->port.supported & SUPPORTED_1000baseT_Full) {
			bp->link_params.req_line_speed = SPEED_1000;
			bp->port.advertising = (ADVERTISED_1000baseT_Full |
						ADVERTISED_TP);
		} else {
			BNX2X_ERR("NVRAM config error. "
				  "Invalid link_config 0x%x"
				  "  speed_cap_mask 0x%x\n",
				  bp->port.link_config,
				  bp->link_params.speed_cap_mask);
			return;
		}
		break;

	case PORT_FEATURE_LINK_SPEED_2_5G:
		if (bp->port.supported & SUPPORTED_2500baseX_Full) {
			bp->link_params.req_line_speed = SPEED_2500;
			bp->port.advertising = (ADVERTISED_2500baseX_Full |
						ADVERTISED_TP);
		} else {
			BNX2X_ERR("NVRAM config error. "
				  "Invalid link_config 0x%x"
				  "  speed_cap_mask 0x%x\n",
				  bp->port.link_config,
				  bp->link_params.speed_cap_mask);
			return;
		}
		break;

	case PORT_FEATURE_LINK_SPEED_10G_CX4:
	case PORT_FEATURE_LINK_SPEED_10G_KX4:
	case PORT_FEATURE_LINK_SPEED_10G_KR:
		if (bp->port.supported & SUPPORTED_10000baseT_Full) {
			bp->link_params.req_line_speed = SPEED_10000;
			bp->port.advertising = (ADVERTISED_10000baseT_Full |
						ADVERTISED_FIBRE);
		} else {
			BNX2X_ERR("NVRAM config error. "
				  "Invalid link_config 0x%x"
				  "  speed_cap_mask 0x%x\n",
				  bp->port.link_config,
				  bp->link_params.speed_cap_mask);
			return;
		}
		break;

	default:
		BNX2X_ERR("NVRAM config error. "
			  "BAD link speed link_config 0x%x\n",
			  bp->port.link_config);
		bp->link_params.req_line_speed = SPEED_AUTO_NEG;
		bp->port.advertising = bp->port.supported;
		break;
	}

	bp->link_params.req_flow_ctrl = (bp->port.link_config &
					 PORT_FEATURE_FLOW_CONTROL_MASK);
	if ((bp->link_params.req_flow_ctrl == BNX2X_FLOW_CTRL_AUTO) &&
	    !(bp->port.supported & SUPPORTED_Autoneg))
		bp->link_params.req_flow_ctrl = BNX2X_FLOW_CTRL_NONE;

	BNX2X_DEV_INFO("req_line_speed %d  req_duplex %d  req_flow_ctrl 0x%x"
		       "  advertising 0x%x\n",
		       bp->link_params.req_line_speed,
		       bp->link_params.req_duplex,
		       bp->link_params.req_flow_ctrl, bp->port.advertising);
}

static void __devinit bnx2x_set_mac_buf(u8 *mac_buf, u32 mac_lo, u16 mac_hi)
{
	mac_hi = cpu_to_be16(mac_hi);
	mac_lo = cpu_to_be32(mac_lo);
	memcpy(mac_buf, &mac_hi, sizeof(mac_hi));
	memcpy(mac_buf + sizeof(mac_hi), &mac_lo, sizeof(mac_lo));
}

static void __devinit bnx2x_get_port_hwinfo(struct bnx2x *bp)
{
	int port = BP_PORT(bp);
	u32 val, val2;
	u32 config;
	u16 i;
	u32 ext_phy_type;

	bp->link_params.bp = bp;
	bp->link_params.port = port;

	bp->link_params.lane_config =
		SHMEM_RD(bp, dev_info.port_hw_config[port].lane_config);
	bp->link_params.ext_phy_config =
		SHMEM_RD(bp,
			 dev_info.port_hw_config[port].external_phy_config);
	/* BCM8727_NOC => BCM8727 no over current */
	if (XGXS_EXT_PHY_TYPE(bp->link_params.ext_phy_config) ==
	    PORT_HW_CFG_XGXS_EXT_PHY_TYPE_BCM8727_NOC) {
		bp->link_params.ext_phy_config &=
			~PORT_HW_CFG_XGXS_EXT_PHY_TYPE_MASK;
		bp->link_params.ext_phy_config |=
			PORT_HW_CFG_XGXS_EXT_PHY_TYPE_BCM8727;
		bp->link_params.feature_config_flags |=
			FEATURE_CONFIG_BCM8727_NOC;
	}

	bp->link_params.speed_cap_mask =
		SHMEM_RD(bp,
			 dev_info.port_hw_config[port].speed_capability_mask);

	bp->port.link_config =
		SHMEM_RD(bp, dev_info.port_feature_config[port].link_config);

	/* Get the 4 lanes xgxs config rx and tx */
	for (i = 0; i < 2; i++) {
		val = SHMEM_RD(bp,
			   dev_info.port_hw_config[port].xgxs_config_rx[i<<1]);
		bp->link_params.xgxs_config_rx[i << 1] = ((val>>16) & 0xffff);
		bp->link_params.xgxs_config_rx[(i << 1) + 1] = (val & 0xffff);

		val = SHMEM_RD(bp,
			   dev_info.port_hw_config[port].xgxs_config_tx[i<<1]);
		bp->link_params.xgxs_config_tx[i << 1] = ((val>>16) & 0xffff);
		bp->link_params.xgxs_config_tx[(i << 1) + 1] = (val & 0xffff);
	}

	/* If the device is capable of WoL, set the default state according
	 * to the HW
	 */
	config = SHMEM_RD(bp, dev_info.port_feature_config[port].config);
	bp->wol = (!(bp->flags & NO_WOL_FLAG) &&
		   (config & PORT_FEATURE_WOL_ENABLED));

	BNX2X_DEV_INFO("lane_config 0x%08x  ext_phy_config 0x%08x"
		       "  speed_cap_mask 0x%08x  link_config 0x%08x\n",
		       bp->link_params.lane_config,
		       bp->link_params.ext_phy_config,
		       bp->link_params.speed_cap_mask, bp->port.link_config);

	bp->link_params.switch_cfg |= (bp->port.link_config &
				       PORT_FEATURE_CONNECTED_SWITCH_MASK);
	bnx2x_link_settings_supported(bp, bp->link_params.switch_cfg);

	bnx2x_link_settings_requested(bp);

	/*
	 * If connected directly, work with the internal PHY, otherwise, work
	 * with the external PHY
	 */
	ext_phy_type = XGXS_EXT_PHY_TYPE(bp->link_params.ext_phy_config);
	if (ext_phy_type == PORT_HW_CFG_XGXS_EXT_PHY_TYPE_DIRECT)
		bp->mdio.prtad = bp->link_params.phy_addr;

	else if ((ext_phy_type != PORT_HW_CFG_XGXS_EXT_PHY_TYPE_FAILURE) &&
		 (ext_phy_type != PORT_HW_CFG_XGXS_EXT_PHY_TYPE_NOT_CONN))
		bp->mdio.prtad =
			XGXS_EXT_PHY_ADDR(bp->link_params.ext_phy_config);

	val2 = SHMEM_RD(bp, dev_info.port_hw_config[port].mac_upper);
	val = SHMEM_RD(bp, dev_info.port_hw_config[port].mac_lower);
	bnx2x_set_mac_buf(bp->dev->dev_addr, val, val2);
	memcpy(bp->link_params.mac_addr, bp->dev->dev_addr, ETH_ALEN);
	memcpy(bp->dev->perm_addr, bp->dev->dev_addr, ETH_ALEN);

#ifdef BCM_CNIC
	val2 = SHMEM_RD(bp, dev_info.port_hw_config[port].iscsi_mac_upper);
	val = SHMEM_RD(bp, dev_info.port_hw_config[port].iscsi_mac_lower);
	bnx2x_set_mac_buf(bp->iscsi_mac, val, val2);
#endif
}

static int __devinit bnx2x_get_hwinfo(struct bnx2x *bp)
{
	int func = BP_FUNC(bp);
	u32 val, val2;
	int rc = 0;

	bnx2x_get_common_hwinfo(bp);

	bp->e1hov = 0;
	bp->e1hmf = 0;
	if (CHIP_IS_E1H(bp)) {
		bp->mf_config =
			SHMEM_RD(bp, mf_cfg.func_mf_config[func].config);

		val = (SHMEM_RD(bp, mf_cfg.func_mf_config[FUNC_0].e1hov_tag) &
		       FUNC_MF_CFG_E1HOV_TAG_MASK);
		if (val != FUNC_MF_CFG_E1HOV_TAG_DEFAULT)
			bp->e1hmf = 1;
		BNX2X_DEV_INFO("%s function mode\n",
			       IS_E1HMF(bp) ? "multi" : "single");

		if (IS_E1HMF(bp)) {
			val = (SHMEM_RD(bp, mf_cfg.func_mf_config[func].
								e1hov_tag) &
			       FUNC_MF_CFG_E1HOV_TAG_MASK);
			if (val != FUNC_MF_CFG_E1HOV_TAG_DEFAULT) {
				bp->e1hov = val;
				BNX2X_DEV_INFO("E1HOV for func %d is %d "
					       "(0x%04x)\n",
					       func, bp->e1hov, bp->e1hov);
			} else {
				BNX2X_ERR("!!!  No valid E1HOV for func %d,"
					  "  aborting\n", func);
				rc = -EPERM;
			}
		} else {
			if (BP_E1HVN(bp)) {
				BNX2X_ERR("!!!  VN %d in single function mode,"
					  "  aborting\n", BP_E1HVN(bp));
				rc = -EPERM;
			}
		}
	}

	if (!BP_NOMCP(bp)) {
		bnx2x_get_port_hwinfo(bp);

		bp->fw_seq = (SHMEM_RD(bp, func_mb[func].drv_mb_header) &
			      DRV_MSG_SEQ_NUMBER_MASK);
		BNX2X_DEV_INFO("fw_seq 0x%08x\n", bp->fw_seq);
	}

	if (IS_E1HMF(bp)) {
		val2 = SHMEM_RD(bp, mf_cfg.func_mf_config[func].mac_upper);
		val = SHMEM_RD(bp,  mf_cfg.func_mf_config[func].mac_lower);
		if ((val2 != FUNC_MF_CFG_UPPERMAC_DEFAULT) &&
		    (val != FUNC_MF_CFG_LOWERMAC_DEFAULT)) {
			bp->dev->dev_addr[0] = (u8)(val2 >> 8 & 0xff);
			bp->dev->dev_addr[1] = (u8)(val2 & 0xff);
			bp->dev->dev_addr[2] = (u8)(val >> 24 & 0xff);
			bp->dev->dev_addr[3] = (u8)(val >> 16 & 0xff);
			bp->dev->dev_addr[4] = (u8)(val >> 8  & 0xff);
			bp->dev->dev_addr[5] = (u8)(val & 0xff);
			memcpy(bp->link_params.mac_addr, bp->dev->dev_addr,
			       ETH_ALEN);
			memcpy(bp->dev->perm_addr, bp->dev->dev_addr,
			       ETH_ALEN);
		}

		return rc;
	}

	if (BP_NOMCP(bp)) {
		/* only supposed to happen on emulation/FPGA */
		BNX2X_ERR("warning random MAC workaround active\n");
		random_ether_addr(bp->dev->dev_addr);
		memcpy(bp->dev->perm_addr, bp->dev->dev_addr, ETH_ALEN);
	}

	return rc;
}

static int __devinit bnx2x_init_bp(struct bnx2x *bp)
{
	int func = BP_FUNC(bp);
	int timer_interval;
	int rc;

	/* Disable interrupt handling until HW is initialized */
	atomic_set(&bp->intr_sem, 1);
	smp_wmb(); /* Ensure that bp->intr_sem update is SMP-safe */

	mutex_init(&bp->port.phy_mutex);
	mutex_init(&bp->fw_mb_mutex);
#ifdef BCM_CNIC
	mutex_init(&bp->cnic_mutex);
#endif

	INIT_DELAYED_WORK(&bp->sp_task, bnx2x_sp_task);
	INIT_WORK(&bp->reset_task, bnx2x_reset_task);

	rc = bnx2x_get_hwinfo(bp);

	/* need to reset chip if undi was active */
	if (!BP_NOMCP(bp))
		bnx2x_undi_unload(bp);

	if (CHIP_REV_IS_FPGA(bp))
		printk(KERN_ERR PFX "FPGA detected\n");

	if (BP_NOMCP(bp) && (func == 0))
		printk(KERN_ERR PFX
		       "MCP disabled, must load devices in order!\n");

	/* Set multi queue mode */
	if ((multi_mode != ETH_RSS_MODE_DISABLED) &&
	    ((int_mode == INT_MODE_INTx) || (int_mode == INT_MODE_MSI))) {
		printk(KERN_ERR PFX
		      "Multi disabled since int_mode requested is not MSI-X\n");
		multi_mode = ETH_RSS_MODE_DISABLED;
	}
	bp->multi_mode = multi_mode;


	/* Set TPA flags */
	if (disable_tpa) {
		bp->flags &= ~TPA_ENABLE_FLAG;
		bp->dev->features &= ~NETIF_F_LRO;
	} else {
		bp->flags |= TPA_ENABLE_FLAG;
		bp->dev->features |= NETIF_F_LRO;
	}

	if (CHIP_IS_E1(bp))
		bp->dropless_fc = 0;
	else
		bp->dropless_fc = dropless_fc;

	bp->mrrs = mrrs;

	bp->tx_ring_size = MAX_TX_AVAIL;
	bp->rx_ring_size = MAX_RX_AVAIL;

	bp->rx_csum = 1;

	/* make sure that the numbers are in the right granularity */
	bp->tx_ticks = (50 / (4 * BNX2X_BTR)) * (4 * BNX2X_BTR);
	bp->rx_ticks = (25 / (4 * BNX2X_BTR)) * (4 * BNX2X_BTR);

	timer_interval = (CHIP_REV_IS_SLOW(bp) ? 5*HZ : HZ);
	bp->current_interval = (poll ? poll : timer_interval);

	init_timer(&bp->timer);
	bp->timer.expires = jiffies + bp->current_interval;
	bp->timer.data = (unsigned long) bp;
	bp->timer.function = bnx2x_timer;

	return rc;
}

/*
 * ethtool service functions
 */

/* All ethtool functions called with rtnl_lock */

static int bnx2x_get_settings(struct net_device *dev, struct ethtool_cmd *cmd)
{
	struct bnx2x *bp = netdev_priv(dev);

	cmd->supported = bp->port.supported;
	cmd->advertising = bp->port.advertising;

	if ((bp->state == BNX2X_STATE_OPEN) &&
	    !(bp->flags & MF_FUNC_DIS) &&
	    (bp->link_vars.link_up)) {
		cmd->speed = bp->link_vars.line_speed;
		cmd->duplex = bp->link_vars.duplex;
		if (IS_E1HMF(bp)) {
			u16 vn_max_rate;

			vn_max_rate =
				((bp->mf_config & FUNC_MF_CFG_MAX_BW_MASK) >>
				FUNC_MF_CFG_MAX_BW_SHIFT) * 100;
			if (vn_max_rate < cmd->speed)
				cmd->speed = vn_max_rate;
		}
	} else {
		cmd->speed = -1;
		cmd->duplex = -1;
	}

	if (bp->link_params.switch_cfg == SWITCH_CFG_10G) {
		u32 ext_phy_type =
			XGXS_EXT_PHY_TYPE(bp->link_params.ext_phy_config);

		switch (ext_phy_type) {
		case PORT_HW_CFG_XGXS_EXT_PHY_TYPE_DIRECT:
		case PORT_HW_CFG_XGXS_EXT_PHY_TYPE_BCM8072:
		case PORT_HW_CFG_XGXS_EXT_PHY_TYPE_BCM8073:
		case PORT_HW_CFG_XGXS_EXT_PHY_TYPE_BCM8705:
		case PORT_HW_CFG_XGXS_EXT_PHY_TYPE_BCM8706:
		case PORT_HW_CFG_XGXS_EXT_PHY_TYPE_BCM8726:
		case PORT_HW_CFG_XGXS_EXT_PHY_TYPE_BCM8727:
			cmd->port = PORT_FIBRE;
			break;

		case PORT_HW_CFG_XGXS_EXT_PHY_TYPE_SFX7101:
		case PORT_HW_CFG_XGXS_EXT_PHY_TYPE_BCM8481:
			cmd->port = PORT_TP;
			break;

		case PORT_HW_CFG_XGXS_EXT_PHY_TYPE_FAILURE:
			BNX2X_ERR("XGXS PHY Failure detected 0x%x\n",
				  bp->link_params.ext_phy_config);
			break;

		default:
			DP(NETIF_MSG_LINK, "BAD XGXS ext_phy_config 0x%x\n",
			   bp->link_params.ext_phy_config);
			break;
		}
	} else
		cmd->port = PORT_TP;

	cmd->phy_address = bp->mdio.prtad;
	cmd->transceiver = XCVR_INTERNAL;

	if (bp->link_params.req_line_speed == SPEED_AUTO_NEG)
		cmd->autoneg = AUTONEG_ENABLE;
	else
		cmd->autoneg = AUTONEG_DISABLE;

	cmd->maxtxpkt = 0;
	cmd->maxrxpkt = 0;

	DP(NETIF_MSG_LINK, "ethtool_cmd: cmd %d\n"
	   DP_LEVEL "  supported 0x%x  advertising 0x%x  speed %d\n"
	   DP_LEVEL "  duplex %d  port %d  phy_address %d  transceiver %d\n"
	   DP_LEVEL "  autoneg %d  maxtxpkt %d  maxrxpkt %d\n",
	   cmd->cmd, cmd->supported, cmd->advertising, cmd->speed,
	   cmd->duplex, cmd->port, cmd->phy_address, cmd->transceiver,
	   cmd->autoneg, cmd->maxtxpkt, cmd->maxrxpkt);

	return 0;
}

static int bnx2x_set_settings(struct net_device *dev, struct ethtool_cmd *cmd)
{
	struct bnx2x *bp = netdev_priv(dev);
	u32 advertising;

	if (IS_E1HMF(bp))
		return 0;

	DP(NETIF_MSG_LINK, "ethtool_cmd: cmd %d\n"
	   DP_LEVEL "  supported 0x%x  advertising 0x%x  speed %d\n"
	   DP_LEVEL "  duplex %d  port %d  phy_address %d  transceiver %d\n"
	   DP_LEVEL "  autoneg %d  maxtxpkt %d  maxrxpkt %d\n",
	   cmd->cmd, cmd->supported, cmd->advertising, cmd->speed,
	   cmd->duplex, cmd->port, cmd->phy_address, cmd->transceiver,
	   cmd->autoneg, cmd->maxtxpkt, cmd->maxrxpkt);

	if (cmd->autoneg == AUTONEG_ENABLE) {
		if (!(bp->port.supported & SUPPORTED_Autoneg)) {
			DP(NETIF_MSG_LINK, "Autoneg not supported\n");
			return -EINVAL;
		}

		/* advertise the requested speed and duplex if supported */
		cmd->advertising &= bp->port.supported;

		bp->link_params.req_line_speed = SPEED_AUTO_NEG;
		bp->link_params.req_duplex = DUPLEX_FULL;
		bp->port.advertising |= (ADVERTISED_Autoneg |
					 cmd->advertising);

	} else { /* forced speed */
		/* advertise the requested speed and duplex if supported */
		switch (cmd->speed) {
		case SPEED_10:
			if (cmd->duplex == DUPLEX_FULL) {
				if (!(bp->port.supported &
				      SUPPORTED_10baseT_Full)) {
					DP(NETIF_MSG_LINK,
					   "10M full not supported\n");
					return -EINVAL;
				}

				advertising = (ADVERTISED_10baseT_Full |
					       ADVERTISED_TP);
			} else {
				if (!(bp->port.supported &
				      SUPPORTED_10baseT_Half)) {
					DP(NETIF_MSG_LINK,
					   "10M half not supported\n");
					return -EINVAL;
				}

				advertising = (ADVERTISED_10baseT_Half |
					       ADVERTISED_TP);
			}
			break;

		case SPEED_100:
			if (cmd->duplex == DUPLEX_FULL) {
				if (!(bp->port.supported &
						SUPPORTED_100baseT_Full)) {
					DP(NETIF_MSG_LINK,
					   "100M full not supported\n");
					return -EINVAL;
				}

				advertising = (ADVERTISED_100baseT_Full |
					       ADVERTISED_TP);
			} else {
				if (!(bp->port.supported &
						SUPPORTED_100baseT_Half)) {
					DP(NETIF_MSG_LINK,
					   "100M half not supported\n");
					return -EINVAL;
				}

				advertising = (ADVERTISED_100baseT_Half |
					       ADVERTISED_TP);
			}
			break;

		case SPEED_1000:
			if (cmd->duplex != DUPLEX_FULL) {
				DP(NETIF_MSG_LINK, "1G half not supported\n");
				return -EINVAL;
			}

			if (!(bp->port.supported & SUPPORTED_1000baseT_Full)) {
				DP(NETIF_MSG_LINK, "1G full not supported\n");
				return -EINVAL;
			}

			advertising = (ADVERTISED_1000baseT_Full |
				       ADVERTISED_TP);
			break;

		case SPEED_2500:
			if (cmd->duplex != DUPLEX_FULL) {
				DP(NETIF_MSG_LINK,
				   "2.5G half not supported\n");
				return -EINVAL;
			}

			if (!(bp->port.supported & SUPPORTED_2500baseX_Full)) {
				DP(NETIF_MSG_LINK,
				   "2.5G full not supported\n");
				return -EINVAL;
			}

			advertising = (ADVERTISED_2500baseX_Full |
				       ADVERTISED_TP);
			break;

		case SPEED_10000:
			if (cmd->duplex != DUPLEX_FULL) {
				DP(NETIF_MSG_LINK, "10G half not supported\n");
				return -EINVAL;
			}

			if (!(bp->port.supported & SUPPORTED_10000baseT_Full)) {
				DP(NETIF_MSG_LINK, "10G full not supported\n");
				return -EINVAL;
			}

			advertising = (ADVERTISED_10000baseT_Full |
				       ADVERTISED_FIBRE);
			break;

		default:
			DP(NETIF_MSG_LINK, "Unsupported speed\n");
			return -EINVAL;
		}

		bp->link_params.req_line_speed = cmd->speed;
		bp->link_params.req_duplex = cmd->duplex;
		bp->port.advertising = advertising;
	}

	DP(NETIF_MSG_LINK, "req_line_speed %d\n"
	   DP_LEVEL "  req_duplex %d  advertising 0x%x\n",
	   bp->link_params.req_line_speed, bp->link_params.req_duplex,
	   bp->port.advertising);

	if (netif_running(dev)) {
		bnx2x_stats_handle(bp, STATS_EVENT_STOP);
		bnx2x_link_set(bp);
	}

	return 0;
}

#define IS_E1_ONLINE(info)	(((info) & RI_E1_ONLINE) == RI_E1_ONLINE)
#define IS_E1H_ONLINE(info)	(((info) & RI_E1H_ONLINE) == RI_E1H_ONLINE)

static int bnx2x_get_regs_len(struct net_device *dev)
{
	struct bnx2x *bp = netdev_priv(dev);
	int regdump_len = 0;
	int i;

	if (CHIP_IS_E1(bp)) {
		for (i = 0; i < REGS_COUNT; i++)
			if (IS_E1_ONLINE(reg_addrs[i].info))
				regdump_len += reg_addrs[i].size;

		for (i = 0; i < WREGS_COUNT_E1; i++)
			if (IS_E1_ONLINE(wreg_addrs_e1[i].info))
				regdump_len += wreg_addrs_e1[i].size *
					(1 + wreg_addrs_e1[i].read_regs_count);

	} else { /* E1H */
		for (i = 0; i < REGS_COUNT; i++)
			if (IS_E1H_ONLINE(reg_addrs[i].info))
				regdump_len += reg_addrs[i].size;

		for (i = 0; i < WREGS_COUNT_E1H; i++)
			if (IS_E1H_ONLINE(wreg_addrs_e1h[i].info))
				regdump_len += wreg_addrs_e1h[i].size *
					(1 + wreg_addrs_e1h[i].read_regs_count);
	}
	regdump_len *= 4;
	regdump_len += sizeof(struct dump_hdr);

	return regdump_len;
}

static void bnx2x_get_regs(struct net_device *dev,
			   struct ethtool_regs *regs, void *_p)
{
	u32 *p = _p, i, j;
	struct bnx2x *bp = netdev_priv(dev);
	struct dump_hdr dump_hdr = {0};

	regs->version = 0;
	memset(p, 0, regs->len);

	if (!netif_running(bp->dev))
		return;

	dump_hdr.hdr_size = (sizeof(struct dump_hdr) / 4) - 1;
	dump_hdr.dump_sign = dump_sign_all;
	dump_hdr.xstorm_waitp = REG_RD(bp, XSTORM_WAITP_ADDR);
	dump_hdr.tstorm_waitp = REG_RD(bp, TSTORM_WAITP_ADDR);
	dump_hdr.ustorm_waitp = REG_RD(bp, USTORM_WAITP_ADDR);
	dump_hdr.cstorm_waitp = REG_RD(bp, CSTORM_WAITP_ADDR);
	dump_hdr.info = CHIP_IS_E1(bp) ? RI_E1_ONLINE : RI_E1H_ONLINE;

	memcpy(p, &dump_hdr, sizeof(struct dump_hdr));
	p += dump_hdr.hdr_size + 1;

	if (CHIP_IS_E1(bp)) {
		for (i = 0; i < REGS_COUNT; i++)
			if (IS_E1_ONLINE(reg_addrs[i].info))
				for (j = 0; j < reg_addrs[i].size; j++)
					*p++ = REG_RD(bp,
						      reg_addrs[i].addr + j*4);

	} else { /* E1H */
		for (i = 0; i < REGS_COUNT; i++)
			if (IS_E1H_ONLINE(reg_addrs[i].info))
				for (j = 0; j < reg_addrs[i].size; j++)
					*p++ = REG_RD(bp,
						      reg_addrs[i].addr + j*4);
	}
}

#define PHY_FW_VER_LEN			10

static void bnx2x_get_drvinfo(struct net_device *dev,
			      struct ethtool_drvinfo *info)
{
	struct bnx2x *bp = netdev_priv(dev);
	u8 phy_fw_ver[PHY_FW_VER_LEN];

	strcpy(info->driver, DRV_MODULE_NAME);
	strcpy(info->version, DRV_MODULE_VERSION);

	phy_fw_ver[0] = '\0';
	if (bp->port.pmf) {
		bnx2x_acquire_phy_lock(bp);
		bnx2x_get_ext_phy_fw_version(&bp->link_params,
					     (bp->state != BNX2X_STATE_CLOSED),
					     phy_fw_ver, PHY_FW_VER_LEN);
		bnx2x_release_phy_lock(bp);
	}

	snprintf(info->fw_version, 32, "BC:%d.%d.%d%s%s",
		 (bp->common.bc_ver & 0xff0000) >> 16,
		 (bp->common.bc_ver & 0xff00) >> 8,
		 (bp->common.bc_ver & 0xff),
		 ((phy_fw_ver[0] != '\0') ? " PHY:" : ""), phy_fw_ver);
	strcpy(info->bus_info, pci_name(bp->pdev));
	info->n_stats = BNX2X_NUM_STATS;
	info->testinfo_len = BNX2X_NUM_TESTS;
	info->eedump_len = bp->common.flash_size;
	info->regdump_len = bnx2x_get_regs_len(dev);
}

static void bnx2x_get_wol(struct net_device *dev, struct ethtool_wolinfo *wol)
{
	struct bnx2x *bp = netdev_priv(dev);

	if (bp->flags & NO_WOL_FLAG) {
		wol->supported = 0;
		wol->wolopts = 0;
	} else {
		wol->supported = WAKE_MAGIC;
		if (bp->wol)
			wol->wolopts = WAKE_MAGIC;
		else
			wol->wolopts = 0;
	}
	memset(&wol->sopass, 0, sizeof(wol->sopass));
}

static int bnx2x_set_wol(struct net_device *dev, struct ethtool_wolinfo *wol)
{
	struct bnx2x *bp = netdev_priv(dev);

	if (wol->wolopts & ~WAKE_MAGIC)
		return -EINVAL;

	if (wol->wolopts & WAKE_MAGIC) {
		if (bp->flags & NO_WOL_FLAG)
			return -EINVAL;

		bp->wol = 1;
	} else
		bp->wol = 0;

	return 0;
}

static u32 bnx2x_get_msglevel(struct net_device *dev)
{
	struct bnx2x *bp = netdev_priv(dev);

	return bp->msglevel;
}

static void bnx2x_set_msglevel(struct net_device *dev, u32 level)
{
	struct bnx2x *bp = netdev_priv(dev);

	if (capable(CAP_NET_ADMIN))
		bp->msglevel = level;
}

static int bnx2x_nway_reset(struct net_device *dev)
{
	struct bnx2x *bp = netdev_priv(dev);

	if (!bp->port.pmf)
		return 0;

	if (netif_running(dev)) {
		bnx2x_stats_handle(bp, STATS_EVENT_STOP);
		bnx2x_link_set(bp);
	}

	return 0;
}

static u32 bnx2x_get_link(struct net_device *dev)
{
	struct bnx2x *bp = netdev_priv(dev);

	if (bp->flags & MF_FUNC_DIS)
		return 0;

	return bp->link_vars.link_up;
}

static int bnx2x_get_eeprom_len(struct net_device *dev)
{
	struct bnx2x *bp = netdev_priv(dev);

	return bp->common.flash_size;
}

static int bnx2x_acquire_nvram_lock(struct bnx2x *bp)
{
	int port = BP_PORT(bp);
	int count, i;
	u32 val = 0;

	/* adjust timeout for emulation/FPGA */
	count = NVRAM_TIMEOUT_COUNT;
	if (CHIP_REV_IS_SLOW(bp))
		count *= 100;

	/* request access to nvram interface */
	REG_WR(bp, MCP_REG_MCPR_NVM_SW_ARB,
	       (MCPR_NVM_SW_ARB_ARB_REQ_SET1 << port));

	for (i = 0; i < count*10; i++) {
		val = REG_RD(bp, MCP_REG_MCPR_NVM_SW_ARB);
		if (val & (MCPR_NVM_SW_ARB_ARB_ARB1 << port))
			break;

		udelay(5);
	}

	if (!(val & (MCPR_NVM_SW_ARB_ARB_ARB1 << port))) {
		DP(BNX2X_MSG_NVM, "cannot get access to nvram interface\n");
		return -EBUSY;
	}

	return 0;
}

static int bnx2x_release_nvram_lock(struct bnx2x *bp)
{
	int port = BP_PORT(bp);
	int count, i;
	u32 val = 0;

	/* adjust timeout for emulation/FPGA */
	count = NVRAM_TIMEOUT_COUNT;
	if (CHIP_REV_IS_SLOW(bp))
		count *= 100;

	/* relinquish nvram interface */
	REG_WR(bp, MCP_REG_MCPR_NVM_SW_ARB,
	       (MCPR_NVM_SW_ARB_ARB_REQ_CLR1 << port));

	for (i = 0; i < count*10; i++) {
		val = REG_RD(bp, MCP_REG_MCPR_NVM_SW_ARB);
		if (!(val & (MCPR_NVM_SW_ARB_ARB_ARB1 << port)))
			break;

		udelay(5);
	}

	if (val & (MCPR_NVM_SW_ARB_ARB_ARB1 << port)) {
		DP(BNX2X_MSG_NVM, "cannot free access to nvram interface\n");
		return -EBUSY;
	}

	return 0;
}

static void bnx2x_enable_nvram_access(struct bnx2x *bp)
{
	u32 val;

	val = REG_RD(bp, MCP_REG_MCPR_NVM_ACCESS_ENABLE);

	/* enable both bits, even on read */
	REG_WR(bp, MCP_REG_MCPR_NVM_ACCESS_ENABLE,
	       (val | MCPR_NVM_ACCESS_ENABLE_EN |
		      MCPR_NVM_ACCESS_ENABLE_WR_EN));
}

static void bnx2x_disable_nvram_access(struct bnx2x *bp)
{
	u32 val;

	val = REG_RD(bp, MCP_REG_MCPR_NVM_ACCESS_ENABLE);

	/* disable both bits, even after read */
	REG_WR(bp, MCP_REG_MCPR_NVM_ACCESS_ENABLE,
	       (val & ~(MCPR_NVM_ACCESS_ENABLE_EN |
			MCPR_NVM_ACCESS_ENABLE_WR_EN)));
}

static int bnx2x_nvram_read_dword(struct bnx2x *bp, u32 offset, __be32 *ret_val,
				  u32 cmd_flags)
{
	int count, i, rc;
	u32 val;

	/* build the command word */
	cmd_flags |= MCPR_NVM_COMMAND_DOIT;

	/* need to clear DONE bit separately */
	REG_WR(bp, MCP_REG_MCPR_NVM_COMMAND, MCPR_NVM_COMMAND_DONE);

	/* address of the NVRAM to read from */
	REG_WR(bp, MCP_REG_MCPR_NVM_ADDR,
	       (offset & MCPR_NVM_ADDR_NVM_ADDR_VALUE));

	/* issue a read command */
	REG_WR(bp, MCP_REG_MCPR_NVM_COMMAND, cmd_flags);

	/* adjust timeout for emulation/FPGA */
	count = NVRAM_TIMEOUT_COUNT;
	if (CHIP_REV_IS_SLOW(bp))
		count *= 100;

	/* wait for completion */
	*ret_val = 0;
	rc = -EBUSY;
	for (i = 0; i < count; i++) {
		udelay(5);
		val = REG_RD(bp, MCP_REG_MCPR_NVM_COMMAND);

		if (val & MCPR_NVM_COMMAND_DONE) {
			val = REG_RD(bp, MCP_REG_MCPR_NVM_READ);
			/* we read nvram data in cpu order
			 * but ethtool sees it as an array of bytes
			 * converting to big-endian will do the work */
			*ret_val = cpu_to_be32(val);
			rc = 0;
			break;
		}
	}

	return rc;
}

static int bnx2x_nvram_read(struct bnx2x *bp, u32 offset, u8 *ret_buf,
			    int buf_size)
{
	int rc;
	u32 cmd_flags;
	__be32 val;

	if ((offset & 0x03) || (buf_size & 0x03) || (buf_size == 0)) {
		DP(BNX2X_MSG_NVM,
		   "Invalid parameter: offset 0x%x  buf_size 0x%x\n",
		   offset, buf_size);
		return -EINVAL;
	}

	if (offset + buf_size > bp->common.flash_size) {
		DP(BNX2X_MSG_NVM, "Invalid parameter: offset (0x%x) +"
				  " buf_size (0x%x) > flash_size (0x%x)\n",
		   offset, buf_size, bp->common.flash_size);
		return -EINVAL;
	}

	/* request access to nvram interface */
	rc = bnx2x_acquire_nvram_lock(bp);
	if (rc)
		return rc;

	/* enable access to nvram interface */
	bnx2x_enable_nvram_access(bp);

	/* read the first word(s) */
	cmd_flags = MCPR_NVM_COMMAND_FIRST;
	while ((buf_size > sizeof(u32)) && (rc == 0)) {
		rc = bnx2x_nvram_read_dword(bp, offset, &val, cmd_flags);
		memcpy(ret_buf, &val, 4);

		/* advance to the next dword */
		offset += sizeof(u32);
		ret_buf += sizeof(u32);
		buf_size -= sizeof(u32);
		cmd_flags = 0;
	}

	if (rc == 0) {
		cmd_flags |= MCPR_NVM_COMMAND_LAST;
		rc = bnx2x_nvram_read_dword(bp, offset, &val, cmd_flags);
		memcpy(ret_buf, &val, 4);
	}

	/* disable access to nvram interface */
	bnx2x_disable_nvram_access(bp);
	bnx2x_release_nvram_lock(bp);

	return rc;
}

static int bnx2x_get_eeprom(struct net_device *dev,
			    struct ethtool_eeprom *eeprom, u8 *eebuf)
{
	struct bnx2x *bp = netdev_priv(dev);
	int rc;

	if (!netif_running(dev))
		return -EAGAIN;

	DP(BNX2X_MSG_NVM, "ethtool_eeprom: cmd %d\n"
	   DP_LEVEL "  magic 0x%x  offset 0x%x (%d)  len 0x%x (%d)\n",
	   eeprom->cmd, eeprom->magic, eeprom->offset, eeprom->offset,
	   eeprom->len, eeprom->len);

	/* parameters already validated in ethtool_get_eeprom */

	rc = bnx2x_nvram_read(bp, eeprom->offset, eebuf, eeprom->len);

	return rc;
}

static int bnx2x_nvram_write_dword(struct bnx2x *bp, u32 offset, u32 val,
				   u32 cmd_flags)
{
	int count, i, rc;

	/* build the command word */
	cmd_flags |= MCPR_NVM_COMMAND_DOIT | MCPR_NVM_COMMAND_WR;

	/* need to clear DONE bit separately */
	REG_WR(bp, MCP_REG_MCPR_NVM_COMMAND, MCPR_NVM_COMMAND_DONE);

	/* write the data */
	REG_WR(bp, MCP_REG_MCPR_NVM_WRITE, val);

	/* address of the NVRAM to write to */
	REG_WR(bp, MCP_REG_MCPR_NVM_ADDR,
	       (offset & MCPR_NVM_ADDR_NVM_ADDR_VALUE));

	/* issue the write command */
	REG_WR(bp, MCP_REG_MCPR_NVM_COMMAND, cmd_flags);

	/* adjust timeout for emulation/FPGA */
	count = NVRAM_TIMEOUT_COUNT;
	if (CHIP_REV_IS_SLOW(bp))
		count *= 100;

	/* wait for completion */
	rc = -EBUSY;
	for (i = 0; i < count; i++) {
		udelay(5);
		val = REG_RD(bp, MCP_REG_MCPR_NVM_COMMAND);
		if (val & MCPR_NVM_COMMAND_DONE) {
			rc = 0;
			break;
		}
	}

	return rc;
}

#define BYTE_OFFSET(offset)		(8 * (offset & 0x03))

static int bnx2x_nvram_write1(struct bnx2x *bp, u32 offset, u8 *data_buf,
			      int buf_size)
{
	int rc;
	u32 cmd_flags;
	u32 align_offset;
	__be32 val;

	if (offset + buf_size > bp->common.flash_size) {
		DP(BNX2X_MSG_NVM, "Invalid parameter: offset (0x%x) +"
				  " buf_size (0x%x) > flash_size (0x%x)\n",
		   offset, buf_size, bp->common.flash_size);
		return -EINVAL;
	}

	/* request access to nvram interface */
	rc = bnx2x_acquire_nvram_lock(bp);
	if (rc)
		return rc;

	/* enable access to nvram interface */
	bnx2x_enable_nvram_access(bp);

	cmd_flags = (MCPR_NVM_COMMAND_FIRST | MCPR_NVM_COMMAND_LAST);
	align_offset = (offset & ~0x03);
	rc = bnx2x_nvram_read_dword(bp, align_offset, &val, cmd_flags);

	if (rc == 0) {
		val &= ~(0xff << BYTE_OFFSET(offset));
		val |= (*data_buf << BYTE_OFFSET(offset));

		/* nvram data is returned as an array of bytes
		 * convert it back to cpu order */
		val = be32_to_cpu(val);

		rc = bnx2x_nvram_write_dword(bp, align_offset, val,
					     cmd_flags);
	}

	/* disable access to nvram interface */
	bnx2x_disable_nvram_access(bp);
	bnx2x_release_nvram_lock(bp);

	return rc;
}

static int bnx2x_nvram_write(struct bnx2x *bp, u32 offset, u8 *data_buf,
			     int buf_size)
{
	int rc;
	u32 cmd_flags;
	u32 val;
	u32 written_so_far;

	if (buf_size == 1)	/* ethtool */
		return bnx2x_nvram_write1(bp, offset, data_buf, buf_size);

	if ((offset & 0x03) || (buf_size & 0x03) || (buf_size == 0)) {
		DP(BNX2X_MSG_NVM,
		   "Invalid parameter: offset 0x%x  buf_size 0x%x\n",
		   offset, buf_size);
		return -EINVAL;
	}

	if (offset + buf_size > bp->common.flash_size) {
		DP(BNX2X_MSG_NVM, "Invalid parameter: offset (0x%x) +"
				  " buf_size (0x%x) > flash_size (0x%x)\n",
		   offset, buf_size, bp->common.flash_size);
		return -EINVAL;
	}

	/* request access to nvram interface */
	rc = bnx2x_acquire_nvram_lock(bp);
	if (rc)
		return rc;

	/* enable access to nvram interface */
	bnx2x_enable_nvram_access(bp);

	written_so_far = 0;
	cmd_flags = MCPR_NVM_COMMAND_FIRST;
	while ((written_so_far < buf_size) && (rc == 0)) {
		if (written_so_far == (buf_size - sizeof(u32)))
			cmd_flags |= MCPR_NVM_COMMAND_LAST;
		else if (((offset + 4) % NVRAM_PAGE_SIZE) == 0)
			cmd_flags |= MCPR_NVM_COMMAND_LAST;
		else if ((offset % NVRAM_PAGE_SIZE) == 0)
			cmd_flags |= MCPR_NVM_COMMAND_FIRST;

		memcpy(&val, data_buf, 4);

		rc = bnx2x_nvram_write_dword(bp, offset, val, cmd_flags);

		/* advance to the next dword */
		offset += sizeof(u32);
		data_buf += sizeof(u32);
		written_so_far += sizeof(u32);
		cmd_flags = 0;
	}

	/* disable access to nvram interface */
	bnx2x_disable_nvram_access(bp);
	bnx2x_release_nvram_lock(bp);

	return rc;
}

static int bnx2x_set_eeprom(struct net_device *dev,
			    struct ethtool_eeprom *eeprom, u8 *eebuf)
{
	struct bnx2x *bp = netdev_priv(dev);
	int port = BP_PORT(bp);
	int rc = 0;

	if (!netif_running(dev))
		return -EAGAIN;

	DP(BNX2X_MSG_NVM, "ethtool_eeprom: cmd %d\n"
	   DP_LEVEL "  magic 0x%x  offset 0x%x (%d)  len 0x%x (%d)\n",
	   eeprom->cmd, eeprom->magic, eeprom->offset, eeprom->offset,
	   eeprom->len, eeprom->len);

	/* parameters already validated in ethtool_set_eeprom */

	/* PHY eeprom can be accessed only by the PMF */
	if ((eeprom->magic >= 0x50485900) && (eeprom->magic <= 0x504859FF) &&
	    !bp->port.pmf)
		return -EINVAL;

	if (eeprom->magic == 0x50485950) {
		/* 'PHYP' (0x50485950): prepare phy for FW upgrade */
		bnx2x_stats_handle(bp, STATS_EVENT_STOP);

		bnx2x_acquire_phy_lock(bp);
		rc |= bnx2x_link_reset(&bp->link_params,
				       &bp->link_vars, 0);
		if (XGXS_EXT_PHY_TYPE(bp->link_params.ext_phy_config) ==
					PORT_HW_CFG_XGXS_EXT_PHY_TYPE_SFX7101)
			bnx2x_set_gpio(bp, MISC_REGISTERS_GPIO_0,
				       MISC_REGISTERS_GPIO_HIGH, port);
		bnx2x_release_phy_lock(bp);
		bnx2x_link_report(bp);

	} else if (eeprom->magic == 0x50485952) {
		/* 'PHYR' (0x50485952): re-init link after FW upgrade */
		if (bp->state == BNX2X_STATE_OPEN) {
			bnx2x_acquire_phy_lock(bp);
			rc |= bnx2x_link_reset(&bp->link_params,
					       &bp->link_vars, 1);

			rc |= bnx2x_phy_init(&bp->link_params,
					     &bp->link_vars);
			bnx2x_release_phy_lock(bp);
			bnx2x_calc_fc_adv(bp);
		}
	} else if (eeprom->magic == 0x53985943) {
		/* 'PHYC' (0x53985943): PHY FW upgrade completed */
		if (XGXS_EXT_PHY_TYPE(bp->link_params.ext_phy_config) ==
				       PORT_HW_CFG_XGXS_EXT_PHY_TYPE_SFX7101) {
			u8 ext_phy_addr =
			     XGXS_EXT_PHY_ADDR(bp->link_params.ext_phy_config);

			/* DSP Remove Download Mode */
			bnx2x_set_gpio(bp, MISC_REGISTERS_GPIO_0,
				       MISC_REGISTERS_GPIO_LOW, port);

			bnx2x_acquire_phy_lock(bp);

			bnx2x_sfx7101_sp_sw_reset(bp, port, ext_phy_addr);

			/* wait 0.5 sec to allow it to run */
			msleep(500);
			bnx2x_ext_phy_hw_reset(bp, port);
			msleep(500);
			bnx2x_release_phy_lock(bp);
		}
	} else
		rc = bnx2x_nvram_write(bp, eeprom->offset, eebuf, eeprom->len);

	return rc;
}

static int bnx2x_get_coalesce(struct net_device *dev,
			      struct ethtool_coalesce *coal)
{
	struct bnx2x *bp = netdev_priv(dev);

	memset(coal, 0, sizeof(struct ethtool_coalesce));

	coal->rx_coalesce_usecs = bp->rx_ticks;
	coal->tx_coalesce_usecs = bp->tx_ticks;

	return 0;
}

#define BNX2X_MAX_COALES_TOUT  (0xf0*12) /* Maximal coalescing timeout in us */
static int bnx2x_set_coalesce(struct net_device *dev,
			      struct ethtool_coalesce *coal)
{
	struct bnx2x *bp = netdev_priv(dev);

	bp->rx_ticks = (u16) coal->rx_coalesce_usecs;
	if (bp->rx_ticks > BNX2X_MAX_COALES_TOUT)
		bp->rx_ticks = BNX2X_MAX_COALES_TOUT;

	bp->tx_ticks = (u16) coal->tx_coalesce_usecs;
	if (bp->tx_ticks > BNX2X_MAX_COALES_TOUT)
		bp->tx_ticks = BNX2X_MAX_COALES_TOUT;

	if (netif_running(dev))
		bnx2x_update_coalesce(bp);

	return 0;
}

static void bnx2x_get_ringparam(struct net_device *dev,
				struct ethtool_ringparam *ering)
{
	struct bnx2x *bp = netdev_priv(dev);

	ering->rx_max_pending = MAX_RX_AVAIL;
	ering->rx_mini_max_pending = 0;
	ering->rx_jumbo_max_pending = 0;

	ering->rx_pending = bp->rx_ring_size;
	ering->rx_mini_pending = 0;
	ering->rx_jumbo_pending = 0;

	ering->tx_max_pending = MAX_TX_AVAIL;
	ering->tx_pending = bp->tx_ring_size;
}

static int bnx2x_set_ringparam(struct net_device *dev,
			       struct ethtool_ringparam *ering)
{
	struct bnx2x *bp = netdev_priv(dev);
	int rc = 0;

	if ((ering->rx_pending > MAX_RX_AVAIL) ||
	    (ering->tx_pending > MAX_TX_AVAIL) ||
	    (ering->tx_pending <= MAX_SKB_FRAGS + 4))
		return -EINVAL;

	bp->rx_ring_size = ering->rx_pending;
	bp->tx_ring_size = ering->tx_pending;

	if (netif_running(dev)) {
		bnx2x_nic_unload(bp, UNLOAD_NORMAL);
		rc = bnx2x_nic_load(bp, LOAD_NORMAL);
	}

	return rc;
}

static void bnx2x_get_pauseparam(struct net_device *dev,
				 struct ethtool_pauseparam *epause)
{
	struct bnx2x *bp = netdev_priv(dev);

	epause->autoneg = (bp->link_params.req_flow_ctrl ==
			   BNX2X_FLOW_CTRL_AUTO) &&
			  (bp->link_params.req_line_speed == SPEED_AUTO_NEG);

	epause->rx_pause = ((bp->link_vars.flow_ctrl & BNX2X_FLOW_CTRL_RX) ==
			    BNX2X_FLOW_CTRL_RX);
	epause->tx_pause = ((bp->link_vars.flow_ctrl & BNX2X_FLOW_CTRL_TX) ==
			    BNX2X_FLOW_CTRL_TX);

	DP(NETIF_MSG_LINK, "ethtool_pauseparam: cmd %d\n"
	   DP_LEVEL "  autoneg %d  rx_pause %d  tx_pause %d\n",
	   epause->cmd, epause->autoneg, epause->rx_pause, epause->tx_pause);
}

static int bnx2x_set_pauseparam(struct net_device *dev,
				struct ethtool_pauseparam *epause)
{
	struct bnx2x *bp = netdev_priv(dev);

	if (IS_E1HMF(bp))
		return 0;

	DP(NETIF_MSG_LINK, "ethtool_pauseparam: cmd %d\n"
	   DP_LEVEL "  autoneg %d  rx_pause %d  tx_pause %d\n",
	   epause->cmd, epause->autoneg, epause->rx_pause, epause->tx_pause);

	bp->link_params.req_flow_ctrl = BNX2X_FLOW_CTRL_AUTO;

	if (epause->rx_pause)
		bp->link_params.req_flow_ctrl |= BNX2X_FLOW_CTRL_RX;

	if (epause->tx_pause)
		bp->link_params.req_flow_ctrl |= BNX2X_FLOW_CTRL_TX;

	if (bp->link_params.req_flow_ctrl == BNX2X_FLOW_CTRL_AUTO)
		bp->link_params.req_flow_ctrl = BNX2X_FLOW_CTRL_NONE;

	if (epause->autoneg) {
		if (!(bp->port.supported & SUPPORTED_Autoneg)) {
			DP(NETIF_MSG_LINK, "autoneg not supported\n");
			return -EINVAL;
		}

		if (bp->link_params.req_line_speed == SPEED_AUTO_NEG)
			bp->link_params.req_flow_ctrl = BNX2X_FLOW_CTRL_AUTO;
	}

	DP(NETIF_MSG_LINK,
	   "req_flow_ctrl 0x%x\n", bp->link_params.req_flow_ctrl);

	if (netif_running(dev)) {
		bnx2x_stats_handle(bp, STATS_EVENT_STOP);
		bnx2x_link_set(bp);
	}

	return 0;
}

static int bnx2x_set_flags(struct net_device *dev, u32 data)
{
	struct bnx2x *bp = netdev_priv(dev);
	int changed = 0;
	int rc = 0;

	/* TPA requires Rx CSUM offloading */
	if ((data & ETH_FLAG_LRO) && bp->rx_csum) {
		if (!(dev->features & NETIF_F_LRO)) {
			dev->features |= NETIF_F_LRO;
			bp->flags |= TPA_ENABLE_FLAG;
			changed = 1;
		}

	} else if (dev->features & NETIF_F_LRO) {
		dev->features &= ~NETIF_F_LRO;
		bp->flags &= ~TPA_ENABLE_FLAG;
		changed = 1;
	}

	if (changed && netif_running(dev)) {
		bnx2x_nic_unload(bp, UNLOAD_NORMAL);
		rc = bnx2x_nic_load(bp, LOAD_NORMAL);
	}

	return rc;
}

static u32 bnx2x_get_rx_csum(struct net_device *dev)
{
	struct bnx2x *bp = netdev_priv(dev);

	return bp->rx_csum;
}

static int bnx2x_set_rx_csum(struct net_device *dev, u32 data)
{
	struct bnx2x *bp = netdev_priv(dev);
	int rc = 0;

	bp->rx_csum = data;

	/* Disable TPA, when Rx CSUM is disabled. Otherwise all
	   TPA'ed packets will be discarded due to wrong TCP CSUM */
	if (!data) {
		u32 flags = ethtool_op_get_flags(dev);

		rc = bnx2x_set_flags(dev, (flags & ~ETH_FLAG_LRO));
	}

	return rc;
}

static int bnx2x_set_tso(struct net_device *dev, u32 data)
{
	if (data) {
		dev->features |= (NETIF_F_TSO | NETIF_F_TSO_ECN);
		dev->features |= NETIF_F_TSO6;
	} else {
		dev->features &= ~(NETIF_F_TSO | NETIF_F_TSO_ECN);
		dev->features &= ~NETIF_F_TSO6;
	}

	return 0;
}

static const struct {
	char string[ETH_GSTRING_LEN];
} bnx2x_tests_str_arr[BNX2X_NUM_TESTS] = {
	{ "register_test (offline)" },
	{ "memory_test (offline)" },
	{ "loopback_test (offline)" },
	{ "nvram_test (online)" },
	{ "interrupt_test (online)" },
	{ "link_test (online)" },
	{ "idle check (online)" }
};

static int bnx2x_test_registers(struct bnx2x *bp)
{
	int idx, i, rc = -ENODEV;
	u32 wr_val = 0;
	int port = BP_PORT(bp);
	static const struct {
		u32  offset0;
		u32  offset1;
		u32  mask;
	} reg_tbl[] = {
/* 0 */		{ BRB1_REG_PAUSE_LOW_THRESHOLD_0,      4, 0x000003ff },
		{ DORQ_REG_DB_ADDR0,                   4, 0xffffffff },
		{ HC_REG_AGG_INT_0,                    4, 0x000003ff },
		{ PBF_REG_MAC_IF0_ENABLE,              4, 0x00000001 },
		{ PBF_REG_P0_INIT_CRD,                 4, 0x000007ff },
		{ PRS_REG_CID_PORT_0,                  4, 0x00ffffff },
		{ PXP2_REG_PSWRQ_CDU0_L2P,             4, 0x000fffff },
		{ PXP2_REG_RQ_CDU0_EFIRST_MEM_ADDR,    8, 0x0003ffff },
		{ PXP2_REG_PSWRQ_TM0_L2P,              4, 0x000fffff },
		{ PXP2_REG_RQ_USDM0_EFIRST_MEM_ADDR,   8, 0x0003ffff },
/* 10 */	{ PXP2_REG_PSWRQ_TSDM0_L2P,            4, 0x000fffff },
		{ QM_REG_CONNNUM_0,                    4, 0x000fffff },
		{ TM_REG_LIN0_MAX_ACTIVE_CID,          4, 0x0003ffff },
		{ SRC_REG_KEYRSS0_0,                  40, 0xffffffff },
		{ SRC_REG_KEYRSS0_7,                  40, 0xffffffff },
		{ XCM_REG_WU_DA_SET_TMR_CNT_FLG_CMD00, 4, 0x00000001 },
		{ XCM_REG_WU_DA_CNT_CMD00,             4, 0x00000003 },
		{ XCM_REG_GLB_DEL_ACK_MAX_CNT_0,       4, 0x000000ff },
		{ NIG_REG_LLH0_T_BIT,                  4, 0x00000001 },
		{ NIG_REG_EMAC0_IN_EN,                 4, 0x00000001 },
/* 20 */	{ NIG_REG_BMAC0_IN_EN,                 4, 0x00000001 },
		{ NIG_REG_XCM0_OUT_EN,                 4, 0x00000001 },
		{ NIG_REG_BRB0_OUT_EN,                 4, 0x00000001 },
		{ NIG_REG_LLH0_XCM_MASK,               4, 0x00000007 },
		{ NIG_REG_LLH0_ACPI_PAT_6_LEN,        68, 0x000000ff },
		{ NIG_REG_LLH0_ACPI_PAT_0_CRC,        68, 0xffffffff },
		{ NIG_REG_LLH0_DEST_MAC_0_0,         160, 0xffffffff },
		{ NIG_REG_LLH0_DEST_IP_0_1,          160, 0xffffffff },
		{ NIG_REG_LLH0_IPV4_IPV6_0,          160, 0x00000001 },
		{ NIG_REG_LLH0_DEST_UDP_0,           160, 0x0000ffff },
/* 30 */	{ NIG_REG_LLH0_DEST_TCP_0,           160, 0x0000ffff },
		{ NIG_REG_LLH0_VLAN_ID_0,            160, 0x00000fff },
		{ NIG_REG_XGXS_SERDES0_MODE_SEL,       4, 0x00000001 },
		{ NIG_REG_LED_CONTROL_OVERRIDE_TRAFFIC_P0, 4, 0x00000001 },
		{ NIG_REG_STATUS_INTERRUPT_PORT0,      4, 0x07ffffff },
		{ NIG_REG_XGXS0_CTRL_EXTREMOTEMDIOST, 24, 0x00000001 },
		{ NIG_REG_SERDES0_CTRL_PHY_ADDR,      16, 0x0000001f },

		{ 0xffffffff, 0, 0x00000000 }
	};

	if (!netif_running(bp->dev))
		return rc;

	/* Repeat the test twice:
	   First by writing 0x00000000, second by writing 0xffffffff */
	for (idx = 0; idx < 2; idx++) {

		switch (idx) {
		case 0:
			wr_val = 0;
			break;
		case 1:
			wr_val = 0xffffffff;
			break;
		}

		for (i = 0; reg_tbl[i].offset0 != 0xffffffff; i++) {
			u32 offset, mask, save_val, val;

			offset = reg_tbl[i].offset0 + port*reg_tbl[i].offset1;
			mask = reg_tbl[i].mask;

			save_val = REG_RD(bp, offset);

			REG_WR(bp, offset, wr_val);
			val = REG_RD(bp, offset);

			/* Restore the original register's value */
			REG_WR(bp, offset, save_val);

			/* verify that value is as expected value */
			if ((val & mask) != (wr_val & mask))
				goto test_reg_exit;
		}
	}

	rc = 0;

test_reg_exit:
	return rc;
}

static int bnx2x_test_memory(struct bnx2x *bp)
{
	int i, j, rc = -ENODEV;
	u32 val;
	static const struct {
		u32 offset;
		int size;
	} mem_tbl[] = {
		{ CCM_REG_XX_DESCR_TABLE,   CCM_REG_XX_DESCR_TABLE_SIZE },
		{ CFC_REG_ACTIVITY_COUNTER, CFC_REG_ACTIVITY_COUNTER_SIZE },
		{ CFC_REG_LINK_LIST,        CFC_REG_LINK_LIST_SIZE },
		{ DMAE_REG_CMD_MEM,         DMAE_REG_CMD_MEM_SIZE },
		{ TCM_REG_XX_DESCR_TABLE,   TCM_REG_XX_DESCR_TABLE_SIZE },
		{ UCM_REG_XX_DESCR_TABLE,   UCM_REG_XX_DESCR_TABLE_SIZE },
		{ XCM_REG_XX_DESCR_TABLE,   XCM_REG_XX_DESCR_TABLE_SIZE },

		{ 0xffffffff, 0 }
	};
	static const struct {
		char *name;
		u32 offset;
		u32 e1_mask;
		u32 e1h_mask;
	} prty_tbl[] = {
		{ "CCM_PRTY_STS",  CCM_REG_CCM_PRTY_STS,   0x3ffc0, 0 },
		{ "CFC_PRTY_STS",  CFC_REG_CFC_PRTY_STS,   0x2,     0x2 },
		{ "DMAE_PRTY_STS", DMAE_REG_DMAE_PRTY_STS, 0,       0 },
		{ "TCM_PRTY_STS",  TCM_REG_TCM_PRTY_STS,   0x3ffc0, 0 },
		{ "UCM_PRTY_STS",  UCM_REG_UCM_PRTY_STS,   0x3ffc0, 0 },
		{ "XCM_PRTY_STS",  XCM_REG_XCM_PRTY_STS,   0x3ffc1, 0 },

		{ NULL, 0xffffffff, 0, 0 }
	};

	if (!netif_running(bp->dev))
		return rc;

	/* Go through all the memories */
	for (i = 0; mem_tbl[i].offset != 0xffffffff; i++)
		for (j = 0; j < mem_tbl[i].size; j++)
			REG_RD(bp, mem_tbl[i].offset + j*4);

	/* Check the parity status */
	for (i = 0; prty_tbl[i].offset != 0xffffffff; i++) {
		val = REG_RD(bp, prty_tbl[i].offset);
		if ((CHIP_IS_E1(bp) && (val & ~(prty_tbl[i].e1_mask))) ||
		    (CHIP_IS_E1H(bp) && (val & ~(prty_tbl[i].e1h_mask)))) {
			DP(NETIF_MSG_HW,
			   "%s is 0x%x\n", prty_tbl[i].name, val);
			goto test_mem_exit;
		}
	}

	rc = 0;

test_mem_exit:
	return rc;
}

static void bnx2x_wait_for_link(struct bnx2x *bp, u8 link_up)
{
	int cnt = 1000;

	if (link_up)
		while (bnx2x_link_test(bp) && cnt--)
			msleep(10);
}

static int bnx2x_run_loopback(struct bnx2x *bp, int loopback_mode, u8 link_up)
{
	unsigned int pkt_size, num_pkts, i;
	struct sk_buff *skb;
	unsigned char *packet;
	struct bnx2x_fastpath *fp_rx = &bp->fp[0];
	struct bnx2x_fastpath *fp_tx = &bp->fp[0];
	u16 tx_start_idx, tx_idx;
	u16 rx_start_idx, rx_idx;
	u16 pkt_prod, bd_prod;
	struct sw_tx_bd *tx_buf;
	struct eth_tx_start_bd *tx_start_bd;
	struct eth_tx_parse_bd *pbd = NULL;
	dma_addr_t mapping;
	union eth_rx_cqe *cqe;
	u8 cqe_fp_flags;
	struct sw_rx_bd *rx_buf;
	u16 len;
	int rc = -ENODEV;

	/* check the loopback mode */
	switch (loopback_mode) {
	case BNX2X_PHY_LOOPBACK:
		if (bp->link_params.loopback_mode != LOOPBACK_XGXS_10)
			return -EINVAL;
		break;
	case BNX2X_MAC_LOOPBACK:
		bp->link_params.loopback_mode = LOOPBACK_BMAC;
		bnx2x_phy_init(&bp->link_params, &bp->link_vars);
		break;
	default:
		return -EINVAL;
	}

	/* prepare the loopback packet */
	pkt_size = (((bp->dev->mtu < ETH_MAX_PACKET_SIZE) ?
		     bp->dev->mtu : ETH_MAX_PACKET_SIZE) + ETH_HLEN);
	skb = netdev_alloc_skb(bp->dev, bp->rx_buf_size);
	if (!skb) {
		rc = -ENOMEM;
		goto test_loopback_exit;
	}
	packet = skb_put(skb, pkt_size);
	memcpy(packet, bp->dev->dev_addr, ETH_ALEN);
	memset(packet + ETH_ALEN, 0, ETH_ALEN);
	memset(packet + 2*ETH_ALEN, 0x77, (ETH_HLEN - 2*ETH_ALEN));
	for (i = ETH_HLEN; i < pkt_size; i++)
		packet[i] = (unsigned char) (i & 0xff);

	/* send the loopback packet */
	num_pkts = 0;
	tx_start_idx = le16_to_cpu(*fp_tx->tx_cons_sb);
	rx_start_idx = le16_to_cpu(*fp_rx->rx_cons_sb);

	pkt_prod = fp_tx->tx_pkt_prod++;
	tx_buf = &fp_tx->tx_buf_ring[TX_BD(pkt_prod)];
	tx_buf->first_bd = fp_tx->tx_bd_prod;
	tx_buf->skb = skb;
	tx_buf->flags = 0;

	bd_prod = TX_BD(fp_tx->tx_bd_prod);
	tx_start_bd = &fp_tx->tx_desc_ring[bd_prod].start_bd;
	mapping = pci_map_single(bp->pdev, skb->data,
				 skb_headlen(skb), PCI_DMA_TODEVICE);
	tx_start_bd->addr_hi = cpu_to_le32(U64_HI(mapping));
	tx_start_bd->addr_lo = cpu_to_le32(U64_LO(mapping));
	tx_start_bd->nbd = cpu_to_le16(2); /* start + pbd */
	tx_start_bd->nbytes = cpu_to_le16(skb_headlen(skb));
	tx_start_bd->vlan = cpu_to_le16(pkt_prod);
	tx_start_bd->bd_flags.as_bitfield = ETH_TX_BD_FLAGS_START_BD;
	tx_start_bd->general_data = ((UNICAST_ADDRESS <<
				ETH_TX_START_BD_ETH_ADDR_TYPE_SHIFT) | 1);

	/* turn on parsing and get a BD */
	bd_prod = TX_BD(NEXT_TX_IDX(bd_prod));
	pbd = &fp_tx->tx_desc_ring[bd_prod].parse_bd;

	memset(pbd, 0, sizeof(struct eth_tx_parse_bd));

	wmb();

	fp_tx->tx_db.data.prod += 2;
	barrier();
	DOORBELL(bp, fp_tx->index, fp_tx->tx_db.raw);

	mmiowb();

	num_pkts++;
	fp_tx->tx_bd_prod += 2; /* start + pbd */

	udelay(100);

	tx_idx = le16_to_cpu(*fp_tx->tx_cons_sb);
	if (tx_idx != tx_start_idx + num_pkts)
		goto test_loopback_exit;

	rx_idx = le16_to_cpu(*fp_rx->rx_cons_sb);
	if (rx_idx != rx_start_idx + num_pkts)
		goto test_loopback_exit;

	cqe = &fp_rx->rx_comp_ring[RCQ_BD(fp_rx->rx_comp_cons)];
	cqe_fp_flags = cqe->fast_path_cqe.type_error_flags;
	if (CQE_TYPE(cqe_fp_flags) || (cqe_fp_flags & ETH_RX_ERROR_FALGS))
		goto test_loopback_rx_exit;

	len = le16_to_cpu(cqe->fast_path_cqe.pkt_len);
	if (len != pkt_size)
		goto test_loopback_rx_exit;

	rx_buf = &fp_rx->rx_buf_ring[RX_BD(fp_rx->rx_bd_cons)];
	skb = rx_buf->skb;
	skb_reserve(skb, cqe->fast_path_cqe.placement_offset);
	for (i = ETH_HLEN; i < pkt_size; i++)
		if (*(skb->data + i) != (unsigned char) (i & 0xff))
			goto test_loopback_rx_exit;

	rc = 0;

test_loopback_rx_exit:

	fp_rx->rx_bd_cons = NEXT_RX_IDX(fp_rx->rx_bd_cons);
	fp_rx->rx_bd_prod = NEXT_RX_IDX(fp_rx->rx_bd_prod);
	fp_rx->rx_comp_cons = NEXT_RCQ_IDX(fp_rx->rx_comp_cons);
	fp_rx->rx_comp_prod = NEXT_RCQ_IDX(fp_rx->rx_comp_prod);

	/* Update producers */
	bnx2x_update_rx_prod(bp, fp_rx, fp_rx->rx_bd_prod, fp_rx->rx_comp_prod,
			     fp_rx->rx_sge_prod);

test_loopback_exit:
	bp->link_params.loopback_mode = LOOPBACK_NONE;

	return rc;
}

static int bnx2x_test_loopback(struct bnx2x *bp, u8 link_up)
{
	int rc = 0, res;

	if (!netif_running(bp->dev))
		return BNX2X_LOOPBACK_FAILED;

	bnx2x_netif_stop(bp, 1);
	bnx2x_acquire_phy_lock(bp);

	res = bnx2x_run_loopback(bp, BNX2X_PHY_LOOPBACK, link_up);
	if (res) {
		DP(NETIF_MSG_PROBE, "  PHY loopback failed  (res %d)\n", res);
		rc |= BNX2X_PHY_LOOPBACK_FAILED;
	}

	res = bnx2x_run_loopback(bp, BNX2X_MAC_LOOPBACK, link_up);
	if (res) {
		DP(NETIF_MSG_PROBE, "  MAC loopback failed  (res %d)\n", res);
		rc |= BNX2X_MAC_LOOPBACK_FAILED;
	}

	bnx2x_release_phy_lock(bp);
	bnx2x_netif_start(bp);

	return rc;
}

#define CRC32_RESIDUAL			0xdebb20e3

static int bnx2x_test_nvram(struct bnx2x *bp)
{
	static const struct {
		int offset;
		int size;
	} nvram_tbl[] = {
		{     0,  0x14 }, /* bootstrap */
		{  0x14,  0xec }, /* dir */
		{ 0x100, 0x350 }, /* manuf_info */
		{ 0x450,  0xf0 }, /* feature_info */
		{ 0x640,  0x64 }, /* upgrade_key_info */
		{ 0x6a4,  0x64 },
		{ 0x708,  0x70 }, /* manuf_key_info */
		{ 0x778,  0x70 },
		{     0,     0 }
	};
	__be32 buf[0x350 / 4];
	u8 *data = (u8 *)buf;
	int i, rc;
	u32 magic, crc;

	rc = bnx2x_nvram_read(bp, 0, data, 4);
	if (rc) {
		DP(NETIF_MSG_PROBE, "magic value read (rc %d)\n", rc);
		goto test_nvram_exit;
	}

	magic = be32_to_cpu(buf[0]);
	if (magic != 0x669955aa) {
		DP(NETIF_MSG_PROBE, "magic value (0x%08x)\n", magic);
		rc = -ENODEV;
		goto test_nvram_exit;
	}

	for (i = 0; nvram_tbl[i].size; i++) {

		rc = bnx2x_nvram_read(bp, nvram_tbl[i].offset, data,
				      nvram_tbl[i].size);
		if (rc) {
			DP(NETIF_MSG_PROBE,
			   "nvram_tbl[%d] read data (rc %d)\n", i, rc);
			goto test_nvram_exit;
		}

		crc = ether_crc_le(nvram_tbl[i].size, data);
		if (crc != CRC32_RESIDUAL) {
			DP(NETIF_MSG_PROBE,
			   "nvram_tbl[%d] crc value (0x%08x)\n", i, crc);
			rc = -ENODEV;
			goto test_nvram_exit;
		}
	}

test_nvram_exit:
	return rc;
}

static int bnx2x_test_intr(struct bnx2x *bp)
{
	struct mac_configuration_cmd *config = bnx2x_sp(bp, mac_config);
	int i, rc;

	if (!netif_running(bp->dev))
		return -ENODEV;

	config->hdr.length = 0;
	if (CHIP_IS_E1(bp))
		config->hdr.offset = (BP_PORT(bp) ? 32 : 0);
	else
		config->hdr.offset = BP_FUNC(bp);
	config->hdr.client_id = bp->fp->cl_id;
	config->hdr.reserved1 = 0;

	bp->set_mac_pending++;
	smp_wmb();
	rc = bnx2x_sp_post(bp, RAMROD_CMD_ID_ETH_SET_MAC, 0,
			   U64_HI(bnx2x_sp_mapping(bp, mac_config)),
			   U64_LO(bnx2x_sp_mapping(bp, mac_config)), 0);
	if (rc == 0) {
		for (i = 0; i < 10; i++) {
			if (!bp->set_mac_pending)
				break;
			smp_rmb();
			msleep_interruptible(10);
		}
		if (i == 10)
			rc = -ENODEV;
	}

	return rc;
}

static void bnx2x_self_test(struct net_device *dev,
			    struct ethtool_test *etest, u64 *buf)
{
	struct bnx2x *bp = netdev_priv(dev);

	memset(buf, 0, sizeof(u64) * BNX2X_NUM_TESTS);

	if (!netif_running(dev))
		return;

	/* offline tests are not supported in MF mode */
	if (IS_E1HMF(bp))
		etest->flags &= ~ETH_TEST_FL_OFFLINE;

	if (etest->flags & ETH_TEST_FL_OFFLINE) {
		int port = BP_PORT(bp);
		u32 val;
		u8 link_up;

		/* save current value of input enable for TX port IF */
		val = REG_RD(bp, NIG_REG_EGRESS_UMP0_IN_EN + port*4);
		/* disable input for TX port IF */
		REG_WR(bp, NIG_REG_EGRESS_UMP0_IN_EN + port*4, 0);

		link_up = (bnx2x_link_test(bp) == 0);
		bnx2x_nic_unload(bp, UNLOAD_NORMAL);
		bnx2x_nic_load(bp, LOAD_DIAG);
		/* wait until link state is restored */
		bnx2x_wait_for_link(bp, link_up);

		if (bnx2x_test_registers(bp) != 0) {
			buf[0] = 1;
			etest->flags |= ETH_TEST_FL_FAILED;
		}
		if (bnx2x_test_memory(bp) != 0) {
			buf[1] = 1;
			etest->flags |= ETH_TEST_FL_FAILED;
		}
		buf[2] = bnx2x_test_loopback(bp, link_up);
		if (buf[2] != 0)
			etest->flags |= ETH_TEST_FL_FAILED;

		bnx2x_nic_unload(bp, UNLOAD_NORMAL);

		/* restore input for TX port IF */
		REG_WR(bp, NIG_REG_EGRESS_UMP0_IN_EN + port*4, val);

		bnx2x_nic_load(bp, LOAD_NORMAL);
		/* wait until link state is restored */
		bnx2x_wait_for_link(bp, link_up);
	}
	if (bnx2x_test_nvram(bp) != 0) {
		buf[3] = 1;
		etest->flags |= ETH_TEST_FL_FAILED;
	}
	if (bnx2x_test_intr(bp) != 0) {
		buf[4] = 1;
		etest->flags |= ETH_TEST_FL_FAILED;
	}
	if (bp->port.pmf)
		if (bnx2x_link_test(bp) != 0) {
			buf[5] = 1;
			etest->flags |= ETH_TEST_FL_FAILED;
		}

#ifdef BNX2X_EXTRA_DEBUG
	bnx2x_panic_dump(bp);
#endif
}

static const struct {
	long offset;
	int size;
	u8 string[ETH_GSTRING_LEN];
} bnx2x_q_stats_arr[BNX2X_NUM_Q_STATS] = {
/* 1 */	{ Q_STATS_OFFSET32(total_bytes_received_hi), 8, "[%d]: rx_bytes" },
	{ Q_STATS_OFFSET32(error_bytes_received_hi),
						8, "[%d]: rx_error_bytes" },
	{ Q_STATS_OFFSET32(total_unicast_packets_received_hi),
						8, "[%d]: rx_ucast_packets" },
	{ Q_STATS_OFFSET32(total_multicast_packets_received_hi),
						8, "[%d]: rx_mcast_packets" },
	{ Q_STATS_OFFSET32(total_broadcast_packets_received_hi),
						8, "[%d]: rx_bcast_packets" },
	{ Q_STATS_OFFSET32(no_buff_discard_hi),	8, "[%d]: rx_discards" },
	{ Q_STATS_OFFSET32(rx_err_discard_pkt),
					 4, "[%d]: rx_phy_ip_err_discards"},
	{ Q_STATS_OFFSET32(rx_skb_alloc_failed),
					 4, "[%d]: rx_skb_alloc_discard" },
	{ Q_STATS_OFFSET32(hw_csum_err), 4, "[%d]: rx_csum_offload_errors" },

/* 10 */{ Q_STATS_OFFSET32(total_bytes_transmitted_hi),	8, "[%d]: tx_bytes" },
	{ Q_STATS_OFFSET32(total_unicast_packets_transmitted_hi),
							8, "[%d]: tx_packets" }
};

static const struct {
	long offset;
	int size;
	u32 flags;
#define STATS_FLAGS_PORT		1
#define STATS_FLAGS_FUNC		2
#define STATS_FLAGS_BOTH		(STATS_FLAGS_FUNC | STATS_FLAGS_PORT)
	u8 string[ETH_GSTRING_LEN];
} bnx2x_stats_arr[BNX2X_NUM_STATS] = {
/* 1 */	{ STATS_OFFSET32(total_bytes_received_hi),
				8, STATS_FLAGS_BOTH, "rx_bytes" },
	{ STATS_OFFSET32(error_bytes_received_hi),
				8, STATS_FLAGS_BOTH, "rx_error_bytes" },
	{ STATS_OFFSET32(total_unicast_packets_received_hi),
				8, STATS_FLAGS_BOTH, "rx_ucast_packets" },
	{ STATS_OFFSET32(total_multicast_packets_received_hi),
				8, STATS_FLAGS_BOTH, "rx_mcast_packets" },
	{ STATS_OFFSET32(total_broadcast_packets_received_hi),
				8, STATS_FLAGS_BOTH, "rx_bcast_packets" },
	{ STATS_OFFSET32(rx_stat_dot3statsfcserrors_hi),
				8, STATS_FLAGS_PORT, "rx_crc_errors" },
	{ STATS_OFFSET32(rx_stat_dot3statsalignmenterrors_hi),
				8, STATS_FLAGS_PORT, "rx_align_errors" },
	{ STATS_OFFSET32(rx_stat_etherstatsundersizepkts_hi),
				8, STATS_FLAGS_PORT, "rx_undersize_packets" },
	{ STATS_OFFSET32(etherstatsoverrsizepkts_hi),
				8, STATS_FLAGS_PORT, "rx_oversize_packets" },
/* 10 */{ STATS_OFFSET32(rx_stat_etherstatsfragments_hi),
				8, STATS_FLAGS_PORT, "rx_fragments" },
	{ STATS_OFFSET32(rx_stat_etherstatsjabbers_hi),
				8, STATS_FLAGS_PORT, "rx_jabbers" },
	{ STATS_OFFSET32(no_buff_discard_hi),
				8, STATS_FLAGS_BOTH, "rx_discards" },
	{ STATS_OFFSET32(mac_filter_discard),
				4, STATS_FLAGS_PORT, "rx_filtered_packets" },
	{ STATS_OFFSET32(xxoverflow_discard),
				4, STATS_FLAGS_PORT, "rx_fw_discards" },
	{ STATS_OFFSET32(brb_drop_hi),
				8, STATS_FLAGS_PORT, "rx_brb_discard" },
	{ STATS_OFFSET32(brb_truncate_hi),
				8, STATS_FLAGS_PORT, "rx_brb_truncate" },
	{ STATS_OFFSET32(pause_frames_received_hi),
				8, STATS_FLAGS_PORT, "rx_pause_frames" },
	{ STATS_OFFSET32(rx_stat_maccontrolframesreceived_hi),
				8, STATS_FLAGS_PORT, "rx_mac_ctrl_frames" },
	{ STATS_OFFSET32(nig_timer_max),
			4, STATS_FLAGS_PORT, "rx_constant_pause_events" },
/* 20 */{ STATS_OFFSET32(rx_err_discard_pkt),
				4, STATS_FLAGS_BOTH, "rx_phy_ip_err_discards"},
	{ STATS_OFFSET32(rx_skb_alloc_failed),
				4, STATS_FLAGS_BOTH, "rx_skb_alloc_discard" },
	{ STATS_OFFSET32(hw_csum_err),
				4, STATS_FLAGS_BOTH, "rx_csum_offload_errors" },

	{ STATS_OFFSET32(total_bytes_transmitted_hi),
				8, STATS_FLAGS_BOTH, "tx_bytes" },
	{ STATS_OFFSET32(tx_stat_ifhcoutbadoctets_hi),
				8, STATS_FLAGS_PORT, "tx_error_bytes" },
	{ STATS_OFFSET32(total_unicast_packets_transmitted_hi),
				8, STATS_FLAGS_BOTH, "tx_packets" },
	{ STATS_OFFSET32(tx_stat_dot3statsinternalmactransmiterrors_hi),
				8, STATS_FLAGS_PORT, "tx_mac_errors" },
	{ STATS_OFFSET32(rx_stat_dot3statscarriersenseerrors_hi),
				8, STATS_FLAGS_PORT, "tx_carrier_errors" },
	{ STATS_OFFSET32(tx_stat_dot3statssinglecollisionframes_hi),
				8, STATS_FLAGS_PORT, "tx_single_collisions" },
	{ STATS_OFFSET32(tx_stat_dot3statsmultiplecollisionframes_hi),
				8, STATS_FLAGS_PORT, "tx_multi_collisions" },
/* 30 */{ STATS_OFFSET32(tx_stat_dot3statsdeferredtransmissions_hi),
				8, STATS_FLAGS_PORT, "tx_deferred" },
	{ STATS_OFFSET32(tx_stat_dot3statsexcessivecollisions_hi),
				8, STATS_FLAGS_PORT, "tx_excess_collisions" },
	{ STATS_OFFSET32(tx_stat_dot3statslatecollisions_hi),
				8, STATS_FLAGS_PORT, "tx_late_collisions" },
	{ STATS_OFFSET32(tx_stat_etherstatscollisions_hi),
				8, STATS_FLAGS_PORT, "tx_total_collisions" },
	{ STATS_OFFSET32(tx_stat_etherstatspkts64octets_hi),
				8, STATS_FLAGS_PORT, "tx_64_byte_packets" },
	{ STATS_OFFSET32(tx_stat_etherstatspkts65octetsto127octets_hi),
			8, STATS_FLAGS_PORT, "tx_65_to_127_byte_packets" },
	{ STATS_OFFSET32(tx_stat_etherstatspkts128octetsto255octets_hi),
			8, STATS_FLAGS_PORT, "tx_128_to_255_byte_packets" },
	{ STATS_OFFSET32(tx_stat_etherstatspkts256octetsto511octets_hi),
			8, STATS_FLAGS_PORT, "tx_256_to_511_byte_packets" },
	{ STATS_OFFSET32(tx_stat_etherstatspkts512octetsto1023octets_hi),
			8, STATS_FLAGS_PORT, "tx_512_to_1023_byte_packets" },
	{ STATS_OFFSET32(etherstatspkts1024octetsto1522octets_hi),
			8, STATS_FLAGS_PORT, "tx_1024_to_1522_byte_packets" },
/* 40 */{ STATS_OFFSET32(etherstatspktsover1522octets_hi),
			8, STATS_FLAGS_PORT, "tx_1523_to_9022_byte_packets" },
	{ STATS_OFFSET32(pause_frames_sent_hi),
				8, STATS_FLAGS_PORT, "tx_pause_frames" }
};

#define IS_PORT_STAT(i) \
	((bnx2x_stats_arr[i].flags & STATS_FLAGS_BOTH) == STATS_FLAGS_PORT)
#define IS_FUNC_STAT(i)		(bnx2x_stats_arr[i].flags & STATS_FLAGS_FUNC)
#define IS_E1HMF_MODE_STAT(bp) \
			(IS_E1HMF(bp) && !(bp->msglevel & BNX2X_MSG_STATS))

static int bnx2x_get_sset_count(struct net_device *dev, int stringset)
{
	struct bnx2x *bp = netdev_priv(dev);
	int i, num_stats;

	switch(stringset) {
	case ETH_SS_STATS:
		if (is_multi(bp)) {
			num_stats = BNX2X_NUM_Q_STATS * bp->num_queues;
			if (!IS_E1HMF_MODE_STAT(bp))
				num_stats += BNX2X_NUM_STATS;
		} else {
			if (IS_E1HMF_MODE_STAT(bp)) {
				num_stats = 0;
				for (i = 0; i < BNX2X_NUM_STATS; i++)
					if (IS_FUNC_STAT(i))
						num_stats++;
			} else
				num_stats = BNX2X_NUM_STATS;
		}
		return num_stats;

	case ETH_SS_TEST:
		return BNX2X_NUM_TESTS;

	default:
		return -EINVAL;
	}
}

static void bnx2x_get_strings(struct net_device *dev, u32 stringset, u8 *buf)
{
	struct bnx2x *bp = netdev_priv(dev);
	int i, j, k;

	switch (stringset) {
	case ETH_SS_STATS:
		if (is_multi(bp)) {
			k = 0;
			for_each_queue(bp, i) {
				for (j = 0; j < BNX2X_NUM_Q_STATS; j++)
					sprintf(buf + (k + j)*ETH_GSTRING_LEN,
						bnx2x_q_stats_arr[j].string, i);
				k += BNX2X_NUM_Q_STATS;
			}
			if (IS_E1HMF_MODE_STAT(bp))
				break;
			for (j = 0; j < BNX2X_NUM_STATS; j++)
				strcpy(buf + (k + j)*ETH_GSTRING_LEN,
				       bnx2x_stats_arr[j].string);
		} else {
			for (i = 0, j = 0; i < BNX2X_NUM_STATS; i++) {
				if (IS_E1HMF_MODE_STAT(bp) && IS_PORT_STAT(i))
					continue;
				strcpy(buf + j*ETH_GSTRING_LEN,
				       bnx2x_stats_arr[i].string);
				j++;
			}
		}
		break;

	case ETH_SS_TEST:
		memcpy(buf, bnx2x_tests_str_arr, sizeof(bnx2x_tests_str_arr));
		break;
	}
}

static void bnx2x_get_ethtool_stats(struct net_device *dev,
				    struct ethtool_stats *stats, u64 *buf)
{
	struct bnx2x *bp = netdev_priv(dev);
	u32 *hw_stats, *offset;
	int i, j, k;

	if (is_multi(bp)) {
		k = 0;
		for_each_queue(bp, i) {
			hw_stats = (u32 *)&bp->fp[i].eth_q_stats;
			for (j = 0; j < BNX2X_NUM_Q_STATS; j++) {
				if (bnx2x_q_stats_arr[j].size == 0) {
					/* skip this counter */
					buf[k + j] = 0;
					continue;
				}
				offset = (hw_stats +
					  bnx2x_q_stats_arr[j].offset);
				if (bnx2x_q_stats_arr[j].size == 4) {
					/* 4-byte counter */
					buf[k + j] = (u64) *offset;
					continue;
				}
				/* 8-byte counter */
				buf[k + j] = HILO_U64(*offset, *(offset + 1));
			}
			k += BNX2X_NUM_Q_STATS;
		}
		if (IS_E1HMF_MODE_STAT(bp))
			return;
		hw_stats = (u32 *)&bp->eth_stats;
		for (j = 0; j < BNX2X_NUM_STATS; j++) {
			if (bnx2x_stats_arr[j].size == 0) {
				/* skip this counter */
				buf[k + j] = 0;
				continue;
			}
			offset = (hw_stats + bnx2x_stats_arr[j].offset);
			if (bnx2x_stats_arr[j].size == 4) {
				/* 4-byte counter */
				buf[k + j] = (u64) *offset;
				continue;
			}
			/* 8-byte counter */
			buf[k + j] = HILO_U64(*offset, *(offset + 1));
		}
	} else {
		hw_stats = (u32 *)&bp->eth_stats;
		for (i = 0, j = 0; i < BNX2X_NUM_STATS; i++) {
			if (IS_E1HMF_MODE_STAT(bp) && IS_PORT_STAT(i))
				continue;
			if (bnx2x_stats_arr[i].size == 0) {
				/* skip this counter */
				buf[j] = 0;
				j++;
				continue;
			}
			offset = (hw_stats + bnx2x_stats_arr[i].offset);
			if (bnx2x_stats_arr[i].size == 4) {
				/* 4-byte counter */
				buf[j] = (u64) *offset;
				j++;
				continue;
			}
			/* 8-byte counter */
			buf[j] = HILO_U64(*offset, *(offset + 1));
			j++;
		}
	}
}

static int bnx2x_phys_id(struct net_device *dev, u32 data)
{
	struct bnx2x *bp = netdev_priv(dev);
	int i;

	if (!netif_running(dev))
		return 0;

	if (!bp->port.pmf)
		return 0;

	if (data == 0)
		data = 2;

	for (i = 0; i < (data * 2); i++) {
		if ((i % 2) == 0)
			bnx2x_set_led(&bp->link_params, LED_MODE_OPER,
				      SPEED_1000);
		else
			bnx2x_set_led(&bp->link_params, LED_MODE_OFF, 0);

		msleep_interruptible(500);
		if (signal_pending(current))
			break;
	}

	if (bp->link_vars.link_up)
		bnx2x_set_led(&bp->link_params, LED_MODE_OPER,
			      bp->link_vars.line_speed);

	return 0;
}

static const struct ethtool_ops bnx2x_ethtool_ops = {
	.get_settings		= bnx2x_get_settings,
	.set_settings		= bnx2x_set_settings,
	.get_drvinfo		= bnx2x_get_drvinfo,
	.get_regs_len		= bnx2x_get_regs_len,
	.get_regs		= bnx2x_get_regs,
	.get_wol		= bnx2x_get_wol,
	.set_wol		= bnx2x_set_wol,
	.get_msglevel		= bnx2x_get_msglevel,
	.set_msglevel		= bnx2x_set_msglevel,
	.nway_reset		= bnx2x_nway_reset,
	.get_link		= bnx2x_get_link,
	.get_eeprom_len		= bnx2x_get_eeprom_len,
	.get_eeprom		= bnx2x_get_eeprom,
	.set_eeprom		= bnx2x_set_eeprom,
	.get_coalesce		= bnx2x_get_coalesce,
	.set_coalesce		= bnx2x_set_coalesce,
	.get_ringparam		= bnx2x_get_ringparam,
	.set_ringparam		= bnx2x_set_ringparam,
	.get_pauseparam		= bnx2x_get_pauseparam,
	.set_pauseparam		= bnx2x_set_pauseparam,
	.get_rx_csum		= bnx2x_get_rx_csum,
	.set_rx_csum		= bnx2x_set_rx_csum,
	.get_tx_csum		= ethtool_op_get_tx_csum,
	.set_tx_csum		= ethtool_op_set_tx_hw_csum,
	.set_flags		= bnx2x_set_flags,
	.get_flags		= ethtool_op_get_flags,
	.get_sg			= ethtool_op_get_sg,
	.set_sg			= ethtool_op_set_sg,
	.get_tso		= ethtool_op_get_tso,
	.set_tso		= bnx2x_set_tso,
	.self_test		= bnx2x_self_test,
	.get_sset_count		= bnx2x_get_sset_count,
	.get_strings		= bnx2x_get_strings,
	.phys_id		= bnx2x_phys_id,
	.get_ethtool_stats	= bnx2x_get_ethtool_stats,
};

/* end of ethtool_ops */

/****************************************************************************
* General service functions
****************************************************************************/

static int bnx2x_set_power_state(struct bnx2x *bp, pci_power_t state)
{
	u16 pmcsr;

	pci_read_config_word(bp->pdev, bp->pm_cap + PCI_PM_CTRL, &pmcsr);

	switch (state) {
	case PCI_D0:
		pci_write_config_word(bp->pdev, bp->pm_cap + PCI_PM_CTRL,
				      ((pmcsr & ~PCI_PM_CTRL_STATE_MASK) |
				       PCI_PM_CTRL_PME_STATUS));

		if (pmcsr & PCI_PM_CTRL_STATE_MASK)
			/* delay required during transition out of D3hot */
			msleep(20);
		break;

	case PCI_D3hot:
		pmcsr &= ~PCI_PM_CTRL_STATE_MASK;
		pmcsr |= 3;

		if (bp->wol)
			pmcsr |= PCI_PM_CTRL_PME_ENABLE;

		pci_write_config_word(bp->pdev, bp->pm_cap + PCI_PM_CTRL,
				      pmcsr);

		/* No more memory access after this point until
		* device is brought back to D0.
		*/
		break;

	default:
		return -EINVAL;
	}
	return 0;
}

static inline int bnx2x_has_rx_work(struct bnx2x_fastpath *fp)
{
	u16 rx_cons_sb;

	/* Tell compiler that status block fields can change */
	barrier();
	rx_cons_sb = le16_to_cpu(*fp->rx_cons_sb);
	if ((rx_cons_sb & MAX_RCQ_DESC_CNT) == MAX_RCQ_DESC_CNT)
		rx_cons_sb++;
	return (fp->rx_comp_cons != rx_cons_sb);
}

/*
 * net_device service functions
 */

static int bnx2x_poll(struct napi_struct *napi, int budget)
{
	int work_done = 0;
	struct bnx2x_fastpath *fp = container_of(napi, struct bnx2x_fastpath,
						 napi);
	struct bnx2x *bp = fp->bp;

	while (1) {
#ifdef BNX2X_STOP_ON_ERROR
		if (unlikely(bp->panic)) {
			napi_complete(napi);
			return 0;
		}
#endif

		if (bnx2x_has_tx_work(fp))
			bnx2x_tx_int(fp);

		if (bnx2x_has_rx_work(fp)) {
			work_done += bnx2x_rx_int(fp, budget - work_done);

			/* must not complete if we consumed full budget */
			if (work_done >= budget)
				break;
		}

		/* Fall out from the NAPI loop if needed */
		if (!(bnx2x_has_rx_work(fp) || bnx2x_has_tx_work(fp))) {
			bnx2x_update_fpsb_idx(fp);
		/* bnx2x_has_rx_work() reads the status block, thus we need
		 * to ensure that status block indices have been actually read
		 * (bnx2x_update_fpsb_idx) prior to this check
		 * (bnx2x_has_rx_work) so that we won't write the "newer"
		 * value of the status block to IGU (if there was a DMA right
		 * after bnx2x_has_rx_work and if there is no rmb, the memory
		 * reading (bnx2x_update_fpsb_idx) may be postponed to right
		 * before bnx2x_ack_sb). In this case there will never be
		 * another interrupt until there is another update of the
		 * status block, while there is still unhandled work.
		 */
			rmb();

			if (!(bnx2x_has_rx_work(fp) || bnx2x_has_tx_work(fp))) {
				napi_complete(napi);
				/* Re-enable interrupts */
				bnx2x_ack_sb(bp, fp->sb_id, CSTORM_ID,
					     le16_to_cpu(fp->fp_c_idx),
					     IGU_INT_NOP, 1);
				bnx2x_ack_sb(bp, fp->sb_id, USTORM_ID,
					     le16_to_cpu(fp->fp_u_idx),
					     IGU_INT_ENABLE, 1);
				break;
			}
		}
	}

	return work_done;
}


/* we split the first BD into headers and data BDs
 * to ease the pain of our fellow microcode engineers
 * we use one mapping for both BDs
 * So far this has only been observed to happen
 * in Other Operating Systems(TM)
 */
static noinline u16 bnx2x_tx_split(struct bnx2x *bp,
				   struct bnx2x_fastpath *fp,
				   struct sw_tx_bd *tx_buf,
				   struct eth_tx_start_bd **tx_bd, u16 hlen,
				   u16 bd_prod, int nbd)
{
	struct eth_tx_start_bd *h_tx_bd = *tx_bd;
	struct eth_tx_bd *d_tx_bd;
	dma_addr_t mapping;
	int old_len = le16_to_cpu(h_tx_bd->nbytes);

	/* first fix first BD */
	h_tx_bd->nbd = cpu_to_le16(nbd);
	h_tx_bd->nbytes = cpu_to_le16(hlen);

	DP(NETIF_MSG_TX_QUEUED,	"TSO split header size is %d "
	   "(%x:%x) nbd %d\n", h_tx_bd->nbytes, h_tx_bd->addr_hi,
	   h_tx_bd->addr_lo, h_tx_bd->nbd);

	/* now get a new data BD
	 * (after the pbd) and fill it */
	bd_prod = TX_BD(NEXT_TX_IDX(bd_prod));
	d_tx_bd = &fp->tx_desc_ring[bd_prod].reg_bd;

	mapping = HILO_U64(le32_to_cpu(h_tx_bd->addr_hi),
			   le32_to_cpu(h_tx_bd->addr_lo)) + hlen;

	d_tx_bd->addr_hi = cpu_to_le32(U64_HI(mapping));
	d_tx_bd->addr_lo = cpu_to_le32(U64_LO(mapping));
	d_tx_bd->nbytes = cpu_to_le16(old_len - hlen);

	/* this marks the BD as one that has no individual mapping */
	tx_buf->flags |= BNX2X_TSO_SPLIT_BD;

	DP(NETIF_MSG_TX_QUEUED,
	   "TSO split data size is %d (%x:%x)\n",
	   d_tx_bd->nbytes, d_tx_bd->addr_hi, d_tx_bd->addr_lo);

	/* update tx_bd */
	*tx_bd = (struct eth_tx_start_bd *)d_tx_bd;

	return bd_prod;
}

static inline u16 bnx2x_csum_fix(unsigned char *t_header, u16 csum, s8 fix)
{
	if (fix > 0)
		csum = (u16) ~csum_fold(csum_sub(csum,
				csum_partial(t_header - fix, fix, 0)));

	else if (fix < 0)
		csum = (u16) ~csum_fold(csum_add(csum,
				csum_partial(t_header, -fix, 0)));

	return swab16(csum);
}

static inline u32 bnx2x_xmit_type(struct bnx2x *bp, struct sk_buff *skb)
{
	u32 rc;

	if (skb->ip_summed != CHECKSUM_PARTIAL)
		rc = XMIT_PLAIN;

	else {
		if (skb->protocol == htons(ETH_P_IPV6)) {
			rc = XMIT_CSUM_V6;
			if (ipv6_hdr(skb)->nexthdr == IPPROTO_TCP)
				rc |= XMIT_CSUM_TCP;

		} else {
			rc = XMIT_CSUM_V4;
			if (ip_hdr(skb)->protocol == IPPROTO_TCP)
				rc |= XMIT_CSUM_TCP;
		}
	}

	if (skb_shinfo(skb)->gso_type & SKB_GSO_TCPV4)
		rc |= (XMIT_GSO_V4 | XMIT_CSUM_V4 | XMIT_CSUM_TCP);

	else if (skb_shinfo(skb)->gso_type & SKB_GSO_TCPV6)
		rc |= (XMIT_GSO_V6 | XMIT_CSUM_TCP | XMIT_CSUM_V6);

	return rc;
}

#if (MAX_SKB_FRAGS >= MAX_FETCH_BD - 3)
/* check if packet requires linearization (packet is too fragmented)
   no need to check fragmentation if page size > 8K (there will be no
   violation to FW restrictions) */
static int bnx2x_pkt_req_lin(struct bnx2x *bp, struct sk_buff *skb,
			     u32 xmit_type)
{
	int to_copy = 0;
	int hlen = 0;
	int first_bd_sz = 0;

	/* 3 = 1 (for linear data BD) + 2 (for PBD and last BD) */
	if (skb_shinfo(skb)->nr_frags >= (MAX_FETCH_BD - 3)) {

		if (xmit_type & XMIT_GSO) {
			unsigned short lso_mss = skb_shinfo(skb)->gso_size;
			/* Check if LSO packet needs to be copied:
			   3 = 1 (for headers BD) + 2 (for PBD and last BD) */
			int wnd_size = MAX_FETCH_BD - 3;
			/* Number of windows to check */
			int num_wnds = skb_shinfo(skb)->nr_frags - wnd_size;
			int wnd_idx = 0;
			int frag_idx = 0;
			u32 wnd_sum = 0;

			/* Headers length */
			hlen = (int)(skb_transport_header(skb) - skb->data) +
				tcp_hdrlen(skb);

			/* Amount of data (w/o headers) on linear part of SKB*/
			first_bd_sz = skb_headlen(skb) - hlen;

			wnd_sum  = first_bd_sz;

			/* Calculate the first sum - it's special */
			for (frag_idx = 0; frag_idx < wnd_size - 1; frag_idx++)
				wnd_sum +=
					skb_shinfo(skb)->frags[frag_idx].size;

			/* If there was data on linear skb data - check it */
			if (first_bd_sz > 0) {
				if (unlikely(wnd_sum < lso_mss)) {
					to_copy = 1;
					goto exit_lbl;
				}

				wnd_sum -= first_bd_sz;
			}

			/* Others are easier: run through the frag list and
			   check all windows */
			for (wnd_idx = 0; wnd_idx <= num_wnds; wnd_idx++) {
				wnd_sum +=
			  skb_shinfo(skb)->frags[wnd_idx + wnd_size - 1].size;

				if (unlikely(wnd_sum < lso_mss)) {
					to_copy = 1;
					break;
				}
				wnd_sum -=
					skb_shinfo(skb)->frags[wnd_idx].size;
			}
		} else {
			/* in non-LSO too fragmented packet should always
			   be linearized */
			to_copy = 1;
		}
	}

exit_lbl:
	if (unlikely(to_copy))
		DP(NETIF_MSG_TX_QUEUED,
		   "Linearization IS REQUIRED for %s packet. "
		   "num_frags %d  hlen %d  first_bd_sz %d\n",
		   (xmit_type & XMIT_GSO) ? "LSO" : "non-LSO",
		   skb_shinfo(skb)->nr_frags, hlen, first_bd_sz);

	return to_copy;
}
#endif

/* called with netif_tx_lock
 * bnx2x_tx_int() runs without netif_tx_lock unless it needs to call
 * netif_wake_queue()
 */
static netdev_tx_t bnx2x_start_xmit(struct sk_buff *skb, struct net_device *dev)
{
	struct bnx2x *bp = netdev_priv(dev);
	struct bnx2x_fastpath *fp;
	struct netdev_queue *txq;
	struct sw_tx_bd *tx_buf;
	struct eth_tx_start_bd *tx_start_bd;
	struct eth_tx_bd *tx_data_bd, *total_pkt_bd = NULL;
	struct eth_tx_parse_bd *pbd = NULL;
	u16 pkt_prod, bd_prod;
	int nbd, fp_index;
	dma_addr_t mapping;
	u32 xmit_type = bnx2x_xmit_type(bp, skb);
	int i;
	u8 hlen = 0;
	__le16 pkt_size = 0;

#ifdef BNX2X_STOP_ON_ERROR
	if (unlikely(bp->panic))
		return NETDEV_TX_BUSY;
#endif

	fp_index = skb_get_queue_mapping(skb);
	txq = netdev_get_tx_queue(dev, fp_index);

	fp = &bp->fp[fp_index];

	if (unlikely(bnx2x_tx_avail(fp) < (skb_shinfo(skb)->nr_frags + 3))) {
		fp->eth_q_stats.driver_xoff++;
		netif_tx_stop_queue(txq);
		BNX2X_ERR("BUG! Tx ring full when queue awake!\n");
		return NETDEV_TX_BUSY;
	}

	DP(NETIF_MSG_TX_QUEUED, "SKB: summed %x  protocol %x  protocol(%x,%x)"
	   "  gso type %x  xmit_type %x\n",
	   skb->ip_summed, skb->protocol, ipv6_hdr(skb)->nexthdr,
	   ip_hdr(skb)->protocol, skb_shinfo(skb)->gso_type, xmit_type);

#if (MAX_SKB_FRAGS >= MAX_FETCH_BD - 3)
	/* First, check if we need to linearize the skb (due to FW
	   restrictions). No need to check fragmentation if page size > 8K
	   (there will be no violation to FW restrictions) */
	if (bnx2x_pkt_req_lin(bp, skb, xmit_type)) {
		/* Statistics of linearization */
		bp->lin_cnt++;
		if (skb_linearize(skb) != 0) {
			DP(NETIF_MSG_TX_QUEUED, "SKB linearization failed - "
			   "silently dropping this SKB\n");
			dev_kfree_skb_any(skb);
			return NETDEV_TX_OK;
		}
	}
#endif

	/*
	Please read carefully. First we use one BD which we mark as start,
	then we have a parsing info BD (used for TSO or xsum),
	and only then we have the rest of the TSO BDs.
	(don't forget to mark the last one as last,
	and to unmap only AFTER you write to the BD ...)
	And above all, all pdb sizes are in words - NOT DWORDS!
	*/

	pkt_prod = fp->tx_pkt_prod++;
	bd_prod = TX_BD(fp->tx_bd_prod);

	/* get a tx_buf and first BD */
	tx_buf = &fp->tx_buf_ring[TX_BD(pkt_prod)];
	tx_start_bd = &fp->tx_desc_ring[bd_prod].start_bd;

	tx_start_bd->bd_flags.as_bitfield = ETH_TX_BD_FLAGS_START_BD;
	tx_start_bd->general_data = (UNICAST_ADDRESS <<
				     ETH_TX_START_BD_ETH_ADDR_TYPE_SHIFT);
	/* header nbd */
	tx_start_bd->general_data |= (1 << ETH_TX_START_BD_HDR_NBDS_SHIFT);

	/* remember the first BD of the packet */
	tx_buf->first_bd = fp->tx_bd_prod;
	tx_buf->skb = skb;
	tx_buf->flags = 0;

	DP(NETIF_MSG_TX_QUEUED,
	   "sending pkt %u @%p  next_idx %u  bd %u @%p\n",
	   pkt_prod, tx_buf, fp->tx_pkt_prod, bd_prod, tx_start_bd);

#ifdef BCM_VLAN
	if ((bp->vlgrp != NULL) && vlan_tx_tag_present(skb) &&
	    (bp->flags & HW_VLAN_TX_FLAG)) {
		tx_start_bd->vlan = cpu_to_le16(vlan_tx_tag_get(skb));
		tx_start_bd->bd_flags.as_bitfield |= ETH_TX_BD_FLAGS_VLAN_TAG;
	} else
#endif
		tx_start_bd->vlan = cpu_to_le16(pkt_prod);

	/* turn on parsing and get a BD */
	bd_prod = TX_BD(NEXT_TX_IDX(bd_prod));
	pbd = &fp->tx_desc_ring[bd_prod].parse_bd;

	memset(pbd, 0, sizeof(struct eth_tx_parse_bd));

	if (xmit_type & XMIT_CSUM) {
		hlen = (skb_network_header(skb) - skb->data) / 2;

		/* for now NS flag is not used in Linux */
		pbd->global_data =
			(hlen | ((skb->protocol == cpu_to_be16(ETH_P_8021Q)) <<
				 ETH_TX_PARSE_BD_LLC_SNAP_EN_SHIFT));

		pbd->ip_hlen = (skb_transport_header(skb) -
				skb_network_header(skb)) / 2;

		hlen += pbd->ip_hlen + tcp_hdrlen(skb) / 2;

		pbd->total_hlen = cpu_to_le16(hlen);
		hlen = hlen*2;

		tx_start_bd->bd_flags.as_bitfield |= ETH_TX_BD_FLAGS_L4_CSUM;

		if (xmit_type & XMIT_CSUM_V4)
			tx_start_bd->bd_flags.as_bitfield |=
						ETH_TX_BD_FLAGS_IP_CSUM;
		else
			tx_start_bd->bd_flags.as_bitfield |=
						ETH_TX_BD_FLAGS_IPV6;

		if (xmit_type & XMIT_CSUM_TCP) {
			pbd->tcp_pseudo_csum = swab16(tcp_hdr(skb)->check);

		} else {
			s8 fix = SKB_CS_OFF(skb); /* signed! */

			pbd->global_data |= ETH_TX_PARSE_BD_UDP_CS_FLG;

			DP(NETIF_MSG_TX_QUEUED,
			   "hlen %d  fix %d  csum before fix %x\n",
			   le16_to_cpu(pbd->total_hlen), fix, SKB_CS(skb));

			/* HW bug: fixup the CSUM */
			pbd->tcp_pseudo_csum =
				bnx2x_csum_fix(skb_transport_header(skb),
					       SKB_CS(skb), fix);

			DP(NETIF_MSG_TX_QUEUED, "csum after fix %x\n",
			   pbd->tcp_pseudo_csum);
		}
	}

	mapping = pci_map_single(bp->pdev, skb->data,
				 skb_headlen(skb), PCI_DMA_TODEVICE);

	tx_start_bd->addr_hi = cpu_to_le32(U64_HI(mapping));
	tx_start_bd->addr_lo = cpu_to_le32(U64_LO(mapping));
	nbd = skb_shinfo(skb)->nr_frags + 2; /* start_bd + pbd + frags */
	tx_start_bd->nbd = cpu_to_le16(nbd);
	tx_start_bd->nbytes = cpu_to_le16(skb_headlen(skb));
	pkt_size = tx_start_bd->nbytes;

	DP(NETIF_MSG_TX_QUEUED, "first bd @%p  addr (%x:%x)  nbd %d"
	   "  nbytes %d  flags %x  vlan %x\n",
	   tx_start_bd, tx_start_bd->addr_hi, tx_start_bd->addr_lo,
	   le16_to_cpu(tx_start_bd->nbd), le16_to_cpu(tx_start_bd->nbytes),
	   tx_start_bd->bd_flags.as_bitfield, le16_to_cpu(tx_start_bd->vlan));

	if (xmit_type & XMIT_GSO) {

		DP(NETIF_MSG_TX_QUEUED,
		   "TSO packet len %d  hlen %d  total len %d  tso size %d\n",
		   skb->len, hlen, skb_headlen(skb),
		   skb_shinfo(skb)->gso_size);

		tx_start_bd->bd_flags.as_bitfield |= ETH_TX_BD_FLAGS_SW_LSO;

		if (unlikely(skb_headlen(skb) > hlen))
			bd_prod = bnx2x_tx_split(bp, fp, tx_buf, &tx_start_bd,
						 hlen, bd_prod, ++nbd);

		pbd->lso_mss = cpu_to_le16(skb_shinfo(skb)->gso_size);
		pbd->tcp_send_seq = swab32(tcp_hdr(skb)->seq);
		pbd->tcp_flags = pbd_tcp_flags(skb);

		if (xmit_type & XMIT_GSO_V4) {
			pbd->ip_id = swab16(ip_hdr(skb)->id);
			pbd->tcp_pseudo_csum =
				swab16(~csum_tcpudp_magic(ip_hdr(skb)->saddr,
							  ip_hdr(skb)->daddr,
							  0, IPPROTO_TCP, 0));

		} else
			pbd->tcp_pseudo_csum =
				swab16(~csum_ipv6_magic(&ipv6_hdr(skb)->saddr,
							&ipv6_hdr(skb)->daddr,
							0, IPPROTO_TCP, 0));

		pbd->global_data |= ETH_TX_PARSE_BD_PSEUDO_CS_WITHOUT_LEN;
	}
	tx_data_bd = (struct eth_tx_bd *)tx_start_bd;

	for (i = 0; i < skb_shinfo(skb)->nr_frags; i++) {
		skb_frag_t *frag = &skb_shinfo(skb)->frags[i];

		bd_prod = TX_BD(NEXT_TX_IDX(bd_prod));
		tx_data_bd = &fp->tx_desc_ring[bd_prod].reg_bd;
		if (total_pkt_bd == NULL)
			total_pkt_bd = &fp->tx_desc_ring[bd_prod].reg_bd;

		mapping = pci_map_page(bp->pdev, frag->page, frag->page_offset,
				       frag->size, PCI_DMA_TODEVICE);

		tx_data_bd->addr_hi = cpu_to_le32(U64_HI(mapping));
		tx_data_bd->addr_lo = cpu_to_le32(U64_LO(mapping));
		tx_data_bd->nbytes = cpu_to_le16(frag->size);
		le16_add_cpu(&pkt_size, frag->size);

		DP(NETIF_MSG_TX_QUEUED,
		   "frag %d  bd @%p  addr (%x:%x)  nbytes %d\n",
		   i, tx_data_bd, tx_data_bd->addr_hi, tx_data_bd->addr_lo,
		   le16_to_cpu(tx_data_bd->nbytes));
	}

	DP(NETIF_MSG_TX_QUEUED, "last bd @%p\n", tx_data_bd);

	bd_prod = TX_BD(NEXT_TX_IDX(bd_prod));

	/* now send a tx doorbell, counting the next BD
	 * if the packet contains or ends with it
	 */
	if (TX_BD_POFF(bd_prod) < nbd)
		nbd++;

	if (total_pkt_bd != NULL)
		total_pkt_bd->total_pkt_bytes = pkt_size;

	if (pbd)
		DP(NETIF_MSG_TX_QUEUED,
		   "PBD @%p  ip_data %x  ip_hlen %u  ip_id %u  lso_mss %u"
		   "  tcp_flags %x  xsum %x  seq %u  hlen %u\n",
		   pbd, pbd->global_data, pbd->ip_hlen, pbd->ip_id,
		   pbd->lso_mss, pbd->tcp_flags, pbd->tcp_pseudo_csum,
		   pbd->tcp_send_seq, le16_to_cpu(pbd->total_hlen));

	DP(NETIF_MSG_TX_QUEUED, "doorbell: nbd %d  bd %u\n", nbd, bd_prod);

	/*
	 * Make sure that the BD data is updated before updating the producer
	 * since FW might read the BD right after the producer is updated.
	 * This is only applicable for weak-ordered memory model archs such
	 * as IA-64. The following barrier is also mandatory since FW will
	 * assumes packets must have BDs.
	 */
	wmb();

	fp->tx_db.data.prod += nbd;
	barrier();
	DOORBELL(bp, fp->index, fp->tx_db.raw);

	mmiowb();

	fp->tx_bd_prod += nbd;

	if (unlikely(bnx2x_tx_avail(fp) < MAX_SKB_FRAGS + 3)) {
		netif_tx_stop_queue(txq);
		/* We want bnx2x_tx_int to "see" the updated tx_bd_prod
		   if we put Tx into XOFF state. */
		smp_mb();
		fp->eth_q_stats.driver_xoff++;
		if (bnx2x_tx_avail(fp) >= MAX_SKB_FRAGS + 3)
			netif_tx_wake_queue(txq);
	}
	fp->tx_pkt++;

	return NETDEV_TX_OK;
}

/* called with rtnl_lock */
static int bnx2x_open(struct net_device *dev)
{
	struct bnx2x *bp = netdev_priv(dev);

	netif_carrier_off(dev);

	bnx2x_set_power_state(bp, PCI_D0);

	return bnx2x_nic_load(bp, LOAD_OPEN);
}

/* called with rtnl_lock */
static int bnx2x_close(struct net_device *dev)
{
	struct bnx2x *bp = netdev_priv(dev);

	/* Unload the driver, release IRQs */
	bnx2x_nic_unload(bp, UNLOAD_CLOSE);
	if (atomic_read(&bp->pdev->enable_cnt) == 1)
		if (!CHIP_REV_IS_SLOW(bp))
			bnx2x_set_power_state(bp, PCI_D3hot);

	return 0;
}

/* called with netif_tx_lock from dev_mcast.c */
static void bnx2x_set_rx_mode(struct net_device *dev)
{
	struct bnx2x *bp = netdev_priv(dev);
	u32 rx_mode = BNX2X_RX_MODE_NORMAL;
	int port = BP_PORT(bp);

	if (bp->state != BNX2X_STATE_OPEN) {
		DP(NETIF_MSG_IFUP, "state is %x, returning\n", bp->state);
		return;
	}

	DP(NETIF_MSG_IFUP, "dev->flags = %x\n", dev->flags);

	if (dev->flags & IFF_PROMISC)
		rx_mode = BNX2X_RX_MODE_PROMISC;

	else if ((dev->flags & IFF_ALLMULTI) ||
		 ((dev->mc_count > BNX2X_MAX_MULTICAST) && CHIP_IS_E1(bp)))
		rx_mode = BNX2X_RX_MODE_ALLMULTI;

	else { /* some multicasts */
		if (CHIP_IS_E1(bp)) {
			int i, old, offset;
			struct dev_mc_list *mclist;
			struct mac_configuration_cmd *config =
						bnx2x_sp(bp, mcast_config);

			for (i = 0, mclist = dev->mc_list;
			     mclist && (i < dev->mc_count);
			     i++, mclist = mclist->next) {

				config->config_table[i].
					cam_entry.msb_mac_addr =
					swab16(*(u16 *)&mclist->dmi_addr[0]);
				config->config_table[i].
					cam_entry.middle_mac_addr =
					swab16(*(u16 *)&mclist->dmi_addr[2]);
				config->config_table[i].
					cam_entry.lsb_mac_addr =
					swab16(*(u16 *)&mclist->dmi_addr[4]);
				config->config_table[i].cam_entry.flags =
							cpu_to_le16(port);
				config->config_table[i].
					target_table_entry.flags = 0;
				config->config_table[i].target_table_entry.
					clients_bit_vector =
						cpu_to_le32(1 << BP_L_ID(bp));
				config->config_table[i].
					target_table_entry.vlan_id = 0;

				DP(NETIF_MSG_IFUP,
				   "setting MCAST[%d] (%04x:%04x:%04x)\n", i,
				   config->config_table[i].
						cam_entry.msb_mac_addr,
				   config->config_table[i].
						cam_entry.middle_mac_addr,
				   config->config_table[i].
						cam_entry.lsb_mac_addr);
			}
			old = config->hdr.length;
			if (old > i) {
				for (; i < old; i++) {
					if (CAM_IS_INVALID(config->
							   config_table[i])) {
						/* already invalidated */
						break;
					}
					/* invalidate */
					CAM_INVALIDATE(config->
						       config_table[i]);
				}
			}

			if (CHIP_REV_IS_SLOW(bp))
				offset = BNX2X_MAX_EMUL_MULTI*(1 + port);
			else
				offset = BNX2X_MAX_MULTICAST*(1 + port);

			config->hdr.length = i;
			config->hdr.offset = offset;
			config->hdr.client_id = bp->fp->cl_id;
			config->hdr.reserved1 = 0;

			bp->set_mac_pending++;
			smp_wmb();

			bnx2x_sp_post(bp, RAMROD_CMD_ID_ETH_SET_MAC, 0,
				   U64_HI(bnx2x_sp_mapping(bp, mcast_config)),
				   U64_LO(bnx2x_sp_mapping(bp, mcast_config)),
				      0);
		} else { /* E1H */
			/* Accept one or more multicasts */
			struct dev_mc_list *mclist;
			u32 mc_filter[MC_HASH_SIZE];
			u32 crc, bit, regidx;
			int i;

			memset(mc_filter, 0, 4 * MC_HASH_SIZE);

			for (i = 0, mclist = dev->mc_list;
			     mclist && (i < dev->mc_count);
			     i++, mclist = mclist->next) {

				DP(NETIF_MSG_IFUP, "Adding mcast MAC: %pM\n",
				   mclist->dmi_addr);

				crc = crc32c_le(0, mclist->dmi_addr, ETH_ALEN);
				bit = (crc >> 24) & 0xff;
				regidx = bit >> 5;
				bit &= 0x1f;
				mc_filter[regidx] |= (1 << bit);
			}

			for (i = 0; i < MC_HASH_SIZE; i++)
				REG_WR(bp, MC_HASH_OFFSET(bp, i),
				       mc_filter[i]);
		}
	}

	bp->rx_mode = rx_mode;
	bnx2x_set_storm_rx_mode(bp);
}

/* called with rtnl_lock */
static int bnx2x_change_mac_addr(struct net_device *dev, void *p)
{
	struct sockaddr *addr = p;
	struct bnx2x *bp = netdev_priv(dev);

	if (!is_valid_ether_addr((u8 *)(addr->sa_data)))
		return -EINVAL;

	memcpy(dev->dev_addr, addr->sa_data, dev->addr_len);
	if (netif_running(dev)) {
		if (CHIP_IS_E1(bp))
			bnx2x_set_eth_mac_addr_e1(bp, 1);
		else
			bnx2x_set_eth_mac_addr_e1h(bp, 1);
	}

	return 0;
}

/* called with rtnl_lock */
static int bnx2x_mdio_read(struct net_device *netdev, int prtad,
			   int devad, u16 addr)
{
	struct bnx2x *bp = netdev_priv(netdev);
	u16 value;
	int rc;
	u32 phy_type = XGXS_EXT_PHY_TYPE(bp->link_params.ext_phy_config);

	DP(NETIF_MSG_LINK, "mdio_read: prtad 0x%x, devad 0x%x, addr 0x%x\n",
	   prtad, devad, addr);

	if (prtad != bp->mdio.prtad) {
		DP(NETIF_MSG_LINK, "prtad missmatch (cmd:0x%x != bp:0x%x)\n",
		   prtad, bp->mdio.prtad);
		return -EINVAL;
	}

	/* The HW expects different devad if CL22 is used */
	devad = (devad == MDIO_DEVAD_NONE) ? DEFAULT_PHY_DEV_ADDR : devad;

	bnx2x_acquire_phy_lock(bp);
	rc = bnx2x_cl45_read(bp, BP_PORT(bp), phy_type, prtad,
			     devad, addr, &value);
	bnx2x_release_phy_lock(bp);
	DP(NETIF_MSG_LINK, "mdio_read_val 0x%x rc = 0x%x\n", value, rc);

	if (!rc)
		rc = value;
	return rc;
}

/* called with rtnl_lock */
static int bnx2x_mdio_write(struct net_device *netdev, int prtad, int devad,
			    u16 addr, u16 value)
{
	struct bnx2x *bp = netdev_priv(netdev);
	u32 ext_phy_type = XGXS_EXT_PHY_TYPE(bp->link_params.ext_phy_config);
	int rc;

	DP(NETIF_MSG_LINK, "mdio_write: prtad 0x%x, devad 0x%x, addr 0x%x,"
			   " value 0x%x\n", prtad, devad, addr, value);

	if (prtad != bp->mdio.prtad) {
		DP(NETIF_MSG_LINK, "prtad missmatch (cmd:0x%x != bp:0x%x)\n",
		   prtad, bp->mdio.prtad);
		return -EINVAL;
	}

	/* The HW expects different devad if CL22 is used */
	devad = (devad == MDIO_DEVAD_NONE) ? DEFAULT_PHY_DEV_ADDR : devad;

	bnx2x_acquire_phy_lock(bp);
	rc = bnx2x_cl45_write(bp, BP_PORT(bp), ext_phy_type, prtad,
			      devad, addr, value);
	bnx2x_release_phy_lock(bp);
	return rc;
}

/* called with rtnl_lock */
static int bnx2x_ioctl(struct net_device *dev, struct ifreq *ifr, int cmd)
{
	struct bnx2x *bp = netdev_priv(dev);
	struct mii_ioctl_data *mdio = if_mii(ifr);

	DP(NETIF_MSG_LINK, "ioctl: phy id 0x%x, reg 0x%x, val_in 0x%x\n",
	   mdio->phy_id, mdio->reg_num, mdio->val_in);

	if (!netif_running(dev))
		return -EAGAIN;

	return mdio_mii_ioctl(&bp->mdio, mdio, cmd);
}

/* called with rtnl_lock */
static int bnx2x_change_mtu(struct net_device *dev, int new_mtu)
{
	struct bnx2x *bp = netdev_priv(dev);
	int rc = 0;

	if ((new_mtu > ETH_MAX_JUMBO_PACKET_SIZE) ||
	    ((new_mtu + ETH_HLEN) < ETH_MIN_PACKET_SIZE))
		return -EINVAL;

	/* This does not race with packet allocation
	 * because the actual alloc size is
	 * only updated as part of load
	 */
	dev->mtu = new_mtu;

	if (netif_running(dev)) {
		bnx2x_nic_unload(bp, UNLOAD_NORMAL);
		rc = bnx2x_nic_load(bp, LOAD_NORMAL);
	}

	return rc;
}

static void bnx2x_tx_timeout(struct net_device *dev)
{
	struct bnx2x *bp = netdev_priv(dev);

#ifdef BNX2X_STOP_ON_ERROR
	if (!bp->panic)
		bnx2x_panic();
#endif
	/* This allows the netif to be shutdown gracefully before resetting */
	schedule_work(&bp->reset_task);
}

#ifdef BCM_VLAN
/* called with rtnl_lock */
static void bnx2x_vlan_rx_register(struct net_device *dev,
				   struct vlan_group *vlgrp)
{
	struct bnx2x *bp = netdev_priv(dev);

	bp->vlgrp = vlgrp;

	/* Set flags according to the required capabilities */
	bp->flags &= ~(HW_VLAN_RX_FLAG | HW_VLAN_TX_FLAG);

	if (dev->features & NETIF_F_HW_VLAN_TX)
		bp->flags |= HW_VLAN_TX_FLAG;

	if (dev->features & NETIF_F_HW_VLAN_RX)
		bp->flags |= HW_VLAN_RX_FLAG;

	if (netif_running(dev))
		bnx2x_set_client_config(bp);
}

#endif

#if defined(HAVE_POLL_CONTROLLER) || defined(CONFIG_NET_POLL_CONTROLLER)
static void poll_bnx2x(struct net_device *dev)
{
	struct bnx2x *bp = netdev_priv(dev);

	disable_irq(bp->pdev->irq);
	bnx2x_interrupt(bp->pdev->irq, dev);
	enable_irq(bp->pdev->irq);
}
#endif

static const struct net_device_ops bnx2x_netdev_ops = {
	.ndo_open		= bnx2x_open,
	.ndo_stop		= bnx2x_close,
	.ndo_start_xmit		= bnx2x_start_xmit,
	.ndo_set_multicast_list	= bnx2x_set_rx_mode,
	.ndo_set_mac_address	= bnx2x_change_mac_addr,
	.ndo_validate_addr	= eth_validate_addr,
	.ndo_do_ioctl		= bnx2x_ioctl,
	.ndo_change_mtu		= bnx2x_change_mtu,
	.ndo_tx_timeout		= bnx2x_tx_timeout,
#ifdef BCM_VLAN
	.ndo_vlan_rx_register	= bnx2x_vlan_rx_register,
#endif
#if defined(HAVE_POLL_CONTROLLER) || defined(CONFIG_NET_POLL_CONTROLLER)
	.ndo_poll_controller	= poll_bnx2x,
#endif
};

static int __devinit bnx2x_init_dev(struct pci_dev *pdev,
				    struct net_device *dev)
{
	struct bnx2x *bp;
	int rc;

	SET_NETDEV_DEV(dev, &pdev->dev);
	bp = netdev_priv(dev);

	bp->dev = dev;
	bp->pdev = pdev;
	bp->flags = 0;
	bp->func = PCI_FUNC(pdev->devfn);

	rc = pci_enable_device(pdev);
	if (rc) {
		printk(KERN_ERR PFX "Cannot enable PCI device, aborting\n");
		goto err_out;
	}

	if (!(pci_resource_flags(pdev, 0) & IORESOURCE_MEM)) {
		printk(KERN_ERR PFX "Cannot find PCI device base address,"
		       " aborting\n");
		rc = -ENODEV;
		goto err_out_disable;
	}

	if (!(pci_resource_flags(pdev, 2) & IORESOURCE_MEM)) {
		printk(KERN_ERR PFX "Cannot find second PCI device"
		       " base address, aborting\n");
		rc = -ENODEV;
		goto err_out_disable;
	}

	if (atomic_read(&pdev->enable_cnt) == 1) {
		rc = pci_request_regions(pdev, DRV_MODULE_NAME);
		if (rc) {
			printk(KERN_ERR PFX "Cannot obtain PCI resources,"
			       " aborting\n");
			goto err_out_disable;
		}

		pci_set_master(pdev);
		pci_save_state(pdev);
	}

	bp->pm_cap = pci_find_capability(pdev, PCI_CAP_ID_PM);
	if (bp->pm_cap == 0) {
		printk(KERN_ERR PFX "Cannot find power management"
		       " capability, aborting\n");
		rc = -EIO;
		goto err_out_release;
	}

	bp->pcie_cap = pci_find_capability(pdev, PCI_CAP_ID_EXP);
	if (bp->pcie_cap == 0) {
		printk(KERN_ERR PFX "Cannot find PCI Express capability,"
		       " aborting\n");
		rc = -EIO;
		goto err_out_release;
	}

	if (pci_set_dma_mask(pdev, DMA_BIT_MASK(64)) == 0) {
		bp->flags |= USING_DAC_FLAG;
		if (pci_set_consistent_dma_mask(pdev, DMA_BIT_MASK(64)) != 0) {
			printk(KERN_ERR PFX "pci_set_consistent_dma_mask"
			       " failed, aborting\n");
			rc = -EIO;
			goto err_out_release;
		}

	} else if (pci_set_dma_mask(pdev, DMA_BIT_MASK(32)) != 0) {
		printk(KERN_ERR PFX "System does not support DMA,"
		       " aborting\n");
		rc = -EIO;
		goto err_out_release;
	}

	dev->mem_start = pci_resource_start(pdev, 0);
	dev->base_addr = dev->mem_start;
	dev->mem_end = pci_resource_end(pdev, 0);

	dev->irq = pdev->irq;

	bp->regview = pci_ioremap_bar(pdev, 0);
	if (!bp->regview) {
		printk(KERN_ERR PFX "Cannot map register space, aborting\n");
		rc = -ENOMEM;
		goto err_out_release;
	}

	bp->doorbells = ioremap_nocache(pci_resource_start(pdev, 2),
					min_t(u64, BNX2X_DB_SIZE,
					      pci_resource_len(pdev, 2)));
	if (!bp->doorbells) {
		printk(KERN_ERR PFX "Cannot map doorbell space, aborting\n");
		rc = -ENOMEM;
		goto err_out_unmap;
	}

	bnx2x_set_power_state(bp, PCI_D0);

	/* clean indirect addresses */
	pci_write_config_dword(bp->pdev, PCICFG_GRC_ADDRESS,
			       PCICFG_VENDOR_ID_OFFSET);
	REG_WR(bp, PXP2_REG_PGL_ADDR_88_F0 + BP_PORT(bp)*16, 0);
	REG_WR(bp, PXP2_REG_PGL_ADDR_8C_F0 + BP_PORT(bp)*16, 0);
	REG_WR(bp, PXP2_REG_PGL_ADDR_90_F0 + BP_PORT(bp)*16, 0);
	REG_WR(bp, PXP2_REG_PGL_ADDR_94_F0 + BP_PORT(bp)*16, 0);

	dev->watchdog_timeo = TX_TIMEOUT;

	dev->netdev_ops = &bnx2x_netdev_ops;
	dev->ethtool_ops = &bnx2x_ethtool_ops;
	dev->features |= NETIF_F_SG;
	dev->features |= NETIF_F_HW_CSUM;
	if (bp->flags & USING_DAC_FLAG)
		dev->features |= NETIF_F_HIGHDMA;
	dev->features |= (NETIF_F_TSO | NETIF_F_TSO_ECN);
	dev->features |= NETIF_F_TSO6;
#ifdef BCM_VLAN
	dev->features |= (NETIF_F_HW_VLAN_TX | NETIF_F_HW_VLAN_RX);
	bp->flags |= (HW_VLAN_RX_FLAG | HW_VLAN_TX_FLAG);

	dev->vlan_features |= NETIF_F_SG;
	dev->vlan_features |= NETIF_F_HW_CSUM;
	if (bp->flags & USING_DAC_FLAG)
		dev->vlan_features |= NETIF_F_HIGHDMA;
	dev->vlan_features |= (NETIF_F_TSO | NETIF_F_TSO_ECN);
	dev->vlan_features |= NETIF_F_TSO6;
#endif

	/* get_port_hwinfo() will set prtad and mmds properly */
	bp->mdio.prtad = MDIO_PRTAD_NONE;
	bp->mdio.mmds = 0;
	bp->mdio.mode_support = MDIO_SUPPORTS_C45 | MDIO_EMULATE_C22;
	bp->mdio.dev = dev;
	bp->mdio.mdio_read = bnx2x_mdio_read;
	bp->mdio.mdio_write = bnx2x_mdio_write;

	return 0;

err_out_unmap:
	if (bp->regview) {
		iounmap(bp->regview);
		bp->regview = NULL;
	}
	if (bp->doorbells) {
		iounmap(bp->doorbells);
		bp->doorbells = NULL;
	}

err_out_release:
	if (atomic_read(&pdev->enable_cnt) == 1)
		pci_release_regions(pdev);

err_out_disable:
	pci_disable_device(pdev);
	pci_set_drvdata(pdev, NULL);

err_out:
	return rc;
}

static void __devinit bnx2x_get_pcie_width_speed(struct bnx2x *bp,
						 int *width, int *speed)
{
	u32 val = REG_RD(bp, PCICFG_OFFSET + PCICFG_LINK_CONTROL);

	*width = (val & PCICFG_LINK_WIDTH) >> PCICFG_LINK_WIDTH_SHIFT;

	/* return value of 1=2.5GHz 2=5GHz */
	*speed = (val & PCICFG_LINK_SPEED) >> PCICFG_LINK_SPEED_SHIFT;
}

static int __devinit bnx2x_check_firmware(struct bnx2x *bp)
{
	const struct firmware *firmware = bp->firmware;
	struct bnx2x_fw_file_hdr *fw_hdr;
	struct bnx2x_fw_file_section *sections;
	u32 offset, len, num_ops;
	u16 *ops_offsets;
	int i;
	const u8 *fw_ver;

	if (firmware->size < sizeof(struct bnx2x_fw_file_hdr))
		return -EINVAL;

	fw_hdr = (struct bnx2x_fw_file_hdr *)firmware->data;
	sections = (struct bnx2x_fw_file_section *)fw_hdr;

	/* Make sure none of the offsets and sizes make us read beyond
	 * the end of the firmware data */
	for (i = 0; i < sizeof(*fw_hdr) / sizeof(*sections); i++) {
		offset = be32_to_cpu(sections[i].offset);
		len = be32_to_cpu(sections[i].len);
		if (offset + len > firmware->size) {
			printk(KERN_ERR PFX "Section %d length is out of "
					    "bounds\n", i);
			return -EINVAL;
		}
	}

	/* Likewise for the init_ops offsets */
	offset = be32_to_cpu(fw_hdr->init_ops_offsets.offset);
	ops_offsets = (u16 *)(firmware->data + offset);
	num_ops = be32_to_cpu(fw_hdr->init_ops.len) / sizeof(struct raw_op);

	for (i = 0; i < be32_to_cpu(fw_hdr->init_ops_offsets.len) / 2; i++) {
		if (be16_to_cpu(ops_offsets[i]) > num_ops) {
			printk(KERN_ERR PFX "Section offset %d is out of "
					    "bounds\n", i);
			return -EINVAL;
		}
	}

	/* Check FW version */
	offset = be32_to_cpu(fw_hdr->fw_version.offset);
	fw_ver = firmware->data + offset;
	if ((fw_ver[0] != BCM_5710_FW_MAJOR_VERSION) ||
	    (fw_ver[1] != BCM_5710_FW_MINOR_VERSION) ||
	    (fw_ver[2] != BCM_5710_FW_REVISION_VERSION) ||
	    (fw_ver[3] != BCM_5710_FW_ENGINEERING_VERSION)) {
		printk(KERN_ERR PFX "Bad FW version:%d.%d.%d.%d."
				    " Should be %d.%d.%d.%d\n",
		       fw_ver[0], fw_ver[1], fw_ver[2],
		       fw_ver[3], BCM_5710_FW_MAJOR_VERSION,
		       BCM_5710_FW_MINOR_VERSION,
		       BCM_5710_FW_REVISION_VERSION,
		       BCM_5710_FW_ENGINEERING_VERSION);
		return -EINVAL;
	}

	return 0;
}

static inline void be32_to_cpu_n(const u8 *_source, u8 *_target, u32 n)
{
	const __be32 *source = (const __be32 *)_source;
	u32 *target = (u32 *)_target;
	u32 i;

	for (i = 0; i < n/4; i++)
		target[i] = be32_to_cpu(source[i]);
}

/*
   Ops array is stored in the following format:
   {op(8bit), offset(24bit, big endian), data(32bit, big endian)}
 */
static inline void bnx2x_prep_ops(const u8 *_source, u8 *_target, u32 n)
{
	const __be32 *source = (const __be32 *)_source;
	struct raw_op *target = (struct raw_op *)_target;
	u32 i, j, tmp;

	for (i = 0, j = 0; i < n/8; i++, j += 2) {
		tmp = be32_to_cpu(source[j]);
		target[i].op = (tmp >> 24) & 0xff;
		target[i].offset =  tmp & 0xffffff;
		target[i].raw_data = be32_to_cpu(source[j+1]);
	}
}

static inline void be16_to_cpu_n(const u8 *_source, u8 *_target, u32 n)
{
	const __be16 *source = (const __be16 *)_source;
	u16 *target = (u16 *)_target;
	u32 i;

	for (i = 0; i < n/2; i++)
		target[i] = be16_to_cpu(source[i]);
}

#define BNX2X_ALLOC_AND_SET(arr, lbl, func) \
	do { \
		u32 len = be32_to_cpu(fw_hdr->arr.len); \
		bp->arr = kmalloc(len, GFP_KERNEL); \
		if (!bp->arr) { \
			printk(KERN_ERR PFX "Failed to allocate %d bytes " \
					    "for "#arr"\n", len); \
			goto lbl; \
		} \
		func(bp->firmware->data + be32_to_cpu(fw_hdr->arr.offset), \
		     (u8 *)bp->arr, len); \
	} while (0)

static int __devinit bnx2x_init_firmware(struct bnx2x *bp, struct device *dev)
{
	const char *fw_file_name;
	struct bnx2x_fw_file_hdr *fw_hdr;
	int rc;

	if (CHIP_IS_E1(bp))
		fw_file_name = FW_FILE_NAME_E1;
	else
		fw_file_name = FW_FILE_NAME_E1H;

	printk(KERN_INFO PFX "Loading %s\n", fw_file_name);

	rc = request_firmware(&bp->firmware, fw_file_name, dev);
	if (rc) {
		printk(KERN_ERR PFX "Can't load firmware file %s\n",
		       fw_file_name);
		goto request_firmware_exit;
	}

	rc = bnx2x_check_firmware(bp);
	if (rc) {
		printk(KERN_ERR PFX "Corrupt firmware file %s\n", fw_file_name);
		goto request_firmware_exit;
	}

	fw_hdr = (struct bnx2x_fw_file_hdr *)bp->firmware->data;

	/* Initialize the pointers to the init arrays */
	/* Blob */
	BNX2X_ALLOC_AND_SET(init_data, request_firmware_exit, be32_to_cpu_n);

	/* Opcodes */
	BNX2X_ALLOC_AND_SET(init_ops, init_ops_alloc_err, bnx2x_prep_ops);

	/* Offsets */
	BNX2X_ALLOC_AND_SET(init_ops_offsets, init_offsets_alloc_err,
			    be16_to_cpu_n);

	/* STORMs firmware */
	INIT_TSEM_INT_TABLE_DATA(bp) = bp->firmware->data +
			be32_to_cpu(fw_hdr->tsem_int_table_data.offset);
	INIT_TSEM_PRAM_DATA(bp)      = bp->firmware->data +
			be32_to_cpu(fw_hdr->tsem_pram_data.offset);
	INIT_USEM_INT_TABLE_DATA(bp) = bp->firmware->data +
			be32_to_cpu(fw_hdr->usem_int_table_data.offset);
	INIT_USEM_PRAM_DATA(bp)      = bp->firmware->data +
			be32_to_cpu(fw_hdr->usem_pram_data.offset);
	INIT_XSEM_INT_TABLE_DATA(bp) = bp->firmware->data +
			be32_to_cpu(fw_hdr->xsem_int_table_data.offset);
	INIT_XSEM_PRAM_DATA(bp)      = bp->firmware->data +
			be32_to_cpu(fw_hdr->xsem_pram_data.offset);
	INIT_CSEM_INT_TABLE_DATA(bp) = bp->firmware->data +
			be32_to_cpu(fw_hdr->csem_int_table_data.offset);
	INIT_CSEM_PRAM_DATA(bp)      = bp->firmware->data +
			be32_to_cpu(fw_hdr->csem_pram_data.offset);

	return 0;

init_offsets_alloc_err:
	kfree(bp->init_ops);
init_ops_alloc_err:
	kfree(bp->init_data);
request_firmware_exit:
	release_firmware(bp->firmware);

	return rc;
}


static int __devinit bnx2x_init_one(struct pci_dev *pdev,
				    const struct pci_device_id *ent)
{
	struct net_device *dev = NULL;
	struct bnx2x *bp;
	int pcie_width, pcie_speed;
	int rc;

	/* dev zeroed in init_etherdev */
	dev = alloc_etherdev_mq(sizeof(*bp), MAX_CONTEXT);
	if (!dev) {
		printk(KERN_ERR PFX "Cannot allocate net device\n");
		return -ENOMEM;
	}

	bp = netdev_priv(dev);
	bp->msglevel = debug;

	pci_set_drvdata(pdev, dev);

	rc = bnx2x_init_dev(pdev, dev);
	if (rc < 0) {
		free_netdev(dev);
		return rc;
	}

	rc = bnx2x_init_bp(bp);
	if (rc)
		goto init_one_exit;

	/* Set init arrays */
	rc = bnx2x_init_firmware(bp, &pdev->dev);
	if (rc) {
		printk(KERN_ERR PFX "Error loading firmware\n");
		goto init_one_exit;
	}

	rc = register_netdev(dev);
	if (rc) {
		dev_err(&pdev->dev, "Cannot register net device\n");
		goto init_one_exit;
	}

	bnx2x_get_pcie_width_speed(bp, &pcie_width, &pcie_speed);
	printk(KERN_INFO "%s: %s (%c%d) PCI-E x%d %s found at mem %lx,"
	       " IRQ %d, ", dev->name, board_info[ent->driver_data].name,
	       (CHIP_REV(bp) >> 12) + 'A', (CHIP_METAL(bp) >> 4),
	       pcie_width, (pcie_speed == 2) ? "5GHz (Gen2)" : "2.5GHz",
	       dev->base_addr, bp->pdev->irq);
	printk(KERN_CONT "node addr %pM\n", dev->dev_addr);

	return 0;

init_one_exit:
	if (bp->regview)
		iounmap(bp->regview);

	if (bp->doorbells)
		iounmap(bp->doorbells);

	free_netdev(dev);

	if (atomic_read(&pdev->enable_cnt) == 1)
		pci_release_regions(pdev);

	pci_disable_device(pdev);
	pci_set_drvdata(pdev, NULL);

	return rc;
}

static void __devexit bnx2x_remove_one(struct pci_dev *pdev)
{
	struct net_device *dev = pci_get_drvdata(pdev);
	struct bnx2x *bp;

	if (!dev) {
		printk(KERN_ERR PFX "BAD net device from bnx2x_init_one\n");
		return;
	}
	bp = netdev_priv(dev);

	unregister_netdev(dev);

	kfree(bp->init_ops_offsets);
	kfree(bp->init_ops);
	kfree(bp->init_data);
	release_firmware(bp->firmware);

	if (bp->regview)
		iounmap(bp->regview);

	if (bp->doorbells)
		iounmap(bp->doorbells);

	free_netdev(dev);

	if (atomic_read(&pdev->enable_cnt) == 1)
		pci_release_regions(pdev);

	pci_disable_device(pdev);
	pci_set_drvdata(pdev, NULL);
}

static int bnx2x_suspend(struct pci_dev *pdev, pm_message_t state)
{
	struct net_device *dev = pci_get_drvdata(pdev);
	struct bnx2x *bp;

	if (!dev) {
		printk(KERN_ERR PFX "BAD net device from bnx2x_init_one\n");
		return -ENODEV;
	}
	bp = netdev_priv(dev);

	rtnl_lock();

	pci_save_state(pdev);

	if (!netif_running(dev)) {
		rtnl_unlock();
		return 0;
	}

	netif_device_detach(dev);

	bnx2x_nic_unload(bp, UNLOAD_CLOSE);

	bnx2x_set_power_state(bp, pci_choose_state(pdev, state));

	rtnl_unlock();

	return 0;
}

static int bnx2x_resume(struct pci_dev *pdev)
{
	struct net_device *dev = pci_get_drvdata(pdev);
	struct bnx2x *bp;
	int rc;

	if (!dev) {
		printk(KERN_ERR PFX "BAD net device from bnx2x_init_one\n");
		return -ENODEV;
	}
	bp = netdev_priv(dev);

	rtnl_lock();

	pci_restore_state(pdev);

	if (!netif_running(dev)) {
		rtnl_unlock();
		return 0;
	}

	bnx2x_set_power_state(bp, PCI_D0);
	netif_device_attach(dev);

	rc = bnx2x_nic_load(bp, LOAD_OPEN);

	rtnl_unlock();

	return rc;
}

static int bnx2x_eeh_nic_unload(struct bnx2x *bp)
{
	int i;

	bp->state = BNX2X_STATE_ERROR;

	bp->rx_mode = BNX2X_RX_MODE_NONE;

	bnx2x_netif_stop(bp, 0);

	del_timer_sync(&bp->timer);
	bp->stats_state = STATS_STATE_DISABLED;
	DP(BNX2X_MSG_STATS, "stats_state - DISABLED\n");

	/* Release IRQs */
	bnx2x_free_irq(bp);

	if (CHIP_IS_E1(bp)) {
		struct mac_configuration_cmd *config =
						bnx2x_sp(bp, mcast_config);

		for (i = 0; i < config->hdr.length; i++)
			CAM_INVALIDATE(config->config_table[i]);
	}

	/* Free SKBs, SGEs, TPA pool and driver internals */
	bnx2x_free_skbs(bp);
	for_each_queue(bp, i)
		bnx2x_free_rx_sge_range(bp, bp->fp + i, NUM_RX_SGE);
	for_each_queue(bp, i)
		netif_napi_del(&bnx2x_fp(bp, i, napi));
	bnx2x_free_mem(bp);

	bp->state = BNX2X_STATE_CLOSED;

	netif_carrier_off(bp->dev);

	return 0;
}

static void bnx2x_eeh_recover(struct bnx2x *bp)
{
	u32 val;

	mutex_init(&bp->port.phy_mutex);

	bp->common.shmem_base = REG_RD(bp, MISC_REG_SHARED_MEM_ADDR);
	bp->link_params.shmem_base = bp->common.shmem_base;
	BNX2X_DEV_INFO("shmem offset is 0x%x\n", bp->common.shmem_base);

	if (!bp->common.shmem_base ||
	    (bp->common.shmem_base < 0xA0000) ||
	    (bp->common.shmem_base >= 0xC0000)) {
		BNX2X_DEV_INFO("MCP not active\n");
		bp->flags |= NO_MCP_FLAG;
		return;
	}

	val = SHMEM_RD(bp, validity_map[BP_PORT(bp)]);
	if ((val & (SHR_MEM_VALIDITY_DEV_INFO | SHR_MEM_VALIDITY_MB))
		!= (SHR_MEM_VALIDITY_DEV_INFO | SHR_MEM_VALIDITY_MB))
		BNX2X_ERR("BAD MCP validity signature\n");

	if (!BP_NOMCP(bp)) {
		bp->fw_seq = (SHMEM_RD(bp, func_mb[BP_FUNC(bp)].drv_mb_header)
			      & DRV_MSG_SEQ_NUMBER_MASK);
		BNX2X_DEV_INFO("fw_seq 0x%08x\n", bp->fw_seq);
	}
}

/**
 * bnx2x_io_error_detected - called when PCI error is detected
 * @pdev: Pointer to PCI device
 * @state: The current pci connection state
 *
 * This function is called after a PCI bus error affecting
 * this device has been detected.
 */
static pci_ers_result_t bnx2x_io_error_detected(struct pci_dev *pdev,
						pci_channel_state_t state)
{
	struct net_device *dev = pci_get_drvdata(pdev);
	struct bnx2x *bp = netdev_priv(dev);

	rtnl_lock();

	netif_device_detach(dev);

	if (state == pci_channel_io_perm_failure) {
		rtnl_unlock();
		return PCI_ERS_RESULT_DISCONNECT;
	}

	if (netif_running(dev))
		bnx2x_eeh_nic_unload(bp);

	pci_disable_device(pdev);

	rtnl_unlock();

	/* Request a slot reset */
	return PCI_ERS_RESULT_NEED_RESET;
}

/**
 * bnx2x_io_slot_reset - called after the PCI bus has been reset
 * @pdev: Pointer to PCI device
 *
 * Restart the card from scratch, as if from a cold-boot.
 */
static pci_ers_result_t bnx2x_io_slot_reset(struct pci_dev *pdev)
{
	struct net_device *dev = pci_get_drvdata(pdev);
	struct bnx2x *bp = netdev_priv(dev);

	rtnl_lock();

	if (pci_enable_device(pdev)) {
		dev_err(&pdev->dev,
			"Cannot re-enable PCI device after reset\n");
		rtnl_unlock();
		return PCI_ERS_RESULT_DISCONNECT;
	}

	pci_set_master(pdev);
	pci_restore_state(pdev);

	if (netif_running(dev))
		bnx2x_set_power_state(bp, PCI_D0);

	rtnl_unlock();

	return PCI_ERS_RESULT_RECOVERED;
}

/**
 * bnx2x_io_resume - called when traffic can start flowing again
 * @pdev: Pointer to PCI device
 *
 * This callback is called when the error recovery driver tells us that
 * its OK to resume normal operation.
 */
static void bnx2x_io_resume(struct pci_dev *pdev)
{
	struct net_device *dev = pci_get_drvdata(pdev);
	struct bnx2x *bp = netdev_priv(dev);

	rtnl_lock();

	bnx2x_eeh_recover(bp);

	if (netif_running(dev))
		bnx2x_nic_load(bp, LOAD_NORMAL);

	netif_device_attach(dev);

	rtnl_unlock();
}

static struct pci_error_handlers bnx2x_err_handler = {
	.error_detected = bnx2x_io_error_detected,
	.slot_reset     = bnx2x_io_slot_reset,
	.resume         = bnx2x_io_resume,
};

static struct pci_driver bnx2x_pci_driver = {
	.name        = DRV_MODULE_NAME,
	.id_table    = bnx2x_pci_tbl,
	.probe       = bnx2x_init_one,
	.remove      = __devexit_p(bnx2x_remove_one),
	.suspend     = bnx2x_suspend,
	.resume      = bnx2x_resume,
	.err_handler = &bnx2x_err_handler,
};

static int __init bnx2x_init(void)
{
	int ret;

	printk(KERN_INFO "%s", version);

	bnx2x_wq = create_singlethread_workqueue("bnx2x");
	if (bnx2x_wq == NULL) {
		printk(KERN_ERR PFX "Cannot create workqueue\n");
		return -ENOMEM;
	}

	ret = pci_register_driver(&bnx2x_pci_driver);
	if (ret) {
		printk(KERN_ERR PFX "Cannot register driver\n");
		destroy_workqueue(bnx2x_wq);
	}
	return ret;
}

static void __exit bnx2x_cleanup(void)
{
	pci_unregister_driver(&bnx2x_pci_driver);

	destroy_workqueue(bnx2x_wq);
}

module_init(bnx2x_init);
module_exit(bnx2x_cleanup);

#ifdef BCM_CNIC

/* count denotes the number of new completions we have seen */
static void bnx2x_cnic_sp_post(struct bnx2x *bp, int count)
{
	struct eth_spe *spe;

#ifdef BNX2X_STOP_ON_ERROR
	if (unlikely(bp->panic))
		return;
#endif

	spin_lock_bh(&bp->spq_lock);
	bp->cnic_spq_pending -= count;

	for (; bp->cnic_spq_pending < bp->cnic_eth_dev.max_kwqe_pending;
	     bp->cnic_spq_pending++) {

		if (!bp->cnic_kwq_pending)
			break;

		spe = bnx2x_sp_get_next(bp);
		*spe = *bp->cnic_kwq_cons;

		bp->cnic_kwq_pending--;

		DP(NETIF_MSG_TIMER, "pending on SPQ %d, on KWQ %d count %d\n",
		   bp->cnic_spq_pending, bp->cnic_kwq_pending, count);

		if (bp->cnic_kwq_cons == bp->cnic_kwq_last)
			bp->cnic_kwq_cons = bp->cnic_kwq;
		else
			bp->cnic_kwq_cons++;
	}
	bnx2x_sp_prod_update(bp);
	spin_unlock_bh(&bp->spq_lock);
}

static int bnx2x_cnic_sp_queue(struct net_device *dev,
			       struct kwqe_16 *kwqes[], u32 count)
{
	struct bnx2x *bp = netdev_priv(dev);
	int i;

#ifdef BNX2X_STOP_ON_ERROR
	if (unlikely(bp->panic))
		return -EIO;
#endif

	spin_lock_bh(&bp->spq_lock);

	for (i = 0; i < count; i++) {
		struct eth_spe *spe = (struct eth_spe *)kwqes[i];

		if (bp->cnic_kwq_pending == MAX_SP_DESC_CNT)
			break;

		*bp->cnic_kwq_prod = *spe;

		bp->cnic_kwq_pending++;

		DP(NETIF_MSG_TIMER, "L5 SPQE %x %x %x:%x pos %d\n",
		   spe->hdr.conn_and_cmd_data, spe->hdr.type,
		   spe->data.mac_config_addr.hi,
		   spe->data.mac_config_addr.lo,
		   bp->cnic_kwq_pending);

		if (bp->cnic_kwq_prod == bp->cnic_kwq_last)
			bp->cnic_kwq_prod = bp->cnic_kwq;
		else
			bp->cnic_kwq_prod++;
	}

	spin_unlock_bh(&bp->spq_lock);

	if (bp->cnic_spq_pending < bp->cnic_eth_dev.max_kwqe_pending)
		bnx2x_cnic_sp_post(bp, 0);

	return i;
}

static int bnx2x_cnic_ctl_send(struct bnx2x *bp, struct cnic_ctl_info *ctl)
{
	struct cnic_ops *c_ops;
	int rc = 0;

	mutex_lock(&bp->cnic_mutex);
	c_ops = bp->cnic_ops;
	if (c_ops)
		rc = c_ops->cnic_ctl(bp->cnic_data, ctl);
	mutex_unlock(&bp->cnic_mutex);

	return rc;
}

static int bnx2x_cnic_ctl_send_bh(struct bnx2x *bp, struct cnic_ctl_info *ctl)
{
	struct cnic_ops *c_ops;
	int rc = 0;

	rcu_read_lock();
	c_ops = rcu_dereference(bp->cnic_ops);
	if (c_ops)
		rc = c_ops->cnic_ctl(bp->cnic_data, ctl);
	rcu_read_unlock();

	return rc;
}

/*
 * for commands that have no data
 */
static int bnx2x_cnic_notify(struct bnx2x *bp, int cmd)
{
	struct cnic_ctl_info ctl = {0};

	ctl.cmd = cmd;

	return bnx2x_cnic_ctl_send(bp, &ctl);
}

static void bnx2x_cnic_cfc_comp(struct bnx2x *bp, int cid)
{
	struct cnic_ctl_info ctl;

	/* first we tell CNIC and only then we count this as a completion */
	ctl.cmd = CNIC_CTL_COMPLETION_CMD;
	ctl.data.comp.cid = cid;

	bnx2x_cnic_ctl_send_bh(bp, &ctl);
	bnx2x_cnic_sp_post(bp, 1);
}

static int bnx2x_drv_ctl(struct net_device *dev, struct drv_ctl_info *ctl)
{
	struct bnx2x *bp = netdev_priv(dev);
	int rc = 0;

	switch (ctl->cmd) {
	case DRV_CTL_CTXTBL_WR_CMD: {
		u32 index = ctl->data.io.offset;
		dma_addr_t addr = ctl->data.io.dma_addr;

		bnx2x_ilt_wr(bp, index, addr);
		break;
	}

	case DRV_CTL_COMPLETION_CMD: {
		int count = ctl->data.comp.comp_count;

		bnx2x_cnic_sp_post(bp, count);
		break;
	}

	/* rtnl_lock is held.  */
	case DRV_CTL_START_L2_CMD: {
		u32 cli = ctl->data.ring.client_id;

		bp->rx_mode_cl_mask |= (1 << cli);
		bnx2x_set_storm_rx_mode(bp);
		break;
	}

	/* rtnl_lock is held.  */
	case DRV_CTL_STOP_L2_CMD: {
		u32 cli = ctl->data.ring.client_id;

		bp->rx_mode_cl_mask &= ~(1 << cli);
		bnx2x_set_storm_rx_mode(bp);
		break;
	}

	default:
		BNX2X_ERR("unknown command %x\n", ctl->cmd);
		rc = -EINVAL;
	}

	return rc;
}

static void bnx2x_setup_cnic_irq_info(struct bnx2x *bp)
{
	struct cnic_eth_dev *cp = &bp->cnic_eth_dev;

	if (bp->flags & USING_MSIX_FLAG) {
		cp->drv_state |= CNIC_DRV_STATE_USING_MSIX;
		cp->irq_arr[0].irq_flags |= CNIC_IRQ_FL_MSIX;
		cp->irq_arr[0].vector = bp->msix_table[1].vector;
	} else {
		cp->drv_state &= ~CNIC_DRV_STATE_USING_MSIX;
		cp->irq_arr[0].irq_flags &= ~CNIC_IRQ_FL_MSIX;
	}
	cp->irq_arr[0].status_blk = bp->cnic_sb;
	cp->irq_arr[0].status_blk_num = CNIC_SB_ID(bp);
	cp->irq_arr[1].status_blk = bp->def_status_blk;
	cp->irq_arr[1].status_blk_num = DEF_SB_ID;

	cp->num_irq = 2;
}

static int bnx2x_register_cnic(struct net_device *dev, struct cnic_ops *ops,
			       void *data)
{
	struct bnx2x *bp = netdev_priv(dev);
	struct cnic_eth_dev *cp = &bp->cnic_eth_dev;

	if (ops == NULL)
		return -EINVAL;

	if (atomic_read(&bp->intr_sem) != 0)
		return -EBUSY;

	bp->cnic_kwq = kzalloc(PAGE_SIZE, GFP_KERNEL);
	if (!bp->cnic_kwq)
		return -ENOMEM;

	bp->cnic_kwq_cons = bp->cnic_kwq;
	bp->cnic_kwq_prod = bp->cnic_kwq;
	bp->cnic_kwq_last = bp->cnic_kwq + MAX_SP_DESC_CNT;

	bp->cnic_spq_pending = 0;
	bp->cnic_kwq_pending = 0;

	bp->cnic_data = data;

	cp->num_irq = 0;
	cp->drv_state = CNIC_DRV_STATE_REGD;

	bnx2x_init_sb(bp, bp->cnic_sb, bp->cnic_sb_mapping, CNIC_SB_ID(bp));

	bnx2x_setup_cnic_irq_info(bp);
	bnx2x_set_iscsi_eth_mac_addr(bp, 1);
	bp->cnic_flags |= BNX2X_CNIC_FLAG_MAC_SET;
	rcu_assign_pointer(bp->cnic_ops, ops);

	return 0;
}

static int bnx2x_unregister_cnic(struct net_device *dev)
{
	struct bnx2x *bp = netdev_priv(dev);
	struct cnic_eth_dev *cp = &bp->cnic_eth_dev;

	mutex_lock(&bp->cnic_mutex);
	if (bp->cnic_flags & BNX2X_CNIC_FLAG_MAC_SET) {
		bp->cnic_flags &= ~BNX2X_CNIC_FLAG_MAC_SET;
		bnx2x_set_iscsi_eth_mac_addr(bp, 0);
	}
	cp->drv_state = 0;
	rcu_assign_pointer(bp->cnic_ops, NULL);
	mutex_unlock(&bp->cnic_mutex);
	synchronize_rcu();
	kfree(bp->cnic_kwq);
	bp->cnic_kwq = NULL;

	return 0;
}

struct cnic_eth_dev *bnx2x_cnic_probe(struct net_device *dev)
{
	struct bnx2x *bp = netdev_priv(dev);
	struct cnic_eth_dev *cp = &bp->cnic_eth_dev;

	cp->drv_owner = THIS_MODULE;
	cp->chip_id = CHIP_ID(bp);
	cp->pdev = bp->pdev;
	cp->io_base = bp->regview;
	cp->io_base2 = bp->doorbells;
	cp->max_kwqe_pending = 8;
	cp->ctx_blk_size = CNIC_CTX_PER_ILT * sizeof(union cdu_context);
	cp->ctx_tbl_offset = FUNC_ILT_BASE(BP_FUNC(bp)) + 1;
	cp->ctx_tbl_len = CNIC_ILT_LINES;
	cp->starting_cid = BCM_CNIC_CID_START;
	cp->drv_submit_kwqes_16 = bnx2x_cnic_sp_queue;
	cp->drv_ctl = bnx2x_drv_ctl;
	cp->drv_register_cnic = bnx2x_register_cnic;
	cp->drv_unregister_cnic = bnx2x_unregister_cnic;

	return cp;
}
EXPORT_SYMBOL(bnx2x_cnic_probe);

#endif /* BCM_CNIC */
<|MERGE_RESOLUTION|>--- conflicted
+++ resolved
@@ -960,11 +960,6 @@
 	/* TBD need a thresh? */
 	if (unlikely(netif_tx_queue_stopped(txq))) {
 
-<<<<<<< HEAD
-		__netif_tx_lock(txq);
-
-=======
->>>>>>> 4ec62b2b
 		/* Need to make the tx_bd_cons update visible to start_xmit()
 		 * before checking for netif_tx_queue_stopped().  Without the
 		 * memory barrier, there is a small possibility that
