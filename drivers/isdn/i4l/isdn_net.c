--- conflicted
+++ resolved
@@ -117,20 +117,11 @@
 {
 	atomic_dec(&idev->frame_cnt);
 
-<<<<<<< HEAD
-	if (!(isdn_net_device_busy(lp))) {
-		if (!skb_queue_empty(&lp->super_tx_queue)) {
-			schedule_work(&lp->tqueue);
-		} else {
-			isdn_net_device_wake_queue(lp);
-		}
-=======
 	if (!isdn_net_device_busy(idev)) {
 		if (!skb_queue_empty(&idev->super_tx_queue))
 			tasklet_schedule(&idev->tlet);
 		else
 			isdn_net_dev_wake_queue(idev);
->>>>>>> f31b5ddd
        }                                                                      
 }
 
@@ -228,13 +219,9 @@
 	if (in_irq()) {
 		// we can't grab the lock from irq context, 
 		// so we just queue the packet
-<<<<<<< HEAD
-		skb_queue_tail(&lp->super_tx_queue, skb); 
-		schedule_work(&lp->tqueue);
-=======
 		skb_queue_tail(&idev->super_tx_queue, skb); 
+
 		tasklet_schedule(&idev->tlet);
->>>>>>> f31b5ddd
 		return;
 	}
 
@@ -340,982 +327,6 @@
 	}
 	if (dev->net_verbose > 3)
 		printk(KERN_DEBUG "%s: %d bogocps\n", idev->name, idev->cps);
-<<<<<<< HEAD
-
-	if (idev->cps > lp->triggercps) {
-		if (lp->slave) {
-			if (!lp->sqfull) {
-				/* First time overload: set timestamp only */
-				lp->sqfull = 1;
-				lp->sqfull_stamp = jiffies;
-			} else {
-				/* subsequent overload: if slavedelay exceeded, start dialing */
-				if (time_after(jiffies, lp->sqfull_stamp + lp->slavedelay)) {
-					slp = lp->slave->priv;
-					if (!isdn_net_bound(slp->netdev)) {
-						isdn_net_force_dial_lp((isdn_net_local *) lp->slave->priv);
-					}
-				}
-			}
-		}
-	} else {
-		if (lp->sqfull && time_after(jiffies, lp->sqfull_stamp + lp->slavedelay + (10 * HZ))) {
-			lp->sqfull = 0;
-		}
-		/* this is a hack to allow auto-hangup for slaves on moderate loads */
-		nd->queue = &nd->local;
-	}
-
-	return retv;
-
-}
-
-static void
-isdn_net_adjust_hdr(struct sk_buff *skb, struct net_device *dev)
-{
-	isdn_net_local *lp = dev->priv;
-	if (!skb)
-		return;
-	if (lp->p_encap == ISDN_NET_ENCAP_ETHER) {
-		int pullsize = (ulong)skb->nh.raw - (ulong)skb->data - ETH_HLEN;
-		if (pullsize > 0) {
-			printk(KERN_DEBUG "isdn_net: Pull junk %d\n", pullsize);
-			skb_pull(skb, pullsize);
-		}
-	}
-}
-
-
-void isdn_net_tx_timeout(struct net_device * ndev)
-{
-	isdn_net_local *lp = ndev->priv;
-	isdn_net_dev *idev = lp->netdev;
-
-	printk(KERN_WARNING "isdn_tx_timeout dev %s %d\n",
-	       ndev->name, idev->dialstate);
-
-	netif_wake_queue(ndev);
-}
-
-static int
-isdn_net_autodial(struct sk_buff *skb, struct net_device *ndev)
-{
-	isdn_net_local *lp = ndev->priv;
-	isdn_net_dev *idev = lp->netdev;
-
-	if (!(ISDN_NET_DIALMODE(*lp) == ISDN_NET_DM_AUTO))
-		goto discard;
-
-	if (idev->dialwait_timer <= 0)
-		if (idev->dialstarted > 0 && lp->dialtimeout > 0 && time_before(jiffies, idev->dialstarted + lp->dialtimeout + lp->dialwait))
-			idev->dialwait_timer = idev->dialstarted + lp->dialtimeout + lp->dialwait;
-		
-	if (idev->dialwait_timer > 0) {
-		if(time_before(jiffies, idev->dialwait_timer))
-			goto discard;
-
-		idev->dialwait_timer = 0;
-	}
-
-	if (isdn_net_force_dial_lp(lp) < 0)
-		goto discard;
-
-	/* Log packet, which triggered dialing */
-	if (dev->net_verbose)
-		isdn_net_log_skb(skb, lp);
-
-	netif_stop_queue(ndev);
-	return 1;
-
- discard:
-	isdn_net_unreachable(ndev, skb, "dial rejected");
-	dev_kfree_skb(skb);
-	return 0;
-}
-
-
-/*
- * Try sending a packet.
- * If this interface isn't connected to a ISDN-Channel, find a free channel,
- * and start dialing.
- */
-static int
-isdn_net_start_xmit(struct sk_buff *skb, struct net_device *ndev)
-{
-	isdn_net_local *lp = ndev->priv;
-	isdn_net_dev *idev = lp->netdev;
-	int retval;
-
-	if (lp->p_encap == ISDN_NET_ENCAP_X25IFACE)
-		return isdn_x25_start_xmit(skb, ndev);
-		
-	/* auto-dialing xmit function */
-	isdn_net_adjust_hdr(skb, ndev);
-	isdn_dumppkt("S:", skb->data, skb->len, 40);
-	
-	if (!isdn_net_bound(idev))
-		return isdn_net_autodial(skb, ndev);
-
-	/* Device is bound to an ISDN channel */ 
-	ndev->trans_start = jiffies;
-
-	if (idev->dialstate != ST_ACTIVE) {
-		netif_stop_queue(ndev);
-		return 1;
-	}
-	/* ISDN connection is established, try sending */
-	retval = isdn_net_xmit(ndev, skb);
-	if (retval)
-		netif_stop_queue(ndev);
-
-	return retval;
-}
-
-/*
- * Shutdown a net-interface.
- */
-static int
-isdn_net_close(struct net_device *dev)
-{
-	struct net_device *p;
-	isdn_net_local *lp = dev->priv;
-
-	if (lp->ops->close)
-		lp->ops->close(lp);
-
-	netif_stop_queue(dev);
-	
-	for (p = lp->slave; p; p = ((isdn_net_local *) p->priv)->slave)
-		isdn_net_hangup(p->priv);
-
-	isdn_net_hangup(dev->priv);
-	isdn_MOD_DEC_USE_COUNT();
-	return 0;
-}
-
-/*
- * Get statistics
- */
-static struct net_device_stats *
-isdn_net_get_stats(struct net_device *dev)
-{
-	isdn_net_local *lp = (isdn_net_local *) dev->priv;
-	return &lp->stats;
-}
-
-/*
- * Got a packet from ISDN-Channel.
- */
-static void
-isdn_net_receive(struct net_device *ndev, struct sk_buff *skb)
-{
-	isdn_net_local *lp = (isdn_net_local *) ndev->priv;
-	isdn_net_dev *idev = lp->netdev;
-	isdn_net_local *olp = lp;	/* original 'lp' */
-
-	idev->transcount += skb->len;
-
-	lp->stats.rx_packets++;
-	lp->stats.rx_bytes += skb->len;
-	if (lp->master) {
-		/* Bundling: If device is a slave-device, deliver to master, also
-		 * handle master's statistics and hangup-timeout
-		 */
-		ndev = lp->master;
-		lp = (isdn_net_local *) ndev->priv;
-		lp->stats.rx_packets++;
-		lp->stats.rx_bytes += skb->len;
-	}
-	skb->dev = ndev;
-	skb->pkt_type = PACKET_HOST;
-	skb->mac.raw = skb->data;
-	isdn_dumppkt("R:", skb->data, skb->len, 40);
-
-	lp->ops->receive(lp->netdev, olp, skb);
-}
-
-/*
- * A packet arrived via ISDN. Search interface-chain for a corresponding
- * interface. If found, deliver packet to receiver-function and return 1,
- * else return 0.
- */
-int
-isdn_net_rcv_skb(int idx, struct sk_buff *skb)
-{
-	isdn_net_dev *idev = isdn_slot_rx_netdev(idx);
-
-	if (!idev)
-		return 0;
-
-	if (!isdn_net_online(idev))
-		return 0;
-
-	isdn_net_receive(&idev->dev, skb);
-	return 0;
-}
-
-/*
- * Interface-setup. (just after registering a new interface)
- */
-static int
-isdn_net_init(struct net_device *ndev)
-{
-	/* Setup the generic properties */
-
-	ndev->mtu = 1500;
-	ndev->tx_queue_len = 10;
-	ndev->open = &isdn_net_open;
-	ndev->hard_start_xmit = &isdn_net_start_xmit;
-	ndev->hard_header_len = ETH_HLEN + isdn_hard_header_len();
-	ndev->stop = &isdn_net_close;
-	ndev->get_stats = &isdn_net_get_stats;
-
-	return 0;
-}
-
-static int
-isdn_net_do_callback(isdn_net_local *lp)
-{
-	isdn_net_dev *idev = lp->netdev;
-	int slot;
-	/*
-	 * Is the state MANUAL?
-	 * If so, no callback can be made,
-	 * so reject actively.
-	 */
-	if (ISDN_NET_DIALMODE(*lp) == ISDN_NET_DM_OFF) {
-		printk(KERN_INFO "incoming call for callback, interface %s `off' -> rejected\n",
-		       idev->name);
-		return 3;
-	}
-	printk(KERN_DEBUG "%s: start callback\n", idev->name);
-	
-	/* Grab a free ISDN-Channel */
-	slot = isdn_get_free_slot(ISDN_USAGE_NET, lp->l2_proto, lp->l3_proto,
-				  idev->pre_device, idev->pre_channel, lp->msn);
-	if (slot < 0)
-		goto err;
-
-	if (isdn_net_bind_channel(lp, slot) < 0)
-		goto err;
-
-	/* Setup dialstate. */
-	idev->dial_timer.expires = jiffies + lp->cbdelay;
-	idev->dial_event = EV_NET_TIMER_CB;
-	add_timer(&idev->dial_timer);
-	idev->dialstate = ST_WAIT_BEFORE_CB;
-
-	/* Initiate dialing by returning 2 or 4 */
-	return (lp->flags & ISDN_NET_CBHUP) ? 2 : 4;
-
- err:
-	return 0;
-}
-
-/*
- * An incoming call-request has arrived.
- * Search the interface-chain for an appropriate interface.
- * If found, connect the interface to the ISDN-channel and initiate
- * D- and B-Channel-setup. If secure-flag is set, accept only
- * configured phone-numbers. If callback-flag is set, initiate
- * callback-dialing.
- *
- * Return-Value: 0 = No appropriate interface for this call.
- *               1 = Call accepted
- *               2 = Reject call, wait cbdelay, then call back
- *               3 = Reject call
- *               4 = Wait cbdelay, then call back
- *               5 = No appropriate interface for this call,
- *                   would eventually match if CID was longer.
- */
-int
-isdn_net_find_icall(int di, int ch, int idx, setup_parm *setup)
-{
-	char *eaz;
-	unsigned char si1, si2;
-	int match_more = 0;
-	struct list_head *l;
-	struct isdn_net_phone *n;
-	ulong flags;
-	char nr[32];
-	char *my_eaz;
-	int retval;
-	isdn_ctrl cmd;
-
-	int slot = isdn_dc2minor(di, ch);
-	/* Search name in netdev-chain */
-	save_flags(flags);
-	cli();
-	if (!setup->phone[0]) {
-		nr[0] = '0';
-		nr[1] = '\0';
-		printk(KERN_INFO "isdn_net: Incoming call without OAD, assuming '0'\n");
-	} else {
-		strcpy(nr, setup->phone);
-	}
-	si1 = setup->si1;
-	si2 = setup->si2;
-	if (!setup->eazmsn[0]) {
-		printk(KERN_WARNING "isdn_net: Incoming call without CPN, assuming '0'\n");
-		eaz = "0";
-	} else {
-		eaz = setup->eazmsn;
-	}
-	if (dev->net_verbose > 1)
-		printk(KERN_INFO "isdn_net: call from %s,%d,%d -> %s\n", nr, si1, si2, eaz);
-        /* Accept DATA and VOICE calls at this stage
-        local eaz is checked later for allowed call types */
-        if ((si1 != 7) && (si1 != 1)) {
-                restore_flags(flags);
-                if (dev->net_verbose > 1)
-                        printk(KERN_INFO "isdn_net: Service-Indicator not 1 or 7, ignored\n");
-                return 0;
-        }
-
-	n = NULL;
-	dbg_net_icall("n_fi: di=%d ch=%d idx=%d usg=%d\n", di, ch, idx,
-		      isdn_slot_usage(idx));
-
-	list_for_each(l, &isdn_net_devs) {
-		isdn_net_dev *idev = list_entry(l, isdn_net_dev, global_list);
-		isdn_net_local *lp = &idev->local;
-
-                /* check acceptable call types for DOV */
-		dbg_net_icall("n_fi: if='%s', l.msn=%s, l.flags=%d, l.dstate=%d\n",
-			      lp->name, lp->msn, lp->flags, lp->dialstate);
-
-                my_eaz = isdn_slot_map_eaz2msn(slot, lp->msn);
-                if (si1 == 1) { /* it's a DOV call, check if we allow it */
-                        if (*my_eaz == 'v' || *my_eaz == 'V' ||
-			    *my_eaz == 'b' || *my_eaz == 'B')
-                                my_eaz++; /* skip to allow a match */
-                        else
-                                continue; /* force non match */
-                } else { /* it's a DATA call, check if we allow it */
-                        if (*my_eaz == 'b' || *my_eaz == 'B')
-                                my_eaz++; /* skip to allow a match */
-                }
-
-		switch (isdn_msncmp(eaz, my_eaz)) {
-		case 1:
-			continue;
-		case 2:
-			match_more = 1;
-			continue;
-		}
-
-		if (isdn_net_bound(idev))
-			continue;
-		
-		if (!USG_NONE(isdn_slot_usage(idx)))
-			continue;
-
-		dbg_net_icall("n_fi: match1, pdev=%d pch=%d\n",
-			      lp->pre_device, lp->pre_channel);
-
-		if (isdn_slot_usage(idx) & ISDN_USAGE_EXCLUSIVE &&
-		    (idev->pre_channel != ch || idev->pre_device != di)) {
-			dbg_net_icall("n_fi: excl check failed\n");
-			continue;
-		}
-		dbg_net_icall("n_fi: match2\n");
-		if (lp->flags & ISDN_NET_SECURE) {
-			spin_lock_irqsave(&lp->lock, flags);
-			list_for_each_entry(n, &lp->phone[0], list) {
-				if (!isdn_msncmp(nr, n->num)) {
-					spin_unlock_irqrestore(&lp->lock, flags);
-					goto found;
-				}
-			}
-			spin_unlock_irqrestore(&lp->lock, flags);
-			continue;
-		}
-	found:
-		dbg_net_icall("n_fi: match3\n");
-		/* matching interface found */
-		
-		/*
-		 * Is the state STOPPED?
-		 * If so, no dialin is allowed,
-		 * so reject actively.
-		 * */
-		if (ISDN_NET_DIALMODE(*lp) == ISDN_NET_DM_OFF) {
-			restore_flags(flags);
-			printk(KERN_INFO "incoming call, interface %s `stopped' -> rejected\n",
-			       idev->name);
-			return 3;
-		}
-		/*
-		 * Is the interface up?
-		 * If not, reject the call actively.
-		 */
-		if (!isdn_net_device_started(idev)) {
-			restore_flags(flags);
-			printk(KERN_INFO "%s: incoming call, interface down -> rejected\n",
-			       idev->name);
-			return 3;
-		}
-		/* Interface is up, now see if it's a slave. If so, see if
-		 * it's master and parent slave is online. If not, reject the call.
-		 */
-		if (lp->master) {
-			isdn_net_local *mlp = (isdn_net_local *) lp->master->priv;
-			printk(KERN_DEBUG "ICALLslv: %s\n", idev->name);
-			printk(KERN_DEBUG "master=%s\n", mlp->netdev->name);
-			if (isdn_net_bound(mlp->netdev)) {
-				printk(KERN_DEBUG "master online\n");
-				/* Master is online, find parent-slave (master if first slave) */
-				while (mlp->slave) {
-					if ((isdn_net_local *) mlp->slave->priv == lp)
-						break;
-					mlp = (isdn_net_local *) mlp->slave->priv;
-				}
-			} else
-				printk(KERN_DEBUG "master offline\n");
-			/* Found parent, if it's offline iterate next device */
-			printk(KERN_DEBUG "mlpf: %d\n", isdn_net_bound(mlp->netdev));
-			if (!isdn_net_bound(mlp->netdev)) {
-				continue;
-			}
-		} 
-		if (lp->flags & ISDN_NET_CALLBACK) {
-			retval = isdn_net_do_callback(lp);
-			restore_flags(flags);
-			return retval;
-		}
-		printk(KERN_DEBUG "%s: call from %s -> %s accepted\n", idev->name,
-		       nr, eaz);
-
-		strcpy(isdn_slot_num(idx), nr);
-		isdn_slot_set_usage(idx, (isdn_slot_usage(idx) & ISDN_USAGE_EXCLUSIVE) | ISDN_USAGE_NET);
-
-		isdn_net_bind_channel(lp, idx);
-		
-		idev->outgoing = 0;
-		idev->huptimer = 0;
-		idev->charge_state = ST_CHARGE_NULL;
-		/* Got incoming Call, setup L2 and L3 protocols,
-		 * then wait for D-Channel-connect
-		 */
-		cmd.arg = lp->l2_proto << 8;
-		isdn_slot_command(idev->isdn_slot, ISDN_CMD_SETL2, &cmd);
-		cmd.arg = lp->l3_proto << 8;
-		isdn_slot_command(idev->isdn_slot, ISDN_CMD_SETL3, &cmd);
-		
-		idev->dial_timer.expires = jiffies + 15 * HZ;
-		idev->dial_event = EV_NET_TIMER_IN_DCONN;
-		add_timer(&idev->dial_timer);
-		idev->dialstate = ST_IN_WAIT_DCONN;
-		
-		restore_flags(flags);
-		return 1;
-	}
-	if (dev->net_verbose)
-		printk(KERN_INFO "isdn_net: call from %s -> %d %s ignored\n", nr, slot, eaz);
-	restore_flags(flags);
-	return (match_more == 2) ? 5:0;
-}
-
-/*
- * Search list of net-interfaces for an interface with given name.
- */
-isdn_net_dev *
-isdn_net_findif(char *name)
-{
-	struct list_head *l;
-
-	list_for_each(l, &isdn_net_devs) {
-		isdn_net_dev *p = list_entry(l, isdn_net_dev, global_list);
-		if (!strcmp(p->name, name))
-			return p;
-	}
-	return NULL;
-}
-
-/*
- * Force a net-interface to dial out.
- * This is called from the userlevel-routine below or
- * from isdn_net_start_xmit().
- */
-static int
-isdn_net_force_dial_lp(isdn_net_local *lp)
-{
-	isdn_net_dev *idev = lp->netdev;
-	int slot;
-	unsigned long flags;
-
-	if (isdn_net_bound(idev))
-		return -EBUSY;
-
-	save_flags(flags);
-	cli();
-
-	if (idev->exclusive >= 0)
-		slot = idev->exclusive;
-	else
-		slot = isdn_get_free_slot(ISDN_USAGE_NET, lp->l2_proto,
-					  lp->l3_proto, idev->pre_device, 
-					  idev->pre_channel, lp->msn);
-	if (slot < 0)
-		goto err;
-
-	if (isdn_net_bind_channel(lp, slot) < 0)
-		goto err;;
-
-	/* Initiate dialing */
-	restore_flags(flags);
-	init_dialout(lp);
-
-	return 0;
-
- err:
-	restore_flags(flags);
-	return -EAGAIN;
-}
-
-/*
- * This is called from certain upper protocol layers (multilink ppp
- * and x25iface encapsulation module) that want to initiate dialing
- * themselves.
- */
-int
-isdn_net_dial_req(isdn_net_local * lp)
-{
-	/* is there a better error code? */
-	if (!(ISDN_NET_DIALMODE(*lp) == ISDN_NET_DM_AUTO)) return -EBUSY;
-
-	return isdn_net_force_dial_lp(lp);
-}
-
-/*
- * Force a net-interface to dial out.
- * This is always called from within userspace (ISDN_IOCTL_NET_DIAL).
- */
-int
-isdn_net_force_dial(char *name)
-{
-	isdn_net_dev *p = isdn_net_findif(name);
-
-	if (!p)
-		return -ENODEV;
-	return (isdn_net_force_dial_lp(&p->local));
-}
-
-/*
- * Allocate a new network-interface and initialize its data structures.
- */
-int
-isdn_net_new(char *name, struct net_device *master)
-{
-	int retval;
-	isdn_net_dev *netdev;
-
-	/* Avoid creating an existing interface */
-	if (isdn_net_findif(name)) {
-		printk(KERN_WARNING "isdn_net: interface %s already exists\n", name);
-		return -EEXIST;
-	}
-	if (!(netdev = kmalloc(sizeof(isdn_net_dev), GFP_KERNEL))) {
-		printk(KERN_WARNING "isdn_net: Could not allocate net-device\n");
-		return -ENOMEM;
-	}
-	memset(netdev, 0, sizeof(isdn_net_dev));
-	strcpy(netdev->name, name);
-	strcpy(netdev->dev.name, name);
-	netdev->dev.priv = &netdev->local;
-	netdev->dev.init = isdn_net_init;
-	if (master) {
-		/* Device shall be a slave */
-		struct net_device *p = (((isdn_net_local *) master->priv)->slave);
-		struct net_device *q = master;
-
-		netdev->local.master = master;
-		/* Put device at end of slave-chain */
-		while (p) {
-			q = p;
-			p = (((isdn_net_local *) p->priv)->slave);
-		}
-		((isdn_net_local *) q->priv)->slave = &(netdev->dev);
-	} else {
-		/* Device shall be a master */
-		/*
-		 * Watchdog timer (currently) for master only.
-		 */
-		netdev->dev.tx_timeout = isdn_net_tx_timeout;
-		netdev->dev.watchdog_timeo = ISDN_NET_TX_TIMEOUT;
-		retval = register_netdev(&netdev->dev);
-		if (retval) {
-			printk(KERN_WARNING "isdn_net: Could not register net-device\n");
-			kfree(netdev);
-			return retval;
-		}
-	}
-	netdev->local.magic = ISDN_NET_MAGIC;
-
-	netdev->queue = &netdev->local;
-	spin_lock_init(&netdev->queue_lock);
-
-	netdev->local.last = &netdev->local;
-	netdev->local.netdev = netdev;
-	netdev->local.next = &netdev->local;
-
-	INIT_WORK(&netdev->local.tqueue, isdn_net_softint, &netdev->local);
-	spin_lock_init(&netdev->local.xmit_lock);
-
-	netdev->isdn_slot = -1;
-	netdev->pre_device = -1;
-	netdev->pre_channel = -1;
-	netdev->exclusive = -1;
-
-	netdev->ppp_slot = -1;
-	netdev->pppbind = -1;
-
-	netdev->local.p_encap = -1;
-	skb_queue_head_init(&netdev->local.super_tx_queue);
-	netdev->local.l2_proto = ISDN_PROTO_L2_X75I;
-	netdev->local.l3_proto = ISDN_PROTO_L3_TRANS;
-	netdev->local.triggercps = 6000;
-	netdev->local.slavedelay = 10 * HZ;
-	netdev->local.hupflags = ISDN_INHUP;	/* Do hangup even on incoming calls */
-	netdev->local.onhtime = 10;	/* Default hangup-time for saving costs
-	   of those who forget configuring this */
-	netdev->local.dialmax = 1;
-	netdev->local.flags = ISDN_NET_CBHUP | ISDN_NET_DM_MANUAL;	/* Hangup before Callback, manual dial */
-	netdev->local.cbdelay = 5 * HZ;	/* Wait 5 secs before Callback */
-	netdev->local.dialtimeout = -1;  /* Infinite Dial-Timeout */
-	netdev->local.dialwait = 5 * HZ; /* Wait 5 sec. after failed dial */
-	netdev->dialstarted = 0;   /* Jiffies of last dial-start */
-	netdev->dialwait_timer = 0;  /* Jiffies of earliest next dial-start */
-
-	init_timer(&netdev->dial_timer);
-	netdev->dial_timer.data = (unsigned long) netdev;
-	netdev->dial_timer.function = isdn_net_dial_timer;
-	init_timer(&netdev->hup_timer);
-	netdev->hup_timer.data = (unsigned long) netdev;
-	netdev->hup_timer.function = isdn_net_hup_timer;
-	spin_lock_init(&netdev->local.lock);
-	INIT_LIST_HEAD(&netdev->local.phone[0]);
-	INIT_LIST_HEAD(&netdev->local.phone[1]);
-	isdn_net_set_encap(netdev, ISDN_NET_ENCAP_RAWIP);
-
-	/* Put into to netdev-chain */
-	list_add(&netdev->global_list, &isdn_net_devs);
-	return 0;
-}
-
-int
-isdn_net_newslave(char *parm)
-{
-	char *p = strchr(parm, ',');
-	isdn_net_dev *m;
-
-	/* Slave-Name MUST not be empty */
-	if (!p || !p[1])
-		return -EINVAL;
-
-	*p = 0;
-	/* Master must already exist */
-	if (!(m = isdn_net_findif(parm)))
-		return -ESRCH;
-	/* Master must be a real interface, not a slave */
-	if (m->local.master)
-		return -ENXIO;
-	/* Master must not be started yet */
-	if (isdn_net_device_started(m)) 
-		return -EBUSY;
-
-	return isdn_net_new(p+1, &m->dev);
-}
-
-static int
-isdn_net_set_encap(isdn_net_dev *p, int encap)
-{
-	isdn_net_local *lp = &p->local;
-	int retval = 0;
-
-	if (lp->p_encap == encap){
-		/* nothing to do */
-		retval = 0;
-		goto out;
-	}
-	if (isdn_net_device_started(p)) {
-		retval = -EBUSY;
-		goto out;
-	}
-	if (lp->ops && lp->ops->cleanup)
-		lp->ops->cleanup(lp);
-
-	if (encap < 0 || encap >= ISDN_NET_ENCAP_NR) {
-		lp->p_encap = -1;
-		lp->ops = NULL;
-		retval = -EINVAL;
-		goto out;
-	}
-
-	lp->p_encap = encap;
-	lp->ops = netif_ops[encap];
-
-	p->dev.hard_header         = lp->ops->hard_header;
-	p->dev.do_ioctl            = lp->ops->do_ioctl;
-	p->dev.flags               = lp->ops->flags;
-	p->dev.type                = lp->ops->type;
-	p->dev.addr_len            = lp->ops->addr_len;
-	if (lp->ops->init)
-		retval = lp->ops->init(lp);
-
-	if (retval != 0) {
-		lp->p_encap = -1;
-		lp->ops = NULL;
-	}
- out:
-	return retval;
-}
-
-static int
-isdn_net_bind(isdn_net_dev *idev, isdn_net_ioctl_cfg *cfg)
-{
-	isdn_net_local *lp = &idev->local;
-	int i, retval;
-	int drvidx = -1;
-	int chidx = -1;
-	char drvid[25];
-
-	strncpy(drvid, cfg->drvid, 24);
-	drvid[24] = 0;
-
-	if (cfg->exclusive && !strlen(drvid)) {
-		/* If we want to bind exclusively, need to specify drv/chan */
-		retval = -ENODEV;
-		goto out;
-	}
-	if (strlen(drvid)) {
-		/* A bind has been requested ... */
-		char *c = strchr(drvid, ',');
-		if (!c) {
-			retval = -ENODEV;
-			goto out;
-		}
-		/* The channel-number is appended to the driver-Id with a comma */
-		*c = 0;
-		chidx = simple_strtol(c + 1, NULL, 10);
-
-		for (i = 0; i < ISDN_MAX_DRIVERS; i++) {
-			/* Lookup driver-Id in array */
-			if (!strcmp(dev->drvid[i], drvid)) {
-				drvidx = i;
-				break;
-			}
-		}
-		if (drvidx == -1 || chidx == -1) {
-			/* Either driver-Id or channel-number invalid */
-			retval = -ENODEV;
-			goto out;
-		}
-	}
-	if (cfg->exclusive == (idev->exclusive >= 0) &&
-	    drvidx == idev->pre_device && chidx == idev->pre_channel) {
-		/* no change */
-		retval = 0;
-		goto out;
-	}
-	if (idev->exclusive >= 0) {
-		isdn_unexclusive_channel(idev->pre_device, idev->pre_channel);
-		isdn_free_channel(idev->pre_device, idev->pre_channel, ISDN_USAGE_NET);
-		idev->exclusive = -1;
-	}
-	if (cfg->exclusive) {
-		/* If binding is exclusive, try to grab the channel */
-		idev->exclusive = isdn_get_free_slot(ISDN_USAGE_NET, lp->l2_proto, 
-						     lp->l3_proto, drvidx, chidx, cfg->eaz);
-		if (idev->exclusive < 0) {
-			/* Grab failed, because desired channel is in use */
-			retval = -EBUSY;
-			goto out;
-		}
-		/* All went ok, so update isdninfo */
-		isdn_slot_set_usage(idev->exclusive, ISDN_USAGE_EXCLUSIVE);
-	}
-	idev->pre_device = drvidx;
-	idev->pre_channel = chidx;
-	retval = 0;
- out:
-	return retval;
-}
-
-/*
- * Set interface-parameters.
- * Always set all parameters, so the user-level application is responsible
- * for not overwriting existing setups. It has to get the current
- * setup first, if only selected parameters are to be changed.
- */
-int
-isdn_net_setcfg(isdn_net_ioctl_cfg *cfg)
-{
-	isdn_net_dev *idev = isdn_net_findif(cfg->name);
-	isdn_net_local *lp = &idev->local;
-	ulong features;
-	int i, retval;
-
-	if (!idev) {
-		retval = -ENODEV;
-		goto out;
-	}
-	/* See if any registered driver supports the features we want */
-	features = ((1 << cfg->l2_proto) << ISDN_FEATURE_L2_SHIFT) |
-		   ((1 << cfg->l3_proto) << ISDN_FEATURE_L3_SHIFT);
-	for (i = 0; i < ISDN_MAX_DRIVERS; i++)
-		if (dev->drv[i] &&
-		    (dev->drv[i]->interface->features & features) == features)
-				break;
-
-	if (i == ISDN_MAX_DRIVERS) {
-		printk(KERN_WARNING "isdn_net: No driver with selected features\n");
-		retval = -ENODEV;
-		goto out;
-	}
-
-	retval = isdn_net_set_encap(idev, cfg->p_encap);
-	if (retval)
-		goto out;
-
-	retval = isdn_net_bind(idev, cfg);
-	if (retval)
-		goto out;
-
-	strncpy(lp->msn, cfg->eaz, ISDN_MSNLEN-1);
-	lp->msn[ISDN_MSNLEN-1] = 0;
-	lp->onhtime = cfg->onhtime;
-	idev->charge = cfg->charge;
-	lp->l2_proto = cfg->l2_proto;
-	lp->l3_proto = cfg->l3_proto;
-	lp->cbdelay = cfg->cbdelay * HZ / 5;
-	lp->dialmax = cfg->dialmax;
-	lp->triggercps = cfg->triggercps;
-	lp->slavedelay = cfg->slavedelay * HZ;
-	idev->pppbind = cfg->pppbind;
-	lp->dialtimeout = cfg->dialtimeout >= 0 ? cfg->dialtimeout * HZ : -1;
-	lp->dialwait = cfg->dialwait * HZ;
-	if (cfg->secure)
-		lp->flags |= ISDN_NET_SECURE;
-	else
-		lp->flags &= ~ISDN_NET_SECURE;
-	if (cfg->cbhup)
-		lp->flags |= ISDN_NET_CBHUP;
-	else
-		lp->flags &= ~ISDN_NET_CBHUP;
-	switch (cfg->callback) {
-	case 0:
-		lp->flags &= ~(ISDN_NET_CALLBACK | ISDN_NET_CBOUT);
-		break;
-	case 1:
-		lp->flags |= ISDN_NET_CALLBACK;
-		lp->flags &= ~ISDN_NET_CBOUT;
-		break;
-	case 2:
-		lp->flags |= ISDN_NET_CBOUT;
-		lp->flags &= ~ISDN_NET_CALLBACK;
-		break;
-	}
-	lp->flags &= ~ISDN_NET_DIALMODE_MASK;	/* first all bits off */
-	if (cfg->dialmode && !(cfg->dialmode & ISDN_NET_DIALMODE_MASK)) {
-		retval = -EINVAL;
-		goto out;
-	}
-
-	lp->flags |= cfg->dialmode;  /* turn on selected bits */
-	if (lp->flags & ISDN_NET_DM_OFF)
-		isdn_net_hangup(idev);
-
-	if (cfg->chargehup)
-		lp->hupflags |= ISDN_CHARGEHUP;
-	else
-		lp->hupflags &= ~ISDN_CHARGEHUP;
-
-	if (cfg->ihup)
-		lp->hupflags |= ISDN_INHUP;
-	else
-		lp->hupflags &= ~ISDN_INHUP;
-
-	if (cfg->chargeint > 10) {
-		idev->chargeint = cfg->chargeint * HZ;
-		idev->charge_state = ST_CHARGE_HAVE_CINT;
-		lp->hupflags |= ISDN_MANCHARGE;
-	}
-	retval = 0;
-
- out:
-	return retval;
-}
-
-/*
- * Perform get-interface-parameters.ioctl
- */
-int
-isdn_net_getcfg(isdn_net_ioctl_cfg * cfg)
-{
-	isdn_net_dev *idev = isdn_net_findif(cfg->name);
-	isdn_net_local *lp = &idev->local;
-		
-	if (!idev)
-		return -ENODEV;
-
-	strcpy(cfg->eaz, lp->msn);
-	cfg->exclusive = idev->exclusive >= 0;
-	if (idev->pre_device >= 0) {
-		sprintf(cfg->drvid, "%s,%d", dev->drvid[idev->pre_device],
-			idev->pre_channel);
-	} else
-		cfg->drvid[0] = '\0';
-	cfg->onhtime = lp->onhtime;
-	cfg->charge = idev->charge;
-	cfg->l2_proto = lp->l2_proto;
-	cfg->l3_proto = lp->l3_proto;
-	cfg->p_encap = lp->p_encap;
-	cfg->secure = (lp->flags & ISDN_NET_SECURE) ? 1 : 0;
-	cfg->callback = 0;
-	if (lp->flags & ISDN_NET_CALLBACK)
-		cfg->callback = 1;
-	if (lp->flags & ISDN_NET_CBOUT)
-		cfg->callback = 2;
-	cfg->cbhup = (lp->flags & ISDN_NET_CBHUP) ? 1 : 0;
-	cfg->dialmode = lp->flags & ISDN_NET_DIALMODE_MASK;
-	cfg->chargehup = (lp->hupflags & ISDN_CHARGEHUP) ? 1 : 0;
-	cfg->ihup = (lp->hupflags & ISDN_INHUP) ? 1 : 0;
-	cfg->cbdelay = lp->cbdelay * 5 / HZ;
-	cfg->dialmax = lp->dialmax;
-	cfg->triggercps = lp->triggercps;
-	cfg->slavedelay = lp->slavedelay / HZ;
-	cfg->chargeint = (lp->hupflags & ISDN_CHARGEHUP) ?
-		(idev->chargeint / HZ) : 0;
-	cfg->pppbind = idev->pppbind;
-	cfg->dialtimeout = lp->dialtimeout >= 0 ? lp->dialtimeout / HZ : -1;
-	cfg->dialwait = lp->dialwait / HZ;
-	if (lp->slave)
-		strcpy(cfg->slave, ((isdn_net_local *) lp->slave->priv)->netdev->name);
-	else
-		cfg->slave[0] = '\0';
-	if (lp->master)
-		strcpy(cfg->master, ((isdn_net_local *) lp->master->priv)->netdev->name);
-	else
-		cfg->master[0] = '\0';
-
-	return 0;
-}
-
-/*
- * Add a phone-number to an interface.
- */
-int
-isdn_net_addphone(isdn_net_ioctl_phone * phone)
-{
-	isdn_net_dev *p = isdn_net_findif(phone->name);
-	unsigned long flags;
-	struct isdn_net_phone *n;
-
-	if (!p)
-		return -ENODEV;
-=======
->>>>>>> f31b5ddd
 
 	if (idev->cps > mlp->triggercps) {
 		if (!idev->sqfull) {
