--- conflicted
+++ resolved
@@ -430,47 +430,8 @@
 			fsect = sg->offset >> 9;
 			lsect = fsect + (sg->length >> 9) - 1;
 
-<<<<<<< HEAD
-			if (info->persistent_gnts_c) {
-				BUG_ON(list_empty(&info->persistent_gnts));
-				gnt_list_entry = list_first_entry(
-				                      &info->persistent_gnts,
-				                      struct grant, node);
-				list_del(&gnt_list_entry->node);
-
-				ref = gnt_list_entry->gref;
-				buffer_mfn = pfn_to_mfn(gnt_list_entry->pfn);
-				info->persistent_gnts_c--;
-			} else {
-				ref = gnttab_claim_grant_reference(&gref_head);
-				BUG_ON(ref == -ENOSPC);
-
-				gnt_list_entry =
-					kmalloc(sizeof(struct grant),
-							 GFP_ATOMIC);
-				if (!gnt_list_entry)
-					return -ENOMEM;
-
-				granted_page = alloc_page(GFP_ATOMIC);
-				if (!granted_page) {
-					kfree(gnt_list_entry);
-					return -ENOMEM;
-				}
-
-				gnt_list_entry->pfn =
-					page_to_pfn(granted_page);
-				gnt_list_entry->gref = ref;
-
-				buffer_mfn = pfn_to_mfn(page_to_pfn(
-								granted_page));
-				gnttab_grant_foreign_access_ref(ref,
-					info->xbdev->otherend_id,
-					buffer_mfn, 0);
-			}
-=======
 			gnt_list_entry = get_grant(&gref_head, info);
 			ref = gnt_list_entry->gref;
->>>>>>> 8ca7cd1b
 
 			info->shadow[id].grants_used[i] = gnt_list_entry;
 
@@ -867,18 +828,6 @@
 		blk_stop_queue(info->rq);
 
 	/* Remove all persistent grants */
-<<<<<<< HEAD
-	if (info->persistent_gnts_c) {
-		list_for_each_entry_safe(persistent_gnt, n,
-		                         &info->persistent_gnts, node) {
-			list_del(&persistent_gnt->node);
-			gnttab_end_foreign_access(persistent_gnt->gref, 0, 0UL);
-			__free_page(pfn_to_page(persistent_gnt->pfn));
-			kfree(persistent_gnt);
-			info->persistent_gnts_c--;
-		}
-		BUG_ON(info->persistent_gnts_c != 0);
-=======
 	if (!list_empty(&info->persistent_gnts)) {
 		list_for_each_entry_safe(persistent_gnt, n,
 		                         &info->persistent_gnts, node) {
@@ -891,7 +840,6 @@
 			__free_page(pfn_to_page(persistent_gnt->pfn));
 			kfree(persistent_gnt);
 		}
->>>>>>> 8ca7cd1b
 	}
 	BUG_ON(info->persistent_gnts_c != 0);
 
