/*
 * Copyright (C) 2014 Sergey Senozhatsky.
 *
 * This program is free software; you can redistribute it and/or
 * modify it under the terms of the GNU General Public License
 * as published by the Free Software Foundation; either version
 * 2 of the License, or (at your option) any later version.
 */

#include <linux/kernel.h>
#include <linux/string.h>
#include <linux/err.h>
#include <linux/slab.h>
#include <linux/wait.h>
#include <linux/sched.h>

#include "zcomp.h"
#include "zcomp_lzo.h"
#ifdef CONFIG_ZRAM_LZ4_COMPRESS
#include "zcomp_lz4.h"
#endif

/*
 * single zcomp_strm backend
 */
struct zcomp_strm_single {
	struct mutex strm_lock;
	struct zcomp_strm *zstrm;
};

/*
 * multi zcomp_strm backend
 */
struct zcomp_strm_multi {
	/* protect strm list */
	spinlock_t strm_lock;
	/* max possible number of zstrm streams */
	int max_strm;
	/* number of available zstrm streams */
	int avail_strm;
	/* list of available strms */
	struct list_head idle_strm;
	wait_queue_head_t strm_wait;
};

static struct zcomp_backend *backends[] = {
	&zcomp_lzo,
#ifdef CONFIG_ZRAM_LZ4_COMPRESS
	&zcomp_lz4,
#endif
	NULL
};

static struct zcomp_backend *find_backend(const char *compress)
{
	int i = 0;
	while (backends[i]) {
		if (sysfs_streq(compress, backends[i]->name))
			break;
		i++;
	}
	return backends[i];
}

static void zcomp_strm_free(struct zcomp *comp, struct zcomp_strm *zstrm)
{
	if (zstrm->private)
		comp->backend->destroy(zstrm->private);
	free_pages((unsigned long)zstrm->buffer, 1);
	kfree(zstrm);
}

/*
 * allocate new zcomp_strm structure with ->private initialized by
 * backend, return NULL on error
 */
static struct zcomp_strm *zcomp_strm_alloc(struct zcomp *comp, gfp_t flags)
{
<<<<<<< HEAD
	struct zcomp_strm *zstrm = kmalloc(sizeof(*zstrm), GFP_NOIO);
=======
	struct zcomp_strm *zstrm = kmalloc(sizeof(*zstrm), flags);
>>>>>>> 05ec7de7
	if (!zstrm)
		return NULL;

	zstrm->private = comp->backend->create(flags);
	/*
	 * allocate 2 pages. 1 for compressed data, plus 1 extra for the
	 * case when compressed size is larger than the original one
	 */
<<<<<<< HEAD
	zstrm->buffer = (void *)__get_free_pages(GFP_NOIO | __GFP_ZERO, 1);
=======
	zstrm->buffer = (void *)__get_free_pages(flags | __GFP_ZERO, 1);
>>>>>>> 05ec7de7
	if (!zstrm->private || !zstrm->buffer) {
		zcomp_strm_free(comp, zstrm);
		zstrm = NULL;
	}
	return zstrm;
}

/*
 * get idle zcomp_strm or wait until other process release
 * (zcomp_strm_release()) one for us
 */
static struct zcomp_strm *zcomp_strm_multi_find(struct zcomp *comp)
{
	struct zcomp_strm_multi *zs = comp->stream;
	struct zcomp_strm *zstrm;

	while (1) {
		spin_lock(&zs->strm_lock);
		if (!list_empty(&zs->idle_strm)) {
			zstrm = list_entry(zs->idle_strm.next,
					struct zcomp_strm, list);
			list_del(&zstrm->list);
			spin_unlock(&zs->strm_lock);
			return zstrm;
		}
		/* zstrm streams limit reached, wait for idle stream */
		if (zs->avail_strm >= zs->max_strm) {
			spin_unlock(&zs->strm_lock);
			wait_event(zs->strm_wait, !list_empty(&zs->idle_strm));
			continue;
		}
		/* allocate new zstrm stream */
		zs->avail_strm++;
		spin_unlock(&zs->strm_lock);
		/*
		 * This function can be called in swapout/fs write path
		 * so we can't use GFP_FS|IO. And it assumes we already
		 * have at least one stream in zram initialization so we
		 * don't do best effort to allocate more stream in here.
		 * A default stream will work well without further multiple
		 * streams. That's why we use NORETRY | NOWARN.
		 */
		zstrm = zcomp_strm_alloc(comp, GFP_NOIO | __GFP_NORETRY |
					__GFP_NOWARN);
		if (!zstrm) {
			spin_lock(&zs->strm_lock);
			zs->avail_strm--;
			spin_unlock(&zs->strm_lock);
			wait_event(zs->strm_wait, !list_empty(&zs->idle_strm));
			continue;
		}
		break;
	}
	return zstrm;
}

/* add stream back to idle list and wake up waiter or free the stream */
static void zcomp_strm_multi_release(struct zcomp *comp, struct zcomp_strm *zstrm)
{
	struct zcomp_strm_multi *zs = comp->stream;

	spin_lock(&zs->strm_lock);
	if (zs->avail_strm <= zs->max_strm) {
		list_add(&zstrm->list, &zs->idle_strm);
		spin_unlock(&zs->strm_lock);
		wake_up(&zs->strm_wait);
		return;
	}

	zs->avail_strm--;
	spin_unlock(&zs->strm_lock);
	zcomp_strm_free(comp, zstrm);
}

/* change max_strm limit */
static bool zcomp_strm_multi_set_max_streams(struct zcomp *comp, int num_strm)
{
	struct zcomp_strm_multi *zs = comp->stream;
	struct zcomp_strm *zstrm;

	spin_lock(&zs->strm_lock);
	zs->max_strm = num_strm;
	/*
	 * if user has lowered the limit and there are idle streams,
	 * immediately free as much streams (and memory) as we can.
	 */
	while (zs->avail_strm > num_strm && !list_empty(&zs->idle_strm)) {
		zstrm = list_entry(zs->idle_strm.next,
				struct zcomp_strm, list);
		list_del(&zstrm->list);
		zcomp_strm_free(comp, zstrm);
		zs->avail_strm--;
	}
	spin_unlock(&zs->strm_lock);
	return true;
}

static void zcomp_strm_multi_destroy(struct zcomp *comp)
{
	struct zcomp_strm_multi *zs = comp->stream;
	struct zcomp_strm *zstrm;

	while (!list_empty(&zs->idle_strm)) {
		zstrm = list_entry(zs->idle_strm.next,
				struct zcomp_strm, list);
		list_del(&zstrm->list);
		zcomp_strm_free(comp, zstrm);
	}
	kfree(zs);
}

static int zcomp_strm_multi_create(struct zcomp *comp, int max_strm)
{
	struct zcomp_strm *zstrm;
	struct zcomp_strm_multi *zs;

	comp->destroy = zcomp_strm_multi_destroy;
	comp->strm_find = zcomp_strm_multi_find;
	comp->strm_release = zcomp_strm_multi_release;
	comp->set_max_streams = zcomp_strm_multi_set_max_streams;
	zs = kmalloc(sizeof(struct zcomp_strm_multi), GFP_KERNEL);
	if (!zs)
		return -ENOMEM;

	comp->stream = zs;
	spin_lock_init(&zs->strm_lock);
	INIT_LIST_HEAD(&zs->idle_strm);
	init_waitqueue_head(&zs->strm_wait);
	zs->max_strm = max_strm;
	zs->avail_strm = 1;

	zstrm = zcomp_strm_alloc(comp, GFP_KERNEL);
	if (!zstrm) {
		kfree(zs);
		return -ENOMEM;
	}
	list_add(&zstrm->list, &zs->idle_strm);
	return 0;
}

static struct zcomp_strm *zcomp_strm_single_find(struct zcomp *comp)
{
	struct zcomp_strm_single *zs = comp->stream;
	mutex_lock(&zs->strm_lock);
	return zs->zstrm;
}

static void zcomp_strm_single_release(struct zcomp *comp,
		struct zcomp_strm *zstrm)
{
	struct zcomp_strm_single *zs = comp->stream;
	mutex_unlock(&zs->strm_lock);
}

static bool zcomp_strm_single_set_max_streams(struct zcomp *comp, int num_strm)
{
	/* zcomp_strm_single support only max_comp_streams == 1 */
	return false;
}

static void zcomp_strm_single_destroy(struct zcomp *comp)
{
	struct zcomp_strm_single *zs = comp->stream;
	zcomp_strm_free(comp, zs->zstrm);
	kfree(zs);
}

static int zcomp_strm_single_create(struct zcomp *comp)
{
	struct zcomp_strm_single *zs;

	comp->destroy = zcomp_strm_single_destroy;
	comp->strm_find = zcomp_strm_single_find;
	comp->strm_release = zcomp_strm_single_release;
	comp->set_max_streams = zcomp_strm_single_set_max_streams;
	zs = kmalloc(sizeof(struct zcomp_strm_single), GFP_KERNEL);
	if (!zs)
		return -ENOMEM;

	comp->stream = zs;
	mutex_init(&zs->strm_lock);
	zs->zstrm = zcomp_strm_alloc(comp, GFP_KERNEL);
	if (!zs->zstrm) {
		kfree(zs);
		return -ENOMEM;
	}
	return 0;
}

/* show available compressors */
ssize_t zcomp_available_show(const char *comp, char *buf)
{
	ssize_t sz = 0;
	int i = 0;

	while (backends[i]) {
		if (!strcmp(comp, backends[i]->name))
			sz += scnprintf(buf + sz, PAGE_SIZE - sz - 2,
					"[%s] ", backends[i]->name);
		else
			sz += scnprintf(buf + sz, PAGE_SIZE - sz - 2,
					"%s ", backends[i]->name);
		i++;
	}
	sz += scnprintf(buf + sz, PAGE_SIZE - sz, "\n");
	return sz;
}

bool zcomp_available_algorithm(const char *comp)
{
	return find_backend(comp) != NULL;
}

bool zcomp_set_max_streams(struct zcomp *comp, int num_strm)
{
	return comp->set_max_streams(comp, num_strm);
}

struct zcomp_strm *zcomp_strm_find(struct zcomp *comp)
{
	return comp->strm_find(comp);
}

void zcomp_strm_release(struct zcomp *comp, struct zcomp_strm *zstrm)
{
	comp->strm_release(comp, zstrm);
}

int zcomp_compress(struct zcomp *comp, struct zcomp_strm *zstrm,
		const unsigned char *src, size_t *dst_len)
{
	return comp->backend->compress(src, zstrm->buffer, dst_len,
			zstrm->private);
}

int zcomp_decompress(struct zcomp *comp, const unsigned char *src,
		size_t src_len, unsigned char *dst)
{
	return comp->backend->decompress(src, src_len, dst);
}

void zcomp_destroy(struct zcomp *comp)
{
	comp->destroy(comp);
	kfree(comp);
}

/*
 * search available compressors for requested algorithm.
 * allocate new zcomp and initialize it. return compressing
 * backend pointer or ERR_PTR if things went bad. ERR_PTR(-EINVAL)
 * if requested algorithm is not supported, ERR_PTR(-ENOMEM) in
 * case of allocation error, or any other error potentially
 * returned by functions zcomp_strm_{multi,single}_create.
 */
struct zcomp *zcomp_create(const char *compress, int max_strm)
{
	struct zcomp *comp;
	struct zcomp_backend *backend;
	int error;

	backend = find_backend(compress);
	if (!backend)
		return ERR_PTR(-EINVAL);

	comp = kzalloc(sizeof(struct zcomp), GFP_KERNEL);
	if (!comp)
		return ERR_PTR(-ENOMEM);

	comp->backend = backend;
	if (max_strm > 1)
		error = zcomp_strm_multi_create(comp, max_strm);
	else
		error = zcomp_strm_single_create(comp);
	if (error) {
		kfree(comp);
		return ERR_PTR(error);
	}
	return comp;
}<|MERGE_RESOLUTION|>--- conflicted
+++ resolved
@@ -76,11 +76,7 @@
  */
 static struct zcomp_strm *zcomp_strm_alloc(struct zcomp *comp, gfp_t flags)
 {
-<<<<<<< HEAD
-	struct zcomp_strm *zstrm = kmalloc(sizeof(*zstrm), GFP_NOIO);
-=======
 	struct zcomp_strm *zstrm = kmalloc(sizeof(*zstrm), flags);
->>>>>>> 05ec7de7
 	if (!zstrm)
 		return NULL;
 
@@ -89,11 +85,7 @@
 	 * allocate 2 pages. 1 for compressed data, plus 1 extra for the
 	 * case when compressed size is larger than the original one
 	 */
-<<<<<<< HEAD
-	zstrm->buffer = (void *)__get_free_pages(GFP_NOIO | __GFP_ZERO, 1);
-=======
 	zstrm->buffer = (void *)__get_free_pages(flags | __GFP_ZERO, 1);
->>>>>>> 05ec7de7
 	if (!zstrm->private || !zstrm->buffer) {
 		zcomp_strm_free(comp, zstrm);
 		zstrm = NULL;
