--- conflicted
+++ resolved
@@ -256,11 +256,7 @@
 				what = DISCARD_COMPLETED_WITH_ERROR;
 			break;
 		case REQ_OP_READ:
-<<<<<<< HEAD
-			if (bio->bi_rw & REQ_RAHEAD)
-=======
 			if (bio->bi_opf & REQ_RAHEAD)
->>>>>>> 29b4817d
 				what = READ_AHEAD_COMPLETED_WITH_ERROR;
 			else
 				what = READ_COMPLETED_WITH_ERROR;
