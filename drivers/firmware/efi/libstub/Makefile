--- conflicted
+++ resolved
@@ -25,8 +25,6 @@
 
 lib-y				:= efi-stub-helper.o
 
-<<<<<<< HEAD
-=======
 # include the stub's generic dependencies from lib/ when building for ARM/arm64
 arm-deps := fdt_rw.c fdt_ro.c fdt_wip.c fdt.c fdt_empty_tree.c fdt_sw.c sort.c
 
@@ -39,7 +37,6 @@
 lib-$(CONFIG_ARM64)		+= arm64-stub.o
 CFLAGS_arm64-stub.o 		:= -DTEXT_OFFSET=$(TEXT_OFFSET)
 
->>>>>>> daba514f
 #
 # arm64 puts the stub in the kernel proper, which will unnecessarily retain all
 # code indefinitely unless it is annotated as __init/__initdata/__initconst etc.
