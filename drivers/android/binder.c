/* binder.c
 *
 * Android IPC Subsystem
 *
 * Copyright (C) 2007-2008 Google, Inc.
 *
 * This software is licensed under the terms of the GNU General Public
 * License version 2, as published by the Free Software Foundation, and
 * may be copied, distributed, and modified under those terms.
 *
 * This program is distributed in the hope that it will be useful,
 * but WITHOUT ANY WARRANTY; without even the implied warranty of
 * MERCHANTABILITY or FITNESS FOR A PARTICULAR PURPOSE.  See the
 * GNU General Public License for more details.
 *
 */

/*
 * Locking overview
 *
 * There are 3 main spinlocks which must be acquired in the
 * order shown:
 *
 * 1) proc->outer_lock : protects binder_ref
 *    binder_proc_lock() and binder_proc_unlock() are
 *    used to acq/rel.
 * 2) node->lock : protects most fields of binder_node.
 *    binder_node_lock() and binder_node_unlock() are
 *    used to acq/rel
 * 3) proc->inner_lock : protects the thread and node lists
 *    (proc->threads, proc->waiting_threads, proc->nodes)
 *    and all todo lists associated with the binder_proc
 *    (proc->todo, thread->todo, proc->delivered_death and
 *    node->async_todo), as well as thread->transaction_stack
 *    binder_inner_proc_lock() and binder_inner_proc_unlock()
 *    are used to acq/rel
 *
 * Any lock under procA must never be nested under any lock at the same
 * level or below on procB.
 *
 * Functions that require a lock held on entry indicate which lock
 * in the suffix of the function name:
 *
 * foo_olocked() : requires node->outer_lock
 * foo_nlocked() : requires node->lock
 * foo_ilocked() : requires proc->inner_lock
 * foo_oilocked(): requires proc->outer_lock and proc->inner_lock
 * foo_nilocked(): requires node->lock and proc->inner_lock
 * ...
 */

#define pr_fmt(fmt) KBUILD_MODNAME ": " fmt

#include <asm/cacheflush.h>
#include <linux/fdtable.h>
#include <linux/file.h>
#include <linux/freezer.h>
#include <linux/fs.h>
#include <linux/list.h>
#include <linux/miscdevice.h>
#include <linux/module.h>
#include <linux/mutex.h>
#include <linux/nsproxy.h>
#include <linux/poll.h>
#include <linux/debugfs.h>
#include <linux/rbtree.h>
#include <linux/sched/signal.h>
#include <linux/sched/mm.h>
#include <linux/seq_file.h>
#include <linux/uaccess.h>
#include <linux/pid_namespace.h>
#include <linux/security.h>
#include <linux/spinlock.h>

#ifdef CONFIG_ANDROID_BINDER_IPC_32BIT
#define BINDER_IPC_32BIT 1
#endif

#include <uapi/linux/android/binder.h>
#include "binder_alloc.h"
#include "binder_trace.h"

static HLIST_HEAD(binder_deferred_list);
static DEFINE_MUTEX(binder_deferred_lock);

static HLIST_HEAD(binder_devices);
static HLIST_HEAD(binder_procs);
static DEFINE_MUTEX(binder_procs_lock);

static HLIST_HEAD(binder_dead_nodes);
static DEFINE_SPINLOCK(binder_dead_nodes_lock);

static struct dentry *binder_debugfs_dir_entry_root;
static struct dentry *binder_debugfs_dir_entry_proc;
static atomic_t binder_last_id;

#define BINDER_DEBUG_ENTRY(name) \
static int binder_##name##_open(struct inode *inode, struct file *file) \
{ \
	return single_open(file, binder_##name##_show, inode->i_private); \
} \
\
static const struct file_operations binder_##name##_fops = { \
	.owner = THIS_MODULE, \
	.open = binder_##name##_open, \
	.read = seq_read, \
	.llseek = seq_lseek, \
	.release = single_release, \
}

static int binder_proc_show(struct seq_file *m, void *unused);
BINDER_DEBUG_ENTRY(proc);

/* This is only defined in include/asm-arm/sizes.h */
#ifndef SZ_1K
#define SZ_1K                               0x400
#endif

#ifndef SZ_4M
#define SZ_4M                               0x400000
#endif

#define FORBIDDEN_MMAP_FLAGS                (VM_WRITE)

enum {
	BINDER_DEBUG_USER_ERROR             = 1U << 0,
	BINDER_DEBUG_FAILED_TRANSACTION     = 1U << 1,
	BINDER_DEBUG_DEAD_TRANSACTION       = 1U << 2,
	BINDER_DEBUG_OPEN_CLOSE             = 1U << 3,
	BINDER_DEBUG_DEAD_BINDER            = 1U << 4,
	BINDER_DEBUG_DEATH_NOTIFICATION     = 1U << 5,
	BINDER_DEBUG_READ_WRITE             = 1U << 6,
	BINDER_DEBUG_USER_REFS              = 1U << 7,
	BINDER_DEBUG_THREADS                = 1U << 8,
	BINDER_DEBUG_TRANSACTION            = 1U << 9,
	BINDER_DEBUG_TRANSACTION_COMPLETE   = 1U << 10,
	BINDER_DEBUG_FREE_BUFFER            = 1U << 11,
	BINDER_DEBUG_INTERNAL_REFS          = 1U << 12,
	BINDER_DEBUG_PRIORITY_CAP           = 1U << 13,
	BINDER_DEBUG_SPINLOCKS              = 1U << 14,
};
static uint32_t binder_debug_mask = BINDER_DEBUG_USER_ERROR |
	BINDER_DEBUG_FAILED_TRANSACTION | BINDER_DEBUG_DEAD_TRANSACTION;
module_param_named(debug_mask, binder_debug_mask, uint, 0644);

static char *binder_devices_param = CONFIG_ANDROID_BINDER_DEVICES;
module_param_named(devices, binder_devices_param, charp, 0444);

static DECLARE_WAIT_QUEUE_HEAD(binder_user_error_wait);
static int binder_stop_on_user_error;

static int binder_set_stop_on_user_error(const char *val,
					 const struct kernel_param *kp)
{
	int ret;

	ret = param_set_int(val, kp);
	if (binder_stop_on_user_error < 2)
		wake_up(&binder_user_error_wait);
	return ret;
}
module_param_call(stop_on_user_error, binder_set_stop_on_user_error,
	param_get_int, &binder_stop_on_user_error, 0644);

#define binder_debug(mask, x...) \
	do { \
		if (binder_debug_mask & mask) \
			pr_info(x); \
	} while (0)

#define binder_user_error(x...) \
	do { \
		if (binder_debug_mask & BINDER_DEBUG_USER_ERROR) \
			pr_info(x); \
		if (binder_stop_on_user_error) \
			binder_stop_on_user_error = 2; \
	} while (0)

#define to_flat_binder_object(hdr) \
	container_of(hdr, struct flat_binder_object, hdr)

#define to_binder_fd_object(hdr) container_of(hdr, struct binder_fd_object, hdr)

#define to_binder_buffer_object(hdr) \
	container_of(hdr, struct binder_buffer_object, hdr)

#define to_binder_fd_array_object(hdr) \
	container_of(hdr, struct binder_fd_array_object, hdr)

enum binder_stat_types {
	BINDER_STAT_PROC,
	BINDER_STAT_THREAD,
	BINDER_STAT_NODE,
	BINDER_STAT_REF,
	BINDER_STAT_DEATH,
	BINDER_STAT_TRANSACTION,
	BINDER_STAT_TRANSACTION_COMPLETE,
	BINDER_STAT_COUNT
};

struct binder_stats {
	atomic_t br[_IOC_NR(BR_FAILED_REPLY) + 1];
	atomic_t bc[_IOC_NR(BC_REPLY_SG) + 1];
	atomic_t obj_created[BINDER_STAT_COUNT];
	atomic_t obj_deleted[BINDER_STAT_COUNT];
};

static struct binder_stats binder_stats;

static inline void binder_stats_deleted(enum binder_stat_types type)
{
	atomic_inc(&binder_stats.obj_deleted[type]);
}

static inline void binder_stats_created(enum binder_stat_types type)
{
	atomic_inc(&binder_stats.obj_created[type]);
}

struct binder_transaction_log_entry {
	int debug_id;
	int debug_id_done;
	int call_type;
	int from_proc;
	int from_thread;
	int target_handle;
	int to_proc;
	int to_thread;
	int to_node;
	int data_size;
	int offsets_size;
	int return_error_line;
	uint32_t return_error;
	uint32_t return_error_param;
	const char *context_name;
};
struct binder_transaction_log {
	atomic_t cur;
	bool full;
	struct binder_transaction_log_entry entry[32];
};
static struct binder_transaction_log binder_transaction_log;
static struct binder_transaction_log binder_transaction_log_failed;

static struct binder_transaction_log_entry *binder_transaction_log_add(
	struct binder_transaction_log *log)
{
	struct binder_transaction_log_entry *e;
	unsigned int cur = atomic_inc_return(&log->cur);

	if (cur >= ARRAY_SIZE(log->entry))
		log->full = true;
	e = &log->entry[cur % ARRAY_SIZE(log->entry)];
	WRITE_ONCE(e->debug_id_done, 0);
	/*
	 * write-barrier to synchronize access to e->debug_id_done.
	 * We make sure the initialized 0 value is seen before
	 * memset() other fields are zeroed by memset.
	 */
	smp_wmb();
	memset(e, 0, sizeof(*e));
	return e;
}

struct binder_context {
	struct binder_node *binder_context_mgr_node;
	struct mutex context_mgr_node_lock;

	kuid_t binder_context_mgr_uid;
	const char *name;
};

struct binder_device {
	struct hlist_node hlist;
	struct miscdevice miscdev;
	struct binder_context context;
};

/**
 * struct binder_work - work enqueued on a worklist
 * @entry:             node enqueued on list
 * @type:              type of work to be performed
 *
 * There are separate work lists for proc, thread, and node (async).
 */
struct binder_work {
	struct list_head entry;

	enum {
		BINDER_WORK_TRANSACTION = 1,
		BINDER_WORK_TRANSACTION_COMPLETE,
		BINDER_WORK_RETURN_ERROR,
		BINDER_WORK_NODE,
		BINDER_WORK_DEAD_BINDER,
		BINDER_WORK_DEAD_BINDER_AND_CLEAR,
		BINDER_WORK_CLEAR_DEATH_NOTIFICATION,
	} type;
};

struct binder_error {
	struct binder_work work;
	uint32_t cmd;
};

/**
 * struct binder_node - binder node bookkeeping
 * @debug_id:             unique ID for debugging
 *                        (invariant after initialized)
 * @lock:                 lock for node fields
 * @work:                 worklist element for node work
 *                        (protected by @proc->inner_lock)
 * @rb_node:              element for proc->nodes tree
 *                        (protected by @proc->inner_lock)
 * @dead_node:            element for binder_dead_nodes list
 *                        (protected by binder_dead_nodes_lock)
 * @proc:                 binder_proc that owns this node
 *                        (invariant after initialized)
 * @refs:                 list of references on this node
 *                        (protected by @lock)
 * @internal_strong_refs: used to take strong references when
 *                        initiating a transaction
 *                        (protected by @proc->inner_lock if @proc
 *                        and by @lock)
 * @local_weak_refs:      weak user refs from local process
 *                        (protected by @proc->inner_lock if @proc
 *                        and by @lock)
 * @local_strong_refs:    strong user refs from local process
 *                        (protected by @proc->inner_lock if @proc
 *                        and by @lock)
 * @tmp_refs:             temporary kernel refs
 *                        (protected by @proc->inner_lock while @proc
 *                        is valid, and by binder_dead_nodes_lock
 *                        if @proc is NULL. During inc/dec and node release
 *                        it is also protected by @lock to provide safety
 *                        as the node dies and @proc becomes NULL)
 * @ptr:                  userspace pointer for node
 *                        (invariant, no lock needed)
 * @cookie:               userspace cookie for node
 *                        (invariant, no lock needed)
 * @has_strong_ref:       userspace notified of strong ref
 *                        (protected by @proc->inner_lock if @proc
 *                        and by @lock)
 * @pending_strong_ref:   userspace has acked notification of strong ref
 *                        (protected by @proc->inner_lock if @proc
 *                        and by @lock)
 * @has_weak_ref:         userspace notified of weak ref
 *                        (protected by @proc->inner_lock if @proc
 *                        and by @lock)
 * @pending_weak_ref:     userspace has acked notification of weak ref
 *                        (protected by @proc->inner_lock if @proc
 *                        and by @lock)
 * @has_async_transaction: async transaction to node in progress
 *                        (protected by @lock)
 * @accept_fds:           file descriptor operations supported for node
 *                        (invariant after initialized)
 * @min_priority:         minimum scheduling priority
 *                        (invariant after initialized)
 * @async_todo:           list of async work items
 *                        (protected by @proc->inner_lock)
 *
 * Bookkeeping structure for binder nodes.
 */
struct binder_node {
	int debug_id;
	spinlock_t lock;
	struct binder_work work;
	union {
		struct rb_node rb_node;
		struct hlist_node dead_node;
	};
	struct binder_proc *proc;
	struct hlist_head refs;
	int internal_strong_refs;
	int local_weak_refs;
	int local_strong_refs;
	int tmp_refs;
	binder_uintptr_t ptr;
	binder_uintptr_t cookie;
	struct {
		/*
		 * bitfield elements protected by
		 * proc inner_lock
		 */
		u8 has_strong_ref:1;
		u8 pending_strong_ref:1;
		u8 has_weak_ref:1;
		u8 pending_weak_ref:1;
	};
	struct {
		/*
		 * invariant after initialization
		 */
		u8 accept_fds:1;
		u8 min_priority;
	};
	bool has_async_transaction;
	struct list_head async_todo;
};

struct binder_ref_death {
	/**
	 * @work: worklist element for death notifications
	 *        (protected by inner_lock of the proc that
	 *        this ref belongs to)
	 */
	struct binder_work work;
	binder_uintptr_t cookie;
};

/**
 * struct binder_ref_data - binder_ref counts and id
 * @debug_id:        unique ID for the ref
 * @desc:            unique userspace handle for ref
 * @strong:          strong ref count (debugging only if not locked)
 * @weak:            weak ref count (debugging only if not locked)
 *
 * Structure to hold ref count and ref id information. Since
 * the actual ref can only be accessed with a lock, this structure
 * is used to return information about the ref to callers of
 * ref inc/dec functions.
 */
struct binder_ref_data {
	int debug_id;
	uint32_t desc;
	int strong;
	int weak;
};

/**
 * struct binder_ref - struct to track references on nodes
 * @data:        binder_ref_data containing id, handle, and current refcounts
 * @rb_node_desc: node for lookup by @data.desc in proc's rb_tree
 * @rb_node_node: node for lookup by @node in proc's rb_tree
 * @node_entry:  list entry for node->refs list in target node
 *               (protected by @node->lock)
 * @proc:        binder_proc containing ref
 * @node:        binder_node of target node. When cleaning up a
 *               ref for deletion in binder_cleanup_ref, a non-NULL
 *               @node indicates the node must be freed
 * @death:       pointer to death notification (ref_death) if requested
 *               (protected by @node->lock)
 *
 * Structure to track references from procA to target node (on procB). This
 * structure is unsafe to access without holding @proc->outer_lock.
 */
struct binder_ref {
	/* Lookups needed: */
	/*   node + proc => ref (transaction) */
	/*   desc + proc => ref (transaction, inc/dec ref) */
	/*   node => refs + procs (proc exit) */
	struct binder_ref_data data;
	struct rb_node rb_node_desc;
	struct rb_node rb_node_node;
	struct hlist_node node_entry;
	struct binder_proc *proc;
	struct binder_node *node;
	struct binder_ref_death *death;
};

enum binder_deferred_state {
	BINDER_DEFERRED_PUT_FILES    = 0x01,
	BINDER_DEFERRED_FLUSH        = 0x02,
	BINDER_DEFERRED_RELEASE      = 0x04,
};

/**
 * struct binder_proc - binder process bookkeeping
 * @proc_node:            element for binder_procs list
 * @threads:              rbtree of binder_threads in this proc
 *                        (protected by @inner_lock)
 * @nodes:                rbtree of binder nodes associated with
 *                        this proc ordered by node->ptr
 *                        (protected by @inner_lock)
 * @refs_by_desc:         rbtree of refs ordered by ref->desc
 *                        (protected by @outer_lock)
 * @refs_by_node:         rbtree of refs ordered by ref->node
 *                        (protected by @outer_lock)
 * @waiting_threads:      threads currently waiting for proc work
 *                        (protected by @inner_lock)
 * @pid                   PID of group_leader of process
 *                        (invariant after initialized)
 * @tsk                   task_struct for group_leader of process
 *                        (invariant after initialized)
 * @files                 files_struct for process
 *                        (protected by @files_lock)
 * @files_lock            mutex to protect @files
 * @deferred_work_node:   element for binder_deferred_list
 *                        (protected by binder_deferred_lock)
 * @deferred_work:        bitmap of deferred work to perform
 *                        (protected by binder_deferred_lock)
 * @is_dead:              process is dead and awaiting free
 *                        when outstanding transactions are cleaned up
 *                        (protected by @inner_lock)
 * @todo:                 list of work for this process
 *                        (protected by @inner_lock)
 * @stats:                per-process binder statistics
 *                        (atomics, no lock needed)
 * @delivered_death:      list of delivered death notification
 *                        (protected by @inner_lock)
 * @max_threads:          cap on number of binder threads
 *                        (protected by @inner_lock)
 * @requested_threads:    number of binder threads requested but not
 *                        yet started. In current implementation, can
 *                        only be 0 or 1.
 *                        (protected by @inner_lock)
 * @requested_threads_started: number binder threads started
 *                        (protected by @inner_lock)
 * @tmp_ref:              temporary reference to indicate proc is in use
 *                        (protected by @inner_lock)
 * @default_priority:     default scheduler priority
 *                        (invariant after initialized)
 * @debugfs_entry:        debugfs node
 * @alloc:                binder allocator bookkeeping
 * @context:              binder_context for this proc
 *                        (invariant after initialized)
 * @inner_lock:           can nest under outer_lock and/or node lock
 * @outer_lock:           no nesting under innor or node lock
 *                        Lock order: 1) outer, 2) node, 3) inner
 *
 * Bookkeeping structure for binder processes
 */
struct binder_proc {
	struct hlist_node proc_node;
	struct rb_root threads;
	struct rb_root nodes;
	struct rb_root refs_by_desc;
	struct rb_root refs_by_node;
	struct list_head waiting_threads;
	int pid;
	struct task_struct *tsk;
	struct files_struct *files;
	struct mutex files_lock;
	struct hlist_node deferred_work_node;
	int deferred_work;
	bool is_dead;

	struct list_head todo;
	struct binder_stats stats;
	struct list_head delivered_death;
	int max_threads;
	int requested_threads;
	int requested_threads_started;
	int tmp_ref;
	long default_priority;
	struct dentry *debugfs_entry;
	struct binder_alloc alloc;
	struct binder_context *context;
	spinlock_t inner_lock;
	spinlock_t outer_lock;
};

enum {
	BINDER_LOOPER_STATE_REGISTERED  = 0x01,
	BINDER_LOOPER_STATE_ENTERED     = 0x02,
	BINDER_LOOPER_STATE_EXITED      = 0x04,
	BINDER_LOOPER_STATE_INVALID     = 0x08,
	BINDER_LOOPER_STATE_WAITING     = 0x10,
	BINDER_LOOPER_STATE_POLL        = 0x20,
};

/**
 * struct binder_thread - binder thread bookkeeping
 * @proc:                 binder process for this thread
 *                        (invariant after initialization)
 * @rb_node:              element for proc->threads rbtree
 *                        (protected by @proc->inner_lock)
 * @waiting_thread_node:  element for @proc->waiting_threads list
 *                        (protected by @proc->inner_lock)
 * @pid:                  PID for this thread
 *                        (invariant after initialization)
 * @looper:               bitmap of looping state
 *                        (only accessed by this thread)
 * @looper_needs_return:  looping thread needs to exit driver
 *                        (no lock needed)
 * @transaction_stack:    stack of in-progress transactions for this thread
 *                        (protected by @proc->inner_lock)
 * @todo:                 list of work to do for this thread
 *                        (protected by @proc->inner_lock)
 * @process_todo:         whether work in @todo should be processed
 *                        (protected by @proc->inner_lock)
 * @return_error:         transaction errors reported by this thread
 *                        (only accessed by this thread)
 * @reply_error:          transaction errors reported by target thread
 *                        (protected by @proc->inner_lock)
 * @wait:                 wait queue for thread work
 * @stats:                per-thread statistics
 *                        (atomics, no lock needed)
 * @tmp_ref:              temporary reference to indicate thread is in use
 *                        (atomic since @proc->inner_lock cannot
 *                        always be acquired)
 * @is_dead:              thread is dead and awaiting free
 *                        when outstanding transactions are cleaned up
 *                        (protected by @proc->inner_lock)
 *
 * Bookkeeping structure for binder threads.
 */
struct binder_thread {
	struct binder_proc *proc;
	struct rb_node rb_node;
	struct list_head waiting_thread_node;
	int pid;
	int looper;              /* only modified by this thread */
	bool looper_need_return; /* can be written by other thread */
	struct binder_transaction *transaction_stack;
	struct list_head todo;
	bool process_todo;
	struct binder_error return_error;
	struct binder_error reply_error;
	wait_queue_head_t wait;
	struct binder_stats stats;
	atomic_t tmp_ref;
	bool is_dead;
};

struct binder_transaction {
	int debug_id;
	struct binder_work work;
	struct binder_thread *from;
	struct binder_transaction *from_parent;
	struct binder_proc *to_proc;
	struct binder_thread *to_thread;
	struct binder_transaction *to_parent;
	unsigned need_reply:1;
	/* unsigned is_dead:1; */	/* not used at the moment */

	struct binder_buffer *buffer;
	unsigned int	code;
	unsigned int	flags;
	long	priority;
	long	saved_priority;
	kuid_t	sender_euid;
	/**
	 * @lock:  protects @from, @to_proc, and @to_thread
	 *
	 * @from, @to_proc, and @to_thread can be set to NULL
	 * during thread teardown
	 */
	spinlock_t lock;
};

/**
 * binder_proc_lock() - Acquire outer lock for given binder_proc
 * @proc:         struct binder_proc to acquire
 *
 * Acquires proc->outer_lock. Used to protect binder_ref
 * structures associated with the given proc.
 */
#define binder_proc_lock(proc) _binder_proc_lock(proc, __LINE__)
static void
_binder_proc_lock(struct binder_proc *proc, int line)
{
	binder_debug(BINDER_DEBUG_SPINLOCKS,
		     "%s: line=%d\n", __func__, line);
	spin_lock(&proc->outer_lock);
}

/**
 * binder_proc_unlock() - Release spinlock for given binder_proc
 * @proc:         struct binder_proc to acquire
 *
 * Release lock acquired via binder_proc_lock()
 */
#define binder_proc_unlock(_proc) _binder_proc_unlock(_proc, __LINE__)
static void
_binder_proc_unlock(struct binder_proc *proc, int line)
{
	binder_debug(BINDER_DEBUG_SPINLOCKS,
		     "%s: line=%d\n", __func__, line);
	spin_unlock(&proc->outer_lock);
}

/**
 * binder_inner_proc_lock() - Acquire inner lock for given binder_proc
 * @proc:         struct binder_proc to acquire
 *
 * Acquires proc->inner_lock. Used to protect todo lists
 */
#define binder_inner_proc_lock(proc) _binder_inner_proc_lock(proc, __LINE__)
static void
_binder_inner_proc_lock(struct binder_proc *proc, int line)
{
	binder_debug(BINDER_DEBUG_SPINLOCKS,
		     "%s: line=%d\n", __func__, line);
	spin_lock(&proc->inner_lock);
}

/**
 * binder_inner_proc_unlock() - Release inner lock for given binder_proc
 * @proc:         struct binder_proc to acquire
 *
 * Release lock acquired via binder_inner_proc_lock()
 */
#define binder_inner_proc_unlock(proc) _binder_inner_proc_unlock(proc, __LINE__)
static void
_binder_inner_proc_unlock(struct binder_proc *proc, int line)
{
	binder_debug(BINDER_DEBUG_SPINLOCKS,
		     "%s: line=%d\n", __func__, line);
	spin_unlock(&proc->inner_lock);
}

/**
 * binder_node_lock() - Acquire spinlock for given binder_node
 * @node:         struct binder_node to acquire
 *
 * Acquires node->lock. Used to protect binder_node fields
 */
#define binder_node_lock(node) _binder_node_lock(node, __LINE__)
static void
_binder_node_lock(struct binder_node *node, int line)
{
	binder_debug(BINDER_DEBUG_SPINLOCKS,
		     "%s: line=%d\n", __func__, line);
	spin_lock(&node->lock);
}

/**
 * binder_node_unlock() - Release spinlock for given binder_proc
 * @node:         struct binder_node to acquire
 *
 * Release lock acquired via binder_node_lock()
 */
#define binder_node_unlock(node) _binder_node_unlock(node, __LINE__)
static void
_binder_node_unlock(struct binder_node *node, int line)
{
	binder_debug(BINDER_DEBUG_SPINLOCKS,
		     "%s: line=%d\n", __func__, line);
	spin_unlock(&node->lock);
}

/**
 * binder_node_inner_lock() - Acquire node and inner locks
 * @node:         struct binder_node to acquire
 *
 * Acquires node->lock. If node->proc also acquires
 * proc->inner_lock. Used to protect binder_node fields
 */
#define binder_node_inner_lock(node) _binder_node_inner_lock(node, __LINE__)
static void
_binder_node_inner_lock(struct binder_node *node, int line)
{
	binder_debug(BINDER_DEBUG_SPINLOCKS,
		     "%s: line=%d\n", __func__, line);
	spin_lock(&node->lock);
	if (node->proc)
		binder_inner_proc_lock(node->proc);
}

/**
 * binder_node_unlock() - Release node and inner locks
 * @node:         struct binder_node to acquire
 *
 * Release lock acquired via binder_node_lock()
 */
#define binder_node_inner_unlock(node) _binder_node_inner_unlock(node, __LINE__)
static void
_binder_node_inner_unlock(struct binder_node *node, int line)
{
	struct binder_proc *proc = node->proc;

	binder_debug(BINDER_DEBUG_SPINLOCKS,
		     "%s: line=%d\n", __func__, line);
	if (proc)
		binder_inner_proc_unlock(proc);
	spin_unlock(&node->lock);
}

static bool binder_worklist_empty_ilocked(struct list_head *list)
{
	return list_empty(list);
}

/**
 * binder_worklist_empty() - Check if no items on the work list
 * @proc:       binder_proc associated with list
 * @list:	list to check
 *
 * Return: true if there are no items on list, else false
 */
static bool binder_worklist_empty(struct binder_proc *proc,
				  struct list_head *list)
{
	bool ret;

	binder_inner_proc_lock(proc);
	ret = binder_worklist_empty_ilocked(list);
	binder_inner_proc_unlock(proc);
	return ret;
}

/**
 * binder_enqueue_work_ilocked() - Add an item to the work list
 * @work:         struct binder_work to add to list
 * @target_list:  list to add work to
 *
 * Adds the work to the specified list. Asserts that work
 * is not already on a list.
 *
 * Requires the proc->inner_lock to be held.
 */
static void
binder_enqueue_work_ilocked(struct binder_work *work,
			   struct list_head *target_list)
{
	BUG_ON(target_list == NULL);
	BUG_ON(work->entry.next && !list_empty(&work->entry));
	list_add_tail(&work->entry, target_list);
}

/**
 * binder_enqueue_deferred_thread_work_ilocked() - Add deferred thread work
 * @thread:       thread to queue work to
 * @work:         struct binder_work to add to list
 *
 * Adds the work to the todo list of the thread. Doesn't set the process_todo
 * flag, which means that (if it wasn't already set) the thread will go to
 * sleep without handling this work when it calls read.
 *
 * Requires the proc->inner_lock to be held.
 */
static void
binder_enqueue_deferred_thread_work_ilocked(struct binder_thread *thread,
					    struct binder_work *work)
{
	binder_enqueue_work_ilocked(work, &thread->todo);
}

/**
 * binder_enqueue_thread_work_ilocked() - Add an item to the thread work list
 * @thread:       thread to queue work to
 * @work:         struct binder_work to add to list
 *
 * Adds the work to the todo list of the thread, and enables processing
 * of the todo queue.
 *
 * Requires the proc->inner_lock to be held.
 */
static void
binder_enqueue_thread_work_ilocked(struct binder_thread *thread,
				   struct binder_work *work)
{
	binder_enqueue_work_ilocked(work, &thread->todo);
	thread->process_todo = true;
}

/**
 * binder_enqueue_thread_work() - Add an item to the thread work list
 * @thread:       thread to queue work to
 * @work:         struct binder_work to add to list
 *
 * Adds the work to the todo list of the thread, and enables processing
 * of the todo queue.
 */
static void
binder_enqueue_thread_work(struct binder_thread *thread,
			   struct binder_work *work)
{
	binder_inner_proc_lock(thread->proc);
	binder_enqueue_thread_work_ilocked(thread, work);
	binder_inner_proc_unlock(thread->proc);
}

static void
binder_dequeue_work_ilocked(struct binder_work *work)
{
	list_del_init(&work->entry);
}

/**
 * binder_dequeue_work() - Removes an item from the work list
 * @proc:         binder_proc associated with list
 * @work:         struct binder_work to remove from list
 *
 * Removes the specified work item from whatever list it is on.
 * Can safely be called if work is not on any list.
 */
static void
binder_dequeue_work(struct binder_proc *proc, struct binder_work *work)
{
	binder_inner_proc_lock(proc);
	binder_dequeue_work_ilocked(work);
	binder_inner_proc_unlock(proc);
}

static struct binder_work *binder_dequeue_work_head_ilocked(
					struct list_head *list)
{
	struct binder_work *w;

	w = list_first_entry_or_null(list, struct binder_work, entry);
	if (w)
		list_del_init(&w->entry);
	return w;
}

/**
 * binder_dequeue_work_head() - Dequeues the item at head of list
 * @proc:         binder_proc associated with list
 * @list:         list to dequeue head
 *
 * Removes the head of the list if there are items on the list
 *
 * Return: pointer dequeued binder_work, NULL if list was empty
 */
static struct binder_work *binder_dequeue_work_head(
					struct binder_proc *proc,
					struct list_head *list)
{
	struct binder_work *w;

	binder_inner_proc_lock(proc);
	w = binder_dequeue_work_head_ilocked(list);
	binder_inner_proc_unlock(proc);
	return w;
}

static void
binder_defer_work(struct binder_proc *proc, enum binder_deferred_state defer);
static void binder_free_thread(struct binder_thread *thread);
static void binder_free_proc(struct binder_proc *proc);
static void binder_inc_node_tmpref_ilocked(struct binder_node *node);

static int task_get_unused_fd_flags(struct binder_proc *proc, int flags)
{
	unsigned long rlim_cur;
	unsigned long irqs;
	int ret;

	mutex_lock(&proc->files_lock);
	if (proc->files == NULL) {
		ret = -ESRCH;
		goto err;
	}
	if (!lock_task_sighand(proc->tsk, &irqs)) {
		ret = -EMFILE;
		goto err;
	}
	rlim_cur = task_rlimit(proc->tsk, RLIMIT_NOFILE);
	unlock_task_sighand(proc->tsk, &irqs);

	ret = __alloc_fd(proc->files, 0, rlim_cur, flags);
err:
	mutex_unlock(&proc->files_lock);
	return ret;
}

/*
 * copied from fd_install
 */
static void task_fd_install(
	struct binder_proc *proc, unsigned int fd, struct file *file)
{
	mutex_lock(&proc->files_lock);
	if (proc->files)
		__fd_install(proc->files, fd, file);
	mutex_unlock(&proc->files_lock);
}

/*
 * copied from sys_close
 */
static long task_close_fd(struct binder_proc *proc, unsigned int fd)
{
	int retval;

	mutex_lock(&proc->files_lock);
	if (proc->files == NULL) {
		retval = -ESRCH;
		goto err;
	}
	retval = __close_fd(proc->files, fd);
	/* can't restart close syscall because file table entry was cleared */
	if (unlikely(retval == -ERESTARTSYS ||
		     retval == -ERESTARTNOINTR ||
		     retval == -ERESTARTNOHAND ||
		     retval == -ERESTART_RESTARTBLOCK))
		retval = -EINTR;
err:
	mutex_unlock(&proc->files_lock);
	return retval;
}

static bool binder_has_work_ilocked(struct binder_thread *thread,
				    bool do_proc_work)
{
	return thread->process_todo ||
		thread->looper_need_return ||
		(do_proc_work &&
		 !binder_worklist_empty_ilocked(&thread->proc->todo));
}

static bool binder_has_work(struct binder_thread *thread, bool do_proc_work)
{
	bool has_work;

	binder_inner_proc_lock(thread->proc);
	has_work = binder_has_work_ilocked(thread, do_proc_work);
	binder_inner_proc_unlock(thread->proc);

	return has_work;
}

static bool binder_available_for_proc_work_ilocked(struct binder_thread *thread)
{
	return !thread->transaction_stack &&
		binder_worklist_empty_ilocked(&thread->todo) &&
		(thread->looper & (BINDER_LOOPER_STATE_ENTERED |
				   BINDER_LOOPER_STATE_REGISTERED));
}

static void binder_wakeup_poll_threads_ilocked(struct binder_proc *proc,
					       bool sync)
{
	struct rb_node *n;
	struct binder_thread *thread;

	for (n = rb_first(&proc->threads); n != NULL; n = rb_next(n)) {
		thread = rb_entry(n, struct binder_thread, rb_node);
		if (thread->looper & BINDER_LOOPER_STATE_POLL &&
		    binder_available_for_proc_work_ilocked(thread)) {
			if (sync)
				wake_up_interruptible_sync(&thread->wait);
			else
				wake_up_interruptible(&thread->wait);
		}
	}
}

/**
 * binder_select_thread_ilocked() - selects a thread for doing proc work.
 * @proc:	process to select a thread from
 *
 * Note that calling this function moves the thread off the waiting_threads
 * list, so it can only be woken up by the caller of this function, or a
 * signal. Therefore, callers *should* always wake up the thread this function
 * returns.
 *
 * Return:	If there's a thread currently waiting for process work,
 *		returns that thread. Otherwise returns NULL.
 */
static struct binder_thread *
binder_select_thread_ilocked(struct binder_proc *proc)
{
	struct binder_thread *thread;

	assert_spin_locked(&proc->inner_lock);
	thread = list_first_entry_or_null(&proc->waiting_threads,
					  struct binder_thread,
					  waiting_thread_node);

	if (thread)
		list_del_init(&thread->waiting_thread_node);

	return thread;
}

/**
 * binder_wakeup_thread_ilocked() - wakes up a thread for doing proc work.
 * @proc:	process to wake up a thread in
 * @thread:	specific thread to wake-up (may be NULL)
 * @sync:	whether to do a synchronous wake-up
 *
 * This function wakes up a thread in the @proc process.
 * The caller may provide a specific thread to wake-up in
 * the @thread parameter. If @thread is NULL, this function
 * will wake up threads that have called poll().
 *
 * Note that for this function to work as expected, callers
 * should first call binder_select_thread() to find a thread
 * to handle the work (if they don't have a thread already),
 * and pass the result into the @thread parameter.
 */
static void binder_wakeup_thread_ilocked(struct binder_proc *proc,
					 struct binder_thread *thread,
					 bool sync)
{
	assert_spin_locked(&proc->inner_lock);

	if (thread) {
		if (sync)
			wake_up_interruptible_sync(&thread->wait);
		else
			wake_up_interruptible(&thread->wait);
		return;
	}

	/* Didn't find a thread waiting for proc work; this can happen
	 * in two scenarios:
	 * 1. All threads are busy handling transactions
	 *    In that case, one of those threads should call back into
	 *    the kernel driver soon and pick up this work.
	 * 2. Threads are using the (e)poll interface, in which case
	 *    they may be blocked on the waitqueue without having been
	 *    added to waiting_threads. For this case, we just iterate
	 *    over all threads not handling transaction work, and
	 *    wake them all up. We wake all because we don't know whether
	 *    a thread that called into (e)poll is handling non-binder
	 *    work currently.
	 */
	binder_wakeup_poll_threads_ilocked(proc, sync);
}

static void binder_wakeup_proc_ilocked(struct binder_proc *proc)
{
	struct binder_thread *thread = binder_select_thread_ilocked(proc);

	binder_wakeup_thread_ilocked(proc, thread, /* sync = */false);
}

static void binder_set_nice(long nice)
{
	long min_nice;

	if (can_nice(current, nice)) {
		set_user_nice(current, nice);
		return;
	}
	min_nice = rlimit_to_nice(rlimit(RLIMIT_NICE));
	binder_debug(BINDER_DEBUG_PRIORITY_CAP,
		     "%d: nice value %ld not allowed use %ld instead\n",
		      current->pid, nice, min_nice);
	set_user_nice(current, min_nice);
	if (min_nice <= MAX_NICE)
		return;
	binder_user_error("%d RLIMIT_NICE not set\n", current->pid);
}

static struct binder_node *binder_get_node_ilocked(struct binder_proc *proc,
						   binder_uintptr_t ptr)
{
	struct rb_node *n = proc->nodes.rb_node;
	struct binder_node *node;

	assert_spin_locked(&proc->inner_lock);

	while (n) {
		node = rb_entry(n, struct binder_node, rb_node);

		if (ptr < node->ptr)
			n = n->rb_left;
		else if (ptr > node->ptr)
			n = n->rb_right;
		else {
			/*
			 * take an implicit weak reference
			 * to ensure node stays alive until
			 * call to binder_put_node()
			 */
			binder_inc_node_tmpref_ilocked(node);
			return node;
		}
	}
	return NULL;
}

static struct binder_node *binder_get_node(struct binder_proc *proc,
					   binder_uintptr_t ptr)
{
	struct binder_node *node;

	binder_inner_proc_lock(proc);
	node = binder_get_node_ilocked(proc, ptr);
	binder_inner_proc_unlock(proc);
	return node;
}

static struct binder_node *binder_init_node_ilocked(
						struct binder_proc *proc,
						struct binder_node *new_node,
						struct flat_binder_object *fp)
{
	struct rb_node **p = &proc->nodes.rb_node;
	struct rb_node *parent = NULL;
	struct binder_node *node;
	binder_uintptr_t ptr = fp ? fp->binder : 0;
	binder_uintptr_t cookie = fp ? fp->cookie : 0;
	__u32 flags = fp ? fp->flags : 0;

	assert_spin_locked(&proc->inner_lock);

	while (*p) {

		parent = *p;
		node = rb_entry(parent, struct binder_node, rb_node);

		if (ptr < node->ptr)
			p = &(*p)->rb_left;
		else if (ptr > node->ptr)
			p = &(*p)->rb_right;
		else {
			/*
			 * A matching node is already in
			 * the rb tree. Abandon the init
			 * and return it.
			 */
			binder_inc_node_tmpref_ilocked(node);
			return node;
		}
	}
	node = new_node;
	binder_stats_created(BINDER_STAT_NODE);
	node->tmp_refs++;
	rb_link_node(&node->rb_node, parent, p);
	rb_insert_color(&node->rb_node, &proc->nodes);
	node->debug_id = atomic_inc_return(&binder_last_id);
	node->proc = proc;
	node->ptr = ptr;
	node->cookie = cookie;
	node->work.type = BINDER_WORK_NODE;
	node->min_priority = flags & FLAT_BINDER_FLAG_PRIORITY_MASK;
	node->accept_fds = !!(flags & FLAT_BINDER_FLAG_ACCEPTS_FDS);
	spin_lock_init(&node->lock);
	INIT_LIST_HEAD(&node->work.entry);
	INIT_LIST_HEAD(&node->async_todo);
	binder_debug(BINDER_DEBUG_INTERNAL_REFS,
		     "%d:%d node %d u%016llx c%016llx created\n",
		     proc->pid, current->pid, node->debug_id,
		     (u64)node->ptr, (u64)node->cookie);

	return node;
}

static struct binder_node *binder_new_node(struct binder_proc *proc,
					   struct flat_binder_object *fp)
{
	struct binder_node *node;
	struct binder_node *new_node = kzalloc(sizeof(*node), GFP_KERNEL);

	if (!new_node)
		return NULL;
	binder_inner_proc_lock(proc);
	node = binder_init_node_ilocked(proc, new_node, fp);
	binder_inner_proc_unlock(proc);
	if (node != new_node)
		/*
		 * The node was already added by another thread
		 */
		kfree(new_node);

	return node;
}

static void binder_free_node(struct binder_node *node)
{
	kfree(node);
	binder_stats_deleted(BINDER_STAT_NODE);
}

static int binder_inc_node_nilocked(struct binder_node *node, int strong,
				    int internal,
				    struct list_head *target_list)
{
	struct binder_proc *proc = node->proc;

	assert_spin_locked(&node->lock);
	if (proc)
		assert_spin_locked(&proc->inner_lock);
	if (strong) {
		if (internal) {
			if (target_list == NULL &&
			    node->internal_strong_refs == 0 &&
			    !(node->proc &&
			      node == node->proc->context->binder_context_mgr_node &&
			      node->has_strong_ref)) {
				pr_err("invalid inc strong node for %d\n",
					node->debug_id);
				return -EINVAL;
			}
			node->internal_strong_refs++;
		} else
			node->local_strong_refs++;
		if (!node->has_strong_ref && target_list) {
			binder_dequeue_work_ilocked(&node->work);
			/*
			 * Note: this function is the only place where we queue
			 * directly to a thread->todo without using the
			 * corresponding binder_enqueue_thread_work() helper
			 * functions; in this case it's ok to not set the
			 * process_todo flag, since we know this node work will
			 * always be followed by other work that starts queue
			 * processing: in case of synchronous transactions, a
			 * BR_REPLY or BR_ERROR; in case of oneway
			 * transactions, a BR_TRANSACTION_COMPLETE.
			 */
			binder_enqueue_work_ilocked(&node->work, target_list);
		}
	} else {
		if (!internal)
			node->local_weak_refs++;
		if (!node->has_weak_ref && list_empty(&node->work.entry)) {
			if (target_list == NULL) {
				pr_err("invalid inc weak node for %d\n",
					node->debug_id);
				return -EINVAL;
			}
			/*
			 * See comment above
			 */
			binder_enqueue_work_ilocked(&node->work, target_list);
		}
	}
	return 0;
}

static int binder_inc_node(struct binder_node *node, int strong, int internal,
			   struct list_head *target_list)
{
	int ret;

	binder_node_inner_lock(node);
	ret = binder_inc_node_nilocked(node, strong, internal, target_list);
	binder_node_inner_unlock(node);

	return ret;
}

static bool binder_dec_node_nilocked(struct binder_node *node,
				     int strong, int internal)
{
	struct binder_proc *proc = node->proc;

	assert_spin_locked(&node->lock);
	if (proc)
		assert_spin_locked(&proc->inner_lock);
	if (strong) {
		if (internal)
			node->internal_strong_refs--;
		else
			node->local_strong_refs--;
		if (node->local_strong_refs || node->internal_strong_refs)
			return false;
	} else {
		if (!internal)
			node->local_weak_refs--;
		if (node->local_weak_refs || node->tmp_refs ||
				!hlist_empty(&node->refs))
			return false;
	}

	if (proc && (node->has_strong_ref || node->has_weak_ref)) {
		if (list_empty(&node->work.entry)) {
			binder_enqueue_work_ilocked(&node->work, &proc->todo);
			binder_wakeup_proc_ilocked(proc);
		}
	} else {
		if (hlist_empty(&node->refs) && !node->local_strong_refs &&
		    !node->local_weak_refs && !node->tmp_refs) {
			if (proc) {
				binder_dequeue_work_ilocked(&node->work);
				rb_erase(&node->rb_node, &proc->nodes);
				binder_debug(BINDER_DEBUG_INTERNAL_REFS,
					     "refless node %d deleted\n",
					     node->debug_id);
			} else {
				BUG_ON(!list_empty(&node->work.entry));
				spin_lock(&binder_dead_nodes_lock);
				/*
				 * tmp_refs could have changed so
				 * check it again
				 */
				if (node->tmp_refs) {
					spin_unlock(&binder_dead_nodes_lock);
					return false;
				}
				hlist_del(&node->dead_node);
				spin_unlock(&binder_dead_nodes_lock);
				binder_debug(BINDER_DEBUG_INTERNAL_REFS,
					     "dead node %d deleted\n",
					     node->debug_id);
			}
			return true;
		}
	}
	return false;
}

static void binder_dec_node(struct binder_node *node, int strong, int internal)
{
	bool free_node;

	binder_node_inner_lock(node);
	free_node = binder_dec_node_nilocked(node, strong, internal);
	binder_node_inner_unlock(node);
	if (free_node)
		binder_free_node(node);
}

static void binder_inc_node_tmpref_ilocked(struct binder_node *node)
{
	/*
	 * No call to binder_inc_node() is needed since we
	 * don't need to inform userspace of any changes to
	 * tmp_refs
	 */
	node->tmp_refs++;
}

/**
 * binder_inc_node_tmpref() - take a temporary reference on node
 * @node:	node to reference
 *
 * Take reference on node to prevent the node from being freed
 * while referenced only by a local variable. The inner lock is
 * needed to serialize with the node work on the queue (which
 * isn't needed after the node is dead). If the node is dead
 * (node->proc is NULL), use binder_dead_nodes_lock to protect
 * node->tmp_refs against dead-node-only cases where the node
 * lock cannot be acquired (eg traversing the dead node list to
 * print nodes)
 */
static void binder_inc_node_tmpref(struct binder_node *node)
{
	binder_node_lock(node);
	if (node->proc)
		binder_inner_proc_lock(node->proc);
	else
		spin_lock(&binder_dead_nodes_lock);
	binder_inc_node_tmpref_ilocked(node);
	if (node->proc)
		binder_inner_proc_unlock(node->proc);
	else
		spin_unlock(&binder_dead_nodes_lock);
	binder_node_unlock(node);
}

/**
 * binder_dec_node_tmpref() - remove a temporary reference on node
 * @node:	node to reference
 *
 * Release temporary reference on node taken via binder_inc_node_tmpref()
 */
static void binder_dec_node_tmpref(struct binder_node *node)
{
	bool free_node;

	binder_node_inner_lock(node);
	if (!node->proc)
		spin_lock(&binder_dead_nodes_lock);
	node->tmp_refs--;
	BUG_ON(node->tmp_refs < 0);
	if (!node->proc)
		spin_unlock(&binder_dead_nodes_lock);
	/*
	 * Call binder_dec_node() to check if all refcounts are 0
	 * and cleanup is needed. Calling with strong=0 and internal=1
	 * causes no actual reference to be released in binder_dec_node().
	 * If that changes, a change is needed here too.
	 */
	free_node = binder_dec_node_nilocked(node, 0, 1);
	binder_node_inner_unlock(node);
	if (free_node)
		binder_free_node(node);
}

static void binder_put_node(struct binder_node *node)
{
	binder_dec_node_tmpref(node);
}

static struct binder_ref *binder_get_ref_olocked(struct binder_proc *proc,
						 u32 desc, bool need_strong_ref)
{
	struct rb_node *n = proc->refs_by_desc.rb_node;
	struct binder_ref *ref;

	while (n) {
		ref = rb_entry(n, struct binder_ref, rb_node_desc);

		if (desc < ref->data.desc) {
			n = n->rb_left;
		} else if (desc > ref->data.desc) {
			n = n->rb_right;
		} else if (need_strong_ref && !ref->data.strong) {
			binder_user_error("tried to use weak ref as strong ref\n");
			return NULL;
		} else {
			return ref;
		}
	}
	return NULL;
}

/**
 * binder_get_ref_for_node_olocked() - get the ref associated with given node
 * @proc:	binder_proc that owns the ref
 * @node:	binder_node of target
 * @new_ref:	newly allocated binder_ref to be initialized or %NULL
 *
 * Look up the ref for the given node and return it if it exists
 *
 * If it doesn't exist and the caller provides a newly allocated
 * ref, initialize the fields of the newly allocated ref and insert
 * into the given proc rb_trees and node refs list.
 *
 * Return:	the ref for node. It is possible that another thread
 *		allocated/initialized the ref first in which case the
 *		returned ref would be different than the passed-in
 *		new_ref. new_ref must be kfree'd by the caller in
 *		this case.
 */
static struct binder_ref *binder_get_ref_for_node_olocked(
					struct binder_proc *proc,
					struct binder_node *node,
					struct binder_ref *new_ref)
{
	struct binder_context *context = proc->context;
	struct rb_node **p = &proc->refs_by_node.rb_node;
	struct rb_node *parent = NULL;
	struct binder_ref *ref;
	struct rb_node *n;

	while (*p) {
		parent = *p;
		ref = rb_entry(parent, struct binder_ref, rb_node_node);

		if (node < ref->node)
			p = &(*p)->rb_left;
		else if (node > ref->node)
			p = &(*p)->rb_right;
		else
			return ref;
	}
	if (!new_ref)
		return NULL;

	binder_stats_created(BINDER_STAT_REF);
	new_ref->data.debug_id = atomic_inc_return(&binder_last_id);
	new_ref->proc = proc;
	new_ref->node = node;
	rb_link_node(&new_ref->rb_node_node, parent, p);
	rb_insert_color(&new_ref->rb_node_node, &proc->refs_by_node);

	new_ref->data.desc = (node == context->binder_context_mgr_node) ? 0 : 1;
	for (n = rb_first(&proc->refs_by_desc); n != NULL; n = rb_next(n)) {
		ref = rb_entry(n, struct binder_ref, rb_node_desc);
		if (ref->data.desc > new_ref->data.desc)
			break;
		new_ref->data.desc = ref->data.desc + 1;
	}

	p = &proc->refs_by_desc.rb_node;
	while (*p) {
		parent = *p;
		ref = rb_entry(parent, struct binder_ref, rb_node_desc);

		if (new_ref->data.desc < ref->data.desc)
			p = &(*p)->rb_left;
		else if (new_ref->data.desc > ref->data.desc)
			p = &(*p)->rb_right;
		else
			BUG();
	}
	rb_link_node(&new_ref->rb_node_desc, parent, p);
	rb_insert_color(&new_ref->rb_node_desc, &proc->refs_by_desc);

	binder_node_lock(node);
	hlist_add_head(&new_ref->node_entry, &node->refs);

	binder_debug(BINDER_DEBUG_INTERNAL_REFS,
		     "%d new ref %d desc %d for node %d\n",
		      proc->pid, new_ref->data.debug_id, new_ref->data.desc,
		      node->debug_id);
	binder_node_unlock(node);
	return new_ref;
}

static void binder_cleanup_ref_olocked(struct binder_ref *ref)
{
	bool delete_node = false;

	binder_debug(BINDER_DEBUG_INTERNAL_REFS,
		     "%d delete ref %d desc %d for node %d\n",
		      ref->proc->pid, ref->data.debug_id, ref->data.desc,
		      ref->node->debug_id);

	rb_erase(&ref->rb_node_desc, &ref->proc->refs_by_desc);
	rb_erase(&ref->rb_node_node, &ref->proc->refs_by_node);

	binder_node_inner_lock(ref->node);
	if (ref->data.strong)
		binder_dec_node_nilocked(ref->node, 1, 1);

	hlist_del(&ref->node_entry);
	delete_node = binder_dec_node_nilocked(ref->node, 0, 1);
	binder_node_inner_unlock(ref->node);
	/*
	 * Clear ref->node unless we want the caller to free the node
	 */
	if (!delete_node) {
		/*
		 * The caller uses ref->node to determine
		 * whether the node needs to be freed. Clear
		 * it since the node is still alive.
		 */
		ref->node = NULL;
	}

	if (ref->death) {
		binder_debug(BINDER_DEBUG_DEAD_BINDER,
			     "%d delete ref %d desc %d has death notification\n",
			      ref->proc->pid, ref->data.debug_id,
			      ref->data.desc);
		binder_dequeue_work(ref->proc, &ref->death->work);
		binder_stats_deleted(BINDER_STAT_DEATH);
	}
	binder_stats_deleted(BINDER_STAT_REF);
}

/**
 * binder_inc_ref_olocked() - increment the ref for given handle
 * @ref:         ref to be incremented
 * @strong:      if true, strong increment, else weak
 * @target_list: list to queue node work on
 *
 * Increment the ref. @ref->proc->outer_lock must be held on entry
 *
 * Return: 0, if successful, else errno
 */
static int binder_inc_ref_olocked(struct binder_ref *ref, int strong,
				  struct list_head *target_list)
{
	int ret;

	if (strong) {
		if (ref->data.strong == 0) {
			ret = binder_inc_node(ref->node, 1, 1, target_list);
			if (ret)
				return ret;
		}
		ref->data.strong++;
	} else {
		if (ref->data.weak == 0) {
			ret = binder_inc_node(ref->node, 0, 1, target_list);
			if (ret)
				return ret;
		}
		ref->data.weak++;
	}
	return 0;
}

/**
 * binder_dec_ref() - dec the ref for given handle
 * @ref:	ref to be decremented
 * @strong:	if true, strong decrement, else weak
 *
 * Decrement the ref.
 *
 * Return: true if ref is cleaned up and ready to be freed
 */
static bool binder_dec_ref_olocked(struct binder_ref *ref, int strong)
{
	if (strong) {
		if (ref->data.strong == 0) {
			binder_user_error("%d invalid dec strong, ref %d desc %d s %d w %d\n",
					  ref->proc->pid, ref->data.debug_id,
					  ref->data.desc, ref->data.strong,
					  ref->data.weak);
			return false;
		}
		ref->data.strong--;
		if (ref->data.strong == 0)
			binder_dec_node(ref->node, strong, 1);
	} else {
		if (ref->data.weak == 0) {
			binder_user_error("%d invalid dec weak, ref %d desc %d s %d w %d\n",
					  ref->proc->pid, ref->data.debug_id,
					  ref->data.desc, ref->data.strong,
					  ref->data.weak);
			return false;
		}
		ref->data.weak--;
	}
	if (ref->data.strong == 0 && ref->data.weak == 0) {
		binder_cleanup_ref_olocked(ref);
		return true;
	}
	return false;
}

/**
 * binder_get_node_from_ref() - get the node from the given proc/desc
 * @proc:	proc containing the ref
 * @desc:	the handle associated with the ref
 * @need_strong_ref: if true, only return node if ref is strong
 * @rdata:	the id/refcount data for the ref
 *
 * Given a proc and ref handle, return the associated binder_node
 *
 * Return: a binder_node or NULL if not found or not strong when strong required
 */
static struct binder_node *binder_get_node_from_ref(
		struct binder_proc *proc,
		u32 desc, bool need_strong_ref,
		struct binder_ref_data *rdata)
{
	struct binder_node *node;
	struct binder_ref *ref;

	binder_proc_lock(proc);
	ref = binder_get_ref_olocked(proc, desc, need_strong_ref);
	if (!ref)
		goto err_no_ref;
	node = ref->node;
	/*
	 * Take an implicit reference on the node to ensure
	 * it stays alive until the call to binder_put_node()
	 */
	binder_inc_node_tmpref(node);
	if (rdata)
		*rdata = ref->data;
	binder_proc_unlock(proc);

	return node;

err_no_ref:
	binder_proc_unlock(proc);
	return NULL;
}

/**
 * binder_free_ref() - free the binder_ref
 * @ref:	ref to free
 *
 * Free the binder_ref. Free the binder_node indicated by ref->node
 * (if non-NULL) and the binder_ref_death indicated by ref->death.
 */
static void binder_free_ref(struct binder_ref *ref)
{
	if (ref->node)
		binder_free_node(ref->node);
	kfree(ref->death);
	kfree(ref);
}

/**
 * binder_update_ref_for_handle() - inc/dec the ref for given handle
 * @proc:	proc containing the ref
 * @desc:	the handle associated with the ref
 * @increment:	true=inc reference, false=dec reference
 * @strong:	true=strong reference, false=weak reference
 * @rdata:	the id/refcount data for the ref
 *
 * Given a proc and ref handle, increment or decrement the ref
 * according to "increment" arg.
 *
 * Return: 0 if successful, else errno
 */
static int binder_update_ref_for_handle(struct binder_proc *proc,
		uint32_t desc, bool increment, bool strong,
		struct binder_ref_data *rdata)
{
	int ret = 0;
	struct binder_ref *ref;
	bool delete_ref = false;

	binder_proc_lock(proc);
	ref = binder_get_ref_olocked(proc, desc, strong);
	if (!ref) {
		ret = -EINVAL;
		goto err_no_ref;
	}
	if (increment)
		ret = binder_inc_ref_olocked(ref, strong, NULL);
	else
		delete_ref = binder_dec_ref_olocked(ref, strong);

	if (rdata)
		*rdata = ref->data;
	binder_proc_unlock(proc);

	if (delete_ref)
		binder_free_ref(ref);
	return ret;

err_no_ref:
	binder_proc_unlock(proc);
	return ret;
}

/**
 * binder_dec_ref_for_handle() - dec the ref for given handle
 * @proc:	proc containing the ref
 * @desc:	the handle associated with the ref
 * @strong:	true=strong reference, false=weak reference
 * @rdata:	the id/refcount data for the ref
 *
 * Just calls binder_update_ref_for_handle() to decrement the ref.
 *
 * Return: 0 if successful, else errno
 */
static int binder_dec_ref_for_handle(struct binder_proc *proc,
		uint32_t desc, bool strong, struct binder_ref_data *rdata)
{
	return binder_update_ref_for_handle(proc, desc, false, strong, rdata);
}


/**
 * binder_inc_ref_for_node() - increment the ref for given proc/node
 * @proc:	 proc containing the ref
 * @node:	 target node
 * @strong:	 true=strong reference, false=weak reference
 * @target_list: worklist to use if node is incremented
 * @rdata:	 the id/refcount data for the ref
 *
 * Given a proc and node, increment the ref. Create the ref if it
 * doesn't already exist
 *
 * Return: 0 if successful, else errno
 */
static int binder_inc_ref_for_node(struct binder_proc *proc,
			struct binder_node *node,
			bool strong,
			struct list_head *target_list,
			struct binder_ref_data *rdata)
{
	struct binder_ref *ref;
	struct binder_ref *new_ref = NULL;
	int ret = 0;

	binder_proc_lock(proc);
	ref = binder_get_ref_for_node_olocked(proc, node, NULL);
	if (!ref) {
		binder_proc_unlock(proc);
		new_ref = kzalloc(sizeof(*ref), GFP_KERNEL);
		if (!new_ref)
			return -ENOMEM;
		binder_proc_lock(proc);
		ref = binder_get_ref_for_node_olocked(proc, node, new_ref);
	}
	ret = binder_inc_ref_olocked(ref, strong, target_list);
	*rdata = ref->data;
	binder_proc_unlock(proc);
	if (new_ref && ref != new_ref)
		/*
		 * Another thread created the ref first so
		 * free the one we allocated
		 */
		kfree(new_ref);
	return ret;
}

static void binder_pop_transaction_ilocked(struct binder_thread *target_thread,
					   struct binder_transaction *t)
{
	BUG_ON(!target_thread);
	assert_spin_locked(&target_thread->proc->inner_lock);
	BUG_ON(target_thread->transaction_stack != t);
	BUG_ON(target_thread->transaction_stack->from != target_thread);
	target_thread->transaction_stack =
		target_thread->transaction_stack->from_parent;
	t->from = NULL;
}

/**
 * binder_thread_dec_tmpref() - decrement thread->tmp_ref
 * @thread:	thread to decrement
 *
 * A thread needs to be kept alive while being used to create or
 * handle a transaction. binder_get_txn_from() is used to safely
 * extract t->from from a binder_transaction and keep the thread
 * indicated by t->from from being freed. When done with that
 * binder_thread, this function is called to decrement the
 * tmp_ref and free if appropriate (thread has been released
 * and no transaction being processed by the driver)
 */
static void binder_thread_dec_tmpref(struct binder_thread *thread)
{
	/*
	 * atomic is used to protect the counter value while
	 * it cannot reach zero or thread->is_dead is false
	 */
	binder_inner_proc_lock(thread->proc);
	atomic_dec(&thread->tmp_ref);
	if (thread->is_dead && !atomic_read(&thread->tmp_ref)) {
		binder_inner_proc_unlock(thread->proc);
		binder_free_thread(thread);
		return;
	}
	binder_inner_proc_unlock(thread->proc);
}

/**
 * binder_proc_dec_tmpref() - decrement proc->tmp_ref
 * @proc:	proc to decrement
 *
 * A binder_proc needs to be kept alive while being used to create or
 * handle a transaction. proc->tmp_ref is incremented when
 * creating a new transaction or the binder_proc is currently in-use
 * by threads that are being released. When done with the binder_proc,
 * this function is called to decrement the counter and free the
 * proc if appropriate (proc has been released, all threads have
 * been released and not currenly in-use to process a transaction).
 */
static void binder_proc_dec_tmpref(struct binder_proc *proc)
{
	binder_inner_proc_lock(proc);
	proc->tmp_ref--;
	if (proc->is_dead && RB_EMPTY_ROOT(&proc->threads) &&
			!proc->tmp_ref) {
		binder_inner_proc_unlock(proc);
		binder_free_proc(proc);
		return;
	}
	binder_inner_proc_unlock(proc);
}

/**
 * binder_get_txn_from() - safely extract the "from" thread in transaction
 * @t:	binder transaction for t->from
 *
 * Atomically return the "from" thread and increment the tmp_ref
 * count for the thread to ensure it stays alive until
 * binder_thread_dec_tmpref() is called.
 *
 * Return: the value of t->from
 */
static struct binder_thread *binder_get_txn_from(
		struct binder_transaction *t)
{
	struct binder_thread *from;

	spin_lock(&t->lock);
	from = t->from;
	if (from)
		atomic_inc(&from->tmp_ref);
	spin_unlock(&t->lock);
	return from;
}

/**
 * binder_get_txn_from_and_acq_inner() - get t->from and acquire inner lock
 * @t:	binder transaction for t->from
 *
 * Same as binder_get_txn_from() except it also acquires the proc->inner_lock
 * to guarantee that the thread cannot be released while operating on it.
 * The caller must call binder_inner_proc_unlock() to release the inner lock
 * as well as call binder_dec_thread_txn() to release the reference.
 *
 * Return: the value of t->from
 */
static struct binder_thread *binder_get_txn_from_and_acq_inner(
		struct binder_transaction *t)
{
	struct binder_thread *from;

	from = binder_get_txn_from(t);
	if (!from)
		return NULL;
	binder_inner_proc_lock(from->proc);
	if (t->from) {
		BUG_ON(from != t->from);
		return from;
	}
	binder_inner_proc_unlock(from->proc);
	binder_thread_dec_tmpref(from);
	return NULL;
}

static void binder_free_transaction(struct binder_transaction *t)
{
	if (t->buffer)
		t->buffer->transaction = NULL;
	kfree(t);
	binder_stats_deleted(BINDER_STAT_TRANSACTION);
}

static void binder_send_failed_reply(struct binder_transaction *t,
				     uint32_t error_code)
{
	struct binder_thread *target_thread;
	struct binder_transaction *next;

	BUG_ON(t->flags & TF_ONE_WAY);
	while (1) {
		target_thread = binder_get_txn_from_and_acq_inner(t);
		if (target_thread) {
			binder_debug(BINDER_DEBUG_FAILED_TRANSACTION,
				     "send failed reply for transaction %d to %d:%d\n",
				      t->debug_id,
				      target_thread->proc->pid,
				      target_thread->pid);

			binder_pop_transaction_ilocked(target_thread, t);
			if (target_thread->reply_error.cmd == BR_OK) {
				target_thread->reply_error.cmd = error_code;
				binder_enqueue_thread_work_ilocked(
					target_thread,
					&target_thread->reply_error.work);
				wake_up_interruptible(&target_thread->wait);
			} else {
				WARN(1, "Unexpected reply error: %u\n",
						target_thread->reply_error.cmd);
			}
			binder_inner_proc_unlock(target_thread->proc);
			binder_thread_dec_tmpref(target_thread);
			binder_free_transaction(t);
			return;
		}
		next = t->from_parent;

		binder_debug(BINDER_DEBUG_FAILED_TRANSACTION,
			     "send failed reply for transaction %d, target dead\n",
			     t->debug_id);

		binder_free_transaction(t);
		if (next == NULL) {
			binder_debug(BINDER_DEBUG_DEAD_BINDER,
				     "reply failed, no target thread at root\n");
			return;
		}
		t = next;
		binder_debug(BINDER_DEBUG_DEAD_BINDER,
			     "reply failed, no target thread -- retry %d\n",
			      t->debug_id);
	}
}

/**
 * binder_cleanup_transaction() - cleans up undelivered transaction
 * @t:		transaction that needs to be cleaned up
 * @reason:	reason the transaction wasn't delivered
 * @error_code:	error to return to caller (if synchronous call)
 */
static void binder_cleanup_transaction(struct binder_transaction *t,
				       const char *reason,
				       uint32_t error_code)
{
	if (t->buffer->target_node && !(t->flags & TF_ONE_WAY)) {
		binder_send_failed_reply(t, error_code);
	} else {
		binder_debug(BINDER_DEBUG_DEAD_TRANSACTION,
			"undelivered transaction %d, %s\n",
			t->debug_id, reason);
		binder_free_transaction(t);
	}
}

/**
 * binder_validate_object() - checks for a valid metadata object in a buffer.
 * @buffer:	binder_buffer that we're parsing.
 * @offset:	offset in the buffer at which to validate an object.
 *
 * Return:	If there's a valid metadata object at @offset in @buffer, the
 *		size of that object. Otherwise, it returns zero.
 */
static size_t binder_validate_object(struct binder_buffer *buffer, u64 offset)
{
	/* Check if we can read a header first */
	struct binder_object_header *hdr;
	size_t object_size = 0;

	if (offset > buffer->data_size - sizeof(*hdr) ||
	    buffer->data_size < sizeof(*hdr) ||
	    !IS_ALIGNED(offset, sizeof(u32)))
		return 0;

	/* Ok, now see if we can read a complete object. */
	hdr = (struct binder_object_header *)(buffer->data + offset);
	switch (hdr->type) {
	case BINDER_TYPE_BINDER:
	case BINDER_TYPE_WEAK_BINDER:
	case BINDER_TYPE_HANDLE:
	case BINDER_TYPE_WEAK_HANDLE:
		object_size = sizeof(struct flat_binder_object);
		break;
	case BINDER_TYPE_FD:
		object_size = sizeof(struct binder_fd_object);
		break;
	case BINDER_TYPE_PTR:
		object_size = sizeof(struct binder_buffer_object);
		break;
	case BINDER_TYPE_FDA:
		object_size = sizeof(struct binder_fd_array_object);
		break;
	default:
		return 0;
	}
	if (offset <= buffer->data_size - object_size &&
	    buffer->data_size >= object_size)
		return object_size;
	else
		return 0;
}

/**
 * binder_validate_ptr() - validates binder_buffer_object in a binder_buffer.
 * @b:		binder_buffer containing the object
 * @index:	index in offset array at which the binder_buffer_object is
 *		located
 * @start:	points to the start of the offset array
 * @num_valid:	the number of valid offsets in the offset array
 *
 * Return:	If @index is within the valid range of the offset array
 *		described by @start and @num_valid, and if there's a valid
 *		binder_buffer_object at the offset found in index @index
 *		of the offset array, that object is returned. Otherwise,
 *		%NULL is returned.
 *		Note that the offset found in index @index itself is not
 *		verified; this function assumes that @num_valid elements
 *		from @start were previously verified to have valid offsets.
 */
static struct binder_buffer_object *binder_validate_ptr(struct binder_buffer *b,
							binder_size_t index,
							binder_size_t *start,
							binder_size_t num_valid)
{
	struct binder_buffer_object *buffer_obj;
	binder_size_t *offp;

	if (index >= num_valid)
		return NULL;

	offp = start + index;
	buffer_obj = (struct binder_buffer_object *)(b->data + *offp);
	if (buffer_obj->hdr.type != BINDER_TYPE_PTR)
		return NULL;

	return buffer_obj;
}

/**
 * binder_validate_fixup() - validates pointer/fd fixups happen in order.
 * @b:			transaction buffer
 * @objects_start	start of objects buffer
 * @buffer:		binder_buffer_object in which to fix up
 * @offset:		start offset in @buffer to fix up
 * @last_obj:		last binder_buffer_object that we fixed up in
 * @last_min_offset:	minimum fixup offset in @last_obj
 *
 * Return:		%true if a fixup in buffer @buffer at offset @offset is
 *			allowed.
 *
 * For safety reasons, we only allow fixups inside a buffer to happen
 * at increasing offsets; additionally, we only allow fixup on the last
 * buffer object that was verified, or one of its parents.
 *
 * Example of what is allowed:
 *
 * A
 *   B (parent = A, offset = 0)
 *   C (parent = A, offset = 16)
 *     D (parent = C, offset = 0)
 *   E (parent = A, offset = 32) // min_offset is 16 (C.parent_offset)
 *
 * Examples of what is not allowed:
 *
 * Decreasing offsets within the same parent:
 * A
 *   C (parent = A, offset = 16)
 *   B (parent = A, offset = 0) // decreasing offset within A
 *
 * Referring to a parent that wasn't the last object or any of its parents:
 * A
 *   B (parent = A, offset = 0)
 *   C (parent = A, offset = 0)
 *   C (parent = A, offset = 16)
 *     D (parent = B, offset = 0) // B is not A or any of A's parents
 */
static bool binder_validate_fixup(struct binder_buffer *b,
				  binder_size_t *objects_start,
				  struct binder_buffer_object *buffer,
				  binder_size_t fixup_offset,
				  struct binder_buffer_object *last_obj,
				  binder_size_t last_min_offset)
{
	if (!last_obj) {
		/* Nothing to fix up in */
		return false;
	}

	while (last_obj != buffer) {
		/*
		 * Safe to retrieve the parent of last_obj, since it
		 * was already previously verified by the driver.
		 */
		if ((last_obj->flags & BINDER_BUFFER_FLAG_HAS_PARENT) == 0)
			return false;
		last_min_offset = last_obj->parent_offset + sizeof(uintptr_t);
		last_obj = (struct binder_buffer_object *)
			(b->data + *(objects_start + last_obj->parent));
	}
	return (fixup_offset >= last_min_offset);
}

static void binder_transaction_buffer_release(struct binder_proc *proc,
					      struct binder_buffer *buffer,
					      binder_size_t *failed_at)
{
	binder_size_t *offp, *off_start, *off_end;
	int debug_id = buffer->debug_id;

	binder_debug(BINDER_DEBUG_TRANSACTION,
		     "%d buffer release %d, size %zd-%zd, failed at %p\n",
		     proc->pid, buffer->debug_id,
		     buffer->data_size, buffer->offsets_size, failed_at);

	if (buffer->target_node)
		binder_dec_node(buffer->target_node, 1, 0);

	off_start = (binder_size_t *)(buffer->data +
				      ALIGN(buffer->data_size, sizeof(void *)));
	if (failed_at)
		off_end = failed_at;
	else
		off_end = (void *)off_start + buffer->offsets_size;
	for (offp = off_start; offp < off_end; offp++) {
		struct binder_object_header *hdr;
		size_t object_size = binder_validate_object(buffer, *offp);

		if (object_size == 0) {
			pr_err("transaction release %d bad object at offset %lld, size %zd\n",
			       debug_id, (u64)*offp, buffer->data_size);
			continue;
		}
		hdr = (struct binder_object_header *)(buffer->data + *offp);
		switch (hdr->type) {
		case BINDER_TYPE_BINDER:
		case BINDER_TYPE_WEAK_BINDER: {
			struct flat_binder_object *fp;
			struct binder_node *node;

			fp = to_flat_binder_object(hdr);
			node = binder_get_node(proc, fp->binder);
			if (node == NULL) {
				pr_err("transaction release %d bad node %016llx\n",
				       debug_id, (u64)fp->binder);
				break;
			}
			binder_debug(BINDER_DEBUG_TRANSACTION,
				     "        node %d u%016llx\n",
				     node->debug_id, (u64)node->ptr);
			binder_dec_node(node, hdr->type == BINDER_TYPE_BINDER,
					0);
			binder_put_node(node);
		} break;
		case BINDER_TYPE_HANDLE:
		case BINDER_TYPE_WEAK_HANDLE: {
			struct flat_binder_object *fp;
			struct binder_ref_data rdata;
			int ret;

			fp = to_flat_binder_object(hdr);
			ret = binder_dec_ref_for_handle(proc, fp->handle,
				hdr->type == BINDER_TYPE_HANDLE, &rdata);

			if (ret) {
				pr_err("transaction release %d bad handle %d, ret = %d\n",
				 debug_id, fp->handle, ret);
				break;
			}
			binder_debug(BINDER_DEBUG_TRANSACTION,
				     "        ref %d desc %d\n",
				     rdata.debug_id, rdata.desc);
		} break;

		case BINDER_TYPE_FD: {
			struct binder_fd_object *fp = to_binder_fd_object(hdr);

			binder_debug(BINDER_DEBUG_TRANSACTION,
				     "        fd %d\n", fp->fd);
			if (failed_at)
				task_close_fd(proc, fp->fd);
		} break;
		case BINDER_TYPE_PTR:
			/*
			 * Nothing to do here, this will get cleaned up when the
			 * transaction buffer gets freed
			 */
			break;
		case BINDER_TYPE_FDA: {
			struct binder_fd_array_object *fda;
			struct binder_buffer_object *parent;
			uintptr_t parent_buffer;
			u32 *fd_array;
			size_t fd_index;
			binder_size_t fd_buf_size;

			fda = to_binder_fd_array_object(hdr);
			parent = binder_validate_ptr(buffer, fda->parent,
						     off_start,
						     offp - off_start);
			if (!parent) {
				pr_err("transaction release %d bad parent offset\n",
				       debug_id);
				continue;
			}
			/*
			 * Since the parent was already fixed up, convert it
			 * back to kernel address space to access it
			 */
			parent_buffer = parent->buffer -
				binder_alloc_get_user_buffer_offset(
						&proc->alloc);

			fd_buf_size = sizeof(u32) * fda->num_fds;
			if (fda->num_fds >= SIZE_MAX / sizeof(u32)) {
				pr_err("transaction release %d invalid number of fds (%lld)\n",
				       debug_id, (u64)fda->num_fds);
				continue;
			}
			if (fd_buf_size > parent->length ||
			    fda->parent_offset > parent->length - fd_buf_size) {
				/* No space for all file descriptors here. */
				pr_err("transaction release %d not enough space for %lld fds in buffer\n",
				       debug_id, (u64)fda->num_fds);
				continue;
			}
			fd_array = (u32 *)(parent_buffer + (uintptr_t)fda->parent_offset);
			for (fd_index = 0; fd_index < fda->num_fds; fd_index++)
				task_close_fd(proc, fd_array[fd_index]);
		} break;
		default:
			pr_err("transaction release %d bad object type %x\n",
				debug_id, hdr->type);
			break;
		}
	}
}

static int binder_translate_binder(struct flat_binder_object *fp,
				   struct binder_transaction *t,
				   struct binder_thread *thread)
{
	struct binder_node *node;
	struct binder_proc *proc = thread->proc;
	struct binder_proc *target_proc = t->to_proc;
	struct binder_ref_data rdata;
	int ret = 0;

	node = binder_get_node(proc, fp->binder);
	if (!node) {
		node = binder_new_node(proc, fp);
		if (!node)
			return -ENOMEM;
	}
	if (fp->cookie != node->cookie) {
		binder_user_error("%d:%d sending u%016llx node %d, cookie mismatch %016llx != %016llx\n",
				  proc->pid, thread->pid, (u64)fp->binder,
				  node->debug_id, (u64)fp->cookie,
				  (u64)node->cookie);
		ret = -EINVAL;
		goto done;
	}
	if (security_binder_transfer_binder(proc->tsk, target_proc->tsk)) {
		ret = -EPERM;
		goto done;
	}

	ret = binder_inc_ref_for_node(target_proc, node,
			fp->hdr.type == BINDER_TYPE_BINDER,
			&thread->todo, &rdata);
	if (ret)
		goto done;

	if (fp->hdr.type == BINDER_TYPE_BINDER)
		fp->hdr.type = BINDER_TYPE_HANDLE;
	else
		fp->hdr.type = BINDER_TYPE_WEAK_HANDLE;
	fp->binder = 0;
	fp->handle = rdata.desc;
	fp->cookie = 0;

	trace_binder_transaction_node_to_ref(t, node, &rdata);
	binder_debug(BINDER_DEBUG_TRANSACTION,
		     "        node %d u%016llx -> ref %d desc %d\n",
		     node->debug_id, (u64)node->ptr,
		     rdata.debug_id, rdata.desc);
done:
	binder_put_node(node);
	return ret;
}

static int binder_translate_handle(struct flat_binder_object *fp,
				   struct binder_transaction *t,
				   struct binder_thread *thread)
{
	struct binder_proc *proc = thread->proc;
	struct binder_proc *target_proc = t->to_proc;
	struct binder_node *node;
	struct binder_ref_data src_rdata;
	int ret = 0;

	node = binder_get_node_from_ref(proc, fp->handle,
			fp->hdr.type == BINDER_TYPE_HANDLE, &src_rdata);
	if (!node) {
		binder_user_error("%d:%d got transaction with invalid handle, %d\n",
				  proc->pid, thread->pid, fp->handle);
		return -EINVAL;
	}
	if (security_binder_transfer_binder(proc->tsk, target_proc->tsk)) {
		ret = -EPERM;
		goto done;
	}

	binder_node_lock(node);
	if (node->proc == target_proc) {
		if (fp->hdr.type == BINDER_TYPE_HANDLE)
			fp->hdr.type = BINDER_TYPE_BINDER;
		else
			fp->hdr.type = BINDER_TYPE_WEAK_BINDER;
		fp->binder = node->ptr;
		fp->cookie = node->cookie;
		if (node->proc)
			binder_inner_proc_lock(node->proc);
		binder_inc_node_nilocked(node,
					 fp->hdr.type == BINDER_TYPE_BINDER,
					 0, NULL);
		if (node->proc)
			binder_inner_proc_unlock(node->proc);
		trace_binder_transaction_ref_to_node(t, node, &src_rdata);
		binder_debug(BINDER_DEBUG_TRANSACTION,
			     "        ref %d desc %d -> node %d u%016llx\n",
			     src_rdata.debug_id, src_rdata.desc, node->debug_id,
			     (u64)node->ptr);
		binder_node_unlock(node);
	} else {
		struct binder_ref_data dest_rdata;

		binder_node_unlock(node);
		ret = binder_inc_ref_for_node(target_proc, node,
				fp->hdr.type == BINDER_TYPE_HANDLE,
				NULL, &dest_rdata);
		if (ret)
			goto done;

		fp->binder = 0;
		fp->handle = dest_rdata.desc;
		fp->cookie = 0;
		trace_binder_transaction_ref_to_ref(t, node, &src_rdata,
						    &dest_rdata);
		binder_debug(BINDER_DEBUG_TRANSACTION,
			     "        ref %d desc %d -> ref %d desc %d (node %d)\n",
			     src_rdata.debug_id, src_rdata.desc,
			     dest_rdata.debug_id, dest_rdata.desc,
			     node->debug_id);
	}
done:
	binder_put_node(node);
	return ret;
}

static int binder_translate_fd(int fd,
			       struct binder_transaction *t,
			       struct binder_thread *thread,
			       struct binder_transaction *in_reply_to)
{
	struct binder_proc *proc = thread->proc;
	struct binder_proc *target_proc = t->to_proc;
	int target_fd;
	struct file *file;
	int ret;
	bool target_allows_fd;

	if (in_reply_to)
		target_allows_fd = !!(in_reply_to->flags & TF_ACCEPT_FDS);
	else
		target_allows_fd = t->buffer->target_node->accept_fds;
	if (!target_allows_fd) {
		binder_user_error("%d:%d got %s with fd, %d, but target does not allow fds\n",
				  proc->pid, thread->pid,
				  in_reply_to ? "reply" : "transaction",
				  fd);
		ret = -EPERM;
		goto err_fd_not_accepted;
	}

	file = fget(fd);
	if (!file) {
		binder_user_error("%d:%d got transaction with invalid fd, %d\n",
				  proc->pid, thread->pid, fd);
		ret = -EBADF;
		goto err_fget;
	}
	ret = security_binder_transfer_file(proc->tsk, target_proc->tsk, file);
	if (ret < 0) {
		ret = -EPERM;
		goto err_security;
	}

	target_fd = task_get_unused_fd_flags(target_proc, O_CLOEXEC);
	if (target_fd < 0) {
		ret = -ENOMEM;
		goto err_get_unused_fd;
	}
	task_fd_install(target_proc, target_fd, file);
	trace_binder_transaction_fd(t, fd, target_fd);
	binder_debug(BINDER_DEBUG_TRANSACTION, "        fd %d -> %d\n",
		     fd, target_fd);

	return target_fd;

err_get_unused_fd:
err_security:
	fput(file);
err_fget:
err_fd_not_accepted:
	return ret;
}

static int binder_translate_fd_array(struct binder_fd_array_object *fda,
				     struct binder_buffer_object *parent,
				     struct binder_transaction *t,
				     struct binder_thread *thread,
				     struct binder_transaction *in_reply_to)
{
	binder_size_t fdi, fd_buf_size, num_installed_fds;
	int target_fd;
	uintptr_t parent_buffer;
	u32 *fd_array;
	struct binder_proc *proc = thread->proc;
	struct binder_proc *target_proc = t->to_proc;

	fd_buf_size = sizeof(u32) * fda->num_fds;
	if (fda->num_fds >= SIZE_MAX / sizeof(u32)) {
		binder_user_error("%d:%d got transaction with invalid number of fds (%lld)\n",
				  proc->pid, thread->pid, (u64)fda->num_fds);
		return -EINVAL;
	}
	if (fd_buf_size > parent->length ||
	    fda->parent_offset > parent->length - fd_buf_size) {
		/* No space for all file descriptors here. */
		binder_user_error("%d:%d not enough space to store %lld fds in buffer\n",
				  proc->pid, thread->pid, (u64)fda->num_fds);
		return -EINVAL;
	}
	/*
	 * Since the parent was already fixed up, convert it
	 * back to the kernel address space to access it
	 */
	parent_buffer = parent->buffer -
		binder_alloc_get_user_buffer_offset(&target_proc->alloc);
	fd_array = (u32 *)(parent_buffer + (uintptr_t)fda->parent_offset);
	if (!IS_ALIGNED((unsigned long)fd_array, sizeof(u32))) {
		binder_user_error("%d:%d parent offset not aligned correctly.\n",
				  proc->pid, thread->pid);
		return -EINVAL;
	}
	for (fdi = 0; fdi < fda->num_fds; fdi++) {
		target_fd = binder_translate_fd(fd_array[fdi], t, thread,
						in_reply_to);
		if (target_fd < 0)
			goto err_translate_fd_failed;
		fd_array[fdi] = target_fd;
	}
	return 0;

err_translate_fd_failed:
	/*
	 * Failed to allocate fd or security error, free fds
	 * installed so far.
	 */
	num_installed_fds = fdi;
	for (fdi = 0; fdi < num_installed_fds; fdi++)
		task_close_fd(target_proc, fd_array[fdi]);
	return target_fd;
}

static int binder_fixup_parent(struct binder_transaction *t,
			       struct binder_thread *thread,
			       struct binder_buffer_object *bp,
			       binder_size_t *off_start,
			       binder_size_t num_valid,
			       struct binder_buffer_object *last_fixup_obj,
			       binder_size_t last_fixup_min_off)
{
	struct binder_buffer_object *parent;
	u8 *parent_buffer;
	struct binder_buffer *b = t->buffer;
	struct binder_proc *proc = thread->proc;
	struct binder_proc *target_proc = t->to_proc;

	if (!(bp->flags & BINDER_BUFFER_FLAG_HAS_PARENT))
		return 0;

	parent = binder_validate_ptr(b, bp->parent, off_start, num_valid);
	if (!parent) {
		binder_user_error("%d:%d got transaction with invalid parent offset or type\n",
				  proc->pid, thread->pid);
		return -EINVAL;
	}

	if (!binder_validate_fixup(b, off_start,
				   parent, bp->parent_offset,
				   last_fixup_obj,
				   last_fixup_min_off)) {
		binder_user_error("%d:%d got transaction with out-of-order buffer fixup\n",
				  proc->pid, thread->pid);
		return -EINVAL;
	}

	if (parent->length < sizeof(binder_uintptr_t) ||
	    bp->parent_offset > parent->length - sizeof(binder_uintptr_t)) {
		/* No space for a pointer here! */
		binder_user_error("%d:%d got transaction with invalid parent offset\n",
				  proc->pid, thread->pid);
		return -EINVAL;
	}
	parent_buffer = (u8 *)((uintptr_t)parent->buffer -
			binder_alloc_get_user_buffer_offset(
				&target_proc->alloc));
	*(binder_uintptr_t *)(parent_buffer + bp->parent_offset) = bp->buffer;

	return 0;
}

/**
 * binder_proc_transaction() - sends a transaction to a process and wakes it up
 * @t:		transaction to send
 * @proc:	process to send the transaction to
 * @thread:	thread in @proc to send the transaction to (may be NULL)
 *
 * This function queues a transaction to the specified process. It will try
 * to find a thread in the target process to handle the transaction and
 * wake it up. If no thread is found, the work is queued to the proc
 * waitqueue.
 *
 * If the @thread parameter is not NULL, the transaction is always queued
 * to the waitlist of that specific thread.
 *
 * Return:	true if the transactions was successfully queued
 *		false if the target process or thread is dead
 */
static bool binder_proc_transaction(struct binder_transaction *t,
				    struct binder_proc *proc,
				    struct binder_thread *thread)
{
	struct binder_node *node = t->buffer->target_node;
	bool oneway = !!(t->flags & TF_ONE_WAY);
	bool pending_async = false;

	BUG_ON(!node);
	binder_node_lock(node);
	if (oneway) {
		BUG_ON(thread);
		if (node->has_async_transaction) {
			pending_async = true;
		} else {
			node->has_async_transaction = true;
		}
	}

	binder_inner_proc_lock(proc);

	if (proc->is_dead || (thread && thread->is_dead)) {
		binder_inner_proc_unlock(proc);
		binder_node_unlock(node);
		return false;
	}

	if (!thread && !pending_async)
		thread = binder_select_thread_ilocked(proc);

	if (thread)
		binder_enqueue_thread_work_ilocked(thread, &t->work);
	else if (!pending_async)
		binder_enqueue_work_ilocked(&t->work, &proc->todo);
	else
		binder_enqueue_work_ilocked(&t->work, &node->async_todo);

	if (!pending_async)
		binder_wakeup_thread_ilocked(proc, thread, !oneway /* sync */);

	binder_inner_proc_unlock(proc);
	binder_node_unlock(node);

	return true;
}

/**
 * binder_get_node_refs_for_txn() - Get required refs on node for txn
 * @node:         struct binder_node for which to get refs
 * @proc:         returns @node->proc if valid
 * @error:        if no @proc then returns BR_DEAD_REPLY
 *
 * User-space normally keeps the node alive when creating a transaction
 * since it has a reference to the target. The local strong ref keeps it
 * alive if the sending process dies before the target process processes
 * the transaction. If the source process is malicious or has a reference
 * counting bug, relying on the local strong ref can fail.
 *
 * Since user-space can cause the local strong ref to go away, we also take
 * a tmpref on the node to ensure it survives while we are constructing
 * the transaction. We also need a tmpref on the proc while we are
 * constructing the transaction, so we take that here as well.
 *
 * Return: The target_node with refs taken or NULL if no @node->proc is NULL.
 * Also sets @proc if valid. If the @node->proc is NULL indicating that the
 * target proc has died, @error is set to BR_DEAD_REPLY
 */
static struct binder_node *binder_get_node_refs_for_txn(
		struct binder_node *node,
		struct binder_proc **procp,
		uint32_t *error)
{
	struct binder_node *target_node = NULL;

	binder_node_inner_lock(node);
	if (node->proc) {
		target_node = node;
		binder_inc_node_nilocked(node, 1, 0, NULL);
		binder_inc_node_tmpref_ilocked(node);
		node->proc->tmp_ref++;
		*procp = node->proc;
	} else
		*error = BR_DEAD_REPLY;
	binder_node_inner_unlock(node);

	return target_node;
}

static void binder_transaction(struct binder_proc *proc,
			       struct binder_thread *thread,
			       struct binder_transaction_data *tr, int reply,
			       binder_size_t extra_buffers_size)
{
	int ret;
	struct binder_transaction *t;
	struct binder_work *tcomplete;
	binder_size_t *offp, *off_end, *off_start;
	binder_size_t off_min;
	u8 *sg_bufp, *sg_buf_end;
	struct binder_proc *target_proc = NULL;
	struct binder_thread *target_thread = NULL;
	struct binder_node *target_node = NULL;
	struct binder_transaction *in_reply_to = NULL;
	struct binder_transaction_log_entry *e;
	uint32_t return_error = 0;
	uint32_t return_error_param = 0;
	uint32_t return_error_line = 0;
	struct binder_buffer_object *last_fixup_obj = NULL;
	binder_size_t last_fixup_min_off = 0;
	struct binder_context *context = proc->context;
	int t_debug_id = atomic_inc_return(&binder_last_id);

	e = binder_transaction_log_add(&binder_transaction_log);
	e->debug_id = t_debug_id;
	e->call_type = reply ? 2 : !!(tr->flags & TF_ONE_WAY);
	e->from_proc = proc->pid;
	e->from_thread = thread->pid;
	e->target_handle = tr->target.handle;
	e->data_size = tr->data_size;
	e->offsets_size = tr->offsets_size;
	e->context_name = proc->context->name;

	if (reply) {
		binder_inner_proc_lock(proc);
		in_reply_to = thread->transaction_stack;
		if (in_reply_to == NULL) {
			binder_inner_proc_unlock(proc);
			binder_user_error("%d:%d got reply transaction with no transaction stack\n",
					  proc->pid, thread->pid);
			return_error = BR_FAILED_REPLY;
			return_error_param = -EPROTO;
			return_error_line = __LINE__;
			goto err_empty_call_stack;
		}
		if (in_reply_to->to_thread != thread) {
			spin_lock(&in_reply_to->lock);
			binder_user_error("%d:%d got reply transaction with bad transaction stack, transaction %d has target %d:%d\n",
				proc->pid, thread->pid, in_reply_to->debug_id,
				in_reply_to->to_proc ?
				in_reply_to->to_proc->pid : 0,
				in_reply_to->to_thread ?
				in_reply_to->to_thread->pid : 0);
			spin_unlock(&in_reply_to->lock);
			binder_inner_proc_unlock(proc);
			return_error = BR_FAILED_REPLY;
			return_error_param = -EPROTO;
			return_error_line = __LINE__;
			in_reply_to = NULL;
			goto err_bad_call_stack;
		}
		thread->transaction_stack = in_reply_to->to_parent;
		binder_inner_proc_unlock(proc);
		binder_set_nice(in_reply_to->saved_priority);
		target_thread = binder_get_txn_from_and_acq_inner(in_reply_to);
		if (target_thread == NULL) {
			return_error = BR_DEAD_REPLY;
			return_error_line = __LINE__;
			goto err_dead_binder;
		}
		if (target_thread->transaction_stack != in_reply_to) {
			binder_user_error("%d:%d got reply transaction with bad target transaction stack %d, expected %d\n",
				proc->pid, thread->pid,
				target_thread->transaction_stack ?
				target_thread->transaction_stack->debug_id : 0,
				in_reply_to->debug_id);
			binder_inner_proc_unlock(target_thread->proc);
			return_error = BR_FAILED_REPLY;
			return_error_param = -EPROTO;
			return_error_line = __LINE__;
			in_reply_to = NULL;
			target_thread = NULL;
			goto err_dead_binder;
		}
		target_proc = target_thread->proc;
		target_proc->tmp_ref++;
		binder_inner_proc_unlock(target_thread->proc);
	} else {
		if (tr->target.handle) {
			struct binder_ref *ref;

			/*
			 * There must already be a strong ref
			 * on this node. If so, do a strong
			 * increment on the node to ensure it
			 * stays alive until the transaction is
			 * done.
			 */
			binder_proc_lock(proc);
			ref = binder_get_ref_olocked(proc, tr->target.handle,
						     true);
			if (ref) {
				target_node = binder_get_node_refs_for_txn(
						ref->node, &target_proc,
						&return_error);
			} else {
				binder_user_error("%d:%d got transaction to invalid handle\n",
						  proc->pid, thread->pid);
				return_error = BR_FAILED_REPLY;
			}
			binder_proc_unlock(proc);
		} else {
			mutex_lock(&context->context_mgr_node_lock);
			target_node = context->binder_context_mgr_node;
			if (target_node)
				target_node = binder_get_node_refs_for_txn(
						target_node, &target_proc,
						&return_error);
			else
				return_error = BR_DEAD_REPLY;
			mutex_unlock(&context->context_mgr_node_lock);
		}
		if (!target_node) {
			/*
			 * return_error is set above
			 */
			return_error_param = -EINVAL;
			return_error_line = __LINE__;
			goto err_dead_binder;
		}
		e->to_node = target_node->debug_id;
		if (security_binder_transaction(proc->tsk,
						target_proc->tsk) < 0) {
			return_error = BR_FAILED_REPLY;
			return_error_param = -EPERM;
			return_error_line = __LINE__;
			goto err_invalid_target_handle;
		}
		binder_inner_proc_lock(proc);
		if (!(tr->flags & TF_ONE_WAY) && thread->transaction_stack) {
			struct binder_transaction *tmp;

			tmp = thread->transaction_stack;
			if (tmp->to_thread != thread) {
				spin_lock(&tmp->lock);
				binder_user_error("%d:%d got new transaction with bad transaction stack, transaction %d has target %d:%d\n",
					proc->pid, thread->pid, tmp->debug_id,
					tmp->to_proc ? tmp->to_proc->pid : 0,
					tmp->to_thread ?
					tmp->to_thread->pid : 0);
				spin_unlock(&tmp->lock);
				binder_inner_proc_unlock(proc);
				return_error = BR_FAILED_REPLY;
				return_error_param = -EPROTO;
				return_error_line = __LINE__;
				goto err_bad_call_stack;
			}
			while (tmp) {
				struct binder_thread *from;

				spin_lock(&tmp->lock);
				from = tmp->from;
				if (from && from->proc == target_proc) {
					atomic_inc(&from->tmp_ref);
					target_thread = from;
					spin_unlock(&tmp->lock);
					break;
				}
				spin_unlock(&tmp->lock);
				tmp = tmp->from_parent;
			}
		}
		binder_inner_proc_unlock(proc);
	}
	if (target_thread)
		e->to_thread = target_thread->pid;
	e->to_proc = target_proc->pid;

	/* TODO: reuse incoming transaction for reply */
	t = kzalloc(sizeof(*t), GFP_KERNEL);
	if (t == NULL) {
		return_error = BR_FAILED_REPLY;
		return_error_param = -ENOMEM;
		return_error_line = __LINE__;
		goto err_alloc_t_failed;
	}
	binder_stats_created(BINDER_STAT_TRANSACTION);
	spin_lock_init(&t->lock);

	tcomplete = kzalloc(sizeof(*tcomplete), GFP_KERNEL);
	if (tcomplete == NULL) {
		return_error = BR_FAILED_REPLY;
		return_error_param = -ENOMEM;
		return_error_line = __LINE__;
		goto err_alloc_tcomplete_failed;
	}
	binder_stats_created(BINDER_STAT_TRANSACTION_COMPLETE);

	t->debug_id = t_debug_id;

	if (reply)
		binder_debug(BINDER_DEBUG_TRANSACTION,
			     "%d:%d BC_REPLY %d -> %d:%d, data %016llx-%016llx size %lld-%lld-%lld\n",
			     proc->pid, thread->pid, t->debug_id,
			     target_proc->pid, target_thread->pid,
			     (u64)tr->data.ptr.buffer,
			     (u64)tr->data.ptr.offsets,
			     (u64)tr->data_size, (u64)tr->offsets_size,
			     (u64)extra_buffers_size);
	else
		binder_debug(BINDER_DEBUG_TRANSACTION,
			     "%d:%d BC_TRANSACTION %d -> %d - node %d, data %016llx-%016llx size %lld-%lld-%lld\n",
			     proc->pid, thread->pid, t->debug_id,
			     target_proc->pid, target_node->debug_id,
			     (u64)tr->data.ptr.buffer,
			     (u64)tr->data.ptr.offsets,
			     (u64)tr->data_size, (u64)tr->offsets_size,
			     (u64)extra_buffers_size);

	if (!reply && !(tr->flags & TF_ONE_WAY))
		t->from = thread;
	else
		t->from = NULL;
	t->sender_euid = task_euid(proc->tsk);
	t->to_proc = target_proc;
	t->to_thread = target_thread;
	t->code = tr->code;
	t->flags = tr->flags;
	t->priority = task_nice(current);

	trace_binder_transaction(reply, t, target_node);

	t->buffer = binder_alloc_new_buf(&target_proc->alloc, tr->data_size,
		tr->offsets_size, extra_buffers_size,
		!reply && (t->flags & TF_ONE_WAY));
	if (IS_ERR(t->buffer)) {
		/*
		 * -ESRCH indicates VMA cleared. The target is dying.
		 */
		return_error_param = PTR_ERR(t->buffer);
		return_error = return_error_param == -ESRCH ?
			BR_DEAD_REPLY : BR_FAILED_REPLY;
		return_error_line = __LINE__;
		t->buffer = NULL;
		goto err_binder_alloc_buf_failed;
	}
	t->buffer->allow_user_free = 0;
	t->buffer->debug_id = t->debug_id;
	t->buffer->transaction = t;
	t->buffer->target_node = target_node;
	trace_binder_transaction_alloc_buf(t->buffer);
	off_start = (binder_size_t *)(t->buffer->data +
				      ALIGN(tr->data_size, sizeof(void *)));
	offp = off_start;

	if (copy_from_user(t->buffer->data, (const void __user *)(uintptr_t)
			   tr->data.ptr.buffer, tr->data_size)) {
		binder_user_error("%d:%d got transaction with invalid data ptr\n",
				proc->pid, thread->pid);
		return_error = BR_FAILED_REPLY;
		return_error_param = -EFAULT;
		return_error_line = __LINE__;
		goto err_copy_data_failed;
	}
	if (copy_from_user(offp, (const void __user *)(uintptr_t)
			   tr->data.ptr.offsets, tr->offsets_size)) {
		binder_user_error("%d:%d got transaction with invalid offsets ptr\n",
				proc->pid, thread->pid);
		return_error = BR_FAILED_REPLY;
		return_error_param = -EFAULT;
		return_error_line = __LINE__;
		goto err_copy_data_failed;
	}
	if (!IS_ALIGNED(tr->offsets_size, sizeof(binder_size_t))) {
		binder_user_error("%d:%d got transaction with invalid offsets size, %lld\n",
				proc->pid, thread->pid, (u64)tr->offsets_size);
		return_error = BR_FAILED_REPLY;
		return_error_param = -EINVAL;
		return_error_line = __LINE__;
		goto err_bad_offset;
	}
	if (!IS_ALIGNED(extra_buffers_size, sizeof(u64))) {
		binder_user_error("%d:%d got transaction with unaligned buffers size, %lld\n",
				  proc->pid, thread->pid,
				  (u64)extra_buffers_size);
		return_error = BR_FAILED_REPLY;
		return_error_param = -EINVAL;
		return_error_line = __LINE__;
		goto err_bad_offset;
	}
	off_end = (void *)off_start + tr->offsets_size;
	sg_bufp = (u8 *)(PTR_ALIGN(off_end, sizeof(void *)));
	sg_buf_end = sg_bufp + extra_buffers_size;
	off_min = 0;
	for (; offp < off_end; offp++) {
		struct binder_object_header *hdr;
		size_t object_size = binder_validate_object(t->buffer, *offp);

		if (object_size == 0 || *offp < off_min) {
			binder_user_error("%d:%d got transaction with invalid offset (%lld, min %lld max %lld) or object.\n",
					  proc->pid, thread->pid, (u64)*offp,
					  (u64)off_min,
					  (u64)t->buffer->data_size);
			return_error = BR_FAILED_REPLY;
			return_error_param = -EINVAL;
			return_error_line = __LINE__;
			goto err_bad_offset;
		}

		hdr = (struct binder_object_header *)(t->buffer->data + *offp);
		off_min = *offp + object_size;
		switch (hdr->type) {
		case BINDER_TYPE_BINDER:
		case BINDER_TYPE_WEAK_BINDER: {
			struct flat_binder_object *fp;

			fp = to_flat_binder_object(hdr);
			ret = binder_translate_binder(fp, t, thread);
			if (ret < 0) {
				return_error = BR_FAILED_REPLY;
				return_error_param = ret;
				return_error_line = __LINE__;
				goto err_translate_failed;
			}
		} break;
		case BINDER_TYPE_HANDLE:
		case BINDER_TYPE_WEAK_HANDLE: {
			struct flat_binder_object *fp;

			fp = to_flat_binder_object(hdr);
			ret = binder_translate_handle(fp, t, thread);
			if (ret < 0) {
				return_error = BR_FAILED_REPLY;
				return_error_param = ret;
				return_error_line = __LINE__;
				goto err_translate_failed;
			}
		} break;

		case BINDER_TYPE_FD: {
			struct binder_fd_object *fp = to_binder_fd_object(hdr);
			int target_fd = binder_translate_fd(fp->fd, t, thread,
							    in_reply_to);

			if (target_fd < 0) {
				return_error = BR_FAILED_REPLY;
				return_error_param = target_fd;
				return_error_line = __LINE__;
				goto err_translate_failed;
			}
			fp->pad_binder = 0;
			fp->fd = target_fd;
		} break;
		case BINDER_TYPE_FDA: {
			struct binder_fd_array_object *fda =
				to_binder_fd_array_object(hdr);
			struct binder_buffer_object *parent =
				binder_validate_ptr(t->buffer, fda->parent,
						    off_start,
						    offp - off_start);
			if (!parent) {
				binder_user_error("%d:%d got transaction with invalid parent offset or type\n",
						  proc->pid, thread->pid);
				return_error = BR_FAILED_REPLY;
				return_error_param = -EINVAL;
				return_error_line = __LINE__;
				goto err_bad_parent;
			}
			if (!binder_validate_fixup(t->buffer, off_start,
						   parent, fda->parent_offset,
						   last_fixup_obj,
						   last_fixup_min_off)) {
				binder_user_error("%d:%d got transaction with out-of-order buffer fixup\n",
						  proc->pid, thread->pid);
				return_error = BR_FAILED_REPLY;
				return_error_param = -EINVAL;
				return_error_line = __LINE__;
				goto err_bad_parent;
			}
			ret = binder_translate_fd_array(fda, parent, t, thread,
							in_reply_to);
			if (ret < 0) {
				return_error = BR_FAILED_REPLY;
				return_error_param = ret;
				return_error_line = __LINE__;
				goto err_translate_failed;
			}
			last_fixup_obj = parent;
			last_fixup_min_off =
				fda->parent_offset + sizeof(u32) * fda->num_fds;
		} break;
		case BINDER_TYPE_PTR: {
			struct binder_buffer_object *bp =
				to_binder_buffer_object(hdr);
			size_t buf_left = sg_buf_end - sg_bufp;

			if (bp->length > buf_left) {
				binder_user_error("%d:%d got transaction with too large buffer\n",
						  proc->pid, thread->pid);
				return_error = BR_FAILED_REPLY;
				return_error_param = -EINVAL;
				return_error_line = __LINE__;
				goto err_bad_offset;
			}
			if (copy_from_user(sg_bufp,
					   (const void __user *)(uintptr_t)
					   bp->buffer, bp->length)) {
				binder_user_error("%d:%d got transaction with invalid offsets ptr\n",
						  proc->pid, thread->pid);
				return_error_param = -EFAULT;
				return_error = BR_FAILED_REPLY;
				return_error_line = __LINE__;
				goto err_copy_data_failed;
			}
			/* Fixup buffer pointer to target proc address space */
			bp->buffer = (uintptr_t)sg_bufp +
				binder_alloc_get_user_buffer_offset(
						&target_proc->alloc);
			sg_bufp += ALIGN(bp->length, sizeof(u64));

			ret = binder_fixup_parent(t, thread, bp, off_start,
						  offp - off_start,
						  last_fixup_obj,
						  last_fixup_min_off);
			if (ret < 0) {
				return_error = BR_FAILED_REPLY;
				return_error_param = ret;
				return_error_line = __LINE__;
				goto err_translate_failed;
			}
			last_fixup_obj = bp;
			last_fixup_min_off = 0;
		} break;
		default:
			binder_user_error("%d:%d got transaction with invalid object type, %x\n",
				proc->pid, thread->pid, hdr->type);
			return_error = BR_FAILED_REPLY;
			return_error_param = -EINVAL;
			return_error_line = __LINE__;
			goto err_bad_object_type;
		}
	}
	tcomplete->type = BINDER_WORK_TRANSACTION_COMPLETE;
	t->work.type = BINDER_WORK_TRANSACTION;

	if (reply) {
		binder_enqueue_thread_work(thread, tcomplete);
		binder_inner_proc_lock(target_proc);
		if (target_thread->is_dead) {
			binder_inner_proc_unlock(target_proc);
			goto err_dead_proc_or_thread;
		}
		BUG_ON(t->buffer->async_transaction != 0);
		binder_pop_transaction_ilocked(target_thread, in_reply_to);
		binder_enqueue_thread_work_ilocked(target_thread, &t->work);
		binder_inner_proc_unlock(target_proc);
		wake_up_interruptible_sync(&target_thread->wait);
		binder_free_transaction(in_reply_to);
	} else if (!(t->flags & TF_ONE_WAY)) {
		BUG_ON(t->buffer->async_transaction != 0);
		binder_inner_proc_lock(proc);
		/*
		 * Defer the TRANSACTION_COMPLETE, so we don't return to
		 * userspace immediately; this allows the target process to
		 * immediately start processing this transaction, reducing
		 * latency. We will then return the TRANSACTION_COMPLETE when
		 * the target replies (or there is an error).
		 */
		binder_enqueue_deferred_thread_work_ilocked(thread, tcomplete);
		t->need_reply = 1;
		t->from_parent = thread->transaction_stack;
		thread->transaction_stack = t;
		binder_inner_proc_unlock(proc);
		if (!binder_proc_transaction(t, target_proc, target_thread)) {
			binder_inner_proc_lock(proc);
			binder_pop_transaction_ilocked(thread, t);
			binder_inner_proc_unlock(proc);
			goto err_dead_proc_or_thread;
		}
	} else {
		BUG_ON(target_node == NULL);
		BUG_ON(t->buffer->async_transaction != 1);
		binder_enqueue_thread_work(thread, tcomplete);
		if (!binder_proc_transaction(t, target_proc, NULL))
			goto err_dead_proc_or_thread;
	}
	if (target_thread)
		binder_thread_dec_tmpref(target_thread);
	binder_proc_dec_tmpref(target_proc);
	if (target_node)
		binder_dec_node_tmpref(target_node);
	/*
	 * write barrier to synchronize with initialization
	 * of log entry
	 */
	smp_wmb();
	WRITE_ONCE(e->debug_id_done, t_debug_id);
	return;

err_dead_proc_or_thread:
	return_error = BR_DEAD_REPLY;
	return_error_line = __LINE__;
	binder_dequeue_work(proc, tcomplete);
err_translate_failed:
err_bad_object_type:
err_bad_offset:
err_bad_parent:
err_copy_data_failed:
	trace_binder_transaction_failed_buffer_release(t->buffer);
	binder_transaction_buffer_release(target_proc, t->buffer, offp);
	if (target_node)
		binder_dec_node_tmpref(target_node);
	target_node = NULL;
	t->buffer->transaction = NULL;
	binder_alloc_free_buf(&target_proc->alloc, t->buffer);
err_binder_alloc_buf_failed:
	kfree(tcomplete);
	binder_stats_deleted(BINDER_STAT_TRANSACTION_COMPLETE);
err_alloc_tcomplete_failed:
	kfree(t);
	binder_stats_deleted(BINDER_STAT_TRANSACTION);
err_alloc_t_failed:
err_bad_call_stack:
err_empty_call_stack:
err_dead_binder:
err_invalid_target_handle:
	if (target_thread)
		binder_thread_dec_tmpref(target_thread);
	if (target_proc)
		binder_proc_dec_tmpref(target_proc);
	if (target_node) {
		binder_dec_node(target_node, 1, 0);
		binder_dec_node_tmpref(target_node);
	}

	binder_debug(BINDER_DEBUG_FAILED_TRANSACTION,
		     "%d:%d transaction failed %d/%d, size %lld-%lld line %d\n",
		     proc->pid, thread->pid, return_error, return_error_param,
		     (u64)tr->data_size, (u64)tr->offsets_size,
		     return_error_line);

	{
		struct binder_transaction_log_entry *fe;

		e->return_error = return_error;
		e->return_error_param = return_error_param;
		e->return_error_line = return_error_line;
		fe = binder_transaction_log_add(&binder_transaction_log_failed);
		*fe = *e;
		/*
		 * write barrier to synchronize with initialization
		 * of log entry
		 */
		smp_wmb();
		WRITE_ONCE(e->debug_id_done, t_debug_id);
		WRITE_ONCE(fe->debug_id_done, t_debug_id);
	}

	BUG_ON(thread->return_error.cmd != BR_OK);
	if (in_reply_to) {
		thread->return_error.cmd = BR_TRANSACTION_COMPLETE;
		binder_enqueue_thread_work(thread, &thread->return_error.work);
		binder_send_failed_reply(in_reply_to, return_error);
	} else {
		thread->return_error.cmd = return_error;
		binder_enqueue_thread_work(thread, &thread->return_error.work);
	}
}

static int binder_thread_write(struct binder_proc *proc,
			struct binder_thread *thread,
			binder_uintptr_t binder_buffer, size_t size,
			binder_size_t *consumed)
{
	uint32_t cmd;
	struct binder_context *context = proc->context;
	void __user *buffer = (void __user *)(uintptr_t)binder_buffer;
	void __user *ptr = buffer + *consumed;
	void __user *end = buffer + size;

	while (ptr < end && thread->return_error.cmd == BR_OK) {
		int ret;

		if (get_user(cmd, (uint32_t __user *)ptr))
			return -EFAULT;
		ptr += sizeof(uint32_t);
		trace_binder_command(cmd);
		if (_IOC_NR(cmd) < ARRAY_SIZE(binder_stats.bc)) {
			atomic_inc(&binder_stats.bc[_IOC_NR(cmd)]);
			atomic_inc(&proc->stats.bc[_IOC_NR(cmd)]);
			atomic_inc(&thread->stats.bc[_IOC_NR(cmd)]);
		}
		switch (cmd) {
		case BC_INCREFS:
		case BC_ACQUIRE:
		case BC_RELEASE:
		case BC_DECREFS: {
			uint32_t target;
			const char *debug_string;
			bool strong = cmd == BC_ACQUIRE || cmd == BC_RELEASE;
			bool increment = cmd == BC_INCREFS || cmd == BC_ACQUIRE;
			struct binder_ref_data rdata;

			if (get_user(target, (uint32_t __user *)ptr))
				return -EFAULT;

			ptr += sizeof(uint32_t);
			ret = -1;
			if (increment && !target) {
				struct binder_node *ctx_mgr_node;
				mutex_lock(&context->context_mgr_node_lock);
				ctx_mgr_node = context->binder_context_mgr_node;
				if (ctx_mgr_node)
					ret = binder_inc_ref_for_node(
							proc, ctx_mgr_node,
							strong, NULL, &rdata);
				mutex_unlock(&context->context_mgr_node_lock);
			}
			if (ret)
				ret = binder_update_ref_for_handle(
						proc, target, increment, strong,
						&rdata);
			if (!ret && rdata.desc != target) {
				binder_user_error("%d:%d tried to acquire reference to desc %d, got %d instead\n",
					proc->pid, thread->pid,
					target, rdata.desc);
			}
			switch (cmd) {
			case BC_INCREFS:
				debug_string = "IncRefs";
				break;
			case BC_ACQUIRE:
				debug_string = "Acquire";
				break;
			case BC_RELEASE:
				debug_string = "Release";
				break;
			case BC_DECREFS:
			default:
				debug_string = "DecRefs";
				break;
			}
			if (ret) {
				binder_user_error("%d:%d %s %d refcount change on invalid ref %d ret %d\n",
					proc->pid, thread->pid, debug_string,
					strong, target, ret);
				break;
			}
			binder_debug(BINDER_DEBUG_USER_REFS,
				     "%d:%d %s ref %d desc %d s %d w %d\n",
				     proc->pid, thread->pid, debug_string,
				     rdata.debug_id, rdata.desc, rdata.strong,
				     rdata.weak);
			break;
		}
		case BC_INCREFS_DONE:
		case BC_ACQUIRE_DONE: {
			binder_uintptr_t node_ptr;
			binder_uintptr_t cookie;
			struct binder_node *node;
			bool free_node;

			if (get_user(node_ptr, (binder_uintptr_t __user *)ptr))
				return -EFAULT;
			ptr += sizeof(binder_uintptr_t);
			if (get_user(cookie, (binder_uintptr_t __user *)ptr))
				return -EFAULT;
			ptr += sizeof(binder_uintptr_t);
			node = binder_get_node(proc, node_ptr);
			if (node == NULL) {
				binder_user_error("%d:%d %s u%016llx no match\n",
					proc->pid, thread->pid,
					cmd == BC_INCREFS_DONE ?
					"BC_INCREFS_DONE" :
					"BC_ACQUIRE_DONE",
					(u64)node_ptr);
				break;
			}
			if (cookie != node->cookie) {
				binder_user_error("%d:%d %s u%016llx node %d cookie mismatch %016llx != %016llx\n",
					proc->pid, thread->pid,
					cmd == BC_INCREFS_DONE ?
					"BC_INCREFS_DONE" : "BC_ACQUIRE_DONE",
					(u64)node_ptr, node->debug_id,
					(u64)cookie, (u64)node->cookie);
				binder_put_node(node);
				break;
			}
			binder_node_inner_lock(node);
			if (cmd == BC_ACQUIRE_DONE) {
				if (node->pending_strong_ref == 0) {
					binder_user_error("%d:%d BC_ACQUIRE_DONE node %d has no pending acquire request\n",
						proc->pid, thread->pid,
						node->debug_id);
					binder_node_inner_unlock(node);
					binder_put_node(node);
					break;
				}
				node->pending_strong_ref = 0;
			} else {
				if (node->pending_weak_ref == 0) {
					binder_user_error("%d:%d BC_INCREFS_DONE node %d has no pending increfs request\n",
						proc->pid, thread->pid,
						node->debug_id);
					binder_node_inner_unlock(node);
					binder_put_node(node);
					break;
				}
				node->pending_weak_ref = 0;
			}
			free_node = binder_dec_node_nilocked(node,
					cmd == BC_ACQUIRE_DONE, 0);
			WARN_ON(free_node);
			binder_debug(BINDER_DEBUG_USER_REFS,
				     "%d:%d %s node %d ls %d lw %d tr %d\n",
				     proc->pid, thread->pid,
				     cmd == BC_INCREFS_DONE ? "BC_INCREFS_DONE" : "BC_ACQUIRE_DONE",
				     node->debug_id, node->local_strong_refs,
				     node->local_weak_refs, node->tmp_refs);
			binder_node_inner_unlock(node);
			binder_put_node(node);
			break;
		}
		case BC_ATTEMPT_ACQUIRE:
			pr_err("BC_ATTEMPT_ACQUIRE not supported\n");
			return -EINVAL;
		case BC_ACQUIRE_RESULT:
			pr_err("BC_ACQUIRE_RESULT not supported\n");
			return -EINVAL;

		case BC_FREE_BUFFER: {
			binder_uintptr_t data_ptr;
			struct binder_buffer *buffer;

			if (get_user(data_ptr, (binder_uintptr_t __user *)ptr))
				return -EFAULT;
			ptr += sizeof(binder_uintptr_t);

			buffer = binder_alloc_prepare_to_free(&proc->alloc,
							      data_ptr);
			if (buffer == NULL) {
				binder_user_error("%d:%d BC_FREE_BUFFER u%016llx no match\n",
					proc->pid, thread->pid, (u64)data_ptr);
				break;
			}
			if (!buffer->allow_user_free) {
				binder_user_error("%d:%d BC_FREE_BUFFER u%016llx matched unreturned buffer\n",
					proc->pid, thread->pid, (u64)data_ptr);
				break;
			}
			binder_debug(BINDER_DEBUG_FREE_BUFFER,
				     "%d:%d BC_FREE_BUFFER u%016llx found buffer %d for %s transaction\n",
				     proc->pid, thread->pid, (u64)data_ptr,
				     buffer->debug_id,
				     buffer->transaction ? "active" : "finished");

			if (buffer->transaction) {
				buffer->transaction->buffer = NULL;
				buffer->transaction = NULL;
			}
			if (buffer->async_transaction && buffer->target_node) {
				struct binder_node *buf_node;
				struct binder_work *w;

				buf_node = buffer->target_node;
				binder_node_inner_lock(buf_node);
				BUG_ON(!buf_node->has_async_transaction);
				BUG_ON(buf_node->proc != proc);
				w = binder_dequeue_work_head_ilocked(
						&buf_node->async_todo);
				if (!w) {
					buf_node->has_async_transaction = false;
				} else {
					binder_enqueue_work_ilocked(
							w, &proc->todo);
					binder_wakeup_proc_ilocked(proc);
				}
				binder_node_inner_unlock(buf_node);
			}
			trace_binder_transaction_buffer_release(buffer);
			binder_transaction_buffer_release(proc, buffer, NULL);
			binder_alloc_free_buf(&proc->alloc, buffer);
			break;
		}

		case BC_TRANSACTION_SG:
		case BC_REPLY_SG: {
			struct binder_transaction_data_sg tr;

			if (copy_from_user(&tr, ptr, sizeof(tr)))
				return -EFAULT;
			ptr += sizeof(tr);
			binder_transaction(proc, thread, &tr.transaction_data,
					   cmd == BC_REPLY_SG, tr.buffers_size);
			break;
		}
		case BC_TRANSACTION:
		case BC_REPLY: {
			struct binder_transaction_data tr;

			if (copy_from_user(&tr, ptr, sizeof(tr)))
				return -EFAULT;
			ptr += sizeof(tr);
			binder_transaction(proc, thread, &tr,
					   cmd == BC_REPLY, 0);
			break;
		}

		case BC_REGISTER_LOOPER:
			binder_debug(BINDER_DEBUG_THREADS,
				     "%d:%d BC_REGISTER_LOOPER\n",
				     proc->pid, thread->pid);
			binder_inner_proc_lock(proc);
			if (thread->looper & BINDER_LOOPER_STATE_ENTERED) {
				thread->looper |= BINDER_LOOPER_STATE_INVALID;
				binder_user_error("%d:%d ERROR: BC_REGISTER_LOOPER called after BC_ENTER_LOOPER\n",
					proc->pid, thread->pid);
			} else if (proc->requested_threads == 0) {
				thread->looper |= BINDER_LOOPER_STATE_INVALID;
				binder_user_error("%d:%d ERROR: BC_REGISTER_LOOPER called without request\n",
					proc->pid, thread->pid);
			} else {
				proc->requested_threads--;
				proc->requested_threads_started++;
			}
			thread->looper |= BINDER_LOOPER_STATE_REGISTERED;
			binder_inner_proc_unlock(proc);
			break;
		case BC_ENTER_LOOPER:
			binder_debug(BINDER_DEBUG_THREADS,
				     "%d:%d BC_ENTER_LOOPER\n",
				     proc->pid, thread->pid);
			if (thread->looper & BINDER_LOOPER_STATE_REGISTERED) {
				thread->looper |= BINDER_LOOPER_STATE_INVALID;
				binder_user_error("%d:%d ERROR: BC_ENTER_LOOPER called after BC_REGISTER_LOOPER\n",
					proc->pid, thread->pid);
			}
			thread->looper |= BINDER_LOOPER_STATE_ENTERED;
			break;
		case BC_EXIT_LOOPER:
			binder_debug(BINDER_DEBUG_THREADS,
				     "%d:%d BC_EXIT_LOOPER\n",
				     proc->pid, thread->pid);
			thread->looper |= BINDER_LOOPER_STATE_EXITED;
			break;

		case BC_REQUEST_DEATH_NOTIFICATION:
		case BC_CLEAR_DEATH_NOTIFICATION: {
			uint32_t target;
			binder_uintptr_t cookie;
			struct binder_ref *ref;
			struct binder_ref_death *death = NULL;

			if (get_user(target, (uint32_t __user *)ptr))
				return -EFAULT;
			ptr += sizeof(uint32_t);
			if (get_user(cookie, (binder_uintptr_t __user *)ptr))
				return -EFAULT;
			ptr += sizeof(binder_uintptr_t);
			if (cmd == BC_REQUEST_DEATH_NOTIFICATION) {
				/*
				 * Allocate memory for death notification
				 * before taking lock
				 */
				death = kzalloc(sizeof(*death), GFP_KERNEL);
				if (death == NULL) {
					WARN_ON(thread->return_error.cmd !=
						BR_OK);
					thread->return_error.cmd = BR_ERROR;
					binder_enqueue_thread_work(
						thread,
						&thread->return_error.work);
					binder_debug(
						BINDER_DEBUG_FAILED_TRANSACTION,
						"%d:%d BC_REQUEST_DEATH_NOTIFICATION failed\n",
						proc->pid, thread->pid);
					break;
				}
			}
			binder_proc_lock(proc);
			ref = binder_get_ref_olocked(proc, target, false);
			if (ref == NULL) {
				binder_user_error("%d:%d %s invalid ref %d\n",
					proc->pid, thread->pid,
					cmd == BC_REQUEST_DEATH_NOTIFICATION ?
					"BC_REQUEST_DEATH_NOTIFICATION" :
					"BC_CLEAR_DEATH_NOTIFICATION",
					target);
				binder_proc_unlock(proc);
				kfree(death);
				break;
			}

			binder_debug(BINDER_DEBUG_DEATH_NOTIFICATION,
				     "%d:%d %s %016llx ref %d desc %d s %d w %d for node %d\n",
				     proc->pid, thread->pid,
				     cmd == BC_REQUEST_DEATH_NOTIFICATION ?
				     "BC_REQUEST_DEATH_NOTIFICATION" :
				     "BC_CLEAR_DEATH_NOTIFICATION",
				     (u64)cookie, ref->data.debug_id,
				     ref->data.desc, ref->data.strong,
				     ref->data.weak, ref->node->debug_id);

			binder_node_lock(ref->node);
			if (cmd == BC_REQUEST_DEATH_NOTIFICATION) {
				if (ref->death) {
					binder_user_error("%d:%d BC_REQUEST_DEATH_NOTIFICATION death notification already set\n",
						proc->pid, thread->pid);
					binder_node_unlock(ref->node);
					binder_proc_unlock(proc);
					kfree(death);
					break;
				}
				binder_stats_created(BINDER_STAT_DEATH);
				INIT_LIST_HEAD(&death->work.entry);
				death->cookie = cookie;
				ref->death = death;
				if (ref->node->proc == NULL) {
					ref->death->work.type = BINDER_WORK_DEAD_BINDER;

					binder_inner_proc_lock(proc);
					binder_enqueue_work_ilocked(
						&ref->death->work, &proc->todo);
					binder_wakeup_proc_ilocked(proc);
					binder_inner_proc_unlock(proc);
				}
			} else {
				if (ref->death == NULL) {
					binder_user_error("%d:%d BC_CLEAR_DEATH_NOTIFICATION death notification not active\n",
						proc->pid, thread->pid);
					binder_node_unlock(ref->node);
					binder_proc_unlock(proc);
					break;
				}
				death = ref->death;
				if (death->cookie != cookie) {
					binder_user_error("%d:%d BC_CLEAR_DEATH_NOTIFICATION death notification cookie mismatch %016llx != %016llx\n",
						proc->pid, thread->pid,
						(u64)death->cookie,
						(u64)cookie);
					binder_node_unlock(ref->node);
					binder_proc_unlock(proc);
					break;
				}
				ref->death = NULL;
				binder_inner_proc_lock(proc);
				if (list_empty(&death->work.entry)) {
					death->work.type = BINDER_WORK_CLEAR_DEATH_NOTIFICATION;
					if (thread->looper &
					    (BINDER_LOOPER_STATE_REGISTERED |
					     BINDER_LOOPER_STATE_ENTERED))
						binder_enqueue_thread_work_ilocked(
								thread,
								&death->work);
					else {
						binder_enqueue_work_ilocked(
								&death->work,
								&proc->todo);
						binder_wakeup_proc_ilocked(
								proc);
					}
				} else {
					BUG_ON(death->work.type != BINDER_WORK_DEAD_BINDER);
					death->work.type = BINDER_WORK_DEAD_BINDER_AND_CLEAR;
				}
				binder_inner_proc_unlock(proc);
			}
			binder_node_unlock(ref->node);
			binder_proc_unlock(proc);
		} break;
		case BC_DEAD_BINDER_DONE: {
			struct binder_work *w;
			binder_uintptr_t cookie;
			struct binder_ref_death *death = NULL;

			if (get_user(cookie, (binder_uintptr_t __user *)ptr))
				return -EFAULT;

			ptr += sizeof(cookie);
			binder_inner_proc_lock(proc);
			list_for_each_entry(w, &proc->delivered_death,
					    entry) {
				struct binder_ref_death *tmp_death =
					container_of(w,
						     struct binder_ref_death,
						     work);

				if (tmp_death->cookie == cookie) {
					death = tmp_death;
					break;
				}
			}
			binder_debug(BINDER_DEBUG_DEAD_BINDER,
				     "%d:%d BC_DEAD_BINDER_DONE %016llx found %p\n",
				     proc->pid, thread->pid, (u64)cookie,
				     death);
			if (death == NULL) {
				binder_user_error("%d:%d BC_DEAD_BINDER_DONE %016llx not found\n",
					proc->pid, thread->pid, (u64)cookie);
				binder_inner_proc_unlock(proc);
				break;
			}
			binder_dequeue_work_ilocked(&death->work);
			if (death->work.type == BINDER_WORK_DEAD_BINDER_AND_CLEAR) {
				death->work.type = BINDER_WORK_CLEAR_DEATH_NOTIFICATION;
				if (thread->looper &
					(BINDER_LOOPER_STATE_REGISTERED |
					 BINDER_LOOPER_STATE_ENTERED))
					binder_enqueue_thread_work_ilocked(
						thread, &death->work);
				else {
					binder_enqueue_work_ilocked(
							&death->work,
							&proc->todo);
					binder_wakeup_proc_ilocked(proc);
				}
			}
			binder_inner_proc_unlock(proc);
		} break;

		default:
			pr_err("%d:%d unknown command %d\n",
			       proc->pid, thread->pid, cmd);
			return -EINVAL;
		}
		*consumed = ptr - buffer;
	}
	return 0;
}

static void binder_stat_br(struct binder_proc *proc,
			   struct binder_thread *thread, uint32_t cmd)
{
	trace_binder_return(cmd);
	if (_IOC_NR(cmd) < ARRAY_SIZE(binder_stats.br)) {
		atomic_inc(&binder_stats.br[_IOC_NR(cmd)]);
		atomic_inc(&proc->stats.br[_IOC_NR(cmd)]);
		atomic_inc(&thread->stats.br[_IOC_NR(cmd)]);
	}
}

static int binder_put_node_cmd(struct binder_proc *proc,
			       struct binder_thread *thread,
			       void __user **ptrp,
			       binder_uintptr_t node_ptr,
			       binder_uintptr_t node_cookie,
			       int node_debug_id,
			       uint32_t cmd, const char *cmd_name)
{
	void __user *ptr = *ptrp;

	if (put_user(cmd, (uint32_t __user *)ptr))
		return -EFAULT;
	ptr += sizeof(uint32_t);

	if (put_user(node_ptr, (binder_uintptr_t __user *)ptr))
		return -EFAULT;
	ptr += sizeof(binder_uintptr_t);

	if (put_user(node_cookie, (binder_uintptr_t __user *)ptr))
		return -EFAULT;
	ptr += sizeof(binder_uintptr_t);

	binder_stat_br(proc, thread, cmd);
	binder_debug(BINDER_DEBUG_USER_REFS, "%d:%d %s %d u%016llx c%016llx\n",
		     proc->pid, thread->pid, cmd_name, node_debug_id,
		     (u64)node_ptr, (u64)node_cookie);

	*ptrp = ptr;
	return 0;
}

static int binder_wait_for_work(struct binder_thread *thread,
				bool do_proc_work)
{
	DEFINE_WAIT(wait);
	struct binder_proc *proc = thread->proc;
	int ret = 0;

	freezer_do_not_count();
	binder_inner_proc_lock(proc);
	for (;;) {
		prepare_to_wait(&thread->wait, &wait, TASK_INTERRUPTIBLE);
		if (binder_has_work_ilocked(thread, do_proc_work))
			break;
		if (do_proc_work)
			list_add(&thread->waiting_thread_node,
				 &proc->waiting_threads);
		binder_inner_proc_unlock(proc);
		schedule();
		binder_inner_proc_lock(proc);
		list_del_init(&thread->waiting_thread_node);
		if (signal_pending(current)) {
			ret = -ERESTARTSYS;
			break;
		}
	}
	finish_wait(&thread->wait, &wait);
	binder_inner_proc_unlock(proc);
	freezer_count();

	return ret;
}

static int binder_thread_read(struct binder_proc *proc,
			      struct binder_thread *thread,
			      binder_uintptr_t binder_buffer, size_t size,
			      binder_size_t *consumed, int non_block)
{
	void __user *buffer = (void __user *)(uintptr_t)binder_buffer;
	void __user *ptr = buffer + *consumed;
	void __user *end = buffer + size;

	int ret = 0;
	int wait_for_proc_work;

	if (*consumed == 0) {
		if (put_user(BR_NOOP, (uint32_t __user *)ptr))
			return -EFAULT;
		ptr += sizeof(uint32_t);
	}

retry:
	binder_inner_proc_lock(proc);
	wait_for_proc_work = binder_available_for_proc_work_ilocked(thread);
	binder_inner_proc_unlock(proc);

	thread->looper |= BINDER_LOOPER_STATE_WAITING;

	trace_binder_wait_for_work(wait_for_proc_work,
				   !!thread->transaction_stack,
				   !binder_worklist_empty(proc, &thread->todo));
	if (wait_for_proc_work) {
		if (!(thread->looper & (BINDER_LOOPER_STATE_REGISTERED |
					BINDER_LOOPER_STATE_ENTERED))) {
			binder_user_error("%d:%d ERROR: Thread waiting for process work before calling BC_REGISTER_LOOPER or BC_ENTER_LOOPER (state %x)\n",
				proc->pid, thread->pid, thread->looper);
			wait_event_interruptible(binder_user_error_wait,
						 binder_stop_on_user_error < 2);
		}
		binder_set_nice(proc->default_priority);
	}

	if (non_block) {
		if (!binder_has_work(thread, wait_for_proc_work))
			ret = -EAGAIN;
	} else {
		ret = binder_wait_for_work(thread, wait_for_proc_work);
	}

	thread->looper &= ~BINDER_LOOPER_STATE_WAITING;

	if (ret)
		return ret;

	while (1) {
		uint32_t cmd;
		struct binder_transaction_data tr;
		struct binder_work *w = NULL;
		struct list_head *list = NULL;
		struct binder_transaction *t = NULL;
		struct binder_thread *t_from;

		binder_inner_proc_lock(proc);
		if (!binder_worklist_empty_ilocked(&thread->todo))
			list = &thread->todo;
		else if (!binder_worklist_empty_ilocked(&proc->todo) &&
			   wait_for_proc_work)
			list = &proc->todo;
		else {
			binder_inner_proc_unlock(proc);

			/* no data added */
			if (ptr - buffer == 4 && !thread->looper_need_return)
				goto retry;
			break;
		}

		if (end - ptr < sizeof(tr) + 4) {
			binder_inner_proc_unlock(proc);
			break;
		}
		w = binder_dequeue_work_head_ilocked(list);
		if (binder_worklist_empty_ilocked(&thread->todo))
			thread->process_todo = false;

		switch (w->type) {
		case BINDER_WORK_TRANSACTION: {
			binder_inner_proc_unlock(proc);
			t = container_of(w, struct binder_transaction, work);
		} break;
		case BINDER_WORK_RETURN_ERROR: {
			struct binder_error *e = container_of(
					w, struct binder_error, work);

			WARN_ON(e->cmd == BR_OK);
			binder_inner_proc_unlock(proc);
			if (put_user(e->cmd, (uint32_t __user *)ptr))
				return -EFAULT;
			e->cmd = BR_OK;
			ptr += sizeof(uint32_t);

			binder_stat_br(proc, thread, e->cmd);
		} break;
		case BINDER_WORK_TRANSACTION_COMPLETE: {
			binder_inner_proc_unlock(proc);
			cmd = BR_TRANSACTION_COMPLETE;
			if (put_user(cmd, (uint32_t __user *)ptr))
				return -EFAULT;
			ptr += sizeof(uint32_t);

			binder_stat_br(proc, thread, cmd);
			binder_debug(BINDER_DEBUG_TRANSACTION_COMPLETE,
				     "%d:%d BR_TRANSACTION_COMPLETE\n",
				     proc->pid, thread->pid);
			kfree(w);
			binder_stats_deleted(BINDER_STAT_TRANSACTION_COMPLETE);
		} break;
		case BINDER_WORK_NODE: {
			struct binder_node *node = container_of(w, struct binder_node, work);
			int strong, weak;
			binder_uintptr_t node_ptr = node->ptr;
			binder_uintptr_t node_cookie = node->cookie;
			int node_debug_id = node->debug_id;
			int has_weak_ref;
			int has_strong_ref;
			void __user *orig_ptr = ptr;

			BUG_ON(proc != node->proc);
			strong = node->internal_strong_refs ||
					node->local_strong_refs;
			weak = !hlist_empty(&node->refs) ||
					node->local_weak_refs ||
					node->tmp_refs || strong;
			has_strong_ref = node->has_strong_ref;
			has_weak_ref = node->has_weak_ref;

			if (weak && !has_weak_ref) {
				node->has_weak_ref = 1;
				node->pending_weak_ref = 1;
				node->local_weak_refs++;
			}
			if (strong && !has_strong_ref) {
				node->has_strong_ref = 1;
				node->pending_strong_ref = 1;
				node->local_strong_refs++;
			}
			if (!strong && has_strong_ref)
				node->has_strong_ref = 0;
			if (!weak && has_weak_ref)
				node->has_weak_ref = 0;
			if (!weak && !strong) {
				binder_debug(BINDER_DEBUG_INTERNAL_REFS,
					     "%d:%d node %d u%016llx c%016llx deleted\n",
					     proc->pid, thread->pid,
					     node_debug_id,
					     (u64)node_ptr,
					     (u64)node_cookie);
				rb_erase(&node->rb_node, &proc->nodes);
				binder_inner_proc_unlock(proc);
				binder_node_lock(node);
				/*
				 * Acquire the node lock before freeing the
				 * node to serialize with other threads that
				 * may have been holding the node lock while
				 * decrementing this node (avoids race where
				 * this thread frees while the other thread
				 * is unlocking the node after the final
				 * decrement)
				 */
				binder_node_unlock(node);
				binder_free_node(node);
			} else
				binder_inner_proc_unlock(proc);

			if (weak && !has_weak_ref)
				ret = binder_put_node_cmd(
						proc, thread, &ptr, node_ptr,
						node_cookie, node_debug_id,
						BR_INCREFS, "BR_INCREFS");
			if (!ret && strong && !has_strong_ref)
				ret = binder_put_node_cmd(
						proc, thread, &ptr, node_ptr,
						node_cookie, node_debug_id,
						BR_ACQUIRE, "BR_ACQUIRE");
			if (!ret && !strong && has_strong_ref)
				ret = binder_put_node_cmd(
						proc, thread, &ptr, node_ptr,
						node_cookie, node_debug_id,
						BR_RELEASE, "BR_RELEASE");
			if (!ret && !weak && has_weak_ref)
				ret = binder_put_node_cmd(
						proc, thread, &ptr, node_ptr,
						node_cookie, node_debug_id,
						BR_DECREFS, "BR_DECREFS");
			if (orig_ptr == ptr)
				binder_debug(BINDER_DEBUG_INTERNAL_REFS,
					     "%d:%d node %d u%016llx c%016llx state unchanged\n",
					     proc->pid, thread->pid,
					     node_debug_id,
					     (u64)node_ptr,
					     (u64)node_cookie);
			if (ret)
				return ret;
		} break;
		case BINDER_WORK_DEAD_BINDER:
		case BINDER_WORK_DEAD_BINDER_AND_CLEAR:
		case BINDER_WORK_CLEAR_DEATH_NOTIFICATION: {
			struct binder_ref_death *death;
			uint32_t cmd;
			binder_uintptr_t cookie;

			death = container_of(w, struct binder_ref_death, work);
			if (w->type == BINDER_WORK_CLEAR_DEATH_NOTIFICATION)
				cmd = BR_CLEAR_DEATH_NOTIFICATION_DONE;
			else
				cmd = BR_DEAD_BINDER;
			cookie = death->cookie;

			binder_debug(BINDER_DEBUG_DEATH_NOTIFICATION,
				     "%d:%d %s %016llx\n",
				      proc->pid, thread->pid,
				      cmd == BR_DEAD_BINDER ?
				      "BR_DEAD_BINDER" :
				      "BR_CLEAR_DEATH_NOTIFICATION_DONE",
				      (u64)cookie);
			if (w->type == BINDER_WORK_CLEAR_DEATH_NOTIFICATION) {
				binder_inner_proc_unlock(proc);
				kfree(death);
				binder_stats_deleted(BINDER_STAT_DEATH);
			} else {
				binder_enqueue_work_ilocked(
						w, &proc->delivered_death);
				binder_inner_proc_unlock(proc);
			}
			if (put_user(cmd, (uint32_t __user *)ptr))
				return -EFAULT;
			ptr += sizeof(uint32_t);
			if (put_user(cookie,
				     (binder_uintptr_t __user *)ptr))
				return -EFAULT;
			ptr += sizeof(binder_uintptr_t);
			binder_stat_br(proc, thread, cmd);
			if (cmd == BR_DEAD_BINDER)
				goto done; /* DEAD_BINDER notifications can cause transactions */
		} break;
		}

		if (!t)
			continue;

		BUG_ON(t->buffer == NULL);
		if (t->buffer->target_node) {
			struct binder_node *target_node = t->buffer->target_node;

			tr.target.ptr = target_node->ptr;
			tr.cookie =  target_node->cookie;
			t->saved_priority = task_nice(current);
			if (t->priority < target_node->min_priority &&
			    !(t->flags & TF_ONE_WAY))
				binder_set_nice(t->priority);
			else if (!(t->flags & TF_ONE_WAY) ||
				 t->saved_priority > target_node->min_priority)
				binder_set_nice(target_node->min_priority);
			cmd = BR_TRANSACTION;
		} else {
			tr.target.ptr = 0;
			tr.cookie = 0;
			cmd = BR_REPLY;
		}
		tr.code = t->code;
		tr.flags = t->flags;
		tr.sender_euid = from_kuid(current_user_ns(), t->sender_euid);

		t_from = binder_get_txn_from(t);
		if (t_from) {
			struct task_struct *sender = t_from->proc->tsk;

			tr.sender_pid = task_tgid_nr_ns(sender,
							task_active_pid_ns(current));
		} else {
			tr.sender_pid = 0;
		}

		tr.data_size = t->buffer->data_size;
		tr.offsets_size = t->buffer->offsets_size;
		tr.data.ptr.buffer = (binder_uintptr_t)
			((uintptr_t)t->buffer->data +
			binder_alloc_get_user_buffer_offset(&proc->alloc));
		tr.data.ptr.offsets = tr.data.ptr.buffer +
					ALIGN(t->buffer->data_size,
					    sizeof(void *));

		if (put_user(cmd, (uint32_t __user *)ptr)) {
			if (t_from)
				binder_thread_dec_tmpref(t_from);

			binder_cleanup_transaction(t, "put_user failed",
						   BR_FAILED_REPLY);

			return -EFAULT;
		}
		ptr += sizeof(uint32_t);
		if (copy_to_user(ptr, &tr, sizeof(tr))) {
			if (t_from)
				binder_thread_dec_tmpref(t_from);

			binder_cleanup_transaction(t, "copy_to_user failed",
						   BR_FAILED_REPLY);

			return -EFAULT;
		}
		ptr += sizeof(tr);

		trace_binder_transaction_received(t);
		binder_stat_br(proc, thread, cmd);
		binder_debug(BINDER_DEBUG_TRANSACTION,
			     "%d:%d %s %d %d:%d, cmd %d size %zd-%zd ptr %016llx-%016llx\n",
			     proc->pid, thread->pid,
			     (cmd == BR_TRANSACTION) ? "BR_TRANSACTION" :
			     "BR_REPLY",
			     t->debug_id, t_from ? t_from->proc->pid : 0,
			     t_from ? t_from->pid : 0, cmd,
			     t->buffer->data_size, t->buffer->offsets_size,
			     (u64)tr.data.ptr.buffer, (u64)tr.data.ptr.offsets);

		if (t_from)
			binder_thread_dec_tmpref(t_from);
		t->buffer->allow_user_free = 1;
		if (cmd == BR_TRANSACTION && !(t->flags & TF_ONE_WAY)) {
			binder_inner_proc_lock(thread->proc);
			t->to_parent = thread->transaction_stack;
			t->to_thread = thread;
			thread->transaction_stack = t;
			binder_inner_proc_unlock(thread->proc);
		} else {
			binder_free_transaction(t);
		}
		break;
	}

done:

	*consumed = ptr - buffer;
	binder_inner_proc_lock(proc);
	if (proc->requested_threads == 0 &&
	    list_empty(&thread->proc->waiting_threads) &&
	    proc->requested_threads_started < proc->max_threads &&
	    (thread->looper & (BINDER_LOOPER_STATE_REGISTERED |
	     BINDER_LOOPER_STATE_ENTERED)) /* the user-space code fails to */
	     /*spawn a new thread if we leave this out */) {
		proc->requested_threads++;
		binder_inner_proc_unlock(proc);
		binder_debug(BINDER_DEBUG_THREADS,
			     "%d:%d BR_SPAWN_LOOPER\n",
			     proc->pid, thread->pid);
		if (put_user(BR_SPAWN_LOOPER, (uint32_t __user *)buffer))
			return -EFAULT;
		binder_stat_br(proc, thread, BR_SPAWN_LOOPER);
	} else
		binder_inner_proc_unlock(proc);
	return 0;
}

static void binder_release_work(struct binder_proc *proc,
				struct list_head *list)
{
	struct binder_work *w;

	while (1) {
		w = binder_dequeue_work_head(proc, list);
		if (!w)
			return;

		switch (w->type) {
		case BINDER_WORK_TRANSACTION: {
			struct binder_transaction *t;

			t = container_of(w, struct binder_transaction, work);

			binder_cleanup_transaction(t, "process died.",
						   BR_DEAD_REPLY);
		} break;
		case BINDER_WORK_RETURN_ERROR: {
			struct binder_error *e = container_of(
					w, struct binder_error, work);

			binder_debug(BINDER_DEBUG_DEAD_TRANSACTION,
				"undelivered TRANSACTION_ERROR: %u\n",
				e->cmd);
		} break;
		case BINDER_WORK_TRANSACTION_COMPLETE: {
			binder_debug(BINDER_DEBUG_DEAD_TRANSACTION,
				"undelivered TRANSACTION_COMPLETE\n");
			kfree(w);
			binder_stats_deleted(BINDER_STAT_TRANSACTION_COMPLETE);
		} break;
		case BINDER_WORK_DEAD_BINDER_AND_CLEAR:
		case BINDER_WORK_CLEAR_DEATH_NOTIFICATION: {
			struct binder_ref_death *death;

			death = container_of(w, struct binder_ref_death, work);
			binder_debug(BINDER_DEBUG_DEAD_TRANSACTION,
				"undelivered death notification, %016llx\n",
				(u64)death->cookie);
			kfree(death);
			binder_stats_deleted(BINDER_STAT_DEATH);
		} break;
		default:
			pr_err("unexpected work type, %d, not freed\n",
			       w->type);
			break;
		}
	}

}

static struct binder_thread *binder_get_thread_ilocked(
		struct binder_proc *proc, struct binder_thread *new_thread)
{
	struct binder_thread *thread = NULL;
	struct rb_node *parent = NULL;
	struct rb_node **p = &proc->threads.rb_node;

	while (*p) {
		parent = *p;
		thread = rb_entry(parent, struct binder_thread, rb_node);

		if (current->pid < thread->pid)
			p = &(*p)->rb_left;
		else if (current->pid > thread->pid)
			p = &(*p)->rb_right;
		else
			return thread;
	}
	if (!new_thread)
		return NULL;
	thread = new_thread;
	binder_stats_created(BINDER_STAT_THREAD);
	thread->proc = proc;
	thread->pid = current->pid;
	atomic_set(&thread->tmp_ref, 0);
	init_waitqueue_head(&thread->wait);
	INIT_LIST_HEAD(&thread->todo);
	rb_link_node(&thread->rb_node, parent, p);
	rb_insert_color(&thread->rb_node, &proc->threads);
	thread->looper_need_return = true;
	thread->return_error.work.type = BINDER_WORK_RETURN_ERROR;
	thread->return_error.cmd = BR_OK;
	thread->reply_error.work.type = BINDER_WORK_RETURN_ERROR;
	thread->reply_error.cmd = BR_OK;
	INIT_LIST_HEAD(&new_thread->waiting_thread_node);
	return thread;
}

static struct binder_thread *binder_get_thread(struct binder_proc *proc)
{
	struct binder_thread *thread;
	struct binder_thread *new_thread;

	binder_inner_proc_lock(proc);
	thread = binder_get_thread_ilocked(proc, NULL);
	binder_inner_proc_unlock(proc);
	if (!thread) {
		new_thread = kzalloc(sizeof(*thread), GFP_KERNEL);
		if (new_thread == NULL)
			return NULL;
		binder_inner_proc_lock(proc);
		thread = binder_get_thread_ilocked(proc, new_thread);
		binder_inner_proc_unlock(proc);
		if (thread != new_thread)
			kfree(new_thread);
	}
	return thread;
}

static void binder_free_proc(struct binder_proc *proc)
{
	BUG_ON(!list_empty(&proc->todo));
	BUG_ON(!list_empty(&proc->delivered_death));
	binder_alloc_deferred_release(&proc->alloc);
	put_task_struct(proc->tsk);
	binder_stats_deleted(BINDER_STAT_PROC);
	kfree(proc);
}

static void binder_free_thread(struct binder_thread *thread)
{
	BUG_ON(!list_empty(&thread->todo));
	binder_stats_deleted(BINDER_STAT_THREAD);
	binder_proc_dec_tmpref(thread->proc);
	kfree(thread);
}

static int binder_thread_release(struct binder_proc *proc,
				 struct binder_thread *thread)
{
	struct binder_transaction *t;
	struct binder_transaction *send_reply = NULL;
	int active_transactions = 0;
	struct binder_transaction *last_t = NULL;

	binder_inner_proc_lock(thread->proc);
	/*
	 * take a ref on the proc so it survives
	 * after we remove this thread from proc->threads.
	 * The corresponding dec is when we actually
	 * free the thread in binder_free_thread()
	 */
	proc->tmp_ref++;
	/*
	 * take a ref on this thread to ensure it
	 * survives while we are releasing it
	 */
	atomic_inc(&thread->tmp_ref);
	rb_erase(&thread->rb_node, &proc->threads);
	t = thread->transaction_stack;
	if (t) {
		spin_lock(&t->lock);
		if (t->to_thread == thread)
			send_reply = t;
	}
	thread->is_dead = true;

	while (t) {
		last_t = t;
		active_transactions++;
		binder_debug(BINDER_DEBUG_DEAD_TRANSACTION,
			     "release %d:%d transaction %d %s, still active\n",
			      proc->pid, thread->pid,
			     t->debug_id,
			     (t->to_thread == thread) ? "in" : "out");

		if (t->to_thread == thread) {
			t->to_proc = NULL;
			t->to_thread = NULL;
			if (t->buffer) {
				t->buffer->transaction = NULL;
				t->buffer = NULL;
			}
			t = t->to_parent;
		} else if (t->from == thread) {
			t->from = NULL;
			t = t->from_parent;
		} else
			BUG();
		spin_unlock(&last_t->lock);
		if (t)
			spin_lock(&t->lock);
	}

	/*
	 * If this thread used poll, make sure we remove the waitqueue
	 * from any epoll data structures holding it with POLLFREE.
	 * waitqueue_active() is safe to use here because we're holding
	 * the inner lock.
	 */
	if ((thread->looper & BINDER_LOOPER_STATE_POLL) &&
	    waitqueue_active(&thread->wait)) {
<<<<<<< HEAD
		wake_up_poll(&thread->wait, POLLHUP | POLLFREE);
=======
		wake_up_poll(&thread->wait, EPOLLHUP | POLLFREE);
>>>>>>> 7928b2cb
	}

	binder_inner_proc_unlock(thread->proc);

	if (send_reply)
		binder_send_failed_reply(send_reply, BR_DEAD_REPLY);
	binder_release_work(proc, &thread->todo);
	binder_thread_dec_tmpref(thread);
	return active_transactions;
}

static __poll_t binder_poll(struct file *filp,
				struct poll_table_struct *wait)
{
	struct binder_proc *proc = filp->private_data;
	struct binder_thread *thread = NULL;
	bool wait_for_proc_work;

	thread = binder_get_thread(proc);

	binder_inner_proc_lock(thread->proc);
	thread->looper |= BINDER_LOOPER_STATE_POLL;
	wait_for_proc_work = binder_available_for_proc_work_ilocked(thread);

	binder_inner_proc_unlock(thread->proc);

	poll_wait(filp, &thread->wait, wait);

	if (binder_has_work(thread, wait_for_proc_work))
		return EPOLLIN;

	return 0;
}

static int binder_ioctl_write_read(struct file *filp,
				unsigned int cmd, unsigned long arg,
				struct binder_thread *thread)
{
	int ret = 0;
	struct binder_proc *proc = filp->private_data;
	unsigned int size = _IOC_SIZE(cmd);
	void __user *ubuf = (void __user *)arg;
	struct binder_write_read bwr;

	if (size != sizeof(struct binder_write_read)) {
		ret = -EINVAL;
		goto out;
	}
	if (copy_from_user(&bwr, ubuf, sizeof(bwr))) {
		ret = -EFAULT;
		goto out;
	}
	binder_debug(BINDER_DEBUG_READ_WRITE,
		     "%d:%d write %lld at %016llx, read %lld at %016llx\n",
		     proc->pid, thread->pid,
		     (u64)bwr.write_size, (u64)bwr.write_buffer,
		     (u64)bwr.read_size, (u64)bwr.read_buffer);

	if (bwr.write_size > 0) {
		ret = binder_thread_write(proc, thread,
					  bwr.write_buffer,
					  bwr.write_size,
					  &bwr.write_consumed);
		trace_binder_write_done(ret);
		if (ret < 0) {
			bwr.read_consumed = 0;
			if (copy_to_user(ubuf, &bwr, sizeof(bwr)))
				ret = -EFAULT;
			goto out;
		}
	}
	if (bwr.read_size > 0) {
		ret = binder_thread_read(proc, thread, bwr.read_buffer,
					 bwr.read_size,
					 &bwr.read_consumed,
					 filp->f_flags & O_NONBLOCK);
		trace_binder_read_done(ret);
		binder_inner_proc_lock(proc);
		if (!binder_worklist_empty_ilocked(&proc->todo))
			binder_wakeup_proc_ilocked(proc);
		binder_inner_proc_unlock(proc);
		if (ret < 0) {
			if (copy_to_user(ubuf, &bwr, sizeof(bwr)))
				ret = -EFAULT;
			goto out;
		}
	}
	binder_debug(BINDER_DEBUG_READ_WRITE,
		     "%d:%d wrote %lld of %lld, read return %lld of %lld\n",
		     proc->pid, thread->pid,
		     (u64)bwr.write_consumed, (u64)bwr.write_size,
		     (u64)bwr.read_consumed, (u64)bwr.read_size);
	if (copy_to_user(ubuf, &bwr, sizeof(bwr))) {
		ret = -EFAULT;
		goto out;
	}
out:
	return ret;
}

static int binder_ioctl_set_ctx_mgr(struct file *filp)
{
	int ret = 0;
	struct binder_proc *proc = filp->private_data;
	struct binder_context *context = proc->context;
	struct binder_node *new_node;
	kuid_t curr_euid = current_euid();

	mutex_lock(&context->context_mgr_node_lock);
	if (context->binder_context_mgr_node) {
		pr_err("BINDER_SET_CONTEXT_MGR already set\n");
		ret = -EBUSY;
		goto out;
	}
	ret = security_binder_set_context_mgr(proc->tsk);
	if (ret < 0)
		goto out;
	if (uid_valid(context->binder_context_mgr_uid)) {
		if (!uid_eq(context->binder_context_mgr_uid, curr_euid)) {
			pr_err("BINDER_SET_CONTEXT_MGR bad uid %d != %d\n",
			       from_kuid(&init_user_ns, curr_euid),
			       from_kuid(&init_user_ns,
					 context->binder_context_mgr_uid));
			ret = -EPERM;
			goto out;
		}
	} else {
		context->binder_context_mgr_uid = curr_euid;
	}
	new_node = binder_new_node(proc, NULL);
	if (!new_node) {
		ret = -ENOMEM;
		goto out;
	}
	binder_node_lock(new_node);
	new_node->local_weak_refs++;
	new_node->local_strong_refs++;
	new_node->has_strong_ref = 1;
	new_node->has_weak_ref = 1;
	context->binder_context_mgr_node = new_node;
	binder_node_unlock(new_node);
	binder_put_node(new_node);
out:
	mutex_unlock(&context->context_mgr_node_lock);
	return ret;
}

static int binder_ioctl_get_node_debug_info(struct binder_proc *proc,
				struct binder_node_debug_info *info)
{
	struct rb_node *n;
	binder_uintptr_t ptr = info->ptr;

	memset(info, 0, sizeof(*info));

	binder_inner_proc_lock(proc);
	for (n = rb_first(&proc->nodes); n != NULL; n = rb_next(n)) {
		struct binder_node *node = rb_entry(n, struct binder_node,
						    rb_node);
		if (node->ptr > ptr) {
			info->ptr = node->ptr;
			info->cookie = node->cookie;
			info->has_strong_ref = node->has_strong_ref;
			info->has_weak_ref = node->has_weak_ref;
			break;
		}
	}
	binder_inner_proc_unlock(proc);

	return 0;
}

static long binder_ioctl(struct file *filp, unsigned int cmd, unsigned long arg)
{
	int ret;
	struct binder_proc *proc = filp->private_data;
	struct binder_thread *thread;
	unsigned int size = _IOC_SIZE(cmd);
	void __user *ubuf = (void __user *)arg;

	/*pr_info("binder_ioctl: %d:%d %x %lx\n",
			proc->pid, current->pid, cmd, arg);*/

	binder_selftest_alloc(&proc->alloc);

	trace_binder_ioctl(cmd, arg);

	ret = wait_event_interruptible(binder_user_error_wait, binder_stop_on_user_error < 2);
	if (ret)
		goto err_unlocked;

	thread = binder_get_thread(proc);
	if (thread == NULL) {
		ret = -ENOMEM;
		goto err;
	}

	switch (cmd) {
	case BINDER_WRITE_READ:
		ret = binder_ioctl_write_read(filp, cmd, arg, thread);
		if (ret)
			goto err;
		break;
	case BINDER_SET_MAX_THREADS: {
		int max_threads;

		if (copy_from_user(&max_threads, ubuf,
				   sizeof(max_threads))) {
			ret = -EINVAL;
			goto err;
		}
		binder_inner_proc_lock(proc);
		proc->max_threads = max_threads;
		binder_inner_proc_unlock(proc);
		break;
	}
	case BINDER_SET_CONTEXT_MGR:
		ret = binder_ioctl_set_ctx_mgr(filp);
		if (ret)
			goto err;
		break;
	case BINDER_THREAD_EXIT:
		binder_debug(BINDER_DEBUG_THREADS, "%d:%d exit\n",
			     proc->pid, thread->pid);
		binder_thread_release(proc, thread);
		thread = NULL;
		break;
	case BINDER_VERSION: {
		struct binder_version __user *ver = ubuf;

		if (size != sizeof(struct binder_version)) {
			ret = -EINVAL;
			goto err;
		}
		if (put_user(BINDER_CURRENT_PROTOCOL_VERSION,
			     &ver->protocol_version)) {
			ret = -EINVAL;
			goto err;
		}
		break;
	}
	case BINDER_GET_NODE_DEBUG_INFO: {
		struct binder_node_debug_info info;

		if (copy_from_user(&info, ubuf, sizeof(info))) {
			ret = -EFAULT;
			goto err;
		}

		ret = binder_ioctl_get_node_debug_info(proc, &info);
		if (ret < 0)
			goto err;

		if (copy_to_user(ubuf, &info, sizeof(info))) {
			ret = -EFAULT;
			goto err;
		}
		break;
	}
	default:
		ret = -EINVAL;
		goto err;
	}
	ret = 0;
err:
	if (thread)
		thread->looper_need_return = false;
	wait_event_interruptible(binder_user_error_wait, binder_stop_on_user_error < 2);
	if (ret && ret != -ERESTARTSYS)
		pr_info("%d:%d ioctl %x %lx returned %d\n", proc->pid, current->pid, cmd, arg, ret);
err_unlocked:
	trace_binder_ioctl_done(ret);
	return ret;
}

static void binder_vma_open(struct vm_area_struct *vma)
{
	struct binder_proc *proc = vma->vm_private_data;

	binder_debug(BINDER_DEBUG_OPEN_CLOSE,
		     "%d open vm area %lx-%lx (%ld K) vma %lx pagep %lx\n",
		     proc->pid, vma->vm_start, vma->vm_end,
		     (vma->vm_end - vma->vm_start) / SZ_1K, vma->vm_flags,
		     (unsigned long)pgprot_val(vma->vm_page_prot));
}

static void binder_vma_close(struct vm_area_struct *vma)
{
	struct binder_proc *proc = vma->vm_private_data;

	binder_debug(BINDER_DEBUG_OPEN_CLOSE,
		     "%d close vm area %lx-%lx (%ld K) vma %lx pagep %lx\n",
		     proc->pid, vma->vm_start, vma->vm_end,
		     (vma->vm_end - vma->vm_start) / SZ_1K, vma->vm_flags,
		     (unsigned long)pgprot_val(vma->vm_page_prot));
	binder_alloc_vma_close(&proc->alloc);
	binder_defer_work(proc, BINDER_DEFERRED_PUT_FILES);
}

static int binder_vm_fault(struct vm_fault *vmf)
{
	return VM_FAULT_SIGBUS;
}

static const struct vm_operations_struct binder_vm_ops = {
	.open = binder_vma_open,
	.close = binder_vma_close,
	.fault = binder_vm_fault,
};

static int binder_mmap(struct file *filp, struct vm_area_struct *vma)
{
	int ret;
	struct binder_proc *proc = filp->private_data;
	const char *failure_string;

	if (proc->tsk != current->group_leader)
		return -EINVAL;

	if ((vma->vm_end - vma->vm_start) > SZ_4M)
		vma->vm_end = vma->vm_start + SZ_4M;

	binder_debug(BINDER_DEBUG_OPEN_CLOSE,
		     "%s: %d %lx-%lx (%ld K) vma %lx pagep %lx\n",
		     __func__, proc->pid, vma->vm_start, vma->vm_end,
		     (vma->vm_end - vma->vm_start) / SZ_1K, vma->vm_flags,
		     (unsigned long)pgprot_val(vma->vm_page_prot));

	if (vma->vm_flags & FORBIDDEN_MMAP_FLAGS) {
		ret = -EPERM;
		failure_string = "bad vm_flags";
		goto err_bad_arg;
	}
	vma->vm_flags = (vma->vm_flags | VM_DONTCOPY) & ~VM_MAYWRITE;
	vma->vm_ops = &binder_vm_ops;
	vma->vm_private_data = proc;

	ret = binder_alloc_mmap_handler(&proc->alloc, vma);
	if (ret)
		return ret;
	mutex_lock(&proc->files_lock);
	proc->files = get_files_struct(current);
	mutex_unlock(&proc->files_lock);
	return 0;

err_bad_arg:
	pr_err("%s: %d %lx-%lx %s failed %d\n", __func__,
	       proc->pid, vma->vm_start, vma->vm_end, failure_string, ret);
	return ret;
}

static int binder_open(struct inode *nodp, struct file *filp)
{
	struct binder_proc *proc;
	struct binder_device *binder_dev;

	binder_debug(BINDER_DEBUG_OPEN_CLOSE, "%s: %d:%d\n", __func__,
		     current->group_leader->pid, current->pid);

	proc = kzalloc(sizeof(*proc), GFP_KERNEL);
	if (proc == NULL)
		return -ENOMEM;
	spin_lock_init(&proc->inner_lock);
	spin_lock_init(&proc->outer_lock);
	get_task_struct(current->group_leader);
	proc->tsk = current->group_leader;
	mutex_init(&proc->files_lock);
	INIT_LIST_HEAD(&proc->todo);
	proc->default_priority = task_nice(current);
	binder_dev = container_of(filp->private_data, struct binder_device,
				  miscdev);
	proc->context = &binder_dev->context;
	binder_alloc_init(&proc->alloc);

	binder_stats_created(BINDER_STAT_PROC);
	proc->pid = current->group_leader->pid;
	INIT_LIST_HEAD(&proc->delivered_death);
	INIT_LIST_HEAD(&proc->waiting_threads);
	filp->private_data = proc;

	mutex_lock(&binder_procs_lock);
	hlist_add_head(&proc->proc_node, &binder_procs);
	mutex_unlock(&binder_procs_lock);

	if (binder_debugfs_dir_entry_proc) {
		char strbuf[11];

		snprintf(strbuf, sizeof(strbuf), "%u", proc->pid);
		/*
		 * proc debug entries are shared between contexts, so
		 * this will fail if the process tries to open the driver
		 * again with a different context. The priting code will
		 * anyway print all contexts that a given PID has, so this
		 * is not a problem.
		 */
		proc->debugfs_entry = debugfs_create_file(strbuf, 0444,
			binder_debugfs_dir_entry_proc,
			(void *)(unsigned long)proc->pid,
			&binder_proc_fops);
	}

	return 0;
}

static int binder_flush(struct file *filp, fl_owner_t id)
{
	struct binder_proc *proc = filp->private_data;

	binder_defer_work(proc, BINDER_DEFERRED_FLUSH);

	return 0;
}

static void binder_deferred_flush(struct binder_proc *proc)
{
	struct rb_node *n;
	int wake_count = 0;

	binder_inner_proc_lock(proc);
	for (n = rb_first(&proc->threads); n != NULL; n = rb_next(n)) {
		struct binder_thread *thread = rb_entry(n, struct binder_thread, rb_node);

		thread->looper_need_return = true;
		if (thread->looper & BINDER_LOOPER_STATE_WAITING) {
			wake_up_interruptible(&thread->wait);
			wake_count++;
		}
	}
	binder_inner_proc_unlock(proc);

	binder_debug(BINDER_DEBUG_OPEN_CLOSE,
		     "binder_flush: %d woke %d threads\n", proc->pid,
		     wake_count);
}

static int binder_release(struct inode *nodp, struct file *filp)
{
	struct binder_proc *proc = filp->private_data;

	debugfs_remove(proc->debugfs_entry);
	binder_defer_work(proc, BINDER_DEFERRED_RELEASE);

	return 0;
}

static int binder_node_release(struct binder_node *node, int refs)
{
	struct binder_ref *ref;
	int death = 0;
	struct binder_proc *proc = node->proc;

	binder_release_work(proc, &node->async_todo);

	binder_node_lock(node);
	binder_inner_proc_lock(proc);
	binder_dequeue_work_ilocked(&node->work);
	/*
	 * The caller must have taken a temporary ref on the node,
	 */
	BUG_ON(!node->tmp_refs);
	if (hlist_empty(&node->refs) && node->tmp_refs == 1) {
		binder_inner_proc_unlock(proc);
		binder_node_unlock(node);
		binder_free_node(node);

		return refs;
	}

	node->proc = NULL;
	node->local_strong_refs = 0;
	node->local_weak_refs = 0;
	binder_inner_proc_unlock(proc);

	spin_lock(&binder_dead_nodes_lock);
	hlist_add_head(&node->dead_node, &binder_dead_nodes);
	spin_unlock(&binder_dead_nodes_lock);

	hlist_for_each_entry(ref, &node->refs, node_entry) {
		refs++;
		/*
		 * Need the node lock to synchronize
		 * with new notification requests and the
		 * inner lock to synchronize with queued
		 * death notifications.
		 */
		binder_inner_proc_lock(ref->proc);
		if (!ref->death) {
			binder_inner_proc_unlock(ref->proc);
			continue;
		}

		death++;

		BUG_ON(!list_empty(&ref->death->work.entry));
		ref->death->work.type = BINDER_WORK_DEAD_BINDER;
		binder_enqueue_work_ilocked(&ref->death->work,
					    &ref->proc->todo);
		binder_wakeup_proc_ilocked(ref->proc);
		binder_inner_proc_unlock(ref->proc);
	}

	binder_debug(BINDER_DEBUG_DEAD_BINDER,
		     "node %d now dead, refs %d, death %d\n",
		     node->debug_id, refs, death);
	binder_node_unlock(node);
	binder_put_node(node);

	return refs;
}

static void binder_deferred_release(struct binder_proc *proc)
{
	struct binder_context *context = proc->context;
	struct rb_node *n;
	int threads, nodes, incoming_refs, outgoing_refs, active_transactions;

	BUG_ON(proc->files);

	mutex_lock(&binder_procs_lock);
	hlist_del(&proc->proc_node);
	mutex_unlock(&binder_procs_lock);

	mutex_lock(&context->context_mgr_node_lock);
	if (context->binder_context_mgr_node &&
	    context->binder_context_mgr_node->proc == proc) {
		binder_debug(BINDER_DEBUG_DEAD_BINDER,
			     "%s: %d context_mgr_node gone\n",
			     __func__, proc->pid);
		context->binder_context_mgr_node = NULL;
	}
	mutex_unlock(&context->context_mgr_node_lock);
	binder_inner_proc_lock(proc);
	/*
	 * Make sure proc stays alive after we
	 * remove all the threads
	 */
	proc->tmp_ref++;

	proc->is_dead = true;
	threads = 0;
	active_transactions = 0;
	while ((n = rb_first(&proc->threads))) {
		struct binder_thread *thread;

		thread = rb_entry(n, struct binder_thread, rb_node);
		binder_inner_proc_unlock(proc);
		threads++;
		active_transactions += binder_thread_release(proc, thread);
		binder_inner_proc_lock(proc);
	}

	nodes = 0;
	incoming_refs = 0;
	while ((n = rb_first(&proc->nodes))) {
		struct binder_node *node;

		node = rb_entry(n, struct binder_node, rb_node);
		nodes++;
		/*
		 * take a temporary ref on the node before
		 * calling binder_node_release() which will either
		 * kfree() the node or call binder_put_node()
		 */
		binder_inc_node_tmpref_ilocked(node);
		rb_erase(&node->rb_node, &proc->nodes);
		binder_inner_proc_unlock(proc);
		incoming_refs = binder_node_release(node, incoming_refs);
		binder_inner_proc_lock(proc);
	}
	binder_inner_proc_unlock(proc);

	outgoing_refs = 0;
	binder_proc_lock(proc);
	while ((n = rb_first(&proc->refs_by_desc))) {
		struct binder_ref *ref;

		ref = rb_entry(n, struct binder_ref, rb_node_desc);
		outgoing_refs++;
		binder_cleanup_ref_olocked(ref);
		binder_proc_unlock(proc);
		binder_free_ref(ref);
		binder_proc_lock(proc);
	}
	binder_proc_unlock(proc);

	binder_release_work(proc, &proc->todo);
	binder_release_work(proc, &proc->delivered_death);

	binder_debug(BINDER_DEBUG_OPEN_CLOSE,
		     "%s: %d threads %d, nodes %d (ref %d), refs %d, active transactions %d\n",
		     __func__, proc->pid, threads, nodes, incoming_refs,
		     outgoing_refs, active_transactions);

	binder_proc_dec_tmpref(proc);
}

static void binder_deferred_func(struct work_struct *work)
{
	struct binder_proc *proc;
	struct files_struct *files;

	int defer;

	do {
		mutex_lock(&binder_deferred_lock);
		if (!hlist_empty(&binder_deferred_list)) {
			proc = hlist_entry(binder_deferred_list.first,
					struct binder_proc, deferred_work_node);
			hlist_del_init(&proc->deferred_work_node);
			defer = proc->deferred_work;
			proc->deferred_work = 0;
		} else {
			proc = NULL;
			defer = 0;
		}
		mutex_unlock(&binder_deferred_lock);

		files = NULL;
		if (defer & BINDER_DEFERRED_PUT_FILES) {
			mutex_lock(&proc->files_lock);
			files = proc->files;
			if (files)
				proc->files = NULL;
			mutex_unlock(&proc->files_lock);
		}

		if (defer & BINDER_DEFERRED_FLUSH)
			binder_deferred_flush(proc);

		if (defer & BINDER_DEFERRED_RELEASE)
			binder_deferred_release(proc); /* frees proc */

		if (files)
			put_files_struct(files);
	} while (proc);
}
static DECLARE_WORK(binder_deferred_work, binder_deferred_func);

static void
binder_defer_work(struct binder_proc *proc, enum binder_deferred_state defer)
{
	mutex_lock(&binder_deferred_lock);
	proc->deferred_work |= defer;
	if (hlist_unhashed(&proc->deferred_work_node)) {
		hlist_add_head(&proc->deferred_work_node,
				&binder_deferred_list);
		schedule_work(&binder_deferred_work);
	}
	mutex_unlock(&binder_deferred_lock);
}

static void print_binder_transaction_ilocked(struct seq_file *m,
					     struct binder_proc *proc,
					     const char *prefix,
					     struct binder_transaction *t)
{
	struct binder_proc *to_proc;
	struct binder_buffer *buffer = t->buffer;

	spin_lock(&t->lock);
	to_proc = t->to_proc;
	seq_printf(m,
		   "%s %d: %p from %d:%d to %d:%d code %x flags %x pri %ld r%d",
		   prefix, t->debug_id, t,
		   t->from ? t->from->proc->pid : 0,
		   t->from ? t->from->pid : 0,
		   to_proc ? to_proc->pid : 0,
		   t->to_thread ? t->to_thread->pid : 0,
		   t->code, t->flags, t->priority, t->need_reply);
	spin_unlock(&t->lock);

	if (proc != to_proc) {
		/*
		 * Can only safely deref buffer if we are holding the
		 * correct proc inner lock for this node
		 */
		seq_puts(m, "\n");
		return;
	}

	if (buffer == NULL) {
		seq_puts(m, " buffer free\n");
		return;
	}
	if (buffer->target_node)
		seq_printf(m, " node %d", buffer->target_node->debug_id);
	seq_printf(m, " size %zd:%zd data %p\n",
		   buffer->data_size, buffer->offsets_size,
		   buffer->data);
}

static void print_binder_work_ilocked(struct seq_file *m,
				     struct binder_proc *proc,
				     const char *prefix,
				     const char *transaction_prefix,
				     struct binder_work *w)
{
	struct binder_node *node;
	struct binder_transaction *t;

	switch (w->type) {
	case BINDER_WORK_TRANSACTION:
		t = container_of(w, struct binder_transaction, work);
		print_binder_transaction_ilocked(
				m, proc, transaction_prefix, t);
		break;
	case BINDER_WORK_RETURN_ERROR: {
		struct binder_error *e = container_of(
				w, struct binder_error, work);

		seq_printf(m, "%stransaction error: %u\n",
			   prefix, e->cmd);
	} break;
	case BINDER_WORK_TRANSACTION_COMPLETE:
		seq_printf(m, "%stransaction complete\n", prefix);
		break;
	case BINDER_WORK_NODE:
		node = container_of(w, struct binder_node, work);
		seq_printf(m, "%snode work %d: u%016llx c%016llx\n",
			   prefix, node->debug_id,
			   (u64)node->ptr, (u64)node->cookie);
		break;
	case BINDER_WORK_DEAD_BINDER:
		seq_printf(m, "%shas dead binder\n", prefix);
		break;
	case BINDER_WORK_DEAD_BINDER_AND_CLEAR:
		seq_printf(m, "%shas cleared dead binder\n", prefix);
		break;
	case BINDER_WORK_CLEAR_DEATH_NOTIFICATION:
		seq_printf(m, "%shas cleared death notification\n", prefix);
		break;
	default:
		seq_printf(m, "%sunknown work: type %d\n", prefix, w->type);
		break;
	}
}

static void print_binder_thread_ilocked(struct seq_file *m,
					struct binder_thread *thread,
					int print_always)
{
	struct binder_transaction *t;
	struct binder_work *w;
	size_t start_pos = m->count;
	size_t header_pos;

	seq_printf(m, "  thread %d: l %02x need_return %d tr %d\n",
			thread->pid, thread->looper,
			thread->looper_need_return,
			atomic_read(&thread->tmp_ref));
	header_pos = m->count;
	t = thread->transaction_stack;
	while (t) {
		if (t->from == thread) {
			print_binder_transaction_ilocked(m, thread->proc,
					"    outgoing transaction", t);
			t = t->from_parent;
		} else if (t->to_thread == thread) {
			print_binder_transaction_ilocked(m, thread->proc,
						 "    incoming transaction", t);
			t = t->to_parent;
		} else {
			print_binder_transaction_ilocked(m, thread->proc,
					"    bad transaction", t);
			t = NULL;
		}
	}
	list_for_each_entry(w, &thread->todo, entry) {
		print_binder_work_ilocked(m, thread->proc, "    ",
					  "    pending transaction", w);
	}
	if (!print_always && m->count == header_pos)
		m->count = start_pos;
}

static void print_binder_node_nilocked(struct seq_file *m,
				       struct binder_node *node)
{
	struct binder_ref *ref;
	struct binder_work *w;
	int count;

	count = 0;
	hlist_for_each_entry(ref, &node->refs, node_entry)
		count++;

	seq_printf(m, "  node %d: u%016llx c%016llx hs %d hw %d ls %d lw %d is %d iw %d tr %d",
		   node->debug_id, (u64)node->ptr, (u64)node->cookie,
		   node->has_strong_ref, node->has_weak_ref,
		   node->local_strong_refs, node->local_weak_refs,
		   node->internal_strong_refs, count, node->tmp_refs);
	if (count) {
		seq_puts(m, " proc");
		hlist_for_each_entry(ref, &node->refs, node_entry)
			seq_printf(m, " %d", ref->proc->pid);
	}
	seq_puts(m, "\n");
	if (node->proc) {
		list_for_each_entry(w, &node->async_todo, entry)
			print_binder_work_ilocked(m, node->proc, "    ",
					  "    pending async transaction", w);
	}
}

static void print_binder_ref_olocked(struct seq_file *m,
				     struct binder_ref *ref)
{
	binder_node_lock(ref->node);
	seq_printf(m, "  ref %d: desc %d %snode %d s %d w %d d %pK\n",
		   ref->data.debug_id, ref->data.desc,
		   ref->node->proc ? "" : "dead ",
		   ref->node->debug_id, ref->data.strong,
		   ref->data.weak, ref->death);
	binder_node_unlock(ref->node);
}

static void print_binder_proc(struct seq_file *m,
			      struct binder_proc *proc, int print_all)
{
	struct binder_work *w;
	struct rb_node *n;
	size_t start_pos = m->count;
	size_t header_pos;
	struct binder_node *last_node = NULL;

	seq_printf(m, "proc %d\n", proc->pid);
	seq_printf(m, "context %s\n", proc->context->name);
	header_pos = m->count;

	binder_inner_proc_lock(proc);
	for (n = rb_first(&proc->threads); n != NULL; n = rb_next(n))
		print_binder_thread_ilocked(m, rb_entry(n, struct binder_thread,
						rb_node), print_all);

	for (n = rb_first(&proc->nodes); n != NULL; n = rb_next(n)) {
		struct binder_node *node = rb_entry(n, struct binder_node,
						    rb_node);
		/*
		 * take a temporary reference on the node so it
		 * survives and isn't removed from the tree
		 * while we print it.
		 */
		binder_inc_node_tmpref_ilocked(node);
		/* Need to drop inner lock to take node lock */
		binder_inner_proc_unlock(proc);
		if (last_node)
			binder_put_node(last_node);
		binder_node_inner_lock(node);
		print_binder_node_nilocked(m, node);
		binder_node_inner_unlock(node);
		last_node = node;
		binder_inner_proc_lock(proc);
	}
	binder_inner_proc_unlock(proc);
	if (last_node)
		binder_put_node(last_node);

	if (print_all) {
		binder_proc_lock(proc);
		for (n = rb_first(&proc->refs_by_desc);
		     n != NULL;
		     n = rb_next(n))
			print_binder_ref_olocked(m, rb_entry(n,
							    struct binder_ref,
							    rb_node_desc));
		binder_proc_unlock(proc);
	}
	binder_alloc_print_allocated(m, &proc->alloc);
	binder_inner_proc_lock(proc);
	list_for_each_entry(w, &proc->todo, entry)
		print_binder_work_ilocked(m, proc, "  ",
					  "  pending transaction", w);
	list_for_each_entry(w, &proc->delivered_death, entry) {
		seq_puts(m, "  has delivered dead binder\n");
		break;
	}
	binder_inner_proc_unlock(proc);
	if (!print_all && m->count == header_pos)
		m->count = start_pos;
}

static const char * const binder_return_strings[] = {
	"BR_ERROR",
	"BR_OK",
	"BR_TRANSACTION",
	"BR_REPLY",
	"BR_ACQUIRE_RESULT",
	"BR_DEAD_REPLY",
	"BR_TRANSACTION_COMPLETE",
	"BR_INCREFS",
	"BR_ACQUIRE",
	"BR_RELEASE",
	"BR_DECREFS",
	"BR_ATTEMPT_ACQUIRE",
	"BR_NOOP",
	"BR_SPAWN_LOOPER",
	"BR_FINISHED",
	"BR_DEAD_BINDER",
	"BR_CLEAR_DEATH_NOTIFICATION_DONE",
	"BR_FAILED_REPLY"
};

static const char * const binder_command_strings[] = {
	"BC_TRANSACTION",
	"BC_REPLY",
	"BC_ACQUIRE_RESULT",
	"BC_FREE_BUFFER",
	"BC_INCREFS",
	"BC_ACQUIRE",
	"BC_RELEASE",
	"BC_DECREFS",
	"BC_INCREFS_DONE",
	"BC_ACQUIRE_DONE",
	"BC_ATTEMPT_ACQUIRE",
	"BC_REGISTER_LOOPER",
	"BC_ENTER_LOOPER",
	"BC_EXIT_LOOPER",
	"BC_REQUEST_DEATH_NOTIFICATION",
	"BC_CLEAR_DEATH_NOTIFICATION",
	"BC_DEAD_BINDER_DONE",
	"BC_TRANSACTION_SG",
	"BC_REPLY_SG",
};

static const char * const binder_objstat_strings[] = {
	"proc",
	"thread",
	"node",
	"ref",
	"death",
	"transaction",
	"transaction_complete"
};

static void print_binder_stats(struct seq_file *m, const char *prefix,
			       struct binder_stats *stats)
{
	int i;

	BUILD_BUG_ON(ARRAY_SIZE(stats->bc) !=
		     ARRAY_SIZE(binder_command_strings));
	for (i = 0; i < ARRAY_SIZE(stats->bc); i++) {
		int temp = atomic_read(&stats->bc[i]);

		if (temp)
			seq_printf(m, "%s%s: %d\n", prefix,
				   binder_command_strings[i], temp);
	}

	BUILD_BUG_ON(ARRAY_SIZE(stats->br) !=
		     ARRAY_SIZE(binder_return_strings));
	for (i = 0; i < ARRAY_SIZE(stats->br); i++) {
		int temp = atomic_read(&stats->br[i]);

		if (temp)
			seq_printf(m, "%s%s: %d\n", prefix,
				   binder_return_strings[i], temp);
	}

	BUILD_BUG_ON(ARRAY_SIZE(stats->obj_created) !=
		     ARRAY_SIZE(binder_objstat_strings));
	BUILD_BUG_ON(ARRAY_SIZE(stats->obj_created) !=
		     ARRAY_SIZE(stats->obj_deleted));
	for (i = 0; i < ARRAY_SIZE(stats->obj_created); i++) {
		int created = atomic_read(&stats->obj_created[i]);
		int deleted = atomic_read(&stats->obj_deleted[i]);

		if (created || deleted)
			seq_printf(m, "%s%s: active %d total %d\n",
				prefix,
				binder_objstat_strings[i],
				created - deleted,
				created);
	}
}

static void print_binder_proc_stats(struct seq_file *m,
				    struct binder_proc *proc)
{
	struct binder_work *w;
	struct binder_thread *thread;
	struct rb_node *n;
	int count, strong, weak, ready_threads;
	size_t free_async_space =
		binder_alloc_get_free_async_space(&proc->alloc);

	seq_printf(m, "proc %d\n", proc->pid);
	seq_printf(m, "context %s\n", proc->context->name);
	count = 0;
	ready_threads = 0;
	binder_inner_proc_lock(proc);
	for (n = rb_first(&proc->threads); n != NULL; n = rb_next(n))
		count++;

	list_for_each_entry(thread, &proc->waiting_threads, waiting_thread_node)
		ready_threads++;

	seq_printf(m, "  threads: %d\n", count);
	seq_printf(m, "  requested threads: %d+%d/%d\n"
			"  ready threads %d\n"
			"  free async space %zd\n", proc->requested_threads,
			proc->requested_threads_started, proc->max_threads,
			ready_threads,
			free_async_space);
	count = 0;
	for (n = rb_first(&proc->nodes); n != NULL; n = rb_next(n))
		count++;
	binder_inner_proc_unlock(proc);
	seq_printf(m, "  nodes: %d\n", count);
	count = 0;
	strong = 0;
	weak = 0;
	binder_proc_lock(proc);
	for (n = rb_first(&proc->refs_by_desc); n != NULL; n = rb_next(n)) {
		struct binder_ref *ref = rb_entry(n, struct binder_ref,
						  rb_node_desc);
		count++;
		strong += ref->data.strong;
		weak += ref->data.weak;
	}
	binder_proc_unlock(proc);
	seq_printf(m, "  refs: %d s %d w %d\n", count, strong, weak);

	count = binder_alloc_get_allocated_count(&proc->alloc);
	seq_printf(m, "  buffers: %d\n", count);

	binder_alloc_print_pages(m, &proc->alloc);

	count = 0;
	binder_inner_proc_lock(proc);
	list_for_each_entry(w, &proc->todo, entry) {
		if (w->type == BINDER_WORK_TRANSACTION)
			count++;
	}
	binder_inner_proc_unlock(proc);
	seq_printf(m, "  pending transactions: %d\n", count);

	print_binder_stats(m, "  ", &proc->stats);
}


static int binder_state_show(struct seq_file *m, void *unused)
{
	struct binder_proc *proc;
	struct binder_node *node;
	struct binder_node *last_node = NULL;

	seq_puts(m, "binder state:\n");

	spin_lock(&binder_dead_nodes_lock);
	if (!hlist_empty(&binder_dead_nodes))
		seq_puts(m, "dead nodes:\n");
	hlist_for_each_entry(node, &binder_dead_nodes, dead_node) {
		/*
		 * take a temporary reference on the node so it
		 * survives and isn't removed from the list
		 * while we print it.
		 */
		node->tmp_refs++;
		spin_unlock(&binder_dead_nodes_lock);
		if (last_node)
			binder_put_node(last_node);
		binder_node_lock(node);
		print_binder_node_nilocked(m, node);
		binder_node_unlock(node);
		last_node = node;
		spin_lock(&binder_dead_nodes_lock);
	}
	spin_unlock(&binder_dead_nodes_lock);
	if (last_node)
		binder_put_node(last_node);

	mutex_lock(&binder_procs_lock);
	hlist_for_each_entry(proc, &binder_procs, proc_node)
		print_binder_proc(m, proc, 1);
	mutex_unlock(&binder_procs_lock);

	return 0;
}

static int binder_stats_show(struct seq_file *m, void *unused)
{
	struct binder_proc *proc;

	seq_puts(m, "binder stats:\n");

	print_binder_stats(m, "", &binder_stats);

	mutex_lock(&binder_procs_lock);
	hlist_for_each_entry(proc, &binder_procs, proc_node)
		print_binder_proc_stats(m, proc);
	mutex_unlock(&binder_procs_lock);

	return 0;
}

static int binder_transactions_show(struct seq_file *m, void *unused)
{
	struct binder_proc *proc;

	seq_puts(m, "binder transactions:\n");
	mutex_lock(&binder_procs_lock);
	hlist_for_each_entry(proc, &binder_procs, proc_node)
		print_binder_proc(m, proc, 0);
	mutex_unlock(&binder_procs_lock);

	return 0;
}

static int binder_proc_show(struct seq_file *m, void *unused)
{
	struct binder_proc *itr;
	int pid = (unsigned long)m->private;

	mutex_lock(&binder_procs_lock);
	hlist_for_each_entry(itr, &binder_procs, proc_node) {
		if (itr->pid == pid) {
			seq_puts(m, "binder proc state:\n");
			print_binder_proc(m, itr, 1);
		}
	}
	mutex_unlock(&binder_procs_lock);

	return 0;
}

static void print_binder_transaction_log_entry(struct seq_file *m,
					struct binder_transaction_log_entry *e)
{
	int debug_id = READ_ONCE(e->debug_id_done);
	/*
	 * read barrier to guarantee debug_id_done read before
	 * we print the log values
	 */
	smp_rmb();
	seq_printf(m,
		   "%d: %s from %d:%d to %d:%d context %s node %d handle %d size %d:%d ret %d/%d l=%d",
		   e->debug_id, (e->call_type == 2) ? "reply" :
		   ((e->call_type == 1) ? "async" : "call "), e->from_proc,
		   e->from_thread, e->to_proc, e->to_thread, e->context_name,
		   e->to_node, e->target_handle, e->data_size, e->offsets_size,
		   e->return_error, e->return_error_param,
		   e->return_error_line);
	/*
	 * read-barrier to guarantee read of debug_id_done after
	 * done printing the fields of the entry
	 */
	smp_rmb();
	seq_printf(m, debug_id && debug_id == READ_ONCE(e->debug_id_done) ?
			"\n" : " (incomplete)\n");
}

static int binder_transaction_log_show(struct seq_file *m, void *unused)
{
	struct binder_transaction_log *log = m->private;
	unsigned int log_cur = atomic_read(&log->cur);
	unsigned int count;
	unsigned int cur;
	int i;

	count = log_cur + 1;
	cur = count < ARRAY_SIZE(log->entry) && !log->full ?
		0 : count % ARRAY_SIZE(log->entry);
	if (count > ARRAY_SIZE(log->entry) || log->full)
		count = ARRAY_SIZE(log->entry);
	for (i = 0; i < count; i++) {
		unsigned int index = cur++ % ARRAY_SIZE(log->entry);

		print_binder_transaction_log_entry(m, &log->entry[index]);
	}
	return 0;
}

static const struct file_operations binder_fops = {
	.owner = THIS_MODULE,
	.poll = binder_poll,
	.unlocked_ioctl = binder_ioctl,
	.compat_ioctl = binder_ioctl,
	.mmap = binder_mmap,
	.open = binder_open,
	.flush = binder_flush,
	.release = binder_release,
};

BINDER_DEBUG_ENTRY(state);
BINDER_DEBUG_ENTRY(stats);
BINDER_DEBUG_ENTRY(transactions);
BINDER_DEBUG_ENTRY(transaction_log);

static int __init init_binder_device(const char *name)
{
	int ret;
	struct binder_device *binder_device;

	binder_device = kzalloc(sizeof(*binder_device), GFP_KERNEL);
	if (!binder_device)
		return -ENOMEM;

	binder_device->miscdev.fops = &binder_fops;
	binder_device->miscdev.minor = MISC_DYNAMIC_MINOR;
	binder_device->miscdev.name = name;

	binder_device->context.binder_context_mgr_uid = INVALID_UID;
	binder_device->context.name = name;
	mutex_init(&binder_device->context.context_mgr_node_lock);

	ret = misc_register(&binder_device->miscdev);
	if (ret < 0) {
		kfree(binder_device);
		return ret;
	}

	hlist_add_head(&binder_device->hlist, &binder_devices);

	return ret;
}

static int __init binder_init(void)
{
	int ret;
	char *device_name, *device_names, *device_tmp;
	struct binder_device *device;
	struct hlist_node *tmp;

	ret = binder_alloc_shrinker_init();
	if (ret)
		return ret;

	atomic_set(&binder_transaction_log.cur, ~0U);
	atomic_set(&binder_transaction_log_failed.cur, ~0U);

	binder_debugfs_dir_entry_root = debugfs_create_dir("binder", NULL);
	if (binder_debugfs_dir_entry_root)
		binder_debugfs_dir_entry_proc = debugfs_create_dir("proc",
						 binder_debugfs_dir_entry_root);

	if (binder_debugfs_dir_entry_root) {
		debugfs_create_file("state",
				    0444,
				    binder_debugfs_dir_entry_root,
				    NULL,
				    &binder_state_fops);
		debugfs_create_file("stats",
				    0444,
				    binder_debugfs_dir_entry_root,
				    NULL,
				    &binder_stats_fops);
		debugfs_create_file("transactions",
				    0444,
				    binder_debugfs_dir_entry_root,
				    NULL,
				    &binder_transactions_fops);
		debugfs_create_file("transaction_log",
				    0444,
				    binder_debugfs_dir_entry_root,
				    &binder_transaction_log,
				    &binder_transaction_log_fops);
		debugfs_create_file("failed_transaction_log",
				    0444,
				    binder_debugfs_dir_entry_root,
				    &binder_transaction_log_failed,
				    &binder_transaction_log_fops);
	}

	/*
	 * Copy the module_parameter string, because we don't want to
	 * tokenize it in-place.
	 */
	device_names = kzalloc(strlen(binder_devices_param) + 1, GFP_KERNEL);
	if (!device_names) {
		ret = -ENOMEM;
		goto err_alloc_device_names_failed;
	}
	strcpy(device_names, binder_devices_param);

	device_tmp = device_names;
	while ((device_name = strsep(&device_tmp, ","))) {
		ret = init_binder_device(device_name);
		if (ret)
			goto err_init_binder_device_failed;
	}

	return ret;

err_init_binder_device_failed:
	hlist_for_each_entry_safe(device, tmp, &binder_devices, hlist) {
		misc_deregister(&device->miscdev);
		hlist_del(&device->hlist);
		kfree(device);
	}

	kfree(device_names);

err_alloc_device_names_failed:
	debugfs_remove_recursive(binder_debugfs_dir_entry_root);

	return ret;
}

device_initcall(binder_init);

#define CREATE_TRACE_POINTS
#include "binder_trace.h"

MODULE_LICENSE("GPL v2");<|MERGE_RESOLUTION|>--- conflicted
+++ resolved
@@ -4371,11 +4371,7 @@
 	 */
 	if ((thread->looper & BINDER_LOOPER_STATE_POLL) &&
 	    waitqueue_active(&thread->wait)) {
-<<<<<<< HEAD
-		wake_up_poll(&thread->wait, POLLHUP | POLLFREE);
-=======
 		wake_up_poll(&thread->wait, EPOLLHUP | POLLFREE);
->>>>>>> 7928b2cb
 	}
 
 	binder_inner_proc_unlock(thread->proc);
