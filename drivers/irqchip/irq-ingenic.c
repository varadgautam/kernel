--- conflicted
+++ resolved
@@ -96,26 +96,12 @@
 		goto out_unmap_irq;
 	}
 
-<<<<<<< HEAD
-	domain = irq_domain_add_legacy(node, num_chips * 32,
-				       JZ4740_IRQ_BASE, 0,
-				       &irq_domain_simple_ops, NULL);
-=======
 	domain = irq_domain_add_linear(node, num_chips * 32,
 				       &irq_generic_chip_ops, NULL);
->>>>>>> 0d3821eb
 	if (!domain) {
 		err = -ENOMEM;
 		goto out_unmap_base;
 	}
-<<<<<<< HEAD
-
-	for (i = 0; i < num_chips; i++) {
-		/* Mask all irqs */
-		writel(0xffffffff, intc->base + (i * CHIP_SIZE) +
-		       JZ_REG_INTC_SET_MASK);
-=======
->>>>>>> 0d3821eb
 
 	intc->domain = domain;
 
@@ -147,11 +133,8 @@
 	setup_irq(parent_irq, &intc_cascade_action);
 	return 0;
 
-<<<<<<< HEAD
-=======
 out_domain_remove:
 	irq_domain_remove(domain);
->>>>>>> 0d3821eb
 out_unmap_base:
 	iounmap(intc->base);
 out_unmap_irq:
