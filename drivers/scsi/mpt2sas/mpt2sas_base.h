--- conflicted
+++ resolved
@@ -591,8 +591,6 @@
 	u16			MaxPostedCmdBuffers;
 };
 
-<<<<<<< HEAD
-=======
 /**
  * enum mutex_type - task management mutex type
  * @TM_MUTEX_OFF: mutex is not required becuase calling function is acquiring it
@@ -603,7 +601,6 @@
 	TM_MUTEX_ON = 1,
 };
 
->>>>>>> 9c61904c
 /**
  * struct MPT2SAS_ADAPTER - per adapter struct
  * @list: ioc_list
