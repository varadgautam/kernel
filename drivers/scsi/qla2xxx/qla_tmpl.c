--- conflicted
+++ resolved
@@ -1048,10 +1048,6 @@
 	}
 
 bailout:
-<<<<<<< HEAD
-#ifndef __CHECKER__
-=======
->>>>>>> 9507dc11
 	if (!hardware_locked)
 		spin_unlock_irqrestore(&vha->hw->hardware_lock, flags);
 }
