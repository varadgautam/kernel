/*
 * QLogic Fibre Channel HBA Driver
 * Copyright (c)  2003-2014 QLogic Corporation
 *
 * See LICENSE.qla2xxx for copyright and licensing details.
 */
#include "qla_def.h"
#include "qla_target.h"

#include <linux/delay.h>
#include <linux/gfp.h>

static struct mb_cmd_name {
	uint16_t cmd;
	const char *str;
} mb_str[] = {
	{MBC_GET_PORT_DATABASE,		"GPDB"},
	{MBC_GET_ID_LIST,		"GIDList"},
	{MBC_GET_LINK_PRIV_STATS,	"Stats"},
	{MBC_GET_RESOURCE_COUNTS,	"ResCnt"},
};

static const char *mb_to_str(uint16_t cmd)
{
	int i;
	struct mb_cmd_name *e;

	for (i = 0; i < ARRAY_SIZE(mb_str); i++) {
		e = mb_str + i;
		if (cmd == e->cmd)
			return e->str;
	}
	return "unknown";
}

static struct rom_cmd {
	uint16_t cmd;
} rom_cmds[] = {
	{ MBC_LOAD_RAM },
	{ MBC_EXECUTE_FIRMWARE },
	{ MBC_READ_RAM_WORD },
	{ MBC_MAILBOX_REGISTER_TEST },
	{ MBC_VERIFY_CHECKSUM },
	{ MBC_GET_FIRMWARE_VERSION },
	{ MBC_LOAD_RISC_RAM },
	{ MBC_DUMP_RISC_RAM },
	{ MBC_LOAD_RISC_RAM_EXTENDED },
	{ MBC_DUMP_RISC_RAM_EXTENDED },
	{ MBC_WRITE_RAM_WORD_EXTENDED },
	{ MBC_READ_RAM_EXTENDED },
	{ MBC_GET_RESOURCE_COUNTS },
	{ MBC_SET_FIRMWARE_OPTION },
	{ MBC_MID_INITIALIZE_FIRMWARE },
	{ MBC_GET_FIRMWARE_STATE },
	{ MBC_GET_MEM_OFFLOAD_CNTRL_STAT },
	{ MBC_GET_RETRY_COUNT },
	{ MBC_TRACE_CONTROL },
	{ MBC_INITIALIZE_MULTIQ },
	{ MBC_IOCB_COMMAND_A64 },
	{ MBC_GET_ADAPTER_LOOP_ID },
	{ MBC_READ_SFP },
	{ MBC_GET_RNID_PARAMS },
	{ MBC_GET_SET_ZIO_THRESHOLD },
};

static int is_rom_cmd(uint16_t cmd)
{
	int i;
	struct  rom_cmd *wc;

	for (i = 0; i < ARRAY_SIZE(rom_cmds); i++) {
		wc = rom_cmds + i;
		if (wc->cmd == cmd)
			return 1;
	}

	return 0;
}

/*
 * qla2x00_mailbox_command
 *	Issue mailbox command and waits for completion.
 *
 * Input:
 *	ha = adapter block pointer.
 *	mcp = driver internal mbx struct pointer.
 *
 * Output:
 *	mb[MAX_MAILBOX_REGISTER_COUNT] = returned mailbox data.
 *
 * Returns:
 *	0 : QLA_SUCCESS = cmd performed success
 *	1 : QLA_FUNCTION_FAILED   (error encountered)
 *	6 : QLA_FUNCTION_TIMEOUT (timeout condition encountered)
 *
 * Context:
 *	Kernel context.
 */
static int
qla2x00_mailbox_command(scsi_qla_host_t *vha, mbx_cmd_t *mcp)
{
	int		rval, i;
	unsigned long    flags = 0;
	device_reg_t *reg;
	uint8_t		abort_active;
	uint8_t		io_lock_on;
	uint16_t	command = 0;
	uint16_t	*iptr;
	uint16_t __iomem *optr;
	uint32_t	cnt;
	uint32_t	mboxes;
	unsigned long	wait_time;
	struct qla_hw_data *ha = vha->hw;
	scsi_qla_host_t *base_vha = pci_get_drvdata(ha->pdev);
	u32 chip_reset;


	ql_dbg(ql_dbg_mbx, vha, 0x1000, "Entered %s.\n", __func__);

	if (ha->pdev->error_state > pci_channel_io_frozen) {
		ql_log(ql_log_warn, vha, 0x1001,
		    "error_state is greater than pci_channel_io_frozen, "
		    "exiting.\n");
		return QLA_FUNCTION_TIMEOUT;
	}

	if (vha->device_flags & DFLG_DEV_FAILED) {
		ql_log(ql_log_warn, vha, 0x1002,
		    "Device in failed state, exiting.\n");
		return QLA_FUNCTION_TIMEOUT;
	}

	/* if PCI error, then avoid mbx processing.*/
	if (test_bit(PFLG_DISCONNECTED, &base_vha->dpc_flags) &&
	    test_bit(UNLOADING, &base_vha->dpc_flags)) {
		ql_log(ql_log_warn, vha, 0xd04e,
		    "PCI error, exiting.\n");
		return QLA_FUNCTION_TIMEOUT;
	}

	reg = ha->iobase;
	io_lock_on = base_vha->flags.init_done;

	rval = QLA_SUCCESS;
	abort_active = test_bit(ABORT_ISP_ACTIVE, &base_vha->dpc_flags);
	chip_reset = ha->chip_reset;

	if (ha->flags.pci_channel_io_perm_failure) {
		ql_log(ql_log_warn, vha, 0x1003,
		    "Perm failure on EEH timeout MBX, exiting.\n");
		return QLA_FUNCTION_TIMEOUT;
	}

	if (IS_P3P_TYPE(ha) && ha->flags.isp82xx_fw_hung) {
		/* Setting Link-Down error */
		mcp->mb[0] = MBS_LINK_DOWN_ERROR;
		ql_log(ql_log_warn, vha, 0x1004,
		    "FW hung = %d.\n", ha->flags.isp82xx_fw_hung);
		return QLA_FUNCTION_TIMEOUT;
	}

	/* check if ISP abort is active and return cmd with timeout */
	if ((test_bit(ABORT_ISP_ACTIVE, &base_vha->dpc_flags) ||
	    test_bit(ISP_ABORT_RETRY, &base_vha->dpc_flags) ||
	    test_bit(ISP_ABORT_NEEDED, &base_vha->dpc_flags)) &&
	    !is_rom_cmd(mcp->mb[0])) {
		ql_log(ql_log_info, vha, 0x1005,
		    "Cmd 0x%x aborted with timeout since ISP Abort is pending\n",
		    mcp->mb[0]);
		return QLA_FUNCTION_TIMEOUT;
	}

	atomic_inc(&ha->num_pend_mbx_stage1);
	/*
	 * Wait for active mailbox commands to finish by waiting at most tov
	 * seconds. This is to serialize actual issuing of mailbox cmds during
	 * non ISP abort time.
	 */
	if (!wait_for_completion_timeout(&ha->mbx_cmd_comp, mcp->tov * HZ)) {
		/* Timeout occurred. Return error. */
		ql_log(ql_log_warn, vha, 0xd035,
		    "Cmd access timeout, cmd=0x%x, Exiting.\n",
		    mcp->mb[0]);
		atomic_dec(&ha->num_pend_mbx_stage1);
		return QLA_FUNCTION_TIMEOUT;
	}
	atomic_dec(&ha->num_pend_mbx_stage1);
	if (ha->flags.purge_mbox || chip_reset != ha->chip_reset) {
		rval = QLA_ABORTED;
		goto premature_exit;
	}


	/* Save mailbox command for debug */
	ha->mcp = mcp;

	ql_dbg(ql_dbg_mbx, vha, 0x1006,
	    "Prepare to issue mbox cmd=0x%x.\n", mcp->mb[0]);

	spin_lock_irqsave(&ha->hardware_lock, flags);

	if (ha->flags.purge_mbox || chip_reset != ha->chip_reset ||
	    ha->flags.mbox_busy) {
		rval = QLA_ABORTED;
		spin_unlock_irqrestore(&ha->hardware_lock, flags);
		goto premature_exit;
	}
	ha->flags.mbox_busy = 1;

	/* Load mailbox registers. */
	if (IS_P3P_TYPE(ha))
		optr = (uint16_t __iomem *)&reg->isp82.mailbox_in[0];
	else if (IS_FWI2_CAPABLE(ha) && !(IS_P3P_TYPE(ha)))
		optr = (uint16_t __iomem *)&reg->isp24.mailbox0;
	else
		optr = (uint16_t __iomem *)MAILBOX_REG(ha, &reg->isp, 0);

	iptr = mcp->mb;
	command = mcp->mb[0];
	mboxes = mcp->out_mb;

	ql_dbg(ql_dbg_mbx, vha, 0x1111,
	    "Mailbox registers (OUT):\n");
	for (cnt = 0; cnt < ha->mbx_count; cnt++) {
		if (IS_QLA2200(ha) && cnt == 8)
			optr =
			    (uint16_t __iomem *)MAILBOX_REG(ha, &reg->isp, 8);
		if (mboxes & BIT_0) {
			ql_dbg(ql_dbg_mbx, vha, 0x1112,
			    "mbox[%d]<-0x%04x\n", cnt, *iptr);
			WRT_REG_WORD(optr, *iptr);
		}

		mboxes >>= 1;
		optr++;
		iptr++;
	}

	ql_dbg(ql_dbg_mbx + ql_dbg_buffer, vha, 0x1117,
	    "I/O Address = %p.\n", optr);

	/* Issue set host interrupt command to send cmd out. */
	ha->flags.mbox_int = 0;
	clear_bit(MBX_INTERRUPT, &ha->mbx_cmd_flags);

	/* Unlock mbx registers and wait for interrupt */
	ql_dbg(ql_dbg_mbx, vha, 0x100f,
	    "Going to unlock irq & waiting for interrupts. "
	    "jiffies=%lx.\n", jiffies);

	/* Wait for mbx cmd completion until timeout */
	atomic_inc(&ha->num_pend_mbx_stage2);
	if ((!abort_active && io_lock_on) || IS_NOPOLLING_TYPE(ha)) {
		set_bit(MBX_INTR_WAIT, &ha->mbx_cmd_flags);

		if (IS_P3P_TYPE(ha))
			WRT_REG_DWORD(&reg->isp82.hint, HINT_MBX_INT_PENDING);
		else if (IS_FWI2_CAPABLE(ha))
			WRT_REG_DWORD(&reg->isp24.hccr, HCCRX_SET_HOST_INT);
		else
			WRT_REG_WORD(&reg->isp.hccr, HCCR_SET_HOST_INT);
		spin_unlock_irqrestore(&ha->hardware_lock, flags);

		wait_time = jiffies;
		atomic_inc(&ha->num_pend_mbx_stage3);
		if (!wait_for_completion_timeout(&ha->mbx_intr_comp,
		    mcp->tov * HZ)) {
			if (chip_reset != ha->chip_reset) {
				spin_lock_irqsave(&ha->hardware_lock, flags);
				ha->flags.mbox_busy = 0;
				spin_unlock_irqrestore(&ha->hardware_lock,
				    flags);
				atomic_dec(&ha->num_pend_mbx_stage2);
				atomic_dec(&ha->num_pend_mbx_stage3);
				rval = QLA_ABORTED;
				goto premature_exit;
			}
			ql_dbg(ql_dbg_mbx, vha, 0x117a,
			    "cmd=%x Timeout.\n", command);
			spin_lock_irqsave(&ha->hardware_lock, flags);
			clear_bit(MBX_INTR_WAIT, &ha->mbx_cmd_flags);
			spin_unlock_irqrestore(&ha->hardware_lock, flags);

		} else if (ha->flags.purge_mbox ||
		    chip_reset != ha->chip_reset) {
			spin_lock_irqsave(&ha->hardware_lock, flags);
			ha->flags.mbox_busy = 0;
			spin_unlock_irqrestore(&ha->hardware_lock, flags);
			atomic_dec(&ha->num_pend_mbx_stage2);
			atomic_dec(&ha->num_pend_mbx_stage3);
			rval = QLA_ABORTED;
			goto premature_exit;
		}
		atomic_dec(&ha->num_pend_mbx_stage3);

		if (time_after(jiffies, wait_time + 5 * HZ))
			ql_log(ql_log_warn, vha, 0x1015, "cmd=0x%x, waited %d msecs\n",
			    command, jiffies_to_msecs(jiffies - wait_time));
	} else {
		ql_dbg(ql_dbg_mbx, vha, 0x1011,
		    "Cmd=%x Polling Mode.\n", command);

		if (IS_P3P_TYPE(ha)) {
			if (RD_REG_DWORD(&reg->isp82.hint) &
				HINT_MBX_INT_PENDING) {
				ha->flags.mbox_busy = 0;
				spin_unlock_irqrestore(&ha->hardware_lock,
					flags);
				atomic_dec(&ha->num_pend_mbx_stage2);
				ql_dbg(ql_dbg_mbx, vha, 0x1012,
				    "Pending mailbox timeout, exiting.\n");
				rval = QLA_FUNCTION_TIMEOUT;
				goto premature_exit;
			}
			WRT_REG_DWORD(&reg->isp82.hint, HINT_MBX_INT_PENDING);
		} else if (IS_FWI2_CAPABLE(ha))
			WRT_REG_DWORD(&reg->isp24.hccr, HCCRX_SET_HOST_INT);
		else
			WRT_REG_WORD(&reg->isp.hccr, HCCR_SET_HOST_INT);
		spin_unlock_irqrestore(&ha->hardware_lock, flags);

		wait_time = jiffies + mcp->tov * HZ; /* wait at most tov secs */
		while (!ha->flags.mbox_int) {
			if (ha->flags.purge_mbox ||
			    chip_reset != ha->chip_reset) {
				spin_lock_irqsave(&ha->hardware_lock, flags);
				ha->flags.mbox_busy = 0;
				spin_unlock_irqrestore(&ha->hardware_lock,
				    flags);
				atomic_dec(&ha->num_pend_mbx_stage2);
				rval = QLA_ABORTED;
				goto premature_exit;
			}

			if (time_after(jiffies, wait_time))
				break;

			/*
			 * Check if it's UNLOADING, cause we cannot poll in
			 * this case, or else a NULL pointer dereference
			 * is triggered.
			 */
			if (unlikely(test_bit(UNLOADING, &base_vha->dpc_flags)))
				return QLA_FUNCTION_TIMEOUT;

			/* Check for pending interrupts. */
			qla2x00_poll(ha->rsp_q_map[0]);

			if (!ha->flags.mbox_int &&
			    !(IS_QLA2200(ha) &&
			    command == MBC_LOAD_RISC_RAM_EXTENDED))
				msleep(10);
		} /* while */
		ql_dbg(ql_dbg_mbx, vha, 0x1013,
		    "Waited %d sec.\n",
		    (uint)((jiffies - (wait_time - (mcp->tov * HZ)))/HZ));
	}
	atomic_dec(&ha->num_pend_mbx_stage2);

	/* Check whether we timed out */
	if (ha->flags.mbox_int) {
		uint16_t *iptr2;

		ql_dbg(ql_dbg_mbx, vha, 0x1014,
		    "Cmd=%x completed.\n", command);

		/* Got interrupt. Clear the flag. */
		ha->flags.mbox_int = 0;
		clear_bit(MBX_INTERRUPT, &ha->mbx_cmd_flags);

		if (IS_P3P_TYPE(ha) && ha->flags.isp82xx_fw_hung) {
			spin_lock_irqsave(&ha->hardware_lock, flags);
			ha->flags.mbox_busy = 0;
			spin_unlock_irqrestore(&ha->hardware_lock, flags);

			/* Setting Link-Down error */
			mcp->mb[0] = MBS_LINK_DOWN_ERROR;
			ha->mcp = NULL;
			rval = QLA_FUNCTION_FAILED;
			ql_log(ql_log_warn, vha, 0xd048,
			    "FW hung = %d.\n", ha->flags.isp82xx_fw_hung);
			goto premature_exit;
		}

		if (ha->mailbox_out[0] != MBS_COMMAND_COMPLETE) {
			ql_dbg(ql_dbg_mbx, vha, 0x11ff,
			       "mb_out[0] = %#x <> %#x\n", ha->mailbox_out[0],
			       MBS_COMMAND_COMPLETE);
			rval = QLA_FUNCTION_FAILED;
		}

		/* Load return mailbox registers. */
		iptr2 = mcp->mb;
		iptr = (uint16_t *)&ha->mailbox_out[0];
		mboxes = mcp->in_mb;

		ql_dbg(ql_dbg_mbx, vha, 0x1113,
		    "Mailbox registers (IN):\n");
		for (cnt = 0; cnt < ha->mbx_count; cnt++) {
			if (mboxes & BIT_0) {
				*iptr2 = *iptr;
				ql_dbg(ql_dbg_mbx, vha, 0x1114,
				    "mbox[%d]->0x%04x\n", cnt, *iptr2);
			}

			mboxes >>= 1;
			iptr2++;
			iptr++;
		}
	} else {

		uint16_t mb[8];
		uint32_t ictrl, host_status, hccr;
		uint16_t        w;

		if (IS_FWI2_CAPABLE(ha)) {
			mb[0] = RD_REG_WORD(&reg->isp24.mailbox0);
			mb[1] = RD_REG_WORD(&reg->isp24.mailbox1);
			mb[2] = RD_REG_WORD(&reg->isp24.mailbox2);
			mb[3] = RD_REG_WORD(&reg->isp24.mailbox3);
			mb[7] = RD_REG_WORD(&reg->isp24.mailbox7);
			ictrl = RD_REG_DWORD(&reg->isp24.ictrl);
			host_status = RD_REG_DWORD(&reg->isp24.host_status);
			hccr = RD_REG_DWORD(&reg->isp24.hccr);

			ql_log(ql_log_warn, vha, 0xd04c,
			    "MBX Command timeout for cmd %x, iocontrol=%x jiffies=%lx "
			    "mb[0-3]=[0x%x 0x%x 0x%x 0x%x] mb7 0x%x host_status 0x%x hccr 0x%x\n",
			    command, ictrl, jiffies, mb[0], mb[1], mb[2], mb[3],
			    mb[7], host_status, hccr);

		} else {
			mb[0] = RD_MAILBOX_REG(ha, &reg->isp, 0);
			ictrl = RD_REG_WORD(&reg->isp.ictrl);
			ql_dbg(ql_dbg_mbx + ql_dbg_buffer, vha, 0x1119,
			    "MBX Command timeout for cmd %x, iocontrol=%x jiffies=%lx "
			    "mb[0]=0x%x\n", command, ictrl, jiffies, mb[0]);
		}
		ql_dump_regs(ql_dbg_mbx + ql_dbg_buffer, vha, 0x1019);

		/* Capture FW dump only, if PCI device active */
		if (!pci_channel_offline(vha->hw->pdev)) {
			pci_read_config_word(ha->pdev, PCI_VENDOR_ID, &w);
			if (w == 0xffff || ictrl == 0xffffffff ||
			    (chip_reset != ha->chip_reset)) {
				/* This is special case if there is unload
				 * of driver happening and if PCI device go
				 * into bad state due to PCI error condition
				 * then only PCI ERR flag would be set.
				 * we will do premature exit for above case.
				 */
				spin_lock_irqsave(&ha->hardware_lock, flags);
				ha->flags.mbox_busy = 0;
				spin_unlock_irqrestore(&ha->hardware_lock,
				    flags);
				rval = QLA_FUNCTION_TIMEOUT;
				goto premature_exit;
			}

			/* Attempt to capture firmware dump for further
			 * anallysis of the current formware state. we do not
			 * need to do this if we are intentionally generating
			 * a dump
			 */
			if (mcp->mb[0] != MBC_GEN_SYSTEM_ERROR)
				ha->isp_ops->fw_dump(vha, 0);
			rval = QLA_FUNCTION_TIMEOUT;
		 }
	}
	spin_lock_irqsave(&ha->hardware_lock, flags);
	ha->flags.mbox_busy = 0;
	spin_unlock_irqrestore(&ha->hardware_lock, flags);

	/* Clean up */
	ha->mcp = NULL;

	if ((abort_active || !io_lock_on) && !IS_NOPOLLING_TYPE(ha)) {
		ql_dbg(ql_dbg_mbx, vha, 0x101a,
		    "Checking for additional resp interrupt.\n");

		/* polling mode for non isp_abort commands. */
		qla2x00_poll(ha->rsp_q_map[0]);
	}

	if (rval == QLA_FUNCTION_TIMEOUT &&
	    mcp->mb[0] != MBC_GEN_SYSTEM_ERROR) {
		if (!io_lock_on || (mcp->flags & IOCTL_CMD) ||
		    ha->flags.eeh_busy) {
			/* not in dpc. schedule it for dpc to take over. */
			ql_dbg(ql_dbg_mbx, vha, 0x101b,
			    "Timeout, schedule isp_abort_needed.\n");

			if (!test_bit(ISP_ABORT_NEEDED, &vha->dpc_flags) &&
			    !test_bit(ABORT_ISP_ACTIVE, &vha->dpc_flags) &&
			    !test_bit(ISP_ABORT_RETRY, &vha->dpc_flags)) {
				if (IS_QLA82XX(ha)) {
					ql_dbg(ql_dbg_mbx, vha, 0x112a,
					    "disabling pause transmit on port "
					    "0 & 1.\n");
					qla82xx_wr_32(ha,
					    QLA82XX_CRB_NIU + 0x98,
					    CRB_NIU_XG_PAUSE_CTL_P0|
					    CRB_NIU_XG_PAUSE_CTL_P1);
				}
				ql_log(ql_log_info, base_vha, 0x101c,
				    "Mailbox cmd timeout occurred, cmd=0x%x, "
				    "mb[0]=0x%x, eeh_busy=0x%x. Scheduling ISP "
				    "abort.\n", command, mcp->mb[0],
				    ha->flags.eeh_busy);
				set_bit(ISP_ABORT_NEEDED, &vha->dpc_flags);
				qla2xxx_wake_dpc(vha);
			}
		} else if (current == ha->dpc_thread) {
			/* call abort directly since we are in the DPC thread */
			ql_dbg(ql_dbg_mbx, vha, 0x101d,
			    "Timeout, calling abort_isp.\n");

			if (!test_bit(ISP_ABORT_NEEDED, &vha->dpc_flags) &&
			    !test_bit(ABORT_ISP_ACTIVE, &vha->dpc_flags) &&
			    !test_bit(ISP_ABORT_RETRY, &vha->dpc_flags)) {
				if (IS_QLA82XX(ha)) {
					ql_dbg(ql_dbg_mbx, vha, 0x112b,
					    "disabling pause transmit on port "
					    "0 & 1.\n");
					qla82xx_wr_32(ha,
					    QLA82XX_CRB_NIU + 0x98,
					    CRB_NIU_XG_PAUSE_CTL_P0|
					    CRB_NIU_XG_PAUSE_CTL_P1);
				}
				ql_log(ql_log_info, base_vha, 0x101e,
				    "Mailbox cmd timeout occurred, cmd=0x%x, "
				    "mb[0]=0x%x. Scheduling ISP abort ",
				    command, mcp->mb[0]);
				set_bit(ABORT_ISP_ACTIVE, &vha->dpc_flags);
				clear_bit(ISP_ABORT_NEEDED, &vha->dpc_flags);
				/* Allow next mbx cmd to come in. */
				complete(&ha->mbx_cmd_comp);
				if (ha->isp_ops->abort_isp(vha)) {
					/* Failed. retry later. */
					set_bit(ISP_ABORT_NEEDED,
					    &vha->dpc_flags);
				}
				clear_bit(ABORT_ISP_ACTIVE, &vha->dpc_flags);
				ql_dbg(ql_dbg_mbx, vha, 0x101f,
				    "Finished abort_isp.\n");
				goto mbx_done;
			}
		}
	}

premature_exit:
	/* Allow next mbx cmd to come in. */
	complete(&ha->mbx_cmd_comp);

mbx_done:
	if (rval == QLA_ABORTED) {
		ql_log(ql_log_info, vha, 0xd035,
		    "Chip Reset in progress. Purging Mbox cmd=0x%x.\n",
		    mcp->mb[0]);
	} else if (rval) {
		if (ql2xextended_error_logging & (ql_dbg_disc|ql_dbg_mbx)) {
			pr_warn("%s [%s]-%04x:%ld: **** Failed=%x", QL_MSGHDR,
			    dev_name(&ha->pdev->dev), 0x1020+0x800,
			    vha->host_no, rval);
			mboxes = mcp->in_mb;
			cnt = 4;
			for (i = 0; i < ha->mbx_count && cnt; i++, mboxes >>= 1)
				if (mboxes & BIT_0) {
					printk(" mb[%u]=%x", i, mcp->mb[i]);
					cnt--;
				}
			pr_warn(" cmd=%x ****\n", command);
		}
		if (IS_FWI2_CAPABLE(ha) && !(IS_P3P_TYPE(ha))) {
			ql_dbg(ql_dbg_mbx, vha, 0x1198,
			    "host_status=%#x intr_ctrl=%#x intr_status=%#x\n",
			    RD_REG_DWORD(&reg->isp24.host_status),
			    RD_REG_DWORD(&reg->isp24.ictrl),
			    RD_REG_DWORD(&reg->isp24.istatus));
		} else {
			ql_dbg(ql_dbg_mbx, vha, 0x1206,
			    "ctrl_status=%#x ictrl=%#x istatus=%#x\n",
			    RD_REG_WORD(&reg->isp.ctrl_status),
			    RD_REG_WORD(&reg->isp.ictrl),
			    RD_REG_WORD(&reg->isp.istatus));
		}
	} else {
		ql_dbg(ql_dbg_mbx, base_vha, 0x1021, "Done %s.\n", __func__);
	}

	return rval;
}

int
qla2x00_load_ram(scsi_qla_host_t *vha, dma_addr_t req_dma, uint32_t risc_addr,
    uint32_t risc_code_size)
{
	int rval;
	struct qla_hw_data *ha = vha->hw;
	mbx_cmd_t mc;
	mbx_cmd_t *mcp = &mc;

	ql_dbg(ql_dbg_mbx + ql_dbg_verbose, vha, 0x1022,
	    "Entered %s.\n", __func__);

	if (MSW(risc_addr) || IS_FWI2_CAPABLE(ha)) {
		mcp->mb[0] = MBC_LOAD_RISC_RAM_EXTENDED;
		mcp->mb[8] = MSW(risc_addr);
		mcp->out_mb = MBX_8|MBX_0;
	} else {
		mcp->mb[0] = MBC_LOAD_RISC_RAM;
		mcp->out_mb = MBX_0;
	}
	mcp->mb[1] = LSW(risc_addr);
	mcp->mb[2] = MSW(req_dma);
	mcp->mb[3] = LSW(req_dma);
	mcp->mb[6] = MSW(MSD(req_dma));
	mcp->mb[7] = LSW(MSD(req_dma));
	mcp->out_mb |= MBX_7|MBX_6|MBX_3|MBX_2|MBX_1;
	if (IS_FWI2_CAPABLE(ha)) {
		mcp->mb[4] = MSW(risc_code_size);
		mcp->mb[5] = LSW(risc_code_size);
		mcp->out_mb |= MBX_5|MBX_4;
	} else {
		mcp->mb[4] = LSW(risc_code_size);
		mcp->out_mb |= MBX_4;
	}

	mcp->in_mb = MBX_1|MBX_0;
	mcp->tov = MBX_TOV_SECONDS;
	mcp->flags = 0;
	rval = qla2x00_mailbox_command(vha, mcp);

	if (rval != QLA_SUCCESS) {
		ql_dbg(ql_dbg_mbx, vha, 0x1023,
		    "Failed=%x mb[0]=%x mb[1]=%x.\n",
		    rval, mcp->mb[0], mcp->mb[1]);
	} else {
		ql_dbg(ql_dbg_mbx + ql_dbg_verbose, vha, 0x1024,
		    "Done %s.\n", __func__);
	}

	return rval;
}

#define	EXTENDED_BB_CREDITS	BIT_0
#define	NVME_ENABLE_FLAG	BIT_3
static inline uint16_t qla25xx_set_sfp_lr_dist(struct qla_hw_data *ha)
{
	uint16_t mb4 = BIT_0;

	if (IS_QLA83XX(ha) || IS_QLA27XX(ha) || IS_QLA28XX(ha))
		mb4 |= ha->long_range_distance << LR_DIST_FW_POS;

	return mb4;
}

static inline uint16_t qla25xx_set_nvr_lr_dist(struct qla_hw_data *ha)
{
	uint16_t mb4 = BIT_0;

	if (IS_QLA83XX(ha) || IS_QLA27XX(ha) || IS_QLA28XX(ha)) {
		struct nvram_81xx *nv = ha->nvram;

		mb4 |= LR_DIST_FW_FIELD(nv->enhanced_features);
	}

	return mb4;
}

/*
 * qla2x00_execute_fw
 *     Start adapter firmware.
 *
 * Input:
 *     ha = adapter block pointer.
 *     TARGET_QUEUE_LOCK must be released.
 *     ADAPTER_STATE_LOCK must be released.
 *
 * Returns:
 *     qla2x00 local function return status code.
 *
 * Context:
 *     Kernel context.
 */
int
qla2x00_execute_fw(scsi_qla_host_t *vha, uint32_t risc_addr)
{
	int rval;
	struct qla_hw_data *ha = vha->hw;
	mbx_cmd_t mc;
	mbx_cmd_t *mcp = &mc;

	ql_dbg(ql_dbg_mbx + ql_dbg_verbose, vha, 0x1025,
	    "Entered %s.\n", __func__);

	mcp->mb[0] = MBC_EXECUTE_FIRMWARE;
	mcp->out_mb = MBX_0;
	mcp->in_mb = MBX_0;
	if (IS_FWI2_CAPABLE(ha)) {
		mcp->mb[1] = MSW(risc_addr);
		mcp->mb[2] = LSW(risc_addr);
		mcp->mb[3] = 0;
		mcp->mb[4] = 0;
		ha->flags.using_lr_setting = 0;
		if (IS_QLA25XX(ha) || IS_QLA81XX(ha) || IS_QLA83XX(ha) ||
		    IS_QLA27XX(ha) || IS_QLA28XX(ha)) {
			if (ql2xautodetectsfp) {
				if (ha->flags.detected_lr_sfp) {
					mcp->mb[4] |=
					    qla25xx_set_sfp_lr_dist(ha);
					ha->flags.using_lr_setting = 1;
				}
			} else {
				struct nvram_81xx *nv = ha->nvram;
				/* set LR distance if specified in nvram */
				if (nv->enhanced_features &
				    NEF_LR_DIST_ENABLE) {
					mcp->mb[4] |=
					    qla25xx_set_nvr_lr_dist(ha);
					ha->flags.using_lr_setting = 1;
				}
			}
		}

		if (ql2xnvmeenable && (IS_QLA27XX(ha) || IS_QLA28XX(ha)))
			mcp->mb[4] |= NVME_ENABLE_FLAG;

		if (IS_QLA83XX(ha) || IS_QLA27XX(ha) || IS_QLA28XX(ha)) {
			struct nvram_81xx *nv = ha->nvram;
			/* set minimum speed if specified in nvram */
			if (nv->min_supported_speed >= 2 &&
			    nv->min_supported_speed <= 5) {
				mcp->mb[4] |= BIT_4;
				mcp->mb[11] |= nv->min_supported_speed & 0xF;
				mcp->out_mb |= MBX_11;
				mcp->in_mb |= BIT_5;
				vha->min_supported_speed =
				    nv->min_supported_speed;
			}
		}

		if (ha->flags.exlogins_enabled)
			mcp->mb[4] |= ENABLE_EXTENDED_LOGIN;

		if (ha->flags.exchoffld_enabled)
			mcp->mb[4] |= ENABLE_EXCHANGE_OFFLD;

		mcp->out_mb |= MBX_4|MBX_3|MBX_2|MBX_1;
		mcp->in_mb |= MBX_3 | MBX_2 | MBX_1;
	} else {
		mcp->mb[1] = LSW(risc_addr);
		mcp->out_mb |= MBX_1;
		if (IS_QLA2322(ha) || IS_QLA6322(ha)) {
			mcp->mb[2] = 0;
			mcp->out_mb |= MBX_2;
		}
	}

	mcp->tov = MBX_TOV_SECONDS;
	mcp->flags = 0;
	rval = qla2x00_mailbox_command(vha, mcp);

	if (rval != QLA_SUCCESS) {
		ql_dbg(ql_dbg_mbx, vha, 0x1026,
		    "Failed=%x mb[0]=%x.\n", rval, mcp->mb[0]);
		return rval;
	}

	if (!IS_FWI2_CAPABLE(ha))
		goto done;

	ha->fw_ability_mask = mcp->mb[3] << 16 | mcp->mb[2];
	ql_dbg(ql_dbg_mbx, vha, 0x119a,
	    "fw_ability_mask=%x.\n", ha->fw_ability_mask);
	ql_dbg(ql_dbg_mbx, vha, 0x1027, "exchanges=%x.\n", mcp->mb[1]);
	if (IS_QLA27XX(ha) || IS_QLA28XX(ha)) {
		ha->max_supported_speed = mcp->mb[2] & (BIT_0|BIT_1);
		ql_dbg(ql_dbg_mbx, vha, 0x119b, "max_supported_speed=%s.\n",
		    ha->max_supported_speed == 0 ? "16Gps" :
		    ha->max_supported_speed == 1 ? "32Gps" :
		    ha->max_supported_speed == 2 ? "64Gps" : "unknown");
		if (vha->min_supported_speed) {
			ha->min_supported_speed = mcp->mb[5] &
			    (BIT_0 | BIT_1 | BIT_2);
			ql_dbg(ql_dbg_mbx, vha, 0x119c,
			    "min_supported_speed=%s.\n",
			    ha->min_supported_speed == 6 ? "64Gps" :
			    ha->min_supported_speed == 5 ? "32Gps" :
			    ha->min_supported_speed == 4 ? "16Gps" :
			    ha->min_supported_speed == 3 ? "8Gps" :
			    ha->min_supported_speed == 2 ? "4Gps" : "unknown");
		}
	}

done:
	ql_dbg(ql_dbg_mbx + ql_dbg_verbose, vha, 0x1028,
	    "Done %s.\n", __func__);

	return rval;
}

/*
 * qla_get_exlogin_status
 *	Get extended login status
 *	uses the memory offload control/status Mailbox
 *
 * Input:
 *	ha:		adapter state pointer.
 *	fwopt:		firmware options
 *
 * Returns:
 *	qla2x00 local function status
 *
 * Context:
 *	Kernel context.
 */
#define	FETCH_XLOGINS_STAT	0x8
int
qla_get_exlogin_status(scsi_qla_host_t *vha, uint16_t *buf_sz,
	uint16_t *ex_logins_cnt)
{
	int rval;
	mbx_cmd_t	mc;
	mbx_cmd_t	*mcp = &mc;

	ql_dbg(ql_dbg_mbx + ql_dbg_verbose, vha, 0x118f,
	    "Entered %s\n", __func__);

	memset(mcp->mb, 0 , sizeof(mcp->mb));
	mcp->mb[0] = MBC_GET_MEM_OFFLOAD_CNTRL_STAT;
	mcp->mb[1] = FETCH_XLOGINS_STAT;
	mcp->out_mb = MBX_1|MBX_0;
	mcp->in_mb = MBX_10|MBX_4|MBX_0;
	mcp->tov = MBX_TOV_SECONDS;
	mcp->flags = 0;

	rval = qla2x00_mailbox_command(vha, mcp);
	if (rval != QLA_SUCCESS) {
		ql_dbg(ql_dbg_mbx, vha, 0x1115, "Failed=%x.\n", rval);
	} else {
		*buf_sz = mcp->mb[4];
		*ex_logins_cnt = mcp->mb[10];

		ql_log(ql_log_info, vha, 0x1190,
		    "buffer size 0x%x, exchange login count=%d\n",
		    mcp->mb[4], mcp->mb[10]);

		ql_dbg(ql_dbg_mbx + ql_dbg_verbose, vha, 0x1116,
		    "Done %s.\n", __func__);
	}

	return rval;
}

/*
 * qla_set_exlogin_mem_cfg
 *	set extended login memory configuration
 *	Mbx needs to be issues before init_cb is set
 *
 * Input:
 *	ha:		adapter state pointer.
 *	buffer:		buffer pointer
 *	phys_addr:	physical address of buffer
 *	size:		size of buffer
 *	TARGET_QUEUE_LOCK must be released
 *	ADAPTER_STATE_LOCK must be release
 *
 * Returns:
 *	qla2x00 local funxtion status code.
 *
 * Context:
 *	Kernel context.
 */
#define CONFIG_XLOGINS_MEM	0x3
int
qla_set_exlogin_mem_cfg(scsi_qla_host_t *vha, dma_addr_t phys_addr)
{
	int		rval;
	mbx_cmd_t	mc;
	mbx_cmd_t	*mcp = &mc;
	struct qla_hw_data *ha = vha->hw;

	ql_dbg(ql_dbg_mbx + ql_dbg_verbose, vha, 0x111a,
	    "Entered %s.\n", __func__);

	memset(mcp->mb, 0 , sizeof(mcp->mb));
	mcp->mb[0] = MBC_GET_MEM_OFFLOAD_CNTRL_STAT;
	mcp->mb[1] = CONFIG_XLOGINS_MEM;
	mcp->mb[2] = MSW(phys_addr);
	mcp->mb[3] = LSW(phys_addr);
	mcp->mb[6] = MSW(MSD(phys_addr));
	mcp->mb[7] = LSW(MSD(phys_addr));
	mcp->mb[8] = MSW(ha->exlogin_size);
	mcp->mb[9] = LSW(ha->exlogin_size);
	mcp->out_mb = MBX_9|MBX_8|MBX_7|MBX_6|MBX_3|MBX_2|MBX_1|MBX_0;
	mcp->in_mb = MBX_11|MBX_0;
	mcp->tov = MBX_TOV_SECONDS;
	mcp->flags = 0;
	rval = qla2x00_mailbox_command(vha, mcp);
	if (rval != QLA_SUCCESS) {
		/*EMPTY*/
		ql_dbg(ql_dbg_mbx, vha, 0x111b, "Failed=%x.\n", rval);
	} else {
		ql_dbg(ql_dbg_mbx + ql_dbg_verbose, vha, 0x118c,
		    "Done %s.\n", __func__);
	}

	return rval;
}

/*
 * qla_get_exchoffld_status
 *	Get exchange offload status
 *	uses the memory offload control/status Mailbox
 *
 * Input:
 *	ha:		adapter state pointer.
 *	fwopt:		firmware options
 *
 * Returns:
 *	qla2x00 local function status
 *
 * Context:
 *	Kernel context.
 */
#define	FETCH_XCHOFFLD_STAT	0x2
int
qla_get_exchoffld_status(scsi_qla_host_t *vha, uint16_t *buf_sz,
	uint16_t *ex_logins_cnt)
{
	int rval;
	mbx_cmd_t	mc;
	mbx_cmd_t	*mcp = &mc;

	ql_dbg(ql_dbg_mbx + ql_dbg_verbose, vha, 0x1019,
	    "Entered %s\n", __func__);

	memset(mcp->mb, 0 , sizeof(mcp->mb));
	mcp->mb[0] = MBC_GET_MEM_OFFLOAD_CNTRL_STAT;
	mcp->mb[1] = FETCH_XCHOFFLD_STAT;
	mcp->out_mb = MBX_1|MBX_0;
	mcp->in_mb = MBX_10|MBX_4|MBX_0;
	mcp->tov = MBX_TOV_SECONDS;
	mcp->flags = 0;

	rval = qla2x00_mailbox_command(vha, mcp);
	if (rval != QLA_SUCCESS) {
		ql_dbg(ql_dbg_mbx, vha, 0x1155, "Failed=%x.\n", rval);
	} else {
		*buf_sz = mcp->mb[4];
		*ex_logins_cnt = mcp->mb[10];

		ql_log(ql_log_info, vha, 0x118e,
		    "buffer size 0x%x, exchange offload count=%d\n",
		    mcp->mb[4], mcp->mb[10]);

		ql_dbg(ql_dbg_mbx + ql_dbg_verbose, vha, 0x1156,
		    "Done %s.\n", __func__);
	}

	return rval;
}

/*
 * qla_set_exchoffld_mem_cfg
 *	Set exchange offload memory configuration
 *	Mbx needs to be issues before init_cb is set
 *
 * Input:
 *	ha:		adapter state pointer.
 *	buffer:		buffer pointer
 *	phys_addr:	physical address of buffer
 *	size:		size of buffer
 *	TARGET_QUEUE_LOCK must be released
 *	ADAPTER_STATE_LOCK must be release
 *
 * Returns:
 *	qla2x00 local funxtion status code.
 *
 * Context:
 *	Kernel context.
 */
#define CONFIG_XCHOFFLD_MEM	0x3
int
qla_set_exchoffld_mem_cfg(scsi_qla_host_t *vha)
{
	int		rval;
	mbx_cmd_t	mc;
	mbx_cmd_t	*mcp = &mc;
	struct qla_hw_data *ha = vha->hw;

	ql_dbg(ql_dbg_mbx + ql_dbg_verbose, vha, 0x1157,
	    "Entered %s.\n", __func__);

	memset(mcp->mb, 0 , sizeof(mcp->mb));
	mcp->mb[0] = MBC_GET_MEM_OFFLOAD_CNTRL_STAT;
	mcp->mb[1] = CONFIG_XCHOFFLD_MEM;
	mcp->mb[2] = MSW(ha->exchoffld_buf_dma);
	mcp->mb[3] = LSW(ha->exchoffld_buf_dma);
	mcp->mb[6] = MSW(MSD(ha->exchoffld_buf_dma));
	mcp->mb[7] = LSW(MSD(ha->exchoffld_buf_dma));
	mcp->mb[8] = MSW(ha->exchoffld_size);
	mcp->mb[9] = LSW(ha->exchoffld_size);
	mcp->out_mb = MBX_9|MBX_8|MBX_7|MBX_6|MBX_3|MBX_2|MBX_1|MBX_0;
	mcp->in_mb = MBX_11|MBX_0;
	mcp->tov = MBX_TOV_SECONDS;
	mcp->flags = 0;
	rval = qla2x00_mailbox_command(vha, mcp);
	if (rval != QLA_SUCCESS) {
		/*EMPTY*/
		ql_dbg(ql_dbg_mbx, vha, 0x1158, "Failed=%x.\n", rval);
	} else {
		ql_dbg(ql_dbg_mbx + ql_dbg_verbose, vha, 0x1192,
		    "Done %s.\n", __func__);
	}

	return rval;
}

/*
 * qla2x00_get_fw_version
 *	Get firmware version.
 *
 * Input:
 *	ha:		adapter state pointer.
 *	major:		pointer for major number.
 *	minor:		pointer for minor number.
 *	subminor:	pointer for subminor number.
 *
 * Returns:
 *	qla2x00 local function return status code.
 *
 * Context:
 *	Kernel context.
 */
int
qla2x00_get_fw_version(scsi_qla_host_t *vha)
{
	int		rval;
	mbx_cmd_t	mc;
	mbx_cmd_t	*mcp = &mc;
	struct qla_hw_data *ha = vha->hw;

	ql_dbg(ql_dbg_mbx + ql_dbg_verbose, vha, 0x1029,
	    "Entered %s.\n", __func__);

	mcp->mb[0] = MBC_GET_FIRMWARE_VERSION;
	mcp->out_mb = MBX_0;
	mcp->in_mb = MBX_6|MBX_5|MBX_4|MBX_3|MBX_2|MBX_1|MBX_0;
	if (IS_QLA81XX(vha->hw) || IS_QLA8031(ha) || IS_QLA8044(ha))
		mcp->in_mb |= MBX_13|MBX_12|MBX_11|MBX_10|MBX_9|MBX_8;
	if (IS_FWI2_CAPABLE(ha))
		mcp->in_mb |= MBX_17|MBX_16|MBX_15;
	if (IS_QLA27XX(ha) || IS_QLA28XX(ha))
		mcp->in_mb |=
		    MBX_25|MBX_24|MBX_23|MBX_22|MBX_21|MBX_20|MBX_19|MBX_18|
		    MBX_14|MBX_13|MBX_11|MBX_10|MBX_9|MBX_8|MBX_7;

	mcp->flags = 0;
	mcp->tov = MBX_TOV_SECONDS;
	rval = qla2x00_mailbox_command(vha, mcp);
	if (rval != QLA_SUCCESS)
		goto failed;

	/* Return mailbox data. */
	ha->fw_major_version = mcp->mb[1];
	ha->fw_minor_version = mcp->mb[2];
	ha->fw_subminor_version = mcp->mb[3];
	ha->fw_attributes = mcp->mb[6];
	if (IS_QLA2100(vha->hw) || IS_QLA2200(vha->hw))
		ha->fw_memory_size = 0x1FFFF;		/* Defaults to 128KB. */
	else
		ha->fw_memory_size = (mcp->mb[5] << 16) | mcp->mb[4];

	if (IS_QLA81XX(vha->hw) || IS_QLA8031(vha->hw) || IS_QLA8044(ha)) {
		ha->mpi_version[0] = mcp->mb[10] & 0xff;
		ha->mpi_version[1] = mcp->mb[11] >> 8;
		ha->mpi_version[2] = mcp->mb[11] & 0xff;
		ha->mpi_capabilities = (mcp->mb[12] << 16) | mcp->mb[13];
		ha->phy_version[0] = mcp->mb[8] & 0xff;
		ha->phy_version[1] = mcp->mb[9] >> 8;
		ha->phy_version[2] = mcp->mb[9] & 0xff;
	}

	if (IS_FWI2_CAPABLE(ha)) {
		ha->fw_attributes_h = mcp->mb[15];
		ha->fw_attributes_ext[0] = mcp->mb[16];
		ha->fw_attributes_ext[1] = mcp->mb[17];
		ql_dbg(ql_dbg_mbx + ql_dbg_verbose, vha, 0x1139,
		    "%s: FW_attributes Upper: 0x%x, Lower: 0x%x.\n",
		    __func__, mcp->mb[15], mcp->mb[6]);
		ql_dbg(ql_dbg_mbx + ql_dbg_verbose, vha, 0x112f,
		    "%s: Ext_FwAttributes Upper: 0x%x, Lower: 0x%x.\n",
		    __func__, mcp->mb[17], mcp->mb[16]);

		if (ha->fw_attributes_h & 0x4)
			ql_dbg(ql_dbg_mbx + ql_dbg_verbose, vha, 0x118d,
			    "%s: Firmware supports Extended Login 0x%x\n",
			    __func__, ha->fw_attributes_h);

		if (ha->fw_attributes_h & 0x8)
			ql_dbg(ql_dbg_mbx + ql_dbg_verbose, vha, 0x1191,
			    "%s: Firmware supports Exchange Offload 0x%x\n",
			    __func__, ha->fw_attributes_h);

		/*
		 * FW supports nvme and driver load parameter requested nvme.
		 * BIT 26 of fw_attributes indicates NVMe support.
		 */
		if ((ha->fw_attributes_h &
		    (FW_ATTR_H_NVME | FW_ATTR_H_NVME_UPDATED)) &&
			ql2xnvmeenable) {
			if (ha->fw_attributes_h & FW_ATTR_H_NVME_FBURST)
				vha->flags.nvme_first_burst = 1;

			vha->flags.nvme_enabled = 1;
			ql_log(ql_log_info, vha, 0xd302,
			    "%s: FC-NVMe is Enabled (0x%x)\n",
			     __func__, ha->fw_attributes_h);
		}
	}

	if (IS_QLA27XX(ha) || IS_QLA28XX(ha)) {
		ha->serdes_version[0] = mcp->mb[7] & 0xff;
		ha->serdes_version[1] = mcp->mb[8] >> 8;
		ha->serdes_version[2] = mcp->mb[8] & 0xff;
		ha->mpi_version[0] = mcp->mb[10] & 0xff;
		ha->mpi_version[1] = mcp->mb[11] >> 8;
		ha->mpi_version[2] = mcp->mb[11] & 0xff;
		ha->pep_version[0] = mcp->mb[13] & 0xff;
		ha->pep_version[1] = mcp->mb[14] >> 8;
		ha->pep_version[2] = mcp->mb[14] & 0xff;
		ha->fw_shared_ram_start = (mcp->mb[19] << 16) | mcp->mb[18];
		ha->fw_shared_ram_end = (mcp->mb[21] << 16) | mcp->mb[20];
		ha->fw_ddr_ram_start = (mcp->mb[23] << 16) | mcp->mb[22];
		ha->fw_ddr_ram_end = (mcp->mb[25] << 16) | mcp->mb[24];
		if (IS_QLA28XX(ha)) {
			if (mcp->mb[16] & BIT_10) {
				ql_log(ql_log_info, vha, 0xffff,
				    "FW support secure flash updates\n");
				ha->flags.secure_fw = 1;
			}
		}
	}

failed:
	if (rval != QLA_SUCCESS) {
		/*EMPTY*/
		ql_dbg(ql_dbg_mbx, vha, 0x102a, "Failed=%x.\n", rval);
	} else {
		/*EMPTY*/
		ql_dbg(ql_dbg_mbx + ql_dbg_verbose, vha, 0x102b,
		    "Done %s.\n", __func__);
	}
	return rval;
}

/*
 * qla2x00_get_fw_options
 *	Set firmware options.
 *
 * Input:
 *	ha = adapter block pointer.
 *	fwopt = pointer for firmware options.
 *
 * Returns:
 *	qla2x00 local function return status code.
 *
 * Context:
 *	Kernel context.
 */
int
qla2x00_get_fw_options(scsi_qla_host_t *vha, uint16_t *fwopts)
{
	int rval;
	mbx_cmd_t mc;
	mbx_cmd_t *mcp = &mc;

	ql_dbg(ql_dbg_mbx + ql_dbg_verbose, vha, 0x102c,
	    "Entered %s.\n", __func__);

	mcp->mb[0] = MBC_GET_FIRMWARE_OPTION;
	mcp->out_mb = MBX_0;
	mcp->in_mb = MBX_3|MBX_2|MBX_1|MBX_0;
	mcp->tov = MBX_TOV_SECONDS;
	mcp->flags = 0;
	rval = qla2x00_mailbox_command(vha, mcp);

	if (rval != QLA_SUCCESS) {
		/*EMPTY*/
		ql_dbg(ql_dbg_mbx, vha, 0x102d, "Failed=%x.\n", rval);
	} else {
		fwopts[0] = mcp->mb[0];
		fwopts[1] = mcp->mb[1];
		fwopts[2] = mcp->mb[2];
		fwopts[3] = mcp->mb[3];

		ql_dbg(ql_dbg_mbx + ql_dbg_verbose, vha, 0x102e,
		    "Done %s.\n", __func__);
	}

	return rval;
}


/*
 * qla2x00_set_fw_options
 *	Set firmware options.
 *
 * Input:
 *	ha = adapter block pointer.
 *	fwopt = pointer for firmware options.
 *
 * Returns:
 *	qla2x00 local function return status code.
 *
 * Context:
 *	Kernel context.
 */
int
qla2x00_set_fw_options(scsi_qla_host_t *vha, uint16_t *fwopts)
{
	int rval;
	mbx_cmd_t mc;
	mbx_cmd_t *mcp = &mc;

	ql_dbg(ql_dbg_mbx + ql_dbg_verbose, vha, 0x102f,
	    "Entered %s.\n", __func__);

	mcp->mb[0] = MBC_SET_FIRMWARE_OPTION;
	mcp->mb[1] = fwopts[1];
	mcp->mb[2] = fwopts[2];
	mcp->mb[3] = fwopts[3];
	mcp->out_mb = MBX_3|MBX_2|MBX_1|MBX_0;
	mcp->in_mb = MBX_0;
	if (IS_FWI2_CAPABLE(vha->hw)) {
		mcp->in_mb |= MBX_1;
		mcp->mb[10] = fwopts[10];
		mcp->out_mb |= MBX_10;
	} else {
		mcp->mb[10] = fwopts[10];
		mcp->mb[11] = fwopts[11];
		mcp->mb[12] = 0;	/* Undocumented, but used */
		mcp->out_mb |= MBX_12|MBX_11|MBX_10;
	}
	mcp->tov = MBX_TOV_SECONDS;
	mcp->flags = 0;
	rval = qla2x00_mailbox_command(vha, mcp);

	fwopts[0] = mcp->mb[0];

	if (rval != QLA_SUCCESS) {
		/*EMPTY*/
		ql_dbg(ql_dbg_mbx, vha, 0x1030,
		    "Failed=%x (%x/%x).\n", rval, mcp->mb[0], mcp->mb[1]);
	} else {
		/*EMPTY*/
		ql_dbg(ql_dbg_mbx + ql_dbg_verbose, vha, 0x1031,
		    "Done %s.\n", __func__);
	}

	return rval;
}

/*
 * qla2x00_mbx_reg_test
 *	Mailbox register wrap test.
 *
 * Input:
 *	ha = adapter block pointer.
 *	TARGET_QUEUE_LOCK must be released.
 *	ADAPTER_STATE_LOCK must be released.
 *
 * Returns:
 *	qla2x00 local function return status code.
 *
 * Context:
 *	Kernel context.
 */
int
qla2x00_mbx_reg_test(scsi_qla_host_t *vha)
{
	int rval;
	mbx_cmd_t mc;
	mbx_cmd_t *mcp = &mc;

	ql_dbg(ql_dbg_mbx + ql_dbg_verbose, vha, 0x1032,
	    "Entered %s.\n", __func__);

	mcp->mb[0] = MBC_MAILBOX_REGISTER_TEST;
	mcp->mb[1] = 0xAAAA;
	mcp->mb[2] = 0x5555;
	mcp->mb[3] = 0xAA55;
	mcp->mb[4] = 0x55AA;
	mcp->mb[5] = 0xA5A5;
	mcp->mb[6] = 0x5A5A;
	mcp->mb[7] = 0x2525;
	mcp->out_mb = MBX_7|MBX_6|MBX_5|MBX_4|MBX_3|MBX_2|MBX_1|MBX_0;
	mcp->in_mb = MBX_7|MBX_6|MBX_5|MBX_4|MBX_3|MBX_2|MBX_1|MBX_0;
	mcp->tov = MBX_TOV_SECONDS;
	mcp->flags = 0;
	rval = qla2x00_mailbox_command(vha, mcp);

	if (rval == QLA_SUCCESS) {
		if (mcp->mb[1] != 0xAAAA || mcp->mb[2] != 0x5555 ||
		    mcp->mb[3] != 0xAA55 || mcp->mb[4] != 0x55AA)
			rval = QLA_FUNCTION_FAILED;
		if (mcp->mb[5] != 0xA5A5 || mcp->mb[6] != 0x5A5A ||
		    mcp->mb[7] != 0x2525)
			rval = QLA_FUNCTION_FAILED;
	}

	if (rval != QLA_SUCCESS) {
		/*EMPTY*/
		ql_dbg(ql_dbg_mbx, vha, 0x1033, "Failed=%x.\n", rval);
	} else {
		/*EMPTY*/
		ql_dbg(ql_dbg_mbx + ql_dbg_verbose, vha, 0x1034,
		    "Done %s.\n", __func__);
	}

	return rval;
}

/*
 * qla2x00_verify_checksum
 *	Verify firmware checksum.
 *
 * Input:
 *	ha = adapter block pointer.
 *	TARGET_QUEUE_LOCK must be released.
 *	ADAPTER_STATE_LOCK must be released.
 *
 * Returns:
 *	qla2x00 local function return status code.
 *
 * Context:
 *	Kernel context.
 */
int
qla2x00_verify_checksum(scsi_qla_host_t *vha, uint32_t risc_addr)
{
	int rval;
	mbx_cmd_t mc;
	mbx_cmd_t *mcp = &mc;

	ql_dbg(ql_dbg_mbx + ql_dbg_verbose, vha, 0x1035,
	    "Entered %s.\n", __func__);

	mcp->mb[0] = MBC_VERIFY_CHECKSUM;
	mcp->out_mb = MBX_0;
	mcp->in_mb = MBX_0;
	if (IS_FWI2_CAPABLE(vha->hw)) {
		mcp->mb[1] = MSW(risc_addr);
		mcp->mb[2] = LSW(risc_addr);
		mcp->out_mb |= MBX_2|MBX_1;
		mcp->in_mb |= MBX_2|MBX_1;
	} else {
		mcp->mb[1] = LSW(risc_addr);
		mcp->out_mb |= MBX_1;
		mcp->in_mb |= MBX_1;
	}

	mcp->tov = MBX_TOV_SECONDS;
	mcp->flags = 0;
	rval = qla2x00_mailbox_command(vha, mcp);

	if (rval != QLA_SUCCESS) {
		ql_dbg(ql_dbg_mbx, vha, 0x1036,
		    "Failed=%x chm sum=%x.\n", rval, IS_FWI2_CAPABLE(vha->hw) ?
		    (mcp->mb[2] << 16) | mcp->mb[1] : mcp->mb[1]);
	} else {
		ql_dbg(ql_dbg_mbx + ql_dbg_verbose, vha, 0x1037,
		    "Done %s.\n", __func__);
	}

	return rval;
}

/*
 * qla2x00_issue_iocb
 *	Issue IOCB using mailbox command
 *
 * Input:
 *	ha = adapter state pointer.
 *	buffer = buffer pointer.
 *	phys_addr = physical address of buffer.
 *	size = size of buffer.
 *	TARGET_QUEUE_LOCK must be released.
 *	ADAPTER_STATE_LOCK must be released.
 *
 * Returns:
 *	qla2x00 local function return status code.
 *
 * Context:
 *	Kernel context.
 */
int
qla2x00_issue_iocb_timeout(scsi_qla_host_t *vha, void *buffer,
    dma_addr_t phys_addr, size_t size, uint32_t tov)
{
	int		rval;
	mbx_cmd_t	mc;
	mbx_cmd_t	*mcp = &mc;

	ql_dbg(ql_dbg_mbx + ql_dbg_verbose, vha, 0x1038,
	    "Entered %s.\n", __func__);

	mcp->mb[0] = MBC_IOCB_COMMAND_A64;
	mcp->mb[1] = 0;
	mcp->mb[2] = MSW(phys_addr);
	mcp->mb[3] = LSW(phys_addr);
	mcp->mb[6] = MSW(MSD(phys_addr));
	mcp->mb[7] = LSW(MSD(phys_addr));
	mcp->out_mb = MBX_7|MBX_6|MBX_3|MBX_2|MBX_1|MBX_0;
	mcp->in_mb = MBX_2|MBX_0;
	mcp->tov = tov;
	mcp->flags = 0;
	rval = qla2x00_mailbox_command(vha, mcp);

	if (rval != QLA_SUCCESS) {
		/*EMPTY*/
		ql_dbg(ql_dbg_mbx, vha, 0x1039, "Failed=%x.\n", rval);
	} else {
		sts_entry_t *sts_entry = (sts_entry_t *) buffer;

		/* Mask reserved bits. */
		sts_entry->entry_status &=
		    IS_FWI2_CAPABLE(vha->hw) ? RF_MASK_24XX : RF_MASK;
		ql_dbg(ql_dbg_mbx + ql_dbg_verbose, vha, 0x103a,
		    "Done %s.\n", __func__);
	}

	return rval;
}

int
qla2x00_issue_iocb(scsi_qla_host_t *vha, void *buffer, dma_addr_t phys_addr,
    size_t size)
{
	return qla2x00_issue_iocb_timeout(vha, buffer, phys_addr, size,
	    MBX_TOV_SECONDS);
}

/*
 * qla2x00_abort_command
 *	Abort command aborts a specified IOCB.
 *
 * Input:
 *	ha = adapter block pointer.
 *	sp = SB structure pointer.
 *
 * Returns:
 *	qla2x00 local function return status code.
 *
 * Context:
 *	Kernel context.
 */
int
qla2x00_abort_command(srb_t *sp)
{
	unsigned long   flags = 0;
	int		rval;
	uint32_t	handle = 0;
	mbx_cmd_t	mc;
	mbx_cmd_t	*mcp = &mc;
	fc_port_t	*fcport = sp->fcport;
	scsi_qla_host_t *vha = fcport->vha;
	struct qla_hw_data *ha = vha->hw;
	struct req_que *req;
	struct scsi_cmnd *cmd = GET_CMD_SP(sp);

	ql_dbg(ql_dbg_mbx + ql_dbg_verbose, vha, 0x103b,
	    "Entered %s.\n", __func__);

	if (vha->flags.qpairs_available && sp->qpair)
		req = sp->qpair->req;
	else
		req = vha->req;

	spin_lock_irqsave(&ha->hardware_lock, flags);
	for (handle = 1; handle < req->num_outstanding_cmds; handle++) {
		if (req->outstanding_cmds[handle] == sp)
			break;
	}
	spin_unlock_irqrestore(&ha->hardware_lock, flags);

	if (handle == req->num_outstanding_cmds) {
		/* command not found */
		return QLA_FUNCTION_FAILED;
	}

	mcp->mb[0] = MBC_ABORT_COMMAND;
	if (HAS_EXTENDED_IDS(ha))
		mcp->mb[1] = fcport->loop_id;
	else
		mcp->mb[1] = fcport->loop_id << 8;
	mcp->mb[2] = (uint16_t)handle;
	mcp->mb[3] = (uint16_t)(handle >> 16);
	mcp->mb[6] = (uint16_t)cmd->device->lun;
	mcp->out_mb = MBX_6|MBX_3|MBX_2|MBX_1|MBX_0;
	mcp->in_mb = MBX_0;
	mcp->tov = MBX_TOV_SECONDS;
	mcp->flags = 0;
	rval = qla2x00_mailbox_command(vha, mcp);

	if (rval != QLA_SUCCESS) {
		ql_dbg(ql_dbg_mbx, vha, 0x103c, "Failed=%x.\n", rval);
	} else {
		ql_dbg(ql_dbg_mbx + ql_dbg_verbose, vha, 0x103d,
		    "Done %s.\n", __func__);
	}

	return rval;
}

int
qla2x00_abort_target(struct fc_port *fcport, uint64_t l, int tag)
{
	int rval, rval2;
	mbx_cmd_t  mc;
	mbx_cmd_t  *mcp = &mc;
	scsi_qla_host_t *vha;

	vha = fcport->vha;

	ql_dbg(ql_dbg_mbx + ql_dbg_verbose, vha, 0x103e,
	    "Entered %s.\n", __func__);

	mcp->mb[0] = MBC_ABORT_TARGET;
	mcp->out_mb = MBX_9|MBX_2|MBX_1|MBX_0;
	if (HAS_EXTENDED_IDS(vha->hw)) {
		mcp->mb[1] = fcport->loop_id;
		mcp->mb[10] = 0;
		mcp->out_mb |= MBX_10;
	} else {
		mcp->mb[1] = fcport->loop_id << 8;
	}
	mcp->mb[2] = vha->hw->loop_reset_delay;
	mcp->mb[9] = vha->vp_idx;

	mcp->in_mb = MBX_0;
	mcp->tov = MBX_TOV_SECONDS;
	mcp->flags = 0;
	rval = qla2x00_mailbox_command(vha, mcp);
	if (rval != QLA_SUCCESS) {
		ql_dbg(ql_dbg_mbx + ql_dbg_verbose, vha, 0x103f,
		    "Failed=%x.\n", rval);
	}

	/* Issue marker IOCB. */
	rval2 = qla2x00_marker(vha, vha->hw->base_qpair, fcport->loop_id, 0,
							MK_SYNC_ID);
	if (rval2 != QLA_SUCCESS) {
		ql_dbg(ql_dbg_mbx, vha, 0x1040,
		    "Failed to issue marker IOCB (%x).\n", rval2);
	} else {
		ql_dbg(ql_dbg_mbx + ql_dbg_verbose, vha, 0x1041,
		    "Done %s.\n", __func__);
	}

	return rval;
}

int
qla2x00_lun_reset(struct fc_port *fcport, uint64_t l, int tag)
{
	int rval, rval2;
	mbx_cmd_t  mc;
	mbx_cmd_t  *mcp = &mc;
	scsi_qla_host_t *vha;

	vha = fcport->vha;

	ql_dbg(ql_dbg_mbx + ql_dbg_verbose, vha, 0x1042,
	    "Entered %s.\n", __func__);

	mcp->mb[0] = MBC_LUN_RESET;
	mcp->out_mb = MBX_9|MBX_3|MBX_2|MBX_1|MBX_0;
	if (HAS_EXTENDED_IDS(vha->hw))
		mcp->mb[1] = fcport->loop_id;
	else
		mcp->mb[1] = fcport->loop_id << 8;
	mcp->mb[2] = (u32)l;
	mcp->mb[3] = 0;
	mcp->mb[9] = vha->vp_idx;

	mcp->in_mb = MBX_0;
	mcp->tov = MBX_TOV_SECONDS;
	mcp->flags = 0;
	rval = qla2x00_mailbox_command(vha, mcp);
	if (rval != QLA_SUCCESS) {
		ql_dbg(ql_dbg_mbx, vha, 0x1043, "Failed=%x.\n", rval);
	}

	/* Issue marker IOCB. */
	rval2 = qla2x00_marker(vha, vha->hw->base_qpair, fcport->loop_id, l,
								MK_SYNC_ID_LUN);
	if (rval2 != QLA_SUCCESS) {
		ql_dbg(ql_dbg_mbx, vha, 0x1044,
		    "Failed to issue marker IOCB (%x).\n", rval2);
	} else {
		ql_dbg(ql_dbg_mbx + ql_dbg_verbose, vha, 0x1045,
		    "Done %s.\n", __func__);
	}

	return rval;
}

/*
 * qla2x00_get_adapter_id
 *	Get adapter ID and topology.
 *
 * Input:
 *	ha = adapter block pointer.
 *	id = pointer for loop ID.
 *	al_pa = pointer for AL_PA.
 *	area = pointer for area.
 *	domain = pointer for domain.
 *	top = pointer for topology.
 *	TARGET_QUEUE_LOCK must be released.
 *	ADAPTER_STATE_LOCK must be released.
 *
 * Returns:
 *	qla2x00 local function return status code.
 *
 * Context:
 *	Kernel context.
 */
int
qla2x00_get_adapter_id(scsi_qla_host_t *vha, uint16_t *id, uint8_t *al_pa,
    uint8_t *area, uint8_t *domain, uint16_t *top, uint16_t *sw_cap)
{
	int rval;
	mbx_cmd_t mc;
	mbx_cmd_t *mcp = &mc;

	ql_dbg(ql_dbg_mbx + ql_dbg_verbose, vha, 0x1046,
	    "Entered %s.\n", __func__);

	mcp->mb[0] = MBC_GET_ADAPTER_LOOP_ID;
	mcp->mb[9] = vha->vp_idx;
	mcp->out_mb = MBX_9|MBX_0;
	mcp->in_mb = MBX_9|MBX_7|MBX_6|MBX_3|MBX_2|MBX_1|MBX_0;
	if (IS_CNA_CAPABLE(vha->hw))
		mcp->in_mb |= MBX_13|MBX_12|MBX_11|MBX_10;
	if (IS_FWI2_CAPABLE(vha->hw))
		mcp->in_mb |= MBX_19|MBX_18|MBX_17|MBX_16;
	if (IS_QLA27XX(vha->hw) || IS_QLA28XX(vha->hw))
		mcp->in_mb |= MBX_15;
	mcp->tov = MBX_TOV_SECONDS;
	mcp->flags = 0;
	rval = qla2x00_mailbox_command(vha, mcp);
	if (mcp->mb[0] == MBS_COMMAND_ERROR)
		rval = QLA_COMMAND_ERROR;
	else if (mcp->mb[0] == MBS_INVALID_COMMAND)
		rval = QLA_INVALID_COMMAND;

	/* Return data. */
	*id = mcp->mb[1];
	*al_pa = LSB(mcp->mb[2]);
	*area = MSB(mcp->mb[2]);
	*domain	= LSB(mcp->mb[3]);
	*top = mcp->mb[6];
	*sw_cap = mcp->mb[7];

	if (rval != QLA_SUCCESS) {
		/*EMPTY*/
		ql_dbg(ql_dbg_mbx, vha, 0x1047, "Failed=%x.\n", rval);
	} else {
		ql_dbg(ql_dbg_mbx + ql_dbg_verbose, vha, 0x1048,
		    "Done %s.\n", __func__);

		if (IS_CNA_CAPABLE(vha->hw)) {
			vha->fcoe_vlan_id = mcp->mb[9] & 0xfff;
			vha->fcoe_fcf_idx = mcp->mb[10];
			vha->fcoe_vn_port_mac[5] = mcp->mb[11] >> 8;
			vha->fcoe_vn_port_mac[4] = mcp->mb[11] & 0xff;
			vha->fcoe_vn_port_mac[3] = mcp->mb[12] >> 8;
			vha->fcoe_vn_port_mac[2] = mcp->mb[12] & 0xff;
			vha->fcoe_vn_port_mac[1] = mcp->mb[13] >> 8;
			vha->fcoe_vn_port_mac[0] = mcp->mb[13] & 0xff;
		}
		/* If FA-WWN supported */
		if (IS_FAWWN_CAPABLE(vha->hw)) {
			if (mcp->mb[7] & BIT_14) {
				vha->port_name[0] = MSB(mcp->mb[16]);
				vha->port_name[1] = LSB(mcp->mb[16]);
				vha->port_name[2] = MSB(mcp->mb[17]);
				vha->port_name[3] = LSB(mcp->mb[17]);
				vha->port_name[4] = MSB(mcp->mb[18]);
				vha->port_name[5] = LSB(mcp->mb[18]);
				vha->port_name[6] = MSB(mcp->mb[19]);
				vha->port_name[7] = LSB(mcp->mb[19]);
				fc_host_port_name(vha->host) =
				    wwn_to_u64(vha->port_name);
				ql_dbg(ql_dbg_mbx, vha, 0x10ca,
				    "FA-WWN acquired %016llx\n",
				    wwn_to_u64(vha->port_name));
			}
		}

		if (IS_QLA27XX(vha->hw) || IS_QLA28XX(vha->hw))
			vha->bbcr = mcp->mb[15];
	}

	return rval;
}

/*
 * qla2x00_get_retry_cnt
 *	Get current firmware login retry count and delay.
 *
 * Input:
 *	ha = adapter block pointer.
 *	retry_cnt = pointer to login retry count.
 *	tov = pointer to login timeout value.
 *
 * Returns:
 *	qla2x00 local function return status code.
 *
 * Context:
 *	Kernel context.
 */
int
qla2x00_get_retry_cnt(scsi_qla_host_t *vha, uint8_t *retry_cnt, uint8_t *tov,
    uint16_t *r_a_tov)
{
	int rval;
	uint16_t ratov;
	mbx_cmd_t mc;
	mbx_cmd_t *mcp = &mc;

	ql_dbg(ql_dbg_mbx + ql_dbg_verbose, vha, 0x1049,
	    "Entered %s.\n", __func__);

	mcp->mb[0] = MBC_GET_RETRY_COUNT;
	mcp->out_mb = MBX_0;
	mcp->in_mb = MBX_3|MBX_2|MBX_1|MBX_0;
	mcp->tov = MBX_TOV_SECONDS;
	mcp->flags = 0;
	rval = qla2x00_mailbox_command(vha, mcp);

	if (rval != QLA_SUCCESS) {
		/*EMPTY*/
		ql_dbg(ql_dbg_mbx, vha, 0x104a,
		    "Failed=%x mb[0]=%x.\n", rval, mcp->mb[0]);
	} else {
		/* Convert returned data and check our values. */
		*r_a_tov = mcp->mb[3] / 2;
		ratov = (mcp->mb[3]/2) / 10;  /* mb[3] value is in 100ms */
		if (mcp->mb[1] * ratov > (*retry_cnt) * (*tov)) {
			/* Update to the larger values */
			*retry_cnt = (uint8_t)mcp->mb[1];
			*tov = ratov;
		}

		ql_dbg(ql_dbg_mbx + ql_dbg_verbose, vha, 0x104b,
		    "Done %s mb3=%d ratov=%d.\n", __func__, mcp->mb[3], ratov);
	}

	return rval;
}

/*
 * qla2x00_init_firmware
 *	Initialize adapter firmware.
 *
 * Input:
 *	ha = adapter block pointer.
 *	dptr = Initialization control block pointer.
 *	size = size of initialization control block.
 *	TARGET_QUEUE_LOCK must be released.
 *	ADAPTER_STATE_LOCK must be released.
 *
 * Returns:
 *	qla2x00 local function return status code.
 *
 * Context:
 *	Kernel context.
 */
int
qla2x00_init_firmware(scsi_qla_host_t *vha, uint16_t size)
{
	int rval;
	mbx_cmd_t mc;
	mbx_cmd_t *mcp = &mc;
	struct qla_hw_data *ha = vha->hw;

	ql_dbg(ql_dbg_mbx + ql_dbg_verbose, vha, 0x104c,
	    "Entered %s.\n", __func__);

	if (IS_P3P_TYPE(ha) && ql2xdbwr)
		qla82xx_wr_32(ha, (uintptr_t __force)ha->nxdb_wr_ptr,
			(0x04 | (ha->portnum << 5) | (0 << 8) | (0 << 16)));

	if (ha->flags.npiv_supported)
		mcp->mb[0] = MBC_MID_INITIALIZE_FIRMWARE;
	else
		mcp->mb[0] = MBC_INITIALIZE_FIRMWARE;

	mcp->mb[1] = 0;
	mcp->mb[2] = MSW(ha->init_cb_dma);
	mcp->mb[3] = LSW(ha->init_cb_dma);
	mcp->mb[6] = MSW(MSD(ha->init_cb_dma));
	mcp->mb[7] = LSW(MSD(ha->init_cb_dma));
	mcp->out_mb = MBX_7|MBX_6|MBX_3|MBX_2|MBX_1|MBX_0;
	if (ha->ex_init_cb && ha->ex_init_cb->ex_version) {
		mcp->mb[1] = BIT_0;
		mcp->mb[10] = MSW(ha->ex_init_cb_dma);
		mcp->mb[11] = LSW(ha->ex_init_cb_dma);
		mcp->mb[12] = MSW(MSD(ha->ex_init_cb_dma));
		mcp->mb[13] = LSW(MSD(ha->ex_init_cb_dma));
		mcp->mb[14] = sizeof(*ha->ex_init_cb);
		mcp->out_mb |= MBX_14|MBX_13|MBX_12|MBX_11|MBX_10;
	}
	/* 1 and 2 should normally be captured. */
	mcp->in_mb = MBX_2|MBX_1|MBX_0;
	if (IS_QLA83XX(ha) || IS_QLA27XX(ha) || IS_QLA28XX(ha))
		/* mb3 is additional info about the installed SFP. */
		mcp->in_mb  |= MBX_3;
	mcp->buf_size = size;
	mcp->flags = MBX_DMA_OUT;
	mcp->tov = MBX_TOV_SECONDS;
	rval = qla2x00_mailbox_command(vha, mcp);

	if (rval != QLA_SUCCESS) {
		/*EMPTY*/
		ql_dbg(ql_dbg_mbx, vha, 0x104d,
		    "Failed=%x mb[0]=%x, mb[1]=%x, mb[2]=%x, mb[3]=%x.\n",
		    rval, mcp->mb[0], mcp->mb[1], mcp->mb[2], mcp->mb[3]);
		if (ha->init_cb) {
			ql_dbg(ql_dbg_mbx, vha, 0x104d, "init_cb:\n");
			ql_dump_buffer(ql_dbg_init + ql_dbg_verbose, vha,
			    0x0104d, ha->init_cb, sizeof(*ha->init_cb));
		}
		if (ha->ex_init_cb && ha->ex_init_cb->ex_version) {
			ql_dbg(ql_dbg_mbx, vha, 0x104d, "ex_init_cb:\n");
			ql_dump_buffer(ql_dbg_init + ql_dbg_verbose, vha,
			    0x0104d, ha->ex_init_cb, sizeof(*ha->ex_init_cb));
		}
	} else {
		if (IS_QLA27XX(ha) || IS_QLA28XX(ha)) {
			if (mcp->mb[2] == 6 || mcp->mb[3] == 2)
				ql_dbg(ql_dbg_mbx, vha, 0x119d,
				    "Invalid SFP/Validation Failed\n");
		}
		ql_dbg(ql_dbg_mbx + ql_dbg_verbose, vha, 0x104e,
		    "Done %s.\n", __func__);
	}

	return rval;
}


/*
 * qla2x00_get_port_database
 *	Issue normal/enhanced get port database mailbox command
 *	and copy device name as necessary.
 *
 * Input:
 *	ha = adapter state pointer.
 *	dev = structure pointer.
 *	opt = enhanced cmd option byte.
 *
 * Returns:
 *	qla2x00 local function return status code.
 *
 * Context:
 *	Kernel context.
 */
int
qla2x00_get_port_database(scsi_qla_host_t *vha, fc_port_t *fcport, uint8_t opt)
{
	int rval;
	mbx_cmd_t mc;
	mbx_cmd_t *mcp = &mc;
	port_database_t *pd;
	struct port_database_24xx *pd24;
	dma_addr_t pd_dma;
	struct qla_hw_data *ha = vha->hw;

	ql_dbg(ql_dbg_mbx + ql_dbg_verbose, vha, 0x104f,
	    "Entered %s.\n", __func__);

	pd24 = NULL;
	pd = dma_pool_zalloc(ha->s_dma_pool, GFP_KERNEL, &pd_dma);
	if (pd  == NULL) {
		ql_log(ql_log_warn, vha, 0x1050,
		    "Failed to allocate port database structure.\n");
		fcport->query = 0;
		return QLA_MEMORY_ALLOC_FAILED;
	}

	mcp->mb[0] = MBC_GET_PORT_DATABASE;
	if (opt != 0 && !IS_FWI2_CAPABLE(ha))
		mcp->mb[0] = MBC_ENHANCED_GET_PORT_DATABASE;
	mcp->mb[2] = MSW(pd_dma);
	mcp->mb[3] = LSW(pd_dma);
	mcp->mb[6] = MSW(MSD(pd_dma));
	mcp->mb[7] = LSW(MSD(pd_dma));
	mcp->mb[9] = vha->vp_idx;
	mcp->out_mb = MBX_9|MBX_7|MBX_6|MBX_3|MBX_2|MBX_0;
	mcp->in_mb = MBX_0;
	if (IS_FWI2_CAPABLE(ha)) {
		mcp->mb[1] = fcport->loop_id;
		mcp->mb[10] = opt;
		mcp->out_mb |= MBX_10|MBX_1;
		mcp->in_mb |= MBX_1;
	} else if (HAS_EXTENDED_IDS(ha)) {
		mcp->mb[1] = fcport->loop_id;
		mcp->mb[10] = opt;
		mcp->out_mb |= MBX_10|MBX_1;
	} else {
		mcp->mb[1] = fcport->loop_id << 8 | opt;
		mcp->out_mb |= MBX_1;
	}
	mcp->buf_size = IS_FWI2_CAPABLE(ha) ?
	    PORT_DATABASE_24XX_SIZE : PORT_DATABASE_SIZE;
	mcp->flags = MBX_DMA_IN;
	mcp->tov = (ha->login_timeout * 2) + (ha->login_timeout / 2);
	rval = qla2x00_mailbox_command(vha, mcp);
	if (rval != QLA_SUCCESS)
		goto gpd_error_out;

	if (IS_FWI2_CAPABLE(ha)) {
		uint64_t zero = 0;
		u8 current_login_state, last_login_state;

		pd24 = (struct port_database_24xx *) pd;

		/* Check for logged in state. */
		if (NVME_TARGET(ha, fcport)) {
			current_login_state = pd24->current_login_state >> 4;
			last_login_state = pd24->last_login_state >> 4;
		} else {
			current_login_state = pd24->current_login_state & 0xf;
			last_login_state = pd24->last_login_state & 0xf;
		}
		fcport->current_login_state = pd24->current_login_state;
		fcport->last_login_state = pd24->last_login_state;

		/* Check for logged in state. */
		if (current_login_state != PDS_PRLI_COMPLETE &&
		    last_login_state != PDS_PRLI_COMPLETE) {
			ql_dbg(ql_dbg_mbx, vha, 0x119a,
			    "Unable to verify login-state (%x/%x) for loop_id %x.\n",
			    current_login_state, last_login_state,
			    fcport->loop_id);
			rval = QLA_FUNCTION_FAILED;

			if (!fcport->query)
				goto gpd_error_out;
		}

		if (fcport->loop_id == FC_NO_LOOP_ID ||
		    (memcmp(fcport->port_name, (uint8_t *)&zero, 8) &&
		     memcmp(fcport->port_name, pd24->port_name, 8))) {
			/* We lost the device mid way. */
			rval = QLA_NOT_LOGGED_IN;
			goto gpd_error_out;
		}

		/* Names are little-endian. */
		memcpy(fcport->node_name, pd24->node_name, WWN_SIZE);
		memcpy(fcport->port_name, pd24->port_name, WWN_SIZE);

		/* Get port_id of device. */
		fcport->d_id.b.domain = pd24->port_id[0];
		fcport->d_id.b.area = pd24->port_id[1];
		fcport->d_id.b.al_pa = pd24->port_id[2];
		fcport->d_id.b.rsvd_1 = 0;

		/* If not target must be initiator or unknown type. */
		if ((pd24->prli_svc_param_word_3[0] & BIT_4) == 0)
			fcport->port_type = FCT_INITIATOR;
		else
			fcport->port_type = FCT_TARGET;

		/* Passback COS information. */
		fcport->supported_classes = (pd24->flags & PDF_CLASS_2) ?
				FC_COS_CLASS2 : FC_COS_CLASS3;

		if (pd24->prli_svc_param_word_3[0] & BIT_7)
			fcport->flags |= FCF_CONF_COMP_SUPPORTED;
	} else {
		uint64_t zero = 0;

		/* Check for logged in state. */
		if (pd->master_state != PD_STATE_PORT_LOGGED_IN &&
		    pd->slave_state != PD_STATE_PORT_LOGGED_IN) {
			ql_dbg(ql_dbg_mbx, vha, 0x100a,
			    "Unable to verify login-state (%x/%x) - "
			    "portid=%02x%02x%02x.\n", pd->master_state,
			    pd->slave_state, fcport->d_id.b.domain,
			    fcport->d_id.b.area, fcport->d_id.b.al_pa);
			rval = QLA_FUNCTION_FAILED;
			goto gpd_error_out;
		}

		if (fcport->loop_id == FC_NO_LOOP_ID ||
		    (memcmp(fcport->port_name, (uint8_t *)&zero, 8) &&
		     memcmp(fcport->port_name, pd->port_name, 8))) {
			/* We lost the device mid way. */
			rval = QLA_NOT_LOGGED_IN;
			goto gpd_error_out;
		}

		/* Names are little-endian. */
		memcpy(fcport->node_name, pd->node_name, WWN_SIZE);
		memcpy(fcport->port_name, pd->port_name, WWN_SIZE);

		/* Get port_id of device. */
		fcport->d_id.b.domain = pd->port_id[0];
		fcport->d_id.b.area = pd->port_id[3];
		fcport->d_id.b.al_pa = pd->port_id[2];
		fcport->d_id.b.rsvd_1 = 0;

		/* If not target must be initiator or unknown type. */
		if ((pd->prli_svc_param_word_3[0] & BIT_4) == 0)
			fcport->port_type = FCT_INITIATOR;
		else
			fcport->port_type = FCT_TARGET;

		/* Passback COS information. */
		fcport->supported_classes = (pd->options & BIT_4) ?
		    FC_COS_CLASS2 : FC_COS_CLASS3;
	}

gpd_error_out:
	dma_pool_free(ha->s_dma_pool, pd, pd_dma);
	fcport->query = 0;

	if (rval != QLA_SUCCESS) {
		ql_dbg(ql_dbg_mbx, vha, 0x1052,
		    "Failed=%x mb[0]=%x mb[1]=%x.\n", rval,
		    mcp->mb[0], mcp->mb[1]);
	} else {
		ql_dbg(ql_dbg_mbx + ql_dbg_verbose, vha, 0x1053,
		    "Done %s.\n", __func__);
	}

	return rval;
}

/*
 * qla2x00_get_firmware_state
 *	Get adapter firmware state.
 *
 * Input:
 *	ha = adapter block pointer.
 *	dptr = pointer for firmware state.
 *	TARGET_QUEUE_LOCK must be released.
 *	ADAPTER_STATE_LOCK must be released.
 *
 * Returns:
 *	qla2x00 local function return status code.
 *
 * Context:
 *	Kernel context.
 */
int
qla2x00_get_firmware_state(scsi_qla_host_t *vha, uint16_t *states)
{
	int rval;
	mbx_cmd_t mc;
	mbx_cmd_t *mcp = &mc;
	struct qla_hw_data *ha = vha->hw;

	ql_dbg(ql_dbg_mbx + ql_dbg_verbose, vha, 0x1054,
	    "Entered %s.\n", __func__);

	mcp->mb[0] = MBC_GET_FIRMWARE_STATE;
	mcp->out_mb = MBX_0;
	if (IS_FWI2_CAPABLE(vha->hw))
		mcp->in_mb = MBX_6|MBX_5|MBX_4|MBX_3|MBX_2|MBX_1|MBX_0;
	else
		mcp->in_mb = MBX_1|MBX_0;
	mcp->tov = MBX_TOV_SECONDS;
	mcp->flags = 0;
	rval = qla2x00_mailbox_command(vha, mcp);

	/* Return firmware states. */
	states[0] = mcp->mb[1];
	if (IS_FWI2_CAPABLE(vha->hw)) {
		states[1] = mcp->mb[2];
		states[2] = mcp->mb[3];  /* SFP info */
		states[3] = mcp->mb[4];
		states[4] = mcp->mb[5];
		states[5] = mcp->mb[6];  /* DPORT status */
	}

	if (rval != QLA_SUCCESS) {
		/*EMPTY*/
		ql_dbg(ql_dbg_mbx, vha, 0x1055, "Failed=%x.\n", rval);
	} else {
		if (IS_QLA27XX(ha) || IS_QLA28XX(ha)) {
			if (mcp->mb[2] == 6 || mcp->mb[3] == 2)
				ql_dbg(ql_dbg_mbx, vha, 0x119e,
				    "Invalid SFP/Validation Failed\n");
		}
		ql_dbg(ql_dbg_mbx + ql_dbg_verbose, vha, 0x1056,
		    "Done %s.\n", __func__);
	}

	return rval;
}

/*
 * qla2x00_get_port_name
 *	Issue get port name mailbox command.
 *	Returned name is in big endian format.
 *
 * Input:
 *	ha = adapter block pointer.
 *	loop_id = loop ID of device.
 *	name = pointer for name.
 *	TARGET_QUEUE_LOCK must be released.
 *	ADAPTER_STATE_LOCK must be released.
 *
 * Returns:
 *	qla2x00 local function return status code.
 *
 * Context:
 *	Kernel context.
 */
int
qla2x00_get_port_name(scsi_qla_host_t *vha, uint16_t loop_id, uint8_t *name,
    uint8_t opt)
{
	int rval;
	mbx_cmd_t mc;
	mbx_cmd_t *mcp = &mc;

	ql_dbg(ql_dbg_mbx + ql_dbg_verbose, vha, 0x1057,
	    "Entered %s.\n", __func__);

	mcp->mb[0] = MBC_GET_PORT_NAME;
	mcp->mb[9] = vha->vp_idx;
	mcp->out_mb = MBX_9|MBX_1|MBX_0;
	if (HAS_EXTENDED_IDS(vha->hw)) {
		mcp->mb[1] = loop_id;
		mcp->mb[10] = opt;
		mcp->out_mb |= MBX_10;
	} else {
		mcp->mb[1] = loop_id << 8 | opt;
	}

	mcp->in_mb = MBX_7|MBX_6|MBX_3|MBX_2|MBX_1|MBX_0;
	mcp->tov = MBX_TOV_SECONDS;
	mcp->flags = 0;
	rval = qla2x00_mailbox_command(vha, mcp);

	if (rval != QLA_SUCCESS) {
		/*EMPTY*/
		ql_dbg(ql_dbg_mbx, vha, 0x1058, "Failed=%x.\n", rval);
	} else {
		if (name != NULL) {
			/* This function returns name in big endian. */
			name[0] = MSB(mcp->mb[2]);
			name[1] = LSB(mcp->mb[2]);
			name[2] = MSB(mcp->mb[3]);
			name[3] = LSB(mcp->mb[3]);
			name[4] = MSB(mcp->mb[6]);
			name[5] = LSB(mcp->mb[6]);
			name[6] = MSB(mcp->mb[7]);
			name[7] = LSB(mcp->mb[7]);
		}

		ql_dbg(ql_dbg_mbx + ql_dbg_verbose, vha, 0x1059,
		    "Done %s.\n", __func__);
	}

	return rval;
}

/*
 * qla24xx_link_initialization
 *	Issue link initialization mailbox command.
 *
 * Input:
 *	ha = adapter block pointer.
 *	TARGET_QUEUE_LOCK must be released.
 *	ADAPTER_STATE_LOCK must be released.
 *
 * Returns:
 *	qla2x00 local function return status code.
 *
 * Context:
 *	Kernel context.
 */
int
qla24xx_link_initialize(scsi_qla_host_t *vha)
{
	int rval;
	mbx_cmd_t mc;
	mbx_cmd_t *mcp = &mc;

	ql_dbg(ql_dbg_mbx + ql_dbg_verbose, vha, 0x1152,
	    "Entered %s.\n", __func__);

	if (!IS_FWI2_CAPABLE(vha->hw) || IS_CNA_CAPABLE(vha->hw))
		return QLA_FUNCTION_FAILED;

	mcp->mb[0] = MBC_LINK_INITIALIZATION;
	mcp->mb[1] = BIT_4;
	if (vha->hw->operating_mode == LOOP)
		mcp->mb[1] |= BIT_6;
	else
		mcp->mb[1] |= BIT_5;
	mcp->mb[2] = 0;
	mcp->mb[3] = 0;
	mcp->out_mb = MBX_3|MBX_2|MBX_1|MBX_0;
	mcp->in_mb = MBX_0;
	mcp->tov = MBX_TOV_SECONDS;
	mcp->flags = 0;
	rval = qla2x00_mailbox_command(vha, mcp);

	if (rval != QLA_SUCCESS) {
		ql_dbg(ql_dbg_mbx, vha, 0x1153, "Failed=%x.\n", rval);
	} else {
		ql_dbg(ql_dbg_mbx + ql_dbg_verbose, vha, 0x1154,
		    "Done %s.\n", __func__);
	}

	return rval;
}

/*
 * qla2x00_lip_reset
 *	Issue LIP reset mailbox command.
 *
 * Input:
 *	ha = adapter block pointer.
 *	TARGET_QUEUE_LOCK must be released.
 *	ADAPTER_STATE_LOCK must be released.
 *
 * Returns:
 *	qla2x00 local function return status code.
 *
 * Context:
 *	Kernel context.
 */
int
qla2x00_lip_reset(scsi_qla_host_t *vha)
{
	int rval;
	mbx_cmd_t mc;
	mbx_cmd_t *mcp = &mc;

	ql_dbg(ql_dbg_disc, vha, 0x105a,
	    "Entered %s.\n", __func__);

	if (IS_CNA_CAPABLE(vha->hw)) {
		/* Logout across all FCFs. */
		mcp->mb[0] = MBC_LIP_FULL_LOGIN;
		mcp->mb[1] = BIT_1;
		mcp->mb[2] = 0;
		mcp->out_mb = MBX_2|MBX_1|MBX_0;
	} else if (IS_FWI2_CAPABLE(vha->hw)) {
		mcp->mb[0] = MBC_LIP_FULL_LOGIN;
		mcp->mb[1] = BIT_4;
		mcp->mb[2] = 0;
		mcp->mb[3] = vha->hw->loop_reset_delay;
		mcp->out_mb = MBX_3|MBX_2|MBX_1|MBX_0;
	} else {
		mcp->mb[0] = MBC_LIP_RESET;
		mcp->out_mb = MBX_3|MBX_2|MBX_1|MBX_0;
		if (HAS_EXTENDED_IDS(vha->hw)) {
			mcp->mb[1] = 0x00ff;
			mcp->mb[10] = 0;
			mcp->out_mb |= MBX_10;
		} else {
			mcp->mb[1] = 0xff00;
		}
		mcp->mb[2] = vha->hw->loop_reset_delay;
		mcp->mb[3] = 0;
	}
	mcp->in_mb = MBX_0;
	mcp->tov = MBX_TOV_SECONDS;
	mcp->flags = 0;
	rval = qla2x00_mailbox_command(vha, mcp);

	if (rval != QLA_SUCCESS) {
		/*EMPTY*/
		ql_dbg(ql_dbg_mbx, vha, 0x105b, "Failed=%x.\n", rval);
	} else {
		/*EMPTY*/
		ql_dbg(ql_dbg_mbx + ql_dbg_verbose, vha, 0x105c,
		    "Done %s.\n", __func__);
	}

	return rval;
}

/*
 * qla2x00_send_sns
 *	Send SNS command.
 *
 * Input:
 *	ha = adapter block pointer.
 *	sns = pointer for command.
 *	cmd_size = command size.
 *	buf_size = response/command size.
 *	TARGET_QUEUE_LOCK must be released.
 *	ADAPTER_STATE_LOCK must be released.
 *
 * Returns:
 *	qla2x00 local function return status code.
 *
 * Context:
 *	Kernel context.
 */
int
qla2x00_send_sns(scsi_qla_host_t *vha, dma_addr_t sns_phys_address,
    uint16_t cmd_size, size_t buf_size)
{
	int rval;
	mbx_cmd_t mc;
	mbx_cmd_t *mcp = &mc;

	ql_dbg(ql_dbg_mbx + ql_dbg_verbose, vha, 0x105d,
	    "Entered %s.\n", __func__);

	ql_dbg(ql_dbg_mbx + ql_dbg_verbose, vha, 0x105e,
	    "Retry cnt=%d ratov=%d total tov=%d.\n",
	    vha->hw->retry_count, vha->hw->login_timeout, mcp->tov);

	mcp->mb[0] = MBC_SEND_SNS_COMMAND;
	mcp->mb[1] = cmd_size;
	mcp->mb[2] = MSW(sns_phys_address);
	mcp->mb[3] = LSW(sns_phys_address);
	mcp->mb[6] = MSW(MSD(sns_phys_address));
	mcp->mb[7] = LSW(MSD(sns_phys_address));
	mcp->out_mb = MBX_7|MBX_6|MBX_3|MBX_2|MBX_1|MBX_0;
	mcp->in_mb = MBX_0|MBX_1;
	mcp->buf_size = buf_size;
	mcp->flags = MBX_DMA_OUT|MBX_DMA_IN;
	mcp->tov = (vha->hw->login_timeout * 2) + (vha->hw->login_timeout / 2);
	rval = qla2x00_mailbox_command(vha, mcp);

	if (rval != QLA_SUCCESS) {
		/*EMPTY*/
		ql_dbg(ql_dbg_mbx, vha, 0x105f,
		    "Failed=%x mb[0]=%x mb[1]=%x.\n",
		    rval, mcp->mb[0], mcp->mb[1]);
	} else {
		/*EMPTY*/
		ql_dbg(ql_dbg_mbx + ql_dbg_verbose, vha, 0x1060,
		    "Done %s.\n", __func__);
	}

	return rval;
}

int
qla24xx_login_fabric(scsi_qla_host_t *vha, uint16_t loop_id, uint8_t domain,
    uint8_t area, uint8_t al_pa, uint16_t *mb, uint8_t opt)
{
	int		rval;

	struct logio_entry_24xx *lg;
	dma_addr_t	lg_dma;
	uint32_t	iop[2];
	struct qla_hw_data *ha = vha->hw;
	struct req_que *req;

	ql_dbg(ql_dbg_mbx + ql_dbg_verbose, vha, 0x1061,
	    "Entered %s.\n", __func__);

	if (vha->vp_idx && vha->qpair)
		req = vha->qpair->req;
	else
		req = ha->req_q_map[0];

	lg = dma_pool_zalloc(ha->s_dma_pool, GFP_KERNEL, &lg_dma);
	if (lg == NULL) {
		ql_log(ql_log_warn, vha, 0x1062,
		    "Failed to allocate login IOCB.\n");
		return QLA_MEMORY_ALLOC_FAILED;
	}

	lg->entry_type = LOGINOUT_PORT_IOCB_TYPE;
	lg->entry_count = 1;
	lg->handle = MAKE_HANDLE(req->id, lg->handle);
	lg->nport_handle = cpu_to_le16(loop_id);
	lg->control_flags = cpu_to_le16(LCF_COMMAND_PLOGI);
	if (opt & BIT_0)
		lg->control_flags |= cpu_to_le16(LCF_COND_PLOGI);
	if (opt & BIT_1)
		lg->control_flags |= cpu_to_le16(LCF_SKIP_PRLI);
	lg->port_id[0] = al_pa;
	lg->port_id[1] = area;
	lg->port_id[2] = domain;
	lg->vp_index = vha->vp_idx;
	rval = qla2x00_issue_iocb_timeout(vha, lg, lg_dma, 0,
	    (ha->r_a_tov / 10 * 2) + 2);
	if (rval != QLA_SUCCESS) {
		ql_dbg(ql_dbg_mbx, vha, 0x1063,
		    "Failed to issue login IOCB (%x).\n", rval);
	} else if (lg->entry_status != 0) {
		ql_dbg(ql_dbg_mbx, vha, 0x1064,
		    "Failed to complete IOCB -- error status (%x).\n",
		    lg->entry_status);
		rval = QLA_FUNCTION_FAILED;
	} else if (lg->comp_status != cpu_to_le16(CS_COMPLETE)) {
		iop[0] = le32_to_cpu(lg->io_parameter[0]);
		iop[1] = le32_to_cpu(lg->io_parameter[1]);

		ql_dbg(ql_dbg_mbx, vha, 0x1065,
		    "Failed to complete IOCB -- completion  status (%x) "
		    "ioparam=%x/%x.\n", le16_to_cpu(lg->comp_status),
		    iop[0], iop[1]);

		switch (iop[0]) {
		case LSC_SCODE_PORTID_USED:
			mb[0] = MBS_PORT_ID_USED;
			mb[1] = LSW(iop[1]);
			break;
		case LSC_SCODE_NPORT_USED:
			mb[0] = MBS_LOOP_ID_USED;
			break;
		case LSC_SCODE_NOLINK:
		case LSC_SCODE_NOIOCB:
		case LSC_SCODE_NOXCB:
		case LSC_SCODE_CMD_FAILED:
		case LSC_SCODE_NOFABRIC:
		case LSC_SCODE_FW_NOT_READY:
		case LSC_SCODE_NOT_LOGGED_IN:
		case LSC_SCODE_NOPCB:
		case LSC_SCODE_ELS_REJECT:
		case LSC_SCODE_CMD_PARAM_ERR:
		case LSC_SCODE_NONPORT:
		case LSC_SCODE_LOGGED_IN:
		case LSC_SCODE_NOFLOGI_ACC:
		default:
			mb[0] = MBS_COMMAND_ERROR;
			break;
		}
	} else {
		ql_dbg(ql_dbg_mbx + ql_dbg_verbose, vha, 0x1066,
		    "Done %s.\n", __func__);

		iop[0] = le32_to_cpu(lg->io_parameter[0]);

		mb[0] = MBS_COMMAND_COMPLETE;
		mb[1] = 0;
		if (iop[0] & BIT_4) {
			if (iop[0] & BIT_8)
				mb[1] |= BIT_1;
		} else
			mb[1] = BIT_0;

		/* Passback COS information. */
		mb[10] = 0;
		if (lg->io_parameter[7] || lg->io_parameter[8])
			mb[10] |= BIT_0;	/* Class 2. */
		if (lg->io_parameter[9] || lg->io_parameter[10])
			mb[10] |= BIT_1;	/* Class 3. */
		if (lg->io_parameter[0] & cpu_to_le32(BIT_7))
			mb[10] |= BIT_7;	/* Confirmed Completion
						 * Allowed
						 */
	}

	dma_pool_free(ha->s_dma_pool, lg, lg_dma);

	return rval;
}

/*
 * qla2x00_login_fabric
 *	Issue login fabric port mailbox command.
 *
 * Input:
 *	ha = adapter block pointer.
 *	loop_id = device loop ID.
 *	domain = device domain.
 *	area = device area.
 *	al_pa = device AL_PA.
 *	status = pointer for return status.
 *	opt = command options.
 *	TARGET_QUEUE_LOCK must be released.
 *	ADAPTER_STATE_LOCK must be released.
 *
 * Returns:
 *	qla2x00 local function return status code.
 *
 * Context:
 *	Kernel context.
 */
int
qla2x00_login_fabric(scsi_qla_host_t *vha, uint16_t loop_id, uint8_t domain,
    uint8_t area, uint8_t al_pa, uint16_t *mb, uint8_t opt)
{
	int rval;
	mbx_cmd_t mc;
	mbx_cmd_t *mcp = &mc;
	struct qla_hw_data *ha = vha->hw;

	ql_dbg(ql_dbg_mbx + ql_dbg_verbose, vha, 0x1067,
	    "Entered %s.\n", __func__);

	mcp->mb[0] = MBC_LOGIN_FABRIC_PORT;
	mcp->out_mb = MBX_3|MBX_2|MBX_1|MBX_0;
	if (HAS_EXTENDED_IDS(ha)) {
		mcp->mb[1] = loop_id;
		mcp->mb[10] = opt;
		mcp->out_mb |= MBX_10;
	} else {
		mcp->mb[1] = (loop_id << 8) | opt;
	}
	mcp->mb[2] = domain;
	mcp->mb[3] = area << 8 | al_pa;

	mcp->in_mb = MBX_7|MBX_6|MBX_2|MBX_1|MBX_0;
	mcp->tov = (ha->login_timeout * 2) + (ha->login_timeout / 2);
	mcp->flags = 0;
	rval = qla2x00_mailbox_command(vha, mcp);

	/* Return mailbox statuses. */
	if (mb != NULL) {
		mb[0] = mcp->mb[0];
		mb[1] = mcp->mb[1];
		mb[2] = mcp->mb[2];
		mb[6] = mcp->mb[6];
		mb[7] = mcp->mb[7];
		/* COS retrieved from Get-Port-Database mailbox command. */
		mb[10] = 0;
	}

	if (rval != QLA_SUCCESS) {
		/* RLU tmp code: need to change main mailbox_command function to
		 * return ok even when the mailbox completion value is not
		 * SUCCESS. The caller needs to be responsible to interpret
		 * the return values of this mailbox command if we're not
		 * to change too much of the existing code.
		 */
		if (mcp->mb[0] == 0x4001 || mcp->mb[0] == 0x4002 ||
		    mcp->mb[0] == 0x4003 || mcp->mb[0] == 0x4005 ||
		    mcp->mb[0] == 0x4006)
			rval = QLA_SUCCESS;

		/*EMPTY*/
		ql_dbg(ql_dbg_mbx, vha, 0x1068,
		    "Failed=%x mb[0]=%x mb[1]=%x mb[2]=%x.\n",
		    rval, mcp->mb[0], mcp->mb[1], mcp->mb[2]);
	} else {
		/*EMPTY*/
		ql_dbg(ql_dbg_mbx + ql_dbg_verbose, vha, 0x1069,
		    "Done %s.\n", __func__);
	}

	return rval;
}

/*
 * qla2x00_login_local_device
 *           Issue login loop port mailbox command.
 *
 * Input:
 *           ha = adapter block pointer.
 *           loop_id = device loop ID.
 *           opt = command options.
 *
 * Returns:
 *            Return status code.
 *
 * Context:
 *            Kernel context.
 *
 */
int
qla2x00_login_local_device(scsi_qla_host_t *vha, fc_port_t *fcport,
    uint16_t *mb_ret, uint8_t opt)
{
	int rval;
	mbx_cmd_t mc;
	mbx_cmd_t *mcp = &mc;
	struct qla_hw_data *ha = vha->hw;

	ql_dbg(ql_dbg_mbx + ql_dbg_verbose, vha, 0x106a,
	    "Entered %s.\n", __func__);

	if (IS_FWI2_CAPABLE(ha))
		return qla24xx_login_fabric(vha, fcport->loop_id,
		    fcport->d_id.b.domain, fcport->d_id.b.area,
		    fcport->d_id.b.al_pa, mb_ret, opt);

	mcp->mb[0] = MBC_LOGIN_LOOP_PORT;
	if (HAS_EXTENDED_IDS(ha))
		mcp->mb[1] = fcport->loop_id;
	else
		mcp->mb[1] = fcport->loop_id << 8;
	mcp->mb[2] = opt;
	mcp->out_mb = MBX_2|MBX_1|MBX_0;
 	mcp->in_mb = MBX_7|MBX_6|MBX_1|MBX_0;
	mcp->tov = (ha->login_timeout * 2) + (ha->login_timeout / 2);
	mcp->flags = 0;
	rval = qla2x00_mailbox_command(vha, mcp);

 	/* Return mailbox statuses. */
 	if (mb_ret != NULL) {
 		mb_ret[0] = mcp->mb[0];
 		mb_ret[1] = mcp->mb[1];
 		mb_ret[6] = mcp->mb[6];
 		mb_ret[7] = mcp->mb[7];
 	}

	if (rval != QLA_SUCCESS) {
 		/* AV tmp code: need to change main mailbox_command function to
 		 * return ok even when the mailbox completion value is not
 		 * SUCCESS. The caller needs to be responsible to interpret
 		 * the return values of this mailbox command if we're not
 		 * to change too much of the existing code.
 		 */
 		if (mcp->mb[0] == 0x4005 || mcp->mb[0] == 0x4006)
 			rval = QLA_SUCCESS;

		ql_dbg(ql_dbg_mbx, vha, 0x106b,
		    "Failed=%x mb[0]=%x mb[1]=%x mb[6]=%x mb[7]=%x.\n",
		    rval, mcp->mb[0], mcp->mb[1], mcp->mb[6], mcp->mb[7]);
	} else {
		/*EMPTY*/
		ql_dbg(ql_dbg_mbx + ql_dbg_verbose, vha, 0x106c,
		    "Done %s.\n", __func__);
	}

	return (rval);
}

int
qla24xx_fabric_logout(scsi_qla_host_t *vha, uint16_t loop_id, uint8_t domain,
    uint8_t area, uint8_t al_pa)
{
	int		rval;
	struct logio_entry_24xx *lg;
	dma_addr_t	lg_dma;
	struct qla_hw_data *ha = vha->hw;
	struct req_que *req;

	ql_dbg(ql_dbg_mbx + ql_dbg_verbose, vha, 0x106d,
	    "Entered %s.\n", __func__);

	lg = dma_pool_zalloc(ha->s_dma_pool, GFP_KERNEL, &lg_dma);
	if (lg == NULL) {
		ql_log(ql_log_warn, vha, 0x106e,
		    "Failed to allocate logout IOCB.\n");
		return QLA_MEMORY_ALLOC_FAILED;
	}

	req = vha->req;
	lg->entry_type = LOGINOUT_PORT_IOCB_TYPE;
	lg->entry_count = 1;
	lg->handle = MAKE_HANDLE(req->id, lg->handle);
	lg->nport_handle = cpu_to_le16(loop_id);
	lg->control_flags =
	    cpu_to_le16(LCF_COMMAND_LOGO|LCF_IMPL_LOGO|
		LCF_FREE_NPORT);
	lg->port_id[0] = al_pa;
	lg->port_id[1] = area;
	lg->port_id[2] = domain;
	lg->vp_index = vha->vp_idx;
	rval = qla2x00_issue_iocb_timeout(vha, lg, lg_dma, 0,
	    (ha->r_a_tov / 10 * 2) + 2);
	if (rval != QLA_SUCCESS) {
		ql_dbg(ql_dbg_mbx, vha, 0x106f,
		    "Failed to issue logout IOCB (%x).\n", rval);
	} else if (lg->entry_status != 0) {
		ql_dbg(ql_dbg_mbx, vha, 0x1070,
		    "Failed to complete IOCB -- error status (%x).\n",
		    lg->entry_status);
		rval = QLA_FUNCTION_FAILED;
	} else if (lg->comp_status != cpu_to_le16(CS_COMPLETE)) {
		ql_dbg(ql_dbg_mbx, vha, 0x1071,
		    "Failed to complete IOCB -- completion status (%x) "
		    "ioparam=%x/%x.\n", le16_to_cpu(lg->comp_status),
		    le32_to_cpu(lg->io_parameter[0]),
		    le32_to_cpu(lg->io_parameter[1]));
	} else {
		/*EMPTY*/
		ql_dbg(ql_dbg_mbx + ql_dbg_verbose, vha, 0x1072,
		    "Done %s.\n", __func__);
	}

	dma_pool_free(ha->s_dma_pool, lg, lg_dma);

	return rval;
}

/*
 * qla2x00_fabric_logout
 *	Issue logout fabric port mailbox command.
 *
 * Input:
 *	ha = adapter block pointer.
 *	loop_id = device loop ID.
 *	TARGET_QUEUE_LOCK must be released.
 *	ADAPTER_STATE_LOCK must be released.
 *
 * Returns:
 *	qla2x00 local function return status code.
 *
 * Context:
 *	Kernel context.
 */
int
qla2x00_fabric_logout(scsi_qla_host_t *vha, uint16_t loop_id, uint8_t domain,
    uint8_t area, uint8_t al_pa)
{
	int rval;
	mbx_cmd_t mc;
	mbx_cmd_t *mcp = &mc;

	ql_dbg(ql_dbg_mbx + ql_dbg_verbose, vha, 0x1073,
	    "Entered %s.\n", __func__);

	mcp->mb[0] = MBC_LOGOUT_FABRIC_PORT;
	mcp->out_mb = MBX_1|MBX_0;
	if (HAS_EXTENDED_IDS(vha->hw)) {
		mcp->mb[1] = loop_id;
		mcp->mb[10] = 0;
		mcp->out_mb |= MBX_10;
	} else {
		mcp->mb[1] = loop_id << 8;
	}

	mcp->in_mb = MBX_1|MBX_0;
	mcp->tov = MBX_TOV_SECONDS;
	mcp->flags = 0;
	rval = qla2x00_mailbox_command(vha, mcp);

	if (rval != QLA_SUCCESS) {
		/*EMPTY*/
		ql_dbg(ql_dbg_mbx, vha, 0x1074,
		    "Failed=%x mb[1]=%x.\n", rval, mcp->mb[1]);
	} else {
		/*EMPTY*/
		ql_dbg(ql_dbg_mbx + ql_dbg_verbose, vha, 0x1075,
		    "Done %s.\n", __func__);
	}

	return rval;
}

/*
 * qla2x00_full_login_lip
 *	Issue full login LIP mailbox command.
 *
 * Input:
 *	ha = adapter block pointer.
 *	TARGET_QUEUE_LOCK must be released.
 *	ADAPTER_STATE_LOCK must be released.
 *
 * Returns:
 *	qla2x00 local function return status code.
 *
 * Context:
 *	Kernel context.
 */
int
qla2x00_full_login_lip(scsi_qla_host_t *vha)
{
	int rval;
	mbx_cmd_t mc;
	mbx_cmd_t *mcp = &mc;

	ql_dbg(ql_dbg_mbx + ql_dbg_verbose, vha, 0x1076,
	    "Entered %s.\n", __func__);

	mcp->mb[0] = MBC_LIP_FULL_LOGIN;
	mcp->mb[1] = IS_FWI2_CAPABLE(vha->hw) ? BIT_4 : 0;
	mcp->mb[2] = 0;
	mcp->mb[3] = 0;
	mcp->out_mb = MBX_3|MBX_2|MBX_1|MBX_0;
	mcp->in_mb = MBX_0;
	mcp->tov = MBX_TOV_SECONDS;
	mcp->flags = 0;
	rval = qla2x00_mailbox_command(vha, mcp);

	if (rval != QLA_SUCCESS) {
		/*EMPTY*/
		ql_dbg(ql_dbg_mbx, vha, 0x1077, "Failed=%x.\n", rval);
	} else {
		/*EMPTY*/
		ql_dbg(ql_dbg_mbx + ql_dbg_verbose, vha, 0x1078,
		    "Done %s.\n", __func__);
	}

	return rval;
}

/*
 * qla2x00_get_id_list
 *
 * Input:
 *	ha = adapter block pointer.
 *
 * Returns:
 *	qla2x00 local function return status code.
 *
 * Context:
 *	Kernel context.
 */
int
qla2x00_get_id_list(scsi_qla_host_t *vha, void *id_list, dma_addr_t id_list_dma,
    uint16_t *entries)
{
	int rval;
	mbx_cmd_t mc;
	mbx_cmd_t *mcp = &mc;

	ql_dbg(ql_dbg_mbx + ql_dbg_verbose, vha, 0x1079,
	    "Entered %s.\n", __func__);

	if (id_list == NULL)
		return QLA_FUNCTION_FAILED;

	mcp->mb[0] = MBC_GET_ID_LIST;
	mcp->out_mb = MBX_0;
	if (IS_FWI2_CAPABLE(vha->hw)) {
		mcp->mb[2] = MSW(id_list_dma);
		mcp->mb[3] = LSW(id_list_dma);
		mcp->mb[6] = MSW(MSD(id_list_dma));
		mcp->mb[7] = LSW(MSD(id_list_dma));
		mcp->mb[8] = 0;
		mcp->mb[9] = vha->vp_idx;
		mcp->out_mb |= MBX_9|MBX_8|MBX_7|MBX_6|MBX_3|MBX_2;
	} else {
		mcp->mb[1] = MSW(id_list_dma);
		mcp->mb[2] = LSW(id_list_dma);
		mcp->mb[3] = MSW(MSD(id_list_dma));
		mcp->mb[6] = LSW(MSD(id_list_dma));
		mcp->out_mb |= MBX_6|MBX_3|MBX_2|MBX_1;
	}
	mcp->in_mb = MBX_1|MBX_0;
	mcp->tov = MBX_TOV_SECONDS;
	mcp->flags = 0;
	rval = qla2x00_mailbox_command(vha, mcp);

	if (rval != QLA_SUCCESS) {
		/*EMPTY*/
		ql_dbg(ql_dbg_mbx, vha, 0x107a, "Failed=%x.\n", rval);
	} else {
		*entries = mcp->mb[1];
		ql_dbg(ql_dbg_mbx + ql_dbg_verbose, vha, 0x107b,
		    "Done %s.\n", __func__);
	}

	return rval;
}

/*
 * qla2x00_get_resource_cnts
 *	Get current firmware resource counts.
 *
 * Input:
 *	ha = adapter block pointer.
 *
 * Returns:
 *	qla2x00 local function return status code.
 *
 * Context:
 *	Kernel context.
 */
int
qla2x00_get_resource_cnts(scsi_qla_host_t *vha)
{
	struct qla_hw_data *ha = vha->hw;
	int rval;
	mbx_cmd_t mc;
	mbx_cmd_t *mcp = &mc;

	ql_dbg(ql_dbg_mbx + ql_dbg_verbose, vha, 0x107c,
	    "Entered %s.\n", __func__);

	mcp->mb[0] = MBC_GET_RESOURCE_COUNTS;
	mcp->out_mb = MBX_0;
	mcp->in_mb = MBX_11|MBX_10|MBX_7|MBX_6|MBX_3|MBX_2|MBX_1|MBX_0;
	if (IS_QLA81XX(ha) || IS_QLA83XX(ha) ||
	    IS_QLA27XX(ha) || IS_QLA28XX(ha))
		mcp->in_mb |= MBX_12;
	mcp->tov = MBX_TOV_SECONDS;
	mcp->flags = 0;
	rval = qla2x00_mailbox_command(vha, mcp);

	if (rval != QLA_SUCCESS) {
		/*EMPTY*/
		ql_dbg(ql_dbg_mbx, vha, 0x107d,
		    "Failed mb[0]=%x.\n", mcp->mb[0]);
	} else {
		ql_dbg(ql_dbg_mbx + ql_dbg_verbose, vha, 0x107e,
		    "Done %s mb1=%x mb2=%x mb3=%x mb6=%x mb7=%x mb10=%x "
		    "mb11=%x mb12=%x.\n", __func__, mcp->mb[1], mcp->mb[2],
		    mcp->mb[3], mcp->mb[6], mcp->mb[7], mcp->mb[10],
		    mcp->mb[11], mcp->mb[12]);

		ha->orig_fw_tgt_xcb_count =  mcp->mb[1];
		ha->cur_fw_tgt_xcb_count = mcp->mb[2];
		ha->cur_fw_xcb_count = mcp->mb[3];
		ha->orig_fw_xcb_count = mcp->mb[6];
		ha->cur_fw_iocb_count = mcp->mb[7];
		ha->orig_fw_iocb_count = mcp->mb[10];
		if (ha->flags.npiv_supported)
			ha->max_npiv_vports = mcp->mb[11];
		if (IS_QLA81XX(ha) || IS_QLA83XX(ha) || IS_QLA27XX(ha) ||
		    IS_QLA28XX(ha))
			ha->fw_max_fcf_count = mcp->mb[12];
	}

	return (rval);
}

/*
 * qla2x00_get_fcal_position_map
 *	Get FCAL (LILP) position map using mailbox command
 *
 * Input:
 *	ha = adapter state pointer.
 *	pos_map = buffer pointer (can be NULL).
 *
 * Returns:
 *	qla2x00 local function return status code.
 *
 * Context:
 *	Kernel context.
 */
int
qla2x00_get_fcal_position_map(scsi_qla_host_t *vha, char *pos_map)
{
	int rval;
	mbx_cmd_t mc;
	mbx_cmd_t *mcp = &mc;
	char *pmap;
	dma_addr_t pmap_dma;
	struct qla_hw_data *ha = vha->hw;

	ql_dbg(ql_dbg_mbx + ql_dbg_verbose, vha, 0x107f,
	    "Entered %s.\n", __func__);

	pmap = dma_pool_zalloc(ha->s_dma_pool, GFP_KERNEL, &pmap_dma);
	if (pmap  == NULL) {
		ql_log(ql_log_warn, vha, 0x1080,
		    "Memory alloc failed.\n");
		return QLA_MEMORY_ALLOC_FAILED;
	}

	mcp->mb[0] = MBC_GET_FC_AL_POSITION_MAP;
	mcp->mb[2] = MSW(pmap_dma);
	mcp->mb[3] = LSW(pmap_dma);
	mcp->mb[6] = MSW(MSD(pmap_dma));
	mcp->mb[7] = LSW(MSD(pmap_dma));
	mcp->out_mb = MBX_7|MBX_6|MBX_3|MBX_2|MBX_0;
	mcp->in_mb = MBX_1|MBX_0;
	mcp->buf_size = FCAL_MAP_SIZE;
	mcp->flags = MBX_DMA_IN;
	mcp->tov = (ha->login_timeout * 2) + (ha->login_timeout / 2);
	rval = qla2x00_mailbox_command(vha, mcp);

	if (rval == QLA_SUCCESS) {
		ql_dbg(ql_dbg_mbx + ql_dbg_buffer, vha, 0x1081,
		    "mb0/mb1=%x/%X FC/AL position map size (%x).\n",
		    mcp->mb[0], mcp->mb[1], (unsigned)pmap[0]);
		ql_dump_buffer(ql_dbg_mbx + ql_dbg_buffer, vha, 0x111d,
		    pmap, pmap[0] + 1);

		if (pos_map)
			memcpy(pos_map, pmap, FCAL_MAP_SIZE);
	}
	dma_pool_free(ha->s_dma_pool, pmap, pmap_dma);

	if (rval != QLA_SUCCESS) {
		ql_dbg(ql_dbg_mbx, vha, 0x1082, "Failed=%x.\n", rval);
	} else {
		ql_dbg(ql_dbg_mbx + ql_dbg_verbose, vha, 0x1083,
		    "Done %s.\n", __func__);
	}

	return rval;
}

/*
 * qla2x00_get_link_status
 *
 * Input:
 *	ha = adapter block pointer.
 *	loop_id = device loop ID.
 *	ret_buf = pointer to link status return buffer.
 *
 * Returns:
 *	0 = success.
 *	BIT_0 = mem alloc error.
 *	BIT_1 = mailbox error.
 */
int
qla2x00_get_link_status(scsi_qla_host_t *vha, uint16_t loop_id,
    struct link_statistics *stats, dma_addr_t stats_dma)
{
	int rval;
	mbx_cmd_t mc;
	mbx_cmd_t *mcp = &mc;
	uint32_t *iter = (void *)stats;
	ushort dwords = offsetof(typeof(*stats), link_up_cnt)/sizeof(*iter);
	struct qla_hw_data *ha = vha->hw;

	ql_dbg(ql_dbg_mbx + ql_dbg_verbose, vha, 0x1084,
	    "Entered %s.\n", __func__);

	mcp->mb[0] = MBC_GET_LINK_STATUS;
	mcp->mb[2] = MSW(LSD(stats_dma));
	mcp->mb[3] = LSW(LSD(stats_dma));
	mcp->mb[6] = MSW(MSD(stats_dma));
	mcp->mb[7] = LSW(MSD(stats_dma));
	mcp->out_mb = MBX_7|MBX_6|MBX_3|MBX_2|MBX_0;
	mcp->in_mb = MBX_0;
	if (IS_FWI2_CAPABLE(ha)) {
		mcp->mb[1] = loop_id;
		mcp->mb[4] = 0;
		mcp->mb[10] = 0;
		mcp->out_mb |= MBX_10|MBX_4|MBX_1;
		mcp->in_mb |= MBX_1;
	} else if (HAS_EXTENDED_IDS(ha)) {
		mcp->mb[1] = loop_id;
		mcp->mb[10] = 0;
		mcp->out_mb |= MBX_10|MBX_1;
	} else {
		mcp->mb[1] = loop_id << 8;
		mcp->out_mb |= MBX_1;
	}
	mcp->tov = MBX_TOV_SECONDS;
	mcp->flags = IOCTL_CMD;
	rval = qla2x00_mailbox_command(vha, mcp);

	if (rval == QLA_SUCCESS) {
		if (mcp->mb[0] != MBS_COMMAND_COMPLETE) {
			ql_dbg(ql_dbg_mbx, vha, 0x1085,
			    "Failed=%x mb[0]=%x.\n", rval, mcp->mb[0]);
			rval = QLA_FUNCTION_FAILED;
		} else {
			/* Re-endianize - firmware data is le32. */
			ql_dbg(ql_dbg_mbx + ql_dbg_verbose, vha, 0x1086,
			    "Done %s.\n", __func__);
			for ( ; dwords--; iter++)
				le32_to_cpus(iter);
		}
	} else {
		/* Failed. */
		ql_dbg(ql_dbg_mbx, vha, 0x1087, "Failed=%x.\n", rval);
	}

	return rval;
}

int
qla24xx_get_isp_stats(scsi_qla_host_t *vha, struct link_statistics *stats,
    dma_addr_t stats_dma, uint16_t options)
{
	int rval;
	mbx_cmd_t mc;
	mbx_cmd_t *mcp = &mc;
	uint32_t *iter, dwords;

	ql_dbg(ql_dbg_mbx + ql_dbg_verbose, vha, 0x1088,
	    "Entered %s.\n", __func__);

	memset(&mc, 0, sizeof(mc));
	mc.mb[0] = MBC_GET_LINK_PRIV_STATS;
	mc.mb[2] = MSW(stats_dma);
	mc.mb[3] = LSW(stats_dma);
	mc.mb[6] = MSW(MSD(stats_dma));
	mc.mb[7] = LSW(MSD(stats_dma));
	mc.mb[8] = sizeof(struct link_statistics) / 4;
	mc.mb[9] = cpu_to_le16(vha->vp_idx);
	mc.mb[10] = cpu_to_le16(options);

	rval = qla24xx_send_mb_cmd(vha, &mc);

	if (rval == QLA_SUCCESS) {
		if (mcp->mb[0] != MBS_COMMAND_COMPLETE) {
			ql_dbg(ql_dbg_mbx, vha, 0x1089,
			    "Failed mb[0]=%x.\n", mcp->mb[0]);
			rval = QLA_FUNCTION_FAILED;
		} else {
			ql_dbg(ql_dbg_mbx + ql_dbg_verbose, vha, 0x108a,
			    "Done %s.\n", __func__);
			/* Re-endianize - firmware data is le32. */
			dwords = sizeof(struct link_statistics) / 4;
			iter = &stats->link_fail_cnt;
			for ( ; dwords--; iter++)
				le32_to_cpus(iter);
		}
	} else {
		/* Failed. */
		ql_dbg(ql_dbg_mbx, vha, 0x108b, "Failed=%x.\n", rval);
	}

	return rval;
}

int
qla24xx_abort_command(srb_t *sp)
{
	int		rval;
	unsigned long   flags = 0;

	struct abort_entry_24xx *abt;
	dma_addr_t	abt_dma;
	uint32_t	handle;
	fc_port_t	*fcport = sp->fcport;
	struct scsi_qla_host *vha = fcport->vha;
	struct qla_hw_data *ha = vha->hw;
	struct req_que *req = vha->req;
	struct qla_qpair *qpair = sp->qpair;

	ql_dbg(ql_dbg_mbx + ql_dbg_verbose, vha, 0x108c,
	    "Entered %s.\n", __func__);

	if (vha->flags.qpairs_available && sp->qpair)
		req = sp->qpair->req;
	else
		return QLA_FUNCTION_FAILED;

	if (ql2xasynctmfenable)
		return qla24xx_async_abort_command(sp);

	spin_lock_irqsave(qpair->qp_lock_ptr, flags);
	for (handle = 1; handle < req->num_outstanding_cmds; handle++) {
		if (req->outstanding_cmds[handle] == sp)
			break;
	}
	spin_unlock_irqrestore(qpair->qp_lock_ptr, flags);
	if (handle == req->num_outstanding_cmds) {
		/* Command not found. */
		return QLA_FUNCTION_FAILED;
	}

	abt = dma_pool_zalloc(ha->s_dma_pool, GFP_KERNEL, &abt_dma);
	if (abt == NULL) {
		ql_log(ql_log_warn, vha, 0x108d,
		    "Failed to allocate abort IOCB.\n");
		return QLA_MEMORY_ALLOC_FAILED;
	}

	abt->entry_type = ABORT_IOCB_TYPE;
	abt->entry_count = 1;
	abt->handle = MAKE_HANDLE(req->id, abt->handle);
	abt->nport_handle = cpu_to_le16(fcport->loop_id);
	abt->handle_to_abort = MAKE_HANDLE(req->id, handle);
	abt->port_id[0] = fcport->d_id.b.al_pa;
	abt->port_id[1] = fcport->d_id.b.area;
	abt->port_id[2] = fcport->d_id.b.domain;
	abt->vp_index = fcport->vha->vp_idx;

	abt->req_que_no = cpu_to_le16(req->id);

	rval = qla2x00_issue_iocb(vha, abt, abt_dma, 0);
	if (rval != QLA_SUCCESS) {
		ql_dbg(ql_dbg_mbx, vha, 0x108e,
		    "Failed to issue IOCB (%x).\n", rval);
	} else if (abt->entry_status != 0) {
		ql_dbg(ql_dbg_mbx, vha, 0x108f,
		    "Failed to complete IOCB -- error status (%x).\n",
		    abt->entry_status);
		rval = QLA_FUNCTION_FAILED;
	} else if (abt->nport_handle != cpu_to_le16(0)) {
		ql_dbg(ql_dbg_mbx, vha, 0x1090,
		    "Failed to complete IOCB -- completion status (%x).\n",
		    le16_to_cpu(abt->nport_handle));
		if (abt->nport_handle == CS_IOCB_ERROR)
			rval = QLA_FUNCTION_PARAMETER_ERROR;
		else
			rval = QLA_FUNCTION_FAILED;
	} else {
		ql_dbg(ql_dbg_mbx + ql_dbg_verbose, vha, 0x1091,
		    "Done %s.\n", __func__);
	}

	dma_pool_free(ha->s_dma_pool, abt, abt_dma);

	return rval;
}

struct tsk_mgmt_cmd {
	union {
		struct tsk_mgmt_entry tsk;
		struct sts_entry_24xx sts;
	} p;
};

static int
__qla24xx_issue_tmf(char *name, uint32_t type, struct fc_port *fcport,
    uint64_t l, int tag)
{
	int		rval, rval2;
	struct tsk_mgmt_cmd *tsk;
	struct sts_entry_24xx *sts;
	dma_addr_t	tsk_dma;
	scsi_qla_host_t *vha;
	struct qla_hw_data *ha;
	struct req_que *req;
	struct qla_qpair *qpair;

	vha = fcport->vha;
	ha = vha->hw;
	req = vha->req;

	ql_dbg(ql_dbg_mbx + ql_dbg_verbose, vha, 0x1092,
	    "Entered %s.\n", __func__);

	if (vha->vp_idx && vha->qpair) {
		/* NPIV port */
		qpair = vha->qpair;
		req = qpair->req;
	}

	tsk = dma_pool_zalloc(ha->s_dma_pool, GFP_KERNEL, &tsk_dma);
	if (tsk == NULL) {
		ql_log(ql_log_warn, vha, 0x1093,
		    "Failed to allocate task management IOCB.\n");
		return QLA_MEMORY_ALLOC_FAILED;
	}

	tsk->p.tsk.entry_type = TSK_MGMT_IOCB_TYPE;
	tsk->p.tsk.entry_count = 1;
	tsk->p.tsk.handle = MAKE_HANDLE(req->id, tsk->p.tsk.handle);
	tsk->p.tsk.nport_handle = cpu_to_le16(fcport->loop_id);
	tsk->p.tsk.timeout = cpu_to_le16(ha->r_a_tov / 10 * 2);
	tsk->p.tsk.control_flags = cpu_to_le32(type);
	tsk->p.tsk.port_id[0] = fcport->d_id.b.al_pa;
	tsk->p.tsk.port_id[1] = fcport->d_id.b.area;
	tsk->p.tsk.port_id[2] = fcport->d_id.b.domain;
	tsk->p.tsk.vp_index = fcport->vha->vp_idx;
	if (type == TCF_LUN_RESET) {
		int_to_scsilun(l, &tsk->p.tsk.lun);
		host_to_fcp_swap((uint8_t *)&tsk->p.tsk.lun,
		    sizeof(tsk->p.tsk.lun));
	}

	sts = &tsk->p.sts;
	rval = qla2x00_issue_iocb(vha, tsk, tsk_dma, 0);
	if (rval != QLA_SUCCESS) {
		ql_dbg(ql_dbg_mbx, vha, 0x1094,
		    "Failed to issue %s reset IOCB (%x).\n", name, rval);
	} else if (sts->entry_status != 0) {
		ql_dbg(ql_dbg_mbx, vha, 0x1095,
		    "Failed to complete IOCB -- error status (%x).\n",
		    sts->entry_status);
		rval = QLA_FUNCTION_FAILED;
	} else if (sts->comp_status != cpu_to_le16(CS_COMPLETE)) {
		ql_dbg(ql_dbg_mbx, vha, 0x1096,
		    "Failed to complete IOCB -- completion status (%x).\n",
		    le16_to_cpu(sts->comp_status));
		rval = QLA_FUNCTION_FAILED;
	} else if (le16_to_cpu(sts->scsi_status) &
	    SS_RESPONSE_INFO_LEN_VALID) {
		if (le32_to_cpu(sts->rsp_data_len) < 4) {
			ql_dbg(ql_dbg_mbx + ql_dbg_verbose, vha, 0x1097,
			    "Ignoring inconsistent data length -- not enough "
			    "response info (%d).\n",
			    le32_to_cpu(sts->rsp_data_len));
		} else if (sts->data[3]) {
			ql_dbg(ql_dbg_mbx, vha, 0x1098,
			    "Failed to complete IOCB -- response (%x).\n",
			    sts->data[3]);
			rval = QLA_FUNCTION_FAILED;
		}
	}

	/* Issue marker IOCB. */
	rval2 = qla2x00_marker(vha, ha->base_qpair, fcport->loop_id, l,
	    type == TCF_LUN_RESET ? MK_SYNC_ID_LUN : MK_SYNC_ID);
	if (rval2 != QLA_SUCCESS) {
		ql_dbg(ql_dbg_mbx, vha, 0x1099,
		    "Failed to issue marker IOCB (%x).\n", rval2);
	} else {
		ql_dbg(ql_dbg_mbx + ql_dbg_verbose, vha, 0x109a,
		    "Done %s.\n", __func__);
	}

	dma_pool_free(ha->s_dma_pool, tsk, tsk_dma);

	return rval;
}

int
qla24xx_abort_target(struct fc_port *fcport, uint64_t l, int tag)
{
	struct qla_hw_data *ha = fcport->vha->hw;

	if ((ql2xasynctmfenable) && IS_FWI2_CAPABLE(ha))
		return qla2x00_async_tm_cmd(fcport, TCF_TARGET_RESET, l, tag);

	return __qla24xx_issue_tmf("Target", TCF_TARGET_RESET, fcport, l, tag);
}

int
qla24xx_lun_reset(struct fc_port *fcport, uint64_t l, int tag)
{
	struct qla_hw_data *ha = fcport->vha->hw;

	if ((ql2xasynctmfenable) && IS_FWI2_CAPABLE(ha))
		return qla2x00_async_tm_cmd(fcport, TCF_LUN_RESET, l, tag);

	return __qla24xx_issue_tmf("Lun", TCF_LUN_RESET, fcport, l, tag);
}

int
qla2x00_system_error(scsi_qla_host_t *vha)
{
	int rval;
	mbx_cmd_t mc;
	mbx_cmd_t *mcp = &mc;
	struct qla_hw_data *ha = vha->hw;

	if (!IS_QLA23XX(ha) && !IS_FWI2_CAPABLE(ha))
		return QLA_FUNCTION_FAILED;

	ql_dbg(ql_dbg_mbx + ql_dbg_verbose, vha, 0x109b,
	    "Entered %s.\n", __func__);

	mcp->mb[0] = MBC_GEN_SYSTEM_ERROR;
	mcp->out_mb = MBX_0;
	mcp->in_mb = MBX_0;
	mcp->tov = 5;
	mcp->flags = 0;
	rval = qla2x00_mailbox_command(vha, mcp);

	if (rval != QLA_SUCCESS) {
		ql_dbg(ql_dbg_mbx, vha, 0x109c, "Failed=%x.\n", rval);
	} else {
		ql_dbg(ql_dbg_mbx + ql_dbg_verbose, vha, 0x109d,
		    "Done %s.\n", __func__);
	}

	return rval;
}

int
qla2x00_write_serdes_word(scsi_qla_host_t *vha, uint16_t addr, uint16_t data)
{
	int rval;
	mbx_cmd_t mc;
	mbx_cmd_t *mcp = &mc;

	if (!IS_QLA25XX(vha->hw) && !IS_QLA2031(vha->hw) &&
	    !IS_QLA27XX(vha->hw) && !IS_QLA28XX(vha->hw))
		return QLA_FUNCTION_FAILED;

	ql_dbg(ql_dbg_mbx + ql_dbg_verbose, vha, 0x1182,
	    "Entered %s.\n", __func__);

	mcp->mb[0] = MBC_WRITE_SERDES;
	mcp->mb[1] = addr;
	if (IS_QLA2031(vha->hw))
		mcp->mb[2] = data & 0xff;
	else
		mcp->mb[2] = data;

	mcp->mb[3] = 0;
	mcp->out_mb = MBX_3|MBX_2|MBX_1|MBX_0;
	mcp->in_mb = MBX_0;
	mcp->tov = MBX_TOV_SECONDS;
	mcp->flags = 0;
	rval = qla2x00_mailbox_command(vha, mcp);

	if (rval != QLA_SUCCESS) {
		ql_dbg(ql_dbg_mbx, vha, 0x1183,
		    "Failed=%x mb[0]=%x.\n", rval, mcp->mb[0]);
	} else {
		ql_dbg(ql_dbg_mbx + ql_dbg_verbose, vha, 0x1184,
		    "Done %s.\n", __func__);
	}

	return rval;
}

int
qla2x00_read_serdes_word(scsi_qla_host_t *vha, uint16_t addr, uint16_t *data)
{
	int rval;
	mbx_cmd_t mc;
	mbx_cmd_t *mcp = &mc;

	if (!IS_QLA25XX(vha->hw) && !IS_QLA2031(vha->hw) &&
	    !IS_QLA27XX(vha->hw) && !IS_QLA28XX(vha->hw))
		return QLA_FUNCTION_FAILED;

	ql_dbg(ql_dbg_mbx + ql_dbg_verbose, vha, 0x1185,
	    "Entered %s.\n", __func__);

	mcp->mb[0] = MBC_READ_SERDES;
	mcp->mb[1] = addr;
	mcp->mb[3] = 0;
	mcp->out_mb = MBX_3|MBX_1|MBX_0;
	mcp->in_mb = MBX_1|MBX_0;
	mcp->tov = MBX_TOV_SECONDS;
	mcp->flags = 0;
	rval = qla2x00_mailbox_command(vha, mcp);

	if (IS_QLA2031(vha->hw))
		*data = mcp->mb[1] & 0xff;
	else
		*data = mcp->mb[1];

	if (rval != QLA_SUCCESS) {
		ql_dbg(ql_dbg_mbx, vha, 0x1186,
		    "Failed=%x mb[0]=%x.\n", rval, mcp->mb[0]);
	} else {
		ql_dbg(ql_dbg_mbx + ql_dbg_verbose, vha, 0x1187,
		    "Done %s.\n", __func__);
	}

	return rval;
}

int
qla8044_write_serdes_word(scsi_qla_host_t *vha, uint32_t addr, uint32_t data)
{
	int rval;
	mbx_cmd_t mc;
	mbx_cmd_t *mcp = &mc;

	if (!IS_QLA8044(vha->hw))
		return QLA_FUNCTION_FAILED;

	ql_dbg(ql_dbg_mbx + ql_dbg_verbose, vha, 0x11a0,
	    "Entered %s.\n", __func__);

	mcp->mb[0] = MBC_SET_GET_ETH_SERDES_REG;
	mcp->mb[1] = HCS_WRITE_SERDES;
	mcp->mb[3] = LSW(addr);
	mcp->mb[4] = MSW(addr);
	mcp->mb[5] = LSW(data);
	mcp->mb[6] = MSW(data);
	mcp->out_mb = MBX_6|MBX_5|MBX_4|MBX_3|MBX_1|MBX_0;
	mcp->in_mb = MBX_0;
	mcp->tov = MBX_TOV_SECONDS;
	mcp->flags = 0;
	rval = qla2x00_mailbox_command(vha, mcp);

	if (rval != QLA_SUCCESS) {
		ql_dbg(ql_dbg_mbx, vha, 0x11a1,
		    "Failed=%x mb[0]=%x.\n", rval, mcp->mb[0]);
	} else {
		ql_dbg(ql_dbg_mbx + ql_dbg_verbose, vha, 0x1188,
		    "Done %s.\n", __func__);
	}

	return rval;
}

int
qla8044_read_serdes_word(scsi_qla_host_t *vha, uint32_t addr, uint32_t *data)
{
	int rval;
	mbx_cmd_t mc;
	mbx_cmd_t *mcp = &mc;

	if (!IS_QLA8044(vha->hw))
		return QLA_FUNCTION_FAILED;

	ql_dbg(ql_dbg_mbx + ql_dbg_verbose, vha, 0x1189,
	    "Entered %s.\n", __func__);

	mcp->mb[0] = MBC_SET_GET_ETH_SERDES_REG;
	mcp->mb[1] = HCS_READ_SERDES;
	mcp->mb[3] = LSW(addr);
	mcp->mb[4] = MSW(addr);
	mcp->out_mb = MBX_4|MBX_3|MBX_1|MBX_0;
	mcp->in_mb = MBX_2|MBX_1|MBX_0;
	mcp->tov = MBX_TOV_SECONDS;
	mcp->flags = 0;
	rval = qla2x00_mailbox_command(vha, mcp);

	*data = mcp->mb[2] << 16 | mcp->mb[1];

	if (rval != QLA_SUCCESS) {
		ql_dbg(ql_dbg_mbx, vha, 0x118a,
		    "Failed=%x mb[0]=%x.\n", rval, mcp->mb[0]);
	} else {
		ql_dbg(ql_dbg_mbx + ql_dbg_verbose, vha, 0x118b,
		    "Done %s.\n", __func__);
	}

	return rval;
}

/**
 * qla2x00_set_serdes_params() -
 * @vha: HA context
 * @sw_em_1g: serial link options
 * @sw_em_2g: serial link options
 * @sw_em_4g: serial link options
 *
 * Returns
 */
int
qla2x00_set_serdes_params(scsi_qla_host_t *vha, uint16_t sw_em_1g,
    uint16_t sw_em_2g, uint16_t sw_em_4g)
{
	int rval;
	mbx_cmd_t mc;
	mbx_cmd_t *mcp = &mc;

	ql_dbg(ql_dbg_mbx + ql_dbg_verbose, vha, 0x109e,
	    "Entered %s.\n", __func__);

	mcp->mb[0] = MBC_SERDES_PARAMS;
	mcp->mb[1] = BIT_0;
	mcp->mb[2] = sw_em_1g | BIT_15;
	mcp->mb[3] = sw_em_2g | BIT_15;
	mcp->mb[4] = sw_em_4g | BIT_15;
	mcp->out_mb = MBX_4|MBX_3|MBX_2|MBX_1|MBX_0;
	mcp->in_mb = MBX_0;
	mcp->tov = MBX_TOV_SECONDS;
	mcp->flags = 0;
	rval = qla2x00_mailbox_command(vha, mcp);

	if (rval != QLA_SUCCESS) {
		/*EMPTY*/
		ql_dbg(ql_dbg_mbx, vha, 0x109f,
		    "Failed=%x mb[0]=%x.\n", rval, mcp->mb[0]);
	} else {
		/*EMPTY*/
		ql_dbg(ql_dbg_mbx + ql_dbg_verbose, vha, 0x10a0,
		    "Done %s.\n", __func__);
	}

	return rval;
}

int
qla2x00_stop_firmware(scsi_qla_host_t *vha)
{
	int rval;
	mbx_cmd_t mc;
	mbx_cmd_t *mcp = &mc;

	if (!IS_FWI2_CAPABLE(vha->hw))
		return QLA_FUNCTION_FAILED;

	ql_dbg(ql_dbg_mbx + ql_dbg_verbose, vha, 0x10a1,
	    "Entered %s.\n", __func__);

	mcp->mb[0] = MBC_STOP_FIRMWARE;
	mcp->mb[1] = 0;
	mcp->out_mb = MBX_1|MBX_0;
	mcp->in_mb = MBX_0;
	mcp->tov = 5;
	mcp->flags = 0;
	rval = qla2x00_mailbox_command(vha, mcp);

	if (rval != QLA_SUCCESS) {
		ql_dbg(ql_dbg_mbx, vha, 0x10a2, "Failed=%x.\n", rval);
		if (mcp->mb[0] == MBS_INVALID_COMMAND)
			rval = QLA_INVALID_COMMAND;
	} else {
		ql_dbg(ql_dbg_mbx + ql_dbg_verbose, vha, 0x10a3,
		    "Done %s.\n", __func__);
	}

	return rval;
}

int
qla2x00_enable_eft_trace(scsi_qla_host_t *vha, dma_addr_t eft_dma,
    uint16_t buffers)
{
	int rval;
	mbx_cmd_t mc;
	mbx_cmd_t *mcp = &mc;

	ql_dbg(ql_dbg_mbx + ql_dbg_verbose, vha, 0x10a4,
	    "Entered %s.\n", __func__);

	if (!IS_FWI2_CAPABLE(vha->hw))
		return QLA_FUNCTION_FAILED;

	if (unlikely(pci_channel_offline(vha->hw->pdev)))
		return QLA_FUNCTION_FAILED;

	mcp->mb[0] = MBC_TRACE_CONTROL;
	mcp->mb[1] = TC_EFT_ENABLE;
	mcp->mb[2] = LSW(eft_dma);
	mcp->mb[3] = MSW(eft_dma);
	mcp->mb[4] = LSW(MSD(eft_dma));
	mcp->mb[5] = MSW(MSD(eft_dma));
	mcp->mb[6] = buffers;
	mcp->mb[7] = TC_AEN_DISABLE;
	mcp->out_mb = MBX_7|MBX_6|MBX_5|MBX_4|MBX_3|MBX_2|MBX_1|MBX_0;
	mcp->in_mb = MBX_1|MBX_0;
	mcp->tov = MBX_TOV_SECONDS;
	mcp->flags = 0;
	rval = qla2x00_mailbox_command(vha, mcp);
	if (rval != QLA_SUCCESS) {
		ql_dbg(ql_dbg_mbx, vha, 0x10a5,
		    "Failed=%x mb[0]=%x mb[1]=%x.\n",
		    rval, mcp->mb[0], mcp->mb[1]);
	} else {
		ql_dbg(ql_dbg_mbx + ql_dbg_verbose, vha, 0x10a6,
		    "Done %s.\n", __func__);
	}

	return rval;
}

int
qla2x00_disable_eft_trace(scsi_qla_host_t *vha)
{
	int rval;
	mbx_cmd_t mc;
	mbx_cmd_t *mcp = &mc;

	ql_dbg(ql_dbg_mbx + ql_dbg_verbose, vha, 0x10a7,
	    "Entered %s.\n", __func__);

	if (!IS_FWI2_CAPABLE(vha->hw))
		return QLA_FUNCTION_FAILED;

	if (unlikely(pci_channel_offline(vha->hw->pdev)))
		return QLA_FUNCTION_FAILED;

	mcp->mb[0] = MBC_TRACE_CONTROL;
	mcp->mb[1] = TC_EFT_DISABLE;
	mcp->out_mb = MBX_1|MBX_0;
	mcp->in_mb = MBX_1|MBX_0;
	mcp->tov = MBX_TOV_SECONDS;
	mcp->flags = 0;
	rval = qla2x00_mailbox_command(vha, mcp);
	if (rval != QLA_SUCCESS) {
		ql_dbg(ql_dbg_mbx, vha, 0x10a8,
		    "Failed=%x mb[0]=%x mb[1]=%x.\n",
		    rval, mcp->mb[0], mcp->mb[1]);
	} else {
		ql_dbg(ql_dbg_mbx + ql_dbg_verbose, vha, 0x10a9,
		    "Done %s.\n", __func__);
	}

	return rval;
}

int
qla2x00_enable_fce_trace(scsi_qla_host_t *vha, dma_addr_t fce_dma,
    uint16_t buffers, uint16_t *mb, uint32_t *dwords)
{
	int rval;
	mbx_cmd_t mc;
	mbx_cmd_t *mcp = &mc;

	ql_dbg(ql_dbg_mbx + ql_dbg_verbose, vha, 0x10aa,
	    "Entered %s.\n", __func__);

	if (!IS_QLA25XX(vha->hw) && !IS_QLA81XX(vha->hw) &&
	    !IS_QLA83XX(vha->hw) && !IS_QLA27XX(vha->hw) &&
	    !IS_QLA28XX(vha->hw))
		return QLA_FUNCTION_FAILED;

	if (unlikely(pci_channel_offline(vha->hw->pdev)))
		return QLA_FUNCTION_FAILED;

	mcp->mb[0] = MBC_TRACE_CONTROL;
	mcp->mb[1] = TC_FCE_ENABLE;
	mcp->mb[2] = LSW(fce_dma);
	mcp->mb[3] = MSW(fce_dma);
	mcp->mb[4] = LSW(MSD(fce_dma));
	mcp->mb[5] = MSW(MSD(fce_dma));
	mcp->mb[6] = buffers;
	mcp->mb[7] = TC_AEN_DISABLE;
	mcp->mb[8] = 0;
	mcp->mb[9] = TC_FCE_DEFAULT_RX_SIZE;
	mcp->mb[10] = TC_FCE_DEFAULT_TX_SIZE;
	mcp->out_mb = MBX_10|MBX_9|MBX_8|MBX_7|MBX_6|MBX_5|MBX_4|MBX_3|MBX_2|
	    MBX_1|MBX_0;
	mcp->in_mb = MBX_6|MBX_5|MBX_4|MBX_3|MBX_2|MBX_1|MBX_0;
	mcp->tov = MBX_TOV_SECONDS;
	mcp->flags = 0;
	rval = qla2x00_mailbox_command(vha, mcp);
	if (rval != QLA_SUCCESS) {
		ql_dbg(ql_dbg_mbx, vha, 0x10ab,
		    "Failed=%x mb[0]=%x mb[1]=%x.\n",
		    rval, mcp->mb[0], mcp->mb[1]);
	} else {
		ql_dbg(ql_dbg_mbx + ql_dbg_verbose, vha, 0x10ac,
		    "Done %s.\n", __func__);

		if (mb)
			memcpy(mb, mcp->mb, 8 * sizeof(*mb));
		if (dwords)
			*dwords = buffers;
	}

	return rval;
}

int
qla2x00_disable_fce_trace(scsi_qla_host_t *vha, uint64_t *wr, uint64_t *rd)
{
	int rval;
	mbx_cmd_t mc;
	mbx_cmd_t *mcp = &mc;

	ql_dbg(ql_dbg_mbx + ql_dbg_verbose, vha, 0x10ad,
	    "Entered %s.\n", __func__);

	if (!IS_FWI2_CAPABLE(vha->hw))
		return QLA_FUNCTION_FAILED;

	if (unlikely(pci_channel_offline(vha->hw->pdev)))
		return QLA_FUNCTION_FAILED;

	mcp->mb[0] = MBC_TRACE_CONTROL;
	mcp->mb[1] = TC_FCE_DISABLE;
	mcp->mb[2] = TC_FCE_DISABLE_TRACE;
	mcp->out_mb = MBX_2|MBX_1|MBX_0;
	mcp->in_mb = MBX_9|MBX_8|MBX_7|MBX_6|MBX_5|MBX_4|MBX_3|MBX_2|
	    MBX_1|MBX_0;
	mcp->tov = MBX_TOV_SECONDS;
	mcp->flags = 0;
	rval = qla2x00_mailbox_command(vha, mcp);
	if (rval != QLA_SUCCESS) {
		ql_dbg(ql_dbg_mbx, vha, 0x10ae,
		    "Failed=%x mb[0]=%x mb[1]=%x.\n",
		    rval, mcp->mb[0], mcp->mb[1]);
	} else {
		ql_dbg(ql_dbg_mbx + ql_dbg_verbose, vha, 0x10af,
		    "Done %s.\n", __func__);

		if (wr)
			*wr = (uint64_t) mcp->mb[5] << 48 |
			    (uint64_t) mcp->mb[4] << 32 |
			    (uint64_t) mcp->mb[3] << 16 |
			    (uint64_t) mcp->mb[2];
		if (rd)
			*rd = (uint64_t) mcp->mb[9] << 48 |
			    (uint64_t) mcp->mb[8] << 32 |
			    (uint64_t) mcp->mb[7] << 16 |
			    (uint64_t) mcp->mb[6];
	}

	return rval;
}

int
qla2x00_get_idma_speed(scsi_qla_host_t *vha, uint16_t loop_id,
	uint16_t *port_speed, uint16_t *mb)
{
	int rval;
	mbx_cmd_t mc;
	mbx_cmd_t *mcp = &mc;

	ql_dbg(ql_dbg_mbx + ql_dbg_verbose, vha, 0x10b0,
	    "Entered %s.\n", __func__);

	if (!IS_IIDMA_CAPABLE(vha->hw))
		return QLA_FUNCTION_FAILED;

	mcp->mb[0] = MBC_PORT_PARAMS;
	mcp->mb[1] = loop_id;
	mcp->mb[2] = mcp->mb[3] = 0;
	mcp->mb[9] = vha->vp_idx;
	mcp->out_mb = MBX_9|MBX_3|MBX_2|MBX_1|MBX_0;
	mcp->in_mb = MBX_3|MBX_1|MBX_0;
	mcp->tov = MBX_TOV_SECONDS;
	mcp->flags = 0;
	rval = qla2x00_mailbox_command(vha, mcp);

	/* Return mailbox statuses. */
	if (mb) {
		mb[0] = mcp->mb[0];
		mb[1] = mcp->mb[1];
		mb[3] = mcp->mb[3];
	}

	if (rval != QLA_SUCCESS) {
		ql_dbg(ql_dbg_mbx, vha, 0x10b1, "Failed=%x.\n", rval);
	} else {
		ql_dbg(ql_dbg_mbx + ql_dbg_verbose, vha, 0x10b2,
		    "Done %s.\n", __func__);
		if (port_speed)
			*port_speed = mcp->mb[3];
	}

	return rval;
}

int
qla2x00_set_idma_speed(scsi_qla_host_t *vha, uint16_t loop_id,
    uint16_t port_speed, uint16_t *mb)
{
	int rval;
	mbx_cmd_t mc;
	mbx_cmd_t *mcp = &mc;

	ql_dbg(ql_dbg_mbx + ql_dbg_verbose, vha, 0x10b3,
	    "Entered %s.\n", __func__);

	if (!IS_IIDMA_CAPABLE(vha->hw))
		return QLA_FUNCTION_FAILED;

	mcp->mb[0] = MBC_PORT_PARAMS;
	mcp->mb[1] = loop_id;
	mcp->mb[2] = BIT_0;
	mcp->mb[3] = port_speed & 0x3F;
	mcp->mb[9] = vha->vp_idx;
	mcp->out_mb = MBX_9|MBX_3|MBX_2|MBX_1|MBX_0;
	mcp->in_mb = MBX_3|MBX_1|MBX_0;
	mcp->tov = MBX_TOV_SECONDS;
	mcp->flags = 0;
	rval = qla2x00_mailbox_command(vha, mcp);

	/* Return mailbox statuses. */
	if (mb) {
		mb[0] = mcp->mb[0];
		mb[1] = mcp->mb[1];
		mb[3] = mcp->mb[3];
	}

	if (rval != QLA_SUCCESS) {
		ql_dbg(ql_dbg_mbx, vha, 0x10b4,
		    "Failed=%x.\n", rval);
	} else {
		ql_dbg(ql_dbg_mbx + ql_dbg_verbose, vha, 0x10b5,
		    "Done %s.\n", __func__);
	}

	return rval;
}

void
qla24xx_report_id_acquisition(scsi_qla_host_t *vha,
	struct vp_rpt_id_entry_24xx *rptid_entry)
{
	struct qla_hw_data *ha = vha->hw;
	scsi_qla_host_t *vp = NULL;
	unsigned long   flags;
	int found;
	port_id_t id;
	struct fc_port *fcport;

	ql_dbg(ql_dbg_mbx + ql_dbg_verbose, vha, 0x10b6,
	    "Entered %s.\n", __func__);

	if (rptid_entry->entry_status != 0)
		return;

	id.b.domain = rptid_entry->port_id[2];
	id.b.area   = rptid_entry->port_id[1];
	id.b.al_pa  = rptid_entry->port_id[0];
	id.b.rsvd_1 = 0;
	ha->flags.n2n_ae = 0;

	if (rptid_entry->format == 0) {
		/* loop */
		ql_dbg(ql_dbg_async, vha, 0x10b7,
		    "Format 0 : Number of VPs setup %d, number of "
		    "VPs acquired %d.\n", rptid_entry->vp_setup,
		    rptid_entry->vp_acquired);
		ql_dbg(ql_dbg_async, vha, 0x10b8,
		    "Primary port id %02x%02x%02x.\n",
		    rptid_entry->port_id[2], rptid_entry->port_id[1],
		    rptid_entry->port_id[0]);
		ha->current_topology = ISP_CFG_NL;
		qlt_update_host_map(vha, id);

	} else if (rptid_entry->format == 1) {
		/* fabric */
		ql_dbg(ql_dbg_async, vha, 0x10b9,
		    "Format 1: VP[%d] enabled - status %d - with "
		    "port id %02x%02x%02x.\n", rptid_entry->vp_idx,
			rptid_entry->vp_status,
		    rptid_entry->port_id[2], rptid_entry->port_id[1],
		    rptid_entry->port_id[0]);
		ql_dbg(ql_dbg_async, vha, 0x5075,
		   "Format 1: Remote WWPN %8phC.\n",
		   rptid_entry->u.f1.port_name);

		ql_dbg(ql_dbg_async, vha, 0x5075,
		   "Format 1: WWPN %8phC.\n",
		   vha->port_name);

		switch (rptid_entry->u.f1.flags & TOPO_MASK) {
		case TOPO_N2N:
			ha->current_topology = ISP_CFG_N;
			spin_lock_irqsave(&vha->hw->tgt.sess_lock, flags);
			list_for_each_entry(fcport, &vha->vp_fcports, list) {
				fcport->scan_state = QLA_FCPORT_SCAN;
				fcport->n2n_flag = 0;
			}

			fcport = qla2x00_find_fcport_by_wwpn(vha,
			    rptid_entry->u.f1.port_name, 1);
			spin_unlock_irqrestore(&vha->hw->tgt.sess_lock, flags);

			if (fcport) {
				fcport->plogi_nack_done_deadline = jiffies + HZ;
				fcport->dm_login_expire = jiffies + 2*HZ;
				fcport->scan_state = QLA_FCPORT_FOUND;
				fcport->n2n_flag = 1;
				fcport->keep_nport_handle = 1;
				fcport->fc4_type = FS_FC4TYPE_FCP;
				if (vha->flags.nvme_enabled)
					fcport->fc4_type |= FS_FC4TYPE_NVME;

				switch (fcport->disc_state) {
				case DSC_DELETED:
					set_bit(RELOGIN_NEEDED,
					    &vha->dpc_flags);
					break;
				case DSC_DELETE_PEND:
					break;
				default:
					qlt_schedule_sess_for_deletion(fcport);
					break;
				}
			} else {
				id.b24 = 0;
				if (wwn_to_u64(vha->port_name) >
				    wwn_to_u64(rptid_entry->u.f1.port_name)) {
					vha->d_id.b24 = 0;
					vha->d_id.b.al_pa = 1;
					ha->flags.n2n_bigger = 1;

					id.b.al_pa = 2;
					ql_dbg(ql_dbg_async, vha, 0x5075,
					    "Format 1: assign local id %x remote id %x\n",
					    vha->d_id.b24, id.b24);
				} else {
					ql_dbg(ql_dbg_async, vha, 0x5075,
					    "Format 1: Remote login - Waiting for WWPN %8phC.\n",
					    rptid_entry->u.f1.port_name);
					ha->flags.n2n_bigger = 0;
				}
				qla24xx_post_newsess_work(vha, &id,
				    rptid_entry->u.f1.port_name,
				    rptid_entry->u.f1.node_name,
				    NULL,
				    FS_FCP_IS_N2N);
			}

			/* if our portname is higher then initiate N2N login */

			set_bit(N2N_LOGIN_NEEDED, &vha->dpc_flags);
			ha->flags.n2n_ae = 1;
			return;
			break;
		case TOPO_FL:
			ha->current_topology = ISP_CFG_FL;
			break;
		case TOPO_F:
			ha->current_topology = ISP_CFG_F;
			break;
		default:
			break;
		}

		ha->flags.gpsc_supported = 1;
		ha->current_topology = ISP_CFG_F;
		/* buffer to buffer credit flag */
		vha->flags.bbcr_enable = (rptid_entry->u.f1.bbcr & 0xf) != 0;

		if (rptid_entry->vp_idx == 0) {
			if (rptid_entry->vp_status == VP_STAT_COMPL) {
				/* FA-WWN is only for physical port */
				if (qla_ini_mode_enabled(vha) &&
				    ha->flags.fawwpn_enabled &&
				    (rptid_entry->u.f1.flags &
				     BIT_6)) {
					memcpy(vha->port_name,
					    rptid_entry->u.f1.port_name,
					    WWN_SIZE);
				}

				qlt_update_host_map(vha, id);
			}

			set_bit(REGISTER_FC4_NEEDED, &vha->dpc_flags);
			set_bit(REGISTER_FDMI_NEEDED, &vha->dpc_flags);
		} else {
			if (rptid_entry->vp_status != VP_STAT_COMPL &&
				rptid_entry->vp_status != VP_STAT_ID_CHG) {
				ql_dbg(ql_dbg_mbx, vha, 0x10ba,
				    "Could not acquire ID for VP[%d].\n",
				    rptid_entry->vp_idx);
				return;
			}

			found = 0;
			spin_lock_irqsave(&ha->vport_slock, flags);
			list_for_each_entry(vp, &ha->vp_list, list) {
				if (rptid_entry->vp_idx == vp->vp_idx) {
					found = 1;
					break;
				}
			}
			spin_unlock_irqrestore(&ha->vport_slock, flags);

			if (!found)
				return;

			qlt_update_host_map(vp, id);

			/*
			 * Cannot configure here as we are still sitting on the
			 * response queue. Handle it in dpc context.
			 */
			set_bit(VP_IDX_ACQUIRED, &vp->vp_flags);
			set_bit(REGISTER_FC4_NEEDED, &vp->dpc_flags);
			set_bit(REGISTER_FDMI_NEEDED, &vp->dpc_flags);
		}
		set_bit(VP_DPC_NEEDED, &vha->dpc_flags);
		qla2xxx_wake_dpc(vha);
	} else if (rptid_entry->format == 2) {
		ql_dbg(ql_dbg_async, vha, 0x505f,
		    "RIDA: format 2/N2N Primary port id %02x%02x%02x.\n",
		    rptid_entry->port_id[2], rptid_entry->port_id[1],
		    rptid_entry->port_id[0]);

		ql_dbg(ql_dbg_async, vha, 0x5075,
		    "N2N: Remote WWPN %8phC.\n",
		    rptid_entry->u.f2.port_name);

		/* N2N.  direct connect */
		ha->current_topology = ISP_CFG_N;
		ha->flags.rida_fmt2 = 1;
		vha->d_id.b.domain = rptid_entry->port_id[2];
		vha->d_id.b.area = rptid_entry->port_id[1];
		vha->d_id.b.al_pa = rptid_entry->port_id[0];

		ha->flags.n2n_ae = 1;
		spin_lock_irqsave(&ha->vport_slock, flags);
		qlt_update_vp_map(vha, SET_AL_PA);
		spin_unlock_irqrestore(&ha->vport_slock, flags);

		list_for_each_entry(fcport, &vha->vp_fcports, list) {
			fcport->scan_state = QLA_FCPORT_SCAN;
			fcport->n2n_flag = 0;
		}

		fcport = qla2x00_find_fcport_by_wwpn(vha,
		    rptid_entry->u.f2.port_name, 1);

		if (fcport) {
			fcport->login_retry = vha->hw->login_retry_count;
			fcport->plogi_nack_done_deadline = jiffies + HZ;
			fcport->scan_state = QLA_FCPORT_FOUND;
			fcport->keep_nport_handle = 1;
			fcport->n2n_flag = 1;
			fcport->d_id.b.domain =
				rptid_entry->u.f2.remote_nport_id[2];
			fcport->d_id.b.area =
				rptid_entry->u.f2.remote_nport_id[1];
			fcport->d_id.b.al_pa =
				rptid_entry->u.f2.remote_nport_id[0];
		}
	}
}

/*
 * qla24xx_modify_vp_config
 *	Change VP configuration for vha
 *
 * Input:
 *	vha = adapter block pointer.
 *
 * Returns:
 *	qla2xxx local function return status code.
 *
 * Context:
 *	Kernel context.
 */
int
qla24xx_modify_vp_config(scsi_qla_host_t *vha)
{
	int		rval;
	struct vp_config_entry_24xx *vpmod;
	dma_addr_t	vpmod_dma;
	struct qla_hw_data *ha = vha->hw;
	struct scsi_qla_host *base_vha = pci_get_drvdata(ha->pdev);

	/* This can be called by the parent */

	ql_dbg(ql_dbg_mbx + ql_dbg_verbose, vha, 0x10bb,
	    "Entered %s.\n", __func__);

	vpmod = dma_pool_zalloc(ha->s_dma_pool, GFP_KERNEL, &vpmod_dma);
	if (!vpmod) {
		ql_log(ql_log_warn, vha, 0x10bc,
		    "Failed to allocate modify VP IOCB.\n");
		return QLA_MEMORY_ALLOC_FAILED;
	}

	vpmod->entry_type = VP_CONFIG_IOCB_TYPE;
	vpmod->entry_count = 1;
	vpmod->command = VCT_COMMAND_MOD_ENABLE_VPS;
	vpmod->vp_count = 1;
	vpmod->vp_index1 = vha->vp_idx;
	vpmod->options_idx1 = BIT_3|BIT_4|BIT_5;

	qlt_modify_vp_config(vha, vpmod);

	memcpy(vpmod->node_name_idx1, vha->node_name, WWN_SIZE);
	memcpy(vpmod->port_name_idx1, vha->port_name, WWN_SIZE);
	vpmod->entry_count = 1;

	rval = qla2x00_issue_iocb(base_vha, vpmod, vpmod_dma, 0);
	if (rval != QLA_SUCCESS) {
		ql_dbg(ql_dbg_mbx, vha, 0x10bd,
		    "Failed to issue VP config IOCB (%x).\n", rval);
	} else if (vpmod->comp_status != 0) {
		ql_dbg(ql_dbg_mbx, vha, 0x10be,
		    "Failed to complete IOCB -- error status (%x).\n",
		    vpmod->comp_status);
		rval = QLA_FUNCTION_FAILED;
	} else if (vpmod->comp_status != cpu_to_le16(CS_COMPLETE)) {
		ql_dbg(ql_dbg_mbx, vha, 0x10bf,
		    "Failed to complete IOCB -- completion status (%x).\n",
		    le16_to_cpu(vpmod->comp_status));
		rval = QLA_FUNCTION_FAILED;
	} else {
		/* EMPTY */
		ql_dbg(ql_dbg_mbx + ql_dbg_verbose, vha, 0x10c0,
		    "Done %s.\n", __func__);
		fc_vport_set_state(vha->fc_vport, FC_VPORT_INITIALIZING);
	}
	dma_pool_free(ha->s_dma_pool, vpmod, vpmod_dma);

	return rval;
}

/*
 * qla2x00_send_change_request
 *	Receive or disable RSCN request from fabric controller
 *
 * Input:
 *	ha = adapter block pointer
 *	format = registration format:
 *		0 - Reserved
 *		1 - Fabric detected registration
 *		2 - N_port detected registration
 *		3 - Full registration
 *		FF - clear registration
 *	vp_idx = Virtual port index
 *
 * Returns:
 *	qla2x00 local function return status code.
 *
 * Context:
 *	Kernel Context
 */

int
qla2x00_send_change_request(scsi_qla_host_t *vha, uint16_t format,
			    uint16_t vp_idx)
{
	int rval;
	mbx_cmd_t mc;
	mbx_cmd_t *mcp = &mc;

	ql_dbg(ql_dbg_mbx + ql_dbg_verbose, vha, 0x10c7,
	    "Entered %s.\n", __func__);

	mcp->mb[0] = MBC_SEND_CHANGE_REQUEST;
	mcp->mb[1] = format;
	mcp->mb[9] = vp_idx;
	mcp->out_mb = MBX_9|MBX_1|MBX_0;
	mcp->in_mb = MBX_0|MBX_1;
	mcp->tov = MBX_TOV_SECONDS;
	mcp->flags = 0;
	rval = qla2x00_mailbox_command(vha, mcp);

	if (rval == QLA_SUCCESS) {
		if (mcp->mb[0] != MBS_COMMAND_COMPLETE) {
			rval = BIT_1;
		}
	} else
		rval = BIT_1;

	return rval;
}

int
qla2x00_dump_ram(scsi_qla_host_t *vha, dma_addr_t req_dma, uint32_t addr,
    uint32_t size)
{
	int rval;
	mbx_cmd_t mc;
	mbx_cmd_t *mcp = &mc;

	ql_dbg(ql_dbg_mbx + ql_dbg_verbose, vha, 0x1009,
	    "Entered %s.\n", __func__);

	if (MSW(addr) || IS_FWI2_CAPABLE(vha->hw)) {
		mcp->mb[0] = MBC_DUMP_RISC_RAM_EXTENDED;
		mcp->mb[8] = MSW(addr);
		mcp->out_mb = MBX_8|MBX_0;
	} else {
		mcp->mb[0] = MBC_DUMP_RISC_RAM;
		mcp->out_mb = MBX_0;
	}
	mcp->mb[1] = LSW(addr);
	mcp->mb[2] = MSW(req_dma);
	mcp->mb[3] = LSW(req_dma);
	mcp->mb[6] = MSW(MSD(req_dma));
	mcp->mb[7] = LSW(MSD(req_dma));
	mcp->out_mb |= MBX_7|MBX_6|MBX_3|MBX_2|MBX_1;
	if (IS_FWI2_CAPABLE(vha->hw)) {
		mcp->mb[4] = MSW(size);
		mcp->mb[5] = LSW(size);
		mcp->out_mb |= MBX_5|MBX_4;
	} else {
		mcp->mb[4] = LSW(size);
		mcp->out_mb |= MBX_4;
	}

	mcp->in_mb = MBX_0;
	mcp->tov = MBX_TOV_SECONDS;
	mcp->flags = 0;
	rval = qla2x00_mailbox_command(vha, mcp);

	if (rval != QLA_SUCCESS) {
		ql_dbg(ql_dbg_mbx, vha, 0x1008,
		    "Failed=%x mb[0]=%x.\n", rval, mcp->mb[0]);
	} else {
		ql_dbg(ql_dbg_mbx + ql_dbg_verbose, vha, 0x1007,
		    "Done %s.\n", __func__);
	}

	return rval;
}
/* 84XX Support **************************************************************/

struct cs84xx_mgmt_cmd {
	union {
		struct verify_chip_entry_84xx req;
		struct verify_chip_rsp_84xx rsp;
	} p;
};

int
qla84xx_verify_chip(struct scsi_qla_host *vha, uint16_t *status)
{
	int rval, retry;
	struct cs84xx_mgmt_cmd *mn;
	dma_addr_t mn_dma;
	uint16_t options;
	unsigned long flags;
	struct qla_hw_data *ha = vha->hw;

	ql_dbg(ql_dbg_mbx + ql_dbg_verbose, vha, 0x10c8,
	    "Entered %s.\n", __func__);

	mn = dma_pool_alloc(ha->s_dma_pool, GFP_KERNEL, &mn_dma);
	if (mn == NULL) {
		return QLA_MEMORY_ALLOC_FAILED;
	}

	/* Force Update? */
	options = ha->cs84xx->fw_update ? VCO_FORCE_UPDATE : 0;
	/* Diagnostic firmware? */
	/* options |= MENLO_DIAG_FW; */
	/* We update the firmware with only one data sequence. */
	options |= VCO_END_OF_DATA;

	do {
		retry = 0;
		memset(mn, 0, sizeof(*mn));
		mn->p.req.entry_type = VERIFY_CHIP_IOCB_TYPE;
		mn->p.req.entry_count = 1;
		mn->p.req.options = cpu_to_le16(options);

		ql_dbg(ql_dbg_mbx + ql_dbg_buffer, vha, 0x111c,
		    "Dump of Verify Request.\n");
		ql_dump_buffer(ql_dbg_mbx + ql_dbg_buffer, vha, 0x111e,
		    mn, sizeof(*mn));

		rval = qla2x00_issue_iocb_timeout(vha, mn, mn_dma, 0, 120);
		if (rval != QLA_SUCCESS) {
			ql_dbg(ql_dbg_mbx, vha, 0x10cb,
			    "Failed to issue verify IOCB (%x).\n", rval);
			goto verify_done;
		}

		ql_dbg(ql_dbg_mbx + ql_dbg_buffer, vha, 0x1110,
		    "Dump of Verify Response.\n");
		ql_dump_buffer(ql_dbg_mbx + ql_dbg_buffer, vha, 0x1118,
		    mn, sizeof(*mn));

		status[0] = le16_to_cpu(mn->p.rsp.comp_status);
		status[1] = status[0] == CS_VCS_CHIP_FAILURE ?
		    le16_to_cpu(mn->p.rsp.failure_code) : 0;
		ql_dbg(ql_dbg_mbx + ql_dbg_verbose, vha, 0x10ce,
		    "cs=%x fc=%x.\n", status[0], status[1]);

		if (status[0] != CS_COMPLETE) {
			rval = QLA_FUNCTION_FAILED;
			if (!(options & VCO_DONT_UPDATE_FW)) {
				ql_dbg(ql_dbg_mbx, vha, 0x10cf,
				    "Firmware update failed. Retrying "
				    "without update firmware.\n");
				options |= VCO_DONT_UPDATE_FW;
				options &= ~VCO_FORCE_UPDATE;
				retry = 1;
			}
		} else {
			ql_dbg(ql_dbg_mbx + ql_dbg_verbose, vha, 0x10d0,
			    "Firmware updated to %x.\n",
			    le32_to_cpu(mn->p.rsp.fw_ver));

			/* NOTE: we only update OP firmware. */
			spin_lock_irqsave(&ha->cs84xx->access_lock, flags);
			ha->cs84xx->op_fw_version =
			    le32_to_cpu(mn->p.rsp.fw_ver);
			spin_unlock_irqrestore(&ha->cs84xx->access_lock,
			    flags);
		}
	} while (retry);

verify_done:
	dma_pool_free(ha->s_dma_pool, mn, mn_dma);

	if (rval != QLA_SUCCESS) {
		ql_dbg(ql_dbg_mbx, vha, 0x10d1,
		    "Failed=%x.\n", rval);
	} else {
		ql_dbg(ql_dbg_mbx + ql_dbg_verbose, vha, 0x10d2,
		    "Done %s.\n", __func__);
	}

	return rval;
}

int
qla25xx_init_req_que(struct scsi_qla_host *vha, struct req_que *req)
{
	int rval;
	unsigned long flags;
	mbx_cmd_t mc;
	mbx_cmd_t *mcp = &mc;
	struct qla_hw_data *ha = vha->hw;

	if (!ha->flags.fw_started)
		return QLA_SUCCESS;

	ql_dbg(ql_dbg_mbx + ql_dbg_verbose, vha, 0x10d3,
	    "Entered %s.\n", __func__);

	if (IS_SHADOW_REG_CAPABLE(ha))
		req->options |= BIT_13;

	mcp->mb[0] = MBC_INITIALIZE_MULTIQ;
	mcp->mb[1] = req->options;
	mcp->mb[2] = MSW(LSD(req->dma));
	mcp->mb[3] = LSW(LSD(req->dma));
	mcp->mb[6] = MSW(MSD(req->dma));
	mcp->mb[7] = LSW(MSD(req->dma));
	mcp->mb[5] = req->length;
	if (req->rsp)
		mcp->mb[10] = req->rsp->id;
	mcp->mb[12] = req->qos;
	mcp->mb[11] = req->vp_idx;
	mcp->mb[13] = req->rid;
	if (IS_QLA83XX(ha) || IS_QLA27XX(ha) || IS_QLA28XX(ha))
		mcp->mb[15] = 0;

	mcp->mb[4] = req->id;
	/* que in ptr index */
	mcp->mb[8] = 0;
	/* que out ptr index */
	mcp->mb[9] = *req->out_ptr = 0;
	mcp->out_mb = MBX_14|MBX_13|MBX_12|MBX_11|MBX_10|MBX_9|MBX_8|MBX_7|
			MBX_6|MBX_5|MBX_4|MBX_3|MBX_2|MBX_1|MBX_0;
	mcp->in_mb = MBX_0;
	mcp->flags = MBX_DMA_OUT;
	mcp->tov = MBX_TOV_SECONDS * 2;

	if (IS_QLA81XX(ha) || IS_QLA83XX(ha) || IS_QLA27XX(ha) ||
	    IS_QLA28XX(ha))
		mcp->in_mb |= MBX_1;
	if (IS_QLA83XX(ha) || IS_QLA27XX(ha) || IS_QLA28XX(ha)) {
		mcp->out_mb |= MBX_15;
		/* debug q create issue in SR-IOV */
		mcp->in_mb |= MBX_9 | MBX_8 | MBX_7;
	}

	spin_lock_irqsave(&ha->hardware_lock, flags);
	if (!(req->options & BIT_0)) {
		WRT_REG_DWORD(req->req_q_in, 0);
		if (!IS_QLA83XX(ha) && !IS_QLA27XX(ha) && !IS_QLA28XX(ha))
			WRT_REG_DWORD(req->req_q_out, 0);
	}
	spin_unlock_irqrestore(&ha->hardware_lock, flags);

	rval = qla2x00_mailbox_command(vha, mcp);
	if (rval != QLA_SUCCESS) {
		ql_dbg(ql_dbg_mbx, vha, 0x10d4,
		    "Failed=%x mb[0]=%x.\n", rval, mcp->mb[0]);
	} else {
		ql_dbg(ql_dbg_mbx + ql_dbg_verbose, vha, 0x10d5,
		    "Done %s.\n", __func__);
	}

	return rval;
}

int
qla25xx_init_rsp_que(struct scsi_qla_host *vha, struct rsp_que *rsp)
{
	int rval;
	unsigned long flags;
	mbx_cmd_t mc;
	mbx_cmd_t *mcp = &mc;
	struct qla_hw_data *ha = vha->hw;

	if (!ha->flags.fw_started)
		return QLA_SUCCESS;

	ql_dbg(ql_dbg_mbx + ql_dbg_verbose, vha, 0x10d6,
	    "Entered %s.\n", __func__);

	if (IS_SHADOW_REG_CAPABLE(ha))
		rsp->options |= BIT_13;

	mcp->mb[0] = MBC_INITIALIZE_MULTIQ;
	mcp->mb[1] = rsp->options;
	mcp->mb[2] = MSW(LSD(rsp->dma));
	mcp->mb[3] = LSW(LSD(rsp->dma));
	mcp->mb[6] = MSW(MSD(rsp->dma));
	mcp->mb[7] = LSW(MSD(rsp->dma));
	mcp->mb[5] = rsp->length;
	mcp->mb[14] = rsp->msix->entry;
	mcp->mb[13] = rsp->rid;
	if (IS_QLA83XX(ha) || IS_QLA27XX(ha) || IS_QLA28XX(ha))
		mcp->mb[15] = 0;

	mcp->mb[4] = rsp->id;
	/* que in ptr index */
	mcp->mb[8] = *rsp->in_ptr = 0;
	/* que out ptr index */
	mcp->mb[9] = 0;
	mcp->out_mb = MBX_14|MBX_13|MBX_9|MBX_8|MBX_7
			|MBX_6|MBX_5|MBX_4|MBX_3|MBX_2|MBX_1|MBX_0;
	mcp->in_mb = MBX_0;
	mcp->flags = MBX_DMA_OUT;
	mcp->tov = MBX_TOV_SECONDS * 2;

	if (IS_QLA81XX(ha)) {
		mcp->out_mb |= MBX_12|MBX_11|MBX_10;
		mcp->in_mb |= MBX_1;
	} else if (IS_QLA83XX(ha) || IS_QLA27XX(ha) || IS_QLA28XX(ha)) {
		mcp->out_mb |= MBX_15|MBX_12|MBX_11|MBX_10;
		mcp->in_mb |= MBX_1;
		/* debug q create issue in SR-IOV */
		mcp->in_mb |= MBX_9 | MBX_8 | MBX_7;
	}

	spin_lock_irqsave(&ha->hardware_lock, flags);
	if (!(rsp->options & BIT_0)) {
		WRT_REG_DWORD(rsp->rsp_q_out, 0);
		if (!IS_QLA83XX(ha) && !IS_QLA27XX(ha) && !IS_QLA28XX(ha))
			WRT_REG_DWORD(rsp->rsp_q_in, 0);
	}

	spin_unlock_irqrestore(&ha->hardware_lock, flags);

	rval = qla2x00_mailbox_command(vha, mcp);
	if (rval != QLA_SUCCESS) {
		ql_dbg(ql_dbg_mbx, vha, 0x10d7,
		    "Failed=%x mb[0]=%x.\n", rval, mcp->mb[0]);
	} else {
		ql_dbg(ql_dbg_mbx + ql_dbg_verbose, vha, 0x10d8,
		    "Done %s.\n", __func__);
	}

	return rval;
}

int
qla81xx_idc_ack(scsi_qla_host_t *vha, uint16_t *mb)
{
	int rval;
	mbx_cmd_t mc;
	mbx_cmd_t *mcp = &mc;

	ql_dbg(ql_dbg_mbx + ql_dbg_verbose, vha, 0x10d9,
	    "Entered %s.\n", __func__);

	mcp->mb[0] = MBC_IDC_ACK;
	memcpy(&mcp->mb[1], mb, QLA_IDC_ACK_REGS * sizeof(uint16_t));
	mcp->out_mb = MBX_7|MBX_6|MBX_5|MBX_4|MBX_3|MBX_2|MBX_1|MBX_0;
	mcp->in_mb = MBX_0;
	mcp->tov = MBX_TOV_SECONDS;
	mcp->flags = 0;
	rval = qla2x00_mailbox_command(vha, mcp);

	if (rval != QLA_SUCCESS) {
		ql_dbg(ql_dbg_mbx, vha, 0x10da,
		    "Failed=%x mb[0]=%x.\n", rval, mcp->mb[0]);
	} else {
		ql_dbg(ql_dbg_mbx + ql_dbg_verbose, vha, 0x10db,
		    "Done %s.\n", __func__);
	}

	return rval;
}

int
qla81xx_fac_get_sector_size(scsi_qla_host_t *vha, uint32_t *sector_size)
{
	int rval;
	mbx_cmd_t mc;
	mbx_cmd_t *mcp = &mc;

	ql_dbg(ql_dbg_mbx + ql_dbg_verbose, vha, 0x10dc,
	    "Entered %s.\n", __func__);

	if (!IS_QLA81XX(vha->hw) && !IS_QLA83XX(vha->hw) &&
	    !IS_QLA27XX(vha->hw) && !IS_QLA28XX(vha->hw))
		return QLA_FUNCTION_FAILED;

	mcp->mb[0] = MBC_FLASH_ACCESS_CTRL;
	mcp->mb[1] = FAC_OPT_CMD_GET_SECTOR_SIZE;
	mcp->out_mb = MBX_1|MBX_0;
	mcp->in_mb = MBX_1|MBX_0;
	mcp->tov = MBX_TOV_SECONDS;
	mcp->flags = 0;
	rval = qla2x00_mailbox_command(vha, mcp);

	if (rval != QLA_SUCCESS) {
		ql_dbg(ql_dbg_mbx, vha, 0x10dd,
		    "Failed=%x mb[0]=%x mb[1]=%x.\n",
		    rval, mcp->mb[0], mcp->mb[1]);
	} else {
		ql_dbg(ql_dbg_mbx + ql_dbg_verbose, vha, 0x10de,
		    "Done %s.\n", __func__);
		*sector_size = mcp->mb[1];
	}

	return rval;
}

int
qla81xx_fac_do_write_enable(scsi_qla_host_t *vha, int enable)
{
	int rval;
	mbx_cmd_t mc;
	mbx_cmd_t *mcp = &mc;

	if (!IS_QLA81XX(vha->hw) && !IS_QLA83XX(vha->hw) &&
	    !IS_QLA27XX(vha->hw) && !IS_QLA28XX(vha->hw))
		return QLA_FUNCTION_FAILED;

	ql_dbg(ql_dbg_mbx + ql_dbg_verbose, vha, 0x10df,
	    "Entered %s.\n", __func__);

	mcp->mb[0] = MBC_FLASH_ACCESS_CTRL;
	mcp->mb[1] = enable ? FAC_OPT_CMD_WRITE_ENABLE :
	    FAC_OPT_CMD_WRITE_PROTECT;
	mcp->out_mb = MBX_1|MBX_0;
	mcp->in_mb = MBX_1|MBX_0;
	mcp->tov = MBX_TOV_SECONDS;
	mcp->flags = 0;
	rval = qla2x00_mailbox_command(vha, mcp);

	if (rval != QLA_SUCCESS) {
		ql_dbg(ql_dbg_mbx, vha, 0x10e0,
		    "Failed=%x mb[0]=%x mb[1]=%x.\n",
		    rval, mcp->mb[0], mcp->mb[1]);
	} else {
		ql_dbg(ql_dbg_mbx + ql_dbg_verbose, vha, 0x10e1,
		    "Done %s.\n", __func__);
	}

	return rval;
}

int
qla81xx_fac_erase_sector(scsi_qla_host_t *vha, uint32_t start, uint32_t finish)
{
	int rval;
	mbx_cmd_t mc;
	mbx_cmd_t *mcp = &mc;

	if (!IS_QLA81XX(vha->hw) && !IS_QLA83XX(vha->hw) &&
	    !IS_QLA27XX(vha->hw) && !IS_QLA28XX(vha->hw))
		return QLA_FUNCTION_FAILED;

	ql_dbg(ql_dbg_mbx + ql_dbg_verbose, vha, 0x10e2,
	    "Entered %s.\n", __func__);

	mcp->mb[0] = MBC_FLASH_ACCESS_CTRL;
	mcp->mb[1] = FAC_OPT_CMD_ERASE_SECTOR;
	mcp->mb[2] = LSW(start);
	mcp->mb[3] = MSW(start);
	mcp->mb[4] = LSW(finish);
	mcp->mb[5] = MSW(finish);
	mcp->out_mb = MBX_5|MBX_4|MBX_3|MBX_2|MBX_1|MBX_0;
	mcp->in_mb = MBX_2|MBX_1|MBX_0;
	mcp->tov = MBX_TOV_SECONDS;
	mcp->flags = 0;
	rval = qla2x00_mailbox_command(vha, mcp);

	if (rval != QLA_SUCCESS) {
		ql_dbg(ql_dbg_mbx, vha, 0x10e3,
		    "Failed=%x mb[0]=%x mb[1]=%x mb[2]=%x.\n",
		    rval, mcp->mb[0], mcp->mb[1], mcp->mb[2]);
	} else {
		ql_dbg(ql_dbg_mbx + ql_dbg_verbose, vha, 0x10e4,
		    "Done %s.\n", __func__);
	}

	return rval;
}

int
qla81xx_fac_semaphore_access(scsi_qla_host_t *vha, int lock)
{
	int rval = QLA_SUCCESS;
	mbx_cmd_t mc;
	mbx_cmd_t *mcp = &mc;
	struct qla_hw_data *ha = vha->hw;

	if (!IS_QLA81XX(ha) && !IS_QLA83XX(ha) &&
	    !IS_QLA27XX(ha) && !IS_QLA28XX(ha))
		return rval;

	ql_dbg(ql_dbg_mbx + ql_dbg_verbose, vha, 0x10e2,
	    "Entered %s.\n", __func__);

	mcp->mb[0] = MBC_FLASH_ACCESS_CTRL;
	mcp->mb[1] = (lock ? FAC_OPT_CMD_LOCK_SEMAPHORE :
	    FAC_OPT_CMD_UNLOCK_SEMAPHORE);
	mcp->out_mb = MBX_1|MBX_0;
	mcp->in_mb = MBX_1|MBX_0;
	mcp->tov = MBX_TOV_SECONDS;
	mcp->flags = 0;
	rval = qla2x00_mailbox_command(vha, mcp);

	if (rval != QLA_SUCCESS) {
		ql_dbg(ql_dbg_mbx, vha, 0x10e3,
		    "Failed=%x mb[0]=%x mb[1]=%x mb[2]=%x.\n",
		    rval, mcp->mb[0], mcp->mb[1], mcp->mb[2]);
	} else {
		ql_dbg(ql_dbg_mbx + ql_dbg_verbose, vha, 0x10e4,
		    "Done %s.\n", __func__);
	}

	return rval;
}

int
qla81xx_restart_mpi_firmware(scsi_qla_host_t *vha)
{
	int rval = 0;
	mbx_cmd_t mc;
	mbx_cmd_t *mcp = &mc;

	ql_dbg(ql_dbg_mbx + ql_dbg_verbose, vha, 0x10e5,
	    "Entered %s.\n", __func__);

	mcp->mb[0] = MBC_RESTART_MPI_FW;
	mcp->out_mb = MBX_0;
	mcp->in_mb = MBX_0|MBX_1;
	mcp->tov = MBX_TOV_SECONDS;
	mcp->flags = 0;
	rval = qla2x00_mailbox_command(vha, mcp);

	if (rval != QLA_SUCCESS) {
		ql_dbg(ql_dbg_mbx, vha, 0x10e6,
		    "Failed=%x mb[0]=%x mb[1]=%x.\n",
		    rval, mcp->mb[0], mcp->mb[1]);
	} else {
		ql_dbg(ql_dbg_mbx + ql_dbg_verbose, vha, 0x10e7,
		    "Done %s.\n", __func__);
	}

	return rval;
}

int
qla82xx_set_driver_version(scsi_qla_host_t *vha, char *version)
{
	int rval;
	mbx_cmd_t mc;
	mbx_cmd_t *mcp = &mc;
	int i;
	int len;
	uint16_t *str;
	struct qla_hw_data *ha = vha->hw;

	if (!IS_P3P_TYPE(ha))
		return QLA_FUNCTION_FAILED;

	ql_dbg(ql_dbg_mbx + ql_dbg_verbose, vha, 0x117b,
	    "Entered %s.\n", __func__);

	str = (void *)version;
	len = strlen(version);

	mcp->mb[0] = MBC_SET_RNID_PARAMS;
	mcp->mb[1] = RNID_TYPE_SET_VERSION << 8;
	mcp->out_mb = MBX_1|MBX_0;
	for (i = 4; i < 16 && len; i++, str++, len -= 2) {
		mcp->mb[i] = cpu_to_le16p(str);
		mcp->out_mb |= 1<<i;
	}
	for (; i < 16; i++) {
		mcp->mb[i] = 0;
		mcp->out_mb |= 1<<i;
	}
	mcp->in_mb = MBX_1|MBX_0;
	mcp->tov = MBX_TOV_SECONDS;
	mcp->flags = 0;
	rval = qla2x00_mailbox_command(vha, mcp);

	if (rval != QLA_SUCCESS) {
		ql_dbg(ql_dbg_mbx, vha, 0x117c,
		    "Failed=%x mb[0]=%x,%x.\n", rval, mcp->mb[0], mcp->mb[1]);
	} else {
		ql_dbg(ql_dbg_mbx + ql_dbg_verbose, vha, 0x117d,
		    "Done %s.\n", __func__);
	}

	return rval;
}

int
qla25xx_set_driver_version(scsi_qla_host_t *vha, char *version)
{
	int rval;
	mbx_cmd_t mc;
	mbx_cmd_t *mcp = &mc;
	int len;
	uint16_t dwlen;
	uint8_t *str;
	dma_addr_t str_dma;
	struct qla_hw_data *ha = vha->hw;

	if (!IS_FWI2_CAPABLE(ha) || IS_QLA24XX_TYPE(ha) || IS_QLA81XX(ha) ||
	    IS_P3P_TYPE(ha))
		return QLA_FUNCTION_FAILED;

	ql_dbg(ql_dbg_mbx + ql_dbg_verbose, vha, 0x117e,
	    "Entered %s.\n", __func__);

	str = dma_pool_alloc(ha->s_dma_pool, GFP_KERNEL, &str_dma);
	if (!str) {
		ql_log(ql_log_warn, vha, 0x117f,
		    "Failed to allocate driver version param.\n");
		return QLA_MEMORY_ALLOC_FAILED;
	}

	memcpy(str, "\x7\x3\x11\x0", 4);
	dwlen = str[0];
	len = dwlen * 4 - 4;
	memset(str + 4, 0, len);
	if (len > strlen(version))
		len = strlen(version);
	memcpy(str + 4, version, len);

	mcp->mb[0] = MBC_SET_RNID_PARAMS;
	mcp->mb[1] = RNID_TYPE_SET_VERSION << 8 | dwlen;
	mcp->mb[2] = MSW(LSD(str_dma));
	mcp->mb[3] = LSW(LSD(str_dma));
	mcp->mb[6] = MSW(MSD(str_dma));
	mcp->mb[7] = LSW(MSD(str_dma));
	mcp->out_mb = MBX_7|MBX_6|MBX_3|MBX_2|MBX_1|MBX_0;
	mcp->in_mb = MBX_1|MBX_0;
	mcp->tov = MBX_TOV_SECONDS;
	mcp->flags = 0;
	rval = qla2x00_mailbox_command(vha, mcp);

	if (rval != QLA_SUCCESS) {
		ql_dbg(ql_dbg_mbx, vha, 0x1180,
		    "Failed=%x mb[0]=%x,%x.\n", rval, mcp->mb[0], mcp->mb[1]);
	} else {
		ql_dbg(ql_dbg_mbx + ql_dbg_verbose, vha, 0x1181,
		    "Done %s.\n", __func__);
	}

	dma_pool_free(ha->s_dma_pool, str, str_dma);

	return rval;
}

int
qla24xx_get_port_login_templ(scsi_qla_host_t *vha, dma_addr_t buf_dma,
			     void *buf, uint16_t bufsiz)
{
	int rval, i;
	mbx_cmd_t mc;
	mbx_cmd_t *mcp = &mc;
	uint32_t	*bp;

	if (!IS_FWI2_CAPABLE(vha->hw))
		return QLA_FUNCTION_FAILED;

	ql_dbg(ql_dbg_mbx + ql_dbg_verbose, vha, 0x1159,
	    "Entered %s.\n", __func__);

	mcp->mb[0] = MBC_GET_RNID_PARAMS;
	mcp->mb[1] = RNID_TYPE_PORT_LOGIN << 8;
	mcp->mb[2] = MSW(buf_dma);
	mcp->mb[3] = LSW(buf_dma);
	mcp->mb[6] = MSW(MSD(buf_dma));
	mcp->mb[7] = LSW(MSD(buf_dma));
	mcp->mb[8] = bufsiz/4;
	mcp->out_mb = MBX_8|MBX_7|MBX_6|MBX_5|MBX_4|MBX_3|MBX_2|MBX_1|MBX_0;
	mcp->in_mb = MBX_1|MBX_0;
	mcp->tov = MBX_TOV_SECONDS;
	mcp->flags = 0;
	rval = qla2x00_mailbox_command(vha, mcp);

	if (rval != QLA_SUCCESS) {
		ql_dbg(ql_dbg_mbx, vha, 0x115a,
		    "Failed=%x mb[0]=%x,%x.\n", rval, mcp->mb[0], mcp->mb[1]);
	} else {
		ql_dbg(ql_dbg_mbx + ql_dbg_verbose, vha, 0x115b,
		    "Done %s.\n", __func__);
		bp = (uint32_t *) buf;
		for (i = 0; i < (bufsiz-4)/4; i++, bp++)
			*bp = le32_to_cpu(*bp);
	}

	return rval;
}

static int
qla2x00_read_asic_temperature(scsi_qla_host_t *vha, uint16_t *temp)
{
	int rval;
	mbx_cmd_t mc;
	mbx_cmd_t *mcp = &mc;

	if (!IS_FWI2_CAPABLE(vha->hw))
		return QLA_FUNCTION_FAILED;

	ql_dbg(ql_dbg_mbx + ql_dbg_verbose, vha, 0x1159,
	    "Entered %s.\n", __func__);

	mcp->mb[0] = MBC_GET_RNID_PARAMS;
	mcp->mb[1] = RNID_TYPE_ASIC_TEMP << 8;
	mcp->out_mb = MBX_1|MBX_0;
	mcp->in_mb = MBX_1|MBX_0;
	mcp->tov = MBX_TOV_SECONDS;
	mcp->flags = 0;
	rval = qla2x00_mailbox_command(vha, mcp);
	*temp = mcp->mb[1];

	if (rval != QLA_SUCCESS) {
		ql_dbg(ql_dbg_mbx, vha, 0x115a,
		    "Failed=%x mb[0]=%x,%x.\n", rval, mcp->mb[0], mcp->mb[1]);
	} else {
		ql_dbg(ql_dbg_mbx + ql_dbg_verbose, vha, 0x115b,
		    "Done %s.\n", __func__);
	}

	return rval;
}

int
qla2x00_read_sfp(scsi_qla_host_t *vha, dma_addr_t sfp_dma, uint8_t *sfp,
	uint16_t dev, uint16_t off, uint16_t len, uint16_t opt)
{
	int rval;
	mbx_cmd_t mc;
	mbx_cmd_t *mcp = &mc;
	struct qla_hw_data *ha = vha->hw;

	ql_dbg(ql_dbg_mbx + ql_dbg_verbose, vha, 0x10e8,
	    "Entered %s.\n", __func__);

	if (!IS_FWI2_CAPABLE(ha))
		return QLA_FUNCTION_FAILED;

	if (len == 1)
		opt |= BIT_0;

	mcp->mb[0] = MBC_READ_SFP;
	mcp->mb[1] = dev;
	mcp->mb[2] = MSW(sfp_dma);
	mcp->mb[3] = LSW(sfp_dma);
	mcp->mb[6] = MSW(MSD(sfp_dma));
	mcp->mb[7] = LSW(MSD(sfp_dma));
	mcp->mb[8] = len;
	mcp->mb[9] = off;
	mcp->mb[10] = opt;
	mcp->out_mb = MBX_10|MBX_9|MBX_8|MBX_7|MBX_6|MBX_3|MBX_2|MBX_1|MBX_0;
	mcp->in_mb = MBX_1|MBX_0;
	mcp->tov = MBX_TOV_SECONDS;
	mcp->flags = 0;
	rval = qla2x00_mailbox_command(vha, mcp);

	if (opt & BIT_0)
		*sfp = mcp->mb[1];

	if (rval != QLA_SUCCESS) {
		ql_dbg(ql_dbg_mbx, vha, 0x10e9,
		    "Failed=%x mb[0]=%x.\n", rval, mcp->mb[0]);
		if (mcp->mb[0] == MBS_COMMAND_ERROR && mcp->mb[1] == 0x22) {
			/* sfp is not there */
			rval = QLA_INTERFACE_ERROR;
		}
	} else {
		ql_dbg(ql_dbg_mbx + ql_dbg_verbose, vha, 0x10ea,
		    "Done %s.\n", __func__);
	}

	return rval;
}

int
qla2x00_write_sfp(scsi_qla_host_t *vha, dma_addr_t sfp_dma, uint8_t *sfp,
	uint16_t dev, uint16_t off, uint16_t len, uint16_t opt)
{
	int rval;
	mbx_cmd_t mc;
	mbx_cmd_t *mcp = &mc;
	struct qla_hw_data *ha = vha->hw;

	ql_dbg(ql_dbg_mbx + ql_dbg_verbose, vha, 0x10eb,
	    "Entered %s.\n", __func__);

	if (!IS_FWI2_CAPABLE(ha))
		return QLA_FUNCTION_FAILED;

	if (len == 1)
		opt |= BIT_0;

	if (opt & BIT_0)
		len = *sfp;

	mcp->mb[0] = MBC_WRITE_SFP;
	mcp->mb[1] = dev;
	mcp->mb[2] = MSW(sfp_dma);
	mcp->mb[3] = LSW(sfp_dma);
	mcp->mb[6] = MSW(MSD(sfp_dma));
	mcp->mb[7] = LSW(MSD(sfp_dma));
	mcp->mb[8] = len;
	mcp->mb[9] = off;
	mcp->mb[10] = opt;
	mcp->out_mb = MBX_10|MBX_9|MBX_8|MBX_7|MBX_6|MBX_3|MBX_2|MBX_1|MBX_0;
	mcp->in_mb = MBX_1|MBX_0;
	mcp->tov = MBX_TOV_SECONDS;
	mcp->flags = 0;
	rval = qla2x00_mailbox_command(vha, mcp);

	if (rval != QLA_SUCCESS) {
		ql_dbg(ql_dbg_mbx, vha, 0x10ec,
		    "Failed=%x mb[0]=%x.\n", rval, mcp->mb[0]);
	} else {
		ql_dbg(ql_dbg_mbx + ql_dbg_verbose, vha, 0x10ed,
		    "Done %s.\n", __func__);
	}

	return rval;
}

int
qla2x00_get_xgmac_stats(scsi_qla_host_t *vha, dma_addr_t stats_dma,
    uint16_t size_in_bytes, uint16_t *actual_size)
{
	int rval;
	mbx_cmd_t mc;
	mbx_cmd_t *mcp = &mc;

	ql_dbg(ql_dbg_mbx + ql_dbg_verbose, vha, 0x10ee,
	    "Entered %s.\n", __func__);

	if (!IS_CNA_CAPABLE(vha->hw))
		return QLA_FUNCTION_FAILED;

	mcp->mb[0] = MBC_GET_XGMAC_STATS;
	mcp->mb[2] = MSW(stats_dma);
	mcp->mb[3] = LSW(stats_dma);
	mcp->mb[6] = MSW(MSD(stats_dma));
	mcp->mb[7] = LSW(MSD(stats_dma));
	mcp->mb[8] = size_in_bytes >> 2;
	mcp->out_mb = MBX_8|MBX_7|MBX_6|MBX_3|MBX_2|MBX_0;
	mcp->in_mb = MBX_2|MBX_1|MBX_0;
	mcp->tov = MBX_TOV_SECONDS;
	mcp->flags = 0;
	rval = qla2x00_mailbox_command(vha, mcp);

	if (rval != QLA_SUCCESS) {
		ql_dbg(ql_dbg_mbx, vha, 0x10ef,
		    "Failed=%x mb[0]=%x mb[1]=%x mb[2]=%x.\n",
		    rval, mcp->mb[0], mcp->mb[1], mcp->mb[2]);
	} else {
		ql_dbg(ql_dbg_mbx + ql_dbg_verbose, vha, 0x10f0,
		    "Done %s.\n", __func__);


		*actual_size = mcp->mb[2] << 2;
	}

	return rval;
}

int
qla2x00_get_dcbx_params(scsi_qla_host_t *vha, dma_addr_t tlv_dma,
    uint16_t size)
{
	int rval;
	mbx_cmd_t mc;
	mbx_cmd_t *mcp = &mc;

	ql_dbg(ql_dbg_mbx + ql_dbg_verbose, vha, 0x10f1,
	    "Entered %s.\n", __func__);

	if (!IS_CNA_CAPABLE(vha->hw))
		return QLA_FUNCTION_FAILED;

	mcp->mb[0] = MBC_GET_DCBX_PARAMS;
	mcp->mb[1] = 0;
	mcp->mb[2] = MSW(tlv_dma);
	mcp->mb[3] = LSW(tlv_dma);
	mcp->mb[6] = MSW(MSD(tlv_dma));
	mcp->mb[7] = LSW(MSD(tlv_dma));
	mcp->mb[8] = size;
	mcp->out_mb = MBX_8|MBX_7|MBX_6|MBX_3|MBX_2|MBX_1|MBX_0;
	mcp->in_mb = MBX_2|MBX_1|MBX_0;
	mcp->tov = MBX_TOV_SECONDS;
	mcp->flags = 0;
	rval = qla2x00_mailbox_command(vha, mcp);

	if (rval != QLA_SUCCESS) {
		ql_dbg(ql_dbg_mbx, vha, 0x10f2,
		    "Failed=%x mb[0]=%x mb[1]=%x mb[2]=%x.\n",
		    rval, mcp->mb[0], mcp->mb[1], mcp->mb[2]);
	} else {
		ql_dbg(ql_dbg_mbx + ql_dbg_verbose, vha, 0x10f3,
		    "Done %s.\n", __func__);
	}

	return rval;
}

int
qla2x00_read_ram_word(scsi_qla_host_t *vha, uint32_t risc_addr, uint32_t *data)
{
	int rval;
	mbx_cmd_t mc;
	mbx_cmd_t *mcp = &mc;

	ql_dbg(ql_dbg_mbx + ql_dbg_verbose, vha, 0x10f4,
	    "Entered %s.\n", __func__);

	if (!IS_FWI2_CAPABLE(vha->hw))
		return QLA_FUNCTION_FAILED;

	mcp->mb[0] = MBC_READ_RAM_EXTENDED;
	mcp->mb[1] = LSW(risc_addr);
	mcp->mb[8] = MSW(risc_addr);
	mcp->out_mb = MBX_8|MBX_1|MBX_0;
	mcp->in_mb = MBX_3|MBX_2|MBX_0;
	mcp->tov = 30;
	mcp->flags = 0;
	rval = qla2x00_mailbox_command(vha, mcp);
	if (rval != QLA_SUCCESS) {
		ql_dbg(ql_dbg_mbx, vha, 0x10f5,
		    "Failed=%x mb[0]=%x.\n", rval, mcp->mb[0]);
	} else {
		ql_dbg(ql_dbg_mbx + ql_dbg_verbose, vha, 0x10f6,
		    "Done %s.\n", __func__);
		*data = mcp->mb[3] << 16 | mcp->mb[2];
	}

	return rval;
}

int
qla2x00_loopback_test(scsi_qla_host_t *vha, struct msg_echo_lb *mreq,
	uint16_t *mresp)
{
	int rval;
	mbx_cmd_t mc;
	mbx_cmd_t *mcp = &mc;

	ql_dbg(ql_dbg_mbx + ql_dbg_verbose, vha, 0x10f7,
	    "Entered %s.\n", __func__);

	memset(mcp->mb, 0 , sizeof(mcp->mb));
	mcp->mb[0] = MBC_DIAGNOSTIC_LOOP_BACK;
	mcp->mb[1] = mreq->options | BIT_6;	// BIT_6 specifies 64 bit addressing

	/* transfer count */
	mcp->mb[10] = LSW(mreq->transfer_size);
	mcp->mb[11] = MSW(mreq->transfer_size);

	/* send data address */
	mcp->mb[14] = LSW(mreq->send_dma);
	mcp->mb[15] = MSW(mreq->send_dma);
	mcp->mb[20] = LSW(MSD(mreq->send_dma));
	mcp->mb[21] = MSW(MSD(mreq->send_dma));

	/* receive data address */
	mcp->mb[16] = LSW(mreq->rcv_dma);
	mcp->mb[17] = MSW(mreq->rcv_dma);
	mcp->mb[6] = LSW(MSD(mreq->rcv_dma));
	mcp->mb[7] = MSW(MSD(mreq->rcv_dma));

	/* Iteration count */
	mcp->mb[18] = LSW(mreq->iteration_count);
	mcp->mb[19] = MSW(mreq->iteration_count);

	mcp->out_mb = MBX_21|MBX_20|MBX_19|MBX_18|MBX_17|MBX_16|MBX_15|
	    MBX_14|MBX_13|MBX_12|MBX_11|MBX_10|MBX_7|MBX_6|MBX_1|MBX_0;
	if (IS_CNA_CAPABLE(vha->hw))
		mcp->out_mb |= MBX_2;
	mcp->in_mb = MBX_19|MBX_18|MBX_3|MBX_2|MBX_1|MBX_0;

	mcp->buf_size = mreq->transfer_size;
	mcp->tov = MBX_TOV_SECONDS;
	mcp->flags = MBX_DMA_OUT|MBX_DMA_IN|IOCTL_CMD;

	rval = qla2x00_mailbox_command(vha, mcp);

	if (rval != QLA_SUCCESS) {
		ql_dbg(ql_dbg_mbx, vha, 0x10f8,
		    "Failed=%x mb[0]=%x mb[1]=%x mb[2]=%x mb[3]=%x mb[18]=%x "
		    "mb[19]=%x.\n", rval, mcp->mb[0], mcp->mb[1], mcp->mb[2],
		    mcp->mb[3], mcp->mb[18], mcp->mb[19]);
	} else {
		ql_dbg(ql_dbg_mbx + ql_dbg_verbose, vha, 0x10f9,
		    "Done %s.\n", __func__);
	}

	/* Copy mailbox information */
	memcpy( mresp, mcp->mb, 64);
	return rval;
}

int
qla2x00_echo_test(scsi_qla_host_t *vha, struct msg_echo_lb *mreq,
	uint16_t *mresp)
{
	int rval;
	mbx_cmd_t mc;
	mbx_cmd_t *mcp = &mc;
	struct qla_hw_data *ha = vha->hw;

	ql_dbg(ql_dbg_mbx + ql_dbg_verbose, vha, 0x10fa,
	    "Entered %s.\n", __func__);

	memset(mcp->mb, 0 , sizeof(mcp->mb));
	mcp->mb[0] = MBC_DIAGNOSTIC_ECHO;
	/* BIT_6 specifies 64bit address */
	mcp->mb[1] = mreq->options | BIT_15 | BIT_6;
	if (IS_CNA_CAPABLE(ha)) {
		mcp->mb[2] = vha->fcoe_fcf_idx;
	}
	mcp->mb[16] = LSW(mreq->rcv_dma);
	mcp->mb[17] = MSW(mreq->rcv_dma);
	mcp->mb[6] = LSW(MSD(mreq->rcv_dma));
	mcp->mb[7] = MSW(MSD(mreq->rcv_dma));

	mcp->mb[10] = LSW(mreq->transfer_size);

	mcp->mb[14] = LSW(mreq->send_dma);
	mcp->mb[15] = MSW(mreq->send_dma);
	mcp->mb[20] = LSW(MSD(mreq->send_dma));
	mcp->mb[21] = MSW(MSD(mreq->send_dma));

	mcp->out_mb = MBX_21|MBX_20|MBX_17|MBX_16|MBX_15|
	    MBX_14|MBX_10|MBX_7|MBX_6|MBX_1|MBX_0;
	if (IS_CNA_CAPABLE(ha))
		mcp->out_mb |= MBX_2;

	mcp->in_mb = MBX_0;
	if (IS_QLA24XX_TYPE(ha) || IS_QLA25XX(ha) ||
	    IS_CNA_CAPABLE(ha) || IS_QLA2031(ha))
		mcp->in_mb |= MBX_1;
	if (IS_CNA_CAPABLE(ha) || IS_QLA2031(ha))
		mcp->in_mb |= MBX_3;

	mcp->tov = MBX_TOV_SECONDS;
	mcp->flags = MBX_DMA_OUT|MBX_DMA_IN|IOCTL_CMD;
	mcp->buf_size = mreq->transfer_size;

	rval = qla2x00_mailbox_command(vha, mcp);

	if (rval != QLA_SUCCESS) {
		ql_dbg(ql_dbg_mbx, vha, 0x10fb,
		    "Failed=%x mb[0]=%x mb[1]=%x.\n",
		    rval, mcp->mb[0], mcp->mb[1]);
	} else {
		ql_dbg(ql_dbg_mbx + ql_dbg_verbose, vha, 0x10fc,
		    "Done %s.\n", __func__);
	}

	/* Copy mailbox information */
	memcpy(mresp, mcp->mb, 64);
	return rval;
}

int
qla84xx_reset_chip(scsi_qla_host_t *vha, uint16_t enable_diagnostic)
{
	int rval;
	mbx_cmd_t mc;
	mbx_cmd_t *mcp = &mc;

	ql_dbg(ql_dbg_mbx + ql_dbg_verbose, vha, 0x10fd,
	    "Entered %s enable_diag=%d.\n", __func__, enable_diagnostic);

	mcp->mb[0] = MBC_ISP84XX_RESET;
	mcp->mb[1] = enable_diagnostic;
	mcp->out_mb = MBX_1|MBX_0;
	mcp->in_mb = MBX_1|MBX_0;
	mcp->tov = MBX_TOV_SECONDS;
	mcp->flags = MBX_DMA_OUT|MBX_DMA_IN|IOCTL_CMD;
	rval = qla2x00_mailbox_command(vha, mcp);

	if (rval != QLA_SUCCESS)
		ql_dbg(ql_dbg_mbx, vha, 0x10fe, "Failed=%x.\n", rval);
	else
		ql_dbg(ql_dbg_mbx + ql_dbg_verbose, vha, 0x10ff,
		    "Done %s.\n", __func__);

	return rval;
}

int
qla2x00_write_ram_word(scsi_qla_host_t *vha, uint32_t risc_addr, uint32_t data)
{
	int rval;
	mbx_cmd_t mc;
	mbx_cmd_t *mcp = &mc;

	ql_dbg(ql_dbg_mbx + ql_dbg_verbose, vha, 0x1100,
	    "Entered %s.\n", __func__);

	if (!IS_FWI2_CAPABLE(vha->hw))
		return QLA_FUNCTION_FAILED;

	mcp->mb[0] = MBC_WRITE_RAM_WORD_EXTENDED;
	mcp->mb[1] = LSW(risc_addr);
	mcp->mb[2] = LSW(data);
	mcp->mb[3] = MSW(data);
	mcp->mb[8] = MSW(risc_addr);
	mcp->out_mb = MBX_8|MBX_3|MBX_2|MBX_1|MBX_0;
	mcp->in_mb = MBX_1|MBX_0;
	mcp->tov = 30;
	mcp->flags = 0;
	rval = qla2x00_mailbox_command(vha, mcp);
	if (rval != QLA_SUCCESS) {
		ql_dbg(ql_dbg_mbx, vha, 0x1101,
		    "Failed=%x mb[0]=%x mb[1]=%x.\n",
		    rval, mcp->mb[0], mcp->mb[1]);
	} else {
		ql_dbg(ql_dbg_mbx + ql_dbg_verbose, vha, 0x1102,
		    "Done %s.\n", __func__);
	}

	return rval;
}

int
qla81xx_write_mpi_register(scsi_qla_host_t *vha, uint16_t *mb)
{
	int rval;
	uint32_t stat, timer;
	uint16_t mb0 = 0;
	struct qla_hw_data *ha = vha->hw;
	struct device_reg_24xx __iomem *reg = &ha->iobase->isp24;

	rval = QLA_SUCCESS;

	ql_dbg(ql_dbg_mbx + ql_dbg_verbose, vha, 0x1103,
	    "Entered %s.\n", __func__);

	clear_bit(MBX_INTERRUPT, &ha->mbx_cmd_flags);

	/* Write the MBC data to the registers */
	WRT_REG_WORD(&reg->mailbox0, MBC_WRITE_MPI_REGISTER);
	WRT_REG_WORD(&reg->mailbox1, mb[0]);
	WRT_REG_WORD(&reg->mailbox2, mb[1]);
	WRT_REG_WORD(&reg->mailbox3, mb[2]);
	WRT_REG_WORD(&reg->mailbox4, mb[3]);

	WRT_REG_DWORD(&reg->hccr, HCCRX_SET_HOST_INT);

	/* Poll for MBC interrupt */
	for (timer = 6000000; timer; timer--) {
		/* Check for pending interrupts. */
		stat = RD_REG_DWORD(&reg->host_status);
		if (stat & HSRX_RISC_INT) {
			stat &= 0xff;

			if (stat == 0x1 || stat == 0x2 ||
			    stat == 0x10 || stat == 0x11) {
				set_bit(MBX_INTERRUPT,
				    &ha->mbx_cmd_flags);
				mb0 = RD_REG_WORD(&reg->mailbox0);
				WRT_REG_DWORD(&reg->hccr,
				    HCCRX_CLR_RISC_INT);
				RD_REG_DWORD(&reg->hccr);
				break;
			}
		}
		udelay(5);
	}

	if (test_and_clear_bit(MBX_INTERRUPT, &ha->mbx_cmd_flags))
		rval = mb0 & MBS_MASK;
	else
		rval = QLA_FUNCTION_FAILED;

	if (rval != QLA_SUCCESS) {
		ql_dbg(ql_dbg_mbx, vha, 0x1104,
		    "Failed=%x mb[0]=%x.\n", rval, mb[0]);
	} else {
		ql_dbg(ql_dbg_mbx + ql_dbg_verbose, vha, 0x1105,
		    "Done %s.\n", __func__);
	}

	return rval;
}

/* Set the specified data rate */
int
qla2x00_set_data_rate(scsi_qla_host_t *vha, uint16_t mode)
{
	int rval;
	mbx_cmd_t mc;
	mbx_cmd_t *mcp = &mc;
	struct qla_hw_data *ha = vha->hw;
	uint16_t val;

	ql_dbg(ql_dbg_mbx + ql_dbg_verbose, vha, 0x1106,
	    "Entered %s speed:0x%x mode:0x%x.\n", __func__, ha->set_data_rate,
	    mode);

	if (!IS_FWI2_CAPABLE(ha))
		return QLA_FUNCTION_FAILED;

	memset(mcp, 0, sizeof(*mcp));
	switch (ha->set_data_rate) {
	case PORT_SPEED_AUTO:
	case PORT_SPEED_4GB:
	case PORT_SPEED_8GB:
	case PORT_SPEED_16GB:
	case PORT_SPEED_32GB:
		val = ha->set_data_rate;
		break;
	default:
		ql_log(ql_log_warn, vha, 0x1199,
		    "Unrecognized speed setting:%d. Setting Autoneg\n",
		    ha->set_data_rate);
		val = ha->set_data_rate = PORT_SPEED_AUTO;
		break;
	}

	mcp->mb[0] = MBC_DATA_RATE;
	mcp->mb[1] = mode;
	mcp->mb[2] = val;

	mcp->out_mb = MBX_2|MBX_1|MBX_0;
	mcp->in_mb = MBX_2|MBX_1|MBX_0;
	if (IS_QLA83XX(ha) || IS_QLA27XX(ha) || IS_QLA28XX(ha))
		mcp->in_mb |= MBX_4|MBX_3;
	mcp->tov = MBX_TOV_SECONDS;
	mcp->flags = 0;
	rval = qla2x00_mailbox_command(vha, mcp);
	if (rval != QLA_SUCCESS) {
		ql_dbg(ql_dbg_mbx, vha, 0x1107,
		    "Failed=%x mb[0]=%x.\n", rval, mcp->mb[0]);
	} else {
		if (mcp->mb[1] != 0x7)
			ql_dbg(ql_dbg_mbx, vha, 0x1179,
				"Speed set:0x%x\n", mcp->mb[1]);

		ql_dbg(ql_dbg_mbx + ql_dbg_verbose, vha, 0x1108,
		    "Done %s.\n", __func__);
	}

	return rval;
}

int
qla2x00_get_data_rate(scsi_qla_host_t *vha)
{
	int rval;
	mbx_cmd_t mc;
	mbx_cmd_t *mcp = &mc;
	struct qla_hw_data *ha = vha->hw;

	ql_dbg(ql_dbg_mbx + ql_dbg_verbose, vha, 0x1106,
	    "Entered %s.\n", __func__);

	if (!IS_FWI2_CAPABLE(ha))
		return QLA_FUNCTION_FAILED;

	mcp->mb[0] = MBC_DATA_RATE;
	mcp->mb[1] = QLA_GET_DATA_RATE;
	mcp->out_mb = MBX_1|MBX_0;
	mcp->in_mb = MBX_2|MBX_1|MBX_0;
	if (IS_QLA83XX(ha) || IS_QLA27XX(ha) || IS_QLA28XX(ha))
		mcp->in_mb |= MBX_3;
	mcp->tov = MBX_TOV_SECONDS;
	mcp->flags = 0;
	rval = qla2x00_mailbox_command(vha, mcp);
	if (rval != QLA_SUCCESS) {
		ql_dbg(ql_dbg_mbx, vha, 0x1107,
		    "Failed=%x mb[0]=%x.\n", rval, mcp->mb[0]);
	} else {
		ql_dbg(ql_dbg_mbx + ql_dbg_verbose, vha, 0x1108,
		    "Done %s.\n", __func__);
		if (mcp->mb[1] != 0x7)
			ha->link_data_rate = mcp->mb[1];
	}

	return rval;
}

int
qla81xx_get_port_config(scsi_qla_host_t *vha, uint16_t *mb)
{
	int rval;
	mbx_cmd_t mc;
	mbx_cmd_t *mcp = &mc;
	struct qla_hw_data *ha = vha->hw;

	ql_dbg(ql_dbg_mbx + ql_dbg_verbose, vha, 0x1109,
	    "Entered %s.\n", __func__);

	if (!IS_QLA81XX(ha) && !IS_QLA83XX(ha) && !IS_QLA8044(ha) &&
	    !IS_QLA27XX(ha) && !IS_QLA28XX(ha))
		return QLA_FUNCTION_FAILED;
	mcp->mb[0] = MBC_GET_PORT_CONFIG;
	mcp->out_mb = MBX_0;
	mcp->in_mb = MBX_4|MBX_3|MBX_2|MBX_1|MBX_0;
	mcp->tov = MBX_TOV_SECONDS;
	mcp->flags = 0;

	rval = qla2x00_mailbox_command(vha, mcp);

	if (rval != QLA_SUCCESS) {
		ql_dbg(ql_dbg_mbx, vha, 0x110a,
		    "Failed=%x mb[0]=%x.\n", rval, mcp->mb[0]);
	} else {
		/* Copy all bits to preserve original value */
		memcpy(mb, &mcp->mb[1], sizeof(uint16_t) * 4);

		ql_dbg(ql_dbg_mbx + ql_dbg_verbose, vha, 0x110b,
		    "Done %s.\n", __func__);
	}
	return rval;
}

int
qla81xx_set_port_config(scsi_qla_host_t *vha, uint16_t *mb)
{
	int rval;
	mbx_cmd_t mc;
	mbx_cmd_t *mcp = &mc;

	ql_dbg(ql_dbg_mbx + ql_dbg_verbose, vha, 0x110c,
	    "Entered %s.\n", __func__);

	mcp->mb[0] = MBC_SET_PORT_CONFIG;
	/* Copy all bits to preserve original setting */
	memcpy(&mcp->mb[1], mb, sizeof(uint16_t) * 4);
	mcp->out_mb = MBX_4|MBX_3|MBX_2|MBX_1|MBX_0;
	mcp->in_mb = MBX_0;
	mcp->tov = MBX_TOV_SECONDS;
	mcp->flags = 0;
	rval = qla2x00_mailbox_command(vha, mcp);

	if (rval != QLA_SUCCESS) {
		ql_dbg(ql_dbg_mbx, vha, 0x110d,
		    "Failed=%x mb[0]=%x.\n", rval, mcp->mb[0]);
	} else
		ql_dbg(ql_dbg_mbx + ql_dbg_verbose, vha, 0x110e,
		    "Done %s.\n", __func__);

	return rval;
}


int
qla24xx_set_fcp_prio(scsi_qla_host_t *vha, uint16_t loop_id, uint16_t priority,
		uint16_t *mb)
{
	int rval;
	mbx_cmd_t mc;
	mbx_cmd_t *mcp = &mc;
	struct qla_hw_data *ha = vha->hw;

	ql_dbg(ql_dbg_mbx + ql_dbg_verbose, vha, 0x110f,
	    "Entered %s.\n", __func__);

	if (!IS_QLA24XX_TYPE(ha) && !IS_QLA25XX(ha))
		return QLA_FUNCTION_FAILED;

	mcp->mb[0] = MBC_PORT_PARAMS;
	mcp->mb[1] = loop_id;
	if (ha->flags.fcp_prio_enabled)
		mcp->mb[2] = BIT_1;
	else
		mcp->mb[2] = BIT_2;
	mcp->mb[4] = priority & 0xf;
	mcp->mb[9] = vha->vp_idx;
	mcp->out_mb = MBX_9|MBX_4|MBX_3|MBX_2|MBX_1|MBX_0;
	mcp->in_mb = MBX_4|MBX_3|MBX_1|MBX_0;
	mcp->tov = 30;
	mcp->flags = 0;
	rval = qla2x00_mailbox_command(vha, mcp);
	if (mb != NULL) {
		mb[0] = mcp->mb[0];
		mb[1] = mcp->mb[1];
		mb[3] = mcp->mb[3];
		mb[4] = mcp->mb[4];
	}

	if (rval != QLA_SUCCESS) {
		ql_dbg(ql_dbg_mbx, vha, 0x10cd, "Failed=%x.\n", rval);
	} else {
		ql_dbg(ql_dbg_mbx + ql_dbg_verbose, vha, 0x10cc,
		    "Done %s.\n", __func__);
	}

	return rval;
}

int
qla2x00_get_thermal_temp(scsi_qla_host_t *vha, uint16_t *temp)
{
	int rval = QLA_FUNCTION_FAILED;
	struct qla_hw_data *ha = vha->hw;
	uint8_t byte;

	if (!IS_FWI2_CAPABLE(ha) || IS_QLA24XX_TYPE(ha) || IS_QLA81XX(ha)) {
		ql_dbg(ql_dbg_mbx, vha, 0x1150,
		    "Thermal not supported by this card.\n");
		return rval;
	}

	if (IS_QLA25XX(ha)) {
		if (ha->pdev->subsystem_vendor == PCI_VENDOR_ID_QLOGIC &&
		    ha->pdev->subsystem_device == 0x0175) {
			rval = qla2x00_read_sfp(vha, 0, &byte,
			    0x98, 0x1, 1, BIT_13|BIT_0);
			*temp = byte;
			return rval;
		}
		if (ha->pdev->subsystem_vendor == PCI_VENDOR_ID_HP &&
		    ha->pdev->subsystem_device == 0x338e) {
			rval = qla2x00_read_sfp(vha, 0, &byte,
			    0x98, 0x1, 1, BIT_15|BIT_14|BIT_0);
			*temp = byte;
			return rval;
		}
		ql_dbg(ql_dbg_mbx, vha, 0x10c9,
		    "Thermal not supported by this card.\n");
		return rval;
	}

	if (IS_QLA82XX(ha)) {
		*temp = qla82xx_read_temperature(vha);
		rval = QLA_SUCCESS;
		return rval;
	} else if (IS_QLA8044(ha)) {
		*temp = qla8044_read_temperature(vha);
		rval = QLA_SUCCESS;
		return rval;
	}

	rval = qla2x00_read_asic_temperature(vha, temp);
	return rval;
}

int
qla82xx_mbx_intr_enable(scsi_qla_host_t *vha)
{
	int rval;
	struct qla_hw_data *ha = vha->hw;
	mbx_cmd_t mc;
	mbx_cmd_t *mcp = &mc;

	ql_dbg(ql_dbg_mbx + ql_dbg_verbose, vha, 0x1017,
	    "Entered %s.\n", __func__);

	if (!IS_FWI2_CAPABLE(ha))
		return QLA_FUNCTION_FAILED;

	memset(mcp, 0, sizeof(mbx_cmd_t));
	mcp->mb[0] = MBC_TOGGLE_INTERRUPT;
	mcp->mb[1] = 1;

	mcp->out_mb = MBX_1|MBX_0;
	mcp->in_mb = MBX_0;
	mcp->tov = 30;
	mcp->flags = 0;

	rval = qla2x00_mailbox_command(vha, mcp);
	if (rval != QLA_SUCCESS) {
		ql_dbg(ql_dbg_mbx, vha, 0x1016,
		    "Failed=%x mb[0]=%x.\n", rval, mcp->mb[0]);
	} else {
		ql_dbg(ql_dbg_mbx + ql_dbg_verbose, vha, 0x100e,
		    "Done %s.\n", __func__);
	}

	return rval;
}

int
qla82xx_mbx_intr_disable(scsi_qla_host_t *vha)
{
	int rval;
	struct qla_hw_data *ha = vha->hw;
	mbx_cmd_t mc;
	mbx_cmd_t *mcp = &mc;

	ql_dbg(ql_dbg_mbx + ql_dbg_verbose, vha, 0x100d,
	    "Entered %s.\n", __func__);

	if (!IS_P3P_TYPE(ha))
		return QLA_FUNCTION_FAILED;

	memset(mcp, 0, sizeof(mbx_cmd_t));
	mcp->mb[0] = MBC_TOGGLE_INTERRUPT;
	mcp->mb[1] = 0;

	mcp->out_mb = MBX_1|MBX_0;
	mcp->in_mb = MBX_0;
	mcp->tov = 30;
	mcp->flags = 0;

	rval = qla2x00_mailbox_command(vha, mcp);
	if (rval != QLA_SUCCESS) {
		ql_dbg(ql_dbg_mbx, vha, 0x100c,
		    "Failed=%x mb[0]=%x.\n", rval, mcp->mb[0]);
	} else {
		ql_dbg(ql_dbg_mbx + ql_dbg_verbose, vha, 0x100b,
		    "Done %s.\n", __func__);
	}

	return rval;
}

int
qla82xx_md_get_template_size(scsi_qla_host_t *vha)
{
	struct qla_hw_data *ha = vha->hw;
	mbx_cmd_t mc;
	mbx_cmd_t *mcp = &mc;
	int rval = QLA_FUNCTION_FAILED;

	ql_dbg(ql_dbg_mbx + ql_dbg_verbose, vha, 0x111f,
	    "Entered %s.\n", __func__);

	memset(mcp->mb, 0 , sizeof(mcp->mb));
	mcp->mb[0] = LSW(MBC_DIAGNOSTIC_MINIDUMP_TEMPLATE);
	mcp->mb[1] = MSW(MBC_DIAGNOSTIC_MINIDUMP_TEMPLATE);
	mcp->mb[2] = LSW(RQST_TMPLT_SIZE);
	mcp->mb[3] = MSW(RQST_TMPLT_SIZE);

	mcp->out_mb = MBX_3|MBX_2|MBX_1|MBX_0;
	mcp->in_mb = MBX_14|MBX_13|MBX_12|MBX_11|MBX_10|MBX_9|MBX_8|
	    MBX_7|MBX_6|MBX_5|MBX_4|MBX_3|MBX_2|MBX_1|MBX_0;

	mcp->flags = MBX_DMA_OUT|MBX_DMA_IN|IOCTL_CMD;
	mcp->tov = MBX_TOV_SECONDS;
	rval = qla2x00_mailbox_command(vha, mcp);

	/* Always copy back return mailbox values. */
	if (rval != QLA_SUCCESS) {
		ql_dbg(ql_dbg_mbx, vha, 0x1120,
		    "mailbox command FAILED=0x%x, subcode=%x.\n",
		    (mcp->mb[1] << 16) | mcp->mb[0],
		    (mcp->mb[3] << 16) | mcp->mb[2]);
	} else {
		ql_dbg(ql_dbg_mbx + ql_dbg_verbose, vha, 0x1121,
		    "Done %s.\n", __func__);
		ha->md_template_size = ((mcp->mb[3] << 16) | mcp->mb[2]);
		if (!ha->md_template_size) {
			ql_dbg(ql_dbg_mbx, vha, 0x1122,
			    "Null template size obtained.\n");
			rval = QLA_FUNCTION_FAILED;
		}
	}
	return rval;
}

int
qla82xx_md_get_template(scsi_qla_host_t *vha)
{
	struct qla_hw_data *ha = vha->hw;
	mbx_cmd_t mc;
	mbx_cmd_t *mcp = &mc;
	int rval = QLA_FUNCTION_FAILED;

	ql_dbg(ql_dbg_mbx + ql_dbg_verbose, vha, 0x1123,
	    "Entered %s.\n", __func__);

	ha->md_tmplt_hdr = dma_alloc_coherent(&ha->pdev->dev,
	   ha->md_template_size, &ha->md_tmplt_hdr_dma, GFP_KERNEL);
	if (!ha->md_tmplt_hdr) {
		ql_log(ql_log_warn, vha, 0x1124,
		    "Unable to allocate memory for Minidump template.\n");
		return rval;
	}

	memset(mcp->mb, 0 , sizeof(mcp->mb));
	mcp->mb[0] = LSW(MBC_DIAGNOSTIC_MINIDUMP_TEMPLATE);
	mcp->mb[1] = MSW(MBC_DIAGNOSTIC_MINIDUMP_TEMPLATE);
	mcp->mb[2] = LSW(RQST_TMPLT);
	mcp->mb[3] = MSW(RQST_TMPLT);
	mcp->mb[4] = LSW(LSD(ha->md_tmplt_hdr_dma));
	mcp->mb[5] = MSW(LSD(ha->md_tmplt_hdr_dma));
	mcp->mb[6] = LSW(MSD(ha->md_tmplt_hdr_dma));
	mcp->mb[7] = MSW(MSD(ha->md_tmplt_hdr_dma));
	mcp->mb[8] = LSW(ha->md_template_size);
	mcp->mb[9] = MSW(ha->md_template_size);

	mcp->flags = MBX_DMA_OUT|MBX_DMA_IN|IOCTL_CMD;
	mcp->tov = MBX_TOV_SECONDS;
	mcp->out_mb = MBX_11|MBX_10|MBX_9|MBX_8|
	    MBX_7|MBX_6|MBX_5|MBX_4|MBX_3|MBX_2|MBX_1|MBX_0;
	mcp->in_mb = MBX_3|MBX_2|MBX_1|MBX_0;
	rval = qla2x00_mailbox_command(vha, mcp);

	if (rval != QLA_SUCCESS) {
		ql_dbg(ql_dbg_mbx, vha, 0x1125,
		    "mailbox command FAILED=0x%x, subcode=%x.\n",
		    ((mcp->mb[1] << 16) | mcp->mb[0]),
		    ((mcp->mb[3] << 16) | mcp->mb[2]));
	} else
		ql_dbg(ql_dbg_mbx + ql_dbg_verbose, vha, 0x1126,
		    "Done %s.\n", __func__);
	return rval;
}

int
qla8044_md_get_template(scsi_qla_host_t *vha)
{
	struct qla_hw_data *ha = vha->hw;
	mbx_cmd_t mc;
	mbx_cmd_t *mcp = &mc;
	int rval = QLA_FUNCTION_FAILED;
	int offset = 0, size = MINIDUMP_SIZE_36K;

	ql_dbg(ql_dbg_mbx + ql_dbg_verbose, vha, 0xb11f,
	    "Entered %s.\n", __func__);

	ha->md_tmplt_hdr = dma_alloc_coherent(&ha->pdev->dev,
	   ha->md_template_size, &ha->md_tmplt_hdr_dma, GFP_KERNEL);
	if (!ha->md_tmplt_hdr) {
		ql_log(ql_log_warn, vha, 0xb11b,
		    "Unable to allocate memory for Minidump template.\n");
		return rval;
	}

	memset(mcp->mb, 0 , sizeof(mcp->mb));
	while (offset < ha->md_template_size) {
		mcp->mb[0] = LSW(MBC_DIAGNOSTIC_MINIDUMP_TEMPLATE);
		mcp->mb[1] = MSW(MBC_DIAGNOSTIC_MINIDUMP_TEMPLATE);
		mcp->mb[2] = LSW(RQST_TMPLT);
		mcp->mb[3] = MSW(RQST_TMPLT);
		mcp->mb[4] = LSW(LSD(ha->md_tmplt_hdr_dma + offset));
		mcp->mb[5] = MSW(LSD(ha->md_tmplt_hdr_dma + offset));
		mcp->mb[6] = LSW(MSD(ha->md_tmplt_hdr_dma + offset));
		mcp->mb[7] = MSW(MSD(ha->md_tmplt_hdr_dma + offset));
		mcp->mb[8] = LSW(size);
		mcp->mb[9] = MSW(size);
		mcp->mb[10] = offset & 0x0000FFFF;
		mcp->mb[11] = offset & 0xFFFF0000;
		mcp->flags = MBX_DMA_OUT|MBX_DMA_IN|IOCTL_CMD;
		mcp->tov = MBX_TOV_SECONDS;
		mcp->out_mb = MBX_11|MBX_10|MBX_9|MBX_8|
			MBX_7|MBX_6|MBX_5|MBX_4|MBX_3|MBX_2|MBX_1|MBX_0;
		mcp->in_mb = MBX_3|MBX_2|MBX_1|MBX_0;
		rval = qla2x00_mailbox_command(vha, mcp);

		if (rval != QLA_SUCCESS) {
			ql_dbg(ql_dbg_mbx, vha, 0xb11c,
				"mailbox command FAILED=0x%x, subcode=%x.\n",
				((mcp->mb[1] << 16) | mcp->mb[0]),
				((mcp->mb[3] << 16) | mcp->mb[2]));
			return rval;
		} else
			ql_dbg(ql_dbg_mbx + ql_dbg_verbose, vha, 0xb11d,
				"Done %s.\n", __func__);
		offset = offset + size;
	}
	return rval;
}

int
qla81xx_set_led_config(scsi_qla_host_t *vha, uint16_t *led_cfg)
{
	int rval;
	struct qla_hw_data *ha = vha->hw;
	mbx_cmd_t mc;
	mbx_cmd_t *mcp = &mc;

	if (!IS_QLA81XX(ha) && !IS_QLA8031(ha))
		return QLA_FUNCTION_FAILED;

	ql_dbg(ql_dbg_mbx + ql_dbg_verbose, vha, 0x1133,
	    "Entered %s.\n", __func__);

	memset(mcp, 0, sizeof(mbx_cmd_t));
	mcp->mb[0] = MBC_SET_LED_CONFIG;
	mcp->mb[1] = led_cfg[0];
	mcp->mb[2] = led_cfg[1];
	if (IS_QLA8031(ha)) {
		mcp->mb[3] = led_cfg[2];
		mcp->mb[4] = led_cfg[3];
		mcp->mb[5] = led_cfg[4];
		mcp->mb[6] = led_cfg[5];
	}

	mcp->out_mb = MBX_2|MBX_1|MBX_0;
	if (IS_QLA8031(ha))
		mcp->out_mb |= MBX_6|MBX_5|MBX_4|MBX_3;
	mcp->in_mb = MBX_0;
	mcp->tov = 30;
	mcp->flags = 0;

	rval = qla2x00_mailbox_command(vha, mcp);
	if (rval != QLA_SUCCESS) {
		ql_dbg(ql_dbg_mbx, vha, 0x1134,
		    "Failed=%x mb[0]=%x.\n", rval, mcp->mb[0]);
	} else {
		ql_dbg(ql_dbg_mbx + ql_dbg_verbose, vha, 0x1135,
		    "Done %s.\n", __func__);
	}

	return rval;
}

int
qla81xx_get_led_config(scsi_qla_host_t *vha, uint16_t *led_cfg)
{
	int rval;
	struct qla_hw_data *ha = vha->hw;
	mbx_cmd_t mc;
	mbx_cmd_t *mcp = &mc;

	if (!IS_QLA81XX(ha) && !IS_QLA8031(ha))
		return QLA_FUNCTION_FAILED;

	ql_dbg(ql_dbg_mbx + ql_dbg_verbose, vha, 0x1136,
	    "Entered %s.\n", __func__);

	memset(mcp, 0, sizeof(mbx_cmd_t));
	mcp->mb[0] = MBC_GET_LED_CONFIG;

	mcp->out_mb = MBX_0;
	mcp->in_mb = MBX_2|MBX_1|MBX_0;
	if (IS_QLA8031(ha))
		mcp->in_mb |= MBX_6|MBX_5|MBX_4|MBX_3;
	mcp->tov = 30;
	mcp->flags = 0;

	rval = qla2x00_mailbox_command(vha, mcp);
	if (rval != QLA_SUCCESS) {
		ql_dbg(ql_dbg_mbx, vha, 0x1137,
		    "Failed=%x mb[0]=%x.\n", rval, mcp->mb[0]);
	} else {
		led_cfg[0] = mcp->mb[1];
		led_cfg[1] = mcp->mb[2];
		if (IS_QLA8031(ha)) {
			led_cfg[2] = mcp->mb[3];
			led_cfg[3] = mcp->mb[4];
			led_cfg[4] = mcp->mb[5];
			led_cfg[5] = mcp->mb[6];
		}
		ql_dbg(ql_dbg_mbx + ql_dbg_verbose, vha, 0x1138,
		    "Done %s.\n", __func__);
	}

	return rval;
}

int
qla82xx_mbx_beacon_ctl(scsi_qla_host_t *vha, int enable)
{
	int rval;
	struct qla_hw_data *ha = vha->hw;
	mbx_cmd_t mc;
	mbx_cmd_t *mcp = &mc;

	if (!IS_P3P_TYPE(ha))
		return QLA_FUNCTION_FAILED;

	ql_dbg(ql_dbg_mbx + ql_dbg_verbose, vha, 0x1127,
		"Entered %s.\n", __func__);

	memset(mcp, 0, sizeof(mbx_cmd_t));
	mcp->mb[0] = MBC_SET_LED_CONFIG;
	if (enable)
		mcp->mb[7] = 0xE;
	else
		mcp->mb[7] = 0xD;

	mcp->out_mb = MBX_7|MBX_0;
	mcp->in_mb = MBX_0;
	mcp->tov = MBX_TOV_SECONDS;
	mcp->flags = 0;

	rval = qla2x00_mailbox_command(vha, mcp);
	if (rval != QLA_SUCCESS) {
		ql_dbg(ql_dbg_mbx, vha, 0x1128,
		    "Failed=%x mb[0]=%x.\n", rval, mcp->mb[0]);
	} else {
		ql_dbg(ql_dbg_mbx + ql_dbg_verbose, vha, 0x1129,
		    "Done %s.\n", __func__);
	}

	return rval;
}

int
qla83xx_wr_reg(scsi_qla_host_t *vha, uint32_t reg, uint32_t data)
{
	int rval;
	struct qla_hw_data *ha = vha->hw;
	mbx_cmd_t mc;
	mbx_cmd_t *mcp = &mc;

	if (!IS_QLA83XX(ha) && !IS_QLA27XX(ha) && !IS_QLA28XX(ha))
		return QLA_FUNCTION_FAILED;

	ql_dbg(ql_dbg_mbx + ql_dbg_verbose, vha, 0x1130,
	    "Entered %s.\n", __func__);

	mcp->mb[0] = MBC_WRITE_REMOTE_REG;
	mcp->mb[1] = LSW(reg);
	mcp->mb[2] = MSW(reg);
	mcp->mb[3] = LSW(data);
	mcp->mb[4] = MSW(data);
	mcp->out_mb = MBX_4|MBX_3|MBX_2|MBX_1|MBX_0;

	mcp->in_mb = MBX_1|MBX_0;
	mcp->tov = MBX_TOV_SECONDS;
	mcp->flags = 0;
	rval = qla2x00_mailbox_command(vha, mcp);

	if (rval != QLA_SUCCESS) {
		ql_dbg(ql_dbg_mbx, vha, 0x1131,
		    "Failed=%x mb[0]=%x.\n", rval, mcp->mb[0]);
	} else {
		ql_dbg(ql_dbg_mbx + ql_dbg_verbose, vha, 0x1132,
		    "Done %s.\n", __func__);
	}

	return rval;
}

int
qla2x00_port_logout(scsi_qla_host_t *vha, struct fc_port *fcport)
{
	int rval;
	struct qla_hw_data *ha = vha->hw;
	mbx_cmd_t mc;
	mbx_cmd_t *mcp = &mc;

	if (IS_QLA2100(ha) || IS_QLA2200(ha)) {
		ql_dbg(ql_dbg_mbx + ql_dbg_verbose, vha, 0x113b,
		    "Implicit LOGO Unsupported.\n");
		return QLA_FUNCTION_FAILED;
	}


	ql_dbg(ql_dbg_mbx + ql_dbg_verbose, vha, 0x113c,
	    "Entering %s.\n",  __func__);

	/* Perform Implicit LOGO. */
	mcp->mb[0] = MBC_PORT_LOGOUT;
	mcp->mb[1] = fcport->loop_id;
	mcp->mb[10] = BIT_15;
	mcp->out_mb = MBX_10|MBX_1|MBX_0;
	mcp->in_mb = MBX_0;
	mcp->tov = MBX_TOV_SECONDS;
	mcp->flags = 0;
	rval = qla2x00_mailbox_command(vha, mcp);
	if (rval != QLA_SUCCESS)
		ql_dbg(ql_dbg_mbx, vha, 0x113d,
		    "Failed=%x mb[0]=%x.\n", rval, mcp->mb[0]);
	else
		ql_dbg(ql_dbg_mbx + ql_dbg_verbose, vha, 0x113e,
		    "Done %s.\n", __func__);

	return rval;
}

int
qla83xx_rd_reg(scsi_qla_host_t *vha, uint32_t reg, uint32_t *data)
{
	int rval;
	mbx_cmd_t mc;
	mbx_cmd_t *mcp = &mc;
	struct qla_hw_data *ha = vha->hw;
	unsigned long retry_max_time = jiffies + (2 * HZ);

	if (!IS_QLA83XX(ha) && !IS_QLA27XX(ha) && !IS_QLA28XX(ha))
		return QLA_FUNCTION_FAILED;

	ql_dbg(ql_dbg_mbx, vha, 0x114b, "Entered %s.\n", __func__);

retry_rd_reg:
	mcp->mb[0] = MBC_READ_REMOTE_REG;
	mcp->mb[1] = LSW(reg);
	mcp->mb[2] = MSW(reg);
	mcp->out_mb = MBX_2|MBX_1|MBX_0;
	mcp->in_mb = MBX_4|MBX_3|MBX_1|MBX_0;
	mcp->tov = MBX_TOV_SECONDS;
	mcp->flags = 0;
	rval = qla2x00_mailbox_command(vha, mcp);

	if (rval != QLA_SUCCESS) {
		ql_dbg(ql_dbg_mbx, vha, 0x114c,
		    "Failed=%x mb[0]=%x mb[1]=%x.\n",
		    rval, mcp->mb[0], mcp->mb[1]);
	} else {
		*data = (mcp->mb[3] | (mcp->mb[4] << 16));
		if (*data == QLA8XXX_BAD_VALUE) {
			/*
			 * During soft-reset CAMRAM register reads might
			 * return 0xbad0bad0. So retry for MAX of 2 sec
			 * while reading camram registers.
			 */
			if (time_after(jiffies, retry_max_time)) {
				ql_dbg(ql_dbg_mbx, vha, 0x1141,
				    "Failure to read CAMRAM register. "
				    "data=0x%x.\n", *data);
				return QLA_FUNCTION_FAILED;
			}
			msleep(100);
			goto retry_rd_reg;
		}
		ql_dbg(ql_dbg_mbx, vha, 0x1142, "Done %s.\n", __func__);
	}

	return rval;
}

int
qla83xx_restart_nic_firmware(scsi_qla_host_t *vha)
{
	int rval;
	mbx_cmd_t mc;
	mbx_cmd_t *mcp = &mc;
	struct qla_hw_data *ha = vha->hw;

	if (!IS_QLA83XX(ha))
		return QLA_FUNCTION_FAILED;

	ql_dbg(ql_dbg_mbx, vha, 0x1143, "Entered %s.\n", __func__);

	mcp->mb[0] = MBC_RESTART_NIC_FIRMWARE;
	mcp->out_mb = MBX_0;
	mcp->in_mb = MBX_1|MBX_0;
	mcp->tov = MBX_TOV_SECONDS;
	mcp->flags = 0;
	rval = qla2x00_mailbox_command(vha, mcp);

	if (rval != QLA_SUCCESS) {
		ql_dbg(ql_dbg_mbx, vha, 0x1144,
		    "Failed=%x mb[0]=%x mb[1]=%x.\n",
		    rval, mcp->mb[0], mcp->mb[1]);
		ha->isp_ops->fw_dump(vha, 0);
	} else {
		ql_dbg(ql_dbg_mbx, vha, 0x1145, "Done %s.\n", __func__);
	}

	return rval;
}

int
qla83xx_access_control(scsi_qla_host_t *vha, uint16_t options,
	uint32_t start_addr, uint32_t end_addr, uint16_t *sector_size)
{
	int rval;
	mbx_cmd_t mc;
	mbx_cmd_t *mcp = &mc;
	uint8_t subcode = (uint8_t)options;
	struct qla_hw_data *ha = vha->hw;

	if (!IS_QLA8031(ha))
		return QLA_FUNCTION_FAILED;

	ql_dbg(ql_dbg_mbx, vha, 0x1146, "Entered %s.\n", __func__);

	mcp->mb[0] = MBC_SET_ACCESS_CONTROL;
	mcp->mb[1] = options;
	mcp->out_mb = MBX_1|MBX_0;
	if (subcode & BIT_2) {
		mcp->mb[2] = LSW(start_addr);
		mcp->mb[3] = MSW(start_addr);
		mcp->mb[4] = LSW(end_addr);
		mcp->mb[5] = MSW(end_addr);
		mcp->out_mb |= MBX_5|MBX_4|MBX_3|MBX_2;
	}
	mcp->in_mb = MBX_2|MBX_1|MBX_0;
	if (!(subcode & (BIT_2 | BIT_5)))
		mcp->in_mb |= MBX_4|MBX_3;
	mcp->tov = MBX_TOV_SECONDS;
	mcp->flags = 0;
	rval = qla2x00_mailbox_command(vha, mcp);

	if (rval != QLA_SUCCESS) {
		ql_dbg(ql_dbg_mbx, vha, 0x1147,
		    "Failed=%x mb[0]=%x mb[1]=%x mb[2]=%x mb[3]=%x mb[4]=%x.\n",
		    rval, mcp->mb[0], mcp->mb[1], mcp->mb[2], mcp->mb[3],
		    mcp->mb[4]);
		ha->isp_ops->fw_dump(vha, 0);
	} else {
		if (subcode & BIT_5)
			*sector_size = mcp->mb[1];
		else if (subcode & (BIT_6 | BIT_7)) {
			ql_dbg(ql_dbg_mbx, vha, 0x1148,
			    "Driver-lock id=%x%x", mcp->mb[4], mcp->mb[3]);
		} else if (subcode & (BIT_3 | BIT_4)) {
			ql_dbg(ql_dbg_mbx, vha, 0x1149,
			    "Flash-lock id=%x%x", mcp->mb[4], mcp->mb[3]);
		}
		ql_dbg(ql_dbg_mbx, vha, 0x114a, "Done %s.\n", __func__);
	}

	return rval;
}

int
qla2x00_dump_mctp_data(scsi_qla_host_t *vha, dma_addr_t req_dma, uint32_t addr,
	uint32_t size)
{
	int rval;
	mbx_cmd_t mc;
	mbx_cmd_t *mcp = &mc;

	if (!IS_MCTP_CAPABLE(vha->hw))
		return QLA_FUNCTION_FAILED;

	ql_dbg(ql_dbg_mbx + ql_dbg_verbose, vha, 0x114f,
	    "Entered %s.\n", __func__);

	mcp->mb[0] = MBC_DUMP_RISC_RAM_EXTENDED;
	mcp->mb[1] = LSW(addr);
	mcp->mb[2] = MSW(req_dma);
	mcp->mb[3] = LSW(req_dma);
	mcp->mb[4] = MSW(size);
	mcp->mb[5] = LSW(size);
	mcp->mb[6] = MSW(MSD(req_dma));
	mcp->mb[7] = LSW(MSD(req_dma));
	mcp->mb[8] = MSW(addr);
	/* Setting RAM ID to valid */
	mcp->mb[10] |= BIT_7;
	/* For MCTP RAM ID is 0x40 */
	mcp->mb[10] |= 0x40;

	mcp->out_mb |= MBX_10|MBX_8|MBX_7|MBX_6|MBX_5|MBX_4|MBX_3|MBX_2|MBX_1|
	    MBX_0;

	mcp->in_mb = MBX_0;
	mcp->tov = MBX_TOV_SECONDS;
	mcp->flags = 0;
	rval = qla2x00_mailbox_command(vha, mcp);

	if (rval != QLA_SUCCESS) {
		ql_dbg(ql_dbg_mbx, vha, 0x114e,
		    "Failed=%x mb[0]=%x.\n", rval, mcp->mb[0]);
	} else {
		ql_dbg(ql_dbg_mbx + ql_dbg_verbose, vha, 0x114d,
		    "Done %s.\n", __func__);
	}

	return rval;
}

int
qla26xx_dport_diagnostics(scsi_qla_host_t *vha,
	void *dd_buf, uint size, uint options)
{
	int rval;
	mbx_cmd_t mc;
	mbx_cmd_t *mcp = &mc;
	dma_addr_t dd_dma;

	if (!IS_QLA83XX(vha->hw) && !IS_QLA27XX(vha->hw) &&
	    !IS_QLA28XX(vha->hw))
		return QLA_FUNCTION_FAILED;

	ql_dbg(ql_dbg_mbx + ql_dbg_verbose, vha, 0x119f,
	    "Entered %s.\n", __func__);

	dd_dma = dma_map_single(&vha->hw->pdev->dev,
	    dd_buf, size, DMA_FROM_DEVICE);
	if (dma_mapping_error(&vha->hw->pdev->dev, dd_dma)) {
		ql_log(ql_log_warn, vha, 0x1194, "Failed to map dma buffer.\n");
		return QLA_MEMORY_ALLOC_FAILED;
	}

	memset(dd_buf, 0, size);

	mcp->mb[0] = MBC_DPORT_DIAGNOSTICS;
	mcp->mb[1] = options;
	mcp->mb[2] = MSW(LSD(dd_dma));
	mcp->mb[3] = LSW(LSD(dd_dma));
	mcp->mb[6] = MSW(MSD(dd_dma));
	mcp->mb[7] = LSW(MSD(dd_dma));
	mcp->mb[8] = size;
	mcp->out_mb = MBX_8|MBX_7|MBX_6|MBX_3|MBX_2|MBX_1|MBX_0;
	mcp->in_mb = MBX_3|MBX_2|MBX_1|MBX_0;
	mcp->buf_size = size;
	mcp->flags = MBX_DMA_IN;
	mcp->tov = MBX_TOV_SECONDS * 4;
	rval = qla2x00_mailbox_command(vha, mcp);

	if (rval != QLA_SUCCESS) {
		ql_dbg(ql_dbg_mbx, vha, 0x1195, "Failed=%x.\n", rval);
	} else {
		ql_dbg(ql_dbg_mbx + ql_dbg_verbose, vha, 0x1196,
		    "Done %s.\n", __func__);
	}

	dma_unmap_single(&vha->hw->pdev->dev, dd_dma,
	    size, DMA_FROM_DEVICE);

	return rval;
}

static void qla2x00_async_mb_sp_done(srb_t *sp, int res)
{
	sp->u.iocb_cmd.u.mbx.rc = res;

	complete(&sp->u.iocb_cmd.u.mbx.comp);
	/* don't free sp here. Let the caller do the free */
}

/*
 * This mailbox uses the iocb interface to send MB command.
 * This allows non-critial (non chip setup) command to go
 * out in parrallel.
 */
int qla24xx_send_mb_cmd(struct scsi_qla_host *vha, mbx_cmd_t *mcp)
{
	int rval = QLA_FUNCTION_FAILED;
	srb_t *sp;
	struct srb_iocb *c;

	if (!vha->hw->flags.fw_started)
		goto done;

	sp = qla2x00_get_sp(vha, NULL, GFP_KERNEL);
	if (!sp)
		goto done;

	sp->type = SRB_MB_IOCB;
	sp->name = mb_to_str(mcp->mb[0]);

	c = &sp->u.iocb_cmd;
	c->timeout = qla2x00_async_iocb_timeout;
	init_completion(&c->u.mbx.comp);

	qla2x00_init_timer(sp, qla2x00_get_async_timeout(vha) + 2);

	memcpy(sp->u.iocb_cmd.u.mbx.out_mb, mcp->mb, SIZEOF_IOCB_MB_REG);

	sp->done = qla2x00_async_mb_sp_done;

	rval = qla2x00_start_sp(sp);
	if (rval != QLA_SUCCESS) {
		ql_dbg(ql_dbg_mbx, vha, 0x1018,
		    "%s: %s Failed submission. %x.\n",
		    __func__, sp->name, rval);
		goto done_free_sp;
	}

	ql_dbg(ql_dbg_mbx, vha, 0x113f, "MB:%s hndl %x submitted\n",
	    sp->name, sp->handle);

	wait_for_completion(&c->u.mbx.comp);
	memcpy(mcp->mb, sp->u.iocb_cmd.u.mbx.in_mb, SIZEOF_IOCB_MB_REG);

	rval = c->u.mbx.rc;
	switch (rval) {
	case QLA_FUNCTION_TIMEOUT:
		ql_dbg(ql_dbg_mbx, vha, 0x1140, "%s: %s Timeout. %x.\n",
		    __func__, sp->name, rval);
		break;
	case  QLA_SUCCESS:
		ql_dbg(ql_dbg_mbx, vha, 0x119d, "%s: %s done.\n",
		    __func__, sp->name);
		sp->free(sp);
		break;
	default:
		ql_dbg(ql_dbg_mbx, vha, 0x119e, "%s: %s Failed. %x.\n",
		    __func__, sp->name, rval);
		sp->free(sp);
		break;
	}

	return rval;

done_free_sp:
	sp->free(sp);
done:
	return rval;
}

/*
 * qla24xx_gpdb_wait
 * NOTE: Do not call this routine from DPC thread
 */
int qla24xx_gpdb_wait(struct scsi_qla_host *vha, fc_port_t *fcport, u8 opt)
{
	int rval = QLA_FUNCTION_FAILED;
	dma_addr_t pd_dma;
	struct port_database_24xx *pd;
	struct qla_hw_data *ha = vha->hw;
	mbx_cmd_t mc;

	if (!vha->hw->flags.fw_started)
		goto done;

	pd = dma_pool_zalloc(ha->s_dma_pool, GFP_KERNEL, &pd_dma);
	if (pd  == NULL) {
		ql_log(ql_log_warn, vha, 0xd047,
		    "Failed to allocate port database structure.\n");
		goto done_free_sp;
	}

	memset(&mc, 0, sizeof(mc));
	mc.mb[0] = MBC_GET_PORT_DATABASE;
	mc.mb[1] = cpu_to_le16(fcport->loop_id);
	mc.mb[2] = MSW(pd_dma);
	mc.mb[3] = LSW(pd_dma);
	mc.mb[6] = MSW(MSD(pd_dma));
	mc.mb[7] = LSW(MSD(pd_dma));
	mc.mb[9] = cpu_to_le16(vha->vp_idx);
	mc.mb[10] = cpu_to_le16((uint16_t)opt);

	rval = qla24xx_send_mb_cmd(vha, &mc);
	if (rval != QLA_SUCCESS) {
		ql_dbg(ql_dbg_mbx, vha, 0x1193,
		    "%s: %8phC fail\n", __func__, fcport->port_name);
		goto done_free_sp;
	}

	rval = __qla24xx_parse_gpdb(vha, fcport, pd);

	ql_dbg(ql_dbg_mbx, vha, 0x1197, "%s: %8phC done\n",
	    __func__, fcport->port_name);

done_free_sp:
	if (pd)
		dma_pool_free(ha->s_dma_pool, pd, pd_dma);
done:
	return rval;
}

int __qla24xx_parse_gpdb(struct scsi_qla_host *vha, fc_port_t *fcport,
    struct port_database_24xx *pd)
{
	int rval = QLA_SUCCESS;
	uint64_t zero = 0;
	u8 current_login_state, last_login_state;

	if (NVME_TARGET(vha->hw, fcport)) {
		current_login_state = pd->current_login_state >> 4;
		last_login_state = pd->last_login_state >> 4;
	} else {
		current_login_state = pd->current_login_state & 0xf;
		last_login_state = pd->last_login_state & 0xf;
	}

	/* Check for logged in state. */
	if (current_login_state != PDS_PRLI_COMPLETE) {
		ql_dbg(ql_dbg_mbx, vha, 0x119a,
		    "Unable to verify login-state (%x/%x) for loop_id %x.\n",
		    current_login_state, last_login_state, fcport->loop_id);
		rval = QLA_FUNCTION_FAILED;
		goto gpd_error_out;
	}

	if (fcport->loop_id == FC_NO_LOOP_ID ||
	    (memcmp(fcport->port_name, (uint8_t *)&zero, 8) &&
	     memcmp(fcport->port_name, pd->port_name, 8))) {
		/* We lost the device mid way. */
		rval = QLA_NOT_LOGGED_IN;
		goto gpd_error_out;
	}

	/* Names are little-endian. */
	memcpy(fcport->node_name, pd->node_name, WWN_SIZE);
	memcpy(fcport->port_name, pd->port_name, WWN_SIZE);

	/* Get port_id of device. */
	fcport->d_id.b.domain = pd->port_id[0];
	fcport->d_id.b.area = pd->port_id[1];
	fcport->d_id.b.al_pa = pd->port_id[2];
	fcport->d_id.b.rsvd_1 = 0;

<<<<<<< HEAD
	if (fcport->fc4f_nvme) {
		fcport->port_type = 0;
=======
	if (NVME_TARGET(vha->hw, fcport)) {
		fcport->port_type = FCT_NVME;
>>>>>>> bfb2c0b2
		if ((pd->prli_svc_param_word_3[0] & BIT_5) == 0)
			fcport->port_type |= FCT_NVME_INITIATOR;
		if ((pd->prli_svc_param_word_3[0] & BIT_4) == 0)
			fcport->port_type |= FCT_NVME_TARGET;
		if ((pd->prli_svc_param_word_3[0] & BIT_3) == 0)
			fcport->port_type |= FCT_NVME_DISCOVERY;
	} else {
		/* If not target must be initiator or unknown type. */
		if ((pd->prli_svc_param_word_3[0] & BIT_4) == 0)
			fcport->port_type = FCT_INITIATOR;
		else
			fcport->port_type = FCT_TARGET;
	}
	/* Passback COS information. */
	fcport->supported_classes = (pd->flags & PDF_CLASS_2) ?
		FC_COS_CLASS2 : FC_COS_CLASS3;

	if (pd->prli_svc_param_word_3[0] & BIT_7) {
		fcport->flags |= FCF_CONF_COMP_SUPPORTED;
		fcport->conf_compl_supported = 1;
	}

gpd_error_out:
	return rval;
}

/*
 * qla24xx_gidlist__wait
 * NOTE: don't call this routine from DPC thread.
 */
int qla24xx_gidlist_wait(struct scsi_qla_host *vha,
	void *id_list, dma_addr_t id_list_dma, uint16_t *entries)
{
	int rval = QLA_FUNCTION_FAILED;
	mbx_cmd_t mc;

	if (!vha->hw->flags.fw_started)
		goto done;

	memset(&mc, 0, sizeof(mc));
	mc.mb[0] = MBC_GET_ID_LIST;
	mc.mb[2] = MSW(id_list_dma);
	mc.mb[3] = LSW(id_list_dma);
	mc.mb[6] = MSW(MSD(id_list_dma));
	mc.mb[7] = LSW(MSD(id_list_dma));
	mc.mb[8] = 0;
	mc.mb[9] = cpu_to_le16(vha->vp_idx);

	rval = qla24xx_send_mb_cmd(vha, &mc);
	if (rval != QLA_SUCCESS) {
		ql_dbg(ql_dbg_mbx, vha, 0x119b,
		    "%s:  fail\n", __func__);
	} else {
		*entries = mc.mb[1];
		ql_dbg(ql_dbg_mbx, vha, 0x119c,
		    "%s:  done\n", __func__);
	}
done:
	return rval;
}

int qla27xx_set_zio_threshold(scsi_qla_host_t *vha, uint16_t value)
{
	int rval;
	mbx_cmd_t	mc;
	mbx_cmd_t	*mcp = &mc;

	ql_dbg(ql_dbg_mbx + ql_dbg_verbose, vha, 0x1200,
	    "Entered %s\n", __func__);

	memset(mcp->mb, 0 , sizeof(mcp->mb));
	mcp->mb[0] = MBC_GET_SET_ZIO_THRESHOLD;
	mcp->mb[1] = cpu_to_le16(1);
	mcp->mb[2] = cpu_to_le16(value);
	mcp->out_mb = MBX_2 | MBX_1 | MBX_0;
	mcp->in_mb = MBX_2 | MBX_0;
	mcp->tov = MBX_TOV_SECONDS;
	mcp->flags = 0;

	rval = qla2x00_mailbox_command(vha, mcp);

	ql_dbg(ql_dbg_mbx, vha, 0x1201, "%s %x\n",
	    (rval != QLA_SUCCESS) ? "Failed"  : "Done", rval);

	return rval;
}

int qla27xx_get_zio_threshold(scsi_qla_host_t *vha, uint16_t *value)
{
	int rval;
	mbx_cmd_t	mc;
	mbx_cmd_t	*mcp = &mc;

	ql_dbg(ql_dbg_mbx + ql_dbg_verbose, vha, 0x1203,
	    "Entered %s\n", __func__);

	memset(mcp->mb, 0, sizeof(mcp->mb));
	mcp->mb[0] = MBC_GET_SET_ZIO_THRESHOLD;
	mcp->mb[1] = cpu_to_le16(0);
	mcp->out_mb = MBX_1 | MBX_0;
	mcp->in_mb = MBX_2 | MBX_0;
	mcp->tov = MBX_TOV_SECONDS;
	mcp->flags = 0;

	rval = qla2x00_mailbox_command(vha, mcp);
	if (rval == QLA_SUCCESS)
		*value = mc.mb[2];

	ql_dbg(ql_dbg_mbx, vha, 0x1205, "%s %x\n",
	    (rval != QLA_SUCCESS) ? "Failed" : "Done", rval);

	return rval;
}

int
qla2x00_read_sfp_dev(struct scsi_qla_host *vha, char *buf, int count)
{
	struct qla_hw_data *ha = vha->hw;
	uint16_t iter, addr, offset;
	dma_addr_t phys_addr;
	int rval, c;
	u8 *sfp_data;

	memset(ha->sfp_data, 0, SFP_DEV_SIZE);
	addr = 0xa0;
	phys_addr = ha->sfp_data_dma;
	sfp_data = ha->sfp_data;
	offset = c = 0;

	for (iter = 0; iter < SFP_DEV_SIZE / SFP_BLOCK_SIZE; iter++) {
		if (iter == 4) {
			/* Skip to next device address. */
			addr = 0xa2;
			offset = 0;
		}

		rval = qla2x00_read_sfp(vha, phys_addr, sfp_data,
		    addr, offset, SFP_BLOCK_SIZE, BIT_1);
		if (rval != QLA_SUCCESS) {
			ql_log(ql_log_warn, vha, 0x706d,
			    "Unable to read SFP data (%x/%x/%x).\n", rval,
			    addr, offset);

			return rval;
		}

		if (buf && (c < count)) {
			u16 sz;

			if ((count - c) >= SFP_BLOCK_SIZE)
				sz = SFP_BLOCK_SIZE;
			else
				sz = count - c;

			memcpy(buf, sfp_data, sz);
			buf += SFP_BLOCK_SIZE;
			c += sz;
		}
		phys_addr += SFP_BLOCK_SIZE;
		sfp_data  += SFP_BLOCK_SIZE;
		offset += SFP_BLOCK_SIZE;
	}

	return rval;
}

int qla24xx_res_count_wait(struct scsi_qla_host *vha,
    uint16_t *out_mb, int out_mb_sz)
{
	int rval = QLA_FUNCTION_FAILED;
	mbx_cmd_t mc;

	if (!vha->hw->flags.fw_started)
		goto done;

	memset(&mc, 0, sizeof(mc));
	mc.mb[0] = MBC_GET_RESOURCE_COUNTS;

	rval = qla24xx_send_mb_cmd(vha, &mc);
	if (rval != QLA_SUCCESS) {
		ql_dbg(ql_dbg_mbx, vha, 0xffff,
			"%s:  fail\n", __func__);
	} else {
		if (out_mb_sz <= SIZEOF_IOCB_MB_REG)
			memcpy(out_mb, mc.mb, out_mb_sz);
		else
			memcpy(out_mb, mc.mb, SIZEOF_IOCB_MB_REG);

		ql_dbg(ql_dbg_mbx, vha, 0xffff,
			"%s:  done\n", __func__);
	}
done:
	return rval;
}

int qla28xx_secure_flash_update(scsi_qla_host_t *vha, uint16_t opts,
    uint16_t region, uint32_t len, dma_addr_t sfub_dma_addr,
    uint32_t sfub_len)
{
	int		rval;
	mbx_cmd_t mc;
	mbx_cmd_t *mcp = &mc;

	mcp->mb[0] = MBC_SECURE_FLASH_UPDATE;
	mcp->mb[1] = opts;
	mcp->mb[2] = region;
	mcp->mb[3] = MSW(len);
	mcp->mb[4] = LSW(len);
	mcp->mb[5] = MSW(sfub_dma_addr);
	mcp->mb[6] = LSW(sfub_dma_addr);
	mcp->mb[7] = MSW(MSD(sfub_dma_addr));
	mcp->mb[8] = LSW(MSD(sfub_dma_addr));
	mcp->mb[9] = sfub_len;
	mcp->out_mb =
	    MBX_9|MBX_8|MBX_7|MBX_6|MBX_5|MBX_4|MBX_3|MBX_2|MBX_1|MBX_0;
	mcp->in_mb = MBX_2|MBX_1|MBX_0;
	mcp->tov = MBX_TOV_SECONDS;
	mcp->flags = 0;
	rval = qla2x00_mailbox_command(vha, mcp);

	if (rval != QLA_SUCCESS) {
		ql_dbg(ql_dbg_mbx, vha, 0xffff, "%s(%ld): failed rval 0x%x, %x %x %x",
			__func__, vha->host_no, rval, mcp->mb[0], mcp->mb[1],
			mcp->mb[2]);
	}

	return rval;
}

int qla2xxx_write_remote_register(scsi_qla_host_t *vha, uint32_t addr,
    uint32_t data)
{
	int rval;
	mbx_cmd_t mc;
	mbx_cmd_t *mcp = &mc;

	ql_dbg(ql_dbg_mbx + ql_dbg_verbose, vha, 0x10e8,
	    "Entered %s.\n", __func__);

	mcp->mb[0] = MBC_WRITE_REMOTE_REG;
	mcp->mb[1] = LSW(addr);
	mcp->mb[2] = MSW(addr);
	mcp->mb[3] = LSW(data);
	mcp->mb[4] = MSW(data);
	mcp->out_mb = MBX_4|MBX_3|MBX_2|MBX_1|MBX_0;
	mcp->in_mb = MBX_1|MBX_0;
	mcp->tov = MBX_TOV_SECONDS;
	mcp->flags = 0;
	rval = qla2x00_mailbox_command(vha, mcp);

	if (rval != QLA_SUCCESS) {
		ql_dbg(ql_dbg_mbx, vha, 0x10e9,
		    "Failed=%x mb[0]=%x.\n", rval, mcp->mb[0]);
	} else {
		ql_dbg(ql_dbg_mbx + ql_dbg_verbose, vha, 0x10ea,
		    "Done %s.\n", __func__);
	}

	return rval;
}

int qla2xxx_read_remote_register(scsi_qla_host_t *vha, uint32_t addr,
    uint32_t *data)
{
	int rval;
	mbx_cmd_t mc;
	mbx_cmd_t *mcp = &mc;

	ql_dbg(ql_dbg_mbx + ql_dbg_verbose, vha, 0x10e8,
	    "Entered %s.\n", __func__);

	mcp->mb[0] = MBC_READ_REMOTE_REG;
	mcp->mb[1] = LSW(addr);
	mcp->mb[2] = MSW(addr);
	mcp->out_mb = MBX_2|MBX_1|MBX_0;
	mcp->in_mb = MBX_4|MBX_3|MBX_2|MBX_1|MBX_0;
	mcp->tov = MBX_TOV_SECONDS;
	mcp->flags = 0;
	rval = qla2x00_mailbox_command(vha, mcp);

	*data = (uint32_t)((((uint32_t)mcp->mb[4]) << 16) | mcp->mb[3]);

	if (rval != QLA_SUCCESS) {
		ql_dbg(ql_dbg_mbx, vha, 0x10e9,
		    "Failed=%x mb[0]=%x.\n", rval, mcp->mb[0]);
	} else {
		ql_dbg(ql_dbg_mbx + ql_dbg_verbose, vha, 0x10ea,
		    "Done %s.\n", __func__);
	}

	return rval;
}<|MERGE_RESOLUTION|>--- conflicted
+++ resolved
@@ -6397,13 +6397,8 @@
 	fcport->d_id.b.al_pa = pd->port_id[2];
 	fcport->d_id.b.rsvd_1 = 0;
 
-<<<<<<< HEAD
-	if (fcport->fc4f_nvme) {
-		fcport->port_type = 0;
-=======
 	if (NVME_TARGET(vha->hw, fcport)) {
 		fcport->port_type = FCT_NVME;
->>>>>>> bfb2c0b2
 		if ((pd->prli_svc_param_word_3[0] & BIT_5) == 0)
 			fcport->port_type |= FCT_NVME_INITIATOR;
 		if ((pd->prli_svc_param_word_3[0] & BIT_4) == 0)
