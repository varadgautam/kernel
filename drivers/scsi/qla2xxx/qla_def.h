--- conflicted
+++ resolved
@@ -592,12 +592,9 @@
 	uint8_t cmd_type;
 	uint8_t pad[3];
 	atomic_t ref_count;
-	struct kref cmd_kref;	/* need to migrate ref_count over to this */
-	void *priv;
 	wait_queue_head_t nvme_ls_waitq;
 	struct fc_port *fcport;
 	struct scsi_qla_host *vha;
-	unsigned int start_timer:1;
 	uint32_t handle;
 	uint16_t flags;
 	uint16_t type;
@@ -609,30 +606,16 @@
 	u32 gen2;	/* scratch */
 	int rc;
 	int retry_count;
-<<<<<<< HEAD
 #ifdef __GENKSYMS__
 	struct completion comp;
 #else
 	struct completion *comp;
 #endif
-=======
-	struct completion *comp;
->>>>>>> ecd3ad1c
 	union {
 		struct srb_iocb iocb_cmd;
 		struct bsg_job *bsg_job;
 		struct srb_cmd scmd;
 	} u;
-<<<<<<< HEAD
-	void (*done)(void *, int);
-	void (*free)(void *);
-#ifndef __GENKSYMS__
-	struct kref cmd_kref;	/* need to migrate ref_count over to this */
-	void *priv;
-	unsigned int start_timer:1;
-	void (*put_fn)(struct kref *kref);
-#endif
-=======
 	/*
 	 * Report completion status @res and call sp_put(@sp). @res is
 	 * an NVMe status code, a SCSI result (e.g. DID_OK << 16) or a
@@ -645,8 +628,12 @@
 	 * Call nvme_private->fd->done() and free @sp. Only used by the NVMe
 	 * code.
 	 */
+#ifndef __GENKSYMS__
+	struct kref cmd_kref;	/* need to migrate ref_count over to this */
+	void *priv;
+	unsigned int start_timer:1;
 	void (*put_fn)(struct kref *kref);
->>>>>>> ecd3ad1c
+#endif
 } srb_t;
 
 #define GET_CMD_SP(sp) (sp->u.scmd.cmd)
@@ -1944,11 +1931,7 @@
 			uint16_t	reserved_2;
 			uint16_t	reserved_3;
 			uint32_t	reserved_4;
-<<<<<<< HEAD
-			struct dsd64	data_dsd;
-=======
 			struct dsd64	data_dsd[1];
->>>>>>> ecd3ad1c
 			uint32_t	reserved_5[2];
 			uint32_t	reserved_6;
 		} nobundling;
@@ -1958,11 +1941,7 @@
 			uint16_t	reserved_1;
 			__le16	dseg_count;	/* Data segment count */
 			uint32_t	reserved_2;
-<<<<<<< HEAD
-			struct dsd64	data_dsd;
-=======
 			struct dsd64	data_dsd[1];
->>>>>>> ecd3ad1c
 			struct dsd64	dif_dsd;
 		} bundling;
 	} u;
@@ -2335,20 +2314,14 @@
 	FCT_BROADCAST,
 	FCT_INITIATOR,
 	FCT_TARGET,
-<<<<<<< HEAD
 #ifdef __GENKSYMS__
 	FCT_NVME
 #else
-=======
->>>>>>> ecd3ad1c
 	FCT_NVME_INITIATOR = 0x10,
 	FCT_NVME_TARGET = 0x20,
 	FCT_NVME_DISCOVERY = 0x40,
 	FCT_NVME = 0xf0,
-<<<<<<< HEAD
 #endif
-=======
->>>>>>> ecd3ad1c
 } fc_port_type_t;
 
 enum qla_sess_deletion {
@@ -2434,12 +2407,9 @@
 	unsigned int id_changed:1;
 	unsigned int scan_needed:1;
 
-<<<<<<< HEAD
 #ifdef __GENKSYMS__
 	struct work_struct nvme_del_work;
 #endif
-=======
->>>>>>> ecd3ad1c
 	struct completion nvme_del_done;
 	uint32_t nvme_prli_service_param;
 #define NVME_PRLI_SP_CONF       BIT_7
@@ -4478,12 +4448,9 @@
 
 	struct		nvme_fc_local_port *nvme_local_port;
 	struct completion nvme_del_done;
-<<<<<<< HEAD
 #ifdef __GENKSYMS__
 	struct list_head nvme_rport_list;
 #endif
-=======
->>>>>>> ecd3ad1c
 
 	uint16_t	fcoe_vlan_id;
 	uint16_t	fcoe_fcf_idx;
