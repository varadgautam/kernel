/*
 * QLogic Fibre Channel HBA Driver
 * Copyright (c)  2003-2014 QLogic Corporation
 *
 * See LICENSE.qla2xxx for copyright and licensing details.
 */
#include "qla_def.h"
#include "qla_gbl.h"

#include <linux/delay.h>
#include <linux/slab.h>
#include <linux/vmalloc.h>

#include "qla_devtbl.h"

#ifdef CONFIG_SPARC
#include <asm/prom.h>
#endif

#include <target/target_core_base.h>
#include "qla_target.h"

/*
*  QLogic ISP2x00 Hardware Support Function Prototypes.
*/
static int qla2x00_isp_firmware(scsi_qla_host_t *);
static int qla2x00_setup_chip(scsi_qla_host_t *);
static int qla2x00_fw_ready(scsi_qla_host_t *);
static int qla2x00_configure_hba(scsi_qla_host_t *);
static int qla2x00_configure_loop(scsi_qla_host_t *);
static int qla2x00_configure_local_loop(scsi_qla_host_t *);
static int qla2x00_configure_fabric(scsi_qla_host_t *);
static int qla2x00_find_all_fabric_devs(scsi_qla_host_t *);
static int qla2x00_restart_isp(scsi_qla_host_t *);

static struct qla_chip_state_84xx *qla84xx_get_chip(struct scsi_qla_host *);
static int qla84xx_init_chip(scsi_qla_host_t *);
static int qla25xx_init_queues(struct qla_hw_data *);
static int qla24xx_post_prli_work(struct scsi_qla_host*, fc_port_t *);
static void qla24xx_handle_plogi_done_event(struct scsi_qla_host *,
    struct event_arg *);
static void qla24xx_handle_prli_done_event(struct scsi_qla_host *,
    struct event_arg *);
static void __qla24xx_handle_gpdb_event(scsi_qla_host_t *, struct event_arg *);

/* SRB Extensions ---------------------------------------------------------- */

void
qla2x00_sp_timeout(struct timer_list *t)
{
	srb_t *sp = from_timer(sp, t, u.iocb_cmd.timer);
	struct srb_iocb *iocb;
	struct req_que *req;
	unsigned long flags;
	struct qla_hw_data *ha = sp->vha->hw;

	WARN_ON_ONCE(irqs_disabled());
	spin_lock_irqsave(&ha->hardware_lock, flags);
	req = sp->qpair->req;
	req->outstanding_cmds[sp->handle] = NULL;
	iocb = &sp->u.iocb_cmd;
	spin_unlock_irqrestore(&ha->hardware_lock, flags);
	iocb->timeout(sp);
}

void
qla2x00_sp_free(void *ptr)
{
	srb_t *sp = ptr;
	struct srb_iocb *iocb = &sp->u.iocb_cmd;

	del_timer(&iocb->timer);
	qla2x00_rel_sp(sp);
}

/* Asynchronous Login/Logout Routines -------------------------------------- */

unsigned long
qla2x00_get_async_timeout(struct scsi_qla_host *vha)
{
	unsigned long tmo;
	struct qla_hw_data *ha = vha->hw;

	/* Firmware should use switch negotiated r_a_tov for timeout. */
	tmo = ha->r_a_tov / 10 * 2;
	if (IS_QLAFX00(ha)) {
		tmo = FX00_DEF_RATOV * 2;
	} else if (!IS_FWI2_CAPABLE(ha)) {
		/*
		 * Except for earlier ISPs where the timeout is seeded from the
		 * initialization control block.
		 */
		tmo = ha->login_timeout;
	}
	return tmo;
}

void
qla2x00_async_iocb_timeout(void *data)
{
	srb_t *sp = data;
	fc_port_t *fcport = sp->fcport;
	struct srb_iocb *lio = &sp->u.iocb_cmd;
	int rc, h;
	unsigned long flags;

	if (fcport) {
		ql_dbg(ql_dbg_disc, fcport->vha, 0x2071,
		    "Async-%s timeout - hdl=%x portid=%06x %8phC.\n",
		    sp->name, sp->handle, fcport->d_id.b24, fcport->port_name);

		fcport->flags &= ~(FCF_ASYNC_SENT | FCF_ASYNC_ACTIVE);
	} else {
		pr_info("Async-%s timeout - hdl=%x.\n",
		    sp->name, sp->handle);
	}

	switch (sp->type) {
	case SRB_LOGIN_CMD:
		rc = qla24xx_async_abort_cmd(sp, false);
		if (rc) {
			/* Retry as needed. */
			lio->u.logio.data[0] = MBS_COMMAND_ERROR;
			lio->u.logio.data[1] =
				lio->u.logio.flags & SRB_LOGIN_RETRIED ?
				QLA_LOGIO_LOGIN_RETRIED : 0;
			spin_lock_irqsave(sp->qpair->qp_lock_ptr, flags);
			for (h = 1; h < sp->qpair->req->num_outstanding_cmds;
			    h++) {
				if (sp->qpair->req->outstanding_cmds[h] ==
				    sp) {
					sp->qpair->req->outstanding_cmds[h] =
					    NULL;
					break;
				}
			}
			spin_unlock_irqrestore(sp->qpair->qp_lock_ptr, flags);
			sp->done(sp, QLA_FUNCTION_TIMEOUT);
		}
		break;
	case SRB_LOGOUT_CMD:
	case SRB_CT_PTHRU_CMD:
	case SRB_MB_IOCB:
	case SRB_NACK_PLOGI:
	case SRB_NACK_PRLI:
	case SRB_NACK_LOGO:
	case SRB_CTRL_VP:
		rc = qla24xx_async_abort_cmd(sp, false);
		if (rc) {
			spin_lock_irqsave(sp->qpair->qp_lock_ptr, flags);
			for (h = 1; h < sp->qpair->req->num_outstanding_cmds;
			    h++) {
				if (sp->qpair->req->outstanding_cmds[h] ==
				    sp) {
					sp->qpair->req->outstanding_cmds[h] =
					    NULL;
					break;
				}
			}
			spin_unlock_irqrestore(sp->qpair->qp_lock_ptr, flags);
			sp->done(sp, QLA_FUNCTION_TIMEOUT);
		}
		break;
	}
}

static void
qla2x00_async_login_sp_done(void *ptr, int res)
{
	srb_t *sp = ptr;
	struct scsi_qla_host *vha = sp->vha;
	struct srb_iocb *lio = &sp->u.iocb_cmd;
	struct event_arg ea;

	ql_dbg(ql_dbg_disc, vha, 0x20dd,
	    "%s %8phC res %d \n", __func__, sp->fcport->port_name, res);

	sp->fcport->flags &= ~(FCF_ASYNC_SENT | FCF_ASYNC_ACTIVE);

	if (!test_bit(UNLOADING, &vha->dpc_flags)) {
		memset(&ea, 0, sizeof(ea));
		ea.event = FCME_PLOGI_DONE;
		ea.fcport = sp->fcport;
		ea.data[0] = lio->u.logio.data[0];
		ea.data[1] = lio->u.logio.data[1];
		ea.iop[0] = lio->u.logio.iop[0];
		ea.iop[1] = lio->u.logio.iop[1];
		ea.sp = sp;
		qla2x00_fcport_event_handler(vha, &ea);
	}

	sp->free(sp);
}

static inline bool
fcport_is_smaller(fc_port_t *fcport)
{
	if (wwn_to_u64(fcport->port_name) <
	    wwn_to_u64(fcport->vha->port_name))
		return true;
	else
		return false;
}

static inline bool
fcport_is_bigger(fc_port_t *fcport)
{
	return !fcport_is_smaller(fcport);
}

int
qla2x00_async_login(struct scsi_qla_host *vha, fc_port_t *fcport,
    uint16_t *data)
{
	srb_t *sp;
	struct srb_iocb *lio;
	int rval = QLA_FUNCTION_FAILED;

	if (!vha->flags.online)
		goto done;

	sp = qla2x00_get_sp(vha, fcport, GFP_KERNEL);
	if (!sp)
		goto done;

	fcport->flags |= FCF_ASYNC_SENT;
	fcport->logout_completed = 0;

	fcport->disc_state = DSC_LOGIN_PEND;
	sp->type = SRB_LOGIN_CMD;
	sp->name = "login";
	sp->gen1 = fcport->rscn_gen;
	sp->gen2 = fcport->login_gen;

	lio = &sp->u.iocb_cmd;
	lio->timeout = qla2x00_async_iocb_timeout;
	qla2x00_init_timer(sp, qla2x00_get_async_timeout(vha) + 2);

	sp->done = qla2x00_async_login_sp_done;
	if (N2N_TOPO(fcport->vha->hw) && fcport_is_bigger(fcport))
		lio->u.logio.flags |= SRB_LOGIN_PRLI_ONLY;
	else
		lio->u.logio.flags |= SRB_LOGIN_COND_PLOGI;

	if (fcport->fc4f_nvme)
		lio->u.logio.flags |= SRB_LOGIN_SKIP_PRLI;

	ql_dbg(ql_dbg_disc, vha, 0x2072,
	    "Async-login - %8phC hdl=%x, loopid=%x portid=%02x%02x%02x "
		"retries=%d.\n", fcport->port_name, sp->handle, fcport->loop_id,
	    fcport->d_id.b.domain, fcport->d_id.b.area, fcport->d_id.b.al_pa,
	    fcport->login_retry);

	rval = qla2x00_start_sp(sp);
	if (rval != QLA_SUCCESS) {
		fcport->flags |= FCF_LOGIN_NEEDED;
		set_bit(RELOGIN_NEEDED, &vha->dpc_flags);
		goto done_free_sp;
	}

	return rval;

done_free_sp:
	sp->free(sp);
	fcport->flags &= ~FCF_ASYNC_SENT;
done:
	fcport->flags &= ~FCF_ASYNC_ACTIVE;
	return rval;
}

static void
qla2x00_async_logout_sp_done(void *ptr, int res)
{
	srb_t *sp = ptr;

	sp->fcport->flags &= ~(FCF_ASYNC_SENT | FCF_ASYNC_ACTIVE);
	sp->fcport->login_gen++;
	qlt_logo_completion_handler(sp->fcport, res);
	sp->free(sp);
}

int
qla2x00_async_logout(struct scsi_qla_host *vha, fc_port_t *fcport)
{
	srb_t *sp;
	struct srb_iocb *lio;
	int rval = QLA_FUNCTION_FAILED;

	if (!vha->flags.online || (fcport->flags & FCF_ASYNC_SENT))
		return rval;

	fcport->flags |= FCF_ASYNC_SENT;
	sp = qla2x00_get_sp(vha, fcport, GFP_KERNEL);
	if (!sp)
		goto done;

	sp->type = SRB_LOGOUT_CMD;
	sp->name = "logout";

	lio = &sp->u.iocb_cmd;
	lio->timeout = qla2x00_async_iocb_timeout;
	qla2x00_init_timer(sp, qla2x00_get_async_timeout(vha) + 2);

	sp->done = qla2x00_async_logout_sp_done;

	ql_dbg(ql_dbg_disc, vha, 0x2070,
	    "Async-logout - hdl=%x loop-id=%x portid=%02x%02x%02x %8phC.\n",
	    sp->handle, fcport->loop_id, fcport->d_id.b.domain,
		fcport->d_id.b.area, fcport->d_id.b.al_pa,
		fcport->port_name);

	rval = qla2x00_start_sp(sp);
	if (rval != QLA_SUCCESS)
		goto done_free_sp;
	return rval;

done_free_sp:
	sp->free(sp);
done:
	fcport->flags &= ~(FCF_ASYNC_SENT | FCF_ASYNC_ACTIVE);
	return rval;
}

void
qla2x00_async_prlo_done(struct scsi_qla_host *vha, fc_port_t *fcport,
    uint16_t *data)
{
	fcport->flags &= ~FCF_ASYNC_ACTIVE;
	/* Don't re-login in target mode */
	if (!fcport->tgt_session)
		qla2x00_mark_device_lost(vha, fcport, 1, 0);
	qlt_logo_completion_handler(fcport, data[0]);
}

static void
qla2x00_async_prlo_sp_done(void *s, int res)
{
	srb_t *sp = (srb_t *)s;
	struct srb_iocb *lio = &sp->u.iocb_cmd;
	struct scsi_qla_host *vha = sp->vha;

	sp->fcport->flags &= ~FCF_ASYNC_ACTIVE;
	if (!test_bit(UNLOADING, &vha->dpc_flags))
		qla2x00_post_async_prlo_done_work(sp->fcport->vha, sp->fcport,
		    lio->u.logio.data);
	sp->free(sp);
}

int
qla2x00_async_prlo(struct scsi_qla_host *vha, fc_port_t *fcport)
{
	srb_t *sp;
	struct srb_iocb *lio;
	int rval;

	rval = QLA_FUNCTION_FAILED;
	sp = qla2x00_get_sp(vha, fcport, GFP_KERNEL);
	if (!sp)
		goto done;

	sp->type = SRB_PRLO_CMD;
	sp->name = "prlo";

	lio = &sp->u.iocb_cmd;
	lio->timeout = qla2x00_async_iocb_timeout;
	qla2x00_init_timer(sp, qla2x00_get_async_timeout(vha) + 2);

	sp->done = qla2x00_async_prlo_sp_done;

	ql_dbg(ql_dbg_disc, vha, 0x2070,
	    "Async-prlo - hdl=%x loop-id=%x portid=%02x%02x%02x.\n",
	    sp->handle, fcport->loop_id, fcport->d_id.b.domain,
	    fcport->d_id.b.area, fcport->d_id.b.al_pa);

	rval = qla2x00_start_sp(sp);
	if (rval != QLA_SUCCESS)
		goto done_free_sp;

	return rval;

done_free_sp:
	sp->free(sp);
done:
	fcport->flags &= ~FCF_ASYNC_ACTIVE;
	return rval;
}

static
void qla24xx_handle_adisc_event(scsi_qla_host_t *vha, struct event_arg *ea)
{
	struct fc_port *fcport = ea->fcport;

	ql_dbg(ql_dbg_disc, vha, 0x20d2,
	    "%s %8phC DS %d LS %d rc %d login %d|%d rscn %d|%d lid %d\n",
	    __func__, fcport->port_name, fcport->disc_state,
	    fcport->fw_login_state, ea->rc, fcport->login_gen, ea->sp->gen2,
	    fcport->rscn_gen, ea->sp->gen1, fcport->loop_id);

	if (ea->data[0] != MBS_COMMAND_COMPLETE) {
		ql_dbg(ql_dbg_disc, vha, 0x2066,
		    "%s %8phC: adisc fail: post delete\n",
		    __func__, ea->fcport->port_name);
		/* deleted = 0 & logout_on_delete = force fw cleanup */
		fcport->deleted = 0;
		fcport->logout_on_delete = 1;
		qlt_schedule_sess_for_deletion(ea->fcport);
		return;
	}

	if (ea->fcport->disc_state == DSC_DELETE_PEND)
		return;

	if (ea->sp->gen2 != ea->fcport->login_gen) {
		/* target side must have changed it. */
		ql_dbg(ql_dbg_disc, vha, 0x20d3,
		    "%s %8phC generation changed\n",
		    __func__, ea->fcport->port_name);
		return;
	} else if (ea->sp->gen1 != ea->fcport->rscn_gen) {
		qla_rscn_replay(fcport);
		qlt_schedule_sess_for_deletion(fcport);
		return;
	}

	__qla24xx_handle_gpdb_event(vha, ea);
}

static int qla_post_els_plogi_work(struct scsi_qla_host *vha, fc_port_t *fcport)
{
	struct qla_work_evt *e;

	e = qla2x00_alloc_work(vha, QLA_EVT_ELS_PLOGI);
	if (!e)
		return QLA_FUNCTION_FAILED;

	e->u.fcport.fcport = fcport;
	fcport->flags |= FCF_ASYNC_ACTIVE;
	return qla2x00_post_work(vha, e);
}

static void
qla2x00_async_adisc_sp_done(void *ptr, int res)
{
	srb_t *sp = ptr;
	struct scsi_qla_host *vha = sp->vha;
	struct event_arg ea;
	struct srb_iocb *lio = &sp->u.iocb_cmd;

	ql_dbg(ql_dbg_disc, vha, 0x2066,
	    "Async done-%s res %x %8phC\n",
	    sp->name, res, sp->fcport->port_name);

	sp->fcport->flags &= ~(FCF_ASYNC_SENT | FCF_ASYNC_ACTIVE);

	memset(&ea, 0, sizeof(ea));
	ea.event = FCME_ADISC_DONE;
	ea.rc = res;
	ea.data[0] = lio->u.logio.data[0];
	ea.data[1] = lio->u.logio.data[1];
	ea.iop[0] = lio->u.logio.iop[0];
	ea.iop[1] = lio->u.logio.iop[1];
	ea.fcport = sp->fcport;
	ea.sp = sp;

	qla2x00_fcport_event_handler(vha, &ea);

	sp->free(sp);
}

int
qla2x00_async_adisc(struct scsi_qla_host *vha, fc_port_t *fcport,
    uint16_t *data)
{
	srb_t *sp;
	struct srb_iocb *lio;
	int rval = QLA_FUNCTION_FAILED;

	if (!vha->flags.online || (fcport->flags & FCF_ASYNC_SENT))
		return rval;

	fcport->flags |= FCF_ASYNC_SENT;
	sp = qla2x00_get_sp(vha, fcport, GFP_KERNEL);
	if (!sp)
		goto done;

	sp->type = SRB_ADISC_CMD;
	sp->name = "adisc";

	lio = &sp->u.iocb_cmd;
	lio->timeout = qla2x00_async_iocb_timeout;
	sp->gen1 = fcport->rscn_gen;
	sp->gen2 = fcport->login_gen;
	qla2x00_init_timer(sp, qla2x00_get_async_timeout(vha) + 2);

	sp->done = qla2x00_async_adisc_sp_done;
	if (data[1] & QLA_LOGIO_LOGIN_RETRIED)
		lio->u.logio.flags |= SRB_LOGIN_RETRIED;

	ql_dbg(ql_dbg_disc, vha, 0x206f,
	    "Async-adisc - hdl=%x loopid=%x portid=%06x %8phC.\n",
	    sp->handle, fcport->loop_id, fcport->d_id.b24, fcport->port_name);

	rval = qla2x00_start_sp(sp);
	if (rval != QLA_SUCCESS)
		goto done_free_sp;

	return rval;

done_free_sp:
	sp->free(sp);
done:
	fcport->flags &= ~(FCF_ASYNC_SENT | FCF_ASYNC_ACTIVE);
	qla2x00_post_async_adisc_work(vha, fcport, data);
	return rval;
}

static void qla24xx_handle_gnl_done_event(scsi_qla_host_t *vha,
	struct event_arg *ea)
{
	fc_port_t *fcport, *conflict_fcport;
	struct get_name_list_extended *e;
	u16 i, n, found = 0, loop_id;
	port_id_t id;
	u64 wwn;
	u16 data[2];
	u8 current_login_state;

	fcport = ea->fcport;
	ql_dbg(ql_dbg_disc, vha, 0xffff,
	    "%s %8phC DS %d LS rc %d %d login %d|%d rscn %d|%d lid %d\n",
	    __func__, fcport->port_name, fcport->disc_state,
	    fcport->fw_login_state, ea->rc,
	    fcport->login_gen, fcport->last_login_gen,
	    fcport->rscn_gen, fcport->last_rscn_gen, vha->loop_id);

	if (fcport->disc_state == DSC_DELETE_PEND)
		return;

	if (ea->rc) { /* rval */
		if (fcport->login_retry == 0) {
			ql_dbg(ql_dbg_disc, vha, 0x20de,
			    "GNL failed Port login retry %8phN, retry cnt=%d.\n",
			    fcport->port_name, fcport->login_retry);
		}
		return;
	}

	if (fcport->last_rscn_gen != fcport->rscn_gen) {
		qla_rscn_replay(fcport);
		qlt_schedule_sess_for_deletion(fcport);
		return;
	} else if (fcport->last_login_gen != fcport->login_gen) {
		ql_dbg(ql_dbg_disc, vha, 0x20e0,
		    "%s %8phC login gen changed\n",
		    __func__, fcport->port_name);
		return;
	}

	n = ea->data[0] / sizeof(struct get_name_list_extended);

	ql_dbg(ql_dbg_disc, vha, 0x20e1,
	    "%s %d %8phC n %d %02x%02x%02x lid %d \n",
	    __func__, __LINE__, fcport->port_name, n,
	    fcport->d_id.b.domain, fcport->d_id.b.area,
	    fcport->d_id.b.al_pa, fcport->loop_id);

	for (i = 0; i < n; i++) {
		e = &vha->gnl.l[i];
		wwn = wwn_to_u64(e->port_name);
		id.b.domain = e->port_id[2];
		id.b.area = e->port_id[1];
		id.b.al_pa = e->port_id[0];
		id.b.rsvd_1 = 0;

		if (memcmp((u8 *)&wwn, fcport->port_name, WWN_SIZE))
			continue;

		if (IS_SW_RESV_ADDR(id))
			continue;

		found = 1;

		loop_id = le16_to_cpu(e->nport_handle);
		loop_id = (loop_id & 0x7fff);
		if  (fcport->fc4f_nvme)
			current_login_state = e->current_login_state >> 4;
		else
			current_login_state = e->current_login_state & 0xf;


		ql_dbg(ql_dbg_disc, vha, 0x20e2,
		    "%s found %8phC CLS [%x|%x] nvme %d ID[%02x%02x%02x|%02x%02x%02x] lid[%d|%d]\n",
		    __func__, fcport->port_name,
		    e->current_login_state, fcport->fw_login_state,
		    fcport->fc4f_nvme, id.b.domain, id.b.area, id.b.al_pa,
		    fcport->d_id.b.domain, fcport->d_id.b.area,
		    fcport->d_id.b.al_pa, loop_id, fcport->loop_id);

		switch (fcport->disc_state) {
		case DSC_DELETE_PEND:
		case DSC_DELETED:
			break;
		default:
			if ((id.b24 != fcport->d_id.b24 &&
			    fcport->d_id.b24) ||
			    (fcport->loop_id != FC_NO_LOOP_ID &&
				fcport->loop_id != loop_id)) {
				ql_dbg(ql_dbg_disc, vha, 0x20e3,
				    "%s %d %8phC post del sess\n",
				    __func__, __LINE__, fcport->port_name);
				qlt_schedule_sess_for_deletion(fcport);
				return;
			}
			break;
		}

		fcport->loop_id = loop_id;

		wwn = wwn_to_u64(fcport->port_name);
		qlt_find_sess_invalidate_other(vha, wwn,
			id, loop_id, &conflict_fcport);

		if (conflict_fcport) {
			/*
			 * Another share fcport share the same loop_id &
			 * nport id. Conflict fcport needs to finish
			 * cleanup before this fcport can proceed to login.
			 */
			conflict_fcport->conflict = fcport;
			fcport->login_pause = 1;
		}

		switch (vha->hw->current_topology) {
		default:
			switch (current_login_state) {
			case DSC_LS_PRLI_COMP:
				ql_dbg(ql_dbg_disc + ql_dbg_verbose,
				    vha, 0x20e4, "%s %d %8phC post gpdb\n",
				    __func__, __LINE__, fcport->port_name);

				if ((e->prli_svc_param_word_3[0] & BIT_4) == 0)
					fcport->port_type = FCT_INITIATOR;
				else
					fcport->port_type = FCT_TARGET;
				data[0] = data[1] = 0;
				qla2x00_post_async_adisc_work(vha, fcport,
				    data);
				break;
			case DSC_LS_PORT_UNAVAIL:
			default:
				if (fcport->loop_id == FC_NO_LOOP_ID) {
					qla2x00_find_new_loop_id(vha, fcport);
					fcport->fw_login_state =
					    DSC_LS_PORT_UNAVAIL;
				}
				ql_dbg(ql_dbg_disc, vha, 0x20e5,
				    "%s %d %8phC\n", __func__, __LINE__,
				    fcport->port_name);
				qla24xx_fcport_handle_login(vha, fcport);
				break;
			}
			break;
		case ISP_CFG_N:
			fcport->fw_login_state = current_login_state;
			fcport->d_id = id;
			switch (current_login_state) {
			case DSC_LS_PRLI_COMP:
				if ((e->prli_svc_param_word_3[0] & BIT_4) == 0)
					fcport->port_type = FCT_INITIATOR;
				else
					fcport->port_type = FCT_TARGET;

				data[0] = data[1] = 0;
				qla2x00_post_async_adisc_work(vha, fcport,
				    data);
				break;
			case DSC_LS_PLOGI_COMP:
				if (fcport_is_bigger(fcport)) {
					/* local adapter is smaller */
					if (fcport->loop_id != FC_NO_LOOP_ID)
						qla2x00_clear_loop_id(fcport);

					fcport->loop_id = loop_id;
					qla24xx_fcport_handle_login(vha,
					    fcport);
					break;
				}
				/* fall through */
			default:
				if (fcport_is_smaller(fcport)) {
					/* local adapter is bigger */
					if (fcport->loop_id != FC_NO_LOOP_ID)
						qla2x00_clear_loop_id(fcport);

					fcport->loop_id = loop_id;
					qla24xx_fcport_handle_login(vha,
					    fcport);
				}
				break;
			}
			break;
		} /* switch (ha->current_topology) */
	}

	if (!found) {
		switch (vha->hw->current_topology) {
		case ISP_CFG_F:
		case ISP_CFG_FL:
			for (i = 0; i < n; i++) {
				e = &vha->gnl.l[i];
				id.b.domain = e->port_id[0];
				id.b.area = e->port_id[1];
				id.b.al_pa = e->port_id[2];
				id.b.rsvd_1 = 0;
				loop_id = le16_to_cpu(e->nport_handle);

				if (fcport->d_id.b24 == id.b24) {
					conflict_fcport =
					    qla2x00_find_fcport_by_wwpn(vha,
						e->port_name, 0);
					if (conflict_fcport) {
						ql_dbg(ql_dbg_disc + ql_dbg_verbose,
						    vha, 0x20e5,
						    "%s %d %8phC post del sess\n",
						    __func__, __LINE__,
						    conflict_fcport->port_name);
						qlt_schedule_sess_for_deletion
							(conflict_fcport);
					}
				}
				/*
				 * FW already picked this loop id for
				 * another fcport
				 */
				if (fcport->loop_id == loop_id)
					fcport->loop_id = FC_NO_LOOP_ID;
			}
			qla24xx_fcport_handle_login(vha, fcport);
			break;
		case ISP_CFG_N:
			fcport->disc_state = DSC_DELETED;
			if (time_after_eq(jiffies, fcport->dm_login_expire)) {
				if (fcport->n2n_link_reset_cnt < 2) {
					fcport->n2n_link_reset_cnt++;
					/*
					 * remote port is not sending PLOGI.
					 * Reset link to kick start his state
					 * machine
					 */
					set_bit(N2N_LINK_RESET,
					    &vha->dpc_flags);
				} else {
					if (fcport->n2n_chip_reset < 1) {
						ql_log(ql_log_info, vha, 0x705d,
						    "Chip reset to bring laser down");
						set_bit(ISP_ABORT_NEEDED,
						    &vha->dpc_flags);
						fcport->n2n_chip_reset++;
					} else {
						ql_log(ql_log_info, vha, 0x705d,
						    "Remote port %8ph is not coming back\n",
						    fcport->port_name);
						fcport->scan_state = 0;
					}
				}
				qla2xxx_wake_dpc(vha);
			} else {
				/*
				 * report port suppose to do PLOGI. Give him
				 * more time. FW will catch it.
				 */
				set_bit(RELOGIN_NEEDED, &vha->dpc_flags);
			}
			break;
		default:
			break;
		}
	}
} /* gnl_event */

static void
qla24xx_async_gnl_sp_done(void *s, int res)
{
	struct srb *sp = s;
	struct scsi_qla_host *vha = sp->vha;
	unsigned long flags;
	struct fc_port *fcport = NULL, *tf;
	u16 i, n = 0, loop_id;
	struct event_arg ea;
	struct get_name_list_extended *e;
	u64 wwn;
	struct list_head h;
	bool found = false;

	ql_dbg(ql_dbg_disc, vha, 0x20e7,
	    "Async done-%s res %x mb[1]=%x mb[2]=%x \n",
	    sp->name, res, sp->u.iocb_cmd.u.mbx.in_mb[1],
	    sp->u.iocb_cmd.u.mbx.in_mb[2]);

	if (res == QLA_FUNCTION_TIMEOUT)
		return;

	sp->fcport->flags &= ~(FCF_ASYNC_SENT|FCF_ASYNC_ACTIVE);
	memset(&ea, 0, sizeof(ea));
	ea.sp = sp;
	ea.rc = res;
	ea.event = FCME_GNL_DONE;

	if (sp->u.iocb_cmd.u.mbx.in_mb[1] >=
	    sizeof(struct get_name_list_extended)) {
		n = sp->u.iocb_cmd.u.mbx.in_mb[1] /
		    sizeof(struct get_name_list_extended);
		ea.data[0] = sp->u.iocb_cmd.u.mbx.in_mb[1]; /* amnt xfered */
	}

	for (i = 0; i < n; i++) {
		e = &vha->gnl.l[i];
		loop_id = le16_to_cpu(e->nport_handle);
		/* mask out reserve bit */
		loop_id = (loop_id & 0x7fff);
		set_bit(loop_id, vha->hw->loop_id_map);
		wwn = wwn_to_u64(e->port_name);

		ql_dbg(ql_dbg_disc + ql_dbg_verbose, vha, 0x20e8,
		    "%s %8phC %02x:%02x:%02x state %d/%d lid %x \n",
		    __func__, (void *)&wwn, e->port_id[2], e->port_id[1],
		    e->port_id[0], e->current_login_state, e->last_login_state,
		    (loop_id & 0x7fff));
	}

	spin_lock_irqsave(&vha->hw->tgt.sess_lock, flags);

	INIT_LIST_HEAD(&h);
	fcport = tf = NULL;
	if (!list_empty(&vha->gnl.fcports))
		list_splice_init(&vha->gnl.fcports, &h);
	spin_unlock_irqrestore(&vha->hw->tgt.sess_lock, flags);

	list_for_each_entry_safe(fcport, tf, &h, gnl_entry) {
		list_del_init(&fcport->gnl_entry);
		spin_lock_irqsave(&vha->hw->tgt.sess_lock, flags);
		fcport->flags &= ~(FCF_ASYNC_SENT | FCF_ASYNC_ACTIVE);
		spin_unlock_irqrestore(&vha->hw->tgt.sess_lock, flags);
		ea.fcport = fcport;

		qla2x00_fcport_event_handler(vha, &ea);
	}

	/* create new fcport if fw has knowledge of new sessions */
	for (i = 0; i < n; i++) {
		port_id_t id;
		u64 wwnn;

		e = &vha->gnl.l[i];
		wwn = wwn_to_u64(e->port_name);

		found = false;
		list_for_each_entry_safe(fcport, tf, &vha->vp_fcports, list) {
			if (!memcmp((u8 *)&wwn, fcport->port_name,
			    WWN_SIZE)) {
				found = true;
				break;
			}
		}

		id.b.domain = e->port_id[2];
		id.b.area = e->port_id[1];
		id.b.al_pa = e->port_id[0];
		id.b.rsvd_1 = 0;

		if (!found && wwn && !IS_SW_RESV_ADDR(id)) {
			ql_dbg(ql_dbg_disc, vha, 0x2065,
			    "%s %d %8phC %06x post new sess\n",
			    __func__, __LINE__, (u8 *)&wwn, id.b24);
			wwnn = wwn_to_u64(e->node_name);
			qla24xx_post_newsess_work(vha, &id, (u8 *)&wwn,
			    (u8 *)&wwnn, NULL, FC4_TYPE_UNKNOWN);
		}
	}

	spin_lock_irqsave(&vha->hw->tgt.sess_lock, flags);
	vha->gnl.sent = 0;
	spin_unlock_irqrestore(&vha->hw->tgt.sess_lock, flags);

	sp->free(sp);
}

int qla24xx_async_gnl(struct scsi_qla_host *vha, fc_port_t *fcport)
{
	srb_t *sp;
	struct srb_iocb *mbx;
	int rval = QLA_FUNCTION_FAILED;
	unsigned long flags;
	u16 *mb;

	if (!vha->flags.online || (fcport->flags & FCF_ASYNC_SENT))
		return rval;

	ql_dbg(ql_dbg_disc, vha, 0x20d9,
	    "Async-gnlist WWPN %8phC \n", fcport->port_name);

	spin_lock_irqsave(&vha->hw->tgt.sess_lock, flags);
	fcport->flags |= FCF_ASYNC_SENT;
	fcport->disc_state = DSC_GNL;
	fcport->last_rscn_gen = fcport->rscn_gen;
	fcport->last_login_gen = fcport->login_gen;

	list_add_tail(&fcport->gnl_entry, &vha->gnl.fcports);
	if (vha->gnl.sent) {
		spin_unlock_irqrestore(&vha->hw->tgt.sess_lock, flags);
		return QLA_SUCCESS;
	}
	vha->gnl.sent = 1;
	spin_unlock_irqrestore(&vha->hw->tgt.sess_lock, flags);

	sp = qla2x00_get_sp(vha, fcport, GFP_KERNEL);
	if (!sp)
		goto done;

	sp->type = SRB_MB_IOCB;
	sp->name = "gnlist";
	sp->gen1 = fcport->rscn_gen;
	sp->gen2 = fcport->login_gen;

	mbx = &sp->u.iocb_cmd;
	mbx->timeout = qla2x00_async_iocb_timeout;
	qla2x00_init_timer(sp, qla2x00_get_async_timeout(vha)+2);

	mb = sp->u.iocb_cmd.u.mbx.out_mb;
	mb[0] = MBC_PORT_NODE_NAME_LIST;
	mb[1] = BIT_2 | BIT_3;
	mb[2] = MSW(vha->gnl.ldma);
	mb[3] = LSW(vha->gnl.ldma);
	mb[6] = MSW(MSD(vha->gnl.ldma));
	mb[7] = LSW(MSD(vha->gnl.ldma));
	mb[8] = vha->gnl.size;
	mb[9] = vha->vp_idx;

	sp->done = qla24xx_async_gnl_sp_done;

	ql_dbg(ql_dbg_disc, vha, 0x20da,
	    "Async-%s - OUT WWPN %8phC hndl %x\n",
	    sp->name, fcport->port_name, sp->handle);

	rval = qla2x00_start_sp(sp);
	if (rval != QLA_SUCCESS)
		goto done_free_sp;

	return rval;

done_free_sp:
	sp->free(sp);
	fcport->flags &= ~FCF_ASYNC_SENT;
done:
	return rval;
}

int qla24xx_post_gnl_work(struct scsi_qla_host *vha, fc_port_t *fcport)
{
	struct qla_work_evt *e;

	e = qla2x00_alloc_work(vha, QLA_EVT_GNL);
	if (!e)
		return QLA_FUNCTION_FAILED;

	e->u.fcport.fcport = fcport;
	fcport->flags |= FCF_ASYNC_ACTIVE;
	return qla2x00_post_work(vha, e);
}

static
void qla24xx_async_gpdb_sp_done(void *s, int res)
{
	struct srb *sp = s;
	struct scsi_qla_host *vha = sp->vha;
	struct qla_hw_data *ha = vha->hw;
	fc_port_t *fcport = sp->fcport;
	u16 *mb = sp->u.iocb_cmd.u.mbx.in_mb;
	struct event_arg ea;

	ql_dbg(ql_dbg_disc, vha, 0x20db,
	    "Async done-%s res %x, WWPN %8phC mb[1]=%x mb[2]=%x \n",
	    sp->name, res, fcport->port_name, mb[1], mb[2]);

	if (res == QLA_FUNCTION_TIMEOUT) {
		dma_pool_free(sp->vha->hw->s_dma_pool, sp->u.iocb_cmd.u.mbx.in,
			sp->u.iocb_cmd.u.mbx.in_dma);
		return;
	}

	fcport->flags &= ~(FCF_ASYNC_SENT | FCF_ASYNC_ACTIVE);
	memset(&ea, 0, sizeof(ea));
	ea.event = FCME_GPDB_DONE;
	ea.fcport = fcport;
	ea.sp = sp;

	qla2x00_fcport_event_handler(vha, &ea);

	dma_pool_free(ha->s_dma_pool, sp->u.iocb_cmd.u.mbx.in,
		sp->u.iocb_cmd.u.mbx.in_dma);

	sp->free(sp);
}

static int qla24xx_post_prli_work(struct scsi_qla_host *vha, fc_port_t *fcport)
{
	struct qla_work_evt *e;

	e = qla2x00_alloc_work(vha, QLA_EVT_PRLI);
	if (!e)
		return QLA_FUNCTION_FAILED;

	e->u.fcport.fcport = fcport;

	return qla2x00_post_work(vha, e);
}

static void
qla2x00_async_prli_sp_done(void *ptr, int res)
{
	srb_t *sp = ptr;
	struct scsi_qla_host *vha = sp->vha;
	struct srb_iocb *lio = &sp->u.iocb_cmd;
	struct event_arg ea;

	ql_dbg(ql_dbg_disc, vha, 0x2129,
	    "%s %8phC res %d \n", __func__,
	    sp->fcport->port_name, res);

	sp->fcport->flags &= ~FCF_ASYNC_SENT;

	if (!test_bit(UNLOADING, &vha->dpc_flags)) {
		memset(&ea, 0, sizeof(ea));
		ea.event = FCME_PRLI_DONE;
		ea.fcport = sp->fcport;
		ea.data[0] = lio->u.logio.data[0];
		ea.data[1] = lio->u.logio.data[1];
		ea.iop[0] = lio->u.logio.iop[0];
		ea.iop[1] = lio->u.logio.iop[1];
		ea.sp = sp;

		qla2x00_fcport_event_handler(vha, &ea);
	}

	sp->free(sp);
}

int
qla24xx_async_prli(struct scsi_qla_host *vha, fc_port_t *fcport)
{
	srb_t *sp;
	struct srb_iocb *lio;
	int rval = QLA_FUNCTION_FAILED;

	if (!vha->flags.online)
		return rval;

	if (fcport->fw_login_state == DSC_LS_PLOGI_PEND ||
	    fcport->fw_login_state == DSC_LS_PRLI_PEND)
		return rval;

	sp = qla2x00_get_sp(vha, fcport, GFP_KERNEL);
	if (!sp)
		return rval;

	fcport->flags |= FCF_ASYNC_SENT;
	fcport->logout_completed = 0;

	sp->type = SRB_PRLI_CMD;
	sp->name = "prli";

	lio = &sp->u.iocb_cmd;
	lio->timeout = qla2x00_async_iocb_timeout;
	qla2x00_init_timer(sp, qla2x00_get_async_timeout(vha) + 2);

	sp->done = qla2x00_async_prli_sp_done;
	lio->u.logio.flags = 0;

	if  (fcport->fc4f_nvme)
		lio->u.logio.flags |= SRB_LOGIN_NVME_PRLI;

	ql_dbg(ql_dbg_disc, vha, 0x211b,
	    "Async-prli - %8phC hdl=%x, loopid=%x portid=%06x retries=%d %s.\n",
	    fcport->port_name, sp->handle, fcport->loop_id, fcport->d_id.b24,
	    fcport->login_retry, fcport->fc4f_nvme ? "nvme" : "fc");

	rval = qla2x00_start_sp(sp);
	if (rval != QLA_SUCCESS) {
		fcport->flags |= FCF_LOGIN_NEEDED;
		set_bit(RELOGIN_NEEDED, &vha->dpc_flags);
		goto done_free_sp;
	}

	return rval;

done_free_sp:
	sp->free(sp);
	fcport->flags &= ~FCF_ASYNC_SENT;
	return rval;
}

int qla24xx_post_gpdb_work(struct scsi_qla_host *vha, fc_port_t *fcport, u8 opt)
{
	struct qla_work_evt *e;

	e = qla2x00_alloc_work(vha, QLA_EVT_GPDB);
	if (!e)
		return QLA_FUNCTION_FAILED;

	e->u.fcport.fcport = fcport;
	e->u.fcport.opt = opt;
	fcport->flags |= FCF_ASYNC_ACTIVE;
	return qla2x00_post_work(vha, e);
}

int qla24xx_async_gpdb(struct scsi_qla_host *vha, fc_port_t *fcport, u8 opt)
{
	srb_t *sp;
	struct srb_iocb *mbx;
	int rval = QLA_FUNCTION_FAILED;
	u16 *mb;
	dma_addr_t pd_dma;
	struct port_database_24xx *pd;
	struct qla_hw_data *ha = vha->hw;

	if (!vha->flags.online || (fcport->flags & FCF_ASYNC_SENT))
		return rval;

	fcport->disc_state = DSC_GPDB;

	sp = qla2x00_get_sp(vha, fcport, GFP_KERNEL);
	if (!sp)
		goto done;

	fcport->flags |= FCF_ASYNC_SENT;
	sp->type = SRB_MB_IOCB;
	sp->name = "gpdb";
	sp->gen1 = fcport->rscn_gen;
	sp->gen2 = fcport->login_gen;

	mbx = &sp->u.iocb_cmd;
	mbx->timeout = qla2x00_async_iocb_timeout;
	qla2x00_init_timer(sp, qla2x00_get_async_timeout(vha) + 2);

	pd = dma_pool_zalloc(ha->s_dma_pool, GFP_KERNEL, &pd_dma);
	if (pd == NULL) {
		ql_log(ql_log_warn, vha, 0xd043,
		    "Failed to allocate port database structure.\n");
		goto done_free_sp;
	}

	mb = sp->u.iocb_cmd.u.mbx.out_mb;
	mb[0] = MBC_GET_PORT_DATABASE;
	mb[1] = fcport->loop_id;
	mb[2] = MSW(pd_dma);
	mb[3] = LSW(pd_dma);
	mb[6] = MSW(MSD(pd_dma));
	mb[7] = LSW(MSD(pd_dma));
	mb[9] = vha->vp_idx;
	mb[10] = opt;

	mbx->u.mbx.in = (void *)pd;
	mbx->u.mbx.in_dma = pd_dma;

	sp->done = qla24xx_async_gpdb_sp_done;

	ql_dbg(ql_dbg_disc, vha, 0x20dc,
	    "Async-%s %8phC hndl %x opt %x\n",
	    sp->name, fcport->port_name, sp->handle, opt);

	rval = qla2x00_start_sp(sp);
	if (rval != QLA_SUCCESS)
		goto done_free_sp;
	return rval;

done_free_sp:
	if (pd)
		dma_pool_free(ha->s_dma_pool, pd, pd_dma);

	sp->free(sp);
	fcport->flags &= ~FCF_ASYNC_SENT;
done:
	qla24xx_post_gpdb_work(vha, fcport, opt);
	return rval;
}

static
void __qla24xx_handle_gpdb_event(scsi_qla_host_t *vha, struct event_arg *ea)
{
	unsigned long flags;

	spin_lock_irqsave(&vha->hw->tgt.sess_lock, flags);
	ea->fcport->login_gen++;
	ea->fcport->deleted = 0;
	ea->fcport->logout_on_delete = 1;

	if (!ea->fcport->login_succ && !IS_SW_RESV_ADDR(ea->fcport->d_id)) {
		vha->fcport_count++;
		ea->fcport->login_succ = 1;

		spin_unlock_irqrestore(&vha->hw->tgt.sess_lock, flags);
		qla24xx_sched_upd_fcport(ea->fcport);
		spin_lock_irqsave(&vha->hw->tgt.sess_lock, flags);
	} else if (ea->fcport->login_succ) {
		/*
		 * We have an existing session. A late RSCN delivery
		 * must have triggered the session to be re-validate.
		 * Session is still valid.
		 */
		ql_dbg(ql_dbg_disc, vha, 0x20d6,
		    "%s %d %8phC session revalidate success\n",
		    __func__, __LINE__, ea->fcport->port_name);
		ea->fcport->disc_state = DSC_LOGIN_COMPLETE;
	}
	spin_unlock_irqrestore(&vha->hw->tgt.sess_lock, flags);
}

static
void qla24xx_handle_gpdb_event(scsi_qla_host_t *vha, struct event_arg *ea)
{
	fc_port_t *fcport = ea->fcport;
	struct port_database_24xx *pd;
	struct srb *sp = ea->sp;
	uint8_t	ls;

	pd = (struct port_database_24xx *)sp->u.iocb_cmd.u.mbx.in;

	fcport->flags &= ~FCF_ASYNC_SENT;

	ql_dbg(ql_dbg_disc, vha, 0x20d2,
	    "%s %8phC DS %d LS %d nvme %x rc %d\n", __func__, fcport->port_name,
	    fcport->disc_state, pd->current_login_state, fcport->fc4f_nvme,
	    ea->rc);

	if (fcport->disc_state == DSC_DELETE_PEND)
		return;

	if (fcport->fc4f_nvme)
		ls = pd->current_login_state >> 4;
	else
		ls = pd->current_login_state & 0xf;

	if (ea->sp->gen2 != fcport->login_gen) {
		/* target side must have changed it. */

		ql_dbg(ql_dbg_disc, vha, 0x20d3,
		    "%s %8phC generation changed\n",
		    __func__, fcport->port_name);
		return;
	} else if (ea->sp->gen1 != fcport->rscn_gen) {
		qla_rscn_replay(fcport);
		qlt_schedule_sess_for_deletion(fcport);
		return;
	}

	switch (ls) {
	case PDS_PRLI_COMPLETE:
		__qla24xx_parse_gpdb(vha, fcport, pd);
		break;
	case PDS_PLOGI_PENDING:
	case PDS_PLOGI_COMPLETE:
	case PDS_PRLI_PENDING:
	case PDS_PRLI2_PENDING:
		/* Set discovery state back to GNL to Relogin attempt */
		if (qla_dual_mode_enabled(vha) ||
		    qla_ini_mode_enabled(vha)) {
			fcport->disc_state = DSC_GNL;
			set_bit(RELOGIN_NEEDED, &vha->dpc_flags);
		}
		return;
	case PDS_LOGO_PENDING:
	case PDS_PORT_UNAVAILABLE:
	default:
		ql_dbg(ql_dbg_disc, vha, 0x20d5, "%s %d %8phC post del sess\n",
		    __func__, __LINE__, fcport->port_name);
		qlt_schedule_sess_for_deletion(fcport);
		return;
	}
	__qla24xx_handle_gpdb_event(vha, ea);
} /* gpdb event */

static void qla_chk_n2n_b4_login(struct scsi_qla_host *vha, fc_port_t *fcport)
{
	u8 login = 0;
	int rc;

	if (qla_tgt_mode_enabled(vha))
		return;

	if (qla_dual_mode_enabled(vha)) {
		if (N2N_TOPO(vha->hw)) {
			u64 mywwn, wwn;

			mywwn = wwn_to_u64(vha->port_name);
			wwn = wwn_to_u64(fcport->port_name);
			if (mywwn > wwn)
				login = 1;
			else if ((fcport->fw_login_state == DSC_LS_PLOGI_COMP)
			    && time_after_eq(jiffies,
				    fcport->plogi_nack_done_deadline))
				login = 1;
		} else {
			login = 1;
		}
	} else {
		/* initiator mode */
		login = 1;
	}

	if (login && fcport->login_retry) {
		fcport->login_retry--;
		if (fcport->loop_id == FC_NO_LOOP_ID) {
			fcport->fw_login_state = DSC_LS_PORT_UNAVAIL;
			rc = qla2x00_find_new_loop_id(vha, fcport);
			if (rc) {
				ql_dbg(ql_dbg_disc, vha, 0x20e6,
				    "%s %d %8phC post del sess - out of loopid\n",
				    __func__, __LINE__, fcport->port_name);
				fcport->scan_state = 0;
				qlt_schedule_sess_for_deletion(fcport);
				return;
			}
		}
		ql_dbg(ql_dbg_disc, vha, 0x20bf,
		    "%s %d %8phC post login\n",
		    __func__, __LINE__, fcport->port_name);
		qla2x00_post_async_login_work(vha, fcport, NULL);
	}
}

int qla24xx_fcport_handle_login(struct scsi_qla_host *vha, fc_port_t *fcport)
{
	u16 data[2];
	u64 wwn;
	u16 sec;

	ql_dbg(ql_dbg_disc + ql_dbg_verbose, vha, 0x20d8,
	    "%s %8phC DS %d LS %d P %d fl %x confl %p rscn %d|%d login %d lid %d scan %d\n",
	    __func__, fcport->port_name, fcport->disc_state,
	    fcport->fw_login_state, fcport->login_pause, fcport->flags,
	    fcport->conflict, fcport->last_rscn_gen, fcport->rscn_gen,
	    fcport->login_gen, fcport->loop_id, fcport->scan_state);

	if (fcport->scan_state != QLA_FCPORT_FOUND)
		return 0;

	if ((fcport->loop_id != FC_NO_LOOP_ID) &&
	    ((fcport->fw_login_state == DSC_LS_PLOGI_PEND) ||
	     (fcport->fw_login_state == DSC_LS_PRLI_PEND)))
		return 0;

	if (fcport->fw_login_state == DSC_LS_PLOGI_COMP) {
		if (time_before_eq(jiffies, fcport->plogi_nack_done_deadline)) {
			set_bit(RELOGIN_NEEDED, &vha->dpc_flags);
			return 0;
		}
	}

	/* for pure Target Mode. Login will not be initiated */
	if (vha->host->active_mode == MODE_TARGET)
		return 0;

	if (fcport->flags & FCF_ASYNC_SENT) {
		set_bit(RELOGIN_NEEDED, &vha->dpc_flags);
		return 0;
	}

	switch (fcport->disc_state) {
	case DSC_DELETED:
		wwn = wwn_to_u64(fcport->node_name);
		switch (vha->hw->current_topology) {
		case ISP_CFG_N:
			if (fcport_is_smaller(fcport)) {
				/* this adapter is bigger */
				if (fcport->login_retry) {
					if (fcport->loop_id == FC_NO_LOOP_ID) {
						qla2x00_find_new_loop_id(vha,
						    fcport);
						fcport->fw_login_state =
						    DSC_LS_PORT_UNAVAIL;
					}
					fcport->login_retry--;
					qla_post_els_plogi_work(vha, fcport);
				} else {
					ql_log(ql_log_info, vha, 0x705d,
					    "Unable to reach remote port %8phC",
					    fcport->port_name);
				}
			} else {
				qla24xx_post_gnl_work(vha, fcport);
			}
			break;
		default:
			if (wwn == 0)    {
				ql_dbg(ql_dbg_disc, vha, 0xffff,
				    "%s %d %8phC post GNNID\n",
				    __func__, __LINE__, fcport->port_name);
				qla24xx_post_gnnid_work(vha, fcport);
			} else if (fcport->loop_id == FC_NO_LOOP_ID) {
				ql_dbg(ql_dbg_disc, vha, 0x20bd,
				    "%s %d %8phC post gnl\n",
				    __func__, __LINE__, fcport->port_name);
				qla24xx_post_gnl_work(vha, fcport);
			} else {
				qla_chk_n2n_b4_login(vha, fcport);
			}
			break;
		}
		break;

	case DSC_GNL:
		switch (vha->hw->current_topology) {
		case ISP_CFG_N:
			if ((fcport->current_login_state & 0xf) == 0x6) {
				ql_dbg(ql_dbg_disc, vha, 0x2118,
				    "%s %d %8phC post GPDB work\n",
				    __func__, __LINE__, fcport->port_name);
				fcport->chip_reset =
					vha->hw->base_qpair->chip_reset;
				qla24xx_post_gpdb_work(vha, fcport, 0);
			}  else {
				ql_dbg(ql_dbg_disc, vha, 0x2118,
				    "%s %d %8phC post NVMe PRLI\n",
				    __func__, __LINE__, fcport->port_name);
				qla24xx_post_prli_work(vha, fcport);
			}
			break;
		default:
			if (fcport->login_pause) {
				fcport->last_rscn_gen = fcport->rscn_gen;
				fcport->last_login_gen = fcport->login_gen;
				set_bit(RELOGIN_NEEDED, &vha->dpc_flags);
				break;
			}
			qla_chk_n2n_b4_login(vha, fcport);
			break;
		}
		break;

	case DSC_LOGIN_FAILED:
		if (N2N_TOPO(vha->hw))
			qla_chk_n2n_b4_login(vha, fcport);
		else
			qlt_schedule_sess_for_deletion(fcport);
		break;

	case DSC_LOGIN_COMPLETE:
		/* recheck login state */
		data[0] = data[1] = 0;
		qla2x00_post_async_adisc_work(vha, fcport, data);
		break;

	case DSC_LOGIN_PEND:
		if (fcport->fw_login_state == DSC_LS_PLOGI_COMP)
			qla24xx_post_prli_work(vha, fcport);
		break;

	case DSC_UPD_FCPORT:
		sec =  jiffies_to_msecs(jiffies -
		    fcport->jiffies_at_registration)/1000;
		if (fcport->sec_since_registration < sec && sec &&
		    !(sec % 60)) {
			fcport->sec_since_registration = sec;
			ql_dbg(ql_dbg_disc, fcport->vha, 0xffff,
			    "%s %8phC - Slow Rport registration(%d Sec)\n",
			    __func__, fcport->port_name, sec);
		}

		if (fcport->next_disc_state != DSC_DELETE_PEND)
			fcport->next_disc_state = DSC_ADISC;
		set_bit(RELOGIN_NEEDED, &vha->dpc_flags);
		break;

	default:
		break;
	}

	return 0;
}

int qla24xx_post_newsess_work(struct scsi_qla_host *vha, port_id_t *id,
    u8 *port_name, u8 *node_name, void *pla, u8 fc4_type)
{
	struct qla_work_evt *e;
	e = qla2x00_alloc_work(vha, QLA_EVT_NEW_SESS);
	if (!e)
		return QLA_FUNCTION_FAILED;

	e->u.new_sess.id = *id;
	e->u.new_sess.pla = pla;
	e->u.new_sess.fc4_type = fc4_type;
	memcpy(e->u.new_sess.port_name, port_name, WWN_SIZE);
	if (node_name)
		memcpy(e->u.new_sess.node_name, node_name, WWN_SIZE);

	return qla2x00_post_work(vha, e);
}

static
void qla24xx_handle_relogin_event(scsi_qla_host_t *vha,
	struct event_arg *ea)
{
	fc_port_t *fcport = ea->fcport;

	ql_dbg(ql_dbg_disc, vha, 0x2102,
	    "%s %8phC DS %d LS %d P %d del %d cnfl %p rscn %d|%d login %d|%d fl %x\n",
	    __func__, fcport->port_name, fcport->disc_state,
	    fcport->fw_login_state, fcport->login_pause,
	    fcport->deleted, fcport->conflict,
	    fcport->last_rscn_gen, fcport->rscn_gen,
	    fcport->last_login_gen, fcport->login_gen,
	    fcport->flags);

	if ((fcport->fw_login_state == DSC_LS_PLOGI_PEND) ||
	    (fcport->fw_login_state == DSC_LS_PRLI_PEND))
		return;

	if (fcport->fw_login_state == DSC_LS_PLOGI_COMP) {
		if (time_before_eq(jiffies, fcport->plogi_nack_done_deadline)) {
			set_bit(RELOGIN_NEEDED, &vha->dpc_flags);
			return;
		}
	}

	if (fcport->last_rscn_gen != fcport->rscn_gen) {
		ql_dbg(ql_dbg_disc, vha, 0x20e9, "%s %d %8phC post gidpn\n",
		    __func__, __LINE__, fcport->port_name);

		return;
	}

	qla24xx_fcport_handle_login(vha, fcport);
}


static void qla_handle_els_plogi_done(scsi_qla_host_t *vha,
				      struct event_arg *ea)
{
	ql_dbg(ql_dbg_disc, vha, 0x2118,
	    "%s %d %8phC post PRLI\n",
	    __func__, __LINE__, ea->fcport->port_name);
	qla24xx_post_prli_work(vha, ea->fcport);
}

void qla2x00_fcport_event_handler(scsi_qla_host_t *vha, struct event_arg *ea)
{
	fc_port_t *fcport;

	switch (ea->event) {
	case FCME_RELOGIN:
		if (test_bit(UNLOADING, &vha->dpc_flags))
			return;

		qla24xx_handle_relogin_event(vha, ea);
		break;
	case FCME_RSCN:
		if (test_bit(UNLOADING, &vha->dpc_flags))
			return;
		{
			unsigned long flags;
			fcport = qla2x00_find_fcport_by_nportid
				(vha, &ea->id, 1);
			if (fcport) {
				fcport->scan_needed = 1;
				fcport->rscn_gen++;
			}

			spin_lock_irqsave(&vha->work_lock, flags);
			if (vha->scan.scan_flags == 0) {
				ql_dbg(ql_dbg_disc, vha, 0xffff,
				    "%s: schedule\n", __func__);
				vha->scan.scan_flags |= SF_QUEUED;
				schedule_delayed_work(&vha->scan.scan_work, 5);
			}
			spin_unlock_irqrestore(&vha->work_lock, flags);
		}
		break;
	case FCME_GNL_DONE:
		qla24xx_handle_gnl_done_event(vha, ea);
		break;
	case FCME_GPSC_DONE:
		qla24xx_handle_gpsc_event(vha, ea);
		break;
	case FCME_PLOGI_DONE:	/* Initiator side sent LLIOCB */
		qla24xx_handle_plogi_done_event(vha, ea);
		break;
	case FCME_PRLI_DONE:
		qla24xx_handle_prli_done_event(vha, ea);
		break;
	case FCME_GPDB_DONE:
		qla24xx_handle_gpdb_event(vha, ea);
		break;
	case FCME_GPNID_DONE:
		qla24xx_handle_gpnid_event(vha, ea);
		break;
	case FCME_GFFID_DONE:
		qla24xx_handle_gffid_event(vha, ea);
		break;
	case FCME_ADISC_DONE:
		qla24xx_handle_adisc_event(vha, ea);
		break;
	case FCME_GNNID_DONE:
		qla24xx_handle_gnnid_event(vha, ea);
		break;
	case FCME_GFPNID_DONE:
		qla24xx_handle_gfpnid_event(vha, ea);
		break;
	case FCME_ELS_PLOGI_DONE:
		qla_handle_els_plogi_done(vha, ea);
		break;
	default:
		BUG_ON(1);
		break;
	}
}

/*
 * RSCN(s) came in for this fcport, but the RSCN(s) was not able
 * to be consumed by the fcport
 */
void qla_rscn_replay(fc_port_t *fcport)
{
       struct event_arg ea;

       switch (fcport->disc_state) {
       case DSC_DELETE_PEND:
               return;
       default:
               break;
       }

       if (fcport->scan_needed) {
               memset(&ea, 0, sizeof(ea));
               ea.event = FCME_RSCN;
               ea.id = fcport->d_id;
               ea.id.b.rsvd_1 = RSCN_PORT_ADDR;
               qla2x00_fcport_event_handler(fcport->vha, &ea);
	}
}

static void
qla2x00_tmf_iocb_timeout(void *data)
{
	srb_t *sp = data;
	struct srb_iocb *tmf = &sp->u.iocb_cmd;

	tmf->u.tmf.comp_status = CS_TIMEOUT;
	complete(&tmf->u.tmf.comp);
}

static void
qla2x00_tmf_sp_done(void *ptr, int res)
{
	srb_t *sp = ptr;
	struct srb_iocb *tmf = &sp->u.iocb_cmd;

	complete(&tmf->u.tmf.comp);
}

int
qla2x00_async_tm_cmd(fc_port_t *fcport, uint32_t flags, uint32_t lun,
	uint32_t tag)
{
	struct scsi_qla_host *vha = fcport->vha;
	struct srb_iocb *tm_iocb;
	srb_t *sp;
	int rval = QLA_FUNCTION_FAILED;

	sp = qla2x00_get_sp(vha, fcport, GFP_KERNEL);
	if (!sp)
		goto done;

	tm_iocb = &sp->u.iocb_cmd;
	sp->type = SRB_TM_CMD;
	sp->name = "tmf";

	tm_iocb->timeout = qla2x00_tmf_iocb_timeout;
	init_completion(&tm_iocb->u.tmf.comp);
	qla2x00_init_timer(sp, qla2x00_get_async_timeout(vha));

	tm_iocb->u.tmf.flags = flags;
	tm_iocb->u.tmf.lun = lun;
	tm_iocb->u.tmf.data = tag;
	sp->done = qla2x00_tmf_sp_done;

	ql_dbg(ql_dbg_taskm, vha, 0x802f,
	    "Async-tmf hdl=%x loop-id=%x portid=%02x%02x%02x.\n",
	    sp->handle, fcport->loop_id, fcport->d_id.b.domain,
	    fcport->d_id.b.area, fcport->d_id.b.al_pa);

	rval = qla2x00_start_sp(sp);
	if (rval != QLA_SUCCESS)
		goto done_free_sp;
	wait_for_completion(&tm_iocb->u.tmf.comp);

	rval = tm_iocb->u.tmf.data;

	if (rval != QLA_SUCCESS) {
		ql_log(ql_log_warn, vha, 0x8030,
		    "TM IOCB failed (%x).\n", rval);
	}

	if (!test_bit(UNLOADING, &vha->dpc_flags) && !IS_QLAFX00(vha->hw)) {
		flags = tm_iocb->u.tmf.flags;
		lun = (uint16_t)tm_iocb->u.tmf.lun;

		/* Issue Marker IOCB */
		qla2x00_marker(vha, vha->hw->base_qpair,
		    fcport->loop_id, lun,
		    flags == TCF_LUN_RESET ? MK_SYNC_ID_LUN : MK_SYNC_ID);
	}

done_free_sp:
	sp->free(sp);
	fcport->flags &= ~FCF_ASYNC_SENT;
done:
	return rval;
}

static void
qla24xx_abort_iocb_timeout(void *data)
{
	srb_t *sp = data;
	struct srb_iocb *abt = &sp->u.iocb_cmd;

	abt->u.abt.comp_status = CS_TIMEOUT;
	sp->done(sp, QLA_FUNCTION_TIMEOUT);
}

static void
qla24xx_abort_sp_done(void *ptr, int res)
{
	srb_t *sp = ptr;
	struct srb_iocb *abt = &sp->u.iocb_cmd;

	if (del_timer(&sp->u.iocb_cmd.timer)) {
		if (sp->flags & SRB_WAKEUP_ON_COMP)
			complete(&abt->u.abt.comp);
		else
			sp->free(sp);
	}
}

int
qla24xx_async_abort_cmd(srb_t *cmd_sp, bool wait)
{
	scsi_qla_host_t *vha = cmd_sp->vha;
	struct srb_iocb *abt_iocb;
	srb_t *sp;
	int rval = QLA_FUNCTION_FAILED;

	sp = qla2xxx_get_qpair_sp(cmd_sp->vha, cmd_sp->qpair, cmd_sp->fcport,
	    GFP_ATOMIC);
	if (!sp)
		goto done;

	abt_iocb = &sp->u.iocb_cmd;
	sp->type = SRB_ABT_CMD;
	sp->name = "abort";
	sp->qpair = cmd_sp->qpair;
	if (wait)
		sp->flags = SRB_WAKEUP_ON_COMP;

	abt_iocb->timeout = qla24xx_abort_iocb_timeout;
	init_completion(&abt_iocb->u.abt.comp);
	/* FW can send 2 x ABTS's timeout/20s */
	qla2x00_init_timer(sp, 42);

	abt_iocb->u.abt.cmd_hndl = cmd_sp->handle;
	abt_iocb->u.abt.req_que_no = cpu_to_le16(cmd_sp->qpair->req->id);

	sp->done = qla24xx_abort_sp_done;

	ql_dbg(ql_dbg_async, vha, 0x507c,
	    "Abort command issued - hdl=%x, type=%x\n",
	    cmd_sp->handle, cmd_sp->type);

	rval = qla2x00_start_sp(sp);
	if (rval != QLA_SUCCESS)
		goto done_free_sp;

	if (wait) {
		wait_for_completion(&abt_iocb->u.abt.comp);
		rval = abt_iocb->u.abt.comp_status == CS_COMPLETE ?
			QLA_SUCCESS : QLA_FUNCTION_FAILED;
	} else {
		goto done;
	}

done_free_sp:
	sp->free(sp);
done:
	return rval;
}

int
qla24xx_async_abort_command(srb_t *sp)
{
	unsigned long   flags = 0;

	uint32_t	handle;
	fc_port_t	*fcport = sp->fcport;
	struct qla_qpair *qpair = sp->qpair;
	struct scsi_qla_host *vha = fcport->vha;
	struct req_que *req = qpair->req;

	spin_lock_irqsave(qpair->qp_lock_ptr, flags);
	for (handle = 1; handle < req->num_outstanding_cmds; handle++) {
		if (req->outstanding_cmds[handle] == sp)
			break;
	}
	spin_unlock_irqrestore(qpair->qp_lock_ptr, flags);

	if (handle == req->num_outstanding_cmds) {
		/* Command not found. */
		return QLA_FUNCTION_FAILED;
	}
	if (sp->type == SRB_FXIOCB_DCMD)
		return qlafx00_fx_disc(vha, &vha->hw->mr.fcport,
		    FXDISC_ABORT_IOCTL);

	return qla24xx_async_abort_cmd(sp, true);
}

static void
qla24xx_handle_prli_done_event(struct scsi_qla_host *vha, struct event_arg *ea)
{
	switch (ea->data[0]) {
	case MBS_COMMAND_COMPLETE:
		ql_dbg(ql_dbg_disc, vha, 0x2118,
		    "%s %d %8phC post gpdb\n",
		    __func__, __LINE__, ea->fcport->port_name);

		ea->fcport->chip_reset = vha->hw->base_qpair->chip_reset;
		ea->fcport->logout_on_delete = 1;
		ea->fcport->nvme_prli_service_param = ea->iop[0];
		if (ea->iop[0] & NVME_PRLI_SP_FIRST_BURST)
			ea->fcport->nvme_first_burst_size =
			    (ea->iop[1] & 0xffff) * 512;
		else
			ea->fcport->nvme_first_burst_size = 0;
		qla24xx_post_gpdb_work(vha, ea->fcport, 0);
		break;
	default:
		if ((ea->iop[0] == LSC_SCODE_ELS_REJECT) &&
		    (ea->iop[1] == 0x50000)) {   /* reson 5=busy expl:0x0 */
			set_bit(RELOGIN_NEEDED, &vha->dpc_flags);
			ea->fcport->fw_login_state = DSC_LS_PLOGI_COMP;
			break;
		}

		if (ea->fcport->n2n_flag) {
			ql_dbg(ql_dbg_disc, vha, 0x2118,
				"%s %d %8phC post fc4 prli\n",
				__func__, __LINE__, ea->fcport->port_name);
			ea->fcport->fc4f_nvme = 0;
			ea->fcport->n2n_flag = 0;
			qla24xx_post_prli_work(vha, ea->fcport);
		}
		ql_dbg(ql_dbg_disc, vha, 0x2119,
		    "%s %d %8phC unhandle event of %x\n",
		    __func__, __LINE__, ea->fcport->port_name, ea->data[0]);
		break;
	}
}

static void
qla24xx_handle_plogi_done_event(struct scsi_qla_host *vha, struct event_arg *ea)
{
	port_id_t cid;	/* conflict Nport id */
	u16 lid;
	struct fc_port *conflict_fcport;
	unsigned long flags;
	struct fc_port *fcport = ea->fcport;

	ql_dbg(ql_dbg_disc, vha, 0xffff,
	    "%s %8phC DS %d LS %d rc %d login %d|%d rscn %d|%d data %x|%x iop %x|%x\n",
	    __func__, fcport->port_name, fcport->disc_state,
	    fcport->fw_login_state, ea->rc, ea->sp->gen2, fcport->login_gen,
	    ea->sp->gen1, fcport->rscn_gen,
	    ea->data[0], ea->data[1], ea->iop[0], ea->iop[1]);

	if ((fcport->fw_login_state == DSC_LS_PLOGI_PEND) ||
	    (fcport->fw_login_state == DSC_LS_PRLI_PEND)) {
		ql_dbg(ql_dbg_disc, vha, 0x20ea,
		    "%s %d %8phC Remote is trying to login\n",
		    __func__, __LINE__, fcport->port_name);
		return;
	}

	if (fcport->disc_state == DSC_DELETE_PEND)
		return;

	if (ea->sp->gen2 != fcport->login_gen) {
		/* target side must have changed it. */
		ql_dbg(ql_dbg_disc, vha, 0x20d3,
		    "%s %8phC generation changed\n",
		    __func__, fcport->port_name);
		set_bit(RELOGIN_NEEDED, &vha->dpc_flags);
		return;
	} else if (ea->sp->gen1 != fcport->rscn_gen) {
		ql_dbg(ql_dbg_disc, vha, 0x20d3,
		    "%s %8phC RSCN generation changed\n",
		    __func__, fcport->port_name);
		qla_rscn_replay(fcport);
		qlt_schedule_sess_for_deletion(fcport);
		return;
	}

	switch (ea->data[0]) {
	case MBS_COMMAND_COMPLETE:
		/*
		 * Driver must validate login state - If PRLI not complete,
		 * force a relogin attempt via implicit LOGO, PLOGI, and PRLI
		 * requests.
		 */
		if (ea->fcport->fc4f_nvme) {
			ql_dbg(ql_dbg_disc, vha, 0x2117,
				"%s %d %8phC post prli\n",
				__func__, __LINE__, ea->fcport->port_name);
			qla24xx_post_prli_work(vha, ea->fcport);
		} else {
			ql_dbg(ql_dbg_disc, vha, 0x20ea,
			    "%s %d %8phC LoopID 0x%x in use with %06x. post gnl\n",
			    __func__, __LINE__, ea->fcport->port_name,
			    ea->fcport->loop_id, ea->fcport->d_id.b24);

			set_bit(ea->fcport->loop_id, vha->hw->loop_id_map);
			spin_lock_irqsave(&vha->hw->tgt.sess_lock, flags);
			ea->fcport->chip_reset = vha->hw->base_qpair->chip_reset;
			ea->fcport->logout_on_delete = 1;
			ea->fcport->send_els_logo = 0;
			ea->fcport->fw_login_state = DSC_LS_PRLI_COMP;
			spin_unlock_irqrestore(&vha->hw->tgt.sess_lock, flags);

			qla24xx_post_gpdb_work(vha, ea->fcport, 0);
		}
		break;
	case MBS_COMMAND_ERROR:
		ql_dbg(ql_dbg_disc, vha, 0x20eb, "%s %d %8phC cmd error %x\n",
		    __func__, __LINE__, ea->fcport->port_name, ea->data[1]);

		ea->fcport->flags &= ~FCF_ASYNC_SENT;
		ea->fcport->disc_state = DSC_LOGIN_FAILED;
		if (ea->data[1] & QLA_LOGIO_LOGIN_RETRIED)
			set_bit(RELOGIN_NEEDED, &vha->dpc_flags);
		else
			qla2x00_mark_device_lost(vha, ea->fcport, 1, 0);
		break;
	case MBS_LOOP_ID_USED:
		/* data[1] = IO PARAM 1 = nport ID  */
		cid.b.domain = (ea->iop[1] >> 16) & 0xff;
		cid.b.area   = (ea->iop[1] >>  8) & 0xff;
		cid.b.al_pa  = ea->iop[1] & 0xff;
		cid.b.rsvd_1 = 0;

		ql_dbg(ql_dbg_disc, vha, 0x20ec,
		    "%s %d %8phC lid %#x in use with pid %06x post gnl\n",
		    __func__, __LINE__, ea->fcport->port_name,
		    ea->fcport->loop_id, cid.b24);

		set_bit(ea->fcport->loop_id, vha->hw->loop_id_map);
		ea->fcport->loop_id = FC_NO_LOOP_ID;
		qla24xx_post_gnl_work(vha, ea->fcport);
		break;
	case MBS_PORT_ID_USED:
		lid = ea->iop[1] & 0xffff;
		qlt_find_sess_invalidate_other(vha,
		    wwn_to_u64(ea->fcport->port_name),
		    ea->fcport->d_id, lid, &conflict_fcport);

		if (conflict_fcport) {
			/*
			 * Another fcport share the same loop_id/nport id.
			 * Conflict fcport needs to finish cleanup before this
			 * fcport can proceed to login.
			 */
			conflict_fcport->conflict = ea->fcport;
			ea->fcport->login_pause = 1;

			ql_dbg(ql_dbg_disc, vha, 0x20ed,
			    "%s %d %8phC NPortId %06x inuse with loopid 0x%x. post gidpn\n",
			    __func__, __LINE__, ea->fcport->port_name,
			    ea->fcport->d_id.b24, lid);
		} else {
			ql_dbg(ql_dbg_disc, vha, 0x20ed,
			    "%s %d %8phC NPortId %06x inuse with loopid 0x%x. sched delete\n",
			    __func__, __LINE__, ea->fcport->port_name,
			    ea->fcport->d_id.b24, lid);

			qla2x00_clear_loop_id(ea->fcport);
			set_bit(lid, vha->hw->loop_id_map);
			ea->fcport->loop_id = lid;
			ea->fcport->keep_nport_handle = 0;
			qlt_schedule_sess_for_deletion(ea->fcport);
		}
		break;
	}
	return;
}

void
qla2x00_async_logout_done(struct scsi_qla_host *vha, fc_port_t *fcport,
    uint16_t *data)
{
	qlt_logo_completion_handler(fcport, data[0]);
	fcport->login_gen++;
	fcport->flags &= ~FCF_ASYNC_ACTIVE;
	return;
}

/****************************************************************************/
/*                QLogic ISP2x00 Hardware Support Functions.                */
/****************************************************************************/

static int
qla83xx_nic_core_fw_load(scsi_qla_host_t *vha)
{
	int rval = QLA_SUCCESS;
	struct qla_hw_data *ha = vha->hw;
	uint32_t idc_major_ver, idc_minor_ver;
	uint16_t config[4];

	qla83xx_idc_lock(vha, 0);

	/* SV: TODO: Assign initialization timeout from
	 * flash-info / other param
	 */
	ha->fcoe_dev_init_timeout = QLA83XX_IDC_INITIALIZATION_TIMEOUT;
	ha->fcoe_reset_timeout = QLA83XX_IDC_RESET_ACK_TIMEOUT;

	/* Set our fcoe function presence */
	if (__qla83xx_set_drv_presence(vha) != QLA_SUCCESS) {
		ql_dbg(ql_dbg_p3p, vha, 0xb077,
		    "Error while setting DRV-Presence.\n");
		rval = QLA_FUNCTION_FAILED;
		goto exit;
	}

	/* Decide the reset ownership */
	qla83xx_reset_ownership(vha);

	/*
	 * On first protocol driver load:
	 * Init-Owner: Set IDC-Major-Version and Clear IDC-Lock-Recovery
	 * register.
	 * Others: Check compatibility with current IDC Major version.
	 */
	qla83xx_rd_reg(vha, QLA83XX_IDC_MAJOR_VERSION, &idc_major_ver);
	if (ha->flags.nic_core_reset_owner) {
		/* Set IDC Major version */
		idc_major_ver = QLA83XX_SUPP_IDC_MAJOR_VERSION;
		qla83xx_wr_reg(vha, QLA83XX_IDC_MAJOR_VERSION, idc_major_ver);

		/* Clearing IDC-Lock-Recovery register */
		qla83xx_wr_reg(vha, QLA83XX_IDC_LOCK_RECOVERY, 0);
	} else if (idc_major_ver != QLA83XX_SUPP_IDC_MAJOR_VERSION) {
		/*
		 * Clear further IDC participation if we are not compatible with
		 * the current IDC Major Version.
		 */
		ql_log(ql_log_warn, vha, 0xb07d,
		    "Failing load, idc_major_ver=%d, expected_major_ver=%d.\n",
		    idc_major_ver, QLA83XX_SUPP_IDC_MAJOR_VERSION);
		__qla83xx_clear_drv_presence(vha);
		rval = QLA_FUNCTION_FAILED;
		goto exit;
	}
	/* Each function sets its supported Minor version. */
	qla83xx_rd_reg(vha, QLA83XX_IDC_MINOR_VERSION, &idc_minor_ver);
	idc_minor_ver |= (QLA83XX_SUPP_IDC_MINOR_VERSION << (ha->portnum * 2));
	qla83xx_wr_reg(vha, QLA83XX_IDC_MINOR_VERSION, idc_minor_ver);

	if (ha->flags.nic_core_reset_owner) {
		memset(config, 0, sizeof(config));
		if (!qla81xx_get_port_config(vha, config))
			qla83xx_wr_reg(vha, QLA83XX_IDC_DEV_STATE,
			    QLA8XXX_DEV_READY);
	}

	rval = qla83xx_idc_state_handler(vha);

exit:
	qla83xx_idc_unlock(vha, 0);

	return rval;
}

/*
* qla2x00_initialize_adapter
*      Initialize board.
*
* Input:
*      ha = adapter block pointer.
*
* Returns:
*      0 = success
*/
int
qla2x00_initialize_adapter(scsi_qla_host_t *vha)
{
	int	rval;
	struct qla_hw_data *ha = vha->hw;
	struct req_que *req = ha->req_q_map[0];

	memset(&vha->qla_stats, 0, sizeof(vha->qla_stats));
	memset(&vha->fc_host_stat, 0, sizeof(vha->fc_host_stat));

	/* Clear adapter flags. */
	vha->flags.online = 0;
	ha->flags.chip_reset_done = 0;
	vha->flags.reset_active = 0;
	ha->flags.pci_channel_io_perm_failure = 0;
	ha->flags.eeh_busy = 0;
	vha->qla_stats.jiffies_at_last_reset = get_jiffies_64();
	atomic_set(&vha->loop_down_timer, LOOP_DOWN_TIME);
	atomic_set(&vha->loop_state, LOOP_DOWN);
	vha->device_flags = DFLG_NO_CABLE;
	vha->dpc_flags = 0;
	vha->flags.management_server_logged_in = 0;
	vha->marker_needed = 0;
	ha->isp_abort_cnt = 0;
	ha->beacon_blink_led = 0;

	set_bit(0, ha->req_qid_map);
	set_bit(0, ha->rsp_qid_map);

	ql_dbg(ql_dbg_init, vha, 0x0040,
	    "Configuring PCI space...\n");
	rval = ha->isp_ops->pci_config(vha);
	if (rval) {
		ql_log(ql_log_warn, vha, 0x0044,
		    "Unable to configure PCI space.\n");
		return (rval);
	}

	ha->isp_ops->reset_chip(vha);

	rval = qla2xxx_get_flash_info(vha);
	if (rval) {
		ql_log(ql_log_fatal, vha, 0x004f,
		    "Unable to validate FLASH data.\n");
		return rval;
	}

	if (IS_QLA8044(ha)) {
		qla8044_read_reset_template(vha);

		/* NOTE: If ql2xdontresethba==1, set IDC_CTRL DONTRESET_BIT0.
		 * If DONRESET_BIT0 is set, drivers should not set dev_state
		 * to NEED_RESET. But if NEED_RESET is set, drivers should
		 * should honor the reset. */
		if (ql2xdontresethba == 1)
			qla8044_set_idc_dontreset(vha);
	}

	ha->isp_ops->get_flash_version(vha, req->ring);
	ql_dbg(ql_dbg_init, vha, 0x0061,
	    "Configure NVRAM parameters...\n");

	ha->isp_ops->nvram_config(vha);

	if (ha->flags.disable_serdes) {
		/* Mask HBA via NVRAM settings? */
		ql_log(ql_log_info, vha, 0x0077,
		    "Masking HBA WWPN %8phN (via NVRAM).\n", vha->port_name);
		return QLA_FUNCTION_FAILED;
	}

	ql_dbg(ql_dbg_init, vha, 0x0078,
	    "Verifying loaded RISC code...\n");

	if (qla2x00_isp_firmware(vha) != QLA_SUCCESS) {
		rval = ha->isp_ops->chip_diag(vha);
		if (rval)
			return (rval);
		rval = qla2x00_setup_chip(vha);
		if (rval)
			return (rval);
	}

	if (IS_QLA84XX(ha)) {
		ha->cs84xx = qla84xx_get_chip(vha);
		if (!ha->cs84xx) {
			ql_log(ql_log_warn, vha, 0x00d0,
			    "Unable to configure ISP84XX.\n");
			return QLA_FUNCTION_FAILED;
		}
	}

	if (qla_ini_mode_enabled(vha) || qla_dual_mode_enabled(vha))
		rval = qla2x00_init_rings(vha);

	ha->flags.chip_reset_done = 1;

	if (rval == QLA_SUCCESS && IS_QLA84XX(ha)) {
		/* Issue verify 84xx FW IOCB to complete 84xx initialization */
		rval = qla84xx_init_chip(vha);
		if (rval != QLA_SUCCESS) {
			ql_log(ql_log_warn, vha, 0x00d4,
			    "Unable to initialize ISP84XX.\n");
			qla84xx_put_chip(vha);
		}
	}

	/* Load the NIC Core f/w if we are the first protocol driver. */
	if (IS_QLA8031(ha)) {
		rval = qla83xx_nic_core_fw_load(vha);
		if (rval)
			ql_log(ql_log_warn, vha, 0x0124,
			    "Error in initializing NIC Core f/w.\n");
	}

	if (IS_QLA24XX_TYPE(ha) || IS_QLA25XX(ha))
		qla24xx_read_fcp_prio_cfg(vha);

	if (IS_P3P_TYPE(ha))
		qla82xx_set_driver_version(vha, QLA2XXX_VERSION);
	else
		qla25xx_set_driver_version(vha, QLA2XXX_VERSION);

	return (rval);
}

/**
 * qla2100_pci_config() - Setup ISP21xx PCI configuration registers.
 * @vha: HA context
 *
 * Returns 0 on success.
 */
int
qla2100_pci_config(scsi_qla_host_t *vha)
{
	uint16_t w;
	unsigned long flags;
	struct qla_hw_data *ha = vha->hw;
	struct device_reg_2xxx __iomem *reg = &ha->iobase->isp;

	pci_set_master(ha->pdev);
	pci_try_set_mwi(ha->pdev);

	pci_read_config_word(ha->pdev, PCI_COMMAND, &w);
	w |= (PCI_COMMAND_PARITY | PCI_COMMAND_SERR);
	pci_write_config_word(ha->pdev, PCI_COMMAND, w);

	pci_disable_rom(ha->pdev);

	/* Get PCI bus information. */
	spin_lock_irqsave(&ha->hardware_lock, flags);
	ha->pci_attr = RD_REG_WORD(&reg->ctrl_status);
	spin_unlock_irqrestore(&ha->hardware_lock, flags);

	return QLA_SUCCESS;
}

/**
 * qla2300_pci_config() - Setup ISP23xx PCI configuration registers.
 * @vha: HA context
 *
 * Returns 0 on success.
 */
int
qla2300_pci_config(scsi_qla_host_t *vha)
{
	uint16_t	w;
	unsigned long   flags = 0;
	uint32_t	cnt;
	struct qla_hw_data *ha = vha->hw;
	struct device_reg_2xxx __iomem *reg = &ha->iobase->isp;

	pci_set_master(ha->pdev);
	pci_try_set_mwi(ha->pdev);

	pci_read_config_word(ha->pdev, PCI_COMMAND, &w);
	w |= (PCI_COMMAND_PARITY | PCI_COMMAND_SERR);

	if (IS_QLA2322(ha) || IS_QLA6322(ha))
		w &= ~PCI_COMMAND_INTX_DISABLE;
	pci_write_config_word(ha->pdev, PCI_COMMAND, w);

	/*
	 * If this is a 2300 card and not 2312, reset the
	 * COMMAND_INVALIDATE due to a bug in the 2300. Unfortunately,
	 * the 2310 also reports itself as a 2300 so we need to get the
	 * fb revision level -- a 6 indicates it really is a 2300 and
	 * not a 2310.
	 */
	if (IS_QLA2300(ha)) {
		spin_lock_irqsave(&ha->hardware_lock, flags);

		/* Pause RISC. */
		WRT_REG_WORD(&reg->hccr, HCCR_PAUSE_RISC);
		for (cnt = 0; cnt < 30000; cnt++) {
			if ((RD_REG_WORD(&reg->hccr) & HCCR_RISC_PAUSE) != 0)
				break;

			udelay(10);
		}

		/* Select FPM registers. */
		WRT_REG_WORD(&reg->ctrl_status, 0x20);
		RD_REG_WORD(&reg->ctrl_status);

		/* Get the fb rev level */
		ha->fb_rev = RD_FB_CMD_REG(ha, reg);

		if (ha->fb_rev == FPM_2300)
			pci_clear_mwi(ha->pdev);

		/* Deselect FPM registers. */
		WRT_REG_WORD(&reg->ctrl_status, 0x0);
		RD_REG_WORD(&reg->ctrl_status);

		/* Release RISC module. */
		WRT_REG_WORD(&reg->hccr, HCCR_RELEASE_RISC);
		for (cnt = 0; cnt < 30000; cnt++) {
			if ((RD_REG_WORD(&reg->hccr) & HCCR_RISC_PAUSE) == 0)
				break;

			udelay(10);
		}

		spin_unlock_irqrestore(&ha->hardware_lock, flags);
	}

	pci_write_config_byte(ha->pdev, PCI_LATENCY_TIMER, 0x80);

	pci_disable_rom(ha->pdev);

	/* Get PCI bus information. */
	spin_lock_irqsave(&ha->hardware_lock, flags);
	ha->pci_attr = RD_REG_WORD(&reg->ctrl_status);
	spin_unlock_irqrestore(&ha->hardware_lock, flags);

	return QLA_SUCCESS;
}

/**
 * qla24xx_pci_config() - Setup ISP24xx PCI configuration registers.
 * @vha: HA context
 *
 * Returns 0 on success.
 */
int
qla24xx_pci_config(scsi_qla_host_t *vha)
{
	uint16_t w;
	unsigned long flags = 0;
	struct qla_hw_data *ha = vha->hw;
	struct device_reg_24xx __iomem *reg = &ha->iobase->isp24;

	pci_set_master(ha->pdev);
	pci_try_set_mwi(ha->pdev);

	pci_read_config_word(ha->pdev, PCI_COMMAND, &w);
	w |= (PCI_COMMAND_PARITY | PCI_COMMAND_SERR);
	w &= ~PCI_COMMAND_INTX_DISABLE;
	pci_write_config_word(ha->pdev, PCI_COMMAND, w);

	pci_write_config_byte(ha->pdev, PCI_LATENCY_TIMER, 0x80);

	/* PCI-X -- adjust Maximum Memory Read Byte Count (2048). */
	if (pci_find_capability(ha->pdev, PCI_CAP_ID_PCIX))
		pcix_set_mmrbc(ha->pdev, 2048);

	/* PCIe -- adjust Maximum Read Request Size (2048). */
	if (pci_is_pcie(ha->pdev))
		pcie_set_readrq(ha->pdev, 4096);

	pci_disable_rom(ha->pdev);

	ha->chip_revision = ha->pdev->revision;

	/* Get PCI bus information. */
	spin_lock_irqsave(&ha->hardware_lock, flags);
	ha->pci_attr = RD_REG_DWORD(&reg->ctrl_status);
	spin_unlock_irqrestore(&ha->hardware_lock, flags);

	return QLA_SUCCESS;
}

/**
 * qla25xx_pci_config() - Setup ISP25xx PCI configuration registers.
 * @vha: HA context
 *
 * Returns 0 on success.
 */
int
qla25xx_pci_config(scsi_qla_host_t *vha)
{
	uint16_t w;
	struct qla_hw_data *ha = vha->hw;

	pci_set_master(ha->pdev);
	pci_try_set_mwi(ha->pdev);

	pci_read_config_word(ha->pdev, PCI_COMMAND, &w);
	w |= (PCI_COMMAND_PARITY | PCI_COMMAND_SERR);
	w &= ~PCI_COMMAND_INTX_DISABLE;
	pci_write_config_word(ha->pdev, PCI_COMMAND, w);

	/* PCIe -- adjust Maximum Read Request Size (2048). */
	if (pci_is_pcie(ha->pdev))
		pcie_set_readrq(ha->pdev, 4096);

	pci_disable_rom(ha->pdev);

	ha->chip_revision = ha->pdev->revision;

	return QLA_SUCCESS;
}

/**
 * qla2x00_isp_firmware() - Choose firmware image.
 * @vha: HA context
 *
 * Returns 0 on success.
 */
static int
qla2x00_isp_firmware(scsi_qla_host_t *vha)
{
	int  rval;
	uint16_t loop_id, topo, sw_cap;
	uint8_t domain, area, al_pa;
	struct qla_hw_data *ha = vha->hw;

	/* Assume loading risc code */
	rval = QLA_FUNCTION_FAILED;

	if (ha->flags.disable_risc_code_load) {
		ql_log(ql_log_info, vha, 0x0079, "RISC CODE NOT loaded.\n");

		/* Verify checksum of loaded RISC code. */
		rval = qla2x00_verify_checksum(vha, ha->fw_srisc_address);
		if (rval == QLA_SUCCESS) {
			/* And, verify we are not in ROM code. */
			rval = qla2x00_get_adapter_id(vha, &loop_id, &al_pa,
			    &area, &domain, &topo, &sw_cap);
		}
	}

	if (rval)
		ql_dbg(ql_dbg_init, vha, 0x007a,
		    "**** Load RISC code ****.\n");

	return (rval);
}

/**
 * qla2x00_reset_chip() - Reset ISP chip.
 * @vha: HA context
 *
 * Returns 0 on success.
 */
void
qla2x00_reset_chip(scsi_qla_host_t *vha)
{
	unsigned long   flags = 0;
	struct qla_hw_data *ha = vha->hw;
	struct device_reg_2xxx __iomem *reg = &ha->iobase->isp;
	uint32_t	cnt;
	uint16_t	cmd;

	if (unlikely(pci_channel_offline(ha->pdev)))
		return;

	ha->isp_ops->disable_intrs(ha);

	spin_lock_irqsave(&ha->hardware_lock, flags);

	/* Turn off master enable */
	cmd = 0;
	pci_read_config_word(ha->pdev, PCI_COMMAND, &cmd);
	cmd &= ~PCI_COMMAND_MASTER;
	pci_write_config_word(ha->pdev, PCI_COMMAND, cmd);

	if (!IS_QLA2100(ha)) {
		/* Pause RISC. */
		WRT_REG_WORD(&reg->hccr, HCCR_PAUSE_RISC);
		if (IS_QLA2200(ha) || IS_QLA2300(ha)) {
			for (cnt = 0; cnt < 30000; cnt++) {
				if ((RD_REG_WORD(&reg->hccr) &
				    HCCR_RISC_PAUSE) != 0)
					break;
				udelay(100);
			}
		} else {
			RD_REG_WORD(&reg->hccr);	/* PCI Posting. */
			udelay(10);
		}

		/* Select FPM registers. */
		WRT_REG_WORD(&reg->ctrl_status, 0x20);
		RD_REG_WORD(&reg->ctrl_status);		/* PCI Posting. */

		/* FPM Soft Reset. */
		WRT_REG_WORD(&reg->fpm_diag_config, 0x100);
		RD_REG_WORD(&reg->fpm_diag_config);	/* PCI Posting. */

		/* Toggle Fpm Reset. */
		if (!IS_QLA2200(ha)) {
			WRT_REG_WORD(&reg->fpm_diag_config, 0x0);
			RD_REG_WORD(&reg->fpm_diag_config); /* PCI Posting. */
		}

		/* Select frame buffer registers. */
		WRT_REG_WORD(&reg->ctrl_status, 0x10);
		RD_REG_WORD(&reg->ctrl_status);		/* PCI Posting. */

		/* Reset frame buffer FIFOs. */
		if (IS_QLA2200(ha)) {
			WRT_FB_CMD_REG(ha, reg, 0xa000);
			RD_FB_CMD_REG(ha, reg);		/* PCI Posting. */
		} else {
			WRT_FB_CMD_REG(ha, reg, 0x00fc);

			/* Read back fb_cmd until zero or 3 seconds max */
			for (cnt = 0; cnt < 3000; cnt++) {
				if ((RD_FB_CMD_REG(ha, reg) & 0xff) == 0)
					break;
				udelay(100);
			}
		}

		/* Select RISC module registers. */
		WRT_REG_WORD(&reg->ctrl_status, 0);
		RD_REG_WORD(&reg->ctrl_status);		/* PCI Posting. */

		/* Reset RISC processor. */
		WRT_REG_WORD(&reg->hccr, HCCR_RESET_RISC);
		RD_REG_WORD(&reg->hccr);		/* PCI Posting. */

		/* Release RISC processor. */
		WRT_REG_WORD(&reg->hccr, HCCR_RELEASE_RISC);
		RD_REG_WORD(&reg->hccr);		/* PCI Posting. */
	}

	WRT_REG_WORD(&reg->hccr, HCCR_CLR_RISC_INT);
	WRT_REG_WORD(&reg->hccr, HCCR_CLR_HOST_INT);

	/* Reset ISP chip. */
	WRT_REG_WORD(&reg->ctrl_status, CSR_ISP_SOFT_RESET);

	/* Wait for RISC to recover from reset. */
	if (IS_QLA2100(ha) || IS_QLA2200(ha) || IS_QLA2300(ha)) {
		/*
		 * It is necessary to for a delay here since the card doesn't
		 * respond to PCI reads during a reset. On some architectures
		 * this will result in an MCA.
		 */
		udelay(20);
		for (cnt = 30000; cnt; cnt--) {
			if ((RD_REG_WORD(&reg->ctrl_status) &
			    CSR_ISP_SOFT_RESET) == 0)
				break;
			udelay(100);
		}
	} else
		udelay(10);

	/* Reset RISC processor. */
	WRT_REG_WORD(&reg->hccr, HCCR_RESET_RISC);

	WRT_REG_WORD(&reg->semaphore, 0);

	/* Release RISC processor. */
	WRT_REG_WORD(&reg->hccr, HCCR_RELEASE_RISC);
	RD_REG_WORD(&reg->hccr);			/* PCI Posting. */

	if (IS_QLA2100(ha) || IS_QLA2200(ha) || IS_QLA2300(ha)) {
		for (cnt = 0; cnt < 30000; cnt++) {
			if (RD_MAILBOX_REG(ha, reg, 0) != MBS_BUSY)
				break;

			udelay(100);
		}
	} else
		udelay(100);

	/* Turn on master enable */
	cmd |= PCI_COMMAND_MASTER;
	pci_write_config_word(ha->pdev, PCI_COMMAND, cmd);

	/* Disable RISC pause on FPM parity error. */
	if (!IS_QLA2100(ha)) {
		WRT_REG_WORD(&reg->hccr, HCCR_DISABLE_PARITY_PAUSE);
		RD_REG_WORD(&reg->hccr);		/* PCI Posting. */
	}

	spin_unlock_irqrestore(&ha->hardware_lock, flags);
}

/**
 * qla81xx_reset_mpi() - Reset's MPI FW via Write MPI Register MBC.
 * @vha: HA context
 *
 * Returns 0 on success.
 */
static int
qla81xx_reset_mpi(scsi_qla_host_t *vha)
{
	uint16_t mb[4] = {0x1010, 0, 1, 0};

	if (!IS_QLA81XX(vha->hw))
		return QLA_SUCCESS;

	return qla81xx_write_mpi_register(vha, mb);
}

/**
 * qla24xx_reset_risc() - Perform full reset of ISP24xx RISC.
 * @vha: HA context
 *
 * Returns 0 on success.
 */
static inline int
qla24xx_reset_risc(scsi_qla_host_t *vha)
{
	unsigned long flags = 0;
	struct qla_hw_data *ha = vha->hw;
	struct device_reg_24xx __iomem *reg = &ha->iobase->isp24;
	uint32_t cnt;
	uint16_t wd;
	static int abts_cnt; /* ISP abort retry counts */
	int rval = QLA_SUCCESS;

	spin_lock_irqsave(&ha->hardware_lock, flags);

	/* Reset RISC. */
	WRT_REG_DWORD(&reg->ctrl_status, CSRX_DMA_SHUTDOWN|MWB_4096_BYTES);
	for (cnt = 0; cnt < 30000; cnt++) {
		if ((RD_REG_DWORD(&reg->ctrl_status) & CSRX_DMA_ACTIVE) == 0)
			break;

		udelay(10);
	}

	if (!(RD_REG_DWORD(&reg->ctrl_status) & CSRX_DMA_ACTIVE))
		set_bit(DMA_SHUTDOWN_CMPL, &ha->fw_dump_cap_flags);

	ql_dbg(ql_dbg_init + ql_dbg_verbose, vha, 0x017e,
	    "HCCR: 0x%x, Control Status %x, DMA active status:0x%x\n",
	    RD_REG_DWORD(&reg->hccr),
	    RD_REG_DWORD(&reg->ctrl_status),
	    (RD_REG_DWORD(&reg->ctrl_status) & CSRX_DMA_ACTIVE));

	WRT_REG_DWORD(&reg->ctrl_status,
	    CSRX_ISP_SOFT_RESET|CSRX_DMA_SHUTDOWN|MWB_4096_BYTES);
	pci_read_config_word(ha->pdev, PCI_COMMAND, &wd);

	udelay(100);

	/* Wait for firmware to complete NVRAM accesses. */
	RD_REG_WORD(&reg->mailbox0);
	for (cnt = 10000; RD_REG_WORD(&reg->mailbox0) != 0 &&
	    rval == QLA_SUCCESS; cnt--) {
		barrier();
		if (cnt)
			udelay(5);
		else
			rval = QLA_FUNCTION_TIMEOUT;
	}

	if (rval == QLA_SUCCESS)
		set_bit(ISP_MBX_RDY, &ha->fw_dump_cap_flags);

	ql_dbg(ql_dbg_init + ql_dbg_verbose, vha, 0x017f,
	    "HCCR: 0x%x, MailBox0 Status 0x%x\n",
	    RD_REG_DWORD(&reg->hccr),
	    RD_REG_DWORD(&reg->mailbox0));

	/* Wait for soft-reset to complete. */
	RD_REG_DWORD(&reg->ctrl_status);
	for (cnt = 0; cnt < 60; cnt++) {
		barrier();
		if ((RD_REG_DWORD(&reg->ctrl_status) &
		    CSRX_ISP_SOFT_RESET) == 0)
			break;

		udelay(5);
	}
	if (!(RD_REG_DWORD(&reg->ctrl_status) & CSRX_ISP_SOFT_RESET))
		set_bit(ISP_SOFT_RESET_CMPL, &ha->fw_dump_cap_flags);

	ql_dbg(ql_dbg_init + ql_dbg_verbose, vha, 0x015d,
	    "HCCR: 0x%x, Soft Reset status: 0x%x\n",
	    RD_REG_DWORD(&reg->hccr),
	    RD_REG_DWORD(&reg->ctrl_status));

	/* If required, do an MPI FW reset now */
	if (test_and_clear_bit(MPI_RESET_NEEDED, &vha->dpc_flags)) {
		if (qla81xx_reset_mpi(vha) != QLA_SUCCESS) {
			if (++abts_cnt < 5) {
				set_bit(ISP_ABORT_NEEDED, &vha->dpc_flags);
				set_bit(MPI_RESET_NEEDED, &vha->dpc_flags);
			} else {
				/*
				 * We exhausted the ISP abort retries. We have to
				 * set the board offline.
				 */
				abts_cnt = 0;
				vha->flags.online = 0;
			}
		}
	}

	WRT_REG_DWORD(&reg->hccr, HCCRX_SET_RISC_RESET);
	RD_REG_DWORD(&reg->hccr);

	WRT_REG_DWORD(&reg->hccr, HCCRX_REL_RISC_PAUSE);
	RD_REG_DWORD(&reg->hccr);

	WRT_REG_DWORD(&reg->hccr, HCCRX_CLR_RISC_RESET);
	RD_REG_DWORD(&reg->hccr);

	RD_REG_WORD(&reg->mailbox0);
	for (cnt = 60; RD_REG_WORD(&reg->mailbox0) != 0 &&
	    rval == QLA_SUCCESS; cnt--) {
		barrier();
		if (cnt)
			udelay(5);
		else
			rval = QLA_FUNCTION_TIMEOUT;
	}
	if (rval == QLA_SUCCESS)
		set_bit(RISC_RDY_AFT_RESET, &ha->fw_dump_cap_flags);

	ql_dbg(ql_dbg_init + ql_dbg_verbose, vha, 0x015e,
	    "Host Risc 0x%x, mailbox0 0x%x\n",
	    RD_REG_DWORD(&reg->hccr),
	     RD_REG_WORD(&reg->mailbox0));

	spin_unlock_irqrestore(&ha->hardware_lock, flags);

	ql_dbg(ql_dbg_init + ql_dbg_verbose, vha, 0x015f,
	    "Driver in %s mode\n",
	    IS_NOPOLLING_TYPE(ha) ? "Interrupt" : "Polling");

	if (IS_NOPOLLING_TYPE(ha))
		ha->isp_ops->enable_intrs(ha);

	return rval;
}

static void
qla25xx_read_risc_sema_reg(scsi_qla_host_t *vha, uint32_t *data)
{
	struct device_reg_24xx __iomem *reg = &vha->hw->iobase->isp24;

	WRT_REG_DWORD(&reg->iobase_addr, RISC_REGISTER_BASE_OFFSET);
	*data = RD_REG_DWORD(&reg->iobase_window + RISC_REGISTER_WINDOW_OFFET);

}

static void
qla25xx_write_risc_sema_reg(scsi_qla_host_t *vha, uint32_t data)
{
	struct device_reg_24xx __iomem *reg = &vha->hw->iobase->isp24;

	WRT_REG_DWORD(&reg->iobase_addr, RISC_REGISTER_BASE_OFFSET);
	WRT_REG_DWORD(&reg->iobase_window + RISC_REGISTER_WINDOW_OFFET, data);
}

static void
qla25xx_manipulate_risc_semaphore(scsi_qla_host_t *vha)
{
	uint32_t wd32 = 0;
	uint delta_msec = 100;
	uint elapsed_msec = 0;
	uint timeout_msec;
	ulong n;

	if (vha->hw->pdev->subsystem_device != 0x0175 &&
	    vha->hw->pdev->subsystem_device != 0x0240)
		return;

	WRT_REG_DWORD(&vha->hw->iobase->isp24.hccr, HCCRX_SET_RISC_PAUSE);
	udelay(100);

attempt:
	timeout_msec = TIMEOUT_SEMAPHORE;
	n = timeout_msec / delta_msec;
	while (n--) {
		qla25xx_write_risc_sema_reg(vha, RISC_SEMAPHORE_SET);
		qla25xx_read_risc_sema_reg(vha, &wd32);
		if (wd32 & RISC_SEMAPHORE)
			break;
		msleep(delta_msec);
		elapsed_msec += delta_msec;
		if (elapsed_msec > TIMEOUT_TOTAL_ELAPSED)
			goto force;
	}

	if (!(wd32 & RISC_SEMAPHORE))
		goto force;

	if (!(wd32 & RISC_SEMAPHORE_FORCE))
		goto acquired;

	qla25xx_write_risc_sema_reg(vha, RISC_SEMAPHORE_CLR);
	timeout_msec = TIMEOUT_SEMAPHORE_FORCE;
	n = timeout_msec / delta_msec;
	while (n--) {
		qla25xx_read_risc_sema_reg(vha, &wd32);
		if (!(wd32 & RISC_SEMAPHORE_FORCE))
			break;
		msleep(delta_msec);
		elapsed_msec += delta_msec;
		if (elapsed_msec > TIMEOUT_TOTAL_ELAPSED)
			goto force;
	}

	if (wd32 & RISC_SEMAPHORE_FORCE)
		qla25xx_write_risc_sema_reg(vha, RISC_SEMAPHORE_FORCE_CLR);

	goto attempt;

force:
	qla25xx_write_risc_sema_reg(vha, RISC_SEMAPHORE_FORCE_SET);

acquired:
	return;
}

/**
 * qla24xx_reset_chip() - Reset ISP24xx chip.
 * @vha: HA context
 *
 * Returns 0 on success.
 */
void
qla24xx_reset_chip(scsi_qla_host_t *vha)
{
	struct qla_hw_data *ha = vha->hw;

	if (pci_channel_offline(ha->pdev) &&
	    ha->flags.pci_channel_io_perm_failure) {
		return;
	}

	ha->isp_ops->disable_intrs(ha);

	qla25xx_manipulate_risc_semaphore(vha);

	/* Perform RISC reset. */
	qla24xx_reset_risc(vha);
}

/**
 * qla2x00_chip_diag() - Test chip for proper operation.
 * @vha: HA context
 *
 * Returns 0 on success.
 */
int
qla2x00_chip_diag(scsi_qla_host_t *vha)
{
	int		rval;
	struct qla_hw_data *ha = vha->hw;
	struct device_reg_2xxx __iomem *reg = &ha->iobase->isp;
	unsigned long	flags = 0;
	uint16_t	data;
	uint32_t	cnt;
	uint16_t	mb[5];
	struct req_que *req = ha->req_q_map[0];

	/* Assume a failed state */
	rval = QLA_FUNCTION_FAILED;

	ql_dbg(ql_dbg_init, vha, 0x007b, "Testing device at %p.\n",
	       &reg->flash_address);

	spin_lock_irqsave(&ha->hardware_lock, flags);

	/* Reset ISP chip. */
	WRT_REG_WORD(&reg->ctrl_status, CSR_ISP_SOFT_RESET);

	/*
	 * We need to have a delay here since the card will not respond while
	 * in reset causing an MCA on some architectures.
	 */
	udelay(20);
	data = qla2x00_debounce_register(&reg->ctrl_status);
	for (cnt = 6000000 ; cnt && (data & CSR_ISP_SOFT_RESET); cnt--) {
		udelay(5);
		data = RD_REG_WORD(&reg->ctrl_status);
		barrier();
	}

	if (!cnt)
		goto chip_diag_failed;

	ql_dbg(ql_dbg_init, vha, 0x007c,
	    "Reset register cleared by chip reset.\n");

	/* Reset RISC processor. */
	WRT_REG_WORD(&reg->hccr, HCCR_RESET_RISC);
	WRT_REG_WORD(&reg->hccr, HCCR_RELEASE_RISC);

	/* Workaround for QLA2312 PCI parity error */
	if (IS_QLA2100(ha) || IS_QLA2200(ha) || IS_QLA2300(ha)) {
		data = qla2x00_debounce_register(MAILBOX_REG(ha, reg, 0));
		for (cnt = 6000000; cnt && (data == MBS_BUSY); cnt--) {
			udelay(5);
			data = RD_MAILBOX_REG(ha, reg, 0);
			barrier();
		}
	} else
		udelay(10);

	if (!cnt)
		goto chip_diag_failed;

	/* Check product ID of chip */
	ql_dbg(ql_dbg_init, vha, 0x007d, "Checking product ID of chip.\n");

	mb[1] = RD_MAILBOX_REG(ha, reg, 1);
	mb[2] = RD_MAILBOX_REG(ha, reg, 2);
	mb[3] = RD_MAILBOX_REG(ha, reg, 3);
	mb[4] = qla2x00_debounce_register(MAILBOX_REG(ha, reg, 4));
	if (mb[1] != PROD_ID_1 || (mb[2] != PROD_ID_2 && mb[2] != PROD_ID_2a) ||
	    mb[3] != PROD_ID_3) {
		ql_log(ql_log_warn, vha, 0x0062,
		    "Wrong product ID = 0x%x,0x%x,0x%x.\n",
		    mb[1], mb[2], mb[3]);

		goto chip_diag_failed;
	}
	ha->product_id[0] = mb[1];
	ha->product_id[1] = mb[2];
	ha->product_id[2] = mb[3];
	ha->product_id[3] = mb[4];

	/* Adjust fw RISC transfer size */
	if (req->length > 1024)
		ha->fw_transfer_size = REQUEST_ENTRY_SIZE * 1024;
	else
		ha->fw_transfer_size = REQUEST_ENTRY_SIZE *
		    req->length;

	if (IS_QLA2200(ha) &&
	    RD_MAILBOX_REG(ha, reg, 7) == QLA2200A_RISC_ROM_VER) {
		/* Limit firmware transfer size with a 2200A */
		ql_dbg(ql_dbg_init, vha, 0x007e, "Found QLA2200A Chip.\n");

		ha->device_type |= DT_ISP2200A;
		ha->fw_transfer_size = 128;
	}

	/* Wrap Incoming Mailboxes Test. */
	spin_unlock_irqrestore(&ha->hardware_lock, flags);

	ql_dbg(ql_dbg_init, vha, 0x007f, "Checking mailboxes.\n");
	rval = qla2x00_mbx_reg_test(vha);
	if (rval)
		ql_log(ql_log_warn, vha, 0x0080,
		    "Failed mailbox send register test.\n");
	else
		/* Flag a successful rval */
		rval = QLA_SUCCESS;
	spin_lock_irqsave(&ha->hardware_lock, flags);

chip_diag_failed:
	if (rval)
		ql_log(ql_log_info, vha, 0x0081,
		    "Chip diagnostics **** FAILED ****.\n");

	spin_unlock_irqrestore(&ha->hardware_lock, flags);

	return (rval);
}

/**
 * qla24xx_chip_diag() - Test ISP24xx for proper operation.
 * @vha: HA context
 *
 * Returns 0 on success.
 */
int
qla24xx_chip_diag(scsi_qla_host_t *vha)
{
	int rval;
	struct qla_hw_data *ha = vha->hw;
	struct req_que *req = ha->req_q_map[0];

	if (IS_P3P_TYPE(ha))
		return QLA_SUCCESS;

	ha->fw_transfer_size = REQUEST_ENTRY_SIZE * req->length;

	rval = qla2x00_mbx_reg_test(vha);
	if (rval) {
		ql_log(ql_log_warn, vha, 0x0082,
		    "Failed mailbox send register test.\n");
	} else {
		/* Flag a successful rval */
		rval = QLA_SUCCESS;
	}

	return rval;
}

static void
qla2x00_alloc_offload_mem(scsi_qla_host_t *vha)
{
	int rval;
	dma_addr_t tc_dma;
	void *tc;
	struct qla_hw_data *ha = vha->hw;

	if (ha->eft) {
		ql_dbg(ql_dbg_init, vha, 0x00bd,
		    "%s: Offload Mem is already allocated.\n",
		    __func__);
		return;
	}

	if (IS_FWI2_CAPABLE(ha)) {
		/* Allocate memory for Fibre Channel Event Buffer. */
		if (!IS_QLA25XX(ha) && !IS_QLA81XX(ha) && !IS_QLA83XX(ha) &&
		    !IS_QLA27XX(ha))
			goto try_eft;

		if (ha->fce)
			dma_free_coherent(&ha->pdev->dev,
			    FCE_SIZE, ha->fce, ha->fce_dma);

		/* Allocate memory for Fibre Channel Event Buffer. */
		tc = dma_alloc_coherent(&ha->pdev->dev, FCE_SIZE, &tc_dma,
					GFP_KERNEL);
		if (!tc) {
			ql_log(ql_log_warn, vha, 0x00be,
			    "Unable to allocate (%d KB) for FCE.\n",
			    FCE_SIZE / 1024);
			goto try_eft;
		}

		rval = qla2x00_enable_fce_trace(vha, tc_dma, FCE_NUM_BUFFERS,
		    ha->fce_mb, &ha->fce_bufs);
		if (rval) {
			ql_log(ql_log_warn, vha, 0x00bf,
			    "Unable to initialize FCE (%d).\n", rval);
			dma_free_coherent(&ha->pdev->dev, FCE_SIZE, tc,
			    tc_dma);
			ha->flags.fce_enabled = 0;
			goto try_eft;
		}
		ql_dbg(ql_dbg_init, vha, 0x00c0,
		    "Allocate (%d KB) for FCE...\n", FCE_SIZE / 1024);

		ha->flags.fce_enabled = 1;
		ha->fce_dma = tc_dma;
		ha->fce = tc;

try_eft:
		if (ha->eft)
			dma_free_coherent(&ha->pdev->dev,
			    EFT_SIZE, ha->eft, ha->eft_dma);

		/* Allocate memory for Extended Trace Buffer. */
		tc = dma_alloc_coherent(&ha->pdev->dev, EFT_SIZE, &tc_dma,
					GFP_KERNEL);
		if (!tc) {
			ql_log(ql_log_warn, vha, 0x00c1,
			    "Unable to allocate (%d KB) for EFT.\n",
			    EFT_SIZE / 1024);
			goto eft_err;
		}

		rval = qla2x00_enable_eft_trace(vha, tc_dma, EFT_NUM_BUFFERS);
		if (rval) {
			ql_log(ql_log_warn, vha, 0x00c2,
			    "Unable to initialize EFT (%d).\n", rval);
			dma_free_coherent(&ha->pdev->dev, EFT_SIZE, tc,
			    tc_dma);
			goto eft_err;
		}
		ql_dbg(ql_dbg_init, vha, 0x00c3,
		    "Allocated (%d KB) EFT ...\n", EFT_SIZE / 1024);

		ha->eft_dma = tc_dma;
		ha->eft = tc;
	}

eft_err:
	return;
}

void
qla2x00_alloc_fw_dump(scsi_qla_host_t *vha)
{
	uint32_t dump_size, fixed_size, mem_size, req_q_size, rsp_q_size,
	    eft_size, fce_size, mq_size;
	struct qla_hw_data *ha = vha->hw;
	struct req_que *req = ha->req_q_map[0];
	struct rsp_que *rsp = ha->rsp_q_map[0];
	struct qla2xxx_fw_dump *fw_dump;

	dump_size = fixed_size = mem_size = eft_size = fce_size = mq_size = 0;
	req_q_size = rsp_q_size = 0;

	if (IS_QLA2100(ha) || IS_QLA2200(ha)) {
		fixed_size = sizeof(struct qla2100_fw_dump);
	} else if (IS_QLA23XX(ha)) {
		fixed_size = offsetof(struct qla2300_fw_dump, data_ram);
		mem_size = (ha->fw_memory_size - 0x11000 + 1) *
		    sizeof(uint16_t);
	} else if (IS_FWI2_CAPABLE(ha)) {
		if (IS_QLA83XX(ha) || IS_QLA27XX(ha))
			fixed_size = offsetof(struct qla83xx_fw_dump, ext_mem);
		else if (IS_QLA81XX(ha))
			fixed_size = offsetof(struct qla81xx_fw_dump, ext_mem);
		else if (IS_QLA25XX(ha))
			fixed_size = offsetof(struct qla25xx_fw_dump, ext_mem);
		else
			fixed_size = offsetof(struct qla24xx_fw_dump, ext_mem);

		mem_size = (ha->fw_memory_size - 0x100000 + 1) *
		    sizeof(uint32_t);
		if (ha->mqenable) {
			if (!IS_QLA83XX(ha) && !IS_QLA27XX(ha))
				mq_size = sizeof(struct qla2xxx_mq_chain);
			/*
			 * Allocate maximum buffer size for all queues.
			 * Resizing must be done at end-of-dump processing.
			 */
			mq_size += ha->max_req_queues *
			    (req->length * sizeof(request_t));
			mq_size += ha->max_rsp_queues *
			    (rsp->length * sizeof(response_t));
		}
		if (ha->tgt.atio_ring)
			mq_size += ha->tgt.atio_q_length * sizeof(request_t);
		/* Allocate memory for Fibre Channel Event Buffer. */
		if (!IS_QLA25XX(ha) && !IS_QLA81XX(ha) && !IS_QLA83XX(ha) &&
		    !IS_QLA27XX(ha))
			goto try_eft;

		fce_size = sizeof(struct qla2xxx_fce_chain) + FCE_SIZE;
try_eft:
		ql_dbg(ql_dbg_init, vha, 0x00c3,
		    "Allocated (%d KB) EFT ...\n", EFT_SIZE / 1024);
		eft_size = EFT_SIZE;
	}

	if (IS_QLA27XX(ha)) {
		if (!ha->fw_dump_template) {
			ql_log(ql_log_warn, vha, 0x00ba,
			    "Failed missing fwdump template\n");
			return;
		}
		dump_size = qla27xx_fwdt_calculate_dump_size(vha);
		ql_dbg(ql_dbg_init, vha, 0x00fa,
		    "-> allocating fwdump (%x bytes)...\n", dump_size);
		goto allocate;
	}

	req_q_size = req->length * sizeof(request_t);
	rsp_q_size = rsp->length * sizeof(response_t);
	dump_size = offsetof(struct qla2xxx_fw_dump, isp);
	dump_size += fixed_size + mem_size + req_q_size + rsp_q_size + eft_size;
	ha->chain_offset = dump_size;
	dump_size += mq_size + fce_size;

	if (ha->exchoffld_buf)
		dump_size += sizeof(struct qla2xxx_offld_chain) +
			ha->exchoffld_size;
	if (ha->exlogin_buf)
		dump_size += sizeof(struct qla2xxx_offld_chain) +
			ha->exlogin_size;

allocate:
	if (!ha->fw_dump_len || dump_size != ha->fw_dump_len) {
		fw_dump = vmalloc(dump_size);
		if (!fw_dump) {
			ql_log(ql_log_warn, vha, 0x00c4,
			    "Unable to allocate (%d KB) for firmware dump.\n",
			    dump_size / 1024);
		} else {
			if (ha->fw_dump)
				vfree(ha->fw_dump);
			ha->fw_dump = fw_dump;

			ha->fw_dump_len = dump_size;
			ql_dbg(ql_dbg_init, vha, 0x00c5,
			    "Allocated (%d KB) for firmware dump.\n",
			    dump_size / 1024);

			if (IS_QLA27XX(ha))
				return;

			ha->fw_dump->signature[0] = 'Q';
			ha->fw_dump->signature[1] = 'L';
			ha->fw_dump->signature[2] = 'G';
			ha->fw_dump->signature[3] = 'C';
			ha->fw_dump->version = htonl(1);

			ha->fw_dump->fixed_size = htonl(fixed_size);
			ha->fw_dump->mem_size = htonl(mem_size);
			ha->fw_dump->req_q_size = htonl(req_q_size);
			ha->fw_dump->rsp_q_size = htonl(rsp_q_size);

			ha->fw_dump->eft_size = htonl(eft_size);
			ha->fw_dump->eft_addr_l = htonl(LSD(ha->eft_dma));
			ha->fw_dump->eft_addr_h = htonl(MSD(ha->eft_dma));

			ha->fw_dump->header_size =
				htonl(offsetof(struct qla2xxx_fw_dump, isp));
		}
	}
}

static int
qla81xx_mpi_sync(scsi_qla_host_t *vha)
{
#define MPS_MASK	0xe0
	int rval;
	uint16_t dc;
	uint32_t dw;

	if (!IS_QLA81XX(vha->hw))
		return QLA_SUCCESS;

	rval = qla2x00_write_ram_word(vha, 0x7c00, 1);
	if (rval != QLA_SUCCESS) {
		ql_log(ql_log_warn, vha, 0x0105,
		    "Unable to acquire semaphore.\n");
		goto done;
	}

	pci_read_config_word(vha->hw->pdev, 0x54, &dc);
	rval = qla2x00_read_ram_word(vha, 0x7a15, &dw);
	if (rval != QLA_SUCCESS) {
		ql_log(ql_log_warn, vha, 0x0067, "Unable to read sync.\n");
		goto done_release;
	}

	dc &= MPS_MASK;
	if (dc == (dw & MPS_MASK))
		goto done_release;

	dw &= ~MPS_MASK;
	dw |= dc;
	rval = qla2x00_write_ram_word(vha, 0x7a15, dw);
	if (rval != QLA_SUCCESS) {
		ql_log(ql_log_warn, vha, 0x0114, "Unable to gain sync.\n");
	}

done_release:
	rval = qla2x00_write_ram_word(vha, 0x7c00, 0);
	if (rval != QLA_SUCCESS) {
		ql_log(ql_log_warn, vha, 0x006d,
		    "Unable to release semaphore.\n");
	}

done:
	return rval;
}

int
qla2x00_alloc_outstanding_cmds(struct qla_hw_data *ha, struct req_que *req)
{
	/* Don't try to reallocate the array */
	if (req->outstanding_cmds)
		return QLA_SUCCESS;

	if (!IS_FWI2_CAPABLE(ha))
		req->num_outstanding_cmds = DEFAULT_OUTSTANDING_COMMANDS;
	else {
		if (ha->cur_fw_xcb_count <= ha->cur_fw_iocb_count)
			req->num_outstanding_cmds = ha->cur_fw_xcb_count;
		else
			req->num_outstanding_cmds = ha->cur_fw_iocb_count;
	}

	req->outstanding_cmds = kcalloc(req->num_outstanding_cmds,
					sizeof(srb_t *),
					GFP_KERNEL);

	if (!req->outstanding_cmds) {
		/*
		 * Try to allocate a minimal size just so we can get through
		 * initialization.
		 */
		req->num_outstanding_cmds = MIN_OUTSTANDING_COMMANDS;
		req->outstanding_cmds = kcalloc(req->num_outstanding_cmds,
						sizeof(srb_t *),
						GFP_KERNEL);

		if (!req->outstanding_cmds) {
			ql_log(ql_log_fatal, NULL, 0x0126,
			    "Failed to allocate memory for "
			    "outstanding_cmds for req_que %p.\n", req);
			req->num_outstanding_cmds = 0;
			return QLA_FUNCTION_FAILED;
		}
	}

	return QLA_SUCCESS;
}

#define PRINT_FIELD(_field, _flag, _str) {		\
	if (a0->_field & _flag) {\
		if (p) {\
			strcat(ptr, "|");\
			ptr++;\
			leftover--;\
		} \
		len = snprintf(ptr, leftover, "%s", _str);	\
		p = 1;\
		leftover -= len;\
		ptr += len; \
	} \
}

static void qla2xxx_print_sfp_info(struct scsi_qla_host *vha)
{
#define STR_LEN 64
	struct sff_8247_a0 *a0 = (struct sff_8247_a0 *)vha->hw->sfp_data;
	u8 str[STR_LEN], *ptr, p;
	int leftover, len;

	memset(str, 0, STR_LEN);
	snprintf(str, SFF_VEN_NAME_LEN+1, a0->vendor_name);
	ql_dbg(ql_dbg_init, vha, 0x015a,
	    "SFP MFG Name: %s\n", str);

	memset(str, 0, STR_LEN);
	snprintf(str, SFF_PART_NAME_LEN+1, a0->vendor_pn);
	ql_dbg(ql_dbg_init, vha, 0x015c,
	    "SFP Part Name: %s\n", str);

	/* media */
	memset(str, 0, STR_LEN);
	ptr = str;
	leftover = STR_LEN;
	p = len = 0;
	PRINT_FIELD(fc_med_cc9, FC_MED_TW, "Twin AX");
	PRINT_FIELD(fc_med_cc9, FC_MED_TP, "Twisted Pair");
	PRINT_FIELD(fc_med_cc9, FC_MED_MI, "Min Coax");
	PRINT_FIELD(fc_med_cc9, FC_MED_TV, "Video Coax");
	PRINT_FIELD(fc_med_cc9, FC_MED_M6, "MultiMode 62.5um");
	PRINT_FIELD(fc_med_cc9, FC_MED_M5, "MultiMode 50um");
	PRINT_FIELD(fc_med_cc9, FC_MED_SM, "SingleMode");
	ql_dbg(ql_dbg_init, vha, 0x0160,
	    "SFP Media: %s\n", str);

	/* link length */
	memset(str, 0, STR_LEN);
	ptr = str;
	leftover = STR_LEN;
	p = len = 0;
	PRINT_FIELD(fc_ll_cc7, FC_LL_VL, "Very Long");
	PRINT_FIELD(fc_ll_cc7, FC_LL_S, "Short");
	PRINT_FIELD(fc_ll_cc7, FC_LL_I, "Intermediate");
	PRINT_FIELD(fc_ll_cc7, FC_LL_L, "Long");
	PRINT_FIELD(fc_ll_cc7, FC_LL_M, "Medium");
	ql_dbg(ql_dbg_init, vha, 0x0196,
	    "SFP Link Length: %s\n", str);

	memset(str, 0, STR_LEN);
	ptr = str;
	leftover = STR_LEN;
	p = len = 0;
	PRINT_FIELD(fc_ll_cc7, FC_LL_SA, "Short Wave (SA)");
	PRINT_FIELD(fc_ll_cc7, FC_LL_LC, "Long Wave(LC)");
	PRINT_FIELD(fc_tec_cc8, FC_TEC_SN, "Short Wave (SN)");
	PRINT_FIELD(fc_tec_cc8, FC_TEC_SL, "Short Wave (SL)");
	PRINT_FIELD(fc_tec_cc8, FC_TEC_LL, "Long Wave (LL)");
	ql_dbg(ql_dbg_init, vha, 0x016e,
	    "SFP FC Link Tech: %s\n", str);

	if (a0->length_km)
		ql_dbg(ql_dbg_init, vha, 0x016f,
		    "SFP Distant: %d km\n", a0->length_km);
	if (a0->length_100m)
		ql_dbg(ql_dbg_init, vha, 0x0170,
		    "SFP Distant: %d m\n", a0->length_100m*100);
	if (a0->length_50um_10m)
		ql_dbg(ql_dbg_init, vha, 0x0189,
		    "SFP Distant (WL=50um): %d m\n", a0->length_50um_10m * 10);
	if (a0->length_62um_10m)
		ql_dbg(ql_dbg_init, vha, 0x018a,
		  "SFP Distant (WL=62.5um): %d m\n", a0->length_62um_10m * 10);
	if (a0->length_om4_10m)
		ql_dbg(ql_dbg_init, vha, 0x0194,
		    "SFP Distant (OM4): %d m\n", a0->length_om4_10m * 10);
	if (a0->length_om3_10m)
		ql_dbg(ql_dbg_init, vha, 0x0195,
		    "SFP Distant (OM3): %d m\n", a0->length_om3_10m * 10);
}


/*
 * Return Code:
 *   QLA_SUCCESS: no action
 *   QLA_INTERFACE_ERROR: SFP is not there.
 *   QLA_FUNCTION_FAILED: detected New SFP
 */
int
qla24xx_detect_sfp(scsi_qla_host_t *vha)
{
	int rc = QLA_SUCCESS;
	struct sff_8247_a0 *a;
	struct qla_hw_data *ha = vha->hw;

	if (!AUTO_DETECT_SFP_SUPPORT(vha))
		goto out;

	rc = qla2x00_read_sfp_dev(vha, NULL, 0);
	if (rc)
		goto out;

	a = (struct sff_8247_a0 *)vha->hw->sfp_data;
	qla2xxx_print_sfp_info(vha);

	if (a->fc_ll_cc7 & FC_LL_VL || a->fc_ll_cc7 & FC_LL_L) {
		/* long range */
		ha->flags.detected_lr_sfp = 1;

		if (a->length_km > 5 || a->length_100m > 50)
			ha->long_range_distance = LR_DISTANCE_10K;
		else
			ha->long_range_distance = LR_DISTANCE_5K;

		if (ha->flags.detected_lr_sfp != ha->flags.using_lr_setting)
			ql_dbg(ql_dbg_async, vha, 0x507b,
			    "Detected Long Range SFP.\n");
	} else {
		/* short range */
		ha->flags.detected_lr_sfp = 0;
		if (ha->flags.using_lr_setting)
			ql_dbg(ql_dbg_async, vha, 0x5084,
			    "Detected Short Range SFP.\n");
	}

	if (!vha->flags.init_done)
		rc = QLA_SUCCESS;
out:
	return rc;
}

/**
 * qla2x00_setup_chip() - Load and start RISC firmware.
 * @vha: HA context
 *
 * Returns 0 on success.
 */
static int
qla2x00_setup_chip(scsi_qla_host_t *vha)
{
	int rval;
	uint32_t srisc_address = 0;
	struct qla_hw_data *ha = vha->hw;
	struct device_reg_2xxx __iomem *reg = &ha->iobase->isp;
	unsigned long flags;
	uint16_t fw_major_version;

	if (IS_P3P_TYPE(ha)) {
		rval = ha->isp_ops->load_risc(vha, &srisc_address);
		if (rval == QLA_SUCCESS) {
			qla2x00_stop_firmware(vha);
			goto enable_82xx_npiv;
		} else
			goto failed;
	}

	if (!IS_FWI2_CAPABLE(ha) && !IS_QLA2100(ha) && !IS_QLA2200(ha)) {
		/* Disable SRAM, Instruction RAM and GP RAM parity.  */
		spin_lock_irqsave(&ha->hardware_lock, flags);
		WRT_REG_WORD(&reg->hccr, (HCCR_ENABLE_PARITY + 0x0));
		RD_REG_WORD(&reg->hccr);
		spin_unlock_irqrestore(&ha->hardware_lock, flags);
	}

	qla81xx_mpi_sync(vha);

	/* Load firmware sequences */
	rval = ha->isp_ops->load_risc(vha, &srisc_address);
	if (rval == QLA_SUCCESS) {
		ql_dbg(ql_dbg_init, vha, 0x00c9,
		    "Verifying Checksum of loaded RISC code.\n");

		rval = qla2x00_verify_checksum(vha, srisc_address);
		if (rval == QLA_SUCCESS) {
			/* Start firmware execution. */
			ql_dbg(ql_dbg_init, vha, 0x00ca,
			    "Starting firmware.\n");

			if (ql2xexlogins)
				ha->flags.exlogins_enabled = 1;

			if (qla_is_exch_offld_enabled(vha))
				ha->flags.exchoffld_enabled = 1;

			rval = qla2x00_execute_fw(vha, srisc_address);
			/* Retrieve firmware information. */
			if (rval == QLA_SUCCESS) {
				qla24xx_detect_sfp(vha);

				if ((IS_QLA83XX(ha) || IS_QLA27XX(ha)) &&
				    (ha->zio_mode == QLA_ZIO_MODE_6))
					qla27xx_set_zio_threshold(vha,
					    ha->last_zio_threshold);

				rval = qla2x00_set_exlogins_buffer(vha);
				if (rval != QLA_SUCCESS)
					goto failed;

				rval = qla2x00_set_exchoffld_buffer(vha);
				if (rval != QLA_SUCCESS)
					goto failed;

enable_82xx_npiv:
				fw_major_version = ha->fw_major_version;
				if (IS_P3P_TYPE(ha))
					qla82xx_check_md_needed(vha);
				else
					rval = qla2x00_get_fw_version(vha);
				if (rval != QLA_SUCCESS)
					goto failed;
				ha->flags.npiv_supported = 0;
				if (IS_QLA2XXX_MIDTYPE(ha) &&
					 (ha->fw_attributes & BIT_2)) {
					ha->flags.npiv_supported = 1;
					if ((!ha->max_npiv_vports) ||
					    ((ha->max_npiv_vports + 1) %
					    MIN_MULTI_ID_FABRIC))
						ha->max_npiv_vports =
						    MIN_MULTI_ID_FABRIC - 1;
				}
				qla2x00_get_resource_cnts(vha);

				/*
				 * Allocate the array of outstanding commands
				 * now that we know the firmware resources.
				 */
				rval = qla2x00_alloc_outstanding_cmds(ha,
				    vha->req);
				if (rval != QLA_SUCCESS)
					goto failed;

				if (!fw_major_version && !(IS_P3P_TYPE(ha)))
					qla2x00_alloc_offload_mem(vha);

				if (ql2xallocfwdump && !(IS_P3P_TYPE(ha)))
					qla2x00_alloc_fw_dump(vha);

			} else {
				goto failed;
			}
		} else {
			ql_log(ql_log_fatal, vha, 0x00cd,
			    "ISP Firmware failed checksum.\n");
			goto failed;
		}
	} else
		goto failed;

	if (!IS_FWI2_CAPABLE(ha) && !IS_QLA2100(ha) && !IS_QLA2200(ha)) {
		/* Enable proper parity. */
		spin_lock_irqsave(&ha->hardware_lock, flags);
		if (IS_QLA2300(ha))
			/* SRAM parity */
			WRT_REG_WORD(&reg->hccr, HCCR_ENABLE_PARITY + 0x1);
		else
			/* SRAM, Instruction RAM and GP RAM parity */
			WRT_REG_WORD(&reg->hccr, HCCR_ENABLE_PARITY + 0x7);
		RD_REG_WORD(&reg->hccr);
		spin_unlock_irqrestore(&ha->hardware_lock, flags);
	}

	if (IS_QLA27XX(ha))
		ha->flags.fac_supported = 1;
	else if (rval == QLA_SUCCESS && IS_FAC_REQUIRED(ha)) {
		uint32_t size;

		rval = qla81xx_fac_get_sector_size(vha, &size);
		if (rval == QLA_SUCCESS) {
			ha->flags.fac_supported = 1;
			ha->fdt_block_size = size << 2;
		} else {
			ql_log(ql_log_warn, vha, 0x00ce,
			    "Unsupported FAC firmware (%d.%02d.%02d).\n",
			    ha->fw_major_version, ha->fw_minor_version,
			    ha->fw_subminor_version);

			if (IS_QLA83XX(ha) || IS_QLA27XX(ha)) {
				ha->flags.fac_supported = 0;
				rval = QLA_SUCCESS;
			}
		}
	}
failed:
	if (rval) {
		ql_log(ql_log_fatal, vha, 0x00cf,
		    "Setup chip ****FAILED****.\n");
	}

	return (rval);
}

/**
 * qla2x00_init_response_q_entries() - Initializes response queue entries.
 * @rsp: response queue
 *
 * Beginning of request ring has initialization control block already built
 * by nvram config routine.
 *
 * Returns 0 on success.
 */
void
qla2x00_init_response_q_entries(struct rsp_que *rsp)
{
	uint16_t cnt;
	response_t *pkt;

	rsp->ring_ptr = rsp->ring;
	rsp->ring_index    = 0;
	rsp->status_srb = NULL;
	pkt = rsp->ring_ptr;
	for (cnt = 0; cnt < rsp->length; cnt++) {
		pkt->signature = RESPONSE_PROCESSED;
		pkt++;
	}
}

/**
 * qla2x00_update_fw_options() - Read and process firmware options.
 * @vha: HA context
 *
 * Returns 0 on success.
 */
void
qla2x00_update_fw_options(scsi_qla_host_t *vha)
{
	uint16_t swing, emphasis, tx_sens, rx_sens;
	struct qla_hw_data *ha = vha->hw;

	memset(ha->fw_options, 0, sizeof(ha->fw_options));
	qla2x00_get_fw_options(vha, ha->fw_options);

	if (IS_QLA2100(ha) || IS_QLA2200(ha))
		return;

	/* Serial Link options. */
	ql_dbg(ql_dbg_init + ql_dbg_buffer, vha, 0x0115,
	    "Serial link options.\n");
	ql_dump_buffer(ql_dbg_init + ql_dbg_buffer, vha, 0x0109,
	    (uint8_t *)&ha->fw_seriallink_options,
	    sizeof(ha->fw_seriallink_options));

	ha->fw_options[1] &= ~FO1_SET_EMPHASIS_SWING;
	if (ha->fw_seriallink_options[3] & BIT_2) {
		ha->fw_options[1] |= FO1_SET_EMPHASIS_SWING;

		/*  1G settings */
		swing = ha->fw_seriallink_options[2] & (BIT_2 | BIT_1 | BIT_0);
		emphasis = (ha->fw_seriallink_options[2] &
		    (BIT_4 | BIT_3)) >> 3;
		tx_sens = ha->fw_seriallink_options[0] &
		    (BIT_3 | BIT_2 | BIT_1 | BIT_0);
		rx_sens = (ha->fw_seriallink_options[0] &
		    (BIT_7 | BIT_6 | BIT_5 | BIT_4)) >> 4;
		ha->fw_options[10] = (emphasis << 14) | (swing << 8);
		if (IS_QLA2300(ha) || IS_QLA2312(ha) || IS_QLA6312(ha)) {
			if (rx_sens == 0x0)
				rx_sens = 0x3;
			ha->fw_options[10] |= (tx_sens << 4) | rx_sens;
		} else if (IS_QLA2322(ha) || IS_QLA6322(ha))
			ha->fw_options[10] |= BIT_5 |
			    ((rx_sens & (BIT_1 | BIT_0)) << 2) |
			    (tx_sens & (BIT_1 | BIT_0));

		/*  2G settings */
		swing = (ha->fw_seriallink_options[2] &
		    (BIT_7 | BIT_6 | BIT_5)) >> 5;
		emphasis = ha->fw_seriallink_options[3] & (BIT_1 | BIT_0);
		tx_sens = ha->fw_seriallink_options[1] &
		    (BIT_3 | BIT_2 | BIT_1 | BIT_0);
		rx_sens = (ha->fw_seriallink_options[1] &
		    (BIT_7 | BIT_6 | BIT_5 | BIT_4)) >> 4;
		ha->fw_options[11] = (emphasis << 14) | (swing << 8);
		if (IS_QLA2300(ha) || IS_QLA2312(ha) || IS_QLA6312(ha)) {
			if (rx_sens == 0x0)
				rx_sens = 0x3;
			ha->fw_options[11] |= (tx_sens << 4) | rx_sens;
		} else if (IS_QLA2322(ha) || IS_QLA6322(ha))
			ha->fw_options[11] |= BIT_5 |
			    ((rx_sens & (BIT_1 | BIT_0)) << 2) |
			    (tx_sens & (BIT_1 | BIT_0));
	}

	/* FCP2 options. */
	/*  Return command IOCBs without waiting for an ABTS to complete. */
	ha->fw_options[3] |= BIT_13;

	/* LED scheme. */
	if (ha->flags.enable_led_scheme)
		ha->fw_options[2] |= BIT_12;

	/* Detect ISP6312. */
	if (IS_QLA6312(ha))
		ha->fw_options[2] |= BIT_13;

	/* Set Retry FLOGI in case of P2P connection */
	if (ha->operating_mode == P2P) {
		ha->fw_options[2] |= BIT_3;
		ql_dbg(ql_dbg_disc, vha, 0x2100,
		    "(%s): Setting FLOGI retry BIT in fw_options[2]: 0x%x\n",
			__func__, ha->fw_options[2]);
	}

	/* Update firmware options. */
	qla2x00_set_fw_options(vha, ha->fw_options);
}

void
qla24xx_update_fw_options(scsi_qla_host_t *vha)
{
	int rval;
	struct qla_hw_data *ha = vha->hw;

	if (IS_P3P_TYPE(ha))
		return;

	/*  Hold status IOCBs until ABTS response received. */
	if (ql2xfwholdabts)
		ha->fw_options[3] |= BIT_12;

	/* Set Retry FLOGI in case of P2P connection */
	if (ha->operating_mode == P2P) {
		ha->fw_options[2] |= BIT_3;
		ql_dbg(ql_dbg_disc, vha, 0x2101,
		    "(%s): Setting FLOGI retry BIT in fw_options[2]: 0x%x\n",
			__func__, ha->fw_options[2]);
	}

	/* Move PUREX, ABTS RX & RIDA to ATIOQ */
	if (ql2xmvasynctoatio &&
	    (IS_QLA83XX(ha) || IS_QLA27XX(ha))) {
		if (qla_tgt_mode_enabled(vha) ||
		    qla_dual_mode_enabled(vha))
			ha->fw_options[2] |= BIT_11;
		else
			ha->fw_options[2] &= ~BIT_11;
	}

	if (IS_QLA25XX(ha) || IS_QLA83XX(ha) || IS_QLA27XX(ha)) {
		/*
		 * Tell FW to track each exchange to prevent
		 * driver from using stale exchange.
		 */
		if (qla_tgt_mode_enabled(vha) ||
		    qla_dual_mode_enabled(vha))
			ha->fw_options[2] |= BIT_4;
		else
			ha->fw_options[2] &= ~BIT_4;

		/* Reserve 1/2 of emergency exchanges for ELS.*/
		if (qla2xuseresexchforels)
			ha->fw_options[2] |= BIT_8;
		else
			ha->fw_options[2] &= ~BIT_8;
	}

	ql_dbg(ql_dbg_init, vha, 0x00e8,
	    "%s, add FW options 1-3 = 0x%04x 0x%04x 0x%04x mode %x\n",
	    __func__, ha->fw_options[1], ha->fw_options[2],
	    ha->fw_options[3], vha->host->active_mode);

	if (ha->fw_options[1] || ha->fw_options[2] || ha->fw_options[3])
		qla2x00_set_fw_options(vha, ha->fw_options);

	/* Update Serial Link options. */
	if ((le16_to_cpu(ha->fw_seriallink_options24[0]) & BIT_0) == 0)
		return;

	rval = qla2x00_set_serdes_params(vha,
	    le16_to_cpu(ha->fw_seriallink_options24[1]),
	    le16_to_cpu(ha->fw_seriallink_options24[2]),
	    le16_to_cpu(ha->fw_seriallink_options24[3]));
	if (rval != QLA_SUCCESS) {
		ql_log(ql_log_warn, vha, 0x0104,
		    "Unable to update Serial Link options (%x).\n", rval);
	}
}

void
qla2x00_config_rings(struct scsi_qla_host *vha)
{
	struct qla_hw_data *ha = vha->hw;
	struct device_reg_2xxx __iomem *reg = &ha->iobase->isp;
	struct req_que *req = ha->req_q_map[0];
	struct rsp_que *rsp = ha->rsp_q_map[0];

	/* Setup ring parameters in initialization control block. */
	ha->init_cb->request_q_outpointer = cpu_to_le16(0);
	ha->init_cb->response_q_inpointer = cpu_to_le16(0);
	ha->init_cb->request_q_length = cpu_to_le16(req->length);
	ha->init_cb->response_q_length = cpu_to_le16(rsp->length);
	ha->init_cb->request_q_address[0] = cpu_to_le32(LSD(req->dma));
	ha->init_cb->request_q_address[1] = cpu_to_le32(MSD(req->dma));
	ha->init_cb->response_q_address[0] = cpu_to_le32(LSD(rsp->dma));
	ha->init_cb->response_q_address[1] = cpu_to_le32(MSD(rsp->dma));

	WRT_REG_WORD(ISP_REQ_Q_IN(ha, reg), 0);
	WRT_REG_WORD(ISP_REQ_Q_OUT(ha, reg), 0);
	WRT_REG_WORD(ISP_RSP_Q_IN(ha, reg), 0);
	WRT_REG_WORD(ISP_RSP_Q_OUT(ha, reg), 0);
	RD_REG_WORD(ISP_RSP_Q_OUT(ha, reg));		/* PCI Posting. */
}

void
qla24xx_config_rings(struct scsi_qla_host *vha)
{
	struct qla_hw_data *ha = vha->hw;
	device_reg_t *reg = ISP_QUE_REG(ha, 0);
	struct device_reg_2xxx __iomem *ioreg = &ha->iobase->isp;
	struct qla_msix_entry *msix;
	struct init_cb_24xx *icb;
	uint16_t rid = 0;
	struct req_que *req = ha->req_q_map[0];
	struct rsp_que *rsp = ha->rsp_q_map[0];

	/* Setup ring parameters in initialization control block. */
	icb = (struct init_cb_24xx *)ha->init_cb;
	icb->request_q_outpointer = cpu_to_le16(0);
	icb->response_q_inpointer = cpu_to_le16(0);
	icb->request_q_length = cpu_to_le16(req->length);
	icb->response_q_length = cpu_to_le16(rsp->length);
	icb->request_q_address[0] = cpu_to_le32(LSD(req->dma));
	icb->request_q_address[1] = cpu_to_le32(MSD(req->dma));
	icb->response_q_address[0] = cpu_to_le32(LSD(rsp->dma));
	icb->response_q_address[1] = cpu_to_le32(MSD(rsp->dma));

	/* Setup ATIO queue dma pointers for target mode */
	icb->atio_q_inpointer = cpu_to_le16(0);
	icb->atio_q_length = cpu_to_le16(ha->tgt.atio_q_length);
	icb->atio_q_address[0] = cpu_to_le32(LSD(ha->tgt.atio_dma));
	icb->atio_q_address[1] = cpu_to_le32(MSD(ha->tgt.atio_dma));

	if (IS_SHADOW_REG_CAPABLE(ha))
		icb->firmware_options_2 |= cpu_to_le32(BIT_30|BIT_29);

	if (ha->mqenable || IS_QLA83XX(ha) || IS_QLA27XX(ha)) {
		icb->qos = cpu_to_le16(QLA_DEFAULT_QUE_QOS);
		icb->rid = cpu_to_le16(rid);
		if (ha->flags.msix_enabled) {
			msix = &ha->msix_entries[1];
			ql_dbg(ql_dbg_init, vha, 0x0019,
			    "Registering vector 0x%x for base que.\n",
			    msix->entry);
			icb->msix = cpu_to_le16(msix->entry);
		}
		/* Use alternate PCI bus number */
		if (MSB(rid))
			icb->firmware_options_2 |= cpu_to_le32(BIT_19);
		/* Use alternate PCI devfn */
		if (LSB(rid))
			icb->firmware_options_2 |= cpu_to_le32(BIT_18);

		/* Use Disable MSIX Handshake mode for capable adapters */
		if ((ha->fw_attributes & BIT_6) && (IS_MSIX_NACK_CAPABLE(ha)) &&
		    (ha->flags.msix_enabled)) {
			icb->firmware_options_2 &= cpu_to_le32(~BIT_22);
			ha->flags.disable_msix_handshake = 1;
			ql_dbg(ql_dbg_init, vha, 0x00fe,
			    "MSIX Handshake Disable Mode turned on.\n");
		} else {
			icb->firmware_options_2 |= cpu_to_le32(BIT_22);
		}
		icb->firmware_options_2 |= cpu_to_le32(BIT_23);

		WRT_REG_DWORD(&reg->isp25mq.req_q_in, 0);
		WRT_REG_DWORD(&reg->isp25mq.req_q_out, 0);
		WRT_REG_DWORD(&reg->isp25mq.rsp_q_in, 0);
		WRT_REG_DWORD(&reg->isp25mq.rsp_q_out, 0);
	} else {
		WRT_REG_DWORD(&reg->isp24.req_q_in, 0);
		WRT_REG_DWORD(&reg->isp24.req_q_out, 0);
		WRT_REG_DWORD(&reg->isp24.rsp_q_in, 0);
		WRT_REG_DWORD(&reg->isp24.rsp_q_out, 0);
	}

	qlt_24xx_config_rings(vha);

	/* If the user has configured the speed, set it here */
	if (ha->set_data_rate) {
		ql_dbg(ql_dbg_init, vha, 0x00fd,
		    "Speed set by user : %s Gbps \n",
		    qla2x00_get_link_speed_str(ha, ha->set_data_rate));
		icb->firmware_options_3 = (ha->set_data_rate << 13);
	}

	/* PCI posting */
	RD_REG_DWORD(&ioreg->hccr);
}

/**
 * qla2x00_init_rings() - Initializes firmware.
 * @vha: HA context
 *
 * Beginning of request ring has initialization control block already built
 * by nvram config routine.
 *
 * Returns 0 on success.
 */
int
qla2x00_init_rings(scsi_qla_host_t *vha)
{
	int	rval;
	unsigned long flags = 0;
	int cnt, que;
	struct qla_hw_data *ha = vha->hw;
	struct req_que *req;
	struct rsp_que *rsp;
	struct mid_init_cb_24xx *mid_init_cb =
	    (struct mid_init_cb_24xx *) ha->init_cb;

	spin_lock_irqsave(&ha->hardware_lock, flags);

	/* Clear outstanding commands array. */
	for (que = 0; que < ha->max_req_queues; que++) {
		req = ha->req_q_map[que];
		if (!req || !test_bit(que, ha->req_qid_map))
			continue;
		req->out_ptr = (void *)(req->ring + req->length);
		*req->out_ptr = 0;
		for (cnt = 1; cnt < req->num_outstanding_cmds; cnt++)
			req->outstanding_cmds[cnt] = NULL;

		req->current_outstanding_cmd = 1;

		/* Initialize firmware. */
		req->ring_ptr  = req->ring;
		req->ring_index    = 0;
		req->cnt      = req->length;
	}

	for (que = 0; que < ha->max_rsp_queues; que++) {
		rsp = ha->rsp_q_map[que];
		if (!rsp || !test_bit(que, ha->rsp_qid_map))
			continue;
		rsp->in_ptr = (void *)(rsp->ring + rsp->length);
		*rsp->in_ptr = 0;
		/* Initialize response queue entries */
		if (IS_QLAFX00(ha))
			qlafx00_init_response_q_entries(rsp);
		else
			qla2x00_init_response_q_entries(rsp);
	}

	ha->tgt.atio_ring_ptr = ha->tgt.atio_ring;
	ha->tgt.atio_ring_index = 0;
	/* Initialize ATIO queue entries */
	qlt_init_atio_q_entries(vha);

	ha->isp_ops->config_rings(vha);

	spin_unlock_irqrestore(&ha->hardware_lock, flags);

	ql_dbg(ql_dbg_init, vha, 0x00d1, "Issue init firmware.\n");

	if (IS_QLAFX00(ha)) {
		rval = qlafx00_init_firmware(vha, ha->init_cb_size);
		goto next_check;
	}

	/* Update any ISP specific firmware options before initialization. */
	ha->isp_ops->update_fw_options(vha);

	if (ha->flags.npiv_supported) {
		if (ha->operating_mode == LOOP && !IS_CNA_CAPABLE(ha))
			ha->max_npiv_vports = MIN_MULTI_ID_FABRIC - 1;
		mid_init_cb->count = cpu_to_le16(ha->max_npiv_vports);
	}

	if (IS_FWI2_CAPABLE(ha)) {
		mid_init_cb->options = cpu_to_le16(BIT_1);
		mid_init_cb->init_cb.execution_throttle =
		    cpu_to_le16(ha->cur_fw_xcb_count);
		ha->flags.dport_enabled =
		    (mid_init_cb->init_cb.firmware_options_1 & BIT_7) != 0;
		ql_dbg(ql_dbg_init, vha, 0x0191, "DPORT Support: %s.\n",
		    (ha->flags.dport_enabled) ? "enabled" : "disabled");
		/* FA-WWPN Status */
		ha->flags.fawwpn_enabled =
		    (mid_init_cb->init_cb.firmware_options_1 & BIT_6) != 0;
		ql_dbg(ql_dbg_init, vha, 0x00bc, "FA-WWPN Support: %s.\n",
		    (ha->flags.fawwpn_enabled) ? "enabled" : "disabled");
	}

	rval = qla2x00_init_firmware(vha, ha->init_cb_size);
next_check:
	if (rval) {
		ql_log(ql_log_fatal, vha, 0x00d2,
		    "Init Firmware **** FAILED ****.\n");
	} else {
		ql_dbg(ql_dbg_init, vha, 0x00d3,
		    "Init Firmware -- success.\n");
		QLA_FW_STARTED(ha);
		vha->u_ql2xexchoffld = vha->u_ql2xiniexchg = 0;
	}

	return (rval);
}

/**
 * qla2x00_fw_ready() - Waits for firmware ready.
 * @vha: HA context
 *
 * Returns 0 on success.
 */
static int
qla2x00_fw_ready(scsi_qla_host_t *vha)
{
	int		rval;
	unsigned long	wtime, mtime, cs84xx_time;
	uint16_t	min_wait;	/* Minimum wait time if loop is down */
	uint16_t	wait_time;	/* Wait time if loop is coming ready */
	uint16_t	state[6];
	struct qla_hw_data *ha = vha->hw;

	if (IS_QLAFX00(vha->hw))
		return qlafx00_fw_ready(vha);

	rval = QLA_SUCCESS;

	/* Time to wait for loop down */
	if (IS_P3P_TYPE(ha))
		min_wait = 30;
	else
		min_wait = 20;

	/*
	 * Firmware should take at most one RATOV to login, plus 5 seconds for
	 * our own processing.
	 */
	if ((wait_time = (ha->retry_count*ha->login_timeout) + 5) < min_wait) {
		wait_time = min_wait;
	}

	/* Min wait time if loop down */
	mtime = jiffies + (min_wait * HZ);

	/* wait time before firmware ready */
	wtime = jiffies + (wait_time * HZ);

	/* Wait for ISP to finish LIP */
	if (!vha->flags.init_done)
		ql_log(ql_log_info, vha, 0x801e,
		    "Waiting for LIP to complete.\n");

	do {
		memset(state, -1, sizeof(state));
		rval = qla2x00_get_firmware_state(vha, state);
		if (rval == QLA_SUCCESS) {
			if (state[0] < FSTATE_LOSS_OF_SYNC) {
				vha->device_flags &= ~DFLG_NO_CABLE;
			}
			if (IS_QLA84XX(ha) && state[0] != FSTATE_READY) {
				ql_dbg(ql_dbg_taskm, vha, 0x801f,
				    "fw_state=%x 84xx=%x.\n", state[0],
				    state[2]);
				if ((state[2] & FSTATE_LOGGED_IN) &&
				     (state[2] & FSTATE_WAITING_FOR_VERIFY)) {
					ql_dbg(ql_dbg_taskm, vha, 0x8028,
					    "Sending verify iocb.\n");

					cs84xx_time = jiffies;
					rval = qla84xx_init_chip(vha);
					if (rval != QLA_SUCCESS) {
						ql_log(ql_log_warn,
						    vha, 0x8007,
						    "Init chip failed.\n");
						break;
					}

					/* Add time taken to initialize. */
					cs84xx_time = jiffies - cs84xx_time;
					wtime += cs84xx_time;
					mtime += cs84xx_time;
					ql_dbg(ql_dbg_taskm, vha, 0x8008,
					    "Increasing wait time by %ld. "
					    "New time %ld.\n", cs84xx_time,
					    wtime);
				}
			} else if (state[0] == FSTATE_READY) {
				ql_dbg(ql_dbg_taskm, vha, 0x8037,
				    "F/W Ready - OK.\n");

				qla2x00_get_retry_cnt(vha, &ha->retry_count,
				    &ha->login_timeout, &ha->r_a_tov);

				rval = QLA_SUCCESS;
				break;
			}

			rval = QLA_FUNCTION_FAILED;

			if (atomic_read(&vha->loop_down_timer) &&
			    state[0] != FSTATE_READY) {
				/* Loop down. Timeout on min_wait for states
				 * other than Wait for Login.
				 */
				if (time_after_eq(jiffies, mtime)) {
					ql_log(ql_log_info, vha, 0x8038,
					    "Cable is unplugged...\n");

					vha->device_flags |= DFLG_NO_CABLE;
					break;
				}
			}
		} else {
			/* Mailbox cmd failed. Timeout on min_wait. */
			if (time_after_eq(jiffies, mtime) ||
				ha->flags.isp82xx_fw_hung)
				break;
		}

		if (time_after_eq(jiffies, wtime))
			break;

		/* Delay for a while */
		msleep(500);
	} while (1);

	ql_dbg(ql_dbg_taskm, vha, 0x803a,
	    "fw_state=%x (%x, %x, %x, %x %x) curr time=%lx.\n", state[0],
	    state[1], state[2], state[3], state[4], state[5], jiffies);

	if (rval && !(vha->device_flags & DFLG_NO_CABLE)) {
		ql_log(ql_log_warn, vha, 0x803b,
		    "Firmware ready **** FAILED ****.\n");
	}

	return (rval);
}

/*
*  qla2x00_configure_hba
*      Setup adapter context.
*
* Input:
*      ha = adapter state pointer.
*
* Returns:
*      0 = success
*
* Context:
*      Kernel context.
*/
static int
qla2x00_configure_hba(scsi_qla_host_t *vha)
{
	int       rval;
	uint16_t      loop_id;
	uint16_t      topo;
	uint16_t      sw_cap;
	uint8_t       al_pa;
	uint8_t       area;
	uint8_t       domain;
	char		connect_type[22];
	struct qla_hw_data *ha = vha->hw;
	scsi_qla_host_t *base_vha = pci_get_drvdata(ha->pdev);
	port_id_t id;
	unsigned long flags;

	/* Get host addresses. */
	rval = qla2x00_get_adapter_id(vha,
	    &loop_id, &al_pa, &area, &domain, &topo, &sw_cap);
	if (rval != QLA_SUCCESS) {
		if (LOOP_TRANSITION(vha) || atomic_read(&ha->loop_down_timer) ||
		    IS_CNA_CAPABLE(ha) ||
		    (rval == QLA_COMMAND_ERROR && loop_id == 0x7)) {
			ql_dbg(ql_dbg_disc, vha, 0x2008,
			    "Loop is in a transition state.\n");
		} else {
			ql_log(ql_log_warn, vha, 0x2009,
			    "Unable to get host loop ID.\n");
			if (IS_FWI2_CAPABLE(ha) && (vha == base_vha) &&
			    (rval == QLA_COMMAND_ERROR && loop_id == 0x1b)) {
				ql_log(ql_log_warn, vha, 0x1151,
				    "Doing link init.\n");
				if (qla24xx_link_initialize(vha) == QLA_SUCCESS)
					return rval;
			}
			set_bit(ISP_ABORT_NEEDED, &vha->dpc_flags);
		}
		return (rval);
	}

	if (topo == 4) {
		ql_log(ql_log_info, vha, 0x200a,
		    "Cannot get topology - retrying.\n");
		return (QLA_FUNCTION_FAILED);
	}

	vha->loop_id = loop_id;

	/* initialize */
	ha->min_external_loopid = SNS_FIRST_LOOP_ID;
	ha->operating_mode = LOOP;
	ha->switch_cap = 0;

	switch (topo) {
	case 0:
		ql_dbg(ql_dbg_disc, vha, 0x200b, "HBA in NL topology.\n");
		ha->current_topology = ISP_CFG_NL;
		strcpy(connect_type, "(Loop)");
		break;

	case 1:
		ql_dbg(ql_dbg_disc, vha, 0x200c, "HBA in FL topology.\n");
		ha->switch_cap = sw_cap;
		ha->current_topology = ISP_CFG_FL;
		strcpy(connect_type, "(FL_Port)");
		break;

	case 2:
		ql_dbg(ql_dbg_disc, vha, 0x200d, "HBA in N P2P topology.\n");
		ha->operating_mode = P2P;
		ha->current_topology = ISP_CFG_N;
		strcpy(connect_type, "(N_Port-to-N_Port)");
		break;

	case 3:
		ql_dbg(ql_dbg_disc, vha, 0x200e, "HBA in F P2P topology.\n");
		ha->switch_cap = sw_cap;
		ha->operating_mode = P2P;
		ha->current_topology = ISP_CFG_F;
		strcpy(connect_type, "(F_Port)");
		break;

	default:
		ql_dbg(ql_dbg_disc, vha, 0x200f,
		    "HBA in unknown topology %x, using NL.\n", topo);
		ha->current_topology = ISP_CFG_NL;
		strcpy(connect_type, "(Loop)");
		break;
	}

	/* Save Host port and loop ID. */
	/* byte order - Big Endian */
	id.b.domain = domain;
	id.b.area = area;
	id.b.al_pa = al_pa;
	id.b.rsvd_1 = 0;
	spin_lock_irqsave(&ha->hardware_lock, flags);
	if (!(topo == 2 && ha->flags.n2n_bigger))
		qlt_update_host_map(vha, id);
	spin_unlock_irqrestore(&ha->hardware_lock, flags);

	if (!vha->flags.init_done)
		ql_log(ql_log_info, vha, 0x2010,
		    "Topology - %s, Host Loop address 0x%x.\n",
		    connect_type, vha->loop_id);

	return(rval);
}

inline void
qla2x00_set_model_info(scsi_qla_host_t *vha, uint8_t *model, size_t len,
	char *def)
{
	char *st, *en;
	uint16_t index;
	struct qla_hw_data *ha = vha->hw;
	int use_tbl = !IS_QLA24XX_TYPE(ha) && !IS_QLA25XX(ha) &&
	    !IS_CNA_CAPABLE(ha) && !IS_QLA2031(ha);

	if (memcmp(model, BINZERO, len) != 0) {
		strncpy(ha->model_number, model, len);
		st = en = ha->model_number;
		en += len - 1;
		while (en > st) {
			if (*en != 0x20 && *en != 0x00)
				break;
			*en-- = '\0';
		}

		index = (ha->pdev->subsystem_device & 0xff);
		if (use_tbl &&
		    ha->pdev->subsystem_vendor == PCI_VENDOR_ID_QLOGIC &&
		    index < QLA_MODEL_NAMES)
			strncpy(ha->model_desc,
			    qla2x00_model_name[index * 2 + 1],
			    sizeof(ha->model_desc) - 1);
	} else {
		index = (ha->pdev->subsystem_device & 0xff);
		if (use_tbl &&
		    ha->pdev->subsystem_vendor == PCI_VENDOR_ID_QLOGIC &&
		    index < QLA_MODEL_NAMES) {
			strcpy(ha->model_number,
			    qla2x00_model_name[index * 2]);
			strncpy(ha->model_desc,
			    qla2x00_model_name[index * 2 + 1],
			    sizeof(ha->model_desc) - 1);
		} else {
			strcpy(ha->model_number, def);
		}
	}
	if (IS_FWI2_CAPABLE(ha))
		qla2xxx_get_vpd_field(vha, "\x82", ha->model_desc,
		    sizeof(ha->model_desc));
}

/* On sparc systems, obtain port and node WWN from firmware
 * properties.
 */
static void qla2xxx_nvram_wwn_from_ofw(scsi_qla_host_t *vha, nvram_t *nv)
{
#ifdef CONFIG_SPARC
	struct qla_hw_data *ha = vha->hw;
	struct pci_dev *pdev = ha->pdev;
	struct device_node *dp = pci_device_to_OF_node(pdev);
	const u8 *val;
	int len;

	val = of_get_property(dp, "port-wwn", &len);
	if (val && len >= WWN_SIZE)
		memcpy(nv->port_name, val, WWN_SIZE);

	val = of_get_property(dp, "node-wwn", &len);
	if (val && len >= WWN_SIZE)
		memcpy(nv->node_name, val, WWN_SIZE);
#endif
}

/*
* NVRAM configuration for ISP 2xxx
*
* Input:
*      ha                = adapter block pointer.
*
* Output:
*      initialization control block in response_ring
*      host adapters parameters in host adapter block
*
* Returns:
*      0 = success.
*/
int
qla2x00_nvram_config(scsi_qla_host_t *vha)
{
	int             rval;
	uint8_t         chksum = 0;
	uint16_t        cnt;
	uint8_t         *dptr1, *dptr2;
	struct qla_hw_data *ha = vha->hw;
	init_cb_t       *icb = ha->init_cb;
	nvram_t         *nv = ha->nvram;
	uint8_t         *ptr = ha->nvram;
	struct device_reg_2xxx __iomem *reg = &ha->iobase->isp;

	rval = QLA_SUCCESS;

	/* Determine NVRAM starting address. */
	ha->nvram_size = sizeof(nvram_t);
	ha->nvram_base = 0;
	if (!IS_QLA2100(ha) && !IS_QLA2200(ha) && !IS_QLA2300(ha))
		if ((RD_REG_WORD(&reg->ctrl_status) >> 14) == 1)
			ha->nvram_base = 0x80;

	/* Get NVRAM data and calculate checksum. */
	ha->isp_ops->read_nvram(vha, ptr, ha->nvram_base, ha->nvram_size);
	for (cnt = 0, chksum = 0; cnt < ha->nvram_size; cnt++)
		chksum += *ptr++;

	ql_dbg(ql_dbg_init + ql_dbg_buffer, vha, 0x010f,
	    "Contents of NVRAM.\n");
	ql_dump_buffer(ql_dbg_init + ql_dbg_buffer, vha, 0x0110,
	    (uint8_t *)nv, ha->nvram_size);

	/* Bad NVRAM data, set defaults parameters. */
	if (chksum || nv->id[0] != 'I' || nv->id[1] != 'S' ||
	    nv->id[2] != 'P' || nv->id[3] != ' ' || nv->nvram_version < 1) {
		/* Reset NVRAM data. */
		ql_log(ql_log_warn, vha, 0x0064,
		    "Inconsistent NVRAM "
		    "detected: checksum=0x%x id=%c version=0x%x.\n",
		    chksum, nv->id[0], nv->nvram_version);
		ql_log(ql_log_warn, vha, 0x0065,
		    "Falling back to "
		    "functioning (yet invalid -- WWPN) defaults.\n");

		/*
		 * Set default initialization control block.
		 */
		memset(nv, 0, ha->nvram_size);
		nv->parameter_block_version = ICB_VERSION;

		if (IS_QLA23XX(ha)) {
			nv->firmware_options[0] = BIT_2 | BIT_1;
			nv->firmware_options[1] = BIT_7 | BIT_5;
			nv->add_firmware_options[0] = BIT_5;
			nv->add_firmware_options[1] = BIT_5 | BIT_4;
			nv->frame_payload_size = 2048;
			nv->special_options[1] = BIT_7;
		} else if (IS_QLA2200(ha)) {
			nv->firmware_options[0] = BIT_2 | BIT_1;
			nv->firmware_options[1] = BIT_7 | BIT_5;
			nv->add_firmware_options[0] = BIT_5;
			nv->add_firmware_options[1] = BIT_5 | BIT_4;
			nv->frame_payload_size = 1024;
		} else if (IS_QLA2100(ha)) {
			nv->firmware_options[0] = BIT_3 | BIT_1;
			nv->firmware_options[1] = BIT_5;
			nv->frame_payload_size = 1024;
		}

		nv->max_iocb_allocation = cpu_to_le16(256);
		nv->execution_throttle = cpu_to_le16(16);
		nv->retry_count = 8;
		nv->retry_delay = 1;

		nv->port_name[0] = 33;
		nv->port_name[3] = 224;
		nv->port_name[4] = 139;

		qla2xxx_nvram_wwn_from_ofw(vha, nv);

		nv->login_timeout = 4;

		/*
		 * Set default host adapter parameters
		 */
		nv->host_p[1] = BIT_2;
		nv->reset_delay = 5;
		nv->port_down_retry_count = 8;
		nv->max_luns_per_target = cpu_to_le16(8);
		nv->link_down_timeout = 60;

		rval = 1;
	}

#if defined(CONFIG_IA64_GENERIC) || defined(CONFIG_IA64_SGI_SN2)
	/*
	 * The SN2 does not provide BIOS emulation which means you can't change
	 * potentially bogus BIOS settings. Force the use of default settings
	 * for link rate and frame size.  Hope that the rest of the settings
	 * are valid.
	 */
	if (ia64_platform_is("sn2")) {
		nv->frame_payload_size = 2048;
		if (IS_QLA23XX(ha))
			nv->special_options[1] = BIT_7;
	}
#endif

	/* Reset Initialization control block */
	memset(icb, 0, ha->init_cb_size);

	/*
	 * Setup driver NVRAM options.
	 */
	nv->firmware_options[0] |= (BIT_6 | BIT_1);
	nv->firmware_options[0] &= ~(BIT_5 | BIT_4);
	nv->firmware_options[1] |= (BIT_5 | BIT_0);
	nv->firmware_options[1] &= ~BIT_4;

	if (IS_QLA23XX(ha)) {
		nv->firmware_options[0] |= BIT_2;
		nv->firmware_options[0] &= ~BIT_3;
		nv->special_options[0] &= ~BIT_6;
		nv->add_firmware_options[1] |= BIT_5 | BIT_4;

		if (IS_QLA2300(ha)) {
			if (ha->fb_rev == FPM_2310) {
				strcpy(ha->model_number, "QLA2310");
			} else {
				strcpy(ha->model_number, "QLA2300");
			}
		} else {
			qla2x00_set_model_info(vha, nv->model_number,
			    sizeof(nv->model_number), "QLA23xx");
		}
	} else if (IS_QLA2200(ha)) {
		nv->firmware_options[0] |= BIT_2;
		/*
		 * 'Point-to-point preferred, else loop' is not a safe
		 * connection mode setting.
		 */
		if ((nv->add_firmware_options[0] & (BIT_6 | BIT_5 | BIT_4)) ==
		    (BIT_5 | BIT_4)) {
			/* Force 'loop preferred, else point-to-point'. */
			nv->add_firmware_options[0] &= ~(BIT_6 | BIT_5 | BIT_4);
			nv->add_firmware_options[0] |= BIT_5;
		}
		strcpy(ha->model_number, "QLA22xx");
	} else /*if (IS_QLA2100(ha))*/ {
		strcpy(ha->model_number, "QLA2100");
	}

	/*
	 * Copy over NVRAM RISC parameter block to initialization control block.
	 */
	dptr1 = (uint8_t *)icb;
	dptr2 = (uint8_t *)&nv->parameter_block_version;
	cnt = (uint8_t *)&icb->request_q_outpointer - (uint8_t *)&icb->version;
	while (cnt--)
		*dptr1++ = *dptr2++;

	/* Copy 2nd half. */
	dptr1 = (uint8_t *)icb->add_firmware_options;
	cnt = (uint8_t *)icb->reserved_3 - (uint8_t *)icb->add_firmware_options;
	while (cnt--)
		*dptr1++ = *dptr2++;
	ha->frame_payload_size = le16_to_cpu(icb->frame_payload_size);
	/* Use alternate WWN? */
	if (nv->host_p[1] & BIT_7) {
		memcpy(icb->node_name, nv->alternate_node_name, WWN_SIZE);
		memcpy(icb->port_name, nv->alternate_port_name, WWN_SIZE);
	}

	/* Prepare nodename */
	if ((icb->firmware_options[1] & BIT_6) == 0) {
		/*
		 * Firmware will apply the following mask if the nodename was
		 * not provided.
		 */
		memcpy(icb->node_name, icb->port_name, WWN_SIZE);
		icb->node_name[0] &= 0xF0;
	}

	/*
	 * Set host adapter parameters.
	 */

	/*
	 * BIT_7 in the host-parameters section allows for modification to
	 * internal driver logging.
	 */
	if (nv->host_p[0] & BIT_7)
		ql2xextended_error_logging = QL_DBG_DEFAULT1_MASK;
	ha->flags.disable_risc_code_load = ((nv->host_p[0] & BIT_4) ? 1 : 0);
	/* Always load RISC code on non ISP2[12]00 chips. */
	if (!IS_QLA2100(ha) && !IS_QLA2200(ha))
		ha->flags.disable_risc_code_load = 0;
	ha->flags.enable_lip_reset = ((nv->host_p[1] & BIT_1) ? 1 : 0);
	ha->flags.enable_lip_full_login = ((nv->host_p[1] & BIT_2) ? 1 : 0);
	ha->flags.enable_target_reset = ((nv->host_p[1] & BIT_3) ? 1 : 0);
	ha->flags.enable_led_scheme = (nv->special_options[1] & BIT_4) ? 1 : 0;
	ha->flags.disable_serdes = 0;

	ha->operating_mode =
	    (icb->add_firmware_options[0] & (BIT_6 | BIT_5 | BIT_4)) >> 4;

	memcpy(ha->fw_seriallink_options, nv->seriallink_options,
	    sizeof(ha->fw_seriallink_options));

	/* save HBA serial number */
	ha->serial0 = icb->port_name[5];
	ha->serial1 = icb->port_name[6];
	ha->serial2 = icb->port_name[7];
	memcpy(vha->node_name, icb->node_name, WWN_SIZE);
	memcpy(vha->port_name, icb->port_name, WWN_SIZE);

	icb->execution_throttle = cpu_to_le16(0xFFFF);

	ha->retry_count = nv->retry_count;

	/* Set minimum login_timeout to 4 seconds. */
	if (nv->login_timeout != ql2xlogintimeout)
		nv->login_timeout = ql2xlogintimeout;
	if (nv->login_timeout < 4)
		nv->login_timeout = 4;
	ha->login_timeout = nv->login_timeout;

	/* Set minimum RATOV to 100 tenths of a second. */
	ha->r_a_tov = 100;

	ha->loop_reset_delay = nv->reset_delay;

	/* Link Down Timeout = 0:
	 *
	 * 	When Port Down timer expires we will start returning
	 *	I/O's to OS with "DID_NO_CONNECT".
	 *
	 * Link Down Timeout != 0:
	 *
	 *	 The driver waits for the link to come up after link down
	 *	 before returning I/Os to OS with "DID_NO_CONNECT".
	 */
	if (nv->link_down_timeout == 0) {
		ha->loop_down_abort_time =
		    (LOOP_DOWN_TIME - LOOP_DOWN_TIMEOUT);
	} else {
		ha->link_down_timeout =	 nv->link_down_timeout;
		ha->loop_down_abort_time =
		    (LOOP_DOWN_TIME - ha->link_down_timeout);
	}

	/*
	 * Need enough time to try and get the port back.
	 */
	ha->port_down_retry_count = nv->port_down_retry_count;
	if (qlport_down_retry)
		ha->port_down_retry_count = qlport_down_retry;
	/* Set login_retry_count */
	ha->login_retry_count  = nv->retry_count;
	if (ha->port_down_retry_count == nv->port_down_retry_count &&
	    ha->port_down_retry_count > 3)
		ha->login_retry_count = ha->port_down_retry_count;
	else if (ha->port_down_retry_count > (int)ha->login_retry_count)
		ha->login_retry_count = ha->port_down_retry_count;
	if (ql2xloginretrycount)
		ha->login_retry_count = ql2xloginretrycount;

	icb->lun_enables = cpu_to_le16(0);
	icb->command_resource_count = 0;
	icb->immediate_notify_resource_count = 0;
	icb->timeout = cpu_to_le16(0);

	if (IS_QLA2100(ha) || IS_QLA2200(ha)) {
		/* Enable RIO */
		icb->firmware_options[0] &= ~BIT_3;
		icb->add_firmware_options[0] &=
		    ~(BIT_3 | BIT_2 | BIT_1 | BIT_0);
		icb->add_firmware_options[0] |= BIT_2;
		icb->response_accumulation_timer = 3;
		icb->interrupt_delay_timer = 5;

		vha->flags.process_response_queue = 1;
	} else {
		/* Enable ZIO. */
		if (!vha->flags.init_done) {
			ha->zio_mode = icb->add_firmware_options[0] &
			    (BIT_3 | BIT_2 | BIT_1 | BIT_0);
			ha->zio_timer = icb->interrupt_delay_timer ?
			    icb->interrupt_delay_timer: 2;
		}
		icb->add_firmware_options[0] &=
		    ~(BIT_3 | BIT_2 | BIT_1 | BIT_0);
		vha->flags.process_response_queue = 0;
		if (ha->zio_mode != QLA_ZIO_DISABLED) {
			ha->zio_mode = QLA_ZIO_MODE_6;

			ql_log(ql_log_info, vha, 0x0068,
			    "ZIO mode %d enabled; timer delay (%d us).\n",
			    ha->zio_mode, ha->zio_timer * 100);

			icb->add_firmware_options[0] |= (uint8_t)ha->zio_mode;
			icb->interrupt_delay_timer = (uint8_t)ha->zio_timer;
			vha->flags.process_response_queue = 1;
		}
	}

	if (rval) {
		ql_log(ql_log_warn, vha, 0x0069,
		    "NVRAM configuration failed.\n");
	}
	return (rval);
}

static void
qla2x00_rport_del(void *data)
{
	fc_port_t *fcport = data;
	struct fc_rport *rport;
	unsigned long flags;

	spin_lock_irqsave(fcport->vha->host->host_lock, flags);
	rport = fcport->drport ? fcport->drport: fcport->rport;
	fcport->drport = NULL;
	spin_unlock_irqrestore(fcport->vha->host->host_lock, flags);
	if (rport) {
		ql_dbg(ql_dbg_disc, fcport->vha, 0x210b,
		    "%s %8phN. rport %p roles %x\n",
		    __func__, fcport->port_name, rport,
		    rport->roles);

		fc_remote_port_delete(rport);
	}
}

/**
 * qla2x00_alloc_fcport() - Allocate a generic fcport.
 * @vha: HA context
 * @flags: allocation flags
 *
 * Returns a pointer to the allocated fcport, or NULL, if none available.
 */
fc_port_t *
qla2x00_alloc_fcport(scsi_qla_host_t *vha, gfp_t flags)
{
	fc_port_t *fcport;

	fcport = kzalloc(sizeof(fc_port_t), flags);
	if (!fcport)
		return NULL;

	fcport->ct_desc.ct_sns = dma_alloc_coherent(&vha->hw->pdev->dev,
		sizeof(struct ct_sns_pkt), &fcport->ct_desc.ct_sns_dma,
		flags);
	if (!fcport->ct_desc.ct_sns) {
		ql_log(ql_log_warn, vha, 0xd049,
		    "Failed to allocate ct_sns request.\n");
		kfree(fcport);
		return NULL;
	}

	/* Setup fcport template structure. */
	fcport->vha = vha;
	fcport->port_type = FCT_UNKNOWN;
	fcport->loop_id = FC_NO_LOOP_ID;
	qla2x00_set_fcport_state(fcport, FCS_UNCONFIGURED);
	fcport->supported_classes = FC_COS_UNSPECIFIED;
	fcport->fp_speed = PORT_SPEED_UNKNOWN;

	fcport->disc_state = DSC_DELETED;
	fcport->fw_login_state = DSC_LS_PORT_UNAVAIL;
	fcport->deleted = QLA_SESS_DELETED;
	fcport->login_retry = vha->hw->login_retry_count;
	fcport->chip_reset = vha->hw->base_qpair->chip_reset;
	fcport->logout_on_delete = 1;

	if (!fcport->ct_desc.ct_sns) {
		ql_log(ql_log_warn, vha, 0xd049,
		    "Failed to allocate ct_sns request.\n");
		kfree(fcport);
		fcport = NULL;
	}

	INIT_WORK(&fcport->del_work, qla24xx_delete_sess_fn);
	INIT_WORK(&fcport->reg_work, qla_register_fcport_fn);
	INIT_LIST_HEAD(&fcport->gnl_entry);
	INIT_LIST_HEAD(&fcport->list);

	return fcport;
}

void
qla2x00_free_fcport(fc_port_t *fcport)
{
	if (fcport->ct_desc.ct_sns) {
		dma_free_coherent(&fcport->vha->hw->pdev->dev,
			sizeof(struct ct_sns_pkt), fcport->ct_desc.ct_sns,
			fcport->ct_desc.ct_sns_dma);

		fcport->ct_desc.ct_sns = NULL;
	}
	kfree(fcport);
}

/*
 * qla2x00_configure_loop
 *      Updates Fibre Channel Device Database with what is actually on loop.
 *
 * Input:
 *      ha                = adapter block pointer.
 *
 * Returns:
 *      0 = success.
 *      1 = error.
 *      2 = database was full and device was not configured.
 */
static int
qla2x00_configure_loop(scsi_qla_host_t *vha)
{
	int  rval;
	unsigned long flags, save_flags;
	struct qla_hw_data *ha = vha->hw;
	rval = QLA_SUCCESS;

	/* Get Initiator ID */
	if (test_bit(LOCAL_LOOP_UPDATE, &vha->dpc_flags)) {
		rval = qla2x00_configure_hba(vha);
		if (rval != QLA_SUCCESS) {
			ql_dbg(ql_dbg_disc, vha, 0x2013,
			    "Unable to configure HBA.\n");
			return (rval);
		}
	}

	save_flags = flags = vha->dpc_flags;
	ql_dbg(ql_dbg_disc, vha, 0x2014,
	    "Configure loop -- dpc flags = 0x%lx.\n", flags);

	/*
	 * If we have both an RSCN and PORT UPDATE pending then handle them
	 * both at the same time.
	 */
	clear_bit(LOCAL_LOOP_UPDATE, &vha->dpc_flags);
	clear_bit(RSCN_UPDATE, &vha->dpc_flags);

	qla2x00_get_data_rate(vha);

	/* Determine what we need to do */
	if (ha->current_topology == ISP_CFG_FL &&
	    (test_bit(LOCAL_LOOP_UPDATE, &flags))) {

		set_bit(RSCN_UPDATE, &flags);

	} else if (ha->current_topology == ISP_CFG_F &&
	    (test_bit(LOCAL_LOOP_UPDATE, &flags))) {

		set_bit(RSCN_UPDATE, &flags);
		clear_bit(LOCAL_LOOP_UPDATE, &flags);

	} else if (ha->current_topology == ISP_CFG_N) {
		clear_bit(RSCN_UPDATE, &flags);
		if (qla_tgt_mode_enabled(vha)) {
			/* allow the other side to start the login */
			clear_bit(LOCAL_LOOP_UPDATE, &flags);
			set_bit(RELOGIN_NEEDED, &vha->dpc_flags);
		}
	} else if (ha->current_topology == ISP_CFG_NL) {
		clear_bit(RSCN_UPDATE, &flags);
		set_bit(LOCAL_LOOP_UPDATE, &flags);
	} else if (!vha->flags.online ||
	    (test_bit(ABORT_ISP_ACTIVE, &flags))) {
		set_bit(RSCN_UPDATE, &flags);
		set_bit(LOCAL_LOOP_UPDATE, &flags);
	}

	if (test_bit(LOCAL_LOOP_UPDATE, &flags)) {
		if (test_bit(LOOP_RESYNC_NEEDED, &vha->dpc_flags)) {
			ql_dbg(ql_dbg_disc, vha, 0x2015,
			    "Loop resync needed, failing.\n");
			rval = QLA_FUNCTION_FAILED;
		} else
			rval = qla2x00_configure_local_loop(vha);
	}

	if (rval == QLA_SUCCESS && test_bit(RSCN_UPDATE, &flags)) {
		if (LOOP_TRANSITION(vha)) {
			ql_dbg(ql_dbg_disc, vha, 0x2099,
			    "Needs RSCN update and loop transition.\n");
			rval = QLA_FUNCTION_FAILED;
		}
		else
			rval = qla2x00_configure_fabric(vha);
	}

	if (rval == QLA_SUCCESS) {
		if (atomic_read(&vha->loop_down_timer) ||
		    test_bit(LOOP_RESYNC_NEEDED, &vha->dpc_flags)) {
			rval = QLA_FUNCTION_FAILED;
		} else {
			atomic_set(&vha->loop_state, LOOP_READY);
			ql_dbg(ql_dbg_disc, vha, 0x2069,
			    "LOOP READY.\n");
			ha->flags.fw_init_done = 1;

			/*
			 * Process any ATIO queue entries that came in
			 * while we weren't online.
			 */
			if (qla_tgt_mode_enabled(vha) ||
			    qla_dual_mode_enabled(vha)) {
				spin_lock_irqsave(&ha->tgt.atio_lock, flags);
				qlt_24xx_process_atio_queue(vha, 0);
				spin_unlock_irqrestore(&ha->tgt.atio_lock,
				    flags);
			}
		}
	}

	if (rval) {
		ql_dbg(ql_dbg_disc, vha, 0x206a,
		    "%s *** FAILED ***.\n", __func__);
	} else {
		ql_dbg(ql_dbg_disc, vha, 0x206b,
		    "%s: exiting normally.\n", __func__);
	}

	/* Restore state if a resync event occurred during processing */
	if (test_bit(LOOP_RESYNC_NEEDED, &vha->dpc_flags)) {
		if (test_bit(LOCAL_LOOP_UPDATE, &save_flags))
			set_bit(LOCAL_LOOP_UPDATE, &vha->dpc_flags);
		if (test_bit(RSCN_UPDATE, &save_flags)) {
			set_bit(RSCN_UPDATE, &vha->dpc_flags);
		}
	}

	return (rval);
}

/*
 * qla2x00_configure_local_loop
 *	Updates Fibre Channel Device Database with local loop devices.
 *
 * Input:
 *	ha = adapter block pointer.
 *
 * Returns:
 *	0 = success.
 */
static int
qla2x00_configure_local_loop(scsi_qla_host_t *vha)
{
	int		rval, rval2;
	int		found_devs;
	int		found;
	fc_port_t	*fcport, *new_fcport;

	uint16_t	index;
	uint16_t	entries;
	char		*id_iter;
	uint16_t	loop_id;
	uint8_t		domain, area, al_pa;
	struct qla_hw_data *ha = vha->hw;
	unsigned long flags;

	/* Inititae N2N login. */
	if (test_and_clear_bit(N2N_LOGIN_NEEDED, &vha->dpc_flags)) {
		/* borrowing */
		u32 *bp, i, sz;

		memset(ha->init_cb, 0, ha->init_cb_size);
		sz = min_t(int, sizeof(struct els_plogi_payload),
		    ha->init_cb_size);
		rval = qla24xx_get_port_login_templ(vha, ha->init_cb_dma,
		    (void *)ha->init_cb, sz);
		if (rval == QLA_SUCCESS) {
			bp = (uint32_t *)ha->init_cb;
			for (i = 0; i < sz/4 ; i++, bp++)
				*bp = cpu_to_be32(*bp);

			memcpy(&ha->plogi_els_payld.data, (void *)ha->init_cb,
			    sizeof(ha->plogi_els_payld.data));
			set_bit(RELOGIN_NEEDED, &vha->dpc_flags);
		} else {
			ql_dbg(ql_dbg_init, vha, 0x00d1,
			    "PLOGI ELS param read fail.\n");
		}
		return QLA_SUCCESS;
	}

	found_devs = 0;
	new_fcport = NULL;
	entries = MAX_FIBRE_DEVICES_LOOP;

	/* Get list of logged in devices. */
	memset(ha->gid_list, 0, qla2x00_gid_list_size(ha));
	rval = qla2x00_get_id_list(vha, ha->gid_list, ha->gid_list_dma,
	    &entries);
	if (rval != QLA_SUCCESS)
		goto cleanup_allocation;

	ql_dbg(ql_dbg_disc, vha, 0x2011,
	    "Entries in ID list (%d).\n", entries);
	ql_dump_buffer(ql_dbg_disc + ql_dbg_buffer, vha, 0x2075,
	    (uint8_t *)ha->gid_list,
	    entries * sizeof(struct gid_list_info));

	if (entries == 0) {
		spin_lock_irqsave(&vha->work_lock, flags);
		vha->scan.scan_retry++;
		spin_unlock_irqrestore(&vha->work_lock, flags);

		if (vha->scan.scan_retry < MAX_SCAN_RETRIES) {
			set_bit(LOCAL_LOOP_UPDATE, &vha->dpc_flags);
			set_bit(LOOP_RESYNC_NEEDED, &vha->dpc_flags);
		}
	} else {
		vha->scan.scan_retry = 0;
	}

	list_for_each_entry(fcport, &vha->vp_fcports, list) {
		fcport->scan_state = QLA_FCPORT_SCAN;
	}

	/* Allocate temporary fcport for any new fcports discovered. */
	new_fcport = qla2x00_alloc_fcport(vha, GFP_KERNEL);
	if (new_fcport == NULL) {
		ql_log(ql_log_warn, vha, 0x2012,
		    "Memory allocation failed for fcport.\n");
		rval = QLA_MEMORY_ALLOC_FAILED;
		goto cleanup_allocation;
	}
	new_fcport->flags &= ~FCF_FABRIC_DEVICE;

	/* Add devices to port list. */
	id_iter = (char *)ha->gid_list;
	for (index = 0; index < entries; index++) {
		domain = ((struct gid_list_info *)id_iter)->domain;
		area = ((struct gid_list_info *)id_iter)->area;
		al_pa = ((struct gid_list_info *)id_iter)->al_pa;
		if (IS_QLA2100(ha) || IS_QLA2200(ha))
			loop_id = (uint16_t)
			    ((struct gid_list_info *)id_iter)->loop_id_2100;
		else
			loop_id = le16_to_cpu(
			    ((struct gid_list_info *)id_iter)->loop_id);
		id_iter += ha->gid_list_info_size;

		/* Bypass reserved domain fields. */
		if ((domain & 0xf0) == 0xf0)
			continue;

		/* Bypass if not same domain and area of adapter. */
		if (area && domain && ((area != vha->d_id.b.area) ||
		    (domain != vha->d_id.b.domain)) &&
		    (ha->current_topology == ISP_CFG_NL))
			continue;

<<<<<<< HEAD
		/* Bypass if not same domain and area of adapter. */
		if (area && domain && ((area != vha->d_id.b.area) ||
		    (domain != vha->d_id.b.domain)) &&
		    (ha->current_topology == ISP_CFG_NL))
			continue;

=======
>>>>>>> 1a03a6ab

		/* Bypass invalid local loop ID. */
		if (loop_id > LAST_LOCAL_LOOP_ID)
			continue;

		memset(new_fcport->port_name, 0, WWN_SIZE);

		/* Fill in member data. */
		new_fcport->d_id.b.domain = domain;
		new_fcport->d_id.b.area = area;
		new_fcport->d_id.b.al_pa = al_pa;
		new_fcport->loop_id = loop_id;
		new_fcport->scan_state = QLA_FCPORT_FOUND;

		rval2 = qla2x00_get_port_database(vha, new_fcport, 0);
		if (rval2 != QLA_SUCCESS) {
			ql_dbg(ql_dbg_disc, vha, 0x2097,
			    "Failed to retrieve fcport information "
			    "-- get_port_database=%x, loop_id=0x%04x.\n",
			    rval2, new_fcport->loop_id);
			/* Skip retry if N2N */
			if (ha->current_topology != ISP_CFG_N) {
				ql_dbg(ql_dbg_disc, vha, 0x2105,
				    "Scheduling resync.\n");
				set_bit(LOOP_RESYNC_NEEDED, &vha->dpc_flags);
				continue;
			}
		}

		spin_lock_irqsave(&vha->hw->tgt.sess_lock, flags);
		/* Check for matching device in port list. */
		found = 0;
		fcport = NULL;
		list_for_each_entry(fcport, &vha->vp_fcports, list) {
			if (memcmp(new_fcport->port_name, fcport->port_name,
			    WWN_SIZE))
				continue;

			fcport->flags &= ~FCF_FABRIC_DEVICE;
			fcport->loop_id = new_fcport->loop_id;
			fcport->port_type = new_fcport->port_type;
			fcport->d_id.b24 = new_fcport->d_id.b24;
			memcpy(fcport->node_name, new_fcport->node_name,
			    WWN_SIZE);
			fcport->scan_state = QLA_FCPORT_FOUND;
			found++;
			break;
		}

		if (!found) {
			/* New device, add to fcports list. */
			list_add_tail(&new_fcport->list, &vha->vp_fcports);

			/* Allocate a new replacement fcport. */
			fcport = new_fcport;

			spin_unlock_irqrestore(&vha->hw->tgt.sess_lock, flags);

			new_fcport = qla2x00_alloc_fcport(vha, GFP_KERNEL);

			if (new_fcport == NULL) {
				ql_log(ql_log_warn, vha, 0xd031,
				    "Failed to allocate memory for fcport.\n");
				rval = QLA_MEMORY_ALLOC_FAILED;
				goto cleanup_allocation;
			}
			spin_lock_irqsave(&vha->hw->tgt.sess_lock, flags);
			new_fcport->flags &= ~FCF_FABRIC_DEVICE;
		}

		spin_unlock_irqrestore(&vha->hw->tgt.sess_lock, flags);

		/* Base iIDMA settings on HBA port speed. */
		fcport->fp_speed = ha->link_data_rate;

		found_devs++;
	}

	list_for_each_entry(fcport, &vha->vp_fcports, list) {
		if (test_bit(LOOP_RESYNC_NEEDED, &vha->dpc_flags))
			break;

		if (fcport->scan_state == QLA_FCPORT_SCAN) {
			if ((qla_dual_mode_enabled(vha) ||
			    qla_ini_mode_enabled(vha)) &&
			    atomic_read(&fcport->state) == FCS_ONLINE) {
				qla2x00_mark_device_lost(vha, fcport,
					ql2xplogiabsentdevice, 0);
				if (fcport->loop_id != FC_NO_LOOP_ID &&
				    (fcport->flags & FCF_FCP2_DEVICE) == 0 &&
				    fcport->port_type != FCT_INITIATOR &&
				    fcport->port_type != FCT_BROADCAST) {
					ql_dbg(ql_dbg_disc, vha, 0x20f0,
					    "%s %d %8phC post del sess\n",
					    __func__, __LINE__,
					    fcport->port_name);

					qlt_schedule_sess_for_deletion(fcport);
					continue;
				}
			}
		}

		if (fcport->scan_state == QLA_FCPORT_FOUND)
			qla24xx_fcport_handle_login(vha, fcport);
	}

cleanup_allocation:
	kfree(new_fcport);

	if (rval != QLA_SUCCESS) {
		ql_dbg(ql_dbg_disc, vha, 0x2098,
		    "Configure local loop error exit: rval=%x.\n", rval);
	}

	return (rval);
}

static void
qla2x00_iidma_fcport(scsi_qla_host_t *vha, fc_port_t *fcport)
{
	int rval;
	uint16_t mb[MAILBOX_REGISTER_COUNT];
	struct qla_hw_data *ha = vha->hw;

	if (!IS_IIDMA_CAPABLE(ha))
		return;

	if (atomic_read(&fcport->state) != FCS_ONLINE)
		return;

	if (fcport->fp_speed == PORT_SPEED_UNKNOWN ||
	    fcport->fp_speed > ha->link_data_rate ||
	    !ha->flags.gpsc_supported)
		return;

	rval = qla2x00_set_idma_speed(vha, fcport->loop_id, fcport->fp_speed,
	    mb);
	if (rval != QLA_SUCCESS) {
		ql_dbg(ql_dbg_disc, vha, 0x2004,
		    "Unable to adjust iIDMA %8phN -- %04x %x %04x %04x.\n",
		    fcport->port_name, rval, fcport->fp_speed, mb[0], mb[1]);
	} else {
		ql_dbg(ql_dbg_disc, vha, 0x2005,
		    "iIDMA adjusted to %s GB/s (%X) on %8phN.\n",
		    qla2x00_get_link_speed_str(ha, fcport->fp_speed),
		    fcport->fp_speed, fcport->port_name);
	}
}

void qla_do_iidma_work(struct scsi_qla_host *vha, fc_port_t *fcport)
{
	qla2x00_iidma_fcport(vha, fcport);
	qla24xx_update_fcport_fcp_prio(vha, fcport);
}

int qla_post_iidma_work(struct scsi_qla_host *vha, fc_port_t *fcport)
{
	struct qla_work_evt *e;

	e = qla2x00_alloc_work(vha, QLA_EVT_IIDMA);
	if (!e)
		return QLA_FUNCTION_FAILED;

	e->u.fcport.fcport = fcport;
	return qla2x00_post_work(vha, e);
}

/* qla2x00_reg_remote_port is reserved for Initiator Mode only.*/
static void
qla2x00_reg_remote_port(scsi_qla_host_t *vha, fc_port_t *fcport)
{
	struct fc_rport_identifiers rport_ids;
	struct fc_rport *rport;
	unsigned long flags;

	if (atomic_read(&fcport->state) == FCS_ONLINE)
		return;

	rport_ids.node_name = wwn_to_u64(fcport->node_name);
	rport_ids.port_name = wwn_to_u64(fcport->port_name);
	rport_ids.port_id = fcport->d_id.b.domain << 16 |
	    fcport->d_id.b.area << 8 | fcport->d_id.b.al_pa;
	rport_ids.roles = FC_RPORT_ROLE_UNKNOWN;
	fcport->rport = rport = fc_remote_port_add(vha->host, 0, &rport_ids);
	if (!rport) {
		ql_log(ql_log_warn, vha, 0x2006,
		    "Unable to allocate fc remote port.\n");
		return;
	}

	spin_lock_irqsave(fcport->vha->host->host_lock, flags);
	*((fc_port_t **)rport->dd_data) = fcport;
	spin_unlock_irqrestore(fcport->vha->host->host_lock, flags);

	rport->supported_classes = fcport->supported_classes;

	rport_ids.roles = FC_RPORT_ROLE_UNKNOWN;
	if (fcport->port_type == FCT_INITIATOR)
		rport_ids.roles |= FC_RPORT_ROLE_FCP_INITIATOR;
	if (fcport->port_type == FCT_TARGET)
		rport_ids.roles |= FC_RPORT_ROLE_FCP_TARGET;

	ql_dbg(ql_dbg_disc, vha, 0x20ee,
	    "%s %8phN. rport %p is %s mode\n",
	    __func__, fcport->port_name, rport,
	    (fcport->port_type == FCT_TARGET) ? "tgt" : "ini");

	fc_remote_port_rolechg(rport, rport_ids.roles);
}

/*
 * qla2x00_update_fcport
 *	Updates device on list.
 *
 * Input:
 *	ha = adapter block pointer.
 *	fcport = port structure pointer.
 *
 * Return:
 *	0  - Success
 *  BIT_0 - error
 *
 * Context:
 *	Kernel context.
 */
void
qla2x00_update_fcport(scsi_qla_host_t *vha, fc_port_t *fcport)
{
	if (IS_SW_RESV_ADDR(fcport->d_id))
		return;

	ql_dbg(ql_dbg_disc, vha, 0x20ef, "%s %8phC\n",
	    __func__, fcport->port_name);

	fcport->disc_state = DSC_UPD_FCPORT;
	fcport->login_retry = vha->hw->login_retry_count;
	fcport->flags &= ~(FCF_LOGIN_NEEDED | FCF_ASYNC_SENT);
	fcport->deleted = 0;
	fcport->logout_on_delete = 1;
	fcport->login_retry = vha->hw->login_retry_count;
	fcport->n2n_chip_reset = fcport->n2n_link_reset_cnt = 0;

	switch (vha->hw->current_topology) {
	case ISP_CFG_N:
	case ISP_CFG_NL:
		fcport->keep_nport_handle = 1;
		break;
	default:
		break;
	}

	qla2x00_iidma_fcport(vha, fcport);

	if (fcport->fc4f_nvme) {
		qla_nvme_register_remote(vha, fcport);
		fcport->disc_state = DSC_LOGIN_COMPLETE;
		qla2x00_set_fcport_state(fcport, FCS_ONLINE);
		return;
	}

	qla24xx_update_fcport_fcp_prio(vha, fcport);

	switch (vha->host->active_mode) {
	case MODE_INITIATOR:
		qla2x00_reg_remote_port(vha, fcport);
		break;
	case MODE_TARGET:
		if (!vha->vha_tgt.qla_tgt->tgt_stop &&
			!vha->vha_tgt.qla_tgt->tgt_stopped)
			qlt_fc_port_added(vha, fcport);
		break;
	case MODE_DUAL:
		qla2x00_reg_remote_port(vha, fcport);
		if (!vha->vha_tgt.qla_tgt->tgt_stop &&
			!vha->vha_tgt.qla_tgt->tgt_stopped)
			qlt_fc_port_added(vha, fcport);
		break;
	default:
		break;
	}

	qla2x00_set_fcport_state(fcport, FCS_ONLINE);

	if (IS_IIDMA_CAPABLE(vha->hw) && vha->hw->flags.gpsc_supported) {
		if (fcport->id_changed) {
			fcport->id_changed = 0;
			ql_dbg(ql_dbg_disc, vha, 0x20d7,
			    "%s %d %8phC post gfpnid fcp_cnt %d\n",
			    __func__, __LINE__, fcport->port_name,
			    vha->fcport_count);
			qla24xx_post_gfpnid_work(vha, fcport);
		} else {
			ql_dbg(ql_dbg_disc, vha, 0x20d7,
			    "%s %d %8phC post gpsc fcp_cnt %d\n",
			    __func__, __LINE__, fcport->port_name,
			    vha->fcport_count);
			qla24xx_post_gpsc_work(vha, fcport);
		}
	}

	fcport->disc_state = DSC_LOGIN_COMPLETE;
}

void qla_register_fcport_fn(struct work_struct *work)
{
	fc_port_t *fcport = container_of(work, struct fc_port, reg_work);
	u32 rscn_gen = fcport->rscn_gen;
	u16 data[2];

	if (IS_SW_RESV_ADDR(fcport->d_id))
		return;

	qla2x00_update_fcport(fcport->vha, fcport);

	if (rscn_gen != fcport->rscn_gen) {
		/* RSCN(s) came in while registration */
		switch (fcport->next_disc_state) {
		case DSC_DELETE_PEND:
			qlt_schedule_sess_for_deletion(fcport);
			break;
		case DSC_ADISC:
			data[0] = data[1] = 0;
			qla2x00_post_async_adisc_work(fcport->vha, fcport,
			    data);
			break;
		default:
			break;
		}
	}
}

/*
 * qla2x00_configure_fabric
 *      Setup SNS devices with loop ID's.
 *
 * Input:
 *      ha = adapter block pointer.
 *
 * Returns:
 *      0 = success.
 *      BIT_0 = error
 */
static int
qla2x00_configure_fabric(scsi_qla_host_t *vha)
{
	int	rval;
	fc_port_t	*fcport;
	uint16_t	mb[MAILBOX_REGISTER_COUNT];
	uint16_t	loop_id;
	LIST_HEAD(new_fcports);
	struct qla_hw_data *ha = vha->hw;
	int		discovery_gen;

	/* If FL port exists, then SNS is present */
	if (IS_FWI2_CAPABLE(ha))
		loop_id = NPH_F_PORT;
	else
		loop_id = SNS_FL_PORT;
	rval = qla2x00_get_port_name(vha, loop_id, vha->fabric_node_name, 1);
	if (rval != QLA_SUCCESS) {
		ql_dbg(ql_dbg_disc, vha, 0x20a0,
		    "MBX_GET_PORT_NAME failed, No FL Port.\n");

		vha->device_flags &= ~SWITCH_FOUND;
		return (QLA_SUCCESS);
	}
	vha->device_flags |= SWITCH_FOUND;


	if (qla_tgt_mode_enabled(vha) || qla_dual_mode_enabled(vha)) {
		rval = qla2x00_send_change_request(vha, 0x3, 0);
		if (rval != QLA_SUCCESS)
			ql_log(ql_log_warn, vha, 0x121,
				"Failed to enable receiving of RSCN requests: 0x%x.\n",
				rval);
	}


	do {
		qla2x00_mgmt_svr_login(vha);

		/* FDMI support. */
		if (ql2xfdmienable &&
		    test_and_clear_bit(REGISTER_FDMI_NEEDED, &vha->dpc_flags))
			qla2x00_fdmi_register(vha);

		/* Ensure we are logged into the SNS. */
		loop_id = NPH_SNS_LID(ha);
		rval = ha->isp_ops->fabric_login(vha, loop_id, 0xff, 0xff,
		    0xfc, mb, BIT_1|BIT_0);
		if (rval != QLA_SUCCESS || mb[0] != MBS_COMMAND_COMPLETE) {
			ql_dbg(ql_dbg_disc, vha, 0x20a1,
			    "Failed SNS login: loop_id=%x mb[0]=%x mb[1]=%x mb[2]=%x mb[6]=%x mb[7]=%x (%x).\n",
			    loop_id, mb[0], mb[1], mb[2], mb[6], mb[7], rval);
			set_bit(LOOP_RESYNC_NEEDED, &vha->dpc_flags);
			return rval;
		}
		if (test_and_clear_bit(REGISTER_FC4_NEEDED, &vha->dpc_flags)) {
			if (qla2x00_rft_id(vha)) {
				/* EMPTY */
				ql_dbg(ql_dbg_disc, vha, 0x20a2,
				    "Register FC-4 TYPE failed.\n");
				if (test_bit(LOOP_RESYNC_NEEDED,
				    &vha->dpc_flags))
					break;
			}
			if (qla2x00_rff_id(vha, FC4_TYPE_FCP_SCSI)) {
				/* EMPTY */
				ql_dbg(ql_dbg_disc, vha, 0x209a,
				    "Register FC-4 Features failed.\n");
				if (test_bit(LOOP_RESYNC_NEEDED,
				    &vha->dpc_flags))
					break;
			}
			if (vha->flags.nvme_enabled) {
				if (qla2x00_rff_id(vha, FC_TYPE_NVME)) {
					ql_dbg(ql_dbg_disc, vha, 0x2049,
					    "Register NVME FC Type Features failed.\n");
				}
			}
			if (qla2x00_rnn_id(vha)) {
				/* EMPTY */
				ql_dbg(ql_dbg_disc, vha, 0x2104,
				    "Register Node Name failed.\n");
				if (test_bit(LOOP_RESYNC_NEEDED,
				    &vha->dpc_flags))
					break;
			} else if (qla2x00_rsnn_nn(vha)) {
				/* EMPTY */
				ql_dbg(ql_dbg_disc, vha, 0x209b,
				    "Register Symbolic Node Name failed.\n");
				if (test_bit(LOOP_RESYNC_NEEDED, &vha->dpc_flags))
					break;
			}
		}


		/* Mark the time right before querying FW for connected ports.
		 * This process is long, asynchronous and by the time it's done,
		 * collected information might not be accurate anymore. E.g.
		 * disconnected port might have re-connected and a brand new
		 * session has been created. In this case session's generation
		 * will be newer than discovery_gen. */
		qlt_do_generation_tick(vha, &discovery_gen);

		if (USE_ASYNC_SCAN(ha)) {
			rval = qla24xx_async_gpnft(vha, FC4_TYPE_FCP_SCSI,
			    NULL);
			if (rval)
				set_bit(LOOP_RESYNC_NEEDED, &vha->dpc_flags);
		} else  {
			list_for_each_entry(fcport, &vha->vp_fcports, list)
				fcport->scan_state = QLA_FCPORT_SCAN;

			rval = qla2x00_find_all_fabric_devs(vha);
		}
		if (rval != QLA_SUCCESS)
			break;
	} while (0);

	if (!vha->nvme_local_port && vha->flags.nvme_enabled)
		qla_nvme_register_hba(vha);

	if (rval)
		ql_dbg(ql_dbg_disc, vha, 0x2068,
		    "Configure fabric error exit rval=%d.\n", rval);

	return (rval);
}

/*
 * qla2x00_find_all_fabric_devs
 *
 * Input:
 *	ha = adapter block pointer.
 *	dev = database device entry pointer.
 *
 * Returns:
 *	0 = success.
 *
 * Context:
 *	Kernel context.
 */
static int
qla2x00_find_all_fabric_devs(scsi_qla_host_t *vha)
{
	int		rval;
	uint16_t	loop_id;
	fc_port_t	*fcport, *new_fcport;
	int		found;

	sw_info_t	*swl;
	int		swl_idx;
	int		first_dev, last_dev;
	port_id_t	wrap = {}, nxt_d_id;
	struct qla_hw_data *ha = vha->hw;
	struct scsi_qla_host *base_vha = pci_get_drvdata(ha->pdev);
	unsigned long flags;

	rval = QLA_SUCCESS;

	/* Try GID_PT to get device list, else GAN. */
	if (!ha->swl)
		ha->swl = kcalloc(ha->max_fibre_devices, sizeof(sw_info_t),
		    GFP_KERNEL);
	swl = ha->swl;
	if (!swl) {
		/*EMPTY*/
		ql_dbg(ql_dbg_disc, vha, 0x209c,
		    "GID_PT allocations failed, fallback on GA_NXT.\n");
	} else {
		memset(swl, 0, ha->max_fibre_devices * sizeof(sw_info_t));
		if (qla2x00_gid_pt(vha, swl) != QLA_SUCCESS) {
			swl = NULL;
			if (test_bit(LOOP_RESYNC_NEEDED, &vha->dpc_flags))
				return rval;
		} else if (qla2x00_gpn_id(vha, swl) != QLA_SUCCESS) {
			swl = NULL;
			if (test_bit(LOOP_RESYNC_NEEDED, &vha->dpc_flags))
				return rval;
		} else if (qla2x00_gnn_id(vha, swl) != QLA_SUCCESS) {
			swl = NULL;
			if (test_bit(LOOP_RESYNC_NEEDED, &vha->dpc_flags))
				return rval;
		} else if (qla2x00_gfpn_id(vha, swl) != QLA_SUCCESS) {
			swl = NULL;
			if (test_bit(LOOP_RESYNC_NEEDED, &vha->dpc_flags))
				return rval;
		}

		/* If other queries succeeded probe for FC-4 type */
		if (swl) {
			qla2x00_gff_id(vha, swl);
			if (test_bit(LOOP_RESYNC_NEEDED, &vha->dpc_flags))
				return rval;
		}
	}
	swl_idx = 0;

	/* Allocate temporary fcport for any new fcports discovered. */
	new_fcport = qla2x00_alloc_fcport(vha, GFP_KERNEL);
	if (new_fcport == NULL) {
		ql_log(ql_log_warn, vha, 0x209d,
		    "Failed to allocate memory for fcport.\n");
		return (QLA_MEMORY_ALLOC_FAILED);
	}
	new_fcport->flags |= (FCF_FABRIC_DEVICE | FCF_LOGIN_NEEDED);
	/* Set start port ID scan at adapter ID. */
	first_dev = 1;
	last_dev = 0;

	/* Starting free loop ID. */
	loop_id = ha->min_external_loopid;
	for (; loop_id <= ha->max_loop_id; loop_id++) {
		if (qla2x00_is_reserved_id(vha, loop_id))
			continue;

		if (ha->current_topology == ISP_CFG_FL &&
		    (atomic_read(&vha->loop_down_timer) ||
		     LOOP_TRANSITION(vha))) {
			atomic_set(&vha->loop_down_timer, 0);
			set_bit(LOOP_RESYNC_NEEDED, &vha->dpc_flags);
			set_bit(LOCAL_LOOP_UPDATE, &vha->dpc_flags);
			break;
		}

		if (swl != NULL) {
			if (last_dev) {
				wrap.b24 = new_fcport->d_id.b24;
			} else {
				new_fcport->d_id.b24 = swl[swl_idx].d_id.b24;
				memcpy(new_fcport->node_name,
				    swl[swl_idx].node_name, WWN_SIZE);
				memcpy(new_fcport->port_name,
				    swl[swl_idx].port_name, WWN_SIZE);
				memcpy(new_fcport->fabric_port_name,
				    swl[swl_idx].fabric_port_name, WWN_SIZE);
				new_fcport->fp_speed = swl[swl_idx].fp_speed;
				new_fcport->fc4_type = swl[swl_idx].fc4_type;

				new_fcport->nvme_flag = 0;
				new_fcport->fc4f_nvme = 0;
				if (vha->flags.nvme_enabled &&
				    swl[swl_idx].fc4f_nvme) {
					new_fcport->fc4f_nvme =
					    swl[swl_idx].fc4f_nvme;
					ql_log(ql_log_info, vha, 0x2131,
					    "FOUND: NVME port %8phC as FC Type 28h\n",
					    new_fcport->port_name);
				}

				if (swl[swl_idx].d_id.b.rsvd_1 != 0) {
					last_dev = 1;
				}
				swl_idx++;
			}
		} else {
			/* Send GA_NXT to the switch */
			rval = qla2x00_ga_nxt(vha, new_fcport);
			if (rval != QLA_SUCCESS) {
				ql_log(ql_log_warn, vha, 0x209e,
				    "SNS scan failed -- assuming "
				    "zero-entry result.\n");
				rval = QLA_SUCCESS;
				break;
			}
		}

		/* If wrap on switch device list, exit. */
		if (first_dev) {
			wrap.b24 = new_fcport->d_id.b24;
			first_dev = 0;
		} else if (new_fcport->d_id.b24 == wrap.b24) {
			ql_dbg(ql_dbg_disc, vha, 0x209f,
			    "Device wrap (%02x%02x%02x).\n",
			    new_fcport->d_id.b.domain,
			    new_fcport->d_id.b.area,
			    new_fcport->d_id.b.al_pa);
			break;
		}

		/* Bypass if same physical adapter. */
		if (new_fcport->d_id.b24 == base_vha->d_id.b24)
			continue;

		/* Bypass virtual ports of the same host. */
		if (qla2x00_is_a_vp_did(vha, new_fcport->d_id.b24))
			continue;

		/* Bypass if same domain and area of adapter. */
		if (((new_fcport->d_id.b24 & 0xffff00) ==
		    (vha->d_id.b24 & 0xffff00)) && ha->current_topology ==
			ISP_CFG_FL)
			    continue;

		/* Bypass reserved domain fields. */
		if ((new_fcport->d_id.b.domain & 0xf0) == 0xf0)
			continue;

		/* Bypass ports whose FCP-4 type is not FCP_SCSI */
		if (ql2xgffidenable &&
		    (new_fcport->fc4_type != FC4_TYPE_FCP_SCSI &&
		    new_fcport->fc4_type != FC4_TYPE_UNKNOWN))
			continue;

		spin_lock_irqsave(&vha->hw->tgt.sess_lock, flags);

		/* Locate matching device in database. */
		found = 0;
		list_for_each_entry(fcport, &vha->vp_fcports, list) {
			if (memcmp(new_fcport->port_name, fcport->port_name,
			    WWN_SIZE))
				continue;

			fcport->scan_state = QLA_FCPORT_FOUND;

			found++;

			/* Update port state. */
			memcpy(fcport->fabric_port_name,
			    new_fcport->fabric_port_name, WWN_SIZE);
			fcport->fp_speed = new_fcport->fp_speed;

			/*
			 * If address the same and state FCS_ONLINE
			 * (or in target mode), nothing changed.
			 */
			if (fcport->d_id.b24 == new_fcport->d_id.b24 &&
			    (atomic_read(&fcport->state) == FCS_ONLINE ||
			     (vha->host->active_mode == MODE_TARGET))) {
				break;
			}

			/*
			 * If device was not a fabric device before.
			 */
			if ((fcport->flags & FCF_FABRIC_DEVICE) == 0) {
				fcport->d_id.b24 = new_fcport->d_id.b24;
				qla2x00_clear_loop_id(fcport);
				fcport->flags |= (FCF_FABRIC_DEVICE |
				    FCF_LOGIN_NEEDED);
				break;
			}

			/*
			 * Port ID changed or device was marked to be updated;
			 * Log it out if still logged in and mark it for
			 * relogin later.
			 */
			if (qla_tgt_mode_enabled(base_vha)) {
				ql_dbg(ql_dbg_tgt_mgt, vha, 0xf080,
					 "port changed FC ID, %8phC"
					 " old %x:%x:%x (loop_id 0x%04x)-> new %x:%x:%x\n",
					 fcport->port_name,
					 fcport->d_id.b.domain,
					 fcport->d_id.b.area,
					 fcport->d_id.b.al_pa,
					 fcport->loop_id,
					 new_fcport->d_id.b.domain,
					 new_fcport->d_id.b.area,
					 new_fcport->d_id.b.al_pa);
				fcport->d_id.b24 = new_fcport->d_id.b24;
				break;
			}

			fcport->d_id.b24 = new_fcport->d_id.b24;
			fcport->flags |= FCF_LOGIN_NEEDED;
			break;
		}

		if (fcport->fc4f_nvme) {
			if (fcport->disc_state == DSC_DELETE_PEND) {
				fcport->disc_state = DSC_GNL;
				vha->fcport_count--;
				fcport->login_succ = 0;
			}
		}

		if (found) {
			spin_unlock_irqrestore(&vha->hw->tgt.sess_lock, flags);
			continue;
		}
		/* If device was not in our fcports list, then add it. */
		new_fcport->scan_state = QLA_FCPORT_FOUND;
		list_add_tail(&new_fcport->list, &vha->vp_fcports);

		spin_unlock_irqrestore(&vha->hw->tgt.sess_lock, flags);


		/* Allocate a new replacement fcport. */
		nxt_d_id.b24 = new_fcport->d_id.b24;
		new_fcport = qla2x00_alloc_fcport(vha, GFP_KERNEL);
		if (new_fcport == NULL) {
			ql_log(ql_log_warn, vha, 0xd032,
			    "Memory allocation failed for fcport.\n");
			return (QLA_MEMORY_ALLOC_FAILED);
		}
		new_fcport->flags |= (FCF_FABRIC_DEVICE | FCF_LOGIN_NEEDED);
		new_fcport->d_id.b24 = nxt_d_id.b24;
	}

	qla2x00_free_fcport(new_fcport);

	/*
	 * Logout all previous fabric dev marked lost, except FCP2 devices.
	 */
	list_for_each_entry(fcport, &vha->vp_fcports, list) {
		if (test_bit(LOOP_RESYNC_NEEDED, &vha->dpc_flags))
			break;

		if ((fcport->flags & FCF_FABRIC_DEVICE) == 0 ||
		    (fcport->flags & FCF_LOGIN_NEEDED) == 0)
			continue;

		if (fcport->scan_state == QLA_FCPORT_SCAN) {
			if ((qla_dual_mode_enabled(vha) ||
			    qla_ini_mode_enabled(vha)) &&
			    atomic_read(&fcport->state) == FCS_ONLINE) {
				qla2x00_mark_device_lost(vha, fcport,
					ql2xplogiabsentdevice, 0);
				if (fcport->loop_id != FC_NO_LOOP_ID &&
				    (fcport->flags & FCF_FCP2_DEVICE) == 0 &&
				    fcport->port_type != FCT_INITIATOR &&
				    fcport->port_type != FCT_BROADCAST) {
					ql_dbg(ql_dbg_disc, vha, 0x20f0,
					    "%s %d %8phC post del sess\n",
					    __func__, __LINE__,
					    fcport->port_name);
					qlt_schedule_sess_for_deletion(fcport);
					continue;
				}
			}
		}

		if (fcport->scan_state == QLA_FCPORT_FOUND)
			qla24xx_fcport_handle_login(vha, fcport);
	}
	return (rval);
}

/*
 * qla2x00_find_new_loop_id
 *	Scan through our port list and find a new usable loop ID.
 *
 * Input:
 *	ha:	adapter state pointer.
 *	dev:	port structure pointer.
 *
 * Returns:
 *	qla2x00 local function return status code.
 *
 * Context:
 *	Kernel context.
 */
int
qla2x00_find_new_loop_id(scsi_qla_host_t *vha, fc_port_t *dev)
{
	int	rval;
	struct qla_hw_data *ha = vha->hw;
	unsigned long flags = 0;

	rval = QLA_SUCCESS;

	spin_lock_irqsave(&ha->vport_slock, flags);

	dev->loop_id = find_first_zero_bit(ha->loop_id_map,
	    LOOPID_MAP_SIZE);
	if (dev->loop_id >= LOOPID_MAP_SIZE ||
	    qla2x00_is_reserved_id(vha, dev->loop_id)) {
		dev->loop_id = FC_NO_LOOP_ID;
		rval = QLA_FUNCTION_FAILED;
	} else
		set_bit(dev->loop_id, ha->loop_id_map);

	spin_unlock_irqrestore(&ha->vport_slock, flags);

	if (rval == QLA_SUCCESS)
		ql_dbg(ql_dbg_disc, dev->vha, 0x2086,
		    "Assigning new loopid=%x, portid=%x.\n",
		    dev->loop_id, dev->d_id.b24);
	else
		ql_log(ql_log_warn, dev->vha, 0x2087,
		    "No loop_id's available, portid=%x.\n",
		    dev->d_id.b24);

	return (rval);
}


/* FW does not set aside Loop id for MGMT Server/FFFFFAh */
int
qla2x00_reserve_mgmt_server_loop_id(scsi_qla_host_t *vha)
{
	int loop_id = FC_NO_LOOP_ID;
	int lid = NPH_MGMT_SERVER - vha->vp_idx;
	unsigned long flags;
	struct qla_hw_data *ha = vha->hw;

	if (vha->vp_idx == 0) {
		set_bit(NPH_MGMT_SERVER, ha->loop_id_map);
		return NPH_MGMT_SERVER;
	}

	/* pick id from high and work down to low */
	spin_lock_irqsave(&ha->vport_slock, flags);
	for (; lid > 0; lid--) {
		if (!test_bit(lid, vha->hw->loop_id_map)) {
			set_bit(lid, vha->hw->loop_id_map);
			loop_id = lid;
			break;
		}
	}
	spin_unlock_irqrestore(&ha->vport_slock, flags);

	return loop_id;
}

/*
 * qla2x00_fabric_login
 *	Issue fabric login command.
 *
 * Input:
 *	ha = adapter block pointer.
 *	device = pointer to FC device type structure.
 *
 * Returns:
 *      0 - Login successfully
 *      1 - Login failed
 *      2 - Initiator device
 *      3 - Fatal error
 */
int
qla2x00_fabric_login(scsi_qla_host_t *vha, fc_port_t *fcport,
    uint16_t *next_loopid)
{
	int	rval;
	int	retry;
	uint16_t tmp_loopid;
	uint16_t mb[MAILBOX_REGISTER_COUNT];
	struct qla_hw_data *ha = vha->hw;

	retry = 0;
	tmp_loopid = 0;

	for (;;) {
		ql_dbg(ql_dbg_disc, vha, 0x2000,
		    "Trying Fabric Login w/loop id 0x%04x for port "
		    "%02x%02x%02x.\n",
		    fcport->loop_id, fcport->d_id.b.domain,
		    fcport->d_id.b.area, fcport->d_id.b.al_pa);

		/* Login fcport on switch. */
		rval = ha->isp_ops->fabric_login(vha, fcport->loop_id,
		    fcport->d_id.b.domain, fcport->d_id.b.area,
		    fcport->d_id.b.al_pa, mb, BIT_0);
		if (rval != QLA_SUCCESS) {
			return rval;
		}
		if (mb[0] == MBS_PORT_ID_USED) {
			/*
			 * Device has another loop ID.  The firmware team
			 * recommends the driver perform an implicit login with
			 * the specified ID again. The ID we just used is save
			 * here so we return with an ID that can be tried by
			 * the next login.
			 */
			retry++;
			tmp_loopid = fcport->loop_id;
			fcport->loop_id = mb[1];

			ql_dbg(ql_dbg_disc, vha, 0x2001,
			    "Fabric Login: port in use - next loop "
			    "id=0x%04x, port id= %02x%02x%02x.\n",
			    fcport->loop_id, fcport->d_id.b.domain,
			    fcport->d_id.b.area, fcport->d_id.b.al_pa);

		} else if (mb[0] == MBS_COMMAND_COMPLETE) {
			/*
			 * Login succeeded.
			 */
			if (retry) {
				/* A retry occurred before. */
				*next_loopid = tmp_loopid;
			} else {
				/*
				 * No retry occurred before. Just increment the
				 * ID value for next login.
				 */
				*next_loopid = (fcport->loop_id + 1);
			}

			if (mb[1] & BIT_0) {
				fcport->port_type = FCT_INITIATOR;
			} else {
				fcport->port_type = FCT_TARGET;
				if (mb[1] & BIT_1) {
					fcport->flags |= FCF_FCP2_DEVICE;
				}
			}

			if (mb[10] & BIT_0)
				fcport->supported_classes |= FC_COS_CLASS2;
			if (mb[10] & BIT_1)
				fcport->supported_classes |= FC_COS_CLASS3;

			if (IS_FWI2_CAPABLE(ha)) {
				if (mb[10] & BIT_7)
					fcport->flags |=
					    FCF_CONF_COMP_SUPPORTED;
			}

			rval = QLA_SUCCESS;
			break;
		} else if (mb[0] == MBS_LOOP_ID_USED) {
			/*
			 * Loop ID already used, try next loop ID.
			 */
			fcport->loop_id++;
			rval = qla2x00_find_new_loop_id(vha, fcport);
			if (rval != QLA_SUCCESS) {
				/* Ran out of loop IDs to use */
				break;
			}
		} else if (mb[0] == MBS_COMMAND_ERROR) {
			/*
			 * Firmware possibly timed out during login. If NO
			 * retries are left to do then the device is declared
			 * dead.
			 */
			*next_loopid = fcport->loop_id;
			ha->isp_ops->fabric_logout(vha, fcport->loop_id,
			    fcport->d_id.b.domain, fcport->d_id.b.area,
			    fcport->d_id.b.al_pa);
			qla2x00_mark_device_lost(vha, fcport, 1, 0);

			rval = 1;
			break;
		} else {
			/*
			 * unrecoverable / not handled error
			 */
			ql_dbg(ql_dbg_disc, vha, 0x2002,
			    "Failed=%x port_id=%02x%02x%02x loop_id=%x "
			    "jiffies=%lx.\n", mb[0], fcport->d_id.b.domain,
			    fcport->d_id.b.area, fcport->d_id.b.al_pa,
			    fcport->loop_id, jiffies);

			*next_loopid = fcport->loop_id;
			ha->isp_ops->fabric_logout(vha, fcport->loop_id,
			    fcport->d_id.b.domain, fcport->d_id.b.area,
			    fcport->d_id.b.al_pa);
			qla2x00_clear_loop_id(fcport);
			fcport->login_retry = 0;

			rval = 3;
			break;
		}
	}

	return (rval);
}

/*
 * qla2x00_local_device_login
 *	Issue local device login command.
 *
 * Input:
 *	ha = adapter block pointer.
 *	loop_id = loop id of device to login to.
 *
 * Returns (Where's the #define!!!!):
 *      0 - Login successfully
 *      1 - Login failed
 *      3 - Fatal error
 */
int
qla2x00_local_device_login(scsi_qla_host_t *vha, fc_port_t *fcport)
{
	int		rval;
	uint16_t	mb[MAILBOX_REGISTER_COUNT];

	memset(mb, 0, sizeof(mb));
	rval = qla2x00_login_local_device(vha, fcport, mb, BIT_0);
	if (rval == QLA_SUCCESS) {
		/* Interrogate mailbox registers for any errors */
		if (mb[0] == MBS_COMMAND_ERROR)
			rval = 1;
		else if (mb[0] == MBS_COMMAND_PARAMETER_ERROR)
			/* device not in PCB table */
			rval = 3;
	}

	return (rval);
}

/*
 *  qla2x00_loop_resync
 *      Resync with fibre channel devices.
 *
 * Input:
 *      ha = adapter block pointer.
 *
 * Returns:
 *      0 = success
 */
int
qla2x00_loop_resync(scsi_qla_host_t *vha)
{
	int rval = QLA_SUCCESS;
	uint32_t wait_time;

	clear_bit(ISP_ABORT_RETRY, &vha->dpc_flags);
	if (vha->flags.online) {
		if (!(rval = qla2x00_fw_ready(vha))) {
			/* Wait at most MAX_TARGET RSCNs for a stable link. */
			wait_time = 256;
			do {
				if (!IS_QLAFX00(vha->hw)) {
					/*
					 * Issue a marker after FW becomes
					 * ready.
					 */
					qla2x00_marker(vha, vha->hw->base_qpair,
					    0, 0, MK_SYNC_ALL);
					vha->marker_needed = 0;
				}

				/* Remap devices on Loop. */
				clear_bit(LOOP_RESYNC_NEEDED, &vha->dpc_flags);

				if (IS_QLAFX00(vha->hw))
					qlafx00_configure_devices(vha);
				else
					qla2x00_configure_loop(vha);

				wait_time--;
			} while (!atomic_read(&vha->loop_down_timer) &&
				!(test_bit(ISP_ABORT_NEEDED, &vha->dpc_flags))
				&& wait_time && (test_bit(LOOP_RESYNC_NEEDED,
				&vha->dpc_flags)));
		}
	}

	if (test_bit(ISP_ABORT_NEEDED, &vha->dpc_flags))
		return (QLA_FUNCTION_FAILED);

	if (rval)
		ql_dbg(ql_dbg_disc, vha, 0x206c,
		    "%s *** FAILED ***.\n", __func__);

	return (rval);
}

/*
* qla2x00_perform_loop_resync
* Description: This function will set the appropriate flags and call
*              qla2x00_loop_resync. If successful loop will be resynced
* Arguments : scsi_qla_host_t pointer
* returm    : Success or Failure
*/

int qla2x00_perform_loop_resync(scsi_qla_host_t *ha)
{
	int32_t rval = 0;

	if (!test_and_set_bit(LOOP_RESYNC_ACTIVE, &ha->dpc_flags)) {
		/*Configure the flags so that resync happens properly*/
		atomic_set(&ha->loop_down_timer, 0);
		if (!(ha->device_flags & DFLG_NO_CABLE)) {
			atomic_set(&ha->loop_state, LOOP_UP);
			set_bit(LOCAL_LOOP_UPDATE, &ha->dpc_flags);
			set_bit(REGISTER_FC4_NEEDED, &ha->dpc_flags);
			set_bit(LOOP_RESYNC_NEEDED, &ha->dpc_flags);

			rval = qla2x00_loop_resync(ha);
		} else
			atomic_set(&ha->loop_state, LOOP_DEAD);

		clear_bit(LOOP_RESYNC_ACTIVE, &ha->dpc_flags);
	}

	return rval;
}

void
qla2x00_update_fcports(scsi_qla_host_t *base_vha)
{
	fc_port_t *fcport;
	struct scsi_qla_host *vha;
	struct qla_hw_data *ha = base_vha->hw;
	unsigned long flags;

	spin_lock_irqsave(&ha->vport_slock, flags);
	/* Go with deferred removal of rport references. */
	list_for_each_entry(vha, &base_vha->hw->vp_list, list) {
		atomic_inc(&vha->vref_count);
		list_for_each_entry(fcport, &vha->vp_fcports, list) {
			if (fcport->drport &&
			    atomic_read(&fcport->state) != FCS_UNCONFIGURED) {
				spin_unlock_irqrestore(&ha->vport_slock, flags);
				qla2x00_rport_del(fcport);

				spin_lock_irqsave(&ha->vport_slock, flags);
			}
		}
		atomic_dec(&vha->vref_count);
		wake_up(&vha->vref_waitq);
	}
	spin_unlock_irqrestore(&ha->vport_slock, flags);
}

/* Assumes idc_lock always held on entry */
void
qla83xx_reset_ownership(scsi_qla_host_t *vha)
{
	struct qla_hw_data *ha = vha->hw;
	uint32_t drv_presence, drv_presence_mask;
	uint32_t dev_part_info1, dev_part_info2, class_type;
	uint32_t class_type_mask = 0x3;
	uint16_t fcoe_other_function = 0xffff, i;

	if (IS_QLA8044(ha)) {
		drv_presence = qla8044_rd_direct(vha,
		    QLA8044_CRB_DRV_ACTIVE_INDEX);
		dev_part_info1 = qla8044_rd_direct(vha,
		    QLA8044_CRB_DEV_PART_INFO_INDEX);
		dev_part_info2 = qla8044_rd_direct(vha,
		    QLA8044_CRB_DEV_PART_INFO2);
	} else {
		qla83xx_rd_reg(vha, QLA83XX_IDC_DRV_PRESENCE, &drv_presence);
		qla83xx_rd_reg(vha, QLA83XX_DEV_PARTINFO1, &dev_part_info1);
		qla83xx_rd_reg(vha, QLA83XX_DEV_PARTINFO2, &dev_part_info2);
	}
	for (i = 0; i < 8; i++) {
		class_type = ((dev_part_info1 >> (i * 4)) & class_type_mask);
		if ((class_type == QLA83XX_CLASS_TYPE_FCOE) &&
		    (i != ha->portnum)) {
			fcoe_other_function = i;
			break;
		}
	}
	if (fcoe_other_function == 0xffff) {
		for (i = 0; i < 8; i++) {
			class_type = ((dev_part_info2 >> (i * 4)) &
			    class_type_mask);
			if ((class_type == QLA83XX_CLASS_TYPE_FCOE) &&
			    ((i + 8) != ha->portnum)) {
				fcoe_other_function = i + 8;
				break;
			}
		}
	}
	/*
	 * Prepare drv-presence mask based on fcoe functions present.
	 * However consider only valid physical fcoe function numbers (0-15).
	 */
	drv_presence_mask = ~((1 << (ha->portnum)) |
			((fcoe_other_function == 0xffff) ?
			 0 : (1 << (fcoe_other_function))));

	/* We are the reset owner iff:
	 *    - No other protocol drivers present.
	 *    - This is the lowest among fcoe functions. */
	if (!(drv_presence & drv_presence_mask) &&
			(ha->portnum < fcoe_other_function)) {
		ql_dbg(ql_dbg_p3p, vha, 0xb07f,
		    "This host is Reset owner.\n");
		ha->flags.nic_core_reset_owner = 1;
	}
}

static int
__qla83xx_set_drv_ack(scsi_qla_host_t *vha)
{
	int rval = QLA_SUCCESS;
	struct qla_hw_data *ha = vha->hw;
	uint32_t drv_ack;

	rval = qla83xx_rd_reg(vha, QLA83XX_IDC_DRIVER_ACK, &drv_ack);
	if (rval == QLA_SUCCESS) {
		drv_ack |= (1 << ha->portnum);
		rval = qla83xx_wr_reg(vha, QLA83XX_IDC_DRIVER_ACK, drv_ack);
	}

	return rval;
}

static int
__qla83xx_clear_drv_ack(scsi_qla_host_t *vha)
{
	int rval = QLA_SUCCESS;
	struct qla_hw_data *ha = vha->hw;
	uint32_t drv_ack;

	rval = qla83xx_rd_reg(vha, QLA83XX_IDC_DRIVER_ACK, &drv_ack);
	if (rval == QLA_SUCCESS) {
		drv_ack &= ~(1 << ha->portnum);
		rval = qla83xx_wr_reg(vha, QLA83XX_IDC_DRIVER_ACK, drv_ack);
	}

	return rval;
}

static const char *
qla83xx_dev_state_to_string(uint32_t dev_state)
{
	switch (dev_state) {
	case QLA8XXX_DEV_COLD:
		return "COLD/RE-INIT";
	case QLA8XXX_DEV_INITIALIZING:
		return "INITIALIZING";
	case QLA8XXX_DEV_READY:
		return "READY";
	case QLA8XXX_DEV_NEED_RESET:
		return "NEED RESET";
	case QLA8XXX_DEV_NEED_QUIESCENT:
		return "NEED QUIESCENT";
	case QLA8XXX_DEV_FAILED:
		return "FAILED";
	case QLA8XXX_DEV_QUIESCENT:
		return "QUIESCENT";
	default:
		return "Unknown";
	}
}

/* Assumes idc-lock always held on entry */
void
qla83xx_idc_audit(scsi_qla_host_t *vha, int audit_type)
{
	struct qla_hw_data *ha = vha->hw;
	uint32_t idc_audit_reg = 0, duration_secs = 0;

	switch (audit_type) {
	case IDC_AUDIT_TIMESTAMP:
		ha->idc_audit_ts = (jiffies_to_msecs(jiffies) / 1000);
		idc_audit_reg = (ha->portnum) |
		    (IDC_AUDIT_TIMESTAMP << 7) | (ha->idc_audit_ts << 8);
		qla83xx_wr_reg(vha, QLA83XX_IDC_AUDIT, idc_audit_reg);
		break;

	case IDC_AUDIT_COMPLETION:
		duration_secs = ((jiffies_to_msecs(jiffies) -
		    jiffies_to_msecs(ha->idc_audit_ts)) / 1000);
		idc_audit_reg = (ha->portnum) |
		    (IDC_AUDIT_COMPLETION << 7) | (duration_secs << 8);
		qla83xx_wr_reg(vha, QLA83XX_IDC_AUDIT, idc_audit_reg);
		break;

	default:
		ql_log(ql_log_warn, vha, 0xb078,
		    "Invalid audit type specified.\n");
		break;
	}
}

/* Assumes idc_lock always held on entry */
static int
qla83xx_initiating_reset(scsi_qla_host_t *vha)
{
	struct qla_hw_data *ha = vha->hw;
	uint32_t  idc_control, dev_state;

	__qla83xx_get_idc_control(vha, &idc_control);
	if ((idc_control & QLA83XX_IDC_RESET_DISABLED)) {
		ql_log(ql_log_info, vha, 0xb080,
		    "NIC Core reset has been disabled. idc-control=0x%x\n",
		    idc_control);
		return QLA_FUNCTION_FAILED;
	}

	/* Set NEED-RESET iff in READY state and we are the reset-owner */
	qla83xx_rd_reg(vha, QLA83XX_IDC_DEV_STATE, &dev_state);
	if (ha->flags.nic_core_reset_owner && dev_state == QLA8XXX_DEV_READY) {
		qla83xx_wr_reg(vha, QLA83XX_IDC_DEV_STATE,
		    QLA8XXX_DEV_NEED_RESET);
		ql_log(ql_log_info, vha, 0xb056, "HW State: NEED RESET.\n");
		qla83xx_idc_audit(vha, IDC_AUDIT_TIMESTAMP);
	} else {
		const char *state = qla83xx_dev_state_to_string(dev_state);
		ql_log(ql_log_info, vha, 0xb057, "HW State: %s.\n", state);

		/* SV: XXX: Is timeout required here? */
		/* Wait for IDC state change READY -> NEED_RESET */
		while (dev_state == QLA8XXX_DEV_READY) {
			qla83xx_idc_unlock(vha, 0);
			msleep(200);
			qla83xx_idc_lock(vha, 0);
			qla83xx_rd_reg(vha, QLA83XX_IDC_DEV_STATE, &dev_state);
		}
	}

	/* Send IDC ack by writing to drv-ack register */
	__qla83xx_set_drv_ack(vha);

	return QLA_SUCCESS;
}

int
__qla83xx_set_idc_control(scsi_qla_host_t *vha, uint32_t idc_control)
{
	return qla83xx_wr_reg(vha, QLA83XX_IDC_CONTROL, idc_control);
}

int
__qla83xx_get_idc_control(scsi_qla_host_t *vha, uint32_t *idc_control)
{
	return qla83xx_rd_reg(vha, QLA83XX_IDC_CONTROL, idc_control);
}

static int
qla83xx_check_driver_presence(scsi_qla_host_t *vha)
{
	uint32_t drv_presence = 0;
	struct qla_hw_data *ha = vha->hw;

	qla83xx_rd_reg(vha, QLA83XX_IDC_DRV_PRESENCE, &drv_presence);
	if (drv_presence & (1 << ha->portnum))
		return QLA_SUCCESS;
	else
		return QLA_TEST_FAILED;
}

int
qla83xx_nic_core_reset(scsi_qla_host_t *vha)
{
	int rval = QLA_SUCCESS;
	struct qla_hw_data *ha = vha->hw;

	ql_dbg(ql_dbg_p3p, vha, 0xb058,
	    "Entered  %s().\n", __func__);

	if (vha->device_flags & DFLG_DEV_FAILED) {
		ql_log(ql_log_warn, vha, 0xb059,
		    "Device in unrecoverable FAILED state.\n");
		return QLA_FUNCTION_FAILED;
	}

	qla83xx_idc_lock(vha, 0);

	if (qla83xx_check_driver_presence(vha) != QLA_SUCCESS) {
		ql_log(ql_log_warn, vha, 0xb05a,
		    "Function=0x%x has been removed from IDC participation.\n",
		    ha->portnum);
		rval = QLA_FUNCTION_FAILED;
		goto exit;
	}

	qla83xx_reset_ownership(vha);

	rval = qla83xx_initiating_reset(vha);

	/*
	 * Perform reset if we are the reset-owner,
	 * else wait till IDC state changes to READY/FAILED.
	 */
	if (rval == QLA_SUCCESS) {
		rval = qla83xx_idc_state_handler(vha);

		if (rval == QLA_SUCCESS)
			ha->flags.nic_core_hung = 0;
		__qla83xx_clear_drv_ack(vha);
	}

exit:
	qla83xx_idc_unlock(vha, 0);

	ql_dbg(ql_dbg_p3p, vha, 0xb05b, "Exiting %s.\n", __func__);

	return rval;
}

int
qla2xxx_mctp_dump(scsi_qla_host_t *vha)
{
	struct qla_hw_data *ha = vha->hw;
	int rval = QLA_FUNCTION_FAILED;

	if (!IS_MCTP_CAPABLE(ha)) {
		/* This message can be removed from the final version */
		ql_log(ql_log_info, vha, 0x506d,
		    "This board is not MCTP capable\n");
		return rval;
	}

	if (!ha->mctp_dump) {
		ha->mctp_dump = dma_alloc_coherent(&ha->pdev->dev,
		    MCTP_DUMP_SIZE, &ha->mctp_dump_dma, GFP_KERNEL);

		if (!ha->mctp_dump) {
			ql_log(ql_log_warn, vha, 0x506e,
			    "Failed to allocate memory for mctp dump\n");
			return rval;
		}
	}

#define MCTP_DUMP_STR_ADDR	0x00000000
	rval = qla2x00_dump_mctp_data(vha, ha->mctp_dump_dma,
	    MCTP_DUMP_STR_ADDR, MCTP_DUMP_SIZE/4);
	if (rval != QLA_SUCCESS) {
		ql_log(ql_log_warn, vha, 0x506f,
		    "Failed to capture mctp dump\n");
	} else {
		ql_log(ql_log_info, vha, 0x5070,
		    "Mctp dump capture for host (%ld/%p).\n",
		    vha->host_no, ha->mctp_dump);
		ha->mctp_dumped = 1;
	}

	if (!ha->flags.nic_core_reset_hdlr_active && !ha->portnum) {
		ha->flags.nic_core_reset_hdlr_active = 1;
		rval = qla83xx_restart_nic_firmware(vha);
		if (rval)
			/* NIC Core reset failed. */
			ql_log(ql_log_warn, vha, 0x5071,
			    "Failed to restart nic firmware\n");
		else
			ql_dbg(ql_dbg_p3p, vha, 0xb084,
			    "Restarted NIC firmware successfully.\n");
		ha->flags.nic_core_reset_hdlr_active = 0;
	}

	return rval;

}

/*
* qla2x00_quiesce_io
* Description: This function will block the new I/Os
*              Its not aborting any I/Os as context
*              is not destroyed during quiescence
* Arguments: scsi_qla_host_t
* return   : void
*/
void
qla2x00_quiesce_io(scsi_qla_host_t *vha)
{
	struct qla_hw_data *ha = vha->hw;
	struct scsi_qla_host *vp;

	ql_dbg(ql_dbg_dpc, vha, 0x401d,
	    "Quiescing I/O - ha=%p.\n", ha);

	atomic_set(&ha->loop_down_timer, LOOP_DOWN_TIME);
	if (atomic_read(&vha->loop_state) != LOOP_DOWN) {
		atomic_set(&vha->loop_state, LOOP_DOWN);
		qla2x00_mark_all_devices_lost(vha, 0);
		list_for_each_entry(vp, &ha->vp_list, list)
			qla2x00_mark_all_devices_lost(vp, 0);
	} else {
		if (!atomic_read(&vha->loop_down_timer))
			atomic_set(&vha->loop_down_timer,
					LOOP_DOWN_TIME);
	}
	/* Wait for pending cmds to complete */
	qla2x00_eh_wait_for_pending_commands(vha, 0, 0, WAIT_HOST);
}

void
qla2x00_abort_isp_cleanup(scsi_qla_host_t *vha)
{
	struct qla_hw_data *ha = vha->hw;
	struct scsi_qla_host *vp;
	unsigned long flags;
	fc_port_t *fcport;
	u16 i;

	/* For ISP82XX, driver waits for completion of the commands.
	 * online flag should be set.
	 */
	if (!(IS_P3P_TYPE(ha)))
		vha->flags.online = 0;
	ha->flags.chip_reset_done = 0;
	clear_bit(ISP_ABORT_NEEDED, &vha->dpc_flags);
	vha->qla_stats.total_isp_aborts++;

	ql_log(ql_log_info, vha, 0x00af,
	    "Performing ISP error recovery - ha=%p.\n", ha);

	ha->flags.purge_mbox = 1;
	/* For ISP82XX, reset_chip is just disabling interrupts.
	 * Driver waits for the completion of the commands.
	 * the interrupts need to be enabled.
	 */
	if (!(IS_P3P_TYPE(ha)))
		ha->isp_ops->reset_chip(vha);

	ha->link_data_rate = PORT_SPEED_UNKNOWN;
	SAVE_TOPO(ha);
	ha->flags.rida_fmt2 = 0;
	ha->flags.n2n_ae = 0;
	ha->flags.lip_ae = 0;
	ha->current_topology = 0;
	ha->flags.fw_started = 0;
	ha->flags.fw_init_done = 0;
	ha->chip_reset++;
	ha->base_qpair->chip_reset = ha->chip_reset;
	for (i = 0; i < ha->max_qpairs; i++) {
		if (ha->queue_pair_map[i])
			ha->queue_pair_map[i]->chip_reset =
				ha->base_qpair->chip_reset;
	}

	/* purge MBox commands */
	if (atomic_read(&ha->num_pend_mbx_stage3)) {
		clear_bit(MBX_INTR_WAIT, &ha->mbx_cmd_flags);
		complete(&ha->mbx_intr_comp);
	}

	i = 0;
	while (atomic_read(&ha->num_pend_mbx_stage3) ||
	    atomic_read(&ha->num_pend_mbx_stage2) ||
	    atomic_read(&ha->num_pend_mbx_stage1)) {
		msleep(20);
		i++;
		if (i > 50)
			break;
	}
	ha->flags.purge_mbox = 0;

	atomic_set(&vha->loop_down_timer, LOOP_DOWN_TIME);
	if (atomic_read(&vha->loop_state) != LOOP_DOWN) {
		atomic_set(&vha->loop_state, LOOP_DOWN);
		qla2x00_mark_all_devices_lost(vha, 0);

		spin_lock_irqsave(&ha->vport_slock, flags);
		list_for_each_entry(vp, &ha->vp_list, list) {
			atomic_inc(&vp->vref_count);
			spin_unlock_irqrestore(&ha->vport_slock, flags);

			qla2x00_mark_all_devices_lost(vp, 0);

			spin_lock_irqsave(&ha->vport_slock, flags);
			atomic_dec(&vp->vref_count);
		}
		spin_unlock_irqrestore(&ha->vport_slock, flags);
	} else {
		if (!atomic_read(&vha->loop_down_timer))
			atomic_set(&vha->loop_down_timer,
			    LOOP_DOWN_TIME);
	}

	/* Clear all async request states across all VPs. */
	list_for_each_entry(fcport, &vha->vp_fcports, list)
		fcport->flags &= ~(FCF_LOGIN_NEEDED | FCF_ASYNC_SENT);
	spin_lock_irqsave(&ha->vport_slock, flags);
	list_for_each_entry(vp, &ha->vp_list, list) {
		atomic_inc(&vp->vref_count);
		spin_unlock_irqrestore(&ha->vport_slock, flags);

		list_for_each_entry(fcport, &vp->vp_fcports, list)
			fcport->flags &= ~(FCF_LOGIN_NEEDED | FCF_ASYNC_SENT);

		spin_lock_irqsave(&ha->vport_slock, flags);
		atomic_dec(&vp->vref_count);
	}
	spin_unlock_irqrestore(&ha->vport_slock, flags);

	if (!ha->flags.eeh_busy) {
		/* Make sure for ISP 82XX IO DMA is complete */
		if (IS_P3P_TYPE(ha)) {
			qla82xx_chip_reset_cleanup(vha);
			ql_log(ql_log_info, vha, 0x00b4,
			    "Done chip reset cleanup.\n");

			/* Done waiting for pending commands.
			 * Reset the online flag.
			 */
			vha->flags.online = 0;
		}

		/* Requeue all commands in outstanding command list. */
		qla2x00_abort_all_cmds(vha, DID_RESET << 16);
	}
	/* memory barrier */
	wmb();
}

/*
*  qla2x00_abort_isp
*      Resets ISP and aborts all outstanding commands.
*
* Input:
*      ha           = adapter block pointer.
*
* Returns:
*      0 = success
*/
int
qla2x00_abort_isp(scsi_qla_host_t *vha)
{
	int rval;
	uint8_t        status = 0;
	struct qla_hw_data *ha = vha->hw;
	struct scsi_qla_host *vp;
	struct req_que *req = ha->req_q_map[0];
	unsigned long flags;

	if (vha->flags.online) {
		qla2x00_abort_isp_cleanup(vha);

		if (IS_QLA8031(ha)) {
			ql_dbg(ql_dbg_p3p, vha, 0xb05c,
			    "Clearing fcoe driver presence.\n");
			if (qla83xx_clear_drv_presence(vha) != QLA_SUCCESS)
				ql_dbg(ql_dbg_p3p, vha, 0xb073,
				    "Error while clearing DRV-Presence.\n");
		}

		if (unlikely(pci_channel_offline(ha->pdev) &&
		    ha->flags.pci_channel_io_perm_failure)) {
			clear_bit(ISP_ABORT_RETRY, &vha->dpc_flags);
			status = 0;
			return status;
		}

		switch (vha->qlini_mode) {
		case QLA2XXX_INI_MODE_DISABLED:
			if (!qla_tgt_mode_enabled(vha))
				return 0;
			break;
		case QLA2XXX_INI_MODE_DUAL:
			if (!qla_dual_mode_enabled(vha))
				return 0;
			break;
		case QLA2XXX_INI_MODE_ENABLED:
		default:
			break;
		}

		ha->isp_ops->get_flash_version(vha, req->ring);

		ha->isp_ops->nvram_config(vha);

		if (!qla2x00_restart_isp(vha)) {
			clear_bit(RESET_MARKER_NEEDED, &vha->dpc_flags);

			if (!atomic_read(&vha->loop_down_timer)) {
				/*
				 * Issue marker command only when we are going
				 * to start the I/O .
				 */
				vha->marker_needed = 1;
			}

			vha->flags.online = 1;

			ha->isp_ops->enable_intrs(ha);

			ha->isp_abort_cnt = 0;
			clear_bit(ISP_ABORT_RETRY, &vha->dpc_flags);

			if (IS_QLA81XX(ha) || IS_QLA8031(ha))
				qla2x00_get_fw_version(vha);
			if (ha->fce) {
				ha->flags.fce_enabled = 1;
				memset(ha->fce, 0,
				    fce_calc_size(ha->fce_bufs));
				rval = qla2x00_enable_fce_trace(vha,
				    ha->fce_dma, ha->fce_bufs, ha->fce_mb,
				    &ha->fce_bufs);
				if (rval) {
					ql_log(ql_log_warn, vha, 0x8033,
					    "Unable to reinitialize FCE "
					    "(%d).\n", rval);
					ha->flags.fce_enabled = 0;
				}
			}

			if (ha->eft) {
				memset(ha->eft, 0, EFT_SIZE);
				rval = qla2x00_enable_eft_trace(vha,
				    ha->eft_dma, EFT_NUM_BUFFERS);
				if (rval) {
					ql_log(ql_log_warn, vha, 0x8034,
					    "Unable to reinitialize EFT "
					    "(%d).\n", rval);
				}
			}
		} else {	/* failed the ISP abort */
			vha->flags.online = 1;
			if (test_bit(ISP_ABORT_RETRY, &vha->dpc_flags)) {
				if (ha->isp_abort_cnt == 0) {
					ql_log(ql_log_fatal, vha, 0x8035,
					    "ISP error recover failed - "
					    "board disabled.\n");
					/*
					 * The next call disables the board
					 * completely.
					 */
					qla2x00_abort_isp_cleanup(vha);
					vha->flags.online = 0;
					clear_bit(ISP_ABORT_RETRY,
					    &vha->dpc_flags);
					status = 0;
				} else { /* schedule another ISP abort */
					ha->isp_abort_cnt--;
					ql_dbg(ql_dbg_taskm, vha, 0x8020,
					    "ISP abort - retry remaining %d.\n",
					    ha->isp_abort_cnt);
					status = 1;
				}
			} else {
				ha->isp_abort_cnt = MAX_RETRIES_OF_ISP_ABORT;
				ql_dbg(ql_dbg_taskm, vha, 0x8021,
				    "ISP error recovery - retrying (%d) "
				    "more times.\n", ha->isp_abort_cnt);
				set_bit(ISP_ABORT_RETRY, &vha->dpc_flags);
				status = 1;
			}
		}

	}

	if (!status) {
		ql_dbg(ql_dbg_taskm, vha, 0x8022, "%s succeeded.\n", __func__);
		qla2x00_configure_hba(vha);
		spin_lock_irqsave(&ha->vport_slock, flags);
		list_for_each_entry(vp, &ha->vp_list, list) {
			if (vp->vp_idx) {
				atomic_inc(&vp->vref_count);
				spin_unlock_irqrestore(&ha->vport_slock, flags);

				qla2x00_vp_abort_isp(vp);

				spin_lock_irqsave(&ha->vport_slock, flags);
				atomic_dec(&vp->vref_count);
			}
		}
		spin_unlock_irqrestore(&ha->vport_slock, flags);

		if (IS_QLA8031(ha)) {
			ql_dbg(ql_dbg_p3p, vha, 0xb05d,
			    "Setting back fcoe driver presence.\n");
			if (qla83xx_set_drv_presence(vha) != QLA_SUCCESS)
				ql_dbg(ql_dbg_p3p, vha, 0xb074,
				    "Error while setting DRV-Presence.\n");
		}
	} else {
		ql_log(ql_log_warn, vha, 0x8023, "%s **** FAILED ****.\n",
		       __func__);
	}

	return(status);
}

/*
*  qla2x00_restart_isp
*      restarts the ISP after a reset
*
* Input:
*      ha = adapter block pointer.
*
* Returns:
*      0 = success
*/
static int
qla2x00_restart_isp(scsi_qla_host_t *vha)
{
	int status = 0;
	struct qla_hw_data *ha = vha->hw;

	/* If firmware needs to be loaded */
	if (qla2x00_isp_firmware(vha)) {
		vha->flags.online = 0;
		status = ha->isp_ops->chip_diag(vha);
		if (!status)
			status = qla2x00_setup_chip(vha);
	}

	if (!status && !(status = qla2x00_init_rings(vha))) {
		clear_bit(RESET_MARKER_NEEDED, &vha->dpc_flags);
		ha->flags.chip_reset_done = 1;

		/* Initialize the queues in use */
		qla25xx_init_queues(ha);

		status = qla2x00_fw_ready(vha);
		if (!status) {
			/* Issue a marker after FW becomes ready. */
			qla2x00_marker(vha, ha->base_qpair, 0, 0, MK_SYNC_ALL);
			set_bit(LOOP_RESYNC_NEEDED, &vha->dpc_flags);
		}

		/* if no cable then assume it's good */
		if ((vha->device_flags & DFLG_NO_CABLE))
			status = 0;
	}
	return (status);
}

static int
qla25xx_init_queues(struct qla_hw_data *ha)
{
	struct rsp_que *rsp = NULL;
	struct req_que *req = NULL;
	struct scsi_qla_host *base_vha = pci_get_drvdata(ha->pdev);
	int ret = -1;
	int i;

	for (i = 1; i < ha->max_rsp_queues; i++) {
		rsp = ha->rsp_q_map[i];
		if (rsp && test_bit(i, ha->rsp_qid_map)) {
			rsp->options &= ~BIT_0;
			ret = qla25xx_init_rsp_que(base_vha, rsp);
			if (ret != QLA_SUCCESS)
				ql_dbg(ql_dbg_init, base_vha, 0x00ff,
				    "%s Rsp que: %d init failed.\n",
				    __func__, rsp->id);
			else
				ql_dbg(ql_dbg_init, base_vha, 0x0100,
				    "%s Rsp que: %d inited.\n",
				    __func__, rsp->id);
		}
	}
	for (i = 1; i < ha->max_req_queues; i++) {
		req = ha->req_q_map[i];
		if (req && test_bit(i, ha->req_qid_map)) {
			/* Clear outstanding commands array. */
			req->options &= ~BIT_0;
			ret = qla25xx_init_req_que(base_vha, req);
			if (ret != QLA_SUCCESS)
				ql_dbg(ql_dbg_init, base_vha, 0x0101,
				    "%s Req que: %d init failed.\n",
				    __func__, req->id);
			else
				ql_dbg(ql_dbg_init, base_vha, 0x0102,
				    "%s Req que: %d inited.\n",
				    __func__, req->id);
		}
	}
	return ret;
}

/*
* qla2x00_reset_adapter
*      Reset adapter.
*
* Input:
*      ha = adapter block pointer.
*/
void
qla2x00_reset_adapter(scsi_qla_host_t *vha)
{
	unsigned long flags = 0;
	struct qla_hw_data *ha = vha->hw;
	struct device_reg_2xxx __iomem *reg = &ha->iobase->isp;

	vha->flags.online = 0;
	ha->isp_ops->disable_intrs(ha);

	spin_lock_irqsave(&ha->hardware_lock, flags);
	WRT_REG_WORD(&reg->hccr, HCCR_RESET_RISC);
	RD_REG_WORD(&reg->hccr);			/* PCI Posting. */
	WRT_REG_WORD(&reg->hccr, HCCR_RELEASE_RISC);
	RD_REG_WORD(&reg->hccr);			/* PCI Posting. */
	spin_unlock_irqrestore(&ha->hardware_lock, flags);
}

void
qla24xx_reset_adapter(scsi_qla_host_t *vha)
{
	unsigned long flags = 0;
	struct qla_hw_data *ha = vha->hw;
	struct device_reg_24xx __iomem *reg = &ha->iobase->isp24;

	if (IS_P3P_TYPE(ha))
		return;

	vha->flags.online = 0;
	ha->isp_ops->disable_intrs(ha);

	spin_lock_irqsave(&ha->hardware_lock, flags);
	WRT_REG_DWORD(&reg->hccr, HCCRX_SET_RISC_RESET);
	RD_REG_DWORD(&reg->hccr);
	WRT_REG_DWORD(&reg->hccr, HCCRX_REL_RISC_PAUSE);
	RD_REG_DWORD(&reg->hccr);
	spin_unlock_irqrestore(&ha->hardware_lock, flags);

	if (IS_NOPOLLING_TYPE(ha))
		ha->isp_ops->enable_intrs(ha);
}

/* On sparc systems, obtain port and node WWN from firmware
 * properties.
 */
static void qla24xx_nvram_wwn_from_ofw(scsi_qla_host_t *vha,
	struct nvram_24xx *nv)
{
#ifdef CONFIG_SPARC
	struct qla_hw_data *ha = vha->hw;
	struct pci_dev *pdev = ha->pdev;
	struct device_node *dp = pci_device_to_OF_node(pdev);
	const u8 *val;
	int len;

	val = of_get_property(dp, "port-wwn", &len);
	if (val && len >= WWN_SIZE)
		memcpy(nv->port_name, val, WWN_SIZE);

	val = of_get_property(dp, "node-wwn", &len);
	if (val && len >= WWN_SIZE)
		memcpy(nv->node_name, val, WWN_SIZE);
#endif
}

int
qla24xx_nvram_config(scsi_qla_host_t *vha)
{
	int   rval;
	struct init_cb_24xx *icb;
	struct nvram_24xx *nv;
	uint32_t *dptr;
	uint8_t  *dptr1, *dptr2;
	uint32_t chksum;
	uint16_t cnt;
	struct qla_hw_data *ha = vha->hw;

	rval = QLA_SUCCESS;
	icb = (struct init_cb_24xx *)ha->init_cb;
	nv = ha->nvram;

	/* Determine NVRAM starting address. */
	if (ha->port_no == 0) {
		ha->nvram_base = FA_NVRAM_FUNC0_ADDR;
		ha->vpd_base = FA_NVRAM_VPD0_ADDR;
	} else {
		ha->nvram_base = FA_NVRAM_FUNC1_ADDR;
		ha->vpd_base = FA_NVRAM_VPD1_ADDR;
	}

	ha->nvram_size = sizeof(struct nvram_24xx);
	ha->vpd_size = FA_NVRAM_VPD_SIZE;

	/* Get VPD data into cache */
	ha->vpd = ha->nvram + VPD_OFFSET;
	ha->isp_ops->read_nvram(vha, (uint8_t *)ha->vpd,
	    ha->nvram_base - FA_NVRAM_FUNC0_ADDR, FA_NVRAM_VPD_SIZE * 4);

	/* Get NVRAM data into cache and calculate checksum. */
	dptr = (uint32_t *)nv;
	ha->isp_ops->read_nvram(vha, (uint8_t *)dptr, ha->nvram_base,
	    ha->nvram_size);
	for (cnt = 0, chksum = 0; cnt < ha->nvram_size >> 2; cnt++, dptr++)
		chksum += le32_to_cpu(*dptr);

	ql_dbg(ql_dbg_init + ql_dbg_buffer, vha, 0x006a,
	    "Contents of NVRAM\n");
	ql_dump_buffer(ql_dbg_init + ql_dbg_buffer, vha, 0x010d,
	    (uint8_t *)nv, ha->nvram_size);

	/* Bad NVRAM data, set defaults parameters. */
	if (chksum || nv->id[0] != 'I' || nv->id[1] != 'S' || nv->id[2] != 'P'
	    || nv->id[3] != ' ' ||
	    nv->nvram_version < cpu_to_le16(ICB_VERSION)) {
		/* Reset NVRAM data. */
		ql_log(ql_log_warn, vha, 0x006b,
		    "Inconsistent NVRAM detected: checksum=0x%x id=%c "
		    "version=0x%x.\n", chksum, nv->id[0], nv->nvram_version);
		ql_log(ql_log_warn, vha, 0x006c,
		    "Falling back to functioning (yet invalid -- WWPN) "
		    "defaults.\n");

		/*
		 * Set default initialization control block.
		 */
		memset(nv, 0, ha->nvram_size);
		nv->nvram_version = cpu_to_le16(ICB_VERSION);
		nv->version = cpu_to_le16(ICB_VERSION);
		nv->frame_payload_size = 2048;
		nv->execution_throttle = cpu_to_le16(0xFFFF);
		nv->exchange_count = cpu_to_le16(0);
		nv->hard_address = cpu_to_le16(124);
		nv->port_name[0] = 0x21;
		nv->port_name[1] = 0x00 + ha->port_no + 1;
		nv->port_name[2] = 0x00;
		nv->port_name[3] = 0xe0;
		nv->port_name[4] = 0x8b;
		nv->port_name[5] = 0x1c;
		nv->port_name[6] = 0x55;
		nv->port_name[7] = 0x86;
		nv->node_name[0] = 0x20;
		nv->node_name[1] = 0x00;
		nv->node_name[2] = 0x00;
		nv->node_name[3] = 0xe0;
		nv->node_name[4] = 0x8b;
		nv->node_name[5] = 0x1c;
		nv->node_name[6] = 0x55;
		nv->node_name[7] = 0x86;
		qla24xx_nvram_wwn_from_ofw(vha, nv);
		nv->login_retry_count = cpu_to_le16(8);
		nv->interrupt_delay_timer = cpu_to_le16(0);
		nv->login_timeout = cpu_to_le16(0);
		nv->firmware_options_1 =
		    cpu_to_le32(BIT_14|BIT_13|BIT_2|BIT_1);
		nv->firmware_options_2 = cpu_to_le32(2 << 4);
		nv->firmware_options_2 |= cpu_to_le32(BIT_12);
		nv->firmware_options_3 = cpu_to_le32(2 << 13);
		nv->host_p = cpu_to_le32(BIT_11|BIT_10);
		nv->efi_parameters = cpu_to_le32(0);
		nv->reset_delay = 5;
		nv->max_luns_per_target = cpu_to_le16(128);
		nv->port_down_retry_count = cpu_to_le16(30);
		nv->link_down_timeout = cpu_to_le16(30);

		rval = 1;
	}

	if (qla_tgt_mode_enabled(vha)) {
		/* Don't enable full login after initial LIP */
		nv->firmware_options_1 &= cpu_to_le32(~BIT_13);
		/* Don't enable LIP full login for initiator */
		nv->host_p &= cpu_to_le32(~BIT_10);
	}

	qlt_24xx_config_nvram_stage1(vha, nv);

	/* Reset Initialization control block */
	memset(icb, 0, ha->init_cb_size);

	/* Copy 1st segment. */
	dptr1 = (uint8_t *)icb;
	dptr2 = (uint8_t *)&nv->version;
	cnt = (uint8_t *)&icb->response_q_inpointer - (uint8_t *)&icb->version;
	while (cnt--)
		*dptr1++ = *dptr2++;

	icb->login_retry_count = nv->login_retry_count;
	icb->link_down_on_nos = nv->link_down_on_nos;

	/* Copy 2nd segment. */
	dptr1 = (uint8_t *)&icb->interrupt_delay_timer;
	dptr2 = (uint8_t *)&nv->interrupt_delay_timer;
	cnt = (uint8_t *)&icb->reserved_3 -
	    (uint8_t *)&icb->interrupt_delay_timer;
	while (cnt--)
		*dptr1++ = *dptr2++;
	ha->frame_payload_size = le16_to_cpu(icb->frame_payload_size);
	/*
	 * Setup driver NVRAM options.
	 */
	qla2x00_set_model_info(vha, nv->model_name, sizeof(nv->model_name),
	    "QLA2462");

	qlt_24xx_config_nvram_stage2(vha, icb);

	if (nv->host_p & cpu_to_le32(BIT_15)) {
		/* Use alternate WWN? */
		memcpy(icb->node_name, nv->alternate_node_name, WWN_SIZE);
		memcpy(icb->port_name, nv->alternate_port_name, WWN_SIZE);
	}

	/* Prepare nodename */
	if ((icb->firmware_options_1 & cpu_to_le32(BIT_14)) == 0) {
		/*
		 * Firmware will apply the following mask if the nodename was
		 * not provided.
		 */
		memcpy(icb->node_name, icb->port_name, WWN_SIZE);
		icb->node_name[0] &= 0xF0;
	}

	/* Set host adapter parameters. */
	ha->flags.disable_risc_code_load = 0;
	ha->flags.enable_lip_reset = 0;
	ha->flags.enable_lip_full_login =
	    le32_to_cpu(nv->host_p) & BIT_10 ? 1: 0;
	ha->flags.enable_target_reset =
	    le32_to_cpu(nv->host_p) & BIT_11 ? 1: 0;
	ha->flags.enable_led_scheme = 0;
	ha->flags.disable_serdes = le32_to_cpu(nv->host_p) & BIT_5 ? 1: 0;

	ha->operating_mode = (le32_to_cpu(icb->firmware_options_2) &
	    (BIT_6 | BIT_5 | BIT_4)) >> 4;

	memcpy(ha->fw_seriallink_options24, nv->seriallink_options,
	    sizeof(ha->fw_seriallink_options24));

	/* save HBA serial number */
	ha->serial0 = icb->port_name[5];
	ha->serial1 = icb->port_name[6];
	ha->serial2 = icb->port_name[7];
	memcpy(vha->node_name, icb->node_name, WWN_SIZE);
	memcpy(vha->port_name, icb->port_name, WWN_SIZE);

	icb->execution_throttle = cpu_to_le16(0xFFFF);

	ha->retry_count = le16_to_cpu(nv->login_retry_count);

	/* Set minimum login_timeout to 4 seconds. */
	if (le16_to_cpu(nv->login_timeout) < ql2xlogintimeout)
		nv->login_timeout = cpu_to_le16(ql2xlogintimeout);
	if (le16_to_cpu(nv->login_timeout) < 4)
		nv->login_timeout = cpu_to_le16(4);
	ha->login_timeout = le16_to_cpu(nv->login_timeout);

	/* Set minimum RATOV to 100 tenths of a second. */
	ha->r_a_tov = 100;

	ha->loop_reset_delay = nv->reset_delay;

	/* Link Down Timeout = 0:
	 *
	 * 	When Port Down timer expires we will start returning
	 *	I/O's to OS with "DID_NO_CONNECT".
	 *
	 * Link Down Timeout != 0:
	 *
	 *	 The driver waits for the link to come up after link down
	 *	 before returning I/Os to OS with "DID_NO_CONNECT".
	 */
	if (le16_to_cpu(nv->link_down_timeout) == 0) {
		ha->loop_down_abort_time =
		    (LOOP_DOWN_TIME - LOOP_DOWN_TIMEOUT);
	} else {
		ha->link_down_timeout =	le16_to_cpu(nv->link_down_timeout);
		ha->loop_down_abort_time =
		    (LOOP_DOWN_TIME - ha->link_down_timeout);
	}

	/* Need enough time to try and get the port back. */
	ha->port_down_retry_count = le16_to_cpu(nv->port_down_retry_count);
	if (qlport_down_retry)
		ha->port_down_retry_count = qlport_down_retry;

	/* Set login_retry_count */
	ha->login_retry_count  = le16_to_cpu(nv->login_retry_count);
	if (ha->port_down_retry_count ==
	    le16_to_cpu(nv->port_down_retry_count) &&
	    ha->port_down_retry_count > 3)
		ha->login_retry_count = ha->port_down_retry_count;
	else if (ha->port_down_retry_count > (int)ha->login_retry_count)
		ha->login_retry_count = ha->port_down_retry_count;
	if (ql2xloginretrycount)
		ha->login_retry_count = ql2xloginretrycount;

	/* N2N: driver will initiate Login instead of FW */
	icb->firmware_options_3 |= BIT_8;

	/* Enable ZIO. */
	if (!vha->flags.init_done) {
		ha->zio_mode = le32_to_cpu(icb->firmware_options_2) &
		    (BIT_3 | BIT_2 | BIT_1 | BIT_0);
		ha->zio_timer = le16_to_cpu(icb->interrupt_delay_timer) ?
		    le16_to_cpu(icb->interrupt_delay_timer): 2;
	}
	icb->firmware_options_2 &= cpu_to_le32(
	    ~(BIT_3 | BIT_2 | BIT_1 | BIT_0));
	if (ha->zio_mode != QLA_ZIO_DISABLED) {
		ha->zio_mode = QLA_ZIO_MODE_6;

		ql_log(ql_log_info, vha, 0x006f,
		    "ZIO mode %d enabled; timer delay (%d us).\n",
		    ha->zio_mode, ha->zio_timer * 100);

		icb->firmware_options_2 |= cpu_to_le32(
		    (uint32_t)ha->zio_mode);
		icb->interrupt_delay_timer = cpu_to_le16(ha->zio_timer);
	}

	if (rval) {
		ql_log(ql_log_warn, vha, 0x0070,
		    "NVRAM configuration failed.\n");
	}
	return (rval);
}

uint8_t qla27xx_find_valid_image(struct scsi_qla_host *vha)
{
	struct qla27xx_image_status pri_image_status, sec_image_status;
	uint8_t valid_pri_image, valid_sec_image;
	uint32_t *wptr;
	uint32_t cnt, chksum, size;
	struct qla_hw_data *ha = vha->hw;

	valid_pri_image = valid_sec_image = 1;
	ha->active_image = 0;
	size = sizeof(struct qla27xx_image_status) / sizeof(uint32_t);

	if (!ha->flt_region_img_status_pri) {
		valid_pri_image = 0;
		goto check_sec_image;
	}

	qla24xx_read_flash_data(vha, (uint32_t *)(&pri_image_status),
	    ha->flt_region_img_status_pri, size);

	if (pri_image_status.signature != QLA27XX_IMG_STATUS_SIGN) {
		ql_dbg(ql_dbg_init, vha, 0x018b,
		    "Primary image signature (0x%x) not valid\n",
		    pri_image_status.signature);
		valid_pri_image = 0;
		goto check_sec_image;
	}

	wptr = (uint32_t *)(&pri_image_status);
	cnt = size;

	for (chksum = 0; cnt--; wptr++)
		chksum += le32_to_cpu(*wptr);

	if (chksum) {
		ql_dbg(ql_dbg_init, vha, 0x018c,
		    "Checksum validation failed for primary image (0x%x)\n",
		    chksum);
		valid_pri_image = 0;
	}

check_sec_image:
	if (!ha->flt_region_img_status_sec) {
		valid_sec_image = 0;
		goto check_valid_image;
	}

	qla24xx_read_flash_data(vha, (uint32_t *)(&sec_image_status),
	    ha->flt_region_img_status_sec, size);

	if (sec_image_status.signature != QLA27XX_IMG_STATUS_SIGN) {
		ql_dbg(ql_dbg_init, vha, 0x018d,
		    "Secondary image signature(0x%x) not valid\n",
		    sec_image_status.signature);
		valid_sec_image = 0;
		goto check_valid_image;
	}

	wptr = (uint32_t *)(&sec_image_status);
	cnt = size;
	for (chksum = 0; cnt--; wptr++)
		chksum += le32_to_cpu(*wptr);
	if (chksum) {
		ql_dbg(ql_dbg_init, vha, 0x018e,
		    "Checksum validation failed for secondary image (0x%x)\n",
		    chksum);
		valid_sec_image = 0;
	}

check_valid_image:
	if (valid_pri_image && (pri_image_status.image_status_mask & 0x1))
		ha->active_image = QLA27XX_PRIMARY_IMAGE;
	if (valid_sec_image && (sec_image_status.image_status_mask & 0x1)) {
		if (!ha->active_image ||
		    pri_image_status.generation_number <
		    sec_image_status.generation_number)
			ha->active_image = QLA27XX_SECONDARY_IMAGE;
	}

	ql_dbg(ql_dbg_init + ql_dbg_verbose, vha, 0x018f, "%s image\n",
	    ha->active_image == 0 ? "default bootld and fw" :
	    ha->active_image == 1 ? "primary" :
	    ha->active_image == 2 ? "secondary" :
	    "Invalid");

	return ha->active_image;
}

static int
qla24xx_load_risc_flash(scsi_qla_host_t *vha, uint32_t *srisc_addr,
    uint32_t faddr)
{
	int	rval = QLA_SUCCESS;
	int	segments, fragment;
	uint32_t *dcode, dlen;
	uint32_t risc_addr;
	uint32_t risc_size;
	uint32_t i;
	struct qla_hw_data *ha = vha->hw;
	struct req_que *req = ha->req_q_map[0];

	ql_dbg(ql_dbg_init, vha, 0x008b,
	    "FW: Loading firmware from flash (%x).\n", faddr);

	rval = QLA_SUCCESS;

	segments = FA_RISC_CODE_SEGMENTS;
	dcode = (uint32_t *)req->ring;
	*srisc_addr = 0;

	if (IS_QLA27XX(ha) &&
	    qla27xx_find_valid_image(vha) == QLA27XX_SECONDARY_IMAGE)
		faddr = ha->flt_region_fw_sec;

	/* Validate firmware image by checking version. */
	qla24xx_read_flash_data(vha, dcode, faddr + 4, 4);
	for (i = 0; i < 4; i++)
		dcode[i] = be32_to_cpu(dcode[i]);
	if ((dcode[0] == 0xffffffff && dcode[1] == 0xffffffff &&
	    dcode[2] == 0xffffffff && dcode[3] == 0xffffffff) ||
	    (dcode[0] == 0 && dcode[1] == 0 && dcode[2] == 0 &&
		dcode[3] == 0)) {
		ql_log(ql_log_fatal, vha, 0x008c,
		    "Unable to verify the integrity of flash firmware "
		    "image.\n");
		ql_log(ql_log_fatal, vha, 0x008d,
		    "Firmware data: %08x %08x %08x %08x.\n",
		    dcode[0], dcode[1], dcode[2], dcode[3]);

		return QLA_FUNCTION_FAILED;
	}

	while (segments && rval == QLA_SUCCESS) {
		/* Read segment's load information. */
		qla24xx_read_flash_data(vha, dcode, faddr, 4);

		risc_addr = be32_to_cpu(dcode[2]);
		*srisc_addr = *srisc_addr == 0 ? risc_addr : *srisc_addr;
		risc_size = be32_to_cpu(dcode[3]);

		fragment = 0;
		while (risc_size > 0 && rval == QLA_SUCCESS) {
			dlen = (uint32_t)(ha->fw_transfer_size >> 2);
			if (dlen > risc_size)
				dlen = risc_size;

			ql_dbg(ql_dbg_init, vha, 0x008e,
			    "Loading risc segment@ risc addr %x "
			    "number of dwords 0x%x offset 0x%x.\n",
			    risc_addr, dlen, faddr);

			qla24xx_read_flash_data(vha, dcode, faddr, dlen);
			for (i = 0; i < dlen; i++)
				dcode[i] = swab32(dcode[i]);

			rval = qla2x00_load_ram(vha, req->dma, risc_addr,
			    dlen);
			if (rval) {
				ql_log(ql_log_fatal, vha, 0x008f,
				    "Failed to load segment %d of firmware.\n",
				    fragment);
				return QLA_FUNCTION_FAILED;
			}

			faddr += dlen;
			risc_addr += dlen;
			risc_size -= dlen;
			fragment++;
		}

		/* Next segment. */
		segments--;
	}

	if (!IS_QLA27XX(ha))
		return rval;

	if (ha->fw_dump_template)
		vfree(ha->fw_dump_template);
	ha->fw_dump_template = NULL;
	ha->fw_dump_template_len = 0;

	ql_dbg(ql_dbg_init, vha, 0x0161,
	    "Loading fwdump template from %x\n", faddr);
	qla24xx_read_flash_data(vha, dcode, faddr, 7);
	risc_size = be32_to_cpu(dcode[2]);
	ql_dbg(ql_dbg_init, vha, 0x0162,
	    "-> array size %x dwords\n", risc_size);
	if (risc_size == 0 || risc_size == ~0)
		goto default_template;

	dlen = (risc_size - 8) * sizeof(*dcode);
	ql_dbg(ql_dbg_init, vha, 0x0163,
	    "-> template allocating %x bytes...\n", dlen);
	ha->fw_dump_template = vmalloc(dlen);
	if (!ha->fw_dump_template) {
		ql_log(ql_log_warn, vha, 0x0164,
		    "Failed fwdump template allocate %x bytes.\n", risc_size);
		goto default_template;
	}

	faddr += 7;
	risc_size -= 8;
	dcode = ha->fw_dump_template;
	qla24xx_read_flash_data(vha, dcode, faddr, risc_size);
	for (i = 0; i < risc_size; i++)
		dcode[i] = le32_to_cpu(dcode[i]);

	if (!qla27xx_fwdt_template_valid(dcode)) {
		ql_log(ql_log_warn, vha, 0x0165,
		    "Failed fwdump template validate\n");
		goto default_template;
	}

	dlen = qla27xx_fwdt_template_size(dcode);
	ql_dbg(ql_dbg_init, vha, 0x0166,
	    "-> template size %x bytes\n", dlen);
	if (dlen > risc_size * sizeof(*dcode)) {
		ql_log(ql_log_warn, vha, 0x0167,
		    "Failed fwdump template exceeds array by %zx bytes\n",
		    (size_t)(dlen - risc_size * sizeof(*dcode)));
		goto default_template;
	}
	ha->fw_dump_template_len = dlen;
	return rval;

default_template:
	ql_log(ql_log_warn, vha, 0x0168, "Using default fwdump template\n");
	if (ha->fw_dump_template)
		vfree(ha->fw_dump_template);
	ha->fw_dump_template = NULL;
	ha->fw_dump_template_len = 0;

	dlen = qla27xx_fwdt_template_default_size();
	ql_dbg(ql_dbg_init, vha, 0x0169,
	    "-> template allocating %x bytes...\n", dlen);
	ha->fw_dump_template = vmalloc(dlen);
	if (!ha->fw_dump_template) {
		ql_log(ql_log_warn, vha, 0x016a,
		    "Failed fwdump template allocate %x bytes.\n", risc_size);
		goto failed_template;
	}

	dcode = ha->fw_dump_template;
	risc_size = dlen / sizeof(*dcode);
	memcpy(dcode, qla27xx_fwdt_template_default(), dlen);
	for (i = 0; i < risc_size; i++)
		dcode[i] = be32_to_cpu(dcode[i]);

	if (!qla27xx_fwdt_template_valid(ha->fw_dump_template)) {
		ql_log(ql_log_warn, vha, 0x016b,
		    "Failed fwdump template validate\n");
		goto failed_template;
	}

	dlen = qla27xx_fwdt_template_size(ha->fw_dump_template);
	ql_dbg(ql_dbg_init, vha, 0x016c,
	    "-> template size %x bytes\n", dlen);
	ha->fw_dump_template_len = dlen;
	return rval;

failed_template:
	ql_log(ql_log_warn, vha, 0x016d, "Failed default fwdump template\n");
	if (ha->fw_dump_template)
		vfree(ha->fw_dump_template);
	ha->fw_dump_template = NULL;
	ha->fw_dump_template_len = 0;
	return rval;
}

#define QLA_FW_URL "http://ldriver.qlogic.com/firmware/"

int
qla2x00_load_risc(scsi_qla_host_t *vha, uint32_t *srisc_addr)
{
	int	rval;
	int	i, fragment;
	uint16_t *wcode, *fwcode;
	uint32_t risc_addr, risc_size, fwclen, wlen, *seg;
	struct fw_blob *blob;
	struct qla_hw_data *ha = vha->hw;
	struct req_que *req = ha->req_q_map[0];

	/* Load firmware blob. */
	blob = qla2x00_request_firmware(vha);
	if (!blob) {
		ql_log(ql_log_info, vha, 0x0083,
		    "Firmware image unavailable.\n");
		ql_log(ql_log_info, vha, 0x0084,
		    "Firmware images can be retrieved from: "QLA_FW_URL ".\n");
		return QLA_FUNCTION_FAILED;
	}

	rval = QLA_SUCCESS;

	wcode = (uint16_t *)req->ring;
	*srisc_addr = 0;
	fwcode = (uint16_t *)blob->fw->data;
	fwclen = 0;

	/* Validate firmware image by checking version. */
	if (blob->fw->size < 8 * sizeof(uint16_t)) {
		ql_log(ql_log_fatal, vha, 0x0085,
		    "Unable to verify integrity of firmware image (%zd).\n",
		    blob->fw->size);
		goto fail_fw_integrity;
	}
	for (i = 0; i < 4; i++)
		wcode[i] = be16_to_cpu(fwcode[i + 4]);
	if ((wcode[0] == 0xffff && wcode[1] == 0xffff && wcode[2] == 0xffff &&
	    wcode[3] == 0xffff) || (wcode[0] == 0 && wcode[1] == 0 &&
		wcode[2] == 0 && wcode[3] == 0)) {
		ql_log(ql_log_fatal, vha, 0x0086,
		    "Unable to verify integrity of firmware image.\n");
		ql_log(ql_log_fatal, vha, 0x0087,
		    "Firmware data: %04x %04x %04x %04x.\n",
		    wcode[0], wcode[1], wcode[2], wcode[3]);
		goto fail_fw_integrity;
	}

	seg = blob->segs;
	while (*seg && rval == QLA_SUCCESS) {
		risc_addr = *seg;
		*srisc_addr = *srisc_addr == 0 ? *seg : *srisc_addr;
		risc_size = be16_to_cpu(fwcode[3]);

		/* Validate firmware image size. */
		fwclen += risc_size * sizeof(uint16_t);
		if (blob->fw->size < fwclen) {
			ql_log(ql_log_fatal, vha, 0x0088,
			    "Unable to verify integrity of firmware image "
			    "(%zd).\n", blob->fw->size);
			goto fail_fw_integrity;
		}

		fragment = 0;
		while (risc_size > 0 && rval == QLA_SUCCESS) {
			wlen = (uint16_t)(ha->fw_transfer_size >> 1);
			if (wlen > risc_size)
				wlen = risc_size;
			ql_dbg(ql_dbg_init, vha, 0x0089,
			    "Loading risc segment@ risc addr %x number of "
			    "words 0x%x.\n", risc_addr, wlen);

			for (i = 0; i < wlen; i++)
				wcode[i] = swab16(fwcode[i]);

			rval = qla2x00_load_ram(vha, req->dma, risc_addr,
			    wlen);
			if (rval) {
				ql_log(ql_log_fatal, vha, 0x008a,
				    "Failed to load segment %d of firmware.\n",
				    fragment);
				break;
			}

			fwcode += wlen;
			risc_addr += wlen;
			risc_size -= wlen;
			fragment++;
		}

		/* Next segment. */
		seg++;
	}
	return rval;

fail_fw_integrity:
	return QLA_FUNCTION_FAILED;
}

static int
qla24xx_load_risc_blob(scsi_qla_host_t *vha, uint32_t *srisc_addr)
{
	int	rval;
	int	segments, fragment;
	uint32_t *dcode, dlen;
	uint32_t risc_addr;
	uint32_t risc_size;
	uint32_t i;
	struct fw_blob *blob;
	const uint32_t *fwcode;
	uint32_t fwclen;
	struct qla_hw_data *ha = vha->hw;
	struct req_que *req = ha->req_q_map[0];

	/* Load firmware blob. */
	blob = qla2x00_request_firmware(vha);
	if (!blob) {
		ql_log(ql_log_warn, vha, 0x0090,
		    "Firmware image unavailable.\n");
		ql_log(ql_log_warn, vha, 0x0091,
		    "Firmware images can be retrieved from: "
		    QLA_FW_URL ".\n");

		return QLA_FUNCTION_FAILED;
	}

	ql_dbg(ql_dbg_init, vha, 0x0092,
	    "FW: Loading via request-firmware.\n");

	rval = QLA_SUCCESS;

	segments = FA_RISC_CODE_SEGMENTS;
	dcode = (uint32_t *)req->ring;
	*srisc_addr = 0;
	fwcode = (uint32_t *)blob->fw->data;
	fwclen = 0;

	/* Validate firmware image by checking version. */
	if (blob->fw->size < 8 * sizeof(uint32_t)) {
		ql_log(ql_log_fatal, vha, 0x0093,
		    "Unable to verify integrity of firmware image (%zd).\n",
		    blob->fw->size);
		return QLA_FUNCTION_FAILED;
	}
	for (i = 0; i < 4; i++)
		dcode[i] = be32_to_cpu(fwcode[i + 4]);
	if ((dcode[0] == 0xffffffff && dcode[1] == 0xffffffff &&
	    dcode[2] == 0xffffffff && dcode[3] == 0xffffffff) ||
	    (dcode[0] == 0 && dcode[1] == 0 && dcode[2] == 0 &&
		dcode[3] == 0)) {
		ql_log(ql_log_fatal, vha, 0x0094,
		    "Unable to verify integrity of firmware image (%zd).\n",
		    blob->fw->size);
		ql_log(ql_log_fatal, vha, 0x0095,
		    "Firmware data: %08x %08x %08x %08x.\n",
		    dcode[0], dcode[1], dcode[2], dcode[3]);
		return QLA_FUNCTION_FAILED;
	}

	while (segments && rval == QLA_SUCCESS) {
		risc_addr = be32_to_cpu(fwcode[2]);
		*srisc_addr = *srisc_addr == 0 ? risc_addr : *srisc_addr;
		risc_size = be32_to_cpu(fwcode[3]);

		/* Validate firmware image size. */
		fwclen += risc_size * sizeof(uint32_t);
		if (blob->fw->size < fwclen) {
			ql_log(ql_log_fatal, vha, 0x0096,
			    "Unable to verify integrity of firmware image "
			    "(%zd).\n", blob->fw->size);
			return QLA_FUNCTION_FAILED;
		}

		fragment = 0;
		while (risc_size > 0 && rval == QLA_SUCCESS) {
			dlen = (uint32_t)(ha->fw_transfer_size >> 2);
			if (dlen > risc_size)
				dlen = risc_size;

			ql_dbg(ql_dbg_init, vha, 0x0097,
			    "Loading risc segment@ risc addr %x "
			    "number of dwords 0x%x.\n", risc_addr, dlen);

			for (i = 0; i < dlen; i++)
				dcode[i] = swab32(fwcode[i]);

			rval = qla2x00_load_ram(vha, req->dma, risc_addr,
			    dlen);
			if (rval) {
				ql_log(ql_log_fatal, vha, 0x0098,
				    "Failed to load segment %d of firmware.\n",
				    fragment);
				return QLA_FUNCTION_FAILED;
			}

			fwcode += dlen;
			risc_addr += dlen;
			risc_size -= dlen;
			fragment++;
		}

		/* Next segment. */
		segments--;
	}

	if (!IS_QLA27XX(ha))
		return rval;

	if (ha->fw_dump_template)
		vfree(ha->fw_dump_template);
	ha->fw_dump_template = NULL;
	ha->fw_dump_template_len = 0;

	ql_dbg(ql_dbg_init, vha, 0x171,
	    "Loading fwdump template from %x\n",
	    (uint32_t)((void *)fwcode - (void *)blob->fw->data));
	risc_size = be32_to_cpu(fwcode[2]);
	ql_dbg(ql_dbg_init, vha, 0x172,
	    "-> array size %x dwords\n", risc_size);
	if (risc_size == 0 || risc_size == ~0)
		goto default_template;

	dlen = (risc_size - 8) * sizeof(*fwcode);
	ql_dbg(ql_dbg_init, vha, 0x0173,
	    "-> template allocating %x bytes...\n", dlen);
	ha->fw_dump_template = vmalloc(dlen);
	if (!ha->fw_dump_template) {
		ql_log(ql_log_warn, vha, 0x0174,
		    "Failed fwdump template allocate %x bytes.\n", risc_size);
		goto default_template;
	}

	fwcode += 7;
	risc_size -= 8;
	dcode = ha->fw_dump_template;
	for (i = 0; i < risc_size; i++)
		dcode[i] = le32_to_cpu(fwcode[i]);

	if (!qla27xx_fwdt_template_valid(dcode)) {
		ql_log(ql_log_warn, vha, 0x0175,
		    "Failed fwdump template validate\n");
		goto default_template;
	}

	dlen = qla27xx_fwdt_template_size(dcode);
	ql_dbg(ql_dbg_init, vha, 0x0176,
	    "-> template size %x bytes\n", dlen);
	if (dlen > risc_size * sizeof(*fwcode)) {
		ql_log(ql_log_warn, vha, 0x0177,
		    "Failed fwdump template exceeds array by %zx bytes\n",
		    (size_t)(dlen - risc_size * sizeof(*fwcode)));
		goto default_template;
	}
	ha->fw_dump_template_len = dlen;
	return rval;

default_template:
	ql_log(ql_log_warn, vha, 0x0178, "Using default fwdump template\n");
	if (ha->fw_dump_template)
		vfree(ha->fw_dump_template);
	ha->fw_dump_template = NULL;
	ha->fw_dump_template_len = 0;

	dlen = qla27xx_fwdt_template_default_size();
	ql_dbg(ql_dbg_init, vha, 0x0179,
	    "-> template allocating %x bytes...\n", dlen);
	ha->fw_dump_template = vmalloc(dlen);
	if (!ha->fw_dump_template) {
		ql_log(ql_log_warn, vha, 0x017a,
		    "Failed fwdump template allocate %x bytes.\n", risc_size);
		goto failed_template;
	}

	dcode = ha->fw_dump_template;
	risc_size = dlen / sizeof(*fwcode);
	fwcode = qla27xx_fwdt_template_default();
	for (i = 0; i < risc_size; i++)
		dcode[i] = be32_to_cpu(fwcode[i]);

	if (!qla27xx_fwdt_template_valid(ha->fw_dump_template)) {
		ql_log(ql_log_warn, vha, 0x017b,
		    "Failed fwdump template validate\n");
		goto failed_template;
	}

	dlen = qla27xx_fwdt_template_size(ha->fw_dump_template);
	ql_dbg(ql_dbg_init, vha, 0x017c,
	    "-> template size %x bytes\n", dlen);
	ha->fw_dump_template_len = dlen;
	return rval;

failed_template:
	ql_log(ql_log_warn, vha, 0x017d, "Failed default fwdump template\n");
	if (ha->fw_dump_template)
		vfree(ha->fw_dump_template);
	ha->fw_dump_template = NULL;
	ha->fw_dump_template_len = 0;
	return rval;
}

int
qla24xx_load_risc(scsi_qla_host_t *vha, uint32_t *srisc_addr)
{
	int rval;

	if (ql2xfwloadbin == 1)
		return qla81xx_load_risc(vha, srisc_addr);

	/*
	 * FW Load priority:
	 * 1) Firmware via request-firmware interface (.bin file).
	 * 2) Firmware residing in flash.
	 */
	rval = qla24xx_load_risc_blob(vha, srisc_addr);
	if (rval == QLA_SUCCESS)
		return rval;

	return qla24xx_load_risc_flash(vha, srisc_addr,
	    vha->hw->flt_region_fw);
}

int
qla81xx_load_risc(scsi_qla_host_t *vha, uint32_t *srisc_addr)
{
	int rval;
	struct qla_hw_data *ha = vha->hw;

	if (ql2xfwloadbin == 2)
		goto try_blob_fw;

	/*
	 * FW Load priority:
	 * 1) Firmware residing in flash.
	 * 2) Firmware via request-firmware interface (.bin file).
	 * 3) Golden-Firmware residing in flash -- limited operation.
	 */
	rval = qla24xx_load_risc_flash(vha, srisc_addr, ha->flt_region_fw);
	if (rval == QLA_SUCCESS)
		return rval;

try_blob_fw:
	rval = qla24xx_load_risc_blob(vha, srisc_addr);
	if (rval == QLA_SUCCESS || !ha->flt_region_gold_fw)
		return rval;

	ql_log(ql_log_info, vha, 0x0099,
	    "Attempting to fallback to golden firmware.\n");
	rval = qla24xx_load_risc_flash(vha, srisc_addr, ha->flt_region_gold_fw);
	if (rval != QLA_SUCCESS)
		return rval;

	ql_log(ql_log_info, vha, 0x009a, "Update operational firmware.\n");
	ha->flags.running_gold_fw = 1;
	return rval;
}

void
qla2x00_try_to_stop_firmware(scsi_qla_host_t *vha)
{
	int ret, retries;
	struct qla_hw_data *ha = vha->hw;

	if (ha->flags.pci_channel_io_perm_failure)
		return;
	if (!IS_FWI2_CAPABLE(ha))
		return;
	if (!ha->fw_major_version)
		return;
	if (!ha->flags.fw_started)
		return;

	ret = qla2x00_stop_firmware(vha);
	for (retries = 5; ret != QLA_SUCCESS && ret != QLA_FUNCTION_TIMEOUT &&
	    ret != QLA_INVALID_COMMAND && retries ; retries--) {
		ha->isp_ops->reset_chip(vha);
		if (ha->isp_ops->chip_diag(vha) != QLA_SUCCESS)
			continue;
		if (qla2x00_setup_chip(vha) != QLA_SUCCESS)
			continue;
		ql_log(ql_log_info, vha, 0x8015,
		    "Attempting retry of stop-firmware command.\n");
		ret = qla2x00_stop_firmware(vha);
	}

	QLA_FW_STOPPED(ha);
	ha->flags.fw_init_done = 0;
}

int
qla24xx_configure_vhba(scsi_qla_host_t *vha)
{
	int rval = QLA_SUCCESS;
	int rval2;
	uint16_t mb[MAILBOX_REGISTER_COUNT];
	struct qla_hw_data *ha = vha->hw;
	struct scsi_qla_host *base_vha = pci_get_drvdata(ha->pdev);

	if (!vha->vp_idx)
		return -EINVAL;

	rval = qla2x00_fw_ready(base_vha);

	if (rval == QLA_SUCCESS) {
		clear_bit(RESET_MARKER_NEEDED, &vha->dpc_flags);
		qla2x00_marker(vha, ha->base_qpair, 0, 0, MK_SYNC_ALL);
	}

	vha->flags.management_server_logged_in = 0;

	/* Login to SNS first */
	rval2 = ha->isp_ops->fabric_login(vha, NPH_SNS, 0xff, 0xff, 0xfc, mb,
	    BIT_1);
	if (rval2 != QLA_SUCCESS || mb[0] != MBS_COMMAND_COMPLETE) {
		if (rval2 == QLA_MEMORY_ALLOC_FAILED)
			ql_dbg(ql_dbg_init, vha, 0x0120,
			    "Failed SNS login: loop_id=%x, rval2=%d\n",
			    NPH_SNS, rval2);
		else
			ql_dbg(ql_dbg_init, vha, 0x0103,
			    "Failed SNS login: loop_id=%x mb[0]=%x mb[1]=%x "
			    "mb[2]=%x mb[6]=%x mb[7]=%x.\n",
			    NPH_SNS, mb[0], mb[1], mb[2], mb[6], mb[7]);
		return (QLA_FUNCTION_FAILED);
	}

	atomic_set(&vha->loop_down_timer, 0);
	atomic_set(&vha->loop_state, LOOP_UP);
	set_bit(LOOP_RESYNC_NEEDED, &vha->dpc_flags);
	set_bit(LOCAL_LOOP_UPDATE, &vha->dpc_flags);
	rval = qla2x00_loop_resync(base_vha);

	return rval;
}

/* 84XX Support **************************************************************/

static LIST_HEAD(qla_cs84xx_list);
static DEFINE_MUTEX(qla_cs84xx_mutex);

static struct qla_chip_state_84xx *
qla84xx_get_chip(struct scsi_qla_host *vha)
{
	struct qla_chip_state_84xx *cs84xx;
	struct qla_hw_data *ha = vha->hw;

	mutex_lock(&qla_cs84xx_mutex);

	/* Find any shared 84xx chip. */
	list_for_each_entry(cs84xx, &qla_cs84xx_list, list) {
		if (cs84xx->bus == ha->pdev->bus) {
			kref_get(&cs84xx->kref);
			goto done;
		}
	}

	cs84xx = kzalloc(sizeof(*cs84xx), GFP_KERNEL);
	if (!cs84xx)
		goto done;

	kref_init(&cs84xx->kref);
	spin_lock_init(&cs84xx->access_lock);
	mutex_init(&cs84xx->fw_update_mutex);
	cs84xx->bus = ha->pdev->bus;

	list_add_tail(&cs84xx->list, &qla_cs84xx_list);
done:
	mutex_unlock(&qla_cs84xx_mutex);
	return cs84xx;
}

static void
__qla84xx_chip_release(struct kref *kref)
{
	struct qla_chip_state_84xx *cs84xx =
	    container_of(kref, struct qla_chip_state_84xx, kref);

	mutex_lock(&qla_cs84xx_mutex);
	list_del(&cs84xx->list);
	mutex_unlock(&qla_cs84xx_mutex);
	kfree(cs84xx);
}

void
qla84xx_put_chip(struct scsi_qla_host *vha)
{
	struct qla_hw_data *ha = vha->hw;
	if (ha->cs84xx)
		kref_put(&ha->cs84xx->kref, __qla84xx_chip_release);
}

static int
qla84xx_init_chip(scsi_qla_host_t *vha)
{
	int rval;
	uint16_t status[2];
	struct qla_hw_data *ha = vha->hw;

	mutex_lock(&ha->cs84xx->fw_update_mutex);

	rval = qla84xx_verify_chip(vha, status);

	mutex_unlock(&ha->cs84xx->fw_update_mutex);

	return rval != QLA_SUCCESS || status[0] ? QLA_FUNCTION_FAILED:
	    QLA_SUCCESS;
}

/* 81XX Support **************************************************************/

int
qla81xx_nvram_config(scsi_qla_host_t *vha)
{
	int   rval;
	struct init_cb_81xx *icb;
	struct nvram_81xx *nv;
	uint32_t *dptr;
	uint8_t  *dptr1, *dptr2;
	uint32_t chksum;
	uint16_t cnt;
	struct qla_hw_data *ha = vha->hw;

	rval = QLA_SUCCESS;
	icb = (struct init_cb_81xx *)ha->init_cb;
	nv = ha->nvram;

	/* Determine NVRAM starting address. */
	ha->nvram_size = sizeof(struct nvram_81xx);
	ha->vpd_size = FA_NVRAM_VPD_SIZE;
	if (IS_P3P_TYPE(ha) || IS_QLA8031(ha))
		ha->vpd_size = FA_VPD_SIZE_82XX;

	/* Get VPD data into cache */
	ha->vpd = ha->nvram + VPD_OFFSET;
	ha->isp_ops->read_optrom(vha, ha->vpd, ha->flt_region_vpd << 2,
	    ha->vpd_size);

	/* Get NVRAM data into cache and calculate checksum. */
	ha->isp_ops->read_optrom(vha, ha->nvram, ha->flt_region_nvram << 2,
	    ha->nvram_size);
	dptr = (uint32_t *)nv;
	for (cnt = 0, chksum = 0; cnt < ha->nvram_size >> 2; cnt++, dptr++)
		chksum += le32_to_cpu(*dptr);

	ql_dbg(ql_dbg_init + ql_dbg_buffer, vha, 0x0111,
	    "Contents of NVRAM:\n");
	ql_dump_buffer(ql_dbg_init + ql_dbg_buffer, vha, 0x0112,
	    (uint8_t *)nv, ha->nvram_size);

	/* Bad NVRAM data, set defaults parameters. */
	if (chksum || nv->id[0] != 'I' || nv->id[1] != 'S' || nv->id[2] != 'P'
	    || nv->id[3] != ' ' ||
	    nv->nvram_version < cpu_to_le16(ICB_VERSION)) {
		/* Reset NVRAM data. */
		ql_log(ql_log_info, vha, 0x0073,
		    "Inconsistent NVRAM detected: checksum=0x%x id=%c "
		    "version=0x%x.\n", chksum, nv->id[0],
		    le16_to_cpu(nv->nvram_version));
		ql_log(ql_log_info, vha, 0x0074,
		    "Falling back to functioning (yet invalid -- WWPN) "
		    "defaults.\n");

		/*
		 * Set default initialization control block.
		 */
		memset(nv, 0, ha->nvram_size);
		nv->nvram_version = cpu_to_le16(ICB_VERSION);
		nv->version = cpu_to_le16(ICB_VERSION);
		nv->frame_payload_size = 2048;
		nv->execution_throttle = cpu_to_le16(0xFFFF);
		nv->exchange_count = cpu_to_le16(0);
		nv->port_name[0] = 0x21;
		nv->port_name[1] = 0x00 + ha->port_no + 1;
		nv->port_name[2] = 0x00;
		nv->port_name[3] = 0xe0;
		nv->port_name[4] = 0x8b;
		nv->port_name[5] = 0x1c;
		nv->port_name[6] = 0x55;
		nv->port_name[7] = 0x86;
		nv->node_name[0] = 0x20;
		nv->node_name[1] = 0x00;
		nv->node_name[2] = 0x00;
		nv->node_name[3] = 0xe0;
		nv->node_name[4] = 0x8b;
		nv->node_name[5] = 0x1c;
		nv->node_name[6] = 0x55;
		nv->node_name[7] = 0x86;
		nv->login_retry_count = cpu_to_le16(8);
		nv->interrupt_delay_timer = cpu_to_le16(0);
		nv->login_timeout = cpu_to_le16(0);
		nv->firmware_options_1 =
		    cpu_to_le32(BIT_14|BIT_13|BIT_2|BIT_1);
		nv->firmware_options_2 = cpu_to_le32(2 << 4);
		nv->firmware_options_2 |= cpu_to_le32(BIT_12);
		nv->firmware_options_3 = cpu_to_le32(2 << 13);
		nv->host_p = cpu_to_le32(BIT_11|BIT_10);
		nv->efi_parameters = cpu_to_le32(0);
		nv->reset_delay = 5;
		nv->max_luns_per_target = cpu_to_le16(128);
		nv->port_down_retry_count = cpu_to_le16(30);
		nv->link_down_timeout = cpu_to_le16(180);
		nv->enode_mac[0] = 0x00;
		nv->enode_mac[1] = 0xC0;
		nv->enode_mac[2] = 0xDD;
		nv->enode_mac[3] = 0x04;
		nv->enode_mac[4] = 0x05;
		nv->enode_mac[5] = 0x06 + ha->port_no + 1;

		rval = 1;
	}

	if (IS_T10_PI_CAPABLE(ha))
		nv->frame_payload_size &= ~7;

	qlt_81xx_config_nvram_stage1(vha, nv);

	/* Reset Initialization control block */
	memset(icb, 0, ha->init_cb_size);

	/* Copy 1st segment. */
	dptr1 = (uint8_t *)icb;
	dptr2 = (uint8_t *)&nv->version;
	cnt = (uint8_t *)&icb->response_q_inpointer - (uint8_t *)&icb->version;
	while (cnt--)
		*dptr1++ = *dptr2++;

	icb->login_retry_count = nv->login_retry_count;

	/* Copy 2nd segment. */
	dptr1 = (uint8_t *)&icb->interrupt_delay_timer;
	dptr2 = (uint8_t *)&nv->interrupt_delay_timer;
	cnt = (uint8_t *)&icb->reserved_5 -
	    (uint8_t *)&icb->interrupt_delay_timer;
	while (cnt--)
		*dptr1++ = *dptr2++;

	memcpy(icb->enode_mac, nv->enode_mac, sizeof(icb->enode_mac));
	/* Some boards (with valid NVRAMs) still have NULL enode_mac!! */
	if (!memcmp(icb->enode_mac, "\0\0\0\0\0\0", sizeof(icb->enode_mac))) {
		icb->enode_mac[0] = 0x00;
		icb->enode_mac[1] = 0xC0;
		icb->enode_mac[2] = 0xDD;
		icb->enode_mac[3] = 0x04;
		icb->enode_mac[4] = 0x05;
		icb->enode_mac[5] = 0x06 + ha->port_no + 1;
	}

	/* Use extended-initialization control block. */
	memcpy(ha->ex_init_cb, &nv->ex_version, sizeof(*ha->ex_init_cb));
	ha->frame_payload_size = le16_to_cpu(icb->frame_payload_size);
	/*
	 * Setup driver NVRAM options.
	 */
	qla2x00_set_model_info(vha, nv->model_name, sizeof(nv->model_name),
	    "QLE8XXX");

	qlt_81xx_config_nvram_stage2(vha, icb);

	/* Use alternate WWN? */
	if (nv->host_p & cpu_to_le32(BIT_15)) {
		memcpy(icb->node_name, nv->alternate_node_name, WWN_SIZE);
		memcpy(icb->port_name, nv->alternate_port_name, WWN_SIZE);
	}

	/* Prepare nodename */
	if ((icb->firmware_options_1 & cpu_to_le32(BIT_14)) == 0) {
		/*
		 * Firmware will apply the following mask if the nodename was
		 * not provided.
		 */
		memcpy(icb->node_name, icb->port_name, WWN_SIZE);
		icb->node_name[0] &= 0xF0;
	}

	/* Set host adapter parameters. */
	ha->flags.disable_risc_code_load = 0;
	ha->flags.enable_lip_reset = 0;
	ha->flags.enable_lip_full_login =
	    le32_to_cpu(nv->host_p) & BIT_10 ? 1: 0;
	ha->flags.enable_target_reset =
	    le32_to_cpu(nv->host_p) & BIT_11 ? 1: 0;
	ha->flags.enable_led_scheme = 0;
	ha->flags.disable_serdes = le32_to_cpu(nv->host_p) & BIT_5 ? 1: 0;

	ha->operating_mode = (le32_to_cpu(icb->firmware_options_2) &
	    (BIT_6 | BIT_5 | BIT_4)) >> 4;

	/* save HBA serial number */
	ha->serial0 = icb->port_name[5];
	ha->serial1 = icb->port_name[6];
	ha->serial2 = icb->port_name[7];
	memcpy(vha->node_name, icb->node_name, WWN_SIZE);
	memcpy(vha->port_name, icb->port_name, WWN_SIZE);

	icb->execution_throttle = cpu_to_le16(0xFFFF);

	ha->retry_count = le16_to_cpu(nv->login_retry_count);

	/* Set minimum login_timeout to 4 seconds. */
	if (le16_to_cpu(nv->login_timeout) < ql2xlogintimeout)
		nv->login_timeout = cpu_to_le16(ql2xlogintimeout);
	if (le16_to_cpu(nv->login_timeout) < 4)
		nv->login_timeout = cpu_to_le16(4);
	ha->login_timeout = le16_to_cpu(nv->login_timeout);

	/* Set minimum RATOV to 100 tenths of a second. */
	ha->r_a_tov = 100;

	ha->loop_reset_delay = nv->reset_delay;

	/* Link Down Timeout = 0:
	 *
	 *	When Port Down timer expires we will start returning
	 *	I/O's to OS with "DID_NO_CONNECT".
	 *
	 * Link Down Timeout != 0:
	 *
	 *	 The driver waits for the link to come up after link down
	 *	 before returning I/Os to OS with "DID_NO_CONNECT".
	 */
	if (le16_to_cpu(nv->link_down_timeout) == 0) {
		ha->loop_down_abort_time =
		    (LOOP_DOWN_TIME - LOOP_DOWN_TIMEOUT);
	} else {
		ha->link_down_timeout =	le16_to_cpu(nv->link_down_timeout);
		ha->loop_down_abort_time =
		    (LOOP_DOWN_TIME - ha->link_down_timeout);
	}

	/* Need enough time to try and get the port back. */
	ha->port_down_retry_count = le16_to_cpu(nv->port_down_retry_count);
	if (qlport_down_retry)
		ha->port_down_retry_count = qlport_down_retry;

	/* Set login_retry_count */
	ha->login_retry_count  = le16_to_cpu(nv->login_retry_count);
	if (ha->port_down_retry_count ==
	    le16_to_cpu(nv->port_down_retry_count) &&
	    ha->port_down_retry_count > 3)
		ha->login_retry_count = ha->port_down_retry_count;
	else if (ha->port_down_retry_count > (int)ha->login_retry_count)
		ha->login_retry_count = ha->port_down_retry_count;
	if (ql2xloginretrycount)
		ha->login_retry_count = ql2xloginretrycount;

	/* if not running MSI-X we need handshaking on interrupts */
	if (!vha->hw->flags.msix_enabled && (IS_QLA83XX(ha) || IS_QLA27XX(ha)))
		icb->firmware_options_2 |= cpu_to_le32(BIT_22);

	/* Enable ZIO. */
	if (!vha->flags.init_done) {
		ha->zio_mode = le32_to_cpu(icb->firmware_options_2) &
		    (BIT_3 | BIT_2 | BIT_1 | BIT_0);
		ha->zio_timer = le16_to_cpu(icb->interrupt_delay_timer) ?
		    le16_to_cpu(icb->interrupt_delay_timer): 2;
	}
	icb->firmware_options_2 &= cpu_to_le32(
	    ~(BIT_3 | BIT_2 | BIT_1 | BIT_0));
	vha->flags.process_response_queue = 0;
	if (ha->zio_mode != QLA_ZIO_DISABLED) {
		ha->zio_mode = QLA_ZIO_MODE_6;

		ql_log(ql_log_info, vha, 0x0075,
		    "ZIO mode %d enabled; timer delay (%d us).\n",
		    ha->zio_mode,
		    ha->zio_timer * 100);

		icb->firmware_options_2 |= cpu_to_le32(
		    (uint32_t)ha->zio_mode);
		icb->interrupt_delay_timer = cpu_to_le16(ha->zio_timer);
		vha->flags.process_response_queue = 1;
	}

	 /* enable RIDA Format2 */
	icb->firmware_options_3 |= BIT_0;

	/* N2N: driver will initiate Login instead of FW */
	icb->firmware_options_3 |= BIT_8;

	if (IS_QLA27XX(ha)) {
		icb->firmware_options_3 |= BIT_8;
		ql_dbg(ql_log_info, vha, 0x0075,
		    "Enabling direct connection.\n");
	}

	if (rval) {
		ql_log(ql_log_warn, vha, 0x0076,
		    "NVRAM configuration failed.\n");
	}
	return (rval);
}

int
qla82xx_restart_isp(scsi_qla_host_t *vha)
{
	int status, rval;
	struct qla_hw_data *ha = vha->hw;
	struct scsi_qla_host *vp;
	unsigned long flags;

	status = qla2x00_init_rings(vha);
	if (!status) {
		clear_bit(RESET_MARKER_NEEDED, &vha->dpc_flags);
		ha->flags.chip_reset_done = 1;

		status = qla2x00_fw_ready(vha);
		if (!status) {
			/* Issue a marker after FW becomes ready. */
			qla2x00_marker(vha, ha->base_qpair, 0, 0, MK_SYNC_ALL);
			vha->flags.online = 1;
			set_bit(LOOP_RESYNC_NEEDED, &vha->dpc_flags);
		}

		/* if no cable then assume it's good */
		if ((vha->device_flags & DFLG_NO_CABLE))
			status = 0;
	}

	if (!status) {
		clear_bit(RESET_MARKER_NEEDED, &vha->dpc_flags);

		if (!atomic_read(&vha->loop_down_timer)) {
			/*
			 * Issue marker command only when we are going
			 * to start the I/O .
			 */
			vha->marker_needed = 1;
		}

		ha->isp_ops->enable_intrs(ha);

		ha->isp_abort_cnt = 0;
		clear_bit(ISP_ABORT_RETRY, &vha->dpc_flags);

		/* Update the firmware version */
		status = qla82xx_check_md_needed(vha);

		if (ha->fce) {
			ha->flags.fce_enabled = 1;
			memset(ha->fce, 0,
			    fce_calc_size(ha->fce_bufs));
			rval = qla2x00_enable_fce_trace(vha,
			    ha->fce_dma, ha->fce_bufs, ha->fce_mb,
			    &ha->fce_bufs);
			if (rval) {
				ql_log(ql_log_warn, vha, 0x8001,
				    "Unable to reinitialize FCE (%d).\n",
				    rval);
				ha->flags.fce_enabled = 0;
			}
		}

		if (ha->eft) {
			memset(ha->eft, 0, EFT_SIZE);
			rval = qla2x00_enable_eft_trace(vha,
			    ha->eft_dma, EFT_NUM_BUFFERS);
			if (rval) {
				ql_log(ql_log_warn, vha, 0x8010,
				    "Unable to reinitialize EFT (%d).\n",
				    rval);
			}
		}
	}

	if (!status) {
		ql_dbg(ql_dbg_taskm, vha, 0x8011,
		    "qla82xx_restart_isp succeeded.\n");

		spin_lock_irqsave(&ha->vport_slock, flags);
		list_for_each_entry(vp, &ha->vp_list, list) {
			if (vp->vp_idx) {
				atomic_inc(&vp->vref_count);
				spin_unlock_irqrestore(&ha->vport_slock, flags);

				qla2x00_vp_abort_isp(vp);

				spin_lock_irqsave(&ha->vport_slock, flags);
				atomic_dec(&vp->vref_count);
			}
		}
		spin_unlock_irqrestore(&ha->vport_slock, flags);

	} else {
		ql_log(ql_log_warn, vha, 0x8016,
		    "qla82xx_restart_isp **** FAILED ****.\n");
	}

	return status;
}

void
qla81xx_update_fw_options(scsi_qla_host_t *vha)
{
	struct qla_hw_data *ha = vha->hw;

	/*  Hold status IOCBs until ABTS response received. */
	if (ql2xfwholdabts)
		ha->fw_options[3] |= BIT_12;

	/* Set Retry FLOGI in case of P2P connection */
	if (ha->operating_mode == P2P) {
		ha->fw_options[2] |= BIT_3;
		ql_dbg(ql_dbg_disc, vha, 0x2103,
		    "(%s): Setting FLOGI retry BIT in fw_options[2]: 0x%x\n",
			__func__, ha->fw_options[2]);
	}

	/* Move PUREX, ABTS RX & RIDA to ATIOQ */
	if (ql2xmvasynctoatio) {
		if (qla_tgt_mode_enabled(vha) ||
		    qla_dual_mode_enabled(vha))
			ha->fw_options[2] |= BIT_11;
		else
			ha->fw_options[2] &= ~BIT_11;
	}

	if (qla_tgt_mode_enabled(vha) ||
	    qla_dual_mode_enabled(vha)) {
		/* FW auto send SCSI status during */
		ha->fw_options[1] |= BIT_8;
		ha->fw_options[10] |= (u16)SAM_STAT_BUSY << 8;

		/* FW perform Exchange validation */
		ha->fw_options[2] |= BIT_4;
	} else {
		ha->fw_options[1]  &= ~BIT_8;
		ha->fw_options[10] &= 0x00ff;

		ha->fw_options[2] &= ~BIT_4;
	}

	if (ql2xetsenable) {
		/* Enable ETS Burst. */
		memset(ha->fw_options, 0, sizeof(ha->fw_options));
		ha->fw_options[2] |= BIT_9;
	}

	ql_dbg(ql_dbg_init, vha, 0x00e9,
	    "%s, add FW options 1-3 = 0x%04x 0x%04x 0x%04x mode %x\n",
	    __func__, ha->fw_options[1], ha->fw_options[2],
	    ha->fw_options[3], vha->host->active_mode);

	qla2x00_set_fw_options(vha, ha->fw_options);
}

/*
 * qla24xx_get_fcp_prio
 *	Gets the fcp cmd priority value for the logged in port.
 *	Looks for a match of the port descriptors within
 *	each of the fcp prio config entries. If a match is found,
 *	the tag (priority) value is returned.
 *
 * Input:
 *	vha = scsi host structure pointer.
 *	fcport = port structure pointer.
 *
 * Return:
 *	non-zero (if found)
 *	-1 (if not found)
 *
 * Context:
 * 	Kernel context
 */
static int
qla24xx_get_fcp_prio(scsi_qla_host_t *vha, fc_port_t *fcport)
{
	int i, entries;
	uint8_t pid_match, wwn_match;
	int priority;
	uint32_t pid1, pid2;
	uint64_t wwn1, wwn2;
	struct qla_fcp_prio_entry *pri_entry;
	struct qla_hw_data *ha = vha->hw;

	if (!ha->fcp_prio_cfg || !ha->flags.fcp_prio_enabled)
		return -1;

	priority = -1;
	entries = ha->fcp_prio_cfg->num_entries;
	pri_entry = &ha->fcp_prio_cfg->entry[0];

	for (i = 0; i < entries; i++) {
		pid_match = wwn_match = 0;

		if (!(pri_entry->flags & FCP_PRIO_ENTRY_VALID)) {
			pri_entry++;
			continue;
		}

		/* check source pid for a match */
		if (pri_entry->flags & FCP_PRIO_ENTRY_SPID_VALID) {
			pid1 = pri_entry->src_pid & INVALID_PORT_ID;
			pid2 = vha->d_id.b24 & INVALID_PORT_ID;
			if (pid1 == INVALID_PORT_ID)
				pid_match++;
			else if (pid1 == pid2)
				pid_match++;
		}

		/* check destination pid for a match */
		if (pri_entry->flags & FCP_PRIO_ENTRY_DPID_VALID) {
			pid1 = pri_entry->dst_pid & INVALID_PORT_ID;
			pid2 = fcport->d_id.b24 & INVALID_PORT_ID;
			if (pid1 == INVALID_PORT_ID)
				pid_match++;
			else if (pid1 == pid2)
				pid_match++;
		}

		/* check source WWN for a match */
		if (pri_entry->flags & FCP_PRIO_ENTRY_SWWN_VALID) {
			wwn1 = wwn_to_u64(vha->port_name);
			wwn2 = wwn_to_u64(pri_entry->src_wwpn);
			if (wwn2 == (uint64_t)-1)
				wwn_match++;
			else if (wwn1 == wwn2)
				wwn_match++;
		}

		/* check destination WWN for a match */
		if (pri_entry->flags & FCP_PRIO_ENTRY_DWWN_VALID) {
			wwn1 = wwn_to_u64(fcport->port_name);
			wwn2 = wwn_to_u64(pri_entry->dst_wwpn);
			if (wwn2 == (uint64_t)-1)
				wwn_match++;
			else if (wwn1 == wwn2)
				wwn_match++;
		}

		if (pid_match == 2 || wwn_match == 2) {
			/* Found a matching entry */
			if (pri_entry->flags & FCP_PRIO_ENTRY_TAG_VALID)
				priority = pri_entry->tag;
			break;
		}

		pri_entry++;
	}

	return priority;
}

/*
 * qla24xx_update_fcport_fcp_prio
 *	Activates fcp priority for the logged in fc port
 *
 * Input:
 *	vha = scsi host structure pointer.
 *	fcp = port structure pointer.
 *
 * Return:
 *	QLA_SUCCESS or QLA_FUNCTION_FAILED
 *
 * Context:
 *	Kernel context.
 */
int
qla24xx_update_fcport_fcp_prio(scsi_qla_host_t *vha, fc_port_t *fcport)
{
	int ret;
	int priority;
	uint16_t mb[5];

	if (fcport->port_type != FCT_TARGET ||
	    fcport->loop_id == FC_NO_LOOP_ID)
		return QLA_FUNCTION_FAILED;

	priority = qla24xx_get_fcp_prio(vha, fcport);
	if (priority < 0)
		return QLA_FUNCTION_FAILED;

	if (IS_P3P_TYPE(vha->hw)) {
		fcport->fcp_prio = priority & 0xf;
		return QLA_SUCCESS;
	}

	ret = qla24xx_set_fcp_prio(vha, fcport->loop_id, priority, mb);
	if (ret == QLA_SUCCESS) {
		if (fcport->fcp_prio != priority)
			ql_dbg(ql_dbg_user, vha, 0x709e,
			    "Updated FCP_CMND priority - value=%d loop_id=%d "
			    "port_id=%02x%02x%02x.\n", priority,
			    fcport->loop_id, fcport->d_id.b.domain,
			    fcport->d_id.b.area, fcport->d_id.b.al_pa);
		fcport->fcp_prio = priority & 0xf;
	} else
		ql_dbg(ql_dbg_user, vha, 0x704f,
		    "Unable to update FCP_CMND priority - ret=0x%x for "
		    "loop_id=%d port_id=%02x%02x%02x.\n", ret, fcport->loop_id,
		    fcport->d_id.b.domain, fcport->d_id.b.area,
		    fcport->d_id.b.al_pa);
	return  ret;
}

/*
 * qla24xx_update_all_fcp_prio
 *	Activates fcp priority for all the logged in ports
 *
 * Input:
 *	ha = adapter block pointer.
 *
 * Return:
 *	QLA_SUCCESS or QLA_FUNCTION_FAILED
 *
 * Context:
 *	Kernel context.
 */
int
qla24xx_update_all_fcp_prio(scsi_qla_host_t *vha)
{
	int ret;
	fc_port_t *fcport;

	ret = QLA_FUNCTION_FAILED;
	/* We need to set priority for all logged in ports */
	list_for_each_entry(fcport, &vha->vp_fcports, list)
		ret = qla24xx_update_fcport_fcp_prio(vha, fcport);

	return ret;
}

struct qla_qpair *qla2xxx_create_qpair(struct scsi_qla_host *vha, int qos,
	int vp_idx, bool startqp)
{
	int rsp_id = 0;
	int  req_id = 0;
	int i;
	struct qla_hw_data *ha = vha->hw;
	uint16_t qpair_id = 0;
	struct qla_qpair *qpair = NULL;
	struct qla_msix_entry *msix;

	if (!(ha->fw_attributes & BIT_6) || !ha->flags.msix_enabled) {
		ql_log(ql_log_warn, vha, 0x00181,
		    "FW/Driver is not multi-queue capable.\n");
		return NULL;
	}

	if (ql2xmqsupport || ql2xnvmeenable) {
		qpair = kzalloc(sizeof(struct qla_qpair), GFP_KERNEL);
		if (qpair == NULL) {
			ql_log(ql_log_warn, vha, 0x0182,
			    "Failed to allocate memory for queue pair.\n");
			return NULL;
		}
		memset(qpair, 0, sizeof(struct qla_qpair));

		qpair->hw = vha->hw;
		qpair->vha = vha;
		qpair->qp_lock_ptr = &qpair->qp_lock;
		spin_lock_init(&qpair->qp_lock);
		qpair->use_shadow_reg = IS_SHADOW_REG_CAPABLE(ha) ? 1 : 0;

		/* Assign available que pair id */
		mutex_lock(&ha->mq_lock);
		qpair_id = find_first_zero_bit(ha->qpair_qid_map, ha->max_qpairs);
		if (ha->num_qpairs >= ha->max_qpairs) {
			mutex_unlock(&ha->mq_lock);
			ql_log(ql_log_warn, vha, 0x0183,
			    "No resources to create additional q pair.\n");
			goto fail_qid_map;
		}
		ha->num_qpairs++;
		set_bit(qpair_id, ha->qpair_qid_map);
		ha->queue_pair_map[qpair_id] = qpair;
		qpair->id = qpair_id;
		qpair->vp_idx = vp_idx;
		qpair->fw_started = ha->flags.fw_started;
		INIT_LIST_HEAD(&qpair->hints_list);
		qpair->chip_reset = ha->base_qpair->chip_reset;
		qpair->enable_class_2 = ha->base_qpair->enable_class_2;
		qpair->enable_explicit_conf =
		    ha->base_qpair->enable_explicit_conf;

		for (i = 0; i < ha->msix_count; i++) {
			msix = &ha->msix_entries[i];
			if (msix->in_use)
				continue;
			qpair->msix = msix;
			ql_dbg(ql_dbg_multiq, vha, 0xc00f,
			    "Vector %x selected for qpair\n", msix->vector);
			break;
		}
		if (!qpair->msix) {
			ql_log(ql_log_warn, vha, 0x0184,
			    "Out of MSI-X vectors!.\n");
			goto fail_msix;
		}

		qpair->msix->in_use = 1;
		list_add_tail(&qpair->qp_list_elem, &vha->qp_list);
		qpair->pdev = ha->pdev;
		if (IS_QLA27XX(ha) || IS_QLA83XX(ha))
			qpair->reqq_start_iocbs = qla_83xx_start_iocbs;

		mutex_unlock(&ha->mq_lock);

		/* Create response queue first */
		rsp_id = qla25xx_create_rsp_que(ha, 0, 0, 0, qpair, startqp);
		if (!rsp_id) {
			ql_log(ql_log_warn, vha, 0x0185,
			    "Failed to create response queue.\n");
			goto fail_rsp;
		}

		qpair->rsp = ha->rsp_q_map[rsp_id];

		/* Create request queue */
		req_id = qla25xx_create_req_que(ha, 0, vp_idx, 0, rsp_id, qos,
		    startqp);
		if (!req_id) {
			ql_log(ql_log_warn, vha, 0x0186,
			    "Failed to create request queue.\n");
			goto fail_req;
		}

		qpair->req = ha->req_q_map[req_id];
		qpair->rsp->req = qpair->req;
		qpair->rsp->qpair = qpair;
		/* init qpair to this cpu. Will adjust at run time. */
		qla_cpu_update(qpair, smp_processor_id());

		if (IS_T10_PI_CAPABLE(ha) && ql2xenabledif) {
			if (ha->fw_attributes & BIT_4)
				qpair->difdix_supported = 1;
		}

		qpair->srb_mempool = mempool_create_slab_pool(SRB_MIN_REQ, srb_cachep);
		if (!qpair->srb_mempool) {
			ql_log(ql_log_warn, vha, 0xd036,
			    "Failed to create srb mempool for qpair %d\n",
			    qpair->id);
			goto fail_mempool;
		}

		/* Mark as online */
		qpair->online = 1;

		if (!vha->flags.qpairs_available)
			vha->flags.qpairs_available = 1;

		ql_dbg(ql_dbg_multiq, vha, 0xc00d,
		    "Request/Response queue pair created, id %d\n",
		    qpair->id);
		ql_dbg(ql_dbg_init, vha, 0x0187,
		    "Request/Response queue pair created, id %d\n",
		    qpair->id);
	}
	return qpair;

fail_mempool:
fail_req:
	qla25xx_delete_rsp_que(vha, qpair->rsp);
fail_rsp:
	mutex_lock(&ha->mq_lock);
	qpair->msix->in_use = 0;
	list_del(&qpair->qp_list_elem);
	if (list_empty(&vha->qp_list))
		vha->flags.qpairs_available = 0;
fail_msix:
	ha->queue_pair_map[qpair_id] = NULL;
	clear_bit(qpair_id, ha->qpair_qid_map);
	ha->num_qpairs--;
	mutex_unlock(&ha->mq_lock);
fail_qid_map:
	kfree(qpair);
	return NULL;
}

int qla2xxx_delete_qpair(struct scsi_qla_host *vha, struct qla_qpair *qpair)
{
	int ret = QLA_FUNCTION_FAILED;
	struct qla_hw_data *ha = qpair->hw;

	qpair->delete_in_progress = 1;
	while (atomic_read(&qpair->ref_count))
		msleep(500);

	ret = qla25xx_delete_req_que(vha, qpair->req);
	if (ret != QLA_SUCCESS)
		goto fail;

	ret = qla25xx_delete_rsp_que(vha, qpair->rsp);
	if (ret != QLA_SUCCESS)
		goto fail;

	mutex_lock(&ha->mq_lock);
	ha->queue_pair_map[qpair->id] = NULL;
	clear_bit(qpair->id, ha->qpair_qid_map);
	ha->num_qpairs--;
	list_del(&qpair->qp_list_elem);
	if (list_empty(&vha->qp_list)) {
		vha->flags.qpairs_available = 0;
		vha->flags.qpairs_req_created = 0;
		vha->flags.qpairs_rsp_created = 0;
	}
	mempool_destroy(qpair->srb_mempool);
	kfree(qpair);
	mutex_unlock(&ha->mq_lock);

	return QLA_SUCCESS;
fail:
	return ret;
}<|MERGE_RESOLUTION|>--- conflicted
+++ resolved
@@ -4997,15 +4997,6 @@
 		    (ha->current_topology == ISP_CFG_NL))
 			continue;
 
-<<<<<<< HEAD
-		/* Bypass if not same domain and area of adapter. */
-		if (area && domain && ((area != vha->d_id.b.area) ||
-		    (domain != vha->d_id.b.domain)) &&
-		    (ha->current_topology == ISP_CFG_NL))
-			continue;
-
-=======
->>>>>>> 1a03a6ab
 
 		/* Bypass invalid local loop ID. */
 		if (loop_id > LAST_LOCAL_LOOP_ID)
