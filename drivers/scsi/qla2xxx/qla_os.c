--- conflicted
+++ resolved
@@ -18,25 +18,14 @@
  */
 #include "qla_def.h"
 
-<<<<<<< HEAD
-#include <linux/version.h>
-=======
->>>>>>> 30e74fea
 #include <linux/moduleparam.h>
 #include <linux/vmalloc.h>
 #include <linux/smp_lock.h>
 
 #include <scsi/scsi_tcq.h>
 #include <scsi/scsicam.h>
-<<<<<<< HEAD
-#if LINUX_VERSION_CODE >= KERNEL_VERSION(2,6,6)
 #include <scsi/scsi_transport.h>
 #include <scsi/scsi_transport_fc.h>
-#endif
-=======
-#include <scsi/scsi_transport.h>
-#include <scsi/scsi_transport_fc.h>
->>>>>>> 30e74fea
 
 /*
  * Driver version
@@ -79,14 +68,7 @@
 		"Maximum number of command retries to a port that returns"
 		"a PORT-DOWN status.");
 
-#ifdef CONFIG_SCSI_QLA2XXX_FAILOVER
-int ql2xretrycount = 60;
-#else
 int ql2xretrycount = 20;
-<<<<<<< HEAD
-#endif
-=======
->>>>>>> 30e74fea
 module_param(ql2xretrycount, int, S_IRUGO|S_IWUSR);
 MODULE_PARM_DESC(ql2xretrycount,
 		"Maximum number of mid-layer retries allowed for a command.  "
@@ -147,16 +129,6 @@
 MODULE_PARM_DESC(ql2xloginretrycount,
 		"Specify an alternate value for the NVRAM login retry count.");
 
-<<<<<<< HEAD
-#ifdef CONFIG_SCSI_QLA2XXX_FAILOVER
-int ql2xioctltimeout = QLA_PT_CMD_TOV;
-module_param(ql2xioctltimeout, int, S_IRUGO|S_IRUSR);
-MODULE_PARM_DESC(ql2xioctltimeout,
-		"IOCTL timeout value in seconds for pass-thur commands. "
-		"Default is 66 seconds.");
-#endif
-=======
->>>>>>> 30e74fea
 /*
  * Proc structures and functions
  */
@@ -170,16 +142,6 @@
 static void copy_mem_info(struct info_str *, char *, int);
 static int copy_info(struct info_str *, char *, ...);
 
-<<<<<<< HEAD
-#ifdef CONFIG_SCSI_QLA2XXX_FAILOVER
-/*
- * List of host adapters
- */
-LIST_HEAD(qla_hostlist);
-rwlock_t qla_hostlist_lock = RW_LOCK_UNLOCKED;
-#endif
-=======
->>>>>>> 30e74fea
 static void qla2x00_free_device(scsi_qla_host_t *);
 
 static void qla2x00_config_dma_addressing(scsi_qla_host_t *ha);
@@ -188,9 +150,6 @@
  * SCSI host template entry points 
  */
 static int qla2xxx_slave_configure(struct scsi_device * device);
-#ifdef CONFIG_SCSI_QLA2XXX_FAILOVER
-void qla2x00_ioctl_error_recovery(scsi_qla_host_t *);	
-#endif
 static int qla2xxx_eh_abort(struct scsi_cmnd *);
 static int qla2xxx_eh_device_reset(struct scsi_cmnd *);
 static int qla2xxx_eh_bus_reset(struct scsi_cmnd *);
@@ -215,9 +174,6 @@
 
 	.slave_configure	= qla2xxx_slave_configure,
 
-#ifdef CONFIG_SCSI_QLA2XXX_FAILOVER
-	.ioctl			= qla2x00_ioctl,
-#endif
 	.this_id		= -1,
 	.cmd_per_lun		= 3,
 	.use_clustering		= ENABLE_CLUSTERING,
@@ -230,22 +186,10 @@
 	.max_sectors		= 0xFFFF,
 };
 
-<<<<<<< HEAD
-#if LINUX_VERSION_CODE >= KERNEL_VERSION(2,6,6)
 static struct scsi_transport_template *qla2xxx_transport_template = NULL;
-#endif
 
 static void qla2x00_display_fc_names(scsi_qla_host_t *);
 
-#ifdef CONFIG_SCSI_QLA2XXX_FAILOVER
-void qla2x00_blink_led(scsi_qla_host_t *);
-#endif
-=======
-static struct scsi_transport_template *qla2xxx_transport_template = NULL;
-
-static void qla2x00_display_fc_names(scsi_qla_host_t *);
-
->>>>>>> 30e74fea
 /* TODO Convert to inlines
  *
  * Timer routines
@@ -887,30 +831,10 @@
 
 		add_to_done_queue(ha, sp);
 		qla2x00_done(ha);
-<<<<<<< HEAD
 
 		spin_lock_irq(ha->host->host_lock);
 		return (0);
 	}
-#ifdef CONFIG_SCSI_QLA2XXX_FAILOVER
-	/* Ignore SPINUP commands for MSA1000 and EVA. */
-	if ((fcport->flags & (FCF_MSA_DEVICE | FCF_EVA_DEVICE)) &&
-	    cmd->cmnd[0] == START_STOP) {
-		DEBUG2(printk(KERN_INFO
-		    "%s(): Ignoring START_STOP scsi command...\n ", __func__));
-		cmd->result = DID_OK << 16;
-		add_to_done_queue(ha, sp);
-		qla2x00_done(ha);
-=======
->>>>>>> 30e74fea
-
-		spin_lock_irq(ha->host->host_lock);
-		return (0);
-	}
-<<<<<<< HEAD
-#endif
-=======
->>>>>>> 30e74fea
 	if (tq && test_bit(TQF_SUSPENDED, &tq->flags) &&
 	    (sp->flags & SRB_TAPE) == 0) {
 		/* If target suspended put incoming I/O in retry_q. */
@@ -1147,14 +1071,7 @@
 	}
 
 	vis_ha = (scsi_qla_host_t *) cmd->device->host->hostdata;
-#ifdef CONFIG_SCSI_QLA2XXX_FAILOVER
-	if (qla2x00_failover_enabled(vis_ha))
-		ha = (scsi_qla_host_t *)sp->ha;
-	else
-		ha = (scsi_qla_host_t *)cmd->device->host->hostdata;
-#else
 	ha = (scsi_qla_host_t *)cmd->device->host->hostdata;
-#endif
 
 	host = ha->host;
 
@@ -1256,17 +1173,6 @@
 	} 
 	spin_unlock(&ha->list_lock);
 
-#ifdef CONFIG_SCSI_QLA2XXX_FAILOVER
-	/*
-	 * Search failover queue
-	 */
-	if (qla2x00_failover_enabled(ha)) {
-		if (!found && qla2x00_search_failover_queue(ha, cmd)) {
-			return_status = SUCCESS;
-			found++;
-		}
-	}
-#endif
 
 	/*
 	 * Our SP pointer points at the command we want to remove from the
@@ -1713,13 +1619,6 @@
 {
 	scsi_qla_host_t *ha = (scsi_qla_host_t *)cmd->device->host->hostdata;
 	int		rval = SUCCESS;
-#ifdef CONFIG_SCSI_QLA2XXX_FAILOVER
-	srb_t		*sp = (srb_t *)CMD_SP(cmd);
-
-	/* Find actual ha */
-	if (qla2x00_failover_enabled(ha) && ha->host->eh_active == EH_ACTIVE)
-		ha = sp->ha;
-#endif
 
 	/* Display which one we're actually resetting for debug. */
 	DEBUG(printk("qla2xxx_eh_host_reset:Resetting scsi(%ld).\n",
@@ -2110,9 +2009,6 @@
 	INIT_LIST_HEAD(&ha->done_queue);
 	INIT_LIST_HEAD(&ha->retry_queue);
 	INIT_LIST_HEAD(&ha->scsi_retry_queue);
-#ifdef CONFIG_SCSI_QLA2XXX_FAILOVER
-	INIT_LIST_HEAD(&ha->failover_queue);
-#endif
 	INIT_LIST_HEAD(&ha->pending_queue);
 
 	/*
@@ -2167,15 +2063,8 @@
 	host->max_cmd_len = MAX_CMDSZ;
 	host->max_channel = ha->ports - 1;
 	host->max_lun = ha->max_luns;
-<<<<<<< HEAD
-#if LINUX_VERSION_CODE >= KERNEL_VERSION(2,6,6)
 	BUG_ON(qla2xxx_transport_template == NULL);
 	host->transportt = qla2xxx_transport_template;
-#endif
-=======
-	BUG_ON(qla2xxx_transport_template == NULL);
-	host->transportt = qla2xxx_transport_template;
->>>>>>> 30e74fea
 	host->unique_id = ha->instance;
 	host->max_id = ha->max_targets;
 
@@ -2215,27 +2104,9 @@
 	}
 	spin_unlock_irqrestore(&ha->hardware_lock, flags);
 
-<<<<<<< HEAD
-#ifdef CONFIG_SCSI_QLA2XXX_FAILOVER
-	/*
-	 * if failover is enabled read the user configuration
-	 */
-	if (qla2x00_failover_enabled(ha))
-		qla2x00_cfg_init(ha);
-
-	/* Insert new entry into the list of adapters */
-	write_lock(&qla_hostlist_lock);
-	list_add_tail(&ha->list, &qla_hostlist);
-	write_unlock(&qla_hostlist_lock);
-#endif
 	/* Enable chip interrupts. */
 	qla2x00_enable_intrs(ha);
 
-=======
-	/* Enable chip interrupts. */
-	qla2x00_enable_intrs(ha);
-
->>>>>>> 30e74fea
 	/* v2.19.5b6 */
 	/*
 	 * Wait around max loop_reset_delay secs for the devices to come
@@ -2259,22 +2130,8 @@
 
 	/* List the target we have found */
 	if (displayConfig) {
-#ifdef CONFIG_SCSI_QLA2XXX_FAILOVER
-		if (qla2x00_failover_enabled(ha)) {
-			qla2x00_cfg_display_devices(displayConfig == 2);
-		} else {
-			qla2x00_display_fc_names(ha);
-		}
-#else
 		qla2x00_display_fc_names(ha);
-#endif
-	}
-#ifdef CONFIG_SCSI_QLA2XXX_FAILOVER
-	if (qla2x00_failover_enabled(ha)) {
-		/* remap any paths on other hbas */
-		qla2x00_cfg_remap(ha);
-	}
-#endif
+	}
 
 	if (scsi_add_host(host, &pdev->dev))
 		goto probe_failed;
@@ -2311,14 +2168,6 @@
 
 	ha = pci_get_drvdata(pdev);
 
-<<<<<<< HEAD
-#ifdef CONFIG_SCSI_QLA2XXX_FAILOVER
-	write_lock(&qla_hostlist_lock);
-	list_del(&ha->list);
-	write_unlock(&qla_hostlist_lock);
-#endif
-=======
->>>>>>> 30e74fea
 	sysfs_remove_bin_file(&ha->host->shost_gendev.kobj,
 	    &sysfs_fw_dump_attr);
 	sysfs_remove_bin_file(&ha->host->shost_gendev.kobj, &sysfs_nvram_attr);
@@ -2367,10 +2216,6 @@
 
 	qla2x00_mem_free(ha);
 
-#ifdef CONFIG_SCSI_QLA2XXX_FAILOVER
-	if (qla2x00_failover_enabled(ha))
-		qla2x00_cfg_mem_free(ha);
-#endif
 
 	ha->flags.online = 0;
 
@@ -2551,13 +2396,6 @@
 	    ha->qthreads, ha->retry_q_cnt,
 	    ha->done_q_cnt, ha->scsi_retry_q_cnt);
 
-#ifdef CONFIG_SCSI_QLA2XXX_FAILOVER
-	if (qla2x00_failover_enabled(ha)) {
-		copy_info(&info,
-		    "Number of reqs in failover_q= %d\n",
-		    ha->failover_cnt);
-	}
-#endif
 
 	flags = (uint32_t *) &ha->flags;
 
@@ -2646,41 +2484,6 @@
 		    tq->port_name[4], tq->port_name[5],
 		    tq->port_name[6], tq->port_name[7]);
 	}
-<<<<<<< HEAD
-#ifdef CONFIG_SCSI_QLA2XXX_FAILOVER
-	if (qla2x00_failover_enabled(ha)) {
-		fc_port_t *fcport;
-
-		t = 0;
-		fcport = NULL;
-		copy_info(&info, "\nFC Port Information:\n");
-		list_for_each_entry(fcport, &ha->fcports, list) {
-			if (fcport->port_type != FCT_TARGET)
-				continue;
-
-			copy_info(&info,
-			    "scsi-qla%d-port-%d="
-			    "%02x%02x%02x%02x%02x%02x%02x%02x:"
-			    "%02x%02x%02x%02x%02x%02x%02x%02x:"
-			    "%02x%02x%02x:%x;\n",
-			    (int)ha->instance, t,
-			    fcport->node_name[0], fcport->node_name[1],
-			    fcport->node_name[2], fcport->node_name[3],
-			    fcport->node_name[4], fcport->node_name[5],
-			    fcport->node_name[6], fcport->node_name[7],
-			    fcport->port_name[0], fcport->port_name[1],
-			    fcport->port_name[2], fcport->port_name[3],
-			    fcport->port_name[4], fcport->port_name[5],
-			    fcport->port_name[6], fcport->port_name[7],
-			    fcport->d_id.b.domain, fcport->d_id.b.area,
-			    fcport->d_id.b.al_pa, fcport->loop_id);
-
-			t++;
-		}
-	}
-#endif
-=======
->>>>>>> 30e74fea
 
 	copy_info(&info, "\nSCSI LUN Information:\n");
 	copy_info(&info,
@@ -3654,10 +3457,6 @@
 			    ha->host_no));
 		}
 
-#ifdef CONFIG_SCSI_QLA2XXX_FAILOVER
-		if (qla2x00_failover_enabled(ha))
-			qla2x00_process_failover_event(ha);
-#endif
 
 		if (test_bit(RESTART_QUEUES_NEEDED, &ha->dpc_flags)) {
 			DEBUG(printk("scsi(%ld): qla2x00_restart_queues()\n",
@@ -3692,11 +3491,6 @@
 			    ha->host_no));
 		}
 
-#ifdef CONFIG_SCSI_QLA2XXX_FAILOVER
-		if (test_and_clear_bit(IOCTL_ERROR_RECOVERY, &ha->dpc_flags)) {
-			qla2x00_ioctl_error_recovery(ha);	
-		}
-#endif
 
 		if (!ha->interrupts_on)
 			qla2x00_enable_intrs(ha);
@@ -3802,92 +3596,7 @@
 	return (sp);
 }
 
-#ifdef CONFIG_SCSI_QLA2XXX_FAILOVER
 /**************************************************************************
-<<<<<<< HEAD
- * qla2x00_blink_led
- *
- * Description:
- *   This function sets the colour of the LED while preserving the
- *   unsued GPIO pins every sec.
- *
- * Input:
- *       ha - Host adapter structure
- *      
- * Return:
- * 	None
- *
- * Context: qla2x00_timer() Interrupt
- ***************************************************************************/
-void
-qla2x00_blink_led(scsi_qla_host_t *ha)
-{
-	uint16_t	gpio_enable, gpio_data, led_color;
-	unsigned long	cpu_flags = 0;
-	device_reg_t	*reg = ha->iobase;
-
-	if (IS_QLA2312(ha) && ha->pio_address)
-		reg = (device_reg_t *)ha->pio_address;
-
-	/* Save the Original GPIOE */ 
-	spin_lock_irqsave(&ha->hardware_lock, cpu_flags);
-	if (IS_QLA2312(ha) && ha->pio_address) {
-		gpio_enable = RD_REG_WORD_IOMEM(&reg->gpioe);
-		gpio_data   = RD_REG_WORD_IOMEM(&reg->gpiod);
-	} else {
-		gpio_enable = RD_REG_WORD(&reg->gpioe);
-		gpio_data = RD_REG_WORD(&reg->gpiod);
-	}
-	spin_unlock_irqrestore(&ha->hardware_lock, cpu_flags);
-
-	DEBUG2(printk("%s Original data of gpio_enable_reg=0x%x"
-	    " gpio_data_reg=0x%x\n",
-	    __func__,gpio_enable,gpio_data));
-
-	if (ha->beacon_green_on){
-		led_color = GPIO_LED_GREEN_ON_AMBER_OFF;
-		ha->beacon_green_on = 0;
-	} else {
-		led_color = GPIO_LED_GREEN_OFF_AMBER_OFF;
-		ha->beacon_green_on = 1;
-	}
-
-	/* Set the modified gpio_enable values */
-	gpio_enable |= GPIO_LED_GREEN_ON_AMBER_OFF;
-
-	DEBUG2(printk("%s Before writing enable : gpio_enable_reg=0x%x"
-	    " gpio_data_reg=0x%x led_color=0x%x\n",
-	    __func__, gpio_enable, gpio_data, led_color));
-
-	spin_lock_irqsave(&ha->hardware_lock, cpu_flags);
-	if (IS_QLA2312(ha) && ha->pio_address)
-		WRT_REG_WORD_IOMEM(&reg->gpioe, gpio_enable);
-	else
-		WRT_REG_WORD(&reg->gpioe, gpio_enable);
-	spin_unlock_irqrestore(&ha->hardware_lock, cpu_flags);
-
-	/* Clear out the previously set LED colour */
-	gpio_data &= ~GPIO_LED_GREEN_ON_AMBER_OFF;
-
-	/* Set the new input LED colour to GPIOD */
-	gpio_data |= led_color;
-
-	DEBUG2(printk("%s Before writing data: gpio_enable_reg=0x%x"
-	    " gpio_data_reg=0x%x led_color=0x%x\n",
-	    __func__,gpio_enable,gpio_data,led_color));
-
-	/* Set the modified gpio_data values */
-	spin_lock_irqsave(&ha->hardware_lock, cpu_flags);
-	if (IS_QLA2312(ha) && ha->pio_address)
-		WRT_REG_WORD_IOMEM(&reg->gpiod, gpio_data);
-	else
-		WRT_REG_WORD(&reg->gpiod, gpio_data);
-	spin_unlock_irqrestore(&ha->hardware_lock, cpu_flags);
-}
-#endif
-/**************************************************************************
-=======
->>>>>>> 30e74fea
 *   qla2x00_timer
 *
 * Description:
@@ -3922,22 +3631,6 @@
 		set_bit(SCSI_RESTART_NEEDED, &ha->dpc_flags);
 		start_dpc++;
 	}
-<<<<<<< HEAD
-#ifdef CONFIG_SCSI_QLA2XXX_FAILOVER
-	/* Check if beacon LED needs to be blinked */
-	if (!IS_QLA2100(ha) && !IS_QLA2200(ha) && ha->beacon_blink_led)
-		qla2x00_blink_led(ha);
-
-	/*
-	 * We try and failover any request in the failover queue every second.
-	 */
-	if (!list_empty(&ha->failover_queue)) {
-		set_bit(FAILOVER_NEEDED, &ha->dpc_flags);
-		start_dpc++;
-	}
-#endif
-=======
->>>>>>> 30e74fea
 
 	/*
 	 * Ports - Port down timer.
@@ -4064,12 +3757,7 @@
 			set_bit(RESTART_QUEUES_NEEDED, &ha->dpc_flags);
 			start_dpc++;
 
-#ifdef CONFIG_SCSI_QLA2XXX_FAILOVER
-			if (!qla2x00_failover_enabled(ha) &&
-			    !(ha->device_flags & DFLG_NO_CABLE)) {
-#else
 			if (!(ha->device_flags & DFLG_NO_CABLE)) {
-#endif
 				DEBUG(printk("scsi(%ld): Loop down - "
 				    "aborting ISP.\n",
 				    ha->host_no));
@@ -4091,34 +3779,12 @@
 	if (!list_empty(&ha->done_queue))
 		qla2x00_done(ha);
 
-#ifdef CONFIG_SCSI_QLA2XXX_FAILOVER
-	if (test_bit(FAILOVER_EVENT_NEEDED, &ha->dpc_flags)) {
-		if (ha->failback_delay)  {
-			ha->failback_delay--;
-			if (ha->failback_delay == 0)  {
-				set_bit(FAILOVER_EVENT, &ha->dpc_flags);
-				clear_bit(FAILOVER_EVENT_NEEDED,
-				    &ha->dpc_flags);
-			}
-		} else {
-			set_bit(FAILOVER_EVENT, &ha->dpc_flags);
-			clear_bit(FAILOVER_EVENT_NEEDED, &ha->dpc_flags);
-		}
-	}
-#endif
 
 	/* Schedule the DPC routine if needed */
 	if ((test_bit(ISP_ABORT_NEEDED, &ha->dpc_flags) ||
 	    test_bit(LOOP_RESYNC_NEEDED, &ha->dpc_flags) ||
 	    start_dpc ||
 	    test_bit(LOGIN_RETRY_NEEDED, &ha->dpc_flags) ||
-#ifdef CONFIG_SCSI_QLA2XXX_FAILOVER
-	    test_bit(FAILOVER_EVENT, &ha->dpc_flags) ||
-	    test_bit(FAILOVER_NEEDED, &ha->dpc_flags) ||
-#endif
-#ifdef CONFIG_SCSI_QLA2XXX_FAILOVER
-	    test_bit(IOCTL_ERROR_RECOVERY, &ha->dpc_flags) ||
-#endif
 	    test_bit(RELOGIN_NEEDED, &ha->dpc_flags)) &&
 	    ha->dpc_wait && !ha->dpc_active) {
 
@@ -4235,9 +3901,6 @@
 
 	spin_lock_irqsave(&dest_ha->list_lock, flags);
 	if ((sp->state == SRB_RETRY_STATE) ||
-#ifdef CONFIG_SCSI_QLA2XXX_FAILOVER
-	    (sp->state == SRB_FAILOVER_STATE) ||
-#endif
 	    (sp->state == SRB_SCSI_RETRY_STATE)) {
 
 		DEBUG2(printk("scsi(%ld): Found in (Scsi) Retry queue or "
@@ -4251,35 +3914,12 @@
 		} else if ((sp->state == SRB_SCSI_RETRY_STATE)) {
 			__del_from_scsi_retry_queue(dest_ha, sp);
 		} 
-#ifdef CONFIG_SCSI_QLA2XXX_FAILOVER
-		  else if ((sp->state == SRB_FAILOVER_STATE)) {
-			__del_from_failover_queue(dest_ha, sp);
-		}
-#endif
 
 		/*
 		 * If FC_DEVICE is marked as dead return the cmd with
 		 * DID_NO_CONNECT status.  Otherwise set the host_byte to
 		 * DID_BUS_BUSY to let the OS  retry this cmd.
 		 */
-#ifdef CONFIG_SCSI_QLA2XXX_FAILOVER
-		if (qla2x00_failover_enabled(dest_ha)) {
-			cmd->result = DID_BUS_BUSY << 16;
-		} else {
-			if ((atomic_read(&fcport->state) == FCS_DEVICE_DEAD) ||
-			    atomic_read(&dest_ha->loop_state) == LOOP_DEAD) {
-				qla2x00_extend_timeout(cmd, EXTEND_CMD_TIMEOUT);
-				cmd->result = DID_NO_CONNECT << 16;
-				if (atomic_read(&dest_ha->loop_state) ==
-				    LOOP_DOWN) 
-					sp->err_id = SRB_ERR_LOOP;
-				else
-					sp->err_id = SRB_ERR_PORT;
-			} else {
-				cmd->result = DID_BUS_BUSY << 16;
-			}
-		}
-#else
 		if ((atomic_read(&fcport->state) == FCS_DEVICE_DEAD) ||
 		    atomic_read(&dest_ha->loop_state) == LOOP_DEAD) {
 			qla2x00_extend_timeout(cmd, EXTEND_CMD_TIMEOUT);
@@ -4291,7 +3931,6 @@
 		} else {
 			cmd->result = DID_BUS_BUSY << 16;
 		}
-#endif
 
 		__add_to_done_queue(dest_ha, sp);
 		processed++;
@@ -4337,18 +3976,6 @@
 				qla2x00_extend_timeout(sp->cmd,
 				    EXTEND_CMD_TIMEOUT);
 			}
-<<<<<<< HEAD
-#ifdef CONFIG_SCSI_QLA2XXX_FAILOVER
-			else if (sp->flags & SRB_IOCTL) {
-				dest_ha->ioctl_err_cmd = sp->cmd;
-				set_bit(IOCTL_ERROR_RECOVERY,
-				    &dest_ha->dpc_flags);
-				if (dest_ha->dpc_wait && !dest_ha->dpc_active) 
-					up(dest_ha->dpc_wait);
-			}
-#endif
-=======
->>>>>>> 30e74fea
 			sp->state = SRB_ACTIVE_TIMEOUT_STATE;
 			spin_unlock_irqrestore(&dest_ha->hardware_lock, flags);
 		} else {
@@ -4437,12 +4064,6 @@
 			}
 		}
 
-#ifdef CONFIG_SCSI_QLA2XXX_FAILOVER
-		if (qla2x00_failover_enabled(ha) &&
-		    !(sp->flags & (SRB_IOCTL | SRB_TAPE)))
-			if (qla2x00_do_fo_check(ha, sp, vis_ha))
-				continue;
-#endif
 
 		switch (host_byte(cmd->result)) {
 			case DID_OK:
@@ -4609,9 +4230,6 @@
 		if (!(sp->flags & (SRB_IOCTL | SRB_TAPE)) &&
 		    (atomic_read(&fcport->state) != FCS_ONLINE ||
 			test_bit(ABORT_ISP_ACTIVE, &dest_ha->dpc_flags) ||
-#ifdef CONFIG_SCSI_QLA2XXX_FAILOVER
-			(sp->flags & SRB_FAILOVER) || 
-#endif
 			atomic_read(&dest_ha->loop_state) != LOOP_READY)) {
 
 			DEBUG3(printk("scsi(%ld): port=(0x%x) retry_q(%d) "
@@ -4665,102 +4283,9 @@
 		/* Process response_queue if ZIO support is enabled*/ 
 		qla2x00_process_response_queue_in_zio_mode(vis_ha);
 
-#ifdef CONFIG_SCSI_QLA2XXX_FAILOVER
-		if (dest_ha && qla2x00_failover_enabled(dest_ha))
-			qla2x00_process_response_queue_in_zio_mode(dest_ha);
-#endif
-	}
-}
-
-#ifdef CONFIG_SCSI_QLA2XXX_FAILOVER
-/*
- *  qla2x00_flush_failover_queue
- *	Return cmds of a "specific" LUN from the failover queue with
- *      DID_BUS_BUSY status.
- *
- * Input:
- *	ha = adapter block pointer.
- *      q  = lun queue.
- *
- * Context:
- *	Interrupt context.
- */
-void
-qla2x00_flush_failover_q(scsi_qla_host_t *ha, os_lun_t *q)
-{
-	srb_t  *sp;
-	struct list_head *list, *temp;
-	unsigned long flags;
-
-	spin_lock_irqsave(&ha->list_lock, flags);
-	list_for_each_safe(list, temp, &ha->failover_queue) {
-		sp = list_entry(list, srb_t, list);
-		/*
-		 * If request originated from the same lun_q then delete it
-		 * from the failover queue 
-		 */
-		if (q == sp->lun_queue) {
-			/* Remove srb from failover queue. */
-			__del_from_failover_queue(ha, sp);
-			sp->cmd->result = DID_BUS_BUSY << 16;
-			sp->cmd->host_scribble = (unsigned char *) NULL;
-			__add_to_done_queue(ha, sp);
-		}
-	}
-	spin_unlock_irqrestore(&ha->list_lock, flags);
-}
-
-
-/*
- * qla2x00_reset_lun_fo_counts
- *	Reset failover retry counts
- *
- * Input:
- *	ha = adapter block pointer.
- *
- * Context:
- *	Interrupt context.
- */
-void 
-qla2x00_reset_lun_fo_counts(scsi_qla_host_t *ha, os_lun_t *lq) 
-{
-	srb_t		*tsp;
-	os_lun_t	*orig_lq;
-	struct list_head *list;
-	unsigned long	flags ;
-
-	spin_lock_irqsave(&ha->list_lock, flags);
-	/*
-	 * the pending queue.
-	 */
-	list_for_each(list,&ha->pending_queue) {
-		tsp = list_entry(list, srb_t, list);
-		orig_lq = tsp->lun_queue;
-		if (orig_lq == lq)
-			tsp->fo_retry_cnt = 0;
-	}
-	/*
-	 * the retry queue.
-	 */
-	list_for_each(list,&ha->retry_queue) {
-		tsp = list_entry(list, srb_t, list);
-		orig_lq = tsp->lun_queue;
-		if (orig_lq == lq)
-			tsp->fo_retry_cnt = 0;
-	}
-
-	/*
-	 * the done queue.
-	 */
-	list_for_each(list, &ha->done_queue) {
-		tsp = list_entry(list, srb_t, list);
-		orig_lq = tsp->lun_queue;
-		if (orig_lq == lq)
-			tsp->fo_retry_cnt = 0;
-	}
-	spin_unlock_irqrestore(&ha->list_lock, flags);
-}
-#endif
+	}
+}
+
 
 /**************************************************************************
 *   qla2x00_check_tgt_status
@@ -4877,10 +4402,6 @@
 	return -ETIMEDOUT;
 }
 
-<<<<<<< HEAD
-#if LINUX_VERSION_CODE >= KERNEL_VERSION(2,6,6)
-=======
->>>>>>> 30e74fea
 static void
 qla2xxx_get_port_id(struct scsi_device *sdev)
 {
@@ -4938,41 +4459,7 @@
 	.get_node_name = qla2xxx_get_node_name,
 	.show_node_name = 1,
 };
-<<<<<<< HEAD
-#endif
-
-#ifdef CONFIG_SCSI_QLA2XXX_FAILOVER
-void
-qla2x00_ioctl_error_recovery(scsi_qla_host_t *ha)
-{
-	int status; 
-	unsigned long flags;
-
-	if (!ha->ioctl_err_cmd) {
-		printk("%s(%ld) No command to fail...\n", __func__,
-		    ha->host_no);
-		return;
-	}
-
-	printk(KERN_INFO
-	    "%s(%ld) Issuing device reset.\n", __func__, ha->host_no);
-
-	spin_lock_irqsave(ha->host->host_lock, flags);
-	status = qla2xxx_eh_device_reset(ha->ioctl_err_cmd);
-	if (status != SUCCESS) {
-		printk("%s(%ld) Elevation to host_reset\n", __func__,
-		    ha->host_no);
-		status = qla2xxx_eh_host_reset(ha->ioctl_err_cmd);
-		printk("%s(%ld) Return_status=%x\n", __func__, ha->host_no,
-		    status);
-	}
-	ha->ioctl_err_cmd = NULL ;
-	spin_unlock_irqrestore(ha->host->host_lock, flags);
-}
-#endif
-=======
-
->>>>>>> 30e74fea
+
 /**
  * qla2x00_module_init - Module initialization.
  **/
@@ -4994,24 +4481,10 @@
 #if DEBUG_QLA2100
 	strcat(qla2x00_version_str, "-debug");
 #endif
-<<<<<<< HEAD
-#if LINUX_VERSION_CODE >= KERNEL_VERSION(2,6,6)
+
 	qla2xxx_transport_template = fc_attach_transport(&qla2xxx_transport_functions);
 	if (!qla2xxx_transport_template)
 		return -ENODEV;
-#endif
-#ifdef CONFIG_SCSI_QLA2XXX_FAILOVER
-	if (ql2xfailover)
-		strcat(qla2x00_version_str, "-fo");
-
-	qla2x00_ioctl_init();
-#endif
-=======
-
-	qla2xxx_transport_template = fc_attach_transport(&qla2xxx_transport_functions);
-	if (!qla2xxx_transport_template)
-		return -ENODEV;
->>>>>>> 30e74fea
 
 	printk(KERN_INFO
 	    "QLogic Fibre Channel HBA Driver (%p)\n", qla2x00_set_info);
@@ -5025,9 +4498,6 @@
 static void __exit
 qla2x00_module_exit(void)
 {
-#ifdef CONFIG_SCSI_QLA2XXX_FAILOVER
-	qla2x00_ioctl_exit();
-#endif
 	/* Free SRBs cache. */
 	if (srb_cachep != NULL) {
 		if (kmem_cache_destroy(srb_cachep) != 0) {
@@ -5037,14 +4507,8 @@
 		}
 		srb_cachep = NULL;
 	}
-<<<<<<< HEAD
-#if LINUX_VERSION_CODE >= KERNEL_VERSION(2,6,6)
+
 	fc_release_transport(qla2xxx_transport_template);
-#endif
-=======
-
-	fc_release_transport(qla2xxx_transport_template);
->>>>>>> 30e74fea
 }
 
 module_init(qla2x00_module_init);
