/*
 * QLogic Fibre Channel HBA Driver
 * Copyright (c)  2003-2014 QLogic Corporation
 *
 * See LICENSE.qla2xxx for copyright and licensing details.
 */
#include "qla_def.h"

#include <linux/moduleparam.h>
#include <linux/vmalloc.h>
#include <linux/delay.h>
#include <linux/kthread.h>
#include <linux/mutex.h>
#include <linux/kobject.h>
#include <linux/slab.h>
#include <linux/blk-mq-pci.h>
#include <linux/refcount.h>

#include <scsi/scsi_tcq.h>
#include <scsi/scsicam.h>
#include <scsi/scsi_transport.h>
#include <scsi/scsi_transport_fc.h>

#include "qla_target.h"

/*
 * Driver version
 */
char qla2x00_version_str[40];

static int apidev_major;

/*
 * SRB allocation cache
 */
struct kmem_cache *srb_cachep;

/*
 * CT6 CTX allocation cache
 */
static struct kmem_cache *ctx_cachep;
/*
 * error level for logging
 */
uint ql_errlev = 0x8001;

static int ql2xenableclass2;
module_param(ql2xenableclass2, int, S_IRUGO|S_IRUSR);
MODULE_PARM_DESC(ql2xenableclass2,
		"Specify if Class 2 operations are supported from the very "
		"beginning. Default is 0 - class 2 not supported.");


int ql2xlogintimeout = 20;
module_param(ql2xlogintimeout, int, S_IRUGO);
MODULE_PARM_DESC(ql2xlogintimeout,
		"Login timeout value in seconds.");

int qlport_down_retry;
module_param(qlport_down_retry, int, S_IRUGO);
MODULE_PARM_DESC(qlport_down_retry,
		"Maximum number of command retries to a port that returns "
		"a PORT-DOWN status.");

int ql2xplogiabsentdevice;
module_param(ql2xplogiabsentdevice, int, S_IRUGO|S_IWUSR);
MODULE_PARM_DESC(ql2xplogiabsentdevice,
		"Option to enable PLOGI to devices that are not present after "
		"a Fabric scan.  This is needed for several broken switches. "
		"Default is 0 - no PLOGI. 1 - perform PLOGI.");

int ql2xloginretrycount;
module_param(ql2xloginretrycount, int, S_IRUGO);
MODULE_PARM_DESC(ql2xloginretrycount,
		"Specify an alternate value for the NVRAM login retry count.");

int ql2xallocfwdump = 1;
module_param(ql2xallocfwdump, int, S_IRUGO);
MODULE_PARM_DESC(ql2xallocfwdump,
		"Option to enable allocation of memory for a firmware dump "
		"during HBA initialization.  Memory allocation requirements "
		"vary by ISP type.  Default is 1 - allocate memory.");

int ql2xextended_error_logging;
module_param(ql2xextended_error_logging, int, S_IRUGO|S_IWUSR);
module_param_named(logging, ql2xextended_error_logging, int, S_IRUGO|S_IWUSR);
MODULE_PARM_DESC(ql2xextended_error_logging,
		"Option to enable extended error logging,\n"
		"\t\tDefault is 0 - no logging.  0x40000000 - Module Init & Probe.\n"
		"\t\t0x20000000 - Mailbox Cmnds. 0x10000000 - Device Discovery.\n"
		"\t\t0x08000000 - IO tracing.    0x04000000 - DPC Thread.\n"
		"\t\t0x02000000 - Async events.  0x01000000 - Timer routines.\n"
		"\t\t0x00800000 - User space.    0x00400000 - Task Management.\n"
		"\t\t0x00200000 - AER/EEH.       0x00100000 - Multi Q.\n"
		"\t\t0x00080000 - P3P Specific.  0x00040000 - Virtual Port.\n"
		"\t\t0x00020000 - Buffer Dump.   0x00010000 - Misc.\n"
		"\t\t0x00008000 - Verbose.       0x00004000 - Target.\n"
		"\t\t0x00002000 - Target Mgmt.   0x00001000 - Target TMF.\n"
		"\t\t0x7fffffff - For enabling all logs, can be too many logs.\n"
		"\t\t0x1e400000 - Preferred value for capturing essential "
		"debug information (equivalent to old "
		"ql2xextended_error_logging=1).\n"
		"\t\tDo LOGICAL OR of the value to enable more than one level");

int ql2xshiftctondsd = 6;
module_param(ql2xshiftctondsd, int, S_IRUGO);
MODULE_PARM_DESC(ql2xshiftctondsd,
		"Set to control shifting of command type processing "
		"based on total number of SG elements.");

int ql2xfdmienable = 1;
module_param(ql2xfdmienable, int, S_IRUGO|S_IWUSR);
module_param_named(fdmi, ql2xfdmienable, int, S_IRUGO|S_IWUSR);
MODULE_PARM_DESC(ql2xfdmienable,
		"Enables FDMI registrations. "
		"0 - no FDMI. Default is 1 - perform FDMI.");

#define MAX_Q_DEPTH	64
static int ql2xmaxqdepth = MAX_Q_DEPTH;
module_param(ql2xmaxqdepth, int, S_IRUGO|S_IWUSR);
MODULE_PARM_DESC(ql2xmaxqdepth,
		"Maximum queue depth to set for each LUN. "
		"Default is 64.");

int ql2xenabledif = 2;
module_param(ql2xenabledif, int, S_IRUGO);
MODULE_PARM_DESC(ql2xenabledif,
		" Enable T10-CRC-DIF:\n"
		" Default is 2.\n"
		"  0 -- No DIF Support\n"
		"  1 -- Enable DIF for all types\n"
		"  2 -- Enable DIF for all types, except Type 0.\n");

#if (IS_ENABLED(CONFIG_NVME_FC))
int ql2xnvmeenable = 1;
#else
int ql2xnvmeenable;
#endif
module_param(ql2xnvmeenable, int, 0644);
MODULE_PARM_DESC(ql2xnvmeenable,
    "Enables NVME support. "
    "0 - no NVMe.  Default is Y");

int ql2xenablehba_err_chk = 2;
module_param(ql2xenablehba_err_chk, int, S_IRUGO|S_IWUSR);
MODULE_PARM_DESC(ql2xenablehba_err_chk,
		" Enable T10-CRC-DIF Error isolation by HBA:\n"
		" Default is 2.\n"
		"  0 -- Error isolation disabled\n"
		"  1 -- Error isolation enabled only for DIX Type 0\n"
		"  2 -- Error isolation enabled for all Types\n");

int ql2xiidmaenable = 1;
module_param(ql2xiidmaenable, int, S_IRUGO);
MODULE_PARM_DESC(ql2xiidmaenable,
		"Enables iIDMA settings "
		"Default is 1 - perform iIDMA. 0 - no iIDMA.");

int ql2xmqsupport = 1;
module_param(ql2xmqsupport, int, S_IRUGO);
MODULE_PARM_DESC(ql2xmqsupport,
		"Enable on demand multiple queue pairs support "
		"Default is 1 for supported. "
		"Set it to 0 to turn off mq qpair support.");

int ql2xfwloadbin;
module_param(ql2xfwloadbin, int, S_IRUGO|S_IWUSR);
module_param_named(fwload, ql2xfwloadbin, int, S_IRUGO|S_IWUSR);
MODULE_PARM_DESC(ql2xfwloadbin,
		"Option to specify location from which to load ISP firmware:.\n"
		" 2 -- load firmware via the request_firmware() (hotplug).\n"
		"      interface.\n"
		" 1 -- load firmware from flash.\n"
		" 0 -- use default semantics.\n");

int ql2xetsenable;
module_param(ql2xetsenable, int, S_IRUGO);
MODULE_PARM_DESC(ql2xetsenable,
		"Enables firmware ETS burst."
		"Default is 0 - skip ETS enablement.");

int ql2xdbwr = 1;
module_param(ql2xdbwr, int, S_IRUGO|S_IWUSR);
MODULE_PARM_DESC(ql2xdbwr,
		"Option to specify scheme for request queue posting.\n"
		" 0 -- Regular doorbell.\n"
		" 1 -- CAMRAM doorbell (faster).\n");

int ql2xtargetreset = 1;
module_param(ql2xtargetreset, int, S_IRUGO);
MODULE_PARM_DESC(ql2xtargetreset,
		 "Enable target reset."
		 "Default is 1 - use hw defaults.");

int ql2xgffidenable;
module_param(ql2xgffidenable, int, S_IRUGO);
MODULE_PARM_DESC(ql2xgffidenable,
		"Enables GFF_ID checks of port type. "
		"Default is 0 - Do not use GFF_ID information.");

int ql2xasynctmfenable = 1;
module_param(ql2xasynctmfenable, int, S_IRUGO);
MODULE_PARM_DESC(ql2xasynctmfenable,
		"Enables issue of TM IOCBs asynchronously via IOCB mechanism"
		"Default is 1 - Issue TM IOCBs via mailbox mechanism.");

int ql2xdontresethba;
module_param(ql2xdontresethba, int, S_IRUGO|S_IWUSR);
MODULE_PARM_DESC(ql2xdontresethba,
		"Option to specify reset behaviour.\n"
		" 0 (Default) -- Reset on failure.\n"
		" 1 -- Do not reset on failure.\n");

uint64_t ql2xmaxlun = MAX_LUNS;
module_param(ql2xmaxlun, ullong, S_IRUGO);
MODULE_PARM_DESC(ql2xmaxlun,
		"Defines the maximum LU number to register with the SCSI "
		"midlayer. Default is 65535.");

int ql2xmdcapmask = 0x1F;
module_param(ql2xmdcapmask, int, S_IRUGO);
MODULE_PARM_DESC(ql2xmdcapmask,
		"Set the Minidump driver capture mask level. "
		"Default is 0x1F - Can be set to 0x3, 0x7, 0xF, 0x1F, 0x7F.");

int ql2xmdenable = 1;
module_param(ql2xmdenable, int, S_IRUGO);
MODULE_PARM_DESC(ql2xmdenable,
		"Enable/disable MiniDump. "
		"0 - MiniDump disabled. "
		"1 (Default) - MiniDump enabled.");

int ql2xexlogins;
module_param(ql2xexlogins, uint, S_IRUGO|S_IWUSR);
MODULE_PARM_DESC(ql2xexlogins,
		 "Number of extended Logins. "
		 "0 (Default)- Disabled.");

int ql2xexchoffld = 1024;
module_param(ql2xexchoffld, uint, 0644);
MODULE_PARM_DESC(ql2xexchoffld,
	"Number of target exchanges.");

int ql2xiniexchg = 1024;
module_param(ql2xiniexchg, uint, 0644);
MODULE_PARM_DESC(ql2xiniexchg,
	"Number of initiator exchanges.");

int ql2xfwholdabts;
module_param(ql2xfwholdabts, int, S_IRUGO);
MODULE_PARM_DESC(ql2xfwholdabts,
		"Allow FW to hold status IOCB until ABTS rsp received. "
		"0 (Default) Do not set fw option. "
		"1 - Set fw option to hold ABTS.");

int ql2xmvasynctoatio = 1;
module_param(ql2xmvasynctoatio, int, S_IRUGO|S_IWUSR);
MODULE_PARM_DESC(ql2xmvasynctoatio,
		"Move PUREX, ABTS RX and RIDA IOCBs to ATIOQ"
		"0 (Default). Do not move IOCBs"
		"1 - Move IOCBs.");

int ql2xautodetectsfp = 1;
module_param(ql2xautodetectsfp, int, 0444);
MODULE_PARM_DESC(ql2xautodetectsfp,
		 "Detect SFP range and set appropriate distance.\n"
		 "1 (Default): Enable\n");

int ql2xenablemsix = 1;
module_param(ql2xenablemsix, int, 0444);
MODULE_PARM_DESC(ql2xenablemsix,
		 "Set to enable MSI or MSI-X interrupt mechanism.\n"
		 " Default is 1, enable MSI-X interrupt mechanism.\n"
		 " 0 -- enable traditional pin-based mechanism.\n"
		 " 1 -- enable MSI-X interrupt mechanism.\n"
		 " 2 -- enable MSI interrupt mechanism.\n");

int qla2xuseresexchforels;
module_param(qla2xuseresexchforels, int, 0444);
MODULE_PARM_DESC(qla2xuseresexchforels,
		 "Reserve 1/2 of emergency exchanges for ELS.\n"
		 " 0 (default): disabled");

static int ql2xprotmask;
module_param(ql2xprotmask, int, 0644);
MODULE_PARM_DESC(ql2xprotmask,
		 "Override DIF/DIX protection capabilities mask\n"
		 "Default is 0 which sets protection mask based on "
		 "capabilities reported by HBA firmware.\n");

static int ql2xprotguard;
module_param(ql2xprotguard, int, 0644);
MODULE_PARM_DESC(ql2xprotguard, "Override choice of DIX checksum\n"
		 "  0 -- Let HBA firmware decide\n"
		 "  1 -- Force T10 CRC\n"
		 "  2 -- Force IP checksum\n");

int ql2xdifbundlinginternalbuffers;
module_param(ql2xdifbundlinginternalbuffers, int, 0644);
MODULE_PARM_DESC(ql2xdifbundlinginternalbuffers,
    "Force using internal buffers for DIF information\n"
    "0 (Default). Based on check.\n"
    "1 Force using internal buffers\n");

static void qla2x00_clear_drv_active(struct qla_hw_data *);
static void qla2x00_free_device(scsi_qla_host_t *);
static int qla2xxx_map_queues(struct Scsi_Host *shost);
static void qla2x00_destroy_deferred_work(struct qla_hw_data *);


static struct scsi_transport_template *qla2xxx_transport_template = NULL;
struct scsi_transport_template *qla2xxx_transport_vport_template = NULL;

/* TODO Convert to inlines
 *
 * Timer routines
 */

__inline__ void
qla2x00_start_timer(scsi_qla_host_t *vha, void *func, unsigned long interval)
{
	init_timer(&vha->timer);
	vha->timer.expires = jiffies + interval * HZ;
	vha->timer.data = (unsigned long)vha;
	vha->timer.function = (void (*)(unsigned long))func;
	add_timer(&vha->timer);
	vha->timer_active = 1;
}

static inline void
qla2x00_restart_timer(scsi_qla_host_t *vha, unsigned long interval)
{
	/* Currently used for 82XX only. */
	if (vha->device_flags & DFLG_DEV_FAILED) {
		ql_dbg(ql_dbg_timer, vha, 0x600d,
		    "Device in a failed state, returning.\n");
		return;
	}

	mod_timer(&vha->timer, jiffies + interval * HZ);
}

static __inline__ void
qla2x00_stop_timer(scsi_qla_host_t *vha)
{
	del_timer_sync(&vha->timer);
	vha->timer_active = 0;
}

static int qla2x00_do_dpc(void *data);

static void qla2x00_rst_aen(scsi_qla_host_t *);

static int qla2x00_mem_alloc(struct qla_hw_data *, uint16_t, uint16_t,
	struct req_que **, struct rsp_que **);
static void qla2x00_free_fw_dump(struct qla_hw_data *);
static void qla2x00_mem_free(struct qla_hw_data *);
int qla2xxx_mqueuecommand(struct Scsi_Host *host, struct scsi_cmnd *cmd,
	struct qla_qpair *qpair);

/* -------------------------------------------------------------------------- */
static void qla_init_base_qpair(struct scsi_qla_host *vha, struct req_que *req,
    struct rsp_que *rsp)
{
	struct qla_hw_data *ha = vha->hw;

	rsp->qpair = ha->base_qpair;
	rsp->req = req;
	ha->base_qpair->hw = ha;
	ha->base_qpair->req = req;
	ha->base_qpair->rsp = rsp;
	ha->base_qpair->vha = vha;
	ha->base_qpair->qp_lock_ptr = &ha->hardware_lock;
	ha->base_qpair->use_shadow_reg = IS_SHADOW_REG_CAPABLE(ha) ? 1 : 0;
	ha->base_qpair->msix = &ha->msix_entries[QLA_MSIX_RSP_Q];
	ha->base_qpair->srb_mempool = ha->srb_mempool;
	INIT_LIST_HEAD(&ha->base_qpair->hints_list);
	ha->base_qpair->enable_class_2 = ql2xenableclass2;
	/* init qpair to this cpu. Will adjust at run time. */
	qla_cpu_update(rsp->qpair, raw_smp_processor_id());
	ha->base_qpair->pdev = ha->pdev;

	if (IS_QLA27XX(ha) || IS_QLA83XX(ha) || IS_QLA28XX(ha))
		ha->base_qpair->reqq_start_iocbs = qla_83xx_start_iocbs;
}

static int qla2x00_alloc_queues(struct qla_hw_data *ha, struct req_que *req,
				struct rsp_que *rsp)
{
	scsi_qla_host_t *vha = pci_get_drvdata(ha->pdev);

	ha->req_q_map = kzalloc(sizeof(struct req_que *) * ha->max_req_queues,
				GFP_KERNEL);
	if (!ha->req_q_map) {
		ql_log(ql_log_fatal, vha, 0x003b,
		    "Unable to allocate memory for request queue ptrs.\n");
		goto fail_req_map;
	}

	ha->rsp_q_map = kzalloc(sizeof(struct rsp_que *) * ha->max_rsp_queues,
				GFP_KERNEL);
	if (!ha->rsp_q_map) {
		ql_log(ql_log_fatal, vha, 0x003c,
		    "Unable to allocate memory for response queue ptrs.\n");
		goto fail_rsp_map;
	}

	ha->base_qpair = kzalloc(sizeof(struct qla_qpair), GFP_KERNEL);
	if (ha->base_qpair == NULL) {
		ql_log(ql_log_warn, vha, 0x00e0,
		    "Failed to allocate base queue pair memory.\n");
		goto fail_base_qpair;
	}

	qla_init_base_qpair(vha, req, rsp);

	if ((ql2xmqsupport || ql2xnvmeenable) && ha->max_qpairs) {
		ha->queue_pair_map = kcalloc(ha->max_qpairs, sizeof(struct qla_qpair *),
			GFP_KERNEL);
		if (!ha->queue_pair_map) {
			ql_log(ql_log_fatal, vha, 0x0180,
			    "Unable to allocate memory for queue pair ptrs.\n");
			goto fail_qpair_map;
		}
	}

	/*
	 * Make sure we record at least the request and response queue zero in
	 * case we need to free them if part of the probe fails.
	 */
	ha->rsp_q_map[0] = rsp;
	ha->req_q_map[0] = req;
	set_bit(0, ha->rsp_qid_map);
	set_bit(0, ha->req_qid_map);
	return 0;

fail_qpair_map:
	kfree(ha->base_qpair);
	ha->base_qpair = NULL;
fail_base_qpair:
	kfree(ha->rsp_q_map);
	ha->rsp_q_map = NULL;
fail_rsp_map:
	kfree(ha->req_q_map);
	ha->req_q_map = NULL;
fail_req_map:
	return -ENOMEM;
}

static void qla2x00_free_req_que(struct qla_hw_data *ha, struct req_que *req)
{
	if (IS_QLAFX00(ha)) {
		if (req && req->ring_fx00)
			dma_free_coherent(&ha->pdev->dev,
			    (req->length_fx00 + 1) * sizeof(request_t),
			    req->ring_fx00, req->dma_fx00);
	} else if (req && req->ring)
		dma_free_coherent(&ha->pdev->dev,
		(req->length + 1) * sizeof(request_t),
		req->ring, req->dma);

	if (req)
		kfree(req->outstanding_cmds);

	kfree(req);
}

static void qla2x00_free_rsp_que(struct qla_hw_data *ha, struct rsp_que *rsp)
{
	if (IS_QLAFX00(ha)) {
		if (rsp && rsp->ring_fx00)
			dma_free_coherent(&ha->pdev->dev,
			    (rsp->length_fx00 + 1) * sizeof(request_t),
			    rsp->ring_fx00, rsp->dma_fx00);
	} else if (rsp && rsp->ring) {
		dma_free_coherent(&ha->pdev->dev,
		(rsp->length + 1) * sizeof(response_t),
		rsp->ring, rsp->dma);
	}
	kfree(rsp);
}

static void qla2x00_free_queues(struct qla_hw_data *ha)
{
	struct req_que *req;
	struct rsp_que *rsp;
	int cnt;
	unsigned long flags;

	if (ha->queue_pair_map) {
		kfree(ha->queue_pair_map);
		ha->queue_pair_map = NULL;
	}
	if (ha->base_qpair) {
		kfree(ha->base_qpair);
		ha->base_qpair = NULL;
	}

	spin_lock_irqsave(&ha->hardware_lock, flags);
	for (cnt = 0; cnt < ha->max_req_queues; cnt++) {
		if (!test_bit(cnt, ha->req_qid_map))
			continue;

		req = ha->req_q_map[cnt];
		clear_bit(cnt, ha->req_qid_map);
		ha->req_q_map[cnt] = NULL;

		spin_unlock_irqrestore(&ha->hardware_lock, flags);
		qla2x00_free_req_que(ha, req);
		spin_lock_irqsave(&ha->hardware_lock, flags);
	}
	spin_unlock_irqrestore(&ha->hardware_lock, flags);

	kfree(ha->req_q_map);
	ha->req_q_map = NULL;


	spin_lock_irqsave(&ha->hardware_lock, flags);
	for (cnt = 0; cnt < ha->max_rsp_queues; cnt++) {
		if (!test_bit(cnt, ha->rsp_qid_map))
			continue;

		rsp = ha->rsp_q_map[cnt];
		clear_bit(cnt, ha->rsp_qid_map);
		ha->rsp_q_map[cnt] =  NULL;
		spin_unlock_irqrestore(&ha->hardware_lock, flags);
		qla2x00_free_rsp_que(ha, rsp);
		spin_lock_irqsave(&ha->hardware_lock, flags);
	}
	spin_unlock_irqrestore(&ha->hardware_lock, flags);

	kfree(ha->rsp_q_map);
	ha->rsp_q_map = NULL;
}

static char *
qla2x00_pci_info_str(struct scsi_qla_host *vha, char *str, size_t str_len)
{
	struct qla_hw_data *ha = vha->hw;
	static const char *const pci_bus_modes[] = {
		"33", "66", "100", "133",
	};
	uint16_t pci_bus;

	pci_bus = (ha->pci_attr & (BIT_9 | BIT_10)) >> 9;
	if (pci_bus) {
		snprintf(str, str_len, "PCI-X (%s MHz)",
			 pci_bus_modes[pci_bus]);
	} else {
		pci_bus = (ha->pci_attr & BIT_8) >> 8;
		snprintf(str, str_len, "PCI (%s MHz)", pci_bus_modes[pci_bus]);
	}

	return str;
}

static char *
qla24xx_pci_info_str(struct scsi_qla_host *vha, char *str, size_t str_len)
{
	static const char *const pci_bus_modes[] = {
		"33", "66", "100", "133",
	};
	struct qla_hw_data *ha = vha->hw;
	uint32_t pci_bus;

	if (pci_is_pcie(ha->pdev)) {
		uint32_t lstat, lspeed, lwidth;
		const char *speed_str;

		pcie_capability_read_dword(ha->pdev, PCI_EXP_LNKCAP, &lstat);
		lspeed = lstat & PCI_EXP_LNKCAP_SLS;
		lwidth = (lstat & PCI_EXP_LNKCAP_MLW) >> 4;

		switch (lspeed) {
		case 1:
			speed_str = "2.5GT/s";
			break;
		case 2:
			speed_str = "5.0GT/s";
			break;
		case 3:
			speed_str = "8.0GT/s";
			break;
		default:
			speed_str = "<unknown>";
			break;
		}
		snprintf(str, str_len, "PCIe (%s x%d)", speed_str, lwidth);

		return str;
	}

	pci_bus = (ha->pci_attr & CSRX_PCIX_BUS_MODE_MASK) >> 8;
	if (pci_bus == 0 || pci_bus == 8)
		snprintf(str, str_len, "PCI (%s MHz)",
			 pci_bus_modes[pci_bus >> 3]);
	else
		snprintf(str, str_len, "PCI-X Mode %d (%s MHz)",
			 pci_bus & 4 ? 2 : 1,
			 pci_bus_modes[pci_bus & 3]);

	return str;
}

static char *
qla2x00_fw_version_str(struct scsi_qla_host *vha, char *str, size_t size)
{
	char un_str[10];
	struct qla_hw_data *ha = vha->hw;

	snprintf(str, size, "%d.%02d.%02d ", ha->fw_major_version,
	    ha->fw_minor_version, ha->fw_subminor_version);

	if (ha->fw_attributes & BIT_9) {
		strcat(str, "FLX");
		return (str);
	}

	switch (ha->fw_attributes & 0xFF) {
	case 0x7:
		strcat(str, "EF");
		break;
	case 0x17:
		strcat(str, "TP");
		break;
	case 0x37:
		strcat(str, "IP");
		break;
	case 0x77:
		strcat(str, "VI");
		break;
	default:
		sprintf(un_str, "(%x)", ha->fw_attributes);
		strcat(str, un_str);
		break;
	}
	if (ha->fw_attributes & 0x100)
		strcat(str, "X");

	return (str);
}

static char *
qla24xx_fw_version_str(struct scsi_qla_host *vha, char *str, size_t size)
{
	struct qla_hw_data *ha = vha->hw;

	snprintf(str, size, "%d.%02d.%02d (%x)", ha->fw_major_version,
	    ha->fw_minor_version, ha->fw_subminor_version, ha->fw_attributes);
	return str;
}

void qla2x00_sp_free_dma(srb_t *sp)
{
	struct qla_hw_data *ha = sp->vha->hw;
	struct scsi_cmnd *cmd = GET_CMD_SP(sp);

	if (sp->flags & SRB_DMA_VALID) {
		scsi_dma_unmap(cmd);
		sp->flags &= ~SRB_DMA_VALID;
	}

	if (sp->flags & SRB_CRC_PROT_DMA_VALID) {
		dma_unmap_sg(&ha->pdev->dev, scsi_prot_sglist(cmd),
		    scsi_prot_sg_count(cmd), cmd->sc_data_direction);
		sp->flags &= ~SRB_CRC_PROT_DMA_VALID;
	}

	if (sp->flags & SRB_CRC_CTX_DSD_VALID) {
		/* List assured to be having elements */
		qla2x00_clean_dsd_pool(ha, sp->u.scmd.crc_ctx);
		sp->flags &= ~SRB_CRC_CTX_DSD_VALID;
	}

	if (sp->flags & SRB_CRC_CTX_DMA_VALID) {
		struct crc_context *ctx0 = sp->u.scmd.crc_ctx;

		dma_pool_free(ha->dl_dma_pool, ctx0, ctx0->crc_ctx_dma);
		sp->flags &= ~SRB_CRC_CTX_DMA_VALID;
	}

	if (sp->flags & SRB_FCP_CMND_DMA_VALID) {
		struct ct6_dsd *ctx1 = sp->u.scmd.ct6_ctx;

		dma_pool_free(ha->fcp_cmnd_dma_pool, ctx1->fcp_cmnd,
		    ctx1->fcp_cmnd_dma);
		list_splice(&ctx1->dsd_list, &ha->gbl_dsd_list);
		ha->gbl_dsd_inuse -= ctx1->dsd_use_cnt;
		ha->gbl_dsd_avail += ctx1->dsd_use_cnt;
		mempool_free(ctx1, ha->ctx_mempool);
	}
}

void qla2x00_sp_compl(srb_t *sp, int res)
{
	struct scsi_cmnd *cmd = GET_CMD_SP(sp);
	struct completion *comp = sp->comp;

	if (WARN_ON_ONCE(atomic_read(&sp->ref_count) == 0))
		return;

	atomic_dec(&sp->ref_count);

	sp->free(sp);
	cmd->result = res;
	CMD_SP(cmd) = NULL;
	cmd->scsi_done(cmd);
	if (comp)
		complete(comp);
}

void qla2xxx_qpair_sp_free_dma(srb_t *sp)
{
	struct scsi_cmnd *cmd = GET_CMD_SP(sp);
	struct qla_hw_data *ha = sp->fcport->vha->hw;

	if (sp->flags & SRB_DMA_VALID) {
		scsi_dma_unmap(cmd);
		sp->flags &= ~SRB_DMA_VALID;
	}

	if (sp->flags & SRB_CRC_PROT_DMA_VALID) {
		dma_unmap_sg(&ha->pdev->dev, scsi_prot_sglist(cmd),
		    scsi_prot_sg_count(cmd), cmd->sc_data_direction);
		sp->flags &= ~SRB_CRC_PROT_DMA_VALID;
	}

	if (sp->flags & SRB_CRC_CTX_DSD_VALID) {
		/* List assured to be having elements */
		qla2x00_clean_dsd_pool(ha, sp->u.scmd.crc_ctx);
		sp->flags &= ~SRB_CRC_CTX_DSD_VALID;
	}

	if (sp->flags & SRB_DIF_BUNDL_DMA_VALID) {
		struct crc_context *difctx = sp->u.scmd.crc_ctx;
		struct dsd_dma *dif_dsd, *nxt_dsd;

		list_for_each_entry_safe(dif_dsd, nxt_dsd,
		    &difctx->ldif_dma_hndl_list, list) {
			list_del(&dif_dsd->list);
			dma_pool_free(ha->dif_bundl_pool, dif_dsd->dsd_addr,
			    dif_dsd->dsd_list_dma);
			kfree(dif_dsd);
			difctx->no_dif_bundl--;
		}

		list_for_each_entry_safe(dif_dsd, nxt_dsd,
		    &difctx->ldif_dsd_list, list) {
			list_del(&dif_dsd->list);
			dma_pool_free(ha->dl_dma_pool, dif_dsd->dsd_addr,
			    dif_dsd->dsd_list_dma);
			kfree(dif_dsd);
			difctx->no_ldif_dsd--;
		}

		if (difctx->no_ldif_dsd) {
			ql_dbg(ql_dbg_tgt+ql_dbg_verbose, sp->vha, 0xe022,
			    "%s: difctx->no_ldif_dsd=%x\n",
			    __func__, difctx->no_ldif_dsd);
		}

		if (difctx->no_dif_bundl) {
			ql_dbg(ql_dbg_tgt+ql_dbg_verbose, sp->vha, 0xe022,
			    "%s: difctx->no_dif_bundl=%x\n",
			    __func__, difctx->no_dif_bundl);
		}
		sp->flags &= ~SRB_DIF_BUNDL_DMA_VALID;
	}

	if (sp->flags & SRB_FCP_CMND_DMA_VALID) {
		struct ct6_dsd *ctx1 = sp->u.scmd.ct6_ctx;

		dma_pool_free(ha->fcp_cmnd_dma_pool, ctx1->fcp_cmnd,
		    ctx1->fcp_cmnd_dma);
		list_splice(&ctx1->dsd_list, &ha->gbl_dsd_list);
		ha->gbl_dsd_inuse -= ctx1->dsd_use_cnt;
		ha->gbl_dsd_avail += ctx1->dsd_use_cnt;
		mempool_free(ctx1, ha->ctx_mempool);
		sp->flags &= ~SRB_FCP_CMND_DMA_VALID;
	}

	if (sp->flags & SRB_CRC_CTX_DMA_VALID) {
		struct crc_context *ctx0 = sp->u.scmd.crc_ctx;

		dma_pool_free(ha->dl_dma_pool, ctx0, ctx0->crc_ctx_dma);
		sp->flags &= ~SRB_CRC_CTX_DMA_VALID;
	}
}

void qla2xxx_qpair_sp_compl(srb_t *sp, int res)
{
	struct scsi_cmnd *cmd = GET_CMD_SP(sp);
	struct completion *comp = sp->comp;

	if (WARN_ON_ONCE(atomic_read(&sp->ref_count) == 0))
		return;

	atomic_dec(&sp->ref_count);

	sp->free(sp);
	cmd->result = res;
	CMD_SP(cmd) = NULL;
	cmd->scsi_done(cmd);
	if (comp)
		complete(comp);
}

static int
qla2xxx_queuecommand(struct Scsi_Host *host, struct scsi_cmnd *cmd)
{
	scsi_qla_host_t *vha = shost_priv(host);
	fc_port_t *fcport = (struct fc_port *) cmd->device->hostdata;
	struct fc_rport *rport = starget_to_rport(scsi_target(cmd->device));
	struct qla_hw_data *ha = vha->hw;
	struct scsi_qla_host *base_vha = pci_get_drvdata(ha->pdev);
	srb_t *sp;
	int rval;

	if (unlikely(test_bit(UNLOADING, &base_vha->dpc_flags)) ||
	    WARN_ON_ONCE(!rport)) {
		cmd->result = DID_NO_CONNECT << 16;
		goto qc24_fail_command;
	}

	if (ha->mqenable) {
		uint32_t tag;
		uint16_t hwq;
		struct qla_qpair *qpair = NULL;

		if (shost_use_blk_mq(vha->host)) {
			tag = blk_mq_unique_tag(cmd->request);
			hwq = blk_mq_unique_tag_to_hwq(tag);
			qpair = ha->queue_pair_map[hwq];
		} else if (vha->vp_idx && vha->qpair) {
			qpair = vha->qpair;
		}

		if (qpair)
			return qla2xxx_mqueuecommand(host, cmd, qpair);
	}

	if (ha->flags.eeh_busy) {
		if (ha->flags.pci_channel_io_perm_failure) {
			ql_dbg(ql_dbg_aer, vha, 0x9010,
			    "PCI Channel IO permanent failure, exiting "
			    "cmd=%p.\n", cmd);
			cmd->result = DID_NO_CONNECT << 16;
		} else {
			ql_dbg(ql_dbg_aer, vha, 0x9011,
			    "EEH_Busy, Requeuing the cmd=%p.\n", cmd);
			cmd->result = DID_REQUEUE << 16;
		}
		goto qc24_fail_command;
	}

	rval = fc_remote_port_chkready(rport);
	if (rval) {
		cmd->result = rval;
		ql_dbg(ql_dbg_io + ql_dbg_verbose, vha, 0x3003,
		    "fc_remote_port_chkready failed for cmd=%p, rval=0x%x.\n",
		    cmd, rval);
		goto qc24_fail_command;
	}

	if (!vha->flags.difdix_supported &&
		scsi_get_prot_op(cmd) != SCSI_PROT_NORMAL) {
			ql_dbg(ql_dbg_io, vha, 0x3004,
			    "DIF Cap not reg, fail DIF capable cmd's:%p.\n",
			    cmd);
			cmd->result = DID_NO_CONNECT << 16;
			goto qc24_fail_command;
	}

	if (!fcport) {
		cmd->result = DID_NO_CONNECT << 16;
		goto qc24_fail_command;
	}

	if (atomic_read(&fcport->state) != FCS_ONLINE) {
		if (atomic_read(&fcport->state) == FCS_DEVICE_DEAD ||
			atomic_read(&base_vha->loop_state) == LOOP_DEAD) {
			ql_dbg(ql_dbg_io, vha, 0x3005,
			    "Returning DNC, fcport_state=%d loop_state=%d.\n",
			    atomic_read(&fcport->state),
			    atomic_read(&base_vha->loop_state));
			cmd->result = DID_NO_CONNECT << 16;
			goto qc24_fail_command;
		}
		goto qc24_target_busy;
	}

	/*
	 * Return target busy if we've received a non-zero retry_delay_timer
	 * in a FCP_RSP.
	 */
	if (fcport->retry_delay_timestamp == 0) {
		/* retry delay not set */
	} else if (time_after(jiffies, fcport->retry_delay_timestamp))
		fcport->retry_delay_timestamp = 0;
	else
		goto qc24_target_busy;

	sp = scsi_cmd_priv(cmd);
	qla2xxx_init_sp(sp, vha, vha->hw->base_qpair, fcport);

	sp->u.scmd.cmd = cmd;
	sp->type = SRB_SCSI_CMD;
	atomic_set(&sp->ref_count, 1);
	CMD_SP(cmd) = (void *)sp;
	sp->free = qla2x00_sp_free_dma;
	sp->done = qla2x00_sp_compl;

	rval = ha->isp_ops->start_scsi(sp);
	if (rval != QLA_SUCCESS) {
		ql_dbg(ql_dbg_io + ql_dbg_verbose, vha, 0x3013,
		    "Start scsi failed rval=%d for cmd=%p.\n", rval, cmd);
		goto qc24_host_busy_free_sp;
	}

	return 0;

qc24_host_busy_free_sp:
	sp->free(sp);

qc24_target_busy:
	return SCSI_MLQUEUE_TARGET_BUSY;

qc24_fail_command:
	cmd->scsi_done(cmd);

	return 0;
}

/* For MQ supported I/O */
int
qla2xxx_mqueuecommand(struct Scsi_Host *host, struct scsi_cmnd *cmd,
    struct qla_qpair *qpair)
{
	scsi_qla_host_t *vha = shost_priv(host);
	fc_port_t *fcport = (struct fc_port *) cmd->device->hostdata;
	struct fc_rport *rport = starget_to_rport(scsi_target(cmd->device));
	struct qla_hw_data *ha = vha->hw;
	struct scsi_qla_host *base_vha = pci_get_drvdata(ha->pdev);
	srb_t *sp;
	int rval;

	rval = rport ? fc_remote_port_chkready(rport) : FC_PORTSTATE_OFFLINE;
	if (rval) {
		cmd->result = rval;
		ql_dbg(ql_dbg_io + ql_dbg_verbose, vha, 0x3076,
		    "fc_remote_port_chkready failed for cmd=%p, rval=0x%x.\n",
		    cmd, rval);
		goto qc24_fail_command;
	}

	if (!fcport) {
		cmd->result = DID_NO_CONNECT << 16;
		goto qc24_fail_command;
	}

	if (atomic_read(&fcport->state) != FCS_ONLINE) {
		if (atomic_read(&fcport->state) == FCS_DEVICE_DEAD ||
			atomic_read(&base_vha->loop_state) == LOOP_DEAD) {
			ql_dbg(ql_dbg_io, vha, 0x3077,
			    "Returning DNC, fcport_state=%d loop_state=%d.\n",
			    atomic_read(&fcport->state),
			    atomic_read(&base_vha->loop_state));
			cmd->result = DID_NO_CONNECT << 16;
			goto qc24_fail_command;
		}
		goto qc24_target_busy;
	}

	/*
	 * Return target busy if we've received a non-zero retry_delay_timer
	 * in a FCP_RSP.
	 */
	if (fcport->retry_delay_timestamp == 0) {
		/* retry delay not set */
	} else if (time_after(jiffies, fcport->retry_delay_timestamp))
		fcport->retry_delay_timestamp = 0;
	else
		goto qc24_target_busy;

	sp = scsi_cmd_priv(cmd);
	qla2xxx_init_sp(sp, vha, qpair, fcport);

	sp->u.scmd.cmd = cmd;
	sp->type = SRB_SCSI_CMD;
	atomic_set(&sp->ref_count, 1);
	CMD_SP(cmd) = (void *)sp;
	sp->free = qla2xxx_qpair_sp_free_dma;
	sp->done = qla2xxx_qpair_sp_compl;
	sp->qpair = qpair;

	rval = ha->isp_ops->start_scsi_mq(sp);
	if (rval != QLA_SUCCESS) {
		ql_dbg(ql_dbg_io + ql_dbg_verbose, vha, 0x3078,
		    "Start scsi failed rval=%d for cmd=%p.\n", rval, cmd);
		if (rval == QLA_INTERFACE_ERROR)
			goto qc24_fail_command;
		goto qc24_host_busy_free_sp;
	}

	return 0;

qc24_host_busy_free_sp:
	sp->free(sp);

qc24_target_busy:
	return SCSI_MLQUEUE_TARGET_BUSY;

qc24_fail_command:
	cmd->scsi_done(cmd);

	return 0;
}

/*
 * qla2x00_eh_wait_on_command
 *    Waits for the command to be returned by the Firmware for some
 *    max time.
 *
 * Input:
 *    cmd = Scsi Command to wait on.
 *
 * Return:
 *    Completed in time : QLA_SUCCESS
 *    Did not complete in time : QLA_FUNCTION_FAILED
 */
static int
qla2x00_eh_wait_on_command(struct scsi_cmnd *cmd)
{
#define ABORT_POLLING_PERIOD	1000
#define ABORT_WAIT_ITER		((2 * 1000) / (ABORT_POLLING_PERIOD))
	unsigned long wait_iter = ABORT_WAIT_ITER;
	scsi_qla_host_t *vha = shost_priv(cmd->device->host);
	struct qla_hw_data *ha = vha->hw;
	int ret = QLA_SUCCESS;

	if (unlikely(pci_channel_offline(ha->pdev)) || ha->flags.eeh_busy) {
		ql_dbg(ql_dbg_taskm, vha, 0x8005,
		    "Return:eh_wait.\n");
		return ret;
	}

	while (CMD_SP(cmd) && wait_iter--) {
		msleep(ABORT_POLLING_PERIOD);
	}
	if (CMD_SP(cmd))
		ret = QLA_FUNCTION_FAILED;

	return ret;
}

/*
 * qla2x00_wait_for_hba_online
 *    Wait till the HBA is online after going through
 *    <= MAX_RETRIES_OF_ISP_ABORT  or
 *    finally HBA is disabled ie marked offline
 *
 * Input:
 *     ha - pointer to host adapter structure
 *
 * Note:
 *    Does context switching-Release SPIN_LOCK
 *    (if any) before calling this routine.
 *
 * Return:
 *    Success (Adapter is online) : 0
 *    Failed  (Adapter is offline/disabled) : 1
 */
int
qla2x00_wait_for_hba_online(scsi_qla_host_t *vha)
{
	int		return_status;
	unsigned long	wait_online;
	struct qla_hw_data *ha = vha->hw;
	scsi_qla_host_t *base_vha = pci_get_drvdata(ha->pdev);

	wait_online = jiffies + (MAX_LOOP_TIMEOUT * HZ);
	while (((test_bit(ISP_ABORT_NEEDED, &base_vha->dpc_flags)) ||
	    test_bit(ABORT_ISP_ACTIVE, &base_vha->dpc_flags) ||
	    test_bit(ISP_ABORT_RETRY, &base_vha->dpc_flags) ||
	    ha->dpc_active) && time_before(jiffies, wait_online)) {

		msleep(1000);
	}
	if (base_vha->flags.online)
		return_status = QLA_SUCCESS;
	else
		return_status = QLA_FUNCTION_FAILED;

	return (return_status);
}

static inline int test_fcport_count(scsi_qla_host_t *vha)
{
	struct qla_hw_data *ha = vha->hw;
	unsigned long flags;
	int res;

	spin_lock_irqsave(&ha->tgt.sess_lock, flags);
	ql_dbg(ql_dbg_init, vha, 0x00ec,
	    "tgt %p, fcport_count=%d\n",
	    vha, vha->fcport_count);
	res = (vha->fcport_count == 0);
	spin_unlock_irqrestore(&ha->tgt.sess_lock, flags);

	return res;
}

/*
 * qla2x00_wait_for_sess_deletion can only be called from remove_one.
 * it has dependency on UNLOADING flag to stop device discovery
 */
void
qla2x00_wait_for_sess_deletion(scsi_qla_host_t *vha)
{
	u8 i;

	qla2x00_mark_all_devices_lost(vha, 0);

	for (i = 0; i < 10; i++)
		wait_event_timeout(vha->fcport_waitQ, test_fcport_count(vha),
		    HZ);

	flush_workqueue(vha->hw->wq);
}

/*
 * qla2x00_wait_for_hba_ready
 * Wait till the HBA is ready before doing driver unload
 *
 * Input:
 *     ha - pointer to host adapter structure
 *
 * Note:
 *    Does context switching-Release SPIN_LOCK
 *    (if any) before calling this routine.
 *
 */
static void
qla2x00_wait_for_hba_ready(scsi_qla_host_t *vha)
{
	struct qla_hw_data *ha = vha->hw;
	scsi_qla_host_t *base_vha = pci_get_drvdata(ha->pdev);

	while ((qla2x00_reset_active(vha) || ha->dpc_active ||
		ha->flags.mbox_busy) ||
	       test_bit(FX00_RESET_RECOVERY, &vha->dpc_flags) ||
	       test_bit(FX00_TARGET_SCAN, &vha->dpc_flags)) {
		if (test_bit(UNLOADING, &base_vha->dpc_flags))
			break;
		msleep(1000);
	}
}

int
qla2x00_wait_for_chip_reset(scsi_qla_host_t *vha)
{
	int		return_status;
	unsigned long	wait_reset;
	struct qla_hw_data *ha = vha->hw;
	scsi_qla_host_t *base_vha = pci_get_drvdata(ha->pdev);

	wait_reset = jiffies + (MAX_LOOP_TIMEOUT * HZ);
	while (((test_bit(ISP_ABORT_NEEDED, &base_vha->dpc_flags)) ||
	    test_bit(ABORT_ISP_ACTIVE, &base_vha->dpc_flags) ||
	    test_bit(ISP_ABORT_RETRY, &base_vha->dpc_flags) ||
	    ha->dpc_active) && time_before(jiffies, wait_reset)) {

		msleep(1000);

		if (!test_bit(ISP_ABORT_NEEDED, &base_vha->dpc_flags) &&
		    ha->flags.chip_reset_done)
			break;
	}
	if (ha->flags.chip_reset_done)
		return_status = QLA_SUCCESS;
	else
		return_status = QLA_FUNCTION_FAILED;

	return return_status;
}

static int
sp_get(struct srb *sp)
{
	if (!refcount_inc_not_zero((refcount_t *)&sp->ref_count))
		/* kref get fail */
		return ENXIO;
	else
		return 0;
}

#define ISP_REG_DISCONNECT 0xffffffffU
/**************************************************************************
* qla2x00_isp_reg_stat
*
* Description:
*	Read the host status register of ISP before aborting the command.
*
* Input:
*	ha = pointer to host adapter structure.
*
*
* Returns:
*	Either true or false.
*
* Note:	Return true if there is register disconnect.
**************************************************************************/
static inline
uint32_t qla2x00_isp_reg_stat(struct qla_hw_data *ha)
{
	struct device_reg_24xx __iomem *reg = &ha->iobase->isp24;
	struct device_reg_82xx __iomem *reg82 = &ha->iobase->isp82;

	if (IS_P3P_TYPE(ha))
		return ((RD_REG_DWORD(&reg82->host_int)) == ISP_REG_DISCONNECT);
	else
		return ((RD_REG_DWORD(&reg->host_status)) ==
			ISP_REG_DISCONNECT);
}

/**************************************************************************
* qla2xxx_eh_abort
*
* Description:
*    The abort function will abort the specified command.
*
* Input:
*    cmd = Linux SCSI command packet to be aborted.
*
* Returns:
*    Either SUCCESS or FAILED.
*
* Note:
*    Only return FAILED if command not returned by firmware.
**************************************************************************/
static int
qla2xxx_eh_abort(struct scsi_cmnd *cmd)
{
	scsi_qla_host_t *vha = shost_priv(cmd->device->host);
	DECLARE_COMPLETION_ONSTACK(comp);
	srb_t *sp;
	int ret;
	unsigned int id;
	uint64_t lun;
	int rval;
	struct qla_hw_data *ha = vha->hw;

	if (qla2x00_isp_reg_stat(ha)) {
		ql_log(ql_log_info, vha, 0x8042,
		    "PCI/Register disconnect, exiting.\n");
		return FAILED;
	}

	ret = fc_block_scsi_eh(cmd);
	if (ret != 0)
		return ret;
<<<<<<< HEAD

	sp = scsi_cmd_priv(cmd);

	if (sp->fcport && sp->fcport->deleted)
		return SUCCESS;

	/* Return if the command has already finished. */
	if (sp_get(sp))
		return SUCCESS;
=======

	sp = scsi_cmd_priv(cmd);

	if (sp->fcport && sp->fcport->deleted)
		return SUCCESS;

	/* Return if the command has already finished. */
	if (sp_get(sp))
		return SUCCESS;
>>>>>>> bfb2c0b2

	id = cmd->device->id;
	lun = cmd->device->lun;

	ql_dbg(ql_dbg_taskm, vha, 0x8002,
	    "Aborting from RISC nexus=%ld:%d:%llu sp=%p cmd=%p handle=%x\n",
	    vha->host_no, id, lun, sp, cmd, sp->handle);

	rval = ha->isp_ops->abort_command(sp);
	ql_dbg(ql_dbg_taskm, vha, 0x8003,
	       "Abort command mbx cmd=%p, rval=%x.\n", cmd, rval);

	switch (rval) {
	case QLA_SUCCESS:
		/*
		 * The command has been aborted. That means that the firmware
		 * won't report a completion.
		 */
		sp->done(sp, DID_ABORT << 16);
		ret = SUCCESS;
		break;
	case QLA_FUNCTION_PARAMETER_ERROR: {
		/* Wait for the command completion. */
		uint32_t ratov = ha->r_a_tov/10;
		uint32_t ratov_j = msecs_to_jiffies(4 * ratov * 1000);

		WARN_ON_ONCE(sp->comp);
		sp->comp = &comp;
		if (!wait_for_completion_timeout(&comp, ratov_j)) {
			ql_dbg(ql_dbg_taskm, vha, 0xffff,
			    "%s: Abort wait timer (4 * R_A_TOV[%d]) expired\n",
			    __func__, ha->r_a_tov);
			ret = FAILED;
		} else {
			ret = SUCCESS;
		}
		break;
	}
	default:
		/*
		 * Either abort failed or abort and completion raced. Let
		 * the SCSI core retry the abort in the former case.
		 */
		ret = FAILED;
		break;
	}

	sp->comp = NULL;
	atomic_dec(&sp->ref_count);
	ql_log(ql_log_info, vha, 0x801c,
	    "Abort command issued nexus=%ld:%d:%llu -- %x.\n",
	    vha->host_no, id, lun, ret);

	return ret;
}

/*
 * Returns: QLA_SUCCESS or QLA_FUNCTION_FAILED.
 */
int
qla2x00_eh_wait_for_pending_commands(scsi_qla_host_t *vha, unsigned int t,
	uint64_t l, enum nexus_wait_type type)
{
	int cnt, match, status;
	unsigned long flags;
	struct qla_hw_data *ha = vha->hw;
	struct req_que *req;
	srb_t *sp;
	struct scsi_cmnd *cmd;

	status = QLA_SUCCESS;

	spin_lock_irqsave(&ha->hardware_lock, flags);
	req = vha->req;
	for (cnt = 1; status == QLA_SUCCESS &&
		cnt < req->num_outstanding_cmds; cnt++) {
		sp = req->outstanding_cmds[cnt];
		if (!sp)
			continue;
		if (sp->type != SRB_SCSI_CMD)
			continue;
		if (vha->vp_idx != sp->vha->vp_idx)
			continue;
		match = 0;
		cmd = GET_CMD_SP(sp);
		switch (type) {
		case WAIT_HOST:
			match = 1;
			break;
		case WAIT_TARGET:
			match = cmd->device->id == t;
			break;
		case WAIT_LUN:
			match = (cmd->device->id == t &&
				cmd->device->lun == l);
			break;
		}
		if (!match)
			continue;

		spin_unlock_irqrestore(&ha->hardware_lock, flags);
		status = qla2x00_eh_wait_on_command(cmd);
		spin_lock_irqsave(&ha->hardware_lock, flags);
	}
	spin_unlock_irqrestore(&ha->hardware_lock, flags);

	return status;
}

static char *reset_errors[] = {
	"HBA not online",
	"HBA not ready",
	"Task management failed",
	"Waiting for command completions",
};

static int
__qla2xxx_eh_generic_reset(char *name, enum nexus_wait_type type,
    struct scsi_cmnd *cmd, int (*do_reset)(struct fc_port *, uint64_t, int))
{
	scsi_qla_host_t *vha = shost_priv(cmd->device->host);
	fc_port_t *fcport = (struct fc_port *) cmd->device->hostdata;
	int err;

	if (!fcport) {
		return FAILED;
	}

	err = fc_block_scsi_eh(cmd);
	if (err != 0)
		return err;

	if (fcport->deleted)
		return SUCCESS;

	ql_log(ql_log_info, vha, 0x8009,
	    "%s RESET ISSUED nexus=%ld:%d:%llu cmd=%p.\n", name, vha->host_no,
	    cmd->device->id, cmd->device->lun, cmd);

	err = 0;
	if (qla2x00_wait_for_hba_online(vha) != QLA_SUCCESS) {
		ql_log(ql_log_warn, vha, 0x800a,
		    "Wait for hba online failed for cmd=%p.\n", cmd);
		goto eh_reset_failed;
	}
	err = 2;
	if (do_reset(fcport, cmd->device->lun, 1)
		!= QLA_SUCCESS) {
		ql_log(ql_log_warn, vha, 0x800c,
		    "do_reset failed for cmd=%p.\n", cmd);
		goto eh_reset_failed;
	}
	err = 3;
	if (qla2x00_eh_wait_for_pending_commands(vha, cmd->device->id,
	    cmd->device->lun, type) != QLA_SUCCESS) {
		ql_log(ql_log_warn, vha, 0x800d,
		    "wait for pending cmds failed for cmd=%p.\n", cmd);
		goto eh_reset_failed;
	}

	ql_log(ql_log_info, vha, 0x800e,
	    "%s RESET SUCCEEDED nexus:%ld:%d:%llu cmd=%p.\n", name,
	    vha->host_no, cmd->device->id, cmd->device->lun, cmd);

	return SUCCESS;

eh_reset_failed:
	ql_log(ql_log_info, vha, 0x800f,
	    "%s RESET FAILED: %s nexus=%ld:%d:%llu cmd=%p.\n", name,
	    reset_errors[err], vha->host_no, cmd->device->id, cmd->device->lun,
	    cmd);
	return FAILED;
}

static int
qla2xxx_eh_device_reset(struct scsi_cmnd *cmd)
{
	scsi_qla_host_t *vha = shost_priv(cmd->device->host);
	struct qla_hw_data *ha = vha->hw;

	if (qla2x00_isp_reg_stat(ha)) {
		ql_log(ql_log_info, vha, 0x803e,
		    "PCI/Register disconnect, exiting.\n");
		return FAILED;
	}

	return __qla2xxx_eh_generic_reset("DEVICE", WAIT_LUN, cmd,
	    ha->isp_ops->lun_reset);
}

static int
qla2xxx_eh_target_reset(struct scsi_cmnd *cmd)
{
	scsi_qla_host_t *vha = shost_priv(cmd->device->host);
	struct qla_hw_data *ha = vha->hw;

	if (qla2x00_isp_reg_stat(ha)) {
		ql_log(ql_log_info, vha, 0x803f,
		    "PCI/Register disconnect, exiting.\n");
		return FAILED;
	}

	return __qla2xxx_eh_generic_reset("TARGET", WAIT_TARGET, cmd,
	    ha->isp_ops->target_reset);
}

/**************************************************************************
* qla2xxx_eh_bus_reset
*
* Description:
*    The bus reset function will reset the bus and abort any executing
*    commands.
*
* Input:
*    cmd = Linux SCSI command packet of the command that cause the
*          bus reset.
*
* Returns:
*    SUCCESS/FAILURE (defined as macro in scsi.h).
*
**************************************************************************/
static int
qla2xxx_eh_bus_reset(struct scsi_cmnd *cmd)
{
	scsi_qla_host_t *vha = shost_priv(cmd->device->host);
	fc_port_t *fcport = (struct fc_port *) cmd->device->hostdata;
	int ret = FAILED;
	unsigned int id;
	uint64_t lun;
	struct qla_hw_data *ha = vha->hw;

	if (qla2x00_isp_reg_stat(ha)) {
		ql_log(ql_log_info, vha, 0x8040,
		    "PCI/Register disconnect, exiting.\n");
		return FAILED;
	}

	id = cmd->device->id;
	lun = cmd->device->lun;

	if (!fcport) {
		return ret;
	}

	ret = fc_block_scsi_eh(cmd);
	if (ret != 0)
		return ret;
	ret = FAILED;

	if (qla2x00_chip_is_down(vha))
		return ret;

	ql_log(ql_log_info, vha, 0x8012,
	    "BUS RESET ISSUED nexus=%ld:%d:%llu.\n", vha->host_no, id, lun);

	if (qla2x00_wait_for_hba_online(vha) != QLA_SUCCESS) {
		ql_log(ql_log_fatal, vha, 0x8013,
		    "Wait for hba online failed board disabled.\n");
		goto eh_bus_reset_done;
	}

	if (qla2x00_loop_reset(vha) == QLA_SUCCESS)
		ret = SUCCESS;

	if (ret == FAILED)
		goto eh_bus_reset_done;

	/* Flush outstanding commands. */
	if (qla2x00_eh_wait_for_pending_commands(vha, 0, 0, WAIT_HOST) !=
	    QLA_SUCCESS) {
		ql_log(ql_log_warn, vha, 0x8014,
		    "Wait for pending commands failed.\n");
		ret = FAILED;
	}

eh_bus_reset_done:
	ql_log(ql_log_warn, vha, 0x802b,
	    "BUS RESET %s nexus=%ld:%d:%llu.\n",
	    (ret == FAILED) ? "FAILED" : "SUCCEEDED", vha->host_no, id, lun);

	return ret;
}

/**************************************************************************
* qla2xxx_eh_host_reset
*
* Description:
*    The reset function will reset the Adapter.
*
* Input:
*      cmd = Linux SCSI command packet of the command that cause the
*            adapter reset.
*
* Returns:
*      Either SUCCESS or FAILED.
*
* Note:
**************************************************************************/
static int
qla2xxx_eh_host_reset(struct scsi_cmnd *cmd)
{
	scsi_qla_host_t *vha = shost_priv(cmd->device->host);
	struct qla_hw_data *ha = vha->hw;
	int ret = FAILED;
	unsigned int id;
	uint64_t lun;
	scsi_qla_host_t *base_vha = pci_get_drvdata(ha->pdev);

	if (qla2x00_isp_reg_stat(ha)) {
		ql_log(ql_log_info, vha, 0x8041,
		    "PCI/Register disconnect, exiting.\n");
		schedule_work(&ha->board_disable);
		return SUCCESS;
	}

	id = cmd->device->id;
	lun = cmd->device->lun;

	ql_log(ql_log_info, vha, 0x8018,
	    "ADAPTER RESET ISSUED nexus=%ld:%d:%llu.\n", vha->host_no, id, lun);

	/*
	 * No point in issuing another reset if one is active.  Also do not
	 * attempt a reset if we are updating flash.
	 */
	if (qla2x00_reset_active(vha) || ha->optrom_state != QLA_SWAITING)
		goto eh_host_reset_lock;

	if (vha != base_vha) {
		if (qla2x00_vp_abort_isp(vha))
			goto eh_host_reset_lock;
	} else {
		if (IS_P3P_TYPE(vha->hw)) {
			if (!qla82xx_fcoe_ctx_reset(vha)) {
				/* Ctx reset success */
				ret = SUCCESS;
				goto eh_host_reset_lock;
			}
			/* fall thru if ctx reset failed */
		}
		if (ha->wq)
			flush_workqueue(ha->wq);

		set_bit(ABORT_ISP_ACTIVE, &base_vha->dpc_flags);
		if (ha->isp_ops->abort_isp(base_vha)) {
			clear_bit(ABORT_ISP_ACTIVE, &base_vha->dpc_flags);
			/* failed. schedule dpc to try */
			set_bit(ISP_ABORT_NEEDED, &base_vha->dpc_flags);

			if (qla2x00_wait_for_hba_online(vha) != QLA_SUCCESS) {
				ql_log(ql_log_warn, vha, 0x802a,
				    "wait for hba online failed.\n");
				goto eh_host_reset_lock;
			}
		}
		clear_bit(ABORT_ISP_ACTIVE, &base_vha->dpc_flags);
	}

	/* Waiting for command to be returned to OS.*/
	if (qla2x00_eh_wait_for_pending_commands(vha, 0, 0, WAIT_HOST) ==
		QLA_SUCCESS)
		ret = SUCCESS;

eh_host_reset_lock:
	ql_log(ql_log_info, vha, 0x8017,
	    "ADAPTER RESET %s nexus=%ld:%d:%llu.\n",
	    (ret == FAILED) ? "FAILED" : "SUCCEEDED", vha->host_no, id, lun);

	return ret;
}

/*
* qla2x00_loop_reset
*      Issue loop reset.
*
* Input:
*      ha = adapter block pointer.
*
* Returns:
*      0 = success
*/
int
qla2x00_loop_reset(scsi_qla_host_t *vha)
{
	int ret;
	struct fc_port *fcport;
	struct qla_hw_data *ha = vha->hw;

	if (IS_QLAFX00(ha)) {
		return qlafx00_loop_reset(vha);
	}

	if (ql2xtargetreset == 1 && ha->flags.enable_target_reset) {
		list_for_each_entry(fcport, &vha->vp_fcports, list) {
			if (fcport->port_type != FCT_TARGET)
				continue;

			ret = ha->isp_ops->target_reset(fcport, 0, 0);
			if (ret != QLA_SUCCESS) {
				ql_dbg(ql_dbg_taskm, vha, 0x802c,
				    "Bus Reset failed: Reset=%d "
				    "d_id=%x.\n", ret, fcport->d_id.b24);
			}
		}
	}


	if (ha->flags.enable_lip_full_login && !IS_CNA_CAPABLE(ha)) {
		atomic_set(&vha->loop_state, LOOP_DOWN);
		atomic_set(&vha->loop_down_timer, LOOP_DOWN_TIME);
		qla2x00_mark_all_devices_lost(vha, 0);
		ret = qla2x00_full_login_lip(vha);
		if (ret != QLA_SUCCESS) {
			ql_dbg(ql_dbg_taskm, vha, 0x802d,
			    "full_login_lip=%d.\n", ret);
		}
	}

	if (ha->flags.enable_lip_reset) {
		ret = qla2x00_lip_reset(vha);
		if (ret != QLA_SUCCESS)
			ql_dbg(ql_dbg_taskm, vha, 0x802e,
			    "lip_reset failed (%d).\n", ret);
	}

	/* Issue marker command only when we are going to start the I/O */
	vha->marker_needed = 1;

	return QLA_SUCCESS;
}

static void qla2x00_abort_srb(struct qla_qpair *qp, srb_t *sp, const int res,
			      unsigned long *flags)
	__releases(qp->qp_lock_ptr)
	__acquires(qp->qp_lock_ptr)
{
	DECLARE_COMPLETION_ONSTACK(comp);
	scsi_qla_host_t *vha = qp->vha;
	struct qla_hw_data *ha = vha->hw;
	int rval;

	if (sp_get(sp))
		return;
<<<<<<< HEAD

=======
>>>>>>> bfb2c0b2
	if (sp->type == SRB_NVME_CMD || sp->type == SRB_NVME_LS ||
	    (sp->type == SRB_SCSI_CMD && !ha->flags.eeh_busy &&
	     !test_bit(ABORT_ISP_ACTIVE, &vha->dpc_flags) &&
	     !qla2x00_isp_reg_stat(ha))) {
		sp->comp = &comp;
		spin_unlock_irqrestore(qp->qp_lock_ptr, *flags);
		rval = ha->isp_ops->abort_command(sp);

		switch (rval) {
		case QLA_SUCCESS:
			sp->done(sp, res);
			break;
		case QLA_FUNCTION_PARAMETER_ERROR:
			wait_for_completion(&comp);
			break;
		}

		spin_lock_irqsave(qp->qp_lock_ptr, *flags);
		sp->comp = NULL;
	}

	atomic_dec(&sp->ref_count);
}

static void
__qla2x00_abort_all_cmds(struct qla_qpair *qp, int res)
{
	int cnt;
	unsigned long flags;
	srb_t *sp;
	scsi_qla_host_t *vha = qp->vha;
	struct qla_hw_data *ha = vha->hw;
	struct req_que *req;
	struct qla_tgt *tgt = vha->vha_tgt.qla_tgt;
	struct qla_tgt_cmd *cmd;

	if (!ha->req_q_map)
		return;
	spin_lock_irqsave(qp->qp_lock_ptr, flags);
	req = qp->req;
	for (cnt = 1; cnt < req->num_outstanding_cmds; cnt++) {
		sp = req->outstanding_cmds[cnt];
		if (sp) {
			req->outstanding_cmds[cnt] = NULL;
			switch (sp->cmd_type) {
			case TYPE_SRB:
				qla2x00_abort_srb(qp, sp, res, &flags);
				break;
			case TYPE_TGT_CMD:
				if (!vha->hw->tgt.tgt_ops || !tgt ||
				    qla_ini_mode_enabled(vha)) {
					ql_dbg(ql_dbg_tgt_mgt, vha, 0xf003,
					    "HOST-ABORT-HNDLR: dpc_flags=%lx. Target mode disabled\n",
					    vha->dpc_flags);
					continue;
				}
				cmd = (struct qla_tgt_cmd *)sp;
				cmd->aborted = 1;
				break;
			case TYPE_TGT_TMCMD:
				/* Skip task management functions. */
				break;
			default:
				break;
			}
		}
	}
	spin_unlock_irqrestore(qp->qp_lock_ptr, flags);
}

void
qla2x00_abort_all_cmds(scsi_qla_host_t *vha, int res)
{
	int que;
	struct qla_hw_data *ha = vha->hw;

	/* Continue only if initialization complete. */
	if (!ha->base_qpair)
		return;
	__qla2x00_abort_all_cmds(ha->base_qpair, res);

	if (!ha->queue_pair_map)
		return;
	for (que = 0; que < ha->max_qpairs; que++) {
		if (!ha->queue_pair_map[que])
			continue;

		__qla2x00_abort_all_cmds(ha->queue_pair_map[que], res);
	}
}

static int
qla2xxx_slave_alloc(struct scsi_device *sdev)
{
	struct fc_rport *rport = starget_to_rport(scsi_target(sdev));

	if (!rport || fc_remote_port_chkready(rport))
		return -ENXIO;

	sdev->hostdata = *(fc_port_t **)rport->dd_data;

	return 0;
}

static int
qla2xxx_slave_configure(struct scsi_device *sdev)
{
	scsi_qla_host_t *vha = shost_priv(sdev->host);
	struct req_que *req = vha->req;

	if (IS_T10_PI_CAPABLE(vha->hw))
		blk_queue_update_dma_alignment(sdev->request_queue, 0x7);

	scsi_change_queue_depth(sdev, req->max_q_depth);
	return 0;
}

static void
qla2xxx_slave_destroy(struct scsi_device *sdev)
{
	sdev->hostdata = NULL;
}

/**
 * qla2x00_config_dma_addressing() - Configure OS DMA addressing method.
 * @ha: HA context
 *
 * At exit, the @ha's flags.enable_64bit_addressing set to indicated
 * supported addressing method.
 */
static void
qla2x00_config_dma_addressing(struct qla_hw_data *ha)
{
	/* Assume a 32bit DMA mask. */
	ha->flags.enable_64bit_addressing = 0;

	if (!dma_set_mask(&ha->pdev->dev, DMA_BIT_MASK(64))) {
		/* Any upper-dword bits set? */
		if (MSD(dma_get_required_mask(&ha->pdev->dev)) &&
		    !pci_set_consistent_dma_mask(ha->pdev, DMA_BIT_MASK(64))) {
			/* Ok, a 64bit DMA mask is applicable. */
			ha->flags.enable_64bit_addressing = 1;
			ha->isp_ops->calc_req_entries = qla2x00_calc_iocbs_64;
			ha->isp_ops->build_iocbs = qla2x00_build_scsi_iocbs_64;
			return;
		}
	}

	dma_set_mask(&ha->pdev->dev, DMA_BIT_MASK(32));
	pci_set_consistent_dma_mask(ha->pdev, DMA_BIT_MASK(32));
}

static void
qla2x00_enable_intrs(struct qla_hw_data *ha)
{
	unsigned long flags = 0;
	struct device_reg_2xxx __iomem *reg = &ha->iobase->isp;

	spin_lock_irqsave(&ha->hardware_lock, flags);
	ha->interrupts_on = 1;
	/* enable risc and host interrupts */
	WRT_REG_WORD(&reg->ictrl, ICR_EN_INT | ICR_EN_RISC);
	RD_REG_WORD(&reg->ictrl);
	spin_unlock_irqrestore(&ha->hardware_lock, flags);

}

static void
qla2x00_disable_intrs(struct qla_hw_data *ha)
{
	unsigned long flags = 0;
	struct device_reg_2xxx __iomem *reg = &ha->iobase->isp;

	spin_lock_irqsave(&ha->hardware_lock, flags);
	ha->interrupts_on = 0;
	/* disable risc and host interrupts */
	WRT_REG_WORD(&reg->ictrl, 0);
	RD_REG_WORD(&reg->ictrl);
	spin_unlock_irqrestore(&ha->hardware_lock, flags);
}

static void
qla24xx_enable_intrs(struct qla_hw_data *ha)
{
	unsigned long flags = 0;
	struct device_reg_24xx __iomem *reg = &ha->iobase->isp24;

	spin_lock_irqsave(&ha->hardware_lock, flags);
	ha->interrupts_on = 1;
	WRT_REG_DWORD(&reg->ictrl, ICRX_EN_RISC_INT);
	RD_REG_DWORD(&reg->ictrl);
	spin_unlock_irqrestore(&ha->hardware_lock, flags);
}

static void
qla24xx_disable_intrs(struct qla_hw_data *ha)
{
	unsigned long flags = 0;
	struct device_reg_24xx __iomem *reg = &ha->iobase->isp24;

	if (IS_NOPOLLING_TYPE(ha))
		return;
	spin_lock_irqsave(&ha->hardware_lock, flags);
	ha->interrupts_on = 0;
	WRT_REG_DWORD(&reg->ictrl, 0);
	RD_REG_DWORD(&reg->ictrl);
	spin_unlock_irqrestore(&ha->hardware_lock, flags);
}

static int
qla2x00_iospace_config(struct qla_hw_data *ha)
{
	resource_size_t pio;
	uint16_t msix;

	if (pci_request_selected_regions(ha->pdev, ha->bars,
	    QLA2XXX_DRIVER_NAME)) {
		ql_log_pci(ql_log_fatal, ha->pdev, 0x0011,
		    "Failed to reserve PIO/MMIO regions (%s), aborting.\n",
		    pci_name(ha->pdev));
		goto iospace_error_exit;
	}
	if (!(ha->bars & 1))
		goto skip_pio;

	/* We only need PIO for Flash operations on ISP2312 v2 chips. */
	pio = pci_resource_start(ha->pdev, 0);
	if (pci_resource_flags(ha->pdev, 0) & IORESOURCE_IO) {
		if (pci_resource_len(ha->pdev, 0) < MIN_IOBASE_LEN) {
			ql_log_pci(ql_log_warn, ha->pdev, 0x0012,
			    "Invalid pci I/O region size (%s).\n",
			    pci_name(ha->pdev));
			pio = 0;
		}
	} else {
		ql_log_pci(ql_log_warn, ha->pdev, 0x0013,
		    "Region #0 no a PIO resource (%s).\n",
		    pci_name(ha->pdev));
		pio = 0;
	}
	ha->pio_address = pio;
	ql_dbg_pci(ql_dbg_init, ha->pdev, 0x0014,
	    "PIO address=%llu.\n",
	    (unsigned long long)ha->pio_address);

skip_pio:
	/* Use MMIO operations for all accesses. */
	if (!(pci_resource_flags(ha->pdev, 1) & IORESOURCE_MEM)) {
		ql_log_pci(ql_log_fatal, ha->pdev, 0x0015,
		    "Region #1 not an MMIO resource (%s), aborting.\n",
		    pci_name(ha->pdev));
		goto iospace_error_exit;
	}
	if (pci_resource_len(ha->pdev, 1) < MIN_IOBASE_LEN) {
		ql_log_pci(ql_log_fatal, ha->pdev, 0x0016,
		    "Invalid PCI mem region size (%s), aborting.\n",
		    pci_name(ha->pdev));
		goto iospace_error_exit;
	}

	ha->iobase = ioremap(pci_resource_start(ha->pdev, 1), MIN_IOBASE_LEN);
	if (!ha->iobase) {
		ql_log_pci(ql_log_fatal, ha->pdev, 0x0017,
		    "Cannot remap MMIO (%s), aborting.\n",
		    pci_name(ha->pdev));
		goto iospace_error_exit;
	}

	/* Determine queue resources */
	ha->max_req_queues = ha->max_rsp_queues = 1;
	ha->msix_count = QLA_BASE_VECTORS;
	if (!ql2xmqsupport || !ql2xnvmeenable ||
	    (!IS_QLA25XX(ha) && !IS_QLA81XX(ha)))
		goto mqiobase_exit;

	ha->mqiobase = ioremap(pci_resource_start(ha->pdev, 3),
			pci_resource_len(ha->pdev, 3));
	if (ha->mqiobase) {
		ql_dbg_pci(ql_dbg_init, ha->pdev, 0x0018,
		    "MQIO Base=%p.\n", ha->mqiobase);
		/* Read MSIX vector size of the board */
		pci_read_config_word(ha->pdev, QLA_PCI_MSIX_CONTROL, &msix);
		ha->msix_count = msix + 1;
		/* Max queues are bounded by available msix vectors */
		/* MB interrupt uses 1 vector */
		ha->max_req_queues = ha->msix_count - 1;
		ha->max_rsp_queues = ha->max_req_queues;
		/* Queue pairs is the max value minus the base queue pair */
		ha->max_qpairs = ha->max_rsp_queues - 1;
		ql_dbg_pci(ql_dbg_init, ha->pdev, 0x0188,
		    "Max no of queues pairs: %d.\n", ha->max_qpairs);

		ql_log_pci(ql_log_info, ha->pdev, 0x001a,
		    "MSI-X vector count: %d.\n", ha->msix_count);
	} else
		ql_log_pci(ql_log_info, ha->pdev, 0x001b,
		    "BAR 3 not enabled.\n");

mqiobase_exit:
	ql_dbg_pci(ql_dbg_init, ha->pdev, 0x001c,
	    "MSIX Count: %d.\n", ha->msix_count);
	return (0);

iospace_error_exit:
	return (-ENOMEM);
}


static int
qla83xx_iospace_config(struct qla_hw_data *ha)
{
	uint16_t msix;

	if (pci_request_selected_regions(ha->pdev, ha->bars,
	    QLA2XXX_DRIVER_NAME)) {
		ql_log_pci(ql_log_fatal, ha->pdev, 0x0117,
		    "Failed to reserve PIO/MMIO regions (%s), aborting.\n",
		    pci_name(ha->pdev));

		goto iospace_error_exit;
	}

	/* Use MMIO operations for all accesses. */
	if (!(pci_resource_flags(ha->pdev, 0) & IORESOURCE_MEM)) {
		ql_log_pci(ql_log_warn, ha->pdev, 0x0118,
		    "Invalid pci I/O region size (%s).\n",
		    pci_name(ha->pdev));
		goto iospace_error_exit;
	}
	if (pci_resource_len(ha->pdev, 0) < MIN_IOBASE_LEN) {
		ql_log_pci(ql_log_warn, ha->pdev, 0x0119,
		    "Invalid PCI mem region size (%s), aborting\n",
			pci_name(ha->pdev));
		goto iospace_error_exit;
	}

	ha->iobase = ioremap(pci_resource_start(ha->pdev, 0), MIN_IOBASE_LEN);
	if (!ha->iobase) {
		ql_log_pci(ql_log_fatal, ha->pdev, 0x011a,
		    "Cannot remap MMIO (%s), aborting.\n",
		    pci_name(ha->pdev));
		goto iospace_error_exit;
	}

	/* 64bit PCI BAR - BAR2 will correspoond to region 4 */
	/* 83XX 26XX always use MQ type access for queues
	 * - mbar 2, a.k.a region 4 */
	ha->max_req_queues = ha->max_rsp_queues = 1;
	ha->msix_count = QLA_BASE_VECTORS;
	ha->mqiobase = ioremap(pci_resource_start(ha->pdev, 4),
			pci_resource_len(ha->pdev, 4));

	if (!ha->mqiobase) {
		ql_log_pci(ql_log_fatal, ha->pdev, 0x011d,
		    "BAR2/region4 not enabled\n");
		goto mqiobase_exit;
	}

	ha->msixbase = ioremap(pci_resource_start(ha->pdev, 2),
			pci_resource_len(ha->pdev, 2));
	if (ha->msixbase) {
		/* Read MSIX vector size of the board */
		pci_read_config_word(ha->pdev,
		    QLA_83XX_PCI_MSIX_CONTROL, &msix);
		ha->msix_count = (msix & PCI_MSIX_FLAGS_QSIZE)  + 1;
		/*
		 * By default, driver uses at least two msix vectors
		 * (default & rspq)
		 */
		if (ql2xmqsupport || ql2xnvmeenable) {
			/* MB interrupt uses 1 vector */
			ha->max_req_queues = ha->msix_count - 1;

			/* ATIOQ needs 1 vector. That's 1 less QPair */
			if (QLA_TGT_MODE_ENABLED())
				ha->max_req_queues--;

			ha->max_rsp_queues = ha->max_req_queues;

			/* Queue pairs is the max value minus
			 * the base queue pair */
			ha->max_qpairs = ha->max_req_queues - 1;
			ql_dbg_pci(ql_dbg_init, ha->pdev, 0x00e3,
			    "Max no of queues pairs: %d.\n", ha->max_qpairs);
		}
		ql_log_pci(ql_log_info, ha->pdev, 0x011c,
		    "MSI-X vector count: %d.\n", ha->msix_count);
	} else
		ql_log_pci(ql_log_info, ha->pdev, 0x011e,
		    "BAR 1 not enabled.\n");

mqiobase_exit:
	ql_dbg_pci(ql_dbg_init, ha->pdev, 0x011f,
	    "MSIX Count: %d.\n", ha->msix_count);
	return 0;

iospace_error_exit:
	return -ENOMEM;
}

static struct isp_operations qla2100_isp_ops = {
	.pci_config		= qla2100_pci_config,
	.reset_chip		= qla2x00_reset_chip,
	.chip_diag		= qla2x00_chip_diag,
	.config_rings		= qla2x00_config_rings,
	.reset_adapter		= qla2x00_reset_adapter,
	.nvram_config		= qla2x00_nvram_config,
	.update_fw_options	= qla2x00_update_fw_options,
	.load_risc		= qla2x00_load_risc,
	.pci_info_str		= qla2x00_pci_info_str,
	.fw_version_str		= qla2x00_fw_version_str,
	.intr_handler		= qla2100_intr_handler,
	.enable_intrs		= qla2x00_enable_intrs,
	.disable_intrs		= qla2x00_disable_intrs,
	.abort_command		= qla2x00_abort_command,
	.target_reset		= qla2x00_abort_target,
	.lun_reset		= qla2x00_lun_reset,
	.fabric_login		= qla2x00_login_fabric,
	.fabric_logout		= qla2x00_fabric_logout,
	.calc_req_entries	= qla2x00_calc_iocbs_32,
	.build_iocbs		= qla2x00_build_scsi_iocbs_32,
	.prep_ms_iocb		= qla2x00_prep_ms_iocb,
	.prep_ms_fdmi_iocb	= qla2x00_prep_ms_fdmi_iocb,
	.read_nvram		= qla2x00_read_nvram_data,
	.write_nvram		= qla2x00_write_nvram_data,
	.fw_dump		= qla2100_fw_dump,
	.beacon_on		= NULL,
	.beacon_off		= NULL,
	.beacon_blink		= NULL,
	.read_optrom		= qla2x00_read_optrom_data,
	.write_optrom		= qla2x00_write_optrom_data,
	.get_flash_version	= qla2x00_get_flash_version,
	.start_scsi		= qla2x00_start_scsi,
	.start_scsi_mq          = NULL,
	.abort_isp		= qla2x00_abort_isp,
	.iospace_config     	= qla2x00_iospace_config,
	.initialize_adapter	= qla2x00_initialize_adapter,
};

static struct isp_operations qla2300_isp_ops = {
	.pci_config		= qla2300_pci_config,
	.reset_chip		= qla2x00_reset_chip,
	.chip_diag		= qla2x00_chip_diag,
	.config_rings		= qla2x00_config_rings,
	.reset_adapter		= qla2x00_reset_adapter,
	.nvram_config		= qla2x00_nvram_config,
	.update_fw_options	= qla2x00_update_fw_options,
	.load_risc		= qla2x00_load_risc,
	.pci_info_str		= qla2x00_pci_info_str,
	.fw_version_str		= qla2x00_fw_version_str,
	.intr_handler		= qla2300_intr_handler,
	.enable_intrs		= qla2x00_enable_intrs,
	.disable_intrs		= qla2x00_disable_intrs,
	.abort_command		= qla2x00_abort_command,
	.target_reset		= qla2x00_abort_target,
	.lun_reset		= qla2x00_lun_reset,
	.fabric_login		= qla2x00_login_fabric,
	.fabric_logout		= qla2x00_fabric_logout,
	.calc_req_entries	= qla2x00_calc_iocbs_32,
	.build_iocbs		= qla2x00_build_scsi_iocbs_32,
	.prep_ms_iocb		= qla2x00_prep_ms_iocb,
	.prep_ms_fdmi_iocb	= qla2x00_prep_ms_fdmi_iocb,
	.read_nvram		= qla2x00_read_nvram_data,
	.write_nvram		= qla2x00_write_nvram_data,
	.fw_dump		= qla2300_fw_dump,
	.beacon_on		= qla2x00_beacon_on,
	.beacon_off		= qla2x00_beacon_off,
	.beacon_blink		= qla2x00_beacon_blink,
	.read_optrom		= qla2x00_read_optrom_data,
	.write_optrom		= qla2x00_write_optrom_data,
	.get_flash_version	= qla2x00_get_flash_version,
	.start_scsi		= qla2x00_start_scsi,
	.start_scsi_mq          = NULL,
	.abort_isp		= qla2x00_abort_isp,
	.iospace_config		= qla2x00_iospace_config,
	.initialize_adapter	= qla2x00_initialize_adapter,
};

static struct isp_operations qla24xx_isp_ops = {
	.pci_config		= qla24xx_pci_config,
	.reset_chip		= qla24xx_reset_chip,
	.chip_diag		= qla24xx_chip_diag,
	.config_rings		= qla24xx_config_rings,
	.reset_adapter		= qla24xx_reset_adapter,
	.nvram_config		= qla24xx_nvram_config,
	.update_fw_options	= qla24xx_update_fw_options,
	.load_risc		= qla24xx_load_risc,
	.pci_info_str		= qla24xx_pci_info_str,
	.fw_version_str		= qla24xx_fw_version_str,
	.intr_handler		= qla24xx_intr_handler,
	.enable_intrs		= qla24xx_enable_intrs,
	.disable_intrs		= qla24xx_disable_intrs,
	.abort_command		= qla24xx_abort_command,
	.target_reset		= qla24xx_abort_target,
	.lun_reset		= qla24xx_lun_reset,
	.fabric_login		= qla24xx_login_fabric,
	.fabric_logout		= qla24xx_fabric_logout,
	.calc_req_entries	= NULL,
	.build_iocbs		= NULL,
	.prep_ms_iocb		= qla24xx_prep_ms_iocb,
	.prep_ms_fdmi_iocb	= qla24xx_prep_ms_fdmi_iocb,
	.read_nvram		= qla24xx_read_nvram_data,
	.write_nvram		= qla24xx_write_nvram_data,
	.fw_dump		= qla24xx_fw_dump,
	.beacon_on		= qla24xx_beacon_on,
	.beacon_off		= qla24xx_beacon_off,
	.beacon_blink		= qla24xx_beacon_blink,
	.read_optrom		= qla24xx_read_optrom_data,
	.write_optrom		= qla24xx_write_optrom_data,
	.get_flash_version	= qla24xx_get_flash_version,
	.start_scsi		= qla24xx_start_scsi,
	.start_scsi_mq          = NULL,
	.abort_isp		= qla2x00_abort_isp,
	.iospace_config		= qla2x00_iospace_config,
	.initialize_adapter	= qla2x00_initialize_adapter,
};

static struct isp_operations qla25xx_isp_ops = {
	.pci_config		= qla25xx_pci_config,
	.reset_chip		= qla24xx_reset_chip,
	.chip_diag		= qla24xx_chip_diag,
	.config_rings		= qla24xx_config_rings,
	.reset_adapter		= qla24xx_reset_adapter,
	.nvram_config		= qla24xx_nvram_config,
	.update_fw_options	= qla24xx_update_fw_options,
	.load_risc		= qla24xx_load_risc,
	.pci_info_str		= qla24xx_pci_info_str,
	.fw_version_str		= qla24xx_fw_version_str,
	.intr_handler		= qla24xx_intr_handler,
	.enable_intrs		= qla24xx_enable_intrs,
	.disable_intrs		= qla24xx_disable_intrs,
	.abort_command		= qla24xx_abort_command,
	.target_reset		= qla24xx_abort_target,
	.lun_reset		= qla24xx_lun_reset,
	.fabric_login		= qla24xx_login_fabric,
	.fabric_logout		= qla24xx_fabric_logout,
	.calc_req_entries	= NULL,
	.build_iocbs		= NULL,
	.prep_ms_iocb		= qla24xx_prep_ms_iocb,
	.prep_ms_fdmi_iocb	= qla24xx_prep_ms_fdmi_iocb,
	.read_nvram		= qla25xx_read_nvram_data,
	.write_nvram		= qla25xx_write_nvram_data,
	.fw_dump		= qla25xx_fw_dump,
	.beacon_on		= qla24xx_beacon_on,
	.beacon_off		= qla24xx_beacon_off,
	.beacon_blink		= qla24xx_beacon_blink,
	.read_optrom		= qla25xx_read_optrom_data,
	.write_optrom		= qla24xx_write_optrom_data,
	.get_flash_version	= qla24xx_get_flash_version,
	.start_scsi		= qla24xx_dif_start_scsi,
	.start_scsi_mq          = qla2xxx_dif_start_scsi_mq,
	.abort_isp		= qla2x00_abort_isp,
	.iospace_config		= qla2x00_iospace_config,
	.initialize_adapter	= qla2x00_initialize_adapter,
};

static struct isp_operations qla81xx_isp_ops = {
	.pci_config		= qla25xx_pci_config,
	.reset_chip		= qla24xx_reset_chip,
	.chip_diag		= qla24xx_chip_diag,
	.config_rings		= qla24xx_config_rings,
	.reset_adapter		= qla24xx_reset_adapter,
	.nvram_config		= qla81xx_nvram_config,
	.update_fw_options	= qla81xx_update_fw_options,
	.load_risc		= qla81xx_load_risc,
	.pci_info_str		= qla24xx_pci_info_str,
	.fw_version_str		= qla24xx_fw_version_str,
	.intr_handler		= qla24xx_intr_handler,
	.enable_intrs		= qla24xx_enable_intrs,
	.disable_intrs		= qla24xx_disable_intrs,
	.abort_command		= qla24xx_abort_command,
	.target_reset		= qla24xx_abort_target,
	.lun_reset		= qla24xx_lun_reset,
	.fabric_login		= qla24xx_login_fabric,
	.fabric_logout		= qla24xx_fabric_logout,
	.calc_req_entries	= NULL,
	.build_iocbs		= NULL,
	.prep_ms_iocb		= qla24xx_prep_ms_iocb,
	.prep_ms_fdmi_iocb	= qla24xx_prep_ms_fdmi_iocb,
	.read_nvram		= NULL,
	.write_nvram		= NULL,
	.fw_dump		= qla81xx_fw_dump,
	.beacon_on		= qla24xx_beacon_on,
	.beacon_off		= qla24xx_beacon_off,
	.beacon_blink		= qla83xx_beacon_blink,
	.read_optrom		= qla25xx_read_optrom_data,
	.write_optrom		= qla24xx_write_optrom_data,
	.get_flash_version	= qla24xx_get_flash_version,
	.start_scsi		= qla24xx_dif_start_scsi,
	.start_scsi_mq          = qla2xxx_dif_start_scsi_mq,
	.abort_isp		= qla2x00_abort_isp,
	.iospace_config		= qla2x00_iospace_config,
	.initialize_adapter	= qla2x00_initialize_adapter,
};

static struct isp_operations qla82xx_isp_ops = {
	.pci_config		= qla82xx_pci_config,
	.reset_chip		= qla82xx_reset_chip,
	.chip_diag		= qla24xx_chip_diag,
	.config_rings		= qla82xx_config_rings,
	.reset_adapter		= qla24xx_reset_adapter,
	.nvram_config		= qla81xx_nvram_config,
	.update_fw_options	= qla24xx_update_fw_options,
	.load_risc		= qla82xx_load_risc,
	.pci_info_str		= qla24xx_pci_info_str,
	.fw_version_str		= qla24xx_fw_version_str,
	.intr_handler		= qla82xx_intr_handler,
	.enable_intrs		= qla82xx_enable_intrs,
	.disable_intrs		= qla82xx_disable_intrs,
	.abort_command		= qla24xx_abort_command,
	.target_reset		= qla24xx_abort_target,
	.lun_reset		= qla24xx_lun_reset,
	.fabric_login		= qla24xx_login_fabric,
	.fabric_logout		= qla24xx_fabric_logout,
	.calc_req_entries	= NULL,
	.build_iocbs		= NULL,
	.prep_ms_iocb		= qla24xx_prep_ms_iocb,
	.prep_ms_fdmi_iocb	= qla24xx_prep_ms_fdmi_iocb,
	.read_nvram		= qla24xx_read_nvram_data,
	.write_nvram		= qla24xx_write_nvram_data,
	.fw_dump		= qla82xx_fw_dump,
	.beacon_on		= qla82xx_beacon_on,
	.beacon_off		= qla82xx_beacon_off,
	.beacon_blink		= NULL,
	.read_optrom		= qla82xx_read_optrom_data,
	.write_optrom		= qla82xx_write_optrom_data,
	.get_flash_version	= qla82xx_get_flash_version,
	.start_scsi             = qla82xx_start_scsi,
	.start_scsi_mq          = NULL,
	.abort_isp		= qla82xx_abort_isp,
	.iospace_config     	= qla82xx_iospace_config,
	.initialize_adapter	= qla2x00_initialize_adapter,
};

static struct isp_operations qla8044_isp_ops = {
	.pci_config		= qla82xx_pci_config,
	.reset_chip		= qla82xx_reset_chip,
	.chip_diag		= qla24xx_chip_diag,
	.config_rings		= qla82xx_config_rings,
	.reset_adapter		= qla24xx_reset_adapter,
	.nvram_config		= qla81xx_nvram_config,
	.update_fw_options	= qla24xx_update_fw_options,
	.load_risc		= qla82xx_load_risc,
	.pci_info_str		= qla24xx_pci_info_str,
	.fw_version_str		= qla24xx_fw_version_str,
	.intr_handler		= qla8044_intr_handler,
	.enable_intrs		= qla82xx_enable_intrs,
	.disable_intrs		= qla82xx_disable_intrs,
	.abort_command		= qla24xx_abort_command,
	.target_reset		= qla24xx_abort_target,
	.lun_reset		= qla24xx_lun_reset,
	.fabric_login		= qla24xx_login_fabric,
	.fabric_logout		= qla24xx_fabric_logout,
	.calc_req_entries	= NULL,
	.build_iocbs		= NULL,
	.prep_ms_iocb		= qla24xx_prep_ms_iocb,
	.prep_ms_fdmi_iocb	= qla24xx_prep_ms_fdmi_iocb,
	.read_nvram		= NULL,
	.write_nvram		= NULL,
	.fw_dump		= qla8044_fw_dump,
	.beacon_on		= qla82xx_beacon_on,
	.beacon_off		= qla82xx_beacon_off,
	.beacon_blink		= NULL,
	.read_optrom		= qla8044_read_optrom_data,
	.write_optrom		= qla8044_write_optrom_data,
	.get_flash_version	= qla82xx_get_flash_version,
	.start_scsi             = qla82xx_start_scsi,
	.start_scsi_mq          = NULL,
	.abort_isp		= qla8044_abort_isp,
	.iospace_config		= qla82xx_iospace_config,
	.initialize_adapter	= qla2x00_initialize_adapter,
};

static struct isp_operations qla83xx_isp_ops = {
	.pci_config		= qla25xx_pci_config,
	.reset_chip		= qla24xx_reset_chip,
	.chip_diag		= qla24xx_chip_diag,
	.config_rings		= qla24xx_config_rings,
	.reset_adapter		= qla24xx_reset_adapter,
	.nvram_config		= qla81xx_nvram_config,
	.update_fw_options	= qla81xx_update_fw_options,
	.load_risc		= qla81xx_load_risc,
	.pci_info_str		= qla24xx_pci_info_str,
	.fw_version_str		= qla24xx_fw_version_str,
	.intr_handler		= qla24xx_intr_handler,
	.enable_intrs		= qla24xx_enable_intrs,
	.disable_intrs		= qla24xx_disable_intrs,
	.abort_command		= qla24xx_abort_command,
	.target_reset		= qla24xx_abort_target,
	.lun_reset		= qla24xx_lun_reset,
	.fabric_login		= qla24xx_login_fabric,
	.fabric_logout		= qla24xx_fabric_logout,
	.calc_req_entries	= NULL,
	.build_iocbs		= NULL,
	.prep_ms_iocb		= qla24xx_prep_ms_iocb,
	.prep_ms_fdmi_iocb	= qla24xx_prep_ms_fdmi_iocb,
	.read_nvram		= NULL,
	.write_nvram		= NULL,
	.fw_dump		= qla83xx_fw_dump,
	.beacon_on		= qla24xx_beacon_on,
	.beacon_off		= qla24xx_beacon_off,
	.beacon_blink		= qla83xx_beacon_blink,
	.read_optrom		= qla25xx_read_optrom_data,
	.write_optrom		= qla24xx_write_optrom_data,
	.get_flash_version	= qla24xx_get_flash_version,
	.start_scsi		= qla24xx_dif_start_scsi,
	.start_scsi_mq          = qla2xxx_dif_start_scsi_mq,
	.abort_isp		= qla2x00_abort_isp,
	.iospace_config		= qla83xx_iospace_config,
	.initialize_adapter	= qla2x00_initialize_adapter,
};

static struct isp_operations qlafx00_isp_ops = {
	.pci_config		= qlafx00_pci_config,
	.reset_chip		= qlafx00_soft_reset,
	.chip_diag		= qlafx00_chip_diag,
	.config_rings		= qlafx00_config_rings,
	.reset_adapter		= qlafx00_soft_reset,
	.nvram_config		= NULL,
	.update_fw_options	= NULL,
	.load_risc		= NULL,
	.pci_info_str		= qlafx00_pci_info_str,
	.fw_version_str		= qlafx00_fw_version_str,
	.intr_handler		= qlafx00_intr_handler,
	.enable_intrs		= qlafx00_enable_intrs,
	.disable_intrs		= qlafx00_disable_intrs,
	.abort_command		= qla24xx_async_abort_command,
	.target_reset		= qlafx00_abort_target,
	.lun_reset		= qlafx00_lun_reset,
	.fabric_login		= NULL,
	.fabric_logout		= NULL,
	.calc_req_entries	= NULL,
	.build_iocbs		= NULL,
	.prep_ms_iocb		= qla24xx_prep_ms_iocb,
	.prep_ms_fdmi_iocb	= qla24xx_prep_ms_fdmi_iocb,
	.read_nvram		= qla24xx_read_nvram_data,
	.write_nvram		= qla24xx_write_nvram_data,
	.fw_dump		= NULL,
	.beacon_on		= qla24xx_beacon_on,
	.beacon_off		= qla24xx_beacon_off,
	.beacon_blink		= NULL,
	.read_optrom		= qla24xx_read_optrom_data,
	.write_optrom		= qla24xx_write_optrom_data,
	.get_flash_version	= qla24xx_get_flash_version,
	.start_scsi		= qlafx00_start_scsi,
	.start_scsi_mq          = NULL,
	.abort_isp		= qlafx00_abort_isp,
	.iospace_config		= qlafx00_iospace_config,
	.initialize_adapter	= qlafx00_initialize_adapter,
};

static struct isp_operations qla27xx_isp_ops = {
	.pci_config		= qla25xx_pci_config,
	.reset_chip		= qla24xx_reset_chip,
	.chip_diag		= qla24xx_chip_diag,
	.config_rings		= qla24xx_config_rings,
	.reset_adapter		= qla24xx_reset_adapter,
	.nvram_config		= qla81xx_nvram_config,
	.update_fw_options	= qla24xx_update_fw_options,
	.load_risc		= qla81xx_load_risc,
	.pci_info_str		= qla24xx_pci_info_str,
	.fw_version_str		= qla24xx_fw_version_str,
	.intr_handler		= qla24xx_intr_handler,
	.enable_intrs		= qla24xx_enable_intrs,
	.disable_intrs		= qla24xx_disable_intrs,
	.abort_command		= qla24xx_abort_command,
	.target_reset		= qla24xx_abort_target,
	.lun_reset		= qla24xx_lun_reset,
	.fabric_login		= qla24xx_login_fabric,
	.fabric_logout		= qla24xx_fabric_logout,
	.calc_req_entries	= NULL,
	.build_iocbs		= NULL,
	.prep_ms_iocb		= qla24xx_prep_ms_iocb,
	.prep_ms_fdmi_iocb	= qla24xx_prep_ms_fdmi_iocb,
	.read_nvram		= NULL,
	.write_nvram		= NULL,
	.fw_dump		= qla27xx_fwdump,
	.beacon_on		= qla24xx_beacon_on,
	.beacon_off		= qla24xx_beacon_off,
	.beacon_blink		= qla83xx_beacon_blink,
	.read_optrom		= qla25xx_read_optrom_data,
	.write_optrom		= qla24xx_write_optrom_data,
	.get_flash_version	= qla24xx_get_flash_version,
	.start_scsi		= qla24xx_dif_start_scsi,
	.start_scsi_mq          = qla2xxx_dif_start_scsi_mq,
	.abort_isp		= qla2x00_abort_isp,
	.iospace_config		= qla83xx_iospace_config,
	.initialize_adapter	= qla2x00_initialize_adapter,
};

static inline void
qla2x00_set_isp_flags(struct qla_hw_data *ha)
{
	ha->device_type = DT_EXTENDED_IDS;
	switch (ha->pdev->device) {
	case PCI_DEVICE_ID_QLOGIC_ISP2100:
		ha->isp_type |= DT_ISP2100;
		ha->device_type &= ~DT_EXTENDED_IDS;
		ha->fw_srisc_address = RISC_START_ADDRESS_2100;
		break;
	case PCI_DEVICE_ID_QLOGIC_ISP2200:
		ha->isp_type |= DT_ISP2200;
		ha->device_type &= ~DT_EXTENDED_IDS;
		ha->fw_srisc_address = RISC_START_ADDRESS_2100;
		break;
	case PCI_DEVICE_ID_QLOGIC_ISP2300:
		ha->isp_type |= DT_ISP2300;
		ha->device_type |= DT_ZIO_SUPPORTED;
		ha->fw_srisc_address = RISC_START_ADDRESS_2300;
		break;
	case PCI_DEVICE_ID_QLOGIC_ISP2312:
		ha->isp_type |= DT_ISP2312;
		ha->device_type |= DT_ZIO_SUPPORTED;
		ha->fw_srisc_address = RISC_START_ADDRESS_2300;
		break;
	case PCI_DEVICE_ID_QLOGIC_ISP2322:
		ha->isp_type |= DT_ISP2322;
		ha->device_type |= DT_ZIO_SUPPORTED;
		if (ha->pdev->subsystem_vendor == 0x1028 &&
		    ha->pdev->subsystem_device == 0x0170)
			ha->device_type |= DT_OEM_001;
		ha->fw_srisc_address = RISC_START_ADDRESS_2300;
		break;
	case PCI_DEVICE_ID_QLOGIC_ISP6312:
		ha->isp_type |= DT_ISP6312;
		ha->fw_srisc_address = RISC_START_ADDRESS_2300;
		break;
	case PCI_DEVICE_ID_QLOGIC_ISP6322:
		ha->isp_type |= DT_ISP6322;
		ha->fw_srisc_address = RISC_START_ADDRESS_2300;
		break;
	case PCI_DEVICE_ID_QLOGIC_ISP2422:
		ha->isp_type |= DT_ISP2422;
		ha->device_type |= DT_ZIO_SUPPORTED;
		ha->device_type |= DT_FWI2;
		ha->device_type |= DT_IIDMA;
		ha->fw_srisc_address = RISC_START_ADDRESS_2400;
		break;
	case PCI_DEVICE_ID_QLOGIC_ISP2432:
		ha->isp_type |= DT_ISP2432;
		ha->device_type |= DT_ZIO_SUPPORTED;
		ha->device_type |= DT_FWI2;
		ha->device_type |= DT_IIDMA;
		ha->fw_srisc_address = RISC_START_ADDRESS_2400;
		break;
	case PCI_DEVICE_ID_QLOGIC_ISP8432:
		ha->isp_type |= DT_ISP8432;
		ha->device_type |= DT_ZIO_SUPPORTED;
		ha->device_type |= DT_FWI2;
		ha->device_type |= DT_IIDMA;
		ha->fw_srisc_address = RISC_START_ADDRESS_2400;
		break;
	case PCI_DEVICE_ID_QLOGIC_ISP5422:
		ha->isp_type |= DT_ISP5422;
		ha->device_type |= DT_FWI2;
		ha->fw_srisc_address = RISC_START_ADDRESS_2400;
		break;
	case PCI_DEVICE_ID_QLOGIC_ISP5432:
		ha->isp_type |= DT_ISP5432;
		ha->device_type |= DT_FWI2;
		ha->fw_srisc_address = RISC_START_ADDRESS_2400;
		break;
	case PCI_DEVICE_ID_QLOGIC_ISP2532:
		ha->isp_type |= DT_ISP2532;
		ha->device_type |= DT_ZIO_SUPPORTED;
		ha->device_type |= DT_FWI2;
		ha->device_type |= DT_IIDMA;
		ha->fw_srisc_address = RISC_START_ADDRESS_2400;
		break;
	case PCI_DEVICE_ID_QLOGIC_ISP8001:
		ha->isp_type |= DT_ISP8001;
		ha->device_type |= DT_ZIO_SUPPORTED;
		ha->device_type |= DT_FWI2;
		ha->device_type |= DT_IIDMA;
		ha->fw_srisc_address = RISC_START_ADDRESS_2400;
		break;
	case PCI_DEVICE_ID_QLOGIC_ISP8021:
		ha->isp_type |= DT_ISP8021;
		ha->device_type |= DT_ZIO_SUPPORTED;
		ha->device_type |= DT_FWI2;
		ha->fw_srisc_address = RISC_START_ADDRESS_2400;
		/* Initialize 82XX ISP flags */
		qla82xx_init_flags(ha);
		break;
	 case PCI_DEVICE_ID_QLOGIC_ISP8044:
		ha->isp_type |= DT_ISP8044;
		ha->device_type |= DT_ZIO_SUPPORTED;
		ha->device_type |= DT_FWI2;
		ha->fw_srisc_address = RISC_START_ADDRESS_2400;
		/* Initialize 82XX ISP flags */
		qla82xx_init_flags(ha);
		break;
	case PCI_DEVICE_ID_QLOGIC_ISP2031:
		ha->isp_type |= DT_ISP2031;
		ha->device_type |= DT_ZIO_SUPPORTED;
		ha->device_type |= DT_FWI2;
		ha->device_type |= DT_IIDMA;
		ha->device_type |= DT_T10_PI;
		ha->fw_srisc_address = RISC_START_ADDRESS_2400;
		break;
	case PCI_DEVICE_ID_QLOGIC_ISP8031:
		ha->isp_type |= DT_ISP8031;
		ha->device_type |= DT_ZIO_SUPPORTED;
		ha->device_type |= DT_FWI2;
		ha->device_type |= DT_IIDMA;
		ha->device_type |= DT_T10_PI;
		ha->fw_srisc_address = RISC_START_ADDRESS_2400;
		break;
	case PCI_DEVICE_ID_QLOGIC_ISPF001:
		ha->isp_type |= DT_ISPFX00;
		break;
	case PCI_DEVICE_ID_QLOGIC_ISP2071:
		ha->isp_type |= DT_ISP2071;
		ha->device_type |= DT_ZIO_SUPPORTED;
		ha->device_type |= DT_FWI2;
		ha->device_type |= DT_IIDMA;
		ha->device_type |= DT_T10_PI;
		ha->fw_srisc_address = RISC_START_ADDRESS_2400;
		break;
	case PCI_DEVICE_ID_QLOGIC_ISP2271:
		ha->isp_type |= DT_ISP2271;
		ha->device_type |= DT_ZIO_SUPPORTED;
		ha->device_type |= DT_FWI2;
		ha->device_type |= DT_IIDMA;
		ha->device_type |= DT_T10_PI;
		ha->fw_srisc_address = RISC_START_ADDRESS_2400;
		break;
	case PCI_DEVICE_ID_QLOGIC_ISP2261:
		ha->isp_type |= DT_ISP2261;
		ha->device_type |= DT_ZIO_SUPPORTED;
		ha->device_type |= DT_FWI2;
		ha->device_type |= DT_IIDMA;
		ha->device_type |= DT_T10_PI;
		ha->fw_srisc_address = RISC_START_ADDRESS_2400;
		break;
	case PCI_DEVICE_ID_QLOGIC_ISP2081:
	case PCI_DEVICE_ID_QLOGIC_ISP2089:
		ha->isp_type |= DT_ISP2081;
		ha->device_type |= DT_ZIO_SUPPORTED;
		ha->device_type |= DT_FWI2;
		ha->device_type |= DT_IIDMA;
		ha->device_type |= DT_T10_PI;
		ha->fw_srisc_address = RISC_START_ADDRESS_2400;
		break;
	case PCI_DEVICE_ID_QLOGIC_ISP2281:
	case PCI_DEVICE_ID_QLOGIC_ISP2289:
		ha->isp_type |= DT_ISP2281;
		ha->device_type |= DT_ZIO_SUPPORTED;
		ha->device_type |= DT_FWI2;
		ha->device_type |= DT_IIDMA;
		ha->device_type |= DT_T10_PI;
		ha->fw_srisc_address = RISC_START_ADDRESS_2400;
		break;
	}

	if (IS_QLA82XX(ha))
		ha->port_no = ha->portnum & 1;
	else {
		/* Get adapter physical port no from interrupt pin register. */
		pci_read_config_byte(ha->pdev, PCI_INTERRUPT_PIN, &ha->port_no);
		if (IS_QLA25XX(ha) || IS_QLA2031(ha) ||
		    IS_QLA27XX(ha) || IS_QLA28XX(ha))
			ha->port_no--;
		else
			ha->port_no = !(ha->port_no & 1);
	}

	ql_dbg_pci(ql_dbg_init, ha->pdev, 0x000b,
	    "device_type=0x%x port=%d fw_srisc_address=0x%x.\n",
	    ha->device_type, ha->port_no, ha->fw_srisc_address);
}

static void
qla2xxx_scan_start(struct Scsi_Host *shost)
{
	scsi_qla_host_t *vha = shost_priv(shost);

	if (vha->hw->flags.running_gold_fw)
		return;

	set_bit(LOOP_RESYNC_NEEDED, &vha->dpc_flags);
	set_bit(LOCAL_LOOP_UPDATE, &vha->dpc_flags);
	set_bit(RSCN_UPDATE, &vha->dpc_flags);
	set_bit(NPIV_CONFIG_NEEDED, &vha->dpc_flags);
}

static int
qla2xxx_scan_finished(struct Scsi_Host *shost, unsigned long time)
{
	scsi_qla_host_t *vha = shost_priv(shost);

	if (test_bit(UNLOADING, &vha->dpc_flags))
		return 1;
	if (!vha->host)
		return 1;
	if (time > vha->hw->loop_reset_delay * HZ)
		return 1;

	return atomic_read(&vha->loop_state) == LOOP_READY;
}

static void qla2x00_iocb_work_fn(struct work_struct *work)
{
	struct scsi_qla_host *vha = container_of(work,
		struct scsi_qla_host, iocb_work);
	struct qla_hw_data *ha = vha->hw;
	struct scsi_qla_host *base_vha = pci_get_drvdata(ha->pdev);
	int i = 2;
	unsigned long flags;

	if (test_bit(UNLOADING, &base_vha->dpc_flags))
		return;

	while (!list_empty(&vha->work_list) && i > 0) {
		qla2x00_do_work(vha);
		i--;
	}

	spin_lock_irqsave(&vha->work_lock, flags);
	clear_bit(IOCB_WORK_ACTIVE, &vha->dpc_flags);
	spin_unlock_irqrestore(&vha->work_lock, flags);
}

/*
 * PCI driver interface
 */
static int
qla2x00_probe_one(struct pci_dev *pdev, const struct pci_device_id *id)
{
	int	ret = -ENODEV;
	struct Scsi_Host *host;
	scsi_qla_host_t *base_vha = NULL;
	struct qla_hw_data *ha;
	char pci_info[30];
	char fw_str[30], wq_name[30];
	struct scsi_host_template *sht;
	int bars, mem_only = 0;
	uint16_t req_length = 0, rsp_length = 0;
	struct req_que *req = NULL;
	struct rsp_que *rsp = NULL;
	int i;

	bars = pci_select_bars(pdev, IORESOURCE_MEM | IORESOURCE_IO);
	sht = &qla2xxx_driver_template;
	if (pdev->device == PCI_DEVICE_ID_QLOGIC_ISP2422 ||
	    pdev->device == PCI_DEVICE_ID_QLOGIC_ISP2432 ||
	    pdev->device == PCI_DEVICE_ID_QLOGIC_ISP8432 ||
	    pdev->device == PCI_DEVICE_ID_QLOGIC_ISP5422 ||
	    pdev->device == PCI_DEVICE_ID_QLOGIC_ISP5432 ||
	    pdev->device == PCI_DEVICE_ID_QLOGIC_ISP2532 ||
	    pdev->device == PCI_DEVICE_ID_QLOGIC_ISP8001 ||
	    pdev->device == PCI_DEVICE_ID_QLOGIC_ISP8021 ||
	    pdev->device == PCI_DEVICE_ID_QLOGIC_ISP2031 ||
	    pdev->device == PCI_DEVICE_ID_QLOGIC_ISP8031 ||
	    pdev->device == PCI_DEVICE_ID_QLOGIC_ISPF001 ||
	    pdev->device == PCI_DEVICE_ID_QLOGIC_ISP8044 ||
	    pdev->device == PCI_DEVICE_ID_QLOGIC_ISP2071 ||
	    pdev->device == PCI_DEVICE_ID_QLOGIC_ISP2271 ||
	    pdev->device == PCI_DEVICE_ID_QLOGIC_ISP2261 ||
	    pdev->device == PCI_DEVICE_ID_QLOGIC_ISP2081 ||
	    pdev->device == PCI_DEVICE_ID_QLOGIC_ISP2281 ||
	    pdev->device == PCI_DEVICE_ID_QLOGIC_ISP2089 ||
	    pdev->device == PCI_DEVICE_ID_QLOGIC_ISP2289) {
		bars = pci_select_bars(pdev, IORESOURCE_MEM);
		mem_only = 1;
		ql_dbg_pci(ql_dbg_init, pdev, 0x0007,
		    "Mem only adapter.\n");
	}
	ql_dbg_pci(ql_dbg_init, pdev, 0x0008,
	    "Bars=%d.\n", bars);

	if (mem_only) {
		if (pci_enable_device_mem(pdev))
			return ret;
	} else {
		if (pci_enable_device(pdev))
			return ret;
	}

	/* This may fail but that's ok */
	pci_enable_pcie_error_reporting(pdev);

	/* Turn off T10-DIF when FC-NVMe is enabled */
	if (ql2xnvmeenable)
		ql2xenabledif = 0;

	ha = kzalloc(sizeof(struct qla_hw_data), GFP_KERNEL);
	if (!ha) {
		ql_log_pci(ql_log_fatal, pdev, 0x0009,
		    "Unable to allocate memory for ha.\n");
		goto disable_device;
	}
	ql_dbg_pci(ql_dbg_init, pdev, 0x000a,
	    "Memory allocated for ha=%p.\n", ha);
	ha->pdev = pdev;
	INIT_LIST_HEAD(&ha->tgt.q_full_list);
	spin_lock_init(&ha->tgt.q_full_lock);
	spin_lock_init(&ha->tgt.sess_lock);
	spin_lock_init(&ha->tgt.atio_lock);

	atomic_set(&ha->nvme_active_aen_cnt, 0);

	/* Clear our data area */
	ha->bars = bars;
	ha->mem_only = mem_only;
	spin_lock_init(&ha->hardware_lock);
	spin_lock_init(&ha->vport_slock);
	mutex_init(&ha->selflogin_lock);
	mutex_init(&ha->optrom_mutex);

	/* Set ISP-type information. */
	qla2x00_set_isp_flags(ha);

	/* Set EEH reset type to fundamental if required by hba */
	if (IS_QLA24XX(ha) || IS_QLA25XX(ha) || IS_QLA81XX(ha) ||
	    IS_QLA83XX(ha) || IS_QLA27XX(ha) || IS_QLA28XX(ha))
		pdev->needs_freset = 1;

	ha->prev_topology = 0;
	ha->init_cb_size = sizeof(init_cb_t);
	ha->link_data_rate = PORT_SPEED_UNKNOWN;
	ha->optrom_size = OPTROM_SIZE_2300;
	ha->max_exchg = FW_MAX_EXCHANGES_CNT;
	atomic_set(&ha->num_pend_mbx_stage1, 0);
	atomic_set(&ha->num_pend_mbx_stage2, 0);
	atomic_set(&ha->num_pend_mbx_stage3, 0);
	atomic_set(&ha->zio_threshold, DEFAULT_ZIO_THRESHOLD);
	ha->last_zio_threshold = DEFAULT_ZIO_THRESHOLD;

	/* Assign ISP specific operations. */
	if (IS_QLA2100(ha)) {
		ha->max_fibre_devices = MAX_FIBRE_DEVICES_2100;
		ha->mbx_count = MAILBOX_REGISTER_COUNT_2100;
		req_length = REQUEST_ENTRY_CNT_2100;
		rsp_length = RESPONSE_ENTRY_CNT_2100;
		ha->max_loop_id = SNS_LAST_LOOP_ID_2100;
		ha->gid_list_info_size = 4;
		ha->flash_conf_off = ~0;
		ha->flash_data_off = ~0;
		ha->nvram_conf_off = ~0;
		ha->nvram_data_off = ~0;
		ha->isp_ops = &qla2100_isp_ops;
	} else if (IS_QLA2200(ha)) {
		ha->max_fibre_devices = MAX_FIBRE_DEVICES_2100;
		ha->mbx_count = MAILBOX_REGISTER_COUNT_2200;
		req_length = REQUEST_ENTRY_CNT_2200;
		rsp_length = RESPONSE_ENTRY_CNT_2100;
		ha->max_loop_id = SNS_LAST_LOOP_ID_2100;
		ha->gid_list_info_size = 4;
		ha->flash_conf_off = ~0;
		ha->flash_data_off = ~0;
		ha->nvram_conf_off = ~0;
		ha->nvram_data_off = ~0;
		ha->isp_ops = &qla2100_isp_ops;
	} else if (IS_QLA23XX(ha)) {
		ha->max_fibre_devices = MAX_FIBRE_DEVICES_2100;
		ha->mbx_count = MAILBOX_REGISTER_COUNT;
		req_length = REQUEST_ENTRY_CNT_2200;
		rsp_length = RESPONSE_ENTRY_CNT_2300;
		ha->max_loop_id = SNS_LAST_LOOP_ID_2300;
		ha->gid_list_info_size = 6;
		if (IS_QLA2322(ha) || IS_QLA6322(ha))
			ha->optrom_size = OPTROM_SIZE_2322;
		ha->flash_conf_off = ~0;
		ha->flash_data_off = ~0;
		ha->nvram_conf_off = ~0;
		ha->nvram_data_off = ~0;
		ha->isp_ops = &qla2300_isp_ops;
	} else if (IS_QLA24XX_TYPE(ha)) {
		ha->max_fibre_devices = MAX_FIBRE_DEVICES_2400;
		ha->mbx_count = MAILBOX_REGISTER_COUNT;
		req_length = REQUEST_ENTRY_CNT_24XX;
		rsp_length = RESPONSE_ENTRY_CNT_2300;
		ha->tgt.atio_q_length = ATIO_ENTRY_CNT_24XX;
		ha->max_loop_id = SNS_LAST_LOOP_ID_2300;
		ha->init_cb_size = sizeof(struct mid_init_cb_24xx);
		ha->gid_list_info_size = 8;
		ha->optrom_size = OPTROM_SIZE_24XX;
		ha->nvram_npiv_size = QLA_MAX_VPORTS_QLA24XX;
		ha->isp_ops = &qla24xx_isp_ops;
		ha->flash_conf_off = FARX_ACCESS_FLASH_CONF;
		ha->flash_data_off = FARX_ACCESS_FLASH_DATA;
		ha->nvram_conf_off = FARX_ACCESS_NVRAM_CONF;
		ha->nvram_data_off = FARX_ACCESS_NVRAM_DATA;
	} else if (IS_QLA25XX(ha)) {
		ha->max_fibre_devices = MAX_FIBRE_DEVICES_2400;
		ha->mbx_count = MAILBOX_REGISTER_COUNT;
		req_length = REQUEST_ENTRY_CNT_24XX;
		rsp_length = RESPONSE_ENTRY_CNT_2300;
		ha->tgt.atio_q_length = ATIO_ENTRY_CNT_24XX;
		ha->max_loop_id = SNS_LAST_LOOP_ID_2300;
		ha->init_cb_size = sizeof(struct mid_init_cb_24xx);
		ha->gid_list_info_size = 8;
		ha->optrom_size = OPTROM_SIZE_25XX;
		ha->nvram_npiv_size = QLA_MAX_VPORTS_QLA25XX;
		ha->isp_ops = &qla25xx_isp_ops;
		ha->flash_conf_off = FARX_ACCESS_FLASH_CONF;
		ha->flash_data_off = FARX_ACCESS_FLASH_DATA;
		ha->nvram_conf_off = FARX_ACCESS_NVRAM_CONF;
		ha->nvram_data_off = FARX_ACCESS_NVRAM_DATA;
	} else if (IS_QLA81XX(ha)) {
		ha->max_fibre_devices = MAX_FIBRE_DEVICES_2400;
		ha->mbx_count = MAILBOX_REGISTER_COUNT;
		req_length = REQUEST_ENTRY_CNT_24XX;
		rsp_length = RESPONSE_ENTRY_CNT_2300;
		ha->tgt.atio_q_length = ATIO_ENTRY_CNT_24XX;
		ha->max_loop_id = SNS_LAST_LOOP_ID_2300;
		ha->init_cb_size = sizeof(struct mid_init_cb_81xx);
		ha->gid_list_info_size = 8;
		ha->optrom_size = OPTROM_SIZE_81XX;
		ha->nvram_npiv_size = QLA_MAX_VPORTS_QLA25XX;
		ha->isp_ops = &qla81xx_isp_ops;
		ha->flash_conf_off = FARX_ACCESS_FLASH_CONF_81XX;
		ha->flash_data_off = FARX_ACCESS_FLASH_DATA_81XX;
		ha->nvram_conf_off = ~0;
		ha->nvram_data_off = ~0;
	} else if (IS_QLA82XX(ha)) {
		ha->max_fibre_devices = MAX_FIBRE_DEVICES_2400;
		ha->mbx_count = MAILBOX_REGISTER_COUNT;
		req_length = REQUEST_ENTRY_CNT_82XX;
		rsp_length = RESPONSE_ENTRY_CNT_82XX;
		ha->max_loop_id = SNS_LAST_LOOP_ID_2300;
		ha->init_cb_size = sizeof(struct mid_init_cb_81xx);
		ha->gid_list_info_size = 8;
		ha->optrom_size = OPTROM_SIZE_82XX;
		ha->nvram_npiv_size = QLA_MAX_VPORTS_QLA25XX;
		ha->isp_ops = &qla82xx_isp_ops;
		ha->flash_conf_off = FARX_ACCESS_FLASH_CONF;
		ha->flash_data_off = FARX_ACCESS_FLASH_DATA;
		ha->nvram_conf_off = FARX_ACCESS_NVRAM_CONF;
		ha->nvram_data_off = FARX_ACCESS_NVRAM_DATA;
	} else if (IS_QLA8044(ha)) {
		ha->max_fibre_devices = MAX_FIBRE_DEVICES_2400;
		ha->mbx_count = MAILBOX_REGISTER_COUNT;
		req_length = REQUEST_ENTRY_CNT_82XX;
		rsp_length = RESPONSE_ENTRY_CNT_82XX;
		ha->max_loop_id = SNS_LAST_LOOP_ID_2300;
		ha->init_cb_size = sizeof(struct mid_init_cb_81xx);
		ha->gid_list_info_size = 8;
		ha->optrom_size = OPTROM_SIZE_83XX;
		ha->nvram_npiv_size = QLA_MAX_VPORTS_QLA25XX;
		ha->isp_ops = &qla8044_isp_ops;
		ha->flash_conf_off = FARX_ACCESS_FLASH_CONF;
		ha->flash_data_off = FARX_ACCESS_FLASH_DATA;
		ha->nvram_conf_off = FARX_ACCESS_NVRAM_CONF;
		ha->nvram_data_off = FARX_ACCESS_NVRAM_DATA;
	} else if (IS_QLA83XX(ha)) {
		ha->portnum = PCI_FUNC(ha->pdev->devfn);
		ha->max_fibre_devices = MAX_FIBRE_DEVICES_2400;
		ha->mbx_count = MAILBOX_REGISTER_COUNT;
		req_length = REQUEST_ENTRY_CNT_83XX;
		rsp_length = RESPONSE_ENTRY_CNT_83XX;
		ha->tgt.atio_q_length = ATIO_ENTRY_CNT_24XX;
		ha->max_loop_id = SNS_LAST_LOOP_ID_2300;
		ha->init_cb_size = sizeof(struct mid_init_cb_81xx);
		ha->gid_list_info_size = 8;
		ha->optrom_size = OPTROM_SIZE_83XX;
		ha->nvram_npiv_size = QLA_MAX_VPORTS_QLA25XX;
		ha->isp_ops = &qla83xx_isp_ops;
		ha->flash_conf_off = FARX_ACCESS_FLASH_CONF_81XX;
		ha->flash_data_off = FARX_ACCESS_FLASH_DATA_81XX;
		ha->nvram_conf_off = ~0;
		ha->nvram_data_off = ~0;
	}  else if (IS_QLAFX00(ha)) {
		ha->max_fibre_devices = MAX_FIBRE_DEVICES_FX00;
		ha->mbx_count = MAILBOX_REGISTER_COUNT_FX00;
		ha->aen_mbx_count = AEN_MAILBOX_REGISTER_COUNT_FX00;
		req_length = REQUEST_ENTRY_CNT_FX00;
		rsp_length = RESPONSE_ENTRY_CNT_FX00;
		ha->isp_ops = &qlafx00_isp_ops;
		ha->port_down_retry_count = 30; /* default value */
		ha->mr.fw_hbt_cnt = QLAFX00_HEARTBEAT_INTERVAL;
		ha->mr.fw_reset_timer_tick = QLAFX00_RESET_INTERVAL;
		ha->mr.fw_critemp_timer_tick = QLAFX00_CRITEMP_INTERVAL;
		ha->mr.fw_hbt_en = 1;
		ha->mr.host_info_resend = false;
		ha->mr.hinfo_resend_timer_tick = QLAFX00_HINFO_RESEND_INTERVAL;
	} else if (IS_QLA27XX(ha)) {
		ha->portnum = PCI_FUNC(ha->pdev->devfn);
		ha->max_fibre_devices = MAX_FIBRE_DEVICES_2400;
		ha->mbx_count = MAILBOX_REGISTER_COUNT;
		req_length = REQUEST_ENTRY_CNT_83XX;
		rsp_length = RESPONSE_ENTRY_CNT_83XX;
		ha->tgt.atio_q_length = ATIO_ENTRY_CNT_24XX;
		ha->max_loop_id = SNS_LAST_LOOP_ID_2300;
		ha->init_cb_size = sizeof(struct mid_init_cb_81xx);
		ha->gid_list_info_size = 8;
		ha->optrom_size = OPTROM_SIZE_83XX;
		ha->nvram_npiv_size = QLA_MAX_VPORTS_QLA25XX;
		ha->isp_ops = &qla27xx_isp_ops;
		ha->flash_conf_off = FARX_ACCESS_FLASH_CONF_81XX;
		ha->flash_data_off = FARX_ACCESS_FLASH_DATA_81XX;
		ha->nvram_conf_off = ~0;
		ha->nvram_data_off = ~0;
	} else if (IS_QLA28XX(ha)) {
		ha->portnum = PCI_FUNC(ha->pdev->devfn);
		ha->max_fibre_devices = MAX_FIBRE_DEVICES_2400;
		ha->mbx_count = MAILBOX_REGISTER_COUNT;
		req_length = REQUEST_ENTRY_CNT_24XX;
		rsp_length = RESPONSE_ENTRY_CNT_2300;
		ha->tgt.atio_q_length = ATIO_ENTRY_CNT_24XX;
		ha->max_loop_id = SNS_LAST_LOOP_ID_2300;
		ha->init_cb_size = sizeof(struct mid_init_cb_81xx);
		ha->gid_list_info_size = 8;
		ha->optrom_size = OPTROM_SIZE_28XX;
		ha->nvram_npiv_size = QLA_MAX_VPORTS_QLA25XX;
		ha->isp_ops = &qla27xx_isp_ops;
		ha->flash_conf_off = FARX_ACCESS_FLASH_CONF_28XX;
		ha->flash_data_off = FARX_ACCESS_FLASH_DATA_28XX;
		ha->nvram_conf_off = ~0;
		ha->nvram_data_off = ~0;
	}

	ql_dbg_pci(ql_dbg_init, pdev, 0x001e,
	    "mbx_count=%d, req_length=%d, "
	    "rsp_length=%d, max_loop_id=%d, init_cb_size=%d, "
	    "gid_list_info_size=%d, optrom_size=%d, nvram_npiv_size=%d, "
	    "max_fibre_devices=%d.\n",
	    ha->mbx_count, req_length, rsp_length, ha->max_loop_id,
	    ha->init_cb_size, ha->gid_list_info_size, ha->optrom_size,
	    ha->nvram_npiv_size, ha->max_fibre_devices);
	ql_dbg_pci(ql_dbg_init, pdev, 0x001f,
	    "isp_ops=%p, flash_conf_off=%d, "
	    "flash_data_off=%d, nvram_conf_off=%d, nvram_data_off=%d.\n",
	    ha->isp_ops, ha->flash_conf_off, ha->flash_data_off,
	    ha->nvram_conf_off, ha->nvram_data_off);

	/* Configure PCI I/O space */
	ret = ha->isp_ops->iospace_config(ha);
	if (ret)
		goto iospace_config_failed;

	ql_log_pci(ql_log_info, pdev, 0x001d,
	    "Found an ISP%04X irq %d iobase 0x%p.\n",
	    pdev->device, pdev->irq, ha->iobase);
	mutex_init(&ha->vport_lock);
	mutex_init(&ha->mq_lock);
	init_completion(&ha->mbx_cmd_comp);
	complete(&ha->mbx_cmd_comp);
	init_completion(&ha->mbx_intr_comp);
	init_completion(&ha->dcbx_comp);
	init_completion(&ha->lb_portup_comp);

	set_bit(0, (unsigned long *) ha->vp_idx_map);

	qla2x00_config_dma_addressing(ha);
	ql_dbg_pci(ql_dbg_init, pdev, 0x0020,
	    "64 Bit addressing is %s.\n",
	    ha->flags.enable_64bit_addressing ? "enable" :
	    "disable");
	ret = qla2x00_mem_alloc(ha, req_length, rsp_length, &req, &rsp);
	if (ret) {
		ql_log_pci(ql_log_fatal, pdev, 0x0031,
		    "Failed to allocate memory for adapter, aborting.\n");

		goto probe_hw_failed;
	}

	req->max_q_depth = MAX_Q_DEPTH;
	if (ql2xmaxqdepth != 0 && ql2xmaxqdepth <= 0xffffU)
		req->max_q_depth = ql2xmaxqdepth;


	base_vha = qla2x00_create_host(sht, ha);
	if (!base_vha) {
		ret = -ENOMEM;
		goto probe_hw_failed;
	}

	pci_set_drvdata(pdev, base_vha);
	set_bit(PFLG_DRIVER_PROBING, &base_vha->pci_flags);

	host = base_vha->host;
	base_vha->req = req;
	if (IS_QLA2XXX_MIDTYPE(ha))
		base_vha->mgmt_svr_loop_id =
			qla2x00_reserve_mgmt_server_loop_id(base_vha);
	else
		base_vha->mgmt_svr_loop_id = MANAGEMENT_SERVER +
						base_vha->vp_idx;

	/* Setup fcport template structure. */
	ha->mr.fcport.vha = base_vha;
	ha->mr.fcport.port_type = FCT_UNKNOWN;
	ha->mr.fcport.loop_id = FC_NO_LOOP_ID;
	qla2x00_set_fcport_state(&ha->mr.fcport, FCS_UNCONFIGURED);
	ha->mr.fcport.supported_classes = FC_COS_UNSPECIFIED;
	ha->mr.fcport.scan_state = 1;

	/* Set the SG table size based on ISP type */
	if (!IS_FWI2_CAPABLE(ha)) {
		if (IS_QLA2100(ha))
			host->sg_tablesize = 32;
	} else {
		if (!IS_QLA82XX(ha))
			host->sg_tablesize = QLA_SG_ALL;
	}
	host->max_id = ha->max_fibre_devices;
	host->cmd_per_lun = 3;
	host->unique_id = host->host_no;
	if (IS_T10_PI_CAPABLE(ha) && ql2xenabledif && !ql2xnvmeenable)
		host->max_cmd_len = 32;
	else
		host->max_cmd_len = MAX_CMDSZ;
	host->max_channel = MAX_BUSES - 1;
	/* Older HBAs support only 16-bit LUNs */
	if (!IS_QLAFX00(ha) && !IS_FWI2_CAPABLE(ha) &&
	    ql2xmaxlun > 0xffff)
		host->max_lun = 0xffff;
	else
		host->max_lun = ql2xmaxlun;
	host->transportt = qla2xxx_transport_template;
	sht->vendor_id = (SCSI_NL_VID_TYPE_PCI | PCI_VENDOR_ID_QLOGIC);

	ql_dbg(ql_dbg_init, base_vha, 0x0033,
	    "max_id=%d this_id=%d "
	    "cmd_per_len=%d unique_id=%d max_cmd_len=%d max_channel=%d "
	    "max_lun=%llu transportt=%p, vendor_id=%llu.\n", host->max_id,
	    host->this_id, host->cmd_per_lun, host->unique_id,
	    host->max_cmd_len, host->max_channel, host->max_lun,
	    host->transportt, sht->vendor_id);

	INIT_WORK(&base_vha->iocb_work, qla2x00_iocb_work_fn);

	/* Set up the irqs */
	ret = qla2x00_request_irqs(ha, rsp);
	if (ret)
		goto probe_failed;

	/* Alloc arrays of request and response ring ptrs */
	ret = qla2x00_alloc_queues(ha, req, rsp);
	if (ret) {
		ql_log(ql_log_fatal, base_vha, 0x003d,
		    "Failed to allocate memory for queue pointers..."
		    "aborting.\n");
		ret = -ENODEV;
		goto probe_failed;
	}

	if (ha->mqenable && shost_use_blk_mq(host)) {
		/* number of hardware queues supported by blk/scsi-mq*/
		host->nr_hw_queues = ha->max_qpairs;

		ql_dbg(ql_dbg_init, base_vha, 0x0192,
			"blk/scsi-mq enabled, HW queues = %d.\n", host->nr_hw_queues);
	} else {
		if (ql2xnvmeenable) {
			host->nr_hw_queues = ha->max_qpairs;
			ql_dbg(ql_dbg_init, base_vha, 0x0194,
			    "FC-NVMe support is enabled, HW queues=%d\n",
			    host->nr_hw_queues);
		} else {
			ql_dbg(ql_dbg_init, base_vha, 0x0193,
			    "blk/scsi-mq disabled.\n");
		}
	}

	qlt_probe_one_stage1(base_vha, ha);

	pci_save_state(pdev);

	/* Assign back pointers */
	rsp->req = req;
	req->rsp = rsp;

	if (IS_QLAFX00(ha)) {
		ha->rsp_q_map[0] = rsp;
		ha->req_q_map[0] = req;
		set_bit(0, ha->req_qid_map);
		set_bit(0, ha->rsp_qid_map);
	}

	/* FWI2-capable only. */
	req->req_q_in = &ha->iobase->isp24.req_q_in;
	req->req_q_out = &ha->iobase->isp24.req_q_out;
	rsp->rsp_q_in = &ha->iobase->isp24.rsp_q_in;
	rsp->rsp_q_out = &ha->iobase->isp24.rsp_q_out;
	if (ha->mqenable || IS_QLA83XX(ha) || IS_QLA27XX(ha) ||
	    IS_QLA28XX(ha)) {
		req->req_q_in = &ha->mqiobase->isp25mq.req_q_in;
		req->req_q_out = &ha->mqiobase->isp25mq.req_q_out;
		rsp->rsp_q_in = &ha->mqiobase->isp25mq.rsp_q_in;
		rsp->rsp_q_out =  &ha->mqiobase->isp25mq.rsp_q_out;
	}

	if (IS_QLAFX00(ha)) {
		req->req_q_in = &ha->iobase->ispfx00.req_q_in;
		req->req_q_out = &ha->iobase->ispfx00.req_q_out;
		rsp->rsp_q_in = &ha->iobase->ispfx00.rsp_q_in;
		rsp->rsp_q_out = &ha->iobase->ispfx00.rsp_q_out;
	}

	if (IS_P3P_TYPE(ha)) {
		req->req_q_out = &ha->iobase->isp82.req_q_out[0];
		rsp->rsp_q_in = &ha->iobase->isp82.rsp_q_in[0];
		rsp->rsp_q_out = &ha->iobase->isp82.rsp_q_out[0];
	}

	ql_dbg(ql_dbg_multiq, base_vha, 0xc009,
	    "rsp_q_map=%p req_q_map=%p rsp->req=%p req->rsp=%p.\n",
	    ha->rsp_q_map, ha->req_q_map, rsp->req, req->rsp);
	ql_dbg(ql_dbg_multiq, base_vha, 0xc00a,
	    "req->req_q_in=%p req->req_q_out=%p "
	    "rsp->rsp_q_in=%p rsp->rsp_q_out=%p.\n",
	    req->req_q_in, req->req_q_out,
	    rsp->rsp_q_in, rsp->rsp_q_out);
	ql_dbg(ql_dbg_init, base_vha, 0x003e,
	    "rsp_q_map=%p req_q_map=%p rsp->req=%p req->rsp=%p.\n",
	    ha->rsp_q_map, ha->req_q_map, rsp->req, req->rsp);
	ql_dbg(ql_dbg_init, base_vha, 0x003f,
	    "req->req_q_in=%p req->req_q_out=%p rsp->rsp_q_in=%p rsp->rsp_q_out=%p.\n",
	    req->req_q_in, req->req_q_out, rsp->rsp_q_in, rsp->rsp_q_out);

	ha->wq = alloc_workqueue("qla2xxx_wq", 0, 0);

	if (ha->isp_ops->initialize_adapter(base_vha)) {
		ql_log(ql_log_fatal, base_vha, 0x00d6,
		    "Failed to initialize adapter - Adapter flags %x.\n",
		    base_vha->device_flags);

		if (IS_QLA82XX(ha)) {
			qla82xx_idc_lock(ha);
			qla82xx_wr_32(ha, QLA82XX_CRB_DEV_STATE,
				QLA8XXX_DEV_FAILED);
			qla82xx_idc_unlock(ha);
			ql_log(ql_log_fatal, base_vha, 0x00d7,
			    "HW State: FAILED.\n");
		} else if (IS_QLA8044(ha)) {
			qla8044_idc_lock(ha);
			qla8044_wr_direct(base_vha,
				QLA8044_CRB_DEV_STATE_INDEX,
				QLA8XXX_DEV_FAILED);
			qla8044_idc_unlock(ha);
			ql_log(ql_log_fatal, base_vha, 0x0150,
			    "HW State: FAILED.\n");
		}

		ret = -ENODEV;
		goto probe_failed;
	}

	if (IS_QLAFX00(ha))
		host->can_queue = QLAFX00_MAX_CANQUEUE;
	else
		host->can_queue = req->num_outstanding_cmds - 10;

	ql_dbg(ql_dbg_init, base_vha, 0x0032,
	    "can_queue=%d, req=%p, mgmt_svr_loop_id=%d, sg_tablesize=%d.\n",
	    host->can_queue, base_vha->req,
	    base_vha->mgmt_svr_loop_id, host->sg_tablesize);

	if (ha->mqenable) {
		bool mq = false;
		bool startit = false;

		if (QLA_TGT_MODE_ENABLED()) {
			mq = true;
			startit = false;
		}

		if ((ql2x_ini_mode == QLA2XXX_INI_MODE_ENABLED) &&
		    shost_use_blk_mq(host)) {
			mq = true;
			startit = true;
		}

		if (mq) {
			/* Create start of day qpairs for Block MQ */
			for (i = 0; i < ha->max_qpairs; i++)
				qla2xxx_create_qpair(base_vha, 5, 0, startit);
		}
	}

	if (ha->flags.running_gold_fw)
		goto skip_dpc;

	/*
	 * Startup the kernel thread for this host adapter
	 */
	ha->dpc_thread = kthread_create(qla2x00_do_dpc, ha,
	    "%s_dpc", base_vha->host_str);
	if (IS_ERR(ha->dpc_thread)) {
		ql_log(ql_log_fatal, base_vha, 0x00ed,
		    "Failed to start DPC thread.\n");
		ret = PTR_ERR(ha->dpc_thread);
		ha->dpc_thread = NULL;
		goto probe_failed;
	}
	ql_dbg(ql_dbg_init, base_vha, 0x00ee,
	    "DPC thread started successfully.\n");

	/*
	 * If we're not coming up in initiator mode, we might sit for
	 * a while without waking up the dpc thread, which leads to a
	 * stuck process warning.  So just kick the dpc once here and
	 * let the kthread start (and go back to sleep in qla2x00_do_dpc).
	 */
	qla2xxx_wake_dpc(base_vha);

	INIT_WORK(&ha->board_disable, qla2x00_disable_board_on_pci_error);

	if (IS_QLA8031(ha) || IS_MCTP_CAPABLE(ha)) {
		sprintf(wq_name, "qla2xxx_%lu_dpc_lp_wq", base_vha->host_no);
		ha->dpc_lp_wq = create_singlethread_workqueue(wq_name);
		INIT_WORK(&ha->idc_aen, qla83xx_service_idc_aen);

		sprintf(wq_name, "qla2xxx_%lu_dpc_hp_wq", base_vha->host_no);
		ha->dpc_hp_wq = create_singlethread_workqueue(wq_name);
		INIT_WORK(&ha->nic_core_reset, qla83xx_nic_core_reset_work);
		INIT_WORK(&ha->idc_state_handler,
		    qla83xx_idc_state_handler_work);
		INIT_WORK(&ha->nic_core_unrecoverable,
		    qla83xx_nic_core_unrecoverable_work);
	}

skip_dpc:
	list_add_tail(&base_vha->list, &ha->vp_list);
	base_vha->host->irq = ha->pdev->irq;

	/* Initialized the timer */
	qla2x00_start_timer(base_vha, qla2x00_timer, WATCH_INTERVAL);
	ql_dbg(ql_dbg_init, base_vha, 0x00ef,
	    "Started qla2x00_timer with "
	    "interval=%d.\n", WATCH_INTERVAL);
	ql_dbg(ql_dbg_init, base_vha, 0x00f0,
	    "Detected hba at address=%p.\n",
	    ha);

	if (IS_T10_PI_CAPABLE(ha) && ql2xenabledif && !ql2xnvmeenable) {
		if (ha->fw_attributes & BIT_4) {
			int prot = 0, guard;

			base_vha->flags.difdix_supported = 1;
			ql_dbg(ql_dbg_init, base_vha, 0x00f1,
			    "Registering for DIF/DIX type 1 and 3 protection.\n");
			if (ql2xenabledif == 1)
				prot = SHOST_DIX_TYPE0_PROTECTION;
			if (ql2xprotmask)
				scsi_host_set_prot(host, ql2xprotmask);
			else
				scsi_host_set_prot(host,
				    prot | SHOST_DIF_TYPE1_PROTECTION
				    | SHOST_DIF_TYPE2_PROTECTION
				    | SHOST_DIF_TYPE3_PROTECTION
				    | SHOST_DIX_TYPE1_PROTECTION
				    | SHOST_DIX_TYPE2_PROTECTION
				    | SHOST_DIX_TYPE3_PROTECTION);

			guard = SHOST_DIX_GUARD_CRC;

			if (IS_PI_IPGUARD_CAPABLE(ha) &&
			    (ql2xenabledif > 1 || IS_PI_DIFB_DIX0_CAPABLE(ha)))
				guard |= SHOST_DIX_GUARD_IP;

			if (ql2xprotguard)
				scsi_host_set_guard(host, ql2xprotguard);
			else
				scsi_host_set_guard(host, guard);
		} else
			base_vha->flags.difdix_supported = 0;
	}

	ha->isp_ops->enable_intrs(ha);

	if (IS_QLAFX00(ha)) {
		ret = qlafx00_fx_disc(base_vha,
			&base_vha->hw->mr.fcport, FXDISC_GET_CONFIG_INFO);
		host->sg_tablesize = (ha->mr.extended_io_enabled) ?
		    QLA_SG_ALL : 128;
	}

	ret = scsi_add_host(host, &pdev->dev);
	if (ret)
		goto probe_failed;

	base_vha->flags.init_done = 1;
	base_vha->flags.online = 1;
	ha->prev_minidump_failed = 0;

	ql_dbg(ql_dbg_init, base_vha, 0x00f2,
	    "Init done and hba is online.\n");

	if (qla_ini_mode_enabled(base_vha) ||
		qla_dual_mode_enabled(base_vha))
		scsi_scan_host(host);
	else
		ql_dbg(ql_dbg_init, base_vha, 0x0122,
			"skipping scsi_scan_host() for non-initiator port\n");

	qla2x00_alloc_sysfs_attr(base_vha);

	if (IS_QLAFX00(ha)) {
		ret = qlafx00_fx_disc(base_vha,
			&base_vha->hw->mr.fcport, FXDISC_GET_PORT_INFO);

		/* Register system information */
		ret =  qlafx00_fx_disc(base_vha,
			&base_vha->hw->mr.fcport, FXDISC_REG_HOST_INFO);
	}

	qla2x00_init_host_attr(base_vha);

	qla2x00_dfs_setup(base_vha);

	ql_log(ql_log_info, base_vha, 0x00fb,
	    "QLogic %s - %s.\n", ha->model_number, ha->model_desc);
	ql_log(ql_log_info, base_vha, 0x00fc,
	    "ISP%04X: %s @ %s hdma%c host#=%ld fw=%s.\n",
	    pdev->device, ha->isp_ops->pci_info_str(base_vha, pci_info,
						       sizeof(pci_info)),
	    pci_name(pdev), ha->flags.enable_64bit_addressing ? '+' : '-',
	    base_vha->host_no,
	    ha->isp_ops->fw_version_str(base_vha, fw_str, sizeof(fw_str)));

	qlt_add_target(ha, base_vha);

	clear_bit(PFLG_DRIVER_PROBING, &base_vha->pci_flags);

	if (test_bit(UNLOADING, &base_vha->dpc_flags))
		return -ENODEV;

	if (ha->flags.detected_lr_sfp) {
		ql_log(ql_log_info, base_vha, 0xffff,
		    "Reset chip to pick up LR SFP setting\n");
		set_bit(ISP_ABORT_NEEDED, &base_vha->dpc_flags);
		qla2xxx_wake_dpc(base_vha);
	}

	return 0;

probe_failed:
	if (base_vha->gnl.l) {
		dma_free_coherent(&ha->pdev->dev, base_vha->gnl.size,
				base_vha->gnl.l, base_vha->gnl.ldma);
		base_vha->gnl.l = NULL;
	}

	if (base_vha->timer_active)
		qla2x00_stop_timer(base_vha);
	base_vha->flags.online = 0;
	if (ha->dpc_thread) {
		struct task_struct *t = ha->dpc_thread;

		ha->dpc_thread = NULL;
		kthread_stop(t);
	}

	qla2x00_free_device(base_vha);
	scsi_host_put(base_vha->host);
	/*
	 * Need to NULL out local req/rsp after
	 * qla2x00_free_device => qla2x00_free_queues frees
	 * what these are pointing to. Or else we'll
	 * fall over below in qla2x00_free_req/rsp_que.
	 */
	req = NULL;
	rsp = NULL;

probe_hw_failed:
	qla2x00_mem_free(ha);
	qla2x00_free_req_que(ha, req);
	qla2x00_free_rsp_que(ha, rsp);
	qla2x00_clear_drv_active(ha);

iospace_config_failed:
	if (IS_P3P_TYPE(ha)) {
		if (!ha->nx_pcibase)
			iounmap((device_reg_t *)ha->nx_pcibase);
		if (!ql2xdbwr)
			iounmap((device_reg_t *)ha->nxdb_wr_ptr);
	} else {
		if (ha->iobase)
			iounmap(ha->iobase);
		if (ha->cregbase)
			iounmap(ha->cregbase);
	}
	pci_release_selected_regions(ha->pdev, ha->bars);
	kfree(ha);

disable_device:
	pci_disable_device(pdev);
	return ret;
}

static void __qla_set_remove_flag(scsi_qla_host_t *base_vha)
{
	scsi_qla_host_t *vp;
	unsigned long flags;
	struct qla_hw_data *ha;

	if (!base_vha)
		return;

	ha = base_vha->hw;

	spin_lock_irqsave(&ha->vport_slock, flags);
	list_for_each_entry(vp, &ha->vp_list, list)
		set_bit(PFLG_DRIVER_REMOVING, &vp->pci_flags);

	/*
	 * Indicate device removal to prevent future board_disable
	 * and wait until any pending board_disable has completed.
	 */
	set_bit(PFLG_DRIVER_REMOVING, &base_vha->pci_flags);
	spin_unlock_irqrestore(&ha->vport_slock, flags);
}

static void
qla2x00_shutdown(struct pci_dev *pdev)
{
	scsi_qla_host_t *vha;
	struct qla_hw_data  *ha;

	vha = pci_get_drvdata(pdev);
	ha = vha->hw;

	ql_log(ql_log_info, vha, 0xfffa,
		"Adapter shutdown\n");

	/*
	 * Prevent future board_disable and wait
	 * until any pending board_disable has completed.
	 */
	__qla_set_remove_flag(vha);
	cancel_work_sync(&ha->board_disable);

	if (!atomic_read(&pdev->enable_cnt))
		return;

	/* Notify ISPFX00 firmware */
	if (IS_QLAFX00(ha))
		qlafx00_driver_shutdown(vha, 20);

	/* Turn-off FCE trace */
	if (ha->flags.fce_enabled) {
		qla2x00_disable_fce_trace(vha, NULL, NULL);
		ha->flags.fce_enabled = 0;
	}

	/* Turn-off EFT trace */
	if (ha->eft)
		qla2x00_disable_eft_trace(vha);

	if (IS_QLA25XX(ha) ||  IS_QLA2031(ha) || IS_QLA27XX(ha) ||
	    IS_QLA28XX(ha)) {
		if (ha->flags.fw_started)
			qla2x00_abort_isp_cleanup(vha);
	} else {
		/* Stop currently executing firmware. */
		qla2x00_try_to_stop_firmware(vha);
	}

	/* Turn adapter off line */
	vha->flags.online = 0;

	/* turn-off interrupts on the card */
	if (ha->interrupts_on) {
		vha->flags.init_done = 0;
		ha->isp_ops->disable_intrs(ha);
	}

	qla2x00_free_irqs(vha);

	qla2x00_free_fw_dump(ha);

	pci_disable_device(pdev);
	ql_log(ql_log_info, vha, 0xfffe,
		"Adapter shutdown successfully.\n");
}

/* Deletes all the virtual ports for a given ha */
static void
qla2x00_delete_all_vps(struct qla_hw_data *ha, scsi_qla_host_t *base_vha)
{
	scsi_qla_host_t *vha;
	unsigned long flags;

	mutex_lock(&ha->vport_lock);
	while (ha->cur_vport_count) {
		spin_lock_irqsave(&ha->vport_slock, flags);

		BUG_ON(base_vha->list.next == &ha->vp_list);
		/* This assumes first entry in ha->vp_list is always base vha */
		vha = list_first_entry(&base_vha->list, scsi_qla_host_t, list);
		scsi_host_get(vha->host);

		spin_unlock_irqrestore(&ha->vport_slock, flags);
		mutex_unlock(&ha->vport_lock);

		qla_nvme_delete(vha);

		fc_vport_terminate(vha->fc_vport);
		scsi_host_put(vha->host);

		mutex_lock(&ha->vport_lock);
	}
	mutex_unlock(&ha->vport_lock);
}

/* Stops all deferred work threads */
static void
qla2x00_destroy_deferred_work(struct qla_hw_data *ha)
{
	/* Cancel all work and destroy DPC workqueues */
	if (ha->dpc_lp_wq) {
		cancel_work_sync(&ha->idc_aen);
		destroy_workqueue(ha->dpc_lp_wq);
		ha->dpc_lp_wq = NULL;
	}

	if (ha->dpc_hp_wq) {
		cancel_work_sync(&ha->nic_core_reset);
		cancel_work_sync(&ha->idc_state_handler);
		cancel_work_sync(&ha->nic_core_unrecoverable);
		destroy_workqueue(ha->dpc_hp_wq);
		ha->dpc_hp_wq = NULL;
	}

	/* Kill the kernel thread for this host */
	if (ha->dpc_thread) {
		struct task_struct *t = ha->dpc_thread;

		/*
		 * qla2xxx_wake_dpc checks for ->dpc_thread
		 * so we need to zero it out.
		 */
		ha->dpc_thread = NULL;
		kthread_stop(t);
	}
}

static void
qla2x00_unmap_iobases(struct qla_hw_data *ha)
{
	if (IS_QLA82XX(ha)) {

		iounmap((device_reg_t *)ha->nx_pcibase);
		if (!ql2xdbwr)
			iounmap((device_reg_t *)ha->nxdb_wr_ptr);
	} else {
		if (ha->iobase)
			iounmap(ha->iobase);

		if (ha->cregbase)
			iounmap(ha->cregbase);

		if (ha->mqiobase)
			iounmap(ha->mqiobase);

		if ((IS_QLA83XX(ha) || IS_QLA27XX(ha) || IS_QLA28XX(ha)) &&
		    ha->msixbase)
			iounmap(ha->msixbase);
	}
}

static void
qla2x00_clear_drv_active(struct qla_hw_data *ha)
{
	if (IS_QLA8044(ha)) {
		qla8044_idc_lock(ha);
		qla8044_clear_drv_active(ha);
		qla8044_idc_unlock(ha);
	} else if (IS_QLA82XX(ha)) {
		qla82xx_idc_lock(ha);
		qla82xx_clear_drv_active(ha);
		qla82xx_idc_unlock(ha);
	}
}

static void
qla2x00_remove_one(struct pci_dev *pdev)
{
	scsi_qla_host_t *base_vha;
	struct qla_hw_data  *ha;

	base_vha = pci_get_drvdata(pdev);
	ha = base_vha->hw;
	ql_log(ql_log_info, base_vha, 0xb079,
	    "Removing driver\n");
	__qla_set_remove_flag(base_vha);
	cancel_work_sync(&ha->board_disable);

	/*
	 * If the PCI device is disabled then there was a PCI-disconnect and
	 * qla2x00_disable_board_on_pci_error has taken care of most of the
	 * resources.
	 */
	if (!atomic_read(&pdev->enable_cnt)) {
		dma_free_coherent(&ha->pdev->dev, base_vha->gnl.size,
		    base_vha->gnl.l, base_vha->gnl.ldma);
		base_vha->gnl.l = NULL;
		scsi_host_put(base_vha->host);
		kfree(ha);
		pci_set_drvdata(pdev, NULL);
		return;
	}
	qla2x00_wait_for_hba_ready(base_vha);

	if (IS_QLA25XX(ha) || IS_QLA2031(ha) || IS_QLA27XX(ha) ||
	    IS_QLA28XX(ha)) {
		if (ha->flags.fw_started)
			qla2x00_abort_isp_cleanup(base_vha);
	} else if (!IS_QLAFX00(ha)) {
		if (IS_QLA8031(ha)) {
			ql_dbg(ql_dbg_p3p, base_vha, 0xb07e,
			    "Clearing fcoe driver presence.\n");
			if (qla83xx_clear_drv_presence(base_vha) != QLA_SUCCESS)
				ql_dbg(ql_dbg_p3p, base_vha, 0xb079,
				    "Error while clearing DRV-Presence.\n");
		}

		qla2x00_try_to_stop_firmware(base_vha);
	}
 
	qla2x00_wait_for_sess_deletion(base_vha);

	qla2x00_wait_for_sess_deletion(base_vha);

	/*
	 * if UNLOAD flag is already set, then continue unload,
	 * where it was set first.
	 */
	if (test_bit(UNLOADING, &base_vha->dpc_flags))
		return;

	set_bit(UNLOADING, &base_vha->dpc_flags);

	qla_nvme_delete(base_vha);

	dma_free_coherent(&ha->pdev->dev,
		base_vha->gnl.size, base_vha->gnl.l, base_vha->gnl.ldma);

	base_vha->gnl.l = NULL;

	vfree(base_vha->scan.l);

	if (IS_QLAFX00(ha))
		qlafx00_driver_shutdown(base_vha, 20);

	qla2x00_delete_all_vps(ha, base_vha);

	qla2x00_dfs_remove(base_vha);

	qla84xx_put_chip(base_vha);

	/* Disable timer */
	if (base_vha->timer_active)
		qla2x00_stop_timer(base_vha);

	base_vha->flags.online = 0;

	/* free DMA memory */
	if (ha->exlogin_buf)
		qla2x00_free_exlogin_buffer(ha);

	/* free DMA memory */
	if (ha->exchoffld_buf)
		qla2x00_free_exchoffld_buffer(ha);

	qla2x00_destroy_deferred_work(ha);

	qlt_remove_target(ha, base_vha);

	qla2x00_free_sysfs_attr(base_vha, true);

	fc_remove_host(base_vha->host);
	qlt_remove_target_resources(ha);

	scsi_remove_host(base_vha->host);

	qla2x00_free_device(base_vha);

	qla2x00_clear_drv_active(ha);

	scsi_host_put(base_vha->host);

	qla2x00_unmap_iobases(ha);

	pci_release_selected_regions(ha->pdev, ha->bars);
	kfree(ha);

	pci_disable_pcie_error_reporting(pdev);

	pci_disable_device(pdev);
}

static void
qla2x00_free_device(scsi_qla_host_t *vha)
{
	struct qla_hw_data *ha = vha->hw;

	qla2x00_abort_all_cmds(vha, DID_NO_CONNECT << 16);

	/* Disable timer */
	if (vha->timer_active)
		qla2x00_stop_timer(vha);

	qla25xx_delete_queues(vha);

	vha->flags.online = 0;

	/* turn-off interrupts on the card */
	if (ha->interrupts_on) {
		vha->flags.init_done = 0;
		ha->isp_ops->disable_intrs(ha);
	}

	qla2x00_free_fcports(vha);

	qla2x00_free_irqs(vha);

	/* Flush the work queue and remove it */
	if (ha->wq) {
		flush_workqueue(ha->wq);
		destroy_workqueue(ha->wq);
		ha->wq = NULL;
	}


	qla2x00_mem_free(ha);

	qla82xx_md_free(vha);

	qla2x00_free_queues(ha);
}

void qla2x00_free_fcports(struct scsi_qla_host *vha)
{
	fc_port_t *fcport, *tfcport;

	list_for_each_entry_safe(fcport, tfcport, &vha->vp_fcports, list)
		qla2x00_free_fcport(fcport);
}

static inline void
qla2x00_schedule_rport_del(struct scsi_qla_host *vha, fc_port_t *fcport,
    int defer)
{
	struct fc_rport *rport;
	scsi_qla_host_t *base_vha;
	unsigned long flags;

	if (!fcport->rport)
		return;

	rport = fcport->rport;
	if (defer) {
		base_vha = pci_get_drvdata(vha->hw->pdev);
		spin_lock_irqsave(vha->host->host_lock, flags);
		fcport->drport = rport;
		spin_unlock_irqrestore(vha->host->host_lock, flags);
		qlt_do_generation_tick(vha, &base_vha->total_fcport_update_gen);
		set_bit(FCPORT_UPDATE_NEEDED, &base_vha->dpc_flags);
		qla2xxx_wake_dpc(base_vha);
	} else {
		int now;

		if (rport) {
			ql_dbg(ql_dbg_disc, fcport->vha, 0x2109,
			    "%s %8phN. rport %p roles %x\n",
			    __func__, fcport->port_name, rport,
			    rport->roles);
			fc_remote_port_delete(rport);
		}
		qlt_do_generation_tick(vha, &now);
	}
}

/*
 * qla2x00_mark_device_lost Updates fcport state when device goes offline.
 *
 * Input: ha = adapter block pointer.  fcport = port structure pointer.
 *
 * Return: None.
 *
 * Context:
 */
void qla2x00_mark_device_lost(scsi_qla_host_t *vha, fc_port_t *fcport,
    int do_login, int defer)
{
	if (IS_QLAFX00(vha->hw)) {
		qla2x00_set_fcport_state(fcport, FCS_DEVICE_LOST);
		qla2x00_schedule_rport_del(vha, fcport, defer);
		return;
	}

	if (atomic_read(&fcport->state) == FCS_ONLINE &&
	    vha->vp_idx == fcport->vha->vp_idx) {
		qla2x00_set_fcport_state(fcport, FCS_DEVICE_LOST);
		qla2x00_schedule_rport_del(vha, fcport, defer);
	}
	/*
	 * We may need to retry the login, so don't change the state of the
	 * port but do the retries.
	 */
	if (atomic_read(&fcport->state) != FCS_DEVICE_DEAD)
		qla2x00_set_fcport_state(fcport, FCS_DEVICE_LOST);

	if (!do_login)
		return;

	set_bit(RELOGIN_NEEDED, &vha->dpc_flags);
}

/*
 * qla2x00_mark_all_devices_lost
 *	Updates fcport state when device goes offline.
 *
 * Input:
 *	ha = adapter block pointer.
 *	fcport = port structure pointer.
 *
 * Return:
 *	None.
 *
 * Context:
 */
void
qla2x00_mark_all_devices_lost(scsi_qla_host_t *vha, int defer)
{
	fc_port_t *fcport;

	ql_dbg(ql_dbg_disc, vha, 0x20f1,
	    "Mark all dev lost\n");

	list_for_each_entry(fcport, &vha->vp_fcports, list) {
		fcport->scan_state = 0;
		qlt_schedule_sess_for_deletion(fcport);

		if (vha->vp_idx != 0 && vha->vp_idx != fcport->vha->vp_idx)
			continue;

		/*
		 * No point in marking the device as lost, if the device is
		 * already DEAD.
		 */
		if (atomic_read(&fcport->state) == FCS_DEVICE_DEAD)
			continue;
		if (atomic_read(&fcport->state) == FCS_ONLINE) {
			qla2x00_set_fcport_state(fcport, FCS_DEVICE_LOST);
			if (defer)
				qla2x00_schedule_rport_del(vha, fcport, defer);
			else if (vha->vp_idx == fcport->vha->vp_idx)
				qla2x00_schedule_rport_del(vha, fcport, defer);
		}
	}
}

static void qla2x00_set_reserved_loop_ids(struct qla_hw_data *ha)
{
	int i;

	if (IS_FWI2_CAPABLE(ha))
		return;

	for (i = 0; i < SNS_FIRST_LOOP_ID; i++)
		set_bit(i, ha->loop_id_map);
	set_bit(MANAGEMENT_SERVER, ha->loop_id_map);
	set_bit(BROADCAST, ha->loop_id_map);
}

/*
* qla2x00_mem_alloc
*      Allocates adapter memory.
*
* Returns:
*      0  = success.
*      !0  = failure.
*/
static int
qla2x00_mem_alloc(struct qla_hw_data *ha, uint16_t req_len, uint16_t rsp_len,
	struct req_que **req, struct rsp_que **rsp)
{
	char	name[16];

	ha->init_cb = dma_alloc_coherent(&ha->pdev->dev, ha->init_cb_size,
		&ha->init_cb_dma, GFP_KERNEL);
	if (!ha->init_cb)
		goto fail;

	if (qlt_mem_alloc(ha) < 0)
		goto fail_free_init_cb;

	ha->gid_list = dma_alloc_coherent(&ha->pdev->dev,
		qla2x00_gid_list_size(ha), &ha->gid_list_dma, GFP_KERNEL);
	if (!ha->gid_list)
		goto fail_free_tgt_mem;

	ha->srb_mempool = mempool_create_slab_pool(SRB_MIN_REQ, srb_cachep);
	if (!ha->srb_mempool)
		goto fail_free_gid_list;

	if (IS_P3P_TYPE(ha)) {
		/* Allocate cache for CT6 Ctx. */
		if (!ctx_cachep) {
			ctx_cachep = kmem_cache_create("qla2xxx_ctx",
				sizeof(struct ct6_dsd), 0,
				SLAB_HWCACHE_ALIGN, NULL);
			if (!ctx_cachep)
				goto fail_free_srb_mempool;
		}
		ha->ctx_mempool = mempool_create_slab_pool(SRB_MIN_REQ,
			ctx_cachep);
		if (!ha->ctx_mempool)
			goto fail_free_srb_mempool;
		ql_dbg_pci(ql_dbg_init, ha->pdev, 0x0021,
		    "ctx_cachep=%p ctx_mempool=%p.\n",
		    ctx_cachep, ha->ctx_mempool);
	}

	/* Get memory for cached NVRAM */
	ha->nvram = kzalloc(MAX_NVRAM_SIZE, GFP_KERNEL);
	if (!ha->nvram)
		goto fail_free_ctx_mempool;

	snprintf(name, sizeof(name), "%s_%d", QLA2XXX_DRIVER_NAME,
		ha->pdev->device);
	ha->s_dma_pool = dma_pool_create(name, &ha->pdev->dev,
		DMA_POOL_SIZE, 8, 0);
	if (!ha->s_dma_pool)
		goto fail_free_nvram;

	ql_dbg_pci(ql_dbg_init, ha->pdev, 0x0022,
	    "init_cb=%p gid_list=%p, srb_mempool=%p s_dma_pool=%p.\n",
	    ha->init_cb, ha->gid_list, ha->srb_mempool, ha->s_dma_pool);

	if (IS_P3P_TYPE(ha) || (ql2xenabledif && !ql2xnvmeenable)) {
		ha->dl_dma_pool = dma_pool_create(name, &ha->pdev->dev,
			DSD_LIST_DMA_POOL_SIZE, 8, 0);
		if (!ha->dl_dma_pool) {
			ql_log_pci(ql_log_fatal, ha->pdev, 0x0023,
			    "Failed to allocate memory for dl_dma_pool.\n");
			goto fail_s_dma_pool;
		}

		ha->fcp_cmnd_dma_pool = dma_pool_create(name, &ha->pdev->dev,
			FCP_CMND_DMA_POOL_SIZE, 8, 0);
		if (!ha->fcp_cmnd_dma_pool) {
			ql_log_pci(ql_log_fatal, ha->pdev, 0x0024,
			    "Failed to allocate memory for fcp_cmnd_dma_pool.\n");
			goto fail_dl_dma_pool;
		}

		if (ql2xenabledif) {
			u64 bufsize = DIF_BUNDLING_DMA_POOL_SIZE;
			struct dsd_dma *dsd, *nxt;
			uint i;
			/* Creata a DMA pool of buffers for DIF bundling */
			ha->dif_bundl_pool = dma_pool_create(name,
			    &ha->pdev->dev, DIF_BUNDLING_DMA_POOL_SIZE, 8, 0);
			if (!ha->dif_bundl_pool) {
				ql_dbg_pci(ql_dbg_init, ha->pdev, 0x0024,
				    "%s: failed create dif_bundl_pool\n",
				    __func__);
				goto fail_dif_bundl_dma_pool;
			}

			INIT_LIST_HEAD(&ha->pool.good.head);
			INIT_LIST_HEAD(&ha->pool.unusable.head);
			ha->pool.good.count = 0;
			ha->pool.unusable.count = 0;
			for (i = 0; i < 128; i++) {
				dsd = kzalloc(sizeof(*dsd), GFP_ATOMIC);
				if (!dsd) {
					ql_dbg_pci(ql_dbg_init, ha->pdev,
					    0xe0ee, "%s: failed alloc dsd\n",
					    __func__);
					return 1;
				}
				ha->dif_bundle_kallocs++;

				dsd->dsd_addr = dma_pool_alloc(
				    ha->dif_bundl_pool, GFP_ATOMIC,
				    &dsd->dsd_list_dma);
				if (!dsd->dsd_addr) {
					ql_dbg_pci(ql_dbg_init, ha->pdev,
					    0xe0ee,
					    "%s: failed alloc ->dsd_addr\n",
					    __func__);
					kfree(dsd);
					ha->dif_bundle_kallocs--;
					continue;
				}
				ha->dif_bundle_dma_allocs++;

				/*
				 * if DMA buffer crosses 4G boundary,
				 * put it on bad list
				 */
				if (MSD(dsd->dsd_list_dma) ^
				    MSD(dsd->dsd_list_dma + bufsize)) {
					list_add_tail(&dsd->list,
					    &ha->pool.unusable.head);
					ha->pool.unusable.count++;
				} else {
					list_add_tail(&dsd->list,
					    &ha->pool.good.head);
					ha->pool.good.count++;
				}
			}

			/* return the good ones back to the pool */
			list_for_each_entry_safe(dsd, nxt,
			    &ha->pool.good.head, list) {
				list_del(&dsd->list);
				dma_pool_free(ha->dif_bundl_pool,
				    dsd->dsd_addr, dsd->dsd_list_dma);
				ha->dif_bundle_dma_allocs--;
				kfree(dsd);
				ha->dif_bundle_kallocs--;
			}

			ql_dbg_pci(ql_dbg_init, ha->pdev, 0x0024,
			    "%s: dif dma pool (good=%u unusable=%u)\n",
			    __func__, ha->pool.good.count,
			    ha->pool.unusable.count);
		}

		ql_dbg_pci(ql_dbg_init, ha->pdev, 0x0025,
		    "dl_dma_pool=%p fcp_cmnd_dma_pool=%p dif_bundl_pool=%p.\n",
		    ha->dl_dma_pool, ha->fcp_cmnd_dma_pool,
		    ha->dif_bundl_pool);
	}

	/* Allocate memory for SNS commands */
	if (IS_QLA2100(ha) || IS_QLA2200(ha)) {
	/* Get consistent memory allocated for SNS commands */
		ha->sns_cmd = dma_alloc_coherent(&ha->pdev->dev,
		sizeof(struct sns_cmd_pkt), &ha->sns_cmd_dma, GFP_KERNEL);
		if (!ha->sns_cmd)
			goto fail_dma_pool;
		ql_dbg_pci(ql_dbg_init, ha->pdev, 0x0026,
		    "sns_cmd: %p.\n", ha->sns_cmd);
	} else {
	/* Get consistent memory allocated for MS IOCB */
		ha->ms_iocb = dma_pool_alloc(ha->s_dma_pool, GFP_KERNEL,
			&ha->ms_iocb_dma);
		if (!ha->ms_iocb)
			goto fail_dma_pool;
	/* Get consistent memory allocated for CT SNS commands */
		ha->ct_sns = dma_alloc_coherent(&ha->pdev->dev,
			sizeof(struct ct_sns_pkt), &ha->ct_sns_dma, GFP_KERNEL);
		if (!ha->ct_sns)
			goto fail_free_ms_iocb;
		ql_dbg_pci(ql_dbg_init, ha->pdev, 0x0027,
		    "ms_iocb=%p ct_sns=%p.\n",
		    ha->ms_iocb, ha->ct_sns);
	}

	/* Allocate memory for request ring */
	*req = kzalloc(sizeof(struct req_que), GFP_KERNEL);
	if (!*req) {
		ql_log_pci(ql_log_fatal, ha->pdev, 0x0028,
		    "Failed to allocate memory for req.\n");
		goto fail_req;
	}
	(*req)->length = req_len;
	(*req)->ring = dma_alloc_coherent(&ha->pdev->dev,
		((*req)->length + 1) * sizeof(request_t),
		&(*req)->dma, GFP_KERNEL);
	if (!(*req)->ring) {
		ql_log_pci(ql_log_fatal, ha->pdev, 0x0029,
		    "Failed to allocate memory for req_ring.\n");
		goto fail_req_ring;
	}
	/* Allocate memory for response ring */
	*rsp = kzalloc(sizeof(struct rsp_que), GFP_KERNEL);
	if (!*rsp) {
		ql_log_pci(ql_log_fatal, ha->pdev, 0x002a,
		    "Failed to allocate memory for rsp.\n");
		goto fail_rsp;
	}
	(*rsp)->hw = ha;
	(*rsp)->length = rsp_len;
	(*rsp)->ring = dma_alloc_coherent(&ha->pdev->dev,
		((*rsp)->length + 1) * sizeof(response_t),
		&(*rsp)->dma, GFP_KERNEL);
	if (!(*rsp)->ring) {
		ql_log_pci(ql_log_fatal, ha->pdev, 0x002b,
		    "Failed to allocate memory for rsp_ring.\n");
		goto fail_rsp_ring;
	}
	(*req)->rsp = *rsp;
	(*rsp)->req = *req;
	ql_dbg_pci(ql_dbg_init, ha->pdev, 0x002c,
	    "req=%p req->length=%d req->ring=%p rsp=%p "
	    "rsp->length=%d rsp->ring=%p.\n",
	    *req, (*req)->length, (*req)->ring, *rsp, (*rsp)->length,
	    (*rsp)->ring);
	/* Allocate memory for NVRAM data for vports */
	if (ha->nvram_npiv_size) {
		ha->npiv_info = kzalloc(sizeof(struct qla_npiv_entry) *
		    ha->nvram_npiv_size, GFP_KERNEL);
		if (!ha->npiv_info) {
			ql_log_pci(ql_log_fatal, ha->pdev, 0x002d,
			    "Failed to allocate memory for npiv_info.\n");
			goto fail_npiv_info;
		}
	} else
		ha->npiv_info = NULL;

	/* Get consistent memory allocated for EX-INIT-CB. */
	if (IS_CNA_CAPABLE(ha) || IS_QLA2031(ha) || IS_QLA27XX(ha) ||
	    IS_QLA28XX(ha)) {
		ha->ex_init_cb = dma_pool_alloc(ha->s_dma_pool, GFP_KERNEL,
		    &ha->ex_init_cb_dma);
		if (!ha->ex_init_cb)
			goto fail_ex_init_cb;
		ql_dbg_pci(ql_dbg_init, ha->pdev, 0x002e,
		    "ex_init_cb=%p.\n", ha->ex_init_cb);
	}

	INIT_LIST_HEAD(&ha->gbl_dsd_list);

	/* Get consistent memory allocated for Async Port-Database. */
	if (!IS_FWI2_CAPABLE(ha)) {
		ha->async_pd = dma_pool_alloc(ha->s_dma_pool, GFP_KERNEL,
			&ha->async_pd_dma);
		if (!ha->async_pd)
			goto fail_async_pd;
		ql_dbg_pci(ql_dbg_init, ha->pdev, 0x002f,
		    "async_pd=%p.\n", ha->async_pd);
	}

	INIT_LIST_HEAD(&ha->vp_list);

	/* Allocate memory for our loop_id bitmap */
	ha->loop_id_map = kzalloc(BITS_TO_LONGS(LOOPID_MAP_SIZE) * sizeof(long),
	    GFP_KERNEL);
	if (!ha->loop_id_map)
		goto fail_loop_id_map;
	else {
		qla2x00_set_reserved_loop_ids(ha);
		ql_dbg_pci(ql_dbg_init, ha->pdev, 0x0123,
		    "loop_id_map=%p.\n", ha->loop_id_map);
	}

	ha->sfp_data = dma_alloc_coherent(&ha->pdev->dev,
	    SFP_DEV_SIZE, &ha->sfp_data_dma, GFP_KERNEL);
	if (!ha->sfp_data) {
		ql_dbg_pci(ql_dbg_init, ha->pdev, 0x011b,
		    "Unable to allocate memory for SFP read-data.\n");
		goto fail_sfp_data;
	}

	ha->flt = dma_alloc_coherent(&ha->pdev->dev,
	    sizeof(struct qla_flt_header) + FLT_REGIONS_SIZE, &ha->flt_dma,
	    GFP_KERNEL);
	if (!ha->flt) {
		ql_dbg_pci(ql_dbg_init, ha->pdev, 0x011b,
		    "Unable to allocate memory for FLT.\n");
		goto fail_flt_buffer;
	}

	return 0;

fail_flt_buffer:
	dma_free_coherent(&ha->pdev->dev, SFP_DEV_SIZE,
	    ha->sfp_data, ha->sfp_data_dma);
fail_sfp_data:
	kfree(ha->loop_id_map);
fail_loop_id_map:
	dma_pool_free(ha->s_dma_pool, ha->async_pd, ha->async_pd_dma);
fail_async_pd:
	dma_pool_free(ha->s_dma_pool, ha->ex_init_cb, ha->ex_init_cb_dma);
fail_ex_init_cb:
	kfree(ha->npiv_info);
fail_npiv_info:
	dma_free_coherent(&ha->pdev->dev, ((*rsp)->length + 1) *
		sizeof(response_t), (*rsp)->ring, (*rsp)->dma);
	(*rsp)->ring = NULL;
	(*rsp)->dma = 0;
fail_rsp_ring:
	kfree(*rsp);
	*rsp = NULL;
fail_rsp:
	dma_free_coherent(&ha->pdev->dev, ((*req)->length + 1) *
		sizeof(request_t), (*req)->ring, (*req)->dma);
	(*req)->ring = NULL;
	(*req)->dma = 0;
fail_req_ring:
	kfree(*req);
	*req = NULL;
fail_req:
	dma_free_coherent(&ha->pdev->dev, sizeof(struct ct_sns_pkt),
		ha->ct_sns, ha->ct_sns_dma);
	ha->ct_sns = NULL;
	ha->ct_sns_dma = 0;
fail_free_ms_iocb:
	dma_pool_free(ha->s_dma_pool, ha->ms_iocb, ha->ms_iocb_dma);
	ha->ms_iocb = NULL;
	ha->ms_iocb_dma = 0;

	if (ha->sns_cmd)
		dma_free_coherent(&ha->pdev->dev, sizeof(struct sns_cmd_pkt),
		    ha->sns_cmd, ha->sns_cmd_dma);
fail_dma_pool:
	if (ql2xenabledif) {
		struct dsd_dma *dsd, *nxt;

		list_for_each_entry_safe(dsd, nxt, &ha->pool.unusable.head,
		    list) {
			list_del(&dsd->list);
			dma_pool_free(ha->dif_bundl_pool, dsd->dsd_addr,
			    dsd->dsd_list_dma);
			ha->dif_bundle_dma_allocs--;
			kfree(dsd);
			ha->dif_bundle_kallocs--;
			ha->pool.unusable.count--;
		}
		dma_pool_destroy(ha->dif_bundl_pool);
		ha->dif_bundl_pool = NULL;
	}

fail_dif_bundl_dma_pool:
	if (IS_QLA82XX(ha) || ql2xenabledif) {
		dma_pool_destroy(ha->fcp_cmnd_dma_pool);
		ha->fcp_cmnd_dma_pool = NULL;
	}
fail_dl_dma_pool:
	if (IS_QLA82XX(ha) || ql2xenabledif) {
		dma_pool_destroy(ha->dl_dma_pool);
		ha->dl_dma_pool = NULL;
	}
fail_s_dma_pool:
	dma_pool_destroy(ha->s_dma_pool);
	ha->s_dma_pool = NULL;
fail_free_nvram:
	kfree(ha->nvram);
	ha->nvram = NULL;
fail_free_ctx_mempool:
	mempool_destroy(ha->ctx_mempool);
	ha->ctx_mempool = NULL;
fail_free_srb_mempool:
	mempool_destroy(ha->srb_mempool);
	ha->srb_mempool = NULL;
fail_free_gid_list:
	dma_free_coherent(&ha->pdev->dev, qla2x00_gid_list_size(ha),
	ha->gid_list,
	ha->gid_list_dma);
	ha->gid_list = NULL;
	ha->gid_list_dma = 0;
fail_free_tgt_mem:
	qlt_mem_free(ha);
fail_free_init_cb:
	dma_free_coherent(&ha->pdev->dev, ha->init_cb_size, ha->init_cb,
	ha->init_cb_dma);
	ha->init_cb = NULL;
	ha->init_cb_dma = 0;
fail:
	ql_log(ql_log_fatal, NULL, 0x0030,
	    "Memory allocation failure.\n");
	return -ENOMEM;
}

int
qla2x00_set_exlogins_buffer(scsi_qla_host_t *vha)
{
	int rval;
	uint16_t	size, max_cnt, temp;
	struct qla_hw_data *ha = vha->hw;

	/* Return if we don't need to alloacate any extended logins */
	if (!ql2xexlogins)
		return QLA_SUCCESS;

	if (!IS_EXLOGIN_OFFLD_CAPABLE(ha))
		return QLA_SUCCESS;

	ql_log(ql_log_info, vha, 0xd021, "EXLOGIN count: %d.\n", ql2xexlogins);
	max_cnt = 0;
	rval = qla_get_exlogin_status(vha, &size, &max_cnt);
	if (rval != QLA_SUCCESS) {
		ql_log_pci(ql_log_fatal, ha->pdev, 0xd029,
		    "Failed to get exlogin status.\n");
		return rval;
	}

	temp = (ql2xexlogins > max_cnt) ? max_cnt : ql2xexlogins;
	temp *= size;

	if (temp != ha->exlogin_size) {
		qla2x00_free_exlogin_buffer(ha);
		ha->exlogin_size = temp;

		ql_log(ql_log_info, vha, 0xd024,
		    "EXLOGIN: max_logins=%d, portdb=0x%x, total=%d.\n",
		    max_cnt, size, temp);

		ql_log(ql_log_info, vha, 0xd025,
		    "EXLOGIN: requested size=0x%x\n", ha->exlogin_size);

		/* Get consistent memory for extended logins */
		ha->exlogin_buf = dma_alloc_coherent(&ha->pdev->dev,
			ha->exlogin_size, &ha->exlogin_buf_dma, GFP_KERNEL);
		if (!ha->exlogin_buf) {
			ql_log_pci(ql_log_fatal, ha->pdev, 0xd02a,
		    "Failed to allocate memory for exlogin_buf_dma.\n");
			return -ENOMEM;
		}
	}

	/* Now configure the dma buffer */
	rval = qla_set_exlogin_mem_cfg(vha, ha->exlogin_buf_dma);
	if (rval) {
		ql_log(ql_log_fatal, vha, 0xd033,
		    "Setup extended login buffer  ****FAILED****.\n");
		qla2x00_free_exlogin_buffer(ha);
	}

	return rval;
}

/*
* qla2x00_free_exlogin_buffer
*
* Input:
*	ha = adapter block pointer
*/
void
qla2x00_free_exlogin_buffer(struct qla_hw_data *ha)
{
	if (ha->exlogin_buf) {
		dma_free_coherent(&ha->pdev->dev, ha->exlogin_size,
		    ha->exlogin_buf, ha->exlogin_buf_dma);
		ha->exlogin_buf = NULL;
		ha->exlogin_size = 0;
	}
}

static void
qla2x00_number_of_exch(scsi_qla_host_t *vha, u32 *ret_cnt, u16 max_cnt)
{
	u32 temp;
	struct init_cb_81xx *icb = (struct init_cb_81xx *)&vha->hw->init_cb;
	*ret_cnt = FW_DEF_EXCHANGES_CNT;

	if (max_cnt > vha->hw->max_exchg)
		max_cnt = vha->hw->max_exchg;

	if (qla_ini_mode_enabled(vha)) {
		if (vha->ql2xiniexchg > max_cnt)
			vha->ql2xiniexchg = max_cnt;

		if (vha->ql2xiniexchg > FW_DEF_EXCHANGES_CNT)
			*ret_cnt = vha->ql2xiniexchg;

	} else if (qla_tgt_mode_enabled(vha)) {
		if (vha->ql2xexchoffld > max_cnt) {
			vha->ql2xexchoffld = max_cnt;
			icb->exchange_count = cpu_to_le16(vha->ql2xexchoffld);
		}

		if (vha->ql2xexchoffld > FW_DEF_EXCHANGES_CNT)
			*ret_cnt = vha->ql2xexchoffld;
	} else if (qla_dual_mode_enabled(vha)) {
		temp = vha->ql2xiniexchg + vha->ql2xexchoffld;
		if (temp > max_cnt) {
			vha->ql2xiniexchg -= (temp - max_cnt)/2;
			vha->ql2xexchoffld -= (((temp - max_cnt)/2) + 1);
			temp = max_cnt;
			icb->exchange_count = cpu_to_le16(vha->ql2xexchoffld);
		}

		if (temp > FW_DEF_EXCHANGES_CNT)
			*ret_cnt = temp;
	}
}

int
qla2x00_set_exchoffld_buffer(scsi_qla_host_t *vha)
{
	int rval;
	u16	size, max_cnt;
	u32 actual_cnt, totsz;
	struct qla_hw_data *ha = vha->hw;

	if (!ha->flags.exchoffld_enabled)
		return QLA_SUCCESS;

	if (!IS_EXCHG_OFFLD_CAPABLE(ha))
		return QLA_SUCCESS;

	max_cnt = 0;
	rval = qla_get_exchoffld_status(vha, &size, &max_cnt);
	if (rval != QLA_SUCCESS) {
		ql_log_pci(ql_log_fatal, ha->pdev, 0xd012,
		    "Failed to get exlogin status.\n");
		return rval;
	}

	qla2x00_number_of_exch(vha, &actual_cnt, max_cnt);
	ql_log(ql_log_info, vha, 0xd014,
	    "Actual exchange offload count: %d.\n", actual_cnt);

	totsz = actual_cnt * size;

	if (totsz != ha->exchoffld_size) {
		qla2x00_free_exchoffld_buffer(ha);
		if (actual_cnt <= FW_DEF_EXCHANGES_CNT) {
			ha->exchoffld_size = 0;
			ha->flags.exchoffld_enabled = 0;
			return QLA_SUCCESS;
		}

		ha->exchoffld_size = totsz;

		ql_log(ql_log_info, vha, 0xd016,
		    "Exchange offload: max_count=%d, actual count=%d entry sz=0x%x, total sz=0x%x\n",
		    max_cnt, actual_cnt, size, totsz);

		ql_log(ql_log_info, vha, 0xd017,
		    "Exchange Buffers requested size = 0x%x\n",
		    ha->exchoffld_size);

		/* Get consistent memory for extended logins */
		ha->exchoffld_buf = dma_alloc_coherent(&ha->pdev->dev,
			ha->exchoffld_size, &ha->exchoffld_buf_dma, GFP_KERNEL);
		if (!ha->exchoffld_buf) {
			ql_log_pci(ql_log_fatal, ha->pdev, 0xd013,
			"Failed to allocate memory for Exchange Offload.\n");

			if (ha->max_exchg >
			    (FW_DEF_EXCHANGES_CNT + REDUCE_EXCHANGES_CNT)) {
				ha->max_exchg -= REDUCE_EXCHANGES_CNT;
			} else if (ha->max_exchg >
			    (FW_DEF_EXCHANGES_CNT + 512)) {
				ha->max_exchg -= 512;
			} else {
				ha->flags.exchoffld_enabled = 0;
				ql_log_pci(ql_log_fatal, ha->pdev, 0xd013,
				    "Disabling Exchange offload due to lack of memory\n");
			}
			ha->exchoffld_size = 0;

			return -ENOMEM;
		}
	} else if (!ha->exchoffld_buf || (actual_cnt <= FW_DEF_EXCHANGES_CNT)) {
		/* pathological case */
		qla2x00_free_exchoffld_buffer(ha);
		ha->exchoffld_size = 0;
		ha->flags.exchoffld_enabled = 0;
		ql_log(ql_log_info, vha, 0xd016,
		    "Exchange offload not enable: offld size=%d, actual count=%d entry sz=0x%x, total sz=0x%x.\n",
		    ha->exchoffld_size, actual_cnt, size, totsz);
		return 0;
	}

	/* Now configure the dma buffer */
	rval = qla_set_exchoffld_mem_cfg(vha);
	if (rval) {
		ql_log(ql_log_fatal, vha, 0xd02e,
		    "Setup exchange offload buffer ****FAILED****.\n");
		qla2x00_free_exchoffld_buffer(ha);
	} else {
		/* re-adjust number of target exchange */
		struct init_cb_81xx *icb = (struct init_cb_81xx *)ha->init_cb;

		if (qla_ini_mode_enabled(vha))
			icb->exchange_count = 0;
		else
			icb->exchange_count = cpu_to_le16(vha->ql2xexchoffld);
	}

	return rval;
}

/*
* qla2x00_free_exchoffld_buffer
*
* Input:
*	ha = adapter block pointer
*/
void
qla2x00_free_exchoffld_buffer(struct qla_hw_data *ha)
{
	if (ha->exchoffld_buf) {
		dma_free_coherent(&ha->pdev->dev, ha->exchoffld_size,
		    ha->exchoffld_buf, ha->exchoffld_buf_dma);
		ha->exchoffld_buf = NULL;
		ha->exchoffld_size = 0;
	}
}

/*
* qla2x00_free_fw_dump
*	Frees fw dump stuff.
*
* Input:
*	ha = adapter block pointer
*/
static void
qla2x00_free_fw_dump(struct qla_hw_data *ha)
{
	struct fwdt *fwdt = ha->fwdt;
	uint j;

	if (ha->fce)
		dma_free_coherent(&ha->pdev->dev,
		    FCE_SIZE, ha->fce, ha->fce_dma);

	if (ha->eft)
		dma_free_coherent(&ha->pdev->dev,
		    EFT_SIZE, ha->eft, ha->eft_dma);

	if (ha->fw_dump)
		vfree(ha->fw_dump);

	ha->fce = NULL;
	ha->fce_dma = 0;
	ha->flags.fce_enabled = 0;
	ha->eft = NULL;
	ha->eft_dma = 0;
	ha->fw_dumped = 0;
	ha->fw_dump_cap_flags = 0;
	ha->fw_dump_reading = 0;
	ha->fw_dump = NULL;
	ha->fw_dump_len = 0;

	for (j = 0; j < 2; j++, fwdt++) {
		if (fwdt->template)
			vfree(fwdt->template);
		fwdt->template = NULL;
		fwdt->length = 0;
	}
}

/*
* qla2x00_mem_free
*      Frees all adapter allocated memory.
*
* Input:
*      ha = adapter block pointer.
*/
static void
qla2x00_mem_free(struct qla_hw_data *ha)
{
	qla2x00_free_fw_dump(ha);

	if (ha->mctp_dump)
		dma_free_coherent(&ha->pdev->dev, MCTP_DUMP_SIZE, ha->mctp_dump,
		    ha->mctp_dump_dma);
	ha->mctp_dump = NULL;

	mempool_destroy(ha->srb_mempool);
	ha->srb_mempool = NULL;

	if (ha->dcbx_tlv)
		dma_free_coherent(&ha->pdev->dev, DCBX_TLV_DATA_SIZE,
		    ha->dcbx_tlv, ha->dcbx_tlv_dma);
	ha->dcbx_tlv = NULL;

	if (ha->xgmac_data)
		dma_free_coherent(&ha->pdev->dev, XGMAC_DATA_SIZE,
		    ha->xgmac_data, ha->xgmac_data_dma);
	ha->xgmac_data = NULL;

	if (ha->sns_cmd)
		dma_free_coherent(&ha->pdev->dev, sizeof(struct sns_cmd_pkt),
		ha->sns_cmd, ha->sns_cmd_dma);
	ha->sns_cmd = NULL;
	ha->sns_cmd_dma = 0;

	if (ha->ct_sns)
		dma_free_coherent(&ha->pdev->dev, sizeof(struct ct_sns_pkt),
		ha->ct_sns, ha->ct_sns_dma);
	ha->ct_sns = NULL;
	ha->ct_sns_dma = 0;

	if (ha->sfp_data)
		dma_free_coherent(&ha->pdev->dev, SFP_DEV_SIZE, ha->sfp_data,
		    ha->sfp_data_dma);
	ha->sfp_data = NULL;

	if (ha->flt)
		dma_free_coherent(&ha->pdev->dev, SFP_DEV_SIZE,
		    ha->flt, ha->flt_dma);
	ha->flt = NULL;
	ha->flt_dma = 0;

	if (ha->ms_iocb)
		dma_pool_free(ha->s_dma_pool, ha->ms_iocb, ha->ms_iocb_dma);
	ha->ms_iocb = NULL;
	ha->ms_iocb_dma = 0;

	if (ha->ex_init_cb)
		dma_pool_free(ha->s_dma_pool,
			ha->ex_init_cb, ha->ex_init_cb_dma);
	ha->ex_init_cb = NULL;
	ha->ex_init_cb_dma = 0;

	if (ha->async_pd)
		dma_pool_free(ha->s_dma_pool, ha->async_pd, ha->async_pd_dma);
	ha->async_pd = NULL;
	ha->async_pd_dma = 0;

	dma_pool_destroy(ha->s_dma_pool);
	ha->s_dma_pool = NULL;

	if (ha->gid_list)
		dma_free_coherent(&ha->pdev->dev, qla2x00_gid_list_size(ha),
		ha->gid_list, ha->gid_list_dma);
	ha->gid_list = NULL;
	ha->gid_list_dma = 0;

	if (IS_QLA82XX(ha)) {
		if (!list_empty(&ha->gbl_dsd_list)) {
			struct dsd_dma *dsd_ptr, *tdsd_ptr;

			/* clean up allocated prev pool */
			list_for_each_entry_safe(dsd_ptr,
				tdsd_ptr, &ha->gbl_dsd_list, list) {
				dma_pool_free(ha->dl_dma_pool,
				dsd_ptr->dsd_addr, dsd_ptr->dsd_list_dma);
				list_del(&dsd_ptr->list);
				kfree(dsd_ptr);
			}
		}
	}

	dma_pool_destroy(ha->dl_dma_pool);
	ha->dl_dma_pool = NULL;

	dma_pool_destroy(ha->fcp_cmnd_dma_pool);
	ha->fcp_cmnd_dma_pool = NULL;

	mempool_destroy(ha->ctx_mempool);
	ha->ctx_mempool = NULL;

	if (ql2xenabledif && ha->dif_bundl_pool) {
		struct dsd_dma *dsd, *nxt;

		list_for_each_entry_safe(dsd, nxt, &ha->pool.unusable.head,
					 list) {
			list_del(&dsd->list);
			dma_pool_free(ha->dif_bundl_pool, dsd->dsd_addr,
				      dsd->dsd_list_dma);
			ha->dif_bundle_dma_allocs--;
			kfree(dsd);
			ha->dif_bundle_kallocs--;
			ha->pool.unusable.count--;
		}
		list_for_each_entry_safe(dsd, nxt, &ha->pool.good.head, list) {
			list_del(&dsd->list);
			dma_pool_free(ha->dif_bundl_pool, dsd->dsd_addr,
				      dsd->dsd_list_dma);
			ha->dif_bundle_dma_allocs--;
			kfree(dsd);
			ha->dif_bundle_kallocs--;
		}
	}

	dma_pool_destroy(ha->dif_bundl_pool);
	ha->dif_bundl_pool = NULL;

	qlt_mem_free(ha);

	if (ha->init_cb)
		dma_free_coherent(&ha->pdev->dev, ha->init_cb_size,
			ha->init_cb, ha->init_cb_dma);
	ha->init_cb = NULL;
	ha->init_cb_dma = 0;

	vfree(ha->optrom_buffer);
	ha->optrom_buffer = NULL;
	kfree(ha->nvram);
	ha->nvram = NULL;
	kfree(ha->npiv_info);
	ha->npiv_info = NULL;
	kfree(ha->swl);
	ha->swl = NULL;
	kfree(ha->loop_id_map);
	ha->loop_id_map = NULL;
}

struct scsi_qla_host *qla2x00_create_host(struct scsi_host_template *sht,
						struct qla_hw_data *ha)
{
	struct Scsi_Host *host;
	struct scsi_qla_host *vha = NULL;

	host = scsi_host_alloc(sht, sizeof(scsi_qla_host_t));
	if (!host) {
		ql_log_pci(ql_log_fatal, ha->pdev, 0x0107,
		    "Failed to allocate host from the scsi layer, aborting.\n");
		return NULL;
	}

	/* Clear our data area */
	vha = shost_priv(host);
	memset(vha, 0, sizeof(scsi_qla_host_t));

	vha->host = host;
	vha->host_no = host->host_no;
	vha->hw = ha;

	vha->qlini_mode = ql2x_ini_mode;
	vha->ql2xexchoffld = ql2xexchoffld;
	vha->ql2xiniexchg = ql2xiniexchg;

	INIT_LIST_HEAD(&vha->vp_fcports);
	INIT_LIST_HEAD(&vha->work_list);
	INIT_LIST_HEAD(&vha->list);
	INIT_LIST_HEAD(&vha->qla_cmd_list);
	INIT_LIST_HEAD(&vha->qla_sess_op_cmd_list);
	INIT_LIST_HEAD(&vha->logo_list);
	INIT_LIST_HEAD(&vha->plogi_ack_list);
	INIT_LIST_HEAD(&vha->qp_list);
	INIT_LIST_HEAD(&vha->gnl.fcports);
	INIT_LIST_HEAD(&vha->gpnid_list);
	INIT_WORK(&vha->iocb_work, qla2x00_iocb_work_fn);

	spin_lock_init(&vha->work_lock);
	spin_lock_init(&vha->cmd_list_lock);
	init_waitqueue_head(&vha->fcport_waitQ);
	init_waitqueue_head(&vha->vref_waitq);

	vha->gnl.size = sizeof(struct get_name_list_extended) *
			(ha->max_loop_id + 1);
	vha->gnl.l = dma_alloc_coherent(&ha->pdev->dev,
	    vha->gnl.size, &vha->gnl.ldma, GFP_KERNEL);
	if (!vha->gnl.l) {
		ql_log(ql_log_fatal, vha, 0xd04a,
		    "Alloc failed for name list.\n");
		scsi_host_put(vha->host);
		return NULL;
	}

	/* todo: what about ext login? */
	vha->scan.size = ha->max_fibre_devices * sizeof(struct fab_scan_rp);
	vha->scan.l = vmalloc(vha->scan.size);
	if (!vha->scan.l) {
		ql_log(ql_log_fatal, vha, 0xd04a,
		    "Alloc failed for scan database.\n");
		dma_free_coherent(&ha->pdev->dev, vha->gnl.size,
		    vha->gnl.l, vha->gnl.ldma);
<<<<<<< HEAD
=======
		vha->gnl.l = NULL;
>>>>>>> bfb2c0b2
		scsi_host_put(vha->host);
		return NULL;
	}
	INIT_DELAYED_WORK(&vha->scan.scan_work, qla_scan_work_fn);

	sprintf(vha->host_str, "%s_%ld", QLA2XXX_DRIVER_NAME, vha->host_no);
	ql_dbg(ql_dbg_init, vha, 0x0041,
	    "Allocated the host=%p hw=%p vha=%p dev_name=%s",
	    vha->host, vha->hw, vha,
	    dev_name(&(ha->pdev->dev)));

	return vha;
}

struct qla_work_evt *
qla2x00_alloc_work(struct scsi_qla_host *vha, enum qla_work_type type)
{
	struct qla_work_evt *e;
	uint8_t bail;

	QLA_VHA_MARK_BUSY(vha, bail);
	if (bail)
		return NULL;

	e = kzalloc(sizeof(struct qla_work_evt), GFP_ATOMIC);
	if (!e) {
		QLA_VHA_MARK_NOT_BUSY(vha);
		return NULL;
	}

	INIT_LIST_HEAD(&e->list);
	e->type = type;
	e->flags = QLA_EVT_FLAG_FREE;
	return e;
}

int
qla2x00_post_work(struct scsi_qla_host *vha, struct qla_work_evt *e)
{
	unsigned long flags;
	bool q = false;

	spin_lock_irqsave(&vha->work_lock, flags);
	list_add_tail(&e->list, &vha->work_list);

	if (!test_and_set_bit(IOCB_WORK_ACTIVE, &vha->dpc_flags))
		q = true;

	spin_unlock_irqrestore(&vha->work_lock, flags);

	if (q)
		queue_work(vha->hw->wq, &vha->iocb_work);

	return QLA_SUCCESS;
}

int
qla2x00_post_aen_work(struct scsi_qla_host *vha, enum fc_host_event_code code,
    u32 data)
{
	struct qla_work_evt *e;

	e = qla2x00_alloc_work(vha, QLA_EVT_AEN);
	if (!e)
		return QLA_FUNCTION_FAILED;

	e->u.aen.code = code;
	e->u.aen.data = data;
	return qla2x00_post_work(vha, e);
}

int
qla2x00_post_idc_ack_work(struct scsi_qla_host *vha, uint16_t *mb)
{
	struct qla_work_evt *e;

	e = qla2x00_alloc_work(vha, QLA_EVT_IDC_ACK);
	if (!e)
		return QLA_FUNCTION_FAILED;

	memcpy(e->u.idc_ack.mb, mb, QLA_IDC_ACK_REGS * sizeof(uint16_t));
	return qla2x00_post_work(vha, e);
}

#define qla2x00_post_async_work(name, type)	\
int qla2x00_post_async_##name##_work(		\
    struct scsi_qla_host *vha,			\
    fc_port_t *fcport, uint16_t *data)		\
{						\
	struct qla_work_evt *e;			\
						\
	e = qla2x00_alloc_work(vha, type);	\
	if (!e)					\
		return QLA_FUNCTION_FAILED;	\
						\
	e->u.logio.fcport = fcport;		\
	if (data) {				\
		e->u.logio.data[0] = data[0];	\
		e->u.logio.data[1] = data[1];	\
	}					\
	fcport->flags |= FCF_ASYNC_ACTIVE;	\
	return qla2x00_post_work(vha, e);	\
}

qla2x00_post_async_work(login, QLA_EVT_ASYNC_LOGIN);
qla2x00_post_async_work(logout, QLA_EVT_ASYNC_LOGOUT);
qla2x00_post_async_work(logout_done, QLA_EVT_ASYNC_LOGOUT_DONE);
qla2x00_post_async_work(adisc, QLA_EVT_ASYNC_ADISC);
qla2x00_post_async_work(prlo, QLA_EVT_ASYNC_PRLO);
qla2x00_post_async_work(prlo_done, QLA_EVT_ASYNC_PRLO_DONE);

int
qla2x00_post_uevent_work(struct scsi_qla_host *vha, u32 code)
{
	struct qla_work_evt *e;

	e = qla2x00_alloc_work(vha, QLA_EVT_UEVENT);
	if (!e)
		return QLA_FUNCTION_FAILED;

	e->u.uevent.code = code;
	return qla2x00_post_work(vha, e);
}

static void
qla2x00_uevent_emit(struct scsi_qla_host *vha, u32 code)
{
	char event_string[40];
	char *envp[] = { event_string, NULL };

	switch (code) {
	case QLA_UEVENT_CODE_FW_DUMP:
		snprintf(event_string, sizeof(event_string), "FW_DUMP=%ld",
		    vha->host_no);
		break;
	default:
		/* do nothing */
		break;
	}
	kobject_uevent_env(&vha->hw->pdev->dev.kobj, KOBJ_CHANGE, envp);
}

int
qlafx00_post_aenfx_work(struct scsi_qla_host *vha,  uint32_t evtcode,
			uint32_t *data, int cnt)
{
	struct qla_work_evt *e;

	e = qla2x00_alloc_work(vha, QLA_EVT_AENFX);
	if (!e)
		return QLA_FUNCTION_FAILED;

	e->u.aenfx.evtcode = evtcode;
	e->u.aenfx.count = cnt;
	memcpy(e->u.aenfx.mbx, data, sizeof(*data) * cnt);
	return qla2x00_post_work(vha, e);
}

void qla24xx_sched_upd_fcport(fc_port_t *fcport)
{
	unsigned long flags;

	if (IS_SW_RESV_ADDR(fcport->d_id))
		return;

	spin_lock_irqsave(&fcport->vha->work_lock, flags);
	if (fcport->disc_state == DSC_UPD_FCPORT) {
		spin_unlock_irqrestore(&fcport->vha->work_lock, flags);
		return;
	}
	fcport->jiffies_at_registration = jiffies;
	fcport->sec_since_registration = 0;
	fcport->next_disc_state = DSC_DELETED;
	fcport->disc_state = DSC_UPD_FCPORT;
	spin_unlock_irqrestore(&fcport->vha->work_lock, flags);

	queue_work(system_unbound_wq, &fcport->reg_work);
}

static
void qla24xx_create_new_sess(struct scsi_qla_host *vha, struct qla_work_evt *e)
{
	unsigned long flags;
	fc_port_t *fcport =  NULL, *tfcp;
	struct qlt_plogi_ack_t *pla =
	    (struct qlt_plogi_ack_t *)e->u.new_sess.pla;
	uint8_t free_fcport = 0;

	ql_dbg(ql_dbg_disc, vha, 0xffff,
	    "%s %d %8phC enter\n",
	    __func__, __LINE__, e->u.new_sess.port_name);

	spin_lock_irqsave(&vha->hw->tgt.sess_lock, flags);
	fcport = qla2x00_find_fcport_by_wwpn(vha, e->u.new_sess.port_name, 1);
	if (fcport) {
		fcport->d_id = e->u.new_sess.id;
		if (pla) {
			fcport->fw_login_state = DSC_LS_PLOGI_PEND;
			memcpy(fcport->node_name,
			    pla->iocb.u.isp24.u.plogi.node_name,
			    WWN_SIZE);
			qlt_plogi_ack_link(vha, pla, fcport, QLT_PLOGI_LINK_SAME_WWN);
			/* we took an extra ref_count to prevent PLOGI ACK when
			 * fcport/sess has not been created.
			 */
			pla->ref_count--;
		}
	} else {
		spin_unlock_irqrestore(&vha->hw->tgt.sess_lock, flags);
		fcport = qla2x00_alloc_fcport(vha, GFP_KERNEL);
		if (fcport) {
			fcport->d_id = e->u.new_sess.id;
			fcport->flags |= FCF_FABRIC_DEVICE;
			fcport->fw_login_state = DSC_LS_PLOGI_PEND;

			memcpy(fcport->port_name, e->u.new_sess.port_name,
			    WWN_SIZE);

			fcport->fc4_type = e->u.new_sess.fc4_type;
			if (e->u.new_sess.fc4_type & FS_FCP_IS_N2N) {
				fcport->fc4_type = FS_FC4TYPE_FCP;
				fcport->n2n_flag = 1;
				if (vha->flags.nvme_enabled)
					fcport->fc4_type |= FS_FC4TYPE_NVME;
			}

		} else {
			ql_dbg(ql_dbg_disc, vha, 0xffff,
				   "%s %8phC mem alloc fail.\n",
				   __func__, e->u.new_sess.port_name);

			if (pla) {
				list_del(&pla->list);
				kmem_cache_free(qla_tgt_plogi_cachep, pla);
			}
			return;
		}

		spin_lock_irqsave(&vha->hw->tgt.sess_lock, flags);
		/* search again to make sure no one else got ahead */
		tfcp = qla2x00_find_fcport_by_wwpn(vha,
		    e->u.new_sess.port_name, 1);
		if (tfcp) {
			/* should rarily happen */
			ql_dbg(ql_dbg_disc, vha, 0xffff,
			    "%s %8phC found existing fcport b4 add. DS %d LS %d\n",
			    __func__, tfcp->port_name, tfcp->disc_state,
			    tfcp->fw_login_state);

			free_fcport = 1;
		} else {
			list_add_tail(&fcport->list, &vha->vp_fcports);

		}
		if (pla) {
			qlt_plogi_ack_link(vha, pla, fcport,
			    QLT_PLOGI_LINK_SAME_WWN);
			pla->ref_count--;
		}
	}
	spin_unlock_irqrestore(&vha->hw->tgt.sess_lock, flags);

	if (fcport) {
		fcport->id_changed = 1;
		fcport->scan_state = QLA_FCPORT_FOUND;
		fcport->chip_reset = vha->hw->base_qpair->chip_reset;
		memcpy(fcport->node_name, e->u.new_sess.node_name, WWN_SIZE);

		if (pla) {
			if (pla->iocb.u.isp24.status_subcode == ELS_PRLI) {
				u16 wd3_lo;

				fcport->fw_login_state = DSC_LS_PRLI_PEND;
				fcport->local = 0;
				fcport->loop_id =
					le16_to_cpu(
					    pla->iocb.u.isp24.nport_handle);
				fcport->fw_login_state = DSC_LS_PRLI_PEND;
				wd3_lo =
				    le16_to_cpu(
					pla->iocb.u.isp24.u.prli.wd3_lo);

				if (wd3_lo & BIT_7)
					fcport->conf_compl_supported = 1;

				if ((wd3_lo & BIT_4) == 0)
					fcport->port_type = FCT_INITIATOR;
				else
					fcport->port_type = FCT_TARGET;
			}
			qlt_plogi_ack_unref(vha, pla);
		} else {
			fc_port_t *dfcp = NULL;

			spin_lock_irqsave(&vha->hw->tgt.sess_lock, flags);
			tfcp = qla2x00_find_fcport_by_nportid(vha,
			    &e->u.new_sess.id, 1);
			if (tfcp && (tfcp != fcport)) {
				/*
				 * We have a conflict fcport with same NportID.
				 */
				ql_dbg(ql_dbg_disc, vha, 0xffff,
				    "%s %8phC found conflict b4 add. DS %d LS %d\n",
				    __func__, tfcp->port_name, tfcp->disc_state,
				    tfcp->fw_login_state);

				switch (tfcp->disc_state) {
				case DSC_DELETED:
					break;
				case DSC_DELETE_PEND:
					fcport->login_pause = 1;
					tfcp->conflict = fcport;
					break;
				default:
					fcport->login_pause = 1;
					tfcp->conflict = fcport;
					dfcp = tfcp;
					break;
				}
			}
			spin_unlock_irqrestore(&vha->hw->tgt.sess_lock, flags);
			if (dfcp)
				qlt_schedule_sess_for_deletion(tfcp);

			if (N2N_TOPO(vha->hw)) {
				fcport->flags &= ~FCF_FABRIC_DEVICE;
				fcport->keep_nport_handle = 1;
				if (vha->flags.nvme_enabled) {
					fcport->fc4_type =
					    (FS_FC4TYPE_NVME | FS_FC4TYPE_FCP);
					fcport->n2n_flag = 1;
				}
				fcport->fw_login_state = 0;
				/*
				 * wait link init done before sending login
				 */
			} else {
				qla24xx_fcport_handle_login(vha, fcport);
			}
		}
	}

	if (free_fcport) {
		qla2x00_free_fcport(fcport);
		if (pla) {
			list_del(&pla->list);
			kmem_cache_free(qla_tgt_plogi_cachep, pla);
		}
	}
}

static void qla_sp_retry(struct scsi_qla_host *vha, struct qla_work_evt *e)
{
	struct srb *sp = e->u.iosb.sp;
	int rval;

	rval = qla2x00_start_sp(sp);
	if (rval != QLA_SUCCESS) {
		ql_dbg(ql_dbg_disc, vha, 0x2043,
		    "%s: %s: Re-issue IOCB failed (%d).\n",
		    __func__, sp->name, rval);
		qla24xx_sp_unmap(vha, sp);
	}
}

void
qla2x00_do_work(struct scsi_qla_host *vha)
{
	struct qla_work_evt *e, *tmp;
	unsigned long flags;
	LIST_HEAD(work);
	int rc;

	spin_lock_irqsave(&vha->work_lock, flags);
	list_splice_init(&vha->work_list, &work);
	spin_unlock_irqrestore(&vha->work_lock, flags);

	list_for_each_entry_safe(e, tmp, &work, list) {
		rc = QLA_SUCCESS;
		switch (e->type) {
		case QLA_EVT_AEN:
			fc_host_post_event(vha->host, fc_get_event_number(),
			    e->u.aen.code, e->u.aen.data);
			break;
		case QLA_EVT_IDC_ACK:
			qla81xx_idc_ack(vha, e->u.idc_ack.mb);
			break;
		case QLA_EVT_ASYNC_LOGIN:
			qla2x00_async_login(vha, e->u.logio.fcport,
			    e->u.logio.data);
			break;
		case QLA_EVT_ASYNC_LOGOUT:
			rc = qla2x00_async_logout(vha, e->u.logio.fcport);
			break;
		case QLA_EVT_ASYNC_LOGOUT_DONE:
			qla2x00_async_logout_done(vha, e->u.logio.fcport,
			    e->u.logio.data);
			break;
		case QLA_EVT_ASYNC_ADISC:
			qla2x00_async_adisc(vha, e->u.logio.fcport,
			    e->u.logio.data);
			break;
		case QLA_EVT_UEVENT:
			qla2x00_uevent_emit(vha, e->u.uevent.code);
			break;
		case QLA_EVT_AENFX:
			qlafx00_process_aen(vha, e);
			break;
		case QLA_EVT_GPNID:
			qla24xx_async_gpnid(vha, &e->u.gpnid.id);
			break;
		case QLA_EVT_UNMAP:
			qla24xx_sp_unmap(vha, e->u.iosb.sp);
			break;
		case QLA_EVT_RELOGIN:
			qla2x00_relogin(vha);
			break;
		case QLA_EVT_NEW_SESS:
			qla24xx_create_new_sess(vha, e);
			break;
		case QLA_EVT_GPDB:
			qla24xx_async_gpdb(vha, e->u.fcport.fcport,
			    e->u.fcport.opt);
			break;
		case QLA_EVT_PRLI:
			qla24xx_async_prli(vha, e->u.fcport.fcport);
			break;
		case QLA_EVT_GPSC:
			qla24xx_async_gpsc(vha, e->u.fcport.fcport);
			break;
		case QLA_EVT_GNL:
			qla24xx_async_gnl(vha, e->u.fcport.fcport);
			break;
		case QLA_EVT_NACK:
			qla24xx_do_nack_work(vha, e);
			break;
		case QLA_EVT_ASYNC_PRLO:
			rc = qla2x00_async_prlo(vha, e->u.logio.fcport);
			break;
		case QLA_EVT_ASYNC_PRLO_DONE:
			qla2x00_async_prlo_done(vha, e->u.logio.fcport,
			    e->u.logio.data);
			break;
		case QLA_EVT_GPNFT:
			qla24xx_async_gpnft(vha, e->u.gpnft.fc4_type,
			    e->u.gpnft.sp);
			break;
		case QLA_EVT_GPNFT_DONE:
			qla24xx_async_gpnft_done(vha, e->u.iosb.sp);
			break;
		case QLA_EVT_GNNFT_DONE:
			qla24xx_async_gnnft_done(vha, e->u.iosb.sp);
			break;
		case QLA_EVT_GNNID:
			qla24xx_async_gnnid(vha, e->u.fcport.fcport);
			break;
		case QLA_EVT_GFPNID:
			qla24xx_async_gfpnid(vha, e->u.fcport.fcport);
			break;
		case QLA_EVT_SP_RETRY:
			qla_sp_retry(vha, e);
			break;
		case QLA_EVT_IIDMA:
			qla_do_iidma_work(vha, e->u.fcport.fcport);
			break;
		case QLA_EVT_ELS_PLOGI:
			qla24xx_els_dcmd2_iocb(vha, ELS_DCMD_PLOGI,
			    e->u.fcport.fcport, false);
			break;
		}

		if (rc == EAGAIN) {
			/* put 'work' at head of 'vha->work_list' */
			spin_lock_irqsave(&vha->work_lock, flags);
			list_splice(&work, &vha->work_list);
			spin_unlock_irqrestore(&vha->work_lock, flags);
			break;
		}
		list_del_init(&e->list);
		if (e->flags & QLA_EVT_FLAG_FREE)
			kfree(e);

		/* For each work completed decrement vha ref count */
		QLA_VHA_MARK_NOT_BUSY(vha);
	}
}

int qla24xx_post_relogin_work(struct scsi_qla_host *vha)
{
	struct qla_work_evt *e;

	e = qla2x00_alloc_work(vha, QLA_EVT_RELOGIN);

	if (!e) {
		set_bit(RELOGIN_NEEDED, &vha->dpc_flags);
		return QLA_FUNCTION_FAILED;
	}

	return qla2x00_post_work(vha, e);
}

/* Relogins all the fcports of a vport
 * Context: dpc thread
 */
void qla2x00_relogin(struct scsi_qla_host *vha)
{
	fc_port_t       *fcport;
	int status, relogin_needed = 0;
	struct event_arg ea;

	list_for_each_entry(fcport, &vha->vp_fcports, list) {
		/*
		 * If the port is not ONLINE then try to login
		 * to it if we haven't run out of retries.
		 */
		if (atomic_read(&fcport->state) != FCS_ONLINE &&
		    fcport->login_retry) {
			if (fcport->scan_state != QLA_FCPORT_FOUND ||
			    fcport->disc_state == DSC_LOGIN_COMPLETE)
				continue;

			if (fcport->flags & (FCF_ASYNC_SENT|FCF_ASYNC_ACTIVE) ||
				fcport->disc_state == DSC_DELETE_PEND) {
				relogin_needed = 1;
			} else {
				if (vha->hw->current_topology != ISP_CFG_NL) {
					memset(&ea, 0, sizeof(ea));
					ea.fcport = fcport;
					qla24xx_handle_relogin_event(vha, &ea);
				} else if (vha->hw->current_topology ==
				    ISP_CFG_NL) {
					fcport->login_retry--;
					status =
					    qla2x00_local_device_login(vha,
						fcport);
					if (status == QLA_SUCCESS) {
						fcport->old_loop_id =
						    fcport->loop_id;
						ql_dbg(ql_dbg_disc, vha, 0x2003,
						    "Port login OK: logged in ID 0x%x.\n",
						    fcport->loop_id);
						qla2x00_update_fcport
							(vha, fcport);
					} else if (status == 1) {
						set_bit(RELOGIN_NEEDED,
						    &vha->dpc_flags);
						/* retry the login again */
						ql_dbg(ql_dbg_disc, vha, 0x2007,
						    "Retrying %d login again loop_id 0x%x.\n",
						    fcport->login_retry,
						    fcport->loop_id);
					} else {
						fcport->login_retry = 0;
					}

					if (fcport->login_retry == 0 &&
					    status != QLA_SUCCESS)
						qla2x00_clear_loop_id(fcport);
				}
			}
		}
		if (test_bit(LOOP_RESYNC_NEEDED, &vha->dpc_flags))
			break;
	}

	if (relogin_needed)
		set_bit(RELOGIN_NEEDED, &vha->dpc_flags);

	ql_dbg(ql_dbg_disc, vha, 0x400e,
	    "Relogin end.\n");
}

/* Schedule work on any of the dpc-workqueues */
void
qla83xx_schedule_work(scsi_qla_host_t *base_vha, int work_code)
{
	struct qla_hw_data *ha = base_vha->hw;

	switch (work_code) {
	case MBA_IDC_AEN: /* 0x8200 */
		if (ha->dpc_lp_wq)
			queue_work(ha->dpc_lp_wq, &ha->idc_aen);
		break;

	case QLA83XX_NIC_CORE_RESET: /* 0x1 */
		if (!ha->flags.nic_core_reset_hdlr_active) {
			if (ha->dpc_hp_wq)
				queue_work(ha->dpc_hp_wq, &ha->nic_core_reset);
		} else
			ql_dbg(ql_dbg_p3p, base_vha, 0xb05e,
			    "NIC Core reset is already active. Skip "
			    "scheduling it again.\n");
		break;
	case QLA83XX_IDC_STATE_HANDLER: /* 0x2 */
		if (ha->dpc_hp_wq)
			queue_work(ha->dpc_hp_wq, &ha->idc_state_handler);
		break;
	case QLA83XX_NIC_CORE_UNRECOVERABLE: /* 0x3 */
		if (ha->dpc_hp_wq)
			queue_work(ha->dpc_hp_wq, &ha->nic_core_unrecoverable);
		break;
	default:
		ql_log(ql_log_warn, base_vha, 0xb05f,
		    "Unknown work-code=0x%x.\n", work_code);
	}

	return;
}

/* Work: Perform NIC Core Unrecoverable state handling */
void
qla83xx_nic_core_unrecoverable_work(struct work_struct *work)
{
	struct qla_hw_data *ha =
		container_of(work, struct qla_hw_data, nic_core_unrecoverable);
	scsi_qla_host_t *base_vha = pci_get_drvdata(ha->pdev);
	uint32_t dev_state = 0;

	qla83xx_idc_lock(base_vha, 0);
	qla83xx_rd_reg(base_vha, QLA83XX_IDC_DEV_STATE, &dev_state);
	qla83xx_reset_ownership(base_vha);
	if (ha->flags.nic_core_reset_owner) {
		ha->flags.nic_core_reset_owner = 0;
		qla83xx_wr_reg(base_vha, QLA83XX_IDC_DEV_STATE,
		    QLA8XXX_DEV_FAILED);
		ql_log(ql_log_info, base_vha, 0xb060, "HW State: FAILED.\n");
		qla83xx_schedule_work(base_vha, QLA83XX_IDC_STATE_HANDLER);
	}
	qla83xx_idc_unlock(base_vha, 0);
}

/* Work: Execute IDC state handler */
void
qla83xx_idc_state_handler_work(struct work_struct *work)
{
	struct qla_hw_data *ha =
		container_of(work, struct qla_hw_data, idc_state_handler);
	scsi_qla_host_t *base_vha = pci_get_drvdata(ha->pdev);
	uint32_t dev_state = 0;

	qla83xx_idc_lock(base_vha, 0);
	qla83xx_rd_reg(base_vha, QLA83XX_IDC_DEV_STATE, &dev_state);
	if (dev_state == QLA8XXX_DEV_FAILED ||
			dev_state == QLA8XXX_DEV_NEED_QUIESCENT)
		qla83xx_idc_state_handler(base_vha);
	qla83xx_idc_unlock(base_vha, 0);
}

static int
qla83xx_check_nic_core_fw_alive(scsi_qla_host_t *base_vha)
{
	int rval = QLA_SUCCESS;
	unsigned long heart_beat_wait = jiffies + (1 * HZ);
	uint32_t heart_beat_counter1, heart_beat_counter2;

	do {
		if (time_after(jiffies, heart_beat_wait)) {
			ql_dbg(ql_dbg_p3p, base_vha, 0xb07c,
			    "Nic Core f/w is not alive.\n");
			rval = QLA_FUNCTION_FAILED;
			break;
		}

		qla83xx_idc_lock(base_vha, 0);
		qla83xx_rd_reg(base_vha, QLA83XX_FW_HEARTBEAT,
		    &heart_beat_counter1);
		qla83xx_idc_unlock(base_vha, 0);
		msleep(100);
		qla83xx_idc_lock(base_vha, 0);
		qla83xx_rd_reg(base_vha, QLA83XX_FW_HEARTBEAT,
		    &heart_beat_counter2);
		qla83xx_idc_unlock(base_vha, 0);
	} while (heart_beat_counter1 == heart_beat_counter2);

	return rval;
}

/* Work: Perform NIC Core Reset handling */
void
qla83xx_nic_core_reset_work(struct work_struct *work)
{
	struct qla_hw_data *ha =
		container_of(work, struct qla_hw_data, nic_core_reset);
	scsi_qla_host_t *base_vha = pci_get_drvdata(ha->pdev);
	uint32_t dev_state = 0;

	if (IS_QLA2031(ha)) {
		if (qla2xxx_mctp_dump(base_vha) != QLA_SUCCESS)
			ql_log(ql_log_warn, base_vha, 0xb081,
			    "Failed to dump mctp\n");
		return;
	}

	if (!ha->flags.nic_core_reset_hdlr_active) {
		if (qla83xx_check_nic_core_fw_alive(base_vha) == QLA_SUCCESS) {
			qla83xx_idc_lock(base_vha, 0);
			qla83xx_rd_reg(base_vha, QLA83XX_IDC_DEV_STATE,
			    &dev_state);
			qla83xx_idc_unlock(base_vha, 0);
			if (dev_state != QLA8XXX_DEV_NEED_RESET) {
				ql_dbg(ql_dbg_p3p, base_vha, 0xb07a,
				    "Nic Core f/w is alive.\n");
				return;
			}
		}

		ha->flags.nic_core_reset_hdlr_active = 1;
		if (qla83xx_nic_core_reset(base_vha)) {
			/* NIC Core reset failed. */
			ql_dbg(ql_dbg_p3p, base_vha, 0xb061,
			    "NIC Core reset failed.\n");
		}
		ha->flags.nic_core_reset_hdlr_active = 0;
	}
}

/* Work: Handle 8200 IDC aens */
void
qla83xx_service_idc_aen(struct work_struct *work)
{
	struct qla_hw_data *ha =
		container_of(work, struct qla_hw_data, idc_aen);
	scsi_qla_host_t *base_vha = pci_get_drvdata(ha->pdev);
	uint32_t dev_state, idc_control;

	qla83xx_idc_lock(base_vha, 0);
	qla83xx_rd_reg(base_vha, QLA83XX_IDC_DEV_STATE, &dev_state);
	qla83xx_rd_reg(base_vha, QLA83XX_IDC_CONTROL, &idc_control);
	qla83xx_idc_unlock(base_vha, 0);
	if (dev_state == QLA8XXX_DEV_NEED_RESET) {
		if (idc_control & QLA83XX_IDC_GRACEFUL_RESET) {
			ql_dbg(ql_dbg_p3p, base_vha, 0xb062,
			    "Application requested NIC Core Reset.\n");
			qla83xx_schedule_work(base_vha, QLA83XX_NIC_CORE_RESET);
		} else if (qla83xx_check_nic_core_fw_alive(base_vha) ==
		    QLA_SUCCESS) {
			ql_dbg(ql_dbg_p3p, base_vha, 0xb07b,
			    "Other protocol driver requested NIC Core Reset.\n");
			qla83xx_schedule_work(base_vha, QLA83XX_NIC_CORE_RESET);
		}
	} else if (dev_state == QLA8XXX_DEV_FAILED ||
			dev_state == QLA8XXX_DEV_NEED_QUIESCENT) {
		qla83xx_schedule_work(base_vha, QLA83XX_IDC_STATE_HANDLER);
	}
}

static void
qla83xx_wait_logic(void)
{
	int i;

	/* Yield CPU */
	if (!in_interrupt()) {
		/*
		 * Wait about 200ms before retrying again.
		 * This controls the number of retries for single
		 * lock operation.
		 */
		msleep(100);
		schedule();
	} else {
		for (i = 0; i < 20; i++)
			cpu_relax(); /* This a nop instr on i386 */
	}
}

static int
qla83xx_force_lock_recovery(scsi_qla_host_t *base_vha)
{
	int rval;
	uint32_t data;
	uint32_t idc_lck_rcvry_stage_mask = 0x3;
	uint32_t idc_lck_rcvry_owner_mask = 0x3c;
	struct qla_hw_data *ha = base_vha->hw;

	ql_dbg(ql_dbg_p3p, base_vha, 0xb086,
	    "Trying force recovery of the IDC lock.\n");

	rval = qla83xx_rd_reg(base_vha, QLA83XX_IDC_LOCK_RECOVERY, &data);
	if (rval)
		return rval;

	if ((data & idc_lck_rcvry_stage_mask) > 0) {
		return QLA_SUCCESS;
	} else {
		data = (IDC_LOCK_RECOVERY_STAGE1) | (ha->portnum << 2);
		rval = qla83xx_wr_reg(base_vha, QLA83XX_IDC_LOCK_RECOVERY,
		    data);
		if (rval)
			return rval;

		msleep(200);

		rval = qla83xx_rd_reg(base_vha, QLA83XX_IDC_LOCK_RECOVERY,
		    &data);
		if (rval)
			return rval;

		if (((data & idc_lck_rcvry_owner_mask) >> 2) == ha->portnum) {
			data &= (IDC_LOCK_RECOVERY_STAGE2 |
					~(idc_lck_rcvry_stage_mask));
			rval = qla83xx_wr_reg(base_vha,
			    QLA83XX_IDC_LOCK_RECOVERY, data);
			if (rval)
				return rval;

			/* Forcefully perform IDC UnLock */
			rval = qla83xx_rd_reg(base_vha, QLA83XX_DRIVER_UNLOCK,
			    &data);
			if (rval)
				return rval;
			/* Clear lock-id by setting 0xff */
			rval = qla83xx_wr_reg(base_vha, QLA83XX_DRIVER_LOCKID,
			    0xff);
			if (rval)
				return rval;
			/* Clear lock-recovery by setting 0x0 */
			rval = qla83xx_wr_reg(base_vha,
			    QLA83XX_IDC_LOCK_RECOVERY, 0x0);
			if (rval)
				return rval;
		} else
			return QLA_SUCCESS;
	}

	return rval;
}

static int
qla83xx_idc_lock_recovery(scsi_qla_host_t *base_vha)
{
	int rval = QLA_SUCCESS;
	uint32_t o_drv_lockid, n_drv_lockid;
	unsigned long lock_recovery_timeout;

	lock_recovery_timeout = jiffies + QLA83XX_MAX_LOCK_RECOVERY_WAIT;
retry_lockid:
	rval = qla83xx_rd_reg(base_vha, QLA83XX_DRIVER_LOCKID, &o_drv_lockid);
	if (rval)
		goto exit;

	/* MAX wait time before forcing IDC Lock recovery = 2 secs */
	if (time_after_eq(jiffies, lock_recovery_timeout)) {
		if (qla83xx_force_lock_recovery(base_vha) == QLA_SUCCESS)
			return QLA_SUCCESS;
		else
			return QLA_FUNCTION_FAILED;
	}

	rval = qla83xx_rd_reg(base_vha, QLA83XX_DRIVER_LOCKID, &n_drv_lockid);
	if (rval)
		goto exit;

	if (o_drv_lockid == n_drv_lockid) {
		qla83xx_wait_logic();
		goto retry_lockid;
	} else
		return QLA_SUCCESS;

exit:
	return rval;
}

void
qla83xx_idc_lock(scsi_qla_host_t *base_vha, uint16_t requester_id)
{
	uint32_t data;
	uint32_t lock_owner;
	struct qla_hw_data *ha = base_vha->hw;

	/* IDC-lock implementation using driver-lock/lock-id remote registers */
retry_lock:
	if (qla83xx_rd_reg(base_vha, QLA83XX_DRIVER_LOCK, &data)
	    == QLA_SUCCESS) {
		if (data) {
			/* Setting lock-id to our function-number */
			qla83xx_wr_reg(base_vha, QLA83XX_DRIVER_LOCKID,
			    ha->portnum);
		} else {
			qla83xx_rd_reg(base_vha, QLA83XX_DRIVER_LOCKID,
			    &lock_owner);
			ql_dbg(ql_dbg_p3p, base_vha, 0xb063,
			    "Failed to acquire IDC lock, acquired by %d, "
			    "retrying...\n", lock_owner);

			/* Retry/Perform IDC-Lock recovery */
			if (qla83xx_idc_lock_recovery(base_vha)
			    == QLA_SUCCESS) {
				qla83xx_wait_logic();
				goto retry_lock;
			} else
				ql_log(ql_log_warn, base_vha, 0xb075,
				    "IDC Lock recovery FAILED.\n");
		}

	}

	return;
}

void
qla83xx_idc_unlock(scsi_qla_host_t *base_vha, uint16_t requester_id)
{
#if 0
	uint16_t options = (requester_id << 15) | BIT_7;
#endif
	uint16_t retry;
	uint32_t data;
	struct qla_hw_data *ha = base_vha->hw;

	/* IDC-unlock implementation using driver-unlock/lock-id
	 * remote registers
	 */
	retry = 0;
retry_unlock:
	if (qla83xx_rd_reg(base_vha, QLA83XX_DRIVER_LOCKID, &data)
	    == QLA_SUCCESS) {
		if (data == ha->portnum) {
			qla83xx_rd_reg(base_vha, QLA83XX_DRIVER_UNLOCK, &data);
			/* Clearing lock-id by setting 0xff */
			qla83xx_wr_reg(base_vha, QLA83XX_DRIVER_LOCKID, 0xff);
		} else if (retry < 10) {
			/* SV: XXX: IDC unlock retrying needed here? */

			/* Retry for IDC-unlock */
			qla83xx_wait_logic();
			retry++;
			ql_dbg(ql_dbg_p3p, base_vha, 0xb064,
			    "Failed to release IDC lock, retrying=%d\n", retry);
			goto retry_unlock;
		}
	} else if (retry < 10) {
		/* Retry for IDC-unlock */
		qla83xx_wait_logic();
		retry++;
		ql_dbg(ql_dbg_p3p, base_vha, 0xb065,
		    "Failed to read drv-lockid, retrying=%d\n", retry);
		goto retry_unlock;
	}

	return;

#if 0
	/* XXX: IDC-unlock implementation using access-control mbx */
	retry = 0;
retry_unlock2:
	if (qla83xx_access_control(base_vha, options, 0, 0, NULL)) {
		if (retry < 10) {
			/* Retry for IDC-unlock */
			qla83xx_wait_logic();
			retry++;
			ql_dbg(ql_dbg_p3p, base_vha, 0xb066,
			    "Failed to release IDC lock, retrying=%d\n", retry);
			goto retry_unlock2;
		}
	}

	return;
#endif
}

int
__qla83xx_set_drv_presence(scsi_qla_host_t *vha)
{
	int rval = QLA_SUCCESS;
	struct qla_hw_data *ha = vha->hw;
	uint32_t drv_presence;

	rval = qla83xx_rd_reg(vha, QLA83XX_IDC_DRV_PRESENCE, &drv_presence);
	if (rval == QLA_SUCCESS) {
		drv_presence |= (1 << ha->portnum);
		rval = qla83xx_wr_reg(vha, QLA83XX_IDC_DRV_PRESENCE,
		    drv_presence);
	}

	return rval;
}

int
qla83xx_set_drv_presence(scsi_qla_host_t *vha)
{
	int rval = QLA_SUCCESS;

	qla83xx_idc_lock(vha, 0);
	rval = __qla83xx_set_drv_presence(vha);
	qla83xx_idc_unlock(vha, 0);

	return rval;
}

int
__qla83xx_clear_drv_presence(scsi_qla_host_t *vha)
{
	int rval = QLA_SUCCESS;
	struct qla_hw_data *ha = vha->hw;
	uint32_t drv_presence;

	rval = qla83xx_rd_reg(vha, QLA83XX_IDC_DRV_PRESENCE, &drv_presence);
	if (rval == QLA_SUCCESS) {
		drv_presence &= ~(1 << ha->portnum);
		rval = qla83xx_wr_reg(vha, QLA83XX_IDC_DRV_PRESENCE,
		    drv_presence);
	}

	return rval;
}

int
qla83xx_clear_drv_presence(scsi_qla_host_t *vha)
{
	int rval = QLA_SUCCESS;

	qla83xx_idc_lock(vha, 0);
	rval = __qla83xx_clear_drv_presence(vha);
	qla83xx_idc_unlock(vha, 0);

	return rval;
}

static void
qla83xx_need_reset_handler(scsi_qla_host_t *vha)
{
	struct qla_hw_data *ha = vha->hw;
	uint32_t drv_ack, drv_presence;
	unsigned long ack_timeout;

	/* Wait for IDC ACK from all functions (DRV-ACK == DRV-PRESENCE) */
	ack_timeout = jiffies + (ha->fcoe_reset_timeout * HZ);
	while (1) {
		qla83xx_rd_reg(vha, QLA83XX_IDC_DRIVER_ACK, &drv_ack);
		qla83xx_rd_reg(vha, QLA83XX_IDC_DRV_PRESENCE, &drv_presence);
		if ((drv_ack & drv_presence) == drv_presence)
			break;

		if (time_after_eq(jiffies, ack_timeout)) {
			ql_log(ql_log_warn, vha, 0xb067,
			    "RESET ACK TIMEOUT! drv_presence=0x%x "
			    "drv_ack=0x%x\n", drv_presence, drv_ack);
			/*
			 * The function(s) which did not ack in time are forced
			 * to withdraw any further participation in the IDC
			 * reset.
			 */
			if (drv_ack != drv_presence)
				qla83xx_wr_reg(vha, QLA83XX_IDC_DRV_PRESENCE,
				    drv_ack);
			break;
		}

		qla83xx_idc_unlock(vha, 0);
		msleep(1000);
		qla83xx_idc_lock(vha, 0);
	}

	qla83xx_wr_reg(vha, QLA83XX_IDC_DEV_STATE, QLA8XXX_DEV_COLD);
	ql_log(ql_log_info, vha, 0xb068, "HW State: COLD/RE-INIT.\n");
}

static int
qla83xx_device_bootstrap(scsi_qla_host_t *vha)
{
	int rval = QLA_SUCCESS;
	uint32_t idc_control;

	qla83xx_wr_reg(vha, QLA83XX_IDC_DEV_STATE, QLA8XXX_DEV_INITIALIZING);
	ql_log(ql_log_info, vha, 0xb069, "HW State: INITIALIZING.\n");

	/* Clearing IDC-Control Graceful-Reset Bit before resetting f/w */
	__qla83xx_get_idc_control(vha, &idc_control);
	idc_control &= ~QLA83XX_IDC_GRACEFUL_RESET;
	__qla83xx_set_idc_control(vha, 0);

	qla83xx_idc_unlock(vha, 0);
	rval = qla83xx_restart_nic_firmware(vha);
	qla83xx_idc_lock(vha, 0);

	if (rval != QLA_SUCCESS) {
		ql_log(ql_log_fatal, vha, 0xb06a,
		    "Failed to restart NIC f/w.\n");
		qla83xx_wr_reg(vha, QLA83XX_IDC_DEV_STATE, QLA8XXX_DEV_FAILED);
		ql_log(ql_log_info, vha, 0xb06b, "HW State: FAILED.\n");
	} else {
		ql_dbg(ql_dbg_p3p, vha, 0xb06c,
		    "Success in restarting nic f/w.\n");
		qla83xx_wr_reg(vha, QLA83XX_IDC_DEV_STATE, QLA8XXX_DEV_READY);
		ql_log(ql_log_info, vha, 0xb06d, "HW State: READY.\n");
	}

	return rval;
}

/* Assumes idc_lock always held on entry */
int
qla83xx_idc_state_handler(scsi_qla_host_t *base_vha)
{
	struct qla_hw_data *ha = base_vha->hw;
	int rval = QLA_SUCCESS;
	unsigned long dev_init_timeout;
	uint32_t dev_state;

	/* Wait for MAX-INIT-TIMEOUT for the device to go ready */
	dev_init_timeout = jiffies + (ha->fcoe_dev_init_timeout * HZ);

	while (1) {

		if (time_after_eq(jiffies, dev_init_timeout)) {
			ql_log(ql_log_warn, base_vha, 0xb06e,
			    "Initialization TIMEOUT!\n");
			/* Init timeout. Disable further NIC Core
			 * communication.
			 */
			qla83xx_wr_reg(base_vha, QLA83XX_IDC_DEV_STATE,
				QLA8XXX_DEV_FAILED);
			ql_log(ql_log_info, base_vha, 0xb06f,
			    "HW State: FAILED.\n");
		}

		qla83xx_rd_reg(base_vha, QLA83XX_IDC_DEV_STATE, &dev_state);
		switch (dev_state) {
		case QLA8XXX_DEV_READY:
			if (ha->flags.nic_core_reset_owner)
				qla83xx_idc_audit(base_vha,
				    IDC_AUDIT_COMPLETION);
			ha->flags.nic_core_reset_owner = 0;
			ql_dbg(ql_dbg_p3p, base_vha, 0xb070,
			    "Reset_owner reset by 0x%x.\n",
			    ha->portnum);
			goto exit;
		case QLA8XXX_DEV_COLD:
			if (ha->flags.nic_core_reset_owner)
				rval = qla83xx_device_bootstrap(base_vha);
			else {
			/* Wait for AEN to change device-state */
				qla83xx_idc_unlock(base_vha, 0);
				msleep(1000);
				qla83xx_idc_lock(base_vha, 0);
			}
			break;
		case QLA8XXX_DEV_INITIALIZING:
			/* Wait for AEN to change device-state */
			qla83xx_idc_unlock(base_vha, 0);
			msleep(1000);
			qla83xx_idc_lock(base_vha, 0);
			break;
		case QLA8XXX_DEV_NEED_RESET:
			if (!ql2xdontresethba && ha->flags.nic_core_reset_owner)
				qla83xx_need_reset_handler(base_vha);
			else {
				/* Wait for AEN to change device-state */
				qla83xx_idc_unlock(base_vha, 0);
				msleep(1000);
				qla83xx_idc_lock(base_vha, 0);
			}
			/* reset timeout value after need reset handler */
			dev_init_timeout = jiffies +
			    (ha->fcoe_dev_init_timeout * HZ);
			break;
		case QLA8XXX_DEV_NEED_QUIESCENT:
			/* XXX: DEBUG for now */
			qla83xx_idc_unlock(base_vha, 0);
			msleep(1000);
			qla83xx_idc_lock(base_vha, 0);
			break;
		case QLA8XXX_DEV_QUIESCENT:
			/* XXX: DEBUG for now */
			if (ha->flags.quiesce_owner)
				goto exit;

			qla83xx_idc_unlock(base_vha, 0);
			msleep(1000);
			qla83xx_idc_lock(base_vha, 0);
			dev_init_timeout = jiffies +
			    (ha->fcoe_dev_init_timeout * HZ);
			break;
		case QLA8XXX_DEV_FAILED:
			if (ha->flags.nic_core_reset_owner)
				qla83xx_idc_audit(base_vha,
				    IDC_AUDIT_COMPLETION);
			ha->flags.nic_core_reset_owner = 0;
			__qla83xx_clear_drv_presence(base_vha);
			qla83xx_idc_unlock(base_vha, 0);
			qla8xxx_dev_failed_handler(base_vha);
			rval = QLA_FUNCTION_FAILED;
			qla83xx_idc_lock(base_vha, 0);
			goto exit;
		case QLA8XXX_BAD_VALUE:
			qla83xx_idc_unlock(base_vha, 0);
			msleep(1000);
			qla83xx_idc_lock(base_vha, 0);
			break;
		default:
			ql_log(ql_log_warn, base_vha, 0xb071,
			    "Unknown Device State: %x.\n", dev_state);
			qla83xx_idc_unlock(base_vha, 0);
			qla8xxx_dev_failed_handler(base_vha);
			rval = QLA_FUNCTION_FAILED;
			qla83xx_idc_lock(base_vha, 0);
			goto exit;
		}
	}

exit:
	return rval;
}

void
qla2x00_disable_board_on_pci_error(struct work_struct *work)
{
	struct qla_hw_data *ha = container_of(work, struct qla_hw_data,
	    board_disable);
	struct pci_dev *pdev = ha->pdev;
	scsi_qla_host_t *base_vha = pci_get_drvdata(ha->pdev);

	/*
	 * if UNLOAD flag is already set, then continue unload,
	 * where it was set first.
	 */
	if (test_bit(UNLOADING, &base_vha->dpc_flags))
		return;

	ql_log(ql_log_warn, base_vha, 0x015b,
	    "Disabling adapter.\n");

	if (!atomic_read(&pdev->enable_cnt)) {
		ql_log(ql_log_info, base_vha, 0xfffc,
		    "PCI device disabled, no action req for PCI error=%lx\n",
		    base_vha->pci_flags);
		return;
	}

	qla2x00_wait_for_sess_deletion(base_vha);

	set_bit(UNLOADING, &base_vha->dpc_flags);

	qla2x00_delete_all_vps(ha, base_vha);

	qla2x00_abort_all_cmds(base_vha, DID_NO_CONNECT << 16);

	qla2x00_dfs_remove(base_vha);

	qla84xx_put_chip(base_vha);

	if (base_vha->timer_active)
		qla2x00_stop_timer(base_vha);

	base_vha->flags.online = 0;

	qla2x00_destroy_deferred_work(ha);

	/*
	 * Do not try to stop beacon blink as it will issue a mailbox
	 * command.
	 */
	qla2x00_free_sysfs_attr(base_vha, false);

	fc_remove_host(base_vha->host);

	scsi_remove_host(base_vha->host);

	base_vha->flags.init_done = 0;
	qla25xx_delete_queues(base_vha);
	qla2x00_free_fcports(base_vha);
	qla2x00_free_irqs(base_vha);
	qla2x00_mem_free(ha);
	qla82xx_md_free(base_vha);
	qla2x00_free_queues(ha);

	qla2x00_unmap_iobases(ha);

	pci_release_selected_regions(ha->pdev, ha->bars);
	pci_disable_pcie_error_reporting(pdev);
	pci_disable_device(pdev);

	/*
	 * Let qla2x00_remove_one cleanup qla_hw_data on device removal.
	 */
}

/**************************************************************************
* qla2x00_do_dpc
*   This kernel thread is a task that is schedule by the interrupt handler
*   to perform the background processing for interrupts.
*
* Notes:
* This task always run in the context of a kernel thread.  It
* is kick-off by the driver's detect code and starts up
* up one per adapter. It immediately goes to sleep and waits for
* some fibre event.  When either the interrupt handler or
* the timer routine detects a event it will one of the task
* bits then wake us up.
**************************************************************************/
static int
qla2x00_do_dpc(void *data)
{
	scsi_qla_host_t *base_vha;
	struct qla_hw_data *ha;
	uint32_t online;
	struct qla_qpair *qpair;

	ha = (struct qla_hw_data *)data;
	base_vha = pci_get_drvdata(ha->pdev);

	set_user_nice(current, MIN_NICE);

	set_current_state(TASK_INTERRUPTIBLE);
	while (!kthread_should_stop()) {
		ql_dbg(ql_dbg_dpc, base_vha, 0x4000,
		    "DPC handler sleeping.\n");

		schedule();

		if (!base_vha->flags.init_done || ha->flags.mbox_busy)
			goto end_loop;

		if (ha->flags.eeh_busy) {
			ql_dbg(ql_dbg_dpc, base_vha, 0x4003,
			    "eeh_busy=%d.\n", ha->flags.eeh_busy);
			goto end_loop;
		}

		ha->dpc_active = 1;

		ql_dbg(ql_dbg_dpc + ql_dbg_verbose, base_vha, 0x4001,
		    "DPC handler waking up, dpc_flags=0x%lx.\n",
		    base_vha->dpc_flags);

		if (test_bit(UNLOADING, &base_vha->dpc_flags))
			break;

		if (IS_P3P_TYPE(ha)) {
			if (IS_QLA8044(ha)) {
				if (test_and_clear_bit(ISP_UNRECOVERABLE,
					&base_vha->dpc_flags)) {
					qla8044_idc_lock(ha);
					qla8044_wr_direct(base_vha,
						QLA8044_CRB_DEV_STATE_INDEX,
						QLA8XXX_DEV_FAILED);
					qla8044_idc_unlock(ha);
					ql_log(ql_log_info, base_vha, 0x4004,
						"HW State: FAILED.\n");
					qla8044_device_state_handler(base_vha);
					continue;
				}

			} else {
				if (test_and_clear_bit(ISP_UNRECOVERABLE,
					&base_vha->dpc_flags)) {
					qla82xx_idc_lock(ha);
					qla82xx_wr_32(ha, QLA82XX_CRB_DEV_STATE,
						QLA8XXX_DEV_FAILED);
					qla82xx_idc_unlock(ha);
					ql_log(ql_log_info, base_vha, 0x0151,
						"HW State: FAILED.\n");
					qla82xx_device_state_handler(base_vha);
					continue;
				}
			}

			if (test_and_clear_bit(FCOE_CTX_RESET_NEEDED,
				&base_vha->dpc_flags)) {

				ql_dbg(ql_dbg_dpc, base_vha, 0x4005,
				    "FCoE context reset scheduled.\n");
				if (!(test_and_set_bit(ABORT_ISP_ACTIVE,
					&base_vha->dpc_flags))) {
					if (qla82xx_fcoe_ctx_reset(base_vha)) {
						/* FCoE-ctx reset failed.
						 * Escalate to chip-reset
						 */
						set_bit(ISP_ABORT_NEEDED,
							&base_vha->dpc_flags);
					}
					clear_bit(ABORT_ISP_ACTIVE,
						&base_vha->dpc_flags);
				}

				ql_dbg(ql_dbg_dpc, base_vha, 0x4006,
				    "FCoE context reset end.\n");
			}
		} else if (IS_QLAFX00(ha)) {
			if (test_and_clear_bit(ISP_UNRECOVERABLE,
				&base_vha->dpc_flags)) {
				ql_dbg(ql_dbg_dpc, base_vha, 0x4020,
				    "Firmware Reset Recovery\n");
				if (qlafx00_reset_initialize(base_vha)) {
					/* Failed. Abort isp later. */
					if (!test_bit(UNLOADING,
					    &base_vha->dpc_flags)) {
						set_bit(ISP_UNRECOVERABLE,
						    &base_vha->dpc_flags);
						ql_dbg(ql_dbg_dpc, base_vha,
						    0x4021,
						    "Reset Recovery Failed\n");
					}
				}
			}

			if (test_and_clear_bit(FX00_TARGET_SCAN,
				&base_vha->dpc_flags)) {
				ql_dbg(ql_dbg_dpc, base_vha, 0x4022,
				    "ISPFx00 Target Scan scheduled\n");
				if (qlafx00_rescan_isp(base_vha)) {
					if (!test_bit(UNLOADING,
					    &base_vha->dpc_flags))
						set_bit(ISP_UNRECOVERABLE,
						    &base_vha->dpc_flags);
					ql_dbg(ql_dbg_dpc, base_vha, 0x401e,
					    "ISPFx00 Target Scan Failed\n");
				}
				ql_dbg(ql_dbg_dpc, base_vha, 0x401f,
				    "ISPFx00 Target Scan End\n");
			}
			if (test_and_clear_bit(FX00_HOST_INFO_RESEND,
				&base_vha->dpc_flags)) {
				ql_dbg(ql_dbg_dpc, base_vha, 0x4023,
				    "ISPFx00 Host Info resend scheduled\n");
				qlafx00_fx_disc(base_vha,
				    &base_vha->hw->mr.fcport,
				    FXDISC_REG_HOST_INFO);
			}
		}

		if (test_and_clear_bit(DETECT_SFP_CHANGE,
			&base_vha->dpc_flags) &&
		    !test_bit(ISP_ABORT_NEEDED, &base_vha->dpc_flags)) {
			qla24xx_detect_sfp(base_vha);

			if (ha->flags.detected_lr_sfp !=
			    ha->flags.using_lr_setting)
				set_bit(ISP_ABORT_NEEDED, &base_vha->dpc_flags);
		}

		if (test_and_clear_bit
		    (ISP_ABORT_NEEDED, &base_vha->dpc_flags) &&
		    !test_bit(UNLOADING, &base_vha->dpc_flags)) {
			bool do_reset = true;

			switch (base_vha->qlini_mode) {
			case QLA2XXX_INI_MODE_ENABLED:
				break;
			case QLA2XXX_INI_MODE_DISABLED:
				if (!qla_tgt_mode_enabled(base_vha) &&
				    !ha->flags.fw_started)
					do_reset = false;
				break;
			case QLA2XXX_INI_MODE_DUAL:
				if (!qla_dual_mode_enabled(base_vha) &&
				    !ha->flags.fw_started)
					do_reset = false;
				break;
			default:
				break;
			}

			if (do_reset && !(test_and_set_bit(ABORT_ISP_ACTIVE,
			    &base_vha->dpc_flags))) {
				ql_dbg(ql_dbg_dpc, base_vha, 0x4007,
				    "ISP abort scheduled.\n");
				if (ha->isp_ops->abort_isp(base_vha)) {
					/* failed. retry later */
					set_bit(ISP_ABORT_NEEDED,
					    &base_vha->dpc_flags);
				}
				clear_bit(ABORT_ISP_ACTIVE,
						&base_vha->dpc_flags);
				ql_dbg(ql_dbg_dpc, base_vha, 0x4008,
				    "ISP abort end.\n");
			}
		}

		if (test_and_clear_bit(FCPORT_UPDATE_NEEDED,
		    &base_vha->dpc_flags)) {
			qla2x00_update_fcports(base_vha);
		}

		if (IS_QLAFX00(ha))
			goto loop_resync_check;

		if (test_bit(ISP_QUIESCE_NEEDED, &base_vha->dpc_flags)) {
			ql_dbg(ql_dbg_dpc, base_vha, 0x4009,
			    "Quiescence mode scheduled.\n");
			if (IS_P3P_TYPE(ha)) {
				if (IS_QLA82XX(ha))
					qla82xx_device_state_handler(base_vha);
				if (IS_QLA8044(ha))
					qla8044_device_state_handler(base_vha);
				clear_bit(ISP_QUIESCE_NEEDED,
				    &base_vha->dpc_flags);
				if (!ha->flags.quiesce_owner) {
					qla2x00_perform_loop_resync(base_vha);
					if (IS_QLA82XX(ha)) {
						qla82xx_idc_lock(ha);
						qla82xx_clear_qsnt_ready(
						    base_vha);
						qla82xx_idc_unlock(ha);
					} else if (IS_QLA8044(ha)) {
						qla8044_idc_lock(ha);
						qla8044_clear_qsnt_ready(
						    base_vha);
						qla8044_idc_unlock(ha);
					}
				}
			} else {
				clear_bit(ISP_QUIESCE_NEEDED,
				    &base_vha->dpc_flags);
				qla2x00_quiesce_io(base_vha);
			}
			ql_dbg(ql_dbg_dpc, base_vha, 0x400a,
			    "Quiescence mode end.\n");
		}

		if (test_and_clear_bit(RESET_MARKER_NEEDED,
				&base_vha->dpc_flags) &&
		    (!(test_and_set_bit(RESET_ACTIVE, &base_vha->dpc_flags)))) {

			ql_dbg(ql_dbg_dpc, base_vha, 0x400b,
			    "Reset marker scheduled.\n");
			qla2x00_rst_aen(base_vha);
			clear_bit(RESET_ACTIVE, &base_vha->dpc_flags);
			ql_dbg(ql_dbg_dpc, base_vha, 0x400c,
			    "Reset marker end.\n");
		}

		/* Retry each device up to login retry count */
		if (test_bit(RELOGIN_NEEDED, &base_vha->dpc_flags) &&
		    !test_bit(LOOP_RESYNC_NEEDED, &base_vha->dpc_flags) &&
		    atomic_read(&base_vha->loop_state) != LOOP_DOWN) {

			if (!base_vha->relogin_jif ||
			    time_after_eq(jiffies, base_vha->relogin_jif)) {
				base_vha->relogin_jif = jiffies + HZ;
				clear_bit(RELOGIN_NEEDED, &base_vha->dpc_flags);

				ql_dbg(ql_dbg_disc, base_vha, 0x400d,
				    "Relogin scheduled.\n");
				qla24xx_post_relogin_work(base_vha);
			}
		}
loop_resync_check:
		if (test_and_clear_bit(LOOP_RESYNC_NEEDED,
		    &base_vha->dpc_flags)) {

			ql_dbg(ql_dbg_dpc, base_vha, 0x400f,
			    "Loop resync scheduled.\n");

			if (!(test_and_set_bit(LOOP_RESYNC_ACTIVE,
			    &base_vha->dpc_flags))) {

				qla2x00_loop_resync(base_vha);

				clear_bit(LOOP_RESYNC_ACTIVE,
						&base_vha->dpc_flags);
			}

			ql_dbg(ql_dbg_dpc, base_vha, 0x4010,
			    "Loop resync end.\n");
		}

		if (IS_QLAFX00(ha))
			goto intr_on_check;

		if (test_bit(NPIV_CONFIG_NEEDED, &base_vha->dpc_flags) &&
		    atomic_read(&base_vha->loop_state) == LOOP_READY) {
			clear_bit(NPIV_CONFIG_NEEDED, &base_vha->dpc_flags);
			qla2xxx_flash_npiv_conf(base_vha);
		}

intr_on_check:
		if (!ha->interrupts_on)
			ha->isp_ops->enable_intrs(ha);

		if (test_and_clear_bit(BEACON_BLINK_NEEDED,
					&base_vha->dpc_flags)) {
			if (ha->beacon_blink_led == 1)
				ha->isp_ops->beacon_blink(base_vha);
		}

		/* qpair online check */
		if (test_and_clear_bit(QPAIR_ONLINE_CHECK_NEEDED,
		    &base_vha->dpc_flags)) {
			if (ha->flags.eeh_busy ||
			    ha->flags.pci_channel_io_perm_failure)
				online = 0;
			else
				online = 1;

			mutex_lock(&ha->mq_lock);
			list_for_each_entry(qpair, &base_vha->qp_list,
			    qp_list_elem)
			qpair->online = online;
			mutex_unlock(&ha->mq_lock);
		}

		if (test_and_clear_bit(SET_NVME_ZIO_THRESHOLD_NEEDED,
		    &base_vha->dpc_flags)) {
			ql_log(ql_log_info, base_vha, 0xffffff,
				"nvme: SET ZIO Activity exchange threshold to %d.\n",
						ha->nvme_last_rptd_aen);
			if (qla27xx_set_zio_threshold(base_vha,
			    ha->nvme_last_rptd_aen)) {
				ql_log(ql_log_info, base_vha, 0xffffff,
				    "nvme: Unable to SET ZIO Activity exchange threshold to %d.\n",
				    ha->nvme_last_rptd_aen);
			}
		}

		if (test_and_clear_bit(SET_ZIO_THRESHOLD_NEEDED,
		    &base_vha->dpc_flags)) {
			ql_log(ql_log_info, base_vha, 0xffffff,
			    "SET ZIO Activity exchange threshold to %d.\n",
			    ha->last_zio_threshold);
			qla27xx_set_zio_threshold(base_vha,
			    ha->last_zio_threshold);
		}

		if (!IS_QLAFX00(ha))
			qla2x00_do_dpc_all_vps(base_vha);

		if (test_and_clear_bit(N2N_LINK_RESET,
			&base_vha->dpc_flags)) {
			qla2x00_lip_reset(base_vha);
		}

		ha->dpc_active = 0;
end_loop:
		set_current_state(TASK_INTERRUPTIBLE);
	} /* End of while(1) */
	__set_current_state(TASK_RUNNING);

	ql_dbg(ql_dbg_dpc, base_vha, 0x4011,
	    "DPC handler exiting.\n");

	/*
	 * Make sure that nobody tries to wake us up again.
	 */
	ha->dpc_active = 0;

	/* Cleanup any residual CTX SRBs. */
	qla2x00_abort_all_cmds(base_vha, DID_NO_CONNECT << 16);

	return 0;
}

void
qla2xxx_wake_dpc(struct scsi_qla_host *vha)
{
	struct qla_hw_data *ha = vha->hw;
	struct task_struct *t = ha->dpc_thread;

	if (!test_bit(UNLOADING, &vha->dpc_flags) && t)
		wake_up_process(t);
}

/*
*  qla2x00_rst_aen
*      Processes asynchronous reset.
*
* Input:
*      ha  = adapter block pointer.
*/
static void
qla2x00_rst_aen(scsi_qla_host_t *vha)
{
	if (vha->flags.online && !vha->flags.reset_active &&
	    !atomic_read(&vha->loop_down_timer) &&
	    !(test_bit(ABORT_ISP_ACTIVE, &vha->dpc_flags))) {
		do {
			clear_bit(RESET_MARKER_NEEDED, &vha->dpc_flags);

			/*
			 * Issue marker command only when we are going to start
			 * the I/O.
			 */
			vha->marker_needed = 1;
		} while (!atomic_read(&vha->loop_down_timer) &&
		    (test_bit(RESET_MARKER_NEEDED, &vha->dpc_flags)));
	}
}

/**************************************************************************
*   qla2x00_timer
*
* Description:
*   One second timer
*
* Context: Interrupt
***************************************************************************/
void
qla2x00_timer(scsi_qla_host_t *vha)
{
	unsigned long	cpu_flags = 0;
	int		start_dpc = 0;
	int		index;
	srb_t		*sp;
	uint16_t        w;
	struct qla_hw_data *ha = vha->hw;
	struct req_que *req;

	if (ha->flags.eeh_busy) {
		ql_dbg(ql_dbg_timer, vha, 0x6000,
		    "EEH = %d, restarting timer.\n",
		    ha->flags.eeh_busy);
		qla2x00_restart_timer(vha, WATCH_INTERVAL);
		return;
	}

	/*
	 * Hardware read to raise pending EEH errors during mailbox waits. If
	 * the read returns -1 then disable the board.
	 */
	if (!pci_channel_offline(ha->pdev)) {
		pci_read_config_word(ha->pdev, PCI_VENDOR_ID, &w);
		qla2x00_check_reg16_for_disconnect(vha, w);
	}

	/* Make sure qla82xx_watchdog is run only for physical port */
	if (!vha->vp_idx && IS_P3P_TYPE(ha)) {
		if (test_bit(ISP_QUIESCE_NEEDED, &vha->dpc_flags))
			start_dpc++;
		if (IS_QLA82XX(ha))
			qla82xx_watchdog(vha);
		else if (IS_QLA8044(ha))
			qla8044_watchdog(vha);
	}

	if (!vha->vp_idx && IS_QLAFX00(ha))
		qlafx00_timer_routine(vha);

	/* Loop down handler. */
	if (atomic_read(&vha->loop_down_timer) > 0 &&
	    !(test_bit(ABORT_ISP_ACTIVE, &vha->dpc_flags)) &&
	    !(test_bit(FCOE_CTX_RESET_NEEDED, &vha->dpc_flags))
		&& vha->flags.online) {

		if (atomic_read(&vha->loop_down_timer) ==
		    vha->loop_down_abort_time) {

			ql_log(ql_log_info, vha, 0x6008,
			    "Loop down - aborting the queues before time expires.\n");

			if (!IS_QLA2100(ha) && vha->link_down_timeout)
				atomic_set(&vha->loop_state, LOOP_DEAD);

			/*
			 * Schedule an ISP abort to return any FCP2-device
			 * commands.
			 */
			/* NPIV - scan physical port only */
			if (!vha->vp_idx) {
				spin_lock_irqsave(&ha->hardware_lock,
				    cpu_flags);
				req = ha->req_q_map[0];
				for (index = 1;
				    index < req->num_outstanding_cmds;
				    index++) {
					fc_port_t *sfcp;

					sp = req->outstanding_cmds[index];
					if (!sp)
						continue;
					if (sp->cmd_type != TYPE_SRB)
						continue;
					if (sp->type != SRB_SCSI_CMD)
						continue;
					sfcp = sp->fcport;
					if (!(sfcp->flags & FCF_FCP2_DEVICE))
						continue;

					if (IS_QLA82XX(ha))
						set_bit(FCOE_CTX_RESET_NEEDED,
							&vha->dpc_flags);
					else
						set_bit(ISP_ABORT_NEEDED,
							&vha->dpc_flags);
					break;
				}
				spin_unlock_irqrestore(&ha->hardware_lock,
								cpu_flags);
			}
			start_dpc++;
		}

		/* if the loop has been down for 4 minutes, reinit adapter */
		if (atomic_dec_and_test(&vha->loop_down_timer) != 0) {
			if (!(vha->device_flags & DFLG_NO_CABLE)) {
				ql_log(ql_log_warn, vha, 0x6009,
				    "Loop down - aborting ISP.\n");

				if (IS_QLA82XX(ha))
					set_bit(FCOE_CTX_RESET_NEEDED,
						&vha->dpc_flags);
				else
					set_bit(ISP_ABORT_NEEDED,
						&vha->dpc_flags);
			}
		}
		ql_dbg(ql_dbg_timer, vha, 0x600a,
		    "Loop down - seconds remaining %d.\n",
		    atomic_read(&vha->loop_down_timer));
	}
	/* Check if beacon LED needs to be blinked for physical host only */
	if (!vha->vp_idx && (ha->beacon_blink_led == 1)) {
		/* There is no beacon_blink function for ISP82xx */
		if (!IS_P3P_TYPE(ha)) {
			set_bit(BEACON_BLINK_NEEDED, &vha->dpc_flags);
			start_dpc++;
		}
	}

	/* Process any deferred work. */
	if (!list_empty(&vha->work_list)) {
		unsigned long flags;
		bool q = false;

		spin_lock_irqsave(&vha->work_lock, flags);
		if (!test_and_set_bit(IOCB_WORK_ACTIVE, &vha->dpc_flags))
			q = true;
		spin_unlock_irqrestore(&vha->work_lock, flags);
		if (q)
			queue_work(vha->hw->wq, &vha->iocb_work);
	}

	/*
	 * FC-NVME
	 * see if the active AEN count has changed from what was last reported.
	 */
	if (!vha->vp_idx &&
	    (atomic_read(&ha->nvme_active_aen_cnt) != ha->nvme_last_rptd_aen) &&
	    ha->zio_mode == QLA_ZIO_MODE_6 &&
	    !ha->flags.host_shutting_down) {
		ql_log(ql_log_info, vha, 0x3002,
		    "nvme: Sched: Set ZIO exchange threshold to %d.\n",
		    ha->nvme_last_rptd_aen);
		ha->nvme_last_rptd_aen = atomic_read(&ha->nvme_active_aen_cnt);
		set_bit(SET_NVME_ZIO_THRESHOLD_NEEDED, &vha->dpc_flags);
		start_dpc++;
	}

	if (!vha->vp_idx &&
	    (atomic_read(&ha->zio_threshold) != ha->last_zio_threshold) &&
	    (ha->zio_mode == QLA_ZIO_MODE_6) &&
	    (IS_QLA83XX(ha) || IS_QLA27XX(ha) || IS_QLA28XX(ha))) {
		ql_log(ql_log_info, vha, 0x3002,
		    "Sched: Set ZIO exchange threshold to %d.\n",
		    ha->last_zio_threshold);
		ha->last_zio_threshold = atomic_read(&ha->zio_threshold);
		set_bit(SET_ZIO_THRESHOLD_NEEDED, &vha->dpc_flags);
		start_dpc++;
	}

	/* Schedule the DPC routine if needed */
	if ((test_bit(ISP_ABORT_NEEDED, &vha->dpc_flags) ||
	    test_bit(LOOP_RESYNC_NEEDED, &vha->dpc_flags) ||
	    test_bit(FCPORT_UPDATE_NEEDED, &vha->dpc_flags) ||
	    start_dpc ||
	    test_bit(RESET_MARKER_NEEDED, &vha->dpc_flags) ||
	    test_bit(BEACON_BLINK_NEEDED, &vha->dpc_flags) ||
	    test_bit(ISP_UNRECOVERABLE, &vha->dpc_flags) ||
	    test_bit(FCOE_CTX_RESET_NEEDED, &vha->dpc_flags) ||
	    test_bit(VP_DPC_NEEDED, &vha->dpc_flags) ||
	    test_bit(RELOGIN_NEEDED, &vha->dpc_flags))) {
		ql_dbg(ql_dbg_timer, vha, 0x600b,
		    "isp_abort_needed=%d loop_resync_needed=%d "
		    "fcport_update_needed=%d start_dpc=%d "
		    "reset_marker_needed=%d",
		    test_bit(ISP_ABORT_NEEDED, &vha->dpc_flags),
		    test_bit(LOOP_RESYNC_NEEDED, &vha->dpc_flags),
		    test_bit(FCPORT_UPDATE_NEEDED, &vha->dpc_flags),
		    start_dpc,
		    test_bit(RESET_MARKER_NEEDED, &vha->dpc_flags));
		ql_dbg(ql_dbg_timer, vha, 0x600c,
		    "beacon_blink_needed=%d isp_unrecoverable=%d "
		    "fcoe_ctx_reset_needed=%d vp_dpc_needed=%d "
		    "relogin_needed=%d.\n",
		    test_bit(BEACON_BLINK_NEEDED, &vha->dpc_flags),
		    test_bit(ISP_UNRECOVERABLE, &vha->dpc_flags),
		    test_bit(FCOE_CTX_RESET_NEEDED, &vha->dpc_flags),
		    test_bit(VP_DPC_NEEDED, &vha->dpc_flags),
		    test_bit(RELOGIN_NEEDED, &vha->dpc_flags));
		qla2xxx_wake_dpc(vha);
	}

	qla2x00_restart_timer(vha, WATCH_INTERVAL);
}

/* Firmware interface routines. */

#define FW_ISP21XX	0
#define FW_ISP22XX	1
#define FW_ISP2300	2
#define FW_ISP2322	3
#define FW_ISP24XX	4
#define FW_ISP25XX	5
#define FW_ISP81XX	6
#define FW_ISP82XX	7
#define FW_ISP2031	8
#define FW_ISP8031	9
#define FW_ISP27XX	10
#define FW_ISP28XX	11

#define FW_FILE_ISP21XX	"ql2100_fw.bin"
#define FW_FILE_ISP22XX	"ql2200_fw.bin"
#define FW_FILE_ISP2300	"ql2300_fw.bin"
#define FW_FILE_ISP2322	"ql2322_fw.bin"
#define FW_FILE_ISP24XX	"ql2400_fw.bin"
#define FW_FILE_ISP25XX	"ql2500_fw.bin"
#define FW_FILE_ISP81XX	"ql8100_fw.bin"
#define FW_FILE_ISP82XX	"ql8200_fw.bin"
#define FW_FILE_ISP2031	"ql2600_fw.bin"
#define FW_FILE_ISP8031	"ql8300_fw.bin"
#define FW_FILE_ISP27XX	"ql2700_fw.bin"
#define FW_FILE_ISP28XX	"ql2800_fw.bin"


static DEFINE_MUTEX(qla_fw_lock);

static struct fw_blob qla_fw_blobs[] = {
	{ .name = FW_FILE_ISP21XX, .segs = { 0x1000, 0 }, },
	{ .name = FW_FILE_ISP22XX, .segs = { 0x1000, 0 }, },
	{ .name = FW_FILE_ISP2300, .segs = { 0x800, 0 }, },
	{ .name = FW_FILE_ISP2322, .segs = { 0x800, 0x1c000, 0x1e000, 0 }, },
	{ .name = FW_FILE_ISP24XX, },
	{ .name = FW_FILE_ISP25XX, },
	{ .name = FW_FILE_ISP81XX, },
	{ .name = FW_FILE_ISP82XX, },
	{ .name = FW_FILE_ISP2031, },
	{ .name = FW_FILE_ISP8031, },
	{ .name = FW_FILE_ISP27XX, },
	{ .name = FW_FILE_ISP28XX, },
	{ .name = NULL, },
};

struct fw_blob *
qla2x00_request_firmware(scsi_qla_host_t *vha)
{
	struct qla_hw_data *ha = vha->hw;
	struct fw_blob *blob;

	if (IS_QLA2100(ha)) {
		blob = &qla_fw_blobs[FW_ISP21XX];
	} else if (IS_QLA2200(ha)) {
		blob = &qla_fw_blobs[FW_ISP22XX];
	} else if (IS_QLA2300(ha) || IS_QLA2312(ha) || IS_QLA6312(ha)) {
		blob = &qla_fw_blobs[FW_ISP2300];
	} else if (IS_QLA2322(ha) || IS_QLA6322(ha)) {
		blob = &qla_fw_blobs[FW_ISP2322];
	} else if (IS_QLA24XX_TYPE(ha)) {
		blob = &qla_fw_blobs[FW_ISP24XX];
	} else if (IS_QLA25XX(ha)) {
		blob = &qla_fw_blobs[FW_ISP25XX];
	} else if (IS_QLA81XX(ha)) {
		blob = &qla_fw_blobs[FW_ISP81XX];
	} else if (IS_QLA82XX(ha)) {
		blob = &qla_fw_blobs[FW_ISP82XX];
	} else if (IS_QLA2031(ha)) {
		blob = &qla_fw_blobs[FW_ISP2031];
	} else if (IS_QLA8031(ha)) {
		blob = &qla_fw_blobs[FW_ISP8031];
	} else if (IS_QLA27XX(ha)) {
		blob = &qla_fw_blobs[FW_ISP27XX];
	} else if (IS_QLA28XX(ha)) {
		blob = &qla_fw_blobs[FW_ISP28XX];
	} else {
		return NULL;
	}

	if (!blob->name)
		return NULL;

	mutex_lock(&qla_fw_lock);
	if (blob->fw)
		goto out;

	if (request_firmware(&blob->fw, blob->name, &ha->pdev->dev)) {
		ql_log(ql_log_warn, vha, 0x0063,
		    "Failed to load firmware image (%s).\n", blob->name);
		blob->fw = NULL;
		blob = NULL;
	}

out:
	mutex_unlock(&qla_fw_lock);
	return blob;
}

static void
qla2x00_release_firmware(void)
{
	struct fw_blob *blob;

	mutex_lock(&qla_fw_lock);
	for (blob = qla_fw_blobs; blob->name; blob++)
		release_firmware(blob->fw);
	mutex_unlock(&qla_fw_lock);
}

static void qla_pci_error_cleanup(scsi_qla_host_t *vha)
{
	struct qla_hw_data *ha = vha->hw;
	scsi_qla_host_t *base_vha = pci_get_drvdata(ha->pdev);
	struct qla_qpair *qpair = NULL;
	struct scsi_qla_host *vp;
	fc_port_t *fcport;
	int i;
	unsigned long flags;

	ha->chip_reset++;

	ha->base_qpair->chip_reset = ha->chip_reset;
	for (i = 0; i < ha->max_qpairs; i++) {
		if (ha->queue_pair_map[i])
			ha->queue_pair_map[i]->chip_reset =
			    ha->base_qpair->chip_reset;
	}

	/* purge MBox commands */
	if (atomic_read(&ha->num_pend_mbx_stage3)) {
		clear_bit(MBX_INTR_WAIT, &ha->mbx_cmd_flags);
		complete(&ha->mbx_intr_comp);
	}

	i = 0;

	while (atomic_read(&ha->num_pend_mbx_stage3) ||
	    atomic_read(&ha->num_pend_mbx_stage2) ||
	    atomic_read(&ha->num_pend_mbx_stage1)) {
		msleep(20);
		i++;
		if (i > 50)
			break;
	}

	ha->flags.purge_mbox = 0;

	mutex_lock(&ha->mq_lock);
	list_for_each_entry(qpair, &base_vha->qp_list, qp_list_elem)
		qpair->online = 0;
	mutex_unlock(&ha->mq_lock);

	qla2x00_mark_all_devices_lost(vha, 0);

	spin_lock_irqsave(&ha->vport_slock, flags);
	list_for_each_entry(vp, &ha->vp_list, list) {
		atomic_inc(&vp->vref_count);
		spin_unlock_irqrestore(&ha->vport_slock, flags);
		qla2x00_mark_all_devices_lost(vp, 0);
		spin_lock_irqsave(&ha->vport_slock, flags);
		atomic_dec(&vp->vref_count);
	}
	spin_unlock_irqrestore(&ha->vport_slock, flags);

	/* Clear all async request states across all VPs. */
	list_for_each_entry(fcport, &vha->vp_fcports, list)
		fcport->flags &= ~(FCF_LOGIN_NEEDED | FCF_ASYNC_SENT);

	spin_lock_irqsave(&ha->vport_slock, flags);
	list_for_each_entry(vp, &ha->vp_list, list) {
		atomic_inc(&vp->vref_count);
		spin_unlock_irqrestore(&ha->vport_slock, flags);
		list_for_each_entry(fcport, &vp->vp_fcports, list)
			fcport->flags &= ~(FCF_LOGIN_NEEDED | FCF_ASYNC_SENT);
		spin_lock_irqsave(&ha->vport_slock, flags);
		atomic_dec(&vp->vref_count);
	}
	spin_unlock_irqrestore(&ha->vport_slock, flags);
}


static pci_ers_result_t
qla2xxx_pci_error_detected(struct pci_dev *pdev, pci_channel_state_t state)
{
	scsi_qla_host_t *vha = pci_get_drvdata(pdev);
	struct qla_hw_data *ha = vha->hw;

	ql_dbg(ql_dbg_aer, vha, 0x9000,
	    "PCI error detected, state %x.\n", state);

	if (!atomic_read(&pdev->enable_cnt)) {
		ql_log(ql_log_info, vha, 0xffff,
			"PCI device is disabled,state %x\n", state);
		return PCI_ERS_RESULT_NEED_RESET;
	}

	switch (state) {
	case pci_channel_io_normal:
		ha->flags.eeh_busy = 0;
		if (ql2xmqsupport || ql2xnvmeenable) {
			set_bit(QPAIR_ONLINE_CHECK_NEEDED, &vha->dpc_flags);
			qla2xxx_wake_dpc(vha);
		}
		return PCI_ERS_RESULT_CAN_RECOVER;
	case pci_channel_io_frozen:
		ha->flags.eeh_busy = 1;
		qla_pci_error_cleanup(vha);
		return PCI_ERS_RESULT_NEED_RESET;
	case pci_channel_io_perm_failure:
		ha->flags.pci_channel_io_perm_failure = 1;
		qla2x00_abort_all_cmds(vha, DID_NO_CONNECT << 16);
		if (ql2xmqsupport || ql2xnvmeenable) {
			set_bit(QPAIR_ONLINE_CHECK_NEEDED, &vha->dpc_flags);
			qla2xxx_wake_dpc(vha);
		}
		return PCI_ERS_RESULT_DISCONNECT;
	}
	return PCI_ERS_RESULT_NEED_RESET;
}

static pci_ers_result_t
qla2xxx_pci_mmio_enabled(struct pci_dev *pdev)
{
	int risc_paused = 0;
	uint32_t stat;
	unsigned long flags;
	scsi_qla_host_t *base_vha = pci_get_drvdata(pdev);
	struct qla_hw_data *ha = base_vha->hw;
	struct device_reg_2xxx __iomem *reg = &ha->iobase->isp;
	struct device_reg_24xx __iomem *reg24 = &ha->iobase->isp24;

	if (IS_QLA82XX(ha))
		return PCI_ERS_RESULT_RECOVERED;

	spin_lock_irqsave(&ha->hardware_lock, flags);
	if (IS_QLA2100(ha) || IS_QLA2200(ha)){
		stat = RD_REG_DWORD(&reg->hccr);
		if (stat & HCCR_RISC_PAUSE)
			risc_paused = 1;
	} else if (IS_QLA23XX(ha)) {
		stat = RD_REG_DWORD(&reg->u.isp2300.host_status);
		if (stat & HSR_RISC_PAUSED)
			risc_paused = 1;
	} else if (IS_FWI2_CAPABLE(ha)) {
		stat = RD_REG_DWORD(&reg24->host_status);
		if (stat & HSRX_RISC_PAUSED)
			risc_paused = 1;
	}
	spin_unlock_irqrestore(&ha->hardware_lock, flags);

	if (risc_paused) {
		ql_log(ql_log_info, base_vha, 0x9003,
		    "RISC paused -- mmio_enabled, Dumping firmware.\n");
		ha->isp_ops->fw_dump(base_vha, 0);

		return PCI_ERS_RESULT_NEED_RESET;
	} else
		return PCI_ERS_RESULT_RECOVERED;
}

static pci_ers_result_t
qla2xxx_pci_slot_reset(struct pci_dev *pdev)
{
	pci_ers_result_t ret = PCI_ERS_RESULT_DISCONNECT;
	scsi_qla_host_t *base_vha = pci_get_drvdata(pdev);
	struct qla_hw_data *ha = base_vha->hw;
	int rc;
	struct qla_qpair *qpair = NULL;

	ql_dbg(ql_dbg_aer, base_vha, 0x9004,
	    "Slot Reset.\n");

	/* Workaround: qla2xxx driver which access hardware earlier
	 * needs error state to be pci_channel_io_online.
	 * Otherwise mailbox command timesout.
	 */
	pdev->error_state = pci_channel_io_normal;

	pci_restore_state(pdev);

	/* pci_restore_state() clears the saved_state flag of the device
	 * save restored state which resets saved_state flag
	 */
	pci_save_state(pdev);

	if (ha->mem_only)
		rc = pci_enable_device_mem(pdev);
	else
		rc = pci_enable_device(pdev);

	if (rc) {
		ql_log(ql_log_warn, base_vha, 0x9005,
		    "Can't re-enable PCI device after reset.\n");
		goto exit_slot_reset;
	}


	if (ha->isp_ops->pci_config(base_vha))
		goto exit_slot_reset;

	mutex_lock(&ha->mq_lock);
	list_for_each_entry(qpair, &base_vha->qp_list, qp_list_elem)
		qpair->online = 1;
	mutex_unlock(&ha->mq_lock);

	base_vha->flags.online = 1;
	set_bit(ABORT_ISP_ACTIVE, &base_vha->dpc_flags);
	if (ha->isp_ops->abort_isp(base_vha) == QLA_SUCCESS)
		ret =  PCI_ERS_RESULT_RECOVERED;
	clear_bit(ABORT_ISP_ACTIVE, &base_vha->dpc_flags);


exit_slot_reset:
	ql_dbg(ql_dbg_aer, base_vha, 0x900e,
	    "slot_reset return %x.\n", ret);

	return ret;
}

static void
qla2xxx_pci_resume(struct pci_dev *pdev)
{
	scsi_qla_host_t *base_vha = pci_get_drvdata(pdev);
	struct qla_hw_data *ha = base_vha->hw;
	int ret;

	ql_dbg(ql_dbg_aer, base_vha, 0x900f,
	    "pci_resume.\n");

	ha->flags.eeh_busy = 0;

	ret = qla2x00_wait_for_hba_online(base_vha);
	if (ret != QLA_SUCCESS) {
		ql_log(ql_log_fatal, base_vha, 0x9002,
		    "The device failed to resume I/O from slot/link_reset.\n");
	}

	pci_cleanup_aer_uncorrect_error_status(pdev);
}

static void
qla_pci_reset_prepare(struct pci_dev *pdev)
{
	scsi_qla_host_t *base_vha = pci_get_drvdata(pdev);
	struct qla_hw_data *ha = base_vha->hw;
	struct qla_qpair *qpair;

	ql_log(ql_log_warn, base_vha, 0xffff,
	    "%s.\n", __func__);

	/*
	 * PCI FLR/function reset is about to reset the
	 * slot. Stop the chip to stop all DMA access.
	 * It is assumed that pci_reset_done will be called
	 * after FLR to resume Chip operation.
	 */
	ha->flags.eeh_busy = 1;
	mutex_lock(&ha->mq_lock);
	list_for_each_entry(qpair, &base_vha->qp_list, qp_list_elem)
		qpair->online = 0;
	mutex_unlock(&ha->mq_lock);

	set_bit(ABORT_ISP_ACTIVE, &base_vha->dpc_flags);
	qla2x00_abort_isp_cleanup(base_vha);
	qla2x00_abort_all_cmds(base_vha, DID_RESET << 16);
}

static void
qla_pci_reset_done(struct pci_dev *pdev)
{
	scsi_qla_host_t *base_vha = pci_get_drvdata(pdev);
	struct qla_hw_data *ha = base_vha->hw;
	struct qla_qpair *qpair;

	ql_log(ql_log_warn, base_vha, 0xffff,
	    "%s.\n", __func__);

	/*
	 * FLR just completed by PCI layer. Resume adapter
	 */
	ha->flags.eeh_busy = 0;
	mutex_lock(&ha->mq_lock);
	list_for_each_entry(qpair, &base_vha->qp_list, qp_list_elem)
		qpair->online = 1;
	mutex_unlock(&ha->mq_lock);

	base_vha->flags.online = 1;
	ha->isp_ops->abort_isp(base_vha);
	clear_bit(ABORT_ISP_ACTIVE, &base_vha->dpc_flags);
}

static int qla2xxx_map_queues(struct Scsi_Host *shost)
{
	int rc;
	scsi_qla_host_t *vha = (scsi_qla_host_t *)shost->hostdata;

	if (USER_CTRL_IRQ(vha->hw) || !vha->hw->mqiobase)
		rc = blk_mq_map_queues(&shost->tag_set);
	else
		rc = blk_mq_pci_map_queues(&shost->tag_set, vha->hw->pdev, 0);
	return rc;
}

struct scsi_host_template qla2xxx_driver_template = {
	.module			= THIS_MODULE,
	.name			= QLA2XXX_DRIVER_NAME,
	.queuecommand		= qla2xxx_queuecommand,

	.eh_timed_out		= fc_eh_timed_out,
	.eh_abort_handler	= qla2xxx_eh_abort,
	.eh_device_reset_handler = qla2xxx_eh_device_reset,
	.eh_target_reset_handler = qla2xxx_eh_target_reset,
	.eh_bus_reset_handler	= qla2xxx_eh_bus_reset,
	.eh_host_reset_handler	= qla2xxx_eh_host_reset,

	.slave_configure	= qla2xxx_slave_configure,

	.slave_alloc		= qla2xxx_slave_alloc,
	.slave_destroy		= qla2xxx_slave_destroy,
	.scan_finished		= qla2xxx_scan_finished,
	.scan_start		= qla2xxx_scan_start,
	.change_queue_depth	= scsi_change_queue_depth,
	.map_queues             = qla2xxx_map_queues,
	.this_id		= -1,
	.cmd_per_lun		= 3,
	.use_clustering		= ENABLE_CLUSTERING,
	.sg_tablesize		= SG_ALL,

	.max_sectors		= 0xFFFF,
	.shost_attrs		= qla2x00_host_attrs,

	.supported_mode		= MODE_INITIATOR,
	.track_queue_depth	= 1,
	.cmd_size		= sizeof(srb_t),
};

static const struct pci_error_handlers qla2xxx_err_handler = {
	.error_detected = qla2xxx_pci_error_detected,
	.mmio_enabled = qla2xxx_pci_mmio_enabled,
	.slot_reset = qla2xxx_pci_slot_reset,
	.resume = qla2xxx_pci_resume,
	.reset_prepare = qla_pci_reset_prepare,
	.reset_done = qla_pci_reset_done,
};

static struct pci_device_id qla2xxx_pci_tbl[] = {
	{ PCI_DEVICE(PCI_VENDOR_ID_QLOGIC, PCI_DEVICE_ID_QLOGIC_ISP2100) },
	{ PCI_DEVICE(PCI_VENDOR_ID_QLOGIC, PCI_DEVICE_ID_QLOGIC_ISP2200) },
	{ PCI_DEVICE(PCI_VENDOR_ID_QLOGIC, PCI_DEVICE_ID_QLOGIC_ISP2300) },
	{ PCI_DEVICE(PCI_VENDOR_ID_QLOGIC, PCI_DEVICE_ID_QLOGIC_ISP2312) },
	{ PCI_DEVICE(PCI_VENDOR_ID_QLOGIC, PCI_DEVICE_ID_QLOGIC_ISP2322) },
	{ PCI_DEVICE(PCI_VENDOR_ID_QLOGIC, PCI_DEVICE_ID_QLOGIC_ISP6312) },
	{ PCI_DEVICE(PCI_VENDOR_ID_QLOGIC, PCI_DEVICE_ID_QLOGIC_ISP6322) },
	{ PCI_DEVICE(PCI_VENDOR_ID_QLOGIC, PCI_DEVICE_ID_QLOGIC_ISP2422) },
	{ PCI_DEVICE(PCI_VENDOR_ID_QLOGIC, PCI_DEVICE_ID_QLOGIC_ISP2432) },
	{ PCI_DEVICE(PCI_VENDOR_ID_QLOGIC, PCI_DEVICE_ID_QLOGIC_ISP8432) },
	{ PCI_DEVICE(PCI_VENDOR_ID_QLOGIC, PCI_DEVICE_ID_QLOGIC_ISP5422) },
	{ PCI_DEVICE(PCI_VENDOR_ID_QLOGIC, PCI_DEVICE_ID_QLOGIC_ISP5432) },
	{ PCI_DEVICE(PCI_VENDOR_ID_QLOGIC, PCI_DEVICE_ID_QLOGIC_ISP2532) },
	{ PCI_DEVICE(PCI_VENDOR_ID_QLOGIC, PCI_DEVICE_ID_QLOGIC_ISP2031) },
	{ PCI_DEVICE(PCI_VENDOR_ID_QLOGIC, PCI_DEVICE_ID_QLOGIC_ISP8001) },
	{ PCI_DEVICE(PCI_VENDOR_ID_QLOGIC, PCI_DEVICE_ID_QLOGIC_ISP8021) },
	{ PCI_DEVICE(PCI_VENDOR_ID_QLOGIC, PCI_DEVICE_ID_QLOGIC_ISP8031) },
	{ PCI_DEVICE(PCI_VENDOR_ID_QLOGIC, PCI_DEVICE_ID_QLOGIC_ISPF001) },
	{ PCI_DEVICE(PCI_VENDOR_ID_QLOGIC, PCI_DEVICE_ID_QLOGIC_ISP8044) },
	{ PCI_DEVICE(PCI_VENDOR_ID_QLOGIC, PCI_DEVICE_ID_QLOGIC_ISP2071) },
	{ PCI_DEVICE(PCI_VENDOR_ID_QLOGIC, PCI_DEVICE_ID_QLOGIC_ISP2271) },
	{ PCI_DEVICE(PCI_VENDOR_ID_QLOGIC, PCI_DEVICE_ID_QLOGIC_ISP2261) },
	{ PCI_DEVICE(PCI_VENDOR_ID_QLOGIC, PCI_DEVICE_ID_QLOGIC_ISP2061) },
	{ PCI_DEVICE(PCI_VENDOR_ID_QLOGIC, PCI_DEVICE_ID_QLOGIC_ISP2081) },
	{ PCI_DEVICE(PCI_VENDOR_ID_QLOGIC, PCI_DEVICE_ID_QLOGIC_ISP2281) },
	{ PCI_DEVICE(PCI_VENDOR_ID_QLOGIC, PCI_DEVICE_ID_QLOGIC_ISP2089) },
	{ PCI_DEVICE(PCI_VENDOR_ID_QLOGIC, PCI_DEVICE_ID_QLOGIC_ISP2289) },
	{ 0 },
};
MODULE_DEVICE_TABLE(pci, qla2xxx_pci_tbl);

static struct pci_driver qla2xxx_pci_driver = {
	.name		= QLA2XXX_DRIVER_NAME,
	.driver		= {
		.owner		= THIS_MODULE,
	},
	.id_table	= qla2xxx_pci_tbl,
	.probe		= qla2x00_probe_one,
	.remove		= qla2x00_remove_one,
	.shutdown	= qla2x00_shutdown,
	.err_handler	= &qla2xxx_err_handler,
};

static const struct file_operations apidev_fops = {
	.owner = THIS_MODULE,
	.llseek = noop_llseek,
};

/**
 * qla2x00_module_init - Module initialization.
 **/
static int __init
qla2x00_module_init(void)
{
	int ret = 0;

	BUILD_BUG_ON(sizeof(cmd_entry_t) != 64);
	BUILD_BUG_ON(sizeof(cont_a64_entry_t) != 64);
	BUILD_BUG_ON(sizeof(cont_entry_t) != 64);
	BUILD_BUG_ON(sizeof(init_cb_t) != 96);
	BUILD_BUG_ON(sizeof(ms_iocb_entry_t) != 64);
	BUILD_BUG_ON(sizeof(request_t) != 64);
	BUILD_BUG_ON(sizeof(struct access_chip_84xx) != 64);
	BUILD_BUG_ON(sizeof(struct cmd_bidir) != 64);
	BUILD_BUG_ON(sizeof(struct cmd_nvme) != 64);
	BUILD_BUG_ON(sizeof(struct cmd_type_6) != 64);
	BUILD_BUG_ON(sizeof(struct cmd_type_7) != 64);
	BUILD_BUG_ON(sizeof(struct cmd_type_7_fx00) != 64);
	BUILD_BUG_ON(sizeof(struct cmd_type_crc_2) != 64);
	BUILD_BUG_ON(sizeof(struct ct_entry_24xx) != 64);
	BUILD_BUG_ON(sizeof(struct ctio_crc2_to_fw) != 64);
	BUILD_BUG_ON(sizeof(struct els_entry_24xx) != 64);
	BUILD_BUG_ON(sizeof(struct fxdisc_entry_fx00) != 64);
	BUILD_BUG_ON(sizeof(struct init_cb_24xx) != 128);
	BUILD_BUG_ON(sizeof(struct init_cb_81xx) != 128);
	BUILD_BUG_ON(sizeof(struct pt_ls4_request) != 64);
	BUILD_BUG_ON(sizeof(struct sns_cmd_pkt) != 2064);
	BUILD_BUG_ON(sizeof(struct verify_chip_entry_84xx) != 64);
	BUILD_BUG_ON(sizeof(struct vf_evfp_entry_24xx) != 56);

	/* Allocate cache for SRBs. */
	srb_cachep = kmem_cache_create("qla2xxx_srbs", sizeof(srb_t), 0,
	    SLAB_HWCACHE_ALIGN, NULL);
	if (srb_cachep == NULL) {
		ql_log(ql_log_fatal, NULL, 0x0001,
		    "Unable to allocate SRB cache...Failing load!.\n");
		return -ENOMEM;
	}

	/* Initialize target kmem_cache and mem_pools */
	ret = qlt_init();
	if (ret < 0) {
		goto destroy_cache;
	} else if (ret > 0) {
		/*
		 * If initiator mode is explictly disabled by qlt_init(),
		 * prevent scsi_transport_fc.c:fc_scsi_scan_rport() from
		 * performing scsi_scan_target() during LOOP UP event.
		 */
		qla2xxx_transport_functions.disable_target_scan = 1;
		qla2xxx_transport_vport_functions.disable_target_scan = 1;
	}

	/* Derive version string. */
	strcpy(qla2x00_version_str, QLA2XXX_VERSION);
	if (ql2xextended_error_logging)
		strcat(qla2x00_version_str, "-debug");
	if (ql2xextended_error_logging == 1)
		ql2xextended_error_logging = QL_DBG_DEFAULT1_MASK;

	if (ql2x_ini_mode == QLA2XXX_INI_MODE_DUAL)
		qla_insert_tgt_attrs();

	qla2xxx_transport_template =
	    fc_attach_transport(&qla2xxx_transport_functions);
	if (!qla2xxx_transport_template) {
		ql_log(ql_log_fatal, NULL, 0x0002,
		    "fc_attach_transport failed...Failing load!.\n");
		ret = -ENODEV;
		goto qlt_exit;
	}

	apidev_major = register_chrdev(0, QLA2XXX_APIDEV, &apidev_fops);
	if (apidev_major < 0) {
		ql_log(ql_log_fatal, NULL, 0x0003,
		    "Unable to register char device %s.\n", QLA2XXX_APIDEV);
	}

	qla2xxx_transport_vport_template =
	    fc_attach_transport(&qla2xxx_transport_vport_functions);
	if (!qla2xxx_transport_vport_template) {
		ql_log(ql_log_fatal, NULL, 0x0004,
		    "fc_attach_transport vport failed...Failing load!.\n");
		ret = -ENODEV;
		goto unreg_chrdev;
	}
	ql_log(ql_log_info, NULL, 0x0005,
	    "QLogic Fibre Channel HBA Driver: %s.\n",
	    qla2x00_version_str);
	ret = pci_register_driver(&qla2xxx_pci_driver);
	if (ret) {
		ql_log(ql_log_fatal, NULL, 0x0006,
		    "pci_register_driver failed...ret=%d Failing load!.\n",
		    ret);
		goto release_vport_transport;
	}
	return ret;

release_vport_transport:
	fc_release_transport(qla2xxx_transport_vport_template);

unreg_chrdev:
	if (apidev_major >= 0)
		unregister_chrdev(apidev_major, QLA2XXX_APIDEV);
	fc_release_transport(qla2xxx_transport_template);

qlt_exit:
	qlt_exit();

destroy_cache:
	kmem_cache_destroy(srb_cachep);
	return ret;
}

/**
 * qla2x00_module_exit - Module cleanup.
 **/
static void __exit
qla2x00_module_exit(void)
{
	pci_unregister_driver(&qla2xxx_pci_driver);
	qla2x00_release_firmware();
	kmem_cache_destroy(ctx_cachep);
	fc_release_transport(qla2xxx_transport_vport_template);
	if (apidev_major >= 0)
		unregister_chrdev(apidev_major, QLA2XXX_APIDEV);
	fc_release_transport(qla2xxx_transport_template);
	qlt_exit();
	kmem_cache_destroy(srb_cachep);
}

module_init(qla2x00_module_init);
module_exit(qla2x00_module_exit);

MODULE_AUTHOR("QLogic Corporation");
MODULE_DESCRIPTION("QLogic Fibre Channel HBA Driver");
MODULE_LICENSE("GPL");
MODULE_VERSION(QLA2XXX_VERSION);
MODULE_FIRMWARE(FW_FILE_ISP21XX);
MODULE_FIRMWARE(FW_FILE_ISP22XX);
MODULE_FIRMWARE(FW_FILE_ISP2300);
MODULE_FIRMWARE(FW_FILE_ISP2322);
MODULE_FIRMWARE(FW_FILE_ISP24XX);
MODULE_FIRMWARE(FW_FILE_ISP25XX);<|MERGE_RESOLUTION|>--- conflicted
+++ resolved
@@ -1259,7 +1259,6 @@
 	ret = fc_block_scsi_eh(cmd);
 	if (ret != 0)
 		return ret;
-<<<<<<< HEAD
 
 	sp = scsi_cmd_priv(cmd);
 
@@ -1269,17 +1268,6 @@
 	/* Return if the command has already finished. */
 	if (sp_get(sp))
 		return SUCCESS;
-=======
-
-	sp = scsi_cmd_priv(cmd);
-
-	if (sp->fcport && sp->fcport->deleted)
-		return SUCCESS;
-
-	/* Return if the command has already finished. */
-	if (sp_get(sp))
-		return SUCCESS;
->>>>>>> bfb2c0b2
 
 	id = cmd->device->id;
 	lun = cmd->device->lun;
@@ -1723,10 +1711,7 @@
 
 	if (sp_get(sp))
 		return;
-<<<<<<< HEAD
-
-=======
->>>>>>> bfb2c0b2
+
 	if (sp->type == SRB_NVME_CMD || sp->type == SRB_NVME_LS ||
 	    (sp->type == SRB_SCSI_CMD && !ha->flags.eeh_busy &&
 	     !test_bit(ABORT_ISP_ACTIVE, &vha->dpc_flags) &&
@@ -3743,8 +3728,6 @@
  
 	qla2x00_wait_for_sess_deletion(base_vha);
 
-	qla2x00_wait_for_sess_deletion(base_vha);
-
 	/*
 	 * if UNLOAD flag is already set, then continue unload,
 	 * where it was set first.
@@ -4863,10 +4846,7 @@
 		    "Alloc failed for scan database.\n");
 		dma_free_coherent(&ha->pdev->dev, vha->gnl.size,
 		    vha->gnl.l, vha->gnl.ldma);
-<<<<<<< HEAD
-=======
 		vha->gnl.l = NULL;
->>>>>>> bfb2c0b2
 		scsi_host_put(vha->host);
 		return NULL;
 	}
