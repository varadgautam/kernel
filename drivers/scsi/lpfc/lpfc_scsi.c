/*******************************************************************
 * This file is part of the Emulex Linux Device Driver for         *
 * Fibre Channel Host Bus Adapters.                                *
<<<<<<< HEAD
 * Copyright (C) 2017-2019 Broadcom. All Rights Reserved. The term *
=======
 * Copyright (C) 2017-2020 Broadcom. All Rights Reserved. The term *
>>>>>>> e12a87e7
 * “Broadcom” refers to Broadcom Inc. and/or its subsidiaries.  *
 * Copyright (C) 2004-2016 Emulex.  All rights reserved.           *
 * EMULEX and SLI are trademarks of Emulex.                        *
 * www.broadcom.com                                                *
 * Portions Copyright (C) 2004-2005 Christoph Hellwig              *
 *                                                                 *
 * This program is free software; you can redistribute it and/or   *
 * modify it under the terms of version 2 of the GNU General       *
 * Public License as published by the Free Software Foundation.    *
 * This program is distributed in the hope that it will be useful. *
 * ALL EXPRESS OR IMPLIED CONDITIONS, REPRESENTATIONS AND          *
 * WARRANTIES, INCLUDING ANY IMPLIED WARRANTY OF MERCHANTABILITY,  *
 * FITNESS FOR A PARTICULAR PURPOSE, OR NON-INFRINGEMENT, ARE      *
 * DISCLAIMED, EXCEPT TO THE EXTENT THAT SUCH DISCLAIMERS ARE HELD *
 * TO BE LEGALLY INVALID.  See the GNU General Public License for  *
 * more details, a copy of which can be found in the file COPYING  *
 * included with this package.                                     *
 *******************************************************************/
#include <linux/pci.h>
#include <linux/slab.h>
#include <linux/interrupt.h>
#include <linux/export.h>
#include <linux/delay.h>
#include <asm/unaligned.h>
#include <linux/t10-pi.h>
#include <linux/crc-t10dif.h>
#include <net/checksum.h>

#include <scsi/scsi.h>
#include <scsi/scsi_device.h>
#include <scsi/scsi_eh.h>
#include <scsi/scsi_host.h>
#include <scsi/scsi_tcq.h>
#include <scsi/scsi_transport_fc.h>

#include "lpfc_version.h"
#include "lpfc_hw4.h"
#include "lpfc_hw.h"
#include "lpfc_sli.h"
#include "lpfc_sli4.h"
#include "lpfc_nl.h"
#include "lpfc_disc.h"
#include "lpfc.h"
#include "lpfc_scsi.h"
#include "lpfc_logmsg.h"
#include "lpfc_crtn.h"
#include "lpfc_vport.h"

#define LPFC_RESET_WAIT  2
#define LPFC_ABORT_WAIT  2

static char *dif_op_str[] = {
	"PROT_NORMAL",
	"PROT_READ_INSERT",
	"PROT_WRITE_STRIP",
	"PROT_READ_STRIP",
	"PROT_WRITE_INSERT",
	"PROT_READ_PASS",
	"PROT_WRITE_PASS",
};

struct scsi_dif_tuple {
	__be16 guard_tag;       /* Checksum */
	__be16 app_tag;         /* Opaque storage */
	__be32 ref_tag;         /* Target LBA or indirect LBA */
};

static struct lpfc_rport_data *
lpfc_rport_data_from_scsi_device(struct scsi_device *sdev)
{
	struct lpfc_vport *vport = (struct lpfc_vport *)sdev->host->hostdata;

	if (vport->phba->cfg_fof)
		return ((struct lpfc_device_data *)sdev->hostdata)->rport_data;
	else
		return (struct lpfc_rport_data *)sdev->hostdata;
}

static void
lpfc_release_scsi_buf_s4(struct lpfc_hba *phba, struct lpfc_io_buf *psb);
static void
lpfc_release_scsi_buf_s3(struct lpfc_hba *phba, struct lpfc_io_buf *psb);
static int
lpfc_prot_group_type(struct lpfc_hba *phba, struct scsi_cmnd *sc);

static inline unsigned
lpfc_cmd_blksize(struct scsi_cmnd *sc)
{
	return sc->device->sector_size;
}

#define LPFC_CHECK_PROTECT_GUARD	1
#define LPFC_CHECK_PROTECT_REF		2
static inline unsigned
lpfc_cmd_protect(struct scsi_cmnd *sc, int flag)
{
	return 1;
}

static inline unsigned
lpfc_cmd_guard_csum(struct scsi_cmnd *sc)
{
	if (lpfc_prot_group_type(NULL, sc) == LPFC_PG_TYPE_NO_DIF)
		return 0;
	if (scsi_host_get_guard(sc->device->host) == SHOST_DIX_GUARD_IP)
		return 1;
	return 0;
}

/**
 * lpfc_sli4_set_rsp_sgl_last - Set the last bit in the response sge.
 * @phba: Pointer to HBA object.
 * @lpfc_cmd: lpfc scsi command object pointer.
 *
 * This function is called from the lpfc_prep_task_mgmt_cmd function to
 * set the last bit in the response sge entry.
 **/
static void
lpfc_sli4_set_rsp_sgl_last(struct lpfc_hba *phba,
				struct lpfc_io_buf *lpfc_cmd)
{
	struct sli4_sge *sgl = (struct sli4_sge *)lpfc_cmd->dma_sgl;
	if (sgl) {
		sgl += 1;
		sgl->word2 = le32_to_cpu(sgl->word2);
		bf_set(lpfc_sli4_sge_last, sgl, 1);
		sgl->word2 = cpu_to_le32(sgl->word2);
	}
}

/**
 * lpfc_update_stats - Update statistical data for the command completion
 * @vport: The virtual port on which this call is executing.
 * @lpfc_cmd: lpfc scsi command object pointer.
 *
 * This function is called when there is a command completion and this
 * function updates the statistical data for the command completion.
 **/
static void
lpfc_update_stats(struct lpfc_vport *vport, struct lpfc_io_buf *lpfc_cmd)
{
	struct lpfc_hba *phba = vport->phba;
	struct lpfc_rport_data *rdata;
	struct lpfc_nodelist *pnode;
	struct scsi_cmnd *cmd = lpfc_cmd->pCmd;
	unsigned long flags;
	struct Scsi_Host *shost = lpfc_shost_from_vport(vport);
	unsigned long latency;
	int i;

	if (!vport->stat_data_enabled ||
	    vport->stat_data_blocked ||
	    (cmd->result))
		return;

	latency = jiffies_to_msecs((long)jiffies - (long)lpfc_cmd->start_time);
	rdata = lpfc_cmd->rdata;
	pnode = rdata->pnode;

	spin_lock_irqsave(shost->host_lock, flags);
	if (!pnode ||
	    !pnode->lat_data ||
	    (phba->bucket_type == LPFC_NO_BUCKET)) {
		spin_unlock_irqrestore(shost->host_lock, flags);
		return;
	}

	if (phba->bucket_type == LPFC_LINEAR_BUCKET) {
		i = (latency + phba->bucket_step - 1 - phba->bucket_base)/
			phba->bucket_step;
		/* check array subscript bounds */
		if (i < 0)
			i = 0;
		else if (i >= LPFC_MAX_BUCKET_COUNT)
			i = LPFC_MAX_BUCKET_COUNT - 1;
	} else {
		for (i = 0; i < LPFC_MAX_BUCKET_COUNT-1; i++)
			if (latency <= (phba->bucket_base +
				((1<<i)*phba->bucket_step)))
				break;
	}

	pnode->lat_data[i].cmd_count++;
	spin_unlock_irqrestore(shost->host_lock, flags);
}

/**
 * lpfc_rampdown_queue_depth - Post RAMP_DOWN_QUEUE event to worker thread
 * @phba: The Hba for which this call is being executed.
 *
 * This routine is called when there is resource error in driver or firmware.
 * This routine posts WORKER_RAMP_DOWN_QUEUE event for @phba. This routine
 * posts at most 1 event each second. This routine wakes up worker thread of
 * @phba to process WORKER_RAM_DOWN_EVENT event.
 *
 * This routine should be called with no lock held.
 **/
void
lpfc_rampdown_queue_depth(struct lpfc_hba *phba)
{
	unsigned long flags;
	uint32_t evt_posted;
	unsigned long expires;

	spin_lock_irqsave(&phba->hbalock, flags);
	atomic_inc(&phba->num_rsrc_err);
	phba->last_rsrc_error_time = jiffies;

	expires = phba->last_ramp_down_time + QUEUE_RAMP_DOWN_INTERVAL;
	if (time_after(expires, jiffies)) {
		spin_unlock_irqrestore(&phba->hbalock, flags);
		return;
	}

	phba->last_ramp_down_time = jiffies;

	spin_unlock_irqrestore(&phba->hbalock, flags);

	spin_lock_irqsave(&phba->pport->work_port_lock, flags);
	evt_posted = phba->pport->work_port_events & WORKER_RAMP_DOWN_QUEUE;
	if (!evt_posted)
		phba->pport->work_port_events |= WORKER_RAMP_DOWN_QUEUE;
	spin_unlock_irqrestore(&phba->pport->work_port_lock, flags);

	if (!evt_posted)
		lpfc_worker_wake_up(phba);
	return;
}

/**
 * lpfc_ramp_down_queue_handler - WORKER_RAMP_DOWN_QUEUE event handler
 * @phba: The Hba for which this call is being executed.
 *
 * This routine is called to  process WORKER_RAMP_DOWN_QUEUE event for worker
 * thread.This routine reduces queue depth for all scsi device on each vport
 * associated with @phba.
 **/
void
lpfc_ramp_down_queue_handler(struct lpfc_hba *phba)
{
	struct lpfc_vport **vports;
	struct Scsi_Host  *shost;
	struct scsi_device *sdev;
	unsigned long new_queue_depth;
	unsigned long num_rsrc_err, num_cmd_success;
	int i;

	num_rsrc_err = atomic_read(&phba->num_rsrc_err);
	num_cmd_success = atomic_read(&phba->num_cmd_success);

	/*
	 * The error and success command counters are global per
	 * driver instance.  If another handler has already
	 * operated on this error event, just exit.
	 */
	if (num_rsrc_err == 0)
		return;

	vports = lpfc_create_vport_work_array(phba);
	if (vports != NULL)
		for (i = 0; i <= phba->max_vports && vports[i] != NULL; i++) {
			shost = lpfc_shost_from_vport(vports[i]);
			shost_for_each_device(sdev, shost) {
				new_queue_depth =
					sdev->queue_depth * num_rsrc_err /
					(num_rsrc_err + num_cmd_success);
				if (!new_queue_depth)
					new_queue_depth = sdev->queue_depth - 1;
				else
					new_queue_depth = sdev->queue_depth -
								new_queue_depth;
				scsi_change_queue_depth(sdev, new_queue_depth);
			}
		}
	lpfc_destroy_vport_work_array(phba, vports);
	atomic_set(&phba->num_rsrc_err, 0);
	atomic_set(&phba->num_cmd_success, 0);
}

/**
 * lpfc_scsi_dev_block - set all scsi hosts to block state
 * @phba: Pointer to HBA context object.
 *
 * This function walks vport list and set each SCSI host to block state
 * by invoking fc_remote_port_delete() routine. This function is invoked
 * with EEH when device's PCI slot has been permanently disabled.
 **/
void
lpfc_scsi_dev_block(struct lpfc_hba *phba)
{
	struct lpfc_vport **vports;
	struct Scsi_Host  *shost;
	struct scsi_device *sdev;
	struct fc_rport *rport;
	int i;

	vports = lpfc_create_vport_work_array(phba);
	if (vports != NULL)
		for (i = 0; i <= phba->max_vports && vports[i] != NULL; i++) {
			shost = lpfc_shost_from_vport(vports[i]);
			shost_for_each_device(sdev, shost) {
				rport = starget_to_rport(scsi_target(sdev));
				fc_remote_port_delete(rport);
			}
		}
	lpfc_destroy_vport_work_array(phba, vports);
}

/**
 * lpfc_new_scsi_buf_s3 - Scsi buffer allocator for HBA with SLI3 IF spec
 * @vport: The virtual port for which this call being executed.
 * @num_to_allocate: The requested number of buffers to allocate.
 *
 * This routine allocates a scsi buffer for device with SLI-3 interface spec,
 * the scsi buffer contains all the necessary information needed to initiate
 * a SCSI I/O. The non-DMAable buffer region contains information to build
 * the IOCB. The DMAable region contains memory for the FCP CMND, FCP RSP,
 * and the initial BPL. In addition to allocating memory, the FCP CMND and
 * FCP RSP BDEs are setup in the BPL and the BPL BDE is setup in the IOCB.
 *
 * Return codes:
 *   int - number of scsi buffers that were allocated.
 *   0 = failure, less than num_to_alloc is a partial failure.
 **/
static int
lpfc_new_scsi_buf_s3(struct lpfc_vport *vport, int num_to_alloc)
{
	struct lpfc_hba *phba = vport->phba;
	struct lpfc_io_buf *psb;
	struct ulp_bde64 *bpl;
	IOCB_t *iocb;
	dma_addr_t pdma_phys_fcp_cmd;
	dma_addr_t pdma_phys_fcp_rsp;
	dma_addr_t pdma_phys_sgl;
	uint16_t iotag;
	int bcnt, bpl_size;

	bpl_size = phba->cfg_sg_dma_buf_size -
		(sizeof(struct fcp_cmnd) + sizeof(struct fcp_rsp));

	lpfc_printf_vlog(vport, KERN_INFO, LOG_FCP,
			 "9067 ALLOC %d scsi_bufs: %d (%d + %d + %d)\n",
			 num_to_alloc, phba->cfg_sg_dma_buf_size,
			 (int)sizeof(struct fcp_cmnd),
			 (int)sizeof(struct fcp_rsp), bpl_size);

	for (bcnt = 0; bcnt < num_to_alloc; bcnt++) {
		psb = kzalloc(sizeof(struct lpfc_io_buf), GFP_KERNEL);
		if (!psb)
			break;

		/*
		 * Get memory from the pci pool to map the virt space to pci
		 * bus space for an I/O.  The DMA buffer includes space for the
		 * struct fcp_cmnd, struct fcp_rsp and the number of bde's
		 * necessary to support the sg_tablesize.
		 */
		psb->data = dma_pool_zalloc(phba->lpfc_sg_dma_buf_pool,
					GFP_KERNEL, &psb->dma_handle);
		if (!psb->data) {
			kfree(psb);
			break;
		}


		/* Allocate iotag for psb->cur_iocbq. */
		iotag = lpfc_sli_next_iotag(phba, &psb->cur_iocbq);
		if (iotag == 0) {
			dma_pool_free(phba->lpfc_sg_dma_buf_pool,
				      psb->data, psb->dma_handle);
			kfree(psb);
			break;
		}
		psb->cur_iocbq.iocb_flag |= LPFC_IO_FCP;

		psb->fcp_cmnd = psb->data;
		psb->fcp_rsp = psb->data + sizeof(struct fcp_cmnd);
		psb->dma_sgl = psb->data + sizeof(struct fcp_cmnd) +
			sizeof(struct fcp_rsp);

		/* Initialize local short-hand pointers. */
		bpl = (struct ulp_bde64 *)psb->dma_sgl;
		pdma_phys_fcp_cmd = psb->dma_handle;
		pdma_phys_fcp_rsp = psb->dma_handle + sizeof(struct fcp_cmnd);
		pdma_phys_sgl = psb->dma_handle + sizeof(struct fcp_cmnd) +
			sizeof(struct fcp_rsp);

		/*
		 * The first two bdes are the FCP_CMD and FCP_RSP. The balance
		 * are sg list bdes.  Initialize the first two and leave the
		 * rest for queuecommand.
		 */
		bpl[0].addrHigh = le32_to_cpu(putPaddrHigh(pdma_phys_fcp_cmd));
		bpl[0].addrLow = le32_to_cpu(putPaddrLow(pdma_phys_fcp_cmd));
		bpl[0].tus.f.bdeSize = sizeof(struct fcp_cmnd);
		bpl[0].tus.f.bdeFlags = BUFF_TYPE_BDE_64;
		bpl[0].tus.w = le32_to_cpu(bpl[0].tus.w);

		/* Setup the physical region for the FCP RSP */
		bpl[1].addrHigh = le32_to_cpu(putPaddrHigh(pdma_phys_fcp_rsp));
		bpl[1].addrLow = le32_to_cpu(putPaddrLow(pdma_phys_fcp_rsp));
		bpl[1].tus.f.bdeSize = sizeof(struct fcp_rsp);
		bpl[1].tus.f.bdeFlags = BUFF_TYPE_BDE_64;
		bpl[1].tus.w = le32_to_cpu(bpl[1].tus.w);

		/*
		 * Since the IOCB for the FCP I/O is built into this
		 * lpfc_scsi_buf, initialize it with all known data now.
		 */
		iocb = &psb->cur_iocbq.iocb;
		iocb->un.fcpi64.bdl.ulpIoTag32 = 0;
		if ((phba->sli_rev == 3) &&
				!(phba->sli3_options & LPFC_SLI3_BG_ENABLED)) {
			/* fill in immediate fcp command BDE */
			iocb->un.fcpi64.bdl.bdeFlags = BUFF_TYPE_BDE_IMMED;
			iocb->un.fcpi64.bdl.bdeSize = sizeof(struct fcp_cmnd);
			iocb->un.fcpi64.bdl.addrLow = offsetof(IOCB_t,
					unsli3.fcp_ext.icd);
			iocb->un.fcpi64.bdl.addrHigh = 0;
			iocb->ulpBdeCount = 0;
			iocb->ulpLe = 0;
			/* fill in response BDE */
			iocb->unsli3.fcp_ext.rbde.tus.f.bdeFlags =
							BUFF_TYPE_BDE_64;
			iocb->unsli3.fcp_ext.rbde.tus.f.bdeSize =
				sizeof(struct fcp_rsp);
			iocb->unsli3.fcp_ext.rbde.addrLow =
				putPaddrLow(pdma_phys_fcp_rsp);
			iocb->unsli3.fcp_ext.rbde.addrHigh =
				putPaddrHigh(pdma_phys_fcp_rsp);
		} else {
			iocb->un.fcpi64.bdl.bdeFlags = BUFF_TYPE_BLP_64;
			iocb->un.fcpi64.bdl.bdeSize =
					(2 * sizeof(struct ulp_bde64));
			iocb->un.fcpi64.bdl.addrLow =
					putPaddrLow(pdma_phys_sgl);
			iocb->un.fcpi64.bdl.addrHigh =
					putPaddrHigh(pdma_phys_sgl);
			iocb->ulpBdeCount = 1;
			iocb->ulpLe = 1;
		}
		iocb->ulpClass = CLASS3;
		psb->status = IOSTAT_SUCCESS;
		/* Put it back into the SCSI buffer list */
		psb->cur_iocbq.context1  = psb;
		spin_lock_init(&psb->buf_lock);
		lpfc_release_scsi_buf_s3(phba, psb);

	}

	return bcnt;
}

/**
 * lpfc_sli4_vport_delete_fcp_xri_aborted -Remove all ndlp references for vport
 * @vport: pointer to lpfc vport data structure.
 *
 * This routine is invoked by the vport cleanup for deletions and the cleanup
 * for an ndlp on removal.
 **/
void
lpfc_sli4_vport_delete_fcp_xri_aborted(struct lpfc_vport *vport)
{
	struct lpfc_hba *phba = vport->phba;
	struct lpfc_io_buf *psb, *next_psb;
	struct lpfc_sli4_hdw_queue *qp;
	unsigned long iflag = 0;
	int idx;

	if (!(vport->cfg_enable_fc4_type & LPFC_ENABLE_FCP))
		return;

	spin_lock_irqsave(&phba->hbalock, iflag);
	for (idx = 0; idx < phba->cfg_hdw_queue; idx++) {
		qp = &phba->sli4_hba.hdwq[idx];

		spin_lock(&qp->abts_io_buf_list_lock);
		list_for_each_entry_safe(psb, next_psb,
					 &qp->lpfc_abts_io_buf_list, list) {
<<<<<<< HEAD
			if (psb->cur_iocbq.iocb_flag == LPFC_IO_NVME)
=======
			if (psb->cur_iocbq.iocb_flag & LPFC_IO_NVME)
>>>>>>> e12a87e7
				continue;

			if (psb->rdata && psb->rdata->pnode &&
			    psb->rdata->pnode->vport == vport)
				psb->rdata = NULL;
		}
		spin_unlock(&qp->abts_io_buf_list_lock);
	}
	spin_unlock_irqrestore(&phba->hbalock, iflag);
}

/**
 * lpfc_sli4_io_xri_aborted - Fast-path process of fcp xri abort
 * @phba: pointer to lpfc hba data structure.
 * @axri: pointer to the fcp xri abort wcqe structure.
 *
 * This routine is invoked by the worker thread to process a SLI4 fast-path
 * FCP or NVME aborted xri.
 **/
void
lpfc_sli4_io_xri_aborted(struct lpfc_hba *phba,
			 struct sli4_wcqe_xri_aborted *axri, int idx)
{
	uint16_t xri = bf_get(lpfc_wcqe_xa_xri, axri);
	uint16_t rxid = bf_get(lpfc_wcqe_xa_remote_xid, axri);
	struct lpfc_io_buf *psb, *next_psb;
	struct lpfc_sli4_hdw_queue *qp;
	unsigned long iflag = 0;
	struct lpfc_iocbq *iocbq;
	int i;
	struct lpfc_nodelist *ndlp;
	int rrq_empty = 0;
	struct lpfc_sli_ring *pring = phba->sli4_hba.els_wq->pring;

	if (!(phba->cfg_enable_fc4_type & LPFC_ENABLE_FCP))
		return;

	qp = &phba->sli4_hba.hdwq[idx];
	spin_lock_irqsave(&phba->hbalock, iflag);
	spin_lock(&qp->abts_io_buf_list_lock);
	list_for_each_entry_safe(psb, next_psb,
		&qp->lpfc_abts_io_buf_list, list) {
		if (psb->cur_iocbq.sli4_xritag == xri) {
			list_del_init(&psb->list);
			psb->flags &= ~LPFC_SBUF_XBUSY;
			psb->status = IOSTAT_SUCCESS;
<<<<<<< HEAD
			if (psb->cur_iocbq.iocb_flag == LPFC_IO_NVME) {
=======
			if (psb->cur_iocbq.iocb_flag & LPFC_IO_NVME) {
>>>>>>> e12a87e7
				qp->abts_nvme_io_bufs--;
				spin_unlock(&qp->abts_io_buf_list_lock);
				spin_unlock_irqrestore(&phba->hbalock, iflag);
				lpfc_sli4_nvme_xri_aborted(phba, axri, psb);
				return;
			}
			qp->abts_scsi_io_bufs--;
			spin_unlock(&qp->abts_io_buf_list_lock);

			if (psb->rdata && psb->rdata->pnode)
				ndlp = psb->rdata->pnode;
			else
				ndlp = NULL;

			rrq_empty = list_empty(&phba->active_rrq_list);
			spin_unlock_irqrestore(&phba->hbalock, iflag);
			if (ndlp) {
				lpfc_set_rrq_active(phba, ndlp,
					psb->cur_iocbq.sli4_lxritag, rxid, 1);
				lpfc_sli4_abts_err_handler(phba, ndlp, axri);
			}
			lpfc_release_scsi_buf_s4(phba, psb);
			if (rrq_empty)
				lpfc_worker_wake_up(phba);
			return;
		}
	}
	spin_unlock(&qp->abts_io_buf_list_lock);
	for (i = 1; i <= phba->sli.last_iotag; i++) {
		iocbq = phba->sli.iocbq_lookup[i];

		if (!(iocbq->iocb_flag & LPFC_IO_FCP) ||
		    (iocbq->iocb_flag & LPFC_IO_LIBDFC))
			continue;
		if (iocbq->sli4_xritag != xri)
			continue;
		psb = container_of(iocbq, struct lpfc_io_buf, cur_iocbq);
		psb->flags &= ~LPFC_SBUF_XBUSY;
		spin_unlock_irqrestore(&phba->hbalock, iflag);
		if (!list_empty(&pring->txq))
			lpfc_worker_wake_up(phba);
		return;

	}
	spin_unlock_irqrestore(&phba->hbalock, iflag);
}

/**
 * lpfc_get_scsi_buf_s3 - Get a scsi buffer from lpfc_scsi_buf_list of the HBA
 * @phba: The HBA for which this call is being executed.
 *
 * This routine removes a scsi buffer from head of @phba lpfc_scsi_buf_list list
 * and returns to caller.
 *
 * Return codes:
 *   NULL - Error
 *   Pointer to lpfc_scsi_buf - Success
 **/
static struct lpfc_io_buf *
lpfc_get_scsi_buf_s3(struct lpfc_hba *phba, struct lpfc_nodelist *ndlp,
		     struct scsi_cmnd *cmnd)
{
	struct lpfc_io_buf *lpfc_cmd = NULL;
	struct list_head *scsi_buf_list_get = &phba->lpfc_scsi_buf_list_get;
	unsigned long iflag = 0;

	spin_lock_irqsave(&phba->scsi_buf_list_get_lock, iflag);
	list_remove_head(scsi_buf_list_get, lpfc_cmd, struct lpfc_io_buf,
			 list);
	if (!lpfc_cmd) {
		spin_lock(&phba->scsi_buf_list_put_lock);
		list_splice(&phba->lpfc_scsi_buf_list_put,
			    &phba->lpfc_scsi_buf_list_get);
		INIT_LIST_HEAD(&phba->lpfc_scsi_buf_list_put);
		list_remove_head(scsi_buf_list_get, lpfc_cmd,
				 struct lpfc_io_buf, list);
		spin_unlock(&phba->scsi_buf_list_put_lock);
	}
	spin_unlock_irqrestore(&phba->scsi_buf_list_get_lock, iflag);

	if (lpfc_ndlp_check_qdepth(phba, ndlp) && lpfc_cmd) {
		atomic_inc(&ndlp->cmd_pending);
		lpfc_cmd->flags |= LPFC_SBUF_BUMP_QDEPTH;
	}
	return  lpfc_cmd;
}
/**
 * lpfc_get_scsi_buf_s4 - Get a scsi buffer from io_buf_list of the HBA
 * @phba: The HBA for which this call is being executed.
 *
 * This routine removes a scsi buffer from head of @hdwq io_buf_list
 * and returns to caller.
 *
 * Return codes:
 *   NULL - Error
 *   Pointer to lpfc_scsi_buf - Success
 **/
static struct lpfc_io_buf *
lpfc_get_scsi_buf_s4(struct lpfc_hba *phba, struct lpfc_nodelist *ndlp,
		     struct scsi_cmnd *cmnd)
{
	struct lpfc_io_buf *lpfc_cmd;
	struct lpfc_sli4_hdw_queue *qp;
	struct sli4_sge *sgl;
	IOCB_t *iocb;
	dma_addr_t pdma_phys_fcp_rsp;
	dma_addr_t pdma_phys_fcp_cmd;
	uint32_t cpu, idx;
	int tag;
	struct fcp_cmd_rsp_buf *tmp = NULL;

	cpu = raw_smp_processor_id();
	if (cmnd && phba->cfg_fcp_io_sched == LPFC_FCP_SCHED_BY_HDWQ) {
		tag = blk_mq_unique_tag(cmnd->request);
		idx = blk_mq_unique_tag_to_hwq(tag);
	} else {
		idx = phba->sli4_hba.cpu_map[cpu].hdwq;
	}

	lpfc_cmd = lpfc_get_io_buf(phba, ndlp, idx,
				   !phba->cfg_xri_rebalancing);
	if (!lpfc_cmd) {
		qp = &phba->sli4_hba.hdwq[idx];
		qp->empty_io_bufs++;
		return NULL;
	}

	/* Setup key fields in buffer that may have been changed
	 * if other protocols used this buffer.
	 */
	lpfc_cmd->cur_iocbq.iocb_flag = LPFC_IO_FCP;
	lpfc_cmd->prot_seg_cnt = 0;
	lpfc_cmd->seg_cnt = 0;
	lpfc_cmd->timeout = 0;
	lpfc_cmd->flags = 0;
	lpfc_cmd->start_time = jiffies;
	lpfc_cmd->waitq = NULL;
	lpfc_cmd->cpu = cpu;
#ifdef CONFIG_SCSI_LPFC_DEBUG_FS
	lpfc_cmd->prot_data_type = 0;
#endif
	tmp = lpfc_get_cmd_rsp_buf_per_hdwq(phba, lpfc_cmd);
<<<<<<< HEAD
	if (!tmp)
=======
	if (!tmp) {
		lpfc_release_io_buf(phba, lpfc_cmd, lpfc_cmd->hdwq);
>>>>>>> e12a87e7
		return NULL;
	}

	lpfc_cmd->fcp_cmnd = tmp->fcp_cmnd;
	lpfc_cmd->fcp_rsp = tmp->fcp_rsp;

	/*
	 * The first two SGEs are the FCP_CMD and FCP_RSP.
	 * The balance are sg list bdes. Initialize the
	 * first two and leave the rest for queuecommand.
	 */
	sgl = (struct sli4_sge *)lpfc_cmd->dma_sgl;
	pdma_phys_fcp_cmd = tmp->fcp_cmd_rsp_dma_handle;
	sgl->addr_hi = cpu_to_le32(putPaddrHigh(pdma_phys_fcp_cmd));
	sgl->addr_lo = cpu_to_le32(putPaddrLow(pdma_phys_fcp_cmd));
	sgl->word2 = le32_to_cpu(sgl->word2);
	bf_set(lpfc_sli4_sge_last, sgl, 0);
	sgl->word2 = cpu_to_le32(sgl->word2);
	sgl->sge_len = cpu_to_le32(sizeof(struct fcp_cmnd));
	sgl++;

	/* Setup the physical region for the FCP RSP */
	pdma_phys_fcp_rsp = pdma_phys_fcp_cmd + sizeof(struct fcp_cmnd);
	sgl->addr_hi = cpu_to_le32(putPaddrHigh(pdma_phys_fcp_rsp));
	sgl->addr_lo = cpu_to_le32(putPaddrLow(pdma_phys_fcp_rsp));
	sgl->word2 = le32_to_cpu(sgl->word2);
	bf_set(lpfc_sli4_sge_last, sgl, 1);
	sgl->word2 = cpu_to_le32(sgl->word2);
	sgl->sge_len = cpu_to_le32(sizeof(struct fcp_rsp));

	/*
	 * Since the IOCB for the FCP I/O is built into this
	 * lpfc_io_buf, initialize it with all known data now.
	 */
	iocb = &lpfc_cmd->cur_iocbq.iocb;
	iocb->un.fcpi64.bdl.ulpIoTag32 = 0;
	iocb->un.fcpi64.bdl.bdeFlags = BUFF_TYPE_BDE_64;
	/* setting the BLP size to 2 * sizeof BDE may not be correct.
	 * We are setting the bpl to point to out sgl. An sgl's
	 * entries are 16 bytes, a bpl entries are 12 bytes.
	 */
	iocb->un.fcpi64.bdl.bdeSize = sizeof(struct fcp_cmnd);
	iocb->un.fcpi64.bdl.addrLow = putPaddrLow(pdma_phys_fcp_cmd);
	iocb->un.fcpi64.bdl.addrHigh = putPaddrHigh(pdma_phys_fcp_cmd);
	iocb->ulpBdeCount = 1;
	iocb->ulpLe = 1;
	iocb->ulpClass = CLASS3;

	lpfc_cmd->fcp_cmnd = tmp->fcp_cmnd;
	lpfc_cmd->fcp_rsp = tmp->fcp_rsp;

	/*
	 * The first two SGEs are the FCP_CMD and FCP_RSP.
	 * The balance are sg list bdes. Initialize the
	 * first two and leave the rest for queuecommand.
	 */
	sgl = (struct sli4_sge *)lpfc_cmd->dma_sgl;
	pdma_phys_fcp_cmd = tmp->fcp_cmd_rsp_dma_handle;
	sgl->addr_hi = cpu_to_le32(putPaddrHigh(pdma_phys_fcp_cmd));
	sgl->addr_lo = cpu_to_le32(putPaddrLow(pdma_phys_fcp_cmd));
	sgl->word2 = le32_to_cpu(sgl->word2);
	bf_set(lpfc_sli4_sge_last, sgl, 0);
	sgl->word2 = cpu_to_le32(sgl->word2);
	sgl->sge_len = cpu_to_le32(sizeof(struct fcp_cmnd));
	sgl++;

	/* Setup the physical region for the FCP RSP */
	pdma_phys_fcp_rsp = pdma_phys_fcp_cmd + sizeof(struct fcp_cmnd);
	sgl->addr_hi = cpu_to_le32(putPaddrHigh(pdma_phys_fcp_rsp));
	sgl->addr_lo = cpu_to_le32(putPaddrLow(pdma_phys_fcp_rsp));
	sgl->word2 = le32_to_cpu(sgl->word2);
	bf_set(lpfc_sli4_sge_last, sgl, 1);
	sgl->word2 = cpu_to_le32(sgl->word2);
	sgl->sge_len = cpu_to_le32(sizeof(struct fcp_rsp));

	/*
	 * Since the IOCB for the FCP I/O is built into this
	 * lpfc_io_buf, initialize it with all known data now.
	 */
	iocb = &lpfc_cmd->cur_iocbq.iocb;
	iocb->un.fcpi64.bdl.ulpIoTag32 = 0;
	iocb->un.fcpi64.bdl.bdeFlags = BUFF_TYPE_BDE_64;
	/* setting the BLP size to 2 * sizeof BDE may not be correct.
	 * We are setting the bpl to point to out sgl. An sgl's
	 * entries are 16 bytes, a bpl entries are 12 bytes.
	 */
	iocb->un.fcpi64.bdl.bdeSize = sizeof(struct fcp_cmnd);
	iocb->un.fcpi64.bdl.addrLow = putPaddrLow(pdma_phys_fcp_cmd);
	iocb->un.fcpi64.bdl.addrHigh = putPaddrHigh(pdma_phys_fcp_cmd);
	iocb->ulpBdeCount = 1;
	iocb->ulpLe = 1;
	iocb->ulpClass = CLASS3;

	if (lpfc_ndlp_check_qdepth(phba, ndlp)) {
		atomic_inc(&ndlp->cmd_pending);
		lpfc_cmd->flags |= LPFC_SBUF_BUMP_QDEPTH;
	}
	return  lpfc_cmd;
}
/**
 * lpfc_get_scsi_buf - Get a scsi buffer from lpfc_scsi_buf_list of the HBA
 * @phba: The HBA for which this call is being executed.
 *
 * This routine removes a scsi buffer from head of @phba lpfc_scsi_buf_list list
 * and returns to caller.
 *
 * Return codes:
 *   NULL - Error
 *   Pointer to lpfc_scsi_buf - Success
 **/
static struct lpfc_io_buf*
lpfc_get_scsi_buf(struct lpfc_hba *phba, struct lpfc_nodelist *ndlp,
		  struct scsi_cmnd *cmnd)
{
	return  phba->lpfc_get_scsi_buf(phba, ndlp, cmnd);
}

/**
 * lpfc_release_scsi_buf - Return a scsi buffer back to hba scsi buf list
 * @phba: The Hba for which this call is being executed.
 * @psb: The scsi buffer which is being released.
 *
 * This routine releases @psb scsi buffer by adding it to tail of @phba
 * lpfc_scsi_buf_list list.
 **/
static void
lpfc_release_scsi_buf_s3(struct lpfc_hba *phba, struct lpfc_io_buf *psb)
{
	unsigned long iflag = 0;

	psb->seg_cnt = 0;
	psb->prot_seg_cnt = 0;

	spin_lock_irqsave(&phba->scsi_buf_list_put_lock, iflag);
	psb->pCmd = NULL;
	psb->cur_iocbq.iocb_flag = LPFC_IO_FCP;
	list_add_tail(&psb->list, &phba->lpfc_scsi_buf_list_put);
	spin_unlock_irqrestore(&phba->scsi_buf_list_put_lock, iflag);
}

/**
 * lpfc_release_scsi_buf_s4: Return a scsi buffer back to hba scsi buf list.
 * @phba: The Hba for which this call is being executed.
 * @psb: The scsi buffer which is being released.
 *
 * This routine releases @psb scsi buffer by adding it to tail of @hdwq
 * io_buf_list list. For SLI4 XRI's are tied to the scsi buffer
 * and cannot be reused for at least RA_TOV amount of time if it was
 * aborted.
 **/
static void
lpfc_release_scsi_buf_s4(struct lpfc_hba *phba, struct lpfc_io_buf *psb)
{
	struct lpfc_sli4_hdw_queue *qp;
	unsigned long iflag = 0;

	psb->seg_cnt = 0;
	psb->prot_seg_cnt = 0;

	qp = psb->hdwq;
	if (psb->flags & LPFC_SBUF_XBUSY) {
		spin_lock_irqsave(&qp->abts_io_buf_list_lock, iflag);
		psb->pCmd = NULL;
		list_add_tail(&psb->list, &qp->lpfc_abts_io_buf_list);
		qp->abts_scsi_io_bufs++;
		spin_unlock_irqrestore(&qp->abts_io_buf_list_lock, iflag);
	} else {
		lpfc_release_io_buf(phba, (struct lpfc_io_buf *)psb, qp);
	}
}

/**
 * lpfc_release_scsi_buf: Return a scsi buffer back to hba scsi buf list.
 * @phba: The Hba for which this call is being executed.
 * @psb: The scsi buffer which is being released.
 *
 * This routine releases @psb scsi buffer by adding it to tail of @phba
 * lpfc_scsi_buf_list list.
 **/
static void
lpfc_release_scsi_buf(struct lpfc_hba *phba, struct lpfc_io_buf *psb)
{
	if ((psb->flags & LPFC_SBUF_BUMP_QDEPTH) && psb->ndlp)
		atomic_dec(&psb->ndlp->cmd_pending);

	psb->flags &= ~LPFC_SBUF_BUMP_QDEPTH;
	phba->lpfc_release_scsi_buf(phba, psb);
}

/**
 * lpfc_scsi_prep_dma_buf_s3 - DMA mapping for scsi buffer to SLI3 IF spec
 * @phba: The Hba for which this call is being executed.
 * @lpfc_cmd: The scsi buffer which is going to be mapped.
 *
 * This routine does the pci dma mapping for scatter-gather list of scsi cmnd
 * field of @lpfc_cmd for device with SLI-3 interface spec. This routine scans
 * through sg elements and format the bde. This routine also initializes all
 * IOCB fields which are dependent on scsi command request buffer.
 *
 * Return codes:
 *   1 - Error
 *   0 - Success
 **/
static int
lpfc_scsi_prep_dma_buf_s3(struct lpfc_hba *phba, struct lpfc_io_buf *lpfc_cmd)
{
	struct scsi_cmnd *scsi_cmnd = lpfc_cmd->pCmd;
	struct scatterlist *sgel = NULL;
	struct fcp_cmnd *fcp_cmnd = lpfc_cmd->fcp_cmnd;
	struct ulp_bde64 *bpl = (struct ulp_bde64 *)lpfc_cmd->dma_sgl;
	struct lpfc_iocbq *iocbq = &lpfc_cmd->cur_iocbq;
	IOCB_t *iocb_cmd = &lpfc_cmd->cur_iocbq.iocb;
	struct ulp_bde64 *data_bde = iocb_cmd->unsli3.fcp_ext.dbde;
	dma_addr_t physaddr;
	uint32_t num_bde = 0;
	int nseg, datadir = scsi_cmnd->sc_data_direction;

	/*
	 * There are three possibilities here - use scatter-gather segment, use
	 * the single mapping, or neither.  Start the lpfc command prep by
	 * bumping the bpl beyond the fcp_cmnd and fcp_rsp regions to the first
	 * data bde entry.
	 */
	bpl += 2;
	if (scsi_sg_count(scsi_cmnd)) {
		/*
		 * The driver stores the segment count returned from pci_map_sg
		 * because this a count of dma-mappings used to map the use_sg
		 * pages.  They are not guaranteed to be the same for those
		 * architectures that implement an IOMMU.
		 */

		nseg = dma_map_sg(&phba->pcidev->dev, scsi_sglist(scsi_cmnd),
				  scsi_sg_count(scsi_cmnd), datadir);
		if (unlikely(!nseg))
			return 1;

		lpfc_cmd->seg_cnt = nseg;
		if (lpfc_cmd->seg_cnt > phba->cfg_sg_seg_cnt) {
			lpfc_printf_log(phba, KERN_ERR, LOG_BG,
				"9064 BLKGRD: %s: Too many sg segments from "
			       "dma_map_sg.  Config %d, seg_cnt %d\n",
			       __func__, phba->cfg_sg_seg_cnt,
			       lpfc_cmd->seg_cnt);
			WARN_ON_ONCE(lpfc_cmd->seg_cnt > phba->cfg_sg_seg_cnt);
			lpfc_cmd->seg_cnt = 0;
			scsi_dma_unmap(scsi_cmnd);
			return 2;
		}

		/*
		 * The driver established a maximum scatter-gather segment count
		 * during probe that limits the number of sg elements in any
		 * single scsi command.  Just run through the seg_cnt and format
		 * the bde's.
		 * When using SLI-3 the driver will try to fit all the BDEs into
		 * the IOCB. If it can't then the BDEs get added to a BPL as it
		 * does for SLI-2 mode.
		 */
		scsi_for_each_sg(scsi_cmnd, sgel, nseg, num_bde) {
			physaddr = sg_dma_address(sgel);
			if (phba->sli_rev == 3 &&
			    !(phba->sli3_options & LPFC_SLI3_BG_ENABLED) &&
			    !(iocbq->iocb_flag & DSS_SECURITY_OP) &&
			    nseg <= LPFC_EXT_DATA_BDE_COUNT) {
				data_bde->tus.f.bdeFlags = BUFF_TYPE_BDE_64;
				data_bde->tus.f.bdeSize = sg_dma_len(sgel);
				data_bde->addrLow = putPaddrLow(physaddr);
				data_bde->addrHigh = putPaddrHigh(physaddr);
				data_bde++;
			} else {
				bpl->tus.f.bdeFlags = BUFF_TYPE_BDE_64;
				bpl->tus.f.bdeSize = sg_dma_len(sgel);
				bpl->tus.w = le32_to_cpu(bpl->tus.w);
				bpl->addrLow =
					le32_to_cpu(putPaddrLow(physaddr));
				bpl->addrHigh =
					le32_to_cpu(putPaddrHigh(physaddr));
				bpl++;
			}
		}
	}

	/*
	 * Finish initializing those IOCB fields that are dependent on the
	 * scsi_cmnd request_buffer.  Note that for SLI-2 the bdeSize is
	 * explicitly reinitialized and for SLI-3 the extended bde count is
	 * explicitly reinitialized since all iocb memory resources are reused.
	 */
	if (phba->sli_rev == 3 &&
	    !(phba->sli3_options & LPFC_SLI3_BG_ENABLED) &&
	    !(iocbq->iocb_flag & DSS_SECURITY_OP)) {
		if (num_bde > LPFC_EXT_DATA_BDE_COUNT) {
			/*
			 * The extended IOCB format can only fit 3 BDE or a BPL.
			 * This I/O has more than 3 BDE so the 1st data bde will
			 * be a BPL that is filled in here.
			 */
			physaddr = lpfc_cmd->dma_handle;
			data_bde->tus.f.bdeFlags = BUFF_TYPE_BLP_64;
			data_bde->tus.f.bdeSize = (num_bde *
						   sizeof(struct ulp_bde64));
			physaddr += (sizeof(struct fcp_cmnd) +
				     sizeof(struct fcp_rsp) +
				     (2 * sizeof(struct ulp_bde64)));
			data_bde->addrHigh = putPaddrHigh(physaddr);
			data_bde->addrLow = putPaddrLow(physaddr);
			/* ebde count includes the response bde and data bpl */
			iocb_cmd->unsli3.fcp_ext.ebde_count = 2;
		} else {
			/* ebde count includes the response bde and data bdes */
			iocb_cmd->unsli3.fcp_ext.ebde_count = (num_bde + 1);
		}
	} else {
		iocb_cmd->un.fcpi64.bdl.bdeSize =
			((num_bde + 2) * sizeof(struct ulp_bde64));
		iocb_cmd->unsli3.fcp_ext.ebde_count = (num_bde + 1);
	}
	fcp_cmnd->fcpDl = cpu_to_be32(scsi_bufflen(scsi_cmnd));

	/*
	 * Due to difference in data length between DIF/non-DIF paths,
	 * we need to set word 4 of IOCB here
	 */
	iocb_cmd->un.fcpi.fcpi_parm = scsi_bufflen(scsi_cmnd);
	return 0;
}

#ifdef CONFIG_SCSI_LPFC_DEBUG_FS

/* Return BG_ERR_INIT if error injection is detected by Initiator */
#define BG_ERR_INIT	0x1
/* Return BG_ERR_TGT if error injection is detected by Target */
#define BG_ERR_TGT	0x2
/* Return BG_ERR_SWAP if swapping CSUM<-->CRC is required for error injection */
#define BG_ERR_SWAP	0x10
/**
 * Return BG_ERR_CHECK if disabling Guard/Ref/App checking is required for
 * error injection
 **/
#define BG_ERR_CHECK	0x20

/**
 * lpfc_bg_err_inject - Determine if we should inject an error
 * @phba: The Hba for which this call is being executed.
 * @sc: The SCSI command to examine
 * @reftag: (out) BlockGuard reference tag for transmitted data
 * @apptag: (out) BlockGuard application tag for transmitted data
 * @new_guard (in) Value to replace CRC with if needed
 *
 * Returns BG_ERR_* bit mask or 0 if request ignored
 **/
static int
lpfc_bg_err_inject(struct lpfc_hba *phba, struct scsi_cmnd *sc,
		uint32_t *reftag, uint16_t *apptag, uint32_t new_guard)
{
	struct scatterlist *sgpe; /* s/g prot entry */
	struct lpfc_io_buf *lpfc_cmd = NULL;
	struct scsi_dif_tuple *src = NULL;
	struct lpfc_nodelist *ndlp;
	struct lpfc_rport_data *rdata;
	uint32_t op = scsi_get_prot_op(sc);
	uint32_t blksize;
	uint32_t numblks;
	sector_t lba;
	int rc = 0;
	int blockoff = 0;

	if (op == SCSI_PROT_NORMAL)
		return 0;

	sgpe = scsi_prot_sglist(sc);
	lba = scsi_get_lba(sc);

	/* First check if we need to match the LBA */
	if (phba->lpfc_injerr_lba != LPFC_INJERR_LBA_OFF) {
		blksize = lpfc_cmd_blksize(sc);
		numblks = (scsi_bufflen(sc) + blksize - 1) / blksize;

		/* Make sure we have the right LBA if one is specified */
		if ((phba->lpfc_injerr_lba < lba) ||
			(phba->lpfc_injerr_lba >= (lba + numblks)))
			return 0;
		if (sgpe) {
			blockoff = phba->lpfc_injerr_lba - lba;
			numblks = sg_dma_len(sgpe) /
				sizeof(struct scsi_dif_tuple);
			if (numblks < blockoff)
				blockoff = numblks;
		}
	}

	/* Next check if we need to match the remote NPortID or WWPN */
	rdata = lpfc_rport_data_from_scsi_device(sc->device);
	if (rdata && rdata->pnode) {
		ndlp = rdata->pnode;

		/* Make sure we have the right NPortID if one is specified */
		if (phba->lpfc_injerr_nportid  &&
			(phba->lpfc_injerr_nportid != ndlp->nlp_DID))
			return 0;

		/*
		 * Make sure we have the right WWPN if one is specified.
		 * wwn[0] should be a non-zero NAA in a good WWPN.
		 */
		if (phba->lpfc_injerr_wwpn.u.wwn[0]  &&
			(memcmp(&ndlp->nlp_portname, &phba->lpfc_injerr_wwpn,
				sizeof(struct lpfc_name)) != 0))
			return 0;
	}

	/* Setup a ptr to the protection data if the SCSI host provides it */
	if (sgpe) {
		src = (struct scsi_dif_tuple *)sg_virt(sgpe);
		src += blockoff;
		lpfc_cmd = (struct lpfc_io_buf *)sc->host_scribble;
	}

	/* Should we change the Reference Tag */
	if (reftag) {
		if (phba->lpfc_injerr_wref_cnt) {
			switch (op) {
			case SCSI_PROT_WRITE_PASS:
				if (src) {
					/*
					 * For WRITE_PASS, force the error
					 * to be sent on the wire. It should
					 * be detected by the Target.
					 * If blockoff != 0 error will be
					 * inserted in middle of the IO.
					 */

					lpfc_printf_log(phba, KERN_ERR, LOG_BG,
					"9076 BLKGRD: Injecting reftag error: "
					"write lba x%lx + x%x oldrefTag x%x\n",
					(unsigned long)lba, blockoff,
					be32_to_cpu(src->ref_tag));

					/*
					 * Save the old ref_tag so we can
					 * restore it on completion.
					 */
					if (lpfc_cmd) {
						lpfc_cmd->prot_data_type =
							LPFC_INJERR_REFTAG;
						lpfc_cmd->prot_data_segment =
							src;
						lpfc_cmd->prot_data =
							src->ref_tag;
					}
					src->ref_tag = cpu_to_be32(0xDEADBEEF);
					phba->lpfc_injerr_wref_cnt--;
					if (phba->lpfc_injerr_wref_cnt == 0) {
						phba->lpfc_injerr_nportid = 0;
						phba->lpfc_injerr_lba =
							LPFC_INJERR_LBA_OFF;
						memset(&phba->lpfc_injerr_wwpn,
						  0, sizeof(struct lpfc_name));
					}
					rc = BG_ERR_TGT | BG_ERR_CHECK;

					break;
				}
				/* fall through */
			case SCSI_PROT_WRITE_INSERT:
				/*
				 * For WRITE_INSERT, force the error
				 * to be sent on the wire. It should be
				 * detected by the Target.
				 */
				/* DEADBEEF will be the reftag on the wire */
				*reftag = 0xDEADBEEF;
				phba->lpfc_injerr_wref_cnt--;
				if (phba->lpfc_injerr_wref_cnt == 0) {
					phba->lpfc_injerr_nportid = 0;
					phba->lpfc_injerr_lba =
					LPFC_INJERR_LBA_OFF;
					memset(&phba->lpfc_injerr_wwpn,
						0, sizeof(struct lpfc_name));
				}
				rc = BG_ERR_TGT | BG_ERR_CHECK;

				lpfc_printf_log(phba, KERN_ERR, LOG_BG,
					"9078 BLKGRD: Injecting reftag error: "
					"write lba x%lx\n", (unsigned long)lba);
				break;
			case SCSI_PROT_WRITE_STRIP:
				/*
				 * For WRITE_STRIP and WRITE_PASS,
				 * force the error on data
				 * being copied from SLI-Host to SLI-Port.
				 */
				*reftag = 0xDEADBEEF;
				phba->lpfc_injerr_wref_cnt--;
				if (phba->lpfc_injerr_wref_cnt == 0) {
					phba->lpfc_injerr_nportid = 0;
					phba->lpfc_injerr_lba =
						LPFC_INJERR_LBA_OFF;
					memset(&phba->lpfc_injerr_wwpn,
						0, sizeof(struct lpfc_name));
				}
				rc = BG_ERR_INIT;

				lpfc_printf_log(phba, KERN_ERR, LOG_BG,
					"9077 BLKGRD: Injecting reftag error: "
					"write lba x%lx\n", (unsigned long)lba);
				break;
			}
		}
		if (phba->lpfc_injerr_rref_cnt) {
			switch (op) {
			case SCSI_PROT_READ_INSERT:
			case SCSI_PROT_READ_STRIP:
			case SCSI_PROT_READ_PASS:
				/*
				 * For READ_STRIP and READ_PASS, force the
				 * error on data being read off the wire. It
				 * should force an IO error to the driver.
				 */
				*reftag = 0xDEADBEEF;
				phba->lpfc_injerr_rref_cnt--;
				if (phba->lpfc_injerr_rref_cnt == 0) {
					phba->lpfc_injerr_nportid = 0;
					phba->lpfc_injerr_lba =
						LPFC_INJERR_LBA_OFF;
					memset(&phba->lpfc_injerr_wwpn,
						0, sizeof(struct lpfc_name));
				}
				rc = BG_ERR_INIT;

				lpfc_printf_log(phba, KERN_ERR, LOG_BG,
					"9079 BLKGRD: Injecting reftag error: "
					"read lba x%lx\n", (unsigned long)lba);
				break;
			}
		}
	}

	/* Should we change the Application Tag */
	if (apptag) {
		if (phba->lpfc_injerr_wapp_cnt) {
			switch (op) {
			case SCSI_PROT_WRITE_PASS:
				if (src) {
					/*
					 * For WRITE_PASS, force the error
					 * to be sent on the wire. It should
					 * be detected by the Target.
					 * If blockoff != 0 error will be
					 * inserted in middle of the IO.
					 */

					lpfc_printf_log(phba, KERN_ERR, LOG_BG,
					"9080 BLKGRD: Injecting apptag error: "
					"write lba x%lx + x%x oldappTag x%x\n",
					(unsigned long)lba, blockoff,
					be16_to_cpu(src->app_tag));

					/*
					 * Save the old app_tag so we can
					 * restore it on completion.
					 */
					if (lpfc_cmd) {
						lpfc_cmd->prot_data_type =
							LPFC_INJERR_APPTAG;
						lpfc_cmd->prot_data_segment =
							src;
						lpfc_cmd->prot_data =
							src->app_tag;
					}
					src->app_tag = cpu_to_be16(0xDEAD);
					phba->lpfc_injerr_wapp_cnt--;
					if (phba->lpfc_injerr_wapp_cnt == 0) {
						phba->lpfc_injerr_nportid = 0;
						phba->lpfc_injerr_lba =
							LPFC_INJERR_LBA_OFF;
						memset(&phba->lpfc_injerr_wwpn,
						  0, sizeof(struct lpfc_name));
					}
					rc = BG_ERR_TGT | BG_ERR_CHECK;
					break;
				}
				/* fall through */
			case SCSI_PROT_WRITE_INSERT:
				/*
				 * For WRITE_INSERT, force the
				 * error to be sent on the wire. It should be
				 * detected by the Target.
				 */
				/* DEAD will be the apptag on the wire */
				*apptag = 0xDEAD;
				phba->lpfc_injerr_wapp_cnt--;
				if (phba->lpfc_injerr_wapp_cnt == 0) {
					phba->lpfc_injerr_nportid = 0;
					phba->lpfc_injerr_lba =
						LPFC_INJERR_LBA_OFF;
					memset(&phba->lpfc_injerr_wwpn,
						0, sizeof(struct lpfc_name));
				}
				rc = BG_ERR_TGT | BG_ERR_CHECK;

				lpfc_printf_log(phba, KERN_ERR, LOG_BG,
					"0813 BLKGRD: Injecting apptag error: "
					"write lba x%lx\n", (unsigned long)lba);
				break;
			case SCSI_PROT_WRITE_STRIP:
				/*
				 * For WRITE_STRIP and WRITE_PASS,
				 * force the error on data
				 * being copied from SLI-Host to SLI-Port.
				 */
				*apptag = 0xDEAD;
				phba->lpfc_injerr_wapp_cnt--;
				if (phba->lpfc_injerr_wapp_cnt == 0) {
					phba->lpfc_injerr_nportid = 0;
					phba->lpfc_injerr_lba =
						LPFC_INJERR_LBA_OFF;
					memset(&phba->lpfc_injerr_wwpn,
						0, sizeof(struct lpfc_name));
				}
				rc = BG_ERR_INIT;

				lpfc_printf_log(phba, KERN_ERR, LOG_BG,
					"0812 BLKGRD: Injecting apptag error: "
					"write lba x%lx\n", (unsigned long)lba);
				break;
			}
		}
		if (phba->lpfc_injerr_rapp_cnt) {
			switch (op) {
			case SCSI_PROT_READ_INSERT:
			case SCSI_PROT_READ_STRIP:
			case SCSI_PROT_READ_PASS:
				/*
				 * For READ_STRIP and READ_PASS, force the
				 * error on data being read off the wire. It
				 * should force an IO error to the driver.
				 */
				*apptag = 0xDEAD;
				phba->lpfc_injerr_rapp_cnt--;
				if (phba->lpfc_injerr_rapp_cnt == 0) {
					phba->lpfc_injerr_nportid = 0;
					phba->lpfc_injerr_lba =
						LPFC_INJERR_LBA_OFF;
					memset(&phba->lpfc_injerr_wwpn,
						0, sizeof(struct lpfc_name));
				}
				rc = BG_ERR_INIT;

				lpfc_printf_log(phba, KERN_ERR, LOG_BG,
					"0814 BLKGRD: Injecting apptag error: "
					"read lba x%lx\n", (unsigned long)lba);
				break;
			}
		}
	}


	/* Should we change the Guard Tag */
	if (new_guard) {
		if (phba->lpfc_injerr_wgrd_cnt) {
			switch (op) {
			case SCSI_PROT_WRITE_PASS:
				rc = BG_ERR_CHECK;
				/* fall through */

			case SCSI_PROT_WRITE_INSERT:
				/*
				 * For WRITE_INSERT, force the
				 * error to be sent on the wire. It should be
				 * detected by the Target.
				 */
				phba->lpfc_injerr_wgrd_cnt--;
				if (phba->lpfc_injerr_wgrd_cnt == 0) {
					phba->lpfc_injerr_nportid = 0;
					phba->lpfc_injerr_lba =
						LPFC_INJERR_LBA_OFF;
					memset(&phba->lpfc_injerr_wwpn,
						0, sizeof(struct lpfc_name));
				}

				rc |= BG_ERR_TGT | BG_ERR_SWAP;
				/* Signals the caller to swap CRC->CSUM */

				lpfc_printf_log(phba, KERN_ERR, LOG_BG,
					"0817 BLKGRD: Injecting guard error: "
					"write lba x%lx\n", (unsigned long)lba);
				break;
			case SCSI_PROT_WRITE_STRIP:
				/*
				 * For WRITE_STRIP and WRITE_PASS,
				 * force the error on data
				 * being copied from SLI-Host to SLI-Port.
				 */
				phba->lpfc_injerr_wgrd_cnt--;
				if (phba->lpfc_injerr_wgrd_cnt == 0) {
					phba->lpfc_injerr_nportid = 0;
					phba->lpfc_injerr_lba =
						LPFC_INJERR_LBA_OFF;
					memset(&phba->lpfc_injerr_wwpn,
						0, sizeof(struct lpfc_name));
				}

				rc = BG_ERR_INIT | BG_ERR_SWAP;
				/* Signals the caller to swap CRC->CSUM */

				lpfc_printf_log(phba, KERN_ERR, LOG_BG,
					"0816 BLKGRD: Injecting guard error: "
					"write lba x%lx\n", (unsigned long)lba);
				break;
			}
		}
		if (phba->lpfc_injerr_rgrd_cnt) {
			switch (op) {
			case SCSI_PROT_READ_INSERT:
			case SCSI_PROT_READ_STRIP:
			case SCSI_PROT_READ_PASS:
				/*
				 * For READ_STRIP and READ_PASS, force the
				 * error on data being read off the wire. It
				 * should force an IO error to the driver.
				 */
				phba->lpfc_injerr_rgrd_cnt--;
				if (phba->lpfc_injerr_rgrd_cnt == 0) {
					phba->lpfc_injerr_nportid = 0;
					phba->lpfc_injerr_lba =
						LPFC_INJERR_LBA_OFF;
					memset(&phba->lpfc_injerr_wwpn,
						0, sizeof(struct lpfc_name));
				}

				rc = BG_ERR_INIT | BG_ERR_SWAP;
				/* Signals the caller to swap CRC->CSUM */

				lpfc_printf_log(phba, KERN_ERR, LOG_BG,
					"0818 BLKGRD: Injecting guard error: "
					"read lba x%lx\n", (unsigned long)lba);
			}
		}
	}

	return rc;
}
#endif

/**
 * lpfc_sc_to_bg_opcodes - Determine the BlockGuard opcodes to be used with
 * the specified SCSI command.
 * @phba: The Hba for which this call is being executed.
 * @sc: The SCSI command to examine
 * @txopt: (out) BlockGuard operation for transmitted data
 * @rxopt: (out) BlockGuard operation for received data
 *
 * Returns: zero on success; non-zero if tx and/or rx op cannot be determined
 *
 **/
static int
lpfc_sc_to_bg_opcodes(struct lpfc_hba *phba, struct scsi_cmnd *sc,
		uint8_t *txop, uint8_t *rxop)
{
	uint8_t ret = 0;

	if (lpfc_cmd_guard_csum(sc)) {
		switch (scsi_get_prot_op(sc)) {
		case SCSI_PROT_READ_INSERT:
		case SCSI_PROT_WRITE_STRIP:
			*rxop = BG_OP_IN_NODIF_OUT_CSUM;
			*txop = BG_OP_IN_CSUM_OUT_NODIF;
			break;

		case SCSI_PROT_READ_STRIP:
		case SCSI_PROT_WRITE_INSERT:
			*rxop = BG_OP_IN_CRC_OUT_NODIF;
			*txop = BG_OP_IN_NODIF_OUT_CRC;
			break;

		case SCSI_PROT_READ_PASS:
		case SCSI_PROT_WRITE_PASS:
			*rxop = BG_OP_IN_CRC_OUT_CSUM;
			*txop = BG_OP_IN_CSUM_OUT_CRC;
			break;

		case SCSI_PROT_NORMAL:
		default:
			lpfc_printf_log(phba, KERN_ERR, LOG_BG,
				"9063 BLKGRD: Bad op/guard:%d/IP combination\n",
					scsi_get_prot_op(sc));
			ret = 1;
			break;

		}
	} else {
		switch (scsi_get_prot_op(sc)) {
		case SCSI_PROT_READ_STRIP:
		case SCSI_PROT_WRITE_INSERT:
			*rxop = BG_OP_IN_CRC_OUT_NODIF;
			*txop = BG_OP_IN_NODIF_OUT_CRC;
			break;

		case SCSI_PROT_READ_PASS:
		case SCSI_PROT_WRITE_PASS:
			*rxop = BG_OP_IN_CRC_OUT_CRC;
			*txop = BG_OP_IN_CRC_OUT_CRC;
			break;

		case SCSI_PROT_READ_INSERT:
		case SCSI_PROT_WRITE_STRIP:
			*rxop = BG_OP_IN_NODIF_OUT_CRC;
			*txop = BG_OP_IN_CRC_OUT_NODIF;
			break;

		case SCSI_PROT_NORMAL:
		default:
			lpfc_printf_log(phba, KERN_ERR, LOG_BG,
				"9075 BLKGRD: Bad op/guard:%d/CRC combination\n",
					scsi_get_prot_op(sc));
			ret = 1;
			break;
		}
	}

	return ret;
}

#ifdef CONFIG_SCSI_LPFC_DEBUG_FS
/**
 * lpfc_bg_err_opcodes - reDetermine the BlockGuard opcodes to be used with
 * the specified SCSI command in order to force a guard tag error.
 * @phba: The Hba for which this call is being executed.
 * @sc: The SCSI command to examine
 * @txopt: (out) BlockGuard operation for transmitted data
 * @rxopt: (out) BlockGuard operation for received data
 *
 * Returns: zero on success; non-zero if tx and/or rx op cannot be determined
 *
 **/
static int
lpfc_bg_err_opcodes(struct lpfc_hba *phba, struct scsi_cmnd *sc,
		uint8_t *txop, uint8_t *rxop)
{
	uint8_t ret = 0;

	if (lpfc_cmd_guard_csum(sc)) {
		switch (scsi_get_prot_op(sc)) {
		case SCSI_PROT_READ_INSERT:
		case SCSI_PROT_WRITE_STRIP:
			*rxop = BG_OP_IN_NODIF_OUT_CRC;
			*txop = BG_OP_IN_CRC_OUT_NODIF;
			break;

		case SCSI_PROT_READ_STRIP:
		case SCSI_PROT_WRITE_INSERT:
			*rxop = BG_OP_IN_CSUM_OUT_NODIF;
			*txop = BG_OP_IN_NODIF_OUT_CSUM;
			break;

		case SCSI_PROT_READ_PASS:
		case SCSI_PROT_WRITE_PASS:
			*rxop = BG_OP_IN_CSUM_OUT_CRC;
			*txop = BG_OP_IN_CRC_OUT_CSUM;
			break;

		case SCSI_PROT_NORMAL:
		default:
			break;

		}
	} else {
		switch (scsi_get_prot_op(sc)) {
		case SCSI_PROT_READ_STRIP:
		case SCSI_PROT_WRITE_INSERT:
			*rxop = BG_OP_IN_CSUM_OUT_NODIF;
			*txop = BG_OP_IN_NODIF_OUT_CSUM;
			break;

		case SCSI_PROT_READ_PASS:
		case SCSI_PROT_WRITE_PASS:
			*rxop = BG_OP_IN_CSUM_OUT_CSUM;
			*txop = BG_OP_IN_CSUM_OUT_CSUM;
			break;

		case SCSI_PROT_READ_INSERT:
		case SCSI_PROT_WRITE_STRIP:
			*rxop = BG_OP_IN_NODIF_OUT_CSUM;
			*txop = BG_OP_IN_CSUM_OUT_NODIF;
			break;

		case SCSI_PROT_NORMAL:
		default:
			break;
		}
	}

	return ret;
}
#endif

/**
 * lpfc_bg_setup_bpl - Setup BlockGuard BPL with no protection data
 * @phba: The Hba for which this call is being executed.
 * @sc: pointer to scsi command we're working on
 * @bpl: pointer to buffer list for protection groups
 * @datacnt: number of segments of data that have been dma mapped
 *
 * This function sets up BPL buffer list for protection groups of
 * type LPFC_PG_TYPE_NO_DIF
 *
 * This is usually used when the HBA is instructed to generate
 * DIFs and insert them into data stream (or strip DIF from
 * incoming data stream)
 *
 * The buffer list consists of just one protection group described
 * below:
 *                                +-------------------------+
 *   start of prot group  -->     |          PDE_5          |
 *                                +-------------------------+
 *                                |          PDE_6          |
 *                                +-------------------------+
 *                                |         Data BDE        |
 *                                +-------------------------+
 *                                |more Data BDE's ... (opt)|
 *                                +-------------------------+
 *
 *
 * Note: Data s/g buffers have been dma mapped
 *
 * Returns the number of BDEs added to the BPL.
 **/
static int
lpfc_bg_setup_bpl(struct lpfc_hba *phba, struct scsi_cmnd *sc,
		struct ulp_bde64 *bpl, int datasegcnt)
{
	struct scatterlist *sgde = NULL; /* s/g data entry */
	struct lpfc_pde5 *pde5 = NULL;
	struct lpfc_pde6 *pde6 = NULL;
	dma_addr_t physaddr;
	int i = 0, num_bde = 0, status;
	int datadir = sc->sc_data_direction;
#ifdef CONFIG_SCSI_LPFC_DEBUG_FS
	uint32_t rc;
#endif
	uint32_t checking = 1;
	uint32_t reftag;
	uint8_t txop, rxop;

	status  = lpfc_sc_to_bg_opcodes(phba, sc, &txop, &rxop);
	if (status)
		goto out;

	/* extract some info from the scsi command for pde*/
	reftag = (uint32_t)scsi_get_lba(sc); /* Truncate LBA */

#ifdef CONFIG_SCSI_LPFC_DEBUG_FS
	rc = lpfc_bg_err_inject(phba, sc, &reftag, NULL, 1);
	if (rc) {
		if (rc & BG_ERR_SWAP)
			lpfc_bg_err_opcodes(phba, sc, &txop, &rxop);
		if (rc & BG_ERR_CHECK)
			checking = 0;
	}
#endif

	/* setup PDE5 with what we have */
	pde5 = (struct lpfc_pde5 *) bpl;
	memset(pde5, 0, sizeof(struct lpfc_pde5));
	bf_set(pde5_type, pde5, LPFC_PDE5_DESCRIPTOR);

	/* Endianness conversion if necessary for PDE5 */
	pde5->word0 = cpu_to_le32(pde5->word0);
	pde5->reftag = cpu_to_le32(reftag);

	/* advance bpl and increment bde count */
	num_bde++;
	bpl++;
	pde6 = (struct lpfc_pde6 *) bpl;

	/* setup PDE6 with the rest of the info */
	memset(pde6, 0, sizeof(struct lpfc_pde6));
	bf_set(pde6_type, pde6, LPFC_PDE6_DESCRIPTOR);
	bf_set(pde6_optx, pde6, txop);
	bf_set(pde6_oprx, pde6, rxop);

	/*
	 * We only need to check the data on READs, for WRITEs
	 * protection data is automatically generated, not checked.
	 */
	if (datadir == DMA_FROM_DEVICE) {
		if (lpfc_cmd_protect(sc, LPFC_CHECK_PROTECT_GUARD))
			bf_set(pde6_ce, pde6, checking);
		else
			bf_set(pde6_ce, pde6, 0);

		if (lpfc_cmd_protect(sc, LPFC_CHECK_PROTECT_REF))
			bf_set(pde6_re, pde6, checking);
		else
			bf_set(pde6_re, pde6, 0);
	}
	bf_set(pde6_ai, pde6, 1);
	bf_set(pde6_ae, pde6, 0);
	bf_set(pde6_apptagval, pde6, 0);

	/* Endianness conversion if necessary for PDE6 */
	pde6->word0 = cpu_to_le32(pde6->word0);
	pde6->word1 = cpu_to_le32(pde6->word1);
	pde6->word2 = cpu_to_le32(pde6->word2);

	/* advance bpl and increment bde count */
	num_bde++;
	bpl++;

	/* assumption: caller has already run dma_map_sg on command data */
	scsi_for_each_sg(sc, sgde, datasegcnt, i) {
		physaddr = sg_dma_address(sgde);
		bpl->addrLow = le32_to_cpu(putPaddrLow(physaddr));
		bpl->addrHigh = le32_to_cpu(putPaddrHigh(physaddr));
		bpl->tus.f.bdeSize = sg_dma_len(sgde);
		if (datadir == DMA_TO_DEVICE)
			bpl->tus.f.bdeFlags = BUFF_TYPE_BDE_64;
		else
			bpl->tus.f.bdeFlags = BUFF_TYPE_BDE_64I;
		bpl->tus.w = le32_to_cpu(bpl->tus.w);
		bpl++;
		num_bde++;
	}

out:
	return num_bde;
}

/**
 * lpfc_bg_setup_bpl_prot - Setup BlockGuard BPL with protection data
 * @phba: The Hba for which this call is being executed.
 * @sc: pointer to scsi command we're working on
 * @bpl: pointer to buffer list for protection groups
 * @datacnt: number of segments of data that have been dma mapped
 * @protcnt: number of segment of protection data that have been dma mapped
 *
 * This function sets up BPL buffer list for protection groups of
 * type LPFC_PG_TYPE_DIF
 *
 * This is usually used when DIFs are in their own buffers,
 * separate from the data. The HBA can then by instructed
 * to place the DIFs in the outgoing stream.  For read operations,
 * The HBA could extract the DIFs and place it in DIF buffers.
 *
 * The buffer list for this type consists of one or more of the
 * protection groups described below:
 *                                    +-------------------------+
 *   start of first prot group  -->   |          PDE_5          |
 *                                    +-------------------------+
 *                                    |          PDE_6          |
 *                                    +-------------------------+
 *                                    |      PDE_7 (Prot BDE)   |
 *                                    +-------------------------+
 *                                    |        Data BDE         |
 *                                    +-------------------------+
 *                                    |more Data BDE's ... (opt)|
 *                                    +-------------------------+
 *   start of new  prot group  -->    |          PDE_5          |
 *                                    +-------------------------+
 *                                    |          ...            |
 *                                    +-------------------------+
 *
 * Note: It is assumed that both data and protection s/g buffers have been
 *       mapped for DMA
 *
 * Returns the number of BDEs added to the BPL.
 **/
static int
lpfc_bg_setup_bpl_prot(struct lpfc_hba *phba, struct scsi_cmnd *sc,
		struct ulp_bde64 *bpl, int datacnt, int protcnt)
{
	struct scatterlist *sgde = NULL; /* s/g data entry */
	struct scatterlist *sgpe = NULL; /* s/g prot entry */
	struct lpfc_pde5 *pde5 = NULL;
	struct lpfc_pde6 *pde6 = NULL;
	struct lpfc_pde7 *pde7 = NULL;
	dma_addr_t dataphysaddr, protphysaddr;
	unsigned short curr_data = 0, curr_prot = 0;
	unsigned int split_offset;
	unsigned int protgroup_len, protgroup_offset = 0, protgroup_remainder;
	unsigned int protgrp_blks, protgrp_bytes;
	unsigned int remainder, subtotal;
	int status;
	int datadir = sc->sc_data_direction;
	unsigned char pgdone = 0, alldone = 0;
	unsigned blksize;
#ifdef CONFIG_SCSI_LPFC_DEBUG_FS
	uint32_t rc;
#endif
	uint32_t checking = 1;
	uint32_t reftag;
	uint8_t txop, rxop;
	int num_bde = 0;

	sgpe = scsi_prot_sglist(sc);
	sgde = scsi_sglist(sc);

	if (!sgpe || !sgde) {
		lpfc_printf_log(phba, KERN_ERR, LOG_FCP,
				"9020 Invalid s/g entry: data=x%px prot=x%px\n",
				sgpe, sgde);
		return 0;
	}

	status = lpfc_sc_to_bg_opcodes(phba, sc, &txop, &rxop);
	if (status)
		goto out;

	/* extract some info from the scsi command */
	blksize = lpfc_cmd_blksize(sc);
	reftag = (uint32_t)scsi_get_lba(sc); /* Truncate LBA */

#ifdef CONFIG_SCSI_LPFC_DEBUG_FS
	rc = lpfc_bg_err_inject(phba, sc, &reftag, NULL, 1);
	if (rc) {
		if (rc & BG_ERR_SWAP)
			lpfc_bg_err_opcodes(phba, sc, &txop, &rxop);
		if (rc & BG_ERR_CHECK)
			checking = 0;
	}
#endif

	split_offset = 0;
	do {
		/* Check to see if we ran out of space */
		if (num_bde >= (phba->cfg_total_seg_cnt - 2))
			return num_bde + 3;

		/* setup PDE5 with what we have */
		pde5 = (struct lpfc_pde5 *) bpl;
		memset(pde5, 0, sizeof(struct lpfc_pde5));
		bf_set(pde5_type, pde5, LPFC_PDE5_DESCRIPTOR);

		/* Endianness conversion if necessary for PDE5 */
		pde5->word0 = cpu_to_le32(pde5->word0);
		pde5->reftag = cpu_to_le32(reftag);

		/* advance bpl and increment bde count */
		num_bde++;
		bpl++;
		pde6 = (struct lpfc_pde6 *) bpl;

		/* setup PDE6 with the rest of the info */
		memset(pde6, 0, sizeof(struct lpfc_pde6));
		bf_set(pde6_type, pde6, LPFC_PDE6_DESCRIPTOR);
		bf_set(pde6_optx, pde6, txop);
		bf_set(pde6_oprx, pde6, rxop);

		if (lpfc_cmd_protect(sc, LPFC_CHECK_PROTECT_GUARD))
			bf_set(pde6_ce, pde6, checking);
		else
			bf_set(pde6_ce, pde6, 0);

		if (lpfc_cmd_protect(sc, LPFC_CHECK_PROTECT_REF))
			bf_set(pde6_re, pde6, checking);
		else
			bf_set(pde6_re, pde6, 0);

		bf_set(pde6_ai, pde6, 1);
		bf_set(pde6_ae, pde6, 0);
		bf_set(pde6_apptagval, pde6, 0);

		/* Endianness conversion if necessary for PDE6 */
		pde6->word0 = cpu_to_le32(pde6->word0);
		pde6->word1 = cpu_to_le32(pde6->word1);
		pde6->word2 = cpu_to_le32(pde6->word2);

		/* advance bpl and increment bde count */
		num_bde++;
		bpl++;

		/* setup the first BDE that points to protection buffer */
		protphysaddr = sg_dma_address(sgpe) + protgroup_offset;
		protgroup_len = sg_dma_len(sgpe) - protgroup_offset;

		/* must be integer multiple of the DIF block length */
		BUG_ON(protgroup_len % 8);

		pde7 = (struct lpfc_pde7 *) bpl;
		memset(pde7, 0, sizeof(struct lpfc_pde7));
		bf_set(pde7_type, pde7, LPFC_PDE7_DESCRIPTOR);

		pde7->addrHigh = le32_to_cpu(putPaddrHigh(protphysaddr));
		pde7->addrLow = le32_to_cpu(putPaddrLow(protphysaddr));

		protgrp_blks = protgroup_len / 8;
		protgrp_bytes = protgrp_blks * blksize;

		/* check if this pde is crossing the 4K boundary; if so split */
		if ((pde7->addrLow & 0xfff) + protgroup_len > 0x1000) {
			protgroup_remainder = 0x1000 - (pde7->addrLow & 0xfff);
			protgroup_offset += protgroup_remainder;
			protgrp_blks = protgroup_remainder / 8;
			protgrp_bytes = protgrp_blks * blksize;
		} else {
			protgroup_offset = 0;
			curr_prot++;
		}

		num_bde++;

		/* setup BDE's for data blocks associated with DIF data */
		pgdone = 0;
		subtotal = 0; /* total bytes processed for current prot grp */
		while (!pgdone) {
			/* Check to see if we ran out of space */
			if (num_bde >= phba->cfg_total_seg_cnt)
				return num_bde + 1;

			if (!sgde) {
				lpfc_printf_log(phba, KERN_ERR, LOG_BG,
					"9065 BLKGRD:%s Invalid data segment\n",
						__func__);
				return 0;
			}
			bpl++;
			dataphysaddr = sg_dma_address(sgde) + split_offset;
			bpl->addrLow = le32_to_cpu(putPaddrLow(dataphysaddr));
			bpl->addrHigh = le32_to_cpu(putPaddrHigh(dataphysaddr));

			remainder = sg_dma_len(sgde) - split_offset;

			if ((subtotal + remainder) <= protgrp_bytes) {
				/* we can use this whole buffer */
				bpl->tus.f.bdeSize = remainder;
				split_offset = 0;

				if ((subtotal + remainder) == protgrp_bytes)
					pgdone = 1;
			} else {
				/* must split this buffer with next prot grp */
				bpl->tus.f.bdeSize = protgrp_bytes - subtotal;
				split_offset += bpl->tus.f.bdeSize;
			}

			subtotal += bpl->tus.f.bdeSize;

			if (datadir == DMA_TO_DEVICE)
				bpl->tus.f.bdeFlags = BUFF_TYPE_BDE_64;
			else
				bpl->tus.f.bdeFlags = BUFF_TYPE_BDE_64I;
			bpl->tus.w = le32_to_cpu(bpl->tus.w);

			num_bde++;
			curr_data++;

			if (split_offset)
				break;

			/* Move to the next s/g segment if possible */
			sgde = sg_next(sgde);

		}

		if (protgroup_offset) {
			/* update the reference tag */
			reftag += protgrp_blks;
			bpl++;
			continue;
		}

		/* are we done ? */
		if (curr_prot == protcnt) {
			alldone = 1;
		} else if (curr_prot < protcnt) {
			/* advance to next prot buffer */
			sgpe = sg_next(sgpe);
			bpl++;

			/* update the reference tag */
			reftag += protgrp_blks;
		} else {
			/* if we're here, we have a bug */
			lpfc_printf_log(phba, KERN_ERR, LOG_BG,
				"9054 BLKGRD: bug in %s\n", __func__);
		}

	} while (!alldone);
out:

	return num_bde;
}

/**
 * lpfc_bg_setup_sgl - Setup BlockGuard SGL with no protection data
 * @phba: The Hba for which this call is being executed.
 * @sc: pointer to scsi command we're working on
 * @sgl: pointer to buffer list for protection groups
 * @datacnt: number of segments of data that have been dma mapped
 *
 * This function sets up SGL buffer list for protection groups of
 * type LPFC_PG_TYPE_NO_DIF
 *
 * This is usually used when the HBA is instructed to generate
 * DIFs and insert them into data stream (or strip DIF from
 * incoming data stream)
 *
 * The buffer list consists of just one protection group described
 * below:
 *                                +-------------------------+
 *   start of prot group  -->     |         DI_SEED         |
 *                                +-------------------------+
 *                                |         Data SGE        |
 *                                +-------------------------+
 *                                |more Data SGE's ... (opt)|
 *                                +-------------------------+
 *
 *
 * Note: Data s/g buffers have been dma mapped
 *
 * Returns the number of SGEs added to the SGL.
 **/
static int
lpfc_bg_setup_sgl(struct lpfc_hba *phba, struct scsi_cmnd *sc,
		struct sli4_sge *sgl, int datasegcnt,
		struct lpfc_io_buf *lpfc_cmd)
{
	struct scatterlist *sgde = NULL; /* s/g data entry */
	struct sli4_sge_diseed *diseed = NULL;
	dma_addr_t physaddr;
	int i = 0, num_sge = 0, status;
	uint32_t reftag;
	uint8_t txop, rxop;
#ifdef CONFIG_SCSI_LPFC_DEBUG_FS
	uint32_t rc;
#endif
	uint32_t checking = 1;
	uint32_t dma_len;
	uint32_t dma_offset = 0;
	struct sli4_hybrid_sgl *sgl_xtra = NULL;
	int j;
	bool lsp_just_set = false;

	status  = lpfc_sc_to_bg_opcodes(phba, sc, &txop, &rxop);
	if (status)
		goto out;

	/* extract some info from the scsi command for pde*/
	reftag = (uint32_t)scsi_get_lba(sc); /* Truncate LBA */

#ifdef CONFIG_SCSI_LPFC_DEBUG_FS
	rc = lpfc_bg_err_inject(phba, sc, &reftag, NULL, 1);
	if (rc) {
		if (rc & BG_ERR_SWAP)
			lpfc_bg_err_opcodes(phba, sc, &txop, &rxop);
		if (rc & BG_ERR_CHECK)
			checking = 0;
	}
#endif

	/* setup DISEED with what we have */
	diseed = (struct sli4_sge_diseed *) sgl;
	memset(diseed, 0, sizeof(struct sli4_sge_diseed));
	bf_set(lpfc_sli4_sge_type, sgl, LPFC_SGE_TYPE_DISEED);

	/* Endianness conversion if necessary */
	diseed->ref_tag = cpu_to_le32(reftag);
	diseed->ref_tag_tran = diseed->ref_tag;

	/*
	 * We only need to check the data on READs, for WRITEs
	 * protection data is automatically generated, not checked.
	 */
	if (sc->sc_data_direction == DMA_FROM_DEVICE) {
		if (lpfc_cmd_protect(sc, LPFC_CHECK_PROTECT_GUARD))
			bf_set(lpfc_sli4_sge_dif_ce, diseed, checking);
		else
			bf_set(lpfc_sli4_sge_dif_ce, diseed, 0);

		if (lpfc_cmd_protect(sc, LPFC_CHECK_PROTECT_REF))
			bf_set(lpfc_sli4_sge_dif_re, diseed, checking);
		else
			bf_set(lpfc_sli4_sge_dif_re, diseed, 0);
	}

	/* setup DISEED with the rest of the info */
	bf_set(lpfc_sli4_sge_dif_optx, diseed, txop);
	bf_set(lpfc_sli4_sge_dif_oprx, diseed, rxop);

	bf_set(lpfc_sli4_sge_dif_ai, diseed, 1);
	bf_set(lpfc_sli4_sge_dif_me, diseed, 0);

	/* Endianness conversion if necessary for DISEED */
	diseed->word2 = cpu_to_le32(diseed->word2);
	diseed->word3 = cpu_to_le32(diseed->word3);

	/* advance bpl and increment sge count */
	num_sge++;
	sgl++;

	/* assumption: caller has already run dma_map_sg on command data */
	sgde = scsi_sglist(sc);
	j = 3;
	for (i = 0; i < datasegcnt; i++) {
		/* clear it */
		sgl->word2 = 0;

		/* do we need to expand the segment */
		if (!lsp_just_set && !((j + 1) % phba->border_sge_num) &&
		    ((datasegcnt - 1) != i)) {
			/* set LSP type */
			bf_set(lpfc_sli4_sge_type, sgl, LPFC_SGE_TYPE_LSP);

			sgl_xtra = lpfc_get_sgl_per_hdwq(phba, lpfc_cmd);

			if (unlikely(!sgl_xtra)) {
				lpfc_cmd->seg_cnt = 0;
				return 0;
			}
			sgl->addr_lo = cpu_to_le32(putPaddrLow(
						sgl_xtra->dma_phys_sgl));
			sgl->addr_hi = cpu_to_le32(putPaddrHigh(
						sgl_xtra->dma_phys_sgl));

		} else {
			bf_set(lpfc_sli4_sge_type, sgl, LPFC_SGE_TYPE_DATA);
		}

		if (!(bf_get(lpfc_sli4_sge_type, sgl) & LPFC_SGE_TYPE_LSP)) {
			if ((datasegcnt - 1) == i)
				bf_set(lpfc_sli4_sge_last, sgl, 1);
			physaddr = sg_dma_address(sgde);
			dma_len = sg_dma_len(sgde);
			sgl->addr_lo = cpu_to_le32(putPaddrLow(physaddr));
			sgl->addr_hi = cpu_to_le32(putPaddrHigh(physaddr));

			bf_set(lpfc_sli4_sge_offset, sgl, dma_offset);
			sgl->word2 = cpu_to_le32(sgl->word2);
			sgl->sge_len = cpu_to_le32(dma_len);

			dma_offset += dma_len;
			sgde = sg_next(sgde);

			sgl++;
			num_sge++;
			lsp_just_set = false;

		} else {
			sgl->word2 = cpu_to_le32(sgl->word2);
			sgl->sge_len = cpu_to_le32(phba->cfg_sg_dma_buf_size);

			sgl = (struct sli4_sge *)sgl_xtra->dma_sgl;
			i = i - 1;

			lsp_just_set = true;
		}

		j++;

	}

out:
	return num_sge;
}

/**
 * lpfc_bg_setup_sgl_prot - Setup BlockGuard SGL with protection data
 * @phba: The Hba for which this call is being executed.
 * @sc: pointer to scsi command we're working on
 * @sgl: pointer to buffer list for protection groups
 * @datacnt: number of segments of data that have been dma mapped
 * @protcnt: number of segment of protection data that have been dma mapped
 *
 * This function sets up SGL buffer list for protection groups of
 * type LPFC_PG_TYPE_DIF
 *
 * This is usually used when DIFs are in their own buffers,
 * separate from the data. The HBA can then by instructed
 * to place the DIFs in the outgoing stream.  For read operations,
 * The HBA could extract the DIFs and place it in DIF buffers.
 *
 * The buffer list for this type consists of one or more of the
 * protection groups described below:
 *                                    +-------------------------+
 *   start of first prot group  -->   |         DISEED          |
 *                                    +-------------------------+
 *                                    |      DIF (Prot SGE)     |
 *                                    +-------------------------+
 *                                    |        Data SGE         |
 *                                    +-------------------------+
 *                                    |more Data SGE's ... (opt)|
 *                                    +-------------------------+
 *   start of new  prot group  -->    |         DISEED          |
 *                                    +-------------------------+
 *                                    |          ...            |
 *                                    +-------------------------+
 *
 * Note: It is assumed that both data and protection s/g buffers have been
 *       mapped for DMA
 *
 * Returns the number of SGEs added to the SGL.
 **/
static int
lpfc_bg_setup_sgl_prot(struct lpfc_hba *phba, struct scsi_cmnd *sc,
		struct sli4_sge *sgl, int datacnt, int protcnt,
		struct lpfc_io_buf *lpfc_cmd)
{
	struct scatterlist *sgde = NULL; /* s/g data entry */
	struct scatterlist *sgpe = NULL; /* s/g prot entry */
	struct sli4_sge_diseed *diseed = NULL;
	dma_addr_t dataphysaddr, protphysaddr;
	unsigned short curr_data = 0, curr_prot = 0;
	unsigned int split_offset;
	unsigned int protgroup_len, protgroup_offset = 0, protgroup_remainder;
	unsigned int protgrp_blks, protgrp_bytes;
	unsigned int remainder, subtotal;
	int status;
	unsigned char pgdone = 0, alldone = 0;
	unsigned blksize;
	uint32_t reftag;
	uint8_t txop, rxop;
	uint32_t dma_len;
#ifdef CONFIG_SCSI_LPFC_DEBUG_FS
	uint32_t rc;
#endif
	uint32_t checking = 1;
	uint32_t dma_offset = 0;
	int num_sge = 0, j = 2;
	struct sli4_hybrid_sgl *sgl_xtra = NULL;

	sgpe = scsi_prot_sglist(sc);
	sgde = scsi_sglist(sc);

	if (!sgpe || !sgde) {
		lpfc_printf_log(phba, KERN_ERR, LOG_FCP,
				"9082 Invalid s/g entry: data=x%px prot=x%px\n",
				sgpe, sgde);
		return 0;
	}

	status = lpfc_sc_to_bg_opcodes(phba, sc, &txop, &rxop);
	if (status)
		goto out;

	/* extract some info from the scsi command */
	blksize = lpfc_cmd_blksize(sc);
	reftag = (uint32_t)scsi_get_lba(sc); /* Truncate LBA */

#ifdef CONFIG_SCSI_LPFC_DEBUG_FS
	rc = lpfc_bg_err_inject(phba, sc, &reftag, NULL, 1);
	if (rc) {
		if (rc & BG_ERR_SWAP)
			lpfc_bg_err_opcodes(phba, sc, &txop, &rxop);
		if (rc & BG_ERR_CHECK)
			checking = 0;
	}
#endif

	split_offset = 0;
	do {
		/* Check to see if we ran out of space */
		if ((num_sge >= (phba->cfg_total_seg_cnt - 2)) &&
		    !(phba->cfg_xpsgl))
			return num_sge + 3;

		/* DISEED and DIF have to be together */
		if (!((j + 1) % phba->border_sge_num) ||
		    !((j + 2) % phba->border_sge_num) ||
		    !((j + 3) % phba->border_sge_num)) {
			sgl->word2 = 0;

			/* set LSP type */
			bf_set(lpfc_sli4_sge_type, sgl, LPFC_SGE_TYPE_LSP);

			sgl_xtra = lpfc_get_sgl_per_hdwq(phba, lpfc_cmd);

			if (unlikely(!sgl_xtra)) {
				goto out;
			} else {
				sgl->addr_lo = cpu_to_le32(putPaddrLow(
						sgl_xtra->dma_phys_sgl));
				sgl->addr_hi = cpu_to_le32(putPaddrHigh(
						       sgl_xtra->dma_phys_sgl));
			}

			sgl->word2 = cpu_to_le32(sgl->word2);
			sgl->sge_len = cpu_to_le32(phba->cfg_sg_dma_buf_size);

			sgl = (struct sli4_sge *)sgl_xtra->dma_sgl;
			j = 0;
		}

		/* setup DISEED with what we have */
		diseed = (struct sli4_sge_diseed *) sgl;
		memset(diseed, 0, sizeof(struct sli4_sge_diseed));
		bf_set(lpfc_sli4_sge_type, sgl, LPFC_SGE_TYPE_DISEED);

		/* Endianness conversion if necessary */
		diseed->ref_tag = cpu_to_le32(reftag);
		diseed->ref_tag_tran = diseed->ref_tag;

		if (lpfc_cmd_protect(sc, LPFC_CHECK_PROTECT_GUARD)) {
			bf_set(lpfc_sli4_sge_dif_ce, diseed, checking);

		} else {
			bf_set(lpfc_sli4_sge_dif_ce, diseed, 0);
			/*
			 * When in this mode, the hardware will replace
			 * the guard tag from the host with a
			 * newly generated good CRC for the wire.
			 * Switch to raw mode here to avoid this
			 * behavior. What the host sends gets put on the wire.
			 */
			if (txop == BG_OP_IN_CRC_OUT_CRC) {
				txop = BG_OP_RAW_MODE;
				rxop = BG_OP_RAW_MODE;
			}
		}


		if (lpfc_cmd_protect(sc, LPFC_CHECK_PROTECT_REF))
			bf_set(lpfc_sli4_sge_dif_re, diseed, checking);
		else
			bf_set(lpfc_sli4_sge_dif_re, diseed, 0);

		/* setup DISEED with the rest of the info */
		bf_set(lpfc_sli4_sge_dif_optx, diseed, txop);
		bf_set(lpfc_sli4_sge_dif_oprx, diseed, rxop);

		bf_set(lpfc_sli4_sge_dif_ai, diseed, 1);
		bf_set(lpfc_sli4_sge_dif_me, diseed, 0);

		/* Endianness conversion if necessary for DISEED */
		diseed->word2 = cpu_to_le32(diseed->word2);
		diseed->word3 = cpu_to_le32(diseed->word3);

		/* advance sgl and increment bde count */
		num_sge++;

		sgl++;
		j++;

		/* setup the first BDE that points to protection buffer */
		protphysaddr = sg_dma_address(sgpe) + protgroup_offset;
		protgroup_len = sg_dma_len(sgpe) - protgroup_offset;

		/* must be integer multiple of the DIF block length */
		BUG_ON(protgroup_len % 8);

		/* Now setup DIF SGE */
		sgl->word2 = 0;
		bf_set(lpfc_sli4_sge_type, sgl, LPFC_SGE_TYPE_DIF);
		sgl->addr_hi = le32_to_cpu(putPaddrHigh(protphysaddr));
		sgl->addr_lo = le32_to_cpu(putPaddrLow(protphysaddr));
		sgl->word2 = cpu_to_le32(sgl->word2);
		sgl->sge_len = 0;

		protgrp_blks = protgroup_len / 8;
		protgrp_bytes = protgrp_blks * blksize;

		/* check if DIF SGE is crossing the 4K boundary; if so split */
		if ((sgl->addr_lo & 0xfff) + protgroup_len > 0x1000) {
			protgroup_remainder = 0x1000 - (sgl->addr_lo & 0xfff);
			protgroup_offset += protgroup_remainder;
			protgrp_blks = protgroup_remainder / 8;
			protgrp_bytes = protgrp_blks * blksize;
		} else {
			protgroup_offset = 0;
			curr_prot++;
		}

		num_sge++;

		/* setup SGE's for data blocks associated with DIF data */
		pgdone = 0;
		subtotal = 0; /* total bytes processed for current prot grp */

		sgl++;
		j++;

		while (!pgdone) {
			/* Check to see if we ran out of space */
			if ((num_sge >= phba->cfg_total_seg_cnt) &&
			    !phba->cfg_xpsgl)
				return num_sge + 1;

			if (!sgde) {
				lpfc_printf_log(phba, KERN_ERR, LOG_BG,
					"9086 BLKGRD:%s Invalid data segment\n",
						__func__);
				return 0;
			}

			if (!((j + 1) % phba->border_sge_num)) {
				sgl->word2 = 0;

				/* set LSP type */
				bf_set(lpfc_sli4_sge_type, sgl,
				       LPFC_SGE_TYPE_LSP);

				sgl_xtra = lpfc_get_sgl_per_hdwq(phba,
								 lpfc_cmd);

				if (unlikely(!sgl_xtra)) {
					goto out;
				} else {
					sgl->addr_lo = cpu_to_le32(
					  putPaddrLow(sgl_xtra->dma_phys_sgl));
					sgl->addr_hi = cpu_to_le32(
					  putPaddrHigh(sgl_xtra->dma_phys_sgl));
				}

				sgl->word2 = cpu_to_le32(sgl->word2);
				sgl->sge_len = cpu_to_le32(
						     phba->cfg_sg_dma_buf_size);

				sgl = (struct sli4_sge *)sgl_xtra->dma_sgl;
			} else {
				dataphysaddr = sg_dma_address(sgde) +
								   split_offset;

				remainder = sg_dma_len(sgde) - split_offset;

				if ((subtotal + remainder) <= protgrp_bytes) {
					/* we can use this whole buffer */
					dma_len = remainder;
					split_offset = 0;

					if ((subtotal + remainder) ==
								  protgrp_bytes)
						pgdone = 1;
				} else {
					/* must split this buffer with next
					 * prot grp
					 */
					dma_len = protgrp_bytes - subtotal;
					split_offset += dma_len;
				}

				subtotal += dma_len;

				sgl->word2 = 0;
				sgl->addr_lo = cpu_to_le32(putPaddrLow(
								 dataphysaddr));
				sgl->addr_hi = cpu_to_le32(putPaddrHigh(
								 dataphysaddr));
				bf_set(lpfc_sli4_sge_last, sgl, 0);
				bf_set(lpfc_sli4_sge_offset, sgl, dma_offset);
				bf_set(lpfc_sli4_sge_type, sgl,
				       LPFC_SGE_TYPE_DATA);
<<<<<<< HEAD

				sgl->sge_len = cpu_to_le32(dma_len);
				dma_offset += dma_len;

				num_sge++;
				curr_data++;

				if (split_offset) {
					sgl++;
					j++;
					break;
				}

				/* Move to the next s/g segment if possible */
				sgde = sg_next(sgde);

				sgl++;
			}

=======

				sgl->sge_len = cpu_to_le32(dma_len);
				dma_offset += dma_len;

				num_sge++;
				curr_data++;

				if (split_offset) {
					sgl++;
					j++;
					break;
				}

				/* Move to the next s/g segment if possible */
				sgde = sg_next(sgde);

				sgl++;
			}

>>>>>>> e12a87e7
			j++;
		}

		if (protgroup_offset) {
			/* update the reference tag */
			reftag += protgrp_blks;
			continue;
		}

		/* are we done ? */
		if (curr_prot == protcnt) {
			/* mark the last SGL */
			sgl--;
			bf_set(lpfc_sli4_sge_last, sgl, 1);
			alldone = 1;
		} else if (curr_prot < protcnt) {
			/* advance to next prot buffer */
			sgpe = sg_next(sgpe);

			/* update the reference tag */
			reftag += protgrp_blks;
		} else {
			/* if we're here, we have a bug */
			lpfc_printf_log(phba, KERN_ERR, LOG_BG,
				"9085 BLKGRD: bug in %s\n", __func__);
		}

	} while (!alldone);

out:

	return num_sge;
}

/**
 * lpfc_prot_group_type - Get prtotection group type of SCSI command
 * @phba: The Hba for which this call is being executed.
 * @sc: pointer to scsi command we're working on
 *
 * Given a SCSI command that supports DIF, determine composition of protection
 * groups involved in setting up buffer lists
 *
 * Returns: Protection group type (with or without DIF)
 *
 **/
static int
lpfc_prot_group_type(struct lpfc_hba *phba, struct scsi_cmnd *sc)
{
	int ret = LPFC_PG_TYPE_INVALID;
	unsigned char op = scsi_get_prot_op(sc);

	switch (op) {
	case SCSI_PROT_READ_STRIP:
	case SCSI_PROT_WRITE_INSERT:
		ret = LPFC_PG_TYPE_NO_DIF;
		break;
	case SCSI_PROT_READ_INSERT:
	case SCSI_PROT_WRITE_STRIP:
	case SCSI_PROT_READ_PASS:
	case SCSI_PROT_WRITE_PASS:
		ret = LPFC_PG_TYPE_DIF_BUF;
		break;
	default:
		if (phba)
			lpfc_printf_log(phba, KERN_ERR, LOG_FCP,
					"9021 Unsupported protection op:%d\n",
					op);
		break;
	}
	return ret;
}

/**
 * lpfc_bg_scsi_adjust_dl - Adjust SCSI data length for BlockGuard
 * @phba: The Hba for which this call is being executed.
 * @lpfc_cmd: The scsi buffer which is going to be adjusted.
 *
 * Adjust the data length to account for how much data
 * is actually on the wire.
 *
 * returns the adjusted data length
 **/
static int
lpfc_bg_scsi_adjust_dl(struct lpfc_hba *phba,
		       struct lpfc_io_buf *lpfc_cmd)
{
	struct scsi_cmnd *sc = lpfc_cmd->pCmd;
	int fcpdl;

	fcpdl = scsi_bufflen(sc);

	/* Check if there is protection data on the wire */
	if (sc->sc_data_direction == DMA_FROM_DEVICE) {
		/* Read check for protection data */
		if (scsi_get_prot_op(sc) ==  SCSI_PROT_READ_INSERT)
			return fcpdl;

	} else {
		/* Write check for protection data */
		if (scsi_get_prot_op(sc) ==  SCSI_PROT_WRITE_STRIP)
			return fcpdl;
	}

	/*
	 * If we are in DIF Type 1 mode every data block has a 8 byte
	 * DIF (trailer) attached to it. Must ajust FCP data length
	 * to account for the protection data.
	 */
	fcpdl += (fcpdl / lpfc_cmd_blksize(sc)) * 8;

	return fcpdl;
}

/**
 * lpfc_bg_scsi_prep_dma_buf_s3 - DMA mapping for scsi buffer to SLI3 IF spec
 * @phba: The Hba for which this call is being executed.
 * @lpfc_cmd: The scsi buffer which is going to be prep'ed.
 *
 * This is the protection/DIF aware version of
 * lpfc_scsi_prep_dma_buf(). It may be a good idea to combine the
 * two functions eventually, but for now, it's here.
 * RETURNS 0 - SUCCESS,
 *         1 - Failed DMA map, retry.
 *         2 - Invalid scsi cmd or prot-type. Do not rety.
 **/
static int
lpfc_bg_scsi_prep_dma_buf_s3(struct lpfc_hba *phba,
		struct lpfc_io_buf *lpfc_cmd)
{
	struct scsi_cmnd *scsi_cmnd = lpfc_cmd->pCmd;
	struct fcp_cmnd *fcp_cmnd = lpfc_cmd->fcp_cmnd;
	struct ulp_bde64 *bpl = (struct ulp_bde64 *)lpfc_cmd->dma_sgl;
	IOCB_t *iocb_cmd = &lpfc_cmd->cur_iocbq.iocb;
	uint32_t num_bde = 0;
	int datasegcnt, protsegcnt, datadir = scsi_cmnd->sc_data_direction;
	int prot_group_type = 0;
	int fcpdl;
	int ret = 1;
	struct lpfc_vport *vport = phba->pport;

	/*
	 * Start the lpfc command prep by bumping the bpl beyond fcp_cmnd
	 *  fcp_rsp regions to the first data bde entry
	 */
	bpl += 2;
	if (scsi_sg_count(scsi_cmnd)) {
		/*
		 * The driver stores the segment count returned from pci_map_sg
		 * because this a count of dma-mappings used to map the use_sg
		 * pages.  They are not guaranteed to be the same for those
		 * architectures that implement an IOMMU.
		 */
		datasegcnt = dma_map_sg(&phba->pcidev->dev,
					scsi_sglist(scsi_cmnd),
					scsi_sg_count(scsi_cmnd), datadir);
		if (unlikely(!datasegcnt))
			return 1;

		lpfc_cmd->seg_cnt = datasegcnt;

		/* First check if data segment count from SCSI Layer is good */
		if (lpfc_cmd->seg_cnt > phba->cfg_sg_seg_cnt) {
			WARN_ON_ONCE(lpfc_cmd->seg_cnt > phba->cfg_sg_seg_cnt);
			ret = 2;
			goto err;
		}

		prot_group_type = lpfc_prot_group_type(phba, scsi_cmnd);

		switch (prot_group_type) {
		case LPFC_PG_TYPE_NO_DIF:

			/* Here we need to add a PDE5 and PDE6 to the count */
			if ((lpfc_cmd->seg_cnt + 2) > phba->cfg_total_seg_cnt) {
				ret = 2;
				goto err;
			}

			num_bde = lpfc_bg_setup_bpl(phba, scsi_cmnd, bpl,
					datasegcnt);
			/* we should have 2 or more entries in buffer list */
			if (num_bde < 2) {
				ret = 2;
				goto err;
			}
			break;

		case LPFC_PG_TYPE_DIF_BUF:
			/*
			 * This type indicates that protection buffers are
			 * passed to the driver, so that needs to be prepared
			 * for DMA
			 */
			protsegcnt = dma_map_sg(&phba->pcidev->dev,
					scsi_prot_sglist(scsi_cmnd),
					scsi_prot_sg_count(scsi_cmnd), datadir);
			if (unlikely(!protsegcnt)) {
				scsi_dma_unmap(scsi_cmnd);
				return 1;
			}

			lpfc_cmd->prot_seg_cnt = protsegcnt;

			/*
			 * There is a minimun of 4 BPLs used for every
			 * protection data segment.
			 */
			if ((lpfc_cmd->prot_seg_cnt * 4) >
			    (phba->cfg_total_seg_cnt - 2)) {
				ret = 2;
				goto err;
			}

			num_bde = lpfc_bg_setup_bpl_prot(phba, scsi_cmnd, bpl,
					datasegcnt, protsegcnt);
			/* we should have 3 or more entries in buffer list */
			if ((num_bde < 3) ||
			    (num_bde > phba->cfg_total_seg_cnt)) {
				ret = 2;
				goto err;
			}
			break;

		case LPFC_PG_TYPE_INVALID:
		default:
			scsi_dma_unmap(scsi_cmnd);
			lpfc_cmd->seg_cnt = 0;

			lpfc_printf_log(phba, KERN_ERR, LOG_FCP,
					"9022 Unexpected protection group %i\n",
					prot_group_type);
			return 2;
		}
	}

	/*
	 * Finish initializing those IOCB fields that are dependent on the
	 * scsi_cmnd request_buffer.  Note that the bdeSize is explicitly
	 * reinitialized since all iocb memory resources are used many times
	 * for transmit, receive, and continuation bpl's.
	 */
	iocb_cmd->un.fcpi64.bdl.bdeSize = (2 * sizeof(struct ulp_bde64));
	iocb_cmd->un.fcpi64.bdl.bdeSize += (num_bde * sizeof(struct ulp_bde64));
	iocb_cmd->ulpBdeCount = 1;
	iocb_cmd->ulpLe = 1;

	fcpdl = lpfc_bg_scsi_adjust_dl(phba, lpfc_cmd);
	fcp_cmnd->fcpDl = be32_to_cpu(fcpdl);

	/*
	 * Due to difference in data length between DIF/non-DIF paths,
	 * we need to set word 4 of IOCB here
	 */
	iocb_cmd->un.fcpi.fcpi_parm = fcpdl;

	/*
	 * For First burst, we may need to adjust the initial transfer
	 * length for DIF
	 */
	if (iocb_cmd->un.fcpi.fcpi_XRdy &&
	    (fcpdl < vport->cfg_first_burst_size))
		iocb_cmd->un.fcpi.fcpi_XRdy = fcpdl;

	return 0;
err:
	if (lpfc_cmd->seg_cnt)
		scsi_dma_unmap(scsi_cmnd);
	if (lpfc_cmd->prot_seg_cnt)
		dma_unmap_sg(&phba->pcidev->dev, scsi_prot_sglist(scsi_cmnd),
			     scsi_prot_sg_count(scsi_cmnd),
			     scsi_cmnd->sc_data_direction);

	lpfc_printf_log(phba, KERN_ERR, LOG_FCP,
			"9023 Cannot setup S/G List for HBA"
			"IO segs %d/%d BPL %d SCSI %d: %d %d\n",
			lpfc_cmd->seg_cnt, lpfc_cmd->prot_seg_cnt,
			phba->cfg_total_seg_cnt, phba->cfg_sg_seg_cnt,
			prot_group_type, num_bde);

	lpfc_cmd->seg_cnt = 0;
	lpfc_cmd->prot_seg_cnt = 0;
	return ret;
}

/*
 * This function calcuates the T10 DIF guard tag
 * on the specified data using a CRC algorithmn
 * using crc_t10dif.
 */
static uint16_t
lpfc_bg_crc(uint8_t *data, int count)
{
	uint16_t crc = 0;
	uint16_t x;

	crc = crc_t10dif(data, count);
	x = cpu_to_be16(crc);
	return x;
}

/*
 * This function calcuates the T10 DIF guard tag
 * on the specified data using a CSUM algorithmn
 * using ip_compute_csum.
 */
static uint16_t
lpfc_bg_csum(uint8_t *data, int count)
{
	uint16_t ret;

	ret = ip_compute_csum(data, count);
	return ret;
}

/*
 * This function examines the protection data to try to determine
 * what type of T10-DIF error occurred.
 */
static void
lpfc_calc_bg_err(struct lpfc_hba *phba, struct lpfc_io_buf *lpfc_cmd)
{
	struct scatterlist *sgpe; /* s/g prot entry */
	struct scatterlist *sgde; /* s/g data entry */
	struct scsi_cmnd *cmd = lpfc_cmd->pCmd;
	struct scsi_dif_tuple *src = NULL;
	uint8_t *data_src = NULL;
	uint16_t guard_tag;
	uint16_t start_app_tag, app_tag;
	uint32_t start_ref_tag, ref_tag;
	int prot, protsegcnt;
	int err_type, len, data_len;
	int chk_ref, chk_app, chk_guard;
	uint16_t sum;
	unsigned blksize;

	err_type = BGS_GUARD_ERR_MASK;
	sum = 0;
	guard_tag = 0;

	/* First check to see if there is protection data to examine */
	prot = scsi_get_prot_op(cmd);
	if ((prot == SCSI_PROT_READ_STRIP) ||
	    (prot == SCSI_PROT_WRITE_INSERT) ||
	    (prot == SCSI_PROT_NORMAL))
		goto out;

	/* Currently the driver just supports ref_tag and guard_tag checking */
	chk_ref = 1;
	chk_app = 0;
	chk_guard = 0;

	/* Setup a ptr to the protection data provided by the SCSI host */
	sgpe = scsi_prot_sglist(cmd);
	protsegcnt = lpfc_cmd->prot_seg_cnt;

	if (sgpe && protsegcnt) {

		/*
		 * We will only try to verify guard tag if the segment
		 * data length is a multiple of the blksize.
		 */
		sgde = scsi_sglist(cmd);
		blksize = lpfc_cmd_blksize(cmd);
		data_src = (uint8_t *)sg_virt(sgde);
		data_len = sgde->length;
		if ((data_len & (blksize - 1)) == 0)
			chk_guard = 1;

		src = (struct scsi_dif_tuple *)sg_virt(sgpe);
		start_ref_tag = (uint32_t)scsi_get_lba(cmd); /* Truncate LBA */
		start_app_tag = src->app_tag;
		len = sgpe->length;
		while (src && protsegcnt) {
			while (len) {

				/*
				 * First check to see if a protection data
				 * check is valid
				 */
				if ((src->ref_tag == T10_PI_REF_ESCAPE) ||
				    (src->app_tag == T10_PI_APP_ESCAPE)) {
					start_ref_tag++;
					goto skipit;
				}

				/* First Guard Tag checking */
				if (chk_guard) {
					guard_tag = src->guard_tag;
					if (lpfc_cmd_guard_csum(cmd))
						sum = lpfc_bg_csum(data_src,
								   blksize);
					else
						sum = lpfc_bg_crc(data_src,
								  blksize);
					if ((guard_tag != sum)) {
						err_type = BGS_GUARD_ERR_MASK;
						goto out;
					}
				}

				/* Reference Tag checking */
				ref_tag = be32_to_cpu(src->ref_tag);
				if (chk_ref && (ref_tag != start_ref_tag)) {
					err_type = BGS_REFTAG_ERR_MASK;
					goto out;
				}
				start_ref_tag++;

				/* App Tag checking */
				app_tag = src->app_tag;
				if (chk_app && (app_tag != start_app_tag)) {
					err_type = BGS_APPTAG_ERR_MASK;
					goto out;
				}
skipit:
				len -= sizeof(struct scsi_dif_tuple);
				if (len < 0)
					len = 0;
				src++;

				data_src += blksize;
				data_len -= blksize;

				/*
				 * Are we at the end of the Data segment?
				 * The data segment is only used for Guard
				 * tag checking.
				 */
				if (chk_guard && (data_len == 0)) {
					chk_guard = 0;
					sgde = sg_next(sgde);
					if (!sgde)
						goto out;

					data_src = (uint8_t *)sg_virt(sgde);
					data_len = sgde->length;
					if ((data_len & (blksize - 1)) == 0)
						chk_guard = 1;
				}
			}

			/* Goto the next Protection data segment */
			sgpe = sg_next(sgpe);
			if (sgpe) {
				src = (struct scsi_dif_tuple *)sg_virt(sgpe);
				len = sgpe->length;
			} else {
				src = NULL;
			}
			protsegcnt--;
		}
	}
out:
	if (err_type == BGS_GUARD_ERR_MASK) {
		scsi_build_sense_buffer(1, cmd->sense_buffer, ILLEGAL_REQUEST,
					0x10, 0x1);
		cmd->result = DRIVER_SENSE << 24 | DID_ABORT << 16 |
			      SAM_STAT_CHECK_CONDITION;
		phba->bg_guard_err_cnt++;
		lpfc_printf_log(phba, KERN_WARNING, LOG_FCP | LOG_BG,
				"9069 BLKGRD: LBA %lx grd_tag error %x != %x\n",
				(unsigned long)scsi_get_lba(cmd),
				sum, guard_tag);

	} else if (err_type == BGS_REFTAG_ERR_MASK) {
		scsi_build_sense_buffer(1, cmd->sense_buffer, ILLEGAL_REQUEST,
					0x10, 0x3);
		cmd->result = DRIVER_SENSE << 24 | DID_ABORT << 16 |
			      SAM_STAT_CHECK_CONDITION;

		phba->bg_reftag_err_cnt++;
		lpfc_printf_log(phba, KERN_WARNING, LOG_FCP | LOG_BG,
				"9066 BLKGRD: LBA %lx ref_tag error %x != %x\n",
				(unsigned long)scsi_get_lba(cmd),
				ref_tag, start_ref_tag);

	} else if (err_type == BGS_APPTAG_ERR_MASK) {
		scsi_build_sense_buffer(1, cmd->sense_buffer, ILLEGAL_REQUEST,
					0x10, 0x2);
		cmd->result = DRIVER_SENSE << 24 | DID_ABORT << 16 |
			      SAM_STAT_CHECK_CONDITION;

		phba->bg_apptag_err_cnt++;
		lpfc_printf_log(phba, KERN_WARNING, LOG_FCP | LOG_BG,
				"9041 BLKGRD: LBA %lx app_tag error %x != %x\n",
				(unsigned long)scsi_get_lba(cmd),
				app_tag, start_app_tag);
	}
}


/*
 * This function checks for BlockGuard errors detected by
 * the HBA.  In case of errors, the ASC/ASCQ fields in the
 * sense buffer will be set accordingly, paired with
 * ILLEGAL_REQUEST to signal to the kernel that the HBA
 * detected corruption.
 *
 * Returns:
 *  0 - No error found
 *  1 - BlockGuard error found
 * -1 - Internal error (bad profile, ...etc)
 */
static int
lpfc_parse_bg_err(struct lpfc_hba *phba, struct lpfc_io_buf *lpfc_cmd,
		  struct lpfc_iocbq *pIocbOut)
{
	struct scsi_cmnd *cmd = lpfc_cmd->pCmd;
	struct sli3_bg_fields *bgf = &pIocbOut->iocb.unsli3.sli3_bg;
	int ret = 0;
	uint32_t bghm = bgf->bghm;
	uint32_t bgstat = bgf->bgstat;
	uint64_t failing_sector = 0;

	if (lpfc_bgs_get_invalid_prof(bgstat)) {
		cmd->result = DID_ERROR << 16;
		lpfc_printf_log(phba, KERN_WARNING, LOG_FCP | LOG_BG,
				"9072 BLKGRD: Invalid BG Profile in cmd"
				" 0x%x lba 0x%llx blk cnt 0x%x "
				"bgstat=x%x bghm=x%x\n", cmd->cmnd[0],
				(unsigned long long)scsi_get_lba(cmd),
				blk_rq_sectors(cmd->request), bgstat, bghm);
		ret = (-1);
		goto out;
	}

	if (lpfc_bgs_get_uninit_dif_block(bgstat)) {
		cmd->result = DID_ERROR << 16;
		lpfc_printf_log(phba, KERN_WARNING, LOG_FCP | LOG_BG,
				"9073 BLKGRD: Invalid BG PDIF Block in cmd"
				" 0x%x lba 0x%llx blk cnt 0x%x "
				"bgstat=x%x bghm=x%x\n", cmd->cmnd[0],
				(unsigned long long)scsi_get_lba(cmd),
				blk_rq_sectors(cmd->request), bgstat, bghm);
		ret = (-1);
		goto out;
	}

	if (lpfc_bgs_get_guard_err(bgstat)) {
		ret = 1;

		scsi_build_sense_buffer(1, cmd->sense_buffer, ILLEGAL_REQUEST,
				0x10, 0x1);
		cmd->result = DRIVER_SENSE << 24 | DID_ABORT << 16 |
			      SAM_STAT_CHECK_CONDITION;
		phba->bg_guard_err_cnt++;
		lpfc_printf_log(phba, KERN_WARNING, LOG_FCP | LOG_BG,
				"9055 BLKGRD: Guard Tag error in cmd"
				" 0x%x lba 0x%llx blk cnt 0x%x "
				"bgstat=x%x bghm=x%x\n", cmd->cmnd[0],
				(unsigned long long)scsi_get_lba(cmd),
				blk_rq_sectors(cmd->request), bgstat, bghm);
	}

	if (lpfc_bgs_get_reftag_err(bgstat)) {
		ret = 1;

		scsi_build_sense_buffer(1, cmd->sense_buffer, ILLEGAL_REQUEST,
				0x10, 0x3);
		cmd->result = DRIVER_SENSE << 24 | DID_ABORT << 16 |
			      SAM_STAT_CHECK_CONDITION;

		phba->bg_reftag_err_cnt++;
		lpfc_printf_log(phba, KERN_WARNING, LOG_FCP | LOG_BG,
				"9056 BLKGRD: Ref Tag error in cmd"
				" 0x%x lba 0x%llx blk cnt 0x%x "
				"bgstat=x%x bghm=x%x\n", cmd->cmnd[0],
				(unsigned long long)scsi_get_lba(cmd),
				blk_rq_sectors(cmd->request), bgstat, bghm);
	}

	if (lpfc_bgs_get_apptag_err(bgstat)) {
		ret = 1;

		scsi_build_sense_buffer(1, cmd->sense_buffer, ILLEGAL_REQUEST,
				0x10, 0x2);
		cmd->result = DRIVER_SENSE << 24 | DID_ABORT << 16 |
			      SAM_STAT_CHECK_CONDITION;

		phba->bg_apptag_err_cnt++;
		lpfc_printf_log(phba, KERN_WARNING, LOG_FCP | LOG_BG,
				"9061 BLKGRD: App Tag error in cmd"
				" 0x%x lba 0x%llx blk cnt 0x%x "
				"bgstat=x%x bghm=x%x\n", cmd->cmnd[0],
				(unsigned long long)scsi_get_lba(cmd),
				blk_rq_sectors(cmd->request), bgstat, bghm);
	}

	if (lpfc_bgs_get_hi_water_mark_present(bgstat)) {
		/*
		 * setup sense data descriptor 0 per SPC-4 as an information
		 * field, and put the failing LBA in it.
		 * This code assumes there was also a guard/app/ref tag error
		 * indication.
		 */
		cmd->sense_buffer[7] = 0xc;   /* Additional sense length */
		cmd->sense_buffer[8] = 0;     /* Information descriptor type */
		cmd->sense_buffer[9] = 0xa;   /* Additional descriptor length */
		cmd->sense_buffer[10] = 0x80; /* Validity bit */

		/* bghm is a "on the wire" FC frame based count */
		switch (scsi_get_prot_op(cmd)) {
		case SCSI_PROT_READ_INSERT:
		case SCSI_PROT_WRITE_STRIP:
			bghm /= cmd->device->sector_size;
			break;
		case SCSI_PROT_READ_STRIP:
		case SCSI_PROT_WRITE_INSERT:
		case SCSI_PROT_READ_PASS:
		case SCSI_PROT_WRITE_PASS:
			bghm /= (cmd->device->sector_size +
				sizeof(struct scsi_dif_tuple));
			break;
		}

		failing_sector = scsi_get_lba(cmd);
		failing_sector += bghm;

		/* Descriptor Information */
		put_unaligned_be64(failing_sector, &cmd->sense_buffer[12]);
	}

	if (!ret) {
		/* No error was reported - problem in FW? */
		lpfc_printf_log(phba, KERN_WARNING, LOG_FCP | LOG_BG,
				"9057 BLKGRD: Unknown error in cmd"
				" 0x%x lba 0x%llx blk cnt 0x%x "
				"bgstat=x%x bghm=x%x\n", cmd->cmnd[0],
				(unsigned long long)scsi_get_lba(cmd),
				blk_rq_sectors(cmd->request), bgstat, bghm);

		/* Calcuate what type of error it was */
		lpfc_calc_bg_err(phba, lpfc_cmd);
	}
out:
	return ret;
}

/**
 * lpfc_scsi_prep_dma_buf_s4 - DMA mapping for scsi buffer to SLI4 IF spec
 * @phba: The Hba for which this call is being executed.
 * @lpfc_cmd: The scsi buffer which is going to be mapped.
 *
 * This routine does the pci dma mapping for scatter-gather list of scsi cmnd
 * field of @lpfc_cmd for device with SLI-4 interface spec.
 *
 * Return codes:
 *	2 - Error - Do not retry
 *	1 - Error - Retry
 *	0 - Success
 **/
static int
lpfc_scsi_prep_dma_buf_s4(struct lpfc_hba *phba, struct lpfc_io_buf *lpfc_cmd)
{
	struct scsi_cmnd *scsi_cmnd = lpfc_cmd->pCmd;
	struct scatterlist *sgel = NULL;
	struct fcp_cmnd *fcp_cmnd = lpfc_cmd->fcp_cmnd;
	struct sli4_sge *sgl = (struct sli4_sge *)lpfc_cmd->dma_sgl;
	struct sli4_sge *first_data_sgl;
	IOCB_t *iocb_cmd = &lpfc_cmd->cur_iocbq.iocb;
	dma_addr_t physaddr;
	uint32_t num_bde = 0;
	uint32_t dma_len;
	uint32_t dma_offset = 0;
	int nseg, i, j;
	struct ulp_bde64 *bde;
	bool lsp_just_set = false;
	struct sli4_hybrid_sgl *sgl_xtra = NULL;

	/*
	 * There are three possibilities here - use scatter-gather segment, use
	 * the single mapping, or neither.  Start the lpfc command prep by
	 * bumping the bpl beyond the fcp_cmnd and fcp_rsp regions to the first
	 * data bde entry.
	 */
	if (scsi_sg_count(scsi_cmnd)) {
		/*
		 * The driver stores the segment count returned from pci_map_sg
		 * because this a count of dma-mappings used to map the use_sg
		 * pages.  They are not guaranteed to be the same for those
		 * architectures that implement an IOMMU.
		 */

		nseg = scsi_dma_map(scsi_cmnd);
		if (unlikely(nseg <= 0))
			return 1;
		sgl += 1;
		/* clear the last flag in the fcp_rsp map entry */
		sgl->word2 = le32_to_cpu(sgl->word2);
		bf_set(lpfc_sli4_sge_last, sgl, 0);
		sgl->word2 = cpu_to_le32(sgl->word2);
		sgl += 1;
		first_data_sgl = sgl;
		lpfc_cmd->seg_cnt = nseg;
		if (!phba->cfg_xpsgl &&
		    lpfc_cmd->seg_cnt > phba->cfg_sg_seg_cnt) {
			lpfc_printf_log(phba, KERN_ERR, LOG_BG, "9074 BLKGRD:"
				" %s: Too many sg segments from "
				"dma_map_sg.  Config %d, seg_cnt %d\n",
				__func__, phba->cfg_sg_seg_cnt,
			       lpfc_cmd->seg_cnt);
			WARN_ON_ONCE(lpfc_cmd->seg_cnt > phba->cfg_sg_seg_cnt);
			lpfc_cmd->seg_cnt = 0;
			scsi_dma_unmap(scsi_cmnd);
			return 2;
		}

		/*
		 * The driver established a maximum scatter-gather segment count
		 * during probe that limits the number of sg elements in any
		 * single scsi command.  Just run through the seg_cnt and format
		 * the sge's.
		 * When using SLI-3 the driver will try to fit all the BDEs into
		 * the IOCB. If it can't then the BDEs get added to a BPL as it
		 * does for SLI-2 mode.
		 */

		/* for tracking segment boundaries */
		sgel = scsi_sglist(scsi_cmnd);
		j = 2;
		for (i = 0; i < nseg; i++) {
			sgl->word2 = 0;
			if ((num_bde + 1) == nseg) {
				bf_set(lpfc_sli4_sge_last, sgl, 1);
				bf_set(lpfc_sli4_sge_type, sgl,
				       LPFC_SGE_TYPE_DATA);
			} else {
				bf_set(lpfc_sli4_sge_last, sgl, 0);

				/* do we need to expand the segment */
				if (!lsp_just_set &&
				    !((j + 1) % phba->border_sge_num) &&
				    ((nseg - 1) != i)) {
					/* set LSP type */
					bf_set(lpfc_sli4_sge_type, sgl,
					       LPFC_SGE_TYPE_LSP);

					sgl_xtra = lpfc_get_sgl_per_hdwq(
							phba, lpfc_cmd);

					if (unlikely(!sgl_xtra)) {
						lpfc_cmd->seg_cnt = 0;
						scsi_dma_unmap(scsi_cmnd);
						return 1;
					}
					sgl->addr_lo = cpu_to_le32(putPaddrLow(
						       sgl_xtra->dma_phys_sgl));
					sgl->addr_hi = cpu_to_le32(putPaddrHigh(
						       sgl_xtra->dma_phys_sgl));

				} else {
					bf_set(lpfc_sli4_sge_type, sgl,
					       LPFC_SGE_TYPE_DATA);
				}
			}

			if (!(bf_get(lpfc_sli4_sge_type, sgl) &
				     LPFC_SGE_TYPE_LSP)) {
				if ((nseg - 1) == i)
					bf_set(lpfc_sli4_sge_last, sgl, 1);

				physaddr = sg_dma_address(sgel);
				dma_len = sg_dma_len(sgel);
				sgl->addr_lo = cpu_to_le32(putPaddrLow(
							   physaddr));
				sgl->addr_hi = cpu_to_le32(putPaddrHigh(
							   physaddr));

				bf_set(lpfc_sli4_sge_offset, sgl, dma_offset);
				sgl->word2 = cpu_to_le32(sgl->word2);
				sgl->sge_len = cpu_to_le32(dma_len);

				dma_offset += dma_len;
				sgel = sg_next(sgel);

				sgl++;
				lsp_just_set = false;

			} else {
				sgl->word2 = cpu_to_le32(sgl->word2);
				sgl->sge_len = cpu_to_le32(
						     phba->cfg_sg_dma_buf_size);

				sgl = (struct sli4_sge *)sgl_xtra->dma_sgl;
				i = i - 1;

				lsp_just_set = true;
			}

			j++;
		}
		/*
		 * Setup the first Payload BDE. For FCoE we just key off
		 * Performance Hints, for FC we use lpfc_enable_pbde.
		 * We populate words 13-15 of IOCB/WQE.
		 */
		if ((phba->sli3_options & LPFC_SLI4_PERFH_ENABLED) ||
		    phba->cfg_enable_pbde) {
			bde = (struct ulp_bde64 *)
				&(iocb_cmd->unsli3.sli3Words[5]);
			bde->addrLow = first_data_sgl->addr_lo;
			bde->addrHigh = first_data_sgl->addr_hi;
			bde->tus.f.bdeSize =
					le32_to_cpu(first_data_sgl->sge_len);
			bde->tus.f.bdeFlags = BUFF_TYPE_BDE_64;
			bde->tus.w = cpu_to_le32(bde->tus.w);
		}
	} else {
		sgl += 1;
		/* clear the last flag in the fcp_rsp map entry */
		sgl->word2 = le32_to_cpu(sgl->word2);
		bf_set(lpfc_sli4_sge_last, sgl, 1);
		sgl->word2 = cpu_to_le32(sgl->word2);

		if ((phba->sli3_options & LPFC_SLI4_PERFH_ENABLED) ||
		    phba->cfg_enable_pbde) {
			bde = (struct ulp_bde64 *)
				&(iocb_cmd->unsli3.sli3Words[5]);
			memset(bde, 0, (sizeof(uint32_t) * 3));
		}
	}

	/*
	 * Finish initializing those IOCB fields that are dependent on the
	 * scsi_cmnd request_buffer.  Note that for SLI-2 the bdeSize is
	 * explicitly reinitialized.
	 * all iocb memory resources are reused.
	 */
	fcp_cmnd->fcpDl = cpu_to_be32(scsi_bufflen(scsi_cmnd));

	/*
	 * Due to difference in data length between DIF/non-DIF paths,
	 * we need to set word 4 of IOCB here
	 */
	iocb_cmd->un.fcpi.fcpi_parm = scsi_bufflen(scsi_cmnd);

	/*
	 * If the OAS driver feature is enabled and the lun is enabled for
	 * OAS, set the oas iocb related flags.
	 */
	if ((phba->cfg_fof) && ((struct lpfc_device_data *)
		scsi_cmnd->device->hostdata)->oas_enabled) {
		lpfc_cmd->cur_iocbq.iocb_flag |= (LPFC_IO_OAS | LPFC_IO_FOF);
		lpfc_cmd->cur_iocbq.priority = ((struct lpfc_device_data *)
			scsi_cmnd->device->hostdata)->priority;
	}

	return 0;
}

/**
 * lpfc_bg_scsi_prep_dma_buf_s4 - DMA mapping for scsi buffer to SLI4 IF spec
 * @phba: The Hba for which this call is being executed.
 * @lpfc_cmd: The scsi buffer which is going to be mapped.
 *
 * This is the protection/DIF aware version of
 * lpfc_scsi_prep_dma_buf(). It may be a good idea to combine the
 * two functions eventually, but for now, it's here
 * Return codes:
 *	2 - Error - Do not retry
 *	1 - Error - Retry
 *	0 - Success
 **/
static int
lpfc_bg_scsi_prep_dma_buf_s4(struct lpfc_hba *phba,
		struct lpfc_io_buf *lpfc_cmd)
{
	struct scsi_cmnd *scsi_cmnd = lpfc_cmd->pCmd;
	struct fcp_cmnd *fcp_cmnd = lpfc_cmd->fcp_cmnd;
	struct sli4_sge *sgl = (struct sli4_sge *)(lpfc_cmd->dma_sgl);
	IOCB_t *iocb_cmd = &lpfc_cmd->cur_iocbq.iocb;
	uint32_t num_sge = 0;
	int datasegcnt, protsegcnt, datadir = scsi_cmnd->sc_data_direction;
	int prot_group_type = 0;
	int fcpdl;
	int ret = 1;
	struct lpfc_vport *vport = phba->pport;

	/*
	 * Start the lpfc command prep by bumping the sgl beyond fcp_cmnd
	 *  fcp_rsp regions to the first data sge entry
	 */
	if (scsi_sg_count(scsi_cmnd)) {
		/*
		 * The driver stores the segment count returned from pci_map_sg
		 * because this a count of dma-mappings used to map the use_sg
		 * pages.  They are not guaranteed to be the same for those
		 * architectures that implement an IOMMU.
		 */
		datasegcnt = dma_map_sg(&phba->pcidev->dev,
					scsi_sglist(scsi_cmnd),
					scsi_sg_count(scsi_cmnd), datadir);
		if (unlikely(!datasegcnt))
			return 1;

		sgl += 1;
		/* clear the last flag in the fcp_rsp map entry */
		sgl->word2 = le32_to_cpu(sgl->word2);
		bf_set(lpfc_sli4_sge_last, sgl, 0);
		sgl->word2 = cpu_to_le32(sgl->word2);

		sgl += 1;
		lpfc_cmd->seg_cnt = datasegcnt;

		/* First check if data segment count from SCSI Layer is good */
		if (lpfc_cmd->seg_cnt > phba->cfg_sg_seg_cnt &&
		    !phba->cfg_xpsgl) {
			WARN_ON_ONCE(lpfc_cmd->seg_cnt > phba->cfg_sg_seg_cnt);
			ret = 2;
			goto err;
		}

		prot_group_type = lpfc_prot_group_type(phba, scsi_cmnd);

		switch (prot_group_type) {
		case LPFC_PG_TYPE_NO_DIF:
			/* Here we need to add a DISEED to the count */
			if (((lpfc_cmd->seg_cnt + 1) >
					phba->cfg_total_seg_cnt) &&
			    !phba->cfg_xpsgl) {
				ret = 2;
				goto err;
			}

			num_sge = lpfc_bg_setup_sgl(phba, scsi_cmnd, sgl,
					datasegcnt, lpfc_cmd);

			/* we should have 2 or more entries in buffer list */
			if (num_sge < 2) {
				ret = 2;
				goto err;
			}
			break;

		case LPFC_PG_TYPE_DIF_BUF:
			/*
			 * This type indicates that protection buffers are
			 * passed to the driver, so that needs to be prepared
			 * for DMA
			 */
			protsegcnt = dma_map_sg(&phba->pcidev->dev,
					scsi_prot_sglist(scsi_cmnd),
					scsi_prot_sg_count(scsi_cmnd), datadir);
			if (unlikely(!protsegcnt)) {
				scsi_dma_unmap(scsi_cmnd);
				return 1;
			}

			lpfc_cmd->prot_seg_cnt = protsegcnt;
			/*
			 * There is a minimun of 3 SGEs used for every
			 * protection data segment.
			 */
			if (((lpfc_cmd->prot_seg_cnt * 3) >
					(phba->cfg_total_seg_cnt - 2)) &&
			    !phba->cfg_xpsgl) {
				ret = 2;
				goto err;
			}

			num_sge = lpfc_bg_setup_sgl_prot(phba, scsi_cmnd, sgl,
					datasegcnt, protsegcnt, lpfc_cmd);

			/* we should have 3 or more entries in buffer list */
			if (num_sge < 3 ||
			    (num_sge > phba->cfg_total_seg_cnt &&
			     !phba->cfg_xpsgl)) {
				ret = 2;
				goto err;
			}
			break;

		case LPFC_PG_TYPE_INVALID:
		default:
			scsi_dma_unmap(scsi_cmnd);
			lpfc_cmd->seg_cnt = 0;

			lpfc_printf_log(phba, KERN_ERR, LOG_FCP,
					"9083 Unexpected protection group %i\n",
					prot_group_type);
			return 2;
		}
	}

	switch (scsi_get_prot_op(scsi_cmnd)) {
	case SCSI_PROT_WRITE_STRIP:
	case SCSI_PROT_READ_STRIP:
		lpfc_cmd->cur_iocbq.iocb_flag |= LPFC_IO_DIF_STRIP;
		break;
	case SCSI_PROT_WRITE_INSERT:
	case SCSI_PROT_READ_INSERT:
		lpfc_cmd->cur_iocbq.iocb_flag |= LPFC_IO_DIF_INSERT;
		break;
	case SCSI_PROT_WRITE_PASS:
	case SCSI_PROT_READ_PASS:
		lpfc_cmd->cur_iocbq.iocb_flag |= LPFC_IO_DIF_PASS;
		break;
	}

	fcpdl = lpfc_bg_scsi_adjust_dl(phba, lpfc_cmd);
	fcp_cmnd->fcpDl = be32_to_cpu(fcpdl);

	/*
	 * Due to difference in data length between DIF/non-DIF paths,
	 * we need to set word 4 of IOCB here
	 */
	iocb_cmd->un.fcpi.fcpi_parm = fcpdl;

	/*
	 * For First burst, we may need to adjust the initial transfer
	 * length for DIF
	 */
	if (iocb_cmd->un.fcpi.fcpi_XRdy &&
	    (fcpdl < vport->cfg_first_burst_size))
		iocb_cmd->un.fcpi.fcpi_XRdy = fcpdl;

	/*
	 * If the OAS driver feature is enabled and the lun is enabled for
	 * OAS, set the oas iocb related flags.
	 */
	if ((phba->cfg_fof) && ((struct lpfc_device_data *)
		scsi_cmnd->device->hostdata)->oas_enabled)
		lpfc_cmd->cur_iocbq.iocb_flag |= (LPFC_IO_OAS | LPFC_IO_FOF);

	return 0;
err:
	if (lpfc_cmd->seg_cnt)
		scsi_dma_unmap(scsi_cmnd);
	if (lpfc_cmd->prot_seg_cnt)
		dma_unmap_sg(&phba->pcidev->dev, scsi_prot_sglist(scsi_cmnd),
			     scsi_prot_sg_count(scsi_cmnd),
			     scsi_cmnd->sc_data_direction);

	lpfc_printf_log(phba, KERN_ERR, LOG_FCP,
			"9084 Cannot setup S/G List for HBA"
			"IO segs %d/%d SGL %d SCSI %d: %d %d\n",
			lpfc_cmd->seg_cnt, lpfc_cmd->prot_seg_cnt,
			phba->cfg_total_seg_cnt, phba->cfg_sg_seg_cnt,
			prot_group_type, num_sge);

	lpfc_cmd->seg_cnt = 0;
	lpfc_cmd->prot_seg_cnt = 0;
	return ret;
}

/**
 * lpfc_scsi_prep_dma_buf - Wrapper function for DMA mapping of scsi buffer
 * @phba: The Hba for which this call is being executed.
 * @lpfc_cmd: The scsi buffer which is going to be mapped.
 *
 * This routine wraps the actual DMA mapping function pointer from the
 * lpfc_hba struct.
 *
 * Return codes:
 *	1 - Error
 *	0 - Success
 **/
static inline int
lpfc_scsi_prep_dma_buf(struct lpfc_hba *phba, struct lpfc_io_buf *lpfc_cmd)
{
	return phba->lpfc_scsi_prep_dma_buf(phba, lpfc_cmd);
}

/**
 * lpfc_bg_scsi_prep_dma_buf - Wrapper function for DMA mapping of scsi buffer
 * using BlockGuard.
 * @phba: The Hba for which this call is being executed.
 * @lpfc_cmd: The scsi buffer which is going to be mapped.
 *
 * This routine wraps the actual DMA mapping function pointer from the
 * lpfc_hba struct.
 *
 * Return codes:
 *	1 - Error
 *	0 - Success
 **/
static inline int
lpfc_bg_scsi_prep_dma_buf(struct lpfc_hba *phba, struct lpfc_io_buf *lpfc_cmd)
{
	return phba->lpfc_bg_scsi_prep_dma_buf(phba, lpfc_cmd);
}

/**
 * lpfc_send_scsi_error_event - Posts an event when there is SCSI error
 * @phba: Pointer to hba context object.
 * @vport: Pointer to vport object.
 * @lpfc_cmd: Pointer to lpfc scsi command which reported the error.
 * @rsp_iocb: Pointer to response iocb object which reported error.
 *
 * This function posts an event when there is a SCSI command reporting
 * error from the scsi device.
 **/
static void
lpfc_send_scsi_error_event(struct lpfc_hba *phba, struct lpfc_vport *vport,
		struct lpfc_io_buf *lpfc_cmd, struct lpfc_iocbq *rsp_iocb) {
	struct scsi_cmnd *cmnd = lpfc_cmd->pCmd;
	struct fcp_rsp *fcprsp = lpfc_cmd->fcp_rsp;
	uint32_t resp_info = fcprsp->rspStatus2;
	uint32_t scsi_status = fcprsp->rspStatus3;
	uint32_t fcpi_parm = rsp_iocb->iocb.un.fcpi.fcpi_parm;
	struct lpfc_fast_path_event *fast_path_evt = NULL;
	struct lpfc_nodelist *pnode = lpfc_cmd->rdata->pnode;
	unsigned long flags;

	if (!pnode || !NLP_CHK_NODE_ACT(pnode))
		return;

	/* If there is queuefull or busy condition send a scsi event */
	if ((cmnd->result == SAM_STAT_TASK_SET_FULL) ||
		(cmnd->result == SAM_STAT_BUSY)) {
		fast_path_evt = lpfc_alloc_fast_evt(phba);
		if (!fast_path_evt)
			return;
		fast_path_evt->un.scsi_evt.event_type =
			FC_REG_SCSI_EVENT;
		fast_path_evt->un.scsi_evt.subcategory =
		(cmnd->result == SAM_STAT_TASK_SET_FULL) ?
		LPFC_EVENT_QFULL : LPFC_EVENT_DEVBSY;
		fast_path_evt->un.scsi_evt.lun = cmnd->device->lun;
		memcpy(&fast_path_evt->un.scsi_evt.wwpn,
			&pnode->nlp_portname, sizeof(struct lpfc_name));
		memcpy(&fast_path_evt->un.scsi_evt.wwnn,
			&pnode->nlp_nodename, sizeof(struct lpfc_name));
	} else if ((resp_info & SNS_LEN_VALID) && fcprsp->rspSnsLen &&
		((cmnd->cmnd[0] == READ_10) || (cmnd->cmnd[0] == WRITE_10))) {
		fast_path_evt = lpfc_alloc_fast_evt(phba);
		if (!fast_path_evt)
			return;
		fast_path_evt->un.check_cond_evt.scsi_event.event_type =
			FC_REG_SCSI_EVENT;
		fast_path_evt->un.check_cond_evt.scsi_event.subcategory =
			LPFC_EVENT_CHECK_COND;
		fast_path_evt->un.check_cond_evt.scsi_event.lun =
			cmnd->device->lun;
		memcpy(&fast_path_evt->un.check_cond_evt.scsi_event.wwpn,
			&pnode->nlp_portname, sizeof(struct lpfc_name));
		memcpy(&fast_path_evt->un.check_cond_evt.scsi_event.wwnn,
			&pnode->nlp_nodename, sizeof(struct lpfc_name));
		fast_path_evt->un.check_cond_evt.sense_key =
			cmnd->sense_buffer[2] & 0xf;
		fast_path_evt->un.check_cond_evt.asc = cmnd->sense_buffer[12];
		fast_path_evt->un.check_cond_evt.ascq = cmnd->sense_buffer[13];
	} else if ((cmnd->sc_data_direction == DMA_FROM_DEVICE) &&
		     fcpi_parm &&
		     ((be32_to_cpu(fcprsp->rspResId) != fcpi_parm) ||
			((scsi_status == SAM_STAT_GOOD) &&
			!(resp_info & (RESID_UNDER | RESID_OVER))))) {
		/*
		 * If status is good or resid does not match with fcp_param and
		 * there is valid fcpi_parm, then there is a read_check error
		 */
		fast_path_evt = lpfc_alloc_fast_evt(phba);
		if (!fast_path_evt)
			return;
		fast_path_evt->un.read_check_error.header.event_type =
			FC_REG_FABRIC_EVENT;
		fast_path_evt->un.read_check_error.header.subcategory =
			LPFC_EVENT_FCPRDCHKERR;
		memcpy(&fast_path_evt->un.read_check_error.header.wwpn,
			&pnode->nlp_portname, sizeof(struct lpfc_name));
		memcpy(&fast_path_evt->un.read_check_error.header.wwnn,
			&pnode->nlp_nodename, sizeof(struct lpfc_name));
		fast_path_evt->un.read_check_error.lun = cmnd->device->lun;
		fast_path_evt->un.read_check_error.opcode = cmnd->cmnd[0];
		fast_path_evt->un.read_check_error.fcpiparam =
			fcpi_parm;
	} else
		return;

	fast_path_evt->vport = vport;
	spin_lock_irqsave(&phba->hbalock, flags);
	list_add_tail(&fast_path_evt->work_evt.evt_listp, &phba->work_list);
	spin_unlock_irqrestore(&phba->hbalock, flags);
	lpfc_worker_wake_up(phba);
	return;
}

/**
 * lpfc_scsi_unprep_dma_buf - Un-map DMA mapping of SG-list for dev
 * @phba: The HBA for which this call is being executed.
 * @psb: The scsi buffer which is going to be un-mapped.
 *
 * This routine does DMA un-mapping of scatter gather list of scsi command
 * field of @lpfc_cmd for device with SLI-3 interface spec.
 **/
static void
lpfc_scsi_unprep_dma_buf(struct lpfc_hba *phba, struct lpfc_io_buf *psb)
{
	/*
	 * There are only two special cases to consider.  (1) the scsi command
	 * requested scatter-gather usage or (2) the scsi command allocated
	 * a request buffer, but did not request use_sg.  There is a third
	 * case, but it does not require resource deallocation.
	 */
	if (psb->seg_cnt > 0)
		scsi_dma_unmap(psb->pCmd);
	if (psb->prot_seg_cnt > 0)
		dma_unmap_sg(&phba->pcidev->dev, scsi_prot_sglist(psb->pCmd),
				scsi_prot_sg_count(psb->pCmd),
				psb->pCmd->sc_data_direction);
}

/**
 * lpfc_handler_fcp_err - FCP response handler
 * @vport: The virtual port for which this call is being executed.
 * @lpfc_cmd: Pointer to lpfc_io_buf data structure.
 * @rsp_iocb: The response IOCB which contains FCP error.
 *
 * This routine is called to process response IOCB with status field
 * IOSTAT_FCP_RSP_ERROR. This routine sets result field of scsi command
 * based upon SCSI and FCP error.
 **/
static void
lpfc_handle_fcp_err(struct lpfc_vport *vport, struct lpfc_io_buf *lpfc_cmd,
		    struct lpfc_iocbq *rsp_iocb)
{
	struct lpfc_hba *phba = vport->phba;
	struct scsi_cmnd *cmnd = lpfc_cmd->pCmd;
	struct fcp_cmnd *fcpcmd = lpfc_cmd->fcp_cmnd;
	struct fcp_rsp *fcprsp = lpfc_cmd->fcp_rsp;
	uint32_t fcpi_parm = rsp_iocb->iocb.un.fcpi.fcpi_parm;
	uint32_t resp_info = fcprsp->rspStatus2;
	uint32_t scsi_status = fcprsp->rspStatus3;
	uint32_t *lp;
	uint32_t host_status = DID_OK;
	uint32_t rsplen = 0;
	uint32_t fcpDl;
	uint32_t logit = LOG_FCP | LOG_FCP_ERROR;


	/*
	 *  If this is a task management command, there is no
	 *  scsi packet associated with this lpfc_cmd.  The driver
	 *  consumes it.
	 */
	if (fcpcmd->fcpCntl2) {
		scsi_status = 0;
		goto out;
	}

	if (resp_info & RSP_LEN_VALID) {
		rsplen = be32_to_cpu(fcprsp->rspRspLen);
		if (rsplen != 0 && rsplen != 4 && rsplen != 8) {
			lpfc_printf_vlog(vport, KERN_ERR, LOG_FCP,
				 "2719 Invalid response length: "
				 "tgt x%x lun x%llx cmnd x%x rsplen x%x\n",
				 cmnd->device->id,
				 cmnd->device->lun, cmnd->cmnd[0],
				 rsplen);
			host_status = DID_ERROR;
			goto out;
		}
		if (fcprsp->rspInfo3 != RSP_NO_FAILURE) {
			lpfc_printf_vlog(vport, KERN_ERR, LOG_FCP,
				 "2757 Protocol failure detected during "
				 "processing of FCP I/O op: "
				 "tgt x%x lun x%llx cmnd x%x rspInfo3 x%x\n",
				 cmnd->device->id,
				 cmnd->device->lun, cmnd->cmnd[0],
				 fcprsp->rspInfo3);
			host_status = DID_ERROR;
			goto out;
		}
	}

	if ((resp_info & SNS_LEN_VALID) && fcprsp->rspSnsLen) {
		uint32_t snslen = be32_to_cpu(fcprsp->rspSnsLen);
		if (snslen > SCSI_SENSE_BUFFERSIZE)
			snslen = SCSI_SENSE_BUFFERSIZE;

		if (resp_info & RSP_LEN_VALID)
		  rsplen = be32_to_cpu(fcprsp->rspRspLen);
		memcpy(cmnd->sense_buffer, &fcprsp->rspInfo0 + rsplen, snslen);
	}
	lp = (uint32_t *)cmnd->sense_buffer;

	/* special handling for under run conditions */
	if (!scsi_status && (resp_info & RESID_UNDER)) {
		/* don't log under runs if fcp set... */
		if (vport->cfg_log_verbose & LOG_FCP)
			logit = LOG_FCP_ERROR;
		/* unless operator says so */
		if (vport->cfg_log_verbose & LOG_FCP_UNDER)
			logit = LOG_FCP_UNDER;
	}

	lpfc_printf_vlog(vport, KERN_WARNING, logit,
			 "9024 FCP command x%x failed: x%x SNS x%x x%x "
			 "Data: x%x x%x x%x x%x x%x\n",
			 cmnd->cmnd[0], scsi_status,
			 be32_to_cpu(*lp), be32_to_cpu(*(lp + 3)), resp_info,
			 be32_to_cpu(fcprsp->rspResId),
			 be32_to_cpu(fcprsp->rspSnsLen),
			 be32_to_cpu(fcprsp->rspRspLen),
			 fcprsp->rspInfo3);

	scsi_set_resid(cmnd, 0);
	fcpDl = be32_to_cpu(fcpcmd->fcpDl);
	if (resp_info & RESID_UNDER) {
		scsi_set_resid(cmnd, be32_to_cpu(fcprsp->rspResId));

		lpfc_printf_vlog(vport, KERN_INFO, LOG_FCP_UNDER,
				 "9025 FCP Underrun, expected %d, "
				 "residual %d Data: x%x x%x x%x\n",
				 fcpDl,
				 scsi_get_resid(cmnd), fcpi_parm, cmnd->cmnd[0],
				 cmnd->underflow);

		/*
		 * If there is an under run, check if under run reported by
		 * storage array is same as the under run reported by HBA.
		 * If this is not same, there is a dropped frame.
		 */
		if (fcpi_parm && (scsi_get_resid(cmnd) != fcpi_parm)) {
			lpfc_printf_vlog(vport, KERN_WARNING,
					 LOG_FCP | LOG_FCP_ERROR,
					 "9026 FCP Read Check Error "
					 "and Underrun Data: x%x x%x x%x x%x\n",
					 fcpDl,
					 scsi_get_resid(cmnd), fcpi_parm,
					 cmnd->cmnd[0]);
			scsi_set_resid(cmnd, scsi_bufflen(cmnd));
			host_status = DID_ERROR;
		}
		/*
		 * The cmnd->underflow is the minimum number of bytes that must
		 * be transferred for this command.  Provided a sense condition
		 * is not present, make sure the actual amount transferred is at
		 * least the underflow value or fail.
		 */
		if (!(resp_info & SNS_LEN_VALID) &&
		    (scsi_status == SAM_STAT_GOOD) &&
		    (scsi_bufflen(cmnd) - scsi_get_resid(cmnd)
		     < cmnd->underflow)) {
			lpfc_printf_vlog(vport, KERN_INFO, LOG_FCP,
					 "9027 FCP command x%x residual "
					 "underrun converted to error "
					 "Data: x%x x%x x%x\n",
					 cmnd->cmnd[0], scsi_bufflen(cmnd),
					 scsi_get_resid(cmnd), cmnd->underflow);
			host_status = DID_ERROR;
		}
	} else if (resp_info & RESID_OVER) {
		lpfc_printf_vlog(vport, KERN_WARNING, LOG_FCP,
				 "9028 FCP command x%x residual overrun error. "
				 "Data: x%x x%x\n", cmnd->cmnd[0],
				 scsi_bufflen(cmnd), scsi_get_resid(cmnd));
		host_status = DID_ERROR;

	/*
	 * Check SLI validation that all the transfer was actually done
	 * (fcpi_parm should be zero). Apply check only to reads.
	 */
	} else if (fcpi_parm) {
		lpfc_printf_vlog(vport, KERN_WARNING, LOG_FCP | LOG_FCP_ERROR,
				 "9029 FCP %s Check Error xri x%x  Data: "
				 "x%x x%x x%x x%x x%x\n",
				 ((cmnd->sc_data_direction == DMA_FROM_DEVICE) ?
				 "Read" : "Write"),
				 ((phba->sli_rev == LPFC_SLI_REV4) ?
				 lpfc_cmd->cur_iocbq.sli4_xritag :
				 rsp_iocb->iocb.ulpContext),
				 fcpDl, be32_to_cpu(fcprsp->rspResId),
				 fcpi_parm, cmnd->cmnd[0], scsi_status);

		/* There is some issue with the LPe12000 that causes it
		 * to miscalculate the fcpi_parm and falsely trip this
		 * recovery logic.  Detect this case and don't error when true.
		 */
		if (fcpi_parm > fcpDl)
			goto out;

		switch (scsi_status) {
		case SAM_STAT_GOOD:
		case SAM_STAT_CHECK_CONDITION:
			/* Fabric dropped a data frame. Fail any successful
			 * command in which we detected dropped frames.
			 * A status of good or some check conditions could
			 * be considered a successful command.
			 */
			host_status = DID_ERROR;
			break;
		}
		scsi_set_resid(cmnd, scsi_bufflen(cmnd));
	}

 out:
	cmnd->result = host_status << 16 | scsi_status;
	lpfc_send_scsi_error_event(vport->phba, vport, lpfc_cmd, rsp_iocb);
}

/**
 * lpfc_scsi_cmd_iocb_cmpl - Scsi cmnd IOCB completion routine
 * @phba: The Hba for which this call is being executed.
 * @pIocbIn: The command IOCBQ for the scsi cmnd.
 * @pIocbOut: The response IOCBQ for the scsi cmnd.
 *
 * This routine assigns scsi command result by looking into response IOCB
 * status field appropriately. This routine handles QUEUE FULL condition as
 * well by ramping down device queue depth.
 **/
static void
lpfc_scsi_cmd_iocb_cmpl(struct lpfc_hba *phba, struct lpfc_iocbq *pIocbIn,
			struct lpfc_iocbq *pIocbOut)
{
	struct lpfc_io_buf *lpfc_cmd =
		(struct lpfc_io_buf *) pIocbIn->context1;
	struct lpfc_vport      *vport = pIocbIn->vport;
	struct lpfc_rport_data *rdata = lpfc_cmd->rdata;
	struct lpfc_nodelist *pnode = rdata->pnode;
	struct scsi_cmnd *cmd;
	unsigned long flags;
	struct lpfc_fast_path_event *fast_path_evt;
	struct Scsi_Host *shost;
	int idx;
	uint32_t logit = LOG_FCP;
#ifdef CONFIG_SCSI_LPFC_DEBUG_FS
	int cpu;
#endif

	/* Guard against abort handler being called at same time */
	spin_lock(&lpfc_cmd->buf_lock);

	/* Sanity check on return of outstanding command */
	cmd = lpfc_cmd->pCmd;
	if (!cmd || !phba) {
		lpfc_printf_vlog(vport, KERN_ERR, LOG_INIT,
				 "2621 IO completion: Not an active IO\n");
		spin_unlock(&lpfc_cmd->buf_lock);
		return;
	}

	idx = lpfc_cmd->cur_iocbq.hba_wqidx;
	if (phba->sli4_hba.hdwq)
		phba->sli4_hba.hdwq[idx].scsi_cstat.io_cmpls++;

#ifdef CONFIG_SCSI_LPFC_DEBUG_FS
<<<<<<< HEAD
	if (unlikely(phba->cpucheck_on & LPFC_CHECK_SCSI_IO)) {
		cpu = raw_smp_processor_id();
		if (cpu < LPFC_CHECK_CPU_CNT && phba->sli4_hba.hdwq)
			phba->sli4_hba.hdwq[idx].cpucheck_cmpl_io[cpu]++;
	}
=======
	if (unlikely(phba->hdwqstat_on & LPFC_CHECK_SCSI_IO))
		this_cpu_inc(phba->sli4_hba.c_stat->cmpl_io);
>>>>>>> e12a87e7
#endif
	shost = cmd->device->host;

	lpfc_cmd->result = (pIocbOut->iocb.un.ulpWord[4] & IOERR_PARAM_MASK);
	lpfc_cmd->status = pIocbOut->iocb.ulpStatus;
	/* pick up SLI4 exhange busy status from HBA */
	if (pIocbOut->iocb_flag & LPFC_EXCHANGE_BUSY)
		lpfc_cmd->flags |= LPFC_SBUF_XBUSY;
	else
		lpfc_cmd->flags &= ~LPFC_SBUF_XBUSY;

#ifdef CONFIG_SCSI_LPFC_DEBUG_FS
	if (lpfc_cmd->prot_data_type) {
		struct scsi_dif_tuple *src = NULL;

		src =  (struct scsi_dif_tuple *)lpfc_cmd->prot_data_segment;
		/*
		 * Used to restore any changes to protection
		 * data for error injection.
		 */
		switch (lpfc_cmd->prot_data_type) {
		case LPFC_INJERR_REFTAG:
			src->ref_tag =
				lpfc_cmd->prot_data;
			break;
		case LPFC_INJERR_APPTAG:
			src->app_tag =
				(uint16_t)lpfc_cmd->prot_data;
			break;
		case LPFC_INJERR_GUARD:
			src->guard_tag =
				(uint16_t)lpfc_cmd->prot_data;
			break;
		default:
			break;
		}

		lpfc_cmd->prot_data = 0;
		lpfc_cmd->prot_data_type = 0;
		lpfc_cmd->prot_data_segment = NULL;
	}
#endif

	if (unlikely(lpfc_cmd->status)) {
		if (lpfc_cmd->status == IOSTAT_LOCAL_REJECT &&
		    (lpfc_cmd->result & IOERR_DRVR_MASK))
			lpfc_cmd->status = IOSTAT_DRIVER_REJECT;
		else if (lpfc_cmd->status >= IOSTAT_CNT)
			lpfc_cmd->status = IOSTAT_DEFAULT;
		if (lpfc_cmd->status == IOSTAT_FCP_RSP_ERROR &&
		    !lpfc_cmd->fcp_rsp->rspStatus3 &&
		    (lpfc_cmd->fcp_rsp->rspStatus2 & RESID_UNDER) &&
		    !(vport->cfg_log_verbose & LOG_FCP_UNDER))
			logit = 0;
		else
			logit = LOG_FCP | LOG_FCP_UNDER;
		lpfc_printf_vlog(vport, KERN_WARNING, logit,
			 "9030 FCP cmd x%x failed <%d/%lld> "
			 "status: x%x result: x%x "
			 "sid: x%x did: x%x oxid: x%x "
			 "Data: x%x x%x\n",
			 cmd->cmnd[0],
			 cmd->device ? cmd->device->id : 0xffff,
			 cmd->device ? cmd->device->lun : 0xffff,
			 lpfc_cmd->status, lpfc_cmd->result,
			 vport->fc_myDID,
			 (pnode) ? pnode->nlp_DID : 0,
			 phba->sli_rev == LPFC_SLI_REV4 ?
			     lpfc_cmd->cur_iocbq.sli4_xritag : 0xffff,
			 pIocbOut->iocb.ulpContext,
			 lpfc_cmd->cur_iocbq.iocb.ulpIoTag);

		switch (lpfc_cmd->status) {
		case IOSTAT_FCP_RSP_ERROR:
			/* Call FCP RSP handler to determine result */
			lpfc_handle_fcp_err(vport, lpfc_cmd, pIocbOut);
			break;
		case IOSTAT_NPORT_BSY:
		case IOSTAT_FABRIC_BSY:
			cmd->result = DID_TRANSPORT_DISRUPTED << 16;
			fast_path_evt = lpfc_alloc_fast_evt(phba);
			if (!fast_path_evt)
				break;
			fast_path_evt->un.fabric_evt.event_type =
				FC_REG_FABRIC_EVENT;
			fast_path_evt->un.fabric_evt.subcategory =
				(lpfc_cmd->status == IOSTAT_NPORT_BSY) ?
				LPFC_EVENT_PORT_BUSY : LPFC_EVENT_FABRIC_BUSY;
			if (pnode && NLP_CHK_NODE_ACT(pnode)) {
				memcpy(&fast_path_evt->un.fabric_evt.wwpn,
					&pnode->nlp_portname,
					sizeof(struct lpfc_name));
				memcpy(&fast_path_evt->un.fabric_evt.wwnn,
					&pnode->nlp_nodename,
					sizeof(struct lpfc_name));
			}
			fast_path_evt->vport = vport;
			fast_path_evt->work_evt.evt =
				LPFC_EVT_FASTPATH_MGMT_EVT;
			spin_lock_irqsave(&phba->hbalock, flags);
			list_add_tail(&fast_path_evt->work_evt.evt_listp,
				&phba->work_list);
			spin_unlock_irqrestore(&phba->hbalock, flags);
			lpfc_worker_wake_up(phba);
			break;
		case IOSTAT_LOCAL_REJECT:
		case IOSTAT_REMOTE_STOP:
			if (lpfc_cmd->result == IOERR_ELXSEC_KEY_UNWRAP_ERROR ||
			    lpfc_cmd->result ==
					IOERR_ELXSEC_KEY_UNWRAP_COMPARE_ERROR ||
			    lpfc_cmd->result == IOERR_ELXSEC_CRYPTO_ERROR ||
			    lpfc_cmd->result ==
					IOERR_ELXSEC_CRYPTO_COMPARE_ERROR) {
				cmd->result = DID_NO_CONNECT << 16;
				break;
			}
			if (lpfc_cmd->result == IOERR_INVALID_RPI ||
			    lpfc_cmd->result == IOERR_NO_RESOURCES ||
			    lpfc_cmd->result == IOERR_ABORT_REQUESTED ||
			    lpfc_cmd->result == IOERR_SLER_CMD_RCV_FAILURE) {
				cmd->result = DID_REQUEUE << 16;
				break;
			}
			if ((lpfc_cmd->result == IOERR_RX_DMA_FAILED ||
			     lpfc_cmd->result == IOERR_TX_DMA_FAILED) &&
			     pIocbOut->iocb.unsli3.sli3_bg.bgstat) {
				if (scsi_get_prot_op(cmd) != SCSI_PROT_NORMAL) {
					/*
					 * This is a response for a BG enabled
					 * cmd. Parse BG error
					 */
					lpfc_parse_bg_err(phba, lpfc_cmd,
							pIocbOut);
					break;
				} else {
					lpfc_printf_vlog(vport, KERN_WARNING,
							LOG_BG,
							"9031 non-zero BGSTAT "
							"on unprotected cmd\n");
				}
			}
			if ((lpfc_cmd->status == IOSTAT_REMOTE_STOP)
				&& (phba->sli_rev == LPFC_SLI_REV4)
				&& (pnode && NLP_CHK_NODE_ACT(pnode))) {
				/* This IO was aborted by the target, we don't
				 * know the rxid and because we did not send the
				 * ABTS we cannot generate and RRQ.
				 */
				lpfc_set_rrq_active(phba, pnode,
					lpfc_cmd->cur_iocbq.sli4_lxritag,
					0, 0);
			}
			/* fall through */
		default:
			cmd->result = DID_ERROR << 16;
			break;
		}

		if (!pnode || !NLP_CHK_NODE_ACT(pnode)
		    || (pnode->nlp_state != NLP_STE_MAPPED_NODE))
			cmd->result = DID_TRANSPORT_DISRUPTED << 16 |
				      SAM_STAT_BUSY;
	} else
		cmd->result = DID_OK << 16;

	if (cmd->result || lpfc_cmd->fcp_rsp->rspSnsLen) {
		uint32_t *lp = (uint32_t *)cmd->sense_buffer;

		lpfc_printf_vlog(vport, KERN_INFO, LOG_FCP,
				 "0710 Iodone <%d/%llu> cmd x%px, error "
				 "x%x SNS x%x x%x Data: x%x x%x\n",
				 cmd->device->id, cmd->device->lun, cmd,
				 cmd->result, *lp, *(lp + 3), cmd->retries,
				 scsi_get_resid(cmd));
	}

	lpfc_update_stats(vport, lpfc_cmd);
	if (vport->cfg_max_scsicmpl_time &&
	   time_after(jiffies, lpfc_cmd->start_time +
		msecs_to_jiffies(vport->cfg_max_scsicmpl_time))) {
		spin_lock_irqsave(shost->host_lock, flags);
		if (pnode && NLP_CHK_NODE_ACT(pnode)) {
			if (pnode->cmd_qdepth >
				atomic_read(&pnode->cmd_pending) &&
				(atomic_read(&pnode->cmd_pending) >
				LPFC_MIN_TGT_QDEPTH) &&
				((cmd->cmnd[0] == READ_10) ||
				(cmd->cmnd[0] == WRITE_10)))
				pnode->cmd_qdepth =
					atomic_read(&pnode->cmd_pending);

			pnode->last_change_time = jiffies;
		}
		spin_unlock_irqrestore(shost->host_lock, flags);
	}
	lpfc_scsi_unprep_dma_buf(phba, lpfc_cmd);

	lpfc_cmd->pCmd = NULL;
	spin_unlock(&lpfc_cmd->buf_lock);

#ifdef CONFIG_SCSI_LPFC_DEBUG_FS
	if (lpfc_cmd->ts_cmd_start) {
		lpfc_cmd->ts_isr_cmpl = pIocbIn->isr_timestamp;
		lpfc_cmd->ts_data_io = ktime_get_ns();
		phba->ktime_last_cmd = lpfc_cmd->ts_data_io;
		lpfc_io_ktime(phba, lpfc_cmd);
	}
#endif
	/* The sdev is not guaranteed to be valid post scsi_done upcall. */
	cmd->scsi_done(cmd);

	/*
	 * If there is an abort thread waiting for command completion
	 * wake up the thread.
	 */
	spin_lock(&lpfc_cmd->buf_lock);
	lpfc_cmd->cur_iocbq.iocb_flag &= ~LPFC_DRIVER_ABORTED;
	if (lpfc_cmd->waitq)
		wake_up(lpfc_cmd->waitq);
	spin_unlock(&lpfc_cmd->buf_lock);

	lpfc_release_scsi_buf(phba, lpfc_cmd);
}

/**
 * lpfc_fcpcmd_to_iocb - copy the fcp_cmd data into the IOCB
 * @data: A pointer to the immediate command data portion of the IOCB.
 * @fcp_cmnd: The FCP Command that is provided by the SCSI layer.
 *
 * The routine copies the entire FCP command from @fcp_cmnd to @data while
 * byte swapping the data to big endian format for transmission on the wire.
 **/
static void
lpfc_fcpcmd_to_iocb(uint8_t *data, struct fcp_cmnd *fcp_cmnd)
{
	int i, j;
	for (i = 0, j = 0; i < sizeof(struct fcp_cmnd);
	     i += sizeof(uint32_t), j++) {
		((uint32_t *)data)[j] = cpu_to_be32(((uint32_t *)fcp_cmnd)[j]);
	}
}

/**
 * lpfc_scsi_prep_cmnd - Wrapper func for convert scsi cmnd to FCP info unit
 * @vport: The virtual port for which this call is being executed.
 * @lpfc_cmd: The scsi command which needs to send.
 * @pnode: Pointer to lpfc_nodelist.
 *
 * This routine initializes fcp_cmnd and iocb data structure from scsi command
 * to transfer for device with SLI3 interface spec.
 **/
static void
lpfc_scsi_prep_cmnd(struct lpfc_vport *vport, struct lpfc_io_buf *lpfc_cmd,
		    struct lpfc_nodelist *pnode)
{
	struct lpfc_hba *phba = vport->phba;
	struct scsi_cmnd *scsi_cmnd = lpfc_cmd->pCmd;
	struct fcp_cmnd *fcp_cmnd = lpfc_cmd->fcp_cmnd;
	IOCB_t *iocb_cmd = &lpfc_cmd->cur_iocbq.iocb;
	struct lpfc_iocbq *piocbq = &(lpfc_cmd->cur_iocbq);
	struct lpfc_sli4_hdw_queue *hdwq = NULL;
	int datadir = scsi_cmnd->sc_data_direction;
	int idx;
	uint8_t *ptr;
	bool sli4;
	uint32_t fcpdl;

	if (!pnode || !NLP_CHK_NODE_ACT(pnode))
		return;

	lpfc_cmd->fcp_rsp->rspSnsLen = 0;
	/* clear task management bits */
	lpfc_cmd->fcp_cmnd->fcpCntl2 = 0;

	int_to_scsilun(lpfc_cmd->pCmd->device->lun,
			&lpfc_cmd->fcp_cmnd->fcp_lun);

	ptr = &fcp_cmnd->fcpCdb[0];
	memcpy(ptr, scsi_cmnd->cmnd, scsi_cmnd->cmd_len);
	if (scsi_cmnd->cmd_len < LPFC_FCP_CDB_LEN) {
		ptr += scsi_cmnd->cmd_len;
		memset(ptr, 0, (LPFC_FCP_CDB_LEN - scsi_cmnd->cmd_len));
	}

	fcp_cmnd->fcpCntl1 = SIMPLE_Q;

	sli4 = (phba->sli_rev == LPFC_SLI_REV4);
	piocbq->iocb.un.fcpi.fcpi_XRdy = 0;
	idx = lpfc_cmd->hdwq_no;
	if (phba->sli4_hba.hdwq)
		hdwq = &phba->sli4_hba.hdwq[idx];

	/*
	 * There are three possibilities here - use scatter-gather segment, use
	 * the single mapping, or neither.  Start the lpfc command prep by
	 * bumping the bpl beyond the fcp_cmnd and fcp_rsp regions to the first
	 * data bde entry.
	 */
	if (scsi_sg_count(scsi_cmnd)) {
		if (datadir == DMA_TO_DEVICE) {
			iocb_cmd->ulpCommand = CMD_FCP_IWRITE64_CR;
			iocb_cmd->ulpPU = PARM_READ_CHECK;
			if (vport->cfg_first_burst_size &&
			    (pnode->nlp_flag & NLP_FIRSTBURST)) {
				fcpdl = scsi_bufflen(scsi_cmnd);
				if (fcpdl < vport->cfg_first_burst_size)
					piocbq->iocb.un.fcpi.fcpi_XRdy = fcpdl;
				else
					piocbq->iocb.un.fcpi.fcpi_XRdy =
						vport->cfg_first_burst_size;
			}
			fcp_cmnd->fcpCntl3 = WRITE_DATA;
			if (hdwq)
				hdwq->scsi_cstat.output_requests++;
		} else {
			iocb_cmd->ulpCommand = CMD_FCP_IREAD64_CR;
			iocb_cmd->ulpPU = PARM_READ_CHECK;
			fcp_cmnd->fcpCntl3 = READ_DATA;
			if (hdwq)
				hdwq->scsi_cstat.input_requests++;
		}
	} else {
		iocb_cmd->ulpCommand = CMD_FCP_ICMND64_CR;
		iocb_cmd->un.fcpi.fcpi_parm = 0;
		iocb_cmd->ulpPU = 0;
		fcp_cmnd->fcpCntl3 = 0;
		if (hdwq)
			hdwq->scsi_cstat.control_requests++;
	}
	if (phba->sli_rev == 3 &&
	    !(phba->sli3_options & LPFC_SLI3_BG_ENABLED))
		lpfc_fcpcmd_to_iocb(iocb_cmd->unsli3.fcp_ext.icd, fcp_cmnd);
	/*
	 * Finish initializing those IOCB fields that are independent
	 * of the scsi_cmnd request_buffer
	 */
	piocbq->iocb.ulpContext = pnode->nlp_rpi;
	if (sli4)
		piocbq->iocb.ulpContext =
		  phba->sli4_hba.rpi_ids[pnode->nlp_rpi];
	if (pnode->nlp_fcp_info & NLP_FCP_2_DEVICE)
		piocbq->iocb.ulpFCP2Rcvy = 1;
	else
		piocbq->iocb.ulpFCP2Rcvy = 0;

	piocbq->iocb.ulpClass = (pnode->nlp_fcp_info & 0x0f);
	piocbq->context1  = lpfc_cmd;
	piocbq->iocb_cmpl = lpfc_scsi_cmd_iocb_cmpl;
	piocbq->iocb.ulpTimeout = lpfc_cmd->timeout;
	piocbq->vport = vport;
}

/**
 * lpfc_scsi_prep_task_mgmt_cmd - Convert SLI3 scsi TM cmd to FCP info unit
 * @vport: The virtual port for which this call is being executed.
 * @lpfc_cmd: Pointer to lpfc_io_buf data structure.
 * @lun: Logical unit number.
 * @task_mgmt_cmd: SCSI task management command.
 *
 * This routine creates FCP information unit corresponding to @task_mgmt_cmd
 * for device with SLI-3 interface spec.
 *
 * Return codes:
 *   0 - Error
 *   1 - Success
 **/
static int
lpfc_scsi_prep_task_mgmt_cmd(struct lpfc_vport *vport,
			     struct lpfc_io_buf *lpfc_cmd,
			     uint64_t lun,
			     uint8_t task_mgmt_cmd)
{
	struct lpfc_iocbq *piocbq;
	IOCB_t *piocb;
	struct fcp_cmnd *fcp_cmnd;
	struct lpfc_rport_data *rdata = lpfc_cmd->rdata;
	struct lpfc_nodelist *ndlp = rdata->pnode;

	if (!ndlp || !NLP_CHK_NODE_ACT(ndlp) ||
	    ndlp->nlp_state != NLP_STE_MAPPED_NODE)
		return 0;

	piocbq = &(lpfc_cmd->cur_iocbq);
	piocbq->vport = vport;

	piocb = &piocbq->iocb;

	fcp_cmnd = lpfc_cmd->fcp_cmnd;
	/* Clear out any old data in the FCP command area */
	memset(fcp_cmnd, 0, sizeof(struct fcp_cmnd));
	int_to_scsilun(lun, &fcp_cmnd->fcp_lun);
	fcp_cmnd->fcpCntl2 = task_mgmt_cmd;
	if (vport->phba->sli_rev == 3 &&
	    !(vport->phba->sli3_options & LPFC_SLI3_BG_ENABLED))
		lpfc_fcpcmd_to_iocb(piocb->unsli3.fcp_ext.icd, fcp_cmnd);
	piocb->ulpCommand = CMD_FCP_ICMND64_CR;
	piocb->ulpContext = ndlp->nlp_rpi;
	if (vport->phba->sli_rev == LPFC_SLI_REV4) {
		piocb->ulpContext =
		  vport->phba->sli4_hba.rpi_ids[ndlp->nlp_rpi];
	}
	piocb->ulpFCP2Rcvy = (ndlp->nlp_fcp_info & NLP_FCP_2_DEVICE) ? 1 : 0;
	piocb->ulpClass = (ndlp->nlp_fcp_info & 0x0f);
	piocb->ulpPU = 0;
	piocb->un.fcpi.fcpi_parm = 0;

	/* ulpTimeout is only one byte */
	if (lpfc_cmd->timeout > 0xff) {
		/*
		 * Do not timeout the command at the firmware level.
		 * The driver will provide the timeout mechanism.
		 */
		piocb->ulpTimeout = 0;
	} else
		piocb->ulpTimeout = lpfc_cmd->timeout;

	if (vport->phba->sli_rev == LPFC_SLI_REV4)
		lpfc_sli4_set_rsp_sgl_last(vport->phba, lpfc_cmd);

	return 1;
}

/**
 * lpfc_scsi_api_table_setup - Set up scsi api function jump table
 * @phba: The hba struct for which this call is being executed.
 * @dev_grp: The HBA PCI-Device group number.
 *
 * This routine sets up the SCSI interface API function jump table in @phba
 * struct.
 * Returns: 0 - success, -ENODEV - failure.
 **/
int
lpfc_scsi_api_table_setup(struct lpfc_hba *phba, uint8_t dev_grp)
{

	phba->lpfc_scsi_unprep_dma_buf = lpfc_scsi_unprep_dma_buf;
	phba->lpfc_scsi_prep_cmnd = lpfc_scsi_prep_cmnd;

	switch (dev_grp) {
	case LPFC_PCI_DEV_LP:
		phba->lpfc_scsi_prep_dma_buf = lpfc_scsi_prep_dma_buf_s3;
		phba->lpfc_bg_scsi_prep_dma_buf = lpfc_bg_scsi_prep_dma_buf_s3;
		phba->lpfc_release_scsi_buf = lpfc_release_scsi_buf_s3;
		phba->lpfc_get_scsi_buf = lpfc_get_scsi_buf_s3;
		break;
	case LPFC_PCI_DEV_OC:
		phba->lpfc_scsi_prep_dma_buf = lpfc_scsi_prep_dma_buf_s4;
		phba->lpfc_bg_scsi_prep_dma_buf = lpfc_bg_scsi_prep_dma_buf_s4;
		phba->lpfc_release_scsi_buf = lpfc_release_scsi_buf_s4;
		phba->lpfc_get_scsi_buf = lpfc_get_scsi_buf_s4;
		break;
	default:
		lpfc_printf_log(phba, KERN_ERR, LOG_INIT,
				"1418 Invalid HBA PCI-device group: 0x%x\n",
				dev_grp);
		return -ENODEV;
		break;
	}
	phba->lpfc_rampdown_queue_depth = lpfc_rampdown_queue_depth;
	phba->lpfc_scsi_cmd_iocb_cmpl = lpfc_scsi_cmd_iocb_cmpl;
	return 0;
}

/**
 * lpfc_taskmgmt_def_cmpl - IOCB completion routine for task management command
 * @phba: The Hba for which this call is being executed.
 * @cmdiocbq: Pointer to lpfc_iocbq data structure.
 * @rspiocbq: Pointer to lpfc_iocbq data structure.
 *
 * This routine is IOCB completion routine for device reset and target reset
 * routine. This routine release scsi buffer associated with lpfc_cmd.
 **/
static void
lpfc_tskmgmt_def_cmpl(struct lpfc_hba *phba,
			struct lpfc_iocbq *cmdiocbq,
			struct lpfc_iocbq *rspiocbq)
{
	struct lpfc_io_buf *lpfc_cmd =
		(struct lpfc_io_buf *) cmdiocbq->context1;
	if (lpfc_cmd)
		lpfc_release_scsi_buf(phba, lpfc_cmd);
	return;
}

/**
 * lpfc_check_pci_resettable - Walks list of devices on pci_dev's bus to check
 *                             if issuing a pci_bus_reset is possibly unsafe
 * @phba: lpfc_hba pointer.
 *
 * Description:
 * Walks the bus_list to ensure only PCI devices with Emulex
 * vendor id, device ids that support hot reset, and only one occurrence
 * of function 0.
 *
 * Returns:
 * -EBADSLT,  detected invalid device
 *      0,    successful
 */
int
lpfc_check_pci_resettable(const struct lpfc_hba *phba)
{
	const struct pci_dev *pdev = phba->pcidev;
	struct pci_dev *ptr = NULL;
	u8 counter = 0;

	/* Walk the list of devices on the pci_dev's bus */
	list_for_each_entry(ptr, &pdev->bus->devices, bus_list) {
		/* Check for Emulex Vendor ID */
		if (ptr->vendor != PCI_VENDOR_ID_EMULEX) {
			lpfc_printf_log(phba, KERN_INFO, LOG_INIT,
					"8346 Non-Emulex vendor found: "
					"0x%04x\n", ptr->vendor);
			return -EBADSLT;
		}

		/* Check for valid Emulex Device ID */
		switch (ptr->device) {
		case PCI_DEVICE_ID_LANCER_FC:
		case PCI_DEVICE_ID_LANCER_G6_FC:
		case PCI_DEVICE_ID_LANCER_G7_FC:
			break;
		default:
			lpfc_printf_log(phba, KERN_INFO, LOG_INIT,
					"8347 Invalid device found: "
					"0x%04x\n", ptr->device);
			return -EBADSLT;
		}

		/* Check for only one function 0 ID to ensure only one HBA on
		 * secondary bus
		 */
		if (ptr->devfn == 0) {
			if (++counter > 1) {
				lpfc_printf_log(phba, KERN_INFO, LOG_INIT,
						"8348 More than one device on "
						"secondary bus found\n");
				return -EBADSLT;
			}
		}
	}

	return 0;
}

/**
 * lpfc_info - Info entry point of scsi_host_template data structure
 * @host: The scsi host for which this call is being executed.
 *
 * This routine provides module information about hba.
 *
 * Reutrn code:
 *   Pointer to char - Success.
 **/
const char *
lpfc_info(struct Scsi_Host *host)
{
	struct lpfc_vport *vport = (struct lpfc_vport *) host->hostdata;
	struct lpfc_hba   *phba = vport->phba;
	int link_speed = 0;
	static char lpfcinfobuf[384];
	char tmp[384] = {0};

	memset(lpfcinfobuf, 0, sizeof(lpfcinfobuf));
	if (phba && phba->pcidev){
		/* Model Description */
		scnprintf(tmp, sizeof(tmp), phba->ModelDesc);
		if (strlcat(lpfcinfobuf, tmp, sizeof(lpfcinfobuf)) >=
		    sizeof(lpfcinfobuf))
			goto buffer_done;

		/* PCI Info */
		scnprintf(tmp, sizeof(tmp),
			  " on PCI bus %02x device %02x irq %d",
			  phba->pcidev->bus->number, phba->pcidev->devfn,
			  phba->pcidev->irq);
		if (strlcat(lpfcinfobuf, tmp, sizeof(lpfcinfobuf)) >=
		    sizeof(lpfcinfobuf))
			goto buffer_done;

		/* Port Number */
		if (phba->Port[0]) {
			scnprintf(tmp, sizeof(tmp), " port %s", phba->Port);
			if (strlcat(lpfcinfobuf, tmp, sizeof(lpfcinfobuf)) >=
			    sizeof(lpfcinfobuf))
				goto buffer_done;
		}

		/* Link Speed */
		link_speed = lpfc_sli_port_speed_get(phba);
		if (link_speed != 0) {
			scnprintf(tmp, sizeof(tmp),
				  " Logical Link Speed: %d Mbps", link_speed);
			if (strlcat(lpfcinfobuf, tmp, sizeof(lpfcinfobuf)) >=
			    sizeof(lpfcinfobuf))
				goto buffer_done;
		}

		/* PCI resettable */
		if (!lpfc_check_pci_resettable(phba)) {
			scnprintf(tmp, sizeof(tmp), " PCI resettable");
			strlcat(lpfcinfobuf, tmp, sizeof(lpfcinfobuf));
		}
	}

buffer_done:
	return lpfcinfobuf;
}

/**
 * lpfc_poll_rearm_time - Routine to modify fcp_poll timer of hba
 * @phba: The Hba for which this call is being executed.
 *
 * This routine modifies fcp_poll_timer  field of @phba by cfg_poll_tmo.
 * The default value of cfg_poll_tmo is 10 milliseconds.
 **/
static __inline__ void lpfc_poll_rearm_timer(struct lpfc_hba * phba)
{
	unsigned long  poll_tmo_expires =
		(jiffies + msecs_to_jiffies(phba->cfg_poll_tmo));

	if (!list_empty(&phba->sli.sli3_ring[LPFC_FCP_RING].txcmplq))
		mod_timer(&phba->fcp_poll_timer,
			  poll_tmo_expires);
}

/**
 * lpfc_poll_start_timer - Routine to start fcp_poll_timer of HBA
 * @phba: The Hba for which this call is being executed.
 *
 * This routine starts the fcp_poll_timer of @phba.
 **/
void lpfc_poll_start_timer(struct lpfc_hba * phba)
{
	lpfc_poll_rearm_timer(phba);
}

/**
 * lpfc_poll_timeout - Restart polling timer
 * @ptr: Map to lpfc_hba data structure pointer.
 *
 * This routine restarts fcp_poll timer, when FCP ring  polling is enable
 * and FCP Ring interrupt is disable.
 **/

void lpfc_poll_timeout(struct timer_list *t)
{
	struct lpfc_hba *phba = from_timer(phba, t, fcp_poll_timer);

	if (phba->cfg_poll & ENABLE_FCP_RING_POLLING) {
		lpfc_sli_handle_fast_ring_event(phba,
			&phba->sli.sli3_ring[LPFC_FCP_RING], HA_R0RE_REQ);

		if (phba->cfg_poll & DISABLE_FCP_RING_INT)
			lpfc_poll_rearm_timer(phba);
	}
}

/**
 * lpfc_queuecommand - scsi_host_template queuecommand entry point
 * @cmnd: Pointer to scsi_cmnd data structure.
 * @done: Pointer to done routine.
 *
 * Driver registers this routine to scsi midlayer to submit a @cmd to process.
 * This routine prepares an IOCB from scsi command and provides to firmware.
 * The @done callback is invoked after driver finished processing the command.
 *
 * Return value :
 *   0 - Success
 *   SCSI_MLQUEUE_HOST_BUSY - Block all devices served by this host temporarily.
 **/
static int
lpfc_queuecommand(struct Scsi_Host *shost, struct scsi_cmnd *cmnd)
{
	struct lpfc_vport *vport = (struct lpfc_vport *) shost->hostdata;
	struct lpfc_hba   *phba = vport->phba;
	struct lpfc_rport_data *rdata;
	struct lpfc_nodelist *ndlp;
	struct lpfc_io_buf *lpfc_cmd;
	struct fc_rport *rport = starget_to_rport(scsi_target(cmnd->device));
	int err, idx;
#ifdef CONFIG_SCSI_LPFC_DEBUG_FS
<<<<<<< HEAD
	int cpu;
=======
	uint64_t start = 0L;

	if (phba->ktime_on)
		start = ktime_get_ns();
>>>>>>> e12a87e7
#endif

	rdata = lpfc_rport_data_from_scsi_device(cmnd->device);

	/* sanity check on references */
	if (unlikely(!rdata) || unlikely(!rport))
		goto out_fail_command;

	err = fc_remote_port_chkready(rport);
	if (err) {
		cmnd->result = err;
		goto out_fail_command;
	}
	ndlp = rdata->pnode;

	if ((scsi_get_prot_op(cmnd) != SCSI_PROT_NORMAL) &&
		(!(phba->sli3_options & LPFC_SLI3_BG_ENABLED))) {

		lpfc_printf_log(phba, KERN_ERR, LOG_BG,
				"9058 BLKGRD: ERROR: rcvd protected cmd:%02x"
				" op:%02x str=%s without registering for"
				" BlockGuard - Rejecting command\n",
				cmnd->cmnd[0], scsi_get_prot_op(cmnd),
				dif_op_str[scsi_get_prot_op(cmnd)]);
		goto out_fail_command;
	}

	/*
	 * Catch race where our node has transitioned, but the
	 * transport is still transitioning.
	 */
	if (!ndlp || !NLP_CHK_NODE_ACT(ndlp))
		goto out_tgt_busy;
	if (lpfc_ndlp_check_qdepth(phba, ndlp)) {
		if (atomic_read(&ndlp->cmd_pending) >= ndlp->cmd_qdepth) {
			lpfc_printf_vlog(vport, KERN_INFO, LOG_FCP_ERROR,
					 "3377 Target Queue Full, scsi Id:%d "
					 "Qdepth:%d Pending command:%d"
					 " WWNN:%02x:%02x:%02x:%02x:"
					 "%02x:%02x:%02x:%02x, "
					 " WWPN:%02x:%02x:%02x:%02x:"
					 "%02x:%02x:%02x:%02x",
					 ndlp->nlp_sid, ndlp->cmd_qdepth,
					 atomic_read(&ndlp->cmd_pending),
					 ndlp->nlp_nodename.u.wwn[0],
					 ndlp->nlp_nodename.u.wwn[1],
					 ndlp->nlp_nodename.u.wwn[2],
					 ndlp->nlp_nodename.u.wwn[3],
					 ndlp->nlp_nodename.u.wwn[4],
					 ndlp->nlp_nodename.u.wwn[5],
					 ndlp->nlp_nodename.u.wwn[6],
					 ndlp->nlp_nodename.u.wwn[7],
					 ndlp->nlp_portname.u.wwn[0],
					 ndlp->nlp_portname.u.wwn[1],
					 ndlp->nlp_portname.u.wwn[2],
					 ndlp->nlp_portname.u.wwn[3],
					 ndlp->nlp_portname.u.wwn[4],
					 ndlp->nlp_portname.u.wwn[5],
					 ndlp->nlp_portname.u.wwn[6],
					 ndlp->nlp_portname.u.wwn[7]);
			goto out_tgt_busy;
		}
	}

	lpfc_cmd = lpfc_get_scsi_buf(phba, ndlp, cmnd);
	if (lpfc_cmd == NULL) {
		lpfc_rampdown_queue_depth(phba);

		lpfc_printf_vlog(vport, KERN_INFO, LOG_FCP_ERROR,
				 "0707 driver's buffer pool is empty, "
				 "IO busied\n");
		goto out_host_busy;
	}

	/*
	 * Store the midlayer's command structure for the completion phase
	 * and complete the command initialization.
	 */
	lpfc_cmd->pCmd  = cmnd;
	lpfc_cmd->rdata = rdata;
	lpfc_cmd->ndlp = ndlp;
	cmnd->host_scribble = (unsigned char *)lpfc_cmd;

	if (scsi_get_prot_op(cmnd) != SCSI_PROT_NORMAL) {
		if (vport->phba->cfg_enable_bg) {
			lpfc_printf_vlog(vport,
					 KERN_INFO, LOG_SCSI_CMD,
					 "9033 BLKGRD: rcvd %s cmd:x%x "
					 "sector x%llx cnt %u pt %x\n",
					 dif_op_str[scsi_get_prot_op(cmnd)],
					 cmnd->cmnd[0],
					 (unsigned long long)scsi_get_lba(cmnd),
					 blk_rq_sectors(cmnd->request),
					 (cmnd->cmnd[1]>>5));
		}
		err = lpfc_bg_scsi_prep_dma_buf(phba, lpfc_cmd);
	} else {
		if (vport->phba->cfg_enable_bg) {
			lpfc_printf_vlog(vport,
					 KERN_INFO, LOG_SCSI_CMD,
					 "9038 BLKGRD: rcvd PROT_NORMAL cmd: "
					 "x%x sector x%llx cnt %u pt %x\n",
					 cmnd->cmnd[0],
					 (unsigned long long)scsi_get_lba(cmnd),
					 blk_rq_sectors(cmnd->request),
					 (cmnd->cmnd[1]>>5));
		}
		err = lpfc_scsi_prep_dma_buf(phba, lpfc_cmd);
	}

	if (unlikely(err)) {
		if (err == 2) {
			cmnd->result = DID_ERROR << 16;
			goto out_fail_command_release_buf;
		}
		goto out_host_busy_free_buf;
	}

	lpfc_scsi_prep_cmnd(vport, lpfc_cmd, ndlp);

#ifdef CONFIG_SCSI_LPFC_DEBUG_FS
<<<<<<< HEAD
	if (unlikely(phba->cpucheck_on & LPFC_CHECK_SCSI_IO)) {
		cpu = raw_smp_processor_id();
		if (cpu < LPFC_CHECK_CPU_CNT) {
			struct lpfc_sli4_hdw_queue *hdwq =
					&phba->sli4_hba.hdwq[lpfc_cmd->hdwq_no];
			hdwq->cpucheck_xmt_io[cpu]++;
		}
	}
=======
	if (unlikely(phba->hdwqstat_on & LPFC_CHECK_SCSI_IO))
		this_cpu_inc(phba->sli4_hba.c_stat->xmt_io);
>>>>>>> e12a87e7
#endif
	err = lpfc_sli_issue_iocb(phba, LPFC_FCP_RING,
				  &lpfc_cmd->cur_iocbq, SLI_IOCB_RET_IOCB);
#ifdef CONFIG_SCSI_LPFC_DEBUG_FS
	if (start) {
		lpfc_cmd->ts_cmd_start = start;
		lpfc_cmd->ts_last_cmd = phba->ktime_last_cmd;
		lpfc_cmd->ts_cmd_wqput = ktime_get_ns();
	} else {
		lpfc_cmd->ts_cmd_start = 0;
	}
#endif
	if (err) {
		lpfc_printf_vlog(vport, KERN_INFO, LOG_FCP,
				 "3376 FCP could not issue IOCB err %x"
				 "FCP cmd x%x <%d/%llu> "
				 "sid: x%x did: x%x oxid: x%x "
				 "Data: x%x x%x x%x x%x\n",
				 err, cmnd->cmnd[0],
				 cmnd->device ? cmnd->device->id : 0xffff,
				 cmnd->device ? cmnd->device->lun : (u64) -1,
				 vport->fc_myDID, ndlp->nlp_DID,
				 phba->sli_rev == LPFC_SLI_REV4 ?
				 lpfc_cmd->cur_iocbq.sli4_xritag : 0xffff,
				 lpfc_cmd->cur_iocbq.iocb.ulpContext,
				 lpfc_cmd->cur_iocbq.iocb.ulpIoTag,
				 lpfc_cmd->cur_iocbq.iocb.ulpTimeout,
				 (uint32_t)
				 (cmnd->request->timeout / 1000));

		goto out_host_busy_free_buf;
	}
	if (phba->cfg_poll & ENABLE_FCP_RING_POLLING) {
		lpfc_sli_handle_fast_ring_event(phba,
			&phba->sli.sli3_ring[LPFC_FCP_RING], HA_R0RE_REQ);

		if (phba->cfg_poll & DISABLE_FCP_RING_INT)
			lpfc_poll_rearm_timer(phba);
	}

	if (phba->cfg_xri_rebalancing)
		lpfc_keep_pvt_pool_above_lowwm(phba, lpfc_cmd->hdwq_no);

	return 0;

 out_host_busy_free_buf:
	idx = lpfc_cmd->hdwq_no;
	lpfc_scsi_unprep_dma_buf(phba, lpfc_cmd);
	if (phba->sli4_hba.hdwq) {
		switch (lpfc_cmd->fcp_cmnd->fcpCntl3) {
		case WRITE_DATA:
			phba->sli4_hba.hdwq[idx].scsi_cstat.output_requests--;
			break;
		case READ_DATA:
			phba->sli4_hba.hdwq[idx].scsi_cstat.input_requests--;
			break;
		default:
			phba->sli4_hba.hdwq[idx].scsi_cstat.control_requests--;
		}
	}
	lpfc_release_scsi_buf(phba, lpfc_cmd);
 out_host_busy:
	return SCSI_MLQUEUE_HOST_BUSY;

 out_tgt_busy:
	return SCSI_MLQUEUE_TARGET_BUSY;

 out_fail_command_release_buf:
	lpfc_release_scsi_buf(phba, lpfc_cmd);

 out_fail_command:
	cmnd->scsi_done(cmnd);
	return 0;
}


/**
 * lpfc_abort_handler - scsi_host_template eh_abort_handler entry point
 * @cmnd: Pointer to scsi_cmnd data structure.
 *
 * This routine aborts @cmnd pending in base driver.
 *
 * Return code :
 *   0x2003 - Error
 *   0x2002 - Success
 **/
static int
lpfc_abort_handler(struct scsi_cmnd *cmnd)
{
	struct Scsi_Host  *shost = cmnd->device->host;
	struct lpfc_vport *vport = (struct lpfc_vport *) shost->hostdata;
	struct lpfc_hba   *phba = vport->phba;
	struct lpfc_iocbq *iocb;
	struct lpfc_iocbq *abtsiocb;
	struct lpfc_io_buf *lpfc_cmd;
	IOCB_t *cmd, *icmd;
	int ret = SUCCESS, status = 0;
	struct lpfc_sli_ring *pring_s4 = NULL;
	int ret_val;
	unsigned long flags;
	DECLARE_WAIT_QUEUE_HEAD_ONSTACK(waitq);

	status = fc_block_scsi_eh(cmnd);
	if (status != 0 && status != SUCCESS)
		return status;

	lpfc_cmd = (struct lpfc_io_buf *)cmnd->host_scribble;
	if (!lpfc_cmd)
		return ret;

	spin_lock_irqsave(&phba->hbalock, flags);
	/* driver queued commands are in process of being flushed */
	if (phba->hba_flag & HBA_IOQ_FLUSH) {
		lpfc_printf_vlog(vport, KERN_WARNING, LOG_FCP,
			"3168 SCSI Layer abort requested I/O has been "
			"flushed by LLD.\n");
		ret = FAILED;
		goto out_unlock;
	}

	/* Guard against IO completion being called at same time */
	spin_lock(&lpfc_cmd->buf_lock);

	if (!lpfc_cmd->pCmd) {
		lpfc_printf_vlog(vport, KERN_WARNING, LOG_FCP,
			 "2873 SCSI Layer I/O Abort Request IO CMPL Status "
			 "x%x ID %d LUN %llu\n",
			 SUCCESS, cmnd->device->id, cmnd->device->lun);
		goto out_unlock_buf;
	}

	iocb = &lpfc_cmd->cur_iocbq;
	if (phba->sli_rev == LPFC_SLI_REV4) {
		pring_s4 = phba->sli4_hba.hdwq[iocb->hba_wqidx].io_wq->pring;
		if (!pring_s4) {
			ret = FAILED;
			goto out_unlock_buf;
		}
		spin_lock(&pring_s4->ring_lock);
	}
	/* the command is in process of being cancelled */
	if (!(iocb->iocb_flag & LPFC_IO_ON_TXCMPLQ)) {
		lpfc_printf_vlog(vport, KERN_WARNING, LOG_FCP,
			"3169 SCSI Layer abort requested I/O has been "
			"cancelled by LLD.\n");
		ret = FAILED;
		goto out_unlock_ring;
	}
	/*
	 * If pCmd field of the corresponding lpfc_io_buf structure
	 * points to a different SCSI command, then the driver has
	 * already completed this command, but the midlayer did not
	 * see the completion before the eh fired. Just return SUCCESS.
	 */
	if (lpfc_cmd->pCmd != cmnd) {
		lpfc_printf_vlog(vport, KERN_WARNING, LOG_FCP,
			"3170 SCSI Layer abort requested I/O has been "
			"completed by LLD.\n");
		goto out_unlock_ring;
	}

	BUG_ON(iocb->context1 != lpfc_cmd);

	/* abort issued in recovery is still in progress */
	if (iocb->iocb_flag & LPFC_DRIVER_ABORTED) {
		lpfc_printf_vlog(vport, KERN_WARNING, LOG_FCP,
			 "3389 SCSI Layer I/O Abort Request is pending\n");
		if (phba->sli_rev == LPFC_SLI_REV4)
			spin_unlock(&pring_s4->ring_lock);
		spin_unlock(&lpfc_cmd->buf_lock);
		spin_unlock_irqrestore(&phba->hbalock, flags);
		goto wait_for_cmpl;
	}

	abtsiocb = __lpfc_sli_get_iocbq(phba);
	if (abtsiocb == NULL) {
		ret = FAILED;
		goto out_unlock_ring;
	}

	/* Indicate the IO is being aborted by the driver. */
	iocb->iocb_flag |= LPFC_DRIVER_ABORTED;

	/*
	 * The scsi command can not be in txq and it is in flight because the
	 * pCmd is still pointig at the SCSI command we have to abort. There
	 * is no need to search the txcmplq. Just send an abort to the FW.
	 */

	cmd = &iocb->iocb;
	icmd = &abtsiocb->iocb;
	icmd->un.acxri.abortType = ABORT_TYPE_ABTS;
	icmd->un.acxri.abortContextTag = cmd->ulpContext;
	if (phba->sli_rev == LPFC_SLI_REV4)
		icmd->un.acxri.abortIoTag = iocb->sli4_xritag;
	else
		icmd->un.acxri.abortIoTag = cmd->ulpIoTag;

	icmd->ulpLe = 1;
	icmd->ulpClass = cmd->ulpClass;

	/* ABTS WQE must go to the same WQ as the WQE to be aborted */
	abtsiocb->hba_wqidx = iocb->hba_wqidx;
	abtsiocb->iocb_flag |= LPFC_USE_FCPWQIDX;
	if (iocb->iocb_flag & LPFC_IO_FOF)
		abtsiocb->iocb_flag |= LPFC_IO_FOF;

	if (lpfc_is_link_up(phba))
		icmd->ulpCommand = CMD_ABORT_XRI_CN;
	else
		icmd->ulpCommand = CMD_CLOSE_XRI_CN;

	abtsiocb->iocb_cmpl = lpfc_sli_abort_fcp_cmpl;
	abtsiocb->vport = vport;
	lpfc_cmd->waitq = &waitq;
	if (phba->sli_rev == LPFC_SLI_REV4) {
		/* Note: both hbalock and ring_lock must be set here */
		ret_val = __lpfc_sli_issue_iocb(phba, pring_s4->ringno,
						abtsiocb, 0);
		spin_unlock(&pring_s4->ring_lock);
	} else {
		ret_val = __lpfc_sli_issue_iocb(phba, LPFC_FCP_RING,
						abtsiocb, 0);
	}

	if (ret_val == IOCB_ERROR) {
		/* Indicate the IO is not being aborted by the driver. */
		iocb->iocb_flag &= ~LPFC_DRIVER_ABORTED;
		lpfc_cmd->waitq = NULL;
		spin_unlock(&lpfc_cmd->buf_lock);
		spin_unlock_irqrestore(&phba->hbalock, flags);
		lpfc_sli_release_iocbq(phba, abtsiocb);
		ret = FAILED;
		goto out;
	}

	/* no longer need the lock after this point */
	spin_unlock(&lpfc_cmd->buf_lock);
	spin_unlock_irqrestore(&phba->hbalock, flags);

	if (phba->cfg_poll & DISABLE_FCP_RING_INT)
		lpfc_sli_handle_fast_ring_event(phba,
			&phba->sli.sli3_ring[LPFC_FCP_RING], HA_R0RE_REQ);

wait_for_cmpl:
	/* Wait for abort to complete */
	wait_event_timeout(waitq,
			  (lpfc_cmd->pCmd != cmnd),
			   msecs_to_jiffies(2*vport->cfg_devloss_tmo*1000));

	spin_lock(&lpfc_cmd->buf_lock);

	if (lpfc_cmd->pCmd == cmnd) {
		ret = FAILED;
		lpfc_printf_vlog(vport, KERN_ERR, LOG_FCP,
				 "0748 abort handler timed out waiting "
				 "for aborting I/O (xri:x%x) to complete: "
				 "ret %#x, ID %d, LUN %llu\n",
				 iocb->sli4_xritag, ret,
				 cmnd->device->id, cmnd->device->lun);
	}

	lpfc_cmd->waitq = NULL;

	spin_unlock(&lpfc_cmd->buf_lock);
	goto out;

out_unlock_ring:
	if (phba->sli_rev == LPFC_SLI_REV4)
		spin_unlock(&pring_s4->ring_lock);
out_unlock_buf:
	spin_unlock(&lpfc_cmd->buf_lock);
out_unlock:
	spin_unlock_irqrestore(&phba->hbalock, flags);
out:
	lpfc_printf_vlog(vport, KERN_WARNING, LOG_FCP,
			 "0749 SCSI Layer I/O Abort Request Status x%x ID %d "
			 "LUN %llu\n", ret, cmnd->device->id,
			 cmnd->device->lun);
	return ret;
}

static char *
lpfc_taskmgmt_name(uint8_t task_mgmt_cmd)
{
	switch (task_mgmt_cmd) {
	case FCP_ABORT_TASK_SET:
		return "ABORT_TASK_SET";
	case FCP_CLEAR_TASK_SET:
		return "FCP_CLEAR_TASK_SET";
	case FCP_BUS_RESET:
		return "FCP_BUS_RESET";
	case FCP_LUN_RESET:
		return "FCP_LUN_RESET";
	case FCP_TARGET_RESET:
		return "FCP_TARGET_RESET";
	case FCP_CLEAR_ACA:
		return "FCP_CLEAR_ACA";
	case FCP_TERMINATE_TASK:
		return "FCP_TERMINATE_TASK";
	default:
		return "unknown";
	}
}


/**
 * lpfc_check_fcp_rsp - check the returned fcp_rsp to see if task failed
 * @vport: The virtual port for which this call is being executed.
 * @lpfc_cmd: Pointer to lpfc_io_buf data structure.
 *
 * This routine checks the FCP RSP INFO to see if the tsk mgmt command succeded
 *
 * Return code :
 *   0x2003 - Error
 *   0x2002 - Success
 **/
static int
lpfc_check_fcp_rsp(struct lpfc_vport *vport, struct lpfc_io_buf *lpfc_cmd)
{
	struct fcp_rsp *fcprsp = lpfc_cmd->fcp_rsp;
	uint32_t rsp_info;
	uint32_t rsp_len;
	uint8_t  rsp_info_code;
	int ret = FAILED;


	if (fcprsp == NULL)
		lpfc_printf_vlog(vport, KERN_INFO, LOG_FCP,
				 "0703 fcp_rsp is missing\n");
	else {
		rsp_info = fcprsp->rspStatus2;
		rsp_len = be32_to_cpu(fcprsp->rspRspLen);
		rsp_info_code = fcprsp->rspInfo3;


		lpfc_printf_vlog(vport, KERN_INFO,
				 LOG_FCP,
				 "0706 fcp_rsp valid 0x%x,"
				 " rsp len=%d code 0x%x\n",
				 rsp_info,
				 rsp_len, rsp_info_code);

		/* If FCP_RSP_LEN_VALID bit is one, then the FCP_RSP_LEN
		 * field specifies the number of valid bytes of FCP_RSP_INFO.
		 * The FCP_RSP_LEN field shall be set to 0x04 or 0x08
		 */
		if ((fcprsp->rspStatus2 & RSP_LEN_VALID) &&
		    ((rsp_len == 8) || (rsp_len == 4))) {
			switch (rsp_info_code) {
			case RSP_NO_FAILURE:
				lpfc_printf_vlog(vport, KERN_INFO, LOG_FCP,
						 "0715 Task Mgmt No Failure\n");
				ret = SUCCESS;
				break;
			case RSP_TM_NOT_SUPPORTED: /* TM rejected */
				lpfc_printf_vlog(vport, KERN_INFO, LOG_FCP,
						 "0716 Task Mgmt Target "
						"reject\n");
				break;
			case RSP_TM_NOT_COMPLETED: /* TM failed */
				lpfc_printf_vlog(vport, KERN_INFO, LOG_FCP,
						 "0717 Task Mgmt Target "
						"failed TM\n");
				break;
			case RSP_TM_INVALID_LU: /* TM to invalid LU! */
				lpfc_printf_vlog(vport, KERN_INFO, LOG_FCP,
						 "0718 Task Mgmt to invalid "
						"LUN\n");
				break;
			}
		}
	}
	return ret;
}


/**
 * lpfc_send_taskmgmt - Generic SCSI Task Mgmt Handler
 * @vport: The virtual port for which this call is being executed.
 * @rdata: Pointer to remote port local data
 * @tgt_id: Target ID of remote device.
 * @lun_id: Lun number for the TMF
 * @task_mgmt_cmd: type of TMF to send
 *
 * This routine builds and sends a TMF (SCSI Task Mgmt Function) to
 * a remote port.
 *
 * Return Code:
 *   0x2003 - Error
 *   0x2002 - Success.
 **/
static int
lpfc_send_taskmgmt(struct lpfc_vport *vport, struct scsi_cmnd *cmnd,
		   unsigned int tgt_id, uint64_t lun_id,
		   uint8_t task_mgmt_cmd)
{
	struct lpfc_hba   *phba = vport->phba;
	struct lpfc_io_buf *lpfc_cmd;
	struct lpfc_iocbq *iocbq;
	struct lpfc_iocbq *iocbqrsp;
	struct lpfc_rport_data *rdata;
	struct lpfc_nodelist *pnode;
	int ret;
	int status;

	rdata = lpfc_rport_data_from_scsi_device(cmnd->device);
	if (!rdata || !rdata->pnode || !NLP_CHK_NODE_ACT(rdata->pnode))
		return FAILED;
	pnode = rdata->pnode;

	lpfc_cmd = lpfc_get_scsi_buf(phba, pnode, NULL);
	if (lpfc_cmd == NULL)
		return FAILED;
	lpfc_cmd->timeout = phba->cfg_task_mgmt_tmo;
	lpfc_cmd->rdata = rdata;
	lpfc_cmd->pCmd = cmnd;
	lpfc_cmd->ndlp = pnode;

	status = lpfc_scsi_prep_task_mgmt_cmd(vport, lpfc_cmd, lun_id,
					   task_mgmt_cmd);
	if (!status) {
		lpfc_release_scsi_buf(phba, lpfc_cmd);
		return FAILED;
	}

	iocbq = &lpfc_cmd->cur_iocbq;
	iocbqrsp = lpfc_sli_get_iocbq(phba);
	if (iocbqrsp == NULL) {
		lpfc_release_scsi_buf(phba, lpfc_cmd);
		return FAILED;
	}
	iocbq->iocb_cmpl = lpfc_tskmgmt_def_cmpl;

	lpfc_printf_vlog(vport, KERN_INFO, LOG_FCP,
			 "0702 Issue %s to TGT %d LUN %llu "
			 "rpi x%x nlp_flag x%x Data: x%x x%x\n",
			 lpfc_taskmgmt_name(task_mgmt_cmd), tgt_id, lun_id,
			 pnode->nlp_rpi, pnode->nlp_flag, iocbq->sli4_xritag,
			 iocbq->iocb_flag);

	status = lpfc_sli_issue_iocb_wait(phba, LPFC_FCP_RING,
					  iocbq, iocbqrsp, lpfc_cmd->timeout);
	if ((status != IOCB_SUCCESS) ||
	    (iocbqrsp->iocb.ulpStatus != IOSTAT_SUCCESS)) {
		if (status != IOCB_SUCCESS ||
		    iocbqrsp->iocb.ulpStatus != IOSTAT_FCP_RSP_ERROR)
			lpfc_printf_vlog(vport, KERN_ERR, LOG_FCP,
					 "0727 TMF %s to TGT %d LUN %llu "
					 "failed (%d, %d) iocb_flag x%x\n",
					 lpfc_taskmgmt_name(task_mgmt_cmd),
					 tgt_id, lun_id,
					 iocbqrsp->iocb.ulpStatus,
					 iocbqrsp->iocb.un.ulpWord[4],
					 iocbq->iocb_flag);
		/* if ulpStatus != IOCB_SUCCESS, then status == IOCB_SUCCESS */
		if (status == IOCB_SUCCESS) {
			if (iocbqrsp->iocb.ulpStatus == IOSTAT_FCP_RSP_ERROR)
				/* Something in the FCP_RSP was invalid.
				 * Check conditions */
				ret = lpfc_check_fcp_rsp(vport, lpfc_cmd);
			else
				ret = FAILED;
		} else if (status == IOCB_TIMEDOUT) {
			ret = TIMEOUT_ERROR;
		} else {
			ret = FAILED;
		}
	} else
		ret = SUCCESS;

	lpfc_sli_release_iocbq(phba, iocbqrsp);

	if (ret != TIMEOUT_ERROR)
		lpfc_release_scsi_buf(phba, lpfc_cmd);

	return ret;
}

/**
 * lpfc_chk_tgt_mapped -
 * @vport: The virtual port to check on
 * @cmnd: Pointer to scsi_cmnd data structure.
 *
 * This routine delays until the scsi target (aka rport) for the
 * command exists (is present and logged in) or we declare it non-existent.
 *
 * Return code :
 *  0x2003 - Error
 *  0x2002 - Success
 **/
static int
lpfc_chk_tgt_mapped(struct lpfc_vport *vport, struct scsi_cmnd *cmnd)
{
	struct lpfc_rport_data *rdata;
	struct lpfc_nodelist *pnode;
	unsigned long later;

	rdata = lpfc_rport_data_from_scsi_device(cmnd->device);
	if (!rdata) {
		lpfc_printf_vlog(vport, KERN_INFO, LOG_FCP,
			"0797 Tgt Map rport failure: rdata x%px\n", rdata);
		return FAILED;
	}
	pnode = rdata->pnode;
	/*
	 * If target is not in a MAPPED state, delay until
	 * target is rediscovered or devloss timeout expires.
	 */
	later = msecs_to_jiffies(2 * vport->cfg_devloss_tmo * 1000) + jiffies;
	while (time_after(later, jiffies)) {
		if (!pnode || !NLP_CHK_NODE_ACT(pnode))
			return FAILED;
		if (pnode->nlp_state == NLP_STE_MAPPED_NODE)
			return SUCCESS;
		schedule_timeout_uninterruptible(msecs_to_jiffies(500));
		rdata = lpfc_rport_data_from_scsi_device(cmnd->device);
		if (!rdata)
			return FAILED;
		pnode = rdata->pnode;
	}
	if (!pnode || !NLP_CHK_NODE_ACT(pnode) ||
	    (pnode->nlp_state != NLP_STE_MAPPED_NODE))
		return FAILED;
	return SUCCESS;
}

/**
 * lpfc_reset_flush_io_context -
 * @vport: The virtual port (scsi_host) for the flush context
 * @tgt_id: If aborting by Target contect - specifies the target id
 * @lun_id: If aborting by Lun context - specifies the lun id
 * @context: specifies the context level to flush at.
 *
 * After a reset condition via TMF, we need to flush orphaned i/o
 * contexts from the adapter. This routine aborts any contexts
 * outstanding, then waits for their completions. The wait is
 * bounded by devloss_tmo though.
 *
 * Return code :
 *  0x2003 - Error
 *  0x2002 - Success
 **/
static int
lpfc_reset_flush_io_context(struct lpfc_vport *vport, uint16_t tgt_id,
			uint64_t lun_id, lpfc_ctx_cmd context)
{
	struct lpfc_hba   *phba = vport->phba;
	unsigned long later;
	int cnt;

	cnt = lpfc_sli_sum_iocb(vport, tgt_id, lun_id, context);
	if (cnt)
		lpfc_sli_abort_taskmgmt(vport,
					&phba->sli.sli3_ring[LPFC_FCP_RING],
					tgt_id, lun_id, context);
	later = msecs_to_jiffies(2 * vport->cfg_devloss_tmo * 1000) + jiffies;
	while (time_after(later, jiffies) && cnt) {
		schedule_timeout_uninterruptible(msecs_to_jiffies(20));
		cnt = lpfc_sli_sum_iocb(vport, tgt_id, lun_id, context);
	}
	if (cnt) {
		lpfc_printf_vlog(vport, KERN_ERR, LOG_FCP,
			"0724 I/O flush failure for context %s : cnt x%x\n",
			((context == LPFC_CTX_LUN) ? "LUN" :
			 ((context == LPFC_CTX_TGT) ? "TGT" :
			  ((context == LPFC_CTX_HOST) ? "HOST" : "Unknown"))),
			cnt);
		return FAILED;
	}
	return SUCCESS;
}

/**
 * lpfc_device_reset_handler - scsi_host_template eh_device_reset entry point
 * @cmnd: Pointer to scsi_cmnd data structure.
 *
 * This routine does a device reset by sending a LUN_RESET task management
 * command.
 *
 * Return code :
 *  0x2003 - Error
 *  0x2002 - Success
 **/
static int
lpfc_device_reset_handler(struct scsi_cmnd *cmnd)
{
	struct Scsi_Host  *shost = cmnd->device->host;
	struct lpfc_vport *vport = (struct lpfc_vport *) shost->hostdata;
	struct lpfc_rport_data *rdata;
	struct lpfc_nodelist *pnode;
	unsigned tgt_id = cmnd->device->id;
	uint64_t lun_id = cmnd->device->lun;
	struct lpfc_scsi_event_header scsi_event;
	int status;

	rdata = lpfc_rport_data_from_scsi_device(cmnd->device);
	if (!rdata || !rdata->pnode) {
		lpfc_printf_vlog(vport, KERN_ERR, LOG_FCP,
				 "0798 Device Reset rdata failure: rdata x%px\n",
				 rdata);
		return FAILED;
	}
	pnode = rdata->pnode;
	status = fc_block_scsi_eh(cmnd);
	if (status != 0 && status != SUCCESS)
		return status;

	status = lpfc_chk_tgt_mapped(vport, cmnd);
	if (status == FAILED) {
		lpfc_printf_vlog(vport, KERN_ERR, LOG_FCP,
			"0721 Device Reset rport failure: rdata x%px\n", rdata);
		return FAILED;
	}

	scsi_event.event_type = FC_REG_SCSI_EVENT;
	scsi_event.subcategory = LPFC_EVENT_LUNRESET;
	scsi_event.lun = lun_id;
	memcpy(scsi_event.wwpn, &pnode->nlp_portname, sizeof(struct lpfc_name));
	memcpy(scsi_event.wwnn, &pnode->nlp_nodename, sizeof(struct lpfc_name));

	fc_host_post_vendor_event(shost, fc_get_event_number(),
		sizeof(scsi_event), (char *)&scsi_event, LPFC_NL_VENDOR_ID);

	status = lpfc_send_taskmgmt(vport, cmnd, tgt_id, lun_id,
						FCP_LUN_RESET);

	lpfc_printf_vlog(vport, KERN_ERR, LOG_FCP,
			 "0713 SCSI layer issued Device Reset (%d, %llu) "
			 "return x%x\n", tgt_id, lun_id, status);

	/*
	 * We have to clean up i/o as : they may be orphaned by the TMF;
	 * or if the TMF failed, they may be in an indeterminate state.
	 * So, continue on.
	 * We will report success if all the i/o aborts successfully.
	 */
	if (status == SUCCESS)
		status = lpfc_reset_flush_io_context(vport, tgt_id, lun_id,
						LPFC_CTX_LUN);

	return status;
}

/**
 * lpfc_target_reset_handler - scsi_host_template eh_target_reset entry point
 * @cmnd: Pointer to scsi_cmnd data structure.
 *
 * This routine does a target reset by sending a TARGET_RESET task management
 * command.
 *
 * Return code :
 *  0x2003 - Error
 *  0x2002 - Success
 **/
static int
lpfc_target_reset_handler(struct scsi_cmnd *cmnd)
{
	struct Scsi_Host  *shost = cmnd->device->host;
	struct lpfc_vport *vport = (struct lpfc_vport *) shost->hostdata;
	struct lpfc_rport_data *rdata;
	struct lpfc_nodelist *pnode;
	unsigned tgt_id = cmnd->device->id;
	uint64_t lun_id = cmnd->device->lun;
	struct lpfc_scsi_event_header scsi_event;
	int status;

	rdata = lpfc_rport_data_from_scsi_device(cmnd->device);
	if (!rdata || !rdata->pnode) {
		lpfc_printf_vlog(vport, KERN_ERR, LOG_FCP,
				 "0799 Target Reset rdata failure: rdata x%px\n",
				 rdata);
		return FAILED;
	}
	pnode = rdata->pnode;
	status = fc_block_scsi_eh(cmnd);
	if (status != 0 && status != SUCCESS)
		return status;

	status = lpfc_chk_tgt_mapped(vport, cmnd);
	if (status == FAILED) {
		lpfc_printf_vlog(vport, KERN_ERR, LOG_FCP,
			"0722 Target Reset rport failure: rdata x%px\n", rdata);
		if (pnode) {
			spin_lock_irq(shost->host_lock);
			pnode->nlp_flag &= ~NLP_NPR_ADISC;
			pnode->nlp_fcp_info &= ~NLP_FCP_2_DEVICE;
			spin_unlock_irq(shost->host_lock);
		}
		lpfc_reset_flush_io_context(vport, tgt_id, lun_id,
					  LPFC_CTX_TGT);
		return FAST_IO_FAIL;
	}

	scsi_event.event_type = FC_REG_SCSI_EVENT;
	scsi_event.subcategory = LPFC_EVENT_TGTRESET;
	scsi_event.lun = 0;
	memcpy(scsi_event.wwpn, &pnode->nlp_portname, sizeof(struct lpfc_name));
	memcpy(scsi_event.wwnn, &pnode->nlp_nodename, sizeof(struct lpfc_name));

	fc_host_post_vendor_event(shost, fc_get_event_number(),
		sizeof(scsi_event), (char *)&scsi_event, LPFC_NL_VENDOR_ID);

	status = lpfc_send_taskmgmt(vport, cmnd, tgt_id, lun_id,
					FCP_TARGET_RESET);

	lpfc_printf_vlog(vport, KERN_ERR, LOG_FCP,
			 "0723 SCSI layer issued Target Reset (%d, %llu) "
			 "return x%x\n", tgt_id, lun_id, status);

	/*
	 * We have to clean up i/o as : they may be orphaned by the TMF;
	 * or if the TMF failed, they may be in an indeterminate state.
	 * So, continue on.
	 * We will report success if all the i/o aborts successfully.
	 */
	if (status == SUCCESS)
		status = lpfc_reset_flush_io_context(vport, tgt_id, lun_id,
					  LPFC_CTX_TGT);
	return status;
}

/**
 * lpfc_bus_reset_handler - scsi_host_template eh_bus_reset_handler entry point
 * @cmnd: Pointer to scsi_cmnd data structure.
 *
 * This routine does target reset to all targets on @cmnd->device->host.
 * This emulates Parallel SCSI Bus Reset Semantics.
 *
 * Return code :
 *  0x2003 - Error
 *  0x2002 - Success
 **/
static int
lpfc_bus_reset_handler(struct scsi_cmnd *cmnd)
{
	struct Scsi_Host  *shost = cmnd->device->host;
	struct lpfc_vport *vport = (struct lpfc_vport *) shost->hostdata;
	struct lpfc_nodelist *ndlp = NULL;
	struct lpfc_scsi_event_header scsi_event;
	int match;
	int ret = SUCCESS, status, i;

	scsi_event.event_type = FC_REG_SCSI_EVENT;
	scsi_event.subcategory = LPFC_EVENT_BUSRESET;
	scsi_event.lun = 0;
	memcpy(scsi_event.wwpn, &vport->fc_portname, sizeof(struct lpfc_name));
	memcpy(scsi_event.wwnn, &vport->fc_nodename, sizeof(struct lpfc_name));

	fc_host_post_vendor_event(shost, fc_get_event_number(),
		sizeof(scsi_event), (char *)&scsi_event, LPFC_NL_VENDOR_ID);

	status = fc_block_scsi_eh(cmnd);
	if (status != 0 && status != SUCCESS)
		return status;

	/*
	 * Since the driver manages a single bus device, reset all
	 * targets known to the driver.  Should any target reset
	 * fail, this routine returns failure to the midlayer.
	 */
	for (i = 0; i < LPFC_MAX_TARGET; i++) {
		/* Search for mapped node by target ID */
		match = 0;
		spin_lock_irq(shost->host_lock);
		list_for_each_entry(ndlp, &vport->fc_nodes, nlp_listp) {
			if (!NLP_CHK_NODE_ACT(ndlp))
				continue;
			if (vport->phba->cfg_fcp2_no_tgt_reset &&
			    (ndlp->nlp_fcp_info & NLP_FCP_2_DEVICE))
				continue;
			if (ndlp->nlp_state == NLP_STE_MAPPED_NODE &&
			    ndlp->nlp_sid == i &&
			    ndlp->rport &&
			    ndlp->nlp_type & NLP_FCP_TARGET) {
				match = 1;
				break;
			}
		}
		spin_unlock_irq(shost->host_lock);
		if (!match)
			continue;

		status = lpfc_send_taskmgmt(vport, cmnd,
					i, 0, FCP_TARGET_RESET);

		if (status != SUCCESS) {
			lpfc_printf_vlog(vport, KERN_ERR, LOG_FCP,
					 "0700 Bus Reset on target %d failed\n",
					 i);
			ret = FAILED;
		}
	}
	/*
	 * We have to clean up i/o as : they may be orphaned by the TMFs
	 * above; or if any of the TMFs failed, they may be in an
	 * indeterminate state.
	 * We will report success if all the i/o aborts successfully.
	 */

	status = lpfc_reset_flush_io_context(vport, 0, 0, LPFC_CTX_HOST);
	if (status != SUCCESS)
		ret = FAILED;

	lpfc_printf_vlog(vport, KERN_ERR, LOG_FCP,
			 "0714 SCSI layer issued Bus Reset Data: x%x\n", ret);
	return ret;
}

/**
 * lpfc_host_reset_handler - scsi_host_template eh_host_reset_handler entry pt
 * @cmnd: Pointer to scsi_cmnd data structure.
 *
 * This routine does host reset to the adaptor port. It brings the HBA
 * offline, performs a board restart, and then brings the board back online.
 * The lpfc_offline calls lpfc_sli_hba_down which will abort and local
 * reject all outstanding SCSI commands to the host and error returned
 * back to SCSI mid-level. As this will be SCSI mid-level's last resort
 * of error handling, it will only return error if resetting of the adapter
 * is not successful; in all other cases, will return success.
 *
 * Return code :
 *  0x2003 - Error
 *  0x2002 - Success
 **/
static int
lpfc_host_reset_handler(struct scsi_cmnd *cmnd)
{
	struct Scsi_Host *shost = cmnd->device->host;
	struct lpfc_vport *vport = (struct lpfc_vport *) shost->hostdata;
	struct lpfc_hba *phba = vport->phba;
	int rc, ret = SUCCESS;

	lpfc_printf_vlog(vport, KERN_ERR, LOG_FCP,
			 "3172 SCSI layer issued Host Reset Data:\n");

	lpfc_offline_prep(phba, LPFC_MBX_WAIT);
	lpfc_offline(phba);
	rc = lpfc_sli_brdrestart(phba);
	if (rc)
		goto error;

	rc = lpfc_online(phba);
	if (rc)
		goto error;

	lpfc_unblock_mgmt_io(phba);

	return ret;
error:
	lpfc_printf_vlog(vport, KERN_ERR, LOG_FCP,
			 "3323 Failed host reset\n");
	lpfc_unblock_mgmt_io(phba);
	return FAILED;
}

/**
 * lpfc_slave_alloc - scsi_host_template slave_alloc entry point
 * @sdev: Pointer to scsi_device.
 *
 * This routine populates the cmds_per_lun count + 2 scsi_bufs into  this host's
 * globally available list of scsi buffers. This routine also makes sure scsi
 * buffer is not allocated more than HBA limit conveyed to midlayer. This list
 * of scsi buffer exists for the lifetime of the driver.
 *
 * Return codes:
 *   non-0 - Error
 *   0 - Success
 **/
static int
lpfc_slave_alloc(struct scsi_device *sdev)
{
	struct lpfc_vport *vport = (struct lpfc_vport *) sdev->host->hostdata;
	struct lpfc_hba   *phba = vport->phba;
	struct fc_rport *rport = starget_to_rport(scsi_target(sdev));
	uint32_t total = 0;
	uint32_t num_to_alloc = 0;
	int num_allocated = 0;
	uint32_t sdev_cnt;
	struct lpfc_device_data *device_data;
	unsigned long flags;
	struct lpfc_name target_wwpn;

	if (!rport || fc_remote_port_chkready(rport))
		return -ENXIO;

	if (phba->cfg_fof) {

		/*
		 * Check to see if the device data structure for the lun
		 * exists.  If not, create one.
		 */

		u64_to_wwn(rport->port_name, target_wwpn.u.wwn);
		spin_lock_irqsave(&phba->devicelock, flags);
		device_data = __lpfc_get_device_data(phba,
						     &phba->luns,
						     &vport->fc_portname,
						     &target_wwpn,
						     sdev->lun);
		if (!device_data) {
			spin_unlock_irqrestore(&phba->devicelock, flags);
			device_data = lpfc_create_device_data(phba,
							&vport->fc_portname,
							&target_wwpn,
							sdev->lun,
							phba->cfg_XLanePriority,
							true);
			if (!device_data)
				return -ENOMEM;
			spin_lock_irqsave(&phba->devicelock, flags);
			list_add_tail(&device_data->listentry, &phba->luns);
		}
		device_data->rport_data = rport->dd_data;
		device_data->available = true;
		spin_unlock_irqrestore(&phba->devicelock, flags);
		sdev->hostdata = device_data;
	} else {
		sdev->hostdata = rport->dd_data;
	}
	sdev_cnt = atomic_inc_return(&phba->sdev_cnt);

	/* For SLI4, all IO buffers are pre-allocated */
	if (phba->sli_rev == LPFC_SLI_REV4)
		return 0;

	/* This code path is now ONLY for SLI3 adapters */

	/*
	 * Populate the cmds_per_lun count scsi_bufs into this host's globally
	 * available list of scsi buffers.  Don't allocate more than the
	 * HBA limit conveyed to the midlayer via the host structure.  The
	 * formula accounts for the lun_queue_depth + error handlers + 1
	 * extra.  This list of scsi bufs exists for the lifetime of the driver.
	 */
	total = phba->total_scsi_bufs;
	num_to_alloc = vport->cfg_lun_queue_depth + 2;

	/* If allocated buffers are enough do nothing */
	if ((sdev_cnt * (vport->cfg_lun_queue_depth + 2)) < total)
		return 0;

	/* Allow some exchanges to be available always to complete discovery */
	if (total >= phba->cfg_hba_queue_depth - LPFC_DISC_IOCB_BUFF_COUNT ) {
		lpfc_printf_vlog(vport, KERN_WARNING, LOG_FCP,
				 "0704 At limitation of %d preallocated "
				 "command buffers\n", total);
		return 0;
	/* Allow some exchanges to be available always to complete discovery */
	} else if (total + num_to_alloc >
		phba->cfg_hba_queue_depth - LPFC_DISC_IOCB_BUFF_COUNT ) {
		lpfc_printf_vlog(vport, KERN_WARNING, LOG_FCP,
				 "0705 Allocation request of %d "
				 "command buffers will exceed max of %d.  "
				 "Reducing allocation request to %d.\n",
				 num_to_alloc, phba->cfg_hba_queue_depth,
				 (phba->cfg_hba_queue_depth - total));
		num_to_alloc = phba->cfg_hba_queue_depth - total;
	}
	num_allocated = lpfc_new_scsi_buf_s3(vport, num_to_alloc);
	if (num_to_alloc != num_allocated) {
			lpfc_printf_vlog(vport, KERN_ERR, LOG_FCP,
					 "0708 Allocation request of %d "
					 "command buffers did not succeed.  "
					 "Allocated %d buffers.\n",
					 num_to_alloc, num_allocated);
	}
	if (num_allocated > 0)
		phba->total_scsi_bufs += num_allocated;
	return 0;
}

/**
 * lpfc_slave_configure - scsi_host_template slave_configure entry point
 * @sdev: Pointer to scsi_device.
 *
 * This routine configures following items
 *   - Tag command queuing support for @sdev if supported.
 *   - Enable SLI polling for fcp ring if ENABLE_FCP_RING_POLLING flag is set.
 *
 * Return codes:
 *   0 - Success
 **/
static int
lpfc_slave_configure(struct scsi_device *sdev)
{
	struct lpfc_vport *vport = (struct lpfc_vport *) sdev->host->hostdata;
	struct lpfc_hba   *phba = vport->phba;

	scsi_change_queue_depth(sdev, vport->cfg_lun_queue_depth);

	if (phba->cfg_poll & ENABLE_FCP_RING_POLLING) {
		lpfc_sli_handle_fast_ring_event(phba,
			&phba->sli.sli3_ring[LPFC_FCP_RING], HA_R0RE_REQ);
		if (phba->cfg_poll & DISABLE_FCP_RING_INT)
			lpfc_poll_rearm_timer(phba);
	}

	return 0;
}

/**
 * lpfc_slave_destroy - slave_destroy entry point of SHT data structure
 * @sdev: Pointer to scsi_device.
 *
 * This routine sets @sdev hostatdata filed to null.
 **/
static void
lpfc_slave_destroy(struct scsi_device *sdev)
{
	struct lpfc_vport *vport = (struct lpfc_vport *) sdev->host->hostdata;
	struct lpfc_hba   *phba = vport->phba;
	unsigned long flags;
	struct lpfc_device_data *device_data = sdev->hostdata;

	atomic_dec(&phba->sdev_cnt);
	if ((phba->cfg_fof) && (device_data)) {
		spin_lock_irqsave(&phba->devicelock, flags);
		device_data->available = false;
		if (!device_data->oas_enabled)
			lpfc_delete_device_data(phba, device_data);
		spin_unlock_irqrestore(&phba->devicelock, flags);
	}
	sdev->hostdata = NULL;
	return;
}

/**
 * lpfc_create_device_data - creates and initializes device data structure for OAS
 * @pha: Pointer to host bus adapter structure.
 * @vport_wwpn: Pointer to vport's wwpn information
 * @target_wwpn: Pointer to target's wwpn information
 * @lun: Lun on target
 * @atomic_create: Flag to indicate if memory should be allocated using the
 *		  GFP_ATOMIC flag or not.
 *
 * This routine creates a device data structure which will contain identifying
 * information for the device (host wwpn, target wwpn, lun), state of OAS,
 * whether or not the corresponding lun is available by the system,
 * and pointer to the rport data.
 *
 * Return codes:
 *   NULL - Error
 *   Pointer to lpfc_device_data - Success
 **/
struct lpfc_device_data*
lpfc_create_device_data(struct lpfc_hba *phba, struct lpfc_name *vport_wwpn,
			struct lpfc_name *target_wwpn, uint64_t lun,
			uint32_t pri, bool atomic_create)
{

	struct lpfc_device_data *lun_info;
	int memory_flags;

	if (unlikely(!phba) || !vport_wwpn || !target_wwpn  ||
	    !(phba->cfg_fof))
		return NULL;

	/* Attempt to create the device data to contain lun info */

	if (atomic_create)
		memory_flags = GFP_ATOMIC;
	else
		memory_flags = GFP_KERNEL;
	lun_info = mempool_alloc(phba->device_data_mem_pool, memory_flags);
	if (!lun_info)
		return NULL;
	INIT_LIST_HEAD(&lun_info->listentry);
	lun_info->rport_data  = NULL;
	memcpy(&lun_info->device_id.vport_wwpn, vport_wwpn,
	       sizeof(struct lpfc_name));
	memcpy(&lun_info->device_id.target_wwpn, target_wwpn,
	       sizeof(struct lpfc_name));
	lun_info->device_id.lun = lun;
	lun_info->oas_enabled = false;
	lun_info->priority = pri;
	lun_info->available = false;
	return lun_info;
}

/**
 * lpfc_delete_device_data - frees a device data structure for OAS
 * @pha: Pointer to host bus adapter structure.
 * @lun_info: Pointer to device data structure to free.
 *
 * This routine frees the previously allocated device data structure passed.
 *
 **/
void
lpfc_delete_device_data(struct lpfc_hba *phba,
			struct lpfc_device_data *lun_info)
{

	if (unlikely(!phba) || !lun_info  ||
	    !(phba->cfg_fof))
		return;

	if (!list_empty(&lun_info->listentry))
		list_del(&lun_info->listentry);
	mempool_free(lun_info, phba->device_data_mem_pool);
	return;
}

/**
 * __lpfc_get_device_data - returns the device data for the specified lun
 * @pha: Pointer to host bus adapter structure.
 * @list: Point to list to search.
 * @vport_wwpn: Pointer to vport's wwpn information
 * @target_wwpn: Pointer to target's wwpn information
 * @lun: Lun on target
 *
 * This routine searches the list passed for the specified lun's device data.
 * This function does not hold locks, it is the responsibility of the caller
 * to ensure the proper lock is held before calling the function.
 *
 * Return codes:
 *   NULL - Error
 *   Pointer to lpfc_device_data - Success
 **/
struct lpfc_device_data*
__lpfc_get_device_data(struct lpfc_hba *phba, struct list_head *list,
		       struct lpfc_name *vport_wwpn,
		       struct lpfc_name *target_wwpn, uint64_t lun)
{

	struct lpfc_device_data *lun_info;

	if (unlikely(!phba) || !list || !vport_wwpn || !target_wwpn ||
	    !phba->cfg_fof)
		return NULL;

	/* Check to see if the lun is already enabled for OAS. */

	list_for_each_entry(lun_info, list, listentry) {
		if ((memcmp(&lun_info->device_id.vport_wwpn, vport_wwpn,
			    sizeof(struct lpfc_name)) == 0) &&
		    (memcmp(&lun_info->device_id.target_wwpn, target_wwpn,
			    sizeof(struct lpfc_name)) == 0) &&
		    (lun_info->device_id.lun == lun))
			return lun_info;
	}

	return NULL;
}

/**
 * lpfc_find_next_oas_lun - searches for the next oas lun
 * @pha: Pointer to host bus adapter structure.
 * @vport_wwpn: Pointer to vport's wwpn information
 * @target_wwpn: Pointer to target's wwpn information
 * @starting_lun: Pointer to the lun to start searching for
 * @found_vport_wwpn: Pointer to the found lun's vport wwpn information
 * @found_target_wwpn: Pointer to the found lun's target wwpn information
 * @found_lun: Pointer to the found lun.
 * @found_lun_status: Pointer to status of the found lun.
 *
 * This routine searches the luns list for the specified lun
 * or the first lun for the vport/target.  If the vport wwpn contains
 * a zero value then a specific vport is not specified. In this case
 * any vport which contains the lun will be considered a match.  If the
 * target wwpn contains a zero value then a specific target is not specified.
 * In this case any target which contains the lun will be considered a
 * match.  If the lun is found, the lun, vport wwpn, target wwpn and lun status
 * are returned.  The function will also return the next lun if available.
 * If the next lun is not found, starting_lun parameter will be set to
 * NO_MORE_OAS_LUN.
 *
 * Return codes:
 *   non-0 - Error
 *   0 - Success
 **/
bool
lpfc_find_next_oas_lun(struct lpfc_hba *phba, struct lpfc_name *vport_wwpn,
		       struct lpfc_name *target_wwpn, uint64_t *starting_lun,
		       struct lpfc_name *found_vport_wwpn,
		       struct lpfc_name *found_target_wwpn,
		       uint64_t *found_lun,
		       uint32_t *found_lun_status,
		       uint32_t *found_lun_pri)
{

	unsigned long flags;
	struct lpfc_device_data *lun_info;
	struct lpfc_device_id *device_id;
	uint64_t lun;
	bool found = false;

	if (unlikely(!phba) || !vport_wwpn || !target_wwpn ||
	    !starting_lun || !found_vport_wwpn ||
	    !found_target_wwpn || !found_lun || !found_lun_status ||
	    (*starting_lun == NO_MORE_OAS_LUN) ||
	    !phba->cfg_fof)
		return false;

	lun = *starting_lun;
	*found_lun = NO_MORE_OAS_LUN;
	*starting_lun = NO_MORE_OAS_LUN;

	/* Search for lun or the lun closet in value */

	spin_lock_irqsave(&phba->devicelock, flags);
	list_for_each_entry(lun_info, &phba->luns, listentry) {
		if (((wwn_to_u64(vport_wwpn->u.wwn) == 0) ||
		     (memcmp(&lun_info->device_id.vport_wwpn, vport_wwpn,
			    sizeof(struct lpfc_name)) == 0)) &&
		    ((wwn_to_u64(target_wwpn->u.wwn) == 0) ||
		     (memcmp(&lun_info->device_id.target_wwpn, target_wwpn,
			    sizeof(struct lpfc_name)) == 0)) &&
		    (lun_info->oas_enabled)) {
			device_id = &lun_info->device_id;
			if ((!found) &&
			    ((lun == FIND_FIRST_OAS_LUN) ||
			     (device_id->lun == lun))) {
				*found_lun = device_id->lun;
				memcpy(found_vport_wwpn,
				       &device_id->vport_wwpn,
				       sizeof(struct lpfc_name));
				memcpy(found_target_wwpn,
				       &device_id->target_wwpn,
				       sizeof(struct lpfc_name));
				if (lun_info->available)
					*found_lun_status =
						OAS_LUN_STATUS_EXISTS;
				else
					*found_lun_status = 0;
				*found_lun_pri = lun_info->priority;
				if (phba->cfg_oas_flags & OAS_FIND_ANY_VPORT)
					memset(vport_wwpn, 0x0,
					       sizeof(struct lpfc_name));
				if (phba->cfg_oas_flags & OAS_FIND_ANY_TARGET)
					memset(target_wwpn, 0x0,
					       sizeof(struct lpfc_name));
				found = true;
			} else if (found) {
				*starting_lun = device_id->lun;
				memcpy(vport_wwpn, &device_id->vport_wwpn,
				       sizeof(struct lpfc_name));
				memcpy(target_wwpn, &device_id->target_wwpn,
				       sizeof(struct lpfc_name));
				break;
			}
		}
	}
	spin_unlock_irqrestore(&phba->devicelock, flags);
	return found;
}

/**
 * lpfc_enable_oas_lun - enables a lun for OAS operations
 * @pha: Pointer to host bus adapter structure.
 * @vport_wwpn: Pointer to vport's wwpn information
 * @target_wwpn: Pointer to target's wwpn information
 * @lun: Lun
 *
 * This routine enables a lun for oas operations.  The routines does so by
 * doing the following :
 *
 *   1) Checks to see if the device data for the lun has been created.
 *   2) If found, sets the OAS enabled flag if not set and returns.
 *   3) Otherwise, creates a device data structure.
 *   4) If successfully created, indicates the device data is for an OAS lun,
 *   indicates the lun is not available and add to the list of luns.
 *
 * Return codes:
 *   false - Error
 *   true - Success
 **/
bool
lpfc_enable_oas_lun(struct lpfc_hba *phba, struct lpfc_name *vport_wwpn,
		    struct lpfc_name *target_wwpn, uint64_t lun, uint8_t pri)
{

	struct lpfc_device_data *lun_info;
	unsigned long flags;

	if (unlikely(!phba) || !vport_wwpn || !target_wwpn ||
	    !phba->cfg_fof)
		return false;

	spin_lock_irqsave(&phba->devicelock, flags);

	/* Check to see if the device data for the lun has been created */
	lun_info = __lpfc_get_device_data(phba, &phba->luns, vport_wwpn,
					  target_wwpn, lun);
	if (lun_info) {
		if (!lun_info->oas_enabled)
			lun_info->oas_enabled = true;
		lun_info->priority = pri;
		spin_unlock_irqrestore(&phba->devicelock, flags);
		return true;
	}

	/* Create an lun info structure and add to list of luns */
	lun_info = lpfc_create_device_data(phba, vport_wwpn, target_wwpn, lun,
					   pri, true);
	if (lun_info) {
		lun_info->oas_enabled = true;
		lun_info->priority = pri;
		lun_info->available = false;
		list_add_tail(&lun_info->listentry, &phba->luns);
		spin_unlock_irqrestore(&phba->devicelock, flags);
		return true;
	}
	spin_unlock_irqrestore(&phba->devicelock, flags);
	return false;
}

/**
 * lpfc_disable_oas_lun - disables a lun for OAS operations
 * @pha: Pointer to host bus adapter structure.
 * @vport_wwpn: Pointer to vport's wwpn information
 * @target_wwpn: Pointer to target's wwpn information
 * @lun: Lun
 *
 * This routine disables a lun for oas operations.  The routines does so by
 * doing the following :
 *
 *   1) Checks to see if the device data for the lun is created.
 *   2) If present, clears the flag indicating this lun is for OAS.
 *   3) If the lun is not available by the system, the device data is
 *   freed.
 *
 * Return codes:
 *   false - Error
 *   true - Success
 **/
bool
lpfc_disable_oas_lun(struct lpfc_hba *phba, struct lpfc_name *vport_wwpn,
		     struct lpfc_name *target_wwpn, uint64_t lun, uint8_t pri)
{

	struct lpfc_device_data *lun_info;
	unsigned long flags;

	if (unlikely(!phba) || !vport_wwpn || !target_wwpn ||
	    !phba->cfg_fof)
		return false;

	spin_lock_irqsave(&phba->devicelock, flags);

	/* Check to see if the lun is available. */
	lun_info = __lpfc_get_device_data(phba,
					  &phba->luns, vport_wwpn,
					  target_wwpn, lun);
	if (lun_info) {
		lun_info->oas_enabled = false;
		lun_info->priority = pri;
		if (!lun_info->available)
			lpfc_delete_device_data(phba, lun_info);
		spin_unlock_irqrestore(&phba->devicelock, flags);
		return true;
	}

	spin_unlock_irqrestore(&phba->devicelock, flags);
	return false;
}

static int
lpfc_no_command(struct Scsi_Host *shost, struct scsi_cmnd *cmnd)
{
	return SCSI_MLQUEUE_HOST_BUSY;
}

static int
lpfc_no_handler(struct scsi_cmnd *cmnd)
{
	return FAILED;
}

static int
lpfc_no_slave(struct scsi_device *sdev)
{
	return -ENODEV;
}

struct scsi_host_template lpfc_template_nvme = {
	.module			= THIS_MODULE,
	.name			= LPFC_DRIVER_NAME,
	.proc_name		= LPFC_DRIVER_NAME,
	.info			= lpfc_info,
	.queuecommand		= lpfc_no_command,
	.eh_abort_handler	= lpfc_no_handler,
	.eh_device_reset_handler = lpfc_no_handler,
	.eh_target_reset_handler = lpfc_no_handler,
	.eh_bus_reset_handler	= lpfc_no_handler,
	.eh_host_reset_handler  = lpfc_no_handler,
	.slave_alloc		= lpfc_no_slave,
	.slave_configure	= lpfc_no_slave,
	.scan_finished		= lpfc_scan_finished,
	.this_id		= -1,
	.sg_tablesize		= 1,
	.cmd_per_lun		= 1,
	.use_clustering		= ENABLE_CLUSTERING,
	.shost_attrs		= lpfc_hba_attrs,
	.max_sectors		= 0xFFFF,
	.vendor_id		= LPFC_NL_VENDOR_ID,
	.track_queue_depth	= 0,
};

<<<<<<< HEAD
struct scsi_host_template lpfc_template_no_hr = {
	.module			= THIS_MODULE,
	.name			= LPFC_DRIVER_NAME,
	.proc_name		= LPFC_DRIVER_NAME,
	.info			= lpfc_info,
	.queuecommand		= lpfc_queuecommand,
	.eh_timed_out		= fc_eh_timed_out,
	.eh_abort_handler	= lpfc_abort_handler,
	.eh_device_reset_handler = lpfc_device_reset_handler,
	.eh_target_reset_handler = lpfc_target_reset_handler,
	.eh_bus_reset_handler	= lpfc_bus_reset_handler,
	.slave_alloc		= lpfc_slave_alloc,
	.slave_configure	= lpfc_slave_configure,
	.slave_destroy		= lpfc_slave_destroy,
	.scan_finished		= lpfc_scan_finished,
	.this_id		= -1,
	.sg_tablesize		= LPFC_DEFAULT_SG_SEG_CNT,
	.cmd_per_lun		= LPFC_CMD_PER_LUN,
	.use_clustering		= ENABLE_CLUSTERING,
	.shost_attrs		= lpfc_hba_attrs,
	.max_sectors		= 0xFFFFFFFF,
	.vendor_id		= LPFC_NL_VENDOR_ID,
	.change_queue_depth	= scsi_change_queue_depth,
	.track_queue_depth	= 1,
};

=======
>>>>>>> e12a87e7
struct scsi_host_template lpfc_template = {
	.module			= THIS_MODULE,
	.name			= LPFC_DRIVER_NAME,
	.proc_name		= LPFC_DRIVER_NAME,
	.info			= lpfc_info,
	.queuecommand		= lpfc_queuecommand,
	.eh_timed_out		= fc_eh_timed_out,
	.eh_abort_handler	= lpfc_abort_handler,
	.eh_device_reset_handler = lpfc_device_reset_handler,
	.eh_target_reset_handler = lpfc_target_reset_handler,
	.eh_bus_reset_handler	= lpfc_bus_reset_handler,
	.eh_host_reset_handler  = lpfc_host_reset_handler,
	.slave_alloc		= lpfc_slave_alloc,
	.slave_configure	= lpfc_slave_configure,
	.slave_destroy		= lpfc_slave_destroy,
	.scan_finished		= lpfc_scan_finished,
	.this_id		= -1,
	.sg_tablesize		= LPFC_DEFAULT_SG_SEG_CNT,
	.cmd_per_lun		= LPFC_CMD_PER_LUN,
	.use_clustering		= ENABLE_CLUSTERING,
	.shost_attrs		= lpfc_hba_attrs,
	.max_sectors		= 0xFFFF,
	.vendor_id		= LPFC_NL_VENDOR_ID,
	.change_queue_depth	= scsi_change_queue_depth,
	.track_queue_depth	= 1,
};<|MERGE_RESOLUTION|>--- conflicted
+++ resolved
@@ -1,11 +1,7 @@
 /*******************************************************************
  * This file is part of the Emulex Linux Device Driver for         *
  * Fibre Channel Host Bus Adapters.                                *
-<<<<<<< HEAD
- * Copyright (C) 2017-2019 Broadcom. All Rights Reserved. The term *
-=======
  * Copyright (C) 2017-2020 Broadcom. All Rights Reserved. The term *
->>>>>>> e12a87e7
  * “Broadcom” refers to Broadcom Inc. and/or its subsidiaries.  *
  * Copyright (C) 2004-2016 Emulex.  All rights reserved.           *
  * EMULEX and SLI are trademarks of Emulex.                        *
@@ -485,11 +481,7 @@
 		spin_lock(&qp->abts_io_buf_list_lock);
 		list_for_each_entry_safe(psb, next_psb,
 					 &qp->lpfc_abts_io_buf_list, list) {
-<<<<<<< HEAD
-			if (psb->cur_iocbq.iocb_flag == LPFC_IO_NVME)
-=======
 			if (psb->cur_iocbq.iocb_flag & LPFC_IO_NVME)
->>>>>>> e12a87e7
 				continue;
 
 			if (psb->rdata && psb->rdata->pnode &&
@@ -536,11 +528,7 @@
 			list_del_init(&psb->list);
 			psb->flags &= ~LPFC_SBUF_XBUSY;
 			psb->status = IOSTAT_SUCCESS;
-<<<<<<< HEAD
-			if (psb->cur_iocbq.iocb_flag == LPFC_IO_NVME) {
-=======
 			if (psb->cur_iocbq.iocb_flag & LPFC_IO_NVME) {
->>>>>>> e12a87e7
 				qp->abts_nvme_io_bufs--;
 				spin_unlock(&qp->abts_io_buf_list_lock);
 				spin_unlock_irqrestore(&phba->hbalock, iflag);
@@ -683,59 +671,10 @@
 	lpfc_cmd->prot_data_type = 0;
 #endif
 	tmp = lpfc_get_cmd_rsp_buf_per_hdwq(phba, lpfc_cmd);
-<<<<<<< HEAD
-	if (!tmp)
-=======
 	if (!tmp) {
 		lpfc_release_io_buf(phba, lpfc_cmd, lpfc_cmd->hdwq);
->>>>>>> e12a87e7
 		return NULL;
 	}
-
-	lpfc_cmd->fcp_cmnd = tmp->fcp_cmnd;
-	lpfc_cmd->fcp_rsp = tmp->fcp_rsp;
-
-	/*
-	 * The first two SGEs are the FCP_CMD and FCP_RSP.
-	 * The balance are sg list bdes. Initialize the
-	 * first two and leave the rest for queuecommand.
-	 */
-	sgl = (struct sli4_sge *)lpfc_cmd->dma_sgl;
-	pdma_phys_fcp_cmd = tmp->fcp_cmd_rsp_dma_handle;
-	sgl->addr_hi = cpu_to_le32(putPaddrHigh(pdma_phys_fcp_cmd));
-	sgl->addr_lo = cpu_to_le32(putPaddrLow(pdma_phys_fcp_cmd));
-	sgl->word2 = le32_to_cpu(sgl->word2);
-	bf_set(lpfc_sli4_sge_last, sgl, 0);
-	sgl->word2 = cpu_to_le32(sgl->word2);
-	sgl->sge_len = cpu_to_le32(sizeof(struct fcp_cmnd));
-	sgl++;
-
-	/* Setup the physical region for the FCP RSP */
-	pdma_phys_fcp_rsp = pdma_phys_fcp_cmd + sizeof(struct fcp_cmnd);
-	sgl->addr_hi = cpu_to_le32(putPaddrHigh(pdma_phys_fcp_rsp));
-	sgl->addr_lo = cpu_to_le32(putPaddrLow(pdma_phys_fcp_rsp));
-	sgl->word2 = le32_to_cpu(sgl->word2);
-	bf_set(lpfc_sli4_sge_last, sgl, 1);
-	sgl->word2 = cpu_to_le32(sgl->word2);
-	sgl->sge_len = cpu_to_le32(sizeof(struct fcp_rsp));
-
-	/*
-	 * Since the IOCB for the FCP I/O is built into this
-	 * lpfc_io_buf, initialize it with all known data now.
-	 */
-	iocb = &lpfc_cmd->cur_iocbq.iocb;
-	iocb->un.fcpi64.bdl.ulpIoTag32 = 0;
-	iocb->un.fcpi64.bdl.bdeFlags = BUFF_TYPE_BDE_64;
-	/* setting the BLP size to 2 * sizeof BDE may not be correct.
-	 * We are setting the bpl to point to out sgl. An sgl's
-	 * entries are 16 bytes, a bpl entries are 12 bytes.
-	 */
-	iocb->un.fcpi64.bdl.bdeSize = sizeof(struct fcp_cmnd);
-	iocb->un.fcpi64.bdl.addrLow = putPaddrLow(pdma_phys_fcp_cmd);
-	iocb->un.fcpi64.bdl.addrHigh = putPaddrHigh(pdma_phys_fcp_cmd);
-	iocb->ulpBdeCount = 1;
-	iocb->ulpLe = 1;
-	iocb->ulpClass = CLASS3;
 
 	lpfc_cmd->fcp_cmnd = tmp->fcp_cmnd;
 	lpfc_cmd->fcp_rsp = tmp->fcp_rsp;
@@ -2431,7 +2370,6 @@
 				bf_set(lpfc_sli4_sge_offset, sgl, dma_offset);
 				bf_set(lpfc_sli4_sge_type, sgl,
 				       LPFC_SGE_TYPE_DATA);
-<<<<<<< HEAD
 
 				sgl->sge_len = cpu_to_le32(dma_len);
 				dma_offset += dma_len;
@@ -2451,27 +2389,6 @@
 				sgl++;
 			}
 
-=======
-
-				sgl->sge_len = cpu_to_le32(dma_len);
-				dma_offset += dma_len;
-
-				num_sge++;
-				curr_data++;
-
-				if (split_offset) {
-					sgl++;
-					j++;
-					break;
-				}
-
-				/* Move to the next s/g segment if possible */
-				sgde = sg_next(sgde);
-
-				sgl++;
-			}
-
->>>>>>> e12a87e7
 			j++;
 		}
 
@@ -3888,9 +3805,6 @@
 	struct Scsi_Host *shost;
 	int idx;
 	uint32_t logit = LOG_FCP;
-#ifdef CONFIG_SCSI_LPFC_DEBUG_FS
-	int cpu;
-#endif
 
 	/* Guard against abort handler being called at same time */
 	spin_lock(&lpfc_cmd->buf_lock);
@@ -3909,16 +3823,8 @@
 		phba->sli4_hba.hdwq[idx].scsi_cstat.io_cmpls++;
 
 #ifdef CONFIG_SCSI_LPFC_DEBUG_FS
-<<<<<<< HEAD
-	if (unlikely(phba->cpucheck_on & LPFC_CHECK_SCSI_IO)) {
-		cpu = raw_smp_processor_id();
-		if (cpu < LPFC_CHECK_CPU_CNT && phba->sli4_hba.hdwq)
-			phba->sli4_hba.hdwq[idx].cpucheck_cmpl_io[cpu]++;
-	}
-=======
 	if (unlikely(phba->hdwqstat_on & LPFC_CHECK_SCSI_IO))
 		this_cpu_inc(phba->sli4_hba.c_stat->cmpl_io);
->>>>>>> e12a87e7
 #endif
 	shost = cmd->device->host;
 
@@ -4600,14 +4506,10 @@
 	struct fc_rport *rport = starget_to_rport(scsi_target(cmnd->device));
 	int err, idx;
 #ifdef CONFIG_SCSI_LPFC_DEBUG_FS
-<<<<<<< HEAD
-	int cpu;
-=======
 	uint64_t start = 0L;
 
 	if (phba->ktime_on)
 		start = ktime_get_ns();
->>>>>>> e12a87e7
 #endif
 
 	rdata = lpfc_rport_data_from_scsi_device(cmnd->device);
@@ -4729,19 +4631,8 @@
 	lpfc_scsi_prep_cmnd(vport, lpfc_cmd, ndlp);
 
 #ifdef CONFIG_SCSI_LPFC_DEBUG_FS
-<<<<<<< HEAD
-	if (unlikely(phba->cpucheck_on & LPFC_CHECK_SCSI_IO)) {
-		cpu = raw_smp_processor_id();
-		if (cpu < LPFC_CHECK_CPU_CNT) {
-			struct lpfc_sli4_hdw_queue *hdwq =
-					&phba->sli4_hba.hdwq[lpfc_cmd->hdwq_no];
-			hdwq->cpucheck_xmt_io[cpu]++;
-		}
-	}
-=======
 	if (unlikely(phba->hdwqstat_on & LPFC_CHECK_SCSI_IO))
 		this_cpu_inc(phba->sli4_hba.c_stat->xmt_io);
->>>>>>> e12a87e7
 #endif
 	err = lpfc_sli_issue_iocb(phba, LPFC_FCP_RING,
 				  &lpfc_cmd->cur_iocbq, SLI_IOCB_RET_IOCB);
@@ -6141,35 +6032,6 @@
 	.track_queue_depth	= 0,
 };
 
-<<<<<<< HEAD
-struct scsi_host_template lpfc_template_no_hr = {
-	.module			= THIS_MODULE,
-	.name			= LPFC_DRIVER_NAME,
-	.proc_name		= LPFC_DRIVER_NAME,
-	.info			= lpfc_info,
-	.queuecommand		= lpfc_queuecommand,
-	.eh_timed_out		= fc_eh_timed_out,
-	.eh_abort_handler	= lpfc_abort_handler,
-	.eh_device_reset_handler = lpfc_device_reset_handler,
-	.eh_target_reset_handler = lpfc_target_reset_handler,
-	.eh_bus_reset_handler	= lpfc_bus_reset_handler,
-	.slave_alloc		= lpfc_slave_alloc,
-	.slave_configure	= lpfc_slave_configure,
-	.slave_destroy		= lpfc_slave_destroy,
-	.scan_finished		= lpfc_scan_finished,
-	.this_id		= -1,
-	.sg_tablesize		= LPFC_DEFAULT_SG_SEG_CNT,
-	.cmd_per_lun		= LPFC_CMD_PER_LUN,
-	.use_clustering		= ENABLE_CLUSTERING,
-	.shost_attrs		= lpfc_hba_attrs,
-	.max_sectors		= 0xFFFFFFFF,
-	.vendor_id		= LPFC_NL_VENDOR_ID,
-	.change_queue_depth	= scsi_change_queue_depth,
-	.track_queue_depth	= 1,
-};
-
-=======
->>>>>>> e12a87e7
 struct scsi_host_template lpfc_template = {
 	.module			= THIS_MODULE,
 	.name			= LPFC_DRIVER_NAME,
