/*******************************************************************
 * This file is part of the Emulex Linux Device Driver for         *
 * Fibre Channel Host Bus Adapters.                                *
 * Copyright (C) 2017-2019 Broadcom. All Rights Reserved. The term *
 * “Broadcom” refers to Broadcom Inc. and/or its subsidiaries.  *
 * Copyright (C) 2004-2016 Emulex.  All rights reserved.           *
 * EMULEX and SLI are trademarks of Emulex.                        *
 * www.broadcom.com                                                *
 * Portions Copyright (C) 2004-2005 Christoph Hellwig              *
 *                                                                 *
 * This program is free software; you can redistribute it and/or   *
 * modify it under the terms of version 2 of the GNU General       *
 * Public License as published by the Free Software Foundation.    *
 * This program is distributed in the hope that it will be useful. *
 * ALL EXPRESS OR IMPLIED CONDITIONS, REPRESENTATIONS AND          *
 * WARRANTIES, INCLUDING ANY IMPLIED WARRANTY OF MERCHANTABILITY,  *
 * FITNESS FOR A PARTICULAR PURPOSE, OR NON-INFRINGEMENT, ARE      *
 * DISCLAIMED, EXCEPT TO THE EXTENT THAT SUCH DISCLAIMERS ARE HELD *
 * TO BE LEGALLY INVALID.  See the GNU General Public License for  *
 * more details, a copy of which can be found in the file COPYING  *
 * included with this package.                                     *
 *******************************************************************/

#include <linux/ctype.h>
#include <linux/delay.h>
#include <linux/pci.h>
#include <linux/interrupt.h>
#include <linux/module.h>
#include <linux/aer.h>
#include <linux/gfp.h>
#include <linux/kernel.h>

#include <scsi/scsi.h>
#include <scsi/scsi_device.h>
#include <scsi/scsi_host.h>
#include <scsi/scsi_tcq.h>
#include <scsi/scsi_transport_fc.h>
#include <scsi/fc/fc_fs.h>

#include <linux/nvme-fc-driver.h>

#include "lpfc_hw4.h"
#include "lpfc_hw.h"
#include "lpfc_sli.h"
#include "lpfc_sli4.h"
#include "lpfc_nl.h"
#include "lpfc_disc.h"
#include "lpfc.h"
#include "lpfc_scsi.h"
#include "lpfc_nvme.h"
#include "lpfc_nvmet.h"
#include "lpfc_logmsg.h"
#include "lpfc_version.h"
#include "lpfc_compat.h"
#include "lpfc_crtn.h"
#include "lpfc_vport.h"
#include "lpfc_attr.h"

#define LPFC_DEF_DEVLOSS_TMO	30
#define LPFC_MIN_DEVLOSS_TMO	1
#define LPFC_MAX_DEVLOSS_TMO	255

#define LPFC_DEF_MRQ_POST	512
#define LPFC_MIN_MRQ_POST	512
#define LPFC_MAX_MRQ_POST	2048

/*
 * Write key size should be multiple of 4. If write key is changed
 * make sure that library write key is also changed.
 */
#define LPFC_REG_WRITE_KEY_SIZE	4
#define LPFC_REG_WRITE_KEY	"EMLX"

const char *const trunk_errmsg[] = {	/* map errcode */
	"",	/* There is no such error code at index 0*/
	"link negotiated speed does not match existing"
		" trunk - link was \"low\" speed",
	"link negotiated speed does not match"
		" existing trunk - link was \"middle\" speed",
	"link negotiated speed does not match existing"
		" trunk - link was \"high\" speed",
	"Attached to non-trunking port - F_Port",
	"Attached to non-trunking port - N_Port",
	"FLOGI response timeout",
	"non-FLOGI frame received",
	"Invalid FLOGI response",
	"Trunking initialization protocol",
	"Trunk peer device mismatch",
};

/**
 * lpfc_jedec_to_ascii - Hex to ascii convertor according to JEDEC rules
 * @incr: integer to convert.
 * @hdw: ascii string holding converted integer plus a string terminator.
 *
 * Description:
 * JEDEC Joint Electron Device Engineering Council.
 * Convert a 32 bit integer composed of 8 nibbles into an 8 byte ascii
 * character string. The string is then terminated with a NULL in byte 9.
 * Hex 0-9 becomes ascii '0' to '9'.
 * Hex a-f becomes ascii '=' to 'B' capital B.
 *
 * Notes:
 * Coded for 32 bit integers only.
 **/
static void
lpfc_jedec_to_ascii(int incr, char hdw[])
{
	int i, j;
	for (i = 0; i < 8; i++) {
		j = (incr & 0xf);
		if (j <= 9)
			hdw[7 - i] = 0x30 +  j;
		 else
			hdw[7 - i] = 0x61 + j - 10;
		incr = (incr >> 4);
	}
	hdw[8] = 0;
	return;
}

/**
 * lpfc_drvr_version_show - Return the Emulex driver string with version number
 * @dev: class unused variable.
 * @attr: device attribute, not used.
 * @buf: on return contains the module description text.
 *
 * Returns: size of formatted string.
 **/
static ssize_t
lpfc_drvr_version_show(struct device *dev, struct device_attribute *attr,
		       char *buf)
{
	return scnprintf(buf, PAGE_SIZE, LPFC_MODULE_DESC "\n");
}

/**
 * lpfc_enable_fip_show - Return the fip mode of the HBA
 * @dev: class unused variable.
 * @attr: device attribute, not used.
 * @buf: on return contains the module description text.
 *
 * Returns: size of formatted string.
 **/
static ssize_t
lpfc_enable_fip_show(struct device *dev, struct device_attribute *attr,
		       char *buf)
{
	struct Scsi_Host *shost = class_to_shost(dev);
	struct lpfc_vport *vport = (struct lpfc_vport *) shost->hostdata;
	struct lpfc_hba   *phba = vport->phba;

	if (phba->hba_flag & HBA_FIP_SUPPORT)
		return scnprintf(buf, PAGE_SIZE, "1\n");
	else
		return scnprintf(buf, PAGE_SIZE, "0\n");
}

static ssize_t
lpfc_nvme_info_show(struct device *dev, struct device_attribute *attr,
		    char *buf)
{
	struct Scsi_Host *shost = class_to_shost(dev);
	struct lpfc_vport *vport = shost_priv(shost);
	struct lpfc_hba   *phba = vport->phba;
	struct lpfc_nvmet_tgtport *tgtp;
	struct nvme_fc_local_port *localport;
	struct lpfc_nvme_lport *lport;
	struct lpfc_nvme_rport *rport;
	struct lpfc_nodelist *ndlp;
	struct nvme_fc_remote_port *nrport;
	struct lpfc_fc4_ctrl_stat *cstat;
	uint64_t data1, data2, data3;
	uint64_t totin, totout, tot;
	char *statep;
	int i;
	int len = 0;
	char tmp[LPFC_MAX_NVME_INFO_TMP_LEN] = {0};

	if (!(vport->cfg_enable_fc4_type & LPFC_ENABLE_NVME)) {
		len = scnprintf(buf, PAGE_SIZE, "NVME Disabled\n");
		return len;
	}
	if (phba->nvmet_support) {
		if (!phba->targetport) {
			len = scnprintf(buf, PAGE_SIZE,
					"NVME Target: x%llx is not allocated\n",
					wwn_to_u64(vport->fc_portname.u.wwn));
			return len;
		}
		/* Port state is only one of two values for now. */
		if (phba->targetport->port_id)
			statep = "REGISTERED";
		else
			statep = "INIT";
		scnprintf(tmp, sizeof(tmp),
			  "NVME Target Enabled  State %s\n",
			  statep);
		if (strlcat(buf, tmp, PAGE_SIZE) >= PAGE_SIZE)
			goto buffer_done;

		scnprintf(tmp, sizeof(tmp),
			  "%s%d WWPN x%llx WWNN x%llx DID x%06x\n",
			  "NVME Target: lpfc",
			  phba->brd_no,
			  wwn_to_u64(vport->fc_portname.u.wwn),
			  wwn_to_u64(vport->fc_nodename.u.wwn),
			  phba->targetport->port_id);
		if (strlcat(buf, tmp, PAGE_SIZE) >= PAGE_SIZE)
			goto buffer_done;

		if (strlcat(buf, "\nNVME Target: Statistics\n", PAGE_SIZE)
		    >= PAGE_SIZE)
			goto buffer_done;

		tgtp = (struct lpfc_nvmet_tgtport *)phba->targetport->private;
		scnprintf(tmp, sizeof(tmp),
			  "LS: Rcv %08x Drop %08x Abort %08x\n",
			  atomic_read(&tgtp->rcv_ls_req_in),
			  atomic_read(&tgtp->rcv_ls_req_drop),
			  atomic_read(&tgtp->xmt_ls_abort));
		if (strlcat(buf, tmp, PAGE_SIZE) >= PAGE_SIZE)
			goto buffer_done;

		if (atomic_read(&tgtp->rcv_ls_req_in) !=
		    atomic_read(&tgtp->rcv_ls_req_out)) {
			scnprintf(tmp, sizeof(tmp),
				  "Rcv LS: in %08x != out %08x\n",
				  atomic_read(&tgtp->rcv_ls_req_in),
				  atomic_read(&tgtp->rcv_ls_req_out));
			if (strlcat(buf, tmp, PAGE_SIZE) >= PAGE_SIZE)
				goto buffer_done;
		}

		scnprintf(tmp, sizeof(tmp),
			  "LS: Xmt %08x Drop %08x Cmpl %08x\n",
			  atomic_read(&tgtp->xmt_ls_rsp),
			  atomic_read(&tgtp->xmt_ls_drop),
			  atomic_read(&tgtp->xmt_ls_rsp_cmpl));
		if (strlcat(buf, tmp, PAGE_SIZE) >= PAGE_SIZE)
			goto buffer_done;

		scnprintf(tmp, sizeof(tmp),
			  "LS: RSP Abort %08x xb %08x Err %08x\n",
			  atomic_read(&tgtp->xmt_ls_rsp_aborted),
			  atomic_read(&tgtp->xmt_ls_rsp_xb_set),
			  atomic_read(&tgtp->xmt_ls_rsp_error));
		if (strlcat(buf, tmp, PAGE_SIZE) >= PAGE_SIZE)
			goto buffer_done;

		scnprintf(tmp, sizeof(tmp),
			  "FCP: Rcv %08x Defer %08x Release %08x "
			  "Drop %08x\n",
			  atomic_read(&tgtp->rcv_fcp_cmd_in),
			  atomic_read(&tgtp->rcv_fcp_cmd_defer),
			  atomic_read(&tgtp->xmt_fcp_release),
			  atomic_read(&tgtp->rcv_fcp_cmd_drop));
		if (strlcat(buf, tmp, PAGE_SIZE) >= PAGE_SIZE)
			goto buffer_done;

		if (atomic_read(&tgtp->rcv_fcp_cmd_in) !=
		    atomic_read(&tgtp->rcv_fcp_cmd_out)) {
			scnprintf(tmp, sizeof(tmp),
				  "Rcv FCP: in %08x != out %08x\n",
				  atomic_read(&tgtp->rcv_fcp_cmd_in),
				  atomic_read(&tgtp->rcv_fcp_cmd_out));
			if (strlcat(buf, tmp, PAGE_SIZE) >= PAGE_SIZE)
				goto buffer_done;
		}

		scnprintf(tmp, sizeof(tmp),
			  "FCP Rsp: RD %08x rsp %08x WR %08x rsp %08x "
			  "drop %08x\n",
			  atomic_read(&tgtp->xmt_fcp_read),
			  atomic_read(&tgtp->xmt_fcp_read_rsp),
			  atomic_read(&tgtp->xmt_fcp_write),
			  atomic_read(&tgtp->xmt_fcp_rsp),
			  atomic_read(&tgtp->xmt_fcp_drop));
		if (strlcat(buf, tmp, PAGE_SIZE) >= PAGE_SIZE)
			goto buffer_done;

		scnprintf(tmp, sizeof(tmp),
			  "FCP Rsp Cmpl: %08x err %08x drop %08x\n",
			  atomic_read(&tgtp->xmt_fcp_rsp_cmpl),
			  atomic_read(&tgtp->xmt_fcp_rsp_error),
			  atomic_read(&tgtp->xmt_fcp_rsp_drop));
		if (strlcat(buf, tmp, PAGE_SIZE) >= PAGE_SIZE)
			goto buffer_done;

		scnprintf(tmp, sizeof(tmp),
			  "FCP Rsp Abort: %08x xb %08x xricqe  %08x\n",
			  atomic_read(&tgtp->xmt_fcp_rsp_aborted),
			  atomic_read(&tgtp->xmt_fcp_rsp_xb_set),
			  atomic_read(&tgtp->xmt_fcp_xri_abort_cqe));
		if (strlcat(buf, tmp, PAGE_SIZE) >= PAGE_SIZE)
			goto buffer_done;

		scnprintf(tmp, sizeof(tmp),
			  "ABORT: Xmt %08x Cmpl %08x\n",
			  atomic_read(&tgtp->xmt_fcp_abort),
			  atomic_read(&tgtp->xmt_fcp_abort_cmpl));
		if (strlcat(buf, tmp, PAGE_SIZE) >= PAGE_SIZE)
			goto buffer_done;

		scnprintf(tmp, sizeof(tmp),
			  "ABORT: Sol %08x  Usol %08x Err %08x Cmpl %08x\n",
			  atomic_read(&tgtp->xmt_abort_sol),
			  atomic_read(&tgtp->xmt_abort_unsol),
			  atomic_read(&tgtp->xmt_abort_rsp),
			  atomic_read(&tgtp->xmt_abort_rsp_error));
		if (strlcat(buf, tmp, PAGE_SIZE) >= PAGE_SIZE)
			goto buffer_done;

		scnprintf(tmp, sizeof(tmp),
			  "DELAY: ctx %08x  fod %08x wqfull %08x\n",
			  atomic_read(&tgtp->defer_ctx),
			  atomic_read(&tgtp->defer_fod),
			  atomic_read(&tgtp->defer_wqfull));
		if (strlcat(buf, tmp, PAGE_SIZE) >= PAGE_SIZE)
			goto buffer_done;

		/* Calculate outstanding IOs */
		tot = atomic_read(&tgtp->rcv_fcp_cmd_drop);
		tot += atomic_read(&tgtp->xmt_fcp_release);
		tot = atomic_read(&tgtp->rcv_fcp_cmd_in) - tot;

		scnprintf(tmp, sizeof(tmp),
			  "IO_CTX: %08x  WAIT: cur %08x tot %08x\n"
			  "CTX Outstanding %08llx\n\n",
			  phba->sli4_hba.nvmet_xri_cnt,
			  phba->sli4_hba.nvmet_io_wait_cnt,
			  phba->sli4_hba.nvmet_io_wait_total,
			  tot);
		strlcat(buf, tmp, PAGE_SIZE);
		goto buffer_done;
	}

	localport = vport->localport;
	if (!localport) {
		len = scnprintf(buf, PAGE_SIZE,
				"NVME Initiator x%llx is not allocated\n",
				wwn_to_u64(vport->fc_portname.u.wwn));
		return len;
	}
	lport = (struct lpfc_nvme_lport *)localport->private;
	if (strlcat(buf, "\nNVME Initiator Enabled\n", PAGE_SIZE) >= PAGE_SIZE)
		goto buffer_done;

	rcu_read_lock();
	scnprintf(tmp, sizeof(tmp),
		  "XRI Dist lpfc%d Total %d IO %d ELS %d\n",
		  phba->brd_no,
		  phba->sli4_hba.max_cfg_param.max_xri,
		  phba->sli4_hba.io_xri_max,
		  lpfc_sli4_get_els_iocb_cnt(phba));
	if (strlcat(buf, tmp, PAGE_SIZE) >= PAGE_SIZE)
		goto buffer_done;

	/* Port state is only one of two values for now. */
	if (localport->port_id)
		statep = "ONLINE";
	else
		statep = "UNKNOWN ";

	scnprintf(tmp, sizeof(tmp),
		  "%s%d WWPN x%llx WWNN x%llx DID x%06x %s\n",
		  "NVME LPORT lpfc",
		  phba->brd_no,
		  wwn_to_u64(vport->fc_portname.u.wwn),
		  wwn_to_u64(vport->fc_nodename.u.wwn),
		  localport->port_id, statep);
	if (strlcat(buf, tmp, PAGE_SIZE) >= PAGE_SIZE)
		goto buffer_done;

	list_for_each_entry(ndlp, &vport->fc_nodes, nlp_listp) {
		nrport = NULL;
		spin_lock(&vport->phba->hbalock);
		rport = lpfc_ndlp_get_nrport(ndlp);
		if (rport)
			nrport = rport->remoteport;
		spin_unlock(&vport->phba->hbalock);
		if (!nrport)
			continue;

		/* Port state is only one of two values for now. */
		switch (nrport->port_state) {
		case FC_OBJSTATE_ONLINE:
			statep = "ONLINE";
			break;
		case FC_OBJSTATE_UNKNOWN:
			statep = "UNKNOWN ";
			break;
		default:
			statep = "UNSUPPORTED";
			break;
		}

		/* Tab in to show lport ownership. */
		if (strlcat(buf, "NVME RPORT       ", PAGE_SIZE) >= PAGE_SIZE)
			goto buffer_done;
		if (phba->brd_no >= 10) {
			if (strlcat(buf, " ", PAGE_SIZE) >= PAGE_SIZE)
				goto buffer_done;
		}

		scnprintf(tmp, sizeof(tmp), "WWPN x%llx ",
			  nrport->port_name);
		if (strlcat(buf, tmp, PAGE_SIZE) >= PAGE_SIZE)
			goto buffer_done;

		scnprintf(tmp, sizeof(tmp), "WWNN x%llx ",
			  nrport->node_name);
		if (strlcat(buf, tmp, PAGE_SIZE) >= PAGE_SIZE)
			goto buffer_done;

		scnprintf(tmp, sizeof(tmp), "DID x%06x ",
			  nrport->port_id);
		if (strlcat(buf, tmp, PAGE_SIZE) >= PAGE_SIZE)
			goto buffer_done;

		/* An NVME rport can have multiple roles. */
		if (nrport->port_role & FC_PORT_ROLE_NVME_INITIATOR) {
			if (strlcat(buf, "INITIATOR ", PAGE_SIZE) >= PAGE_SIZE)
				goto buffer_done;
		}
		if (nrport->port_role & FC_PORT_ROLE_NVME_TARGET) {
			if (strlcat(buf, "TARGET ", PAGE_SIZE) >= PAGE_SIZE)
				goto buffer_done;
		}
		if (nrport->port_role & FC_PORT_ROLE_NVME_DISCOVERY) {
			if (strlcat(buf, "DISCSRVC ", PAGE_SIZE) >= PAGE_SIZE)
				goto buffer_done;
		}
		if (nrport->port_role & ~(FC_PORT_ROLE_NVME_INITIATOR |
					  FC_PORT_ROLE_NVME_TARGET |
					  FC_PORT_ROLE_NVME_DISCOVERY)) {
			scnprintf(tmp, sizeof(tmp), "UNKNOWN ROLE x%x",
				  nrport->port_role);
			if (strlcat(buf, tmp, PAGE_SIZE) >= PAGE_SIZE)
				goto buffer_done;
		}

		scnprintf(tmp, sizeof(tmp), "%s\n", statep);
		if (strlcat(buf, tmp, PAGE_SIZE) >= PAGE_SIZE)
			goto buffer_done;
	}
	rcu_read_unlock();

	if (!lport)
		goto buffer_done;

	if (strlcat(buf, "\nNVME Statistics\n", PAGE_SIZE) >= PAGE_SIZE)
		goto buffer_done;

	scnprintf(tmp, sizeof(tmp),
		  "LS: Xmt %010x Cmpl %010x Abort %08x\n",
		  atomic_read(&lport->fc4NvmeLsRequests),
		  atomic_read(&lport->fc4NvmeLsCmpls),
		  atomic_read(&lport->xmt_ls_abort));
	if (strlcat(buf, tmp, PAGE_SIZE) >= PAGE_SIZE)
		goto buffer_done;

	scnprintf(tmp, sizeof(tmp),
		  "LS XMIT: Err %08x  CMPL: xb %08x Err %08x\n",
		  atomic_read(&lport->xmt_ls_err),
		  atomic_read(&lport->cmpl_ls_xb),
		  atomic_read(&lport->cmpl_ls_err));
	if (strlcat(buf, tmp, PAGE_SIZE) >= PAGE_SIZE)
		goto buffer_done;

	totin = 0;
	totout = 0;
	for (i = 0; i < phba->cfg_hdw_queue; i++) {
		cstat = &phba->sli4_hba.hdwq[i].nvme_cstat;
		tot = cstat->io_cmpls;
		totin += tot;
		data1 = cstat->input_requests;
		data2 = cstat->output_requests;
		data3 = cstat->control_requests;
		totout += (data1 + data2 + data3);
	}
	scnprintf(tmp, sizeof(tmp),
		  "Total FCP Cmpl %016llx Issue %016llx "
		  "OutIO %016llx\n",
		  totin, totout, totout - totin);
	if (strlcat(buf, tmp, PAGE_SIZE) >= PAGE_SIZE)
		goto buffer_done;

	scnprintf(tmp, sizeof(tmp),
		  "\tabort %08x noxri %08x nondlp %08x qdepth %08x "
		  "wqerr %08x err %08x\n",
		  atomic_read(&lport->xmt_fcp_abort),
		  atomic_read(&lport->xmt_fcp_noxri),
		  atomic_read(&lport->xmt_fcp_bad_ndlp),
		  atomic_read(&lport->xmt_fcp_qdepth),
		  atomic_read(&lport->xmt_fcp_err),
		  atomic_read(&lport->xmt_fcp_wqerr));
	if (strlcat(buf, tmp, PAGE_SIZE) >= PAGE_SIZE)
		goto buffer_done;

	scnprintf(tmp, sizeof(tmp),
		  "FCP CMPL: xb %08x Err %08x\n",
		  atomic_read(&lport->cmpl_fcp_xb),
		  atomic_read(&lport->cmpl_fcp_err));
	strlcat(buf, tmp, PAGE_SIZE);

buffer_done:
	len = strnlen(buf, PAGE_SIZE);

	if (unlikely(len >= (PAGE_SIZE - 1))) {
		lpfc_printf_log(phba, KERN_INFO, LOG_NVME,
				"6314 Catching potential buffer "
				"overflow > PAGE_SIZE = %lu bytes\n",
				PAGE_SIZE);
		strlcpy(buf + PAGE_SIZE - 1 -
			strnlen(LPFC_NVME_INFO_MORE_STR, PAGE_SIZE - 1),
			LPFC_NVME_INFO_MORE_STR,
			strnlen(LPFC_NVME_INFO_MORE_STR, PAGE_SIZE - 1)
			+ 1);
	}

	return len;
}

static ssize_t
lpfc_scsi_stat_show(struct device *dev, struct device_attribute *attr,
		    char *buf)
{
	struct Scsi_Host *shost = class_to_shost(dev);
	struct lpfc_vport *vport = shost_priv(shost);
	struct lpfc_hba *phba = vport->phba;
	int len;
	struct lpfc_fc4_ctrl_stat *cstat;
	u64 data1, data2, data3;
	u64 tot, totin, totout;
	int i;
	char tmp[LPFC_MAX_SCSI_INFO_TMP_LEN] = {0};

	if (!(vport->cfg_enable_fc4_type & LPFC_ENABLE_FCP) ||
	    (phba->sli_rev != LPFC_SLI_REV4))
		return 0;

	scnprintf(buf, PAGE_SIZE, "SCSI HDWQ Statistics\n");

	totin = 0;
	totout = 0;
	for (i = 0; i < phba->cfg_hdw_queue; i++) {
		cstat = &phba->sli4_hba.hdwq[i].scsi_cstat;
		tot = cstat->io_cmpls;
		totin += tot;
		data1 = cstat->input_requests;
		data2 = cstat->output_requests;
		data3 = cstat->control_requests;
		totout += (data1 + data2 + data3);

		scnprintf(tmp, sizeof(tmp), "HDWQ (%d): Rd %016llx Wr %016llx "
			  "IO %016llx ", i, data1, data2, data3);
		if (strlcat(buf, tmp, PAGE_SIZE) >= PAGE_SIZE)
			goto buffer_done;

		scnprintf(tmp, sizeof(tmp), "Cmpl %016llx OutIO %016llx\n",
			  tot, ((data1 + data2 + data3) - tot));
		if (strlcat(buf, tmp, PAGE_SIZE) >= PAGE_SIZE)
			goto buffer_done;
	}
	scnprintf(tmp, sizeof(tmp), "Total FCP Cmpl %016llx Issue %016llx "
		  "OutIO %016llx\n", totin, totout, totout - totin);
	strlcat(buf, tmp, PAGE_SIZE);

buffer_done:
	len = strnlen(buf, PAGE_SIZE);

	return len;
}

static ssize_t
lpfc_bg_info_show(struct device *dev, struct device_attribute *attr,
		  char *buf)
{
	struct Scsi_Host *shost = class_to_shost(dev);
	struct lpfc_vport *vport = (struct lpfc_vport *) shost->hostdata;
	struct lpfc_hba   *phba = vport->phba;

	if (phba->cfg_enable_bg) {
		if (phba->sli3_options & LPFC_SLI3_BG_ENABLED)
			return scnprintf(buf, PAGE_SIZE,
					"BlockGuard Enabled\n");
		else
			return scnprintf(buf, PAGE_SIZE,
					"BlockGuard Not Supported\n");
	} else
		return scnprintf(buf, PAGE_SIZE,
					"BlockGuard Disabled\n");
}

static ssize_t
lpfc_bg_guard_err_show(struct device *dev, struct device_attribute *attr,
		       char *buf)
{
	struct Scsi_Host *shost = class_to_shost(dev);
	struct lpfc_vport *vport = (struct lpfc_vport *) shost->hostdata;
	struct lpfc_hba   *phba = vport->phba;

	return scnprintf(buf, PAGE_SIZE, "%llu\n",
			(unsigned long long)phba->bg_guard_err_cnt);
}

static ssize_t
lpfc_bg_apptag_err_show(struct device *dev, struct device_attribute *attr,
			char *buf)
{
	struct Scsi_Host *shost = class_to_shost(dev);
	struct lpfc_vport *vport = (struct lpfc_vport *) shost->hostdata;
	struct lpfc_hba   *phba = vport->phba;

	return scnprintf(buf, PAGE_SIZE, "%llu\n",
			(unsigned long long)phba->bg_apptag_err_cnt);
}

static ssize_t
lpfc_bg_reftag_err_show(struct device *dev, struct device_attribute *attr,
			char *buf)
{
	struct Scsi_Host *shost = class_to_shost(dev);
	struct lpfc_vport *vport = (struct lpfc_vport *) shost->hostdata;
	struct lpfc_hba   *phba = vport->phba;

	return scnprintf(buf, PAGE_SIZE, "%llu\n",
			(unsigned long long)phba->bg_reftag_err_cnt);
}

/**
 * lpfc_info_show - Return some pci info about the host in ascii
 * @dev: class converted to a Scsi_host structure.
 * @attr: device attribute, not used.
 * @buf: on return contains the formatted text from lpfc_info().
 *
 * Returns: size of formatted string.
 **/
static ssize_t
lpfc_info_show(struct device *dev, struct device_attribute *attr,
	       char *buf)
{
	struct Scsi_Host *host = class_to_shost(dev);

	return scnprintf(buf, PAGE_SIZE, "%s\n", lpfc_info(host));
}

/**
 * lpfc_serialnum_show - Return the hba serial number in ascii
 * @dev: class converted to a Scsi_host structure.
 * @attr: device attribute, not used.
 * @buf: on return contains the formatted text serial number.
 *
 * Returns: size of formatted string.
 **/
static ssize_t
lpfc_serialnum_show(struct device *dev, struct device_attribute *attr,
		    char *buf)
{
	struct Scsi_Host  *shost = class_to_shost(dev);
	struct lpfc_vport *vport = (struct lpfc_vport *) shost->hostdata;
	struct lpfc_hba   *phba = vport->phba;

	return scnprintf(buf, PAGE_SIZE, "%s\n", phba->SerialNumber);
}

/**
 * lpfc_temp_sensor_show - Return the temperature sensor level
 * @dev: class converted to a Scsi_host structure.
 * @attr: device attribute, not used.
 * @buf: on return contains the formatted support level.
 *
 * Description:
 * Returns a number indicating the temperature sensor level currently
 * supported, zero or one in ascii.
 *
 * Returns: size of formatted string.
 **/
static ssize_t
lpfc_temp_sensor_show(struct device *dev, struct device_attribute *attr,
		      char *buf)
{
	struct Scsi_Host *shost = class_to_shost(dev);
	struct lpfc_vport *vport = (struct lpfc_vport *) shost->hostdata;
	struct lpfc_hba   *phba = vport->phba;
	return scnprintf(buf, PAGE_SIZE, "%d\n", phba->temp_sensor_support);
}

/**
 * lpfc_modeldesc_show - Return the model description of the hba
 * @dev: class converted to a Scsi_host structure.
 * @attr: device attribute, not used.
 * @buf: on return contains the scsi vpd model description.
 *
 * Returns: size of formatted string.
 **/
static ssize_t
lpfc_modeldesc_show(struct device *dev, struct device_attribute *attr,
		    char *buf)
{
	struct Scsi_Host  *shost = class_to_shost(dev);
	struct lpfc_vport *vport = (struct lpfc_vport *) shost->hostdata;
	struct lpfc_hba   *phba = vport->phba;

	return scnprintf(buf, PAGE_SIZE, "%s\n", phba->ModelDesc);
}

/**
 * lpfc_modelname_show - Return the model name of the hba
 * @dev: class converted to a Scsi_host structure.
 * @attr: device attribute, not used.
 * @buf: on return contains the scsi vpd model name.
 *
 * Returns: size of formatted string.
 **/
static ssize_t
lpfc_modelname_show(struct device *dev, struct device_attribute *attr,
		    char *buf)
{
	struct Scsi_Host  *shost = class_to_shost(dev);
	struct lpfc_vport *vport = (struct lpfc_vport *) shost->hostdata;
	struct lpfc_hba   *phba = vport->phba;

	return scnprintf(buf, PAGE_SIZE, "%s\n", phba->ModelName);
}

/**
 * lpfc_programtype_show - Return the program type of the hba
 * @dev: class converted to a Scsi_host structure.
 * @attr: device attribute, not used.
 * @buf: on return contains the scsi vpd program type.
 *
 * Returns: size of formatted string.
 **/
static ssize_t
lpfc_programtype_show(struct device *dev, struct device_attribute *attr,
		      char *buf)
{
	struct Scsi_Host  *shost = class_to_shost(dev);
	struct lpfc_vport *vport = (struct lpfc_vport *) shost->hostdata;
	struct lpfc_hba   *phba = vport->phba;

	return scnprintf(buf, PAGE_SIZE, "%s\n", phba->ProgramType);
}

/**
 * lpfc_mlomgmt_show - Return the Menlo Maintenance sli flag
 * @dev: class converted to a Scsi_host structure.
 * @attr: device attribute, not used.
 * @buf: on return contains the Menlo Maintenance sli flag.
 *
 * Returns: size of formatted string.
 **/
static ssize_t
lpfc_mlomgmt_show(struct device *dev, struct device_attribute *attr, char *buf)
{
	struct Scsi_Host  *shost = class_to_shost(dev);
	struct lpfc_vport *vport = (struct lpfc_vport *)shost->hostdata;
	struct lpfc_hba   *phba = vport->phba;

	return scnprintf(buf, PAGE_SIZE, "%d\n",
		(phba->sli.sli_flag & LPFC_MENLO_MAINT));
}

/**
 * lpfc_vportnum_show - Return the port number in ascii of the hba
 * @dev: class converted to a Scsi_host structure.
 * @attr: device attribute, not used.
 * @buf: on return contains scsi vpd program type.
 *
 * Returns: size of formatted string.
 **/
static ssize_t
lpfc_vportnum_show(struct device *dev, struct device_attribute *attr,
		   char *buf)
{
	struct Scsi_Host  *shost = class_to_shost(dev);
	struct lpfc_vport *vport = (struct lpfc_vport *) shost->hostdata;
	struct lpfc_hba   *phba = vport->phba;

	return scnprintf(buf, PAGE_SIZE, "%s\n", phba->Port);
}

/**
 * lpfc_fwrev_show - Return the firmware rev running in the hba
 * @dev: class converted to a Scsi_host structure.
 * @attr: device attribute, not used.
 * @buf: on return contains the scsi vpd program type.
 *
 * Returns: size of formatted string.
 **/
static ssize_t
lpfc_fwrev_show(struct device *dev, struct device_attribute *attr,
		char *buf)
{
	struct Scsi_Host  *shost = class_to_shost(dev);
	struct lpfc_vport *vport = (struct lpfc_vport *) shost->hostdata;
	struct lpfc_hba   *phba = vport->phba;
	uint32_t if_type;
	uint8_t sli_family;
	char fwrev[FW_REV_STR_SIZE];
	int len;

	lpfc_decode_firmware_rev(phba, fwrev, 1);
	if_type = phba->sli4_hba.pc_sli4_params.if_type;
	sli_family = phba->sli4_hba.pc_sli4_params.sli_family;

	if (phba->sli_rev < LPFC_SLI_REV4)
		len = scnprintf(buf, PAGE_SIZE, "%s, sli-%d\n",
			       fwrev, phba->sli_rev);
	else
		len = scnprintf(buf, PAGE_SIZE, "%s, sli-%d:%d:%x\n",
			       fwrev, phba->sli_rev, if_type, sli_family);

	return len;
}

/**
 * lpfc_hdw_show - Return the jedec information about the hba
 * @dev: class converted to a Scsi_host structure.
 * @attr: device attribute, not used.
 * @buf: on return contains the scsi vpd program type.
 *
 * Returns: size of formatted string.
 **/
static ssize_t
lpfc_hdw_show(struct device *dev, struct device_attribute *attr, char *buf)
{
	char hdw[9];
	struct Scsi_Host  *shost = class_to_shost(dev);
	struct lpfc_vport *vport = (struct lpfc_vport *) shost->hostdata;
	struct lpfc_hba   *phba = vport->phba;
	lpfc_vpd_t *vp = &phba->vpd;

	lpfc_jedec_to_ascii(vp->rev.biuRev, hdw);
	return scnprintf(buf, PAGE_SIZE, "%s %08x %08x\n", hdw,
			 vp->rev.smRev, vp->rev.smFwRev);
}

/**
 * lpfc_option_rom_version_show - Return the adapter ROM FCode version
 * @dev: class converted to a Scsi_host structure.
 * @attr: device attribute, not used.
 * @buf: on return contains the ROM and FCode ascii strings.
 *
 * Returns: size of formatted string.
 **/
static ssize_t
lpfc_option_rom_version_show(struct device *dev, struct device_attribute *attr,
			     char *buf)
{
	struct Scsi_Host  *shost = class_to_shost(dev);
	struct lpfc_vport *vport = (struct lpfc_vport *) shost->hostdata;
	struct lpfc_hba   *phba = vport->phba;
	char fwrev[FW_REV_STR_SIZE];

	if (phba->sli_rev < LPFC_SLI_REV4)
		return scnprintf(buf, PAGE_SIZE, "%s\n",
				phba->OptionROMVersion);

	lpfc_decode_firmware_rev(phba, fwrev, 1);
	return scnprintf(buf, PAGE_SIZE, "%s\n", fwrev);
}

/**
 * lpfc_state_show - Return the link state of the port
 * @dev: class converted to a Scsi_host structure.
 * @attr: device attribute, not used.
 * @buf: on return contains text describing the state of the link.
 *
 * Notes:
 * The switch statement has no default so zero will be returned.
 *
 * Returns: size of formatted string.
 **/
static ssize_t
lpfc_link_state_show(struct device *dev, struct device_attribute *attr,
		     char *buf)
{
	struct Scsi_Host  *shost = class_to_shost(dev);
	struct lpfc_vport *vport = (struct lpfc_vport *) shost->hostdata;
	struct lpfc_hba   *phba = vport->phba;
	int  len = 0;

	switch (phba->link_state) {
	case LPFC_LINK_UNKNOWN:
	case LPFC_WARM_START:
	case LPFC_INIT_START:
	case LPFC_INIT_MBX_CMDS:
	case LPFC_LINK_DOWN:
	case LPFC_HBA_ERROR:
		if (phba->hba_flag & LINK_DISABLED)
			len += scnprintf(buf + len, PAGE_SIZE-len,
				"Link Down - User disabled\n");
		else
			len += scnprintf(buf + len, PAGE_SIZE-len,
				"Link Down\n");
		break;
	case LPFC_LINK_UP:
	case LPFC_CLEAR_LA:
	case LPFC_HBA_READY:
		len += scnprintf(buf + len, PAGE_SIZE-len, "Link Up - ");

		switch (vport->port_state) {
		case LPFC_LOCAL_CFG_LINK:
			len += scnprintf(buf + len, PAGE_SIZE-len,
					"Configuring Link\n");
			break;
		case LPFC_FDISC:
		case LPFC_FLOGI:
		case LPFC_FABRIC_CFG_LINK:
		case LPFC_NS_REG:
		case LPFC_NS_QRY:
		case LPFC_BUILD_DISC_LIST:
		case LPFC_DISC_AUTH:
			len += scnprintf(buf + len, PAGE_SIZE - len,
					"Discovery\n");
			break;
		case LPFC_VPORT_READY:
			len += scnprintf(buf + len, PAGE_SIZE - len,
					"Ready\n");
			break;

		case LPFC_VPORT_FAILED:
			len += scnprintf(buf + len, PAGE_SIZE - len,
					"Failed\n");
			break;

		case LPFC_VPORT_UNKNOWN:
			len += scnprintf(buf + len, PAGE_SIZE - len,
					"Unknown\n");
			break;
		}
		if (phba->sli.sli_flag & LPFC_MENLO_MAINT)
			len += scnprintf(buf + len, PAGE_SIZE-len,
					"   Menlo Maint Mode\n");
		else if (phba->fc_topology == LPFC_TOPOLOGY_LOOP) {
			if (vport->fc_flag & FC_PUBLIC_LOOP)
				len += scnprintf(buf + len, PAGE_SIZE-len,
						"   Public Loop\n");
			else
				len += scnprintf(buf + len, PAGE_SIZE-len,
						"   Private Loop\n");
		} else {
			if (vport->fc_flag & FC_FABRIC)
				len += scnprintf(buf + len, PAGE_SIZE-len,
						"   Fabric\n");
			else
				len += scnprintf(buf + len, PAGE_SIZE-len,
						"   Point-2-Point\n");
		}
	}

	if ((phba->sli_rev == LPFC_SLI_REV4) &&
	    ((bf_get(lpfc_sli_intf_if_type,
	     &phba->sli4_hba.sli_intf) ==
	     LPFC_SLI_INTF_IF_TYPE_6))) {
		struct lpfc_trunk_link link = phba->trunk_link;

		if (bf_get(lpfc_conf_trunk_port0, &phba->sli4_hba))
			len += scnprintf(buf + len, PAGE_SIZE - len,
				"Trunk port 0: Link %s %s\n",
				(link.link0.state == LPFC_LINK_UP) ?
				 "Up" : "Down. ",
				trunk_errmsg[link.link0.fault]);

		if (bf_get(lpfc_conf_trunk_port1, &phba->sli4_hba))
			len += scnprintf(buf + len, PAGE_SIZE - len,
				"Trunk port 1: Link %s %s\n",
				(link.link1.state == LPFC_LINK_UP) ?
				 "Up" : "Down. ",
				trunk_errmsg[link.link1.fault]);

		if (bf_get(lpfc_conf_trunk_port2, &phba->sli4_hba))
			len += scnprintf(buf + len, PAGE_SIZE - len,
				"Trunk port 2: Link %s %s\n",
				(link.link2.state == LPFC_LINK_UP) ?
				 "Up" : "Down. ",
				trunk_errmsg[link.link2.fault]);

		if (bf_get(lpfc_conf_trunk_port3, &phba->sli4_hba))
			len += scnprintf(buf + len, PAGE_SIZE - len,
				"Trunk port 3: Link %s %s\n",
				(link.link3.state == LPFC_LINK_UP) ?
				 "Up" : "Down. ",
				trunk_errmsg[link.link3.fault]);

	}

	return len;
}

/**
 * lpfc_sli4_protocol_show - Return the fip mode of the HBA
 * @dev: class unused variable.
 * @attr: device attribute, not used.
 * @buf: on return contains the module description text.
 *
 * Returns: size of formatted string.
 **/
static ssize_t
lpfc_sli4_protocol_show(struct device *dev, struct device_attribute *attr,
			char *buf)
{
	struct Scsi_Host *shost = class_to_shost(dev);
	struct lpfc_vport *vport = (struct lpfc_vport *) shost->hostdata;
	struct lpfc_hba *phba = vport->phba;

	if (phba->sli_rev < LPFC_SLI_REV4)
		return scnprintf(buf, PAGE_SIZE, "fc\n");

	if (phba->sli4_hba.lnk_info.lnk_dv == LPFC_LNK_DAT_VAL) {
		if (phba->sli4_hba.lnk_info.lnk_tp == LPFC_LNK_TYPE_GE)
			return scnprintf(buf, PAGE_SIZE, "fcoe\n");
		if (phba->sli4_hba.lnk_info.lnk_tp == LPFC_LNK_TYPE_FC)
			return scnprintf(buf, PAGE_SIZE, "fc\n");
	}
	return scnprintf(buf, PAGE_SIZE, "unknown\n");
}

/**
 * lpfc_oas_supported_show - Return whether or not Optimized Access Storage
 *			    (OAS) is supported.
 * @dev: class unused variable.
 * @attr: device attribute, not used.
 * @buf: on return contains the module description text.
 *
 * Returns: size of formatted string.
 **/
static ssize_t
lpfc_oas_supported_show(struct device *dev, struct device_attribute *attr,
			char *buf)
{
	struct Scsi_Host *shost = class_to_shost(dev);
	struct lpfc_vport *vport = (struct lpfc_vport *)shost->hostdata;
	struct lpfc_hba *phba = vport->phba;

	return scnprintf(buf, PAGE_SIZE, "%d\n",
			phba->sli4_hba.pc_sli4_params.oas_supported);
}

/**
 * lpfc_link_state_store - Transition the link_state on an HBA port
 * @dev: class device that is converted into a Scsi_host.
 * @attr: device attribute, not used.
 * @buf: one or more lpfc_polling_flags values.
 * @count: not used.
 *
 * Returns:
 * -EINVAL if the buffer is not "up" or "down"
 * return from link state change function if non-zero
 * length of the buf on success
 **/
static ssize_t
lpfc_link_state_store(struct device *dev, struct device_attribute *attr,
		const char *buf, size_t count)
{
	struct Scsi_Host  *shost = class_to_shost(dev);
	struct lpfc_vport *vport = (struct lpfc_vport *) shost->hostdata;
	struct lpfc_hba   *phba = vport->phba;

	int status = -EINVAL;

	if ((strncmp(buf, "up", sizeof("up") - 1) == 0) &&
			(phba->link_state == LPFC_LINK_DOWN))
		status = phba->lpfc_hba_init_link(phba, MBX_NOWAIT);
	else if ((strncmp(buf, "down", sizeof("down") - 1) == 0) &&
			(phba->link_state >= LPFC_LINK_UP))
		status = phba->lpfc_hba_down_link(phba, MBX_NOWAIT);

	if (status == 0)
		return strlen(buf);
	else
		return status;
}

/**
 * lpfc_num_discovered_ports_show - Return sum of mapped and unmapped vports
 * @dev: class device that is converted into a Scsi_host.
 * @attr: device attribute, not used.
 * @buf: on return contains the sum of fc mapped and unmapped.
 *
 * Description:
 * Returns the ascii text number of the sum of the fc mapped and unmapped
 * vport counts.
 *
 * Returns: size of formatted string.
 **/
static ssize_t
lpfc_num_discovered_ports_show(struct device *dev,
			       struct device_attribute *attr, char *buf)
{
	struct Scsi_Host  *shost = class_to_shost(dev);
	struct lpfc_vport *vport = (struct lpfc_vport *) shost->hostdata;

	return scnprintf(buf, PAGE_SIZE, "%d\n",
			vport->fc_map_cnt + vport->fc_unmap_cnt);
}

/**
 * lpfc_issue_lip - Misnomer, name carried over from long ago
 * @shost: Scsi_Host pointer.
 *
 * Description:
 * Bring the link down gracefully then re-init the link. The firmware will
 * re-init the fiber channel interface as required. Does not issue a LIP.
 *
 * Returns:
 * -EPERM port offline or management commands are being blocked
 * -ENOMEM cannot allocate memory for the mailbox command
 * -EIO error sending the mailbox command
 * zero for success
 **/
static int
lpfc_issue_lip(struct Scsi_Host *shost)
{
	struct lpfc_vport *vport = (struct lpfc_vport *) shost->hostdata;
	struct lpfc_hba   *phba = vport->phba;
	LPFC_MBOXQ_t *pmboxq;
	int mbxstatus = MBXERR_ERROR;

	/*
	 * If the link is offline, disabled or BLOCK_MGMT_IO
	 * it doesn't make any sense to allow issue_lip
	 */
	if ((vport->fc_flag & FC_OFFLINE_MODE) ||
	    (phba->hba_flag & LINK_DISABLED) ||
	    (phba->sli.sli_flag & LPFC_BLOCK_MGMT_IO))
		return -EPERM;

	pmboxq = mempool_alloc(phba->mbox_mem_pool,GFP_KERNEL);

	if (!pmboxq)
		return -ENOMEM;

	memset((void *)pmboxq, 0, sizeof (LPFC_MBOXQ_t));
	pmboxq->u.mb.mbxCommand = MBX_DOWN_LINK;
	pmboxq->u.mb.mbxOwner = OWN_HOST;

	mbxstatus = lpfc_sli_issue_mbox_wait(phba, pmboxq, LPFC_MBOX_TMO * 2);

	if ((mbxstatus == MBX_SUCCESS) &&
	    (pmboxq->u.mb.mbxStatus == 0 ||
	     pmboxq->u.mb.mbxStatus == MBXERR_LINK_DOWN)) {
		memset((void *)pmboxq, 0, sizeof (LPFC_MBOXQ_t));
		lpfc_init_link(phba, pmboxq, phba->cfg_topology,
			       phba->cfg_link_speed);
		mbxstatus = lpfc_sli_issue_mbox_wait(phba, pmboxq,
						     phba->fc_ratov * 2);
		if ((mbxstatus == MBX_SUCCESS) &&
		    (pmboxq->u.mb.mbxStatus == MBXERR_SEC_NO_PERMISSION))
			lpfc_printf_log(phba, KERN_ERR, LOG_MBOX | LOG_SLI,
					"2859 SLI authentication is required "
					"for INIT_LINK but has not done yet\n");
	}

	lpfc_set_loopback_flag(phba);
	if (mbxstatus != MBX_TIMEOUT)
		mempool_free(pmboxq, phba->mbox_mem_pool);

	if (mbxstatus == MBXERR_ERROR)
		return -EIO;

	return 0;
}

int
lpfc_emptyq_wait(struct lpfc_hba *phba, struct list_head *q, spinlock_t *lock)
{
	int cnt = 0;

	spin_lock_irq(lock);
	while (!list_empty(q)) {
		spin_unlock_irq(lock);
		msleep(20);
		if (cnt++ > 250) {  /* 5 secs */
			lpfc_printf_log(phba, KERN_WARNING, LOG_INIT,
					"0466 %s %s\n",
					"Outstanding IO when ",
					"bringing Adapter offline\n");
				return 0;
		}
		spin_lock_irq(lock);
	}
	spin_unlock_irq(lock);
	return 1;
}

/**
 * lpfc_do_offline - Issues a mailbox command to bring the link down
 * @phba: lpfc_hba pointer.
 * @type: LPFC_EVT_OFFLINE, LPFC_EVT_WARM_START, LPFC_EVT_KILL.
 *
 * Notes:
 * Assumes any error from lpfc_do_offline() will be negative.
 * Can wait up to 5 seconds for the port ring buffers count
 * to reach zero, prints a warning if it is not zero and continues.
 * lpfc_workq_post_event() returns a non-zero return code if call fails.
 *
 * Returns:
 * -EIO error posting the event
 * zero for success
 **/
static int
lpfc_do_offline(struct lpfc_hba *phba, uint32_t type)
{
	struct completion online_compl;
	struct lpfc_queue *qp = NULL;
	struct lpfc_sli_ring *pring;
	struct lpfc_sli *psli;
	int status = 0;
	int i;
	int rc;

	init_completion(&online_compl);
	rc = lpfc_workq_post_event(phba, &status, &online_compl,
			      LPFC_EVT_OFFLINE_PREP);
	if (rc == 0)
		return -ENOMEM;

	wait_for_completion(&online_compl);

	if (status != 0)
		return -EIO;

	psli = &phba->sli;

	/*
	 * If freeing the queues have already started, don't access them.
	 * Otherwise set FREE_WAIT to indicate that queues are being used
	 * to hold the freeing process until we finish.
	 */
	spin_lock_irq(&phba->hbalock);
	if (!(psli->sli_flag & LPFC_QUEUE_FREE_INIT)) {
		psli->sli_flag |= LPFC_QUEUE_FREE_WAIT;
	} else {
		spin_unlock_irq(&phba->hbalock);
		goto skip_wait;
	}
	spin_unlock_irq(&phba->hbalock);

	/* Wait a little for things to settle down, but not
	 * long enough for dev loss timeout to expire.
	 */
	if (phba->sli_rev != LPFC_SLI_REV4) {
		for (i = 0; i < psli->num_rings; i++) {
			pring = &psli->sli3_ring[i];
			if (!lpfc_emptyq_wait(phba, &pring->txcmplq,
					      &phba->hbalock))
				goto out;
		}
	} else {
		list_for_each_entry(qp, &phba->sli4_hba.lpfc_wq_list, wq_list) {
			pring = qp->pring;
			if (!pring)
				continue;
			if (!lpfc_emptyq_wait(phba, &pring->txcmplq,
					      &pring->ring_lock))
				goto out;
		}
	}
out:
	spin_lock_irq(&phba->hbalock);
	psli->sli_flag &= ~LPFC_QUEUE_FREE_WAIT;
	spin_unlock_irq(&phba->hbalock);

skip_wait:
	init_completion(&online_compl);
	rc = lpfc_workq_post_event(phba, &status, &online_compl, type);
	if (rc == 0)
		return -ENOMEM;

	wait_for_completion(&online_compl);

	if (status != 0)
		return -EIO;

	return 0;
}

/**
 * lpfc_reset_pci_bus - resets PCI bridge controller's secondary bus of an HBA
 * @phba: lpfc_hba pointer.
 *
 * Description:
 * Issues a PCI secondary bus reset for the phba->pcidev.
 *
 * Notes:
 * First walks the bus_list to ensure only PCI devices with Emulex
 * vendor id, device ids that support hot reset, only one occurrence
 * of function 0, and all ports on the bus are in offline mode to ensure the
 * hot reset only affects one valid HBA.
 *
 * Returns:
 * -ENOTSUPP, cfg_enable_hba_reset must be of value 2
 * -ENODEV,   NULL ptr to pcidev
 * -EBADSLT,  detected invalid device
 * -EBUSY,    port is not in offline state
 *      0,    successful
 */
static int
lpfc_reset_pci_bus(struct lpfc_hba *phba)
{
	struct pci_dev *pdev = phba->pcidev;
	struct Scsi_Host *shost = NULL;
	struct lpfc_hba *phba_other = NULL;
	struct pci_dev *ptr = NULL;
	int res;

	if (phba->cfg_enable_hba_reset != 2)
		return -ENOTSUPP;

	if (!pdev) {
		lpfc_printf_log(phba, KERN_INFO, LOG_INIT, "8345 pdev NULL!\n");
		return -ENODEV;
	}

	res = lpfc_check_pci_resettable(phba);
	if (res)
		return res;

	/* Walk the list of devices on the pci_dev's bus */
	list_for_each_entry(ptr, &pdev->bus->devices, bus_list) {
		/* Check port is offline */
		shost = pci_get_drvdata(ptr);
		if (shost) {
			phba_other =
				((struct lpfc_vport *)shost->hostdata)->phba;
			if (!(phba_other->pport->fc_flag & FC_OFFLINE_MODE)) {
				lpfc_printf_log(phba_other, KERN_INFO, LOG_INIT,
						"8349 WWPN = 0x%02x%02x%02x%02x"
						"%02x%02x%02x%02x is not "
						"offline!\n",
						phba_other->wwpn[0],
						phba_other->wwpn[1],
						phba_other->wwpn[2],
						phba_other->wwpn[3],
						phba_other->wwpn[4],
						phba_other->wwpn[5],
						phba_other->wwpn[6],
						phba_other->wwpn[7]);
				return -EBUSY;
			}
		}
	}

	/* Issue PCI bus reset */
	res = pci_reset_bus(pdev);
	if (res) {
		lpfc_printf_log(phba, KERN_ERR, LOG_INIT,
				"8350 PCI reset bus failed: %d\n", res);
	}

	return res;
}

/**
 * lpfc_selective_reset - Offline then onlines the port
 * @phba: lpfc_hba pointer.
 *
 * Description:
 * If the port is configured to allow a reset then the hba is brought
 * offline then online.
 *
 * Notes:
 * Assumes any error from lpfc_do_offline() will be negative.
 * Do not make this function static.
 *
 * Returns:
 * lpfc_do_offline() return code if not zero
 * -EIO reset not configured or error posting the event
 * zero for success
 **/
int
lpfc_selective_reset(struct lpfc_hba *phba)
{
	struct completion online_compl;
	int status = 0;
	int rc;

	if (!phba->cfg_enable_hba_reset)
		return -EACCES;

	if (!(phba->pport->fc_flag & FC_OFFLINE_MODE)) {
		status = lpfc_do_offline(phba, LPFC_EVT_OFFLINE);

		if (status != 0)
			return status;
	}

	init_completion(&online_compl);
	rc = lpfc_workq_post_event(phba, &status, &online_compl,
			      LPFC_EVT_ONLINE);
	if (rc == 0)
		return -ENOMEM;

	wait_for_completion(&online_compl);

	if (status != 0)
		return -EIO;

	return 0;
}

/**
 * lpfc_issue_reset - Selectively resets an adapter
 * @dev: class device that is converted into a Scsi_host.
 * @attr: device attribute, not used.
 * @buf: containing the string "selective".
 * @count: unused variable.
 *
 * Description:
 * If the buf contains the string "selective" then lpfc_selective_reset()
 * is called to perform the reset.
 *
 * Notes:
 * Assumes any error from lpfc_selective_reset() will be negative.
 * If lpfc_selective_reset() returns zero then the length of the buffer
 * is returned which indicates success
 *
 * Returns:
 * -EINVAL if the buffer does not contain the string "selective"
 * length of buf if lpfc-selective_reset() if the call succeeds
 * return value of lpfc_selective_reset() if the call fails
**/
static ssize_t
lpfc_issue_reset(struct device *dev, struct device_attribute *attr,
		 const char *buf, size_t count)
{
	struct Scsi_Host  *shost = class_to_shost(dev);
	struct lpfc_vport *vport = (struct lpfc_vport *) shost->hostdata;
	struct lpfc_hba   *phba = vport->phba;
	int status = -EINVAL;

	if (!phba->cfg_enable_hba_reset)
		return -EACCES;

	if (strncmp(buf, "selective", sizeof("selective") - 1) == 0)
		status = phba->lpfc_selective_reset(phba);

	if (status == 0)
		return strlen(buf);
	else
		return status;
}

/**
 * lpfc_sli4_pdev_status_reg_wait - Wait for pdev status register for readyness
 * @phba: lpfc_hba pointer.
 *
 * Description:
 * SLI4 interface type-2 device to wait on the sliport status register for
 * the readyness after performing a firmware reset.
 *
 * Returns:
 * zero for success, -EPERM when port does not have privilege to perform the
 * reset, -EIO when port timeout from recovering from the reset.
 *
 * Note:
 * As the caller will interpret the return code by value, be careful in making
 * change or addition to return codes.
 **/
int
lpfc_sli4_pdev_status_reg_wait(struct lpfc_hba *phba)
{
	struct lpfc_register portstat_reg = {0};
	int i;

	msleep(100);
	lpfc_readl(phba->sli4_hba.u.if_type2.STATUSregaddr,
		   &portstat_reg.word0);

	/* verify if privileged for the request operation */
	if (!bf_get(lpfc_sliport_status_rn, &portstat_reg) &&
	    !bf_get(lpfc_sliport_status_err, &portstat_reg))
		return -EPERM;

	/* wait for the SLI port firmware ready after firmware reset */
	for (i = 0; i < LPFC_FW_RESET_MAXIMUM_WAIT_10MS_CNT; i++) {
		msleep(10);
		lpfc_readl(phba->sli4_hba.u.if_type2.STATUSregaddr,
			   &portstat_reg.word0);
		if (!bf_get(lpfc_sliport_status_err, &portstat_reg))
			continue;
		if (!bf_get(lpfc_sliport_status_rn, &portstat_reg))
			continue;
		if (!bf_get(lpfc_sliport_status_rdy, &portstat_reg))
			continue;
		break;
	}

	if (i < LPFC_FW_RESET_MAXIMUM_WAIT_10MS_CNT)
		return 0;
	else
		return -EIO;
}

/**
 * lpfc_sli4_pdev_reg_request - Request physical dev to perform a register acc
 * @phba: lpfc_hba pointer.
 *
 * Description:
 * Request SLI4 interface type-2 device to perform a physical register set
 * access.
 *
 * Returns:
 * zero for success
 **/
static ssize_t
lpfc_sli4_pdev_reg_request(struct lpfc_hba *phba, uint32_t opcode)
{
	struct completion online_compl;
	struct pci_dev *pdev = phba->pcidev;
	uint32_t before_fc_flag;
	uint32_t sriov_nr_virtfn;
	uint32_t reg_val;
	int status = 0, rc = 0;
	int job_posted = 1, sriov_err;

	if (!phba->cfg_enable_hba_reset)
		return -EACCES;

	if ((phba->sli_rev < LPFC_SLI_REV4) ||
	    (bf_get(lpfc_sli_intf_if_type, &phba->sli4_hba.sli_intf) <
	     LPFC_SLI_INTF_IF_TYPE_2))
		return -EPERM;

	/* Keep state if we need to restore back */
	before_fc_flag = phba->pport->fc_flag;
	sriov_nr_virtfn = phba->cfg_sriov_nr_virtfn;

	/* Disable SR-IOV virtual functions if enabled */
	if (phba->cfg_sriov_nr_virtfn) {
		pci_disable_sriov(pdev);
		phba->cfg_sriov_nr_virtfn = 0;
	}

	if (opcode == LPFC_FW_DUMP)
		phba->hba_flag |= HBA_FW_DUMP_OP;

	status = lpfc_do_offline(phba, LPFC_EVT_OFFLINE);

	if (status != 0) {
		phba->hba_flag &= ~HBA_FW_DUMP_OP;
		return status;
	}

	/* wait for the device to be quiesced before firmware reset */
	msleep(100);

	reg_val = readl(phba->sli4_hba.conf_regs_memmap_p +
			LPFC_CTL_PDEV_CTL_OFFSET);

	if (opcode == LPFC_FW_DUMP)
		reg_val |= LPFC_FW_DUMP_REQUEST;
	else if (opcode == LPFC_FW_RESET)
		reg_val |= LPFC_CTL_PDEV_CTL_FRST;
	else if (opcode == LPFC_DV_RESET)
		reg_val |= LPFC_CTL_PDEV_CTL_DRST;

	writel(reg_val, phba->sli4_hba.conf_regs_memmap_p +
	       LPFC_CTL_PDEV_CTL_OFFSET);
	/* flush */
	readl(phba->sli4_hba.conf_regs_memmap_p + LPFC_CTL_PDEV_CTL_OFFSET);

	/* delay driver action following IF_TYPE_2 reset */
	rc = lpfc_sli4_pdev_status_reg_wait(phba);

	if (rc == -EPERM) {
		/* no privilege for reset */
		lpfc_printf_log(phba, KERN_ERR, LOG_SLI,
				"3150 No privilege to perform the requested "
				"access: x%x\n", reg_val);
	} else if (rc == -EIO) {
		/* reset failed, there is nothing more we can do */
		lpfc_printf_log(phba, KERN_ERR, LOG_SLI,
				"3153 Fail to perform the requested "
				"access: x%x\n", reg_val);
		return rc;
	}

	/* keep the original port state */
	if (before_fc_flag & FC_OFFLINE_MODE)
		goto out;

	init_completion(&online_compl);
	job_posted = lpfc_workq_post_event(phba, &status, &online_compl,
					   LPFC_EVT_ONLINE);
	if (!job_posted)
		goto out;

	wait_for_completion(&online_compl);

out:
	/* in any case, restore the virtual functions enabled as before */
	if (sriov_nr_virtfn) {
		sriov_err =
			lpfc_sli_probe_sriov_nr_virtfn(phba, sriov_nr_virtfn);
		if (!sriov_err)
			phba->cfg_sriov_nr_virtfn = sriov_nr_virtfn;
	}

	/* return proper error code */
	if (!rc) {
		if (!job_posted)
			rc = -ENOMEM;
		else if (status)
			rc = -EIO;
	}
	return rc;
}

/**
 * lpfc_nport_evt_cnt_show - Return the number of nport events
 * @dev: class device that is converted into a Scsi_host.
 * @attr: device attribute, not used.
 * @buf: on return contains the ascii number of nport events.
 *
 * Returns: size of formatted string.
 **/
static ssize_t
lpfc_nport_evt_cnt_show(struct device *dev, struct device_attribute *attr,
			char *buf)
{
	struct Scsi_Host  *shost = class_to_shost(dev);
	struct lpfc_vport *vport = (struct lpfc_vport *) shost->hostdata;
	struct lpfc_hba   *phba = vport->phba;

	return scnprintf(buf, PAGE_SIZE, "%d\n", phba->nport_event_cnt);
}

static int
lpfc_set_trunking(struct lpfc_hba *phba, char *buff_out)
{
	LPFC_MBOXQ_t *mbox = NULL;
	unsigned long val = 0;
	char *pval = 0;
	int rc = 0;

	if (!strncmp("enable", buff_out,
				 strlen("enable"))) {
		pval = buff_out + strlen("enable") + 1;
		rc = kstrtoul(pval, 0, &val);
		if (rc)
			return rc; /* Invalid  number */
	} else if (!strncmp("disable", buff_out,
				 strlen("disable"))) {
		val = 0;
	} else {
		return -EINVAL;  /* Invalid command */
	}

	switch (val) {
	case 0:
		val = 0x0; /* Disable */
		break;
	case 2:
		val = 0x1; /* Enable two port trunk */
		break;
	case 4:
		val = 0x2; /* Enable four port trunk */
		break;
	default:
		return -EINVAL;
	}

	lpfc_printf_log(phba, KERN_ERR, LOG_MBOX,
			"0070 Set trunk mode with val %ld ", val);

	mbox = mempool_alloc(phba->mbox_mem_pool, GFP_KERNEL);
	if (!mbox)
		return -ENOMEM;

	lpfc_sli4_config(phba, mbox, LPFC_MBOX_SUBSYSTEM_FCOE,
			 LPFC_MBOX_OPCODE_FCOE_FC_SET_TRUNK_MODE,
			 12, LPFC_SLI4_MBX_EMBED);

	bf_set(lpfc_mbx_set_trunk_mode,
	       &mbox->u.mqe.un.set_trunk_mode,
	       val);
	rc = lpfc_sli_issue_mbox(phba, mbox, MBX_POLL);
	if (rc)
		lpfc_printf_log(phba, KERN_ERR, LOG_MBOX,
				"0071 Set trunk mode failed with status: %d",
				rc);
	if (rc != MBX_TIMEOUT)
		mempool_free(mbox, phba->mbox_mem_pool);

	return 0;
}

/**
 * lpfc_board_mode_show - Return the state of the board
 * @dev: class device that is converted into a Scsi_host.
 * @attr: device attribute, not used.
 * @buf: on return contains the state of the adapter.
 *
 * Returns: size of formatted string.
 **/
static ssize_t
lpfc_board_mode_show(struct device *dev, struct device_attribute *attr,
		     char *buf)
{
	struct Scsi_Host  *shost = class_to_shost(dev);
	struct lpfc_vport *vport = (struct lpfc_vport *) shost->hostdata;
	struct lpfc_hba   *phba = vport->phba;
	char  * state;

	if (phba->link_state == LPFC_HBA_ERROR)
		state = "error";
	else if (phba->link_state == LPFC_WARM_START)
		state = "warm start";
	else if (phba->link_state == LPFC_INIT_START)
		state = "offline";
	else
		state = "online";

	return scnprintf(buf, PAGE_SIZE, "%s\n", state);
}

/**
 * lpfc_board_mode_store - Puts the hba in online, offline, warm or error state
 * @dev: class device that is converted into a Scsi_host.
 * @attr: device attribute, not used.
 * @buf: containing one of the strings "online", "offline", "warm" or "error".
 * @count: unused variable.
 *
 * Returns:
 * -EACCES if enable hba reset not enabled
 * -EINVAL if the buffer does not contain a valid string (see above)
 * -EIO if lpfc_workq_post_event() or lpfc_do_offline() fails
 * buf length greater than zero indicates success
 **/
static ssize_t
lpfc_board_mode_store(struct device *dev, struct device_attribute *attr,
		      const char *buf, size_t count)
{
	struct Scsi_Host  *shost = class_to_shost(dev);
	struct lpfc_vport *vport = (struct lpfc_vport *) shost->hostdata;
	struct lpfc_hba   *phba = vport->phba;
	struct completion online_compl;
	char *board_mode_str = NULL;
	int status = 0;
	int rc;

	if (!phba->cfg_enable_hba_reset) {
		status = -EACCES;
		goto board_mode_out;
	}

	lpfc_printf_vlog(vport, KERN_ERR, LOG_INIT,
			 "3050 lpfc_board_mode set to %s\n", buf);

	init_completion(&online_compl);

	if(strncmp(buf, "online", sizeof("online") - 1) == 0) {
		rc = lpfc_workq_post_event(phba, &status, &online_compl,
				      LPFC_EVT_ONLINE);
		if (rc == 0) {
			status = -ENOMEM;
			goto board_mode_out;
		}
		wait_for_completion(&online_compl);
		if (status)
			status = -EIO;
	} else if (strncmp(buf, "offline", sizeof("offline") - 1) == 0)
		status = lpfc_do_offline(phba, LPFC_EVT_OFFLINE);
	else if (strncmp(buf, "warm", sizeof("warm") - 1) == 0)
		if (phba->sli_rev == LPFC_SLI_REV4)
			status = -EINVAL;
		else
			status = lpfc_do_offline(phba, LPFC_EVT_WARM_START);
	else if (strncmp(buf, "error", sizeof("error") - 1) == 0)
		if (phba->sli_rev == LPFC_SLI_REV4)
			status = -EINVAL;
		else
			status = lpfc_do_offline(phba, LPFC_EVT_KILL);
	else if (strncmp(buf, "dump", sizeof("dump") - 1) == 0)
		status = lpfc_sli4_pdev_reg_request(phba, LPFC_FW_DUMP);
	else if (strncmp(buf, "fw_reset", sizeof("fw_reset") - 1) == 0)
		status = lpfc_sli4_pdev_reg_request(phba, LPFC_FW_RESET);
	else if (strncmp(buf, "dv_reset", sizeof("dv_reset") - 1) == 0)
		status = lpfc_sli4_pdev_reg_request(phba, LPFC_DV_RESET);
	else if (strncmp(buf, "pci_bus_reset", sizeof("pci_bus_reset") - 1)
		 == 0)
		status = lpfc_reset_pci_bus(phba);
	else if (strncmp(buf, "trunk", sizeof("trunk") - 1) == 0)
		status = lpfc_set_trunking(phba, (char *)buf + sizeof("trunk"));
	else
		status = -EINVAL;

board_mode_out:
	if (!status)
		return strlen(buf);
	else {
		board_mode_str = strchr(buf, '\n');
		if (board_mode_str)
			*board_mode_str = '\0';
		lpfc_printf_vlog(vport, KERN_ERR, LOG_INIT,
				 "3097 Failed \"%s\", status(%d), "
				 "fc_flag(x%x)\n",
				 buf, status, phba->pport->fc_flag);
		return status;
	}
}

/**
 * lpfc_get_hba_info - Return various bits of informaton about the adapter
 * @phba: pointer to the adapter structure.
 * @mxri: max xri count.
 * @axri: available xri count.
 * @mrpi: max rpi count.
 * @arpi: available rpi count.
 * @mvpi: max vpi count.
 * @avpi: available vpi count.
 *
 * Description:
 * If an integer pointer for an count is not null then the value for the
 * count is returned.
 *
 * Returns:
 * zero on error
 * one for success
 **/
static int
lpfc_get_hba_info(struct lpfc_hba *phba,
		  uint32_t *mxri, uint32_t *axri,
		  uint32_t *mrpi, uint32_t *arpi,
		  uint32_t *mvpi, uint32_t *avpi)
{
	struct lpfc_mbx_read_config *rd_config;
	LPFC_MBOXQ_t *pmboxq;
	MAILBOX_t *pmb;
	int rc = 0;
	uint32_t max_vpi;

	/*
	 * prevent udev from issuing mailbox commands until the port is
	 * configured.
	 */
	if (phba->link_state < LPFC_LINK_DOWN ||
	    !phba->mbox_mem_pool ||
	    (phba->sli.sli_flag & LPFC_SLI_ACTIVE) == 0)
		return 0;

	if (phba->sli.sli_flag & LPFC_BLOCK_MGMT_IO)
		return 0;

	pmboxq = mempool_alloc(phba->mbox_mem_pool, GFP_KERNEL);
	if (!pmboxq)
		return 0;
	memset(pmboxq, 0, sizeof (LPFC_MBOXQ_t));

	pmb = &pmboxq->u.mb;
	pmb->mbxCommand = MBX_READ_CONFIG;
	pmb->mbxOwner = OWN_HOST;
	pmboxq->ctx_buf = NULL;

	if (phba->pport->fc_flag & FC_OFFLINE_MODE)
		rc = MBX_NOT_FINISHED;
	else
		rc = lpfc_sli_issue_mbox_wait(phba, pmboxq, phba->fc_ratov * 2);

	if (rc != MBX_SUCCESS) {
		if (rc != MBX_TIMEOUT)
			mempool_free(pmboxq, phba->mbox_mem_pool);
		return 0;
	}

	if (phba->sli_rev == LPFC_SLI_REV4) {
		rd_config = &pmboxq->u.mqe.un.rd_config;
		if (mrpi)
			*mrpi = bf_get(lpfc_mbx_rd_conf_rpi_count, rd_config);
		if (arpi)
			*arpi = bf_get(lpfc_mbx_rd_conf_rpi_count, rd_config) -
					phba->sli4_hba.max_cfg_param.rpi_used;
		if (mxri)
			*mxri = bf_get(lpfc_mbx_rd_conf_xri_count, rd_config);
		if (axri)
			*axri = bf_get(lpfc_mbx_rd_conf_xri_count, rd_config) -
					phba->sli4_hba.max_cfg_param.xri_used;

		/* Account for differences with SLI-3.  Get vpi count from
		 * mailbox data and subtract one for max vpi value.
		 */
		max_vpi = (bf_get(lpfc_mbx_rd_conf_vpi_count, rd_config) > 0) ?
			(bf_get(lpfc_mbx_rd_conf_vpi_count, rd_config) - 1) : 0;

		/* Limit the max we support */
		if (max_vpi > LPFC_MAX_VPI)
			max_vpi = LPFC_MAX_VPI;
		if (mvpi)
			*mvpi = max_vpi;
		if (avpi)
			*avpi = max_vpi - phba->sli4_hba.max_cfg_param.vpi_used;
	} else {
		if (mrpi)
			*mrpi = pmb->un.varRdConfig.max_rpi;
		if (arpi)
			*arpi = pmb->un.varRdConfig.avail_rpi;
		if (mxri)
			*mxri = pmb->un.varRdConfig.max_xri;
		if (axri)
			*axri = pmb->un.varRdConfig.avail_xri;
		if (mvpi)
			*mvpi = pmb->un.varRdConfig.max_vpi;
		if (avpi) {
			/* avail_vpi is only valid if link is up and ready */
			if (phba->link_state == LPFC_HBA_READY)
				*avpi = pmb->un.varRdConfig.avail_vpi;
			else
				*avpi = pmb->un.varRdConfig.max_vpi;
		}
	}

	mempool_free(pmboxq, phba->mbox_mem_pool);
	return 1;
}

/**
 * lpfc_max_rpi_show - Return maximum rpi
 * @dev: class device that is converted into a Scsi_host.
 * @attr: device attribute, not used.
 * @buf: on return contains the maximum rpi count in decimal or "Unknown".
 *
 * Description:
 * Calls lpfc_get_hba_info() asking for just the mrpi count.
 * If lpfc_get_hba_info() returns zero (failure) the buffer text is set
 * to "Unknown" and the buffer length is returned, therefore the caller
 * must check for "Unknown" in the buffer to detect a failure.
 *
 * Returns: size of formatted string.
 **/
static ssize_t
lpfc_max_rpi_show(struct device *dev, struct device_attribute *attr,
		  char *buf)
{
	struct Scsi_Host  *shost = class_to_shost(dev);
	struct lpfc_vport *vport = (struct lpfc_vport *) shost->hostdata;
	struct lpfc_hba   *phba = vport->phba;
	uint32_t cnt;

	if (lpfc_get_hba_info(phba, NULL, NULL, &cnt, NULL, NULL, NULL))
		return scnprintf(buf, PAGE_SIZE, "%d\n", cnt);
	return scnprintf(buf, PAGE_SIZE, "Unknown\n");
}

/**
 * lpfc_used_rpi_show - Return maximum rpi minus available rpi
 * @dev: class device that is converted into a Scsi_host.
 * @attr: device attribute, not used.
 * @buf: containing the used rpi count in decimal or "Unknown".
 *
 * Description:
 * Calls lpfc_get_hba_info() asking for just the mrpi and arpi counts.
 * If lpfc_get_hba_info() returns zero (failure) the buffer text is set
 * to "Unknown" and the buffer length is returned, therefore the caller
 * must check for "Unknown" in the buffer to detect a failure.
 *
 * Returns: size of formatted string.
 **/
static ssize_t
lpfc_used_rpi_show(struct device *dev, struct device_attribute *attr,
		   char *buf)
{
	struct Scsi_Host  *shost = class_to_shost(dev);
	struct lpfc_vport *vport = (struct lpfc_vport *) shost->hostdata;
	struct lpfc_hba   *phba = vport->phba;
	uint32_t cnt, acnt;

	if (lpfc_get_hba_info(phba, NULL, NULL, &cnt, &acnt, NULL, NULL))
		return scnprintf(buf, PAGE_SIZE, "%d\n", (cnt - acnt));
	return scnprintf(buf, PAGE_SIZE, "Unknown\n");
}

/**
 * lpfc_max_xri_show - Return maximum xri
 * @dev: class device that is converted into a Scsi_host.
 * @attr: device attribute, not used.
 * @buf: on return contains the maximum xri count in decimal or "Unknown".
 *
 * Description:
 * Calls lpfc_get_hba_info() asking for just the mrpi count.
 * If lpfc_get_hba_info() returns zero (failure) the buffer text is set
 * to "Unknown" and the buffer length is returned, therefore the caller
 * must check for "Unknown" in the buffer to detect a failure.
 *
 * Returns: size of formatted string.
 **/
static ssize_t
lpfc_max_xri_show(struct device *dev, struct device_attribute *attr,
		  char *buf)
{
	struct Scsi_Host  *shost = class_to_shost(dev);
	struct lpfc_vport *vport = (struct lpfc_vport *) shost->hostdata;
	struct lpfc_hba   *phba = vport->phba;
	uint32_t cnt;

	if (lpfc_get_hba_info(phba, &cnt, NULL, NULL, NULL, NULL, NULL))
		return scnprintf(buf, PAGE_SIZE, "%d\n", cnt);
	return scnprintf(buf, PAGE_SIZE, "Unknown\n");
}

/**
 * lpfc_used_xri_show - Return maximum xpi minus the available xpi
 * @dev: class device that is converted into a Scsi_host.
 * @attr: device attribute, not used.
 * @buf: on return contains the used xri count in decimal or "Unknown".
 *
 * Description:
 * Calls lpfc_get_hba_info() asking for just the mxri and axri counts.
 * If lpfc_get_hba_info() returns zero (failure) the buffer text is set
 * to "Unknown" and the buffer length is returned, therefore the caller
 * must check for "Unknown" in the buffer to detect a failure.
 *
 * Returns: size of formatted string.
 **/
static ssize_t
lpfc_used_xri_show(struct device *dev, struct device_attribute *attr,
		   char *buf)
{
	struct Scsi_Host  *shost = class_to_shost(dev);
	struct lpfc_vport *vport = (struct lpfc_vport *) shost->hostdata;
	struct lpfc_hba   *phba = vport->phba;
	uint32_t cnt, acnt;

	if (lpfc_get_hba_info(phba, &cnt, &acnt, NULL, NULL, NULL, NULL))
		return scnprintf(buf, PAGE_SIZE, "%d\n", (cnt - acnt));
	return scnprintf(buf, PAGE_SIZE, "Unknown\n");
}

/**
 * lpfc_max_vpi_show - Return maximum vpi
 * @dev: class device that is converted into a Scsi_host.
 * @attr: device attribute, not used.
 * @buf: on return contains the maximum vpi count in decimal or "Unknown".
 *
 * Description:
 * Calls lpfc_get_hba_info() asking for just the mvpi count.
 * If lpfc_get_hba_info() returns zero (failure) the buffer text is set
 * to "Unknown" and the buffer length is returned, therefore the caller
 * must check for "Unknown" in the buffer to detect a failure.
 *
 * Returns: size of formatted string.
 **/
static ssize_t
lpfc_max_vpi_show(struct device *dev, struct device_attribute *attr,
		  char *buf)
{
	struct Scsi_Host  *shost = class_to_shost(dev);
	struct lpfc_vport *vport = (struct lpfc_vport *) shost->hostdata;
	struct lpfc_hba   *phba = vport->phba;
	uint32_t cnt;

	if (lpfc_get_hba_info(phba, NULL, NULL, NULL, NULL, &cnt, NULL))
		return scnprintf(buf, PAGE_SIZE, "%d\n", cnt);
	return scnprintf(buf, PAGE_SIZE, "Unknown\n");
}

/**
 * lpfc_used_vpi_show - Return maximum vpi minus the available vpi
 * @dev: class device that is converted into a Scsi_host.
 * @attr: device attribute, not used.
 * @buf: on return contains the used vpi count in decimal or "Unknown".
 *
 * Description:
 * Calls lpfc_get_hba_info() asking for just the mvpi and avpi counts.
 * If lpfc_get_hba_info() returns zero (failure) the buffer text is set
 * to "Unknown" and the buffer length is returned, therefore the caller
 * must check for "Unknown" in the buffer to detect a failure.
 *
 * Returns: size of formatted string.
 **/
static ssize_t
lpfc_used_vpi_show(struct device *dev, struct device_attribute *attr,
		   char *buf)
{
	struct Scsi_Host  *shost = class_to_shost(dev);
	struct lpfc_vport *vport = (struct lpfc_vport *) shost->hostdata;
	struct lpfc_hba   *phba = vport->phba;
	uint32_t cnt, acnt;

	if (lpfc_get_hba_info(phba, NULL, NULL, NULL, NULL, &cnt, &acnt))
		return scnprintf(buf, PAGE_SIZE, "%d\n", (cnt - acnt));
	return scnprintf(buf, PAGE_SIZE, "Unknown\n");
}

/**
 * lpfc_npiv_info_show - Return text about NPIV support for the adapter
 * @dev: class device that is converted into a Scsi_host.
 * @attr: device attribute, not used.
 * @buf: text that must be interpreted to determine if npiv is supported.
 *
 * Description:
 * Buffer will contain text indicating npiv is not suppoerted on the port,
 * the port is an NPIV physical port, or it is an npiv virtual port with
 * the id of the vport.
 *
 * Returns: size of formatted string.
 **/
static ssize_t
lpfc_npiv_info_show(struct device *dev, struct device_attribute *attr,
		    char *buf)
{
	struct Scsi_Host  *shost = class_to_shost(dev);
	struct lpfc_vport *vport = (struct lpfc_vport *) shost->hostdata;
	struct lpfc_hba   *phba = vport->phba;

	if (!(phba->max_vpi))
		return scnprintf(buf, PAGE_SIZE, "NPIV Not Supported\n");
	if (vport->port_type == LPFC_PHYSICAL_PORT)
		return scnprintf(buf, PAGE_SIZE, "NPIV Physical\n");
	return scnprintf(buf, PAGE_SIZE, "NPIV Virtual (VPI %d)\n", vport->vpi);
}

/**
 * lpfc_poll_show - Return text about poll support for the adapter
 * @dev: class device that is converted into a Scsi_host.
 * @attr: device attribute, not used.
 * @buf: on return contains the cfg_poll in hex.
 *
 * Notes:
 * cfg_poll should be a lpfc_polling_flags type.
 *
 * Returns: size of formatted string.
 **/
static ssize_t
lpfc_poll_show(struct device *dev, struct device_attribute *attr,
	       char *buf)
{
	struct Scsi_Host  *shost = class_to_shost(dev);
	struct lpfc_vport *vport = (struct lpfc_vport *) shost->hostdata;
	struct lpfc_hba   *phba = vport->phba;

	return scnprintf(buf, PAGE_SIZE, "%#x\n", phba->cfg_poll);
}

/**
 * lpfc_poll_store - Set the value of cfg_poll for the adapter
 * @dev: class device that is converted into a Scsi_host.
 * @attr: device attribute, not used.
 * @buf: one or more lpfc_polling_flags values.
 * @count: not used.
 *
 * Notes:
 * buf contents converted to integer and checked for a valid value.
 *
 * Returns:
 * -EINVAL if the buffer connot be converted or is out of range
 * length of the buf on success
 **/
static ssize_t
lpfc_poll_store(struct device *dev, struct device_attribute *attr,
		const char *buf, size_t count)
{
	struct Scsi_Host  *shost = class_to_shost(dev);
	struct lpfc_vport *vport = (struct lpfc_vport *) shost->hostdata;
	struct lpfc_hba   *phba = vport->phba;
	uint32_t creg_val;
	uint32_t old_val;
	int val=0;

	if (!isdigit(buf[0]))
		return -EINVAL;

	if (sscanf(buf, "%i", &val) != 1)
		return -EINVAL;

	if ((val & 0x3) != val)
		return -EINVAL;

	if (phba->sli_rev == LPFC_SLI_REV4)
		val = 0;

	lpfc_printf_vlog(vport, KERN_ERR, LOG_INIT,
		"3051 lpfc_poll changed from %d to %d\n",
		phba->cfg_poll, val);

	spin_lock_irq(&phba->hbalock);

	old_val = phba->cfg_poll;

	if (val & ENABLE_FCP_RING_POLLING) {
		if ((val & DISABLE_FCP_RING_INT) &&
		    !(old_val & DISABLE_FCP_RING_INT)) {
			if (lpfc_readl(phba->HCregaddr, &creg_val)) {
				spin_unlock_irq(&phba->hbalock);
				return -EINVAL;
			}
			creg_val &= ~(HC_R0INT_ENA << LPFC_FCP_RING);
			writel(creg_val, phba->HCregaddr);
			readl(phba->HCregaddr); /* flush */

			lpfc_poll_start_timer(phba);
		}
	} else if (val != 0x0) {
		spin_unlock_irq(&phba->hbalock);
		return -EINVAL;
	}

	if (!(val & DISABLE_FCP_RING_INT) &&
	    (old_val & DISABLE_FCP_RING_INT))
	{
		spin_unlock_irq(&phba->hbalock);
		del_timer(&phba->fcp_poll_timer);
		spin_lock_irq(&phba->hbalock);
		if (lpfc_readl(phba->HCregaddr, &creg_val)) {
			spin_unlock_irq(&phba->hbalock);
			return -EINVAL;
		}
		creg_val |= (HC_R0INT_ENA << LPFC_FCP_RING);
		writel(creg_val, phba->HCregaddr);
		readl(phba->HCregaddr); /* flush */
	}

	phba->cfg_poll = val;

	spin_unlock_irq(&phba->hbalock);

	return strlen(buf);
}

/**
 * lpfc_fips_level_show - Return the current FIPS level for the HBA
 * @dev: class unused variable.
 * @attr: device attribute, not used.
 * @buf: on return contains the module description text.
 *
 * Returns: size of formatted string.
 **/
static ssize_t
lpfc_fips_level_show(struct device *dev,  struct device_attribute *attr,
		     char *buf)
{
	struct Scsi_Host  *shost = class_to_shost(dev);
	struct lpfc_vport *vport = (struct lpfc_vport *) shost->hostdata;
	struct lpfc_hba   *phba = vport->phba;

	return scnprintf(buf, PAGE_SIZE, "%d\n", phba->fips_level);
}

/**
 * lpfc_fips_rev_show - Return the FIPS Spec revision for the HBA
 * @dev: class unused variable.
 * @attr: device attribute, not used.
 * @buf: on return contains the module description text.
 *
 * Returns: size of formatted string.
 **/
static ssize_t
lpfc_fips_rev_show(struct device *dev,  struct device_attribute *attr,
		   char *buf)
{
	struct Scsi_Host  *shost = class_to_shost(dev);
	struct lpfc_vport *vport = (struct lpfc_vport *) shost->hostdata;
	struct lpfc_hba   *phba = vport->phba;

	return scnprintf(buf, PAGE_SIZE, "%d\n", phba->fips_spec_rev);
}

/**
 * lpfc_dss_show - Return the current state of dss and the configured state
 * @dev: class converted to a Scsi_host structure.
 * @attr: device attribute, not used.
 * @buf: on return contains the formatted text.
 *
 * Returns: size of formatted string.
 **/
static ssize_t
lpfc_dss_show(struct device *dev, struct device_attribute *attr,
	      char *buf)
{
	struct Scsi_Host *shost = class_to_shost(dev);
	struct lpfc_vport *vport = (struct lpfc_vport *) shost->hostdata;
	struct lpfc_hba   *phba = vport->phba;

	return scnprintf(buf, PAGE_SIZE, "%s - %sOperational\n",
			(phba->cfg_enable_dss) ? "Enabled" : "Disabled",
			(phba->sli3_options & LPFC_SLI3_DSS_ENABLED) ?
				"" : "Not ");
}

/**
 * lpfc_sriov_hw_max_virtfn_show - Return maximum number of virtual functions
 * @dev: class converted to a Scsi_host structure.
 * @attr: device attribute, not used.
 * @buf: on return contains the formatted support level.
 *
 * Description:
 * Returns the maximum number of virtual functions a physical function can
 * support, 0 will be returned if called on virtual function.
 *
 * Returns: size of formatted string.
 **/
static ssize_t
lpfc_sriov_hw_max_virtfn_show(struct device *dev,
			      struct device_attribute *attr,
			      char *buf)
{
	struct Scsi_Host *shost = class_to_shost(dev);
	struct lpfc_vport *vport = (struct lpfc_vport *) shost->hostdata;
	struct lpfc_hba *phba = vport->phba;
	uint16_t max_nr_virtfn;

	max_nr_virtfn = lpfc_sli_sriov_nr_virtfn_get(phba);
	return scnprintf(buf, PAGE_SIZE, "%d\n", max_nr_virtfn);
}

static inline bool lpfc_rangecheck(uint val, uint min, uint max)
{
	return val >= min && val <= max;
}

/**
 * lpfc_enable_bbcr_set: Sets an attribute value.
 * @phba: pointer the the adapter structure.
 * @val: integer attribute value.
 *
 * Description:
 * Validates the min and max values then sets the
 * adapter config field if in the valid range. prints error message
 * and does not set the parameter if invalid.
 *
 * Returns:
 * zero on success
 * -EINVAL if val is invalid
 */
static ssize_t
lpfc_enable_bbcr_set(struct lpfc_hba *phba, uint val)
{
	if (lpfc_rangecheck(val, 0, 1) && phba->sli_rev == LPFC_SLI_REV4) {
		lpfc_printf_log(phba, KERN_ERR, LOG_INIT,
				"3068 %s_enable_bbcr changed from %d to %d\n",
				LPFC_DRIVER_NAME, phba->cfg_enable_bbcr, val);
		phba->cfg_enable_bbcr = val;
		return 0;
	}
	lpfc_printf_log(phba, KERN_ERR, LOG_INIT,
			"0451 %s_enable_bbcr cannot set to %d, range is 0, 1\n",
			LPFC_DRIVER_NAME, val);
	return -EINVAL;
}

/**
 * lpfc_param_show - Return a cfg attribute value in decimal
 *
 * Description:
 * Macro that given an attr e.g. hba_queue_depth expands
 * into a function with the name lpfc_hba_queue_depth_show.
 *
 * lpfc_##attr##_show: Return the decimal value of an adapters cfg_xxx field.
 * @dev: class device that is converted into a Scsi_host.
 * @attr: device attribute, not used.
 * @buf: on return contains the attribute value in decimal.
 *
 * Returns: size of formatted string.
 **/
#define lpfc_param_show(attr)	\
static ssize_t \
lpfc_##attr##_show(struct device *dev, struct device_attribute *attr, \
		   char *buf) \
{ \
	struct Scsi_Host  *shost = class_to_shost(dev);\
	struct lpfc_vport *vport = (struct lpfc_vport *) shost->hostdata;\
	struct lpfc_hba   *phba = vport->phba;\
	return scnprintf(buf, PAGE_SIZE, "%d\n",\
			phba->cfg_##attr);\
}

/**
 * lpfc_param_hex_show - Return a cfg attribute value in hex
 *
 * Description:
 * Macro that given an attr e.g. hba_queue_depth expands
 * into a function with the name lpfc_hba_queue_depth_show
 *
 * lpfc_##attr##_show: Return the hex value of an adapters cfg_xxx field.
 * @dev: class device that is converted into a Scsi_host.
 * @attr: device attribute, not used.
 * @buf: on return contains the attribute value in hexadecimal.
 *
 * Returns: size of formatted string.
 **/
#define lpfc_param_hex_show(attr)	\
static ssize_t \
lpfc_##attr##_show(struct device *dev, struct device_attribute *attr, \
		   char *buf) \
{ \
	struct Scsi_Host  *shost = class_to_shost(dev);\
	struct lpfc_vport *vport = (struct lpfc_vport *) shost->hostdata;\
	struct lpfc_hba   *phba = vport->phba;\
	uint val = 0;\
	val = phba->cfg_##attr;\
	return scnprintf(buf, PAGE_SIZE, "%#x\n",\
			phba->cfg_##attr);\
}

/**
 * lpfc_param_init - Initializes a cfg attribute
 *
 * Description:
 * Macro that given an attr e.g. hba_queue_depth expands
 * into a function with the name lpfc_hba_queue_depth_init. The macro also
 * takes a default argument, a minimum and maximum argument.
 *
 * lpfc_##attr##_init: Initializes an attribute.
 * @phba: pointer the the adapter structure.
 * @val: integer attribute value.
 *
 * Validates the min and max values then sets the adapter config field
 * accordingly, or uses the default if out of range and prints an error message.
 *
 * Returns:
 * zero on success
 * -EINVAL if default used
 **/
#define lpfc_param_init(attr, default, minval, maxval)	\
static int \
lpfc_##attr##_init(struct lpfc_hba *phba, uint val) \
{ \
	if (lpfc_rangecheck(val, minval, maxval)) {\
		phba->cfg_##attr = val;\
		return 0;\
	}\
	lpfc_printf_log(phba, KERN_ERR, LOG_INIT, \
			"0449 lpfc_"#attr" attribute cannot be set to %d, "\
			"allowed range is ["#minval", "#maxval"]\n", val); \
	phba->cfg_##attr = default;\
	return -EINVAL;\
}

/**
 * lpfc_param_set - Set a cfg attribute value
 *
 * Description:
 * Macro that given an attr e.g. hba_queue_depth expands
 * into a function with the name lpfc_hba_queue_depth_set
 *
 * lpfc_##attr##_set: Sets an attribute value.
 * @phba: pointer the the adapter structure.
 * @val: integer attribute value.
 *
 * Description:
 * Validates the min and max values then sets the
 * adapter config field if in the valid range. prints error message
 * and does not set the parameter if invalid.
 *
 * Returns:
 * zero on success
 * -EINVAL if val is invalid
 **/
#define lpfc_param_set(attr, default, minval, maxval)	\
static int \
lpfc_##attr##_set(struct lpfc_hba *phba, uint val) \
{ \
	if (lpfc_rangecheck(val, minval, maxval)) {\
		lpfc_printf_log(phba, KERN_ERR, LOG_INIT, \
			"3052 lpfc_" #attr " changed from %d to %d\n", \
			phba->cfg_##attr, val); \
		phba->cfg_##attr = val;\
		return 0;\
	}\
	lpfc_printf_log(phba, KERN_ERR, LOG_INIT, \
			"0450 lpfc_"#attr" attribute cannot be set to %d, "\
			"allowed range is ["#minval", "#maxval"]\n", val); \
	return -EINVAL;\
}

/**
 * lpfc_param_store - Set a vport attribute value
 *
 * Description:
 * Macro that given an attr e.g. hba_queue_depth expands
 * into a function with the name lpfc_hba_queue_depth_store.
 *
 * lpfc_##attr##_store: Set an sttribute value.
 * @dev: class device that is converted into a Scsi_host.
 * @attr: device attribute, not used.
 * @buf: contains the attribute value in ascii.
 * @count: not used.
 *
 * Description:
 * Convert the ascii text number to an integer, then
 * use the lpfc_##attr##_set function to set the value.
 *
 * Returns:
 * -EINVAL if val is invalid or lpfc_##attr##_set() fails
 * length of buffer upon success.
 **/
#define lpfc_param_store(attr)	\
static ssize_t \
lpfc_##attr##_store(struct device *dev, struct device_attribute *attr, \
		    const char *buf, size_t count) \
{ \
	struct Scsi_Host  *shost = class_to_shost(dev);\
	struct lpfc_vport *vport = (struct lpfc_vport *) shost->hostdata;\
	struct lpfc_hba   *phba = vport->phba;\
	uint val = 0;\
	if (!isdigit(buf[0]))\
		return -EINVAL;\
	if (sscanf(buf, "%i", &val) != 1)\
		return -EINVAL;\
	if (lpfc_##attr##_set(phba, val) == 0) \
		return strlen(buf);\
	else \
		return -EINVAL;\
}

/**
 * lpfc_vport_param_show - Return decimal formatted cfg attribute value
 *
 * Description:
 * Macro that given an attr e.g. hba_queue_depth expands
 * into a function with the name lpfc_hba_queue_depth_show
 *
 * lpfc_##attr##_show: prints the attribute value in decimal.
 * @dev: class device that is converted into a Scsi_host.
 * @attr: device attribute, not used.
 * @buf: on return contains the attribute value in decimal.
 *
 * Returns: length of formatted string.
 **/
#define lpfc_vport_param_show(attr)	\
static ssize_t \
lpfc_##attr##_show(struct device *dev, struct device_attribute *attr, \
		   char *buf) \
{ \
	struct Scsi_Host  *shost = class_to_shost(dev);\
	struct lpfc_vport *vport = (struct lpfc_vport *) shost->hostdata;\
	return scnprintf(buf, PAGE_SIZE, "%d\n", vport->cfg_##attr);\
}

/**
 * lpfc_vport_param_hex_show - Return hex formatted attribute value
 *
 * Description:
 * Macro that given an attr e.g.
 * hba_queue_depth expands into a function with the name
 * lpfc_hba_queue_depth_show
 *
 * lpfc_##attr##_show: prints the attribute value in hexadecimal.
 * @dev: class device that is converted into a Scsi_host.
 * @attr: device attribute, not used.
 * @buf: on return contains the attribute value in hexadecimal.
 *
 * Returns: length of formatted string.
 **/
#define lpfc_vport_param_hex_show(attr)	\
static ssize_t \
lpfc_##attr##_show(struct device *dev, struct device_attribute *attr, \
		   char *buf) \
{ \
	struct Scsi_Host  *shost = class_to_shost(dev);\
	struct lpfc_vport *vport = (struct lpfc_vport *) shost->hostdata;\
	return scnprintf(buf, PAGE_SIZE, "%#x\n", vport->cfg_##attr);\
}

/**
 * lpfc_vport_param_init - Initialize a vport cfg attribute
 *
 * Description:
 * Macro that given an attr e.g. hba_queue_depth expands
 * into a function with the name lpfc_hba_queue_depth_init. The macro also
 * takes a default argument, a minimum and maximum argument.
 *
 * lpfc_##attr##_init: validates the min and max values then sets the
 * adapter config field accordingly, or uses the default if out of range
 * and prints an error message.
 * @phba: pointer the the adapter structure.
 * @val: integer attribute value.
 *
 * Returns:
 * zero on success
 * -EINVAL if default used
 **/
#define lpfc_vport_param_init(attr, default, minval, maxval)	\
static int \
lpfc_##attr##_init(struct lpfc_vport *vport, uint val) \
{ \
	if (lpfc_rangecheck(val, minval, maxval)) {\
		vport->cfg_##attr = val;\
		return 0;\
	}\
	lpfc_printf_vlog(vport, KERN_ERR, LOG_INIT, \
			 "0423 lpfc_"#attr" attribute cannot be set to %d, "\
			 "allowed range is ["#minval", "#maxval"]\n", val); \
	vport->cfg_##attr = default;\
	return -EINVAL;\
}

/**
 * lpfc_vport_param_set - Set a vport cfg attribute
 *
 * Description:
 * Macro that given an attr e.g. hba_queue_depth expands
 * into a function with the name lpfc_hba_queue_depth_set
 *
 * lpfc_##attr##_set: validates the min and max values then sets the
 * adapter config field if in the valid range. prints error message
 * and does not set the parameter if invalid.
 * @phba: pointer the the adapter structure.
 * @val:	integer attribute value.
 *
 * Returns:
 * zero on success
 * -EINVAL if val is invalid
 **/
#define lpfc_vport_param_set(attr, default, minval, maxval)	\
static int \
lpfc_##attr##_set(struct lpfc_vport *vport, uint val) \
{ \
	if (lpfc_rangecheck(val, minval, maxval)) {\
		lpfc_printf_vlog(vport, KERN_ERR, LOG_INIT, \
			"3053 lpfc_" #attr \
			" changed from %d (x%x) to %d (x%x)\n", \
			vport->cfg_##attr, vport->cfg_##attr, \
			val, val); \
		vport->cfg_##attr = val;\
		return 0;\
	}\
	lpfc_printf_vlog(vport, KERN_ERR, LOG_INIT, \
			 "0424 lpfc_"#attr" attribute cannot be set to %d, "\
			 "allowed range is ["#minval", "#maxval"]\n", val); \
	return -EINVAL;\
}

/**
 * lpfc_vport_param_store - Set a vport attribute
 *
 * Description:
 * Macro that given an attr e.g. hba_queue_depth
 * expands into a function with the name lpfc_hba_queue_depth_store
 *
 * lpfc_##attr##_store: convert the ascii text number to an integer, then
 * use the lpfc_##attr##_set function to set the value.
 * @cdev: class device that is converted into a Scsi_host.
 * @buf:	contains the attribute value in decimal.
 * @count: not used.
 *
 * Returns:
 * -EINVAL if val is invalid or lpfc_##attr##_set() fails
 * length of buffer upon success.
 **/
#define lpfc_vport_param_store(attr)	\
static ssize_t \
lpfc_##attr##_store(struct device *dev, struct device_attribute *attr, \
		    const char *buf, size_t count) \
{ \
	struct Scsi_Host  *shost = class_to_shost(dev);\
	struct lpfc_vport *vport = (struct lpfc_vport *) shost->hostdata;\
	uint val = 0;\
	if (!isdigit(buf[0]))\
		return -EINVAL;\
	if (sscanf(buf, "%i", &val) != 1)\
		return -EINVAL;\
	if (lpfc_##attr##_set(vport, val) == 0) \
		return strlen(buf);\
	else \
		return -EINVAL;\
}


static DEVICE_ATTR(nvme_info, 0444, lpfc_nvme_info_show, NULL);
static DEVICE_ATTR(scsi_stat, 0444, lpfc_scsi_stat_show, NULL);
static DEVICE_ATTR(bg_info, S_IRUGO, lpfc_bg_info_show, NULL);
static DEVICE_ATTR(bg_guard_err, S_IRUGO, lpfc_bg_guard_err_show, NULL);
static DEVICE_ATTR(bg_apptag_err, S_IRUGO, lpfc_bg_apptag_err_show, NULL);
static DEVICE_ATTR(bg_reftag_err, S_IRUGO, lpfc_bg_reftag_err_show, NULL);
static DEVICE_ATTR(info, S_IRUGO, lpfc_info_show, NULL);
static DEVICE_ATTR(serialnum, S_IRUGO, lpfc_serialnum_show, NULL);
static DEVICE_ATTR(modeldesc, S_IRUGO, lpfc_modeldesc_show, NULL);
static DEVICE_ATTR(modelname, S_IRUGO, lpfc_modelname_show, NULL);
static DEVICE_ATTR(programtype, S_IRUGO, lpfc_programtype_show, NULL);
static DEVICE_ATTR(portnum, S_IRUGO, lpfc_vportnum_show, NULL);
static DEVICE_ATTR(fwrev, S_IRUGO, lpfc_fwrev_show, NULL);
static DEVICE_ATTR(hdw, S_IRUGO, lpfc_hdw_show, NULL);
static DEVICE_ATTR(link_state, S_IRUGO | S_IWUSR, lpfc_link_state_show,
		lpfc_link_state_store);
static DEVICE_ATTR(option_rom_version, S_IRUGO,
		   lpfc_option_rom_version_show, NULL);
static DEVICE_ATTR(num_discovered_ports, S_IRUGO,
		   lpfc_num_discovered_ports_show, NULL);
static DEVICE_ATTR(menlo_mgmt_mode, S_IRUGO, lpfc_mlomgmt_show, NULL);
static DEVICE_ATTR(nport_evt_cnt, S_IRUGO, lpfc_nport_evt_cnt_show, NULL);
static DEVICE_ATTR(lpfc_drvr_version, S_IRUGO, lpfc_drvr_version_show, NULL);
static DEVICE_ATTR(lpfc_enable_fip, S_IRUGO, lpfc_enable_fip_show, NULL);
static DEVICE_ATTR(board_mode, S_IRUGO | S_IWUSR,
		   lpfc_board_mode_show, lpfc_board_mode_store);
static DEVICE_ATTR(issue_reset, S_IWUSR, NULL, lpfc_issue_reset);
static DEVICE_ATTR(max_vpi, S_IRUGO, lpfc_max_vpi_show, NULL);
static DEVICE_ATTR(used_vpi, S_IRUGO, lpfc_used_vpi_show, NULL);
static DEVICE_ATTR(max_rpi, S_IRUGO, lpfc_max_rpi_show, NULL);
static DEVICE_ATTR(used_rpi, S_IRUGO, lpfc_used_rpi_show, NULL);
static DEVICE_ATTR(max_xri, S_IRUGO, lpfc_max_xri_show, NULL);
static DEVICE_ATTR(used_xri, S_IRUGO, lpfc_used_xri_show, NULL);
static DEVICE_ATTR(npiv_info, S_IRUGO, lpfc_npiv_info_show, NULL);
static DEVICE_ATTR(lpfc_temp_sensor, S_IRUGO, lpfc_temp_sensor_show, NULL);
static DEVICE_ATTR(lpfc_fips_level, S_IRUGO, lpfc_fips_level_show, NULL);
static DEVICE_ATTR(lpfc_fips_rev, S_IRUGO, lpfc_fips_rev_show, NULL);
static DEVICE_ATTR(lpfc_dss, S_IRUGO, lpfc_dss_show, NULL);
static DEVICE_ATTR(lpfc_sriov_hw_max_virtfn, S_IRUGO,
		   lpfc_sriov_hw_max_virtfn_show, NULL);
static DEVICE_ATTR(protocol, S_IRUGO, lpfc_sli4_protocol_show, NULL);
static DEVICE_ATTR(lpfc_xlane_supported, S_IRUGO, lpfc_oas_supported_show,
		   NULL);

static char *lpfc_soft_wwn_key = "C99G71SL8032A";
#define WWN_SZ 8
/**
 * lpfc_wwn_set - Convert string to the 8 byte WWN value.
 * @buf: WWN string.
 * @cnt: Length of string.
 * @wwn: Array to receive converted wwn value.
 *
 * Returns:
 * -EINVAL if the buffer does not contain a valid wwn
 * 0 success
 **/
static size_t
lpfc_wwn_set(const char *buf, size_t cnt, char wwn[])
{
	unsigned int i, j;

	/* Count may include a LF at end of string */
	if (buf[cnt-1] == '\n')
		cnt--;

	if ((cnt < 16) || (cnt > 18) || ((cnt == 17) && (*buf++ != 'x')) ||
	    ((cnt == 18) && ((*buf++ != '0') || (*buf++ != 'x'))))
		return -EINVAL;

	memset(wwn, 0, WWN_SZ);

	/* Validate and store the new name */
	for (i = 0, j = 0; i < 16; i++) {
		if ((*buf >= 'a') && (*buf <= 'f'))
			j = ((j << 4) | ((*buf++ - 'a') + 10));
		else if ((*buf >= 'A') && (*buf <= 'F'))
			j = ((j << 4) | ((*buf++ - 'A') + 10));
		else if ((*buf >= '0') && (*buf <= '9'))
			j = ((j << 4) | (*buf++ - '0'));
		else
			return -EINVAL;
		if (i % 2) {
			wwn[i/2] = j & 0xff;
			j = 0;
		}
	}
	return 0;
}
/**
 * lpfc_soft_wwn_enable_store - Allows setting of the wwn if the key is valid
 * @dev: class device that is converted into a Scsi_host.
 * @attr: device attribute, not used.
 * @buf: containing the string lpfc_soft_wwn_key.
 * @count: must be size of lpfc_soft_wwn_key.
 *
 * Returns:
 * -EINVAL if the buffer does not contain lpfc_soft_wwn_key
 * length of buf indicates success
 **/
static ssize_t
lpfc_soft_wwn_enable_store(struct device *dev, struct device_attribute *attr,
			   const char *buf, size_t count)
{
	struct Scsi_Host  *shost = class_to_shost(dev);
	struct lpfc_vport *vport = (struct lpfc_vport *) shost->hostdata;
	struct lpfc_hba   *phba = vport->phba;
	unsigned int cnt = count;
	uint8_t vvvl = vport->fc_sparam.cmn.valid_vendor_ver_level;
	u32 *fawwpn_key = (uint32_t *)&vport->fc_sparam.un.vendorVersion[0];

	/*
	 * We're doing a simple sanity check for soft_wwpn setting.
	 * We require that the user write a specific key to enable
	 * the soft_wwpn attribute to be settable. Once the attribute
	 * is written, the enable key resets. If further updates are
	 * desired, the key must be written again to re-enable the
	 * attribute.
	 *
	 * The "key" is not secret - it is a hardcoded string shown
	 * here. The intent is to protect against the random user or
	 * application that is just writing attributes.
	 */
	if (vvvl == 1 && cpu_to_be32(*fawwpn_key) == FAPWWN_KEY_VENDOR) {
		lpfc_printf_log(phba, KERN_ERR, LOG_INIT,
				 "0051 "LPFC_DRIVER_NAME" soft wwpn can not"
				 " be enabled: fawwpn is enabled\n");
		return -EINVAL;
	}

	/* count may include a LF at end of string */
	if (buf[cnt-1] == '\n')
		cnt--;

	if ((cnt != strlen(lpfc_soft_wwn_key)) ||
	    (strncmp(buf, lpfc_soft_wwn_key, strlen(lpfc_soft_wwn_key)) != 0))
		return -EINVAL;

	phba->soft_wwn_enable = 1;

	dev_printk(KERN_WARNING, &phba->pcidev->dev,
		   "lpfc%d: soft_wwpn assignment has been enabled.\n",
		   phba->brd_no);
	dev_printk(KERN_WARNING, &phba->pcidev->dev,
		   "  The soft_wwpn feature is not supported by Broadcom.");

	return count;
}
static DEVICE_ATTR_WO(lpfc_soft_wwn_enable);

/**
 * lpfc_soft_wwpn_show - Return the cfg soft ww port name of the adapter
 * @dev: class device that is converted into a Scsi_host.
 * @attr: device attribute, not used.
 * @buf: on return contains the wwpn in hexadecimal.
 *
 * Returns: size of formatted string.
 **/
static ssize_t
lpfc_soft_wwpn_show(struct device *dev, struct device_attribute *attr,
		    char *buf)
{
	struct Scsi_Host  *shost = class_to_shost(dev);
	struct lpfc_vport *vport = (struct lpfc_vport *) shost->hostdata;
	struct lpfc_hba   *phba = vport->phba;

	return scnprintf(buf, PAGE_SIZE, "0x%llx\n",
			(unsigned long long)phba->cfg_soft_wwpn);
}

/**
 * lpfc_soft_wwpn_store - Set the ww port name of the adapter
 * @dev class device that is converted into a Scsi_host.
 * @attr: device attribute, not used.
 * @buf: contains the wwpn in hexadecimal.
 * @count: number of wwpn bytes in buf
 *
 * Returns:
 * -EACCES hba reset not enabled, adapter over temp
 * -EINVAL soft wwn not enabled, count is invalid, invalid wwpn byte invalid
 * -EIO error taking adapter offline or online
 * value of count on success
 **/
static ssize_t
lpfc_soft_wwpn_store(struct device *dev, struct device_attribute *attr,
		     const char *buf, size_t count)
{
	struct Scsi_Host  *shost = class_to_shost(dev);
	struct lpfc_vport *vport = (struct lpfc_vport *) shost->hostdata;
	struct lpfc_hba   *phba = vport->phba;
	struct completion online_compl;
	int stat1 = 0, stat2 = 0;
	unsigned int cnt = count;
	u8 wwpn[WWN_SZ];
	int rc;

	if (!phba->cfg_enable_hba_reset)
		return -EACCES;
	spin_lock_irq(&phba->hbalock);
	if (phba->over_temp_state == HBA_OVER_TEMP) {
		spin_unlock_irq(&phba->hbalock);
		return -EACCES;
	}
	spin_unlock_irq(&phba->hbalock);
	/* count may include a LF at end of string */
	if (buf[cnt-1] == '\n')
		cnt--;

	if (!phba->soft_wwn_enable)
		return -EINVAL;

	/* lock setting wwpn, wwnn down */
	phba->soft_wwn_enable = 0;

	rc = lpfc_wwn_set(buf, cnt, wwpn);
	if (rc) {
		/* not able to set wwpn, unlock it */
		phba->soft_wwn_enable = 1;
		return rc;
	}

	phba->cfg_soft_wwpn = wwn_to_u64(wwpn);
	fc_host_port_name(shost) = phba->cfg_soft_wwpn;
	if (phba->cfg_soft_wwnn)
		fc_host_node_name(shost) = phba->cfg_soft_wwnn;

	dev_printk(KERN_NOTICE, &phba->pcidev->dev,
		   "lpfc%d: Reinitializing to use soft_wwpn\n", phba->brd_no);

	stat1 = lpfc_do_offline(phba, LPFC_EVT_OFFLINE);
	if (stat1)
		lpfc_printf_log(phba, KERN_ERR, LOG_INIT,
				"0463 lpfc_soft_wwpn attribute set failed to "
				"reinit adapter - %d\n", stat1);
	init_completion(&online_compl);
	rc = lpfc_workq_post_event(phba, &stat2, &online_compl,
				   LPFC_EVT_ONLINE);
	if (rc == 0)
		return -ENOMEM;

	wait_for_completion(&online_compl);
	if (stat2)
		lpfc_printf_log(phba, KERN_ERR, LOG_INIT,
				"0464 lpfc_soft_wwpn attribute set failed to "
				"reinit adapter - %d\n", stat2);
	return (stat1 || stat2) ? -EIO : count;
}
static DEVICE_ATTR(lpfc_soft_wwpn, S_IRUGO | S_IWUSR,
		   lpfc_soft_wwpn_show, lpfc_soft_wwpn_store);

/**
 * lpfc_soft_wwnn_show - Return the cfg soft ww node name for the adapter
 * @dev: class device that is converted into a Scsi_host.
 * @attr: device attribute, not used.
 * @buf: on return contains the wwnn in hexadecimal.
 *
 * Returns: size of formatted string.
 **/
static ssize_t
lpfc_soft_wwnn_show(struct device *dev, struct device_attribute *attr,
		    char *buf)
{
	struct Scsi_Host *shost = class_to_shost(dev);
	struct lpfc_hba *phba = ((struct lpfc_vport *)shost->hostdata)->phba;
	return scnprintf(buf, PAGE_SIZE, "0x%llx\n",
			(unsigned long long)phba->cfg_soft_wwnn);
}

/**
 * lpfc_soft_wwnn_store - sets the ww node name of the adapter
 * @cdev: class device that is converted into a Scsi_host.
 * @buf: contains the ww node name in hexadecimal.
 * @count: number of wwnn bytes in buf.
 *
 * Returns:
 * -EINVAL soft wwn not enabled, count is invalid, invalid wwnn byte invalid
 * value of count on success
 **/
static ssize_t
lpfc_soft_wwnn_store(struct device *dev, struct device_attribute *attr,
		     const char *buf, size_t count)
{
	struct Scsi_Host *shost = class_to_shost(dev);
	struct lpfc_hba *phba = ((struct lpfc_vport *)shost->hostdata)->phba;
	unsigned int cnt = count;
	u8 wwnn[WWN_SZ];
	int rc;

	/* count may include a LF at end of string */
	if (buf[cnt-1] == '\n')
		cnt--;

	if (!phba->soft_wwn_enable)
		return -EINVAL;

	rc = lpfc_wwn_set(buf, cnt, wwnn);
	if (rc) {
		/* Allow wwnn to be set many times, as long as the enable
		 * is set. However, once the wwpn is set, everything locks.
		 */
		return rc;
	}

	phba->cfg_soft_wwnn = wwn_to_u64(wwnn);

	dev_printk(KERN_NOTICE, &phba->pcidev->dev,
		   "lpfc%d: soft_wwnn set. Value will take effect upon "
		   "setting of the soft_wwpn\n", phba->brd_no);

	return count;
}
static DEVICE_ATTR(lpfc_soft_wwnn, S_IRUGO | S_IWUSR,
		   lpfc_soft_wwnn_show, lpfc_soft_wwnn_store);

/**
 * lpfc_oas_tgt_show - Return wwpn of target whose luns maybe enabled for
 *		      Optimized Access Storage (OAS) operations.
 * @dev: class device that is converted into a Scsi_host.
 * @attr: device attribute, not used.
 * @buf: buffer for passing information.
 *
 * Returns:
 * value of count
 **/
static ssize_t
lpfc_oas_tgt_show(struct device *dev, struct device_attribute *attr,
		  char *buf)
{
	struct Scsi_Host *shost = class_to_shost(dev);
	struct lpfc_hba *phba = ((struct lpfc_vport *)shost->hostdata)->phba;

	return scnprintf(buf, PAGE_SIZE, "0x%llx\n",
			wwn_to_u64(phba->cfg_oas_tgt_wwpn));
}

/**
 * lpfc_oas_tgt_store - Store wwpn of target whose luns maybe enabled for
 *		      Optimized Access Storage (OAS) operations.
 * @dev: class device that is converted into a Scsi_host.
 * @attr: device attribute, not used.
 * @buf: buffer for passing information.
 * @count: Size of the data buffer.
 *
 * Returns:
 * -EINVAL count is invalid, invalid wwpn byte invalid
 * -EPERM oas is not supported by hba
 * value of count on success
 **/
static ssize_t
lpfc_oas_tgt_store(struct device *dev, struct device_attribute *attr,
		   const char *buf, size_t count)
{
	struct Scsi_Host *shost = class_to_shost(dev);
	struct lpfc_hba *phba = ((struct lpfc_vport *)shost->hostdata)->phba;
	unsigned int cnt = count;
	uint8_t wwpn[WWN_SZ];
	int rc;

	if (!phba->cfg_fof)
		return -EPERM;

	/* count may include a LF at end of string */
	if (buf[cnt-1] == '\n')
		cnt--;

	rc = lpfc_wwn_set(buf, cnt, wwpn);
	if (rc)
		return rc;

	memcpy(phba->cfg_oas_tgt_wwpn, wwpn, (8 * sizeof(uint8_t)));
	memcpy(phba->sli4_hba.oas_next_tgt_wwpn, wwpn, (8 * sizeof(uint8_t)));
	if (wwn_to_u64(wwpn) == 0)
		phba->cfg_oas_flags |= OAS_FIND_ANY_TARGET;
	else
		phba->cfg_oas_flags &= ~OAS_FIND_ANY_TARGET;
	phba->cfg_oas_flags &= ~OAS_LUN_VALID;
	phba->sli4_hba.oas_next_lun = FIND_FIRST_OAS_LUN;
	return count;
}
static DEVICE_ATTR(lpfc_xlane_tgt, S_IRUGO | S_IWUSR,
		   lpfc_oas_tgt_show, lpfc_oas_tgt_store);

/**
 * lpfc_oas_priority_show - Return wwpn of target whose luns maybe enabled for
 *		      Optimized Access Storage (OAS) operations.
 * @dev: class device that is converted into a Scsi_host.
 * @attr: device attribute, not used.
 * @buf: buffer for passing information.
 *
 * Returns:
 * value of count
 **/
static ssize_t
lpfc_oas_priority_show(struct device *dev, struct device_attribute *attr,
		       char *buf)
{
	struct Scsi_Host *shost = class_to_shost(dev);
	struct lpfc_hba *phba = ((struct lpfc_vport *)shost->hostdata)->phba;

	return scnprintf(buf, PAGE_SIZE, "%d\n", phba->cfg_oas_priority);
}

/**
 * lpfc_oas_priority_store - Store wwpn of target whose luns maybe enabled for
 *		      Optimized Access Storage (OAS) operations.
 * @dev: class device that is converted into a Scsi_host.
 * @attr: device attribute, not used.
 * @buf: buffer for passing information.
 * @count: Size of the data buffer.
 *
 * Returns:
 * -EINVAL count is invalid, invalid wwpn byte invalid
 * -EPERM oas is not supported by hba
 * value of count on success
 **/
static ssize_t
lpfc_oas_priority_store(struct device *dev, struct device_attribute *attr,
			const char *buf, size_t count)
{
	struct Scsi_Host *shost = class_to_shost(dev);
	struct lpfc_hba *phba = ((struct lpfc_vport *)shost->hostdata)->phba;
	unsigned int cnt = count;
	unsigned long val;
	int ret;

	if (!phba->cfg_fof)
		return -EPERM;

	/* count may include a LF at end of string */
	if (buf[cnt-1] == '\n')
		cnt--;

	ret = kstrtoul(buf, 0, &val);
	if (ret || (val > 0x7f))
		return -EINVAL;

	if (val)
		phba->cfg_oas_priority = (uint8_t)val;
	else
		phba->cfg_oas_priority = phba->cfg_XLanePriority;
	return count;
}
static DEVICE_ATTR(lpfc_xlane_priority, S_IRUGO | S_IWUSR,
		   lpfc_oas_priority_show, lpfc_oas_priority_store);

/**
 * lpfc_oas_vpt_show - Return wwpn of vport whose targets maybe enabled
 *		      for Optimized Access Storage (OAS) operations.
 * @dev: class device that is converted into a Scsi_host.
 * @attr: device attribute, not used.
 * @buf: buffer for passing information.
 *
 * Returns:
 * value of count on success
 **/
static ssize_t
lpfc_oas_vpt_show(struct device *dev, struct device_attribute *attr,
		  char *buf)
{
	struct Scsi_Host *shost = class_to_shost(dev);
	struct lpfc_hba *phba = ((struct lpfc_vport *)shost->hostdata)->phba;

	return scnprintf(buf, PAGE_SIZE, "0x%llx\n",
			wwn_to_u64(phba->cfg_oas_vpt_wwpn));
}

/**
 * lpfc_oas_vpt_store - Store wwpn of vport whose targets maybe enabled
 *		      for Optimized Access Storage (OAS) operations.
 * @dev: class device that is converted into a Scsi_host.
 * @attr: device attribute, not used.
 * @buf: buffer for passing information.
 * @count: Size of the data buffer.
 *
 * Returns:
 * -EINVAL count is invalid, invalid wwpn byte invalid
 * -EPERM oas is not supported by hba
 * value of count on success
 **/
static ssize_t
lpfc_oas_vpt_store(struct device *dev, struct device_attribute *attr,
		   const char *buf, size_t count)
{
	struct Scsi_Host *shost = class_to_shost(dev);
	struct lpfc_hba *phba = ((struct lpfc_vport *)shost->hostdata)->phba;
	unsigned int cnt = count;
	uint8_t wwpn[WWN_SZ];
	int rc;

	if (!phba->cfg_fof)
		return -EPERM;

	/* count may include a LF at end of string */
	if (buf[cnt-1] == '\n')
		cnt--;

	rc = lpfc_wwn_set(buf, cnt, wwpn);
	if (rc)
		return rc;

	memcpy(phba->cfg_oas_vpt_wwpn, wwpn, (8 * sizeof(uint8_t)));
	memcpy(phba->sli4_hba.oas_next_vpt_wwpn, wwpn, (8 * sizeof(uint8_t)));
	if (wwn_to_u64(wwpn) == 0)
		phba->cfg_oas_flags |= OAS_FIND_ANY_VPORT;
	else
		phba->cfg_oas_flags &= ~OAS_FIND_ANY_VPORT;
	phba->cfg_oas_flags &= ~OAS_LUN_VALID;
	if (phba->cfg_oas_priority == 0)
		phba->cfg_oas_priority = phba->cfg_XLanePriority;
	phba->sli4_hba.oas_next_lun = FIND_FIRST_OAS_LUN;
	return count;
}
static DEVICE_ATTR(lpfc_xlane_vpt, S_IRUGO | S_IWUSR,
		   lpfc_oas_vpt_show, lpfc_oas_vpt_store);

/**
 * lpfc_oas_lun_state_show - Return the current state (enabled or disabled)
 *			    of whether luns will be enabled or disabled
 *			    for Optimized Access Storage (OAS) operations.
 * @dev: class device that is converted into a Scsi_host.
 * @attr: device attribute, not used.
 * @buf: buffer for passing information.
 *
 * Returns:
 * size of formatted string.
 **/
static ssize_t
lpfc_oas_lun_state_show(struct device *dev, struct device_attribute *attr,
			char *buf)
{
	struct Scsi_Host *shost = class_to_shost(dev);
	struct lpfc_hba *phba = ((struct lpfc_vport *)shost->hostdata)->phba;

	return scnprintf(buf, PAGE_SIZE, "%d\n", phba->cfg_oas_lun_state);
}

/**
 * lpfc_oas_lun_state_store - Store the state (enabled or disabled)
 *			    of whether luns will be enabled or disabled
 *			    for Optimized Access Storage (OAS) operations.
 * @dev: class device that is converted into a Scsi_host.
 * @attr: device attribute, not used.
 * @buf: buffer for passing information.
 * @count: Size of the data buffer.
 *
 * Returns:
 * -EINVAL count is invalid, invalid wwpn byte invalid
 * -EPERM oas is not supported by hba
 * value of count on success
 **/
static ssize_t
lpfc_oas_lun_state_store(struct device *dev, struct device_attribute *attr,
			 const char *buf, size_t count)
{
	struct Scsi_Host *shost = class_to_shost(dev);
	struct lpfc_hba *phba = ((struct lpfc_vport *)shost->hostdata)->phba;
	int val = 0;

	if (!phba->cfg_fof)
		return -EPERM;

	if (!isdigit(buf[0]))
		return -EINVAL;

	if (sscanf(buf, "%i", &val) != 1)
		return -EINVAL;

	if ((val != 0) && (val != 1))
		return -EINVAL;

	phba->cfg_oas_lun_state = val;
	return strlen(buf);
}
static DEVICE_ATTR(lpfc_xlane_lun_state, S_IRUGO | S_IWUSR,
		   lpfc_oas_lun_state_show, lpfc_oas_lun_state_store);

/**
 * lpfc_oas_lun_status_show - Return the status of the Optimized Access
 *                          Storage (OAS) lun returned by the
 *                          lpfc_oas_lun_show function.
 * @dev: class device that is converted into a Scsi_host.
 * @attr: device attribute, not used.
 * @buf: buffer for passing information.
 *
 * Returns:
 * size of formatted string.
 **/
static ssize_t
lpfc_oas_lun_status_show(struct device *dev, struct device_attribute *attr,
			 char *buf)
{
	struct Scsi_Host *shost = class_to_shost(dev);
	struct lpfc_hba *phba = ((struct lpfc_vport *)shost->hostdata)->phba;

	if (!(phba->cfg_oas_flags & OAS_LUN_VALID))
		return -EFAULT;

	return scnprintf(buf, PAGE_SIZE, "%d\n", phba->cfg_oas_lun_status);
}
static DEVICE_ATTR(lpfc_xlane_lun_status, S_IRUGO,
		   lpfc_oas_lun_status_show, NULL);


/**
 * lpfc_oas_lun_state_set - enable or disable a lun for Optimized Access Storage
 *			   (OAS) operations.
 * @phba: lpfc_hba pointer.
 * @ndlp: pointer to fcp target node.
 * @lun: the fc lun for setting oas state.
 * @oas_state: the oas state to be set to the lun.
 *
 * Returns:
 * SUCCESS : 0
 * -EPERM OAS is not enabled or not supported by this port.
 *
 */
static size_t
lpfc_oas_lun_state_set(struct lpfc_hba *phba, uint8_t vpt_wwpn[],
		       uint8_t tgt_wwpn[], uint64_t lun,
		       uint32_t oas_state, uint8_t pri)
{

	int rc = 0;

	if (!phba->cfg_fof)
		return -EPERM;

	if (oas_state) {
		if (!lpfc_enable_oas_lun(phba, (struct lpfc_name *)vpt_wwpn,
					 (struct lpfc_name *)tgt_wwpn,
					 lun, pri))
			rc = -ENOMEM;
	} else {
		lpfc_disable_oas_lun(phba, (struct lpfc_name *)vpt_wwpn,
				     (struct lpfc_name *)tgt_wwpn, lun, pri);
	}
	return rc;

}

/**
 * lpfc_oas_lun_get_next - get the next lun that has been enabled for Optimized
 *			  Access Storage (OAS) operations.
 * @phba: lpfc_hba pointer.
 * @vpt_wwpn: wwpn of the vport associated with the returned lun
 * @tgt_wwpn: wwpn of the target associated with the returned lun
 * @lun_status: status of the lun returned lun
 *
 * Returns the first or next lun enabled for OAS operations for the vport/target
 * specified.  If a lun is found, its vport wwpn, target wwpn and status is
 * returned.  If the lun is not found, NOT_OAS_ENABLED_LUN is returned.
 *
 * Return:
 * lun that is OAS enabled for the vport/target
 * NOT_OAS_ENABLED_LUN when no oas enabled lun found.
 */
static uint64_t
lpfc_oas_lun_get_next(struct lpfc_hba *phba, uint8_t vpt_wwpn[],
		      uint8_t tgt_wwpn[], uint32_t *lun_status,
		      uint32_t *lun_pri)
{
	uint64_t found_lun;

	if (unlikely(!phba) || !vpt_wwpn || !tgt_wwpn)
		return NOT_OAS_ENABLED_LUN;
	if (lpfc_find_next_oas_lun(phba, (struct lpfc_name *)
				   phba->sli4_hba.oas_next_vpt_wwpn,
				   (struct lpfc_name *)
				   phba->sli4_hba.oas_next_tgt_wwpn,
				   &phba->sli4_hba.oas_next_lun,
				   (struct lpfc_name *)vpt_wwpn,
				   (struct lpfc_name *)tgt_wwpn,
				   &found_lun, lun_status, lun_pri))
		return found_lun;
	else
		return NOT_OAS_ENABLED_LUN;
}

/**
 * lpfc_oas_lun_state_change - enable/disable a lun for OAS operations
 * @phba: lpfc_hba pointer.
 * @vpt_wwpn: vport wwpn by reference.
 * @tgt_wwpn: target wwpn by reference.
 * @lun: the fc lun for setting oas state.
 * @oas_state: the oas state to be set to the oas_lun.
 *
 * This routine enables (OAS_LUN_ENABLE) or disables (OAS_LUN_DISABLE)
 * a lun for OAS operations.
 *
 * Return:
 * SUCCESS: 0
 * -ENOMEM: failed to enable an lun for OAS operations
 * -EPERM: OAS is not enabled
 */
static ssize_t
lpfc_oas_lun_state_change(struct lpfc_hba *phba, uint8_t vpt_wwpn[],
			  uint8_t tgt_wwpn[], uint64_t lun,
			  uint32_t oas_state, uint8_t pri)
{

	int rc;

	rc = lpfc_oas_lun_state_set(phba, vpt_wwpn, tgt_wwpn, lun,
				    oas_state, pri);
	return rc;
}

/**
 * lpfc_oas_lun_show - Return oas enabled luns from a chosen target
 * @dev: class device that is converted into a Scsi_host.
 * @attr: device attribute, not used.
 * @buf: buffer for passing information.
 *
 * This routine returns a lun enabled for OAS each time the function
 * is called.
 *
 * Returns:
 * SUCCESS: size of formatted string.
 * -EFAULT: target or vport wwpn was not set properly.
 * -EPERM: oas is not enabled.
 **/
static ssize_t
lpfc_oas_lun_show(struct device *dev, struct device_attribute *attr,
		  char *buf)
{
	struct Scsi_Host *shost = class_to_shost(dev);
	struct lpfc_hba *phba = ((struct lpfc_vport *)shost->hostdata)->phba;

	uint64_t oas_lun;
	int len = 0;

	if (!phba->cfg_fof)
		return -EPERM;

	if (wwn_to_u64(phba->cfg_oas_vpt_wwpn) == 0)
		if (!(phba->cfg_oas_flags & OAS_FIND_ANY_VPORT))
			return -EFAULT;

	if (wwn_to_u64(phba->cfg_oas_tgt_wwpn) == 0)
		if (!(phba->cfg_oas_flags & OAS_FIND_ANY_TARGET))
			return -EFAULT;

	oas_lun = lpfc_oas_lun_get_next(phba, phba->cfg_oas_vpt_wwpn,
					phba->cfg_oas_tgt_wwpn,
					&phba->cfg_oas_lun_status,
					&phba->cfg_oas_priority);
	if (oas_lun != NOT_OAS_ENABLED_LUN)
		phba->cfg_oas_flags |= OAS_LUN_VALID;

	len += scnprintf(buf + len, PAGE_SIZE-len, "0x%llx", oas_lun);

	return len;
}

/**
 * lpfc_oas_lun_store - Sets the OAS state for lun
 * @dev: class device that is converted into a Scsi_host.
 * @attr: device attribute, not used.
 * @buf: buffer for passing information.
 *
 * This function sets the OAS state for lun.  Before this function is called,
 * the vport wwpn, target wwpn, and oas state need to be set.
 *
 * Returns:
 * SUCCESS: size of formatted string.
 * -EFAULT: target or vport wwpn was not set properly.
 * -EPERM: oas is not enabled.
 * size of formatted string.
 **/
static ssize_t
lpfc_oas_lun_store(struct device *dev, struct device_attribute *attr,
		   const char *buf, size_t count)
{
	struct Scsi_Host *shost = class_to_shost(dev);
	struct lpfc_hba *phba = ((struct lpfc_vport *)shost->hostdata)->phba;
	uint64_t scsi_lun;
	uint32_t pri;
	ssize_t rc;

	if (!phba->cfg_fof)
		return -EPERM;

	if (wwn_to_u64(phba->cfg_oas_vpt_wwpn) == 0)
		return -EFAULT;

	if (wwn_to_u64(phba->cfg_oas_tgt_wwpn) == 0)
		return -EFAULT;

	if (!isdigit(buf[0]))
		return -EINVAL;

	if (sscanf(buf, "0x%llx", &scsi_lun) != 1)
		return -EINVAL;

	pri = phba->cfg_oas_priority;
	if (pri == 0)
		pri = phba->cfg_XLanePriority;

	lpfc_printf_log(phba, KERN_INFO, LOG_INIT,
			"3372 Try to set vport 0x%llx target 0x%llx lun:0x%llx "
			"priority 0x%x with oas state %d\n",
			wwn_to_u64(phba->cfg_oas_vpt_wwpn),
			wwn_to_u64(phba->cfg_oas_tgt_wwpn), scsi_lun,
			pri, phba->cfg_oas_lun_state);

	rc = lpfc_oas_lun_state_change(phba, phba->cfg_oas_vpt_wwpn,
				       phba->cfg_oas_tgt_wwpn, scsi_lun,
				       phba->cfg_oas_lun_state, pri);
	if (rc)
		return rc;

	return count;
}
static DEVICE_ATTR(lpfc_xlane_lun, S_IRUGO | S_IWUSR,
		   lpfc_oas_lun_show, lpfc_oas_lun_store);

int lpfc_enable_nvmet_cnt;
unsigned long long lpfc_enable_nvmet[LPFC_NVMET_MAX_PORTS] = {
	0, 0, 0, 0, 0, 0, 0, 0, 0, 0, 0, 0, 0, 0, 0, 0, 0, 0,
	0, 0, 0, 0, 0, 0, 0, 0, 0, 0, 0, 0, 0, 0};
module_param_array(lpfc_enable_nvmet, ullong, &lpfc_enable_nvmet_cnt, 0444);
MODULE_PARM_DESC(lpfc_enable_nvmet, "Enable HBA port(s) WWPN as a NVME Target");

static int lpfc_poll = 0;
module_param(lpfc_poll, int, S_IRUGO);
MODULE_PARM_DESC(lpfc_poll, "FCP ring polling mode control:"
		 " 0 - none,"
		 " 1 - poll with interrupts enabled"
		 " 3 - poll and disable FCP ring interrupts");

static DEVICE_ATTR(lpfc_poll, S_IRUGO | S_IWUSR,
		   lpfc_poll_show, lpfc_poll_store);

int lpfc_no_hba_reset_cnt;
unsigned long lpfc_no_hba_reset[MAX_HBAS_NO_RESET] = {
	0, 0, 0, 0, 0, 0, 0, 0, 0, 0, 0, 0, 0, 0, 0, 0};
module_param_array(lpfc_no_hba_reset, ulong, &lpfc_no_hba_reset_cnt, 0444);
MODULE_PARM_DESC(lpfc_no_hba_reset, "WWPN of HBAs that should not be reset");

LPFC_ATTR(sli_mode, 0, 0, 3,
	"SLI mode selector:"
	" 0 - auto (SLI-3 if supported),"
	" 2 - select SLI-2 even on SLI-3 capable HBAs,"
	" 3 - select SLI-3");

LPFC_ATTR_R(enable_npiv, 1, 0, 1,
	"Enable NPIV functionality");

LPFC_ATTR_R(fcf_failover_policy, 1, 1, 2,
	"FCF Fast failover=1 Priority failover=2");

/*
# lpfc_enable_rrq: Track XRI/OXID reuse after IO failures
#	0x0 = disabled, XRI/OXID use not tracked.
#	0x1 = XRI/OXID reuse is timed with ratov, RRQ sent.
#	0x2 = XRI/OXID reuse is timed with ratov, No RRQ sent.
*/
LPFC_ATTR_R(enable_rrq, 2, 0, 2,
	"Enable RRQ functionality");

/*
# lpfc_suppress_link_up:  Bring link up at initialization
#            0x0  = bring link up (issue MBX_INIT_LINK)
#            0x1  = do NOT bring link up at initialization(MBX_INIT_LINK)
#            0x2  = never bring up link
# Default value is 0.
*/
LPFC_ATTR_R(suppress_link_up, LPFC_INITIALIZE_LINK, LPFC_INITIALIZE_LINK,
		LPFC_DELAY_INIT_LINK_INDEFINITELY,
		"Suppress Link Up at initialization");
/*
# lpfc_cnt: Number of IOCBs allocated for ELS, CT, and ABTS
#       1 - (1024)
#       2 - (2048)
#       3 - (3072)
#       4 - (4096)
#       5 - (5120)
*/
static ssize_t
lpfc_iocb_hw_show(struct device *dev, struct device_attribute *attr, char *buf)
{
	struct Scsi_Host  *shost = class_to_shost(dev);
	struct lpfc_hba   *phba = ((struct lpfc_vport *) shost->hostdata)->phba;

	return scnprintf(buf, PAGE_SIZE, "%d\n", phba->iocb_max);
}

static DEVICE_ATTR(iocb_hw, S_IRUGO,
			 lpfc_iocb_hw_show, NULL);
static ssize_t
lpfc_txq_hw_show(struct device *dev, struct device_attribute *attr, char *buf)
{
	struct Scsi_Host  *shost = class_to_shost(dev);
	struct lpfc_hba   *phba = ((struct lpfc_vport *) shost->hostdata)->phba;
	struct lpfc_sli_ring *pring = lpfc_phba_elsring(phba);

	return scnprintf(buf, PAGE_SIZE, "%d\n",
			pring ? pring->txq_max : 0);
}

static DEVICE_ATTR(txq_hw, S_IRUGO,
			 lpfc_txq_hw_show, NULL);
static ssize_t
lpfc_txcmplq_hw_show(struct device *dev, struct device_attribute *attr,
 char *buf)
{
	struct Scsi_Host  *shost = class_to_shost(dev);
	struct lpfc_hba   *phba = ((struct lpfc_vport *) shost->hostdata)->phba;
	struct lpfc_sli_ring *pring = lpfc_phba_elsring(phba);

	return scnprintf(buf, PAGE_SIZE, "%d\n",
			pring ? pring->txcmplq_max : 0);
}

static DEVICE_ATTR(txcmplq_hw, S_IRUGO,
			 lpfc_txcmplq_hw_show, NULL);

LPFC_ATTR_R(iocb_cnt, 2, 1, 5,
	"Number of IOCBs alloc for ELS, CT, and ABTS: 1k to 5k IOCBs");

/*
# lpfc_nodev_tmo: If set, it will hold all I/O errors on devices that disappear
# until the timer expires. Value range is [0,255]. Default value is 30.
*/
static int lpfc_nodev_tmo = LPFC_DEF_DEVLOSS_TMO;
static int lpfc_devloss_tmo = LPFC_DEF_DEVLOSS_TMO;
module_param(lpfc_nodev_tmo, int, 0);
MODULE_PARM_DESC(lpfc_nodev_tmo,
		 "Seconds driver will hold I/O waiting "
		 "for a device to come back");

/**
 * lpfc_nodev_tmo_show - Return the hba dev loss timeout value
 * @dev: class converted to a Scsi_host structure.
 * @attr: device attribute, not used.
 * @buf: on return contains the dev loss timeout in decimal.
 *
 * Returns: size of formatted string.
 **/
static ssize_t
lpfc_nodev_tmo_show(struct device *dev, struct device_attribute *attr,
		    char *buf)
{
	struct Scsi_Host  *shost = class_to_shost(dev);
	struct lpfc_vport *vport = (struct lpfc_vport *) shost->hostdata;

	return scnprintf(buf, PAGE_SIZE, "%d\n",	vport->cfg_devloss_tmo);
}

/**
 * lpfc_nodev_tmo_init - Set the hba nodev timeout value
 * @vport: lpfc vport structure pointer.
 * @val: contains the nodev timeout value.
 *
 * Description:
 * If the devloss tmo is already set then nodev tmo is set to devloss tmo,
 * a kernel error message is printed and zero is returned.
 * Else if val is in range then nodev tmo and devloss tmo are set to val.
 * Otherwise nodev tmo is set to the default value.
 *
 * Returns:
 * zero if already set or if val is in range
 * -EINVAL val out of range
 **/
static int
lpfc_nodev_tmo_init(struct lpfc_vport *vport, int val)
{
	if (vport->cfg_devloss_tmo != LPFC_DEF_DEVLOSS_TMO) {
		vport->cfg_nodev_tmo = vport->cfg_devloss_tmo;
		if (val != LPFC_DEF_DEVLOSS_TMO)
			lpfc_printf_vlog(vport, KERN_ERR, LOG_INIT,
					 "0407 Ignoring lpfc_nodev_tmo module "
					 "parameter because lpfc_devloss_tmo "
					 "is set.\n");
		return 0;
	}

	if (val >= LPFC_MIN_DEVLOSS_TMO && val <= LPFC_MAX_DEVLOSS_TMO) {
		vport->cfg_nodev_tmo = val;
		vport->cfg_devloss_tmo = val;
		return 0;
	}
	lpfc_printf_vlog(vport, KERN_ERR, LOG_INIT,
			 "0400 lpfc_nodev_tmo attribute cannot be set to"
			 " %d, allowed range is [%d, %d]\n",
			 val, LPFC_MIN_DEVLOSS_TMO, LPFC_MAX_DEVLOSS_TMO);
	vport->cfg_nodev_tmo = LPFC_DEF_DEVLOSS_TMO;
	return -EINVAL;
}

/**
 * lpfc_update_rport_devloss_tmo - Update dev loss tmo value
 * @vport: lpfc vport structure pointer.
 *
 * Description:
 * Update all the ndlp's dev loss tmo with the vport devloss tmo value.
 **/
static void
lpfc_update_rport_devloss_tmo(struct lpfc_vport *vport)
{
	struct Scsi_Host  *shost;
	struct lpfc_nodelist  *ndlp;
#if (IS_ENABLED(CONFIG_NVME_FC))
	struct lpfc_nvme_rport *rport;
	struct nvme_fc_remote_port *remoteport = NULL;
#endif

	shost = lpfc_shost_from_vport(vport);
	spin_lock_irq(shost->host_lock);
	list_for_each_entry(ndlp, &vport->fc_nodes, nlp_listp) {
		if (!NLP_CHK_NODE_ACT(ndlp))
			continue;
		if (ndlp->rport)
			ndlp->rport->dev_loss_tmo = vport->cfg_devloss_tmo;
#if (IS_ENABLED(CONFIG_NVME_FC))
		spin_lock(&vport->phba->hbalock);
		rport = lpfc_ndlp_get_nrport(ndlp);
		if (rport)
			remoteport = rport->remoteport;
		spin_unlock(&vport->phba->hbalock);
		if (rport && remoteport)
			nvme_fc_set_remoteport_devloss(remoteport,
						       vport->cfg_devloss_tmo);
#endif
	}
	spin_unlock_irq(shost->host_lock);
}

/**
 * lpfc_nodev_tmo_set - Set the vport nodev tmo and devloss tmo values
 * @vport: lpfc vport structure pointer.
 * @val: contains the tmo value.
 *
 * Description:
 * If the devloss tmo is already set or the vport dev loss tmo has changed
 * then a kernel error message is printed and zero is returned.
 * Else if val is in range then nodev tmo and devloss tmo are set to val.
 * Otherwise nodev tmo is set to the default value.
 *
 * Returns:
 * zero if already set or if val is in range
 * -EINVAL val out of range
 **/
static int
lpfc_nodev_tmo_set(struct lpfc_vport *vport, int val)
{
	if (vport->dev_loss_tmo_changed ||
	    (lpfc_devloss_tmo != LPFC_DEF_DEVLOSS_TMO)) {
		lpfc_printf_vlog(vport, KERN_ERR, LOG_INIT,
				 "0401 Ignoring change to lpfc_nodev_tmo "
				 "because lpfc_devloss_tmo is set.\n");
		return 0;
	}
	if (val >= LPFC_MIN_DEVLOSS_TMO && val <= LPFC_MAX_DEVLOSS_TMO) {
		vport->cfg_nodev_tmo = val;
		vport->cfg_devloss_tmo = val;
		/*
		 * For compat: set the fc_host dev loss so new rports
		 * will get the value.
		 */
		fc_host_dev_loss_tmo(lpfc_shost_from_vport(vport)) = val;
		lpfc_update_rport_devloss_tmo(vport);
		return 0;
	}
	lpfc_printf_vlog(vport, KERN_ERR, LOG_INIT,
			 "0403 lpfc_nodev_tmo attribute cannot be set to "
			 "%d, allowed range is [%d, %d]\n",
			 val, LPFC_MIN_DEVLOSS_TMO, LPFC_MAX_DEVLOSS_TMO);
	return -EINVAL;
}

lpfc_vport_param_store(nodev_tmo)

static DEVICE_ATTR(lpfc_nodev_tmo, S_IRUGO | S_IWUSR,
		   lpfc_nodev_tmo_show, lpfc_nodev_tmo_store);

/*
# lpfc_devloss_tmo: If set, it will hold all I/O errors on devices that
# disappear until the timer expires. Value range is [0,255]. Default
# value is 30.
*/
module_param(lpfc_devloss_tmo, int, S_IRUGO);
MODULE_PARM_DESC(lpfc_devloss_tmo,
		 "Seconds driver will hold I/O waiting "
		 "for a device to come back");
lpfc_vport_param_init(devloss_tmo, LPFC_DEF_DEVLOSS_TMO,
		      LPFC_MIN_DEVLOSS_TMO, LPFC_MAX_DEVLOSS_TMO)
lpfc_vport_param_show(devloss_tmo)

/**
 * lpfc_devloss_tmo_set - Sets vport nodev tmo, devloss tmo values, changed bit
 * @vport: lpfc vport structure pointer.
 * @val: contains the tmo value.
 *
 * Description:
 * If val is in a valid range then set the vport nodev tmo,
 * devloss tmo, also set the vport dev loss tmo changed flag.
 * Else a kernel error message is printed.
 *
 * Returns:
 * zero if val is in range
 * -EINVAL val out of range
 **/
static int
lpfc_devloss_tmo_set(struct lpfc_vport *vport, int val)
{
	if (val >= LPFC_MIN_DEVLOSS_TMO && val <= LPFC_MAX_DEVLOSS_TMO) {
		vport->cfg_nodev_tmo = val;
		vport->cfg_devloss_tmo = val;
		vport->dev_loss_tmo_changed = 1;
		fc_host_dev_loss_tmo(lpfc_shost_from_vport(vport)) = val;
		lpfc_update_rport_devloss_tmo(vport);
		return 0;
	}

	lpfc_printf_vlog(vport, KERN_ERR, LOG_INIT,
			 "0404 lpfc_devloss_tmo attribute cannot be set to "
			 "%d, allowed range is [%d, %d]\n",
			 val, LPFC_MIN_DEVLOSS_TMO, LPFC_MAX_DEVLOSS_TMO);
	return -EINVAL;
}

lpfc_vport_param_store(devloss_tmo)
static DEVICE_ATTR(lpfc_devloss_tmo, S_IRUGO | S_IWUSR,
		   lpfc_devloss_tmo_show, lpfc_devloss_tmo_store);

/*
 * lpfc_suppress_rsp: Enable suppress rsp feature is firmware supports it
 * lpfc_suppress_rsp = 0  Disable
 * lpfc_suppress_rsp = 1  Enable (default)
 *
 */
LPFC_ATTR_R(suppress_rsp, 1, 0, 1,
	    "Enable suppress rsp feature is firmware supports it");

/*
 * lpfc_nvmet_mrq: Specify number of RQ pairs for processing NVMET cmds
 * lpfc_nvmet_mrq = 0  driver will calcualte optimal number of RQ pairs
 * lpfc_nvmet_mrq = 1  use a single RQ pair
 * lpfc_nvmet_mrq >= 2  use specified RQ pairs for MRQ
 *
 */
LPFC_ATTR_R(nvmet_mrq,
	    LPFC_NVMET_MRQ_AUTO, LPFC_NVMET_MRQ_AUTO, LPFC_NVMET_MRQ_MAX,
	    "Specify number of RQ pairs for processing NVMET cmds");

/*
 * lpfc_nvmet_mrq_post: Specify number of RQ buffer to initially post
 * to each NVMET RQ. Range 64 to 2048, default is 512.
 */
LPFC_ATTR_R(nvmet_mrq_post,
	    LPFC_NVMET_RQE_DEF_POST, LPFC_NVMET_RQE_MIN_POST,
	    LPFC_NVMET_RQE_DEF_COUNT,
	    "Specify number of RQ buffers to initially post");

/*
 * lpfc_enable_fc4_type: Defines what FC4 types are supported.
 * Supported Values:  1 - register just FCP
 *                    3 - register both FCP and NVME
 * Supported values are [1,3]. Default value is 3
 */
LPFC_ATTR_R(enable_fc4_type, LPFC_ENABLE_BOTH,
	    LPFC_ENABLE_FCP, LPFC_ENABLE_BOTH,
	    "Enable FC4 Protocol support - FCP / NVME");

/*
# lpfc_log_verbose: Only turn this flag on if you are willing to risk being
# deluged with LOTS of information.
# You can set a bit mask to record specific types of verbose messages:
# See lpfc_logmsh.h for definitions.
*/
LPFC_VPORT_ATTR_HEX_RW(log_verbose, 0x0, 0x0, 0xffffffff,
		       "Verbose logging bit-mask");

/*
# lpfc_enable_da_id: This turns on the DA_ID CT command that deregisters
# objects that have been registered with the nameserver after login.
*/
LPFC_VPORT_ATTR_R(enable_da_id, 1, 0, 1,
		  "Deregister nameserver objects before LOGO");

/*
# lun_queue_depth:  This parameter is used to limit the number of outstanding
# commands per FCP LUN. Value range is [1,512]. Default value is 30.
# If this parameter value is greater than 1/8th the maximum number of exchanges
# supported by the HBA port, then the lun queue depth will be reduced to
# 1/8th the maximum number of exchanges.
*/
LPFC_VPORT_ATTR_R(lun_queue_depth, 30, 1, 512,
		  "Max number of FCP commands we can queue to a specific LUN");

/*
# tgt_queue_depth:  This parameter is used to limit the number of outstanding
# commands per target port. Value range is [10,65535]. Default value is 65535.
*/
static uint lpfc_tgt_queue_depth = LPFC_MAX_TGT_QDEPTH;
module_param(lpfc_tgt_queue_depth, uint, 0444);
MODULE_PARM_DESC(lpfc_tgt_queue_depth, "Set max Target queue depth");
lpfc_vport_param_show(tgt_queue_depth);
lpfc_vport_param_init(tgt_queue_depth, LPFC_MAX_TGT_QDEPTH,
		      LPFC_MIN_TGT_QDEPTH, LPFC_MAX_TGT_QDEPTH);

/**
 * lpfc_tgt_queue_depth_store: Sets an attribute value.
 * @phba: pointer the the adapter structure.
 * @val: integer attribute value.
 *
 * Description: Sets the parameter to the new value.
 *
 * Returns:
 * zero on success
 * -EINVAL if val is invalid
 */
static int
lpfc_tgt_queue_depth_set(struct lpfc_vport *vport, uint val)
{
	struct Scsi_Host *shost = lpfc_shost_from_vport(vport);
	struct lpfc_nodelist *ndlp;

	if (!lpfc_rangecheck(val, LPFC_MIN_TGT_QDEPTH, LPFC_MAX_TGT_QDEPTH))
		return -EINVAL;

	if (val == vport->cfg_tgt_queue_depth)
		return 0;

	spin_lock_irq(shost->host_lock);
	vport->cfg_tgt_queue_depth = val;

	/* Next loop thru nodelist and change cmd_qdepth */
	list_for_each_entry(ndlp, &vport->fc_nodes, nlp_listp)
		ndlp->cmd_qdepth = vport->cfg_tgt_queue_depth;

	spin_unlock_irq(shost->host_lock);
	return 0;
}

lpfc_vport_param_store(tgt_queue_depth);
static DEVICE_ATTR_RW(lpfc_tgt_queue_depth);

/*
# hba_queue_depth:  This parameter is used to limit the number of outstanding
# commands per lpfc HBA. Value range is [32,8192]. If this parameter
# value is greater than the maximum number of exchanges supported by the HBA,
# then maximum number of exchanges supported by the HBA is used to determine
# the hba_queue_depth.
*/
LPFC_ATTR_R(hba_queue_depth, 8192, 32, 8192,
	    "Max number of FCP commands we can queue to a lpfc HBA");

/*
# peer_port_login:  This parameter allows/prevents logins
# between peer ports hosted on the same physical port.
# When this parameter is set 0 peer ports of same physical port
# are not allowed to login to each other.
# When this parameter is set 1 peer ports of same physical port
# are allowed to login to each other.
# Default value of this parameter is 0.
*/
LPFC_VPORT_ATTR_R(peer_port_login, 0, 0, 1,
		  "Allow peer ports on the same physical port to login to each "
		  "other.");

/*
# restrict_login:  This parameter allows/prevents logins
# between Virtual Ports and remote initiators.
# When this parameter is not set (0) Virtual Ports will accept PLOGIs from
# other initiators and will attempt to PLOGI all remote ports.
# When this parameter is set (1) Virtual Ports will reject PLOGIs from
# remote ports and will not attempt to PLOGI to other initiators.
# This parameter does not restrict to the physical port.
# This parameter does not restrict logins to Fabric resident remote ports.
# Default value of this parameter is 1.
*/
static int lpfc_restrict_login = 1;
module_param(lpfc_restrict_login, int, S_IRUGO);
MODULE_PARM_DESC(lpfc_restrict_login,
		 "Restrict virtual ports login to remote initiators.");
lpfc_vport_param_show(restrict_login);

/**
 * lpfc_restrict_login_init - Set the vport restrict login flag
 * @vport: lpfc vport structure pointer.
 * @val: contains the restrict login value.
 *
 * Description:
 * If val is not in a valid range then log a kernel error message and set
 * the vport restrict login to one.
 * If the port type is physical clear the restrict login flag and return.
 * Else set the restrict login flag to val.
 *
 * Returns:
 * zero if val is in range
 * -EINVAL val out of range
 **/
static int
lpfc_restrict_login_init(struct lpfc_vport *vport, int val)
{
	if (val < 0 || val > 1) {
		lpfc_printf_vlog(vport, KERN_ERR, LOG_INIT,
				 "0422 lpfc_restrict_login attribute cannot "
				 "be set to %d, allowed range is [0, 1]\n",
				 val);
		vport->cfg_restrict_login = 1;
		return -EINVAL;
	}
	if (vport->port_type == LPFC_PHYSICAL_PORT) {
		vport->cfg_restrict_login = 0;
		return 0;
	}
	vport->cfg_restrict_login = val;
	return 0;
}

/**
 * lpfc_restrict_login_set - Set the vport restrict login flag
 * @vport: lpfc vport structure pointer.
 * @val: contains the restrict login value.
 *
 * Description:
 * If val is not in a valid range then log a kernel error message and set
 * the vport restrict login to one.
 * If the port type is physical and the val is not zero log a kernel
 * error message, clear the restrict login flag and return zero.
 * Else set the restrict login flag to val.
 *
 * Returns:
 * zero if val is in range
 * -EINVAL val out of range
 **/
static int
lpfc_restrict_login_set(struct lpfc_vport *vport, int val)
{
	if (val < 0 || val > 1) {
		lpfc_printf_vlog(vport, KERN_ERR, LOG_INIT,
				 "0425 lpfc_restrict_login attribute cannot "
				 "be set to %d, allowed range is [0, 1]\n",
				 val);
		vport->cfg_restrict_login = 1;
		return -EINVAL;
	}
	if (vport->port_type == LPFC_PHYSICAL_PORT && val != 0) {
		lpfc_printf_vlog(vport, KERN_ERR, LOG_INIT,
				 "0468 lpfc_restrict_login must be 0 for "
				 "Physical ports.\n");
		vport->cfg_restrict_login = 0;
		return 0;
	}
	vport->cfg_restrict_login = val;
	return 0;
}
lpfc_vport_param_store(restrict_login);
static DEVICE_ATTR(lpfc_restrict_login, S_IRUGO | S_IWUSR,
		   lpfc_restrict_login_show, lpfc_restrict_login_store);

/*
# Some disk devices have a "select ID" or "select Target" capability.
# From a protocol standpoint "select ID" usually means select the
# Fibre channel "ALPA".  In the FC-AL Profile there is an "informative
# annex" which contains a table that maps a "select ID" (a number
# between 0 and 7F) to an ALPA.  By default, for compatibility with
# older drivers, the lpfc driver scans this table from low ALPA to high
# ALPA.
#
# Turning on the scan-down variable (on  = 1, off = 0) will
# cause the lpfc driver to use an inverted table, effectively
# scanning ALPAs from high to low. Value range is [0,1]. Default value is 1.
#
# (Note: This "select ID" functionality is a LOOP ONLY characteristic
# and will not work across a fabric. Also this parameter will take
# effect only in the case when ALPA map is not available.)
*/
LPFC_VPORT_ATTR_R(scan_down, 1, 0, 1,
		  "Start scanning for devices from highest ALPA to lowest");

/*
# lpfc_topology:  link topology for init link
#            0x0  = attempt loop mode then point-to-point
#            0x01 = internal loopback mode
#            0x02 = attempt point-to-point mode only
#            0x04 = attempt loop mode only
#            0x06 = attempt point-to-point mode then loop
# Set point-to-point mode if you want to run as an N_Port.
# Set loop mode if you want to run as an NL_Port. Value range is [0,0x6].
# Default value is 0.
*/
LPFC_ATTR(topology, 0, 0, 6,
	"Select Fibre Channel topology");

/**
 * lpfc_topology_set - Set the adapters topology field
 * @phba: lpfc_hba pointer.
 * @val: topology value.
 *
 * Description:
 * If val is in a valid range then set the adapter's topology field and
 * issue a lip; if the lip fails reset the topology to the old value.
 *
 * If the value is not in range log a kernel error message and return an error.
 *
 * Returns:
 * zero if val is in range and lip okay
 * non-zero return value from lpfc_issue_lip()
 * -EINVAL val out of range
 **/
static ssize_t
lpfc_topology_store(struct device *dev, struct device_attribute *attr,
			const char *buf, size_t count)
{
	struct Scsi_Host  *shost = class_to_shost(dev);
	struct lpfc_vport *vport = (struct lpfc_vport *) shost->hostdata;
	struct lpfc_hba   *phba = vport->phba;
	int val = 0;
	int nolip = 0;
	const char *val_buf = buf;
	int err;
	uint32_t prev_val;

	if (!strncmp(buf, "nolip ", strlen("nolip "))) {
		nolip = 1;
		val_buf = &buf[strlen("nolip ")];
	}

	if (!isdigit(val_buf[0]))
		return -EINVAL;
	if (sscanf(val_buf, "%i", &val) != 1)
		return -EINVAL;

	if (val >= 0 && val <= 6) {
		prev_val = phba->cfg_topology;
		if (phba->cfg_link_speed == LPFC_USER_LINK_SPEED_16G &&
			val == 4) {
			lpfc_printf_vlog(vport, KERN_ERR, LOG_INIT,
				"3113 Loop mode not supported at speed %d\n",
				val);
			return -EINVAL;
		}
		if ((phba->pcidev->device == PCI_DEVICE_ID_LANCER_G6_FC ||
		     phba->pcidev->device == PCI_DEVICE_ID_LANCER_G7_FC) &&
		    val == 4) {
			lpfc_printf_vlog(vport, KERN_ERR, LOG_INIT,
				"3114 Loop mode not supported\n");
			return -EINVAL;
		}
		phba->cfg_topology = val;
		if (nolip)
			return strlen(buf);

		lpfc_printf_vlog(vport, KERN_ERR, LOG_INIT,
			"3054 lpfc_topology changed from %d to %d\n",
			prev_val, val);
		if (prev_val != val && phba->sli_rev == LPFC_SLI_REV4)
			phba->fc_topology_changed = 1;
		err = lpfc_issue_lip(lpfc_shost_from_vport(phba->pport));
		if (err) {
			phba->cfg_topology = prev_val;
			return -EINVAL;
		} else
			return strlen(buf);
	}
	lpfc_printf_log(phba, KERN_ERR, LOG_INIT,
		"%d:0467 lpfc_topology attribute cannot be set to %d, "
		"allowed range is [0, 6]\n",
		phba->brd_no, val);
	return -EINVAL;
}

lpfc_param_show(topology)
static DEVICE_ATTR(lpfc_topology, S_IRUGO | S_IWUSR,
		lpfc_topology_show, lpfc_topology_store);

/**
 * lpfc_static_vport_show: Read callback function for
 *   lpfc_static_vport sysfs file.
 * @dev: Pointer to class device object.
 * @attr: device attribute structure.
 * @buf: Data buffer.
 *
 * This function is the read call back function for
 * lpfc_static_vport sysfs file. The lpfc_static_vport
 * sysfs file report the mageability of the vport.
 **/
static ssize_t
lpfc_static_vport_show(struct device *dev, struct device_attribute *attr,
			 char *buf)
{
	struct Scsi_Host  *shost = class_to_shost(dev);
	struct lpfc_vport *vport = (struct lpfc_vport *) shost->hostdata;
	if (vport->vport_flag & STATIC_VPORT)
		sprintf(buf, "1\n");
	else
		sprintf(buf, "0\n");

	return strlen(buf);
}

/*
 * Sysfs attribute to control the statistical data collection.
 */
static DEVICE_ATTR(lpfc_static_vport, S_IRUGO,
		   lpfc_static_vport_show, NULL);

/**
 * lpfc_stat_data_ctrl_store - write call back for lpfc_stat_data_ctrl sysfs file
 * @dev: Pointer to class device.
 * @buf: Data buffer.
 * @count: Size of the data buffer.
 *
 * This function get called when a user write to the lpfc_stat_data_ctrl
 * sysfs file. This function parse the command written to the sysfs file
 * and take appropriate action. These commands are used for controlling
 * driver statistical data collection.
 * Following are the command this function handles.
 *
 *    setbucket <bucket_type> <base> <step>
 *			       = Set the latency buckets.
 *    destroybucket            = destroy all the buckets.
 *    start                    = start data collection
 *    stop                     = stop data collection
 *    reset                    = reset the collected data
 **/
static ssize_t
lpfc_stat_data_ctrl_store(struct device *dev, struct device_attribute *attr,
			  const char *buf, size_t count)
{
	struct Scsi_Host  *shost = class_to_shost(dev);
	struct lpfc_vport *vport = (struct lpfc_vport *) shost->hostdata;
	struct lpfc_hba   *phba = vport->phba;
#define LPFC_MAX_DATA_CTRL_LEN 1024
	static char bucket_data[LPFC_MAX_DATA_CTRL_LEN];
	unsigned long i;
	char *str_ptr, *token;
	struct lpfc_vport **vports;
	struct Scsi_Host *v_shost;
	char *bucket_type_str, *base_str, *step_str;
	unsigned long base, step, bucket_type;

	if (!strncmp(buf, "setbucket", strlen("setbucket"))) {
		if (strlen(buf) > (LPFC_MAX_DATA_CTRL_LEN - 1))
			return -EINVAL;

		strncpy(bucket_data, buf, LPFC_MAX_DATA_CTRL_LEN);
		str_ptr = &bucket_data[0];
		/* Ignore this token - this is command token */
		token = strsep(&str_ptr, "\t ");
		if (!token)
			return -EINVAL;

		bucket_type_str = strsep(&str_ptr, "\t ");
		if (!bucket_type_str)
			return -EINVAL;

		if (!strncmp(bucket_type_str, "linear", strlen("linear")))
			bucket_type = LPFC_LINEAR_BUCKET;
		else if (!strncmp(bucket_type_str, "power2", strlen("power2")))
			bucket_type = LPFC_POWER2_BUCKET;
		else
			return -EINVAL;

		base_str = strsep(&str_ptr, "\t ");
		if (!base_str)
			return -EINVAL;
		base = simple_strtoul(base_str, NULL, 0);

		step_str = strsep(&str_ptr, "\t ");
		if (!step_str)
			return -EINVAL;
		step = simple_strtoul(step_str, NULL, 0);
		if (!step)
			return -EINVAL;

		/* Block the data collection for every vport */
		vports = lpfc_create_vport_work_array(phba);
		if (vports == NULL)
			return -ENOMEM;

		for (i = 0; i <= phba->max_vports && vports[i] != NULL; i++) {
			v_shost = lpfc_shost_from_vport(vports[i]);
			spin_lock_irq(v_shost->host_lock);
			/* Block and reset data collection */
			vports[i]->stat_data_blocked = 1;
			if (vports[i]->stat_data_enabled)
				lpfc_vport_reset_stat_data(vports[i]);
			spin_unlock_irq(v_shost->host_lock);
		}

		/* Set the bucket attributes */
		phba->bucket_type = bucket_type;
		phba->bucket_base = base;
		phba->bucket_step = step;

		for (i = 0; i <= phba->max_vports && vports[i] != NULL; i++) {
			v_shost = lpfc_shost_from_vport(vports[i]);

			/* Unblock data collection */
			spin_lock_irq(v_shost->host_lock);
			vports[i]->stat_data_blocked = 0;
			spin_unlock_irq(v_shost->host_lock);
		}
		lpfc_destroy_vport_work_array(phba, vports);
		return strlen(buf);
	}

	if (!strncmp(buf, "destroybucket", strlen("destroybucket"))) {
		vports = lpfc_create_vport_work_array(phba);
		if (vports == NULL)
			return -ENOMEM;

		for (i = 0; i <= phba->max_vports && vports[i] != NULL; i++) {
			v_shost = lpfc_shost_from_vport(vports[i]);
			spin_lock_irq(shost->host_lock);
			vports[i]->stat_data_blocked = 1;
			lpfc_free_bucket(vport);
			vport->stat_data_enabled = 0;
			vports[i]->stat_data_blocked = 0;
			spin_unlock_irq(shost->host_lock);
		}
		lpfc_destroy_vport_work_array(phba, vports);
		phba->bucket_type = LPFC_NO_BUCKET;
		phba->bucket_base = 0;
		phba->bucket_step = 0;
		return strlen(buf);
	}

	if (!strncmp(buf, "start", strlen("start"))) {
		/* If no buckets configured return error */
		if (phba->bucket_type == LPFC_NO_BUCKET)
			return -EINVAL;
		spin_lock_irq(shost->host_lock);
		if (vport->stat_data_enabled) {
			spin_unlock_irq(shost->host_lock);
			return strlen(buf);
		}
		lpfc_alloc_bucket(vport);
		vport->stat_data_enabled = 1;
		spin_unlock_irq(shost->host_lock);
		return strlen(buf);
	}

	if (!strncmp(buf, "stop", strlen("stop"))) {
		spin_lock_irq(shost->host_lock);
		if (vport->stat_data_enabled == 0) {
			spin_unlock_irq(shost->host_lock);
			return strlen(buf);
		}
		lpfc_free_bucket(vport);
		vport->stat_data_enabled = 0;
		spin_unlock_irq(shost->host_lock);
		return strlen(buf);
	}

	if (!strncmp(buf, "reset", strlen("reset"))) {
		if ((phba->bucket_type == LPFC_NO_BUCKET)
			|| !vport->stat_data_enabled)
			return strlen(buf);
		spin_lock_irq(shost->host_lock);
		vport->stat_data_blocked = 1;
		lpfc_vport_reset_stat_data(vport);
		vport->stat_data_blocked = 0;
		spin_unlock_irq(shost->host_lock);
		return strlen(buf);
	}
	return -EINVAL;
}


/**
 * lpfc_stat_data_ctrl_show - Read function for lpfc_stat_data_ctrl sysfs file
 * @dev: Pointer to class device object.
 * @buf: Data buffer.
 *
 * This function is the read call back function for
 * lpfc_stat_data_ctrl sysfs file. This function report the
 * current statistical data collection state.
 **/
static ssize_t
lpfc_stat_data_ctrl_show(struct device *dev, struct device_attribute *attr,
			 char *buf)
{
	struct Scsi_Host  *shost = class_to_shost(dev);
	struct lpfc_vport *vport = (struct lpfc_vport *) shost->hostdata;
	struct lpfc_hba   *phba = vport->phba;
	int index = 0;
	int i;
	char *bucket_type;
	unsigned long bucket_value;

	switch (phba->bucket_type) {
	case LPFC_LINEAR_BUCKET:
		bucket_type = "linear";
		break;
	case LPFC_POWER2_BUCKET:
		bucket_type = "power2";
		break;
	default:
		bucket_type = "No Bucket";
		break;
	}

	sprintf(&buf[index], "Statistical Data enabled :%d, "
		"blocked :%d, Bucket type :%s, Bucket base :%d,"
		" Bucket step :%d\nLatency Ranges :",
		vport->stat_data_enabled, vport->stat_data_blocked,
		bucket_type, phba->bucket_base, phba->bucket_step);
	index = strlen(buf);
	if (phba->bucket_type != LPFC_NO_BUCKET) {
		for (i = 0; i < LPFC_MAX_BUCKET_COUNT; i++) {
			if (phba->bucket_type == LPFC_LINEAR_BUCKET)
				bucket_value = phba->bucket_base +
					phba->bucket_step * i;
			else
				bucket_value = phba->bucket_base +
				(1 << i) * phba->bucket_step;

			if (index + 10 > PAGE_SIZE)
				break;
			sprintf(&buf[index], "%08ld ", bucket_value);
			index = strlen(buf);
		}
	}
	sprintf(&buf[index], "\n");
	return strlen(buf);
}

/*
 * Sysfs attribute to control the statistical data collection.
 */
static DEVICE_ATTR(lpfc_stat_data_ctrl, S_IRUGO | S_IWUSR,
		   lpfc_stat_data_ctrl_show, lpfc_stat_data_ctrl_store);

/*
 * lpfc_drvr_stat_data: sysfs attr to get driver statistical data.
 */

/*
 * Each Bucket takes 11 characters and 1 new line + 17 bytes WWN
 * for each target.
 */
#define STAT_DATA_SIZE_PER_TARGET(NUM_BUCKETS) ((NUM_BUCKETS) * 11 + 18)
#define MAX_STAT_DATA_SIZE_PER_TARGET \
	STAT_DATA_SIZE_PER_TARGET(LPFC_MAX_BUCKET_COUNT)


/**
 * sysfs_drvr_stat_data_read - Read function for lpfc_drvr_stat_data attribute
 * @filp: sysfs file
 * @kobj: Pointer to the kernel object
 * @bin_attr: Attribute object
 * @buff: Buffer pointer
 * @off: File offset
 * @count: Buffer size
 *
 * This function is the read call back function for lpfc_drvr_stat_data
 * sysfs file. This function export the statistical data to user
 * applications.
 **/
static ssize_t
sysfs_drvr_stat_data_read(struct file *filp, struct kobject *kobj,
		struct bin_attribute *bin_attr,
		char *buf, loff_t off, size_t count)
{
	struct device *dev = container_of(kobj, struct device,
		kobj);
	struct Scsi_Host  *shost = class_to_shost(dev);
	struct lpfc_vport *vport = (struct lpfc_vport *) shost->hostdata;
	struct lpfc_hba   *phba = vport->phba;
	int i = 0, index = 0;
	unsigned long nport_index;
	struct lpfc_nodelist *ndlp = NULL;
	nport_index = (unsigned long)off /
		MAX_STAT_DATA_SIZE_PER_TARGET;

	if (!vport->stat_data_enabled || vport->stat_data_blocked
		|| (phba->bucket_type == LPFC_NO_BUCKET))
		return 0;

	spin_lock_irq(shost->host_lock);
	list_for_each_entry(ndlp, &vport->fc_nodes, nlp_listp) {
		if (!NLP_CHK_NODE_ACT(ndlp) || !ndlp->lat_data)
			continue;

		if (nport_index > 0) {
			nport_index--;
			continue;
		}

		if ((index + MAX_STAT_DATA_SIZE_PER_TARGET)
			> count)
			break;

		if (!ndlp->lat_data)
			continue;

		/* Print the WWN */
		sprintf(&buf[index], "%02x%02x%02x%02x%02x%02x%02x%02x:",
			ndlp->nlp_portname.u.wwn[0],
			ndlp->nlp_portname.u.wwn[1],
			ndlp->nlp_portname.u.wwn[2],
			ndlp->nlp_portname.u.wwn[3],
			ndlp->nlp_portname.u.wwn[4],
			ndlp->nlp_portname.u.wwn[5],
			ndlp->nlp_portname.u.wwn[6],
			ndlp->nlp_portname.u.wwn[7]);

		index = strlen(buf);

		for (i = 0; i < LPFC_MAX_BUCKET_COUNT; i++) {
			sprintf(&buf[index], "%010u,",
				ndlp->lat_data[i].cmd_count);
			index = strlen(buf);
		}
		sprintf(&buf[index], "\n");
		index = strlen(buf);
	}
	spin_unlock_irq(shost->host_lock);
	return index;
}

static struct bin_attribute sysfs_drvr_stat_data_attr = {
	.attr = {
		.name = "lpfc_drvr_stat_data",
		.mode = S_IRUSR,
	},
	.size = LPFC_MAX_TARGET * MAX_STAT_DATA_SIZE_PER_TARGET,
	.read = sysfs_drvr_stat_data_read,
	.write = NULL,
};

/*
# lpfc_link_speed: Link speed selection for initializing the Fibre Channel
# connection.
# Value range is [0,16]. Default value is 0.
*/
/**
 * lpfc_link_speed_set - Set the adapters link speed
 * @phba: lpfc_hba pointer.
 * @val: link speed value.
 *
 * Description:
 * If val is in a valid range then set the adapter's link speed field and
 * issue a lip; if the lip fails reset the link speed to the old value.
 *
 * Notes:
 * If the value is not in range log a kernel error message and return an error.
 *
 * Returns:
 * zero if val is in range and lip okay.
 * non-zero return value from lpfc_issue_lip()
 * -EINVAL val out of range
 **/
static ssize_t
lpfc_link_speed_store(struct device *dev, struct device_attribute *attr,
		const char *buf, size_t count)
{
	struct Scsi_Host  *shost = class_to_shost(dev);
	struct lpfc_vport *vport = (struct lpfc_vport *) shost->hostdata;
	struct lpfc_hba   *phba = vport->phba;
	int val = LPFC_USER_LINK_SPEED_AUTO;
	int nolip = 0;
	const char *val_buf = buf;
	int err;
	uint32_t prev_val, if_type;

	if_type = bf_get(lpfc_sli_intf_if_type, &phba->sli4_hba.sli_intf);
	if (if_type >= LPFC_SLI_INTF_IF_TYPE_2 &&
	    phba->hba_flag & HBA_FORCED_LINK_SPEED)
		return -EPERM;

	if (!strncmp(buf, "nolip ", strlen("nolip "))) {
		nolip = 1;
		val_buf = &buf[strlen("nolip ")];
	}

	if (!isdigit(val_buf[0]))
		return -EINVAL;
	if (sscanf(val_buf, "%i", &val) != 1)
		return -EINVAL;

	lpfc_printf_vlog(vport, KERN_ERR, LOG_INIT,
		"3055 lpfc_link_speed changed from %d to %d %s\n",
		phba->cfg_link_speed, val, nolip ? "(nolip)" : "(lip)");

	if (((val == LPFC_USER_LINK_SPEED_1G) && !(phba->lmt & LMT_1Gb)) ||
	    ((val == LPFC_USER_LINK_SPEED_2G) && !(phba->lmt & LMT_2Gb)) ||
	    ((val == LPFC_USER_LINK_SPEED_4G) && !(phba->lmt & LMT_4Gb)) ||
	    ((val == LPFC_USER_LINK_SPEED_8G) && !(phba->lmt & LMT_8Gb)) ||
	    ((val == LPFC_USER_LINK_SPEED_10G) && !(phba->lmt & LMT_10Gb)) ||
	    ((val == LPFC_USER_LINK_SPEED_16G) && !(phba->lmt & LMT_16Gb)) ||
	    ((val == LPFC_USER_LINK_SPEED_32G) && !(phba->lmt & LMT_32Gb)) ||
	    ((val == LPFC_USER_LINK_SPEED_64G) && !(phba->lmt & LMT_64Gb))) {
		lpfc_printf_log(phba, KERN_ERR, LOG_INIT,
				"2879 lpfc_link_speed attribute cannot be set "
				"to %d. Speed is not supported by this port.\n",
				val);
		return -EINVAL;
	}
	if (val >= LPFC_USER_LINK_SPEED_16G &&
	    phba->fc_topology == LPFC_TOPOLOGY_LOOP) {
		lpfc_printf_log(phba, KERN_ERR, LOG_INIT,
				"3112 lpfc_link_speed attribute cannot be set "
				"to %d. Speed is not supported in loop mode.\n",
				val);
		return -EINVAL;
	}

	switch (val) {
	case LPFC_USER_LINK_SPEED_AUTO:
	case LPFC_USER_LINK_SPEED_1G:
	case LPFC_USER_LINK_SPEED_2G:
	case LPFC_USER_LINK_SPEED_4G:
	case LPFC_USER_LINK_SPEED_8G:
	case LPFC_USER_LINK_SPEED_16G:
	case LPFC_USER_LINK_SPEED_32G:
	case LPFC_USER_LINK_SPEED_64G:
		prev_val = phba->cfg_link_speed;
		phba->cfg_link_speed = val;
		if (nolip)
			return strlen(buf);

		err = lpfc_issue_lip(lpfc_shost_from_vport(phba->pport));
		if (err) {
			phba->cfg_link_speed = prev_val;
			return -EINVAL;
		}
		return strlen(buf);
	default:
		break;
	}

	lpfc_printf_log(phba, KERN_ERR, LOG_INIT,
			"0469 lpfc_link_speed attribute cannot be set to %d, "
			"allowed values are [%s]\n",
			val, LPFC_LINK_SPEED_STRING);
	return -EINVAL;

}

static int lpfc_link_speed = 0;
module_param(lpfc_link_speed, int, S_IRUGO);
MODULE_PARM_DESC(lpfc_link_speed, "Select link speed");
lpfc_param_show(link_speed)

/**
 * lpfc_link_speed_init - Set the adapters link speed
 * @phba: lpfc_hba pointer.
 * @val: link speed value.
 *
 * Description:
 * If val is in a valid range then set the adapter's link speed field.
 *
 * Notes:
 * If the value is not in range log a kernel error message, clear the link
 * speed and return an error.
 *
 * Returns:
 * zero if val saved.
 * -EINVAL val out of range
 **/
static int
lpfc_link_speed_init(struct lpfc_hba *phba, int val)
{
	if (val >= LPFC_USER_LINK_SPEED_16G && phba->cfg_topology == 4) {
		lpfc_printf_log(phba, KERN_ERR, LOG_INIT,
			"3111 lpfc_link_speed of %d cannot "
			"support loop mode, setting topology to default.\n",
			 val);
		phba->cfg_topology = 0;
	}

	switch (val) {
	case LPFC_USER_LINK_SPEED_AUTO:
	case LPFC_USER_LINK_SPEED_1G:
	case LPFC_USER_LINK_SPEED_2G:
	case LPFC_USER_LINK_SPEED_4G:
	case LPFC_USER_LINK_SPEED_8G:
	case LPFC_USER_LINK_SPEED_16G:
	case LPFC_USER_LINK_SPEED_32G:
	case LPFC_USER_LINK_SPEED_64G:
		phba->cfg_link_speed = val;
		return 0;
	default:
		lpfc_printf_log(phba, KERN_ERR, LOG_INIT,
				"0405 lpfc_link_speed attribute cannot "
				"be set to %d, allowed values are "
				"["LPFC_LINK_SPEED_STRING"]\n", val);
		phba->cfg_link_speed = LPFC_USER_LINK_SPEED_AUTO;
		return -EINVAL;
	}
}

static DEVICE_ATTR(lpfc_link_speed, S_IRUGO | S_IWUSR,
		   lpfc_link_speed_show, lpfc_link_speed_store);

/*
# lpfc_aer_support: Support PCIe device Advanced Error Reporting (AER)
#       0  = aer disabled or not supported
#       1  = aer supported and enabled (default)
# Value range is [0,1]. Default value is 1.
*/
LPFC_ATTR(aer_support, 1, 0, 1,
	"Enable PCIe device AER support");
lpfc_param_show(aer_support)

/**
 * lpfc_aer_support_store - Set the adapter for aer support
 *
 * @dev: class device that is converted into a Scsi_host.
 * @attr: device attribute, not used.
 * @buf: containing enable or disable aer flag.
 * @count: unused variable.
 *
 * Description:
 * If the val is 1 and currently the device's AER capability was not
 * enabled, invoke the kernel's enable AER helper routine, trying to
 * enable the device's AER capability. If the helper routine enabling
 * AER returns success, update the device's cfg_aer_support flag to
 * indicate AER is supported by the device; otherwise, if the device
 * AER capability is already enabled to support AER, then do nothing.
 *
 * If the val is 0 and currently the device's AER support was enabled,
 * invoke the kernel's disable AER helper routine. After that, update
 * the device's cfg_aer_support flag to indicate AER is not supported
 * by the device; otherwise, if the device AER capability is already
 * disabled from supporting AER, then do nothing.
 *
 * Returns:
 * length of the buf on success if val is in range the intended mode
 * is supported.
 * -EINVAL if val out of range or intended mode is not supported.
 **/
static ssize_t
lpfc_aer_support_store(struct device *dev, struct device_attribute *attr,
		       const char *buf, size_t count)
{
	struct Scsi_Host *shost = class_to_shost(dev);
	struct lpfc_vport *vport = (struct lpfc_vport *)shost->hostdata;
	struct lpfc_hba *phba = vport->phba;
	int val = 0, rc = -EINVAL;

	if (!isdigit(buf[0]))
		return -EINVAL;
	if (sscanf(buf, "%i", &val) != 1)
		return -EINVAL;

	switch (val) {
	case 0:
		if (phba->hba_flag & HBA_AER_ENABLED) {
			rc = pci_disable_pcie_error_reporting(phba->pcidev);
			if (!rc) {
				spin_lock_irq(&phba->hbalock);
				phba->hba_flag &= ~HBA_AER_ENABLED;
				spin_unlock_irq(&phba->hbalock);
				phba->cfg_aer_support = 0;
				rc = strlen(buf);
			} else
				rc = -EPERM;
		} else {
			phba->cfg_aer_support = 0;
			rc = strlen(buf);
		}
		break;
	case 1:
		if (!(phba->hba_flag & HBA_AER_ENABLED)) {
			rc = pci_enable_pcie_error_reporting(phba->pcidev);
			if (!rc) {
				spin_lock_irq(&phba->hbalock);
				phba->hba_flag |= HBA_AER_ENABLED;
				spin_unlock_irq(&phba->hbalock);
				phba->cfg_aer_support = 1;
				rc = strlen(buf);
			} else
				 rc = -EPERM;
		} else {
			phba->cfg_aer_support = 1;
			rc = strlen(buf);
		}
		break;
	default:
		rc = -EINVAL;
		break;
	}
	return rc;
}

static DEVICE_ATTR(lpfc_aer_support, S_IRUGO | S_IWUSR,
		   lpfc_aer_support_show, lpfc_aer_support_store);

/**
 * lpfc_aer_cleanup_state - Clean up aer state to the aer enabled device
 * @dev: class device that is converted into a Scsi_host.
 * @attr: device attribute, not used.
 * @buf: containing flag 1 for aer cleanup state.
 * @count: unused variable.
 *
 * Description:
 * If the @buf contains 1 and the device currently has the AER support
 * enabled, then invokes the kernel AER helper routine
 * pci_cleanup_aer_uncorrect_error_status to clean up the uncorrectable
 * error status register.
 *
 * Notes:
 *
 * Returns:
 * -EINVAL if the buf does not contain the 1 or the device is not currently
 * enabled with the AER support.
 **/
static ssize_t
lpfc_aer_cleanup_state(struct device *dev, struct device_attribute *attr,
		       const char *buf, size_t count)
{
	struct Scsi_Host  *shost = class_to_shost(dev);
	struct lpfc_vport *vport = (struct lpfc_vport *) shost->hostdata;
	struct lpfc_hba   *phba = vport->phba;
	int val, rc = -1;

	if (!isdigit(buf[0]))
		return -EINVAL;
	if (sscanf(buf, "%i", &val) != 1)
		return -EINVAL;
	if (val != 1)
		return -EINVAL;

	if (phba->hba_flag & HBA_AER_ENABLED)
		rc = pci_cleanup_aer_uncorrect_error_status(phba->pcidev);

	if (rc == 0)
		return strlen(buf);
	else
		return -EPERM;
}

static DEVICE_ATTR(lpfc_aer_state_cleanup, S_IWUSR, NULL,
		   lpfc_aer_cleanup_state);

/**
 * lpfc_sriov_nr_virtfn_store - Enable the adapter for sr-iov virtual functions
 *
 * @dev: class device that is converted into a Scsi_host.
 * @attr: device attribute, not used.
 * @buf: containing the string the number of vfs to be enabled.
 * @count: unused variable.
 *
 * Description:
 * When this api is called either through user sysfs, the driver shall
 * try to enable or disable SR-IOV virtual functions according to the
 * following:
 *
 * If zero virtual function has been enabled to the physical function,
 * the driver shall invoke the pci enable virtual function api trying
 * to enable the virtual functions. If the nr_vfn provided is greater
 * than the maximum supported, the maximum virtual function number will
 * be used for invoking the api; otherwise, the nr_vfn provided shall
 * be used for invoking the api. If the api call returned success, the
 * actual number of virtual functions enabled will be set to the driver
 * cfg_sriov_nr_virtfn; otherwise, -EINVAL shall be returned and driver
 * cfg_sriov_nr_virtfn remains zero.
 *
 * If none-zero virtual functions have already been enabled to the
 * physical function, as reflected by the driver's cfg_sriov_nr_virtfn,
 * -EINVAL will be returned and the driver does nothing;
 *
 * If the nr_vfn provided is zero and none-zero virtual functions have
 * been enabled, as indicated by the driver's cfg_sriov_nr_virtfn, the
 * disabling virtual function api shall be invoded to disable all the
 * virtual functions and driver's cfg_sriov_nr_virtfn shall be set to
 * zero. Otherwise, if zero virtual function has been enabled, do
 * nothing.
 *
 * Returns:
 * length of the buf on success if val is in range the intended mode
 * is supported.
 * -EINVAL if val out of range or intended mode is not supported.
 **/
static ssize_t
lpfc_sriov_nr_virtfn_store(struct device *dev, struct device_attribute *attr,
			 const char *buf, size_t count)
{
	struct Scsi_Host *shost = class_to_shost(dev);
	struct lpfc_vport *vport = (struct lpfc_vport *)shost->hostdata;
	struct lpfc_hba *phba = vport->phba;
	struct pci_dev *pdev = phba->pcidev;
	int val = 0, rc = -EINVAL;

	/* Sanity check on user data */
	if (!isdigit(buf[0]))
		return -EINVAL;
	if (sscanf(buf, "%i", &val) != 1)
		return -EINVAL;
	if (val < 0)
		return -EINVAL;

	/* Request disabling virtual functions */
	if (val == 0) {
		if (phba->cfg_sriov_nr_virtfn > 0) {
			pci_disable_sriov(pdev);
			phba->cfg_sriov_nr_virtfn = 0;
		}
		return strlen(buf);
	}

	/* Request enabling virtual functions */
	if (phba->cfg_sriov_nr_virtfn > 0) {
		lpfc_printf_log(phba, KERN_ERR, LOG_INIT,
				"3018 There are %d virtual functions "
				"enabled on physical function.\n",
				phba->cfg_sriov_nr_virtfn);
		return -EEXIST;
	}

	if (val <= LPFC_MAX_VFN_PER_PFN)
		phba->cfg_sriov_nr_virtfn = val;
	else {
		lpfc_printf_log(phba, KERN_ERR, LOG_INIT,
				"3019 Enabling %d virtual functions is not "
				"allowed.\n", val);
		return -EINVAL;
	}

	rc = lpfc_sli_probe_sriov_nr_virtfn(phba, phba->cfg_sriov_nr_virtfn);
	if (rc) {
		phba->cfg_sriov_nr_virtfn = 0;
		rc = -EPERM;
	} else
		rc = strlen(buf);

	return rc;
}

LPFC_ATTR(sriov_nr_virtfn, LPFC_DEF_VFN_PER_PFN, 0, LPFC_MAX_VFN_PER_PFN,
	"Enable PCIe device SR-IOV virtual fn");

lpfc_param_show(sriov_nr_virtfn)
static DEVICE_ATTR(lpfc_sriov_nr_virtfn, S_IRUGO | S_IWUSR,
		   lpfc_sriov_nr_virtfn_show, lpfc_sriov_nr_virtfn_store);

/**
 * lpfc_request_firmware_store - Request for Linux generic firmware upgrade
 *
 * @dev: class device that is converted into a Scsi_host.
 * @attr: device attribute, not used.
 * @buf: containing the string the number of vfs to be enabled.
 * @count: unused variable.
 *
 * Description:
 *
 * Returns:
 * length of the buf on success if val is in range the intended mode
 * is supported.
 * -EINVAL if val out of range or intended mode is not supported.
 **/
static ssize_t
lpfc_request_firmware_upgrade_store(struct device *dev,
				    struct device_attribute *attr,
				    const char *buf, size_t count)
{
	struct Scsi_Host *shost = class_to_shost(dev);
	struct lpfc_vport *vport = (struct lpfc_vport *)shost->hostdata;
	struct lpfc_hba *phba = vport->phba;
	int val = 0, rc = -EINVAL;

	/* Sanity check on user data */
	if (!isdigit(buf[0]))
		return -EINVAL;
	if (sscanf(buf, "%i", &val) != 1)
		return -EINVAL;
	if (val != 1)
		return -EINVAL;

	rc = lpfc_sli4_request_firmware_update(phba, RUN_FW_UPGRADE);
	if (rc)
		rc = -EPERM;
	else
		rc = strlen(buf);
	return rc;
}

static int lpfc_req_fw_upgrade;
module_param(lpfc_req_fw_upgrade, int, S_IRUGO|S_IWUSR);
MODULE_PARM_DESC(lpfc_req_fw_upgrade, "Enable Linux generic firmware upgrade");
lpfc_param_show(request_firmware_upgrade)

/**
 * lpfc_request_firmware_upgrade_init - Enable initial linux generic fw upgrade
 * @phba: lpfc_hba pointer.
 * @val: 0 or 1.
 *
 * Description:
 * Set the initial Linux generic firmware upgrade enable or disable flag.
 *
 * Returns:
 * zero if val saved.
 * -EINVAL val out of range
 **/
static int
lpfc_request_firmware_upgrade_init(struct lpfc_hba *phba, int val)
{
	if (val >= 0 && val <= 1) {
		phba->cfg_request_firmware_upgrade = val;
		return 0;
	}
	return -EINVAL;
}
static DEVICE_ATTR(lpfc_req_fw_upgrade, S_IRUGO | S_IWUSR,
		   lpfc_request_firmware_upgrade_show,
		   lpfc_request_firmware_upgrade_store);

/**
 * lpfc_fcp_imax_store
 *
 * @dev: class device that is converted into a Scsi_host.
 * @attr: device attribute, not used.
 * @buf: string with the number of fast-path FCP interrupts per second.
 * @count: unused variable.
 *
 * Description:
 * If val is in a valid range [636,651042], then set the adapter's
 * maximum number of fast-path FCP interrupts per second.
 *
 * Returns:
 * length of the buf on success if val is in range the intended mode
 * is supported.
 * -EINVAL if val out of range or intended mode is not supported.
 **/
static ssize_t
lpfc_fcp_imax_store(struct device *dev, struct device_attribute *attr,
			 const char *buf, size_t count)
{
	struct Scsi_Host *shost = class_to_shost(dev);
	struct lpfc_vport *vport = (struct lpfc_vport *)shost->hostdata;
	struct lpfc_hba *phba = vport->phba;
	struct lpfc_eq_intr_info *eqi;
	uint32_t usdelay;
	int val = 0, i;

	/* fcp_imax is only valid for SLI4 */
	if (phba->sli_rev != LPFC_SLI_REV4)
		return -EINVAL;

	/* Sanity check on user data */
	if (!isdigit(buf[0]))
		return -EINVAL;
	if (sscanf(buf, "%i", &val) != 1)
		return -EINVAL;

	/*
	 * Value range for the HBA is [5000,5000000]
	 * The value for each EQ depends on how many EQs are configured.
	 * Allow value == 0
	 */
	if (val && (val < LPFC_MIN_IMAX || val > LPFC_MAX_IMAX))
		return -EINVAL;

	phba->cfg_auto_imax = (val) ? 0 : 1;
	if (phba->cfg_fcp_imax && !val) {
		queue_delayed_work(phba->wq, &phba->eq_delay_work,
				   msecs_to_jiffies(LPFC_EQ_DELAY_MSECS));

		for_each_present_cpu(i) {
			eqi = per_cpu_ptr(phba->sli4_hba.eq_info, i);
			eqi->icnt = 0;
		}
	}

	phba->cfg_fcp_imax = (uint32_t)val;

	if (phba->cfg_fcp_imax)
		usdelay = LPFC_SEC_TO_USEC / phba->cfg_fcp_imax;
	else
		usdelay = 0;

	for (i = 0; i < phba->cfg_irq_chann; i += LPFC_MAX_EQ_DELAY_EQID_CNT)
		lpfc_modify_hba_eq_delay(phba, i, LPFC_MAX_EQ_DELAY_EQID_CNT,
					 usdelay);

	return strlen(buf);
}

/*
# lpfc_fcp_imax: The maximum number of fast-path FCP interrupts per second
# for the HBA.
#
# Value range is [5,000 to 5,000,000]. Default value is 50,000.
*/
static int lpfc_fcp_imax = LPFC_DEF_IMAX;
module_param(lpfc_fcp_imax, int, S_IRUGO|S_IWUSR);
MODULE_PARM_DESC(lpfc_fcp_imax,
	    "Set the maximum number of FCP interrupts per second per HBA");
lpfc_param_show(fcp_imax)

/**
 * lpfc_fcp_imax_init - Set the initial sr-iov virtual function enable
 * @phba: lpfc_hba pointer.
 * @val: link speed value.
 *
 * Description:
 * If val is in a valid range [636,651042], then initialize the adapter's
 * maximum number of fast-path FCP interrupts per second.
 *
 * Returns:
 * zero if val saved.
 * -EINVAL val out of range
 **/
static int
lpfc_fcp_imax_init(struct lpfc_hba *phba, int val)
{
	if (phba->sli_rev != LPFC_SLI_REV4) {
		phba->cfg_fcp_imax = 0;
		return 0;
	}

	if ((val >= LPFC_MIN_IMAX && val <= LPFC_MAX_IMAX) ||
	    (val == 0)) {
		phba->cfg_fcp_imax = val;
		return 0;
	}

	lpfc_printf_log(phba, KERN_ERR, LOG_INIT,
			"3016 lpfc_fcp_imax: %d out of range, using default\n",
			val);
	phba->cfg_fcp_imax = LPFC_DEF_IMAX;

	return 0;
}

static DEVICE_ATTR(lpfc_fcp_imax, S_IRUGO | S_IWUSR,
		   lpfc_fcp_imax_show, lpfc_fcp_imax_store);

/**
 * lpfc_cq_max_proc_limit_store
 *
 * @dev: class device that is converted into a Scsi_host.
 * @attr: device attribute, not used.
 * @buf: string with the cq max processing limit of cqes
 * @count: unused variable.
 *
 * Description:
 * If val is in a valid range, then set value on each cq
 *
 * Returns:
 * The length of the buf: if successful
 * -ERANGE: if val is not in the valid range
 * -EINVAL: if bad value format or intended mode is not supported.
 **/
static ssize_t
lpfc_cq_max_proc_limit_store(struct device *dev, struct device_attribute *attr,
			 const char *buf, size_t count)
{
	struct Scsi_Host *shost = class_to_shost(dev);
	struct lpfc_vport *vport = (struct lpfc_vport *)shost->hostdata;
	struct lpfc_hba *phba = vport->phba;
	struct lpfc_queue *eq, *cq;
	unsigned long val;
	int i;

	/* cq_max_proc_limit is only valid for SLI4 */
	if (phba->sli_rev != LPFC_SLI_REV4)
		return -EINVAL;

	/* Sanity check on user data */
	if (!isdigit(buf[0]))
		return -EINVAL;
	if (kstrtoul(buf, 0, &val))
		return -EINVAL;

	if (val < LPFC_CQ_MIN_PROC_LIMIT || val > LPFC_CQ_MAX_PROC_LIMIT)
		return -ERANGE;

	phba->cfg_cq_max_proc_limit = (uint32_t)val;

	/* set the values on the cq's */
	for (i = 0; i < phba->cfg_irq_chann; i++) {
		/* Get the EQ corresponding to the IRQ vector */
		eq = phba->sli4_hba.hba_eq_hdl[i].eq;
		if (!eq)
			continue;

		list_for_each_entry(cq, &eq->child_list, list)
			cq->max_proc_limit = min(phba->cfg_cq_max_proc_limit,
						 cq->entry_count);
	}

	return strlen(buf);
}

/*
 * lpfc_cq_max_proc_limit: The maximum number CQE entries processed in an
 *   itteration of CQ processing.
 */
static int lpfc_cq_max_proc_limit = LPFC_CQ_DEF_MAX_PROC_LIMIT;
module_param(lpfc_cq_max_proc_limit, int, 0644);
MODULE_PARM_DESC(lpfc_cq_max_proc_limit,
	    "Set the maximum number CQEs processed in an iteration of "
	    "CQ processing");
lpfc_param_show(cq_max_proc_limit)

/*
 * lpfc_cq_poll_threshold: Set the threshold of CQE completions in a
 *   single handler call which should request a polled completion rather
 *   than re-enabling interrupts.
 */
LPFC_ATTR_RW(cq_poll_threshold, LPFC_CQ_DEF_THRESHOLD_TO_POLL,
	     LPFC_CQ_MIN_THRESHOLD_TO_POLL,
	     LPFC_CQ_MAX_THRESHOLD_TO_POLL,
	     "CQE Processing Threshold to enable Polling");

/**
 * lpfc_cq_max_proc_limit_init - Set the initial cq max_proc_limit
 * @phba: lpfc_hba pointer.
 * @val: entry limit
 *
 * Description:
 * If val is in a valid range, then initialize the adapter's maximum
 * value.
 *
 * Returns:
 *  Always returns 0 for success, even if value not always set to
 *  requested value. If value out of range or not supported, will fall
 *  back to default.
 **/
static int
lpfc_cq_max_proc_limit_init(struct lpfc_hba *phba, int val)
{
	phba->cfg_cq_max_proc_limit = LPFC_CQ_DEF_MAX_PROC_LIMIT;

	if (phba->sli_rev != LPFC_SLI_REV4)
		return 0;

	if (val >= LPFC_CQ_MIN_PROC_LIMIT && val <= LPFC_CQ_MAX_PROC_LIMIT) {
		phba->cfg_cq_max_proc_limit = val;
		return 0;
	}

	lpfc_printf_log(phba, KERN_ERR, LOG_INIT,
			"0371 "LPFC_DRIVER_NAME"_cq_max_proc_limit: "
			"%d out of range, using default\n",
			phba->cfg_cq_max_proc_limit);

	return 0;
}

static DEVICE_ATTR_RW(lpfc_cq_max_proc_limit);

/**
 * lpfc_state_show - Display current driver CPU affinity
 * @dev: class converted to a Scsi_host structure.
 * @attr: device attribute, not used.
 * @buf: on return contains text describing the state of the link.
 *
 * Returns: size of formatted string.
 **/
static ssize_t
lpfc_fcp_cpu_map_show(struct device *dev, struct device_attribute *attr,
		      char *buf)
{
	struct Scsi_Host  *shost = class_to_shost(dev);
	struct lpfc_vport *vport = (struct lpfc_vport *)shost->hostdata;
	struct lpfc_hba   *phba = vport->phba;
	struct lpfc_vector_map_info *cpup;
	int  len = 0;

	if ((phba->sli_rev != LPFC_SLI_REV4) ||
	    (phba->intr_type != MSIX))
		return len;

	switch (phba->cfg_fcp_cpu_map) {
	case 0:
		len += scnprintf(buf + len, PAGE_SIZE-len,
				"fcp_cpu_map: No mapping (%d)\n",
				phba->cfg_fcp_cpu_map);
		return len;
	case 1:
		len += scnprintf(buf + len, PAGE_SIZE-len,
				"fcp_cpu_map: HBA centric mapping (%d): "
				"%d of %d CPUs online from %d possible CPUs\n",
				phba->cfg_fcp_cpu_map, num_online_cpus(),
				num_present_cpus(),
				phba->sli4_hba.num_possible_cpu);
		break;
	}

	while (phba->sli4_hba.curr_disp_cpu <
	       phba->sli4_hba.num_possible_cpu) {
		cpup = &phba->sli4_hba.cpu_map[phba->sli4_hba.curr_disp_cpu];

		if (!cpu_present(phba->sli4_hba.curr_disp_cpu))
<<<<<<< HEAD
			len += snprintf(buf + len, PAGE_SIZE - len,
=======
			len += scnprintf(buf + len, PAGE_SIZE - len,
>>>>>>> e9b12d88
					"CPU %02d not present\n",
					phba->sli4_hba.curr_disp_cpu);
		else if (cpup->irq == LPFC_VECTOR_MAP_EMPTY) {
			if (cpup->hdwq == LPFC_VECTOR_MAP_EMPTY)
<<<<<<< HEAD
				len += snprintf(
=======
				len += scnprintf(
>>>>>>> e9b12d88
					buf + len, PAGE_SIZE - len,
					"CPU %02d hdwq None "
					"physid %d coreid %d ht %d ua %d\n",
					phba->sli4_hba.curr_disp_cpu,
					cpup->phys_id, cpup->core_id,
					(cpup->flag & LPFC_CPU_MAP_HYPER),
					(cpup->flag & LPFC_CPU_MAP_UNASSIGN));
			else
<<<<<<< HEAD
				len += snprintf(
					buf + len, PAGE_SIZE - len,
					"CPU %02d EQ %04d hdwq %04d "
					"physid %d coreid %d ht %d ua %d\n",
					phba->sli4_hba.curr_disp_cpu,
					cpup->eq, cpup->hdwq, cpup->phys_id,
					cpup->core_id,
					(cpup->flag & LPFC_CPU_MAP_HYPER),
					(cpup->flag & LPFC_CPU_MAP_UNASSIGN));
		} else {
			if (cpup->hdwq == LPFC_VECTOR_MAP_EMPTY)
				len += snprintf(
					buf + len, PAGE_SIZE - len,
					"CPU %02d hdwq None "
					"physid %d coreid %d ht %d ua %d IRQ %d\n",
					phba->sli4_hba.curr_disp_cpu,
=======
				len += scnprintf(
					buf + len, PAGE_SIZE - len,
					"CPU %02d EQ %04d hdwq %04d "
					"physid %d coreid %d ht %d ua %d\n",
					phba->sli4_hba.curr_disp_cpu,
					cpup->eq, cpup->hdwq, cpup->phys_id,
					cpup->core_id,
					(cpup->flag & LPFC_CPU_MAP_HYPER),
					(cpup->flag & LPFC_CPU_MAP_UNASSIGN));
		} else {
			if (cpup->hdwq == LPFC_VECTOR_MAP_EMPTY)
				len += scnprintf(
					buf + len, PAGE_SIZE - len,
					"CPU %02d hdwq None "
					"physid %d coreid %d ht %d ua %d IRQ %d\n",
					phba->sli4_hba.curr_disp_cpu,
>>>>>>> e9b12d88
					cpup->phys_id,
					cpup->core_id,
					(cpup->flag & LPFC_CPU_MAP_HYPER),
					(cpup->flag & LPFC_CPU_MAP_UNASSIGN),
					cpup->irq);
			else
<<<<<<< HEAD
				len += snprintf(
=======
				len += scnprintf(
>>>>>>> e9b12d88
					buf + len, PAGE_SIZE - len,
					"CPU %02d EQ %04d hdwq %04d "
					"physid %d coreid %d ht %d ua %d IRQ %d\n",
					phba->sli4_hba.curr_disp_cpu,
					cpup->eq, cpup->hdwq, cpup->phys_id,
					cpup->core_id,
					(cpup->flag & LPFC_CPU_MAP_HYPER),
					(cpup->flag & LPFC_CPU_MAP_UNASSIGN),
					cpup->irq);
		}

		phba->sli4_hba.curr_disp_cpu++;

		/* display max number of CPUs keeping some margin */
		if (phba->sli4_hba.curr_disp_cpu <
				phba->sli4_hba.num_possible_cpu &&
				(len >= (PAGE_SIZE - 64))) {
<<<<<<< HEAD
			len += snprintf(buf + len,
=======
			len += scnprintf(buf + len,
>>>>>>> e9b12d88
					PAGE_SIZE - len, "more...\n");
			break;
		}
	}

	if (phba->sli4_hba.curr_disp_cpu == phba->sli4_hba.num_possible_cpu)
		phba->sli4_hba.curr_disp_cpu = 0;

	return len;
}

/**
 * lpfc_fcp_cpu_map_store - Change CPU affinity of driver vectors
 * @dev: class device that is converted into a Scsi_host.
 * @attr: device attribute, not used.
 * @buf: one or more lpfc_polling_flags values.
 * @count: not used.
 *
 * Returns:
 * -EINVAL  - Not implemented yet.
 **/
static ssize_t
lpfc_fcp_cpu_map_store(struct device *dev, struct device_attribute *attr,
		       const char *buf, size_t count)
{
	int status = -EINVAL;
	return status;
}

/*
# lpfc_fcp_cpu_map: Defines how to map CPUs to IRQ vectors
# for the HBA.
#
# Value range is [0 to 1]. Default value is LPFC_HBA_CPU_MAP (1).
#	0 - Do not affinitze IRQ vectors
#	1 - Affintize HBA vectors with respect to each HBA
#	    (start with CPU0 for each HBA)
# This also defines how Hardware Queues are mapped to specific CPUs.
*/
static int lpfc_fcp_cpu_map = LPFC_HBA_CPU_MAP;
module_param(lpfc_fcp_cpu_map, int, S_IRUGO|S_IWUSR);
MODULE_PARM_DESC(lpfc_fcp_cpu_map,
		 "Defines how to map CPUs to IRQ vectors per HBA");

/**
 * lpfc_fcp_cpu_map_init - Set the initial sr-iov virtual function enable
 * @phba: lpfc_hba pointer.
 * @val: link speed value.
 *
 * Description:
 * If val is in a valid range [0-2], then affinitze the adapter's
 * MSIX vectors.
 *
 * Returns:
 * zero if val saved.
 * -EINVAL val out of range
 **/
static int
lpfc_fcp_cpu_map_init(struct lpfc_hba *phba, int val)
{
	if (phba->sli_rev != LPFC_SLI_REV4) {
		phba->cfg_fcp_cpu_map = 0;
		return 0;
	}

	if (val >= LPFC_MIN_CPU_MAP && val <= LPFC_MAX_CPU_MAP) {
		phba->cfg_fcp_cpu_map = val;
		return 0;
	}

	lpfc_printf_log(phba, KERN_ERR, LOG_INIT,
			"3326 lpfc_fcp_cpu_map: %d out of range, using "
			"default\n", val);
	phba->cfg_fcp_cpu_map = LPFC_HBA_CPU_MAP;

	return 0;
}

static DEVICE_ATTR(lpfc_fcp_cpu_map, S_IRUGO | S_IWUSR,
		   lpfc_fcp_cpu_map_show, lpfc_fcp_cpu_map_store);

/*
# lpfc_fcp_class:  Determines FC class to use for the FCP protocol.
# Value range is [2,3]. Default value is 3.
*/
LPFC_VPORT_ATTR_R(fcp_class, 3, 2, 3,
		  "Select Fibre Channel class of service for FCP sequences");

/*
# lpfc_use_adisc: Use ADISC for FCP rediscovery instead of PLOGI. Value range
# is [0,1]. Default value is 0.
*/
LPFC_VPORT_ATTR_RW(use_adisc, 0, 0, 1,
		   "Use ADISC on rediscovery to authenticate FCP devices");

/*
# lpfc_first_burst_size: First burst size to use on the NPorts
# that support first burst.
# Value range is [0,65536]. Default value is 0.
*/
LPFC_VPORT_ATTR_RW(first_burst_size, 0, 0, 65536,
		   "First burst size for Targets that support first burst");

/*
* lpfc_nvmet_fb_size: NVME Target mode supported first burst size.
* When the driver is configured as an NVME target, this value is
* communicated to the NVME initiator in the PRLI response.  It is
* used only when the lpfc_nvme_enable_fb and lpfc_nvmet_support
* parameters are set and the target is sending the PRLI RSP.
* Parameter supported on physical port only - no NPIV support.
* Value range is [0,65536]. Default value is 0.
*/
LPFC_ATTR_RW(nvmet_fb_size, 0, 0, 65536,
	     "NVME Target mode first burst size in 512B increments.");

/*
 * lpfc_nvme_enable_fb: Enable NVME first burst on I and T functions.
 * For the Initiator (I), enabling this parameter means that an NVMET
 * PRLI response with FBA enabled and an FB_SIZE set to a nonzero value will be
 * processed by the initiator for subsequent NVME FCP IO.
 * Currently, this feature is not supported on the NVME target
 * Value range is [0,1]. Default value is 0 (disabled).
 */
LPFC_ATTR_RW(nvme_enable_fb, 0, 0, 1,
	     "Enable First Burst feature for NVME Initiator.");

/*
# lpfc_max_scsicmpl_time: Use scsi command completion time to control I/O queue
# depth. Default value is 0. When the value of this parameter is zero the
# SCSI command completion time is not used for controlling I/O queue depth. When
# the parameter is set to a non-zero value, the I/O queue depth is controlled
# to limit the I/O completion time to the parameter value.
# The value is set in milliseconds.
*/
LPFC_VPORT_ATTR(max_scsicmpl_time, 0, 0, 60000,
	"Use command completion time to control queue depth");

lpfc_vport_param_show(max_scsicmpl_time);
static int
lpfc_max_scsicmpl_time_set(struct lpfc_vport *vport, int val)
{
	struct Scsi_Host *shost = lpfc_shost_from_vport(vport);
	struct lpfc_nodelist *ndlp, *next_ndlp;

	if (val == vport->cfg_max_scsicmpl_time)
		return 0;
	if ((val < 0) || (val > 60000))
		return -EINVAL;
	vport->cfg_max_scsicmpl_time = val;

	spin_lock_irq(shost->host_lock);
	list_for_each_entry_safe(ndlp, next_ndlp, &vport->fc_nodes, nlp_listp) {
		if (!NLP_CHK_NODE_ACT(ndlp))
			continue;
		if (ndlp->nlp_state == NLP_STE_UNUSED_NODE)
			continue;
		ndlp->cmd_qdepth = vport->cfg_tgt_queue_depth;
	}
	spin_unlock_irq(shost->host_lock);
	return 0;
}
lpfc_vport_param_store(max_scsicmpl_time);
static DEVICE_ATTR(lpfc_max_scsicmpl_time, S_IRUGO | S_IWUSR,
		   lpfc_max_scsicmpl_time_show,
		   lpfc_max_scsicmpl_time_store);

/*
# lpfc_ack0: Use ACK0, instead of ACK1 for class 2 acknowledgement. Value
# range is [0,1]. Default value is 0.
*/
LPFC_ATTR_R(ack0, 0, 0, 1, "Enable ACK0 support");

/*
# lpfc_xri_rebalancing: enable or disable XRI rebalancing feature
# range is [0,1]. Default value is 1.
*/
LPFC_ATTR_R(xri_rebalancing, 1, 0, 1, "Enable/Disable XRI rebalancing");

/*
 * lpfc_io_sched: Determine scheduling algrithmn for issuing FCP cmds
 * range is [0,1]. Default value is 0.
 * For [0], FCP commands are issued to Work Queues based on upper layer
 * hardware queue index.
 * For [1], FCP commands are issued to a Work Queue associated with the
 *          current CPU.
 *
 * LPFC_FCP_SCHED_BY_HDWQ == 0
 * LPFC_FCP_SCHED_BY_CPU == 1
 *
 * The driver dynamically sets this to 1 (BY_CPU) if it's able to set up cpu
 * affinity for FCP/NVME I/Os through Work Queues associated with the current
 * CPU. Otherwise, the default 0 (Round Robin) scheduling of FCP/NVME I/Os
 * through WQs will be used.
 */
LPFC_ATTR_RW(fcp_io_sched, LPFC_FCP_SCHED_BY_CPU,
	     LPFC_FCP_SCHED_BY_HDWQ,
	     LPFC_FCP_SCHED_BY_CPU,
	     "Determine scheduling algorithm for "
	     "issuing commands [0] - Hardware Queue, [1] - Current CPU");

/*
 * lpfc_ns_query: Determine algrithmn for NameServer queries after RSCN
 * range is [0,1]. Default value is 0.
 * For [0], GID_FT is used for NameServer queries after RSCN (default)
 * For [1], GID_PT is used for NameServer queries after RSCN
 *
 */
LPFC_ATTR_RW(ns_query, LPFC_NS_QUERY_GID_FT,
	     LPFC_NS_QUERY_GID_FT, LPFC_NS_QUERY_GID_PT,
	     "Determine algorithm NameServer queries after RSCN "
	     "[0] - GID_FT, [1] - GID_PT");

/*
# lpfc_fcp2_no_tgt_reset: Determine bus reset behavior
# range is [0,1]. Default value is 0.
# For [0], bus reset issues target reset to ALL devices
# For [1], bus reset issues target reset to non-FCP2 devices
*/
LPFC_ATTR_RW(fcp2_no_tgt_reset, 0, 0, 1, "Determine bus reset behavior for "
	     "FCP2 devices [0] - issue tgt reset, [1] - no tgt reset");


/*
# lpfc_cr_delay & lpfc_cr_count: Default values for I/O colaesing
# cr_delay (msec) or cr_count outstanding commands. cr_delay can take
# value [0,63]. cr_count can take value [1,255]. Default value of cr_delay
# is 0. Default value of cr_count is 1. The cr_count feature is disabled if
# cr_delay is set to 0.
*/
LPFC_ATTR_RW(cr_delay, 0, 0, 63, "A count of milliseconds after which an "
		"interrupt response is generated");

LPFC_ATTR_RW(cr_count, 1, 1, 255, "A count of I/O completions after which an "
		"interrupt response is generated");

/*
# lpfc_multi_ring_support:  Determines how many rings to spread available
# cmd/rsp IOCB entries across.
# Value range is [1,2]. Default value is 1.
*/
LPFC_ATTR_R(multi_ring_support, 1, 1, 2, "Determines number of primary "
		"SLI rings to spread IOCB entries across");

/*
# lpfc_multi_ring_rctl:  If lpfc_multi_ring_support is enabled, this
# identifies what rctl value to configure the additional ring for.
# Value range is [1,0xff]. Default value is 4 (Unsolicated Data).
*/
LPFC_ATTR_R(multi_ring_rctl, FC_RCTL_DD_UNSOL_DATA, 1,
	     255, "Identifies RCTL for additional ring configuration");

/*
# lpfc_multi_ring_type:  If lpfc_multi_ring_support is enabled, this
# identifies what type value to configure the additional ring for.
# Value range is [1,0xff]. Default value is 5 (LLC/SNAP).
*/
LPFC_ATTR_R(multi_ring_type, FC_TYPE_IP, 1,
	     255, "Identifies TYPE for additional ring configuration");

/*
# lpfc_enable_SmartSAN: Sets up FDMI support for SmartSAN
#       0  = SmartSAN functionality disabled (default)
#       1  = SmartSAN functionality enabled
# This parameter will override the value of lpfc_fdmi_on module parameter.
# Value range is [0,1]. Default value is 0.
*/
LPFC_ATTR_R(enable_SmartSAN, 0, 0, 1, "Enable SmartSAN functionality");

/*
# lpfc_fdmi_on: Controls FDMI support.
#       0       No FDMI support (default)
#       1       Traditional FDMI support
# Traditional FDMI support means the driver will assume FDMI-2 support;
# however, if that fails, it will fallback to FDMI-1.
# If lpfc_enable_SmartSAN is set to 1, the driver ignores lpfc_fdmi_on.
# If lpfc_enable_SmartSAN is set 0, the driver uses the current value of
# lpfc_fdmi_on.
# Value range [0,1]. Default value is 0.
*/
LPFC_ATTR_R(fdmi_on, 0, 0, 1, "Enable FDMI support");

/*
# Specifies the maximum number of ELS cmds we can have outstanding (for
# discovery). Value range is [1,64]. Default value = 32.
*/
LPFC_VPORT_ATTR(discovery_threads, 32, 1, 64, "Maximum number of ELS commands "
		 "during discovery");

/*
# lpfc_max_luns: maximum allowed LUN ID. This is the highest LUN ID that
#    will be scanned by the SCSI midlayer when sequential scanning is
#    used; and is also the highest LUN ID allowed when the SCSI midlayer
#    parses REPORT_LUN responses. The lpfc driver has no LUN count or
#    LUN ID limit, but the SCSI midlayer requires this field for the uses
#    above. The lpfc driver limits the default value to 255 for two reasons.
#    As it bounds the sequential scan loop, scanning for thousands of luns
#    on a target can take minutes of wall clock time.  Additionally,
#    there are FC targets, such as JBODs, that only recognize 8-bits of
#    LUN ID. When they receive a value greater than 8 bits, they chop off
#    the high order bits. In other words, they see LUN IDs 0, 256, 512,
#    and so on all as LUN ID 0. This causes the linux kernel, which sees
#    valid responses at each of the LUN IDs, to believe there are multiple
#    devices present, when in fact, there is only 1.
#    A customer that is aware of their target behaviors, and the results as
#    indicated above, is welcome to increase the lpfc_max_luns value.
#    As mentioned, this value is not used by the lpfc driver, only the
#    SCSI midlayer.
# Value range is [0,65535]. Default value is 255.
# NOTE: The SCSI layer might probe all allowed LUN on some old targets.
*/
LPFC_VPORT_ULL_ATTR_R(max_luns, 255, 0, 65535, "Maximum allowed LUN ID");

/*
# lpfc_poll_tmo: .Milliseconds driver will wait between polling FCP ring.
# Value range is [1,255], default value is 10.
*/
LPFC_ATTR_RW(poll_tmo, 10, 1, 255,
	     "Milliseconds driver will wait between polling FCP ring");

/*
# lpfc_task_mgmt_tmo: Maximum time to wait for task management commands
# to complete in seconds. Value range is [5,180], default value is 60.
*/
LPFC_ATTR_RW(task_mgmt_tmo, 60, 5, 180,
	     "Maximum time to wait for task management commands to complete");
/*
# lpfc_use_msi: Use MSI (Message Signaled Interrupts) in systems that
#		support this feature
#       0  = MSI disabled
#       1  = MSI enabled
#       2  = MSI-X enabled (default)
# Value range is [0,2]. Default value is 2.
*/
LPFC_ATTR_R(use_msi, 2, 0, 2, "Use Message Signaled Interrupts (1) or "
	    "MSI-X (2), if possible");

/*
 * lpfc_nvme_oas: Use the oas bit when sending NVME/NVMET IOs
 *
 *      0  = NVME OAS disabled
 *      1  = NVME OAS enabled
 *
 * Value range is [0,1]. Default value is 0.
 */
LPFC_ATTR_RW(nvme_oas, 0, 0, 1,
	     "Use OAS bit on NVME IOs");

/*
 * lpfc_nvme_embed_cmd: Use the oas bit when sending NVME/NVMET IOs
 *
 *      0  = Put NVME Command in SGL
 *      1  = Embed NVME Command in WQE (unless G7)
 *      2 =  Embed NVME Command in WQE (force)
 *
 * Value range is [0,2]. Default value is 1.
 */
LPFC_ATTR_RW(nvme_embed_cmd, 1, 0, 2,
	     "Embed NVME Command in WQE");

/*
 * lpfc_hdw_queue: Set the number of Hardware Queues the driver
 * will advertise it supports to the NVME and  SCSI layers. This also
 * will map to the number of CQ/WQ pairs the driver will create.
<<<<<<< HEAD
 *
 * The NVME Layer will try to create this many, plus 1 administrative
 * hardware queue. The administrative queue will always map to WQ 0
 * A hardware IO queue maps (qidx) to a specific driver CQ/WQ.
 *
=======
 *
 * The NVME Layer will try to create this many, plus 1 administrative
 * hardware queue. The administrative queue will always map to WQ 0
 * A hardware IO queue maps (qidx) to a specific driver CQ/WQ.
 *
>>>>>>> e9b12d88
 *      0    = Configure the number of hdw queues to the number of active CPUs.
 *      1,128 = Manually specify how many hdw queues to use.
 *
 * Value range is [0,128]. Default value is 0.
 */
LPFC_ATTR_R(hdw_queue,
	    LPFC_HBA_HDWQ_DEF,
	    LPFC_HBA_HDWQ_MIN, LPFC_HBA_HDWQ_MAX,
	    "Set the number of I/O Hardware Queues");

/*
 * lpfc_irq_chann: Set the number of IRQ vectors that are available
 * for Hardware Queues to utilize.  This also will map to the number
 * of EQ / MSI-X vectors the driver will create. This should never be
 * more than the number of Hardware Queues
 *
 *      0     = Configure number of IRQ Channels to the number of active CPUs.
 *      1,128 = Manually specify how many IRQ Channels to use.
 *
 * Value range is [0,128]. Default value is 0.
 */
LPFC_ATTR_R(irq_chann,
	    LPFC_HBA_HDWQ_DEF,
	    LPFC_HBA_HDWQ_MIN, LPFC_HBA_HDWQ_MAX,
	    "Set the number of I/O IRQ Channels");

/*
# lpfc_enable_hba_reset: Allow or prevent HBA resets to the hardware.
#       0  = HBA resets disabled
#       1  = HBA resets enabled (default)
#       2  = HBA reset via PCI bus reset enabled
# Value range is [0,2]. Default value is 1.
*/
LPFC_ATTR_RW(enable_hba_reset, 1, 0, 2, "Enable HBA resets from the driver.");

/*
# lpfc_enable_hba_heartbeat: Disable HBA heartbeat timer..
#       0  = HBA Heartbeat disabled
#       1  = HBA Heartbeat enabled (default)
# Value range is [0,1]. Default value is 1.
*/
LPFC_ATTR_R(enable_hba_heartbeat, 0, 0, 1, "Enable HBA Heartbeat.");

/*
# lpfc_EnableXLane: Enable Express Lane Feature
#      0x0   Express Lane Feature disabled
#      0x1   Express Lane Feature enabled
# Value range is [0,1]. Default value is 0.
*/
LPFC_ATTR_R(EnableXLane, 0, 0, 1, "Enable Express Lane Feature.");

/*
# lpfc_XLanePriority:  Define CS_CTL priority for Express Lane Feature
#       0x0 - 0x7f  = CS_CTL field in FC header (high 7 bits)
# Value range is [0x0,0x7f]. Default value is 0
*/
LPFC_ATTR_RW(XLanePriority, 0, 0x0, 0x7f, "CS_CTL for Express Lane Feature.");

/*
# lpfc_enable_bg: Enable BlockGuard (Emulex's Implementation of T10-DIF)
#       0  = BlockGuard disabled (default)
#       1  = BlockGuard enabled
# Value range is [0,1]. Default value is 0.
*/
LPFC_ATTR_R(enable_bg, 0, 0, 1, "Enable BlockGuard Support");

/*
# lpfc_prot_mask: i
#	- Bit mask of host protection capabilities used to register with the
#	  SCSI mid-layer
# 	- Only meaningful if BG is turned on (lpfc_enable_bg=1).
#	- Allows you to ultimately specify which profiles to use
#	- Default will result in registering capabilities for all profiles.
#	- SHOST_DIF_TYPE1_PROTECTION	1
#		HBA supports T10 DIF Type 1: HBA to Target Type 1 Protection
#	- SHOST_DIX_TYPE0_PROTECTION	8
#		HBA supports DIX Type 0: Host to HBA protection only
#	- SHOST_DIX_TYPE1_PROTECTION	16
#		HBA supports DIX Type 1: Host to HBA  Type 1 protection
#
*/
LPFC_ATTR(prot_mask,
	(SHOST_DIF_TYPE1_PROTECTION |
	SHOST_DIX_TYPE0_PROTECTION |
	SHOST_DIX_TYPE1_PROTECTION),
	0,
	(SHOST_DIF_TYPE1_PROTECTION |
	SHOST_DIX_TYPE0_PROTECTION |
	SHOST_DIX_TYPE1_PROTECTION),
	"T10-DIF host protection capabilities mask");

/*
# lpfc_prot_guard: i
#	- Bit mask of protection guard types to register with the SCSI mid-layer
#	- Guard types are currently either 1) T10-DIF CRC 2) IP checksum
#	- Allows you to ultimately specify which profiles to use
#	- Default will result in registering capabilities for all guard types
#
*/
LPFC_ATTR(prot_guard,
	SHOST_DIX_GUARD_IP, SHOST_DIX_GUARD_CRC, SHOST_DIX_GUARD_IP,
	"T10-DIF host protection guard type");

/*
 * Delay initial NPort discovery when Clean Address bit is cleared in
 * FLOGI/FDISC accept and FCID/Fabric name/Fabric portname is changed.
 * This parameter can have value 0 or 1.
 * When this parameter is set to 0, no delay is added to the initial
 * discovery.
 * When this parameter is set to non-zero value, initial Nport discovery is
 * delayed by ra_tov seconds when Clean Address bit is cleared in FLOGI/FDISC
 * accept and FCID/Fabric name/Fabric portname is changed.
 * Driver always delay Nport discovery for subsequent FLOGI/FDISC completion
 * when Clean Address bit is cleared in FLOGI/FDISC
 * accept and FCID/Fabric name/Fabric portname is changed.
 * Default value is 0.
 */
LPFC_ATTR(delay_discovery, 0, 0, 1,
	"Delay NPort discovery when Clean Address bit is cleared.");

/*
 * lpfc_sg_seg_cnt - Initial Maximum DMA Segment Count
 * This value can be set to values between 64 and 4096. The default value
 * is 64, but may be increased to allow for larger Max I/O sizes. The scsi
 * and nvme layers will allow I/O sizes up to (MAX_SEG_COUNT * SEG_SIZE).
 * Because of the additional overhead involved in setting up T10-DIF,
 * this parameter will be limited to 128 if BlockGuard is enabled under SLI4
 * and will be limited to 512 if BlockGuard is enabled under SLI3.
 */
static uint lpfc_sg_seg_cnt = LPFC_DEFAULT_SG_SEG_CNT;
module_param(lpfc_sg_seg_cnt, uint, 0444);
MODULE_PARM_DESC(lpfc_sg_seg_cnt, "Max Scatter Gather Segment Count");

/**
 * lpfc_sg_seg_cnt_show - Display the scatter/gather list sizes
 *    configured for the adapter
 * @dev: class converted to a Scsi_host structure.
 * @attr: device attribute, not used.
 * @buf: on return contains a string with the list sizes
 *
 * Returns: size of formatted string.
 **/
static ssize_t
lpfc_sg_seg_cnt_show(struct device *dev, struct device_attribute *attr,
		     char *buf)
{
	struct Scsi_Host  *shost = class_to_shost(dev);
	struct lpfc_vport *vport = (struct lpfc_vport *)shost->hostdata;
	struct lpfc_hba   *phba = vport->phba;
	int len;

	len = scnprintf(buf, PAGE_SIZE, "SGL sz: %d  total SGEs: %d\n",
		       phba->cfg_sg_dma_buf_size, phba->cfg_total_seg_cnt);

	len += scnprintf(buf + len, PAGE_SIZE, "Cfg: %d  SCSI: %d  NVME: %d\n",
			phba->cfg_sg_seg_cnt, phba->cfg_scsi_seg_cnt,
			phba->cfg_nvme_seg_cnt);
	return len;
}

static DEVICE_ATTR_RO(lpfc_sg_seg_cnt);

/**
 * lpfc_sg_seg_cnt_init - Set the hba sg_seg_cnt initial value
 * @phba: lpfc_hba pointer.
 * @val: contains the initial value
 *
 * Description:
 * Validates the initial value is within range and assigns it to the
 * adapter. If not in range, an error message is posted and the
 * default value is assigned.
 *
 * Returns:
 * zero if value is in range and is set
 * -EINVAL if value was out of range
 **/
static int
lpfc_sg_seg_cnt_init(struct lpfc_hba *phba, int val)
{
	if (val >= LPFC_MIN_SG_SEG_CNT && val <= LPFC_MAX_SG_SEG_CNT) {
		phba->cfg_sg_seg_cnt = val;
		return 0;
	}
	lpfc_printf_log(phba, KERN_ERR, LOG_INIT,
			"0409 "LPFC_DRIVER_NAME"_sg_seg_cnt attribute cannot "
			"be set to %d, allowed range is [%d, %d]\n",
			val, LPFC_MIN_SG_SEG_CNT, LPFC_MAX_SG_SEG_CNT);
	phba->cfg_sg_seg_cnt = LPFC_DEFAULT_SG_SEG_CNT;
	return -EINVAL;
}

/*
 * lpfc_enable_mds_diags: Enable MDS Diagnostics
 *       0  = MDS Diagnostics disabled (default)
 *       1  = MDS Diagnostics enabled
 * Value range is [0,1]. Default value is 0.
 */
LPFC_ATTR_RW(enable_mds_diags, 0, 0, 1, "Enable MDS Diagnostics");

/*
 * lpfc_ras_fwlog_buffsize: Firmware logging host buffer size
 *	0 = Disable firmware logging (default)
 *	[1-4] = Multiple of 1/4th Mb of host memory for FW logging
 * Value range [0..4]. Default value is 0
 */
LPFC_ATTR_RW(ras_fwlog_buffsize, 0, 0, 4, "Host memory for FW logging");

/*
 * lpfc_ras_fwlog_level: Firmware logging verbosity level
 * Valid only if firmware logging is enabled
 * 0(Least Verbosity) 4 (most verbosity)
 * Value range is [0..4]. Default value is 0
 */
LPFC_ATTR_RW(ras_fwlog_level, 0, 0, 4, "Firmware Logging Level");

/*
 * lpfc_ras_fwlog_func: Firmware logging enabled on function number
 * Default function which has RAS support : 0
 * Value Range is [0..7].
 * FW logging is a global action and enablement is via a specific
 * port.
 */
LPFC_ATTR_RW(ras_fwlog_func, 0, 0, 7, "Firmware Logging Enabled on Function");

/*
 * lpfc_enable_bbcr: Enable BB Credit Recovery
 *       0  = BB Credit Recovery disabled
 *       1  = BB Credit Recovery enabled (default)
 * Value range is [0,1]. Default value is 1.
 */
LPFC_BBCR_ATTR_RW(enable_bbcr, 1, 0, 1, "Enable BBC Recovery");

/*
 * lpfc_enable_dpp: Enable DPP on G7
 *       0  = DPP on G7 disabled
 *       1  = DPP on G7 enabled (default)
 * Value range is [0,1]. Default value is 1.
 */
LPFC_ATTR_RW(enable_dpp, 1, 0, 1, "Enable Direct Packet Push");

struct device_attribute *lpfc_hba_attrs[] = {
	&dev_attr_nvme_info,
	&dev_attr_scsi_stat,
	&dev_attr_bg_info,
	&dev_attr_bg_guard_err,
	&dev_attr_bg_apptag_err,
	&dev_attr_bg_reftag_err,
	&dev_attr_info,
	&dev_attr_serialnum,
	&dev_attr_modeldesc,
	&dev_attr_modelname,
	&dev_attr_programtype,
	&dev_attr_portnum,
	&dev_attr_fwrev,
	&dev_attr_hdw,
	&dev_attr_option_rom_version,
	&dev_attr_link_state,
	&dev_attr_num_discovered_ports,
	&dev_attr_menlo_mgmt_mode,
	&dev_attr_lpfc_drvr_version,
	&dev_attr_lpfc_enable_fip,
	&dev_attr_lpfc_temp_sensor,
	&dev_attr_lpfc_log_verbose,
	&dev_attr_lpfc_lun_queue_depth,
	&dev_attr_lpfc_tgt_queue_depth,
	&dev_attr_lpfc_hba_queue_depth,
	&dev_attr_lpfc_peer_port_login,
	&dev_attr_lpfc_nodev_tmo,
	&dev_attr_lpfc_devloss_tmo,
	&dev_attr_lpfc_enable_fc4_type,
	&dev_attr_lpfc_fcp_class,
	&dev_attr_lpfc_use_adisc,
	&dev_attr_lpfc_first_burst_size,
	&dev_attr_lpfc_ack0,
	&dev_attr_lpfc_xri_rebalancing,
	&dev_attr_lpfc_topology,
	&dev_attr_lpfc_scan_down,
	&dev_attr_lpfc_link_speed,
	&dev_attr_lpfc_fcp_io_sched,
	&dev_attr_lpfc_ns_query,
	&dev_attr_lpfc_fcp2_no_tgt_reset,
	&dev_attr_lpfc_cr_delay,
	&dev_attr_lpfc_cr_count,
	&dev_attr_lpfc_multi_ring_support,
	&dev_attr_lpfc_multi_ring_rctl,
	&dev_attr_lpfc_multi_ring_type,
	&dev_attr_lpfc_fdmi_on,
	&dev_attr_lpfc_enable_SmartSAN,
	&dev_attr_lpfc_max_luns,
	&dev_attr_lpfc_enable_npiv,
	&dev_attr_lpfc_fcf_failover_policy,
	&dev_attr_lpfc_enable_rrq,
	&dev_attr_nport_evt_cnt,
	&dev_attr_board_mode,
	&dev_attr_max_vpi,
	&dev_attr_used_vpi,
	&dev_attr_max_rpi,
	&dev_attr_used_rpi,
	&dev_attr_max_xri,
	&dev_attr_used_xri,
	&dev_attr_npiv_info,
	&dev_attr_issue_reset,
	&dev_attr_lpfc_poll,
	&dev_attr_lpfc_poll_tmo,
	&dev_attr_lpfc_task_mgmt_tmo,
	&dev_attr_lpfc_use_msi,
	&dev_attr_lpfc_nvme_oas,
	&dev_attr_lpfc_nvme_embed_cmd,
	&dev_attr_lpfc_fcp_imax,
	&dev_attr_lpfc_cq_poll_threshold,
	&dev_attr_lpfc_cq_max_proc_limit,
	&dev_attr_lpfc_fcp_cpu_map,
	&dev_attr_lpfc_hdw_queue,
	&dev_attr_lpfc_irq_chann,
	&dev_attr_lpfc_suppress_rsp,
	&dev_attr_lpfc_nvmet_mrq,
	&dev_attr_lpfc_nvmet_mrq_post,
	&dev_attr_lpfc_nvme_enable_fb,
	&dev_attr_lpfc_nvmet_fb_size,
	&dev_attr_lpfc_enable_bg,
	&dev_attr_lpfc_soft_wwnn,
	&dev_attr_lpfc_soft_wwpn,
	&dev_attr_lpfc_soft_wwn_enable,
	&dev_attr_lpfc_enable_hba_reset,
	&dev_attr_lpfc_enable_hba_heartbeat,
	&dev_attr_lpfc_EnableXLane,
	&dev_attr_lpfc_XLanePriority,
	&dev_attr_lpfc_xlane_lun,
	&dev_attr_lpfc_xlane_tgt,
	&dev_attr_lpfc_xlane_vpt,
	&dev_attr_lpfc_xlane_lun_state,
	&dev_attr_lpfc_xlane_lun_status,
	&dev_attr_lpfc_xlane_priority,
	&dev_attr_lpfc_sg_seg_cnt,
	&dev_attr_lpfc_max_scsicmpl_time,
	&dev_attr_lpfc_stat_data_ctrl,
	&dev_attr_lpfc_aer_support,
	&dev_attr_lpfc_aer_state_cleanup,
	&dev_attr_lpfc_sriov_nr_virtfn,
	&dev_attr_lpfc_req_fw_upgrade,
	&dev_attr_lpfc_suppress_link_up,
	&dev_attr_lpfc_iocb_cnt,
	&dev_attr_iocb_hw,
	&dev_attr_txq_hw,
	&dev_attr_txcmplq_hw,
	&dev_attr_lpfc_fips_level,
	&dev_attr_lpfc_fips_rev,
	&dev_attr_lpfc_dss,
	&dev_attr_lpfc_sriov_hw_max_virtfn,
	&dev_attr_protocol,
	&dev_attr_lpfc_xlane_supported,
	&dev_attr_lpfc_enable_mds_diags,
	&dev_attr_lpfc_ras_fwlog_buffsize,
	&dev_attr_lpfc_ras_fwlog_level,
	&dev_attr_lpfc_ras_fwlog_func,
	&dev_attr_lpfc_enable_bbcr,
	&dev_attr_lpfc_enable_dpp,
	NULL,
};

struct device_attribute *lpfc_vport_attrs[] = {
	&dev_attr_info,
	&dev_attr_link_state,
	&dev_attr_num_discovered_ports,
	&dev_attr_lpfc_drvr_version,
	&dev_attr_lpfc_log_verbose,
	&dev_attr_lpfc_lun_queue_depth,
	&dev_attr_lpfc_tgt_queue_depth,
	&dev_attr_lpfc_nodev_tmo,
	&dev_attr_lpfc_devloss_tmo,
	&dev_attr_lpfc_hba_queue_depth,
	&dev_attr_lpfc_peer_port_login,
	&dev_attr_lpfc_restrict_login,
	&dev_attr_lpfc_fcp_class,
	&dev_attr_lpfc_use_adisc,
	&dev_attr_lpfc_first_burst_size,
	&dev_attr_lpfc_max_luns,
	&dev_attr_nport_evt_cnt,
	&dev_attr_npiv_info,
	&dev_attr_lpfc_enable_da_id,
	&dev_attr_lpfc_max_scsicmpl_time,
	&dev_attr_lpfc_stat_data_ctrl,
	&dev_attr_lpfc_static_vport,
	&dev_attr_lpfc_fips_level,
	&dev_attr_lpfc_fips_rev,
	NULL,
};

/**
 * sysfs_ctlreg_write - Write method for writing to ctlreg
 * @filp: open sysfs file
 * @kobj: kernel kobject that contains the kernel class device.
 * @bin_attr: kernel attributes passed to us.
 * @buf: contains the data to be written to the adapter IOREG space.
 * @off: offset into buffer to beginning of data.
 * @count: bytes to transfer.
 *
 * Description:
 * Accessed via /sys/class/scsi_host/hostxxx/ctlreg.
 * Uses the adapter io control registers to send buf contents to the adapter.
 *
 * Returns:
 * -ERANGE off and count combo out of range
 * -EINVAL off, count or buff address invalid
 * -EPERM adapter is offline
 * value of count, buf contents written
 **/
static ssize_t
sysfs_ctlreg_write(struct file *filp, struct kobject *kobj,
		   struct bin_attribute *bin_attr,
		   char *buf, loff_t off, size_t count)
{
	size_t buf_off;
	struct device *dev = container_of(kobj, struct device, kobj);
	struct Scsi_Host  *shost = class_to_shost(dev);
	struct lpfc_vport *vport = (struct lpfc_vport *) shost->hostdata;
	struct lpfc_hba   *phba = vport->phba;

	if (phba->sli_rev >= LPFC_SLI_REV4)
		return -EPERM;

	if ((off + count) > FF_REG_AREA_SIZE)
		return -ERANGE;

	if (count <= LPFC_REG_WRITE_KEY_SIZE)
		return 0;

	if (off % 4 || count % 4 || (unsigned long)buf % 4)
		return -EINVAL;

	/* This is to protect HBA registers from accidental writes. */
	if (memcmp(buf, LPFC_REG_WRITE_KEY, LPFC_REG_WRITE_KEY_SIZE))
		return -EINVAL;

	if (!(vport->fc_flag & FC_OFFLINE_MODE))
		return -EPERM;

	spin_lock_irq(&phba->hbalock);
	for (buf_off = 0; buf_off < count - LPFC_REG_WRITE_KEY_SIZE;
			buf_off += sizeof(uint32_t))
		writel(*((uint32_t *)(buf + buf_off + LPFC_REG_WRITE_KEY_SIZE)),
		       phba->ctrl_regs_memmap_p + off + buf_off);

	spin_unlock_irq(&phba->hbalock);

	return count;
}

/**
 * sysfs_ctlreg_read - Read method for reading from ctlreg
 * @filp: open sysfs file
 * @kobj: kernel kobject that contains the kernel class device.
 * @bin_attr: kernel attributes passed to us.
 * @buf: if successful contains the data from the adapter IOREG space.
 * @off: offset into buffer to beginning of data.
 * @count: bytes to transfer.
 *
 * Description:
 * Accessed via /sys/class/scsi_host/hostxxx/ctlreg.
 * Uses the adapter io control registers to read data into buf.
 *
 * Returns:
 * -ERANGE off and count combo out of range
 * -EINVAL off, count or buff address invalid
 * value of count, buf contents read
 **/
static ssize_t
sysfs_ctlreg_read(struct file *filp, struct kobject *kobj,
		  struct bin_attribute *bin_attr,
		  char *buf, loff_t off, size_t count)
{
	size_t buf_off;
	uint32_t * tmp_ptr;
	struct device *dev = container_of(kobj, struct device, kobj);
	struct Scsi_Host  *shost = class_to_shost(dev);
	struct lpfc_vport *vport = (struct lpfc_vport *) shost->hostdata;
	struct lpfc_hba   *phba = vport->phba;

	if (phba->sli_rev >= LPFC_SLI_REV4)
		return -EPERM;

	if (off > FF_REG_AREA_SIZE)
		return -ERANGE;

	if ((off + count) > FF_REG_AREA_SIZE)
		count = FF_REG_AREA_SIZE - off;

	if (count == 0) return 0;

	if (off % 4 || count % 4 || (unsigned long)buf % 4)
		return -EINVAL;

	spin_lock_irq(&phba->hbalock);

	for (buf_off = 0; buf_off < count; buf_off += sizeof(uint32_t)) {
		tmp_ptr = (uint32_t *)(buf + buf_off);
		*tmp_ptr = readl(phba->ctrl_regs_memmap_p + off + buf_off);
	}

	spin_unlock_irq(&phba->hbalock);

	return count;
}

static struct bin_attribute sysfs_ctlreg_attr = {
	.attr = {
		.name = "ctlreg",
		.mode = S_IRUSR | S_IWUSR,
	},
	.size = 256,
	.read = sysfs_ctlreg_read,
	.write = sysfs_ctlreg_write,
};

/**
 * sysfs_mbox_write - Write method for writing information via mbox
 * @filp: open sysfs file
 * @kobj: kernel kobject that contains the kernel class device.
 * @bin_attr: kernel attributes passed to us.
 * @buf: contains the data to be written to sysfs mbox.
 * @off: offset into buffer to beginning of data.
 * @count: bytes to transfer.
 *
 * Description:
 * Deprecated function. All mailbox access from user space is performed via the
 * bsg interface.
 *
 * Returns:
 * -EPERM operation not permitted
 **/
static ssize_t
sysfs_mbox_write(struct file *filp, struct kobject *kobj,
		 struct bin_attribute *bin_attr,
		 char *buf, loff_t off, size_t count)
{
	return -EPERM;
}

/**
 * sysfs_mbox_read - Read method for reading information via mbox
 * @filp: open sysfs file
 * @kobj: kernel kobject that contains the kernel class device.
 * @bin_attr: kernel attributes passed to us.
 * @buf: contains the data to be read from sysfs mbox.
 * @off: offset into buffer to beginning of data.
 * @count: bytes to transfer.
 *
 * Description:
 * Deprecated function. All mailbox access from user space is performed via the
 * bsg interface.
 *
 * Returns:
 * -EPERM operation not permitted
 **/
static ssize_t
sysfs_mbox_read(struct file *filp, struct kobject *kobj,
		struct bin_attribute *bin_attr,
		char *buf, loff_t off, size_t count)
{
	return -EPERM;
}

static struct bin_attribute sysfs_mbox_attr = {
	.attr = {
		.name = "mbox",
		.mode = S_IRUSR | S_IWUSR,
	},
	.size = MAILBOX_SYSFS_MAX,
	.read = sysfs_mbox_read,
	.write = sysfs_mbox_write,
};

/**
 * lpfc_alloc_sysfs_attr - Creates the ctlreg and mbox entries
 * @vport: address of lpfc vport structure.
 *
 * Return codes:
 * zero on success
 * error return code from sysfs_create_bin_file()
 **/
int
lpfc_alloc_sysfs_attr(struct lpfc_vport *vport)
{
	struct Scsi_Host *shost = lpfc_shost_from_vport(vport);
	int error;

	error = sysfs_create_bin_file(&shost->shost_dev.kobj,
				      &sysfs_drvr_stat_data_attr);

	/* Virtual ports do not need ctrl_reg and mbox */
	if (error || vport->port_type == LPFC_NPIV_PORT)
		goto out;

	error = sysfs_create_bin_file(&shost->shost_dev.kobj,
				      &sysfs_ctlreg_attr);
	if (error)
		goto out_remove_stat_attr;

	error = sysfs_create_bin_file(&shost->shost_dev.kobj,
				      &sysfs_mbox_attr);
	if (error)
		goto out_remove_ctlreg_attr;

	return 0;
out_remove_ctlreg_attr:
	sysfs_remove_bin_file(&shost->shost_dev.kobj, &sysfs_ctlreg_attr);
out_remove_stat_attr:
	sysfs_remove_bin_file(&shost->shost_dev.kobj,
			&sysfs_drvr_stat_data_attr);
out:
	return error;
}

/**
 * lpfc_free_sysfs_attr - Removes the ctlreg and mbox entries
 * @vport: address of lpfc vport structure.
 **/
void
lpfc_free_sysfs_attr(struct lpfc_vport *vport)
{
	struct Scsi_Host *shost = lpfc_shost_from_vport(vport);
	sysfs_remove_bin_file(&shost->shost_dev.kobj,
		&sysfs_drvr_stat_data_attr);
	/* Virtual ports do not need ctrl_reg and mbox */
	if (vport->port_type == LPFC_NPIV_PORT)
		return;
	sysfs_remove_bin_file(&shost->shost_dev.kobj, &sysfs_mbox_attr);
	sysfs_remove_bin_file(&shost->shost_dev.kobj, &sysfs_ctlreg_attr);
}

/*
 * Dynamic FC Host Attributes Support
 */

/**
 * lpfc_get_host_symbolic_name - Copy symbolic name into the scsi host
 * @shost: kernel scsi host pointer.
 **/
static void
lpfc_get_host_symbolic_name(struct Scsi_Host *shost)
{
	struct lpfc_vport *vport = (struct lpfc_vport *)shost->hostdata;

	lpfc_vport_symbolic_node_name(vport, fc_host_symbolic_name(shost),
				      sizeof fc_host_symbolic_name(shost));
}

/**
 * lpfc_get_host_port_id - Copy the vport DID into the scsi host port id
 * @shost: kernel scsi host pointer.
 **/
static void
lpfc_get_host_port_id(struct Scsi_Host *shost)
{
	struct lpfc_vport *vport = (struct lpfc_vport *) shost->hostdata;

	/* note: fc_myDID already in cpu endianness */
	fc_host_port_id(shost) = vport->fc_myDID;
}

/**
 * lpfc_get_host_port_type - Set the value of the scsi host port type
 * @shost: kernel scsi host pointer.
 **/
static void
lpfc_get_host_port_type(struct Scsi_Host *shost)
{
	struct lpfc_vport *vport = (struct lpfc_vport *) shost->hostdata;
	struct lpfc_hba   *phba = vport->phba;

	spin_lock_irq(shost->host_lock);

	if (vport->port_type == LPFC_NPIV_PORT) {
		fc_host_port_type(shost) = FC_PORTTYPE_NPIV;
	} else if (lpfc_is_link_up(phba)) {
		if (phba->fc_topology == LPFC_TOPOLOGY_LOOP) {
			if (vport->fc_flag & FC_PUBLIC_LOOP)
				fc_host_port_type(shost) = FC_PORTTYPE_NLPORT;
			else
				fc_host_port_type(shost) = FC_PORTTYPE_LPORT;
		} else {
			if (vport->fc_flag & FC_FABRIC)
				fc_host_port_type(shost) = FC_PORTTYPE_NPORT;
			else
				fc_host_port_type(shost) = FC_PORTTYPE_PTP;
		}
	} else
		fc_host_port_type(shost) = FC_PORTTYPE_UNKNOWN;

	spin_unlock_irq(shost->host_lock);
}

/**
 * lpfc_get_host_port_state - Set the value of the scsi host port state
 * @shost: kernel scsi host pointer.
 **/
static void
lpfc_get_host_port_state(struct Scsi_Host *shost)
{
	struct lpfc_vport *vport = (struct lpfc_vport *) shost->hostdata;
	struct lpfc_hba   *phba = vport->phba;

	spin_lock_irq(shost->host_lock);

	if (vport->fc_flag & FC_OFFLINE_MODE)
		fc_host_port_state(shost) = FC_PORTSTATE_OFFLINE;
	else {
		switch (phba->link_state) {
		case LPFC_LINK_UNKNOWN:
		case LPFC_LINK_DOWN:
			fc_host_port_state(shost) = FC_PORTSTATE_LINKDOWN;
			break;
		case LPFC_LINK_UP:
		case LPFC_CLEAR_LA:
		case LPFC_HBA_READY:
			/* Links up, reports port state accordingly */
			if (vport->port_state < LPFC_VPORT_READY)
				fc_host_port_state(shost) =
							FC_PORTSTATE_BYPASSED;
			else
				fc_host_port_state(shost) =
							FC_PORTSTATE_ONLINE;
			break;
		case LPFC_HBA_ERROR:
			fc_host_port_state(shost) = FC_PORTSTATE_ERROR;
			break;
		default:
			fc_host_port_state(shost) = FC_PORTSTATE_UNKNOWN;
			break;
		}
	}

	spin_unlock_irq(shost->host_lock);
}

/**
 * lpfc_get_host_speed - Set the value of the scsi host speed
 * @shost: kernel scsi host pointer.
 **/
static void
lpfc_get_host_speed(struct Scsi_Host *shost)
{
	struct lpfc_vport *vport = (struct lpfc_vport *) shost->hostdata;
	struct lpfc_hba   *phba = vport->phba;

	spin_lock_irq(shost->host_lock);

	if ((lpfc_is_link_up(phba)) && (!(phba->hba_flag & HBA_FCOE_MODE))) {
		switch(phba->fc_linkspeed) {
		case LPFC_LINK_SPEED_1GHZ:
			fc_host_speed(shost) = FC_PORTSPEED_1GBIT;
			break;
		case LPFC_LINK_SPEED_2GHZ:
			fc_host_speed(shost) = FC_PORTSPEED_2GBIT;
			break;
		case LPFC_LINK_SPEED_4GHZ:
			fc_host_speed(shost) = FC_PORTSPEED_4GBIT;
			break;
		case LPFC_LINK_SPEED_8GHZ:
			fc_host_speed(shost) = FC_PORTSPEED_8GBIT;
			break;
		case LPFC_LINK_SPEED_10GHZ:
			fc_host_speed(shost) = FC_PORTSPEED_10GBIT;
			break;
		case LPFC_LINK_SPEED_16GHZ:
			fc_host_speed(shost) = FC_PORTSPEED_16GBIT;
			break;
		case LPFC_LINK_SPEED_32GHZ:
			fc_host_speed(shost) = FC_PORTSPEED_32GBIT;
			break;
		case LPFC_LINK_SPEED_64GHZ:
			fc_host_speed(shost) = FC_PORTSPEED_64GBIT;
			break;
		case LPFC_LINK_SPEED_128GHZ:
			fc_host_speed(shost) = FC_PORTSPEED_128GBIT;
			break;
		default:
			fc_host_speed(shost) = FC_PORTSPEED_UNKNOWN;
			break;
		}
	} else if (lpfc_is_link_up(phba) && (phba->hba_flag & HBA_FCOE_MODE)) {
		switch (phba->fc_linkspeed) {
		case LPFC_ASYNC_LINK_SPEED_10GBPS:
			fc_host_speed(shost) = FC_PORTSPEED_10GBIT;
			break;
		case LPFC_ASYNC_LINK_SPEED_25GBPS:
			fc_host_speed(shost) = FC_PORTSPEED_25GBIT;
			break;
		case LPFC_ASYNC_LINK_SPEED_40GBPS:
			fc_host_speed(shost) = FC_PORTSPEED_40GBIT;
			break;
		case LPFC_ASYNC_LINK_SPEED_100GBPS:
			fc_host_speed(shost) = FC_PORTSPEED_100GBIT;
			break;
		default:
			fc_host_speed(shost) = FC_PORTSPEED_UNKNOWN;
			break;
		}
	} else
		fc_host_speed(shost) = FC_PORTSPEED_UNKNOWN;

	spin_unlock_irq(shost->host_lock);
}

/**
 * lpfc_get_host_fabric_name - Set the value of the scsi host fabric name
 * @shost: kernel scsi host pointer.
 **/
static void
lpfc_get_host_fabric_name (struct Scsi_Host *shost)
{
	struct lpfc_vport *vport = (struct lpfc_vport *) shost->hostdata;
	struct lpfc_hba   *phba = vport->phba;
	u64 node_name;

	spin_lock_irq(shost->host_lock);

	if ((vport->port_state > LPFC_FLOGI) &&
	    ((vport->fc_flag & FC_FABRIC) ||
	     ((phba->fc_topology == LPFC_TOPOLOGY_LOOP) &&
	      (vport->fc_flag & FC_PUBLIC_LOOP))))
		node_name = wwn_to_u64(phba->fc_fabparam.nodeName.u.wwn);
	else
		/* fabric is local port if there is no F/FL_Port */
		node_name = 0;

	spin_unlock_irq(shost->host_lock);

	fc_host_fabric_name(shost) = node_name;
}

/**
 * lpfc_get_stats - Return statistical information about the adapter
 * @shost: kernel scsi host pointer.
 *
 * Notes:
 * NULL on error for link down, no mbox pool, sli2 active,
 * management not allowed, memory allocation error, or mbox error.
 *
 * Returns:
 * NULL for error
 * address of the adapter host statistics
 **/
static struct fc_host_statistics *
lpfc_get_stats(struct Scsi_Host *shost)
{
	struct lpfc_vport *vport = (struct lpfc_vport *) shost->hostdata;
	struct lpfc_hba   *phba = vport->phba;
	struct lpfc_sli   *psli = &phba->sli;
	struct fc_host_statistics *hs = &phba->link_stats;
	struct lpfc_lnk_stat * lso = &psli->lnk_stat_offsets;
	LPFC_MBOXQ_t *pmboxq;
	MAILBOX_t *pmb;
	unsigned long seconds;
	int rc = 0;

	/*
	 * prevent udev from issuing mailbox commands until the port is
	 * configured.
	 */
	if (phba->link_state < LPFC_LINK_DOWN ||
	    !phba->mbox_mem_pool ||
	    (phba->sli.sli_flag & LPFC_SLI_ACTIVE) == 0)
		return NULL;

	if (phba->sli.sli_flag & LPFC_BLOCK_MGMT_IO)
		return NULL;

	pmboxq = mempool_alloc(phba->mbox_mem_pool, GFP_KERNEL);
	if (!pmboxq)
		return NULL;
	memset(pmboxq, 0, sizeof (LPFC_MBOXQ_t));

	pmb = &pmboxq->u.mb;
	pmb->mbxCommand = MBX_READ_STATUS;
	pmb->mbxOwner = OWN_HOST;
	pmboxq->ctx_buf = NULL;
	pmboxq->vport = vport;

	if (vport->fc_flag & FC_OFFLINE_MODE)
		rc = lpfc_sli_issue_mbox(phba, pmboxq, MBX_POLL);
	else
		rc = lpfc_sli_issue_mbox_wait(phba, pmboxq, phba->fc_ratov * 2);

	if (rc != MBX_SUCCESS) {
		if (rc != MBX_TIMEOUT)
			mempool_free(pmboxq, phba->mbox_mem_pool);
		return NULL;
	}

	memset(hs, 0, sizeof (struct fc_host_statistics));

	hs->tx_frames = pmb->un.varRdStatus.xmitFrameCnt;
	/*
	 * The MBX_READ_STATUS returns tx_k_bytes which has to
	 * converted to words
	 */
	hs->tx_words = (uint64_t)
			((uint64_t)pmb->un.varRdStatus.xmitByteCnt
			* (uint64_t)256);
	hs->rx_frames = pmb->un.varRdStatus.rcvFrameCnt;
	hs->rx_words = (uint64_t)
			((uint64_t)pmb->un.varRdStatus.rcvByteCnt
			 * (uint64_t)256);

	memset(pmboxq, 0, sizeof (LPFC_MBOXQ_t));
	pmb->mbxCommand = MBX_READ_LNK_STAT;
	pmb->mbxOwner = OWN_HOST;
	pmboxq->ctx_buf = NULL;
	pmboxq->vport = vport;

	if (vport->fc_flag & FC_OFFLINE_MODE)
		rc = lpfc_sli_issue_mbox(phba, pmboxq, MBX_POLL);
	else
		rc = lpfc_sli_issue_mbox_wait(phba, pmboxq, phba->fc_ratov * 2);

	if (rc != MBX_SUCCESS) {
		if (rc != MBX_TIMEOUT)
			mempool_free(pmboxq, phba->mbox_mem_pool);
		return NULL;
	}

	hs->link_failure_count = pmb->un.varRdLnk.linkFailureCnt;
	hs->loss_of_sync_count = pmb->un.varRdLnk.lossSyncCnt;
	hs->loss_of_signal_count = pmb->un.varRdLnk.lossSignalCnt;
	hs->prim_seq_protocol_err_count = pmb->un.varRdLnk.primSeqErrCnt;
	hs->invalid_tx_word_count = pmb->un.varRdLnk.invalidXmitWord;
	hs->invalid_crc_count = pmb->un.varRdLnk.crcCnt;
	hs->error_frames = pmb->un.varRdLnk.crcCnt;

	hs->link_failure_count -= lso->link_failure_count;
	hs->loss_of_sync_count -= lso->loss_of_sync_count;
	hs->loss_of_signal_count -= lso->loss_of_signal_count;
	hs->prim_seq_protocol_err_count -= lso->prim_seq_protocol_err_count;
	hs->invalid_tx_word_count -= lso->invalid_tx_word_count;
	hs->invalid_crc_count -= lso->invalid_crc_count;
	hs->error_frames -= lso->error_frames;

	if (phba->hba_flag & HBA_FCOE_MODE) {
		hs->lip_count = -1;
		hs->nos_count = (phba->link_events >> 1);
		hs->nos_count -= lso->link_events;
	} else if (phba->fc_topology == LPFC_TOPOLOGY_LOOP) {
		hs->lip_count = (phba->fc_eventTag >> 1);
		hs->lip_count -= lso->link_events;
		hs->nos_count = -1;
	} else {
		hs->lip_count = -1;
		hs->nos_count = (phba->fc_eventTag >> 1);
		hs->nos_count -= lso->link_events;
	}

	hs->dumped_frames = -1;

	seconds = get_seconds();
	if (seconds < psli->stats_start)
		hs->seconds_since_last_reset = seconds +
				((unsigned long)-1 - psli->stats_start);
	else
		hs->seconds_since_last_reset = seconds - psli->stats_start;

	mempool_free(pmboxq, phba->mbox_mem_pool);

	return hs;
}

/**
 * lpfc_reset_stats - Copy the adapter link stats information
 * @shost: kernel scsi host pointer.
 **/
static void
lpfc_reset_stats(struct Scsi_Host *shost)
{
	struct lpfc_vport *vport = (struct lpfc_vport *) shost->hostdata;
	struct lpfc_hba   *phba = vport->phba;
	struct lpfc_sli   *psli = &phba->sli;
	struct lpfc_lnk_stat *lso = &psli->lnk_stat_offsets;
	LPFC_MBOXQ_t *pmboxq;
	MAILBOX_t *pmb;
	int rc = 0;

	if (phba->sli.sli_flag & LPFC_BLOCK_MGMT_IO)
		return;

	pmboxq = mempool_alloc(phba->mbox_mem_pool, GFP_KERNEL);
	if (!pmboxq)
		return;
	memset(pmboxq, 0, sizeof(LPFC_MBOXQ_t));

	pmb = &pmboxq->u.mb;
	pmb->mbxCommand = MBX_READ_STATUS;
	pmb->mbxOwner = OWN_HOST;
	pmb->un.varWords[0] = 0x1; /* reset request */
	pmboxq->ctx_buf = NULL;
	pmboxq->vport = vport;

	if ((vport->fc_flag & FC_OFFLINE_MODE) ||
		(!(psli->sli_flag & LPFC_SLI_ACTIVE)))
		rc = lpfc_sli_issue_mbox(phba, pmboxq, MBX_POLL);
	else
		rc = lpfc_sli_issue_mbox_wait(phba, pmboxq, phba->fc_ratov * 2);

	if (rc != MBX_SUCCESS) {
		if (rc != MBX_TIMEOUT)
			mempool_free(pmboxq, phba->mbox_mem_pool);
		return;
	}

	memset(pmboxq, 0, sizeof(LPFC_MBOXQ_t));
	pmb->mbxCommand = MBX_READ_LNK_STAT;
	pmb->mbxOwner = OWN_HOST;
	pmboxq->ctx_buf = NULL;
	pmboxq->vport = vport;

	if ((vport->fc_flag & FC_OFFLINE_MODE) ||
	    (!(psli->sli_flag & LPFC_SLI_ACTIVE)))
		rc = lpfc_sli_issue_mbox(phba, pmboxq, MBX_POLL);
	else
		rc = lpfc_sli_issue_mbox_wait(phba, pmboxq, phba->fc_ratov * 2);

	if (rc != MBX_SUCCESS) {
		if (rc != MBX_TIMEOUT)
			mempool_free( pmboxq, phba->mbox_mem_pool);
		return;
	}

	lso->link_failure_count = pmb->un.varRdLnk.linkFailureCnt;
	lso->loss_of_sync_count = pmb->un.varRdLnk.lossSyncCnt;
	lso->loss_of_signal_count = pmb->un.varRdLnk.lossSignalCnt;
	lso->prim_seq_protocol_err_count = pmb->un.varRdLnk.primSeqErrCnt;
	lso->invalid_tx_word_count = pmb->un.varRdLnk.invalidXmitWord;
	lso->invalid_crc_count = pmb->un.varRdLnk.crcCnt;
	lso->error_frames = pmb->un.varRdLnk.crcCnt;
	if (phba->hba_flag & HBA_FCOE_MODE)
		lso->link_events = (phba->link_events >> 1);
	else
		lso->link_events = (phba->fc_eventTag >> 1);

	psli->stats_start = get_seconds();

	mempool_free(pmboxq, phba->mbox_mem_pool);

	return;
}

/*
 * The LPFC driver treats linkdown handling as target loss events so there
 * are no sysfs handlers for link_down_tmo.
 */

/**
 * lpfc_get_node_by_target - Return the nodelist for a target
 * @starget: kernel scsi target pointer.
 *
 * Returns:
 * address of the node list if found
 * NULL target not found
 **/
static struct lpfc_nodelist *
lpfc_get_node_by_target(struct scsi_target *starget)
{
	struct Scsi_Host  *shost = dev_to_shost(starget->dev.parent);
	struct lpfc_vport *vport = (struct lpfc_vport *) shost->hostdata;
	struct lpfc_nodelist *ndlp;

	spin_lock_irq(shost->host_lock);
	/* Search for this, mapped, target ID */
	list_for_each_entry(ndlp, &vport->fc_nodes, nlp_listp) {
		if (NLP_CHK_NODE_ACT(ndlp) &&
		    ndlp->nlp_state == NLP_STE_MAPPED_NODE &&
		    starget->id == ndlp->nlp_sid) {
			spin_unlock_irq(shost->host_lock);
			return ndlp;
		}
	}
	spin_unlock_irq(shost->host_lock);
	return NULL;
}

/**
 * lpfc_get_starget_port_id - Set the target port id to the ndlp DID or -1
 * @starget: kernel scsi target pointer.
 **/
static void
lpfc_get_starget_port_id(struct scsi_target *starget)
{
	struct lpfc_nodelist *ndlp = lpfc_get_node_by_target(starget);

	fc_starget_port_id(starget) = ndlp ? ndlp->nlp_DID : -1;
}

/**
 * lpfc_get_starget_node_name - Set the target node name
 * @starget: kernel scsi target pointer.
 *
 * Description: Set the target node name to the ndlp node name wwn or zero.
 **/
static void
lpfc_get_starget_node_name(struct scsi_target *starget)
{
	struct lpfc_nodelist *ndlp = lpfc_get_node_by_target(starget);

	fc_starget_node_name(starget) =
		ndlp ? wwn_to_u64(ndlp->nlp_nodename.u.wwn) : 0;
}

/**
 * lpfc_get_starget_port_name - Set the target port name
 * @starget: kernel scsi target pointer.
 *
 * Description:  set the target port name to the ndlp port name wwn or zero.
 **/
static void
lpfc_get_starget_port_name(struct scsi_target *starget)
{
	struct lpfc_nodelist *ndlp = lpfc_get_node_by_target(starget);

	fc_starget_port_name(starget) =
		ndlp ? wwn_to_u64(ndlp->nlp_portname.u.wwn) : 0;
}

/**
 * lpfc_set_rport_loss_tmo - Set the rport dev loss tmo
 * @rport: fc rport address.
 * @timeout: new value for dev loss tmo.
 *
 * Description:
 * If timeout is non zero set the dev_loss_tmo to timeout, else set
 * dev_loss_tmo to one.
 **/
static void
lpfc_set_rport_loss_tmo(struct fc_rport *rport, uint32_t timeout)
{
	struct lpfc_rport_data *rdata = rport->dd_data;
	struct lpfc_nodelist *ndlp = rdata->pnode;
#if (IS_ENABLED(CONFIG_NVME_FC))
	struct lpfc_nvme_rport *nrport = NULL;
#endif

	if (timeout)
		rport->dev_loss_tmo = timeout;
	else
		rport->dev_loss_tmo = 1;

	if (!ndlp || !NLP_CHK_NODE_ACT(ndlp)) {
		dev_info(&rport->dev, "Cannot find remote node to "
				      "set rport dev loss tmo, port_id x%x\n",
				      rport->port_id);
		return;
	}

#if (IS_ENABLED(CONFIG_NVME_FC))
	nrport = lpfc_ndlp_get_nrport(ndlp);

	if (nrport && nrport->remoteport)
		nvme_fc_set_remoteport_devloss(nrport->remoteport,
					       rport->dev_loss_tmo);
#endif
}

/**
 * lpfc_rport_show_function - Return rport target information
 *
 * Description:
 * Macro that uses field to generate a function with the name lpfc_show_rport_
 *
 * lpfc_show_rport_##field: returns the bytes formatted in buf
 * @cdev: class converted to an fc_rport.
 * @buf: on return contains the target_field or zero.
 *
 * Returns: size of formatted string.
 **/
#define lpfc_rport_show_function(field, format_string, sz, cast)	\
static ssize_t								\
lpfc_show_rport_##field (struct device *dev,				\
			 struct device_attribute *attr,			\
			 char *buf)					\
{									\
	struct fc_rport *rport = transport_class_to_rport(dev);		\
	struct lpfc_rport_data *rdata = rport->hostdata;		\
	return scnprintf(buf, sz, format_string,			\
		(rdata->target) ? cast rdata->target->field : 0);	\
}

#define lpfc_rport_rd_attr(field, format_string, sz)			\
	lpfc_rport_show_function(field, format_string, sz, )		\
static FC_RPORT_ATTR(field, S_IRUGO, lpfc_show_rport_##field, NULL)

/**
 * lpfc_set_vport_symbolic_name - Set the vport's symbolic name
 * @fc_vport: The fc_vport who's symbolic name has been changed.
 *
 * Description:
 * This function is called by the transport after the @fc_vport's symbolic name
 * has been changed. This function re-registers the symbolic name with the
 * switch to propagate the change into the fabric if the vport is active.
 **/
static void
lpfc_set_vport_symbolic_name(struct fc_vport *fc_vport)
{
	struct lpfc_vport *vport = *(struct lpfc_vport **)fc_vport->dd_data;

	if (vport->port_state == LPFC_VPORT_READY)
		lpfc_ns_cmd(vport, SLI_CTNS_RSPN_ID, 0, 0);
}

/**
 * lpfc_hba_log_verbose_init - Set hba's log verbose level
 * @phba: Pointer to lpfc_hba struct.
 *
 * This function is called by the lpfc_get_cfgparam() routine to set the
 * module lpfc_log_verbose into the @phba cfg_log_verbose for use with
 * log message according to the module's lpfc_log_verbose parameter setting
 * before hba port or vport created.
 **/
static void
lpfc_hba_log_verbose_init(struct lpfc_hba *phba, uint32_t verbose)
{
	phba->cfg_log_verbose = verbose;
}

struct fc_function_template lpfc_transport_functions = {
	/* fixed attributes the driver supports */
	.show_host_node_name = 1,
	.show_host_port_name = 1,
	.show_host_supported_classes = 1,
	.show_host_supported_fc4s = 1,
	.show_host_supported_speeds = 1,
	.show_host_maxframe_size = 1,

	.get_host_symbolic_name = lpfc_get_host_symbolic_name,
	.show_host_symbolic_name = 1,

	/* dynamic attributes the driver supports */
	.get_host_port_id = lpfc_get_host_port_id,
	.show_host_port_id = 1,

	.get_host_port_type = lpfc_get_host_port_type,
	.show_host_port_type = 1,

	.get_host_port_state = lpfc_get_host_port_state,
	.show_host_port_state = 1,

	/* active_fc4s is shown but doesn't change (thus no get function) */
	.show_host_active_fc4s = 1,

	.get_host_speed = lpfc_get_host_speed,
	.show_host_speed = 1,

	.get_host_fabric_name = lpfc_get_host_fabric_name,
	.show_host_fabric_name = 1,

	/*
	 * The LPFC driver treats linkdown handling as target loss events
	 * so there are no sysfs handlers for link_down_tmo.
	 */

	.get_fc_host_stats = lpfc_get_stats,
	.reset_fc_host_stats = lpfc_reset_stats,

	.dd_fcrport_size = sizeof(struct lpfc_rport_data),
	.show_rport_maxframe_size = 1,
	.show_rport_supported_classes = 1,

	.set_rport_dev_loss_tmo = lpfc_set_rport_loss_tmo,
	.show_rport_dev_loss_tmo = 1,

	.get_starget_port_id  = lpfc_get_starget_port_id,
	.show_starget_port_id = 1,

	.get_starget_node_name = lpfc_get_starget_node_name,
	.show_starget_node_name = 1,

	.get_starget_port_name = lpfc_get_starget_port_name,
	.show_starget_port_name = 1,

	.issue_fc_host_lip = lpfc_issue_lip,
	.dev_loss_tmo_callbk = lpfc_dev_loss_tmo_callbk,
	.terminate_rport_io = lpfc_terminate_rport_io,

	.dd_fcvport_size = sizeof(struct lpfc_vport *),

	.vport_disable = lpfc_vport_disable,

	.set_vport_symbolic_name = lpfc_set_vport_symbolic_name,

	.bsg_request = lpfc_bsg_request,
	.bsg_timeout = lpfc_bsg_timeout,
};

struct fc_function_template lpfc_vport_transport_functions = {
	/* fixed attributes the driver supports */
	.show_host_node_name = 1,
	.show_host_port_name = 1,
	.show_host_supported_classes = 1,
	.show_host_supported_fc4s = 1,
	.show_host_supported_speeds = 1,
	.show_host_maxframe_size = 1,

	.get_host_symbolic_name = lpfc_get_host_symbolic_name,
	.show_host_symbolic_name = 1,

	/* dynamic attributes the driver supports */
	.get_host_port_id = lpfc_get_host_port_id,
	.show_host_port_id = 1,

	.get_host_port_type = lpfc_get_host_port_type,
	.show_host_port_type = 1,

	.get_host_port_state = lpfc_get_host_port_state,
	.show_host_port_state = 1,

	/* active_fc4s is shown but doesn't change (thus no get function) */
	.show_host_active_fc4s = 1,

	.get_host_speed = lpfc_get_host_speed,
	.show_host_speed = 1,

	.get_host_fabric_name = lpfc_get_host_fabric_name,
	.show_host_fabric_name = 1,

	/*
	 * The LPFC driver treats linkdown handling as target loss events
	 * so there are no sysfs handlers for link_down_tmo.
	 */

	.get_fc_host_stats = lpfc_get_stats,
	.reset_fc_host_stats = lpfc_reset_stats,

	.dd_fcrport_size = sizeof(struct lpfc_rport_data),
	.show_rport_maxframe_size = 1,
	.show_rport_supported_classes = 1,

	.set_rport_dev_loss_tmo = lpfc_set_rport_loss_tmo,
	.show_rport_dev_loss_tmo = 1,

	.get_starget_port_id  = lpfc_get_starget_port_id,
	.show_starget_port_id = 1,

	.get_starget_node_name = lpfc_get_starget_node_name,
	.show_starget_node_name = 1,

	.get_starget_port_name = lpfc_get_starget_port_name,
	.show_starget_port_name = 1,

	.dev_loss_tmo_callbk = lpfc_dev_loss_tmo_callbk,
	.terminate_rport_io = lpfc_terminate_rport_io,

	.vport_disable = lpfc_vport_disable,

	.set_vport_symbolic_name = lpfc_set_vport_symbolic_name,
};

/**
 * lpfc_get_hba_function_mode - Used to determine the HBA function in FCoE
 * Mode
 * @phba: lpfc_hba pointer.
 **/
static void
lpfc_get_hba_function_mode(struct lpfc_hba *phba)
{
	/* If it's a SkyHawk FCoE adapter */
	if (phba->pcidev->device == PCI_DEVICE_ID_SKYHAWK)
		phba->hba_flag |= HBA_FCOE_MODE;
	else
		phba->hba_flag &= ~HBA_FCOE_MODE;
}

/**
 * lpfc_get_cfgparam - Used during probe_one to init the adapter structure
 * @phba: lpfc_hba pointer.
 **/
void
lpfc_get_cfgparam(struct lpfc_hba *phba)
{
	lpfc_fcp_io_sched_init(phba, lpfc_fcp_io_sched);
	lpfc_ns_query_init(phba, lpfc_ns_query);
	lpfc_fcp2_no_tgt_reset_init(phba, lpfc_fcp2_no_tgt_reset);
	lpfc_cr_delay_init(phba, lpfc_cr_delay);
	lpfc_cr_count_init(phba, lpfc_cr_count);
	lpfc_multi_ring_support_init(phba, lpfc_multi_ring_support);
	lpfc_multi_ring_rctl_init(phba, lpfc_multi_ring_rctl);
	lpfc_multi_ring_type_init(phba, lpfc_multi_ring_type);
	lpfc_ack0_init(phba, lpfc_ack0);
	lpfc_xri_rebalancing_init(phba, lpfc_xri_rebalancing);
	lpfc_topology_init(phba, lpfc_topology);
	lpfc_link_speed_init(phba, lpfc_link_speed);
	lpfc_poll_tmo_init(phba, lpfc_poll_tmo);
	lpfc_task_mgmt_tmo_init(phba, lpfc_task_mgmt_tmo);
	lpfc_enable_npiv_init(phba, lpfc_enable_npiv);
	lpfc_fcf_failover_policy_init(phba, lpfc_fcf_failover_policy);
	lpfc_enable_rrq_init(phba, lpfc_enable_rrq);
	lpfc_fdmi_on_init(phba, lpfc_fdmi_on);
	lpfc_enable_SmartSAN_init(phba, lpfc_enable_SmartSAN);
	lpfc_use_msi_init(phba, lpfc_use_msi);
	lpfc_nvme_oas_init(phba, lpfc_nvme_oas);
	lpfc_nvme_embed_cmd_init(phba, lpfc_nvme_embed_cmd);
	lpfc_fcp_imax_init(phba, lpfc_fcp_imax);
	lpfc_cq_poll_threshold_init(phba, lpfc_cq_poll_threshold);
	lpfc_cq_max_proc_limit_init(phba, lpfc_cq_max_proc_limit);
	lpfc_fcp_cpu_map_init(phba, lpfc_fcp_cpu_map);
	lpfc_enable_hba_reset_init(phba, lpfc_enable_hba_reset);
	lpfc_enable_hba_heartbeat_init(phba, lpfc_enable_hba_heartbeat);

	lpfc_EnableXLane_init(phba, lpfc_EnableXLane);
	if (phba->sli_rev != LPFC_SLI_REV4)
		phba->cfg_EnableXLane = 0;
	lpfc_XLanePriority_init(phba, lpfc_XLanePriority);

	memset(phba->cfg_oas_tgt_wwpn, 0, (8 * sizeof(uint8_t)));
	memset(phba->cfg_oas_vpt_wwpn, 0, (8 * sizeof(uint8_t)));
	phba->cfg_oas_lun_state = 0;
	phba->cfg_oas_lun_status = 0;
	phba->cfg_oas_flags = 0;
	phba->cfg_oas_priority = 0;
	lpfc_enable_bg_init(phba, lpfc_enable_bg);
	lpfc_prot_mask_init(phba, lpfc_prot_mask);
	lpfc_prot_guard_init(phba, lpfc_prot_guard);
	if (phba->sli_rev == LPFC_SLI_REV4)
		phba->cfg_poll = 0;
	else
		phba->cfg_poll = lpfc_poll;

	/* Get the function mode */
	lpfc_get_hba_function_mode(phba);

	/* BlockGuard allowed for FC only. */
	if (phba->cfg_enable_bg && phba->hba_flag & HBA_FCOE_MODE) {
		lpfc_printf_log(phba, KERN_INFO, LOG_INIT,
				"0581 BlockGuard feature not supported\n");
		/* If set, clear the BlockGuard support param */
		phba->cfg_enable_bg = 0;
	} else if (phba->cfg_enable_bg) {
		phba->sli3_options |= LPFC_SLI3_BG_ENABLED;
	}

	lpfc_suppress_rsp_init(phba, lpfc_suppress_rsp);

	lpfc_enable_fc4_type_init(phba, lpfc_enable_fc4_type);
	lpfc_nvmet_mrq_init(phba, lpfc_nvmet_mrq);
	lpfc_nvmet_mrq_post_init(phba, lpfc_nvmet_mrq_post);

	/* Initialize first burst. Target vs Initiator are different. */
	lpfc_nvme_enable_fb_init(phba, lpfc_nvme_enable_fb);
	lpfc_nvmet_fb_size_init(phba, lpfc_nvmet_fb_size);
	lpfc_hdw_queue_init(phba, lpfc_hdw_queue);
	lpfc_irq_chann_init(phba, lpfc_irq_chann);
	lpfc_enable_bbcr_init(phba, lpfc_enable_bbcr);
	lpfc_enable_dpp_init(phba, lpfc_enable_dpp);

	if (phba->sli_rev != LPFC_SLI_REV4) {
		/* NVME only supported on SLI4 */
		phba->nvmet_support = 0;
		phba->cfg_nvmet_mrq = 0;
		phba->cfg_enable_fc4_type = LPFC_ENABLE_FCP;
		phba->cfg_enable_bbcr = 0;
		phba->cfg_xri_rebalancing = 0;
	} else {
		/* We MUST have FCP support */
		if (!(phba->cfg_enable_fc4_type & LPFC_ENABLE_FCP))
			phba->cfg_enable_fc4_type |= LPFC_ENABLE_FCP;
	}

	phba->cfg_auto_imax = (phba->cfg_fcp_imax) ? 0 : 1;

	phba->cfg_enable_pbde = 0;

	/* A value of 0 means use the number of CPUs found in the system */
	if (phba->cfg_hdw_queue == 0)
		phba->cfg_hdw_queue = phba->sli4_hba.num_present_cpu;
	if (phba->cfg_irq_chann == 0)
		phba->cfg_irq_chann = phba->sli4_hba.num_present_cpu;
	if (phba->cfg_irq_chann > phba->cfg_hdw_queue)
		phba->cfg_irq_chann = phba->cfg_hdw_queue;

	phba->cfg_soft_wwnn = 0L;
	phba->cfg_soft_wwpn = 0L;
	lpfc_sg_seg_cnt_init(phba, lpfc_sg_seg_cnt);
	lpfc_hba_queue_depth_init(phba, lpfc_hba_queue_depth);
	lpfc_hba_log_verbose_init(phba, lpfc_log_verbose);
	lpfc_aer_support_init(phba, lpfc_aer_support);
	lpfc_sriov_nr_virtfn_init(phba, lpfc_sriov_nr_virtfn);
	lpfc_request_firmware_upgrade_init(phba, lpfc_req_fw_upgrade);
	lpfc_suppress_link_up_init(phba, lpfc_suppress_link_up);
	lpfc_iocb_cnt_init(phba, lpfc_iocb_cnt);
	lpfc_delay_discovery_init(phba, lpfc_delay_discovery);
	lpfc_sli_mode_init(phba, lpfc_sli_mode);
	phba->cfg_enable_dss = 1;
	lpfc_enable_mds_diags_init(phba, lpfc_enable_mds_diags);
	lpfc_ras_fwlog_buffsize_init(phba, lpfc_ras_fwlog_buffsize);
	lpfc_ras_fwlog_level_init(phba, lpfc_ras_fwlog_level);
	lpfc_ras_fwlog_func_init(phba, lpfc_ras_fwlog_func);

	return;
}

/**
 * lpfc_nvme_mod_param_dep - Adjust module parameter value based on
 * dependencies between protocols and roles.
 * @phba: lpfc_hba pointer.
 **/
void
lpfc_nvme_mod_param_dep(struct lpfc_hba *phba)
{
	if (phba->cfg_hdw_queue > phba->sli4_hba.num_present_cpu)
		phba->cfg_hdw_queue = phba->sli4_hba.num_present_cpu;
	if (phba->cfg_irq_chann > phba->sli4_hba.num_present_cpu)
		phba->cfg_irq_chann = phba->sli4_hba.num_present_cpu;
	if (phba->cfg_irq_chann > phba->cfg_hdw_queue)
		phba->cfg_irq_chann = phba->cfg_hdw_queue;

	if (phba->cfg_enable_fc4_type & LPFC_ENABLE_NVME &&
	    phba->nvmet_support) {
		phba->cfg_enable_fc4_type &= ~LPFC_ENABLE_FCP;

		lpfc_printf_log(phba, KERN_INFO, LOG_NVME_DISC,
				"6013 %s x%x fb_size x%x, fb_max x%x\n",
				"NVME Target PRLI ACC enable_fb ",
				phba->cfg_nvme_enable_fb,
				phba->cfg_nvmet_fb_size,
				LPFC_NVMET_FB_SZ_MAX);

		if (phba->cfg_nvme_enable_fb == 0)
			phba->cfg_nvmet_fb_size = 0;
		else {
			if (phba->cfg_nvmet_fb_size > LPFC_NVMET_FB_SZ_MAX)
				phba->cfg_nvmet_fb_size = LPFC_NVMET_FB_SZ_MAX;
		}

		if (!phba->cfg_nvmet_mrq)
			phba->cfg_nvmet_mrq = phba->cfg_irq_chann;

		/* Adjust lpfc_nvmet_mrq to avoid running out of WQE slots */
		if (phba->cfg_nvmet_mrq > phba->cfg_irq_chann) {
			phba->cfg_nvmet_mrq = phba->cfg_irq_chann;
			lpfc_printf_log(phba, KERN_ERR, LOG_NVME_DISC,
					"6018 Adjust lpfc_nvmet_mrq to %d\n",
					phba->cfg_nvmet_mrq);
		}
		if (phba->cfg_nvmet_mrq > LPFC_NVMET_MRQ_MAX)
			phba->cfg_nvmet_mrq = LPFC_NVMET_MRQ_MAX;

	} else {
		/* Not NVME Target mode.  Turn off Target parameters. */
		phba->nvmet_support = 0;
		phba->cfg_nvmet_mrq = 0;
		phba->cfg_nvmet_fb_size = 0;
	}
}

/**
 * lpfc_get_vport_cfgparam - Used during port create, init the vport structure
 * @vport: lpfc_vport pointer.
 **/
void
lpfc_get_vport_cfgparam(struct lpfc_vport *vport)
{
	lpfc_log_verbose_init(vport, lpfc_log_verbose);
	lpfc_lun_queue_depth_init(vport, lpfc_lun_queue_depth);
	lpfc_tgt_queue_depth_init(vport, lpfc_tgt_queue_depth);
	lpfc_devloss_tmo_init(vport, lpfc_devloss_tmo);
	lpfc_nodev_tmo_init(vport, lpfc_nodev_tmo);
	lpfc_peer_port_login_init(vport, lpfc_peer_port_login);
	lpfc_restrict_login_init(vport, lpfc_restrict_login);
	lpfc_fcp_class_init(vport, lpfc_fcp_class);
	lpfc_use_adisc_init(vport, lpfc_use_adisc);
	lpfc_first_burst_size_init(vport, lpfc_first_burst_size);
	lpfc_max_scsicmpl_time_init(vport, lpfc_max_scsicmpl_time);
	lpfc_discovery_threads_init(vport, lpfc_discovery_threads);
	lpfc_max_luns_init(vport, lpfc_max_luns);
	lpfc_scan_down_init(vport, lpfc_scan_down);
	lpfc_enable_da_id_init(vport, lpfc_enable_da_id);
	return;
}<|MERGE_RESOLUTION|>--- conflicted
+++ resolved
@@ -5244,20 +5244,12 @@
 		cpup = &phba->sli4_hba.cpu_map[phba->sli4_hba.curr_disp_cpu];
 
 		if (!cpu_present(phba->sli4_hba.curr_disp_cpu))
-<<<<<<< HEAD
-			len += snprintf(buf + len, PAGE_SIZE - len,
-=======
 			len += scnprintf(buf + len, PAGE_SIZE - len,
->>>>>>> e9b12d88
 					"CPU %02d not present\n",
 					phba->sli4_hba.curr_disp_cpu);
 		else if (cpup->irq == LPFC_VECTOR_MAP_EMPTY) {
 			if (cpup->hdwq == LPFC_VECTOR_MAP_EMPTY)
-<<<<<<< HEAD
-				len += snprintf(
-=======
 				len += scnprintf(
->>>>>>> e9b12d88
 					buf + len, PAGE_SIZE - len,
 					"CPU %02d hdwq None "
 					"physid %d coreid %d ht %d ua %d\n",
@@ -5266,24 +5258,6 @@
 					(cpup->flag & LPFC_CPU_MAP_HYPER),
 					(cpup->flag & LPFC_CPU_MAP_UNASSIGN));
 			else
-<<<<<<< HEAD
-				len += snprintf(
-					buf + len, PAGE_SIZE - len,
-					"CPU %02d EQ %04d hdwq %04d "
-					"physid %d coreid %d ht %d ua %d\n",
-					phba->sli4_hba.curr_disp_cpu,
-					cpup->eq, cpup->hdwq, cpup->phys_id,
-					cpup->core_id,
-					(cpup->flag & LPFC_CPU_MAP_HYPER),
-					(cpup->flag & LPFC_CPU_MAP_UNASSIGN));
-		} else {
-			if (cpup->hdwq == LPFC_VECTOR_MAP_EMPTY)
-				len += snprintf(
-					buf + len, PAGE_SIZE - len,
-					"CPU %02d hdwq None "
-					"physid %d coreid %d ht %d ua %d IRQ %d\n",
-					phba->sli4_hba.curr_disp_cpu,
-=======
 				len += scnprintf(
 					buf + len, PAGE_SIZE - len,
 					"CPU %02d EQ %04d hdwq %04d "
@@ -5300,18 +5274,13 @@
 					"CPU %02d hdwq None "
 					"physid %d coreid %d ht %d ua %d IRQ %d\n",
 					phba->sli4_hba.curr_disp_cpu,
->>>>>>> e9b12d88
 					cpup->phys_id,
 					cpup->core_id,
 					(cpup->flag & LPFC_CPU_MAP_HYPER),
 					(cpup->flag & LPFC_CPU_MAP_UNASSIGN),
 					cpup->irq);
 			else
-<<<<<<< HEAD
-				len += snprintf(
-=======
 				len += scnprintf(
->>>>>>> e9b12d88
 					buf + len, PAGE_SIZE - len,
 					"CPU %02d EQ %04d hdwq %04d "
 					"physid %d coreid %d ht %d ua %d IRQ %d\n",
@@ -5329,11 +5298,7 @@
 		if (phba->sli4_hba.curr_disp_cpu <
 				phba->sli4_hba.num_possible_cpu &&
 				(len >= (PAGE_SIZE - 64))) {
-<<<<<<< HEAD
-			len += snprintf(buf + len,
-=======
 			len += scnprintf(buf + len,
->>>>>>> e9b12d88
 					PAGE_SIZE - len, "more...\n");
 			break;
 		}
@@ -5697,19 +5662,11 @@
  * lpfc_hdw_queue: Set the number of Hardware Queues the driver
  * will advertise it supports to the NVME and  SCSI layers. This also
  * will map to the number of CQ/WQ pairs the driver will create.
-<<<<<<< HEAD
  *
  * The NVME Layer will try to create this many, plus 1 administrative
  * hardware queue. The administrative queue will always map to WQ 0
  * A hardware IO queue maps (qidx) to a specific driver CQ/WQ.
  *
-=======
- *
- * The NVME Layer will try to create this many, plus 1 administrative
- * hardware queue. The administrative queue will always map to WQ 0
- * A hardware IO queue maps (qidx) to a specific driver CQ/WQ.
- *
->>>>>>> e9b12d88
  *      0    = Configure the number of hdw queues to the number of active CPUs.
  *      1,128 = Manually specify how many hdw queues to use.
  *
