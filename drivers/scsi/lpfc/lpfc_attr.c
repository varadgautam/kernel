/*******************************************************************
 * This file is part of the Emulex Linux Device Driver for         *
 * Fibre Channel Host Bus Adapters.                                *
 * Copyright (C) 2017-2019 Broadcom. All Rights Reserved. The term *
 * “Broadcom” refers to Broadcom Inc. and/or its subsidiaries.  *
 * Copyright (C) 2004-2016 Emulex.  All rights reserved.           *
 * EMULEX and SLI are trademarks of Emulex.                        *
 * www.broadcom.com                                                *
 * Portions Copyright (C) 2004-2005 Christoph Hellwig              *
 *                                                                 *
 * This program is free software; you can redistribute it and/or   *
 * modify it under the terms of version 2 of the GNU General       *
 * Public License as published by the Free Software Foundation.    *
 * This program is distributed in the hope that it will be useful. *
 * ALL EXPRESS OR IMPLIED CONDITIONS, REPRESENTATIONS AND          *
 * WARRANTIES, INCLUDING ANY IMPLIED WARRANTY OF MERCHANTABILITY,  *
 * FITNESS FOR A PARTICULAR PURPOSE, OR NON-INFRINGEMENT, ARE      *
 * DISCLAIMED, EXCEPT TO THE EXTENT THAT SUCH DISCLAIMERS ARE HELD *
 * TO BE LEGALLY INVALID.  See the GNU General Public License for  *
 * more details, a copy of which can be found in the file COPYING  *
 * included with this package.                                     *
 *******************************************************************/

#include <linux/ctype.h>
#include <linux/delay.h>
#include <linux/pci.h>
#include <linux/interrupt.h>
#include <linux/module.h>
#include <linux/aer.h>
#include <linux/gfp.h>
#include <linux/kernel.h>

#include <scsi/scsi.h>
#include <scsi/scsi_device.h>
#include <scsi/scsi_host.h>
#include <scsi/scsi_tcq.h>
#include <scsi/scsi_transport_fc.h>
#include <scsi/fc/fc_fs.h>

#include <linux/nvme-fc-driver.h>

#include "lpfc_hw4.h"
#include "lpfc_hw.h"
#include "lpfc_sli.h"
#include "lpfc_sli4.h"
#include "lpfc_nl.h"
#include "lpfc_disc.h"
#include "lpfc.h"
#include "lpfc_scsi.h"
#include "lpfc_nvme.h"
#include "lpfc_nvmet.h"
#include "lpfc_logmsg.h"
#include "lpfc_version.h"
#include "lpfc_compat.h"
#include "lpfc_crtn.h"
#include "lpfc_vport.h"
#include "lpfc_attr.h"

#define LPFC_DEF_DEVLOSS_TMO	30
#define LPFC_MIN_DEVLOSS_TMO	1
#define LPFC_MAX_DEVLOSS_TMO	255

#define LPFC_DEF_MRQ_POST	512
#define LPFC_MIN_MRQ_POST	512
#define LPFC_MAX_MRQ_POST	2048

/*
 * Write key size should be multiple of 4. If write key is changed
 * make sure that library write key is also changed.
 */
#define LPFC_REG_WRITE_KEY_SIZE	4
#define LPFC_REG_WRITE_KEY	"EMLX"

const char *const trunk_errmsg[] = {	/* map errcode */
	"",	/* There is no such error code at index 0*/
	"link negotiated speed does not match existing"
		" trunk - link was \"low\" speed",
	"link negotiated speed does not match"
		" existing trunk - link was \"middle\" speed",
	"link negotiated speed does not match existing"
		" trunk - link was \"high\" speed",
	"Attached to non-trunking port - F_Port",
	"Attached to non-trunking port - N_Port",
	"FLOGI response timeout",
	"non-FLOGI frame received",
	"Invalid FLOGI response",
	"Trunking initialization protocol",
	"Trunk peer device mismatch",
};

/**
 * lpfc_jedec_to_ascii - Hex to ascii convertor according to JEDEC rules
 * @incr: integer to convert.
 * @hdw: ascii string holding converted integer plus a string terminator.
 *
 * Description:
 * JEDEC Joint Electron Device Engineering Council.
 * Convert a 32 bit integer composed of 8 nibbles into an 8 byte ascii
 * character string. The string is then terminated with a NULL in byte 9.
 * Hex 0-9 becomes ascii '0' to '9'.
 * Hex a-f becomes ascii '=' to 'B' capital B.
 *
 * Notes:
 * Coded for 32 bit integers only.
 **/
static void
lpfc_jedec_to_ascii(int incr, char hdw[])
{
	int i, j;
	for (i = 0; i < 8; i++) {
		j = (incr & 0xf);
		if (j <= 9)
			hdw[7 - i] = 0x30 +  j;
		 else
			hdw[7 - i] = 0x61 + j - 10;
		incr = (incr >> 4);
	}
	hdw[8] = 0;
	return;
}

/**
 * lpfc_drvr_version_show - Return the Emulex driver string with version number
 * @dev: class unused variable.
 * @attr: device attribute, not used.
 * @buf: on return contains the module description text.
 *
 * Returns: size of formatted string.
 **/
static ssize_t
lpfc_drvr_version_show(struct device *dev, struct device_attribute *attr,
		       char *buf)
{
	return scnprintf(buf, PAGE_SIZE, LPFC_MODULE_DESC "\n");
}

/**
 * lpfc_enable_fip_show - Return the fip mode of the HBA
 * @dev: class unused variable.
 * @attr: device attribute, not used.
 * @buf: on return contains the module description text.
 *
 * Returns: size of formatted string.
 **/
static ssize_t
lpfc_enable_fip_show(struct device *dev, struct device_attribute *attr,
		       char *buf)
{
	struct Scsi_Host *shost = class_to_shost(dev);
	struct lpfc_vport *vport = (struct lpfc_vport *) shost->hostdata;
	struct lpfc_hba   *phba = vport->phba;

	if (phba->hba_flag & HBA_FIP_SUPPORT)
		return scnprintf(buf, PAGE_SIZE, "1\n");
	else
		return scnprintf(buf, PAGE_SIZE, "0\n");
}

static ssize_t
lpfc_nvme_info_show(struct device *dev, struct device_attribute *attr,
		    char *buf)
{
	struct Scsi_Host *shost = class_to_shost(dev);
	struct lpfc_vport *vport = shost_priv(shost);
	struct lpfc_hba   *phba = vport->phba;
	struct lpfc_nvmet_tgtport *tgtp;
	struct nvme_fc_local_port *localport;
	struct lpfc_nvme_lport *lport;
	struct lpfc_nvme_rport *rport;
	struct lpfc_nodelist *ndlp;
	struct nvme_fc_remote_port *nrport;
	struct lpfc_fc4_ctrl_stat *cstat;
	uint64_t data1, data2, data3;
	uint64_t totin, totout, tot;
	char *statep;
	int i;
	int len = 0;
	char tmp[LPFC_MAX_NVME_INFO_TMP_LEN] = {0};
	unsigned long iflags = 0;

	if (!(vport->cfg_enable_fc4_type & LPFC_ENABLE_NVME)) {
		len = scnprintf(buf, PAGE_SIZE, "NVME Disabled\n");
		return len;
	}
	if (phba->nvmet_support) {
		if (!phba->targetport) {
			len = scnprintf(buf, PAGE_SIZE,
					"NVME Target: x%llx is not allocated\n",
					wwn_to_u64(vport->fc_portname.u.wwn));
			return len;
		}
		/* Port state is only one of two values for now. */
		if (phba->targetport->port_id)
			statep = "REGISTERED";
		else
			statep = "INIT";
		scnprintf(tmp, sizeof(tmp),
			  "NVME Target Enabled  State %s\n",
			  statep);
		if (strlcat(buf, tmp, PAGE_SIZE) >= PAGE_SIZE)
			goto buffer_done;

		scnprintf(tmp, sizeof(tmp),
			  "%s%d WWPN x%llx WWNN x%llx DID x%06x\n",
			  "NVME Target: lpfc",
			  phba->brd_no,
			  wwn_to_u64(vport->fc_portname.u.wwn),
			  wwn_to_u64(vport->fc_nodename.u.wwn),
			  phba->targetport->port_id);
		if (strlcat(buf, tmp, PAGE_SIZE) >= PAGE_SIZE)
			goto buffer_done;

		if (strlcat(buf, "\nNVME Target: Statistics\n", PAGE_SIZE)
		    >= PAGE_SIZE)
			goto buffer_done;

		tgtp = (struct lpfc_nvmet_tgtport *)phba->targetport->private;
		scnprintf(tmp, sizeof(tmp),
			  "LS: Rcv %08x Drop %08x Abort %08x\n",
			  atomic_read(&tgtp->rcv_ls_req_in),
			  atomic_read(&tgtp->rcv_ls_req_drop),
			  atomic_read(&tgtp->xmt_ls_abort));
		if (strlcat(buf, tmp, PAGE_SIZE) >= PAGE_SIZE)
			goto buffer_done;

		if (atomic_read(&tgtp->rcv_ls_req_in) !=
		    atomic_read(&tgtp->rcv_ls_req_out)) {
			scnprintf(tmp, sizeof(tmp),
				  "Rcv LS: in %08x != out %08x\n",
				  atomic_read(&tgtp->rcv_ls_req_in),
				  atomic_read(&tgtp->rcv_ls_req_out));
			if (strlcat(buf, tmp, PAGE_SIZE) >= PAGE_SIZE)
				goto buffer_done;
		}

		scnprintf(tmp, sizeof(tmp),
			  "LS: Xmt %08x Drop %08x Cmpl %08x\n",
			  atomic_read(&tgtp->xmt_ls_rsp),
			  atomic_read(&tgtp->xmt_ls_drop),
			  atomic_read(&tgtp->xmt_ls_rsp_cmpl));
		if (strlcat(buf, tmp, PAGE_SIZE) >= PAGE_SIZE)
			goto buffer_done;

		scnprintf(tmp, sizeof(tmp),
			  "LS: RSP Abort %08x xb %08x Err %08x\n",
			  atomic_read(&tgtp->xmt_ls_rsp_aborted),
			  atomic_read(&tgtp->xmt_ls_rsp_xb_set),
			  atomic_read(&tgtp->xmt_ls_rsp_error));
		if (strlcat(buf, tmp, PAGE_SIZE) >= PAGE_SIZE)
			goto buffer_done;

		scnprintf(tmp, sizeof(tmp),
			  "FCP: Rcv %08x Defer %08x Release %08x "
			  "Drop %08x\n",
			  atomic_read(&tgtp->rcv_fcp_cmd_in),
			  atomic_read(&tgtp->rcv_fcp_cmd_defer),
			  atomic_read(&tgtp->xmt_fcp_release),
			  atomic_read(&tgtp->rcv_fcp_cmd_drop));
		if (strlcat(buf, tmp, PAGE_SIZE) >= PAGE_SIZE)
			goto buffer_done;

		if (atomic_read(&tgtp->rcv_fcp_cmd_in) !=
		    atomic_read(&tgtp->rcv_fcp_cmd_out)) {
			scnprintf(tmp, sizeof(tmp),
				  "Rcv FCP: in %08x != out %08x\n",
				  atomic_read(&tgtp->rcv_fcp_cmd_in),
				  atomic_read(&tgtp->rcv_fcp_cmd_out));
			if (strlcat(buf, tmp, PAGE_SIZE) >= PAGE_SIZE)
				goto buffer_done;
		}

		scnprintf(tmp, sizeof(tmp),
			  "FCP Rsp: RD %08x rsp %08x WR %08x rsp %08x "
			  "drop %08x\n",
			  atomic_read(&tgtp->xmt_fcp_read),
			  atomic_read(&tgtp->xmt_fcp_read_rsp),
			  atomic_read(&tgtp->xmt_fcp_write),
			  atomic_read(&tgtp->xmt_fcp_rsp),
			  atomic_read(&tgtp->xmt_fcp_drop));
		if (strlcat(buf, tmp, PAGE_SIZE) >= PAGE_SIZE)
			goto buffer_done;

		scnprintf(tmp, sizeof(tmp),
			  "FCP Rsp Cmpl: %08x err %08x drop %08x\n",
			  atomic_read(&tgtp->xmt_fcp_rsp_cmpl),
			  atomic_read(&tgtp->xmt_fcp_rsp_error),
			  atomic_read(&tgtp->xmt_fcp_rsp_drop));
		if (strlcat(buf, tmp, PAGE_SIZE) >= PAGE_SIZE)
			goto buffer_done;

		scnprintf(tmp, sizeof(tmp),
			  "FCP Rsp Abort: %08x xb %08x xricqe  %08x\n",
			  atomic_read(&tgtp->xmt_fcp_rsp_aborted),
			  atomic_read(&tgtp->xmt_fcp_rsp_xb_set),
			  atomic_read(&tgtp->xmt_fcp_xri_abort_cqe));
		if (strlcat(buf, tmp, PAGE_SIZE) >= PAGE_SIZE)
			goto buffer_done;

		scnprintf(tmp, sizeof(tmp),
			  "ABORT: Xmt %08x Cmpl %08x\n",
			  atomic_read(&tgtp->xmt_fcp_abort),
			  atomic_read(&tgtp->xmt_fcp_abort_cmpl));
		if (strlcat(buf, tmp, PAGE_SIZE) >= PAGE_SIZE)
			goto buffer_done;

		scnprintf(tmp, sizeof(tmp),
			  "ABORT: Sol %08x  Usol %08x Err %08x Cmpl %08x\n",
			  atomic_read(&tgtp->xmt_abort_sol),
			  atomic_read(&tgtp->xmt_abort_unsol),
			  atomic_read(&tgtp->xmt_abort_rsp),
			  atomic_read(&tgtp->xmt_abort_rsp_error));
		if (strlcat(buf, tmp, PAGE_SIZE) >= PAGE_SIZE)
			goto buffer_done;

		scnprintf(tmp, sizeof(tmp),
			  "DELAY: ctx %08x  fod %08x wqfull %08x\n",
			  atomic_read(&tgtp->defer_ctx),
			  atomic_read(&tgtp->defer_fod),
			  atomic_read(&tgtp->defer_wqfull));
		if (strlcat(buf, tmp, PAGE_SIZE) >= PAGE_SIZE)
			goto buffer_done;

		/* Calculate outstanding IOs */
		tot = atomic_read(&tgtp->rcv_fcp_cmd_drop);
		tot += atomic_read(&tgtp->xmt_fcp_release);
		tot = atomic_read(&tgtp->rcv_fcp_cmd_in) - tot;

		scnprintf(tmp, sizeof(tmp),
			  "IO_CTX: %08x  WAIT: cur %08x tot %08x\n"
			  "CTX Outstanding %08llx\n\n",
			  phba->sli4_hba.nvmet_xri_cnt,
			  phba->sli4_hba.nvmet_io_wait_cnt,
			  phba->sli4_hba.nvmet_io_wait_total,
			  tot);
		strlcat(buf, tmp, PAGE_SIZE);
		goto buffer_done;
	}

	localport = vport->localport;
	if (!localport) {
		len = scnprintf(buf, PAGE_SIZE,
				"NVME Initiator x%llx is not allocated\n",
				wwn_to_u64(vport->fc_portname.u.wwn));
		return len;
	}
	lport = (struct lpfc_nvme_lport *)localport->private;
	if (strlcat(buf, "\nNVME Initiator Enabled\n", PAGE_SIZE) >= PAGE_SIZE)
		goto buffer_done;

	scnprintf(tmp, sizeof(tmp),
		  "XRI Dist lpfc%d Total %d IO %d ELS %d\n",
		  phba->brd_no,
		  phba->sli4_hba.max_cfg_param.max_xri,
		  phba->sli4_hba.io_xri_max,
		  lpfc_sli4_get_els_iocb_cnt(phba));
	if (strlcat(buf, tmp, PAGE_SIZE) >= PAGE_SIZE)
		goto rcu_unlock_buf_done;

	/* Port state is only one of two values for now. */
	if (localport->port_id)
		statep = "ONLINE";
	else
		statep = "UNKNOWN ";

	scnprintf(tmp, sizeof(tmp),
		  "%s%d WWPN x%llx WWNN x%llx DID x%06x %s\n",
		  "NVME LPORT lpfc",
		  phba->brd_no,
		  wwn_to_u64(vport->fc_portname.u.wwn),
		  wwn_to_u64(vport->fc_nodename.u.wwn),
		  localport->port_id, statep);
	if (strlcat(buf, tmp, PAGE_SIZE) >= PAGE_SIZE)
		goto rcu_unlock_buf_done;

	spin_lock_irq(shost->host_lock);

	list_for_each_entry(ndlp, &vport->fc_nodes, nlp_listp) {
		nrport = NULL;
		spin_lock_irqsave(&vport->phba->hbalock, iflags);
		rport = lpfc_ndlp_get_nrport(ndlp);
		if (rport)
			nrport = rport->remoteport;
		spin_unlock_irqrestore(&vport->phba->hbalock, iflags);
		if (!nrport)
			continue;

		/* Port state is only one of two values for now. */
		switch (nrport->port_state) {
		case FC_OBJSTATE_ONLINE:
			statep = "ONLINE";
			break;
		case FC_OBJSTATE_UNKNOWN:
			statep = "UNKNOWN ";
			break;
		default:
			statep = "UNSUPPORTED";
			break;
		}

		/* Tab in to show lport ownership. */
		if (strlcat(buf, "NVME RPORT       ", PAGE_SIZE) >= PAGE_SIZE)
<<<<<<< HEAD
			goto rcu_unlock_buf_done;
		if (phba->brd_no >= 10) {
			if (strlcat(buf, " ", PAGE_SIZE) >= PAGE_SIZE)
				goto rcu_unlock_buf_done;
=======
			goto unlock_buf_done;
		if (phba->brd_no >= 10) {
			if (strlcat(buf, " ", PAGE_SIZE) >= PAGE_SIZE)
				goto unlock_buf_done;
>>>>>>> 17d93760
		}

		scnprintf(tmp, sizeof(tmp), "WWPN x%llx ",
			  nrport->port_name);
		if (strlcat(buf, tmp, PAGE_SIZE) >= PAGE_SIZE)
<<<<<<< HEAD
			goto rcu_unlock_buf_done;
=======
			goto unlock_buf_done;
>>>>>>> 17d93760

		scnprintf(tmp, sizeof(tmp), "WWNN x%llx ",
			  nrport->node_name);
		if (strlcat(buf, tmp, PAGE_SIZE) >= PAGE_SIZE)
<<<<<<< HEAD
			goto rcu_unlock_buf_done;
=======
			goto unlock_buf_done;
>>>>>>> 17d93760

		scnprintf(tmp, sizeof(tmp), "DID x%06x ",
			  nrport->port_id);
		if (strlcat(buf, tmp, PAGE_SIZE) >= PAGE_SIZE)
<<<<<<< HEAD
			goto rcu_unlock_buf_done;
=======
			goto unlock_buf_done;
>>>>>>> 17d93760

		/* An NVME rport can have multiple roles. */
		if (nrport->port_role & FC_PORT_ROLE_NVME_INITIATOR) {
			if (strlcat(buf, "INITIATOR ", PAGE_SIZE) >= PAGE_SIZE)
<<<<<<< HEAD
				goto rcu_unlock_buf_done;
		}
		if (nrport->port_role & FC_PORT_ROLE_NVME_TARGET) {
			if (strlcat(buf, "TARGET ", PAGE_SIZE) >= PAGE_SIZE)
				goto rcu_unlock_buf_done;
		}
		if (nrport->port_role & FC_PORT_ROLE_NVME_DISCOVERY) {
			if (strlcat(buf, "DISCSRVC ", PAGE_SIZE) >= PAGE_SIZE)
				goto rcu_unlock_buf_done;
=======
				goto unlock_buf_done;
		}
		if (nrport->port_role & FC_PORT_ROLE_NVME_TARGET) {
			if (strlcat(buf, "TARGET ", PAGE_SIZE) >= PAGE_SIZE)
				goto unlock_buf_done;
		}
		if (nrport->port_role & FC_PORT_ROLE_NVME_DISCOVERY) {
			if (strlcat(buf, "DISCSRVC ", PAGE_SIZE) >= PAGE_SIZE)
				goto unlock_buf_done;
>>>>>>> 17d93760
		}
		if (nrport->port_role & ~(FC_PORT_ROLE_NVME_INITIATOR |
					  FC_PORT_ROLE_NVME_TARGET |
					  FC_PORT_ROLE_NVME_DISCOVERY)) {
			scnprintf(tmp, sizeof(tmp), "UNKNOWN ROLE x%x",
				  nrport->port_role);
			if (strlcat(buf, tmp, PAGE_SIZE) >= PAGE_SIZE)
<<<<<<< HEAD
				goto rcu_unlock_buf_done;
=======
				goto unlock_buf_done;
>>>>>>> 17d93760
		}

		scnprintf(tmp, sizeof(tmp), "%s\n", statep);
		if (strlcat(buf, tmp, PAGE_SIZE) >= PAGE_SIZE)
<<<<<<< HEAD
			goto rcu_unlock_buf_done;
=======
			goto unlock_buf_done;
>>>>>>> 17d93760
	}
	spin_unlock_irq(shost->host_lock);

	if (!lport)
		goto buffer_done;

	if (strlcat(buf, "\nNVME Statistics\n", PAGE_SIZE) >= PAGE_SIZE)
		goto buffer_done;

	scnprintf(tmp, sizeof(tmp),
		  "LS: Xmt %010x Cmpl %010x Abort %08x\n",
		  atomic_read(&lport->fc4NvmeLsRequests),
		  atomic_read(&lport->fc4NvmeLsCmpls),
		  atomic_read(&lport->xmt_ls_abort));
	if (strlcat(buf, tmp, PAGE_SIZE) >= PAGE_SIZE)
		goto buffer_done;

	scnprintf(tmp, sizeof(tmp),
		  "LS XMIT: Err %08x  CMPL: xb %08x Err %08x\n",
		  atomic_read(&lport->xmt_ls_err),
		  atomic_read(&lport->cmpl_ls_xb),
		  atomic_read(&lport->cmpl_ls_err));
	if (strlcat(buf, tmp, PAGE_SIZE) >= PAGE_SIZE)
		goto buffer_done;

	totin = 0;
	totout = 0;
	for (i = 0; i < phba->cfg_hdw_queue; i++) {
		cstat = &phba->sli4_hba.hdwq[i].nvme_cstat;
		tot = cstat->io_cmpls;
		totin += tot;
		data1 = cstat->input_requests;
		data2 = cstat->output_requests;
		data3 = cstat->control_requests;
		totout += (data1 + data2 + data3);
	}
	scnprintf(tmp, sizeof(tmp),
		  "Total FCP Cmpl %016llx Issue %016llx "
		  "OutIO %016llx\n",
		  totin, totout, totout - totin);
	if (strlcat(buf, tmp, PAGE_SIZE) >= PAGE_SIZE)
		goto buffer_done;

	scnprintf(tmp, sizeof(tmp),
		  "\tabort %08x noxri %08x nondlp %08x qdepth %08x "
		  "wqerr %08x err %08x\n",
		  atomic_read(&lport->xmt_fcp_abort),
		  atomic_read(&lport->xmt_fcp_noxri),
		  atomic_read(&lport->xmt_fcp_bad_ndlp),
		  atomic_read(&lport->xmt_fcp_qdepth),
		  atomic_read(&lport->xmt_fcp_err),
		  atomic_read(&lport->xmt_fcp_wqerr));
	if (strlcat(buf, tmp, PAGE_SIZE) >= PAGE_SIZE)
		goto buffer_done;

	scnprintf(tmp, sizeof(tmp),
		  "FCP CMPL: xb %08x Err %08x\n",
		  atomic_read(&lport->cmpl_fcp_xb),
		  atomic_read(&lport->cmpl_fcp_err));
	strlcat(buf, tmp, PAGE_SIZE);

<<<<<<< HEAD
	/* RCU is already unlocked. */
	goto buffer_done;

 rcu_unlock_buf_done:
	rcu_read_unlock();
=======
	/* host_lock is already unlocked. */
	goto buffer_done;

 unlock_buf_done:
	spin_unlock_irq(shost->host_lock);
>>>>>>> 17d93760

 buffer_done:
	len = strnlen(buf, PAGE_SIZE);

	if (unlikely(len >= (PAGE_SIZE - 1))) {
		lpfc_printf_log(phba, KERN_INFO, LOG_NVME,
				"6314 Catching potential buffer "
				"overflow > PAGE_SIZE = %lu bytes\n",
				PAGE_SIZE);
		strlcpy(buf + PAGE_SIZE - 1 -
			strnlen(LPFC_NVME_INFO_MORE_STR, PAGE_SIZE - 1),
			LPFC_NVME_INFO_MORE_STR,
			strnlen(LPFC_NVME_INFO_MORE_STR, PAGE_SIZE - 1)
			+ 1);
	}

	return len;
}

static ssize_t
lpfc_scsi_stat_show(struct device *dev, struct device_attribute *attr,
		    char *buf)
{
	struct Scsi_Host *shost = class_to_shost(dev);
	struct lpfc_vport *vport = shost_priv(shost);
	struct lpfc_hba *phba = vport->phba;
	int len;
	struct lpfc_fc4_ctrl_stat *cstat;
	u64 data1, data2, data3;
	u64 tot, totin, totout;
	int i;
	char tmp[LPFC_MAX_SCSI_INFO_TMP_LEN] = {0};

	if (!(vport->cfg_enable_fc4_type & LPFC_ENABLE_FCP) ||
	    (phba->sli_rev != LPFC_SLI_REV4))
		return 0;

	scnprintf(buf, PAGE_SIZE, "SCSI HDWQ Statistics\n");

	totin = 0;
	totout = 0;
	for (i = 0; i < phba->cfg_hdw_queue; i++) {
		cstat = &phba->sli4_hba.hdwq[i].scsi_cstat;
		tot = cstat->io_cmpls;
		totin += tot;
		data1 = cstat->input_requests;
		data2 = cstat->output_requests;
		data3 = cstat->control_requests;
		totout += (data1 + data2 + data3);

		scnprintf(tmp, sizeof(tmp), "HDWQ (%d): Rd %016llx Wr %016llx "
			  "IO %016llx ", i, data1, data2, data3);
		if (strlcat(buf, tmp, PAGE_SIZE) >= PAGE_SIZE)
			goto buffer_done;

		scnprintf(tmp, sizeof(tmp), "Cmpl %016llx OutIO %016llx\n",
			  tot, ((data1 + data2 + data3) - tot));
		if (strlcat(buf, tmp, PAGE_SIZE) >= PAGE_SIZE)
			goto buffer_done;
	}
	scnprintf(tmp, sizeof(tmp), "Total FCP Cmpl %016llx Issue %016llx "
		  "OutIO %016llx\n", totin, totout, totout - totin);
	strlcat(buf, tmp, PAGE_SIZE);

buffer_done:
	len = strnlen(buf, PAGE_SIZE);

	return len;
}

static ssize_t
lpfc_bg_info_show(struct device *dev, struct device_attribute *attr,
		  char *buf)
{
	struct Scsi_Host *shost = class_to_shost(dev);
	struct lpfc_vport *vport = (struct lpfc_vport *) shost->hostdata;
	struct lpfc_hba   *phba = vport->phba;

	if (phba->cfg_enable_bg) {
		if (phba->sli3_options & LPFC_SLI3_BG_ENABLED)
			return scnprintf(buf, PAGE_SIZE,
					"BlockGuard Enabled\n");
		else
			return scnprintf(buf, PAGE_SIZE,
					"BlockGuard Not Supported\n");
	} else
		return scnprintf(buf, PAGE_SIZE,
					"BlockGuard Disabled\n");
}

static ssize_t
lpfc_bg_guard_err_show(struct device *dev, struct device_attribute *attr,
		       char *buf)
{
	struct Scsi_Host *shost = class_to_shost(dev);
	struct lpfc_vport *vport = (struct lpfc_vport *) shost->hostdata;
	struct lpfc_hba   *phba = vport->phba;

	return scnprintf(buf, PAGE_SIZE, "%llu\n",
			(unsigned long long)phba->bg_guard_err_cnt);
}

static ssize_t
lpfc_bg_apptag_err_show(struct device *dev, struct device_attribute *attr,
			char *buf)
{
	struct Scsi_Host *shost = class_to_shost(dev);
	struct lpfc_vport *vport = (struct lpfc_vport *) shost->hostdata;
	struct lpfc_hba   *phba = vport->phba;

	return scnprintf(buf, PAGE_SIZE, "%llu\n",
			(unsigned long long)phba->bg_apptag_err_cnt);
}

static ssize_t
lpfc_bg_reftag_err_show(struct device *dev, struct device_attribute *attr,
			char *buf)
{
	struct Scsi_Host *shost = class_to_shost(dev);
	struct lpfc_vport *vport = (struct lpfc_vport *) shost->hostdata;
	struct lpfc_hba   *phba = vport->phba;

	return scnprintf(buf, PAGE_SIZE, "%llu\n",
			(unsigned long long)phba->bg_reftag_err_cnt);
}

/**
 * lpfc_info_show - Return some pci info about the host in ascii
 * @dev: class converted to a Scsi_host structure.
 * @attr: device attribute, not used.
 * @buf: on return contains the formatted text from lpfc_info().
 *
 * Returns: size of formatted string.
 **/
static ssize_t
lpfc_info_show(struct device *dev, struct device_attribute *attr,
	       char *buf)
{
	struct Scsi_Host *host = class_to_shost(dev);

	return scnprintf(buf, PAGE_SIZE, "%s\n", lpfc_info(host));
}

/**
 * lpfc_serialnum_show - Return the hba serial number in ascii
 * @dev: class converted to a Scsi_host structure.
 * @attr: device attribute, not used.
 * @buf: on return contains the formatted text serial number.
 *
 * Returns: size of formatted string.
 **/
static ssize_t
lpfc_serialnum_show(struct device *dev, struct device_attribute *attr,
		    char *buf)
{
	struct Scsi_Host  *shost = class_to_shost(dev);
	struct lpfc_vport *vport = (struct lpfc_vport *) shost->hostdata;
	struct lpfc_hba   *phba = vport->phba;

	return scnprintf(buf, PAGE_SIZE, "%s\n", phba->SerialNumber);
}

/**
 * lpfc_temp_sensor_show - Return the temperature sensor level
 * @dev: class converted to a Scsi_host structure.
 * @attr: device attribute, not used.
 * @buf: on return contains the formatted support level.
 *
 * Description:
 * Returns a number indicating the temperature sensor level currently
 * supported, zero or one in ascii.
 *
 * Returns: size of formatted string.
 **/
static ssize_t
lpfc_temp_sensor_show(struct device *dev, struct device_attribute *attr,
		      char *buf)
{
	struct Scsi_Host *shost = class_to_shost(dev);
	struct lpfc_vport *vport = (struct lpfc_vport *) shost->hostdata;
	struct lpfc_hba   *phba = vport->phba;
	return scnprintf(buf, PAGE_SIZE, "%d\n", phba->temp_sensor_support);
}

/**
 * lpfc_modeldesc_show - Return the model description of the hba
 * @dev: class converted to a Scsi_host structure.
 * @attr: device attribute, not used.
 * @buf: on return contains the scsi vpd model description.
 *
 * Returns: size of formatted string.
 **/
static ssize_t
lpfc_modeldesc_show(struct device *dev, struct device_attribute *attr,
		    char *buf)
{
	struct Scsi_Host  *shost = class_to_shost(dev);
	struct lpfc_vport *vport = (struct lpfc_vport *) shost->hostdata;
	struct lpfc_hba   *phba = vport->phba;

	return scnprintf(buf, PAGE_SIZE, "%s\n", phba->ModelDesc);
}

/**
 * lpfc_modelname_show - Return the model name of the hba
 * @dev: class converted to a Scsi_host structure.
 * @attr: device attribute, not used.
 * @buf: on return contains the scsi vpd model name.
 *
 * Returns: size of formatted string.
 **/
static ssize_t
lpfc_modelname_show(struct device *dev, struct device_attribute *attr,
		    char *buf)
{
	struct Scsi_Host  *shost = class_to_shost(dev);
	struct lpfc_vport *vport = (struct lpfc_vport *) shost->hostdata;
	struct lpfc_hba   *phba = vport->phba;

	return scnprintf(buf, PAGE_SIZE, "%s\n", phba->ModelName);
}

/**
 * lpfc_programtype_show - Return the program type of the hba
 * @dev: class converted to a Scsi_host structure.
 * @attr: device attribute, not used.
 * @buf: on return contains the scsi vpd program type.
 *
 * Returns: size of formatted string.
 **/
static ssize_t
lpfc_programtype_show(struct device *dev, struct device_attribute *attr,
		      char *buf)
{
	struct Scsi_Host  *shost = class_to_shost(dev);
	struct lpfc_vport *vport = (struct lpfc_vport *) shost->hostdata;
	struct lpfc_hba   *phba = vport->phba;

	return scnprintf(buf, PAGE_SIZE, "%s\n", phba->ProgramType);
}

/**
 * lpfc_mlomgmt_show - Return the Menlo Maintenance sli flag
 * @dev: class converted to a Scsi_host structure.
 * @attr: device attribute, not used.
 * @buf: on return contains the Menlo Maintenance sli flag.
 *
 * Returns: size of formatted string.
 **/
static ssize_t
lpfc_mlomgmt_show(struct device *dev, struct device_attribute *attr, char *buf)
{
	struct Scsi_Host  *shost = class_to_shost(dev);
	struct lpfc_vport *vport = (struct lpfc_vport *)shost->hostdata;
	struct lpfc_hba   *phba = vport->phba;

	return scnprintf(buf, PAGE_SIZE, "%d\n",
		(phba->sli.sli_flag & LPFC_MENLO_MAINT));
}

/**
 * lpfc_vportnum_show - Return the port number in ascii of the hba
 * @dev: class converted to a Scsi_host structure.
 * @attr: device attribute, not used.
 * @buf: on return contains scsi vpd program type.
 *
 * Returns: size of formatted string.
 **/
static ssize_t
lpfc_vportnum_show(struct device *dev, struct device_attribute *attr,
		   char *buf)
{
	struct Scsi_Host  *shost = class_to_shost(dev);
	struct lpfc_vport *vport = (struct lpfc_vport *) shost->hostdata;
	struct lpfc_hba   *phba = vport->phba;

	return scnprintf(buf, PAGE_SIZE, "%s\n", phba->Port);
}

/**
 * lpfc_fwrev_show - Return the firmware rev running in the hba
 * @dev: class converted to a Scsi_host structure.
 * @attr: device attribute, not used.
 * @buf: on return contains the scsi vpd program type.
 *
 * Returns: size of formatted string.
 **/
static ssize_t
lpfc_fwrev_show(struct device *dev, struct device_attribute *attr,
		char *buf)
{
	struct Scsi_Host  *shost = class_to_shost(dev);
	struct lpfc_vport *vport = (struct lpfc_vport *) shost->hostdata;
	struct lpfc_hba   *phba = vport->phba;
	uint32_t if_type;
	uint8_t sli_family;
	char fwrev[FW_REV_STR_SIZE];
	int len;

	lpfc_decode_firmware_rev(phba, fwrev, 1);
	if_type = phba->sli4_hba.pc_sli4_params.if_type;
	sli_family = phba->sli4_hba.pc_sli4_params.sli_family;

	if (phba->sli_rev < LPFC_SLI_REV4)
		len = scnprintf(buf, PAGE_SIZE, "%s, sli-%d\n",
			       fwrev, phba->sli_rev);
	else
		len = scnprintf(buf, PAGE_SIZE, "%s, sli-%d:%d:%x\n",
			       fwrev, phba->sli_rev, if_type, sli_family);

	return len;
}

/**
 * lpfc_hdw_show - Return the jedec information about the hba
 * @dev: class converted to a Scsi_host structure.
 * @attr: device attribute, not used.
 * @buf: on return contains the scsi vpd program type.
 *
 * Returns: size of formatted string.
 **/
static ssize_t
lpfc_hdw_show(struct device *dev, struct device_attribute *attr, char *buf)
{
	char hdw[9];
	struct Scsi_Host  *shost = class_to_shost(dev);
	struct lpfc_vport *vport = (struct lpfc_vport *) shost->hostdata;
	struct lpfc_hba   *phba = vport->phba;
	lpfc_vpd_t *vp = &phba->vpd;

	lpfc_jedec_to_ascii(vp->rev.biuRev, hdw);
	return scnprintf(buf, PAGE_SIZE, "%s %08x %08x\n", hdw,
			 vp->rev.smRev, vp->rev.smFwRev);
}

/**
 * lpfc_option_rom_version_show - Return the adapter ROM FCode version
 * @dev: class converted to a Scsi_host structure.
 * @attr: device attribute, not used.
 * @buf: on return contains the ROM and FCode ascii strings.
 *
 * Returns: size of formatted string.
 **/
static ssize_t
lpfc_option_rom_version_show(struct device *dev, struct device_attribute *attr,
			     char *buf)
{
	struct Scsi_Host  *shost = class_to_shost(dev);
	struct lpfc_vport *vport = (struct lpfc_vport *) shost->hostdata;
	struct lpfc_hba   *phba = vport->phba;
	char fwrev[FW_REV_STR_SIZE];

	if (phba->sli_rev < LPFC_SLI_REV4)
		return scnprintf(buf, PAGE_SIZE, "%s\n",
				phba->OptionROMVersion);

	lpfc_decode_firmware_rev(phba, fwrev, 1);
	return scnprintf(buf, PAGE_SIZE, "%s\n", fwrev);
}

/**
 * lpfc_state_show - Return the link state of the port
 * @dev: class converted to a Scsi_host structure.
 * @attr: device attribute, not used.
 * @buf: on return contains text describing the state of the link.
 *
 * Notes:
 * The switch statement has no default so zero will be returned.
 *
 * Returns: size of formatted string.
 **/
static ssize_t
lpfc_link_state_show(struct device *dev, struct device_attribute *attr,
		     char *buf)
{
	struct Scsi_Host  *shost = class_to_shost(dev);
	struct lpfc_vport *vport = (struct lpfc_vport *) shost->hostdata;
	struct lpfc_hba   *phba = vport->phba;
	int  len = 0;

	switch (phba->link_state) {
	case LPFC_LINK_UNKNOWN:
	case LPFC_WARM_START:
	case LPFC_INIT_START:
	case LPFC_INIT_MBX_CMDS:
	case LPFC_LINK_DOWN:
	case LPFC_HBA_ERROR:
		if (phba->hba_flag & LINK_DISABLED)
			len += scnprintf(buf + len, PAGE_SIZE-len,
				"Link Down - User disabled\n");
		else
			len += scnprintf(buf + len, PAGE_SIZE-len,
				"Link Down\n");
		break;
	case LPFC_LINK_UP:
	case LPFC_CLEAR_LA:
	case LPFC_HBA_READY:
		len += scnprintf(buf + len, PAGE_SIZE-len, "Link Up - ");

		switch (vport->port_state) {
		case LPFC_LOCAL_CFG_LINK:
			len += scnprintf(buf + len, PAGE_SIZE-len,
					"Configuring Link\n");
			break;
		case LPFC_FDISC:
		case LPFC_FLOGI:
		case LPFC_FABRIC_CFG_LINK:
		case LPFC_NS_REG:
		case LPFC_NS_QRY:
		case LPFC_BUILD_DISC_LIST:
		case LPFC_DISC_AUTH:
			len += scnprintf(buf + len, PAGE_SIZE - len,
					"Discovery\n");
			break;
		case LPFC_VPORT_READY:
			len += scnprintf(buf + len, PAGE_SIZE - len,
					"Ready\n");
			break;

		case LPFC_VPORT_FAILED:
			len += scnprintf(buf + len, PAGE_SIZE - len,
					"Failed\n");
			break;

		case LPFC_VPORT_UNKNOWN:
			len += scnprintf(buf + len, PAGE_SIZE - len,
					"Unknown\n");
			break;
		}
		if (phba->sli.sli_flag & LPFC_MENLO_MAINT)
			len += scnprintf(buf + len, PAGE_SIZE-len,
					"   Menlo Maint Mode\n");
		else if (phba->fc_topology == LPFC_TOPOLOGY_LOOP) {
			if (vport->fc_flag & FC_PUBLIC_LOOP)
				len += scnprintf(buf + len, PAGE_SIZE-len,
						"   Public Loop\n");
			else
				len += scnprintf(buf + len, PAGE_SIZE-len,
						"   Private Loop\n");
		} else {
			if (vport->fc_flag & FC_FABRIC)
				len += scnprintf(buf + len, PAGE_SIZE-len,
						"   Fabric\n");
			else
				len += scnprintf(buf + len, PAGE_SIZE-len,
						"   Point-2-Point\n");
		}
	}

	if ((phba->sli_rev == LPFC_SLI_REV4) &&
	    ((bf_get(lpfc_sli_intf_if_type,
	     &phba->sli4_hba.sli_intf) ==
	     LPFC_SLI_INTF_IF_TYPE_6))) {
		struct lpfc_trunk_link link = phba->trunk_link;

		if (bf_get(lpfc_conf_trunk_port0, &phba->sli4_hba))
			len += scnprintf(buf + len, PAGE_SIZE - len,
				"Trunk port 0: Link %s %s\n",
				(link.link0.state == LPFC_LINK_UP) ?
				 "Up" : "Down. ",
				trunk_errmsg[link.link0.fault]);

		if (bf_get(lpfc_conf_trunk_port1, &phba->sli4_hba))
			len += scnprintf(buf + len, PAGE_SIZE - len,
				"Trunk port 1: Link %s %s\n",
				(link.link1.state == LPFC_LINK_UP) ?
				 "Up" : "Down. ",
				trunk_errmsg[link.link1.fault]);

		if (bf_get(lpfc_conf_trunk_port2, &phba->sli4_hba))
			len += scnprintf(buf + len, PAGE_SIZE - len,
				"Trunk port 2: Link %s %s\n",
				(link.link2.state == LPFC_LINK_UP) ?
				 "Up" : "Down. ",
				trunk_errmsg[link.link2.fault]);

		if (bf_get(lpfc_conf_trunk_port3, &phba->sli4_hba))
			len += scnprintf(buf + len, PAGE_SIZE - len,
				"Trunk port 3: Link %s %s\n",
				(link.link3.state == LPFC_LINK_UP) ?
				 "Up" : "Down. ",
				trunk_errmsg[link.link3.fault]);

	}

	return len;
}

/**
 * lpfc_sli4_protocol_show - Return the fip mode of the HBA
 * @dev: class unused variable.
 * @attr: device attribute, not used.
 * @buf: on return contains the module description text.
 *
 * Returns: size of formatted string.
 **/
static ssize_t
lpfc_sli4_protocol_show(struct device *dev, struct device_attribute *attr,
			char *buf)
{
	struct Scsi_Host *shost = class_to_shost(dev);
	struct lpfc_vport *vport = (struct lpfc_vport *) shost->hostdata;
	struct lpfc_hba *phba = vport->phba;

	if (phba->sli_rev < LPFC_SLI_REV4)
		return scnprintf(buf, PAGE_SIZE, "fc\n");

	if (phba->sli4_hba.lnk_info.lnk_dv == LPFC_LNK_DAT_VAL) {
		if (phba->sli4_hba.lnk_info.lnk_tp == LPFC_LNK_TYPE_GE)
			return scnprintf(buf, PAGE_SIZE, "fcoe\n");
		if (phba->sli4_hba.lnk_info.lnk_tp == LPFC_LNK_TYPE_FC)
			return scnprintf(buf, PAGE_SIZE, "fc\n");
	}
	return scnprintf(buf, PAGE_SIZE, "unknown\n");
}

/**
 * lpfc_oas_supported_show - Return whether or not Optimized Access Storage
 *			    (OAS) is supported.
 * @dev: class unused variable.
 * @attr: device attribute, not used.
 * @buf: on return contains the module description text.
 *
 * Returns: size of formatted string.
 **/
static ssize_t
lpfc_oas_supported_show(struct device *dev, struct device_attribute *attr,
			char *buf)
{
	struct Scsi_Host *shost = class_to_shost(dev);
	struct lpfc_vport *vport = (struct lpfc_vport *)shost->hostdata;
	struct lpfc_hba *phba = vport->phba;

	return scnprintf(buf, PAGE_SIZE, "%d\n",
			phba->sli4_hba.pc_sli4_params.oas_supported);
}

/**
 * lpfc_link_state_store - Transition the link_state on an HBA port
 * @dev: class device that is converted into a Scsi_host.
 * @attr: device attribute, not used.
 * @buf: one or more lpfc_polling_flags values.
 * @count: not used.
 *
 * Returns:
 * -EINVAL if the buffer is not "up" or "down"
 * return from link state change function if non-zero
 * length of the buf on success
 **/
static ssize_t
lpfc_link_state_store(struct device *dev, struct device_attribute *attr,
		const char *buf, size_t count)
{
	struct Scsi_Host  *shost = class_to_shost(dev);
	struct lpfc_vport *vport = (struct lpfc_vport *) shost->hostdata;
	struct lpfc_hba   *phba = vport->phba;

	int status = -EINVAL;

	if ((strncmp(buf, "up", sizeof("up") - 1) == 0) &&
			(phba->link_state == LPFC_LINK_DOWN))
		status = phba->lpfc_hba_init_link(phba, MBX_NOWAIT);
	else if ((strncmp(buf, "down", sizeof("down") - 1) == 0) &&
			(phba->link_state >= LPFC_LINK_UP))
		status = phba->lpfc_hba_down_link(phba, MBX_NOWAIT);

	if (status == 0)
		return strlen(buf);
	else
		return status;
}

/**
 * lpfc_num_discovered_ports_show - Return sum of mapped and unmapped vports
 * @dev: class device that is converted into a Scsi_host.
 * @attr: device attribute, not used.
 * @buf: on return contains the sum of fc mapped and unmapped.
 *
 * Description:
 * Returns the ascii text number of the sum of the fc mapped and unmapped
 * vport counts.
 *
 * Returns: size of formatted string.
 **/
static ssize_t
lpfc_num_discovered_ports_show(struct device *dev,
			       struct device_attribute *attr, char *buf)
{
	struct Scsi_Host  *shost = class_to_shost(dev);
	struct lpfc_vport *vport = (struct lpfc_vport *) shost->hostdata;

	return scnprintf(buf, PAGE_SIZE, "%d\n",
			vport->fc_map_cnt + vport->fc_unmap_cnt);
}

/**
 * lpfc_issue_lip - Misnomer, name carried over from long ago
 * @shost: Scsi_Host pointer.
 *
 * Description:
 * Bring the link down gracefully then re-init the link. The firmware will
 * re-init the fiber channel interface as required. Does not issue a LIP.
 *
 * Returns:
 * -EPERM port offline or management commands are being blocked
 * -ENOMEM cannot allocate memory for the mailbox command
 * -EIO error sending the mailbox command
 * zero for success
 **/
static int
lpfc_issue_lip(struct Scsi_Host *shost)
{
	struct lpfc_vport *vport = (struct lpfc_vport *) shost->hostdata;
	struct lpfc_hba   *phba = vport->phba;
	LPFC_MBOXQ_t *pmboxq;
	int mbxstatus = MBXERR_ERROR;

	/*
	 * If the link is offline, disabled or BLOCK_MGMT_IO
	 * it doesn't make any sense to allow issue_lip
	 */
	if ((vport->fc_flag & FC_OFFLINE_MODE) ||
	    (phba->hba_flag & LINK_DISABLED) ||
	    (phba->sli.sli_flag & LPFC_BLOCK_MGMT_IO))
		return -EPERM;

	pmboxq = mempool_alloc(phba->mbox_mem_pool,GFP_KERNEL);

	if (!pmboxq)
		return -ENOMEM;

	memset((void *)pmboxq, 0, sizeof (LPFC_MBOXQ_t));
	pmboxq->u.mb.mbxCommand = MBX_DOWN_LINK;
	pmboxq->u.mb.mbxOwner = OWN_HOST;

	mbxstatus = lpfc_sli_issue_mbox_wait(phba, pmboxq, LPFC_MBOX_TMO * 2);

	if ((mbxstatus == MBX_SUCCESS) &&
	    (pmboxq->u.mb.mbxStatus == 0 ||
	     pmboxq->u.mb.mbxStatus == MBXERR_LINK_DOWN)) {
		memset((void *)pmboxq, 0, sizeof (LPFC_MBOXQ_t));
		lpfc_init_link(phba, pmboxq, phba->cfg_topology,
			       phba->cfg_link_speed);
		mbxstatus = lpfc_sli_issue_mbox_wait(phba, pmboxq,
						     phba->fc_ratov * 2);
		if ((mbxstatus == MBX_SUCCESS) &&
		    (pmboxq->u.mb.mbxStatus == MBXERR_SEC_NO_PERMISSION))
			lpfc_printf_log(phba, KERN_ERR, LOG_MBOX | LOG_SLI,
					"2859 SLI authentication is required "
					"for INIT_LINK but has not done yet\n");
	}

	lpfc_set_loopback_flag(phba);
	if (mbxstatus != MBX_TIMEOUT)
		mempool_free(pmboxq, phba->mbox_mem_pool);

	if (mbxstatus == MBXERR_ERROR)
		return -EIO;

	return 0;
}

int
lpfc_emptyq_wait(struct lpfc_hba *phba, struct list_head *q, spinlock_t *lock)
{
	int cnt = 0;

	spin_lock_irq(lock);
	while (!list_empty(q)) {
		spin_unlock_irq(lock);
		msleep(20);
		if (cnt++ > 250) {  /* 5 secs */
			lpfc_printf_log(phba, KERN_WARNING, LOG_INIT,
					"0466 %s %s\n",
					"Outstanding IO when ",
					"bringing Adapter offline\n");
				return 0;
		}
		spin_lock_irq(lock);
	}
	spin_unlock_irq(lock);
	return 1;
}

/**
 * lpfc_do_offline - Issues a mailbox command to bring the link down
 * @phba: lpfc_hba pointer.
 * @type: LPFC_EVT_OFFLINE, LPFC_EVT_WARM_START, LPFC_EVT_KILL.
 *
 * Notes:
 * Assumes any error from lpfc_do_offline() will be negative.
 * Can wait up to 5 seconds for the port ring buffers count
 * to reach zero, prints a warning if it is not zero and continues.
 * lpfc_workq_post_event() returns a non-zero return code if call fails.
 *
 * Returns:
 * -EIO error posting the event
 * zero for success
 **/
static int
lpfc_do_offline(struct lpfc_hba *phba, uint32_t type)
{
	struct completion online_compl;
	struct lpfc_queue *qp = NULL;
	struct lpfc_sli_ring *pring;
	struct lpfc_sli *psli;
	int status = 0;
	int i;
	int rc;

	init_completion(&online_compl);
	rc = lpfc_workq_post_event(phba, &status, &online_compl,
			      LPFC_EVT_OFFLINE_PREP);
	if (rc == 0)
		return -ENOMEM;

	wait_for_completion(&online_compl);

	if (status != 0)
		return -EIO;

	psli = &phba->sli;

	/*
	 * If freeing the queues have already started, don't access them.
	 * Otherwise set FREE_WAIT to indicate that queues are being used
	 * to hold the freeing process until we finish.
	 */
	spin_lock_irq(&phba->hbalock);
	if (!(psli->sli_flag & LPFC_QUEUE_FREE_INIT)) {
		psli->sli_flag |= LPFC_QUEUE_FREE_WAIT;
	} else {
		spin_unlock_irq(&phba->hbalock);
		goto skip_wait;
	}
	spin_unlock_irq(&phba->hbalock);

	/* Wait a little for things to settle down, but not
	 * long enough for dev loss timeout to expire.
	 */
	if (phba->sli_rev != LPFC_SLI_REV4) {
		for (i = 0; i < psli->num_rings; i++) {
			pring = &psli->sli3_ring[i];
			if (!lpfc_emptyq_wait(phba, &pring->txcmplq,
					      &phba->hbalock))
				goto out;
		}
	} else {
		list_for_each_entry(qp, &phba->sli4_hba.lpfc_wq_list, wq_list) {
			pring = qp->pring;
			if (!pring)
				continue;
			if (!lpfc_emptyq_wait(phba, &pring->txcmplq,
					      &pring->ring_lock))
				goto out;
		}
	}
out:
	spin_lock_irq(&phba->hbalock);
	psli->sli_flag &= ~LPFC_QUEUE_FREE_WAIT;
	spin_unlock_irq(&phba->hbalock);

skip_wait:
	init_completion(&online_compl);
	rc = lpfc_workq_post_event(phba, &status, &online_compl, type);
	if (rc == 0)
		return -ENOMEM;

	wait_for_completion(&online_compl);

	if (status != 0)
		return -EIO;

	return 0;
}

/**
 * lpfc_reset_pci_bus - resets PCI bridge controller's secondary bus of an HBA
 * @phba: lpfc_hba pointer.
 *
 * Description:
 * Issues a PCI secondary bus reset for the phba->pcidev.
 *
 * Notes:
 * First walks the bus_list to ensure only PCI devices with Emulex
 * vendor id, device ids that support hot reset, only one occurrence
 * of function 0, and all ports on the bus are in offline mode to ensure the
 * hot reset only affects one valid HBA.
 *
 * Returns:
 * -ENOTSUPP, cfg_enable_hba_reset must be of value 2
 * -ENODEV,   NULL ptr to pcidev
 * -EBADSLT,  detected invalid device
 * -EBUSY,    port is not in offline state
 *      0,    successful
 */
static int
lpfc_reset_pci_bus(struct lpfc_hba *phba)
{
	struct pci_dev *pdev = phba->pcidev;
	struct Scsi_Host *shost = NULL;
	struct lpfc_hba *phba_other = NULL;
	struct pci_dev *ptr = NULL;
	int res;

	if (phba->cfg_enable_hba_reset != 2)
		return -ENOTSUPP;

	if (!pdev) {
		lpfc_printf_log(phba, KERN_INFO, LOG_INIT, "8345 pdev NULL!\n");
		return -ENODEV;
	}

	res = lpfc_check_pci_resettable(phba);
	if (res)
		return res;

	/* Walk the list of devices on the pci_dev's bus */
	list_for_each_entry(ptr, &pdev->bus->devices, bus_list) {
		/* Check port is offline */
		shost = pci_get_drvdata(ptr);
		if (shost) {
			phba_other =
				((struct lpfc_vport *)shost->hostdata)->phba;
			if (!(phba_other->pport->fc_flag & FC_OFFLINE_MODE)) {
				lpfc_printf_log(phba_other, KERN_INFO, LOG_INIT,
						"8349 WWPN = 0x%02x%02x%02x%02x"
						"%02x%02x%02x%02x is not "
						"offline!\n",
						phba_other->wwpn[0],
						phba_other->wwpn[1],
						phba_other->wwpn[2],
						phba_other->wwpn[3],
						phba_other->wwpn[4],
						phba_other->wwpn[5],
						phba_other->wwpn[6],
						phba_other->wwpn[7]);
				return -EBUSY;
			}
		}
	}

	/* Issue PCI bus reset */
	res = pci_reset_bus(pdev);
	if (res) {
		lpfc_printf_log(phba, KERN_ERR, LOG_INIT,
				"8350 PCI reset bus failed: %d\n", res);
	}

	return res;
}

/**
 * lpfc_selective_reset - Offline then onlines the port
 * @phba: lpfc_hba pointer.
 *
 * Description:
 * If the port is configured to allow a reset then the hba is brought
 * offline then online.
 *
 * Notes:
 * Assumes any error from lpfc_do_offline() will be negative.
 * Do not make this function static.
 *
 * Returns:
 * lpfc_do_offline() return code if not zero
 * -EIO reset not configured or error posting the event
 * zero for success
 **/
int
lpfc_selective_reset(struct lpfc_hba *phba)
{
	struct completion online_compl;
	int status = 0;
	int rc;

	if (!phba->cfg_enable_hba_reset)
		return -EACCES;

	if (!(phba->pport->fc_flag & FC_OFFLINE_MODE)) {
		status = lpfc_do_offline(phba, LPFC_EVT_OFFLINE);

		if (status != 0)
			return status;
	}

	init_completion(&online_compl);
	rc = lpfc_workq_post_event(phba, &status, &online_compl,
			      LPFC_EVT_ONLINE);
	if (rc == 0)
		return -ENOMEM;

	wait_for_completion(&online_compl);

	if (status != 0)
		return -EIO;

	return 0;
}

/**
 * lpfc_issue_reset - Selectively resets an adapter
 * @dev: class device that is converted into a Scsi_host.
 * @attr: device attribute, not used.
 * @buf: containing the string "selective".
 * @count: unused variable.
 *
 * Description:
 * If the buf contains the string "selective" then lpfc_selective_reset()
 * is called to perform the reset.
 *
 * Notes:
 * Assumes any error from lpfc_selective_reset() will be negative.
 * If lpfc_selective_reset() returns zero then the length of the buffer
 * is returned which indicates success
 *
 * Returns:
 * -EINVAL if the buffer does not contain the string "selective"
 * length of buf if lpfc-selective_reset() if the call succeeds
 * return value of lpfc_selective_reset() if the call fails
**/
static ssize_t
lpfc_issue_reset(struct device *dev, struct device_attribute *attr,
		 const char *buf, size_t count)
{
	struct Scsi_Host  *shost = class_to_shost(dev);
	struct lpfc_vport *vport = (struct lpfc_vport *) shost->hostdata;
	struct lpfc_hba   *phba = vport->phba;
	int status = -EINVAL;

	if (!phba->cfg_enable_hba_reset)
		return -EACCES;

	if (strncmp(buf, "selective", sizeof("selective") - 1) == 0)
		status = phba->lpfc_selective_reset(phba);

	if (status == 0)
		return strlen(buf);
	else
		return status;
}

/**
 * lpfc_sli4_pdev_status_reg_wait - Wait for pdev status register for readyness
 * @phba: lpfc_hba pointer.
 *
 * Description:
 * SLI4 interface type-2 device to wait on the sliport status register for
 * the readyness after performing a firmware reset.
 *
 * Returns:
 * zero for success, -EPERM when port does not have privilege to perform the
 * reset, -EIO when port timeout from recovering from the reset.
 *
 * Note:
 * As the caller will interpret the return code by value, be careful in making
 * change or addition to return codes.
 **/
int
lpfc_sli4_pdev_status_reg_wait(struct lpfc_hba *phba)
{
	struct lpfc_register portstat_reg = {0};
	int i;

	msleep(100);
	if (lpfc_readl(phba->sli4_hba.u.if_type2.STATUSregaddr,
		       &portstat_reg.word0))
		return -EIO;

	/* verify if privileged for the request operation */
	if (!bf_get(lpfc_sliport_status_rn, &portstat_reg) &&
	    !bf_get(lpfc_sliport_status_err, &portstat_reg))
		return -EPERM;

	/* wait for the SLI port firmware ready after firmware reset */
	for (i = 0; i < LPFC_FW_RESET_MAXIMUM_WAIT_10MS_CNT; i++) {
		msleep(10);
		if (lpfc_readl(phba->sli4_hba.u.if_type2.STATUSregaddr,
			       &portstat_reg.word0))
			continue;
		if (!bf_get(lpfc_sliport_status_err, &portstat_reg))
			continue;
		if (!bf_get(lpfc_sliport_status_rn, &portstat_reg))
			continue;
		if (!bf_get(lpfc_sliport_status_rdy, &portstat_reg))
			continue;
		break;
	}

	if (i < LPFC_FW_RESET_MAXIMUM_WAIT_10MS_CNT)
		return 0;
	else
		return -EIO;
}

/**
 * lpfc_sli4_pdev_reg_request - Request physical dev to perform a register acc
 * @phba: lpfc_hba pointer.
 *
 * Description:
 * Request SLI4 interface type-2 device to perform a physical register set
 * access.
 *
 * Returns:
 * zero for success
 **/
static ssize_t
lpfc_sli4_pdev_reg_request(struct lpfc_hba *phba, uint32_t opcode)
{
	struct completion online_compl;
	struct pci_dev *pdev = phba->pcidev;
	uint32_t before_fc_flag;
	uint32_t sriov_nr_virtfn;
	uint32_t reg_val;
	int status = 0, rc = 0;
	int job_posted = 1, sriov_err;

	if (!phba->cfg_enable_hba_reset)
		return -EACCES;

	if ((phba->sli_rev < LPFC_SLI_REV4) ||
	    (bf_get(lpfc_sli_intf_if_type, &phba->sli4_hba.sli_intf) <
	     LPFC_SLI_INTF_IF_TYPE_2))
		return -EPERM;

	/* Keep state if we need to restore back */
	before_fc_flag = phba->pport->fc_flag;
	sriov_nr_virtfn = phba->cfg_sriov_nr_virtfn;

	/* Disable SR-IOV virtual functions if enabled */
	if (phba->cfg_sriov_nr_virtfn) {
		pci_disable_sriov(pdev);
		phba->cfg_sriov_nr_virtfn = 0;
	}

	if (opcode == LPFC_FW_DUMP)
		phba->hba_flag |= HBA_FW_DUMP_OP;

	status = lpfc_do_offline(phba, LPFC_EVT_OFFLINE);

	if (status != 0) {
		phba->hba_flag &= ~HBA_FW_DUMP_OP;
		return status;
	}

	/* wait for the device to be quiesced before firmware reset */
	msleep(100);

	reg_val = readl(phba->sli4_hba.conf_regs_memmap_p +
			LPFC_CTL_PDEV_CTL_OFFSET);

	if (opcode == LPFC_FW_DUMP)
		reg_val |= LPFC_FW_DUMP_REQUEST;
	else if (opcode == LPFC_FW_RESET)
		reg_val |= LPFC_CTL_PDEV_CTL_FRST;
	else if (opcode == LPFC_DV_RESET)
		reg_val |= LPFC_CTL_PDEV_CTL_DRST;

	writel(reg_val, phba->sli4_hba.conf_regs_memmap_p +
	       LPFC_CTL_PDEV_CTL_OFFSET);
	/* flush */
	readl(phba->sli4_hba.conf_regs_memmap_p + LPFC_CTL_PDEV_CTL_OFFSET);

	/* delay driver action following IF_TYPE_2 reset */
	rc = lpfc_sli4_pdev_status_reg_wait(phba);

	if (rc == -EPERM) {
		/* no privilege for reset */
		lpfc_printf_log(phba, KERN_ERR, LOG_SLI,
				"3150 No privilege to perform the requested "
				"access: x%x\n", reg_val);
	} else if (rc == -EIO) {
		/* reset failed, there is nothing more we can do */
		lpfc_printf_log(phba, KERN_ERR, LOG_SLI,
				"3153 Fail to perform the requested "
				"access: x%x\n", reg_val);
		return rc;
	}

	/* keep the original port state */
	if (before_fc_flag & FC_OFFLINE_MODE)
		goto out;

	init_completion(&online_compl);
	job_posted = lpfc_workq_post_event(phba, &status, &online_compl,
					   LPFC_EVT_ONLINE);
	if (!job_posted)
		goto out;

	wait_for_completion(&online_compl);

out:
	/* in any case, restore the virtual functions enabled as before */
	if (sriov_nr_virtfn) {
		sriov_err =
			lpfc_sli_probe_sriov_nr_virtfn(phba, sriov_nr_virtfn);
		if (!sriov_err)
			phba->cfg_sriov_nr_virtfn = sriov_nr_virtfn;
	}

	/* return proper error code */
	if (!rc) {
		if (!job_posted)
			rc = -ENOMEM;
		else if (status)
			rc = -EIO;
	}
	return rc;
}

/**
 * lpfc_nport_evt_cnt_show - Return the number of nport events
 * @dev: class device that is converted into a Scsi_host.
 * @attr: device attribute, not used.
 * @buf: on return contains the ascii number of nport events.
 *
 * Returns: size of formatted string.
 **/
static ssize_t
lpfc_nport_evt_cnt_show(struct device *dev, struct device_attribute *attr,
			char *buf)
{
	struct Scsi_Host  *shost = class_to_shost(dev);
	struct lpfc_vport *vport = (struct lpfc_vport *) shost->hostdata;
	struct lpfc_hba   *phba = vport->phba;

	return scnprintf(buf, PAGE_SIZE, "%d\n", phba->nport_event_cnt);
}

static int
lpfc_set_trunking(struct lpfc_hba *phba, char *buff_out)
{
	LPFC_MBOXQ_t *mbox = NULL;
	unsigned long val = 0;
	char *pval = NULL;
	int rc = 0;

	if (!strncmp("enable", buff_out,
				 strlen("enable"))) {
		pval = buff_out + strlen("enable") + 1;
		rc = kstrtoul(pval, 0, &val);
		if (rc)
			return rc; /* Invalid  number */
	} else if (!strncmp("disable", buff_out,
				 strlen("disable"))) {
		val = 0;
	} else {
		return -EINVAL;  /* Invalid command */
	}

	switch (val) {
	case 0:
		val = 0x0; /* Disable */
		break;
	case 2:
		val = 0x1; /* Enable two port trunk */
		break;
	case 4:
		val = 0x2; /* Enable four port trunk */
		break;
	default:
		return -EINVAL;
	}

	lpfc_printf_log(phba, KERN_ERR, LOG_MBOX,
			"0070 Set trunk mode with val %ld ", val);

	mbox = mempool_alloc(phba->mbox_mem_pool, GFP_KERNEL);
	if (!mbox)
		return -ENOMEM;

	lpfc_sli4_config(phba, mbox, LPFC_MBOX_SUBSYSTEM_FCOE,
			 LPFC_MBOX_OPCODE_FCOE_FC_SET_TRUNK_MODE,
			 12, LPFC_SLI4_MBX_EMBED);

	bf_set(lpfc_mbx_set_trunk_mode,
	       &mbox->u.mqe.un.set_trunk_mode,
	       val);
	rc = lpfc_sli_issue_mbox(phba, mbox, MBX_POLL);
	if (rc)
		lpfc_printf_log(phba, KERN_ERR, LOG_MBOX,
				"0071 Set trunk mode failed with status: %d",
				rc);
	if (rc != MBX_TIMEOUT)
		mempool_free(mbox, phba->mbox_mem_pool);

	return 0;
}

/**
 * lpfc_board_mode_show - Return the state of the board
 * @dev: class device that is converted into a Scsi_host.
 * @attr: device attribute, not used.
 * @buf: on return contains the state of the adapter.
 *
 * Returns: size of formatted string.
 **/
static ssize_t
lpfc_board_mode_show(struct device *dev, struct device_attribute *attr,
		     char *buf)
{
	struct Scsi_Host  *shost = class_to_shost(dev);
	struct lpfc_vport *vport = (struct lpfc_vport *) shost->hostdata;
	struct lpfc_hba   *phba = vport->phba;
	char  * state;

	if (phba->link_state == LPFC_HBA_ERROR)
		state = "error";
	else if (phba->link_state == LPFC_WARM_START)
		state = "warm start";
	else if (phba->link_state == LPFC_INIT_START)
		state = "offline";
	else
		state = "online";

	return scnprintf(buf, PAGE_SIZE, "%s\n", state);
}

/**
 * lpfc_board_mode_store - Puts the hba in online, offline, warm or error state
 * @dev: class device that is converted into a Scsi_host.
 * @attr: device attribute, not used.
 * @buf: containing one of the strings "online", "offline", "warm" or "error".
 * @count: unused variable.
 *
 * Returns:
 * -EACCES if enable hba reset not enabled
 * -EINVAL if the buffer does not contain a valid string (see above)
 * -EIO if lpfc_workq_post_event() or lpfc_do_offline() fails
 * buf length greater than zero indicates success
 **/
static ssize_t
lpfc_board_mode_store(struct device *dev, struct device_attribute *attr,
		      const char *buf, size_t count)
{
	struct Scsi_Host  *shost = class_to_shost(dev);
	struct lpfc_vport *vport = (struct lpfc_vport *) shost->hostdata;
	struct lpfc_hba   *phba = vport->phba;
	struct completion online_compl;
	char *board_mode_str = NULL;
	int status = 0;
	int rc;

	if (!phba->cfg_enable_hba_reset) {
		status = -EACCES;
		goto board_mode_out;
	}

	lpfc_printf_vlog(vport, KERN_ERR, LOG_INIT,
			 "3050 lpfc_board_mode set to %s\n", buf);

	init_completion(&online_compl);

	if(strncmp(buf, "online", sizeof("online") - 1) == 0) {
		rc = lpfc_workq_post_event(phba, &status, &online_compl,
				      LPFC_EVT_ONLINE);
		if (rc == 0) {
			status = -ENOMEM;
			goto board_mode_out;
		}
		wait_for_completion(&online_compl);
		if (status)
			status = -EIO;
	} else if (strncmp(buf, "offline", sizeof("offline") - 1) == 0)
		status = lpfc_do_offline(phba, LPFC_EVT_OFFLINE);
	else if (strncmp(buf, "warm", sizeof("warm") - 1) == 0)
		if (phba->sli_rev == LPFC_SLI_REV4)
			status = -EINVAL;
		else
			status = lpfc_do_offline(phba, LPFC_EVT_WARM_START);
	else if (strncmp(buf, "error", sizeof("error") - 1) == 0)
		if (phba->sli_rev == LPFC_SLI_REV4)
			status = -EINVAL;
		else
			status = lpfc_do_offline(phba, LPFC_EVT_KILL);
	else if (strncmp(buf, "dump", sizeof("dump") - 1) == 0)
		status = lpfc_sli4_pdev_reg_request(phba, LPFC_FW_DUMP);
	else if (strncmp(buf, "fw_reset", sizeof("fw_reset") - 1) == 0)
		status = lpfc_sli4_pdev_reg_request(phba, LPFC_FW_RESET);
	else if (strncmp(buf, "dv_reset", sizeof("dv_reset") - 1) == 0)
		status = lpfc_sli4_pdev_reg_request(phba, LPFC_DV_RESET);
	else if (strncmp(buf, "pci_bus_reset", sizeof("pci_bus_reset") - 1)
		 == 0)
		status = lpfc_reset_pci_bus(phba);
	else if (strncmp(buf, "trunk", sizeof("trunk") - 1) == 0)
		status = lpfc_set_trunking(phba, (char *)buf + sizeof("trunk"));
	else
		status = -EINVAL;

board_mode_out:
	if (!status)
		return strlen(buf);
	else {
		board_mode_str = strchr(buf, '\n');
		if (board_mode_str)
			*board_mode_str = '\0';
		lpfc_printf_vlog(vport, KERN_ERR, LOG_INIT,
				 "3097 Failed \"%s\", status(%d), "
				 "fc_flag(x%x)\n",
				 buf, status, phba->pport->fc_flag);
		return status;
	}
}

/**
 * lpfc_get_hba_info - Return various bits of informaton about the adapter
 * @phba: pointer to the adapter structure.
 * @mxri: max xri count.
 * @axri: available xri count.
 * @mrpi: max rpi count.
 * @arpi: available rpi count.
 * @mvpi: max vpi count.
 * @avpi: available vpi count.
 *
 * Description:
 * If an integer pointer for an count is not null then the value for the
 * count is returned.
 *
 * Returns:
 * zero on error
 * one for success
 **/
static int
lpfc_get_hba_info(struct lpfc_hba *phba,
		  uint32_t *mxri, uint32_t *axri,
		  uint32_t *mrpi, uint32_t *arpi,
		  uint32_t *mvpi, uint32_t *avpi)
{
	struct lpfc_mbx_read_config *rd_config;
	LPFC_MBOXQ_t *pmboxq;
	MAILBOX_t *pmb;
	int rc = 0;
	uint32_t max_vpi;

	/*
	 * prevent udev from issuing mailbox commands until the port is
	 * configured.
	 */
	if (phba->link_state < LPFC_LINK_DOWN ||
	    !phba->mbox_mem_pool ||
	    (phba->sli.sli_flag & LPFC_SLI_ACTIVE) == 0)
		return 0;

	if (phba->sli.sli_flag & LPFC_BLOCK_MGMT_IO)
		return 0;

	pmboxq = mempool_alloc(phba->mbox_mem_pool, GFP_KERNEL);
	if (!pmboxq)
		return 0;
	memset(pmboxq, 0, sizeof (LPFC_MBOXQ_t));

	pmb = &pmboxq->u.mb;
	pmb->mbxCommand = MBX_READ_CONFIG;
	pmb->mbxOwner = OWN_HOST;
	pmboxq->ctx_buf = NULL;

	if (phba->pport->fc_flag & FC_OFFLINE_MODE)
		rc = MBX_NOT_FINISHED;
	else
		rc = lpfc_sli_issue_mbox_wait(phba, pmboxq, phba->fc_ratov * 2);

	if (rc != MBX_SUCCESS) {
		if (rc != MBX_TIMEOUT)
			mempool_free(pmboxq, phba->mbox_mem_pool);
		return 0;
	}

	if (phba->sli_rev == LPFC_SLI_REV4) {
		rd_config = &pmboxq->u.mqe.un.rd_config;
		if (mrpi)
			*mrpi = bf_get(lpfc_mbx_rd_conf_rpi_count, rd_config);
		if (arpi)
			*arpi = bf_get(lpfc_mbx_rd_conf_rpi_count, rd_config) -
					phba->sli4_hba.max_cfg_param.rpi_used;
		if (mxri)
			*mxri = bf_get(lpfc_mbx_rd_conf_xri_count, rd_config);
		if (axri)
			*axri = bf_get(lpfc_mbx_rd_conf_xri_count, rd_config) -
					phba->sli4_hba.max_cfg_param.xri_used;

		/* Account for differences with SLI-3.  Get vpi count from
		 * mailbox data and subtract one for max vpi value.
		 */
		max_vpi = (bf_get(lpfc_mbx_rd_conf_vpi_count, rd_config) > 0) ?
			(bf_get(lpfc_mbx_rd_conf_vpi_count, rd_config) - 1) : 0;

		/* Limit the max we support */
		if (max_vpi > LPFC_MAX_VPI)
			max_vpi = LPFC_MAX_VPI;
		if (mvpi)
			*mvpi = max_vpi;
		if (avpi)
			*avpi = max_vpi - phba->sli4_hba.max_cfg_param.vpi_used;
	} else {
		if (mrpi)
			*mrpi = pmb->un.varRdConfig.max_rpi;
		if (arpi)
			*arpi = pmb->un.varRdConfig.avail_rpi;
		if (mxri)
			*mxri = pmb->un.varRdConfig.max_xri;
		if (axri)
			*axri = pmb->un.varRdConfig.avail_xri;
		if (mvpi)
			*mvpi = pmb->un.varRdConfig.max_vpi;
		if (avpi) {
			/* avail_vpi is only valid if link is up and ready */
			if (phba->link_state == LPFC_HBA_READY)
				*avpi = pmb->un.varRdConfig.avail_vpi;
			else
				*avpi = pmb->un.varRdConfig.max_vpi;
		}
	}

	mempool_free(pmboxq, phba->mbox_mem_pool);
	return 1;
}

/**
 * lpfc_max_rpi_show - Return maximum rpi
 * @dev: class device that is converted into a Scsi_host.
 * @attr: device attribute, not used.
 * @buf: on return contains the maximum rpi count in decimal or "Unknown".
 *
 * Description:
 * Calls lpfc_get_hba_info() asking for just the mrpi count.
 * If lpfc_get_hba_info() returns zero (failure) the buffer text is set
 * to "Unknown" and the buffer length is returned, therefore the caller
 * must check for "Unknown" in the buffer to detect a failure.
 *
 * Returns: size of formatted string.
 **/
static ssize_t
lpfc_max_rpi_show(struct device *dev, struct device_attribute *attr,
		  char *buf)
{
	struct Scsi_Host  *shost = class_to_shost(dev);
	struct lpfc_vport *vport = (struct lpfc_vport *) shost->hostdata;
	struct lpfc_hba   *phba = vport->phba;
	uint32_t cnt;

	if (lpfc_get_hba_info(phba, NULL, NULL, &cnt, NULL, NULL, NULL))
		return scnprintf(buf, PAGE_SIZE, "%d\n", cnt);
	return scnprintf(buf, PAGE_SIZE, "Unknown\n");
}

/**
 * lpfc_used_rpi_show - Return maximum rpi minus available rpi
 * @dev: class device that is converted into a Scsi_host.
 * @attr: device attribute, not used.
 * @buf: containing the used rpi count in decimal or "Unknown".
 *
 * Description:
 * Calls lpfc_get_hba_info() asking for just the mrpi and arpi counts.
 * If lpfc_get_hba_info() returns zero (failure) the buffer text is set
 * to "Unknown" and the buffer length is returned, therefore the caller
 * must check for "Unknown" in the buffer to detect a failure.
 *
 * Returns: size of formatted string.
 **/
static ssize_t
lpfc_used_rpi_show(struct device *dev, struct device_attribute *attr,
		   char *buf)
{
	struct Scsi_Host  *shost = class_to_shost(dev);
	struct lpfc_vport *vport = (struct lpfc_vport *) shost->hostdata;
	struct lpfc_hba   *phba = vport->phba;
	uint32_t cnt, acnt;

	if (lpfc_get_hba_info(phba, NULL, NULL, &cnt, &acnt, NULL, NULL))
		return scnprintf(buf, PAGE_SIZE, "%d\n", (cnt - acnt));
	return scnprintf(buf, PAGE_SIZE, "Unknown\n");
}

/**
 * lpfc_max_xri_show - Return maximum xri
 * @dev: class device that is converted into a Scsi_host.
 * @attr: device attribute, not used.
 * @buf: on return contains the maximum xri count in decimal or "Unknown".
 *
 * Description:
 * Calls lpfc_get_hba_info() asking for just the mrpi count.
 * If lpfc_get_hba_info() returns zero (failure) the buffer text is set
 * to "Unknown" and the buffer length is returned, therefore the caller
 * must check for "Unknown" in the buffer to detect a failure.
 *
 * Returns: size of formatted string.
 **/
static ssize_t
lpfc_max_xri_show(struct device *dev, struct device_attribute *attr,
		  char *buf)
{
	struct Scsi_Host  *shost = class_to_shost(dev);
	struct lpfc_vport *vport = (struct lpfc_vport *) shost->hostdata;
	struct lpfc_hba   *phba = vport->phba;
	uint32_t cnt;

	if (lpfc_get_hba_info(phba, &cnt, NULL, NULL, NULL, NULL, NULL))
		return scnprintf(buf, PAGE_SIZE, "%d\n", cnt);
	return scnprintf(buf, PAGE_SIZE, "Unknown\n");
}

/**
 * lpfc_used_xri_show - Return maximum xpi minus the available xpi
 * @dev: class device that is converted into a Scsi_host.
 * @attr: device attribute, not used.
 * @buf: on return contains the used xri count in decimal or "Unknown".
 *
 * Description:
 * Calls lpfc_get_hba_info() asking for just the mxri and axri counts.
 * If lpfc_get_hba_info() returns zero (failure) the buffer text is set
 * to "Unknown" and the buffer length is returned, therefore the caller
 * must check for "Unknown" in the buffer to detect a failure.
 *
 * Returns: size of formatted string.
 **/
static ssize_t
lpfc_used_xri_show(struct device *dev, struct device_attribute *attr,
		   char *buf)
{
	struct Scsi_Host  *shost = class_to_shost(dev);
	struct lpfc_vport *vport = (struct lpfc_vport *) shost->hostdata;
	struct lpfc_hba   *phba = vport->phba;
	uint32_t cnt, acnt;

	if (lpfc_get_hba_info(phba, &cnt, &acnt, NULL, NULL, NULL, NULL))
		return scnprintf(buf, PAGE_SIZE, "%d\n", (cnt - acnt));
	return scnprintf(buf, PAGE_SIZE, "Unknown\n");
}

/**
 * lpfc_max_vpi_show - Return maximum vpi
 * @dev: class device that is converted into a Scsi_host.
 * @attr: device attribute, not used.
 * @buf: on return contains the maximum vpi count in decimal or "Unknown".
 *
 * Description:
 * Calls lpfc_get_hba_info() asking for just the mvpi count.
 * If lpfc_get_hba_info() returns zero (failure) the buffer text is set
 * to "Unknown" and the buffer length is returned, therefore the caller
 * must check for "Unknown" in the buffer to detect a failure.
 *
 * Returns: size of formatted string.
 **/
static ssize_t
lpfc_max_vpi_show(struct device *dev, struct device_attribute *attr,
		  char *buf)
{
	struct Scsi_Host  *shost = class_to_shost(dev);
	struct lpfc_vport *vport = (struct lpfc_vport *) shost->hostdata;
	struct lpfc_hba   *phba = vport->phba;
	uint32_t cnt;

	if (lpfc_get_hba_info(phba, NULL, NULL, NULL, NULL, &cnt, NULL))
		return scnprintf(buf, PAGE_SIZE, "%d\n", cnt);
	return scnprintf(buf, PAGE_SIZE, "Unknown\n");
}

/**
 * lpfc_used_vpi_show - Return maximum vpi minus the available vpi
 * @dev: class device that is converted into a Scsi_host.
 * @attr: device attribute, not used.
 * @buf: on return contains the used vpi count in decimal or "Unknown".
 *
 * Description:
 * Calls lpfc_get_hba_info() asking for just the mvpi and avpi counts.
 * If lpfc_get_hba_info() returns zero (failure) the buffer text is set
 * to "Unknown" and the buffer length is returned, therefore the caller
 * must check for "Unknown" in the buffer to detect a failure.
 *
 * Returns: size of formatted string.
 **/
static ssize_t
lpfc_used_vpi_show(struct device *dev, struct device_attribute *attr,
		   char *buf)
{
	struct Scsi_Host  *shost = class_to_shost(dev);
	struct lpfc_vport *vport = (struct lpfc_vport *) shost->hostdata;
	struct lpfc_hba   *phba = vport->phba;
	uint32_t cnt, acnt;

	if (lpfc_get_hba_info(phba, NULL, NULL, NULL, NULL, &cnt, &acnt))
		return scnprintf(buf, PAGE_SIZE, "%d\n", (cnt - acnt));
	return scnprintf(buf, PAGE_SIZE, "Unknown\n");
}

/**
 * lpfc_npiv_info_show - Return text about NPIV support for the adapter
 * @dev: class device that is converted into a Scsi_host.
 * @attr: device attribute, not used.
 * @buf: text that must be interpreted to determine if npiv is supported.
 *
 * Description:
 * Buffer will contain text indicating npiv is not suppoerted on the port,
 * the port is an NPIV physical port, or it is an npiv virtual port with
 * the id of the vport.
 *
 * Returns: size of formatted string.
 **/
static ssize_t
lpfc_npiv_info_show(struct device *dev, struct device_attribute *attr,
		    char *buf)
{
	struct Scsi_Host  *shost = class_to_shost(dev);
	struct lpfc_vport *vport = (struct lpfc_vport *) shost->hostdata;
	struct lpfc_hba   *phba = vport->phba;

	if (!(phba->max_vpi))
		return scnprintf(buf, PAGE_SIZE, "NPIV Not Supported\n");
	if (vport->port_type == LPFC_PHYSICAL_PORT)
		return scnprintf(buf, PAGE_SIZE, "NPIV Physical\n");
	return scnprintf(buf, PAGE_SIZE, "NPIV Virtual (VPI %d)\n", vport->vpi);
}

/**
 * lpfc_poll_show - Return text about poll support for the adapter
 * @dev: class device that is converted into a Scsi_host.
 * @attr: device attribute, not used.
 * @buf: on return contains the cfg_poll in hex.
 *
 * Notes:
 * cfg_poll should be a lpfc_polling_flags type.
 *
 * Returns: size of formatted string.
 **/
static ssize_t
lpfc_poll_show(struct device *dev, struct device_attribute *attr,
	       char *buf)
{
	struct Scsi_Host  *shost = class_to_shost(dev);
	struct lpfc_vport *vport = (struct lpfc_vport *) shost->hostdata;
	struct lpfc_hba   *phba = vport->phba;

	return scnprintf(buf, PAGE_SIZE, "%#x\n", phba->cfg_poll);
}

/**
 * lpfc_poll_store - Set the value of cfg_poll for the adapter
 * @dev: class device that is converted into a Scsi_host.
 * @attr: device attribute, not used.
 * @buf: one or more lpfc_polling_flags values.
 * @count: not used.
 *
 * Notes:
 * buf contents converted to integer and checked for a valid value.
 *
 * Returns:
 * -EINVAL if the buffer connot be converted or is out of range
 * length of the buf on success
 **/
static ssize_t
lpfc_poll_store(struct device *dev, struct device_attribute *attr,
		const char *buf, size_t count)
{
	struct Scsi_Host  *shost = class_to_shost(dev);
	struct lpfc_vport *vport = (struct lpfc_vport *) shost->hostdata;
	struct lpfc_hba   *phba = vport->phba;
	uint32_t creg_val;
	uint32_t old_val;
	int val=0;

	if (!isdigit(buf[0]))
		return -EINVAL;

	if (sscanf(buf, "%i", &val) != 1)
		return -EINVAL;

	if ((val & 0x3) != val)
		return -EINVAL;

	if (phba->sli_rev == LPFC_SLI_REV4)
		val = 0;

	lpfc_printf_vlog(vport, KERN_ERR, LOG_INIT,
		"3051 lpfc_poll changed from %d to %d\n",
		phba->cfg_poll, val);

	spin_lock_irq(&phba->hbalock);

	old_val = phba->cfg_poll;

	if (val & ENABLE_FCP_RING_POLLING) {
		if ((val & DISABLE_FCP_RING_INT) &&
		    !(old_val & DISABLE_FCP_RING_INT)) {
			if (lpfc_readl(phba->HCregaddr, &creg_val)) {
				spin_unlock_irq(&phba->hbalock);
				return -EINVAL;
			}
			creg_val &= ~(HC_R0INT_ENA << LPFC_FCP_RING);
			writel(creg_val, phba->HCregaddr);
			readl(phba->HCregaddr); /* flush */

			lpfc_poll_start_timer(phba);
		}
	} else if (val != 0x0) {
		spin_unlock_irq(&phba->hbalock);
		return -EINVAL;
	}

	if (!(val & DISABLE_FCP_RING_INT) &&
	    (old_val & DISABLE_FCP_RING_INT))
	{
		spin_unlock_irq(&phba->hbalock);
		del_timer(&phba->fcp_poll_timer);
		spin_lock_irq(&phba->hbalock);
		if (lpfc_readl(phba->HCregaddr, &creg_val)) {
			spin_unlock_irq(&phba->hbalock);
			return -EINVAL;
		}
		creg_val |= (HC_R0INT_ENA << LPFC_FCP_RING);
		writel(creg_val, phba->HCregaddr);
		readl(phba->HCregaddr); /* flush */
	}

	phba->cfg_poll = val;

	spin_unlock_irq(&phba->hbalock);

	return strlen(buf);
}

/**
 * lpfc_fips_level_show - Return the current FIPS level for the HBA
 * @dev: class unused variable.
 * @attr: device attribute, not used.
 * @buf: on return contains the module description text.
 *
 * Returns: size of formatted string.
 **/
static ssize_t
lpfc_fips_level_show(struct device *dev,  struct device_attribute *attr,
		     char *buf)
{
	struct Scsi_Host  *shost = class_to_shost(dev);
	struct lpfc_vport *vport = (struct lpfc_vport *) shost->hostdata;
	struct lpfc_hba   *phba = vport->phba;

	return scnprintf(buf, PAGE_SIZE, "%d\n", phba->fips_level);
}

/**
 * lpfc_fips_rev_show - Return the FIPS Spec revision for the HBA
 * @dev: class unused variable.
 * @attr: device attribute, not used.
 * @buf: on return contains the module description text.
 *
 * Returns: size of formatted string.
 **/
static ssize_t
lpfc_fips_rev_show(struct device *dev,  struct device_attribute *attr,
		   char *buf)
{
	struct Scsi_Host  *shost = class_to_shost(dev);
	struct lpfc_vport *vport = (struct lpfc_vport *) shost->hostdata;
	struct lpfc_hba   *phba = vport->phba;

	return scnprintf(buf, PAGE_SIZE, "%d\n", phba->fips_spec_rev);
}

/**
 * lpfc_dss_show - Return the current state of dss and the configured state
 * @dev: class converted to a Scsi_host structure.
 * @attr: device attribute, not used.
 * @buf: on return contains the formatted text.
 *
 * Returns: size of formatted string.
 **/
static ssize_t
lpfc_dss_show(struct device *dev, struct device_attribute *attr,
	      char *buf)
{
	struct Scsi_Host *shost = class_to_shost(dev);
	struct lpfc_vport *vport = (struct lpfc_vport *) shost->hostdata;
	struct lpfc_hba   *phba = vport->phba;

	return scnprintf(buf, PAGE_SIZE, "%s - %sOperational\n",
			(phba->cfg_enable_dss) ? "Enabled" : "Disabled",
			(phba->sli3_options & LPFC_SLI3_DSS_ENABLED) ?
				"" : "Not ");
}

/**
 * lpfc_sriov_hw_max_virtfn_show - Return maximum number of virtual functions
 * @dev: class converted to a Scsi_host structure.
 * @attr: device attribute, not used.
 * @buf: on return contains the formatted support level.
 *
 * Description:
 * Returns the maximum number of virtual functions a physical function can
 * support, 0 will be returned if called on virtual function.
 *
 * Returns: size of formatted string.
 **/
static ssize_t
lpfc_sriov_hw_max_virtfn_show(struct device *dev,
			      struct device_attribute *attr,
			      char *buf)
{
	struct Scsi_Host *shost = class_to_shost(dev);
	struct lpfc_vport *vport = (struct lpfc_vport *) shost->hostdata;
	struct lpfc_hba *phba = vport->phba;
	uint16_t max_nr_virtfn;

	max_nr_virtfn = lpfc_sli_sriov_nr_virtfn_get(phba);
	return scnprintf(buf, PAGE_SIZE, "%d\n", max_nr_virtfn);
}

static inline bool lpfc_rangecheck(uint val, uint min, uint max)
{
	return val >= min && val <= max;
}

/**
 * lpfc_enable_bbcr_set: Sets an attribute value.
 * @phba: pointer the the adapter structure.
 * @val: integer attribute value.
 *
 * Description:
 * Validates the min and max values then sets the
 * adapter config field if in the valid range. prints error message
 * and does not set the parameter if invalid.
 *
 * Returns:
 * zero on success
 * -EINVAL if val is invalid
 */
static ssize_t
lpfc_enable_bbcr_set(struct lpfc_hba *phba, uint val)
{
	if (lpfc_rangecheck(val, 0, 1) && phba->sli_rev == LPFC_SLI_REV4) {
		lpfc_printf_log(phba, KERN_ERR, LOG_INIT,
				"3068 %s_enable_bbcr changed from %d to %d\n",
				LPFC_DRIVER_NAME, phba->cfg_enable_bbcr, val);
		phba->cfg_enable_bbcr = val;
		return 0;
	}
	lpfc_printf_log(phba, KERN_ERR, LOG_INIT,
			"0451 %s_enable_bbcr cannot set to %d, range is 0, 1\n",
			LPFC_DRIVER_NAME, val);
	return -EINVAL;
}

/**
 * lpfc_param_show - Return a cfg attribute value in decimal
 *
 * Description:
 * Macro that given an attr e.g. hba_queue_depth expands
 * into a function with the name lpfc_hba_queue_depth_show.
 *
 * lpfc_##attr##_show: Return the decimal value of an adapters cfg_xxx field.
 * @dev: class device that is converted into a Scsi_host.
 * @attr: device attribute, not used.
 * @buf: on return contains the attribute value in decimal.
 *
 * Returns: size of formatted string.
 **/
#define lpfc_param_show(attr)	\
static ssize_t \
lpfc_##attr##_show(struct device *dev, struct device_attribute *attr, \
		   char *buf) \
{ \
	struct Scsi_Host  *shost = class_to_shost(dev);\
	struct lpfc_vport *vport = (struct lpfc_vport *) shost->hostdata;\
	struct lpfc_hba   *phba = vport->phba;\
	return scnprintf(buf, PAGE_SIZE, "%d\n",\
			phba->cfg_##attr);\
}

/**
 * lpfc_param_hex_show - Return a cfg attribute value in hex
 *
 * Description:
 * Macro that given an attr e.g. hba_queue_depth expands
 * into a function with the name lpfc_hba_queue_depth_show
 *
 * lpfc_##attr##_show: Return the hex value of an adapters cfg_xxx field.
 * @dev: class device that is converted into a Scsi_host.
 * @attr: device attribute, not used.
 * @buf: on return contains the attribute value in hexadecimal.
 *
 * Returns: size of formatted string.
 **/
#define lpfc_param_hex_show(attr)	\
static ssize_t \
lpfc_##attr##_show(struct device *dev, struct device_attribute *attr, \
		   char *buf) \
{ \
	struct Scsi_Host  *shost = class_to_shost(dev);\
	struct lpfc_vport *vport = (struct lpfc_vport *) shost->hostdata;\
	struct lpfc_hba   *phba = vport->phba;\
	uint val = 0;\
	val = phba->cfg_##attr;\
	return scnprintf(buf, PAGE_SIZE, "%#x\n",\
			phba->cfg_##attr);\
}

/**
 * lpfc_param_init - Initializes a cfg attribute
 *
 * Description:
 * Macro that given an attr e.g. hba_queue_depth expands
 * into a function with the name lpfc_hba_queue_depth_init. The macro also
 * takes a default argument, a minimum and maximum argument.
 *
 * lpfc_##attr##_init: Initializes an attribute.
 * @phba: pointer the the adapter structure.
 * @val: integer attribute value.
 *
 * Validates the min and max values then sets the adapter config field
 * accordingly, or uses the default if out of range and prints an error message.
 *
 * Returns:
 * zero on success
 * -EINVAL if default used
 **/
#define lpfc_param_init(attr, default, minval, maxval)	\
static int \
lpfc_##attr##_init(struct lpfc_hba *phba, uint val) \
{ \
	if (lpfc_rangecheck(val, minval, maxval)) {\
		phba->cfg_##attr = val;\
		return 0;\
	}\
	lpfc_printf_log(phba, KERN_ERR, LOG_INIT, \
			"0449 lpfc_"#attr" attribute cannot be set to %d, "\
			"allowed range is ["#minval", "#maxval"]\n", val); \
	phba->cfg_##attr = default;\
	return -EINVAL;\
}

/**
 * lpfc_param_set - Set a cfg attribute value
 *
 * Description:
 * Macro that given an attr e.g. hba_queue_depth expands
 * into a function with the name lpfc_hba_queue_depth_set
 *
 * lpfc_##attr##_set: Sets an attribute value.
 * @phba: pointer the the adapter structure.
 * @val: integer attribute value.
 *
 * Description:
 * Validates the min and max values then sets the
 * adapter config field if in the valid range. prints error message
 * and does not set the parameter if invalid.
 *
 * Returns:
 * zero on success
 * -EINVAL if val is invalid
 **/
#define lpfc_param_set(attr, default, minval, maxval)	\
static int \
lpfc_##attr##_set(struct lpfc_hba *phba, uint val) \
{ \
	if (lpfc_rangecheck(val, minval, maxval)) {\
		lpfc_printf_log(phba, KERN_ERR, LOG_INIT, \
			"3052 lpfc_" #attr " changed from %d to %d\n", \
			phba->cfg_##attr, val); \
		phba->cfg_##attr = val;\
		return 0;\
	}\
	lpfc_printf_log(phba, KERN_ERR, LOG_INIT, \
			"0450 lpfc_"#attr" attribute cannot be set to %d, "\
			"allowed range is ["#minval", "#maxval"]\n", val); \
	return -EINVAL;\
}

/**
 * lpfc_param_store - Set a vport attribute value
 *
 * Description:
 * Macro that given an attr e.g. hba_queue_depth expands
 * into a function with the name lpfc_hba_queue_depth_store.
 *
 * lpfc_##attr##_store: Set an sttribute value.
 * @dev: class device that is converted into a Scsi_host.
 * @attr: device attribute, not used.
 * @buf: contains the attribute value in ascii.
 * @count: not used.
 *
 * Description:
 * Convert the ascii text number to an integer, then
 * use the lpfc_##attr##_set function to set the value.
 *
 * Returns:
 * -EINVAL if val is invalid or lpfc_##attr##_set() fails
 * length of buffer upon success.
 **/
#define lpfc_param_store(attr)	\
static ssize_t \
lpfc_##attr##_store(struct device *dev, struct device_attribute *attr, \
		    const char *buf, size_t count) \
{ \
	struct Scsi_Host  *shost = class_to_shost(dev);\
	struct lpfc_vport *vport = (struct lpfc_vport *) shost->hostdata;\
	struct lpfc_hba   *phba = vport->phba;\
	uint val = 0;\
	if (!isdigit(buf[0]))\
		return -EINVAL;\
	if (sscanf(buf, "%i", &val) != 1)\
		return -EINVAL;\
	if (lpfc_##attr##_set(phba, val) == 0) \
		return strlen(buf);\
	else \
		return -EINVAL;\
}

/**
 * lpfc_vport_param_show - Return decimal formatted cfg attribute value
 *
 * Description:
 * Macro that given an attr e.g. hba_queue_depth expands
 * into a function with the name lpfc_hba_queue_depth_show
 *
 * lpfc_##attr##_show: prints the attribute value in decimal.
 * @dev: class device that is converted into a Scsi_host.
 * @attr: device attribute, not used.
 * @buf: on return contains the attribute value in decimal.
 *
 * Returns: length of formatted string.
 **/
#define lpfc_vport_param_show(attr)	\
static ssize_t \
lpfc_##attr##_show(struct device *dev, struct device_attribute *attr, \
		   char *buf) \
{ \
	struct Scsi_Host  *shost = class_to_shost(dev);\
	struct lpfc_vport *vport = (struct lpfc_vport *) shost->hostdata;\
	return scnprintf(buf, PAGE_SIZE, "%d\n", vport->cfg_##attr);\
}

/**
 * lpfc_vport_param_hex_show - Return hex formatted attribute value
 *
 * Description:
 * Macro that given an attr e.g.
 * hba_queue_depth expands into a function with the name
 * lpfc_hba_queue_depth_show
 *
 * lpfc_##attr##_show: prints the attribute value in hexadecimal.
 * @dev: class device that is converted into a Scsi_host.
 * @attr: device attribute, not used.
 * @buf: on return contains the attribute value in hexadecimal.
 *
 * Returns: length of formatted string.
 **/
#define lpfc_vport_param_hex_show(attr)	\
static ssize_t \
lpfc_##attr##_show(struct device *dev, struct device_attribute *attr, \
		   char *buf) \
{ \
	struct Scsi_Host  *shost = class_to_shost(dev);\
	struct lpfc_vport *vport = (struct lpfc_vport *) shost->hostdata;\
	return scnprintf(buf, PAGE_SIZE, "%#x\n", vport->cfg_##attr);\
}

/**
 * lpfc_vport_param_init - Initialize a vport cfg attribute
 *
 * Description:
 * Macro that given an attr e.g. hba_queue_depth expands
 * into a function with the name lpfc_hba_queue_depth_init. The macro also
 * takes a default argument, a minimum and maximum argument.
 *
 * lpfc_##attr##_init: validates the min and max values then sets the
 * adapter config field accordingly, or uses the default if out of range
 * and prints an error message.
 * @phba: pointer the the adapter structure.
 * @val: integer attribute value.
 *
 * Returns:
 * zero on success
 * -EINVAL if default used
 **/
#define lpfc_vport_param_init(attr, default, minval, maxval)	\
static int \
lpfc_##attr##_init(struct lpfc_vport *vport, uint val) \
{ \
	if (lpfc_rangecheck(val, minval, maxval)) {\
		vport->cfg_##attr = val;\
		return 0;\
	}\
	lpfc_printf_vlog(vport, KERN_ERR, LOG_INIT, \
			 "0423 lpfc_"#attr" attribute cannot be set to %d, "\
			 "allowed range is ["#minval", "#maxval"]\n", val); \
	vport->cfg_##attr = default;\
	return -EINVAL;\
}

/**
 * lpfc_vport_param_set - Set a vport cfg attribute
 *
 * Description:
 * Macro that given an attr e.g. hba_queue_depth expands
 * into a function with the name lpfc_hba_queue_depth_set
 *
 * lpfc_##attr##_set: validates the min and max values then sets the
 * adapter config field if in the valid range. prints error message
 * and does not set the parameter if invalid.
 * @phba: pointer the the adapter structure.
 * @val:	integer attribute value.
 *
 * Returns:
 * zero on success
 * -EINVAL if val is invalid
 **/
#define lpfc_vport_param_set(attr, default, minval, maxval)	\
static int \
lpfc_##attr##_set(struct lpfc_vport *vport, uint val) \
{ \
	if (lpfc_rangecheck(val, minval, maxval)) {\
		lpfc_printf_vlog(vport, KERN_ERR, LOG_INIT, \
			"3053 lpfc_" #attr \
			" changed from %d (x%x) to %d (x%x)\n", \
			vport->cfg_##attr, vport->cfg_##attr, \
			val, val); \
		vport->cfg_##attr = val;\
		return 0;\
	}\
	lpfc_printf_vlog(vport, KERN_ERR, LOG_INIT, \
			 "0424 lpfc_"#attr" attribute cannot be set to %d, "\
			 "allowed range is ["#minval", "#maxval"]\n", val); \
	return -EINVAL;\
}

/**
 * lpfc_vport_param_store - Set a vport attribute
 *
 * Description:
 * Macro that given an attr e.g. hba_queue_depth
 * expands into a function with the name lpfc_hba_queue_depth_store
 *
 * lpfc_##attr##_store: convert the ascii text number to an integer, then
 * use the lpfc_##attr##_set function to set the value.
 * @cdev: class device that is converted into a Scsi_host.
 * @buf:	contains the attribute value in decimal.
 * @count: not used.
 *
 * Returns:
 * -EINVAL if val is invalid or lpfc_##attr##_set() fails
 * length of buffer upon success.
 **/
#define lpfc_vport_param_store(attr)	\
static ssize_t \
lpfc_##attr##_store(struct device *dev, struct device_attribute *attr, \
		    const char *buf, size_t count) \
{ \
	struct Scsi_Host  *shost = class_to_shost(dev);\
	struct lpfc_vport *vport = (struct lpfc_vport *) shost->hostdata;\
	uint val = 0;\
	if (!isdigit(buf[0]))\
		return -EINVAL;\
	if (sscanf(buf, "%i", &val) != 1)\
		return -EINVAL;\
	if (lpfc_##attr##_set(vport, val) == 0) \
		return strlen(buf);\
	else \
		return -EINVAL;\
}


static DEVICE_ATTR(nvme_info, 0444, lpfc_nvme_info_show, NULL);
static DEVICE_ATTR(scsi_stat, 0444, lpfc_scsi_stat_show, NULL);
static DEVICE_ATTR(bg_info, S_IRUGO, lpfc_bg_info_show, NULL);
static DEVICE_ATTR(bg_guard_err, S_IRUGO, lpfc_bg_guard_err_show, NULL);
static DEVICE_ATTR(bg_apptag_err, S_IRUGO, lpfc_bg_apptag_err_show, NULL);
static DEVICE_ATTR(bg_reftag_err, S_IRUGO, lpfc_bg_reftag_err_show, NULL);
static DEVICE_ATTR(info, S_IRUGO, lpfc_info_show, NULL);
static DEVICE_ATTR(serialnum, S_IRUGO, lpfc_serialnum_show, NULL);
static DEVICE_ATTR(modeldesc, S_IRUGO, lpfc_modeldesc_show, NULL);
static DEVICE_ATTR(modelname, S_IRUGO, lpfc_modelname_show, NULL);
static DEVICE_ATTR(programtype, S_IRUGO, lpfc_programtype_show, NULL);
static DEVICE_ATTR(portnum, S_IRUGO, lpfc_vportnum_show, NULL);
static DEVICE_ATTR(fwrev, S_IRUGO, lpfc_fwrev_show, NULL);
static DEVICE_ATTR(hdw, S_IRUGO, lpfc_hdw_show, NULL);
static DEVICE_ATTR(link_state, S_IRUGO | S_IWUSR, lpfc_link_state_show,
		lpfc_link_state_store);
static DEVICE_ATTR(option_rom_version, S_IRUGO,
		   lpfc_option_rom_version_show, NULL);
static DEVICE_ATTR(num_discovered_ports, S_IRUGO,
		   lpfc_num_discovered_ports_show, NULL);
static DEVICE_ATTR(menlo_mgmt_mode, S_IRUGO, lpfc_mlomgmt_show, NULL);
static DEVICE_ATTR(nport_evt_cnt, S_IRUGO, lpfc_nport_evt_cnt_show, NULL);
static DEVICE_ATTR(lpfc_drvr_version, S_IRUGO, lpfc_drvr_version_show, NULL);
static DEVICE_ATTR(lpfc_enable_fip, S_IRUGO, lpfc_enable_fip_show, NULL);
static DEVICE_ATTR(board_mode, S_IRUGO | S_IWUSR,
		   lpfc_board_mode_show, lpfc_board_mode_store);
static DEVICE_ATTR(issue_reset, S_IWUSR, NULL, lpfc_issue_reset);
static DEVICE_ATTR(max_vpi, S_IRUGO, lpfc_max_vpi_show, NULL);
static DEVICE_ATTR(used_vpi, S_IRUGO, lpfc_used_vpi_show, NULL);
static DEVICE_ATTR(max_rpi, S_IRUGO, lpfc_max_rpi_show, NULL);
static DEVICE_ATTR(used_rpi, S_IRUGO, lpfc_used_rpi_show, NULL);
static DEVICE_ATTR(max_xri, S_IRUGO, lpfc_max_xri_show, NULL);
static DEVICE_ATTR(used_xri, S_IRUGO, lpfc_used_xri_show, NULL);
static DEVICE_ATTR(npiv_info, S_IRUGO, lpfc_npiv_info_show, NULL);
static DEVICE_ATTR(lpfc_temp_sensor, S_IRUGO, lpfc_temp_sensor_show, NULL);
static DEVICE_ATTR(lpfc_fips_level, S_IRUGO, lpfc_fips_level_show, NULL);
static DEVICE_ATTR(lpfc_fips_rev, S_IRUGO, lpfc_fips_rev_show, NULL);
static DEVICE_ATTR(lpfc_dss, S_IRUGO, lpfc_dss_show, NULL);
static DEVICE_ATTR(lpfc_sriov_hw_max_virtfn, S_IRUGO,
		   lpfc_sriov_hw_max_virtfn_show, NULL);
static DEVICE_ATTR(protocol, S_IRUGO, lpfc_sli4_protocol_show, NULL);
static DEVICE_ATTR(lpfc_xlane_supported, S_IRUGO, lpfc_oas_supported_show,
		   NULL);

static char *lpfc_soft_wwn_key = "C99G71SL8032A";
#define WWN_SZ 8
/**
 * lpfc_wwn_set - Convert string to the 8 byte WWN value.
 * @buf: WWN string.
 * @cnt: Length of string.
 * @wwn: Array to receive converted wwn value.
 *
 * Returns:
 * -EINVAL if the buffer does not contain a valid wwn
 * 0 success
 **/
static size_t
lpfc_wwn_set(const char *buf, size_t cnt, char wwn[])
{
	unsigned int i, j;

	/* Count may include a LF at end of string */
	if (buf[cnt-1] == '\n')
		cnt--;

	if ((cnt < 16) || (cnt > 18) || ((cnt == 17) && (*buf++ != 'x')) ||
	    ((cnt == 18) && ((*buf++ != '0') || (*buf++ != 'x'))))
		return -EINVAL;

	memset(wwn, 0, WWN_SZ);

	/* Validate and store the new name */
	for (i = 0, j = 0; i < 16; i++) {
		if ((*buf >= 'a') && (*buf <= 'f'))
			j = ((j << 4) | ((*buf++ - 'a') + 10));
		else if ((*buf >= 'A') && (*buf <= 'F'))
			j = ((j << 4) | ((*buf++ - 'A') + 10));
		else if ((*buf >= '0') && (*buf <= '9'))
			j = ((j << 4) | (*buf++ - '0'));
		else
			return -EINVAL;
		if (i % 2) {
			wwn[i/2] = j & 0xff;
			j = 0;
		}
	}
	return 0;
}
/**
 * lpfc_soft_wwn_enable_store - Allows setting of the wwn if the key is valid
 * @dev: class device that is converted into a Scsi_host.
 * @attr: device attribute, not used.
 * @buf: containing the string lpfc_soft_wwn_key.
 * @count: must be size of lpfc_soft_wwn_key.
 *
 * Returns:
 * -EINVAL if the buffer does not contain lpfc_soft_wwn_key
 * length of buf indicates success
 **/
static ssize_t
lpfc_soft_wwn_enable_store(struct device *dev, struct device_attribute *attr,
			   const char *buf, size_t count)
{
	struct Scsi_Host  *shost = class_to_shost(dev);
	struct lpfc_vport *vport = (struct lpfc_vport *) shost->hostdata;
	struct lpfc_hba   *phba = vport->phba;
	unsigned int cnt = count;
	uint8_t vvvl = vport->fc_sparam.cmn.valid_vendor_ver_level;
	u32 *fawwpn_key = (uint32_t *)&vport->fc_sparam.un.vendorVersion[0];

	/*
	 * We're doing a simple sanity check for soft_wwpn setting.
	 * We require that the user write a specific key to enable
	 * the soft_wwpn attribute to be settable. Once the attribute
	 * is written, the enable key resets. If further updates are
	 * desired, the key must be written again to re-enable the
	 * attribute.
	 *
	 * The "key" is not secret - it is a hardcoded string shown
	 * here. The intent is to protect against the random user or
	 * application that is just writing attributes.
	 */
	if (vvvl == 1 && cpu_to_be32(*fawwpn_key) == FAPWWN_KEY_VENDOR) {
		lpfc_printf_log(phba, KERN_ERR, LOG_INIT,
				 "0051 "LPFC_DRIVER_NAME" soft wwpn can not"
				 " be enabled: fawwpn is enabled\n");
		return -EINVAL;
	}

	/* count may include a LF at end of string */
	if (buf[cnt-1] == '\n')
		cnt--;

	if ((cnt != strlen(lpfc_soft_wwn_key)) ||
	    (strncmp(buf, lpfc_soft_wwn_key, strlen(lpfc_soft_wwn_key)) != 0))
		return -EINVAL;

	phba->soft_wwn_enable = 1;

	dev_printk(KERN_WARNING, &phba->pcidev->dev,
		   "lpfc%d: soft_wwpn assignment has been enabled.\n",
		   phba->brd_no);
	dev_printk(KERN_WARNING, &phba->pcidev->dev,
		   "  The soft_wwpn feature is not supported by Broadcom.");

	return count;
}
static DEVICE_ATTR_WO(lpfc_soft_wwn_enable);

/**
 * lpfc_soft_wwpn_show - Return the cfg soft ww port name of the adapter
 * @dev: class device that is converted into a Scsi_host.
 * @attr: device attribute, not used.
 * @buf: on return contains the wwpn in hexadecimal.
 *
 * Returns: size of formatted string.
 **/
static ssize_t
lpfc_soft_wwpn_show(struct device *dev, struct device_attribute *attr,
		    char *buf)
{
	struct Scsi_Host  *shost = class_to_shost(dev);
	struct lpfc_vport *vport = (struct lpfc_vport *) shost->hostdata;
	struct lpfc_hba   *phba = vport->phba;

	return scnprintf(buf, PAGE_SIZE, "0x%llx\n",
			(unsigned long long)phba->cfg_soft_wwpn);
}

/**
 * lpfc_soft_wwpn_store - Set the ww port name of the adapter
 * @dev class device that is converted into a Scsi_host.
 * @attr: device attribute, not used.
 * @buf: contains the wwpn in hexadecimal.
 * @count: number of wwpn bytes in buf
 *
 * Returns:
 * -EACCES hba reset not enabled, adapter over temp
 * -EINVAL soft wwn not enabled, count is invalid, invalid wwpn byte invalid
 * -EIO error taking adapter offline or online
 * value of count on success
 **/
static ssize_t
lpfc_soft_wwpn_store(struct device *dev, struct device_attribute *attr,
		     const char *buf, size_t count)
{
	struct Scsi_Host  *shost = class_to_shost(dev);
	struct lpfc_vport *vport = (struct lpfc_vport *) shost->hostdata;
	struct lpfc_hba   *phba = vport->phba;
	struct completion online_compl;
	int stat1 = 0, stat2 = 0;
	unsigned int cnt = count;
	u8 wwpn[WWN_SZ];
	int rc;

	if (!phba->cfg_enable_hba_reset)
		return -EACCES;
	spin_lock_irq(&phba->hbalock);
	if (phba->over_temp_state == HBA_OVER_TEMP) {
		spin_unlock_irq(&phba->hbalock);
		return -EACCES;
	}
	spin_unlock_irq(&phba->hbalock);
	/* count may include a LF at end of string */
	if (buf[cnt-1] == '\n')
		cnt--;

	if (!phba->soft_wwn_enable)
		return -EINVAL;

	/* lock setting wwpn, wwnn down */
	phba->soft_wwn_enable = 0;

	rc = lpfc_wwn_set(buf, cnt, wwpn);
	if (rc) {
		/* not able to set wwpn, unlock it */
		phba->soft_wwn_enable = 1;
		return rc;
	}

	phba->cfg_soft_wwpn = wwn_to_u64(wwpn);
	fc_host_port_name(shost) = phba->cfg_soft_wwpn;
	if (phba->cfg_soft_wwnn)
		fc_host_node_name(shost) = phba->cfg_soft_wwnn;

	dev_printk(KERN_NOTICE, &phba->pcidev->dev,
		   "lpfc%d: Reinitializing to use soft_wwpn\n", phba->brd_no);

	stat1 = lpfc_do_offline(phba, LPFC_EVT_OFFLINE);
	if (stat1)
		lpfc_printf_log(phba, KERN_ERR, LOG_INIT,
				"0463 lpfc_soft_wwpn attribute set failed to "
				"reinit adapter - %d\n", stat1);
	init_completion(&online_compl);
	rc = lpfc_workq_post_event(phba, &stat2, &online_compl,
				   LPFC_EVT_ONLINE);
	if (rc == 0)
		return -ENOMEM;

	wait_for_completion(&online_compl);
	if (stat2)
		lpfc_printf_log(phba, KERN_ERR, LOG_INIT,
				"0464 lpfc_soft_wwpn attribute set failed to "
				"reinit adapter - %d\n", stat2);
	return (stat1 || stat2) ? -EIO : count;
}
static DEVICE_ATTR(lpfc_soft_wwpn, S_IRUGO | S_IWUSR,
		   lpfc_soft_wwpn_show, lpfc_soft_wwpn_store);

/**
 * lpfc_soft_wwnn_show - Return the cfg soft ww node name for the adapter
 * @dev: class device that is converted into a Scsi_host.
 * @attr: device attribute, not used.
 * @buf: on return contains the wwnn in hexadecimal.
 *
 * Returns: size of formatted string.
 **/
static ssize_t
lpfc_soft_wwnn_show(struct device *dev, struct device_attribute *attr,
		    char *buf)
{
	struct Scsi_Host *shost = class_to_shost(dev);
	struct lpfc_hba *phba = ((struct lpfc_vport *)shost->hostdata)->phba;
	return scnprintf(buf, PAGE_SIZE, "0x%llx\n",
			(unsigned long long)phba->cfg_soft_wwnn);
}

/**
 * lpfc_soft_wwnn_store - sets the ww node name of the adapter
 * @cdev: class device that is converted into a Scsi_host.
 * @buf: contains the ww node name in hexadecimal.
 * @count: number of wwnn bytes in buf.
 *
 * Returns:
 * -EINVAL soft wwn not enabled, count is invalid, invalid wwnn byte invalid
 * value of count on success
 **/
static ssize_t
lpfc_soft_wwnn_store(struct device *dev, struct device_attribute *attr,
		     const char *buf, size_t count)
{
	struct Scsi_Host *shost = class_to_shost(dev);
	struct lpfc_hba *phba = ((struct lpfc_vport *)shost->hostdata)->phba;
	unsigned int cnt = count;
	u8 wwnn[WWN_SZ];
	int rc;

	/* count may include a LF at end of string */
	if (buf[cnt-1] == '\n')
		cnt--;

	if (!phba->soft_wwn_enable)
		return -EINVAL;

	rc = lpfc_wwn_set(buf, cnt, wwnn);
	if (rc) {
		/* Allow wwnn to be set many times, as long as the enable
		 * is set. However, once the wwpn is set, everything locks.
		 */
		return rc;
	}

	phba->cfg_soft_wwnn = wwn_to_u64(wwnn);

	dev_printk(KERN_NOTICE, &phba->pcidev->dev,
		   "lpfc%d: soft_wwnn set. Value will take effect upon "
		   "setting of the soft_wwpn\n", phba->brd_no);

	return count;
}
static DEVICE_ATTR(lpfc_soft_wwnn, S_IRUGO | S_IWUSR,
		   lpfc_soft_wwnn_show, lpfc_soft_wwnn_store);

/**
 * lpfc_oas_tgt_show - Return wwpn of target whose luns maybe enabled for
 *		      Optimized Access Storage (OAS) operations.
 * @dev: class device that is converted into a Scsi_host.
 * @attr: device attribute, not used.
 * @buf: buffer for passing information.
 *
 * Returns:
 * value of count
 **/
static ssize_t
lpfc_oas_tgt_show(struct device *dev, struct device_attribute *attr,
		  char *buf)
{
	struct Scsi_Host *shost = class_to_shost(dev);
	struct lpfc_hba *phba = ((struct lpfc_vport *)shost->hostdata)->phba;

	return scnprintf(buf, PAGE_SIZE, "0x%llx\n",
			wwn_to_u64(phba->cfg_oas_tgt_wwpn));
}

/**
 * lpfc_oas_tgt_store - Store wwpn of target whose luns maybe enabled for
 *		      Optimized Access Storage (OAS) operations.
 * @dev: class device that is converted into a Scsi_host.
 * @attr: device attribute, not used.
 * @buf: buffer for passing information.
 * @count: Size of the data buffer.
 *
 * Returns:
 * -EINVAL count is invalid, invalid wwpn byte invalid
 * -EPERM oas is not supported by hba
 * value of count on success
 **/
static ssize_t
lpfc_oas_tgt_store(struct device *dev, struct device_attribute *attr,
		   const char *buf, size_t count)
{
	struct Scsi_Host *shost = class_to_shost(dev);
	struct lpfc_hba *phba = ((struct lpfc_vport *)shost->hostdata)->phba;
	unsigned int cnt = count;
	uint8_t wwpn[WWN_SZ];
	int rc;

	if (!phba->cfg_fof)
		return -EPERM;

	/* count may include a LF at end of string */
	if (buf[cnt-1] == '\n')
		cnt--;

	rc = lpfc_wwn_set(buf, cnt, wwpn);
	if (rc)
		return rc;

	memcpy(phba->cfg_oas_tgt_wwpn, wwpn, (8 * sizeof(uint8_t)));
	memcpy(phba->sli4_hba.oas_next_tgt_wwpn, wwpn, (8 * sizeof(uint8_t)));
	if (wwn_to_u64(wwpn) == 0)
		phba->cfg_oas_flags |= OAS_FIND_ANY_TARGET;
	else
		phba->cfg_oas_flags &= ~OAS_FIND_ANY_TARGET;
	phba->cfg_oas_flags &= ~OAS_LUN_VALID;
	phba->sli4_hba.oas_next_lun = FIND_FIRST_OAS_LUN;
	return count;
}
static DEVICE_ATTR(lpfc_xlane_tgt, S_IRUGO | S_IWUSR,
		   lpfc_oas_tgt_show, lpfc_oas_tgt_store);

/**
 * lpfc_oas_priority_show - Return wwpn of target whose luns maybe enabled for
 *		      Optimized Access Storage (OAS) operations.
 * @dev: class device that is converted into a Scsi_host.
 * @attr: device attribute, not used.
 * @buf: buffer for passing information.
 *
 * Returns:
 * value of count
 **/
static ssize_t
lpfc_oas_priority_show(struct device *dev, struct device_attribute *attr,
		       char *buf)
{
	struct Scsi_Host *shost = class_to_shost(dev);
	struct lpfc_hba *phba = ((struct lpfc_vport *)shost->hostdata)->phba;

	return scnprintf(buf, PAGE_SIZE, "%d\n", phba->cfg_oas_priority);
}

/**
 * lpfc_oas_priority_store - Store wwpn of target whose luns maybe enabled for
 *		      Optimized Access Storage (OAS) operations.
 * @dev: class device that is converted into a Scsi_host.
 * @attr: device attribute, not used.
 * @buf: buffer for passing information.
 * @count: Size of the data buffer.
 *
 * Returns:
 * -EINVAL count is invalid, invalid wwpn byte invalid
 * -EPERM oas is not supported by hba
 * value of count on success
 **/
static ssize_t
lpfc_oas_priority_store(struct device *dev, struct device_attribute *attr,
			const char *buf, size_t count)
{
	struct Scsi_Host *shost = class_to_shost(dev);
	struct lpfc_hba *phba = ((struct lpfc_vport *)shost->hostdata)->phba;
	unsigned int cnt = count;
	unsigned long val;
	int ret;

	if (!phba->cfg_fof)
		return -EPERM;

	/* count may include a LF at end of string */
	if (buf[cnt-1] == '\n')
		cnt--;

	ret = kstrtoul(buf, 0, &val);
	if (ret || (val > 0x7f))
		return -EINVAL;

	if (val)
		phba->cfg_oas_priority = (uint8_t)val;
	else
		phba->cfg_oas_priority = phba->cfg_XLanePriority;
	return count;
}
static DEVICE_ATTR(lpfc_xlane_priority, S_IRUGO | S_IWUSR,
		   lpfc_oas_priority_show, lpfc_oas_priority_store);

/**
 * lpfc_oas_vpt_show - Return wwpn of vport whose targets maybe enabled
 *		      for Optimized Access Storage (OAS) operations.
 * @dev: class device that is converted into a Scsi_host.
 * @attr: device attribute, not used.
 * @buf: buffer for passing information.
 *
 * Returns:
 * value of count on success
 **/
static ssize_t
lpfc_oas_vpt_show(struct device *dev, struct device_attribute *attr,
		  char *buf)
{
	struct Scsi_Host *shost = class_to_shost(dev);
	struct lpfc_hba *phba = ((struct lpfc_vport *)shost->hostdata)->phba;

	return scnprintf(buf, PAGE_SIZE, "0x%llx\n",
			wwn_to_u64(phba->cfg_oas_vpt_wwpn));
}

/**
 * lpfc_oas_vpt_store - Store wwpn of vport whose targets maybe enabled
 *		      for Optimized Access Storage (OAS) operations.
 * @dev: class device that is converted into a Scsi_host.
 * @attr: device attribute, not used.
 * @buf: buffer for passing information.
 * @count: Size of the data buffer.
 *
 * Returns:
 * -EINVAL count is invalid, invalid wwpn byte invalid
 * -EPERM oas is not supported by hba
 * value of count on success
 **/
static ssize_t
lpfc_oas_vpt_store(struct device *dev, struct device_attribute *attr,
		   const char *buf, size_t count)
{
	struct Scsi_Host *shost = class_to_shost(dev);
	struct lpfc_hba *phba = ((struct lpfc_vport *)shost->hostdata)->phba;
	unsigned int cnt = count;
	uint8_t wwpn[WWN_SZ];
	int rc;

	if (!phba->cfg_fof)
		return -EPERM;

	/* count may include a LF at end of string */
	if (buf[cnt-1] == '\n')
		cnt--;

	rc = lpfc_wwn_set(buf, cnt, wwpn);
	if (rc)
		return rc;

	memcpy(phba->cfg_oas_vpt_wwpn, wwpn, (8 * sizeof(uint8_t)));
	memcpy(phba->sli4_hba.oas_next_vpt_wwpn, wwpn, (8 * sizeof(uint8_t)));
	if (wwn_to_u64(wwpn) == 0)
		phba->cfg_oas_flags |= OAS_FIND_ANY_VPORT;
	else
		phba->cfg_oas_flags &= ~OAS_FIND_ANY_VPORT;
	phba->cfg_oas_flags &= ~OAS_LUN_VALID;
	if (phba->cfg_oas_priority == 0)
		phba->cfg_oas_priority = phba->cfg_XLanePriority;
	phba->sli4_hba.oas_next_lun = FIND_FIRST_OAS_LUN;
	return count;
}
static DEVICE_ATTR(lpfc_xlane_vpt, S_IRUGO | S_IWUSR,
		   lpfc_oas_vpt_show, lpfc_oas_vpt_store);

/**
 * lpfc_oas_lun_state_show - Return the current state (enabled or disabled)
 *			    of whether luns will be enabled or disabled
 *			    for Optimized Access Storage (OAS) operations.
 * @dev: class device that is converted into a Scsi_host.
 * @attr: device attribute, not used.
 * @buf: buffer for passing information.
 *
 * Returns:
 * size of formatted string.
 **/
static ssize_t
lpfc_oas_lun_state_show(struct device *dev, struct device_attribute *attr,
			char *buf)
{
	struct Scsi_Host *shost = class_to_shost(dev);
	struct lpfc_hba *phba = ((struct lpfc_vport *)shost->hostdata)->phba;

	return scnprintf(buf, PAGE_SIZE, "%d\n", phba->cfg_oas_lun_state);
}

/**
 * lpfc_oas_lun_state_store - Store the state (enabled or disabled)
 *			    of whether luns will be enabled or disabled
 *			    for Optimized Access Storage (OAS) operations.
 * @dev: class device that is converted into a Scsi_host.
 * @attr: device attribute, not used.
 * @buf: buffer for passing information.
 * @count: Size of the data buffer.
 *
 * Returns:
 * -EINVAL count is invalid, invalid wwpn byte invalid
 * -EPERM oas is not supported by hba
 * value of count on success
 **/
static ssize_t
lpfc_oas_lun_state_store(struct device *dev, struct device_attribute *attr,
			 const char *buf, size_t count)
{
	struct Scsi_Host *shost = class_to_shost(dev);
	struct lpfc_hba *phba = ((struct lpfc_vport *)shost->hostdata)->phba;
	int val = 0;

	if (!phba->cfg_fof)
		return -EPERM;

	if (!isdigit(buf[0]))
		return -EINVAL;

	if (sscanf(buf, "%i", &val) != 1)
		return -EINVAL;

	if ((val != 0) && (val != 1))
		return -EINVAL;

	phba->cfg_oas_lun_state = val;
	return strlen(buf);
}
static DEVICE_ATTR(lpfc_xlane_lun_state, S_IRUGO | S_IWUSR,
		   lpfc_oas_lun_state_show, lpfc_oas_lun_state_store);

/**
 * lpfc_oas_lun_status_show - Return the status of the Optimized Access
 *                          Storage (OAS) lun returned by the
 *                          lpfc_oas_lun_show function.
 * @dev: class device that is converted into a Scsi_host.
 * @attr: device attribute, not used.
 * @buf: buffer for passing information.
 *
 * Returns:
 * size of formatted string.
 **/
static ssize_t
lpfc_oas_lun_status_show(struct device *dev, struct device_attribute *attr,
			 char *buf)
{
	struct Scsi_Host *shost = class_to_shost(dev);
	struct lpfc_hba *phba = ((struct lpfc_vport *)shost->hostdata)->phba;

	if (!(phba->cfg_oas_flags & OAS_LUN_VALID))
		return -EFAULT;

	return scnprintf(buf, PAGE_SIZE, "%d\n", phba->cfg_oas_lun_status);
}
static DEVICE_ATTR(lpfc_xlane_lun_status, S_IRUGO,
		   lpfc_oas_lun_status_show, NULL);


/**
 * lpfc_oas_lun_state_set - enable or disable a lun for Optimized Access Storage
 *			   (OAS) operations.
 * @phba: lpfc_hba pointer.
 * @ndlp: pointer to fcp target node.
 * @lun: the fc lun for setting oas state.
 * @oas_state: the oas state to be set to the lun.
 *
 * Returns:
 * SUCCESS : 0
 * -EPERM OAS is not enabled or not supported by this port.
 *
 */
static size_t
lpfc_oas_lun_state_set(struct lpfc_hba *phba, uint8_t vpt_wwpn[],
		       uint8_t tgt_wwpn[], uint64_t lun,
		       uint32_t oas_state, uint8_t pri)
{

	int rc = 0;

	if (!phba->cfg_fof)
		return -EPERM;

	if (oas_state) {
		if (!lpfc_enable_oas_lun(phba, (struct lpfc_name *)vpt_wwpn,
					 (struct lpfc_name *)tgt_wwpn,
					 lun, pri))
			rc = -ENOMEM;
	} else {
		lpfc_disable_oas_lun(phba, (struct lpfc_name *)vpt_wwpn,
				     (struct lpfc_name *)tgt_wwpn, lun, pri);
	}
	return rc;

}

/**
 * lpfc_oas_lun_get_next - get the next lun that has been enabled for Optimized
 *			  Access Storage (OAS) operations.
 * @phba: lpfc_hba pointer.
 * @vpt_wwpn: wwpn of the vport associated with the returned lun
 * @tgt_wwpn: wwpn of the target associated with the returned lun
 * @lun_status: status of the lun returned lun
 *
 * Returns the first or next lun enabled for OAS operations for the vport/target
 * specified.  If a lun is found, its vport wwpn, target wwpn and status is
 * returned.  If the lun is not found, NOT_OAS_ENABLED_LUN is returned.
 *
 * Return:
 * lun that is OAS enabled for the vport/target
 * NOT_OAS_ENABLED_LUN when no oas enabled lun found.
 */
static uint64_t
lpfc_oas_lun_get_next(struct lpfc_hba *phba, uint8_t vpt_wwpn[],
		      uint8_t tgt_wwpn[], uint32_t *lun_status,
		      uint32_t *lun_pri)
{
	uint64_t found_lun;

	if (unlikely(!phba) || !vpt_wwpn || !tgt_wwpn)
		return NOT_OAS_ENABLED_LUN;
	if (lpfc_find_next_oas_lun(phba, (struct lpfc_name *)
				   phba->sli4_hba.oas_next_vpt_wwpn,
				   (struct lpfc_name *)
				   phba->sli4_hba.oas_next_tgt_wwpn,
				   &phba->sli4_hba.oas_next_lun,
				   (struct lpfc_name *)vpt_wwpn,
				   (struct lpfc_name *)tgt_wwpn,
				   &found_lun, lun_status, lun_pri))
		return found_lun;
	else
		return NOT_OAS_ENABLED_LUN;
}

/**
 * lpfc_oas_lun_state_change - enable/disable a lun for OAS operations
 * @phba: lpfc_hba pointer.
 * @vpt_wwpn: vport wwpn by reference.
 * @tgt_wwpn: target wwpn by reference.
 * @lun: the fc lun for setting oas state.
 * @oas_state: the oas state to be set to the oas_lun.
 *
 * This routine enables (OAS_LUN_ENABLE) or disables (OAS_LUN_DISABLE)
 * a lun for OAS operations.
 *
 * Return:
 * SUCCESS: 0
 * -ENOMEM: failed to enable an lun for OAS operations
 * -EPERM: OAS is not enabled
 */
static ssize_t
lpfc_oas_lun_state_change(struct lpfc_hba *phba, uint8_t vpt_wwpn[],
			  uint8_t tgt_wwpn[], uint64_t lun,
			  uint32_t oas_state, uint8_t pri)
{

	int rc;

	rc = lpfc_oas_lun_state_set(phba, vpt_wwpn, tgt_wwpn, lun,
				    oas_state, pri);
	return rc;
}

/**
 * lpfc_oas_lun_show - Return oas enabled luns from a chosen target
 * @dev: class device that is converted into a Scsi_host.
 * @attr: device attribute, not used.
 * @buf: buffer for passing information.
 *
 * This routine returns a lun enabled for OAS each time the function
 * is called.
 *
 * Returns:
 * SUCCESS: size of formatted string.
 * -EFAULT: target or vport wwpn was not set properly.
 * -EPERM: oas is not enabled.
 **/
static ssize_t
lpfc_oas_lun_show(struct device *dev, struct device_attribute *attr,
		  char *buf)
{
	struct Scsi_Host *shost = class_to_shost(dev);
	struct lpfc_hba *phba = ((struct lpfc_vport *)shost->hostdata)->phba;

	uint64_t oas_lun;
	int len = 0;

	if (!phba->cfg_fof)
		return -EPERM;

	if (wwn_to_u64(phba->cfg_oas_vpt_wwpn) == 0)
		if (!(phba->cfg_oas_flags & OAS_FIND_ANY_VPORT))
			return -EFAULT;

	if (wwn_to_u64(phba->cfg_oas_tgt_wwpn) == 0)
		if (!(phba->cfg_oas_flags & OAS_FIND_ANY_TARGET))
			return -EFAULT;

	oas_lun = lpfc_oas_lun_get_next(phba, phba->cfg_oas_vpt_wwpn,
					phba->cfg_oas_tgt_wwpn,
					&phba->cfg_oas_lun_status,
					&phba->cfg_oas_priority);
	if (oas_lun != NOT_OAS_ENABLED_LUN)
		phba->cfg_oas_flags |= OAS_LUN_VALID;

	len += scnprintf(buf + len, PAGE_SIZE-len, "0x%llx", oas_lun);

	return len;
}

/**
 * lpfc_oas_lun_store - Sets the OAS state for lun
 * @dev: class device that is converted into a Scsi_host.
 * @attr: device attribute, not used.
 * @buf: buffer for passing information.
 *
 * This function sets the OAS state for lun.  Before this function is called,
 * the vport wwpn, target wwpn, and oas state need to be set.
 *
 * Returns:
 * SUCCESS: size of formatted string.
 * -EFAULT: target or vport wwpn was not set properly.
 * -EPERM: oas is not enabled.
 * size of formatted string.
 **/
static ssize_t
lpfc_oas_lun_store(struct device *dev, struct device_attribute *attr,
		   const char *buf, size_t count)
{
	struct Scsi_Host *shost = class_to_shost(dev);
	struct lpfc_hba *phba = ((struct lpfc_vport *)shost->hostdata)->phba;
	uint64_t scsi_lun;
	uint32_t pri;
	ssize_t rc;

	if (!phba->cfg_fof)
		return -EPERM;

	if (wwn_to_u64(phba->cfg_oas_vpt_wwpn) == 0)
		return -EFAULT;

	if (wwn_to_u64(phba->cfg_oas_tgt_wwpn) == 0)
		return -EFAULT;

	if (!isdigit(buf[0]))
		return -EINVAL;

	if (sscanf(buf, "0x%llx", &scsi_lun) != 1)
		return -EINVAL;

	pri = phba->cfg_oas_priority;
	if (pri == 0)
		pri = phba->cfg_XLanePriority;

	lpfc_printf_log(phba, KERN_INFO, LOG_INIT,
			"3372 Try to set vport 0x%llx target 0x%llx lun:0x%llx "
			"priority 0x%x with oas state %d\n",
			wwn_to_u64(phba->cfg_oas_vpt_wwpn),
			wwn_to_u64(phba->cfg_oas_tgt_wwpn), scsi_lun,
			pri, phba->cfg_oas_lun_state);

	rc = lpfc_oas_lun_state_change(phba, phba->cfg_oas_vpt_wwpn,
				       phba->cfg_oas_tgt_wwpn, scsi_lun,
				       phba->cfg_oas_lun_state, pri);
	if (rc)
		return rc;

	return count;
}
static DEVICE_ATTR(lpfc_xlane_lun, S_IRUGO | S_IWUSR,
		   lpfc_oas_lun_show, lpfc_oas_lun_store);

int lpfc_enable_nvmet_cnt;
unsigned long long lpfc_enable_nvmet[LPFC_NVMET_MAX_PORTS] = {
	0, 0, 0, 0, 0, 0, 0, 0, 0, 0, 0, 0, 0, 0, 0, 0, 0, 0,
	0, 0, 0, 0, 0, 0, 0, 0, 0, 0, 0, 0, 0, 0};
module_param_array(lpfc_enable_nvmet, ullong, &lpfc_enable_nvmet_cnt, 0444);
MODULE_PARM_DESC(lpfc_enable_nvmet, "Enable HBA port(s) WWPN as a NVME Target");

static int lpfc_poll = 0;
module_param(lpfc_poll, int, S_IRUGO);
MODULE_PARM_DESC(lpfc_poll, "FCP ring polling mode control:"
		 " 0 - none,"
		 " 1 - poll with interrupts enabled"
		 " 3 - poll and disable FCP ring interrupts");

static DEVICE_ATTR(lpfc_poll, S_IRUGO | S_IWUSR,
		   lpfc_poll_show, lpfc_poll_store);

int lpfc_no_hba_reset_cnt;
unsigned long lpfc_no_hba_reset[MAX_HBAS_NO_RESET] = {
	0, 0, 0, 0, 0, 0, 0, 0, 0, 0, 0, 0, 0, 0, 0, 0};
module_param_array(lpfc_no_hba_reset, ulong, &lpfc_no_hba_reset_cnt, 0444);
MODULE_PARM_DESC(lpfc_no_hba_reset, "WWPN of HBAs that should not be reset");

LPFC_ATTR(sli_mode, 0, 0, 3,
	"SLI mode selector:"
	" 0 - auto (SLI-3 if supported),"
	" 2 - select SLI-2 even on SLI-3 capable HBAs,"
	" 3 - select SLI-3");

LPFC_ATTR_R(enable_npiv, 1, 0, 1,
	"Enable NPIV functionality");

LPFC_ATTR_R(fcf_failover_policy, 1, 1, 2,
	"FCF Fast failover=1 Priority failover=2");

/*
# lpfc_enable_rrq: Track XRI/OXID reuse after IO failures
#	0x0 = disabled, XRI/OXID use not tracked.
#	0x1 = XRI/OXID reuse is timed with ratov, RRQ sent.
#	0x2 = XRI/OXID reuse is timed with ratov, No RRQ sent.
*/
LPFC_ATTR_R(enable_rrq, 2, 0, 2,
	"Enable RRQ functionality");

/*
# lpfc_suppress_link_up:  Bring link up at initialization
#            0x0  = bring link up (issue MBX_INIT_LINK)
#            0x1  = do NOT bring link up at initialization(MBX_INIT_LINK)
#            0x2  = never bring up link
# Default value is 0.
*/
LPFC_ATTR_R(suppress_link_up, LPFC_INITIALIZE_LINK, LPFC_INITIALIZE_LINK,
		LPFC_DELAY_INIT_LINK_INDEFINITELY,
		"Suppress Link Up at initialization");

static ssize_t
lpfc_pls_show(struct device *dev, struct device_attribute *attr, char *buf)
{
	struct Scsi_Host  *shost = class_to_shost(dev);
	struct lpfc_hba   *phba = ((struct lpfc_vport *)shost->hostdata)->phba;

	return scnprintf(buf, PAGE_SIZE, "%d\n",
			 phba->sli4_hba.pc_sli4_params.pls);
}
static DEVICE_ATTR(pls, 0444,
			 lpfc_pls_show, NULL);

static ssize_t
lpfc_pt_show(struct device *dev, struct device_attribute *attr, char *buf)
{
	struct Scsi_Host  *shost = class_to_shost(dev);
	struct lpfc_hba   *phba = ((struct lpfc_vport *)shost->hostdata)->phba;

	return scnprintf(buf, PAGE_SIZE, "%d\n",
			 (phba->hba_flag & HBA_PERSISTENT_TOPO) ? 1 : 0);
}
static DEVICE_ATTR(pt, 0444,
			 lpfc_pt_show, NULL);

/*
# lpfc_cnt: Number of IOCBs allocated for ELS, CT, and ABTS
#       1 - (1024)
#       2 - (2048)
#       3 - (3072)
#       4 - (4096)
#       5 - (5120)
*/
static ssize_t
lpfc_iocb_hw_show(struct device *dev, struct device_attribute *attr, char *buf)
{
	struct Scsi_Host  *shost = class_to_shost(dev);
	struct lpfc_hba   *phba = ((struct lpfc_vport *) shost->hostdata)->phba;

	return scnprintf(buf, PAGE_SIZE, "%d\n", phba->iocb_max);
}

static DEVICE_ATTR(iocb_hw, S_IRUGO,
			 lpfc_iocb_hw_show, NULL);
static ssize_t
lpfc_txq_hw_show(struct device *dev, struct device_attribute *attr, char *buf)
{
	struct Scsi_Host  *shost = class_to_shost(dev);
	struct lpfc_hba   *phba = ((struct lpfc_vport *) shost->hostdata)->phba;
	struct lpfc_sli_ring *pring = lpfc_phba_elsring(phba);

	return scnprintf(buf, PAGE_SIZE, "%d\n",
			pring ? pring->txq_max : 0);
}

static DEVICE_ATTR(txq_hw, S_IRUGO,
			 lpfc_txq_hw_show, NULL);
static ssize_t
lpfc_txcmplq_hw_show(struct device *dev, struct device_attribute *attr,
 char *buf)
{
	struct Scsi_Host  *shost = class_to_shost(dev);
	struct lpfc_hba   *phba = ((struct lpfc_vport *) shost->hostdata)->phba;
	struct lpfc_sli_ring *pring = lpfc_phba_elsring(phba);

	return scnprintf(buf, PAGE_SIZE, "%d\n",
			pring ? pring->txcmplq_max : 0);
}

static DEVICE_ATTR(txcmplq_hw, S_IRUGO,
			 lpfc_txcmplq_hw_show, NULL);

/*
# lpfc_nodev_tmo: If set, it will hold all I/O errors on devices that disappear
# until the timer expires. Value range is [0,255]. Default value is 30.
*/
static int lpfc_nodev_tmo = LPFC_DEF_DEVLOSS_TMO;
static int lpfc_devloss_tmo = LPFC_DEF_DEVLOSS_TMO;
module_param(lpfc_nodev_tmo, int, 0);
MODULE_PARM_DESC(lpfc_nodev_tmo,
		 "Seconds driver will hold I/O waiting "
		 "for a device to come back");

/**
 * lpfc_nodev_tmo_show - Return the hba dev loss timeout value
 * @dev: class converted to a Scsi_host structure.
 * @attr: device attribute, not used.
 * @buf: on return contains the dev loss timeout in decimal.
 *
 * Returns: size of formatted string.
 **/
static ssize_t
lpfc_nodev_tmo_show(struct device *dev, struct device_attribute *attr,
		    char *buf)
{
	struct Scsi_Host  *shost = class_to_shost(dev);
	struct lpfc_vport *vport = (struct lpfc_vport *) shost->hostdata;

	return scnprintf(buf, PAGE_SIZE, "%d\n",	vport->cfg_devloss_tmo);
}

/**
 * lpfc_nodev_tmo_init - Set the hba nodev timeout value
 * @vport: lpfc vport structure pointer.
 * @val: contains the nodev timeout value.
 *
 * Description:
 * If the devloss tmo is already set then nodev tmo is set to devloss tmo,
 * a kernel error message is printed and zero is returned.
 * Else if val is in range then nodev tmo and devloss tmo are set to val.
 * Otherwise nodev tmo is set to the default value.
 *
 * Returns:
 * zero if already set or if val is in range
 * -EINVAL val out of range
 **/
static int
lpfc_nodev_tmo_init(struct lpfc_vport *vport, int val)
{
	if (vport->cfg_devloss_tmo != LPFC_DEF_DEVLOSS_TMO) {
		vport->cfg_nodev_tmo = vport->cfg_devloss_tmo;
		if (val != LPFC_DEF_DEVLOSS_TMO)
			lpfc_printf_vlog(vport, KERN_ERR, LOG_INIT,
					 "0407 Ignoring lpfc_nodev_tmo module "
					 "parameter because lpfc_devloss_tmo "
					 "is set.\n");
		return 0;
	}

	if (val >= LPFC_MIN_DEVLOSS_TMO && val <= LPFC_MAX_DEVLOSS_TMO) {
		vport->cfg_nodev_tmo = val;
		vport->cfg_devloss_tmo = val;
		return 0;
	}
	lpfc_printf_vlog(vport, KERN_ERR, LOG_INIT,
			 "0400 lpfc_nodev_tmo attribute cannot be set to"
			 " %d, allowed range is [%d, %d]\n",
			 val, LPFC_MIN_DEVLOSS_TMO, LPFC_MAX_DEVLOSS_TMO);
	vport->cfg_nodev_tmo = LPFC_DEF_DEVLOSS_TMO;
	return -EINVAL;
}

/**
 * lpfc_update_rport_devloss_tmo - Update dev loss tmo value
 * @vport: lpfc vport structure pointer.
 *
 * Description:
 * Update all the ndlp's dev loss tmo with the vport devloss tmo value.
 **/
static void
lpfc_update_rport_devloss_tmo(struct lpfc_vport *vport)
{
	struct Scsi_Host  *shost;
	struct lpfc_nodelist  *ndlp;
#if (IS_ENABLED(CONFIG_NVME_FC))
	struct lpfc_nvme_rport *rport;
	struct nvme_fc_remote_port *remoteport = NULL;
#endif

	shost = lpfc_shost_from_vport(vport);
	spin_lock_irq(shost->host_lock);
	list_for_each_entry(ndlp, &vport->fc_nodes, nlp_listp) {
		if (!NLP_CHK_NODE_ACT(ndlp))
			continue;
		if (ndlp->rport)
			ndlp->rport->dev_loss_tmo = vport->cfg_devloss_tmo;
#if (IS_ENABLED(CONFIG_NVME_FC))
		spin_lock(&vport->phba->hbalock);
		rport = lpfc_ndlp_get_nrport(ndlp);
		if (rport)
			remoteport = rport->remoteport;
		spin_unlock(&vport->phba->hbalock);
		if (rport && remoteport)
			nvme_fc_set_remoteport_devloss(remoteport,
						       vport->cfg_devloss_tmo);
#endif
	}
	spin_unlock_irq(shost->host_lock);
}

/**
 * lpfc_nodev_tmo_set - Set the vport nodev tmo and devloss tmo values
 * @vport: lpfc vport structure pointer.
 * @val: contains the tmo value.
 *
 * Description:
 * If the devloss tmo is already set or the vport dev loss tmo has changed
 * then a kernel error message is printed and zero is returned.
 * Else if val is in range then nodev tmo and devloss tmo are set to val.
 * Otherwise nodev tmo is set to the default value.
 *
 * Returns:
 * zero if already set or if val is in range
 * -EINVAL val out of range
 **/
static int
lpfc_nodev_tmo_set(struct lpfc_vport *vport, int val)
{
	if (vport->dev_loss_tmo_changed ||
	    (lpfc_devloss_tmo != LPFC_DEF_DEVLOSS_TMO)) {
		lpfc_printf_vlog(vport, KERN_ERR, LOG_INIT,
				 "0401 Ignoring change to lpfc_nodev_tmo "
				 "because lpfc_devloss_tmo is set.\n");
		return 0;
	}
	if (val >= LPFC_MIN_DEVLOSS_TMO && val <= LPFC_MAX_DEVLOSS_TMO) {
		vport->cfg_nodev_tmo = val;
		vport->cfg_devloss_tmo = val;
		/*
		 * For compat: set the fc_host dev loss so new rports
		 * will get the value.
		 */
		fc_host_dev_loss_tmo(lpfc_shost_from_vport(vport)) = val;
		lpfc_update_rport_devloss_tmo(vport);
		return 0;
	}
	lpfc_printf_vlog(vport, KERN_ERR, LOG_INIT,
			 "0403 lpfc_nodev_tmo attribute cannot be set to "
			 "%d, allowed range is [%d, %d]\n",
			 val, LPFC_MIN_DEVLOSS_TMO, LPFC_MAX_DEVLOSS_TMO);
	return -EINVAL;
}

lpfc_vport_param_store(nodev_tmo)

static DEVICE_ATTR(lpfc_nodev_tmo, S_IRUGO | S_IWUSR,
		   lpfc_nodev_tmo_show, lpfc_nodev_tmo_store);

/*
# lpfc_devloss_tmo: If set, it will hold all I/O errors on devices that
# disappear until the timer expires. Value range is [0,255]. Default
# value is 30.
*/
module_param(lpfc_devloss_tmo, int, S_IRUGO);
MODULE_PARM_DESC(lpfc_devloss_tmo,
		 "Seconds driver will hold I/O waiting "
		 "for a device to come back");
lpfc_vport_param_init(devloss_tmo, LPFC_DEF_DEVLOSS_TMO,
		      LPFC_MIN_DEVLOSS_TMO, LPFC_MAX_DEVLOSS_TMO)
lpfc_vport_param_show(devloss_tmo)

/**
 * lpfc_devloss_tmo_set - Sets vport nodev tmo, devloss tmo values, changed bit
 * @vport: lpfc vport structure pointer.
 * @val: contains the tmo value.
 *
 * Description:
 * If val is in a valid range then set the vport nodev tmo,
 * devloss tmo, also set the vport dev loss tmo changed flag.
 * Else a kernel error message is printed.
 *
 * Returns:
 * zero if val is in range
 * -EINVAL val out of range
 **/
static int
lpfc_devloss_tmo_set(struct lpfc_vport *vport, int val)
{
	if (val >= LPFC_MIN_DEVLOSS_TMO && val <= LPFC_MAX_DEVLOSS_TMO) {
		vport->cfg_nodev_tmo = val;
		vport->cfg_devloss_tmo = val;
		vport->dev_loss_tmo_changed = 1;
		fc_host_dev_loss_tmo(lpfc_shost_from_vport(vport)) = val;
		lpfc_update_rport_devloss_tmo(vport);
		return 0;
	}

	lpfc_printf_vlog(vport, KERN_ERR, LOG_INIT,
			 "0404 lpfc_devloss_tmo attribute cannot be set to "
			 "%d, allowed range is [%d, %d]\n",
			 val, LPFC_MIN_DEVLOSS_TMO, LPFC_MAX_DEVLOSS_TMO);
	return -EINVAL;
}

lpfc_vport_param_store(devloss_tmo)
static DEVICE_ATTR(lpfc_devloss_tmo, S_IRUGO | S_IWUSR,
		   lpfc_devloss_tmo_show, lpfc_devloss_tmo_store);

/*
 * lpfc_suppress_rsp: Enable suppress rsp feature is firmware supports it
 * lpfc_suppress_rsp = 0  Disable
 * lpfc_suppress_rsp = 1  Enable (default)
 *
 */
LPFC_ATTR_R(suppress_rsp, 1, 0, 1,
	    "Enable suppress rsp feature is firmware supports it");

/*
 * lpfc_nvmet_mrq: Specify number of RQ pairs for processing NVMET cmds
 * lpfc_nvmet_mrq = 0  driver will calcualte optimal number of RQ pairs
 * lpfc_nvmet_mrq = 1  use a single RQ pair
 * lpfc_nvmet_mrq >= 2  use specified RQ pairs for MRQ
 *
 */
LPFC_ATTR_R(nvmet_mrq,
	    LPFC_NVMET_MRQ_AUTO, LPFC_NVMET_MRQ_AUTO, LPFC_NVMET_MRQ_MAX,
	    "Specify number of RQ pairs for processing NVMET cmds");

/*
 * lpfc_nvmet_mrq_post: Specify number of RQ buffer to initially post
 * to each NVMET RQ. Range 64 to 2048, default is 512.
 */
LPFC_ATTR_R(nvmet_mrq_post,
	    LPFC_NVMET_RQE_DEF_POST, LPFC_NVMET_RQE_MIN_POST,
	    LPFC_NVMET_RQE_DEF_COUNT,
	    "Specify number of RQ buffers to initially post");

/*
 * lpfc_enable_fc4_type: Defines what FC4 types are supported.
 * Supported Values:  1 - register just FCP
 *                    3 - register both FCP and NVME
 * Supported values are [1,3]. Default value is 3
 */
LPFC_ATTR_R(enable_fc4_type, LPFC_ENABLE_BOTH,
	    LPFC_ENABLE_FCP, LPFC_ENABLE_BOTH,
	    "Enable FC4 Protocol support - FCP / NVME");

/*
# lpfc_log_verbose: Only turn this flag on if you are willing to risk being
# deluged with LOTS of information.
# You can set a bit mask to record specific types of verbose messages:
# See lpfc_logmsh.h for definitions.
*/
LPFC_VPORT_ATTR_HEX_RW(log_verbose, 0x0, 0x0, 0xffffffff,
		       "Verbose logging bit-mask");

/*
# lpfc_enable_da_id: This turns on the DA_ID CT command that deregisters
# objects that have been registered with the nameserver after login.
*/
LPFC_VPORT_ATTR_R(enable_da_id, 1, 0, 1,
		  "Deregister nameserver objects before LOGO");

/*
# lun_queue_depth:  This parameter is used to limit the number of outstanding
# commands per FCP LUN. Value range is [1,512]. Default value is 30.
# If this parameter value is greater than 1/8th the maximum number of exchanges
# supported by the HBA port, then the lun queue depth will be reduced to
# 1/8th the maximum number of exchanges.
*/
LPFC_VPORT_ATTR_R(lun_queue_depth, 30, 1, 512,
		  "Max number of FCP commands we can queue to a specific LUN");

/*
# tgt_queue_depth:  This parameter is used to limit the number of outstanding
# commands per target port. Value range is [10,65535]. Default value is 65535.
*/
static uint lpfc_tgt_queue_depth = LPFC_MAX_TGT_QDEPTH;
module_param(lpfc_tgt_queue_depth, uint, 0444);
MODULE_PARM_DESC(lpfc_tgt_queue_depth, "Set max Target queue depth");
lpfc_vport_param_show(tgt_queue_depth);
lpfc_vport_param_init(tgt_queue_depth, LPFC_MAX_TGT_QDEPTH,
		      LPFC_MIN_TGT_QDEPTH, LPFC_MAX_TGT_QDEPTH);

/**
 * lpfc_tgt_queue_depth_store: Sets an attribute value.
 * @phba: pointer the the adapter structure.
 * @val: integer attribute value.
 *
 * Description: Sets the parameter to the new value.
 *
 * Returns:
 * zero on success
 * -EINVAL if val is invalid
 */
static int
lpfc_tgt_queue_depth_set(struct lpfc_vport *vport, uint val)
{
	struct Scsi_Host *shost = lpfc_shost_from_vport(vport);
	struct lpfc_nodelist *ndlp;

	if (!lpfc_rangecheck(val, LPFC_MIN_TGT_QDEPTH, LPFC_MAX_TGT_QDEPTH))
		return -EINVAL;

	if (val == vport->cfg_tgt_queue_depth)
		return 0;

	spin_lock_irq(shost->host_lock);
	vport->cfg_tgt_queue_depth = val;

	/* Next loop thru nodelist and change cmd_qdepth */
	list_for_each_entry(ndlp, &vport->fc_nodes, nlp_listp)
		ndlp->cmd_qdepth = vport->cfg_tgt_queue_depth;

	spin_unlock_irq(shost->host_lock);
	return 0;
}

lpfc_vport_param_store(tgt_queue_depth);
static DEVICE_ATTR_RW(lpfc_tgt_queue_depth);

/*
# hba_queue_depth:  This parameter is used to limit the number of outstanding
# commands per lpfc HBA. Value range is [32,8192]. If this parameter
# value is greater than the maximum number of exchanges supported by the HBA,
# then maximum number of exchanges supported by the HBA is used to determine
# the hba_queue_depth.
*/
LPFC_ATTR_R(hba_queue_depth, 8192, 32, 8192,
	    "Max number of FCP commands we can queue to a lpfc HBA");

/*
# peer_port_login:  This parameter allows/prevents logins
# between peer ports hosted on the same physical port.
# When this parameter is set 0 peer ports of same physical port
# are not allowed to login to each other.
# When this parameter is set 1 peer ports of same physical port
# are allowed to login to each other.
# Default value of this parameter is 0.
*/
LPFC_VPORT_ATTR_R(peer_port_login, 0, 0, 1,
		  "Allow peer ports on the same physical port to login to each "
		  "other.");

/*
# restrict_login:  This parameter allows/prevents logins
# between Virtual Ports and remote initiators.
# When this parameter is not set (0) Virtual Ports will accept PLOGIs from
# other initiators and will attempt to PLOGI all remote ports.
# When this parameter is set (1) Virtual Ports will reject PLOGIs from
# remote ports and will not attempt to PLOGI to other initiators.
# This parameter does not restrict to the physical port.
# This parameter does not restrict logins to Fabric resident remote ports.
# Default value of this parameter is 1.
*/
static int lpfc_restrict_login = 1;
module_param(lpfc_restrict_login, int, S_IRUGO);
MODULE_PARM_DESC(lpfc_restrict_login,
		 "Restrict virtual ports login to remote initiators.");
lpfc_vport_param_show(restrict_login);

/**
 * lpfc_restrict_login_init - Set the vport restrict login flag
 * @vport: lpfc vport structure pointer.
 * @val: contains the restrict login value.
 *
 * Description:
 * If val is not in a valid range then log a kernel error message and set
 * the vport restrict login to one.
 * If the port type is physical clear the restrict login flag and return.
 * Else set the restrict login flag to val.
 *
 * Returns:
 * zero if val is in range
 * -EINVAL val out of range
 **/
static int
lpfc_restrict_login_init(struct lpfc_vport *vport, int val)
{
	if (val < 0 || val > 1) {
		lpfc_printf_vlog(vport, KERN_ERR, LOG_INIT,
				 "0422 lpfc_restrict_login attribute cannot "
				 "be set to %d, allowed range is [0, 1]\n",
				 val);
		vport->cfg_restrict_login = 1;
		return -EINVAL;
	}
	if (vport->port_type == LPFC_PHYSICAL_PORT) {
		vport->cfg_restrict_login = 0;
		return 0;
	}
	vport->cfg_restrict_login = val;
	return 0;
}

/**
 * lpfc_restrict_login_set - Set the vport restrict login flag
 * @vport: lpfc vport structure pointer.
 * @val: contains the restrict login value.
 *
 * Description:
 * If val is not in a valid range then log a kernel error message and set
 * the vport restrict login to one.
 * If the port type is physical and the val is not zero log a kernel
 * error message, clear the restrict login flag and return zero.
 * Else set the restrict login flag to val.
 *
 * Returns:
 * zero if val is in range
 * -EINVAL val out of range
 **/
static int
lpfc_restrict_login_set(struct lpfc_vport *vport, int val)
{
	if (val < 0 || val > 1) {
		lpfc_printf_vlog(vport, KERN_ERR, LOG_INIT,
				 "0425 lpfc_restrict_login attribute cannot "
				 "be set to %d, allowed range is [0, 1]\n",
				 val);
		vport->cfg_restrict_login = 1;
		return -EINVAL;
	}
	if (vport->port_type == LPFC_PHYSICAL_PORT && val != 0) {
		lpfc_printf_vlog(vport, KERN_ERR, LOG_INIT,
				 "0468 lpfc_restrict_login must be 0 for "
				 "Physical ports.\n");
		vport->cfg_restrict_login = 0;
		return 0;
	}
	vport->cfg_restrict_login = val;
	return 0;
}
lpfc_vport_param_store(restrict_login);
static DEVICE_ATTR(lpfc_restrict_login, S_IRUGO | S_IWUSR,
		   lpfc_restrict_login_show, lpfc_restrict_login_store);

/*
# Some disk devices have a "select ID" or "select Target" capability.
# From a protocol standpoint "select ID" usually means select the
# Fibre channel "ALPA".  In the FC-AL Profile there is an "informative
# annex" which contains a table that maps a "select ID" (a number
# between 0 and 7F) to an ALPA.  By default, for compatibility with
# older drivers, the lpfc driver scans this table from low ALPA to high
# ALPA.
#
# Turning on the scan-down variable (on  = 1, off = 0) will
# cause the lpfc driver to use an inverted table, effectively
# scanning ALPAs from high to low. Value range is [0,1]. Default value is 1.
#
# (Note: This "select ID" functionality is a LOOP ONLY characteristic
# and will not work across a fabric. Also this parameter will take
# effect only in the case when ALPA map is not available.)
*/
LPFC_VPORT_ATTR_R(scan_down, 1, 0, 1,
		  "Start scanning for devices from highest ALPA to lowest");

/*
# lpfc_topology:  link topology for init link
#            0x0  = attempt loop mode then point-to-point
#            0x01 = internal loopback mode
#            0x02 = attempt point-to-point mode only
#            0x04 = attempt loop mode only
#            0x06 = attempt point-to-point mode then loop
# Set point-to-point mode if you want to run as an N_Port.
# Set loop mode if you want to run as an NL_Port. Value range is [0,0x6].
# Default value is 0.
*/
LPFC_ATTR(topology, 0, 0, 6,
	"Select Fibre Channel topology");

/**
 * lpfc_topology_set - Set the adapters topology field
 * @phba: lpfc_hba pointer.
 * @val: topology value.
 *
 * Description:
 * If val is in a valid range then set the adapter's topology field and
 * issue a lip; if the lip fails reset the topology to the old value.
 *
 * If the value is not in range log a kernel error message and return an error.
 *
 * Returns:
 * zero if val is in range and lip okay
 * non-zero return value from lpfc_issue_lip()
 * -EINVAL val out of range
 **/
static ssize_t
lpfc_topology_store(struct device *dev, struct device_attribute *attr,
			const char *buf, size_t count)
{
	struct Scsi_Host  *shost = class_to_shost(dev);
	struct lpfc_vport *vport = (struct lpfc_vport *) shost->hostdata;
	struct lpfc_hba   *phba = vport->phba;
	int val = 0;
	int nolip = 0;
	const char *val_buf = buf;
	int err;
	uint32_t prev_val;

	if (!strncmp(buf, "nolip ", strlen("nolip "))) {
		nolip = 1;
		val_buf = &buf[strlen("nolip ")];
	}

	if (!isdigit(val_buf[0]))
		return -EINVAL;
	if (sscanf(val_buf, "%i", &val) != 1)
		return -EINVAL;

	if (val >= 0 && val <= 6) {
		prev_val = phba->cfg_topology;
		if (phba->cfg_link_speed == LPFC_USER_LINK_SPEED_16G &&
			val == 4) {
			lpfc_printf_vlog(vport, KERN_ERR, LOG_INIT,
				"3113 Loop mode not supported at speed %d\n",
				val);
			return -EINVAL;
		}
		/*
		 * The 'topology' is not a configurable parameter if :
		 *   - persistent topology enabled
		 *   - G7 adapters
		 *   - G6 with no private loop support
		 */

		if (((phba->hba_flag & HBA_PERSISTENT_TOPO) ||
		     (!phba->sli4_hba.pc_sli4_params.pls &&
		     phba->pcidev->device == PCI_DEVICE_ID_LANCER_G6_FC) ||
		     phba->pcidev->device == PCI_DEVICE_ID_LANCER_G7_FC) &&
		    val == 4) {
			lpfc_printf_vlog(vport, KERN_ERR, LOG_INIT,
				"3114 Loop mode not supported\n");
			return -EINVAL;
		}
		phba->cfg_topology = val;
		if (nolip)
			return strlen(buf);

		lpfc_printf_vlog(vport, KERN_ERR, LOG_INIT,
			"3054 lpfc_topology changed from %d to %d\n",
			prev_val, val);
		if (prev_val != val && phba->sli_rev == LPFC_SLI_REV4)
			phba->fc_topology_changed = 1;
		err = lpfc_issue_lip(lpfc_shost_from_vport(phba->pport));
		if (err) {
			phba->cfg_topology = prev_val;
			return -EINVAL;
		} else
			return strlen(buf);
	}
	lpfc_printf_log(phba, KERN_ERR, LOG_INIT,
		"%d:0467 lpfc_topology attribute cannot be set to %d, "
		"allowed range is [0, 6]\n",
		phba->brd_no, val);
	return -EINVAL;
}

lpfc_param_show(topology)
static DEVICE_ATTR(lpfc_topology, S_IRUGO | S_IWUSR,
		lpfc_topology_show, lpfc_topology_store);

/**
 * lpfc_static_vport_show: Read callback function for
 *   lpfc_static_vport sysfs file.
 * @dev: Pointer to class device object.
 * @attr: device attribute structure.
 * @buf: Data buffer.
 *
 * This function is the read call back function for
 * lpfc_static_vport sysfs file. The lpfc_static_vport
 * sysfs file report the mageability of the vport.
 **/
static ssize_t
lpfc_static_vport_show(struct device *dev, struct device_attribute *attr,
			 char *buf)
{
	struct Scsi_Host  *shost = class_to_shost(dev);
	struct lpfc_vport *vport = (struct lpfc_vport *) shost->hostdata;
	if (vport->vport_flag & STATIC_VPORT)
		sprintf(buf, "1\n");
	else
		sprintf(buf, "0\n");

	return strlen(buf);
}

/*
 * Sysfs attribute to control the statistical data collection.
 */
static DEVICE_ATTR(lpfc_static_vport, S_IRUGO,
		   lpfc_static_vport_show, NULL);

/**
 * lpfc_stat_data_ctrl_store - write call back for lpfc_stat_data_ctrl sysfs file
 * @dev: Pointer to class device.
 * @buf: Data buffer.
 * @count: Size of the data buffer.
 *
 * This function get called when a user write to the lpfc_stat_data_ctrl
 * sysfs file. This function parse the command written to the sysfs file
 * and take appropriate action. These commands are used for controlling
 * driver statistical data collection.
 * Following are the command this function handles.
 *
 *    setbucket <bucket_type> <base> <step>
 *			       = Set the latency buckets.
 *    destroybucket            = destroy all the buckets.
 *    start                    = start data collection
 *    stop                     = stop data collection
 *    reset                    = reset the collected data
 **/
static ssize_t
lpfc_stat_data_ctrl_store(struct device *dev, struct device_attribute *attr,
			  const char *buf, size_t count)
{
	struct Scsi_Host  *shost = class_to_shost(dev);
	struct lpfc_vport *vport = (struct lpfc_vport *) shost->hostdata;
	struct lpfc_hba   *phba = vport->phba;
#define LPFC_MAX_DATA_CTRL_LEN 1024
	static char bucket_data[LPFC_MAX_DATA_CTRL_LEN];
	unsigned long i;
	char *str_ptr, *token;
	struct lpfc_vport **vports;
	struct Scsi_Host *v_shost;
	char *bucket_type_str, *base_str, *step_str;
	unsigned long base, step, bucket_type;

	if (!strncmp(buf, "setbucket", strlen("setbucket"))) {
		if (strlen(buf) > (LPFC_MAX_DATA_CTRL_LEN - 1))
			return -EINVAL;

		strncpy(bucket_data, buf, LPFC_MAX_DATA_CTRL_LEN);
		str_ptr = &bucket_data[0];
		/* Ignore this token - this is command token */
		token = strsep(&str_ptr, "\t ");
		if (!token)
			return -EINVAL;

		bucket_type_str = strsep(&str_ptr, "\t ");
		if (!bucket_type_str)
			return -EINVAL;

		if (!strncmp(bucket_type_str, "linear", strlen("linear")))
			bucket_type = LPFC_LINEAR_BUCKET;
		else if (!strncmp(bucket_type_str, "power2", strlen("power2")))
			bucket_type = LPFC_POWER2_BUCKET;
		else
			return -EINVAL;

		base_str = strsep(&str_ptr, "\t ");
		if (!base_str)
			return -EINVAL;
		base = simple_strtoul(base_str, NULL, 0);

		step_str = strsep(&str_ptr, "\t ");
		if (!step_str)
			return -EINVAL;
		step = simple_strtoul(step_str, NULL, 0);
		if (!step)
			return -EINVAL;

		/* Block the data collection for every vport */
		vports = lpfc_create_vport_work_array(phba);
		if (vports == NULL)
			return -ENOMEM;

		for (i = 0; i <= phba->max_vports && vports[i] != NULL; i++) {
			v_shost = lpfc_shost_from_vport(vports[i]);
			spin_lock_irq(v_shost->host_lock);
			/* Block and reset data collection */
			vports[i]->stat_data_blocked = 1;
			if (vports[i]->stat_data_enabled)
				lpfc_vport_reset_stat_data(vports[i]);
			spin_unlock_irq(v_shost->host_lock);
		}

		/* Set the bucket attributes */
		phba->bucket_type = bucket_type;
		phba->bucket_base = base;
		phba->bucket_step = step;

		for (i = 0; i <= phba->max_vports && vports[i] != NULL; i++) {
			v_shost = lpfc_shost_from_vport(vports[i]);

			/* Unblock data collection */
			spin_lock_irq(v_shost->host_lock);
			vports[i]->stat_data_blocked = 0;
			spin_unlock_irq(v_shost->host_lock);
		}
		lpfc_destroy_vport_work_array(phba, vports);
		return strlen(buf);
	}

	if (!strncmp(buf, "destroybucket", strlen("destroybucket"))) {
		vports = lpfc_create_vport_work_array(phba);
		if (vports == NULL)
			return -ENOMEM;

		for (i = 0; i <= phba->max_vports && vports[i] != NULL; i++) {
			v_shost = lpfc_shost_from_vport(vports[i]);
			spin_lock_irq(shost->host_lock);
			vports[i]->stat_data_blocked = 1;
			lpfc_free_bucket(vport);
			vport->stat_data_enabled = 0;
			vports[i]->stat_data_blocked = 0;
			spin_unlock_irq(shost->host_lock);
		}
		lpfc_destroy_vport_work_array(phba, vports);
		phba->bucket_type = LPFC_NO_BUCKET;
		phba->bucket_base = 0;
		phba->bucket_step = 0;
		return strlen(buf);
	}

	if (!strncmp(buf, "start", strlen("start"))) {
		/* If no buckets configured return error */
		if (phba->bucket_type == LPFC_NO_BUCKET)
			return -EINVAL;
		spin_lock_irq(shost->host_lock);
		if (vport->stat_data_enabled) {
			spin_unlock_irq(shost->host_lock);
			return strlen(buf);
		}
		lpfc_alloc_bucket(vport);
		vport->stat_data_enabled = 1;
		spin_unlock_irq(shost->host_lock);
		return strlen(buf);
	}

	if (!strncmp(buf, "stop", strlen("stop"))) {
		spin_lock_irq(shost->host_lock);
		if (vport->stat_data_enabled == 0) {
			spin_unlock_irq(shost->host_lock);
			return strlen(buf);
		}
		lpfc_free_bucket(vport);
		vport->stat_data_enabled = 0;
		spin_unlock_irq(shost->host_lock);
		return strlen(buf);
	}

	if (!strncmp(buf, "reset", strlen("reset"))) {
		if ((phba->bucket_type == LPFC_NO_BUCKET)
			|| !vport->stat_data_enabled)
			return strlen(buf);
		spin_lock_irq(shost->host_lock);
		vport->stat_data_blocked = 1;
		lpfc_vport_reset_stat_data(vport);
		vport->stat_data_blocked = 0;
		spin_unlock_irq(shost->host_lock);
		return strlen(buf);
	}
	return -EINVAL;
}


/**
 * lpfc_stat_data_ctrl_show - Read function for lpfc_stat_data_ctrl sysfs file
 * @dev: Pointer to class device object.
 * @buf: Data buffer.
 *
 * This function is the read call back function for
 * lpfc_stat_data_ctrl sysfs file. This function report the
 * current statistical data collection state.
 **/
static ssize_t
lpfc_stat_data_ctrl_show(struct device *dev, struct device_attribute *attr,
			 char *buf)
{
	struct Scsi_Host  *shost = class_to_shost(dev);
	struct lpfc_vport *vport = (struct lpfc_vport *) shost->hostdata;
	struct lpfc_hba   *phba = vport->phba;
	int index = 0;
	int i;
	char *bucket_type;
	unsigned long bucket_value;

	switch (phba->bucket_type) {
	case LPFC_LINEAR_BUCKET:
		bucket_type = "linear";
		break;
	case LPFC_POWER2_BUCKET:
		bucket_type = "power2";
		break;
	default:
		bucket_type = "No Bucket";
		break;
	}

	sprintf(&buf[index], "Statistical Data enabled :%d, "
		"blocked :%d, Bucket type :%s, Bucket base :%d,"
		" Bucket step :%d\nLatency Ranges :",
		vport->stat_data_enabled, vport->stat_data_blocked,
		bucket_type, phba->bucket_base, phba->bucket_step);
	index = strlen(buf);
	if (phba->bucket_type != LPFC_NO_BUCKET) {
		for (i = 0; i < LPFC_MAX_BUCKET_COUNT; i++) {
			if (phba->bucket_type == LPFC_LINEAR_BUCKET)
				bucket_value = phba->bucket_base +
					phba->bucket_step * i;
			else
				bucket_value = phba->bucket_base +
				(1 << i) * phba->bucket_step;

			if (index + 10 > PAGE_SIZE)
				break;
			sprintf(&buf[index], "%08ld ", bucket_value);
			index = strlen(buf);
		}
	}
	sprintf(&buf[index], "\n");
	return strlen(buf);
}

/*
 * Sysfs attribute to control the statistical data collection.
 */
static DEVICE_ATTR(lpfc_stat_data_ctrl, S_IRUGO | S_IWUSR,
		   lpfc_stat_data_ctrl_show, lpfc_stat_data_ctrl_store);

/*
 * lpfc_drvr_stat_data: sysfs attr to get driver statistical data.
 */

/*
 * Each Bucket takes 11 characters and 1 new line + 17 bytes WWN
 * for each target.
 */
#define STAT_DATA_SIZE_PER_TARGET(NUM_BUCKETS) ((NUM_BUCKETS) * 11 + 18)
#define MAX_STAT_DATA_SIZE_PER_TARGET \
	STAT_DATA_SIZE_PER_TARGET(LPFC_MAX_BUCKET_COUNT)


/**
 * sysfs_drvr_stat_data_read - Read function for lpfc_drvr_stat_data attribute
 * @filp: sysfs file
 * @kobj: Pointer to the kernel object
 * @bin_attr: Attribute object
 * @buff: Buffer pointer
 * @off: File offset
 * @count: Buffer size
 *
 * This function is the read call back function for lpfc_drvr_stat_data
 * sysfs file. This function export the statistical data to user
 * applications.
 **/
static ssize_t
sysfs_drvr_stat_data_read(struct file *filp, struct kobject *kobj,
		struct bin_attribute *bin_attr,
		char *buf, loff_t off, size_t count)
{
	struct device *dev = container_of(kobj, struct device,
		kobj);
	struct Scsi_Host  *shost = class_to_shost(dev);
	struct lpfc_vport *vport = (struct lpfc_vport *) shost->hostdata;
	struct lpfc_hba   *phba = vport->phba;
	int i = 0, index = 0;
	unsigned long nport_index;
	struct lpfc_nodelist *ndlp = NULL;
	nport_index = (unsigned long)off /
		MAX_STAT_DATA_SIZE_PER_TARGET;

	if (!vport->stat_data_enabled || vport->stat_data_blocked
		|| (phba->bucket_type == LPFC_NO_BUCKET))
		return 0;

	spin_lock_irq(shost->host_lock);
	list_for_each_entry(ndlp, &vport->fc_nodes, nlp_listp) {
		if (!NLP_CHK_NODE_ACT(ndlp) || !ndlp->lat_data)
			continue;

		if (nport_index > 0) {
			nport_index--;
			continue;
		}

		if ((index + MAX_STAT_DATA_SIZE_PER_TARGET)
			> count)
			break;

		if (!ndlp->lat_data)
			continue;

		/* Print the WWN */
		sprintf(&buf[index], "%02x%02x%02x%02x%02x%02x%02x%02x:",
			ndlp->nlp_portname.u.wwn[0],
			ndlp->nlp_portname.u.wwn[1],
			ndlp->nlp_portname.u.wwn[2],
			ndlp->nlp_portname.u.wwn[3],
			ndlp->nlp_portname.u.wwn[4],
			ndlp->nlp_portname.u.wwn[5],
			ndlp->nlp_portname.u.wwn[6],
			ndlp->nlp_portname.u.wwn[7]);

		index = strlen(buf);

		for (i = 0; i < LPFC_MAX_BUCKET_COUNT; i++) {
			sprintf(&buf[index], "%010u,",
				ndlp->lat_data[i].cmd_count);
			index = strlen(buf);
		}
		sprintf(&buf[index], "\n");
		index = strlen(buf);
	}
	spin_unlock_irq(shost->host_lock);
	return index;
}

static struct bin_attribute sysfs_drvr_stat_data_attr = {
	.attr = {
		.name = "lpfc_drvr_stat_data",
		.mode = S_IRUSR,
	},
	.size = LPFC_MAX_TARGET * MAX_STAT_DATA_SIZE_PER_TARGET,
	.read = sysfs_drvr_stat_data_read,
	.write = NULL,
};

/*
# lpfc_link_speed: Link speed selection for initializing the Fibre Channel
# connection.
# Value range is [0,16]. Default value is 0.
*/
/**
 * lpfc_link_speed_set - Set the adapters link speed
 * @phba: lpfc_hba pointer.
 * @val: link speed value.
 *
 * Description:
 * If val is in a valid range then set the adapter's link speed field and
 * issue a lip; if the lip fails reset the link speed to the old value.
 *
 * Notes:
 * If the value is not in range log a kernel error message and return an error.
 *
 * Returns:
 * zero if val is in range and lip okay.
 * non-zero return value from lpfc_issue_lip()
 * -EINVAL val out of range
 **/
static ssize_t
lpfc_link_speed_store(struct device *dev, struct device_attribute *attr,
		const char *buf, size_t count)
{
	struct Scsi_Host  *shost = class_to_shost(dev);
	struct lpfc_vport *vport = (struct lpfc_vport *) shost->hostdata;
	struct lpfc_hba   *phba = vport->phba;
	int val = LPFC_USER_LINK_SPEED_AUTO;
	int nolip = 0;
	const char *val_buf = buf;
	int err;
	uint32_t prev_val, if_type;

	if_type = bf_get(lpfc_sli_intf_if_type, &phba->sli4_hba.sli_intf);
	if (if_type >= LPFC_SLI_INTF_IF_TYPE_2 &&
	    phba->hba_flag & HBA_FORCED_LINK_SPEED)
		return -EPERM;

	if (!strncmp(buf, "nolip ", strlen("nolip "))) {
		nolip = 1;
		val_buf = &buf[strlen("nolip ")];
	}

	if (!isdigit(val_buf[0]))
		return -EINVAL;
	if (sscanf(val_buf, "%i", &val) != 1)
		return -EINVAL;

	lpfc_printf_vlog(vport, KERN_ERR, LOG_INIT,
		"3055 lpfc_link_speed changed from %d to %d %s\n",
		phba->cfg_link_speed, val, nolip ? "(nolip)" : "(lip)");

	if (((val == LPFC_USER_LINK_SPEED_1G) && !(phba->lmt & LMT_1Gb)) ||
	    ((val == LPFC_USER_LINK_SPEED_2G) && !(phba->lmt & LMT_2Gb)) ||
	    ((val == LPFC_USER_LINK_SPEED_4G) && !(phba->lmt & LMT_4Gb)) ||
	    ((val == LPFC_USER_LINK_SPEED_8G) && !(phba->lmt & LMT_8Gb)) ||
	    ((val == LPFC_USER_LINK_SPEED_10G) && !(phba->lmt & LMT_10Gb)) ||
	    ((val == LPFC_USER_LINK_SPEED_16G) && !(phba->lmt & LMT_16Gb)) ||
	    ((val == LPFC_USER_LINK_SPEED_32G) && !(phba->lmt & LMT_32Gb)) ||
	    ((val == LPFC_USER_LINK_SPEED_64G) && !(phba->lmt & LMT_64Gb))) {
		lpfc_printf_log(phba, KERN_ERR, LOG_INIT,
				"2879 lpfc_link_speed attribute cannot be set "
				"to %d. Speed is not supported by this port.\n",
				val);
		return -EINVAL;
	}
	if (val >= LPFC_USER_LINK_SPEED_16G &&
	    phba->fc_topology == LPFC_TOPOLOGY_LOOP) {
		lpfc_printf_log(phba, KERN_ERR, LOG_INIT,
				"3112 lpfc_link_speed attribute cannot be set "
				"to %d. Speed is not supported in loop mode.\n",
				val);
		return -EINVAL;
	}

	switch (val) {
	case LPFC_USER_LINK_SPEED_AUTO:
	case LPFC_USER_LINK_SPEED_1G:
	case LPFC_USER_LINK_SPEED_2G:
	case LPFC_USER_LINK_SPEED_4G:
	case LPFC_USER_LINK_SPEED_8G:
	case LPFC_USER_LINK_SPEED_16G:
	case LPFC_USER_LINK_SPEED_32G:
	case LPFC_USER_LINK_SPEED_64G:
		prev_val = phba->cfg_link_speed;
		phba->cfg_link_speed = val;
		if (nolip)
			return strlen(buf);

		err = lpfc_issue_lip(lpfc_shost_from_vport(phba->pport));
		if (err) {
			phba->cfg_link_speed = prev_val;
			return -EINVAL;
		}
		return strlen(buf);
	default:
		break;
	}

	lpfc_printf_log(phba, KERN_ERR, LOG_INIT,
			"0469 lpfc_link_speed attribute cannot be set to %d, "
			"allowed values are [%s]\n",
			val, LPFC_LINK_SPEED_STRING);
	return -EINVAL;

}

static int lpfc_link_speed = 0;
module_param(lpfc_link_speed, int, S_IRUGO);
MODULE_PARM_DESC(lpfc_link_speed, "Select link speed");
lpfc_param_show(link_speed)

/**
 * lpfc_link_speed_init - Set the adapters link speed
 * @phba: lpfc_hba pointer.
 * @val: link speed value.
 *
 * Description:
 * If val is in a valid range then set the adapter's link speed field.
 *
 * Notes:
 * If the value is not in range log a kernel error message, clear the link
 * speed and return an error.
 *
 * Returns:
 * zero if val saved.
 * -EINVAL val out of range
 **/
static int
lpfc_link_speed_init(struct lpfc_hba *phba, int val)
{
	if (val >= LPFC_USER_LINK_SPEED_16G && phba->cfg_topology == 4) {
		lpfc_printf_log(phba, KERN_ERR, LOG_INIT,
			"3111 lpfc_link_speed of %d cannot "
			"support loop mode, setting topology to default.\n",
			 val);
		phba->cfg_topology = 0;
	}

	switch (val) {
	case LPFC_USER_LINK_SPEED_AUTO:
	case LPFC_USER_LINK_SPEED_1G:
	case LPFC_USER_LINK_SPEED_2G:
	case LPFC_USER_LINK_SPEED_4G:
	case LPFC_USER_LINK_SPEED_8G:
	case LPFC_USER_LINK_SPEED_16G:
	case LPFC_USER_LINK_SPEED_32G:
	case LPFC_USER_LINK_SPEED_64G:
		phba->cfg_link_speed = val;
		return 0;
	default:
		lpfc_printf_log(phba, KERN_ERR, LOG_INIT,
				"0405 lpfc_link_speed attribute cannot "
				"be set to %d, allowed values are "
				"["LPFC_LINK_SPEED_STRING"]\n", val);
		phba->cfg_link_speed = LPFC_USER_LINK_SPEED_AUTO;
		return -EINVAL;
	}
}

static DEVICE_ATTR(lpfc_link_speed, S_IRUGO | S_IWUSR,
		   lpfc_link_speed_show, lpfc_link_speed_store);

/*
# lpfc_aer_support: Support PCIe device Advanced Error Reporting (AER)
#       0  = aer disabled or not supported
#       1  = aer supported and enabled (default)
# Value range is [0,1]. Default value is 1.
*/
LPFC_ATTR(aer_support, 1, 0, 1,
	"Enable PCIe device AER support");
lpfc_param_show(aer_support)

/**
 * lpfc_aer_support_store - Set the adapter for aer support
 *
 * @dev: class device that is converted into a Scsi_host.
 * @attr: device attribute, not used.
 * @buf: containing enable or disable aer flag.
 * @count: unused variable.
 *
 * Description:
 * If the val is 1 and currently the device's AER capability was not
 * enabled, invoke the kernel's enable AER helper routine, trying to
 * enable the device's AER capability. If the helper routine enabling
 * AER returns success, update the device's cfg_aer_support flag to
 * indicate AER is supported by the device; otherwise, if the device
 * AER capability is already enabled to support AER, then do nothing.
 *
 * If the val is 0 and currently the device's AER support was enabled,
 * invoke the kernel's disable AER helper routine. After that, update
 * the device's cfg_aer_support flag to indicate AER is not supported
 * by the device; otherwise, if the device AER capability is already
 * disabled from supporting AER, then do nothing.
 *
 * Returns:
 * length of the buf on success if val is in range the intended mode
 * is supported.
 * -EINVAL if val out of range or intended mode is not supported.
 **/
static ssize_t
lpfc_aer_support_store(struct device *dev, struct device_attribute *attr,
		       const char *buf, size_t count)
{
	struct Scsi_Host *shost = class_to_shost(dev);
	struct lpfc_vport *vport = (struct lpfc_vport *)shost->hostdata;
	struct lpfc_hba *phba = vport->phba;
	int val = 0, rc = -EINVAL;

	if (!isdigit(buf[0]))
		return -EINVAL;
	if (sscanf(buf, "%i", &val) != 1)
		return -EINVAL;

	switch (val) {
	case 0:
		if (phba->hba_flag & HBA_AER_ENABLED) {
			rc = pci_disable_pcie_error_reporting(phba->pcidev);
			if (!rc) {
				spin_lock_irq(&phba->hbalock);
				phba->hba_flag &= ~HBA_AER_ENABLED;
				spin_unlock_irq(&phba->hbalock);
				phba->cfg_aer_support = 0;
				rc = strlen(buf);
			} else
				rc = -EPERM;
		} else {
			phba->cfg_aer_support = 0;
			rc = strlen(buf);
		}
		break;
	case 1:
		if (!(phba->hba_flag & HBA_AER_ENABLED)) {
			rc = pci_enable_pcie_error_reporting(phba->pcidev);
			if (!rc) {
				spin_lock_irq(&phba->hbalock);
				phba->hba_flag |= HBA_AER_ENABLED;
				spin_unlock_irq(&phba->hbalock);
				phba->cfg_aer_support = 1;
				rc = strlen(buf);
			} else
				 rc = -EPERM;
		} else {
			phba->cfg_aer_support = 1;
			rc = strlen(buf);
		}
		break;
	default:
		rc = -EINVAL;
		break;
	}
	return rc;
}

static DEVICE_ATTR(lpfc_aer_support, S_IRUGO | S_IWUSR,
		   lpfc_aer_support_show, lpfc_aer_support_store);

/**
 * lpfc_aer_cleanup_state - Clean up aer state to the aer enabled device
 * @dev: class device that is converted into a Scsi_host.
 * @attr: device attribute, not used.
 * @buf: containing flag 1 for aer cleanup state.
 * @count: unused variable.
 *
 * Description:
 * If the @buf contains 1 and the device currently has the AER support
 * enabled, then invokes the kernel AER helper routine
 * pci_cleanup_aer_uncorrect_error_status to clean up the uncorrectable
 * error status register.
 *
 * Notes:
 *
 * Returns:
 * -EINVAL if the buf does not contain the 1 or the device is not currently
 * enabled with the AER support.
 **/
static ssize_t
lpfc_aer_cleanup_state(struct device *dev, struct device_attribute *attr,
		       const char *buf, size_t count)
{
	struct Scsi_Host  *shost = class_to_shost(dev);
	struct lpfc_vport *vport = (struct lpfc_vport *) shost->hostdata;
	struct lpfc_hba   *phba = vport->phba;
	int val, rc = -1;

	if (!isdigit(buf[0]))
		return -EINVAL;
	if (sscanf(buf, "%i", &val) != 1)
		return -EINVAL;
	if (val != 1)
		return -EINVAL;

	if (phba->hba_flag & HBA_AER_ENABLED)
		rc = pci_cleanup_aer_uncorrect_error_status(phba->pcidev);

	if (rc == 0)
		return strlen(buf);
	else
		return -EPERM;
}

static DEVICE_ATTR(lpfc_aer_state_cleanup, S_IWUSR, NULL,
		   lpfc_aer_cleanup_state);

/**
 * lpfc_sriov_nr_virtfn_store - Enable the adapter for sr-iov virtual functions
 *
 * @dev: class device that is converted into a Scsi_host.
 * @attr: device attribute, not used.
 * @buf: containing the string the number of vfs to be enabled.
 * @count: unused variable.
 *
 * Description:
 * When this api is called either through user sysfs, the driver shall
 * try to enable or disable SR-IOV virtual functions according to the
 * following:
 *
 * If zero virtual function has been enabled to the physical function,
 * the driver shall invoke the pci enable virtual function api trying
 * to enable the virtual functions. If the nr_vfn provided is greater
 * than the maximum supported, the maximum virtual function number will
 * be used for invoking the api; otherwise, the nr_vfn provided shall
 * be used for invoking the api. If the api call returned success, the
 * actual number of virtual functions enabled will be set to the driver
 * cfg_sriov_nr_virtfn; otherwise, -EINVAL shall be returned and driver
 * cfg_sriov_nr_virtfn remains zero.
 *
 * If none-zero virtual functions have already been enabled to the
 * physical function, as reflected by the driver's cfg_sriov_nr_virtfn,
 * -EINVAL will be returned and the driver does nothing;
 *
 * If the nr_vfn provided is zero and none-zero virtual functions have
 * been enabled, as indicated by the driver's cfg_sriov_nr_virtfn, the
 * disabling virtual function api shall be invoded to disable all the
 * virtual functions and driver's cfg_sriov_nr_virtfn shall be set to
 * zero. Otherwise, if zero virtual function has been enabled, do
 * nothing.
 *
 * Returns:
 * length of the buf on success if val is in range the intended mode
 * is supported.
 * -EINVAL if val out of range or intended mode is not supported.
 **/
static ssize_t
lpfc_sriov_nr_virtfn_store(struct device *dev, struct device_attribute *attr,
			 const char *buf, size_t count)
{
	struct Scsi_Host *shost = class_to_shost(dev);
	struct lpfc_vport *vport = (struct lpfc_vport *)shost->hostdata;
	struct lpfc_hba *phba = vport->phba;
	struct pci_dev *pdev = phba->pcidev;
	int val = 0, rc = -EINVAL;

	/* Sanity check on user data */
	if (!isdigit(buf[0]))
		return -EINVAL;
	if (sscanf(buf, "%i", &val) != 1)
		return -EINVAL;
	if (val < 0)
		return -EINVAL;

	/* Request disabling virtual functions */
	if (val == 0) {
		if (phba->cfg_sriov_nr_virtfn > 0) {
			pci_disable_sriov(pdev);
			phba->cfg_sriov_nr_virtfn = 0;
		}
		return strlen(buf);
	}

	/* Request enabling virtual functions */
	if (phba->cfg_sriov_nr_virtfn > 0) {
		lpfc_printf_log(phba, KERN_ERR, LOG_INIT,
				"3018 There are %d virtual functions "
				"enabled on physical function.\n",
				phba->cfg_sriov_nr_virtfn);
		return -EEXIST;
	}

	if (val <= LPFC_MAX_VFN_PER_PFN)
		phba->cfg_sriov_nr_virtfn = val;
	else {
		lpfc_printf_log(phba, KERN_ERR, LOG_INIT,
				"3019 Enabling %d virtual functions is not "
				"allowed.\n", val);
		return -EINVAL;
	}

	rc = lpfc_sli_probe_sriov_nr_virtfn(phba, phba->cfg_sriov_nr_virtfn);
	if (rc) {
		phba->cfg_sriov_nr_virtfn = 0;
		rc = -EPERM;
	} else
		rc = strlen(buf);

	return rc;
}

LPFC_ATTR(sriov_nr_virtfn, LPFC_DEF_VFN_PER_PFN, 0, LPFC_MAX_VFN_PER_PFN,
	"Enable PCIe device SR-IOV virtual fn");

lpfc_param_show(sriov_nr_virtfn)
static DEVICE_ATTR(lpfc_sriov_nr_virtfn, S_IRUGO | S_IWUSR,
		   lpfc_sriov_nr_virtfn_show, lpfc_sriov_nr_virtfn_store);

/**
 * lpfc_request_firmware_store - Request for Linux generic firmware upgrade
 *
 * @dev: class device that is converted into a Scsi_host.
 * @attr: device attribute, not used.
 * @buf: containing the string the number of vfs to be enabled.
 * @count: unused variable.
 *
 * Description:
 *
 * Returns:
 * length of the buf on success if val is in range the intended mode
 * is supported.
 * -EINVAL if val out of range or intended mode is not supported.
 **/
static ssize_t
lpfc_request_firmware_upgrade_store(struct device *dev,
				    struct device_attribute *attr,
				    const char *buf, size_t count)
{
	struct Scsi_Host *shost = class_to_shost(dev);
	struct lpfc_vport *vport = (struct lpfc_vport *)shost->hostdata;
	struct lpfc_hba *phba = vport->phba;
	int val = 0, rc = -EINVAL;

	/* Sanity check on user data */
	if (!isdigit(buf[0]))
		return -EINVAL;
	if (sscanf(buf, "%i", &val) != 1)
		return -EINVAL;
	if (val != 1)
		return -EINVAL;

	rc = lpfc_sli4_request_firmware_update(phba, RUN_FW_UPGRADE);
	if (rc)
		rc = -EPERM;
	else
		rc = strlen(buf);
	return rc;
}

static int lpfc_req_fw_upgrade;
module_param(lpfc_req_fw_upgrade, int, S_IRUGO|S_IWUSR);
MODULE_PARM_DESC(lpfc_req_fw_upgrade, "Enable Linux generic firmware upgrade");
lpfc_param_show(request_firmware_upgrade)

/**
 * lpfc_request_firmware_upgrade_init - Enable initial linux generic fw upgrade
 * @phba: lpfc_hba pointer.
 * @val: 0 or 1.
 *
 * Description:
 * Set the initial Linux generic firmware upgrade enable or disable flag.
 *
 * Returns:
 * zero if val saved.
 * -EINVAL val out of range
 **/
static int
lpfc_request_firmware_upgrade_init(struct lpfc_hba *phba, int val)
{
	if (val >= 0 && val <= 1) {
		phba->cfg_request_firmware_upgrade = val;
		return 0;
	}
	return -EINVAL;
}
static DEVICE_ATTR(lpfc_req_fw_upgrade, S_IRUGO | S_IWUSR,
		   lpfc_request_firmware_upgrade_show,
		   lpfc_request_firmware_upgrade_store);

/**
 * lpfc_fcp_imax_store
 *
 * @dev: class device that is converted into a Scsi_host.
 * @attr: device attribute, not used.
 * @buf: string with the number of fast-path FCP interrupts per second.
 * @count: unused variable.
 *
 * Description:
 * If val is in a valid range [636,651042], then set the adapter's
 * maximum number of fast-path FCP interrupts per second.
 *
 * Returns:
 * length of the buf on success if val is in range the intended mode
 * is supported.
 * -EINVAL if val out of range or intended mode is not supported.
 **/
static ssize_t
lpfc_fcp_imax_store(struct device *dev, struct device_attribute *attr,
			 const char *buf, size_t count)
{
	struct Scsi_Host *shost = class_to_shost(dev);
	struct lpfc_vport *vport = (struct lpfc_vport *)shost->hostdata;
	struct lpfc_hba *phba = vport->phba;
	struct lpfc_eq_intr_info *eqi;
	uint32_t usdelay;
	int val = 0, i;

	/* fcp_imax is only valid for SLI4 */
	if (phba->sli_rev != LPFC_SLI_REV4)
		return -EINVAL;

	/* Sanity check on user data */
	if (!isdigit(buf[0]))
		return -EINVAL;
	if (sscanf(buf, "%i", &val) != 1)
		return -EINVAL;

	/*
	 * Value range for the HBA is [5000,5000000]
	 * The value for each EQ depends on how many EQs are configured.
	 * Allow value == 0
	 */
	if (val && (val < LPFC_MIN_IMAX || val > LPFC_MAX_IMAX))
		return -EINVAL;

	phba->cfg_auto_imax = (val) ? 0 : 1;
	if (phba->cfg_fcp_imax && !val) {
		queue_delayed_work(phba->wq, &phba->eq_delay_work,
				   msecs_to_jiffies(LPFC_EQ_DELAY_MSECS));

		for_each_present_cpu(i) {
			eqi = per_cpu_ptr(phba->sli4_hba.eq_info, i);
			eqi->icnt = 0;
		}
	}

	phba->cfg_fcp_imax = (uint32_t)val;

	if (phba->cfg_fcp_imax)
		usdelay = LPFC_SEC_TO_USEC / phba->cfg_fcp_imax;
	else
		usdelay = 0;

	for (i = 0; i < phba->cfg_irq_chann; i += LPFC_MAX_EQ_DELAY_EQID_CNT)
		lpfc_modify_hba_eq_delay(phba, i, LPFC_MAX_EQ_DELAY_EQID_CNT,
					 usdelay);

	return strlen(buf);
}

/*
# lpfc_fcp_imax: The maximum number of fast-path FCP interrupts per second
# for the HBA.
#
# Value range is [5,000 to 5,000,000]. Default value is 50,000.
*/
static int lpfc_fcp_imax = LPFC_DEF_IMAX;
module_param(lpfc_fcp_imax, int, S_IRUGO|S_IWUSR);
MODULE_PARM_DESC(lpfc_fcp_imax,
	    "Set the maximum number of FCP interrupts per second per HBA");
lpfc_param_show(fcp_imax)

/**
 * lpfc_fcp_imax_init - Set the initial sr-iov virtual function enable
 * @phba: lpfc_hba pointer.
 * @val: link speed value.
 *
 * Description:
 * If val is in a valid range [636,651042], then initialize the adapter's
 * maximum number of fast-path FCP interrupts per second.
 *
 * Returns:
 * zero if val saved.
 * -EINVAL val out of range
 **/
static int
lpfc_fcp_imax_init(struct lpfc_hba *phba, int val)
{
	if (phba->sli_rev != LPFC_SLI_REV4) {
		phba->cfg_fcp_imax = 0;
		return 0;
	}

	if ((val >= LPFC_MIN_IMAX && val <= LPFC_MAX_IMAX) ||
	    (val == 0)) {
		phba->cfg_fcp_imax = val;
		return 0;
	}

	lpfc_printf_log(phba, KERN_ERR, LOG_INIT,
			"3016 lpfc_fcp_imax: %d out of range, using default\n",
			val);
	phba->cfg_fcp_imax = LPFC_DEF_IMAX;

	return 0;
}

static DEVICE_ATTR(lpfc_fcp_imax, S_IRUGO | S_IWUSR,
		   lpfc_fcp_imax_show, lpfc_fcp_imax_store);

/**
 * lpfc_cq_max_proc_limit_store
 *
 * @dev: class device that is converted into a Scsi_host.
 * @attr: device attribute, not used.
 * @buf: string with the cq max processing limit of cqes
 * @count: unused variable.
 *
 * Description:
 * If val is in a valid range, then set value on each cq
 *
 * Returns:
 * The length of the buf: if successful
 * -ERANGE: if val is not in the valid range
 * -EINVAL: if bad value format or intended mode is not supported.
 **/
static ssize_t
lpfc_cq_max_proc_limit_store(struct device *dev, struct device_attribute *attr,
			 const char *buf, size_t count)
{
	struct Scsi_Host *shost = class_to_shost(dev);
	struct lpfc_vport *vport = (struct lpfc_vport *)shost->hostdata;
	struct lpfc_hba *phba = vport->phba;
	struct lpfc_queue *eq, *cq;
	unsigned long val;
	int i;

	/* cq_max_proc_limit is only valid for SLI4 */
	if (phba->sli_rev != LPFC_SLI_REV4)
		return -EINVAL;

	/* Sanity check on user data */
	if (!isdigit(buf[0]))
		return -EINVAL;
	if (kstrtoul(buf, 0, &val))
		return -EINVAL;

	if (val < LPFC_CQ_MIN_PROC_LIMIT || val > LPFC_CQ_MAX_PROC_LIMIT)
		return -ERANGE;

	phba->cfg_cq_max_proc_limit = (uint32_t)val;

	/* set the values on the cq's */
	for (i = 0; i < phba->cfg_irq_chann; i++) {
		/* Get the EQ corresponding to the IRQ vector */
		eq = phba->sli4_hba.hba_eq_hdl[i].eq;
		if (!eq)
			continue;

		list_for_each_entry(cq, &eq->child_list, list)
			cq->max_proc_limit = min(phba->cfg_cq_max_proc_limit,
						 cq->entry_count);
	}

	return strlen(buf);
}

<<<<<<< HEAD
/*
 * lpfc_cq_max_proc_limit: The maximum number CQE entries processed in an
 *   itteration of CQ processing.
 */
static int lpfc_cq_max_proc_limit = LPFC_CQ_DEF_MAX_PROC_LIMIT;
module_param(lpfc_cq_max_proc_limit, int, 0644);
MODULE_PARM_DESC(lpfc_cq_max_proc_limit,
	    "Set the maximum number CQEs processed in an iteration of "
	    "CQ processing");
lpfc_param_show(cq_max_proc_limit)

/*
 * lpfc_cq_poll_threshold: Set the threshold of CQE completions in a
 *   single handler call which should request a polled completion rather
 *   than re-enabling interrupts.
 */
=======
/*
 * lpfc_cq_max_proc_limit: The maximum number CQE entries processed in an
 *   itteration of CQ processing.
 */
static int lpfc_cq_max_proc_limit = LPFC_CQ_DEF_MAX_PROC_LIMIT;
module_param(lpfc_cq_max_proc_limit, int, 0644);
MODULE_PARM_DESC(lpfc_cq_max_proc_limit,
	    "Set the maximum number CQEs processed in an iteration of "
	    "CQ processing");
lpfc_param_show(cq_max_proc_limit)

/*
 * lpfc_cq_poll_threshold: Set the threshold of CQE completions in a
 *   single handler call which should request a polled completion rather
 *   than re-enabling interrupts.
 */
>>>>>>> 17d93760
LPFC_ATTR_RW(cq_poll_threshold, LPFC_CQ_DEF_THRESHOLD_TO_POLL,
	     LPFC_CQ_MIN_THRESHOLD_TO_POLL,
	     LPFC_CQ_MAX_THRESHOLD_TO_POLL,
	     "CQE Processing Threshold to enable Polling");

/**
 * lpfc_cq_max_proc_limit_init - Set the initial cq max_proc_limit
 * @phba: lpfc_hba pointer.
 * @val: entry limit
 *
 * Description:
 * If val is in a valid range, then initialize the adapter's maximum
 * value.
 *
 * Returns:
 *  Always returns 0 for success, even if value not always set to
 *  requested value. If value out of range or not supported, will fall
 *  back to default.
 **/
static int
lpfc_cq_max_proc_limit_init(struct lpfc_hba *phba, int val)
{
	phba->cfg_cq_max_proc_limit = LPFC_CQ_DEF_MAX_PROC_LIMIT;

	if (phba->sli_rev != LPFC_SLI_REV4)
		return 0;

	if (val >= LPFC_CQ_MIN_PROC_LIMIT && val <= LPFC_CQ_MAX_PROC_LIMIT) {
		phba->cfg_cq_max_proc_limit = val;
		return 0;
	}

	lpfc_printf_log(phba, KERN_ERR, LOG_INIT,
			"0371 "LPFC_DRIVER_NAME"_cq_max_proc_limit: "
			"%d out of range, using default\n",
			phba->cfg_cq_max_proc_limit);

	return 0;
}

static DEVICE_ATTR_RW(lpfc_cq_max_proc_limit);

/**
 * lpfc_state_show - Display current driver CPU affinity
 * @dev: class converted to a Scsi_host structure.
 * @attr: device attribute, not used.
 * @buf: on return contains text describing the state of the link.
 *
 * Returns: size of formatted string.
 **/
static ssize_t
lpfc_fcp_cpu_map_show(struct device *dev, struct device_attribute *attr,
		      char *buf)
{
	struct Scsi_Host  *shost = class_to_shost(dev);
	struct lpfc_vport *vport = (struct lpfc_vport *)shost->hostdata;
	struct lpfc_hba   *phba = vport->phba;
	struct lpfc_vector_map_info *cpup;
	int  len = 0;

	if ((phba->sli_rev != LPFC_SLI_REV4) ||
	    (phba->intr_type != MSIX))
		return len;

	switch (phba->cfg_fcp_cpu_map) {
	case 0:
		len += scnprintf(buf + len, PAGE_SIZE-len,
				"fcp_cpu_map: No mapping (%d)\n",
				phba->cfg_fcp_cpu_map);
		return len;
	case 1:
		len += scnprintf(buf + len, PAGE_SIZE-len,
				"fcp_cpu_map: HBA centric mapping (%d): "
				"%d of %d CPUs online from %d possible CPUs\n",
				phba->cfg_fcp_cpu_map, num_online_cpus(),
				num_present_cpus(),
				phba->sli4_hba.num_possible_cpu);
		break;
	}

	while (phba->sli4_hba.curr_disp_cpu <
	       phba->sli4_hba.num_possible_cpu) {
		cpup = &phba->sli4_hba.cpu_map[phba->sli4_hba.curr_disp_cpu];

		if (!cpu_present(phba->sli4_hba.curr_disp_cpu))
			len += scnprintf(buf + len, PAGE_SIZE - len,
					"CPU %02d not present\n",
					phba->sli4_hba.curr_disp_cpu);
<<<<<<< HEAD
		else if (cpup->irq == LPFC_VECTOR_MAP_EMPTY) {
=======
		else if (cpup->eq == LPFC_VECTOR_MAP_EMPTY) {
>>>>>>> 17d93760
			if (cpup->hdwq == LPFC_VECTOR_MAP_EMPTY)
				len += scnprintf(
					buf + len, PAGE_SIZE - len,
					"CPU %02d hdwq None "
					"physid %d coreid %d ht %d ua %d\n",
					phba->sli4_hba.curr_disp_cpu,
					cpup->phys_id, cpup->core_id,
					(cpup->flag & LPFC_CPU_MAP_HYPER),
					(cpup->flag & LPFC_CPU_MAP_UNASSIGN));
			else
				len += scnprintf(
					buf + len, PAGE_SIZE - len,
<<<<<<< HEAD
					"CPU %02d EQ %04d hdwq %04d "
					"physid %d coreid %d ht %d ua %d\n",
					phba->sli4_hba.curr_disp_cpu,
					cpup->eq, cpup->hdwq, cpup->phys_id,
=======
					"CPU %02d EQ None hdwq %04d "
					"physid %d coreid %d ht %d ua %d\n",
					phba->sli4_hba.curr_disp_cpu,
					cpup->hdwq, cpup->phys_id,
>>>>>>> 17d93760
					cpup->core_id,
					(cpup->flag & LPFC_CPU_MAP_HYPER),
					(cpup->flag & LPFC_CPU_MAP_UNASSIGN));
		} else {
			if (cpup->hdwq == LPFC_VECTOR_MAP_EMPTY)
				len += scnprintf(
					buf + len, PAGE_SIZE - len,
					"CPU %02d hdwq None "
					"physid %d coreid %d ht %d ua %d IRQ %d\n",
					phba->sli4_hba.curr_disp_cpu,
					cpup->phys_id,
					cpup->core_id,
					(cpup->flag & LPFC_CPU_MAP_HYPER),
					(cpup->flag & LPFC_CPU_MAP_UNASSIGN),
<<<<<<< HEAD
					cpup->irq);
=======
					lpfc_get_irq(cpup->eq));
>>>>>>> 17d93760
			else
				len += scnprintf(
					buf + len, PAGE_SIZE - len,
					"CPU %02d EQ %04d hdwq %04d "
					"physid %d coreid %d ht %d ua %d IRQ %d\n",
					phba->sli4_hba.curr_disp_cpu,
					cpup->eq, cpup->hdwq, cpup->phys_id,
					cpup->core_id,
					(cpup->flag & LPFC_CPU_MAP_HYPER),
					(cpup->flag & LPFC_CPU_MAP_UNASSIGN),
<<<<<<< HEAD
					cpup->irq);
=======
					lpfc_get_irq(cpup->eq));
>>>>>>> 17d93760
		}

		phba->sli4_hba.curr_disp_cpu++;

		/* display max number of CPUs keeping some margin */
		if (phba->sli4_hba.curr_disp_cpu <
				phba->sli4_hba.num_possible_cpu &&
				(len >= (PAGE_SIZE - 64))) {
			len += scnprintf(buf + len,
					PAGE_SIZE - len, "more...\n");
			break;
		}
	}

	if (phba->sli4_hba.curr_disp_cpu == phba->sli4_hba.num_possible_cpu)
		phba->sli4_hba.curr_disp_cpu = 0;

	return len;
}

/**
 * lpfc_fcp_cpu_map_store - Change CPU affinity of driver vectors
 * @dev: class device that is converted into a Scsi_host.
 * @attr: device attribute, not used.
 * @buf: one or more lpfc_polling_flags values.
 * @count: not used.
 *
 * Returns:
 * -EINVAL  - Not implemented yet.
 **/
static ssize_t
lpfc_fcp_cpu_map_store(struct device *dev, struct device_attribute *attr,
		       const char *buf, size_t count)
{
	int status = -EINVAL;
	return status;
}

/*
# lpfc_fcp_cpu_map: Defines how to map CPUs to IRQ vectors
# for the HBA.
#
# Value range is [0 to 1]. Default value is LPFC_HBA_CPU_MAP (1).
#	0 - Do not affinitze IRQ vectors
#	1 - Affintize HBA vectors with respect to each HBA
#	    (start with CPU0 for each HBA)
# This also defines how Hardware Queues are mapped to specific CPUs.
*/
static int lpfc_fcp_cpu_map = LPFC_HBA_CPU_MAP;
module_param(lpfc_fcp_cpu_map, int, S_IRUGO|S_IWUSR);
MODULE_PARM_DESC(lpfc_fcp_cpu_map,
		 "Defines how to map CPUs to IRQ vectors per HBA");

/**
 * lpfc_fcp_cpu_map_init - Set the initial sr-iov virtual function enable
 * @phba: lpfc_hba pointer.
 * @val: link speed value.
 *
 * Description:
 * If val is in a valid range [0-2], then affinitze the adapter's
 * MSIX vectors.
 *
 * Returns:
 * zero if val saved.
 * -EINVAL val out of range
 **/
static int
lpfc_fcp_cpu_map_init(struct lpfc_hba *phba, int val)
{
	if (phba->sli_rev != LPFC_SLI_REV4) {
		phba->cfg_fcp_cpu_map = 0;
		return 0;
	}

	if (val >= LPFC_MIN_CPU_MAP && val <= LPFC_MAX_CPU_MAP) {
		phba->cfg_fcp_cpu_map = val;
		return 0;
	}

	lpfc_printf_log(phba, KERN_ERR, LOG_INIT,
			"3326 lpfc_fcp_cpu_map: %d out of range, using "
			"default\n", val);
	phba->cfg_fcp_cpu_map = LPFC_HBA_CPU_MAP;

	return 0;
}

static DEVICE_ATTR(lpfc_fcp_cpu_map, S_IRUGO | S_IWUSR,
		   lpfc_fcp_cpu_map_show, lpfc_fcp_cpu_map_store);

/*
# lpfc_fcp_class:  Determines FC class to use for the FCP protocol.
# Value range is [2,3]. Default value is 3.
*/
LPFC_VPORT_ATTR_R(fcp_class, 3, 2, 3,
		  "Select Fibre Channel class of service for FCP sequences");

/*
# lpfc_use_adisc: Use ADISC for FCP rediscovery instead of PLOGI. Value range
# is [0,1]. Default value is 0.
*/
LPFC_VPORT_ATTR_RW(use_adisc, 0, 0, 1,
		   "Use ADISC on rediscovery to authenticate FCP devices");

/*
# lpfc_first_burst_size: First burst size to use on the NPorts
# that support first burst.
# Value range is [0,65536]. Default value is 0.
*/
LPFC_VPORT_ATTR_RW(first_burst_size, 0, 0, 65536,
		   "First burst size for Targets that support first burst");

/*
* lpfc_nvmet_fb_size: NVME Target mode supported first burst size.
* When the driver is configured as an NVME target, this value is
* communicated to the NVME initiator in the PRLI response.  It is
* used only when the lpfc_nvme_enable_fb and lpfc_nvmet_support
* parameters are set and the target is sending the PRLI RSP.
* Parameter supported on physical port only - no NPIV support.
* Value range is [0,65536]. Default value is 0.
*/
LPFC_ATTR_RW(nvmet_fb_size, 0, 0, 65536,
	     "NVME Target mode first burst size in 512B increments.");

/*
 * lpfc_nvme_enable_fb: Enable NVME first burst on I and T functions.
 * For the Initiator (I), enabling this parameter means that an NVMET
 * PRLI response with FBA enabled and an FB_SIZE set to a nonzero value will be
 * processed by the initiator for subsequent NVME FCP IO.
 * Currently, this feature is not supported on the NVME target
 * Value range is [0,1]. Default value is 0 (disabled).
 */
LPFC_ATTR_RW(nvme_enable_fb, 0, 0, 1,
	     "Enable First Burst feature for NVME Initiator.");

/*
# lpfc_max_scsicmpl_time: Use scsi command completion time to control I/O queue
# depth. Default value is 0. When the value of this parameter is zero the
# SCSI command completion time is not used for controlling I/O queue depth. When
# the parameter is set to a non-zero value, the I/O queue depth is controlled
# to limit the I/O completion time to the parameter value.
# The value is set in milliseconds.
*/
LPFC_VPORT_ATTR(max_scsicmpl_time, 0, 0, 60000,
	"Use command completion time to control queue depth");

lpfc_vport_param_show(max_scsicmpl_time);
static int
lpfc_max_scsicmpl_time_set(struct lpfc_vport *vport, int val)
{
	struct Scsi_Host *shost = lpfc_shost_from_vport(vport);
	struct lpfc_nodelist *ndlp, *next_ndlp;

	if (val == vport->cfg_max_scsicmpl_time)
		return 0;
	if ((val < 0) || (val > 60000))
		return -EINVAL;
	vport->cfg_max_scsicmpl_time = val;

	spin_lock_irq(shost->host_lock);
	list_for_each_entry_safe(ndlp, next_ndlp, &vport->fc_nodes, nlp_listp) {
		if (!NLP_CHK_NODE_ACT(ndlp))
			continue;
		if (ndlp->nlp_state == NLP_STE_UNUSED_NODE)
			continue;
		ndlp->cmd_qdepth = vport->cfg_tgt_queue_depth;
	}
	spin_unlock_irq(shost->host_lock);
	return 0;
}
lpfc_vport_param_store(max_scsicmpl_time);
static DEVICE_ATTR(lpfc_max_scsicmpl_time, S_IRUGO | S_IWUSR,
		   lpfc_max_scsicmpl_time_show,
		   lpfc_max_scsicmpl_time_store);

/*
# lpfc_ack0: Use ACK0, instead of ACK1 for class 2 acknowledgement. Value
# range is [0,1]. Default value is 0.
*/
LPFC_ATTR_R(ack0, 0, 0, 1, "Enable ACK0 support");

/*
# lpfc_xri_rebalancing: enable or disable XRI rebalancing feature
# range is [0,1]. Default value is 1.
*/
LPFC_ATTR_R(xri_rebalancing, 1, 0, 1, "Enable/Disable XRI rebalancing");

/*
 * lpfc_io_sched: Determine scheduling algrithmn for issuing FCP cmds
 * range is [0,1]. Default value is 0.
 * For [0], FCP commands are issued to Work Queues based on upper layer
 * hardware queue index.
 * For [1], FCP commands are issued to a Work Queue associated with the
 *          current CPU.
 *
 * LPFC_FCP_SCHED_BY_HDWQ == 0
 * LPFC_FCP_SCHED_BY_CPU == 1
 *
 * The driver dynamically sets this to 1 (BY_CPU) if it's able to set up cpu
 * affinity for FCP/NVME I/Os through Work Queues associated with the current
 * CPU. Otherwise, the default 0 (Round Robin) scheduling of FCP/NVME I/Os
 * through WQs will be used.
 */
LPFC_ATTR_RW(fcp_io_sched, LPFC_FCP_SCHED_BY_CPU,
	     LPFC_FCP_SCHED_BY_HDWQ,
	     LPFC_FCP_SCHED_BY_CPU,
	     "Determine scheduling algorithm for "
	     "issuing commands [0] - Hardware Queue, [1] - Current CPU");

/*
 * lpfc_ns_query: Determine algrithmn for NameServer queries after RSCN
 * range is [0,1]. Default value is 0.
 * For [0], GID_FT is used for NameServer queries after RSCN (default)
 * For [1], GID_PT is used for NameServer queries after RSCN
 *
 */
LPFC_ATTR_RW(ns_query, LPFC_NS_QUERY_GID_FT,
	     LPFC_NS_QUERY_GID_FT, LPFC_NS_QUERY_GID_PT,
	     "Determine algorithm NameServer queries after RSCN "
	     "[0] - GID_FT, [1] - GID_PT");

/*
# lpfc_fcp2_no_tgt_reset: Determine bus reset behavior
# range is [0,1]. Default value is 0.
# For [0], bus reset issues target reset to ALL devices
# For [1], bus reset issues target reset to non-FCP2 devices
*/
LPFC_ATTR_RW(fcp2_no_tgt_reset, 0, 0, 1, "Determine bus reset behavior for "
	     "FCP2 devices [0] - issue tgt reset, [1] - no tgt reset");


/*
# lpfc_cr_delay & lpfc_cr_count: Default values for I/O colaesing
# cr_delay (msec) or cr_count outstanding commands. cr_delay can take
# value [0,63]. cr_count can take value [1,255]. Default value of cr_delay
# is 0. Default value of cr_count is 1. The cr_count feature is disabled if
# cr_delay is set to 0.
*/
LPFC_ATTR_RW(cr_delay, 0, 0, 63, "A count of milliseconds after which an "
		"interrupt response is generated");

LPFC_ATTR_RW(cr_count, 1, 1, 255, "A count of I/O completions after which an "
		"interrupt response is generated");

/*
# lpfc_multi_ring_support:  Determines how many rings to spread available
# cmd/rsp IOCB entries across.
# Value range is [1,2]. Default value is 1.
*/
LPFC_ATTR_R(multi_ring_support, 1, 1, 2, "Determines number of primary "
		"SLI rings to spread IOCB entries across");

/*
# lpfc_multi_ring_rctl:  If lpfc_multi_ring_support is enabled, this
# identifies what rctl value to configure the additional ring for.
# Value range is [1,0xff]. Default value is 4 (Unsolicated Data).
*/
LPFC_ATTR_R(multi_ring_rctl, FC_RCTL_DD_UNSOL_DATA, 1,
	     255, "Identifies RCTL for additional ring configuration");

/*
# lpfc_multi_ring_type:  If lpfc_multi_ring_support is enabled, this
# identifies what type value to configure the additional ring for.
# Value range is [1,0xff]. Default value is 5 (LLC/SNAP).
*/
LPFC_ATTR_R(multi_ring_type, FC_TYPE_IP, 1,
	     255, "Identifies TYPE for additional ring configuration");

/*
# lpfc_enable_SmartSAN: Sets up FDMI support for SmartSAN
#       0  = SmartSAN functionality disabled (default)
#       1  = SmartSAN functionality enabled
# This parameter will override the value of lpfc_fdmi_on module parameter.
# Value range is [0,1]. Default value is 0.
*/
LPFC_ATTR_R(enable_SmartSAN, 0, 0, 1, "Enable SmartSAN functionality");

/*
# lpfc_fdmi_on: Controls FDMI support.
#       0       No FDMI support
#       1       Traditional FDMI support (default)
# Traditional FDMI support means the driver will assume FDMI-2 support;
# however, if that fails, it will fallback to FDMI-1.
# If lpfc_enable_SmartSAN is set to 1, the driver ignores lpfc_fdmi_on.
# If lpfc_enable_SmartSAN is set 0, the driver uses the current value of
# lpfc_fdmi_on.
# Value range [0,1]. Default value is 1.
*/
LPFC_ATTR_R(fdmi_on, 1, 0, 1, "Enable FDMI support");

/*
# Specifies the maximum number of ELS cmds we can have outstanding (for
# discovery). Value range is [1,64]. Default value = 32.
*/
LPFC_VPORT_ATTR(discovery_threads, 32, 1, 64, "Maximum number of ELS commands "
		 "during discovery");

/*
# lpfc_max_luns: maximum allowed LUN ID. This is the highest LUN ID that
#    will be scanned by the SCSI midlayer when sequential scanning is
#    used; and is also the highest LUN ID allowed when the SCSI midlayer
#    parses REPORT_LUN responses. The lpfc driver has no LUN count or
#    LUN ID limit, but the SCSI midlayer requires this field for the uses
#    above. The lpfc driver limits the default value to 255 for two reasons.
#    As it bounds the sequential scan loop, scanning for thousands of luns
#    on a target can take minutes of wall clock time.  Additionally,
#    there are FC targets, such as JBODs, that only recognize 8-bits of
#    LUN ID. When they receive a value greater than 8 bits, they chop off
#    the high order bits. In other words, they see LUN IDs 0, 256, 512,
#    and so on all as LUN ID 0. This causes the linux kernel, which sees
#    valid responses at each of the LUN IDs, to believe there are multiple
#    devices present, when in fact, there is only 1.
#    A customer that is aware of their target behaviors, and the results as
#    indicated above, is welcome to increase the lpfc_max_luns value.
#    As mentioned, this value is not used by the lpfc driver, only the
#    SCSI midlayer.
# Value range is [0,65535]. Default value is 255.
# NOTE: The SCSI layer might probe all allowed LUN on some old targets.
*/
LPFC_VPORT_ULL_ATTR_R(max_luns, 255, 0, 65535, "Maximum allowed LUN ID");

/*
# lpfc_poll_tmo: .Milliseconds driver will wait between polling FCP ring.
# Value range is [1,255], default value is 10.
*/
LPFC_ATTR_RW(poll_tmo, 10, 1, 255,
	     "Milliseconds driver will wait between polling FCP ring");

/*
# lpfc_task_mgmt_tmo: Maximum time to wait for task management commands
# to complete in seconds. Value range is [5,180], default value is 60.
*/
LPFC_ATTR_RW(task_mgmt_tmo, 60, 5, 180,
	     "Maximum time to wait for task management commands to complete");
/*
# lpfc_use_msi: Use MSI (Message Signaled Interrupts) in systems that
#		support this feature
#       0  = MSI disabled
#       1  = MSI enabled
#       2  = MSI-X enabled (default)
# Value range is [0,2]. Default value is 2.
*/
LPFC_ATTR_R(use_msi, 2, 0, 2, "Use Message Signaled Interrupts (1) or "
	    "MSI-X (2), if possible");

/*
 * lpfc_nvme_oas: Use the oas bit when sending NVME/NVMET IOs
 *
 *      0  = NVME OAS disabled
 *      1  = NVME OAS enabled
 *
 * Value range is [0,1]. Default value is 0.
 */
LPFC_ATTR_RW(nvme_oas, 0, 0, 1,
	     "Use OAS bit on NVME IOs");

/*
 * lpfc_nvme_embed_cmd: Use the oas bit when sending NVME/NVMET IOs
 *
 *      0  = Put NVME Command in SGL
 *      1  = Embed NVME Command in WQE (unless G7)
 *      2 =  Embed NVME Command in WQE (force)
 *
 * Value range is [0,2]. Default value is 1.
 */
LPFC_ATTR_RW(nvme_embed_cmd, 1, 0, 2,
	     "Embed NVME Command in WQE");

/*
<<<<<<< HEAD
 * lpfc_hdw_queue: Set the number of Hardware Queues the driver
 * will advertise it supports to the NVME and  SCSI layers. This also
 * will map to the number of CQ/WQ pairs the driver will create.
 *
 * The NVME Layer will try to create this many, plus 1 administrative
 * hardware queue. The administrative queue will always map to WQ 0
 * A hardware IO queue maps (qidx) to a specific driver CQ/WQ.
 *
 *      0    = Configure the number of hdw queues to the number of active CPUs.
 *      1,128 = Manually specify how many hdw queues to use.
 *
 * Value range is [0,128]. Default value is 0.
 */
LPFC_ATTR_R(hdw_queue,
	    LPFC_HBA_HDWQ_DEF,
	    LPFC_HBA_HDWQ_MIN, LPFC_HBA_HDWQ_MAX,
	    "Set the number of I/O Hardware Queues");

/*
 * lpfc_irq_chann: Set the number of IRQ vectors that are available
 * for Hardware Queues to utilize.  This also will map to the number
 * of EQ / MSI-X vectors the driver will create. This should never be
 * more than the number of Hardware Queues
 *
 *      0     = Configure number of IRQ Channels to the number of active CPUs.
 *      1,128 = Manually specify how many IRQ Channels to use.
 *
 * Value range is [0,128]. Default value is 0.
 */
LPFC_ATTR_R(irq_chann,
	    LPFC_HBA_HDWQ_DEF,
	    LPFC_HBA_HDWQ_MIN, LPFC_HBA_HDWQ_MAX,
	    "Set the number of I/O IRQ Channels");
=======
 * lpfc_fcp_mq_threshold: Set the maximum number of Hardware Queues
 * the driver will advertise it supports to the SCSI layer.
 *
 *      0    = Set nr_hw_queues by the number of CPUs or HW queues.
 *      1,256 = Manually specify nr_hw_queue value to be advertised,
 *
 * Value range is [0,256]. Default value is 8.
 */
LPFC_ATTR_R(fcp_mq_threshold, LPFC_FCP_MQ_THRESHOLD_DEF,
	    LPFC_FCP_MQ_THRESHOLD_MIN, LPFC_FCP_MQ_THRESHOLD_MAX,
	    "Set the number of SCSI Queues advertised");

/*
 * lpfc_hdw_queue: Set the number of Hardware Queues the driver
 * will advertise it supports to the NVME and  SCSI layers. This also
 * will map to the number of CQ/WQ pairs the driver will create.
 *
 * The NVME Layer will try to create this many, plus 1 administrative
 * hardware queue. The administrative queue will always map to WQ 0
 * A hardware IO queue maps (qidx) to a specific driver CQ/WQ.
 *
 *      0    = Configure the number of hdw queues to the number of active CPUs.
 *      1,256 = Manually specify how many hdw queues to use.
 *
 * Value range is [0,256]. Default value is 0.
 */
LPFC_ATTR_R(hdw_queue,
	    LPFC_HBA_HDWQ_DEF,
	    LPFC_HBA_HDWQ_MIN, LPFC_HBA_HDWQ_MAX,
	    "Set the number of I/O Hardware Queues");

static inline void
lpfc_assign_default_irq_numa(struct lpfc_hba *phba)
{
#if IS_ENABLED(CONFIG_X86)
	/* If AMD architecture, then default is LPFC_IRQ_CHANN_NUMA */
	if (boot_cpu_data.x86_vendor == X86_VENDOR_AMD)
		phba->cfg_irq_numa = 1;
	else
		phba->cfg_irq_numa = 0;
#else
	phba->cfg_irq_numa = 0;
#endif
}

/*
 * lpfc_irq_chann: Set the number of IRQ vectors that are available
 * for Hardware Queues to utilize.  This also will map to the number
 * of EQ / MSI-X vectors the driver will create. This should never be
 * more than the number of Hardware Queues
 *
 *	0		= Configure number of IRQ Channels to:
 *			  if AMD architecture, number of CPUs on HBA's NUMA node
 *			  otherwise, number of active CPUs.
 *	[1,256]		= Manually specify how many IRQ Channels to use.
 *
 * Value range is [0,256]. Default value is [0].
 */
static uint lpfc_irq_chann = LPFC_IRQ_CHANN_DEF;
module_param(lpfc_irq_chann, uint, 0444);
MODULE_PARM_DESC(lpfc_irq_chann, "Set number of interrupt vectors to allocate");

/* lpfc_irq_chann_init - Set the hba irq_chann initial value
 * @phba: lpfc_hba pointer.
 * @val: contains the initial value
 *
 * Description:
 * Validates the initial value is within range and assigns it to the
 * adapter. If not in range, an error message is posted and the
 * default value is assigned.
 *
 * Returns:
 * zero if value is in range and is set
 * -EINVAL if value was out of range
 **/
static int
lpfc_irq_chann_init(struct lpfc_hba *phba, uint32_t val)
{
	const struct cpumask *numa_mask;

	if (phba->cfg_use_msi != 2) {
		lpfc_printf_log(phba, KERN_INFO, LOG_INIT,
				"8532 use_msi = %u ignoring cfg_irq_numa\n",
				phba->cfg_use_msi);
		phba->cfg_irq_numa = 0;
		phba->cfg_irq_chann = LPFC_IRQ_CHANN_MIN;
		return 0;
	}

	/* Check if default setting was passed */
	if (val == LPFC_IRQ_CHANN_DEF)
		lpfc_assign_default_irq_numa(phba);

	if (phba->cfg_irq_numa) {
		numa_mask = &phba->sli4_hba.numa_mask;

		if (cpumask_empty(numa_mask)) {
			lpfc_printf_log(phba, KERN_INFO, LOG_INIT,
					"8533 Could not identify NUMA node, "
					"ignoring cfg_irq_numa\n");
			phba->cfg_irq_numa = 0;
			phba->cfg_irq_chann = LPFC_IRQ_CHANN_MIN;
		} else {
			phba->cfg_irq_chann = cpumask_weight(numa_mask);
			lpfc_printf_log(phba, KERN_INFO, LOG_INIT,
					"8543 lpfc_irq_chann set to %u "
					"(numa)\n", phba->cfg_irq_chann);
		}
	} else {
		if (val > LPFC_IRQ_CHANN_MAX) {
			lpfc_printf_log(phba, KERN_INFO, LOG_INIT,
					"8545 lpfc_irq_chann attribute cannot "
					"be set to %u, allowed range is "
					"[%u,%u]\n",
					val,
					LPFC_IRQ_CHANN_MIN,
					LPFC_IRQ_CHANN_MAX);
			phba->cfg_irq_chann = LPFC_IRQ_CHANN_MIN;
			return -EINVAL;
		}
		phba->cfg_irq_chann = val;
	}

	return 0;
}

/**
 * lpfc_irq_chann_show - Display value of irq_chann
 * @dev: class converted to a Scsi_host structure.
 * @attr: device attribute, not used.
 * @buf: on return contains a string with the list sizes
 *
 * Returns: size of formatted string.
 **/
static ssize_t
lpfc_irq_chann_show(struct device *dev, struct device_attribute *attr,
		    char *buf)
{
	struct Scsi_Host *shost = class_to_shost(dev);
	struct lpfc_vport *vport = (struct lpfc_vport *)shost->hostdata;
	struct lpfc_hba *phba = vport->phba;

	return scnprintf(buf, PAGE_SIZE, "%u\n", phba->cfg_irq_chann);
}

static DEVICE_ATTR_RO(lpfc_irq_chann);
>>>>>>> 17d93760

/*
# lpfc_enable_hba_reset: Allow or prevent HBA resets to the hardware.
#       0  = HBA resets disabled
#       1  = HBA resets enabled (default)
#       2  = HBA reset via PCI bus reset enabled
# Value range is [0,2]. Default value is 1.
*/
LPFC_ATTR_RW(enable_hba_reset, 1, 0, 2, "Enable HBA resets from the driver.");

/*
# lpfc_enable_hba_heartbeat: Disable HBA heartbeat timer..
#       0  = HBA Heartbeat disabled
#       1  = HBA Heartbeat enabled (default)
# Value range is [0,1]. Default value is 1.
*/
LPFC_ATTR_R(enable_hba_heartbeat, 0, 0, 1, "Enable HBA Heartbeat.");

/*
# lpfc_EnableXLane: Enable Express Lane Feature
#      0x0   Express Lane Feature disabled
#      0x1   Express Lane Feature enabled
# Value range is [0,1]. Default value is 0.
*/
LPFC_ATTR_R(EnableXLane, 0, 0, 1, "Enable Express Lane Feature.");

/*
# lpfc_XLanePriority:  Define CS_CTL priority for Express Lane Feature
#       0x0 - 0x7f  = CS_CTL field in FC header (high 7 bits)
# Value range is [0x0,0x7f]. Default value is 0
*/
LPFC_ATTR_RW(XLanePriority, 0, 0x0, 0x7f, "CS_CTL for Express Lane Feature.");

/*
# lpfc_enable_bg: Enable BlockGuard (Emulex's Implementation of T10-DIF)
#       0  = BlockGuard disabled (default)
#       1  = BlockGuard enabled
# Value range is [0,1]. Default value is 0.
*/
LPFC_ATTR_R(enable_bg, 0, 0, 1, "Enable BlockGuard Support");

/*
# lpfc_prot_mask: i
#	- Bit mask of host protection capabilities used to register with the
#	  SCSI mid-layer
# 	- Only meaningful if BG is turned on (lpfc_enable_bg=1).
#	- Allows you to ultimately specify which profiles to use
#	- Default will result in registering capabilities for all profiles.
#	- SHOST_DIF_TYPE1_PROTECTION	1
#		HBA supports T10 DIF Type 1: HBA to Target Type 1 Protection
#	- SHOST_DIX_TYPE0_PROTECTION	8
#		HBA supports DIX Type 0: Host to HBA protection only
#	- SHOST_DIX_TYPE1_PROTECTION	16
#		HBA supports DIX Type 1: Host to HBA  Type 1 protection
#
*/
LPFC_ATTR(prot_mask,
	(SHOST_DIF_TYPE1_PROTECTION |
	SHOST_DIX_TYPE0_PROTECTION |
	SHOST_DIX_TYPE1_PROTECTION),
	0,
	(SHOST_DIF_TYPE1_PROTECTION |
	SHOST_DIX_TYPE0_PROTECTION |
	SHOST_DIX_TYPE1_PROTECTION),
	"T10-DIF host protection capabilities mask");

/*
# lpfc_prot_guard: i
#	- Bit mask of protection guard types to register with the SCSI mid-layer
#	- Guard types are currently either 1) T10-DIF CRC 2) IP checksum
#	- Allows you to ultimately specify which profiles to use
#	- Default will result in registering capabilities for all guard types
#
*/
LPFC_ATTR(prot_guard,
	SHOST_DIX_GUARD_IP, SHOST_DIX_GUARD_CRC, SHOST_DIX_GUARD_IP,
	"T10-DIF host protection guard type");

/*
 * Delay initial NPort discovery when Clean Address bit is cleared in
 * FLOGI/FDISC accept and FCID/Fabric name/Fabric portname is changed.
 * This parameter can have value 0 or 1.
 * When this parameter is set to 0, no delay is added to the initial
 * discovery.
 * When this parameter is set to non-zero value, initial Nport discovery is
 * delayed by ra_tov seconds when Clean Address bit is cleared in FLOGI/FDISC
 * accept and FCID/Fabric name/Fabric portname is changed.
 * Driver always delay Nport discovery for subsequent FLOGI/FDISC completion
 * when Clean Address bit is cleared in FLOGI/FDISC
 * accept and FCID/Fabric name/Fabric portname is changed.
 * Default value is 0.
 */
LPFC_ATTR(delay_discovery, 0, 0, 1,
	"Delay NPort discovery when Clean Address bit is cleared.");

/*
 * lpfc_sg_seg_cnt - Initial Maximum DMA Segment Count
 * This value can be set to values between 64 and 4096. The default value
 * is 64, but may be increased to allow for larger Max I/O sizes. The scsi
 * and nvme layers will allow I/O sizes up to (MAX_SEG_COUNT * SEG_SIZE).
 * Because of the additional overhead involved in setting up T10-DIF,
 * this parameter will be limited to 128 if BlockGuard is enabled under SLI4
 * and will be limited to 512 if BlockGuard is enabled under SLI3.
 */
static uint lpfc_sg_seg_cnt = LPFC_DEFAULT_SG_SEG_CNT;
module_param(lpfc_sg_seg_cnt, uint, 0444);
MODULE_PARM_DESC(lpfc_sg_seg_cnt, "Max Scatter Gather Segment Count");

/**
 * lpfc_sg_seg_cnt_show - Display the scatter/gather list sizes
 *    configured for the adapter
 * @dev: class converted to a Scsi_host structure.
 * @attr: device attribute, not used.
 * @buf: on return contains a string with the list sizes
 *
 * Returns: size of formatted string.
 **/
static ssize_t
lpfc_sg_seg_cnt_show(struct device *dev, struct device_attribute *attr,
		     char *buf)
{
	struct Scsi_Host  *shost = class_to_shost(dev);
	struct lpfc_vport *vport = (struct lpfc_vport *)shost->hostdata;
	struct lpfc_hba   *phba = vport->phba;
	int len;

	len = scnprintf(buf, PAGE_SIZE, "SGL sz: %d  total SGEs: %d\n",
		       phba->cfg_sg_dma_buf_size, phba->cfg_total_seg_cnt);

	len += scnprintf(buf + len, PAGE_SIZE, "Cfg: %d  SCSI: %d  NVME: %d\n",
			phba->cfg_sg_seg_cnt, phba->cfg_scsi_seg_cnt,
			phba->cfg_nvme_seg_cnt);
	return len;
}

static DEVICE_ATTR_RO(lpfc_sg_seg_cnt);

/**
 * lpfc_sg_seg_cnt_init - Set the hba sg_seg_cnt initial value
 * @phba: lpfc_hba pointer.
 * @val: contains the initial value
 *
 * Description:
 * Validates the initial value is within range and assigns it to the
 * adapter. If not in range, an error message is posted and the
 * default value is assigned.
 *
 * Returns:
 * zero if value is in range and is set
 * -EINVAL if value was out of range
 **/
static int
lpfc_sg_seg_cnt_init(struct lpfc_hba *phba, int val)
{
	if (val >= LPFC_MIN_SG_SEG_CNT && val <= LPFC_MAX_SG_SEG_CNT) {
		phba->cfg_sg_seg_cnt = val;
		return 0;
	}
	lpfc_printf_log(phba, KERN_ERR, LOG_INIT,
			"0409 "LPFC_DRIVER_NAME"_sg_seg_cnt attribute cannot "
			"be set to %d, allowed range is [%d, %d]\n",
			val, LPFC_MIN_SG_SEG_CNT, LPFC_MAX_SG_SEG_CNT);
	phba->cfg_sg_seg_cnt = LPFC_DEFAULT_SG_SEG_CNT;
	return -EINVAL;
}

/*
 * lpfc_enable_mds_diags: Enable MDS Diagnostics
 *       0  = MDS Diagnostics disabled (default)
 *       1  = MDS Diagnostics enabled
 * Value range is [0,1]. Default value is 0.
 */
LPFC_ATTR_RW(enable_mds_diags, 0, 0, 1, "Enable MDS Diagnostics");

/*
 * lpfc_ras_fwlog_buffsize: Firmware logging host buffer size
 *	0 = Disable firmware logging (default)
 *	[1-4] = Multiple of 1/4th Mb of host memory for FW logging
 * Value range [0..4]. Default value is 0
 */
LPFC_ATTR(ras_fwlog_buffsize, 0, 0, 4, "Host memory for FW logging");
lpfc_param_show(ras_fwlog_buffsize);

static ssize_t
lpfc_ras_fwlog_buffsize_set(struct lpfc_hba  *phba, uint val)
{
	int ret = 0;
	enum ras_state state;

	if (!lpfc_rangecheck(val, 0, 4))
		return -EINVAL;

	if (phba->cfg_ras_fwlog_buffsize == val)
		return 0;

<<<<<<< HEAD
	if (phba->cfg_ras_fwlog_func == PCI_FUNC(phba->pcidev->devfn))
=======
	if (phba->cfg_ras_fwlog_func != PCI_FUNC(phba->pcidev->devfn))
>>>>>>> 17d93760
		return -EINVAL;

	spin_lock_irq(&phba->hbalock);
	state = phba->ras_fwlog.state;
	spin_unlock_irq(&phba->hbalock);

	if (state == REG_INPROGRESS) {
		lpfc_printf_log(phba, KERN_ERR, LOG_SLI, "6147 RAS Logging "
				"registration is in progress\n");
		return -EBUSY;
	}

	/* For disable logging: stop the logs and free the DMA.
	 * For ras_fwlog_buffsize size change we still need to free and
	 * reallocate the DMA in lpfc_sli4_ras_fwlog_init.
	 */
	phba->cfg_ras_fwlog_buffsize = val;
	if (state == ACTIVE) {
		lpfc_ras_stop_fwlog(phba);
		lpfc_sli4_ras_dma_free(phba);
	}

	lpfc_sli4_ras_init(phba);
	if (phba->ras_fwlog.ras_enabled)
		ret = lpfc_sli4_ras_fwlog_init(phba, phba->cfg_ras_fwlog_level,
					       LPFC_RAS_ENABLE_LOGGING);
	return ret;
}

lpfc_param_store(ras_fwlog_buffsize);
static DEVICE_ATTR_RW(lpfc_ras_fwlog_buffsize);

/*
 * lpfc_ras_fwlog_level: Firmware logging verbosity level
 * Valid only if firmware logging is enabled
 * 0(Least Verbosity) 4 (most verbosity)
 * Value range is [0..4]. Default value is 0
 */
LPFC_ATTR_RW(ras_fwlog_level, 0, 0, 4, "Firmware Logging Level");

/*
 * lpfc_ras_fwlog_func: Firmware logging enabled on function number
 * Default function which has RAS support : 0
 * Value Range is [0..7].
 * FW logging is a global action and enablement is via a specific
 * port.
 */
LPFC_ATTR_RW(ras_fwlog_func, 0, 0, 7, "Firmware Logging Enabled on Function");

/*
 * lpfc_enable_bbcr: Enable BB Credit Recovery
 *       0  = BB Credit Recovery disabled
 *       1  = BB Credit Recovery enabled (default)
 * Value range is [0,1]. Default value is 1.
 */
LPFC_BBCR_ATTR_RW(enable_bbcr, 1, 0, 1, "Enable BBC Recovery");

/*
 * lpfc_enable_dpp: Enable DPP on G7
 *       0  = DPP on G7 disabled
 *       1  = DPP on G7 enabled (default)
 * Value range is [0,1]. Default value is 1.
 */
LPFC_ATTR_RW(enable_dpp, 1, 0, 1, "Enable Direct Packet Push");

struct device_attribute *lpfc_hba_attrs[] = {
	&dev_attr_nvme_info,
	&dev_attr_scsi_stat,
	&dev_attr_bg_info,
	&dev_attr_bg_guard_err,
	&dev_attr_bg_apptag_err,
	&dev_attr_bg_reftag_err,
	&dev_attr_info,
	&dev_attr_serialnum,
	&dev_attr_modeldesc,
	&dev_attr_modelname,
	&dev_attr_programtype,
	&dev_attr_portnum,
	&dev_attr_fwrev,
	&dev_attr_hdw,
	&dev_attr_option_rom_version,
	&dev_attr_link_state,
	&dev_attr_num_discovered_ports,
	&dev_attr_menlo_mgmt_mode,
	&dev_attr_lpfc_drvr_version,
	&dev_attr_lpfc_enable_fip,
	&dev_attr_lpfc_temp_sensor,
	&dev_attr_lpfc_log_verbose,
	&dev_attr_lpfc_lun_queue_depth,
	&dev_attr_lpfc_tgt_queue_depth,
	&dev_attr_lpfc_hba_queue_depth,
	&dev_attr_lpfc_peer_port_login,
	&dev_attr_lpfc_nodev_tmo,
	&dev_attr_lpfc_devloss_tmo,
	&dev_attr_lpfc_enable_fc4_type,
	&dev_attr_lpfc_fcp_class,
	&dev_attr_lpfc_use_adisc,
	&dev_attr_lpfc_first_burst_size,
	&dev_attr_lpfc_ack0,
	&dev_attr_lpfc_xri_rebalancing,
	&dev_attr_lpfc_topology,
	&dev_attr_lpfc_scan_down,
	&dev_attr_lpfc_link_speed,
	&dev_attr_lpfc_fcp_io_sched,
	&dev_attr_lpfc_ns_query,
	&dev_attr_lpfc_fcp2_no_tgt_reset,
	&dev_attr_lpfc_cr_delay,
	&dev_attr_lpfc_cr_count,
	&dev_attr_lpfc_multi_ring_support,
	&dev_attr_lpfc_multi_ring_rctl,
	&dev_attr_lpfc_multi_ring_type,
	&dev_attr_lpfc_fdmi_on,
	&dev_attr_lpfc_enable_SmartSAN,
	&dev_attr_lpfc_max_luns,
	&dev_attr_lpfc_enable_npiv,
	&dev_attr_lpfc_fcf_failover_policy,
	&dev_attr_lpfc_enable_rrq,
	&dev_attr_nport_evt_cnt,
	&dev_attr_board_mode,
	&dev_attr_max_vpi,
	&dev_attr_used_vpi,
	&dev_attr_max_rpi,
	&dev_attr_used_rpi,
	&dev_attr_max_xri,
	&dev_attr_used_xri,
	&dev_attr_npiv_info,
	&dev_attr_issue_reset,
	&dev_attr_lpfc_poll,
	&dev_attr_lpfc_poll_tmo,
	&dev_attr_lpfc_task_mgmt_tmo,
	&dev_attr_lpfc_use_msi,
	&dev_attr_lpfc_nvme_oas,
	&dev_attr_lpfc_nvme_embed_cmd,
	&dev_attr_lpfc_fcp_imax,
	&dev_attr_lpfc_cq_poll_threshold,
	&dev_attr_lpfc_cq_max_proc_limit,
	&dev_attr_lpfc_fcp_cpu_map,
<<<<<<< HEAD
=======
	&dev_attr_lpfc_fcp_mq_threshold,
>>>>>>> 17d93760
	&dev_attr_lpfc_hdw_queue,
	&dev_attr_lpfc_irq_chann,
	&dev_attr_lpfc_suppress_rsp,
	&dev_attr_lpfc_nvmet_mrq,
	&dev_attr_lpfc_nvmet_mrq_post,
	&dev_attr_lpfc_nvme_enable_fb,
	&dev_attr_lpfc_nvmet_fb_size,
	&dev_attr_lpfc_enable_bg,
	&dev_attr_lpfc_soft_wwnn,
	&dev_attr_lpfc_soft_wwpn,
	&dev_attr_lpfc_soft_wwn_enable,
	&dev_attr_lpfc_enable_hba_reset,
	&dev_attr_lpfc_enable_hba_heartbeat,
	&dev_attr_lpfc_EnableXLane,
	&dev_attr_lpfc_XLanePriority,
	&dev_attr_lpfc_xlane_lun,
	&dev_attr_lpfc_xlane_tgt,
	&dev_attr_lpfc_xlane_vpt,
	&dev_attr_lpfc_xlane_lun_state,
	&dev_attr_lpfc_xlane_lun_status,
	&dev_attr_lpfc_xlane_priority,
	&dev_attr_lpfc_sg_seg_cnt,
	&dev_attr_lpfc_max_scsicmpl_time,
	&dev_attr_lpfc_stat_data_ctrl,
	&dev_attr_lpfc_aer_support,
	&dev_attr_lpfc_aer_state_cleanup,
	&dev_attr_lpfc_sriov_nr_virtfn,
	&dev_attr_lpfc_req_fw_upgrade,
	&dev_attr_lpfc_suppress_link_up,
	&dev_attr_iocb_hw,
	&dev_attr_pls,
	&dev_attr_pt,
	&dev_attr_txq_hw,
	&dev_attr_txcmplq_hw,
	&dev_attr_lpfc_fips_level,
	&dev_attr_lpfc_fips_rev,
	&dev_attr_lpfc_dss,
	&dev_attr_lpfc_sriov_hw_max_virtfn,
	&dev_attr_protocol,
	&dev_attr_lpfc_xlane_supported,
	&dev_attr_lpfc_enable_mds_diags,
	&dev_attr_lpfc_ras_fwlog_buffsize,
	&dev_attr_lpfc_ras_fwlog_level,
	&dev_attr_lpfc_ras_fwlog_func,
	&dev_attr_lpfc_enable_bbcr,
	&dev_attr_lpfc_enable_dpp,
	NULL,
};

struct device_attribute *lpfc_vport_attrs[] = {
	&dev_attr_info,
	&dev_attr_link_state,
	&dev_attr_num_discovered_ports,
	&dev_attr_lpfc_drvr_version,
	&dev_attr_lpfc_log_verbose,
	&dev_attr_lpfc_lun_queue_depth,
	&dev_attr_lpfc_tgt_queue_depth,
	&dev_attr_lpfc_nodev_tmo,
	&dev_attr_lpfc_devloss_tmo,
	&dev_attr_lpfc_hba_queue_depth,
	&dev_attr_lpfc_peer_port_login,
	&dev_attr_lpfc_restrict_login,
	&dev_attr_lpfc_fcp_class,
	&dev_attr_lpfc_use_adisc,
	&dev_attr_lpfc_first_burst_size,
	&dev_attr_lpfc_max_luns,
	&dev_attr_nport_evt_cnt,
	&dev_attr_npiv_info,
	&dev_attr_lpfc_enable_da_id,
	&dev_attr_lpfc_max_scsicmpl_time,
	&dev_attr_lpfc_stat_data_ctrl,
	&dev_attr_lpfc_static_vport,
	&dev_attr_lpfc_fips_level,
	&dev_attr_lpfc_fips_rev,
	NULL,
};

/**
 * sysfs_ctlreg_write - Write method for writing to ctlreg
 * @filp: open sysfs file
 * @kobj: kernel kobject that contains the kernel class device.
 * @bin_attr: kernel attributes passed to us.
 * @buf: contains the data to be written to the adapter IOREG space.
 * @off: offset into buffer to beginning of data.
 * @count: bytes to transfer.
 *
 * Description:
 * Accessed via /sys/class/scsi_host/hostxxx/ctlreg.
 * Uses the adapter io control registers to send buf contents to the adapter.
 *
 * Returns:
 * -ERANGE off and count combo out of range
 * -EINVAL off, count or buff address invalid
 * -EPERM adapter is offline
 * value of count, buf contents written
 **/
static ssize_t
sysfs_ctlreg_write(struct file *filp, struct kobject *kobj,
		   struct bin_attribute *bin_attr,
		   char *buf, loff_t off, size_t count)
{
	size_t buf_off;
	struct device *dev = container_of(kobj, struct device, kobj);
	struct Scsi_Host  *shost = class_to_shost(dev);
	struct lpfc_vport *vport = (struct lpfc_vport *) shost->hostdata;
	struct lpfc_hba   *phba = vport->phba;

	if (phba->sli_rev >= LPFC_SLI_REV4)
		return -EPERM;

	if ((off + count) > FF_REG_AREA_SIZE)
		return -ERANGE;

	if (count <= LPFC_REG_WRITE_KEY_SIZE)
		return 0;

	if (off % 4 || count % 4 || (unsigned long)buf % 4)
		return -EINVAL;

	/* This is to protect HBA registers from accidental writes. */
	if (memcmp(buf, LPFC_REG_WRITE_KEY, LPFC_REG_WRITE_KEY_SIZE))
		return -EINVAL;

	if (!(vport->fc_flag & FC_OFFLINE_MODE))
		return -EPERM;

	spin_lock_irq(&phba->hbalock);
	for (buf_off = 0; buf_off < count - LPFC_REG_WRITE_KEY_SIZE;
			buf_off += sizeof(uint32_t))
		writel(*((uint32_t *)(buf + buf_off + LPFC_REG_WRITE_KEY_SIZE)),
		       phba->ctrl_regs_memmap_p + off + buf_off);

	spin_unlock_irq(&phba->hbalock);

	return count;
}

/**
 * sysfs_ctlreg_read - Read method for reading from ctlreg
 * @filp: open sysfs file
 * @kobj: kernel kobject that contains the kernel class device.
 * @bin_attr: kernel attributes passed to us.
 * @buf: if successful contains the data from the adapter IOREG space.
 * @off: offset into buffer to beginning of data.
 * @count: bytes to transfer.
 *
 * Description:
 * Accessed via /sys/class/scsi_host/hostxxx/ctlreg.
 * Uses the adapter io control registers to read data into buf.
 *
 * Returns:
 * -ERANGE off and count combo out of range
 * -EINVAL off, count or buff address invalid
 * value of count, buf contents read
 **/
static ssize_t
sysfs_ctlreg_read(struct file *filp, struct kobject *kobj,
		  struct bin_attribute *bin_attr,
		  char *buf, loff_t off, size_t count)
{
	size_t buf_off;
	uint32_t * tmp_ptr;
	struct device *dev = container_of(kobj, struct device, kobj);
	struct Scsi_Host  *shost = class_to_shost(dev);
	struct lpfc_vport *vport = (struct lpfc_vport *) shost->hostdata;
	struct lpfc_hba   *phba = vport->phba;

	if (phba->sli_rev >= LPFC_SLI_REV4)
		return -EPERM;

	if (off > FF_REG_AREA_SIZE)
		return -ERANGE;

	if ((off + count) > FF_REG_AREA_SIZE)
		count = FF_REG_AREA_SIZE - off;

	if (count == 0) return 0;

	if (off % 4 || count % 4 || (unsigned long)buf % 4)
		return -EINVAL;

	spin_lock_irq(&phba->hbalock);

	for (buf_off = 0; buf_off < count; buf_off += sizeof(uint32_t)) {
		tmp_ptr = (uint32_t *)(buf + buf_off);
		*tmp_ptr = readl(phba->ctrl_regs_memmap_p + off + buf_off);
	}

	spin_unlock_irq(&phba->hbalock);

	return count;
}

static struct bin_attribute sysfs_ctlreg_attr = {
	.attr = {
		.name = "ctlreg",
		.mode = S_IRUSR | S_IWUSR,
	},
	.size = 256,
	.read = sysfs_ctlreg_read,
	.write = sysfs_ctlreg_write,
};

/**
 * sysfs_mbox_write - Write method for writing information via mbox
 * @filp: open sysfs file
 * @kobj: kernel kobject that contains the kernel class device.
 * @bin_attr: kernel attributes passed to us.
 * @buf: contains the data to be written to sysfs mbox.
 * @off: offset into buffer to beginning of data.
 * @count: bytes to transfer.
 *
 * Description:
 * Deprecated function. All mailbox access from user space is performed via the
 * bsg interface.
 *
 * Returns:
 * -EPERM operation not permitted
 **/
static ssize_t
sysfs_mbox_write(struct file *filp, struct kobject *kobj,
		 struct bin_attribute *bin_attr,
		 char *buf, loff_t off, size_t count)
{
	return -EPERM;
}

/**
 * sysfs_mbox_read - Read method for reading information via mbox
 * @filp: open sysfs file
 * @kobj: kernel kobject that contains the kernel class device.
 * @bin_attr: kernel attributes passed to us.
 * @buf: contains the data to be read from sysfs mbox.
 * @off: offset into buffer to beginning of data.
 * @count: bytes to transfer.
 *
 * Description:
 * Deprecated function. All mailbox access from user space is performed via the
 * bsg interface.
 *
 * Returns:
 * -EPERM operation not permitted
 **/
static ssize_t
sysfs_mbox_read(struct file *filp, struct kobject *kobj,
		struct bin_attribute *bin_attr,
		char *buf, loff_t off, size_t count)
{
	return -EPERM;
}

static struct bin_attribute sysfs_mbox_attr = {
	.attr = {
		.name = "mbox",
		.mode = S_IRUSR | S_IWUSR,
	},
	.size = MAILBOX_SYSFS_MAX,
	.read = sysfs_mbox_read,
	.write = sysfs_mbox_write,
};

/**
 * lpfc_alloc_sysfs_attr - Creates the ctlreg and mbox entries
 * @vport: address of lpfc vport structure.
 *
 * Return codes:
 * zero on success
 * error return code from sysfs_create_bin_file()
 **/
int
lpfc_alloc_sysfs_attr(struct lpfc_vport *vport)
{
	struct Scsi_Host *shost = lpfc_shost_from_vport(vport);
	int error;

	error = sysfs_create_bin_file(&shost->shost_dev.kobj,
				      &sysfs_drvr_stat_data_attr);

	/* Virtual ports do not need ctrl_reg and mbox */
	if (error || vport->port_type == LPFC_NPIV_PORT)
		goto out;

	error = sysfs_create_bin_file(&shost->shost_dev.kobj,
				      &sysfs_ctlreg_attr);
	if (error)
		goto out_remove_stat_attr;

	error = sysfs_create_bin_file(&shost->shost_dev.kobj,
				      &sysfs_mbox_attr);
	if (error)
		goto out_remove_ctlreg_attr;

	return 0;
out_remove_ctlreg_attr:
	sysfs_remove_bin_file(&shost->shost_dev.kobj, &sysfs_ctlreg_attr);
out_remove_stat_attr:
	sysfs_remove_bin_file(&shost->shost_dev.kobj,
			&sysfs_drvr_stat_data_attr);
out:
	return error;
}

/**
 * lpfc_free_sysfs_attr - Removes the ctlreg and mbox entries
 * @vport: address of lpfc vport structure.
 **/
void
lpfc_free_sysfs_attr(struct lpfc_vport *vport)
{
	struct Scsi_Host *shost = lpfc_shost_from_vport(vport);
	sysfs_remove_bin_file(&shost->shost_dev.kobj,
		&sysfs_drvr_stat_data_attr);
	/* Virtual ports do not need ctrl_reg and mbox */
	if (vport->port_type == LPFC_NPIV_PORT)
		return;
	sysfs_remove_bin_file(&shost->shost_dev.kobj, &sysfs_mbox_attr);
	sysfs_remove_bin_file(&shost->shost_dev.kobj, &sysfs_ctlreg_attr);
}

/*
 * Dynamic FC Host Attributes Support
 */

/**
 * lpfc_get_host_symbolic_name - Copy symbolic name into the scsi host
 * @shost: kernel scsi host pointer.
 **/
static void
lpfc_get_host_symbolic_name(struct Scsi_Host *shost)
{
	struct lpfc_vport *vport = (struct lpfc_vport *)shost->hostdata;

	lpfc_vport_symbolic_node_name(vport, fc_host_symbolic_name(shost),
				      sizeof fc_host_symbolic_name(shost));
}

/**
 * lpfc_get_host_port_id - Copy the vport DID into the scsi host port id
 * @shost: kernel scsi host pointer.
 **/
static void
lpfc_get_host_port_id(struct Scsi_Host *shost)
{
	struct lpfc_vport *vport = (struct lpfc_vport *) shost->hostdata;

	/* note: fc_myDID already in cpu endianness */
	fc_host_port_id(shost) = vport->fc_myDID;
}

/**
 * lpfc_get_host_port_type - Set the value of the scsi host port type
 * @shost: kernel scsi host pointer.
 **/
static void
lpfc_get_host_port_type(struct Scsi_Host *shost)
{
	struct lpfc_vport *vport = (struct lpfc_vport *) shost->hostdata;
	struct lpfc_hba   *phba = vport->phba;

	spin_lock_irq(shost->host_lock);

	if (vport->port_type == LPFC_NPIV_PORT) {
		fc_host_port_type(shost) = FC_PORTTYPE_NPIV;
	} else if (lpfc_is_link_up(phba)) {
		if (phba->fc_topology == LPFC_TOPOLOGY_LOOP) {
			if (vport->fc_flag & FC_PUBLIC_LOOP)
				fc_host_port_type(shost) = FC_PORTTYPE_NLPORT;
			else
				fc_host_port_type(shost) = FC_PORTTYPE_LPORT;
		} else {
			if (vport->fc_flag & FC_FABRIC)
				fc_host_port_type(shost) = FC_PORTTYPE_NPORT;
			else
				fc_host_port_type(shost) = FC_PORTTYPE_PTP;
		}
	} else
		fc_host_port_type(shost) = FC_PORTTYPE_UNKNOWN;

	spin_unlock_irq(shost->host_lock);
}

/**
 * lpfc_get_host_port_state - Set the value of the scsi host port state
 * @shost: kernel scsi host pointer.
 **/
static void
lpfc_get_host_port_state(struct Scsi_Host *shost)
{
	struct lpfc_vport *vport = (struct lpfc_vport *) shost->hostdata;
	struct lpfc_hba   *phba = vport->phba;

	spin_lock_irq(shost->host_lock);

	if (vport->fc_flag & FC_OFFLINE_MODE)
		fc_host_port_state(shost) = FC_PORTSTATE_OFFLINE;
	else {
		switch (phba->link_state) {
		case LPFC_LINK_UNKNOWN:
		case LPFC_LINK_DOWN:
			fc_host_port_state(shost) = FC_PORTSTATE_LINKDOWN;
			break;
		case LPFC_LINK_UP:
		case LPFC_CLEAR_LA:
		case LPFC_HBA_READY:
			/* Links up, reports port state accordingly */
			if (vport->port_state < LPFC_VPORT_READY)
				fc_host_port_state(shost) =
							FC_PORTSTATE_BYPASSED;
			else
				fc_host_port_state(shost) =
							FC_PORTSTATE_ONLINE;
			break;
		case LPFC_HBA_ERROR:
			fc_host_port_state(shost) = FC_PORTSTATE_ERROR;
			break;
		default:
			fc_host_port_state(shost) = FC_PORTSTATE_UNKNOWN;
			break;
		}
	}

	spin_unlock_irq(shost->host_lock);
}

/**
 * lpfc_get_host_speed - Set the value of the scsi host speed
 * @shost: kernel scsi host pointer.
 **/
static void
lpfc_get_host_speed(struct Scsi_Host *shost)
{
	struct lpfc_vport *vport = (struct lpfc_vport *) shost->hostdata;
	struct lpfc_hba   *phba = vport->phba;

	spin_lock_irq(shost->host_lock);

	if ((lpfc_is_link_up(phba)) && (!(phba->hba_flag & HBA_FCOE_MODE))) {
		switch(phba->fc_linkspeed) {
		case LPFC_LINK_SPEED_1GHZ:
			fc_host_speed(shost) = FC_PORTSPEED_1GBIT;
			break;
		case LPFC_LINK_SPEED_2GHZ:
			fc_host_speed(shost) = FC_PORTSPEED_2GBIT;
			break;
		case LPFC_LINK_SPEED_4GHZ:
			fc_host_speed(shost) = FC_PORTSPEED_4GBIT;
			break;
		case LPFC_LINK_SPEED_8GHZ:
			fc_host_speed(shost) = FC_PORTSPEED_8GBIT;
			break;
		case LPFC_LINK_SPEED_10GHZ:
			fc_host_speed(shost) = FC_PORTSPEED_10GBIT;
			break;
		case LPFC_LINK_SPEED_16GHZ:
			fc_host_speed(shost) = FC_PORTSPEED_16GBIT;
			break;
		case LPFC_LINK_SPEED_32GHZ:
			fc_host_speed(shost) = FC_PORTSPEED_32GBIT;
			break;
		case LPFC_LINK_SPEED_64GHZ:
			fc_host_speed(shost) = FC_PORTSPEED_64GBIT;
			break;
		case LPFC_LINK_SPEED_128GHZ:
			fc_host_speed(shost) = FC_PORTSPEED_128GBIT;
			break;
		default:
			fc_host_speed(shost) = FC_PORTSPEED_UNKNOWN;
			break;
		}
	} else if (lpfc_is_link_up(phba) && (phba->hba_flag & HBA_FCOE_MODE)) {
		switch (phba->fc_linkspeed) {
		case LPFC_ASYNC_LINK_SPEED_10GBPS:
			fc_host_speed(shost) = FC_PORTSPEED_10GBIT;
			break;
		case LPFC_ASYNC_LINK_SPEED_25GBPS:
			fc_host_speed(shost) = FC_PORTSPEED_25GBIT;
			break;
		case LPFC_ASYNC_LINK_SPEED_40GBPS:
			fc_host_speed(shost) = FC_PORTSPEED_40GBIT;
			break;
		case LPFC_ASYNC_LINK_SPEED_100GBPS:
			fc_host_speed(shost) = FC_PORTSPEED_100GBIT;
			break;
		default:
			fc_host_speed(shost) = FC_PORTSPEED_UNKNOWN;
			break;
		}
	} else
		fc_host_speed(shost) = FC_PORTSPEED_UNKNOWN;

	spin_unlock_irq(shost->host_lock);
}

/**
 * lpfc_get_host_fabric_name - Set the value of the scsi host fabric name
 * @shost: kernel scsi host pointer.
 **/
static void
lpfc_get_host_fabric_name (struct Scsi_Host *shost)
{
	struct lpfc_vport *vport = (struct lpfc_vport *) shost->hostdata;
	struct lpfc_hba   *phba = vport->phba;
	u64 node_name;

	spin_lock_irq(shost->host_lock);

	if ((vport->port_state > LPFC_FLOGI) &&
	    ((vport->fc_flag & FC_FABRIC) ||
	     ((phba->fc_topology == LPFC_TOPOLOGY_LOOP) &&
	      (vport->fc_flag & FC_PUBLIC_LOOP))))
		node_name = wwn_to_u64(phba->fc_fabparam.nodeName.u.wwn);
	else
		/* fabric is local port if there is no F/FL_Port */
		node_name = 0;

	spin_unlock_irq(shost->host_lock);

	fc_host_fabric_name(shost) = node_name;
}

/**
 * lpfc_get_stats - Return statistical information about the adapter
 * @shost: kernel scsi host pointer.
 *
 * Notes:
 * NULL on error for link down, no mbox pool, sli2 active,
 * management not allowed, memory allocation error, or mbox error.
 *
 * Returns:
 * NULL for error
 * address of the adapter host statistics
 **/
static struct fc_host_statistics *
lpfc_get_stats(struct Scsi_Host *shost)
{
	struct lpfc_vport *vport = (struct lpfc_vport *) shost->hostdata;
	struct lpfc_hba   *phba = vport->phba;
	struct lpfc_sli   *psli = &phba->sli;
	struct fc_host_statistics *hs = &phba->link_stats;
	struct lpfc_lnk_stat * lso = &psli->lnk_stat_offsets;
	LPFC_MBOXQ_t *pmboxq;
	MAILBOX_t *pmb;
	unsigned long seconds;
	int rc = 0;

	/*
	 * prevent udev from issuing mailbox commands until the port is
	 * configured.
	 */
	if (phba->link_state < LPFC_LINK_DOWN ||
	    !phba->mbox_mem_pool ||
	    (phba->sli.sli_flag & LPFC_SLI_ACTIVE) == 0)
		return NULL;

	if (phba->sli.sli_flag & LPFC_BLOCK_MGMT_IO)
		return NULL;

	pmboxq = mempool_alloc(phba->mbox_mem_pool, GFP_KERNEL);
	if (!pmboxq)
		return NULL;
	memset(pmboxq, 0, sizeof (LPFC_MBOXQ_t));

	pmb = &pmboxq->u.mb;
	pmb->mbxCommand = MBX_READ_STATUS;
	pmb->mbxOwner = OWN_HOST;
	pmboxq->ctx_buf = NULL;
	pmboxq->vport = vport;

	if (vport->fc_flag & FC_OFFLINE_MODE)
		rc = lpfc_sli_issue_mbox(phba, pmboxq, MBX_POLL);
	else
		rc = lpfc_sli_issue_mbox_wait(phba, pmboxq, phba->fc_ratov * 2);

	if (rc != MBX_SUCCESS) {
		if (rc != MBX_TIMEOUT)
			mempool_free(pmboxq, phba->mbox_mem_pool);
		return NULL;
	}

	memset(hs, 0, sizeof (struct fc_host_statistics));

	hs->tx_frames = pmb->un.varRdStatus.xmitFrameCnt;
	/*
	 * The MBX_READ_STATUS returns tx_k_bytes which has to
	 * converted to words
	 */
	hs->tx_words = (uint64_t)
			((uint64_t)pmb->un.varRdStatus.xmitByteCnt
			* (uint64_t)256);
	hs->rx_frames = pmb->un.varRdStatus.rcvFrameCnt;
	hs->rx_words = (uint64_t)
			((uint64_t)pmb->un.varRdStatus.rcvByteCnt
			 * (uint64_t)256);

	memset(pmboxq, 0, sizeof (LPFC_MBOXQ_t));
	pmb->mbxCommand = MBX_READ_LNK_STAT;
	pmb->mbxOwner = OWN_HOST;
	pmboxq->ctx_buf = NULL;
	pmboxq->vport = vport;

	if (vport->fc_flag & FC_OFFLINE_MODE)
		rc = lpfc_sli_issue_mbox(phba, pmboxq, MBX_POLL);
	else
		rc = lpfc_sli_issue_mbox_wait(phba, pmboxq, phba->fc_ratov * 2);

	if (rc != MBX_SUCCESS) {
		if (rc != MBX_TIMEOUT)
			mempool_free(pmboxq, phba->mbox_mem_pool);
		return NULL;
	}

	hs->link_failure_count = pmb->un.varRdLnk.linkFailureCnt;
	hs->loss_of_sync_count = pmb->un.varRdLnk.lossSyncCnt;
	hs->loss_of_signal_count = pmb->un.varRdLnk.lossSignalCnt;
	hs->prim_seq_protocol_err_count = pmb->un.varRdLnk.primSeqErrCnt;
	hs->invalid_tx_word_count = pmb->un.varRdLnk.invalidXmitWord;
	hs->invalid_crc_count = pmb->un.varRdLnk.crcCnt;
	hs->error_frames = pmb->un.varRdLnk.crcCnt;

	hs->link_failure_count -= lso->link_failure_count;
	hs->loss_of_sync_count -= lso->loss_of_sync_count;
	hs->loss_of_signal_count -= lso->loss_of_signal_count;
	hs->prim_seq_protocol_err_count -= lso->prim_seq_protocol_err_count;
	hs->invalid_tx_word_count -= lso->invalid_tx_word_count;
	hs->invalid_crc_count -= lso->invalid_crc_count;
	hs->error_frames -= lso->error_frames;

	if (phba->hba_flag & HBA_FCOE_MODE) {
		hs->lip_count = -1;
		hs->nos_count = (phba->link_events >> 1);
		hs->nos_count -= lso->link_events;
	} else if (phba->fc_topology == LPFC_TOPOLOGY_LOOP) {
		hs->lip_count = (phba->fc_eventTag >> 1);
		hs->lip_count -= lso->link_events;
		hs->nos_count = -1;
	} else {
		hs->lip_count = -1;
		hs->nos_count = (phba->fc_eventTag >> 1);
		hs->nos_count -= lso->link_events;
	}

	hs->dumped_frames = -1;

	seconds = get_seconds();
	if (seconds < psli->stats_start)
		hs->seconds_since_last_reset = seconds +
				((unsigned long)-1 - psli->stats_start);
	else
		hs->seconds_since_last_reset = seconds - psli->stats_start;

	mempool_free(pmboxq, phba->mbox_mem_pool);

	return hs;
}

/**
 * lpfc_reset_stats - Copy the adapter link stats information
 * @shost: kernel scsi host pointer.
 **/
static void
lpfc_reset_stats(struct Scsi_Host *shost)
{
	struct lpfc_vport *vport = (struct lpfc_vport *) shost->hostdata;
	struct lpfc_hba   *phba = vport->phba;
	struct lpfc_sli   *psli = &phba->sli;
	struct lpfc_lnk_stat *lso = &psli->lnk_stat_offsets;
	LPFC_MBOXQ_t *pmboxq;
	MAILBOX_t *pmb;
	int rc = 0;

	if (phba->sli.sli_flag & LPFC_BLOCK_MGMT_IO)
		return;

	pmboxq = mempool_alloc(phba->mbox_mem_pool, GFP_KERNEL);
	if (!pmboxq)
		return;
	memset(pmboxq, 0, sizeof(LPFC_MBOXQ_t));

	pmb = &pmboxq->u.mb;
	pmb->mbxCommand = MBX_READ_STATUS;
	pmb->mbxOwner = OWN_HOST;
	pmb->un.varWords[0] = 0x1; /* reset request */
	pmboxq->ctx_buf = NULL;
	pmboxq->vport = vport;

	if ((vport->fc_flag & FC_OFFLINE_MODE) ||
		(!(psli->sli_flag & LPFC_SLI_ACTIVE)))
		rc = lpfc_sli_issue_mbox(phba, pmboxq, MBX_POLL);
	else
		rc = lpfc_sli_issue_mbox_wait(phba, pmboxq, phba->fc_ratov * 2);

	if (rc != MBX_SUCCESS) {
		if (rc != MBX_TIMEOUT)
			mempool_free(pmboxq, phba->mbox_mem_pool);
		return;
	}

	memset(pmboxq, 0, sizeof(LPFC_MBOXQ_t));
	pmb->mbxCommand = MBX_READ_LNK_STAT;
	pmb->mbxOwner = OWN_HOST;
	pmboxq->ctx_buf = NULL;
	pmboxq->vport = vport;

	if ((vport->fc_flag & FC_OFFLINE_MODE) ||
	    (!(psli->sli_flag & LPFC_SLI_ACTIVE)))
		rc = lpfc_sli_issue_mbox(phba, pmboxq, MBX_POLL);
	else
		rc = lpfc_sli_issue_mbox_wait(phba, pmboxq, phba->fc_ratov * 2);

	if (rc != MBX_SUCCESS) {
		if (rc != MBX_TIMEOUT)
			mempool_free( pmboxq, phba->mbox_mem_pool);
		return;
	}

	lso->link_failure_count = pmb->un.varRdLnk.linkFailureCnt;
	lso->loss_of_sync_count = pmb->un.varRdLnk.lossSyncCnt;
	lso->loss_of_signal_count = pmb->un.varRdLnk.lossSignalCnt;
	lso->prim_seq_protocol_err_count = pmb->un.varRdLnk.primSeqErrCnt;
	lso->invalid_tx_word_count = pmb->un.varRdLnk.invalidXmitWord;
	lso->invalid_crc_count = pmb->un.varRdLnk.crcCnt;
	lso->error_frames = pmb->un.varRdLnk.crcCnt;
	if (phba->hba_flag & HBA_FCOE_MODE)
		lso->link_events = (phba->link_events >> 1);
	else
		lso->link_events = (phba->fc_eventTag >> 1);

	psli->stats_start = get_seconds();

	mempool_free(pmboxq, phba->mbox_mem_pool);

	return;
}

/*
 * The LPFC driver treats linkdown handling as target loss events so there
 * are no sysfs handlers for link_down_tmo.
 */

/**
 * lpfc_get_node_by_target - Return the nodelist for a target
 * @starget: kernel scsi target pointer.
 *
 * Returns:
 * address of the node list if found
 * NULL target not found
 **/
static struct lpfc_nodelist *
lpfc_get_node_by_target(struct scsi_target *starget)
{
	struct Scsi_Host  *shost = dev_to_shost(starget->dev.parent);
	struct lpfc_vport *vport = (struct lpfc_vport *) shost->hostdata;
	struct lpfc_nodelist *ndlp;

	spin_lock_irq(shost->host_lock);
	/* Search for this, mapped, target ID */
	list_for_each_entry(ndlp, &vport->fc_nodes, nlp_listp) {
		if (NLP_CHK_NODE_ACT(ndlp) &&
		    ndlp->nlp_state == NLP_STE_MAPPED_NODE &&
		    starget->id == ndlp->nlp_sid) {
			spin_unlock_irq(shost->host_lock);
			return ndlp;
		}
	}
	spin_unlock_irq(shost->host_lock);
	return NULL;
}

/**
 * lpfc_get_starget_port_id - Set the target port id to the ndlp DID or -1
 * @starget: kernel scsi target pointer.
 **/
static void
lpfc_get_starget_port_id(struct scsi_target *starget)
{
	struct lpfc_nodelist *ndlp = lpfc_get_node_by_target(starget);

	fc_starget_port_id(starget) = ndlp ? ndlp->nlp_DID : -1;
}

/**
 * lpfc_get_starget_node_name - Set the target node name
 * @starget: kernel scsi target pointer.
 *
 * Description: Set the target node name to the ndlp node name wwn or zero.
 **/
static void
lpfc_get_starget_node_name(struct scsi_target *starget)
{
	struct lpfc_nodelist *ndlp = lpfc_get_node_by_target(starget);

	fc_starget_node_name(starget) =
		ndlp ? wwn_to_u64(ndlp->nlp_nodename.u.wwn) : 0;
}

/**
 * lpfc_get_starget_port_name - Set the target port name
 * @starget: kernel scsi target pointer.
 *
 * Description:  set the target port name to the ndlp port name wwn or zero.
 **/
static void
lpfc_get_starget_port_name(struct scsi_target *starget)
{
	struct lpfc_nodelist *ndlp = lpfc_get_node_by_target(starget);

	fc_starget_port_name(starget) =
		ndlp ? wwn_to_u64(ndlp->nlp_portname.u.wwn) : 0;
}

/**
 * lpfc_set_rport_loss_tmo - Set the rport dev loss tmo
 * @rport: fc rport address.
 * @timeout: new value for dev loss tmo.
 *
 * Description:
 * If timeout is non zero set the dev_loss_tmo to timeout, else set
 * dev_loss_tmo to one.
 **/
static void
lpfc_set_rport_loss_tmo(struct fc_rport *rport, uint32_t timeout)
{
	struct lpfc_rport_data *rdata = rport->dd_data;
	struct lpfc_nodelist *ndlp = rdata->pnode;
#if (IS_ENABLED(CONFIG_NVME_FC))
	struct lpfc_nvme_rport *nrport = NULL;
#endif

	if (timeout)
		rport->dev_loss_tmo = timeout;
	else
		rport->dev_loss_tmo = 1;

	if (!ndlp || !NLP_CHK_NODE_ACT(ndlp)) {
		dev_info(&rport->dev, "Cannot find remote node to "
				      "set rport dev loss tmo, port_id x%x\n",
				      rport->port_id);
		return;
	}

#if (IS_ENABLED(CONFIG_NVME_FC))
	nrport = lpfc_ndlp_get_nrport(ndlp);

	if (nrport && nrport->remoteport)
		nvme_fc_set_remoteport_devloss(nrport->remoteport,
					       rport->dev_loss_tmo);
#endif
}

/**
 * lpfc_rport_show_function - Return rport target information
 *
 * Description:
 * Macro that uses field to generate a function with the name lpfc_show_rport_
 *
 * lpfc_show_rport_##field: returns the bytes formatted in buf
 * @cdev: class converted to an fc_rport.
 * @buf: on return contains the target_field or zero.
 *
 * Returns: size of formatted string.
 **/
#define lpfc_rport_show_function(field, format_string, sz, cast)	\
static ssize_t								\
lpfc_show_rport_##field (struct device *dev,				\
			 struct device_attribute *attr,			\
			 char *buf)					\
{									\
	struct fc_rport *rport = transport_class_to_rport(dev);		\
	struct lpfc_rport_data *rdata = rport->hostdata;		\
	return scnprintf(buf, sz, format_string,			\
		(rdata->target) ? cast rdata->target->field : 0);	\
}

#define lpfc_rport_rd_attr(field, format_string, sz)			\
	lpfc_rport_show_function(field, format_string, sz, )		\
static FC_RPORT_ATTR(field, S_IRUGO, lpfc_show_rport_##field, NULL)

/**
 * lpfc_set_vport_symbolic_name - Set the vport's symbolic name
 * @fc_vport: The fc_vport who's symbolic name has been changed.
 *
 * Description:
 * This function is called by the transport after the @fc_vport's symbolic name
 * has been changed. This function re-registers the symbolic name with the
 * switch to propagate the change into the fabric if the vport is active.
 **/
static void
lpfc_set_vport_symbolic_name(struct fc_vport *fc_vport)
{
	struct lpfc_vport *vport = *(struct lpfc_vport **)fc_vport->dd_data;

	if (vport->port_state == LPFC_VPORT_READY)
		lpfc_ns_cmd(vport, SLI_CTNS_RSPN_ID, 0, 0);
}

/**
 * lpfc_hba_log_verbose_init - Set hba's log verbose level
 * @phba: Pointer to lpfc_hba struct.
 *
 * This function is called by the lpfc_get_cfgparam() routine to set the
 * module lpfc_log_verbose into the @phba cfg_log_verbose for use with
 * log message according to the module's lpfc_log_verbose parameter setting
 * before hba port or vport created.
 **/
static void
lpfc_hba_log_verbose_init(struct lpfc_hba *phba, uint32_t verbose)
{
	phba->cfg_log_verbose = verbose;
}

struct fc_function_template lpfc_transport_functions = {
	/* fixed attributes the driver supports */
	.show_host_node_name = 1,
	.show_host_port_name = 1,
	.show_host_supported_classes = 1,
	.show_host_supported_fc4s = 1,
	.show_host_supported_speeds = 1,
	.show_host_maxframe_size = 1,

	.get_host_symbolic_name = lpfc_get_host_symbolic_name,
	.show_host_symbolic_name = 1,

	/* dynamic attributes the driver supports */
	.get_host_port_id = lpfc_get_host_port_id,
	.show_host_port_id = 1,

	.get_host_port_type = lpfc_get_host_port_type,
	.show_host_port_type = 1,

	.get_host_port_state = lpfc_get_host_port_state,
	.show_host_port_state = 1,

	/* active_fc4s is shown but doesn't change (thus no get function) */
	.show_host_active_fc4s = 1,

	.get_host_speed = lpfc_get_host_speed,
	.show_host_speed = 1,

	.get_host_fabric_name = lpfc_get_host_fabric_name,
	.show_host_fabric_name = 1,

	/*
	 * The LPFC driver treats linkdown handling as target loss events
	 * so there are no sysfs handlers for link_down_tmo.
	 */

	.get_fc_host_stats = lpfc_get_stats,
	.reset_fc_host_stats = lpfc_reset_stats,

	.dd_fcrport_size = sizeof(struct lpfc_rport_data),
	.show_rport_maxframe_size = 1,
	.show_rport_supported_classes = 1,

	.set_rport_dev_loss_tmo = lpfc_set_rport_loss_tmo,
	.show_rport_dev_loss_tmo = 1,

	.get_starget_port_id  = lpfc_get_starget_port_id,
	.show_starget_port_id = 1,

	.get_starget_node_name = lpfc_get_starget_node_name,
	.show_starget_node_name = 1,

	.get_starget_port_name = lpfc_get_starget_port_name,
	.show_starget_port_name = 1,

	.issue_fc_host_lip = lpfc_issue_lip,
	.dev_loss_tmo_callbk = lpfc_dev_loss_tmo_callbk,
	.terminate_rport_io = lpfc_terminate_rport_io,

	.dd_fcvport_size = sizeof(struct lpfc_vport *),

	.vport_disable = lpfc_vport_disable,

	.set_vport_symbolic_name = lpfc_set_vport_symbolic_name,

	.bsg_request = lpfc_bsg_request,
	.bsg_timeout = lpfc_bsg_timeout,
};

struct fc_function_template lpfc_vport_transport_functions = {
	/* fixed attributes the driver supports */
	.show_host_node_name = 1,
	.show_host_port_name = 1,
	.show_host_supported_classes = 1,
	.show_host_supported_fc4s = 1,
	.show_host_supported_speeds = 1,
	.show_host_maxframe_size = 1,

	.get_host_symbolic_name = lpfc_get_host_symbolic_name,
	.show_host_symbolic_name = 1,

	/* dynamic attributes the driver supports */
	.get_host_port_id = lpfc_get_host_port_id,
	.show_host_port_id = 1,

	.get_host_port_type = lpfc_get_host_port_type,
	.show_host_port_type = 1,

	.get_host_port_state = lpfc_get_host_port_state,
	.show_host_port_state = 1,

	/* active_fc4s is shown but doesn't change (thus no get function) */
	.show_host_active_fc4s = 1,

	.get_host_speed = lpfc_get_host_speed,
	.show_host_speed = 1,

	.get_host_fabric_name = lpfc_get_host_fabric_name,
	.show_host_fabric_name = 1,

	/*
	 * The LPFC driver treats linkdown handling as target loss events
	 * so there are no sysfs handlers for link_down_tmo.
	 */

	.get_fc_host_stats = lpfc_get_stats,
	.reset_fc_host_stats = lpfc_reset_stats,

	.dd_fcrport_size = sizeof(struct lpfc_rport_data),
	.show_rport_maxframe_size = 1,
	.show_rport_supported_classes = 1,

	.set_rport_dev_loss_tmo = lpfc_set_rport_loss_tmo,
	.show_rport_dev_loss_tmo = 1,

	.get_starget_port_id  = lpfc_get_starget_port_id,
	.show_starget_port_id = 1,

	.get_starget_node_name = lpfc_get_starget_node_name,
	.show_starget_node_name = 1,

	.get_starget_port_name = lpfc_get_starget_port_name,
	.show_starget_port_name = 1,

	.dev_loss_tmo_callbk = lpfc_dev_loss_tmo_callbk,
	.terminate_rport_io = lpfc_terminate_rport_io,

	.vport_disable = lpfc_vport_disable,

	.set_vport_symbolic_name = lpfc_set_vport_symbolic_name,
};

/**
 * lpfc_get_hba_function_mode - Used to determine the HBA function in FCoE
 * Mode
 * @phba: lpfc_hba pointer.
 **/
static void
lpfc_get_hba_function_mode(struct lpfc_hba *phba)
{
	/* If the adapter supports FCoE mode */
	switch (phba->pcidev->device) {
	case PCI_DEVICE_ID_SKYHAWK:
	case PCI_DEVICE_ID_SKYHAWK_VF:
	case PCI_DEVICE_ID_LANCER_FCOE:
	case PCI_DEVICE_ID_LANCER_FCOE_VF:
	case PCI_DEVICE_ID_ZEPHYR_DCSP:
	case PCI_DEVICE_ID_HORNET:
	case PCI_DEVICE_ID_TIGERSHARK:
	case PCI_DEVICE_ID_TOMCAT:
		phba->hba_flag |= HBA_FCOE_MODE;
		break;
	default:
	/* for others, clear the flag */
		phba->hba_flag &= ~HBA_FCOE_MODE;
	}
}

/**
 * lpfc_get_cfgparam - Used during probe_one to init the adapter structure
 * @phba: lpfc_hba pointer.
 **/
void
lpfc_get_cfgparam(struct lpfc_hba *phba)
{
	lpfc_hba_log_verbose_init(phba, lpfc_log_verbose);
	lpfc_fcp_io_sched_init(phba, lpfc_fcp_io_sched);
	lpfc_ns_query_init(phba, lpfc_ns_query);
	lpfc_fcp2_no_tgt_reset_init(phba, lpfc_fcp2_no_tgt_reset);
	lpfc_cr_delay_init(phba, lpfc_cr_delay);
	lpfc_cr_count_init(phba, lpfc_cr_count);
	lpfc_multi_ring_support_init(phba, lpfc_multi_ring_support);
	lpfc_multi_ring_rctl_init(phba, lpfc_multi_ring_rctl);
	lpfc_multi_ring_type_init(phba, lpfc_multi_ring_type);
	lpfc_ack0_init(phba, lpfc_ack0);
	lpfc_xri_rebalancing_init(phba, lpfc_xri_rebalancing);
	lpfc_topology_init(phba, lpfc_topology);
	lpfc_link_speed_init(phba, lpfc_link_speed);
	lpfc_poll_tmo_init(phba, lpfc_poll_tmo);
	lpfc_task_mgmt_tmo_init(phba, lpfc_task_mgmt_tmo);
	lpfc_enable_npiv_init(phba, lpfc_enable_npiv);
	lpfc_fcf_failover_policy_init(phba, lpfc_fcf_failover_policy);
	lpfc_enable_rrq_init(phba, lpfc_enable_rrq);
	lpfc_fdmi_on_init(phba, lpfc_fdmi_on);
	lpfc_enable_SmartSAN_init(phba, lpfc_enable_SmartSAN);
	lpfc_use_msi_init(phba, lpfc_use_msi);
	lpfc_nvme_oas_init(phba, lpfc_nvme_oas);
	lpfc_nvme_embed_cmd_init(phba, lpfc_nvme_embed_cmd);
	lpfc_fcp_imax_init(phba, lpfc_fcp_imax);
	lpfc_cq_poll_threshold_init(phba, lpfc_cq_poll_threshold);
	lpfc_cq_max_proc_limit_init(phba, lpfc_cq_max_proc_limit);
	lpfc_fcp_cpu_map_init(phba, lpfc_fcp_cpu_map);
	lpfc_enable_hba_reset_init(phba, lpfc_enable_hba_reset);
	lpfc_enable_hba_heartbeat_init(phba, lpfc_enable_hba_heartbeat);

	lpfc_EnableXLane_init(phba, lpfc_EnableXLane);
	if (phba->sli_rev != LPFC_SLI_REV4)
		phba->cfg_EnableXLane = 0;
	lpfc_XLanePriority_init(phba, lpfc_XLanePriority);

	memset(phba->cfg_oas_tgt_wwpn, 0, (8 * sizeof(uint8_t)));
	memset(phba->cfg_oas_vpt_wwpn, 0, (8 * sizeof(uint8_t)));
	phba->cfg_oas_lun_state = 0;
	phba->cfg_oas_lun_status = 0;
	phba->cfg_oas_flags = 0;
	phba->cfg_oas_priority = 0;
	lpfc_enable_bg_init(phba, lpfc_enable_bg);
	lpfc_prot_mask_init(phba, lpfc_prot_mask);
	lpfc_prot_guard_init(phba, lpfc_prot_guard);
	if (phba->sli_rev == LPFC_SLI_REV4)
		phba->cfg_poll = 0;
	else
		phba->cfg_poll = lpfc_poll;

	/* Get the function mode */
	lpfc_get_hba_function_mode(phba);

	/* BlockGuard allowed for FC only. */
	if (phba->cfg_enable_bg && phba->hba_flag & HBA_FCOE_MODE) {
		lpfc_printf_log(phba, KERN_INFO, LOG_INIT,
				"0581 BlockGuard feature not supported\n");
		/* If set, clear the BlockGuard support param */
		phba->cfg_enable_bg = 0;
	} else if (phba->cfg_enable_bg) {
		phba->sli3_options |= LPFC_SLI3_BG_ENABLED;
	}

	lpfc_suppress_rsp_init(phba, lpfc_suppress_rsp);

	lpfc_enable_fc4_type_init(phba, lpfc_enable_fc4_type);
	lpfc_nvmet_mrq_init(phba, lpfc_nvmet_mrq);
	lpfc_nvmet_mrq_post_init(phba, lpfc_nvmet_mrq_post);

	/* Initialize first burst. Target vs Initiator are different. */
	lpfc_nvme_enable_fb_init(phba, lpfc_nvme_enable_fb);
	lpfc_nvmet_fb_size_init(phba, lpfc_nvmet_fb_size);
<<<<<<< HEAD
=======
	lpfc_fcp_mq_threshold_init(phba, lpfc_fcp_mq_threshold);
>>>>>>> 17d93760
	lpfc_hdw_queue_init(phba, lpfc_hdw_queue);
	lpfc_irq_chann_init(phba, lpfc_irq_chann);
	lpfc_enable_bbcr_init(phba, lpfc_enable_bbcr);
	lpfc_enable_dpp_init(phba, lpfc_enable_dpp);

	if (phba->sli_rev != LPFC_SLI_REV4) {
		/* NVME only supported on SLI4 */
		phba->nvmet_support = 0;
		phba->cfg_nvmet_mrq = 0;
		phba->cfg_enable_fc4_type = LPFC_ENABLE_FCP;
		phba->cfg_enable_bbcr = 0;
		phba->cfg_xri_rebalancing = 0;
	} else {
		/* We MUST have FCP support */
		if (!(phba->cfg_enable_fc4_type & LPFC_ENABLE_FCP))
			phba->cfg_enable_fc4_type |= LPFC_ENABLE_FCP;
	}

	phba->cfg_auto_imax = (phba->cfg_fcp_imax) ? 0 : 1;

	phba->cfg_enable_pbde = 0;

	/* A value of 0 means use the number of CPUs found in the system */
	if (phba->cfg_hdw_queue == 0)
		phba->cfg_hdw_queue = phba->sli4_hba.num_present_cpu;
	if (phba->cfg_irq_chann == 0)
		phba->cfg_irq_chann = phba->sli4_hba.num_present_cpu;
	if (phba->cfg_irq_chann > phba->cfg_hdw_queue)
		phba->cfg_irq_chann = phba->cfg_hdw_queue;

	phba->cfg_soft_wwnn = 0L;
	phba->cfg_soft_wwpn = 0L;
	lpfc_sg_seg_cnt_init(phba, lpfc_sg_seg_cnt);
	lpfc_hba_queue_depth_init(phba, lpfc_hba_queue_depth);
	lpfc_aer_support_init(phba, lpfc_aer_support);
	lpfc_sriov_nr_virtfn_init(phba, lpfc_sriov_nr_virtfn);
	lpfc_request_firmware_upgrade_init(phba, lpfc_req_fw_upgrade);
	lpfc_suppress_link_up_init(phba, lpfc_suppress_link_up);
	lpfc_delay_discovery_init(phba, lpfc_delay_discovery);
	lpfc_sli_mode_init(phba, lpfc_sli_mode);
	phba->cfg_enable_dss = 1;
	lpfc_enable_mds_diags_init(phba, lpfc_enable_mds_diags);
	lpfc_ras_fwlog_buffsize_init(phba, lpfc_ras_fwlog_buffsize);
	lpfc_ras_fwlog_level_init(phba, lpfc_ras_fwlog_level);
	lpfc_ras_fwlog_func_init(phba, lpfc_ras_fwlog_func);

	return;
}

/**
 * lpfc_nvme_mod_param_dep - Adjust module parameter value based on
 * dependencies between protocols and roles.
 * @phba: lpfc_hba pointer.
 **/
void
lpfc_nvme_mod_param_dep(struct lpfc_hba *phba)
{
	if (phba->cfg_hdw_queue > phba->sli4_hba.num_present_cpu)
		phba->cfg_hdw_queue = phba->sli4_hba.num_present_cpu;
	if (phba->cfg_irq_chann > phba->sli4_hba.num_present_cpu)
		phba->cfg_irq_chann = phba->sli4_hba.num_present_cpu;
	if (phba->cfg_irq_chann > phba->cfg_hdw_queue)
		phba->cfg_irq_chann = phba->cfg_hdw_queue;

	if (phba->cfg_enable_fc4_type & LPFC_ENABLE_NVME &&
	    phba->nvmet_support) {
		phba->cfg_enable_fc4_type &= ~LPFC_ENABLE_FCP;

		lpfc_printf_log(phba, KERN_INFO, LOG_NVME_DISC,
				"6013 %s x%x fb_size x%x, fb_max x%x\n",
				"NVME Target PRLI ACC enable_fb ",
				phba->cfg_nvme_enable_fb,
				phba->cfg_nvmet_fb_size,
				LPFC_NVMET_FB_SZ_MAX);

		if (phba->cfg_nvme_enable_fb == 0)
			phba->cfg_nvmet_fb_size = 0;
		else {
			if (phba->cfg_nvmet_fb_size > LPFC_NVMET_FB_SZ_MAX)
				phba->cfg_nvmet_fb_size = LPFC_NVMET_FB_SZ_MAX;
		}

		if (!phba->cfg_nvmet_mrq)
			phba->cfg_nvmet_mrq = phba->cfg_hdw_queue;

		/* Adjust lpfc_nvmet_mrq to avoid running out of WQE slots */
		if (phba->cfg_nvmet_mrq > phba->cfg_hdw_queue) {
			phba->cfg_nvmet_mrq = phba->cfg_hdw_queue;
			lpfc_printf_log(phba, KERN_ERR, LOG_NVME_DISC,
					"6018 Adjust lpfc_nvmet_mrq to %d\n",
					phba->cfg_nvmet_mrq);
		}
		if (phba->cfg_nvmet_mrq > LPFC_NVMET_MRQ_MAX)
			phba->cfg_nvmet_mrq = LPFC_NVMET_MRQ_MAX;

	} else {
		/* Not NVME Target mode.  Turn off Target parameters. */
		phba->nvmet_support = 0;
		phba->cfg_nvmet_mrq = 0;
		phba->cfg_nvmet_fb_size = 0;
	}
}

/**
 * lpfc_get_vport_cfgparam - Used during port create, init the vport structure
 * @vport: lpfc_vport pointer.
 **/
void
lpfc_get_vport_cfgparam(struct lpfc_vport *vport)
{
	lpfc_log_verbose_init(vport, lpfc_log_verbose);
	lpfc_lun_queue_depth_init(vport, lpfc_lun_queue_depth);
	lpfc_tgt_queue_depth_init(vport, lpfc_tgt_queue_depth);
	lpfc_devloss_tmo_init(vport, lpfc_devloss_tmo);
	lpfc_nodev_tmo_init(vport, lpfc_nodev_tmo);
	lpfc_peer_port_login_init(vport, lpfc_peer_port_login);
	lpfc_restrict_login_init(vport, lpfc_restrict_login);
	lpfc_fcp_class_init(vport, lpfc_fcp_class);
	lpfc_use_adisc_init(vport, lpfc_use_adisc);
	lpfc_first_burst_size_init(vport, lpfc_first_burst_size);
	lpfc_max_scsicmpl_time_init(vport, lpfc_max_scsicmpl_time);
	lpfc_discovery_threads_init(vport, lpfc_discovery_threads);
	lpfc_max_luns_init(vport, lpfc_max_luns);
	lpfc_scan_down_init(vport, lpfc_scan_down);
	lpfc_enable_da_id_init(vport, lpfc_enable_da_id);
	return;
}<|MERGE_RESOLUTION|>--- conflicted
+++ resolved
@@ -176,7 +176,6 @@
 	int i;
 	int len = 0;
 	char tmp[LPFC_MAX_NVME_INFO_TMP_LEN] = {0};
-	unsigned long iflags = 0;
 
 	if (!(vport->cfg_enable_fc4_type & LPFC_ENABLE_NVME)) {
 		len = scnprintf(buf, PAGE_SIZE, "NVME Disabled\n");
@@ -354,7 +353,7 @@
 		  phba->sli4_hba.io_xri_max,
 		  lpfc_sli4_get_els_iocb_cnt(phba));
 	if (strlcat(buf, tmp, PAGE_SIZE) >= PAGE_SIZE)
-		goto rcu_unlock_buf_done;
+		goto buffer_done;
 
 	/* Port state is only one of two values for now. */
 	if (localport->port_id)
@@ -370,17 +369,17 @@
 		  wwn_to_u64(vport->fc_nodename.u.wwn),
 		  localport->port_id, statep);
 	if (strlcat(buf, tmp, PAGE_SIZE) >= PAGE_SIZE)
-		goto rcu_unlock_buf_done;
+		goto buffer_done;
 
 	spin_lock_irq(shost->host_lock);
 
 	list_for_each_entry(ndlp, &vport->fc_nodes, nlp_listp) {
 		nrport = NULL;
-		spin_lock_irqsave(&vport->phba->hbalock, iflags);
+		spin_lock(&vport->phba->hbalock);
 		rport = lpfc_ndlp_get_nrport(ndlp);
 		if (rport)
 			nrport = rport->remoteport;
-		spin_unlock_irqrestore(&vport->phba->hbalock, iflags);
+		spin_unlock(&vport->phba->hbalock);
 		if (!nrport)
 			continue;
 
@@ -399,60 +398,30 @@
 
 		/* Tab in to show lport ownership. */
 		if (strlcat(buf, "NVME RPORT       ", PAGE_SIZE) >= PAGE_SIZE)
-<<<<<<< HEAD
-			goto rcu_unlock_buf_done;
-		if (phba->brd_no >= 10) {
-			if (strlcat(buf, " ", PAGE_SIZE) >= PAGE_SIZE)
-				goto rcu_unlock_buf_done;
-=======
 			goto unlock_buf_done;
 		if (phba->brd_no >= 10) {
 			if (strlcat(buf, " ", PAGE_SIZE) >= PAGE_SIZE)
 				goto unlock_buf_done;
->>>>>>> 17d93760
 		}
 
 		scnprintf(tmp, sizeof(tmp), "WWPN x%llx ",
 			  nrport->port_name);
 		if (strlcat(buf, tmp, PAGE_SIZE) >= PAGE_SIZE)
-<<<<<<< HEAD
-			goto rcu_unlock_buf_done;
-=======
 			goto unlock_buf_done;
->>>>>>> 17d93760
 
 		scnprintf(tmp, sizeof(tmp), "WWNN x%llx ",
 			  nrport->node_name);
 		if (strlcat(buf, tmp, PAGE_SIZE) >= PAGE_SIZE)
-<<<<<<< HEAD
-			goto rcu_unlock_buf_done;
-=======
 			goto unlock_buf_done;
->>>>>>> 17d93760
 
 		scnprintf(tmp, sizeof(tmp), "DID x%06x ",
 			  nrport->port_id);
 		if (strlcat(buf, tmp, PAGE_SIZE) >= PAGE_SIZE)
-<<<<<<< HEAD
-			goto rcu_unlock_buf_done;
-=======
 			goto unlock_buf_done;
->>>>>>> 17d93760
 
 		/* An NVME rport can have multiple roles. */
 		if (nrport->port_role & FC_PORT_ROLE_NVME_INITIATOR) {
 			if (strlcat(buf, "INITIATOR ", PAGE_SIZE) >= PAGE_SIZE)
-<<<<<<< HEAD
-				goto rcu_unlock_buf_done;
-		}
-		if (nrport->port_role & FC_PORT_ROLE_NVME_TARGET) {
-			if (strlcat(buf, "TARGET ", PAGE_SIZE) >= PAGE_SIZE)
-				goto rcu_unlock_buf_done;
-		}
-		if (nrport->port_role & FC_PORT_ROLE_NVME_DISCOVERY) {
-			if (strlcat(buf, "DISCSRVC ", PAGE_SIZE) >= PAGE_SIZE)
-				goto rcu_unlock_buf_done;
-=======
 				goto unlock_buf_done;
 		}
 		if (nrport->port_role & FC_PORT_ROLE_NVME_TARGET) {
@@ -462,7 +431,6 @@
 		if (nrport->port_role & FC_PORT_ROLE_NVME_DISCOVERY) {
 			if (strlcat(buf, "DISCSRVC ", PAGE_SIZE) >= PAGE_SIZE)
 				goto unlock_buf_done;
->>>>>>> 17d93760
 		}
 		if (nrport->port_role & ~(FC_PORT_ROLE_NVME_INITIATOR |
 					  FC_PORT_ROLE_NVME_TARGET |
@@ -470,20 +438,12 @@
 			scnprintf(tmp, sizeof(tmp), "UNKNOWN ROLE x%x",
 				  nrport->port_role);
 			if (strlcat(buf, tmp, PAGE_SIZE) >= PAGE_SIZE)
-<<<<<<< HEAD
-				goto rcu_unlock_buf_done;
-=======
 				goto unlock_buf_done;
->>>>>>> 17d93760
 		}
 
 		scnprintf(tmp, sizeof(tmp), "%s\n", statep);
 		if (strlcat(buf, tmp, PAGE_SIZE) >= PAGE_SIZE)
-<<<<<<< HEAD
-			goto rcu_unlock_buf_done;
-=======
 			goto unlock_buf_done;
->>>>>>> 17d93760
 	}
 	spin_unlock_irq(shost->host_lock);
 
@@ -545,19 +505,11 @@
 		  atomic_read(&lport->cmpl_fcp_err));
 	strlcat(buf, tmp, PAGE_SIZE);
 
-<<<<<<< HEAD
-	/* RCU is already unlocked. */
-	goto buffer_done;
-
- rcu_unlock_buf_done:
-	rcu_read_unlock();
-=======
 	/* host_lock is already unlocked. */
 	goto buffer_done;
 
  unlock_buf_done:
 	spin_unlock_irq(shost->host_lock);
->>>>>>> 17d93760
 
  buffer_done:
 	len = strnlen(buf, PAGE_SIZE);
@@ -5231,7 +5183,6 @@
 	return strlen(buf);
 }
 
-<<<<<<< HEAD
 /*
  * lpfc_cq_max_proc_limit: The maximum number CQE entries processed in an
  *   itteration of CQ processing.
@@ -5248,24 +5199,6 @@
  *   single handler call which should request a polled completion rather
  *   than re-enabling interrupts.
  */
-=======
-/*
- * lpfc_cq_max_proc_limit: The maximum number CQE entries processed in an
- *   itteration of CQ processing.
- */
-static int lpfc_cq_max_proc_limit = LPFC_CQ_DEF_MAX_PROC_LIMIT;
-module_param(lpfc_cq_max_proc_limit, int, 0644);
-MODULE_PARM_DESC(lpfc_cq_max_proc_limit,
-	    "Set the maximum number CQEs processed in an iteration of "
-	    "CQ processing");
-lpfc_param_show(cq_max_proc_limit)
-
-/*
- * lpfc_cq_poll_threshold: Set the threshold of CQE completions in a
- *   single handler call which should request a polled completion rather
- *   than re-enabling interrupts.
- */
->>>>>>> 17d93760
 LPFC_ATTR_RW(cq_poll_threshold, LPFC_CQ_DEF_THRESHOLD_TO_POLL,
 	     LPFC_CQ_MIN_THRESHOLD_TO_POLL,
 	     LPFC_CQ_MAX_THRESHOLD_TO_POLL,
@@ -5354,11 +5287,7 @@
 			len += scnprintf(buf + len, PAGE_SIZE - len,
 					"CPU %02d not present\n",
 					phba->sli4_hba.curr_disp_cpu);
-<<<<<<< HEAD
-		else if (cpup->irq == LPFC_VECTOR_MAP_EMPTY) {
-=======
 		else if (cpup->eq == LPFC_VECTOR_MAP_EMPTY) {
->>>>>>> 17d93760
 			if (cpup->hdwq == LPFC_VECTOR_MAP_EMPTY)
 				len += scnprintf(
 					buf + len, PAGE_SIZE - len,
@@ -5371,17 +5300,10 @@
 			else
 				len += scnprintf(
 					buf + len, PAGE_SIZE - len,
-<<<<<<< HEAD
-					"CPU %02d EQ %04d hdwq %04d "
-					"physid %d coreid %d ht %d ua %d\n",
-					phba->sli4_hba.curr_disp_cpu,
-					cpup->eq, cpup->hdwq, cpup->phys_id,
-=======
 					"CPU %02d EQ None hdwq %04d "
 					"physid %d coreid %d ht %d ua %d\n",
 					phba->sli4_hba.curr_disp_cpu,
 					cpup->hdwq, cpup->phys_id,
->>>>>>> 17d93760
 					cpup->core_id,
 					(cpup->flag & LPFC_CPU_MAP_HYPER),
 					(cpup->flag & LPFC_CPU_MAP_UNASSIGN));
@@ -5396,11 +5318,7 @@
 					cpup->core_id,
 					(cpup->flag & LPFC_CPU_MAP_HYPER),
 					(cpup->flag & LPFC_CPU_MAP_UNASSIGN),
-<<<<<<< HEAD
-					cpup->irq);
-=======
 					lpfc_get_irq(cpup->eq));
->>>>>>> 17d93760
 			else
 				len += scnprintf(
 					buf + len, PAGE_SIZE - len,
@@ -5411,11 +5329,7 @@
 					cpup->core_id,
 					(cpup->flag & LPFC_CPU_MAP_HYPER),
 					(cpup->flag & LPFC_CPU_MAP_UNASSIGN),
-<<<<<<< HEAD
-					cpup->irq);
-=======
 					lpfc_get_irq(cpup->eq));
->>>>>>> 17d93760
 		}
 
 		phba->sli4_hba.curr_disp_cpu++;
@@ -5785,41 +5699,6 @@
 	     "Embed NVME Command in WQE");
 
 /*
-<<<<<<< HEAD
- * lpfc_hdw_queue: Set the number of Hardware Queues the driver
- * will advertise it supports to the NVME and  SCSI layers. This also
- * will map to the number of CQ/WQ pairs the driver will create.
- *
- * The NVME Layer will try to create this many, plus 1 administrative
- * hardware queue. The administrative queue will always map to WQ 0
- * A hardware IO queue maps (qidx) to a specific driver CQ/WQ.
- *
- *      0    = Configure the number of hdw queues to the number of active CPUs.
- *      1,128 = Manually specify how many hdw queues to use.
- *
- * Value range is [0,128]. Default value is 0.
- */
-LPFC_ATTR_R(hdw_queue,
-	    LPFC_HBA_HDWQ_DEF,
-	    LPFC_HBA_HDWQ_MIN, LPFC_HBA_HDWQ_MAX,
-	    "Set the number of I/O Hardware Queues");
-
-/*
- * lpfc_irq_chann: Set the number of IRQ vectors that are available
- * for Hardware Queues to utilize.  This also will map to the number
- * of EQ / MSI-X vectors the driver will create. This should never be
- * more than the number of Hardware Queues
- *
- *      0     = Configure number of IRQ Channels to the number of active CPUs.
- *      1,128 = Manually specify how many IRQ Channels to use.
- *
- * Value range is [0,128]. Default value is 0.
- */
-LPFC_ATTR_R(irq_chann,
-	    LPFC_HBA_HDWQ_DEF,
-	    LPFC_HBA_HDWQ_MIN, LPFC_HBA_HDWQ_MAX,
-	    "Set the number of I/O IRQ Channels");
-=======
  * lpfc_fcp_mq_threshold: Set the maximum number of Hardware Queues
  * the driver will advertise it supports to the SCSI layer.
  *
@@ -5966,7 +5845,6 @@
 }
 
 static DEVICE_ATTR_RO(lpfc_irq_chann);
->>>>>>> 17d93760
 
 /*
 # lpfc_enable_hba_reset: Allow or prevent HBA resets to the hardware.
@@ -6162,11 +6040,7 @@
 	if (phba->cfg_ras_fwlog_buffsize == val)
 		return 0;
 
-<<<<<<< HEAD
-	if (phba->cfg_ras_fwlog_func == PCI_FUNC(phba->pcidev->devfn))
-=======
 	if (phba->cfg_ras_fwlog_func != PCI_FUNC(phba->pcidev->devfn))
->>>>>>> 17d93760
 		return -EINVAL;
 
 	spin_lock_irq(&phba->hbalock);
@@ -6304,10 +6178,7 @@
 	&dev_attr_lpfc_cq_poll_threshold,
 	&dev_attr_lpfc_cq_max_proc_limit,
 	&dev_attr_lpfc_fcp_cpu_map,
-<<<<<<< HEAD
-=======
 	&dev_attr_lpfc_fcp_mq_threshold,
->>>>>>> 17d93760
 	&dev_attr_lpfc_hdw_queue,
 	&dev_attr_lpfc_irq_chann,
 	&dev_attr_lpfc_suppress_rsp,
@@ -7454,10 +7325,7 @@
 	/* Initialize first burst. Target vs Initiator are different. */
 	lpfc_nvme_enable_fb_init(phba, lpfc_nvme_enable_fb);
 	lpfc_nvmet_fb_size_init(phba, lpfc_nvmet_fb_size);
-<<<<<<< HEAD
-=======
 	lpfc_fcp_mq_threshold_init(phba, lpfc_fcp_mq_threshold);
->>>>>>> 17d93760
 	lpfc_hdw_queue_init(phba, lpfc_hdw_queue);
 	lpfc_irq_chann_init(phba, lpfc_irq_chann);
 	lpfc_enable_bbcr_init(phba, lpfc_enable_bbcr);
