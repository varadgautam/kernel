--- conflicted
+++ resolved
@@ -37,10 +37,6 @@
 	LPFC_EVT_KILL,
 	LPFC_EVT_ELS_RETRY,
 	LPFC_EVT_DEV_LOSS,
-<<<<<<< HEAD
-	LPFC_EVT_REAUTH,
-=======
->>>>>>> 18e352e4
 	LPFC_EVT_FASTPATH_MGMT_EVT,
 };
 
@@ -103,13 +99,10 @@
 #define NLP_USG_FREE_ACK_BIT	0x8	/* Indicate ndlp memory free invoked */
 
 	struct timer_list   nlp_delayfunc;	/* Used for delayed ELS cmds */
-	struct timer_list   nlp_reauth_tmr;	/* Used for re-authentication */
-	struct lpfc_hba *phba;
 	struct fc_rport *rport;			/* Corresponding FC transport
 						   port structure */
 	struct lpfc_vport *vport;
 	struct lpfc_work_evt els_retry_evt;
-	struct lpfc_work_evt els_reauth_evt;
 	struct lpfc_work_evt dev_loss_evt;
 	unsigned long last_ramp_up_time;        /* jiffy of last ramp up */
 	unsigned long last_q_full_time;		/* jiffy of last queue full */
