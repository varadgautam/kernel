--- conflicted
+++ resolved
@@ -247,11 +247,7 @@
 
 	lpfc_printf_vlog(vport, KERN_INFO, LOG_NVME,
 			 "6073 Binding %s HdwQueue %d  (cpu %d) to "
-<<<<<<< HEAD
-			 "hdw_queue %d qhandle %p\n", str,
-=======
 			 "hdw_queue %d qhandle x%px\n", str,
->>>>>>> e9b12d88
 			 qidx, qhandle->cpu_id, qhandle->index, qhandle);
 	*handle = (void *)qhandle;
 	return 0;
@@ -989,13 +985,8 @@
 	if (!lpfc_ncmd->nvmeCmd) {
 		spin_unlock(&lpfc_ncmd->buf_lock);
 		lpfc_printf_vlog(vport, KERN_ERR, LOG_NODE | LOG_NVME_IOERR,
-<<<<<<< HEAD
-				 "6066 Missing cmpl ptrs: lpfc_ncmd %p, "
-				 "nvmeCmd %p\n",
-=======
 				 "6066 Missing cmpl ptrs: lpfc_ncmd x%px, "
 				 "nvmeCmd x%px\n",
->>>>>>> e9b12d88
 				 lpfc_ncmd, lpfc_ncmd->nvmeCmd);
 
 		/* Release the lpfc_ncmd regardless of the missing elements. */
@@ -1008,15 +999,9 @@
 	idx = lpfc_ncmd->cur_iocbq.hba_wqidx;
 	phba->sli4_hba.hdwq[idx].nvme_cstat.io_cmpls++;
 
-<<<<<<< HEAD
-	if (vport->localport) {
-		lport = (struct lpfc_nvme_lport *)vport->localport->private;
-		if (lport && status) {
-=======
 	if (unlikely(status && vport->localport)) {
 		lport = (struct lpfc_nvme_lport *)vport->localport->private;
 		if (lport) {
->>>>>>> e9b12d88
 			if (bf_get(lpfc_wcqe_c_xb, wcqe))
 				atomic_inc(&lport->cmpl_fcp_xb);
 			atomic_inc(&lport->cmpl_fcp_err);
@@ -1156,11 +1141,7 @@
 		phba->ktime_last_cmd = lpfc_ncmd->ts_data_nvme;
 		lpfc_nvme_ktime(phba, lpfc_ncmd);
 	}
-<<<<<<< HEAD
-	if (phba->cpucheck_on & LPFC_CHECK_NVME_IO) {
-=======
 	if (unlikely(phba->cpucheck_on & LPFC_CHECK_NVME_IO)) {
->>>>>>> e9b12d88
 		uint32_t cpu;
 		idx = lpfc_ncmd->cur_iocbq.hba_wqidx;
 		cpu = raw_smp_processor_id();
@@ -1327,10 +1308,7 @@
 	struct nvmefc_fcp_req *nCmd = lpfc_ncmd->nvmeCmd;
 	union lpfc_wqe128 *wqe = &lpfc_ncmd->cur_iocbq.wqe;
 	struct sli4_sge *sgl = lpfc_ncmd->dma_sgl;
-<<<<<<< HEAD
-=======
 	struct sli4_hybrid_sgl *sgl_xtra = NULL;
->>>>>>> e9b12d88
 	struct scatterlist *data_sg;
 	struct sli4_sge *first_data_sgl;
 	struct ulp_bde64 *bde;
@@ -2066,11 +2044,7 @@
 		sgl->word2 = cpu_to_le32(sgl->word2);
 		/* Fill in word 3 / sgl_len during cmd submission */
 
-<<<<<<< HEAD
-		/* Initialize WQE */
-=======
 		/* Initialize 64 bytes only */
->>>>>>> e9b12d88
 		memset(wqe, 0, sizeof(union lpfc_wqe));
 
 		if (lpfc_ndlp_check_qdepth(phba, ndlp)) {
@@ -2116,19 +2090,11 @@
 				lpfc_ncmd->cur_iocbq.sli4_xritag,
 				lpfc_ncmd->cur_iocbq.iotag);
 
-<<<<<<< HEAD
-		spin_lock_irqsave(&qp->abts_nvme_buf_list_lock, iflag);
-		list_add_tail(&lpfc_ncmd->list,
-			&qp->lpfc_abts_nvme_buf_list);
-		qp->abts_nvme_io_bufs++;
-		spin_unlock_irqrestore(&qp->abts_nvme_buf_list_lock, iflag);
-=======
 		spin_lock_irqsave(&qp->abts_io_buf_list_lock, iflag);
 		list_add_tail(&lpfc_ncmd->list,
 			&qp->lpfc_abts_io_buf_list);
 		qp->abts_nvme_io_bufs++;
 		spin_unlock_irqrestore(&qp->abts_io_buf_list_lock, iflag);
->>>>>>> e9b12d88
 	} else
 		lpfc_release_io_buf(phba, (struct lpfc_io_buf *)lpfc_ncmd, qp);
 }
@@ -2253,22 +2219,14 @@
 		if (unlikely(!ret)) {
 			pending = 0;
 			for (i = 0; i < phba->cfg_hdw_queue; i++) {
-<<<<<<< HEAD
-				pring = phba->sli4_hba.hdwq[i].nvme_wq->pring;
-=======
 				pring = phba->sli4_hba.hdwq[i].io_wq->pring;
->>>>>>> e9b12d88
 				if (!pring)
 					continue;
 				if (pring->txcmplq_cnt)
 					pending += pring->txcmplq_cnt;
 			}
 			lpfc_printf_vlog(vport, KERN_ERR, LOG_NVME_IOERR,
-<<<<<<< HEAD
-					 "6176 Lport %p Localport %p wait "
-=======
 					 "6176 Lport x%px Localport x%px wait "
->>>>>>> e9b12d88
 					 "timed out. Pending %d. Renewing.\n",
 					 lport, vport->localport, pending);
 			continue;
@@ -2625,57 +2583,6 @@
  **/
 void
 lpfc_sli4_nvme_xri_aborted(struct lpfc_hba *phba,
-<<<<<<< HEAD
-			   struct sli4_wcqe_xri_aborted *axri, int idx)
-{
-	uint16_t xri = bf_get(lpfc_wcqe_xa_xri, axri);
-	struct lpfc_io_buf *lpfc_ncmd, *next_lpfc_ncmd;
-	struct nvmefc_fcp_req *nvme_cmd = NULL;
-	struct lpfc_nodelist *ndlp;
-	struct lpfc_sli4_hdw_queue *qp;
-	unsigned long iflag = 0;
-
-	if (!(phba->cfg_enable_fc4_type & LPFC_ENABLE_NVME))
-		return;
-	qp = &phba->sli4_hba.hdwq[idx];
-	spin_lock_irqsave(&phba->hbalock, iflag);
-	spin_lock(&qp->abts_nvme_buf_list_lock);
-	list_for_each_entry_safe(lpfc_ncmd, next_lpfc_ncmd,
-				 &qp->lpfc_abts_nvme_buf_list, list) {
-		if (lpfc_ncmd->cur_iocbq.sli4_xritag == xri) {
-			list_del_init(&lpfc_ncmd->list);
-			qp->abts_nvme_io_bufs--;
-			lpfc_ncmd->flags &= ~LPFC_SBUF_XBUSY;
-			lpfc_ncmd->status = IOSTAT_SUCCESS;
-			spin_unlock(&qp->abts_nvme_buf_list_lock);
-
-			spin_unlock_irqrestore(&phba->hbalock, iflag);
-			ndlp = lpfc_ncmd->ndlp;
-			if (ndlp)
-				lpfc_sli4_abts_err_handler(phba, ndlp, axri);
-
-			lpfc_printf_log(phba, KERN_INFO, LOG_NVME_ABTS,
-					"6311 nvme_cmd %p xri x%x tag x%x "
-					"abort complete and xri released\n",
-					lpfc_ncmd->nvmeCmd, xri,
-					lpfc_ncmd->cur_iocbq.iotag);
-
-			/* Aborted NVME commands are required to not complete
-			 * before the abort exchange command fully completes.
-			 * Once completed, it is available via the put list.
-			 */
-			if (lpfc_ncmd->nvmeCmd) {
-				nvme_cmd = lpfc_ncmd->nvmeCmd;
-				nvme_cmd->done(nvme_cmd);
-				lpfc_ncmd->nvmeCmd = NULL;
-			}
-			lpfc_release_nvme_buf(phba, lpfc_ncmd);
-			return;
-		}
-	}
-	spin_unlock(&qp->abts_nvme_buf_list_lock);
-	spin_unlock_irqrestore(&phba->hbalock, iflag);
-=======
 			   struct sli4_wcqe_xri_aborted *axri,
 			   struct lpfc_io_buf *lpfc_ncmd)
 {
@@ -2683,7 +2590,6 @@
 	struct nvmefc_fcp_req *nvme_cmd = NULL;
 	struct lpfc_nodelist *ndlp = lpfc_ncmd->ndlp;
 
->>>>>>> e9b12d88
 
 	if (ndlp)
 		lpfc_sli4_abts_err_handler(phba, ndlp, axri);
@@ -2729,15 +2635,9 @@
 	 * WQEs have been removed from the txcmplqs.
 	 */
 	for (i = 0; i < phba->cfg_hdw_queue; i++) {
-<<<<<<< HEAD
-		if (!phba->sli4_hba.hdwq[i].nvme_wq)
-			continue;
-		pring = phba->sli4_hba.hdwq[i].nvme_wq->pring;
-=======
 		if (!phba->sli4_hba.hdwq[i].io_wq)
 			continue;
 		pring = phba->sli4_hba.hdwq[i].io_wq->pring;
->>>>>>> e9b12d88
 
 		if (!pring)
 			continue;
