--- conflicted
+++ resolved
@@ -8690,10 +8690,6 @@
 #ifdef CONFIG_X86
 	struct cpuinfo_x86 *cpuinfo;
 #endif
-<<<<<<< HEAD
-	struct cpumask *mask;
-=======
->>>>>>> daba514f
 	uint8_t chann[LPFC_FCP_IO_CHAN_MAX+1];
 
 	/* If there is no mapping, just return */
