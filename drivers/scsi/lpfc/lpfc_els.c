--- conflicted
+++ resolved
@@ -1,11 +1,7 @@
 /*******************************************************************
  * This file is part of the Emulex Linux Device Driver for         *
  * Fibre Channel Host Bus Adapters.                                *
-<<<<<<< HEAD
- * Copyright (C) 2017-2019 Broadcom. All Rights Reserved. The term *
-=======
  * Copyright (C) 2017-2020 Broadcom. All Rights Reserved. The term *
->>>>>>> e12a87e7
  * “Broadcom” refers to Broadcom Inc. and/or its subsidiaries.     *
  * Copyright (C) 2004-2016 Emulex.  All rights reserved.           *
  * EMULEX and SLI are trademarks of Emulex.                        *
@@ -8800,14 +8796,6 @@
 		rjt_exp = LSEXP_INVALID_OX_RX;
 		break;
 	case ELS_CMD_FPIN:
-<<<<<<< HEAD
-		/*
-		 * Received FPIN from fabric - pass it to the
-		 * transport FPIN handler.
-		 */
-		fc_host_fpin_rcv(shost, elsiocb->iocb.unsli3.rcvsli3.acc_len,
-				(char *)payload);
-=======
 		lpfc_debugfs_disc_trc(vport, LPFC_DISC_TRC_ELS_UNSOL,
 				      "RCV FPIN:       did:x%x/ste:x%x flg:x%x",
 				      did, vport->port_state, ndlp->nlp_flag);
@@ -8816,7 +8804,6 @@
 				  payload_len);
 
 		/* There are no replies, so no rjt codes */
->>>>>>> e12a87e7
 		break;
 	default:
 		lpfc_debugfs_disc_trc(vport, LPFC_DISC_TRC_ELS_UNSOL,
