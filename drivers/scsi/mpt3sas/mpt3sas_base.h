--- conflicted
+++ resolved
@@ -403,11 +403,8 @@
 	u8	block;
 	u8	tlr_snoop_check;
 	u8	ignore_delay_remove;
-<<<<<<< HEAD
-=======
 	/* Iopriority Command Handling */
 	u8	ncq_prio_enable;
->>>>>>> a062067a
 	/*
 	 * Bug workaround for SATL handling: the mpt2/3sas firmware
 	 * doesn't return BUSY or TASK_SET_FULL for subsequent
@@ -419,10 +416,7 @@
 	 * thing while a SATL command is pending.
 	 */
 	unsigned long ata_command_pending;
-<<<<<<< HEAD
-=======
-
->>>>>>> a062067a
+
 };
 
 #define MPT3_CMD_NOT_USED	0x8000	/* free */
