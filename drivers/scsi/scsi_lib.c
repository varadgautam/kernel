/*
 * Copyright (C) 1999 Eric Youngdale
 * Copyright (C) 2014 Christoph Hellwig
 *
 *  SCSI queueing library.
 *      Initial versions: Eric Youngdale (eric@andante.org).
 *                        Based upon conversations with large numbers
 *                        of people at Linux Expo.
 */

#include <linux/bio.h>
#include <linux/bitops.h>
#include <linux/blkdev.h>
#include <linux/completion.h>
#include <linux/kernel.h>
#include <linux/export.h>
#include <linux/init.h>
#include <linux/pci.h>
#include <linux/delay.h>
#include <linux/hardirq.h>
#include <linux/scatterlist.h>
#include <linux/blk-mq.h>
#include <linux/ratelimit.h>
#include <asm/unaligned.h>

#include <scsi/scsi.h>
#include <scsi/scsi_cmnd.h>
#include <scsi/scsi_dbg.h>
#include <scsi/scsi_device.h>
#include <scsi/scsi_driver.h>
#include <scsi/scsi_eh.h>
#include <scsi/scsi_host.h>
#include <scsi/scsi_transport.h> /* __scsi_init_queue() */
#include <scsi/scsi_dh.h>

#include <trace/events/scsi.h>

#include "scsi_debugfs.h"
#include "scsi_priv.h"
#include "scsi_logging.h"

#define  SCSI_INLINE_SG_CNT  2

static struct kmem_cache *scsi_sdb_cache;
static struct kmem_cache *scsi_sense_cache;
static struct kmem_cache *scsi_sense_isadma_cache;
static DEFINE_MUTEX(scsi_sense_cache_mutex);

static void scsi_mq_uninit_cmd(struct scsi_cmnd *cmd);

static inline struct kmem_cache *
scsi_select_sense_cache(bool unchecked_isa_dma)
{
	return unchecked_isa_dma ? scsi_sense_isadma_cache : scsi_sense_cache;
}

static void scsi_free_sense_buffer(bool unchecked_isa_dma,
				   unsigned char *sense_buffer)
{
	kmem_cache_free(scsi_select_sense_cache(unchecked_isa_dma),
			sense_buffer);
}

static unsigned char *scsi_alloc_sense_buffer(bool unchecked_isa_dma,
	gfp_t gfp_mask, int numa_node)
{
	return kmem_cache_alloc_node(scsi_select_sense_cache(unchecked_isa_dma),
				     gfp_mask, numa_node);
}

int scsi_init_sense_cache(struct Scsi_Host *shost)
{
	struct kmem_cache *cache;
	int ret = 0;

	mutex_lock(&scsi_sense_cache_mutex);
	cache = scsi_select_sense_cache(shost->unchecked_isa_dma);
	if (cache)
		goto exit;

	if (shost->unchecked_isa_dma) {
		scsi_sense_isadma_cache =
			kmem_cache_create("scsi_sense_cache(DMA)",
			SCSI_SENSE_BUFFERSIZE, 0,
			SLAB_HWCACHE_ALIGN | SLAB_CACHE_DMA, NULL);
		if (!scsi_sense_isadma_cache)
			ret = -ENOMEM;
	} else {
		scsi_sense_cache =
			kmem_cache_create("scsi_sense_cache",
			SCSI_SENSE_BUFFERSIZE, 0, SLAB_HWCACHE_ALIGN, NULL);
		if (!scsi_sense_cache)
			ret = -ENOMEM;
	}
 exit:
	mutex_unlock(&scsi_sense_cache_mutex);
	return ret;
}

/*
 * When to reinvoke queueing after a resource shortage. It's 3 msecs to
 * not change behaviour from the previous unplug mechanism, experimentation
 * may prove this needs changing.
 */
#define SCSI_QUEUE_DELAY	3

static void
scsi_set_blocked(struct scsi_cmnd *cmd, int reason)
{
	struct Scsi_Host *host = cmd->device->host;
	struct scsi_device *device = cmd->device;
	struct scsi_target *starget = scsi_target(device);

	/*
	 * Set the appropriate busy bit for the device/host.
	 *
	 * If the host/device isn't busy, assume that something actually
	 * completed, and that we should be able to queue a command now.
	 *
	 * Note that the prior mid-layer assumption that any host could
	 * always queue at least one command is now broken.  The mid-layer
	 * will implement a user specifiable stall (see
	 * scsi_host.max_host_blocked and scsi_device.max_device_blocked)
	 * if a command is requeued with no other commands outstanding
	 * either for the device or for the host.
	 */
	switch (reason) {
	case SCSI_MLQUEUE_HOST_BUSY:
		atomic_set(&host->host_blocked, host->max_host_blocked);
		break;
	case SCSI_MLQUEUE_DEVICE_BUSY:
	case SCSI_MLQUEUE_EH_RETRY:
		atomic_set(&device->device_blocked,
			   device->max_device_blocked);
		break;
	case SCSI_MLQUEUE_TARGET_BUSY:
		atomic_set(&starget->target_blocked,
			   starget->max_target_blocked);
		break;
	}
}

static void scsi_mq_requeue_cmd(struct scsi_cmnd *cmd)
{
	struct scsi_device *sdev = cmd->device;

	if (cmd->request->rq_flags & RQF_DONTPREP) {
		cmd->request->rq_flags &= ~RQF_DONTPREP;
		scsi_mq_uninit_cmd(cmd);
	} else {
		WARN_ON_ONCE(true);
	}
	blk_mq_requeue_request(cmd->request, true);
	put_device(&sdev->sdev_gendev);
}

/**
 * __scsi_queue_insert - private queue insertion
 * @cmd: The SCSI command being requeued
 * @reason:  The reason for the requeue
 * @unbusy: Whether the queue should be unbusied
 *
 * This is a private queue insertion.  The public interface
 * scsi_queue_insert() always assumes the queue should be unbusied
 * because it's always called before the completion.  This function is
 * for a requeue after completion, which should only occur in this
 * file.
 */
static void __scsi_queue_insert(struct scsi_cmnd *cmd, int reason, bool unbusy)
{
	struct scsi_device *device = cmd->device;
	struct request_queue *q = device->request_queue;
	unsigned long flags;

	SCSI_LOG_MLQUEUE(1, scmd_printk(KERN_INFO, cmd,
		"Inserting command %p into mlqueue\n", cmd));

	scsi_set_blocked(cmd, reason);

	/*
	 * Decrement the counters, since these commands are no longer
	 * active on the host/device.
	 */
	if (unbusy)
		scsi_device_unbusy(device);

	/*
	 * Requeue this command.  It will go before all other commands
	 * that are already in the queue. Schedule requeue work under
	 * lock such that the kblockd_schedule_work() call happens
	 * before blk_cleanup_queue() finishes.
	 */
	cmd->result = 0;
	if (q->mq_ops) {
		/*
		 * Before a SCSI command is dispatched,
		 * get_device(&sdev->sdev_gendev) is called and the host,
		 * target and device busy counters are increased. Since
		 * requeuing a request causes these actions to be repeated and
		 * since scsi_device_unbusy() has already been called,
		 * put_device(&device->sdev_gendev) must still be called. Call
		 * put_device() after blk_mq_requeue_request() to avoid that
		 * removal of the SCSI device can start before requeueing has
		 * happened.
		 */
		blk_mq_requeue_request(cmd->request, true);
		put_device(&device->sdev_gendev);
		return;
	}
	spin_lock_irqsave(q->queue_lock, flags);
	blk_requeue_request(q, cmd->request);
	kblockd_schedule_work(&device->requeue_work);
	spin_unlock_irqrestore(q->queue_lock, flags);
}

/*
 * Function:    scsi_queue_insert()
 *
 * Purpose:     Insert a command in the midlevel queue.
 *
 * Arguments:   cmd    - command that we are adding to queue.
 *              reason - why we are inserting command to queue.
 *
 * Lock status: Assumed that lock is not held upon entry.
 *
 * Returns:     Nothing.
 *
 * Notes:       We do this for one of two cases.  Either the host is busy
 *              and it cannot accept any more commands for the time being,
 *              or the device returned QUEUE_FULL and can accept no more
 *              commands.
 * Notes:       This could be called either from an interrupt context or a
 *              normal process context.
 */
void scsi_queue_insert(struct scsi_cmnd *cmd, int reason)
{
	__scsi_queue_insert(cmd, reason, true);
}


/**
 * __scsi_execute - insert request and wait for the result
 * @sdev:	scsi device
 * @cmd:	scsi command
 * @data_direction: data direction
 * @buffer:	data buffer
 * @bufflen:	len of buffer
 * @sense:	optional sense buffer
 * @sshdr:	optional decoded sense header
 * @timeout:	request timeout in seconds
 * @retries:	number of times to retry request
 * @flags:	flags for ->cmd_flags
 * @rq_flags:	flags for ->rq_flags
 * @resid:	optional residual length
 *
 * Returns the scsi_cmnd result field if a command was executed, or a negative
 * Linux error code if we didn't get that far.
 */
int __scsi_execute(struct scsi_device *sdev, const unsigned char *cmd,
		 int data_direction, void *buffer, unsigned bufflen,
		 unsigned char *sense, struct scsi_sense_hdr *sshdr,
		 int timeout, int retries, u64 flags, req_flags_t rq_flags,
		 int *resid)
{
	struct request *req;
	struct scsi_request *rq;
	int ret = DRIVER_ERROR << 24;

	req = blk_get_request(sdev->request_queue,
			data_direction == DMA_TO_DEVICE ?
			REQ_OP_SCSI_OUT : REQ_OP_SCSI_IN, BLK_MQ_REQ_PREEMPT);
	if (IS_ERR(req))
		return ret;
	rq = scsi_req(req);

	if (bufflen &&	blk_rq_map_kern(sdev->request_queue, req,
					buffer, bufflen, GFP_NOIO))
		goto out;

	rq->cmd_len = COMMAND_SIZE(cmd[0]);
	memcpy(rq->cmd, cmd, rq->cmd_len);
	rq->retries = retries;
	req->timeout = timeout;
	req->cmd_flags |= flags;
	req->rq_flags |= rq_flags | RQF_QUIET;

	/*
	 * head injection *required* here otherwise quiesce won't work
	 */
	blk_execute_rq(req->q, NULL, req, 1);

	/*
	 * Some devices (USB mass-storage in particular) may transfer
	 * garbage data together with a residue indicating that the data
	 * is invalid.  Prevent the garbage from being misinterpreted
	 * and prevent security leaks by zeroing out the excess data.
	 */
	if (unlikely(rq->resid_len > 0 && rq->resid_len <= bufflen))
		memset(buffer + (bufflen - rq->resid_len), 0, rq->resid_len);

	if (resid)
		*resid = rq->resid_len;
	if (sense && rq->sense_len)
		memcpy(sense, rq->sense, SCSI_SENSE_BUFFERSIZE);
	if (sshdr)
		scsi_normalize_sense(rq->sense, rq->sense_len, sshdr);
	ret = rq->result;
 out:
	blk_put_request(req);

	return ret;
}
EXPORT_SYMBOL(__scsi_execute);

/*
 * Function:    scsi_init_cmd_errh()
 *
 * Purpose:     Initialize cmd fields related to error handling.
 *
 * Arguments:   cmd	- command that is ready to be queued.
 *
 * Notes:       This function has the job of initializing a number of
 *              fields related to error handling.   Typically this will
 *              be called once for each command, as required.
 */
static void scsi_init_cmd_errh(struct scsi_cmnd *cmd)
{
	cmd->serial_number = 0;
	scsi_set_resid(cmd, 0);
	memset(cmd->sense_buffer, 0, SCSI_SENSE_BUFFERSIZE);
	if (cmd->cmd_len == 0)
		cmd->cmd_len = scsi_command_size(cmd->cmnd);
}

/*
 * Decrement the host_busy counter and wake up the error handler if necessary.
 * Avoid as follows that the error handler is not woken up if shost->host_busy
 * == shost->host_failed: use call_rcu() in scsi_eh_scmd_add() in combination
 * with an RCU read lock in this function to ensure that this function in its
 * entirety either finishes before scsi_eh_scmd_add() increases the
 * host_failed counter or that it notices the shost state change made by
 * scsi_eh_scmd_add().
 */
static void scsi_dec_host_busy(struct Scsi_Host *shost)
{
	unsigned long flags;

	rcu_read_lock();
	atomic_dec(&shost->host_busy);
	if (unlikely(scsi_host_in_recovery(shost))) {
		spin_lock_irqsave(shost->host_lock, flags);
		if (shost->host_failed || shost->host_eh_scheduled)
			scsi_eh_wakeup(shost);
		spin_unlock_irqrestore(shost->host_lock, flags);
	}
	rcu_read_unlock();
}

void scsi_device_unbusy(struct scsi_device *sdev)
{
	struct Scsi_Host *shost = sdev->host;
	struct scsi_target *starget = scsi_target(sdev);

	scsi_dec_host_busy(shost);

	if (starget->can_queue > 0)
		atomic_dec(&starget->target_busy);

	atomic_dec(&sdev->device_busy);
}

static void scsi_kick_queue(struct request_queue *q)
{
	if (q->mq_ops)
		blk_mq_start_hw_queues(q);
	else
		blk_run_queue(q);
}

/*
 * Called for single_lun devices on IO completion. Clear starget_sdev_user,
 * and call blk_run_queue for all the scsi_devices on the target -
 * including current_sdev first.
 *
 * Called with *no* scsi locks held.
 */
static void scsi_single_lun_run(struct scsi_device *current_sdev)
{
	struct Scsi_Host *shost = current_sdev->host;
	struct scsi_device *sdev, *tmp;
	struct scsi_target *starget = scsi_target(current_sdev);
	unsigned long flags;

	spin_lock_irqsave(shost->host_lock, flags);
	starget->starget_sdev_user = NULL;
	spin_unlock_irqrestore(shost->host_lock, flags);

	/*
	 * Call blk_run_queue for all LUNs on the target, starting with
	 * current_sdev. We race with others (to set starget_sdev_user),
	 * but in most cases, we will be first. Ideally, each LU on the
	 * target would get some limited time or requests on the target.
	 */
	scsi_kick_queue(current_sdev->request_queue);

	spin_lock_irqsave(shost->host_lock, flags);
	if (starget->starget_sdev_user)
		goto out;
	list_for_each_entry_safe(sdev, tmp, &starget->devices,
			same_target_siblings) {
		if (sdev == current_sdev)
			continue;
		if (scsi_device_get(sdev))
			continue;

		spin_unlock_irqrestore(shost->host_lock, flags);
		scsi_kick_queue(sdev->request_queue);
		spin_lock_irqsave(shost->host_lock, flags);
	
		scsi_device_put(sdev);
	}
 out:
	spin_unlock_irqrestore(shost->host_lock, flags);
}

static inline bool scsi_device_is_busy(struct scsi_device *sdev)
{
	if (atomic_read(&sdev->device_busy) >= sdev->queue_depth)
		return true;
	if (atomic_read(&sdev->device_blocked) > 0)
		return true;
	return false;
}

static inline bool scsi_target_is_busy(struct scsi_target *starget)
{
	if (starget->can_queue > 0) {
		if (atomic_read(&starget->target_busy) >= starget->can_queue)
			return true;
		if (atomic_read(&starget->target_blocked) > 0)
			return true;
	}
	return false;
}

static inline bool scsi_host_is_busy(struct Scsi_Host *shost)
{
	if (shost->can_queue > 0 &&
	    atomic_read(&shost->host_busy) >= shost->can_queue)
		return true;
	if (atomic_read(&shost->host_blocked) > 0)
		return true;
	if (shost->host_self_blocked)
		return true;
	return false;
}

static void scsi_starved_list_run(struct Scsi_Host *shost)
{
	LIST_HEAD(starved_list);
	struct scsi_device *sdev;
	unsigned long flags;

	spin_lock_irqsave(shost->host_lock, flags);
	list_splice_init(&shost->starved_list, &starved_list);

	while (!list_empty(&starved_list)) {
		struct request_queue *slq;

		/*
		 * As long as shost is accepting commands and we have
		 * starved queues, call blk_run_queue. scsi_request_fn
		 * drops the queue_lock and can add us back to the
		 * starved_list.
		 *
		 * host_lock protects the starved_list and starved_entry.
		 * scsi_request_fn must get the host_lock before checking
		 * or modifying starved_list or starved_entry.
		 */
		if (scsi_host_is_busy(shost))
			break;

		sdev = list_entry(starved_list.next,
				  struct scsi_device, starved_entry);
		list_del_init(&sdev->starved_entry);
		if (scsi_target_is_busy(scsi_target(sdev))) {
			list_move_tail(&sdev->starved_entry,
				       &shost->starved_list);
			continue;
		}

		/*
		 * Once we drop the host lock, a racing scsi_remove_device()
		 * call may remove the sdev from the starved list and destroy
		 * it and the queue.  Mitigate by taking a reference to the
		 * queue and never touching the sdev again after we drop the
		 * host lock.  Note: if __scsi_remove_device() invokes
		 * blk_cleanup_queue() before the queue is run from this
		 * function then blk_run_queue() will return immediately since
		 * blk_cleanup_queue() marks the queue with QUEUE_FLAG_DYING.
		 */
		slq = sdev->request_queue;
		if (!blk_get_queue(slq))
			continue;
		spin_unlock_irqrestore(shost->host_lock, flags);

		scsi_kick_queue(slq);
		blk_put_queue(slq);

		spin_lock_irqsave(shost->host_lock, flags);
	}
	/* put any unprocessed entries back */
	list_splice(&starved_list, &shost->starved_list);
	spin_unlock_irqrestore(shost->host_lock, flags);
}

/*
 * Function:   scsi_run_queue()
 *
 * Purpose:    Select a proper request queue to serve next
 *
 * Arguments:  q       - last request's queue
 *
 * Returns:     Nothing
 *
 * Notes:      The previous command was completely finished, start
 *             a new one if possible.
 */
static void scsi_run_queue(struct request_queue *q)
{
	struct scsi_device *sdev = q->queuedata;

	if (scsi_target(sdev)->single_lun)
		scsi_single_lun_run(sdev);
	if (!list_empty(&sdev->host->starved_list))
		scsi_starved_list_run(sdev->host);

	if (q->mq_ops)
		blk_mq_run_hw_queues(q, false);
	else
		blk_run_queue(q);
}

void scsi_requeue_run_queue(struct work_struct *work)
{
	struct scsi_device *sdev;
	struct request_queue *q;

	sdev = container_of(work, struct scsi_device, requeue_work);
	q = sdev->request_queue;
	scsi_run_queue(q);
}

/*
 * Function:	scsi_requeue_command()
 *
 * Purpose:	Handle post-processing of completed commands.
 *
 * Arguments:	q	- queue to operate on
 *		cmd	- command that may need to be requeued.
 *
 * Returns:	Nothing
 *
 * Notes:	After command completion, there may be blocks left
 *		over which weren't finished by the previous command
 *		this can be for a number of reasons - the main one is
 *		I/O errors in the middle of the request, in which case
 *		we need to request the blocks that come after the bad
 *		sector.
 * Notes:	Upon return, cmd is a stale pointer.
 */
static void scsi_requeue_command(struct request_queue *q, struct scsi_cmnd *cmd)
{
	struct scsi_device *sdev = cmd->device;
	struct request *req = cmd->request;
	unsigned long flags;

	spin_lock_irqsave(q->queue_lock, flags);
	blk_unprep_request(req);
	req->special = NULL;
	scsi_put_command(cmd);
	blk_requeue_request(q, req);
	spin_unlock_irqrestore(q->queue_lock, flags);

	scsi_run_queue(q);

	put_device(&sdev->sdev_gendev);
}

void scsi_run_host_queues(struct Scsi_Host *shost)
{
	struct scsi_device *sdev;

	shost_for_each_device(sdev, shost)
		scsi_run_queue(sdev->request_queue);
}

static void scsi_uninit_cmd(struct scsi_cmnd *cmd)
{
	if (!blk_rq_is_passthrough(cmd->request)) {
		struct scsi_driver *drv = scsi_cmd_to_driver(cmd);

		if (drv->uninit_command)
			drv->uninit_command(cmd);
	}
}

static void scsi_mq_free_sgtables(struct scsi_cmnd *cmd)
{
	struct scsi_data_buffer *sdb;

	if (cmd->sdb.table.nents)
		sg_free_table_chained(&cmd->sdb.table, SG_CHUNK_SIZE);
	if (cmd->request->next_rq) {
		sdb = cmd->request->next_rq->special;
		if (sdb)
			sg_free_table_chained(&sdb->table, SG_CHUNK_SIZE);
	}
	if (scsi_prot_sg_count(cmd))
		sg_free_table_chained(&cmd->prot_sdb->table, SG_CHUNK_SIZE);
}

static void scsi_mq_uninit_cmd(struct scsi_cmnd *cmd)
{
	scsi_mq_free_sgtables(cmd);
	scsi_uninit_cmd(cmd);
	scsi_del_cmd_from_list(cmd);
}

/*
 * Function:    scsi_release_buffers()
 *
 * Purpose:     Free resources allocate for a scsi_command.
 *
 * Arguments:   cmd	- command that we are bailing.
 *
 * Lock status: Assumed that no lock is held upon entry.
 *
 * Returns:     Nothing
 *
 * Notes:       In the event that an upper level driver rejects a
 *		command, we must release resources allocated during
 *		the __init_io() function.  Primarily this would involve
 *		the scatter-gather table.
 */
static void scsi_release_buffers(struct scsi_cmnd *cmd)
{
	if (cmd->sdb.table.nents)
		sg_free_table_chained(&cmd->sdb.table, 0);

	memset(&cmd->sdb, 0, sizeof(cmd->sdb));

	if (scsi_prot_sg_count(cmd))
		sg_free_table_chained(&cmd->prot_sdb->table, 0);
}

static void scsi_release_bidi_buffers(struct scsi_cmnd *cmd)
{
	struct scsi_data_buffer *bidi_sdb = cmd->request->next_rq->special;

	sg_free_table_chained(&bidi_sdb->table, 0);
	kmem_cache_free(scsi_sdb_cache, bidi_sdb);
	cmd->request->next_rq->special = NULL;
}

static bool scsi_end_request(struct request *req, blk_status_t error,
		unsigned int bytes, unsigned int bidi_bytes)
{
	struct scsi_cmnd *cmd = blk_mq_rq_to_pdu(req);
	struct scsi_device *sdev = cmd->device;
	struct request_queue *q = sdev->request_queue;

	if (blk_update_request(req, error, bytes))
		return true;

	/* Bidi request must be completed as a whole */
	if (unlikely(bidi_bytes) &&
	    blk_update_request(req->next_rq, error, bidi_bytes))
		return true;

	if (blk_queue_add_random(q))
		add_disk_randomness(req->rq_disk);

	if (!blk_rq_is_scsi(req)) {
		WARN_ON_ONCE(!(cmd->flags & SCMD_INITIALIZED));
		cmd->flags &= ~SCMD_INITIALIZED;
		destroy_rcu_head(&cmd->rcu);
	}

	if (req->mq_ctx) {
		/*
		 * In the MQ case the command gets freed by __blk_mq_end_request,
		 * so we have to do all cleanup that depends on it earlier.
		 *
		 * We also can't kick the queues from irq context, so we
		 * will have to defer it to a workqueue.
		 */
		scsi_mq_uninit_cmd(cmd);

		/*
		 * queue is still alive, so grab the ref for preventing it
		 * from being cleaned up during running queue.
		 */
		percpu_ref_get(&q->q_usage_counter);

		__blk_mq_end_request(req, error);

		if (scsi_target(sdev)->single_lun ||
		    !list_empty(&sdev->host->starved_list))
			kblockd_schedule_work(&sdev->requeue_work);
		else
			blk_mq_run_hw_queues(q, true);

		percpu_ref_put(&q->q_usage_counter);
	} else {
		unsigned long flags;

		if (bidi_bytes)
			scsi_release_bidi_buffers(cmd);
		scsi_release_buffers(cmd);
		scsi_put_command(cmd);

		spin_lock_irqsave(q->queue_lock, flags);
		blk_finish_request(req, error);
		spin_unlock_irqrestore(q->queue_lock, flags);

		scsi_run_queue(q);
	}

	put_device(&sdev->sdev_gendev);
	return false;
}

/**
 * scsi_result_to_blk_status - translate a SCSI result code into blk_status_t
 * @cmd:	SCSI command
 * @result:	scsi error code
 *
 * Translate a SCSI result code into a blk_status_t value. May reset the host
 * byte of @cmd->result.
 */
static blk_status_t scsi_result_to_blk_status(struct scsi_cmnd *cmd, int result)
{
	switch (host_byte(result)) {
	case DID_OK:
		/*
		 * Also check the other bytes than the status byte in result
		 * to handle the case when a SCSI LLD sets result to
		 * DRIVER_SENSE << 24 without setting SAM_STAT_CHECK_CONDITION.
		 */
		if (scsi_status_is_good(result) && (result & ~0xff) == 0)
			return BLK_STS_OK;
		return BLK_STS_IOERR;
	case DID_TRANSPORT_FAILFAST:
		return BLK_STS_TRANSPORT;
	case DID_TARGET_FAILURE:
		set_host_byte(cmd, DID_OK);
		return BLK_STS_TARGET;
	case DID_NEXUS_FAILURE:
		set_host_byte(cmd, DID_OK);
		return BLK_STS_NEXUS;
	case DID_ALLOC_FAILURE:
		set_host_byte(cmd, DID_OK);
		return BLK_STS_NOSPC;
	case DID_MEDIUM_ERROR:
		set_host_byte(cmd, DID_OK);
		return BLK_STS_MEDIUM;
	default:
		return BLK_STS_IOERR;
	}
}

/*
 * Function:    scsi_io_completion()
 *
 * Purpose:     Completion processing for block device I/O requests.
 *
 * Arguments:   cmd   - command that is finished.
 *
 * Lock status: Assumed that no lock is held upon entry.
 *
 * Returns:     Nothing
 *
 * Notes:       We will finish off the specified number of sectors.  If we
 *		are done, the command block will be released and the queue
 *		function will be goosed.  If we are not done then we have to
 *		figure out what to do next:
 *
 *		a) We can call scsi_requeue_command().  The request
 *		   will be unprepared and put back on the queue.  Then
 *		   a new command will be created for it.  This should
 *		   be used if we made forward progress, or if we want
 *		   to switch from READ(10) to READ(6) for example.
 *
 *		b) We can call __scsi_queue_insert().  The request will
 *		   be put back on the queue and retried using the same
 *		   command as before, possibly after a delay.
 *
 *		c) We can call scsi_end_request() with -EIO to fail
 *		   the remainder of the request.
 */
void scsi_io_completion(struct scsi_cmnd *cmd, unsigned int good_bytes)
{
	int result = cmd->result;
	struct request_queue *q = cmd->device->request_queue;
	struct request *req = cmd->request;
	blk_status_t error = BLK_STS_OK;
	struct scsi_sense_hdr sshdr;
	bool sense_valid = false;
	int sense_deferred = 0, level = 0;
	enum {ACTION_FAIL, ACTION_REPREP, ACTION_RETRY,
	      ACTION_DELAYED_RETRY} action;
	unsigned long wait_for = (cmd->allowed + 1) * req->timeout;

	if (result) {
		sense_valid = scsi_command_normalize_sense(cmd, &sshdr);
		if (sense_valid)
			sense_deferred = scsi_sense_is_deferred(&sshdr);
	}

	if (blk_rq_is_passthrough(req)) {
		if (result) {
			if (sense_valid) {
				/*
				 * SG_IO wants current and deferred errors
				 */
				scsi_req(req)->sense_len =
					min(8 + cmd->sense_buffer[7],
					    SCSI_SENSE_BUFFERSIZE);
			}
			if (!sense_deferred)
				error = scsi_result_to_blk_status(cmd, result);
		}
		/*
		 * scsi_result_to_blk_status may have reset the host_byte
		 */
		scsi_req(req)->result = cmd->result;
		scsi_req(req)->resid_len = scsi_get_resid(cmd);

		if (scsi_bidi_cmnd(cmd)) {
			/*
			 * Bidi commands Must be complete as a whole,
			 * both sides at once.
			 */
			scsi_req(req->next_rq)->resid_len = scsi_in(cmd)->resid;
			if (scsi_end_request(req, BLK_STS_OK, blk_rq_bytes(req),
					blk_rq_bytes(req->next_rq)))
				BUG();
			return;
		}
	} else if (blk_rq_bytes(req) == 0 && result && !sense_deferred) {
		/*
		 * Flush commands do not transfers any data, and thus cannot use
		 * good_bytes != blk_rq_bytes(req) as the signal for an error.
		 * This sets the error explicitly for the problem case.
		 */
		error = scsi_result_to_blk_status(cmd, result);
	}

	/* no bidi support for !blk_rq_is_passthrough yet */
	BUG_ON(blk_bidi_rq(req));

	/*
	 * Next deal with any sectors which we were able to correctly
	 * handle.
	 */
	SCSI_LOG_HLCOMPLETE(1, scmd_printk(KERN_INFO, cmd,
		"%u sectors total, %d bytes done.\n",
		blk_rq_sectors(req), good_bytes));

	/*
	 * Recovered errors need reporting, but they're always treated as
	 * success, so fiddle the result code here.  For passthrough requests
	 * we already took a copy of the original into sreq->result which
	 * is what gets returned to the user
	 */
	if (sense_valid && (sshdr.sense_key == RECOVERED_ERROR)) {
		/* if ATA PASS-THROUGH INFORMATION AVAILABLE skip
		 * print since caller wants ATA registers. Only occurs on
		 * SCSI ATA PASS_THROUGH commands when CK_COND=1
		 */
		if ((sshdr.asc == 0x0) && (sshdr.ascq == 0x1d))
			;
		else if (!(req->rq_flags & RQF_QUIET))
			scsi_print_sense(cmd);
		result = 0;
		/* for passthrough error may be set */
		error = BLK_STS_OK;
	}
	/*
	 * Another corner case: the SCSI status byte is non-zero but 'good'.
	 * Example: PRE-FETCH command returns SAM_STAT_CONDITION_MET when
	 * it is able to fit nominated LBs in its cache (and SAM_STAT_GOOD
	 * if it can't fit). Treat SAM_STAT_CONDITION_MET and the related
	 * intermediate statuses (both obsolete in SAM-4) as good.
	 */
	if (status_byte(result) && scsi_status_is_good(result)) {
		result = 0;
		error = BLK_STS_OK;
	}

	/*
	 * special case: failed zero length commands always need to
	 * drop down into the retry code. Otherwise, if we finished
	 * all bytes in the request we are done now.
	 */
	if (!(blk_rq_bytes(req) == 0 && error) &&
	    !scsi_end_request(req, error, good_bytes, 0))
		return;

	/*
	 * Kill remainder if no retrys.
	 */
	if (error && scsi_noretry_cmd(cmd)) {
		if (scsi_end_request(req, error, blk_rq_bytes(req), 0))
			BUG();
		return;
	}

	/*
	 * If there had been no error, but we have leftover bytes in the
	 * requeues just queue the command up again.
	 */
	if (result == 0)
		goto requeue;

	error = scsi_result_to_blk_status(cmd, result);

	if (host_byte(result) == DID_RESET) {
		/* Third party bus reset or reset for error recovery
		 * reasons.  Just retry the command and see what
		 * happens.
		 */
		action = ACTION_RETRY;
	} else if (sense_valid && !sense_deferred) {
		switch (sshdr.sense_key) {
		case UNIT_ATTENTION:
			if (cmd->device->removable) {
				/* Detected disc change.  Set a bit
				 * and quietly refuse further access.
				 */
				cmd->device->changed = 1;
				action = ACTION_FAIL;
			} else {
				/* Must have been a power glitch, or a
				 * bus reset.  Could not have been a
				 * media change, so we just retry the
				 * command and see what happens.
				 */
				action = ACTION_RETRY;
			}
			break;
		case ILLEGAL_REQUEST:
			/* If we had an ILLEGAL REQUEST returned, then
			 * we may have performed an unsupported
			 * command.  The only thing this should be
			 * would be a ten byte read where only a six
			 * byte read was supported.  Also, on a system
			 * where READ CAPACITY failed, we may have
			 * read past the end of the disk.
			 */
			if ((cmd->device->use_10_for_rw &&
			    sshdr.asc == 0x20 && sshdr.ascq == 0x00) &&
			    (cmd->cmnd[0] == READ_10 ||
			     cmd->cmnd[0] == WRITE_10)) {
				/* This will issue a new 6-byte command. */
				cmd->device->use_10_for_rw = 0;
				action = ACTION_REPREP;
			} else if (sshdr.asc == 0x10) /* DIX */ {
				action = ACTION_FAIL;
				error = BLK_STS_PROTECTION;
			/* INVALID COMMAND OPCODE or INVALID FIELD IN CDB */
			} else if (sshdr.asc == 0x20 || sshdr.asc == 0x24) {
				action = ACTION_FAIL;
				error = BLK_STS_TARGET;
			} else
				action = ACTION_FAIL;
			break;
		case ABORTED_COMMAND:
			action = ACTION_FAIL;
			if (sshdr.asc == 0x10) /* DIF */
				error = BLK_STS_PROTECTION;
			break;
		case NOT_READY:
			/* If the device is in the process of becoming
			 * ready, or has a temporary blockage, retry.
			 */
			if (sshdr.asc == 0x04) {
				switch (sshdr.ascq) {
				case 0x01: /* becoming ready */
				case 0x04: /* format in progress */
				case 0x05: /* rebuild in progress */
				case 0x06: /* recalculation in progress */
				case 0x07: /* operation in progress */
				case 0x08: /* Long write in progress */
				case 0x09: /* self test in progress */
				case 0x14: /* space allocation in progress */
				case 0x1a: /* start stop unit in progress */
				case 0x1b: /* sanitize in progress */
				case 0x1d: /* configuration in progress */
				case 0x24: /* depopulation in progress */
					action = ACTION_DELAYED_RETRY;
					break;
				default:
					action = ACTION_FAIL;
					break;
				}
			} else
				action = ACTION_FAIL;
			break;
		case VOLUME_OVERFLOW:
			/* See SSC3rXX or current. */
			action = ACTION_FAIL;
			break;
		default:
			action = ACTION_FAIL;
			break;
		}
	} else
		action = ACTION_FAIL;

	if (action != ACTION_FAIL &&
	    time_before(cmd->jiffies_at_alloc + wait_for, jiffies))
		action = ACTION_FAIL;

	switch (action) {
	case ACTION_FAIL:
		/* Give up and fail the remainder of the request */
		if (!(req->rq_flags & RQF_QUIET)) {
			static DEFINE_RATELIMIT_STATE(_rs,
					DEFAULT_RATELIMIT_INTERVAL,
					DEFAULT_RATELIMIT_BURST);

			if (unlikely(scsi_logging_level))
				level = SCSI_LOG_LEVEL(SCSI_LOG_MLCOMPLETE_SHIFT,
						       SCSI_LOG_MLCOMPLETE_BITS);

			/*
			 * if logging is enabled the failure will be printed
			 * in scsi_log_completion(), so avoid duplicate messages
			 */
			if (!level && __ratelimit(&_rs)) {
				scsi_print_result(cmd, NULL, FAILED);
				if (driver_byte(result) & DRIVER_SENSE)
					scsi_print_sense(cmd);
				scsi_print_command(cmd);
			}
		}
		if (!scsi_end_request(req, error, blk_rq_err_bytes(req), 0))
			return;
		/*FALLTHRU*/
	case ACTION_REPREP:
	requeue:
		/* Unprep the request and put it back at the head of the queue.
		 * A new command will be prepared and issued.
		 */
		if (q->mq_ops) {
			scsi_mq_requeue_cmd(cmd);
		} else {
			scsi_release_buffers(cmd);
			scsi_requeue_command(q, cmd);
		}
		break;
	case ACTION_RETRY:
		/* Retry the same command immediately */
		__scsi_queue_insert(cmd, SCSI_MLQUEUE_EH_RETRY, false);
		break;
	case ACTION_DELAYED_RETRY:
		/* Retry the same command after a delay */
		__scsi_queue_insert(cmd, SCSI_MLQUEUE_DEVICE_BUSY, false);
		break;
	}
}

static int scsi_init_sgtable(struct request *req, struct scsi_data_buffer *sdb)
{
	int count;

	/*
	 * If sg table allocation fails, requeue request later.
	 */
	if (unlikely(sg_alloc_table_chained(&sdb->table,
			blk_rq_nr_phys_segments(req), sdb->table.sgl,
			SG_CHUNK_SIZE)))
		return BLKPREP_DEFER;

	/* 
	 * Next, walk the list, and fill in the addresses and sizes of
	 * each segment.
	 */
	count = blk_rq_map_sg(req->q, req, sdb->table.sgl);
	BUG_ON(count > sdb->table.nents);
	sdb->table.nents = count;
	sdb->length = blk_rq_payload_bytes(req);
	return BLKPREP_OK;
}

/*
 * Function:    scsi_init_io()
 *
 * Purpose:     SCSI I/O initialize function.
 *
 * Arguments:   cmd   - Command descriptor we wish to initialize
 *
 * Returns:     0 on success
 *		BLKPREP_DEFER if the failure is retryable
 *		BLKPREP_KILL if the failure is fatal
 */
int scsi_init_io(struct scsi_cmnd *cmd)
{
	struct scsi_device *sdev = cmd->device;
	struct request *rq = cmd->request;
	bool is_mq = (rq->mq_ctx != NULL);
	int error = BLKPREP_KILL;

	if (WARN_ON_ONCE(!blk_rq_nr_phys_segments(rq)))
		goto err_exit;

	error = scsi_init_sgtable(rq, &cmd->sdb);
	if (error)
		goto err_exit;

	if (blk_bidi_rq(rq)) {
		if (!rq->q->mq_ops) {
			struct scsi_data_buffer *bidi_sdb =
				kmem_cache_zalloc(scsi_sdb_cache, GFP_ATOMIC);
			if (!bidi_sdb) {
				error = BLKPREP_DEFER;
				goto err_exit;
			}

			rq->next_rq->special = bidi_sdb;
		}

		error = scsi_init_sgtable(rq->next_rq, rq->next_rq->special);
		if (error)
			goto err_exit;
	}

	if (blk_integrity_rq(rq)) {
		struct scsi_data_buffer *prot_sdb = cmd->prot_sdb;
		int ivecs, count;

		if (prot_sdb == NULL) {
			/*
			 * This can happen if someone (e.g. multipath)
			 * queues a command to a device on an adapter
			 * that does not support DIX.
			 */
			WARN_ON_ONCE(1);
			error = BLKPREP_KILL;
			goto err_exit;
		}

		ivecs = blk_rq_count_integrity_sg(rq->q, rq->bio);

		if (sg_alloc_table_chained(&prot_sdb->table, ivecs,
				prot_sdb->table.sgl,
				SG_CHUNK_SIZE)) {
			error = BLKPREP_DEFER;
			goto err_exit;
		}

		count = blk_rq_map_integrity_sg(rq->q, rq->bio,
						prot_sdb->table.sgl);
		BUG_ON(unlikely(count > ivecs));
		BUG_ON(unlikely(count > queue_max_integrity_segments(rq->q)));

		cmd->prot_sdb = prot_sdb;
		cmd->prot_sdb->table.nents = count;
	}

	return BLKPREP_OK;
err_exit:
	if (is_mq) {
		scsi_mq_free_sgtables(cmd);
	} else {
		scsi_release_buffers(cmd);
		cmd->request->special = NULL;
		scsi_put_command(cmd);
		put_device(&sdev->sdev_gendev);
	}
	return error;
}
EXPORT_SYMBOL(scsi_init_io);

/**
 * scsi_initialize_rq - initialize struct scsi_cmnd partially
 * @rq: Request associated with the SCSI command to be initialized.
 *
 * This function initializes the members of struct scsi_cmnd that must be
 * initialized before request processing starts and that won't be
 * reinitialized if a SCSI command is requeued.
 *
 * Called from inside blk_get_request() for pass-through requests and from
 * inside scsi_init_command() for filesystem requests.
 */
static void scsi_initialize_rq(struct request *rq)
{
	struct scsi_cmnd *cmd = blk_mq_rq_to_pdu(rq);

	scsi_req_init(&cmd->req);
	init_rcu_head(&cmd->rcu);
	cmd->jiffies_at_alloc = jiffies;
	cmd->retries = 0;
}

/* Add a command to the list used by the aacraid and dpt_i2o drivers */
void scsi_add_cmd_to_list(struct scsi_cmnd *cmd)
{
	struct scsi_device *sdev = cmd->device;
	struct Scsi_Host *shost = sdev->host;
	unsigned long flags;

	if (shost->use_cmd_list) {
		spin_lock_irqsave(&sdev->list_lock, flags);
		list_add_tail(&cmd->list, &sdev->cmd_list);
		spin_unlock_irqrestore(&sdev->list_lock, flags);
	}
}

/* Remove a command from the list used by the aacraid and dpt_i2o drivers */
void scsi_del_cmd_from_list(struct scsi_cmnd *cmd)
{
	struct scsi_device *sdev = cmd->device;
	struct Scsi_Host *shost = sdev->host;
	unsigned long flags;

	if (shost->use_cmd_list) {
		spin_lock_irqsave(&sdev->list_lock, flags);
		BUG_ON(list_empty(&cmd->list));
		list_del_init(&cmd->list);
		spin_unlock_irqrestore(&sdev->list_lock, flags);
	}
}

/* Called after a request has been started. */
void scsi_init_command(struct scsi_device *dev, struct scsi_cmnd *cmd)
{
	void *buf = cmd->sense_buffer;
	void *prot = cmd->prot_sdb;
	struct request *rq = blk_mq_rq_from_pdu(cmd);
	unsigned int flags = cmd->flags & SCMD_PRESERVED_FLAGS;
	unsigned long jiffies_at_alloc;
	int retries;
<<<<<<< HEAD

	if (!blk_rq_is_scsi(rq) && !(flags & SCMD_INITIALIZED)) {
		flags |= SCMD_INITIALIZED;
		scsi_initialize_rq(rq);
	}

=======

	if (!blk_rq_is_scsi(rq) && !(flags & SCMD_INITIALIZED)) {
		flags |= SCMD_INITIALIZED;
		scsi_initialize_rq(rq);
	}

>>>>>>> c43a06f1
	jiffies_at_alloc = cmd->jiffies_at_alloc;
	retries = cmd->retries;
	/* zero out the cmd, except for the embedded scsi_request */
	memset((char *)cmd + sizeof(cmd->req), 0,
		sizeof(*cmd) - sizeof(cmd->req) + dev->host->hostt->cmd_size);

	cmd->device = dev;
	cmd->sense_buffer = buf;
	cmd->prot_sdb = prot;
	cmd->flags = flags;
	INIT_DELAYED_WORK(&cmd->abort_work, scmd_eh_abort_handler);
	cmd->jiffies_at_alloc = jiffies_at_alloc;
	cmd->retries = retries;

	scsi_add_cmd_to_list(cmd);
}

static int scsi_setup_scsi_cmnd(struct scsi_device *sdev, struct request *req)
{
	struct scsi_cmnd *cmd = blk_mq_rq_to_pdu(req);

	/*
	 * Passthrough requests may transfer data, in which case they must
	 * a bio attached to them.  Or they might contain a SCSI command
	 * that does not transfer data, in which case they may optionally
	 * submit a request without an attached bio.
	 */
	if (req->bio) {
		int ret = scsi_init_io(cmd);
		if (unlikely(ret))
			return ret;
	} else {
		BUG_ON(blk_rq_bytes(req));

		memset(&cmd->sdb, 0, sizeof(cmd->sdb));
	}

	cmd->cmd_len = scsi_req(req)->cmd_len;
	cmd->cmnd = scsi_req(req)->cmd;
	cmd->transfersize = blk_rq_bytes(req);
	cmd->allowed = scsi_req(req)->retries;
	return BLKPREP_OK;
}

/*
 * Setup a normal block command.  These are simple request from filesystems
 * that still need to be translated to SCSI CDBs from the ULD.
 */
static int scsi_setup_fs_cmnd(struct scsi_device *sdev, struct request *req)
{
	struct scsi_cmnd *cmd = blk_mq_rq_to_pdu(req);

	if (unlikely(sdev->handler && sdev->handler->prep_fn)) {
		int ret = sdev->handler->prep_fn(sdev, req);
		if (ret != BLKPREP_OK)
			return ret;
	}

	cmd->cmnd = scsi_req(req)->cmd = scsi_req(req)->__cmd;
	memset(cmd->cmnd, 0, BLK_MAX_CDB);
	return scsi_cmd_to_driver(cmd)->init_command(cmd);
}

static int scsi_setup_cmnd(struct scsi_device *sdev, struct request *req)
{
	struct scsi_cmnd *cmd = blk_mq_rq_to_pdu(req);

	if (!blk_rq_bytes(req))
		cmd->sc_data_direction = DMA_NONE;
	else if (rq_data_dir(req) == WRITE)
		cmd->sc_data_direction = DMA_TO_DEVICE;
	else
		cmd->sc_data_direction = DMA_FROM_DEVICE;

	if (blk_rq_is_scsi(req))
		return scsi_setup_scsi_cmnd(sdev, req);
	else
		return scsi_setup_fs_cmnd(sdev, req);
}

static int
scsi_prep_state_check(struct scsi_device *sdev, struct request *req)
{
	int ret = BLKPREP_OK;

	/*
	 * If the device is not in running state we will reject some
	 * or all commands.
	 */
	if (unlikely(sdev->sdev_state != SDEV_RUNNING)) {
		switch (sdev->sdev_state) {
		case SDEV_OFFLINE:
		case SDEV_TRANSPORT_OFFLINE:
			/*
			 * If the device is offline we refuse to process any
			 * commands.  The device must be brought online
			 * before trying any recovery commands.
			 */
			if (!sdev->offline_already) {
				sdev->offline_already = true;
				sdev_printk(KERN_ERR, sdev,
					"rejecting I/O to offline device\n");
			}
			break;
		case SDEV_DEL:
			/*
			 * If the device is fully deleted, we refuse to
			 * process any commands as well.
			 */
			sdev_printk(KERN_ERR, sdev,
				    "rejecting I/O to dead device\n");
			ret = BLKPREP_KILL;
			break;
		case SDEV_BLOCK:
		case SDEV_CREATED_BLOCK:
			ret = BLKPREP_DEFER;
			break;
		case SDEV_QUIESCE:
			/*
			 * If the devices is blocked we defer normal commands.
			 */
			if (req && !(req->rq_flags & RQF_PREEMPT))
				ret = BLKPREP_DEFER;
			break;
		default:
			/*
			 * For any other not fully online state we only allow
			 * special commands.  In particular any user initiated
			 * command is not allowed.
			 */
			if (req && !(req->rq_flags & RQF_PREEMPT))
				ret = BLKPREP_KILL;
			break;
		}
	}
	return ret;
}

static int
scsi_prep_return(struct request_queue *q, struct request *req, int ret)
{
	struct scsi_device *sdev = q->queuedata;

	switch (ret) {
	case BLKPREP_KILL:
	case BLKPREP_INVALID:
		scsi_req(req)->result = DID_NO_CONNECT << 16;
		/* release the command and kill it */
		if (req->special) {
			struct scsi_cmnd *cmd = req->special;
			scsi_release_buffers(cmd);
			scsi_put_command(cmd);
			put_device(&sdev->sdev_gendev);
			req->special = NULL;
		}
		break;
	case BLKPREP_DEFER:
		/*
		 * If we defer, the blk_peek_request() returns NULL, but the
		 * queue must be restarted, so we schedule a callback to happen
		 * shortly.
		 */
		if (atomic_read(&sdev->device_busy) == 0)
			blk_delay_queue(q, SCSI_QUEUE_DELAY);
		break;
	default:
		req->rq_flags |= RQF_DONTPREP;
	}

	return ret;
}

static int scsi_prep_fn(struct request_queue *q, struct request *req)
{
	struct scsi_device *sdev = q->queuedata;
	struct scsi_cmnd *cmd = blk_mq_rq_to_pdu(req);
	int ret;

	ret = scsi_prep_state_check(sdev, req);
	if (ret != BLKPREP_OK)
		goto out;

	if (!req->special) {
		/* Bail if we can't get a reference to the device */
		if (unlikely(!get_device(&sdev->sdev_gendev))) {
			ret = BLKPREP_DEFER;
			goto out;
		}

		scsi_init_command(sdev, cmd);
		req->special = cmd;
	}

	cmd->tag = req->tag;
	cmd->request = req;
	cmd->prot_op = SCSI_PROT_NORMAL;

	ret = scsi_setup_cmnd(sdev, req);
out:
	return scsi_prep_return(q, req, ret);
}

static void scsi_unprep_fn(struct request_queue *q, struct request *req)
{
	scsi_uninit_cmd(blk_mq_rq_to_pdu(req));
}

/*
 * scsi_dev_queue_ready: if we can send requests to sdev, return 1 else
 * return 0.
 *
 * Called with the queue_lock held.
 */
static inline int scsi_dev_queue_ready(struct request_queue *q,
				  struct scsi_device *sdev)
{
	unsigned int busy;

	busy = atomic_inc_return(&sdev->device_busy) - 1;
	if (atomic_read(&sdev->device_blocked)) {
		if (busy)
			goto out_dec;

		/*
		 * unblock after device_blocked iterates to zero
		 */
		if (atomic_dec_return(&sdev->device_blocked) > 0) {
			/*
			 * For the MQ case we take care of this in the caller.
			 */
			if (!q->mq_ops)
				blk_delay_queue(q, SCSI_QUEUE_DELAY);
			goto out_dec;
		}
		SCSI_LOG_MLQUEUE(3, sdev_printk(KERN_INFO, sdev,
				   "unblocking device at zero depth\n"));
	}

	if (busy >= sdev->queue_depth)
		goto out_dec;

	return 1;
out_dec:
	atomic_dec(&sdev->device_busy);
	return 0;
}

/*
 * scsi_target_queue_ready: checks if there we can send commands to target
 * @sdev: scsi device on starget to check.
 */
static inline int scsi_target_queue_ready(struct Scsi_Host *shost,
					   struct scsi_device *sdev)
{
	struct scsi_target *starget = scsi_target(sdev);
	unsigned int busy;

	if (starget->single_lun) {
		spin_lock_irq(shost->host_lock);
		if (starget->starget_sdev_user &&
		    starget->starget_sdev_user != sdev) {
			spin_unlock_irq(shost->host_lock);
			return 0;
		}
		starget->starget_sdev_user = sdev;
		spin_unlock_irq(shost->host_lock);
	}

	if (starget->can_queue <= 0)
		return 1;

	busy = atomic_inc_return(&starget->target_busy) - 1;
	if (atomic_read(&starget->target_blocked) > 0) {
		if (busy)
			goto starved;

		/*
		 * unblock after target_blocked iterates to zero
		 */
		if (atomic_dec_return(&starget->target_blocked) > 0)
			goto out_dec;

		SCSI_LOG_MLQUEUE(3, starget_printk(KERN_INFO, starget,
				 "unblocking target at zero depth\n"));
	}

	if (busy >= starget->can_queue)
		goto starved;

	return 1;

starved:
	spin_lock_irq(shost->host_lock);
	list_move_tail(&sdev->starved_entry, &shost->starved_list);
	spin_unlock_irq(shost->host_lock);
out_dec:
	if (starget->can_queue > 0)
		atomic_dec(&starget->target_busy);
	return 0;
}

/*
 * scsi_host_queue_ready: if we can send requests to shost, return 1 else
 * return 0. We must end up running the queue again whenever 0 is
 * returned, else IO can hang.
 */
static inline int scsi_host_queue_ready(struct request_queue *q,
				   struct Scsi_Host *shost,
				   struct scsi_device *sdev)
{
	unsigned int busy;

	if (scsi_host_in_recovery(shost))
		return 0;

	busy = atomic_inc_return(&shost->host_busy) - 1;
	if (atomic_read(&shost->host_blocked) > 0) {
		if (busy)
			goto starved;

		/*
		 * unblock after host_blocked iterates to zero
		 */
		if (atomic_dec_return(&shost->host_blocked) > 0)
			goto out_dec;

		SCSI_LOG_MLQUEUE(3,
			shost_printk(KERN_INFO, shost,
				     "unblocking host at zero depth\n"));
	}

	if (shost->can_queue > 0 && busy >= shost->can_queue)
		goto starved;
	if (shost->host_self_blocked)
		goto starved;

	/* We're OK to process the command, so we can't be starved */
	if (!list_empty(&sdev->starved_entry)) {
		spin_lock_irq(shost->host_lock);
		if (!list_empty(&sdev->starved_entry))
			list_del_init(&sdev->starved_entry);
		spin_unlock_irq(shost->host_lock);
	}

	return 1;

starved:
	spin_lock_irq(shost->host_lock);
	if (list_empty(&sdev->starved_entry))
		list_add_tail(&sdev->starved_entry, &shost->starved_list);
	spin_unlock_irq(shost->host_lock);
out_dec:
	scsi_dec_host_busy(shost);
	return 0;
}

/*
 * Busy state exporting function for request stacking drivers.
 *
 * For efficiency, no lock is taken to check the busy state of
 * shost/starget/sdev, since the returned value is not guaranteed and
 * may be changed after request stacking drivers call the function,
 * regardless of taking lock or not.
 *
 * When scsi can't dispatch I/Os anymore and needs to kill I/Os scsi
 * needs to return 'not busy'. Otherwise, request stacking drivers
 * may hold requests forever.
 */
static int scsi_lld_busy(struct request_queue *q)
{
	struct scsi_device *sdev = q->queuedata;
	struct Scsi_Host *shost;

	if (blk_queue_dying(q))
		return 0;

	shost = sdev->host;

	/*
	 * Ignore host/starget busy state.
	 * Since block layer does not have a concept of fairness across
	 * multiple queues, congestion of host/starget needs to be handled
	 * in SCSI layer.
	 */
	if (scsi_host_in_recovery(shost) || scsi_device_is_busy(sdev))
		return 1;

	return 0;
}

/*
 * Kill a request for a dead device
 */
static void scsi_kill_request(struct request *req, struct request_queue *q)
{
	struct scsi_cmnd *cmd = blk_mq_rq_to_pdu(req);
	struct scsi_device *sdev;
	struct scsi_target *starget;
	struct Scsi_Host *shost;

	blk_start_request(req);

	scmd_printk(KERN_INFO, cmd, "killing request\n");

	sdev = cmd->device;
	starget = scsi_target(sdev);
	shost = sdev->host;
	scsi_init_cmd_errh(cmd);
	cmd->result = DID_NO_CONNECT << 16;
	atomic_inc(&cmd->device->iorequest_cnt);

	/*
	 * SCSI request completion path will do scsi_device_unbusy(),
	 * bump busy counts.  To bump the counters, we need to dance
	 * with the locks as normal issue path does.
	 */
	atomic_inc(&sdev->device_busy);
	atomic_inc(&shost->host_busy);
	if (starget->can_queue > 0)
		atomic_inc(&starget->target_busy);

	blk_complete_request(req);
}

static void scsi_softirq_done(struct request *rq)
{
	struct scsi_cmnd *cmd = blk_mq_rq_to_pdu(rq);
	unsigned long wait_for = (cmd->allowed + 1) * rq->timeout;
	int disposition;

	INIT_LIST_HEAD(&cmd->eh_entry);

	atomic_inc(&cmd->device->iodone_cnt);
	if (cmd->result)
		atomic_inc(&cmd->device->ioerr_cnt);

	disposition = scsi_decide_disposition(cmd);
	if (disposition != SUCCESS &&
	    time_before(cmd->jiffies_at_alloc + wait_for, jiffies)) {
		sdev_printk(KERN_ERR, cmd->device,
			    "timing out command, waited %lus\n",
			    wait_for/HZ);
		disposition = SUCCESS;
	}

	scsi_log_completion(cmd, disposition);

	switch (disposition) {
		case SUCCESS:
			scsi_finish_command(cmd);
			break;
		case NEEDS_RETRY:
			scsi_queue_insert(cmd, SCSI_MLQUEUE_EH_RETRY);
			break;
		case ADD_TO_MLQUEUE:
			scsi_queue_insert(cmd, SCSI_MLQUEUE_DEVICE_BUSY);
			break;
		default:
			scsi_eh_scmd_add(cmd);
			break;
	}
}

/**
 * scsi_dispatch_command - Dispatch a command to the low-level driver.
 * @cmd: command block we are dispatching.
 *
 * Return: nonzero return request was rejected and device's queue needs to be
 * plugged.
 */
static int scsi_dispatch_cmd(struct scsi_cmnd *cmd)
{
	struct Scsi_Host *host = cmd->device->host;
	int rtn = 0;

	atomic_inc(&cmd->device->iorequest_cnt);

	/* check if the device is still usable */
	if (unlikely(cmd->device->sdev_state == SDEV_DEL)) {
		/* in SDEV_DEL we error all commands. DID_NO_CONNECT
		 * returns an immediate error upwards, and signals
		 * that the device is no longer present */
		cmd->result = DID_NO_CONNECT << 16;
		goto done;
	}

	/* Check to see if the scsi lld made this device blocked. */
	if (unlikely(scsi_device_blocked(cmd->device))) {
		/*
		 * in blocked state, the command is just put back on
		 * the device queue.  The suspend state has already
		 * blocked the queue so future requests should not
		 * occur until the device transitions out of the
		 * suspend state.
		 */
		SCSI_LOG_MLQUEUE(3, scmd_printk(KERN_INFO, cmd,
			"queuecommand : device blocked\n"));
		return SCSI_MLQUEUE_DEVICE_BUSY;
	}

	/* Store the LUN value in cmnd, if needed. */
	if (cmd->device->lun_in_cdb)
		cmd->cmnd[1] = (cmd->cmnd[1] & 0x1f) |
			       (cmd->device->lun << 5 & 0xe0);

	scsi_log_send(cmd);

	/*
	 * Before we queue this command, check if the command
	 * length exceeds what the host adapter can handle.
	 */
	if (cmd->cmd_len > cmd->device->host->max_cmd_len) {
		SCSI_LOG_MLQUEUE(3, scmd_printk(KERN_INFO, cmd,
			       "queuecommand : command too long. "
			       "cdb_size=%d host->max_cmd_len=%d\n",
			       cmd->cmd_len, cmd->device->host->max_cmd_len));
		cmd->result = (DID_ABORT << 16);
		goto done;
	}

	if (unlikely(host->shost_state == SHOST_DEL)) {
		cmd->result = (DID_NO_CONNECT << 16);
		goto done;

	}

	trace_scsi_dispatch_cmd_start(cmd);
	rtn = host->hostt->queuecommand(host, cmd);
	if (rtn) {
		trace_scsi_dispatch_cmd_error(cmd, rtn);
		if (rtn != SCSI_MLQUEUE_DEVICE_BUSY &&
		    rtn != SCSI_MLQUEUE_TARGET_BUSY)
			rtn = SCSI_MLQUEUE_HOST_BUSY;

		SCSI_LOG_MLQUEUE(3, scmd_printk(KERN_INFO, cmd,
			"queuecommand : request rejected\n"));
	}

	return rtn;
 done:
	cmd->scsi_done(cmd);
	return 0;
}

/**
 * scsi_done - Invoke completion on finished SCSI command.
 * @cmd: The SCSI Command for which a low-level device driver (LLDD) gives
 * ownership back to SCSI Core -- i.e. the LLDD has finished with it.
 *
 * Description: This function is the mid-level's (SCSI Core) interrupt routine,
 * which regains ownership of the SCSI command (de facto) from a LLDD, and
 * calls blk_complete_request() for further processing.
 *
 * This function is interrupt context safe.
 */
static void scsi_done(struct scsi_cmnd *cmd)
{
	trace_scsi_dispatch_cmd_done(cmd);
	blk_complete_request(cmd->request);
}

/*
 * Function:    scsi_request_fn()
 *
 * Purpose:     Main strategy routine for SCSI.
 *
 * Arguments:   q       - Pointer to actual queue.
 *
 * Returns:     Nothing
 *
 * Lock status: request queue lock assumed to be held when called.
 *
 * Note: See sd_zbc.c sd_zbc_write_lock_zone() for write order
 * protection for ZBC disks.
 */
static void scsi_request_fn(struct request_queue *q)
	__releases(q->queue_lock)
	__acquires(q->queue_lock)
{
	struct scsi_device *sdev = q->queuedata;
	struct Scsi_Host *shost;
	struct scsi_cmnd *cmd;
	struct request *req;

	/*
	 * To start with, we keep looping until the queue is empty, or until
	 * the host is no longer able to accept any more requests.
	 */
	shost = sdev->host;
	for (;;) {
		int rtn;
		/*
		 * get next queueable request.  We do this early to make sure
		 * that the request is fully prepared even if we cannot
		 * accept it.
		 */
		req = blk_peek_request(q);
		if (!req)
			break;

		if (unlikely(!scsi_device_online(sdev))) {
			sdev_printk(KERN_ERR, sdev,
				    "rejecting I/O to offline device\n");
			scsi_kill_request(req, q);
			continue;
		}

		if (!scsi_dev_queue_ready(q, sdev))
			break;

		/*
		 * Remove the request from the request list.
		 */
		if (!(blk_queue_tagged(q) && !blk_queue_start_tag(q, req)))
			blk_start_request(req);

		spin_unlock_irq(q->queue_lock);
		cmd = blk_mq_rq_to_pdu(req);
		if (cmd != req->special) {
			printk(KERN_CRIT "impossible request in %s.\n"
					 "please mail a stack trace to "
					 "linux-scsi@vger.kernel.org\n",
					 __func__);
			blk_dump_rq_flags(req, "foo");
			BUG();
		}

		/*
		 * We hit this when the driver is using a host wide
		 * tag map. For device level tag maps the queue_depth check
		 * in the device ready fn would prevent us from trying
		 * to allocate a tag. Since the map is a shared host resource
		 * we add the dev to the starved list so it eventually gets
		 * a run when a tag is freed.
		 */
		if (blk_queue_tagged(q) && !(req->rq_flags & RQF_QUEUED)) {
			spin_lock_irq(shost->host_lock);
			if (list_empty(&sdev->starved_entry))
				list_add_tail(&sdev->starved_entry,
					      &shost->starved_list);
			spin_unlock_irq(shost->host_lock);
			goto not_ready;
		}

		if (!scsi_target_queue_ready(shost, sdev))
			goto not_ready;

		if (!scsi_host_queue_ready(q, shost, sdev))
			goto host_not_ready;
	
		if (sdev->simple_tags)
			cmd->flags |= SCMD_TAGGED;
		else
			cmd->flags &= ~SCMD_TAGGED;

		/*
		 * Finally, initialize any error handling parameters, and set up
		 * the timers for timeouts.
		 */
		scsi_init_cmd_errh(cmd);

		/*
		 * Dispatch the command to the low-level driver.
		 */
		cmd->scsi_done = scsi_done;
		rtn = scsi_dispatch_cmd(cmd);
		if (rtn) {
			scsi_queue_insert(cmd, rtn);
			spin_lock_irq(q->queue_lock);
			goto out_delay;
		}
		spin_lock_irq(q->queue_lock);
	}

	return;

 host_not_ready:
	if (scsi_target(sdev)->can_queue > 0)
		atomic_dec(&scsi_target(sdev)->target_busy);
 not_ready:
	/*
	 * lock q, handle tag, requeue req, and decrement device_busy. We
	 * must return with queue_lock held.
	 *
	 * Decrementing device_busy without checking it is OK, as all such
	 * cases (host limits or settings) should run the queue at some
	 * later time.
	 */
	spin_lock_irq(q->queue_lock);
	blk_requeue_request(q, req);
	atomic_dec(&sdev->device_busy);
out_delay:
	if (!atomic_read(&sdev->device_busy) && !scsi_device_blocked(sdev))
		blk_delay_queue(q, SCSI_QUEUE_DELAY);
}

static inline blk_status_t prep_to_mq(int ret)
{
	switch (ret) {
	case BLKPREP_OK:
		return BLK_STS_OK;
	case BLKPREP_DEFER:
		return BLK_STS_RESOURCE;
	default:
		return BLK_STS_IOERR;
	}
}

/* Size in bytes of the sg-list stored in the scsi-mq command-private data. */
static unsigned int scsi_mq_inline_sgl_size(struct Scsi_Host *shost)
{
	return min_t(unsigned int, shost->sg_tablesize, SCSI_INLINE_SG_CNT) *
		sizeof(struct scatterlist);
}

static int scsi_mq_prep_fn(struct request *req)
{
	struct scsi_cmnd *cmd = blk_mq_rq_to_pdu(req);
	struct scsi_device *sdev = req->q->queuedata;
	struct Scsi_Host *shost = sdev->host;
	struct scatterlist *sg;

	scsi_init_command(sdev, cmd);

	req->special = cmd;

	cmd->request = req;

	cmd->tag = req->tag;
	cmd->prot_op = SCSI_PROT_NORMAL;

	sg = (void *)cmd + sizeof(struct scsi_cmnd) + shost->hostt->cmd_size;
	cmd->sdb.table.sgl = sg;

	if (scsi_host_get_prot(shost)) {
		memset(cmd->prot_sdb, 0, sizeof(struct scsi_data_buffer));

		cmd->prot_sdb->table.sgl =
			(struct scatterlist *)(cmd->prot_sdb + 1);
	}

	if (blk_bidi_rq(req)) {
		struct request *next_rq = req->next_rq;
		struct scsi_data_buffer *bidi_sdb = blk_mq_rq_to_pdu(next_rq);

		memset(bidi_sdb, 0, sizeof(struct scsi_data_buffer));
		bidi_sdb->table.sgl =
			(struct scatterlist *)(bidi_sdb + 1);

		next_rq->special = bidi_sdb;
	}

	blk_mq_start_request(req);

	return scsi_setup_cmnd(sdev, req);
}

static void scsi_mq_done(struct scsi_cmnd *cmd)
{
	trace_scsi_dispatch_cmd_done(cmd);
	blk_mq_complete_request(cmd->request);
}

static void scsi_mq_put_budget(struct blk_mq_hw_ctx *hctx)
{
	struct request_queue *q = hctx->queue;
	struct scsi_device *sdev = q->queuedata;

	atomic_dec(&sdev->device_busy);
	put_device(&sdev->sdev_gendev);
}

static bool scsi_mq_get_budget(struct blk_mq_hw_ctx *hctx)
{
	struct request_queue *q = hctx->queue;
	struct scsi_device *sdev = q->queuedata;

	if (!get_device(&sdev->sdev_gendev))
		goto out;
	if (!scsi_dev_queue_ready(q, sdev))
		goto out_put_device;

	return true;

out_put_device:
	put_device(&sdev->sdev_gendev);
out:
	if (atomic_read(&sdev->device_busy) == 0 && !scsi_device_blocked(sdev))
		blk_mq_delay_run_hw_queue(hctx, SCSI_QUEUE_DELAY);
	return false;
}

static blk_status_t scsi_queue_rq(struct blk_mq_hw_ctx *hctx,
			 const struct blk_mq_queue_data *bd)
{
	struct request *req = bd->rq;
	struct request_queue *q = req->q;
	struct scsi_device *sdev = q->queuedata;
	struct Scsi_Host *shost = sdev->host;
	struct scsi_cmnd *cmd = blk_mq_rq_to_pdu(req);
	blk_status_t ret;
	int reason;

	ret = prep_to_mq(scsi_prep_state_check(sdev, req));
	if (ret != BLK_STS_OK)
		goto out_put_budget;

	ret = BLK_STS_RESOURCE;
	if (!scsi_target_queue_ready(shost, sdev))
		goto out_put_budget;
	if (!scsi_host_queue_ready(q, shost, sdev))
		goto out_dec_target_busy;

	if (!(req->rq_flags & RQF_DONTPREP)) {
		ret = prep_to_mq(scsi_mq_prep_fn(req));
		if (ret != BLK_STS_OK)
			goto out_dec_host_busy;
		req->rq_flags |= RQF_DONTPREP;
	} else {
		blk_mq_start_request(req);
	}

	if (sdev->simple_tags)
		cmd->flags |= SCMD_TAGGED;
	else
		cmd->flags &= ~SCMD_TAGGED;

	scsi_init_cmd_errh(cmd);
	cmd->scsi_done = scsi_mq_done;

	reason = scsi_dispatch_cmd(cmd);
	if (reason) {
		scsi_set_blocked(cmd, reason);
		ret = BLK_STS_RESOURCE;
		goto out_dec_host_busy;
	}

	return BLK_STS_OK;

out_dec_host_busy:
	scsi_dec_host_busy(shost);
out_dec_target_busy:
	if (scsi_target(sdev)->can_queue > 0)
		atomic_dec(&scsi_target(sdev)->target_busy);
out_put_budget:
	scsi_mq_put_budget(hctx);
	switch (ret) {
	case BLK_STS_OK:
		break;
	case BLK_STS_RESOURCE:
		if (atomic_read(&sdev->device_busy) ||
		    scsi_device_blocked(sdev))
			ret = BLK_STS_DEV_RESOURCE;
		break;
	default:
		if (unlikely(!scsi_device_online(sdev)))
			scsi_req(req)->result = DID_NO_CONNECT << 16;
		else
			scsi_req(req)->result = DID_ERROR << 16;
		/*
		 * Make sure to release all allocated resources when
		 * we hit an error, as we will never see this command
		 * again.
		 */
		if (req->rq_flags & RQF_DONTPREP)
			scsi_mq_uninit_cmd(cmd);
		break;
	}
	return ret;
}

static enum blk_eh_timer_return scsi_timeout(struct request *req,
		bool reserved)
{
	if (reserved)
		return BLK_EH_RESET_TIMER;
	return scsi_times_out(req);
}

static int scsi_mq_init_request(struct blk_mq_tag_set *set, struct request *rq,
				unsigned int hctx_idx, unsigned int numa_node)
{
	struct Scsi_Host *shost = set->driver_data;
	const bool unchecked_isa_dma = shost->unchecked_isa_dma;
	struct scsi_cmnd *cmd = blk_mq_rq_to_pdu(rq);
	struct scatterlist *sg;

	if (unchecked_isa_dma)
		cmd->flags |= SCMD_UNCHECKED_ISA_DMA;
	cmd->sense_buffer = scsi_alloc_sense_buffer(unchecked_isa_dma,
						    GFP_KERNEL, numa_node);
	if (!cmd->sense_buffer)
		return -ENOMEM;
	cmd->req.sense = cmd->sense_buffer;

	if (scsi_host_get_prot(shost)) {
		sg = (void *)cmd + sizeof(struct scsi_cmnd) +
			shost->hostt->cmd_size;
		cmd->prot_sdb = (void *)sg + scsi_mq_inline_sgl_size(shost);
	}

	return 0;
}

static void scsi_mq_exit_request(struct blk_mq_tag_set *set, struct request *rq,
				 unsigned int hctx_idx)
{
	struct scsi_cmnd *cmd = blk_mq_rq_to_pdu(rq);

	scsi_free_sense_buffer(cmd->flags & SCMD_UNCHECKED_ISA_DMA,
			       cmd->sense_buffer);
}

static int scsi_map_queues(struct blk_mq_tag_set *set)
{
	struct Scsi_Host *shost = container_of(set, struct Scsi_Host, tag_set);

	if (shost->hostt->map_queues)
		return shost->hostt->map_queues(shost);
	return blk_mq_map_queues(set);
}

void __scsi_init_queue(struct Scsi_Host *shost, struct request_queue *q)
{
	struct device *dev = shost->dma_dev;

	/*
	 * this limit is imposed by hardware restrictions
	 */
	blk_queue_max_segments(q, min_t(unsigned short, shost->sg_tablesize,
					SG_MAX_SEGMENTS));

	if (scsi_host_prot_dma(shost)) {
		shost->sg_prot_tablesize =
			min_not_zero(shost->sg_prot_tablesize,
				     (unsigned short)SCSI_MAX_PROT_SG_SEGMENTS);
		BUG_ON(shost->sg_prot_tablesize < shost->sg_tablesize);
		blk_queue_max_integrity_segments(q, shost->sg_prot_tablesize);
	}

	blk_queue_max_hw_sectors(q, shost->max_sectors);
	if (shost->unchecked_isa_dma)
		blk_queue_bounce_limit(q, BLK_BOUNCE_ISA);
	blk_queue_segment_boundary(q, shost->dma_boundary);
	dma_set_seg_boundary(dev, shost->dma_boundary);

	blk_queue_max_segment_size(q, dma_get_max_seg_size(dev));

	if (!shost->use_clustering)
		q->limits.cluster = 0;

	/*
	 * Set a reasonable default alignment:  The larger of 32-byte (dword),
	 * which is a common minimum for HBAs, and the minimum DMA alignment,
	 * which is set by the platform.
	 *
	 * Devices that require a bigger alignment can increase it later.
	 */
	blk_queue_dma_alignment(q, max(4, dma_get_cache_alignment()) - 1);
}
EXPORT_SYMBOL_GPL(__scsi_init_queue);

static int scsi_old_init_rq(struct request_queue *q, struct request *rq,
			    gfp_t gfp)
{
	struct Scsi_Host *shost = q->rq_alloc_data;
	const bool unchecked_isa_dma = shost->unchecked_isa_dma;
	struct scsi_cmnd *cmd = blk_mq_rq_to_pdu(rq);

	memset(cmd, 0, sizeof(*cmd));

	if (unchecked_isa_dma)
		cmd->flags |= SCMD_UNCHECKED_ISA_DMA;
	cmd->sense_buffer = scsi_alloc_sense_buffer(unchecked_isa_dma, gfp,
						    NUMA_NO_NODE);
	if (!cmd->sense_buffer)
		goto fail;
	cmd->req.sense = cmd->sense_buffer;

	if (scsi_host_get_prot(shost) >= SHOST_DIX_TYPE0_PROTECTION) {
		cmd->prot_sdb = kmem_cache_zalloc(scsi_sdb_cache, gfp);
		if (!cmd->prot_sdb)
			goto fail_free_sense;
	}

	return 0;

fail_free_sense:
	scsi_free_sense_buffer(unchecked_isa_dma, cmd->sense_buffer);
fail:
	return -ENOMEM;
}

static void scsi_old_exit_rq(struct request_queue *q, struct request *rq)
{
	struct scsi_cmnd *cmd = blk_mq_rq_to_pdu(rq);

	if (cmd->prot_sdb)
		kmem_cache_free(scsi_sdb_cache, cmd->prot_sdb);
	scsi_free_sense_buffer(cmd->flags & SCMD_UNCHECKED_ISA_DMA,
			       cmd->sense_buffer);
}

struct request_queue *scsi_old_alloc_queue(struct scsi_device *sdev)
{
	struct Scsi_Host *shost = sdev->host;
	struct request_queue *q;

	q = blk_alloc_queue_node(GFP_KERNEL, NUMA_NO_NODE, NULL);
	if (!q)
		return NULL;
	q->cmd_size = sizeof(struct scsi_cmnd) + shost->hostt->cmd_size;
	q->rq_alloc_data = shost;
	q->request_fn = scsi_request_fn;
	q->init_rq_fn = scsi_old_init_rq;
	q->exit_rq_fn = scsi_old_exit_rq;
	q->initialize_rq_fn = scsi_initialize_rq;

	if (blk_init_allocated_queue(q) < 0) {
		blk_cleanup_queue(q);
		return NULL;
	}

	__scsi_init_queue(shost, q);
	blk_queue_flag_set(QUEUE_FLAG_SCSI_PASSTHROUGH, q);
	blk_queue_prep_rq(q, scsi_prep_fn);
	blk_queue_unprep_rq(q, scsi_unprep_fn);
	blk_queue_softirq_done(q, scsi_softirq_done);
	blk_queue_rq_timed_out(q, scsi_times_out);
	blk_queue_lld_busy(q, scsi_lld_busy);
	return q;
}

static const struct blk_mq_ops scsi_mq_ops = {
	.get_budget	= scsi_mq_get_budget,
	.put_budget	= scsi_mq_put_budget,
	.queue_rq	= scsi_queue_rq,
	.complete	= scsi_softirq_done,
	.timeout	= scsi_timeout,
#ifdef CONFIG_BLK_DEBUG_FS
	.show_rq	= scsi_show_rq,
#endif
	.init_request	= scsi_mq_init_request,
	.exit_request	= scsi_mq_exit_request,
	.initialize_rq_fn = scsi_initialize_rq,
	.map_queues	= scsi_map_queues,
};

struct request_queue *scsi_mq_alloc_queue(struct scsi_device *sdev)
{
	sdev->request_queue = blk_mq_init_queue(&sdev->host->tag_set);
	if (IS_ERR(sdev->request_queue))
		return NULL;

	sdev->request_queue->queuedata = sdev;
	__scsi_init_queue(sdev->host, sdev->request_queue);
	blk_queue_flag_set(QUEUE_FLAG_SCSI_PASSTHROUGH, sdev->request_queue);
	return sdev->request_queue;
}

int scsi_mq_setup_tags(struct Scsi_Host *shost)
{
	unsigned int cmd_size, sgl_size;

	sgl_size = max_t(unsigned int, sizeof(struct scatterlist),
				scsi_mq_inline_sgl_size(shost));
	cmd_size = sizeof(struct scsi_cmnd) + shost->hostt->cmd_size + sgl_size;
	if (scsi_host_get_prot(shost))
		cmd_size += sizeof(struct scsi_data_buffer) + sgl_size;

	memset(&shost->tag_set, 0, sizeof(shost->tag_set));
	shost->tag_set.ops = &scsi_mq_ops;
	shost->tag_set.nr_hw_queues = shost->nr_hw_queues ? : 1;
	shost->tag_set.queue_depth = shost->can_queue;
	shost->tag_set.cmd_size = cmd_size;
	shost->tag_set.numa_node = NUMA_NO_NODE;
	shost->tag_set.flags = BLK_MQ_F_SHOULD_MERGE | BLK_MQ_F_SG_MERGE;
	shost->tag_set.flags |=
		BLK_ALLOC_POLICY_TO_MQ_FLAG(shost->hostt->tag_alloc_policy);
	shost->tag_set.driver_data = shost;

	return blk_mq_alloc_tag_set(&shost->tag_set);
}

void scsi_mq_destroy_tags(struct Scsi_Host *shost)
{
	blk_mq_free_tag_set(&shost->tag_set);
}

/**
 * scsi_device_from_queue - return sdev associated with a request_queue
 * @q: The request queue to return the sdev from
 *
 * Return the sdev associated with a request queue or NULL if the
 * request_queue does not reference a SCSI device.
 */
struct scsi_device *scsi_device_from_queue(struct request_queue *q)
{
	struct scsi_device *sdev = NULL;

	if (q->mq_ops) {
		if (q->mq_ops == &scsi_mq_ops)
			sdev = q->queuedata;
	} else if (q->request_fn == scsi_request_fn)
		sdev = q->queuedata;
	if (!sdev || !get_device(&sdev->sdev_gendev))
		sdev = NULL;

	return sdev;
}
EXPORT_SYMBOL_GPL(scsi_device_from_queue);

/*
 * Function:    scsi_block_requests()
 *
 * Purpose:     Utility function used by low-level drivers to prevent further
 *		commands from being queued to the device.
 *
 * Arguments:   shost       - Host in question
 *
 * Returns:     Nothing
 *
 * Lock status: No locks are assumed held.
 *
 * Notes:       There is no timer nor any other means by which the requests
 *		get unblocked other than the low-level driver calling
 *		scsi_unblock_requests().
 */
void scsi_block_requests(struct Scsi_Host *shost)
{
	shost->host_self_blocked = 1;
}
EXPORT_SYMBOL(scsi_block_requests);

/*
 * Function:    scsi_unblock_requests()
 *
 * Purpose:     Utility function used by low-level drivers to allow further
 *		commands from being queued to the device.
 *
 * Arguments:   shost       - Host in question
 *
 * Returns:     Nothing
 *
 * Lock status: No locks are assumed held.
 *
 * Notes:       There is no timer nor any other means by which the requests
 *		get unblocked other than the low-level driver calling
 *		scsi_unblock_requests().
 *
 *		This is done as an API function so that changes to the
 *		internals of the scsi mid-layer won't require wholesale
 *		changes to drivers that use this feature.
 */
void scsi_unblock_requests(struct Scsi_Host *shost)
{
	shost->host_self_blocked = 0;
	scsi_run_host_queues(shost);
}
EXPORT_SYMBOL(scsi_unblock_requests);

int __init scsi_init_queue(void)
{
	scsi_sdb_cache = kmem_cache_create("scsi_data_buffer",
					   sizeof(struct scsi_data_buffer),
					   0, 0, NULL);
	if (!scsi_sdb_cache) {
		printk(KERN_ERR "SCSI: can't init scsi sdb cache\n");
		return -ENOMEM;
	}

	return 0;
}

void scsi_exit_queue(void)
{
	kmem_cache_destroy(scsi_sense_cache);
	kmem_cache_destroy(scsi_sense_isadma_cache);
	kmem_cache_destroy(scsi_sdb_cache);
}

/**
 *	scsi_mode_select - issue a mode select
 *	@sdev:	SCSI device to be queried
 *	@pf:	Page format bit (1 == standard, 0 == vendor specific)
 *	@sp:	Save page bit (0 == don't save, 1 == save)
 *	@modepage: mode page being requested
 *	@buffer: request buffer (may not be smaller than eight bytes)
 *	@len:	length of request buffer.
 *	@timeout: command timeout
 *	@retries: number of retries before failing
 *	@data: returns a structure abstracting the mode header data
 *	@sshdr: place to put sense data (or NULL if no sense to be collected).
 *		must be SCSI_SENSE_BUFFERSIZE big.
 *
 *	Returns zero if successful; negative error number or scsi
 *	status on error
 *
 */
int
scsi_mode_select(struct scsi_device *sdev, int pf, int sp, int modepage,
		 unsigned char *buffer, int len, int timeout, int retries,
		 struct scsi_mode_data *data, struct scsi_sense_hdr *sshdr)
{
	unsigned char cmd[10];
	unsigned char *real_buffer;
	int ret;

	memset(cmd, 0, sizeof(cmd));
	cmd[1] = (pf ? 0x10 : 0) | (sp ? 0x01 : 0);

	if (sdev->use_10_for_ms) {
		if (len > 65535)
			return -EINVAL;
		real_buffer = kmalloc(8 + len, GFP_KERNEL);
		if (!real_buffer)
			return -ENOMEM;
		memcpy(real_buffer + 8, buffer, len);
		len += 8;
		real_buffer[0] = 0;
		real_buffer[1] = 0;
		real_buffer[2] = data->medium_type;
		real_buffer[3] = data->device_specific;
		real_buffer[4] = data->longlba ? 0x01 : 0;
		real_buffer[5] = 0;
		real_buffer[6] = data->block_descriptor_length >> 8;
		real_buffer[7] = data->block_descriptor_length;

		cmd[0] = MODE_SELECT_10;
		cmd[7] = len >> 8;
		cmd[8] = len;
	} else {
		if (len > 255 || data->block_descriptor_length > 255 ||
		    data->longlba)
			return -EINVAL;

		real_buffer = kmalloc(4 + len, GFP_KERNEL);
		if (!real_buffer)
			return -ENOMEM;
		memcpy(real_buffer + 4, buffer, len);
		len += 4;
		real_buffer[0] = 0;
		real_buffer[1] = data->medium_type;
		real_buffer[2] = data->device_specific;
		real_buffer[3] = data->block_descriptor_length;
		

		cmd[0] = MODE_SELECT;
		cmd[4] = len;
	}

	ret = scsi_execute_req(sdev, cmd, DMA_TO_DEVICE, real_buffer, len,
			       sshdr, timeout, retries, NULL);
	kfree(real_buffer);
	return ret;
}
EXPORT_SYMBOL_GPL(scsi_mode_select);

/**
 *	scsi_mode_sense - issue a mode sense, falling back from 10 to six bytes if necessary.
 *	@sdev:	SCSI device to be queried
 *	@dbd:	set if mode sense will allow block descriptors to be returned
 *	@modepage: mode page being requested
 *	@buffer: request buffer (may not be smaller than eight bytes)
 *	@len:	length of request buffer.
 *	@timeout: command timeout
 *	@retries: number of retries before failing
 *	@data: returns a structure abstracting the mode header data
 *	@sshdr: place to put sense data (or NULL if no sense to be collected).
 *		must be SCSI_SENSE_BUFFERSIZE big.
 *
 *	Returns zero if unsuccessful, or the header offset (either 4
 *	or 8 depending on whether a six or ten byte command was
 *	issued) if successful.
 */
int
scsi_mode_sense(struct scsi_device *sdev, int dbd, int modepage,
		  unsigned char *buffer, int len, int timeout, int retries,
		  struct scsi_mode_data *data, struct scsi_sense_hdr *sshdr)
{
	unsigned char cmd[12];
	int use_10_for_ms;
	int header_length;
	int result, retry_count = retries;
	struct scsi_sense_hdr my_sshdr;

	memset(data, 0, sizeof(*data));
	memset(&cmd[0], 0, 12);
	cmd[1] = dbd & 0x18;	/* allows DBD and LLBA bits */
	cmd[2] = modepage;

	/* caller might not be interested in sense, but we need it */
	if (!sshdr)
		sshdr = &my_sshdr;

 retry:
	use_10_for_ms = sdev->use_10_for_ms;

	if (use_10_for_ms) {
		if (len < 8)
			len = 8;

		cmd[0] = MODE_SENSE_10;
		cmd[8] = len;
		header_length = 8;
	} else {
		if (len < 4)
			len = 4;

		cmd[0] = MODE_SENSE;
		cmd[4] = len;
		header_length = 4;
	}

	memset(buffer, 0, len);

	result = scsi_execute_req(sdev, cmd, DMA_FROM_DEVICE, buffer, len,
				  sshdr, timeout, retries, NULL);

	/* This code looks awful: what it's doing is making sure an
	 * ILLEGAL REQUEST sense return identifies the actual command
	 * byte as the problem.  MODE_SENSE commands can return
	 * ILLEGAL REQUEST if the code page isn't supported */

	if (use_10_for_ms && !scsi_status_is_good(result) &&
	    (driver_byte(result) & DRIVER_SENSE)) {
		if (scsi_sense_valid(sshdr)) {
			if ((sshdr->sense_key == ILLEGAL_REQUEST) &&
			    (sshdr->asc == 0x20) && (sshdr->ascq == 0)) {
				/* 
				 * Invalid command operation code
				 */
				sdev->use_10_for_ms = 0;
				goto retry;
			}
		}
	}

	if(scsi_status_is_good(result)) {
		if (unlikely(buffer[0] == 0x86 && buffer[1] == 0x0b &&
			     (modepage == 6 || modepage == 8))) {
			/* Initio breakage? */
			header_length = 0;
			data->length = 13;
			data->medium_type = 0;
			data->device_specific = 0;
			data->longlba = 0;
			data->block_descriptor_length = 0;
		} else if(use_10_for_ms) {
			data->length = buffer[0]*256 + buffer[1] + 2;
			data->medium_type = buffer[2];
			data->device_specific = buffer[3];
			data->longlba = buffer[4] & 0x01;
			data->block_descriptor_length = buffer[6]*256
				+ buffer[7];
		} else {
			data->length = buffer[0] + 1;
			data->medium_type = buffer[1];
			data->device_specific = buffer[2];
			data->block_descriptor_length = buffer[3];
		}
		data->header_length = header_length;
	} else if ((status_byte(result) == CHECK_CONDITION) &&
		   scsi_sense_valid(sshdr) &&
		   sshdr->sense_key == UNIT_ATTENTION && retry_count) {
		retry_count--;
		goto retry;
	}

	return result;
}
EXPORT_SYMBOL(scsi_mode_sense);

/**
 *	scsi_test_unit_ready - test if unit is ready
 *	@sdev:	scsi device to change the state of.
 *	@timeout: command timeout
 *	@retries: number of retries before failing
 *	@sshdr: outpout pointer for decoded sense information.
 *
 *	Returns zero if unsuccessful or an error if TUR failed.  For
 *	removable media, UNIT_ATTENTION sets ->changed flag.
 **/
int
scsi_test_unit_ready(struct scsi_device *sdev, int timeout, int retries,
		     struct scsi_sense_hdr *sshdr)
{
	char cmd[] = {
		TEST_UNIT_READY, 0, 0, 0, 0, 0,
	};
	int result;

	/* try to eat the UNIT_ATTENTION if there are enough retries */
	do {
		result = scsi_execute_req(sdev, cmd, DMA_NONE, NULL, 0, sshdr,
					  timeout, 1, NULL);
		if (sdev->removable && scsi_sense_valid(sshdr) &&
		    sshdr->sense_key == UNIT_ATTENTION)
			sdev->changed = 1;
	} while (scsi_sense_valid(sshdr) &&
		 sshdr->sense_key == UNIT_ATTENTION && --retries);

	return result;
}
EXPORT_SYMBOL(scsi_test_unit_ready);

/**
 *	scsi_device_set_state - Take the given device through the device state model.
 *	@sdev:	scsi device to change the state of.
 *	@state:	state to change to.
 *
 *	Returns zero if successful or an error if the requested
 *	transition is illegal.
 */
int
scsi_device_set_state(struct scsi_device *sdev, enum scsi_device_state state)
{
	enum scsi_device_state oldstate = sdev->sdev_state;

	if (state == oldstate)
		return 0;

	switch (state) {
	case SDEV_CREATED:
		switch (oldstate) {
		case SDEV_CREATED_BLOCK:
			break;
		default:
			goto illegal;
		}
		break;
			
	case SDEV_RUNNING:
		switch (oldstate) {
		case SDEV_CREATED:
		case SDEV_OFFLINE:
		case SDEV_TRANSPORT_OFFLINE:
		case SDEV_QUIESCE:
		case SDEV_BLOCK:
			break;
		default:
			goto illegal;
		}
		break;

	case SDEV_QUIESCE:
		switch (oldstate) {
		case SDEV_RUNNING:
		case SDEV_OFFLINE:
		case SDEV_TRANSPORT_OFFLINE:
			break;
		default:
			goto illegal;
		}
		break;

	case SDEV_OFFLINE:
	case SDEV_TRANSPORT_OFFLINE:
		switch (oldstate) {
		case SDEV_CREATED:
		case SDEV_RUNNING:
		case SDEV_QUIESCE:
		case SDEV_BLOCK:
			break;
		default:
			goto illegal;
		}
		break;

	case SDEV_BLOCK:
		switch (oldstate) {
		case SDEV_RUNNING:
		case SDEV_CREATED_BLOCK:
		case SDEV_OFFLINE:
			break;
		default:
			goto illegal;
		}
		break;

	case SDEV_CREATED_BLOCK:
		switch (oldstate) {
		case SDEV_CREATED:
			break;
		default:
			goto illegal;
		}
		break;

	case SDEV_CANCEL:
		switch (oldstate) {
		case SDEV_CREATED:
		case SDEV_RUNNING:
		case SDEV_QUIESCE:
		case SDEV_OFFLINE:
		case SDEV_TRANSPORT_OFFLINE:
			break;
		default:
			goto illegal;
		}
		break;

	case SDEV_DEL:
		switch (oldstate) {
		case SDEV_CREATED:
		case SDEV_RUNNING:
		case SDEV_OFFLINE:
		case SDEV_TRANSPORT_OFFLINE:
		case SDEV_CANCEL:
		case SDEV_BLOCK:
		case SDEV_CREATED_BLOCK:
			break;
		default:
			goto illegal;
		}
		break;

	}
	sdev->offline_already = false;
	sdev->sdev_state = state;
	return 0;

 illegal:
	SCSI_LOG_ERROR_RECOVERY(1,
				sdev_printk(KERN_ERR, sdev,
					    "Illegal state transition %s->%s",
					    scsi_device_state_name(oldstate),
					    scsi_device_state_name(state))
				);
	return -EINVAL;
}
EXPORT_SYMBOL(scsi_device_set_state);

/**
 * 	sdev_evt_emit - emit a single SCSI device uevent
 *	@sdev: associated SCSI device
 *	@evt: event to emit
 *
 *	Send a single uevent (scsi_event) to the associated scsi_device.
 */
static void scsi_evt_emit(struct scsi_device *sdev, struct scsi_event *evt)
{
	int idx = 0;
	char *envp[3];

	switch (evt->evt_type) {
	case SDEV_EVT_MEDIA_CHANGE:
		envp[idx++] = "SDEV_MEDIA_CHANGE=1";
		break;
	case SDEV_EVT_INQUIRY_CHANGE_REPORTED:
		scsi_rescan_device(&sdev->sdev_gendev);
		envp[idx++] = "SDEV_UA=INQUIRY_DATA_HAS_CHANGED";
		break;
	case SDEV_EVT_CAPACITY_CHANGE_REPORTED:
		envp[idx++] = "SDEV_UA=CAPACITY_DATA_HAS_CHANGED";
		break;
	case SDEV_EVT_SOFT_THRESHOLD_REACHED_REPORTED:
	       envp[idx++] = "SDEV_UA=THIN_PROVISIONING_SOFT_THRESHOLD_REACHED";
		break;
	case SDEV_EVT_MODE_PARAMETER_CHANGE_REPORTED:
		envp[idx++] = "SDEV_UA=MODE_PARAMETERS_CHANGED";
		break;
	case SDEV_EVT_LUN_CHANGE_REPORTED:
		envp[idx++] = "SDEV_UA=REPORTED_LUNS_DATA_HAS_CHANGED";
		break;
	case SDEV_EVT_ALUA_STATE_CHANGE_REPORTED:
		envp[idx++] = "SDEV_UA=ASYMMETRIC_ACCESS_STATE_CHANGED";
		break;
	case SDEV_EVT_POWER_ON_RESET_OCCURRED:
		envp[idx++] = "SDEV_UA=POWER_ON_RESET_OCCURRED";
		break;
	default:
		/* do nothing */
		break;
	}

	envp[idx++] = NULL;

	kobject_uevent_env(&sdev->sdev_gendev.kobj, KOBJ_CHANGE, envp);
}

/**
 * 	sdev_evt_thread - send a uevent for each scsi event
 *	@work: work struct for scsi_device
 *
 *	Dispatch queued events to their associated scsi_device kobjects
 *	as uevents.
 */
void scsi_evt_thread(struct work_struct *work)
{
	struct scsi_device *sdev;
	enum scsi_device_event evt_type;
	LIST_HEAD(event_list);

	sdev = container_of(work, struct scsi_device, event_work);

	for (evt_type = SDEV_EVT_FIRST; evt_type <= SDEV_EVT_LAST; evt_type++)
		if (test_and_clear_bit(evt_type, sdev->pending_events))
			sdev_evt_send_simple(sdev, evt_type, GFP_KERNEL);

	while (1) {
		struct scsi_event *evt;
		struct list_head *this, *tmp;
		unsigned long flags;

		spin_lock_irqsave(&sdev->list_lock, flags);
		list_splice_init(&sdev->event_list, &event_list);
		spin_unlock_irqrestore(&sdev->list_lock, flags);

		if (list_empty(&event_list))
			break;

		list_for_each_safe(this, tmp, &event_list) {
			evt = list_entry(this, struct scsi_event, node);
			list_del(&evt->node);
			scsi_evt_emit(sdev, evt);
			kfree(evt);
		}
	}
}

/**
 * 	sdev_evt_send - send asserted event to uevent thread
 *	@sdev: scsi_device event occurred on
 *	@evt: event to send
 *
 *	Assert scsi device event asynchronously.
 */
void sdev_evt_send(struct scsi_device *sdev, struct scsi_event *evt)
{
	unsigned long flags;

#if 0
	/* FIXME: currently this check eliminates all media change events
	 * for polled devices.  Need to update to discriminate between AN
	 * and polled events */
	if (!test_bit(evt->evt_type, sdev->supported_events)) {
		kfree(evt);
		return;
	}
#endif

	spin_lock_irqsave(&sdev->list_lock, flags);
	list_add_tail(&evt->node, &sdev->event_list);
	schedule_work(&sdev->event_work);
	spin_unlock_irqrestore(&sdev->list_lock, flags);
}
EXPORT_SYMBOL_GPL(sdev_evt_send);

/**
 * 	sdev_evt_alloc - allocate a new scsi event
 *	@evt_type: type of event to allocate
 *	@gfpflags: GFP flags for allocation
 *
 *	Allocates and returns a new scsi_event.
 */
struct scsi_event *sdev_evt_alloc(enum scsi_device_event evt_type,
				  gfp_t gfpflags)
{
	struct scsi_event *evt = kzalloc(sizeof(struct scsi_event), gfpflags);
	if (!evt)
		return NULL;

	evt->evt_type = evt_type;
	INIT_LIST_HEAD(&evt->node);

	/* evt_type-specific initialization, if any */
	switch (evt_type) {
	case SDEV_EVT_MEDIA_CHANGE:
	case SDEV_EVT_INQUIRY_CHANGE_REPORTED:
	case SDEV_EVT_CAPACITY_CHANGE_REPORTED:
	case SDEV_EVT_SOFT_THRESHOLD_REACHED_REPORTED:
	case SDEV_EVT_MODE_PARAMETER_CHANGE_REPORTED:
	case SDEV_EVT_LUN_CHANGE_REPORTED:
	case SDEV_EVT_ALUA_STATE_CHANGE_REPORTED:
	case SDEV_EVT_POWER_ON_RESET_OCCURRED:
	default:
		/* do nothing */
		break;
	}

	return evt;
}
EXPORT_SYMBOL_GPL(sdev_evt_alloc);

/**
 * 	sdev_evt_send_simple - send asserted event to uevent thread
 *	@sdev: scsi_device event occurred on
 *	@evt_type: type of event to send
 *	@gfpflags: GFP flags for allocation
 *
 *	Assert scsi device event asynchronously, given an event type.
 */
void sdev_evt_send_simple(struct scsi_device *sdev,
			  enum scsi_device_event evt_type, gfp_t gfpflags)
{
	struct scsi_event *evt = sdev_evt_alloc(evt_type, gfpflags);
	if (!evt) {
		sdev_printk(KERN_ERR, sdev, "event %d eaten due to OOM\n",
			    evt_type);
		return;
	}

	sdev_evt_send(sdev, evt);
}
EXPORT_SYMBOL_GPL(sdev_evt_send_simple);

/**
 * scsi_request_fn_active() - number of kernel threads inside scsi_request_fn()
 * @sdev: SCSI device to count the number of scsi_request_fn() callers for.
 */
static int scsi_request_fn_active(struct scsi_device *sdev)
{
	struct request_queue *q = sdev->request_queue;
	int request_fn_active;

	WARN_ON_ONCE(sdev->host->use_blk_mq);

	spin_lock_irq(q->queue_lock);
	request_fn_active = q->request_fn_active;
	spin_unlock_irq(q->queue_lock);

	return request_fn_active;
}

/**
 * scsi_wait_for_queuecommand() - wait for ongoing queuecommand() calls
 * @sdev: SCSI device pointer.
 *
 * Wait until the ongoing shost->hostt->queuecommand() calls that are
 * invoked from scsi_request_fn() have finished.
 */
static void scsi_wait_for_queuecommand(struct scsi_device *sdev)
{
	WARN_ON_ONCE(sdev->host->use_blk_mq);

	while (scsi_request_fn_active(sdev))
		msleep(20);
}

/**
 *	scsi_device_quiesce - Block user issued commands.
 *	@sdev:	scsi device to quiesce.
 *
 *	This works by trying to transition to the SDEV_QUIESCE state
 *	(which must be a legal transition).  When the device is in this
 *	state, only special requests will be accepted, all others will
 *	be deferred.  Since special requests may also be requeued requests,
 *	a successful return doesn't guarantee the device will be 
 *	totally quiescent.
 *
 *	Must be called with user context, may sleep.
 *
 *	Returns zero if unsuccessful or an error if not.
 */
int
scsi_device_quiesce(struct scsi_device *sdev)
{
	struct request_queue *q = sdev->request_queue;
	int err;

	/*
	 * It is allowed to call scsi_device_quiesce() multiple times from
	 * the same context but concurrent scsi_device_quiesce() calls are
	 * not allowed.
	 */
	WARN_ON_ONCE(sdev->quiesced_by && sdev->quiesced_by != current);

	blk_set_preempt_only(q);

	blk_mq_freeze_queue(q);
	/*
	 * Ensure that the effect of blk_set_preempt_only() will be visible
	 * for percpu_ref_tryget() callers that occur after the queue
	 * unfreeze even if the queue was already frozen before this function
	 * was called. See also https://lwn.net/Articles/573497/.
	 */
	synchronize_rcu();
	blk_mq_unfreeze_queue(q);

	mutex_lock(&sdev->state_mutex);
	err = scsi_device_set_state(sdev, SDEV_QUIESCE);
	if (err == 0)
		sdev->quiesced_by = current;
	else
		blk_clear_preempt_only(q);
	mutex_unlock(&sdev->state_mutex);

	return err;
}
EXPORT_SYMBOL(scsi_device_quiesce);

/**
 *	scsi_device_resume - Restart user issued commands to a quiesced device.
 *	@sdev:	scsi device to resume.
 *
 *	Moves the device from quiesced back to running and restarts the
 *	queues.
 *
 *	Must be called with user context, may sleep.
 */
void scsi_device_resume(struct scsi_device *sdev)
{
	/* check if the device state was mutated prior to resume, and if
	 * so assume the state is being managed elsewhere (for example
	 * device deleted during suspend)
	 */
	mutex_lock(&sdev->state_mutex);
	WARN_ON_ONCE(!sdev->quiesced_by);
	sdev->quiesced_by = NULL;
	blk_clear_preempt_only(sdev->request_queue);
	if (sdev->sdev_state == SDEV_QUIESCE)
		scsi_device_set_state(sdev, SDEV_RUNNING);
	mutex_unlock(&sdev->state_mutex);
}
EXPORT_SYMBOL(scsi_device_resume);

static void
device_quiesce_fn(struct scsi_device *sdev, void *data)
{
	scsi_device_quiesce(sdev);
}

void
scsi_target_quiesce(struct scsi_target *starget)
{
	starget_for_each_device(starget, NULL, device_quiesce_fn);
}
EXPORT_SYMBOL(scsi_target_quiesce);

static void
device_resume_fn(struct scsi_device *sdev, void *data)
{
	scsi_device_resume(sdev);
}

void
scsi_target_resume(struct scsi_target *starget)
{
	starget_for_each_device(starget, NULL, device_resume_fn);
}
EXPORT_SYMBOL(scsi_target_resume);

/**
 * scsi_internal_device_block_nowait - try to transition to the SDEV_BLOCK state
 * @sdev: device to block
 *
 * Pause SCSI command processing on the specified device. Does not sleep.
 *
 * Returns zero if successful or a negative error code upon failure.
 *
 * Notes:
 * This routine transitions the device to the SDEV_BLOCK state (which must be
 * a legal transition). When the device is in this state, command processing
 * is paused until the device leaves the SDEV_BLOCK state. See also
 * scsi_internal_device_unblock_nowait().
 */
int scsi_internal_device_block_nowait(struct scsi_device *sdev)
{
	struct request_queue *q = sdev->request_queue;
	unsigned long flags;
	int err = 0;

	err = scsi_device_set_state(sdev, SDEV_BLOCK);
	if (err) {
		err = scsi_device_set_state(sdev, SDEV_CREATED_BLOCK);

		if (err)
			return err;
	}

	/* 
	 * The device has transitioned to SDEV_BLOCK.  Stop the
	 * block layer from calling the midlayer with this device's
	 * request queue. 
	 */
	if (q->mq_ops) {
		blk_mq_quiesce_queue_nowait(q);
	} else {
		spin_lock_irqsave(q->queue_lock, flags);
		blk_stop_queue(q);
		spin_unlock_irqrestore(q->queue_lock, flags);
	}

	return 0;
}
EXPORT_SYMBOL_GPL(scsi_internal_device_block_nowait);

/**
 * scsi_internal_device_block - try to transition to the SDEV_BLOCK state
 * @sdev: device to block
 *
 * Pause SCSI command processing on the specified device and wait until all
 * ongoing scsi_request_fn() / scsi_queue_rq() calls have finished. May sleep.
 *
 * Returns zero if successful or a negative error code upon failure.
 *
 * Note:
 * This routine transitions the device to the SDEV_BLOCK state (which must be
 * a legal transition). When the device is in this state, command processing
 * is paused until the device leaves the SDEV_BLOCK state. See also
 * scsi_internal_device_unblock().
 *
 * To do: avoid that scsi_send_eh_cmnd() calls queuecommand() after
 * scsi_internal_device_block() has blocked a SCSI device and also
 * remove the rport mutex lock and unlock calls from srp_queuecommand().
 */
static int scsi_internal_device_block(struct scsi_device *sdev)
{
	struct request_queue *q = sdev->request_queue;
	int err;

	mutex_lock(&sdev->state_mutex);
	err = scsi_internal_device_block_nowait(sdev);
	if (err == 0) {
		if (q->mq_ops)
			blk_mq_quiesce_queue(q);
		else
			scsi_wait_for_queuecommand(sdev);
	}
	mutex_unlock(&sdev->state_mutex);

	return err;
}
 
void scsi_start_queue(struct scsi_device *sdev)
{
	struct request_queue *q = sdev->request_queue;
	unsigned long flags;

	if (q->mq_ops) {
		blk_mq_unquiesce_queue(q);
	} else {
		spin_lock_irqsave(q->queue_lock, flags);
		blk_start_queue(q);
		spin_unlock_irqrestore(q->queue_lock, flags);
	}
}

/**
 * scsi_internal_device_unblock_nowait - resume a device after a block request
 * @sdev:	device to resume
 * @new_state:	state to set the device to after unblocking
 *
 * Restart the device queue for a previously suspended SCSI device. Does not
 * sleep.
 *
 * Returns zero if successful or a negative error code upon failure.
 *
 * Notes:
 * This routine transitions the device to the SDEV_RUNNING state or to one of
 * the offline states (which must be a legal transition) allowing the midlayer
 * to goose the queue for this device.
 */
int scsi_internal_device_unblock_nowait(struct scsi_device *sdev,
					enum scsi_device_state new_state)
{
	/*
	 * Try to transition the scsi device to SDEV_RUNNING or one of the
	 * offlined states and goose the device queue if successful.
	 */
	switch (sdev->sdev_state) {
	case SDEV_BLOCK:
	case SDEV_TRANSPORT_OFFLINE:
		sdev->sdev_state = new_state;
		break;
	case SDEV_CREATED_BLOCK:
		if (new_state == SDEV_TRANSPORT_OFFLINE ||
		    new_state == SDEV_OFFLINE)
			sdev->sdev_state = new_state;
		else
			sdev->sdev_state = SDEV_CREATED;
		break;
	case SDEV_CANCEL:
	case SDEV_OFFLINE:
		break;
	default:
		return -EINVAL;
	}
	scsi_start_queue(sdev);

	return 0;
}
EXPORT_SYMBOL_GPL(scsi_internal_device_unblock_nowait);

/**
 * scsi_internal_device_unblock - resume a device after a block request
 * @sdev:	device to resume
 * @new_state:	state to set the device to after unblocking
 *
 * Restart the device queue for a previously suspended SCSI device. May sleep.
 *
 * Returns zero if successful or a negative error code upon failure.
 *
 * Notes:
 * This routine transitions the device to the SDEV_RUNNING state or to one of
 * the offline states (which must be a legal transition) allowing the midlayer
 * to goose the queue for this device.
 */
static int scsi_internal_device_unblock(struct scsi_device *sdev,
					enum scsi_device_state new_state)
{
	int ret;

	mutex_lock(&sdev->state_mutex);
	ret = scsi_internal_device_unblock_nowait(sdev, new_state);
	mutex_unlock(&sdev->state_mutex);

	return ret;
}

static void
device_block(struct scsi_device *sdev, void *data)
{
	scsi_internal_device_block(sdev);
}

static int
target_block(struct device *dev, void *data)
{
	if (scsi_is_target_device(dev))
		starget_for_each_device(to_scsi_target(dev), NULL,
					device_block);
	return 0;
}

void
scsi_target_block(struct device *dev)
{
	if (scsi_is_target_device(dev))
		starget_for_each_device(to_scsi_target(dev), NULL,
					device_block);
	else
		device_for_each_child(dev, NULL, target_block);
}
EXPORT_SYMBOL_GPL(scsi_target_block);

static void
device_unblock(struct scsi_device *sdev, void *data)
{
	scsi_internal_device_unblock(sdev, *(enum scsi_device_state *)data);
}

static int
target_unblock(struct device *dev, void *data)
{
	if (scsi_is_target_device(dev))
		starget_for_each_device(to_scsi_target(dev), data,
					device_unblock);
	return 0;
}

void
scsi_target_unblock(struct device *dev, enum scsi_device_state new_state)
{
	if (scsi_is_target_device(dev))
		starget_for_each_device(to_scsi_target(dev), &new_state,
					device_unblock);
	else
		device_for_each_child(dev, &new_state, target_unblock);
}
EXPORT_SYMBOL_GPL(scsi_target_unblock);

/**
 * scsi_kmap_atomic_sg - find and atomically map an sg-elemnt
 * @sgl:	scatter-gather list
 * @sg_count:	number of segments in sg
 * @offset:	offset in bytes into sg, on return offset into the mapped area
 * @len:	bytes to map, on return number of bytes mapped
 *
 * Returns virtual address of the start of the mapped page
 */
void *scsi_kmap_atomic_sg(struct scatterlist *sgl, int sg_count,
			  size_t *offset, size_t *len)
{
	int i;
	size_t sg_len = 0, len_complete = 0;
	struct scatterlist *sg;
	struct page *page;

	WARN_ON(!irqs_disabled());

	for_each_sg(sgl, sg, sg_count, i) {
		len_complete = sg_len; /* Complete sg-entries */
		sg_len += sg->length;
		if (sg_len > *offset)
			break;
	}

	if (unlikely(i == sg_count)) {
		printk(KERN_ERR "%s: Bytes in sg: %zu, requested offset %zu, "
			"elements %d\n",
		       __func__, sg_len, *offset, sg_count);
		WARN_ON(1);
		return NULL;
	}

	/* Offset starting from the beginning of first page in this sg-entry */
	*offset = *offset - len_complete + sg->offset;

	/* Assumption: contiguous pages can be accessed as "page + i" */
	page = nth_page(sg_page(sg), (*offset >> PAGE_SHIFT));
	*offset &= ~PAGE_MASK;

	/* Bytes in this sg-entry from *offset to the end of the page */
	sg_len = PAGE_SIZE - *offset;
	if (*len > sg_len)
		*len = sg_len;

	return kmap_atomic(page);
}
EXPORT_SYMBOL(scsi_kmap_atomic_sg);

/**
 * scsi_kunmap_atomic_sg - atomically unmap a virtual address, previously mapped with scsi_kmap_atomic_sg
 * @virt:	virtual address to be unmapped
 */
void scsi_kunmap_atomic_sg(void *virt)
{
	kunmap_atomic(virt);
}
EXPORT_SYMBOL(scsi_kunmap_atomic_sg);

void sdev_disable_disk_events(struct scsi_device *sdev)
{
	atomic_inc(&sdev->disk_events_disable_depth);
}
EXPORT_SYMBOL(sdev_disable_disk_events);

void sdev_enable_disk_events(struct scsi_device *sdev)
{
	if (WARN_ON_ONCE(atomic_read(&sdev->disk_events_disable_depth) <= 0))
		return;
	atomic_dec(&sdev->disk_events_disable_depth);
}
EXPORT_SYMBOL(sdev_enable_disk_events);

/**
 * scsi_vpd_lun_id - return a unique device identification
 * @sdev: SCSI device
 * @id:   buffer for the identification
 * @id_len:  length of the buffer
 *
 * Copies a unique device identification into @id based
 * on the information in the VPD page 0x83 of the device.
 * The string will be formatted as a SCSI name string.
 *
 * Returns the length of the identification or error on failure.
 * If the identifier is longer than the supplied buffer the actual
 * identifier length is returned and the buffer is not zero-padded.
 */
int scsi_vpd_lun_id(struct scsi_device *sdev, char *id, size_t id_len)
{
	u8 cur_id_type = 0xff;
	u8 cur_id_size = 0;
	const unsigned char *d, *cur_id_str;
	const struct scsi_vpd *vpd_pg83;
	int id_size = -EINVAL;

	rcu_read_lock();
	vpd_pg83 = rcu_dereference(sdev->vpd_pg83);
	if (!vpd_pg83) {
		rcu_read_unlock();
		return -ENXIO;
	}

	/*
	 * Look for the correct descriptor.
	 * Order of preference for lun descriptor:
	 * - SCSI name string
	 * - NAA IEEE Registered Extended
	 * - EUI-64 based 16-byte
	 * - EUI-64 based 12-byte
	 * - NAA IEEE Registered
	 * - NAA IEEE Extended
	 * - T10 Vendor ID
	 * as longer descriptors reduce the likelyhood
	 * of identification clashes.
	 */

	/* The id string must be at least 20 bytes + terminating NULL byte */
	if (id_len < 21) {
		rcu_read_unlock();
		return -EINVAL;
	}

	memset(id, 0, id_len);
	d = vpd_pg83->data + 4;
	while (d < vpd_pg83->data + vpd_pg83->len) {
		/* Skip designators not referring to the LUN */
		if ((d[1] & 0x30) != 0x00)
			goto next_desig;

		switch (d[1] & 0xf) {
		case 0x1:
			/* T10 Vendor ID */
			if (cur_id_size > d[3])
				break;
			/* Prefer anything */
			if (cur_id_type > 0x01 && cur_id_type != 0xff)
				break;
			cur_id_size = d[3];
			if (cur_id_size + 4 > id_len)
				cur_id_size = id_len - 4;
			cur_id_str = d + 4;
			cur_id_type = d[1] & 0xf;
			id_size = snprintf(id, id_len, "t10.%*pE",
					   cur_id_size, cur_id_str);
			break;
		case 0x2:
			/* EUI-64 */
			if (cur_id_size > d[3])
				break;
			/* Prefer NAA IEEE Registered Extended */
			if (cur_id_type == 0x3 &&
			    cur_id_size == d[3])
				break;
			cur_id_size = d[3];
			cur_id_str = d + 4;
			cur_id_type = d[1] & 0xf;
			switch (cur_id_size) {
			case 8:
				id_size = snprintf(id, id_len,
						   "eui.%8phN",
						   cur_id_str);
				break;
			case 12:
				id_size = snprintf(id, id_len,
						   "eui.%12phN",
						   cur_id_str);
				break;
			case 16:
				id_size = snprintf(id, id_len,
						   "eui.%16phN",
						   cur_id_str);
				break;
			default:
				cur_id_size = 0;
				break;
			}
			break;
		case 0x3:
			/* NAA */
			if (cur_id_size > d[3])
				break;
			cur_id_size = d[3];
			cur_id_str = d + 4;
			cur_id_type = d[1] & 0xf;
			switch (cur_id_size) {
			case 8:
				id_size = snprintf(id, id_len,
						   "naa.%8phN",
						   cur_id_str);
				break;
			case 16:
				id_size = snprintf(id, id_len,
						   "naa.%16phN",
						   cur_id_str);
				break;
			default:
				cur_id_size = 0;
				break;
			}
			break;
		case 0x8:
			/* SCSI name string */
			if (cur_id_size + 4 > d[3])
				break;
			/* Prefer others for truncated descriptor */
			if (cur_id_size && d[3] > id_len)
				break;
			cur_id_size = id_size = d[3];
			cur_id_str = d + 4;
			cur_id_type = d[1] & 0xf;
			if (cur_id_size >= id_len)
				cur_id_size = id_len - 1;
			memcpy(id, cur_id_str, cur_id_size);
			/* Decrease priority for truncated descriptor */
			if (cur_id_size != id_size)
				cur_id_size = 6;
			break;
		default:
			break;
		}
next_desig:
		d += d[3] + 4;
	}
	rcu_read_unlock();

	return id_size;
}
EXPORT_SYMBOL(scsi_vpd_lun_id);

/*
 * scsi_vpd_tpg_id - return a target port group identifier
 * @sdev: SCSI device
 *
 * Returns the Target Port Group identifier from the information
 * froom VPD page 0x83 of the device.
 *
 * Returns the identifier or error on failure.
 */
int scsi_vpd_tpg_id(struct scsi_device *sdev, int *rel_id)
{
	const unsigned char *d;
	const struct scsi_vpd *vpd_pg83;
	int group_id = -EAGAIN, rel_port = -1;

	rcu_read_lock();
	vpd_pg83 = rcu_dereference(sdev->vpd_pg83);
	if (!vpd_pg83) {
		rcu_read_unlock();
		return -ENXIO;
	}

	d = vpd_pg83->data + 4;
	while (d < vpd_pg83->data + vpd_pg83->len) {
		switch (d[1] & 0xf) {
		case 0x4:
			/* Relative target port */
			rel_port = get_unaligned_be16(&d[6]);
			break;
		case 0x5:
			/* Target port group */
			group_id = get_unaligned_be16(&d[6]);
			break;
		default:
			break;
		}
		d += d[3] + 4;
	}
	rcu_read_unlock();

	if (group_id >= 0 && rel_id && rel_port != -1)
		*rel_id = rel_port;

	return group_id;
}
EXPORT_SYMBOL(scsi_vpd_tpg_id);<|MERGE_RESOLUTION|>--- conflicted
+++ resolved
@@ -1243,21 +1243,12 @@
 	unsigned int flags = cmd->flags & SCMD_PRESERVED_FLAGS;
 	unsigned long jiffies_at_alloc;
 	int retries;
-<<<<<<< HEAD
 
 	if (!blk_rq_is_scsi(rq) && !(flags & SCMD_INITIALIZED)) {
 		flags |= SCMD_INITIALIZED;
 		scsi_initialize_rq(rq);
 	}
 
-=======
-
-	if (!blk_rq_is_scsi(rq) && !(flags & SCMD_INITIALIZED)) {
-		flags |= SCMD_INITIALIZED;
-		scsi_initialize_rq(rq);
-	}
-
->>>>>>> c43a06f1
 	jiffies_at_alloc = cmd->jiffies_at_alloc;
 	retries = cmd->retries;
 	/* zero out the cmd, except for the embedded scsi_request */
