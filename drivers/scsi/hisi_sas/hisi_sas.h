--- conflicted
+++ resolved
@@ -170,11 +170,9 @@
 	enum sas_linkrate	minimum_linkrate;
 	enum sas_linkrate	maximum_linkrate;
 	int enable;
-<<<<<<< HEAD
-=======
+#ifndef __GENKSYMS__
 	u32		code_violation_err_count;
 #endif
->>>>>>> eb43e5b4
 };
 
 struct hisi_sas_port {
@@ -211,17 +209,9 @@
 	enum dev_status dev_status;
 	int device_id;
 	int sata_idx;
-<<<<<<< HEAD
-=======
-#ifndef	__GENKSYMS__
-	enum dev_status dev_status;
-#else
-	u8 dev_status;
-#endif
 #ifndef __GENKSYMS__
 	spinlock_t lock; /* For protecting slots */
 #endif
->>>>>>> eb43e5b4
 };
 
 struct hisi_sas_tmf_task {
