--- conflicted
+++ resolved
@@ -3709,17 +3709,12 @@
 				break;
 			if (ev->type == ISCSI_UEVENT_GET_CHAP && !err)
 				break;
-<<<<<<< HEAD
 			err = iscsi_if_send_reply(portid, nlh->nlmsg_type,
 						  ev, sizeof(*ev));
-=======
-			err = iscsi_if_send_reply(group, nlh->nlmsg_seq,
-				nlh->nlmsg_type, 0, 0, ev, sizeof(*ev));
 			if (err == -EAGAIN && --retries < 0) {
 				printk(KERN_WARNING "Send reply failed, error %d\n", err);
 				break;
 			}
->>>>>>> 24c89c25
 		} while (err < 0 && err != -ECONNREFUSED && err != -ESRCH);
 		skb_pull(skb, rlen);
 	}
