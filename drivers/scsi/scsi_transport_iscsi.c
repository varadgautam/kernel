--- conflicted
+++ resolved
@@ -3711,13 +3711,10 @@
 				break;
 			err = iscsi_if_send_reply(portid, nlh->nlmsg_type,
 						  ev, sizeof(*ev));
-<<<<<<< HEAD
-=======
 			if (err == -EAGAIN && --retries < 0) {
 				printk(KERN_WARNING "Send reply failed, error %d\n", err);
 				break;
 			}
->>>>>>> c9429efc
 		} while (err < 0 && err != -ECONNREFUSED && err != -ESRCH);
 		skb_pull(skb, rlen);
 	}
