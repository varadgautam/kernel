--- conflicted
+++ resolved
@@ -981,11 +981,6 @@
 		sdev->host->hostt->slave_destroy(sdev);
 	transport_destroy_device(dev);
 
-<<<<<<< HEAD
-	/* Freeing the queue signals to block that we're done */
-	blk_cleanup_queue(sdev->request_queue);
-=======
->>>>>>> e287071a
 	put_device(dev);
 }
 
