--- conflicted
+++ resolved
@@ -1790,7 +1790,6 @@
 		blk_queue_update_dma_alignment(sdev->request_queue, 0x7);
 		mr_device_priv_data->is_tm_capable =
 			raid->capability.tmCapable;
-<<<<<<< HEAD
 	}
 }
 
@@ -1832,49 +1831,6 @@
 	}
 }
 
-=======
-	}
-}
-
-static void megasas_set_device_queue_depth(struct scsi_device *sdev)
-{
-	u16				pd_index = 0;
-	int		ret = DCMD_FAILED;
-	struct megasas_instance *instance;
-
-	instance = megasas_lookup_instance(sdev->host->host_no);
-
-	if (sdev->channel < MEGASAS_MAX_PD_CHANNELS) {
-		pd_index = (sdev->channel * MEGASAS_MAX_DEV_PER_CHANNEL) + sdev->id;
-
-		if (instance->pd_info) {
-			mutex_lock(&instance->hba_mutex);
-			ret = megasas_get_pd_info(instance, pd_index);
-			mutex_unlock(&instance->hba_mutex);
-		}
-
-		if (ret != DCMD_SUCCESS)
-			return;
-
-		if (instance->pd_list[pd_index].driveState == MR_PD_STATE_SYSTEM) {
-
-			switch (instance->pd_list[pd_index].interface) {
-			case SAS_PD:
-				scsi_change_queue_depth(sdev, MEGASAS_SAS_QD);
-				break;
-
-			case SATA_PD:
-				scsi_change_queue_depth(sdev, MEGASAS_SATA_QD);
-				break;
-
-			default:
-				scsi_change_queue_depth(sdev, MEGASAS_DEFAULT_PD_QD);
-			}
-		}
-	}
-}
-
->>>>>>> f55532a0
 
 static int megasas_slave_configure(struct scsi_device *sdev)
 {
@@ -4132,9 +4088,6 @@
 
 	switch (ret) {
 	case DCMD_FAILED:
-<<<<<<< HEAD
-		megaraid_sas_kill_hba(instance);
-=======
 		dev_info(&instance->pdev->dev, "MR_DCMD_PD_LIST_QUERY "
 			"failed/not supported by firmware\n");
 
@@ -4142,7 +4095,6 @@
 			megaraid_sas_kill_hba(instance);
 		else
 			instance->pd_list_not_supported = 1;
->>>>>>> f55532a0
 		break;
 	case DCMD_TIMEOUT:
 
@@ -4167,15 +4119,9 @@
 				__func__, __LINE__);
 			break;
 		}
-<<<<<<< HEAD
 
 		break;
 
-=======
-
-		break;
-
->>>>>>> f55532a0
 	case DCMD_SUCCESS:
 		pd_addr = ci->addr;
 
