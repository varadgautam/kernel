--- conflicted
+++ resolved
@@ -295,18 +295,10 @@
 		    scsi_abort_command(scmd) == SUCCESS)
 			return BLK_EH_NOT_HANDLED;
 
-<<<<<<< HEAD
-	set_host_byte(scmd, DID_TIME_OUT);
-
-	if (unlikely(rtn == BLK_EH_NOT_HANDLED &&
-		     !scsi_eh_scmd_add(scmd, SCSI_EH_CANCEL_CMD)))
-		rtn = BLK_EH_HANDLED;
-=======
 		set_host_byte(scmd, DID_TIME_OUT);
 		if (!scsi_eh_scmd_add(scmd, SCSI_EH_CANCEL_CMD))
 			rtn = BLK_EH_HANDLED;
 	}
->>>>>>> 1ebcafff
 
 	return rtn;
 }
