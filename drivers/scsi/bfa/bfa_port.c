/*
 * Copyright (c) 2005-2010 Brocade Communications Systems, Inc.
 * All rights reserved
 * www.brocade.com
 *
 * Linux driver for Brocade Fibre Channel Host Bus Adapter.
 *
 * This program is free software; you can redistribute it and/or modify it
 * under the terms of the GNU General Public License (GPL) Version 2 as
 * published by the Free Software Foundation
 *
 * This program is distributed in the hope that it will be useful, but
 * WITHOUT ANY WARRANTY; without even the implied warranty of
 * MERCHANTABILITY or FITNESS FOR A PARTICULAR PURPOSE.  See the GNU
 * General Public License for more details.
 */

#include "bfa_defs_svc.h"
#include "bfa_port.h"
#include "bfi.h"
#include "bfa_ioc.h"


BFA_TRC_FILE(CNA, PORT);

#define bfa_ioc_portid(__ioc) ((__ioc)->port_id)

static void
bfa_port_stats_swap(struct bfa_port_s *port, union bfa_port_stats_u *stats)
{
	u32    *dip = (u32 *) stats;
	u32    t0, t1;
	int	    i;

	for (i = 0; i < sizeof(union bfa_port_stats_u)/sizeof(u32);
		i += 2) {
		t0 = dip[i];
		t1 = dip[i + 1];
#ifdef __BIGENDIAN
		dip[i] = be32_to_cpu(t0);
		dip[i + 1] = be32_to_cpu(t1);
#else
		dip[i] = be32_to_cpu(t1);
		dip[i + 1] = be32_to_cpu(t0);
#endif
	}
}

/*
 * bfa_port_enable_isr()
 *
 *
 * @param[in] port - Pointer to the port module
 *            status - Return status from the f/w
 *
 * @return void
 */
static void
bfa_port_enable_isr(struct bfa_port_s *port, bfa_status_t status)
{
	bfa_trc(port, status);
	port->endis_pending = BFA_FALSE;
	port->endis_cbfn(port->endis_cbarg, status);
}

/*
 * bfa_port_disable_isr()
 *
 *
 * @param[in] port - Pointer to the port module
 *            status - Return status from the f/w
 *
 * @return void
 */
static void
bfa_port_disable_isr(struct bfa_port_s *port, bfa_status_t status)
{
	bfa_trc(port, status);
	port->endis_pending = BFA_FALSE;
	port->endis_cbfn(port->endis_cbarg, status);
}

/*
 * bfa_port_get_stats_isr()
 *
 *
 * @param[in] port - Pointer to the Port module
 *            status - Return status from the f/w
 *
 * @return void
 */
static void
bfa_port_get_stats_isr(struct bfa_port_s *port, bfa_status_t status)
{
	port->stats_status = status;
	port->stats_busy = BFA_FALSE;

	if (status == BFA_STATUS_OK) {
		struct bfa_timeval_s tv;

		memcpy(port->stats, port->stats_dma.kva,
		       sizeof(union bfa_port_stats_u));
		bfa_port_stats_swap(port, port->stats);

		bfa_os_gettimeofday(&tv);
		port->stats->fc.secs_reset = tv.tv_sec - port->stats_reset_time;
	}

	if (port->stats_cbfn) {
		port->stats_cbfn(port->stats_cbarg, status);
		port->stats_cbfn = NULL;
	}
}

/*
 * bfa_port_clear_stats_isr()
 *
 *
 * @param[in] port - Pointer to the Port module
 *            status - Return status from the f/w
 *
 * @return void
 */
static void
bfa_port_clear_stats_isr(struct bfa_port_s *port, bfa_status_t status)
{
	struct bfa_timeval_s tv;

	port->stats_status = status;
	port->stats_busy   = BFA_FALSE;

<<<<<<< HEAD
	/**
=======
	/*
>>>>>>> c8ddb271
	* re-initialize time stamp for stats reset
	*/
	bfa_os_gettimeofday(&tv);
	port->stats_reset_time = tv.tv_sec;

	if (port->stats_cbfn) {
		port->stats_cbfn(port->stats_cbarg, status);
		port->stats_cbfn = NULL;
	}
}

/*
 * bfa_port_isr()
 *
 *
 * @param[in] Pointer to the Port module data structure.
 *
 * @return void
 */
static void
bfa_port_isr(void *cbarg, struct bfi_mbmsg_s *m)
{
	struct bfa_port_s *port = (struct bfa_port_s *) cbarg;
	union bfi_port_i2h_msg_u *i2hmsg;

	i2hmsg = (union bfi_port_i2h_msg_u *) m;
	bfa_trc(port, m->mh.msg_id);

	switch (m->mh.msg_id) {
	case BFI_PORT_I2H_ENABLE_RSP:
		if (port->endis_pending == BFA_FALSE)
			break;
		bfa_port_enable_isr(port, i2hmsg->enable_rsp.status);
		break;

	case BFI_PORT_I2H_DISABLE_RSP:
		if (port->endis_pending == BFA_FALSE)
			break;
		bfa_port_disable_isr(port, i2hmsg->disable_rsp.status);
		break;

	case BFI_PORT_I2H_GET_STATS_RSP:
		/* Stats busy flag is still set? (may be cmd timed out) */
		if (port->stats_busy == BFA_FALSE)
			break;
		bfa_port_get_stats_isr(port, i2hmsg->getstats_rsp.status);
		break;

	case BFI_PORT_I2H_CLEAR_STATS_RSP:
		if (port->stats_busy == BFA_FALSE)
			break;
		bfa_port_clear_stats_isr(port, i2hmsg->clearstats_rsp.status);
		break;

	default:
		bfa_assert(0);
	}
}

/*
 * bfa_port_meminfo()
 *
 *
 * @param[in] void
 *
 * @return Size of DMA region
 */
u32
bfa_port_meminfo(void)
{
	return BFA_ROUNDUP(sizeof(union bfa_port_stats_u), BFA_DMA_ALIGN_SZ);
}

/*
 * bfa_port_mem_claim()
 *
 *
 * @param[in] port Port module pointer
 *	      dma_kva Kernel Virtual Address of Port DMA Memory
 *	      dma_pa  Physical Address of Port DMA Memory
 *
 * @return void
 */
void
bfa_port_mem_claim(struct bfa_port_s *port, u8 *dma_kva, u64 dma_pa)
{
	port->stats_dma.kva = dma_kva;
	port->stats_dma.pa  = dma_pa;
}

/*
 * bfa_port_enable()
 *
 *   Send the Port enable request to the f/w
 *
 * @param[in] Pointer to the Port module data structure.
 *
 * @return Status
 */
bfa_status_t
bfa_port_enable(struct bfa_port_s *port, bfa_port_endis_cbfn_t cbfn,
		 void *cbarg)
{
	struct bfi_port_generic_req_s *m;

	if (bfa_ioc_is_disabled(port->ioc)) {
		bfa_trc(port, BFA_STATUS_IOC_DISABLED);
		return BFA_STATUS_IOC_DISABLED;
	}

	if (!bfa_ioc_is_operational(port->ioc)) {
		bfa_trc(port, BFA_STATUS_IOC_FAILURE);
		return BFA_STATUS_IOC_FAILURE;
	}

	if (port->endis_pending) {
		bfa_trc(port, BFA_STATUS_DEVBUSY);
		return BFA_STATUS_DEVBUSY;
	}

	m = (struct bfi_port_generic_req_s *) port->endis_mb.msg;

	port->msgtag++;
	port->endis_cbfn    = cbfn;
	port->endis_cbarg   = cbarg;
	port->endis_pending = BFA_TRUE;

	bfi_h2i_set(m->mh, BFI_MC_PORT, BFI_PORT_H2I_ENABLE_REQ,
		    bfa_ioc_portid(port->ioc));
	bfa_ioc_mbox_queue(port->ioc, &port->endis_mb);

	return BFA_STATUS_OK;
}

/*
 * bfa_port_disable()
 *
 *   Send the Port disable request to the f/w
 *
 * @param[in] Pointer to the Port module data structure.
 *
 * @return Status
 */
bfa_status_t
bfa_port_disable(struct bfa_port_s *port, bfa_port_endis_cbfn_t cbfn,
		  void *cbarg)
{
	struct bfi_port_generic_req_s *m;

	if (bfa_ioc_is_disabled(port->ioc)) {
		bfa_trc(port, BFA_STATUS_IOC_DISABLED);
		return BFA_STATUS_IOC_DISABLED;
	}

	if (!bfa_ioc_is_operational(port->ioc)) {
		bfa_trc(port, BFA_STATUS_IOC_FAILURE);
		return BFA_STATUS_IOC_FAILURE;
	}

	if (port->endis_pending) {
		bfa_trc(port, BFA_STATUS_DEVBUSY);
		return BFA_STATUS_DEVBUSY;
	}

	m = (struct bfi_port_generic_req_s *) port->endis_mb.msg;

	port->msgtag++;
	port->endis_cbfn    = cbfn;
	port->endis_cbarg   = cbarg;
	port->endis_pending = BFA_TRUE;

	bfi_h2i_set(m->mh, BFI_MC_PORT, BFI_PORT_H2I_DISABLE_REQ,
		    bfa_ioc_portid(port->ioc));
	bfa_ioc_mbox_queue(port->ioc, &port->endis_mb);

	return BFA_STATUS_OK;
}

/*
 * bfa_port_get_stats()
 *
 *   Send the request to the f/w to fetch Port statistics.
 *
 * @param[in] Pointer to the Port module data structure.
 *
 * @return Status
 */
bfa_status_t
bfa_port_get_stats(struct bfa_port_s *port, union bfa_port_stats_u *stats,
		    bfa_port_stats_cbfn_t cbfn, void *cbarg)
{
	struct bfi_port_get_stats_req_s *m;

	if (!bfa_ioc_is_operational(port->ioc)) {
		bfa_trc(port, BFA_STATUS_IOC_FAILURE);
		return BFA_STATUS_IOC_FAILURE;
	}

	if (port->stats_busy) {
		bfa_trc(port, BFA_STATUS_DEVBUSY);
		return BFA_STATUS_DEVBUSY;
	}

	m = (struct bfi_port_get_stats_req_s *) port->stats_mb.msg;

	port->stats	  = stats;
	port->stats_cbfn  = cbfn;
	port->stats_cbarg = cbarg;
	port->stats_busy  = BFA_TRUE;
	bfa_dma_be_addr_set(m->dma_addr, port->stats_dma.pa);

	bfi_h2i_set(m->mh, BFI_MC_PORT, BFI_PORT_H2I_GET_STATS_REQ,
		    bfa_ioc_portid(port->ioc));
	bfa_ioc_mbox_queue(port->ioc, &port->stats_mb);

	return BFA_STATUS_OK;
}

/*
 * bfa_port_clear_stats()
 *
 *
 * @param[in] Pointer to the Port module data structure.
 *
 * @return Status
 */
bfa_status_t
bfa_port_clear_stats(struct bfa_port_s *port, bfa_port_stats_cbfn_t cbfn,
		      void *cbarg)
{
	struct bfi_port_generic_req_s *m;

	if (!bfa_ioc_is_operational(port->ioc)) {
		bfa_trc(port, BFA_STATUS_IOC_FAILURE);
		return BFA_STATUS_IOC_FAILURE;
	}

	if (port->stats_busy) {
		bfa_trc(port, BFA_STATUS_DEVBUSY);
		return BFA_STATUS_DEVBUSY;
	}

	m = (struct bfi_port_generic_req_s *) port->stats_mb.msg;

	port->stats_cbfn  = cbfn;
	port->stats_cbarg = cbarg;
	port->stats_busy  = BFA_TRUE;

	bfi_h2i_set(m->mh, BFI_MC_PORT, BFI_PORT_H2I_CLEAR_STATS_REQ,
		    bfa_ioc_portid(port->ioc));
	bfa_ioc_mbox_queue(port->ioc, &port->stats_mb);

	return BFA_STATUS_OK;
}

/*
 * bfa_port_hbfail()
 *
 *
 * @param[in] Pointer to the Port module data structure.
 *
 * @return void
 */
void
bfa_port_hbfail(void *arg)
{
	struct bfa_port_s *port = (struct bfa_port_s *) arg;

	/* Fail any pending get_stats/clear_stats requests */
	if (port->stats_busy) {
		if (port->stats_cbfn)
			port->stats_cbfn(port->stats_cbarg, BFA_STATUS_FAILED);
		port->stats_cbfn = NULL;
		port->stats_busy = BFA_FALSE;
	}

	/* Clear any enable/disable is pending */
	if (port->endis_pending) {
		if (port->endis_cbfn)
			port->endis_cbfn(port->endis_cbarg, BFA_STATUS_FAILED);
		port->endis_cbfn = NULL;
		port->endis_pending = BFA_FALSE;
	}
}

/*
 * bfa_port_attach()
 *
 *
 * @param[in] port - Pointer to the Port module data structure
 *            ioc  - Pointer to the ioc module data structure
 *            dev  - Pointer to the device driver module data structure
 *                   The device driver specific mbox ISR functions have
 *                   this pointer as one of the parameters.
 *            trcmod -
 *
 * @return void
 */
void
bfa_port_attach(struct bfa_port_s *port, struct bfa_ioc_s *ioc,
		 void *dev, struct bfa_trc_mod_s *trcmod)
{
	struct bfa_timeval_s tv;

	bfa_assert(port);

	port->dev    = dev;
	port->ioc    = ioc;
	port->trcmod = trcmod;

	port->stats_busy = BFA_FALSE;
	port->endis_pending = BFA_FALSE;
	port->stats_cbfn = NULL;
	port->endis_cbfn = NULL;

	bfa_ioc_mbox_regisr(port->ioc, BFI_MC_PORT, bfa_port_isr, port);
	bfa_ioc_hbfail_init(&port->hbfail, bfa_port_hbfail, port);
	bfa_ioc_hbfail_register(port->ioc, &port->hbfail);

	/*
	 * initialize time stamp for stats reset
	 */
	bfa_os_gettimeofday(&tv);
	port->stats_reset_time = tv.tv_sec;

	bfa_trc(port, 0);
}

/*
 * bfa_port_detach()
 *
 *
 * @param[in] port - Pointer to the Port module data structure
 *
 * @return void
 */
void
bfa_port_detach(struct bfa_port_s *port)
{
	bfa_trc(port, 0);
}<|MERGE_RESOLUTION|>--- conflicted
+++ resolved
@@ -129,11 +129,7 @@
 	port->stats_status = status;
 	port->stats_busy   = BFA_FALSE;
 
-<<<<<<< HEAD
-	/**
-=======
 	/*
->>>>>>> c8ddb271
 	* re-initialize time stamp for stats reset
 	*/
 	bfa_os_gettimeofday(&tv);
