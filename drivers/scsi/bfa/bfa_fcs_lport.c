--- conflicted
+++ resolved
@@ -43,11 +43,11 @@
 static void     bfa_fcs_port_aen_post(struct bfa_fcs_port_s *port,
 				      enum bfa_lport_aen_event event);
 static void     bfa_fcs_port_send_ls_rjt(struct bfa_fcs_port_s *port,
-					 struct fchs_s *rx_fchs, u8 reason_code,
-					 u8 reason_code_expl);
+			struct fchs_s *rx_fchs, u8 reason_code,
+			u8 reason_code_expl);
 static void     bfa_fcs_port_plogi(struct bfa_fcs_port_s *port,
-				struct fchs_s *rx_fchs,
-				   struct fc_logi_s *plogi);
+			struct fchs_s *rx_fchs,
+			struct fc_logi_s *plogi);
 static void     bfa_fcs_port_online_actions(struct bfa_fcs_port_s *port);
 static void     bfa_fcs_port_offline_actions(struct bfa_fcs_port_s *port);
 static void     bfa_fcs_port_unknown_init(struct bfa_fcs_port_s *port);
@@ -55,14 +55,13 @@
 static void     bfa_fcs_port_unknown_offline(struct bfa_fcs_port_s *port);
 static void     bfa_fcs_port_deleted(struct bfa_fcs_port_s *port);
 static void     bfa_fcs_port_echo(struct bfa_fcs_port_s *port,
-					struct fchs_s *rx_fchs,
-				  struct fc_echo_s *echo, u16 len);
+			struct fchs_s *rx_fchs,
+			struct fc_echo_s *echo, u16 len);
 static void     bfa_fcs_port_rnid(struct bfa_fcs_port_s *port,
-					struct fchs_s *rx_fchs,
-				  struct fc_rnid_cmd_s *rnid, u16 len);
+			struct fchs_s *rx_fchs,
+			struct fc_rnid_cmd_s *rnid, u16 len);
 static void     bfa_fs_port_get_gen_topo_data(struct bfa_fcs_port_s *port,
-			struct fc_rnid_general_topology_data_s *
-					      gen_topo_data);
+			struct fc_rnid_general_topology_data_s *gen_topo_data);
 
 static struct {
 	void            (*init) (struct bfa_fcs_port_s *port);
@@ -76,7 +75,7 @@
 			bfa_fcs_port_fab_offline}, {
 	bfa_fcs_port_loop_init, bfa_fcs_port_loop_online,
 			bfa_fcs_port_loop_offline}, {
-	bfa_fcs_port_n2n_init, bfa_fcs_port_n2n_online,
+bfa_fcs_port_n2n_init, bfa_fcs_port_n2n_online,
 			bfa_fcs_port_n2n_offline},};
 
 /**
@@ -115,13 +114,12 @@
 		break;
 
 	default:
-		bfa_sm_fault(port->fcs, event);
-	}
-}
-
-static void
-bfa_fcs_port_sm_init(struct bfa_fcs_port_s *port,
-			enum bfa_fcs_port_event event)
+		bfa_assert(0);
+	}
+}
+
+static void
+bfa_fcs_port_sm_init(struct bfa_fcs_port_s *port, enum bfa_fcs_port_event event)
 {
 	bfa_trc(port->fcs, port->port_cfg.pwwn);
 	bfa_trc(port->fcs, event);
@@ -138,16 +136,16 @@
 		break;
 
 	default:
-		bfa_sm_fault(port->fcs, event);
+		bfa_assert(0);
 	}
 }
 
 static void
 bfa_fcs_port_sm_online(struct bfa_fcs_port_s *port,
-				enum bfa_fcs_port_event event)
+			enum bfa_fcs_port_event event)
 {
 	struct bfa_fcs_rport_s *rport;
-	struct list_head        *qe, *qen;
+	struct list_head *qe, *qen;
 
 	bfa_trc(port->fcs, port->port_cfg.pwwn);
 	bfa_trc(port->fcs, event);
@@ -168,7 +166,7 @@
 		} else {
 			bfa_sm_set_state(port, bfa_fcs_port_sm_deleting);
 			list_for_each_safe(qe, qen, &port->rport_q) {
-				rport = (struct bfa_fcs_rport_s *) qe;
+				rport = (struct bfa_fcs_rport_s *)qe;
 				bfa_fcs_rport_delete(rport);
 			}
 		}
@@ -178,7 +176,7 @@
 		break;
 
 	default:
-		bfa_sm_fault(port->fcs, event);
+		bfa_assert(0);
 	}
 }
 
@@ -187,7 +185,7 @@
 			enum bfa_fcs_port_event event)
 {
 	struct bfa_fcs_rport_s *rport;
-	struct list_head        *qe, *qen;
+	struct list_head *qe, *qen;
 
 	bfa_trc(port->fcs, port->port_cfg.pwwn);
 	bfa_trc(port->fcs, event);
@@ -205,7 +203,7 @@
 		} else {
 			bfa_sm_set_state(port, bfa_fcs_port_sm_deleting);
 			list_for_each_safe(qe, qen, &port->rport_q) {
-				rport = (struct bfa_fcs_rport_s *) qe;
+				rport = (struct bfa_fcs_rport_s *)qe;
 				bfa_fcs_rport_delete(rport);
 			}
 		}
@@ -216,13 +214,13 @@
 		break;
 
 	default:
-		bfa_sm_fault(port->fcs, event);
+		bfa_assert(0);
 	}
 }
 
 static void
 bfa_fcs_port_sm_deleting(struct bfa_fcs_port_s *port,
-			enum bfa_fcs_port_event event)
+			 enum bfa_fcs_port_event event)
 {
 	bfa_trc(port->fcs, port->port_cfg.pwwn);
 	bfa_trc(port->fcs, event);
@@ -236,7 +234,7 @@
 		break;
 
 	default:
-		bfa_sm_fault(port->fcs, event);
+		bfa_assert(0);
 	}
 }
 
@@ -251,26 +249,49 @@
  */
 static void
 bfa_fcs_port_aen_post(struct bfa_fcs_port_s *port,
-			enum bfa_lport_aen_event event)
-{
-	union bfa_aen_data_u  aen_data;
+		      enum bfa_lport_aen_event event)
+{
+	union bfa_aen_data_u aen_data;
 	struct bfa_log_mod_s *logmod = port->fcs->logm;
 	enum bfa_port_role role = port->port_cfg.roles;
-	wwn_t		lpwwn = bfa_fcs_port_get_pwwn(port);
-	char		lpwwn_ptr[BFA_STRING_32];
-	char		*role_str[BFA_PORT_ROLE_FCP_MAX/2 + 1] =
-				{"Initiator", "Target", "IPFC"};
+	wwn_t           lpwwn = bfa_fcs_port_get_pwwn(port);
+	char            lpwwn_ptr[BFA_STRING_32];
+	char           *role_str[BFA_PORT_ROLE_FCP_MAX / 2 + 1] =
+		{ "Initiator", "Target", "IPFC" };
 
 	wwn2str(lpwwn_ptr, lpwwn);
 
 	bfa_assert(role <= BFA_PORT_ROLE_FCP_MAX);
-	bfa_log(logmod, BFA_LOG_CREATE_ID(BFA_AEN_CAT_LPORT, event), lpwwn_ptr,
-			role_str[role/2]);
+
+	switch (event) {
+	case BFA_LPORT_AEN_ONLINE:
+		bfa_log(logmod, BFA_AEN_LPORT_ONLINE, lpwwn_ptr,
+			role_str[role / 2]);
+		break;
+	case BFA_LPORT_AEN_OFFLINE:
+		bfa_log(logmod, BFA_AEN_LPORT_OFFLINE, lpwwn_ptr,
+			role_str[role / 2]);
+		break;
+	case BFA_LPORT_AEN_NEW:
+		bfa_log(logmod, BFA_AEN_LPORT_NEW, lpwwn_ptr,
+			role_str[role / 2]);
+		break;
+	case BFA_LPORT_AEN_DELETE:
+		bfa_log(logmod, BFA_AEN_LPORT_DELETE, lpwwn_ptr,
+			role_str[role / 2]);
+		break;
+	case BFA_LPORT_AEN_DISCONNECT:
+		bfa_log(logmod, BFA_AEN_LPORT_DISCONNECT, lpwwn_ptr,
+			role_str[role / 2]);
+		break;
+	default:
+		break;
+	}
 
 	aen_data.lport.vf_id = port->fabric->vf_id;
 	aen_data.lport.roles = role;
 	aen_data.lport.ppwwn =
-			bfa_fcs_port_get_pwwn(bfa_fcs_get_base_port(port->fcs));
+		bfa_fcs_port_get_pwwn(bfa_fcs_get_base_port(port->fcs));
 	aen_data.lport.lpwwn = lpwwn;
 }
 
@@ -292,13 +313,13 @@
 	if (!fcxp)
 		return;
 
-	len = fc_ls_rjt_build(&fchs, bfa_fcxp_get_reqbuf(fcxp),
-			      rx_fchs->s_id, bfa_fcs_port_get_fcid(port),
-			      rx_fchs->ox_id, reason_code, reason_code_expl);
+	len = fc_ls_rjt_build(&fchs, bfa_fcxp_get_reqbuf(fcxp), rx_fchs->s_id,
+			      bfa_fcs_port_get_fcid(port), rx_fchs->ox_id,
+			      reason_code, reason_code_expl);
 
 	bfa_fcxp_send(fcxp, bfa_rport, port->fabric->vf_id, port->lp_tag,
-			  BFA_FALSE, FC_CLASS_3, len, &fchs, NULL, NULL,
-			  FC_MAX_PDUSZ, 0);
+		      BFA_FALSE, FC_CLASS_3, len, &fchs, NULL, NULL,
+		      FC_MAX_PDUSZ, 0);
 }
 
 /**
@@ -333,19 +354,23 @@
 	}
 
 	/**
-	 * Direct Attach P2P mode : verify address assigned by the r-port.
-	 */
-	if ((!bfa_fcs_fabric_is_switched(port->fabric)) &&
-			(memcmp((void *)&bfa_fcs_port_get_pwwn(port),
-			   (void *)&plogi->port_name, sizeof(wwn_t)) < 0)) {
+* Direct Attach P2P mode : verify address assigned by the r-port.
+	 */
+	if ((!bfa_fcs_fabric_is_switched(port->fabric))
+	    &&
+	    (memcmp
+	     ((void *)&bfa_fcs_port_get_pwwn(port), (void *)&plogi->port_name,
+	      sizeof(wwn_t)) < 0)) {
 		if (BFA_FCS_PID_IS_WKA(rx_fchs->d_id)) {
-			/* Address assigned to us cannot be a WKA */
+			/*
+			 * Address assigned to us cannot be a WKA
+			 */
 			bfa_fcs_port_send_ls_rjt(port, rx_fchs,
 					FC_LS_RJT_RSN_PROTOCOL_ERROR,
 					FC_LS_RJT_EXP_INVALID_NPORT_ID);
 			return;
 		}
-		port->pid  = rx_fchs->d_id;
+		port->pid = rx_fchs->d_id;
 	}
 
 	/**
@@ -354,13 +379,15 @@
 	rport = bfa_fcs_port_get_rport_by_pwwn(port, plogi->port_name);
 	if (rport) {
 		/**
-		 * Direct Attach P2P mode : handle address assigned by the r-port.
+		 * Direct Attach P2P mode: handle address assigned by the rport.
 		 */
-		if ((!bfa_fcs_fabric_is_switched(port->fabric)) &&
-			(memcmp((void *)&bfa_fcs_port_get_pwwn(port),
-			(void *)&plogi->port_name, sizeof(wwn_t)) < 0)) {
-				port->pid  = rx_fchs->d_id;
-				rport->pid = rx_fchs->s_id;
+		if ((!bfa_fcs_fabric_is_switched(port->fabric))
+		    &&
+		    (memcmp
+		     ((void *)&bfa_fcs_port_get_pwwn(port),
+		      (void *)&plogi->port_name, sizeof(wwn_t)) < 0)) {
+			port->pid = rx_fchs->d_id;
+			rport->pid = rx_fchs->s_id;
 		}
 		bfa_fcs_rport_plogi(rport, rx_fchs, plogi);
 		return;
@@ -409,7 +436,7 @@
  */
 static void
 bfa_fcs_port_echo(struct bfa_fcs_port_s *port, struct fchs_s *rx_fchs,
-		struct fc_echo_s *echo, u16 rx_len)
+			struct fc_echo_s *echo, u16 rx_len)
 {
 	struct fchs_s          fchs;
 	struct bfa_fcxp_s *fcxp;
@@ -424,9 +451,8 @@
 	if (!fcxp)
 		return;
 
-	len = fc_ls_acc_build(&fchs, bfa_fcxp_get_reqbuf(fcxp),
-			      rx_fchs->s_id, bfa_fcs_port_get_fcid(port),
-			      rx_fchs->ox_id);
+	len = fc_ls_acc_build(&fchs, bfa_fcxp_get_reqbuf(fcxp), rx_fchs->s_id,
+			      bfa_fcs_port_get_fcid(port), rx_fchs->ox_id);
 
 	/*
 	 * Copy the payload (if any) from the echo frame
@@ -440,8 +466,8 @@
 		       (pyld_len - sizeof(struct fc_echo_s)));
 
 	bfa_fcxp_send(fcxp, bfa_rport, port->fabric->vf_id, port->lp_tag,
-			  BFA_FALSE, FC_CLASS_3, pyld_len, &fchs, NULL, NULL,
-			  FC_MAX_PDUSZ, 0);
+		      BFA_FALSE, FC_CLASS_3, pyld_len, &fchs, NULL, NULL,
+		      FC_MAX_PDUSZ, 0);
 }
 
 /*
@@ -491,14 +517,13 @@
 	common_id_data.port_name = bfa_fcs_port_get_pwwn(port);
 	common_id_data.node_name = bfa_fcs_port_get_nwwn(port);
 
-	len = fc_rnid_acc_build(&fchs, bfa_fcxp_get_reqbuf(fcxp),
-				rx_fchs->s_id, bfa_fcs_port_get_fcid(port),
-				rx_fchs->ox_id, data_format, &common_id_data,
-				&gen_topo_data);
+	len = fc_rnid_acc_build(&fchs, bfa_fcxp_get_reqbuf(fcxp), rx_fchs->s_id,
+				bfa_fcs_port_get_fcid(port), rx_fchs->ox_id,
+				data_format, &common_id_data, &gen_topo_data);
 
 	bfa_fcxp_send(fcxp, bfa_rport, port->fabric->vf_id, port->lp_tag,
-			  BFA_FALSE, FC_CLASS_3, len, &fchs, NULL, NULL,
-			  FC_MAX_PDUSZ, 0);
+		      BFA_FALSE, FC_CLASS_3, len, &fchs, NULL, NULL,
+		      FC_MAX_PDUSZ, 0);
 
 	return;
 }
@@ -508,7 +533,7 @@
  */
 static void
 bfa_fs_port_get_gen_topo_data(struct bfa_fcs_port_s *port,
-	struct fc_rnid_general_topology_data_s *gen_topo_data)
+			struct fc_rnid_general_topology_data_s *gen_topo_data)
 {
 
 	bfa_os_memset(gen_topo_data, 0,
@@ -529,15 +554,14 @@
 
 	bfa_fcs_port_aen_post(port, BFA_LPORT_AEN_ONLINE);
 	bfa_fcb_port_online(port->fcs->bfad, port->port_cfg.roles,
-			    port->fabric->vf_drv,
-			    (port->vport == NULL) ?
-				 NULL : port->vport->vport_drv);
+			port->fabric->vf_drv, (port->vport == NULL) ?
+			NULL : port->vport->vport_drv);
 }
 
 static void
 bfa_fcs_port_offline_actions(struct bfa_fcs_port_s *port)
 {
-	struct list_head        *qe, *qen;
+	struct list_head *qe, *qen;
 	struct bfa_fcs_rport_s *rport;
 
 	bfa_trc(port->fcs, port->fabric->oper_type);
@@ -548,17 +572,12 @@
 		bfa_fcs_port_aen_post(port, BFA_LPORT_AEN_DISCONNECT);
 	else
 		bfa_fcs_port_aen_post(port, BFA_LPORT_AEN_OFFLINE);
-<<<<<<< HEAD
-
-=======
->>>>>>> 92dcffb9
 	bfa_fcb_port_offline(port->fcs->bfad, port->port_cfg.roles,
-			     port->fabric->vf_drv,
-			     (port->vport == NULL) ?
-				 NULL : port->vport->vport_drv);
+			port->fabric->vf_drv,
+			(port->vport == NULL) ? NULL : port->vport->vport_drv);
 
 	list_for_each_safe(qe, qen, &port->rport_q) {
-		rport = (struct bfa_fcs_rport_s *) qe;
+		rport = (struct bfa_fcs_rport_s *)qe;
 		bfa_fcs_rport_offline(rport);
 	}
 }
@@ -586,14 +605,16 @@
 {
 	bfa_fcs_port_aen_post(port, BFA_LPORT_AEN_DELETE);
 
-	/* Base port will be deleted by the OS driver */
+	/*
+	 * Base port will be deleted by the OS driver
+	 */
 	if (port->vport) {
 		bfa_fcb_port_delete(port->fcs->bfad, port->port_cfg.roles,
-				port->fabric->vf_drv,
-				port->vport ? port->vport->vport_drv : NULL);
+			port->fabric->vf_drv,
+			port->vport ? port->vport->vport_drv : NULL);
 		bfa_fcs_vport_delete_comp(port->vport);
 	} else {
-		 bfa_fcs_fabric_port_delete_comp(port->fabric);
+		bfa_fcs_fabric_port_delete_comp(port->fabric);
 	}
 }
 
@@ -625,7 +646,7 @@
  */
 void
 bfa_fcs_port_uf_recv(struct bfa_fcs_port_s *lport, struct fchs_s *fchs,
-				u16 len)
+			u16 len)
 {
 	u32        pid = fchs->s_id;
 	struct bfa_fcs_rport_s *rport = NULL;
@@ -655,7 +676,7 @@
 	 */
 	if ((fchs->type == FC_TYPE_ELS) && (els_cmd->els_code == FC_ELS_ECHO)) {
 		bfa_fcs_port_echo(lport, fchs,
-					(struct fc_echo_s *) els_cmd, len);
+			(struct fc_echo_s *) els_cmd, len);
 		return;
 	}
 
@@ -664,7 +685,7 @@
 	 */
 	if ((fchs->type == FC_TYPE_ELS) && (els_cmd->els_code == FC_ELS_RNID)) {
 		bfa_fcs_port_rnid(lport, fchs,
-					(struct fc_rnid_cmd_s *) els_cmd, len);
+			(struct fc_rnid_cmd_s *) els_cmd, len);
 		return;
 	}
 
@@ -727,10 +748,10 @@
 bfa_fcs_port_get_rport_by_pid(struct bfa_fcs_port_s *port, u32 pid)
 {
 	struct bfa_fcs_rport_s *rport;
-	struct list_head        *qe;
+	struct list_head *qe;
 
 	list_for_each(qe, &port->rport_q) {
-		rport = (struct bfa_fcs_rport_s *) qe;
+		rport = (struct bfa_fcs_rport_s *)qe;
 		if (rport->pid == pid)
 			return rport;
 	}
@@ -746,10 +767,10 @@
 bfa_fcs_port_get_rport_by_pwwn(struct bfa_fcs_port_s *port, wwn_t pwwn)
 {
 	struct bfa_fcs_rport_s *rport;
-	struct list_head        *qe;
+	struct list_head *qe;
 
 	list_for_each(qe, &port->rport_q) {
-		rport = (struct bfa_fcs_rport_s *) qe;
+		rport = (struct bfa_fcs_rport_s *)qe;
 		if (wwn_is_equal(rport->pwwn, pwwn))
 			return rport;
 	}
@@ -765,10 +786,10 @@
 bfa_fcs_port_get_rport_by_nwwn(struct bfa_fcs_port_s *port, wwn_t nwwn)
 {
 	struct bfa_fcs_rport_s *rport;
-	struct list_head        *qe;
+	struct list_head *qe;
 
 	list_for_each(qe, &port->rport_q) {
-		rport = (struct bfa_fcs_rport_s *) qe;
+		rport = (struct bfa_fcs_rport_s *)qe;
 		if (wwn_is_equal(rport->nwwn, nwwn))
 			return rport;
 	}
@@ -782,7 +803,7 @@
  */
 void
 bfa_fcs_port_add_rport(struct bfa_fcs_port_s *port,
-			struct bfa_fcs_rport_s *rport)
+		       struct bfa_fcs_rport_s *rport)
 {
 	list_add_tail(&rport->qe, &port->rport_q);
 	port->num_rports++;
@@ -793,7 +814,7 @@
  */
 void
 bfa_fcs_port_del_rport(struct bfa_fcs_port_s *port,
-			struct bfa_fcs_rport_s *rport)
+		       struct bfa_fcs_rport_s *rport)
 {
 	bfa_assert(bfa_q_is_on_q(&port->rport_q, rport));
 	list_del(&rport->qe);
@@ -852,41 +873,28 @@
 }
 
 /**
-  * Attach time initialization of logical ports.
- */
-void
-bfa_fcs_lport_attach(struct bfa_fcs_port_s *lport, struct bfa_fcs_s *fcs,
-		   u16 vf_id, struct bfa_fcs_vport_s *vport)
+ * Logical port initialization of base or virtual port.
+ * Called by fabric for base port or by vport for virtual ports.
+ */
+void
+bfa_fcs_lport_init(struct bfa_fcs_port_s *lport, struct bfa_fcs_s *fcs,
+		   u16 vf_id, struct bfa_port_cfg_s *port_cfg,
+		   struct bfa_fcs_vport_s *vport)
 {
 	lport->fcs = fcs;
 	lport->fabric = bfa_fcs_vf_lookup(fcs, vf_id);
+	bfa_os_assign(lport->port_cfg, *port_cfg);
 	lport->vport = vport;
 	lport->lp_tag = (vport) ? bfa_lps_get_tag(vport->lps) :
-				  bfa_lps_get_tag(lport->fabric->lps);
+			 bfa_lps_get_tag(lport->fabric->lps);
 
 	INIT_LIST_HEAD(&lport->rport_q);
 	lport->num_rports = 0;
-}
-
-/**
- * Logical port initialization of base or virtual port.
- * Called by fabric for base port or by vport for virtual ports.
- */
-
-void
-bfa_fcs_lport_init(struct bfa_fcs_port_s *lport,
-					struct bfa_port_cfg_s *port_cfg)
-{
-
-	struct bfa_fcs_vport_s *vport = lport->vport;
-
-	bfa_os_assign(lport->port_cfg, *port_cfg);
-
-	lport->bfad_port = bfa_fcb_port_new(lport->fcs->bfad, lport,
-					lport->port_cfg.roles,
-					lport->fabric->vf_drv,
-					vport ? vport->vport_drv : NULL);
-
+
+	lport->bfad_port =
+		bfa_fcb_port_new(fcs->bfad, lport, lport->port_cfg.roles,
+				lport->fabric->vf_drv,
+				vport ? vport->vport_drv : NULL);
 	bfa_fcs_port_aen_post(lport, BFA_LPORT_AEN_NEW);
 
 	bfa_sm_set_state(lport, bfa_fcs_port_sm_uninit);
@@ -901,7 +909,7 @@
 
 void
 bfa_fcs_port_get_attr(struct bfa_fcs_port_s *port,
-			struct bfa_port_attr_s *port_attr)
+		      struct bfa_port_attr_s *port_attr)
 {
 	if (bfa_sm_cmp_state(port, bfa_fcs_port_sm_online))
 		port_attr->pid = port->pid;
@@ -913,24 +921,18 @@
 	if (port->fabric) {
 		port_attr->port_type = bfa_fcs_fabric_port_type(port->fabric);
 		port_attr->loopback = bfa_fcs_fabric_is_loopback(port->fabric);
-		port_attr->authfail =
-				bfa_fcs_fabric_is_auth_failed(port->fabric);
-		port_attr->fabric_name  = bfa_fcs_port_get_fabric_name(port);
+		port_attr->fabric_name = bfa_fcs_port_get_fabric_name(port);
 		memcpy(port_attr->fabric_ip_addr,
-			bfa_fcs_port_get_fabric_ipaddr(port),
-			BFA_FCS_FABRIC_IPADDR_SZ);
-
-		if (port->vport != NULL) {
+		       bfa_fcs_port_get_fabric_ipaddr(port),
+		       BFA_FCS_FABRIC_IPADDR_SZ);
+
+		if (port->vport != NULL)
 			port_attr->port_type = BFA_PPORT_TYPE_VPORT;
-			port_attr->fpma_mac =
-				bfa_lps_get_lp_mac(port->vport->lps);
-		} else
-			port_attr->fpma_mac =
-				bfa_lps_get_lp_mac(port->fabric->lps);
 
 	} else {
 		port_attr->port_type = BFA_PPORT_TYPE_UNKNOWN;
 		port_attr->state = BFA_PORT_UNINIT;
 	}
-}
-
+
+}
+
