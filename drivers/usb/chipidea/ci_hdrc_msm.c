--- conflicted
+++ resolved
@@ -89,8 +89,6 @@
 	switch (event) {
 	case CI_HDRC_CONTROLLER_RESET_EVENT:
 		dev_dbg(dev, "CI_HDRC_CONTROLLER_RESET_EVENT received\n");
-<<<<<<< HEAD
-=======
 
 		hw_phymode_configure(ci);
 		if (msm_ci->secondary_phy) {
@@ -109,7 +107,6 @@
 			return ret;
 		}
 
->>>>>>> f2e5fa84
 		/* use AHB transactor, allow posted data writes */
 		hw_write_id_reg(ci, HS_PHY_AHB_MODE, 0xffffffff, 0x8);
 
@@ -143,14 +140,6 @@
 	return 0;
 }
 
-<<<<<<< HEAD
-static struct ci_hdrc_platform_data ci_hdrc_msm_platdata = {
-	.name			= "ci_hdrc_msm",
-	.capoffset		= DEF_CAPOFFSET,
-	.flags			= CI_HDRC_REGS_SHARED |
-				  CI_HDRC_DISABLE_STREAMING |
-				  CI_HDRC_OVERRIDE_AHB_BURST,
-=======
 static int ci_hdrc_msm_mux_phy(struct ci_hdrc_msm *ci,
 			       struct platform_device *pdev)
 {
@@ -159,7 +148,6 @@
 	struct of_phandle_args args;
 	u32 val;
 	int ret;
->>>>>>> f2e5fa84
 
 	ret = of_parse_phandle_with_fixed_args(dev->of_node, "phy-select", 2, 0,
 					       &args);
