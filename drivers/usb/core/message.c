--- conflicted
+++ resolved
@@ -1175,10 +1175,7 @@
 			dev->actconfig->interface[i] = NULL;
 		}
 		usb_unlocked_disable_lpm(dev);
-<<<<<<< HEAD
-=======
 		usb_disable_ltm(dev);
->>>>>>> e287071a
 		dev->actconfig = NULL;
 		if (dev->state == USB_STATE_CONFIGURED)
 			usb_set_device_state(dev, USB_STATE_ADDRESS);
