--- conflicted
+++ resolved
@@ -3554,7 +3554,6 @@
 {
 	struct xhci_hcd *xhci = hcd_to_xhci(hcd);
 	struct xhci_virt_device *virt_dev;
-	struct device *dev = hcd->self.controller;
 	unsigned long flags;
 	u32 state;
 	int i, ret;
@@ -3566,11 +3565,7 @@
 	 * if no devices remain.
 	 */
 	if (xhci->quirks & XHCI_RESET_ON_RESUME)
-<<<<<<< HEAD
-		pm_runtime_put_noidle(dev);
-=======
 		pm_runtime_put_noidle(hcd->self.controller);
->>>>>>> 10ab4096
 #endif
 
 	ret = xhci_check_args(hcd, udev, NULL, 0, true, __func__);
@@ -3646,7 +3641,6 @@
 int xhci_alloc_dev(struct usb_hcd *hcd, struct usb_device *udev)
 {
 	struct xhci_hcd *xhci = hcd_to_xhci(hcd);
-	struct device *dev = hcd->self.controller;
 	unsigned long flags;
 	int timeleft;
 	int ret;
@@ -3706,11 +3700,7 @@
 	 * suspend if there is a device attached.
 	 */
 	if (xhci->quirks & XHCI_RESET_ON_RESUME)
-<<<<<<< HEAD
-		pm_runtime_get_noresume(dev);
-=======
 		pm_runtime_get_noresume(hcd->self.controller);
->>>>>>> 10ab4096
 #endif
 
 	/* Is this a LS or FS device under a HS hub? */
