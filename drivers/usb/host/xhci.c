// SPDX-License-Identifier: GPL-2.0
/*
 * xHCI host controller driver
 *
 * Copyright (C) 2008 Intel Corp.
 *
 * Author: Sarah Sharp
 * Some code borrowed from the Linux EHCI driver.
 */

#include <linux/pci.h>
#include <linux/irq.h>
#include <linux/log2.h>
#include <linux/module.h>
#include <linux/moduleparam.h>
#include <linux/slab.h>
#include <linux/dmi.h>
#include <linux/dma-mapping.h>

#include "xhci.h"
#include "xhci-trace.h"
#include "xhci-mtk.h"
#include "xhci-debugfs.h"
#include "xhci-dbgcap.h"

#define DRIVER_AUTHOR "Sarah Sharp"
#define DRIVER_DESC "'eXtensible' Host Controller (xHC) Driver"

#define	PORT_WAKE_BITS	(PORT_WKOC_E | PORT_WKDISC_E | PORT_WKCONN_E)

/* Some 0.95 hardware can't handle the chain bit on a Link TRB being cleared */
static int link_quirk;
module_param(link_quirk, int, S_IRUGO | S_IWUSR);
MODULE_PARM_DESC(link_quirk, "Don't clear the chain bit on a link TRB");

static unsigned long long quirks;
module_param(quirks, ullong, S_IRUGO);
MODULE_PARM_DESC(quirks, "Bit flags for quirks to be enabled as default");

/* TODO: copied from ehci-hcd.c - can this be refactored? */
/*
 * xhci_handshake - spin reading hc until handshake completes or fails
 * @ptr: address of hc register to be read
 * @mask: bits to look at in result of read
 * @done: value of those bits when handshake succeeds
 * @usec: timeout in microseconds
 *
 * Returns negative errno, or zero on success
 *
 * Success happens when the "mask" bits have the specified value (hardware
 * handshake done).  There are two failure modes:  "usec" have passed (major
 * hardware flakeout), or the register reads as all-ones (hardware removed).
 */
int xhci_handshake(void __iomem *ptr, u32 mask, u32 done, int usec)
{
	u32	result;

	do {
		result = readl(ptr);
		if (result == ~(u32)0)		/* card removed */
			return -ENODEV;
		result &= mask;
		if (result == done)
			return 0;
		udelay(1);
		usec--;
	} while (usec > 0);
	return -ETIMEDOUT;
}

/*
 * Disable interrupts and begin the xHCI halting process.
 */
void xhci_quiesce(struct xhci_hcd *xhci)
{
	u32 halted;
	u32 cmd;
	u32 mask;

	mask = ~(XHCI_IRQS);
	halted = readl(&xhci->op_regs->status) & STS_HALT;
	if (!halted)
		mask &= ~CMD_RUN;

	cmd = readl(&xhci->op_regs->command);
	cmd &= mask;
	writel(cmd, &xhci->op_regs->command);
}

/*
 * Force HC into halt state.
 *
 * Disable any IRQs and clear the run/stop bit.
 * HC will complete any current and actively pipelined transactions, and
 * should halt within 16 ms of the run/stop bit being cleared.
 * Read HC Halted bit in the status register to see when the HC is finished.
 */
int xhci_halt(struct xhci_hcd *xhci)
{
	int ret;
	xhci_dbg_trace(xhci, trace_xhci_dbg_init, "// Halt the HC");
	xhci_quiesce(xhci);

	ret = xhci_handshake(&xhci->op_regs->status,
			STS_HALT, STS_HALT, XHCI_MAX_HALT_USEC);
	if (ret) {
		xhci_warn(xhci, "Host halt failed, %d\n", ret);
		return ret;
	}
	xhci->xhc_state |= XHCI_STATE_HALTED;
	xhci->cmd_ring_state = CMD_RING_STATE_STOPPED;
	return ret;
}

/*
 * Set the run bit and wait for the host to be running.
 */
int xhci_start(struct xhci_hcd *xhci)
{
	u32 temp;
	int ret;

	temp = readl(&xhci->op_regs->command);
	temp |= (CMD_RUN);
	xhci_dbg_trace(xhci, trace_xhci_dbg_init, "// Turn on HC, cmd = 0x%x.",
			temp);
	writel(temp, &xhci->op_regs->command);

	/*
	 * Wait for the HCHalted Status bit to be 0 to indicate the host is
	 * running.
	 */
	ret = xhci_handshake(&xhci->op_regs->status,
			STS_HALT, 0, XHCI_MAX_HALT_USEC);
	if (ret == -ETIMEDOUT)
		xhci_err(xhci, "Host took too long to start, "
				"waited %u microseconds.\n",
				XHCI_MAX_HALT_USEC);
	if (!ret)
		/* clear state flags. Including dying, halted or removing */
		xhci->xhc_state = 0;

	return ret;
}

/*
 * Reset a halted HC.
 *
 * This resets pipelines, timers, counters, state machines, etc.
 * Transactions will be terminated immediately, and operational registers
 * will be set to their defaults.
 */
int xhci_reset(struct xhci_hcd *xhci)
{
	u32 command;
	u32 state;
	int ret, i;

	state = readl(&xhci->op_regs->status);

	if (state == ~(u32)0) {
		xhci_warn(xhci, "Host not accessible, reset failed.\n");
		return -ENODEV;
	}

	if ((state & STS_HALT) == 0) {
		xhci_warn(xhci, "Host controller not halted, aborting reset.\n");
		return 0;
	}

	xhci_dbg_trace(xhci, trace_xhci_dbg_init, "// Reset the HC");
	command = readl(&xhci->op_regs->command);
	command |= CMD_RESET;
	writel(command, &xhci->op_regs->command);

	/* Existing Intel xHCI controllers require a delay of 1 mS,
	 * after setting the CMD_RESET bit, and before accessing any
	 * HC registers. This allows the HC to complete the
	 * reset operation and be ready for HC register access.
	 * Without this delay, the subsequent HC register access,
	 * may result in a system hang very rarely.
	 */
	if (xhci->quirks & XHCI_INTEL_HOST)
		udelay(1000);

	ret = xhci_handshake(&xhci->op_regs->command,
			CMD_RESET, 0, 10 * 1000 * 1000);
	if (ret)
		return ret;

	if (xhci->quirks & XHCI_ASMEDIA_MODIFY_FLOWCONTROL)
		usb_asmedia_modifyflowcontrol(to_pci_dev(xhci_to_hcd(xhci)->self.controller));

	xhci_dbg_trace(xhci, trace_xhci_dbg_init,
			 "Wait for controller to be ready for doorbell rings");
	/*
	 * xHCI cannot write to any doorbells or operational registers other
	 * than status until the "Controller Not Ready" flag is cleared.
	 */
	ret = xhci_handshake(&xhci->op_regs->status,
			STS_CNR, 0, 10 * 1000 * 1000);

	for (i = 0; i < 2; i++) {
		xhci->bus_state[i].port_c_suspend = 0;
		xhci->bus_state[i].suspended_ports = 0;
		xhci->bus_state[i].resuming_ports = 0;
	}

	return ret;
}

static void xhci_zero_64b_regs(struct xhci_hcd *xhci)
{
	struct device *dev = xhci_to_hcd(xhci)->self.sysdev;
	int err, i;
	u64 val;

	/*
	 * Some Renesas controllers get into a weird state if they are
	 * reset while programmed with 64bit addresses (they will preserve
	 * the top half of the address in internal, non visible
	 * registers). You end up with half the address coming from the
	 * kernel, and the other half coming from the firmware. Also,
	 * changing the programming leads to extra accesses even if the
	 * controller is supposed to be halted. The controller ends up with
	 * a fatal fault, and is then ripe for being properly reset.
	 *
	 * Special care is taken to only apply this if the device is behind
	 * an iommu. Doing anything when there is no iommu is definitely
	 * unsafe...
	 */
	if (!(xhci->quirks & XHCI_ZERO_64B_REGS) || !dev->iommu_group)
		return;

	xhci_info(xhci, "Zeroing 64bit base registers, expecting fault\n");

	/* Clear HSEIE so that faults do not get signaled */
	val = readl(&xhci->op_regs->command);
	val &= ~CMD_HSEIE;
	writel(val, &xhci->op_regs->command);

	/* Clear HSE (aka FATAL) */
	val = readl(&xhci->op_regs->status);
	val |= STS_FATAL;
	writel(val, &xhci->op_regs->status);

	/* Now zero the registers, and brace for impact */
	val = xhci_read_64(xhci, &xhci->op_regs->dcbaa_ptr);
	if (upper_32_bits(val))
		xhci_write_64(xhci, 0, &xhci->op_regs->dcbaa_ptr);
	val = xhci_read_64(xhci, &xhci->op_regs->cmd_ring);
	if (upper_32_bits(val))
		xhci_write_64(xhci, 0, &xhci->op_regs->cmd_ring);

	for (i = 0; i < HCS_MAX_INTRS(xhci->hcs_params1); i++) {
		struct xhci_intr_reg __iomem *ir;

		ir = &xhci->run_regs->ir_set[i];
		val = xhci_read_64(xhci, &ir->erst_base);
		if (upper_32_bits(val))
			xhci_write_64(xhci, 0, &ir->erst_base);
		val= xhci_read_64(xhci, &ir->erst_dequeue);
		if (upper_32_bits(val))
			xhci_write_64(xhci, 0, &ir->erst_dequeue);
	}

	/* Wait for the fault to appear. It will be cleared on reset */
	err = xhci_handshake(&xhci->op_regs->status,
			     STS_FATAL, STS_FATAL,
			     XHCI_MAX_HALT_USEC);
	if (!err)
		xhci_info(xhci, "Fault detected\n");
}

#ifdef CONFIG_USB_PCI
/*
 * Set up MSI
 */
static int xhci_setup_msi(struct xhci_hcd *xhci)
{
	int ret;
	/*
	 * TODO:Check with MSI Soc for sysdev
	 */
	struct pci_dev  *pdev = to_pci_dev(xhci_to_hcd(xhci)->self.controller);

	ret = pci_alloc_irq_vectors(pdev, 1, 1, PCI_IRQ_MSI);
	if (ret < 0) {
		xhci_dbg_trace(xhci, trace_xhci_dbg_init,
				"failed to allocate MSI entry");
		return ret;
	}

	ret = request_irq(pdev->irq, xhci_msi_irq,
				0, "xhci_hcd", xhci_to_hcd(xhci));
	if (ret) {
		xhci_dbg_trace(xhci, trace_xhci_dbg_init,
				"disable MSI interrupt");
		pci_free_irq_vectors(pdev);
	}

	return ret;
}

/*
 * Set up MSI-X
 */
static int xhci_setup_msix(struct xhci_hcd *xhci)
{
	int i, ret = 0;
	struct usb_hcd *hcd = xhci_to_hcd(xhci);
	struct pci_dev *pdev = to_pci_dev(hcd->self.controller);

	/*
	 * calculate number of msi-x vectors supported.
	 * - HCS_MAX_INTRS: the max number of interrupts the host can handle,
	 *   with max number of interrupters based on the xhci HCSPARAMS1.
	 * - num_online_cpus: maximum msi-x vectors per CPUs core.
	 *   Add additional 1 vector to ensure always available interrupt.
	 */
	xhci->msix_count = min(num_online_cpus() + 1,
				HCS_MAX_INTRS(xhci->hcs_params1));

	ret = pci_alloc_irq_vectors(pdev, xhci->msix_count, xhci->msix_count,
			PCI_IRQ_MSIX);
	if (ret < 0) {
		xhci_dbg_trace(xhci, trace_xhci_dbg_init,
				"Failed to enable MSI-X");
		return ret;
	}

	for (i = 0; i < xhci->msix_count; i++) {
		ret = request_irq(pci_irq_vector(pdev, i), xhci_msi_irq, 0,
				"xhci_hcd", xhci_to_hcd(xhci));
		if (ret)
			goto disable_msix;
	}

	hcd->msix_enabled = 1;
	return ret;

disable_msix:
	xhci_dbg_trace(xhci, trace_xhci_dbg_init, "disable MSI-X interrupt");
	while (--i >= 0)
		free_irq(pci_irq_vector(pdev, i), xhci_to_hcd(xhci));
	pci_free_irq_vectors(pdev);
	return ret;
}

/* Free any IRQs and disable MSI-X */
static void xhci_cleanup_msix(struct xhci_hcd *xhci)
{
	struct usb_hcd *hcd = xhci_to_hcd(xhci);
	struct pci_dev *pdev = to_pci_dev(hcd->self.controller);

	if (xhci->quirks & XHCI_PLAT)
		return;

	/* return if using legacy interrupt */
	if (hcd->irq > 0)
		return;

	if (hcd->msix_enabled) {
		int i;

		for (i = 0; i < xhci->msix_count; i++)
			free_irq(pci_irq_vector(pdev, i), xhci_to_hcd(xhci));
	} else {
		free_irq(pci_irq_vector(pdev, 0), xhci_to_hcd(xhci));
	}

	pci_free_irq_vectors(pdev);
	hcd->msix_enabled = 0;
}

static void __maybe_unused xhci_msix_sync_irqs(struct xhci_hcd *xhci)
{
	struct usb_hcd *hcd = xhci_to_hcd(xhci);

	if (hcd->msix_enabled) {
		struct pci_dev *pdev = to_pci_dev(hcd->self.controller);
		int i;

		for (i = 0; i < xhci->msix_count; i++)
			synchronize_irq(pci_irq_vector(pdev, i));
	}
}

static int xhci_try_enable_msi(struct usb_hcd *hcd)
{
	struct xhci_hcd *xhci = hcd_to_xhci(hcd);
	struct pci_dev  *pdev;
	int ret;

	/* The xhci platform device has set up IRQs through usb_add_hcd. */
	if (xhci->quirks & XHCI_PLAT)
		return 0;

	pdev = to_pci_dev(xhci_to_hcd(xhci)->self.controller);
	/*
	 * Some Fresco Logic host controllers advertise MSI, but fail to
	 * generate interrupts.  Don't even try to enable MSI.
	 */
	if (xhci->quirks & XHCI_BROKEN_MSI)
		goto legacy_irq;

	/* unregister the legacy interrupt */
	if (hcd->irq)
		free_irq(hcd->irq, hcd);
	hcd->irq = 0;

	ret = xhci_setup_msix(xhci);
	if (ret)
		/* fall back to msi*/
		ret = xhci_setup_msi(xhci);

	if (!ret) {
		hcd->msi_enabled = 1;
		return 0;
	}

	if (!pdev->irq) {
		xhci_err(xhci, "No msi-x/msi found and no IRQ in BIOS\n");
		return -EINVAL;
	}

 legacy_irq:
	if (!strlen(hcd->irq_descr))
		snprintf(hcd->irq_descr, sizeof(hcd->irq_descr), "%s:usb%d",
			 hcd->driver->description, hcd->self.busnum);

	/* fall back to legacy interrupt*/
	ret = request_irq(pdev->irq, &usb_hcd_irq, IRQF_SHARED,
			hcd->irq_descr, hcd);
	if (ret) {
		xhci_err(xhci, "request interrupt %d failed\n",
				pdev->irq);
		return ret;
	}
	hcd->irq = pdev->irq;
	return 0;
}

#else

static inline int xhci_try_enable_msi(struct usb_hcd *hcd)
{
	return 0;
}

static inline void xhci_cleanup_msix(struct xhci_hcd *xhci)
{
}

static inline void xhci_msix_sync_irqs(struct xhci_hcd *xhci)
{
}

#endif

static void compliance_mode_recovery(struct timer_list *t)
{
	struct xhci_hcd *xhci;
	struct usb_hcd *hcd;
	struct xhci_hub *rhub;
	u32 temp;
	int i;

	xhci = from_timer(xhci, t, comp_mode_recovery_timer);
	rhub = &xhci->usb3_rhub;

	for (i = 0; i < rhub->num_ports; i++) {
		temp = readl(rhub->ports[i]->addr);
		if ((temp & PORT_PLS_MASK) == USB_SS_PORT_LS_COMP_MOD) {
			/*
			 * Compliance Mode Detected. Letting USB Core
			 * handle the Warm Reset
			 */
			xhci_dbg_trace(xhci, trace_xhci_dbg_quirks,
					"Compliance mode detected->port %d",
					i + 1);
			xhci_dbg_trace(xhci, trace_xhci_dbg_quirks,
					"Attempting compliance mode recovery");
			hcd = xhci->shared_hcd;

			if (hcd->state == HC_STATE_SUSPENDED)
				usb_hcd_resume_root_hub(hcd);

			usb_hcd_poll_rh_status(hcd);
		}
	}

	if (xhci->port_status_u0 != ((1 << rhub->num_ports) - 1))
		mod_timer(&xhci->comp_mode_recovery_timer,
			jiffies + msecs_to_jiffies(COMP_MODE_RCVRY_MSECS));
}

/*
 * Quirk to work around issue generated by the SN65LVPE502CP USB3.0 re-driver
 * that causes ports behind that hardware to enter compliance mode sometimes.
 * The quirk creates a timer that polls every 2 seconds the link state of
 * each host controller's port and recovers it by issuing a Warm reset
 * if Compliance mode is detected, otherwise the port will become "dead" (no
 * device connections or disconnections will be detected anymore). Becasue no
 * status event is generated when entering compliance mode (per xhci spec),
 * this quirk is needed on systems that have the failing hardware installed.
 */
static void compliance_mode_recovery_timer_init(struct xhci_hcd *xhci)
{
	xhci->port_status_u0 = 0;
	timer_setup(&xhci->comp_mode_recovery_timer, compliance_mode_recovery,
		    0);
	xhci->comp_mode_recovery_timer.expires = jiffies +
			msecs_to_jiffies(COMP_MODE_RCVRY_MSECS);

	add_timer(&xhci->comp_mode_recovery_timer);
	xhci_dbg_trace(xhci, trace_xhci_dbg_quirks,
			"Compliance mode recovery timer initialized");
}

/*
 * This function identifies the systems that have installed the SN65LVPE502CP
 * USB3.0 re-driver and that need the Compliance Mode Quirk.
 * Systems:
 * Vendor: Hewlett-Packard -> System Models: Z420, Z620 and Z820
 */
static bool xhci_compliance_mode_recovery_timer_quirk_check(void)
{
	const char *dmi_product_name, *dmi_sys_vendor;

	dmi_product_name = dmi_get_system_info(DMI_PRODUCT_NAME);
	dmi_sys_vendor = dmi_get_system_info(DMI_SYS_VENDOR);
	if (!dmi_product_name || !dmi_sys_vendor)
		return false;

	if (!(strstr(dmi_sys_vendor, "Hewlett-Packard")))
		return false;

	if (strstr(dmi_product_name, "Z420") ||
			strstr(dmi_product_name, "Z620") ||
			strstr(dmi_product_name, "Z820") ||
			strstr(dmi_product_name, "Z1 Workstation"))
		return true;

	return false;
}

static int xhci_all_ports_seen_u0(struct xhci_hcd *xhci)
{
	return (xhci->port_status_u0 == ((1 << xhci->usb3_rhub.num_ports) - 1));
}


/*
 * Initialize memory for HCD and xHC (one-time init).
 *
 * Program the PAGESIZE register, initialize the device context array, create
 * device contexts (?), set up a command ring segment (or two?), create event
 * ring (one for now).
 */
static int xhci_init(struct usb_hcd *hcd)
{
	struct xhci_hcd *xhci = hcd_to_xhci(hcd);
	int retval = 0;

	xhci_dbg_trace(xhci, trace_xhci_dbg_init, "xhci_init");
	spin_lock_init(&xhci->lock);
	if (xhci->hci_version == 0x95 && link_quirk) {
		xhci_dbg_trace(xhci, trace_xhci_dbg_quirks,
				"QUIRK: Not clearing Link TRB chain bits.");
		xhci->quirks |= XHCI_LINK_TRB_QUIRK;
	} else {
		xhci_dbg_trace(xhci, trace_xhci_dbg_init,
				"xHCI doesn't need link TRB QUIRK");
	}
	retval = xhci_mem_init(xhci, GFP_KERNEL);
	xhci_dbg_trace(xhci, trace_xhci_dbg_init, "Finished xhci_init");

	/* Initializing Compliance Mode Recovery Data If Needed */
	if (xhci_compliance_mode_recovery_timer_quirk_check()) {
		xhci->quirks |= XHCI_COMP_MODE_QUIRK;
		compliance_mode_recovery_timer_init(xhci);
	}

	return retval;
}

/*-------------------------------------------------------------------------*/


static int xhci_run_finished(struct xhci_hcd *xhci)
{
	if (xhci_start(xhci)) {
		xhci_halt(xhci);
		return -ENODEV;
	}
	xhci->shared_hcd->state = HC_STATE_RUNNING;
	xhci->cmd_ring_state = CMD_RING_STATE_RUNNING;

	if (xhci->quirks & XHCI_NEC_HOST)
		xhci_ring_cmd_db(xhci);

	xhci_dbg_trace(xhci, trace_xhci_dbg_init,
			"Finished xhci_run for USB3 roothub");
	return 0;
}

/*
 * Start the HC after it was halted.
 *
 * This function is called by the USB core when the HC driver is added.
 * Its opposite is xhci_stop().
 *
 * xhci_init() must be called once before this function can be called.
 * Reset the HC, enable device slot contexts, program DCBAAP, and
 * set command ring pointer and event ring pointer.
 *
 * Setup MSI-X vectors and enable interrupts.
 */
int xhci_run(struct usb_hcd *hcd)
{
	u32 temp;
	u64 temp_64;
	int ret;
	struct xhci_hcd *xhci = hcd_to_xhci(hcd);

	/* Start the xHCI host controller running only after the USB 2.0 roothub
	 * is setup.
	 */

	hcd->uses_new_polling = 1;
	if (!usb_hcd_is_primary_hcd(hcd))
		return xhci_run_finished(xhci);

	xhci_dbg_trace(xhci, trace_xhci_dbg_init, "xhci_run");

	ret = xhci_try_enable_msi(hcd);
	if (ret)
		return ret;

	temp_64 = xhci_read_64(xhci, &xhci->ir_set->erst_dequeue);
	temp_64 &= ~ERST_PTR_MASK;
	xhci_dbg_trace(xhci, trace_xhci_dbg_init,
			"ERST deq = 64'h%0lx", (long unsigned int) temp_64);

	xhci_dbg_trace(xhci, trace_xhci_dbg_init,
			"// Set the interrupt modulation register");
	temp = readl(&xhci->ir_set->irq_control);
	temp &= ~ER_IRQ_INTERVAL_MASK;
	temp |= (xhci->imod_interval / 250) & ER_IRQ_INTERVAL_MASK;
	writel(temp, &xhci->ir_set->irq_control);

	/* Set the HCD state before we enable the irqs */
	temp = readl(&xhci->op_regs->command);
	temp |= (CMD_EIE);
	xhci_dbg_trace(xhci, trace_xhci_dbg_init,
			"// Enable interrupts, cmd = 0x%x.", temp);
	writel(temp, &xhci->op_regs->command);

	temp = readl(&xhci->ir_set->irq_pending);
	xhci_dbg_trace(xhci, trace_xhci_dbg_init,
			"// Enabling event ring interrupter %p by writing 0x%x to irq_pending",
			xhci->ir_set, (unsigned int) ER_IRQ_ENABLE(temp));
	writel(ER_IRQ_ENABLE(temp), &xhci->ir_set->irq_pending);

	if (xhci->quirks & XHCI_NEC_HOST) {
		struct xhci_command *command;

		command = xhci_alloc_command(xhci, false, GFP_KERNEL);
		if (!command)
			return -ENOMEM;

		ret = xhci_queue_vendor_command(xhci, command, 0, 0, 0,
				TRB_TYPE(TRB_NEC_GET_FW));
		if (ret)
			xhci_free_command(xhci, command);
	}
	xhci_dbg_trace(xhci, trace_xhci_dbg_init,
			"Finished xhci_run for USB2 roothub");

	xhci_dbc_init(xhci);

	xhci_debugfs_init(xhci);

	return 0;
}
EXPORT_SYMBOL_GPL(xhci_run);

/*
 * Stop xHCI driver.
 *
 * This function is called by the USB core when the HC driver is removed.
 * Its opposite is xhci_run().
 *
 * Disable device contexts, disable IRQs, and quiesce the HC.
 * Reset the HC, finish any completed transactions, and cleanup memory.
 */
static void xhci_stop(struct usb_hcd *hcd)
{
	u32 temp;
	struct xhci_hcd *xhci = hcd_to_xhci(hcd);

	mutex_lock(&xhci->mutex);

	/* Only halt host and free memory after both hcds are removed */
	if (!usb_hcd_is_primary_hcd(hcd)) {
		/* usb core will free this hcd shortly, unset pointer */
		xhci->shared_hcd = NULL;
		mutex_unlock(&xhci->mutex);
		return;
	}

	xhci_dbc_exit(xhci);

	spin_lock_irq(&xhci->lock);
	xhci->xhc_state |= XHCI_STATE_HALTED;
	xhci->cmd_ring_state = CMD_RING_STATE_STOPPED;
	xhci_halt(xhci);
	xhci_reset(xhci);
	spin_unlock_irq(&xhci->lock);

	xhci_cleanup_msix(xhci);

	/* Deleting Compliance Mode Recovery Timer */
	if ((xhci->quirks & XHCI_COMP_MODE_QUIRK) &&
			(!(xhci_all_ports_seen_u0(xhci)))) {
		del_timer_sync(&xhci->comp_mode_recovery_timer);
		xhci_dbg_trace(xhci, trace_xhci_dbg_quirks,
				"%s: compliance mode recovery timer deleted",
				__func__);
	}

	if (xhci->quirks & XHCI_AMD_PLL_FIX)
		usb_amd_dev_put();

	xhci_dbg_trace(xhci, trace_xhci_dbg_init,
			"// Disabling event ring interrupts");
	temp = readl(&xhci->op_regs->status);
	writel((temp & ~0x1fff) | STS_EINT, &xhci->op_regs->status);
	temp = readl(&xhci->ir_set->irq_pending);
	writel(ER_IRQ_DISABLE(temp), &xhci->ir_set->irq_pending);

	xhci_dbg_trace(xhci, trace_xhci_dbg_init, "cleaning up memory");
	xhci_mem_cleanup(xhci);
	xhci_debugfs_exit(xhci);
	xhci_dbg_trace(xhci, trace_xhci_dbg_init,
			"xhci_stop completed - status = %x",
			readl(&xhci->op_regs->status));
	mutex_unlock(&xhci->mutex);
}

/*
 * Shutdown HC (not bus-specific)
 *
 * This is called when the machine is rebooting or halting.  We assume that the
 * machine will be powered off, and the HC's internal state will be reset.
 * Don't bother to free memory.
 *
 * This will only ever be called with the main usb_hcd (the USB3 roothub).
 */
static void xhci_shutdown(struct usb_hcd *hcd)
{
	struct xhci_hcd *xhci = hcd_to_xhci(hcd);

	if (xhci->quirks & XHCI_SPURIOUS_REBOOT)
		usb_disable_xhci_ports(to_pci_dev(hcd->self.sysdev));

	spin_lock_irq(&xhci->lock);
	xhci_halt(xhci);
	/* Workaround for spurious wakeups at shutdown with HSW */
	if (xhci->quirks & XHCI_SPURIOUS_WAKEUP)
		xhci_reset(xhci);
	spin_unlock_irq(&xhci->lock);

	xhci_cleanup_msix(xhci);

	xhci_dbg_trace(xhci, trace_xhci_dbg_init,
			"xhci_shutdown completed - status = %x",
			readl(&xhci->op_regs->status));

	/* Yet another workaround for spurious wakeups at shutdown with HSW */
	if (xhci->quirks & XHCI_SPURIOUS_WAKEUP)
		pci_set_power_state(to_pci_dev(hcd->self.sysdev), PCI_D3hot);
}

#ifdef CONFIG_PM
static void xhci_save_registers(struct xhci_hcd *xhci)
{
	xhci->s3.command = readl(&xhci->op_regs->command);
	xhci->s3.dev_nt = readl(&xhci->op_regs->dev_notification);
	xhci->s3.dcbaa_ptr = xhci_read_64(xhci, &xhci->op_regs->dcbaa_ptr);
	xhci->s3.config_reg = readl(&xhci->op_regs->config_reg);
	xhci->s3.erst_size = readl(&xhci->ir_set->erst_size);
	xhci->s3.erst_base = xhci_read_64(xhci, &xhci->ir_set->erst_base);
	xhci->s3.erst_dequeue = xhci_read_64(xhci, &xhci->ir_set->erst_dequeue);
	xhci->s3.irq_pending = readl(&xhci->ir_set->irq_pending);
	xhci->s3.irq_control = readl(&xhci->ir_set->irq_control);
}

static void xhci_restore_registers(struct xhci_hcd *xhci)
{
	writel(xhci->s3.command, &xhci->op_regs->command);
	writel(xhci->s3.dev_nt, &xhci->op_regs->dev_notification);
	xhci_write_64(xhci, xhci->s3.dcbaa_ptr, &xhci->op_regs->dcbaa_ptr);
	writel(xhci->s3.config_reg, &xhci->op_regs->config_reg);
	writel(xhci->s3.erst_size, &xhci->ir_set->erst_size);
	xhci_write_64(xhci, xhci->s3.erst_base, &xhci->ir_set->erst_base);
	xhci_write_64(xhci, xhci->s3.erst_dequeue, &xhci->ir_set->erst_dequeue);
	writel(xhci->s3.irq_pending, &xhci->ir_set->irq_pending);
	writel(xhci->s3.irq_control, &xhci->ir_set->irq_control);
}

static void xhci_set_cmd_ring_deq(struct xhci_hcd *xhci)
{
	u64	val_64;

	/* step 2: initialize command ring buffer */
	val_64 = xhci_read_64(xhci, &xhci->op_regs->cmd_ring);
	val_64 = (val_64 & (u64) CMD_RING_RSVD_BITS) |
		(xhci_trb_virt_to_dma(xhci->cmd_ring->deq_seg,
				      xhci->cmd_ring->dequeue) &
		 (u64) ~CMD_RING_RSVD_BITS) |
		xhci->cmd_ring->cycle_state;
	xhci_dbg_trace(xhci, trace_xhci_dbg_init,
			"// Setting command ring address to 0x%llx",
			(long unsigned long) val_64);
	xhci_write_64(xhci, val_64, &xhci->op_regs->cmd_ring);
}

/*
 * The whole command ring must be cleared to zero when we suspend the host.
 *
 * The host doesn't save the command ring pointer in the suspend well, so we
 * need to re-program it on resume.  Unfortunately, the pointer must be 64-byte
 * aligned, because of the reserved bits in the command ring dequeue pointer
 * register.  Therefore, we can't just set the dequeue pointer back in the
 * middle of the ring (TRBs are 16-byte aligned).
 */
static void xhci_clear_command_ring(struct xhci_hcd *xhci)
{
	struct xhci_ring *ring;
	struct xhci_segment *seg;

	ring = xhci->cmd_ring;
	seg = ring->deq_seg;
	do {
		memset(seg->trbs, 0,
			sizeof(union xhci_trb) * (TRBS_PER_SEGMENT - 1));
		seg->trbs[TRBS_PER_SEGMENT - 1].link.control &=
			cpu_to_le32(~TRB_CYCLE);
		seg = seg->next;
	} while (seg != ring->deq_seg);

	/* Reset the software enqueue and dequeue pointers */
	ring->deq_seg = ring->first_seg;
	ring->dequeue = ring->first_seg->trbs;
	ring->enq_seg = ring->deq_seg;
	ring->enqueue = ring->dequeue;

	ring->num_trbs_free = ring->num_segs * (TRBS_PER_SEGMENT - 1) - 1;
	/*
	 * Ring is now zeroed, so the HW should look for change of ownership
	 * when the cycle bit is set to 1.
	 */
	ring->cycle_state = 1;

	/*
	 * Reset the hardware dequeue pointer.
	 * Yes, this will need to be re-written after resume, but we're paranoid
	 * and want to make sure the hardware doesn't access bogus memory
	 * because, say, the BIOS or an SMI started the host without changing
	 * the command ring pointers.
	 */
	xhci_set_cmd_ring_deq(xhci);
}

static void xhci_disable_port_wake_on_bits(struct xhci_hcd *xhci)
{
	struct xhci_port **ports;
	int port_index;
	unsigned long flags;
	u32 t1, t2;

	spin_lock_irqsave(&xhci->lock, flags);

	/* disable usb3 ports Wake bits */
	port_index = xhci->usb3_rhub.num_ports;
	ports = xhci->usb3_rhub.ports;
	while (port_index--) {
		t1 = readl(ports[port_index]->addr);
		t1 = xhci_port_state_to_neutral(t1);
		t2 = t1 & ~PORT_WAKE_BITS;
		if (t1 != t2)
			writel(t2, ports[port_index]->addr);
	}

	/* disable usb2 ports Wake bits */
	port_index = xhci->usb2_rhub.num_ports;
	ports = xhci->usb2_rhub.ports;
	while (port_index--) {
		t1 = readl(ports[port_index]->addr);
		t1 = xhci_port_state_to_neutral(t1);
		t2 = t1 & ~PORT_WAKE_BITS;
		if (t1 != t2)
			writel(t2, ports[port_index]->addr);
	}

	spin_unlock_irqrestore(&xhci->lock, flags);
}

static bool xhci_pending_portevent(struct xhci_hcd *xhci)
{
<<<<<<< HEAD
	__le32 __iomem		**port_array;
=======
	struct xhci_port	**ports;
>>>>>>> 22cb595e
	int			port_index;
	u32			status;
	u32			portsc;

	status = readl(&xhci->op_regs->status);
	if (status & STS_EINT)
		return true;
	/*
	 * Checking STS_EINT is not enough as there is a lag between a change
	 * bit being set and the Port Status Change Event that it generated
	 * being written to the Event Ring. See note in xhci 1.1 section 4.19.2.
	 */

<<<<<<< HEAD
	port_index = xhci->num_usb2_ports;
	port_array = xhci->usb2_ports;
	while (port_index--) {
		portsc = readl(port_array[port_index]);
=======
	port_index = xhci->usb2_rhub.num_ports;
	ports = xhci->usb2_rhub.ports;
	while (port_index--) {
		portsc = readl(ports[port_index]->addr);
>>>>>>> 22cb595e
		if (portsc & PORT_CHANGE_MASK ||
		    (portsc & PORT_PLS_MASK) == XDEV_RESUME)
			return true;
	}
<<<<<<< HEAD
	port_index = xhci->num_usb3_ports;
	port_array = xhci->usb3_ports;
	while (port_index--) {
		portsc = readl(port_array[port_index]);
=======
	port_index = xhci->usb3_rhub.num_ports;
	ports = xhci->usb3_rhub.ports;
	while (port_index--) {
		portsc = readl(ports[port_index]->addr);
>>>>>>> 22cb595e
		if (portsc & PORT_CHANGE_MASK ||
		    (portsc & PORT_PLS_MASK) == XDEV_RESUME)
			return true;
	}
	return false;
}

/*
 * Stop HC (not bus-specific)
 *
 * This is called when the machine transition into S3/S4 mode.
 *
 */
int xhci_suspend(struct xhci_hcd *xhci, bool do_wakeup)
{
	int			rc = 0;
	unsigned int		delay = XHCI_MAX_HALT_USEC;
	struct usb_hcd		*hcd = xhci_to_hcd(xhci);
	u32			command;

	if (!hcd->state)
		return 0;

	if (hcd->state != HC_STATE_SUSPENDED ||
			xhci->shared_hcd->state != HC_STATE_SUSPENDED)
		return -EINVAL;

	xhci_dbc_suspend(xhci);

	/* Clear root port wake on bits if wakeup not allowed. */
	if (!do_wakeup)
		xhci_disable_port_wake_on_bits(xhci);

	/* Don't poll the roothubs on bus suspend. */
	xhci_dbg(xhci, "%s: stopping port polling.\n", __func__);
	clear_bit(HCD_FLAG_POLL_RH, &hcd->flags);
	del_timer_sync(&hcd->rh_timer);
	clear_bit(HCD_FLAG_POLL_RH, &xhci->shared_hcd->flags);
	del_timer_sync(&xhci->shared_hcd->rh_timer);

	if (xhci->quirks & XHCI_SUSPEND_DELAY)
		usleep_range(1000, 1500);

	spin_lock_irq(&xhci->lock);
	clear_bit(HCD_FLAG_HW_ACCESSIBLE, &hcd->flags);
	clear_bit(HCD_FLAG_HW_ACCESSIBLE, &xhci->shared_hcd->flags);
	/* step 1: stop endpoint */
	/* skipped assuming that port suspend has done */

	/* step 2: clear Run/Stop bit */
	command = readl(&xhci->op_regs->command);
	command &= ~CMD_RUN;
	writel(command, &xhci->op_regs->command);

	/* Some chips from Fresco Logic need an extraordinary delay */
	delay *= (xhci->quirks & XHCI_SLOW_SUSPEND) ? 10 : 1;

	if (xhci_handshake(&xhci->op_regs->status,
		      STS_HALT, STS_HALT, delay)) {
		xhci_warn(xhci, "WARN: xHC CMD_RUN timeout\n");
		spin_unlock_irq(&xhci->lock);
		return -ETIMEDOUT;
	}
	xhci_clear_command_ring(xhci);

	/* step 3: save registers */
	xhci_save_registers(xhci);

	/* step 4: set CSS flag */
	command = readl(&xhci->op_regs->command);
	command |= CMD_CSS;
	writel(command, &xhci->op_regs->command);
	if (xhci_handshake(&xhci->op_regs->status,
				STS_SAVE, 0, 10 * 1000)) {
		xhci_warn(xhci, "WARN: xHC save state timeout\n");
		spin_unlock_irq(&xhci->lock);
		return -ETIMEDOUT;
	}
	spin_unlock_irq(&xhci->lock);

	/*
	 * Deleting Compliance Mode Recovery Timer because the xHCI Host
	 * is about to be suspended.
	 */
	if ((xhci->quirks & XHCI_COMP_MODE_QUIRK) &&
			(!(xhci_all_ports_seen_u0(xhci)))) {
		del_timer_sync(&xhci->comp_mode_recovery_timer);
		xhci_dbg_trace(xhci, trace_xhci_dbg_quirks,
				"%s: compliance mode recovery timer deleted",
				__func__);
	}

	/* step 5: remove core well power */
	/* synchronize irq when using MSI-X */
	xhci_msix_sync_irqs(xhci);

	return rc;
}
EXPORT_SYMBOL_GPL(xhci_suspend);

/*
 * start xHC (not bus-specific)
 *
 * This is called when the machine transition from S3/S4 mode.
 *
 */
int xhci_resume(struct xhci_hcd *xhci, bool hibernated)
{
	u32			command, temp = 0;
	struct usb_hcd		*hcd = xhci_to_hcd(xhci);
	struct usb_hcd		*secondary_hcd;
	int			retval = 0;
	bool			comp_timer_running = false;

	if (!hcd->state)
		return 0;

	/* Wait a bit if either of the roothubs need to settle from the
	 * transition into bus suspend.
	 */
	if (time_before(jiffies, xhci->bus_state[0].next_statechange) ||
			time_before(jiffies,
				xhci->bus_state[1].next_statechange))
		msleep(100);

	set_bit(HCD_FLAG_HW_ACCESSIBLE, &hcd->flags);
	set_bit(HCD_FLAG_HW_ACCESSIBLE, &xhci->shared_hcd->flags);

	spin_lock_irq(&xhci->lock);
	if (xhci->quirks & XHCI_RESET_ON_RESUME)
		hibernated = true;

	if (!hibernated) {
		/* step 1: restore register */
		xhci_restore_registers(xhci);
		/* step 2: initialize command ring buffer */
		xhci_set_cmd_ring_deq(xhci);
		/* step 3: restore state and start state*/
		/* step 3: set CRS flag */
		command = readl(&xhci->op_regs->command);
		command |= CMD_CRS;
		writel(command, &xhci->op_regs->command);
		/*
		 * Some controllers take up to 55+ ms to complete the controller
		 * restore so setting the timeout to 100ms. Xhci specification
		 * doesn't mention any timeout value.
		 */
		if (xhci_handshake(&xhci->op_regs->status,
			      STS_RESTORE, 0, 100 * 1000)) {
			xhci_warn(xhci, "WARN: xHC restore state timeout\n");
			spin_unlock_irq(&xhci->lock);
			return -ETIMEDOUT;
		}
		temp = readl(&xhci->op_regs->status);
	}

	/* If restore operation fails, re-initialize the HC during resume */
	if ((temp & STS_SRE) || hibernated) {

		if ((xhci->quirks & XHCI_COMP_MODE_QUIRK) &&
				!(xhci_all_ports_seen_u0(xhci))) {
			del_timer_sync(&xhci->comp_mode_recovery_timer);
			xhci_dbg_trace(xhci, trace_xhci_dbg_quirks,
				"Compliance Mode Recovery Timer deleted!");
		}

		/* Let the USB core know _both_ roothubs lost power. */
		usb_root_hub_lost_power(xhci->main_hcd->self.root_hub);
		usb_root_hub_lost_power(xhci->shared_hcd->self.root_hub);

		xhci_dbg(xhci, "Stop HCD\n");
		xhci_halt(xhci);
		xhci_zero_64b_regs(xhci);
		xhci_reset(xhci);
		spin_unlock_irq(&xhci->lock);
		xhci_cleanup_msix(xhci);

		xhci_dbg(xhci, "// Disabling event ring interrupts\n");
		temp = readl(&xhci->op_regs->status);
		writel((temp & ~0x1fff) | STS_EINT, &xhci->op_regs->status);
		temp = readl(&xhci->ir_set->irq_pending);
		writel(ER_IRQ_DISABLE(temp), &xhci->ir_set->irq_pending);

		xhci_dbg(xhci, "cleaning up memory\n");
		xhci_mem_cleanup(xhci);
		xhci_debugfs_exit(xhci);
		xhci_dbg(xhci, "xhci_stop completed - status = %x\n",
			    readl(&xhci->op_regs->status));

		/* USB core calls the PCI reinit and start functions twice:
		 * first with the primary HCD, and then with the secondary HCD.
		 * If we don't do the same, the host will never be started.
		 */
		if (!usb_hcd_is_primary_hcd(hcd))
			secondary_hcd = hcd;
		else
			secondary_hcd = xhci->shared_hcd;

		xhci_dbg(xhci, "Initialize the xhci_hcd\n");
		retval = xhci_init(hcd->primary_hcd);
		if (retval)
			return retval;
		comp_timer_running = true;

		xhci_dbg(xhci, "Start the primary HCD\n");
		retval = xhci_run(hcd->primary_hcd);
		if (!retval) {
			xhci_dbg(xhci, "Start the secondary HCD\n");
			retval = xhci_run(secondary_hcd);
		}
		hcd->state = HC_STATE_SUSPENDED;
		xhci->shared_hcd->state = HC_STATE_SUSPENDED;
		goto done;
	}

	/* step 4: set Run/Stop bit */
	command = readl(&xhci->op_regs->command);
	command |= CMD_RUN;
	writel(command, &xhci->op_regs->command);
	xhci_handshake(&xhci->op_regs->status, STS_HALT,
		  0, 250 * 1000);

	/* step 5: walk topology and initialize portsc,
	 * portpmsc and portli
	 */
	/* this is done in bus_resume */

	/* step 6: restart each of the previously
	 * Running endpoints by ringing their doorbells
	 */

	spin_unlock_irq(&xhci->lock);

	xhci_dbc_resume(xhci);

 done:
	if (retval == 0) {
		/* Resume root hubs only when have pending events. */
		if (xhci_pending_portevent(xhci)) {
			usb_hcd_resume_root_hub(xhci->shared_hcd);
			usb_hcd_resume_root_hub(hcd);
		}
	}

	/*
	 * If system is subject to the Quirk, Compliance Mode Timer needs to
	 * be re-initialized Always after a system resume. Ports are subject
	 * to suffer the Compliance Mode issue again. It doesn't matter if
	 * ports have entered previously to U0 before system's suspension.
	 */
	if ((xhci->quirks & XHCI_COMP_MODE_QUIRK) && !comp_timer_running)
		compliance_mode_recovery_timer_init(xhci);

	if (xhci->quirks & XHCI_ASMEDIA_MODIFY_FLOWCONTROL)
		usb_asmedia_modifyflowcontrol(to_pci_dev(hcd->self.controller));

	/* Re-enable port polling. */
	xhci_dbg(xhci, "%s: starting port polling.\n", __func__);
	set_bit(HCD_FLAG_POLL_RH, &xhci->shared_hcd->flags);
	usb_hcd_poll_rh_status(xhci->shared_hcd);
	set_bit(HCD_FLAG_POLL_RH, &hcd->flags);
	usb_hcd_poll_rh_status(hcd);

	return retval;
}
EXPORT_SYMBOL_GPL(xhci_resume);
#endif	/* CONFIG_PM */

/*-------------------------------------------------------------------------*/

/**
 * xhci_get_endpoint_index - Used for passing endpoint bitmasks between the core and
 * HCDs.  Find the index for an endpoint given its descriptor.  Use the return
 * value to right shift 1 for the bitmask.
 *
 * Index  = (epnum * 2) + direction - 1,
 * where direction = 0 for OUT, 1 for IN.
 * For control endpoints, the IN index is used (OUT index is unused), so
 * index = (epnum * 2) + direction - 1 = (epnum * 2) + 1 - 1 = (epnum * 2)
 */
unsigned int xhci_get_endpoint_index(struct usb_endpoint_descriptor *desc)
{
	unsigned int index;
	if (usb_endpoint_xfer_control(desc))
		index = (unsigned int) (usb_endpoint_num(desc)*2);
	else
		index = (unsigned int) (usb_endpoint_num(desc)*2) +
			(usb_endpoint_dir_in(desc) ? 1 : 0) - 1;
	return index;
}

/* The reverse operation to xhci_get_endpoint_index. Calculate the USB endpoint
 * address from the XHCI endpoint index.
 */
unsigned int xhci_get_endpoint_address(unsigned int ep_index)
{
	unsigned int number = DIV_ROUND_UP(ep_index, 2);
	unsigned int direction = ep_index % 2 ? USB_DIR_OUT : USB_DIR_IN;
	return direction | number;
}

/* Find the flag for this endpoint (for use in the control context).  Use the
 * endpoint index to create a bitmask.  The slot context is bit 0, endpoint 0 is
 * bit 1, etc.
 */
static unsigned int xhci_get_endpoint_flag(struct usb_endpoint_descriptor *desc)
{
	return 1 << (xhci_get_endpoint_index(desc) + 1);
}

/* Find the flag for this endpoint (for use in the control context).  Use the
 * endpoint index to create a bitmask.  The slot context is bit 0, endpoint 0 is
 * bit 1, etc.
 */
static unsigned int xhci_get_endpoint_flag_from_index(unsigned int ep_index)
{
	return 1 << (ep_index + 1);
}

/* Compute the last valid endpoint context index.  Basically, this is the
 * endpoint index plus one.  For slot contexts with more than valid endpoint,
 * we find the most significant bit set in the added contexts flags.
 * e.g. ep 1 IN (with epnum 0x81) => added_ctxs = 0b1000
 * fls(0b1000) = 4, but the endpoint context index is 3, so subtract one.
 */
unsigned int xhci_last_valid_endpoint(u32 added_ctxs)
{
	return fls(added_ctxs) - 1;
}

/* Returns 1 if the arguments are OK;
 * returns 0 this is a root hub; returns -EINVAL for NULL pointers.
 */
static int xhci_check_args(struct usb_hcd *hcd, struct usb_device *udev,
		struct usb_host_endpoint *ep, int check_ep, bool check_virt_dev,
		const char *func) {
	struct xhci_hcd	*xhci;
	struct xhci_virt_device	*virt_dev;

	if (!hcd || (check_ep && !ep) || !udev) {
		pr_debug("xHCI %s called with invalid args\n", func);
		return -EINVAL;
	}
	if (!udev->parent) {
		pr_debug("xHCI %s called for root hub\n", func);
		return 0;
	}

	xhci = hcd_to_xhci(hcd);
	if (check_virt_dev) {
		if (!udev->slot_id || !xhci->devs[udev->slot_id]) {
			xhci_dbg(xhci, "xHCI %s called with unaddressed device\n",
					func);
			return -EINVAL;
		}

		virt_dev = xhci->devs[udev->slot_id];
		if (virt_dev->udev != udev) {
			xhci_dbg(xhci, "xHCI %s called with udev and "
					  "virt_dev does not match\n", func);
			return -EINVAL;
		}
	}

	if (xhci->xhc_state & XHCI_STATE_HALTED)
		return -ENODEV;

	return 1;
}

static int xhci_configure_endpoint(struct xhci_hcd *xhci,
		struct usb_device *udev, struct xhci_command *command,
		bool ctx_change, bool must_succeed);

/*
 * Full speed devices may have a max packet size greater than 8 bytes, but the
 * USB core doesn't know that until it reads the first 8 bytes of the
 * descriptor.  If the usb_device's max packet size changes after that point,
 * we need to issue an evaluate context command and wait on it.
 */
static int xhci_check_maxpacket(struct xhci_hcd *xhci, unsigned int slot_id,
		unsigned int ep_index, struct urb *urb)
{
	struct xhci_container_ctx *out_ctx;
	struct xhci_input_control_ctx *ctrl_ctx;
	struct xhci_ep_ctx *ep_ctx;
	struct xhci_command *command;
	int max_packet_size;
	int hw_max_packet_size;
	int ret = 0;

	out_ctx = xhci->devs[slot_id]->out_ctx;
	ep_ctx = xhci_get_ep_ctx(xhci, out_ctx, ep_index);
	hw_max_packet_size = MAX_PACKET_DECODED(le32_to_cpu(ep_ctx->ep_info2));
	max_packet_size = usb_endpoint_maxp(&urb->dev->ep0.desc);
	if (hw_max_packet_size != max_packet_size) {
		xhci_dbg_trace(xhci,  trace_xhci_dbg_context_change,
				"Max Packet Size for ep 0 changed.");
		xhci_dbg_trace(xhci,  trace_xhci_dbg_context_change,
				"Max packet size in usb_device = %d",
				max_packet_size);
		xhci_dbg_trace(xhci,  trace_xhci_dbg_context_change,
				"Max packet size in xHCI HW = %d",
				hw_max_packet_size);
		xhci_dbg_trace(xhci,  trace_xhci_dbg_context_change,
				"Issuing evaluate context command.");

		/* Set up the input context flags for the command */
		/* FIXME: This won't work if a non-default control endpoint
		 * changes max packet sizes.
		 */

		command = xhci_alloc_command(xhci, true, GFP_KERNEL);
		if (!command)
			return -ENOMEM;

		command->in_ctx = xhci->devs[slot_id]->in_ctx;
		ctrl_ctx = xhci_get_input_control_ctx(command->in_ctx);
		if (!ctrl_ctx) {
			xhci_warn(xhci, "%s: Could not get input context, bad type.\n",
					__func__);
			ret = -ENOMEM;
			goto command_cleanup;
		}
		/* Set up the modified control endpoint 0 */
		xhci_endpoint_copy(xhci, xhci->devs[slot_id]->in_ctx,
				xhci->devs[slot_id]->out_ctx, ep_index);

		ep_ctx = xhci_get_ep_ctx(xhci, command->in_ctx, ep_index);
		ep_ctx->ep_info2 &= cpu_to_le32(~MAX_PACKET_MASK);
		ep_ctx->ep_info2 |= cpu_to_le32(MAX_PACKET(max_packet_size));

		ctrl_ctx->add_flags = cpu_to_le32(EP0_FLAG);
		ctrl_ctx->drop_flags = 0;

		ret = xhci_configure_endpoint(xhci, urb->dev, command,
				true, false);

		/* Clean up the input context for later use by bandwidth
		 * functions.
		 */
		ctrl_ctx->add_flags = cpu_to_le32(SLOT_FLAG);
command_cleanup:
		kfree(command->completion);
		kfree(command);
	}
	return ret;
}

/*
 * non-error returns are a promise to giveback() the urb later
 * we drop ownership so next owner (or urb unlink) can get it
 */
static int xhci_urb_enqueue(struct usb_hcd *hcd, struct urb *urb, gfp_t mem_flags)
{
	struct xhci_hcd *xhci = hcd_to_xhci(hcd);
	unsigned long flags;
	int ret = 0;
	unsigned int slot_id, ep_index;
	unsigned int *ep_state;
	struct urb_priv	*urb_priv;
	int num_tds;

	if (!urb || xhci_check_args(hcd, urb->dev, urb->ep,
					true, true, __func__) <= 0)
		return -EINVAL;

	slot_id = urb->dev->slot_id;
	ep_index = xhci_get_endpoint_index(&urb->ep->desc);
	ep_state = &xhci->devs[slot_id]->eps[ep_index].ep_state;

	if (!HCD_HW_ACCESSIBLE(hcd)) {
		if (!in_interrupt())
			xhci_dbg(xhci, "urb submitted during PCI suspend\n");
		return -ESHUTDOWN;
	}

	if (usb_endpoint_xfer_isoc(&urb->ep->desc))
		num_tds = urb->number_of_packets;
	else if (usb_endpoint_is_bulk_out(&urb->ep->desc) &&
	    urb->transfer_buffer_length > 0 &&
	    urb->transfer_flags & URB_ZERO_PACKET &&
	    !(urb->transfer_buffer_length % usb_endpoint_maxp(&urb->ep->desc)))
		num_tds = 2;
	else
		num_tds = 1;

	urb_priv = kzalloc(sizeof(struct urb_priv) +
			   num_tds * sizeof(struct xhci_td), mem_flags);
	if (!urb_priv)
		return -ENOMEM;

	urb_priv->num_tds = num_tds;
	urb_priv->num_tds_done = 0;
	urb->hcpriv = urb_priv;

	trace_xhci_urb_enqueue(urb);

	if (usb_endpoint_xfer_control(&urb->ep->desc)) {
		/* Check to see if the max packet size for the default control
		 * endpoint changed during FS device enumeration
		 */
		if (urb->dev->speed == USB_SPEED_FULL) {
			ret = xhci_check_maxpacket(xhci, slot_id,
					ep_index, urb);
			if (ret < 0) {
				xhci_urb_free_priv(urb_priv);
				urb->hcpriv = NULL;
				return ret;
			}
		}
	}

	spin_lock_irqsave(&xhci->lock, flags);

	if (xhci->xhc_state & XHCI_STATE_DYING) {
		xhci_dbg(xhci, "Ep 0x%x: URB %p submitted for non-responsive xHCI host.\n",
			 urb->ep->desc.bEndpointAddress, urb);
		ret = -ESHUTDOWN;
		goto free_priv;
	}
	if (*ep_state & (EP_GETTING_STREAMS | EP_GETTING_NO_STREAMS)) {
		xhci_warn(xhci, "WARN: Can't enqueue URB, ep in streams transition state %x\n",
			  *ep_state);
		ret = -EINVAL;
		goto free_priv;
	}
	if (*ep_state & EP_SOFT_CLEAR_TOGGLE) {
		xhci_warn(xhci, "Can't enqueue URB while manually clearing toggle\n");
		ret = -EINVAL;
		goto free_priv;
	}

	switch (usb_endpoint_type(&urb->ep->desc)) {

	case USB_ENDPOINT_XFER_CONTROL:
		ret = xhci_queue_ctrl_tx(xhci, GFP_ATOMIC, urb,
					 slot_id, ep_index);
		break;
	case USB_ENDPOINT_XFER_BULK:
		ret = xhci_queue_bulk_tx(xhci, GFP_ATOMIC, urb,
					 slot_id, ep_index);
		break;
	case USB_ENDPOINT_XFER_INT:
		ret = xhci_queue_intr_tx(xhci, GFP_ATOMIC, urb,
				slot_id, ep_index);
		break;
	case USB_ENDPOINT_XFER_ISOC:
		ret = xhci_queue_isoc_tx_prepare(xhci, GFP_ATOMIC, urb,
				slot_id, ep_index);
	}

	if (ret) {
free_priv:
		xhci_urb_free_priv(urb_priv);
		urb->hcpriv = NULL;
	}
	spin_unlock_irqrestore(&xhci->lock, flags);
	return ret;
}

/*
 * Remove the URB's TD from the endpoint ring.  This may cause the HC to stop
 * USB transfers, potentially stopping in the middle of a TRB buffer.  The HC
 * should pick up where it left off in the TD, unless a Set Transfer Ring
 * Dequeue Pointer is issued.
 *
 * The TRBs that make up the buffers for the canceled URB will be "removed" from
 * the ring.  Since the ring is a contiguous structure, they can't be physically
 * removed.  Instead, there are two options:
 *
 *  1) If the HC is in the middle of processing the URB to be canceled, we
 *     simply move the ring's dequeue pointer past those TRBs using the Set
 *     Transfer Ring Dequeue Pointer command.  This will be the common case,
 *     when drivers timeout on the last submitted URB and attempt to cancel.
 *
 *  2) If the HC is in the middle of a different TD, we turn the TRBs into a
 *     series of 1-TRB transfer no-op TDs.  (No-ops shouldn't be chained.)  The
 *     HC will need to invalidate the any TRBs it has cached after the stop
 *     endpoint command, as noted in the xHCI 0.95 errata.
 *
 *  3) The TD may have completed by the time the Stop Endpoint Command
 *     completes, so software needs to handle that case too.
 *
 * This function should protect against the TD enqueueing code ringing the
 * doorbell while this code is waiting for a Stop Endpoint command to complete.
 * It also needs to account for multiple cancellations on happening at the same
 * time for the same endpoint.
 *
 * Note that this function can be called in any context, or so says
 * usb_hcd_unlink_urb()
 */
static int xhci_urb_dequeue(struct usb_hcd *hcd, struct urb *urb, int status)
{
	unsigned long flags;
	int ret, i;
	u32 temp;
	struct xhci_hcd *xhci;
	struct urb_priv	*urb_priv;
	struct xhci_td *td;
	unsigned int ep_index;
	struct xhci_ring *ep_ring;
	struct xhci_virt_ep *ep;
	struct xhci_command *command;
	struct xhci_virt_device *vdev;

	xhci = hcd_to_xhci(hcd);
	spin_lock_irqsave(&xhci->lock, flags);

	trace_xhci_urb_dequeue(urb);

	/* Make sure the URB hasn't completed or been unlinked already */
	ret = usb_hcd_check_unlink_urb(hcd, urb, status);
	if (ret)
		goto done;

	/* give back URB now if we can't queue it for cancel */
	vdev = xhci->devs[urb->dev->slot_id];
	urb_priv = urb->hcpriv;
	if (!vdev || !urb_priv)
		goto err_giveback;

	ep_index = xhci_get_endpoint_index(&urb->ep->desc);
	ep = &vdev->eps[ep_index];
	ep_ring = xhci_urb_to_transfer_ring(xhci, urb);
	if (!ep || !ep_ring)
		goto err_giveback;

	/* If xHC is dead take it down and return ALL URBs in xhci_hc_died() */
	temp = readl(&xhci->op_regs->status);
	if (temp == ~(u32)0 || xhci->xhc_state & XHCI_STATE_DYING) {
		xhci_hc_died(xhci);
		goto done;
	}

	if (xhci->xhc_state & XHCI_STATE_HALTED) {
		xhci_dbg_trace(xhci, trace_xhci_dbg_cancel_urb,
				"HC halted, freeing TD manually.");
		for (i = urb_priv->num_tds_done;
		     i < urb_priv->num_tds;
		     i++) {
			td = &urb_priv->td[i];
			if (!list_empty(&td->td_list))
				list_del_init(&td->td_list);
			if (!list_empty(&td->cancelled_td_list))
				list_del_init(&td->cancelled_td_list);
		}
		goto err_giveback;
	}

	i = urb_priv->num_tds_done;
	if (i < urb_priv->num_tds)
		xhci_dbg_trace(xhci, trace_xhci_dbg_cancel_urb,
				"Cancel URB %p, dev %s, ep 0x%x, "
				"starting at offset 0x%llx",
				urb, urb->dev->devpath,
				urb->ep->desc.bEndpointAddress,
				(unsigned long long) xhci_trb_virt_to_dma(
					urb_priv->td[i].start_seg,
					urb_priv->td[i].first_trb));

	for (; i < urb_priv->num_tds; i++) {
		td = &urb_priv->td[i];
		list_add_tail(&td->cancelled_td_list, &ep->cancelled_td_list);
	}

	/* Queue a stop endpoint command, but only if this is
	 * the first cancellation to be handled.
	 */
	if (!(ep->ep_state & EP_STOP_CMD_PENDING)) {
		command = xhci_alloc_command(xhci, false, GFP_ATOMIC);
		if (!command) {
			ret = -ENOMEM;
			goto done;
		}
		ep->ep_state |= EP_STOP_CMD_PENDING;
		ep->stop_cmd_timer.expires = jiffies +
			XHCI_STOP_EP_CMD_TIMEOUT * HZ;
		add_timer(&ep->stop_cmd_timer);
		xhci_queue_stop_endpoint(xhci, command, urb->dev->slot_id,
					 ep_index, 0);
		xhci_ring_cmd_db(xhci);
	}
done:
	spin_unlock_irqrestore(&xhci->lock, flags);
	return ret;

err_giveback:
	if (urb_priv)
		xhci_urb_free_priv(urb_priv);
	usb_hcd_unlink_urb_from_ep(hcd, urb);
	spin_unlock_irqrestore(&xhci->lock, flags);
	usb_hcd_giveback_urb(hcd, urb, -ESHUTDOWN);
	return ret;
}

/* Drop an endpoint from a new bandwidth configuration for this device.
 * Only one call to this function is allowed per endpoint before
 * check_bandwidth() or reset_bandwidth() must be called.
 * A call to xhci_drop_endpoint() followed by a call to xhci_add_endpoint() will
 * add the endpoint to the schedule with possibly new parameters denoted by a
 * different endpoint descriptor in usb_host_endpoint.
 * A call to xhci_add_endpoint() followed by a call to xhci_drop_endpoint() is
 * not allowed.
 *
 * The USB core will not allow URBs to be queued to an endpoint that is being
 * disabled, so there's no need for mutual exclusion to protect
 * the xhci->devs[slot_id] structure.
 */
static int xhci_drop_endpoint(struct usb_hcd *hcd, struct usb_device *udev,
		struct usb_host_endpoint *ep)
{
	struct xhci_hcd *xhci;
	struct xhci_container_ctx *in_ctx, *out_ctx;
	struct xhci_input_control_ctx *ctrl_ctx;
	unsigned int ep_index;
	struct xhci_ep_ctx *ep_ctx;
	u32 drop_flag;
	u32 new_add_flags, new_drop_flags;
	int ret;

	ret = xhci_check_args(hcd, udev, ep, 1, true, __func__);
	if (ret <= 0)
		return ret;
	xhci = hcd_to_xhci(hcd);
	if (xhci->xhc_state & XHCI_STATE_DYING)
		return -ENODEV;

	xhci_dbg(xhci, "%s called for udev %p\n", __func__, udev);
	drop_flag = xhci_get_endpoint_flag(&ep->desc);
	if (drop_flag == SLOT_FLAG || drop_flag == EP0_FLAG) {
		xhci_dbg(xhci, "xHCI %s - can't drop slot or ep 0 %#x\n",
				__func__, drop_flag);
		return 0;
	}

	in_ctx = xhci->devs[udev->slot_id]->in_ctx;
	out_ctx = xhci->devs[udev->slot_id]->out_ctx;
	ctrl_ctx = xhci_get_input_control_ctx(in_ctx);
	if (!ctrl_ctx) {
		xhci_warn(xhci, "%s: Could not get input context, bad type.\n",
				__func__);
		return 0;
	}

	ep_index = xhci_get_endpoint_index(&ep->desc);
	ep_ctx = xhci_get_ep_ctx(xhci, out_ctx, ep_index);
	/* If the HC already knows the endpoint is disabled,
	 * or the HCD has noted it is disabled, ignore this request
	 */
	if ((GET_EP_CTX_STATE(ep_ctx) == EP_STATE_DISABLED) ||
	    le32_to_cpu(ctrl_ctx->drop_flags) &
	    xhci_get_endpoint_flag(&ep->desc)) {
		/* Do not warn when called after a usb_device_reset */
		if (xhci->devs[udev->slot_id]->eps[ep_index].ring != NULL)
			xhci_warn(xhci, "xHCI %s called with disabled ep %p\n",
				  __func__, ep);
		return 0;
	}

	ctrl_ctx->drop_flags |= cpu_to_le32(drop_flag);
	new_drop_flags = le32_to_cpu(ctrl_ctx->drop_flags);

	ctrl_ctx->add_flags &= cpu_to_le32(~drop_flag);
	new_add_flags = le32_to_cpu(ctrl_ctx->add_flags);

	xhci_debugfs_remove_endpoint(xhci, xhci->devs[udev->slot_id], ep_index);

	xhci_endpoint_zero(xhci, xhci->devs[udev->slot_id], ep);

	if (xhci->quirks & XHCI_MTK_HOST)
		xhci_mtk_drop_ep_quirk(hcd, udev, ep);

	xhci_dbg(xhci, "drop ep 0x%x, slot id %d, new drop flags = %#x, new add flags = %#x\n",
			(unsigned int) ep->desc.bEndpointAddress,
			udev->slot_id,
			(unsigned int) new_drop_flags,
			(unsigned int) new_add_flags);
	return 0;
}

/* Add an endpoint to a new possible bandwidth configuration for this device.
 * Only one call to this function is allowed per endpoint before
 * check_bandwidth() or reset_bandwidth() must be called.
 * A call to xhci_drop_endpoint() followed by a call to xhci_add_endpoint() will
 * add the endpoint to the schedule with possibly new parameters denoted by a
 * different endpoint descriptor in usb_host_endpoint.
 * A call to xhci_add_endpoint() followed by a call to xhci_drop_endpoint() is
 * not allowed.
 *
 * The USB core will not allow URBs to be queued to an endpoint until the
 * configuration or alt setting is installed in the device, so there's no need
 * for mutual exclusion to protect the xhci->devs[slot_id] structure.
 */
static int xhci_add_endpoint(struct usb_hcd *hcd, struct usb_device *udev,
		struct usb_host_endpoint *ep)
{
	struct xhci_hcd *xhci;
	struct xhci_container_ctx *in_ctx;
	unsigned int ep_index;
	struct xhci_input_control_ctx *ctrl_ctx;
	u32 added_ctxs;
	u32 new_add_flags, new_drop_flags;
	struct xhci_virt_device *virt_dev;
	int ret = 0;

	ret = xhci_check_args(hcd, udev, ep, 1, true, __func__);
	if (ret <= 0) {
		/* So we won't queue a reset ep command for a root hub */
		ep->hcpriv = NULL;
		return ret;
	}
	xhci = hcd_to_xhci(hcd);
	if (xhci->xhc_state & XHCI_STATE_DYING)
		return -ENODEV;

	added_ctxs = xhci_get_endpoint_flag(&ep->desc);
	if (added_ctxs == SLOT_FLAG || added_ctxs == EP0_FLAG) {
		/* FIXME when we have to issue an evaluate endpoint command to
		 * deal with ep0 max packet size changing once we get the
		 * descriptors
		 */
		xhci_dbg(xhci, "xHCI %s - can't add slot or ep 0 %#x\n",
				__func__, added_ctxs);
		return 0;
	}

	virt_dev = xhci->devs[udev->slot_id];
	in_ctx = virt_dev->in_ctx;
	ctrl_ctx = xhci_get_input_control_ctx(in_ctx);
	if (!ctrl_ctx) {
		xhci_warn(xhci, "%s: Could not get input context, bad type.\n",
				__func__);
		return 0;
	}

	ep_index = xhci_get_endpoint_index(&ep->desc);
	/* If this endpoint is already in use, and the upper layers are trying
	 * to add it again without dropping it, reject the addition.
	 */
	if (virt_dev->eps[ep_index].ring &&
			!(le32_to_cpu(ctrl_ctx->drop_flags) & added_ctxs)) {
		xhci_warn(xhci, "Trying to add endpoint 0x%x "
				"without dropping it.\n",
				(unsigned int) ep->desc.bEndpointAddress);
		return -EINVAL;
	}

	/* If the HCD has already noted the endpoint is enabled,
	 * ignore this request.
	 */
	if (le32_to_cpu(ctrl_ctx->add_flags) & added_ctxs) {
		xhci_warn(xhci, "xHCI %s called with enabled ep %p\n",
				__func__, ep);
		return 0;
	}

	/*
	 * Configuration and alternate setting changes must be done in
	 * process context, not interrupt context (or so documenation
	 * for usb_set_interface() and usb_set_configuration() claim).
	 */
	if (xhci_endpoint_init(xhci, virt_dev, udev, ep, GFP_NOIO) < 0) {
		dev_dbg(&udev->dev, "%s - could not initialize ep %#x\n",
				__func__, ep->desc.bEndpointAddress);
		return -ENOMEM;
	}

	if (xhci->quirks & XHCI_MTK_HOST) {
		ret = xhci_mtk_add_ep_quirk(hcd, udev, ep);
		if (ret < 0) {
			xhci_ring_free(xhci, virt_dev->eps[ep_index].new_ring);
			virt_dev->eps[ep_index].new_ring = NULL;
			return ret;
		}
	}

	ctrl_ctx->add_flags |= cpu_to_le32(added_ctxs);
	new_add_flags = le32_to_cpu(ctrl_ctx->add_flags);

	/* If xhci_endpoint_disable() was called for this endpoint, but the
	 * xHC hasn't been notified yet through the check_bandwidth() call,
	 * this re-adds a new state for the endpoint from the new endpoint
	 * descriptors.  We must drop and re-add this endpoint, so we leave the
	 * drop flags alone.
	 */
	new_drop_flags = le32_to_cpu(ctrl_ctx->drop_flags);

	/* Store the usb_device pointer for later use */
	ep->hcpriv = udev;

	xhci_debugfs_create_endpoint(xhci, virt_dev, ep_index);

	xhci_dbg(xhci, "add ep 0x%x, slot id %d, new drop flags = %#x, new add flags = %#x\n",
			(unsigned int) ep->desc.bEndpointAddress,
			udev->slot_id,
			(unsigned int) new_drop_flags,
			(unsigned int) new_add_flags);
	return 0;
}

static void xhci_zero_in_ctx(struct xhci_hcd *xhci, struct xhci_virt_device *virt_dev)
{
	struct xhci_input_control_ctx *ctrl_ctx;
	struct xhci_ep_ctx *ep_ctx;
	struct xhci_slot_ctx *slot_ctx;
	int i;

	ctrl_ctx = xhci_get_input_control_ctx(virt_dev->in_ctx);
	if (!ctrl_ctx) {
		xhci_warn(xhci, "%s: Could not get input context, bad type.\n",
				__func__);
		return;
	}

	/* When a device's add flag and drop flag are zero, any subsequent
	 * configure endpoint command will leave that endpoint's state
	 * untouched.  Make sure we don't leave any old state in the input
	 * endpoint contexts.
	 */
	ctrl_ctx->drop_flags = 0;
	ctrl_ctx->add_flags = 0;
	slot_ctx = xhci_get_slot_ctx(xhci, virt_dev->in_ctx);
	slot_ctx->dev_info &= cpu_to_le32(~LAST_CTX_MASK);
	/* Endpoint 0 is always valid */
	slot_ctx->dev_info |= cpu_to_le32(LAST_CTX(1));
	for (i = 1; i < 31; i++) {
		ep_ctx = xhci_get_ep_ctx(xhci, virt_dev->in_ctx, i);
		ep_ctx->ep_info = 0;
		ep_ctx->ep_info2 = 0;
		ep_ctx->deq = 0;
		ep_ctx->tx_info = 0;
	}
}

static int xhci_configure_endpoint_result(struct xhci_hcd *xhci,
		struct usb_device *udev, u32 *cmd_status)
{
	int ret;

	switch (*cmd_status) {
	case COMP_COMMAND_ABORTED:
	case COMP_COMMAND_RING_STOPPED:
		xhci_warn(xhci, "Timeout while waiting for configure endpoint command\n");
		ret = -ETIME;
		break;
	case COMP_RESOURCE_ERROR:
		dev_warn(&udev->dev,
			 "Not enough host controller resources for new device state.\n");
		ret = -ENOMEM;
		/* FIXME: can we allocate more resources for the HC? */
		break;
	case COMP_BANDWIDTH_ERROR:
	case COMP_SECONDARY_BANDWIDTH_ERROR:
		dev_warn(&udev->dev,
			 "Not enough bandwidth for new device state.\n");
		ret = -ENOSPC;
		/* FIXME: can we go back to the old state? */
		break;
	case COMP_TRB_ERROR:
		/* the HCD set up something wrong */
		dev_warn(&udev->dev, "ERROR: Endpoint drop flag = 0, "
				"add flag = 1, "
				"and endpoint is not disabled.\n");
		ret = -EINVAL;
		break;
	case COMP_INCOMPATIBLE_DEVICE_ERROR:
		dev_warn(&udev->dev,
			 "ERROR: Incompatible device for endpoint configure command.\n");
		ret = -ENODEV;
		break;
	case COMP_SUCCESS:
		xhci_dbg_trace(xhci, trace_xhci_dbg_context_change,
				"Successful Endpoint Configure command");
		ret = 0;
		break;
	default:
		xhci_err(xhci, "ERROR: unexpected command completion code 0x%x.\n",
				*cmd_status);
		ret = -EINVAL;
		break;
	}
	return ret;
}

static int xhci_evaluate_context_result(struct xhci_hcd *xhci,
		struct usb_device *udev, u32 *cmd_status)
{
	int ret;

	switch (*cmd_status) {
	case COMP_COMMAND_ABORTED:
	case COMP_COMMAND_RING_STOPPED:
		xhci_warn(xhci, "Timeout while waiting for evaluate context command\n");
		ret = -ETIME;
		break;
	case COMP_PARAMETER_ERROR:
		dev_warn(&udev->dev,
			 "WARN: xHCI driver setup invalid evaluate context command.\n");
		ret = -EINVAL;
		break;
	case COMP_SLOT_NOT_ENABLED_ERROR:
		dev_warn(&udev->dev,
			"WARN: slot not enabled for evaluate context command.\n");
		ret = -EINVAL;
		break;
	case COMP_CONTEXT_STATE_ERROR:
		dev_warn(&udev->dev,
			"WARN: invalid context state for evaluate context command.\n");
		ret = -EINVAL;
		break;
	case COMP_INCOMPATIBLE_DEVICE_ERROR:
		dev_warn(&udev->dev,
			"ERROR: Incompatible device for evaluate context command.\n");
		ret = -ENODEV;
		break;
	case COMP_MAX_EXIT_LATENCY_TOO_LARGE_ERROR:
		/* Max Exit Latency too large error */
		dev_warn(&udev->dev, "WARN: Max Exit Latency too large\n");
		ret = -EINVAL;
		break;
	case COMP_SUCCESS:
		xhci_dbg_trace(xhci, trace_xhci_dbg_context_change,
				"Successful evaluate context command");
		ret = 0;
		break;
	default:
		xhci_err(xhci, "ERROR: unexpected command completion code 0x%x.\n",
			*cmd_status);
		ret = -EINVAL;
		break;
	}
	return ret;
}

static u32 xhci_count_num_new_endpoints(struct xhci_hcd *xhci,
		struct xhci_input_control_ctx *ctrl_ctx)
{
	u32 valid_add_flags;
	u32 valid_drop_flags;

	/* Ignore the slot flag (bit 0), and the default control endpoint flag
	 * (bit 1).  The default control endpoint is added during the Address
	 * Device command and is never removed until the slot is disabled.
	 */
	valid_add_flags = le32_to_cpu(ctrl_ctx->add_flags) >> 2;
	valid_drop_flags = le32_to_cpu(ctrl_ctx->drop_flags) >> 2;

	/* Use hweight32 to count the number of ones in the add flags, or
	 * number of endpoints added.  Don't count endpoints that are changed
	 * (both added and dropped).
	 */
	return hweight32(valid_add_flags) -
		hweight32(valid_add_flags & valid_drop_flags);
}

static unsigned int xhci_count_num_dropped_endpoints(struct xhci_hcd *xhci,
		struct xhci_input_control_ctx *ctrl_ctx)
{
	u32 valid_add_flags;
	u32 valid_drop_flags;

	valid_add_flags = le32_to_cpu(ctrl_ctx->add_flags) >> 2;
	valid_drop_flags = le32_to_cpu(ctrl_ctx->drop_flags) >> 2;

	return hweight32(valid_drop_flags) -
		hweight32(valid_add_flags & valid_drop_flags);
}

/*
 * We need to reserve the new number of endpoints before the configure endpoint
 * command completes.  We can't subtract the dropped endpoints from the number
 * of active endpoints until the command completes because we can oversubscribe
 * the host in this case:
 *
 *  - the first configure endpoint command drops more endpoints than it adds
 *  - a second configure endpoint command that adds more endpoints is queued
 *  - the first configure endpoint command fails, so the config is unchanged
 *  - the second command may succeed, even though there isn't enough resources
 *
 * Must be called with xhci->lock held.
 */
static int xhci_reserve_host_resources(struct xhci_hcd *xhci,
		struct xhci_input_control_ctx *ctrl_ctx)
{
	u32 added_eps;

	added_eps = xhci_count_num_new_endpoints(xhci, ctrl_ctx);
	if (xhci->num_active_eps + added_eps > xhci->limit_active_eps) {
		xhci_dbg_trace(xhci, trace_xhci_dbg_quirks,
				"Not enough ep ctxs: "
				"%u active, need to add %u, limit is %u.",
				xhci->num_active_eps, added_eps,
				xhci->limit_active_eps);
		return -ENOMEM;
	}
	xhci->num_active_eps += added_eps;
	xhci_dbg_trace(xhci, trace_xhci_dbg_quirks,
			"Adding %u ep ctxs, %u now active.", added_eps,
			xhci->num_active_eps);
	return 0;
}

/*
 * The configure endpoint was failed by the xHC for some other reason, so we
 * need to revert the resources that failed configuration would have used.
 *
 * Must be called with xhci->lock held.
 */
static void xhci_free_host_resources(struct xhci_hcd *xhci,
		struct xhci_input_control_ctx *ctrl_ctx)
{
	u32 num_failed_eps;

	num_failed_eps = xhci_count_num_new_endpoints(xhci, ctrl_ctx);
	xhci->num_active_eps -= num_failed_eps;
	xhci_dbg_trace(xhci, trace_xhci_dbg_quirks,
			"Removing %u failed ep ctxs, %u now active.",
			num_failed_eps,
			xhci->num_active_eps);
}

/*
 * Now that the command has completed, clean up the active endpoint count by
 * subtracting out the endpoints that were dropped (but not changed).
 *
 * Must be called with xhci->lock held.
 */
static void xhci_finish_resource_reservation(struct xhci_hcd *xhci,
		struct xhci_input_control_ctx *ctrl_ctx)
{
	u32 num_dropped_eps;

	num_dropped_eps = xhci_count_num_dropped_endpoints(xhci, ctrl_ctx);
	xhci->num_active_eps -= num_dropped_eps;
	if (num_dropped_eps)
		xhci_dbg_trace(xhci, trace_xhci_dbg_quirks,
				"Removing %u dropped ep ctxs, %u now active.",
				num_dropped_eps,
				xhci->num_active_eps);
}

static unsigned int xhci_get_block_size(struct usb_device *udev)
{
	switch (udev->speed) {
	case USB_SPEED_LOW:
	case USB_SPEED_FULL:
		return FS_BLOCK;
	case USB_SPEED_HIGH:
		return HS_BLOCK;
	case USB_SPEED_SUPER:
	case USB_SPEED_SUPER_PLUS:
		return SS_BLOCK;
	case USB_SPEED_UNKNOWN:
	case USB_SPEED_WIRELESS:
	default:
		/* Should never happen */
		return 1;
	}
}

static unsigned int
xhci_get_largest_overhead(struct xhci_interval_bw *interval_bw)
{
	if (interval_bw->overhead[LS_OVERHEAD_TYPE])
		return LS_OVERHEAD;
	if (interval_bw->overhead[FS_OVERHEAD_TYPE])
		return FS_OVERHEAD;
	return HS_OVERHEAD;
}

/* If we are changing a LS/FS device under a HS hub,
 * make sure (if we are activating a new TT) that the HS bus has enough
 * bandwidth for this new TT.
 */
static int xhci_check_tt_bw_table(struct xhci_hcd *xhci,
		struct xhci_virt_device *virt_dev,
		int old_active_eps)
{
	struct xhci_interval_bw_table *bw_table;
	struct xhci_tt_bw_info *tt_info;

	/* Find the bandwidth table for the root port this TT is attached to. */
	bw_table = &xhci->rh_bw[virt_dev->real_port - 1].bw_table;
	tt_info = virt_dev->tt_info;
	/* If this TT already had active endpoints, the bandwidth for this TT
	 * has already been added.  Removing all periodic endpoints (and thus
	 * making the TT enactive) will only decrease the bandwidth used.
	 */
	if (old_active_eps)
		return 0;
	if (old_active_eps == 0 && tt_info->active_eps != 0) {
		if (bw_table->bw_used + TT_HS_OVERHEAD > HS_BW_LIMIT)
			return -ENOMEM;
		return 0;
	}
	/* Not sure why we would have no new active endpoints...
	 *
	 * Maybe because of an Evaluate Context change for a hub update or a
	 * control endpoint 0 max packet size change?
	 * FIXME: skip the bandwidth calculation in that case.
	 */
	return 0;
}

static int xhci_check_ss_bw(struct xhci_hcd *xhci,
		struct xhci_virt_device *virt_dev)
{
	unsigned int bw_reserved;

	bw_reserved = DIV_ROUND_UP(SS_BW_RESERVED*SS_BW_LIMIT_IN, 100);
	if (virt_dev->bw_table->ss_bw_in > (SS_BW_LIMIT_IN - bw_reserved))
		return -ENOMEM;

	bw_reserved = DIV_ROUND_UP(SS_BW_RESERVED*SS_BW_LIMIT_OUT, 100);
	if (virt_dev->bw_table->ss_bw_out > (SS_BW_LIMIT_OUT - bw_reserved))
		return -ENOMEM;

	return 0;
}

/*
 * This algorithm is a very conservative estimate of the worst-case scheduling
 * scenario for any one interval.  The hardware dynamically schedules the
 * packets, so we can't tell which microframe could be the limiting factor in
 * the bandwidth scheduling.  This only takes into account periodic endpoints.
 *
 * Obviously, we can't solve an NP complete problem to find the minimum worst
 * case scenario.  Instead, we come up with an estimate that is no less than
 * the worst case bandwidth used for any one microframe, but may be an
 * over-estimate.
 *
 * We walk the requirements for each endpoint by interval, starting with the
 * smallest interval, and place packets in the schedule where there is only one
 * possible way to schedule packets for that interval.  In order to simplify
 * this algorithm, we record the largest max packet size for each interval, and
 * assume all packets will be that size.
 *
 * For interval 0, we obviously must schedule all packets for each interval.
 * The bandwidth for interval 0 is just the amount of data to be transmitted
 * (the sum of all max ESIT payload sizes, plus any overhead per packet times
 * the number of packets).
 *
 * For interval 1, we have two possible microframes to schedule those packets
 * in.  For this algorithm, if we can schedule the same number of packets for
 * each possible scheduling opportunity (each microframe), we will do so.  The
 * remaining number of packets will be saved to be transmitted in the gaps in
 * the next interval's scheduling sequence.
 *
 * As we move those remaining packets to be scheduled with interval 2 packets,
 * we have to double the number of remaining packets to transmit.  This is
 * because the intervals are actually powers of 2, and we would be transmitting
 * the previous interval's packets twice in this interval.  We also have to be
 * sure that when we look at the largest max packet size for this interval, we
 * also look at the largest max packet size for the remaining packets and take
 * the greater of the two.
 *
 * The algorithm continues to evenly distribute packets in each scheduling
 * opportunity, and push the remaining packets out, until we get to the last
 * interval.  Then those packets and their associated overhead are just added
 * to the bandwidth used.
 */
static int xhci_check_bw_table(struct xhci_hcd *xhci,
		struct xhci_virt_device *virt_dev,
		int old_active_eps)
{
	unsigned int bw_reserved;
	unsigned int max_bandwidth;
	unsigned int bw_used;
	unsigned int block_size;
	struct xhci_interval_bw_table *bw_table;
	unsigned int packet_size = 0;
	unsigned int overhead = 0;
	unsigned int packets_transmitted = 0;
	unsigned int packets_remaining = 0;
	unsigned int i;

	if (virt_dev->udev->speed >= USB_SPEED_SUPER)
		return xhci_check_ss_bw(xhci, virt_dev);

	if (virt_dev->udev->speed == USB_SPEED_HIGH) {
		max_bandwidth = HS_BW_LIMIT;
		/* Convert percent of bus BW reserved to blocks reserved */
		bw_reserved = DIV_ROUND_UP(HS_BW_RESERVED * max_bandwidth, 100);
	} else {
		max_bandwidth = FS_BW_LIMIT;
		bw_reserved = DIV_ROUND_UP(FS_BW_RESERVED * max_bandwidth, 100);
	}

	bw_table = virt_dev->bw_table;
	/* We need to translate the max packet size and max ESIT payloads into
	 * the units the hardware uses.
	 */
	block_size = xhci_get_block_size(virt_dev->udev);

	/* If we are manipulating a LS/FS device under a HS hub, double check
	 * that the HS bus has enough bandwidth if we are activing a new TT.
	 */
	if (virt_dev->tt_info) {
		xhci_dbg_trace(xhci, trace_xhci_dbg_quirks,
				"Recalculating BW for rootport %u",
				virt_dev->real_port);
		if (xhci_check_tt_bw_table(xhci, virt_dev, old_active_eps)) {
			xhci_warn(xhci, "Not enough bandwidth on HS bus for "
					"newly activated TT.\n");
			return -ENOMEM;
		}
		xhci_dbg_trace(xhci, trace_xhci_dbg_quirks,
				"Recalculating BW for TT slot %u port %u",
				virt_dev->tt_info->slot_id,
				virt_dev->tt_info->ttport);
	} else {
		xhci_dbg_trace(xhci, trace_xhci_dbg_quirks,
				"Recalculating BW for rootport %u",
				virt_dev->real_port);
	}

	/* Add in how much bandwidth will be used for interval zero, or the
	 * rounded max ESIT payload + number of packets * largest overhead.
	 */
	bw_used = DIV_ROUND_UP(bw_table->interval0_esit_payload, block_size) +
		bw_table->interval_bw[0].num_packets *
		xhci_get_largest_overhead(&bw_table->interval_bw[0]);

	for (i = 1; i < XHCI_MAX_INTERVAL; i++) {
		unsigned int bw_added;
		unsigned int largest_mps;
		unsigned int interval_overhead;

		/*
		 * How many packets could we transmit in this interval?
		 * If packets didn't fit in the previous interval, we will need
		 * to transmit that many packets twice within this interval.
		 */
		packets_remaining = 2 * packets_remaining +
			bw_table->interval_bw[i].num_packets;

		/* Find the largest max packet size of this or the previous
		 * interval.
		 */
		if (list_empty(&bw_table->interval_bw[i].endpoints))
			largest_mps = 0;
		else {
			struct xhci_virt_ep *virt_ep;
			struct list_head *ep_entry;

			ep_entry = bw_table->interval_bw[i].endpoints.next;
			virt_ep = list_entry(ep_entry,
					struct xhci_virt_ep, bw_endpoint_list);
			/* Convert to blocks, rounding up */
			largest_mps = DIV_ROUND_UP(
					virt_ep->bw_info.max_packet_size,
					block_size);
		}
		if (largest_mps > packet_size)
			packet_size = largest_mps;

		/* Use the larger overhead of this or the previous interval. */
		interval_overhead = xhci_get_largest_overhead(
				&bw_table->interval_bw[i]);
		if (interval_overhead > overhead)
			overhead = interval_overhead;

		/* How many packets can we evenly distribute across
		 * (1 << (i + 1)) possible scheduling opportunities?
		 */
		packets_transmitted = packets_remaining >> (i + 1);

		/* Add in the bandwidth used for those scheduled packets */
		bw_added = packets_transmitted * (overhead + packet_size);

		/* How many packets do we have remaining to transmit? */
		packets_remaining = packets_remaining % (1 << (i + 1));

		/* What largest max packet size should those packets have? */
		/* If we've transmitted all packets, don't carry over the
		 * largest packet size.
		 */
		if (packets_remaining == 0) {
			packet_size = 0;
			overhead = 0;
		} else if (packets_transmitted > 0) {
			/* Otherwise if we do have remaining packets, and we've
			 * scheduled some packets in this interval, take the
			 * largest max packet size from endpoints with this
			 * interval.
			 */
			packet_size = largest_mps;
			overhead = interval_overhead;
		}
		/* Otherwise carry over packet_size and overhead from the last
		 * time we had a remainder.
		 */
		bw_used += bw_added;
		if (bw_used > max_bandwidth) {
			xhci_warn(xhci, "Not enough bandwidth. "
					"Proposed: %u, Max: %u\n",
				bw_used, max_bandwidth);
			return -ENOMEM;
		}
	}
	/*
	 * Ok, we know we have some packets left over after even-handedly
	 * scheduling interval 15.  We don't know which microframes they will
	 * fit into, so we over-schedule and say they will be scheduled every
	 * microframe.
	 */
	if (packets_remaining > 0)
		bw_used += overhead + packet_size;

	if (!virt_dev->tt_info && virt_dev->udev->speed == USB_SPEED_HIGH) {
		unsigned int port_index = virt_dev->real_port - 1;

		/* OK, we're manipulating a HS device attached to a
		 * root port bandwidth domain.  Include the number of active TTs
		 * in the bandwidth used.
		 */
		bw_used += TT_HS_OVERHEAD *
			xhci->rh_bw[port_index].num_active_tts;
	}

	xhci_dbg_trace(xhci, trace_xhci_dbg_quirks,
		"Final bandwidth: %u, Limit: %u, Reserved: %u, "
		"Available: %u " "percent",
		bw_used, max_bandwidth, bw_reserved,
		(max_bandwidth - bw_used - bw_reserved) * 100 /
		max_bandwidth);

	bw_used += bw_reserved;
	if (bw_used > max_bandwidth) {
		xhci_warn(xhci, "Not enough bandwidth. Proposed: %u, Max: %u\n",
				bw_used, max_bandwidth);
		return -ENOMEM;
	}

	bw_table->bw_used = bw_used;
	return 0;
}

static bool xhci_is_async_ep(unsigned int ep_type)
{
	return (ep_type != ISOC_OUT_EP && ep_type != INT_OUT_EP &&
					ep_type != ISOC_IN_EP &&
					ep_type != INT_IN_EP);
}

static bool xhci_is_sync_in_ep(unsigned int ep_type)
{
	return (ep_type == ISOC_IN_EP || ep_type == INT_IN_EP);
}

static unsigned int xhci_get_ss_bw_consumed(struct xhci_bw_info *ep_bw)
{
	unsigned int mps = DIV_ROUND_UP(ep_bw->max_packet_size, SS_BLOCK);

	if (ep_bw->ep_interval == 0)
		return SS_OVERHEAD_BURST +
			(ep_bw->mult * ep_bw->num_packets *
					(SS_OVERHEAD + mps));
	return DIV_ROUND_UP(ep_bw->mult * ep_bw->num_packets *
				(SS_OVERHEAD + mps + SS_OVERHEAD_BURST),
				1 << ep_bw->ep_interval);

}

static void xhci_drop_ep_from_interval_table(struct xhci_hcd *xhci,
		struct xhci_bw_info *ep_bw,
		struct xhci_interval_bw_table *bw_table,
		struct usb_device *udev,
		struct xhci_virt_ep *virt_ep,
		struct xhci_tt_bw_info *tt_info)
{
	struct xhci_interval_bw	*interval_bw;
	int normalized_interval;

	if (xhci_is_async_ep(ep_bw->type))
		return;

	if (udev->speed >= USB_SPEED_SUPER) {
		if (xhci_is_sync_in_ep(ep_bw->type))
			xhci->devs[udev->slot_id]->bw_table->ss_bw_in -=
				xhci_get_ss_bw_consumed(ep_bw);
		else
			xhci->devs[udev->slot_id]->bw_table->ss_bw_out -=
				xhci_get_ss_bw_consumed(ep_bw);
		return;
	}

	/* SuperSpeed endpoints never get added to intervals in the table, so
	 * this check is only valid for HS/FS/LS devices.
	 */
	if (list_empty(&virt_ep->bw_endpoint_list))
		return;
	/* For LS/FS devices, we need to translate the interval expressed in
	 * microframes to frames.
	 */
	if (udev->speed == USB_SPEED_HIGH)
		normalized_interval = ep_bw->ep_interval;
	else
		normalized_interval = ep_bw->ep_interval - 3;

	if (normalized_interval == 0)
		bw_table->interval0_esit_payload -= ep_bw->max_esit_payload;
	interval_bw = &bw_table->interval_bw[normalized_interval];
	interval_bw->num_packets -= ep_bw->num_packets;
	switch (udev->speed) {
	case USB_SPEED_LOW:
		interval_bw->overhead[LS_OVERHEAD_TYPE] -= 1;
		break;
	case USB_SPEED_FULL:
		interval_bw->overhead[FS_OVERHEAD_TYPE] -= 1;
		break;
	case USB_SPEED_HIGH:
		interval_bw->overhead[HS_OVERHEAD_TYPE] -= 1;
		break;
	case USB_SPEED_SUPER:
	case USB_SPEED_SUPER_PLUS:
	case USB_SPEED_UNKNOWN:
	case USB_SPEED_WIRELESS:
		/* Should never happen because only LS/FS/HS endpoints will get
		 * added to the endpoint list.
		 */
		return;
	}
	if (tt_info)
		tt_info->active_eps -= 1;
	list_del_init(&virt_ep->bw_endpoint_list);
}

static void xhci_add_ep_to_interval_table(struct xhci_hcd *xhci,
		struct xhci_bw_info *ep_bw,
		struct xhci_interval_bw_table *bw_table,
		struct usb_device *udev,
		struct xhci_virt_ep *virt_ep,
		struct xhci_tt_bw_info *tt_info)
{
	struct xhci_interval_bw	*interval_bw;
	struct xhci_virt_ep *smaller_ep;
	int normalized_interval;

	if (xhci_is_async_ep(ep_bw->type))
		return;

	if (udev->speed == USB_SPEED_SUPER) {
		if (xhci_is_sync_in_ep(ep_bw->type))
			xhci->devs[udev->slot_id]->bw_table->ss_bw_in +=
				xhci_get_ss_bw_consumed(ep_bw);
		else
			xhci->devs[udev->slot_id]->bw_table->ss_bw_out +=
				xhci_get_ss_bw_consumed(ep_bw);
		return;
	}

	/* For LS/FS devices, we need to translate the interval expressed in
	 * microframes to frames.
	 */
	if (udev->speed == USB_SPEED_HIGH)
		normalized_interval = ep_bw->ep_interval;
	else
		normalized_interval = ep_bw->ep_interval - 3;

	if (normalized_interval == 0)
		bw_table->interval0_esit_payload += ep_bw->max_esit_payload;
	interval_bw = &bw_table->interval_bw[normalized_interval];
	interval_bw->num_packets += ep_bw->num_packets;
	switch (udev->speed) {
	case USB_SPEED_LOW:
		interval_bw->overhead[LS_OVERHEAD_TYPE] += 1;
		break;
	case USB_SPEED_FULL:
		interval_bw->overhead[FS_OVERHEAD_TYPE] += 1;
		break;
	case USB_SPEED_HIGH:
		interval_bw->overhead[HS_OVERHEAD_TYPE] += 1;
		break;
	case USB_SPEED_SUPER:
	case USB_SPEED_SUPER_PLUS:
	case USB_SPEED_UNKNOWN:
	case USB_SPEED_WIRELESS:
		/* Should never happen because only LS/FS/HS endpoints will get
		 * added to the endpoint list.
		 */
		return;
	}

	if (tt_info)
		tt_info->active_eps += 1;
	/* Insert the endpoint into the list, largest max packet size first. */
	list_for_each_entry(smaller_ep, &interval_bw->endpoints,
			bw_endpoint_list) {
		if (ep_bw->max_packet_size >=
				smaller_ep->bw_info.max_packet_size) {
			/* Add the new ep before the smaller endpoint */
			list_add_tail(&virt_ep->bw_endpoint_list,
					&smaller_ep->bw_endpoint_list);
			return;
		}
	}
	/* Add the new endpoint at the end of the list. */
	list_add_tail(&virt_ep->bw_endpoint_list,
			&interval_bw->endpoints);
}

void xhci_update_tt_active_eps(struct xhci_hcd *xhci,
		struct xhci_virt_device *virt_dev,
		int old_active_eps)
{
	struct xhci_root_port_bw_info *rh_bw_info;
	if (!virt_dev->tt_info)
		return;

	rh_bw_info = &xhci->rh_bw[virt_dev->real_port - 1];
	if (old_active_eps == 0 &&
				virt_dev->tt_info->active_eps != 0) {
		rh_bw_info->num_active_tts += 1;
		rh_bw_info->bw_table.bw_used += TT_HS_OVERHEAD;
	} else if (old_active_eps != 0 &&
				virt_dev->tt_info->active_eps == 0) {
		rh_bw_info->num_active_tts -= 1;
		rh_bw_info->bw_table.bw_used -= TT_HS_OVERHEAD;
	}
}

static int xhci_reserve_bandwidth(struct xhci_hcd *xhci,
		struct xhci_virt_device *virt_dev,
		struct xhci_container_ctx *in_ctx)
{
	struct xhci_bw_info ep_bw_info[31];
	int i;
	struct xhci_input_control_ctx *ctrl_ctx;
	int old_active_eps = 0;

	if (virt_dev->tt_info)
		old_active_eps = virt_dev->tt_info->active_eps;

	ctrl_ctx = xhci_get_input_control_ctx(in_ctx);
	if (!ctrl_ctx) {
		xhci_warn(xhci, "%s: Could not get input context, bad type.\n",
				__func__);
		return -ENOMEM;
	}

	for (i = 0; i < 31; i++) {
		if (!EP_IS_ADDED(ctrl_ctx, i) && !EP_IS_DROPPED(ctrl_ctx, i))
			continue;

		/* Make a copy of the BW info in case we need to revert this */
		memcpy(&ep_bw_info[i], &virt_dev->eps[i].bw_info,
				sizeof(ep_bw_info[i]));
		/* Drop the endpoint from the interval table if the endpoint is
		 * being dropped or changed.
		 */
		if (EP_IS_DROPPED(ctrl_ctx, i))
			xhci_drop_ep_from_interval_table(xhci,
					&virt_dev->eps[i].bw_info,
					virt_dev->bw_table,
					virt_dev->udev,
					&virt_dev->eps[i],
					virt_dev->tt_info);
	}
	/* Overwrite the information stored in the endpoints' bw_info */
	xhci_update_bw_info(xhci, virt_dev->in_ctx, ctrl_ctx, virt_dev);
	for (i = 0; i < 31; i++) {
		/* Add any changed or added endpoints to the interval table */
		if (EP_IS_ADDED(ctrl_ctx, i))
			xhci_add_ep_to_interval_table(xhci,
					&virt_dev->eps[i].bw_info,
					virt_dev->bw_table,
					virt_dev->udev,
					&virt_dev->eps[i],
					virt_dev->tt_info);
	}

	if (!xhci_check_bw_table(xhci, virt_dev, old_active_eps)) {
		/* Ok, this fits in the bandwidth we have.
		 * Update the number of active TTs.
		 */
		xhci_update_tt_active_eps(xhci, virt_dev, old_active_eps);
		return 0;
	}

	/* We don't have enough bandwidth for this, revert the stored info. */
	for (i = 0; i < 31; i++) {
		if (!EP_IS_ADDED(ctrl_ctx, i) && !EP_IS_DROPPED(ctrl_ctx, i))
			continue;

		/* Drop the new copies of any added or changed endpoints from
		 * the interval table.
		 */
		if (EP_IS_ADDED(ctrl_ctx, i)) {
			xhci_drop_ep_from_interval_table(xhci,
					&virt_dev->eps[i].bw_info,
					virt_dev->bw_table,
					virt_dev->udev,
					&virt_dev->eps[i],
					virt_dev->tt_info);
		}
		/* Revert the endpoint back to its old information */
		memcpy(&virt_dev->eps[i].bw_info, &ep_bw_info[i],
				sizeof(ep_bw_info[i]));
		/* Add any changed or dropped endpoints back into the table */
		if (EP_IS_DROPPED(ctrl_ctx, i))
			xhci_add_ep_to_interval_table(xhci,
					&virt_dev->eps[i].bw_info,
					virt_dev->bw_table,
					virt_dev->udev,
					&virt_dev->eps[i],
					virt_dev->tt_info);
	}
	return -ENOMEM;
}


/* Issue a configure endpoint command or evaluate context command
 * and wait for it to finish.
 */
static int xhci_configure_endpoint(struct xhci_hcd *xhci,
		struct usb_device *udev,
		struct xhci_command *command,
		bool ctx_change, bool must_succeed)
{
	int ret;
	unsigned long flags;
	struct xhci_input_control_ctx *ctrl_ctx;
	struct xhci_virt_device *virt_dev;
	struct xhci_slot_ctx *slot_ctx;

	if (!command)
		return -EINVAL;

	spin_lock_irqsave(&xhci->lock, flags);

	if (xhci->xhc_state & XHCI_STATE_DYING) {
		spin_unlock_irqrestore(&xhci->lock, flags);
		return -ESHUTDOWN;
	}

	virt_dev = xhci->devs[udev->slot_id];

	ctrl_ctx = xhci_get_input_control_ctx(command->in_ctx);
	if (!ctrl_ctx) {
		spin_unlock_irqrestore(&xhci->lock, flags);
		xhci_warn(xhci, "%s: Could not get input context, bad type.\n",
				__func__);
		return -ENOMEM;
	}

	if ((xhci->quirks & XHCI_EP_LIMIT_QUIRK) &&
			xhci_reserve_host_resources(xhci, ctrl_ctx)) {
		spin_unlock_irqrestore(&xhci->lock, flags);
		xhci_warn(xhci, "Not enough host resources, "
				"active endpoint contexts = %u\n",
				xhci->num_active_eps);
		return -ENOMEM;
	}
	if ((xhci->quirks & XHCI_SW_BW_CHECKING) &&
	    xhci_reserve_bandwidth(xhci, virt_dev, command->in_ctx)) {
		if ((xhci->quirks & XHCI_EP_LIMIT_QUIRK))
			xhci_free_host_resources(xhci, ctrl_ctx);
		spin_unlock_irqrestore(&xhci->lock, flags);
		xhci_warn(xhci, "Not enough bandwidth\n");
		return -ENOMEM;
	}

	slot_ctx = xhci_get_slot_ctx(xhci, command->in_ctx);
	trace_xhci_configure_endpoint(slot_ctx);

	if (!ctx_change)
		ret = xhci_queue_configure_endpoint(xhci, command,
				command->in_ctx->dma,
				udev->slot_id, must_succeed);
	else
		ret = xhci_queue_evaluate_context(xhci, command,
				command->in_ctx->dma,
				udev->slot_id, must_succeed);
	if (ret < 0) {
		if ((xhci->quirks & XHCI_EP_LIMIT_QUIRK))
			xhci_free_host_resources(xhci, ctrl_ctx);
		spin_unlock_irqrestore(&xhci->lock, flags);
		xhci_dbg_trace(xhci,  trace_xhci_dbg_context_change,
				"FIXME allocate a new ring segment");
		return -ENOMEM;
	}
	xhci_ring_cmd_db(xhci);
	spin_unlock_irqrestore(&xhci->lock, flags);

	/* Wait for the configure endpoint command to complete */
	wait_for_completion(command->completion);

	if (!ctx_change)
		ret = xhci_configure_endpoint_result(xhci, udev,
						     &command->status);
	else
		ret = xhci_evaluate_context_result(xhci, udev,
						   &command->status);

	if ((xhci->quirks & XHCI_EP_LIMIT_QUIRK)) {
		spin_lock_irqsave(&xhci->lock, flags);
		/* If the command failed, remove the reserved resources.
		 * Otherwise, clean up the estimate to include dropped eps.
		 */
		if (ret)
			xhci_free_host_resources(xhci, ctrl_ctx);
		else
			xhci_finish_resource_reservation(xhci, ctrl_ctx);
		spin_unlock_irqrestore(&xhci->lock, flags);
	}
	return ret;
}

static void xhci_check_bw_drop_ep_streams(struct xhci_hcd *xhci,
	struct xhci_virt_device *vdev, int i)
{
	struct xhci_virt_ep *ep = &vdev->eps[i];

	if (ep->ep_state & EP_HAS_STREAMS) {
		xhci_warn(xhci, "WARN: endpoint 0x%02x has streams on set_interface, freeing streams.\n",
				xhci_get_endpoint_address(i));
		xhci_free_stream_info(xhci, ep->stream_info);
		ep->stream_info = NULL;
		ep->ep_state &= ~EP_HAS_STREAMS;
	}
}

/* Called after one or more calls to xhci_add_endpoint() or
 * xhci_drop_endpoint().  If this call fails, the USB core is expected
 * to call xhci_reset_bandwidth().
 *
 * Since we are in the middle of changing either configuration or
 * installing a new alt setting, the USB core won't allow URBs to be
 * enqueued for any endpoint on the old config or interface.  Nothing
 * else should be touching the xhci->devs[slot_id] structure, so we
 * don't need to take the xhci->lock for manipulating that.
 */
static int xhci_check_bandwidth(struct usb_hcd *hcd, struct usb_device *udev)
{
	int i;
	int ret = 0;
	struct xhci_hcd *xhci;
	struct xhci_virt_device	*virt_dev;
	struct xhci_input_control_ctx *ctrl_ctx;
	struct xhci_slot_ctx *slot_ctx;
	struct xhci_command *command;

	ret = xhci_check_args(hcd, udev, NULL, 0, true, __func__);
	if (ret <= 0)
		return ret;
	xhci = hcd_to_xhci(hcd);
	if ((xhci->xhc_state & XHCI_STATE_DYING) ||
		(xhci->xhc_state & XHCI_STATE_REMOVING))
		return -ENODEV;

	xhci_dbg(xhci, "%s called for udev %p\n", __func__, udev);
	virt_dev = xhci->devs[udev->slot_id];

	command = xhci_alloc_command(xhci, true, GFP_KERNEL);
	if (!command)
		return -ENOMEM;

	command->in_ctx = virt_dev->in_ctx;

	/* See section 4.6.6 - A0 = 1; A1 = D0 = D1 = 0 */
	ctrl_ctx = xhci_get_input_control_ctx(command->in_ctx);
	if (!ctrl_ctx) {
		xhci_warn(xhci, "%s: Could not get input context, bad type.\n",
				__func__);
		ret = -ENOMEM;
		goto command_cleanup;
	}
	ctrl_ctx->add_flags |= cpu_to_le32(SLOT_FLAG);
	ctrl_ctx->add_flags &= cpu_to_le32(~EP0_FLAG);
	ctrl_ctx->drop_flags &= cpu_to_le32(~(SLOT_FLAG | EP0_FLAG));

	/* Don't issue the command if there's no endpoints to update. */
	if (ctrl_ctx->add_flags == cpu_to_le32(SLOT_FLAG) &&
	    ctrl_ctx->drop_flags == 0) {
		ret = 0;
		goto command_cleanup;
	}
	/* Fix up Context Entries field. Minimum value is EP0 == BIT(1). */
	slot_ctx = xhci_get_slot_ctx(xhci, virt_dev->in_ctx);
	for (i = 31; i >= 1; i--) {
		__le32 le32 = cpu_to_le32(BIT(i));

		if ((virt_dev->eps[i-1].ring && !(ctrl_ctx->drop_flags & le32))
		    || (ctrl_ctx->add_flags & le32) || i == 1) {
			slot_ctx->dev_info &= cpu_to_le32(~LAST_CTX_MASK);
			slot_ctx->dev_info |= cpu_to_le32(LAST_CTX(i));
			break;
		}
	}

	ret = xhci_configure_endpoint(xhci, udev, command,
			false, false);
	if (ret)
		/* Callee should call reset_bandwidth() */
		goto command_cleanup;

	/* Free any rings that were dropped, but not changed. */
	for (i = 1; i < 31; i++) {
		if ((le32_to_cpu(ctrl_ctx->drop_flags) & (1 << (i + 1))) &&
		    !(le32_to_cpu(ctrl_ctx->add_flags) & (1 << (i + 1)))) {
			xhci_free_endpoint_ring(xhci, virt_dev, i);
			xhci_check_bw_drop_ep_streams(xhci, virt_dev, i);
		}
	}
	xhci_zero_in_ctx(xhci, virt_dev);
	/*
	 * Install any rings for completely new endpoints or changed endpoints,
	 * and free any old rings from changed endpoints.
	 */
	for (i = 1; i < 31; i++) {
		if (!virt_dev->eps[i].new_ring)
			continue;
		/* Only free the old ring if it exists.
		 * It may not if this is the first add of an endpoint.
		 */
		if (virt_dev->eps[i].ring) {
			xhci_free_endpoint_ring(xhci, virt_dev, i);
		}
		xhci_check_bw_drop_ep_streams(xhci, virt_dev, i);
		virt_dev->eps[i].ring = virt_dev->eps[i].new_ring;
		virt_dev->eps[i].new_ring = NULL;
	}
command_cleanup:
	kfree(command->completion);
	kfree(command);

	return ret;
}

static void xhci_reset_bandwidth(struct usb_hcd *hcd, struct usb_device *udev)
{
	struct xhci_hcd *xhci;
	struct xhci_virt_device	*virt_dev;
	int i, ret;

	ret = xhci_check_args(hcd, udev, NULL, 0, true, __func__);
	if (ret <= 0)
		return;
	xhci = hcd_to_xhci(hcd);

	xhci_dbg(xhci, "%s called for udev %p\n", __func__, udev);
	virt_dev = xhci->devs[udev->slot_id];
	/* Free any rings allocated for added endpoints */
	for (i = 0; i < 31; i++) {
		if (virt_dev->eps[i].new_ring) {
			xhci_debugfs_remove_endpoint(xhci, virt_dev, i);
			xhci_ring_free(xhci, virt_dev->eps[i].new_ring);
			virt_dev->eps[i].new_ring = NULL;
		}
	}
	xhci_zero_in_ctx(xhci, virt_dev);
}

static void xhci_setup_input_ctx_for_config_ep(struct xhci_hcd *xhci,
		struct xhci_container_ctx *in_ctx,
		struct xhci_container_ctx *out_ctx,
		struct xhci_input_control_ctx *ctrl_ctx,
		u32 add_flags, u32 drop_flags)
{
	ctrl_ctx->add_flags = cpu_to_le32(add_flags);
	ctrl_ctx->drop_flags = cpu_to_le32(drop_flags);
	xhci_slot_copy(xhci, in_ctx, out_ctx);
	ctrl_ctx->add_flags |= cpu_to_le32(SLOT_FLAG);
}

static void xhci_setup_input_ctx_for_quirk(struct xhci_hcd *xhci,
		unsigned int slot_id, unsigned int ep_index,
		struct xhci_dequeue_state *deq_state)
{
	struct xhci_input_control_ctx *ctrl_ctx;
	struct xhci_container_ctx *in_ctx;
	struct xhci_ep_ctx *ep_ctx;
	u32 added_ctxs;
	dma_addr_t addr;

	in_ctx = xhci->devs[slot_id]->in_ctx;
	ctrl_ctx = xhci_get_input_control_ctx(in_ctx);
	if (!ctrl_ctx) {
		xhci_warn(xhci, "%s: Could not get input context, bad type.\n",
				__func__);
		return;
	}

	xhci_endpoint_copy(xhci, xhci->devs[slot_id]->in_ctx,
			xhci->devs[slot_id]->out_ctx, ep_index);
	ep_ctx = xhci_get_ep_ctx(xhci, in_ctx, ep_index);
	addr = xhci_trb_virt_to_dma(deq_state->new_deq_seg,
			deq_state->new_deq_ptr);
	if (addr == 0) {
		xhci_warn(xhci, "WARN Cannot submit config ep after "
				"reset ep command\n");
		xhci_warn(xhci, "WARN deq seg = %p, deq ptr = %p\n",
				deq_state->new_deq_seg,
				deq_state->new_deq_ptr);
		return;
	}
	ep_ctx->deq = cpu_to_le64(addr | deq_state->new_cycle_state);

	added_ctxs = xhci_get_endpoint_flag_from_index(ep_index);
	xhci_setup_input_ctx_for_config_ep(xhci, xhci->devs[slot_id]->in_ctx,
			xhci->devs[slot_id]->out_ctx, ctrl_ctx,
			added_ctxs, added_ctxs);
}

void xhci_cleanup_stalled_ring(struct xhci_hcd *xhci, unsigned int ep_index,
			       unsigned int stream_id, struct xhci_td *td)
{
	struct xhci_dequeue_state deq_state;
	struct usb_device *udev = td->urb->dev;

	xhci_dbg_trace(xhci, trace_xhci_dbg_reset_ep,
			"Cleaning up stalled endpoint ring");
	/* We need to move the HW's dequeue pointer past this TD,
	 * or it will attempt to resend it on the next doorbell ring.
	 */
	xhci_find_new_dequeue_state(xhci, udev->slot_id,
			ep_index, stream_id, td, &deq_state);

	if (!deq_state.new_deq_ptr || !deq_state.new_deq_seg)
		return;

	/* HW with the reset endpoint quirk will use the saved dequeue state to
	 * issue a configure endpoint command later.
	 */
	if (!(xhci->quirks & XHCI_RESET_EP_QUIRK)) {
		xhci_dbg_trace(xhci, trace_xhci_dbg_reset_ep,
				"Queueing new dequeue state");
		xhci_queue_new_dequeue_state(xhci, udev->slot_id,
				ep_index, &deq_state);
	} else {
		/* Better hope no one uses the input context between now and the
		 * reset endpoint completion!
		 * XXX: No idea how this hardware will react when stream rings
		 * are enabled.
		 */
		xhci_dbg_trace(xhci, trace_xhci_dbg_quirks,
				"Setting up input context for "
				"configure endpoint command");
		xhci_setup_input_ctx_for_quirk(xhci, udev->slot_id,
				ep_index, &deq_state);
	}
}

/*
 * Called after usb core issues a clear halt control message.
 * The host side of the halt should already be cleared by a reset endpoint
 * command issued when the STALL event was received.
 *
 * The reset endpoint command may only be issued to endpoints in the halted
 * state. For software that wishes to reset the data toggle or sequence number
 * of an endpoint that isn't in the halted state this function will issue a
 * configure endpoint command with the Drop and Add bits set for the target
 * endpoint. Refer to the additional note in xhci spcification section 4.6.8.
 */

static void xhci_endpoint_reset(struct usb_hcd *hcd,
		struct usb_host_endpoint *host_ep)
{
	struct xhci_hcd *xhci;
	struct usb_device *udev;
	struct xhci_virt_device *vdev;
	struct xhci_virt_ep *ep;
	struct xhci_input_control_ctx *ctrl_ctx;
	struct xhci_command *stop_cmd, *cfg_cmd;
	unsigned int ep_index;
	unsigned long flags;
	u32 ep_flag;

	xhci = hcd_to_xhci(hcd);
	if (!host_ep->hcpriv)
		return;
	udev = (struct usb_device *) host_ep->hcpriv;
	vdev = xhci->devs[udev->slot_id];
	ep_index = xhci_get_endpoint_index(&host_ep->desc);
	ep = &vdev->eps[ep_index];

	/* Bail out if toggle is already being cleared by a endpoint reset */
	if (ep->ep_state & EP_HARD_CLEAR_TOGGLE) {
		ep->ep_state &= ~EP_HARD_CLEAR_TOGGLE;
		return;
	}
	/* Only interrupt and bulk ep's use data toggle, USB2 spec 5.5.4-> */
	if (usb_endpoint_xfer_control(&host_ep->desc) ||
	    usb_endpoint_xfer_isoc(&host_ep->desc))
		return;

	ep_flag = xhci_get_endpoint_flag(&host_ep->desc);

	if (ep_flag == SLOT_FLAG || ep_flag == EP0_FLAG)
		return;

	stop_cmd = xhci_alloc_command(xhci, true, GFP_NOWAIT);
	if (!stop_cmd)
		return;

	cfg_cmd = xhci_alloc_command_with_ctx(xhci, true, GFP_NOWAIT);
	if (!cfg_cmd)
		goto cleanup;

	spin_lock_irqsave(&xhci->lock, flags);

	/* block queuing new trbs and ringing ep doorbell */
	ep->ep_state |= EP_SOFT_CLEAR_TOGGLE;

	/*
	 * Make sure endpoint ring is empty before resetting the toggle/seq.
	 * Driver is required to synchronously cancel all transfer request.
	 * Stop the endpoint to force xHC to update the output context
	 */

	if (!list_empty(&ep->ring->td_list)) {
		dev_err(&udev->dev, "EP not empty, refuse reset\n");
		spin_unlock_irqrestore(&xhci->lock, flags);
		xhci_free_command(xhci, cfg_cmd);
		goto cleanup;
	}
	xhci_queue_stop_endpoint(xhci, stop_cmd, udev->slot_id, ep_index, 0);
	xhci_ring_cmd_db(xhci);
	spin_unlock_irqrestore(&xhci->lock, flags);

	wait_for_completion(stop_cmd->completion);

	spin_lock_irqsave(&xhci->lock, flags);

	/* config ep command clears toggle if add and drop ep flags are set */
	ctrl_ctx = xhci_get_input_control_ctx(cfg_cmd->in_ctx);
	xhci_setup_input_ctx_for_config_ep(xhci, cfg_cmd->in_ctx, vdev->out_ctx,
					   ctrl_ctx, ep_flag, ep_flag);
	xhci_endpoint_copy(xhci, cfg_cmd->in_ctx, vdev->out_ctx, ep_index);

	xhci_queue_configure_endpoint(xhci, cfg_cmd, cfg_cmd->in_ctx->dma,
				      udev->slot_id, false);
	xhci_ring_cmd_db(xhci);
	spin_unlock_irqrestore(&xhci->lock, flags);

	wait_for_completion(cfg_cmd->completion);

	ep->ep_state &= ~EP_SOFT_CLEAR_TOGGLE;
	xhci_free_command(xhci, cfg_cmd);
cleanup:
	xhci_free_command(xhci, stop_cmd);
}

static int xhci_check_streams_endpoint(struct xhci_hcd *xhci,
		struct usb_device *udev, struct usb_host_endpoint *ep,
		unsigned int slot_id)
{
	int ret;
	unsigned int ep_index;
	unsigned int ep_state;

	if (!ep)
		return -EINVAL;
	ret = xhci_check_args(xhci_to_hcd(xhci), udev, ep, 1, true, __func__);
	if (ret <= 0)
		return -EINVAL;
	if (usb_ss_max_streams(&ep->ss_ep_comp) == 0) {
		xhci_warn(xhci, "WARN: SuperSpeed Endpoint Companion"
				" descriptor for ep 0x%x does not support streams\n",
				ep->desc.bEndpointAddress);
		return -EINVAL;
	}

	ep_index = xhci_get_endpoint_index(&ep->desc);
	ep_state = xhci->devs[slot_id]->eps[ep_index].ep_state;
	if (ep_state & EP_HAS_STREAMS ||
			ep_state & EP_GETTING_STREAMS) {
		xhci_warn(xhci, "WARN: SuperSpeed bulk endpoint 0x%x "
				"already has streams set up.\n",
				ep->desc.bEndpointAddress);
		xhci_warn(xhci, "Send email to xHCI maintainer and ask for "
				"dynamic stream context array reallocation.\n");
		return -EINVAL;
	}
	if (!list_empty(&xhci->devs[slot_id]->eps[ep_index].ring->td_list)) {
		xhci_warn(xhci, "Cannot setup streams for SuperSpeed bulk "
				"endpoint 0x%x; URBs are pending.\n",
				ep->desc.bEndpointAddress);
		return -EINVAL;
	}
	return 0;
}

static void xhci_calculate_streams_entries(struct xhci_hcd *xhci,
		unsigned int *num_streams, unsigned int *num_stream_ctxs)
{
	unsigned int max_streams;

	/* The stream context array size must be a power of two */
	*num_stream_ctxs = roundup_pow_of_two(*num_streams);
	/*
	 * Find out how many primary stream array entries the host controller
	 * supports.  Later we may use secondary stream arrays (similar to 2nd
	 * level page entries), but that's an optional feature for xHCI host
	 * controllers. xHCs must support at least 4 stream IDs.
	 */
	max_streams = HCC_MAX_PSA(xhci->hcc_params);
	if (*num_stream_ctxs > max_streams) {
		xhci_dbg(xhci, "xHCI HW only supports %u stream ctx entries.\n",
				max_streams);
		*num_stream_ctxs = max_streams;
		*num_streams = max_streams;
	}
}

/* Returns an error code if one of the endpoint already has streams.
 * This does not change any data structures, it only checks and gathers
 * information.
 */
static int xhci_calculate_streams_and_bitmask(struct xhci_hcd *xhci,
		struct usb_device *udev,
		struct usb_host_endpoint **eps, unsigned int num_eps,
		unsigned int *num_streams, u32 *changed_ep_bitmask)
{
	unsigned int max_streams;
	unsigned int endpoint_flag;
	int i;
	int ret;

	for (i = 0; i < num_eps; i++) {
		ret = xhci_check_streams_endpoint(xhci, udev,
				eps[i], udev->slot_id);
		if (ret < 0)
			return ret;

		max_streams = usb_ss_max_streams(&eps[i]->ss_ep_comp);
		if (max_streams < (*num_streams - 1)) {
			xhci_dbg(xhci, "Ep 0x%x only supports %u stream IDs.\n",
					eps[i]->desc.bEndpointAddress,
					max_streams);
			*num_streams = max_streams+1;
		}

		endpoint_flag = xhci_get_endpoint_flag(&eps[i]->desc);
		if (*changed_ep_bitmask & endpoint_flag)
			return -EINVAL;
		*changed_ep_bitmask |= endpoint_flag;
	}
	return 0;
}

static u32 xhci_calculate_no_streams_bitmask(struct xhci_hcd *xhci,
		struct usb_device *udev,
		struct usb_host_endpoint **eps, unsigned int num_eps)
{
	u32 changed_ep_bitmask = 0;
	unsigned int slot_id;
	unsigned int ep_index;
	unsigned int ep_state;
	int i;

	slot_id = udev->slot_id;
	if (!xhci->devs[slot_id])
		return 0;

	for (i = 0; i < num_eps; i++) {
		ep_index = xhci_get_endpoint_index(&eps[i]->desc);
		ep_state = xhci->devs[slot_id]->eps[ep_index].ep_state;
		/* Are streams already being freed for the endpoint? */
		if (ep_state & EP_GETTING_NO_STREAMS) {
			xhci_warn(xhci, "WARN Can't disable streams for "
					"endpoint 0x%x, "
					"streams are being disabled already\n",
					eps[i]->desc.bEndpointAddress);
			return 0;
		}
		/* Are there actually any streams to free? */
		if (!(ep_state & EP_HAS_STREAMS) &&
				!(ep_state & EP_GETTING_STREAMS)) {
			xhci_warn(xhci, "WARN Can't disable streams for "
					"endpoint 0x%x, "
					"streams are already disabled!\n",
					eps[i]->desc.bEndpointAddress);
			xhci_warn(xhci, "WARN xhci_free_streams() called "
					"with non-streams endpoint\n");
			return 0;
		}
		changed_ep_bitmask |= xhci_get_endpoint_flag(&eps[i]->desc);
	}
	return changed_ep_bitmask;
}

/*
 * The USB device drivers use this function (through the HCD interface in USB
 * core) to prepare a set of bulk endpoints to use streams.  Streams are used to
 * coordinate mass storage command queueing across multiple endpoints (basically
 * a stream ID == a task ID).
 *
 * Setting up streams involves allocating the same size stream context array
 * for each endpoint and issuing a configure endpoint command for all endpoints.
 *
 * Don't allow the call to succeed if one endpoint only supports one stream
 * (which means it doesn't support streams at all).
 *
 * Drivers may get less stream IDs than they asked for, if the host controller
 * hardware or endpoints claim they can't support the number of requested
 * stream IDs.
 */
static int xhci_alloc_streams(struct usb_hcd *hcd, struct usb_device *udev,
		struct usb_host_endpoint **eps, unsigned int num_eps,
		unsigned int num_streams, gfp_t mem_flags)
{
	int i, ret;
	struct xhci_hcd *xhci;
	struct xhci_virt_device *vdev;
	struct xhci_command *config_cmd;
	struct xhci_input_control_ctx *ctrl_ctx;
	unsigned int ep_index;
	unsigned int num_stream_ctxs;
	unsigned int max_packet;
	unsigned long flags;
	u32 changed_ep_bitmask = 0;

	if (!eps)
		return -EINVAL;

	/* Add one to the number of streams requested to account for
	 * stream 0 that is reserved for xHCI usage.
	 */
	num_streams += 1;
	xhci = hcd_to_xhci(hcd);
	xhci_dbg(xhci, "Driver wants %u stream IDs (including stream 0).\n",
			num_streams);

	/* MaxPSASize value 0 (2 streams) means streams are not supported */
	if ((xhci->quirks & XHCI_BROKEN_STREAMS) ||
			HCC_MAX_PSA(xhci->hcc_params) < 4) {
		xhci_dbg(xhci, "xHCI controller does not support streams.\n");
		return -ENOSYS;
	}

	config_cmd = xhci_alloc_command_with_ctx(xhci, true, mem_flags);
	if (!config_cmd)
		return -ENOMEM;

	ctrl_ctx = xhci_get_input_control_ctx(config_cmd->in_ctx);
	if (!ctrl_ctx) {
		xhci_warn(xhci, "%s: Could not get input context, bad type.\n",
				__func__);
		xhci_free_command(xhci, config_cmd);
		return -ENOMEM;
	}

	/* Check to make sure all endpoints are not already configured for
	 * streams.  While we're at it, find the maximum number of streams that
	 * all the endpoints will support and check for duplicate endpoints.
	 */
	spin_lock_irqsave(&xhci->lock, flags);
	ret = xhci_calculate_streams_and_bitmask(xhci, udev, eps,
			num_eps, &num_streams, &changed_ep_bitmask);
	if (ret < 0) {
		xhci_free_command(xhci, config_cmd);
		spin_unlock_irqrestore(&xhci->lock, flags);
		return ret;
	}
	if (num_streams <= 1) {
		xhci_warn(xhci, "WARN: endpoints can't handle "
				"more than one stream.\n");
		xhci_free_command(xhci, config_cmd);
		spin_unlock_irqrestore(&xhci->lock, flags);
		return -EINVAL;
	}
	vdev = xhci->devs[udev->slot_id];
	/* Mark each endpoint as being in transition, so
	 * xhci_urb_enqueue() will reject all URBs.
	 */
	for (i = 0; i < num_eps; i++) {
		ep_index = xhci_get_endpoint_index(&eps[i]->desc);
		vdev->eps[ep_index].ep_state |= EP_GETTING_STREAMS;
	}
	spin_unlock_irqrestore(&xhci->lock, flags);

	/* Setup internal data structures and allocate HW data structures for
	 * streams (but don't install the HW structures in the input context
	 * until we're sure all memory allocation succeeded).
	 */
	xhci_calculate_streams_entries(xhci, &num_streams, &num_stream_ctxs);
	xhci_dbg(xhci, "Need %u stream ctx entries for %u stream IDs.\n",
			num_stream_ctxs, num_streams);

	for (i = 0; i < num_eps; i++) {
		ep_index = xhci_get_endpoint_index(&eps[i]->desc);
		max_packet = usb_endpoint_maxp(&eps[i]->desc);
		vdev->eps[ep_index].stream_info = xhci_alloc_stream_info(xhci,
				num_stream_ctxs,
				num_streams,
				max_packet, mem_flags);
		if (!vdev->eps[ep_index].stream_info)
			goto cleanup;
		/* Set maxPstreams in endpoint context and update deq ptr to
		 * point to stream context array. FIXME
		 */
	}

	/* Set up the input context for a configure endpoint command. */
	for (i = 0; i < num_eps; i++) {
		struct xhci_ep_ctx *ep_ctx;

		ep_index = xhci_get_endpoint_index(&eps[i]->desc);
		ep_ctx = xhci_get_ep_ctx(xhci, config_cmd->in_ctx, ep_index);

		xhci_endpoint_copy(xhci, config_cmd->in_ctx,
				vdev->out_ctx, ep_index);
		xhci_setup_streams_ep_input_ctx(xhci, ep_ctx,
				vdev->eps[ep_index].stream_info);
	}
	/* Tell the HW to drop its old copy of the endpoint context info
	 * and add the updated copy from the input context.
	 */
	xhci_setup_input_ctx_for_config_ep(xhci, config_cmd->in_ctx,
			vdev->out_ctx, ctrl_ctx,
			changed_ep_bitmask, changed_ep_bitmask);

	/* Issue and wait for the configure endpoint command */
	ret = xhci_configure_endpoint(xhci, udev, config_cmd,
			false, false);

	/* xHC rejected the configure endpoint command for some reason, so we
	 * leave the old ring intact and free our internal streams data
	 * structure.
	 */
	if (ret < 0)
		goto cleanup;

	spin_lock_irqsave(&xhci->lock, flags);
	for (i = 0; i < num_eps; i++) {
		ep_index = xhci_get_endpoint_index(&eps[i]->desc);
		vdev->eps[ep_index].ep_state &= ~EP_GETTING_STREAMS;
		xhci_dbg(xhci, "Slot %u ep ctx %u now has streams.\n",
			 udev->slot_id, ep_index);
		vdev->eps[ep_index].ep_state |= EP_HAS_STREAMS;
	}
	xhci_free_command(xhci, config_cmd);
	spin_unlock_irqrestore(&xhci->lock, flags);

	/* Subtract 1 for stream 0, which drivers can't use */
	return num_streams - 1;

cleanup:
	/* If it didn't work, free the streams! */
	for (i = 0; i < num_eps; i++) {
		ep_index = xhci_get_endpoint_index(&eps[i]->desc);
		xhci_free_stream_info(xhci, vdev->eps[ep_index].stream_info);
		vdev->eps[ep_index].stream_info = NULL;
		/* FIXME Unset maxPstreams in endpoint context and
		 * update deq ptr to point to normal string ring.
		 */
		vdev->eps[ep_index].ep_state &= ~EP_GETTING_STREAMS;
		vdev->eps[ep_index].ep_state &= ~EP_HAS_STREAMS;
		xhci_endpoint_zero(xhci, vdev, eps[i]);
	}
	xhci_free_command(xhci, config_cmd);
	return -ENOMEM;
}

/* Transition the endpoint from using streams to being a "normal" endpoint
 * without streams.
 *
 * Modify the endpoint context state, submit a configure endpoint command,
 * and free all endpoint rings for streams if that completes successfully.
 */
static int xhci_free_streams(struct usb_hcd *hcd, struct usb_device *udev,
		struct usb_host_endpoint **eps, unsigned int num_eps,
		gfp_t mem_flags)
{
	int i, ret;
	struct xhci_hcd *xhci;
	struct xhci_virt_device *vdev;
	struct xhci_command *command;
	struct xhci_input_control_ctx *ctrl_ctx;
	unsigned int ep_index;
	unsigned long flags;
	u32 changed_ep_bitmask;

	xhci = hcd_to_xhci(hcd);
	vdev = xhci->devs[udev->slot_id];

	/* Set up a configure endpoint command to remove the streams rings */
	spin_lock_irqsave(&xhci->lock, flags);
	changed_ep_bitmask = xhci_calculate_no_streams_bitmask(xhci,
			udev, eps, num_eps);
	if (changed_ep_bitmask == 0) {
		spin_unlock_irqrestore(&xhci->lock, flags);
		return -EINVAL;
	}

	/* Use the xhci_command structure from the first endpoint.  We may have
	 * allocated too many, but the driver may call xhci_free_streams() for
	 * each endpoint it grouped into one call to xhci_alloc_streams().
	 */
	ep_index = xhci_get_endpoint_index(&eps[0]->desc);
	command = vdev->eps[ep_index].stream_info->free_streams_command;
	ctrl_ctx = xhci_get_input_control_ctx(command->in_ctx);
	if (!ctrl_ctx) {
		spin_unlock_irqrestore(&xhci->lock, flags);
		xhci_warn(xhci, "%s: Could not get input context, bad type.\n",
				__func__);
		return -EINVAL;
	}

	for (i = 0; i < num_eps; i++) {
		struct xhci_ep_ctx *ep_ctx;

		ep_index = xhci_get_endpoint_index(&eps[i]->desc);
		ep_ctx = xhci_get_ep_ctx(xhci, command->in_ctx, ep_index);
		xhci->devs[udev->slot_id]->eps[ep_index].ep_state |=
			EP_GETTING_NO_STREAMS;

		xhci_endpoint_copy(xhci, command->in_ctx,
				vdev->out_ctx, ep_index);
		xhci_setup_no_streams_ep_input_ctx(ep_ctx,
				&vdev->eps[ep_index]);
	}
	xhci_setup_input_ctx_for_config_ep(xhci, command->in_ctx,
			vdev->out_ctx, ctrl_ctx,
			changed_ep_bitmask, changed_ep_bitmask);
	spin_unlock_irqrestore(&xhci->lock, flags);

	/* Issue and wait for the configure endpoint command,
	 * which must succeed.
	 */
	ret = xhci_configure_endpoint(xhci, udev, command,
			false, true);

	/* xHC rejected the configure endpoint command for some reason, so we
	 * leave the streams rings intact.
	 */
	if (ret < 0)
		return ret;

	spin_lock_irqsave(&xhci->lock, flags);
	for (i = 0; i < num_eps; i++) {
		ep_index = xhci_get_endpoint_index(&eps[i]->desc);
		xhci_free_stream_info(xhci, vdev->eps[ep_index].stream_info);
		vdev->eps[ep_index].stream_info = NULL;
		/* FIXME Unset maxPstreams in endpoint context and
		 * update deq ptr to point to normal string ring.
		 */
		vdev->eps[ep_index].ep_state &= ~EP_GETTING_NO_STREAMS;
		vdev->eps[ep_index].ep_state &= ~EP_HAS_STREAMS;
	}
	spin_unlock_irqrestore(&xhci->lock, flags);

	return 0;
}

/*
 * Deletes endpoint resources for endpoints that were active before a Reset
 * Device command, or a Disable Slot command.  The Reset Device command leaves
 * the control endpoint intact, whereas the Disable Slot command deletes it.
 *
 * Must be called with xhci->lock held.
 */
void xhci_free_device_endpoint_resources(struct xhci_hcd *xhci,
	struct xhci_virt_device *virt_dev, bool drop_control_ep)
{
	int i;
	unsigned int num_dropped_eps = 0;
	unsigned int drop_flags = 0;

	for (i = (drop_control_ep ? 0 : 1); i < 31; i++) {
		if (virt_dev->eps[i].ring) {
			drop_flags |= 1 << i;
			num_dropped_eps++;
		}
	}
	xhci->num_active_eps -= num_dropped_eps;
	if (num_dropped_eps)
		xhci_dbg_trace(xhci, trace_xhci_dbg_quirks,
				"Dropped %u ep ctxs, flags = 0x%x, "
				"%u now active.",
				num_dropped_eps, drop_flags,
				xhci->num_active_eps);
}

/*
 * This submits a Reset Device Command, which will set the device state to 0,
 * set the device address to 0, and disable all the endpoints except the default
 * control endpoint.  The USB core should come back and call
 * xhci_address_device(), and then re-set up the configuration.  If this is
 * called because of a usb_reset_and_verify_device(), then the old alternate
 * settings will be re-installed through the normal bandwidth allocation
 * functions.
 *
 * Wait for the Reset Device command to finish.  Remove all structures
 * associated with the endpoints that were disabled.  Clear the input device
 * structure? Reset the control endpoint 0 max packet size?
 *
 * If the virt_dev to be reset does not exist or does not match the udev,
 * it means the device is lost, possibly due to the xHC restore error and
 * re-initialization during S3/S4. In this case, call xhci_alloc_dev() to
 * re-allocate the device.
 */
static int xhci_discover_or_reset_device(struct usb_hcd *hcd,
		struct usb_device *udev)
{
	int ret, i;
	unsigned long flags;
	struct xhci_hcd *xhci;
	unsigned int slot_id;
	struct xhci_virt_device *virt_dev;
	struct xhci_command *reset_device_cmd;
	struct xhci_slot_ctx *slot_ctx;
	int old_active_eps = 0;

	ret = xhci_check_args(hcd, udev, NULL, 0, false, __func__);
	if (ret <= 0)
		return ret;
	xhci = hcd_to_xhci(hcd);
	slot_id = udev->slot_id;
	virt_dev = xhci->devs[slot_id];
	if (!virt_dev) {
		xhci_dbg(xhci, "The device to be reset with slot ID %u does "
				"not exist. Re-allocate the device\n", slot_id);
		ret = xhci_alloc_dev(hcd, udev);
		if (ret == 1)
			return 0;
		else
			return -EINVAL;
	}

	if (virt_dev->tt_info)
		old_active_eps = virt_dev->tt_info->active_eps;

	if (virt_dev->udev != udev) {
		/* If the virt_dev and the udev does not match, this virt_dev
		 * may belong to another udev.
		 * Re-allocate the device.
		 */
		xhci_dbg(xhci, "The device to be reset with slot ID %u does "
				"not match the udev. Re-allocate the device\n",
				slot_id);
		ret = xhci_alloc_dev(hcd, udev);
		if (ret == 1)
			return 0;
		else
			return -EINVAL;
	}

	/* If device is not setup, there is no point in resetting it */
	slot_ctx = xhci_get_slot_ctx(xhci, virt_dev->out_ctx);
	if (GET_SLOT_STATE(le32_to_cpu(slot_ctx->dev_state)) ==
						SLOT_STATE_DISABLED)
		return 0;

	trace_xhci_discover_or_reset_device(slot_ctx);

	xhci_dbg(xhci, "Resetting device with slot ID %u\n", slot_id);
	/* Allocate the command structure that holds the struct completion.
	 * Assume we're in process context, since the normal device reset
	 * process has to wait for the device anyway.  Storage devices are
	 * reset as part of error handling, so use GFP_NOIO instead of
	 * GFP_KERNEL.
	 */
	reset_device_cmd = xhci_alloc_command(xhci, true, GFP_NOIO);
	if (!reset_device_cmd) {
		xhci_dbg(xhci, "Couldn't allocate command structure.\n");
		return -ENOMEM;
	}

	/* Attempt to submit the Reset Device command to the command ring */
	spin_lock_irqsave(&xhci->lock, flags);

	ret = xhci_queue_reset_device(xhci, reset_device_cmd, slot_id);
	if (ret) {
		xhci_dbg(xhci, "FIXME: allocate a command ring segment\n");
		spin_unlock_irqrestore(&xhci->lock, flags);
		goto command_cleanup;
	}
	xhci_ring_cmd_db(xhci);
	spin_unlock_irqrestore(&xhci->lock, flags);

	/* Wait for the Reset Device command to finish */
	wait_for_completion(reset_device_cmd->completion);

	/* The Reset Device command can't fail, according to the 0.95/0.96 spec,
	 * unless we tried to reset a slot ID that wasn't enabled,
	 * or the device wasn't in the addressed or configured state.
	 */
	ret = reset_device_cmd->status;
	switch (ret) {
	case COMP_COMMAND_ABORTED:
	case COMP_COMMAND_RING_STOPPED:
		xhci_warn(xhci, "Timeout waiting for reset device command\n");
		ret = -ETIME;
		goto command_cleanup;
	case COMP_SLOT_NOT_ENABLED_ERROR: /* 0.95 completion for bad slot ID */
	case COMP_CONTEXT_STATE_ERROR: /* 0.96 completion code for same thing */
		xhci_dbg(xhci, "Can't reset device (slot ID %u) in %s state\n",
				slot_id,
				xhci_get_slot_state(xhci, virt_dev->out_ctx));
		xhci_dbg(xhci, "Not freeing device rings.\n");
		/* Don't treat this as an error.  May change my mind later. */
		ret = 0;
		goto command_cleanup;
	case COMP_SUCCESS:
		xhci_dbg(xhci, "Successful reset device command.\n");
		break;
	default:
		if (xhci_is_vendor_info_code(xhci, ret))
			break;
		xhci_warn(xhci, "Unknown completion code %u for "
				"reset device command.\n", ret);
		ret = -EINVAL;
		goto command_cleanup;
	}

	/* Free up host controller endpoint resources */
	if ((xhci->quirks & XHCI_EP_LIMIT_QUIRK)) {
		spin_lock_irqsave(&xhci->lock, flags);
		/* Don't delete the default control endpoint resources */
		xhci_free_device_endpoint_resources(xhci, virt_dev, false);
		spin_unlock_irqrestore(&xhci->lock, flags);
	}

	/* Everything but endpoint 0 is disabled, so free the rings. */
	for (i = 1; i < 31; i++) {
		struct xhci_virt_ep *ep = &virt_dev->eps[i];

		if (ep->ep_state & EP_HAS_STREAMS) {
			xhci_warn(xhci, "WARN: endpoint 0x%02x has streams on device reset, freeing streams.\n",
					xhci_get_endpoint_address(i));
			xhci_free_stream_info(xhci, ep->stream_info);
			ep->stream_info = NULL;
			ep->ep_state &= ~EP_HAS_STREAMS;
		}

		if (ep->ring) {
			xhci_debugfs_remove_endpoint(xhci, virt_dev, i);
			xhci_free_endpoint_ring(xhci, virt_dev, i);
		}
		if (!list_empty(&virt_dev->eps[i].bw_endpoint_list))
			xhci_drop_ep_from_interval_table(xhci,
					&virt_dev->eps[i].bw_info,
					virt_dev->bw_table,
					udev,
					&virt_dev->eps[i],
					virt_dev->tt_info);
		xhci_clear_endpoint_bw_info(&virt_dev->eps[i].bw_info);
	}
	/* If necessary, update the number of active TTs on this root port */
	xhci_update_tt_active_eps(xhci, virt_dev, old_active_eps);
	ret = 0;

command_cleanup:
	xhci_free_command(xhci, reset_device_cmd);
	return ret;
}

/*
 * At this point, the struct usb_device is about to go away, the device has
 * disconnected, and all traffic has been stopped and the endpoints have been
 * disabled.  Free any HC data structures associated with that device.
 */
static void xhci_free_dev(struct usb_hcd *hcd, struct usb_device *udev)
{
	struct xhci_hcd *xhci = hcd_to_xhci(hcd);
	struct xhci_virt_device *virt_dev;
	struct xhci_slot_ctx *slot_ctx;
	int i, ret;

#ifndef CONFIG_USB_DEFAULT_PERSIST
	/*
	 * We called pm_runtime_get_noresume when the device was attached.
	 * Decrement the counter here to allow controller to runtime suspend
	 * if no devices remain.
	 */
	if (xhci->quirks & XHCI_RESET_ON_RESUME)
		pm_runtime_put_noidle(hcd->self.controller);
#endif

	ret = xhci_check_args(hcd, udev, NULL, 0, true, __func__);
	/* If the host is halted due to driver unload, we still need to free the
	 * device.
	 */
	if (ret <= 0 && ret != -ENODEV)
		return;

	virt_dev = xhci->devs[udev->slot_id];
	slot_ctx = xhci_get_slot_ctx(xhci, virt_dev->out_ctx);
	trace_xhci_free_dev(slot_ctx);

	/* Stop any wayward timer functions (which may grab the lock) */
	for (i = 0; i < 31; i++) {
		virt_dev->eps[i].ep_state &= ~EP_STOP_CMD_PENDING;
		del_timer_sync(&virt_dev->eps[i].stop_cmd_timer);
	}
	xhci_debugfs_remove_slot(xhci, udev->slot_id);
	virt_dev->udev = NULL;
	ret = xhci_disable_slot(xhci, udev->slot_id);
	if (ret)
		xhci_free_virt_device(xhci, udev->slot_id);
}

int xhci_disable_slot(struct xhci_hcd *xhci, u32 slot_id)
{
	struct xhci_command *command;
	unsigned long flags;
	u32 state;
	int ret = 0;

	command = xhci_alloc_command(xhci, false, GFP_KERNEL);
	if (!command)
		return -ENOMEM;

	spin_lock_irqsave(&xhci->lock, flags);
	/* Don't disable the slot if the host controller is dead. */
	state = readl(&xhci->op_regs->status);
	if (state == 0xffffffff || (xhci->xhc_state & XHCI_STATE_DYING) ||
			(xhci->xhc_state & XHCI_STATE_HALTED)) {
		spin_unlock_irqrestore(&xhci->lock, flags);
		kfree(command);
		return -ENODEV;
	}

	ret = xhci_queue_slot_control(xhci, command, TRB_DISABLE_SLOT,
				slot_id);
	if (ret) {
		spin_unlock_irqrestore(&xhci->lock, flags);
		kfree(command);
		return ret;
	}
	xhci_ring_cmd_db(xhci);
	spin_unlock_irqrestore(&xhci->lock, flags);
	return ret;
}

/*
 * Checks if we have enough host controller resources for the default control
 * endpoint.
 *
 * Must be called with xhci->lock held.
 */
static int xhci_reserve_host_control_ep_resources(struct xhci_hcd *xhci)
{
	if (xhci->num_active_eps + 1 > xhci->limit_active_eps) {
		xhci_dbg_trace(xhci, trace_xhci_dbg_quirks,
				"Not enough ep ctxs: "
				"%u active, need to add 1, limit is %u.",
				xhci->num_active_eps, xhci->limit_active_eps);
		return -ENOMEM;
	}
	xhci->num_active_eps += 1;
	xhci_dbg_trace(xhci, trace_xhci_dbg_quirks,
			"Adding 1 ep ctx, %u now active.",
			xhci->num_active_eps);
	return 0;
}


/*
 * Returns 0 if the xHC ran out of device slots, the Enable Slot command
 * timed out, or allocating memory failed.  Returns 1 on success.
 */
int xhci_alloc_dev(struct usb_hcd *hcd, struct usb_device *udev)
{
	struct xhci_hcd *xhci = hcd_to_xhci(hcd);
	struct xhci_virt_device *vdev;
	struct xhci_slot_ctx *slot_ctx;
	unsigned long flags;
	int ret, slot_id;
	struct xhci_command *command;

	command = xhci_alloc_command(xhci, true, GFP_KERNEL);
	if (!command)
		return 0;

	spin_lock_irqsave(&xhci->lock, flags);
	ret = xhci_queue_slot_control(xhci, command, TRB_ENABLE_SLOT, 0);
	if (ret) {
		spin_unlock_irqrestore(&xhci->lock, flags);
		xhci_dbg(xhci, "FIXME: allocate a command ring segment\n");
		xhci_free_command(xhci, command);
		return 0;
	}
	xhci_ring_cmd_db(xhci);
	spin_unlock_irqrestore(&xhci->lock, flags);

	wait_for_completion(command->completion);
	slot_id = command->slot_id;

	if (!slot_id || command->status != COMP_SUCCESS) {
		xhci_err(xhci, "Error while assigning device slot ID\n");
		xhci_err(xhci, "Max number of devices this xHCI host supports is %u.\n",
				HCS_MAX_SLOTS(
					readl(&xhci->cap_regs->hcs_params1)));
		xhci_free_command(xhci, command);
		return 0;
	}

	xhci_free_command(xhci, command);

	if ((xhci->quirks & XHCI_EP_LIMIT_QUIRK)) {
		spin_lock_irqsave(&xhci->lock, flags);
		ret = xhci_reserve_host_control_ep_resources(xhci);
		if (ret) {
			spin_unlock_irqrestore(&xhci->lock, flags);
			xhci_warn(xhci, "Not enough host resources, "
					"active endpoint contexts = %u\n",
					xhci->num_active_eps);
			goto disable_slot;
		}
		spin_unlock_irqrestore(&xhci->lock, flags);
	}
	/* Use GFP_NOIO, since this function can be called from
	 * xhci_discover_or_reset_device(), which may be called as part of
	 * mass storage driver error handling.
	 */
	if (!xhci_alloc_virt_device(xhci, slot_id, udev, GFP_NOIO)) {
		xhci_warn(xhci, "Could not allocate xHCI USB device data structures\n");
		goto disable_slot;
	}
	vdev = xhci->devs[slot_id];
	slot_ctx = xhci_get_slot_ctx(xhci, vdev->out_ctx);
	trace_xhci_alloc_dev(slot_ctx);

	udev->slot_id = slot_id;

	xhci_debugfs_create_slot(xhci, slot_id);

#ifndef CONFIG_USB_DEFAULT_PERSIST
	/*
	 * If resetting upon resume, we can't put the controller into runtime
	 * suspend if there is a device attached.
	 */
	if (xhci->quirks & XHCI_RESET_ON_RESUME)
		pm_runtime_get_noresume(hcd->self.controller);
#endif

	/* Is this a LS or FS device under a HS hub? */
	/* Hub or peripherial? */
	return 1;

disable_slot:
	ret = xhci_disable_slot(xhci, udev->slot_id);
	if (ret)
		xhci_free_virt_device(xhci, udev->slot_id);

	return 0;
}

/*
 * Issue an Address Device command and optionally send a corresponding
 * SetAddress request to the device.
 */
static int xhci_setup_device(struct usb_hcd *hcd, struct usb_device *udev,
			     enum xhci_setup_dev setup)
{
	const char *act = setup == SETUP_CONTEXT_ONLY ? "context" : "address";
	unsigned long flags;
	struct xhci_virt_device *virt_dev;
	int ret = 0;
	struct xhci_hcd *xhci = hcd_to_xhci(hcd);
	struct xhci_slot_ctx *slot_ctx;
	struct xhci_input_control_ctx *ctrl_ctx;
	u64 temp_64;
	struct xhci_command *command = NULL;

	mutex_lock(&xhci->mutex);

	if (xhci->xhc_state) {	/* dying, removing or halted */
		ret = -ESHUTDOWN;
		goto out;
	}

	if (!udev->slot_id) {
		xhci_dbg_trace(xhci, trace_xhci_dbg_address,
				"Bad Slot ID %d", udev->slot_id);
		ret = -EINVAL;
		goto out;
	}

	virt_dev = xhci->devs[udev->slot_id];

	if (WARN_ON(!virt_dev)) {
		/*
		 * In plug/unplug torture test with an NEC controller,
		 * a zero-dereference was observed once due to virt_dev = 0.
		 * Print useful debug rather than crash if it is observed again!
		 */
		xhci_warn(xhci, "Virt dev invalid for slot_id 0x%x!\n",
			udev->slot_id);
		ret = -EINVAL;
		goto out;
	}
	slot_ctx = xhci_get_slot_ctx(xhci, virt_dev->out_ctx);
	trace_xhci_setup_device_slot(slot_ctx);

	if (setup == SETUP_CONTEXT_ONLY) {
		if (GET_SLOT_STATE(le32_to_cpu(slot_ctx->dev_state)) ==
		    SLOT_STATE_DEFAULT) {
			xhci_dbg(xhci, "Slot already in default state\n");
			goto out;
		}
	}

	command = xhci_alloc_command(xhci, true, GFP_KERNEL);
	if (!command) {
		ret = -ENOMEM;
		goto out;
	}

	command->in_ctx = virt_dev->in_ctx;

	slot_ctx = xhci_get_slot_ctx(xhci, virt_dev->in_ctx);
	ctrl_ctx = xhci_get_input_control_ctx(virt_dev->in_ctx);
	if (!ctrl_ctx) {
		xhci_warn(xhci, "%s: Could not get input context, bad type.\n",
				__func__);
		ret = -EINVAL;
		goto out;
	}
	/*
	 * If this is the first Set Address since device plug-in or
	 * virt_device realloaction after a resume with an xHCI power loss,
	 * then set up the slot context.
	 */
	if (!slot_ctx->dev_info)
		xhci_setup_addressable_virt_dev(xhci, udev);
	/* Otherwise, update the control endpoint ring enqueue pointer. */
	else
		xhci_copy_ep0_dequeue_into_input_ctx(xhci, udev);
	ctrl_ctx->add_flags = cpu_to_le32(SLOT_FLAG | EP0_FLAG);
	ctrl_ctx->drop_flags = 0;

	trace_xhci_address_ctx(xhci, virt_dev->in_ctx,
				le32_to_cpu(slot_ctx->dev_info) >> 27);

	spin_lock_irqsave(&xhci->lock, flags);
	trace_xhci_setup_device(virt_dev);
	ret = xhci_queue_address_device(xhci, command, virt_dev->in_ctx->dma,
					udev->slot_id, setup);
	if (ret) {
		spin_unlock_irqrestore(&xhci->lock, flags);
		xhci_dbg_trace(xhci, trace_xhci_dbg_address,
				"FIXME: allocate a command ring segment");
		goto out;
	}
	xhci_ring_cmd_db(xhci);
	spin_unlock_irqrestore(&xhci->lock, flags);

	/* ctrl tx can take up to 5 sec; XXX: need more time for xHC? */
	wait_for_completion(command->completion);

	/* FIXME: From section 4.3.4: "Software shall be responsible for timing
	 * the SetAddress() "recovery interval" required by USB and aborting the
	 * command on a timeout.
	 */
	switch (command->status) {
	case COMP_COMMAND_ABORTED:
	case COMP_COMMAND_RING_STOPPED:
		xhci_warn(xhci, "Timeout while waiting for setup device command\n");
		ret = -ETIME;
		break;
	case COMP_CONTEXT_STATE_ERROR:
	case COMP_SLOT_NOT_ENABLED_ERROR:
		xhci_err(xhci, "Setup ERROR: setup %s command for slot %d.\n",
			 act, udev->slot_id);
		ret = -EINVAL;
		break;
	case COMP_USB_TRANSACTION_ERROR:
		dev_warn(&udev->dev, "Device not responding to setup %s.\n", act);

		mutex_unlock(&xhci->mutex);
		ret = xhci_disable_slot(xhci, udev->slot_id);
		if (!ret)
			xhci_alloc_dev(hcd, udev);
		kfree(command->completion);
		kfree(command);
		return -EPROTO;
	case COMP_INCOMPATIBLE_DEVICE_ERROR:
		dev_warn(&udev->dev,
			 "ERROR: Incompatible device for setup %s command\n", act);
		ret = -ENODEV;
		break;
	case COMP_SUCCESS:
		xhci_dbg_trace(xhci, trace_xhci_dbg_address,
			       "Successful setup %s command", act);
		break;
	default:
		xhci_err(xhci,
			 "ERROR: unexpected setup %s command completion code 0x%x.\n",
			 act, command->status);
		trace_xhci_address_ctx(xhci, virt_dev->out_ctx, 1);
		ret = -EINVAL;
		break;
	}
	if (ret)
		goto out;
	temp_64 = xhci_read_64(xhci, &xhci->op_regs->dcbaa_ptr);
	xhci_dbg_trace(xhci, trace_xhci_dbg_address,
			"Op regs DCBAA ptr = %#016llx", temp_64);
	xhci_dbg_trace(xhci, trace_xhci_dbg_address,
		"Slot ID %d dcbaa entry @%p = %#016llx",
		udev->slot_id,
		&xhci->dcbaa->dev_context_ptrs[udev->slot_id],
		(unsigned long long)
		le64_to_cpu(xhci->dcbaa->dev_context_ptrs[udev->slot_id]));
	xhci_dbg_trace(xhci, trace_xhci_dbg_address,
			"Output Context DMA address = %#08llx",
			(unsigned long long)virt_dev->out_ctx->dma);
	trace_xhci_address_ctx(xhci, virt_dev->in_ctx,
				le32_to_cpu(slot_ctx->dev_info) >> 27);
	/*
	 * USB core uses address 1 for the roothubs, so we add one to the
	 * address given back to us by the HC.
	 */
	trace_xhci_address_ctx(xhci, virt_dev->out_ctx,
				le32_to_cpu(slot_ctx->dev_info) >> 27);
	/* Zero the input context control for later use */
	ctrl_ctx->add_flags = 0;
	ctrl_ctx->drop_flags = 0;

	xhci_dbg_trace(xhci, trace_xhci_dbg_address,
		       "Internal device address = %d",
		       le32_to_cpu(slot_ctx->dev_state) & DEV_ADDR_MASK);
out:
	mutex_unlock(&xhci->mutex);
	if (command) {
		kfree(command->completion);
		kfree(command);
	}
	return ret;
}

static int xhci_address_device(struct usb_hcd *hcd, struct usb_device *udev)
{
	return xhci_setup_device(hcd, udev, SETUP_CONTEXT_ADDRESS);
}

static int xhci_enable_device(struct usb_hcd *hcd, struct usb_device *udev)
{
	return xhci_setup_device(hcd, udev, SETUP_CONTEXT_ONLY);
}

/*
 * Transfer the port index into real index in the HW port status
 * registers. Caculate offset between the port's PORTSC register
 * and port status base. Divide the number of per port register
 * to get the real index. The raw port number bases 1.
 */
int xhci_find_raw_port_number(struct usb_hcd *hcd, int port1)
{
	struct xhci_hub *rhub;

	rhub = xhci_get_rhub(hcd);
	return rhub->ports[port1 - 1]->hw_portnum + 1;
}

/*
 * Issue an Evaluate Context command to change the Maximum Exit Latency in the
 * slot context.  If that succeeds, store the new MEL in the xhci_virt_device.
 */
static int __maybe_unused xhci_change_max_exit_latency(struct xhci_hcd *xhci,
			struct usb_device *udev, u16 max_exit_latency)
{
	struct xhci_virt_device *virt_dev;
	struct xhci_command *command;
	struct xhci_input_control_ctx *ctrl_ctx;
	struct xhci_slot_ctx *slot_ctx;
	unsigned long flags;
	int ret;

	spin_lock_irqsave(&xhci->lock, flags);

	virt_dev = xhci->devs[udev->slot_id];

	/*
	 * virt_dev might not exists yet if xHC resumed from hibernate (S4) and
	 * xHC was re-initialized. Exit latency will be set later after
	 * hub_port_finish_reset() is done and xhci->devs[] are re-allocated
	 */

	if (!virt_dev || max_exit_latency == virt_dev->current_mel) {
		spin_unlock_irqrestore(&xhci->lock, flags);
		return 0;
	}

	/* Attempt to issue an Evaluate Context command to change the MEL. */
	command = xhci->lpm_command;
	ctrl_ctx = xhci_get_input_control_ctx(command->in_ctx);
	if (!ctrl_ctx) {
		spin_unlock_irqrestore(&xhci->lock, flags);
		xhci_warn(xhci, "%s: Could not get input context, bad type.\n",
				__func__);
		return -ENOMEM;
	}

	xhci_slot_copy(xhci, command->in_ctx, virt_dev->out_ctx);
	spin_unlock_irqrestore(&xhci->lock, flags);

	ctrl_ctx->add_flags |= cpu_to_le32(SLOT_FLAG);
	slot_ctx = xhci_get_slot_ctx(xhci, command->in_ctx);
	slot_ctx->dev_info2 &= cpu_to_le32(~((u32) MAX_EXIT));
	slot_ctx->dev_info2 |= cpu_to_le32(max_exit_latency);
	slot_ctx->dev_state = 0;

	xhci_dbg_trace(xhci, trace_xhci_dbg_context_change,
			"Set up evaluate context for LPM MEL change.");

	/* Issue and wait for the evaluate context command. */
	ret = xhci_configure_endpoint(xhci, udev, command,
			true, true);

	if (!ret) {
		spin_lock_irqsave(&xhci->lock, flags);
		virt_dev->current_mel = max_exit_latency;
		spin_unlock_irqrestore(&xhci->lock, flags);
	}
	return ret;
}

#ifdef CONFIG_PM

/* BESL to HIRD Encoding array for USB2 LPM */
static int xhci_besl_encoding[16] = {125, 150, 200, 300, 400, 500, 1000, 2000,
	3000, 4000, 5000, 6000, 7000, 8000, 9000, 10000};

/* Calculate HIRD/BESL for USB2 PORTPMSC*/
static int xhci_calculate_hird_besl(struct xhci_hcd *xhci,
					struct usb_device *udev)
{
	int u2del, besl, besl_host;
	int besl_device = 0;
	u32 field;

	u2del = HCS_U2_LATENCY(xhci->hcs_params3);
	field = le32_to_cpu(udev->bos->ext_cap->bmAttributes);

	if (field & USB_BESL_SUPPORT) {
		for (besl_host = 0; besl_host < 16; besl_host++) {
			if (xhci_besl_encoding[besl_host] >= u2del)
				break;
		}
		/* Use baseline BESL value as default */
		if (field & USB_BESL_BASELINE_VALID)
			besl_device = USB_GET_BESL_BASELINE(field);
		else if (field & USB_BESL_DEEP_VALID)
			besl_device = USB_GET_BESL_DEEP(field);
	} else {
		if (u2del <= 50)
			besl_host = 0;
		else
			besl_host = (u2del - 51) / 75 + 1;
	}

	besl = besl_host + besl_device;
	if (besl > 15)
		besl = 15;

	return besl;
}

/* Calculate BESLD, L1 timeout and HIRDM for USB2 PORTHLPMC */
static int xhci_calculate_usb2_hw_lpm_params(struct usb_device *udev)
{
	u32 field;
	int l1;
	int besld = 0;
	int hirdm = 0;

	field = le32_to_cpu(udev->bos->ext_cap->bmAttributes);

	/* xHCI l1 is set in steps of 256us, xHCI 1.0 section 5.4.11.2 */
	l1 = udev->l1_params.timeout / 256;

	/* device has preferred BESLD */
	if (field & USB_BESL_DEEP_VALID) {
		besld = USB_GET_BESL_DEEP(field);
		hirdm = 1;
	}

	return PORT_BESLD(besld) | PORT_L1_TIMEOUT(l1) | PORT_HIRDM(hirdm);
}

static int xhci_set_usb2_hardware_lpm(struct usb_hcd *hcd,
			struct usb_device *udev, int enable)
{
	struct xhci_hcd	*xhci = hcd_to_xhci(hcd);
	struct xhci_port **ports;
	__le32 __iomem	*pm_addr, *hlpm_addr;
	u32		pm_val, hlpm_val, field;
	unsigned int	port_num;
	unsigned long	flags;
	int		hird, exit_latency;
	int		ret;

	if (hcd->speed >= HCD_USB3 || !xhci->hw_lpm_support ||
			!udev->lpm_capable)
		return -EPERM;

	if (!udev->parent || udev->parent->parent ||
			udev->descriptor.bDeviceClass == USB_CLASS_HUB)
		return -EPERM;

	if (udev->usb2_hw_lpm_capable != 1)
		return -EPERM;

	spin_lock_irqsave(&xhci->lock, flags);

	ports = xhci->usb2_rhub.ports;
	port_num = udev->portnum - 1;
	pm_addr = ports[port_num]->addr + PORTPMSC;
	pm_val = readl(pm_addr);
	hlpm_addr = ports[port_num]->addr + PORTHLPMC;
	field = le32_to_cpu(udev->bos->ext_cap->bmAttributes);

	xhci_dbg(xhci, "%s port %d USB2 hardware LPM\n",
			enable ? "enable" : "disable", port_num + 1);

	if (enable && !(xhci->quirks & XHCI_HW_LPM_DISABLE)) {
		/* Host supports BESL timeout instead of HIRD */
		if (udev->usb2_hw_lpm_besl_capable) {
			/* if device doesn't have a preferred BESL value use a
			 * default one which works with mixed HIRD and BESL
			 * systems. See XHCI_DEFAULT_BESL definition in xhci.h
			 */
			if ((field & USB_BESL_SUPPORT) &&
			    (field & USB_BESL_BASELINE_VALID))
				hird = USB_GET_BESL_BASELINE(field);
			else
				hird = udev->l1_params.besl;

			exit_latency = xhci_besl_encoding[hird];
			spin_unlock_irqrestore(&xhci->lock, flags);

			/* USB 3.0 code dedicate one xhci->lpm_command->in_ctx
			 * input context for link powermanagement evaluate
			 * context commands. It is protected by hcd->bandwidth
			 * mutex and is shared by all devices. We need to set
			 * the max ext latency in USB 2 BESL LPM as well, so
			 * use the same mutex and xhci_change_max_exit_latency()
			 */
			mutex_lock(hcd->bandwidth_mutex);
			ret = xhci_change_max_exit_latency(xhci, udev,
							   exit_latency);
			mutex_unlock(hcd->bandwidth_mutex);

			if (ret < 0)
				return ret;
			spin_lock_irqsave(&xhci->lock, flags);

			hlpm_val = xhci_calculate_usb2_hw_lpm_params(udev);
			writel(hlpm_val, hlpm_addr);
			/* flush write */
			readl(hlpm_addr);
		} else {
			hird = xhci_calculate_hird_besl(xhci, udev);
		}

		pm_val &= ~PORT_HIRD_MASK;
		pm_val |= PORT_HIRD(hird) | PORT_RWE | PORT_L1DS(udev->slot_id);
		writel(pm_val, pm_addr);
		pm_val = readl(pm_addr);
		pm_val |= PORT_HLE;
		writel(pm_val, pm_addr);
		/* flush write */
		readl(pm_addr);
	} else {
		pm_val &= ~(PORT_HLE | PORT_RWE | PORT_HIRD_MASK | PORT_L1DS_MASK);
		writel(pm_val, pm_addr);
		/* flush write */
		readl(pm_addr);
		if (udev->usb2_hw_lpm_besl_capable) {
			spin_unlock_irqrestore(&xhci->lock, flags);
			mutex_lock(hcd->bandwidth_mutex);
			xhci_change_max_exit_latency(xhci, udev, 0);
			mutex_unlock(hcd->bandwidth_mutex);
			return 0;
		}
	}

	spin_unlock_irqrestore(&xhci->lock, flags);
	return 0;
}

/* check if a usb2 port supports a given extened capability protocol
 * only USB2 ports extended protocol capability values are cached.
 * Return 1 if capability is supported
 */
static int xhci_check_usb2_port_capability(struct xhci_hcd *xhci, int port,
					   unsigned capability)
{
	u32 port_offset, port_count;
	int i;

	for (i = 0; i < xhci->num_ext_caps; i++) {
		if (xhci->ext_caps[i] & capability) {
			/* port offsets starts at 1 */
			port_offset = XHCI_EXT_PORT_OFF(xhci->ext_caps[i]) - 1;
			port_count = XHCI_EXT_PORT_COUNT(xhci->ext_caps[i]);
			if (port >= port_offset &&
			    port < port_offset + port_count)
				return 1;
		}
	}
	return 0;
}

static int xhci_update_device(struct usb_hcd *hcd, struct usb_device *udev)
{
	struct xhci_hcd	*xhci = hcd_to_xhci(hcd);
	int		portnum = udev->portnum - 1;

	if (hcd->speed >= HCD_USB3 || !xhci->sw_lpm_support ||
			!udev->lpm_capable)
		return 0;

	/* we only support lpm for non-hub device connected to root hub yet */
	if (!udev->parent || udev->parent->parent ||
			udev->descriptor.bDeviceClass == USB_CLASS_HUB)
		return 0;

	if (xhci->hw_lpm_support == 1 &&
			xhci_check_usb2_port_capability(
				xhci, portnum, XHCI_HLC)) {
		udev->usb2_hw_lpm_capable = 1;
		udev->l1_params.timeout = XHCI_L1_TIMEOUT;
		udev->l1_params.besl = XHCI_DEFAULT_BESL;
		if (xhci_check_usb2_port_capability(xhci, portnum,
					XHCI_BLC))
			udev->usb2_hw_lpm_besl_capable = 1;
	}

	return 0;
}

/*---------------------- USB 3.0 Link PM functions ------------------------*/

/* Service interval in nanoseconds = 2^(bInterval - 1) * 125us * 1000ns / 1us */
static unsigned long long xhci_service_interval_to_ns(
		struct usb_endpoint_descriptor *desc)
{
	return (1ULL << (desc->bInterval - 1)) * 125 * 1000;
}

static u16 xhci_get_timeout_no_hub_lpm(struct usb_device *udev,
		enum usb3_link_state state)
{
	unsigned long long sel;
	unsigned long long pel;
	unsigned int max_sel_pel;
	char *state_name;

	switch (state) {
	case USB3_LPM_U1:
		/* Convert SEL and PEL stored in nanoseconds to microseconds */
		sel = DIV_ROUND_UP(udev->u1_params.sel, 1000);
		pel = DIV_ROUND_UP(udev->u1_params.pel, 1000);
		max_sel_pel = USB3_LPM_MAX_U1_SEL_PEL;
		state_name = "U1";
		break;
	case USB3_LPM_U2:
		sel = DIV_ROUND_UP(udev->u2_params.sel, 1000);
		pel = DIV_ROUND_UP(udev->u2_params.pel, 1000);
		max_sel_pel = USB3_LPM_MAX_U2_SEL_PEL;
		state_name = "U2";
		break;
	default:
		dev_warn(&udev->dev, "%s: Can't get timeout for non-U1 or U2 state.\n",
				__func__);
		return USB3_LPM_DISABLED;
	}

	if (sel <= max_sel_pel && pel <= max_sel_pel)
		return USB3_LPM_DEVICE_INITIATED;

	if (sel > max_sel_pel)
		dev_dbg(&udev->dev, "Device-initiated %s disabled "
				"due to long SEL %llu ms\n",
				state_name, sel);
	else
		dev_dbg(&udev->dev, "Device-initiated %s disabled "
				"due to long PEL %llu ms\n",
				state_name, pel);
	return USB3_LPM_DISABLED;
}

/* The U1 timeout should be the maximum of the following values:
 *  - For control endpoints, U1 system exit latency (SEL) * 3
 *  - For bulk endpoints, U1 SEL * 5
 *  - For interrupt endpoints:
 *    - Notification EPs, U1 SEL * 3
 *    - Periodic EPs, max(105% of bInterval, U1 SEL * 2)
 *  - For isochronous endpoints, max(105% of bInterval, U1 SEL * 2)
 */
static unsigned long long xhci_calculate_intel_u1_timeout(
		struct usb_device *udev,
		struct usb_endpoint_descriptor *desc)
{
	unsigned long long timeout_ns;
	int ep_type;
	int intr_type;

	ep_type = usb_endpoint_type(desc);
	switch (ep_type) {
	case USB_ENDPOINT_XFER_CONTROL:
		timeout_ns = udev->u1_params.sel * 3;
		break;
	case USB_ENDPOINT_XFER_BULK:
		timeout_ns = udev->u1_params.sel * 5;
		break;
	case USB_ENDPOINT_XFER_INT:
		intr_type = usb_endpoint_interrupt_type(desc);
		if (intr_type == USB_ENDPOINT_INTR_NOTIFICATION) {
			timeout_ns = udev->u1_params.sel * 3;
			break;
		}
		/* Otherwise the calculation is the same as isoc eps */
		/* fall through */
	case USB_ENDPOINT_XFER_ISOC:
		timeout_ns = xhci_service_interval_to_ns(desc);
		timeout_ns = DIV_ROUND_UP_ULL(timeout_ns * 105, 100);
		if (timeout_ns < udev->u1_params.sel * 2)
			timeout_ns = udev->u1_params.sel * 2;
		break;
	default:
		return 0;
	}

	return timeout_ns;
}

/* Returns the hub-encoded U1 timeout value. */
static u16 xhci_calculate_u1_timeout(struct xhci_hcd *xhci,
		struct usb_device *udev,
		struct usb_endpoint_descriptor *desc)
{
	unsigned long long timeout_ns;

	if (xhci->quirks & XHCI_INTEL_HOST)
		timeout_ns = xhci_calculate_intel_u1_timeout(udev, desc);
	else
		timeout_ns = udev->u1_params.sel;

	/* The U1 timeout is encoded in 1us intervals.
	 * Don't return a timeout of zero, because that's USB3_LPM_DISABLED.
	 */
	if (timeout_ns == USB3_LPM_DISABLED)
		timeout_ns = 1;
	else
		timeout_ns = DIV_ROUND_UP_ULL(timeout_ns, 1000);

	/* If the necessary timeout value is bigger than what we can set in the
	 * USB 3.0 hub, we have to disable hub-initiated U1.
	 */
	if (timeout_ns <= USB3_LPM_U1_MAX_TIMEOUT)
		return timeout_ns;
	dev_dbg(&udev->dev, "Hub-initiated U1 disabled "
			"due to long timeout %llu ms\n", timeout_ns);
	return xhci_get_timeout_no_hub_lpm(udev, USB3_LPM_U1);
}

/* The U2 timeout should be the maximum of:
 *  - 10 ms (to avoid the bandwidth impact on the scheduler)
 *  - largest bInterval of any active periodic endpoint (to avoid going
 *    into lower power link states between intervals).
 *  - the U2 Exit Latency of the device
 */
static unsigned long long xhci_calculate_intel_u2_timeout(
		struct usb_device *udev,
		struct usb_endpoint_descriptor *desc)
{
	unsigned long long timeout_ns;
	unsigned long long u2_del_ns;

	timeout_ns = 10 * 1000 * 1000;

	if ((usb_endpoint_xfer_int(desc) || usb_endpoint_xfer_isoc(desc)) &&
			(xhci_service_interval_to_ns(desc) > timeout_ns))
		timeout_ns = xhci_service_interval_to_ns(desc);

	u2_del_ns = le16_to_cpu(udev->bos->ss_cap->bU2DevExitLat) * 1000ULL;
	if (u2_del_ns > timeout_ns)
		timeout_ns = u2_del_ns;

	return timeout_ns;
}

/* Returns the hub-encoded U2 timeout value. */
static u16 xhci_calculate_u2_timeout(struct xhci_hcd *xhci,
		struct usb_device *udev,
		struct usb_endpoint_descriptor *desc)
{
	unsigned long long timeout_ns;

	if (xhci->quirks & XHCI_INTEL_HOST)
		timeout_ns = xhci_calculate_intel_u2_timeout(udev, desc);
	else
		timeout_ns = udev->u2_params.sel;

	/* The U2 timeout is encoded in 256us intervals */
	timeout_ns = DIV_ROUND_UP_ULL(timeout_ns, 256 * 1000);
	/* If the necessary timeout value is bigger than what we can set in the
	 * USB 3.0 hub, we have to disable hub-initiated U2.
	 */
	if (timeout_ns <= USB3_LPM_U2_MAX_TIMEOUT)
		return timeout_ns;
	dev_dbg(&udev->dev, "Hub-initiated U2 disabled "
			"due to long timeout %llu ms\n", timeout_ns);
	return xhci_get_timeout_no_hub_lpm(udev, USB3_LPM_U2);
}

static u16 xhci_call_host_update_timeout_for_endpoint(struct xhci_hcd *xhci,
		struct usb_device *udev,
		struct usb_endpoint_descriptor *desc,
		enum usb3_link_state state,
		u16 *timeout)
{
	if (state == USB3_LPM_U1)
		return xhci_calculate_u1_timeout(xhci, udev, desc);
	else if (state == USB3_LPM_U2)
		return xhci_calculate_u2_timeout(xhci, udev, desc);

	return USB3_LPM_DISABLED;
}

static int xhci_update_timeout_for_endpoint(struct xhci_hcd *xhci,
		struct usb_device *udev,
		struct usb_endpoint_descriptor *desc,
		enum usb3_link_state state,
		u16 *timeout)
{
	u16 alt_timeout;

	alt_timeout = xhci_call_host_update_timeout_for_endpoint(xhci, udev,
		desc, state, timeout);

	/* If we found we can't enable hub-initiated LPM, or
	 * the U1 or U2 exit latency was too high to allow
	 * device-initiated LPM as well, just stop searching.
	 */
	if (alt_timeout == USB3_LPM_DISABLED ||
			alt_timeout == USB3_LPM_DEVICE_INITIATED) {
		*timeout = alt_timeout;
		return -E2BIG;
	}
	if (alt_timeout > *timeout)
		*timeout = alt_timeout;
	return 0;
}

static int xhci_update_timeout_for_interface(struct xhci_hcd *xhci,
		struct usb_device *udev,
		struct usb_host_interface *alt,
		enum usb3_link_state state,
		u16 *timeout)
{
	int j;

	for (j = 0; j < alt->desc.bNumEndpoints; j++) {
		if (xhci_update_timeout_for_endpoint(xhci, udev,
					&alt->endpoint[j].desc, state, timeout))
			return -E2BIG;
		continue;
	}
	return 0;
}

static int xhci_check_intel_tier_policy(struct usb_device *udev,
		enum usb3_link_state state)
{
	struct usb_device *parent;
	unsigned int num_hubs;

	if (state == USB3_LPM_U2)
		return 0;

	/* Don't enable U1 if the device is on a 2nd tier hub or lower. */
	for (parent = udev->parent, num_hubs = 0; parent->parent;
			parent = parent->parent)
		num_hubs++;

	if (num_hubs < 2)
		return 0;

	dev_dbg(&udev->dev, "Disabling U1 link state for device"
			" below second-tier hub.\n");
	dev_dbg(&udev->dev, "Plug device into first-tier hub "
			"to decrease power consumption.\n");
	return -E2BIG;
}

static int xhci_check_tier_policy(struct xhci_hcd *xhci,
		struct usb_device *udev,
		enum usb3_link_state state)
{
	if (xhci->quirks & XHCI_INTEL_HOST)
		return xhci_check_intel_tier_policy(udev, state);
	else
		return 0;
}

/* Returns the U1 or U2 timeout that should be enabled.
 * If the tier check or timeout setting functions return with a non-zero exit
 * code, that means the timeout value has been finalized and we shouldn't look
 * at any more endpoints.
 */
static u16 xhci_calculate_lpm_timeout(struct usb_hcd *hcd,
			struct usb_device *udev, enum usb3_link_state state)
{
	struct xhci_hcd *xhci = hcd_to_xhci(hcd);
	struct usb_host_config *config;
	char *state_name;
	int i;
	u16 timeout = USB3_LPM_DISABLED;

	if (state == USB3_LPM_U1)
		state_name = "U1";
	else if (state == USB3_LPM_U2)
		state_name = "U2";
	else {
		dev_warn(&udev->dev, "Can't enable unknown link state %i\n",
				state);
		return timeout;
	}

	if (xhci_check_tier_policy(xhci, udev, state) < 0)
		return timeout;

	/* Gather some information about the currently installed configuration
	 * and alternate interface settings.
	 */
	if (xhci_update_timeout_for_endpoint(xhci, udev, &udev->ep0.desc,
			state, &timeout))
		return timeout;

	config = udev->actconfig;
	if (!config)
		return timeout;

	for (i = 0; i < config->desc.bNumInterfaces; i++) {
		struct usb_driver *driver;
		struct usb_interface *intf = config->interface[i];

		if (!intf)
			continue;

		/* Check if any currently bound drivers want hub-initiated LPM
		 * disabled.
		 */
		if (intf->dev.driver) {
			driver = to_usb_driver(intf->dev.driver);
			if (driver && driver->disable_hub_initiated_lpm) {
				dev_dbg(&udev->dev, "Hub-initiated %s disabled "
						"at request of driver %s\n",
						state_name, driver->name);
				return xhci_get_timeout_no_hub_lpm(udev, state);
			}
		}

		/* Not sure how this could happen... */
		if (!intf->cur_altsetting)
			continue;

		if (xhci_update_timeout_for_interface(xhci, udev,
					intf->cur_altsetting,
					state, &timeout))
			return timeout;
	}
	return timeout;
}

static int calculate_max_exit_latency(struct usb_device *udev,
		enum usb3_link_state state_changed,
		u16 hub_encoded_timeout)
{
	unsigned long long u1_mel_us = 0;
	unsigned long long u2_mel_us = 0;
	unsigned long long mel_us = 0;
	bool disabling_u1;
	bool disabling_u2;
	bool enabling_u1;
	bool enabling_u2;

	disabling_u1 = (state_changed == USB3_LPM_U1 &&
			hub_encoded_timeout == USB3_LPM_DISABLED);
	disabling_u2 = (state_changed == USB3_LPM_U2 &&
			hub_encoded_timeout == USB3_LPM_DISABLED);

	enabling_u1 = (state_changed == USB3_LPM_U1 &&
			hub_encoded_timeout != USB3_LPM_DISABLED);
	enabling_u2 = (state_changed == USB3_LPM_U2 &&
			hub_encoded_timeout != USB3_LPM_DISABLED);

	/* If U1 was already enabled and we're not disabling it,
	 * or we're going to enable U1, account for the U1 max exit latency.
	 */
	if ((udev->u1_params.timeout != USB3_LPM_DISABLED && !disabling_u1) ||
			enabling_u1)
		u1_mel_us = DIV_ROUND_UP(udev->u1_params.mel, 1000);
	if ((udev->u2_params.timeout != USB3_LPM_DISABLED && !disabling_u2) ||
			enabling_u2)
		u2_mel_us = DIV_ROUND_UP(udev->u2_params.mel, 1000);

	if (u1_mel_us > u2_mel_us)
		mel_us = u1_mel_us;
	else
		mel_us = u2_mel_us;
	/* xHCI host controller max exit latency field is only 16 bits wide. */
	if (mel_us > MAX_EXIT) {
		dev_warn(&udev->dev, "Link PM max exit latency of %lluus "
				"is too big.\n", mel_us);
		return -E2BIG;
	}
	return mel_us;
}

/* Returns the USB3 hub-encoded value for the U1/U2 timeout. */
static int xhci_enable_usb3_lpm_timeout(struct usb_hcd *hcd,
			struct usb_device *udev, enum usb3_link_state state)
{
	struct xhci_hcd	*xhci;
	u16 hub_encoded_timeout;
	int mel;
	int ret;

	xhci = hcd_to_xhci(hcd);
	/* The LPM timeout values are pretty host-controller specific, so don't
	 * enable hub-initiated timeouts unless the vendor has provided
	 * information about their timeout algorithm.
	 */
	if (!xhci || !(xhci->quirks & XHCI_LPM_SUPPORT) ||
			!xhci->devs[udev->slot_id])
		return USB3_LPM_DISABLED;

	hub_encoded_timeout = xhci_calculate_lpm_timeout(hcd, udev, state);
	mel = calculate_max_exit_latency(udev, state, hub_encoded_timeout);
	if (mel < 0) {
		/* Max Exit Latency is too big, disable LPM. */
		hub_encoded_timeout = USB3_LPM_DISABLED;
		mel = 0;
	}

	ret = xhci_change_max_exit_latency(xhci, udev, mel);
	if (ret)
		return ret;
	return hub_encoded_timeout;
}

static int xhci_disable_usb3_lpm_timeout(struct usb_hcd *hcd,
			struct usb_device *udev, enum usb3_link_state state)
{
	struct xhci_hcd	*xhci;
	u16 mel;

	xhci = hcd_to_xhci(hcd);
	if (!xhci || !(xhci->quirks & XHCI_LPM_SUPPORT) ||
			!xhci->devs[udev->slot_id])
		return 0;

	mel = calculate_max_exit_latency(udev, state, USB3_LPM_DISABLED);
	return xhci_change_max_exit_latency(xhci, udev, mel);
}
#else /* CONFIG_PM */

static int xhci_set_usb2_hardware_lpm(struct usb_hcd *hcd,
				struct usb_device *udev, int enable)
{
	return 0;
}

static int xhci_update_device(struct usb_hcd *hcd, struct usb_device *udev)
{
	return 0;
}

static int xhci_enable_usb3_lpm_timeout(struct usb_hcd *hcd,
			struct usb_device *udev, enum usb3_link_state state)
{
	return USB3_LPM_DISABLED;
}

static int xhci_disable_usb3_lpm_timeout(struct usb_hcd *hcd,
			struct usb_device *udev, enum usb3_link_state state)
{
	return 0;
}
#endif	/* CONFIG_PM */

/*-------------------------------------------------------------------------*/

/* Once a hub descriptor is fetched for a device, we need to update the xHC's
 * internal data structures for the device.
 */
static int xhci_update_hub_device(struct usb_hcd *hcd, struct usb_device *hdev,
			struct usb_tt *tt, gfp_t mem_flags)
{
	struct xhci_hcd *xhci = hcd_to_xhci(hcd);
	struct xhci_virt_device *vdev;
	struct xhci_command *config_cmd;
	struct xhci_input_control_ctx *ctrl_ctx;
	struct xhci_slot_ctx *slot_ctx;
	unsigned long flags;
	unsigned think_time;
	int ret;

	/* Ignore root hubs */
	if (!hdev->parent)
		return 0;

	vdev = xhci->devs[hdev->slot_id];
	if (!vdev) {
		xhci_warn(xhci, "Cannot update hub desc for unknown device.\n");
		return -EINVAL;
	}

	config_cmd = xhci_alloc_command_with_ctx(xhci, true, mem_flags);
	if (!config_cmd)
		return -ENOMEM;

	ctrl_ctx = xhci_get_input_control_ctx(config_cmd->in_ctx);
	if (!ctrl_ctx) {
		xhci_warn(xhci, "%s: Could not get input context, bad type.\n",
				__func__);
		xhci_free_command(xhci, config_cmd);
		return -ENOMEM;
	}

	spin_lock_irqsave(&xhci->lock, flags);
	if (hdev->speed == USB_SPEED_HIGH &&
			xhci_alloc_tt_info(xhci, vdev, hdev, tt, GFP_ATOMIC)) {
		xhci_dbg(xhci, "Could not allocate xHCI TT structure.\n");
		xhci_free_command(xhci, config_cmd);
		spin_unlock_irqrestore(&xhci->lock, flags);
		return -ENOMEM;
	}

	xhci_slot_copy(xhci, config_cmd->in_ctx, vdev->out_ctx);
	ctrl_ctx->add_flags |= cpu_to_le32(SLOT_FLAG);
	slot_ctx = xhci_get_slot_ctx(xhci, config_cmd->in_ctx);
	slot_ctx->dev_info |= cpu_to_le32(DEV_HUB);
	/*
	 * refer to section 6.2.2: MTT should be 0 for full speed hub,
	 * but it may be already set to 1 when setup an xHCI virtual
	 * device, so clear it anyway.
	 */
	if (tt->multi)
		slot_ctx->dev_info |= cpu_to_le32(DEV_MTT);
	else if (hdev->speed == USB_SPEED_FULL)
		slot_ctx->dev_info &= cpu_to_le32(~DEV_MTT);

	if (xhci->hci_version > 0x95) {
		xhci_dbg(xhci, "xHCI version %x needs hub "
				"TT think time and number of ports\n",
				(unsigned int) xhci->hci_version);
		slot_ctx->dev_info2 |= cpu_to_le32(XHCI_MAX_PORTS(hdev->maxchild));
		/* Set TT think time - convert from ns to FS bit times.
		 * 0 = 8 FS bit times, 1 = 16 FS bit times,
		 * 2 = 24 FS bit times, 3 = 32 FS bit times.
		 *
		 * xHCI 1.0: this field shall be 0 if the device is not a
		 * High-spped hub.
		 */
		think_time = tt->think_time;
		if (think_time != 0)
			think_time = (think_time / 666) - 1;
		if (xhci->hci_version < 0x100 || hdev->speed == USB_SPEED_HIGH)
			slot_ctx->tt_info |=
				cpu_to_le32(TT_THINK_TIME(think_time));
	} else {
		xhci_dbg(xhci, "xHCI version %x doesn't need hub "
				"TT think time or number of ports\n",
				(unsigned int) xhci->hci_version);
	}
	slot_ctx->dev_state = 0;
	spin_unlock_irqrestore(&xhci->lock, flags);

	xhci_dbg(xhci, "Set up %s for hub device.\n",
			(xhci->hci_version > 0x95) ?
			"configure endpoint" : "evaluate context");

	/* Issue and wait for the configure endpoint or
	 * evaluate context command.
	 */
	if (xhci->hci_version > 0x95)
		ret = xhci_configure_endpoint(xhci, hdev, config_cmd,
				false, false);
	else
		ret = xhci_configure_endpoint(xhci, hdev, config_cmd,
				true, false);

	xhci_free_command(xhci, config_cmd);
	return ret;
}

static int xhci_get_frame(struct usb_hcd *hcd)
{
	struct xhci_hcd *xhci = hcd_to_xhci(hcd);
	/* EHCI mods by the periodic size.  Why? */
	return readl(&xhci->run_regs->microframe_index) >> 3;
}

int xhci_gen_setup(struct usb_hcd *hcd, xhci_get_quirks_t get_quirks)
{
	struct xhci_hcd		*xhci;
	/*
	 * TODO: Check with DWC3 clients for sysdev according to
	 * quirks
	 */
	struct device		*dev = hcd->self.sysdev;
	unsigned int		minor_rev;
	int			retval;

	/* Accept arbitrarily long scatter-gather lists */
	hcd->self.sg_tablesize = ~0;

	/* support to build packet from discontinuous buffers */
	hcd->self.no_sg_constraint = 1;

	/* XHCI controllers don't stop the ep queue on short packets :| */
	hcd->self.no_stop_on_short = 1;

	xhci = hcd_to_xhci(hcd);

	if (usb_hcd_is_primary_hcd(hcd)) {
		xhci->main_hcd = hcd;
		xhci->usb2_rhub.hcd = hcd;
		/* Mark the first roothub as being USB 2.0.
		 * The xHCI driver will register the USB 3.0 roothub.
		 */
		hcd->speed = HCD_USB2;
		hcd->self.root_hub->speed = USB_SPEED_HIGH;
		/*
		 * USB 2.0 roothub under xHCI has an integrated TT,
		 * (rate matching hub) as opposed to having an OHCI/UHCI
		 * companion controller.
		 */
		hcd->has_tt = 1;
	} else {
		/*
		 * Some 3.1 hosts return sbrn 0x30, use xhci supported protocol
		 * minor revision instead of sbrn
		 */
		minor_rev = xhci->usb3_rhub.min_rev;
		if (minor_rev) {
			hcd->speed = HCD_USB31;
			hcd->self.root_hub->speed = USB_SPEED_SUPER_PLUS;
		}
		xhci_info(xhci, "Host supports USB 3.%x %s SuperSpeed\n",
			  minor_rev,
			  minor_rev ? "Enhanced" : "");

		xhci->usb3_rhub.hcd = hcd;
		/* xHCI private pointer was set in xhci_pci_probe for the second
		 * registered roothub.
		 */
		return 0;
	}

	mutex_init(&xhci->mutex);
	xhci->cap_regs = hcd->regs;
	xhci->op_regs = hcd->regs +
		HC_LENGTH(readl(&xhci->cap_regs->hc_capbase));
	xhci->run_regs = hcd->regs +
		(readl(&xhci->cap_regs->run_regs_off) & RTSOFF_MASK);
	/* Cache read-only capability registers */
	xhci->hcs_params1 = readl(&xhci->cap_regs->hcs_params1);
	xhci->hcs_params2 = readl(&xhci->cap_regs->hcs_params2);
	xhci->hcs_params3 = readl(&xhci->cap_regs->hcs_params3);
	xhci->hcc_params = readl(&xhci->cap_regs->hc_capbase);
	xhci->hci_version = HC_VERSION(xhci->hcc_params);
	xhci->hcc_params = readl(&xhci->cap_regs->hcc_params);
	if (xhci->hci_version > 0x100)
		xhci->hcc_params2 = readl(&xhci->cap_regs->hcc_params2);

	xhci->quirks |= quirks;

	get_quirks(dev, xhci);

	/* In xhci controllers which follow xhci 1.0 spec gives a spurious
	 * success event after a short transfer. This quirk will ignore such
	 * spurious event.
	 */
	if (xhci->hci_version > 0x96)
		xhci->quirks |= XHCI_SPURIOUS_SUCCESS;

	/* Make sure the HC is halted. */
	retval = xhci_halt(xhci);
	if (retval)
		return retval;

	xhci_zero_64b_regs(xhci);

	xhci_dbg(xhci, "Resetting HCD\n");
	/* Reset the internal HC memory state and registers. */
	retval = xhci_reset(xhci);
	if (retval)
		return retval;
	xhci_dbg(xhci, "Reset complete\n");

	/*
	 * On some xHCI controllers (e.g. R-Car SoCs), the AC64 bit (bit 0)
	 * of HCCPARAMS1 is set to 1. However, the xHCs don't support 64-bit
	 * address memory pointers actually. So, this driver clears the AC64
	 * bit of xhci->hcc_params to call dma_set_coherent_mask(dev,
	 * DMA_BIT_MASK(32)) in this xhci_gen_setup().
	 */
	if (xhci->quirks & XHCI_NO_64BIT_SUPPORT)
		xhci->hcc_params &= ~BIT(0);

	/* Set dma_mask and coherent_dma_mask to 64-bits,
	 * if xHC supports 64-bit addressing */
	if (HCC_64BIT_ADDR(xhci->hcc_params) &&
			!dma_set_mask(dev, DMA_BIT_MASK(64))) {
		xhci_dbg(xhci, "Enabling 64-bit DMA addresses.\n");
		dma_set_coherent_mask(dev, DMA_BIT_MASK(64));
	} else {
		/*
		 * This is to avoid error in cases where a 32-bit USB
		 * controller is used on a 64-bit capable system.
		 */
		retval = dma_set_mask(dev, DMA_BIT_MASK(32));
		if (retval)
			return retval;
		xhci_dbg(xhci, "Enabling 32-bit DMA addresses.\n");
		dma_set_coherent_mask(dev, DMA_BIT_MASK(32));
	}

	xhci_dbg(xhci, "Calling HCD init\n");
	/* Initialize HCD and host controller data structures. */
	retval = xhci_init(hcd);
	if (retval)
		return retval;
	xhci_dbg(xhci, "Called HCD init\n");

	xhci_info(xhci, "hcc params 0x%08x hci version 0x%x quirks 0x%016llx\n",
		  xhci->hcc_params, xhci->hci_version, xhci->quirks);

	return 0;
}
EXPORT_SYMBOL_GPL(xhci_gen_setup);

static const struct hc_driver xhci_hc_driver = {
	.description =		"xhci-hcd",
	.product_desc =		"xHCI Host Controller",
	.hcd_priv_size =	sizeof(struct xhci_hcd),

	/*
	 * generic hardware linkage
	 */
	.irq =			xhci_irq,
	.flags =		HCD_MEMORY | HCD_USB3 | HCD_SHARED,

	/*
	 * basic lifecycle operations
	 */
	.reset =		NULL, /* set in xhci_init_driver() */
	.start =		xhci_run,
	.stop =			xhci_stop,
	.shutdown =		xhci_shutdown,

	/*
	 * managing i/o requests and associated device resources
	 */
	.urb_enqueue =		xhci_urb_enqueue,
	.urb_dequeue =		xhci_urb_dequeue,
	.alloc_dev =		xhci_alloc_dev,
	.free_dev =		xhci_free_dev,
	.alloc_streams =	xhci_alloc_streams,
	.free_streams =		xhci_free_streams,
	.add_endpoint =		xhci_add_endpoint,
	.drop_endpoint =	xhci_drop_endpoint,
	.endpoint_reset =	xhci_endpoint_reset,
	.check_bandwidth =	xhci_check_bandwidth,
	.reset_bandwidth =	xhci_reset_bandwidth,
	.address_device =	xhci_address_device,
	.enable_device =	xhci_enable_device,
	.update_hub_device =	xhci_update_hub_device,
	.reset_device =		xhci_discover_or_reset_device,

	/*
	 * scheduling support
	 */
	.get_frame_number =	xhci_get_frame,

	/*
	 * root hub support
	 */
	.hub_control =		xhci_hub_control,
	.hub_status_data =	xhci_hub_status_data,
	.bus_suspend =		xhci_bus_suspend,
	.bus_resume =		xhci_bus_resume,

	/*
	 * call back when device connected and addressed
	 */
	.update_device =        xhci_update_device,
	.set_usb2_hw_lpm =	xhci_set_usb2_hardware_lpm,
	.enable_usb3_lpm_timeout =	xhci_enable_usb3_lpm_timeout,
	.disable_usb3_lpm_timeout =	xhci_disable_usb3_lpm_timeout,
	.find_raw_port_number =	xhci_find_raw_port_number,
};

void xhci_init_driver(struct hc_driver *drv,
		      const struct xhci_driver_overrides *over)
{
	BUG_ON(!over);

	/* Copy the generic table to drv then apply the overrides */
	*drv = xhci_hc_driver;

	if (over) {
		drv->hcd_priv_size += over->extra_priv_size;
		if (over->reset)
			drv->reset = over->reset;
		if (over->start)
			drv->start = over->start;
	}
}
EXPORT_SYMBOL_GPL(xhci_init_driver);

MODULE_DESCRIPTION(DRIVER_DESC);
MODULE_AUTHOR(DRIVER_AUTHOR);
MODULE_LICENSE("GPL");

static int __init xhci_hcd_init(void)
{
	/*
	 * Check the compiler generated sizes of structures that must be laid
	 * out in specific ways for hardware access.
	 */
	BUILD_BUG_ON(sizeof(struct xhci_doorbell_array) != 256*32/8);
	BUILD_BUG_ON(sizeof(struct xhci_slot_ctx) != 8*32/8);
	BUILD_BUG_ON(sizeof(struct xhci_ep_ctx) != 8*32/8);
	/* xhci_device_control has eight fields, and also
	 * embeds one xhci_slot_ctx and 31 xhci_ep_ctx
	 */
	BUILD_BUG_ON(sizeof(struct xhci_stream_ctx) != 4*32/8);
	BUILD_BUG_ON(sizeof(union xhci_trb) != 4*32/8);
	BUILD_BUG_ON(sizeof(struct xhci_erst_entry) != 4*32/8);
	BUILD_BUG_ON(sizeof(struct xhci_cap_regs) != 8*32/8);
	BUILD_BUG_ON(sizeof(struct xhci_intr_reg) != 8*32/8);
	/* xhci_run_regs has eight fields and embeds 128 xhci_intr_regs */
	BUILD_BUG_ON(sizeof(struct xhci_run_regs) != (8+8*128)*32/8);

	if (usb_disabled())
		return -ENODEV;

	xhci_debugfs_create_root();

	return 0;
}

/*
 * If an init function is provided, an exit function must also be provided
 * to allow module unload.
 */
static void __exit xhci_hcd_fini(void)
{
	xhci_debugfs_remove_root();
}

module_init(xhci_hcd_init);
module_exit(xhci_hcd_fini);<|MERGE_RESOLUTION|>--- conflicted
+++ resolved
@@ -910,11 +910,7 @@
 
 static bool xhci_pending_portevent(struct xhci_hcd *xhci)
 {
-<<<<<<< HEAD
-	__le32 __iomem		**port_array;
-=======
 	struct xhci_port	**ports;
->>>>>>> 22cb595e
 	int			port_index;
 	u32			status;
 	u32			portsc;
@@ -928,32 +924,18 @@
 	 * being written to the Event Ring. See note in xhci 1.1 section 4.19.2.
 	 */
 
-<<<<<<< HEAD
-	port_index = xhci->num_usb2_ports;
-	port_array = xhci->usb2_ports;
-	while (port_index--) {
-		portsc = readl(port_array[port_index]);
-=======
 	port_index = xhci->usb2_rhub.num_ports;
 	ports = xhci->usb2_rhub.ports;
 	while (port_index--) {
 		portsc = readl(ports[port_index]->addr);
->>>>>>> 22cb595e
 		if (portsc & PORT_CHANGE_MASK ||
 		    (portsc & PORT_PLS_MASK) == XDEV_RESUME)
 			return true;
 	}
-<<<<<<< HEAD
-	port_index = xhci->num_usb3_ports;
-	port_array = xhci->usb3_ports;
-	while (port_index--) {
-		portsc = readl(port_array[port_index]);
-=======
 	port_index = xhci->usb3_rhub.num_ports;
 	ports = xhci->usb3_rhub.ports;
 	while (port_index--) {
 		portsc = readl(ports[port_index]->addr);
->>>>>>> 22cb595e
 		if (portsc & PORT_CHANGE_MASK ||
 		    (portsc & PORT_PLS_MASK) == XDEV_RESUME)
 			return true;
