--- conflicted
+++ resolved
@@ -148,11 +148,9 @@
 		s5p_ehci->otg = phy->otg;
 	}
 
-<<<<<<< HEAD
+skip_phy:
+
 	s5p_setup_reset_gpio(pdev);
-=======
-skip_phy:
->>>>>>> ad81f054
 
 	s5p_ehci->clk = devm_clk_get(&pdev->dev, "usbhost");
 
