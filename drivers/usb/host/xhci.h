--- conflicted
+++ resolved
@@ -1848,10 +1848,7 @@
 #define XHCI_SUSPEND_DELAY	BIT_ULL(30)
 #define XHCI_INTEL_USB_ROLE_SW	BIT_ULL(31)
 #define XHCI_ZERO_64B_REGS	BIT_ULL(32)
-<<<<<<< HEAD
-=======
 #define XHCI_DEFAULT_PM_RUNTIME_ALLOW	BIT_ULL(33)
->>>>>>> e2afa97a
 #define XHCI_RESET_PLL_ON_DISCONNECT	BIT_ULL(34)
 #define XHCI_SNPS_BROKEN_SUSPEND    BIT_ULL(35)
 
@@ -1885,8 +1882,6 @@
 	void			*dbc;
 	/* platform-specific data -- must come last */
 	unsigned long		priv[0] __aligned(sizeof(s64));
-	/* Broken Suspend flag for SNPS Suspend resume issue */
-	u8			broken_suspend;
 };
 
 /* Platform specific overrides to generic XHCI hc_driver ops */
