/**
 * dwc3-pci.c - PCI Specific glue layer
 *
 * Copyright (C) 2010-2011 Texas Instruments Incorporated - http://www.ti.com
 *
 * Authors: Felipe Balbi <balbi@ti.com>,
 *	    Sebastian Andrzej Siewior <bigeasy@linutronix.de>
 *
 * This program is free software: you can redistribute it and/or modify
 * it under the terms of the GNU General Public License version 2  of
 * the License as published by the Free Software Foundation.
 *
 * This program is distributed in the hope that it will be useful,
 * but WITHOUT ANY WARRANTY; without even the implied warranty of
 * MERCHANTABILITY or FITNESS FOR A PARTICULAR PURPOSE.  See the
 * GNU General Public License for more details.
 */

#include <linux/kernel.h>
#include <linux/module.h>
#include <linux/slab.h>
#include <linux/pci.h>
#include <linux/pm_runtime.h>
#include <linux/platform_device.h>
#include <linux/gpio/consumer.h>
#include <linux/acpi.h>
#include <linux/delay.h>

#define PCI_DEVICE_ID_SYNOPSYS_HAPSUSB3		0xabcd
#define PCI_DEVICE_ID_SYNOPSYS_HAPSUSB3_AXI	0xabce
#define PCI_DEVICE_ID_SYNOPSYS_HAPSUSB31	0xabcf
#define PCI_DEVICE_ID_INTEL_BYT			0x0f37
#define PCI_DEVICE_ID_INTEL_MRFLD		0x119e
#define PCI_DEVICE_ID_INTEL_BSW			0x22b7
#define PCI_DEVICE_ID_INTEL_SPTLP		0x9d30
#define PCI_DEVICE_ID_INTEL_SPTH		0xa130
#define PCI_DEVICE_ID_INTEL_BXT			0x0aaa
#define PCI_DEVICE_ID_INTEL_BXT_M		0x1aaa
#define PCI_DEVICE_ID_INTEL_APL			0x5aaa
#define PCI_DEVICE_ID_INTEL_KBP			0xa2b0
#define PCI_DEVICE_ID_INTEL_GLK			0x31aa
<<<<<<< HEAD
=======

#define PCI_INTEL_BXT_DSM_UUID		"732b85d5-b7a7-4a1b-9ba0-4bbd00ffd511"
#define PCI_INTEL_BXT_FUNC_PMU_PWR	4
#define PCI_INTEL_BXT_STATE_D0		0
#define PCI_INTEL_BXT_STATE_D3		3

/**
 * struct dwc3_pci - Driver private structure
 * @dwc3: child dwc3 platform_device
 * @pci: our link to PCI bus
 * @uuid: _DSM UUID
 * @has_dsm_for_pm: true for devices which need to run _DSM on runtime PM
 */
struct dwc3_pci {
	struct platform_device *dwc3;
	struct pci_dev *pci;

	u8 uuid[16];

	unsigned int has_dsm_for_pm:1;
};
>>>>>>> a062067a

static const struct acpi_gpio_params reset_gpios = { 0, 0, false };
static const struct acpi_gpio_params cs_gpios = { 1, 0, false };

static const struct acpi_gpio_mapping acpi_dwc3_byt_gpios[] = {
	{ "reset-gpios", &reset_gpios, 1 },
	{ "cs-gpios", &cs_gpios, 1 },
	{ },
};

static int dwc3_pci_quirks(struct dwc3_pci *dwc)
{
	struct platform_device		*dwc3 = dwc->dwc3;
	struct pci_dev			*pdev = dwc->pci;

	if (pdev->vendor == PCI_VENDOR_ID_AMD &&
	    pdev->device == PCI_DEVICE_ID_AMD_NL_USB) {
		struct property_entry properties[] = {
			PROPERTY_ENTRY_BOOL("snps,has-lpm-erratum"),
			PROPERTY_ENTRY_U8("snps,lpm-nyet-threshold", 0xf),
			PROPERTY_ENTRY_BOOL("snps,u2exit_lfps_quirk"),
			PROPERTY_ENTRY_BOOL("snps,u2ss_inp3_quirk"),
			PROPERTY_ENTRY_BOOL("snps,req_p1p2p3_quirk"),
			PROPERTY_ENTRY_BOOL("snps,del_p1p2p3_quirk"),
			PROPERTY_ENTRY_BOOL("snps,del_phy_power_chg_quirk"),
			PROPERTY_ENTRY_BOOL("snps,lfps_filter_quirk"),
			PROPERTY_ENTRY_BOOL("snps,rx_detect_poll_quirk"),
			PROPERTY_ENTRY_BOOL("snps,tx_de_emphasis_quirk"),
			PROPERTY_ENTRY_U8("snps,tx_de_emphasis", 1),
			/*
			 * FIXME these quirks should be removed when AMD NL
			 * tapes out
			 */
			PROPERTY_ENTRY_BOOL("snps,disable_scramble_quirk"),
			PROPERTY_ENTRY_BOOL("snps,dis_u3_susphy_quirk"),
			PROPERTY_ENTRY_BOOL("snps,dis_u2_susphy_quirk"),
			PROPERTY_ENTRY_BOOL("linux,sysdev_is_parent"),
			{ },
		};

		return platform_device_add_properties(dwc3, properties);
	}

	if (pdev->vendor == PCI_VENDOR_ID_INTEL) {
		int ret;

		struct property_entry properties[] = {
			PROPERTY_ENTRY_STRING("dr_mode", "peripheral"),
<<<<<<< HEAD
=======
			PROPERTY_ENTRY_BOOL("linux,sysdev_is_parent"),
>>>>>>> a062067a
			{ }
		};

		ret = platform_device_add_properties(dwc3, properties);
		if (ret < 0)
			return ret;

		if (pdev->device == PCI_DEVICE_ID_INTEL_BXT ||
				pdev->device == PCI_DEVICE_ID_INTEL_BXT_M) {
			acpi_str_to_uuid(PCI_INTEL_BXT_DSM_UUID, dwc->uuid);
			dwc->has_dsm_for_pm = true;
		}

		if (pdev->device == PCI_DEVICE_ID_INTEL_BYT) {
			struct gpio_desc *gpio;

			acpi_dev_add_driver_gpios(ACPI_COMPANION(&pdev->dev),
					acpi_dwc3_byt_gpios);

			/*
			 * These GPIOs will turn on the USB2 PHY. Note that we have to
			 * put the gpio descriptors again here because the phy driver
			 * might want to grab them, too.
			 */
			gpio = gpiod_get_optional(&pdev->dev, "cs", GPIOD_OUT_LOW);
			if (IS_ERR(gpio))
				return PTR_ERR(gpio);

			gpiod_set_value_cansleep(gpio, 1);
			gpiod_put(gpio);

			gpio = gpiod_get_optional(&pdev->dev, "reset", GPIOD_OUT_LOW);
			if (IS_ERR(gpio))
				return PTR_ERR(gpio);

			if (gpio) {
				gpiod_set_value_cansleep(gpio, 1);
				gpiod_put(gpio);
				usleep_range(10000, 11000);
			}
		}
	}

	if (pdev->vendor == PCI_VENDOR_ID_SYNOPSYS &&
	    (pdev->device == PCI_DEVICE_ID_SYNOPSYS_HAPSUSB3 ||
	     pdev->device == PCI_DEVICE_ID_SYNOPSYS_HAPSUSB3_AXI ||
	     pdev->device == PCI_DEVICE_ID_SYNOPSYS_HAPSUSB31)) {
		struct property_entry properties[] = {
			PROPERTY_ENTRY_BOOL("snps,usb3_lpm_capable"),
			PROPERTY_ENTRY_BOOL("snps,has-lpm-erratum"),
			PROPERTY_ENTRY_BOOL("snps,dis_enblslpm_quirk"),
			PROPERTY_ENTRY_BOOL("linux,sysdev_is_parent"),
			{ },
		};

		return platform_device_add_properties(dwc3, properties);
	}

	return 0;
}

static int dwc3_pci_probe(struct pci_dev *pci,
		const struct pci_device_id *id)
{
	struct dwc3_pci		*dwc;
	struct resource		res[2];
	int			ret;
	struct device		*dev = &pci->dev;

	ret = pcim_enable_device(pci);
	if (ret) {
		dev_err(dev, "failed to enable pci device\n");
		return -ENODEV;
	}

	pci_set_master(pci);

	dwc = devm_kzalloc(dev, sizeof(*dwc), GFP_KERNEL);
	if (!dwc)
		return -ENOMEM;

	dwc->dwc3 = platform_device_alloc("dwc3", PLATFORM_DEVID_AUTO);
	if (!dwc->dwc3)
		return -ENOMEM;

	memset(res, 0x00, sizeof(struct resource) * ARRAY_SIZE(res));

	res[0].start	= pci_resource_start(pci, 0);
	res[0].end	= pci_resource_end(pci, 0);
	res[0].name	= "dwc_usb3";
	res[0].flags	= IORESOURCE_MEM;

	res[1].start	= pci->irq;
	res[1].name	= "dwc_usb3";
	res[1].flags	= IORESOURCE_IRQ;

	ret = platform_device_add_resources(dwc->dwc3, res, ARRAY_SIZE(res));
	if (ret) {
		dev_err(dev, "couldn't add resources to dwc3 device\n");
		return ret;
	}

	dwc->pci = pci;
	dwc->dwc3->dev.parent = dev;
	ACPI_COMPANION_SET(&dwc->dwc3->dev, ACPI_COMPANION(dev));

	ret = dwc3_pci_quirks(dwc);
	if (ret)
		goto err;

	ret = platform_device_add(dwc->dwc3);
	if (ret) {
		dev_err(dev, "failed to register dwc3 device\n");
		goto err;
	}

	device_init_wakeup(dev, true);
	device_set_run_wake(dev, true);
	pci_set_drvdata(pci, dwc);
	pm_runtime_put(dev);

	return 0;
err:
	platform_device_put(dwc->dwc3);
	return ret;
}

static void dwc3_pci_remove(struct pci_dev *pci)
{
	struct dwc3_pci		*dwc = pci_get_drvdata(pci);

	device_init_wakeup(&pci->dev, false);
	pm_runtime_get(&pci->dev);
	acpi_dev_remove_driver_gpios(ACPI_COMPANION(&pci->dev));
	platform_device_unregister(dwc->dwc3);
}

static const struct pci_device_id dwc3_pci_id_table[] = {
	{
		PCI_DEVICE(PCI_VENDOR_ID_SYNOPSYS,
				PCI_DEVICE_ID_SYNOPSYS_HAPSUSB3),
	},
	{
		PCI_DEVICE(PCI_VENDOR_ID_SYNOPSYS,
				PCI_DEVICE_ID_SYNOPSYS_HAPSUSB3_AXI),
	},
	{
		PCI_DEVICE(PCI_VENDOR_ID_SYNOPSYS,
				PCI_DEVICE_ID_SYNOPSYS_HAPSUSB31),
	},
	{ PCI_DEVICE(PCI_VENDOR_ID_INTEL, PCI_DEVICE_ID_INTEL_BSW), },
	{ PCI_DEVICE(PCI_VENDOR_ID_INTEL, PCI_DEVICE_ID_INTEL_BYT), },
	{ PCI_DEVICE(PCI_VENDOR_ID_INTEL, PCI_DEVICE_ID_INTEL_MRFLD), },
	{ PCI_DEVICE(PCI_VENDOR_ID_INTEL, PCI_DEVICE_ID_INTEL_SPTLP), },
	{ PCI_DEVICE(PCI_VENDOR_ID_INTEL, PCI_DEVICE_ID_INTEL_SPTH), },
	{ PCI_DEVICE(PCI_VENDOR_ID_INTEL, PCI_DEVICE_ID_INTEL_BXT), },
	{ PCI_DEVICE(PCI_VENDOR_ID_INTEL, PCI_DEVICE_ID_INTEL_BXT_M), },
	{ PCI_DEVICE(PCI_VENDOR_ID_INTEL, PCI_DEVICE_ID_INTEL_APL), },
	{ PCI_DEVICE(PCI_VENDOR_ID_INTEL, PCI_DEVICE_ID_INTEL_KBP), },
	{ PCI_DEVICE(PCI_VENDOR_ID_INTEL, PCI_DEVICE_ID_INTEL_GLK), },
	{ PCI_DEVICE(PCI_VENDOR_ID_AMD, PCI_DEVICE_ID_AMD_NL_USB), },
	{  }	/* Terminating Entry */
};
MODULE_DEVICE_TABLE(pci, dwc3_pci_id_table);

#if defined(CONFIG_PM) || defined(CONFIG_PM_SLEEP)
static int dwc3_pci_dsm(struct dwc3_pci *dwc, int param)
{
	union acpi_object *obj;
	union acpi_object tmp;
	union acpi_object argv4 = ACPI_INIT_DSM_ARGV4(1, &tmp);

	if (!dwc->has_dsm_for_pm)
		return 0;

	tmp.type = ACPI_TYPE_INTEGER;
	tmp.integer.value = param;

	obj = acpi_evaluate_dsm(ACPI_HANDLE(&dwc->pci->dev), dwc->uuid,
			1, PCI_INTEL_BXT_FUNC_PMU_PWR, &argv4);
	if (!obj) {
		dev_err(&dwc->pci->dev, "failed to evaluate _DSM\n");
		return -EIO;
	}

	ACPI_FREE(obj);

	return 0;
}
#endif /* CONFIG_PM || CONFIG_PM_SLEEP */

#ifdef CONFIG_PM
static int dwc3_pci_runtime_suspend(struct device *dev)
{
	struct dwc3_pci		*dwc = dev_get_drvdata(dev);

	if (device_run_wake(dev))
		return dwc3_pci_dsm(dwc, PCI_INTEL_BXT_STATE_D3);

	return -EBUSY;
}

static int dwc3_pci_runtime_resume(struct device *dev)
{
	struct dwc3_pci		*dwc = dev_get_drvdata(dev);
	struct platform_device	*dwc3 = dwc->dwc3;
	int			ret;

	ret = dwc3_pci_dsm(dwc, PCI_INTEL_BXT_STATE_D0);
	if (ret)
		return ret;

	return pm_runtime_get(&dwc3->dev);
}
#endif /* CONFIG_PM */

#ifdef CONFIG_PM_SLEEP
static int dwc3_pci_suspend(struct device *dev)
{
	struct dwc3_pci		*dwc = dev_get_drvdata(dev);

	return dwc3_pci_dsm(dwc, PCI_INTEL_BXT_STATE_D3);
}

static int dwc3_pci_resume(struct device *dev)
{
	struct dwc3_pci		*dwc = dev_get_drvdata(dev);

	return dwc3_pci_dsm(dwc, PCI_INTEL_BXT_STATE_D0);
}
#endif /* CONFIG_PM_SLEEP */

static struct dev_pm_ops dwc3_pci_dev_pm_ops = {
	SET_SYSTEM_SLEEP_PM_OPS(dwc3_pci_suspend, dwc3_pci_resume)
	SET_RUNTIME_PM_OPS(dwc3_pci_runtime_suspend, dwc3_pci_runtime_resume,
		NULL)
};

static struct pci_driver dwc3_pci_driver = {
	.name		= "dwc3-pci",
	.id_table	= dwc3_pci_id_table,
	.probe		= dwc3_pci_probe,
	.remove		= dwc3_pci_remove,
	.driver		= {
		.pm	= &dwc3_pci_dev_pm_ops,
	}
};

MODULE_AUTHOR("Felipe Balbi <balbi@ti.com>");
MODULE_LICENSE("GPL v2");
MODULE_DESCRIPTION("DesignWare USB3 PCI Glue Layer");

module_pci_driver(dwc3_pci_driver);<|MERGE_RESOLUTION|>--- conflicted
+++ resolved
@@ -39,8 +39,6 @@
 #define PCI_DEVICE_ID_INTEL_APL			0x5aaa
 #define PCI_DEVICE_ID_INTEL_KBP			0xa2b0
 #define PCI_DEVICE_ID_INTEL_GLK			0x31aa
-<<<<<<< HEAD
-=======
 
 #define PCI_INTEL_BXT_DSM_UUID		"732b85d5-b7a7-4a1b-9ba0-4bbd00ffd511"
 #define PCI_INTEL_BXT_FUNC_PMU_PWR	4
@@ -62,7 +60,6 @@
 
 	unsigned int has_dsm_for_pm:1;
 };
->>>>>>> a062067a
 
 static const struct acpi_gpio_params reset_gpios = { 0, 0, false };
 static const struct acpi_gpio_params cs_gpios = { 1, 0, false };
@@ -111,10 +108,7 @@
 
 		struct property_entry properties[] = {
 			PROPERTY_ENTRY_STRING("dr_mode", "peripheral"),
-<<<<<<< HEAD
-=======
 			PROPERTY_ENTRY_BOOL("linux,sysdev_is_parent"),
->>>>>>> a062067a
 			{ }
 		};
 
