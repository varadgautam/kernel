--- conflicted
+++ resolved
@@ -1253,19 +1253,7 @@
 	int				ret;
 
 	spin_lock_irqsave(&dwc->lock, flags);
-<<<<<<< HEAD
-
-	if (usb_endpoint_xfer_isoc(dep->endpoint.desc)) {
-		dev_err(dwc->dev, "%s is of Isochronous type\n", dep->name);
-		ret = -EINVAL;
-		goto out;
-	}
-
 	ret = __dwc3_gadget_ep_set_halt(dep, value, false);
-out:
-=======
-	ret = __dwc3_gadget_ep_set_halt(dep, value, false);
->>>>>>> 6f566b79
 	spin_unlock_irqrestore(&dwc->lock, flags);
 
 	return ret;
@@ -1284,14 +1272,10 @@
 	if (dep->number == 0 || dep->number == 1)
 		ret = __dwc3_gadget_ep0_set_halt(ep, 1);
 	else
-<<<<<<< HEAD
-		return __dwc3_gadget_ep_set_halt(dep, 1, false);
-=======
 		ret = __dwc3_gadget_ep_set_halt(dep, 1, false);
 	spin_unlock_irqrestore(&dwc->lock, flags);
 
 	return ret;
->>>>>>> 6f566b79
 }
 
 /* -------------------------------------------------------------------------- */
