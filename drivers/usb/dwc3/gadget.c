--- conflicted
+++ resolved
@@ -1704,12 +1704,8 @@
 
 	for (epnum = 0; epnum < DWC3_ENDPOINTS_NUM; epnum++) {
 		dep = dwc->eps[epnum];
-<<<<<<< HEAD
-
-=======
 		if (!dep)
 			continue;
->>>>>>> 30b4eb63
 		/*
 		 * Physical endpoints 0 and 1 are special; they form the
 		 * bi-directional USB endpoint 0.
