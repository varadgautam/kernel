// SPDX-License-Identifier: GPL-2.0
/*
 * gadget.c - DesignWare USB3 DRD Controller Gadget Framework Link
 *
 * Copyright (C) 2010-2011 Texas Instruments Incorporated - http://www.ti.com
 *
 * Authors: Felipe Balbi <balbi@ti.com>,
 *	    Sebastian Andrzej Siewior <bigeasy@linutronix.de>
 */

#include <linux/kernel.h>
#include <linux/delay.h>
#include <linux/slab.h>
#include <linux/spinlock.h>
#include <linux/platform_device.h>
#include <linux/pm_runtime.h>
#include <linux/interrupt.h>
#include <linux/io.h>
#include <linux/list.h>
#include <linux/dma-mapping.h>

#include <linux/usb/ch9.h>
#include <linux/usb/gadget.h>

#include "debug.h"
#include "core.h"
#include "gadget.h"
#include "io.h"

#define DWC3_ALIGN_FRAME(d, n)	(((d)->frame_number + ((d)->interval * (n))) \
					& ~((d)->interval - 1))

/**
 * dwc3_gadget_set_test_mode - enables usb2 test modes
 * @dwc: pointer to our context structure
 * @mode: the mode to set (J, K SE0 NAK, Force Enable)
 *
 * Caller should take care of locking. This function will return 0 on
 * success or -EINVAL if wrong Test Selector is passed.
 */
int dwc3_gadget_set_test_mode(struct dwc3 *dwc, int mode)
{
	u32		reg;

	reg = dwc3_readl(dwc->regs, DWC3_DCTL);
	reg &= ~DWC3_DCTL_TSTCTRL_MASK;

	switch (mode) {
	case TEST_J:
	case TEST_K:
	case TEST_SE0_NAK:
	case TEST_PACKET:
	case TEST_FORCE_EN:
		reg |= mode << 1;
		break;
	default:
		return -EINVAL;
	}

	dwc3_gadget_dctl_write_safe(dwc, reg);

	return 0;
}

/**
 * dwc3_gadget_get_link_state - gets current state of usb link
 * @dwc: pointer to our context structure
 *
 * Caller should take care of locking. This function will
 * return the link state on success (>= 0) or -ETIMEDOUT.
 */
int dwc3_gadget_get_link_state(struct dwc3 *dwc)
{
	u32		reg;

	reg = dwc3_readl(dwc->regs, DWC3_DSTS);

	return DWC3_DSTS_USBLNKST(reg);
}

/**
 * dwc3_gadget_set_link_state - sets usb link to a particular state
 * @dwc: pointer to our context structure
 * @state: the state to put link into
 *
 * Caller should take care of locking. This function will
 * return 0 on success or -ETIMEDOUT.
 */
int dwc3_gadget_set_link_state(struct dwc3 *dwc, enum dwc3_link_state state)
{
	int		retries = 10000;
	u32		reg;

	/*
	 * Wait until device controller is ready. Only applies to 1.94a and
	 * later RTL.
	 */
	if (dwc->revision >= DWC3_REVISION_194A) {
		while (--retries) {
			reg = dwc3_readl(dwc->regs, DWC3_DSTS);
			if (reg & DWC3_DSTS_DCNRD)
				udelay(5);
			else
				break;
		}

		if (retries <= 0)
			return -ETIMEDOUT;
	}

	reg = dwc3_readl(dwc->regs, DWC3_DCTL);
	reg &= ~DWC3_DCTL_ULSTCHNGREQ_MASK;

	/* set no action before sending new link state change */
	dwc3_writel(dwc->regs, DWC3_DCTL, reg);

	/* set requested state */
	reg |= DWC3_DCTL_ULSTCHNGREQ(state);
	dwc3_writel(dwc->regs, DWC3_DCTL, reg);

	/*
	 * The following code is racy when called from dwc3_gadget_wakeup,
	 * and is not needed, at least on newer versions
	 */
	if (dwc->revision >= DWC3_REVISION_194A)
		return 0;

	/* wait for a change in DSTS */
	retries = 10000;
	while (--retries) {
		reg = dwc3_readl(dwc->regs, DWC3_DSTS);

		if (DWC3_DSTS_USBLNKST(reg) == state)
			return 0;

		udelay(5);
	}

	return -ETIMEDOUT;
}

/**
 * dwc3_ep_inc_trb - increment a trb index.
 * @index: Pointer to the TRB index to increment.
 *
 * The index should never point to the link TRB. After incrementing,
 * if it is point to the link TRB, wrap around to the beginning. The
 * link TRB is always at the last TRB entry.
 */
static void dwc3_ep_inc_trb(u8 *index)
{
	(*index)++;
	if (*index == (DWC3_TRB_NUM - 1))
		*index = 0;
}

/**
 * dwc3_ep_inc_enq - increment endpoint's enqueue pointer
 * @dep: The endpoint whose enqueue pointer we're incrementing
 */
static void dwc3_ep_inc_enq(struct dwc3_ep *dep)
{
	dwc3_ep_inc_trb(&dep->trb_enqueue);
}

/**
 * dwc3_ep_inc_deq - increment endpoint's dequeue pointer
 * @dep: The endpoint whose enqueue pointer we're incrementing
 */
static void dwc3_ep_inc_deq(struct dwc3_ep *dep)
{
	dwc3_ep_inc_trb(&dep->trb_dequeue);
}

static void dwc3_gadget_del_and_unmap_request(struct dwc3_ep *dep,
		struct dwc3_request *req, int status)
{
	struct dwc3			*dwc = dep->dwc;

	list_del(&req->list);
	req->remaining = 0;
	req->needs_extra_trb = false;

	if (req->request.status == -EINPROGRESS)
		req->request.status = status;

	if (req->trb)
		usb_gadget_unmap_request_by_dev(dwc->sysdev,
				&req->request, req->direction);

	req->trb = NULL;
	trace_dwc3_gadget_giveback(req);

	if (dep->number > 1)
		pm_runtime_put(dwc->dev);
}

/**
 * dwc3_gadget_giveback - call struct usb_request's ->complete callback
 * @dep: The endpoint to whom the request belongs to
 * @req: The request we're giving back
 * @status: completion code for the request
 *
 * Must be called with controller's lock held and interrupts disabled. This
 * function will unmap @req and call its ->complete() callback to notify upper
 * layers that it has completed.
 */
void dwc3_gadget_giveback(struct dwc3_ep *dep, struct dwc3_request *req,
		int status)
{
	struct dwc3			*dwc = dep->dwc;

	dwc3_gadget_del_and_unmap_request(dep, req, status);
	req->status = DWC3_REQUEST_STATUS_COMPLETED;

	spin_unlock(&dwc->lock);
	usb_gadget_giveback_request(&dep->endpoint, &req->request);
	spin_lock(&dwc->lock);
}

/**
 * dwc3_send_gadget_generic_command - issue a generic command for the controller
 * @dwc: pointer to the controller context
 * @cmd: the command to be issued
 * @param: command parameter
 *
 * Caller should take care of locking. Issue @cmd with a given @param to @dwc
 * and wait for its completion.
 */
int dwc3_send_gadget_generic_command(struct dwc3 *dwc, unsigned cmd, u32 param)
{
	u32		timeout = 500;
	int		status = 0;
	int		ret = 0;
	u32		reg;

	dwc3_writel(dwc->regs, DWC3_DGCMDPAR, param);
	dwc3_writel(dwc->regs, DWC3_DGCMD, cmd | DWC3_DGCMD_CMDACT);

	do {
		reg = dwc3_readl(dwc->regs, DWC3_DGCMD);
		if (!(reg & DWC3_DGCMD_CMDACT)) {
			status = DWC3_DGCMD_STATUS(reg);
			if (status)
				ret = -EINVAL;
			break;
		}
	} while (--timeout);

	if (!timeout) {
		ret = -ETIMEDOUT;
		status = -ETIMEDOUT;
	}

	trace_dwc3_gadget_generic_cmd(cmd, param, status);

	return ret;
}

static int __dwc3_gadget_wakeup(struct dwc3 *dwc);

/**
 * dwc3_send_gadget_ep_cmd - issue an endpoint command
 * @dep: the endpoint to which the command is going to be issued
 * @cmd: the command to be issued
 * @params: parameters to the command
 *
 * Caller should handle locking. This function will issue @cmd with given
 * @params to @dep and wait for its completion.
 */
int dwc3_send_gadget_ep_cmd(struct dwc3_ep *dep, unsigned cmd,
		struct dwc3_gadget_ep_cmd_params *params)
{
	const struct usb_endpoint_descriptor *desc = dep->endpoint.desc;
	struct dwc3		*dwc = dep->dwc;
	u32			timeout = 1000;
	u32			saved_config = 0;
	u32			reg;

	int			cmd_status = 0;
	int			ret = -EINVAL;

	/*
	 * When operating in USB 2.0 speeds (HS/FS), if GUSB2PHYCFG.ENBLSLPM or
	 * GUSB2PHYCFG.SUSPHY is set, it must be cleared before issuing an
	 * endpoint command.
	 *
	 * Save and clear both GUSB2PHYCFG.ENBLSLPM and GUSB2PHYCFG.SUSPHY
	 * settings. Restore them after the command is completed.
	 *
	 * DWC_usb3 3.30a and DWC_usb31 1.90a programming guide section 3.2.2
	 */
	if (dwc->gadget.speed <= USB_SPEED_HIGH) {
		reg = dwc3_readl(dwc->regs, DWC3_GUSB2PHYCFG(0));
		if (unlikely(reg & DWC3_GUSB2PHYCFG_SUSPHY)) {
			saved_config |= DWC3_GUSB2PHYCFG_SUSPHY;
			reg &= ~DWC3_GUSB2PHYCFG_SUSPHY;
		}

		if (reg & DWC3_GUSB2PHYCFG_ENBLSLPM) {
			saved_config |= DWC3_GUSB2PHYCFG_ENBLSLPM;
			reg &= ~DWC3_GUSB2PHYCFG_ENBLSLPM;
		}

		if (saved_config)
			dwc3_writel(dwc->regs, DWC3_GUSB2PHYCFG(0), reg);
	}

	if (DWC3_DEPCMD_CMD(cmd) == DWC3_DEPCMD_STARTTRANSFER) {
		int		needs_wakeup;

		needs_wakeup = (dwc->link_state == DWC3_LINK_STATE_U1 ||
				dwc->link_state == DWC3_LINK_STATE_U2 ||
				dwc->link_state == DWC3_LINK_STATE_U3);

		if (unlikely(needs_wakeup)) {
			ret = __dwc3_gadget_wakeup(dwc);
			dev_WARN_ONCE(dwc->dev, ret, "wakeup failed --> %d\n",
					ret);
		}
	}

	dwc3_writel(dep->regs, DWC3_DEPCMDPAR0, params->param0);
	dwc3_writel(dep->regs, DWC3_DEPCMDPAR1, params->param1);
	dwc3_writel(dep->regs, DWC3_DEPCMDPAR2, params->param2);

	/*
	 * Synopsys Databook 2.60a states in section 6.3.2.5.6 of that if we're
	 * not relying on XferNotReady, we can make use of a special "No
	 * Response Update Transfer" command where we should clear both CmdAct
	 * and CmdIOC bits.
	 *
	 * With this, we don't need to wait for command completion and can
	 * straight away issue further commands to the endpoint.
	 *
	 * NOTICE: We're making an assumption that control endpoints will never
	 * make use of Update Transfer command. This is a safe assumption
	 * because we can never have more than one request at a time with
	 * Control Endpoints. If anybody changes that assumption, this chunk
	 * needs to be updated accordingly.
	 */
	if (DWC3_DEPCMD_CMD(cmd) == DWC3_DEPCMD_UPDATETRANSFER &&
			!usb_endpoint_xfer_isoc(desc))
		cmd &= ~(DWC3_DEPCMD_CMDIOC | DWC3_DEPCMD_CMDACT);
	else
		cmd |= DWC3_DEPCMD_CMDACT;

	dwc3_writel(dep->regs, DWC3_DEPCMD, cmd);
	do {
		reg = dwc3_readl(dep->regs, DWC3_DEPCMD);
		if (!(reg & DWC3_DEPCMD_CMDACT)) {
			cmd_status = DWC3_DEPCMD_STATUS(reg);

			switch (cmd_status) {
			case 0:
				ret = 0;
				break;
			case DEPEVT_TRANSFER_NO_RESOURCE:
				ret = -EINVAL;
				break;
			case DEPEVT_TRANSFER_BUS_EXPIRY:
				/*
				 * SW issues START TRANSFER command to
				 * isochronous ep with future frame interval. If
				 * future interval time has already passed when
				 * core receives the command, it will respond
				 * with an error status of 'Bus Expiry'.
				 *
				 * Instead of always returning -EINVAL, let's
				 * give a hint to the gadget driver that this is
				 * the case by returning -EAGAIN.
				 */
				ret = -EAGAIN;
				break;
			default:
				dev_WARN(dwc->dev, "UNKNOWN cmd status\n");
			}

			break;
		}
	} while (--timeout);

	if (timeout == 0) {
		ret = -ETIMEDOUT;
		cmd_status = -ETIMEDOUT;
	}

	trace_dwc3_gadget_ep_cmd(dep, cmd, params, cmd_status);

	if (ret == 0 && DWC3_DEPCMD_CMD(cmd) == DWC3_DEPCMD_STARTTRANSFER) {
		dep->flags |= DWC3_EP_TRANSFER_STARTED;
		dwc3_gadget_ep_get_transfer_index(dep);
	}

	if (saved_config) {
		reg = dwc3_readl(dwc->regs, DWC3_GUSB2PHYCFG(0));
		reg |= saved_config;
		dwc3_writel(dwc->regs, DWC3_GUSB2PHYCFG(0), reg);
	}

	return ret;
}

static int dwc3_send_clear_stall_ep_cmd(struct dwc3_ep *dep)
{
	struct dwc3 *dwc = dep->dwc;
	struct dwc3_gadget_ep_cmd_params params;
	u32 cmd = DWC3_DEPCMD_CLEARSTALL;

	/*
	 * As of core revision 2.60a the recommended programming model
	 * is to set the ClearPendIN bit when issuing a Clear Stall EP
	 * command for IN endpoints. This is to prevent an issue where
	 * some (non-compliant) hosts may not send ACK TPs for pending
	 * IN transfers due to a mishandled error condition. Synopsys
	 * STAR 9000614252.
	 */
	if (dep->direction && (dwc->revision >= DWC3_REVISION_260A) &&
	    (dwc->gadget.speed >= USB_SPEED_SUPER))
		cmd |= DWC3_DEPCMD_CLEARPENDIN;

	memset(&params, 0, sizeof(params));

	return dwc3_send_gadget_ep_cmd(dep, cmd, &params);
}

static dma_addr_t dwc3_trb_dma_offset(struct dwc3_ep *dep,
		struct dwc3_trb *trb)
{
	u32		offset = (char *) trb - (char *) dep->trb_pool;

	return dep->trb_pool_dma + offset;
}

static int dwc3_alloc_trb_pool(struct dwc3_ep *dep)
{
	struct dwc3		*dwc = dep->dwc;

	if (dep->trb_pool)
		return 0;

	dep->trb_pool = dma_alloc_coherent(dwc->sysdev,
			sizeof(struct dwc3_trb) * DWC3_TRB_NUM,
			&dep->trb_pool_dma, GFP_KERNEL);
	if (!dep->trb_pool) {
		dev_err(dep->dwc->dev, "failed to allocate trb pool for %s\n",
				dep->name);
		return -ENOMEM;
	}

	return 0;
}

static void dwc3_free_trb_pool(struct dwc3_ep *dep)
{
	struct dwc3		*dwc = dep->dwc;

	dma_free_coherent(dwc->sysdev, sizeof(struct dwc3_trb) * DWC3_TRB_NUM,
			dep->trb_pool, dep->trb_pool_dma);

	dep->trb_pool = NULL;
	dep->trb_pool_dma = 0;
}

static int dwc3_gadget_set_xfer_resource(struct dwc3_ep *dep)
{
	struct dwc3_gadget_ep_cmd_params params;

	memset(&params, 0x00, sizeof(params));

	params.param0 = DWC3_DEPXFERCFG_NUM_XFER_RES(1);

	return dwc3_send_gadget_ep_cmd(dep, DWC3_DEPCMD_SETTRANSFRESOURCE,
			&params);
}

/**
 * dwc3_gadget_start_config - configure ep resources
 * @dep: endpoint that is being enabled
 *
 * Issue a %DWC3_DEPCMD_DEPSTARTCFG command to @dep. After the command's
 * completion, it will set Transfer Resource for all available endpoints.
 *
 * The assignment of transfer resources cannot perfectly follow the data book
 * due to the fact that the controller driver does not have all knowledge of the
 * configuration in advance. It is given this information piecemeal by the
 * composite gadget framework after every SET_CONFIGURATION and
 * SET_INTERFACE. Trying to follow the databook programming model in this
 * scenario can cause errors. For two reasons:
 *
 * 1) The databook says to do %DWC3_DEPCMD_DEPSTARTCFG for every
 * %USB_REQ_SET_CONFIGURATION and %USB_REQ_SET_INTERFACE (8.1.5). This is
 * incorrect in the scenario of multiple interfaces.
 *
 * 2) The databook does not mention doing more %DWC3_DEPCMD_DEPXFERCFG for new
 * endpoint on alt setting (8.1.6).
 *
 * The following simplified method is used instead:
 *
 * All hardware endpoints can be assigned a transfer resource and this setting
 * will stay persistent until either a core reset or hibernation. So whenever we
 * do a %DWC3_DEPCMD_DEPSTARTCFG(0) we can go ahead and do
 * %DWC3_DEPCMD_DEPXFERCFG for every hardware endpoint as well. We are
 * guaranteed that there are as many transfer resources as endpoints.
 *
 * This function is called for each endpoint when it is being enabled but is
 * triggered only when called for EP0-out, which always happens first, and which
 * should only happen in one of the above conditions.
 */
static int dwc3_gadget_start_config(struct dwc3_ep *dep)
{
	struct dwc3_gadget_ep_cmd_params params;
	struct dwc3		*dwc;
	u32			cmd;
	int			i;
	int			ret;

	if (dep->number)
		return 0;

	memset(&params, 0x00, sizeof(params));
	cmd = DWC3_DEPCMD_DEPSTARTCFG;
	dwc = dep->dwc;

	ret = dwc3_send_gadget_ep_cmd(dep, cmd, &params);
	if (ret)
		return ret;

	for (i = 0; i < DWC3_ENDPOINTS_NUM; i++) {
		struct dwc3_ep *dep = dwc->eps[i];

		if (!dep)
			continue;

		ret = dwc3_gadget_set_xfer_resource(dep);
		if (ret)
			return ret;
	}

	return 0;
}

static int dwc3_gadget_set_ep_config(struct dwc3_ep *dep, unsigned int action)
{
	const struct usb_ss_ep_comp_descriptor *comp_desc;
	const struct usb_endpoint_descriptor *desc;
	struct dwc3_gadget_ep_cmd_params params;
	struct dwc3 *dwc = dep->dwc;

	comp_desc = dep->endpoint.comp_desc;
	desc = dep->endpoint.desc;

	memset(&params, 0x00, sizeof(params));

	params.param0 = DWC3_DEPCFG_EP_TYPE(usb_endpoint_type(desc))
		| DWC3_DEPCFG_MAX_PACKET_SIZE(usb_endpoint_maxp(desc));

	/* Burst size is only needed in SuperSpeed mode */
	if (dwc->gadget.speed >= USB_SPEED_SUPER) {
		u32 burst = dep->endpoint.maxburst;
		params.param0 |= DWC3_DEPCFG_BURST_SIZE(burst - 1);
	}

	params.param0 |= action;
	if (action == DWC3_DEPCFG_ACTION_RESTORE)
		params.param2 |= dep->saved_state;

	if (usb_endpoint_xfer_control(desc))
		params.param1 = DWC3_DEPCFG_XFER_COMPLETE_EN;

	if (dep->number <= 1 || usb_endpoint_xfer_isoc(desc))
		params.param1 |= DWC3_DEPCFG_XFER_NOT_READY_EN;

	if (usb_ss_max_streams(comp_desc) && usb_endpoint_xfer_bulk(desc)) {
		params.param1 |= DWC3_DEPCFG_STREAM_CAPABLE
			| DWC3_DEPCFG_STREAM_EVENT_EN;
		dep->stream_capable = true;
	}

	if (!usb_endpoint_xfer_control(desc))
		params.param1 |= DWC3_DEPCFG_XFER_IN_PROGRESS_EN;

	/*
	 * We are doing 1:1 mapping for endpoints, meaning
	 * Physical Endpoints 2 maps to Logical Endpoint 2 and
	 * so on. We consider the direction bit as part of the physical
	 * endpoint number. So USB endpoint 0x81 is 0x03.
	 */
	params.param1 |= DWC3_DEPCFG_EP_NUMBER(dep->number);

	/*
	 * We must use the lower 16 TX FIFOs even though
	 * HW might have more
	 */
	if (dep->direction)
		params.param0 |= DWC3_DEPCFG_FIFO_NUMBER(dep->number >> 1);

	if (desc->bInterval) {
		params.param1 |= DWC3_DEPCFG_BINTERVAL_M1(desc->bInterval - 1);
		dep->interval = 1 << (desc->bInterval - 1);
	}

	return dwc3_send_gadget_ep_cmd(dep, DWC3_DEPCMD_SETEPCONFIG, &params);
}

/**
 * __dwc3_gadget_ep_enable - initializes a hw endpoint
 * @dep: endpoint to be initialized
 * @action: one of INIT, MODIFY or RESTORE
 *
 * Caller should take care of locking. Execute all necessary commands to
 * initialize a HW endpoint so it can be used by a gadget driver.
 */
static int __dwc3_gadget_ep_enable(struct dwc3_ep *dep, unsigned int action)
{
	const struct usb_endpoint_descriptor *desc = dep->endpoint.desc;
	struct dwc3		*dwc = dep->dwc;

	u32			reg;
	int			ret;

	if (!(dep->flags & DWC3_EP_ENABLED)) {
		ret = dwc3_gadget_start_config(dep);
		if (ret)
			return ret;
	}

	ret = dwc3_gadget_set_ep_config(dep, action);
	if (ret)
		return ret;

	if (!(dep->flags & DWC3_EP_ENABLED)) {
		struct dwc3_trb	*trb_st_hw;
		struct dwc3_trb	*trb_link;

		dep->type = usb_endpoint_type(desc);
		dep->flags |= DWC3_EP_ENABLED;

		reg = dwc3_readl(dwc->regs, DWC3_DALEPENA);
		reg |= DWC3_DALEPENA_EP(dep->number);
		dwc3_writel(dwc->regs, DWC3_DALEPENA, reg);

		if (usb_endpoint_xfer_control(desc))
			goto out;

		/* Initialize the TRB ring */
		dep->trb_dequeue = 0;
		dep->trb_enqueue = 0;
		memset(dep->trb_pool, 0,
		       sizeof(struct dwc3_trb) * DWC3_TRB_NUM);

		/* Link TRB. The HWO bit is never reset */
		trb_st_hw = &dep->trb_pool[0];

		trb_link = &dep->trb_pool[DWC3_TRB_NUM - 1];
		trb_link->bpl = lower_32_bits(dwc3_trb_dma_offset(dep, trb_st_hw));
		trb_link->bph = upper_32_bits(dwc3_trb_dma_offset(dep, trb_st_hw));
		trb_link->ctrl |= DWC3_TRBCTL_LINK_TRB;
		trb_link->ctrl |= DWC3_TRB_CTRL_HWO;
	}

	/*
	 * Issue StartTransfer here with no-op TRB so we can always rely on No
	 * Response Update Transfer command.
	 */
	if ((usb_endpoint_xfer_bulk(desc) && !dep->stream_capable) ||
			usb_endpoint_xfer_int(desc)) {
		struct dwc3_gadget_ep_cmd_params params;
		struct dwc3_trb	*trb;
		dma_addr_t trb_dma;
		u32 cmd;

		memset(&params, 0, sizeof(params));
		trb = &dep->trb_pool[0];
		trb_dma = dwc3_trb_dma_offset(dep, trb);

		params.param0 = upper_32_bits(trb_dma);
		params.param1 = lower_32_bits(trb_dma);

		cmd = DWC3_DEPCMD_STARTTRANSFER;

		ret = dwc3_send_gadget_ep_cmd(dep, cmd, &params);
		if (ret < 0)
			return ret;
	}

out:
	trace_dwc3_gadget_ep_enable(dep);

	return 0;
}

static void dwc3_stop_active_transfer(struct dwc3_ep *dep, bool force,
		bool interrupt);
static void dwc3_remove_requests(struct dwc3 *dwc, struct dwc3_ep *dep)
{
	struct dwc3_request		*req;

	dwc3_stop_active_transfer(dep, true, false);

	/* - giveback all requests to gadget driver */
	while (!list_empty(&dep->started_list)) {
		req = next_request(&dep->started_list);

		dwc3_gadget_giveback(dep, req, -ESHUTDOWN);
	}

	while (!list_empty(&dep->pending_list)) {
		req = next_request(&dep->pending_list);

		dwc3_gadget_giveback(dep, req, -ESHUTDOWN);
	}

	while (!list_empty(&dep->cancelled_list)) {
		req = next_request(&dep->cancelled_list);

		dwc3_gadget_giveback(dep, req, -ESHUTDOWN);
	}
}

/**
 * __dwc3_gadget_ep_disable - disables a hw endpoint
 * @dep: the endpoint to disable
 *
 * This function undoes what __dwc3_gadget_ep_enable did and also removes
 * requests which are currently being processed by the hardware and those which
 * are not yet scheduled.
 *
 * Caller should take care of locking.
 */
static int __dwc3_gadget_ep_disable(struct dwc3_ep *dep)
{
	struct dwc3		*dwc = dep->dwc;
	u32			reg;

	trace_dwc3_gadget_ep_disable(dep);

	dwc3_remove_requests(dwc, dep);

	/* make sure HW endpoint isn't stalled */
	if (dep->flags & DWC3_EP_STALL)
		__dwc3_gadget_ep_set_halt(dep, 0, false);

	reg = dwc3_readl(dwc->regs, DWC3_DALEPENA);
	reg &= ~DWC3_DALEPENA_EP(dep->number);
	dwc3_writel(dwc->regs, DWC3_DALEPENA, reg);

	dep->stream_capable = false;
	dep->type = 0;
	dep->flags = 0;

	/* Clear out the ep descriptors for non-ep0 */
	if (dep->number > 1) {
		dep->endpoint.comp_desc = NULL;
		dep->endpoint.desc = NULL;
	}

	return 0;
}

/* -------------------------------------------------------------------------- */

static int dwc3_gadget_ep0_enable(struct usb_ep *ep,
		const struct usb_endpoint_descriptor *desc)
{
	return -EINVAL;
}

static int dwc3_gadget_ep0_disable(struct usb_ep *ep)
{
	return -EINVAL;
}

/* -------------------------------------------------------------------------- */

static int dwc3_gadget_ep_enable(struct usb_ep *ep,
		const struct usb_endpoint_descriptor *desc)
{
	struct dwc3_ep			*dep;
	struct dwc3			*dwc;
	unsigned long			flags;
	int				ret;

	if (!ep || !desc || desc->bDescriptorType != USB_DT_ENDPOINT) {
		pr_debug("dwc3: invalid parameters\n");
		return -EINVAL;
	}

	if (!desc->wMaxPacketSize) {
		pr_debug("dwc3: missing wMaxPacketSize\n");
		return -EINVAL;
	}

	dep = to_dwc3_ep(ep);
	dwc = dep->dwc;

	if (dev_WARN_ONCE(dwc->dev, dep->flags & DWC3_EP_ENABLED,
					"%s is already enabled\n",
					dep->name))
		return 0;

	spin_lock_irqsave(&dwc->lock, flags);
	ret = __dwc3_gadget_ep_enable(dep, DWC3_DEPCFG_ACTION_INIT);
	spin_unlock_irqrestore(&dwc->lock, flags);

	return ret;
}

static int dwc3_gadget_ep_disable(struct usb_ep *ep)
{
	struct dwc3_ep			*dep;
	struct dwc3			*dwc;
	unsigned long			flags;
	int				ret;

	if (!ep) {
		pr_debug("dwc3: invalid parameters\n");
		return -EINVAL;
	}

	dep = to_dwc3_ep(ep);
	dwc = dep->dwc;

	if (dev_WARN_ONCE(dwc->dev, !(dep->flags & DWC3_EP_ENABLED),
					"%s is already disabled\n",
					dep->name))
		return 0;

	spin_lock_irqsave(&dwc->lock, flags);
	ret = __dwc3_gadget_ep_disable(dep);
	spin_unlock_irqrestore(&dwc->lock, flags);

	return ret;
}

static struct usb_request *dwc3_gadget_ep_alloc_request(struct usb_ep *ep,
		gfp_t gfp_flags)
{
	struct dwc3_request		*req;
	struct dwc3_ep			*dep = to_dwc3_ep(ep);

	req = kzalloc(sizeof(*req), gfp_flags);
	if (!req)
		return NULL;

	req->direction	= dep->direction;
	req->epnum	= dep->number;
	req->dep	= dep;
	req->status	= DWC3_REQUEST_STATUS_UNKNOWN;

	trace_dwc3_alloc_request(req);

	return &req->request;
}

static void dwc3_gadget_ep_free_request(struct usb_ep *ep,
		struct usb_request *request)
{
	struct dwc3_request		*req = to_dwc3_request(request);

	trace_dwc3_free_request(req);
	kfree(req);
}

/**
 * dwc3_ep_prev_trb - returns the previous TRB in the ring
 * @dep: The endpoint with the TRB ring
 * @index: The index of the current TRB in the ring
 *
 * Returns the TRB prior to the one pointed to by the index. If the
 * index is 0, we will wrap backwards, skip the link TRB, and return
 * the one just before that.
 */
static struct dwc3_trb *dwc3_ep_prev_trb(struct dwc3_ep *dep, u8 index)
{
	u8 tmp = index;

	if (!tmp)
		tmp = DWC3_TRB_NUM - 1;

	return &dep->trb_pool[tmp - 1];
}

static u32 dwc3_calc_trbs_left(struct dwc3_ep *dep)
{
	struct dwc3_trb		*tmp;
	u8			trbs_left;

	/*
	 * If enqueue & dequeue are equal than it is either full or empty.
	 *
	 * One way to know for sure is if the TRB right before us has HWO bit
	 * set or not. If it has, then we're definitely full and can't fit any
	 * more transfers in our ring.
	 */
	if (dep->trb_enqueue == dep->trb_dequeue) {
		tmp = dwc3_ep_prev_trb(dep, dep->trb_enqueue);
		if (tmp->ctrl & DWC3_TRB_CTRL_HWO)
			return 0;

		return DWC3_TRB_NUM - 1;
	}

	trbs_left = dep->trb_dequeue - dep->trb_enqueue;
	trbs_left &= (DWC3_TRB_NUM - 1);

	if (dep->trb_dequeue < dep->trb_enqueue)
		trbs_left--;

	return trbs_left;
}

static void __dwc3_prepare_one_trb(struct dwc3_ep *dep, struct dwc3_trb *trb,
		dma_addr_t dma, unsigned length, unsigned chain, unsigned node,
		unsigned stream_id, unsigned short_not_ok, unsigned no_interrupt)
{
	struct dwc3		*dwc = dep->dwc;
	struct usb_gadget	*gadget = &dwc->gadget;
	enum usb_device_speed	speed = gadget->speed;

	trb->size = DWC3_TRB_SIZE_LENGTH(length);
	trb->bpl = lower_32_bits(dma);
	trb->bph = upper_32_bits(dma);

	switch (usb_endpoint_type(dep->endpoint.desc)) {
	case USB_ENDPOINT_XFER_CONTROL:
		trb->ctrl = DWC3_TRBCTL_CONTROL_SETUP;
		break;

	case USB_ENDPOINT_XFER_ISOC:
		if (!node) {
			trb->ctrl = DWC3_TRBCTL_ISOCHRONOUS_FIRST;

			/*
			 * USB Specification 2.0 Section 5.9.2 states that: "If
			 * there is only a single transaction in the microframe,
			 * only a DATA0 data packet PID is used.  If there are
			 * two transactions per microframe, DATA1 is used for
			 * the first transaction data packet and DATA0 is used
			 * for the second transaction data packet.  If there are
			 * three transactions per microframe, DATA2 is used for
			 * the first transaction data packet, DATA1 is used for
			 * the second, and DATA0 is used for the third."
			 *
			 * IOW, we should satisfy the following cases:
			 *
			 * 1) length <= maxpacket
			 *	- DATA0
			 *
			 * 2) maxpacket < length <= (2 * maxpacket)
			 *	- DATA1, DATA0
			 *
			 * 3) (2 * maxpacket) < length <= (3 * maxpacket)
			 *	- DATA2, DATA1, DATA0
			 */
			if (speed == USB_SPEED_HIGH) {
				struct usb_ep *ep = &dep->endpoint;
				unsigned int mult = 2;
				unsigned int maxp = usb_endpoint_maxp(ep->desc);

				if (length <= (2 * maxp))
					mult--;

				if (length <= maxp)
					mult--;

				trb->size |= DWC3_TRB_SIZE_PCM1(mult);
			}
		} else {
			trb->ctrl = DWC3_TRBCTL_ISOCHRONOUS;
		}

		/* always enable Interrupt on Missed ISOC */
		trb->ctrl |= DWC3_TRB_CTRL_ISP_IMI;
		break;

	case USB_ENDPOINT_XFER_BULK:
	case USB_ENDPOINT_XFER_INT:
		trb->ctrl = DWC3_TRBCTL_NORMAL;
		break;
	default:
		/*
		 * This is only possible with faulty memory because we
		 * checked it already :)
		 */
		dev_WARN(dwc->dev, "Unknown endpoint type %d\n",
				usb_endpoint_type(dep->endpoint.desc));
	}

	/*
	 * Enable Continue on Short Packet
	 * when endpoint is not a stream capable
	 */
	if (usb_endpoint_dir_out(dep->endpoint.desc)) {
		if (!dep->stream_capable)
			trb->ctrl |= DWC3_TRB_CTRL_CSP;

		if (short_not_ok)
			trb->ctrl |= DWC3_TRB_CTRL_ISP_IMI;
	}

	if ((!no_interrupt && !chain) ||
			(dwc3_calc_trbs_left(dep) == 1))
		trb->ctrl |= DWC3_TRB_CTRL_IOC;

	if (chain)
		trb->ctrl |= DWC3_TRB_CTRL_CHN;

	if (usb_endpoint_xfer_bulk(dep->endpoint.desc) && dep->stream_capable)
		trb->ctrl |= DWC3_TRB_CTRL_SID_SOFN(stream_id);

	trb->ctrl |= DWC3_TRB_CTRL_HWO;

	dwc3_ep_inc_enq(dep);

	trace_dwc3_prepare_trb(dep, trb);
}

/**
 * dwc3_prepare_one_trb - setup one TRB from one request
 * @dep: endpoint for which this request is prepared
 * @req: dwc3_request pointer
 * @chain: should this TRB be chained to the next?
 * @node: only for isochronous endpoints. First TRB needs different type.
 */
static void dwc3_prepare_one_trb(struct dwc3_ep *dep,
		struct dwc3_request *req, unsigned chain, unsigned node)
{
	struct dwc3_trb		*trb;
	unsigned int		length;
	dma_addr_t		dma;
	unsigned		stream_id = req->request.stream_id;
	unsigned		short_not_ok = req->request.short_not_ok;
	unsigned		no_interrupt = req->request.no_interrupt;

	if (req->request.num_sgs > 0) {
		length = sg_dma_len(req->start_sg);
		dma = sg_dma_address(req->start_sg);
	} else {
		length = req->request.length;
		dma = req->request.dma;
	}

	trb = &dep->trb_pool[dep->trb_enqueue];

	if (!req->trb) {
		dwc3_gadget_move_started_request(req);
		req->trb = trb;
		req->trb_dma = dwc3_trb_dma_offset(dep, trb);
	}

	req->num_trbs++;

	__dwc3_prepare_one_trb(dep, trb, dma, length, chain, node,
			stream_id, short_not_ok, no_interrupt);
}

static void dwc3_prepare_one_trb_sg(struct dwc3_ep *dep,
		struct dwc3_request *req)
{
	struct scatterlist *sg = req->start_sg;
	struct scatterlist *s;
	int		i;

	unsigned int remaining = req->request.num_mapped_sgs
		- req->num_queued_sgs;

	for_each_sg(sg, s, remaining, i) {
		unsigned int length = req->request.length;
		unsigned int maxp = usb_endpoint_maxp(dep->endpoint.desc);
		unsigned int rem = length % maxp;
		unsigned chain = true;

		/*
		 * IOMMU driver is coalescing the list of sgs which shares a
		 * page boundary into one and giving it to USB driver. With
		 * this the number of sgs mapped is not equal to the number of
		 * sgs passed. So mark the chain bit to false if it isthe last
		 * mapped sg.
		 */
		if (i == remaining - 1)
			chain = false;

		if (rem && usb_endpoint_dir_out(dep->endpoint.desc) && !chain) {
			struct dwc3	*dwc = dep->dwc;
			struct dwc3_trb	*trb;

			req->needs_extra_trb = true;

			/* prepare normal TRB */
			dwc3_prepare_one_trb(dep, req, true, i);

			/* Now prepare one extra TRB to align transfer size */
			trb = &dep->trb_pool[dep->trb_enqueue];
			req->num_trbs++;
			__dwc3_prepare_one_trb(dep, trb, dwc->bounce_addr,
					maxp - rem, false, 1,
					req->request.stream_id,
					req->request.short_not_ok,
					req->request.no_interrupt);
		} else {
			dwc3_prepare_one_trb(dep, req, chain, i);
		}

		/*
		 * There can be a situation where all sgs in sglist are not
		 * queued because of insufficient trb number. To handle this
		 * case, update start_sg to next sg to be queued, so that
		 * we have free trbs we can continue queuing from where we
		 * previously stopped
		 */
		if (chain)
			req->start_sg = sg_next(s);

		req->num_queued_sgs++;

		if (!dwc3_calc_trbs_left(dep))
			break;
	}
}

static void dwc3_prepare_one_trb_linear(struct dwc3_ep *dep,
		struct dwc3_request *req)
{
	unsigned int length = req->request.length;
	unsigned int maxp = usb_endpoint_maxp(dep->endpoint.desc);
	unsigned int rem = length % maxp;

	if ((!length || rem) && usb_endpoint_dir_out(dep->endpoint.desc)) {
		struct dwc3	*dwc = dep->dwc;
		struct dwc3_trb	*trb;

		req->needs_extra_trb = true;

		/* prepare normal TRB */
		dwc3_prepare_one_trb(dep, req, true, 0);

		/* Now prepare one extra TRB to align transfer size */
		trb = &dep->trb_pool[dep->trb_enqueue];
		req->num_trbs++;
		__dwc3_prepare_one_trb(dep, trb, dwc->bounce_addr, maxp - rem,
				false, 1, req->request.stream_id,
				req->request.short_not_ok,
				req->request.no_interrupt);
	} else if (req->request.zero && req->request.length &&
		   (IS_ALIGNED(req->request.length, maxp))) {
		struct dwc3	*dwc = dep->dwc;
		struct dwc3_trb	*trb;

		req->needs_extra_trb = true;

		/* prepare normal TRB */
		dwc3_prepare_one_trb(dep, req, true, 0);

		/* Now prepare one extra TRB to handle ZLP */
		trb = &dep->trb_pool[dep->trb_enqueue];
		req->num_trbs++;
		__dwc3_prepare_one_trb(dep, trb, dwc->bounce_addr, 0,
				false, 1, req->request.stream_id,
				req->request.short_not_ok,
				req->request.no_interrupt);
	} else {
		dwc3_prepare_one_trb(dep, req, false, 0);
	}
}

/*
 * dwc3_prepare_trbs - setup TRBs from requests
 * @dep: endpoint for which requests are being prepared
 *
 * The function goes through the requests list and sets up TRBs for the
 * transfers. The function returns once there are no more TRBs available or
 * it runs out of requests.
 */
static void dwc3_prepare_trbs(struct dwc3_ep *dep)
{
	struct dwc3_request	*req, *n;

	BUILD_BUG_ON_NOT_POWER_OF_2(DWC3_TRB_NUM);

	/*
	 * We can get in a situation where there's a request in the started list
	 * but there weren't enough TRBs to fully kick it in the first time
	 * around, so it has been waiting for more TRBs to be freed up.
	 *
	 * In that case, we should check if we have a request with pending_sgs
	 * in the started list and prepare TRBs for that request first,
	 * otherwise we will prepare TRBs completely out of order and that will
	 * break things.
	 */
	list_for_each_entry(req, &dep->started_list, list) {
		if (req->num_pending_sgs > 0)
			dwc3_prepare_one_trb_sg(dep, req);

		if (!dwc3_calc_trbs_left(dep))
			return;
	}

	list_for_each_entry_safe(req, n, &dep->pending_list, list) {
		struct dwc3	*dwc = dep->dwc;
		int		ret;

		ret = usb_gadget_map_request_by_dev(dwc->sysdev, &req->request,
						    dep->direction);
		if (ret)
			return;

		req->sg			= req->request.sg;
		req->start_sg		= req->sg;
		req->num_queued_sgs	= 0;
		req->num_pending_sgs	= req->request.num_mapped_sgs;

		if (req->num_pending_sgs > 0)
			dwc3_prepare_one_trb_sg(dep, req);
		else
			dwc3_prepare_one_trb_linear(dep, req);

		if (!dwc3_calc_trbs_left(dep))
			return;
	}
}

static int __dwc3_gadget_kick_transfer(struct dwc3_ep *dep)
{
	struct dwc3_gadget_ep_cmd_params params;
	struct dwc3_request		*req;
	int				starting;
	int				ret;
	u32				cmd;

	if (!dwc3_calc_trbs_left(dep))
		return 0;

	starting = !(dep->flags & DWC3_EP_TRANSFER_STARTED);

	dwc3_prepare_trbs(dep);
	req = next_request(&dep->started_list);
	if (!req) {
		dep->flags |= DWC3_EP_PENDING_REQUEST;
		return 0;
	}

	memset(&params, 0, sizeof(params));

	if (starting) {
		params.param0 = upper_32_bits(req->trb_dma);
		params.param1 = lower_32_bits(req->trb_dma);
		cmd = DWC3_DEPCMD_STARTTRANSFER;

		if (dep->stream_capable)
			cmd |= DWC3_DEPCMD_PARAM(req->request.stream_id);

		if (usb_endpoint_xfer_isoc(dep->endpoint.desc))
			cmd |= DWC3_DEPCMD_PARAM(dep->frame_number);
	} else {
		cmd = DWC3_DEPCMD_UPDATETRANSFER |
			DWC3_DEPCMD_PARAM(dep->resource_index);
	}

	ret = dwc3_send_gadget_ep_cmd(dep, cmd, &params);
	if (ret < 0) {
		/*
		 * FIXME we need to iterate over the list of requests
		 * here and stop, unmap, free and del each of the linked
		 * requests instead of what we do now.
		 */
		if (req->trb)
			memset(req->trb, 0, sizeof(struct dwc3_trb));
		dwc3_gadget_del_and_unmap_request(dep, req, ret);
		return ret;
	}

	return 0;
}

static int __dwc3_gadget_get_frame(struct dwc3 *dwc)
{
	u32			reg;

	reg = dwc3_readl(dwc->regs, DWC3_DSTS);
	return DWC3_DSTS_SOFFN(reg);
}

/**
 * dwc3_gadget_start_isoc_quirk - workaround invalid frame number
 * @dep: isoc endpoint
 *
 * This function tests for the correct combination of BIT[15:14] from the 16-bit
 * microframe number reported by the XferNotReady event for the future frame
 * number to start the isoc transfer.
 *
 * In DWC_usb31 version 1.70a-ea06 and prior, for highspeed and fullspeed
 * isochronous IN, BIT[15:14] of the 16-bit microframe number reported by the
 * XferNotReady event are invalid. The driver uses this number to schedule the
 * isochronous transfer and passes it to the START TRANSFER command. Because
 * this number is invalid, the command may fail. If BIT[15:14] matches the
 * internal 16-bit microframe, the START TRANSFER command will pass and the
 * transfer will start at the scheduled time, if it is off by 1, the command
 * will still pass, but the transfer will start 2 seconds in the future. For all
 * other conditions, the START TRANSFER command will fail with bus-expiry.
 *
 * In order to workaround this issue, we can test for the correct combination of
 * BIT[15:14] by sending START TRANSFER commands with different values of
 * BIT[15:14]: 'b00, 'b01, 'b10, and 'b11. Each combination is 2^14 uframe apart
 * (or 2 seconds). 4 seconds into the future will result in a bus-expiry status.
 * As the result, within the 4 possible combinations for BIT[15:14], there will
 * be 2 successful and 2 failure START COMMAND status. One of the 2 successful
 * command status will result in a 2-second delay start. The smaller BIT[15:14]
 * value is the correct combination.
 *
 * Since there are only 4 outcomes and the results are ordered, we can simply
 * test 2 START TRANSFER commands with BIT[15:14] combinations 'b00 and 'b01 to
 * deduce the smaller successful combination.
 *
 * Let test0 = test status for combination 'b00 and test1 = test status for 'b01
 * of BIT[15:14]. The correct combination is as follow:
 *
 * if test0 fails and test1 passes, BIT[15:14] is 'b01
 * if test0 fails and test1 fails, BIT[15:14] is 'b10
 * if test0 passes and test1 fails, BIT[15:14] is 'b11
 * if test0 passes and test1 passes, BIT[15:14] is 'b00
 *
 * Synopsys STAR 9001202023: Wrong microframe number for isochronous IN
 * endpoints.
 */
static int dwc3_gadget_start_isoc_quirk(struct dwc3_ep *dep)
{
	int cmd_status = 0;
	bool test0;
	bool test1;

	while (dep->combo_num < 2) {
		struct dwc3_gadget_ep_cmd_params params;
		u32 test_frame_number;
		u32 cmd;

		/*
		 * Check if we can start isoc transfer on the next interval or
		 * 4 uframes in the future with BIT[15:14] as dep->combo_num
		 */
		test_frame_number = dep->frame_number & 0x3fff;
		test_frame_number |= dep->combo_num << 14;
		test_frame_number += max_t(u32, 4, dep->interval);

		params.param0 = upper_32_bits(dep->dwc->bounce_addr);
		params.param1 = lower_32_bits(dep->dwc->bounce_addr);

		cmd = DWC3_DEPCMD_STARTTRANSFER;
		cmd |= DWC3_DEPCMD_PARAM(test_frame_number);
		cmd_status = dwc3_send_gadget_ep_cmd(dep, cmd, &params);

		/* Redo if some other failure beside bus-expiry is received */
		if (cmd_status && cmd_status != -EAGAIN) {
			dep->start_cmd_status = 0;
			dep->combo_num = 0;
			return 0;
		}

		/* Store the first test status */
		if (dep->combo_num == 0)
			dep->start_cmd_status = cmd_status;

		dep->combo_num++;

		/*
		 * End the transfer if the START_TRANSFER command is successful
		 * to wait for the next XferNotReady to test the command again
		 */
		if (cmd_status == 0) {
			dwc3_stop_active_transfer(dep, true, true);
			return 0;
		}
	}

	/* test0 and test1 are both completed at this point */
	test0 = (dep->start_cmd_status == 0);
	test1 = (cmd_status == 0);

	if (!test0 && test1)
		dep->combo_num = 1;
	else if (!test0 && !test1)
		dep->combo_num = 2;
	else if (test0 && !test1)
		dep->combo_num = 3;
	else if (test0 && test1)
		dep->combo_num = 0;

	dep->frame_number &= 0x3fff;
	dep->frame_number |= dep->combo_num << 14;
	dep->frame_number += max_t(u32, 4, dep->interval);

	/* Reinitialize test variables */
	dep->start_cmd_status = 0;
	dep->combo_num = 0;

	return __dwc3_gadget_kick_transfer(dep);
}

static int __dwc3_gadget_start_isoc(struct dwc3_ep *dep)
{
	struct dwc3 *dwc = dep->dwc;
	int ret;
	int i;

	if (list_empty(&dep->pending_list)) {
		dep->flags |= DWC3_EP_PENDING_REQUEST;
		return -EAGAIN;
	}

	if (!dwc->dis_start_transfer_quirk && dwc3_is_usb31(dwc) &&
	    (dwc->revision <= DWC3_USB31_REVISION_160A ||
	     (dwc->revision == DWC3_USB31_REVISION_170A &&
	      dwc->version_type >= DWC31_VERSIONTYPE_EA01 &&
	      dwc->version_type <= DWC31_VERSIONTYPE_EA06))) {

		if (dwc->gadget.speed <= USB_SPEED_HIGH && dep->direction)
			return dwc3_gadget_start_isoc_quirk(dep);
	}

	for (i = 0; i < DWC3_ISOC_MAX_RETRIES; i++) {
		dep->frame_number = DWC3_ALIGN_FRAME(dep, i + 1);

		ret = __dwc3_gadget_kick_transfer(dep);
		if (ret != -EAGAIN)
			break;
	}

	return ret;
}

static int __dwc3_gadget_ep_queue(struct dwc3_ep *dep, struct dwc3_request *req)
{
	struct dwc3		*dwc = dep->dwc;

	if (!dep->endpoint.desc) {
		dev_err(dwc->dev, "%s: can't queue to disabled endpoint\n",
				dep->name);
		return -ESHUTDOWN;
	}

	if (WARN(req->dep != dep, "request %pK belongs to '%s'\n",
				&req->request, req->dep->name))
		return -EINVAL;

	if (WARN(req->status < DWC3_REQUEST_STATUS_COMPLETED,
				"%s: request %pK already in flight\n",
				dep->name, &req->request))
		return -EINVAL;

	pm_runtime_get(dwc->dev);

	req->request.actual	= 0;
	req->request.status	= -EINPROGRESS;

	trace_dwc3_ep_queue(req);

	list_add_tail(&req->list, &dep->pending_list);
	req->status = DWC3_REQUEST_STATUS_QUEUED;

	/* Start the transfer only after the END_TRANSFER is completed */
	if (dep->flags & DWC3_EP_END_TRANSFER_PENDING) {
		dep->flags |= DWC3_EP_DELAY_START;
		return 0;
	}

	/*
	 * NOTICE: Isochronous endpoints should NEVER be prestarted. We must
	 * wait for a XferNotReady event so we will know what's the current
	 * (micro-)frame number.
	 *
	 * Without this trick, we are very, very likely gonna get Bus Expiry
	 * errors which will force us issue EndTransfer command.
	 */
	if (usb_endpoint_xfer_isoc(dep->endpoint.desc)) {
		if (!(dep->flags & DWC3_EP_PENDING_REQUEST) &&
				!(dep->flags & DWC3_EP_TRANSFER_STARTED))
			return 0;

		if ((dep->flags & DWC3_EP_PENDING_REQUEST)) {
			if (!(dep->flags & DWC3_EP_TRANSFER_STARTED)) {
				return __dwc3_gadget_start_isoc(dep);
			}
		}
	}

	return __dwc3_gadget_kick_transfer(dep);
}

static int dwc3_gadget_ep_queue(struct usb_ep *ep, struct usb_request *request,
	gfp_t gfp_flags)
{
	struct dwc3_request		*req = to_dwc3_request(request);
	struct dwc3_ep			*dep = to_dwc3_ep(ep);
	struct dwc3			*dwc = dep->dwc;

	unsigned long			flags;

	int				ret;

	spin_lock_irqsave(&dwc->lock, flags);
	ret = __dwc3_gadget_ep_queue(dep, req);
	spin_unlock_irqrestore(&dwc->lock, flags);

	return ret;
}

static void dwc3_gadget_ep_skip_trbs(struct dwc3_ep *dep, struct dwc3_request *req)
{
	int i;

	/*
	 * If request was already started, this means we had to
	 * stop the transfer. With that we also need to ignore
	 * all TRBs used by the request, however TRBs can only
	 * be modified after completion of END_TRANSFER
	 * command. So what we do here is that we wait for
	 * END_TRANSFER completion and only after that, we jump
	 * over TRBs by clearing HWO and incrementing dequeue
	 * pointer.
	 */
	for (i = 0; i < req->num_trbs; i++) {
		struct dwc3_trb *trb;

		trb = req->trb + i;
		trb->ctrl &= ~DWC3_TRB_CTRL_HWO;
		dwc3_ep_inc_deq(dep);
	}

	req->num_trbs = 0;
}

static void dwc3_gadget_ep_cleanup_cancelled_requests(struct dwc3_ep *dep)
{
	struct dwc3_request		*req;
	struct dwc3_request		*tmp;

	list_for_each_entry_safe(req, tmp, &dep->cancelled_list, list) {
		dwc3_gadget_ep_skip_trbs(dep, req);
		dwc3_gadget_giveback(dep, req, -ECONNRESET);
	}
}

static int dwc3_gadget_ep_dequeue(struct usb_ep *ep,
		struct usb_request *request)
{
	struct dwc3_request		*req = to_dwc3_request(request);
	struct dwc3_request		*r = NULL;

	struct dwc3_ep			*dep = to_dwc3_ep(ep);
	struct dwc3			*dwc = dep->dwc;

	unsigned long			flags;
	int				ret = 0;

	trace_dwc3_ep_dequeue(req);

	spin_lock_irqsave(&dwc->lock, flags);

	list_for_each_entry(r, &dep->pending_list, list) {
		if (r == req)
			break;
	}

	if (r != req) {
		list_for_each_entry(r, &dep->started_list, list) {
			if (r == req)
				break;
		}
		if (r == req) {
			/* wait until it is processed */
			dwc3_stop_active_transfer(dep, true, true);

			if (!r->trb)
				goto out0;

			dwc3_gadget_move_cancelled_request(req);
			if (dep->flags & DWC3_EP_TRANSFER_STARTED)
				goto out0;
			else
				goto out1;
		}
		dev_err(dwc->dev, "request %pK was not queued to %s\n",
				request, ep->name);
		ret = -EINVAL;
		goto out0;
	}

out1:
	dwc3_gadget_giveback(dep, req, -ECONNRESET);

out0:
	spin_unlock_irqrestore(&dwc->lock, flags);

	return ret;
}

int __dwc3_gadget_ep_set_halt(struct dwc3_ep *dep, int value, int protocol)
{
	struct dwc3_gadget_ep_cmd_params	params;
	struct dwc3				*dwc = dep->dwc;
	int					ret;

	if (usb_endpoint_xfer_isoc(dep->endpoint.desc)) {
		dev_err(dwc->dev, "%s is of Isochronous type\n", dep->name);
		return -EINVAL;
	}

	memset(&params, 0x00, sizeof(params));

	if (value) {
		struct dwc3_trb *trb;

		unsigned transfer_in_flight;
		unsigned started;

		if (dep->number > 1)
			trb = dwc3_ep_prev_trb(dep, dep->trb_enqueue);
		else
			trb = &dwc->ep0_trb[dep->trb_enqueue];

		transfer_in_flight = trb->ctrl & DWC3_TRB_CTRL_HWO;
		started = !list_empty(&dep->started_list);

		if (!protocol && ((dep->direction && transfer_in_flight) ||
				(!dep->direction && started))) {
			return -EAGAIN;
		}

		ret = dwc3_send_gadget_ep_cmd(dep, DWC3_DEPCMD_SETSTALL,
				&params);
		if (ret)
			dev_err(dwc->dev, "failed to set STALL on %s\n",
					dep->name);
		else
			dep->flags |= DWC3_EP_STALL;
	} else {

		ret = dwc3_send_clear_stall_ep_cmd(dep);
		if (ret)
			dev_err(dwc->dev, "failed to clear STALL on %s\n",
					dep->name);
		else
			dep->flags &= ~(DWC3_EP_STALL | DWC3_EP_WEDGE);
	}

	return ret;
}

static int dwc3_gadget_ep_set_halt(struct usb_ep *ep, int value)
{
	struct dwc3_ep			*dep = to_dwc3_ep(ep);
	struct dwc3			*dwc = dep->dwc;

	unsigned long			flags;

	int				ret;

	spin_lock_irqsave(&dwc->lock, flags);
	ret = __dwc3_gadget_ep_set_halt(dep, value, false);
	spin_unlock_irqrestore(&dwc->lock, flags);

	return ret;
}

static int dwc3_gadget_ep_set_wedge(struct usb_ep *ep)
{
	struct dwc3_ep			*dep = to_dwc3_ep(ep);
	struct dwc3			*dwc = dep->dwc;
	unsigned long			flags;
	int				ret;

	spin_lock_irqsave(&dwc->lock, flags);
	dep->flags |= DWC3_EP_WEDGE;

	if (dep->number == 0 || dep->number == 1)
		ret = __dwc3_gadget_ep0_set_halt(ep, 1);
	else
		ret = __dwc3_gadget_ep_set_halt(dep, 1, false);
	spin_unlock_irqrestore(&dwc->lock, flags);

	return ret;
}

/* -------------------------------------------------------------------------- */

static struct usb_endpoint_descriptor dwc3_gadget_ep0_desc = {
	.bLength	= USB_DT_ENDPOINT_SIZE,
	.bDescriptorType = USB_DT_ENDPOINT,
	.bmAttributes	= USB_ENDPOINT_XFER_CONTROL,
};

static const struct usb_ep_ops dwc3_gadget_ep0_ops = {
	.enable		= dwc3_gadget_ep0_enable,
	.disable	= dwc3_gadget_ep0_disable,
	.alloc_request	= dwc3_gadget_ep_alloc_request,
	.free_request	= dwc3_gadget_ep_free_request,
	.queue		= dwc3_gadget_ep0_queue,
	.dequeue	= dwc3_gadget_ep_dequeue,
	.set_halt	= dwc3_gadget_ep0_set_halt,
	.set_wedge	= dwc3_gadget_ep_set_wedge,
};

static const struct usb_ep_ops dwc3_gadget_ep_ops = {
	.enable		= dwc3_gadget_ep_enable,
	.disable	= dwc3_gadget_ep_disable,
	.alloc_request	= dwc3_gadget_ep_alloc_request,
	.free_request	= dwc3_gadget_ep_free_request,
	.queue		= dwc3_gadget_ep_queue,
	.dequeue	= dwc3_gadget_ep_dequeue,
	.set_halt	= dwc3_gadget_ep_set_halt,
	.set_wedge	= dwc3_gadget_ep_set_wedge,
};

/* -------------------------------------------------------------------------- */

static int dwc3_gadget_get_frame(struct usb_gadget *g)
{
	struct dwc3		*dwc = gadget_to_dwc(g);

	return __dwc3_gadget_get_frame(dwc);
}

static int __dwc3_gadget_wakeup(struct dwc3 *dwc)
{
	int			retries;

	int			ret;
	u32			reg;

	u8			link_state;
	u8			speed;

	/*
	 * According to the Databook Remote wakeup request should
	 * be issued only when the device is in early suspend state.
	 *
	 * We can check that via USB Link State bits in DSTS register.
	 */
	reg = dwc3_readl(dwc->regs, DWC3_DSTS);

	speed = reg & DWC3_DSTS_CONNECTSPD;
	if ((speed == DWC3_DSTS_SUPERSPEED) ||
	    (speed == DWC3_DSTS_SUPERSPEED_PLUS))
		return 0;

	link_state = DWC3_DSTS_USBLNKST(reg);

	switch (link_state) {
	case DWC3_LINK_STATE_RX_DET:	/* in HS, means Early Suspend */
	case DWC3_LINK_STATE_U3:	/* in HS, means SUSPEND */
		break;
	default:
		return -EINVAL;
	}

	ret = dwc3_gadget_set_link_state(dwc, DWC3_LINK_STATE_RECOV);
	if (ret < 0) {
		dev_err(dwc->dev, "failed to put link in Recovery\n");
		return ret;
	}

	/* Recent versions do this automatically */
	if (dwc->revision < DWC3_REVISION_194A) {
		/* write zeroes to Link Change Request */
		reg = dwc3_readl(dwc->regs, DWC3_DCTL);
		reg &= ~DWC3_DCTL_ULSTCHNGREQ_MASK;
		dwc3_writel(dwc->regs, DWC3_DCTL, reg);
	}

	/* poll until Link State changes to ON */
	retries = 20000;

	while (retries--) {
		reg = dwc3_readl(dwc->regs, DWC3_DSTS);

		/* in HS, means ON */
		if (DWC3_DSTS_USBLNKST(reg) == DWC3_LINK_STATE_U0)
			break;
	}

	if (DWC3_DSTS_USBLNKST(reg) != DWC3_LINK_STATE_U0) {
		dev_err(dwc->dev, "failed to send remote wakeup\n");
		return -EINVAL;
	}

	return 0;
}

static int dwc3_gadget_wakeup(struct usb_gadget *g)
{
	struct dwc3		*dwc = gadget_to_dwc(g);
	unsigned long		flags;
	int			ret;

	spin_lock_irqsave(&dwc->lock, flags);
	ret = __dwc3_gadget_wakeup(dwc);
	spin_unlock_irqrestore(&dwc->lock, flags);

	return ret;
}

static int dwc3_gadget_set_selfpowered(struct usb_gadget *g,
		int is_selfpowered)
{
	struct dwc3		*dwc = gadget_to_dwc(g);
	unsigned long		flags;

	spin_lock_irqsave(&dwc->lock, flags);
	g->is_selfpowered = !!is_selfpowered;
	spin_unlock_irqrestore(&dwc->lock, flags);

	return 0;
}

static int dwc3_gadget_run_stop(struct dwc3 *dwc, int is_on, int suspend)
{
	u32			reg;
	u32			timeout = 500;

	if (pm_runtime_suspended(dwc->dev))
		return 0;

	reg = dwc3_readl(dwc->regs, DWC3_DCTL);
	if (is_on) {
		if (dwc->revision <= DWC3_REVISION_187A) {
			reg &= ~DWC3_DCTL_TRGTULST_MASK;
			reg |= DWC3_DCTL_TRGTULST_RX_DET;
		}

		if (dwc->revision >= DWC3_REVISION_194A)
			reg &= ~DWC3_DCTL_KEEP_CONNECT;
		reg |= DWC3_DCTL_RUN_STOP;

		if (dwc->has_hibernation)
			reg |= DWC3_DCTL_KEEP_CONNECT;

		dwc->pullups_connected = true;
	} else {
		reg &= ~DWC3_DCTL_RUN_STOP;

		if (dwc->has_hibernation && !suspend)
			reg &= ~DWC3_DCTL_KEEP_CONNECT;

		dwc->pullups_connected = false;
	}

	dwc3_gadget_dctl_write_safe(dwc, reg);

	do {
		reg = dwc3_readl(dwc->regs, DWC3_DSTS);
		reg &= DWC3_DSTS_DEVCTRLHLT;
	} while (--timeout && !(!is_on ^ !reg));

	if (!timeout)
		return -ETIMEDOUT;

	return 0;
}

static int dwc3_gadget_pullup(struct usb_gadget *g, int is_on)
{
	struct dwc3		*dwc = gadget_to_dwc(g);
	unsigned long		flags;
	int			ret;

	is_on = !!is_on;

	/*
	 * Per databook, when we want to stop the gadget, if a control transfer
	 * is still in process, complete it and get the core into setup phase.
	 */
	if (!is_on && dwc->ep0state != EP0_SETUP_PHASE) {
		reinit_completion(&dwc->ep0_in_setup);

		ret = wait_for_completion_timeout(&dwc->ep0_in_setup,
				msecs_to_jiffies(DWC3_PULL_UP_TIMEOUT));
		if (ret == 0) {
			dev_err(dwc->dev, "timed out waiting for SETUP phase\n");
			return -ETIMEDOUT;
		}
	}

	spin_lock_irqsave(&dwc->lock, flags);
	ret = dwc3_gadget_run_stop(dwc, is_on, false);
	spin_unlock_irqrestore(&dwc->lock, flags);

	return ret;
}

static void dwc3_gadget_enable_irq(struct dwc3 *dwc)
{
	u32			reg;

	/* Enable all but Start and End of Frame IRQs */
	reg = (DWC3_DEVTEN_VNDRDEVTSTRCVEDEN |
			DWC3_DEVTEN_EVNTOVERFLOWEN |
			DWC3_DEVTEN_CMDCMPLTEN |
			DWC3_DEVTEN_ERRTICERREN |
			DWC3_DEVTEN_WKUPEVTEN |
			DWC3_DEVTEN_CONNECTDONEEN |
			DWC3_DEVTEN_USBRSTEN |
			DWC3_DEVTEN_DISCONNEVTEN);

	if (dwc->revision < DWC3_REVISION_250A)
		reg |= DWC3_DEVTEN_ULSTCNGEN;

	dwc3_writel(dwc->regs, DWC3_DEVTEN, reg);
}

static void dwc3_gadget_disable_irq(struct dwc3 *dwc)
{
	/* mask all interrupts */
	dwc3_writel(dwc->regs, DWC3_DEVTEN, 0x00);
}

static irqreturn_t dwc3_interrupt(int irq, void *_dwc);
static irqreturn_t dwc3_thread_interrupt(int irq, void *_dwc);

/**
 * dwc3_gadget_setup_nump - calculate and initialize NUMP field of %DWC3_DCFG
 * @dwc: pointer to our context structure
 *
 * The following looks like complex but it's actually very simple. In order to
 * calculate the number of packets we can burst at once on OUT transfers, we're
 * gonna use RxFIFO size.
 *
 * To calculate RxFIFO size we need two numbers:
 * MDWIDTH = size, in bits, of the internal memory bus
 * RAM2_DEPTH = depth, in MDWIDTH, of internal RAM2 (where RxFIFO sits)
 *
 * Given these two numbers, the formula is simple:
 *
 * RxFIFO Size = (RAM2_DEPTH * MDWIDTH / 8) - 24 - 16;
 *
 * 24 bytes is for 3x SETUP packets
 * 16 bytes is a clock domain crossing tolerance
 *
 * Given RxFIFO Size, NUMP = RxFIFOSize / 1024;
 */
static void dwc3_gadget_setup_nump(struct dwc3 *dwc)
{
	u32 ram2_depth;
	u32 mdwidth;
	u32 nump;
	u32 reg;

	ram2_depth = DWC3_GHWPARAMS7_RAM2_DEPTH(dwc->hwparams.hwparams7);
	mdwidth = DWC3_GHWPARAMS0_MDWIDTH(dwc->hwparams.hwparams0);

	nump = ((ram2_depth * mdwidth / 8) - 24 - 16) / 1024;
	nump = min_t(u32, nump, 16);

	/* update NumP */
	reg = dwc3_readl(dwc->regs, DWC3_DCFG);
	reg &= ~DWC3_DCFG_NUMP_MASK;
	reg |= nump << DWC3_DCFG_NUMP_SHIFT;
	dwc3_writel(dwc->regs, DWC3_DCFG, reg);
}

static int __dwc3_gadget_start(struct dwc3 *dwc)
{
	struct dwc3_ep		*dep;
	int			ret = 0;
	u32			reg;

	/*
	 * Use IMOD if enabled via dwc->imod_interval. Otherwise, if
	 * the core supports IMOD, disable it.
	 */
	if (dwc->imod_interval) {
		dwc3_writel(dwc->regs, DWC3_DEV_IMOD(0), dwc->imod_interval);
		dwc3_writel(dwc->regs, DWC3_GEVNTCOUNT(0), DWC3_GEVNTCOUNT_EHB);
	} else if (dwc3_has_imod(dwc)) {
		dwc3_writel(dwc->regs, DWC3_DEV_IMOD(0), 0);
	}

	/*
	 * We are telling dwc3 that we want to use DCFG.NUMP as ACK TP's NUMP
	 * field instead of letting dwc3 itself calculate that automatically.
	 *
	 * This way, we maximize the chances that we'll be able to get several
	 * bursts of data without going through any sort of endpoint throttling.
	 */
	reg = dwc3_readl(dwc->regs, DWC3_GRXTHRCFG);
	if (dwc3_is_usb31(dwc))
		reg &= ~DWC31_GRXTHRCFG_PKTCNTSEL;
	else
		reg &= ~DWC3_GRXTHRCFG_PKTCNTSEL;

	dwc3_writel(dwc->regs, DWC3_GRXTHRCFG, reg);

	dwc3_gadget_setup_nump(dwc);

	/* Start with SuperSpeed Default */
	dwc3_gadget_ep0_desc.wMaxPacketSize = cpu_to_le16(512);

	dep = dwc->eps[0];
	ret = __dwc3_gadget_ep_enable(dep, DWC3_DEPCFG_ACTION_INIT);
	if (ret) {
		dev_err(dwc->dev, "failed to enable %s\n", dep->name);
		goto err0;
	}

	dep = dwc->eps[1];
	ret = __dwc3_gadget_ep_enable(dep, DWC3_DEPCFG_ACTION_INIT);
	if (ret) {
		dev_err(dwc->dev, "failed to enable %s\n", dep->name);
		goto err1;
	}

	/* begin to receive SETUP packets */
	dwc->ep0state = EP0_SETUP_PHASE;
	dwc->link_state = DWC3_LINK_STATE_SS_DIS;
	dwc3_ep0_out_start(dwc);

	dwc3_gadget_enable_irq(dwc);

	return 0;

err1:
	__dwc3_gadget_ep_disable(dwc->eps[0]);

err0:
	return ret;
}

static int dwc3_gadget_start(struct usb_gadget *g,
		struct usb_gadget_driver *driver)
{
	struct dwc3		*dwc = gadget_to_dwc(g);
	unsigned long		flags;
	int			ret = 0;
	int			irq;

	irq = dwc->irq_gadget;
	ret = request_threaded_irq(irq, dwc3_interrupt, dwc3_thread_interrupt,
			IRQF_SHARED, "dwc3", dwc->ev_buf);
	if (ret) {
		dev_err(dwc->dev, "failed to request irq #%d --> %d\n",
				irq, ret);
		goto err0;
	}

	spin_lock_irqsave(&dwc->lock, flags);
	if (dwc->gadget_driver) {
		dev_err(dwc->dev, "%s is already bound to %s\n",
				dwc->gadget.name,
				dwc->gadget_driver->driver.name);
		ret = -EBUSY;
		goto err1;
	}

	dwc->gadget_driver	= driver;

	if (pm_runtime_active(dwc->dev))
		__dwc3_gadget_start(dwc);

	spin_unlock_irqrestore(&dwc->lock, flags);

	return 0;

err1:
	spin_unlock_irqrestore(&dwc->lock, flags);
	free_irq(irq, dwc);

err0:
	return ret;
}

static void __dwc3_gadget_stop(struct dwc3 *dwc)
{
	dwc3_gadget_disable_irq(dwc);
	__dwc3_gadget_ep_disable(dwc->eps[0]);
	__dwc3_gadget_ep_disable(dwc->eps[1]);
}

static int dwc3_gadget_stop(struct usb_gadget *g)
{
	struct dwc3		*dwc = gadget_to_dwc(g);
	unsigned long		flags;

	spin_lock_irqsave(&dwc->lock, flags);

	if (pm_runtime_suspended(dwc->dev))
		goto out;

	__dwc3_gadget_stop(dwc);

out:
	dwc->gadget_driver	= NULL;
	spin_unlock_irqrestore(&dwc->lock, flags);

	free_irq(dwc->irq_gadget, dwc->ev_buf);

	return 0;
}

static void dwc3_gadget_config_params(struct usb_gadget *g,
				      struct usb_dcd_config_params *params)
{
	struct dwc3		*dwc = gadget_to_dwc(g);

	params->besl_baseline = USB_DEFAULT_BESL_UNSPECIFIED;
	params->besl_deep = USB_DEFAULT_BESL_UNSPECIFIED;

	/* Recommended BESL */
	if (!dwc->dis_enblslpm_quirk) {
		/*
		 * If the recommended BESL baseline is 0 or if the BESL deep is
		 * less than 2, Microsoft's Windows 10 host usb stack will issue
		 * a usb reset immediately after it receives the extended BOS
		 * descriptor and the enumeration will fail. To maintain
		 * compatibility with the Windows' usb stack, let's set the
		 * recommended BESL baseline to 1 and clamp the BESL deep to be
		 * within 2 to 15.
		 */
		params->besl_baseline = 1;
		if (dwc->is_utmi_l1_suspend)
			params->besl_deep =
				clamp_t(u8, dwc->hird_threshold, 2, 15);
	}

	/* U1 Device exit Latency */
	if (dwc->dis_u1_entry_quirk)
		params->bU1devExitLat = 0;
	else
		params->bU1devExitLat = DWC3_DEFAULT_U1_DEV_EXIT_LAT;

	/* U2 Device exit Latency */
	if (dwc->dis_u2_entry_quirk)
		params->bU2DevExitLat = 0;
	else
		params->bU2DevExitLat =
				cpu_to_le16(DWC3_DEFAULT_U2_DEV_EXIT_LAT);
}

static void dwc3_gadget_set_speed(struct usb_gadget *g,
				  enum usb_device_speed speed)
{
	struct dwc3		*dwc = gadget_to_dwc(g);
	unsigned long		flags;
	u32			reg;

	spin_lock_irqsave(&dwc->lock, flags);
	reg = dwc3_readl(dwc->regs, DWC3_DCFG);
	reg &= ~(DWC3_DCFG_SPEED_MASK);

	/*
	 * WORKAROUND: DWC3 revision < 2.20a have an issue
	 * which would cause metastability state on Run/Stop
	 * bit if we try to force the IP to USB2-only mode.
	 *
	 * Because of that, we cannot configure the IP to any
	 * speed other than the SuperSpeed
	 *
	 * Refers to:
	 *
	 * STAR#9000525659: Clock Domain Crossing on DCTL in
	 * USB 2.0 Mode
	 */
	if (dwc->revision < DWC3_REVISION_220A &&
	    !dwc->dis_metastability_quirk) {
		reg |= DWC3_DCFG_SUPERSPEED;
	} else {
		switch (speed) {
		case USB_SPEED_LOW:
			reg |= DWC3_DCFG_LOWSPEED;
			break;
		case USB_SPEED_FULL:
			reg |= DWC3_DCFG_FULLSPEED;
			break;
		case USB_SPEED_HIGH:
			reg |= DWC3_DCFG_HIGHSPEED;
			break;
		case USB_SPEED_SUPER:
			reg |= DWC3_DCFG_SUPERSPEED;
			break;
		case USB_SPEED_SUPER_PLUS:
			if (dwc3_is_usb31(dwc))
				reg |= DWC3_DCFG_SUPERSPEED_PLUS;
			else
				reg |= DWC3_DCFG_SUPERSPEED;
			break;
		default:
			dev_err(dwc->dev, "invalid speed (%d)\n", speed);

			if (dwc->revision & DWC3_REVISION_IS_DWC31)
				reg |= DWC3_DCFG_SUPERSPEED_PLUS;
			else
				reg |= DWC3_DCFG_SUPERSPEED;
		}
	}
	dwc3_writel(dwc->regs, DWC3_DCFG, reg);

	spin_unlock_irqrestore(&dwc->lock, flags);
}

static const struct usb_gadget_ops dwc3_gadget_ops = {
	.get_frame		= dwc3_gadget_get_frame,
	.wakeup			= dwc3_gadget_wakeup,
	.set_selfpowered	= dwc3_gadget_set_selfpowered,
	.pullup			= dwc3_gadget_pullup,
	.udc_start		= dwc3_gadget_start,
	.udc_stop		= dwc3_gadget_stop,
	.udc_set_speed		= dwc3_gadget_set_speed,
	.get_config_params	= dwc3_gadget_config_params,
};

/* -------------------------------------------------------------------------- */

static int dwc3_gadget_init_control_endpoint(struct dwc3_ep *dep)
{
	struct dwc3 *dwc = dep->dwc;

	usb_ep_set_maxpacket_limit(&dep->endpoint, 512);
	dep->endpoint.maxburst = 1;
	dep->endpoint.ops = &dwc3_gadget_ep0_ops;
	if (!dep->direction)
		dwc->gadget.ep0 = &dep->endpoint;

	dep->endpoint.caps.type_control = true;

	return 0;
}

static int dwc3_gadget_init_in_endpoint(struct dwc3_ep *dep)
{
	struct dwc3 *dwc = dep->dwc;
	int mdwidth;
	int kbytes;
	int size;

	mdwidth = DWC3_MDWIDTH(dwc->hwparams.hwparams0);
	/* MDWIDTH is represented in bits, we need it in bytes */
	mdwidth /= 8;

	size = dwc3_readl(dwc->regs, DWC3_GTXFIFOSIZ(dep->number >> 1));
	if (dwc3_is_usb31(dwc))
		size = DWC31_GTXFIFOSIZ_TXFDEF(size);
	else
		size = DWC3_GTXFIFOSIZ_TXFDEF(size);

	/* FIFO Depth is in MDWDITH bytes. Multiply */
	size *= mdwidth;

	kbytes = size / 1024;
	if (kbytes == 0)
		kbytes = 1;

	/*
	 * FIFO sizes account an extra MDWIDTH * (kbytes + 1) bytes for
	 * internal overhead. We don't really know how these are used,
	 * but documentation say it exists.
	 */
	size -= mdwidth * (kbytes + 1);
	size /= kbytes;

	usb_ep_set_maxpacket_limit(&dep->endpoint, size);

	dep->endpoint.max_streams = 15;
	dep->endpoint.ops = &dwc3_gadget_ep_ops;
	list_add_tail(&dep->endpoint.ep_list,
			&dwc->gadget.ep_list);
	dep->endpoint.caps.type_iso = true;
	dep->endpoint.caps.type_bulk = true;
	dep->endpoint.caps.type_int = true;

	return dwc3_alloc_trb_pool(dep);
}

static int dwc3_gadget_init_out_endpoint(struct dwc3_ep *dep)
{
	struct dwc3 *dwc = dep->dwc;

	usb_ep_set_maxpacket_limit(&dep->endpoint, 1024);
	dep->endpoint.max_streams = 15;
	dep->endpoint.ops = &dwc3_gadget_ep_ops;
	list_add_tail(&dep->endpoint.ep_list,
			&dwc->gadget.ep_list);
	dep->endpoint.caps.type_iso = true;
	dep->endpoint.caps.type_bulk = true;
	dep->endpoint.caps.type_int = true;

	return dwc3_alloc_trb_pool(dep);
}

static int dwc3_gadget_init_endpoint(struct dwc3 *dwc, u8 epnum)
{
	struct dwc3_ep			*dep;
	bool				direction = epnum & 1;
	int				ret;
	u8				num = epnum >> 1;

	dep = kzalloc(sizeof(*dep), GFP_KERNEL);
	if (!dep)
		return -ENOMEM;

	dep->dwc = dwc;
	dep->number = epnum;
	dep->direction = direction;
	dep->regs = dwc->regs + DWC3_DEP_BASE(epnum);
	dwc->eps[epnum] = dep;
	dep->combo_num = 0;
	dep->start_cmd_status = 0;

	snprintf(dep->name, sizeof(dep->name), "ep%u%s", num,
			direction ? "in" : "out");

	dep->endpoint.name = dep->name;

	if (!(dep->number > 1)) {
		dep->endpoint.desc = &dwc3_gadget_ep0_desc;
		dep->endpoint.comp_desc = NULL;
	}

	if (num == 0)
		ret = dwc3_gadget_init_control_endpoint(dep);
	else if (direction)
		ret = dwc3_gadget_init_in_endpoint(dep);
	else
		ret = dwc3_gadget_init_out_endpoint(dep);

	if (ret)
		return ret;

	dep->endpoint.caps.dir_in = direction;
	dep->endpoint.caps.dir_out = !direction;

	INIT_LIST_HEAD(&dep->pending_list);
	INIT_LIST_HEAD(&dep->started_list);
	INIT_LIST_HEAD(&dep->cancelled_list);

	return 0;
}

static int dwc3_gadget_init_endpoints(struct dwc3 *dwc, u8 total)
{
	u8				epnum;

	INIT_LIST_HEAD(&dwc->gadget.ep_list);

	for (epnum = 0; epnum < total; epnum++) {
		int			ret;

		ret = dwc3_gadget_init_endpoint(dwc, epnum);
		if (ret)
			return ret;
	}

	return 0;
}

static void dwc3_gadget_free_endpoints(struct dwc3 *dwc)
{
	struct dwc3_ep			*dep;
	u8				epnum;

	for (epnum = 0; epnum < DWC3_ENDPOINTS_NUM; epnum++) {
		dep = dwc->eps[epnum];
		if (!dep)
			continue;
		/*
		 * Physical endpoints 0 and 1 are special; they form the
		 * bi-directional USB endpoint 0.
		 *
		 * For those two physical endpoints, we don't allocate a TRB
		 * pool nor do we add them the endpoints list. Due to that, we
		 * shouldn't do these two operations otherwise we would end up
		 * with all sorts of bugs when removing dwc3.ko.
		 */
		if (epnum != 0 && epnum != 1) {
			dwc3_free_trb_pool(dep);
			list_del(&dep->endpoint.ep_list);
		}

		kfree(dep);
	}
}

/* -------------------------------------------------------------------------- */

static int dwc3_gadget_ep_reclaim_completed_trb(struct dwc3_ep *dep,
		struct dwc3_request *req, struct dwc3_trb *trb,
		const struct dwc3_event_depevt *event, int status, int chain)
{
	unsigned int		count;

	dwc3_ep_inc_deq(dep);

	trace_dwc3_complete_trb(dep, trb);
	req->num_trbs--;

	/*
	 * If we're in the middle of series of chained TRBs and we
	 * receive a short transfer along the way, DWC3 will skip
	 * through all TRBs including the last TRB in the chain (the
	 * where CHN bit is zero. DWC3 will also avoid clearing HWO
	 * bit and SW has to do it manually.
	 *
	 * We're going to do that here to avoid problems of HW trying
	 * to use bogus TRBs for transfers.
	 */
	if (chain && (trb->ctrl & DWC3_TRB_CTRL_HWO))
		trb->ctrl &= ~DWC3_TRB_CTRL_HWO;

	/*
	 * For isochronous transfers, the first TRB in a service interval must
	 * have the Isoc-First type. Track and report its interval frame number.
	 */
	if (usb_endpoint_xfer_isoc(dep->endpoint.desc) &&
	    (trb->ctrl & DWC3_TRBCTL_ISOCHRONOUS_FIRST)) {
		unsigned int frame_number;

		frame_number = DWC3_TRB_CTRL_GET_SID_SOFN(trb->ctrl);
		frame_number &= ~(dep->interval - 1);
		req->request.frame_number = frame_number;
	}

	/*
	 * If we're dealing with unaligned size OUT transfer, we will be left
	 * with one TRB pending in the ring. We need to manually clear HWO bit
	 * from that TRB.
	 */

	if (req->needs_extra_trb && !(trb->ctrl & DWC3_TRB_CTRL_CHN)) {
		trb->ctrl &= ~DWC3_TRB_CTRL_HWO;
		return 1;
	}

	count = trb->size & DWC3_TRB_SIZE_MASK;
	req->remaining += count;

	if ((trb->ctrl & DWC3_TRB_CTRL_HWO) && status != -ESHUTDOWN)
		return 1;

	if (event->status & DEPEVT_STATUS_SHORT && !chain)
		return 1;

	if ((trb->ctrl & DWC3_TRB_CTRL_IOC) ||
	    (trb->ctrl & DWC3_TRB_CTRL_LST))
		return 1;

	return 0;
}

static int dwc3_gadget_ep_reclaim_trb_sg(struct dwc3_ep *dep,
		struct dwc3_request *req, const struct dwc3_event_depevt *event,
		int status)
{
	struct dwc3_trb *trb = &dep->trb_pool[dep->trb_dequeue];
	struct scatterlist *sg = req->sg;
	struct scatterlist *s;
	unsigned int pending = req->num_pending_sgs;
	unsigned int i;
	int ret = 0;

	for_each_sg(sg, s, pending, i) {
		trb = &dep->trb_pool[dep->trb_dequeue];

		if (trb->ctrl & DWC3_TRB_CTRL_HWO)
			break;

		req->sg = sg_next(s);
		req->num_pending_sgs--;

		ret = dwc3_gadget_ep_reclaim_completed_trb(dep, req,
				trb, event, status, true);
		if (ret)
			break;
	}

	return ret;
}

static int dwc3_gadget_ep_reclaim_trb_linear(struct dwc3_ep *dep,
		struct dwc3_request *req, const struct dwc3_event_depevt *event,
		int status)
{
	struct dwc3_trb *trb = &dep->trb_pool[dep->trb_dequeue];

	return dwc3_gadget_ep_reclaim_completed_trb(dep, req, trb,
			event, status, false);
}

static bool dwc3_gadget_ep_request_completed(struct dwc3_request *req)
{
	/*
	 * For OUT direction, host may send less than the setup
	 * length. Return true for all OUT requests.
	 */
	if (!req->direction)
		return true;

	return req->request.actual == req->request.length;
}

static int dwc3_gadget_ep_cleanup_completed_request(struct dwc3_ep *dep,
		const struct dwc3_event_depevt *event,
		struct dwc3_request *req, int status)
{
	int ret;

	if (req->num_pending_sgs)
		ret = dwc3_gadget_ep_reclaim_trb_sg(dep, req, event,
				status);
	else
		ret = dwc3_gadget_ep_reclaim_trb_linear(dep, req, event,
				status);

	if (req->needs_extra_trb) {
		ret = dwc3_gadget_ep_reclaim_trb_linear(dep, req, event,
				status);
		req->needs_extra_trb = false;
	}

	req->request.actual = req->request.length - req->remaining;

	if (!dwc3_gadget_ep_request_completed(req) ||
			req->num_pending_sgs) {
		__dwc3_gadget_kick_transfer(dep);
		goto out;
	}

	dwc3_gadget_giveback(dep, req, status);

out:
	return ret;
}

static void dwc3_gadget_ep_cleanup_completed_requests(struct dwc3_ep *dep,
		const struct dwc3_event_depevt *event, int status)
{
	struct dwc3_request	*req;
	struct dwc3_request	*tmp;

	list_for_each_entry_safe(req, tmp, &dep->started_list, list) {
		int ret;

		ret = dwc3_gadget_ep_cleanup_completed_request(dep, event,
				req, status);
		if (ret)
			break;
	}
}

static void dwc3_gadget_endpoint_frame_from_event(struct dwc3_ep *dep,
		const struct dwc3_event_depevt *event)
{
	dep->frame_number = event->parameters;
}

static void dwc3_gadget_endpoint_transfer_in_progress(struct dwc3_ep *dep,
		const struct dwc3_event_depevt *event)
{
	struct dwc3		*dwc = dep->dwc;
	unsigned		status = 0;
	bool			stop = false;

	dwc3_gadget_endpoint_frame_from_event(dep, event);

	if (event->status & DEPEVT_STATUS_BUSERR)
		status = -ECONNRESET;

	if (event->status & DEPEVT_STATUS_MISSED_ISOC) {
		status = -EXDEV;

		if (list_empty(&dep->started_list))
			stop = true;
	}

	dwc3_gadget_ep_cleanup_completed_requests(dep, event, status);

	if (stop) {
		dwc3_stop_active_transfer(dep, true, true);
		dep->flags = DWC3_EP_ENABLED;
	}

	/*
	 * WORKAROUND: This is the 2nd half of U1/U2 -> U0 workaround.
	 * See dwc3_gadget_linksts_change_interrupt() for 1st half.
	 */
	if (dwc->revision < DWC3_REVISION_183A) {
		u32		reg;
		int		i;

		for (i = 0; i < DWC3_ENDPOINTS_NUM; i++) {
			dep = dwc->eps[i];

			if (!(dep->flags & DWC3_EP_ENABLED))
				continue;

			if (!list_empty(&dep->started_list))
				return;
		}

		reg = dwc3_readl(dwc->regs, DWC3_DCTL);
		reg |= dwc->u1u2;
		dwc3_writel(dwc->regs, DWC3_DCTL, reg);

		dwc->u1u2 = 0;
	}
}

static void dwc3_gadget_endpoint_transfer_not_ready(struct dwc3_ep *dep,
		const struct dwc3_event_depevt *event)
{
	dwc3_gadget_endpoint_frame_from_event(dep, event);
	(void) __dwc3_gadget_start_isoc(dep);
}

static void dwc3_endpoint_interrupt(struct dwc3 *dwc,
		const struct dwc3_event_depevt *event)
{
	struct dwc3_ep		*dep;
	u8			epnum = event->endpoint_number;
	u8			cmd;

	dep = dwc->eps[epnum];

	if (!(dep->flags & DWC3_EP_ENABLED)) {
		if (!(dep->flags & DWC3_EP_TRANSFER_STARTED))
			return;

		/* Handle only EPCMDCMPLT when EP disabled */
		if (event->endpoint_event != DWC3_DEPEVT_EPCMDCMPLT)
			return;
	}

	if (epnum == 0 || epnum == 1) {
		dwc3_ep0_interrupt(dwc, event);
		return;
	}

	switch (event->endpoint_event) {
	case DWC3_DEPEVT_XFERINPROGRESS:
		dwc3_gadget_endpoint_transfer_in_progress(dep, event);
		break;
	case DWC3_DEPEVT_XFERNOTREADY:
		dwc3_gadget_endpoint_transfer_not_ready(dep, event);
		break;
	case DWC3_DEPEVT_EPCMDCMPLT:
		cmd = DEPEVT_PARAMETER_CMD(event->parameters);

		if (cmd == DWC3_DEPCMD_ENDTRANSFER) {
			dep->flags &= ~DWC3_EP_END_TRANSFER_PENDING;
			dep->flags &= ~DWC3_EP_TRANSFER_STARTED;
			dwc3_gadget_ep_cleanup_cancelled_requests(dep);
			if ((dep->flags & DWC3_EP_DELAY_START) &&
			    !usb_endpoint_xfer_isoc(dep->endpoint.desc))
				__dwc3_gadget_kick_transfer(dep);

			dep->flags &= ~DWC3_EP_DELAY_START;
		}
		break;
	case DWC3_DEPEVT_STREAMEVT:
	case DWC3_DEPEVT_XFERCOMPLETE:
	case DWC3_DEPEVT_RXTXFIFOEVT:
		break;
	}
}

static void dwc3_disconnect_gadget(struct dwc3 *dwc)
{
	if (dwc->gadget_driver && dwc->gadget_driver->disconnect) {
		spin_unlock(&dwc->lock);
		dwc->gadget_driver->disconnect(&dwc->gadget);
		spin_lock(&dwc->lock);
	}
}

static void dwc3_suspend_gadget(struct dwc3 *dwc)
{
	if (dwc->gadget_driver && dwc->gadget_driver->suspend) {
		spin_unlock(&dwc->lock);
		dwc->gadget_driver->suspend(&dwc->gadget);
		spin_lock(&dwc->lock);
	}
}

static void dwc3_resume_gadget(struct dwc3 *dwc)
{
	if (dwc->gadget_driver && dwc->gadget_driver->resume) {
		spin_unlock(&dwc->lock);
		dwc->gadget_driver->resume(&dwc->gadget);
		spin_lock(&dwc->lock);
	}
}

static void dwc3_reset_gadget(struct dwc3 *dwc)
{
	if (!dwc->gadget_driver)
		return;

	if (dwc->gadget.speed != USB_SPEED_UNKNOWN) {
		spin_unlock(&dwc->lock);
		usb_gadget_udc_reset(&dwc->gadget, dwc->gadget_driver);
		spin_lock(&dwc->lock);
	}
}

static void dwc3_stop_active_transfer(struct dwc3_ep *dep, bool force,
	bool interrupt)
{
	struct dwc3_gadget_ep_cmd_params params;
	u32 cmd;
	int ret;

	if (!(dep->flags & DWC3_EP_TRANSFER_STARTED) ||
	    (dep->flags & DWC3_EP_END_TRANSFER_PENDING))
		return;

	/*
	 * NOTICE: We are violating what the Databook says about the
	 * EndTransfer command. Ideally we would _always_ wait for the
	 * EndTransfer Command Completion IRQ, but that's causing too
	 * much trouble synchronizing between us and gadget driver.
	 *
	 * We have discussed this with the IP Provider and it was
	 * suggested to giveback all requests here.
	 *
	 * Note also that a similar handling was tested by Synopsys
	 * (thanks a lot Paul) and nothing bad has come out of it.
	 * In short, what we're doing is issuing EndTransfer with
	 * CMDIOC bit set and delay kicking transfer until the
	 * EndTransfer command had completed.
	 *
	 * As of IP version 3.10a of the DWC_usb3 IP, the controller
	 * supports a mode to work around the above limitation. The
	 * software can poll the CMDACT bit in the DEPCMD register
	 * after issuing a EndTransfer command. This mode is enabled
	 * by writing GUCTL2[14]. This polling is already done in the
	 * dwc3_send_gadget_ep_cmd() function so if the mode is
	 * enabled, the EndTransfer command will have completed upon
	 * returning from this function.
	 *
	 * This mode is NOT available on the DWC_usb31 IP.
	 */

	cmd = DWC3_DEPCMD_ENDTRANSFER;
	cmd |= force ? DWC3_DEPCMD_HIPRI_FORCERM : 0;
	cmd |= interrupt ? DWC3_DEPCMD_CMDIOC : 0;
	cmd |= DWC3_DEPCMD_PARAM(dep->resource_index);
	memset(&params, 0, sizeof(params));
	ret = dwc3_send_gadget_ep_cmd(dep, cmd, &params);
	WARN_ON_ONCE(ret);
	dep->resource_index = 0;

	if (!interrupt)
		dep->flags &= ~DWC3_EP_TRANSFER_STARTED;
	else
		dep->flags |= DWC3_EP_END_TRANSFER_PENDING;
<<<<<<< HEAD

	if (dwc3_is_usb31(dwc) || dwc->revision < DWC3_REVISION_310A)
		udelay(100);
=======
>>>>>>> 7117be3f
}

static void dwc3_clear_stall_all_ep(struct dwc3 *dwc)
{
	u32 epnum;

	for (epnum = 1; epnum < DWC3_ENDPOINTS_NUM; epnum++) {
		struct dwc3_ep *dep;
		int ret;

		dep = dwc->eps[epnum];
		if (!dep)
			continue;

		if (!(dep->flags & DWC3_EP_STALL))
			continue;

		dep->flags &= ~DWC3_EP_STALL;

		ret = dwc3_send_clear_stall_ep_cmd(dep);
		WARN_ON_ONCE(ret);
	}
}

static void dwc3_gadget_disconnect_interrupt(struct dwc3 *dwc)
{
	int			reg;

	dwc3_gadget_set_link_state(dwc, DWC3_LINK_STATE_RX_DET);

	reg = dwc3_readl(dwc->regs, DWC3_DCTL);
	reg &= ~DWC3_DCTL_INITU1ENA;
	reg &= ~DWC3_DCTL_INITU2ENA;
	dwc3_gadget_dctl_write_safe(dwc, reg);

	dwc3_disconnect_gadget(dwc);

	dwc->gadget.speed = USB_SPEED_UNKNOWN;
	dwc->setup_packet_pending = false;
	usb_gadget_set_state(&dwc->gadget, USB_STATE_NOTATTACHED);

	dwc->connected = false;
}

static void dwc3_gadget_reset_interrupt(struct dwc3 *dwc)
{
	u32			reg;

	dwc->connected = true;

	/*
	 * WORKAROUND: DWC3 revisions <1.88a have an issue which
	 * would cause a missing Disconnect Event if there's a
	 * pending Setup Packet in the FIFO.
	 *
	 * There's no suggested workaround on the official Bug
	 * report, which states that "unless the driver/application
	 * is doing any special handling of a disconnect event,
	 * there is no functional issue".
	 *
	 * Unfortunately, it turns out that we _do_ some special
	 * handling of a disconnect event, namely complete all
	 * pending transfers, notify gadget driver of the
	 * disconnection, and so on.
	 *
	 * Our suggested workaround is to follow the Disconnect
	 * Event steps here, instead, based on a setup_packet_pending
	 * flag. Such flag gets set whenever we have a SETUP_PENDING
	 * status for EP0 TRBs and gets cleared on XferComplete for the
	 * same endpoint.
	 *
	 * Refers to:
	 *
	 * STAR#9000466709: RTL: Device : Disconnect event not
	 * generated if setup packet pending in FIFO
	 */
	if (dwc->revision < DWC3_REVISION_188A) {
		if (dwc->setup_packet_pending)
			dwc3_gadget_disconnect_interrupt(dwc);
	}

	dwc3_reset_gadget(dwc);

	reg = dwc3_readl(dwc->regs, DWC3_DCTL);
	reg &= ~DWC3_DCTL_TSTCTRL_MASK;
	dwc3_gadget_dctl_write_safe(dwc, reg);
	dwc->test_mode = false;
	dwc3_clear_stall_all_ep(dwc);

	/* Reset device address to zero */
	reg = dwc3_readl(dwc->regs, DWC3_DCFG);
	reg &= ~(DWC3_DCFG_DEVADDR_MASK);
	dwc3_writel(dwc->regs, DWC3_DCFG, reg);
}

static void dwc3_gadget_conndone_interrupt(struct dwc3 *dwc)
{
	struct dwc3_ep		*dep;
	int			ret;
	u32			reg;
	u8			speed;

	reg = dwc3_readl(dwc->regs, DWC3_DSTS);
	speed = reg & DWC3_DSTS_CONNECTSPD;
	dwc->speed = speed;

	/*
	 * RAMClkSel is reset to 0 after USB reset, so it must be reprogrammed
	 * each time on Connect Done.
	 *
	 * Currently we always use the reset value. If any platform
	 * wants to set this to a different value, we need to add a
	 * setting and update GCTL.RAMCLKSEL here.
	 */

	switch (speed) {
	case DWC3_DSTS_SUPERSPEED_PLUS:
		dwc3_gadget_ep0_desc.wMaxPacketSize = cpu_to_le16(512);
		dwc->gadget.ep0->maxpacket = 512;
		dwc->gadget.speed = USB_SPEED_SUPER_PLUS;
		break;
	case DWC3_DSTS_SUPERSPEED:
		/*
		 * WORKAROUND: DWC3 revisions <1.90a have an issue which
		 * would cause a missing USB3 Reset event.
		 *
		 * In such situations, we should force a USB3 Reset
		 * event by calling our dwc3_gadget_reset_interrupt()
		 * routine.
		 *
		 * Refers to:
		 *
		 * STAR#9000483510: RTL: SS : USB3 reset event may
		 * not be generated always when the link enters poll
		 */
		if (dwc->revision < DWC3_REVISION_190A)
			dwc3_gadget_reset_interrupt(dwc);

		dwc3_gadget_ep0_desc.wMaxPacketSize = cpu_to_le16(512);
		dwc->gadget.ep0->maxpacket = 512;
		dwc->gadget.speed = USB_SPEED_SUPER;
		break;
	case DWC3_DSTS_HIGHSPEED:
		dwc3_gadget_ep0_desc.wMaxPacketSize = cpu_to_le16(64);
		dwc->gadget.ep0->maxpacket = 64;
		dwc->gadget.speed = USB_SPEED_HIGH;
		break;
	case DWC3_DSTS_FULLSPEED:
		dwc3_gadget_ep0_desc.wMaxPacketSize = cpu_to_le16(64);
		dwc->gadget.ep0->maxpacket = 64;
		dwc->gadget.speed = USB_SPEED_FULL;
		break;
	case DWC3_DSTS_LOWSPEED:
		dwc3_gadget_ep0_desc.wMaxPacketSize = cpu_to_le16(8);
		dwc->gadget.ep0->maxpacket = 8;
		dwc->gadget.speed = USB_SPEED_LOW;
		break;
	}

	dwc->eps[1]->endpoint.maxpacket = dwc->gadget.ep0->maxpacket;

	/* Enable USB2 LPM Capability */

	if ((dwc->revision > DWC3_REVISION_194A) &&
	    (speed != DWC3_DSTS_SUPERSPEED) &&
	    (speed != DWC3_DSTS_SUPERSPEED_PLUS)) {
		reg = dwc3_readl(dwc->regs, DWC3_DCFG);
		reg |= DWC3_DCFG_LPM_CAP;
		dwc3_writel(dwc->regs, DWC3_DCFG, reg);

		reg = dwc3_readl(dwc->regs, DWC3_DCTL);
		reg &= ~(DWC3_DCTL_HIRD_THRES_MASK | DWC3_DCTL_L1_HIBER_EN);

		reg |= DWC3_DCTL_HIRD_THRES(dwc->hird_threshold |
					    (dwc->is_utmi_l1_suspend << 4));

		/*
		 * When dwc3 revisions >= 2.40a, LPM Erratum is enabled and
		 * DCFG.LPMCap is set, core responses with an ACK and the
		 * BESL value in the LPM token is less than or equal to LPM
		 * NYET threshold.
		 */
		WARN_ONCE(dwc->revision < DWC3_REVISION_240A
				&& dwc->has_lpm_erratum,
				"LPM Erratum not available on dwc3 revisions < 2.40a\n");

		if (dwc->has_lpm_erratum && dwc->revision >= DWC3_REVISION_240A)
			reg |= DWC3_DCTL_NYET_THRES(dwc->lpm_nyet_threshold);

		dwc3_gadget_dctl_write_safe(dwc, reg);
	} else {
		reg = dwc3_readl(dwc->regs, DWC3_DCTL);
		reg &= ~DWC3_DCTL_HIRD_THRES_MASK;
		dwc3_gadget_dctl_write_safe(dwc, reg);
	}

	dep = dwc->eps[0];
	ret = __dwc3_gadget_ep_enable(dep, DWC3_DEPCFG_ACTION_MODIFY);
	if (ret) {
		dev_err(dwc->dev, "failed to enable %s\n", dep->name);
		return;
	}

	dep = dwc->eps[1];
	ret = __dwc3_gadget_ep_enable(dep, DWC3_DEPCFG_ACTION_MODIFY);
	if (ret) {
		dev_err(dwc->dev, "failed to enable %s\n", dep->name);
		return;
	}

	/*
	 * Configure PHY via GUSB3PIPECTLn if required.
	 *
	 * Update GTXFIFOSIZn
	 *
	 * In both cases reset values should be sufficient.
	 */
}

static void dwc3_gadget_wakeup_interrupt(struct dwc3 *dwc)
{
	/*
	 * TODO take core out of low power mode when that's
	 * implemented.
	 */

	if (dwc->gadget_driver && dwc->gadget_driver->resume) {
		spin_unlock(&dwc->lock);
		dwc->gadget_driver->resume(&dwc->gadget);
		spin_lock(&dwc->lock);
	}
}

static void dwc3_gadget_linksts_change_interrupt(struct dwc3 *dwc,
		unsigned int evtinfo)
{
	enum dwc3_link_state	next = evtinfo & DWC3_LINK_STATE_MASK;
	unsigned int		pwropt;

	/*
	 * WORKAROUND: DWC3 < 2.50a have an issue when configured without
	 * Hibernation mode enabled which would show up when device detects
	 * host-initiated U3 exit.
	 *
	 * In that case, device will generate a Link State Change Interrupt
	 * from U3 to RESUME which is only necessary if Hibernation is
	 * configured in.
	 *
	 * There are no functional changes due to such spurious event and we
	 * just need to ignore it.
	 *
	 * Refers to:
	 *
	 * STAR#9000570034 RTL: SS Resume event generated in non-Hibernation
	 * operational mode
	 */
	pwropt = DWC3_GHWPARAMS1_EN_PWROPT(dwc->hwparams.hwparams1);
	if ((dwc->revision < DWC3_REVISION_250A) &&
			(pwropt != DWC3_GHWPARAMS1_EN_PWROPT_HIB)) {
		if ((dwc->link_state == DWC3_LINK_STATE_U3) &&
				(next == DWC3_LINK_STATE_RESUME)) {
			return;
		}
	}

	/*
	 * WORKAROUND: DWC3 Revisions <1.83a have an issue which, depending
	 * on the link partner, the USB session might do multiple entry/exit
	 * of low power states before a transfer takes place.
	 *
	 * Due to this problem, we might experience lower throughput. The
	 * suggested workaround is to disable DCTL[12:9] bits if we're
	 * transitioning from U1/U2 to U0 and enable those bits again
	 * after a transfer completes and there are no pending transfers
	 * on any of the enabled endpoints.
	 *
	 * This is the first half of that workaround.
	 *
	 * Refers to:
	 *
	 * STAR#9000446952: RTL: Device SS : if U1/U2 ->U0 takes >128us
	 * core send LGO_Ux entering U0
	 */
	if (dwc->revision < DWC3_REVISION_183A) {
		if (next == DWC3_LINK_STATE_U0) {
			u32	u1u2;
			u32	reg;

			switch (dwc->link_state) {
			case DWC3_LINK_STATE_U1:
			case DWC3_LINK_STATE_U2:
				reg = dwc3_readl(dwc->regs, DWC3_DCTL);
				u1u2 = reg & (DWC3_DCTL_INITU2ENA
						| DWC3_DCTL_ACCEPTU2ENA
						| DWC3_DCTL_INITU1ENA
						| DWC3_DCTL_ACCEPTU1ENA);

				if (!dwc->u1u2)
					dwc->u1u2 = reg & u1u2;

				reg &= ~u1u2;

				dwc3_gadget_dctl_write_safe(dwc, reg);
				break;
			default:
				/* do nothing */
				break;
			}
		}
	}

	switch (next) {
	case DWC3_LINK_STATE_U1:
		if (dwc->speed == USB_SPEED_SUPER)
			dwc3_suspend_gadget(dwc);
		break;
	case DWC3_LINK_STATE_U2:
	case DWC3_LINK_STATE_U3:
		dwc3_suspend_gadget(dwc);
		break;
	case DWC3_LINK_STATE_RESUME:
		dwc3_resume_gadget(dwc);
		break;
	default:
		/* do nothing */
		break;
	}

	dwc->link_state = next;
}

static void dwc3_gadget_suspend_interrupt(struct dwc3 *dwc,
					  unsigned int evtinfo)
{
	enum dwc3_link_state next = evtinfo & DWC3_LINK_STATE_MASK;

	if (dwc->link_state != next && next == DWC3_LINK_STATE_U3)
		dwc3_suspend_gadget(dwc);

	dwc->link_state = next;
}

static void dwc3_gadget_hibernation_interrupt(struct dwc3 *dwc,
		unsigned int evtinfo)
{
	unsigned int is_ss = evtinfo & BIT(4);

	/*
	 * WORKAROUND: DWC3 revison 2.20a with hibernation support
	 * have a known issue which can cause USB CV TD.9.23 to fail
	 * randomly.
	 *
	 * Because of this issue, core could generate bogus hibernation
	 * events which SW needs to ignore.
	 *
	 * Refers to:
	 *
	 * STAR#9000546576: Device Mode Hibernation: Issue in USB 2.0
	 * Device Fallback from SuperSpeed
	 */
	if (is_ss ^ (dwc->speed == USB_SPEED_SUPER))
		return;

	/* enter hibernation here */
}

static void dwc3_gadget_interrupt(struct dwc3 *dwc,
		const struct dwc3_event_devt *event)
{
	switch (event->type) {
	case DWC3_DEVICE_EVENT_DISCONNECT:
		dwc3_gadget_disconnect_interrupt(dwc);
		break;
	case DWC3_DEVICE_EVENT_RESET:
		dwc3_gadget_reset_interrupt(dwc);
		break;
	case DWC3_DEVICE_EVENT_CONNECT_DONE:
		dwc3_gadget_conndone_interrupt(dwc);
		break;
	case DWC3_DEVICE_EVENT_WAKEUP:
		dwc3_gadget_wakeup_interrupt(dwc);
		break;
	case DWC3_DEVICE_EVENT_HIBER_REQ:
		if (dev_WARN_ONCE(dwc->dev, !dwc->has_hibernation,
					"unexpected hibernation event\n"))
			break;

		dwc3_gadget_hibernation_interrupt(dwc, event->event_info);
		break;
	case DWC3_DEVICE_EVENT_LINK_STATUS_CHANGE:
		dwc3_gadget_linksts_change_interrupt(dwc, event->event_info);
		break;
	case DWC3_DEVICE_EVENT_EOPF:
		/* It changed to be suspend event for version 2.30a and above */
		if (dwc->revision >= DWC3_REVISION_230A) {
			/*
			 * Ignore suspend event until the gadget enters into
			 * USB_STATE_CONFIGURED state.
			 */
			if (dwc->gadget.state >= USB_STATE_CONFIGURED)
				dwc3_gadget_suspend_interrupt(dwc,
						event->event_info);
		}
		break;
	case DWC3_DEVICE_EVENT_SOF:
	case DWC3_DEVICE_EVENT_ERRATIC_ERROR:
	case DWC3_DEVICE_EVENT_CMD_CMPL:
	case DWC3_DEVICE_EVENT_OVERFLOW:
		break;
	default:
		dev_WARN(dwc->dev, "UNKNOWN IRQ %d\n", event->type);
	}
}

static void dwc3_process_event_entry(struct dwc3 *dwc,
		const union dwc3_event *event)
{
	trace_dwc3_event(event->raw, dwc);

	if (!event->type.is_devspec)
		dwc3_endpoint_interrupt(dwc, &event->depevt);
	else if (event->type.type == DWC3_EVENT_TYPE_DEV)
		dwc3_gadget_interrupt(dwc, &event->devt);
	else
		dev_err(dwc->dev, "UNKNOWN IRQ type %d\n", event->raw);
}

static irqreturn_t dwc3_process_event_buf(struct dwc3_event_buffer *evt)
{
	struct dwc3 *dwc = evt->dwc;
	irqreturn_t ret = IRQ_NONE;
	int left;
	u32 reg;

	left = evt->count;

	if (!(evt->flags & DWC3_EVENT_PENDING))
		return IRQ_NONE;

	while (left > 0) {
		union dwc3_event event;

		event.raw = *(u32 *) (evt->cache + evt->lpos);

		dwc3_process_event_entry(dwc, &event);

		/*
		 * FIXME we wrap around correctly to the next entry as
		 * almost all entries are 4 bytes in size. There is one
		 * entry which has 12 bytes which is a regular entry
		 * followed by 8 bytes data. ATM I don't know how
		 * things are organized if we get next to the a
		 * boundary so I worry about that once we try to handle
		 * that.
		 */
		evt->lpos = (evt->lpos + 4) % evt->length;
		left -= 4;
	}

	evt->count = 0;
	evt->flags &= ~DWC3_EVENT_PENDING;
	ret = IRQ_HANDLED;

	/* Unmask interrupt */
	reg = dwc3_readl(dwc->regs, DWC3_GEVNTSIZ(0));
	reg &= ~DWC3_GEVNTSIZ_INTMASK;
	dwc3_writel(dwc->regs, DWC3_GEVNTSIZ(0), reg);

	if (dwc->imod_interval) {
		dwc3_writel(dwc->regs, DWC3_GEVNTCOUNT(0), DWC3_GEVNTCOUNT_EHB);
		dwc3_writel(dwc->regs, DWC3_DEV_IMOD(0), dwc->imod_interval);
	}

	return ret;
}

static irqreturn_t dwc3_thread_interrupt(int irq, void *_evt)
{
	struct dwc3_event_buffer *evt = _evt;
	struct dwc3 *dwc = evt->dwc;
	unsigned long flags;
	irqreturn_t ret = IRQ_NONE;

	spin_lock_irqsave(&dwc->lock, flags);
	ret = dwc3_process_event_buf(evt);
	spin_unlock_irqrestore(&dwc->lock, flags);

	return ret;
}

static irqreturn_t dwc3_check_event_buf(struct dwc3_event_buffer *evt)
{
	struct dwc3 *dwc = evt->dwc;
	u32 amount;
	u32 count;
	u32 reg;

	if (pm_runtime_suspended(dwc->dev)) {
		pm_runtime_get(dwc->dev);
		disable_irq_nosync(dwc->irq_gadget);
		dwc->pending_events = true;
		return IRQ_HANDLED;
	}

	/*
	 * With PCIe legacy interrupt, test shows that top-half irq handler can
	 * be called again after HW interrupt deassertion. Check if bottom-half
	 * irq event handler completes before caching new event to prevent
	 * losing events.
	 */
	if (evt->flags & DWC3_EVENT_PENDING)
		return IRQ_HANDLED;

	count = dwc3_readl(dwc->regs, DWC3_GEVNTCOUNT(0));
	count &= DWC3_GEVNTCOUNT_MASK;
	if (!count)
		return IRQ_NONE;

	evt->count = count;
	evt->flags |= DWC3_EVENT_PENDING;

	/* Mask interrupt */
	reg = dwc3_readl(dwc->regs, DWC3_GEVNTSIZ(0));
	reg |= DWC3_GEVNTSIZ_INTMASK;
	dwc3_writel(dwc->regs, DWC3_GEVNTSIZ(0), reg);

	amount = min(count, evt->length - evt->lpos);
	memcpy(evt->cache + evt->lpos, evt->buf + evt->lpos, amount);

	if (amount < count)
		memcpy(evt->cache, evt->buf, count - amount);

	dwc3_writel(dwc->regs, DWC3_GEVNTCOUNT(0), count);

	return IRQ_WAKE_THREAD;
}

static irqreturn_t dwc3_interrupt(int irq, void *_evt)
{
	struct dwc3_event_buffer	*evt = _evt;

	return dwc3_check_event_buf(evt);
}

static int dwc3_gadget_get_irq(struct dwc3 *dwc)
{
	struct platform_device *dwc3_pdev = to_platform_device(dwc->dev);
	int irq;

	irq = platform_get_irq_byname_optional(dwc3_pdev, "peripheral");
	if (irq > 0)
		goto out;

	if (irq == -EPROBE_DEFER)
		goto out;

	irq = platform_get_irq_byname_optional(dwc3_pdev, "dwc_usb3");
	if (irq > 0)
		goto out;

	if (irq == -EPROBE_DEFER)
		goto out;

	irq = platform_get_irq(dwc3_pdev, 0);
	if (irq > 0)
		goto out;

	if (!irq)
		irq = -EINVAL;

out:
	return irq;
}

/**
 * dwc3_gadget_init - initializes gadget related registers
 * @dwc: pointer to our controller context structure
 *
 * Returns 0 on success otherwise negative errno.
 */
int dwc3_gadget_init(struct dwc3 *dwc)
{
	int ret;
	int irq;

	irq = dwc3_gadget_get_irq(dwc);
	if (irq < 0) {
		ret = irq;
		goto err0;
	}

	dwc->irq_gadget = irq;

	dwc->ep0_trb = dma_alloc_coherent(dwc->sysdev,
					  sizeof(*dwc->ep0_trb) * 2,
					  &dwc->ep0_trb_addr, GFP_KERNEL);
	if (!dwc->ep0_trb) {
		dev_err(dwc->dev, "failed to allocate ep0 trb\n");
		ret = -ENOMEM;
		goto err0;
	}

	dwc->setup_buf = kzalloc(DWC3_EP0_SETUP_SIZE, GFP_KERNEL);
	if (!dwc->setup_buf) {
		ret = -ENOMEM;
		goto err1;
	}

	dwc->bounce = dma_alloc_coherent(dwc->sysdev, DWC3_BOUNCE_SIZE,
			&dwc->bounce_addr, GFP_KERNEL);
	if (!dwc->bounce) {
		ret = -ENOMEM;
		goto err2;
	}

	init_completion(&dwc->ep0_in_setup);

	dwc->gadget.ops			= &dwc3_gadget_ops;
	dwc->gadget.speed		= USB_SPEED_UNKNOWN;
	dwc->gadget.sg_supported	= true;
	dwc->gadget.name		= "dwc3-gadget";
	dwc->gadget.lpm_capable		= true;

	/*
	 * FIXME We might be setting max_speed to <SUPER, however versions
	 * <2.20a of dwc3 have an issue with metastability (documented
	 * elsewhere in this driver) which tells us we can't set max speed to
	 * anything lower than SUPER.
	 *
	 * Because gadget.max_speed is only used by composite.c and function
	 * drivers (i.e. it won't go into dwc3's registers) we are allowing this
	 * to happen so we avoid sending SuperSpeed Capability descriptor
	 * together with our BOS descriptor as that could confuse host into
	 * thinking we can handle super speed.
	 *
	 * Note that, in fact, we won't even support GetBOS requests when speed
	 * is less than super speed because we don't have means, yet, to tell
	 * composite.c that we are USB 2.0 + LPM ECN.
	 */
	if (dwc->revision < DWC3_REVISION_220A &&
	    !dwc->dis_metastability_quirk)
		dev_info(dwc->dev, "changing max_speed on rev %08x\n",
				dwc->revision);

	dwc->gadget.max_speed		= dwc->maximum_speed;

	/*
	 * REVISIT: Here we should clear all pending IRQs to be
	 * sure we're starting from a well known location.
	 */

	ret = dwc3_gadget_init_endpoints(dwc, dwc->num_eps);
	if (ret)
		goto err3;

	ret = usb_add_gadget_udc(dwc->dev, &dwc->gadget);
	if (ret) {
		dev_err(dwc->dev, "failed to register udc\n");
		goto err4;
	}

	dwc3_gadget_set_speed(&dwc->gadget, dwc->maximum_speed);

	return 0;

err4:
	dwc3_gadget_free_endpoints(dwc);

err3:
	dma_free_coherent(dwc->sysdev, DWC3_BOUNCE_SIZE, dwc->bounce,
			dwc->bounce_addr);

err2:
	kfree(dwc->setup_buf);

err1:
	dma_free_coherent(dwc->sysdev, sizeof(*dwc->ep0_trb) * 2,
			dwc->ep0_trb, dwc->ep0_trb_addr);

err0:
	return ret;
}

/* -------------------------------------------------------------------------- */

void dwc3_gadget_exit(struct dwc3 *dwc)
{
	usb_del_gadget_udc(&dwc->gadget);
	dwc3_gadget_free_endpoints(dwc);
	dma_free_coherent(dwc->sysdev, DWC3_BOUNCE_SIZE, dwc->bounce,
			  dwc->bounce_addr);
	kfree(dwc->setup_buf);
	dma_free_coherent(dwc->sysdev, sizeof(*dwc->ep0_trb) * 2,
			  dwc->ep0_trb, dwc->ep0_trb_addr);
}

int dwc3_gadget_suspend(struct dwc3 *dwc)
{
	if (!dwc->gadget_driver)
		return 0;

	dwc3_gadget_run_stop(dwc, false, false);
	dwc3_disconnect_gadget(dwc);
	__dwc3_gadget_stop(dwc);

	return 0;
}

int dwc3_gadget_resume(struct dwc3 *dwc)
{
	int			ret;

	if (!dwc->gadget_driver)
		return 0;

	ret = __dwc3_gadget_start(dwc);
	if (ret < 0)
		goto err0;

	ret = dwc3_gadget_run_stop(dwc, true, false);
	if (ret < 0)
		goto err1;

	return 0;

err1:
	__dwc3_gadget_stop(dwc);

err0:
	return ret;
}

void dwc3_gadget_process_pending_events(struct dwc3 *dwc)
{
	if (dwc->pending_events) {
		dwc3_interrupt(dwc->irq_gadget, dwc->ev_buf);
		dwc->pending_events = false;
		enable_irq(dwc->irq_gadget);
	}
}<|MERGE_RESOLUTION|>--- conflicted
+++ resolved
@@ -2749,12 +2749,6 @@
 		dep->flags &= ~DWC3_EP_TRANSFER_STARTED;
 	else
 		dep->flags |= DWC3_EP_END_TRANSFER_PENDING;
-<<<<<<< HEAD
-
-	if (dwc3_is_usb31(dwc) || dwc->revision < DWC3_REVISION_310A)
-		udelay(100);
-=======
->>>>>>> 7117be3f
 }
 
 static void dwc3_clear_stall_all_ep(struct dwc3 *dwc)
