/*
 * Silicon Laboratories CP210x USB to RS232 serial adaptor driver
 *
 * Copyright (C) 2005 Craig Shelley (craig@microtron.org.uk)
 *
 *	This program is free software; you can redistribute it and/or
 *	modify it under the terms of the GNU General Public License version
 *	2 as published by the Free Software Foundation.
 *
 * Support to set flow control line levels using TIOCMGET and TIOCMSET
 * thanks to Karl Hiramoto karl@hiramoto.org. RTSCTS hardware flow
 * control thanks to Munir Nassar nassarmu@real-time.com
 *
 */

#include <linux/kernel.h>
#include <linux/errno.h>
#include <linux/slab.h>
#include <linux/tty.h>
#include <linux/tty_flip.h>
#include <linux/module.h>
#include <linux/moduleparam.h>
#include <linux/usb.h>
#include <linux/uaccess.h>
#include <linux/usb/serial.h>

#define DRIVER_DESC "Silicon Labs CP210x RS232 serial adaptor driver"

/*
 * Function Prototypes
 */
static int cp210x_open(struct tty_struct *tty, struct usb_serial_port *);
static void cp210x_close(struct usb_serial_port *);
static void cp210x_get_termios(struct tty_struct *, struct usb_serial_port *);
static void cp210x_get_termios_port(struct usb_serial_port *port,
	unsigned int *cflagp, unsigned int *baudp);
static void cp210x_change_speed(struct tty_struct *, struct usb_serial_port *,
							struct ktermios *);
static void cp210x_set_termios(struct tty_struct *, struct usb_serial_port *,
							struct ktermios*);
static bool cp210x_tx_empty(struct usb_serial_port *port);
static int cp210x_tiocmget(struct tty_struct *);
static int cp210x_tiocmset(struct tty_struct *, unsigned int, unsigned int);
static int cp210x_tiocmset_port(struct usb_serial_port *port,
		unsigned int, unsigned int);
static void cp210x_break_ctl(struct tty_struct *, int);
static int cp210x_port_probe(struct usb_serial_port *);
static int cp210x_port_remove(struct usb_serial_port *);
static void cp210x_dtr_rts(struct usb_serial_port *p, int on);

static const struct usb_device_id id_table[] = {
	{ USB_DEVICE(0x045B, 0x0053) }, /* Renesas RX610 RX-Stick */
	{ USB_DEVICE(0x0471, 0x066A) }, /* AKTAKOM ACE-1001 cable */
	{ USB_DEVICE(0x0489, 0xE000) }, /* Pirelli Broadband S.p.A, DP-L10 SIP/GSM Mobile */
	{ USB_DEVICE(0x0489, 0xE003) }, /* Pirelli Broadband S.p.A, DP-L10 SIP/GSM Mobile */
	{ USB_DEVICE(0x0745, 0x1000) }, /* CipherLab USB CCD Barcode Scanner 1000 */
	{ USB_DEVICE(0x0846, 0x1100) }, /* NetGear Managed Switch M4100 series, M5300 series, M7100 series */
	{ USB_DEVICE(0x08e6, 0x5501) }, /* Gemalto Prox-PU/CU contactless smartcard reader */
	{ USB_DEVICE(0x08FD, 0x000A) }, /* Digianswer A/S , ZigBee/802.15.4 MAC Device */
	{ USB_DEVICE(0x0908, 0x01FF) }, /* Siemens RUGGEDCOM USB Serial Console */
	{ USB_DEVICE(0x0BED, 0x1100) }, /* MEI (TM) Cashflow-SC Bill/Voucher Acceptor */
	{ USB_DEVICE(0x0BED, 0x1101) }, /* MEI series 2000 Combo Acceptor */
	{ USB_DEVICE(0x0FCF, 0x1003) }, /* Dynastream ANT development board */
	{ USB_DEVICE(0x0FCF, 0x1004) }, /* Dynastream ANT2USB */
	{ USB_DEVICE(0x0FCF, 0x1006) }, /* Dynastream ANT development board */
	{ USB_DEVICE(0x0FDE, 0xCA05) }, /* OWL Wireless Electricity Monitor CM-160 */
	{ USB_DEVICE(0x10A6, 0xAA26) }, /* Knock-off DCU-11 cable */
	{ USB_DEVICE(0x10AB, 0x10C5) }, /* Siemens MC60 Cable */
	{ USB_DEVICE(0x10B5, 0xAC70) }, /* Nokia CA-42 USB */
	{ USB_DEVICE(0x10C4, 0x0F91) }, /* Vstabi */
	{ USB_DEVICE(0x10C4, 0x1101) }, /* Arkham Technology DS101 Bus Monitor */
	{ USB_DEVICE(0x10C4, 0x1601) }, /* Arkham Technology DS101 Adapter */
	{ USB_DEVICE(0x10C4, 0x800A) }, /* SPORTident BSM7-D-USB main station */
	{ USB_DEVICE(0x10C4, 0x803B) }, /* Pololu USB-serial converter */
	{ USB_DEVICE(0x10C4, 0x8044) }, /* Cygnal Debug Adapter */
	{ USB_DEVICE(0x10C4, 0x804E) }, /* Software Bisque Paramount ME build-in converter */
	{ USB_DEVICE(0x10C4, 0x8053) }, /* Enfora EDG1228 */
	{ USB_DEVICE(0x10C4, 0x8054) }, /* Enfora GSM2228 */
	{ USB_DEVICE(0x10C4, 0x8066) }, /* Argussoft In-System Programmer */
	{ USB_DEVICE(0x10C4, 0x806F) }, /* IMS USB to RS422 Converter Cable */
	{ USB_DEVICE(0x10C4, 0x807A) }, /* Crumb128 board */
	{ USB_DEVICE(0x10C4, 0x80C4) }, /* Cygnal Integrated Products, Inc., Optris infrared thermometer */
	{ USB_DEVICE(0x10C4, 0x80CA) }, /* Degree Controls Inc */
	{ USB_DEVICE(0x10C4, 0x80DD) }, /* Tracient RFID */
	{ USB_DEVICE(0x10C4, 0x80F6) }, /* Suunto sports instrument */
	{ USB_DEVICE(0x10C4, 0x8115) }, /* Arygon NFC/Mifare Reader */
	{ USB_DEVICE(0x10C4, 0x813D) }, /* Burnside Telecom Deskmobile */
	{ USB_DEVICE(0x10C4, 0x813F) }, /* Tams Master Easy Control */
	{ USB_DEVICE(0x10C4, 0x814A) }, /* West Mountain Radio RIGblaster P&P */
	{ USB_DEVICE(0x10C4, 0x814B) }, /* West Mountain Radio RIGtalk */
	{ USB_DEVICE(0x2405, 0x0003) }, /* West Mountain Radio RIGblaster Advantage */
	{ USB_DEVICE(0x10C4, 0x8156) }, /* B&G H3000 link cable */
	{ USB_DEVICE(0x10C4, 0x815E) }, /* Helicomm IP-Link 1220-DVM */
	{ USB_DEVICE(0x10C4, 0x815F) }, /* Timewave HamLinkUSB */
	{ USB_DEVICE(0x10C4, 0x818B) }, /* AVIT Research USB to TTL */
	{ USB_DEVICE(0x10C4, 0x819F) }, /* MJS USB Toslink Switcher */
	{ USB_DEVICE(0x10C4, 0x81A6) }, /* ThinkOptics WavIt */
	{ USB_DEVICE(0x10C4, 0x81A9) }, /* Multiplex RC Interface */
	{ USB_DEVICE(0x10C4, 0x81AC) }, /* MSD Dash Hawk */
	{ USB_DEVICE(0x10C4, 0x81AD) }, /* INSYS USB Modem */
	{ USB_DEVICE(0x10C4, 0x81C8) }, /* Lipowsky Industrie Elektronik GmbH, Baby-JTAG */
	{ USB_DEVICE(0x10C4, 0x81D7) }, /* IAI Corp. RCB-CV-USB USB to RS485 Adaptor */
	{ USB_DEVICE(0x10C4, 0x81E2) }, /* Lipowsky Industrie Elektronik GmbH, Baby-LIN */
	{ USB_DEVICE(0x10C4, 0x81E7) }, /* Aerocomm Radio */
	{ USB_DEVICE(0x10C4, 0x81E8) }, /* Zephyr Bioharness */
	{ USB_DEVICE(0x10C4, 0x81F2) }, /* C1007 HF band RFID controller */
	{ USB_DEVICE(0x10C4, 0x8218) }, /* Lipowsky Industrie Elektronik GmbH, HARP-1 */
	{ USB_DEVICE(0x10C4, 0x822B) }, /* Modem EDGE(GSM) Comander 2 */
	{ USB_DEVICE(0x10C4, 0x826B) }, /* Cygnal Integrated Products, Inc., Fasttrax GPS demonstration module */
	{ USB_DEVICE(0x10C4, 0x8281) }, /* Nanotec Plug & Drive */
	{ USB_DEVICE(0x10C4, 0x8293) }, /* Telegesis ETRX2USB */
	{ USB_DEVICE(0x10C4, 0x82F4) }, /* Starizona MicroTouch */
	{ USB_DEVICE(0x10C4, 0x82F9) }, /* Procyon AVS */
	{ USB_DEVICE(0x10C4, 0x8341) }, /* Siemens MC35PU GPRS Modem */
	{ USB_DEVICE(0x10C4, 0x8382) }, /* Cygnal Integrated Products, Inc. */
	{ USB_DEVICE(0x10C4, 0x83A8) }, /* Amber Wireless AMB2560 */
	{ USB_DEVICE(0x10C4, 0x83D8) }, /* DekTec DTA Plus VHF/UHF Booster/Attenuator */
	{ USB_DEVICE(0x10C4, 0x8411) }, /* Kyocera GPS Module */
	{ USB_DEVICE(0x10C4, 0x8418) }, /* IRZ Automation Teleport SG-10 GSM/GPRS Modem */
	{ USB_DEVICE(0x10C4, 0x846E) }, /* BEI USB Sensor Interface (VCP) */
	{ USB_DEVICE(0x10C4, 0x8477) }, /* Balluff RFID */
	{ USB_DEVICE(0x10C4, 0x84B6) }, /* Starizona Hyperion */
	{ USB_DEVICE(0x10C4, 0x85EA) }, /* AC-Services IBUS-IF */
	{ USB_DEVICE(0x10C4, 0x85EB) }, /* AC-Services CIS-IBUS */
	{ USB_DEVICE(0x10C4, 0x85F8) }, /* Virtenio Preon32 */
	{ USB_DEVICE(0x10C4, 0x8664) }, /* AC-Services CAN-IF */
	{ USB_DEVICE(0x10C4, 0x8665) }, /* AC-Services OBD-IF */
	{ USB_DEVICE(0x10C4, 0x8856) },	/* CEL EM357 ZigBee USB Stick - LR */
	{ USB_DEVICE(0x10C4, 0x8857) },	/* CEL EM357 ZigBee USB Stick */
	{ USB_DEVICE(0x10C4, 0x88A4) }, /* MMB Networks ZigBee USB Device */
	{ USB_DEVICE(0x10C4, 0x88A5) }, /* Planet Innovation Ingeni ZigBee USB Device */
	{ USB_DEVICE(0x10C4, 0x8946) }, /* Ketra N1 Wireless Interface */
	{ USB_DEVICE(0x10C4, 0x8977) },	/* CEL MeshWorks DevKit Device */
	{ USB_DEVICE(0x10C4, 0x8998) }, /* KCF Technologies PRN */
	{ USB_DEVICE(0x10C4, 0x8A2A) }, /* HubZ dual ZigBee and Z-Wave dongle */
	{ USB_DEVICE(0x10C4, 0xEA60) }, /* Silicon Labs factory default */
	{ USB_DEVICE(0x10C4, 0xEA61) }, /* Silicon Labs factory default */
	{ USB_DEVICE(0x10C4, 0xEA70) }, /* Silicon Labs factory default */
	{ USB_DEVICE(0x10C4, 0xEA71) }, /* Infinity GPS-MIC-1 Radio Monophone */
	{ USB_DEVICE(0x10C4, 0xF001) }, /* Elan Digital Systems USBscope50 */
	{ USB_DEVICE(0x10C4, 0xF002) }, /* Elan Digital Systems USBwave12 */
	{ USB_DEVICE(0x10C4, 0xF003) }, /* Elan Digital Systems USBpulse100 */
	{ USB_DEVICE(0x10C4, 0xF004) }, /* Elan Digital Systems USBcount50 */
	{ USB_DEVICE(0x10C5, 0xEA61) }, /* Silicon Labs MobiData GPRS USB Modem */
	{ USB_DEVICE(0x10CE, 0xEA6A) }, /* Silicon Labs MobiData GPRS USB Modem 100EU */
	{ USB_DEVICE(0x12B8, 0xEC60) }, /* Link G4 ECU */
	{ USB_DEVICE(0x12B8, 0xEC62) }, /* Link G4+ ECU */
	{ USB_DEVICE(0x13AD, 0x9999) }, /* Baltech card reader */
	{ USB_DEVICE(0x1555, 0x0004) }, /* Owen AC4 USB-RS485 Converter */
	{ USB_DEVICE(0x166A, 0x0201) }, /* Clipsal 5500PACA C-Bus Pascal Automation Controller */
	{ USB_DEVICE(0x166A, 0x0301) }, /* Clipsal 5800PC C-Bus Wireless PC Interface */
	{ USB_DEVICE(0x166A, 0x0303) }, /* Clipsal 5500PCU C-Bus USB interface */
	{ USB_DEVICE(0x166A, 0x0304) }, /* Clipsal 5000CT2 C-Bus Black and White Touchscreen */
	{ USB_DEVICE(0x166A, 0x0305) }, /* Clipsal C-5000CT2 C-Bus Spectrum Colour Touchscreen */
	{ USB_DEVICE(0x166A, 0x0401) }, /* Clipsal L51xx C-Bus Architectural Dimmer */
	{ USB_DEVICE(0x166A, 0x0101) }, /* Clipsal 5560884 C-Bus Multi-room Audio Matrix Switcher */
	{ USB_DEVICE(0x16C0, 0x09B0) }, /* Lunatico Seletek */
	{ USB_DEVICE(0x16C0, 0x09B1) }, /* Lunatico Seletek */
	{ USB_DEVICE(0x16D6, 0x0001) }, /* Jablotron serial interface */
	{ USB_DEVICE(0x16DC, 0x0010) }, /* W-IE-NE-R Plein & Baus GmbH PL512 Power Supply */
	{ USB_DEVICE(0x16DC, 0x0011) }, /* W-IE-NE-R Plein & Baus GmbH RCM Remote Control for MARATON Power Supply */
	{ USB_DEVICE(0x16DC, 0x0012) }, /* W-IE-NE-R Plein & Baus GmbH MPOD Multi Channel Power Supply */
	{ USB_DEVICE(0x16DC, 0x0015) }, /* W-IE-NE-R Plein & Baus GmbH CML Control, Monitoring and Data Logger */
	{ USB_DEVICE(0x17A8, 0x0001) }, /* Kamstrup Optical Eye/3-wire */
	{ USB_DEVICE(0x17A8, 0x0005) }, /* Kamstrup M-Bus Master MultiPort 250D */
	{ USB_DEVICE(0x17F4, 0xAAAA) }, /* Wavesense Jazz blood glucose meter */
	{ USB_DEVICE(0x1843, 0x0200) }, /* Vaisala USB Instrument Cable */
	{ USB_DEVICE(0x18EF, 0xE00F) }, /* ELV USB-I2C-Interface */
	{ USB_DEVICE(0x18EF, 0xE025) }, /* ELV Marble Sound Board 1 */
	{ USB_DEVICE(0x1901, 0x0190) }, /* GE B850 CP2105 Recorder interface */
	{ USB_DEVICE(0x1901, 0x0193) }, /* GE B650 CP2104 PMC interface */
	{ USB_DEVICE(0x1901, 0x0194) },	/* GE Healthcare Remote Alarm Box */
	{ USB_DEVICE(0x19CF, 0x3000) }, /* Parrot NMEA GPS Flight Recorder */
	{ USB_DEVICE(0x1ADB, 0x0001) }, /* Schweitzer Engineering C662 Cable */
	{ USB_DEVICE(0x1B1C, 0x1C00) }, /* Corsair USB Dongle */
	{ USB_DEVICE(0x1BA4, 0x0002) },	/* Silicon Labs 358x factory default */
	{ USB_DEVICE(0x1BE3, 0x07A6) }, /* WAGO 750-923 USB Service Cable */
	{ USB_DEVICE(0x1D6F, 0x0010) }, /* Seluxit ApS RF Dongle */
	{ USB_DEVICE(0x1E29, 0x0102) }, /* Festo CPX-USB */
	{ USB_DEVICE(0x1E29, 0x0501) }, /* Festo CMSP */
	{ USB_DEVICE(0x1FB9, 0x0100) }, /* Lake Shore Model 121 Current Source */
	{ USB_DEVICE(0x1FB9, 0x0200) }, /* Lake Shore Model 218A Temperature Monitor */
	{ USB_DEVICE(0x1FB9, 0x0201) }, /* Lake Shore Model 219 Temperature Monitor */
	{ USB_DEVICE(0x1FB9, 0x0202) }, /* Lake Shore Model 233 Temperature Transmitter */
	{ USB_DEVICE(0x1FB9, 0x0203) }, /* Lake Shore Model 235 Temperature Transmitter */
	{ USB_DEVICE(0x1FB9, 0x0300) }, /* Lake Shore Model 335 Temperature Controller */
	{ USB_DEVICE(0x1FB9, 0x0301) }, /* Lake Shore Model 336 Temperature Controller */
	{ USB_DEVICE(0x1FB9, 0x0302) }, /* Lake Shore Model 350 Temperature Controller */
	{ USB_DEVICE(0x1FB9, 0x0303) }, /* Lake Shore Model 371 AC Bridge */
	{ USB_DEVICE(0x1FB9, 0x0400) }, /* Lake Shore Model 411 Handheld Gaussmeter */
	{ USB_DEVICE(0x1FB9, 0x0401) }, /* Lake Shore Model 425 Gaussmeter */
	{ USB_DEVICE(0x1FB9, 0x0402) }, /* Lake Shore Model 455A Gaussmeter */
	{ USB_DEVICE(0x1FB9, 0x0403) }, /* Lake Shore Model 475A Gaussmeter */
	{ USB_DEVICE(0x1FB9, 0x0404) }, /* Lake Shore Model 465 Three Axis Gaussmeter */
	{ USB_DEVICE(0x1FB9, 0x0600) }, /* Lake Shore Model 625A Superconducting MPS */
	{ USB_DEVICE(0x1FB9, 0x0601) }, /* Lake Shore Model 642A Magnet Power Supply */
	{ USB_DEVICE(0x1FB9, 0x0602) }, /* Lake Shore Model 648 Magnet Power Supply */
	{ USB_DEVICE(0x1FB9, 0x0700) }, /* Lake Shore Model 737 VSM Controller */
	{ USB_DEVICE(0x1FB9, 0x0701) }, /* Lake Shore Model 776 Hall Matrix */
	{ USB_DEVICE(0x2626, 0xEA60) }, /* Aruba Networks 7xxx USB Serial Console */
	{ USB_DEVICE(0x3195, 0xF190) }, /* Link Instruments MSO-19 */
	{ USB_DEVICE(0x3195, 0xF280) }, /* Link Instruments MSO-28 */
	{ USB_DEVICE(0x3195, 0xF281) }, /* Link Instruments MSO-28 */
	{ USB_DEVICE(0x413C, 0x9500) }, /* DW700 GPS USB interface */
	{ } /* Terminating Entry */
};

MODULE_DEVICE_TABLE(usb, id_table);

struct cp210x_port_private {
	__u8			bInterfaceNumber;
	bool			has_swapped_line_ctl;
};

static struct usb_serial_driver cp210x_device = {
	.driver = {
		.owner =	THIS_MODULE,
		.name =		"cp210x",
	},
	.id_table		= id_table,
	.num_ports		= 1,
	.bulk_in_size		= 256,
	.bulk_out_size		= 256,
	.open			= cp210x_open,
	.close			= cp210x_close,
	.break_ctl		= cp210x_break_ctl,
	.set_termios		= cp210x_set_termios,
	.tx_empty		= cp210x_tx_empty,
	.tiocmget		= cp210x_tiocmget,
	.tiocmset		= cp210x_tiocmset,
	.port_probe		= cp210x_port_probe,
	.port_remove		= cp210x_port_remove,
	.dtr_rts		= cp210x_dtr_rts
};

static struct usb_serial_driver * const serial_drivers[] = {
	&cp210x_device, NULL
};

/* Config request types */
#define REQTYPE_HOST_TO_INTERFACE	0x41
#define REQTYPE_INTERFACE_TO_HOST	0xc1
#define REQTYPE_HOST_TO_DEVICE	0x40
#define REQTYPE_DEVICE_TO_HOST	0xc0

/* Config request codes */
#define CP210X_IFC_ENABLE	0x00
#define CP210X_SET_BAUDDIV	0x01
#define CP210X_GET_BAUDDIV	0x02
#define CP210X_SET_LINE_CTL	0x03
#define CP210X_GET_LINE_CTL	0x04
#define CP210X_SET_BREAK	0x05
#define CP210X_IMM_CHAR		0x06
#define CP210X_SET_MHS		0x07
#define CP210X_GET_MDMSTS	0x08
#define CP210X_SET_XON		0x09
#define CP210X_SET_XOFF		0x0A
#define CP210X_SET_EVENTMASK	0x0B
#define CP210X_GET_EVENTMASK	0x0C
#define CP210X_SET_CHAR		0x0D
#define CP210X_GET_CHARS	0x0E
#define CP210X_GET_PROPS	0x0F
#define CP210X_GET_COMM_STATUS	0x10
#define CP210X_RESET		0x11
#define CP210X_PURGE		0x12
#define CP210X_SET_FLOW		0x13
#define CP210X_GET_FLOW		0x14
#define CP210X_EMBED_EVENTS	0x15
#define CP210X_GET_EVENTSTATE	0x16
#define CP210X_SET_CHARS	0x19
#define CP210X_GET_BAUDRATE	0x1D
#define CP210X_SET_BAUDRATE	0x1E

/* CP210X_IFC_ENABLE */
#define UART_ENABLE		0x0001
#define UART_DISABLE		0x0000

/* CP210X_(SET|GET)_BAUDDIV */
#define BAUD_RATE_GEN_FREQ	0x384000

/* CP210X_(SET|GET)_LINE_CTL */
#define BITS_DATA_MASK		0X0f00
#define BITS_DATA_5		0X0500
#define BITS_DATA_6		0X0600
#define BITS_DATA_7		0X0700
#define BITS_DATA_8		0X0800
#define BITS_DATA_9		0X0900

#define BITS_PARITY_MASK	0x00f0
#define BITS_PARITY_NONE	0x0000
#define BITS_PARITY_ODD		0x0010
#define BITS_PARITY_EVEN	0x0020
#define BITS_PARITY_MARK	0x0030
#define BITS_PARITY_SPACE	0x0040

#define BITS_STOP_MASK		0x000f
#define BITS_STOP_1		0x0000
#define BITS_STOP_1_5		0x0001
#define BITS_STOP_2		0x0002

/* CP210X_SET_BREAK */
#define BREAK_ON		0x0001
#define BREAK_OFF		0x0000

/* CP210X_(SET_MHS|GET_MDMSTS) */
#define CONTROL_DTR		0x0001
#define CONTROL_RTS		0x0002
#define CONTROL_CTS		0x0010
#define CONTROL_DSR		0x0020
#define CONTROL_RING		0x0040
#define CONTROL_DCD		0x0080
#define CONTROL_WRITE_DTR	0x0100
#define CONTROL_WRITE_RTS	0x0200

/* CP210X_GET_COMM_STATUS returns these 0x13 bytes */
struct cp210x_comm_status {
	__le32   ulErrors;
	__le32   ulHoldReasons;
	__le32   ulAmountInInQueue;
	__le32   ulAmountInOutQueue;
	u8       bEofReceived;
	u8       bWaitForImmediate;
	u8       bReserved;
} __packed;

/*
 * CP210X_PURGE - 16 bits passed in wValue of USB request.
 * SiLabs app note AN571 gives a strange description of the 4 bits:
 * bit 0 or bit 2 clears the transmit queue and 1 or 3 receive.
 * writing 1 to all, however, purges cp2108 well enough to avoid the hang.
 */
#define PURGE_ALL		0x000f

/* CP210X_GET_FLOW/CP210X_SET_FLOW read/write these 0x10 bytes */
struct cp210x_flow_ctl {
	__le32	ulControlHandshake;
	__le32	ulFlowReplace;
	__le32	ulXonLimit;
	__le32	ulXoffLimit;
} __packed;

/* cp210x_flow_ctl::ulControlHandshake */
#define CP210X_SERIAL_DTR_MASK		GENMASK(1, 0)
#define CP210X_SERIAL_DTR_SHIFT(_mode)	(_mode)
#define CP210X_SERIAL_CTS_HANDSHAKE	BIT(3)
#define CP210X_SERIAL_DSR_HANDSHAKE	BIT(4)
#define CP210X_SERIAL_DCD_HANDSHAKE	BIT(5)
#define CP210X_SERIAL_DSR_SENSITIVITY	BIT(6)

/* values for cp210x_flow_ctl::ulControlHandshake::CP210X_SERIAL_DTR_MASK */
#define CP210X_SERIAL_DTR_INACTIVE	0
#define CP210X_SERIAL_DTR_ACTIVE	1
#define CP210X_SERIAL_DTR_FLOW_CTL	2

/* cp210x_flow_ctl::ulFlowReplace */
#define CP210X_SERIAL_AUTO_TRANSMIT	BIT(0)
#define CP210X_SERIAL_AUTO_RECEIVE	BIT(1)
#define CP210X_SERIAL_ERROR_CHAR	BIT(2)
#define CP210X_SERIAL_NULL_STRIPPING	BIT(3)
#define CP210X_SERIAL_BREAK_CHAR	BIT(4)
#define CP210X_SERIAL_RTS_MASK		GENMASK(7, 6)
#define CP210X_SERIAL_RTS_SHIFT(_mode)	(_mode << 6)
#define CP210X_SERIAL_XOFF_CONTINUE	BIT(31)

/* values for cp210x_flow_ctl::ulFlowReplace::CP210X_SERIAL_RTS_MASK */
#define CP210X_SERIAL_RTS_INACTIVE	0
#define CP210X_SERIAL_RTS_ACTIVE	1
#define CP210X_SERIAL_RTS_FLOW_CTL	2

/*
 * Reads a variable-sized block of CP210X_ registers, identified by req.
 * Returns data into buf in native USB byte order.
 */
static int cp210x_read_reg_block(struct usb_serial_port *port, u8 req,
		void *buf, int bufsize)
{
	struct usb_serial *serial = port->serial;
	struct cp210x_port_private *port_priv = usb_get_serial_port_data(port);
	void *dmabuf;
	int result;

	dmabuf = kmalloc(bufsize, GFP_KERNEL);
	if (!dmabuf) {
		/*
		 * FIXME Some callers don't bother to check for error,
		 * at least give them consistent junk until they are fixed
		 */
		memset(buf, 0, bufsize);
		return -ENOMEM;
	}

	result = usb_control_msg(serial->dev, usb_rcvctrlpipe(serial->dev, 0),
			req, REQTYPE_INTERFACE_TO_HOST, 0,
			port_priv->bInterfaceNumber, dmabuf, bufsize,
			USB_CTRL_SET_TIMEOUT);
	if (result == bufsize) {
		memcpy(buf, dmabuf, bufsize);
		result = 0;
	} else {
		dev_err(&port->dev, "failed get req 0x%x size %d status: %d\n",
				req, bufsize, result);
		if (result >= 0)
			result = -EPROTO;

		/*
		 * FIXME Some callers don't bother to check for error,
		 * at least give them consistent junk until they are fixed
		 */
		memset(buf, 0, bufsize);
	}

	kfree(dmabuf);

	return result;
}

/*
 * Reads any 32-bit CP210X_ register identified by req.
 */
static int cp210x_read_u32_reg(struct usb_serial_port *port, u8 req, u32 *val)
{
	__le32 le32_val;
	int err;

	err = cp210x_read_reg_block(port, req, &le32_val, sizeof(le32_val));
	if (err) {
		/*
		 * FIXME Some callers don't bother to check for error,
		 * at least give them consistent junk until they are fixed
		 */
		*val = 0;
		return err;
	}

	*val = le32_to_cpu(le32_val);

	return 0;
}

/*
 * Reads any 16-bit CP210X_ register identified by req.
 */
static int cp210x_read_u16_reg(struct usb_serial_port *port, u8 req, u16 *val)
{
	__le16 le16_val;
	int err;

	err = cp210x_read_reg_block(port, req, &le16_val, sizeof(le16_val));
	if (err)
		return err;

	*val = le16_to_cpu(le16_val);

	return 0;
}

/*
 * Reads any 8-bit CP210X_ register identified by req.
 */
static int cp210x_read_u8_reg(struct usb_serial_port *port, u8 req, u8 *val)
{
	return cp210x_read_reg_block(port, req, val, sizeof(*val));
}

/*
 * Writes any 16-bit CP210X_ register (req) whose value is passed
 * entirely in the wValue field of the USB request.
 */
static int cp210x_write_u16_reg(struct usb_serial_port *port, u8 req, u16 val)
{
	struct usb_serial *serial = port->serial;
	struct cp210x_port_private *port_priv = usb_get_serial_port_data(port);
	int result;

	result = usb_control_msg(serial->dev, usb_sndctrlpipe(serial->dev, 0),
			req, REQTYPE_HOST_TO_INTERFACE, val,
			port_priv->bInterfaceNumber, NULL, 0,
			USB_CTRL_SET_TIMEOUT);
	if (result < 0) {
		dev_err(&port->dev, "failed set request 0x%x status: %d\n",
				req, result);
	}

	return result;
}

/*
 * Writes a variable-sized block of CP210X_ registers, identified by req.
 * Data in buf must be in native USB byte order.
 */
static int cp210x_write_reg_block(struct usb_serial_port *port, u8 req,
		void *buf, int bufsize)
{
	struct usb_serial *serial = port->serial;
	struct cp210x_port_private *port_priv = usb_get_serial_port_data(port);
	void *dmabuf;
	int result;

	dmabuf = kmalloc(bufsize, GFP_KERNEL);
	if (!dmabuf)
		return -ENOMEM;

	memcpy(dmabuf, buf, bufsize);

	result = usb_control_msg(serial->dev, usb_sndctrlpipe(serial->dev, 0),
			req, REQTYPE_HOST_TO_INTERFACE, 0,
			port_priv->bInterfaceNumber, dmabuf, bufsize,
			USB_CTRL_SET_TIMEOUT);

	kfree(dmabuf);

	if (result == bufsize) {
		result = 0;
	} else {
		dev_err(&port->dev, "failed set req 0x%x size %d status: %d\n",
				req, bufsize, result);
		if (result >= 0)
			result = -EPROTO;
	}

	return result;
}

/*
 * Writes any 32-bit CP210X_ register identified by req.
 */
static int cp210x_write_u32_reg(struct usb_serial_port *port, u8 req, u32 val)
{
	__le32 le32_val;

	le32_val = cpu_to_le32(val);

	return cp210x_write_reg_block(port, req, &le32_val, sizeof(le32_val));
}

/*
 * Detect CP2108 GET_LINE_CTL bug and activate workaround.
 * Write a known good value 0x800, read it back.
 * If it comes back swapped the bug is detected.
 * Preserve the original register value.
 */
static int cp210x_detect_swapped_line_ctl(struct usb_serial_port *port)
{
	struct cp210x_port_private *port_priv = usb_get_serial_port_data(port);
	u16 line_ctl_save;
	u16 line_ctl_test;
	int err;

	err = cp210x_read_u16_reg(port, CP210X_GET_LINE_CTL, &line_ctl_save);
	if (err)
		return err;

	err = cp210x_write_u16_reg(port, CP210X_SET_LINE_CTL, 0x800);
	if (err)
		return err;

	err = cp210x_read_u16_reg(port, CP210X_GET_LINE_CTL, &line_ctl_test);
	if (err)
		return err;

	if (line_ctl_test == 8) {
		port_priv->has_swapped_line_ctl = true;
		line_ctl_save = swab16(line_ctl_save);
	}

	return cp210x_write_u16_reg(port, CP210X_SET_LINE_CTL, line_ctl_save);
}

/*
 * Must always be called instead of cp210x_read_u16_reg(CP210X_GET_LINE_CTL)
 * to workaround cp2108 bug and get correct value.
 */
static int cp210x_get_line_ctl(struct usb_serial_port *port, u16 *ctl)
{
	struct cp210x_port_private *port_priv = usb_get_serial_port_data(port);
	int err;

	err = cp210x_read_u16_reg(port, CP210X_GET_LINE_CTL, ctl);
	if (err)
		return err;

	/* Workaround swapped bytes in 16-bit value from CP210X_GET_LINE_CTL */
	if (port_priv->has_swapped_line_ctl)
		*ctl = swab16(*ctl);

	return 0;
}

/*
 * cp210x_quantise_baudrate
 * Quantises the baud rate as per AN205 Table 1
 */
static unsigned int cp210x_quantise_baudrate(unsigned int baud)
{
	if (baud <= 300)
		baud = 300;
	else if (baud <= 600)      baud = 600;
	else if (baud <= 1200)     baud = 1200;
	else if (baud <= 1800)     baud = 1800;
	else if (baud <= 2400)     baud = 2400;
	else if (baud <= 4000)     baud = 4000;
	else if (baud <= 4803)     baud = 4800;
	else if (baud <= 7207)     baud = 7200;
	else if (baud <= 9612)     baud = 9600;
	else if (baud <= 14428)    baud = 14400;
	else if (baud <= 16062)    baud = 16000;
	else if (baud <= 19250)    baud = 19200;
	else if (baud <= 28912)    baud = 28800;
	else if (baud <= 38601)    baud = 38400;
	else if (baud <= 51558)    baud = 51200;
	else if (baud <= 56280)    baud = 56000;
	else if (baud <= 58053)    baud = 57600;
	else if (baud <= 64111)    baud = 64000;
	else if (baud <= 77608)    baud = 76800;
	else if (baud <= 117028)   baud = 115200;
	else if (baud <= 129347)   baud = 128000;
	else if (baud <= 156868)   baud = 153600;
	else if (baud <= 237832)   baud = 230400;
	else if (baud <= 254234)   baud = 250000;
	else if (baud <= 273066)   baud = 256000;
	else if (baud <= 491520)   baud = 460800;
	else if (baud <= 567138)   baud = 500000;
	else if (baud <= 670254)   baud = 576000;
	else if (baud < 1000000)
		baud = 921600;
	else if (baud > 2000000)
		baud = 2000000;
	return baud;
}

static int cp210x_open(struct tty_struct *tty, struct usb_serial_port *port)
{
	int result;

	result = cp210x_write_u16_reg(port, CP210X_IFC_ENABLE, UART_ENABLE);
	if (result) {
		dev_err(&port->dev, "%s - Unable to enable UART\n", __func__);
		return result;
	}

	/* Configure the termios structure */
	cp210x_get_termios(tty, port);

	/* The baud rate must be initialised on cp2104 */
	if (tty)
		cp210x_change_speed(tty, port, NULL);

	return usb_serial_generic_open(tty, port);
}

static void cp210x_close(struct usb_serial_port *port)
{
	usb_serial_generic_close(port);

	/* Clear both queues; cp2108 needs this to avoid an occasional hang */
	cp210x_write_u16_reg(port, CP210X_PURGE, PURGE_ALL);

	cp210x_write_u16_reg(port, CP210X_IFC_ENABLE, UART_DISABLE);
}

/*
 * Read how many bytes are waiting in the TX queue.
 */
static int cp210x_get_tx_queue_byte_count(struct usb_serial_port *port,
		u32 *count)
{
	struct usb_serial *serial = port->serial;
	struct cp210x_port_private *port_priv = usb_get_serial_port_data(port);
	struct cp210x_comm_status *sts;
	int result;

	sts = kmalloc(sizeof(*sts), GFP_KERNEL);
	if (!sts)
		return -ENOMEM;

	result = usb_control_msg(serial->dev, usb_rcvctrlpipe(serial->dev, 0),
			CP210X_GET_COMM_STATUS, REQTYPE_INTERFACE_TO_HOST,
			0, port_priv->bInterfaceNumber, sts, sizeof(*sts),
			USB_CTRL_GET_TIMEOUT);
	if (result == sizeof(*sts)) {
		*count = le32_to_cpu(sts->ulAmountInOutQueue);
		result = 0;
	} else {
		dev_err(&port->dev, "failed to get comm status: %d\n", result);
		if (result >= 0)
			result = -EPROTO;
	}

	kfree(sts);

	return result;
}

static bool cp210x_tx_empty(struct usb_serial_port *port)
{
	int err;
	u32 count;

	err = cp210x_get_tx_queue_byte_count(port, &count);
	if (err)
		return true;

	return !count;
}

/*
 * cp210x_get_termios
 * Reads the baud rate, data bits, parity, stop bits and flow control mode
 * from the device, corrects any unsupported values, and configures the
 * termios structure to reflect the state of the device
 */
static void cp210x_get_termios(struct tty_struct *tty,
	struct usb_serial_port *port)
{
	unsigned int baud;

	if (tty) {
		cp210x_get_termios_port(tty->driver_data,
			&tty->termios.c_cflag, &baud);
		tty_encode_baud_rate(tty, baud, baud);
	} else {
		unsigned int cflag;
		cflag = 0;
		cp210x_get_termios_port(port, &cflag, &baud);
	}
}

/*
 * cp210x_get_termios_port
 * This is the heart of cp210x_get_termios which always uses a &usb_serial_port.
 */
static void cp210x_get_termios_port(struct usb_serial_port *port,
	unsigned int *cflagp, unsigned int *baudp)
{
	struct device *dev = &port->dev;
	unsigned int cflag;
	struct cp210x_flow_ctl flow_ctl;
	u32 baud;
	u16 bits;
	u32 ctl_hs;

	cp210x_read_u32_reg(port, CP210X_GET_BAUDRATE, &baud);

	dev_dbg(dev, "%s - baud rate = %d\n", __func__, baud);
	*baudp = baud;

	cflag = *cflagp;

	cp210x_get_line_ctl(port, &bits);
	cflag &= ~CSIZE;
	switch (bits & BITS_DATA_MASK) {
	case BITS_DATA_5:
		dev_dbg(dev, "%s - data bits = 5\n", __func__);
		cflag |= CS5;
		break;
	case BITS_DATA_6:
		dev_dbg(dev, "%s - data bits = 6\n", __func__);
		cflag |= CS6;
		break;
	case BITS_DATA_7:
		dev_dbg(dev, "%s - data bits = 7\n", __func__);
		cflag |= CS7;
		break;
	case BITS_DATA_8:
		dev_dbg(dev, "%s - data bits = 8\n", __func__);
		cflag |= CS8;
		break;
	case BITS_DATA_9:
		dev_dbg(dev, "%s - data bits = 9 (not supported, using 8 data bits)\n", __func__);
		cflag |= CS8;
		bits &= ~BITS_DATA_MASK;
		bits |= BITS_DATA_8;
		cp210x_write_u16_reg(port, CP210X_SET_LINE_CTL, bits);
		break;
	default:
		dev_dbg(dev, "%s - Unknown number of data bits, using 8\n", __func__);
		cflag |= CS8;
		bits &= ~BITS_DATA_MASK;
		bits |= BITS_DATA_8;
		cp210x_write_u16_reg(port, CP210X_SET_LINE_CTL, bits);
		break;
	}

	switch (bits & BITS_PARITY_MASK) {
	case BITS_PARITY_NONE:
		dev_dbg(dev, "%s - parity = NONE\n", __func__);
		cflag &= ~PARENB;
		break;
	case BITS_PARITY_ODD:
		dev_dbg(dev, "%s - parity = ODD\n", __func__);
		cflag |= (PARENB|PARODD);
		break;
	case BITS_PARITY_EVEN:
		dev_dbg(dev, "%s - parity = EVEN\n", __func__);
		cflag &= ~PARODD;
		cflag |= PARENB;
		break;
	case BITS_PARITY_MARK:
		dev_dbg(dev, "%s - parity = MARK\n", __func__);
		cflag |= (PARENB|PARODD|CMSPAR);
		break;
	case BITS_PARITY_SPACE:
		dev_dbg(dev, "%s - parity = SPACE\n", __func__);
		cflag &= ~PARODD;
		cflag |= (PARENB|CMSPAR);
		break;
	default:
		dev_dbg(dev, "%s - Unknown parity mode, disabling parity\n", __func__);
		cflag &= ~PARENB;
		bits &= ~BITS_PARITY_MASK;
		cp210x_write_u16_reg(port, CP210X_SET_LINE_CTL, bits);
		break;
	}

	cflag &= ~CSTOPB;
	switch (bits & BITS_STOP_MASK) {
	case BITS_STOP_1:
		dev_dbg(dev, "%s - stop bits = 1\n", __func__);
		break;
	case BITS_STOP_1_5:
		dev_dbg(dev, "%s - stop bits = 1.5 (not supported, using 1 stop bit)\n", __func__);
		bits &= ~BITS_STOP_MASK;
		cp210x_write_u16_reg(port, CP210X_SET_LINE_CTL, bits);
		break;
	case BITS_STOP_2:
		dev_dbg(dev, "%s - stop bits = 2\n", __func__);
		cflag |= CSTOPB;
		break;
	default:
		dev_dbg(dev, "%s - Unknown number of stop bits, using 1 stop bit\n", __func__);
		bits &= ~BITS_STOP_MASK;
		cp210x_write_u16_reg(port, CP210X_SET_LINE_CTL, bits);
		break;
	}

	cp210x_read_reg_block(port, CP210X_GET_FLOW, &flow_ctl,
			sizeof(flow_ctl));
	ctl_hs = le32_to_cpu(flow_ctl.ulControlHandshake);
	if (ctl_hs & CP210X_SERIAL_CTS_HANDSHAKE) {
		dev_dbg(dev, "%s - flow control = CRTSCTS\n", __func__);
		cflag |= CRTSCTS;
	} else {
		dev_dbg(dev, "%s - flow control = NONE\n", __func__);
		cflag &= ~CRTSCTS;
	}

	*cflagp = cflag;
}

/*
 * CP2101 supports the following baud rates:
 *
 *	300, 600, 1200, 1800, 2400, 4800, 7200, 9600, 14400, 19200, 28800,
 *	38400, 56000, 57600, 115200, 128000, 230400, 460800, 921600
 *
 * CP2102 and CP2103 support the following additional rates:
 *
 *	4000, 16000, 51200, 64000, 76800, 153600, 250000, 256000, 500000,
 *	576000
 *
 * The device will map a requested rate to a supported one, but the result
 * of requests for rates greater than 1053257 is undefined (see AN205).
 *
 * CP2104, CP2105 and CP2110 support most rates up to 2M, 921k and 1M baud,
 * respectively, with an error less than 1%. The actual rates are determined
 * by
 *
 *	div = round(freq / (2 x prescale x request))
 *	actual = freq / (2 x prescale x div)
 *
 * For CP2104 and CP2105 freq is 48Mhz and prescale is 4 for request <= 365bps
 * or 1 otherwise.
 * For CP2110 freq is 24Mhz and prescale is 4 for request <= 300bps or 1
 * otherwise.
 */
static void cp210x_change_speed(struct tty_struct *tty,
		struct usb_serial_port *port, struct ktermios *old_termios)
{
	u32 baud;

	baud = tty->termios.c_ospeed;

	/* This maps the requested rate to a rate valid on cp2102 or cp2103,
	 * or to an arbitrary rate in [1M,2M].
	 *
	 * NOTE: B0 is not implemented.
	 */
	baud = cp210x_quantise_baudrate(baud);

	dev_dbg(&port->dev, "%s - setting baud rate to %u\n", __func__, baud);
	if (cp210x_write_u32_reg(port, CP210X_SET_BAUDRATE, baud)) {
		dev_warn(&port->dev, "failed to set baud rate to %u\n", baud);
		if (old_termios)
			baud = old_termios->c_ospeed;
		else
			baud = 9600;
	}

	tty_encode_baud_rate(tty, baud, baud);
}

static void cp210x_set_termios(struct tty_struct *tty,
		struct usb_serial_port *port, struct ktermios *old_termios)
{
	struct device *dev = &port->dev;
	unsigned int cflag, old_cflag;
	u16 bits;

	cflag = tty->termios.c_cflag;
	old_cflag = old_termios->c_cflag;

	if (tty->termios.c_ospeed != old_termios->c_ospeed)
		cp210x_change_speed(tty, port, old_termios);

	/* If the number of data bits is to be updated */
	if ((cflag & CSIZE) != (old_cflag & CSIZE)) {
		cp210x_get_line_ctl(port, &bits);
		bits &= ~BITS_DATA_MASK;
		switch (cflag & CSIZE) {
		case CS5:
			bits |= BITS_DATA_5;
			dev_dbg(dev, "%s - data bits = 5\n", __func__);
			break;
		case CS6:
			bits |= BITS_DATA_6;
			dev_dbg(dev, "%s - data bits = 6\n", __func__);
			break;
		case CS7:
			bits |= BITS_DATA_7;
			dev_dbg(dev, "%s - data bits = 7\n", __func__);
			break;
		case CS8:
			bits |= BITS_DATA_8;
			dev_dbg(dev, "%s - data bits = 8\n", __func__);
			break;
		/*case CS9:
			bits |= BITS_DATA_9;
			dev_dbg(dev, "%s - data bits = 9\n", __func__);
			break;*/
		default:
			dev_dbg(dev, "cp210x driver does not support the number of bits requested, using 8 bit mode\n");
			bits |= BITS_DATA_8;
			break;
		}
		if (cp210x_write_u16_reg(port, CP210X_SET_LINE_CTL, bits))
			dev_dbg(dev, "Number of data bits requested not supported by device\n");
	}

	if ((cflag     & (PARENB|PARODD|CMSPAR)) !=
	    (old_cflag & (PARENB|PARODD|CMSPAR))) {
		cp210x_get_line_ctl(port, &bits);
		bits &= ~BITS_PARITY_MASK;
		if (cflag & PARENB) {
			if (cflag & CMSPAR) {
				if (cflag & PARODD) {
					bits |= BITS_PARITY_MARK;
					dev_dbg(dev, "%s - parity = MARK\n", __func__);
				} else {
					bits |= BITS_PARITY_SPACE;
					dev_dbg(dev, "%s - parity = SPACE\n", __func__);
				}
			} else {
				if (cflag & PARODD) {
					bits |= BITS_PARITY_ODD;
					dev_dbg(dev, "%s - parity = ODD\n", __func__);
				} else {
					bits |= BITS_PARITY_EVEN;
					dev_dbg(dev, "%s - parity = EVEN\n", __func__);
				}
			}
		}
		if (cp210x_write_u16_reg(port, CP210X_SET_LINE_CTL, bits))
			dev_dbg(dev, "Parity mode not supported by device\n");
	}

	if ((cflag & CSTOPB) != (old_cflag & CSTOPB)) {
		cp210x_get_line_ctl(port, &bits);
		bits &= ~BITS_STOP_MASK;
		if (cflag & CSTOPB) {
			bits |= BITS_STOP_2;
			dev_dbg(dev, "%s - stop bits = 2\n", __func__);
		} else {
			bits |= BITS_STOP_1;
			dev_dbg(dev, "%s - stop bits = 1\n", __func__);
		}
		if (cp210x_write_u16_reg(port, CP210X_SET_LINE_CTL, bits))
			dev_dbg(dev, "Number of stop bits requested not supported by device\n");
	}

	if ((cflag & CRTSCTS) != (old_cflag & CRTSCTS)) {
		struct cp210x_flow_ctl flow_ctl;
		u32 ctl_hs;
		u32 flow_repl;

		cp210x_read_reg_block(port, CP210X_GET_FLOW, &flow_ctl,
				sizeof(flow_ctl));
		ctl_hs = le32_to_cpu(flow_ctl.ulControlHandshake);
		flow_repl = le32_to_cpu(flow_ctl.ulFlowReplace);
		dev_dbg(dev, "%s - read ulControlHandshake=0x%08x, ulFlowReplace=0x%08x\n",
				__func__, ctl_hs, flow_repl);

		ctl_hs &= ~CP210X_SERIAL_DSR_HANDSHAKE;
		ctl_hs &= ~CP210X_SERIAL_DCD_HANDSHAKE;
		ctl_hs &= ~CP210X_SERIAL_DSR_SENSITIVITY;
		ctl_hs &= ~CP210X_SERIAL_DTR_MASK;
		ctl_hs |= CP210X_SERIAL_DTR_SHIFT(CP210X_SERIAL_DTR_ACTIVE);
		if (cflag & CRTSCTS) {
			ctl_hs |= CP210X_SERIAL_CTS_HANDSHAKE;

			flow_repl &= ~CP210X_SERIAL_RTS_MASK;
			flow_repl |= CP210X_SERIAL_RTS_SHIFT(
					CP210X_SERIAL_RTS_FLOW_CTL);
			dev_dbg(dev, "%s - flow control = CRTSCTS\n", __func__);
		} else {
<<<<<<< HEAD
			modem_ctl[0] &= ~0x7B;
			modem_ctl[0] |= 0x01;
			modem_ctl[4] = 0x40;
=======
			ctl_hs &= ~CP210X_SERIAL_CTS_HANDSHAKE;

			flow_repl &= ~CP210X_SERIAL_RTS_MASK;
			flow_repl |= CP210X_SERIAL_RTS_SHIFT(
					CP210X_SERIAL_RTS_ACTIVE);
>>>>>>> a9cdd8e3
			dev_dbg(dev, "%s - flow control = NONE\n", __func__);
		}

		dev_dbg(dev, "%s - write ulControlHandshake=0x%08x, ulFlowReplace=0x%08x\n",
				__func__, ctl_hs, flow_repl);
		flow_ctl.ulControlHandshake = cpu_to_le32(ctl_hs);
		flow_ctl.ulFlowReplace = cpu_to_le32(flow_repl);
		cp210x_write_reg_block(port, CP210X_SET_FLOW, &flow_ctl,
				sizeof(flow_ctl));
	}

}

static int cp210x_tiocmset(struct tty_struct *tty,
		unsigned int set, unsigned int clear)
{
	struct usb_serial_port *port = tty->driver_data;
	return cp210x_tiocmset_port(port, set, clear);
}

static int cp210x_tiocmset_port(struct usb_serial_port *port,
		unsigned int set, unsigned int clear)
{
	u16 control = 0;

	if (set & TIOCM_RTS) {
		control |= CONTROL_RTS;
		control |= CONTROL_WRITE_RTS;
	}
	if (set & TIOCM_DTR) {
		control |= CONTROL_DTR;
		control |= CONTROL_WRITE_DTR;
	}
	if (clear & TIOCM_RTS) {
		control &= ~CONTROL_RTS;
		control |= CONTROL_WRITE_RTS;
	}
	if (clear & TIOCM_DTR) {
		control &= ~CONTROL_DTR;
		control |= CONTROL_WRITE_DTR;
	}

	dev_dbg(&port->dev, "%s - control = 0x%.4x\n", __func__, control);

	return cp210x_write_u16_reg(port, CP210X_SET_MHS, control);
}

static void cp210x_dtr_rts(struct usb_serial_port *p, int on)
{
	if (on)
		cp210x_tiocmset_port(p, TIOCM_DTR|TIOCM_RTS, 0);
	else
		cp210x_tiocmset_port(p, 0, TIOCM_DTR|TIOCM_RTS);
}

static int cp210x_tiocmget(struct tty_struct *tty)
{
	struct usb_serial_port *port = tty->driver_data;
	u8 control;
	int result;

	cp210x_read_u8_reg(port, CP210X_GET_MDMSTS, &control);

	result = ((control & CONTROL_DTR) ? TIOCM_DTR : 0)
		|((control & CONTROL_RTS) ? TIOCM_RTS : 0)
		|((control & CONTROL_CTS) ? TIOCM_CTS : 0)
		|((control & CONTROL_DSR) ? TIOCM_DSR : 0)
		|((control & CONTROL_RING)? TIOCM_RI  : 0)
		|((control & CONTROL_DCD) ? TIOCM_CD  : 0);

	dev_dbg(&port->dev, "%s - control = 0x%.2x\n", __func__, control);

	return result;
}

static void cp210x_break_ctl(struct tty_struct *tty, int break_state)
{
	struct usb_serial_port *port = tty->driver_data;
	u16 state;

	if (break_state == 0)
		state = BREAK_OFF;
	else
		state = BREAK_ON;
	dev_dbg(&port->dev, "%s - turning break %s\n", __func__,
		state == BREAK_OFF ? "off" : "on");
	cp210x_write_u16_reg(port, CP210X_SET_BREAK, state);
}

static int cp210x_port_probe(struct usb_serial_port *port)
{
	struct usb_serial *serial = port->serial;
	struct usb_host_interface *cur_altsetting;
	struct cp210x_port_private *port_priv;
	int ret;

	port_priv = kzalloc(sizeof(*port_priv), GFP_KERNEL);
	if (!port_priv)
		return -ENOMEM;

	cur_altsetting = serial->interface->cur_altsetting;
	port_priv->bInterfaceNumber = cur_altsetting->desc.bInterfaceNumber;

	usb_set_serial_port_data(port, port_priv);

	ret = cp210x_detect_swapped_line_ctl(port);
	if (ret) {
		kfree(port_priv);
		return ret;
	}

	return 0;
}

static int cp210x_port_remove(struct usb_serial_port *port)
{
	struct cp210x_port_private *port_priv;

	port_priv = usb_get_serial_port_data(port);
	kfree(port_priv);

	return 0;
}

module_usb_serial_driver(serial_drivers, id_table);

MODULE_DESCRIPTION(DRIVER_DESC);
MODULE_LICENSE("GPL");<|MERGE_RESOLUTION|>--- conflicted
+++ resolved
@@ -1012,17 +1012,11 @@
 					CP210X_SERIAL_RTS_FLOW_CTL);
 			dev_dbg(dev, "%s - flow control = CRTSCTS\n", __func__);
 		} else {
-<<<<<<< HEAD
-			modem_ctl[0] &= ~0x7B;
-			modem_ctl[0] |= 0x01;
-			modem_ctl[4] = 0x40;
-=======
 			ctl_hs &= ~CP210X_SERIAL_CTS_HANDSHAKE;
 
 			flow_repl &= ~CP210X_SERIAL_RTS_MASK;
 			flow_repl |= CP210X_SERIAL_RTS_SHIFT(
 					CP210X_SERIAL_RTS_ACTIVE);
->>>>>>> a9cdd8e3
 			dev_dbg(dev, "%s - flow control = NONE\n", __func__);
 		}
 
