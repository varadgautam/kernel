/*
 * Memory Migration functionality - linux/mm/migration.c
 *
 * Copyright (C) 2006 Silicon Graphics, Inc., Christoph Lameter
 *
 * Page migration was first developed in the context of the memory hotplug
 * project. The main authors of the migration code are:
 *
 * IWAMOTO Toshihiro <iwamoto@valinux.co.jp>
 * Hirokazu Takahashi <taka@valinux.co.jp>
 * Dave Hansen <haveblue@us.ibm.com>
 * Christoph Lameter
 */

#include <linux/migrate.h>
#include <linux/module.h>
#include <linux/swap.h>
#include <linux/swapops.h>
#include <linux/pagemap.h>
#include <linux/buffer_head.h>
#include <linux/mm_inline.h>
#include <linux/nsproxy.h>
#include <linux/pagevec.h>
#include <linux/rmap.h>
#include <linux/topology.h>
#include <linux/cpu.h>
#include <linux/cpuset.h>
#include <linux/writeback.h>
#include <linux/mempolicy.h>
#include <linux/vmalloc.h>
#include <linux/security.h>
#include <linux/memcontrol.h>
#include <linux/syscalls.h>

#include "internal.h"

#define lru_to_page(_head) (list_entry((_head)->prev, struct page, lru))

/*
 * migrate_prep() needs to be called before we start compiling a list of pages
 * to be migrated using isolate_lru_page().
 */
int migrate_prep(void)
{
	/*
	 * Clear the LRU lists so pages can be isolated.
	 * Note that pages may be moved off the LRU after we have
	 * drained them. Those pages will fail to migrate like other
	 * pages that may be busy.
	 */
	lru_add_drain_all();

	return 0;
}
EXPORT_SYMBOL(migrate_prep);

/*
 * Add isolated pages on the list back to the LRU under page lock
 * to avoid leaking evictable pages back onto unevictable list.
 *
 * returns the number of pages put back.
 */
int putback_lru_pages(struct list_head *l)
{
	struct page *page;
	struct page *page2;
	int count = 0;

	list_for_each_entry_safe(page, page2, l, lru) {
		list_del(&page->lru);
		dec_zone_page_state(page, NR_ISOLATED_ANON +
				page_is_file_cache(page));
		putback_lru_page(page);
		count++;
	}
	return count;
}
EXPORT_SYMBOL(putback_lru_pages);

/*
 * Restore a potential migration pte to a working pte entry
 */
static void remove_migration_pte(struct vm_area_struct *vma,
		struct page *old, struct page *new)
{
	struct mm_struct *mm = vma->vm_mm;
	swp_entry_t entry;
 	pgd_t *pgd;
 	pud_t *pud;
 	pmd_t *pmd;
	pte_t *ptep, pte;
 	spinlock_t *ptl;
	unsigned long addr = page_address_in_vma(new, vma);

	if (addr == -EFAULT)
		return;

 	pgd = pgd_offset(mm, addr);
	if (!pgd_present(*pgd))
                return;

	pud = pud_offset(pgd, addr);
	if (!pud_present(*pud))
                return;

	pmd = pmd_offset(pud, addr);
	if (!pmd_present(*pmd))
		return;

	ptep = pte_offset_map(pmd, addr);

	if (!is_swap_pte(*ptep)) {
		pte_unmap(ptep);
 		return;
 	}

 	ptl = pte_lockptr(mm, pmd);
 	spin_lock(ptl);
	pte = *ptep;
	if (!is_swap_pte(pte))
		goto out;

	entry = pte_to_swp_entry(pte);

	if (!is_migration_entry(entry) || migration_entry_to_page(entry) != old)
		goto out;

	get_page(new);
	pte = pte_mkold(mk_pte(new, vma->vm_page_prot));
	if (is_write_migration_entry(entry))
		pte = pte_mkwrite(pte);
	flush_cache_page(vma, addr, pte_pfn(pte));
	set_pte_at(mm, addr, ptep, pte);

	if (PageAnon(new))
		page_add_anon_rmap(new, vma, addr);
	else
		page_add_file_rmap(new);

	/* No need to invalidate - it was non-present before */
	update_mmu_cache(vma, addr, pte);

out:
	pte_unmap_unlock(ptep, ptl);
}

/*
 * Note that remove_file_migration_ptes will only work on regular mappings,
 * Nonlinear mappings do not use migration entries.
 */
static void remove_file_migration_ptes(struct page *old, struct page *new)
{
	struct vm_area_struct *vma;
	struct address_space *mapping = new->mapping;
	struct prio_tree_iter iter;
	pgoff_t pgoff = new->index << (PAGE_CACHE_SHIFT - PAGE_SHIFT);

	if (!mapping)
		return;

	spin_lock(&mapping->i_mmap_lock);

	vma_prio_tree_foreach(vma, &iter, &mapping->i_mmap, pgoff, pgoff)
		remove_migration_pte(vma, old, new);

	spin_unlock(&mapping->i_mmap_lock);
}

/*
 * Must hold mmap_sem lock on at least one of the vmas containing
 * the page so that the anon_vma cannot vanish.
 */
static void remove_anon_migration_ptes(struct page *old, struct page *new)
{
	struct anon_vma *anon_vma;
	struct vm_area_struct *vma;
	unsigned long mapping;

	mapping = (unsigned long)new->mapping;

	if (!mapping || (mapping & PAGE_MAPPING_ANON) == 0)
		return;

	/*
	 * We hold the mmap_sem lock. So no need to call page_lock_anon_vma.
	 */
	anon_vma = (struct anon_vma *) (mapping - PAGE_MAPPING_ANON);
	spin_lock(&anon_vma->lock);

	list_for_each_entry(vma, &anon_vma->head, anon_vma_node)
		remove_migration_pte(vma, old, new);

	spin_unlock(&anon_vma->lock);
}

/*
 * Get rid of all migration entries and replace them by
 * references to the indicated page.
 */
static void remove_migration_ptes(struct page *old, struct page *new)
{
	if (PageAnon(new))
		remove_anon_migration_ptes(old, new);
	else
		remove_file_migration_ptes(old, new);
}

/*
 * Something used the pte of a page under migration. We need to
 * get to the page and wait until migration is finished.
 * When we return from this function the fault will be retried.
 *
 * This function is called from do_swap_page().
 */
void migration_entry_wait(struct mm_struct *mm, pmd_t *pmd,
				unsigned long address)
{
	pte_t *ptep, pte;
	spinlock_t *ptl;
	swp_entry_t entry;
	struct page *page;

	ptep = pte_offset_map_lock(mm, pmd, address, &ptl);
	pte = *ptep;
	if (!is_swap_pte(pte))
		goto out;

	entry = pte_to_swp_entry(pte);
	if (!is_migration_entry(entry))
		goto out;

	page = migration_entry_to_page(entry);

	/*
	 * Once radix-tree replacement of page migration started, page_count
	 * *must* be zero. And, we don't want to call wait_on_page_locked()
	 * against a page without get_page().
	 * So, we use get_page_unless_zero(), here. Even failed, page fault
	 * will occur again.
	 */
	if (!get_page_unless_zero(page))
		goto out;
	pte_unmap_unlock(ptep, ptl);
	wait_on_page_locked(page);
	put_page(page);
	return;
out:
	pte_unmap_unlock(ptep, ptl);
}

/*
 * Replace the page in the mapping.
 *
 * The number of remaining references must be:
 * 1 for anonymous pages without a mapping
 * 2 for pages with a mapping
 * 3 for pages with a mapping and PagePrivate/PagePrivate2 set.
 */
static int migrate_page_move_mapping(struct address_space *mapping,
		struct page *newpage, struct page *page)
{
	int expected_count;
	void **pslot;

	if (!mapping) {
		/* Anonymous page without mapping */
		if (page_count(page) != 1)
			return -EAGAIN;
		return 0;
	}

	spin_lock_irq(&mapping->tree_lock);

	pslot = radix_tree_lookup_slot(&mapping->page_tree,
 					page_index(page));

	expected_count = 2 + page_has_private(page);
	if (page_count(page) != expected_count ||
			(struct page *)radix_tree_deref_slot(pslot) != page) {
		spin_unlock_irq(&mapping->tree_lock);
		return -EAGAIN;
	}

	if (!page_freeze_refs(page, expected_count)) {
		spin_unlock_irq(&mapping->tree_lock);
		return -EAGAIN;
	}

	/*
	 * Now we know that no one else is looking at the page.
	 */
	get_page(newpage);	/* add cache reference */
	if (PageSwapCache(page)) {
		SetPageSwapCache(newpage);
		set_page_private(newpage, page_private(page));
	}

	radix_tree_replace_slot(pslot, newpage);

	page_unfreeze_refs(page, expected_count);
	/*
	 * Drop cache reference from old page.
	 * We know this isn't the last reference.
	 */
	__put_page(page);

	/*
	 * If moved to a different zone then also account
	 * the page for that zone. Other VM counters will be
	 * taken care of when we establish references to the
	 * new page and drop references to the old page.
	 *
	 * Note that anonymous pages are accounted for
	 * via NR_FILE_PAGES and NR_ANON_PAGES if they
	 * are mapped to swap space.
	 */
	__dec_zone_page_state(page, NR_FILE_PAGES);
	__inc_zone_page_state(newpage, NR_FILE_PAGES);
	if (PageSwapBacked(page)) {
		__dec_zone_page_state(page, NR_SHMEM);
		__inc_zone_page_state(newpage, NR_SHMEM);
	}
	spin_unlock_irq(&mapping->tree_lock);

	return 0;
}

/*
 * Copy the page to its new location
 */
static void migrate_page_copy(struct page *newpage, struct page *page)
{
	int anon;

	copy_highpage(newpage, page);

	if (PageError(page))
		SetPageError(newpage);
	if (PageReferenced(page))
		SetPageReferenced(newpage);
	if (PageUptodate(page))
		SetPageUptodate(newpage);
	if (TestClearPageActive(page)) {
		VM_BUG_ON(PageUnevictable(page));
		SetPageActive(newpage);
	} else
		unevictable_migrate_page(newpage, page);
	if (PageChecked(page))
		SetPageChecked(newpage);
	if (PageMappedToDisk(page))
		SetPageMappedToDisk(newpage);

	if (PageDirty(page)) {
		clear_page_dirty_for_io(page);
		/*
		 * Want to mark the page and the radix tree as dirty, and
		 * redo the accounting that clear_page_dirty_for_io undid,
		 * but we can't use set_page_dirty because that function
		 * is actually a signal that all of the page has become dirty.
		 * Wheras only part of our page may be dirty.
		 */
		__set_page_dirty_nobuffers(newpage);
 	}

	mlock_migrate_page(newpage, page);

	ClearPageSwapCache(page);
	ClearPagePrivate(page);
	set_page_private(page, 0);
	/* page->mapping contains a flag for PageAnon() */
	anon = PageAnon(page);
	page->mapping = NULL;

	/*
	 * If any waiters have accumulated on the new page then
	 * wake them up.
	 */
	if (PageWriteback(newpage))
		end_page_writeback(newpage);
}

/************************************************************
 *                    Migration functions
 ***********************************************************/

/* Always fail migration. Used for mappings that are not movable */
int fail_migrate_page(struct address_space *mapping,
			struct page *newpage, struct page *page)
{
	return -EIO;
}
EXPORT_SYMBOL(fail_migrate_page);

/*
 * Common logic to directly migrate a single page suitable for
 * pages that do not use PagePrivate/PagePrivate2.
 *
 * Pages are locked upon entry and exit.
 */
int migrate_page(struct address_space *mapping,
		struct page *newpage, struct page *page)
{
	int rc;

	BUG_ON(PageWriteback(page));	/* Writeback must be complete */

	rc = migrate_page_move_mapping(mapping, newpage, page);

	if (rc)
		return rc;

	migrate_page_copy(newpage, page);
	return 0;
}
EXPORT_SYMBOL(migrate_page);

#ifdef CONFIG_BLOCK
/*
 * Migration function for pages with buffers. This function can only be used
 * if the underlying filesystem guarantees that no other references to "page"
 * exist.
 */
int buffer_migrate_page(struct address_space *mapping,
		struct page *newpage, struct page *page)
{
	struct buffer_head *bh, *head;
	int rc;

	if (!page_has_buffers(page))
		return migrate_page(mapping, newpage, page);

	head = page_buffers(page);

	rc = migrate_page_move_mapping(mapping, newpage, page);

	if (rc)
		return rc;

	bh = head;
	do {
		get_bh(bh);
		lock_buffer(bh);
		bh = bh->b_this_page;

	} while (bh != head);

	ClearPagePrivate(page);
	set_page_private(newpage, page_private(page));
	set_page_private(page, 0);
	put_page(page);
	get_page(newpage);

	bh = head;
	do {
		set_bh_page(bh, newpage, bh_offset(bh));
		bh = bh->b_this_page;

	} while (bh != head);

	SetPagePrivate(newpage);

	migrate_page_copy(newpage, page);

	bh = head;
	do {
		unlock_buffer(bh);
 		put_bh(bh);
		bh = bh->b_this_page;

	} while (bh != head);

	return 0;
}
EXPORT_SYMBOL(buffer_migrate_page);
#endif

/*
 * Writeback a page to clean the dirty state
 */
static int writeout(struct address_space *mapping, struct page *page)
{
	struct writeback_control wbc = {
		.sync_mode = WB_SYNC_NONE,
		.nr_to_write = 1,
		.range_start = 0,
		.range_end = LLONG_MAX,
		.nonblocking = 1,
		.for_reclaim = 1
	};
	int rc;

	if (!mapping->a_ops->writepage)
		/* No write method for the address space */
		return -EINVAL;

	if (!clear_page_dirty_for_io(page))
		/* Someone else already triggered a write */
		return -EAGAIN;

	/*
	 * A dirty page may imply that the underlying filesystem has
	 * the page on some queue. So the page must be clean for
	 * migration. Writeout may mean we loose the lock and the
	 * page state is no longer what we checked for earlier.
	 * At this point we know that the migration attempt cannot
	 * be successful.
	 */
	remove_migration_ptes(page, page);

	rc = mapping->a_ops->writepage(page, &wbc);

	if (rc != AOP_WRITEPAGE_ACTIVATE)
		/* unlocked. Relock */
		lock_page(page);

	return (rc < 0) ? -EIO : -EAGAIN;
}

/*
 * Default handling if a filesystem does not provide a migration function.
 */
static int fallback_migrate_page(struct address_space *mapping,
	struct page *newpage, struct page *page)
{
	if (PageDirty(page))
		return writeout(mapping, page);

	/*
	 * Buffers may be managed in a filesystem specific way.
	 * We must have no buffers or drop them.
	 */
	if (page_has_private(page) &&
	    !try_to_release_page(page, GFP_KERNEL))
		return -EAGAIN;

	return migrate_page(mapping, newpage, page);
}

/*
 * Move a page to a newly allocated page
 * The page is locked and all ptes have been successfully removed.
 *
 * The new page will have replaced the old page if this function
 * is successful.
 *
 * Return value:
 *   < 0 - error code
 *  == 0 - success
 */
static int move_to_new_page(struct page *newpage, struct page *page)
{
	struct address_space *mapping;
	int rc;

	/*
	 * Block others from accessing the page when we get around to
	 * establishing additional references. We are the only one
	 * holding a reference to the new page at this point.
	 */
	if (!trylock_page(newpage))
		BUG();

	/* Prepare mapping for the new page.*/
	newpage->index = page->index;
	newpage->mapping = page->mapping;
	if (PageSwapBacked(page))
		SetPageSwapBacked(newpage);

	mapping = page_mapping(page);
	if (!mapping)
		rc = migrate_page(mapping, newpage, page);
	else if (mapping->a_ops->migratepage)
		/*
		 * Most pages have a mapping and most filesystems
		 * should provide a migration function. Anonymous
		 * pages are part of swap space which also has its
		 * own migration function. This is the most common
		 * path for page migration.
		 */
		rc = mapping->a_ops->migratepage(mapping,
						newpage, page);
	else
		rc = fallback_migrate_page(mapping, newpage, page);

	if (!rc) {
		remove_migration_ptes(page, newpage);
	} else
		newpage->mapping = NULL;

	unlock_page(newpage);

	return rc;
}

/*
 * Obtain the lock on page, remove all ptes and migrate the page
 * to the newly allocated page in newpage.
 */
static int unmap_and_move(new_page_t get_new_page, unsigned long private,
			struct page *page, int force)
{
	int rc = 0;
	int *result = NULL;
	struct page *newpage = get_new_page(page, private, &result);
	int rcu_locked = 0;
	int charge = 0;
	struct mem_cgroup *mem;

	if (!newpage)
		return -ENOMEM;

	if (page_count(page) == 1) {
		/* page was freed from under us. So we are done. */
		goto move_newpage;
	}

	/* prepare cgroup just returns 0 or -ENOMEM */
	rc = -EAGAIN;

	if (!trylock_page(page)) {
		if (!force)
			goto move_newpage;
		lock_page(page);
	}

	/* charge against new page */
	charge = mem_cgroup_prepare_migration(page, &mem);
	if (charge == -ENOMEM) {
		rc = -ENOMEM;
		goto unlock;
	}
	BUG_ON(charge);

	if (PageWriteback(page)) {
		if (!force)
			goto uncharge;
		wait_on_page_writeback(page);
	}
	/*
	 * By try_to_unmap(), page->mapcount goes down to 0 here. In this case,
	 * we cannot notice that anon_vma is freed while we migrates a page.
	 * This rcu_read_lock() delays freeing anon_vma pointer until the end
	 * of migration. File cache pages are no problem because of page_lock()
	 * File Caches may use write_page() or lock_page() in migration, then,
	 * just care Anon page here.
	 */
	if (PageAnon(page)) {
		rcu_read_lock();
		rcu_locked = 1;
	}

	/*
	 * Corner case handling:
	 * 1. When a new swap-cache page is read into, it is added to the LRU
	 * and treated as swapcache but it has no rmap yet.
	 * Calling try_to_unmap() against a page->mapping==NULL page will
	 * trigger a BUG.  So handle it here.
	 * 2. An orphaned page (see truncate_complete_page) might have
	 * fs-private metadata. The page can be picked up due to memory
	 * offlining.  Everywhere else except page reclaim, the page is
	 * invisible to the vm, so the page can not be migrated.  So try to
	 * free the metadata, so the page can be freed.
	 */
	if (!page->mapping) {
		if (!PageAnon(page) && page_has_private(page)) {
			/*
			 * Go direct to try_to_free_buffers() here because
			 * a) that's what try_to_release_page() would do anyway
			 * b) we may be under rcu_read_lock() here, so we can't
			 *    use GFP_KERNEL which is what try_to_release_page()
			 *    needs to be effective.
			 */
			try_to_free_buffers(page);
			goto rcu_unlock;
		}
		goto skip_unmap;
	}

	/* Establish migration ptes or remove ptes */
	try_to_unmap(page, TTU_MIGRATION|TTU_IGNORE_MLOCK|TTU_IGNORE_ACCESS);

skip_unmap:
	if (!page_mapped(page))
		rc = move_to_new_page(newpage, page);

	if (rc)
		remove_migration_ptes(page, page);
rcu_unlock:
	if (rcu_locked)
		rcu_read_unlock();
uncharge:
	if (!charge)
		mem_cgroup_end_migration(mem, page, newpage);
unlock:
	unlock_page(page);

	if (rc != -EAGAIN) {
 		/*
 		 * A page that has been migrated has all references
 		 * removed and will be freed. A page that has not been
 		 * migrated will have kepts its references and be
 		 * restored.
 		 */
 		list_del(&page->lru);
<<<<<<< HEAD
		if (PageMemError(page)) {
			if (rc == 0)
				/*
				 * A page with a memory error that has
				 * been migrated will not be moved to
				 * the LRU.
				 */
				goto move_newpage;
			else
				/*
				 * The page failed to migrate and will not
				 * be added to the bad page list.  Clearing
				 * the error bit will allow another attempt
				 * to migrate if it gets another correctable
				 * error.
				 */
				ClearPageMemError(page);
		}

=======
		dec_zone_page_state(page, NR_ISOLATED_ANON +
				page_is_file_cache(page));
>>>>>>> 17d857be
		putback_lru_page(page);
	}

move_newpage:

	/*
	 * Move the new page to the LRU. If migration was not successful
	 * then this will free the page.
	 */
	putback_lru_page(newpage);

	if (result) {
		if (rc)
			*result = rc;
		else
			*result = page_to_nid(newpage);
	}
	return rc;
}

/*
 * migrate_pages
 *
 * The function takes one list of pages to migrate and a function
 * that determines from the page to be migrated and the private data
 * the target of the move and allocates the page.
 *
 * The function returns after 10 attempts or if no pages
 * are movable anymore because to has become empty
 * or no retryable pages exist anymore. All pages will be
 * returned to the LRU or freed.
 *
 * Return: Number of pages not migrated or error code.
 */
int migrate_pages(struct list_head *from,
		new_page_t get_new_page, unsigned long private)
{
	int retry = 1;
	int nr_failed = 0;
	int pass = 0;
	struct page *page;
	struct page *page2;
	int swapwrite = current->flags & PF_SWAPWRITE;
	int rc;
	unsigned long flags;

	local_irq_save(flags);
	list_for_each_entry(page, from, lru)
		__inc_zone_page_state(page, NR_ISOLATED_ANON +
				page_is_file_cache(page));
	local_irq_restore(flags);

	if (!swapwrite)
		current->flags |= PF_SWAPWRITE;

	for(pass = 0; pass < 10 && retry; pass++) {
		retry = 0;

		list_for_each_entry_safe(page, page2, from, lru) {
			cond_resched();

			rc = unmap_and_move(get_new_page, private,
						page, pass > 2);

			switch(rc) {
			case -ENOMEM:
				goto out;
			case -EAGAIN:
				retry++;
				break;
			case 0:
				break;
			default:
				/* Permanent failure */
				nr_failed++;
				break;
			}
		}
	}

	if (rc != 0)
		list_for_each_entry_safe(page, page2, from, lru)
			if (PageMemError(page))
				/*
				 * The page failed to migrate.  Clearing
				 * the error bit will allow another attempt
				 * to migrate if it gets another correctable
				 * error.
				 */
				ClearPageMemError(page);
	rc = 0;
out:
	if (!swapwrite)
		current->flags &= ~PF_SWAPWRITE;

	putback_lru_pages(from);

	if (rc)
		return rc;

	return nr_failed + retry;
}
EXPORT_SYMBOL(migrate_pages);

#ifdef CONFIG_NUMA
/*
 * Move a list of individual pages
 */
struct page_to_node {
	unsigned long addr;
	struct page *page;
	int node;
	int status;
};

static struct page *new_page_node(struct page *p, unsigned long private,
		int **result)
{
	struct page_to_node *pm = (struct page_to_node *)private;

	while (pm->node != MAX_NUMNODES && pm->page != p)
		pm++;

	if (pm->node == MAX_NUMNODES)
		return NULL;

	*result = &pm->status;

	return alloc_pages_exact_node(pm->node,
				GFP_HIGHUSER_MOVABLE | GFP_THISNODE, 0);
}

/*
 * Move a set of pages as indicated in the pm array. The addr
 * field must be set to the virtual address of the page to be moved
 * and the node number must contain a valid target node.
 * The pm array ends with node = MAX_NUMNODES.
 */
static int do_move_page_to_node_array(struct mm_struct *mm,
				      struct page_to_node *pm,
				      int migrate_all)
{
	int err;
	struct page_to_node *pp;
	LIST_HEAD(pagelist);

	down_read(&mm->mmap_sem);

	/*
	 * Build a list of pages to migrate
	 */
	for (pp = pm; pp->node != MAX_NUMNODES; pp++) {
		struct vm_area_struct *vma;
		struct page *page;

		err = -EFAULT;
		vma = find_vma(mm, pp->addr);
		if (!vma || !vma_migratable(vma))
			goto set_status;

		page = follow_page(vma, pp->addr, FOLL_GET);

		err = PTR_ERR(page);
		if (IS_ERR(page))
			goto set_status;

		err = -ENOENT;
		if (!page)
			goto set_status;

		if (PageReserved(page))		/* Check for zero page */
			goto put_and_set;

		pp->page = page;
		err = page_to_nid(page);

		if (err == pp->node)
			/*
			 * Node already in the right place
			 */
			goto put_and_set;

		err = -EACCES;
		if (page_mapcount(page) > 1 &&
				!migrate_all)
			goto put_and_set;

		err = isolate_lru_page(page);
		if (!err)
			list_add_tail(&page->lru, &pagelist);
put_and_set:
		/*
		 * Either remove the duplicate refcount from
		 * isolate_lru_page() or drop the page ref if it was
		 * not isolated.
		 */
		put_page(page);
set_status:
		pp->status = err;
	}

	err = 0;
	if (!list_empty(&pagelist))
		err = migrate_pages(&pagelist, new_page_node,
				(unsigned long)pm);

	up_read(&mm->mmap_sem);
	return err;
}

/*
 * Migrate an array of page address onto an array of nodes and fill
 * the corresponding array of status.
 */
static int do_pages_move(struct mm_struct *mm, struct task_struct *task,
			 unsigned long nr_pages,
			 const void __user * __user *pages,
			 const int __user *nodes,
			 int __user *status, int flags)
{
	struct page_to_node *pm;
	nodemask_t task_nodes;
	unsigned long chunk_nr_pages;
	unsigned long chunk_start;
	int err;

	task_nodes = cpuset_mems_allowed(task);

	err = -ENOMEM;
	pm = (struct page_to_node *)__get_free_page(GFP_KERNEL);
	if (!pm)
		goto out;

	migrate_prep();

	/*
	 * Store a chunk of page_to_node array in a page,
	 * but keep the last one as a marker
	 */
	chunk_nr_pages = (PAGE_SIZE / sizeof(struct page_to_node)) - 1;

	for (chunk_start = 0;
	     chunk_start < nr_pages;
	     chunk_start += chunk_nr_pages) {
		int j;

		if (chunk_start + chunk_nr_pages > nr_pages)
			chunk_nr_pages = nr_pages - chunk_start;

		/* fill the chunk pm with addrs and nodes from user-space */
		for (j = 0; j < chunk_nr_pages; j++) {
			const void __user *p;
			int node;

			err = -EFAULT;
			if (get_user(p, pages + j + chunk_start))
				goto out_pm;
			pm[j].addr = (unsigned long) p;

			if (get_user(node, nodes + j + chunk_start))
				goto out_pm;

			err = -ENODEV;
			if (!node_state(node, N_HIGH_MEMORY))
				goto out_pm;

			err = -EACCES;
			if (!node_isset(node, task_nodes))
				goto out_pm;

			pm[j].node = node;
		}

		/* End marker for this chunk */
		pm[chunk_nr_pages].node = MAX_NUMNODES;

		/* Migrate this chunk */
		err = do_move_page_to_node_array(mm, pm,
						 flags & MPOL_MF_MOVE_ALL);
		if (err < 0)
			goto out_pm;

		/* Return status information */
		for (j = 0; j < chunk_nr_pages; j++)
			if (put_user(pm[j].status, status + j + chunk_start)) {
				err = -EFAULT;
				goto out_pm;
			}
	}
	err = 0;

out_pm:
	free_page((unsigned long)pm);
out:
	return err;
}

/*
 * Determine the nodes of an array of pages and store it in an array of status.
 */
static void do_pages_stat_array(struct mm_struct *mm, unsigned long nr_pages,
				const void __user **pages, int *status)
{
	unsigned long i;

	down_read(&mm->mmap_sem);

	for (i = 0; i < nr_pages; i++) {
		unsigned long addr = (unsigned long)(*pages);
		struct vm_area_struct *vma;
		struct page *page;
		int err = -EFAULT;

		vma = find_vma(mm, addr);
		if (!vma)
			goto set_status;

		page = follow_page(vma, addr, 0);

		err = PTR_ERR(page);
		if (IS_ERR(page))
			goto set_status;

		err = -ENOENT;
		/* Use PageReserved to check for zero page */
		if (!page || PageReserved(page))
			goto set_status;

		err = page_to_nid(page);
set_status:
		*status = err;

		pages++;
		status++;
	}

	up_read(&mm->mmap_sem);
}

/*
 * Determine the nodes of a user array of pages and store it in
 * a user array of status.
 */
static int do_pages_stat(struct mm_struct *mm, unsigned long nr_pages,
			 const void __user * __user *pages,
			 int __user *status)
{
#define DO_PAGES_STAT_CHUNK_NR 16
	const void __user *chunk_pages[DO_PAGES_STAT_CHUNK_NR];
	int chunk_status[DO_PAGES_STAT_CHUNK_NR];
	unsigned long i, chunk_nr = DO_PAGES_STAT_CHUNK_NR;
	int err;

	for (i = 0; i < nr_pages; i += chunk_nr) {
		if (chunk_nr + i > nr_pages)
			chunk_nr = nr_pages - i;

		err = copy_from_user(chunk_pages, &pages[i],
				     chunk_nr * sizeof(*chunk_pages));
		if (err) {
			err = -EFAULT;
			goto out;
		}

		do_pages_stat_array(mm, chunk_nr, chunk_pages, chunk_status);

		err = copy_to_user(&status[i], chunk_status,
				   chunk_nr * sizeof(*chunk_status));
		if (err) {
			err = -EFAULT;
			goto out;
		}
	}
	err = 0;

out:
	return err;
}

/*
 * Move a list of pages in the address space of the currently executing
 * process.
 */
SYSCALL_DEFINE6(move_pages, pid_t, pid, unsigned long, nr_pages,
		const void __user * __user *, pages,
		const int __user *, nodes,
		int __user *, status, int, flags)
{
	const struct cred *cred = current_cred(), *tcred;
	struct task_struct *task;
	struct mm_struct *mm;
	int err;

	/* Check flags */
	if (flags & ~(MPOL_MF_MOVE|MPOL_MF_MOVE_ALL))
		return -EINVAL;

	if ((flags & MPOL_MF_MOVE_ALL) && !capable(CAP_SYS_NICE))
		return -EPERM;

	/* Find the mm_struct */
	read_lock(&tasklist_lock);
	task = pid ? find_task_by_vpid(pid) : current;
	if (!task) {
		read_unlock(&tasklist_lock);
		return -ESRCH;
	}
	mm = get_task_mm(task);
	read_unlock(&tasklist_lock);

	if (!mm)
		return -EINVAL;

	/*
	 * Check if this process has the right to modify the specified
	 * process. The right exists if the process has administrative
	 * capabilities, superuser privileges or the same
	 * userid as the target process.
	 */
	rcu_read_lock();
	tcred = __task_cred(task);
	if (cred->euid != tcred->suid && cred->euid != tcred->uid &&
	    cred->uid  != tcred->suid && cred->uid  != tcred->uid &&
	    !capable(CAP_SYS_NICE)) {
		rcu_read_unlock();
		err = -EPERM;
		goto out;
	}
	rcu_read_unlock();

 	err = security_task_movememory(task);
 	if (err)
		goto out;

	if (nodes) {
		err = do_pages_move(mm, task, nr_pages, pages, nodes, status,
				    flags);
	} else {
		err = do_pages_stat(mm, nr_pages, pages, status);
	}

out:
	mmput(mm);
	return err;
}

/*
 * Call migration functions in the vma_ops that may prepare
 * memory in a vm for migration. migration functions may perform
 * the migration for vmas that do not have an underlying page struct.
 */
int migrate_vmas(struct mm_struct *mm, const nodemask_t *to,
	const nodemask_t *from, unsigned long flags)
{
 	struct vm_area_struct *vma;
 	int err = 0;

	for (vma = mm->mmap; vma && !err; vma = vma->vm_next) {
 		if (vma->vm_ops && vma->vm_ops->migrate) {
 			err = vma->vm_ops->migrate(vma, to, from, flags);
 			if (err)
 				break;
 		}
 	}
 	return err;
}
#endif<|MERGE_RESOLUTION|>--- conflicted
+++ resolved
@@ -52,7 +52,6 @@
 
 	return 0;
 }
-EXPORT_SYMBOL(migrate_prep);
 
 /*
  * Add isolated pages on the list back to the LRU under page lock
@@ -75,7 +74,6 @@
 	}
 	return count;
 }
-EXPORT_SYMBOL(putback_lru_pages);
 
 /*
  * Restore a potential migration pte to a working pte entry
@@ -702,30 +700,8 @@
  		 * restored.
  		 */
  		list_del(&page->lru);
-<<<<<<< HEAD
-		if (PageMemError(page)) {
-			if (rc == 0)
-				/*
-				 * A page with a memory error that has
-				 * been migrated will not be moved to
-				 * the LRU.
-				 */
-				goto move_newpage;
-			else
-				/*
-				 * The page failed to migrate and will not
-				 * be added to the bad page list.  Clearing
-				 * the error bit will allow another attempt
-				 * to migrate if it gets another correctable
-				 * error.
-				 */
-				ClearPageMemError(page);
-		}
-
-=======
 		dec_zone_page_state(page, NR_ISOLATED_ANON +
 				page_is_file_cache(page));
->>>>>>> 17d857be
 		putback_lru_page(page);
 	}
 
@@ -805,17 +781,6 @@
 			}
 		}
 	}
-
-	if (rc != 0)
-		list_for_each_entry_safe(page, page2, from, lru)
-			if (PageMemError(page))
-				/*
-				 * The page failed to migrate.  Clearing
-				 * the error bit will allow another attempt
-				 * to migrate if it gets another correctable
-				 * error.
-				 */
-				ClearPageMemError(page);
 	rc = 0;
 out:
 	if (!swapwrite)
@@ -828,7 +793,6 @@
 
 	return nr_failed + retry;
 }
-EXPORT_SYMBOL(migrate_pages);
 
 #ifdef CONFIG_NUMA
 /*
