--- conflicted
+++ resolved
@@ -389,7 +389,6 @@
  * have to call rcu_read_lock/unlock() in this function.
  */
 static struct task_struct *find_early_kill_thread(struct task_struct *tsk)
-<<<<<<< HEAD
 {
 	struct task_struct *t;
 
@@ -409,27 +408,6 @@
 					   int force_early)
 {
 	struct task_struct *t;
-=======
-{
-	struct task_struct *t;
-
-	for_each_thread(tsk, t)
-		if ((t->flags & PF_MCE_PROCESS) && (t->flags & PF_MCE_EARLY))
-			return t;
-	return NULL;
-}
-
-/*
- * Determine whether a given process is "early kill" process which expects
- * to be signaled when some page under the process is hwpoisoned.
- * Return task_struct of the dedicated thread (main thread unless explicitly
- * specified) if the process is "early kill," and otherwise returns NULL.
- */
-static struct task_struct *task_early_kill(struct task_struct *tsk,
-					   int force_early)
-{
-	struct task_struct *t;
->>>>>>> 1ebcafff
 	if (!tsk->mm)
 		return NULL;
 	if (force_early)
@@ -491,11 +469,7 @@
 	mutex_lock(&mapping->i_mmap_mutex);
 	read_lock(&tasklist_lock);
 	for_each_process(tsk) {
-<<<<<<< HEAD
-		pgoff_t pgoff = page->index << (PAGE_CACHE_SHIFT - PAGE_SHIFT);
-=======
 		pgoff_t pgoff = page_to_pgoff(page);
->>>>>>> 1ebcafff
 		struct task_struct *t = task_early_kill(tsk, force_early);
 
 		if (!t)
