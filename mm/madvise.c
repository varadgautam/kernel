--- conflicted
+++ resolved
@@ -294,8 +294,6 @@
 	vfs_fadvise(file, offset, end - start, POSIX_FADV_WILLNEED);
 	fput(file);
 	down_read(&current->mm->mmap_sem);
-<<<<<<< HEAD
-=======
 	return 0;
 }
 
@@ -552,7 +550,6 @@
 	madvise_pageout_page_range(&tlb, vma, start_addr, end_addr);
 	tlb_finish_mmu(&tlb, start_addr, end_addr);
 
->>>>>>> fec38890
 	return 0;
 }
 
