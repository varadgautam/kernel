--- conflicted
+++ resolved
@@ -1030,14 +1030,8 @@
 			BUG_ON(PageWriteback(page));
 			if (!clear_page_dirty_for_io(page))
 				goto continue_unlock;
-<<<<<<< HEAD
 
 			ret = (*writepage)(page, wbc, data);
-
-=======
-
-			ret = (*writepage)(page, wbc, data);
->>>>>>> 18e352e4
 			if (unlikely(ret)) {
 				if (ret == AOP_WRITEPAGE_ACTIVATE) {
 					unlock_page(page);
@@ -1084,16 +1078,11 @@
 		end = writeback_index - 1;
 		goto retry;
 	}
-<<<<<<< HEAD
-	if (wbc->range_cyclic || (range_whole && wbc->nr_to_write > 0))
-		mapping->writeback_index = done_index;
-=======
 	if (!wbc->no_nrwrite_index_update) {
 		if (wbc->range_cyclic || (range_whole && nr_to_write > 0))
 			mapping->writeback_index = done_index;
 		wbc->nr_to_write = nr_to_write;
 	}
->>>>>>> 18e352e4
 
 	return ret;
 }
