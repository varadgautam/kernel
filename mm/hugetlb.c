--- conflicted
+++ resolved
@@ -2308,18 +2308,13 @@
 	long chg;
 	struct hstate *h = hstate_inode(inode);
 
-<<<<<<< HEAD
-	if (vma && vma->vm_flags & VM_NORESERVE)
-		goto end;
-=======
 	/*
 	 * Only apply hugepage reservation if asked. At fault time, an
 	 * attempt will be made for VM_NORESERVE to allocate a page
 	 * and filesystem quota without using reserves
 	 */
 	if (acctflag & VM_NORESERVE)
-		return 0;
->>>>>>> 37bed900
+		goto end;
 
 	/*
 	 * Shared mappings base their reservation on the number of pages that
@@ -2347,21 +2342,16 @@
 		goto end;
 	}
 
-<<<<<<< HEAD
+	/* There must be enough filesystem quota for the mapping */
 	if (hugetlb_get_quota(inode->i_mapping, chg)) {
 		ret = -ENOSPC;
 		goto end;
 	}
-=======
-	/* There must be enough filesystem quota for the mapping */
-	if (hugetlb_get_quota(inode->i_mapping, chg))
-		return -ENOSPC;
 
 	/*
 	 * Check enough hugepages are available for the reservation.
 	 * Hand back the quota if there are not
 	 */
->>>>>>> 37bed900
 	ret = hugetlb_acct_memory(h, chg);
 	if (ret < 0) {
 		hugetlb_put_quota(inode->i_mapping, chg);
