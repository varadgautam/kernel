/*
 * mm/thrash.c
 *
 * Copyright (C) 2004, Red Hat, Inc.
 * Copyright (C) 2004, Rik van Riel <riel@redhat.com>
 * Released under the GPL, see the file COPYING for details.
 *
 * Simple token based thrashing protection, using the algorithm
 * described in: http://www.cse.ohio-state.edu/hpcs/WWW/HTML/publications/abs05-1.html
 *
 * Sep 2006, Ashwin Chaugule <ashwin.chaugule@celunite.com>
 * Improved algorithm to pass token:
 * Each task has a priority which is incremented if it contended
 * for the token in an interval less than its previous attempt.
 * If the token is acquired, that task's priority is boosted to prevent
 * the token from bouncing around too often and to let the task make
 * some progress in its execution.
 */

#include <linux/jiffies.h>
#include <linux/mm.h>
#include <linux/sched.h>
#include <linux/swap.h>
#include <linux/memcontrol.h>

#include <trace/events/vmscan.h>

#define TOKEN_AGING_INTERVAL	(0xFF)

static DEFINE_SPINLOCK(swap_token_lock);
struct mm_struct *swap_token_mm;
struct mem_cgroup *swap_token_memcg;

#ifdef CONFIG_CGROUP_MEM_RES_CTLR
static struct mem_cgroup *swap_token_memcg_from_mm(struct mm_struct *mm)
{
	struct mem_cgroup *memcg;

	memcg = try_get_mem_cgroup_from_mm(mm);
	if (memcg)
		css_put(mem_cgroup_css(memcg));

	return memcg;
}
#else
static struct mem_cgroup *swap_token_memcg_from_mm(struct mm_struct *mm)
{
	return NULL;
}
#endif

void grab_swap_token(struct mm_struct *mm)
{
	int current_interval;
<<<<<<< HEAD
	unsigned int old_prio;
=======
	unsigned int old_prio = mm->token_priority;
	static unsigned int global_faults;
	static unsigned int last_aging;
>>>>>>> fcb8ce5c

	global_faults++;
	if (mm == NULL)
		return;

	old_prio = mm->token_priority;
	current_interval = global_faults - mm->faultstamp;

	if (!spin_trylock(&swap_token_lock))
		return;

	/* First come first served */
	if (!swap_token_mm)
		goto replace_token;

	/*
	 * Usually, we don't need priority aging because long interval faults
	 * makes priority decrease quickly. But there is one exception. If the
	 * token owner task is sleeping, it never make long interval faults.
	 * Thus, we need a priority aging mechanism instead. The requirements
	 * of priority aging are
	 *  1) An aging interval is reasonable enough long. Too short aging
	 *     interval makes quick swap token lost and decrease performance.
	 *  2) The swap token owner task have to get priority aging even if
	 *     it's under sleep.
	 */
	if ((global_faults - last_aging) > TOKEN_AGING_INTERVAL) {
		swap_token_mm->token_priority /= 2;
		last_aging = global_faults;
	}

	if (mm == swap_token_mm) {
		mm->token_priority += 2;
		goto update_priority;
	}

	if (current_interval < mm->last_interval)
		mm->token_priority++;
	else {
		if (likely(mm->token_priority > 0))
			mm->token_priority--;
	}

	/* Check if we deserve the token */
	if (mm->token_priority > swap_token_mm->token_priority)
		goto replace_token;

update_priority:
	trace_update_swap_token_priority(mm, old_prio, swap_token_mm);

out:
	mm->faultstamp = global_faults;
	mm->last_interval = current_interval;
	spin_unlock(&swap_token_lock);
	return;

replace_token:
	mm->token_priority += 2;
	trace_replace_swap_token(swap_token_mm, mm);
	swap_token_mm = mm;
	swap_token_memcg = swap_token_memcg_from_mm(mm);
	last_aging = global_faults;
	goto out;
}

/* Called on process exit. */
void __put_swap_token(struct mm_struct *mm)
{
	spin_lock(&swap_token_lock);
	if (likely(mm == swap_token_mm)) {
		trace_put_swap_token(swap_token_mm);
		swap_token_mm = NULL;
		swap_token_memcg = NULL;
	}
	spin_unlock(&swap_token_lock);
}

static bool match_memcg(struct mem_cgroup *a, struct mem_cgroup *b)
{
	if (!a)
		return true;
	if (!b)
		return true;
	if (a == b)
		return true;
	return false;
}

void disable_swap_token(struct mem_cgroup *memcg)
{
	/* memcg reclaim don't disable unrelated mm token. */
	if (match_memcg(memcg, swap_token_memcg)) {
		spin_lock(&swap_token_lock);
		if (match_memcg(memcg, swap_token_memcg)) {
			trace_disable_swap_token(swap_token_mm);
			swap_token_mm = NULL;
			swap_token_memcg = NULL;
		}
		spin_unlock(&swap_token_lock);
	}
}<|MERGE_RESOLUTION|>--- conflicted
+++ resolved
@@ -52,13 +52,9 @@
 void grab_swap_token(struct mm_struct *mm)
 {
 	int current_interval;
-<<<<<<< HEAD
 	unsigned int old_prio;
-=======
-	unsigned int old_prio = mm->token_priority;
 	static unsigned int global_faults;
 	static unsigned int last_aging;
->>>>>>> fcb8ce5c
 
 	global_faults++;
 	if (mm == NULL)
