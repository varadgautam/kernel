--- conflicted
+++ resolved
@@ -883,12 +883,6 @@
 		goto out_unlock;
 	}
 
-<<<<<<< HEAD
-	/* mmap_sem prevents this happening but warn if that changes */
-	WARN_ON(pmd_trans_migrating(pmd));
-
-=======
->>>>>>> 5da42cf7
 	if (unlikely(pmd_trans_splitting(pmd))) {
 		/* split huge page running from under us */
 		spin_unlock(src_ptl);
@@ -1312,11 +1306,7 @@
 	 * check_same as the page may no longer be mapped.
 	 */
 	if (unlikely(pmd_trans_migrating(*pmdp))) {
-<<<<<<< HEAD
-		spin_unlock(&mm->page_table_lock);
-=======
 		spin_unlock(ptl);
->>>>>>> 5da42cf7
 		wait_migrate_huge_page(vma->anon_vma, pmdp);
 		goto out;
 	}
@@ -1353,11 +1343,7 @@
 
 	/* Migration could have started since the pmd_trans_migrating check */
 	if (!page_locked) {
-<<<<<<< HEAD
-		spin_unlock(&mm->page_table_lock);
-=======
 		spin_unlock(ptl);
->>>>>>> 5da42cf7
 		wait_on_page_locked(page);
 		page_nid = -1;
 		goto out;
@@ -1368,11 +1354,7 @@
 	 * to serialises splits
 	 */
 	get_page(page);
-<<<<<<< HEAD
-	spin_unlock(&mm->page_table_lock);
-=======
 	spin_unlock(ptl);
->>>>>>> 5da42cf7
 	anon_vma = page_lock_anon_vma_read(page);
 
 	/* Confirm the PMD did not change while page_table_lock was released */
@@ -1554,10 +1536,7 @@
 
 	if (__pmd_trans_huge_lock(pmd, vma, &ptl) == 1) {
 		pmd_t entry;
-<<<<<<< HEAD
-=======
 		ret = 1;
->>>>>>> 5da42cf7
 		if (!prot_numa) {
 			entry = pmdp_get_and_clear(mm, addr, pmd);
 			if (pmd_numa(entry))
@@ -1565,10 +1544,8 @@
 			entry = pmd_modify(entry, newprot);
 			ret = HPAGE_PMD_NR;
 			BUG_ON(pmd_write(entry));
-			set_pmd_at(mm, addr, pmd, entry);
 		} else {
 			struct page *page = pmd_page(*pmd);
-			entry = *pmd;
 
 			/*
 			 * Do not trap faults against the zero page. The
@@ -1580,13 +1557,6 @@
 			    !pmd_numa(*pmd)) {
 				entry = *pmd;
 				entry = pmd_mknuma(entry);
-<<<<<<< HEAD
-				set_pmd_at(mm, addr, pmd, entry);
-			}
-		}
-		spin_unlock(&vma->vm_mm->page_table_lock);
-		ret = 1;
-=======
 				ret = HPAGE_PMD_NR;
 			}
 		}
@@ -1596,7 +1566,6 @@
 			set_pmd_at(mm, addr, pmd, entry);
 
 		spin_unlock(ptl);
->>>>>>> 5da42cf7
 	}
 
 	return ret;
