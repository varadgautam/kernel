--- conflicted
+++ resolved
@@ -2088,10 +2088,6 @@
 
 	p->swap_file = swap_file;
 	mapping = swap_file->f_mapping;
-<<<<<<< HEAD
-	inode = mapping->host;
-=======
->>>>>>> 4bbba111
 
 	for (i = 0; i < nr_swapfiles; i++) {
 		struct swap_info_struct *q = swap_info[i];
@@ -2104,11 +2100,8 @@
 		}
 	}
 
-<<<<<<< HEAD
-=======
 	inode = mapping->host;
 	/* If S_ISREG(inode->i_mode) will do mutex_lock(&inode->i_mutex); */
->>>>>>> 4bbba111
 	error = claim_swapfile(p, inode);
 	if (unlikely(error))
 		goto bad_swap;
@@ -2117,7 +2110,6 @@
 	 * Read the swap header.
 	 */
 	if (!mapping->a_ops->readpage) {
-<<<<<<< HEAD
 		error = -EINVAL;
 		goto bad_swap;
 	}
@@ -2130,39 +2122,7 @@
 
 	maxpages = read_swap_header(p, swap_header, inode);
 	if (unlikely(!maxpages)) {
-=======
->>>>>>> 4bbba111
 		error = -EINVAL;
-		goto bad_swap;
-	}
-	page = read_mapping_page(mapping, 0, swap_file);
-	if (IS_ERR(page)) {
-		error = PTR_ERR(page);
-		goto bad_swap;
-	}
-	swap_header = kmap(page);
-
-	maxpages = read_swap_header(p, swap_header, inode);
-	if (unlikely(!maxpages)) {
-		error = -EINVAL;
-		goto bad_swap;
-	}
-
-	/* OK, set up the swap map and apply the bad block list */
-	swap_map = vzalloc(maxpages);
-	if (!swap_map) {
-		error = -ENOMEM;
-		goto bad_swap;
-	}
-
-	error = swap_cgroup_swapon(p->type, maxpages);
-	if (error)
-		goto bad_swap;
-
-	nr_extents = setup_swap_map_and_extents(p, swap_header, swap_map,
-		maxpages, &span);
-	if (unlikely(nr_extents < 0)) {
-		error = nr_extents;
 		goto bad_swap;
 	}
 
@@ -2228,15 +2188,10 @@
 	spin_unlock(&swap_lock);
 	vfree(swap_map);
 	if (swap_file) {
-<<<<<<< HEAD
-		if (inode && S_ISREG(inode->i_mode))
-			mutex_unlock(&inode->i_mutex);
-=======
 		if (inode && S_ISREG(inode->i_mode)) {
 			mutex_unlock(&inode->i_mutex);
 			inode = NULL;
 		}
->>>>>>> 4bbba111
 		filp_close(swap_file, NULL);
 	}
 out:
