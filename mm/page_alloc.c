/*
 *  linux/mm/page_alloc.c
 *
 *  Manages the free list, the system allocates free pages here.
 *  Note that kmalloc() lives in slab.c
 *
 *  Copyright (C) 1991, 1992, 1993, 1994  Linus Torvalds
 *  Swap reorganised 29.12.95, Stephen Tweedie
 *  Support of BIGMEM added by Gerhard Wichert, Siemens AG, July 1999
 *  Reshaped it to be a zoned allocator, Ingo Molnar, Red Hat, 1999
 *  Discontiguous memory support, Kanoj Sarcar, SGI, Nov 1999
 *  Zone balancing, Kanoj Sarcar, SGI, Jan 2000
 *  Per cpu hot/cold page lists, bulk allocation, Martin J. Bligh, Sept 2002
 *          (lots of bits borrowed from Ingo Molnar & Andrew Morton)
 */

#include <linux/stddef.h>
#include <linux/mm.h>
#include <linux/swap.h>
#include <linux/interrupt.h>
#include <linux/pagemap.h>
#include <linux/jiffies.h>
#include <linux/bootmem.h>
#include <linux/memblock.h>
#include <linux/compiler.h>
#include <linux/kernel.h>
#include <linux/kmemcheck.h>
#include <linux/kasan.h>
#include <linux/module.h>
#include <linux/suspend.h>
#include <linux/pagevec.h>
#include <linux/blkdev.h>
#include <linux/slab.h>
#include <linux/ratelimit.h>
#include <linux/oom.h>
#include <linux/notifier.h>
#include <linux/topology.h>
#include <linux/sysctl.h>
#include <linux/cpu.h>
#include <linux/cpuset.h>
#include <linux/memory_hotplug.h>
#include <linux/nodemask.h>
#include <linux/vmalloc.h>
#include <linux/vmstat.h>
#include <linux/mempolicy.h>
#include <linux/memremap.h>
#include <linux/stop_machine.h>
#include <linux/sort.h>
#include <linux/pfn.h>
#include <linux/backing-dev.h>
#include <linux/fault-inject.h>
#include <linux/page-isolation.h>
#include <linux/page_ext.h>
#include <linux/debugobjects.h>
#include <linux/kmemleak.h>
#include <linux/compaction.h>
#include <trace/events/kmem.h>
#include <trace/events/oom.h>
#include <linux/prefetch.h>
#include <linux/mm_inline.h>
#include <linux/migrate.h>
#include <linux/hugetlb.h>
#include <linux/sched/rt.h>
#include <linux/sched/mm.h>
#include <linux/page_owner.h>
#include <linux/kthread.h>
#include <linux/memcontrol.h>
#include <linux/ftrace.h>

#include <asm/sections.h>
#include <asm/tlbflush.h>
#include <asm/div64.h>
#include "internal.h"

/* prevent >1 _updater_ of zone percpu pageset ->high and ->batch fields */
static DEFINE_MUTEX(pcp_batch_high_lock);
#define MIN_PERCPU_PAGELIST_FRACTION	(8)

#ifdef CONFIG_USE_PERCPU_NUMA_NODE_ID
DEFINE_PER_CPU(int, numa_node);
EXPORT_PER_CPU_SYMBOL(numa_node);
#endif

#ifdef CONFIG_HAVE_MEMORYLESS_NODES
/*
 * N.B., Do NOT reference the '_numa_mem_' per cpu variable directly.
 * It will not be defined when CONFIG_HAVE_MEMORYLESS_NODES is not defined.
 * Use the accessor functions set_numa_mem(), numa_mem_id() and cpu_to_mem()
 * defined in <linux/topology.h>.
 */
DEFINE_PER_CPU(int, _numa_mem_);		/* Kernel "local memory" node */
EXPORT_PER_CPU_SYMBOL(_numa_mem_);
int _node_numa_mem_[MAX_NUMNODES];
#endif

/* work_structs for global per-cpu drains */
DEFINE_MUTEX(pcpu_drain_mutex);
DEFINE_PER_CPU(struct work_struct, pcpu_drain);

#ifdef CONFIG_GCC_PLUGIN_LATENT_ENTROPY
volatile unsigned long latent_entropy __latent_entropy;
EXPORT_SYMBOL(latent_entropy);
#endif

/*
 * Array of node states.
 */
nodemask_t node_states[NR_NODE_STATES] __read_mostly = {
	[N_POSSIBLE] = NODE_MASK_ALL,
	[N_ONLINE] = { { [0] = 1UL } },
#ifndef CONFIG_NUMA
	[N_NORMAL_MEMORY] = { { [0] = 1UL } },
#ifdef CONFIG_HIGHMEM
	[N_HIGH_MEMORY] = { { [0] = 1UL } },
#endif
#ifdef CONFIG_MOVABLE_NODE
	[N_MEMORY] = { { [0] = 1UL } },
#endif
	[N_CPU] = { { [0] = 1UL } },
#endif	/* NUMA */
};
EXPORT_SYMBOL(node_states);

/* Protect totalram_pages and zone->managed_pages */
static DEFINE_SPINLOCK(managed_page_count_lock);

unsigned long totalram_pages __read_mostly;
unsigned long totalreserve_pages __read_mostly;
unsigned long totalcma_pages __read_mostly;

int percpu_pagelist_fraction;
gfp_t gfp_allowed_mask __read_mostly = GFP_BOOT_MASK;

/*
 * A cached value of the page's pageblock's migratetype, used when the page is
 * put on a pcplist. Used to avoid the pageblock migratetype lookup when
 * freeing from pcplists in most cases, at the cost of possibly becoming stale.
 * Also the migratetype set in the page does not necessarily match the pcplist
 * index, e.g. page might have MIGRATE_CMA set but be on a pcplist with any
 * other index - this ensures that it will be put on the correct CMA freelist.
 */
static inline int get_pcppage_migratetype(struct page *page)
{
	return page->index;
}

static inline void set_pcppage_migratetype(struct page *page, int migratetype)
{
	page->index = migratetype;
}

#ifdef CONFIG_PM_SLEEP
/*
 * The following functions are used by the suspend/hibernate code to temporarily
 * change gfp_allowed_mask in order to avoid using I/O during memory allocations
 * while devices are suspended.  To avoid races with the suspend/hibernate code,
 * they should always be called with pm_mutex held (gfp_allowed_mask also should
 * only be modified with pm_mutex held, unless the suspend/hibernate code is
 * guaranteed not to run in parallel with that modification).
 */

static gfp_t saved_gfp_mask;

void pm_restore_gfp_mask(void)
{
	WARN_ON(!mutex_is_locked(&pm_mutex));
	if (saved_gfp_mask) {
		gfp_allowed_mask = saved_gfp_mask;
		saved_gfp_mask = 0;
	}
}

void pm_restrict_gfp_mask(void)
{
	WARN_ON(!mutex_is_locked(&pm_mutex));
	WARN_ON(saved_gfp_mask);
	saved_gfp_mask = gfp_allowed_mask;
	gfp_allowed_mask &= ~(__GFP_IO | __GFP_FS);
}

bool pm_suspended_storage(void)
{
	if ((gfp_allowed_mask & (__GFP_IO | __GFP_FS)) == (__GFP_IO | __GFP_FS))
		return false;
	return true;
}
#endif /* CONFIG_PM_SLEEP */

#ifdef CONFIG_HUGETLB_PAGE_SIZE_VARIABLE
unsigned int pageblock_order __read_mostly;
#endif

static void __free_pages_ok(struct page *page, unsigned int order);

/*
 * results with 256, 32 in the lowmem_reserve sysctl:
 *	1G machine -> (16M dma, 800M-16M normal, 1G-800M high)
 *	1G machine -> (16M dma, 784M normal, 224M high)
 *	NORMAL allocation will leave 784M/256 of ram reserved in the ZONE_DMA
 *	HIGHMEM allocation will leave 224M/32 of ram reserved in ZONE_NORMAL
 *	HIGHMEM allocation will leave (224M+784M)/256 of ram reserved in ZONE_DMA
 *
 * TBD: should special case ZONE_DMA32 machines here - in those we normally
 * don't need any ZONE_NORMAL reservation
 */
int sysctl_lowmem_reserve_ratio[MAX_NR_ZONES-1] = {
#ifdef CONFIG_ZONE_DMA
	 256,
#endif
#ifdef CONFIG_ZONE_DMA32
	 256,
#endif
#ifdef CONFIG_HIGHMEM
	 32,
#endif
	 32,
};

EXPORT_SYMBOL(totalram_pages);

static char * const zone_names[MAX_NR_ZONES] = {
#ifdef CONFIG_ZONE_DMA
	 "DMA",
#endif
#ifdef CONFIG_ZONE_DMA32
	 "DMA32",
#endif
	 "Normal",
#ifdef CONFIG_HIGHMEM
	 "HighMem",
#endif
	 "Movable",
#ifdef CONFIG_ZONE_DEVICE
	 "Device",
#endif
};

char * const migratetype_names[MIGRATE_TYPES] = {
	"Unmovable",
	"Movable",
	"Reclaimable",
	"HighAtomic",
#ifdef CONFIG_CMA
	"CMA",
#endif
#ifdef CONFIG_MEMORY_ISOLATION
	"Isolate",
#endif
};

compound_page_dtor * const compound_page_dtors[] = {
	NULL,
	free_compound_page,
#ifdef CONFIG_HUGETLB_PAGE
	free_huge_page,
#endif
#ifdef CONFIG_TRANSPARENT_HUGEPAGE
	free_transhuge_page,
#endif
};

int min_free_kbytes = 1024;
int user_min_free_kbytes = -1;
int watermark_scale_factor = 10;

static unsigned long __meminitdata nr_kernel_pages;
static unsigned long __meminitdata nr_all_pages;
static unsigned long __meminitdata dma_reserve;

#ifdef CONFIG_HAVE_MEMBLOCK_NODE_MAP
static unsigned long __meminitdata arch_zone_lowest_possible_pfn[MAX_NR_ZONES];
static unsigned long __meminitdata arch_zone_highest_possible_pfn[MAX_NR_ZONES];
static unsigned long __initdata required_kernelcore;
static unsigned long __initdata required_movablecore;
static unsigned long __meminitdata zone_movable_pfn[MAX_NUMNODES];
static bool mirrored_kernelcore;

/* movable_zone is the "real" zone pages in ZONE_MOVABLE are taken from */
int movable_zone;
EXPORT_SYMBOL(movable_zone);
#endif /* CONFIG_HAVE_MEMBLOCK_NODE_MAP */

#if MAX_NUMNODES > 1
int nr_node_ids __read_mostly = MAX_NUMNODES;
int nr_online_nodes __read_mostly = 1;
EXPORT_SYMBOL(nr_node_ids);
EXPORT_SYMBOL(nr_online_nodes);
#endif

int page_group_by_mobility_disabled __read_mostly;

#ifdef CONFIG_DEFERRED_STRUCT_PAGE_INIT
static inline void reset_deferred_meminit(pg_data_t *pgdat)
{
	unsigned long max_initialise;
	unsigned long reserved_lowmem;

	/*
	 * Initialise at least 2G of a node but also take into account that
	 * two large system hashes that can take up 1GB for 0.25TB/node.
	 */
	max_initialise = max(2UL << (30 - PAGE_SHIFT),
		(pgdat->node_spanned_pages >> 8));

	/*
	 * Compensate the all the memblock reservations (e.g. crash kernel)
	 * from the initial estimation to make sure we will initialize enough
	 * memory to boot.
	 */
	reserved_lowmem = memblock_reserved_memory_within(pgdat->node_start_pfn,
			pgdat->node_start_pfn + max_initialise);
	max_initialise += reserved_lowmem;

	pgdat->static_init_size = min(max_initialise, pgdat->node_spanned_pages);
	pgdat->first_deferred_pfn = ULONG_MAX;
}

/* Returns true if the struct page for the pfn is uninitialised */
static inline bool __meminit early_page_uninitialised(unsigned long pfn)
{
	int nid = early_pfn_to_nid(pfn);

	if (node_online(nid) && pfn >= NODE_DATA(nid)->first_deferred_pfn)
		return true;

	return false;
}

/*
 * Returns false when the remaining initialisation should be deferred until
 * later in the boot cycle when it can be parallelised.
 */
static inline bool update_defer_init(pg_data_t *pgdat,
				unsigned long pfn, unsigned long zone_end,
				unsigned long *nr_initialised)
{
	/* Always populate low zones for address-contrained allocations */
	if (zone_end < pgdat_end_pfn(pgdat))
		return true;
	(*nr_initialised)++;
	if ((*nr_initialised > pgdat->static_init_size) &&
	    (pfn & (PAGES_PER_SECTION - 1)) == 0) {
		pgdat->first_deferred_pfn = pfn;
		return false;
	}

	return true;
}
#else
static inline void reset_deferred_meminit(pg_data_t *pgdat)
{
}

static inline bool early_page_uninitialised(unsigned long pfn)
{
	return false;
}

static inline bool update_defer_init(pg_data_t *pgdat,
				unsigned long pfn, unsigned long zone_end,
				unsigned long *nr_initialised)
{
	return true;
}
#endif

/* Return a pointer to the bitmap storing bits affecting a block of pages */
static inline unsigned long *get_pageblock_bitmap(struct page *page,
							unsigned long pfn)
{
#ifdef CONFIG_SPARSEMEM
	return __pfn_to_section(pfn)->pageblock_flags;
#else
	return page_zone(page)->pageblock_flags;
#endif /* CONFIG_SPARSEMEM */
}

static inline int pfn_to_bitidx(struct page *page, unsigned long pfn)
{
#ifdef CONFIG_SPARSEMEM
	pfn &= (PAGES_PER_SECTION-1);
	return (pfn >> pageblock_order) * NR_PAGEBLOCK_BITS;
#else
	pfn = pfn - round_down(page_zone(page)->zone_start_pfn, pageblock_nr_pages);
	return (pfn >> pageblock_order) * NR_PAGEBLOCK_BITS;
#endif /* CONFIG_SPARSEMEM */
}

/**
 * get_pfnblock_flags_mask - Return the requested group of flags for the pageblock_nr_pages block of pages
 * @page: The page within the block of interest
 * @pfn: The target page frame number
 * @end_bitidx: The last bit of interest to retrieve
 * @mask: mask of bits that the caller is interested in
 *
 * Return: pageblock_bits flags
 */
static __always_inline unsigned long __get_pfnblock_flags_mask(struct page *page,
					unsigned long pfn,
					unsigned long end_bitidx,
					unsigned long mask)
{
	unsigned long *bitmap;
	unsigned long bitidx, word_bitidx;
	unsigned long word;

	bitmap = get_pageblock_bitmap(page, pfn);
	bitidx = pfn_to_bitidx(page, pfn);
	word_bitidx = bitidx / BITS_PER_LONG;
	bitidx &= (BITS_PER_LONG-1);

	word = bitmap[word_bitidx];
	bitidx += end_bitidx;
	return (word >> (BITS_PER_LONG - bitidx - 1)) & mask;
}

unsigned long get_pfnblock_flags_mask(struct page *page, unsigned long pfn,
					unsigned long end_bitidx,
					unsigned long mask)
{
	return __get_pfnblock_flags_mask(page, pfn, end_bitidx, mask);
}

static __always_inline int get_pfnblock_migratetype(struct page *page, unsigned long pfn)
{
	return __get_pfnblock_flags_mask(page, pfn, PB_migrate_end, MIGRATETYPE_MASK);
}

/**
 * set_pfnblock_flags_mask - Set the requested group of flags for a pageblock_nr_pages block of pages
 * @page: The page within the block of interest
 * @flags: The flags to set
 * @pfn: The target page frame number
 * @end_bitidx: The last bit of interest
 * @mask: mask of bits that the caller is interested in
 */
void set_pfnblock_flags_mask(struct page *page, unsigned long flags,
					unsigned long pfn,
					unsigned long end_bitidx,
					unsigned long mask)
{
	unsigned long *bitmap;
	unsigned long bitidx, word_bitidx;
	unsigned long old_word, word;

	BUILD_BUG_ON(NR_PAGEBLOCK_BITS != 4);

	bitmap = get_pageblock_bitmap(page, pfn);
	bitidx = pfn_to_bitidx(page, pfn);
	word_bitidx = bitidx / BITS_PER_LONG;
	bitidx &= (BITS_PER_LONG-1);

	VM_BUG_ON_PAGE(!zone_spans_pfn(page_zone(page), pfn), page);

	bitidx += end_bitidx;
	mask <<= (BITS_PER_LONG - bitidx - 1);
	flags <<= (BITS_PER_LONG - bitidx - 1);

	word = READ_ONCE(bitmap[word_bitidx]);
	for (;;) {
		old_word = cmpxchg(&bitmap[word_bitidx], word, (word & ~mask) | flags);
		if (word == old_word)
			break;
		word = old_word;
	}
}

void set_pageblock_migratetype(struct page *page, int migratetype)
{
	if (unlikely(page_group_by_mobility_disabled &&
		     migratetype < MIGRATE_PCPTYPES))
		migratetype = MIGRATE_UNMOVABLE;

	set_pageblock_flags_group(page, (unsigned long)migratetype,
					PB_migrate, PB_migrate_end);
}

#ifdef CONFIG_DEBUG_VM
static int page_outside_zone_boundaries(struct zone *zone, struct page *page)
{
	int ret = 0;
	unsigned seq;
	unsigned long pfn = page_to_pfn(page);
	unsigned long sp, start_pfn;

	do {
		seq = zone_span_seqbegin(zone);
		start_pfn = zone->zone_start_pfn;
		sp = zone->spanned_pages;
		if (!zone_spans_pfn(zone, pfn))
			ret = 1;
	} while (zone_span_seqretry(zone, seq));

	if (ret)
		pr_err("page 0x%lx outside node %d zone %s [ 0x%lx - 0x%lx ]\n",
			pfn, zone_to_nid(zone), zone->name,
			start_pfn, start_pfn + sp);

	return ret;
}

static int page_is_consistent(struct zone *zone, struct page *page)
{
	if (!pfn_valid_within(page_to_pfn(page)))
		return 0;
	if (zone != page_zone(page))
		return 0;

	return 1;
}
/*
 * Temporary debugging check for pages not lying within a given zone.
 */
static int bad_range(struct zone *zone, struct page *page)
{
	if (page_outside_zone_boundaries(zone, page))
		return 1;
	if (!page_is_consistent(zone, page))
		return 1;

	return 0;
}
#else
static inline int bad_range(struct zone *zone, struct page *page)
{
	return 0;
}
#endif

static void bad_page(struct page *page, const char *reason,
		unsigned long bad_flags)
{
	static unsigned long resume;
	static unsigned long nr_shown;
	static unsigned long nr_unshown;

	/*
	 * Allow a burst of 60 reports, then keep quiet for that minute;
	 * or allow a steady drip of one report per second.
	 */
	if (nr_shown == 60) {
		if (time_before(jiffies, resume)) {
			nr_unshown++;
			goto out;
		}
		if (nr_unshown) {
			pr_alert(
			      "BUG: Bad page state: %lu messages suppressed\n",
				nr_unshown);
			nr_unshown = 0;
		}
		nr_shown = 0;
	}
	if (nr_shown++ == 0)
		resume = jiffies + 60 * HZ;

	pr_alert("BUG: Bad page state in process %s  pfn:%05lx\n",
		current->comm, page_to_pfn(page));
	__dump_page(page, reason);
	bad_flags &= page->flags;
	if (bad_flags)
		pr_alert("bad because of flags: %#lx(%pGp)\n",
						bad_flags, &bad_flags);
	dump_page_owner(page);

	print_modules();
	dump_stack();
out:
	/* Leave bad fields for debug, except PageBuddy could make trouble */
	page_mapcount_reset(page); /* remove PageBuddy */
	add_taint(TAINT_BAD_PAGE, LOCKDEP_NOW_UNRELIABLE);
}

/*
 * Higher-order pages are called "compound pages".  They are structured thusly:
 *
 * The first PAGE_SIZE page is called the "head page" and have PG_head set.
 *
 * The remaining PAGE_SIZE pages are called "tail pages". PageTail() is encoded
 * in bit 0 of page->compound_head. The rest of bits is pointer to head page.
 *
 * The first tail page's ->compound_dtor holds the offset in array of compound
 * page destructors. See compound_page_dtors.
 *
 * The first tail page's ->compound_order holds the order of allocation.
 * This usage means that zero-order pages may not be compound.
 */

void free_compound_page(struct page *page)
{
	__free_pages_ok(page, compound_order(page));
}

void prep_compound_page(struct page *page, unsigned int order)
{
	int i;
	int nr_pages = 1 << order;

	set_compound_page_dtor(page, COMPOUND_PAGE_DTOR);
	set_compound_order(page, order);
	__SetPageHead(page);
	for (i = 1; i < nr_pages; i++) {
		struct page *p = page + i;
		set_page_count(p, 0);
		p->mapping = TAIL_MAPPING;
		set_compound_head(p, page);
	}
	atomic_set(compound_mapcount_ptr(page), -1);
}

#ifdef CONFIG_DEBUG_PAGEALLOC
unsigned int _debug_guardpage_minorder;
bool _debug_pagealloc_enabled __read_mostly
			= IS_ENABLED(CONFIG_DEBUG_PAGEALLOC_ENABLE_DEFAULT);
EXPORT_SYMBOL(_debug_pagealloc_enabled);
bool _debug_guardpage_enabled __read_mostly;

static int __init early_debug_pagealloc(char *buf)
{
	if (!buf)
		return -EINVAL;
	return kstrtobool(buf, &_debug_pagealloc_enabled);
}
early_param("debug_pagealloc", early_debug_pagealloc);

static bool need_debug_guardpage(void)
{
	/* If we don't use debug_pagealloc, we don't need guard page */
	if (!debug_pagealloc_enabled())
		return false;

	if (!debug_guardpage_minorder())
		return false;

	return true;
}

static void init_debug_guardpage(void)
{
	if (!debug_pagealloc_enabled())
		return;

	if (!debug_guardpage_minorder())
		return;

	_debug_guardpage_enabled = true;
}

struct page_ext_operations debug_guardpage_ops = {
	.need = need_debug_guardpage,
	.init = init_debug_guardpage,
};

static int __init debug_guardpage_minorder_setup(char *buf)
{
	unsigned long res;

	if (kstrtoul(buf, 10, &res) < 0 ||  res > MAX_ORDER / 2) {
		pr_err("Bad debug_guardpage_minorder value\n");
		return 0;
	}
	_debug_guardpage_minorder = res;
	pr_info("Setting debug_guardpage_minorder to %lu\n", res);
	return 0;
}
early_param("debug_guardpage_minorder", debug_guardpage_minorder_setup);

static inline bool set_page_guard(struct zone *zone, struct page *page,
				unsigned int order, int migratetype)
{
	struct page_ext *page_ext;

	if (!debug_guardpage_enabled())
		return false;

	if (order >= debug_guardpage_minorder())
		return false;

	page_ext = lookup_page_ext(page);
	if (unlikely(!page_ext))
		return false;

	__set_bit(PAGE_EXT_DEBUG_GUARD, &page_ext->flags);

	INIT_LIST_HEAD(&page->lru);
	set_page_private(page, order);
	/* Guard pages are not available for any usage */
	__mod_zone_freepage_state(zone, -(1 << order), migratetype);

	return true;
}

static inline void clear_page_guard(struct zone *zone, struct page *page,
				unsigned int order, int migratetype)
{
	struct page_ext *page_ext;

	if (!debug_guardpage_enabled())
		return;

	page_ext = lookup_page_ext(page);
	if (unlikely(!page_ext))
		return;

	__clear_bit(PAGE_EXT_DEBUG_GUARD, &page_ext->flags);

	set_page_private(page, 0);
	if (!is_migrate_isolate(migratetype))
		__mod_zone_freepage_state(zone, (1 << order), migratetype);
}
#else
struct page_ext_operations debug_guardpage_ops;
static inline bool set_page_guard(struct zone *zone, struct page *page,
			unsigned int order, int migratetype) { return false; }
static inline void clear_page_guard(struct zone *zone, struct page *page,
				unsigned int order, int migratetype) {}
#endif

static inline void set_page_order(struct page *page, unsigned int order)
{
	set_page_private(page, order);
	__SetPageBuddy(page);
}

static inline void rmv_page_order(struct page *page)
{
	__ClearPageBuddy(page);
	set_page_private(page, 0);
}

/*
 * This function checks whether a page is free && is the buddy
 * we can do coalesce a page and its buddy if
 * (a) the buddy is not in a hole (check before calling!) &&
 * (b) the buddy is in the buddy system &&
 * (c) a page and its buddy have the same order &&
 * (d) a page and its buddy are in the same zone.
 *
 * For recording whether a page is in the buddy system, we set ->_mapcount
 * PAGE_BUDDY_MAPCOUNT_VALUE.
 * Setting, clearing, and testing _mapcount PAGE_BUDDY_MAPCOUNT_VALUE is
 * serialized by zone->lock.
 *
 * For recording page's order, we use page_private(page).
 */
static inline int page_is_buddy(struct page *page, struct page *buddy,
							unsigned int order)
{
	if (page_is_guard(buddy) && page_order(buddy) == order) {
		if (page_zone_id(page) != page_zone_id(buddy))
			return 0;

		VM_BUG_ON_PAGE(page_count(buddy) != 0, buddy);

		return 1;
	}

	if (PageBuddy(buddy) && page_order(buddy) == order) {
		/*
		 * zone check is done late to avoid uselessly
		 * calculating zone/node ids for pages that could
		 * never merge.
		 */
		if (page_zone_id(page) != page_zone_id(buddy))
			return 0;

		VM_BUG_ON_PAGE(page_count(buddy) != 0, buddy);

		return 1;
	}
	return 0;
}

/*
 * Freeing function for a buddy system allocator.
 *
 * The concept of a buddy system is to maintain direct-mapped table
 * (containing bit values) for memory blocks of various "orders".
 * The bottom level table contains the map for the smallest allocatable
 * units of memory (here, pages), and each level above it describes
 * pairs of units from the levels below, hence, "buddies".
 * At a high level, all that happens here is marking the table entry
 * at the bottom level available, and propagating the changes upward
 * as necessary, plus some accounting needed to play nicely with other
 * parts of the VM system.
 * At each level, we keep a list of pages, which are heads of continuous
 * free pages of length of (1 << order) and marked with _mapcount
 * PAGE_BUDDY_MAPCOUNT_VALUE. Page's order is recorded in page_private(page)
 * field.
 * So when we are allocating or freeing one, we can derive the state of the
 * other.  That is, if we allocate a small block, and both were
 * free, the remainder of the region must be split into blocks.
 * If a block is freed, and its buddy is also free, then this
 * triggers coalescing into a block of larger size.
 *
 * -- nyc
 */

static inline void __free_one_page(struct page *page,
		unsigned long pfn,
		struct zone *zone, unsigned int order,
		int migratetype)
{
	unsigned long combined_pfn;
	unsigned long uninitialized_var(buddy_pfn);
	struct page *buddy;
	unsigned int max_order;

	max_order = min_t(unsigned int, MAX_ORDER, pageblock_order + 1);

	VM_BUG_ON(!zone_is_initialized(zone));
	VM_BUG_ON_PAGE(page->flags & PAGE_FLAGS_CHECK_AT_PREP, page);

	VM_BUG_ON(migratetype == -1);
	if (likely(!is_migrate_isolate(migratetype)))
		__mod_zone_freepage_state(zone, 1 << order, migratetype);

	VM_BUG_ON_PAGE(pfn & ((1 << order) - 1), page);
	VM_BUG_ON_PAGE(bad_range(zone, page), page);

continue_merging:
	while (order < max_order - 1) {
		buddy_pfn = __find_buddy_pfn(pfn, order);
		buddy = page + (buddy_pfn - pfn);

		if (!pfn_valid_within(buddy_pfn))
			goto done_merging;
		if (!page_is_buddy(page, buddy, order))
			goto done_merging;
		/*
		 * Our buddy is free or it is CONFIG_DEBUG_PAGEALLOC guard page,
		 * merge with it and move up one order.
		 */
		if (page_is_guard(buddy)) {
			clear_page_guard(zone, buddy, order, migratetype);
		} else {
			list_del(&buddy->lru);
			zone->free_area[order].nr_free--;
			rmv_page_order(buddy);
		}
		combined_pfn = buddy_pfn & pfn;
		page = page + (combined_pfn - pfn);
		pfn = combined_pfn;
		order++;
	}
	if (max_order < MAX_ORDER) {
		/* If we are here, it means order is >= pageblock_order.
		 * We want to prevent merge between freepages on isolate
		 * pageblock and normal pageblock. Without this, pageblock
		 * isolation could cause incorrect freepage or CMA accounting.
		 *
		 * We don't want to hit this code for the more frequent
		 * low-order merging.
		 */
		if (unlikely(has_isolate_pageblock(zone))) {
			int buddy_mt;

			buddy_pfn = __find_buddy_pfn(pfn, order);
			buddy = page + (buddy_pfn - pfn);
			buddy_mt = get_pageblock_migratetype(buddy);

			if (migratetype != buddy_mt
					&& (is_migrate_isolate(migratetype) ||
						is_migrate_isolate(buddy_mt)))
				goto done_merging;
		}
		max_order++;
		goto continue_merging;
	}

done_merging:
	set_page_order(page, order);

	/*
	 * If this is not the largest possible page, check if the buddy
	 * of the next-highest order is free. If it is, it's possible
	 * that pages are being freed that will coalesce soon. In case,
	 * that is happening, add the free page to the tail of the list
	 * so it's less likely to be used soon and more likely to be merged
	 * as a higher order page
	 */
	if ((order < MAX_ORDER-2) && pfn_valid_within(buddy_pfn)) {
		struct page *higher_page, *higher_buddy;
		combined_pfn = buddy_pfn & pfn;
		higher_page = page + (combined_pfn - pfn);
		buddy_pfn = __find_buddy_pfn(combined_pfn, order + 1);
		higher_buddy = higher_page + (buddy_pfn - combined_pfn);
		if (pfn_valid_within(buddy_pfn) &&
		    page_is_buddy(higher_page, higher_buddy, order + 1)) {
			list_add_tail(&page->lru,
				&zone->free_area[order].free_list[migratetype]);
			goto out;
		}
	}

	list_add(&page->lru, &zone->free_area[order].free_list[migratetype]);
out:
	zone->free_area[order].nr_free++;
}

/*
 * A bad page could be due to a number of fields. Instead of multiple branches,
 * try and check multiple fields with one check. The caller must do a detailed
 * check if necessary.
 */
static inline bool page_expected_state(struct page *page,
					unsigned long check_flags)
{
	if (unlikely(atomic_read(&page->_mapcount) != -1))
		return false;

	if (unlikely((unsigned long)page->mapping |
			page_ref_count(page) |
#ifdef CONFIG_MEMCG
			(unsigned long)page->mem_cgroup |
#endif
			(page->flags & check_flags)))
		return false;

	return true;
}

static void free_pages_check_bad(struct page *page)
{
	const char *bad_reason;
	unsigned long bad_flags;

	bad_reason = NULL;
	bad_flags = 0;

	if (unlikely(atomic_read(&page->_mapcount) != -1))
		bad_reason = "nonzero mapcount";
	if (unlikely(page->mapping != NULL))
		bad_reason = "non-NULL mapping";
	if (unlikely(page_ref_count(page) != 0))
		bad_reason = "nonzero _refcount";
	if (unlikely(page->flags & PAGE_FLAGS_CHECK_AT_FREE)) {
		bad_reason = "PAGE_FLAGS_CHECK_AT_FREE flag(s) set";
		bad_flags = PAGE_FLAGS_CHECK_AT_FREE;
	}
#ifdef CONFIG_MEMCG
	if (unlikely(page->mem_cgroup))
		bad_reason = "page still charged to cgroup";
#endif
	bad_page(page, bad_reason, bad_flags);
}

static inline int free_pages_check(struct page *page)
{
	if (likely(page_expected_state(page, PAGE_FLAGS_CHECK_AT_FREE)))
		return 0;

	/* Something has gone sideways, find it */
	free_pages_check_bad(page);
	return 1;
}

static int free_tail_pages_check(struct page *head_page, struct page *page)
{
	int ret = 1;

	/*
	 * We rely page->lru.next never has bit 0 set, unless the page
	 * is PageTail(). Let's make sure that's true even for poisoned ->lru.
	 */
	BUILD_BUG_ON((unsigned long)LIST_POISON1 & 1);

	if (!IS_ENABLED(CONFIG_DEBUG_VM)) {
		ret = 0;
		goto out;
	}
	switch (page - head_page) {
	case 1:
		/* the first tail page: ->mapping is compound_mapcount() */
		if (unlikely(compound_mapcount(page))) {
			bad_page(page, "nonzero compound_mapcount", 0);
			goto out;
		}
		break;
	case 2:
		/*
		 * the second tail page: ->mapping is
		 * page_deferred_list().next -- ignore value.
		 */
		break;
	default:
		if (page->mapping != TAIL_MAPPING) {
			bad_page(page, "corrupted mapping in tail page", 0);
			goto out;
		}
		break;
	}
	if (unlikely(!PageTail(page))) {
		bad_page(page, "PageTail not set", 0);
		goto out;
	}
	if (unlikely(compound_head(page) != head_page)) {
		bad_page(page, "compound_head not consistent", 0);
		goto out;
	}
	ret = 0;
out:
	page->mapping = NULL;
	clear_compound_head(page);
	return ret;
}

static __always_inline bool free_pages_prepare(struct page *page,
					unsigned int order, bool check_free)
{
	int bad = 0;

	VM_BUG_ON_PAGE(PageTail(page), page);

	trace_mm_page_free(page, order);
	kmemcheck_free_shadow(page, order);

	/*
	 * Check tail pages before head page information is cleared to
	 * avoid checking PageCompound for order-0 pages.
	 */
	if (unlikely(order)) {
		bool compound = PageCompound(page);
		int i;

		VM_BUG_ON_PAGE(compound && compound_order(page) != order, page);

		if (compound)
			ClearPageDoubleMap(page);
		for (i = 1; i < (1 << order); i++) {
			if (compound)
				bad += free_tail_pages_check(page, page + i);
			if (unlikely(free_pages_check(page + i))) {
				bad++;
				continue;
			}
			(page + i)->flags &= ~PAGE_FLAGS_CHECK_AT_PREP;
		}
	}
	if (PageMappingFlags(page))
		page->mapping = NULL;
	if (memcg_kmem_enabled() && PageKmemcg(page))
		memcg_kmem_uncharge(page, order);
	if (check_free)
		bad += free_pages_check(page);
	if (bad)
		return false;

	page_cpupid_reset_last(page);
	page->flags &= ~PAGE_FLAGS_CHECK_AT_PREP;
	reset_page_owner(page, order);

	if (!PageHighMem(page)) {
		debug_check_no_locks_freed(page_address(page),
					   PAGE_SIZE << order);
		debug_check_no_obj_freed(page_address(page),
					   PAGE_SIZE << order);
	}
	arch_free_page(page, order);
	kernel_poison_pages(page, 1 << order, 0);
	kernel_map_pages(page, 1 << order, 0);
	kasan_free_pages(page, order);

	return true;
}

#ifdef CONFIG_DEBUG_VM
static inline bool free_pcp_prepare(struct page *page)
{
	return free_pages_prepare(page, 0, true);
}

static inline bool bulkfree_pcp_prepare(struct page *page)
{
	return false;
}
#else
static bool free_pcp_prepare(struct page *page)
{
	return free_pages_prepare(page, 0, false);
}

static bool bulkfree_pcp_prepare(struct page *page)
{
	return free_pages_check(page);
}
#endif /* CONFIG_DEBUG_VM */

/*
 * Frees a number of pages from the PCP lists
 * Assumes all pages on list are in same zone, and of same order.
 * count is the number of pages to free.
 *
 * If the zone was previously in an "all pages pinned" state then look to
 * see if this freeing clears that state.
 *
 * And clear the zone's pages_scanned counter, to hold off the "all pages are
 * pinned" detection logic.
 */
static void free_pcppages_bulk(struct zone *zone, int count,
					struct per_cpu_pages *pcp)
{
	int migratetype = 0;
	int batch_free = 0;
	bool isolated_pageblocks;

	spin_lock(&zone->lock);
	isolated_pageblocks = has_isolate_pageblock(zone);

	while (count) {
		struct page *page;
		struct list_head *list;

		/*
		 * Remove pages from lists in a round-robin fashion. A
		 * batch_free count is maintained that is incremented when an
		 * empty list is encountered.  This is so more pages are freed
		 * off fuller lists instead of spinning excessively around empty
		 * lists
		 */
		do {
			batch_free++;
			if (++migratetype == MIGRATE_PCPTYPES)
				migratetype = 0;
			list = &pcp->lists[migratetype];
		} while (list_empty(list));

		/* This is the only non-empty list. Free them all. */
		if (batch_free == MIGRATE_PCPTYPES)
			batch_free = count;

		do {
			int mt;	/* migratetype of the to-be-freed page */

			page = list_last_entry(list, struct page, lru);
			/* must delete as __free_one_page list manipulates */
			list_del(&page->lru);

			mt = get_pcppage_migratetype(page);
			/* MIGRATE_ISOLATE page should not go to pcplists */
			VM_BUG_ON_PAGE(is_migrate_isolate(mt), page);
			/* Pageblock could have been isolated meanwhile */
			if (unlikely(isolated_pageblocks))
				mt = get_pageblock_migratetype(page);

			if (bulkfree_pcp_prepare(page))
				continue;

			__free_one_page(page, page_to_pfn(page), zone, 0, mt);
			trace_mm_page_pcpu_drain(page, 0, mt);
		} while (--count && --batch_free && !list_empty(list));
	}
	spin_unlock(&zone->lock);
}

static void free_one_page(struct zone *zone,
				struct page *page, unsigned long pfn,
				unsigned int order,
				int migratetype)
{
	spin_lock(&zone->lock);
	if (unlikely(has_isolate_pageblock(zone) ||
		is_migrate_isolate(migratetype))) {
		migratetype = get_pfnblock_migratetype(page, pfn);
	}
	__free_one_page(page, pfn, zone, order, migratetype);
	spin_unlock(&zone->lock);
}

static void __meminit __init_single_page(struct page *page, unsigned long pfn,
				unsigned long zone, int nid)
{
	set_page_links(page, zone, nid, pfn);
	init_page_count(page);
	page_mapcount_reset(page);
	page_cpupid_reset_last(page);

	INIT_LIST_HEAD(&page->lru);
#ifdef WANT_PAGE_VIRTUAL
	/* The shift won't overflow because ZONE_NORMAL is below 4G. */
	if (!is_highmem_idx(zone))
		set_page_address(page, __va(pfn << PAGE_SHIFT));
#endif
}

static void __meminit __init_single_pfn(unsigned long pfn, unsigned long zone,
					int nid)
{
	return __init_single_page(pfn_to_page(pfn), pfn, zone, nid);
}

#ifdef CONFIG_DEFERRED_STRUCT_PAGE_INIT
static void init_reserved_page(unsigned long pfn)
{
	pg_data_t *pgdat;
	int nid, zid;

	if (!early_page_uninitialised(pfn))
		return;

	nid = early_pfn_to_nid(pfn);
	pgdat = NODE_DATA(nid);

	for (zid = 0; zid < MAX_NR_ZONES; zid++) {
		struct zone *zone = &pgdat->node_zones[zid];

		if (pfn >= zone->zone_start_pfn && pfn < zone_end_pfn(zone))
			break;
	}
	__init_single_pfn(pfn, zid, nid);
}
#else
static inline void init_reserved_page(unsigned long pfn)
{
}
#endif /* CONFIG_DEFERRED_STRUCT_PAGE_INIT */

/*
 * Initialised pages do not have PageReserved set. This function is
 * called for each range allocated by the bootmem allocator and
 * marks the pages PageReserved. The remaining valid pages are later
 * sent to the buddy page allocator.
 */
void __meminit reserve_bootmem_region(phys_addr_t start, phys_addr_t end)
{
	unsigned long start_pfn = PFN_DOWN(start);
	unsigned long end_pfn = PFN_UP(end);

	for (; start_pfn < end_pfn; start_pfn++) {
		if (pfn_valid(start_pfn)) {
			struct page *page = pfn_to_page(start_pfn);

			init_reserved_page(start_pfn);

			/* Avoid false-positive PageTail() */
			INIT_LIST_HEAD(&page->lru);

			SetPageReserved(page);
		}
	}
}

static void __free_pages_ok(struct page *page, unsigned int order)
{
	unsigned long flags;
	int migratetype;
	unsigned long pfn = page_to_pfn(page);

	if (!free_pages_prepare(page, order, true))
		return;

	migratetype = get_pfnblock_migratetype(page, pfn);
	local_irq_save(flags);
	__count_vm_events(PGFREE, 1 << order);
	free_one_page(page_zone(page), page, pfn, order, migratetype);
	local_irq_restore(flags);
}

static void __init __free_pages_boot_core(struct page *page, unsigned int order)
{
	unsigned int nr_pages = 1 << order;
	struct page *p = page;
	unsigned int loop;

	prefetchw(p);
	for (loop = 0; loop < (nr_pages - 1); loop++, p++) {
		prefetchw(p + 1);
		__ClearPageReserved(p);
		set_page_count(p, 0);
	}
	__ClearPageReserved(p);
	set_page_count(p, 0);

	page_zone(page)->managed_pages += nr_pages;
	set_page_refcounted(page);
	__free_pages(page, order);
}

#if defined(CONFIG_HAVE_ARCH_EARLY_PFN_TO_NID) || \
	defined(CONFIG_HAVE_MEMBLOCK_NODE_MAP)

static struct mminit_pfnnid_cache early_pfnnid_cache __meminitdata;

int __meminit early_pfn_to_nid(unsigned long pfn)
{
	static DEFINE_SPINLOCK(early_pfn_lock);
	int nid;

	spin_lock(&early_pfn_lock);
	nid = __early_pfn_to_nid(pfn, &early_pfnnid_cache);
	if (nid < 0)
		nid = first_online_node;
	spin_unlock(&early_pfn_lock);

	return nid;
}
#endif

#ifdef CONFIG_NODES_SPAN_OTHER_NODES
static inline bool __meminit meminit_pfn_in_nid(unsigned long pfn, int node,
					struct mminit_pfnnid_cache *state)
{
	int nid;

	nid = __early_pfn_to_nid(pfn, state);
	if (nid >= 0 && nid != node)
		return false;
	return true;
}

/* Only safe to use early in boot when initialisation is single-threaded */
static inline bool __meminit early_pfn_in_nid(unsigned long pfn, int node)
{
	return meminit_pfn_in_nid(pfn, node, &early_pfnnid_cache);
}

#else

static inline bool __meminit early_pfn_in_nid(unsigned long pfn, int node)
{
	return true;
}
static inline bool __meminit meminit_pfn_in_nid(unsigned long pfn, int node,
					struct mminit_pfnnid_cache *state)
{
	return true;
}
#endif


void __init __free_pages_bootmem(struct page *page, unsigned long pfn,
							unsigned int order)
{
	if (early_page_uninitialised(pfn))
		return;
	return __free_pages_boot_core(page, order);
}

/*
 * Check that the whole (or subset of) a pageblock given by the interval of
 * [start_pfn, end_pfn) is valid and within the same zone, before scanning it
 * with the migration of free compaction scanner. The scanners then need to
 * use only pfn_valid_within() check for arches that allow holes within
 * pageblocks.
 *
 * Return struct page pointer of start_pfn, or NULL if checks were not passed.
 *
 * It's possible on some configurations to have a setup like node0 node1 node0
 * i.e. it's possible that all pages within a zones range of pages do not
 * belong to a single zone. We assume that a border between node0 and node1
 * can occur within a single pageblock, but not a node0 node1 node0
 * interleaving within a single pageblock. It is therefore sufficient to check
 * the first and last page of a pageblock and avoid checking each individual
 * page in a pageblock.
 */
struct page *__pageblock_pfn_to_page(unsigned long start_pfn,
				     unsigned long end_pfn, struct zone *zone)
{
	struct page *start_page;
	struct page *end_page;

	/* end_pfn is one past the range we are checking */
	end_pfn--;

	if (!pfn_valid(start_pfn) || !pfn_valid(end_pfn))
		return NULL;

	start_page = pfn_to_page(start_pfn);

	if (page_zone(start_page) != zone)
		return NULL;

	end_page = pfn_to_page(end_pfn);

	/* This gives a shorter code than deriving page_zone(end_page) */
	if (page_zone_id(start_page) != page_zone_id(end_page))
		return NULL;

	return start_page;
}

void set_zone_contiguous(struct zone *zone)
{
	unsigned long block_start_pfn = zone->zone_start_pfn;
	unsigned long block_end_pfn;

	block_end_pfn = ALIGN(block_start_pfn + 1, pageblock_nr_pages);
	for (; block_start_pfn < zone_end_pfn(zone);
			block_start_pfn = block_end_pfn,
			 block_end_pfn += pageblock_nr_pages) {

		block_end_pfn = min(block_end_pfn, zone_end_pfn(zone));

		if (!__pageblock_pfn_to_page(block_start_pfn,
					     block_end_pfn, zone))
			return;
	}

	/* We confirm that there is no hole */
	zone->contiguous = true;
}

void clear_zone_contiguous(struct zone *zone)
{
	zone->contiguous = false;
}

#ifdef CONFIG_DEFERRED_STRUCT_PAGE_INIT
static void __init deferred_free_range(struct page *page,
					unsigned long pfn, int nr_pages)
{
	int i;

	if (!page)
		return;

	/* Free a large naturally-aligned chunk if possible */
	if (nr_pages == pageblock_nr_pages &&
	    (pfn & (pageblock_nr_pages - 1)) == 0) {
		set_pageblock_migratetype(page, MIGRATE_MOVABLE);
		__free_pages_boot_core(page, pageblock_order);
		return;
	}

	for (i = 0; i < nr_pages; i++, page++, pfn++) {
		if ((pfn & (pageblock_nr_pages - 1)) == 0)
			set_pageblock_migratetype(page, MIGRATE_MOVABLE);
		__free_pages_boot_core(page, 0);
	}
}

/* Completion tracking for deferred_init_memmap() threads */
static atomic_t pgdat_init_n_undone __initdata;
static __initdata DECLARE_COMPLETION(pgdat_init_all_done_comp);

static inline void __init pgdat_init_report_one_done(void)
{
	if (atomic_dec_and_test(&pgdat_init_n_undone))
		complete(&pgdat_init_all_done_comp);
}

/* Initialise remaining memory on a node */
static int __init deferred_init_memmap(void *data)
{
	pg_data_t *pgdat = data;
	int nid = pgdat->node_id;
	struct mminit_pfnnid_cache nid_init_state = { };
	unsigned long start = jiffies;
	unsigned long nr_pages = 0;
	unsigned long walk_start, walk_end;
	int i, zid;
	struct zone *zone;
	unsigned long first_init_pfn = pgdat->first_deferred_pfn;
	const struct cpumask *cpumask = cpumask_of_node(pgdat->node_id);

	if (first_init_pfn == ULONG_MAX) {
		pgdat_init_report_one_done();
		return 0;
	}

	/* Bind memory initialisation thread to a local node if possible */
	if (!cpumask_empty(cpumask))
		set_cpus_allowed_ptr(current, cpumask);

	/* Sanity check boundaries */
	BUG_ON(pgdat->first_deferred_pfn < pgdat->node_start_pfn);
	BUG_ON(pgdat->first_deferred_pfn > pgdat_end_pfn(pgdat));
	pgdat->first_deferred_pfn = ULONG_MAX;

	/* Only the highest zone is deferred so find it */
	for (zid = 0; zid < MAX_NR_ZONES; zid++) {
		zone = pgdat->node_zones + zid;
		if (first_init_pfn < zone_end_pfn(zone))
			break;
	}

	for_each_mem_pfn_range(i, nid, &walk_start, &walk_end, NULL) {
		unsigned long pfn, end_pfn;
		struct page *page = NULL;
		struct page *free_base_page = NULL;
		unsigned long free_base_pfn = 0;
		int nr_to_free = 0;

		end_pfn = min(walk_end, zone_end_pfn(zone));
		pfn = first_init_pfn;
		if (pfn < walk_start)
			pfn = walk_start;
		if (pfn < zone->zone_start_pfn)
			pfn = zone->zone_start_pfn;

		for (; pfn < end_pfn; pfn++) {
			if (!pfn_valid_within(pfn))
				goto free_range;

			/*
			 * Ensure pfn_valid is checked every
			 * pageblock_nr_pages for memory holes
			 */
			if ((pfn & (pageblock_nr_pages - 1)) == 0) {
				if (!pfn_valid(pfn)) {
					page = NULL;
					goto free_range;
				}
			}

			if (!meminit_pfn_in_nid(pfn, nid, &nid_init_state)) {
				page = NULL;
				goto free_range;
			}

			/* Minimise pfn page lookups and scheduler checks */
			if (page && (pfn & (pageblock_nr_pages - 1)) != 0) {
				page++;
			} else {
				nr_pages += nr_to_free;
				deferred_free_range(free_base_page,
						free_base_pfn, nr_to_free);
				free_base_page = NULL;
				free_base_pfn = nr_to_free = 0;

				page = pfn_to_page(pfn);
				cond_resched();
			}

			if (page->flags) {
				VM_BUG_ON(page_zone(page) != zone);
				goto free_range;
			}

			__init_single_page(page, pfn, zid, nid);
			if (!free_base_page) {
				free_base_page = page;
				free_base_pfn = pfn;
				nr_to_free = 0;
			}
			nr_to_free++;

			/* Where possible, batch up pages for a single free */
			continue;
free_range:
			/* Free the current block of pages to allocator */
			nr_pages += nr_to_free;
			deferred_free_range(free_base_page, free_base_pfn,
								nr_to_free);
			free_base_page = NULL;
			free_base_pfn = nr_to_free = 0;
		}
		/* Free the last block of pages to allocator */
		nr_pages += nr_to_free;
		deferred_free_range(free_base_page, free_base_pfn, nr_to_free);

		first_init_pfn = max(end_pfn, first_init_pfn);
	}

	/* Sanity check that the next zone really is unpopulated */
	WARN_ON(++zid < MAX_NR_ZONES && populated_zone(++zone));

	pr_info("node %d initialised, %lu pages in %ums\n", nid, nr_pages,
					jiffies_to_msecs(jiffies - start));

	pgdat_init_report_one_done();
	return 0;
}
#endif /* CONFIG_DEFERRED_STRUCT_PAGE_INIT */

void __init page_alloc_init_late(void)
{
	struct zone *zone;

#ifdef CONFIG_DEFERRED_STRUCT_PAGE_INIT
	int nid;

	/* There will be num_node_state(N_MEMORY) threads */
	atomic_set(&pgdat_init_n_undone, num_node_state(N_MEMORY));
	for_each_node_state(nid, N_MEMORY) {
		kthread_run(deferred_init_memmap, NODE_DATA(nid), "pgdatinit%d", nid);
	}

	/* Block until all are initialised */
	wait_for_completion(&pgdat_init_all_done_comp);

	/* Reinit limits that are based on free pages after the kernel is up */
	files_maxfiles_init();
#endif

	for_each_populated_zone(zone)
		set_zone_contiguous(zone);
}

#ifdef CONFIG_CMA
/* Free whole pageblock and set its migration type to MIGRATE_CMA. */
void __init init_cma_reserved_pageblock(struct page *page)
{
	unsigned i = pageblock_nr_pages;
	struct page *p = page;

	do {
		__ClearPageReserved(p);
		set_page_count(p, 0);
	} while (++p, --i);

	set_pageblock_migratetype(page, MIGRATE_CMA);

	if (pageblock_order >= MAX_ORDER) {
		i = pageblock_nr_pages;
		p = page;
		do {
			set_page_refcounted(p);
			__free_pages(p, MAX_ORDER - 1);
			p += MAX_ORDER_NR_PAGES;
		} while (i -= MAX_ORDER_NR_PAGES);
	} else {
		set_page_refcounted(page);
		__free_pages(page, pageblock_order);
	}

	adjust_managed_page_count(page, pageblock_nr_pages);
}
#endif

/*
 * The order of subdivision here is critical for the IO subsystem.
 * Please do not alter this order without good reasons and regression
 * testing. Specifically, as large blocks of memory are subdivided,
 * the order in which smaller blocks are delivered depends on the order
 * they're subdivided in this function. This is the primary factor
 * influencing the order in which pages are delivered to the IO
 * subsystem according to empirical testing, and this is also justified
 * by considering the behavior of a buddy system containing a single
 * large block of memory acted on by a series of small allocations.
 * This behavior is a critical factor in sglist merging's success.
 *
 * -- nyc
 */
static inline void expand(struct zone *zone, struct page *page,
	int low, int high, struct free_area *area,
	int migratetype)
{
	unsigned long size = 1 << high;

	while (high > low) {
		area--;
		high--;
		size >>= 1;
		VM_BUG_ON_PAGE(bad_range(zone, &page[size]), &page[size]);

		/*
		 * Mark as guard pages (or page), that will allow to
		 * merge back to allocator when buddy will be freed.
		 * Corresponding page table entries will not be touched,
		 * pages will stay not present in virtual address space
		 */
		if (set_page_guard(zone, &page[size], high, migratetype))
			continue;

		list_add(&page[size].lru, &area->free_list[migratetype]);
		area->nr_free++;
		set_page_order(&page[size], high);
	}
}

static void check_new_page_bad(struct page *page)
{
	const char *bad_reason = NULL;
	unsigned long bad_flags = 0;

	if (unlikely(atomic_read(&page->_mapcount) != -1))
		bad_reason = "nonzero mapcount";
	if (unlikely(page->mapping != NULL))
		bad_reason = "non-NULL mapping";
	if (unlikely(page_ref_count(page) != 0))
		bad_reason = "nonzero _count";
	if (unlikely(page->flags & __PG_HWPOISON)) {
		bad_reason = "HWPoisoned (hardware-corrupted)";
		bad_flags = __PG_HWPOISON;
		/* Don't complain about hwpoisoned pages */
		page_mapcount_reset(page); /* remove PageBuddy */
		return;
	}
	if (unlikely(page->flags & PAGE_FLAGS_CHECK_AT_PREP)) {
		bad_reason = "PAGE_FLAGS_CHECK_AT_PREP flag set";
		bad_flags = PAGE_FLAGS_CHECK_AT_PREP;
	}
#ifdef CONFIG_MEMCG
	if (unlikely(page->mem_cgroup))
		bad_reason = "page still charged to cgroup";
#endif
	bad_page(page, bad_reason, bad_flags);
}

/*
 * This page is about to be returned from the page allocator
 */
static inline int check_new_page(struct page *page)
{
	if (likely(page_expected_state(page,
				PAGE_FLAGS_CHECK_AT_PREP|__PG_HWPOISON)))
		return 0;

	check_new_page_bad(page);
	return 1;
}

static inline bool free_pages_prezeroed(void)
{
	return IS_ENABLED(CONFIG_PAGE_POISONING_ZERO) &&
		page_poisoning_enabled();
}

#ifdef CONFIG_DEBUG_VM
static bool check_pcp_refill(struct page *page)
{
	return false;
}

static bool check_new_pcp(struct page *page)
{
	return check_new_page(page);
}
#else
static bool check_pcp_refill(struct page *page)
{
	return check_new_page(page);
}
static bool check_new_pcp(struct page *page)
{
	return false;
}
#endif /* CONFIG_DEBUG_VM */

static bool check_new_pages(struct page *page, unsigned int order)
{
	int i;
	for (i = 0; i < (1 << order); i++) {
		struct page *p = page + i;

		if (unlikely(check_new_page(p)))
			return true;
	}

	return false;
}

inline void post_alloc_hook(struct page *page, unsigned int order,
				gfp_t gfp_flags)
{
	set_page_private(page, 0);
	set_page_refcounted(page);

	arch_alloc_page(page, order);
	kernel_map_pages(page, 1 << order, 1);
	kernel_poison_pages(page, 1 << order, 1);
	kasan_alloc_pages(page, order);
	set_page_owner(page, order, gfp_flags);
}

static void prep_new_page(struct page *page, unsigned int order, gfp_t gfp_flags,
							unsigned int alloc_flags)
{
	int i;

	post_alloc_hook(page, order, gfp_flags);

	if (!free_pages_prezeroed() && (gfp_flags & __GFP_ZERO))
		for (i = 0; i < (1 << order); i++)
			clear_highpage(page + i);

	if (order && (gfp_flags & __GFP_COMP))
		prep_compound_page(page, order);

	/*
	 * page is set pfmemalloc when ALLOC_NO_WATERMARKS was necessary to
	 * allocate the page. The expectation is that the caller is taking
	 * steps that will free more memory. The caller should avoid the page
	 * being used for !PFMEMALLOC purposes.
	 */
	if (alloc_flags & ALLOC_NO_WATERMARKS)
		set_page_pfmemalloc(page);
	else
		clear_page_pfmemalloc(page);
}

/*
 * Go through the free lists for the given migratetype and remove
 * the smallest available page from the freelists
 */
static inline
struct page *__rmqueue_smallest(struct zone *zone, unsigned int order,
						int migratetype)
{
	unsigned int current_order;
	struct free_area *area;
	struct page *page;

	/* Find a page of the appropriate size in the preferred list */
	for (current_order = order; current_order < MAX_ORDER; ++current_order) {
		area = &(zone->free_area[current_order]);
		page = list_first_entry_or_null(&area->free_list[migratetype],
							struct page, lru);
		if (!page)
			continue;
		list_del(&page->lru);
		rmv_page_order(page);
		area->nr_free--;
		expand(zone, page, order, current_order, area, migratetype);
		set_pcppage_migratetype(page, migratetype);
		return page;
	}

	return NULL;
}


/*
 * This array describes the order lists are fallen back to when
 * the free lists for the desirable migrate type are depleted
 */
static int fallbacks[MIGRATE_TYPES][4] = {
	[MIGRATE_UNMOVABLE]   = { MIGRATE_RECLAIMABLE, MIGRATE_MOVABLE,   MIGRATE_TYPES },
	[MIGRATE_RECLAIMABLE] = { MIGRATE_UNMOVABLE,   MIGRATE_MOVABLE,   MIGRATE_TYPES },
	[MIGRATE_MOVABLE]     = { MIGRATE_RECLAIMABLE, MIGRATE_UNMOVABLE, MIGRATE_TYPES },
#ifdef CONFIG_CMA
	[MIGRATE_CMA]         = { MIGRATE_TYPES }, /* Never used */
#endif
#ifdef CONFIG_MEMORY_ISOLATION
	[MIGRATE_ISOLATE]     = { MIGRATE_TYPES }, /* Never used */
#endif
};

#ifdef CONFIG_CMA
static struct page *__rmqueue_cma_fallback(struct zone *zone,
					unsigned int order)
{
	return __rmqueue_smallest(zone, order, MIGRATE_CMA);
}
#else
static inline struct page *__rmqueue_cma_fallback(struct zone *zone,
					unsigned int order) { return NULL; }
#endif

/*
 * Move the free pages in a range to the free lists of the requested type.
 * Note that start_page and end_pages are not aligned on a pageblock
 * boundary. If alignment is required, use move_freepages_block()
 */
static int move_freepages(struct zone *zone,
			  struct page *start_page, struct page *end_page,
			  int migratetype, int *num_movable)
{
	struct page *page;
	unsigned int order;
	int pages_moved = 0;

#ifndef CONFIG_HOLES_IN_ZONE
	/*
	 * page_zone is not safe to call in this context when
	 * CONFIG_HOLES_IN_ZONE is set. This bug check is probably redundant
	 * anyway as we check zone boundaries in move_freepages_block().
	 * Remove at a later date when no bug reports exist related to
	 * grouping pages by mobility
	 */
	VM_BUG_ON(page_zone(start_page) != page_zone(end_page));
#endif

	if (num_movable)
		*num_movable = 0;

	for (page = start_page; page <= end_page;) {
		if (!pfn_valid_within(page_to_pfn(page))) {
			page++;
			continue;
		}

		/* Make sure we are not inadvertently changing nodes */
		VM_BUG_ON_PAGE(page_to_nid(page) != zone_to_nid(zone), page);

		if (!PageBuddy(page)) {
			/*
			 * We assume that pages that could be isolated for
			 * migration are movable. But we don't actually try
			 * isolating, as that would be expensive.
			 */
			if (num_movable &&
					(PageLRU(page) || __PageMovable(page)))
				(*num_movable)++;

			page++;
			continue;
		}

		order = page_order(page);
		list_move(&page->lru,
			  &zone->free_area[order].free_list[migratetype]);
		page += 1 << order;
		pages_moved += 1 << order;
	}

	return pages_moved;
}

int move_freepages_block(struct zone *zone, struct page *page,
				int migratetype, int *num_movable)
{
	unsigned long start_pfn, end_pfn;
	struct page *start_page, *end_page;

	start_pfn = page_to_pfn(page);
	start_pfn = start_pfn & ~(pageblock_nr_pages-1);
	start_page = pfn_to_page(start_pfn);
	end_page = start_page + pageblock_nr_pages - 1;
	end_pfn = start_pfn + pageblock_nr_pages - 1;

	/* Do not cross zone boundaries */
	if (!zone_spans_pfn(zone, start_pfn))
		start_page = page;
	if (!zone_spans_pfn(zone, end_pfn))
		return 0;

	return move_freepages(zone, start_page, end_page, migratetype,
								num_movable);
}

static void change_pageblock_range(struct page *pageblock_page,
					int start_order, int migratetype)
{
	int nr_pageblocks = 1 << (start_order - pageblock_order);

	while (nr_pageblocks--) {
		set_pageblock_migratetype(pageblock_page, migratetype);
		pageblock_page += pageblock_nr_pages;
	}
}

/*
 * When we are falling back to another migratetype during allocation, try to
 * steal extra free pages from the same pageblocks to satisfy further
 * allocations, instead of polluting multiple pageblocks.
 *
 * If we are stealing a relatively large buddy page, it is likely there will
 * be more free pages in the pageblock, so try to steal them all. For
 * reclaimable and unmovable allocations, we steal regardless of page size,
 * as fragmentation caused by those allocations polluting movable pageblocks
 * is worse than movable allocations stealing from unmovable and reclaimable
 * pageblocks.
 */
static bool can_steal_fallback(unsigned int order, int start_mt)
{
	/*
	 * Leaving this order check is intended, although there is
	 * relaxed order check in next check. The reason is that
	 * we can actually steal whole pageblock if this condition met,
	 * but, below check doesn't guarantee it and that is just heuristic
	 * so could be changed anytime.
	 */
	if (order >= pageblock_order)
		return true;

	if (order >= pageblock_order / 2 ||
		start_mt == MIGRATE_RECLAIMABLE ||
		start_mt == MIGRATE_UNMOVABLE ||
		page_group_by_mobility_disabled)
		return true;

	return false;
}

/*
 * This function implements actual steal behaviour. If order is large enough,
 * we can steal whole pageblock. If not, we first move freepages in this
 * pageblock to our migratetype and determine how many already-allocated pages
 * are there in the pageblock with a compatible migratetype. If at least half
 * of pages are free or compatible, we can change migratetype of the pageblock
 * itself, so pages freed in the future will be put on the correct free list.
 */
static void steal_suitable_fallback(struct zone *zone, struct page *page,
					int start_type, bool whole_block)
{
	unsigned int current_order = page_order(page);
	struct free_area *area;
	int free_pages, movable_pages, alike_pages;
	int old_block_type;

	old_block_type = get_pageblock_migratetype(page);

	/*
	 * This can happen due to races and we want to prevent broken
	 * highatomic accounting.
	 */
	if (is_migrate_highatomic(old_block_type))
		goto single_page;

	/* Take ownership for orders >= pageblock_order */
	if (current_order >= pageblock_order) {
		change_pageblock_range(page, current_order, start_type);
		goto single_page;
	}

	/* We are not allowed to try stealing from the whole block */
	if (!whole_block)
		goto single_page;

	free_pages = move_freepages_block(zone, page, start_type,
						&movable_pages);
	/*
	 * Determine how many pages are compatible with our allocation.
	 * For movable allocation, it's the number of movable pages which
	 * we just obtained. For other types it's a bit more tricky.
	 */
	if (start_type == MIGRATE_MOVABLE) {
		alike_pages = movable_pages;
	} else {
		/*
		 * If we are falling back a RECLAIMABLE or UNMOVABLE allocation
		 * to MOVABLE pageblock, consider all non-movable pages as
		 * compatible. If it's UNMOVABLE falling back to RECLAIMABLE or
		 * vice versa, be conservative since we can't distinguish the
		 * exact migratetype of non-movable pages.
		 */
		if (old_block_type == MIGRATE_MOVABLE)
			alike_pages = pageblock_nr_pages
						- (free_pages + movable_pages);
		else
			alike_pages = 0;
	}

	/* moving whole block can fail due to zone boundary conditions */
	if (!free_pages)
		goto single_page;

	/*
	 * If a sufficient number of pages in the block are either free or of
	 * comparable migratability as our allocation, claim the whole block.
	 */
	if (free_pages + alike_pages >= (1 << (pageblock_order-1)) ||
			page_group_by_mobility_disabled)
		set_pageblock_migratetype(page, start_type);

	return;

single_page:
	area = &zone->free_area[current_order];
	list_move(&page->lru, &area->free_list[start_type]);
}

/*
 * Check whether there is a suitable fallback freepage with requested order.
 * If only_stealable is true, this function returns fallback_mt only if
 * we can steal other freepages all together. This would help to reduce
 * fragmentation due to mixed migratetype pages in one pageblock.
 */
int find_suitable_fallback(struct free_area *area, unsigned int order,
			int migratetype, bool only_stealable, bool *can_steal)
{
	int i;
	int fallback_mt;

	if (area->nr_free == 0)
		return -1;

	*can_steal = false;
	for (i = 0;; i++) {
		fallback_mt = fallbacks[migratetype][i];
		if (fallback_mt == MIGRATE_TYPES)
			break;

		if (list_empty(&area->free_list[fallback_mt]))
			continue;

		if (can_steal_fallback(order, migratetype))
			*can_steal = true;

		if (!only_stealable)
			return fallback_mt;

		if (*can_steal)
			return fallback_mt;
	}

	return -1;
}

/*
 * Reserve a pageblock for exclusive use of high-order atomic allocations if
 * there are no empty page blocks that contain a page with a suitable order
 */
static void reserve_highatomic_pageblock(struct page *page, struct zone *zone,
				unsigned int alloc_order)
{
	int mt;
	unsigned long max_managed, flags;

	/*
	 * Limit the number reserved to 1 pageblock or roughly 1% of a zone.
	 * Check is race-prone but harmless.
	 */
	max_managed = (zone->managed_pages / 100) + pageblock_nr_pages;
	if (zone->nr_reserved_highatomic >= max_managed)
		return;

	spin_lock_irqsave(&zone->lock, flags);

	/* Recheck the nr_reserved_highatomic limit under the lock */
	if (zone->nr_reserved_highatomic >= max_managed)
		goto out_unlock;

	/* Yoink! */
	mt = get_pageblock_migratetype(page);
	if (!is_migrate_highatomic(mt) && !is_migrate_isolate(mt)
	    && !is_migrate_cma(mt)) {
		zone->nr_reserved_highatomic += pageblock_nr_pages;
		set_pageblock_migratetype(page, MIGRATE_HIGHATOMIC);
		move_freepages_block(zone, page, MIGRATE_HIGHATOMIC, NULL);
	}

out_unlock:
	spin_unlock_irqrestore(&zone->lock, flags);
}

/*
 * Used when an allocation is about to fail under memory pressure. This
 * potentially hurts the reliability of high-order allocations when under
 * intense memory pressure but failed atomic allocations should be easier
 * to recover from than an OOM.
 *
 * If @force is true, try to unreserve a pageblock even though highatomic
 * pageblock is exhausted.
 */
static bool unreserve_highatomic_pageblock(const struct alloc_context *ac,
						bool force)
{
	struct zonelist *zonelist = ac->zonelist;
	unsigned long flags;
	struct zoneref *z;
	struct zone *zone;
	struct page *page;
	int order;
	bool ret;

	for_each_zone_zonelist_nodemask(zone, z, zonelist, ac->high_zoneidx,
								ac->nodemask) {
		/*
		 * Preserve at least one pageblock unless memory pressure
		 * is really high.
		 */
		if (!force && zone->nr_reserved_highatomic <=
					pageblock_nr_pages)
			continue;

		spin_lock_irqsave(&zone->lock, flags);
		for (order = 0; order < MAX_ORDER; order++) {
			struct free_area *area = &(zone->free_area[order]);

			page = list_first_entry_or_null(
					&area->free_list[MIGRATE_HIGHATOMIC],
					struct page, lru);
			if (!page)
				continue;

			/*
			 * In page freeing path, migratetype change is racy so
			 * we can counter several free pages in a pageblock
			 * in this loop althoug we changed the pageblock type
			 * from highatomic to ac->migratetype. So we should
			 * adjust the count once.
			 */
			if (is_migrate_highatomic_page(page)) {
				/*
				 * It should never happen but changes to
				 * locking could inadvertently allow a per-cpu
				 * drain to add pages to MIGRATE_HIGHATOMIC
				 * while unreserving so be safe and watch for
				 * underflows.
				 */
				zone->nr_reserved_highatomic -= min(
						pageblock_nr_pages,
						zone->nr_reserved_highatomic);
			}

			/*
			 * Convert to ac->migratetype and avoid the normal
			 * pageblock stealing heuristics. Minimally, the caller
			 * is doing the work and needs the pages. More
			 * importantly, if the block was always converted to
			 * MIGRATE_UNMOVABLE or another type then the number
			 * of pageblocks that cannot be completely freed
			 * may increase.
			 */
			set_pageblock_migratetype(page, ac->migratetype);
			ret = move_freepages_block(zone, page, ac->migratetype,
									NULL);
			if (ret) {
				spin_unlock_irqrestore(&zone->lock, flags);
				return ret;
			}
		}
		spin_unlock_irqrestore(&zone->lock, flags);
	}

	return false;
}

/*
 * Try finding a free buddy page on the fallback list and put it on the free
 * list of requested migratetype, possibly along with other pages from the same
 * block, depending on fragmentation avoidance heuristics. Returns true if
 * fallback was found so that __rmqueue_smallest() can grab it.
 */
static inline bool
__rmqueue_fallback(struct zone *zone, unsigned int order, int start_migratetype)
{
	struct free_area *area;
	unsigned int current_order;
	struct page *page;
	int fallback_mt;
	bool can_steal;

	/* Find the largest possible block of pages in the other list */
	for (current_order = MAX_ORDER-1;
				current_order >= order && current_order <= MAX_ORDER-1;
				--current_order) {
		area = &(zone->free_area[current_order]);
		fallback_mt = find_suitable_fallback(area, current_order,
				start_migratetype, false, &can_steal);
		if (fallback_mt == -1)
			continue;

		page = list_first_entry(&area->free_list[fallback_mt],
						struct page, lru);

		steal_suitable_fallback(zone, page, start_migratetype,
								can_steal);

		trace_mm_page_alloc_extfrag(page, order, current_order,
			start_migratetype, fallback_mt);

		return true;
	}

	return false;
}

/*
 * Do the hard work of removing an element from the buddy allocator.
 * Call me with the zone->lock already held.
 */
static struct page *__rmqueue(struct zone *zone, unsigned int order,
				int migratetype)
{
	struct page *page;

retry:
	page = __rmqueue_smallest(zone, order, migratetype);
	if (unlikely(!page)) {
		if (migratetype == MIGRATE_MOVABLE)
			page = __rmqueue_cma_fallback(zone, order);

		if (!page && __rmqueue_fallback(zone, order, migratetype))
			goto retry;
	}

	trace_mm_page_alloc_zone_locked(page, order, migratetype);
	return page;
}

/*
 * Obtain a specified number of elements from the buddy allocator, all under
 * a single hold of the lock, for efficiency.  Add them to the supplied list.
 * Returns the number of new pages which were placed at *list.
 */
static int rmqueue_bulk(struct zone *zone, unsigned int order,
			unsigned long count, struct list_head *list,
			int migratetype, bool cold)
{
	int i, alloced = 0;

	spin_lock(&zone->lock);
	for (i = 0; i < count; ++i) {
		struct page *page = __rmqueue(zone, order, migratetype);
		if (unlikely(page == NULL))
			break;

		if (unlikely(check_pcp_refill(page)))
			continue;

		/*
		 * Split buddy pages returned by expand() are received here
		 * in physical page order. The page is added to the callers and
		 * list and the list head then moves forward. From the callers
		 * perspective, the linked list is ordered by page number in
		 * some conditions. This is useful for IO devices that can
		 * merge IO requests if the physical pages are ordered
		 * properly.
		 */
		if (likely(!cold))
			list_add(&page->lru, list);
		else
			list_add_tail(&page->lru, list);
		list = &page->lru;
		alloced++;
		if (is_migrate_cma(get_pcppage_migratetype(page)))
			__mod_zone_page_state(zone, NR_FREE_CMA_PAGES,
					      -(1 << order));
	}

	/*
	 * i pages were removed from the buddy list even if some leak due
	 * to check_pcp_refill failing so adjust NR_FREE_PAGES based
	 * on i. Do not confuse with 'alloced' which is the number of
	 * pages added to the pcp list.
	 */
	__mod_zone_page_state(zone, NR_FREE_PAGES, -(i << order));
	spin_unlock(&zone->lock);
	return alloced;
}

#ifdef CONFIG_NUMA
/*
 * Called from the vmstat counter updater to drain pagesets of this
 * currently executing processor on remote nodes after they have
 * expired.
 *
 * Note that this function must be called with the thread pinned to
 * a single processor.
 */
void drain_zone_pages(struct zone *zone, struct per_cpu_pages *pcp)
{
	unsigned long flags;
	int to_drain, batch;

	local_irq_save(flags);
	batch = READ_ONCE(pcp->batch);
	to_drain = min(pcp->count, batch);
	if (to_drain > 0) {
		free_pcppages_bulk(zone, to_drain, pcp);
		pcp->count -= to_drain;
	}
	local_irq_restore(flags);
}
#endif

/*
 * Drain pcplists of the indicated processor and zone.
 *
 * The processor must either be the current processor and the
 * thread pinned to the current processor or a processor that
 * is not online.
 */
static void drain_pages_zone(unsigned int cpu, struct zone *zone)
{
	unsigned long flags;
	struct per_cpu_pageset *pset;
	struct per_cpu_pages *pcp;

	local_irq_save(flags);
	pset = per_cpu_ptr(zone->pageset, cpu);

	pcp = &pset->pcp;
	if (pcp->count) {
		free_pcppages_bulk(zone, pcp->count, pcp);
		pcp->count = 0;
	}
	local_irq_restore(flags);
}

/*
 * Drain pcplists of all zones on the indicated processor.
 *
 * The processor must either be the current processor and the
 * thread pinned to the current processor or a processor that
 * is not online.
 */
static void drain_pages(unsigned int cpu)
{
	struct zone *zone;

	for_each_populated_zone(zone) {
		drain_pages_zone(cpu, zone);
	}
}

/*
 * Spill all of this CPU's per-cpu pages back into the buddy allocator.
 *
 * The CPU has to be pinned. When zone parameter is non-NULL, spill just
 * the single zone's pages.
 */
void drain_local_pages(struct zone *zone)
{
	int cpu = smp_processor_id();

	if (zone)
		drain_pages_zone(cpu, zone);
	else
		drain_pages(cpu);
}

static void drain_local_pages_wq(struct work_struct *work)
{
	/*
	 * drain_all_pages doesn't use proper cpu hotplug protection so
	 * we can race with cpu offline when the WQ can move this from
	 * a cpu pinned worker to an unbound one. We can operate on a different
	 * cpu which is allright but we also have to make sure to not move to
	 * a different one.
	 */
	preempt_disable();
	drain_local_pages(NULL);
	preempt_enable();
}

/*
 * Spill all the per-cpu pages from all CPUs back into the buddy allocator.
 *
 * When zone parameter is non-NULL, spill just the single zone's pages.
 *
 * Note that this can be extremely slow as the draining happens in a workqueue.
 */
void drain_all_pages(struct zone *zone)
{
	int cpu;

	/*
	 * Allocate in the BSS so we wont require allocation in
	 * direct reclaim path for CONFIG_CPUMASK_OFFSTACK=y
	 */
	static cpumask_t cpus_with_pcps;

	/*
	 * Make sure nobody triggers this path before mm_percpu_wq is fully
	 * initialized.
	 */
	if (WARN_ON_ONCE(!mm_percpu_wq))
		return;

	/* Workqueues cannot recurse */
	if (current->flags & PF_WQ_WORKER)
		return;

	/*
	 * Do not drain if one is already in progress unless it's specific to
	 * a zone. Such callers are primarily CMA and memory hotplug and need
	 * the drain to be complete when the call returns.
	 */
	if (unlikely(!mutex_trylock(&pcpu_drain_mutex))) {
		if (!zone)
			return;
		mutex_lock(&pcpu_drain_mutex);
	}

	/*
	 * We don't care about racing with CPU hotplug event
	 * as offline notification will cause the notified
	 * cpu to drain that CPU pcps and on_each_cpu_mask
	 * disables preemption as part of its processing
	 */
	for_each_online_cpu(cpu) {
		struct per_cpu_pageset *pcp;
		struct zone *z;
		bool has_pcps = false;

		if (zone) {
			pcp = per_cpu_ptr(zone->pageset, cpu);
			if (pcp->pcp.count)
				has_pcps = true;
		} else {
			for_each_populated_zone(z) {
				pcp = per_cpu_ptr(z->pageset, cpu);
				if (pcp->pcp.count) {
					has_pcps = true;
					break;
				}
			}
		}

		if (has_pcps)
			cpumask_set_cpu(cpu, &cpus_with_pcps);
		else
			cpumask_clear_cpu(cpu, &cpus_with_pcps);
	}

	for_each_cpu(cpu, &cpus_with_pcps) {
		struct work_struct *work = per_cpu_ptr(&pcpu_drain, cpu);
		INIT_WORK(work, drain_local_pages_wq);
		queue_work_on(cpu, mm_percpu_wq, work);
	}
	for_each_cpu(cpu, &cpus_with_pcps)
		flush_work(per_cpu_ptr(&pcpu_drain, cpu));

	mutex_unlock(&pcpu_drain_mutex);
}

#ifdef CONFIG_HIBERNATION

void mark_free_pages(struct zone *zone)
{
	unsigned long pfn, max_zone_pfn;
	unsigned long flags;
	unsigned int order, t;
	struct page *page;

	if (zone_is_empty(zone))
		return;

	spin_lock_irqsave(&zone->lock, flags);

	max_zone_pfn = zone_end_pfn(zone);
	for (pfn = zone->zone_start_pfn; pfn < max_zone_pfn; pfn++)
		if (pfn_valid(pfn)) {
			page = pfn_to_page(pfn);

			if (page_zone(page) != zone)
				continue;

			if (!swsusp_page_is_forbidden(page))
				swsusp_unset_page_free(page);
		}

	for_each_migratetype_order(order, t) {
		list_for_each_entry(page,
				&zone->free_area[order].free_list[t], lru) {
			unsigned long i;

			pfn = page_to_pfn(page);
			for (i = 0; i < (1UL << order); i++)
				swsusp_set_page_free(pfn_to_page(pfn + i));
		}
	}
	spin_unlock_irqrestore(&zone->lock, flags);
}
#endif /* CONFIG_PM */

/*
 * Free a 0-order page
 * cold == true ? free a cold page : free a hot page
 */
void free_hot_cold_page(struct page *page, bool cold)
{
	struct zone *zone = page_zone(page);
	struct per_cpu_pages *pcp;
	unsigned long flags;
	unsigned long pfn = page_to_pfn(page);
	int migratetype;

	if (!free_pcp_prepare(page))
		return;

	migratetype = get_pfnblock_migratetype(page, pfn);
	set_pcppage_migratetype(page, migratetype);
	local_irq_save(flags);
	__count_vm_event(PGFREE);

	/*
	 * We only track unmovable, reclaimable and movable on pcp lists.
	 * Free ISOLATE pages back to the allocator because they are being
	 * offlined but treat HIGHATOMIC as movable pages so we can get those
	 * areas back if necessary. Otherwise, we may have to free
	 * excessively into the page allocator
	 */
	if (migratetype >= MIGRATE_PCPTYPES) {
		if (unlikely(is_migrate_isolate(migratetype))) {
			free_one_page(zone, page, pfn, 0, migratetype);
			goto out;
		}
		migratetype = MIGRATE_MOVABLE;
	}

	pcp = &this_cpu_ptr(zone->pageset)->pcp;
	if (!cold)
		list_add(&page->lru, &pcp->lists[migratetype]);
	else
		list_add_tail(&page->lru, &pcp->lists[migratetype]);
	pcp->count++;
	if (pcp->count >= pcp->high) {
		unsigned long batch = READ_ONCE(pcp->batch);
		free_pcppages_bulk(zone, batch, pcp);
		pcp->count -= batch;
	}

out:
	local_irq_restore(flags);
}

/*
 * Free a list of 0-order pages
 */
void free_hot_cold_page_list(struct list_head *list, bool cold)
{
	struct page *page, *next;

	list_for_each_entry_safe(page, next, list, lru) {
		trace_mm_page_free_batched(page, cold);
		free_hot_cold_page(page, cold);
	}
}

/*
 * split_page takes a non-compound higher-order page, and splits it into
 * n (1<<order) sub-pages: page[0..n]
 * Each sub-page must be freed individually.
 *
 * Note: this is probably too low level an operation for use in drivers.
 * Please consult with lkml before using this in your driver.
 */
void split_page(struct page *page, unsigned int order)
{
	int i;

	VM_BUG_ON_PAGE(PageCompound(page), page);
	VM_BUG_ON_PAGE(!page_count(page), page);

#ifdef CONFIG_KMEMCHECK
	/*
	 * Split shadow pages too, because free(page[0]) would
	 * otherwise free the whole shadow.
	 */
	if (kmemcheck_page_is_tracked(page))
		split_page(virt_to_page(page[0].shadow), order);
#endif

	for (i = 1; i < (1 << order); i++)
		set_page_refcounted(page + i);
	split_page_owner(page, order);
}
EXPORT_SYMBOL_GPL(split_page);

int __isolate_free_page(struct page *page, unsigned int order)
{
	unsigned long watermark;
	struct zone *zone;
	int mt;

	BUG_ON(!PageBuddy(page));

	zone = page_zone(page);
	mt = get_pageblock_migratetype(page);

	if (!is_migrate_isolate(mt)) {
		/*
		 * Obey watermarks as if the page was being allocated. We can
		 * emulate a high-order watermark check with a raised order-0
		 * watermark, because we already know our high-order page
		 * exists.
		 */
		watermark = min_wmark_pages(zone) + (1UL << order);
		if (!zone_watermark_ok(zone, 0, watermark, 0, ALLOC_CMA))
			return 0;

		__mod_zone_freepage_state(zone, -(1UL << order), mt);
	}

	/* Remove page from free list */
	list_del(&page->lru);
	zone->free_area[order].nr_free--;
	rmv_page_order(page);

	/*
	 * Set the pageblock if the isolated page is at least half of a
	 * pageblock
	 */
	if (order >= pageblock_order - 1) {
		struct page *endpage = page + (1 << order) - 1;
		for (; page < endpage; page += pageblock_nr_pages) {
			int mt = get_pageblock_migratetype(page);
			if (!is_migrate_isolate(mt) && !is_migrate_cma(mt)
			    && !is_migrate_highatomic(mt))
				set_pageblock_migratetype(page,
							  MIGRATE_MOVABLE);
		}
	}


	return 1UL << order;
}

/*
 * Update NUMA hit/miss statistics
 *
 * Must be called with interrupts disabled.
 */
static inline void zone_statistics(struct zone *preferred_zone, struct zone *z)
{
#ifdef CONFIG_NUMA
	enum zone_stat_item local_stat = NUMA_LOCAL;

	if (z->node != numa_node_id())
		local_stat = NUMA_OTHER;

	if (z->node == preferred_zone->node)
		__inc_zone_state(z, NUMA_HIT);
	else {
		__inc_zone_state(z, NUMA_MISS);
		__inc_zone_state(preferred_zone, NUMA_FOREIGN);
	}
	__inc_zone_state(z, local_stat);
#endif
}

/* Remove page from the per-cpu list, caller must protect the list */
static struct page *__rmqueue_pcplist(struct zone *zone, int migratetype,
			bool cold, struct per_cpu_pages *pcp,
			struct list_head *list)
{
	struct page *page;

	do {
		if (list_empty(list)) {
			pcp->count += rmqueue_bulk(zone, 0,
					pcp->batch, list,
					migratetype, cold);
			if (unlikely(list_empty(list)))
				return NULL;
		}

		if (cold)
			page = list_last_entry(list, struct page, lru);
		else
			page = list_first_entry(list, struct page, lru);

		list_del(&page->lru);
		pcp->count--;
	} while (check_new_pcp(page));

	return page;
}

/* Lock and remove page from the per-cpu list */
static struct page *rmqueue_pcplist(struct zone *preferred_zone,
			struct zone *zone, unsigned int order,
			gfp_t gfp_flags, int migratetype)
{
	struct per_cpu_pages *pcp;
	struct list_head *list;
	bool cold = ((gfp_flags & __GFP_COLD) != 0);
	struct page *page;
	unsigned long flags;

	local_irq_save(flags);
	pcp = &this_cpu_ptr(zone->pageset)->pcp;
	list = &pcp->lists[migratetype];
	page = __rmqueue_pcplist(zone,  migratetype, cold, pcp, list);
	if (page) {
		__count_zid_vm_events(PGALLOC, page_zonenum(page), 1 << order);
		zone_statistics(preferred_zone, zone);
	}
	local_irq_restore(flags);
	return page;
}

/*
 * Allocate a page from the given zone. Use pcplists for order-0 allocations.
 */
static inline
struct page *rmqueue(struct zone *preferred_zone,
			struct zone *zone, unsigned int order,
			gfp_t gfp_flags, unsigned int alloc_flags,
			int migratetype)
{
	unsigned long flags;
	struct page *page;

	if (likely(order == 0)) {
		page = rmqueue_pcplist(preferred_zone, zone, order,
				gfp_flags, migratetype);
		goto out;
	}

	/*
	 * We most definitely don't want callers attempting to
	 * allocate greater than order-1 page units with __GFP_NOFAIL.
	 */
	WARN_ON_ONCE((gfp_flags & __GFP_NOFAIL) && (order > 1));
	spin_lock_irqsave(&zone->lock, flags);

	do {
		page = NULL;
		if (alloc_flags & ALLOC_HARDER) {
			page = __rmqueue_smallest(zone, order, MIGRATE_HIGHATOMIC);
			if (page)
				trace_mm_page_alloc_zone_locked(page, order, migratetype);
		}
		if (!page)
			page = __rmqueue(zone, order, migratetype);
	} while (page && check_new_pages(page, order));
	spin_unlock(&zone->lock);
	if (!page)
		goto failed;
	__mod_zone_freepage_state(zone, -(1 << order),
				  get_pcppage_migratetype(page));

	__count_zid_vm_events(PGALLOC, page_zonenum(page), 1 << order);
	zone_statistics(preferred_zone, zone);
	local_irq_restore(flags);

out:
	VM_BUG_ON_PAGE(page && bad_range(zone, page), page);
	return page;

failed:
	local_irq_restore(flags);
	return NULL;
}

#ifdef CONFIG_FAIL_PAGE_ALLOC

static struct {
	struct fault_attr attr;

	bool ignore_gfp_highmem;
	bool ignore_gfp_reclaim;
	u32 min_order;
} fail_page_alloc = {
	.attr = FAULT_ATTR_INITIALIZER,
	.ignore_gfp_reclaim = true,
	.ignore_gfp_highmem = true,
	.min_order = 1,
};

static int __init setup_fail_page_alloc(char *str)
{
	return setup_fault_attr(&fail_page_alloc.attr, str);
}
__setup("fail_page_alloc=", setup_fail_page_alloc);

static bool should_fail_alloc_page(gfp_t gfp_mask, unsigned int order)
{
	if (order < fail_page_alloc.min_order)
		return false;
	if (gfp_mask & __GFP_NOFAIL)
		return false;
	if (fail_page_alloc.ignore_gfp_highmem && (gfp_mask & __GFP_HIGHMEM))
		return false;
	if (fail_page_alloc.ignore_gfp_reclaim &&
			(gfp_mask & __GFP_DIRECT_RECLAIM))
		return false;

	return should_fail(&fail_page_alloc.attr, 1 << order);
}

#ifdef CONFIG_FAULT_INJECTION_DEBUG_FS

static int __init fail_page_alloc_debugfs(void)
{
	umode_t mode = S_IFREG | S_IRUSR | S_IWUSR;
	struct dentry *dir;

	dir = fault_create_debugfs_attr("fail_page_alloc", NULL,
					&fail_page_alloc.attr);
	if (IS_ERR(dir))
		return PTR_ERR(dir);

	if (!debugfs_create_bool("ignore-gfp-wait", mode, dir,
				&fail_page_alloc.ignore_gfp_reclaim))
		goto fail;
	if (!debugfs_create_bool("ignore-gfp-highmem", mode, dir,
				&fail_page_alloc.ignore_gfp_highmem))
		goto fail;
	if (!debugfs_create_u32("min-order", mode, dir,
				&fail_page_alloc.min_order))
		goto fail;

	return 0;
fail:
	debugfs_remove_recursive(dir);

	return -ENOMEM;
}

late_initcall(fail_page_alloc_debugfs);

#endif /* CONFIG_FAULT_INJECTION_DEBUG_FS */

#else /* CONFIG_FAIL_PAGE_ALLOC */

static inline bool should_fail_alloc_page(gfp_t gfp_mask, unsigned int order)
{
	return false;
}

#endif /* CONFIG_FAIL_PAGE_ALLOC */

/*
 * Return true if free base pages are above 'mark'. For high-order checks it
 * will return true of the order-0 watermark is reached and there is at least
 * one free page of a suitable size. Checking now avoids taking the zone lock
 * to check in the allocation paths if no pages are free.
 */
bool __zone_watermark_ok(struct zone *z, unsigned int order, unsigned long mark,
			 int classzone_idx, unsigned int alloc_flags,
			 long free_pages)
{
	long min = mark;
	int o;
	const bool alloc_harder = (alloc_flags & ALLOC_HARDER);

	/* free_pages may go negative - that's OK */
	free_pages -= (1 << order) - 1;

	if (alloc_flags & ALLOC_HIGH)
		min -= min / 2;

	/*
	 * If the caller does not have rights to ALLOC_HARDER then subtract
	 * the high-atomic reserves. This will over-estimate the size of the
	 * atomic reserve but it avoids a search.
	 */
	if (likely(!alloc_harder))
		free_pages -= z->nr_reserved_highatomic;
	else
		min -= min / 4;

#ifdef CONFIG_CMA
	/* If allocation can't use CMA areas don't use free CMA pages */
	if (!(alloc_flags & ALLOC_CMA))
		free_pages -= zone_page_state(z, NR_FREE_CMA_PAGES);
#endif

	/*
	 * Check watermarks for an order-0 allocation request. If these
	 * are not met, then a high-order request also cannot go ahead
	 * even if a suitable page happened to be free.
	 */
	if (free_pages <= min + z->lowmem_reserve[classzone_idx])
		return false;

	/* If this is an order-0 request then the watermark is fine */
	if (!order)
		return true;

	/* For a high-order request, check at least one suitable page is free */
	for (o = order; o < MAX_ORDER; o++) {
		struct free_area *area = &z->free_area[o];
		int mt;

		if (!area->nr_free)
			continue;

		if (alloc_harder)
			return true;

		for (mt = 0; mt < MIGRATE_PCPTYPES; mt++) {
			if (!list_empty(&area->free_list[mt]))
				return true;
		}

#ifdef CONFIG_CMA
		if ((alloc_flags & ALLOC_CMA) &&
		    !list_empty(&area->free_list[MIGRATE_CMA])) {
			return true;
		}
#endif
	}
	return false;
}

bool zone_watermark_ok(struct zone *z, unsigned int order, unsigned long mark,
		      int classzone_idx, unsigned int alloc_flags)
{
	return __zone_watermark_ok(z, order, mark, classzone_idx, alloc_flags,
					zone_page_state(z, NR_FREE_PAGES));
}

static inline bool zone_watermark_fast(struct zone *z, unsigned int order,
		unsigned long mark, int classzone_idx, unsigned int alloc_flags)
{
	long free_pages = zone_page_state(z, NR_FREE_PAGES);
	long cma_pages = 0;

#ifdef CONFIG_CMA
	/* If allocation can't use CMA areas don't use free CMA pages */
	if (!(alloc_flags & ALLOC_CMA))
		cma_pages = zone_page_state(z, NR_FREE_CMA_PAGES);
#endif

	/*
	 * Fast check for order-0 only. If this fails then the reserves
	 * need to be calculated. There is a corner case where the check
	 * passes but only the high-order atomic reserve are free. If
	 * the caller is !atomic then it'll uselessly search the free
	 * list. That corner case is then slower but it is harmless.
	 */
	if (!order && (free_pages - cma_pages) > mark + z->lowmem_reserve[classzone_idx])
		return true;

	return __zone_watermark_ok(z, order, mark, classzone_idx, alloc_flags,
					free_pages);
}

bool zone_watermark_ok_safe(struct zone *z, unsigned int order,
			unsigned long mark, int classzone_idx)
{
	long free_pages = zone_page_state(z, NR_FREE_PAGES);

	if (z->percpu_drift_mark && free_pages < z->percpu_drift_mark)
		free_pages = zone_page_state_snapshot(z, NR_FREE_PAGES);

	return __zone_watermark_ok(z, order, mark, classzone_idx, 0,
								free_pages);
}

#ifdef CONFIG_NUMA
static bool zone_allows_reclaim(struct zone *local_zone, struct zone *zone)
{
	return node_distance(zone_to_nid(local_zone), zone_to_nid(zone)) <=
				RECLAIM_DISTANCE;
}
#else	/* CONFIG_NUMA */
static bool zone_allows_reclaim(struct zone *local_zone, struct zone *zone)
{
	return true;
}
#endif	/* CONFIG_NUMA */

/*
 * get_page_from_freelist goes through the zonelist trying to allocate
 * a page.
 */
static struct page *
get_page_from_freelist(gfp_t gfp_mask, unsigned int order, int alloc_flags,
						const struct alloc_context *ac)
{
	struct zoneref *z = ac->preferred_zoneref;
	struct zone *zone;
	struct pglist_data *last_pgdat_dirty_limit = NULL;

	/*
	 * Scan zonelist, looking for a zone with enough free.
	 * See also __cpuset_node_allowed() comment in kernel/cpuset.c.
	 */
	for_next_zone_zonelist_nodemask(zone, z, ac->zonelist, ac->high_zoneidx,
								ac->nodemask) {
		struct page *page;
		unsigned long mark;

		if (cpusets_enabled() &&
			(alloc_flags & ALLOC_CPUSET) &&
			!__cpuset_zone_allowed(zone, gfp_mask))
				continue;
		/*
		 * When allocating a page cache page for writing, we
		 * want to get it from a node that is within its dirty
		 * limit, such that no single node holds more than its
		 * proportional share of globally allowed dirty pages.
		 * The dirty limits take into account the node's
		 * lowmem reserves and high watermark so that kswapd
		 * should be able to balance it without having to
		 * write pages from its LRU list.
		 *
		 * XXX: For now, allow allocations to potentially
		 * exceed the per-node dirty limit in the slowpath
		 * (spread_dirty_pages unset) before going into reclaim,
		 * which is important when on a NUMA setup the allowed
		 * nodes are together not big enough to reach the
		 * global limit.  The proper fix for these situations
		 * will require awareness of nodes in the
		 * dirty-throttling and the flusher threads.
		 */
		if (ac->spread_dirty_pages) {
			if (last_pgdat_dirty_limit == zone->zone_pgdat)
				continue;

			if (!node_dirty_ok(zone->zone_pgdat)) {
				last_pgdat_dirty_limit = zone->zone_pgdat;
				continue;
			}
		}

		mark = zone->watermark[alloc_flags & ALLOC_WMARK_MASK];
		if (!zone_watermark_fast(zone, order, mark,
				       ac_classzone_idx(ac), alloc_flags)) {
			int ret;

			/* Checked here to keep the fast path fast */
			BUILD_BUG_ON(ALLOC_NO_WATERMARKS < NR_WMARK);
			if (alloc_flags & ALLOC_NO_WATERMARKS)
				goto try_this_zone;

			if (node_reclaim_mode == 0 ||
			    !zone_allows_reclaim(ac->preferred_zoneref->zone, zone))
				continue;

			ret = node_reclaim(zone->zone_pgdat, gfp_mask, order);
			switch (ret) {
			case NODE_RECLAIM_NOSCAN:
				/* did not scan */
				continue;
			case NODE_RECLAIM_FULL:
				/* scanned but unreclaimable */
				continue;
			default:
				/* did we reclaim enough */
				if (zone_watermark_ok(zone, order, mark,
						ac_classzone_idx(ac), alloc_flags))
					goto try_this_zone;

				continue;
			}
		}

try_this_zone:
		page = rmqueue(ac->preferred_zoneref->zone, zone, order,
				gfp_mask, alloc_flags, ac->migratetype);
		if (page) {
			prep_new_page(page, order, gfp_mask, alloc_flags);

			/*
			 * If this is a high-order atomic allocation then check
			 * if the pageblock should be reserved for the future
			 */
			if (unlikely(order && (alloc_flags & ALLOC_HARDER)))
				reserve_highatomic_pageblock(page, zone, order);

			return page;
		}
	}

	return NULL;
}

/*
 * Large machines with many possible nodes should not always dump per-node
 * meminfo in irq context.
 */
static inline bool should_suppress_show_mem(void)
{
	bool ret = false;

#if NODES_SHIFT > 8
	ret = in_interrupt();
#endif
	return ret;
}

static void warn_alloc_show_mem(gfp_t gfp_mask, nodemask_t *nodemask)
{
	unsigned int filter = SHOW_MEM_FILTER_NODES;
	static DEFINE_RATELIMIT_STATE(show_mem_rs, HZ, 1);

	if (should_suppress_show_mem() || !__ratelimit(&show_mem_rs))
		return;

	/*
	 * This documents exceptions given to allocations in certain
	 * contexts that are allowed to allocate outside current's set
	 * of allowed nodes.
	 */
	if (!(gfp_mask & __GFP_NOMEMALLOC))
		if (test_thread_flag(TIF_MEMDIE) ||
		    (current->flags & (PF_MEMALLOC | PF_EXITING)))
			filter &= ~SHOW_MEM_FILTER_NODES;
	if (in_interrupt() || !(gfp_mask & __GFP_DIRECT_RECLAIM))
		filter &= ~SHOW_MEM_FILTER_NODES;

	show_mem(filter, nodemask);
}

void warn_alloc(gfp_t gfp_mask, nodemask_t *nodemask, const char *fmt, ...)
{
	struct va_format vaf;
	va_list args;
	static DEFINE_RATELIMIT_STATE(nopage_rs, DEFAULT_RATELIMIT_INTERVAL,
				      DEFAULT_RATELIMIT_BURST);

	if ((gfp_mask & __GFP_NOWARN) || !__ratelimit(&nopage_rs))
		return;

	pr_warn("%s: ", current->comm);

	va_start(args, fmt);
	vaf.fmt = fmt;
	vaf.va = &args;
	pr_cont("%pV", &vaf);
	va_end(args);

	pr_cont(", mode:%#x(%pGg), nodemask=", gfp_mask, &gfp_mask);
	if (nodemask)
		pr_cont("%*pbl\n", nodemask_pr_args(nodemask));
	else
		pr_cont("(null)\n");

	cpuset_print_current_mems_allowed();

	dump_stack();
	warn_alloc_show_mem(gfp_mask, nodemask);
}

static inline struct page *
__alloc_pages_cpuset_fallback(gfp_t gfp_mask, unsigned int order,
			      unsigned int alloc_flags,
			      const struct alloc_context *ac)
{
	struct page *page;

	page = get_page_from_freelist(gfp_mask, order,
			alloc_flags|ALLOC_CPUSET, ac);
	/*
	 * fallback to ignore cpuset restriction if our nodes
	 * are depleted
	 */
	if (!page)
		page = get_page_from_freelist(gfp_mask, order,
				alloc_flags, ac);

	return page;
}

static inline struct page *
__alloc_pages_may_oom(gfp_t gfp_mask, unsigned int order,
	const struct alloc_context *ac, unsigned long *did_some_progress)
{
	struct oom_control oc = {
		.zonelist = ac->zonelist,
		.nodemask = ac->nodemask,
		.memcg = NULL,
		.gfp_mask = gfp_mask,
		.order = order,
	};
	struct page *page;

	*did_some_progress = 0;

	/*
	 * Acquire the oom lock.  If that fails, somebody else is
	 * making progress for us.
	 */
	if (!mutex_trylock(&oom_lock)) {
		*did_some_progress = 1;
		schedule_timeout_uninterruptible(1);
		return NULL;
	}

	/*
	 * Go through the zonelist yet one more time, keep very high watermark
	 * here, this is only to catch a parallel oom killing, we must fail if
	 * we're still under heavy pressure.
	 */
	page = get_page_from_freelist(gfp_mask | __GFP_HARDWALL, order,
					ALLOC_WMARK_HIGH|ALLOC_CPUSET, ac);
	if (page)
		goto out;

	/* Coredumps can quickly deplete all memory reserves */
	if (current->flags & PF_DUMPCORE)
		goto out;
	/* The OOM killer will not help higher order allocs */
	if (order > PAGE_ALLOC_COSTLY_ORDER)
		goto out;
	/* The OOM killer does not needlessly kill tasks for lowmem */
	if (ac->high_zoneidx < ZONE_NORMAL)
		goto out;
	if (pm_suspended_storage())
		goto out;
	/*
	 * XXX: GFP_NOFS allocations should rather fail than rely on
	 * other request to make a forward progress.
	 * We are in an unfortunate situation where out_of_memory cannot
	 * do much for this context but let's try it to at least get
	 * access to memory reserved if the current task is killed (see
	 * out_of_memory). Once filesystems are ready to handle allocation
	 * failures more gracefully we should just bail out here.
	 */

	/* The OOM killer may not free memory on a specific node */
	if (gfp_mask & __GFP_THISNODE)
		goto out;

	/* Exhausted what can be done so it's blamo time */
	if (out_of_memory(&oc) || WARN_ON_ONCE(gfp_mask & __GFP_NOFAIL)) {
		*did_some_progress = 1;

		/*
		 * Help non-failing allocations by giving them access to memory
		 * reserves
		 */
		if (gfp_mask & __GFP_NOFAIL)
			page = __alloc_pages_cpuset_fallback(gfp_mask, order,
					ALLOC_NO_WATERMARKS, ac);
	}
out:
	mutex_unlock(&oom_lock);
	return page;
}

/*
 * Maximum number of compaction retries wit a progress before OOM
 * killer is consider as the only way to move forward.
 */
#define MAX_COMPACT_RETRIES 16

#ifdef CONFIG_COMPACTION
/* Try memory compaction for high-order allocations before reclaim */
static struct page *
__alloc_pages_direct_compact(gfp_t gfp_mask, unsigned int order,
		unsigned int alloc_flags, const struct alloc_context *ac,
		enum compact_priority prio, enum compact_result *compact_result)
{
	struct page *page;
<<<<<<< HEAD
	unsigned int noreclaim_flag = current->flags & PF_MEMALLOC;
=======
	unsigned int noreclaim_flag;
>>>>>>> a122c576

	if (!order)
		return NULL;

	noreclaim_flag = memalloc_noreclaim_save();
	*compact_result = try_to_compact_pages(gfp_mask, order, alloc_flags, ac,
									prio);
<<<<<<< HEAD
	current->flags = (current->flags & ~PF_MEMALLOC) | noreclaim_flag;
=======
	memalloc_noreclaim_restore(noreclaim_flag);
>>>>>>> a122c576

	if (*compact_result <= COMPACT_INACTIVE)
		return NULL;

	/*
	 * At least in one zone compaction wasn't deferred or skipped, so let's
	 * count a compaction stall
	 */
	count_vm_event(COMPACTSTALL);

	page = get_page_from_freelist(gfp_mask, order, alloc_flags, ac);

	if (page) {
		struct zone *zone = page_zone(page);

		zone->compact_blockskip_flush = false;
		compaction_defer_reset(zone, order, true);
		count_vm_event(COMPACTSUCCESS);
		return page;
	}

	/*
	 * It's bad if compaction run occurs and fails. The most likely reason
	 * is that pages exist, but not enough to satisfy watermarks.
	 */
	count_vm_event(COMPACTFAIL);

	cond_resched();

	return NULL;
}

static inline bool
should_compact_retry(struct alloc_context *ac, int order, int alloc_flags,
		     enum compact_result compact_result,
		     enum compact_priority *compact_priority,
		     int *compaction_retries)
{
	int max_retries = MAX_COMPACT_RETRIES;
	int min_priority;
	bool ret = false;
	int retries = *compaction_retries;
	enum compact_priority priority = *compact_priority;

	if (!order)
		return false;

	if (compaction_made_progress(compact_result))
		(*compaction_retries)++;

	/*
	 * compaction considers all the zone as desperately out of memory
	 * so it doesn't really make much sense to retry except when the
	 * failure could be caused by insufficient priority
	 */
	if (compaction_failed(compact_result))
		goto check_priority;

	/*
	 * make sure the compaction wasn't deferred or didn't bail out early
	 * due to locks contention before we declare that we should give up.
	 * But do not retry if the given zonelist is not suitable for
	 * compaction.
	 */
	if (compaction_withdrawn(compact_result)) {
		ret = compaction_zonelist_suitable(ac, order, alloc_flags);
		goto out;
	}

	/*
	 * !costly requests are much more important than __GFP_REPEAT
	 * costly ones because they are de facto nofail and invoke OOM
	 * killer to move on while costly can fail and users are ready
	 * to cope with that. 1/4 retries is rather arbitrary but we
	 * would need much more detailed feedback from compaction to
	 * make a better decision.
	 */
	if (order > PAGE_ALLOC_COSTLY_ORDER)
		max_retries /= 4;
	if (*compaction_retries <= max_retries) {
		ret = true;
		goto out;
	}

	/*
	 * Make sure there are attempts at the highest priority if we exhausted
	 * all retries or failed at the lower priorities.
	 */
check_priority:
	min_priority = (order > PAGE_ALLOC_COSTLY_ORDER) ?
			MIN_COMPACT_COSTLY_PRIORITY : MIN_COMPACT_PRIORITY;

	if (*compact_priority > min_priority) {
		(*compact_priority)--;
		*compaction_retries = 0;
		ret = true;
	}
out:
	trace_compact_retry(order, priority, compact_result, retries, max_retries, ret);
	return ret;
}
#else
static inline struct page *
__alloc_pages_direct_compact(gfp_t gfp_mask, unsigned int order,
		unsigned int alloc_flags, const struct alloc_context *ac,
		enum compact_priority prio, enum compact_result *compact_result)
{
	*compact_result = COMPACT_SKIPPED;
	return NULL;
}

static inline bool
should_compact_retry(struct alloc_context *ac, unsigned int order, int alloc_flags,
		     enum compact_result compact_result,
		     enum compact_priority *compact_priority,
		     int *compaction_retries)
{
	struct zone *zone;
	struct zoneref *z;

	if (!order || order > PAGE_ALLOC_COSTLY_ORDER)
		return false;

	/*
	 * There are setups with compaction disabled which would prefer to loop
	 * inside the allocator rather than hit the oom killer prematurely.
	 * Let's give them a good hope and keep retrying while the order-0
	 * watermarks are OK.
	 */
	for_each_zone_zonelist_nodemask(zone, z, ac->zonelist, ac->high_zoneidx,
					ac->nodemask) {
		if (zone_watermark_ok(zone, 0, min_wmark_pages(zone),
					ac_classzone_idx(ac), alloc_flags))
			return true;
	}
	return false;
}
#endif /* CONFIG_COMPACTION */

/* Perform direct synchronous page reclaim */
static int
__perform_reclaim(gfp_t gfp_mask, unsigned int order,
					const struct alloc_context *ac)
{
	struct reclaim_state reclaim_state;
	int progress;
	unsigned int noreclaim_flag;

	cond_resched();

	/* We now go into synchronous reclaim */
	cpuset_memory_pressure_bump();
	noreclaim_flag = memalloc_noreclaim_save();
	lockdep_set_current_reclaim_state(gfp_mask);
	reclaim_state.reclaimed_slab = 0;
	current->reclaim_state = &reclaim_state;

	progress = try_to_free_pages(ac->zonelist, order, gfp_mask,
								ac->nodemask);

	current->reclaim_state = NULL;
	lockdep_clear_current_reclaim_state();
	memalloc_noreclaim_restore(noreclaim_flag);

	cond_resched();

	return progress;
}

/* The really slow allocator path where we enter direct reclaim */
static inline struct page *
__alloc_pages_direct_reclaim(gfp_t gfp_mask, unsigned int order,
		unsigned int alloc_flags, const struct alloc_context *ac,
		unsigned long *did_some_progress)
{
	struct page *page = NULL;
	bool drained = false;

	*did_some_progress = __perform_reclaim(gfp_mask, order, ac);
	if (unlikely(!(*did_some_progress)))
		return NULL;

retry:
	page = get_page_from_freelist(gfp_mask, order, alloc_flags, ac);

	/*
	 * If an allocation failed after direct reclaim, it could be because
	 * pages are pinned on the per-cpu lists or in high alloc reserves.
	 * Shrink them them and try again
	 */
	if (!page && !drained) {
		unreserve_highatomic_pageblock(ac, false);
		drain_all_pages(NULL);
		drained = true;
		goto retry;
	}

	return page;
}

static void wake_all_kswapds(unsigned int order, const struct alloc_context *ac)
{
	struct zoneref *z;
	struct zone *zone;
	pg_data_t *last_pgdat = NULL;

	for_each_zone_zonelist_nodemask(zone, z, ac->zonelist,
					ac->high_zoneidx, ac->nodemask) {
		if (last_pgdat != zone->zone_pgdat)
			wakeup_kswapd(zone, order, ac->high_zoneidx);
		last_pgdat = zone->zone_pgdat;
	}
}

static inline unsigned int
gfp_to_alloc_flags(gfp_t gfp_mask)
{
	unsigned int alloc_flags = ALLOC_WMARK_MIN | ALLOC_CPUSET;

	/* __GFP_HIGH is assumed to be the same as ALLOC_HIGH to save a branch. */
	BUILD_BUG_ON(__GFP_HIGH != (__force gfp_t) ALLOC_HIGH);

	/*
	 * The caller may dip into page reserves a bit more if the caller
	 * cannot run direct reclaim, or if the caller has realtime scheduling
	 * policy or is asking for __GFP_HIGH memory.  GFP_ATOMIC requests will
	 * set both ALLOC_HARDER (__GFP_ATOMIC) and ALLOC_HIGH (__GFP_HIGH).
	 */
	alloc_flags |= (__force int) (gfp_mask & __GFP_HIGH);

	if (gfp_mask & __GFP_ATOMIC) {
		/*
		 * Not worth trying to allocate harder for __GFP_NOMEMALLOC even
		 * if it can't schedule.
		 */
		if (!(gfp_mask & __GFP_NOMEMALLOC))
			alloc_flags |= ALLOC_HARDER;
		/*
		 * Ignore cpuset mems for GFP_ATOMIC rather than fail, see the
		 * comment for __cpuset_node_allowed().
		 */
		alloc_flags &= ~ALLOC_CPUSET;
	} else if (unlikely(rt_task(current)) && !in_interrupt())
		alloc_flags |= ALLOC_HARDER;

#ifdef CONFIG_CMA
	if (gfpflags_to_migratetype(gfp_mask) == MIGRATE_MOVABLE)
		alloc_flags |= ALLOC_CMA;
#endif
	return alloc_flags;
}

bool gfp_pfmemalloc_allowed(gfp_t gfp_mask)
{
	if (unlikely(gfp_mask & __GFP_NOMEMALLOC))
		return false;

	if (gfp_mask & __GFP_MEMALLOC)
		return true;
	if (in_serving_softirq() && (current->flags & PF_MEMALLOC))
		return true;
	if (!in_interrupt() &&
			((current->flags & PF_MEMALLOC) ||
			 unlikely(test_thread_flag(TIF_MEMDIE))))
		return true;

	return false;
}

/*
 * Checks whether it makes sense to retry the reclaim to make a forward progress
 * for the given allocation request.
 *
 * We give up when we either have tried MAX_RECLAIM_RETRIES in a row
 * without success, or when we couldn't even meet the watermark if we
 * reclaimed all remaining pages on the LRU lists.
 *
 * Returns true if a retry is viable or false to enter the oom path.
 */
static inline bool
should_reclaim_retry(gfp_t gfp_mask, unsigned order,
		     struct alloc_context *ac, int alloc_flags,
		     bool did_some_progress, int *no_progress_loops)
{
	struct zone *zone;
	struct zoneref *z;

	/*
	 * Costly allocations might have made a progress but this doesn't mean
	 * their order will become available due to high fragmentation so
	 * always increment the no progress counter for them
	 */
	if (did_some_progress && order <= PAGE_ALLOC_COSTLY_ORDER)
		*no_progress_loops = 0;
	else
		(*no_progress_loops)++;

	/*
	 * Make sure we converge to OOM if we cannot make any progress
	 * several times in the row.
	 */
	if (*no_progress_loops > MAX_RECLAIM_RETRIES) {
		/* Before OOM, exhaust highatomic_reserve */
		return unreserve_highatomic_pageblock(ac, true);
	}

	/*
	 * Keep reclaiming pages while there is a chance this will lead
	 * somewhere.  If none of the target zones can satisfy our allocation
	 * request even if all reclaimable pages are considered then we are
	 * screwed and have to go OOM.
	 */
	for_each_zone_zonelist_nodemask(zone, z, ac->zonelist, ac->high_zoneidx,
					ac->nodemask) {
		unsigned long available;
		unsigned long reclaimable;
		unsigned long min_wmark = min_wmark_pages(zone);
		bool wmark;

		available = reclaimable = zone_reclaimable_pages(zone);
		available += zone_page_state_snapshot(zone, NR_FREE_PAGES);

		/*
		 * Would the allocation succeed if we reclaimed all
		 * reclaimable pages?
		 */
		wmark = __zone_watermark_ok(zone, order, min_wmark,
				ac_classzone_idx(ac), alloc_flags, available);
		trace_reclaim_retry_zone(z, order, reclaimable,
				available, min_wmark, *no_progress_loops, wmark);
		if (wmark) {
			/*
			 * If we didn't make any progress and have a lot of
			 * dirty + writeback pages then we should wait for
			 * an IO to complete to slow down the reclaim and
			 * prevent from pre mature OOM
			 */
			if (!did_some_progress) {
				unsigned long write_pending;

				write_pending = zone_page_state_snapshot(zone,
							NR_ZONE_WRITE_PENDING);

				if (2 * write_pending > reclaimable) {
					congestion_wait(BLK_RW_ASYNC, HZ/10);
					return true;
				}
			}

			/*
			 * Memory allocation/reclaim might be called from a WQ
			 * context and the current implementation of the WQ
			 * concurrency control doesn't recognize that
			 * a particular WQ is congested if the worker thread is
			 * looping without ever sleeping. Therefore we have to
			 * do a short sleep here rather than calling
			 * cond_resched().
			 */
			if (current->flags & PF_WQ_WORKER)
				schedule_timeout_uninterruptible(1);
			else
				cond_resched();

			return true;
		}
	}

	return false;
}

static inline struct page *
__alloc_pages_slowpath(gfp_t gfp_mask, unsigned int order,
						struct alloc_context *ac)
{
	bool can_direct_reclaim = gfp_mask & __GFP_DIRECT_RECLAIM;
	const bool costly_order = order > PAGE_ALLOC_COSTLY_ORDER;
	struct page *page = NULL;
	unsigned int alloc_flags;
	unsigned long did_some_progress;
	enum compact_priority compact_priority;
	enum compact_result compact_result;
	int compaction_retries;
	int no_progress_loops;
	unsigned long alloc_start = jiffies;
	unsigned int stall_timeout = 10 * HZ;
	unsigned int cpuset_mems_cookie;

	/*
	 * In the slowpath, we sanity check order to avoid ever trying to
	 * reclaim >= MAX_ORDER areas which will never succeed. Callers may
	 * be using allocators in order of preference for an area that is
	 * too large.
	 */
	if (order >= MAX_ORDER) {
		WARN_ON_ONCE(!(gfp_mask & __GFP_NOWARN));
		return NULL;
	}

	/*
	 * We also sanity check to catch abuse of atomic reserves being used by
	 * callers that are not in atomic context.
	 */
	if (WARN_ON_ONCE((gfp_mask & (__GFP_ATOMIC|__GFP_DIRECT_RECLAIM)) ==
				(__GFP_ATOMIC|__GFP_DIRECT_RECLAIM)))
		gfp_mask &= ~__GFP_ATOMIC;

retry_cpuset:
	compaction_retries = 0;
	no_progress_loops = 0;
	compact_priority = DEF_COMPACT_PRIORITY;
	cpuset_mems_cookie = read_mems_allowed_begin();

	/*
	 * The fast path uses conservative alloc_flags to succeed only until
	 * kswapd needs to be woken up, and to avoid the cost of setting up
	 * alloc_flags precisely. So we do that now.
	 */
	alloc_flags = gfp_to_alloc_flags(gfp_mask);

	/*
	 * We need to recalculate the starting point for the zonelist iterator
	 * because we might have used different nodemask in the fast path, or
	 * there was a cpuset modification and we are retrying - otherwise we
	 * could end up iterating over non-eligible zones endlessly.
	 */
	ac->preferred_zoneref = first_zones_zonelist(ac->zonelist,
					ac->high_zoneidx, ac->nodemask);
	if (!ac->preferred_zoneref->zone)
		goto nopage;

	if (gfp_mask & __GFP_KSWAPD_RECLAIM)
		wake_all_kswapds(order, ac);

	/*
	 * The adjusted alloc_flags might result in immediate success, so try
	 * that first
	 */
	page = get_page_from_freelist(gfp_mask, order, alloc_flags, ac);
	if (page)
		goto got_pg;

	/*
	 * For costly allocations, try direct compaction first, as it's likely
	 * that we have enough base pages and don't need to reclaim. For non-
	 * movable high-order allocations, do that as well, as compaction will
	 * try prevent permanent fragmentation by migrating from blocks of the
	 * same migratetype.
	 * Don't try this for allocations that are allowed to ignore
	 * watermarks, as the ALLOC_NO_WATERMARKS attempt didn't yet happen.
	 */
	if (can_direct_reclaim &&
			(costly_order ||
			   (order > 0 && ac->migratetype != MIGRATE_MOVABLE))
			&& !gfp_pfmemalloc_allowed(gfp_mask)) {
		page = __alloc_pages_direct_compact(gfp_mask, order,
						alloc_flags, ac,
						INIT_COMPACT_PRIORITY,
						&compact_result);
		if (page)
			goto got_pg;

		/*
		 * Checks for costly allocations with __GFP_NORETRY, which
		 * includes THP page fault allocations
		 */
		if (costly_order && (gfp_mask & __GFP_NORETRY)) {
			/*
			 * If compaction is deferred for high-order allocations,
			 * it is because sync compaction recently failed. If
			 * this is the case and the caller requested a THP
			 * allocation, we do not want to heavily disrupt the
			 * system, so we fail the allocation instead of entering
			 * direct reclaim.
			 */
			if (compact_result == COMPACT_DEFERRED)
				goto nopage;

			/*
			 * Looks like reclaim/compaction is worth trying, but
			 * sync compaction could be very expensive, so keep
			 * using async compaction.
			 */
			compact_priority = INIT_COMPACT_PRIORITY;
		}
	}

retry:
	/* Ensure kswapd doesn't accidentally go to sleep as long as we loop */
	if (gfp_mask & __GFP_KSWAPD_RECLAIM)
		wake_all_kswapds(order, ac);

	if (gfp_pfmemalloc_allowed(gfp_mask))
		alloc_flags = ALLOC_NO_WATERMARKS;

	/*
	 * Reset the zonelist iterators if memory policies can be ignored.
	 * These allocations are high priority and system rather than user
	 * orientated.
	 */
	if (!(alloc_flags & ALLOC_CPUSET) || (alloc_flags & ALLOC_NO_WATERMARKS)) {
		ac->zonelist = node_zonelist(numa_node_id(), gfp_mask);
		ac->preferred_zoneref = first_zones_zonelist(ac->zonelist,
					ac->high_zoneidx, ac->nodemask);
	}

	/* Attempt with potentially adjusted zonelist and alloc_flags */
	page = get_page_from_freelist(gfp_mask, order, alloc_flags, ac);
	if (page)
		goto got_pg;

	/* Caller is not willing to reclaim, we can't balance anything */
	if (!can_direct_reclaim)
		goto nopage;

	/* Make sure we know about allocations which stall for too long */
	if (time_after(jiffies, alloc_start + stall_timeout)) {
		warn_alloc(gfp_mask & ~__GFP_NOWARN, ac->nodemask,
			"page allocation stalls for %ums, order:%u",
			jiffies_to_msecs(jiffies-alloc_start), order);
		stall_timeout += 10 * HZ;
	}

	/* Avoid recursion of direct reclaim */
	if (current->flags & PF_MEMALLOC)
		goto nopage;

	/* Try direct reclaim and then allocating */
	page = __alloc_pages_direct_reclaim(gfp_mask, order, alloc_flags, ac,
							&did_some_progress);
	if (page)
		goto got_pg;

	/* Try direct compaction and then allocating */
	page = __alloc_pages_direct_compact(gfp_mask, order, alloc_flags, ac,
					compact_priority, &compact_result);
	if (page)
		goto got_pg;

	/* Do not loop if specifically requested */
	if (gfp_mask & __GFP_NORETRY)
		goto nopage;

	/*
	 * Do not retry costly high order allocations unless they are
	 * __GFP_REPEAT
	 */
	if (costly_order && !(gfp_mask & __GFP_REPEAT))
		goto nopage;

	if (should_reclaim_retry(gfp_mask, order, ac, alloc_flags,
				 did_some_progress > 0, &no_progress_loops))
		goto retry;

	/*
	 * It doesn't make any sense to retry for the compaction if the order-0
	 * reclaim is not able to make any progress because the current
	 * implementation of the compaction depends on the sufficient amount
	 * of free memory (see __compaction_suitable)
	 */
	if (did_some_progress > 0 &&
			should_compact_retry(ac, order, alloc_flags,
				compact_result, &compact_priority,
				&compaction_retries))
		goto retry;

	/*
	 * It's possible we raced with cpuset update so the OOM would be
	 * premature (see below the nopage: label for full explanation).
	 */
	if (read_mems_allowed_retry(cpuset_mems_cookie))
		goto retry_cpuset;

	/* Reclaim has failed us, start killing things */
	page = __alloc_pages_may_oom(gfp_mask, order, ac, &did_some_progress);
	if (page)
		goto got_pg;

	/* Avoid allocations with no watermarks from looping endlessly */
	if (test_thread_flag(TIF_MEMDIE) &&
	    (alloc_flags == ALLOC_NO_WATERMARKS ||
	     (gfp_mask & __GFP_NOMEMALLOC)))
		goto nopage;

	/* Retry as long as the OOM killer is making progress */
	if (did_some_progress) {
		no_progress_loops = 0;
		goto retry;
	}

nopage:
	/*
	 * When updating a task's mems_allowed or mempolicy nodemask, it is
	 * possible to race with parallel threads in such a way that our
	 * allocation can fail while the mask is being updated. If we are about
	 * to fail, check if the cpuset changed during allocation and if so,
	 * retry.
	 */
	if (read_mems_allowed_retry(cpuset_mems_cookie))
		goto retry_cpuset;

	/*
	 * Make sure that __GFP_NOFAIL request doesn't leak out and make sure
	 * we always retry
	 */
	if (gfp_mask & __GFP_NOFAIL) {
		/*
		 * All existing users of the __GFP_NOFAIL are blockable, so warn
		 * of any new users that actually require GFP_NOWAIT
		 */
		if (WARN_ON_ONCE(!can_direct_reclaim))
			goto fail;

		/*
		 * PF_MEMALLOC request from this context is rather bizarre
		 * because we cannot reclaim anything and only can loop waiting
		 * for somebody to do a work for us
		 */
		WARN_ON_ONCE(current->flags & PF_MEMALLOC);

		/*
		 * non failing costly orders are a hard requirement which we
		 * are not prepared for much so let's warn about these users
		 * so that we can identify them and convert them to something
		 * else.
		 */
		WARN_ON_ONCE(order > PAGE_ALLOC_COSTLY_ORDER);

		/*
		 * Help non-failing allocations by giving them access to memory
		 * reserves but do not use ALLOC_NO_WATERMARKS because this
		 * could deplete whole memory reserves which would just make
		 * the situation worse
		 */
		page = __alloc_pages_cpuset_fallback(gfp_mask, order, ALLOC_HARDER, ac);
		if (page)
			goto got_pg;

		cond_resched();
		goto retry;
	}
fail:
	warn_alloc(gfp_mask, ac->nodemask,
			"page allocation failure: order:%u", order);
got_pg:
	return page;
}

static inline bool prepare_alloc_pages(gfp_t gfp_mask, unsigned int order,
		struct zonelist *zonelist, nodemask_t *nodemask,
		struct alloc_context *ac, gfp_t *alloc_mask,
		unsigned int *alloc_flags)
{
	ac->high_zoneidx = gfp_zone(gfp_mask);
	ac->zonelist = zonelist;
	ac->nodemask = nodemask;
	ac->migratetype = gfpflags_to_migratetype(gfp_mask);

	if (cpusets_enabled()) {
		*alloc_mask |= __GFP_HARDWALL;
		if (!ac->nodemask)
			ac->nodemask = &cpuset_current_mems_allowed;
		else
			*alloc_flags |= ALLOC_CPUSET;
	}

	lockdep_trace_alloc(gfp_mask);

	might_sleep_if(gfp_mask & __GFP_DIRECT_RECLAIM);

	if (should_fail_alloc_page(gfp_mask, order))
		return false;

	if (IS_ENABLED(CONFIG_CMA) && ac->migratetype == MIGRATE_MOVABLE)
		*alloc_flags |= ALLOC_CMA;

	return true;
}

/* Determine whether to spread dirty pages and what the first usable zone */
static inline void finalise_ac(gfp_t gfp_mask,
		unsigned int order, struct alloc_context *ac)
{
	/* Dirty zone balancing only done in the fast path */
	ac->spread_dirty_pages = (gfp_mask & __GFP_WRITE);

	/*
	 * The preferred zone is used for statistics but crucially it is
	 * also used as the starting point for the zonelist iterator. It
	 * may get reset for allocations that ignore memory policies.
	 */
	ac->preferred_zoneref = first_zones_zonelist(ac->zonelist,
					ac->high_zoneidx, ac->nodemask);
}

/*
 * This is the 'heart' of the zoned buddy allocator.
 */
struct page *
__alloc_pages_nodemask(gfp_t gfp_mask, unsigned int order,
			struct zonelist *zonelist, nodemask_t *nodemask)
{
	struct page *page;
	unsigned int alloc_flags = ALLOC_WMARK_LOW;
	gfp_t alloc_mask = gfp_mask; /* The gfp_t that was actually used for allocation */
	struct alloc_context ac = { };

	gfp_mask &= gfp_allowed_mask;
	if (!prepare_alloc_pages(gfp_mask, order, zonelist, nodemask, &ac, &alloc_mask, &alloc_flags))
		return NULL;

	finalise_ac(gfp_mask, order, &ac);

	/* First allocation attempt */
	page = get_page_from_freelist(alloc_mask, order, alloc_flags, &ac);
	if (likely(page))
		goto out;

	/*
	 * Apply scoped allocation constraints. This is mainly about GFP_NOFS
	 * resp. GFP_NOIO which has to be inherited for all allocation requests
	 * from a particular context which has been marked by
	 * memalloc_no{fs,io}_{save,restore}.
	 */
	alloc_mask = current_gfp_context(gfp_mask);
	ac.spread_dirty_pages = false;

	/*
	 * Restore the original nodemask if it was potentially replaced with
	 * &cpuset_current_mems_allowed to optimize the fast-path attempt.
	 */
	if (unlikely(ac.nodemask != nodemask))
		ac.nodemask = nodemask;

	page = __alloc_pages_slowpath(alloc_mask, order, &ac);

out:
	if (memcg_kmem_enabled() && (gfp_mask & __GFP_ACCOUNT) && page &&
	    unlikely(memcg_kmem_charge(page, gfp_mask, order) != 0)) {
		__free_pages(page, order);
		page = NULL;
	}

	if (kmemcheck_enabled && page)
		kmemcheck_pagealloc_alloc(page, order, gfp_mask);

	trace_mm_page_alloc(page, order, alloc_mask, ac.migratetype);

	return page;
}
EXPORT_SYMBOL(__alloc_pages_nodemask);

/*
 * Common helper functions.
 */
unsigned long __get_free_pages(gfp_t gfp_mask, unsigned int order)
{
	struct page *page;

	/*
	 * __get_free_pages() returns a 32-bit address, which cannot represent
	 * a highmem page
	 */
	VM_BUG_ON((gfp_mask & __GFP_HIGHMEM) != 0);

	page = alloc_pages(gfp_mask, order);
	if (!page)
		return 0;
	return (unsigned long) page_address(page);
}
EXPORT_SYMBOL(__get_free_pages);

unsigned long get_zeroed_page(gfp_t gfp_mask)
{
	return __get_free_pages(gfp_mask | __GFP_ZERO, 0);
}
EXPORT_SYMBOL(get_zeroed_page);

void __free_pages(struct page *page, unsigned int order)
{
	if (put_page_testzero(page)) {
		if (order == 0)
			free_hot_cold_page(page, false);
		else
			__free_pages_ok(page, order);
	}
}

EXPORT_SYMBOL(__free_pages);

void free_pages(unsigned long addr, unsigned int order)
{
	if (addr != 0) {
		VM_BUG_ON(!virt_addr_valid((void *)addr));
		__free_pages(virt_to_page((void *)addr), order);
	}
}

EXPORT_SYMBOL(free_pages);

/*
 * Page Fragment:
 *  An arbitrary-length arbitrary-offset area of memory which resides
 *  within a 0 or higher order page.  Multiple fragments within that page
 *  are individually refcounted, in the page's reference counter.
 *
 * The page_frag functions below provide a simple allocation framework for
 * page fragments.  This is used by the network stack and network device
 * drivers to provide a backing region of memory for use as either an
 * sk_buff->head, or to be used in the "frags" portion of skb_shared_info.
 */
static struct page *__page_frag_cache_refill(struct page_frag_cache *nc,
					     gfp_t gfp_mask)
{
	struct page *page = NULL;
	gfp_t gfp = gfp_mask;

#if (PAGE_SIZE < PAGE_FRAG_CACHE_MAX_SIZE)
	gfp_mask |= __GFP_COMP | __GFP_NOWARN | __GFP_NORETRY |
		    __GFP_NOMEMALLOC;
	page = alloc_pages_node(NUMA_NO_NODE, gfp_mask,
				PAGE_FRAG_CACHE_MAX_ORDER);
	nc->size = page ? PAGE_FRAG_CACHE_MAX_SIZE : PAGE_SIZE;
#endif
	if (unlikely(!page))
		page = alloc_pages_node(NUMA_NO_NODE, gfp, 0);

	nc->va = page ? page_address(page) : NULL;

	return page;
}

void __page_frag_cache_drain(struct page *page, unsigned int count)
{
	VM_BUG_ON_PAGE(page_ref_count(page) == 0, page);

	if (page_ref_sub_and_test(page, count)) {
		unsigned int order = compound_order(page);

		if (order == 0)
			free_hot_cold_page(page, false);
		else
			__free_pages_ok(page, order);
	}
}
EXPORT_SYMBOL(__page_frag_cache_drain);

void *page_frag_alloc(struct page_frag_cache *nc,
		      unsigned int fragsz, gfp_t gfp_mask)
{
	unsigned int size = PAGE_SIZE;
	struct page *page;
	int offset;

	if (unlikely(!nc->va)) {
refill:
		page = __page_frag_cache_refill(nc, gfp_mask);
		if (!page)
			return NULL;

#if (PAGE_SIZE < PAGE_FRAG_CACHE_MAX_SIZE)
		/* if size can vary use size else just use PAGE_SIZE */
		size = nc->size;
#endif
		/* Even if we own the page, we do not use atomic_set().
		 * This would break get_page_unless_zero() users.
		 */
		page_ref_add(page, size - 1);

		/* reset page count bias and offset to start of new frag */
		nc->pfmemalloc = page_is_pfmemalloc(page);
		nc->pagecnt_bias = size;
		nc->offset = size;
	}

	offset = nc->offset - fragsz;
	if (unlikely(offset < 0)) {
		page = virt_to_page(nc->va);

		if (!page_ref_sub_and_test(page, nc->pagecnt_bias))
			goto refill;

#if (PAGE_SIZE < PAGE_FRAG_CACHE_MAX_SIZE)
		/* if size can vary use size else just use PAGE_SIZE */
		size = nc->size;
#endif
		/* OK, page count is 0, we can safely set it */
		set_page_count(page, size);

		/* reset page count bias and offset to start of new frag */
		nc->pagecnt_bias = size;
		offset = size - fragsz;
	}

	nc->pagecnt_bias--;
	nc->offset = offset;

	return nc->va + offset;
}
EXPORT_SYMBOL(page_frag_alloc);

/*
 * Frees a page fragment allocated out of either a compound or order 0 page.
 */
void page_frag_free(void *addr)
{
	struct page *page = virt_to_head_page(addr);

	if (unlikely(put_page_testzero(page)))
		__free_pages_ok(page, compound_order(page));
}
EXPORT_SYMBOL(page_frag_free);

static void *make_alloc_exact(unsigned long addr, unsigned int order,
		size_t size)
{
	if (addr) {
		unsigned long alloc_end = addr + (PAGE_SIZE << order);
		unsigned long used = addr + PAGE_ALIGN(size);

		split_page(virt_to_page((void *)addr), order);
		while (used < alloc_end) {
			free_page(used);
			used += PAGE_SIZE;
		}
	}
	return (void *)addr;
}

/**
 * alloc_pages_exact - allocate an exact number physically-contiguous pages.
 * @size: the number of bytes to allocate
 * @gfp_mask: GFP flags for the allocation
 *
 * This function is similar to alloc_pages(), except that it allocates the
 * minimum number of pages to satisfy the request.  alloc_pages() can only
 * allocate memory in power-of-two pages.
 *
 * This function is also limited by MAX_ORDER.
 *
 * Memory allocated by this function must be released by free_pages_exact().
 */
void *alloc_pages_exact(size_t size, gfp_t gfp_mask)
{
	unsigned int order = get_order(size);
	unsigned long addr;

	addr = __get_free_pages(gfp_mask, order);
	return make_alloc_exact(addr, order, size);
}
EXPORT_SYMBOL(alloc_pages_exact);

/**
 * alloc_pages_exact_nid - allocate an exact number of physically-contiguous
 *			   pages on a node.
 * @nid: the preferred node ID where memory should be allocated
 * @size: the number of bytes to allocate
 * @gfp_mask: GFP flags for the allocation
 *
 * Like alloc_pages_exact(), but try to allocate on node nid first before falling
 * back.
 */
void * __meminit alloc_pages_exact_nid(int nid, size_t size, gfp_t gfp_mask)
{
	unsigned int order = get_order(size);
	struct page *p = alloc_pages_node(nid, gfp_mask, order);
	if (!p)
		return NULL;
	return make_alloc_exact((unsigned long)page_address(p), order, size);
}

/**
 * free_pages_exact - release memory allocated via alloc_pages_exact()
 * @virt: the value returned by alloc_pages_exact.
 * @size: size of allocation, same value as passed to alloc_pages_exact().
 *
 * Release the memory allocated by a previous call to alloc_pages_exact.
 */
void free_pages_exact(void *virt, size_t size)
{
	unsigned long addr = (unsigned long)virt;
	unsigned long end = addr + PAGE_ALIGN(size);

	while (addr < end) {
		free_page(addr);
		addr += PAGE_SIZE;
	}
}
EXPORT_SYMBOL(free_pages_exact);

/**
 * nr_free_zone_pages - count number of pages beyond high watermark
 * @offset: The zone index of the highest zone
 *
 * nr_free_zone_pages() counts the number of counts pages which are beyond the
 * high watermark within all zones at or below a given zone index.  For each
 * zone, the number of pages is calculated as:
 *
 *     nr_free_zone_pages = managed_pages - high_pages
 */
static unsigned long nr_free_zone_pages(int offset)
{
	struct zoneref *z;
	struct zone *zone;

	/* Just pick one node, since fallback list is circular */
	unsigned long sum = 0;

	struct zonelist *zonelist = node_zonelist(numa_node_id(), GFP_KERNEL);

	for_each_zone_zonelist(zone, z, zonelist, offset) {
		unsigned long size = zone->managed_pages;
		unsigned long high = high_wmark_pages(zone);
		if (size > high)
			sum += size - high;
	}

	return sum;
}

/**
 * nr_free_buffer_pages - count number of pages beyond high watermark
 *
 * nr_free_buffer_pages() counts the number of pages which are beyond the high
 * watermark within ZONE_DMA and ZONE_NORMAL.
 */
unsigned long nr_free_buffer_pages(void)
{
	return nr_free_zone_pages(gfp_zone(GFP_USER));
}
EXPORT_SYMBOL_GPL(nr_free_buffer_pages);

/**
 * nr_free_pagecache_pages - count number of pages beyond high watermark
 *
 * nr_free_pagecache_pages() counts the number of pages which are beyond the
 * high watermark within all zones.
 */
unsigned long nr_free_pagecache_pages(void)
{
	return nr_free_zone_pages(gfp_zone(GFP_HIGHUSER_MOVABLE));
}

static inline void show_node(struct zone *zone)
{
	if (IS_ENABLED(CONFIG_NUMA))
		printk("Node %d ", zone_to_nid(zone));
}

long si_mem_available(void)
{
	long available;
	unsigned long pagecache;
	unsigned long wmark_low = 0;
	unsigned long pages[NR_LRU_LISTS];
	struct zone *zone;
	int lru;

	for (lru = LRU_BASE; lru < NR_LRU_LISTS; lru++)
		pages[lru] = global_node_page_state(NR_LRU_BASE + lru);

	for_each_zone(zone)
		wmark_low += zone->watermark[WMARK_LOW];

	/*
	 * Estimate the amount of memory available for userspace allocations,
	 * without causing swapping.
	 */
	available = global_page_state(NR_FREE_PAGES) - totalreserve_pages;

	/*
	 * Not all the page cache can be freed, otherwise the system will
	 * start swapping. Assume at least half of the page cache, or the
	 * low watermark worth of cache, needs to stay.
	 */
	pagecache = pages[LRU_ACTIVE_FILE] + pages[LRU_INACTIVE_FILE];
	pagecache -= min(pagecache / 2, wmark_low);
	available += pagecache;

	/*
	 * Part of the reclaimable slab consists of items that are in use,
	 * and cannot be freed. Cap this estimate at the low watermark.
	 */
	available += global_page_state(NR_SLAB_RECLAIMABLE) -
		     min(global_page_state(NR_SLAB_RECLAIMABLE) / 2, wmark_low);

	if (available < 0)
		available = 0;
	return available;
}
EXPORT_SYMBOL_GPL(si_mem_available);

void si_meminfo(struct sysinfo *val)
{
	val->totalram = totalram_pages;
	val->sharedram = global_node_page_state(NR_SHMEM);
	val->freeram = global_page_state(NR_FREE_PAGES);
	val->bufferram = nr_blockdev_pages();
	val->totalhigh = totalhigh_pages;
	val->freehigh = nr_free_highpages();
	val->mem_unit = PAGE_SIZE;
}

EXPORT_SYMBOL(si_meminfo);

#ifdef CONFIG_NUMA
void si_meminfo_node(struct sysinfo *val, int nid)
{
	int zone_type;		/* needs to be signed */
	unsigned long managed_pages = 0;
	unsigned long managed_highpages = 0;
	unsigned long free_highpages = 0;
	pg_data_t *pgdat = NODE_DATA(nid);

	for (zone_type = 0; zone_type < MAX_NR_ZONES; zone_type++)
		managed_pages += pgdat->node_zones[zone_type].managed_pages;
	val->totalram = managed_pages;
	val->sharedram = node_page_state(pgdat, NR_SHMEM);
	val->freeram = sum_zone_node_page_state(nid, NR_FREE_PAGES);
#ifdef CONFIG_HIGHMEM
	for (zone_type = 0; zone_type < MAX_NR_ZONES; zone_type++) {
		struct zone *zone = &pgdat->node_zones[zone_type];

		if (is_highmem(zone)) {
			managed_highpages += zone->managed_pages;
			free_highpages += zone_page_state(zone, NR_FREE_PAGES);
		}
	}
	val->totalhigh = managed_highpages;
	val->freehigh = free_highpages;
#else
	val->totalhigh = managed_highpages;
	val->freehigh = free_highpages;
#endif
	val->mem_unit = PAGE_SIZE;
}
#endif

/*
 * Determine whether the node should be displayed or not, depending on whether
 * SHOW_MEM_FILTER_NODES was passed to show_free_areas().
 */
static bool show_mem_node_skip(unsigned int flags, int nid, nodemask_t *nodemask)
{
	if (!(flags & SHOW_MEM_FILTER_NODES))
		return false;

	/*
	 * no node mask - aka implicit memory numa policy. Do not bother with
	 * the synchronization - read_mems_allowed_begin - because we do not
	 * have to be precise here.
	 */
	if (!nodemask)
		nodemask = &cpuset_current_mems_allowed;

	return !node_isset(nid, *nodemask);
}

#define K(x) ((x) << (PAGE_SHIFT-10))

static void show_migration_types(unsigned char type)
{
	static const char types[MIGRATE_TYPES] = {
		[MIGRATE_UNMOVABLE]	= 'U',
		[MIGRATE_MOVABLE]	= 'M',
		[MIGRATE_RECLAIMABLE]	= 'E',
		[MIGRATE_HIGHATOMIC]	= 'H',
#ifdef CONFIG_CMA
		[MIGRATE_CMA]		= 'C',
#endif
#ifdef CONFIG_MEMORY_ISOLATION
		[MIGRATE_ISOLATE]	= 'I',
#endif
	};
	char tmp[MIGRATE_TYPES + 1];
	char *p = tmp;
	int i;

	for (i = 0; i < MIGRATE_TYPES; i++) {
		if (type & (1 << i))
			*p++ = types[i];
	}

	*p = '\0';
	printk(KERN_CONT "(%s) ", tmp);
}

/*
 * Show free area list (used inside shift_scroll-lock stuff)
 * We also calculate the percentage fragmentation. We do this by counting the
 * memory on each free list with the exception of the first item on the list.
 *
 * Bits in @filter:
 * SHOW_MEM_FILTER_NODES: suppress nodes that are not allowed by current's
 *   cpuset.
 */
void show_free_areas(unsigned int filter, nodemask_t *nodemask)
{
	unsigned long free_pcp = 0;
	int cpu;
	struct zone *zone;
	pg_data_t *pgdat;

	for_each_populated_zone(zone) {
		if (show_mem_node_skip(filter, zone_to_nid(zone), nodemask))
			continue;

		for_each_online_cpu(cpu)
			free_pcp += per_cpu_ptr(zone->pageset, cpu)->pcp.count;
	}

	printk("active_anon:%lu inactive_anon:%lu isolated_anon:%lu\n"
		" active_file:%lu inactive_file:%lu isolated_file:%lu\n"
		" unevictable:%lu dirty:%lu writeback:%lu unstable:%lu\n"
		" slab_reclaimable:%lu slab_unreclaimable:%lu\n"
		" mapped:%lu shmem:%lu pagetables:%lu bounce:%lu\n"
		" free:%lu free_pcp:%lu free_cma:%lu\n",
		global_node_page_state(NR_ACTIVE_ANON),
		global_node_page_state(NR_INACTIVE_ANON),
		global_node_page_state(NR_ISOLATED_ANON),
		global_node_page_state(NR_ACTIVE_FILE),
		global_node_page_state(NR_INACTIVE_FILE),
		global_node_page_state(NR_ISOLATED_FILE),
		global_node_page_state(NR_UNEVICTABLE),
		global_node_page_state(NR_FILE_DIRTY),
		global_node_page_state(NR_WRITEBACK),
		global_node_page_state(NR_UNSTABLE_NFS),
		global_page_state(NR_SLAB_RECLAIMABLE),
		global_page_state(NR_SLAB_UNRECLAIMABLE),
		global_node_page_state(NR_FILE_MAPPED),
		global_node_page_state(NR_SHMEM),
		global_page_state(NR_PAGETABLE),
		global_page_state(NR_BOUNCE),
		global_page_state(NR_FREE_PAGES),
		free_pcp,
		global_page_state(NR_FREE_CMA_PAGES));

	for_each_online_pgdat(pgdat) {
		if (show_mem_node_skip(filter, pgdat->node_id, nodemask))
			continue;

		printk("Node %d"
			" active_anon:%lukB"
			" inactive_anon:%lukB"
			" active_file:%lukB"
			" inactive_file:%lukB"
			" unevictable:%lukB"
			" isolated(anon):%lukB"
			" isolated(file):%lukB"
			" mapped:%lukB"
			" dirty:%lukB"
			" writeback:%lukB"
			" shmem:%lukB"
#ifdef CONFIG_TRANSPARENT_HUGEPAGE
			" shmem_thp: %lukB"
			" shmem_pmdmapped: %lukB"
			" anon_thp: %lukB"
#endif
			" writeback_tmp:%lukB"
			" unstable:%lukB"
			" all_unreclaimable? %s"
			"\n",
			pgdat->node_id,
			K(node_page_state(pgdat, NR_ACTIVE_ANON)),
			K(node_page_state(pgdat, NR_INACTIVE_ANON)),
			K(node_page_state(pgdat, NR_ACTIVE_FILE)),
			K(node_page_state(pgdat, NR_INACTIVE_FILE)),
			K(node_page_state(pgdat, NR_UNEVICTABLE)),
			K(node_page_state(pgdat, NR_ISOLATED_ANON)),
			K(node_page_state(pgdat, NR_ISOLATED_FILE)),
			K(node_page_state(pgdat, NR_FILE_MAPPED)),
			K(node_page_state(pgdat, NR_FILE_DIRTY)),
			K(node_page_state(pgdat, NR_WRITEBACK)),
			K(node_page_state(pgdat, NR_SHMEM)),
#ifdef CONFIG_TRANSPARENT_HUGEPAGE
			K(node_page_state(pgdat, NR_SHMEM_THPS) * HPAGE_PMD_NR),
			K(node_page_state(pgdat, NR_SHMEM_PMDMAPPED)
					* HPAGE_PMD_NR),
			K(node_page_state(pgdat, NR_ANON_THPS) * HPAGE_PMD_NR),
#endif
			K(node_page_state(pgdat, NR_WRITEBACK_TEMP)),
			K(node_page_state(pgdat, NR_UNSTABLE_NFS)),
			pgdat->kswapd_failures >= MAX_RECLAIM_RETRIES ?
				"yes" : "no");
	}

	for_each_populated_zone(zone) {
		int i;

		if (show_mem_node_skip(filter, zone_to_nid(zone), nodemask))
			continue;

		free_pcp = 0;
		for_each_online_cpu(cpu)
			free_pcp += per_cpu_ptr(zone->pageset, cpu)->pcp.count;

		show_node(zone);
		printk(KERN_CONT
			"%s"
			" free:%lukB"
			" min:%lukB"
			" low:%lukB"
			" high:%lukB"
			" active_anon:%lukB"
			" inactive_anon:%lukB"
			" active_file:%lukB"
			" inactive_file:%lukB"
			" unevictable:%lukB"
			" writepending:%lukB"
			" present:%lukB"
			" managed:%lukB"
			" mlocked:%lukB"
			" slab_reclaimable:%lukB"
			" slab_unreclaimable:%lukB"
			" kernel_stack:%lukB"
			" pagetables:%lukB"
			" bounce:%lukB"
			" free_pcp:%lukB"
			" local_pcp:%ukB"
			" free_cma:%lukB"
			"\n",
			zone->name,
			K(zone_page_state(zone, NR_FREE_PAGES)),
			K(min_wmark_pages(zone)),
			K(low_wmark_pages(zone)),
			K(high_wmark_pages(zone)),
			K(zone_page_state(zone, NR_ZONE_ACTIVE_ANON)),
			K(zone_page_state(zone, NR_ZONE_INACTIVE_ANON)),
			K(zone_page_state(zone, NR_ZONE_ACTIVE_FILE)),
			K(zone_page_state(zone, NR_ZONE_INACTIVE_FILE)),
			K(zone_page_state(zone, NR_ZONE_UNEVICTABLE)),
			K(zone_page_state(zone, NR_ZONE_WRITE_PENDING)),
			K(zone->present_pages),
			K(zone->managed_pages),
			K(zone_page_state(zone, NR_MLOCK)),
			K(zone_page_state(zone, NR_SLAB_RECLAIMABLE)),
			K(zone_page_state(zone, NR_SLAB_UNRECLAIMABLE)),
			zone_page_state(zone, NR_KERNEL_STACK_KB),
			K(zone_page_state(zone, NR_PAGETABLE)),
			K(zone_page_state(zone, NR_BOUNCE)),
			K(free_pcp),
			K(this_cpu_read(zone->pageset->pcp.count)),
			K(zone_page_state(zone, NR_FREE_CMA_PAGES)));
		printk("lowmem_reserve[]:");
		for (i = 0; i < MAX_NR_ZONES; i++)
			printk(KERN_CONT " %ld", zone->lowmem_reserve[i]);
		printk(KERN_CONT "\n");
	}

	for_each_populated_zone(zone) {
		unsigned int order;
		unsigned long nr[MAX_ORDER], flags, total = 0;
		unsigned char types[MAX_ORDER];

		if (show_mem_node_skip(filter, zone_to_nid(zone), nodemask))
			continue;
		show_node(zone);
		printk(KERN_CONT "%s: ", zone->name);

		spin_lock_irqsave(&zone->lock, flags);
		for (order = 0; order < MAX_ORDER; order++) {
			struct free_area *area = &zone->free_area[order];
			int type;

			nr[order] = area->nr_free;
			total += nr[order] << order;

			types[order] = 0;
			for (type = 0; type < MIGRATE_TYPES; type++) {
				if (!list_empty(&area->free_list[type]))
					types[order] |= 1 << type;
			}
		}
		spin_unlock_irqrestore(&zone->lock, flags);
		for (order = 0; order < MAX_ORDER; order++) {
			printk(KERN_CONT "%lu*%lukB ",
			       nr[order], K(1UL) << order);
			if (nr[order])
				show_migration_types(types[order]);
		}
		printk(KERN_CONT "= %lukB\n", K(total));
	}

	hugetlb_show_meminfo();

	printk("%ld total pagecache pages\n", global_node_page_state(NR_FILE_PAGES));

	show_swap_cache_info();
}

static void zoneref_set_zone(struct zone *zone, struct zoneref *zoneref)
{
	zoneref->zone = zone;
	zoneref->zone_idx = zone_idx(zone);
}

/*
 * Builds allocation fallback zone lists.
 *
 * Add all populated zones of a node to the zonelist.
 */
static int build_zonelists_node(pg_data_t *pgdat, struct zonelist *zonelist,
				int nr_zones)
{
	struct zone *zone;
	enum zone_type zone_type = MAX_NR_ZONES;

	do {
		zone_type--;
		zone = pgdat->node_zones + zone_type;
		if (managed_zone(zone)) {
			zoneref_set_zone(zone,
				&zonelist->_zonerefs[nr_zones++]);
			check_highest_zone(zone_type);
		}
	} while (zone_type);

	return nr_zones;
}


/*
 *  zonelist_order:
 *  0 = automatic detection of better ordering.
 *  1 = order by ([node] distance, -zonetype)
 *  2 = order by (-zonetype, [node] distance)
 *
 *  If not NUMA, ZONELIST_ORDER_ZONE and ZONELIST_ORDER_NODE will create
 *  the same zonelist. So only NUMA can configure this param.
 */
#define ZONELIST_ORDER_DEFAULT  0
#define ZONELIST_ORDER_NODE     1
#define ZONELIST_ORDER_ZONE     2

/* zonelist order in the kernel.
 * set_zonelist_order() will set this to NODE or ZONE.
 */
static int current_zonelist_order = ZONELIST_ORDER_DEFAULT;
static char zonelist_order_name[3][8] = {"Default", "Node", "Zone"};


#ifdef CONFIG_NUMA
/* The value user specified ....changed by config */
static int user_zonelist_order = ZONELIST_ORDER_DEFAULT;
/* string for sysctl */
#define NUMA_ZONELIST_ORDER_LEN	16
char numa_zonelist_order[16] = "default";

/*
 * interface for configure zonelist ordering.
 * command line option "numa_zonelist_order"
 *	= "[dD]efault	- default, automatic configuration.
 *	= "[nN]ode 	- order by node locality, then by zone within node
 *	= "[zZ]one      - order by zone, then by locality within zone
 */

static int __parse_numa_zonelist_order(char *s)
{
	if (*s == 'd' || *s == 'D') {
		user_zonelist_order = ZONELIST_ORDER_DEFAULT;
	} else if (*s == 'n' || *s == 'N') {
		user_zonelist_order = ZONELIST_ORDER_NODE;
	} else if (*s == 'z' || *s == 'Z') {
		user_zonelist_order = ZONELIST_ORDER_ZONE;
	} else {
		pr_warn("Ignoring invalid numa_zonelist_order value:  %s\n", s);
		return -EINVAL;
	}
	return 0;
}

static __init int setup_numa_zonelist_order(char *s)
{
	int ret;

	if (!s)
		return 0;

	ret = __parse_numa_zonelist_order(s);
	if (ret == 0)
		strlcpy(numa_zonelist_order, s, NUMA_ZONELIST_ORDER_LEN);

	return ret;
}
early_param("numa_zonelist_order", setup_numa_zonelist_order);

/*
 * sysctl handler for numa_zonelist_order
 */
int numa_zonelist_order_handler(struct ctl_table *table, int write,
		void __user *buffer, size_t *length,
		loff_t *ppos)
{
	char saved_string[NUMA_ZONELIST_ORDER_LEN];
	int ret;
	static DEFINE_MUTEX(zl_order_mutex);

	mutex_lock(&zl_order_mutex);
	if (write) {
		if (strlen((char *)table->data) >= NUMA_ZONELIST_ORDER_LEN) {
			ret = -EINVAL;
			goto out;
		}
		strcpy(saved_string, (char *)table->data);
	}
	ret = proc_dostring(table, write, buffer, length, ppos);
	if (ret)
		goto out;
	if (write) {
		int oldval = user_zonelist_order;

		ret = __parse_numa_zonelist_order((char *)table->data);
		if (ret) {
			/*
			 * bogus value.  restore saved string
			 */
			strncpy((char *)table->data, saved_string,
				NUMA_ZONELIST_ORDER_LEN);
			user_zonelist_order = oldval;
		} else if (oldval != user_zonelist_order) {
			mutex_lock(&zonelists_mutex);
			build_all_zonelists(NULL, NULL);
			mutex_unlock(&zonelists_mutex);
		}
	}
out:
	mutex_unlock(&zl_order_mutex);
	return ret;
}


#define MAX_NODE_LOAD (nr_online_nodes)
static int node_load[MAX_NUMNODES];

/**
 * find_next_best_node - find the next node that should appear in a given node's fallback list
 * @node: node whose fallback list we're appending
 * @used_node_mask: nodemask_t of already used nodes
 *
 * We use a number of factors to determine which is the next node that should
 * appear on a given node's fallback list.  The node should not have appeared
 * already in @node's fallback list, and it should be the next closest node
 * according to the distance array (which contains arbitrary distance values
 * from each node to each node in the system), and should also prefer nodes
 * with no CPUs, since presumably they'll have very little allocation pressure
 * on them otherwise.
 * It returns -1 if no node is found.
 */
static int find_next_best_node(int node, nodemask_t *used_node_mask)
{
	int n, val;
	int min_val = INT_MAX;
	int best_node = NUMA_NO_NODE;
	const struct cpumask *tmp = cpumask_of_node(0);

	/* Use the local node if we haven't already */
	if (!node_isset(node, *used_node_mask)) {
		node_set(node, *used_node_mask);
		return node;
	}

	for_each_node_state(n, N_MEMORY) {

		/* Don't want a node to appear more than once */
		if (node_isset(n, *used_node_mask))
			continue;

		/* Use the distance array to find the distance */
		val = node_distance(node, n);

		/* Penalize nodes under us ("prefer the next node") */
		val += (n < node);

		/* Give preference to headless and unused nodes */
		tmp = cpumask_of_node(n);
		if (!cpumask_empty(tmp))
			val += PENALTY_FOR_NODE_WITH_CPUS;

		/* Slight preference for less loaded node */
		val *= (MAX_NODE_LOAD*MAX_NUMNODES);
		val += node_load[n];

		if (val < min_val) {
			min_val = val;
			best_node = n;
		}
	}

	if (best_node >= 0)
		node_set(best_node, *used_node_mask);

	return best_node;
}


/*
 * Build zonelists ordered by node and zones within node.
 * This results in maximum locality--normal zone overflows into local
 * DMA zone, if any--but risks exhausting DMA zone.
 */
static void build_zonelists_in_node_order(pg_data_t *pgdat, int node)
{
	int j;
	struct zonelist *zonelist;

	zonelist = &pgdat->node_zonelists[ZONELIST_FALLBACK];
	for (j = 0; zonelist->_zonerefs[j].zone != NULL; j++)
		;
	j = build_zonelists_node(NODE_DATA(node), zonelist, j);
	zonelist->_zonerefs[j].zone = NULL;
	zonelist->_zonerefs[j].zone_idx = 0;
}

/*
 * Build gfp_thisnode zonelists
 */
static void build_thisnode_zonelists(pg_data_t *pgdat)
{
	int j;
	struct zonelist *zonelist;

	zonelist = &pgdat->node_zonelists[ZONELIST_NOFALLBACK];
	j = build_zonelists_node(pgdat, zonelist, 0);
	zonelist->_zonerefs[j].zone = NULL;
	zonelist->_zonerefs[j].zone_idx = 0;
}

/*
 * Build zonelists ordered by zone and nodes within zones.
 * This results in conserving DMA zone[s] until all Normal memory is
 * exhausted, but results in overflowing to remote node while memory
 * may still exist in local DMA zone.
 */
static int node_order[MAX_NUMNODES];

static void build_zonelists_in_zone_order(pg_data_t *pgdat, int nr_nodes)
{
	int pos, j, node;
	int zone_type;		/* needs to be signed */
	struct zone *z;
	struct zonelist *zonelist;

	zonelist = &pgdat->node_zonelists[ZONELIST_FALLBACK];
	pos = 0;
	for (zone_type = MAX_NR_ZONES - 1; zone_type >= 0; zone_type--) {
		for (j = 0; j < nr_nodes; j++) {
			node = node_order[j];
			z = &NODE_DATA(node)->node_zones[zone_type];
			if (managed_zone(z)) {
				zoneref_set_zone(z,
					&zonelist->_zonerefs[pos++]);
				check_highest_zone(zone_type);
			}
		}
	}
	zonelist->_zonerefs[pos].zone = NULL;
	zonelist->_zonerefs[pos].zone_idx = 0;
}

#if defined(CONFIG_64BIT)
/*
 * Devices that require DMA32/DMA are relatively rare and do not justify a
 * penalty to every machine in case the specialised case applies. Default
 * to Node-ordering on 64-bit NUMA machines
 */
static int default_zonelist_order(void)
{
	return ZONELIST_ORDER_NODE;
}
#else
/*
 * On 32-bit, the Normal zone needs to be preserved for allocations accessible
 * by the kernel. If processes running on node 0 deplete the low memory zone
 * then reclaim will occur more frequency increasing stalls and potentially
 * be easier to OOM if a large percentage of the zone is under writeback or
 * dirty. The problem is significantly worse if CONFIG_HIGHPTE is not set.
 * Hence, default to zone ordering on 32-bit.
 */
static int default_zonelist_order(void)
{
	return ZONELIST_ORDER_ZONE;
}
#endif /* CONFIG_64BIT */

static void set_zonelist_order(void)
{
	if (user_zonelist_order == ZONELIST_ORDER_DEFAULT)
		current_zonelist_order = default_zonelist_order();
	else
		current_zonelist_order = user_zonelist_order;
}

static void build_zonelists(pg_data_t *pgdat)
{
	int i, node, load;
	nodemask_t used_mask;
	int local_node, prev_node;
	struct zonelist *zonelist;
	unsigned int order = current_zonelist_order;

	/* initialize zonelists */
	for (i = 0; i < MAX_ZONELISTS; i++) {
		zonelist = pgdat->node_zonelists + i;
		zonelist->_zonerefs[0].zone = NULL;
		zonelist->_zonerefs[0].zone_idx = 0;
	}

	/* NUMA-aware ordering of nodes */
	local_node = pgdat->node_id;
	load = nr_online_nodes;
	prev_node = local_node;
	nodes_clear(used_mask);

	memset(node_order, 0, sizeof(node_order));
	i = 0;

	while ((node = find_next_best_node(local_node, &used_mask)) >= 0) {
		/*
		 * We don't want to pressure a particular node.
		 * So adding penalty to the first node in same
		 * distance group to make it round-robin.
		 */
		if (node_distance(local_node, node) !=
		    node_distance(local_node, prev_node))
			node_load[node] = load;

		prev_node = node;
		load--;
		if (order == ZONELIST_ORDER_NODE)
			build_zonelists_in_node_order(pgdat, node);
		else
			node_order[i++] = node;	/* remember order */
	}

	if (order == ZONELIST_ORDER_ZONE) {
		/* calculate node order -- i.e., DMA last! */
		build_zonelists_in_zone_order(pgdat, i);
	}

	build_thisnode_zonelists(pgdat);
}

#ifdef CONFIG_HAVE_MEMORYLESS_NODES
/*
 * Return node id of node used for "local" allocations.
 * I.e., first node id of first zone in arg node's generic zonelist.
 * Used for initializing percpu 'numa_mem', which is used primarily
 * for kernel allocations, so use GFP_KERNEL flags to locate zonelist.
 */
int local_memory_node(int node)
{
	struct zoneref *z;

	z = first_zones_zonelist(node_zonelist(node, GFP_KERNEL),
				   gfp_zone(GFP_KERNEL),
				   NULL);
	return z->zone->node;
}
#endif

static void setup_min_unmapped_ratio(void);
static void setup_min_slab_ratio(void);
#else	/* CONFIG_NUMA */

static void set_zonelist_order(void)
{
	current_zonelist_order = ZONELIST_ORDER_ZONE;
}

static void build_zonelists(pg_data_t *pgdat)
{
	int node, local_node;
	enum zone_type j;
	struct zonelist *zonelist;

	local_node = pgdat->node_id;

	zonelist = &pgdat->node_zonelists[ZONELIST_FALLBACK];
	j = build_zonelists_node(pgdat, zonelist, 0);

	/*
	 * Now we build the zonelist so that it contains the zones
	 * of all the other nodes.
	 * We don't want to pressure a particular node, so when
	 * building the zones for node N, we make sure that the
	 * zones coming right after the local ones are those from
	 * node N+1 (modulo N)
	 */
	for (node = local_node + 1; node < MAX_NUMNODES; node++) {
		if (!node_online(node))
			continue;
		j = build_zonelists_node(NODE_DATA(node), zonelist, j);
	}
	for (node = 0; node < local_node; node++) {
		if (!node_online(node))
			continue;
		j = build_zonelists_node(NODE_DATA(node), zonelist, j);
	}

	zonelist->_zonerefs[j].zone = NULL;
	zonelist->_zonerefs[j].zone_idx = 0;
}

#endif	/* CONFIG_NUMA */

/*
 * Boot pageset table. One per cpu which is going to be used for all
 * zones and all nodes. The parameters will be set in such a way
 * that an item put on a list will immediately be handed over to
 * the buddy list. This is safe since pageset manipulation is done
 * with interrupts disabled.
 *
 * The boot_pagesets must be kept even after bootup is complete for
 * unused processors and/or zones. They do play a role for bootstrapping
 * hotplugged processors.
 *
 * zoneinfo_show() and maybe other functions do
 * not check if the processor is online before following the pageset pointer.
 * Other parts of the kernel may not check if the zone is available.
 */
static void setup_pageset(struct per_cpu_pageset *p, unsigned long batch);
static DEFINE_PER_CPU(struct per_cpu_pageset, boot_pageset);
static void setup_zone_pageset(struct zone *zone);

/*
 * Global mutex to protect against size modification of zonelists
 * as well as to serialize pageset setup for the new populated zone.
 */
DEFINE_MUTEX(zonelists_mutex);

/* return values int ....just for stop_machine() */
static int __build_all_zonelists(void *data)
{
	int nid;
	int cpu;
	pg_data_t *self = data;

#ifdef CONFIG_NUMA
	memset(node_load, 0, sizeof(node_load));
#endif

	if (self && !node_online(self->node_id)) {
		build_zonelists(self);
	}

	for_each_online_node(nid) {
		pg_data_t *pgdat = NODE_DATA(nid);

		build_zonelists(pgdat);
	}

	/*
	 * Initialize the boot_pagesets that are going to be used
	 * for bootstrapping processors. The real pagesets for
	 * each zone will be allocated later when the per cpu
	 * allocator is available.
	 *
	 * boot_pagesets are used also for bootstrapping offline
	 * cpus if the system is already booted because the pagesets
	 * are needed to initialize allocators on a specific cpu too.
	 * F.e. the percpu allocator needs the page allocator which
	 * needs the percpu allocator in order to allocate its pagesets
	 * (a chicken-egg dilemma).
	 */
	for_each_possible_cpu(cpu) {
		setup_pageset(&per_cpu(boot_pageset, cpu), 0);

#ifdef CONFIG_HAVE_MEMORYLESS_NODES
		/*
		 * We now know the "local memory node" for each node--
		 * i.e., the node of the first zone in the generic zonelist.
		 * Set up numa_mem percpu variable for on-line cpus.  During
		 * boot, only the boot cpu should be on-line;  we'll init the
		 * secondary cpus' numa_mem as they come on-line.  During
		 * node/memory hotplug, we'll fixup all on-line cpus.
		 */
		if (cpu_online(cpu))
			set_cpu_numa_mem(cpu, local_memory_node(cpu_to_node(cpu)));
#endif
	}

	return 0;
}

static noinline void __init
build_all_zonelists_init(void)
{
	__build_all_zonelists(NULL);
	mminit_verify_zonelist();
	cpuset_init_current_mems_allowed();
}

/*
 * Called with zonelists_mutex held always
 * unless system_state == SYSTEM_BOOTING.
 *
 * __ref due to (1) call of __meminit annotated setup_zone_pageset
 * [we're only called with non-NULL zone through __meminit paths] and
 * (2) call of __init annotated helper build_all_zonelists_init
 * [protected by SYSTEM_BOOTING].
 */
void __ref build_all_zonelists(pg_data_t *pgdat, struct zone *zone)
{
	set_zonelist_order();

	if (system_state == SYSTEM_BOOTING) {
		build_all_zonelists_init();
	} else {
#ifdef CONFIG_MEMORY_HOTPLUG
		if (zone)
			setup_zone_pageset(zone);
#endif
		/* we have to stop all cpus to guarantee there is no user
		   of zonelist */
		stop_machine(__build_all_zonelists, pgdat, NULL);
		/* cpuset refresh routine should be here */
	}
	vm_total_pages = nr_free_pagecache_pages();
	/*
	 * Disable grouping by mobility if the number of pages in the
	 * system is too low to allow the mechanism to work. It would be
	 * more accurate, but expensive to check per-zone. This check is
	 * made on memory-hotadd so a system can start with mobility
	 * disabled and enable it later
	 */
	if (vm_total_pages < (pageblock_nr_pages * MIGRATE_TYPES))
		page_group_by_mobility_disabled = 1;
	else
		page_group_by_mobility_disabled = 0;

	pr_info("Built %i zonelists in %s order, mobility grouping %s.  Total pages: %ld\n",
		nr_online_nodes,
		zonelist_order_name[current_zonelist_order],
		page_group_by_mobility_disabled ? "off" : "on",
		vm_total_pages);
#ifdef CONFIG_NUMA
	pr_info("Policy zone: %s\n", zone_names[policy_zone]);
#endif
}

/*
 * Initially all pages are reserved - free ones are freed
 * up by free_all_bootmem() once the early boot process is
 * done. Non-atomic initialization, single-pass.
 */
void __meminit memmap_init_zone(unsigned long size, int nid, unsigned long zone,
		unsigned long start_pfn, enum memmap_context context)
{
	struct vmem_altmap *altmap = to_vmem_altmap(__pfn_to_phys(start_pfn));
	unsigned long end_pfn = start_pfn + size;
	pg_data_t *pgdat = NODE_DATA(nid);
	unsigned long pfn;
	unsigned long nr_initialised = 0;
#ifdef CONFIG_HAVE_MEMBLOCK_NODE_MAP
	struct memblock_region *r = NULL, *tmp;
#endif

	if (highest_memmap_pfn < end_pfn - 1)
		highest_memmap_pfn = end_pfn - 1;

	/*
	 * Honor reservation requested by the driver for this ZONE_DEVICE
	 * memory
	 */
	if (altmap && start_pfn == altmap->base_pfn)
		start_pfn += altmap->reserve;

	for (pfn = start_pfn; pfn < end_pfn; pfn++) {
		/*
		 * There can be holes in boot-time mem_map[]s handed to this
		 * function.  They do not exist on hotplugged memory.
		 */
		if (context != MEMMAP_EARLY)
			goto not_early;

		if (!early_pfn_valid(pfn)) {
#ifdef CONFIG_HAVE_MEMBLOCK_NODE_MAP
			/*
			 * Skip to the pfn preceding the next valid one (or
			 * end_pfn), such that we hit a valid pfn (or end_pfn)
			 * on our next iteration of the loop.
			 */
			pfn = memblock_next_valid_pfn(pfn, end_pfn) - 1;
#endif
			continue;
		}
		if (!early_pfn_in_nid(pfn, nid))
			continue;
		if (!update_defer_init(pgdat, pfn, end_pfn, &nr_initialised))
			break;

#ifdef CONFIG_HAVE_MEMBLOCK_NODE_MAP
		/*
		 * Check given memblock attribute by firmware which can affect
		 * kernel memory layout.  If zone==ZONE_MOVABLE but memory is
		 * mirrored, it's an overlapped memmap init. skip it.
		 */
		if (mirrored_kernelcore && zone == ZONE_MOVABLE) {
			if (!r || pfn >= memblock_region_memory_end_pfn(r)) {
				for_each_memblock(memory, tmp)
					if (pfn < memblock_region_memory_end_pfn(tmp))
						break;
				r = tmp;
			}
			if (pfn >= memblock_region_memory_base_pfn(r) &&
			    memblock_is_mirror(r)) {
				/* already initialized as NORMAL */
				pfn = memblock_region_memory_end_pfn(r);
				continue;
			}
		}
#endif

not_early:
		/*
		 * Mark the block movable so that blocks are reserved for
		 * movable at startup. This will force kernel allocations
		 * to reserve their blocks rather than leaking throughout
		 * the address space during boot when many long-lived
		 * kernel allocations are made.
		 *
		 * bitmap is created for zone's valid pfn range. but memmap
		 * can be created for invalid pages (for alignment)
		 * check here not to call set_pageblock_migratetype() against
		 * pfn out of zone.
		 */
		if (!(pfn & (pageblock_nr_pages - 1))) {
			struct page *page = pfn_to_page(pfn);

			__init_single_page(page, pfn, zone, nid);
			set_pageblock_migratetype(page, MIGRATE_MOVABLE);
		} else {
			__init_single_pfn(pfn, zone, nid);
		}
	}
}

static void __meminit zone_init_free_lists(struct zone *zone)
{
	unsigned int order, t;
	for_each_migratetype_order(order, t) {
		INIT_LIST_HEAD(&zone->free_area[order].free_list[t]);
		zone->free_area[order].nr_free = 0;
	}
}

#ifndef __HAVE_ARCH_MEMMAP_INIT
#define memmap_init(size, nid, zone, start_pfn) \
	memmap_init_zone((size), (nid), (zone), (start_pfn), MEMMAP_EARLY)
#endif

static int zone_batchsize(struct zone *zone)
{
#ifdef CONFIG_MMU
	int batch;

	/*
	 * The per-cpu-pages pools are set to around 1000th of the
	 * size of the zone.  But no more than 1/2 of a meg.
	 *
	 * OK, so we don't know how big the cache is.  So guess.
	 */
	batch = zone->managed_pages / 1024;
	if (batch * PAGE_SIZE > 512 * 1024)
		batch = (512 * 1024) / PAGE_SIZE;
	batch /= 4;		/* We effectively *= 4 below */
	if (batch < 1)
		batch = 1;

	/*
	 * Clamp the batch to a 2^n - 1 value. Having a power
	 * of 2 value was found to be more likely to have
	 * suboptimal cache aliasing properties in some cases.
	 *
	 * For example if 2 tasks are alternately allocating
	 * batches of pages, one task can end up with a lot
	 * of pages of one half of the possible page colors
	 * and the other with pages of the other colors.
	 */
	batch = rounddown_pow_of_two(batch + batch/2) - 1;

	return batch;

#else
	/* The deferral and batching of frees should be suppressed under NOMMU
	 * conditions.
	 *
	 * The problem is that NOMMU needs to be able to allocate large chunks
	 * of contiguous memory as there's no hardware page translation to
	 * assemble apparent contiguous memory from discontiguous pages.
	 *
	 * Queueing large contiguous runs of pages for batching, however,
	 * causes the pages to actually be freed in smaller chunks.  As there
	 * can be a significant delay between the individual batches being
	 * recycled, this leads to the once large chunks of space being
	 * fragmented and becoming unavailable for high-order allocations.
	 */
	return 0;
#endif
}

/*
 * pcp->high and pcp->batch values are related and dependent on one another:
 * ->batch must never be higher then ->high.
 * The following function updates them in a safe manner without read side
 * locking.
 *
 * Any new users of pcp->batch and pcp->high should ensure they can cope with
 * those fields changing asynchronously (acording the the above rule).
 *
 * mutex_is_locked(&pcp_batch_high_lock) required when calling this function
 * outside of boot time (or some other assurance that no concurrent updaters
 * exist).
 */
static void pageset_update(struct per_cpu_pages *pcp, unsigned long high,
		unsigned long batch)
{
       /* start with a fail safe value for batch */
	pcp->batch = 1;
	smp_wmb();

       /* Update high, then batch, in order */
	pcp->high = high;
	smp_wmb();

	pcp->batch = batch;
}

/* a companion to pageset_set_high() */
static void pageset_set_batch(struct per_cpu_pageset *p, unsigned long batch)
{
	pageset_update(&p->pcp, 6 * batch, max(1UL, 1 * batch));
}

static void pageset_init(struct per_cpu_pageset *p)
{
	struct per_cpu_pages *pcp;
	int migratetype;

	memset(p, 0, sizeof(*p));

	pcp = &p->pcp;
	pcp->count = 0;
	for (migratetype = 0; migratetype < MIGRATE_PCPTYPES; migratetype++)
		INIT_LIST_HEAD(&pcp->lists[migratetype]);
}

static void setup_pageset(struct per_cpu_pageset *p, unsigned long batch)
{
	pageset_init(p);
	pageset_set_batch(p, batch);
}

/*
 * pageset_set_high() sets the high water mark for hot per_cpu_pagelist
 * to the value high for the pageset p.
 */
static void pageset_set_high(struct per_cpu_pageset *p,
				unsigned long high)
{
	unsigned long batch = max(1UL, high / 4);
	if ((high / 4) > (PAGE_SHIFT * 8))
		batch = PAGE_SHIFT * 8;

	pageset_update(&p->pcp, high, batch);
}

static void pageset_set_high_and_batch(struct zone *zone,
				       struct per_cpu_pageset *pcp)
{
	if (percpu_pagelist_fraction)
		pageset_set_high(pcp,
			(zone->managed_pages /
				percpu_pagelist_fraction));
	else
		pageset_set_batch(pcp, zone_batchsize(zone));
}

static void __meminit zone_pageset_init(struct zone *zone, int cpu)
{
	struct per_cpu_pageset *pcp = per_cpu_ptr(zone->pageset, cpu);

	pageset_init(pcp);
	pageset_set_high_and_batch(zone, pcp);
}

static void __meminit setup_zone_pageset(struct zone *zone)
{
	int cpu;
	zone->pageset = alloc_percpu(struct per_cpu_pageset);
	for_each_possible_cpu(cpu)
		zone_pageset_init(zone, cpu);
}

/*
 * Allocate per cpu pagesets and initialize them.
 * Before this call only boot pagesets were available.
 */
void __init setup_per_cpu_pageset(void)
{
	struct pglist_data *pgdat;
	struct zone *zone;

	for_each_populated_zone(zone)
		setup_zone_pageset(zone);

	for_each_online_pgdat(pgdat)
		pgdat->per_cpu_nodestats =
			alloc_percpu(struct per_cpu_nodestat);
}

static __meminit void zone_pcp_init(struct zone *zone)
{
	/*
	 * per cpu subsystem is not up at this point. The following code
	 * relies on the ability of the linker to provide the
	 * offset of a (static) per cpu variable into the per cpu area.
	 */
	zone->pageset = &boot_pageset;

	if (populated_zone(zone))
		printk(KERN_DEBUG "  %s zone: %lu pages, LIFO batch:%u\n",
			zone->name, zone->present_pages,
					 zone_batchsize(zone));
}

int __meminit init_currently_empty_zone(struct zone *zone,
					unsigned long zone_start_pfn,
					unsigned long size)
{
	struct pglist_data *pgdat = zone->zone_pgdat;

	pgdat->nr_zones = zone_idx(zone) + 1;

	zone->zone_start_pfn = zone_start_pfn;

	mminit_dprintk(MMINIT_TRACE, "memmap_init",
			"Initialising map node %d zone %lu pfns %lu -> %lu\n",
			pgdat->node_id,
			(unsigned long)zone_idx(zone),
			zone_start_pfn, (zone_start_pfn + size));

	zone_init_free_lists(zone);
	zone->initialized = 1;

	return 0;
}

#ifdef CONFIG_HAVE_MEMBLOCK_NODE_MAP
#ifndef CONFIG_HAVE_ARCH_EARLY_PFN_TO_NID

/*
 * Required by SPARSEMEM. Given a PFN, return what node the PFN is on.
 */
int __meminit __early_pfn_to_nid(unsigned long pfn,
					struct mminit_pfnnid_cache *state)
{
	unsigned long start_pfn, end_pfn;
	int nid;

	if (state->last_start <= pfn && pfn < state->last_end)
		return state->last_nid;

	nid = memblock_search_pfn_nid(pfn, &start_pfn, &end_pfn);
	if (nid != -1) {
		state->last_start = start_pfn;
		state->last_end = end_pfn;
		state->last_nid = nid;
	}

	return nid;
}
#endif /* CONFIG_HAVE_ARCH_EARLY_PFN_TO_NID */

/**
 * free_bootmem_with_active_regions - Call memblock_free_early_nid for each active range
 * @nid: The node to free memory on. If MAX_NUMNODES, all nodes are freed.
 * @max_low_pfn: The highest PFN that will be passed to memblock_free_early_nid
 *
 * If an architecture guarantees that all ranges registered contain no holes
 * and may be freed, this this function may be used instead of calling
 * memblock_free_early_nid() manually.
 */
void __init free_bootmem_with_active_regions(int nid, unsigned long max_low_pfn)
{
	unsigned long start_pfn, end_pfn;
	int i, this_nid;

	for_each_mem_pfn_range(i, nid, &start_pfn, &end_pfn, &this_nid) {
		start_pfn = min(start_pfn, max_low_pfn);
		end_pfn = min(end_pfn, max_low_pfn);

		if (start_pfn < end_pfn)
			memblock_free_early_nid(PFN_PHYS(start_pfn),
					(end_pfn - start_pfn) << PAGE_SHIFT,
					this_nid);
	}
}

/**
 * sparse_memory_present_with_active_regions - Call memory_present for each active range
 * @nid: The node to call memory_present for. If MAX_NUMNODES, all nodes will be used.
 *
 * If an architecture guarantees that all ranges registered contain no holes and may
 * be freed, this function may be used instead of calling memory_present() manually.
 */
void __init sparse_memory_present_with_active_regions(int nid)
{
	unsigned long start_pfn, end_pfn;
	int i, this_nid;

	for_each_mem_pfn_range(i, nid, &start_pfn, &end_pfn, &this_nid)
		memory_present(this_nid, start_pfn, end_pfn);
}

/**
 * get_pfn_range_for_nid - Return the start and end page frames for a node
 * @nid: The nid to return the range for. If MAX_NUMNODES, the min and max PFN are returned.
 * @start_pfn: Passed by reference. On return, it will have the node start_pfn.
 * @end_pfn: Passed by reference. On return, it will have the node end_pfn.
 *
 * It returns the start and end page frame of a node based on information
 * provided by memblock_set_node(). If called for a node
 * with no available memory, a warning is printed and the start and end
 * PFNs will be 0.
 */
void __meminit get_pfn_range_for_nid(unsigned int nid,
			unsigned long *start_pfn, unsigned long *end_pfn)
{
	unsigned long this_start_pfn, this_end_pfn;
	int i;

	*start_pfn = -1UL;
	*end_pfn = 0;

	for_each_mem_pfn_range(i, nid, &this_start_pfn, &this_end_pfn, NULL) {
		*start_pfn = min(*start_pfn, this_start_pfn);
		*end_pfn = max(*end_pfn, this_end_pfn);
	}

	if (*start_pfn == -1UL)
		*start_pfn = 0;
}

/*
 * This finds a zone that can be used for ZONE_MOVABLE pages. The
 * assumption is made that zones within a node are ordered in monotonic
 * increasing memory addresses so that the "highest" populated zone is used
 */
static void __init find_usable_zone_for_movable(void)
{
	int zone_index;
	for (zone_index = MAX_NR_ZONES - 1; zone_index >= 0; zone_index--) {
		if (zone_index == ZONE_MOVABLE)
			continue;

		if (arch_zone_highest_possible_pfn[zone_index] >
				arch_zone_lowest_possible_pfn[zone_index])
			break;
	}

	VM_BUG_ON(zone_index == -1);
	movable_zone = zone_index;
}

/*
 * The zone ranges provided by the architecture do not include ZONE_MOVABLE
 * because it is sized independent of architecture. Unlike the other zones,
 * the starting point for ZONE_MOVABLE is not fixed. It may be different
 * in each node depending on the size of each node and how evenly kernelcore
 * is distributed. This helper function adjusts the zone ranges
 * provided by the architecture for a given node by using the end of the
 * highest usable zone for ZONE_MOVABLE. This preserves the assumption that
 * zones within a node are in order of monotonic increases memory addresses
 */
static void __meminit adjust_zone_range_for_zone_movable(int nid,
					unsigned long zone_type,
					unsigned long node_start_pfn,
					unsigned long node_end_pfn,
					unsigned long *zone_start_pfn,
					unsigned long *zone_end_pfn)
{
	/* Only adjust if ZONE_MOVABLE is on this node */
	if (zone_movable_pfn[nid]) {
		/* Size ZONE_MOVABLE */
		if (zone_type == ZONE_MOVABLE) {
			*zone_start_pfn = zone_movable_pfn[nid];
			*zone_end_pfn = min(node_end_pfn,
				arch_zone_highest_possible_pfn[movable_zone]);

		/* Adjust for ZONE_MOVABLE starting within this range */
		} else if (!mirrored_kernelcore &&
			*zone_start_pfn < zone_movable_pfn[nid] &&
			*zone_end_pfn > zone_movable_pfn[nid]) {
			*zone_end_pfn = zone_movable_pfn[nid];

		/* Check if this whole range is within ZONE_MOVABLE */
		} else if (*zone_start_pfn >= zone_movable_pfn[nid])
			*zone_start_pfn = *zone_end_pfn;
	}
}

/*
 * Return the number of pages a zone spans in a node, including holes
 * present_pages = zone_spanned_pages_in_node() - zone_absent_pages_in_node()
 */
static unsigned long __meminit zone_spanned_pages_in_node(int nid,
					unsigned long zone_type,
					unsigned long node_start_pfn,
					unsigned long node_end_pfn,
					unsigned long *zone_start_pfn,
					unsigned long *zone_end_pfn,
					unsigned long *ignored)
{
	/* When hotadd a new node from cpu_up(), the node should be empty */
	if (!node_start_pfn && !node_end_pfn)
		return 0;

	/* Get the start and end of the zone */
	*zone_start_pfn = arch_zone_lowest_possible_pfn[zone_type];
	*zone_end_pfn = arch_zone_highest_possible_pfn[zone_type];
	adjust_zone_range_for_zone_movable(nid, zone_type,
				node_start_pfn, node_end_pfn,
				zone_start_pfn, zone_end_pfn);

	/* Check that this node has pages within the zone's required range */
	if (*zone_end_pfn < node_start_pfn || *zone_start_pfn > node_end_pfn)
		return 0;

	/* Move the zone boundaries inside the node if necessary */
	*zone_end_pfn = min(*zone_end_pfn, node_end_pfn);
	*zone_start_pfn = max(*zone_start_pfn, node_start_pfn);

	/* Return the spanned pages */
	return *zone_end_pfn - *zone_start_pfn;
}

/*
 * Return the number of holes in a range on a node. If nid is MAX_NUMNODES,
 * then all holes in the requested range will be accounted for.
 */
unsigned long __meminit __absent_pages_in_range(int nid,
				unsigned long range_start_pfn,
				unsigned long range_end_pfn)
{
	unsigned long nr_absent = range_end_pfn - range_start_pfn;
	unsigned long start_pfn, end_pfn;
	int i;

	for_each_mem_pfn_range(i, nid, &start_pfn, &end_pfn, NULL) {
		start_pfn = clamp(start_pfn, range_start_pfn, range_end_pfn);
		end_pfn = clamp(end_pfn, range_start_pfn, range_end_pfn);
		nr_absent -= end_pfn - start_pfn;
	}
	return nr_absent;
}

/**
 * absent_pages_in_range - Return number of page frames in holes within a range
 * @start_pfn: The start PFN to start searching for holes
 * @end_pfn: The end PFN to stop searching for holes
 *
 * It returns the number of pages frames in memory holes within a range.
 */
unsigned long __init absent_pages_in_range(unsigned long start_pfn,
							unsigned long end_pfn)
{
	return __absent_pages_in_range(MAX_NUMNODES, start_pfn, end_pfn);
}

/* Return the number of page frames in holes in a zone on a node */
static unsigned long __meminit zone_absent_pages_in_node(int nid,
					unsigned long zone_type,
					unsigned long node_start_pfn,
					unsigned long node_end_pfn,
					unsigned long *ignored)
{
	unsigned long zone_low = arch_zone_lowest_possible_pfn[zone_type];
	unsigned long zone_high = arch_zone_highest_possible_pfn[zone_type];
	unsigned long zone_start_pfn, zone_end_pfn;
	unsigned long nr_absent;

	/* When hotadd a new node from cpu_up(), the node should be empty */
	if (!node_start_pfn && !node_end_pfn)
		return 0;

	zone_start_pfn = clamp(node_start_pfn, zone_low, zone_high);
	zone_end_pfn = clamp(node_end_pfn, zone_low, zone_high);

	adjust_zone_range_for_zone_movable(nid, zone_type,
			node_start_pfn, node_end_pfn,
			&zone_start_pfn, &zone_end_pfn);
	nr_absent = __absent_pages_in_range(nid, zone_start_pfn, zone_end_pfn);

	/*
	 * ZONE_MOVABLE handling.
	 * Treat pages to be ZONE_MOVABLE in ZONE_NORMAL as absent pages
	 * and vice versa.
	 */
	if (mirrored_kernelcore && zone_movable_pfn[nid]) {
		unsigned long start_pfn, end_pfn;
		struct memblock_region *r;

		for_each_memblock(memory, r) {
			start_pfn = clamp(memblock_region_memory_base_pfn(r),
					  zone_start_pfn, zone_end_pfn);
			end_pfn = clamp(memblock_region_memory_end_pfn(r),
					zone_start_pfn, zone_end_pfn);

			if (zone_type == ZONE_MOVABLE &&
			    memblock_is_mirror(r))
				nr_absent += end_pfn - start_pfn;

			if (zone_type == ZONE_NORMAL &&
			    !memblock_is_mirror(r))
				nr_absent += end_pfn - start_pfn;
		}
	}

	return nr_absent;
}

#else /* CONFIG_HAVE_MEMBLOCK_NODE_MAP */
static inline unsigned long __meminit zone_spanned_pages_in_node(int nid,
					unsigned long zone_type,
					unsigned long node_start_pfn,
					unsigned long node_end_pfn,
					unsigned long *zone_start_pfn,
					unsigned long *zone_end_pfn,
					unsigned long *zones_size)
{
	unsigned int zone;

	*zone_start_pfn = node_start_pfn;
	for (zone = 0; zone < zone_type; zone++)
		*zone_start_pfn += zones_size[zone];

	*zone_end_pfn = *zone_start_pfn + zones_size[zone_type];

	return zones_size[zone_type];
}

static inline unsigned long __meminit zone_absent_pages_in_node(int nid,
						unsigned long zone_type,
						unsigned long node_start_pfn,
						unsigned long node_end_pfn,
						unsigned long *zholes_size)
{
	if (!zholes_size)
		return 0;

	return zholes_size[zone_type];
}

#endif /* CONFIG_HAVE_MEMBLOCK_NODE_MAP */

static void __meminit calculate_node_totalpages(struct pglist_data *pgdat,
						unsigned long node_start_pfn,
						unsigned long node_end_pfn,
						unsigned long *zones_size,
						unsigned long *zholes_size)
{
	unsigned long realtotalpages = 0, totalpages = 0;
	enum zone_type i;

	for (i = 0; i < MAX_NR_ZONES; i++) {
		struct zone *zone = pgdat->node_zones + i;
		unsigned long zone_start_pfn, zone_end_pfn;
		unsigned long size, real_size;

		size = zone_spanned_pages_in_node(pgdat->node_id, i,
						  node_start_pfn,
						  node_end_pfn,
						  &zone_start_pfn,
						  &zone_end_pfn,
						  zones_size);
		real_size = size - zone_absent_pages_in_node(pgdat->node_id, i,
						  node_start_pfn, node_end_pfn,
						  zholes_size);
		if (size)
			zone->zone_start_pfn = zone_start_pfn;
		else
			zone->zone_start_pfn = 0;
		zone->spanned_pages = size;
		zone->present_pages = real_size;

		totalpages += size;
		realtotalpages += real_size;
	}

	pgdat->node_spanned_pages = totalpages;
	pgdat->node_present_pages = realtotalpages;
	printk(KERN_DEBUG "On node %d totalpages: %lu\n", pgdat->node_id,
							realtotalpages);
}

#ifndef CONFIG_SPARSEMEM
/*
 * Calculate the size of the zone->blockflags rounded to an unsigned long
 * Start by making sure zonesize is a multiple of pageblock_order by rounding
 * up. Then use 1 NR_PAGEBLOCK_BITS worth of bits per pageblock, finally
 * round what is now in bits to nearest long in bits, then return it in
 * bytes.
 */
static unsigned long __init usemap_size(unsigned long zone_start_pfn, unsigned long zonesize)
{
	unsigned long usemapsize;

	zonesize += zone_start_pfn & (pageblock_nr_pages-1);
	usemapsize = roundup(zonesize, pageblock_nr_pages);
	usemapsize = usemapsize >> pageblock_order;
	usemapsize *= NR_PAGEBLOCK_BITS;
	usemapsize = roundup(usemapsize, 8 * sizeof(unsigned long));

	return usemapsize / 8;
}

static void __init setup_usemap(struct pglist_data *pgdat,
				struct zone *zone,
				unsigned long zone_start_pfn,
				unsigned long zonesize)
{
	unsigned long usemapsize = usemap_size(zone_start_pfn, zonesize);
	zone->pageblock_flags = NULL;
	if (usemapsize)
		zone->pageblock_flags =
			memblock_virt_alloc_node_nopanic(usemapsize,
							 pgdat->node_id);
}
#else
static inline void setup_usemap(struct pglist_data *pgdat, struct zone *zone,
				unsigned long zone_start_pfn, unsigned long zonesize) {}
#endif /* CONFIG_SPARSEMEM */

#ifdef CONFIG_HUGETLB_PAGE_SIZE_VARIABLE

/* Initialise the number of pages represented by NR_PAGEBLOCK_BITS */
void __paginginit set_pageblock_order(void)
{
	unsigned int order;

	/* Check that pageblock_nr_pages has not already been setup */
	if (pageblock_order)
		return;

	if (HPAGE_SHIFT > PAGE_SHIFT)
		order = HUGETLB_PAGE_ORDER;
	else
		order = MAX_ORDER - 1;

	/*
	 * Assume the largest contiguous order of interest is a huge page.
	 * This value may be variable depending on boot parameters on IA64 and
	 * powerpc.
	 */
	pageblock_order = order;
}
#else /* CONFIG_HUGETLB_PAGE_SIZE_VARIABLE */

/*
 * When CONFIG_HUGETLB_PAGE_SIZE_VARIABLE is not set, set_pageblock_order()
 * is unused as pageblock_order is set at compile-time. See
 * include/linux/pageblock-flags.h for the values of pageblock_order based on
 * the kernel config
 */
void __paginginit set_pageblock_order(void)
{
}

#endif /* CONFIG_HUGETLB_PAGE_SIZE_VARIABLE */

static unsigned long __paginginit calc_memmap_size(unsigned long spanned_pages,
						   unsigned long present_pages)
{
	unsigned long pages = spanned_pages;

	/*
	 * Provide a more accurate estimation if there are holes within
	 * the zone and SPARSEMEM is in use. If there are holes within the
	 * zone, each populated memory region may cost us one or two extra
	 * memmap pages due to alignment because memmap pages for each
	 * populated regions may not be naturally aligned on page boundary.
	 * So the (present_pages >> 4) heuristic is a tradeoff for that.
	 */
	if (spanned_pages > present_pages + (present_pages >> 4) &&
	    IS_ENABLED(CONFIG_SPARSEMEM))
		pages = present_pages;

	return PAGE_ALIGN(pages * sizeof(struct page)) >> PAGE_SHIFT;
}

/*
 * Set up the zone data structures:
 *   - mark all pages reserved
 *   - mark all memory queues empty
 *   - clear the memory bitmaps
 *
 * NOTE: pgdat should get zeroed by caller.
 */
static void __paginginit free_area_init_core(struct pglist_data *pgdat)
{
	enum zone_type j;
	int nid = pgdat->node_id;
	int ret;

	pgdat_resize_init(pgdat);
#ifdef CONFIG_NUMA_BALANCING
	spin_lock_init(&pgdat->numabalancing_migrate_lock);
	pgdat->numabalancing_migrate_nr_pages = 0;
	pgdat->numabalancing_migrate_next_window = jiffies;
#endif
#ifdef CONFIG_TRANSPARENT_HUGEPAGE
	spin_lock_init(&pgdat->split_queue_lock);
	INIT_LIST_HEAD(&pgdat->split_queue);
	pgdat->split_queue_len = 0;
#endif
	init_waitqueue_head(&pgdat->kswapd_wait);
	init_waitqueue_head(&pgdat->pfmemalloc_wait);
#ifdef CONFIG_COMPACTION
	init_waitqueue_head(&pgdat->kcompactd_wait);
#endif
	pgdat_page_ext_init(pgdat);
	spin_lock_init(&pgdat->lru_lock);
	lruvec_init(node_lruvec(pgdat));

	for (j = 0; j < MAX_NR_ZONES; j++) {
		struct zone *zone = pgdat->node_zones + j;
		unsigned long size, realsize, freesize, memmap_pages;
		unsigned long zone_start_pfn = zone->zone_start_pfn;

		size = zone->spanned_pages;
		realsize = freesize = zone->present_pages;

		/*
		 * Adjust freesize so that it accounts for how much memory
		 * is used by this zone for memmap. This affects the watermark
		 * and per-cpu initialisations
		 */
		memmap_pages = calc_memmap_size(size, realsize);
		if (!is_highmem_idx(j)) {
			if (freesize >= memmap_pages) {
				freesize -= memmap_pages;
				if (memmap_pages)
					printk(KERN_DEBUG
					       "  %s zone: %lu pages used for memmap\n",
					       zone_names[j], memmap_pages);
			} else
				pr_warn("  %s zone: %lu pages exceeds freesize %lu\n",
					zone_names[j], memmap_pages, freesize);
		}

		/* Account for reserved pages */
		if (j == 0 && freesize > dma_reserve) {
			freesize -= dma_reserve;
			printk(KERN_DEBUG "  %s zone: %lu pages reserved\n",
					zone_names[0], dma_reserve);
		}

		if (!is_highmem_idx(j))
			nr_kernel_pages += freesize;
		/* Charge for highmem memmap if there are enough kernel pages */
		else if (nr_kernel_pages > memmap_pages * 2)
			nr_kernel_pages -= memmap_pages;
		nr_all_pages += freesize;

		/*
		 * Set an approximate value for lowmem here, it will be adjusted
		 * when the bootmem allocator frees pages into the buddy system.
		 * And all highmem pages will be managed by the buddy system.
		 */
		zone->managed_pages = is_highmem_idx(j) ? realsize : freesize;
#ifdef CONFIG_NUMA
		zone->node = nid;
#endif
		zone->name = zone_names[j];
		zone->zone_pgdat = pgdat;
		spin_lock_init(&zone->lock);
		zone_seqlock_init(zone);
		zone_pcp_init(zone);

		if (!size)
			continue;

		set_pageblock_order();
		setup_usemap(pgdat, zone, zone_start_pfn, size);
		ret = init_currently_empty_zone(zone, zone_start_pfn, size);
		BUG_ON(ret);
		memmap_init(size, nid, j, zone_start_pfn);
	}
}

static void __ref alloc_node_mem_map(struct pglist_data *pgdat)
{
	unsigned long __maybe_unused start = 0;
	unsigned long __maybe_unused offset = 0;

	/* Skip empty nodes */
	if (!pgdat->node_spanned_pages)
		return;

#ifdef CONFIG_FLAT_NODE_MEM_MAP
	start = pgdat->node_start_pfn & ~(MAX_ORDER_NR_PAGES - 1);
	offset = pgdat->node_start_pfn - start;
	/* ia64 gets its own node_mem_map, before this, without bootmem */
	if (!pgdat->node_mem_map) {
		unsigned long size, end;
		struct page *map;

		/*
		 * The zone's endpoints aren't required to be MAX_ORDER
		 * aligned but the node_mem_map endpoints must be in order
		 * for the buddy allocator to function correctly.
		 */
		end = pgdat_end_pfn(pgdat);
		end = ALIGN(end, MAX_ORDER_NR_PAGES);
		size =  (end - start) * sizeof(struct page);
		map = alloc_remap(pgdat->node_id, size);
		if (!map)
			map = memblock_virt_alloc_node_nopanic(size,
							       pgdat->node_id);
		pgdat->node_mem_map = map + offset;
	}
#ifndef CONFIG_NEED_MULTIPLE_NODES
	/*
	 * With no DISCONTIG, the global mem_map is just set as node 0's
	 */
	if (pgdat == NODE_DATA(0)) {
		mem_map = NODE_DATA(0)->node_mem_map;
#if defined(CONFIG_HAVE_MEMBLOCK_NODE_MAP) || defined(CONFIG_FLATMEM)
		if (page_to_pfn(mem_map) != pgdat->node_start_pfn)
			mem_map -= offset;
#endif /* CONFIG_HAVE_MEMBLOCK_NODE_MAP */
	}
#endif
#endif /* CONFIG_FLAT_NODE_MEM_MAP */
}

void __paginginit free_area_init_node(int nid, unsigned long *zones_size,
		unsigned long node_start_pfn, unsigned long *zholes_size)
{
	pg_data_t *pgdat = NODE_DATA(nid);
	unsigned long start_pfn = 0;
	unsigned long end_pfn = 0;

	/* pg_data_t should be reset to zero when it's allocated */
	WARN_ON(pgdat->nr_zones || pgdat->kswapd_classzone_idx);

	pgdat->node_id = nid;
	pgdat->node_start_pfn = node_start_pfn;
	pgdat->per_cpu_nodestats = NULL;
#ifdef CONFIG_HAVE_MEMBLOCK_NODE_MAP
	get_pfn_range_for_nid(nid, &start_pfn, &end_pfn);
	pr_info("Initmem setup node %d [mem %#018Lx-%#018Lx]\n", nid,
		(u64)start_pfn << PAGE_SHIFT,
		end_pfn ? ((u64)end_pfn << PAGE_SHIFT) - 1 : 0);
#else
	start_pfn = node_start_pfn;
#endif
	calculate_node_totalpages(pgdat, start_pfn, end_pfn,
				  zones_size, zholes_size);

	alloc_node_mem_map(pgdat);
#ifdef CONFIG_FLAT_NODE_MEM_MAP
	printk(KERN_DEBUG "free_area_init_node: node %d, pgdat %08lx, node_mem_map %08lx\n",
		nid, (unsigned long)pgdat,
		(unsigned long)pgdat->node_mem_map);
#endif

	reset_deferred_meminit(pgdat);
	free_area_init_core(pgdat);
}

#ifdef CONFIG_HAVE_MEMBLOCK_NODE_MAP

#if MAX_NUMNODES > 1
/*
 * Figure out the number of possible node ids.
 */
void __init setup_nr_node_ids(void)
{
	unsigned int highest;

	highest = find_last_bit(node_possible_map.bits, MAX_NUMNODES);
	nr_node_ids = highest + 1;
}
#endif

/**
 * node_map_pfn_alignment - determine the maximum internode alignment
 *
 * This function should be called after node map is populated and sorted.
 * It calculates the maximum power of two alignment which can distinguish
 * all the nodes.
 *
 * For example, if all nodes are 1GiB and aligned to 1GiB, the return value
 * would indicate 1GiB alignment with (1 << (30 - PAGE_SHIFT)).  If the
 * nodes are shifted by 256MiB, 256MiB.  Note that if only the last node is
 * shifted, 1GiB is enough and this function will indicate so.
 *
 * This is used to test whether pfn -> nid mapping of the chosen memory
 * model has fine enough granularity to avoid incorrect mapping for the
 * populated node map.
 *
 * Returns the determined alignment in pfn's.  0 if there is no alignment
 * requirement (single node).
 */
unsigned long __init node_map_pfn_alignment(void)
{
	unsigned long accl_mask = 0, last_end = 0;
	unsigned long start, end, mask;
	int last_nid = -1;
	int i, nid;

	for_each_mem_pfn_range(i, MAX_NUMNODES, &start, &end, &nid) {
		if (!start || last_nid < 0 || last_nid == nid) {
			last_nid = nid;
			last_end = end;
			continue;
		}

		/*
		 * Start with a mask granular enough to pin-point to the
		 * start pfn and tick off bits one-by-one until it becomes
		 * too coarse to separate the current node from the last.
		 */
		mask = ~((1 << __ffs(start)) - 1);
		while (mask && last_end <= (start & (mask << 1)))
			mask <<= 1;

		/* accumulate all internode masks */
		accl_mask |= mask;
	}

	/* convert mask to number of pages */
	return ~accl_mask + 1;
}

/* Find the lowest pfn for a node */
static unsigned long __init find_min_pfn_for_node(int nid)
{
	unsigned long min_pfn = ULONG_MAX;
	unsigned long start_pfn;
	int i;

	for_each_mem_pfn_range(i, nid, &start_pfn, NULL, NULL)
		min_pfn = min(min_pfn, start_pfn);

	if (min_pfn == ULONG_MAX) {
		pr_warn("Could not find start_pfn for node %d\n", nid);
		return 0;
	}

	return min_pfn;
}

/**
 * find_min_pfn_with_active_regions - Find the minimum PFN registered
 *
 * It returns the minimum PFN based on information provided via
 * memblock_set_node().
 */
unsigned long __init find_min_pfn_with_active_regions(void)
{
	return find_min_pfn_for_node(MAX_NUMNODES);
}

/*
 * early_calculate_totalpages()
 * Sum pages in active regions for movable zone.
 * Populate N_MEMORY for calculating usable_nodes.
 */
static unsigned long __init early_calculate_totalpages(void)
{
	unsigned long totalpages = 0;
	unsigned long start_pfn, end_pfn;
	int i, nid;

	for_each_mem_pfn_range(i, MAX_NUMNODES, &start_pfn, &end_pfn, &nid) {
		unsigned long pages = end_pfn - start_pfn;

		totalpages += pages;
		if (pages)
			node_set_state(nid, N_MEMORY);
	}
	return totalpages;
}

/*
 * Find the PFN the Movable zone begins in each node. Kernel memory
 * is spread evenly between nodes as long as the nodes have enough
 * memory. When they don't, some nodes will have more kernelcore than
 * others
 */
static void __init find_zone_movable_pfns_for_nodes(void)
{
	int i, nid;
	unsigned long usable_startpfn;
	unsigned long kernelcore_node, kernelcore_remaining;
	/* save the state before borrow the nodemask */
	nodemask_t saved_node_state = node_states[N_MEMORY];
	unsigned long totalpages = early_calculate_totalpages();
	int usable_nodes = nodes_weight(node_states[N_MEMORY]);
	struct memblock_region *r;

	/* Need to find movable_zone earlier when movable_node is specified. */
	find_usable_zone_for_movable();

	/*
	 * If movable_node is specified, ignore kernelcore and movablecore
	 * options.
	 */
	if (movable_node_is_enabled()) {
		for_each_memblock(memory, r) {
			if (!memblock_is_hotpluggable(r))
				continue;

			nid = r->nid;

			usable_startpfn = PFN_DOWN(r->base);
			zone_movable_pfn[nid] = zone_movable_pfn[nid] ?
				min(usable_startpfn, zone_movable_pfn[nid]) :
				usable_startpfn;
		}

		goto out2;
	}

	/*
	 * If kernelcore=mirror is specified, ignore movablecore option
	 */
	if (mirrored_kernelcore) {
		bool mem_below_4gb_not_mirrored = false;

		for_each_memblock(memory, r) {
			if (memblock_is_mirror(r))
				continue;

			nid = r->nid;

			usable_startpfn = memblock_region_memory_base_pfn(r);

			if (usable_startpfn < 0x100000) {
				mem_below_4gb_not_mirrored = true;
				continue;
			}

			zone_movable_pfn[nid] = zone_movable_pfn[nid] ?
				min(usable_startpfn, zone_movable_pfn[nid]) :
				usable_startpfn;
		}

		if (mem_below_4gb_not_mirrored)
			pr_warn("This configuration results in unmirrored kernel memory.");

		goto out2;
	}

	/*
	 * If movablecore=nn[KMG] was specified, calculate what size of
	 * kernelcore that corresponds so that memory usable for
	 * any allocation type is evenly spread. If both kernelcore
	 * and movablecore are specified, then the value of kernelcore
	 * will be used for required_kernelcore if it's greater than
	 * what movablecore would have allowed.
	 */
	if (required_movablecore) {
		unsigned long corepages;

		/*
		 * Round-up so that ZONE_MOVABLE is at least as large as what
		 * was requested by the user
		 */
		required_movablecore =
			roundup(required_movablecore, MAX_ORDER_NR_PAGES);
		required_movablecore = min(totalpages, required_movablecore);
		corepages = totalpages - required_movablecore;

		required_kernelcore = max(required_kernelcore, corepages);
	}

	/*
	 * If kernelcore was not specified or kernelcore size is larger
	 * than totalpages, there is no ZONE_MOVABLE.
	 */
	if (!required_kernelcore || required_kernelcore >= totalpages)
		goto out;

	/* usable_startpfn is the lowest possible pfn ZONE_MOVABLE can be at */
	usable_startpfn = arch_zone_lowest_possible_pfn[movable_zone];

restart:
	/* Spread kernelcore memory as evenly as possible throughout nodes */
	kernelcore_node = required_kernelcore / usable_nodes;
	for_each_node_state(nid, N_MEMORY) {
		unsigned long start_pfn, end_pfn;

		/*
		 * Recalculate kernelcore_node if the division per node
		 * now exceeds what is necessary to satisfy the requested
		 * amount of memory for the kernel
		 */
		if (required_kernelcore < kernelcore_node)
			kernelcore_node = required_kernelcore / usable_nodes;

		/*
		 * As the map is walked, we track how much memory is usable
		 * by the kernel using kernelcore_remaining. When it is
		 * 0, the rest of the node is usable by ZONE_MOVABLE
		 */
		kernelcore_remaining = kernelcore_node;

		/* Go through each range of PFNs within this node */
		for_each_mem_pfn_range(i, nid, &start_pfn, &end_pfn, NULL) {
			unsigned long size_pages;

			start_pfn = max(start_pfn, zone_movable_pfn[nid]);
			if (start_pfn >= end_pfn)
				continue;

			/* Account for what is only usable for kernelcore */
			if (start_pfn < usable_startpfn) {
				unsigned long kernel_pages;
				kernel_pages = min(end_pfn, usable_startpfn)
								- start_pfn;

				kernelcore_remaining -= min(kernel_pages,
							kernelcore_remaining);
				required_kernelcore -= min(kernel_pages,
							required_kernelcore);

				/* Continue if range is now fully accounted */
				if (end_pfn <= usable_startpfn) {

					/*
					 * Push zone_movable_pfn to the end so
					 * that if we have to rebalance
					 * kernelcore across nodes, we will
					 * not double account here
					 */
					zone_movable_pfn[nid] = end_pfn;
					continue;
				}
				start_pfn = usable_startpfn;
			}

			/*
			 * The usable PFN range for ZONE_MOVABLE is from
			 * start_pfn->end_pfn. Calculate size_pages as the
			 * number of pages used as kernelcore
			 */
			size_pages = end_pfn - start_pfn;
			if (size_pages > kernelcore_remaining)
				size_pages = kernelcore_remaining;
			zone_movable_pfn[nid] = start_pfn + size_pages;

			/*
			 * Some kernelcore has been met, update counts and
			 * break if the kernelcore for this node has been
			 * satisfied
			 */
			required_kernelcore -= min(required_kernelcore,
								size_pages);
			kernelcore_remaining -= size_pages;
			if (!kernelcore_remaining)
				break;
		}
	}

	/*
	 * If there is still required_kernelcore, we do another pass with one
	 * less node in the count. This will push zone_movable_pfn[nid] further
	 * along on the nodes that still have memory until kernelcore is
	 * satisfied
	 */
	usable_nodes--;
	if (usable_nodes && required_kernelcore > usable_nodes)
		goto restart;

out2:
	/* Align start of ZONE_MOVABLE on all nids to MAX_ORDER_NR_PAGES */
	for (nid = 0; nid < MAX_NUMNODES; nid++)
		zone_movable_pfn[nid] =
			roundup(zone_movable_pfn[nid], MAX_ORDER_NR_PAGES);

out:
	/* restore the node_state */
	node_states[N_MEMORY] = saved_node_state;
}

/* Any regular or high memory on that node ? */
static void check_for_memory(pg_data_t *pgdat, int nid)
{
	enum zone_type zone_type;

	if (N_MEMORY == N_NORMAL_MEMORY)
		return;

	for (zone_type = 0; zone_type <= ZONE_MOVABLE - 1; zone_type++) {
		struct zone *zone = &pgdat->node_zones[zone_type];
		if (populated_zone(zone)) {
			node_set_state(nid, N_HIGH_MEMORY);
			if (N_NORMAL_MEMORY != N_HIGH_MEMORY &&
			    zone_type <= ZONE_NORMAL)
				node_set_state(nid, N_NORMAL_MEMORY);
			break;
		}
	}
}

/**
 * free_area_init_nodes - Initialise all pg_data_t and zone data
 * @max_zone_pfn: an array of max PFNs for each zone
 *
 * This will call free_area_init_node() for each active node in the system.
 * Using the page ranges provided by memblock_set_node(), the size of each
 * zone in each node and their holes is calculated. If the maximum PFN
 * between two adjacent zones match, it is assumed that the zone is empty.
 * For example, if arch_max_dma_pfn == arch_max_dma32_pfn, it is assumed
 * that arch_max_dma32_pfn has no pages. It is also assumed that a zone
 * starts where the previous one ended. For example, ZONE_DMA32 starts
 * at arch_max_dma_pfn.
 */
void __init free_area_init_nodes(unsigned long *max_zone_pfn)
{
	unsigned long start_pfn, end_pfn;
	int i, nid;

	/* Record where the zone boundaries are */
	memset(arch_zone_lowest_possible_pfn, 0,
				sizeof(arch_zone_lowest_possible_pfn));
	memset(arch_zone_highest_possible_pfn, 0,
				sizeof(arch_zone_highest_possible_pfn));

	start_pfn = find_min_pfn_with_active_regions();

	for (i = 0; i < MAX_NR_ZONES; i++) {
		if (i == ZONE_MOVABLE)
			continue;

		end_pfn = max(max_zone_pfn[i], start_pfn);
		arch_zone_lowest_possible_pfn[i] = start_pfn;
		arch_zone_highest_possible_pfn[i] = end_pfn;

		start_pfn = end_pfn;
	}

	/* Find the PFNs that ZONE_MOVABLE begins at in each node */
	memset(zone_movable_pfn, 0, sizeof(zone_movable_pfn));
	find_zone_movable_pfns_for_nodes();

	/* Print out the zone ranges */
	pr_info("Zone ranges:\n");
	for (i = 0; i < MAX_NR_ZONES; i++) {
		if (i == ZONE_MOVABLE)
			continue;
		pr_info("  %-8s ", zone_names[i]);
		if (arch_zone_lowest_possible_pfn[i] ==
				arch_zone_highest_possible_pfn[i])
			pr_cont("empty\n");
		else
			pr_cont("[mem %#018Lx-%#018Lx]\n",
				(u64)arch_zone_lowest_possible_pfn[i]
					<< PAGE_SHIFT,
				((u64)arch_zone_highest_possible_pfn[i]
					<< PAGE_SHIFT) - 1);
	}

	/* Print out the PFNs ZONE_MOVABLE begins at in each node */
	pr_info("Movable zone start for each node\n");
	for (i = 0; i < MAX_NUMNODES; i++) {
		if (zone_movable_pfn[i])
			pr_info("  Node %d: %#018Lx\n", i,
			       (u64)zone_movable_pfn[i] << PAGE_SHIFT);
	}

	/* Print out the early node map */
	pr_info("Early memory node ranges\n");
	for_each_mem_pfn_range(i, MAX_NUMNODES, &start_pfn, &end_pfn, &nid)
		pr_info("  node %3d: [mem %#018Lx-%#018Lx]\n", nid,
			(u64)start_pfn << PAGE_SHIFT,
			((u64)end_pfn << PAGE_SHIFT) - 1);

	/* Initialise every node */
	mminit_verify_pageflags_layout();
	setup_nr_node_ids();
	for_each_online_node(nid) {
		pg_data_t *pgdat = NODE_DATA(nid);
		free_area_init_node(nid, NULL,
				find_min_pfn_for_node(nid), NULL);

		/* Any memory on that node */
		if (pgdat->node_present_pages)
			node_set_state(nid, N_MEMORY);
		check_for_memory(pgdat, nid);
	}
}

static int __init cmdline_parse_core(char *p, unsigned long *core)
{
	unsigned long long coremem;
	if (!p)
		return -EINVAL;

	coremem = memparse(p, &p);
	*core = coremem >> PAGE_SHIFT;

	/* Paranoid check that UL is enough for the coremem value */
	WARN_ON((coremem >> PAGE_SHIFT) > ULONG_MAX);

	return 0;
}

/*
 * kernelcore=size sets the amount of memory for use for allocations that
 * cannot be reclaimed or migrated.
 */
static int __init cmdline_parse_kernelcore(char *p)
{
	/* parse kernelcore=mirror */
	if (parse_option_str(p, "mirror")) {
		mirrored_kernelcore = true;
		return 0;
	}

	return cmdline_parse_core(p, &required_kernelcore);
}

/*
 * movablecore=size sets the amount of memory for use for allocations that
 * can be reclaimed or migrated.
 */
static int __init cmdline_parse_movablecore(char *p)
{
	return cmdline_parse_core(p, &required_movablecore);
}

early_param("kernelcore", cmdline_parse_kernelcore);
early_param("movablecore", cmdline_parse_movablecore);

#endif /* CONFIG_HAVE_MEMBLOCK_NODE_MAP */

void adjust_managed_page_count(struct page *page, long count)
{
	spin_lock(&managed_page_count_lock);
	page_zone(page)->managed_pages += count;
	totalram_pages += count;
#ifdef CONFIG_HIGHMEM
	if (PageHighMem(page))
		totalhigh_pages += count;
#endif
	spin_unlock(&managed_page_count_lock);
}
EXPORT_SYMBOL(adjust_managed_page_count);

unsigned long free_reserved_area(void *start, void *end, int poison, char *s)
{
	void *pos;
	unsigned long pages = 0;

	start = (void *)PAGE_ALIGN((unsigned long)start);
	end = (void *)((unsigned long)end & PAGE_MASK);
	for (pos = start; pos < end; pos += PAGE_SIZE, pages++) {
		if ((unsigned int)poison <= 0xFF)
			memset(pos, poison, PAGE_SIZE);
		free_reserved_page(virt_to_page(pos));
	}

	if (pages && s)
		pr_info("Freeing %s memory: %ldK\n",
			s, pages << (PAGE_SHIFT - 10));

	return pages;
}
EXPORT_SYMBOL(free_reserved_area);

#ifdef	CONFIG_HIGHMEM
void free_highmem_page(struct page *page)
{
	__free_reserved_page(page);
	totalram_pages++;
	page_zone(page)->managed_pages++;
	totalhigh_pages++;
}
#endif


void __init mem_init_print_info(const char *str)
{
	unsigned long physpages, codesize, datasize, rosize, bss_size;
	unsigned long init_code_size, init_data_size;

	physpages = get_num_physpages();
	codesize = _etext - _stext;
	datasize = _edata - _sdata;
	rosize = __end_rodata - __start_rodata;
	bss_size = __bss_stop - __bss_start;
	init_data_size = __init_end - __init_begin;
	init_code_size = _einittext - _sinittext;

	/*
	 * Detect special cases and adjust section sizes accordingly:
	 * 1) .init.* may be embedded into .data sections
	 * 2) .init.text.* may be out of [__init_begin, __init_end],
	 *    please refer to arch/tile/kernel/vmlinux.lds.S.
	 * 3) .rodata.* may be embedded into .text or .data sections.
	 */
#define adj_init_size(start, end, size, pos, adj) \
	do { \
		if (start <= pos && pos < end && size > adj) \
			size -= adj; \
	} while (0)

	adj_init_size(__init_begin, __init_end, init_data_size,
		     _sinittext, init_code_size);
	adj_init_size(_stext, _etext, codesize, _sinittext, init_code_size);
	adj_init_size(_sdata, _edata, datasize, __init_begin, init_data_size);
	adj_init_size(_stext, _etext, codesize, __start_rodata, rosize);
	adj_init_size(_sdata, _edata, datasize, __start_rodata, rosize);

#undef	adj_init_size

	pr_info("Memory: %luK/%luK available (%luK kernel code, %luK rwdata, %luK rodata, %luK init, %luK bss, %luK reserved, %luK cma-reserved"
#ifdef	CONFIG_HIGHMEM
		", %luK highmem"
#endif
		"%s%s)\n",
		nr_free_pages() << (PAGE_SHIFT - 10),
		physpages << (PAGE_SHIFT - 10),
		codesize >> 10, datasize >> 10, rosize >> 10,
		(init_data_size + init_code_size) >> 10, bss_size >> 10,
		(physpages - totalram_pages - totalcma_pages) << (PAGE_SHIFT - 10),
		totalcma_pages << (PAGE_SHIFT - 10),
#ifdef	CONFIG_HIGHMEM
		totalhigh_pages << (PAGE_SHIFT - 10),
#endif
		str ? ", " : "", str ? str : "");
}

/**
 * set_dma_reserve - set the specified number of pages reserved in the first zone
 * @new_dma_reserve: The number of pages to mark reserved
 *
 * The per-cpu batchsize and zone watermarks are determined by managed_pages.
 * In the DMA zone, a significant percentage may be consumed by kernel image
 * and other unfreeable allocations which can skew the watermarks badly. This
 * function may optionally be used to account for unfreeable pages in the
 * first zone (e.g., ZONE_DMA). The effect will be lower watermarks and
 * smaller per-cpu batchsize.
 */
void __init set_dma_reserve(unsigned long new_dma_reserve)
{
	dma_reserve = new_dma_reserve;
}

void __init free_area_init(unsigned long *zones_size)
{
	free_area_init_node(0, zones_size,
			__pa(PAGE_OFFSET) >> PAGE_SHIFT, NULL);
}

static int page_alloc_cpu_dead(unsigned int cpu)
{

	lru_add_drain_cpu(cpu);
	drain_pages(cpu);

	/*
	 * Spill the event counters of the dead processor
	 * into the current processors event counters.
	 * This artificially elevates the count of the current
	 * processor.
	 */
	vm_events_fold_cpu(cpu);

	/*
	 * Zero the differential counters of the dead processor
	 * so that the vm statistics are consistent.
	 *
	 * This is only okay since the processor is dead and cannot
	 * race with what we are doing.
	 */
	cpu_vm_stats_fold(cpu);
	return 0;
}

void __init page_alloc_init(void)
{
	int ret;

	ret = cpuhp_setup_state_nocalls(CPUHP_PAGE_ALLOC_DEAD,
					"mm/page_alloc:dead", NULL,
					page_alloc_cpu_dead);
	WARN_ON(ret < 0);
}

/*
 * calculate_totalreserve_pages - called when sysctl_lowmem_reserve_ratio
 *	or min_free_kbytes changes.
 */
static void calculate_totalreserve_pages(void)
{
	struct pglist_data *pgdat;
	unsigned long reserve_pages = 0;
	enum zone_type i, j;

	for_each_online_pgdat(pgdat) {

		pgdat->totalreserve_pages = 0;

		for (i = 0; i < MAX_NR_ZONES; i++) {
			struct zone *zone = pgdat->node_zones + i;
			long max = 0;

			/* Find valid and maximum lowmem_reserve in the zone */
			for (j = i; j < MAX_NR_ZONES; j++) {
				if (zone->lowmem_reserve[j] > max)
					max = zone->lowmem_reserve[j];
			}

			/* we treat the high watermark as reserved pages. */
			max += high_wmark_pages(zone);

			if (max > zone->managed_pages)
				max = zone->managed_pages;

			pgdat->totalreserve_pages += max;

			reserve_pages += max;
		}
	}
	totalreserve_pages = reserve_pages;
}

/*
 * setup_per_zone_lowmem_reserve - called whenever
 *	sysctl_lowmem_reserve_ratio changes.  Ensures that each zone
 *	has a correct pages reserved value, so an adequate number of
 *	pages are left in the zone after a successful __alloc_pages().
 */
static void setup_per_zone_lowmem_reserve(void)
{
	struct pglist_data *pgdat;
	enum zone_type j, idx;

	for_each_online_pgdat(pgdat) {
		for (j = 0; j < MAX_NR_ZONES; j++) {
			struct zone *zone = pgdat->node_zones + j;
			unsigned long managed_pages = zone->managed_pages;

			zone->lowmem_reserve[j] = 0;

			idx = j;
			while (idx) {
				struct zone *lower_zone;

				idx--;

				if (sysctl_lowmem_reserve_ratio[idx] < 1)
					sysctl_lowmem_reserve_ratio[idx] = 1;

				lower_zone = pgdat->node_zones + idx;
				lower_zone->lowmem_reserve[j] = managed_pages /
					sysctl_lowmem_reserve_ratio[idx];
				managed_pages += lower_zone->managed_pages;
			}
		}
	}

	/* update totalreserve_pages */
	calculate_totalreserve_pages();
}

static void __setup_per_zone_wmarks(void)
{
	unsigned long pages_min = min_free_kbytes >> (PAGE_SHIFT - 10);
	unsigned long lowmem_pages = 0;
	struct zone *zone;
	unsigned long flags;

	/* Calculate total number of !ZONE_HIGHMEM pages */
	for_each_zone(zone) {
		if (!is_highmem(zone))
			lowmem_pages += zone->managed_pages;
	}

	for_each_zone(zone) {
		u64 tmp;

		spin_lock_irqsave(&zone->lock, flags);
		tmp = (u64)pages_min * zone->managed_pages;
		do_div(tmp, lowmem_pages);
		if (is_highmem(zone)) {
			/*
			 * __GFP_HIGH and PF_MEMALLOC allocations usually don't
			 * need highmem pages, so cap pages_min to a small
			 * value here.
			 *
			 * The WMARK_HIGH-WMARK_LOW and (WMARK_LOW-WMARK_MIN)
			 * deltas control asynch page reclaim, and so should
			 * not be capped for highmem.
			 */
			unsigned long min_pages;

			min_pages = zone->managed_pages / 1024;
			min_pages = clamp(min_pages, SWAP_CLUSTER_MAX, 128UL);
			zone->watermark[WMARK_MIN] = min_pages;
		} else {
			/*
			 * If it's a lowmem zone, reserve a number of pages
			 * proportionate to the zone's size.
			 */
			zone->watermark[WMARK_MIN] = tmp;
		}

		/*
		 * Set the kswapd watermarks distance according to the
		 * scale factor in proportion to available memory, but
		 * ensure a minimum size on small systems.
		 */
		tmp = max_t(u64, tmp >> 2,
			    mult_frac(zone->managed_pages,
				      watermark_scale_factor, 10000));

		zone->watermark[WMARK_LOW]  = min_wmark_pages(zone) + tmp;
		zone->watermark[WMARK_HIGH] = min_wmark_pages(zone) + tmp * 2;

		spin_unlock_irqrestore(&zone->lock, flags);
	}

	/* update totalreserve_pages */
	calculate_totalreserve_pages();
}

/**
 * setup_per_zone_wmarks - called when min_free_kbytes changes
 * or when memory is hot-{added|removed}
 *
 * Ensures that the watermark[min,low,high] values for each zone are set
 * correctly with respect to min_free_kbytes.
 */
void setup_per_zone_wmarks(void)
{
	mutex_lock(&zonelists_mutex);
	__setup_per_zone_wmarks();
	mutex_unlock(&zonelists_mutex);
}

/*
 * Initialise min_free_kbytes.
 *
 * For small machines we want it small (128k min).  For large machines
 * we want it large (64MB max).  But it is not linear, because network
 * bandwidth does not increase linearly with machine size.  We use
 *
 *	min_free_kbytes = 4 * sqrt(lowmem_kbytes), for better accuracy:
 *	min_free_kbytes = sqrt(lowmem_kbytes * 16)
 *
 * which yields
 *
 * 16MB:	512k
 * 32MB:	724k
 * 64MB:	1024k
 * 128MB:	1448k
 * 256MB:	2048k
 * 512MB:	2896k
 * 1024MB:	4096k
 * 2048MB:	5792k
 * 4096MB:	8192k
 * 8192MB:	11584k
 * 16384MB:	16384k
 */
int __meminit init_per_zone_wmark_min(void)
{
	unsigned long lowmem_kbytes;
	int new_min_free_kbytes;

	lowmem_kbytes = nr_free_buffer_pages() * (PAGE_SIZE >> 10);
	new_min_free_kbytes = int_sqrt(lowmem_kbytes * 16);

	if (new_min_free_kbytes > user_min_free_kbytes) {
		min_free_kbytes = new_min_free_kbytes;
		if (min_free_kbytes < 128)
			min_free_kbytes = 128;
		if (min_free_kbytes > 65536)
			min_free_kbytes = 65536;
	} else {
		pr_warn("min_free_kbytes is not updated to %d because user defined value %d is preferred\n",
				new_min_free_kbytes, user_min_free_kbytes);
	}
	setup_per_zone_wmarks();
	refresh_zone_stat_thresholds();
	setup_per_zone_lowmem_reserve();

#ifdef CONFIG_NUMA
	setup_min_unmapped_ratio();
	setup_min_slab_ratio();
#endif

	return 0;
}
core_initcall(init_per_zone_wmark_min)

/*
 * min_free_kbytes_sysctl_handler - just a wrapper around proc_dointvec() so
 *	that we can call two helper functions whenever min_free_kbytes
 *	changes.
 */
int min_free_kbytes_sysctl_handler(struct ctl_table *table, int write,
	void __user *buffer, size_t *length, loff_t *ppos)
{
	int rc;

	rc = proc_dointvec_minmax(table, write, buffer, length, ppos);
	if (rc)
		return rc;

	if (write) {
		user_min_free_kbytes = min_free_kbytes;
		setup_per_zone_wmarks();
	}
	return 0;
}

int watermark_scale_factor_sysctl_handler(struct ctl_table *table, int write,
	void __user *buffer, size_t *length, loff_t *ppos)
{
	int rc;

	rc = proc_dointvec_minmax(table, write, buffer, length, ppos);
	if (rc)
		return rc;

	if (write)
		setup_per_zone_wmarks();

	return 0;
}

#ifdef CONFIG_NUMA
static void setup_min_unmapped_ratio(void)
{
	pg_data_t *pgdat;
	struct zone *zone;

	for_each_online_pgdat(pgdat)
		pgdat->min_unmapped_pages = 0;

	for_each_zone(zone)
		zone->zone_pgdat->min_unmapped_pages += (zone->managed_pages *
				sysctl_min_unmapped_ratio) / 100;
}


int sysctl_min_unmapped_ratio_sysctl_handler(struct ctl_table *table, int write,
	void __user *buffer, size_t *length, loff_t *ppos)
{
	int rc;

	rc = proc_dointvec_minmax(table, write, buffer, length, ppos);
	if (rc)
		return rc;

	setup_min_unmapped_ratio();

	return 0;
}

static void setup_min_slab_ratio(void)
{
	pg_data_t *pgdat;
	struct zone *zone;

	for_each_online_pgdat(pgdat)
		pgdat->min_slab_pages = 0;

	for_each_zone(zone)
		zone->zone_pgdat->min_slab_pages += (zone->managed_pages *
				sysctl_min_slab_ratio) / 100;
}

int sysctl_min_slab_ratio_sysctl_handler(struct ctl_table *table, int write,
	void __user *buffer, size_t *length, loff_t *ppos)
{
	int rc;

	rc = proc_dointvec_minmax(table, write, buffer, length, ppos);
	if (rc)
		return rc;

	setup_min_slab_ratio();

	return 0;
}
#endif

/*
 * lowmem_reserve_ratio_sysctl_handler - just a wrapper around
 *	proc_dointvec() so that we can call setup_per_zone_lowmem_reserve()
 *	whenever sysctl_lowmem_reserve_ratio changes.
 *
 * The reserve ratio obviously has absolutely no relation with the
 * minimum watermarks. The lowmem reserve ratio can only make sense
 * if in function of the boot time zone sizes.
 */
int lowmem_reserve_ratio_sysctl_handler(struct ctl_table *table, int write,
	void __user *buffer, size_t *length, loff_t *ppos)
{
	proc_dointvec_minmax(table, write, buffer, length, ppos);
	setup_per_zone_lowmem_reserve();
	return 0;
}

/*
 * percpu_pagelist_fraction - changes the pcp->high for each zone on each
 * cpu.  It is the fraction of total pages in each zone that a hot per cpu
 * pagelist can have before it gets flushed back to buddy allocator.
 */
int percpu_pagelist_fraction_sysctl_handler(struct ctl_table *table, int write,
	void __user *buffer, size_t *length, loff_t *ppos)
{
	struct zone *zone;
	int old_percpu_pagelist_fraction;
	int ret;

	mutex_lock(&pcp_batch_high_lock);
	old_percpu_pagelist_fraction = percpu_pagelist_fraction;

	ret = proc_dointvec_minmax(table, write, buffer, length, ppos);
	if (!write || ret < 0)
		goto out;

	/* Sanity checking to avoid pcp imbalance */
	if (percpu_pagelist_fraction &&
	    percpu_pagelist_fraction < MIN_PERCPU_PAGELIST_FRACTION) {
		percpu_pagelist_fraction = old_percpu_pagelist_fraction;
		ret = -EINVAL;
		goto out;
	}

	/* No change? */
	if (percpu_pagelist_fraction == old_percpu_pagelist_fraction)
		goto out;

	for_each_populated_zone(zone) {
		unsigned int cpu;

		for_each_possible_cpu(cpu)
			pageset_set_high_and_batch(zone,
					per_cpu_ptr(zone->pageset, cpu));
	}
out:
	mutex_unlock(&pcp_batch_high_lock);
	return ret;
}

#ifdef CONFIG_NUMA
int hashdist = HASHDIST_DEFAULT;

static int __init set_hashdist(char *str)
{
	if (!str)
		return 0;
	hashdist = simple_strtoul(str, &str, 0);
	return 1;
}
__setup("hashdist=", set_hashdist);
#endif

#ifndef __HAVE_ARCH_RESERVED_KERNEL_PAGES
/*
 * Returns the number of pages that arch has reserved but
 * is not known to alloc_large_system_hash().
 */
static unsigned long __init arch_reserved_kernel_pages(void)
{
	return 0;
}
#endif

/*
 * allocate a large system hash table from bootmem
 * - it is assumed that the hash table must contain an exact power-of-2
 *   quantity of entries
 * - limit is the number of hash buckets, not the total allocation size
 */
void *__init alloc_large_system_hash(const char *tablename,
				     unsigned long bucketsize,
				     unsigned long numentries,
				     int scale,
				     int flags,
				     unsigned int *_hash_shift,
				     unsigned int *_hash_mask,
				     unsigned long low_limit,
				     unsigned long high_limit)
{
	unsigned long long max = high_limit;
	unsigned long log2qty, size;
	void *table = NULL;

	/* allow the kernel cmdline to have a say */
	if (!numentries) {
		/* round applicable memory size up to nearest megabyte */
		numentries = nr_kernel_pages;
		numentries -= arch_reserved_kernel_pages();

		/* It isn't necessary when PAGE_SIZE >= 1MB */
		if (PAGE_SHIFT < 20)
			numentries = round_up(numentries, (1<<20)/PAGE_SIZE);

		/* limit to 1 bucket per 2^scale bytes of low memory */
		if (scale > PAGE_SHIFT)
			numentries >>= (scale - PAGE_SHIFT);
		else
			numentries <<= (PAGE_SHIFT - scale);

		/* Make sure we've got at least a 0-order allocation.. */
		if (unlikely(flags & HASH_SMALL)) {
			/* Makes no sense without HASH_EARLY */
			WARN_ON(!(flags & HASH_EARLY));
			if (!(numentries >> *_hash_shift)) {
				numentries = 1UL << *_hash_shift;
				BUG_ON(!numentries);
			}
		} else if (unlikely((numentries * bucketsize) < PAGE_SIZE))
			numentries = PAGE_SIZE / bucketsize;
	}
	numentries = roundup_pow_of_two(numentries);

	/* limit allocation size to 1/16 total memory by default */
	if (max == 0) {
		max = ((unsigned long long)nr_all_pages << PAGE_SHIFT) >> 4;
		do_div(max, bucketsize);
	}
	max = min(max, 0x80000000ULL);

	if (numentries < low_limit)
		numentries = low_limit;
	if (numentries > max)
		numentries = max;

	log2qty = ilog2(numentries);

	do {
		size = bucketsize << log2qty;
		if (flags & HASH_EARLY)
			table = memblock_virt_alloc_nopanic(size, 0);
		else if (hashdist)
			table = __vmalloc(size, GFP_ATOMIC, PAGE_KERNEL);
		else {
			/*
			 * If bucketsize is not a power-of-two, we may free
			 * some pages at the end of hash table which
			 * alloc_pages_exact() automatically does
			 */
			if (get_order(size) < MAX_ORDER) {
				table = alloc_pages_exact(size, GFP_ATOMIC);
				kmemleak_alloc(table, size, 1, GFP_ATOMIC);
			}
		}
	} while (!table && size > PAGE_SIZE && --log2qty);

	if (!table)
		panic("Failed to allocate %s hash table\n", tablename);

	pr_info("%s hash table entries: %ld (order: %d, %lu bytes)\n",
		tablename, 1UL << log2qty, ilog2(size) - PAGE_SHIFT, size);

	if (_hash_shift)
		*_hash_shift = log2qty;
	if (_hash_mask)
		*_hash_mask = (1 << log2qty) - 1;

	return table;
}

/*
 * This function checks whether pageblock includes unmovable pages or not.
 * If @count is not zero, it is okay to include less @count unmovable pages
 *
 * PageLRU check without isolation or lru_lock could race so that
 * MIGRATE_MOVABLE block might include unmovable pages. And __PageMovable
 * check without lock_page also may miss some movable non-lru pages at
 * race condition. So you can't expect this function should be exact.
 */
bool has_unmovable_pages(struct zone *zone, struct page *page, int count,
			 bool skip_hwpoisoned_pages)
{
	unsigned long pfn, iter, found;
	int mt;

	/*
	 * For avoiding noise data, lru_add_drain_all() should be called
	 * If ZONE_MOVABLE, the zone never contains unmovable pages
	 */
	if (zone_idx(zone) == ZONE_MOVABLE)
		return false;
	mt = get_pageblock_migratetype(page);
	if (mt == MIGRATE_MOVABLE || is_migrate_cma(mt))
		return false;

	pfn = page_to_pfn(page);
	for (found = 0, iter = 0; iter < pageblock_nr_pages; iter++) {
		unsigned long check = pfn + iter;

		if (!pfn_valid_within(check))
			continue;

		page = pfn_to_page(check);

		/*
		 * Hugepages are not in LRU lists, but they're movable.
		 * We need not scan over tail pages bacause we don't
		 * handle each tail page individually in migration.
		 */
		if (PageHuge(page)) {
			iter = round_up(iter + 1, 1<<compound_order(page)) - 1;
			continue;
		}

		/*
		 * We can't use page_count without pin a page
		 * because another CPU can free compound page.
		 * This check already skips compound tails of THP
		 * because their page->_refcount is zero at all time.
		 */
		if (!page_ref_count(page)) {
			if (PageBuddy(page))
				iter += (1 << page_order(page)) - 1;
			continue;
		}

		/*
		 * The HWPoisoned page may be not in buddy system, and
		 * page_count() is not 0.
		 */
		if (skip_hwpoisoned_pages && PageHWPoison(page))
			continue;

		if (__PageMovable(page))
			continue;

		if (!PageLRU(page))
			found++;
		/*
		 * If there are RECLAIMABLE pages, we need to check
		 * it.  But now, memory offline itself doesn't call
		 * shrink_node_slabs() and it still to be fixed.
		 */
		/*
		 * If the page is not RAM, page_count()should be 0.
		 * we don't need more check. This is an _used_ not-movable page.
		 *
		 * The problematic thing here is PG_reserved pages. PG_reserved
		 * is set to both of a memory hole page and a _used_ kernel
		 * page at boot.
		 */
		if (found > count)
			return true;
	}
	return false;
}

bool is_pageblock_removable_nolock(struct page *page)
{
	struct zone *zone;
	unsigned long pfn;

	/*
	 * We have to be careful here because we are iterating over memory
	 * sections which are not zone aware so we might end up outside of
	 * the zone but still within the section.
	 * We have to take care about the node as well. If the node is offline
	 * its NODE_DATA will be NULL - see page_zone.
	 */
	if (!node_online(page_to_nid(page)))
		return false;

	zone = page_zone(page);
	pfn = page_to_pfn(page);
	if (!zone_spans_pfn(zone, pfn))
		return false;

	return !has_unmovable_pages(zone, page, 0, true);
}

#if (defined(CONFIG_MEMORY_ISOLATION) && defined(CONFIG_COMPACTION)) || defined(CONFIG_CMA)

static unsigned long pfn_max_align_down(unsigned long pfn)
{
	return pfn & ~(max_t(unsigned long, MAX_ORDER_NR_PAGES,
			     pageblock_nr_pages) - 1);
}

static unsigned long pfn_max_align_up(unsigned long pfn)
{
	return ALIGN(pfn, max_t(unsigned long, MAX_ORDER_NR_PAGES,
				pageblock_nr_pages));
}

/* [start, end) must belong to a single zone. */
static int __alloc_contig_migrate_range(struct compact_control *cc,
					unsigned long start, unsigned long end)
{
	/* This function is based on compact_zone() from compaction.c. */
	unsigned long nr_reclaimed;
	unsigned long pfn = start;
	unsigned int tries = 0;
	int ret = 0;

	migrate_prep();

	while (pfn < end || !list_empty(&cc->migratepages)) {
		if (fatal_signal_pending(current)) {
			ret = -EINTR;
			break;
		}

		if (list_empty(&cc->migratepages)) {
			cc->nr_migratepages = 0;
			pfn = isolate_migratepages_range(cc, pfn, end);
			if (!pfn) {
				ret = -EINTR;
				break;
			}
			tries = 0;
		} else if (++tries == 5) {
			ret = ret < 0 ? ret : -EBUSY;
			break;
		}

		nr_reclaimed = reclaim_clean_pages_from_list(cc->zone,
							&cc->migratepages);
		cc->nr_migratepages -= nr_reclaimed;

		ret = migrate_pages(&cc->migratepages, alloc_migrate_target,
				    NULL, 0, cc->mode, MR_CMA);
	}
	if (ret < 0) {
		putback_movable_pages(&cc->migratepages);
		return ret;
	}
	return 0;
}

/**
 * alloc_contig_range() -- tries to allocate given range of pages
 * @start:	start PFN to allocate
 * @end:	one-past-the-last PFN to allocate
 * @migratetype:	migratetype of the underlaying pageblocks (either
 *			#MIGRATE_MOVABLE or #MIGRATE_CMA).  All pageblocks
 *			in range must have the same migratetype and it must
 *			be either of the two.
 * @gfp_mask:	GFP mask to use during compaction
 *
 * The PFN range does not have to be pageblock or MAX_ORDER_NR_PAGES
 * aligned, however it's the caller's responsibility to guarantee that
 * we are the only thread that changes migrate type of pageblocks the
 * pages fall in.
 *
 * The PFN range must belong to a single zone.
 *
 * Returns zero on success or negative error code.  On success all
 * pages which PFN is in [start, end) are allocated for the caller and
 * need to be freed with free_contig_range().
 */
int alloc_contig_range(unsigned long start, unsigned long end,
		       unsigned migratetype, gfp_t gfp_mask)
{
	unsigned long outer_start, outer_end;
	unsigned int order;
	int ret = 0;

	struct compact_control cc = {
		.nr_migratepages = 0,
		.order = -1,
		.zone = page_zone(pfn_to_page(start)),
		.mode = MIGRATE_SYNC,
		.ignore_skip_hint = true,
		.gfp_mask = current_gfp_context(gfp_mask),
	};
	INIT_LIST_HEAD(&cc.migratepages);

	/*
	 * What we do here is we mark all pageblocks in range as
	 * MIGRATE_ISOLATE.  Because pageblock and max order pages may
	 * have different sizes, and due to the way page allocator
	 * work, we align the range to biggest of the two pages so
	 * that page allocator won't try to merge buddies from
	 * different pageblocks and change MIGRATE_ISOLATE to some
	 * other migration type.
	 *
	 * Once the pageblocks are marked as MIGRATE_ISOLATE, we
	 * migrate the pages from an unaligned range (ie. pages that
	 * we are interested in).  This will put all the pages in
	 * range back to page allocator as MIGRATE_ISOLATE.
	 *
	 * When this is done, we take the pages in range from page
	 * allocator removing them from the buddy system.  This way
	 * page allocator will never consider using them.
	 *
	 * This lets us mark the pageblocks back as
	 * MIGRATE_CMA/MIGRATE_MOVABLE so that free pages in the
	 * aligned range but not in the unaligned, original range are
	 * put back to page allocator so that buddy can use them.
	 */

	ret = start_isolate_page_range(pfn_max_align_down(start),
				       pfn_max_align_up(end), migratetype,
				       false);
	if (ret)
		return ret;

	/*
	 * In case of -EBUSY, we'd like to know which page causes problem.
	 * So, just fall through. We will check it in test_pages_isolated().
	 */
	ret = __alloc_contig_migrate_range(&cc, start, end);
	if (ret && ret != -EBUSY)
		goto done;

	/*
	 * Pages from [start, end) are within a MAX_ORDER_NR_PAGES
	 * aligned blocks that are marked as MIGRATE_ISOLATE.  What's
	 * more, all pages in [start, end) are free in page allocator.
	 * What we are going to do is to allocate all pages from
	 * [start, end) (that is remove them from page allocator).
	 *
	 * The only problem is that pages at the beginning and at the
	 * end of interesting range may be not aligned with pages that
	 * page allocator holds, ie. they can be part of higher order
	 * pages.  Because of this, we reserve the bigger range and
	 * once this is done free the pages we are not interested in.
	 *
	 * We don't have to hold zone->lock here because the pages are
	 * isolated thus they won't get removed from buddy.
	 */

	lru_add_drain_all();
	drain_all_pages(cc.zone);

	order = 0;
	outer_start = start;
	while (!PageBuddy(pfn_to_page(outer_start))) {
		if (++order >= MAX_ORDER) {
			outer_start = start;
			break;
		}
		outer_start &= ~0UL << order;
	}

	if (outer_start != start) {
		order = page_order(pfn_to_page(outer_start));

		/*
		 * outer_start page could be small order buddy page and
		 * it doesn't include start page. Adjust outer_start
		 * in this case to report failed page properly
		 * on tracepoint in test_pages_isolated()
		 */
		if (outer_start + (1UL << order) <= start)
			outer_start = start;
	}

	/* Make sure the range is really isolated. */
	if (test_pages_isolated(outer_start, end, false)) {
		pr_info("%s: [%lx, %lx) PFNs busy\n",
			__func__, outer_start, end);
		ret = -EBUSY;
		goto done;
	}

	/* Grab isolated pages from freelists. */
	outer_end = isolate_freepages_range(&cc, outer_start, end);
	if (!outer_end) {
		ret = -EBUSY;
		goto done;
	}

	/* Free head and tail (if any) */
	if (start != outer_start)
		free_contig_range(outer_start, start - outer_start);
	if (end != outer_end)
		free_contig_range(end, outer_end - end);

done:
	undo_isolate_page_range(pfn_max_align_down(start),
				pfn_max_align_up(end), migratetype);
	return ret;
}

void free_contig_range(unsigned long pfn, unsigned nr_pages)
{
	unsigned int count = 0;

	for (; nr_pages--; pfn++) {
		struct page *page = pfn_to_page(pfn);

		count += page_count(page) != 1;
		__free_page(page);
	}
	WARN(count != 0, "%d pages are still in use!\n", count);
}
#endif

#ifdef CONFIG_MEMORY_HOTPLUG
/*
 * The zone indicated has a new number of managed_pages; batch sizes and percpu
 * page high values need to be recalulated.
 */
void __meminit zone_pcp_update(struct zone *zone)
{
	unsigned cpu;
	mutex_lock(&pcp_batch_high_lock);
	for_each_possible_cpu(cpu)
		pageset_set_high_and_batch(zone,
				per_cpu_ptr(zone->pageset, cpu));
	mutex_unlock(&pcp_batch_high_lock);
}
#endif

void zone_pcp_reset(struct zone *zone)
{
	unsigned long flags;
	int cpu;
	struct per_cpu_pageset *pset;

	/* avoid races with drain_pages()  */
	local_irq_save(flags);
	if (zone->pageset != &boot_pageset) {
		for_each_online_cpu(cpu) {
			pset = per_cpu_ptr(zone->pageset, cpu);
			drain_zonestat(zone, pset);
		}
		free_percpu(zone->pageset);
		zone->pageset = &boot_pageset;
	}
	local_irq_restore(flags);
}

#ifdef CONFIG_MEMORY_HOTREMOVE
/*
 * All pages in the range must be in a single zone and isolated
 * before calling this.
 */
void
__offline_isolated_pages(unsigned long start_pfn, unsigned long end_pfn)
{
	struct page *page;
	struct zone *zone;
	unsigned int order, i;
	unsigned long pfn;
	unsigned long flags;
	/* find the first valid pfn */
	for (pfn = start_pfn; pfn < end_pfn; pfn++)
		if (pfn_valid(pfn))
			break;
	if (pfn == end_pfn)
		return;
	zone = page_zone(pfn_to_page(pfn));
	spin_lock_irqsave(&zone->lock, flags);
	pfn = start_pfn;
	while (pfn < end_pfn) {
		if (!pfn_valid(pfn)) {
			pfn++;
			continue;
		}
		page = pfn_to_page(pfn);
		/*
		 * The HWPoisoned page may be not in buddy system, and
		 * page_count() is not 0.
		 */
		if (unlikely(!PageBuddy(page) && PageHWPoison(page))) {
			pfn++;
			SetPageReserved(page);
			continue;
		}

		BUG_ON(page_count(page));
		BUG_ON(!PageBuddy(page));
		order = page_order(page);
#ifdef CONFIG_DEBUG_VM
		pr_info("remove from free list %lx %d %lx\n",
			pfn, 1 << order, end_pfn);
#endif
		list_del(&page->lru);
		rmv_page_order(page);
		zone->free_area[order].nr_free--;
		for (i = 0; i < (1 << order); i++)
			SetPageReserved((page+i));
		pfn += (1 << order);
	}
	spin_unlock_irqrestore(&zone->lock, flags);
}
#endif

bool is_free_buddy_page(struct page *page)
{
	struct zone *zone = page_zone(page);
	unsigned long pfn = page_to_pfn(page);
	unsigned long flags;
	unsigned int order;

	spin_lock_irqsave(&zone->lock, flags);
	for (order = 0; order < MAX_ORDER; order++) {
		struct page *page_head = page - (pfn & ((1 << order) - 1));

		if (PageBuddy(page_head) && page_order(page_head) >= order)
			break;
	}
	spin_unlock_irqrestore(&zone->lock, flags);

	return order < MAX_ORDER;
}<|MERGE_RESOLUTION|>--- conflicted
+++ resolved
@@ -3294,11 +3294,7 @@
 		enum compact_priority prio, enum compact_result *compact_result)
 {
 	struct page *page;
-<<<<<<< HEAD
-	unsigned int noreclaim_flag = current->flags & PF_MEMALLOC;
-=======
 	unsigned int noreclaim_flag;
->>>>>>> a122c576
 
 	if (!order)
 		return NULL;
@@ -3306,11 +3302,7 @@
 	noreclaim_flag = memalloc_noreclaim_save();
 	*compact_result = try_to_compact_pages(gfp_mask, order, alloc_flags, ac,
 									prio);
-<<<<<<< HEAD
-	current->flags = (current->flags & ~PF_MEMALLOC) | noreclaim_flag;
-=======
 	memalloc_noreclaim_restore(noreclaim_flag);
->>>>>>> a122c576
 
 	if (*compact_result <= COMPACT_INACTIVE)
 		return NULL;
