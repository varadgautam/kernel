/*
 *  linux/mm/page_alloc.c
 *
 *  Manages the free list, the system allocates free pages here.
 *  Note that kmalloc() lives in slab.c
 *
 *  Copyright (C) 1991, 1992, 1993, 1994  Linus Torvalds
 *  Swap reorganised 29.12.95, Stephen Tweedie
 *  Support of BIGMEM added by Gerhard Wichert, Siemens AG, July 1999
 *  Reshaped it to be a zoned allocator, Ingo Molnar, Red Hat, 1999
 *  Discontiguous memory support, Kanoj Sarcar, SGI, Nov 1999
 *  Zone balancing, Kanoj Sarcar, SGI, Jan 2000
 *  Per cpu hot/cold page lists, bulk allocation, Martin J. Bligh, Sept 2002
 *          (lots of bits borrowed from Ingo Molnar & Andrew Morton)
 */

#include <linux/stddef.h>
#include <linux/mm.h>
#include <linux/swap.h>
#include <linux/interrupt.h>
#include <linux/pagemap.h>
#include <linux/jiffies.h>
#include <linux/bootmem.h>
#include <linux/compiler.h>
#include <linux/kernel.h>
#include <linux/kmemcheck.h>
#include <linux/module.h>
#include <linux/suspend.h>
#include <linux/pagevec.h>
#include <linux/blkdev.h>
#include <linux/slab.h>
#include <linux/oom.h>
#include <linux/notifier.h>
#include <linux/topology.h>
#include <linux/sysctl.h>
#include <linux/cpu.h>
#include <linux/cpuset.h>
#include <linux/memory_hotplug.h>
#include <linux/nodemask.h>
#include <linux/vmalloc.h>
#include <linux/mempolicy.h>
#include <linux/stop_machine.h>
#include <linux/sort.h>
#include <linux/pfn.h>
#include <linux/backing-dev.h>
#include <linux/fault-inject.h>
#include <linux/page-isolation.h>
#include <linux/page_cgroup.h>
#include <linux/debugobjects.h>
#include <linux/kmemleak.h>
#include <linux/memory.h>
#include <trace/events/kmem.h>

#include <asm/tlbflush.h>
#include <asm/div64.h>
#include "internal.h"

/*
 * Array of node states.
 */
nodemask_t node_states[NR_NODE_STATES] __read_mostly = {
	[N_POSSIBLE] = NODE_MASK_ALL,
	[N_ONLINE] = { { [0] = 1UL } },
#ifndef CONFIG_NUMA
	[N_NORMAL_MEMORY] = { { [0] = 1UL } },
#ifdef CONFIG_HIGHMEM
	[N_HIGH_MEMORY] = { { [0] = 1UL } },
#endif
	[N_CPU] = { { [0] = 1UL } },
#endif	/* NUMA */
};
EXPORT_SYMBOL(node_states);

unsigned long totalram_pages __read_mostly;
unsigned long totalreserve_pages __read_mostly;
int percpu_pagelist_fraction;
gfp_t gfp_allowed_mask __read_mostly = GFP_BOOT_MASK;

#ifdef CONFIG_HUGETLB_PAGE_SIZE_VARIABLE
int pageblock_order __read_mostly;
#endif

static void __free_pages_ok(struct page *page, unsigned int order);

/*
 * results with 256, 32 in the lowmem_reserve sysctl:
 *	1G machine -> (16M dma, 800M-16M normal, 1G-800M high)
 *	1G machine -> (16M dma, 784M normal, 224M high)
 *	NORMAL allocation will leave 784M/256 of ram reserved in the ZONE_DMA
 *	HIGHMEM allocation will leave 224M/32 of ram reserved in ZONE_NORMAL
 *	HIGHMEM allocation will (224M+784M)/256 of ram reserved in ZONE_DMA
 *
 * TBD: should special case ZONE_DMA32 machines here - in those we normally
 * don't need any ZONE_NORMAL reservation
 */
int sysctl_lowmem_reserve_ratio[MAX_NR_ZONES-1] = {
#ifdef CONFIG_ZONE_DMA
	 256,
#endif
#ifdef CONFIG_ZONE_DMA32
	 256,
#endif
#ifdef CONFIG_HIGHMEM
	 32,
#endif
	 32,
};

EXPORT_SYMBOL(totalram_pages);

static char * const zone_names[MAX_NR_ZONES] = {
#ifdef CONFIG_ZONE_DMA
	 "DMA",
#endif
#ifdef CONFIG_ZONE_DMA32
	 "DMA32",
#endif
	 "Normal",
#ifdef CONFIG_HIGHMEM
	 "HighMem",
#endif
	 "Movable",
};

int min_free_kbytes = 1024;

static unsigned long __meminitdata nr_kernel_pages;
static unsigned long __meminitdata nr_all_pages;
static unsigned long __meminitdata dma_reserve;

#ifdef CONFIG_ARCH_POPULATES_NODE_MAP
  /*
   * MAX_ACTIVE_REGIONS determines the maximum number of distinct
   * ranges of memory (RAM) that may be registered with add_active_range().
   * Ranges passed to add_active_range() will be merged if possible
   * so the number of times add_active_range() can be called is
   * related to the number of nodes and the number of holes
   */
  #ifdef CONFIG_MAX_ACTIVE_REGIONS
    /* Allow an architecture to set MAX_ACTIVE_REGIONS to save memory */
    #define MAX_ACTIVE_REGIONS CONFIG_MAX_ACTIVE_REGIONS
  #else
    #if MAX_NUMNODES >= 32
      /* If there can be many nodes, allow up to 50 holes per node */
      #define MAX_ACTIVE_REGIONS (MAX_NUMNODES*50)
    #else
      /* By default, allow up to 256 distinct regions */
      #define MAX_ACTIVE_REGIONS 256
    #endif
  #endif

  static struct node_active_region __meminitdata early_node_map[MAX_ACTIVE_REGIONS];
  static int __meminitdata nr_nodemap_entries;
  static unsigned long __meminitdata arch_zone_lowest_possible_pfn[MAX_NR_ZONES];
  static unsigned long __meminitdata arch_zone_highest_possible_pfn[MAX_NR_ZONES];
  static unsigned long __initdata required_kernelcore;
  static unsigned long __initdata required_movablecore;
  static unsigned long __meminitdata zone_movable_pfn[MAX_NUMNODES];

  /* movable_zone is the "real" zone pages in ZONE_MOVABLE are taken from */
  int movable_zone;
  EXPORT_SYMBOL(movable_zone);
#endif /* CONFIG_ARCH_POPULATES_NODE_MAP */

#ifdef CONFIG_PREEMPT_RT
static DEFINE_PER_CPU_LOCKED(int, pcp_locks);
#endif

static inline void __lock_cpu_pcp(unsigned long *flags, int cpu)
{
#ifdef CONFIG_PREEMPT_RT
	spin_lock(&__get_cpu_lock(pcp_locks, cpu));
	flags = 0;
#else
	local_irq_save(*flags);
#endif
}

static inline void lock_cpu_pcp(unsigned long *flags, int *this_cpu)
{
#ifdef CONFIG_PREEMPT_RT
	(void)get_cpu_var_locked(pcp_locks, this_cpu);
	flags = 0;
#else
	local_irq_save(*flags);
	*this_cpu = smp_processor_id();
#endif
}

static inline void unlock_cpu_pcp(unsigned long flags, int this_cpu)
{
#ifdef CONFIG_PREEMPT_RT
	put_cpu_var_locked(pcp_locks, this_cpu);
#else
	local_irq_restore(flags);
#endif
}

static struct per_cpu_pageset *
get_zone_pcp(struct zone *zone, unsigned long *flags, int *this_cpu)
{
	lock_cpu_pcp(flags, this_cpu);
	return zone_pcp(zone, *this_cpu);
}

static void
put_zone_pcp(struct zone *zone, unsigned long flags, int this_cpu)
{
	unlock_cpu_pcp(flags, this_cpu);
}

#if MAX_NUMNODES > 1
int nr_node_ids __read_mostly = MAX_NUMNODES;
int nr_online_nodes __read_mostly = 1;
EXPORT_SYMBOL(nr_node_ids);
EXPORT_SYMBOL(nr_online_nodes);
#endif

int page_group_by_mobility_disabled __read_mostly;

static void set_pageblock_migratetype(struct page *page, int migratetype)
{

	if (unlikely(page_group_by_mobility_disabled))
		migratetype = MIGRATE_UNMOVABLE;

	set_pageblock_flags_group(page, (unsigned long)migratetype,
					PB_migrate, PB_migrate_end);
}

bool oom_killer_disabled __read_mostly;

#ifdef CONFIG_DEBUG_VM
static int page_outside_zone_boundaries(struct zone *zone, struct page *page)
{
	int ret = 0;
	unsigned seq;
	unsigned long pfn = page_to_pfn(page);

	do {
		seq = zone_span_seqbegin(zone);
		if (pfn >= zone->zone_start_pfn + zone->spanned_pages)
			ret = 1;
		else if (pfn < zone->zone_start_pfn)
			ret = 1;
	} while (zone_span_seqretry(zone, seq));

	return ret;
}

static int page_is_consistent(struct zone *zone, struct page *page)
{
	if (!pfn_valid_within(page_to_pfn(page)))
		return 0;
	if (zone != page_zone(page))
		return 0;

	return 1;
}
/*
 * Temporary debugging check for pages not lying within a given zone.
 */
static int bad_range(struct zone *zone, struct page *page)
{
	if (page_outside_zone_boundaries(zone, page))
		return 1;
	if (!page_is_consistent(zone, page))
		return 1;

	return 0;
}
#else
static inline int bad_range(struct zone *zone, struct page *page)
{
	return 0;
}
#endif

static void bad_page(struct page *page)
{
	static unsigned long resume;
	static unsigned long nr_shown;
	static unsigned long nr_unshown;

	/* Don't complain about poisoned pages */
	if (PageHWPoison(page)) {
		__ClearPageBuddy(page);
		return;
	}

	/*
	 * Allow a burst of 60 reports, then keep quiet for that minute;
	 * or allow a steady drip of one report per second.
	 */
	if (nr_shown == 60) {
		if (time_before(jiffies, resume)) {
			nr_unshown++;
			goto out;
		}
		if (nr_unshown) {
			printk(KERN_ALERT
			      "BUG: Bad page state: %lu messages suppressed\n",
				nr_unshown);
			nr_unshown = 0;
		}
		nr_shown = 0;
	}
	if (nr_shown++ == 0)
		resume = jiffies + 60 * HZ;

	printk(KERN_ALERT "BUG: Bad page state in process %s  pfn:%05lx\n",
		current->comm, page_to_pfn(page));
	printk(KERN_ALERT
		"page:%p flags:%p count:%d mapcount:%d mapping:%p index:%lx\n",
		page, (void *)page->flags, page_count(page),
		page_mapcount(page), page->mapping, page->index);

	dump_stack();
out:
	/* Leave bad fields for debug, except PageBuddy could make trouble */
	__ClearPageBuddy(page);
	add_taint(TAINT_BAD_PAGE);
}

/*
 * Higher-order pages are called "compound pages".  They are structured thusly:
 *
 * The first PAGE_SIZE page is called the "head page".
 *
 * The remaining PAGE_SIZE pages are called "tail pages".
 *
 * All pages have PG_compound set.  All pages have their ->private pointing at
 * the head page (even the head page has this).
 *
 * The first tail page's ->lru.next holds the address of the compound page's
 * put_page() function.  Its ->lru.prev holds the order of allocation.
 * This usage means that zero-order pages may not be compound.
 */

static void free_compound_page(struct page *page)
{
	__free_pages_ok(page, compound_order(page));
}

void prep_compound_page(struct page *page, unsigned long order)
{
	int i;
	int nr_pages = 1 << order;

	set_compound_page_dtor(page, free_compound_page);
	set_compound_order(page, order);
	__SetPageHead(page);
	for (i = 1; i < nr_pages; i++) {
		struct page *p = page + i;

		__SetPageTail(p);
		p->first_page = page;
	}
}

static int destroy_compound_page(struct page *page, unsigned long order)
{
	int i;
	int nr_pages = 1 << order;
	int bad = 0;

	if (unlikely(compound_order(page) != order) ||
	    unlikely(!PageHead(page))) {
		bad_page(page);
		bad++;
	}

	__ClearPageHead(page);

	for (i = 1; i < nr_pages; i++) {
		struct page *p = page + i;

		if (unlikely(!PageTail(p) || (p->first_page != page))) {
			bad_page(page);
			bad++;
		}
		__ClearPageTail(p);
	}

	return bad;
}

static inline void prep_zero_page(struct page *page, int order, gfp_t gfp_flags)
{
	int i;

	/*
	 * clear_highpage() will use KM_USER0, so it's a bug to use __GFP_ZERO
	 * and __GFP_HIGHMEM from hard or soft interrupt context.
	 */
	VM_BUG_ON((gfp_flags & __GFP_HIGHMEM) && in_interrupt());
	for (i = 0; i < (1 << order); i++)
		clear_highpage(page + i);
}

static inline void set_page_order(struct page *page, int order)
{
	set_page_private(page, order);
	__SetPageBuddy(page);
}

static inline void rmv_page_order(struct page *page)
{
	__ClearPageBuddy(page);
	set_page_private(page, 0);
}

/*
 * Locate the struct page for both the matching buddy in our
 * pair (buddy1) and the combined O(n+1) page they form (page).
 *
 * 1) Any buddy B1 will have an order O twin B2 which satisfies
 * the following equation:
 *     B2 = B1 ^ (1 << O)
 * For example, if the starting buddy (buddy2) is #8 its order
 * 1 buddy is #10:
 *     B2 = 8 ^ (1 << 1) = 8 ^ 2 = 10
 *
 * 2) Any buddy B will have an order O+1 parent P which
 * satisfies the following equation:
 *     P = B & ~(1 << O)
 *
 * Assumption: *_mem_map is contiguous at least up to MAX_ORDER
 */
static inline struct page *
__page_find_buddy(struct page *page, unsigned long page_idx, unsigned int order)
{
	unsigned long buddy_idx = page_idx ^ (1 << order);

	return page + (buddy_idx - page_idx);
}

static inline unsigned long
__find_combined_index(unsigned long page_idx, unsigned int order)
{
	return (page_idx & ~(1 << order));
}

/*
 * This function checks whether a page is free && is the buddy
 * we can do coalesce a page and its buddy if
 * (a) the buddy is not in a hole &&
 * (b) the buddy is in the buddy system &&
 * (c) a page and its buddy have the same order &&
 * (d) a page and its buddy are in the same zone.
 *
 * For recording whether a page is in the buddy system, we use PG_buddy.
 * Setting, clearing, and testing PG_buddy is serialized by zone->lock.
 *
 * For recording page's order, we use page_private(page).
 */
static inline int page_is_buddy(struct page *page, struct page *buddy,
								int order)
{
	if (!pfn_valid_within(page_to_pfn(buddy)))
		return 0;

	if (page_zone_id(page) != page_zone_id(buddy))
		return 0;

	if (PageBuddy(buddy) && page_order(buddy) == order) {
		VM_BUG_ON(page_count(buddy) != 0);
		return 1;
	}
	return 0;
}

/*
 * Freeing function for a buddy system allocator.
 *
 * The concept of a buddy system is to maintain direct-mapped table
 * (containing bit values) for memory blocks of various "orders".
 * The bottom level table contains the map for the smallest allocatable
 * units of memory (here, pages), and each level above it describes
 * pairs of units from the levels below, hence, "buddies".
 * At a high level, all that happens here is marking the table entry
 * at the bottom level available, and propagating the changes upward
 * as necessary, plus some accounting needed to play nicely with other
 * parts of the VM system.
 * At each level, we keep a list of pages, which are heads of continuous
 * free pages of length of (1 << order) and marked with PG_buddy. Page's
 * order is recorded in page_private(page) field.
 * So when we are allocating or freeing one, we can derive the state of the
 * other.  That is, if we allocate a small block, and both were   
 * free, the remainder of the region must be split into blocks.   
 * If a block is freed, and its buddy is also free, then this
 * triggers coalescing into a block of larger size.            
 *
 * -- wli
 */

static inline void __free_one_page(struct page *page,
		struct zone *zone, unsigned int order,
		int migratetype)
{
	unsigned long page_idx;

	if (unlikely(PageCompound(page)))
		if (unlikely(destroy_compound_page(page, order)))
			return;

	VM_BUG_ON(migratetype == -1);

	page_idx = page_to_pfn(page) & ((1 << MAX_ORDER) - 1);

	VM_BUG_ON(page_idx & ((1 << order) - 1));
	VM_BUG_ON(bad_range(zone, page));

	while (order < MAX_ORDER-1) {
		unsigned long combined_idx;
		struct page *buddy;

		buddy = __page_find_buddy(page, page_idx, order);
		if (!page_is_buddy(page, buddy, order))
			break;

		/* Our buddy is free, merge with it and move up one order. */
		list_del(&buddy->lru);
		zone->free_area[order].nr_free--;
		rmv_page_order(buddy);
		combined_idx = __find_combined_index(page_idx, order);
		page = page + (combined_idx - page_idx);
		page_idx = combined_idx;
		order++;
	}
	set_page_order(page, order);
	list_add(&page->lru,
		&zone->free_area[order].free_list[migratetype]);
	zone->free_area[order].nr_free++;
}

/*
 * free_page_mlock() -- clean up attempts to free and mlocked() page.
 * Page should not be on lru, so no need to fix that up.
 * free_pages_check() will verify...
 */
static inline void free_page_mlock(struct page *page)
{
	__dec_zone_page_state(page, NR_MLOCK);
	__count_vm_event(UNEVICTABLE_MLOCKFREED);
}

static inline int free_pages_check(struct page *page)
{
	if (unlikely(page_mapcount(page) |
		(page->mapping != NULL)  |
		(atomic_read(&page->_count) != 0) |
		(page->flags & PAGE_FLAGS_CHECK_AT_FREE))) {
		bad_page(page);
		return 1;
	}
	if (page->flags & PAGE_FLAGS_CHECK_AT_PREP)
		page->flags &= ~PAGE_FLAGS_CHECK_AT_PREP;
	return 0;
}

/*
 * Frees a number of pages from the PCP lists
 * Assumes all pages on list are in same zone, and of same order.
 * count is the number of pages to free.
 *
 * If the zone was previously in an "all pages pinned" state then look to
 * see if this freeing clears that state.
 *
 * And clear the zone's pages_scanned counter, to hold off the "all pages are
 * pinned" detection logic.
 */
static void free_pcppages_bulk(struct zone *zone, int count,
					struct per_cpu_pages *pcp)
{
<<<<<<< HEAD
	unsigned long flags;

	spin_lock_irqsave(&zone->lock, flags);
=======
	int migratetype = 0;
	int batch_free = 0;

	spin_lock(&zone->lock);
>>>>>>> 4ec62b2b
	zone_clear_flag(zone, ZONE_ALL_UNRECLAIMABLE);
	zone->pages_scanned = 0;

	__mod_zone_page_state(zone, NR_FREE_PAGES, count);
	while (count) {
		struct page *page;
		struct list_head *list;

<<<<<<< HEAD
		VM_BUG_ON(list_empty(list));
		page = list_entry(list->prev, struct page, lru);
		/* have to delete it as __free_one_page list manipulates */
		list_del(&page->lru);
		__free_one_page(page, zone, order, page_private(page));
#ifdef CONFIG_PREEMPT_RT
		cond_resched_lock(&zone->lock);
#endif
=======
		/*
		 * Remove pages from lists in a round-robin fashion. A
		 * batch_free count is maintained that is incremented when an
		 * empty list is encountered.  This is so more pages are freed
		 * off fuller lists instead of spinning excessively around empty
		 * lists
		 */
		do {
			batch_free++;
			if (++migratetype == MIGRATE_PCPTYPES)
				migratetype = 0;
			list = &pcp->lists[migratetype];
		} while (list_empty(list));

		do {
			page = list_entry(list->prev, struct page, lru);
			/* must delete as __free_one_page list manipulates */
			list_del(&page->lru);
			/* MIGRATE_MOVABLE list may include MIGRATE_RESERVEs */
			__free_one_page(page, zone, 0, page_private(page));
			trace_mm_page_pcpu_drain(page, 0, page_private(page));
		} while (--count && --batch_free && !list_empty(list));
>>>>>>> 4ec62b2b
	}
	spin_unlock_irqrestore(&zone->lock, flags);
}

static void free_one_page(struct zone *zone, struct page *page, int order,
				int migratetype)
{
	unsigned long flags;

	spin_lock_irqsave(&zone->lock, flags);
	zone_clear_flag(zone, ZONE_ALL_UNRECLAIMABLE);
	zone->pages_scanned = 0;

	__mod_zone_page_state(zone, NR_FREE_PAGES, 1 << order);
	__free_one_page(page, zone, order, migratetype);
	spin_unlock_irqrestore(&zone->lock, flags);
}

static void __free_pages_ok(struct page *page, unsigned int order)
{
	unsigned long flags;
<<<<<<< HEAD
	int i, this_cpu, bad = 0;
	int wasMlocked = TestClearPageMlocked(page);
=======
	int i;
	int bad = 0;
	int wasMlocked = __TestClearPageMlocked(page);
>>>>>>> 4ec62b2b

	kmemcheck_free_shadow(page, order);

	for (i = 0 ; i < (1 << order) ; ++i)
		bad += free_pages_check(page + i);
	if (bad)
		return;

	if (!PageHighMem(page)) {
		debug_check_no_locks_freed(page_address(page),PAGE_SIZE<<order);
		debug_check_no_obj_freed(page_address(page),
					   PAGE_SIZE << order);
	}
	arch_free_page(page, order);
	kernel_map_pages(page, 1 << order, 0);

	lock_cpu_pcp(&flags, &this_cpu);
	if (unlikely(wasMlocked))
		free_page_mlock(page);
	count_vm_events(PGFREE, 1 << order);
	unlock_cpu_pcp(flags, this_cpu);
	free_one_page(page_zone(page), page, order,
		      get_pageblock_migratetype(page));
}

/*
 * permit the bootmem allocator to evade page validation on high-order frees
 */
void __meminit __free_pages_bootmem(struct page *page, unsigned int order)
{
	if (order == 0) {
		__ClearPageReserved(page);
		set_page_count(page, 0);
		set_page_refcounted(page);
		__free_page(page);
	} else {
		int loop;

		prefetchw(page);
		for (loop = 0; loop < BITS_PER_LONG; loop++) {
			struct page *p = &page[loop];

			if (loop + 1 < BITS_PER_LONG)
				prefetchw(p + 1);
			__ClearPageReserved(p);
			set_page_count(p, 0);
		}

		set_page_refcounted(page);
		__free_pages(page, order);
	}
}


/*
 * The order of subdivision here is critical for the IO subsystem.
 * Please do not alter this order without good reasons and regression
 * testing. Specifically, as large blocks of memory are subdivided,
 * the order in which smaller blocks are delivered depends on the order
 * they're subdivided in this function. This is the primary factor
 * influencing the order in which pages are delivered to the IO
 * subsystem according to empirical testing, and this is also justified
 * by considering the behavior of a buddy system containing a single
 * large block of memory acted on by a series of small allocations.
 * This behavior is a critical factor in sglist merging's success.
 *
 * -- wli
 */
static inline void expand(struct zone *zone, struct page *page,
	int low, int high, struct free_area *area,
	int migratetype)
{
	unsigned long size = 1 << high;

	while (high > low) {
		area--;
		high--;
		size >>= 1;
		VM_BUG_ON(bad_range(zone, &page[size]));
		list_add(&page[size].lru, &area->free_list[migratetype]);
		area->nr_free++;
		set_page_order(&page[size], high);
	}
}

/*
 * This page is about to be returned from the page allocator
 */
static inline int check_new_page(struct page *page)
{
	if (unlikely(page_mapcount(page) |
		(page->mapping != NULL)  |
		(atomic_read(&page->_count) != 0)  |
		(page->flags & PAGE_FLAGS_CHECK_AT_PREP))) {
		bad_page(page);
		return 1;
	}
	return 0;
}

static int prep_new_page(struct page *page, int order, gfp_t gfp_flags)
{
	int i;

	for (i = 0; i < (1 << order); i++) {
		struct page *p = page + i;
		if (unlikely(check_new_page(p)))
			return 1;
	}

	set_page_private(page, 0);
	set_page_refcounted(page);

	arch_alloc_page(page, order);
	kernel_map_pages(page, 1 << order, 1);

	if (gfp_flags & __GFP_ZERO)
		prep_zero_page(page, order, gfp_flags);

	if (order && (gfp_flags & __GFP_COMP))
		prep_compound_page(page, order);

	return 0;
}

/*
 * Go through the free lists for the given migratetype and remove
 * the smallest available page from the freelists
 */
static inline
struct page *__rmqueue_smallest(struct zone *zone, unsigned int order,
						int migratetype)
{
	unsigned int current_order;
	struct free_area * area;
	struct page *page;

	/* Find a page of the appropriate size in the preferred list */
	for (current_order = order; current_order < MAX_ORDER; ++current_order) {
		area = &(zone->free_area[current_order]);
		if (list_empty(&area->free_list[migratetype]))
			continue;

		page = list_entry(area->free_list[migratetype].next,
							struct page, lru);
		list_del(&page->lru);
		rmv_page_order(page);
		area->nr_free--;
		expand(zone, page, order, current_order, area, migratetype);
		return page;
	}

	return NULL;
}


/*
 * This array describes the order lists are fallen back to when
 * the free lists for the desirable migrate type are depleted
 */
static int fallbacks[MIGRATE_TYPES][MIGRATE_TYPES-1] = {
	[MIGRATE_UNMOVABLE]   = { MIGRATE_RECLAIMABLE, MIGRATE_MOVABLE,   MIGRATE_RESERVE },
	[MIGRATE_RECLAIMABLE] = { MIGRATE_UNMOVABLE,   MIGRATE_MOVABLE,   MIGRATE_RESERVE },
	[MIGRATE_MOVABLE]     = { MIGRATE_RECLAIMABLE, MIGRATE_UNMOVABLE, MIGRATE_RESERVE },
	[MIGRATE_RESERVE]     = { MIGRATE_RESERVE,     MIGRATE_RESERVE,   MIGRATE_RESERVE }, /* Never used */
};

/*
 * Move the free pages in a range to the free lists of the requested type.
 * Note that start_page and end_pages are not aligned on a pageblock
 * boundary. If alignment is required, use move_freepages_block()
 */
static int move_freepages(struct zone *zone,
			  struct page *start_page, struct page *end_page,
			  int migratetype)
{
	struct page *page;
	unsigned long order;
	int pages_moved = 0;

#ifndef CONFIG_HOLES_IN_ZONE
	/*
	 * page_zone is not safe to call in this context when
	 * CONFIG_HOLES_IN_ZONE is set. This bug check is probably redundant
	 * anyway as we check zone boundaries in move_freepages_block().
	 * Remove at a later date when no bug reports exist related to
	 * grouping pages by mobility
	 */
	BUG_ON(page_zone(start_page) != page_zone(end_page));
#endif

	for (page = start_page; page <= end_page;) {
		/* Make sure we are not inadvertently changing nodes */
		VM_BUG_ON(page_to_nid(page) != zone_to_nid(zone));

		if (!pfn_valid_within(page_to_pfn(page))) {
			page++;
			continue;
		}

		if (!PageBuddy(page)) {
			page++;
			continue;
		}

		order = page_order(page);
		list_del(&page->lru);
		list_add(&page->lru,
			&zone->free_area[order].free_list[migratetype]);
		page += 1 << order;
		pages_moved += 1 << order;
	}

	return pages_moved;
}

static int move_freepages_block(struct zone *zone, struct page *page,
				int migratetype)
{
	unsigned long start_pfn, end_pfn;
	struct page *start_page, *end_page;

	start_pfn = page_to_pfn(page);
	start_pfn = start_pfn & ~(pageblock_nr_pages-1);
	start_page = pfn_to_page(start_pfn);
	end_page = start_page + pageblock_nr_pages - 1;
	end_pfn = start_pfn + pageblock_nr_pages - 1;

	/* Do not cross zone boundaries */
	if (start_pfn < zone->zone_start_pfn)
		start_page = page;
	if (end_pfn >= zone->zone_start_pfn + zone->spanned_pages)
		return 0;

	return move_freepages(zone, start_page, end_page, migratetype);
}

static void change_pageblock_range(struct page *pageblock_page,
					int start_order, int migratetype)
{
	int nr_pageblocks = 1 << (start_order - pageblock_order);

	while (nr_pageblocks--) {
		set_pageblock_migratetype(pageblock_page, migratetype);
		pageblock_page += pageblock_nr_pages;
	}
}

/* Remove an element from the buddy allocator from the fallback list */
static inline struct page *
__rmqueue_fallback(struct zone *zone, int order, int start_migratetype)
{
	struct free_area * area;
	int current_order;
	struct page *page;
	int migratetype, i;

	/* Find the largest possible block of pages in the other list */
	for (current_order = MAX_ORDER-1; current_order >= order;
						--current_order) {
		for (i = 0; i < MIGRATE_TYPES - 1; i++) {
			migratetype = fallbacks[start_migratetype][i];

			/* MIGRATE_RESERVE handled later if necessary */
			if (migratetype == MIGRATE_RESERVE)
				continue;

			area = &(zone->free_area[current_order]);
			if (list_empty(&area->free_list[migratetype]))
				continue;

			page = list_entry(area->free_list[migratetype].next,
					struct page, lru);
			area->nr_free--;

			/*
			 * If breaking a large block of pages, move all free
			 * pages to the preferred allocation list. If falling
			 * back for a reclaimable kernel allocation, be more
			 * agressive about taking ownership of free pages
			 */
			if (unlikely(current_order >= (pageblock_order >> 1)) ||
					start_migratetype == MIGRATE_RECLAIMABLE ||
					page_group_by_mobility_disabled) {
				unsigned long pages;
				pages = move_freepages_block(zone, page,
								start_migratetype);

				/* Claim the whole block if over half of it is free */
				if (pages >= (1 << (pageblock_order-1)) ||
						page_group_by_mobility_disabled)
					set_pageblock_migratetype(page,
								start_migratetype);

				migratetype = start_migratetype;
			}

			/* Remove the page from the freelists */
			list_del(&page->lru);
			rmv_page_order(page);

			/* Take ownership for orders >= pageblock_order */
			if (current_order >= pageblock_order)
				change_pageblock_range(page, current_order,
							start_migratetype);

			expand(zone, page, order, current_order, area, migratetype);

			trace_mm_page_alloc_extfrag(page, order, current_order,
				start_migratetype, migratetype);

			return page;
		}
	}

	return NULL;
}

/*
 * Do the hard work of removing an element from the buddy allocator.
 * Call me with the zone->lock already held.
 */
static struct page *__rmqueue(struct zone *zone, unsigned int order,
						int migratetype)
{
	struct page *page;

retry_reserve:
	page = __rmqueue_smallest(zone, order, migratetype);

	if (unlikely(!page) && migratetype != MIGRATE_RESERVE) {
		page = __rmqueue_fallback(zone, order, migratetype);

		/*
		 * Use MIGRATE_RESERVE rather than fail an allocation. goto
		 * is used because __rmqueue_smallest is an inline function
		 * and we want just one call site
		 */
		if (!page) {
			migratetype = MIGRATE_RESERVE;
			goto retry_reserve;
		}
	}

	trace_mm_page_alloc_zone_locked(page, order, migratetype);
	return page;
}

/* 
 * Obtain a specified number of elements from the buddy allocator, all under
 * a single hold of the lock, for efficiency.  Add them to the supplied list.
 * Returns the number of new pages which were placed at *list.
 */
static int rmqueue_bulk(struct zone *zone, unsigned int order, 
			unsigned long count, struct list_head *list,
			int migratetype, int cold)
{
	int i;
	
	spin_lock(&zone->lock);
	for (i = 0; i < count; ++i) {
		struct page *page = __rmqueue(zone, order, migratetype);
		if (unlikely(page == NULL))
			break;

		/*
		 * Split buddy pages returned by expand() are received here
		 * in physical page order. The page is added to the callers and
		 * list and the list head then moves forward. From the callers
		 * perspective, the linked list is ordered by page number in
		 * some conditions. This is useful for IO devices that can
		 * merge IO requests if the physical pages are ordered
		 * properly.
		 */
		if (likely(cold == 0))
			list_add(&page->lru, list);
		else
			list_add_tail(&page->lru, list);
		set_page_private(page, migratetype);
		list = &page->lru;
	}
	__mod_zone_page_state(zone, NR_FREE_PAGES, -(i << order));
	spin_unlock(&zone->lock);
	return i;
}

static void
isolate_pcp_pages(int count, struct list_head *src, struct list_head *dst)
{
	while (count--) {
		struct page *page = list_last_entry(src, struct page, lru);
		list_move(&page->lru, dst);
	}
}


#ifdef CONFIG_NUMA
/*
 * Called from the vmstat counter updater to drain pagesets of this
 * currently executing processor on remote nodes after they have
 * expired.
 *
 * Note that this function must be called with the thread pinned to
 * a single processor.
 */
void drain_zone_pages(struct zone *zone, struct per_cpu_pages *pcp)
{
	LIST_HEAD(free_list);
	unsigned long flags;
	int to_drain;
	int this_cpu;

	lock_cpu_pcp(&flags, &this_cpu);
	if (pcp->count >= pcp->batch)
		to_drain = pcp->batch;
	else
		to_drain = pcp->count;
<<<<<<< HEAD
	isolate_pcp_pages(to_drain, &pcp->list, &free_list);
=======
	free_pcppages_bulk(zone, to_drain, pcp);
>>>>>>> 4ec62b2b
	pcp->count -= to_drain;
	unlock_cpu_pcp(flags, this_cpu);
	free_pages_bulk(zone, to_drain, &free_list, 0);
}
#endif

/*
 * Drain pages of the indicated processor.
 *
 * The processor must either be the current processor and the
 * thread pinned to the current processor or a processor that
 * is not online.
 */
static void drain_pages(unsigned int cpu)
{
	unsigned long flags;
	struct zone *zone;

	for_each_populated_zone(zone) {
		struct per_cpu_pageset *pset;
		struct per_cpu_pages *pcp;
		LIST_HEAD(free_list);
		int count;

		__lock_cpu_pcp(&flags, cpu);
		pset = zone_pcp(zone, cpu);
		if (!pset) {
			unlock_cpu_pcp(flags, cpu);
			WARN_ON(1);
			continue;
		}
		pcp = &pset->pcp;
<<<<<<< HEAD
		isolate_pcp_pages(pcp->count, &pcp->list, &free_list);
		count = pcp->count;
=======
		local_irq_save(flags);
		free_pcppages_bulk(zone, pcp->count, pcp);
>>>>>>> 4ec62b2b
		pcp->count = 0;
		unlock_cpu_pcp(flags, cpu);
		free_pages_bulk(zone, count, &free_list, 0);
	}
}

/*
 * Spill all of this CPU's per-cpu pages back into the buddy allocator.
 */
void drain_local_pages(void *arg)
{
	drain_pages(smp_processor_id());
}

#ifdef CONFIG_PREEMPT_RT
static void drain_local_pages_work(struct work_struct *wrk)
{
	drain_pages(smp_processor_id());
}
#endif

/*
 * Spill all the per-cpu pages from all CPUs back into the buddy allocator
 */
void drain_all_pages(void)
{
#ifdef CONFIG_PREEMPT_RT
	/*
	 * HACK!!!!!
	 *  For RT we can't use IPIs to run drain_local_pages, since
	 *  that code will call spin_locks that will now sleep.
	 *  But, schedule_on_each_cpu will call kzalloc, which will
	 *  call page_alloc which was what calls this.
	 *
	 *  Luckily, there's a condition to get here, and that is if
	 *  the order passed in to alloc_pages is greater than 0
	 *  (alloced more than a page size).  The slabs only allocate
	 *  what is needed, and the allocation made by schedule_on_each_cpu
	 *  does an alloc of "sizeof(void *)*nr_cpu_ids".
	 *
	 *  So we can safely call schedule_on_each_cpu if that number
	 *  is less than a page. Otherwise don't bother. At least warn of
	 *  this issue.
	 *
	 * And yes, this is one big hack.  Please fix ;-)
	 */
	if (sizeof(void *)*nr_cpu_ids < PAGE_SIZE)
		schedule_on_each_cpu(drain_local_pages_work);
	else {
		static int once;
		if (!once) {
			printk(KERN_ERR "Can't drain all CPUS due to possible recursion\n");
			once = 1;
		}
		drain_local_pages(NULL);
	}

#else
	on_each_cpu(drain_local_pages, NULL, 1);
#endif
}

#ifdef CONFIG_HIBERNATION

void mark_free_pages(struct zone *zone)
{
	unsigned long pfn, max_zone_pfn;
	unsigned long flags;
	int order, t;
	struct list_head *curr;

	if (!zone->spanned_pages)
		return;

	spin_lock_irqsave(&zone->lock, flags);

	max_zone_pfn = zone->zone_start_pfn + zone->spanned_pages;
	for (pfn = zone->zone_start_pfn; pfn < max_zone_pfn; pfn++)
		if (pfn_valid(pfn)) {
			struct page *page = pfn_to_page(pfn);

			if (!swsusp_page_is_forbidden(page))
				swsusp_unset_page_free(page);
		}

	for_each_migratetype_order(order, t) {
		list_for_each(curr, &zone->free_area[order].free_list[t]) {
			unsigned long i;

			pfn = page_to_pfn(list_entry(curr, struct page, lru));
			for (i = 0; i < (1UL << order); i++)
				swsusp_set_page_free(pfn_to_page(pfn + i));
		}
	}
	spin_unlock_irqrestore(&zone->lock, flags);
}
#endif /* CONFIG_PM */

/*
 * Free a 0-order page
 */
static void free_hot_cold_page(struct page *page, int cold)
{
	struct zone *zone = page_zone(page);
	struct per_cpu_pageset *pset;
	struct per_cpu_pages *pcp;
	unsigned long flags;
<<<<<<< HEAD
	int count, this_cpu, wasMlocked = TestClearPageMlocked(page);
=======
	int migratetype;
	int wasMlocked = __TestClearPageMlocked(page);
>>>>>>> 4ec62b2b

	kmemcheck_free_shadow(page, 0);

	if (PageAnon(page))
		page->mapping = NULL;
	if (free_pages_check(page))
		return;

	if (!PageHighMem(page)) {
		debug_check_no_locks_freed(page_address(page), PAGE_SIZE);
		debug_check_no_obj_freed(page_address(page), PAGE_SIZE);
	}
	arch_free_page(page, 0);
	kernel_map_pages(page, 1, 0);

<<<<<<< HEAD
	pset = get_zone_pcp(zone, &flags, &this_cpu);
	pcp = &pset->pcp;
	set_page_private(page, get_pageblock_migratetype(page));
=======
	pcp = &zone_pcp(zone, get_cpu())->pcp;
	migratetype = get_pageblock_migratetype(page);
	set_page_private(page, migratetype);
	local_irq_save(flags);
>>>>>>> 4ec62b2b
	if (unlikely(wasMlocked))
		free_page_mlock(page);
	count_vm_event(PGFREE);

	/*
	 * We only track unmovable, reclaimable and movable on pcp lists.
	 * Free ISOLATE pages back to the allocator because they are being
	 * offlined but treat RESERVE as movable pages so we can get those
	 * areas back if necessary. Otherwise, we may have to free
	 * excessively into the page allocator
	 */
	if (migratetype >= MIGRATE_PCPTYPES) {
		if (unlikely(migratetype == MIGRATE_ISOLATE)) {
			free_one_page(zone, page, 0, migratetype);
			goto out;
		}
		migratetype = MIGRATE_MOVABLE;
	}

	if (cold)
		list_add_tail(&page->lru, &pcp->lists[migratetype]);
	else
		list_add(&page->lru, &pcp->lists[migratetype]);
	pcp->count++;
	if (pcp->count >= pcp->high) {
<<<<<<< HEAD
		LIST_HEAD(free_list);

		isolate_pcp_pages(pcp->batch, &pcp->list, &free_list);
		pcp->count -= pcp->batch;
		count = pcp->batch;
		put_zone_pcp(zone, flags, this_cpu);
		free_pages_bulk(zone, count, &free_list, 0);
	} else
		put_zone_pcp(zone, flags, this_cpu);
=======
		free_pcppages_bulk(zone, pcp->batch, pcp);
		pcp->count -= pcp->batch;
	}

out:
	local_irq_restore(flags);
	put_cpu();
>>>>>>> 4ec62b2b
}

void free_hot_page(struct page *page)
{
	trace_mm_page_free_direct(page, 0);
	free_hot_cold_page(page, 0);
}
	
/*
 * split_page takes a non-compound higher-order page, and splits it into
 * n (1<<order) sub-pages: page[0..n]
 * Each sub-page must be freed individually.
 *
 * Note: this is probably too low level an operation for use in drivers.
 * Please consult with lkml before using this in your driver.
 */
void split_page(struct page *page, unsigned int order)
{
	int i;

	VM_BUG_ON(PageCompound(page));
	VM_BUG_ON(!page_count(page));

#ifdef CONFIG_KMEMCHECK
	/*
	 * Split shadow pages too, because free(page[0]) would
	 * otherwise free the whole shadow.
	 */
	if (kmemcheck_page_is_tracked(page))
		split_page(virt_to_page(page[0].shadow), order);
#endif

	for (i = 1; i < (1 << order); i++)
		set_page_refcounted(page + i);
}

/*
 * Really, prep_compound_page() should be called from __rmqueue_bulk().  But
 * we cheat by calling it from here, in the order > 0 path.  Saves a branch
 * or two.
 */
static inline
struct page *buffered_rmqueue(struct zone *preferred_zone,
			struct zone *zone, int order, gfp_t gfp_flags,
			int migratetype)
{
	unsigned long flags;
	struct page *page;
	int cold = !!(gfp_flags & __GFP_COLD);
	struct per_cpu_pageset *pset;
	int this_cpu;

again:
	pset = get_zone_pcp(zone, &flags, &this_cpu);

	if (likely(order == 0)) {
<<<<<<< HEAD
		struct per_cpu_pages *pcp = &pset->pcp;

		if (!pcp->count) {
			pcp->count = rmqueue_bulk(zone, 0,
					pcp->batch, &pcp->list,
=======
		struct per_cpu_pages *pcp;
		struct list_head *list;

		pcp = &zone_pcp(zone, cpu)->pcp;
		list = &pcp->lists[migratetype];
		local_irq_save(flags);
		if (list_empty(list)) {
			pcp->count += rmqueue_bulk(zone, 0,
					pcp->batch, list,
>>>>>>> 4ec62b2b
					migratetype, cold);
			if (unlikely(list_empty(list)))
				goto failed;
		}

		if (cold)
			page = list_entry(list->prev, struct page, lru);
		else
			page = list_entry(list->next, struct page, lru);

		list_del(&page->lru);
		pcp->count--;
	} else {
		if (unlikely(gfp_flags & __GFP_NOFAIL)) {
			/*
			 * __GFP_NOFAIL is not to be used in new code.
			 *
			 * All __GFP_NOFAIL callers should be fixed so that they
			 * properly detect and handle allocation failures.
			 *
			 * We most definitely don't want callers attempting to
			 * allocate greater than order-1 page units with
			 * __GFP_NOFAIL.
			 */
			WARN_ON_ONCE(order > 1);
		}
		spin_lock(&zone->lock);
		page = __rmqueue(zone, order, migratetype);
		spin_unlock(&zone->lock);
		if (!page)
			goto failed;
		__mod_zone_page_state(zone, NR_FREE_PAGES, -(1 << order));
	}

	__count_zone_vm_events(PGALLOC, zone, 1 << order);
	zone_statistics(preferred_zone, zone);
	put_zone_pcp(zone, flags, this_cpu);

	VM_BUG_ON(bad_range(zone, page));
	if (prep_new_page(page, order, gfp_flags))
		goto again;
	return page;

failed:
	put_zone_pcp(zone, flags, this_cpu);
	return NULL;
}

/* The ALLOC_WMARK bits are used as an index to zone->watermark */
#define ALLOC_WMARK_MIN		WMARK_MIN
#define ALLOC_WMARK_LOW		WMARK_LOW
#define ALLOC_WMARK_HIGH	WMARK_HIGH
#define ALLOC_NO_WATERMARKS	0x04 /* don't check watermarks at all */

/* Mask to get the watermark bits */
#define ALLOC_WMARK_MASK	(ALLOC_NO_WATERMARKS-1)

#define ALLOC_HARDER		0x10 /* try to alloc harder */
#define ALLOC_HIGH		0x20 /* __GFP_HIGH set */
#define ALLOC_CPUSET		0x40 /* check for correct cpuset */

#ifdef CONFIG_FAIL_PAGE_ALLOC

static struct fail_page_alloc_attr {
	struct fault_attr attr;

	u32 ignore_gfp_highmem;
	u32 ignore_gfp_wait;
	u32 min_order;

#ifdef CONFIG_FAULT_INJECTION_DEBUG_FS

	struct dentry *ignore_gfp_highmem_file;
	struct dentry *ignore_gfp_wait_file;
	struct dentry *min_order_file;

#endif /* CONFIG_FAULT_INJECTION_DEBUG_FS */

} fail_page_alloc = {
	.attr = FAULT_ATTR_INITIALIZER,
	.ignore_gfp_wait = 1,
	.ignore_gfp_highmem = 1,
	.min_order = 1,
};

static int __init setup_fail_page_alloc(char *str)
{
	return setup_fault_attr(&fail_page_alloc.attr, str);
}
__setup("fail_page_alloc=", setup_fail_page_alloc);

static int should_fail_alloc_page(gfp_t gfp_mask, unsigned int order)
{
	if (order < fail_page_alloc.min_order)
		return 0;
	if (gfp_mask & __GFP_NOFAIL)
		return 0;
	if (fail_page_alloc.ignore_gfp_highmem && (gfp_mask & __GFP_HIGHMEM))
		return 0;
	if (fail_page_alloc.ignore_gfp_wait && (gfp_mask & __GFP_WAIT))
		return 0;

	return should_fail(&fail_page_alloc.attr, 1 << order);
}

#ifdef CONFIG_FAULT_INJECTION_DEBUG_FS

static int __init fail_page_alloc_debugfs(void)
{
	mode_t mode = S_IFREG | S_IRUSR | S_IWUSR;
	struct dentry *dir;
	int err;

	err = init_fault_attr_dentries(&fail_page_alloc.attr,
				       "fail_page_alloc");
	if (err)
		return err;
	dir = fail_page_alloc.attr.dentries.dir;

	fail_page_alloc.ignore_gfp_wait_file =
		debugfs_create_bool("ignore-gfp-wait", mode, dir,
				      &fail_page_alloc.ignore_gfp_wait);

	fail_page_alloc.ignore_gfp_highmem_file =
		debugfs_create_bool("ignore-gfp-highmem", mode, dir,
				      &fail_page_alloc.ignore_gfp_highmem);
	fail_page_alloc.min_order_file =
		debugfs_create_u32("min-order", mode, dir,
				   &fail_page_alloc.min_order);

	if (!fail_page_alloc.ignore_gfp_wait_file ||
            !fail_page_alloc.ignore_gfp_highmem_file ||
            !fail_page_alloc.min_order_file) {
		err = -ENOMEM;
		debugfs_remove(fail_page_alloc.ignore_gfp_wait_file);
		debugfs_remove(fail_page_alloc.ignore_gfp_highmem_file);
		debugfs_remove(fail_page_alloc.min_order_file);
		cleanup_fault_attr_dentries(&fail_page_alloc.attr);
	}

	return err;
}

late_initcall(fail_page_alloc_debugfs);

#endif /* CONFIG_FAULT_INJECTION_DEBUG_FS */

#else /* CONFIG_FAIL_PAGE_ALLOC */

static inline int should_fail_alloc_page(gfp_t gfp_mask, unsigned int order)
{
	return 0;
}

#endif /* CONFIG_FAIL_PAGE_ALLOC */

/*
 * Return 1 if free pages are above 'mark'. This takes into account the order
 * of the allocation.
 */
int zone_watermark_ok(struct zone *z, int order, unsigned long mark,
		      int classzone_idx, int alloc_flags)
{
	/* free_pages my go negative - that's OK */
	long min = mark;
	long free_pages = zone_page_state(z, NR_FREE_PAGES) - (1 << order) + 1;
	int o;

	if (alloc_flags & ALLOC_HIGH)
		min -= min / 2;
	if (alloc_flags & ALLOC_HARDER)
		min -= min / 4;

	if (free_pages <= min + z->lowmem_reserve[classzone_idx])
		return 0;
	for (o = 0; o < order; o++) {
		/* At the next order, this order's pages become unavailable */
		free_pages -= z->free_area[o].nr_free << o;

		/* Require fewer higher order pages to be free */
		min >>= 1;

		if (free_pages <= min)
			return 0;
	}
	return 1;
}

#ifdef CONFIG_NUMA
/*
 * zlc_setup - Setup for "zonelist cache".  Uses cached zone data to
 * skip over zones that are not allowed by the cpuset, or that have
 * been recently (in last second) found to be nearly full.  See further
 * comments in mmzone.h.  Reduces cache footprint of zonelist scans
 * that have to skip over a lot of full or unallowed zones.
 *
 * If the zonelist cache is present in the passed in zonelist, then
 * returns a pointer to the allowed node mask (either the current
 * tasks mems_allowed, or node_states[N_HIGH_MEMORY].)
 *
 * If the zonelist cache is not available for this zonelist, does
 * nothing and returns NULL.
 *
 * If the fullzones BITMAP in the zonelist cache is stale (more than
 * a second since last zap'd) then we zap it out (clear its bits.)
 *
 * We hold off even calling zlc_setup, until after we've checked the
 * first zone in the zonelist, on the theory that most allocations will
 * be satisfied from that first zone, so best to examine that zone as
 * quickly as we can.
 */
static nodemask_t *zlc_setup(struct zonelist *zonelist, int alloc_flags)
{
	struct zonelist_cache *zlc;	/* cached zonelist speedup info */
	nodemask_t *allowednodes;	/* zonelist_cache approximation */

	zlc = zonelist->zlcache_ptr;
	if (!zlc)
		return NULL;

	if (time_after(jiffies, zlc->last_full_zap + HZ)) {
		bitmap_zero(zlc->fullzones, MAX_ZONES_PER_ZONELIST);
		zlc->last_full_zap = jiffies;
	}

	allowednodes = !in_interrupt() && (alloc_flags & ALLOC_CPUSET) ?
					&cpuset_current_mems_allowed :
					&node_states[N_HIGH_MEMORY];
	return allowednodes;
}

/*
 * Given 'z' scanning a zonelist, run a couple of quick checks to see
 * if it is worth looking at further for free memory:
 *  1) Check that the zone isn't thought to be full (doesn't have its
 *     bit set in the zonelist_cache fullzones BITMAP).
 *  2) Check that the zones node (obtained from the zonelist_cache
 *     z_to_n[] mapping) is allowed in the passed in allowednodes mask.
 * Return true (non-zero) if zone is worth looking at further, or
 * else return false (zero) if it is not.
 *
 * This check -ignores- the distinction between various watermarks,
 * such as GFP_HIGH, GFP_ATOMIC, PF_MEMALLOC, ...  If a zone is
 * found to be full for any variation of these watermarks, it will
 * be considered full for up to one second by all requests, unless
 * we are so low on memory on all allowed nodes that we are forced
 * into the second scan of the zonelist.
 *
 * In the second scan we ignore this zonelist cache and exactly
 * apply the watermarks to all zones, even it is slower to do so.
 * We are low on memory in the second scan, and should leave no stone
 * unturned looking for a free page.
 */
static int zlc_zone_worth_trying(struct zonelist *zonelist, struct zoneref *z,
						nodemask_t *allowednodes)
{
	struct zonelist_cache *zlc;	/* cached zonelist speedup info */
	int i;				/* index of *z in zonelist zones */
	int n;				/* node that zone *z is on */

	zlc = zonelist->zlcache_ptr;
	if (!zlc)
		return 1;

	i = z - zonelist->_zonerefs;
	n = zlc->z_to_n[i];

	/* This zone is worth trying if it is allowed but not full */
	return node_isset(n, *allowednodes) && !test_bit(i, zlc->fullzones);
}

/*
 * Given 'z' scanning a zonelist, set the corresponding bit in
 * zlc->fullzones, so that subsequent attempts to allocate a page
 * from that zone don't waste time re-examining it.
 */
static void zlc_mark_zone_full(struct zonelist *zonelist, struct zoneref *z)
{
	struct zonelist_cache *zlc;	/* cached zonelist speedup info */
	int i;				/* index of *z in zonelist zones */

	zlc = zonelist->zlcache_ptr;
	if (!zlc)
		return;

	i = z - zonelist->_zonerefs;

	set_bit(i, zlc->fullzones);
}

#else	/* CONFIG_NUMA */

static nodemask_t *zlc_setup(struct zonelist *zonelist, int alloc_flags)
{
	return NULL;
}

static int zlc_zone_worth_trying(struct zonelist *zonelist, struct zoneref *z,
				nodemask_t *allowednodes)
{
	return 1;
}

static void zlc_mark_zone_full(struct zonelist *zonelist, struct zoneref *z)
{
}
#endif	/* CONFIG_NUMA */

/*
 * get_page_from_freelist goes through the zonelist trying to allocate
 * a page.
 */
static struct page *
get_page_from_freelist(gfp_t gfp_mask, nodemask_t *nodemask, unsigned int order,
		struct zonelist *zonelist, int high_zoneidx, int alloc_flags,
		struct zone *preferred_zone, int migratetype)
{
	struct zoneref *z;
	struct page *page = NULL;
	int classzone_idx;
	struct zone *zone;
	nodemask_t *allowednodes = NULL;/* zonelist_cache approximation */
	int zlc_active = 0;		/* set if using zonelist_cache */
	int did_zlc_setup = 0;		/* just call zlc_setup() one time */

	classzone_idx = zone_idx(preferred_zone);
zonelist_scan:
	/*
	 * Scan zonelist, looking for a zone with enough free.
	 * See also cpuset_zone_allowed() comment in kernel/cpuset.c.
	 */
	for_each_zone_zonelist_nodemask(zone, z, zonelist,
						high_zoneidx, nodemask) {
		if (NUMA_BUILD && zlc_active &&
			!zlc_zone_worth_trying(zonelist, z, allowednodes))
				continue;
		if ((alloc_flags & ALLOC_CPUSET) &&
			!cpuset_zone_allowed_softwall(zone, gfp_mask))
				goto try_next_zone;

		BUILD_BUG_ON(ALLOC_NO_WATERMARKS < NR_WMARK);
		if (!(alloc_flags & ALLOC_NO_WATERMARKS)) {
			unsigned long mark;
			int ret;

			mark = zone->watermark[alloc_flags & ALLOC_WMARK_MASK];
			if (zone_watermark_ok(zone, order, mark,
				    classzone_idx, alloc_flags))
				goto try_this_zone;

			if (zone_reclaim_mode == 0)
				goto this_zone_full;

			ret = zone_reclaim(zone, gfp_mask, order);
			switch (ret) {
			case ZONE_RECLAIM_NOSCAN:
				/* did not scan */
				goto try_next_zone;
			case ZONE_RECLAIM_FULL:
				/* scanned but unreclaimable */
				goto this_zone_full;
			default:
				/* did we reclaim enough */
				if (!zone_watermark_ok(zone, order, mark,
						classzone_idx, alloc_flags))
					goto this_zone_full;
			}
		}

try_this_zone:
		page = buffered_rmqueue(preferred_zone, zone, order,
						gfp_mask, migratetype);
		if (page)
			break;
this_zone_full:
		if (NUMA_BUILD)
			zlc_mark_zone_full(zonelist, z);
try_next_zone:
		if (NUMA_BUILD && !did_zlc_setup && nr_online_nodes > 1) {
			/*
			 * we do zlc_setup after the first zone is tried but only
			 * if there are multiple nodes make it worthwhile
			 */
			allowednodes = zlc_setup(zonelist, alloc_flags);
			zlc_active = 1;
			did_zlc_setup = 1;
		}
	}

	if (unlikely(NUMA_BUILD && page == NULL && zlc_active)) {
		/* Disable zlc cache for second zonelist scan */
		zlc_active = 0;
		goto zonelist_scan;
	}
	return page;
}

static inline int
should_alloc_retry(gfp_t gfp_mask, unsigned int order,
				unsigned long pages_reclaimed)
{
	/* Do not loop if specifically requested */
	if (gfp_mask & __GFP_NORETRY)
		return 0;

	/*
	 * In this implementation, order <= PAGE_ALLOC_COSTLY_ORDER
	 * means __GFP_NOFAIL, but that may not be true in other
	 * implementations.
	 */
	if (order <= PAGE_ALLOC_COSTLY_ORDER)
		return 1;

	/*
	 * For order > PAGE_ALLOC_COSTLY_ORDER, if __GFP_REPEAT is
	 * specified, then we retry until we no longer reclaim any pages
	 * (above), or we've reclaimed an order of pages at least as
	 * large as the allocation's order. In both cases, if the
	 * allocation still fails, we stop retrying.
	 */
	if (gfp_mask & __GFP_REPEAT && pages_reclaimed < (1 << order))
		return 1;

	/*
	 * Don't let big-order allocations loop unless the caller
	 * explicitly requests that.
	 */
	if (gfp_mask & __GFP_NOFAIL)
		return 1;

	return 0;
}

static inline struct page *
__alloc_pages_may_oom(gfp_t gfp_mask, unsigned int order,
	struct zonelist *zonelist, enum zone_type high_zoneidx,
	nodemask_t *nodemask, struct zone *preferred_zone,
	int migratetype)
{
	struct page *page;

	/* Acquire the OOM killer lock for the zones in zonelist */
	if (!try_set_zone_oom(zonelist, gfp_mask)) {
		schedule_timeout_uninterruptible(1);
		return NULL;
	}

	/*
	 * Go through the zonelist yet one more time, keep very high watermark
	 * here, this is only to catch a parallel oom killing, we must fail if
	 * we're still under heavy pressure.
	 */
	page = get_page_from_freelist(gfp_mask|__GFP_HARDWALL, nodemask,
		order, zonelist, high_zoneidx,
		ALLOC_WMARK_HIGH|ALLOC_CPUSET,
		preferred_zone, migratetype);
	if (page)
		goto out;

	if (!(gfp_mask & __GFP_NOFAIL)) {
		/* The OOM killer will not help higher order allocs */
		if (order > PAGE_ALLOC_COSTLY_ORDER)
			goto out;
		/*
		 * GFP_THISNODE contains __GFP_NORETRY and we never hit this.
		 * Sanity check for bare calls of __GFP_THISNODE, not real OOM.
		 * The caller should handle page allocation failure by itself if
		 * it specifies __GFP_THISNODE.
		 * Note: Hugepage uses it but will hit PAGE_ALLOC_COSTLY_ORDER.
		 */
		if (gfp_mask & __GFP_THISNODE)
			goto out;
	}
	/* Exhausted what can be done so it's blamo time */
	out_of_memory(zonelist, gfp_mask, order, nodemask);

out:
	clear_zonelist_oom(zonelist, gfp_mask);
	return page;
}

/* The really slow allocator path where we enter direct reclaim */
static inline struct page *
__alloc_pages_direct_reclaim(gfp_t gfp_mask, unsigned int order,
	struct zonelist *zonelist, enum zone_type high_zoneidx,
	nodemask_t *nodemask, int alloc_flags, struct zone *preferred_zone,
	int migratetype, unsigned long *did_some_progress)
{
	struct page *page = NULL;
	struct reclaim_state reclaim_state;
	struct task_struct *p = current;

	cond_resched();

	/* We now go into synchronous reclaim */
	cpuset_memory_pressure_bump();
	p->flags |= PF_MEMALLOC;
	lockdep_set_current_reclaim_state(gfp_mask);
	reclaim_state.reclaimed_slab = 0;
	p->reclaim_state = &reclaim_state;

	*did_some_progress = try_to_free_pages(zonelist, order, gfp_mask, nodemask);

	p->reclaim_state = NULL;
	lockdep_clear_current_reclaim_state();
	p->flags &= ~PF_MEMALLOC;

	cond_resched();

	if (order != 0)
		drain_all_pages();

	if (likely(*did_some_progress))
		page = get_page_from_freelist(gfp_mask, nodemask, order,
					zonelist, high_zoneidx,
					alloc_flags, preferred_zone,
					migratetype);
	return page;
}

/*
 * This is called in the allocator slow-path if the allocation request is of
 * sufficient urgency to ignore watermarks and take other desperate measures
 */
static inline struct page *
__alloc_pages_high_priority(gfp_t gfp_mask, unsigned int order,
	struct zonelist *zonelist, enum zone_type high_zoneidx,
	nodemask_t *nodemask, struct zone *preferred_zone,
	int migratetype)
{
	struct page *page;

	do {
		page = get_page_from_freelist(gfp_mask, nodemask, order,
			zonelist, high_zoneidx, ALLOC_NO_WATERMARKS,
			preferred_zone, migratetype);

		if (!page && gfp_mask & __GFP_NOFAIL)
			congestion_wait(BLK_RW_ASYNC, HZ/50);
	} while (!page && (gfp_mask & __GFP_NOFAIL));

	return page;
}

static inline
void wake_all_kswapd(unsigned int order, struct zonelist *zonelist,
						enum zone_type high_zoneidx)
{
	struct zoneref *z;
	struct zone *zone;

	for_each_zone_zonelist(zone, z, zonelist, high_zoneidx)
		wakeup_kswapd(zone, order);
}

static inline int
gfp_to_alloc_flags(gfp_t gfp_mask)
{
	struct task_struct *p = current;
	int alloc_flags = ALLOC_WMARK_MIN | ALLOC_CPUSET;
	const gfp_t wait = gfp_mask & __GFP_WAIT;

	/* __GFP_HIGH is assumed to be the same as ALLOC_HIGH to save a branch. */
	BUILD_BUG_ON(__GFP_HIGH != ALLOC_HIGH);

	/*
	 * The caller may dip into page reserves a bit more if the caller
	 * cannot run direct reclaim, or if the caller has realtime scheduling
	 * policy or is asking for __GFP_HIGH memory.  GFP_ATOMIC requests will
	 * set both ALLOC_HARDER (!wait) and ALLOC_HIGH (__GFP_HIGH).
	 */
	alloc_flags |= (gfp_mask & __GFP_HIGH);

	if (!wait) {
		alloc_flags |= ALLOC_HARDER;
		/*
		 * Ignore cpuset if GFP_ATOMIC (!wait) rather than fail alloc.
		 * See also cpuset_zone_allowed() comment in kernel/cpuset.c.
		 */
		alloc_flags &= ~ALLOC_CPUSET;
	} else if (unlikely(rt_task(p)) && !in_interrupt())
		alloc_flags |= ALLOC_HARDER;

	if (likely(!(gfp_mask & __GFP_NOMEMALLOC))) {
		if (!in_interrupt() &&
		    ((p->flags & PF_MEMALLOC) ||
		     unlikely(test_thread_flag(TIF_MEMDIE))))
			alloc_flags |= ALLOC_NO_WATERMARKS;
	}

	return alloc_flags;
}

static inline struct page *
__alloc_pages_slowpath(gfp_t gfp_mask, unsigned int order,
	struct zonelist *zonelist, enum zone_type high_zoneidx,
	nodemask_t *nodemask, struct zone *preferred_zone,
	int migratetype)
{
	const gfp_t wait = gfp_mask & __GFP_WAIT;
	struct page *page = NULL;
	int alloc_flags;
	unsigned long pages_reclaimed = 0;
	unsigned long did_some_progress;
	struct task_struct *p = current;

	/*
	 * In the slowpath, we sanity check order to avoid ever trying to
	 * reclaim >= MAX_ORDER areas which will never succeed. Callers may
	 * be using allocators in order of preference for an area that is
	 * too large.
	 */
	if (order >= MAX_ORDER) {
		WARN_ON_ONCE(!(gfp_mask & __GFP_NOWARN));
		return NULL;
	}

	/*
	 * GFP_THISNODE (meaning __GFP_THISNODE, __GFP_NORETRY and
	 * __GFP_NOWARN set) should not cause reclaim since the subsystem
	 * (f.e. slab) using GFP_THISNODE may choose to trigger reclaim
	 * using a larger set of nodes after it has established that the
	 * allowed per node queues are empty and that nodes are
	 * over allocated.
	 */
	if (NUMA_BUILD && (gfp_mask & GFP_THISNODE) == GFP_THISNODE)
		goto nopage;

restart:
	wake_all_kswapd(order, zonelist, high_zoneidx);

	/*
	 * OK, we're below the kswapd watermark and have kicked background
	 * reclaim. Now things get more complex, so set up alloc_flags according
	 * to how we want to proceed.
	 */
	alloc_flags = gfp_to_alloc_flags(gfp_mask);

	/* This is the last chance, in general, before the goto nopage. */
	page = get_page_from_freelist(gfp_mask, nodemask, order, zonelist,
			high_zoneidx, alloc_flags & ~ALLOC_NO_WATERMARKS,
			preferred_zone, migratetype);
	if (page)
		goto got_pg;

rebalance:
	/* Allocate without watermarks if the context allows */
	if (alloc_flags & ALLOC_NO_WATERMARKS) {
		page = __alloc_pages_high_priority(gfp_mask, order,
				zonelist, high_zoneidx, nodemask,
				preferred_zone, migratetype);
		if (page)
			goto got_pg;
	}

	/* Atomic allocations - we can't balance anything */
	if (!wait)
		goto nopage;

	/* Avoid recursion of direct reclaim */
	if (p->flags & PF_MEMALLOC)
		goto nopage;

	/* Avoid allocations with no watermarks from looping endlessly */
	if (test_thread_flag(TIF_MEMDIE) && !(gfp_mask & __GFP_NOFAIL))
		goto nopage;

	/* Try direct reclaim and then allocating */
	page = __alloc_pages_direct_reclaim(gfp_mask, order,
					zonelist, high_zoneidx,
					nodemask,
					alloc_flags, preferred_zone,
					migratetype, &did_some_progress);
	if (page)
		goto got_pg;

	/*
	 * If we failed to make any progress reclaiming, then we are
	 * running out of options and have to consider going OOM
	 */
	if (!did_some_progress) {
		if ((gfp_mask & __GFP_FS) && !(gfp_mask & __GFP_NORETRY)) {
			if (oom_killer_disabled)
				goto nopage;
			page = __alloc_pages_may_oom(gfp_mask, order,
					zonelist, high_zoneidx,
					nodemask, preferred_zone,
					migratetype);
			if (page)
				goto got_pg;

			/*
			 * The OOM killer does not trigger for high-order
			 * ~__GFP_NOFAIL allocations so if no progress is being
			 * made, there are no other options and retrying is
			 * unlikely to help.
			 */
			if (order > PAGE_ALLOC_COSTLY_ORDER &&
						!(gfp_mask & __GFP_NOFAIL))
				goto nopage;

			goto restart;
		}
	}

	/* Check if we should retry the allocation */
	pages_reclaimed += did_some_progress;
	if (should_alloc_retry(gfp_mask, order, pages_reclaimed)) {
		/* Wait for some write requests to complete then retry */
		congestion_wait(BLK_RW_ASYNC, HZ/50);
		goto rebalance;
	}

nopage:
	if (!(gfp_mask & __GFP_NOWARN) && printk_ratelimit()) {
		printk(KERN_WARNING "%s: page allocation failure."
			" order:%d, mode:0x%x\n",
			p->comm, order, gfp_mask);
		dump_stack();
		show_mem();
	}
	return page;
got_pg:
	if (kmemcheck_enabled)
		kmemcheck_pagealloc_alloc(page, order, gfp_mask);
	return page;

}

/*
 * This is the 'heart' of the zoned buddy allocator.
 */
struct page *
__alloc_pages_nodemask(gfp_t gfp_mask, unsigned int order,
			struct zonelist *zonelist, nodemask_t *nodemask)
{
	enum zone_type high_zoneidx = gfp_zone(gfp_mask);
	struct zone *preferred_zone;
	struct page *page;
	int migratetype = allocflags_to_migratetype(gfp_mask);

	gfp_mask &= gfp_allowed_mask;

	lockdep_trace_alloc(gfp_mask);

	might_sleep_if(gfp_mask & __GFP_WAIT);

	if (should_fail_alloc_page(gfp_mask, order))
		return NULL;

	/*
	 * Check the zones suitable for the gfp_mask contain at least one
	 * valid zone. It's possible to have an empty zonelist as a result
	 * of GFP_THISNODE and a memoryless node
	 */
	if (unlikely(!zonelist->_zonerefs->zone))
		return NULL;

	/* The preferred zone is used for statistics later */
	first_zones_zonelist(zonelist, high_zoneidx, nodemask, &preferred_zone);
	if (!preferred_zone)
		return NULL;

	/* First allocation attempt */
	page = get_page_from_freelist(gfp_mask|__GFP_HARDWALL, nodemask, order,
			zonelist, high_zoneidx, ALLOC_WMARK_LOW|ALLOC_CPUSET,
			preferred_zone, migratetype);
	if (unlikely(!page))
		page = __alloc_pages_slowpath(gfp_mask, order,
				zonelist, high_zoneidx, nodemask,
				preferred_zone, migratetype);

	trace_mm_page_alloc(page, order, gfp_mask, migratetype);
	return page;
}
EXPORT_SYMBOL(__alloc_pages_nodemask);

/*
 * Common helper functions.
 */
unsigned long __get_free_pages(gfp_t gfp_mask, unsigned int order)
{
	struct page *page;

	/*
	 * __get_free_pages() returns a 32-bit address, which cannot represent
	 * a highmem page
	 */
	VM_BUG_ON((gfp_mask & __GFP_HIGHMEM) != 0);

	page = alloc_pages(gfp_mask, order);
	if (!page)
		return 0;
	return (unsigned long) page_address(page);
}
EXPORT_SYMBOL(__get_free_pages);

unsigned long get_zeroed_page(gfp_t gfp_mask)
{
	return __get_free_pages(gfp_mask | __GFP_ZERO, 0);
}
EXPORT_SYMBOL(get_zeroed_page);

void __pagevec_free(struct pagevec *pvec)
{
	int i = pagevec_count(pvec);

	while (--i >= 0) {
		trace_mm_pagevec_free(pvec->pages[i], pvec->cold);
		free_hot_cold_page(pvec->pages[i], pvec->cold);
	}
}

void __free_pages(struct page *page, unsigned int order)
{
	if (put_page_testzero(page)) {
		trace_mm_page_free_direct(page, order);
		if (order == 0)
			free_hot_page(page);
		else
			__free_pages_ok(page, order);
	}
}

EXPORT_SYMBOL(__free_pages);

void free_pages(unsigned long addr, unsigned int order)
{
	if (addr != 0) {
		VM_BUG_ON(!virt_addr_valid((void *)addr));
		__free_pages(virt_to_page((void *)addr), order);
	}
}

EXPORT_SYMBOL(free_pages);

/**
 * alloc_pages_exact - allocate an exact number physically-contiguous pages.
 * @size: the number of bytes to allocate
 * @gfp_mask: GFP flags for the allocation
 *
 * This function is similar to alloc_pages(), except that it allocates the
 * minimum number of pages to satisfy the request.  alloc_pages() can only
 * allocate memory in power-of-two pages.
 *
 * This function is also limited by MAX_ORDER.
 *
 * Memory allocated by this function must be released by free_pages_exact().
 */
void *alloc_pages_exact(size_t size, gfp_t gfp_mask)
{
	unsigned int order = get_order(size);
	unsigned long addr;

	addr = __get_free_pages(gfp_mask, order);
	if (addr) {
		unsigned long alloc_end = addr + (PAGE_SIZE << order);
		unsigned long used = addr + PAGE_ALIGN(size);

		split_page(virt_to_page((void *)addr), order);
		while (used < alloc_end) {
			free_page(used);
			used += PAGE_SIZE;
		}
	}

	return (void *)addr;
}
EXPORT_SYMBOL(alloc_pages_exact);

/**
 * free_pages_exact - release memory allocated via alloc_pages_exact()
 * @virt: the value returned by alloc_pages_exact.
 * @size: size of allocation, same value as passed to alloc_pages_exact().
 *
 * Release the memory allocated by a previous call to alloc_pages_exact.
 */
void free_pages_exact(void *virt, size_t size)
{
	unsigned long addr = (unsigned long)virt;
	unsigned long end = addr + PAGE_ALIGN(size);

	while (addr < end) {
		free_page(addr);
		addr += PAGE_SIZE;
	}
}
EXPORT_SYMBOL(free_pages_exact);

static unsigned int nr_free_zone_pages(int offset)
{
	struct zoneref *z;
	struct zone *zone;

	/* Just pick one node, since fallback list is circular */
	unsigned int sum = 0;

	struct zonelist *zonelist = node_zonelist(numa_node_id(), GFP_KERNEL);

	for_each_zone_zonelist(zone, z, zonelist, offset) {
		unsigned long size = zone->present_pages;
		unsigned long high = high_wmark_pages(zone);
		if (size > high)
			sum += size - high;
	}

	return sum;
}

/*
 * Amount of free RAM allocatable within ZONE_DMA and ZONE_NORMAL
 */
unsigned int nr_free_buffer_pages(void)
{
	return nr_free_zone_pages(gfp_zone(GFP_USER));
}
EXPORT_SYMBOL_GPL(nr_free_buffer_pages);

/*
 * Amount of free RAM allocatable within all zones
 */
unsigned int nr_free_pagecache_pages(void)
{
	return nr_free_zone_pages(gfp_zone(GFP_HIGHUSER_MOVABLE));
}

static inline void show_node(struct zone *zone)
{
	if (NUMA_BUILD)
		printk("Node %d ", zone_to_nid(zone));
}

void si_meminfo(struct sysinfo *val)
{
	val->totalram = totalram_pages;
	val->sharedram = 0;
	val->freeram = global_page_state(NR_FREE_PAGES);
	val->bufferram = nr_blockdev_pages();
	val->totalhigh = totalhigh_pages;
	val->freehigh = nr_free_highpages();
	val->mem_unit = PAGE_SIZE;
}

EXPORT_SYMBOL(si_meminfo);

#ifdef CONFIG_NUMA
void si_meminfo_node(struct sysinfo *val, int nid)
{
	pg_data_t *pgdat = NODE_DATA(nid);

	val->totalram = pgdat->node_present_pages;
	val->freeram = node_page_state(nid, NR_FREE_PAGES);
#ifdef CONFIG_HIGHMEM
	val->totalhigh = pgdat->node_zones[ZONE_HIGHMEM].present_pages;
	val->freehigh = zone_page_state(&pgdat->node_zones[ZONE_HIGHMEM],
			NR_FREE_PAGES);
#else
	val->totalhigh = 0;
	val->freehigh = 0;
#endif
	val->mem_unit = PAGE_SIZE;
}
#endif

#define K(x) ((x) << (PAGE_SHIFT-10))

/*
 * Show free area list (used inside shift_scroll-lock stuff)
 * We also calculate the percentage fragmentation. We do this by counting the
 * memory on each free list with the exception of the first item on the list.
 */
void show_free_areas(void)
{
	int cpu;
	struct zone *zone;

	for_each_populated_zone(zone) {
		show_node(zone);
		printk("%s per-cpu:\n", zone->name);

		for_each_online_cpu(cpu) {
			struct per_cpu_pageset *pageset;

			pageset = zone_pcp(zone, cpu);

			printk("CPU %4d: hi:%5d, btch:%4d usd:%4d\n",
			       cpu, pageset->pcp.high,
			       pageset->pcp.batch, pageset->pcp.count);
		}
	}

	printk("active_anon:%lu inactive_anon:%lu isolated_anon:%lu\n"
		" active_file:%lu inactive_file:%lu isolated_file:%lu\n"
		" unevictable:%lu"
		" dirty:%lu writeback:%lu unstable:%lu\n"
		" free:%lu slab_reclaimable:%lu slab_unreclaimable:%lu\n"
		" mapped:%lu shmem:%lu pagetables:%lu bounce:%lu\n",
		global_page_state(NR_ACTIVE_ANON),
		global_page_state(NR_INACTIVE_ANON),
		global_page_state(NR_ISOLATED_ANON),
		global_page_state(NR_ACTIVE_FILE),
		global_page_state(NR_INACTIVE_FILE),
		global_page_state(NR_ISOLATED_FILE),
		global_page_state(NR_UNEVICTABLE),
		global_page_state(NR_FILE_DIRTY),
		global_page_state(NR_WRITEBACK),
		global_page_state(NR_UNSTABLE_NFS),
		global_page_state(NR_FREE_PAGES),
		global_page_state(NR_SLAB_RECLAIMABLE),
		global_page_state(NR_SLAB_UNRECLAIMABLE),
		global_page_state(NR_FILE_MAPPED),
		global_page_state(NR_SHMEM),
		global_page_state(NR_PAGETABLE),
		global_page_state(NR_BOUNCE));

	for_each_populated_zone(zone) {
		int i;

		show_node(zone);
		printk("%s"
			" free:%lukB"
			" min:%lukB"
			" low:%lukB"
			" high:%lukB"
			" active_anon:%lukB"
			" inactive_anon:%lukB"
			" active_file:%lukB"
			" inactive_file:%lukB"
			" unevictable:%lukB"
			" isolated(anon):%lukB"
			" isolated(file):%lukB"
			" present:%lukB"
			" mlocked:%lukB"
			" dirty:%lukB"
			" writeback:%lukB"
			" mapped:%lukB"
			" shmem:%lukB"
			" slab_reclaimable:%lukB"
			" slab_unreclaimable:%lukB"
			" kernel_stack:%lukB"
			" pagetables:%lukB"
			" unstable:%lukB"
			" bounce:%lukB"
			" writeback_tmp:%lukB"
			" pages_scanned:%lu"
			" all_unreclaimable? %s"
			"\n",
			zone->name,
			K(zone_page_state(zone, NR_FREE_PAGES)),
			K(min_wmark_pages(zone)),
			K(low_wmark_pages(zone)),
			K(high_wmark_pages(zone)),
			K(zone_page_state(zone, NR_ACTIVE_ANON)),
			K(zone_page_state(zone, NR_INACTIVE_ANON)),
			K(zone_page_state(zone, NR_ACTIVE_FILE)),
			K(zone_page_state(zone, NR_INACTIVE_FILE)),
			K(zone_page_state(zone, NR_UNEVICTABLE)),
			K(zone_page_state(zone, NR_ISOLATED_ANON)),
			K(zone_page_state(zone, NR_ISOLATED_FILE)),
			K(zone->present_pages),
			K(zone_page_state(zone, NR_MLOCK)),
			K(zone_page_state(zone, NR_FILE_DIRTY)),
			K(zone_page_state(zone, NR_WRITEBACK)),
			K(zone_page_state(zone, NR_FILE_MAPPED)),
			K(zone_page_state(zone, NR_SHMEM)),
			K(zone_page_state(zone, NR_SLAB_RECLAIMABLE)),
			K(zone_page_state(zone, NR_SLAB_UNRECLAIMABLE)),
			zone_page_state(zone, NR_KERNEL_STACK) *
				THREAD_SIZE / 1024,
			K(zone_page_state(zone, NR_PAGETABLE)),
			K(zone_page_state(zone, NR_UNSTABLE_NFS)),
			K(zone_page_state(zone, NR_BOUNCE)),
			K(zone_page_state(zone, NR_WRITEBACK_TEMP)),
			zone->pages_scanned,
			(zone_is_all_unreclaimable(zone) ? "yes" : "no")
			);
		printk("lowmem_reserve[]:");
		for (i = 0; i < MAX_NR_ZONES; i++)
			printk(" %lu", zone->lowmem_reserve[i]);
		printk("\n");
	}

	for_each_populated_zone(zone) {
 		unsigned long nr[MAX_ORDER], flags, order, total = 0;

		show_node(zone);
		printk("%s: ", zone->name);

		spin_lock_irqsave(&zone->lock, flags);
		for (order = 0; order < MAX_ORDER; order++) {
			nr[order] = zone->free_area[order].nr_free;
			total += nr[order] << order;
		}
		spin_unlock_irqrestore(&zone->lock, flags);
		for (order = 0; order < MAX_ORDER; order++)
			printk("%lu*%lukB ", nr[order], K(1UL) << order);
		printk("= %lukB\n", K(total));
	}

	printk("%ld total pagecache pages\n", global_page_state(NR_FILE_PAGES));

	show_swap_cache_info();
}

static void zoneref_set_zone(struct zone *zone, struct zoneref *zoneref)
{
	zoneref->zone = zone;
	zoneref->zone_idx = zone_idx(zone);
}

/*
 * Builds allocation fallback zone lists.
 *
 * Add all populated zones of a node to the zonelist.
 */
static int build_zonelists_node(pg_data_t *pgdat, struct zonelist *zonelist,
				int nr_zones, enum zone_type zone_type)
{
	struct zone *zone;

	BUG_ON(zone_type >= MAX_NR_ZONES);
	zone_type++;

	do {
		zone_type--;
		zone = pgdat->node_zones + zone_type;
		if (populated_zone(zone)) {
			zoneref_set_zone(zone,
				&zonelist->_zonerefs[nr_zones++]);
			check_highest_zone(zone_type);
		}

	} while (zone_type);
	return nr_zones;
}


/*
 *  zonelist_order:
 *  0 = automatic detection of better ordering.
 *  1 = order by ([node] distance, -zonetype)
 *  2 = order by (-zonetype, [node] distance)
 *
 *  If not NUMA, ZONELIST_ORDER_ZONE and ZONELIST_ORDER_NODE will create
 *  the same zonelist. So only NUMA can configure this param.
 */
#define ZONELIST_ORDER_DEFAULT  0
#define ZONELIST_ORDER_NODE     1
#define ZONELIST_ORDER_ZONE     2

/* zonelist order in the kernel.
 * set_zonelist_order() will set this to NODE or ZONE.
 */
static int current_zonelist_order = ZONELIST_ORDER_DEFAULT;
static char zonelist_order_name[3][8] = {"Default", "Node", "Zone"};


#ifdef CONFIG_NUMA
/* The value user specified ....changed by config */
static int user_zonelist_order = ZONELIST_ORDER_DEFAULT;
/* string for sysctl */
#define NUMA_ZONELIST_ORDER_LEN	16
char numa_zonelist_order[16] = "default";

/*
 * interface for configure zonelist ordering.
 * command line option "numa_zonelist_order"
 *	= "[dD]efault	- default, automatic configuration.
 *	= "[nN]ode 	- order by node locality, then by zone within node
 *	= "[zZ]one      - order by zone, then by locality within zone
 */

static int __parse_numa_zonelist_order(char *s)
{
	if (*s == 'd' || *s == 'D') {
		user_zonelist_order = ZONELIST_ORDER_DEFAULT;
	} else if (*s == 'n' || *s == 'N') {
		user_zonelist_order = ZONELIST_ORDER_NODE;
	} else if (*s == 'z' || *s == 'Z') {
		user_zonelist_order = ZONELIST_ORDER_ZONE;
	} else {
		printk(KERN_WARNING
			"Ignoring invalid numa_zonelist_order value:  "
			"%s\n", s);
		return -EINVAL;
	}
	return 0;
}

static __init int setup_numa_zonelist_order(char *s)
{
	if (s)
		return __parse_numa_zonelist_order(s);
	return 0;
}
early_param("numa_zonelist_order", setup_numa_zonelist_order);

/*
 * sysctl handler for numa_zonelist_order
 */
int numa_zonelist_order_handler(ctl_table *table, int write,
		void __user *buffer, size_t *length,
		loff_t *ppos)
{
	char saved_string[NUMA_ZONELIST_ORDER_LEN];
	int ret;
	static DEFINE_MUTEX(zl_order_mutex);

	mutex_lock(&zl_order_mutex);
	if (write)
		strcpy(saved_string, (char*)table->data);
	ret = proc_dostring(table, write, buffer, length, ppos);
	if (ret)
		goto out;
	if (write) {
		int oldval = user_zonelist_order;
		if (__parse_numa_zonelist_order((char*)table->data)) {
			/*
			 * bogus value.  restore saved string
			 */
			strncpy((char*)table->data, saved_string,
				NUMA_ZONELIST_ORDER_LEN);
			user_zonelist_order = oldval;
		} else if (oldval != user_zonelist_order)
			build_all_zonelists();
	}
out:
	mutex_unlock(&zl_order_mutex);
	return ret;
}


#define MAX_NODE_LOAD (nr_online_nodes)
static int node_load[MAX_NUMNODES];

/**
 * find_next_best_node - find the next node that should appear in a given node's fallback list
 * @node: node whose fallback list we're appending
 * @used_node_mask: nodemask_t of already used nodes
 *
 * We use a number of factors to determine which is the next node that should
 * appear on a given node's fallback list.  The node should not have appeared
 * already in @node's fallback list, and it should be the next closest node
 * according to the distance array (which contains arbitrary distance values
 * from each node to each node in the system), and should also prefer nodes
 * with no CPUs, since presumably they'll have very little allocation pressure
 * on them otherwise.
 * It returns -1 if no node is found.
 */
static int find_next_best_node(int node, nodemask_t *used_node_mask)
{
	int n, val;
	int min_val = INT_MAX;
	int best_node = -1;
	const struct cpumask *tmp = cpumask_of_node(0);

	/* Use the local node if we haven't already */
	if (!node_isset(node, *used_node_mask)) {
		node_set(node, *used_node_mask);
		return node;
	}

	for_each_node_state(n, N_HIGH_MEMORY) {

		/* Don't want a node to appear more than once */
		if (node_isset(n, *used_node_mask))
			continue;

		/* Use the distance array to find the distance */
		val = node_distance(node, n);

		/* Penalize nodes under us ("prefer the next node") */
		val += (n < node);

		/* Give preference to headless and unused nodes */
		tmp = cpumask_of_node(n);
		if (!cpumask_empty(tmp))
			val += PENALTY_FOR_NODE_WITH_CPUS;

		/* Slight preference for less loaded node */
		val *= (MAX_NODE_LOAD*MAX_NUMNODES);
		val += node_load[n];

		if (val < min_val) {
			min_val = val;
			best_node = n;
		}
	}

	if (best_node >= 0)
		node_set(best_node, *used_node_mask);

	return best_node;
}


/*
 * Build zonelists ordered by node and zones within node.
 * This results in maximum locality--normal zone overflows into local
 * DMA zone, if any--but risks exhausting DMA zone.
 */
static void build_zonelists_in_node_order(pg_data_t *pgdat, int node)
{
	int j;
	struct zonelist *zonelist;

	zonelist = &pgdat->node_zonelists[0];
	for (j = 0; zonelist->_zonerefs[j].zone != NULL; j++)
		;
	j = build_zonelists_node(NODE_DATA(node), zonelist, j,
							MAX_NR_ZONES - 1);
	zonelist->_zonerefs[j].zone = NULL;
	zonelist->_zonerefs[j].zone_idx = 0;
}

/*
 * Build gfp_thisnode zonelists
 */
static void build_thisnode_zonelists(pg_data_t *pgdat)
{
	int j;
	struct zonelist *zonelist;

	zonelist = &pgdat->node_zonelists[1];
	j = build_zonelists_node(pgdat, zonelist, 0, MAX_NR_ZONES - 1);
	zonelist->_zonerefs[j].zone = NULL;
	zonelist->_zonerefs[j].zone_idx = 0;
}

/*
 * Build zonelists ordered by zone and nodes within zones.
 * This results in conserving DMA zone[s] until all Normal memory is
 * exhausted, but results in overflowing to remote node while memory
 * may still exist in local DMA zone.
 */
static int node_order[MAX_NUMNODES];

static void build_zonelists_in_zone_order(pg_data_t *pgdat, int nr_nodes)
{
	int pos, j, node;
	int zone_type;		/* needs to be signed */
	struct zone *z;
	struct zonelist *zonelist;

	zonelist = &pgdat->node_zonelists[0];
	pos = 0;
	for (zone_type = MAX_NR_ZONES - 1; zone_type >= 0; zone_type--) {
		for (j = 0; j < nr_nodes; j++) {
			node = node_order[j];
			z = &NODE_DATA(node)->node_zones[zone_type];
			if (populated_zone(z)) {
				zoneref_set_zone(z,
					&zonelist->_zonerefs[pos++]);
				check_highest_zone(zone_type);
			}
		}
	}
	zonelist->_zonerefs[pos].zone = NULL;
	zonelist->_zonerefs[pos].zone_idx = 0;
}

static int default_zonelist_order(void)
{
	int nid, zone_type;
	unsigned long low_kmem_size,total_size;
	struct zone *z;
	int average_size;
	/*
         * ZONE_DMA and ZONE_DMA32 can be very small area in the sytem.
	 * If they are really small and used heavily, the system can fall
	 * into OOM very easily.
	 * This function detect ZONE_DMA/DMA32 size and confgigures zone order.
	 */
	/* Is there ZONE_NORMAL ? (ex. ppc has only DMA zone..) */
	low_kmem_size = 0;
	total_size = 0;
	for_each_online_node(nid) {
		for (zone_type = 0; zone_type < MAX_NR_ZONES; zone_type++) {
			z = &NODE_DATA(nid)->node_zones[zone_type];
			if (populated_zone(z)) {
				if (zone_type < ZONE_NORMAL)
					low_kmem_size += z->present_pages;
				total_size += z->present_pages;
			}
		}
	}
	if (!low_kmem_size ||  /* there are no DMA area. */
	    low_kmem_size > total_size/2) /* DMA/DMA32 is big. */
		return ZONELIST_ORDER_NODE;
	/*
	 * look into each node's config.
  	 * If there is a node whose DMA/DMA32 memory is very big area on
 	 * local memory, NODE_ORDER may be suitable.
         */
	average_size = total_size /
				(nodes_weight(node_states[N_HIGH_MEMORY]) + 1);
	for_each_online_node(nid) {
		low_kmem_size = 0;
		total_size = 0;
		for (zone_type = 0; zone_type < MAX_NR_ZONES; zone_type++) {
			z = &NODE_DATA(nid)->node_zones[zone_type];
			if (populated_zone(z)) {
				if (zone_type < ZONE_NORMAL)
					low_kmem_size += z->present_pages;
				total_size += z->present_pages;
			}
		}
		if (low_kmem_size &&
		    total_size > average_size && /* ignore small node */
		    low_kmem_size > total_size * 70/100)
			return ZONELIST_ORDER_NODE;
	}
	return ZONELIST_ORDER_ZONE;
}

static void set_zonelist_order(void)
{
	if (user_zonelist_order == ZONELIST_ORDER_DEFAULT)
		current_zonelist_order = default_zonelist_order();
	else
		current_zonelist_order = user_zonelist_order;
}

static void build_zonelists(pg_data_t *pgdat)
{
	int j, node, load;
	enum zone_type i;
	nodemask_t used_mask;
	int local_node, prev_node;
	struct zonelist *zonelist;
	int order = current_zonelist_order;

	/* initialize zonelists */
	for (i = 0; i < MAX_ZONELISTS; i++) {
		zonelist = pgdat->node_zonelists + i;
		zonelist->_zonerefs[0].zone = NULL;
		zonelist->_zonerefs[0].zone_idx = 0;
	}

	/* NUMA-aware ordering of nodes */
	local_node = pgdat->node_id;
	load = nr_online_nodes;
	prev_node = local_node;
	nodes_clear(used_mask);

	memset(node_order, 0, sizeof(node_order));
	j = 0;

	while ((node = find_next_best_node(local_node, &used_mask)) >= 0) {
		int distance = node_distance(local_node, node);

		/*
		 * If another node is sufficiently far away then it is better
		 * to reclaim pages in a zone before going off node.
		 */
		if (distance > RECLAIM_DISTANCE)
			zone_reclaim_mode = 1;

		/*
		 * We don't want to pressure a particular node.
		 * So adding penalty to the first node in same
		 * distance group to make it round-robin.
		 */
		if (distance != node_distance(local_node, prev_node))
			node_load[node] = load;

		prev_node = node;
		load--;
		if (order == ZONELIST_ORDER_NODE)
			build_zonelists_in_node_order(pgdat, node);
		else
			node_order[j++] = node;	/* remember order */
	}

	if (order == ZONELIST_ORDER_ZONE) {
		/* calculate node order -- i.e., DMA last! */
		build_zonelists_in_zone_order(pgdat, j);
	}

	build_thisnode_zonelists(pgdat);
}

/* Construct the zonelist performance cache - see further mmzone.h */
static void build_zonelist_cache(pg_data_t *pgdat)
{
	struct zonelist *zonelist;
	struct zonelist_cache *zlc;
	struct zoneref *z;

	zonelist = &pgdat->node_zonelists[0];
	zonelist->zlcache_ptr = zlc = &zonelist->zlcache;
	bitmap_zero(zlc->fullzones, MAX_ZONES_PER_ZONELIST);
	for (z = zonelist->_zonerefs; z->zone; z++)
		zlc->z_to_n[z - zonelist->_zonerefs] = zonelist_node_idx(z);
}


#else	/* CONFIG_NUMA */

static void set_zonelist_order(void)
{
	current_zonelist_order = ZONELIST_ORDER_ZONE;
}

static void build_zonelists(pg_data_t *pgdat)
{
	int node, local_node;
	enum zone_type j;
	struct zonelist *zonelist;

	local_node = pgdat->node_id;

	zonelist = &pgdat->node_zonelists[0];
	j = build_zonelists_node(pgdat, zonelist, 0, MAX_NR_ZONES - 1);

	/*
	 * Now we build the zonelist so that it contains the zones
	 * of all the other nodes.
	 * We don't want to pressure a particular node, so when
	 * building the zones for node N, we make sure that the
	 * zones coming right after the local ones are those from
	 * node N+1 (modulo N)
	 */
	for (node = local_node + 1; node < MAX_NUMNODES; node++) {
		if (!node_online(node))
			continue;
		j = build_zonelists_node(NODE_DATA(node), zonelist, j,
							MAX_NR_ZONES - 1);
	}
	for (node = 0; node < local_node; node++) {
		if (!node_online(node))
			continue;
		j = build_zonelists_node(NODE_DATA(node), zonelist, j,
							MAX_NR_ZONES - 1);
	}

	zonelist->_zonerefs[j].zone = NULL;
	zonelist->_zonerefs[j].zone_idx = 0;
}

/* non-NUMA variant of zonelist performance cache - just NULL zlcache_ptr */
static void build_zonelist_cache(pg_data_t *pgdat)
{
	pgdat->node_zonelists[0].zlcache_ptr = NULL;
}

#endif	/* CONFIG_NUMA */

/* return values int ....just for stop_machine() */
static int __build_all_zonelists(void *dummy)
{
	int nid;

#ifdef CONFIG_NUMA
	memset(node_load, 0, sizeof(node_load));
#endif
	for_each_online_node(nid) {
		pg_data_t *pgdat = NODE_DATA(nid);

		build_zonelists(pgdat);
		build_zonelist_cache(pgdat);
	}
	return 0;
}

void build_all_zonelists(void)
{
	set_zonelist_order();

	if (system_state == SYSTEM_BOOTING) {
		__build_all_zonelists(NULL);
		mminit_verify_zonelist();
		cpuset_init_current_mems_allowed();
	} else {
		/* we have to stop all cpus to guarantee there is no user
		   of zonelist */
		stop_machine(__build_all_zonelists, NULL, NULL);
		/* cpuset refresh routine should be here */
	}
	vm_total_pages = nr_free_pagecache_pages();
	/*
	 * Disable grouping by mobility if the number of pages in the
	 * system is too low to allow the mechanism to work. It would be
	 * more accurate, but expensive to check per-zone. This check is
	 * made on memory-hotadd so a system can start with mobility
	 * disabled and enable it later
	 */
	if (vm_total_pages < (pageblock_nr_pages * MIGRATE_TYPES))
		page_group_by_mobility_disabled = 1;
	else
		page_group_by_mobility_disabled = 0;

	printk("Built %i zonelists in %s order, mobility grouping %s.  "
		"Total pages: %ld\n",
			nr_online_nodes,
			zonelist_order_name[current_zonelist_order],
			page_group_by_mobility_disabled ? "off" : "on",
			vm_total_pages);
#ifdef CONFIG_NUMA
	printk("Policy zone: %s\n", zone_names[policy_zone]);
#endif
}

/*
 * Helper functions to size the waitqueue hash table.
 * Essentially these want to choose hash table sizes sufficiently
 * large so that collisions trying to wait on pages are rare.
 * But in fact, the number of active page waitqueues on typical
 * systems is ridiculously low, less than 200. So this is even
 * conservative, even though it seems large.
 *
 * The constant PAGES_PER_WAITQUEUE specifies the ratio of pages to
 * waitqueues, i.e. the size of the waitq table given the number of pages.
 */
#define PAGES_PER_WAITQUEUE	256

#ifndef CONFIG_MEMORY_HOTPLUG
static inline unsigned long wait_table_hash_nr_entries(unsigned long pages)
{
	unsigned long size = 1;

	pages /= PAGES_PER_WAITQUEUE;

	while (size < pages)
		size <<= 1;

	/*
	 * Once we have dozens or even hundreds of threads sleeping
	 * on IO we've got bigger problems than wait queue collision.
	 * Limit the size of the wait table to a reasonable size.
	 */
	size = min(size, 4096UL);

	return max(size, 4UL);
}
#else
/*
 * A zone's size might be changed by hot-add, so it is not possible to determine
 * a suitable size for its wait_table.  So we use the maximum size now.
 *
 * The max wait table size = 4096 x sizeof(wait_queue_head_t).   ie:
 *
 *    i386 (preemption config)    : 4096 x 16 = 64Kbyte.
 *    ia64, x86-64 (no preemption): 4096 x 20 = 80Kbyte.
 *    ia64, x86-64 (preemption)   : 4096 x 24 = 96Kbyte.
 *
 * The maximum entries are prepared when a zone's memory is (512K + 256) pages
 * or more by the traditional way. (See above).  It equals:
 *
 *    i386, x86-64, powerpc(4K page size) : =  ( 2G + 1M)byte.
 *    ia64(16K page size)                 : =  ( 8G + 4M)byte.
 *    powerpc (64K page size)             : =  (32G +16M)byte.
 */
static inline unsigned long wait_table_hash_nr_entries(unsigned long pages)
{
	return 4096UL;
}
#endif

/*
 * This is an integer logarithm so that shifts can be used later
 * to extract the more random high bits from the multiplicative
 * hash function before the remainder is taken.
 */
static inline unsigned long wait_table_bits(unsigned long size)
{
	return ffz(~size);
}

#define LONG_ALIGN(x) (((x)+(sizeof(long))-1)&~((sizeof(long))-1))

/*
 * Mark a number of pageblocks as MIGRATE_RESERVE. The number
 * of blocks reserved is based on min_wmark_pages(zone). The memory within
 * the reserve will tend to store contiguous free pages. Setting min_free_kbytes
 * higher will lead to a bigger reserve which will get freed as contiguous
 * blocks as reclaim kicks in
 */
static void setup_zone_migrate_reserve(struct zone *zone)
{
	unsigned long start_pfn, pfn, end_pfn;
	struct page *page;
	unsigned long block_migratetype;
	int reserve;

	/* Get the start pfn, end pfn and the number of blocks to reserve */
	start_pfn = zone->zone_start_pfn;
	end_pfn = start_pfn + zone->spanned_pages;
	reserve = roundup(min_wmark_pages(zone), pageblock_nr_pages) >>
							pageblock_order;

	/*
	 * Reserve blocks are generally in place to help high-order atomic
	 * allocations that are short-lived. A min_free_kbytes value that
	 * would result in more than 2 reserve blocks for atomic allocations
	 * is assumed to be in place to help anti-fragmentation for the
	 * future allocation of hugepages at runtime.
	 */
	reserve = min(2, reserve);

	for (pfn = start_pfn; pfn < end_pfn; pfn += pageblock_nr_pages) {
		if (!pfn_valid(pfn))
			continue;
		page = pfn_to_page(pfn);

		/* Watch out for overlapping nodes */
		if (page_to_nid(page) != zone_to_nid(zone))
			continue;

		/* Blocks with reserved pages will never free, skip them. */
		if (PageReserved(page))
			continue;

		block_migratetype = get_pageblock_migratetype(page);

		/* If this block is reserved, account for it */
		if (reserve > 0 && block_migratetype == MIGRATE_RESERVE) {
			reserve--;
			continue;
		}

		/* Suitable for reserving if this block is movable */
		if (reserve > 0 && block_migratetype == MIGRATE_MOVABLE) {
			set_pageblock_migratetype(page, MIGRATE_RESERVE);
			move_freepages_block(zone, page, MIGRATE_RESERVE);
			reserve--;
			continue;
		}

		/*
		 * If the reserve is met and this is a previous reserved block,
		 * take it back
		 */
		if (block_migratetype == MIGRATE_RESERVE) {
			set_pageblock_migratetype(page, MIGRATE_MOVABLE);
			move_freepages_block(zone, page, MIGRATE_MOVABLE);
		}
	}
}

/*
 * Initially all pages are reserved - free ones are freed
 * up by free_all_bootmem() once the early boot process is
 * done. Non-atomic initialization, single-pass.
 */
void __meminit memmap_init_zone(unsigned long size, int nid, unsigned long zone,
		unsigned long start_pfn, enum memmap_context context)
{
	struct page *page;
	unsigned long end_pfn = start_pfn + size;
	unsigned long pfn;
	struct zone *z;

	if (highest_memmap_pfn < end_pfn - 1)
		highest_memmap_pfn = end_pfn - 1;

	z = &NODE_DATA(nid)->node_zones[zone];
	for (pfn = start_pfn; pfn < end_pfn; pfn++) {
		/*
		 * There can be holes in boot-time mem_map[]s
		 * handed to this function.  They do not
		 * exist on hotplugged memory.
		 */
		if (context == MEMMAP_EARLY) {
			if (!early_pfn_valid(pfn))
				continue;
			if (!early_pfn_in_nid(pfn, nid))
				continue;
		}
		page = pfn_to_page(pfn);
		set_page_links(page, zone, nid, pfn);
		mminit_verify_page_links(page, zone, nid, pfn);
		init_page_count(page);
		reset_page_mapcount(page);
		SetPageReserved(page);
		/*
		 * Mark the block movable so that blocks are reserved for
		 * movable at startup. This will force kernel allocations
		 * to reserve their blocks rather than leaking throughout
		 * the address space during boot when many long-lived
		 * kernel allocations are made. Later some blocks near
		 * the start are marked MIGRATE_RESERVE by
		 * setup_zone_migrate_reserve()
		 *
		 * bitmap is created for zone's valid pfn range. but memmap
		 * can be created for invalid pages (for alignment)
		 * check here not to call set_pageblock_migratetype() against
		 * pfn out of zone.
		 */
		if ((z->zone_start_pfn <= pfn)
		    && (pfn < z->zone_start_pfn + z->spanned_pages)
		    && !(pfn & (pageblock_nr_pages - 1)))
			set_pageblock_migratetype(page, MIGRATE_MOVABLE);

		INIT_LIST_HEAD(&page->lru);
#ifdef WANT_PAGE_VIRTUAL
		/* The shift won't overflow because ZONE_NORMAL is below 4G. */
		if (!is_highmem_idx(zone))
			set_page_address(page, __va(pfn << PAGE_SHIFT));
#endif
	}
}

static void __meminit zone_init_free_lists(struct zone *zone)
{
	int order, t;
	for_each_migratetype_order(order, t) {
		INIT_LIST_HEAD(&zone->free_area[order].free_list[t]);
		zone->free_area[order].nr_free = 0;
	}
}

#ifndef __HAVE_ARCH_MEMMAP_INIT
#define memmap_init(size, nid, zone, start_pfn) \
	memmap_init_zone((size), (nid), (zone), (start_pfn), MEMMAP_EARLY)
#endif

static int zone_batchsize(struct zone *zone)
{
#ifdef CONFIG_MMU
	int batch;

	/*
	 * The per-cpu-pages pools are set to around 1000th of the
	 * size of the zone.  But no more than 1/2 of a meg.
	 *
	 * OK, so we don't know how big the cache is.  So guess.
	 */
	batch = zone->present_pages / 1024;
	if (batch * PAGE_SIZE > 512 * 1024)
		batch = (512 * 1024) / PAGE_SIZE;
	batch /= 4;		/* We effectively *= 4 below */
	if (batch < 1)
		batch = 1;

	/*
	 * Clamp the batch to a 2^n - 1 value. Having a power
	 * of 2 value was found to be more likely to have
	 * suboptimal cache aliasing properties in some cases.
	 *
	 * For example if 2 tasks are alternately allocating
	 * batches of pages, one task can end up with a lot
	 * of pages of one half of the possible page colors
	 * and the other with pages of the other colors.
	 */
	batch = rounddown_pow_of_two(batch + batch/2) - 1;

	return batch;

#else
	/* The deferral and batching of frees should be suppressed under NOMMU
	 * conditions.
	 *
	 * The problem is that NOMMU needs to be able to allocate large chunks
	 * of contiguous memory as there's no hardware page translation to
	 * assemble apparent contiguous memory from discontiguous pages.
	 *
	 * Queueing large contiguous runs of pages for batching, however,
	 * causes the pages to actually be freed in smaller chunks.  As there
	 * can be a significant delay between the individual batches being
	 * recycled, this leads to the once large chunks of space being
	 * fragmented and becoming unavailable for high-order allocations.
	 */
	return 0;
#endif
}

static void setup_pageset(struct per_cpu_pageset *p, unsigned long batch)
{
	struct per_cpu_pages *pcp;
	int migratetype;

	memset(p, 0, sizeof(*p));

	pcp = &p->pcp;
	pcp->count = 0;
	pcp->high = 6 * batch;
	pcp->batch = max(1UL, 1 * batch);
	for (migratetype = 0; migratetype < MIGRATE_PCPTYPES; migratetype++)
		INIT_LIST_HEAD(&pcp->lists[migratetype]);
}

/*
 * setup_pagelist_highmark() sets the high water mark for hot per_cpu_pagelist
 * to the value high for the pageset p.
 */

static void setup_pagelist_highmark(struct per_cpu_pageset *p,
				unsigned long high)
{
	struct per_cpu_pages *pcp;

	pcp = &p->pcp;
	pcp->high = high;
	pcp->batch = max(1UL, high/4);
	if ((high/4) > (PAGE_SHIFT * 8))
		pcp->batch = PAGE_SHIFT * 8;
}


#ifdef CONFIG_NUMA
/*
 * Boot pageset table. One per cpu which is going to be used for all
 * zones and all nodes. The parameters will be set in such a way
 * that an item put on a list will immediately be handed over to
 * the buddy list. This is safe since pageset manipulation is done
 * with interrupts disabled.
 *
 * Some NUMA counter updates may also be caught by the boot pagesets.
 *
 * The boot_pagesets must be kept even after bootup is complete for
 * unused processors and/or zones. They do play a role for bootstrapping
 * hotplugged processors.
 *
 * zoneinfo_show() and maybe other functions do
 * not check if the processor is online before following the pageset pointer.
 * Other parts of the kernel may not check if the zone is available.
 */
static struct per_cpu_pageset boot_pageset[NR_CPUS];

/*
 * Dynamically allocate memory for the
 * per cpu pageset array in struct zone.
 */
static int __cpuinit process_zones(int cpu)
{
	struct zone *zone, *dzone;
	int node = cpu_to_node(cpu);

	node_set_state(node, N_CPU);	/* this node has a cpu */

	for_each_populated_zone(zone) {
		zone_pcp(zone, cpu) = kmalloc_node(sizeof(struct per_cpu_pageset),
					 GFP_KERNEL, node);
		if (!zone_pcp(zone, cpu))
			goto bad;

		setup_pageset(zone_pcp(zone, cpu), zone_batchsize(zone));

		if (percpu_pagelist_fraction)
			setup_pagelist_highmark(zone_pcp(zone, cpu),
			    (zone->present_pages / percpu_pagelist_fraction));
	}

	return 0;
bad:
	for_each_zone(dzone) {
		if (!populated_zone(dzone))
			continue;
		if (dzone == zone)
			break;
		kfree(zone_pcp(dzone, cpu));
		zone_pcp(dzone, cpu) = &boot_pageset[cpu];
	}
	return -ENOMEM;
}

static inline void free_zone_pagesets(int cpu)
{
	struct zone *zone;

	for_each_zone(zone) {
		unsigned long flags;
		struct per_cpu_pageset *pset;

		/*
		 * On PREEMPT_RT the allocator is preemptible, therefore
		 * kstopmachine can preempt a process in the middle of an
		 * allocation, freeing the pset underneath such a process
		 * isn't a good idea.
		 *
		 * Take the per-cpu pcp lock to allow the task to complete
		 * before we free it. New tasks will be held off by the
		 * cpu_online() check in get_cpu_var_locked().
		 */
		__lock_cpu_pcp(&flags, cpu);
		pset = zone_pcp(zone, cpu);
		zone_pcp(zone, cpu) = NULL;
		unlock_cpu_pcp(flags, cpu);

		/* Free per_cpu_pageset if it is slab allocated */
		if (pset != &boot_pageset[cpu])
			kfree(pset);
		zone_pcp(zone, cpu) = &boot_pageset[cpu];
	}
}

static int __cpuinit pageset_cpuup_callback(struct notifier_block *nfb,
		unsigned long action,
		void *hcpu)
{
	int cpu = (long)hcpu;
	int ret = NOTIFY_OK;

	switch (action) {
	case CPU_UP_PREPARE:
	case CPU_UP_PREPARE_FROZEN:
		if (process_zones(cpu))
			ret = NOTIFY_BAD;
		break;
	case CPU_UP_CANCELED:
	case CPU_UP_CANCELED_FROZEN:
	case CPU_DEAD:
	case CPU_DEAD_FROZEN:
		free_zone_pagesets(cpu);
		break;
	default:
		break;
	}
	return ret;
}

static struct notifier_block __cpuinitdata pageset_notifier =
	{ &pageset_cpuup_callback, NULL, 0 };

void __init setup_per_cpu_pageset(void)
{
	int err;

	/* Initialize per_cpu_pageset for cpu 0.
	 * A cpuup callback will do this for every cpu
	 * as it comes online
	 */
	err = process_zones(smp_processor_id());
	BUG_ON(err);
	register_cpu_notifier(&pageset_notifier);
}

#endif

static noinline __init_refok
int zone_wait_table_init(struct zone *zone, unsigned long zone_size_pages)
{
	int i;
	struct pglist_data *pgdat = zone->zone_pgdat;
	size_t alloc_size;

	/*
	 * The per-page waitqueue mechanism uses hashed waitqueues
	 * per zone.
	 */
	zone->wait_table_hash_nr_entries =
		 wait_table_hash_nr_entries(zone_size_pages);
	zone->wait_table_bits =
		wait_table_bits(zone->wait_table_hash_nr_entries);
	alloc_size = zone->wait_table_hash_nr_entries
					* sizeof(wait_queue_head_t);

	if (!slab_is_available()) {
		zone->wait_table = (wait_queue_head_t *)
			alloc_bootmem_node(pgdat, alloc_size);
	} else {
		/*
		 * This case means that a zone whose size was 0 gets new memory
		 * via memory hot-add.
		 * But it may be the case that a new node was hot-added.  In
		 * this case vmalloc() will not be able to use this new node's
		 * memory - this wait_table must be initialized to use this new
		 * node itself as well.
		 * To use this new node's memory, further consideration will be
		 * necessary.
		 */
		zone->wait_table = vmalloc(alloc_size);
	}
	if (!zone->wait_table)
		return -ENOMEM;

	for(i = 0; i < zone->wait_table_hash_nr_entries; ++i)
		init_waitqueue_head(zone->wait_table + i);

	return 0;
}

static int __zone_pcp_update(void *data)
{
	struct zone *zone = data;
	int cpu;
	unsigned long batch = zone_batchsize(zone), flags;

	for (cpu = 0; cpu < NR_CPUS; cpu++) {
		struct per_cpu_pageset *pset;
		struct per_cpu_pages *pcp;

		pset = zone_pcp(zone, cpu);
		pcp = &pset->pcp;

		local_irq_save(flags);
		free_pcppages_bulk(zone, pcp->count, pcp);
		setup_pageset(pset, batch);
		local_irq_restore(flags);
	}
	return 0;
}

void zone_pcp_update(struct zone *zone)
{
	stop_machine(__zone_pcp_update, zone, NULL);
}

static __meminit void zone_pcp_init(struct zone *zone)
{
	int cpu;
	unsigned long batch = zone_batchsize(zone);

	for (cpu = 0; cpu < NR_CPUS; cpu++) {
#ifdef CONFIG_NUMA
		/* Early boot. Slab allocator not functional yet */
		zone_pcp(zone, cpu) = &boot_pageset[cpu];
		setup_pageset(&boot_pageset[cpu],0);
#else
		setup_pageset(zone_pcp(zone,cpu), batch);
#endif
	}
	if (zone->present_pages)
		printk(KERN_DEBUG "  %s zone: %lu pages, LIFO batch:%lu\n",
			zone->name, zone->present_pages, batch);
}

__meminit int init_currently_empty_zone(struct zone *zone,
					unsigned long zone_start_pfn,
					unsigned long size,
					enum memmap_context context)
{
	struct pglist_data *pgdat = zone->zone_pgdat;
	int ret;
	ret = zone_wait_table_init(zone, size);
	if (ret)
		return ret;
	pgdat->nr_zones = zone_idx(zone) + 1;

	zone->zone_start_pfn = zone_start_pfn;

	mminit_dprintk(MMINIT_TRACE, "memmap_init",
			"Initialising map node %d zone %lu pfns %lu -> %lu\n",
			pgdat->node_id,
			(unsigned long)zone_idx(zone),
			zone_start_pfn, (zone_start_pfn + size));

	zone_init_free_lists(zone);

	return 0;
}

#ifdef CONFIG_ARCH_POPULATES_NODE_MAP
/*
 * Basic iterator support. Return the first range of PFNs for a node
 * Note: nid == MAX_NUMNODES returns first region regardless of node
 */
static int __meminit first_active_region_index_in_nid(int nid)
{
	int i;

	for (i = 0; i < nr_nodemap_entries; i++)
		if (nid == MAX_NUMNODES || early_node_map[i].nid == nid)
			return i;

	return -1;
}

/*
 * Basic iterator support. Return the next active range of PFNs for a node
 * Note: nid == MAX_NUMNODES returns next region regardless of node
 */
static int __meminit next_active_region_index_in_nid(int index, int nid)
{
	for (index = index + 1; index < nr_nodemap_entries; index++)
		if (nid == MAX_NUMNODES || early_node_map[index].nid == nid)
			return index;

	return -1;
}

#ifndef CONFIG_HAVE_ARCH_EARLY_PFN_TO_NID
/*
 * Required by SPARSEMEM. Given a PFN, return what node the PFN is on.
 * Architectures may implement their own version but if add_active_range()
 * was used and there are no special requirements, this is a convenient
 * alternative
 */
int __meminit __early_pfn_to_nid(unsigned long pfn)
{
	int i;

	for (i = 0; i < nr_nodemap_entries; i++) {
		unsigned long start_pfn = early_node_map[i].start_pfn;
		unsigned long end_pfn = early_node_map[i].end_pfn;

		if (start_pfn <= pfn && pfn < end_pfn)
			return early_node_map[i].nid;
	}
	/* This is a memory hole */
	return -1;
}
#endif /* CONFIG_HAVE_ARCH_EARLY_PFN_TO_NID */

int __meminit early_pfn_to_nid(unsigned long pfn)
{
	int nid;

	nid = __early_pfn_to_nid(pfn);
	if (nid >= 0)
		return nid;
	/* just returns 0 */
	return 0;
}

#ifdef CONFIG_NODES_SPAN_OTHER_NODES
bool __meminit early_pfn_in_nid(unsigned long pfn, int node)
{
	int nid;

	nid = __early_pfn_to_nid(pfn);
	if (nid >= 0 && nid != node)
		return false;
	return true;
}
#endif

/* Basic iterator support to walk early_node_map[] */
#define for_each_active_range_index_in_nid(i, nid) \
	for (i = first_active_region_index_in_nid(nid); i != -1; \
				i = next_active_region_index_in_nid(i, nid))

/**
 * free_bootmem_with_active_regions - Call free_bootmem_node for each active range
 * @nid: The node to free memory on. If MAX_NUMNODES, all nodes are freed.
 * @max_low_pfn: The highest PFN that will be passed to free_bootmem_node
 *
 * If an architecture guarantees that all ranges registered with
 * add_active_ranges() contain no holes and may be freed, this
 * this function may be used instead of calling free_bootmem() manually.
 */
void __init free_bootmem_with_active_regions(int nid,
						unsigned long max_low_pfn)
{
	int i;

	for_each_active_range_index_in_nid(i, nid) {
		unsigned long size_pages = 0;
		unsigned long end_pfn = early_node_map[i].end_pfn;

		if (early_node_map[i].start_pfn >= max_low_pfn)
			continue;

		if (end_pfn > max_low_pfn)
			end_pfn = max_low_pfn;

		size_pages = end_pfn - early_node_map[i].start_pfn;
		free_bootmem_node(NODE_DATA(early_node_map[i].nid),
				PFN_PHYS(early_node_map[i].start_pfn),
				size_pages << PAGE_SHIFT);
	}
}

void __init work_with_active_regions(int nid, work_fn_t work_fn, void *data)
{
	int i;
	int ret;

	for_each_active_range_index_in_nid(i, nid) {
		ret = work_fn(early_node_map[i].start_pfn,
			      early_node_map[i].end_pfn, data);
		if (ret)
			break;
	}
}
/**
 * sparse_memory_present_with_active_regions - Call memory_present for each active range
 * @nid: The node to call memory_present for. If MAX_NUMNODES, all nodes will be used.
 *
 * If an architecture guarantees that all ranges registered with
 * add_active_ranges() contain no holes and may be freed, this
 * function may be used instead of calling memory_present() manually.
 */
void __init sparse_memory_present_with_active_regions(int nid)
{
	int i;

	for_each_active_range_index_in_nid(i, nid)
		memory_present(early_node_map[i].nid,
				early_node_map[i].start_pfn,
				early_node_map[i].end_pfn);
}

/**
 * get_pfn_range_for_nid - Return the start and end page frames for a node
 * @nid: The nid to return the range for. If MAX_NUMNODES, the min and max PFN are returned.
 * @start_pfn: Passed by reference. On return, it will have the node start_pfn.
 * @end_pfn: Passed by reference. On return, it will have the node end_pfn.
 *
 * It returns the start and end page frame of a node based on information
 * provided by an arch calling add_active_range(). If called for a node
 * with no available memory, a warning is printed and the start and end
 * PFNs will be 0.
 */
void __meminit get_pfn_range_for_nid(unsigned int nid,
			unsigned long *start_pfn, unsigned long *end_pfn)
{
	int i;
	*start_pfn = -1UL;
	*end_pfn = 0;

	for_each_active_range_index_in_nid(i, nid) {
		*start_pfn = min(*start_pfn, early_node_map[i].start_pfn);
		*end_pfn = max(*end_pfn, early_node_map[i].end_pfn);
	}

	if (*start_pfn == -1UL)
		*start_pfn = 0;
}

/*
 * This finds a zone that can be used for ZONE_MOVABLE pages. The
 * assumption is made that zones within a node are ordered in monotonic
 * increasing memory addresses so that the "highest" populated zone is used
 */
static void __init find_usable_zone_for_movable(void)
{
	int zone_index;
	for (zone_index = MAX_NR_ZONES - 1; zone_index >= 0; zone_index--) {
		if (zone_index == ZONE_MOVABLE)
			continue;

		if (arch_zone_highest_possible_pfn[zone_index] >
				arch_zone_lowest_possible_pfn[zone_index])
			break;
	}

	VM_BUG_ON(zone_index == -1);
	movable_zone = zone_index;
}

/*
 * The zone ranges provided by the architecture do not include ZONE_MOVABLE
 * because it is sized independant of architecture. Unlike the other zones,
 * the starting point for ZONE_MOVABLE is not fixed. It may be different
 * in each node depending on the size of each node and how evenly kernelcore
 * is distributed. This helper function adjusts the zone ranges
 * provided by the architecture for a given node by using the end of the
 * highest usable zone for ZONE_MOVABLE. This preserves the assumption that
 * zones within a node are in order of monotonic increases memory addresses
 */
static void __meminit adjust_zone_range_for_zone_movable(int nid,
					unsigned long zone_type,
					unsigned long node_start_pfn,
					unsigned long node_end_pfn,
					unsigned long *zone_start_pfn,
					unsigned long *zone_end_pfn)
{
	/* Only adjust if ZONE_MOVABLE is on this node */
	if (zone_movable_pfn[nid]) {
		/* Size ZONE_MOVABLE */
		if (zone_type == ZONE_MOVABLE) {
			*zone_start_pfn = zone_movable_pfn[nid];
			*zone_end_pfn = min(node_end_pfn,
				arch_zone_highest_possible_pfn[movable_zone]);

		/* Adjust for ZONE_MOVABLE starting within this range */
		} else if (*zone_start_pfn < zone_movable_pfn[nid] &&
				*zone_end_pfn > zone_movable_pfn[nid]) {
			*zone_end_pfn = zone_movable_pfn[nid];

		/* Check if this whole range is within ZONE_MOVABLE */
		} else if (*zone_start_pfn >= zone_movable_pfn[nid])
			*zone_start_pfn = *zone_end_pfn;
	}
}

/*
 * Return the number of pages a zone spans in a node, including holes
 * present_pages = zone_spanned_pages_in_node() - zone_absent_pages_in_node()
 */
static unsigned long __meminit zone_spanned_pages_in_node(int nid,
					unsigned long zone_type,
					unsigned long *ignored)
{
	unsigned long node_start_pfn, node_end_pfn;
	unsigned long zone_start_pfn, zone_end_pfn;

	/* Get the start and end of the node and zone */
	get_pfn_range_for_nid(nid, &node_start_pfn, &node_end_pfn);
	zone_start_pfn = arch_zone_lowest_possible_pfn[zone_type];
	zone_end_pfn = arch_zone_highest_possible_pfn[zone_type];
	adjust_zone_range_for_zone_movable(nid, zone_type,
				node_start_pfn, node_end_pfn,
				&zone_start_pfn, &zone_end_pfn);

	/* Check that this node has pages within the zone's required range */
	if (zone_end_pfn < node_start_pfn || zone_start_pfn > node_end_pfn)
		return 0;

	/* Move the zone boundaries inside the node if necessary */
	zone_end_pfn = min(zone_end_pfn, node_end_pfn);
	zone_start_pfn = max(zone_start_pfn, node_start_pfn);

	/* Return the spanned pages */
	return zone_end_pfn - zone_start_pfn;
}

/*
 * Return the number of holes in a range on a node. If nid is MAX_NUMNODES,
 * then all holes in the requested range will be accounted for.
 */
unsigned long __meminit __absent_pages_in_range(int nid,
				unsigned long range_start_pfn,
				unsigned long range_end_pfn)
{
	int i = 0;
	unsigned long prev_end_pfn = 0, hole_pages = 0;
	unsigned long start_pfn;

	/* Find the end_pfn of the first active range of pfns in the node */
	i = first_active_region_index_in_nid(nid);
	if (i == -1)
		return 0;

	prev_end_pfn = min(early_node_map[i].start_pfn, range_end_pfn);

	/* Account for ranges before physical memory on this node */
	if (early_node_map[i].start_pfn > range_start_pfn)
		hole_pages = prev_end_pfn - range_start_pfn;

	/* Find all holes for the zone within the node */
	for (; i != -1; i = next_active_region_index_in_nid(i, nid)) {

		/* No need to continue if prev_end_pfn is outside the zone */
		if (prev_end_pfn >= range_end_pfn)
			break;

		/* Make sure the end of the zone is not within the hole */
		start_pfn = min(early_node_map[i].start_pfn, range_end_pfn);
		prev_end_pfn = max(prev_end_pfn, range_start_pfn);

		/* Update the hole size cound and move on */
		if (start_pfn > range_start_pfn) {
			BUG_ON(prev_end_pfn > start_pfn);
			hole_pages += start_pfn - prev_end_pfn;
		}
		prev_end_pfn = early_node_map[i].end_pfn;
	}

	/* Account for ranges past physical memory on this node */
	if (range_end_pfn > prev_end_pfn)
		hole_pages += range_end_pfn -
				max(range_start_pfn, prev_end_pfn);

	return hole_pages;
}

/**
 * absent_pages_in_range - Return number of page frames in holes within a range
 * @start_pfn: The start PFN to start searching for holes
 * @end_pfn: The end PFN to stop searching for holes
 *
 * It returns the number of pages frames in memory holes within a range.
 */
unsigned long __init absent_pages_in_range(unsigned long start_pfn,
							unsigned long end_pfn)
{
	return __absent_pages_in_range(MAX_NUMNODES, start_pfn, end_pfn);
}

/* Return the number of page frames in holes in a zone on a node */
static unsigned long __meminit zone_absent_pages_in_node(int nid,
					unsigned long zone_type,
					unsigned long *ignored)
{
	unsigned long node_start_pfn, node_end_pfn;
	unsigned long zone_start_pfn, zone_end_pfn;

	get_pfn_range_for_nid(nid, &node_start_pfn, &node_end_pfn);
	zone_start_pfn = max(arch_zone_lowest_possible_pfn[zone_type],
							node_start_pfn);
	zone_end_pfn = min(arch_zone_highest_possible_pfn[zone_type],
							node_end_pfn);

	adjust_zone_range_for_zone_movable(nid, zone_type,
			node_start_pfn, node_end_pfn,
			&zone_start_pfn, &zone_end_pfn);
	return __absent_pages_in_range(nid, zone_start_pfn, zone_end_pfn);
}

#else
static inline unsigned long __meminit zone_spanned_pages_in_node(int nid,
					unsigned long zone_type,
					unsigned long *zones_size)
{
	return zones_size[zone_type];
}

static inline unsigned long __meminit zone_absent_pages_in_node(int nid,
						unsigned long zone_type,
						unsigned long *zholes_size)
{
	if (!zholes_size)
		return 0;

	return zholes_size[zone_type];
}

#endif

static void __meminit calculate_node_totalpages(struct pglist_data *pgdat,
		unsigned long *zones_size, unsigned long *zholes_size)
{
	unsigned long realtotalpages, totalpages = 0;
	enum zone_type i;

	for (i = 0; i < MAX_NR_ZONES; i++)
		totalpages += zone_spanned_pages_in_node(pgdat->node_id, i,
								zones_size);
	pgdat->node_spanned_pages = totalpages;

	realtotalpages = totalpages;
	for (i = 0; i < MAX_NR_ZONES; i++)
		realtotalpages -=
			zone_absent_pages_in_node(pgdat->node_id, i,
								zholes_size);
	pgdat->node_present_pages = realtotalpages;
	printk(KERN_DEBUG "On node %d totalpages: %lu\n", pgdat->node_id,
							realtotalpages);
}

#ifndef CONFIG_SPARSEMEM
/*
 * Calculate the size of the zone->blockflags rounded to an unsigned long
 * Start by making sure zonesize is a multiple of pageblock_order by rounding
 * up. Then use 1 NR_PAGEBLOCK_BITS worth of bits per pageblock, finally
 * round what is now in bits to nearest long in bits, then return it in
 * bytes.
 */
static unsigned long __init usemap_size(unsigned long zonesize)
{
	unsigned long usemapsize;

	usemapsize = roundup(zonesize, pageblock_nr_pages);
	usemapsize = usemapsize >> pageblock_order;
	usemapsize *= NR_PAGEBLOCK_BITS;
	usemapsize = roundup(usemapsize, 8 * sizeof(unsigned long));

	return usemapsize / 8;
}

static void __init setup_usemap(struct pglist_data *pgdat,
				struct zone *zone, unsigned long zonesize)
{
	unsigned long usemapsize = usemap_size(zonesize);
	zone->pageblock_flags = NULL;
	if (usemapsize)
		zone->pageblock_flags = alloc_bootmem_node(pgdat, usemapsize);
}
#else
static void inline setup_usemap(struct pglist_data *pgdat,
				struct zone *zone, unsigned long zonesize) {}
#endif /* CONFIG_SPARSEMEM */

#ifdef CONFIG_HUGETLB_PAGE_SIZE_VARIABLE

/* Return a sensible default order for the pageblock size. */
static inline int pageblock_default_order(void)
{
	if (HPAGE_SHIFT > PAGE_SHIFT)
		return HUGETLB_PAGE_ORDER;

	return MAX_ORDER-1;
}

/* Initialise the number of pages represented by NR_PAGEBLOCK_BITS */
static inline void __init set_pageblock_order(unsigned int order)
{
	/* Check that pageblock_nr_pages has not already been setup */
	if (pageblock_order)
		return;

	/*
	 * Assume the largest contiguous order of interest is a huge page.
	 * This value may be variable depending on boot parameters on IA64
	 */
	pageblock_order = order;
}
#else /* CONFIG_HUGETLB_PAGE_SIZE_VARIABLE */

/*
 * When CONFIG_HUGETLB_PAGE_SIZE_VARIABLE is not set, set_pageblock_order()
 * and pageblock_default_order() are unused as pageblock_order is set
 * at compile-time. See include/linux/pageblock-flags.h for the values of
 * pageblock_order based on the kernel config
 */
static inline int pageblock_default_order(unsigned int order)
{
	return MAX_ORDER-1;
}
#define set_pageblock_order(x)	do {} while (0)

#endif /* CONFIG_HUGETLB_PAGE_SIZE_VARIABLE */

/*
 * Set up the zone data structures:
 *   - mark all pages reserved
 *   - mark all memory queues empty
 *   - clear the memory bitmaps
 */
static void __paginginit free_area_init_core(struct pglist_data *pgdat,
		unsigned long *zones_size, unsigned long *zholes_size)
{
	enum zone_type j;
	int nid = pgdat->node_id;
	unsigned long zone_start_pfn = pgdat->node_start_pfn;
	int ret;

	pgdat_resize_init(pgdat);
	pgdat->nr_zones = 0;
	init_waitqueue_head(&pgdat->kswapd_wait);
	pgdat->kswapd_max_order = 0;
	pgdat_page_cgroup_init(pgdat);
	
	for (j = 0; j < MAX_NR_ZONES; j++) {
		struct zone *zone = pgdat->node_zones + j;
		unsigned long size, realsize, memmap_pages;
		enum lru_list l;

		size = zone_spanned_pages_in_node(nid, j, zones_size);
		realsize = size - zone_absent_pages_in_node(nid, j,
								zholes_size);

		/*
		 * Adjust realsize so that it accounts for how much memory
		 * is used by this zone for memmap. This affects the watermark
		 * and per-cpu initialisations
		 */
		memmap_pages =
			PAGE_ALIGN(size * sizeof(struct page)) >> PAGE_SHIFT;
		if (realsize >= memmap_pages) {
			realsize -= memmap_pages;
			if (memmap_pages)
				printk(KERN_DEBUG
				       "  %s zone: %lu pages used for memmap\n",
				       zone_names[j], memmap_pages);
		} else
			printk(KERN_WARNING
				"  %s zone: %lu pages exceeds realsize %lu\n",
				zone_names[j], memmap_pages, realsize);

		/* Account for reserved pages */
		if (j == 0 && realsize > dma_reserve) {
			realsize -= dma_reserve;
			printk(KERN_DEBUG "  %s zone: %lu pages reserved\n",
					zone_names[0], dma_reserve);
		}

		if (!is_highmem_idx(j))
			nr_kernel_pages += realsize;
		nr_all_pages += realsize;

		zone->spanned_pages = size;
		zone->present_pages = realsize;
#ifdef CONFIG_NUMA
		zone->node = nid;
		zone->min_unmapped_pages = (realsize*sysctl_min_unmapped_ratio)
						/ 100;
		zone->min_slab_pages = (realsize * sysctl_min_slab_ratio) / 100;
#endif
		zone->name = zone_names[j];
		spin_lock_init(&zone->lock);
		spin_lock_init(&zone->lru_lock);
		zone_seqlock_init(zone);
		zone->zone_pgdat = pgdat;

		zone->prev_priority = DEF_PRIORITY;

		zone_pcp_init(zone);
		for_each_lru(l) {
			INIT_LIST_HEAD(&zone->lru[l].list);
			zone->reclaim_stat.nr_saved_scan[l] = 0;
		}
		zone->reclaim_stat.recent_rotated[0] = 0;
		zone->reclaim_stat.recent_rotated[1] = 0;
		zone->reclaim_stat.recent_scanned[0] = 0;
		zone->reclaim_stat.recent_scanned[1] = 0;
		zap_zone_vm_stats(zone);
		zone->flags = 0;
		if (!size)
			continue;

		set_pageblock_order(pageblock_default_order());
		setup_usemap(pgdat, zone, size);
		ret = init_currently_empty_zone(zone, zone_start_pfn,
						size, MEMMAP_EARLY);
		BUG_ON(ret);
		memmap_init(size, nid, j, zone_start_pfn);
		zone_start_pfn += size;
	}
}

static void __init_refok alloc_node_mem_map(struct pglist_data *pgdat)
{
	/* Skip empty nodes */
	if (!pgdat->node_spanned_pages)
		return;

#ifdef CONFIG_FLAT_NODE_MEM_MAP
	/* ia64 gets its own node_mem_map, before this, without bootmem */
	if (!pgdat->node_mem_map) {
		unsigned long size, start, end;
		struct page *map;

		/*
		 * The zone's endpoints aren't required to be MAX_ORDER
		 * aligned but the node_mem_map endpoints must be in order
		 * for the buddy allocator to function correctly.
		 */
		start = pgdat->node_start_pfn & ~(MAX_ORDER_NR_PAGES - 1);
		end = pgdat->node_start_pfn + pgdat->node_spanned_pages;
		end = ALIGN(end, MAX_ORDER_NR_PAGES);
		size =  (end - start) * sizeof(struct page);
		map = alloc_remap(pgdat->node_id, size);
		if (!map)
			map = alloc_bootmem_node(pgdat, size);
		pgdat->node_mem_map = map + (pgdat->node_start_pfn - start);
	}
#ifndef CONFIG_NEED_MULTIPLE_NODES
	/*
	 * With no DISCONTIG, the global mem_map is just set as node 0's
	 */
	if (pgdat == NODE_DATA(0)) {
		mem_map = NODE_DATA(0)->node_mem_map;
#ifdef CONFIG_ARCH_POPULATES_NODE_MAP
		if (page_to_pfn(mem_map) != pgdat->node_start_pfn)
			mem_map -= (pgdat->node_start_pfn - ARCH_PFN_OFFSET);
#endif /* CONFIG_ARCH_POPULATES_NODE_MAP */
	}
#endif
#endif /* CONFIG_FLAT_NODE_MEM_MAP */
}

void __paginginit free_area_init_node(int nid, unsigned long *zones_size,
		unsigned long node_start_pfn, unsigned long *zholes_size)
{
	pg_data_t *pgdat = NODE_DATA(nid);

	pgdat->node_id = nid;
	pgdat->node_start_pfn = node_start_pfn;
	calculate_node_totalpages(pgdat, zones_size, zholes_size);

	alloc_node_mem_map(pgdat);
#ifdef CONFIG_FLAT_NODE_MEM_MAP
	printk(KERN_DEBUG "free_area_init_node: node %d, pgdat %08lx, node_mem_map %08lx\n",
		nid, (unsigned long)pgdat,
		(unsigned long)pgdat->node_mem_map);
#endif

	free_area_init_core(pgdat, zones_size, zholes_size);
}

#ifdef CONFIG_ARCH_POPULATES_NODE_MAP

#if MAX_NUMNODES > 1
/*
 * Figure out the number of possible node ids.
 */
static void __init setup_nr_node_ids(void)
{
	unsigned int node;
	unsigned int highest = 0;

	for_each_node_mask(node, node_possible_map)
		highest = node;
	nr_node_ids = highest + 1;
}
#else
static inline void setup_nr_node_ids(void)
{
}
#endif

/**
 * add_active_range - Register a range of PFNs backed by physical memory
 * @nid: The node ID the range resides on
 * @start_pfn: The start PFN of the available physical memory
 * @end_pfn: The end PFN of the available physical memory
 *
 * These ranges are stored in an early_node_map[] and later used by
 * free_area_init_nodes() to calculate zone sizes and holes. If the
 * range spans a memory hole, it is up to the architecture to ensure
 * the memory is not freed by the bootmem allocator. If possible
 * the range being registered will be merged with existing ranges.
 */
void __init add_active_range(unsigned int nid, unsigned long start_pfn,
						unsigned long end_pfn)
{
	int i;

	mminit_dprintk(MMINIT_TRACE, "memory_register",
			"Entering add_active_range(%d, %#lx, %#lx) "
			"%d entries of %d used\n",
			nid, start_pfn, end_pfn,
			nr_nodemap_entries, MAX_ACTIVE_REGIONS);

	mminit_validate_memmodel_limits(&start_pfn, &end_pfn);

	/* Merge with existing active regions if possible */
	for (i = 0; i < nr_nodemap_entries; i++) {
		if (early_node_map[i].nid != nid)
			continue;

		/* Skip if an existing region covers this new one */
		if (start_pfn >= early_node_map[i].start_pfn &&
				end_pfn <= early_node_map[i].end_pfn)
			return;

		/* Merge forward if suitable */
		if (start_pfn <= early_node_map[i].end_pfn &&
				end_pfn > early_node_map[i].end_pfn) {
			early_node_map[i].end_pfn = end_pfn;
			return;
		}

		/* Merge backward if suitable */
		if (start_pfn < early_node_map[i].start_pfn &&
				end_pfn >= early_node_map[i].start_pfn) {
			early_node_map[i].start_pfn = start_pfn;
			return;
		}
	}

	/* Check that early_node_map is large enough */
	if (i >= MAX_ACTIVE_REGIONS) {
		printk(KERN_CRIT "More than %d memory regions, truncating\n",
							MAX_ACTIVE_REGIONS);
		return;
	}

	early_node_map[i].nid = nid;
	early_node_map[i].start_pfn = start_pfn;
	early_node_map[i].end_pfn = end_pfn;
	nr_nodemap_entries = i + 1;
}

/**
 * remove_active_range - Shrink an existing registered range of PFNs
 * @nid: The node id the range is on that should be shrunk
 * @start_pfn: The new PFN of the range
 * @end_pfn: The new PFN of the range
 *
 * i386 with NUMA use alloc_remap() to store a node_mem_map on a local node.
 * The map is kept near the end physical page range that has already been
 * registered. This function allows an arch to shrink an existing registered
 * range.
 */
void __init remove_active_range(unsigned int nid, unsigned long start_pfn,
				unsigned long end_pfn)
{
	int i, j;
	int removed = 0;

	printk(KERN_DEBUG "remove_active_range (%d, %lu, %lu)\n",
			  nid, start_pfn, end_pfn);

	/* Find the old active region end and shrink */
	for_each_active_range_index_in_nid(i, nid) {
		if (early_node_map[i].start_pfn >= start_pfn &&
		    early_node_map[i].end_pfn <= end_pfn) {
			/* clear it */
			early_node_map[i].start_pfn = 0;
			early_node_map[i].end_pfn = 0;
			removed = 1;
			continue;
		}
		if (early_node_map[i].start_pfn < start_pfn &&
		    early_node_map[i].end_pfn > start_pfn) {
			unsigned long temp_end_pfn = early_node_map[i].end_pfn;
			early_node_map[i].end_pfn = start_pfn;
			if (temp_end_pfn > end_pfn)
				add_active_range(nid, end_pfn, temp_end_pfn);
			continue;
		}
		if (early_node_map[i].start_pfn >= start_pfn &&
		    early_node_map[i].end_pfn > end_pfn &&
		    early_node_map[i].start_pfn < end_pfn) {
			early_node_map[i].start_pfn = end_pfn;
			continue;
		}
	}

	if (!removed)
		return;

	/* remove the blank ones */
	for (i = nr_nodemap_entries - 1; i > 0; i--) {
		if (early_node_map[i].nid != nid)
			continue;
		if (early_node_map[i].end_pfn)
			continue;
		/* we found it, get rid of it */
		for (j = i; j < nr_nodemap_entries - 1; j++)
			memcpy(&early_node_map[j], &early_node_map[j+1],
				sizeof(early_node_map[j]));
		j = nr_nodemap_entries - 1;
		memset(&early_node_map[j], 0, sizeof(early_node_map[j]));
		nr_nodemap_entries--;
	}
}

/**
 * remove_all_active_ranges - Remove all currently registered regions
 *
 * During discovery, it may be found that a table like SRAT is invalid
 * and an alternative discovery method must be used. This function removes
 * all currently registered regions.
 */
void __init remove_all_active_ranges(void)
{
	memset(early_node_map, 0, sizeof(early_node_map));
	nr_nodemap_entries = 0;
}

/* Compare two active node_active_regions */
static int __init cmp_node_active_region(const void *a, const void *b)
{
	struct node_active_region *arange = (struct node_active_region *)a;
	struct node_active_region *brange = (struct node_active_region *)b;

	/* Done this way to avoid overflows */
	if (arange->start_pfn > brange->start_pfn)
		return 1;
	if (arange->start_pfn < brange->start_pfn)
		return -1;

	return 0;
}

/* sort the node_map by start_pfn */
void __init sort_node_map(void)
{
	sort(early_node_map, (size_t)nr_nodemap_entries,
			sizeof(struct node_active_region),
			cmp_node_active_region, NULL);
}

/* Find the lowest pfn for a node */
static unsigned long __init find_min_pfn_for_node(int nid)
{
	int i;
	unsigned long min_pfn = ULONG_MAX;

	/* Assuming a sorted map, the first range found has the starting pfn */
	for_each_active_range_index_in_nid(i, nid)
		min_pfn = min(min_pfn, early_node_map[i].start_pfn);

	if (min_pfn == ULONG_MAX) {
		printk(KERN_WARNING
			"Could not find start_pfn for node %d\n", nid);
		return 0;
	}

	return min_pfn;
}

/**
 * find_min_pfn_with_active_regions - Find the minimum PFN registered
 *
 * It returns the minimum PFN based on information provided via
 * add_active_range().
 */
unsigned long __init find_min_pfn_with_active_regions(void)
{
	return find_min_pfn_for_node(MAX_NUMNODES);
}

/*
 * early_calculate_totalpages()
 * Sum pages in active regions for movable zone.
 * Populate N_HIGH_MEMORY for calculating usable_nodes.
 */
static unsigned long __init early_calculate_totalpages(void)
{
	int i;
	unsigned long totalpages = 0;

	for (i = 0; i < nr_nodemap_entries; i++) {
		unsigned long pages = early_node_map[i].end_pfn -
						early_node_map[i].start_pfn;
		totalpages += pages;
		if (pages)
			node_set_state(early_node_map[i].nid, N_HIGH_MEMORY);
	}
  	return totalpages;
}

/*
 * Find the PFN the Movable zone begins in each node. Kernel memory
 * is spread evenly between nodes as long as the nodes have enough
 * memory. When they don't, some nodes will have more kernelcore than
 * others
 */
static void __init find_zone_movable_pfns_for_nodes(unsigned long *movable_pfn)
{
	int i, nid;
	unsigned long usable_startpfn;
	unsigned long kernelcore_node, kernelcore_remaining;
	/* save the state before borrow the nodemask */
	nodemask_t saved_node_state = node_states[N_HIGH_MEMORY];
	unsigned long totalpages = early_calculate_totalpages();
	int usable_nodes = nodes_weight(node_states[N_HIGH_MEMORY]);

	/*
	 * If movablecore was specified, calculate what size of
	 * kernelcore that corresponds so that memory usable for
	 * any allocation type is evenly spread. If both kernelcore
	 * and movablecore are specified, then the value of kernelcore
	 * will be used for required_kernelcore if it's greater than
	 * what movablecore would have allowed.
	 */
	if (required_movablecore) {
		unsigned long corepages;

		/*
		 * Round-up so that ZONE_MOVABLE is at least as large as what
		 * was requested by the user
		 */
		required_movablecore =
			roundup(required_movablecore, MAX_ORDER_NR_PAGES);
		corepages = totalpages - required_movablecore;

		required_kernelcore = max(required_kernelcore, corepages);
	}

	/* If kernelcore was not specified, there is no ZONE_MOVABLE */
	if (!required_kernelcore)
		goto out;

	/* usable_startpfn is the lowest possible pfn ZONE_MOVABLE can be at */
	find_usable_zone_for_movable();
	usable_startpfn = arch_zone_lowest_possible_pfn[movable_zone];

restart:
	/* Spread kernelcore memory as evenly as possible throughout nodes */
	kernelcore_node = required_kernelcore / usable_nodes;
	for_each_node_state(nid, N_HIGH_MEMORY) {
		/*
		 * Recalculate kernelcore_node if the division per node
		 * now exceeds what is necessary to satisfy the requested
		 * amount of memory for the kernel
		 */
		if (required_kernelcore < kernelcore_node)
			kernelcore_node = required_kernelcore / usable_nodes;

		/*
		 * As the map is walked, we track how much memory is usable
		 * by the kernel using kernelcore_remaining. When it is
		 * 0, the rest of the node is usable by ZONE_MOVABLE
		 */
		kernelcore_remaining = kernelcore_node;

		/* Go through each range of PFNs within this node */
		for_each_active_range_index_in_nid(i, nid) {
			unsigned long start_pfn, end_pfn;
			unsigned long size_pages;

			start_pfn = max(early_node_map[i].start_pfn,
						zone_movable_pfn[nid]);
			end_pfn = early_node_map[i].end_pfn;
			if (start_pfn >= end_pfn)
				continue;

			/* Account for what is only usable for kernelcore */
			if (start_pfn < usable_startpfn) {
				unsigned long kernel_pages;
				kernel_pages = min(end_pfn, usable_startpfn)
								- start_pfn;

				kernelcore_remaining -= min(kernel_pages,
							kernelcore_remaining);
				required_kernelcore -= min(kernel_pages,
							required_kernelcore);

				/* Continue if range is now fully accounted */
				if (end_pfn <= usable_startpfn) {

					/*
					 * Push zone_movable_pfn to the end so
					 * that if we have to rebalance
					 * kernelcore across nodes, we will
					 * not double account here
					 */
					zone_movable_pfn[nid] = end_pfn;
					continue;
				}
				start_pfn = usable_startpfn;
			}

			/*
			 * The usable PFN range for ZONE_MOVABLE is from
			 * start_pfn->end_pfn. Calculate size_pages as the
			 * number of pages used as kernelcore
			 */
			size_pages = end_pfn - start_pfn;
			if (size_pages > kernelcore_remaining)
				size_pages = kernelcore_remaining;
			zone_movable_pfn[nid] = start_pfn + size_pages;

			/*
			 * Some kernelcore has been met, update counts and
			 * break if the kernelcore for this node has been
			 * satisified
			 */
			required_kernelcore -= min(required_kernelcore,
								size_pages);
			kernelcore_remaining -= size_pages;
			if (!kernelcore_remaining)
				break;
		}
	}

	/*
	 * If there is still required_kernelcore, we do another pass with one
	 * less node in the count. This will push zone_movable_pfn[nid] further
	 * along on the nodes that still have memory until kernelcore is
	 * satisified
	 */
	usable_nodes--;
	if (usable_nodes && required_kernelcore > usable_nodes)
		goto restart;

	/* Align start of ZONE_MOVABLE on all nids to MAX_ORDER_NR_PAGES */
	for (nid = 0; nid < MAX_NUMNODES; nid++)
		zone_movable_pfn[nid] =
			roundup(zone_movable_pfn[nid], MAX_ORDER_NR_PAGES);

out:
	/* restore the node_state */
	node_states[N_HIGH_MEMORY] = saved_node_state;
}

/* Any regular memory on that node ? */
static void check_for_regular_memory(pg_data_t *pgdat)
{
#ifdef CONFIG_HIGHMEM
	enum zone_type zone_type;

	for (zone_type = 0; zone_type <= ZONE_NORMAL; zone_type++) {
		struct zone *zone = &pgdat->node_zones[zone_type];
		if (zone->present_pages)
			node_set_state(zone_to_nid(zone), N_NORMAL_MEMORY);
	}
#endif
}

/**
 * free_area_init_nodes - Initialise all pg_data_t and zone data
 * @max_zone_pfn: an array of max PFNs for each zone
 *
 * This will call free_area_init_node() for each active node in the system.
 * Using the page ranges provided by add_active_range(), the size of each
 * zone in each node and their holes is calculated. If the maximum PFN
 * between two adjacent zones match, it is assumed that the zone is empty.
 * For example, if arch_max_dma_pfn == arch_max_dma32_pfn, it is assumed
 * that arch_max_dma32_pfn has no pages. It is also assumed that a zone
 * starts where the previous one ended. For example, ZONE_DMA32 starts
 * at arch_max_dma_pfn.
 */
void __init free_area_init_nodes(unsigned long *max_zone_pfn)
{
	unsigned long nid;
	int i;

	/* Sort early_node_map as initialisation assumes it is sorted */
	sort_node_map();

	/* Record where the zone boundaries are */
	memset(arch_zone_lowest_possible_pfn, 0,
				sizeof(arch_zone_lowest_possible_pfn));
	memset(arch_zone_highest_possible_pfn, 0,
				sizeof(arch_zone_highest_possible_pfn));
	arch_zone_lowest_possible_pfn[0] = find_min_pfn_with_active_regions();
	arch_zone_highest_possible_pfn[0] = max_zone_pfn[0];
	for (i = 1; i < MAX_NR_ZONES; i++) {
		if (i == ZONE_MOVABLE)
			continue;
		arch_zone_lowest_possible_pfn[i] =
			arch_zone_highest_possible_pfn[i-1];
		arch_zone_highest_possible_pfn[i] =
			max(max_zone_pfn[i], arch_zone_lowest_possible_pfn[i]);
	}
	arch_zone_lowest_possible_pfn[ZONE_MOVABLE] = 0;
	arch_zone_highest_possible_pfn[ZONE_MOVABLE] = 0;

	/* Find the PFNs that ZONE_MOVABLE begins at in each node */
	memset(zone_movable_pfn, 0, sizeof(zone_movable_pfn));
	find_zone_movable_pfns_for_nodes(zone_movable_pfn);

	/* Print out the zone ranges */
	printk("Zone PFN ranges:\n");
	for (i = 0; i < MAX_NR_ZONES; i++) {
		if (i == ZONE_MOVABLE)
			continue;
		printk("  %-8s %0#10lx -> %0#10lx\n",
				zone_names[i],
				arch_zone_lowest_possible_pfn[i],
				arch_zone_highest_possible_pfn[i]);
	}

	/* Print out the PFNs ZONE_MOVABLE begins at in each node */
	printk("Movable zone start PFN for each node\n");
	for (i = 0; i < MAX_NUMNODES; i++) {
		if (zone_movable_pfn[i])
			printk("  Node %d: %lu\n", i, zone_movable_pfn[i]);
	}

	/* Print out the early_node_map[] */
	printk("early_node_map[%d] active PFN ranges\n", nr_nodemap_entries);
	for (i = 0; i < nr_nodemap_entries; i++)
		printk("  %3d: %0#10lx -> %0#10lx\n", early_node_map[i].nid,
						early_node_map[i].start_pfn,
						early_node_map[i].end_pfn);

	/* Initialise every node */
	mminit_verify_pageflags_layout();
	setup_nr_node_ids();
	for_each_online_node(nid) {
		pg_data_t *pgdat = NODE_DATA(nid);
		free_area_init_node(nid, NULL,
				find_min_pfn_for_node(nid), NULL);

		/* Any memory on that node */
		if (pgdat->node_present_pages)
			node_set_state(nid, N_HIGH_MEMORY);
		check_for_regular_memory(pgdat);
	}
}

static int __init cmdline_parse_core(char *p, unsigned long *core)
{
	unsigned long long coremem;
	if (!p)
		return -EINVAL;

	coremem = memparse(p, &p);
	*core = coremem >> PAGE_SHIFT;

	/* Paranoid check that UL is enough for the coremem value */
	WARN_ON((coremem >> PAGE_SHIFT) > ULONG_MAX);

	return 0;
}

/*
 * kernelcore=size sets the amount of memory for use for allocations that
 * cannot be reclaimed or migrated.
 */
static int __init cmdline_parse_kernelcore(char *p)
{
	return cmdline_parse_core(p, &required_kernelcore);
}

/*
 * movablecore=size sets the amount of memory for use for allocations that
 * can be reclaimed or migrated.
 */
static int __init cmdline_parse_movablecore(char *p)
{
	return cmdline_parse_core(p, &required_movablecore);
}

early_param("kernelcore", cmdline_parse_kernelcore);
early_param("movablecore", cmdline_parse_movablecore);

#endif /* CONFIG_ARCH_POPULATES_NODE_MAP */

/**
 * set_dma_reserve - set the specified number of pages reserved in the first zone
 * @new_dma_reserve: The number of pages to mark reserved
 *
 * The per-cpu batchsize and zone watermarks are determined by present_pages.
 * In the DMA zone, a significant percentage may be consumed by kernel image
 * and other unfreeable allocations which can skew the watermarks badly. This
 * function may optionally be used to account for unfreeable pages in the
 * first zone (e.g., ZONE_DMA). The effect will be lower watermarks and
 * smaller per-cpu batchsize.
 */
void __init set_dma_reserve(unsigned long new_dma_reserve)
{
	dma_reserve = new_dma_reserve;
}

#ifndef CONFIG_NEED_MULTIPLE_NODES
struct pglist_data __refdata contig_page_data = { .bdata = &bootmem_node_data[0] };
EXPORT_SYMBOL(contig_page_data);
#endif

void __init free_area_init(unsigned long *zones_size)
{
	free_area_init_node(0, zones_size,
			__pa(PAGE_OFFSET) >> PAGE_SHIFT, NULL);
}

static int page_alloc_cpu_notify(struct notifier_block *self,
				 unsigned long action, void *hcpu)
{
	int cpu = (unsigned long)hcpu;

	if (action == CPU_DEAD || action == CPU_DEAD_FROZEN) {
		drain_pages(cpu);

		/*
		 * Spill the event counters of the dead processor
		 * into the current processors event counters.
		 * This artificially elevates the count of the current
		 * processor.
		 */
		vm_events_fold_cpu(cpu);

		/*
		 * Zero the differential counters of the dead processor
		 * so that the vm statistics are consistent.
		 *
		 * This is only okay since the processor is dead and cannot
		 * race with what we are doing.
		 */
		refresh_cpu_vm_stats(cpu);
	}
	return NOTIFY_OK;
}

void __init page_alloc_init(void)
{
	hotcpu_notifier(page_alloc_cpu_notify, 0);
}

/*
 * calculate_totalreserve_pages - called when sysctl_lower_zone_reserve_ratio
 *	or min_free_kbytes changes.
 */
static void calculate_totalreserve_pages(void)
{
	struct pglist_data *pgdat;
	unsigned long reserve_pages = 0;
	enum zone_type i, j;

	for_each_online_pgdat(pgdat) {
		for (i = 0; i < MAX_NR_ZONES; i++) {
			struct zone *zone = pgdat->node_zones + i;
			unsigned long max = 0;

			/* Find valid and maximum lowmem_reserve in the zone */
			for (j = i; j < MAX_NR_ZONES; j++) {
				if (zone->lowmem_reserve[j] > max)
					max = zone->lowmem_reserve[j];
			}

			/* we treat the high watermark as reserved pages. */
			max += high_wmark_pages(zone);

			if (max > zone->present_pages)
				max = zone->present_pages;
			reserve_pages += max;
		}
	}
	totalreserve_pages = reserve_pages;
}

/*
 * setup_per_zone_lowmem_reserve - called whenever
 *	sysctl_lower_zone_reserve_ratio changes.  Ensures that each zone
 *	has a correct pages reserved value, so an adequate number of
 *	pages are left in the zone after a successful __alloc_pages().
 */
static void setup_per_zone_lowmem_reserve(void)
{
	struct pglist_data *pgdat;
	enum zone_type j, idx;

	for_each_online_pgdat(pgdat) {
		for (j = 0; j < MAX_NR_ZONES; j++) {
			struct zone *zone = pgdat->node_zones + j;
			unsigned long present_pages = zone->present_pages;

			zone->lowmem_reserve[j] = 0;

			idx = j;
			while (idx) {
				struct zone *lower_zone;

				idx--;

				if (sysctl_lowmem_reserve_ratio[idx] < 1)
					sysctl_lowmem_reserve_ratio[idx] = 1;

				lower_zone = pgdat->node_zones + idx;
				lower_zone->lowmem_reserve[j] = present_pages /
					sysctl_lowmem_reserve_ratio[idx];
				present_pages += lower_zone->present_pages;
			}
		}
	}

	/* update totalreserve_pages */
	calculate_totalreserve_pages();
}

/**
 * setup_per_zone_wmarks - called when min_free_kbytes changes
 * or when memory is hot-{added|removed}
 *
 * Ensures that the watermark[min,low,high] values for each zone are set
 * correctly with respect to min_free_kbytes.
 */
void setup_per_zone_wmarks(void)
{
	unsigned long pages_min = min_free_kbytes >> (PAGE_SHIFT - 10);
	unsigned long lowmem_pages = 0;
	struct zone *zone;
	unsigned long flags;

	/* Calculate total number of !ZONE_HIGHMEM pages */
	for_each_zone(zone) {
		if (!is_highmem(zone))
			lowmem_pages += zone->present_pages;
	}

	for_each_zone(zone) {
		u64 tmp;

		spin_lock_irqsave(&zone->lock, flags);
		tmp = (u64)pages_min * zone->present_pages;
		do_div(tmp, lowmem_pages);
		if (is_highmem(zone)) {
			/*
			 * __GFP_HIGH and PF_MEMALLOC allocations usually don't
			 * need highmem pages, so cap pages_min to a small
			 * value here.
			 *
			 * The WMARK_HIGH-WMARK_LOW and (WMARK_LOW-WMARK_MIN)
			 * deltas controls asynch page reclaim, and so should
			 * not be capped for highmem.
			 */
			int min_pages;

			min_pages = zone->present_pages / 1024;
			if (min_pages < SWAP_CLUSTER_MAX)
				min_pages = SWAP_CLUSTER_MAX;
			if (min_pages > 128)
				min_pages = 128;
			zone->watermark[WMARK_MIN] = min_pages;
		} else {
			/*
			 * If it's a lowmem zone, reserve a number of pages
			 * proportionate to the zone's size.
			 */
			zone->watermark[WMARK_MIN] = tmp;
		}

		zone->watermark[WMARK_LOW]  = min_wmark_pages(zone) + (tmp >> 2);
		zone->watermark[WMARK_HIGH] = min_wmark_pages(zone) + (tmp >> 1);
		setup_zone_migrate_reserve(zone);
		spin_unlock_irqrestore(&zone->lock, flags);
	}

	/* update totalreserve_pages */
	calculate_totalreserve_pages();
}

/*
 * The inactive anon list should be small enough that the VM never has to
 * do too much work, but large enough that each inactive page has a chance
 * to be referenced again before it is swapped out.
 *
 * The inactive_anon ratio is the target ratio of ACTIVE_ANON to
 * INACTIVE_ANON pages on this zone's LRU, maintained by the
 * pageout code. A zone->inactive_ratio of 3 means 3:1 or 25% of
 * the anonymous pages are kept on the inactive list.
 *
 * total     target    max
 * memory    ratio     inactive anon
 * -------------------------------------
 *   10MB       1         5MB
 *  100MB       1        50MB
 *    1GB       3       250MB
 *   10GB      10       0.9GB
 *  100GB      31         3GB
 *    1TB     101        10GB
 *   10TB     320        32GB
 */
void calculate_zone_inactive_ratio(struct zone *zone)
{
	unsigned int gb, ratio;

	/* Zone size in gigabytes */
	gb = zone->present_pages >> (30 - PAGE_SHIFT);
	if (gb)
		ratio = int_sqrt(10 * gb);
	else
		ratio = 1;

	zone->inactive_ratio = ratio;
}

static void __init setup_per_zone_inactive_ratio(void)
{
	struct zone *zone;

	for_each_zone(zone)
		calculate_zone_inactive_ratio(zone);
}

/*
 * Initialise min_free_kbytes.
 *
 * For small machines we want it small (128k min).  For large machines
 * we want it large (64MB max).  But it is not linear, because network
 * bandwidth does not increase linearly with machine size.  We use
 *
 * 	min_free_kbytes = 4 * sqrt(lowmem_kbytes), for better accuracy:
 *	min_free_kbytes = sqrt(lowmem_kbytes * 16)
 *
 * which yields
 *
 * 16MB:	512k
 * 32MB:	724k
 * 64MB:	1024k
 * 128MB:	1448k
 * 256MB:	2048k
 * 512MB:	2896k
 * 1024MB:	4096k
 * 2048MB:	5792k
 * 4096MB:	8192k
 * 8192MB:	11584k
 * 16384MB:	16384k
 */
static int __init init_per_zone_wmark_min(void)
{
	unsigned long lowmem_kbytes;

	lowmem_kbytes = nr_free_buffer_pages() * (PAGE_SIZE >> 10);

	min_free_kbytes = int_sqrt(lowmem_kbytes * 16);
	if (min_free_kbytes < 128)
		min_free_kbytes = 128;
	if (min_free_kbytes > 65536)
		min_free_kbytes = 65536;
	setup_per_zone_wmarks();
	setup_per_zone_lowmem_reserve();
	setup_per_zone_inactive_ratio();
	return 0;
}
module_init(init_per_zone_wmark_min)

/*
 * min_free_kbytes_sysctl_handler - just a wrapper around proc_dointvec() so 
 *	that we can call two helper functions whenever min_free_kbytes
 *	changes.
 */
int min_free_kbytes_sysctl_handler(ctl_table *table, int write, 
	void __user *buffer, size_t *length, loff_t *ppos)
{
	proc_dointvec(table, write, buffer, length, ppos);
	if (write)
		setup_per_zone_wmarks();
	return 0;
}

#ifdef CONFIG_NUMA
int sysctl_min_unmapped_ratio_sysctl_handler(ctl_table *table, int write,
	void __user *buffer, size_t *length, loff_t *ppos)
{
	struct zone *zone;
	int rc;

	rc = proc_dointvec_minmax(table, write, buffer, length, ppos);
	if (rc)
		return rc;

	for_each_zone(zone)
		zone->min_unmapped_pages = (zone->present_pages *
				sysctl_min_unmapped_ratio) / 100;
	return 0;
}

int sysctl_min_slab_ratio_sysctl_handler(ctl_table *table, int write,
	void __user *buffer, size_t *length, loff_t *ppos)
{
	struct zone *zone;
	int rc;

	rc = proc_dointvec_minmax(table, write, buffer, length, ppos);
	if (rc)
		return rc;

	for_each_zone(zone)
		zone->min_slab_pages = (zone->present_pages *
				sysctl_min_slab_ratio) / 100;
	return 0;
}
#endif

/*
 * lowmem_reserve_ratio_sysctl_handler - just a wrapper around
 *	proc_dointvec() so that we can call setup_per_zone_lowmem_reserve()
 *	whenever sysctl_lowmem_reserve_ratio changes.
 *
 * The reserve ratio obviously has absolutely no relation with the
 * minimum watermarks. The lowmem reserve ratio can only make sense
 * if in function of the boot time zone sizes.
 */
int lowmem_reserve_ratio_sysctl_handler(ctl_table *table, int write,
	void __user *buffer, size_t *length, loff_t *ppos)
{
	proc_dointvec_minmax(table, write, buffer, length, ppos);
	setup_per_zone_lowmem_reserve();
	return 0;
}

/*
 * percpu_pagelist_fraction - changes the pcp->high for each zone on each
 * cpu.  It is the fraction of total pages in each zone that a hot per cpu pagelist
 * can have before it gets flushed back to buddy allocator.
 */

int percpu_pagelist_fraction_sysctl_handler(ctl_table *table, int write,
	void __user *buffer, size_t *length, loff_t *ppos)
{
	struct zone *zone;
	unsigned int cpu;
	int ret;

	ret = proc_dointvec_minmax(table, write, buffer, length, ppos);
	if (!write || (ret == -EINVAL))
		return ret;
	for_each_populated_zone(zone) {
		for_each_online_cpu(cpu) {
			unsigned long  high;
			high = zone->present_pages / percpu_pagelist_fraction;
			setup_pagelist_highmark(zone_pcp(zone, cpu), high);
		}
	}
	return 0;
}

int hashdist = HASHDIST_DEFAULT;

#ifdef CONFIG_NUMA
static int __init set_hashdist(char *str)
{
	if (!str)
		return 0;
	hashdist = simple_strtoul(str, &str, 0);
	return 1;
}
__setup("hashdist=", set_hashdist);
#endif

/*
 * allocate a large system hash table from bootmem
 * - it is assumed that the hash table must contain an exact power-of-2
 *   quantity of entries
 * - limit is the number of hash buckets, not the total allocation size
 */
void *__init alloc_large_system_hash(const char *tablename,
				     unsigned long bucketsize,
				     unsigned long numentries,
				     int scale,
				     int flags,
				     unsigned int *_hash_shift,
				     unsigned int *_hash_mask,
				     unsigned long limit)
{
	unsigned long long max = limit;
	unsigned long log2qty, size;
	void *table = NULL;

	/* allow the kernel cmdline to have a say */
	if (!numentries) {
		/* round applicable memory size up to nearest megabyte */
		numentries = nr_kernel_pages;
		numentries += (1UL << (20 - PAGE_SHIFT)) - 1;
		numentries >>= 20 - PAGE_SHIFT;
		numentries <<= 20 - PAGE_SHIFT;

		/* limit to 1 bucket per 2^scale bytes of low memory */
		if (scale > PAGE_SHIFT)
			numentries >>= (scale - PAGE_SHIFT);
		else
			numentries <<= (PAGE_SHIFT - scale);

		/* Make sure we've got at least a 0-order allocation.. */
		if (unlikely(flags & HASH_SMALL)) {
			/* Makes no sense without HASH_EARLY */
			WARN_ON(!(flags & HASH_EARLY));
			if (!(numentries >> *_hash_shift)) {
				numentries = 1UL << *_hash_shift;
				BUG_ON(!numentries);
			}
		} else if (unlikely((numentries * bucketsize) < PAGE_SIZE))
			numentries = PAGE_SIZE / bucketsize;
	}
	numentries = roundup_pow_of_two(numentries);

	/* limit allocation size to 1/16 total memory by default */
	if (max == 0) {
		max = ((unsigned long long)nr_all_pages << PAGE_SHIFT) >> 4;
		do_div(max, bucketsize);
	}

	if (numentries > max)
		numentries = max;

	log2qty = ilog2(numentries);

	do {
		size = bucketsize << log2qty;
		if (flags & HASH_EARLY)
			table = alloc_bootmem_nopanic(size);
		else if (hashdist)
			table = __vmalloc(size, GFP_ATOMIC, PAGE_KERNEL);
		else {
			/*
			 * If bucketsize is not a power-of-two, we may free
			 * some pages at the end of hash table which
			 * alloc_pages_exact() automatically does
			 */
			if (get_order(size) < MAX_ORDER) {
				table = alloc_pages_exact(size, GFP_ATOMIC);
				kmemleak_alloc(table, size, 1, GFP_ATOMIC);
			}
		}
	} while (!table && size > PAGE_SIZE && --log2qty);

	if (!table)
		panic("Failed to allocate %s hash table\n", tablename);

	printk(KERN_INFO "%s hash table entries: %d (order: %d, %lu bytes)\n",
	       tablename,
	       (1U << log2qty),
	       ilog2(size) - PAGE_SHIFT,
	       size);

	if (_hash_shift)
		*_hash_shift = log2qty;
	if (_hash_mask)
		*_hash_mask = (1 << log2qty) - 1;

	return table;
}

/* Return a pointer to the bitmap storing bits affecting a block of pages */
static inline unsigned long *get_pageblock_bitmap(struct zone *zone,
							unsigned long pfn)
{
#ifdef CONFIG_SPARSEMEM
	return __pfn_to_section(pfn)->pageblock_flags;
#else
	return zone->pageblock_flags;
#endif /* CONFIG_SPARSEMEM */
}

static inline int pfn_to_bitidx(struct zone *zone, unsigned long pfn)
{
#ifdef CONFIG_SPARSEMEM
	pfn &= (PAGES_PER_SECTION-1);
	return (pfn >> pageblock_order) * NR_PAGEBLOCK_BITS;
#else
	pfn = pfn - zone->zone_start_pfn;
	return (pfn >> pageblock_order) * NR_PAGEBLOCK_BITS;
#endif /* CONFIG_SPARSEMEM */
}

/**
 * get_pageblock_flags_group - Return the requested group of flags for the pageblock_nr_pages block of pages
 * @page: The page within the block of interest
 * @start_bitidx: The first bit of interest to retrieve
 * @end_bitidx: The last bit of interest
 * returns pageblock_bits flags
 */
unsigned long get_pageblock_flags_group(struct page *page,
					int start_bitidx, int end_bitidx)
{
	struct zone *zone;
	unsigned long *bitmap;
	unsigned long pfn, bitidx;
	unsigned long flags = 0;
	unsigned long value = 1;

	zone = page_zone(page);
	pfn = page_to_pfn(page);
	bitmap = get_pageblock_bitmap(zone, pfn);
	bitidx = pfn_to_bitidx(zone, pfn);

	for (; start_bitidx <= end_bitidx; start_bitidx++, value <<= 1)
		if (test_bit(bitidx + start_bitidx, bitmap))
			flags |= value;

	return flags;
}

/**
 * set_pageblock_flags_group - Set the requested group of flags for a pageblock_nr_pages block of pages
 * @page: The page within the block of interest
 * @start_bitidx: The first bit of interest
 * @end_bitidx: The last bit of interest
 * @flags: The flags to set
 */
void set_pageblock_flags_group(struct page *page, unsigned long flags,
					int start_bitidx, int end_bitidx)
{
	struct zone *zone;
	unsigned long *bitmap;
	unsigned long pfn, bitidx;
	unsigned long value = 1;

	zone = page_zone(page);
	pfn = page_to_pfn(page);
	bitmap = get_pageblock_bitmap(zone, pfn);
	bitidx = pfn_to_bitidx(zone, pfn);
	VM_BUG_ON(pfn < zone->zone_start_pfn);
	VM_BUG_ON(pfn >= zone->zone_start_pfn + zone->spanned_pages);

	for (; start_bitidx <= end_bitidx; start_bitidx++, value <<= 1)
		if (flags & value)
			__set_bit(bitidx + start_bitidx, bitmap);
		else
			__clear_bit(bitidx + start_bitidx, bitmap);
}

/*
 * This is designed as sub function...plz see page_isolation.c also.
 * set/clear page block's type to be ISOLATE.
 * page allocater never alloc memory from ISOLATE block.
 */

int set_migratetype_isolate(struct page *page)
{
	struct zone *zone;
	struct page *curr_page;
	unsigned long flags, pfn, iter;
	unsigned long immobile = 0;
	struct memory_isolate_notify arg;
	int notifier_ret;
	int ret = -EBUSY;
	int zone_idx;

	zone = page_zone(page);
	zone_idx = zone_idx(zone);

	spin_lock_irqsave(&zone->lock, flags);
	if (get_pageblock_migratetype(page) == MIGRATE_MOVABLE ||
	    zone_idx == ZONE_MOVABLE) {
		ret = 0;
		goto out;
	}

	pfn = page_to_pfn(page);
	arg.start_pfn = pfn;
	arg.nr_pages = pageblock_nr_pages;
	arg.pages_found = 0;

	/*
	 * It may be possible to isolate a pageblock even if the
	 * migratetype is not MIGRATE_MOVABLE. The memory isolation
	 * notifier chain is used by balloon drivers to return the
	 * number of pages in a range that are held by the balloon
	 * driver to shrink memory. If all the pages are accounted for
	 * by balloons, are free, or on the LRU, isolation can continue.
	 * Later, for example, when memory hotplug notifier runs, these
	 * pages reported as "can be isolated" should be isolated(freed)
	 * by the balloon driver through the memory notifier chain.
	 */
	notifier_ret = memory_isolate_notify(MEM_ISOLATE_COUNT, &arg);
	notifier_ret = notifier_to_errno(notifier_ret);
	if (notifier_ret || !arg.pages_found)
		goto out;

	for (iter = pfn; iter < (pfn + pageblock_nr_pages); iter++) {
		if (!pfn_valid_within(pfn))
			continue;

		curr_page = pfn_to_page(iter);
		if (!page_count(curr_page) || PageLRU(curr_page))
			continue;

		immobile++;
	}

	if (arg.pages_found == immobile)
		ret = 0;

out:
	if (!ret) {
		set_pageblock_migratetype(page, MIGRATE_ISOLATE);
		move_freepages_block(zone, page, MIGRATE_ISOLATE);
	}

	spin_unlock_irqrestore(&zone->lock, flags);
	if (!ret)
		drain_all_pages();
	return ret;
}

void unset_migratetype_isolate(struct page *page)
{
	struct zone *zone;
	unsigned long flags;
	zone = page_zone(page);
	spin_lock_irqsave(&zone->lock, flags);
	if (get_pageblock_migratetype(page) != MIGRATE_ISOLATE)
		goto out;
	set_pageblock_migratetype(page, MIGRATE_MOVABLE);
	move_freepages_block(zone, page, MIGRATE_MOVABLE);
out:
	spin_unlock_irqrestore(&zone->lock, flags);
}

#ifdef CONFIG_MEMORY_HOTREMOVE
/*
 * All pages in the range must be isolated before calling this.
 */
void
__offline_isolated_pages(unsigned long start_pfn, unsigned long end_pfn)
{
	struct page *page;
	struct zone *zone;
	int order, i;
	unsigned long pfn;
	unsigned long flags;
	/* find the first valid pfn */
	for (pfn = start_pfn; pfn < end_pfn; pfn++)
		if (pfn_valid(pfn))
			break;
	if (pfn == end_pfn)
		return;
	zone = page_zone(pfn_to_page(pfn));
	spin_lock_irqsave(&zone->lock, flags);
	pfn = start_pfn;
	while (pfn < end_pfn) {
		if (!pfn_valid(pfn)) {
			pfn++;
			continue;
		}
		page = pfn_to_page(pfn);
		BUG_ON(page_count(page));
		BUG_ON(!PageBuddy(page));
		order = page_order(page);
#ifdef CONFIG_DEBUG_VM
		printk(KERN_INFO "remove from free list %lx %d %lx\n",
		       pfn, 1 << order, end_pfn);
#endif
		list_del(&page->lru);
		rmv_page_order(page);
		zone->free_area[order].nr_free--;
		__mod_zone_page_state(zone, NR_FREE_PAGES,
				      - (1UL << order));
		for (i = 0; i < (1 << order); i++)
			SetPageReserved((page+i));
		pfn += (1 << order);
	}
	spin_unlock_irqrestore(&zone->lock, flags);
}
#endif

#ifdef CONFIG_MEMORY_FAILURE
bool is_free_buddy_page(struct page *page)
{
	struct zone *zone = page_zone(page);
	unsigned long pfn = page_to_pfn(page);
	unsigned long flags;
	int order;

	spin_lock_irqsave(&zone->lock, flags);
	for (order = 0; order < MAX_ORDER; order++) {
		struct page *page_head = page - (pfn & ((1 << order) - 1));

		if (PageBuddy(page_head) && page_order(page_head) >= order)
			break;
	}
	spin_unlock_irqrestore(&zone->lock, flags);

	return order < MAX_ORDER;
}
#endif<|MERGE_RESOLUTION|>--- conflicted
+++ resolved
@@ -170,7 +170,7 @@
 {
 #ifdef CONFIG_PREEMPT_RT
 	spin_lock(&__get_cpu_lock(pcp_locks, cpu));
-	flags = 0;
+	*flags = 0;
 #else
 	local_irq_save(*flags);
 #endif
@@ -571,36 +571,52 @@
  * pinned" detection logic.
  */
 static void free_pcppages_bulk(struct zone *zone, int count,
-					struct per_cpu_pages *pcp)
-{
-<<<<<<< HEAD
+			       struct per_cpu_pages *pcp)
+{
+	int migratetype = 0;
 	unsigned long flags;
 
 	spin_lock_irqsave(&zone->lock, flags);
-=======
-	int migratetype = 0;
-	int batch_free = 0;
-
-	spin_lock(&zone->lock);
->>>>>>> 4ec62b2b
 	zone_clear_flag(zone, ZONE_ALL_UNRECLAIMABLE);
 	zone->pages_scanned = 0;
 
 	__mod_zone_page_state(zone, NR_FREE_PAGES, count);
+
+	for (migratetype =0; migratetype < MIGRATE_PCPTYPES; migratetype++) {
+		struct list_head *list = &pcp->lists[migratetype];
+
+		while (!list_empty(list)) {
+			struct page *page;
+
+			page = list_first_entry(list, struct page, lru);
+			/* must delete as __free_one_page list manipulates */
+			list_del(&page->lru);
+			/* MIGRATE_MOVABLE list may include MIGRATE_RESERVEs */
+			__free_one_page(page, zone, 0, page_private(page));
+			trace_mm_page_pcpu_drain(page, 0, page_private(page));
+#ifdef CONFIG_PREEMPT_RT
+			cond_resched_lock(&zone->lock);
+#endif
+			count--;
+		}
+	}
+	WARN_ON(count != 0);
+	spin_unlock_irqrestore(&zone->lock, flags);
+}
+
+static void isolate_pcp_pages(int count, struct per_cpu_pages *src,
+			      struct per_cpu_pages *dst)
+{
+	int migratetype, batch_free = 0;
+
+	for (migratetype = 0; migratetype < MIGRATE_PCPTYPES; migratetype++)
+		INIT_LIST_HEAD(&dst->lists[migratetype]);
+	migratetype = 0;
+
 	while (count) {
 		struct page *page;
 		struct list_head *list;
 
-<<<<<<< HEAD
-		VM_BUG_ON(list_empty(list));
-		page = list_entry(list->prev, struct page, lru);
-		/* have to delete it as __free_one_page list manipulates */
-		list_del(&page->lru);
-		__free_one_page(page, zone, order, page_private(page));
-#ifdef CONFIG_PREEMPT_RT
-		cond_resched_lock(&zone->lock);
-#endif
-=======
 		/*
 		 * Remove pages from lists in a round-robin fashion. A
 		 * batch_free count is maintained that is incremented when an
@@ -612,20 +628,16 @@
 			batch_free++;
 			if (++migratetype == MIGRATE_PCPTYPES)
 				migratetype = 0;
-			list = &pcp->lists[migratetype];
+			list = &src->lists[migratetype];
 		} while (list_empty(list));
 
 		do {
-			page = list_entry(list->prev, struct page, lru);
+			page = list_last_entry(list, struct page, lru);
 			/* must delete as __free_one_page list manipulates */
 			list_del(&page->lru);
-			/* MIGRATE_MOVABLE list may include MIGRATE_RESERVEs */
-			__free_one_page(page, zone, 0, page_private(page));
-			trace_mm_page_pcpu_drain(page, 0, page_private(page));
+			list_add(&page->lru, &dst->lists[migratetype]);
 		} while (--count && --batch_free && !list_empty(list));
->>>>>>> 4ec62b2b
-	}
-	spin_unlock_irqrestore(&zone->lock, flags);
+	}
 }
 
 static void free_one_page(struct zone *zone, struct page *page, int order,
@@ -645,14 +657,8 @@
 static void __free_pages_ok(struct page *page, unsigned int order)
 {
 	unsigned long flags;
-<<<<<<< HEAD
 	int i, this_cpu, bad = 0;
-	int wasMlocked = TestClearPageMlocked(page);
-=======
-	int i;
-	int bad = 0;
 	int wasMlocked = __TestClearPageMlocked(page);
->>>>>>> 4ec62b2b
 
 	kmemcheck_free_shadow(page, order);
 
@@ -1039,16 +1045,6 @@
 	return i;
 }
 
-static void
-isolate_pcp_pages(int count, struct list_head *src, struct list_head *dst)
-{
-	while (count--) {
-		struct page *page = list_last_entry(src, struct page, lru);
-		list_move(&page->lru, dst);
-	}
-}
-
-
 #ifdef CONFIG_NUMA
 /*
  * Called from the vmstat counter updater to drain pagesets of this
@@ -1060,24 +1056,19 @@
  */
 void drain_zone_pages(struct zone *zone, struct per_cpu_pages *pcp)
 {
-	LIST_HEAD(free_list);
+	struct per_cpu_pages dst;
 	unsigned long flags;
-	int to_drain;
-	int this_cpu;
+	int to_drain, this_cpu;
 
 	lock_cpu_pcp(&flags, &this_cpu);
 	if (pcp->count >= pcp->batch)
 		to_drain = pcp->batch;
 	else
 		to_drain = pcp->count;
-<<<<<<< HEAD
-	isolate_pcp_pages(to_drain, &pcp->list, &free_list);
-=======
-	free_pcppages_bulk(zone, to_drain, pcp);
->>>>>>> 4ec62b2b
+	isolate_pcp_pages(to_drain, pcp, &dst);
 	pcp->count -= to_drain;
 	unlock_cpu_pcp(flags, this_cpu);
-	free_pages_bulk(zone, to_drain, &free_list, 0);
+	free_pcppages_bulk(zone, to_drain, &dst);
 }
 #endif
 
@@ -1095,8 +1086,7 @@
 
 	for_each_populated_zone(zone) {
 		struct per_cpu_pageset *pset;
-		struct per_cpu_pages *pcp;
-		LIST_HEAD(free_list);
+		struct per_cpu_pages *pcp, dst;
 		int count;
 
 		__lock_cpu_pcp(&flags, cpu);
@@ -1106,17 +1096,13 @@
 			WARN_ON(1);
 			continue;
 		}
+
 		pcp = &pset->pcp;
-<<<<<<< HEAD
-		isolate_pcp_pages(pcp->count, &pcp->list, &free_list);
+		isolate_pcp_pages(pcp->count, pcp, &dst);
 		count = pcp->count;
-=======
-		local_irq_save(flags);
-		free_pcppages_bulk(zone, pcp->count, pcp);
->>>>>>> 4ec62b2b
 		pcp->count = 0;
 		unlock_cpu_pcp(flags, cpu);
-		free_pages_bulk(zone, count, &free_list, 0);
+		free_pcppages_bulk(zone, count, &dst);
 	}
 }
 
@@ -1221,12 +1207,8 @@
 	struct per_cpu_pageset *pset;
 	struct per_cpu_pages *pcp;
 	unsigned long flags;
-<<<<<<< HEAD
-	int count, this_cpu, wasMlocked = TestClearPageMlocked(page);
-=======
-	int migratetype;
+	int migratetype, this_cpu, count;
 	int wasMlocked = __TestClearPageMlocked(page);
->>>>>>> 4ec62b2b
 
 	kmemcheck_free_shadow(page, 0);
 
@@ -1242,16 +1224,10 @@
 	arch_free_page(page, 0);
 	kernel_map_pages(page, 1, 0);
 
-<<<<<<< HEAD
 	pset = get_zone_pcp(zone, &flags, &this_cpu);
 	pcp = &pset->pcp;
-	set_page_private(page, get_pageblock_migratetype(page));
-=======
-	pcp = &zone_pcp(zone, get_cpu())->pcp;
 	migratetype = get_pageblock_migratetype(page);
 	set_page_private(page, migratetype);
-	local_irq_save(flags);
->>>>>>> 4ec62b2b
 	if (unlikely(wasMlocked))
 		free_page_mlock(page);
 	count_vm_event(PGFREE);
@@ -1277,25 +1253,17 @@
 		list_add(&page->lru, &pcp->lists[migratetype]);
 	pcp->count++;
 	if (pcp->count >= pcp->high) {
-<<<<<<< HEAD
-		LIST_HEAD(free_list);
-
-		isolate_pcp_pages(pcp->batch, &pcp->list, &free_list);
+		struct per_cpu_pages dst;
+
+		isolate_pcp_pages(pcp->batch, pcp, &dst);
 		pcp->count -= pcp->batch;
 		count = pcp->batch;
 		put_zone_pcp(zone, flags, this_cpu);
-		free_pages_bulk(zone, count, &free_list, 0);
-	} else
-		put_zone_pcp(zone, flags, this_cpu);
-=======
-		free_pcppages_bulk(zone, pcp->batch, pcp);
-		pcp->count -= pcp->batch;
-	}
-
+		free_pcppages_bulk(zone, count, &dst);
+		return;
+	}
 out:
-	local_irq_restore(flags);
-	put_cpu();
->>>>>>> 4ec62b2b
+	put_zone_pcp(zone, flags, this_cpu);
 }
 
 void free_hot_page(struct page *page)
@@ -1352,23 +1320,13 @@
 	pset = get_zone_pcp(zone, &flags, &this_cpu);
 
 	if (likely(order == 0)) {
-<<<<<<< HEAD
 		struct per_cpu_pages *pcp = &pset->pcp;
-
-		if (!pcp->count) {
-			pcp->count = rmqueue_bulk(zone, 0,
-					pcp->batch, &pcp->list,
-=======
-		struct per_cpu_pages *pcp;
 		struct list_head *list;
 
-		pcp = &zone_pcp(zone, cpu)->pcp;
 		list = &pcp->lists[migratetype];
-		local_irq_save(flags);
 		if (list_empty(list)) {
 			pcp->count += rmqueue_bulk(zone, 0,
 					pcp->batch, list,
->>>>>>> 4ec62b2b
 					migratetype, cold);
 			if (unlikely(list_empty(list)))
 				goto failed;
