/*
 * SLUB: A slab allocator that limits cache line use instead of queuing
 * objects in per cpu and per node lists.
 *
 * The allocator synchronizes using per slab locks or atomic operatios
 * and only uses a centralized lock to manage a pool of partial slabs.
 *
 * (C) 2007 SGI, Christoph Lameter
 * (C) 2011 Linux Foundation, Christoph Lameter
 */

#include <linux/mm.h>
#include <linux/swap.h> /* struct reclaim_state */
#include <linux/module.h>
#include <linux/bit_spinlock.h>
#include <linux/interrupt.h>
#include <linux/bitops.h>
#include <linux/slab.h>
#include "slab.h"
#include <linux/proc_fs.h>
#include <linux/seq_file.h>
#include <linux/kmemcheck.h>
#include <linux/cpu.h>
#include <linux/cpuset.h>
#include <linux/mempolicy.h>
#include <linux/ctype.h>
#include <linux/debugobjects.h>
#include <linux/kallsyms.h>
#include <linux/memory.h>
#include <linux/math64.h>
#include <linux/fault-inject.h>
#include <linux/stacktrace.h>
#include <linux/prefetch.h>
#include <linux/memcontrol.h>

#include <trace/events/kmem.h>

#include "internal.h"

/*
 * Lock order:
 *   1. slab_mutex (Global Mutex)
 *   2. node->list_lock
 *   3. slab_lock(page) (Only on some arches and for debugging)
 *
 *   slab_mutex
 *
 *   The role of the slab_mutex is to protect the list of all the slabs
 *   and to synchronize major metadata changes to slab cache structures.
 *
 *   The slab_lock is only used for debugging and on arches that do not
 *   have the ability to do a cmpxchg_double. It only protects the second
 *   double word in the page struct. Meaning
 *	A. page->freelist	-> List of object free in a page
 *	B. page->counters	-> Counters of objects
 *	C. page->frozen		-> frozen state
 *
 *   If a slab is frozen then it is exempt from list management. It is not
 *   on any list. The processor that froze the slab is the one who can
 *   perform list operations on the page. Other processors may put objects
 *   onto the freelist but the processor that froze the slab is the only
 *   one that can retrieve the objects from the page's freelist.
 *
 *   The list_lock protects the partial and full list on each node and
 *   the partial slab counter. If taken then no new slabs may be added or
 *   removed from the lists nor make the number of partial slabs be modified.
 *   (Note that the total number of slabs is an atomic value that may be
 *   modified without taking the list lock).
 *
 *   The list_lock is a centralized lock and thus we avoid taking it as
 *   much as possible. As long as SLUB does not have to handle partial
 *   slabs, operations can continue without any centralized lock. F.e.
 *   allocating a long series of objects that fill up slabs does not require
 *   the list lock.
 *   Interrupts are disabled during allocation and deallocation in order to
 *   make the slab allocator safe to use in the context of an irq. In addition
 *   interrupts are disabled to ensure that the processor does not change
 *   while handling per_cpu slabs, due to kernel preemption.
 *
 * SLUB assigns one slab for allocation to each processor.
 * Allocations only occur from these slabs called cpu slabs.
 *
 * Slabs with free elements are kept on a partial list and during regular
 * operations no list for full slabs is used. If an object in a full slab is
 * freed then the slab will show up again on the partial lists.
 * We track full slabs for debugging purposes though because otherwise we
 * cannot scan all objects.
 *
 * Slabs are freed when they become empty. Teardown and setup is
 * minimal so we rely on the page allocators per cpu caches for
 * fast frees and allocs.
 *
 * Overloading of page flags that are otherwise used for LRU management.
 *
 * PageActive 		The slab is frozen and exempt from list processing.
 * 			This means that the slab is dedicated to a purpose
 * 			such as satisfying allocations for a specific
 * 			processor. Objects may be freed in the slab while
 * 			it is frozen but slab_free will then skip the usual
 * 			list operations. It is up to the processor holding
 * 			the slab to integrate the slab into the slab lists
 * 			when the slab is no longer needed.
 *
 * 			One use of this flag is to mark slabs that are
 * 			used for allocations. Then such a slab becomes a cpu
 * 			slab. The cpu slab may be equipped with an additional
 * 			freelist that allows lockless access to
 * 			free objects in addition to the regular freelist
 * 			that requires the slab lock.
 *
 * PageError		Slab requires special handling due to debug
 * 			options set. This moves	slab handling out of
 * 			the fast path and disables lockless freelists.
 */

static inline int kmem_cache_debug(struct kmem_cache *s)
{
#ifdef CONFIG_SLUB_DEBUG
	return unlikely(s->flags & SLAB_DEBUG_FLAGS);
#else
	return 0;
#endif
}

/*
 * Issues still to be resolved:
 *
 * - Support PAGE_ALLOC_DEBUG. Should be easy to do.
 *
 * - Variable sizing of the per node arrays
 */

/* Enable to test recovery from slab corruption on boot */
#undef SLUB_RESILIENCY_TEST

/* Enable to log cmpxchg failures */
#undef SLUB_DEBUG_CMPXCHG

/*
 * Mininum number of partial slabs. These will be left on the partial
 * lists even if they are empty. kmem_cache_shrink may reclaim them.
 */
#define MIN_PARTIAL 5

/*
 * Maximum number of desirable partial slabs.
 * The existence of more partial slabs makes kmem_cache_shrink
 * sort the partial list by the number of objects in the.
 */
#define MAX_PARTIAL 10

#define DEBUG_DEFAULT_FLAGS (SLAB_DEBUG_FREE | SLAB_RED_ZONE | \
				SLAB_POISON | SLAB_STORE_USER)

/*
 * Debugging flags that require metadata to be stored in the slab.  These get
 * disabled when slub_debug=O is used and a cache's min order increases with
 * metadata.
 */
#define DEBUG_METADATA_FLAGS (SLAB_RED_ZONE | SLAB_POISON | SLAB_STORE_USER)

/*
 * Set of flags that will prevent slab merging
 */
#define SLUB_NEVER_MERGE (SLAB_RED_ZONE | SLAB_POISON | SLAB_STORE_USER | \
		SLAB_TRACE | SLAB_DESTROY_BY_RCU | SLAB_NOLEAKTRACE | \
		SLAB_FAILSLAB)

#define SLUB_MERGE_SAME (SLAB_DEBUG_FREE | SLAB_RECLAIM_ACCOUNT | \
		SLAB_CACHE_DMA | SLAB_NOTRACK)

#define OO_SHIFT	16
#define OO_MASK		((1 << OO_SHIFT) - 1)
#define MAX_OBJS_PER_PAGE	32767 /* since page.objects is u15 */

/* Internal SLUB flags */
#define __OBJECT_POISON		0x80000000UL /* Poison object */
#define __CMPXCHG_DOUBLE	0x40000000UL /* Use cmpxchg_double */

#ifdef CONFIG_SMP
static struct notifier_block slab_notifier;
#endif

/*
 * Tracking user of a slab.
 */
#define TRACK_ADDRS_COUNT 16
struct track {
	unsigned long addr;	/* Called from address */
#ifdef CONFIG_STACKTRACE
	unsigned long addrs[TRACK_ADDRS_COUNT];	/* Called from address */
#endif
	int cpu;		/* Was running on cpu */
	int pid;		/* Pid context */
	unsigned long when;	/* When did the operation occur */
};

enum track_item { TRACK_ALLOC, TRACK_FREE };

#ifdef CONFIG_SYSFS
static int sysfs_slab_add(struct kmem_cache *);
static int sysfs_slab_alias(struct kmem_cache *, const char *);
static void sysfs_slab_remove(struct kmem_cache *);
static void memcg_propagate_slab_attrs(struct kmem_cache *s);
#else
static inline int sysfs_slab_add(struct kmem_cache *s) { return 0; }
static inline int sysfs_slab_alias(struct kmem_cache *s, const char *p)
							{ return 0; }
static inline void sysfs_slab_remove(struct kmem_cache *s) { }

static inline void memcg_propagate_slab_attrs(struct kmem_cache *s) { }
#endif

static inline void stat(const struct kmem_cache *s, enum stat_item si)
{
#ifdef CONFIG_SLUB_STATS
	__this_cpu_inc(s->cpu_slab->stat[si]);
#endif
}

/********************************************************************
 * 			Core slab cache functions
 *******************************************************************/

static inline struct kmem_cache_node *get_node(struct kmem_cache *s, int node)
{
	return s->node[node];
}

/* Verify that a pointer has an address that is valid within a slab page */
static inline int check_valid_pointer(struct kmem_cache *s,
				struct page *page, const void *object)
{
	void *base;

	if (!object)
		return 1;

	base = page_address(page);
	if (object < base || object >= base + page->objects * s->size ||
		(object - base) % s->size) {
		return 0;
	}

	return 1;
}

static inline void *get_freepointer(struct kmem_cache *s, void *object)
{
	return *(void **)(object + s->offset);
}

static void prefetch_freepointer(const struct kmem_cache *s, void *object)
{
	prefetch(object + s->offset);
}

static inline void *get_freepointer_safe(struct kmem_cache *s, void *object)
{
	void *p;

#ifdef CONFIG_DEBUG_PAGEALLOC
	probe_kernel_read(&p, (void **)(object + s->offset), sizeof(p));
#else
	p = get_freepointer(s, object);
#endif
	return p;
}

static inline void set_freepointer(struct kmem_cache *s, void *object, void *fp)
{
	*(void **)(object + s->offset) = fp;
}

/* Loop over all objects in a slab */
#define for_each_object(__p, __s, __addr, __objects) \
	for (__p = (__addr); __p < (__addr) + (__objects) * (__s)->size;\
			__p += (__s)->size)

/* Determine object index from a given position */
static inline int slab_index(void *p, struct kmem_cache *s, void *addr)
{
	return (p - addr) / s->size;
}

static inline size_t slab_ksize(const struct kmem_cache *s)
{
#ifdef CONFIG_SLUB_DEBUG
	/*
	 * Debugging requires use of the padding between object
	 * and whatever may come after it.
	 */
	if (s->flags & (SLAB_RED_ZONE | SLAB_POISON))
		return s->object_size;

#endif
	/*
	 * If we have the need to store the freelist pointer
	 * back there or track user information then we can
	 * only use the space before that information.
	 */
	if (s->flags & (SLAB_DESTROY_BY_RCU | SLAB_STORE_USER))
		return s->inuse;
	/*
	 * Else we can use all the padding etc for the allocation
	 */
	return s->size;
}

static inline int order_objects(int order, unsigned long size, int reserved)
{
	return ((PAGE_SIZE << order) - reserved) / size;
}

static inline struct kmem_cache_order_objects oo_make(int order,
		unsigned long size, int reserved)
{
	struct kmem_cache_order_objects x = {
		(order << OO_SHIFT) + order_objects(order, size, reserved)
	};

	return x;
}

static inline int oo_order(struct kmem_cache_order_objects x)
{
	return x.x >> OO_SHIFT;
}

static inline int oo_objects(struct kmem_cache_order_objects x)
{
	return x.x & OO_MASK;
}

/*
 * Per slab locking using the pagelock
 */
static __always_inline void slab_lock(struct page *page)
{
	bit_spin_lock(PG_locked, &page->flags);
}

static __always_inline void slab_unlock(struct page *page)
{
	__bit_spin_unlock(PG_locked, &page->flags);
}

/* Interrupts must be disabled (for the fallback code to work right) */
static inline bool __cmpxchg_double_slab(struct kmem_cache *s, struct page *page,
		void *freelist_old, unsigned long counters_old,
		void *freelist_new, unsigned long counters_new,
		const char *n)
{
	VM_BUG_ON(!irqs_disabled());
#if defined(CONFIG_HAVE_CMPXCHG_DOUBLE) && \
    defined(CONFIG_HAVE_ALIGNED_STRUCT_PAGE)
	if (s->flags & __CMPXCHG_DOUBLE) {
		if (cmpxchg_double(&page->freelist, &page->counters,
			freelist_old, counters_old,
			freelist_new, counters_new))
		return 1;
	} else
#endif
	{
		slab_lock(page);
		if (page->freelist == freelist_old && page->counters == counters_old) {
			page->freelist = freelist_new;
			page->counters = counters_new;
			slab_unlock(page);
			return 1;
		}
		slab_unlock(page);
	}

	cpu_relax();
	stat(s, CMPXCHG_DOUBLE_FAIL);

#ifdef SLUB_DEBUG_CMPXCHG
	printk(KERN_INFO "%s %s: cmpxchg double redo ", n, s->name);
#endif

	return 0;
}

static inline bool cmpxchg_double_slab(struct kmem_cache *s, struct page *page,
		void *freelist_old, unsigned long counters_old,
		void *freelist_new, unsigned long counters_new,
		const char *n)
{
#if defined(CONFIG_HAVE_CMPXCHG_DOUBLE) && \
    defined(CONFIG_HAVE_ALIGNED_STRUCT_PAGE)
	if (s->flags & __CMPXCHG_DOUBLE) {
		if (cmpxchg_double(&page->freelist, &page->counters,
			freelist_old, counters_old,
			freelist_new, counters_new))
		return 1;
	} else
#endif
	{
		unsigned long flags;

		local_irq_save(flags);
		slab_lock(page);
		if (page->freelist == freelist_old && page->counters == counters_old) {
			page->freelist = freelist_new;
			page->counters = counters_new;
			slab_unlock(page);
			local_irq_restore(flags);
			return 1;
		}
		slab_unlock(page);
		local_irq_restore(flags);
	}

	cpu_relax();
	stat(s, CMPXCHG_DOUBLE_FAIL);

#ifdef SLUB_DEBUG_CMPXCHG
	printk(KERN_INFO "%s %s: cmpxchg double redo ", n, s->name);
#endif

	return 0;
}

#ifdef CONFIG_SLUB_DEBUG
/*
 * Determine a map of object in use on a page.
 *
 * Node listlock must be held to guarantee that the page does
 * not vanish from under us.
 */
static void get_map(struct kmem_cache *s, struct page *page, unsigned long *map)
{
	void *p;
	void *addr = page_address(page);

	for (p = page->freelist; p; p = get_freepointer(s, p))
		set_bit(slab_index(p, s, addr), map);
}

/*
 * Debug settings:
 */
#ifdef CONFIG_SLUB_DEBUG_ON
static int slub_debug = DEBUG_DEFAULT_FLAGS;
#else
static int slub_debug;
#endif

static char *slub_debug_slabs;
static int disable_higher_order_debug;

/*
 * Object debugging
 */
static void print_section(char *text, u8 *addr, unsigned int length)
{
	print_hex_dump(KERN_ERR, text, DUMP_PREFIX_ADDRESS, 16, 1, addr,
			length, 1);
}

static struct track *get_track(struct kmem_cache *s, void *object,
	enum track_item alloc)
{
	struct track *p;

	if (s->offset)
		p = object + s->offset + sizeof(void *);
	else
		p = object + s->inuse;

	return p + alloc;
}

static void set_track(struct kmem_cache *s, void *object,
			enum track_item alloc, unsigned long addr)
{
	struct track *p = get_track(s, object, alloc);

	if (addr) {
#ifdef CONFIG_STACKTRACE
		struct stack_trace trace;
		int i;

		trace.nr_entries = 0;
		trace.max_entries = TRACK_ADDRS_COUNT;
		trace.entries = p->addrs;
		trace.skip = 3;
		save_stack_trace(&trace);

		/* See rant in lockdep.c */
		if (trace.nr_entries != 0 &&
		    trace.entries[trace.nr_entries - 1] == ULONG_MAX)
			trace.nr_entries--;

		for (i = trace.nr_entries; i < TRACK_ADDRS_COUNT; i++)
			p->addrs[i] = 0;
#endif
		p->addr = addr;
		p->cpu = smp_processor_id();
		p->pid = current->pid;
		p->when = jiffies;
	} else
		memset(p, 0, sizeof(struct track));
}

static void init_tracking(struct kmem_cache *s, void *object)
{
	if (!(s->flags & SLAB_STORE_USER))
		return;

	set_track(s, object, TRACK_FREE, 0UL);
	set_track(s, object, TRACK_ALLOC, 0UL);
}

static void print_track(const char *s, struct track *t)
{
	if (!t->addr)
		return;

	printk(KERN_ERR "INFO: %s in %pS age=%lu cpu=%u pid=%d\n",
		s, (void *)t->addr, jiffies - t->when, t->cpu, t->pid);
#ifdef CONFIG_STACKTRACE
	{
		int i;
		for (i = 0; i < TRACK_ADDRS_COUNT; i++)
			if (t->addrs[i])
				printk(KERN_ERR "\t%pS\n", (void *)t->addrs[i]);
			else
				break;
	}
#endif
}

static void print_tracking(struct kmem_cache *s, void *object)
{
	if (!(s->flags & SLAB_STORE_USER))
		return;

	print_track("Allocated", get_track(s, object, TRACK_ALLOC));
	print_track("Freed", get_track(s, object, TRACK_FREE));
}

static void print_page_info(struct page *page)
{
	printk(KERN_ERR "INFO: Slab 0x%p objects=%u used=%u fp=0x%p flags=0x%04lx\n",
		page, page->objects, page->inuse, page->freelist, page->flags);

}

static void slab_bug(struct kmem_cache *s, char *fmt, ...)
{
	va_list args;
	char buf[100];

	va_start(args, fmt);
	vsnprintf(buf, sizeof(buf), fmt, args);
	va_end(args);
	printk(KERN_ERR "========================================"
			"=====================================\n");
	printk(KERN_ERR "BUG %s (%s): %s\n", s->name, print_tainted(), buf);
	printk(KERN_ERR "----------------------------------------"
			"-------------------------------------\n\n");

	add_taint(TAINT_BAD_PAGE);
}

static void slab_fix(struct kmem_cache *s, char *fmt, ...)
{
	va_list args;
	char buf[100];

	va_start(args, fmt);
	vsnprintf(buf, sizeof(buf), fmt, args);
	va_end(args);
	printk(KERN_ERR "FIX %s: %s\n", s->name, buf);
}

static void print_trailer(struct kmem_cache *s, struct page *page, u8 *p)
{
	unsigned int off;	/* Offset of last byte */
	u8 *addr = page_address(page);

	print_tracking(s, p);

	print_page_info(page);

	printk(KERN_ERR "INFO: Object 0x%p @offset=%tu fp=0x%p\n\n",
			p, p - addr, get_freepointer(s, p));

	if (p > addr + 16)
		print_section("Bytes b4 ", p - 16, 16);

	print_section("Object ", p, min_t(unsigned long, s->object_size,
				PAGE_SIZE));
	if (s->flags & SLAB_RED_ZONE)
		print_section("Redzone ", p + s->object_size,
			s->inuse - s->object_size);

	if (s->offset)
		off = s->offset + sizeof(void *);
	else
		off = s->inuse;

	if (s->flags & SLAB_STORE_USER)
		off += 2 * sizeof(struct track);

	if (off != s->size)
		/* Beginning of the filler is the free pointer */
		print_section("Padding ", p + off, s->size - off);

	dump_stack();
}

static void object_err(struct kmem_cache *s, struct page *page,
			u8 *object, char *reason)
{
	slab_bug(s, "%s", reason);
	print_trailer(s, page, object);
}

static void slab_err(struct kmem_cache *s, struct page *page, const char *fmt, ...)
{
	va_list args;
	char buf[100];

	va_start(args, fmt);
	vsnprintf(buf, sizeof(buf), fmt, args);
	va_end(args);
	slab_bug(s, "%s", buf);
	print_page_info(page);
	dump_stack();
}

static void init_object(struct kmem_cache *s, void *object, u8 val)
{
	u8 *p = object;

	if (s->flags & __OBJECT_POISON) {
		memset(p, POISON_FREE, s->object_size - 1);
		p[s->object_size - 1] = POISON_END;
	}

	if (s->flags & SLAB_RED_ZONE)
		memset(p + s->object_size, val, s->inuse - s->object_size);
}

static void restore_bytes(struct kmem_cache *s, char *message, u8 data,
						void *from, void *to)
{
	slab_fix(s, "Restoring 0x%p-0x%p=0x%x\n", from, to - 1, data);
	memset(from, data, to - from);
}

static int check_bytes_and_report(struct kmem_cache *s, struct page *page,
			u8 *object, char *what,
			u8 *start, unsigned int value, unsigned int bytes)
{
	u8 *fault;
	u8 *end;

	fault = memchr_inv(start, value, bytes);
	if (!fault)
		return 1;

	end = start + bytes;
	while (end > fault && end[-1] == value)
		end--;

	slab_bug(s, "%s overwritten", what);
	printk(KERN_ERR "INFO: 0x%p-0x%p. First byte 0x%x instead of 0x%x\n",
					fault, end - 1, fault[0], value);
	print_trailer(s, page, object);

	restore_bytes(s, what, value, fault, end);
	return 0;
}

/*
 * Object layout:
 *
 * object address
 * 	Bytes of the object to be managed.
 * 	If the freepointer may overlay the object then the free
 * 	pointer is the first word of the object.
 *
 * 	Poisoning uses 0x6b (POISON_FREE) and the last byte is
 * 	0xa5 (POISON_END)
 *
 * object + s->object_size
 * 	Padding to reach word boundary. This is also used for Redzoning.
 * 	Padding is extended by another word if Redzoning is enabled and
 * 	object_size == inuse.
 *
 * 	We fill with 0xbb (RED_INACTIVE) for inactive objects and with
 * 	0xcc (RED_ACTIVE) for objects in use.
 *
 * object + s->inuse
 * 	Meta data starts here.
 *
 * 	A. Free pointer (if we cannot overwrite object on free)
 * 	B. Tracking data for SLAB_STORE_USER
 * 	C. Padding to reach required alignment boundary or at mininum
 * 		one word if debugging is on to be able to detect writes
 * 		before the word boundary.
 *
 *	Padding is done using 0x5a (POISON_INUSE)
 *
 * object + s->size
 * 	Nothing is used beyond s->size.
 *
 * If slabcaches are merged then the object_size and inuse boundaries are mostly
 * ignored. And therefore no slab options that rely on these boundaries
 * may be used with merged slabcaches.
 */

static int check_pad_bytes(struct kmem_cache *s, struct page *page, u8 *p)
{
	unsigned long off = s->inuse;	/* The end of info */

	if (s->offset)
		/* Freepointer is placed after the object. */
		off += sizeof(void *);

	if (s->flags & SLAB_STORE_USER)
		/* We also have user information there */
		off += 2 * sizeof(struct track);

	if (s->size == off)
		return 1;

	return check_bytes_and_report(s, page, p, "Object padding",
				p + off, POISON_INUSE, s->size - off);
}

/* Check the pad bytes at the end of a slab page */
static int slab_pad_check(struct kmem_cache *s, struct page *page)
{
	u8 *start;
	u8 *fault;
	u8 *end;
	int length;
	int remainder;

	if (!(s->flags & SLAB_POISON))
		return 1;

	start = page_address(page);
	length = (PAGE_SIZE << compound_order(page)) - s->reserved;
	end = start + length;
	remainder = length % s->size;
	if (!remainder)
		return 1;

	fault = memchr_inv(end - remainder, POISON_INUSE, remainder);
	if (!fault)
		return 1;
	while (end > fault && end[-1] == POISON_INUSE)
		end--;

	slab_err(s, page, "Padding overwritten. 0x%p-0x%p", fault, end - 1);
	print_section("Padding ", end - remainder, remainder);

	restore_bytes(s, "slab padding", POISON_INUSE, end - remainder, end);
	return 0;
}

static int check_object(struct kmem_cache *s, struct page *page,
					void *object, u8 val)
{
	u8 *p = object;
	u8 *endobject = object + s->object_size;

	if (s->flags & SLAB_RED_ZONE) {
		if (!check_bytes_and_report(s, page, object, "Redzone",
			endobject, val, s->inuse - s->object_size))
			return 0;
	} else {
		if ((s->flags & SLAB_POISON) && s->object_size < s->inuse) {
			check_bytes_and_report(s, page, p, "Alignment padding",
				endobject, POISON_INUSE, s->inuse - s->object_size);
		}
	}

	if (s->flags & SLAB_POISON) {
		if (val != SLUB_RED_ACTIVE && (s->flags & __OBJECT_POISON) &&
			(!check_bytes_and_report(s, page, p, "Poison", p,
					POISON_FREE, s->object_size - 1) ||
			 !check_bytes_and_report(s, page, p, "Poison",
				p + s->object_size - 1, POISON_END, 1)))
			return 0;
		/*
		 * check_pad_bytes cleans up on its own.
		 */
		check_pad_bytes(s, page, p);
	}

	if (!s->offset && val == SLUB_RED_ACTIVE)
		/*
		 * Object and freepointer overlap. Cannot check
		 * freepointer while object is allocated.
		 */
		return 1;

	/* Check free pointer validity */
	if (!check_valid_pointer(s, page, get_freepointer(s, p))) {
		object_err(s, page, p, "Freepointer corrupt");
		/*
		 * No choice but to zap it and thus lose the remainder
		 * of the free objects in this slab. May cause
		 * another error because the object count is now wrong.
		 */
		set_freepointer(s, p, NULL);
		return 0;
	}
	return 1;
}

static int check_slab(struct kmem_cache *s, struct page *page)
{
	int maxobj;

	VM_BUG_ON(!irqs_disabled());

	if (!PageSlab(page)) {
		slab_err(s, page, "Not a valid slab page");
		return 0;
	}

	maxobj = order_objects(compound_order(page), s->size, s->reserved);
	if (page->objects > maxobj) {
		slab_err(s, page, "objects %u > max %u",
			s->name, page->objects, maxobj);
		return 0;
	}
	if (page->inuse > page->objects) {
		slab_err(s, page, "inuse %u > max %u",
			s->name, page->inuse, page->objects);
		return 0;
	}
	/* Slab_pad_check fixes things up after itself */
	slab_pad_check(s, page);
	return 1;
}

/*
 * Determine if a certain object on a page is on the freelist. Must hold the
 * slab lock to guarantee that the chains are in a consistent state.
 */
static int on_freelist(struct kmem_cache *s, struct page *page, void *search)
{
	int nr = 0;
	void *fp;
	void *object = NULL;
	unsigned long max_objects;

	fp = page->freelist;
	while (fp && nr <= page->objects) {
		if (fp == search)
			return 1;
		if (!check_valid_pointer(s, page, fp)) {
			if (object) {
				object_err(s, page, object,
					"Freechain corrupt");
				set_freepointer(s, object, NULL);
				break;
			} else {
				slab_err(s, page, "Freepointer corrupt");
				page->freelist = NULL;
				page->inuse = page->objects;
				slab_fix(s, "Freelist cleared");
				return 0;
			}
			break;
		}
		object = fp;
		fp = get_freepointer(s, object);
		nr++;
	}

	max_objects = order_objects(compound_order(page), s->size, s->reserved);
	if (max_objects > MAX_OBJS_PER_PAGE)
		max_objects = MAX_OBJS_PER_PAGE;

	if (page->objects != max_objects) {
		slab_err(s, page, "Wrong number of objects. Found %d but "
			"should be %d", page->objects, max_objects);
		page->objects = max_objects;
		slab_fix(s, "Number of objects adjusted.");
	}
	if (page->inuse != page->objects - nr) {
		slab_err(s, page, "Wrong object count. Counter is %d but "
			"counted were %d", page->inuse, page->objects - nr);
		page->inuse = page->objects - nr;
		slab_fix(s, "Object count adjusted.");
	}
	return search == NULL;
}

static void trace(struct kmem_cache *s, struct page *page, void *object,
								int alloc)
{
	if (s->flags & SLAB_TRACE) {
		printk(KERN_INFO "TRACE %s %s 0x%p inuse=%d fp=0x%p\n",
			s->name,
			alloc ? "alloc" : "free",
			object, page->inuse,
			page->freelist);

		if (!alloc)
			print_section("Object ", (void *)object, s->object_size);

		dump_stack();
	}
}

/*
 * Hooks for other subsystems that check memory allocations. In a typical
 * production configuration these hooks all should produce no code at all.
 */
static inline int slab_pre_alloc_hook(struct kmem_cache *s, gfp_t flags)
{
	flags &= gfp_allowed_mask;
	lockdep_trace_alloc(flags);
	might_sleep_if(flags & __GFP_WAIT);

	return should_failslab(s->object_size, flags, s->flags);
}

static inline void slab_post_alloc_hook(struct kmem_cache *s, gfp_t flags, void *object)
{
	flags &= gfp_allowed_mask;
	kmemcheck_slab_alloc(s, flags, object, slab_ksize(s));
	kmemleak_alloc_recursive(object, s->object_size, 1, s->flags, flags);
}

static inline void slab_free_hook(struct kmem_cache *s, void *x)
{
	kmemleak_free_recursive(x, s->flags);

	/*
	 * Trouble is that we may no longer disable interupts in the fast path
	 * So in order to make the debug calls that expect irqs to be
	 * disabled we need to disable interrupts temporarily.
	 */
#if defined(CONFIG_KMEMCHECK) || defined(CONFIG_LOCKDEP)
	{
		unsigned long flags;

		local_irq_save(flags);
		kmemcheck_slab_free(s, x, s->object_size);
		debug_check_no_locks_freed(x, s->object_size);
		local_irq_restore(flags);
	}
#endif
	if (!(s->flags & SLAB_DEBUG_OBJECTS))
		debug_check_no_obj_freed(x, s->object_size);
}

/*
 * Tracking of fully allocated slabs for debugging purposes.
 *
 * list_lock must be held.
 */
static void add_full(struct kmem_cache *s,
	struct kmem_cache_node *n, struct page *page)
{
	if (!(s->flags & SLAB_STORE_USER))
		return;

	list_add(&page->lru, &n->full);
}

/*
 * list_lock must be held.
 */
static void remove_full(struct kmem_cache *s, struct page *page)
{
	if (!(s->flags & SLAB_STORE_USER))
		return;

	list_del(&page->lru);
}

/* Tracking of the number of slabs for debugging purposes */
static inline unsigned long slabs_node(struct kmem_cache *s, int node)
{
	struct kmem_cache_node *n = get_node(s, node);

	return atomic_long_read(&n->nr_slabs);
}

static inline unsigned long node_nr_slabs(struct kmem_cache_node *n)
{
	return atomic_long_read(&n->nr_slabs);
}

static inline void inc_slabs_node(struct kmem_cache *s, int node, int objects)
{
	struct kmem_cache_node *n = get_node(s, node);

	/*
	 * May be called early in order to allocate a slab for the
	 * kmem_cache_node structure. Solve the chicken-egg
	 * dilemma by deferring the increment of the count during
	 * bootstrap (see early_kmem_cache_node_alloc).
	 */
	if (n) {
		atomic_long_inc(&n->nr_slabs);
		atomic_long_add(objects, &n->total_objects);
	}
}
static inline void dec_slabs_node(struct kmem_cache *s, int node, int objects)
{
	struct kmem_cache_node *n = get_node(s, node);

	atomic_long_dec(&n->nr_slabs);
	atomic_long_sub(objects, &n->total_objects);
}

/* Object debug checks for alloc/free paths */
static void setup_object_debug(struct kmem_cache *s, struct page *page,
								void *object)
{
	if (!(s->flags & (SLAB_STORE_USER|SLAB_RED_ZONE|__OBJECT_POISON)))
		return;

	init_object(s, object, SLUB_RED_INACTIVE);
	init_tracking(s, object);
}

static noinline int alloc_debug_processing(struct kmem_cache *s, struct page *page,
					void *object, unsigned long addr)
{
	if (!check_slab(s, page))
		goto bad;

	if (!check_valid_pointer(s, page, object)) {
		object_err(s, page, object, "Freelist Pointer check fails");
		goto bad;
	}

	if (!check_object(s, page, object, SLUB_RED_INACTIVE))
		goto bad;

	/* Success perform special debug activities for allocs */
	if (s->flags & SLAB_STORE_USER)
		set_track(s, object, TRACK_ALLOC, addr);
	trace(s, page, object, 1);
	init_object(s, object, SLUB_RED_ACTIVE);
	return 1;

bad:
	if (PageSlab(page)) {
		/*
		 * If this is a slab page then lets do the best we can
		 * to avoid issues in the future. Marking all objects
		 * as used avoids touching the remaining objects.
		 */
		slab_fix(s, "Marking all objects used");
		page->inuse = page->objects;
		page->freelist = NULL;
	}
	return 0;
}

static noinline struct kmem_cache_node *free_debug_processing(
	struct kmem_cache *s, struct page *page, void *object,
	unsigned long addr, unsigned long *flags)
{
	struct kmem_cache_node *n = get_node(s, page_to_nid(page));

	spin_lock_irqsave(&n->list_lock, *flags);
	slab_lock(page);

	if (!check_slab(s, page))
		goto fail;

	if (!check_valid_pointer(s, page, object)) {
		slab_err(s, page, "Invalid object pointer 0x%p", object);
		goto fail;
	}

	if (on_freelist(s, page, object)) {
		object_err(s, page, object, "Object already free");
		goto fail;
	}

	if (!check_object(s, page, object, SLUB_RED_ACTIVE))
		goto out;

	if (unlikely(s != page->slab_cache)) {
		if (!PageSlab(page)) {
			slab_err(s, page, "Attempt to free object(0x%p) "
				"outside of slab", object);
		} else if (!page->slab_cache) {
			printk(KERN_ERR
				"SLUB <none>: no slab for object 0x%p.\n",
						object);
			dump_stack();
		} else
			object_err(s, page, object,
					"page slab pointer corrupt.");
		goto fail;
	}

	if (s->flags & SLAB_STORE_USER)
		set_track(s, object, TRACK_FREE, addr);
	trace(s, page, object, 0);
	init_object(s, object, SLUB_RED_INACTIVE);
out:
	slab_unlock(page);
	/*
	 * Keep node_lock to preserve integrity
	 * until the object is actually freed
	 */
	return n;

fail:
	slab_unlock(page);
	spin_unlock_irqrestore(&n->list_lock, *flags);
	slab_fix(s, "Object at 0x%p not freed", object);
	return NULL;
}

static int __init setup_slub_debug(char *str)
{
	slub_debug = DEBUG_DEFAULT_FLAGS;
	if (*str++ != '=' || !*str)
		/*
		 * No options specified. Switch on full debugging.
		 */
		goto out;

	if (*str == ',')
		/*
		 * No options but restriction on slabs. This means full
		 * debugging for slabs matching a pattern.
		 */
		goto check_slabs;

	if (tolower(*str) == 'o') {
		/*
		 * Avoid enabling debugging on caches if its minimum order
		 * would increase as a result.
		 */
		disable_higher_order_debug = 1;
		goto out;
	}

	slub_debug = 0;
	if (*str == '-')
		/*
		 * Switch off all debugging measures.
		 */
		goto out;

	/*
	 * Determine which debug features should be switched on
	 */
	for (; *str && *str != ','; str++) {
		switch (tolower(*str)) {
		case 'f':
			slub_debug |= SLAB_DEBUG_FREE;
			break;
		case 'z':
			slub_debug |= SLAB_RED_ZONE;
			break;
		case 'p':
			slub_debug |= SLAB_POISON;
			break;
		case 'u':
			slub_debug |= SLAB_STORE_USER;
			break;
		case 't':
			slub_debug |= SLAB_TRACE;
			break;
		case 'a':
			slub_debug |= SLAB_FAILSLAB;
			break;
		default:
			printk(KERN_ERR "slub_debug option '%c' "
				"unknown. skipped\n", *str);
		}
	}

check_slabs:
	if (*str == ',')
		slub_debug_slabs = str + 1;
out:
	return 1;
}

__setup("slub_debug", setup_slub_debug);

static unsigned long kmem_cache_flags(unsigned long object_size,
	unsigned long flags, const char *name,
	void (*ctor)(void *))
{
	/*
	 * Enable debugging if selected on the kernel commandline.
	 */
	if (slub_debug && (!slub_debug_slabs ||
		!strncmp(slub_debug_slabs, name, strlen(slub_debug_slabs))))
		flags |= slub_debug;

	return flags;
}
#else
static inline void setup_object_debug(struct kmem_cache *s,
			struct page *page, void *object) {}

static inline int alloc_debug_processing(struct kmem_cache *s,
	struct page *page, void *object, unsigned long addr) { return 0; }

static inline struct kmem_cache_node *free_debug_processing(
	struct kmem_cache *s, struct page *page, void *object,
	unsigned long addr, unsigned long *flags) { return NULL; }

static inline int slab_pad_check(struct kmem_cache *s, struct page *page)
			{ return 1; }
static inline int check_object(struct kmem_cache *s, struct page *page,
			void *object, u8 val) { return 1; }
static inline void add_full(struct kmem_cache *s, struct kmem_cache_node *n,
					struct page *page) {}
static inline void remove_full(struct kmem_cache *s, struct page *page) {}
static inline unsigned long kmem_cache_flags(unsigned long object_size,
	unsigned long flags, const char *name,
	void (*ctor)(void *))
{
	return flags;
}
#define slub_debug 0

#define disable_higher_order_debug 0

static inline unsigned long slabs_node(struct kmem_cache *s, int node)
							{ return 0; }
static inline unsigned long node_nr_slabs(struct kmem_cache_node *n)
							{ return 0; }
static inline void inc_slabs_node(struct kmem_cache *s, int node,
							int objects) {}
static inline void dec_slabs_node(struct kmem_cache *s, int node,
							int objects) {}

static inline int slab_pre_alloc_hook(struct kmem_cache *s, gfp_t flags)
							{ return 0; }

static inline void slab_post_alloc_hook(struct kmem_cache *s, gfp_t flags,
		void *object) {}

static inline void slab_free_hook(struct kmem_cache *s, void *x) {}

#endif /* CONFIG_SLUB_DEBUG */

/*
 * Slab allocation and freeing
 */
static inline struct page *alloc_slab_page(gfp_t flags, int node,
					struct kmem_cache_order_objects oo)
{
	int order = oo_order(oo);

	flags |= __GFP_NOTRACK;

	if (node == NUMA_NO_NODE)
		return alloc_pages(flags, order);
	else
		return alloc_pages_exact_node(node, flags, order);
}

static struct page *allocate_slab(struct kmem_cache *s, gfp_t flags, int node)
{
	struct page *page;
	struct kmem_cache_order_objects oo = s->oo;
	gfp_t alloc_gfp;

	flags &= gfp_allowed_mask;

	if (flags & __GFP_WAIT)
		local_irq_enable();

	flags |= s->allocflags;

	/*
	 * Let the initial higher-order allocation fail under memory pressure
	 * so we fall-back to the minimum order allocation.
	 */
	alloc_gfp = (flags | __GFP_NOWARN | __GFP_NORETRY) & ~__GFP_NOFAIL;

	page = alloc_slab_page(alloc_gfp, node, oo);
	if (unlikely(!page)) {
		oo = s->min;
		/*
		 * Allocation may have failed due to fragmentation.
		 * Try a lower order alloc if possible
		 */
		page = alloc_slab_page(flags, node, oo);

		if (page)
			stat(s, ORDER_FALLBACK);
	}

	if (kmemcheck_enabled && page
		&& !(s->flags & (SLAB_NOTRACK | DEBUG_DEFAULT_FLAGS))) {
		int pages = 1 << oo_order(oo);

		kmemcheck_alloc_shadow(page, oo_order(oo), flags, node);

		/*
		 * Objects from caches that have a constructor don't get
		 * cleared when they're allocated, so we need to do it here.
		 */
		if (s->ctor)
			kmemcheck_mark_uninitialized_pages(page, pages);
		else
			kmemcheck_mark_unallocated_pages(page, pages);
	}

	if (flags & __GFP_WAIT)
		local_irq_disable();
	if (!page)
		return NULL;

	page->objects = oo_objects(oo);
	mod_zone_page_state(page_zone(page),
		(s->flags & SLAB_RECLAIM_ACCOUNT) ?
		NR_SLAB_RECLAIMABLE : NR_SLAB_UNRECLAIMABLE,
		1 << oo_order(oo));

	return page;
}

static void setup_object(struct kmem_cache *s, struct page *page,
				void *object)
{
	setup_object_debug(s, page, object);
	if (unlikely(s->ctor))
		s->ctor(object);
}

static struct page *new_slab(struct kmem_cache *s, gfp_t flags, int node)
{
	struct page *page;
	void *start;
	void *last;
	void *p;
	int order;

	BUG_ON(flags & GFP_SLAB_BUG_MASK);

	page = allocate_slab(s,
		flags & (GFP_RECLAIM_MASK | GFP_CONSTRAINT_MASK), node);
	if (!page)
		goto out;

	order = compound_order(page);
	inc_slabs_node(s, page_to_nid(page), page->objects);
	memcg_bind_pages(s, order);
	page->slab_cache = s;
	__SetPageSlab(page);
	if (page->pfmemalloc)
		SetPageSlabPfmemalloc(page);

	start = page_address(page);

	if (unlikely(s->flags & SLAB_POISON))
		memset(start, POISON_INUSE, PAGE_SIZE << order);

	last = start;
	for_each_object(p, s, start, page->objects) {
		setup_object(s, page, last);
		set_freepointer(s, last, p);
		last = p;
	}
	setup_object(s, page, last);
	set_freepointer(s, last, NULL);

	page->freelist = start;
	page->inuse = page->objects;
	page->frozen = 1;
out:
	return page;
}

static void __free_slab(struct kmem_cache *s, struct page *page)
{
	int order = compound_order(page);
	int pages = 1 << order;

	if (kmem_cache_debug(s)) {
		void *p;

		slab_pad_check(s, page);
		for_each_object(p, s, page_address(page),
						page->objects)
			check_object(s, page, p, SLUB_RED_INACTIVE);
	}

	kmemcheck_free_shadow(page, compound_order(page));

	mod_zone_page_state(page_zone(page),
		(s->flags & SLAB_RECLAIM_ACCOUNT) ?
		NR_SLAB_RECLAIMABLE : NR_SLAB_UNRECLAIMABLE,
		-pages);

	__ClearPageSlabPfmemalloc(page);
	__ClearPageSlab(page);

	memcg_release_pages(s, order);
	reset_page_mapcount(page);
	if (current->reclaim_state)
		current->reclaim_state->reclaimed_slab += pages;
	__free_memcg_kmem_pages(page, order);
}

#define need_reserve_slab_rcu						\
	(sizeof(((struct page *)NULL)->lru) < sizeof(struct rcu_head))

static void rcu_free_slab(struct rcu_head *h)
{
	struct page *page;

	if (need_reserve_slab_rcu)
		page = virt_to_head_page(h);
	else
		page = container_of((struct list_head *)h, struct page, lru);

	__free_slab(page->slab_cache, page);
}

static void free_slab(struct kmem_cache *s, struct page *page)
{
	if (unlikely(s->flags & SLAB_DESTROY_BY_RCU)) {
		struct rcu_head *head;

		if (need_reserve_slab_rcu) {
			int order = compound_order(page);
			int offset = (PAGE_SIZE << order) - s->reserved;

			VM_BUG_ON(s->reserved != sizeof(*head));
			head = page_address(page) + offset;
		} else {
			/*
			 * RCU free overloads the RCU head over the LRU
			 */
			head = (void *)&page->lru;
		}

		call_rcu(head, rcu_free_slab);
	} else
		__free_slab(s, page);
}

static void discard_slab(struct kmem_cache *s, struct page *page)
{
	dec_slabs_node(s, page_to_nid(page), page->objects);
	free_slab(s, page);
}

/*
 * Management of partially allocated slabs.
 *
 * list_lock must be held.
 */
static inline void add_partial(struct kmem_cache_node *n,
				struct page *page, int tail)
{
	n->nr_partial++;
	if (tail == DEACTIVATE_TO_TAIL)
		list_add_tail(&page->lru, &n->partial);
	else
		list_add(&page->lru, &n->partial);
}

/*
 * list_lock must be held.
 */
static inline void remove_partial(struct kmem_cache_node *n,
					struct page *page)
{
	list_del(&page->lru);
	n->nr_partial--;
}

/*
 * Remove slab from the partial list, freeze it and
 * return the pointer to the freelist.
 *
 * Returns a list of objects or NULL if it fails.
 *
 * Must hold list_lock since we modify the partial list.
 */
static inline void *acquire_slab(struct kmem_cache *s,
		struct kmem_cache_node *n, struct page *page,
		int mode)
{
	void *freelist;
	unsigned long counters;
	struct page new;

	/*
	 * Zap the freelist and set the frozen bit.
	 * The old freelist is the list of objects for the
	 * per cpu allocation list.
	 */
	freelist = page->freelist;
	counters = page->counters;
	new.counters = counters;
	if (mode) {
		new.inuse = page->objects;
		new.freelist = NULL;
	} else {
		new.freelist = freelist;
	}

	VM_BUG_ON(new.frozen);
	new.frozen = 1;

	if (!__cmpxchg_double_slab(s, page,
			freelist, counters,
			new.freelist, new.counters,
			"acquire_slab"))
		return NULL;

	remove_partial(n, page);
	WARN_ON(!freelist);
	return freelist;
}

static int put_cpu_partial(struct kmem_cache *s, struct page *page, int drain);
static inline bool pfmemalloc_match(struct page *page, gfp_t gfpflags);

/*
 * Try to allocate a partial slab from a specific node.
 */
static void *get_partial_node(struct kmem_cache *s, struct kmem_cache_node *n,
				struct kmem_cache_cpu *c, gfp_t flags)
{
	struct page *page, *page2;
	void *object = NULL;

	/*
	 * Racy check. If we mistakenly see no partial slabs then we
	 * just allocate an empty slab. If we mistakenly try to get a
	 * partial slab and there is none available then get_partials()
	 * will return NULL.
	 */
	if (!n || !n->nr_partial)
		return NULL;

	spin_lock(&n->list_lock);
	list_for_each_entry_safe(page, page2, &n->partial, lru) {
		void *t;
		int available;

		if (!pfmemalloc_match(page, flags))
			continue;

		t = acquire_slab(s, n, page, object == NULL);
		if (!t)
			break;

		if (!object) {
			c->page = page;
			stat(s, ALLOC_FROM_PARTIAL);
			object = t;
			available =  page->objects - page->inuse;
		} else {
			available = put_cpu_partial(s, page, 0);
			stat(s, CPU_PARTIAL_NODE);
		}
		if (kmem_cache_debug(s) || available > s->cpu_partial / 2)
			break;

	}
	spin_unlock(&n->list_lock);
	return object;
}

/*
 * Get a page from somewhere. Search in increasing NUMA distances.
 */
static void *get_any_partial(struct kmem_cache *s, gfp_t flags,
		struct kmem_cache_cpu *c)
{
#ifdef CONFIG_NUMA
	struct zonelist *zonelist;
	struct zoneref *z;
	struct zone *zone;
	enum zone_type high_zoneidx = gfp_zone(flags);
	void *object;
	unsigned int cpuset_mems_cookie;

	/*
	 * The defrag ratio allows a configuration of the tradeoffs between
	 * inter node defragmentation and node local allocations. A lower
	 * defrag_ratio increases the tendency to do local allocations
	 * instead of attempting to obtain partial slabs from other nodes.
	 *
	 * If the defrag_ratio is set to 0 then kmalloc() always
	 * returns node local objects. If the ratio is higher then kmalloc()
	 * may return off node objects because partial slabs are obtained
	 * from other nodes and filled up.
	 *
	 * If /sys/kernel/slab/xx/defrag_ratio is set to 100 (which makes
	 * defrag_ratio = 1000) then every (well almost) allocation will
	 * first attempt to defrag slab caches on other nodes. This means
	 * scanning over all nodes to look for partial slabs which may be
	 * expensive if we do it every time we are trying to find a slab
	 * with available objects.
	 */
	if (!s->remote_node_defrag_ratio ||
			get_cycles() % 1024 > s->remote_node_defrag_ratio)
		return NULL;

	do {
		cpuset_mems_cookie = get_mems_allowed();
		zonelist = node_zonelist(slab_node(), flags);
		for_each_zone_zonelist(zone, z, zonelist, high_zoneidx) {
			struct kmem_cache_node *n;

			n = get_node(s, zone_to_nid(zone));

			if (n && cpuset_zone_allowed_hardwall(zone, flags) &&
					n->nr_partial > s->min_partial) {
				object = get_partial_node(s, n, c, flags);
				if (object) {
					/*
					 * Return the object even if
					 * put_mems_allowed indicated that
					 * the cpuset mems_allowed was
					 * updated in parallel. It's a
					 * harmless race between the alloc
					 * and the cpuset update.
					 */
					put_mems_allowed(cpuset_mems_cookie);
					return object;
				}
			}
		}
	} while (!put_mems_allowed(cpuset_mems_cookie));
#endif
	return NULL;
}

/*
 * Get a partial page, lock it and return it.
 */
static void *get_partial(struct kmem_cache *s, gfp_t flags, int node,
		struct kmem_cache_cpu *c)
{
	void *object;
	int searchnode = (node == NUMA_NO_NODE) ? numa_node_id() : node;

	object = get_partial_node(s, get_node(s, searchnode), c, flags);
	if (object || node != NUMA_NO_NODE)
		return object;

	return get_any_partial(s, flags, c);
}

#ifdef CONFIG_PREEMPT
/*
 * Calculate the next globally unique transaction for disambiguiation
 * during cmpxchg. The transactions start with the cpu number and are then
 * incremented by CONFIG_NR_CPUS.
 */
#define TID_STEP  roundup_pow_of_two(CONFIG_NR_CPUS)
#else
/*
 * No preemption supported therefore also no need to check for
 * different cpus.
 */
#define TID_STEP 1
#endif

static inline unsigned long next_tid(unsigned long tid)
{
	return tid + TID_STEP;
}

static inline unsigned int tid_to_cpu(unsigned long tid)
{
	return tid % TID_STEP;
}

static inline unsigned long tid_to_event(unsigned long tid)
{
	return tid / TID_STEP;
}

static inline unsigned int init_tid(int cpu)
{
	return cpu;
}

static inline void note_cmpxchg_failure(const char *n,
		const struct kmem_cache *s, unsigned long tid)
{
#ifdef SLUB_DEBUG_CMPXCHG
	unsigned long actual_tid = __this_cpu_read(s->cpu_slab->tid);

	printk(KERN_INFO "%s %s: cmpxchg redo ", n, s->name);

#ifdef CONFIG_PREEMPT
	if (tid_to_cpu(tid) != tid_to_cpu(actual_tid))
		printk("due to cpu change %d -> %d\n",
			tid_to_cpu(tid), tid_to_cpu(actual_tid));
	else
#endif
	if (tid_to_event(tid) != tid_to_event(actual_tid))
		printk("due to cpu running other code. Event %ld->%ld\n",
			tid_to_event(tid), tid_to_event(actual_tid));
	else
		printk("for unknown reason: actual=%lx was=%lx target=%lx\n",
			actual_tid, tid, next_tid(tid));
#endif
	stat(s, CMPXCHG_DOUBLE_CPU_FAIL);
}

static void init_kmem_cache_cpus(struct kmem_cache *s)
{
	int cpu;

	for_each_possible_cpu(cpu)
		per_cpu_ptr(s->cpu_slab, cpu)->tid = init_tid(cpu);
}

/*
 * Remove the cpu slab
 */
static void deactivate_slab(struct kmem_cache *s, struct page *page, void *freelist)
{
	enum slab_modes { M_NONE, M_PARTIAL, M_FULL, M_FREE };
	struct kmem_cache_node *n = get_node(s, page_to_nid(page));
	int lock = 0;
	enum slab_modes l = M_NONE, m = M_NONE;
	void *nextfree;
	int tail = DEACTIVATE_TO_HEAD;
	struct page new;
	struct page old;

	if (page->freelist) {
		stat(s, DEACTIVATE_REMOTE_FREES);
		tail = DEACTIVATE_TO_TAIL;
	}

	/*
	 * Stage one: Free all available per cpu objects back
	 * to the page freelist while it is still frozen. Leave the
	 * last one.
	 *
	 * There is no need to take the list->lock because the page
	 * is still frozen.
	 */
	while (freelist && (nextfree = get_freepointer(s, freelist))) {
		void *prior;
		unsigned long counters;

		do {
			prior = page->freelist;
			counters = page->counters;
			set_freepointer(s, freelist, prior);
			new.counters = counters;
			new.inuse--;
			VM_BUG_ON(!new.frozen);

		} while (!__cmpxchg_double_slab(s, page,
			prior, counters,
			freelist, new.counters,
			"drain percpu freelist"));

		freelist = nextfree;
	}

	/*
	 * Stage two: Ensure that the page is unfrozen while the
	 * list presence reflects the actual number of objects
	 * during unfreeze.
	 *
	 * We setup the list membership and then perform a cmpxchg
	 * with the count. If there is a mismatch then the page
	 * is not unfrozen but the page is on the wrong list.
	 *
	 * Then we restart the process which may have to remove
	 * the page from the list that we just put it on again
	 * because the number of objects in the slab may have
	 * changed.
	 */
redo:

	old.freelist = page->freelist;
	old.counters = page->counters;
	VM_BUG_ON(!old.frozen);

	/* Determine target state of the slab */
	new.counters = old.counters;
	if (freelist) {
		new.inuse--;
		set_freepointer(s, freelist, old.freelist);
		new.freelist = freelist;
	} else
		new.freelist = old.freelist;

	new.frozen = 0;

	if (!new.inuse && n->nr_partial > s->min_partial)
		m = M_FREE;
	else if (new.freelist) {
		m = M_PARTIAL;
		if (!lock) {
			lock = 1;
			/*
			 * Taking the spinlock removes the possiblity
			 * that acquire_slab() will see a slab page that
			 * is frozen
			 */
			spin_lock(&n->list_lock);
		}
	} else {
		m = M_FULL;
		if (kmem_cache_debug(s) && !lock) {
			lock = 1;
			/*
			 * This also ensures that the scanning of full
			 * slabs from diagnostic functions will not see
			 * any frozen slabs.
			 */
			spin_lock(&n->list_lock);
		}
	}

	if (l != m) {

		if (l == M_PARTIAL)

			remove_partial(n, page);

		else if (l == M_FULL)

			remove_full(s, page);

		if (m == M_PARTIAL) {

			add_partial(n, page, tail);
			stat(s, tail);

		} else if (m == M_FULL) {

			stat(s, DEACTIVATE_FULL);
			add_full(s, n, page);

		}
	}

	l = m;
	if (!__cmpxchg_double_slab(s, page,
				old.freelist, old.counters,
				new.freelist, new.counters,
				"unfreezing slab"))
		goto redo;

	if (lock)
		spin_unlock(&n->list_lock);

	if (m == M_FREE) {
		stat(s, DEACTIVATE_EMPTY);
		discard_slab(s, page);
		stat(s, FREE_SLAB);
	}
}

/*
 * Unfreeze all the cpu partial slabs.
 *
 * This function must be called with interrupts disabled
 * for the cpu using c (or some other guarantee must be there
 * to guarantee no concurrent accesses).
 */
static void unfreeze_partials(struct kmem_cache *s,
		struct kmem_cache_cpu *c)
{
	struct kmem_cache_node *n = NULL, *n2 = NULL;
	struct page *page, *discard_page = NULL;

	while ((page = c->partial)) {
		struct page new;
		struct page old;

		c->partial = page->next;

		n2 = get_node(s, page_to_nid(page));
		if (n != n2) {
			if (n)
				spin_unlock(&n->list_lock);

			n = n2;
			spin_lock(&n->list_lock);
		}

		do {

			old.freelist = page->freelist;
			old.counters = page->counters;
			VM_BUG_ON(!old.frozen);

			new.counters = old.counters;
			new.freelist = old.freelist;

			new.frozen = 0;

		} while (!__cmpxchg_double_slab(s, page,
				old.freelist, old.counters,
				new.freelist, new.counters,
				"unfreezing slab"));

		if (unlikely(!new.inuse && n->nr_partial > s->min_partial)) {
			page->next = discard_page;
			discard_page = page;
		} else {
			add_partial(n, page, DEACTIVATE_TO_TAIL);
			stat(s, FREE_ADD_PARTIAL);
		}
	}

	if (n)
		spin_unlock(&n->list_lock);

	while (discard_page) {
		page = discard_page;
		discard_page = discard_page->next;

		stat(s, DEACTIVATE_EMPTY);
		discard_slab(s, page);
		stat(s, FREE_SLAB);
	}
}

/*
 * Put a page that was just frozen (in __slab_free) into a partial page
 * slot if available. This is done without interrupts disabled and without
 * preemption disabled. The cmpxchg is racy and may put the partial page
 * onto a random cpus partial slot.
 *
 * If we did not find a slot then simply move all the partials to the
 * per node partial list.
 */
static int put_cpu_partial(struct kmem_cache *s, struct page *page, int drain)
{
	struct page *oldpage;
	int pages;
	int pobjects;

	do {
		pages = 0;
		pobjects = 0;
		oldpage = this_cpu_read(s->cpu_slab->partial);

		if (oldpage) {
			pobjects = oldpage->pobjects;
			pages = oldpage->pages;
			if (drain && pobjects > s->cpu_partial) {
				unsigned long flags;
				/*
				 * partial array is full. Move the existing
				 * set to the per node partial list.
				 */
				local_irq_save(flags);
				unfreeze_partials(s, this_cpu_ptr(s->cpu_slab));
				local_irq_restore(flags);
				oldpage = NULL;
				pobjects = 0;
				pages = 0;
				stat(s, CPU_PARTIAL_DRAIN);
			}
		}

		pages++;
		pobjects += page->objects - page->inuse;

		page->pages = pages;
		page->pobjects = pobjects;
		page->next = oldpage;

	} while (this_cpu_cmpxchg(s->cpu_slab->partial, oldpage, page) != oldpage);
	return pobjects;
}

static inline void flush_slab(struct kmem_cache *s, struct kmem_cache_cpu *c)
{
	stat(s, CPUSLAB_FLUSH);
	deactivate_slab(s, c->page, c->freelist);

	c->tid = next_tid(c->tid);
	c->page = NULL;
	c->freelist = NULL;
}

/*
 * Flush cpu slab.
 *
 * Called from IPI handler with interrupts disabled.
 */
static inline void __flush_cpu_slab(struct kmem_cache *s, int cpu)
{
	struct kmem_cache_cpu *c = per_cpu_ptr(s->cpu_slab, cpu);

	if (likely(c)) {
		if (c->page)
			flush_slab(s, c);

		unfreeze_partials(s, c);
	}
}

static void flush_cpu_slab(void *d)
{
	struct kmem_cache *s = d;

	__flush_cpu_slab(s, smp_processor_id());
}

static bool has_cpu_slab(int cpu, void *info)
{
	struct kmem_cache *s = info;
	struct kmem_cache_cpu *c = per_cpu_ptr(s->cpu_slab, cpu);

	return c->page || c->partial;
}

static void flush_all(struct kmem_cache *s)
{
	on_each_cpu_cond(has_cpu_slab, flush_cpu_slab, s, 1, GFP_ATOMIC);
}

/*
 * Check if the objects in a per cpu structure fit numa
 * locality expectations.
 */
static inline int node_match(struct page *page, int node)
{
#ifdef CONFIG_NUMA
	if (node != NUMA_NO_NODE && page_to_nid(page) != node)
		return 0;
#endif
	return 1;
}

static int count_free(struct page *page)
{
	return page->objects - page->inuse;
}

static unsigned long count_partial(struct kmem_cache_node *n,
					int (*get_count)(struct page *))
{
	unsigned long flags;
	unsigned long x = 0;
	struct page *page;

	spin_lock_irqsave(&n->list_lock, flags);
	list_for_each_entry(page, &n->partial, lru)
		x += get_count(page);
	spin_unlock_irqrestore(&n->list_lock, flags);
	return x;
}

static inline unsigned long node_nr_objs(struct kmem_cache_node *n)
{
#ifdef CONFIG_SLUB_DEBUG
	return atomic_long_read(&n->total_objects);
#else
	return 0;
#endif
}

static noinline void
slab_out_of_memory(struct kmem_cache *s, gfp_t gfpflags, int nid)
{
	int node;

	printk(KERN_WARNING
		"SLUB: Unable to allocate memory on node %d (gfp=0x%x)\n",
		nid, gfpflags);
	printk(KERN_WARNING "  cache: %s, object size: %d, buffer size: %d, "
		"default order: %d, min order: %d\n", s->name, s->object_size,
		s->size, oo_order(s->oo), oo_order(s->min));

	if (oo_order(s->min) > get_order(s->object_size))
		printk(KERN_WARNING "  %s debugging increased min order, use "
		       "slub_debug=O to disable.\n", s->name);

	for_each_online_node(node) {
		struct kmem_cache_node *n = get_node(s, node);
		unsigned long nr_slabs;
		unsigned long nr_objs;
		unsigned long nr_free;

		if (!n)
			continue;

		nr_free  = count_partial(n, count_free);
		nr_slabs = node_nr_slabs(n);
		nr_objs  = node_nr_objs(n);

		printk(KERN_WARNING
			"  node %d: slabs: %ld, objs: %ld, free: %ld\n",
			node, nr_slabs, nr_objs, nr_free);
	}
}

static inline void *new_slab_objects(struct kmem_cache *s, gfp_t flags,
			int node, struct kmem_cache_cpu **pc)
{
	void *freelist;
	struct kmem_cache_cpu *c = *pc;
	struct page *page;

	freelist = get_partial(s, flags, node, c);

	if (freelist)
		return freelist;

	page = new_slab(s, flags, node);
	if (page) {
		c = __this_cpu_ptr(s->cpu_slab);
		if (c->page)
			flush_slab(s, c);

		/*
		 * No other reference to the page yet so we can
		 * muck around with it freely without cmpxchg
		 */
		freelist = page->freelist;
		page->freelist = NULL;

		stat(s, ALLOC_SLAB);
		c->page = page;
		*pc = c;
	} else
		freelist = NULL;

	return freelist;
}

static inline bool pfmemalloc_match(struct page *page, gfp_t gfpflags)
{
	if (unlikely(PageSlabPfmemalloc(page)))
		return gfp_pfmemalloc_allowed(gfpflags);

	return true;
}

/*
 * Check the page->freelist of a page and either transfer the freelist to the per cpu freelist
 * or deactivate the page.
 *
 * The page is still frozen if the return value is not NULL.
 *
 * If this function returns NULL then the page has been unfrozen.
 *
 * This function must be called with interrupt disabled.
 */
static inline void *get_freelist(struct kmem_cache *s, struct page *page)
{
	struct page new;
	unsigned long counters;
	void *freelist;

	do {
		freelist = page->freelist;
		counters = page->counters;

		new.counters = counters;
		VM_BUG_ON(!new.frozen);

		new.inuse = page->objects;
		new.frozen = freelist != NULL;

	} while (!__cmpxchg_double_slab(s, page,
		freelist, counters,
		NULL, new.counters,
		"get_freelist"));

	return freelist;
}

/*
 * Slow path. The lockless freelist is empty or we need to perform
 * debugging duties.
 *
 * Processing is still very fast if new objects have been freed to the
 * regular freelist. In that case we simply take over the regular freelist
 * as the lockless freelist and zap the regular freelist.
 *
 * If that is not working then we fall back to the partial lists. We take the
 * first element of the freelist as the object to allocate now and move the
 * rest of the freelist to the lockless freelist.
 *
 * And if we were unable to get a new slab from the partial slab lists then
 * we need to allocate a new slab. This is the slowest path since it involves
 * a call to the page allocator and the setup of a new slab.
 */
static void *__slab_alloc(struct kmem_cache *s, gfp_t gfpflags, int node,
			  unsigned long addr, struct kmem_cache_cpu *c)
{
	void *freelist;
	struct page *page;
	unsigned long flags;

	local_irq_save(flags);
#ifdef CONFIG_PREEMPT
	/*
	 * We may have been preempted and rescheduled on a different
	 * cpu before disabling interrupts. Need to reload cpu area
	 * pointer.
	 */
	c = this_cpu_ptr(s->cpu_slab);
#endif

	page = c->page;
	if (!page)
		goto new_slab;
redo:

	if (unlikely(!node_match(page, node))) {
		stat(s, ALLOC_NODE_MISMATCH);
		deactivate_slab(s, page, c->freelist);
		c->page = NULL;
		c->freelist = NULL;
		goto new_slab;
	}

	/*
	 * By rights, we should be searching for a slab page that was
	 * PFMEMALLOC but right now, we are losing the pfmemalloc
	 * information when the page leaves the per-cpu allocator
	 */
	if (unlikely(!pfmemalloc_match(page, gfpflags))) {
		deactivate_slab(s, page, c->freelist);
		c->page = NULL;
		c->freelist = NULL;
		goto new_slab;
	}

	/* must check again c->freelist in case of cpu migration or IRQ */
	freelist = c->freelist;
	if (freelist)
		goto load_freelist;

	stat(s, ALLOC_SLOWPATH);

	freelist = get_freelist(s, page);

	if (!freelist) {
		c->page = NULL;
		stat(s, DEACTIVATE_BYPASS);
		goto new_slab;
	}

	stat(s, ALLOC_REFILL);

load_freelist:
	/*
	 * freelist is pointing to the list of objects to be used.
	 * page is pointing to the page from which the objects are obtained.
	 * That page must be frozen for per cpu allocations to work.
	 */
	VM_BUG_ON(!c->page->frozen);
	c->freelist = get_freepointer(s, freelist);
	c->tid = next_tid(c->tid);
	local_irq_restore(flags);
	return freelist;

new_slab:

	if (c->partial) {
		page = c->page = c->partial;
		c->partial = page->next;
		stat(s, CPU_PARTIAL_ALLOC);
		c->freelist = NULL;
		goto redo;
	}

	freelist = new_slab_objects(s, gfpflags, node, &c);

	if (unlikely(!freelist)) {
		if (!(gfpflags & __GFP_NOWARN) && printk_ratelimit())
			slab_out_of_memory(s, gfpflags, node);

		local_irq_restore(flags);
		return NULL;
	}

	page = c->page;
	if (likely(!kmem_cache_debug(s) && pfmemalloc_match(page, gfpflags)))
		goto load_freelist;

	/* Only entered in the debug case */
	if (kmem_cache_debug(s) && !alloc_debug_processing(s, page, freelist, addr))
		goto new_slab;	/* Slab failed checks. Next slab needed */

	deactivate_slab(s, page, get_freepointer(s, freelist));
	c->page = NULL;
	c->freelist = NULL;
	local_irq_restore(flags);
	return freelist;
}

/*
 * Inlined fastpath so that allocation functions (kmalloc, kmem_cache_alloc)
 * have the fastpath folded into their functions. So no function call
 * overhead for requests that can be satisfied on the fastpath.
 *
 * The fastpath works by first checking if the lockless freelist can be used.
 * If not then __slab_alloc is called for slow processing.
 *
 * Otherwise we can simply pick the next object from the lockless free list.
 */
static __always_inline void *slab_alloc_node(struct kmem_cache *s,
		gfp_t gfpflags, int node, unsigned long addr)
{
	void **object;
	struct kmem_cache_cpu *c;
	struct page *page;
	unsigned long tid;

	if (slab_pre_alloc_hook(s, gfpflags))
		return NULL;

	s = memcg_kmem_get_cache(s, gfpflags);
redo:

	/*
	 * Must read kmem_cache cpu data via this cpu ptr. Preemption is
	 * enabled. We may switch back and forth between cpus while
	 * reading from one cpu area. That does not matter as long
	 * as we end up on the original cpu again when doing the cmpxchg.
	 */
	c = __this_cpu_ptr(s->cpu_slab);

	/*
	 * The transaction ids are globally unique per cpu and per operation on
	 * a per cpu queue. Thus they can be guarantee that the cmpxchg_double
	 * occurs on the right processor and that there was no operation on the
	 * linked list in between.
	 */
	tid = c->tid;
	barrier();

	object = c->freelist;
	page = c->page;
	if (unlikely(!object || !node_match(page, node)))
		object = __slab_alloc(s, gfpflags, node, addr, c);

	else {
		void *next_object = get_freepointer_safe(s, object);

		/*
		 * The cmpxchg will only match if there was no additional
		 * operation and if we are on the right processor.
		 *
		 * The cmpxchg does the following atomically (without lock semantics!)
		 * 1. Relocate first pointer to the current per cpu area.
		 * 2. Verify that tid and freelist have not been changed
		 * 3. If they were not changed replace tid and freelist
		 *
		 * Since this is without lock semantics the protection is only against
		 * code executing on this cpu *not* from access by other cpus.
		 */
		if (unlikely(!this_cpu_cmpxchg_double(
				s->cpu_slab->freelist, s->cpu_slab->tid,
				object, tid,
				next_object, next_tid(tid)))) {

			note_cmpxchg_failure("slab_alloc", s, tid);
			goto redo;
		}
		prefetch_freepointer(s, next_object);
		stat(s, ALLOC_FASTPATH);
	}

	if (unlikely(gfpflags & __GFP_ZERO) && object)
		memset(object, 0, s->object_size);

	slab_post_alloc_hook(s, gfpflags, object);

	return object;
}

static __always_inline void *slab_alloc(struct kmem_cache *s,
		gfp_t gfpflags, unsigned long addr)
{
	return slab_alloc_node(s, gfpflags, NUMA_NO_NODE, addr);
}

void *kmem_cache_alloc(struct kmem_cache *s, gfp_t gfpflags)
{
	void *ret = slab_alloc(s, gfpflags, _RET_IP_);

	trace_kmem_cache_alloc(_RET_IP_, ret, s->object_size, s->size, gfpflags);

	return ret;
}
EXPORT_SYMBOL(kmem_cache_alloc);

#ifdef CONFIG_TRACING
void *kmem_cache_alloc_trace(struct kmem_cache *s, gfp_t gfpflags, size_t size)
{
	void *ret = slab_alloc(s, gfpflags, _RET_IP_);
	trace_kmalloc(_RET_IP_, ret, size, s->size, gfpflags);
	return ret;
}
EXPORT_SYMBOL(kmem_cache_alloc_trace);

void *kmalloc_order_trace(size_t size, gfp_t flags, unsigned int order)
{
	void *ret = kmalloc_order(size, flags, order);
	trace_kmalloc(_RET_IP_, ret, size, PAGE_SIZE << order, flags);
	return ret;
}
EXPORT_SYMBOL(kmalloc_order_trace);
#endif

#ifdef CONFIG_NUMA
void *kmem_cache_alloc_node(struct kmem_cache *s, gfp_t gfpflags, int node)
{
	void *ret = slab_alloc_node(s, gfpflags, node, _RET_IP_);

	trace_kmem_cache_alloc_node(_RET_IP_, ret,
				    s->object_size, s->size, gfpflags, node);

	return ret;
}
EXPORT_SYMBOL(kmem_cache_alloc_node);

#ifdef CONFIG_TRACING
void *kmem_cache_alloc_node_trace(struct kmem_cache *s,
				    gfp_t gfpflags,
				    int node, size_t size)
{
	void *ret = slab_alloc_node(s, gfpflags, node, _RET_IP_);

	trace_kmalloc_node(_RET_IP_, ret,
			   size, s->size, gfpflags, node);
	return ret;
}
EXPORT_SYMBOL(kmem_cache_alloc_node_trace);
#endif
#endif

/*
 * Slow patch handling. This may still be called frequently since objects
 * have a longer lifetime than the cpu slabs in most processing loads.
 *
 * So we still attempt to reduce cache line usage. Just take the slab
 * lock and free the item. If there is no additional partial page
 * handling required then we can return immediately.
 */
static void __slab_free(struct kmem_cache *s, struct page *page,
			void *x, unsigned long addr)
{
	void *prior;
	void **object = (void *)x;
	int was_frozen;
	struct page new;
	unsigned long counters;
	struct kmem_cache_node *n = NULL;
	unsigned long uninitialized_var(flags);

	stat(s, FREE_SLOWPATH);

	if (kmem_cache_debug(s) &&
		!(n = free_debug_processing(s, page, x, addr, &flags)))
		return;

	do {
		if (unlikely(n)) {
			spin_unlock_irqrestore(&n->list_lock, flags);
			n = NULL;
		}
		prior = page->freelist;
		counters = page->counters;
		set_freepointer(s, object, prior);
		new.counters = counters;
		was_frozen = new.frozen;
		new.inuse--;
		if ((!new.inuse || !prior) && !was_frozen) {

			if (!kmem_cache_debug(s) && !prior)

				/*
				 * Slab was on no list before and will be partially empty
				 * We can defer the list move and instead freeze it.
				 */
				new.frozen = 1;

			else { /* Needs to be taken off a list */

	                        n = get_node(s, page_to_nid(page));
				/*
				 * Speculatively acquire the list_lock.
				 * If the cmpxchg does not succeed then we may
				 * drop the list_lock without any processing.
				 *
				 * Otherwise the list_lock will synchronize with
				 * other processors updating the list of slabs.
				 */
				spin_lock_irqsave(&n->list_lock, flags);

			}
		}

	} while (!cmpxchg_double_slab(s, page,
		prior, counters,
		object, new.counters,
		"__slab_free"));

	if (likely(!n)) {

		/*
		 * If we just froze the page then put it onto the
		 * per cpu partial list.
		 */
		if (new.frozen && !was_frozen) {
			put_cpu_partial(s, page, 1);
			stat(s, CPU_PARTIAL_FREE);
		}
		/*
		 * The list lock was not taken therefore no list
		 * activity can be necessary.
		 */
                if (was_frozen)
                        stat(s, FREE_FROZEN);
                return;
        }

	if (unlikely(!new.inuse && n->nr_partial > s->min_partial))
		goto slab_empty;

	/*
	 * Objects left in the slab. If it was not on the partial list before
	 * then add it.
	 */
	if (kmem_cache_debug(s) && unlikely(!prior)) {
		remove_full(s, page);
		add_partial(n, page, DEACTIVATE_TO_TAIL);
		stat(s, FREE_ADD_PARTIAL);
	}
	spin_unlock_irqrestore(&n->list_lock, flags);
	return;

slab_empty:
	if (prior) {
		/*
		 * Slab on the partial list.
		 */
		remove_partial(n, page);
		stat(s, FREE_REMOVE_PARTIAL);
	} else
		/* Slab must be on the full list */
		remove_full(s, page);

	spin_unlock_irqrestore(&n->list_lock, flags);
	stat(s, FREE_SLAB);
	discard_slab(s, page);
}

/*
 * Fastpath with forced inlining to produce a kfree and kmem_cache_free that
 * can perform fastpath freeing without additional function calls.
 *
 * The fastpath is only possible if we are freeing to the current cpu slab
 * of this processor. This typically the case if we have just allocated
 * the item before.
 *
 * If fastpath is not possible then fall back to __slab_free where we deal
 * with all sorts of special processing.
 */
static __always_inline void slab_free(struct kmem_cache *s,
			struct page *page, void *x, unsigned long addr)
{
	void **object = (void *)x;
	struct kmem_cache_cpu *c;
	unsigned long tid;

	slab_free_hook(s, x);

redo:
	/*
	 * Determine the currently cpus per cpu slab.
	 * The cpu may change afterward. However that does not matter since
	 * data is retrieved via this pointer. If we are on the same cpu
	 * during the cmpxchg then the free will succedd.
	 */
	c = __this_cpu_ptr(s->cpu_slab);

	tid = c->tid;
	barrier();

	if (likely(page == c->page)) {
		set_freepointer(s, object, c->freelist);

		if (unlikely(!this_cpu_cmpxchg_double(
				s->cpu_slab->freelist, s->cpu_slab->tid,
				c->freelist, tid,
				object, next_tid(tid)))) {

			note_cmpxchg_failure("slab_free", s, tid);
			goto redo;
		}
		stat(s, FREE_FASTPATH);
	} else
		__slab_free(s, page, x, addr);

}

void kmem_cache_free(struct kmem_cache *s, void *x)
{
	s = cache_from_obj(s, x);
	if (!s)
		return;
	slab_free(s, virt_to_head_page(x), x, _RET_IP_);
	trace_kmem_cache_free(_RET_IP_, x);
}
EXPORT_SYMBOL(kmem_cache_free);

/*
 * Object placement in a slab is made very easy because we always start at
 * offset 0. If we tune the size of the object to the alignment then we can
 * get the required alignment by putting one properly sized object after
 * another.
 *
 * Notice that the allocation order determines the sizes of the per cpu
 * caches. Each processor has always one slab available for allocations.
 * Increasing the allocation order reduces the number of times that slabs
 * must be moved on and off the partial lists and is therefore a factor in
 * locking overhead.
 */

/*
 * Mininum / Maximum order of slab pages. This influences locking overhead
 * and slab fragmentation. A higher order reduces the number of partial slabs
 * and increases the number of allocations possible without having to
 * take the list_lock.
 */
static int slub_min_order;
static int slub_max_order = PAGE_ALLOC_COSTLY_ORDER;
static int slub_min_objects;

/*
 * Merge control. If this is set then no merging of slab caches will occur.
 * (Could be removed. This was introduced to pacify the merge skeptics.)
 */
static int slub_nomerge;

/*
 * Calculate the order of allocation given an slab object size.
 *
 * The order of allocation has significant impact on performance and other
 * system components. Generally order 0 allocations should be preferred since
 * order 0 does not cause fragmentation in the page allocator. Larger objects
 * be problematic to put into order 0 slabs because there may be too much
 * unused space left. We go to a higher order if more than 1/16th of the slab
 * would be wasted.
 *
 * In order to reach satisfactory performance we must ensure that a minimum
 * number of objects is in one slab. Otherwise we may generate too much
 * activity on the partial lists which requires taking the list_lock. This is
 * less a concern for large slabs though which are rarely used.
 *
 * slub_max_order specifies the order where we begin to stop considering the
 * number of objects in a slab as critical. If we reach slub_max_order then
 * we try to keep the page order as low as possible. So we accept more waste
 * of space in favor of a small page order.
 *
 * Higher order allocations also allow the placement of more objects in a
 * slab and thereby reduce object handling overhead. If the user has
 * requested a higher mininum order then we start with that one instead of
 * the smallest order which will fit the object.
 */
static inline int slab_order(int size, int min_objects,
				int max_order, int fract_leftover, int reserved)
{
	int order;
	int rem;
	int min_order = slub_min_order;

	if (order_objects(min_order, size, reserved) > MAX_OBJS_PER_PAGE)
		return get_order(size * MAX_OBJS_PER_PAGE) - 1;

	for (order = max(min_order,
				fls(min_objects * size - 1) - PAGE_SHIFT);
			order <= max_order; order++) {

		unsigned long slab_size = PAGE_SIZE << order;

		if (slab_size < min_objects * size + reserved)
			continue;

		rem = (slab_size - reserved) % size;

		if (rem <= slab_size / fract_leftover)
			break;

	}

	return order;
}

static inline int calculate_order(int size, int reserved)
{
	int order;
	int min_objects;
	int fraction;
	int max_objects;

	/*
	 * Attempt to find best configuration for a slab. This
	 * works by first attempting to generate a layout with
	 * the best configuration and backing off gradually.
	 *
	 * First we reduce the acceptable waste in a slab. Then
	 * we reduce the minimum objects required in a slab.
	 */
	min_objects = slub_min_objects;
	if (!min_objects)
		min_objects = 4 * (fls(nr_cpu_ids) + 1);
	max_objects = order_objects(slub_max_order, size, reserved);
	min_objects = min(min_objects, max_objects);

	while (min_objects > 1) {
		fraction = 16;
		while (fraction >= 4) {
			order = slab_order(size, min_objects,
					slub_max_order, fraction, reserved);
			if (order <= slub_max_order)
				return order;
			fraction /= 2;
		}
		min_objects--;
	}

	/*
	 * We were unable to place multiple objects in a slab. Now
	 * lets see if we can place a single object there.
	 */
	order = slab_order(size, 1, slub_max_order, 1, reserved);
	if (order <= slub_max_order)
		return order;

	/*
	 * Doh this slab cannot be placed using slub_max_order.
	 */
	order = slab_order(size, 1, MAX_ORDER, 1, reserved);
	if (order < MAX_ORDER)
		return order;
	return -ENOSYS;
}

static void
init_kmem_cache_node(struct kmem_cache_node *n)
{
	n->nr_partial = 0;
	spin_lock_init(&n->list_lock);
	INIT_LIST_HEAD(&n->partial);
#ifdef CONFIG_SLUB_DEBUG
	atomic_long_set(&n->nr_slabs, 0);
	atomic_long_set(&n->total_objects, 0);
	INIT_LIST_HEAD(&n->full);
#endif
}

static inline int alloc_kmem_cache_cpus(struct kmem_cache *s)
{
	BUILD_BUG_ON(PERCPU_DYNAMIC_EARLY_SIZE <
			SLUB_PAGE_SHIFT * sizeof(struct kmem_cache_cpu));

	/*
	 * Must align to double word boundary for the double cmpxchg
	 * instructions to work; see __pcpu_double_call_return_bool().
	 */
	s->cpu_slab = __alloc_percpu(sizeof(struct kmem_cache_cpu),
				     2 * sizeof(void *));

	if (!s->cpu_slab)
		return 0;

	init_kmem_cache_cpus(s);

	return 1;
}

static struct kmem_cache *kmem_cache_node;

/*
 * No kmalloc_node yet so do it by hand. We know that this is the first
 * slab on the node for this slabcache. There are no concurrent accesses
 * possible.
 *
 * Note that this function only works on the kmalloc_node_cache
 * when allocating for the kmalloc_node_cache. This is used for bootstrapping
 * memory on a fresh node that has no slab structures yet.
 */
static void early_kmem_cache_node_alloc(int node)
{
	struct page *page;
	struct kmem_cache_node *n;

	BUG_ON(kmem_cache_node->size < sizeof(struct kmem_cache_node));

	page = new_slab(kmem_cache_node, GFP_NOWAIT, node);

	BUG_ON(!page);
	if (page_to_nid(page) != node) {
		printk(KERN_ERR "SLUB: Unable to allocate memory from "
				"node %d\n", node);
		printk(KERN_ERR "SLUB: Allocating a useless per node structure "
				"in order to be able to continue\n");
	}

	n = page->freelist;
	BUG_ON(!n);
	page->freelist = get_freepointer(kmem_cache_node, n);
	page->inuse = 1;
	page->frozen = 0;
	kmem_cache_node->node[node] = n;
#ifdef CONFIG_SLUB_DEBUG
	init_object(kmem_cache_node, n, SLUB_RED_ACTIVE);
	init_tracking(kmem_cache_node, n);
#endif
	init_kmem_cache_node(n);
	inc_slabs_node(kmem_cache_node, node, page->objects);

	add_partial(n, page, DEACTIVATE_TO_HEAD);
}

static void free_kmem_cache_nodes(struct kmem_cache *s)
{
	int node;

	for_each_node_state(node, N_NORMAL_MEMORY) {
		struct kmem_cache_node *n = s->node[node];

		if (n)
			kmem_cache_free(kmem_cache_node, n);

		s->node[node] = NULL;
	}
}

static int init_kmem_cache_nodes(struct kmem_cache *s)
{
	int node;

	for_each_node_state(node, N_NORMAL_MEMORY) {
		struct kmem_cache_node *n;

		if (slab_state == DOWN) {
			early_kmem_cache_node_alloc(node);
			continue;
		}
		n = kmem_cache_alloc_node(kmem_cache_node,
						GFP_KERNEL, node);

		if (!n) {
			free_kmem_cache_nodes(s);
			return 0;
		}

		s->node[node] = n;
		init_kmem_cache_node(n);
	}
	return 1;
}

static void set_min_partial(struct kmem_cache *s, unsigned long min)
{
	if (min < MIN_PARTIAL)
		min = MIN_PARTIAL;
	else if (min > MAX_PARTIAL)
		min = MAX_PARTIAL;
	s->min_partial = min;
}

/*
 * calculate_sizes() determines the order and the distribution of data within
 * a slab object.
 */
static int calculate_sizes(struct kmem_cache *s, int forced_order)
{
	unsigned long flags = s->flags;
	unsigned long size = s->object_size;
	int order;

	/*
	 * Round up object size to the next word boundary. We can only
	 * place the free pointer at word boundaries and this determines
	 * the possible location of the free pointer.
	 */
	size = ALIGN(size, sizeof(void *));

#ifdef CONFIG_SLUB_DEBUG
	/*
	 * Determine if we can poison the object itself. If the user of
	 * the slab may touch the object after free or before allocation
	 * then we should never poison the object itself.
	 */
	if ((flags & SLAB_POISON) && !(flags & SLAB_DESTROY_BY_RCU) &&
			!s->ctor)
		s->flags |= __OBJECT_POISON;
	else
		s->flags &= ~__OBJECT_POISON;


	/*
	 * If we are Redzoning then check if there is some space between the
	 * end of the object and the free pointer. If not then add an
	 * additional word to have some bytes to store Redzone information.
	 */
	if ((flags & SLAB_RED_ZONE) && size == s->object_size)
		size += sizeof(void *);
#endif

	/*
	 * With that we have determined the number of bytes in actual use
	 * by the object. This is the potential offset to the free pointer.
	 */
	s->inuse = size;

	if (((flags & (SLAB_DESTROY_BY_RCU | SLAB_POISON)) ||
		s->ctor)) {
		/*
		 * Relocate free pointer after the object if it is not
		 * permitted to overwrite the first word of the object on
		 * kmem_cache_free.
		 *
		 * This is the case if we do RCU, have a constructor or
		 * destructor or are poisoning the objects.
		 */
		s->offset = size;
		size += sizeof(void *);
	}

#ifdef CONFIG_SLUB_DEBUG
	if (flags & SLAB_STORE_USER)
		/*
		 * Need to store information about allocs and frees after
		 * the object.
		 */
		size += 2 * sizeof(struct track);

	if (flags & SLAB_RED_ZONE)
		/*
		 * Add some empty padding so that we can catch
		 * overwrites from earlier objects rather than let
		 * tracking information or the free pointer be
		 * corrupted if a user writes before the start
		 * of the object.
		 */
		size += sizeof(void *);
#endif

	/*
	 * SLUB stores one object immediately after another beginning from
	 * offset 0. In order to align the objects we have to simply size
	 * each object to conform to the alignment.
	 */
	size = ALIGN(size, s->align);
	s->size = size;
	if (forced_order >= 0)
		order = forced_order;
	else
		order = calculate_order(size, s->reserved);

	if (order < 0)
		return 0;

	s->allocflags = 0;
	if (order)
		s->allocflags |= __GFP_COMP;

	if (s->flags & SLAB_CACHE_DMA)
		s->allocflags |= SLUB_DMA;

	if (s->flags & SLAB_RECLAIM_ACCOUNT)
		s->allocflags |= __GFP_RECLAIMABLE;

	/*
	 * Determine the number of objects per slab
	 */
	s->oo = oo_make(order, size, s->reserved);
	s->min = oo_make(get_order(size), size, s->reserved);
	if (oo_objects(s->oo) > oo_objects(s->max))
		s->max = s->oo;

	return !!oo_objects(s->oo);
}

static int kmem_cache_open(struct kmem_cache *s, unsigned long flags)
{
	s->flags = kmem_cache_flags(s->size, flags, s->name, s->ctor);
	s->reserved = 0;

	if (need_reserve_slab_rcu && (s->flags & SLAB_DESTROY_BY_RCU))
		s->reserved = sizeof(struct rcu_head);

	if (!calculate_sizes(s, -1))
		goto error;
	if (disable_higher_order_debug) {
		/*
		 * Disable debugging flags that store metadata if the min slab
		 * order increased.
		 */
		if (get_order(s->size) > get_order(s->object_size)) {
			s->flags &= ~DEBUG_METADATA_FLAGS;
			s->offset = 0;
			if (!calculate_sizes(s, -1))
				goto error;
		}
	}

#if defined(CONFIG_HAVE_CMPXCHG_DOUBLE) && \
    defined(CONFIG_HAVE_ALIGNED_STRUCT_PAGE)
	if (system_has_cmpxchg_double() && (s->flags & SLAB_DEBUG_FLAGS) == 0)
		/* Enable fast mode */
		s->flags |= __CMPXCHG_DOUBLE;
#endif

	/*
	 * The larger the object size is, the more pages we want on the partial
	 * list to avoid pounding the page allocator excessively.
	 */
	set_min_partial(s, ilog2(s->size) / 2);

	/*
	 * cpu_partial determined the maximum number of objects kept in the
	 * per cpu partial lists of a processor.
	 *
	 * Per cpu partial lists mainly contain slabs that just have one
	 * object freed. If they are used for allocation then they can be
	 * filled up again with minimal effort. The slab will never hit the
	 * per node partial lists and therefore no locking will be required.
	 *
	 * This setting also determines
	 *
	 * A) The number of objects from per cpu partial slabs dumped to the
	 *    per node list when we reach the limit.
	 * B) The number of objects in cpu partial slabs to extract from the
	 *    per node list when we run out of per cpu objects. We only fetch 50%
	 *    to keep some capacity around for frees.
	 */
	if (kmem_cache_debug(s))
		s->cpu_partial = 0;
	else if (s->size >= PAGE_SIZE)
		s->cpu_partial = 2;
	else if (s->size >= 1024)
		s->cpu_partial = 6;
	else if (s->size >= 256)
		s->cpu_partial = 13;
	else
		s->cpu_partial = 30;

#ifdef CONFIG_NUMA
	s->remote_node_defrag_ratio = 1000;
#endif
	if (!init_kmem_cache_nodes(s))
		goto error;

	if (alloc_kmem_cache_cpus(s))
		return 0;

	free_kmem_cache_nodes(s);
error:
	if (flags & SLAB_PANIC)
		panic("Cannot create slab %s size=%lu realsize=%u "
			"order=%u offset=%u flags=%lx\n",
			s->name, (unsigned long)s->size, s->size, oo_order(s->oo),
			s->offset, flags);
	return -EINVAL;
}

static void list_slab_objects(struct kmem_cache *s, struct page *page,
							const char *text)
{
#ifdef CONFIG_SLUB_DEBUG
	void *addr = page_address(page);
	void *p;
	unsigned long *map = kzalloc(BITS_TO_LONGS(page->objects) *
				     sizeof(long), GFP_ATOMIC);
	if (!map)
		return;
	slab_err(s, page, text, s->name);
	slab_lock(page);

	get_map(s, page, map);
	for_each_object(p, s, addr, page->objects) {

		if (!test_bit(slab_index(p, s, addr), map)) {
			printk(KERN_ERR "INFO: Object 0x%p @offset=%tu\n",
							p, p - addr);
			print_tracking(s, p);
		}
	}
	slab_unlock(page);
	kfree(map);
#endif
}

/*
 * Attempt to free all partial slabs on a node.
 * This is called from kmem_cache_close(). We must be the last thread
 * using the cache and therefore we do not need to lock anymore.
 */
static void free_partial(struct kmem_cache *s, struct kmem_cache_node *n)
{
	struct page *page, *h;

	list_for_each_entry_safe(page, h, &n->partial, lru) {
		if (!page->inuse) {
			remove_partial(n, page);
			discard_slab(s, page);
		} else {
			list_slab_objects(s, page,
			"Objects remaining in %s on kmem_cache_close()");
		}
	}
}

/*
 * Release all resources used by a slab cache.
 */
static inline int kmem_cache_close(struct kmem_cache *s)
{
	int node;

	flush_all(s);
	/* Attempt to free all objects */
	for_each_node_state(node, N_NORMAL_MEMORY) {
		struct kmem_cache_node *n = get_node(s, node);

		free_partial(s, n);
		if (n->nr_partial || slabs_node(s, node))
			return 1;
	}
	free_percpu(s->cpu_slab);
	free_kmem_cache_nodes(s);
	return 0;
}

int __kmem_cache_shutdown(struct kmem_cache *s)
{
	int rc = kmem_cache_close(s);

	if (!rc) {
		/*
		 * We do the same lock strategy around sysfs_slab_add, see
		 * __kmem_cache_create. Because this is pretty much the last
		 * operation we do and the lock will be released shortly after
		 * that in slab_common.c, we could just move sysfs_slab_remove
		 * to a later point in common code. We should do that when we
		 * have a common sysfs framework for all allocators.
		 */
		mutex_unlock(&slab_mutex);
		sysfs_slab_remove(s);
		mutex_lock(&slab_mutex);
	}

	return rc;
}

/********************************************************************
 *		Kmalloc subsystem
 *******************************************************************/

struct kmem_cache *kmalloc_caches[SLUB_PAGE_SHIFT];
EXPORT_SYMBOL(kmalloc_caches);

#ifdef CONFIG_ZONE_DMA
static struct kmem_cache *kmalloc_dma_caches[SLUB_PAGE_SHIFT];
#endif

static int __init setup_slub_min_order(char *str)
{
	get_option(&str, &slub_min_order);

	return 1;
}

__setup("slub_min_order=", setup_slub_min_order);

static int __init setup_slub_max_order(char *str)
{
	get_option(&str, &slub_max_order);
	slub_max_order = min(slub_max_order, MAX_ORDER - 1);

	return 1;
}

__setup("slub_max_order=", setup_slub_max_order);

static int __init setup_slub_min_objects(char *str)
{
	get_option(&str, &slub_min_objects);

	return 1;
}

__setup("slub_min_objects=", setup_slub_min_objects);

static int __init setup_slub_nomerge(char *str)
{
	slub_nomerge = 1;
	return 1;
}

__setup("slub_nomerge", setup_slub_nomerge);

<<<<<<< HEAD
static struct kmem_cache *__init create_kmalloc_cache(const char *name,
						int size, unsigned int flags)
{
	struct kmem_cache *s;

	s = kmem_cache_zalloc(kmem_cache, GFP_NOWAIT);

	s->name = name;
	s->size = s->object_size = size;
	s->align = ARCH_KMALLOC_MINALIGN;

	/*
	 * This function is called with IRQs disabled during early-boot on
	 * single CPU so there's no need to take slab_mutex here.
	 */
	if (kmem_cache_open(s, flags))
		goto panic;

	s->refcount = 1;
	list_add(&s->list, &slab_caches);
	return s;

panic:
	panic("Creation of kmalloc slab %s size=%d failed.\n", name, size);
	return NULL;
}

=======
>>>>>>> 81881a45
/*
 * Conversion table for small slabs sizes / 8 to the index in the
 * kmalloc array. This is necessary for slabs < 192 since we have non power
 * of two cache sizes there. The size of larger slabs can be determined using
 * fls.
 */
static s8 size_index[24] = {
	3,	/* 8 */
	4,	/* 16 */
	5,	/* 24 */
	5,	/* 32 */
	6,	/* 40 */
	6,	/* 48 */
	6,	/* 56 */
	6,	/* 64 */
	1,	/* 72 */
	1,	/* 80 */
	1,	/* 88 */
	1,	/* 96 */
	7,	/* 104 */
	7,	/* 112 */
	7,	/* 120 */
	7,	/* 128 */
	2,	/* 136 */
	2,	/* 144 */
	2,	/* 152 */
	2,	/* 160 */
	2,	/* 168 */
	2,	/* 176 */
	2,	/* 184 */
	2	/* 192 */
};

static inline int size_index_elem(size_t bytes)
{
	return (bytes - 1) / 8;
}

static struct kmem_cache *get_slab(size_t size, gfp_t flags)
{
	int index;

	if (size <= 192) {
		if (!size)
			return ZERO_SIZE_PTR;

		index = size_index[size_index_elem(size)];
	} else
		index = fls(size - 1);

#ifdef CONFIG_ZONE_DMA
	if (unlikely((flags & SLUB_DMA)))
		return kmalloc_dma_caches[index];

#endif
	return kmalloc_caches[index];
}

void *__kmalloc(size_t size, gfp_t flags)
{
	struct kmem_cache *s;
	void *ret;

	if (unlikely(size > SLUB_MAX_SIZE))
		return kmalloc_large(size, flags);

	s = get_slab(size, flags);

	if (unlikely(ZERO_OR_NULL_PTR(s)))
		return s;

	ret = slab_alloc(s, flags, _RET_IP_);

	trace_kmalloc(_RET_IP_, ret, size, s->size, flags);

	return ret;
}
EXPORT_SYMBOL(__kmalloc);

#ifdef CONFIG_NUMA
static void *kmalloc_large_node(size_t size, gfp_t flags, int node)
{
	struct page *page;
	void *ptr = NULL;

	flags |= __GFP_COMP | __GFP_NOTRACK | __GFP_KMEMCG;
	page = alloc_pages_node(node, flags, get_order(size));
	if (page)
		ptr = page_address(page);

	kmemleak_alloc(ptr, size, 1, flags);
	return ptr;
}

void *__kmalloc_node(size_t size, gfp_t flags, int node)
{
	struct kmem_cache *s;
	void *ret;

	if (unlikely(size > SLUB_MAX_SIZE)) {
		ret = kmalloc_large_node(size, flags, node);

		trace_kmalloc_node(_RET_IP_, ret,
				   size, PAGE_SIZE << get_order(size),
				   flags, node);

		return ret;
	}

	s = get_slab(size, flags);

	if (unlikely(ZERO_OR_NULL_PTR(s)))
		return s;

	ret = slab_alloc_node(s, flags, node, _RET_IP_);

	trace_kmalloc_node(_RET_IP_, ret, size, s->size, flags, node);

	return ret;
}
EXPORT_SYMBOL(__kmalloc_node);
#endif

size_t ksize(const void *object)
{
	struct page *page;

	if (unlikely(object == ZERO_SIZE_PTR))
		return 0;

	page = virt_to_head_page(object);

	if (unlikely(!PageSlab(page))) {
		WARN_ON(!PageCompound(page));
		return PAGE_SIZE << compound_order(page);
	}

	return slab_ksize(page->slab_cache);
}
EXPORT_SYMBOL(ksize);

#ifdef CONFIG_SLUB_DEBUG
bool verify_mem_not_deleted(const void *x)
{
	struct page *page;
	void *object = (void *)x;
	unsigned long flags;
	bool rv;

	if (unlikely(ZERO_OR_NULL_PTR(x)))
		return false;

	local_irq_save(flags);

	page = virt_to_head_page(x);
	if (unlikely(!PageSlab(page))) {
		/* maybe it was from stack? */
		rv = true;
		goto out_unlock;
	}

	slab_lock(page);
	if (on_freelist(page->slab_cache, page, object)) {
		object_err(page->slab_cache, page, object, "Object is on free-list");
		rv = false;
	} else {
		rv = true;
	}
	slab_unlock(page);

out_unlock:
	local_irq_restore(flags);
	return rv;
}
EXPORT_SYMBOL(verify_mem_not_deleted);
#endif

void kfree(const void *x)
{
	struct page *page;
	void *object = (void *)x;

	trace_kfree(_RET_IP_, x);

	if (unlikely(ZERO_OR_NULL_PTR(x)))
		return;

	page = virt_to_head_page(x);
	if (unlikely(!PageSlab(page))) {
		BUG_ON(!PageCompound(page));
		kmemleak_free(x);
		__free_memcg_kmem_pages(page, compound_order(page));
		return;
	}
	slab_free(page->slab_cache, page, object, _RET_IP_);
}
EXPORT_SYMBOL(kfree);

/*
 * kmem_cache_shrink removes empty slabs from the partial lists and sorts
 * the remaining slabs by the number of items in use. The slabs with the
 * most items in use come first. New allocations will then fill those up
 * and thus they can be removed from the partial lists.
 *
 * The slabs with the least items are placed last. This results in them
 * being allocated from last increasing the chance that the last objects
 * are freed in them.
 */
int kmem_cache_shrink(struct kmem_cache *s)
{
	int node;
	int i;
	struct kmem_cache_node *n;
	struct page *page;
	struct page *t;
	int objects = oo_objects(s->max);
	struct list_head *slabs_by_inuse =
		kmalloc(sizeof(struct list_head) * objects, GFP_KERNEL);
	unsigned long flags;

	if (!slabs_by_inuse)
		return -ENOMEM;

	flush_all(s);
	for_each_node_state(node, N_NORMAL_MEMORY) {
		n = get_node(s, node);

		if (!n->nr_partial)
			continue;

		for (i = 0; i < objects; i++)
			INIT_LIST_HEAD(slabs_by_inuse + i);

		spin_lock_irqsave(&n->list_lock, flags);

		/*
		 * Build lists indexed by the items in use in each slab.
		 *
		 * Note that concurrent frees may occur while we hold the
		 * list_lock. page->inuse here is the upper limit.
		 */
		list_for_each_entry_safe(page, t, &n->partial, lru) {
			list_move(&page->lru, slabs_by_inuse + page->inuse);
			if (!page->inuse)
				n->nr_partial--;
		}

		/*
		 * Rebuild the partial list with the slabs filled up most
		 * first and the least used slabs at the end.
		 */
		for (i = objects - 1; i > 0; i--)
			list_splice(slabs_by_inuse + i, n->partial.prev);

		spin_unlock_irqrestore(&n->list_lock, flags);

		/* Release empty slabs */
		list_for_each_entry_safe(page, t, slabs_by_inuse, lru)
			discard_slab(s, page);
	}

	kfree(slabs_by_inuse);
	return 0;
}
EXPORT_SYMBOL(kmem_cache_shrink);

#if defined(CONFIG_MEMORY_HOTPLUG)
static int slab_mem_going_offline_callback(void *arg)
{
	struct kmem_cache *s;

	mutex_lock(&slab_mutex);
	list_for_each_entry(s, &slab_caches, list)
		kmem_cache_shrink(s);
	mutex_unlock(&slab_mutex);

	return 0;
}

static void slab_mem_offline_callback(void *arg)
{
	struct kmem_cache_node *n;
	struct kmem_cache *s;
	struct memory_notify *marg = arg;
	int offline_node;

	offline_node = marg->status_change_nid_normal;

	/*
	 * If the node still has available memory. we need kmem_cache_node
	 * for it yet.
	 */
	if (offline_node < 0)
		return;

	mutex_lock(&slab_mutex);
	list_for_each_entry(s, &slab_caches, list) {
		n = get_node(s, offline_node);
		if (n) {
			/*
			 * if n->nr_slabs > 0, slabs still exist on the node
			 * that is going down. We were unable to free them,
			 * and offline_pages() function shouldn't call this
			 * callback. So, we must fail.
			 */
			BUG_ON(slabs_node(s, offline_node));

			s->node[offline_node] = NULL;
			kmem_cache_free(kmem_cache_node, n);
		}
	}
	mutex_unlock(&slab_mutex);
}

static int slab_mem_going_online_callback(void *arg)
{
	struct kmem_cache_node *n;
	struct kmem_cache *s;
	struct memory_notify *marg = arg;
	int nid = marg->status_change_nid_normal;
	int ret = 0;

	/*
	 * If the node's memory is already available, then kmem_cache_node is
	 * already created. Nothing to do.
	 */
	if (nid < 0)
		return 0;

	/*
	 * We are bringing a node online. No memory is available yet. We must
	 * allocate a kmem_cache_node structure in order to bring the node
	 * online.
	 */
	mutex_lock(&slab_mutex);
	list_for_each_entry(s, &slab_caches, list) {
		/*
		 * XXX: kmem_cache_alloc_node will fallback to other nodes
		 *      since memory is not yet available from the node that
		 *      is brought up.
		 */
		n = kmem_cache_alloc(kmem_cache_node, GFP_KERNEL);
		if (!n) {
			ret = -ENOMEM;
			goto out;
		}
		init_kmem_cache_node(n);
		s->node[nid] = n;
	}
out:
	mutex_unlock(&slab_mutex);
	return ret;
}

static int slab_memory_callback(struct notifier_block *self,
				unsigned long action, void *arg)
{
	int ret = 0;

	switch (action) {
	case MEM_GOING_ONLINE:
		ret = slab_mem_going_online_callback(arg);
		break;
	case MEM_GOING_OFFLINE:
		ret = slab_mem_going_offline_callback(arg);
		break;
	case MEM_OFFLINE:
	case MEM_CANCEL_ONLINE:
		slab_mem_offline_callback(arg);
		break;
	case MEM_ONLINE:
	case MEM_CANCEL_OFFLINE:
		break;
	}
	if (ret)
		ret = notifier_from_errno(ret);
	else
		ret = NOTIFY_OK;
	return ret;
}

#endif /* CONFIG_MEMORY_HOTPLUG */

/********************************************************************
 *			Basic setup of slabs
 *******************************************************************/

/*
 * Used for early kmem_cache structures that were allocated using
 * the page allocator. Allocate them properly then fix up the pointers
 * that may be pointing to the wrong kmem_cache structure.
 */

static struct kmem_cache * __init bootstrap(struct kmem_cache *static_cache)
{
	int node;
	struct kmem_cache *s = kmem_cache_zalloc(kmem_cache, GFP_NOWAIT);

	memcpy(s, static_cache, kmem_cache->object_size);

	for_each_node_state(node, N_NORMAL_MEMORY) {
		struct kmem_cache_node *n = get_node(s, node);
		struct page *p;

		if (n) {
			list_for_each_entry(p, &n->partial, lru)
				p->slab_cache = s;

#ifdef CONFIG_SLUB_DEBUG
			list_for_each_entry(p, &n->full, lru)
				p->slab_cache = s;
#endif
		}
	}
	list_add(&s->list, &slab_caches);
	return s;
}

void __init kmem_cache_init(void)
{
	static __initdata struct kmem_cache boot_kmem_cache,
		boot_kmem_cache_node;
	int i;
	int caches = 2;

	if (debug_guardpage_minorder())
		slub_max_order = 0;

	kmem_cache_node = &boot_kmem_cache_node;
	kmem_cache = &boot_kmem_cache;

	create_boot_cache(kmem_cache_node, "kmem_cache_node",
		sizeof(struct kmem_cache_node), SLAB_HWCACHE_ALIGN);

	hotplug_memory_notifier(slab_memory_callback, SLAB_CALLBACK_PRI);

	/* Able to allocate the per node structures */
	slab_state = PARTIAL;

	create_boot_cache(kmem_cache, "kmem_cache",
			offsetof(struct kmem_cache, node) +
				nr_node_ids * sizeof(struct kmem_cache_node *),
		       SLAB_HWCACHE_ALIGN);

	kmem_cache = bootstrap(&boot_kmem_cache);

	/*
	 * Allocate kmem_cache_node properly from the kmem_cache slab.
	 * kmem_cache_node is separately allocated so no need to
	 * update any list pointers.
	 */
	kmem_cache_node = bootstrap(&boot_kmem_cache_node);

	/* Now we can use the kmem_cache to allocate kmalloc slabs */

	/*
	 * Patch up the size_index table if we have strange large alignment
	 * requirements for the kmalloc array. This is only the case for
	 * MIPS it seems. The standard arches will not generate any code here.
	 *
	 * Largest permitted alignment is 256 bytes due to the way we
	 * handle the index determination for the smaller caches.
	 *
	 * Make sure that nothing crazy happens if someone starts tinkering
	 * around with ARCH_KMALLOC_MINALIGN
	 */
	BUILD_BUG_ON(KMALLOC_MIN_SIZE > 256 ||
		(KMALLOC_MIN_SIZE & (KMALLOC_MIN_SIZE - 1)));

	for (i = 8; i < KMALLOC_MIN_SIZE; i += 8) {
		int elem = size_index_elem(i);
		if (elem >= ARRAY_SIZE(size_index))
			break;
		size_index[elem] = KMALLOC_SHIFT_LOW;
	}

	if (KMALLOC_MIN_SIZE == 64) {
		/*
		 * The 96 byte size cache is not used if the alignment
		 * is 64 byte.
		 */
		for (i = 64 + 8; i <= 96; i += 8)
			size_index[size_index_elem(i)] = 7;
	} else if (KMALLOC_MIN_SIZE == 128) {
		/*
		 * The 192 byte sized cache is not used if the alignment
		 * is 128 byte. Redirect kmalloc to use the 256 byte cache
		 * instead.
		 */
		for (i = 128 + 8; i <= 192; i += 8)
			size_index[size_index_elem(i)] = 8;
	}

	/* Caches that are not of the two-to-the-power-of size */
	if (KMALLOC_MIN_SIZE <= 32) {
		kmalloc_caches[1] = create_kmalloc_cache("kmalloc-96", 96, 0);
		caches++;
	}

	if (KMALLOC_MIN_SIZE <= 64) {
		kmalloc_caches[2] = create_kmalloc_cache("kmalloc-192", 192, 0);
		caches++;
	}

	for (i = KMALLOC_SHIFT_LOW; i < SLUB_PAGE_SHIFT; i++) {
		kmalloc_caches[i] = create_kmalloc_cache("kmalloc", 1 << i, 0);
		caches++;
	}

	slab_state = UP;

	/* Provide the correct kmalloc names now that the caches are up */
	if (KMALLOC_MIN_SIZE <= 32) {
		kmalloc_caches[1]->name = kstrdup(kmalloc_caches[1]->name, GFP_NOWAIT);
		BUG_ON(!kmalloc_caches[1]->name);
	}

	if (KMALLOC_MIN_SIZE <= 64) {
		kmalloc_caches[2]->name = kstrdup(kmalloc_caches[2]->name, GFP_NOWAIT);
		BUG_ON(!kmalloc_caches[2]->name);
	}

	for (i = KMALLOC_SHIFT_LOW; i < SLUB_PAGE_SHIFT; i++) {
		char *s = kasprintf(GFP_NOWAIT, "kmalloc-%d", 1 << i);

		BUG_ON(!s);
		kmalloc_caches[i]->name = s;
	}

#ifdef CONFIG_SMP
	register_cpu_notifier(&slab_notifier);
#endif

#ifdef CONFIG_ZONE_DMA
	for (i = 0; i < SLUB_PAGE_SHIFT; i++) {
		struct kmem_cache *s = kmalloc_caches[i];

		if (s && s->size) {
			char *name = kasprintf(GFP_NOWAIT,
				 "dma-kmalloc-%d", s->object_size);

			BUG_ON(!name);
			kmalloc_dma_caches[i] = create_kmalloc_cache(name,
				s->object_size, SLAB_CACHE_DMA);
		}
	}
#endif
	printk(KERN_INFO
		"SLUB: Genslabs=%d, HWalign=%d, Order=%d-%d, MinObjects=%d,"
		" CPUs=%d, Nodes=%d\n",
		caches, cache_line_size(),
		slub_min_order, slub_max_order, slub_min_objects,
		nr_cpu_ids, nr_node_ids);
}

void __init kmem_cache_init_late(void)
{
}

/*
 * Find a mergeable slab cache
 */
static int slab_unmergeable(struct kmem_cache *s)
{
	if (slub_nomerge || (s->flags & SLUB_NEVER_MERGE))
		return 1;

	if (s->ctor)
		return 1;

	/*
	 * We may have set a slab to be unmergeable during bootstrap.
	 */
	if (s->refcount < 0)
		return 1;

	return 0;
}

static struct kmem_cache *find_mergeable(struct mem_cgroup *memcg, size_t size,
		size_t align, unsigned long flags, const char *name,
		void (*ctor)(void *))
{
	struct kmem_cache *s;

	if (slub_nomerge || (flags & SLUB_NEVER_MERGE))
		return NULL;

	if (ctor)
		return NULL;

	size = ALIGN(size, sizeof(void *));
	align = calculate_alignment(flags, align, size);
	size = ALIGN(size, align);
	flags = kmem_cache_flags(size, flags, name, NULL);

	list_for_each_entry(s, &slab_caches, list) {
		if (slab_unmergeable(s))
			continue;

		if (size > s->size)
			continue;

		if ((flags & SLUB_MERGE_SAME) != (s->flags & SLUB_MERGE_SAME))
				continue;
		/*
		 * Check if alignment is compatible.
		 * Courtesy of Adrian Drzewiecki
		 */
		if ((s->size & ~(align - 1)) != s->size)
			continue;

		if (s->size - size >= sizeof(void *))
			continue;

		if (!cache_match_memcg(s, memcg))
			continue;

		return s;
	}
	return NULL;
}

struct kmem_cache *
__kmem_cache_alias(struct mem_cgroup *memcg, const char *name, size_t size,
		   size_t align, unsigned long flags, void (*ctor)(void *))
{
	struct kmem_cache *s;

	s = find_mergeable(memcg, size, align, flags, name, ctor);
	if (s) {
		s->refcount++;
		/*
		 * Adjust the object sizes so that we clear
		 * the complete object on kzalloc.
		 */
		s->object_size = max(s->object_size, (int)size);
		s->inuse = max_t(int, s->inuse, ALIGN(size, sizeof(void *)));

		if (sysfs_slab_alias(s, name)) {
			s->refcount--;
			s = NULL;
		}
	}

	return s;
}

int __kmem_cache_create(struct kmem_cache *s, unsigned long flags)
{
	int err;

	err = kmem_cache_open(s, flags);
	if (err)
		return err;

	/* Mutex is not taken during early boot */
	if (slab_state <= UP)
		return 0;

	memcg_propagate_slab_attrs(s);
	mutex_unlock(&slab_mutex);
	err = sysfs_slab_add(s);
	mutex_lock(&slab_mutex);

	if (err)
		kmem_cache_close(s);

	return err;
}

#ifdef CONFIG_SMP
/*
 * Use the cpu notifier to insure that the cpu slabs are flushed when
 * necessary.
 */
static int __cpuinit slab_cpuup_callback(struct notifier_block *nfb,
		unsigned long action, void *hcpu)
{
	long cpu = (long)hcpu;
	struct kmem_cache *s;
	unsigned long flags;

	switch (action) {
	case CPU_UP_CANCELED:
	case CPU_UP_CANCELED_FROZEN:
	case CPU_DEAD:
	case CPU_DEAD_FROZEN:
		mutex_lock(&slab_mutex);
		list_for_each_entry(s, &slab_caches, list) {
			local_irq_save(flags);
			__flush_cpu_slab(s, cpu);
			local_irq_restore(flags);
		}
		mutex_unlock(&slab_mutex);
		break;
	default:
		break;
	}
	return NOTIFY_OK;
}

static struct notifier_block __cpuinitdata slab_notifier = {
	.notifier_call = slab_cpuup_callback
};

#endif

void *__kmalloc_track_caller(size_t size, gfp_t gfpflags, unsigned long caller)
{
	struct kmem_cache *s;
	void *ret;

	if (unlikely(size > SLUB_MAX_SIZE))
		return kmalloc_large(size, gfpflags);

	s = get_slab(size, gfpflags);

	if (unlikely(ZERO_OR_NULL_PTR(s)))
		return s;

	ret = slab_alloc(s, gfpflags, caller);

	/* Honor the call site pointer we received. */
	trace_kmalloc(caller, ret, size, s->size, gfpflags);

	return ret;
}

#ifdef CONFIG_NUMA
void *__kmalloc_node_track_caller(size_t size, gfp_t gfpflags,
					int node, unsigned long caller)
{
	struct kmem_cache *s;
	void *ret;

	if (unlikely(size > SLUB_MAX_SIZE)) {
		ret = kmalloc_large_node(size, gfpflags, node);

		trace_kmalloc_node(caller, ret,
				   size, PAGE_SIZE << get_order(size),
				   gfpflags, node);

		return ret;
	}

	s = get_slab(size, gfpflags);

	if (unlikely(ZERO_OR_NULL_PTR(s)))
		return s;

	ret = slab_alloc_node(s, gfpflags, node, caller);

	/* Honor the call site pointer we received. */
	trace_kmalloc_node(caller, ret, size, s->size, gfpflags, node);

	return ret;
}
#endif

#ifdef CONFIG_SYSFS
static int count_inuse(struct page *page)
{
	return page->inuse;
}

static int count_total(struct page *page)
{
	return page->objects;
}
#endif

#ifdef CONFIG_SLUB_DEBUG
static int validate_slab(struct kmem_cache *s, struct page *page,
						unsigned long *map)
{
	void *p;
	void *addr = page_address(page);

	if (!check_slab(s, page) ||
			!on_freelist(s, page, NULL))
		return 0;

	/* Now we know that a valid freelist exists */
	bitmap_zero(map, page->objects);

	get_map(s, page, map);
	for_each_object(p, s, addr, page->objects) {
		if (test_bit(slab_index(p, s, addr), map))
			if (!check_object(s, page, p, SLUB_RED_INACTIVE))
				return 0;
	}

	for_each_object(p, s, addr, page->objects)
		if (!test_bit(slab_index(p, s, addr), map))
			if (!check_object(s, page, p, SLUB_RED_ACTIVE))
				return 0;
	return 1;
}

static void validate_slab_slab(struct kmem_cache *s, struct page *page,
						unsigned long *map)
{
	slab_lock(page);
	validate_slab(s, page, map);
	slab_unlock(page);
}

static int validate_slab_node(struct kmem_cache *s,
		struct kmem_cache_node *n, unsigned long *map)
{
	unsigned long count = 0;
	struct page *page;
	unsigned long flags;

	spin_lock_irqsave(&n->list_lock, flags);

	list_for_each_entry(page, &n->partial, lru) {
		validate_slab_slab(s, page, map);
		count++;
	}
	if (count != n->nr_partial)
		printk(KERN_ERR "SLUB %s: %ld partial slabs counted but "
			"counter=%ld\n", s->name, count, n->nr_partial);

	if (!(s->flags & SLAB_STORE_USER))
		goto out;

	list_for_each_entry(page, &n->full, lru) {
		validate_slab_slab(s, page, map);
		count++;
	}
	if (count != atomic_long_read(&n->nr_slabs))
		printk(KERN_ERR "SLUB: %s %ld slabs counted but "
			"counter=%ld\n", s->name, count,
			atomic_long_read(&n->nr_slabs));

out:
	spin_unlock_irqrestore(&n->list_lock, flags);
	return count;
}

static long validate_slab_cache(struct kmem_cache *s)
{
	int node;
	unsigned long count = 0;
	unsigned long *map = kmalloc(BITS_TO_LONGS(oo_objects(s->max)) *
				sizeof(unsigned long), GFP_KERNEL);

	if (!map)
		return -ENOMEM;

	flush_all(s);
	for_each_node_state(node, N_NORMAL_MEMORY) {
		struct kmem_cache_node *n = get_node(s, node);

		count += validate_slab_node(s, n, map);
	}
	kfree(map);
	return count;
}
/*
 * Generate lists of code addresses where slabcache objects are allocated
 * and freed.
 */

struct location {
	unsigned long count;
	unsigned long addr;
	long long sum_time;
	long min_time;
	long max_time;
	long min_pid;
	long max_pid;
	DECLARE_BITMAP(cpus, NR_CPUS);
	nodemask_t nodes;
};

struct loc_track {
	unsigned long max;
	unsigned long count;
	struct location *loc;
};

static void free_loc_track(struct loc_track *t)
{
	if (t->max)
		free_pages((unsigned long)t->loc,
			get_order(sizeof(struct location) * t->max));
}

static int alloc_loc_track(struct loc_track *t, unsigned long max, gfp_t flags)
{
	struct location *l;
	int order;

	order = get_order(sizeof(struct location) * max);

	l = (void *)__get_free_pages(flags, order);
	if (!l)
		return 0;

	if (t->count) {
		memcpy(l, t->loc, sizeof(struct location) * t->count);
		free_loc_track(t);
	}
	t->max = max;
	t->loc = l;
	return 1;
}

static int add_location(struct loc_track *t, struct kmem_cache *s,
				const struct track *track)
{
	long start, end, pos;
	struct location *l;
	unsigned long caddr;
	unsigned long age = jiffies - track->when;

	start = -1;
	end = t->count;

	for ( ; ; ) {
		pos = start + (end - start + 1) / 2;

		/*
		 * There is nothing at "end". If we end up there
		 * we need to add something to before end.
		 */
		if (pos == end)
			break;

		caddr = t->loc[pos].addr;
		if (track->addr == caddr) {

			l = &t->loc[pos];
			l->count++;
			if (track->when) {
				l->sum_time += age;
				if (age < l->min_time)
					l->min_time = age;
				if (age > l->max_time)
					l->max_time = age;

				if (track->pid < l->min_pid)
					l->min_pid = track->pid;
				if (track->pid > l->max_pid)
					l->max_pid = track->pid;

				cpumask_set_cpu(track->cpu,
						to_cpumask(l->cpus));
			}
			node_set(page_to_nid(virt_to_page(track)), l->nodes);
			return 1;
		}

		if (track->addr < caddr)
			end = pos;
		else
			start = pos;
	}

	/*
	 * Not found. Insert new tracking element.
	 */
	if (t->count >= t->max && !alloc_loc_track(t, 2 * t->max, GFP_ATOMIC))
		return 0;

	l = t->loc + pos;
	if (pos < t->count)
		memmove(l + 1, l,
			(t->count - pos) * sizeof(struct location));
	t->count++;
	l->count = 1;
	l->addr = track->addr;
	l->sum_time = age;
	l->min_time = age;
	l->max_time = age;
	l->min_pid = track->pid;
	l->max_pid = track->pid;
	cpumask_clear(to_cpumask(l->cpus));
	cpumask_set_cpu(track->cpu, to_cpumask(l->cpus));
	nodes_clear(l->nodes);
	node_set(page_to_nid(virt_to_page(track)), l->nodes);
	return 1;
}

static void process_slab(struct loc_track *t, struct kmem_cache *s,
		struct page *page, enum track_item alloc,
		unsigned long *map)
{
	void *addr = page_address(page);
	void *p;

	bitmap_zero(map, page->objects);
	get_map(s, page, map);

	for_each_object(p, s, addr, page->objects)
		if (!test_bit(slab_index(p, s, addr), map))
			add_location(t, s, get_track(s, p, alloc));
}

static int list_locations(struct kmem_cache *s, char *buf,
					enum track_item alloc)
{
	int len = 0;
	unsigned long i;
	struct loc_track t = { 0, 0, NULL };
	int node;
	unsigned long *map = kmalloc(BITS_TO_LONGS(oo_objects(s->max)) *
				     sizeof(unsigned long), GFP_KERNEL);

	if (!map || !alloc_loc_track(&t, PAGE_SIZE / sizeof(struct location),
				     GFP_TEMPORARY)) {
		kfree(map);
		return sprintf(buf, "Out of memory\n");
	}
	/* Push back cpu slabs */
	flush_all(s);

	for_each_node_state(node, N_NORMAL_MEMORY) {
		struct kmem_cache_node *n = get_node(s, node);
		unsigned long flags;
		struct page *page;

		if (!atomic_long_read(&n->nr_slabs))
			continue;

		spin_lock_irqsave(&n->list_lock, flags);
		list_for_each_entry(page, &n->partial, lru)
			process_slab(&t, s, page, alloc, map);
		list_for_each_entry(page, &n->full, lru)
			process_slab(&t, s, page, alloc, map);
		spin_unlock_irqrestore(&n->list_lock, flags);
	}

	for (i = 0; i < t.count; i++) {
		struct location *l = &t.loc[i];

		if (len > PAGE_SIZE - KSYM_SYMBOL_LEN - 100)
			break;
		len += sprintf(buf + len, "%7ld ", l->count);

		if (l->addr)
			len += sprintf(buf + len, "%pS", (void *)l->addr);
		else
			len += sprintf(buf + len, "<not-available>");

		if (l->sum_time != l->min_time) {
			len += sprintf(buf + len, " age=%ld/%ld/%ld",
				l->min_time,
				(long)div_u64(l->sum_time, l->count),
				l->max_time);
		} else
			len += sprintf(buf + len, " age=%ld",
				l->min_time);

		if (l->min_pid != l->max_pid)
			len += sprintf(buf + len, " pid=%ld-%ld",
				l->min_pid, l->max_pid);
		else
			len += sprintf(buf + len, " pid=%ld",
				l->min_pid);

		if (num_online_cpus() > 1 &&
				!cpumask_empty(to_cpumask(l->cpus)) &&
				len < PAGE_SIZE - 60) {
			len += sprintf(buf + len, " cpus=");
			len += cpulist_scnprintf(buf + len, PAGE_SIZE - len - 50,
						 to_cpumask(l->cpus));
		}

		if (nr_online_nodes > 1 && !nodes_empty(l->nodes) &&
				len < PAGE_SIZE - 60) {
			len += sprintf(buf + len, " nodes=");
			len += nodelist_scnprintf(buf + len, PAGE_SIZE - len - 50,
					l->nodes);
		}

		len += sprintf(buf + len, "\n");
	}

	free_loc_track(&t);
	kfree(map);
	if (!t.count)
		len += sprintf(buf, "No data\n");
	return len;
}
#endif

#ifdef SLUB_RESILIENCY_TEST
static void resiliency_test(void)
{
	u8 *p;

	BUILD_BUG_ON(KMALLOC_MIN_SIZE > 16 || SLUB_PAGE_SHIFT < 10);

	printk(KERN_ERR "SLUB resiliency testing\n");
	printk(KERN_ERR "-----------------------\n");
	printk(KERN_ERR "A. Corruption after allocation\n");

	p = kzalloc(16, GFP_KERNEL);
	p[16] = 0x12;
	printk(KERN_ERR "\n1. kmalloc-16: Clobber Redzone/next pointer"
			" 0x12->0x%p\n\n", p + 16);

	validate_slab_cache(kmalloc_caches[4]);

	/* Hmmm... The next two are dangerous */
	p = kzalloc(32, GFP_KERNEL);
	p[32 + sizeof(void *)] = 0x34;
	printk(KERN_ERR "\n2. kmalloc-32: Clobber next pointer/next slab"
			" 0x34 -> -0x%p\n", p);
	printk(KERN_ERR
		"If allocated object is overwritten then not detectable\n\n");

	validate_slab_cache(kmalloc_caches[5]);
	p = kzalloc(64, GFP_KERNEL);
	p += 64 + (get_cycles() & 0xff) * sizeof(void *);
	*p = 0x56;
	printk(KERN_ERR "\n3. kmalloc-64: corrupting random byte 0x56->0x%p\n",
									p);
	printk(KERN_ERR
		"If allocated object is overwritten then not detectable\n\n");
	validate_slab_cache(kmalloc_caches[6]);

	printk(KERN_ERR "\nB. Corruption after free\n");
	p = kzalloc(128, GFP_KERNEL);
	kfree(p);
	*p = 0x78;
	printk(KERN_ERR "1. kmalloc-128: Clobber first word 0x78->0x%p\n\n", p);
	validate_slab_cache(kmalloc_caches[7]);

	p = kzalloc(256, GFP_KERNEL);
	kfree(p);
	p[50] = 0x9a;
	printk(KERN_ERR "\n2. kmalloc-256: Clobber 50th byte 0x9a->0x%p\n\n",
			p);
	validate_slab_cache(kmalloc_caches[8]);

	p = kzalloc(512, GFP_KERNEL);
	kfree(p);
	p[512] = 0xab;
	printk(KERN_ERR "\n3. kmalloc-512: Clobber redzone 0xab->0x%p\n\n", p);
	validate_slab_cache(kmalloc_caches[9]);
}
#else
#ifdef CONFIG_SYSFS
static void resiliency_test(void) {};
#endif
#endif

#ifdef CONFIG_SYSFS
enum slab_stat_type {
	SL_ALL,			/* All slabs */
	SL_PARTIAL,		/* Only partially allocated slabs */
	SL_CPU,			/* Only slabs used for cpu caches */
	SL_OBJECTS,		/* Determine allocated objects not slabs */
	SL_TOTAL		/* Determine object capacity not slabs */
};

#define SO_ALL		(1 << SL_ALL)
#define SO_PARTIAL	(1 << SL_PARTIAL)
#define SO_CPU		(1 << SL_CPU)
#define SO_OBJECTS	(1 << SL_OBJECTS)
#define SO_TOTAL	(1 << SL_TOTAL)

static ssize_t show_slab_objects(struct kmem_cache *s,
			    char *buf, unsigned long flags)
{
	unsigned long total = 0;
	int node;
	int x;
	unsigned long *nodes;
	unsigned long *per_cpu;

	nodes = kzalloc(2 * sizeof(unsigned long) * nr_node_ids, GFP_KERNEL);
	if (!nodes)
		return -ENOMEM;
	per_cpu = nodes + nr_node_ids;

	if (flags & SO_CPU) {
		int cpu;

		for_each_possible_cpu(cpu) {
			struct kmem_cache_cpu *c = per_cpu_ptr(s->cpu_slab, cpu);
			int node;
			struct page *page;

			page = ACCESS_ONCE(c->page);
			if (!page)
				continue;

			node = page_to_nid(page);
			if (flags & SO_TOTAL)
				x = page->objects;
			else if (flags & SO_OBJECTS)
				x = page->inuse;
			else
				x = 1;

			total += x;
			nodes[node] += x;

			page = ACCESS_ONCE(c->partial);
			if (page) {
				x = page->pobjects;
				total += x;
				nodes[node] += x;
			}

			per_cpu[node]++;
		}
	}

	lock_memory_hotplug();
#ifdef CONFIG_SLUB_DEBUG
	if (flags & SO_ALL) {
		for_each_node_state(node, N_NORMAL_MEMORY) {
			struct kmem_cache_node *n = get_node(s, node);

		if (flags & SO_TOTAL)
			x = atomic_long_read(&n->total_objects);
		else if (flags & SO_OBJECTS)
			x = atomic_long_read(&n->total_objects) -
				count_partial(n, count_free);

			else
				x = atomic_long_read(&n->nr_slabs);
			total += x;
			nodes[node] += x;
		}

	} else
#endif
	if (flags & SO_PARTIAL) {
		for_each_node_state(node, N_NORMAL_MEMORY) {
			struct kmem_cache_node *n = get_node(s, node);

			if (flags & SO_TOTAL)
				x = count_partial(n, count_total);
			else if (flags & SO_OBJECTS)
				x = count_partial(n, count_inuse);
			else
				x = n->nr_partial;
			total += x;
			nodes[node] += x;
		}
	}
	x = sprintf(buf, "%lu", total);
#ifdef CONFIG_NUMA
	for_each_node_state(node, N_NORMAL_MEMORY)
		if (nodes[node])
			x += sprintf(buf + x, " N%d=%lu",
					node, nodes[node]);
#endif
	unlock_memory_hotplug();
	kfree(nodes);
	return x + sprintf(buf + x, "\n");
}

#ifdef CONFIG_SLUB_DEBUG
static int any_slab_objects(struct kmem_cache *s)
{
	int node;

	for_each_online_node(node) {
		struct kmem_cache_node *n = get_node(s, node);

		if (!n)
			continue;

		if (atomic_long_read(&n->total_objects))
			return 1;
	}
	return 0;
}
#endif

#define to_slab_attr(n) container_of(n, struct slab_attribute, attr)
#define to_slab(n) container_of(n, struct kmem_cache, kobj)

struct slab_attribute {
	struct attribute attr;
	ssize_t (*show)(struct kmem_cache *s, char *buf);
	ssize_t (*store)(struct kmem_cache *s, const char *x, size_t count);
};

#define SLAB_ATTR_RO(_name) \
	static struct slab_attribute _name##_attr = \
	__ATTR(_name, 0400, _name##_show, NULL)

#define SLAB_ATTR(_name) \
	static struct slab_attribute _name##_attr =  \
	__ATTR(_name, 0600, _name##_show, _name##_store)

static ssize_t slab_size_show(struct kmem_cache *s, char *buf)
{
	return sprintf(buf, "%d\n", s->size);
}
SLAB_ATTR_RO(slab_size);

static ssize_t align_show(struct kmem_cache *s, char *buf)
{
	return sprintf(buf, "%d\n", s->align);
}
SLAB_ATTR_RO(align);

static ssize_t object_size_show(struct kmem_cache *s, char *buf)
{
	return sprintf(buf, "%d\n", s->object_size);
}
SLAB_ATTR_RO(object_size);

static ssize_t objs_per_slab_show(struct kmem_cache *s, char *buf)
{
	return sprintf(buf, "%d\n", oo_objects(s->oo));
}
SLAB_ATTR_RO(objs_per_slab);

static ssize_t order_store(struct kmem_cache *s,
				const char *buf, size_t length)
{
	unsigned long order;
	int err;

	err = strict_strtoul(buf, 10, &order);
	if (err)
		return err;

	if (order > slub_max_order || order < slub_min_order)
		return -EINVAL;

	calculate_sizes(s, order);
	return length;
}

static ssize_t order_show(struct kmem_cache *s, char *buf)
{
	return sprintf(buf, "%d\n", oo_order(s->oo));
}
SLAB_ATTR(order);

static ssize_t min_partial_show(struct kmem_cache *s, char *buf)
{
	return sprintf(buf, "%lu\n", s->min_partial);
}

static ssize_t min_partial_store(struct kmem_cache *s, const char *buf,
				 size_t length)
{
	unsigned long min;
	int err;

	err = strict_strtoul(buf, 10, &min);
	if (err)
		return err;

	set_min_partial(s, min);
	return length;
}
SLAB_ATTR(min_partial);

static ssize_t cpu_partial_show(struct kmem_cache *s, char *buf)
{
	return sprintf(buf, "%u\n", s->cpu_partial);
}

static ssize_t cpu_partial_store(struct kmem_cache *s, const char *buf,
				 size_t length)
{
	unsigned long objects;
	int err;

	err = strict_strtoul(buf, 10, &objects);
	if (err)
		return err;
	if (objects && kmem_cache_debug(s))
		return -EINVAL;

	s->cpu_partial = objects;
	flush_all(s);
	return length;
}
SLAB_ATTR(cpu_partial);

static ssize_t ctor_show(struct kmem_cache *s, char *buf)
{
	if (!s->ctor)
		return 0;
	return sprintf(buf, "%pS\n", s->ctor);
}
SLAB_ATTR_RO(ctor);

static ssize_t aliases_show(struct kmem_cache *s, char *buf)
{
	return sprintf(buf, "%d\n", s->refcount - 1);
}
SLAB_ATTR_RO(aliases);

static ssize_t partial_show(struct kmem_cache *s, char *buf)
{
	return show_slab_objects(s, buf, SO_PARTIAL);
}
SLAB_ATTR_RO(partial);

static ssize_t cpu_slabs_show(struct kmem_cache *s, char *buf)
{
	return show_slab_objects(s, buf, SO_CPU);
}
SLAB_ATTR_RO(cpu_slabs);

static ssize_t objects_show(struct kmem_cache *s, char *buf)
{
	return show_slab_objects(s, buf, SO_ALL|SO_OBJECTS);
}
SLAB_ATTR_RO(objects);

static ssize_t objects_partial_show(struct kmem_cache *s, char *buf)
{
	return show_slab_objects(s, buf, SO_PARTIAL|SO_OBJECTS);
}
SLAB_ATTR_RO(objects_partial);

static ssize_t slabs_cpu_partial_show(struct kmem_cache *s, char *buf)
{
	int objects = 0;
	int pages = 0;
	int cpu;
	int len;

	for_each_online_cpu(cpu) {
		struct page *page = per_cpu_ptr(s->cpu_slab, cpu)->partial;

		if (page) {
			pages += page->pages;
			objects += page->pobjects;
		}
	}

	len = sprintf(buf, "%d(%d)", objects, pages);

#ifdef CONFIG_SMP
	for_each_online_cpu(cpu) {
		struct page *page = per_cpu_ptr(s->cpu_slab, cpu) ->partial;

		if (page && len < PAGE_SIZE - 20)
			len += sprintf(buf + len, " C%d=%d(%d)", cpu,
				page->pobjects, page->pages);
	}
#endif
	return len + sprintf(buf + len, "\n");
}
SLAB_ATTR_RO(slabs_cpu_partial);

static ssize_t reclaim_account_show(struct kmem_cache *s, char *buf)
{
	return sprintf(buf, "%d\n", !!(s->flags & SLAB_RECLAIM_ACCOUNT));
}

static ssize_t reclaim_account_store(struct kmem_cache *s,
				const char *buf, size_t length)
{
	s->flags &= ~SLAB_RECLAIM_ACCOUNT;
	if (buf[0] == '1')
		s->flags |= SLAB_RECLAIM_ACCOUNT;
	return length;
}
SLAB_ATTR(reclaim_account);

static ssize_t hwcache_align_show(struct kmem_cache *s, char *buf)
{
	return sprintf(buf, "%d\n", !!(s->flags & SLAB_HWCACHE_ALIGN));
}
SLAB_ATTR_RO(hwcache_align);

#ifdef CONFIG_ZONE_DMA
static ssize_t cache_dma_show(struct kmem_cache *s, char *buf)
{
	return sprintf(buf, "%d\n", !!(s->flags & SLAB_CACHE_DMA));
}
SLAB_ATTR_RO(cache_dma);
#endif

static ssize_t destroy_by_rcu_show(struct kmem_cache *s, char *buf)
{
	return sprintf(buf, "%d\n", !!(s->flags & SLAB_DESTROY_BY_RCU));
}
SLAB_ATTR_RO(destroy_by_rcu);

static ssize_t reserved_show(struct kmem_cache *s, char *buf)
{
	return sprintf(buf, "%d\n", s->reserved);
}
SLAB_ATTR_RO(reserved);

#ifdef CONFIG_SLUB_DEBUG
static ssize_t slabs_show(struct kmem_cache *s, char *buf)
{
	return show_slab_objects(s, buf, SO_ALL);
}
SLAB_ATTR_RO(slabs);

static ssize_t total_objects_show(struct kmem_cache *s, char *buf)
{
	return show_slab_objects(s, buf, SO_ALL|SO_TOTAL);
}
SLAB_ATTR_RO(total_objects);

static ssize_t sanity_checks_show(struct kmem_cache *s, char *buf)
{
	return sprintf(buf, "%d\n", !!(s->flags & SLAB_DEBUG_FREE));
}

static ssize_t sanity_checks_store(struct kmem_cache *s,
				const char *buf, size_t length)
{
	s->flags &= ~SLAB_DEBUG_FREE;
	if (buf[0] == '1') {
		s->flags &= ~__CMPXCHG_DOUBLE;
		s->flags |= SLAB_DEBUG_FREE;
	}
	return length;
}
SLAB_ATTR(sanity_checks);

static ssize_t trace_show(struct kmem_cache *s, char *buf)
{
	return sprintf(buf, "%d\n", !!(s->flags & SLAB_TRACE));
}

static ssize_t trace_store(struct kmem_cache *s, const char *buf,
							size_t length)
{
	s->flags &= ~SLAB_TRACE;
	if (buf[0] == '1') {
		s->flags &= ~__CMPXCHG_DOUBLE;
		s->flags |= SLAB_TRACE;
	}
	return length;
}
SLAB_ATTR(trace);

static ssize_t red_zone_show(struct kmem_cache *s, char *buf)
{
	return sprintf(buf, "%d\n", !!(s->flags & SLAB_RED_ZONE));
}

static ssize_t red_zone_store(struct kmem_cache *s,
				const char *buf, size_t length)
{
	if (any_slab_objects(s))
		return -EBUSY;

	s->flags &= ~SLAB_RED_ZONE;
	if (buf[0] == '1') {
		s->flags &= ~__CMPXCHG_DOUBLE;
		s->flags |= SLAB_RED_ZONE;
	}
	calculate_sizes(s, -1);
	return length;
}
SLAB_ATTR(red_zone);

static ssize_t poison_show(struct kmem_cache *s, char *buf)
{
	return sprintf(buf, "%d\n", !!(s->flags & SLAB_POISON));
}

static ssize_t poison_store(struct kmem_cache *s,
				const char *buf, size_t length)
{
	if (any_slab_objects(s))
		return -EBUSY;

	s->flags &= ~SLAB_POISON;
	if (buf[0] == '1') {
		s->flags &= ~__CMPXCHG_DOUBLE;
		s->flags |= SLAB_POISON;
	}
	calculate_sizes(s, -1);
	return length;
}
SLAB_ATTR(poison);

static ssize_t store_user_show(struct kmem_cache *s, char *buf)
{
	return sprintf(buf, "%d\n", !!(s->flags & SLAB_STORE_USER));
}

static ssize_t store_user_store(struct kmem_cache *s,
				const char *buf, size_t length)
{
	if (any_slab_objects(s))
		return -EBUSY;

	s->flags &= ~SLAB_STORE_USER;
	if (buf[0] == '1') {
		s->flags &= ~__CMPXCHG_DOUBLE;
		s->flags |= SLAB_STORE_USER;
	}
	calculate_sizes(s, -1);
	return length;
}
SLAB_ATTR(store_user);

static ssize_t validate_show(struct kmem_cache *s, char *buf)
{
	return 0;
}

static ssize_t validate_store(struct kmem_cache *s,
			const char *buf, size_t length)
{
	int ret = -EINVAL;

	if (buf[0] == '1') {
		ret = validate_slab_cache(s);
		if (ret >= 0)
			ret = length;
	}
	return ret;
}
SLAB_ATTR(validate);

static ssize_t alloc_calls_show(struct kmem_cache *s, char *buf)
{
	if (!(s->flags & SLAB_STORE_USER))
		return -ENOSYS;
	return list_locations(s, buf, TRACK_ALLOC);
}
SLAB_ATTR_RO(alloc_calls);

static ssize_t free_calls_show(struct kmem_cache *s, char *buf)
{
	if (!(s->flags & SLAB_STORE_USER))
		return -ENOSYS;
	return list_locations(s, buf, TRACK_FREE);
}
SLAB_ATTR_RO(free_calls);
#endif /* CONFIG_SLUB_DEBUG */

#ifdef CONFIG_FAILSLAB
static ssize_t failslab_show(struct kmem_cache *s, char *buf)
{
	return sprintf(buf, "%d\n", !!(s->flags & SLAB_FAILSLAB));
}

static ssize_t failslab_store(struct kmem_cache *s, const char *buf,
							size_t length)
{
	s->flags &= ~SLAB_FAILSLAB;
	if (buf[0] == '1')
		s->flags |= SLAB_FAILSLAB;
	return length;
}
SLAB_ATTR(failslab);
#endif

static ssize_t shrink_show(struct kmem_cache *s, char *buf)
{
	return 0;
}

static ssize_t shrink_store(struct kmem_cache *s,
			const char *buf, size_t length)
{
	if (buf[0] == '1') {
		int rc = kmem_cache_shrink(s);

		if (rc)
			return rc;
	} else
		return -EINVAL;
	return length;
}
SLAB_ATTR(shrink);

#ifdef CONFIG_NUMA
static ssize_t remote_node_defrag_ratio_show(struct kmem_cache *s, char *buf)
{
	return sprintf(buf, "%d\n", s->remote_node_defrag_ratio / 10);
}

static ssize_t remote_node_defrag_ratio_store(struct kmem_cache *s,
				const char *buf, size_t length)
{
	unsigned long ratio;
	int err;

	err = strict_strtoul(buf, 10, &ratio);
	if (err)
		return err;

	if (ratio <= 100)
		s->remote_node_defrag_ratio = ratio * 10;

	return length;
}
SLAB_ATTR(remote_node_defrag_ratio);
#endif

#ifdef CONFIG_SLUB_STATS
static int show_stat(struct kmem_cache *s, char *buf, enum stat_item si)
{
	unsigned long sum  = 0;
	int cpu;
	int len;
	int *data = kmalloc(nr_cpu_ids * sizeof(int), GFP_KERNEL);

	if (!data)
		return -ENOMEM;

	for_each_online_cpu(cpu) {
		unsigned x = per_cpu_ptr(s->cpu_slab, cpu)->stat[si];

		data[cpu] = x;
		sum += x;
	}

	len = sprintf(buf, "%lu", sum);

#ifdef CONFIG_SMP
	for_each_online_cpu(cpu) {
		if (data[cpu] && len < PAGE_SIZE - 20)
			len += sprintf(buf + len, " C%d=%u", cpu, data[cpu]);
	}
#endif
	kfree(data);
	return len + sprintf(buf + len, "\n");
}

static void clear_stat(struct kmem_cache *s, enum stat_item si)
{
	int cpu;

	for_each_online_cpu(cpu)
		per_cpu_ptr(s->cpu_slab, cpu)->stat[si] = 0;
}

#define STAT_ATTR(si, text) 					\
static ssize_t text##_show(struct kmem_cache *s, char *buf)	\
{								\
	return show_stat(s, buf, si);				\
}								\
static ssize_t text##_store(struct kmem_cache *s,		\
				const char *buf, size_t length)	\
{								\
	if (buf[0] != '0')					\
		return -EINVAL;					\
	clear_stat(s, si);					\
	return length;						\
}								\
SLAB_ATTR(text);						\

STAT_ATTR(ALLOC_FASTPATH, alloc_fastpath);
STAT_ATTR(ALLOC_SLOWPATH, alloc_slowpath);
STAT_ATTR(FREE_FASTPATH, free_fastpath);
STAT_ATTR(FREE_SLOWPATH, free_slowpath);
STAT_ATTR(FREE_FROZEN, free_frozen);
STAT_ATTR(FREE_ADD_PARTIAL, free_add_partial);
STAT_ATTR(FREE_REMOVE_PARTIAL, free_remove_partial);
STAT_ATTR(ALLOC_FROM_PARTIAL, alloc_from_partial);
STAT_ATTR(ALLOC_SLAB, alloc_slab);
STAT_ATTR(ALLOC_REFILL, alloc_refill);
STAT_ATTR(ALLOC_NODE_MISMATCH, alloc_node_mismatch);
STAT_ATTR(FREE_SLAB, free_slab);
STAT_ATTR(CPUSLAB_FLUSH, cpuslab_flush);
STAT_ATTR(DEACTIVATE_FULL, deactivate_full);
STAT_ATTR(DEACTIVATE_EMPTY, deactivate_empty);
STAT_ATTR(DEACTIVATE_TO_HEAD, deactivate_to_head);
STAT_ATTR(DEACTIVATE_TO_TAIL, deactivate_to_tail);
STAT_ATTR(DEACTIVATE_REMOTE_FREES, deactivate_remote_frees);
STAT_ATTR(DEACTIVATE_BYPASS, deactivate_bypass);
STAT_ATTR(ORDER_FALLBACK, order_fallback);
STAT_ATTR(CMPXCHG_DOUBLE_CPU_FAIL, cmpxchg_double_cpu_fail);
STAT_ATTR(CMPXCHG_DOUBLE_FAIL, cmpxchg_double_fail);
STAT_ATTR(CPU_PARTIAL_ALLOC, cpu_partial_alloc);
STAT_ATTR(CPU_PARTIAL_FREE, cpu_partial_free);
STAT_ATTR(CPU_PARTIAL_NODE, cpu_partial_node);
STAT_ATTR(CPU_PARTIAL_DRAIN, cpu_partial_drain);
#endif

static struct attribute *slab_attrs[] = {
	&slab_size_attr.attr,
	&object_size_attr.attr,
	&objs_per_slab_attr.attr,
	&order_attr.attr,
	&min_partial_attr.attr,
	&cpu_partial_attr.attr,
	&objects_attr.attr,
	&objects_partial_attr.attr,
	&partial_attr.attr,
	&cpu_slabs_attr.attr,
	&ctor_attr.attr,
	&aliases_attr.attr,
	&align_attr.attr,
	&hwcache_align_attr.attr,
	&reclaim_account_attr.attr,
	&destroy_by_rcu_attr.attr,
	&shrink_attr.attr,
	&reserved_attr.attr,
	&slabs_cpu_partial_attr.attr,
#ifdef CONFIG_SLUB_DEBUG
	&total_objects_attr.attr,
	&slabs_attr.attr,
	&sanity_checks_attr.attr,
	&trace_attr.attr,
	&red_zone_attr.attr,
	&poison_attr.attr,
	&store_user_attr.attr,
	&validate_attr.attr,
	&alloc_calls_attr.attr,
	&free_calls_attr.attr,
#endif
#ifdef CONFIG_ZONE_DMA
	&cache_dma_attr.attr,
#endif
#ifdef CONFIG_NUMA
	&remote_node_defrag_ratio_attr.attr,
#endif
#ifdef CONFIG_SLUB_STATS
	&alloc_fastpath_attr.attr,
	&alloc_slowpath_attr.attr,
	&free_fastpath_attr.attr,
	&free_slowpath_attr.attr,
	&free_frozen_attr.attr,
	&free_add_partial_attr.attr,
	&free_remove_partial_attr.attr,
	&alloc_from_partial_attr.attr,
	&alloc_slab_attr.attr,
	&alloc_refill_attr.attr,
	&alloc_node_mismatch_attr.attr,
	&free_slab_attr.attr,
	&cpuslab_flush_attr.attr,
	&deactivate_full_attr.attr,
	&deactivate_empty_attr.attr,
	&deactivate_to_head_attr.attr,
	&deactivate_to_tail_attr.attr,
	&deactivate_remote_frees_attr.attr,
	&deactivate_bypass_attr.attr,
	&order_fallback_attr.attr,
	&cmpxchg_double_fail_attr.attr,
	&cmpxchg_double_cpu_fail_attr.attr,
	&cpu_partial_alloc_attr.attr,
	&cpu_partial_free_attr.attr,
	&cpu_partial_node_attr.attr,
	&cpu_partial_drain_attr.attr,
#endif
#ifdef CONFIG_FAILSLAB
	&failslab_attr.attr,
#endif

	NULL
};

static struct attribute_group slab_attr_group = {
	.attrs = slab_attrs,
};

static ssize_t slab_attr_show(struct kobject *kobj,
				struct attribute *attr,
				char *buf)
{
	struct slab_attribute *attribute;
	struct kmem_cache *s;
	int err;

	attribute = to_slab_attr(attr);
	s = to_slab(kobj);

	if (!attribute->show)
		return -EIO;

	err = attribute->show(s, buf);

	return err;
}

static ssize_t slab_attr_store(struct kobject *kobj,
				struct attribute *attr,
				const char *buf, size_t len)
{
	struct slab_attribute *attribute;
	struct kmem_cache *s;
	int err;

	attribute = to_slab_attr(attr);
	s = to_slab(kobj);

	if (!attribute->store)
		return -EIO;

	err = attribute->store(s, buf, len);
#ifdef CONFIG_MEMCG_KMEM
	if (slab_state >= FULL && err >= 0 && is_root_cache(s)) {
		int i;

		mutex_lock(&slab_mutex);
		if (s->max_attr_size < len)
			s->max_attr_size = len;

		/*
		 * This is a best effort propagation, so this function's return
		 * value will be determined by the parent cache only. This is
		 * basically because not all attributes will have a well
		 * defined semantics for rollbacks - most of the actions will
		 * have permanent effects.
		 *
		 * Returning the error value of any of the children that fail
		 * is not 100 % defined, in the sense that users seeing the
		 * error code won't be able to know anything about the state of
		 * the cache.
		 *
		 * Only returning the error code for the parent cache at least
		 * has well defined semantics. The cache being written to
		 * directly either failed or succeeded, in which case we loop
		 * through the descendants with best-effort propagation.
		 */
		for_each_memcg_cache_index(i) {
			struct kmem_cache *c = cache_from_memcg(s, i);
			if (c)
				attribute->store(c, buf, len);
		}
		mutex_unlock(&slab_mutex);
	}
#endif
	return err;
}

static void memcg_propagate_slab_attrs(struct kmem_cache *s)
{
#ifdef CONFIG_MEMCG_KMEM
	int i;
	char *buffer = NULL;

	if (!is_root_cache(s))
		return;

	/*
	 * This mean this cache had no attribute written. Therefore, no point
	 * in copying default values around
	 */
	if (!s->max_attr_size)
		return;

	for (i = 0; i < ARRAY_SIZE(slab_attrs); i++) {
		char mbuf[64];
		char *buf;
		struct slab_attribute *attr = to_slab_attr(slab_attrs[i]);

		if (!attr || !attr->store || !attr->show)
			continue;

		/*
		 * It is really bad that we have to allocate here, so we will
		 * do it only as a fallback. If we actually allocate, though,
		 * we can just use the allocated buffer until the end.
		 *
		 * Most of the slub attributes will tend to be very small in
		 * size, but sysfs allows buffers up to a page, so they can
		 * theoretically happen.
		 */
		if (buffer)
			buf = buffer;
		else if (s->max_attr_size < ARRAY_SIZE(mbuf))
			buf = mbuf;
		else {
			buffer = (char *) get_zeroed_page(GFP_KERNEL);
			if (WARN_ON(!buffer))
				continue;
			buf = buffer;
		}

		attr->show(s->memcg_params->root_cache, buf);
		attr->store(s, buf, strlen(buf));
	}

	if (buffer)
		free_page((unsigned long)buffer);
#endif
}

static const struct sysfs_ops slab_sysfs_ops = {
	.show = slab_attr_show,
	.store = slab_attr_store,
};

static struct kobj_type slab_ktype = {
	.sysfs_ops = &slab_sysfs_ops,
};

static int uevent_filter(struct kset *kset, struct kobject *kobj)
{
	struct kobj_type *ktype = get_ktype(kobj);

	if (ktype == &slab_ktype)
		return 1;
	return 0;
}

static const struct kset_uevent_ops slab_uevent_ops = {
	.filter = uevent_filter,
};

static struct kset *slab_kset;

#define ID_STR_LENGTH 64

/* Create a unique string id for a slab cache:
 *
 * Format	:[flags-]size
 */
static char *create_unique_id(struct kmem_cache *s)
{
	char *name = kmalloc(ID_STR_LENGTH, GFP_KERNEL);
	char *p = name;

	BUG_ON(!name);

	*p++ = ':';
	/*
	 * First flags affecting slabcache operations. We will only
	 * get here for aliasable slabs so we do not need to support
	 * too many flags. The flags here must cover all flags that
	 * are matched during merging to guarantee that the id is
	 * unique.
	 */
	if (s->flags & SLAB_CACHE_DMA)
		*p++ = 'd';
	if (s->flags & SLAB_RECLAIM_ACCOUNT)
		*p++ = 'a';
	if (s->flags & SLAB_DEBUG_FREE)
		*p++ = 'F';
	if (!(s->flags & SLAB_NOTRACK))
		*p++ = 't';
	if (p != name + 1)
		*p++ = '-';
	p += sprintf(p, "%07d", s->size);

#ifdef CONFIG_MEMCG_KMEM
	if (!is_root_cache(s))
		p += sprintf(p, "-%08d", memcg_cache_id(s->memcg_params->memcg));
#endif

	BUG_ON(p > name + ID_STR_LENGTH - 1);
	return name;
}

static int sysfs_slab_add(struct kmem_cache *s)
{
	int err;
	const char *name;
	int unmergeable = slab_unmergeable(s);

	if (unmergeable) {
		/*
		 * Slabcache can never be merged so we can use the name proper.
		 * This is typically the case for debug situations. In that
		 * case we can catch duplicate names easily.
		 */
		sysfs_remove_link(&slab_kset->kobj, s->name);
		name = s->name;
	} else {
		/*
		 * Create a unique name for the slab as a target
		 * for the symlinks.
		 */
		name = create_unique_id(s);
	}

	s->kobj.kset = slab_kset;
	err = kobject_init_and_add(&s->kobj, &slab_ktype, NULL, name);
	if (err) {
		kobject_put(&s->kobj);
		return err;
	}

	err = sysfs_create_group(&s->kobj, &slab_attr_group);
	if (err) {
		kobject_del(&s->kobj);
		kobject_put(&s->kobj);
		return err;
	}
	kobject_uevent(&s->kobj, KOBJ_ADD);
	if (!unmergeable) {
		/* Setup first alias */
		sysfs_slab_alias(s, s->name);
		kfree(name);
	}
	return 0;
}

static void sysfs_slab_remove(struct kmem_cache *s)
{
	if (slab_state < FULL)
		/*
		 * Sysfs has not been setup yet so no need to remove the
		 * cache from sysfs.
		 */
		return;

	kobject_uevent(&s->kobj, KOBJ_REMOVE);
	kobject_del(&s->kobj);
	kobject_put(&s->kobj);
}

/*
 * Need to buffer aliases during bootup until sysfs becomes
 * available lest we lose that information.
 */
struct saved_alias {
	struct kmem_cache *s;
	const char *name;
	struct saved_alias *next;
};

static struct saved_alias *alias_list;

static int sysfs_slab_alias(struct kmem_cache *s, const char *name)
{
	struct saved_alias *al;

	if (slab_state == FULL) {
		/*
		 * If we have a leftover link then remove it.
		 */
		sysfs_remove_link(&slab_kset->kobj, name);
		return sysfs_create_link(&slab_kset->kobj, &s->kobj, name);
	}

	al = kmalloc(sizeof(struct saved_alias), GFP_KERNEL);
	if (!al)
		return -ENOMEM;

	al->s = s;
	al->name = name;
	al->next = alias_list;
	alias_list = al;
	return 0;
}

static int __init slab_sysfs_init(void)
{
	struct kmem_cache *s;
	int err;

	mutex_lock(&slab_mutex);

	slab_kset = kset_create_and_add("slab", &slab_uevent_ops, kernel_kobj);
	if (!slab_kset) {
		mutex_unlock(&slab_mutex);
		printk(KERN_ERR "Cannot register slab subsystem.\n");
		return -ENOSYS;
	}

	slab_state = FULL;

	list_for_each_entry(s, &slab_caches, list) {
		err = sysfs_slab_add(s);
		if (err)
			printk(KERN_ERR "SLUB: Unable to add boot slab %s"
						" to sysfs\n", s->name);
	}

	while (alias_list) {
		struct saved_alias *al = alias_list;

		alias_list = alias_list->next;
		err = sysfs_slab_alias(al->s, al->name);
		if (err)
			printk(KERN_ERR "SLUB: Unable to add boot slab alias"
					" %s to sysfs\n", al->name);
		kfree(al);
	}

	mutex_unlock(&slab_mutex);
	resiliency_test();
	return 0;
}

__initcall(slab_sysfs_init);
#endif /* CONFIG_SYSFS */

/*
 * The /proc/slabinfo ABI
 */
#ifdef CONFIG_SLABINFO
void get_slabinfo(struct kmem_cache *s, struct slabinfo *sinfo)
{
	unsigned long nr_partials = 0;
	unsigned long nr_slabs = 0;
	unsigned long nr_objs = 0;
	unsigned long nr_free = 0;
	int node;

	for_each_online_node(node) {
		struct kmem_cache_node *n = get_node(s, node);

		if (!n)
			continue;

		nr_partials += n->nr_partial;
		nr_slabs += atomic_long_read(&n->nr_slabs);
		nr_objs += atomic_long_read(&n->total_objects);
		nr_free += count_partial(n, count_free);
	}

	sinfo->active_objs = nr_objs - nr_free;
	sinfo->num_objs = nr_objs;
	sinfo->active_slabs = nr_slabs;
	sinfo->num_slabs = nr_slabs;
	sinfo->objects_per_slab = oo_objects(s->oo);
	sinfo->cache_order = oo_order(s->oo);
}

void slabinfo_show_stats(struct seq_file *m, struct kmem_cache *s)
{
}

ssize_t slabinfo_write(struct file *file, const char __user *buffer,
		       size_t count, loff_t *ppos)
{
	return -EIO;
}
#endif /* CONFIG_SLABINFO */<|MERGE_RESOLUTION|>--- conflicted
+++ resolved
@@ -3217,36 +3217,6 @@
 
 __setup("slub_nomerge", setup_slub_nomerge);
 
-<<<<<<< HEAD
-static struct kmem_cache *__init create_kmalloc_cache(const char *name,
-						int size, unsigned int flags)
-{
-	struct kmem_cache *s;
-
-	s = kmem_cache_zalloc(kmem_cache, GFP_NOWAIT);
-
-	s->name = name;
-	s->size = s->object_size = size;
-	s->align = ARCH_KMALLOC_MINALIGN;
-
-	/*
-	 * This function is called with IRQs disabled during early-boot on
-	 * single CPU so there's no need to take slab_mutex here.
-	 */
-	if (kmem_cache_open(s, flags))
-		goto panic;
-
-	s->refcount = 1;
-	list_add(&s->list, &slab_caches);
-	return s;
-
-panic:
-	panic("Creation of kmalloc slab %s size=%d failed.\n", name, size);
-	return NULL;
-}
-
-=======
->>>>>>> 81881a45
 /*
  * Conversion table for small slabs sizes / 8 to the index in the
  * kmalloc array. This is necessary for slabs < 192 since we have non power
