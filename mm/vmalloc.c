/*
 *  linux/mm/vmalloc.c
 *
 *  Copyright (C) 1993  Linus Torvalds
 *  Support of BIGMEM added by Gerhard Wichert, Siemens AG, July 1999
 *  SMP-safe vmalloc/vfree/ioremap, Tigran Aivazian <tigran@veritas.com>, May 2000
 *  Major rework to support vmap/vunmap, Christoph Hellwig, SGI, August 2002
 *  Numa awareness, Christoph Lameter, SGI, June 2005
 */

#include <linux/vmalloc.h>
#include <linux/mm.h>
#include <linux/module.h>
#include <linux/highmem.h>
#include <linux/sched.h>
#include <linux/slab.h>
#include <linux/spinlock.h>
#include <linux/interrupt.h>
#include <linux/proc_fs.h>
#include <linux/seq_file.h>
#include <linux/debugobjects.h>
#include <linux/kallsyms.h>
#include <linux/list.h>
#include <linux/rbtree.h>
#include <linux/radix-tree.h>
#include <linux/rcupdate.h>
#include <linux/pfn.h>
#include <linux/kmemleak.h>
#include <linux/atomic.h>
#include <linux/compiler.h>
#include <linux/llist.h>

#include <asm/uaccess.h>
#include <asm/tlbflush.h>
#include <asm/shmparam.h>

struct vfree_deferred {
	struct llist_head list;
	struct work_struct wq;
};
static DEFINE_PER_CPU(struct vfree_deferred, vfree_deferred);

static void __vunmap(const void *, int);

static void free_work(struct work_struct *w)
{
	struct vfree_deferred *p = container_of(w, struct vfree_deferred, wq);
	struct llist_node *llnode = llist_del_all(&p->list);
	while (llnode) {
		void *p = llnode;
		llnode = llist_next(llnode);
		__vunmap(p, 1);
	}
}

/*** Page table manipulation functions ***/

static void vunmap_pte_range(pmd_t *pmd, unsigned long addr, unsigned long end)
{
	pte_t *pte;

	pte = pte_offset_kernel(pmd, addr);
	do {
		pte_t ptent = ptep_get_and_clear(&init_mm, addr, pte);
		WARN_ON(!pte_none(ptent) && !pte_present(ptent));
	} while (pte++, addr += PAGE_SIZE, addr != end);
}

static void vunmap_pmd_range(pud_t *pud, unsigned long addr, unsigned long end)
{
	pmd_t *pmd;
	unsigned long next;

	pmd = pmd_offset(pud, addr);
	do {
		next = pmd_addr_end(addr, end);
		if (pmd_none_or_clear_bad(pmd))
			continue;
		vunmap_pte_range(pmd, addr, next);
	} while (pmd++, addr = next, addr != end);
}

static void vunmap_pud_range(pgd_t *pgd, unsigned long addr, unsigned long end)
{
	pud_t *pud;
	unsigned long next;

	pud = pud_offset(pgd, addr);
	do {
		next = pud_addr_end(addr, end);
		if (pud_none_or_clear_bad(pud))
			continue;
		vunmap_pmd_range(pud, addr, next);
	} while (pud++, addr = next, addr != end);
}

static void vunmap_page_range(unsigned long addr, unsigned long end)
{
	pgd_t *pgd;
	unsigned long next;

	BUG_ON(addr >= end);
	pgd = pgd_offset_k(addr);
	do {
		next = pgd_addr_end(addr, end);
		if (pgd_none_or_clear_bad(pgd))
			continue;
		vunmap_pud_range(pgd, addr, next);
	} while (pgd++, addr = next, addr != end);
}

static int vmap_pte_range(pmd_t *pmd, unsigned long addr,
		unsigned long end, pgprot_t prot, struct page **pages, int *nr)
{
	pte_t *pte;

	/*
	 * nr is a running index into the array which helps higher level
	 * callers keep track of where we're up to.
	 */

	pte = pte_alloc_kernel(pmd, addr);
	if (!pte)
		return -ENOMEM;
	do {
		struct page *page = pages[*nr];

		if (WARN_ON(!pte_none(*pte)))
			return -EBUSY;
		if (WARN_ON(!page))
			return -ENOMEM;
		set_pte_at(&init_mm, addr, pte, mk_pte(page, prot));
		(*nr)++;
	} while (pte++, addr += PAGE_SIZE, addr != end);
	return 0;
}

static int vmap_pmd_range(pud_t *pud, unsigned long addr,
		unsigned long end, pgprot_t prot, struct page **pages, int *nr)
{
	pmd_t *pmd;
	unsigned long next;

	pmd = pmd_alloc(&init_mm, pud, addr);
	if (!pmd)
		return -ENOMEM;
	do {
		next = pmd_addr_end(addr, end);
		if (vmap_pte_range(pmd, addr, next, prot, pages, nr))
			return -ENOMEM;
	} while (pmd++, addr = next, addr != end);
	return 0;
}

static int vmap_pud_range(pgd_t *pgd, unsigned long addr,
		unsigned long end, pgprot_t prot, struct page **pages, int *nr)
{
	pud_t *pud;
	unsigned long next;

	pud = pud_alloc(&init_mm, pgd, addr);
	if (!pud)
		return -ENOMEM;
	do {
		next = pud_addr_end(addr, end);
		if (vmap_pmd_range(pud, addr, next, prot, pages, nr))
			return -ENOMEM;
	} while (pud++, addr = next, addr != end);
	return 0;
}

/*
 * Set up page tables in kva (addr, end). The ptes shall have prot "prot", and
 * will have pfns corresponding to the "pages" array.
 *
 * Ie. pte at addr+N*PAGE_SIZE shall point to pfn corresponding to pages[N]
 */
static int vmap_page_range_noflush(unsigned long start, unsigned long end,
				   pgprot_t prot, struct page **pages)
{
	pgd_t *pgd;
	unsigned long next;
	unsigned long addr = start;
	int err = 0;
	int nr = 0;

	BUG_ON(addr >= end);
	pgd = pgd_offset_k(addr);
	do {
		next = pgd_addr_end(addr, end);
		err = vmap_pud_range(pgd, addr, next, prot, pages, &nr);
		if (err)
			return err;
	} while (pgd++, addr = next, addr != end);

	return nr;
}

static int vmap_page_range(unsigned long start, unsigned long end,
			   pgprot_t prot, struct page **pages)
{
	int ret;

	ret = vmap_page_range_noflush(start, end, prot, pages);
	flush_cache_vmap(start, end);
	return ret;
}

int is_vmalloc_or_module_addr(const void *x)
{
	/*
	 * ARM, x86-64 and sparc64 put modules in a special place,
	 * and fall back on vmalloc() if that fails. Others
	 * just put it in the vmalloc space.
	 */
#if defined(CONFIG_MODULES) && defined(MODULES_VADDR)
	unsigned long addr = (unsigned long)x;
	if (addr >= MODULES_VADDR && addr < MODULES_END)
		return 1;
#endif
	return is_vmalloc_addr(x);
}

/*
 * Walk a vmap address to the struct page it maps.
 */
struct page *vmalloc_to_page(const void *vmalloc_addr)
{
	unsigned long addr = (unsigned long) vmalloc_addr;
	struct page *page = NULL;
	pgd_t *pgd = pgd_offset_k(addr);

	/*
	 * XXX we might need to change this if we add VIRTUAL_BUG_ON for
	 * architectures that do not vmalloc module space
	 */
	VIRTUAL_BUG_ON(!is_vmalloc_or_module_addr(vmalloc_addr));

	if (!pgd_none(*pgd)) {
		pud_t *pud = pud_offset(pgd, addr);
		if (!pud_none(*pud)) {
			pmd_t *pmd = pmd_offset(pud, addr);
			if (!pmd_none(*pmd)) {
				pte_t *ptep, pte;

				ptep = pte_offset_map(pmd, addr);
				pte = *ptep;
				if (pte_present(pte))
					page = pte_page(pte);
				pte_unmap(ptep);
			}
		}
	}
	return page;
}
EXPORT_SYMBOL(vmalloc_to_page);

/*
 * Map a vmalloc()-space virtual address to the physical page frame number.
 */
unsigned long vmalloc_to_pfn(const void *vmalloc_addr)
{
	return page_to_pfn(vmalloc_to_page(vmalloc_addr));
}
EXPORT_SYMBOL(vmalloc_to_pfn);


/*** Global kva allocator ***/

#define VM_LAZY_FREE	0x01
#define VM_LAZY_FREEING	0x02
#define VM_VM_AREA	0x04

static DEFINE_SPINLOCK(vmap_area_lock);
/* Export for kexec only */
LIST_HEAD(vmap_area_list);
static struct rb_root vmap_area_root = RB_ROOT;

/* The vmap cache globals are protected by vmap_area_lock */
static struct rb_node *free_vmap_cache;
static unsigned long cached_hole_size;
static unsigned long cached_vstart;
static unsigned long cached_align;

static unsigned long vmap_area_pcpu_hole;

static struct vmap_area *__find_vmap_area(unsigned long addr)
{
	struct rb_node *n = vmap_area_root.rb_node;

	while (n) {
		struct vmap_area *va;

		va = rb_entry(n, struct vmap_area, rb_node);
		if (addr < va->va_start)
			n = n->rb_left;
		else if (addr >= va->va_end)
			n = n->rb_right;
		else
			return va;
	}

	return NULL;
}

static void __insert_vmap_area(struct vmap_area *va)
{
	struct rb_node **p = &vmap_area_root.rb_node;
	struct rb_node *parent = NULL;
	struct rb_node *tmp;

	while (*p) {
		struct vmap_area *tmp_va;

		parent = *p;
		tmp_va = rb_entry(parent, struct vmap_area, rb_node);
		if (va->va_start < tmp_va->va_end)
			p = &(*p)->rb_left;
		else if (va->va_end > tmp_va->va_start)
			p = &(*p)->rb_right;
		else
			BUG();
	}

	rb_link_node(&va->rb_node, parent, p);
	rb_insert_color(&va->rb_node, &vmap_area_root);

	/* address-sort this list */
	tmp = rb_prev(&va->rb_node);
	if (tmp) {
		struct vmap_area *prev;
		prev = rb_entry(tmp, struct vmap_area, rb_node);
		list_add_rcu(&va->list, &prev->list);
	} else
		list_add_rcu(&va->list, &vmap_area_list);
}

static void purge_vmap_area_lazy(void);

/*
 * Allocate a region of KVA of the specified size and alignment, within the
 * vstart and vend.
 */
static struct vmap_area *alloc_vmap_area(unsigned long size,
				unsigned long align,
				unsigned long vstart, unsigned long vend,
				int node, gfp_t gfp_mask)
{
	struct vmap_area *va;
	struct rb_node *n;
	unsigned long addr;
	int purged = 0;
	struct vmap_area *first;

	BUG_ON(!size);
	BUG_ON(size & ~PAGE_MASK);
	BUG_ON(!is_power_of_2(align));

	va = kmalloc_node(sizeof(struct vmap_area),
			gfp_mask & GFP_RECLAIM_MASK, node);
	if (unlikely(!va))
		return ERR_PTR(-ENOMEM);

	/*
	 * Only scan the relevant parts containing pointers to other objects
	 * to avoid false negatives.
	 */
	kmemleak_scan_area(&va->rb_node, SIZE_MAX, gfp_mask & GFP_RECLAIM_MASK);

retry:
	spin_lock(&vmap_area_lock);
	/*
	 * Invalidate cache if we have more permissive parameters.
	 * cached_hole_size notes the largest hole noticed _below_
	 * the vmap_area cached in free_vmap_cache: if size fits
	 * into that hole, we want to scan from vstart to reuse
	 * the hole instead of allocating above free_vmap_cache.
	 * Note that __free_vmap_area may update free_vmap_cache
	 * without updating cached_hole_size or cached_align.
	 */
	if (!free_vmap_cache ||
			size < cached_hole_size ||
			vstart < cached_vstart ||
			align < cached_align) {
nocache:
		cached_hole_size = 0;
		free_vmap_cache = NULL;
	}
	/* record if we encounter less permissive parameters */
	cached_vstart = vstart;
	cached_align = align;

	/* find starting point for our search */
	if (free_vmap_cache) {
		first = rb_entry(free_vmap_cache, struct vmap_area, rb_node);
		addr = ALIGN(first->va_end, align);
		if (addr < vstart)
			goto nocache;
		if (addr + size < addr)
			goto overflow;

	} else {
		addr = ALIGN(vstart, align);
		if (addr + size < addr)
			goto overflow;

		n = vmap_area_root.rb_node;
		first = NULL;

		while (n) {
			struct vmap_area *tmp;
			tmp = rb_entry(n, struct vmap_area, rb_node);
			if (tmp->va_end >= addr) {
				first = tmp;
				if (tmp->va_start <= addr)
					break;
				n = n->rb_left;
			} else
				n = n->rb_right;
		}

		if (!first)
			goto found;
	}

	/* from the starting point, walk areas until a suitable hole is found */
	while (addr + size > first->va_start && addr + size <= vend) {
		if (addr + cached_hole_size < first->va_start)
			cached_hole_size = first->va_start - addr;
		addr = ALIGN(first->va_end, align);
		if (addr + size < addr)
			goto overflow;

		if (list_is_last(&first->list, &vmap_area_list))
			goto found;

		first = list_entry(first->list.next,
				struct vmap_area, list);
	}

found:
	if (addr + size > vend)
		goto overflow;

	va->va_start = addr;
	va->va_end = addr + size;
	va->flags = 0;
	__insert_vmap_area(va);
	free_vmap_cache = &va->rb_node;
	spin_unlock(&vmap_area_lock);

	BUG_ON(va->va_start & (align-1));
	BUG_ON(va->va_start < vstart);
	BUG_ON(va->va_end > vend);

	return va;

overflow:
	spin_unlock(&vmap_area_lock);
	if (!purged) {
		purge_vmap_area_lazy();
		purged = 1;
		goto retry;
	}
	if (printk_ratelimit())
		printk(KERN_WARNING
			"vmap allocation for size %lu failed: "
			"use vmalloc=<size> to increase size.\n", size);
	kfree(va);
	return ERR_PTR(-EBUSY);
}

static void __free_vmap_area(struct vmap_area *va)
{
	BUG_ON(RB_EMPTY_NODE(&va->rb_node));

	if (free_vmap_cache) {
		if (va->va_end < cached_vstart) {
			free_vmap_cache = NULL;
		} else {
			struct vmap_area *cache;
			cache = rb_entry(free_vmap_cache, struct vmap_area, rb_node);
			if (va->va_start <= cache->va_start) {
				free_vmap_cache = rb_prev(&va->rb_node);
				/*
				 * We don't try to update cached_hole_size or
				 * cached_align, but it won't go very wrong.
				 */
			}
		}
	}
	rb_erase(&va->rb_node, &vmap_area_root);
	RB_CLEAR_NODE(&va->rb_node);
	list_del_rcu(&va->list);

	/*
	 * Track the highest possible candidate for pcpu area
	 * allocation.  Areas outside of vmalloc area can be returned
	 * here too, consider only end addresses which fall inside
	 * vmalloc area proper.
	 */
	if (va->va_end > VMALLOC_START && va->va_end <= VMALLOC_END)
		vmap_area_pcpu_hole = max(vmap_area_pcpu_hole, va->va_end);

	kfree_rcu(va, rcu_head);
}

/*
 * Free a region of KVA allocated by alloc_vmap_area
 */
static void free_vmap_area(struct vmap_area *va)
{
	spin_lock(&vmap_area_lock);
	__free_vmap_area(va);
	spin_unlock(&vmap_area_lock);
}

/*
 * Clear the pagetable entries of a given vmap_area
 */
static void unmap_vmap_area(struct vmap_area *va)
{
	vunmap_page_range(va->va_start, va->va_end);
}

static void vmap_debug_free_range(unsigned long start, unsigned long end)
{
	/*
	 * Unmap page tables and force a TLB flush immediately if
	 * CONFIG_DEBUG_PAGEALLOC is set. This catches use after free
	 * bugs similarly to those in linear kernel virtual address
	 * space after a page has been freed.
	 *
	 * All the lazy freeing logic is still retained, in order to
	 * minimise intrusiveness of this debugging feature.
	 *
	 * This is going to be *slow* (linear kernel virtual address
	 * debugging doesn't do a broadcast TLB flush so it is a lot
	 * faster).
	 */
#ifdef CONFIG_DEBUG_PAGEALLOC
	vunmap_page_range(start, end);
	flush_tlb_kernel_range(start, end);
#endif
}

/*
 * lazy_max_pages is the maximum amount of virtual address space we gather up
 * before attempting to purge with a TLB flush.
 *
 * There is a tradeoff here: a larger number will cover more kernel page tables
 * and take slightly longer to purge, but it will linearly reduce the number of
 * global TLB flushes that must be performed. It would seem natural to scale
 * this number up linearly with the number of CPUs (because vmapping activity
 * could also scale linearly with the number of CPUs), however it is likely
 * that in practice, workloads might be constrained in other ways that mean
 * vmap activity will not scale linearly with CPUs. Also, I want to be
 * conservative and not introduce a big latency on huge systems, so go with
 * a less aggressive log scale. It will still be an improvement over the old
 * code, and it will be simple to change the scale factor if we find that it
 * becomes a problem on bigger systems.
 */
static unsigned long lazy_max_pages(void)
{
	unsigned int log;

	log = fls(num_online_cpus());

	return log * (32UL * 1024 * 1024 / PAGE_SIZE);
}

static atomic_t vmap_lazy_nr = ATOMIC_INIT(0);

/* for per-CPU blocks */
static void purge_fragmented_blocks_allcpus(void);

/*
 * called before a call to iounmap() if the caller wants vm_area_struct's
 * immediately freed.
 */
void set_iounmap_nonlazy(void)
{
	atomic_set(&vmap_lazy_nr, lazy_max_pages()+1);
}

/*
 * Purges all lazily-freed vmap areas.
 *
 * If sync is 0 then don't purge if there is already a purge in progress.
 * If force_flush is 1, then flush kernel TLBs between *start and *end even
 * if we found no lazy vmap areas to unmap (callers can use this to optimise
 * their own TLB flushing).
 * Returns with *start = min(*start, lowest purged address)
 *              *end = max(*end, highest purged address)
 */
static void __purge_vmap_area_lazy(unsigned long *start, unsigned long *end,
					int sync, int force_flush)
{
	static DEFINE_SPINLOCK(purge_lock);
	LIST_HEAD(valist);
	struct vmap_area *va;
	struct vmap_area *n_va;
	int nr = 0;

	/*
	 * If sync is 0 but force_flush is 1, we'll go sync anyway but callers
	 * should not expect such behaviour. This just simplifies locking for
	 * the case that isn't actually used at the moment anyway.
	 */
	if (!sync && !force_flush) {
		if (!spin_trylock(&purge_lock))
			return;
	} else
		spin_lock(&purge_lock);

	if (sync)
		purge_fragmented_blocks_allcpus();

	rcu_read_lock();
	list_for_each_entry_rcu(va, &vmap_area_list, list) {
		if (va->flags & VM_LAZY_FREE) {
			if (va->va_start < *start)
				*start = va->va_start;
			if (va->va_end > *end)
				*end = va->va_end;
			nr += (va->va_end - va->va_start) >> PAGE_SHIFT;
			list_add_tail(&va->purge_list, &valist);
			va->flags |= VM_LAZY_FREEING;
			va->flags &= ~VM_LAZY_FREE;
		}
	}
	rcu_read_unlock();

	if (nr)
		atomic_sub(nr, &vmap_lazy_nr);

	if (nr || force_flush)
		flush_tlb_kernel_range(*start, *end);

	if (nr) {
		spin_lock(&vmap_area_lock);
		list_for_each_entry_safe(va, n_va, &valist, purge_list)
			__free_vmap_area(va);
		spin_unlock(&vmap_area_lock);
	}
	spin_unlock(&purge_lock);
}

/*
 * Kick off a purge of the outstanding lazy areas. Don't bother if somebody
 * is already purging.
 */
static void try_purge_vmap_area_lazy(void)
{
	unsigned long start = ULONG_MAX, end = 0;

	__purge_vmap_area_lazy(&start, &end, 0, 0);
}

/*
 * Kick off a purge of the outstanding lazy areas.
 */
static void purge_vmap_area_lazy(void)
{
	unsigned long start = ULONG_MAX, end = 0;

	__purge_vmap_area_lazy(&start, &end, 1, 0);
}

/*
 * Free a vmap area, caller ensuring that the area has been unmapped
 * and flush_cache_vunmap had been called for the correct range
 * previously.
 */
static void free_vmap_area_noflush(struct vmap_area *va)
{
	va->flags |= VM_LAZY_FREE;
	atomic_add((va->va_end - va->va_start) >> PAGE_SHIFT, &vmap_lazy_nr);
	if (unlikely(atomic_read(&vmap_lazy_nr) > lazy_max_pages()))
		try_purge_vmap_area_lazy();
}

/*
 * Free and unmap a vmap area, caller ensuring flush_cache_vunmap had been
 * called for the correct range previously.
 */
static void free_unmap_vmap_area_noflush(struct vmap_area *va)
{
	unmap_vmap_area(va);
	free_vmap_area_noflush(va);
}

/*
 * Free and unmap a vmap area
 */
static void free_unmap_vmap_area(struct vmap_area *va)
{
	flush_cache_vunmap(va->va_start, va->va_end);
	free_unmap_vmap_area_noflush(va);
}

static struct vmap_area *find_vmap_area(unsigned long addr)
{
	struct vmap_area *va;

	spin_lock(&vmap_area_lock);
	va = __find_vmap_area(addr);
	spin_unlock(&vmap_area_lock);

	return va;
}

static void free_unmap_vmap_area_addr(unsigned long addr)
{
	struct vmap_area *va;

	va = find_vmap_area(addr);
	BUG_ON(!va);
	free_unmap_vmap_area(va);
}


/*** Per cpu kva allocator ***/

/*
 * vmap space is limited especially on 32 bit architectures. Ensure there is
 * room for at least 16 percpu vmap blocks per CPU.
 */
/*
 * If we had a constant VMALLOC_START and VMALLOC_END, we'd like to be able
 * to #define VMALLOC_SPACE		(VMALLOC_END-VMALLOC_START). Guess
 * instead (we just need a rough idea)
 */
#if BITS_PER_LONG == 32
#define VMALLOC_SPACE		(128UL*1024*1024)
#else
#define VMALLOC_SPACE		(128UL*1024*1024*1024)
#endif

#define VMALLOC_PAGES		(VMALLOC_SPACE / PAGE_SIZE)
#define VMAP_MAX_ALLOC		BITS_PER_LONG	/* 256K with 4K pages */
#define VMAP_BBMAP_BITS_MAX	1024	/* 4MB with 4K pages */
#define VMAP_BBMAP_BITS_MIN	(VMAP_MAX_ALLOC*2)
#define VMAP_MIN(x, y)		((x) < (y) ? (x) : (y)) /* can't use min() */
#define VMAP_MAX(x, y)		((x) > (y) ? (x) : (y)) /* can't use max() */
#define VMAP_BBMAP_BITS		\
		VMAP_MIN(VMAP_BBMAP_BITS_MAX,	\
		VMAP_MAX(VMAP_BBMAP_BITS_MIN,	\
			VMALLOC_PAGES / roundup_pow_of_two(NR_CPUS) / 16))

#define VMAP_BLOCK_SIZE		(VMAP_BBMAP_BITS * PAGE_SIZE)

static bool vmap_initialized __read_mostly = false;

struct vmap_block_queue {
	spinlock_t lock;
	struct list_head free;
};

struct vmap_block {
	spinlock_t lock;
	struct vmap_area *va;
	unsigned long free, dirty;
	DECLARE_BITMAP(dirty_map, VMAP_BBMAP_BITS);
	struct list_head free_list;
	struct rcu_head rcu_head;
	struct list_head purge;
};

/* Queue of free and dirty vmap blocks, for allocation and flushing purposes */
static DEFINE_PER_CPU(struct vmap_block_queue, vmap_block_queue);

/*
 * Radix tree of vmap blocks, indexed by address, to quickly find a vmap block
 * in the free path. Could get rid of this if we change the API to return a
 * "cookie" from alloc, to be passed to free. But no big deal yet.
 */
static DEFINE_SPINLOCK(vmap_block_tree_lock);
static RADIX_TREE(vmap_block_tree, GFP_ATOMIC);

/*
 * We should probably have a fallback mechanism to allocate virtual memory
 * out of partially filled vmap blocks. However vmap block sizing should be
 * fairly reasonable according to the vmalloc size, so it shouldn't be a
 * big problem.
 */

static unsigned long addr_to_vb_idx(unsigned long addr)
{
	addr -= VMALLOC_START & ~(VMAP_BLOCK_SIZE-1);
	addr /= VMAP_BLOCK_SIZE;
	return addr;
}

static struct vmap_block *new_vmap_block(gfp_t gfp_mask)
{
	struct vmap_block_queue *vbq;
	struct vmap_block *vb;
	struct vmap_area *va;
	unsigned long vb_idx;
	int node, err;

	node = numa_node_id();

	vb = kmalloc_node(sizeof(struct vmap_block),
			gfp_mask & GFP_RECLAIM_MASK, node);
	if (unlikely(!vb))
		return ERR_PTR(-ENOMEM);

	va = alloc_vmap_area(VMAP_BLOCK_SIZE, VMAP_BLOCK_SIZE,
					VMALLOC_START, VMALLOC_END,
					node, gfp_mask);
	if (IS_ERR(va)) {
		kfree(vb);
		return ERR_CAST(va);
	}

	err = radix_tree_preload(gfp_mask);
	if (unlikely(err)) {
		kfree(vb);
		free_vmap_area(va);
		return ERR_PTR(err);
	}

	spin_lock_init(&vb->lock);
	vb->va = va;
	vb->free = VMAP_BBMAP_BITS;
	vb->dirty = 0;
	bitmap_zero(vb->dirty_map, VMAP_BBMAP_BITS);
	INIT_LIST_HEAD(&vb->free_list);

	vb_idx = addr_to_vb_idx(va->va_start);
	spin_lock(&vmap_block_tree_lock);
	err = radix_tree_insert(&vmap_block_tree, vb_idx, vb);
	spin_unlock(&vmap_block_tree_lock);
	BUG_ON(err);
	radix_tree_preload_end();

	vbq = &get_cpu_var(vmap_block_queue);
	spin_lock(&vbq->lock);
	list_add_rcu(&vb->free_list, &vbq->free);
	spin_unlock(&vbq->lock);
	put_cpu_var(vmap_block_queue);

	return vb;
}

static void free_vmap_block(struct vmap_block *vb)
{
	struct vmap_block *tmp;
	unsigned long vb_idx;

	vb_idx = addr_to_vb_idx(vb->va->va_start);
	spin_lock(&vmap_block_tree_lock);
	tmp = radix_tree_delete(&vmap_block_tree, vb_idx);
	spin_unlock(&vmap_block_tree_lock);
	BUG_ON(tmp != vb);

	free_vmap_area_noflush(vb->va);
	kfree_rcu(vb, rcu_head);
}

static void purge_fragmented_blocks(int cpu)
{
	LIST_HEAD(purge);
	struct vmap_block *vb;
	struct vmap_block *n_vb;
	struct vmap_block_queue *vbq = &per_cpu(vmap_block_queue, cpu);

	rcu_read_lock();
	list_for_each_entry_rcu(vb, &vbq->free, free_list) {

		if (!(vb->free + vb->dirty == VMAP_BBMAP_BITS && vb->dirty != VMAP_BBMAP_BITS))
			continue;

		spin_lock(&vb->lock);
		if (vb->free + vb->dirty == VMAP_BBMAP_BITS && vb->dirty != VMAP_BBMAP_BITS) {
			vb->free = 0; /* prevent further allocs after releasing lock */
			vb->dirty = VMAP_BBMAP_BITS; /* prevent purging it again */
			bitmap_fill(vb->dirty_map, VMAP_BBMAP_BITS);
			spin_lock(&vbq->lock);
			list_del_rcu(&vb->free_list);
			spin_unlock(&vbq->lock);
			spin_unlock(&vb->lock);
			list_add_tail(&vb->purge, &purge);
		} else
			spin_unlock(&vb->lock);
	}
	rcu_read_unlock();

	list_for_each_entry_safe(vb, n_vb, &purge, purge) {
		list_del(&vb->purge);
		free_vmap_block(vb);
	}
}

static void purge_fragmented_blocks_allcpus(void)
{
	int cpu;

	for_each_possible_cpu(cpu)
		purge_fragmented_blocks(cpu);
}

static void *vb_alloc(unsigned long size, gfp_t gfp_mask)
{
	struct vmap_block_queue *vbq;
	struct vmap_block *vb;
	unsigned long addr = 0;
	unsigned int order;

	BUG_ON(size & ~PAGE_MASK);
	BUG_ON(size > PAGE_SIZE*VMAP_MAX_ALLOC);
	if (WARN_ON(size == 0)) {
		/*
		 * Allocating 0 bytes isn't what caller wants since
		 * get_order(0) returns funny result. Just warn and terminate
		 * early.
		 */
		return NULL;
	}
	order = get_order(size);

again:
	rcu_read_lock();
	vbq = &get_cpu_var(vmap_block_queue);
	list_for_each_entry_rcu(vb, &vbq->free, free_list) {
		int i;

		spin_lock(&vb->lock);
		if (vb->free < 1UL << order)
			goto next;

		i = VMAP_BBMAP_BITS - vb->free;
		addr = vb->va->va_start + (i << PAGE_SHIFT);
		BUG_ON(addr_to_vb_idx(addr) !=
				addr_to_vb_idx(vb->va->va_start));
		vb->free -= 1UL << order;
		if (vb->free == 0) {
			spin_lock(&vbq->lock);
			list_del_rcu(&vb->free_list);
			spin_unlock(&vbq->lock);
		}
		spin_unlock(&vb->lock);
		break;
next:
		spin_unlock(&vb->lock);
	}

	put_cpu_var(vmap_block_queue);
	rcu_read_unlock();

	if (!addr) {
		vb = new_vmap_block(gfp_mask);
		if (IS_ERR(vb))
			return vb;
		goto again;
	}

	return (void *)addr;
}

static void vb_free(const void *addr, unsigned long size)
{
	unsigned long offset;
	unsigned long vb_idx;
	unsigned int order;
	struct vmap_block *vb;

	BUG_ON(size & ~PAGE_MASK);
	BUG_ON(size > PAGE_SIZE*VMAP_MAX_ALLOC);

	flush_cache_vunmap((unsigned long)addr, (unsigned long)addr + size);

	order = get_order(size);

	offset = (unsigned long)addr & (VMAP_BLOCK_SIZE - 1);

	vb_idx = addr_to_vb_idx((unsigned long)addr);
	rcu_read_lock();
	vb = radix_tree_lookup(&vmap_block_tree, vb_idx);
	rcu_read_unlock();
	BUG_ON(!vb);

	vunmap_page_range((unsigned long)addr, (unsigned long)addr + size);

	spin_lock(&vb->lock);
	BUG_ON(bitmap_allocate_region(vb->dirty_map, offset >> PAGE_SHIFT, order));

	vb->dirty += 1UL << order;
	if (vb->dirty == VMAP_BBMAP_BITS) {
		BUG_ON(vb->free);
		spin_unlock(&vb->lock);
		free_vmap_block(vb);
	} else
		spin_unlock(&vb->lock);
}

/**
 * vm_unmap_aliases - unmap outstanding lazy aliases in the vmap layer
 *
 * The vmap/vmalloc layer lazily flushes kernel virtual mappings primarily
 * to amortize TLB flushing overheads. What this means is that any page you
 * have now, may, in a former life, have been mapped into kernel virtual
 * address by the vmap layer and so there might be some CPUs with TLB entries
 * still referencing that page (additional to the regular 1:1 kernel mapping).
 *
 * vm_unmap_aliases flushes all such lazy mappings. After it returns, we can
 * be sure that none of the pages we have control over will have any aliases
 * from the vmap layer.
 */
void vm_unmap_aliases(void)
{
	unsigned long start = ULONG_MAX, end = 0;
	int cpu;
	int flush = 0;

	if (unlikely(!vmap_initialized))
		return;

	for_each_possible_cpu(cpu) {
		struct vmap_block_queue *vbq = &per_cpu(vmap_block_queue, cpu);
		struct vmap_block *vb;

		rcu_read_lock();
		list_for_each_entry_rcu(vb, &vbq->free, free_list) {
			int i, j;

			spin_lock(&vb->lock);
			i = find_first_bit(vb->dirty_map, VMAP_BBMAP_BITS);
			if (i < VMAP_BBMAP_BITS) {
				unsigned long s, e;

				j = find_last_bit(vb->dirty_map,
							VMAP_BBMAP_BITS);
				j = j + 1; /* need exclusive index */

				s = vb->va->va_start + (i << PAGE_SHIFT);
				e = vb->va->va_start + (j << PAGE_SHIFT);
				flush = 1;

				if (s < start)
					start = s;
				if (e > end)
					end = e;
			}
			spin_unlock(&vb->lock);
		}
		rcu_read_unlock();
	}

	__purge_vmap_area_lazy(&start, &end, 1, flush);
}
EXPORT_SYMBOL_GPL(vm_unmap_aliases);

/**
 * vm_unmap_ram - unmap linear kernel address space set up by vm_map_ram
 * @mem: the pointer returned by vm_map_ram
 * @count: the count passed to that vm_map_ram call (cannot unmap partial)
 */
void vm_unmap_ram(const void *mem, unsigned int count)
{
	unsigned long size = count << PAGE_SHIFT;
	unsigned long addr = (unsigned long)mem;

	BUG_ON(!addr);
	BUG_ON(addr < VMALLOC_START);
	BUG_ON(addr > VMALLOC_END);
	BUG_ON(addr & (PAGE_SIZE-1));

	debug_check_no_locks_freed(mem, size);
	vmap_debug_free_range(addr, addr+size);

	if (likely(count <= VMAP_MAX_ALLOC))
		vb_free(mem, size);
	else
		free_unmap_vmap_area_addr(addr);
}
EXPORT_SYMBOL(vm_unmap_ram);

/**
 * vm_map_ram - map pages linearly into kernel virtual address (vmalloc space)
 * @pages: an array of pointers to the pages to be mapped
 * @count: number of pages
 * @node: prefer to allocate data structures on this node
 * @prot: memory protection to use. PAGE_KERNEL for regular RAM
 *
 * If you use this function for less than VMAP_MAX_ALLOC pages, it could be
 * faster than vmap so it's good.  But if you mix long-life and short-life
 * objects with vm_map_ram(), it could consume lots of address space through
 * fragmentation (especially on a 32bit machine).  You could see failures in
 * the end.  Please use this function for short-lived objects.
 *
 * Returns: a pointer to the address that has been mapped, or %NULL on failure
 */
void *vm_map_ram(struct page **pages, unsigned int count, int node, pgprot_t prot)
{
	unsigned long size = count << PAGE_SHIFT;
	unsigned long addr;
	void *mem;

	if (likely(count <= VMAP_MAX_ALLOC)) {
		mem = vb_alloc(size, GFP_KERNEL);
		if (IS_ERR(mem))
			return NULL;
		addr = (unsigned long)mem;
	} else {
		struct vmap_area *va;
		va = alloc_vmap_area(size, PAGE_SIZE,
				VMALLOC_START, VMALLOC_END, node, GFP_KERNEL);
		if (IS_ERR(va))
			return NULL;

		addr = va->va_start;
		mem = (void *)addr;
	}
	if (vmap_page_range(addr, addr + size, prot, pages) < 0) {
		vm_unmap_ram(mem, count);
		return NULL;
	}
	return mem;
}
EXPORT_SYMBOL(vm_map_ram);

static struct vm_struct *vmlist __initdata;
/**
 * vm_area_add_early - add vmap area early during boot
 * @vm: vm_struct to add
 *
 * This function is used to add fixed kernel vm area to vmlist before
 * vmalloc_init() is called.  @vm->addr, @vm->size, and @vm->flags
 * should contain proper values and the other fields should be zero.
 *
 * DO NOT USE THIS FUNCTION UNLESS YOU KNOW WHAT YOU'RE DOING.
 */
void __init vm_area_add_early(struct vm_struct *vm)
{
	struct vm_struct *tmp, **p;

	BUG_ON(vmap_initialized);
	for (p = &vmlist; (tmp = *p) != NULL; p = &tmp->next) {
		if (tmp->addr >= vm->addr) {
			BUG_ON(tmp->addr < vm->addr + vm->size);
			break;
		} else
			BUG_ON(tmp->addr + tmp->size > vm->addr);
	}
	vm->next = *p;
	*p = vm;
}

/**
 * vm_area_register_early - register vmap area early during boot
 * @vm: vm_struct to register
 * @align: requested alignment
 *
 * This function is used to register kernel vm area before
 * vmalloc_init() is called.  @vm->size and @vm->flags should contain
 * proper values on entry and other fields should be zero.  On return,
 * vm->addr contains the allocated address.
 *
 * DO NOT USE THIS FUNCTION UNLESS YOU KNOW WHAT YOU'RE DOING.
 */
void __init vm_area_register_early(struct vm_struct *vm, size_t align)
{
	static size_t vm_init_off __initdata;
	unsigned long addr;

	addr = ALIGN(VMALLOC_START + vm_init_off, align);
	vm_init_off = PFN_ALIGN(addr + vm->size) - VMALLOC_START;

	vm->addr = (void *)addr;

	vm_area_add_early(vm);
}

void __init vmalloc_init(void)
{
	struct vmap_area *va;
	struct vm_struct *tmp;
	int i;

	for_each_possible_cpu(i) {
		struct vmap_block_queue *vbq;
		struct vfree_deferred *p;

		vbq = &per_cpu(vmap_block_queue, i);
		spin_lock_init(&vbq->lock);
		INIT_LIST_HEAD(&vbq->free);
		p = &per_cpu(vfree_deferred, i);
		init_llist_head(&p->list);
		INIT_WORK(&p->wq, free_work);
	}

	/* Import existing vmlist entries. */
	for (tmp = vmlist; tmp; tmp = tmp->next) {
		va = kzalloc(sizeof(struct vmap_area), GFP_NOWAIT);
		va->flags = VM_VM_AREA;
		va->va_start = (unsigned long)tmp->addr;
		va->va_end = va->va_start + tmp->size;
		va->vm = tmp;
		__insert_vmap_area(va);
	}

	vmap_area_pcpu_hole = VMALLOC_END;

	vmap_initialized = true;
}

/**
 * map_kernel_range_noflush - map kernel VM area with the specified pages
 * @addr: start of the VM area to map
 * @size: size of the VM area to map
 * @prot: page protection flags to use
 * @pages: pages to map
 *
 * Map PFN_UP(@size) pages at @addr.  The VM area @addr and @size
 * specify should have been allocated using get_vm_area() and its
 * friends.
 *
 * NOTE:
 * This function does NOT do any cache flushing.  The caller is
 * responsible for calling flush_cache_vmap() on to-be-mapped areas
 * before calling this function.
 *
 * RETURNS:
 * The number of pages mapped on success, -errno on failure.
 */
int map_kernel_range_noflush(unsigned long addr, unsigned long size,
			     pgprot_t prot, struct page **pages)
{
	return vmap_page_range_noflush(addr, addr + size, prot, pages);
}

/**
 * unmap_kernel_range_noflush - unmap kernel VM area
 * @addr: start of the VM area to unmap
 * @size: size of the VM area to unmap
 *
 * Unmap PFN_UP(@size) pages at @addr.  The VM area @addr and @size
 * specify should have been allocated using get_vm_area() and its
 * friends.
 *
 * NOTE:
 * This function does NOT do any cache flushing.  The caller is
 * responsible for calling flush_cache_vunmap() on to-be-mapped areas
 * before calling this function and flush_tlb_kernel_range() after.
 */
void unmap_kernel_range_noflush(unsigned long addr, unsigned long size)
{
	vunmap_page_range(addr, addr + size);
}
EXPORT_SYMBOL_GPL(unmap_kernel_range_noflush);

/**
 * unmap_kernel_range - unmap kernel VM area and flush cache and TLB
 * @addr: start of the VM area to unmap
 * @size: size of the VM area to unmap
 *
 * Similar to unmap_kernel_range_noflush() but flushes vcache before
 * the unmapping and tlb after.
 */
void unmap_kernel_range(unsigned long addr, unsigned long size)
{
	unsigned long end = addr + size;

	flush_cache_vunmap(addr, end);
	vunmap_page_range(addr, end);
	flush_tlb_kernel_range(addr, end);
}
EXPORT_SYMBOL_GPL(unmap_kernel_range);

int map_vm_area(struct vm_struct *area, pgprot_t prot, struct page **pages)
{
	unsigned long addr = (unsigned long)area->addr;
	unsigned long end = addr + get_vm_area_size(area);
	int err;

	err = vmap_page_range(addr, end, prot, pages);

	return err > 0 ? 0 : err;
}
EXPORT_SYMBOL_GPL(map_vm_area);

static void setup_vmalloc_vm(struct vm_struct *vm, struct vmap_area *va,
			      unsigned long flags, const void *caller)
{
	spin_lock(&vmap_area_lock);
	vm->flags = flags;
	vm->addr = (void *)va->va_start;
	vm->size = va->va_end - va->va_start;
	vm->caller = caller;
	va->vm = vm;
	va->flags |= VM_VM_AREA;
	spin_unlock(&vmap_area_lock);
}

static void clear_vm_uninitialized_flag(struct vm_struct *vm)
{
	/*
	 * Before removing VM_UNINITIALIZED,
	 * we should make sure that vm has proper values.
	 * Pair with smp_rmb() in show_numa_info().
	 */
	smp_wmb();
	vm->flags &= ~VM_UNINITIALIZED;
}

static struct vm_struct *__get_vm_area_node(unsigned long size,
		unsigned long align, unsigned long flags, unsigned long start,
		unsigned long end, int node, gfp_t gfp_mask, const void *caller)
{
	struct vmap_area *va;
	struct vm_struct *area;

	BUG_ON(in_interrupt());
	if (flags & VM_IOREMAP)
		align = 1ul << clamp(fls(size), PAGE_SHIFT, IOREMAP_MAX_ORDER);

	size = PAGE_ALIGN(size);
	if (unlikely(!size))
		return NULL;

	area = kzalloc_node(sizeof(*area), gfp_mask & GFP_RECLAIM_MASK, node);
	if (unlikely(!area))
		return NULL;

	/*
	 * We always allocate a guard page.
	 */
	size += PAGE_SIZE;

	va = alloc_vmap_area(size, align, start, end, node, gfp_mask);
	if (IS_ERR(va)) {
		kfree(area);
		return NULL;
	}

	setup_vmalloc_vm(area, va, flags, caller);

	return area;
}

struct vm_struct *__get_vm_area(unsigned long size, unsigned long flags,
				unsigned long start, unsigned long end)
{
	return __get_vm_area_node(size, 1, flags, start, end, NUMA_NO_NODE,
				  GFP_KERNEL, __builtin_return_address(0));
}
EXPORT_SYMBOL_GPL(__get_vm_area);

struct vm_struct *__get_vm_area_caller(unsigned long size, unsigned long flags,
				       unsigned long start, unsigned long end,
				       const void *caller)
{
	return __get_vm_area_node(size, 1, flags, start, end, NUMA_NO_NODE,
				  GFP_KERNEL, caller);
}

/**
 *	get_vm_area  -  reserve a contiguous kernel virtual area
 *	@size:		size of the area
 *	@flags:		%VM_IOREMAP for I/O mappings or VM_ALLOC
 *
 *	Search an area of @size in the kernel virtual mapping area,
 *	and reserved it for out purposes.  Returns the area descriptor
 *	on success or %NULL on failure.
 */
struct vm_struct *get_vm_area(unsigned long size, unsigned long flags)
{
	return __get_vm_area_node(size, 1, flags, VMALLOC_START, VMALLOC_END,
				  NUMA_NO_NODE, GFP_KERNEL,
				  __builtin_return_address(0));
}

struct vm_struct *get_vm_area_caller(unsigned long size, unsigned long flags,
				const void *caller)
{
	return __get_vm_area_node(size, 1, flags, VMALLOC_START, VMALLOC_END,
				  NUMA_NO_NODE, GFP_KERNEL, caller);
}

/**
 *	find_vm_area  -  find a continuous kernel virtual area
 *	@addr:		base address
 *
 *	Search for the kernel VM area starting at @addr, and return it.
 *	It is up to the caller to do all required locking to keep the returned
 *	pointer valid.
 */
struct vm_struct *find_vm_area(const void *addr)
{
	struct vmap_area *va;

	va = find_vmap_area((unsigned long)addr);
	if (va && va->flags & VM_VM_AREA)
		return va->vm;

	return NULL;
}

/**
 *	remove_vm_area  -  find and remove a continuous kernel virtual area
 *	@addr:		base address
 *
 *	Search for the kernel VM area starting at @addr, and remove it.
 *	This function returns the found VM area, but using it is NOT safe
 *	on SMP machines, except for its size or flags.
 */
struct vm_struct *remove_vm_area(const void *addr)
{
	struct vmap_area *va;

	va = find_vmap_area((unsigned long)addr);
	if (va && va->flags & VM_VM_AREA) {
		struct vm_struct *vm = va->vm;

		spin_lock(&vmap_area_lock);
		va->vm = NULL;
		va->flags &= ~VM_VM_AREA;
		spin_unlock(&vmap_area_lock);

		vmap_debug_free_range(va->va_start, va->va_end);
		free_unmap_vmap_area(va);
		vm->size -= PAGE_SIZE;

		return vm;
	}
	return NULL;
}

static void __vunmap(const void *addr, int deallocate_pages)
{
	struct vm_struct *area;

	if (!addr)
		return;

	if (WARN(!PAGE_ALIGNED(addr), "Trying to vfree() bad address (%p)\n",
			addr))
		return;

	area = remove_vm_area(addr);
	if (unlikely(!area)) {
		WARN(1, KERN_ERR "Trying to vfree() nonexistent vm area (%p)\n",
				addr);
		return;
	}

	debug_check_no_locks_freed(addr, area->size);
	debug_check_no_obj_freed(addr, area->size);

	if (deallocate_pages) {
		int i;

		for (i = 0; i < area->nr_pages; i++) {
			struct page *page = area->pages[i];

			BUG_ON(!page);
			__free_page(page);
		}

		if (area->flags & VM_VPAGES)
			vfree(area->pages);
		else
			kfree(area->pages);
	}

	kfree(area);
	return;
}
 
/**
 *	vfree  -  release memory allocated by vmalloc()
 *	@addr:		memory base address
 *
 *	Free the virtually continuous memory area starting at @addr, as
 *	obtained from vmalloc(), vmalloc_32() or __vmalloc(). If @addr is
 *	NULL, no operation is performed.
 *
 *	Must not be called in NMI context (strictly speaking, only if we don't
 *	have CONFIG_ARCH_HAVE_NMI_SAFE_CMPXCHG, but making the calling
 *	conventions for vfree() arch-depenedent would be a really bad idea)
 *
 *	NOTE: assumes that the object at *addr has a size >= sizeof(llist_node)
 */
void vfree(const void *addr)
{
	BUG_ON(in_nmi());

	kmemleak_free(addr);

	if (!addr)
		return;
	if (unlikely(in_interrupt())) {
		struct vfree_deferred *p = this_cpu_ptr(&vfree_deferred);
		if (llist_add((struct llist_node *)addr, &p->list))
			schedule_work(&p->wq);
	} else
		__vunmap(addr, 1);
}
EXPORT_SYMBOL(vfree);

/**
 *	vunmap  -  release virtual mapping obtained by vmap()
 *	@addr:		memory base address
 *
 *	Free the virtually contiguous memory area starting at @addr,
 *	which was created from the page array passed to vmap().
 *
 *	Must not be called in interrupt context.
 */
void vunmap(const void *addr)
{
	BUG_ON(in_interrupt());
	might_sleep();
	if (addr)
		__vunmap(addr, 0);
}
EXPORT_SYMBOL(vunmap);

/**
 *	vmap  -  map an array of pages into virtually contiguous space
 *	@pages:		array of page pointers
 *	@count:		number of pages to map
 *	@flags:		vm_area->flags
 *	@prot:		page protection for the mapping
 *
 *	Maps @count pages from @pages into contiguous kernel virtual
 *	space.
 */
void *vmap(struct page **pages, unsigned int count,
		unsigned long flags, pgprot_t prot)
{
	struct vm_struct *area;

	might_sleep();

	if (count > totalram_pages)
		return NULL;

	area = get_vm_area_caller((count << PAGE_SHIFT), flags,
					__builtin_return_address(0));
	if (!area)
		return NULL;

	if (map_vm_area(area, prot, pages)) {
		vunmap(area->addr);
		return NULL;
	}

	return area->addr;
}
EXPORT_SYMBOL(vmap);

static void *__vmalloc_node(unsigned long size, unsigned long align,
			    gfp_t gfp_mask, pgprot_t prot,
			    int node, const void *caller);
static void *__vmalloc_area_node(struct vm_struct *area, gfp_t gfp_mask,
				 pgprot_t prot, int node)
{
	const int order = 0;
	struct page **pages;
	unsigned int nr_pages, array_size, i;
<<<<<<< HEAD
	gfp_t nested_gfp = (gfp_mask & GFP_RECLAIM_MASK) | __GFP_ZERO;
#ifdef CONFIG_XEN
	gfp_t dma_mask = gfp_mask & (__GFP_DMA | __GFP_DMA32);

	BUILD_BUG_ON((__GFP_DMA | __GFP_DMA32) != (__GFP_DMA + __GFP_DMA32));
	if (dma_mask == (__GFP_DMA | __GFP_DMA32))
		gfp_mask &= ~(__GFP_DMA | __GFP_DMA32);
#endif
=======
	const gfp_t nested_gfp = (gfp_mask & GFP_RECLAIM_MASK) | __GFP_ZERO;
	const gfp_t alloc_mask = gfp_mask | __GFP_NOWARN;
>>>>>>> 9e82bf01

	nr_pages = get_vm_area_size(area) >> PAGE_SHIFT;
	array_size = (nr_pages * sizeof(struct page *));

	area->nr_pages = nr_pages;
	/* Please note that the recursion is strictly bounded. */
	if (array_size > PAGE_SIZE) {
		pages = __vmalloc_node(array_size, 1, nested_gfp|__GFP_HIGHMEM,
				PAGE_KERNEL, node, area->caller);
		area->flags |= VM_VPAGES;
	} else {
		pages = kmalloc_node(array_size, nested_gfp, node);
	}
	area->pages = pages;
	if (!area->pages) {
		remove_vm_area(area->addr);
		kfree(area);
		return NULL;
	}

	for (i = 0; i < area->nr_pages; i++) {
		struct page *page;

		if (node == NUMA_NO_NODE)
			page = alloc_page(alloc_mask);
		else
			page = alloc_pages_node(node, alloc_mask, order);

		if (unlikely(!page)) {
			/* Successfully allocated i pages, free them in __vunmap() */
			area->nr_pages = i;
			goto fail;
		}
		area->pages[i] = page;
<<<<<<< HEAD
#ifdef CONFIG_XEN
		if (dma_mask) {
			if (xen_limit_pages_to_max_mfn(page, 0, 32)) {
				area->nr_pages = i + 1;
				goto fail;
			}
			if (gfp_mask & __GFP_ZERO)
				clear_highpage(page);
		}
#endif
=======
		if (gfp_mask & __GFP_WAIT)
			cond_resched();
>>>>>>> 9e82bf01
	}

	if (map_vm_area(area, prot, pages))
		goto fail;
	return area->addr;

fail:
	warn_alloc_failed(gfp_mask, order,
			  "vmalloc: allocation failure, allocated %ld of %ld bytes\n",
			  (area->nr_pages*PAGE_SIZE), area->size);
	vfree(area->addr);
	return NULL;
}

/**
 *	__vmalloc_node_range  -  allocate virtually contiguous memory
 *	@size:		allocation size
 *	@align:		desired alignment
 *	@start:		vm area range start
 *	@end:		vm area range end
 *	@gfp_mask:	flags for the page level allocator
 *	@prot:		protection mask for the allocated pages
 *	@node:		node to use for allocation or NUMA_NO_NODE
 *	@caller:	caller's return address
 *
 *	Allocate enough pages to cover @size from the page level
 *	allocator with @gfp_mask flags.  Map them into contiguous
 *	kernel virtual space, using a pagetable protection of @prot.
 */
void *__vmalloc_node_range(unsigned long size, unsigned long align,
			unsigned long start, unsigned long end, gfp_t gfp_mask,
			pgprot_t prot, int node, const void *caller)
{
	struct vm_struct *area;
	void *addr;
	unsigned long real_size = size;

	size = PAGE_ALIGN(size);
	if (!size || (size >> PAGE_SHIFT) > totalram_pages)
		goto fail;

	area = __get_vm_area_node(size, align, VM_ALLOC | VM_UNINITIALIZED,
				  start, end, node, gfp_mask, caller);
	if (!area)
		goto fail;

	addr = __vmalloc_area_node(area, gfp_mask, prot, node);
	if (!addr)
		return NULL;

	/*
	 * In this function, newly allocated vm_struct has VM_UNINITIALIZED
	 * flag. It means that vm_struct is not fully initialized.
	 * Now, it is fully initialized, so remove this flag here.
	 */
	clear_vm_uninitialized_flag(area);

	/*
	 * A ref_count = 2 is needed because vm_struct allocated in
	 * __get_vm_area_node() contains a reference to the virtual address of
	 * the vmalloc'ed block.
	 */
	kmemleak_alloc(addr, real_size, 2, gfp_mask);

	return addr;

fail:
	warn_alloc_failed(gfp_mask, 0,
			  "vmalloc: allocation failure: %lu bytes\n",
			  real_size);
	return NULL;
}

/**
 *	__vmalloc_node  -  allocate virtually contiguous memory
 *	@size:		allocation size
 *	@align:		desired alignment
 *	@gfp_mask:	flags for the page level allocator
 *	@prot:		protection mask for the allocated pages
 *	@node:		node to use for allocation or NUMA_NO_NODE
 *	@caller:	caller's return address
 *
 *	Allocate enough pages to cover @size from the page level
 *	allocator with @gfp_mask flags.  Map them into contiguous
 *	kernel virtual space, using a pagetable protection of @prot.
 */
static void *__vmalloc_node(unsigned long size, unsigned long align,
			    gfp_t gfp_mask, pgprot_t prot,
			    int node, const void *caller)
{
	return __vmalloc_node_range(size, align, VMALLOC_START, VMALLOC_END,
				gfp_mask, prot, node, caller);
}

void *__vmalloc(unsigned long size, gfp_t gfp_mask, pgprot_t prot)
{
	return __vmalloc_node(size, 1, gfp_mask, prot, NUMA_NO_NODE,
				__builtin_return_address(0));
}
EXPORT_SYMBOL(__vmalloc);

static inline void *__vmalloc_node_flags(unsigned long size,
					int node, gfp_t flags)
{
	return __vmalloc_node(size, 1, flags, PAGE_KERNEL,
					node, __builtin_return_address(0));
}

/**
 *	vmalloc  -  allocate virtually contiguous memory
 *	@size:		allocation size
 *	Allocate enough pages to cover @size from the page level
 *	allocator and map them into contiguous kernel virtual space.
 *
 *	For tight control over page level allocator and protection flags
 *	use __vmalloc() instead.
 */
void *vmalloc(unsigned long size)
{
	return __vmalloc_node_flags(size, NUMA_NO_NODE,
				    GFP_KERNEL | __GFP_HIGHMEM);
}
EXPORT_SYMBOL(vmalloc);

/**
 *	vzalloc - allocate virtually contiguous memory with zero fill
 *	@size:	allocation size
 *	Allocate enough pages to cover @size from the page level
 *	allocator and map them into contiguous kernel virtual space.
 *	The memory allocated is set to zero.
 *
 *	For tight control over page level allocator and protection flags
 *	use __vmalloc() instead.
 */
void *vzalloc(unsigned long size)
{
	return __vmalloc_node_flags(size, NUMA_NO_NODE,
				GFP_KERNEL | __GFP_HIGHMEM | __GFP_ZERO);
}
EXPORT_SYMBOL(vzalloc);

/**
 * vmalloc_user - allocate zeroed virtually contiguous memory for userspace
 * @size: allocation size
 *
 * The resulting memory area is zeroed so it can be mapped to userspace
 * without leaking data.
 */
void *vmalloc_user(unsigned long size)
{
	struct vm_struct *area;
	void *ret;

	ret = __vmalloc_node(size, SHMLBA,
			     GFP_KERNEL | __GFP_HIGHMEM | __GFP_ZERO,
			     PAGE_KERNEL, NUMA_NO_NODE,
			     __builtin_return_address(0));
	if (ret) {
		area = find_vm_area(ret);
		area->flags |= VM_USERMAP;
	}
	return ret;
}
EXPORT_SYMBOL(vmalloc_user);

/**
 *	vmalloc_node  -  allocate memory on a specific node
 *	@size:		allocation size
 *	@node:		numa node
 *
 *	Allocate enough pages to cover @size from the page level
 *	allocator and map them into contiguous kernel virtual space.
 *
 *	For tight control over page level allocator and protection flags
 *	use __vmalloc() instead.
 */
void *vmalloc_node(unsigned long size, int node)
{
	return __vmalloc_node(size, 1, GFP_KERNEL | __GFP_HIGHMEM, PAGE_KERNEL,
					node, __builtin_return_address(0));
}
EXPORT_SYMBOL(vmalloc_node);

/**
 * vzalloc_node - allocate memory on a specific node with zero fill
 * @size:	allocation size
 * @node:	numa node
 *
 * Allocate enough pages to cover @size from the page level
 * allocator and map them into contiguous kernel virtual space.
 * The memory allocated is set to zero.
 *
 * For tight control over page level allocator and protection flags
 * use __vmalloc_node() instead.
 */
void *vzalloc_node(unsigned long size, int node)
{
	return __vmalloc_node_flags(size, node,
			 GFP_KERNEL | __GFP_HIGHMEM | __GFP_ZERO);
}
EXPORT_SYMBOL(vzalloc_node);

#ifndef PAGE_KERNEL_EXEC
# define PAGE_KERNEL_EXEC PAGE_KERNEL
#endif

/**
 *	vmalloc_exec  -  allocate virtually contiguous, executable memory
 *	@size:		allocation size
 *
 *	Kernel-internal function to allocate enough pages to cover @size
 *	the page level allocator and map them into contiguous and
 *	executable kernel virtual space.
 *
 *	For tight control over page level allocator and protection flags
 *	use __vmalloc() instead.
 */

void *vmalloc_exec(unsigned long size)
{
	return __vmalloc_node(size, 1, GFP_KERNEL | __GFP_HIGHMEM, PAGE_KERNEL_EXEC,
			      NUMA_NO_NODE, __builtin_return_address(0));
}

#if defined(CONFIG_64BIT) && defined(CONFIG_ZONE_DMA32)
#define GFP_VMALLOC32 GFP_DMA32 | GFP_KERNEL
#elif defined(CONFIG_64BIT) && defined(CONFIG_ZONE_DMA)
#define GFP_VMALLOC32 GFP_DMA | GFP_KERNEL
#elif defined(CONFIG_XEN)
#define GFP_VMALLOC32 GFP_DMA | GFP_DMA32 | GFP_KERNEL
#else
#define GFP_VMALLOC32 GFP_KERNEL
#endif

/**
 *	vmalloc_32  -  allocate virtually contiguous memory (32bit addressable)
 *	@size:		allocation size
 *
 *	Allocate enough 32bit PA addressable pages to cover @size from the
 *	page level allocator and map them into contiguous kernel virtual space.
 */
void *vmalloc_32(unsigned long size)
{
	return __vmalloc_node(size, 1, GFP_VMALLOC32, PAGE_KERNEL,
			      NUMA_NO_NODE, __builtin_return_address(0));
}
EXPORT_SYMBOL(vmalloc_32);

/**
 * vmalloc_32_user - allocate zeroed virtually contiguous 32bit memory
 *	@size:		allocation size
 *
 * The resulting memory area is 32bit addressable and zeroed so it can be
 * mapped to userspace without leaking data.
 */
void *vmalloc_32_user(unsigned long size)
{
	struct vm_struct *area;
	void *ret;

	ret = __vmalloc_node(size, 1, GFP_VMALLOC32 | __GFP_ZERO, PAGE_KERNEL,
			     NUMA_NO_NODE, __builtin_return_address(0));
	if (ret) {
		area = find_vm_area(ret);
		area->flags |= VM_USERMAP;
	}
	return ret;
}
EXPORT_SYMBOL(vmalloc_32_user);

/*
 * small helper routine , copy contents to buf from addr.
 * If the page is not present, fill zero.
 */

static int aligned_vread(char *buf, char *addr, unsigned long count)
{
	struct page *p;
	int copied = 0;

	while (count) {
		unsigned long offset, length;

		offset = (unsigned long)addr & ~PAGE_MASK;
		length = PAGE_SIZE - offset;
		if (length > count)
			length = count;
		p = vmalloc_to_page(addr);
		/*
		 * To do safe access to this _mapped_ area, we need
		 * lock. But adding lock here means that we need to add
		 * overhead of vmalloc()/vfree() calles for this _debug_
		 * interface, rarely used. Instead of that, we'll use
		 * kmap() and get small overhead in this access function.
		 */
		if (p) {
			/*
			 * we can expect USER0 is not used (see vread/vwrite's
			 * function description)
			 */
			void *map = kmap_atomic(p);
			memcpy(buf, map + offset, length);
			kunmap_atomic(map);
		} else
			memset(buf, 0, length);

		addr += length;
		buf += length;
		copied += length;
		count -= length;
	}
	return copied;
}

static int aligned_vwrite(char *buf, char *addr, unsigned long count)
{
	struct page *p;
	int copied = 0;

	while (count) {
		unsigned long offset, length;

		offset = (unsigned long)addr & ~PAGE_MASK;
		length = PAGE_SIZE - offset;
		if (length > count)
			length = count;
		p = vmalloc_to_page(addr);
		/*
		 * To do safe access to this _mapped_ area, we need
		 * lock. But adding lock here means that we need to add
		 * overhead of vmalloc()/vfree() calles for this _debug_
		 * interface, rarely used. Instead of that, we'll use
		 * kmap() and get small overhead in this access function.
		 */
		if (p) {
			/*
			 * we can expect USER0 is not used (see vread/vwrite's
			 * function description)
			 */
			void *map = kmap_atomic(p);
			memcpy(map + offset, buf, length);
			kunmap_atomic(map);
		}
		addr += length;
		buf += length;
		copied += length;
		count -= length;
	}
	return copied;
}

/**
 *	vread() -  read vmalloc area in a safe way.
 *	@buf:		buffer for reading data
 *	@addr:		vm address.
 *	@count:		number of bytes to be read.
 *
 *	Returns # of bytes which addr and buf should be increased.
 *	(same number to @count). Returns 0 if [addr...addr+count) doesn't
 *	includes any intersect with alive vmalloc area.
 *
 *	This function checks that addr is a valid vmalloc'ed area, and
 *	copy data from that area to a given buffer. If the given memory range
 *	of [addr...addr+count) includes some valid address, data is copied to
 *	proper area of @buf. If there are memory holes, they'll be zero-filled.
 *	IOREMAP area is treated as memory hole and no copy is done.
 *
 *	If [addr...addr+count) doesn't includes any intersects with alive
 *	vm_struct area, returns 0. @buf should be kernel's buffer.
 *
 *	Note: In usual ops, vread() is never necessary because the caller
 *	should know vmalloc() area is valid and can use memcpy().
 *	This is for routines which have to access vmalloc area without
 *	any informaion, as /dev/kmem.
 *
 */

long vread(char *buf, char *addr, unsigned long count)
{
	struct vmap_area *va;
	struct vm_struct *vm;
	char *vaddr, *buf_start = buf;
	unsigned long buflen = count;
	unsigned long n;

	/* Don't allow overflow */
	if ((unsigned long) addr + count < count)
		count = -(unsigned long) addr;

	spin_lock(&vmap_area_lock);
	list_for_each_entry(va, &vmap_area_list, list) {
		if (!count)
			break;

		if (!(va->flags & VM_VM_AREA))
			continue;

		vm = va->vm;
		vaddr = (char *) vm->addr;
		if (addr >= vaddr + get_vm_area_size(vm))
			continue;
		while (addr < vaddr) {
			if (count == 0)
				goto finished;
			*buf = '\0';
			buf++;
			addr++;
			count--;
		}
		n = vaddr + get_vm_area_size(vm) - addr;
		if (n > count)
			n = count;
		if (!(vm->flags & VM_IOREMAP))
			aligned_vread(buf, addr, n);
		else /* IOREMAP area is treated as memory hole */
			memset(buf, 0, n);
		buf += n;
		addr += n;
		count -= n;
	}
finished:
	spin_unlock(&vmap_area_lock);

	if (buf == buf_start)
		return 0;
	/* zero-fill memory holes */
	if (buf != buf_start + buflen)
		memset(buf, 0, buflen - (buf - buf_start));

	return buflen;
}

/**
 *	vwrite() -  write vmalloc area in a safe way.
 *	@buf:		buffer for source data
 *	@addr:		vm address.
 *	@count:		number of bytes to be read.
 *
 *	Returns # of bytes which addr and buf should be incresed.
 *	(same number to @count).
 *	If [addr...addr+count) doesn't includes any intersect with valid
 *	vmalloc area, returns 0.
 *
 *	This function checks that addr is a valid vmalloc'ed area, and
 *	copy data from a buffer to the given addr. If specified range of
 *	[addr...addr+count) includes some valid address, data is copied from
 *	proper area of @buf. If there are memory holes, no copy to hole.
 *	IOREMAP area is treated as memory hole and no copy is done.
 *
 *	If [addr...addr+count) doesn't includes any intersects with alive
 *	vm_struct area, returns 0. @buf should be kernel's buffer.
 *
 *	Note: In usual ops, vwrite() is never necessary because the caller
 *	should know vmalloc() area is valid and can use memcpy().
 *	This is for routines which have to access vmalloc area without
 *	any informaion, as /dev/kmem.
 */

long vwrite(char *buf, char *addr, unsigned long count)
{
	struct vmap_area *va;
	struct vm_struct *vm;
	char *vaddr;
	unsigned long n, buflen;
	int copied = 0;

	/* Don't allow overflow */
	if ((unsigned long) addr + count < count)
		count = -(unsigned long) addr;
	buflen = count;

	spin_lock(&vmap_area_lock);
	list_for_each_entry(va, &vmap_area_list, list) {
		if (!count)
			break;

		if (!(va->flags & VM_VM_AREA))
			continue;

		vm = va->vm;
		vaddr = (char *) vm->addr;
		if (addr >= vaddr + get_vm_area_size(vm))
			continue;
		while (addr < vaddr) {
			if (count == 0)
				goto finished;
			buf++;
			addr++;
			count--;
		}
		n = vaddr + get_vm_area_size(vm) - addr;
		if (n > count)
			n = count;
		if (!(vm->flags & VM_IOREMAP)) {
			aligned_vwrite(buf, addr, n);
			copied++;
		}
		buf += n;
		addr += n;
		count -= n;
	}
finished:
	spin_unlock(&vmap_area_lock);
	if (!copied)
		return 0;
	return buflen;
}

/**
 *	remap_vmalloc_range_partial  -  map vmalloc pages to userspace
 *	@vma:		vma to cover
 *	@uaddr:		target user address to start at
 *	@kaddr:		virtual address of vmalloc kernel memory
 *	@size:		size of map area
 *
 *	Returns:	0 for success, -Exxx on failure
 *
 *	This function checks that @kaddr is a valid vmalloc'ed area,
 *	and that it is big enough to cover the range starting at
 *	@uaddr in @vma. Will return failure if that criteria isn't
 *	met.
 *
 *	Similar to remap_pfn_range() (see mm/memory.c)
 */
int remap_vmalloc_range_partial(struct vm_area_struct *vma, unsigned long uaddr,
				void *kaddr, unsigned long size)
{
	struct vm_struct *area;

	size = PAGE_ALIGN(size);

	if (!PAGE_ALIGNED(uaddr) || !PAGE_ALIGNED(kaddr))
		return -EINVAL;

	area = find_vm_area(kaddr);
	if (!area)
		return -EINVAL;

	if (!(area->flags & VM_USERMAP))
		return -EINVAL;

	if (kaddr + size > area->addr + area->size)
		return -EINVAL;

	do {
		struct page *page = vmalloc_to_page(kaddr);
		int ret;

		ret = vm_insert_page(vma, uaddr, page);
		if (ret)
			return ret;

		uaddr += PAGE_SIZE;
		kaddr += PAGE_SIZE;
		size -= PAGE_SIZE;
	} while (size > 0);

	vma->vm_flags |= VM_DONTEXPAND | VM_DONTDUMP;

	return 0;
}
EXPORT_SYMBOL(remap_vmalloc_range_partial);

/**
 *	remap_vmalloc_range  -  map vmalloc pages to userspace
 *	@vma:		vma to cover (map full range of vma)
 *	@addr:		vmalloc memory
 *	@pgoff:		number of pages into addr before first page to map
 *
 *	Returns:	0 for success, -Exxx on failure
 *
 *	This function checks that addr is a valid vmalloc'ed area, and
 *	that it is big enough to cover the vma. Will return failure if
 *	that criteria isn't met.
 *
 *	Similar to remap_pfn_range() (see mm/memory.c)
 */
int remap_vmalloc_range(struct vm_area_struct *vma, void *addr,
						unsigned long pgoff)
{
	return remap_vmalloc_range_partial(vma, vma->vm_start,
					   addr + (pgoff << PAGE_SHIFT),
					   vma->vm_end - vma->vm_start);
}
EXPORT_SYMBOL(remap_vmalloc_range);

/*
 * Implement a stub for vmalloc_sync_all() if the architecture chose not to
 * have one.
 */
void __weak vmalloc_sync_all(void)
{
}


static int f(pte_t *pte, pgtable_t table, unsigned long addr, void *data)
{
	pte_t ***p = data;

	if (p) {
		*(*p) = pte;
		(*p)++;
	}
	return 0;
}

/**
 *	alloc_vm_area - allocate a range of kernel address space
 *	@size:		size of the area
 *	@ptes:		returns the PTEs for the address space
 *
 *	Returns:	NULL on failure, vm_struct on success
 *
 *	This function reserves a range of kernel address space, and
 *	allocates pagetables to map that range.  No actual mappings
 *	are created.
 *
 *	If @ptes is non-NULL, pointers to the PTEs (in init_mm)
 *	allocated for the VM area are returned.
 */
struct vm_struct *alloc_vm_area(size_t size, pte_t **ptes)
{
	struct vm_struct *area;

	area = get_vm_area_caller(size, VM_IOREMAP,
				__builtin_return_address(0));
	if (area == NULL)
		return NULL;

	/*
	 * This ensures that page tables are constructed for this region
	 * of kernel virtual address space and mapped into init_mm.
	 */
	if (apply_to_page_range(&init_mm, (unsigned long)area->addr,
				size, f, ptes ? &ptes : NULL)) {
		free_vm_area(area);
		return NULL;
	}

#ifdef CONFIG_XEN
	/*
	 * If the allocated address space is passed to a hypercall before
	 * being used then we cannot rely on a page fault to trigger an update
	 * of the page tables.  So sync all the page tables here unless the
	 * caller is going to have the affected PTEs updated directly.
	 */
	if (!ptes)
		vmalloc_sync_all();
#endif

	return area;
}
EXPORT_SYMBOL_GPL(alloc_vm_area);

void free_vm_area(struct vm_struct *area)
{
	struct vm_struct *ret;
	ret = remove_vm_area(area->addr);
	BUG_ON(ret != area);
	kfree(area);
}
EXPORT_SYMBOL_GPL(free_vm_area);

#ifdef CONFIG_SMP
static struct vmap_area *node_to_va(struct rb_node *n)
{
	return n ? rb_entry(n, struct vmap_area, rb_node) : NULL;
}

/**
 * pvm_find_next_prev - find the next and prev vmap_area surrounding @end
 * @end: target address
 * @pnext: out arg for the next vmap_area
 * @pprev: out arg for the previous vmap_area
 *
 * Returns: %true if either or both of next and prev are found,
 *	    %false if no vmap_area exists
 *
 * Find vmap_areas end addresses of which enclose @end.  ie. if not
 * NULL, *pnext->va_end > @end and *pprev->va_end <= @end.
 */
static bool pvm_find_next_prev(unsigned long end,
			       struct vmap_area **pnext,
			       struct vmap_area **pprev)
{
	struct rb_node *n = vmap_area_root.rb_node;
	struct vmap_area *va = NULL;

	while (n) {
		va = rb_entry(n, struct vmap_area, rb_node);
		if (end < va->va_end)
			n = n->rb_left;
		else if (end > va->va_end)
			n = n->rb_right;
		else
			break;
	}

	if (!va)
		return false;

	if (va->va_end > end) {
		*pnext = va;
		*pprev = node_to_va(rb_prev(&(*pnext)->rb_node));
	} else {
		*pprev = va;
		*pnext = node_to_va(rb_next(&(*pprev)->rb_node));
	}
	return true;
}

/**
 * pvm_determine_end - find the highest aligned address between two vmap_areas
 * @pnext: in/out arg for the next vmap_area
 * @pprev: in/out arg for the previous vmap_area
 * @align: alignment
 *
 * Returns: determined end address
 *
 * Find the highest aligned address between *@pnext and *@pprev below
 * VMALLOC_END.  *@pnext and *@pprev are adjusted so that the aligned
 * down address is between the end addresses of the two vmap_areas.
 *
 * Please note that the address returned by this function may fall
 * inside *@pnext vmap_area.  The caller is responsible for checking
 * that.
 */
static unsigned long pvm_determine_end(struct vmap_area **pnext,
				       struct vmap_area **pprev,
				       unsigned long align)
{
	const unsigned long vmalloc_end = VMALLOC_END & ~(align - 1);
	unsigned long addr;

	if (*pnext)
		addr = min((*pnext)->va_start & ~(align - 1), vmalloc_end);
	else
		addr = vmalloc_end;

	while (*pprev && (*pprev)->va_end > addr) {
		*pnext = *pprev;
		*pprev = node_to_va(rb_prev(&(*pnext)->rb_node));
	}

	return addr;
}

/**
 * pcpu_get_vm_areas - allocate vmalloc areas for percpu allocator
 * @offsets: array containing offset of each area
 * @sizes: array containing size of each area
 * @nr_vms: the number of areas to allocate
 * @align: alignment, all entries in @offsets and @sizes must be aligned to this
 *
 * Returns: kmalloc'd vm_struct pointer array pointing to allocated
 *	    vm_structs on success, %NULL on failure
 *
 * Percpu allocator wants to use congruent vm areas so that it can
 * maintain the offsets among percpu areas.  This function allocates
 * congruent vmalloc areas for it with GFP_KERNEL.  These areas tend to
 * be scattered pretty far, distance between two areas easily going up
 * to gigabytes.  To avoid interacting with regular vmallocs, these
 * areas are allocated from top.
 *
 * Despite its complicated look, this allocator is rather simple.  It
 * does everything top-down and scans areas from the end looking for
 * matching slot.  While scanning, if any of the areas overlaps with
 * existing vmap_area, the base address is pulled down to fit the
 * area.  Scanning is repeated till all the areas fit and then all
 * necessary data structres are inserted and the result is returned.
 */
struct vm_struct **pcpu_get_vm_areas(const unsigned long *offsets,
				     const size_t *sizes, int nr_vms,
				     size_t align)
{
	const unsigned long vmalloc_start = ALIGN(VMALLOC_START, align);
	const unsigned long vmalloc_end = VMALLOC_END & ~(align - 1);
	struct vmap_area **vas, *prev, *next;
	struct vm_struct **vms;
	int area, area2, last_area, term_area;
	unsigned long base, start, end, last_end;
	bool purged = false;

	/* verify parameters and allocate data structures */
	BUG_ON(align & ~PAGE_MASK || !is_power_of_2(align));
	for (last_area = 0, area = 0; area < nr_vms; area++) {
		start = offsets[area];
		end = start + sizes[area];

		/* is everything aligned properly? */
		BUG_ON(!IS_ALIGNED(offsets[area], align));
		BUG_ON(!IS_ALIGNED(sizes[area], align));

		/* detect the area with the highest address */
		if (start > offsets[last_area])
			last_area = area;

		for (area2 = 0; area2 < nr_vms; area2++) {
			unsigned long start2 = offsets[area2];
			unsigned long end2 = start2 + sizes[area2];

			if (area2 == area)
				continue;

			BUG_ON(start2 >= start && start2 < end);
			BUG_ON(end2 <= end && end2 > start);
		}
	}
	last_end = offsets[last_area] + sizes[last_area];

	if (vmalloc_end - vmalloc_start < last_end) {
		WARN_ON(true);
		return NULL;
	}

	vms = kcalloc(nr_vms, sizeof(vms[0]), GFP_KERNEL);
	vas = kcalloc(nr_vms, sizeof(vas[0]), GFP_KERNEL);
	if (!vas || !vms)
		goto err_free2;

	for (area = 0; area < nr_vms; area++) {
		vas[area] = kzalloc(sizeof(struct vmap_area), GFP_KERNEL);
		vms[area] = kzalloc(sizeof(struct vm_struct), GFP_KERNEL);
		if (!vas[area] || !vms[area])
			goto err_free;
	}
retry:
	spin_lock(&vmap_area_lock);

	/* start scanning - we scan from the top, begin with the last area */
	area = term_area = last_area;
	start = offsets[area];
	end = start + sizes[area];

	if (!pvm_find_next_prev(vmap_area_pcpu_hole, &next, &prev)) {
		base = vmalloc_end - last_end;
		goto found;
	}
	base = pvm_determine_end(&next, &prev, align) - end;

	while (true) {
		BUG_ON(next && next->va_end <= base + end);
		BUG_ON(prev && prev->va_end > base + end);

		/*
		 * base might have underflowed, add last_end before
		 * comparing.
		 */
		if (base + last_end < vmalloc_start + last_end) {
			spin_unlock(&vmap_area_lock);
			if (!purged) {
				purge_vmap_area_lazy();
				purged = true;
				goto retry;
			}
			goto err_free;
		}

		/*
		 * If next overlaps, move base downwards so that it's
		 * right below next and then recheck.
		 */
		if (next && next->va_start < base + end) {
			base = pvm_determine_end(&next, &prev, align) - end;
			term_area = area;
			continue;
		}

		/*
		 * If prev overlaps, shift down next and prev and move
		 * base so that it's right below new next and then
		 * recheck.
		 */
		if (prev && prev->va_end > base + start)  {
			next = prev;
			prev = node_to_va(rb_prev(&next->rb_node));
			base = pvm_determine_end(&next, &prev, align) - end;
			term_area = area;
			continue;
		}

		/*
		 * This area fits, move on to the previous one.  If
		 * the previous one is the terminal one, we're done.
		 */
		area = (area + nr_vms - 1) % nr_vms;
		if (area == term_area)
			break;
		start = offsets[area];
		end = start + sizes[area];
		pvm_find_next_prev(base + end, &next, &prev);
	}
found:
	/* we've found a fitting base, insert all va's */
	for (area = 0; area < nr_vms; area++) {
		struct vmap_area *va = vas[area];

		va->va_start = base + offsets[area];
		va->va_end = va->va_start + sizes[area];
		__insert_vmap_area(va);
	}

	vmap_area_pcpu_hole = base + offsets[last_area];

	spin_unlock(&vmap_area_lock);

	/* insert all vm's */
	for (area = 0; area < nr_vms; area++)
		setup_vmalloc_vm(vms[area], vas[area], VM_ALLOC,
				 pcpu_get_vm_areas);

	kfree(vas);
	return vms;

err_free:
	for (area = 0; area < nr_vms; area++) {
		kfree(vas[area]);
		kfree(vms[area]);
	}
err_free2:
	kfree(vas);
	kfree(vms);
	return NULL;
}

/**
 * pcpu_free_vm_areas - free vmalloc areas for percpu allocator
 * @vms: vm_struct pointer array returned by pcpu_get_vm_areas()
 * @nr_vms: the number of allocated areas
 *
 * Free vm_structs and the array allocated by pcpu_get_vm_areas().
 */
void pcpu_free_vm_areas(struct vm_struct **vms, int nr_vms)
{
	int i;

	for (i = 0; i < nr_vms; i++)
		free_vm_area(vms[i]);
	kfree(vms);
}
#endif	/* CONFIG_SMP */

#ifdef CONFIG_PROC_FS
static void *s_start(struct seq_file *m, loff_t *pos)
	__acquires(&vmap_area_lock)
{
	loff_t n = *pos;
	struct vmap_area *va;

	spin_lock(&vmap_area_lock);
	va = list_entry((&vmap_area_list)->next, typeof(*va), list);
	while (n > 0 && &va->list != &vmap_area_list) {
		n--;
		va = list_entry(va->list.next, typeof(*va), list);
	}
	if (!n && &va->list != &vmap_area_list)
		return va;

	return NULL;

}

static void *s_next(struct seq_file *m, void *p, loff_t *pos)
{
	struct vmap_area *va = p, *next;

	++*pos;
	next = list_entry(va->list.next, typeof(*va), list);
	if (&next->list != &vmap_area_list)
		return next;

	return NULL;
}

static void s_stop(struct seq_file *m, void *p)
	__releases(&vmap_area_lock)
{
	spin_unlock(&vmap_area_lock);
}

static void show_numa_info(struct seq_file *m, struct vm_struct *v)
{
	if (IS_ENABLED(CONFIG_NUMA)) {
		unsigned int nr, *counters = m->private;

		if (!counters)
			return;

		/* Pair with smp_wmb() in clear_vm_uninitialized_flag() */
		smp_rmb();
		if (v->flags & VM_UNINITIALIZED)
			return;

		memset(counters, 0, nr_node_ids * sizeof(unsigned int));

		for (nr = 0; nr < v->nr_pages; nr++)
			counters[page_to_nid(v->pages[nr])]++;

		for_each_node_state(nr, N_HIGH_MEMORY)
			if (counters[nr])
				seq_printf(m, " N%u=%u", nr, counters[nr]);
	}
}

static int s_show(struct seq_file *m, void *p)
{
	struct vmap_area *va = p;
	struct vm_struct *v;

	/*
	 * s_show can encounter race with remove_vm_area, !VM_VM_AREA on
	 * behalf of vmap area is being tear down or vm_map_ram allocation.
	 */
	if (!(va->flags & VM_VM_AREA))
		return 0;

	v = va->vm;

	seq_printf(m, "0x%pK-0x%pK %7ld",
		v->addr, v->addr + v->size, v->size);

	if (v->caller)
		seq_printf(m, " %pS", v->caller);

	if (v->nr_pages)
		seq_printf(m, " pages=%d", v->nr_pages);

	if (v->phys_addr)
		seq_printf(m, " phys=%llx", (unsigned long long)v->phys_addr);

	if (v->flags & VM_IOREMAP)
		seq_puts(m, " ioremap");

	if (v->flags & VM_ALLOC)
		seq_puts(m, " vmalloc");

	if (v->flags & VM_MAP)
		seq_puts(m, " vmap");

	if (v->flags & VM_USERMAP)
		seq_puts(m, " user");

	if (v->flags & VM_VPAGES)
		seq_puts(m, " vpages");

	show_numa_info(m, v);
	seq_putc(m, '\n');
	return 0;
}

static const struct seq_operations vmalloc_op = {
	.start = s_start,
	.next = s_next,
	.stop = s_stop,
	.show = s_show,
};

static int vmalloc_open(struct inode *inode, struct file *file)
{
	unsigned int *ptr = NULL;
	int ret;

	if (IS_ENABLED(CONFIG_NUMA)) {
		ptr = kmalloc(nr_node_ids * sizeof(unsigned int), GFP_KERNEL);
		if (ptr == NULL)
			return -ENOMEM;
	}
	ret = seq_open(file, &vmalloc_op);
	if (!ret) {
		struct seq_file *m = file->private_data;
		m->private = ptr;
	} else
		kfree(ptr);
	return ret;
}

static const struct file_operations proc_vmalloc_operations = {
	.open		= vmalloc_open,
	.read		= seq_read,
	.llseek		= seq_lseek,
	.release	= seq_release_private,
};

static int __init proc_vmalloc_init(void)
{
	proc_create("vmallocinfo", S_IRUSR, NULL, &proc_vmalloc_operations);
	return 0;
}
module_init(proc_vmalloc_init);

void get_vmalloc_info(struct vmalloc_info *vmi)
{
	struct vmap_area *va;
	unsigned long free_area_size;
	unsigned long prev_end;

	vmi->used = 0;
	vmi->largest_chunk = 0;

	prev_end = VMALLOC_START;

	rcu_read_lock();

	if (list_empty(&vmap_area_list)) {
		vmi->largest_chunk = VMALLOC_TOTAL;
		goto out;
	}

	list_for_each_entry_rcu(va, &vmap_area_list, list) {
		unsigned long addr = va->va_start;

		/*
		 * Some archs keep another range for modules in vmalloc space
		 */
		if (addr < VMALLOC_START)
			continue;
		if (addr >= VMALLOC_END)
			break;

		if (va->flags & (VM_LAZY_FREE | VM_LAZY_FREEING))
			continue;

		vmi->used += (va->va_end - va->va_start);

		free_area_size = addr - prev_end;
		if (vmi->largest_chunk < free_area_size)
			vmi->largest_chunk = free_area_size;

		prev_end = va->va_end;
	}

	if (VMALLOC_END - prev_end > vmi->largest_chunk)
		vmi->largest_chunk = VMALLOC_END - prev_end;

out:
	rcu_read_unlock();
}
#endif
<|MERGE_RESOLUTION|>--- conflicted
+++ resolved
@@ -1562,8 +1562,8 @@
 	const int order = 0;
 	struct page **pages;
 	unsigned int nr_pages, array_size, i;
-<<<<<<< HEAD
-	gfp_t nested_gfp = (gfp_mask & GFP_RECLAIM_MASK) | __GFP_ZERO;
+	const gfp_t nested_gfp = (gfp_mask & GFP_RECLAIM_MASK) | __GFP_ZERO;
+	const gfp_t alloc_mask = gfp_mask | __GFP_NOWARN;
 #ifdef CONFIG_XEN
 	gfp_t dma_mask = gfp_mask & (__GFP_DMA | __GFP_DMA32);
 
@@ -1571,10 +1571,6 @@
 	if (dma_mask == (__GFP_DMA | __GFP_DMA32))
 		gfp_mask &= ~(__GFP_DMA | __GFP_DMA32);
 #endif
-=======
-	const gfp_t nested_gfp = (gfp_mask & GFP_RECLAIM_MASK) | __GFP_ZERO;
-	const gfp_t alloc_mask = gfp_mask | __GFP_NOWARN;
->>>>>>> 9e82bf01
 
 	nr_pages = get_vm_area_size(area) >> PAGE_SHIFT;
 	array_size = (nr_pages * sizeof(struct page *));
@@ -1609,7 +1605,6 @@
 			goto fail;
 		}
 		area->pages[i] = page;
-<<<<<<< HEAD
 #ifdef CONFIG_XEN
 		if (dma_mask) {
 			if (xen_limit_pages_to_max_mfn(page, 0, 32)) {
@@ -1620,10 +1615,8 @@
 				clear_highpage(page);
 		}
 #endif
-=======
 		if (gfp_mask & __GFP_WAIT)
 			cond_resched();
->>>>>>> 9e82bf01
 	}
 
 	if (map_vm_area(area, prot, pages))
