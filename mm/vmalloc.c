--- conflicted
+++ resolved
@@ -1618,11 +1618,7 @@
 			goto fail;
 		}
 		area->pages[i] = page;
-<<<<<<< HEAD
-		if (gfp_mask & __GFP_WAIT)
-=======
 		if (gfpflags_allow_blocking(gfp_mask))
->>>>>>> daba514f
 			cond_resched();
 	}
 
