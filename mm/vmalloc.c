/*
 *  linux/mm/vmalloc.c
 *
 *  Copyright (C) 1993  Linus Torvalds
 *  Support of BIGMEM added by Gerhard Wichert, Siemens AG, July 1999
 *  SMP-safe vmalloc/vfree/ioremap, Tigran Aivazian <tigran@veritas.com>, May 2000
 *  Major rework to support vmap/vunmap, Christoph Hellwig, SGI, August 2002
 *  Numa awareness, Christoph Lameter, SGI, June 2005
 */

#include <linux/vmalloc.h>
#include <linux/mm.h>
#include <linux/module.h>
#include <linux/highmem.h>
#include <linux/sched/signal.h>
#include <linux/slab.h>
#include <linux/spinlock.h>
#include <linux/interrupt.h>
#include <linux/proc_fs.h>
#include <linux/seq_file.h>
#include <linux/debugobjects.h>
#include <linux/kallsyms.h>
#include <linux/list.h>
#include <linux/notifier.h>
#include <linux/rbtree.h>
#include <linux/radix-tree.h>
#include <linux/rcupdate.h>
#include <linux/pfn.h>
#include <linux/kmemleak.h>
#include <linux/atomic.h>
#include <linux/compiler.h>
#include <linux/llist.h>
#include <linux/bitops.h>

#include <linux/uaccess.h>
#include <asm/tlbflush.h>
#include <asm/shmparam.h>

#include "internal.h"

struct vfree_deferred {
	struct llist_head list;
	struct work_struct wq;
};
static DEFINE_PER_CPU(struct vfree_deferred, vfree_deferred);

static void __vunmap(const void *, int);

static void free_work(struct work_struct *w)
{
	struct vfree_deferred *p = container_of(w, struct vfree_deferred, wq);
	struct llist_node *llnode = llist_del_all(&p->list);
	while (llnode) {
		void *p = llnode;
		llnode = llist_next(llnode);
		__vunmap(p, 1);
	}
}

/*** Page table manipulation functions ***/

static void vunmap_pte_range(pmd_t *pmd, unsigned long addr, unsigned long end)
{
	pte_t *pte;

	pte = pte_offset_kernel(pmd, addr);
	do {
		pte_t ptent = ptep_get_and_clear(&init_mm, addr, pte);
		WARN_ON(!pte_none(ptent) && !pte_present(ptent));
	} while (pte++, addr += PAGE_SIZE, addr != end);
}

static void vunmap_pmd_range(pud_t *pud, unsigned long addr, unsigned long end)
{
	pmd_t *pmd;
	unsigned long next;

	pmd = pmd_offset(pud, addr);
	do {
		next = pmd_addr_end(addr, end);
		if (pmd_clear_huge(pmd))
			continue;
		if (pmd_none_or_clear_bad(pmd))
			continue;
		vunmap_pte_range(pmd, addr, next);
	} while (pmd++, addr = next, addr != end);
}

static void vunmap_pud_range(p4d_t *p4d, unsigned long addr, unsigned long end)
{
	pud_t *pud;
	unsigned long next;

	pud = pud_offset(p4d, addr);
	do {
		next = pud_addr_end(addr, end);
		if (pud_clear_huge(pud))
			continue;
		if (pud_none_or_clear_bad(pud))
			continue;
		vunmap_pmd_range(pud, addr, next);
	} while (pud++, addr = next, addr != end);
}

static void vunmap_p4d_range(pgd_t *pgd, unsigned long addr, unsigned long end)
{
	p4d_t *p4d;
	unsigned long next;

	p4d = p4d_offset(pgd, addr);
	do {
		next = p4d_addr_end(addr, end);
		if (p4d_clear_huge(p4d))
			continue;
		if (p4d_none_or_clear_bad(p4d))
			continue;
		vunmap_pud_range(p4d, addr, next);
	} while (p4d++, addr = next, addr != end);
}

static void vunmap_page_range(unsigned long addr, unsigned long end)
{
	pgd_t *pgd;
	unsigned long next;

	BUG_ON(addr >= end);
	pgd = pgd_offset_k(addr);
	do {
		next = pgd_addr_end(addr, end);
		if (pgd_none_or_clear_bad(pgd))
			continue;
		vunmap_p4d_range(pgd, addr, next);
	} while (pgd++, addr = next, addr != end);
}

static int vmap_pte_range(pmd_t *pmd, unsigned long addr,
		unsigned long end, pgprot_t prot, struct page **pages, int *nr)
{
	pte_t *pte;

	/*
	 * nr is a running index into the array which helps higher level
	 * callers keep track of where we're up to.
	 */

	pte = pte_alloc_kernel(pmd, addr);
	if (!pte)
		return -ENOMEM;
	do {
		struct page *page = pages[*nr];

		if (WARN_ON(!pte_none(*pte)))
			return -EBUSY;
		if (WARN_ON(!page))
			return -ENOMEM;
		set_pte_at(&init_mm, addr, pte, mk_pte(page, prot));
		(*nr)++;
	} while (pte++, addr += PAGE_SIZE, addr != end);
	return 0;
}

static int vmap_pmd_range(pud_t *pud, unsigned long addr,
		unsigned long end, pgprot_t prot, struct page **pages, int *nr)
{
	pmd_t *pmd;
	unsigned long next;

	pmd = pmd_alloc(&init_mm, pud, addr);
	if (!pmd)
		return -ENOMEM;
	do {
		next = pmd_addr_end(addr, end);
		if (vmap_pte_range(pmd, addr, next, prot, pages, nr))
			return -ENOMEM;
	} while (pmd++, addr = next, addr != end);
	return 0;
}

static int vmap_pud_range(p4d_t *p4d, unsigned long addr,
		unsigned long end, pgprot_t prot, struct page **pages, int *nr)
{
	pud_t *pud;
	unsigned long next;

	pud = pud_alloc(&init_mm, p4d, addr);
	if (!pud)
		return -ENOMEM;
	do {
		next = pud_addr_end(addr, end);
		if (vmap_pmd_range(pud, addr, next, prot, pages, nr))
			return -ENOMEM;
	} while (pud++, addr = next, addr != end);
	return 0;
}

static int vmap_p4d_range(pgd_t *pgd, unsigned long addr,
		unsigned long end, pgprot_t prot, struct page **pages, int *nr)
{
	p4d_t *p4d;
	unsigned long next;

	p4d = p4d_alloc(&init_mm, pgd, addr);
	if (!p4d)
		return -ENOMEM;
	do {
		next = p4d_addr_end(addr, end);
		if (vmap_pud_range(p4d, addr, next, prot, pages, nr))
			return -ENOMEM;
	} while (p4d++, addr = next, addr != end);
	return 0;
}

/*
 * Set up page tables in kva (addr, end). The ptes shall have prot "prot", and
 * will have pfns corresponding to the "pages" array.
 *
 * Ie. pte at addr+N*PAGE_SIZE shall point to pfn corresponding to pages[N]
 */
static int vmap_page_range_noflush(unsigned long start, unsigned long end,
				   pgprot_t prot, struct page **pages)
{
	pgd_t *pgd;
	unsigned long next;
	unsigned long addr = start;
	int err = 0;
	int nr = 0;

	BUG_ON(addr >= end);
	pgd = pgd_offset_k(addr);
	do {
		next = pgd_addr_end(addr, end);
		err = vmap_p4d_range(pgd, addr, next, prot, pages, &nr);
		if (err)
			return err;
	} while (pgd++, addr = next, addr != end);

	return nr;
}

static int vmap_page_range(unsigned long start, unsigned long end,
			   pgprot_t prot, struct page **pages)
{
	int ret;

	ret = vmap_page_range_noflush(start, end, prot, pages);
	flush_cache_vmap(start, end);
	return ret;
}

int is_vmalloc_or_module_addr(const void *x)
{
	/*
	 * ARM, x86-64 and sparc64 put modules in a special place,
	 * and fall back on vmalloc() if that fails. Others
	 * just put it in the vmalloc space.
	 */
#if defined(CONFIG_MODULES) && defined(MODULES_VADDR)
	unsigned long addr = (unsigned long)x;
	if (addr >= MODULES_VADDR && addr < MODULES_END)
		return 1;
#endif
	return is_vmalloc_addr(x);
}

/*
 * Walk a vmap address to the struct page it maps.
 */
struct page *vmalloc_to_page(const void *vmalloc_addr)
{
	unsigned long addr = (unsigned long) vmalloc_addr;
	struct page *page = NULL;
	pgd_t *pgd = pgd_offset_k(addr);
	p4d_t *p4d;
	pud_t *pud;
	pmd_t *pmd;
	pte_t *ptep, pte;

	/*
	 * XXX we might need to change this if we add VIRTUAL_BUG_ON for
	 * architectures that do not vmalloc module space
	 */
	VIRTUAL_BUG_ON(!is_vmalloc_or_module_addr(vmalloc_addr));

	if (pgd_none(*pgd))
		return NULL;
	p4d = p4d_offset(pgd, addr);
	if (p4d_none(*p4d))
		return NULL;
	pud = pud_offset(p4d, addr);
	if (pud_none(*pud))
		return NULL;
	pmd = pmd_offset(pud, addr);
	if (pmd_none(*pmd))
		return NULL;

	ptep = pte_offset_map(pmd, addr);
	pte = *ptep;
	if (pte_present(pte))
		page = pte_page(pte);
	pte_unmap(ptep);
	return page;
}
EXPORT_SYMBOL(vmalloc_to_page);

/*
 * Map a vmalloc()-space virtual address to the physical page frame number.
 */
unsigned long vmalloc_to_pfn(const void *vmalloc_addr)
{
	return page_to_pfn(vmalloc_to_page(vmalloc_addr));
}
EXPORT_SYMBOL(vmalloc_to_pfn);


/*** Global kva allocator ***/

#define VM_VM_AREA	0x04

static DEFINE_SPINLOCK(vmap_area_lock);
/* Export for kexec only */
LIST_HEAD(vmap_area_list);
static LLIST_HEAD(vmap_purge_list);
static struct rb_root vmap_area_root = RB_ROOT;

/* The vmap cache globals are protected by vmap_area_lock */
static struct rb_node *free_vmap_cache;
static unsigned long cached_hole_size;
static unsigned long cached_vstart;
static unsigned long cached_align;

static unsigned long vmap_area_pcpu_hole;

static struct vmap_area *__find_vmap_area(unsigned long addr)
{
	struct rb_node *n = vmap_area_root.rb_node;

	while (n) {
		struct vmap_area *va;

		va = rb_entry(n, struct vmap_area, rb_node);
		if (addr < va->va_start)
			n = n->rb_left;
		else if (addr >= va->va_end)
			n = n->rb_right;
		else
			return va;
	}

	return NULL;
}

static void __insert_vmap_area(struct vmap_area *va)
{
	struct rb_node **p = &vmap_area_root.rb_node;
	struct rb_node *parent = NULL;
	struct rb_node *tmp;

	while (*p) {
		struct vmap_area *tmp_va;

		parent = *p;
		tmp_va = rb_entry(parent, struct vmap_area, rb_node);
		if (va->va_start < tmp_va->va_end)
			p = &(*p)->rb_left;
		else if (va->va_end > tmp_va->va_start)
			p = &(*p)->rb_right;
		else
			BUG();
	}

	rb_link_node(&va->rb_node, parent, p);
	rb_insert_color(&va->rb_node, &vmap_area_root);

	/* address-sort this list */
	tmp = rb_prev(&va->rb_node);
	if (tmp) {
		struct vmap_area *prev;
		prev = rb_entry(tmp, struct vmap_area, rb_node);
		list_add_rcu(&va->list, &prev->list);
	} else
		list_add_rcu(&va->list, &vmap_area_list);
}

static void purge_vmap_area_lazy(void);

static BLOCKING_NOTIFIER_HEAD(vmap_notify_list);

/*
 * Allocate a region of KVA of the specified size and alignment, within the
 * vstart and vend.
 */
static struct vmap_area *alloc_vmap_area(unsigned long size,
				unsigned long align,
				unsigned long vstart, unsigned long vend,
				int node, gfp_t gfp_mask)
{
	struct vmap_area *va;
	struct rb_node *n;
	unsigned long addr;
	int purged = 0;
	struct vmap_area *first;

	BUG_ON(!size);
	BUG_ON(offset_in_page(size));
	BUG_ON(!is_power_of_2(align));

	might_sleep();

	va = kmalloc_node(sizeof(struct vmap_area),
			gfp_mask & GFP_RECLAIM_MASK, node);
	if (unlikely(!va))
		return ERR_PTR(-ENOMEM);

	/*
	 * Only scan the relevant parts containing pointers to other objects
	 * to avoid false negatives.
	 */
	kmemleak_scan_area(&va->rb_node, SIZE_MAX, gfp_mask & GFP_RECLAIM_MASK);

retry:
	spin_lock(&vmap_area_lock);
	/*
	 * Invalidate cache if we have more permissive parameters.
	 * cached_hole_size notes the largest hole noticed _below_
	 * the vmap_area cached in free_vmap_cache: if size fits
	 * into that hole, we want to scan from vstart to reuse
	 * the hole instead of allocating above free_vmap_cache.
	 * Note that __free_vmap_area may update free_vmap_cache
	 * without updating cached_hole_size or cached_align.
	 */
	if (!free_vmap_cache ||
			size < cached_hole_size ||
			vstart < cached_vstart ||
			align < cached_align) {
nocache:
		cached_hole_size = 0;
		free_vmap_cache = NULL;
	}
	/* record if we encounter less permissive parameters */
	cached_vstart = vstart;
	cached_align = align;

	/* find starting point for our search */
	if (free_vmap_cache) {
		first = rb_entry(free_vmap_cache, struct vmap_area, rb_node);
		addr = ALIGN(first->va_end, align);
		if (addr < vstart)
			goto nocache;
		if (addr + size < addr)
			goto overflow;

	} else {
		addr = ALIGN(vstart, align);
		if (addr + size < addr)
			goto overflow;

		n = vmap_area_root.rb_node;
		first = NULL;

		while (n) {
			struct vmap_area *tmp;
			tmp = rb_entry(n, struct vmap_area, rb_node);
			if (tmp->va_end >= addr) {
				first = tmp;
				if (tmp->va_start <= addr)
					break;
				n = n->rb_left;
			} else
				n = n->rb_right;
		}

		if (!first)
			goto found;
	}

	/* from the starting point, walk areas until a suitable hole is found */
	while (addr + size > first->va_start && addr + size <= vend) {
		if (addr + cached_hole_size < first->va_start)
			cached_hole_size = first->va_start - addr;
		addr = ALIGN(first->va_end, align);
		if (addr + size < addr)
			goto overflow;

		if (list_is_last(&first->list, &vmap_area_list))
			goto found;

		first = list_next_entry(first, list);
	}

found:
	if (addr + size > vend)
		goto overflow;

	va->va_start = addr;
	va->va_end = addr + size;
	va->flags = 0;
	__insert_vmap_area(va);
	free_vmap_cache = &va->rb_node;
	spin_unlock(&vmap_area_lock);

	BUG_ON(!IS_ALIGNED(va->va_start, align));
	BUG_ON(va->va_start < vstart);
	BUG_ON(va->va_end > vend);

	return va;

overflow:
	spin_unlock(&vmap_area_lock);
	if (!purged) {
		purge_vmap_area_lazy();
		purged = 1;
		goto retry;
	}

	if (gfpflags_allow_blocking(gfp_mask)) {
		unsigned long freed = 0;
		blocking_notifier_call_chain(&vmap_notify_list, 0, &freed);
		if (freed > 0) {
			purged = 0;
			goto retry;
		}
	}

	if (!(gfp_mask & __GFP_NOWARN) && printk_ratelimit())
		pr_warn("vmap allocation for size %lu failed: use vmalloc=<size> to increase size\n",
			size);
	kfree(va);
	return ERR_PTR(-EBUSY);
}

int register_vmap_purge_notifier(struct notifier_block *nb)
{
	return blocking_notifier_chain_register(&vmap_notify_list, nb);
}
EXPORT_SYMBOL_GPL(register_vmap_purge_notifier);

int unregister_vmap_purge_notifier(struct notifier_block *nb)
{
	return blocking_notifier_chain_unregister(&vmap_notify_list, nb);
}
EXPORT_SYMBOL_GPL(unregister_vmap_purge_notifier);

static void __free_vmap_area(struct vmap_area *va)
{
	BUG_ON(RB_EMPTY_NODE(&va->rb_node));

	if (free_vmap_cache) {
		if (va->va_end < cached_vstart) {
			free_vmap_cache = NULL;
		} else {
			struct vmap_area *cache;
			cache = rb_entry(free_vmap_cache, struct vmap_area, rb_node);
			if (va->va_start <= cache->va_start) {
				free_vmap_cache = rb_prev(&va->rb_node);
				/*
				 * We don't try to update cached_hole_size or
				 * cached_align, but it won't go very wrong.
				 */
			}
		}
	}
	rb_erase(&va->rb_node, &vmap_area_root);
	RB_CLEAR_NODE(&va->rb_node);
	list_del_rcu(&va->list);

	/*
	 * Track the highest possible candidate for pcpu area
	 * allocation.  Areas outside of vmalloc area can be returned
	 * here too, consider only end addresses which fall inside
	 * vmalloc area proper.
	 */
	if (va->va_end > VMALLOC_START && va->va_end <= VMALLOC_END)
		vmap_area_pcpu_hole = max(vmap_area_pcpu_hole, va->va_end);

	kfree_rcu(va, rcu_head);
}

/*
 * Free a region of KVA allocated by alloc_vmap_area
 */
static void free_vmap_area(struct vmap_area *va)
{
	spin_lock(&vmap_area_lock);
	__free_vmap_area(va);
	spin_unlock(&vmap_area_lock);
}

/*
 * Clear the pagetable entries of a given vmap_area
 */
static void unmap_vmap_area(struct vmap_area *va)
{
	vunmap_page_range(va->va_start, va->va_end);
}

static void vmap_debug_free_range(unsigned long start, unsigned long end)
{
	/*
	 * Unmap page tables and force a TLB flush immediately if pagealloc
	 * debugging is enabled.  This catches use after free bugs similarly to
	 * those in linear kernel virtual address space after a page has been
	 * freed.
	 *
	 * All the lazy freeing logic is still retained, in order to minimise
	 * intrusiveness of this debugging feature.
	 *
	 * This is going to be *slow* (linear kernel virtual address debugging
	 * doesn't do a broadcast TLB flush so it is a lot faster).
	 */
	if (debug_pagealloc_enabled()) {
		vunmap_page_range(start, end);
		flush_tlb_kernel_range(start, end);
	}
}

/*
 * lazy_max_pages is the maximum amount of virtual address space we gather up
 * before attempting to purge with a TLB flush.
 *
 * There is a tradeoff here: a larger number will cover more kernel page tables
 * and take slightly longer to purge, but it will linearly reduce the number of
 * global TLB flushes that must be performed. It would seem natural to scale
 * this number up linearly with the number of CPUs (because vmapping activity
 * could also scale linearly with the number of CPUs), however it is likely
 * that in practice, workloads might be constrained in other ways that mean
 * vmap activity will not scale linearly with CPUs. Also, I want to be
 * conservative and not introduce a big latency on huge systems, so go with
 * a less aggressive log scale. It will still be an improvement over the old
 * code, and it will be simple to change the scale factor if we find that it
 * becomes a problem on bigger systems.
 */
static unsigned long lazy_max_pages(void)
{
	unsigned int log;

	log = fls(num_online_cpus());

	return log * (32UL * 1024 * 1024 / PAGE_SIZE);
}

static atomic_t vmap_lazy_nr = ATOMIC_INIT(0);

/*
 * Serialize vmap purging.  There is no actual criticial section protected
 * by this look, but we want to avoid concurrent calls for performance
 * reasons and to make the pcpu_get_vm_areas more deterministic.
 */
static DEFINE_MUTEX(vmap_purge_lock);

/* for per-CPU blocks */
static void purge_fragmented_blocks_allcpus(void);

/*
 * called before a call to iounmap() if the caller wants vm_area_struct's
 * immediately freed.
 */
void set_iounmap_nonlazy(void)
{
	atomic_set(&vmap_lazy_nr, lazy_max_pages()+1);
}

/*
 * Purges all lazily-freed vmap areas.
 */
static bool __purge_vmap_area_lazy(unsigned long start, unsigned long end)
{
	struct llist_node *valist;
	struct vmap_area *va;
	struct vmap_area *n_va;
	bool do_free = false;

	lockdep_assert_held(&vmap_purge_lock);

	valist = llist_del_all(&vmap_purge_list);
	llist_for_each_entry(va, valist, purge_list) {
		if (va->va_start < start)
			start = va->va_start;
		if (va->va_end > end)
			end = va->va_end;
		do_free = true;
	}

	if (!do_free)
		return false;

	flush_tlb_kernel_range(start, end);

	spin_lock(&vmap_area_lock);
	llist_for_each_entry_safe(va, n_va, valist, purge_list) {
		int nr = (va->va_end - va->va_start) >> PAGE_SHIFT;

		__free_vmap_area(va);
		atomic_sub(nr, &vmap_lazy_nr);
		cond_resched_lock(&vmap_area_lock);
	}
	spin_unlock(&vmap_area_lock);
	return true;
}

/*
 * Kick off a purge of the outstanding lazy areas. Don't bother if somebody
 * is already purging.
 */
static void try_purge_vmap_area_lazy(void)
{
	if (mutex_trylock(&vmap_purge_lock)) {
		__purge_vmap_area_lazy(ULONG_MAX, 0);
		mutex_unlock(&vmap_purge_lock);
	}
}

/*
 * Kick off a purge of the outstanding lazy areas.
 */
static void purge_vmap_area_lazy(void)
{
	mutex_lock(&vmap_purge_lock);
	purge_fragmented_blocks_allcpus();
	__purge_vmap_area_lazy(ULONG_MAX, 0);
	mutex_unlock(&vmap_purge_lock);
}

/*
 * Free a vmap area, caller ensuring that the area has been unmapped
 * and flush_cache_vunmap had been called for the correct range
 * previously.
 */
static void free_vmap_area_noflush(struct vmap_area *va)
{
	int nr_lazy;

	nr_lazy = atomic_add_return((va->va_end - va->va_start) >> PAGE_SHIFT,
				    &vmap_lazy_nr);

	/* After this point, we may free va at any time */
	llist_add(&va->purge_list, &vmap_purge_list);

	if (unlikely(nr_lazy > lazy_max_pages()))
		try_purge_vmap_area_lazy();
}

/*
 * Free and unmap a vmap area
 */
static void free_unmap_vmap_area(struct vmap_area *va)
{
	flush_cache_vunmap(va->va_start, va->va_end);
	unmap_vmap_area(va);
	free_vmap_area_noflush(va);
}

static struct vmap_area *find_vmap_area(unsigned long addr)
{
	struct vmap_area *va;

	spin_lock(&vmap_area_lock);
	va = __find_vmap_area(addr);
	spin_unlock(&vmap_area_lock);

	return va;
}

/*** Per cpu kva allocator ***/

/*
 * vmap space is limited especially on 32 bit architectures. Ensure there is
 * room for at least 16 percpu vmap blocks per CPU.
 */
/*
 * If we had a constant VMALLOC_START and VMALLOC_END, we'd like to be able
 * to #define VMALLOC_SPACE		(VMALLOC_END-VMALLOC_START). Guess
 * instead (we just need a rough idea)
 */
#if BITS_PER_LONG == 32
#define VMALLOC_SPACE		(128UL*1024*1024)
#else
#define VMALLOC_SPACE		(128UL*1024*1024*1024)
#endif

#define VMALLOC_PAGES		(VMALLOC_SPACE / PAGE_SIZE)
#define VMAP_MAX_ALLOC		BITS_PER_LONG	/* 256K with 4K pages */
#define VMAP_BBMAP_BITS_MAX	1024	/* 4MB with 4K pages */
#define VMAP_BBMAP_BITS_MIN	(VMAP_MAX_ALLOC*2)
#define VMAP_MIN(x, y)		((x) < (y) ? (x) : (y)) /* can't use min() */
#define VMAP_MAX(x, y)		((x) > (y) ? (x) : (y)) /* can't use max() */
#define VMAP_BBMAP_BITS		\
		VMAP_MIN(VMAP_BBMAP_BITS_MAX,	\
		VMAP_MAX(VMAP_BBMAP_BITS_MIN,	\
			VMALLOC_PAGES / roundup_pow_of_two(NR_CPUS) / 16))

#define VMAP_BLOCK_SIZE		(VMAP_BBMAP_BITS * PAGE_SIZE)

static bool vmap_initialized __read_mostly = false;

struct vmap_block_queue {
	spinlock_t lock;
	struct list_head free;
};

struct vmap_block {
	spinlock_t lock;
	struct vmap_area *va;
	unsigned long free, dirty;
	unsigned long dirty_min, dirty_max; /*< dirty range */
	struct list_head free_list;
	struct rcu_head rcu_head;
	struct list_head purge;
};

/* Queue of free and dirty vmap blocks, for allocation and flushing purposes */
static DEFINE_PER_CPU(struct vmap_block_queue, vmap_block_queue);

/*
 * Radix tree of vmap blocks, indexed by address, to quickly find a vmap block
 * in the free path. Could get rid of this if we change the API to return a
 * "cookie" from alloc, to be passed to free. But no big deal yet.
 */
static DEFINE_SPINLOCK(vmap_block_tree_lock);
static RADIX_TREE(vmap_block_tree, GFP_ATOMIC);

/*
 * We should probably have a fallback mechanism to allocate virtual memory
 * out of partially filled vmap blocks. However vmap block sizing should be
 * fairly reasonable according to the vmalloc size, so it shouldn't be a
 * big problem.
 */

static unsigned long addr_to_vb_idx(unsigned long addr)
{
	addr -= VMALLOC_START & ~(VMAP_BLOCK_SIZE-1);
	addr /= VMAP_BLOCK_SIZE;
	return addr;
}

static void *vmap_block_vaddr(unsigned long va_start, unsigned long pages_off)
{
	unsigned long addr;

	addr = va_start + (pages_off << PAGE_SHIFT);
	BUG_ON(addr_to_vb_idx(addr) != addr_to_vb_idx(va_start));
	return (void *)addr;
}

/**
 * new_vmap_block - allocates new vmap_block and occupies 2^order pages in this
 *                  block. Of course pages number can't exceed VMAP_BBMAP_BITS
 * @order:    how many 2^order pages should be occupied in newly allocated block
 * @gfp_mask: flags for the page level allocator
 *
 * Returns: virtual address in a newly allocated block or ERR_PTR(-errno)
 */
static void *new_vmap_block(unsigned int order, gfp_t gfp_mask)
{
	struct vmap_block_queue *vbq;
	struct vmap_block *vb;
	struct vmap_area *va;
	unsigned long vb_idx;
	int node, err;
	void *vaddr;

	node = numa_node_id();

	vb = kmalloc_node(sizeof(struct vmap_block),
			gfp_mask & GFP_RECLAIM_MASK, node);
	if (unlikely(!vb))
		return ERR_PTR(-ENOMEM);

	va = alloc_vmap_area(VMAP_BLOCK_SIZE, VMAP_BLOCK_SIZE,
					VMALLOC_START, VMALLOC_END,
					node, gfp_mask);
	if (IS_ERR(va)) {
		kfree(vb);
		return ERR_CAST(va);
	}

	err = radix_tree_preload(gfp_mask);
	if (unlikely(err)) {
		kfree(vb);
		free_vmap_area(va);
		return ERR_PTR(err);
	}

	vaddr = vmap_block_vaddr(va->va_start, 0);
	spin_lock_init(&vb->lock);
	vb->va = va;
	/* At least something should be left free */
	BUG_ON(VMAP_BBMAP_BITS <= (1UL << order));
	vb->free = VMAP_BBMAP_BITS - (1UL << order);
	vb->dirty = 0;
	vb->dirty_min = VMAP_BBMAP_BITS;
	vb->dirty_max = 0;
	INIT_LIST_HEAD(&vb->free_list);

	vb_idx = addr_to_vb_idx(va->va_start);
	spin_lock(&vmap_block_tree_lock);
	err = radix_tree_insert(&vmap_block_tree, vb_idx, vb);
	spin_unlock(&vmap_block_tree_lock);
	BUG_ON(err);
	radix_tree_preload_end();

	vbq = &get_cpu_var(vmap_block_queue);
	spin_lock(&vbq->lock);
	list_add_tail_rcu(&vb->free_list, &vbq->free);
	spin_unlock(&vbq->lock);
	put_cpu_var(vmap_block_queue);

	return vaddr;
}

static void free_vmap_block(struct vmap_block *vb)
{
	struct vmap_block *tmp;
	unsigned long vb_idx;

	vb_idx = addr_to_vb_idx(vb->va->va_start);
	spin_lock(&vmap_block_tree_lock);
	tmp = radix_tree_delete(&vmap_block_tree, vb_idx);
	spin_unlock(&vmap_block_tree_lock);
	BUG_ON(tmp != vb);

	free_vmap_area_noflush(vb->va);
	kfree_rcu(vb, rcu_head);
}

static void purge_fragmented_blocks(int cpu)
{
	LIST_HEAD(purge);
	struct vmap_block *vb;
	struct vmap_block *n_vb;
	struct vmap_block_queue *vbq = &per_cpu(vmap_block_queue, cpu);

	rcu_read_lock();
	list_for_each_entry_rcu(vb, &vbq->free, free_list) {

		if (!(vb->free + vb->dirty == VMAP_BBMAP_BITS && vb->dirty != VMAP_BBMAP_BITS))
			continue;

		spin_lock(&vb->lock);
		if (vb->free + vb->dirty == VMAP_BBMAP_BITS && vb->dirty != VMAP_BBMAP_BITS) {
			vb->free = 0; /* prevent further allocs after releasing lock */
			vb->dirty = VMAP_BBMAP_BITS; /* prevent purging it again */
			vb->dirty_min = 0;
			vb->dirty_max = VMAP_BBMAP_BITS;
			spin_lock(&vbq->lock);
			list_del_rcu(&vb->free_list);
			spin_unlock(&vbq->lock);
			spin_unlock(&vb->lock);
			list_add_tail(&vb->purge, &purge);
		} else
			spin_unlock(&vb->lock);
	}
	rcu_read_unlock();

	list_for_each_entry_safe(vb, n_vb, &purge, purge) {
		list_del(&vb->purge);
		free_vmap_block(vb);
	}
}

static void purge_fragmented_blocks_allcpus(void)
{
	int cpu;

	for_each_possible_cpu(cpu)
		purge_fragmented_blocks(cpu);
}

static void *vb_alloc(unsigned long size, gfp_t gfp_mask)
{
	struct vmap_block_queue *vbq;
	struct vmap_block *vb;
	void *vaddr = NULL;
	unsigned int order;

	BUG_ON(offset_in_page(size));
	BUG_ON(size > PAGE_SIZE*VMAP_MAX_ALLOC);
	if (WARN_ON(size == 0)) {
		/*
		 * Allocating 0 bytes isn't what caller wants since
		 * get_order(0) returns funny result. Just warn and terminate
		 * early.
		 */
		return NULL;
	}
	order = get_order(size);

	rcu_read_lock();
	vbq = &get_cpu_var(vmap_block_queue);
	list_for_each_entry_rcu(vb, &vbq->free, free_list) {
		unsigned long pages_off;

		spin_lock(&vb->lock);
		if (vb->free < (1UL << order)) {
			spin_unlock(&vb->lock);
			continue;
		}

		pages_off = VMAP_BBMAP_BITS - vb->free;
		vaddr = vmap_block_vaddr(vb->va->va_start, pages_off);
		vb->free -= 1UL << order;
		if (vb->free == 0) {
			spin_lock(&vbq->lock);
			list_del_rcu(&vb->free_list);
			spin_unlock(&vbq->lock);
		}

		spin_unlock(&vb->lock);
		break;
	}

	put_cpu_var(vmap_block_queue);
	rcu_read_unlock();

	/* Allocate new block if nothing was found */
	if (!vaddr)
		vaddr = new_vmap_block(order, gfp_mask);

	return vaddr;
}

static void vb_free(const void *addr, unsigned long size)
{
	unsigned long offset;
	unsigned long vb_idx;
	unsigned int order;
	struct vmap_block *vb;

	BUG_ON(offset_in_page(size));
	BUG_ON(size > PAGE_SIZE*VMAP_MAX_ALLOC);

	flush_cache_vunmap((unsigned long)addr, (unsigned long)addr + size);

	order = get_order(size);

	offset = (unsigned long)addr & (VMAP_BLOCK_SIZE - 1);
	offset >>= PAGE_SHIFT;

	vb_idx = addr_to_vb_idx((unsigned long)addr);
	rcu_read_lock();
	vb = radix_tree_lookup(&vmap_block_tree, vb_idx);
	rcu_read_unlock();
	BUG_ON(!vb);

	vunmap_page_range((unsigned long)addr, (unsigned long)addr + size);

	spin_lock(&vb->lock);

	/* Expand dirty range */
	vb->dirty_min = min(vb->dirty_min, offset);
	vb->dirty_max = max(vb->dirty_max, offset + (1UL << order));

	vb->dirty += 1UL << order;
	if (vb->dirty == VMAP_BBMAP_BITS) {
		BUG_ON(vb->free);
		spin_unlock(&vb->lock);
		free_vmap_block(vb);
	} else
		spin_unlock(&vb->lock);
}

/**
 * vm_unmap_aliases - unmap outstanding lazy aliases in the vmap layer
 *
 * The vmap/vmalloc layer lazily flushes kernel virtual mappings primarily
 * to amortize TLB flushing overheads. What this means is that any page you
 * have now, may, in a former life, have been mapped into kernel virtual
 * address by the vmap layer and so there might be some CPUs with TLB entries
 * still referencing that page (additional to the regular 1:1 kernel mapping).
 *
 * vm_unmap_aliases flushes all such lazy mappings. After it returns, we can
 * be sure that none of the pages we have control over will have any aliases
 * from the vmap layer.
 */
void vm_unmap_aliases(void)
{
	unsigned long start = ULONG_MAX, end = 0;
	int cpu;
	int flush = 0;

	if (unlikely(!vmap_initialized))
		return;

	might_sleep();

	for_each_possible_cpu(cpu) {
		struct vmap_block_queue *vbq = &per_cpu(vmap_block_queue, cpu);
		struct vmap_block *vb;

		rcu_read_lock();
		list_for_each_entry_rcu(vb, &vbq->free, free_list) {
			spin_lock(&vb->lock);
			if (vb->dirty) {
				unsigned long va_start = vb->va->va_start;
				unsigned long s, e;

				s = va_start + (vb->dirty_min << PAGE_SHIFT);
				e = va_start + (vb->dirty_max << PAGE_SHIFT);

				start = min(s, start);
				end   = max(e, end);

				flush = 1;
			}
			spin_unlock(&vb->lock);
		}
		rcu_read_unlock();
	}

	mutex_lock(&vmap_purge_lock);
	purge_fragmented_blocks_allcpus();
	if (!__purge_vmap_area_lazy(start, end) && flush)
		flush_tlb_kernel_range(start, end);
	mutex_unlock(&vmap_purge_lock);
}
EXPORT_SYMBOL_GPL(vm_unmap_aliases);

/**
 * vm_unmap_ram - unmap linear kernel address space set up by vm_map_ram
 * @mem: the pointer returned by vm_map_ram
 * @count: the count passed to that vm_map_ram call (cannot unmap partial)
 */
void vm_unmap_ram(const void *mem, unsigned int count)
{
	unsigned long size = (unsigned long)count << PAGE_SHIFT;
	unsigned long addr = (unsigned long)mem;
	struct vmap_area *va;

	might_sleep();
	BUG_ON(!addr);
	BUG_ON(addr < VMALLOC_START);
	BUG_ON(addr > VMALLOC_END);
	BUG_ON(!PAGE_ALIGNED(addr));

	debug_check_no_locks_freed(mem, size);
	vmap_debug_free_range(addr, addr+size);

	if (likely(count <= VMAP_MAX_ALLOC)) {
		vb_free(mem, size);
		return;
	}

	va = find_vmap_area(addr);
	BUG_ON(!va);
	free_unmap_vmap_area(va);
}
EXPORT_SYMBOL(vm_unmap_ram);

/**
 * vm_map_ram - map pages linearly into kernel virtual address (vmalloc space)
 * @pages: an array of pointers to the pages to be mapped
 * @count: number of pages
 * @node: prefer to allocate data structures on this node
 * @prot: memory protection to use. PAGE_KERNEL for regular RAM
 *
 * If you use this function for less than VMAP_MAX_ALLOC pages, it could be
 * faster than vmap so it's good.  But if you mix long-life and short-life
 * objects with vm_map_ram(), it could consume lots of address space through
 * fragmentation (especially on a 32bit machine).  You could see failures in
 * the end.  Please use this function for short-lived objects.
 *
 * Returns: a pointer to the address that has been mapped, or %NULL on failure
 */
void *vm_map_ram(struct page **pages, unsigned int count, int node, pgprot_t prot)
{
	unsigned long size = (unsigned long)count << PAGE_SHIFT;
	unsigned long addr;
	void *mem;

	if (likely(count <= VMAP_MAX_ALLOC)) {
		mem = vb_alloc(size, GFP_KERNEL);
		if (IS_ERR(mem))
			return NULL;
		addr = (unsigned long)mem;
	} else {
		struct vmap_area *va;
		va = alloc_vmap_area(size, PAGE_SIZE,
				VMALLOC_START, VMALLOC_END, node, GFP_KERNEL);
		if (IS_ERR(va))
			return NULL;

		addr = va->va_start;
		mem = (void *)addr;
	}
	if (vmap_page_range(addr, addr + size, prot, pages) < 0) {
		vm_unmap_ram(mem, count);
		return NULL;
	}
	return mem;
}
EXPORT_SYMBOL(vm_map_ram);

static struct vm_struct *vmlist __initdata;
/**
 * vm_area_add_early - add vmap area early during boot
 * @vm: vm_struct to add
 *
 * This function is used to add fixed kernel vm area to vmlist before
 * vmalloc_init() is called.  @vm->addr, @vm->size, and @vm->flags
 * should contain proper values and the other fields should be zero.
 *
 * DO NOT USE THIS FUNCTION UNLESS YOU KNOW WHAT YOU'RE DOING.
 */
void __init vm_area_add_early(struct vm_struct *vm)
{
	struct vm_struct *tmp, **p;

	BUG_ON(vmap_initialized);
	for (p = &vmlist; (tmp = *p) != NULL; p = &tmp->next) {
		if (tmp->addr >= vm->addr) {
			BUG_ON(tmp->addr < vm->addr + vm->size);
			break;
		} else
			BUG_ON(tmp->addr + tmp->size > vm->addr);
	}
	vm->next = *p;
	*p = vm;
}

/**
 * vm_area_register_early - register vmap area early during boot
 * @vm: vm_struct to register
 * @align: requested alignment
 *
 * This function is used to register kernel vm area before
 * vmalloc_init() is called.  @vm->size and @vm->flags should contain
 * proper values on entry and other fields should be zero.  On return,
 * vm->addr contains the allocated address.
 *
 * DO NOT USE THIS FUNCTION UNLESS YOU KNOW WHAT YOU'RE DOING.
 */
void __init vm_area_register_early(struct vm_struct *vm, size_t align)
{
	static size_t vm_init_off __initdata;
	unsigned long addr;

	addr = ALIGN(VMALLOC_START + vm_init_off, align);
	vm_init_off = PFN_ALIGN(addr + vm->size) - VMALLOC_START;

	vm->addr = (void *)addr;

	vm_area_add_early(vm);
}

void __init vmalloc_init(void)
{
	struct vmap_area *va;
	struct vm_struct *tmp;
	int i;

	for_each_possible_cpu(i) {
		struct vmap_block_queue *vbq;
		struct vfree_deferred *p;

		vbq = &per_cpu(vmap_block_queue, i);
		spin_lock_init(&vbq->lock);
		INIT_LIST_HEAD(&vbq->free);
		p = &per_cpu(vfree_deferred, i);
		init_llist_head(&p->list);
		INIT_WORK(&p->wq, free_work);
	}

	/* Import existing vmlist entries. */
	for (tmp = vmlist; tmp; tmp = tmp->next) {
		va = kzalloc(sizeof(struct vmap_area), GFP_NOWAIT);
		va->flags = VM_VM_AREA;
		va->va_start = (unsigned long)tmp->addr;
		va->va_end = va->va_start + tmp->size;
		va->vm = tmp;
		__insert_vmap_area(va);
	}

	vmap_area_pcpu_hole = VMALLOC_END;

	vmap_initialized = true;
}

/**
 * map_kernel_range_noflush - map kernel VM area with the specified pages
 * @addr: start of the VM area to map
 * @size: size of the VM area to map
 * @prot: page protection flags to use
 * @pages: pages to map
 *
 * Map PFN_UP(@size) pages at @addr.  The VM area @addr and @size
 * specify should have been allocated using get_vm_area() and its
 * friends.
 *
 * NOTE:
 * This function does NOT do any cache flushing.  The caller is
 * responsible for calling flush_cache_vmap() on to-be-mapped areas
 * before calling this function.
 *
 * RETURNS:
 * The number of pages mapped on success, -errno on failure.
 */
int map_kernel_range_noflush(unsigned long addr, unsigned long size,
			     pgprot_t prot, struct page **pages)
{
	return vmap_page_range_noflush(addr, addr + size, prot, pages);
}

/**
 * unmap_kernel_range_noflush - unmap kernel VM area
 * @addr: start of the VM area to unmap
 * @size: size of the VM area to unmap
 *
 * Unmap PFN_UP(@size) pages at @addr.  The VM area @addr and @size
 * specify should have been allocated using get_vm_area() and its
 * friends.
 *
 * NOTE:
 * This function does NOT do any cache flushing.  The caller is
 * responsible for calling flush_cache_vunmap() on to-be-mapped areas
 * before calling this function and flush_tlb_kernel_range() after.
 */
void unmap_kernel_range_noflush(unsigned long addr, unsigned long size)
{
	vunmap_page_range(addr, addr + size);
}
EXPORT_SYMBOL_GPL(unmap_kernel_range_noflush);

/**
 * unmap_kernel_range - unmap kernel VM area and flush cache and TLB
 * @addr: start of the VM area to unmap
 * @size: size of the VM area to unmap
 *
 * Similar to unmap_kernel_range_noflush() but flushes vcache before
 * the unmapping and tlb after.
 */
void unmap_kernel_range(unsigned long addr, unsigned long size)
{
	unsigned long end = addr + size;

	flush_cache_vunmap(addr, end);
	vunmap_page_range(addr, end);
	flush_tlb_kernel_range(addr, end);
}
EXPORT_SYMBOL_GPL(unmap_kernel_range);

int map_vm_area(struct vm_struct *area, pgprot_t prot, struct page **pages)
{
	unsigned long addr = (unsigned long)area->addr;
	unsigned long end = addr + get_vm_area_size(area);
	int err;

	err = vmap_page_range(addr, end, prot, pages);

	return err > 0 ? 0 : err;
}
EXPORT_SYMBOL_GPL(map_vm_area);

static void setup_vmalloc_vm(struct vm_struct *vm, struct vmap_area *va,
			      unsigned long flags, const void *caller)
{
	spin_lock(&vmap_area_lock);
	vm->flags = flags;
	vm->addr = (void *)va->va_start;
	vm->size = va->va_end - va->va_start;
	vm->caller = caller;
	va->vm = vm;
	va->flags |= VM_VM_AREA;
	spin_unlock(&vmap_area_lock);
}

static void clear_vm_uninitialized_flag(struct vm_struct *vm)
{
	/*
	 * Before removing VM_UNINITIALIZED,
	 * we should make sure that vm has proper values.
	 * Pair with smp_rmb() in show_numa_info().
	 */
	smp_wmb();
	vm->flags &= ~VM_UNINITIALIZED;
}

static struct vm_struct *__get_vm_area_node(unsigned long size,
		unsigned long align, unsigned long flags, unsigned long start,
		unsigned long end, int node, gfp_t gfp_mask, const void *caller)
{
	struct vmap_area *va;
	struct vm_struct *area;

	BUG_ON(in_interrupt());
	size = PAGE_ALIGN(size);
	if (unlikely(!size))
		return NULL;

	if (flags & VM_IOREMAP)
		align = 1ul << clamp_t(int, get_count_order_long(size),
				       PAGE_SHIFT, IOREMAP_MAX_ORDER);

	area = kzalloc_node(sizeof(*area), gfp_mask & GFP_RECLAIM_MASK, node);
	if (unlikely(!area))
		return NULL;

	if (!(flags & VM_NO_GUARD))
		size += PAGE_SIZE;

	va = alloc_vmap_area(size, align, start, end, node, gfp_mask);
	if (IS_ERR(va)) {
		kfree(area);
		return NULL;
	}

	setup_vmalloc_vm(area, va, flags, caller);

	return area;
}

struct vm_struct *__get_vm_area(unsigned long size, unsigned long flags,
				unsigned long start, unsigned long end)
{
	return __get_vm_area_node(size, 1, flags, start, end, NUMA_NO_NODE,
				  GFP_KERNEL, __builtin_return_address(0));
}
EXPORT_SYMBOL_GPL(__get_vm_area);

struct vm_struct *__get_vm_area_caller(unsigned long size, unsigned long flags,
				       unsigned long start, unsigned long end,
				       const void *caller)
{
	return __get_vm_area_node(size, 1, flags, start, end, NUMA_NO_NODE,
				  GFP_KERNEL, caller);
}

/**
 *	get_vm_area  -  reserve a contiguous kernel virtual area
 *	@size:		size of the area
 *	@flags:		%VM_IOREMAP for I/O mappings or VM_ALLOC
 *
 *	Search an area of @size in the kernel virtual mapping area,
 *	and reserved it for out purposes.  Returns the area descriptor
 *	on success or %NULL on failure.
 */
struct vm_struct *get_vm_area(unsigned long size, unsigned long flags)
{
	return __get_vm_area_node(size, 1, flags, VMALLOC_START, VMALLOC_END,
				  NUMA_NO_NODE, GFP_KERNEL,
				  __builtin_return_address(0));
}

struct vm_struct *get_vm_area_caller(unsigned long size, unsigned long flags,
				const void *caller)
{
	return __get_vm_area_node(size, 1, flags, VMALLOC_START, VMALLOC_END,
				  NUMA_NO_NODE, GFP_KERNEL, caller);
}

/**
 *	find_vm_area  -  find a continuous kernel virtual area
 *	@addr:		base address
 *
 *	Search for the kernel VM area starting at @addr, and return it.
 *	It is up to the caller to do all required locking to keep the returned
 *	pointer valid.
 */
struct vm_struct *find_vm_area(const void *addr)
{
	struct vmap_area *va;

	va = find_vmap_area((unsigned long)addr);
	if (va && va->flags & VM_VM_AREA)
		return va->vm;

	return NULL;
}

/**
 *	remove_vm_area  -  find and remove a continuous kernel virtual area
 *	@addr:		base address
 *
 *	Search for the kernel VM area starting at @addr, and remove it.
 *	This function returns the found VM area, but using it is NOT safe
 *	on SMP machines, except for its size or flags.
 */
struct vm_struct *remove_vm_area(const void *addr)
{
	struct vmap_area *va;

	might_sleep();

	va = find_vmap_area((unsigned long)addr);
	if (va && va->flags & VM_VM_AREA) {
		struct vm_struct *vm = va->vm;

		spin_lock(&vmap_area_lock);
		va->vm = NULL;
		va->flags &= ~VM_VM_AREA;
		spin_unlock(&vmap_area_lock);

		vmap_debug_free_range(va->va_start, va->va_end);
		kasan_free_shadow(vm);
		free_unmap_vmap_area(va);

		return vm;
	}
	return NULL;
}

static void __vunmap(const void *addr, int deallocate_pages)
{
	struct vm_struct *area;

	if (!addr)
		return;

	if (WARN(!PAGE_ALIGNED(addr), "Trying to vfree() bad address (%p)\n",
			addr))
		return;

	area = remove_vm_area(addr);
	if (unlikely(!area)) {
		WARN(1, KERN_ERR "Trying to vfree() nonexistent vm area (%p)\n",
				addr);
		return;
	}

	debug_check_no_locks_freed(addr, get_vm_area_size(area));
	debug_check_no_obj_freed(addr, get_vm_area_size(area));

	if (deallocate_pages) {
		int i;

		for (i = 0; i < area->nr_pages; i++) {
			struct page *page = area->pages[i];

			BUG_ON(!page);
			__free_pages(page, 0);
		}

		kvfree(area->pages);
	}

	kfree(area);
	return;
}

static inline void __vfree_deferred(const void *addr)
{
	/*
	 * Use raw_cpu_ptr() because this can be called from preemptible
	 * context. Preemption is absolutely fine here, because the llist_add()
	 * implementation is lockless, so it works even if we are adding to
	 * nother cpu's list.  schedule_work() should be fine with this too.
	 */
	struct vfree_deferred *p = raw_cpu_ptr(&vfree_deferred);

	if (llist_add((struct llist_node *)addr, &p->list))
		schedule_work(&p->wq);
}

/**
 *	vfree_atomic  -  release memory allocated by vmalloc()
 *	@addr:		memory base address
 *
 *	This one is just like vfree() but can be called in any atomic context
 *	except NMIs.
 */
void vfree_atomic(const void *addr)
{
	BUG_ON(in_nmi());

	kmemleak_free(addr);

	if (!addr)
		return;
	__vfree_deferred(addr);
}

/**
 *	vfree  -  release memory allocated by vmalloc()
 *	@addr:		memory base address
 *
 *	Free the virtually continuous memory area starting at @addr, as
 *	obtained from vmalloc(), vmalloc_32() or __vmalloc(). If @addr is
 *	NULL, no operation is performed.
 *
 *	Must not be called in NMI context (strictly speaking, only if we don't
 *	have CONFIG_ARCH_HAVE_NMI_SAFE_CMPXCHG, but making the calling
 *	conventions for vfree() arch-depenedent would be a really bad idea)
 *
 *	NOTE: assumes that the object at @addr has a size >= sizeof(llist_node)
 */
void vfree(const void *addr)
{
	BUG_ON(in_nmi());

	kmemleak_free(addr);

	if (!addr)
		return;
	if (unlikely(in_interrupt()))
		__vfree_deferred(addr);
	else
		__vunmap(addr, 1);
}
EXPORT_SYMBOL(vfree);

/**
 *	vunmap  -  release virtual mapping obtained by vmap()
 *	@addr:		memory base address
 *
 *	Free the virtually contiguous memory area starting at @addr,
 *	which was created from the page array passed to vmap().
 *
 *	Must not be called in interrupt context.
 */
void vunmap(const void *addr)
{
	BUG_ON(in_interrupt());
	might_sleep();
	if (addr)
		__vunmap(addr, 0);
}
EXPORT_SYMBOL(vunmap);

/**
 *	vmap  -  map an array of pages into virtually contiguous space
 *	@pages:		array of page pointers
 *	@count:		number of pages to map
 *	@flags:		vm_area->flags
 *	@prot:		page protection for the mapping
 *
 *	Maps @count pages from @pages into contiguous kernel virtual
 *	space.
 */
void *vmap(struct page **pages, unsigned int count,
		unsigned long flags, pgprot_t prot)
{
	struct vm_struct *area;
	unsigned long size;		/* In bytes */

	might_sleep();

	if (count > totalram_pages)
		return NULL;

	size = (unsigned long)count << PAGE_SHIFT;
	area = get_vm_area_caller(size, flags, __builtin_return_address(0));
	if (!area)
		return NULL;

	if (map_vm_area(area, prot, pages)) {
		vunmap(area->addr);
		return NULL;
	}

	return area->addr;
}
EXPORT_SYMBOL(vmap);

static void *__vmalloc_area_node(struct vm_struct *area, gfp_t gfp_mask,
				 pgprot_t prot, int node)
{
	struct page **pages;
	unsigned int nr_pages, array_size, i;
	const gfp_t nested_gfp = (gfp_mask & GFP_RECLAIM_MASK) | __GFP_ZERO;
	const gfp_t alloc_mask = gfp_mask | __GFP_HIGHMEM | __GFP_NOWARN;

	nr_pages = get_vm_area_size(area) >> PAGE_SHIFT;
	array_size = (nr_pages * sizeof(struct page *));

	area->nr_pages = nr_pages;
	/* Please note that the recursion is strictly bounded. */
	if (array_size > PAGE_SIZE) {
		pages = __vmalloc_node(array_size, 1, nested_gfp|__GFP_HIGHMEM,
				PAGE_KERNEL, node, area->caller);
	} else {
		pages = kmalloc_node(array_size, nested_gfp, node);
	}
	area->pages = pages;
	if (!area->pages) {
		remove_vm_area(area->addr);
		kfree(area);
		return NULL;
	}

	for (i = 0; i < area->nr_pages; i++) {
		struct page *page;

		if (fatal_signal_pending(current)) {
			area->nr_pages = i;
			goto fail_no_warn;
		}

		if (node == NUMA_NO_NODE)
			page = alloc_page(alloc_mask);
		else
			page = alloc_pages_node(node, alloc_mask, 0);

		if (unlikely(!page)) {
			/* Successfully allocated i pages, free them in __vunmap() */
			area->nr_pages = i;
			goto fail;
		}
		area->pages[i] = page;
		if (gfpflags_allow_blocking(gfp_mask))
			cond_resched();
	}

	if (map_vm_area(area, prot, pages))
		goto fail;
	return area->addr;

fail:
	warn_alloc(gfp_mask, NULL,
			  "vmalloc: allocation failure, allocated %ld of %ld bytes",
			  (area->nr_pages*PAGE_SIZE), area->size);
fail_no_warn:
	vfree(area->addr);
	return NULL;
}

/**
 *	__vmalloc_node_range  -  allocate virtually contiguous memory
 *	@size:		allocation size
 *	@align:		desired alignment
 *	@start:		vm area range start
 *	@end:		vm area range end
 *	@gfp_mask:	flags for the page level allocator
 *	@prot:		protection mask for the allocated pages
 *	@vm_flags:	additional vm area flags (e.g. %VM_NO_GUARD)
 *	@node:		node to use for allocation or NUMA_NO_NODE
 *	@caller:	caller's return address
 *
 *	Allocate enough pages to cover @size from the page level
 *	allocator with @gfp_mask flags.  Map them into contiguous
 *	kernel virtual space, using a pagetable protection of @prot.
 */
void *__vmalloc_node_range(unsigned long size, unsigned long align,
			unsigned long start, unsigned long end, gfp_t gfp_mask,
			pgprot_t prot, unsigned long vm_flags, int node,
			const void *caller)
{
	struct vm_struct *area;
	void *addr;
	unsigned long real_size = size;

	size = PAGE_ALIGN(size);
	if (!size || (size >> PAGE_SHIFT) > totalram_pages)
		goto fail;

	area = __get_vm_area_node(size, align, VM_ALLOC | VM_UNINITIALIZED |
				vm_flags, start, end, node, gfp_mask, caller);
	if (!area)
		goto fail;

	addr = __vmalloc_area_node(area, gfp_mask, prot, node);
	if (!addr)
		return NULL;

	/*
	 * In this function, newly allocated vm_struct has VM_UNINITIALIZED
	 * flag. It means that vm_struct is not fully initialized.
	 * Now, it is fully initialized, so remove this flag here.
	 */
	clear_vm_uninitialized_flag(area);

	/*
	 * A ref_count = 2 is needed because vm_struct allocated in
	 * __get_vm_area_node() contains a reference to the virtual address of
	 * the vmalloc'ed block.
	 */
	kmemleak_alloc(addr, real_size, 2, gfp_mask);

	return addr;

fail:
	warn_alloc(gfp_mask, NULL,
			  "vmalloc: allocation failure: %lu bytes", real_size);
	return NULL;
}

/**
 *	__vmalloc_node  -  allocate virtually contiguous memory
 *	@size:		allocation size
 *	@align:		desired alignment
 *	@gfp_mask:	flags for the page level allocator
 *	@prot:		protection mask for the allocated pages
 *	@node:		node to use for allocation or NUMA_NO_NODE
 *	@caller:	caller's return address
 *
 *	Allocate enough pages to cover @size from the page level
 *	allocator with @gfp_mask flags.  Map them into contiguous
 *	kernel virtual space, using a pagetable protection of @prot.
 *
 *	Reclaim modifiers in @gfp_mask - __GFP_NORETRY, __GFP_REPEAT
 *	and __GFP_NOFAIL are not supported
 *
 *	Any use of gfp flags outside of GFP_KERNEL should be consulted
 *	with mm people.
 *
 */
void *__vmalloc_node(unsigned long size, unsigned long align,
			    gfp_t gfp_mask, pgprot_t prot,
			    int node, const void *caller)
{
	return __vmalloc_node_range(size, align, VMALLOC_START, VMALLOC_END,
				gfp_mask, prot, 0, node, caller);
}

void *__vmalloc(unsigned long size, gfp_t gfp_mask, pgprot_t prot)
{
	return __vmalloc_node(size, 1, gfp_mask, prot, NUMA_NO_NODE,
				__builtin_return_address(0));
}
EXPORT_SYMBOL(__vmalloc);

<<<<<<< HEAD
=======
static inline void *__vmalloc_node_flags(unsigned long size,
					int node, gfp_t flags)
{
	return __vmalloc_node(size, 1, flags, PAGE_KERNEL,
					node, __builtin_return_address(0));
}


void *__vmalloc_node_flags_caller(unsigned long size, int node, gfp_t flags,
				  void *caller)
{
	return __vmalloc_node(size, 1, flags, PAGE_KERNEL, node, caller);
}

>>>>>>> 2ea659a9
/**
 *	vmalloc  -  allocate virtually contiguous memory
 *	@size:		allocation size
 *	Allocate enough pages to cover @size from the page level
 *	allocator and map them into contiguous kernel virtual space.
 *
 *	For tight control over page level allocator and protection flags
 *	use __vmalloc() instead.
 */
void *vmalloc(unsigned long size)
{
	return __vmalloc_node_flags(size, NUMA_NO_NODE,
				    GFP_KERNEL);
}
EXPORT_SYMBOL(vmalloc);

/**
 *	vzalloc - allocate virtually contiguous memory with zero fill
 *	@size:	allocation size
 *	Allocate enough pages to cover @size from the page level
 *	allocator and map them into contiguous kernel virtual space.
 *	The memory allocated is set to zero.
 *
 *	For tight control over page level allocator and protection flags
 *	use __vmalloc() instead.
 */
void *vzalloc(unsigned long size)
{
	return __vmalloc_node_flags(size, NUMA_NO_NODE,
				GFP_KERNEL | __GFP_ZERO);
}
EXPORT_SYMBOL(vzalloc);

/**
 * vmalloc_user - allocate zeroed virtually contiguous memory for userspace
 * @size: allocation size
 *
 * The resulting memory area is zeroed so it can be mapped to userspace
 * without leaking data.
 */
void *vmalloc_user(unsigned long size)
{
	struct vm_struct *area;
	void *ret;

	ret = __vmalloc_node(size, SHMLBA,
			     GFP_KERNEL | __GFP_ZERO,
			     PAGE_KERNEL, NUMA_NO_NODE,
			     __builtin_return_address(0));
	if (ret) {
		area = find_vm_area(ret);
		area->flags |= VM_USERMAP;
	}
	return ret;
}
EXPORT_SYMBOL(vmalloc_user);

/**
 *	vmalloc_node  -  allocate memory on a specific node
 *	@size:		allocation size
 *	@node:		numa node
 *
 *	Allocate enough pages to cover @size from the page level
 *	allocator and map them into contiguous kernel virtual space.
 *
 *	For tight control over page level allocator and protection flags
 *	use __vmalloc() instead.
 */
void *vmalloc_node(unsigned long size, int node)
{
	return __vmalloc_node(size, 1, GFP_KERNEL, PAGE_KERNEL,
					node, __builtin_return_address(0));
}
EXPORT_SYMBOL(vmalloc_node);

/**
 * vzalloc_node - allocate memory on a specific node with zero fill
 * @size:	allocation size
 * @node:	numa node
 *
 * Allocate enough pages to cover @size from the page level
 * allocator and map them into contiguous kernel virtual space.
 * The memory allocated is set to zero.
 *
 * For tight control over page level allocator and protection flags
 * use __vmalloc_node() instead.
 */
void *vzalloc_node(unsigned long size, int node)
{
	return __vmalloc_node_flags(size, node,
			 GFP_KERNEL | __GFP_ZERO);
}
EXPORT_SYMBOL(vzalloc_node);

#ifndef PAGE_KERNEL_EXEC
# define PAGE_KERNEL_EXEC PAGE_KERNEL
#endif

/**
 *	vmalloc_exec  -  allocate virtually contiguous, executable memory
 *	@size:		allocation size
 *
 *	Kernel-internal function to allocate enough pages to cover @size
 *	the page level allocator and map them into contiguous and
 *	executable kernel virtual space.
 *
 *	For tight control over page level allocator and protection flags
 *	use __vmalloc() instead.
 */

void *vmalloc_exec(unsigned long size)
{
	return __vmalloc_node(size, 1, GFP_KERNEL, PAGE_KERNEL_EXEC,
			      NUMA_NO_NODE, __builtin_return_address(0));
}

#if defined(CONFIG_64BIT) && defined(CONFIG_ZONE_DMA32)
#define GFP_VMALLOC32 GFP_DMA32 | GFP_KERNEL
#elif defined(CONFIG_64BIT) && defined(CONFIG_ZONE_DMA)
#define GFP_VMALLOC32 GFP_DMA | GFP_KERNEL
#else
#define GFP_VMALLOC32 GFP_KERNEL
#endif

/**
 *	vmalloc_32  -  allocate virtually contiguous memory (32bit addressable)
 *	@size:		allocation size
 *
 *	Allocate enough 32bit PA addressable pages to cover @size from the
 *	page level allocator and map them into contiguous kernel virtual space.
 */
void *vmalloc_32(unsigned long size)
{
	return __vmalloc_node(size, 1, GFP_VMALLOC32, PAGE_KERNEL,
			      NUMA_NO_NODE, __builtin_return_address(0));
}
EXPORT_SYMBOL(vmalloc_32);

/**
 * vmalloc_32_user - allocate zeroed virtually contiguous 32bit memory
 *	@size:		allocation size
 *
 * The resulting memory area is 32bit addressable and zeroed so it can be
 * mapped to userspace without leaking data.
 */
void *vmalloc_32_user(unsigned long size)
{
	struct vm_struct *area;
	void *ret;

	ret = __vmalloc_node(size, 1, GFP_VMALLOC32 | __GFP_ZERO, PAGE_KERNEL,
			     NUMA_NO_NODE, __builtin_return_address(0));
	if (ret) {
		area = find_vm_area(ret);
		area->flags |= VM_USERMAP;
	}
	return ret;
}
EXPORT_SYMBOL(vmalloc_32_user);

/*
 * small helper routine , copy contents to buf from addr.
 * If the page is not present, fill zero.
 */

static int aligned_vread(char *buf, char *addr, unsigned long count)
{
	struct page *p;
	int copied = 0;

	while (count) {
		unsigned long offset, length;

		offset = offset_in_page(addr);
		length = PAGE_SIZE - offset;
		if (length > count)
			length = count;
		p = vmalloc_to_page(addr);
		/*
		 * To do safe access to this _mapped_ area, we need
		 * lock. But adding lock here means that we need to add
		 * overhead of vmalloc()/vfree() calles for this _debug_
		 * interface, rarely used. Instead of that, we'll use
		 * kmap() and get small overhead in this access function.
		 */
		if (p) {
			/*
			 * we can expect USER0 is not used (see vread/vwrite's
			 * function description)
			 */
			void *map = kmap_atomic(p);
			memcpy(buf, map + offset, length);
			kunmap_atomic(map);
		} else
			memset(buf, 0, length);

		addr += length;
		buf += length;
		copied += length;
		count -= length;
	}
	return copied;
}

static int aligned_vwrite(char *buf, char *addr, unsigned long count)
{
	struct page *p;
	int copied = 0;

	while (count) {
		unsigned long offset, length;

		offset = offset_in_page(addr);
		length = PAGE_SIZE - offset;
		if (length > count)
			length = count;
		p = vmalloc_to_page(addr);
		/*
		 * To do safe access to this _mapped_ area, we need
		 * lock. But adding lock here means that we need to add
		 * overhead of vmalloc()/vfree() calles for this _debug_
		 * interface, rarely used. Instead of that, we'll use
		 * kmap() and get small overhead in this access function.
		 */
		if (p) {
			/*
			 * we can expect USER0 is not used (see vread/vwrite's
			 * function description)
			 */
			void *map = kmap_atomic(p);
			memcpy(map + offset, buf, length);
			kunmap_atomic(map);
		}
		addr += length;
		buf += length;
		copied += length;
		count -= length;
	}
	return copied;
}

/**
 *	vread() -  read vmalloc area in a safe way.
 *	@buf:		buffer for reading data
 *	@addr:		vm address.
 *	@count:		number of bytes to be read.
 *
 *	Returns # of bytes which addr and buf should be increased.
 *	(same number to @count). Returns 0 if [addr...addr+count) doesn't
 *	includes any intersect with alive vmalloc area.
 *
 *	This function checks that addr is a valid vmalloc'ed area, and
 *	copy data from that area to a given buffer. If the given memory range
 *	of [addr...addr+count) includes some valid address, data is copied to
 *	proper area of @buf. If there are memory holes, they'll be zero-filled.
 *	IOREMAP area is treated as memory hole and no copy is done.
 *
 *	If [addr...addr+count) doesn't includes any intersects with alive
 *	vm_struct area, returns 0. @buf should be kernel's buffer.
 *
 *	Note: In usual ops, vread() is never necessary because the caller
 *	should know vmalloc() area is valid and can use memcpy().
 *	This is for routines which have to access vmalloc area without
 *	any informaion, as /dev/kmem.
 *
 */

long vread(char *buf, char *addr, unsigned long count)
{
	struct vmap_area *va;
	struct vm_struct *vm;
	char *vaddr, *buf_start = buf;
	unsigned long buflen = count;
	unsigned long n;

	/* Don't allow overflow */
	if ((unsigned long) addr + count < count)
		count = -(unsigned long) addr;

	spin_lock(&vmap_area_lock);
	list_for_each_entry(va, &vmap_area_list, list) {
		if (!count)
			break;

		if (!(va->flags & VM_VM_AREA))
			continue;

		vm = va->vm;
		vaddr = (char *) vm->addr;
		if (addr >= vaddr + get_vm_area_size(vm))
			continue;
		while (addr < vaddr) {
			if (count == 0)
				goto finished;
			*buf = '\0';
			buf++;
			addr++;
			count--;
		}
		n = vaddr + get_vm_area_size(vm) - addr;
		if (n > count)
			n = count;
		if (!(vm->flags & VM_IOREMAP))
			aligned_vread(buf, addr, n);
		else /* IOREMAP area is treated as memory hole */
			memset(buf, 0, n);
		buf += n;
		addr += n;
		count -= n;
	}
finished:
	spin_unlock(&vmap_area_lock);

	if (buf == buf_start)
		return 0;
	/* zero-fill memory holes */
	if (buf != buf_start + buflen)
		memset(buf, 0, buflen - (buf - buf_start));

	return buflen;
}

/**
 *	vwrite() -  write vmalloc area in a safe way.
 *	@buf:		buffer for source data
 *	@addr:		vm address.
 *	@count:		number of bytes to be read.
 *
 *	Returns # of bytes which addr and buf should be incresed.
 *	(same number to @count).
 *	If [addr...addr+count) doesn't includes any intersect with valid
 *	vmalloc area, returns 0.
 *
 *	This function checks that addr is a valid vmalloc'ed area, and
 *	copy data from a buffer to the given addr. If specified range of
 *	[addr...addr+count) includes some valid address, data is copied from
 *	proper area of @buf. If there are memory holes, no copy to hole.
 *	IOREMAP area is treated as memory hole and no copy is done.
 *
 *	If [addr...addr+count) doesn't includes any intersects with alive
 *	vm_struct area, returns 0. @buf should be kernel's buffer.
 *
 *	Note: In usual ops, vwrite() is never necessary because the caller
 *	should know vmalloc() area is valid and can use memcpy().
 *	This is for routines which have to access vmalloc area without
 *	any informaion, as /dev/kmem.
 */

long vwrite(char *buf, char *addr, unsigned long count)
{
	struct vmap_area *va;
	struct vm_struct *vm;
	char *vaddr;
	unsigned long n, buflen;
	int copied = 0;

	/* Don't allow overflow */
	if ((unsigned long) addr + count < count)
		count = -(unsigned long) addr;
	buflen = count;

	spin_lock(&vmap_area_lock);
	list_for_each_entry(va, &vmap_area_list, list) {
		if (!count)
			break;

		if (!(va->flags & VM_VM_AREA))
			continue;

		vm = va->vm;
		vaddr = (char *) vm->addr;
		if (addr >= vaddr + get_vm_area_size(vm))
			continue;
		while (addr < vaddr) {
			if (count == 0)
				goto finished;
			buf++;
			addr++;
			count--;
		}
		n = vaddr + get_vm_area_size(vm) - addr;
		if (n > count)
			n = count;
		if (!(vm->flags & VM_IOREMAP)) {
			aligned_vwrite(buf, addr, n);
			copied++;
		}
		buf += n;
		addr += n;
		count -= n;
	}
finished:
	spin_unlock(&vmap_area_lock);
	if (!copied)
		return 0;
	return buflen;
}

/**
 *	remap_vmalloc_range_partial  -  map vmalloc pages to userspace
 *	@vma:		vma to cover
 *	@uaddr:		target user address to start at
 *	@kaddr:		virtual address of vmalloc kernel memory
 *	@size:		size of map area
 *
 *	Returns:	0 for success, -Exxx on failure
 *
 *	This function checks that @kaddr is a valid vmalloc'ed area,
 *	and that it is big enough to cover the range starting at
 *	@uaddr in @vma. Will return failure if that criteria isn't
 *	met.
 *
 *	Similar to remap_pfn_range() (see mm/memory.c)
 */
int remap_vmalloc_range_partial(struct vm_area_struct *vma, unsigned long uaddr,
				void *kaddr, unsigned long size)
{
	struct vm_struct *area;

	size = PAGE_ALIGN(size);

	if (!PAGE_ALIGNED(uaddr) || !PAGE_ALIGNED(kaddr))
		return -EINVAL;

	area = find_vm_area(kaddr);
	if (!area)
		return -EINVAL;

	if (!(area->flags & VM_USERMAP))
		return -EINVAL;

	if (kaddr + size > area->addr + area->size)
		return -EINVAL;

	do {
		struct page *page = vmalloc_to_page(kaddr);
		int ret;

		ret = vm_insert_page(vma, uaddr, page);
		if (ret)
			return ret;

		uaddr += PAGE_SIZE;
		kaddr += PAGE_SIZE;
		size -= PAGE_SIZE;
	} while (size > 0);

	vma->vm_flags |= VM_DONTEXPAND | VM_DONTDUMP;

	return 0;
}
EXPORT_SYMBOL(remap_vmalloc_range_partial);

/**
 *	remap_vmalloc_range  -  map vmalloc pages to userspace
 *	@vma:		vma to cover (map full range of vma)
 *	@addr:		vmalloc memory
 *	@pgoff:		number of pages into addr before first page to map
 *
 *	Returns:	0 for success, -Exxx on failure
 *
 *	This function checks that addr is a valid vmalloc'ed area, and
 *	that it is big enough to cover the vma. Will return failure if
 *	that criteria isn't met.
 *
 *	Similar to remap_pfn_range() (see mm/memory.c)
 */
int remap_vmalloc_range(struct vm_area_struct *vma, void *addr,
						unsigned long pgoff)
{
	return remap_vmalloc_range_partial(vma, vma->vm_start,
					   addr + (pgoff << PAGE_SHIFT),
					   vma->vm_end - vma->vm_start);
}
EXPORT_SYMBOL(remap_vmalloc_range);

/*
 * Implement a stub for vmalloc_sync_all() if the architecture chose not to
 * have one.
 */
void __weak vmalloc_sync_all(void)
{
}


static int f(pte_t *pte, pgtable_t table, unsigned long addr, void *data)
{
	pte_t ***p = data;

	if (p) {
		*(*p) = pte;
		(*p)++;
	}
	return 0;
}

/**
 *	alloc_vm_area - allocate a range of kernel address space
 *	@size:		size of the area
 *	@ptes:		returns the PTEs for the address space
 *
 *	Returns:	NULL on failure, vm_struct on success
 *
 *	This function reserves a range of kernel address space, and
 *	allocates pagetables to map that range.  No actual mappings
 *	are created.
 *
 *	If @ptes is non-NULL, pointers to the PTEs (in init_mm)
 *	allocated for the VM area are returned.
 */
struct vm_struct *alloc_vm_area(size_t size, pte_t **ptes)
{
	struct vm_struct *area;

	area = get_vm_area_caller(size, VM_IOREMAP,
				__builtin_return_address(0));
	if (area == NULL)
		return NULL;

	/*
	 * This ensures that page tables are constructed for this region
	 * of kernel virtual address space and mapped into init_mm.
	 */
	if (apply_to_page_range(&init_mm, (unsigned long)area->addr,
				size, f, ptes ? &ptes : NULL)) {
		free_vm_area(area);
		return NULL;
	}

	return area;
}
EXPORT_SYMBOL_GPL(alloc_vm_area);

void free_vm_area(struct vm_struct *area)
{
	struct vm_struct *ret;
	ret = remove_vm_area(area->addr);
	BUG_ON(ret != area);
	kfree(area);
}
EXPORT_SYMBOL_GPL(free_vm_area);

#ifdef CONFIG_SMP
static struct vmap_area *node_to_va(struct rb_node *n)
{
	return rb_entry_safe(n, struct vmap_area, rb_node);
}

/**
 * pvm_find_next_prev - find the next and prev vmap_area surrounding @end
 * @end: target address
 * @pnext: out arg for the next vmap_area
 * @pprev: out arg for the previous vmap_area
 *
 * Returns: %true if either or both of next and prev are found,
 *	    %false if no vmap_area exists
 *
 * Find vmap_areas end addresses of which enclose @end.  ie. if not
 * NULL, *pnext->va_end > @end and *pprev->va_end <= @end.
 */
static bool pvm_find_next_prev(unsigned long end,
			       struct vmap_area **pnext,
			       struct vmap_area **pprev)
{
	struct rb_node *n = vmap_area_root.rb_node;
	struct vmap_area *va = NULL;

	while (n) {
		va = rb_entry(n, struct vmap_area, rb_node);
		if (end < va->va_end)
			n = n->rb_left;
		else if (end > va->va_end)
			n = n->rb_right;
		else
			break;
	}

	if (!va)
		return false;

	if (va->va_end > end) {
		*pnext = va;
		*pprev = node_to_va(rb_prev(&(*pnext)->rb_node));
	} else {
		*pprev = va;
		*pnext = node_to_va(rb_next(&(*pprev)->rb_node));
	}
	return true;
}

/**
 * pvm_determine_end - find the highest aligned address between two vmap_areas
 * @pnext: in/out arg for the next vmap_area
 * @pprev: in/out arg for the previous vmap_area
 * @align: alignment
 *
 * Returns: determined end address
 *
 * Find the highest aligned address between *@pnext and *@pprev below
 * VMALLOC_END.  *@pnext and *@pprev are adjusted so that the aligned
 * down address is between the end addresses of the two vmap_areas.
 *
 * Please note that the address returned by this function may fall
 * inside *@pnext vmap_area.  The caller is responsible for checking
 * that.
 */
static unsigned long pvm_determine_end(struct vmap_area **pnext,
				       struct vmap_area **pprev,
				       unsigned long align)
{
	const unsigned long vmalloc_end = VMALLOC_END & ~(align - 1);
	unsigned long addr;

	if (*pnext)
		addr = min((*pnext)->va_start & ~(align - 1), vmalloc_end);
	else
		addr = vmalloc_end;

	while (*pprev && (*pprev)->va_end > addr) {
		*pnext = *pprev;
		*pprev = node_to_va(rb_prev(&(*pnext)->rb_node));
	}

	return addr;
}

/**
 * pcpu_get_vm_areas - allocate vmalloc areas for percpu allocator
 * @offsets: array containing offset of each area
 * @sizes: array containing size of each area
 * @nr_vms: the number of areas to allocate
 * @align: alignment, all entries in @offsets and @sizes must be aligned to this
 *
 * Returns: kmalloc'd vm_struct pointer array pointing to allocated
 *	    vm_structs on success, %NULL on failure
 *
 * Percpu allocator wants to use congruent vm areas so that it can
 * maintain the offsets among percpu areas.  This function allocates
 * congruent vmalloc areas for it with GFP_KERNEL.  These areas tend to
 * be scattered pretty far, distance between two areas easily going up
 * to gigabytes.  To avoid interacting with regular vmallocs, these
 * areas are allocated from top.
 *
 * Despite its complicated look, this allocator is rather simple.  It
 * does everything top-down and scans areas from the end looking for
 * matching slot.  While scanning, if any of the areas overlaps with
 * existing vmap_area, the base address is pulled down to fit the
 * area.  Scanning is repeated till all the areas fit and then all
 * necessary data structres are inserted and the result is returned.
 */
struct vm_struct **pcpu_get_vm_areas(const unsigned long *offsets,
				     const size_t *sizes, int nr_vms,
				     size_t align)
{
	const unsigned long vmalloc_start = ALIGN(VMALLOC_START, align);
	const unsigned long vmalloc_end = VMALLOC_END & ~(align - 1);
	struct vmap_area **vas, *prev, *next;
	struct vm_struct **vms;
	int area, area2, last_area, term_area;
	unsigned long base, start, end, last_end;
	bool purged = false;

	/* verify parameters and allocate data structures */
	BUG_ON(offset_in_page(align) || !is_power_of_2(align));
	for (last_area = 0, area = 0; area < nr_vms; area++) {
		start = offsets[area];
		end = start + sizes[area];

		/* is everything aligned properly? */
		BUG_ON(!IS_ALIGNED(offsets[area], align));
		BUG_ON(!IS_ALIGNED(sizes[area], align));

		/* detect the area with the highest address */
		if (start > offsets[last_area])
			last_area = area;

		for (area2 = 0; area2 < nr_vms; area2++) {
			unsigned long start2 = offsets[area2];
			unsigned long end2 = start2 + sizes[area2];

			if (area2 == area)
				continue;

			BUG_ON(start2 >= start && start2 < end);
			BUG_ON(end2 <= end && end2 > start);
		}
	}
	last_end = offsets[last_area] + sizes[last_area];

	if (vmalloc_end - vmalloc_start < last_end) {
		WARN_ON(true);
		return NULL;
	}

	vms = kcalloc(nr_vms, sizeof(vms[0]), GFP_KERNEL);
	vas = kcalloc(nr_vms, sizeof(vas[0]), GFP_KERNEL);
	if (!vas || !vms)
		goto err_free2;

	for (area = 0; area < nr_vms; area++) {
		vas[area] = kzalloc(sizeof(struct vmap_area), GFP_KERNEL);
		vms[area] = kzalloc(sizeof(struct vm_struct), GFP_KERNEL);
		if (!vas[area] || !vms[area])
			goto err_free;
	}
retry:
	spin_lock(&vmap_area_lock);

	/* start scanning - we scan from the top, begin with the last area */
	area = term_area = last_area;
	start = offsets[area];
	end = start + sizes[area];

	if (!pvm_find_next_prev(vmap_area_pcpu_hole, &next, &prev)) {
		base = vmalloc_end - last_end;
		goto found;
	}
	base = pvm_determine_end(&next, &prev, align) - end;

	while (true) {
		BUG_ON(next && next->va_end <= base + end);
		BUG_ON(prev && prev->va_end > base + end);

		/*
		 * base might have underflowed, add last_end before
		 * comparing.
		 */
		if (base + last_end < vmalloc_start + last_end) {
			spin_unlock(&vmap_area_lock);
			if (!purged) {
				purge_vmap_area_lazy();
				purged = true;
				goto retry;
			}
			goto err_free;
		}

		/*
		 * If next overlaps, move base downwards so that it's
		 * right below next and then recheck.
		 */
		if (next && next->va_start < base + end) {
			base = pvm_determine_end(&next, &prev, align) - end;
			term_area = area;
			continue;
		}

		/*
		 * If prev overlaps, shift down next and prev and move
		 * base so that it's right below new next and then
		 * recheck.
		 */
		if (prev && prev->va_end > base + start)  {
			next = prev;
			prev = node_to_va(rb_prev(&next->rb_node));
			base = pvm_determine_end(&next, &prev, align) - end;
			term_area = area;
			continue;
		}

		/*
		 * This area fits, move on to the previous one.  If
		 * the previous one is the terminal one, we're done.
		 */
		area = (area + nr_vms - 1) % nr_vms;
		if (area == term_area)
			break;
		start = offsets[area];
		end = start + sizes[area];
		pvm_find_next_prev(base + end, &next, &prev);
	}
found:
	/* we've found a fitting base, insert all va's */
	for (area = 0; area < nr_vms; area++) {
		struct vmap_area *va = vas[area];

		va->va_start = base + offsets[area];
		va->va_end = va->va_start + sizes[area];
		__insert_vmap_area(va);
	}

	vmap_area_pcpu_hole = base + offsets[last_area];

	spin_unlock(&vmap_area_lock);

	/* insert all vm's */
	for (area = 0; area < nr_vms; area++)
		setup_vmalloc_vm(vms[area], vas[area], VM_ALLOC,
				 pcpu_get_vm_areas);

	kfree(vas);
	return vms;

err_free:
	for (area = 0; area < nr_vms; area++) {
		kfree(vas[area]);
		kfree(vms[area]);
	}
err_free2:
	kfree(vas);
	kfree(vms);
	return NULL;
}

/**
 * pcpu_free_vm_areas - free vmalloc areas for percpu allocator
 * @vms: vm_struct pointer array returned by pcpu_get_vm_areas()
 * @nr_vms: the number of allocated areas
 *
 * Free vm_structs and the array allocated by pcpu_get_vm_areas().
 */
void pcpu_free_vm_areas(struct vm_struct **vms, int nr_vms)
{
	int i;

	for (i = 0; i < nr_vms; i++)
		free_vm_area(vms[i]);
	kfree(vms);
}
#endif	/* CONFIG_SMP */

#ifdef CONFIG_PROC_FS
static void *s_start(struct seq_file *m, loff_t *pos)
	__acquires(&vmap_area_lock)
{
	spin_lock(&vmap_area_lock);
	return seq_list_start(&vmap_area_list, *pos);
}

static void *s_next(struct seq_file *m, void *p, loff_t *pos)
{
	return seq_list_next(p, &vmap_area_list, pos);
}

static void s_stop(struct seq_file *m, void *p)
	__releases(&vmap_area_lock)
{
	spin_unlock(&vmap_area_lock);
}

static void show_numa_info(struct seq_file *m, struct vm_struct *v)
{
	if (IS_ENABLED(CONFIG_NUMA)) {
		unsigned int nr, *counters = m->private;

		if (!counters)
			return;

		if (v->flags & VM_UNINITIALIZED)
			return;
		/* Pair with smp_wmb() in clear_vm_uninitialized_flag() */
		smp_rmb();

		memset(counters, 0, nr_node_ids * sizeof(unsigned int));

		for (nr = 0; nr < v->nr_pages; nr++)
			counters[page_to_nid(v->pages[nr])]++;

		for_each_node_state(nr, N_HIGH_MEMORY)
			if (counters[nr])
				seq_printf(m, " N%u=%u", nr, counters[nr]);
	}
}

static int s_show(struct seq_file *m, void *p)
{
	struct vmap_area *va;
	struct vm_struct *v;

	va = list_entry(p, struct vmap_area, list);

	/*
	 * s_show can encounter race with remove_vm_area, !VM_VM_AREA on
	 * behalf of vmap area is being tear down or vm_map_ram allocation.
	 */
	if (!(va->flags & VM_VM_AREA))
		return 0;

	v = va->vm;

	seq_printf(m, "0x%pK-0x%pK %7ld",
		v->addr, v->addr + v->size, v->size);

	if (v->caller)
		seq_printf(m, " %pS", v->caller);

	if (v->nr_pages)
		seq_printf(m, " pages=%d", v->nr_pages);

	if (v->phys_addr)
		seq_printf(m, " phys=%pa", &v->phys_addr);

	if (v->flags & VM_IOREMAP)
		seq_puts(m, " ioremap");

	if (v->flags & VM_ALLOC)
		seq_puts(m, " vmalloc");

	if (v->flags & VM_MAP)
		seq_puts(m, " vmap");

	if (v->flags & VM_USERMAP)
		seq_puts(m, " user");

	if (is_vmalloc_addr(v->pages))
		seq_puts(m, " vpages");

	show_numa_info(m, v);
	seq_putc(m, '\n');
	return 0;
}

static const struct seq_operations vmalloc_op = {
	.start = s_start,
	.next = s_next,
	.stop = s_stop,
	.show = s_show,
};

static int vmalloc_open(struct inode *inode, struct file *file)
{
	if (IS_ENABLED(CONFIG_NUMA))
		return seq_open_private(file, &vmalloc_op,
					nr_node_ids * sizeof(unsigned int));
	else
		return seq_open(file, &vmalloc_op);
}

static const struct file_operations proc_vmalloc_operations = {
	.open		= vmalloc_open,
	.read		= seq_read,
	.llseek		= seq_lseek,
	.release	= seq_release_private,
};

static int __init proc_vmalloc_init(void)
{
	proc_create("vmallocinfo", S_IRUSR, NULL, &proc_vmalloc_operations);
	return 0;
}
module_init(proc_vmalloc_init);

#endif
<|MERGE_RESOLUTION|>--- conflicted
+++ resolved
@@ -1649,6 +1649,9 @@
 }
 EXPORT_SYMBOL(vmap);
 
+static void *__vmalloc_node(unsigned long size, unsigned long align,
+			    gfp_t gfp_mask, pgprot_t prot,
+			    int node, const void *caller);
 static void *__vmalloc_area_node(struct vm_struct *area, gfp_t gfp_mask,
 				 pgprot_t prot, int node)
 {
@@ -1791,7 +1794,7 @@
  *	with mm people.
  *
  */
-void *__vmalloc_node(unsigned long size, unsigned long align,
+static void *__vmalloc_node(unsigned long size, unsigned long align,
 			    gfp_t gfp_mask, pgprot_t prot,
 			    int node, const void *caller)
 {
@@ -1806,8 +1809,6 @@
 }
 EXPORT_SYMBOL(__vmalloc);
 
-<<<<<<< HEAD
-=======
 static inline void *__vmalloc_node_flags(unsigned long size,
 					int node, gfp_t flags)
 {
@@ -1822,7 +1823,6 @@
 	return __vmalloc_node(size, 1, flags, PAGE_KERNEL, node, caller);
 }
 
->>>>>>> 2ea659a9
 /**
  *	vmalloc  -  allocate virtually contiguous memory
  *	@size:		allocation size
