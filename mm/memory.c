--- conflicted
+++ resolved
@@ -597,12 +597,6 @@
 {
 	unsigned long pfn = pte_pfn(pte);
 
-#if defined(CONFIG_XEN) && defined(CONFIG_X86)
-	/* XEN: Covers user-space grant mappings (even of local pages). */
-	if (unlikely(vma->vm_flags & VM_FOREIGN))
-		return NULL;
-#endif
-
 	if (HAVE_PTE_SPECIAL) {
 		if (likely(!pte_special(pte)))
 			goto check_pfn;
@@ -634,9 +628,6 @@
 		return NULL;
 check_pfn:
 	if (unlikely(pfn > highest_memmap_pfn)) {
-#ifdef CONFIG_XEN
-		if (!(vma->vm_flags & VM_RESERVED))
-#endif
 		print_bad_pte(vma, addr, pte, NULL);
 		return NULL;
 	}
@@ -942,14 +933,8 @@
 				     page->index > details->last_index))
 					continue;
 			}
-#ifdef CONFIG_XEN
-			if (unlikely(vma->vm_ops && vma->vm_ops->zap_pte))
-				ptent = vma->vm_ops->zap_pte(vma, addr, pte,
-							     tlb->fullmm);
-			else
-#endif
-				ptent = ptep_get_and_clear_full(mm, addr, pte,
-								tlb->fullmm);
+			ptent = ptep_get_and_clear_full(mm, addr, pte,
+							tlb->fullmm);
 			tlb_remove_tlb_entry(tlb, pte, addr);
 			if (unlikely(!page))
 				continue;
@@ -1216,7 +1201,6 @@
 		tlb_finish_mmu(tlb, address, end);
 	return end;
 }
-EXPORT_SYMBOL(zap_page_range);
 
 /**
  * zap_vma_ptes - remove ptes mapping the vma
@@ -1432,28 +1416,6 @@
 			continue;
 		}
 
-#ifdef CONFIG_XEN
-		if (vma && (vma->vm_flags & VM_FOREIGN)) {
-			struct vm_foreign_map *foreign_map =
-				vma->vm_private_data;
-			struct page **map = foreign_map->map;
-			int offset = (start - vma->vm_start) >> PAGE_SHIFT;
-			if (map[offset] != NULL) {
-			        if (pages) {
-			                struct page *page = map[offset];
-
-					pages[i] = page;
-					get_page(page);
-				}
-				if (vmas)
-					vmas[i] = vma;
-				i++;
-				start += PAGE_SIZE;
-				nr_pages--;
-				continue;
-			}
-		}
-#endif
 		if (!vma ||
 		    (vma->vm_flags & (VM_IO | VM_PFNMAP)) ||
 		    !(vm_flags & vma->vm_flags))
@@ -1629,7 +1591,6 @@
 }
 #endif /* CONFIG_ELF_CORE */
 
-<<<<<<< HEAD
 static int zeromap_pte_range(struct mm_struct *mm, pmd_t *pmd,
 			unsigned long addr, unsigned long end, pgprot_t prot)
 {
@@ -1717,10 +1678,7 @@
 	return err;
 }
 
-pte_t *get_locked_pte(struct mm_struct *mm, unsigned long addr,
-=======
 pte_t *__get_locked_pte(struct mm_struct *mm, unsigned long addr,
->>>>>>> c8ddb271
 			spinlock_t **ptl)
 {
 	pgd_t * pgd = pgd_offset(mm, addr);
@@ -2139,10 +2097,6 @@
 	unsigned long end = addr + size;
 	int err;
 
-#ifdef CONFIG_XEN
-	if (!mm)
-		mm = &init_mm;
-#endif
 	BUG_ON(addr >= end);
 	pgd = pgd_offset(mm, addr);
 	do {
