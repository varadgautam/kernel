--- conflicted
+++ resolved
@@ -3917,32 +3917,6 @@
 			mem_cgroup_oom_synchronize(false);
 	}
 
-<<<<<<< HEAD
-	/*
-	 * This mm has been already reaped by the oom reaper and so the
-	 * refault cannot be trusted in general. Anonymous refaults would
-	 * lose data and give a zero page instead e.g. This is especially
-	 * problem for use_mm() because regular tasks will just die and
-	 * the corrupted data will not be visible anywhere while kthread
-	 * will outlive the oom victim and potentially propagate the date
-	 * further.
-	 */
-	if (unlikely((current->flags & PF_KTHREAD) && !(ret & VM_FAULT_ERROR)
-				&& test_bit(MMF_UNSTABLE, &vma->vm_mm->flags))) {
-
-		/*
-		 * We are going to enforce SIGBUS but the PF path might have
-		 * dropped the mmap_sem already so take it again so that
-		 * we do not break expectations of all arch specific PF paths
-		 * and g-u-p
-		 */
-		if (ret & VM_FAULT_RETRY)
-			down_read(&vma->vm_mm->mmap_sem);
-		ret = VM_FAULT_SIGBUS;
-	}
-
-=======
->>>>>>> 9386dc8b
 	return ret;
 }
 EXPORT_SYMBOL_GPL(handle_mm_fault);
