--- conflicted
+++ resolved
@@ -16,7 +16,6 @@
 #include <linux/pagemap.h>
 #include <linux/highmem.h>
 #include <linux/pagevec.h>
-#include <linux/precache.h>
 #include <linux/task_io_accounting_ops.h>
 #include <linux/buffer_head.h>	/* grr. try_to_release_page,
 				   do_invalidatepage */
@@ -52,7 +51,6 @@
 static inline void truncate_partial_page(struct page *page, unsigned partial)
 {
 	zero_user_segment(page, partial, PAGE_CACHE_SIZE);
-	precache_flush(page->mapping, page->index);
 	if (page_has_private(page))
 		do_invalidatepage(page, partial);
 }
@@ -109,15 +107,7 @@
 
 	clear_page_mlock(page);
 	ClearPageMappedToDisk(page);
-<<<<<<< HEAD
-	/* this must be after the remove_from_page_cache which
-	 * calls precache_put
-	 */
-	precache_flush(mapping, page->index);
-	page_cache_release(page);	/* pagecache ref */
-=======
 	delete_from_page_cache(page);
->>>>>>> 6221f222
 	return 0;
 }
 
@@ -224,7 +214,6 @@
 	pgoff_t next;
 	int i;
 
-	precache_flush_inode(mapping);
 	if (mapping->nrpages == 0)
 		return;
 
@@ -302,7 +291,6 @@
 		pagevec_release(&pvec);
 		mem_cgroup_uncharge_end();
 	}
-	precache_flush_inode(mapping);
 }
 EXPORT_SYMBOL(truncate_inode_pages_range);
 
@@ -452,7 +440,6 @@
 	int did_range_unmap = 0;
 	int wrapped = 0;
 
-	precache_flush_inode(mapping);
 	pagevec_init(&pvec, 0);
 	next = start;
 	while (next <= end && !wrapped &&
@@ -511,7 +498,6 @@
 		mem_cgroup_uncharge_end();
 		cond_resched();
 	}
-	precache_flush_inode(mapping);
 	return ret;
 }
 EXPORT_SYMBOL_GPL(invalidate_inode_pages2_range);
