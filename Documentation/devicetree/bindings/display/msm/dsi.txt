--- conflicted
+++ resolved
@@ -109,12 +109,6 @@
 - clock-names: the following clocks are required:
   * "iface"
   For 28nm HPM/LP, 28nm 8960 PHYs:
-<<<<<<< HEAD
-- vddio-supply: phandle to vdd-io regulator device node
-  For 20nm PHY:
-- vddio-supply: phandle to vdd-io regulator device node
-- vcca-supply: phandle to vcca regulator device node
-=======
 - vddio-supply: phandle to vdd-io regulator device node
   For 20nm PHY:
 - vddio-supply: phandle to vdd-io regulator device node
@@ -123,7 +117,6 @@
 - vcca-supply: phandle to vcca regulator device node
   For 10nm PHY:
 - vdds-supply: phandle to vdds regulator device node
->>>>>>> 144482d4
 
 Optional properties:
 - qcom,dsi-phy-regulator-ldo-mode: Boolean value indicating if the LDO mode PHY
