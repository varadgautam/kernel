--- conflicted
+++ resolved
@@ -30,11 +30,7 @@
   - nxp,calib-gpios: calibration GPIO, which must correspond with the
 	gpio used for the TDA998x interrupt pin.
 
-<<<<<<< HEAD
-[1] Documentation/sound/alsa/soc/DAI.txt
-=======
 [1] Documentation/sound/soc/dai.rst
->>>>>>> ce397d21
 [2] include/dt-bindings/display/tda998x.h
 
 Example:
