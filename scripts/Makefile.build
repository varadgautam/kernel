--- conflicted
+++ resolved
@@ -76,21 +76,6 @@
 $(warning kbuild: Makefile.build is included improperly)
 endif
 
-ifeq ($(CONFIG_XEN),y)
-Makefile.xen := $(if $(KBUILD_EXTMOD),$(KBUILD_EXTMOD),$(objtree)/scripts)/Makefile.xen
-$(Makefile.xen): $(srctree)/scripts/Makefile.xen.awk $(srctree)/scripts/Makefile.build
-	@echo '  Updating $@'
-	$(if $(shell echo a | $(AWK) '{ print gensub(/a/, "AA", "g"); }'),\
-        ,$(error 'Your awk program does not define gensub.  Use gawk or another awk with gensub'))
-	@$(AWK) -f $< $(filter-out $<,$^) >$@
-
-xen-src-single-used-m	:= $(patsubst $(srctree)/%,%,$(wildcard $(addprefix $(srctree)/,$(single-used-m:.o=-xen.c))))
-xen-single-used-m	:= $(xen-src-single-used-m:-xen.c=.o)
-single-used-m		:= $(filter-out $(xen-single-used-m),$(single-used-m))
-
--include $(Makefile.xen)
-endif
-
 # ===========================================================================
 
 ifneq ($(strip $(lib-y) $(lib-m) $(lib-n) $(lib-)),)
@@ -174,16 +159,10 @@
 
 cmd_gensymtypes =                                                           \
     $(CPP) -D__GENKSYMS__ $(c_flags) $< |                                   \
-<<<<<<< HEAD
-    $(GENKSYMS) $(if $(strip $(1)), -T $(@:.o=.symtypes)) -a $(ARCH)        \
+    $(GENKSYMS) $(if $(1), -T $(2)) -a $(ARCH)                              \
      $(if $(KBUILD_PRESERVE),-p)                                            \
      $(if $(KBUILD_OVERRIDE),-o)                                            \
-     -r $(firstword $(wildcard $(basename $@).symref /dev/null))
-=======
-    $(GENKSYMS) $(if $(1), -T $(2)) -a $(ARCH)                              \
-     $(if $(KBUILD_PRESERVE),-p)                                            \
      -r $(firstword $(wildcard $(2:.symtypes=.symref) /dev/null))
->>>>>>> da5cabf8
 
 quiet_cmd_cc_symtypes_c = SYM $(quiet_modtag) $@
 cmd_cc_symtypes_c =                                                         \
