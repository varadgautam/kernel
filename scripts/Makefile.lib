--- conflicted
+++ resolved
@@ -141,21 +141,9 @@
 # $(objtree)/$(obj) for including generated headers from checkin source files
 ifeq ($(KBUILD_EXTMOD),)
 ifneq ($(srctree),.)
-<<<<<<< HEAD
-
-# -I$(obj) locates generated .h files
-# $(call addtree,-I$(obj)) locates .h files in srctree, from generated .c files
-#   and locates generated .h files
-# FIXME: Replace both with specific CFLAGS* statements in the makefiles
-__c_flags	= $(if $(obj),$(call addtree,-I$(src)) -I$(obj)) \
-		  $(call flags,_c_flags)
-__a_flags	= $(call flags,_a_flags)
-__cpp_flags     = $(call flags,_cpp_flags)
-=======
 _c_flags   += -I $(srctree)/$(src) -I $(objtree)/$(obj)
 _a_flags   += -I $(srctree)/$(src) -I $(objtree)/$(obj)
 _cpp_flags += -I $(srctree)/$(src) -I $(objtree)/$(obj)
->>>>>>> a188339c
 endif
 endif
 
