/* Postprocess module symbol versions
 *
 * Copyright 2003       Kai Germaschewski
 * Copyright 2002-2004  Rusty Russell, IBM Corporation
 * Copyright 2006-2008  Sam Ravnborg
 * Based in part on module-init-tools/depmod.c,file2alias
 *
 * This software may be used and distributed according to the terms
 * of the GNU General Public License, incorporated herein by reference.
 *
 * Usage: modpost vmlinux module1.o module2.o ...
 */

#define _GNU_SOURCE
#include <stdio.h>
#include <ctype.h>
#include <string.h>
#include "modpost.h"
#include "../../include/generated/autoconf.h"
#include "../../include/linux/license.h"

/* Some toolchains use a `_' prefix for all user symbols. */
#ifdef CONFIG_SYMBOL_PREFIX
#define MODULE_SYMBOL_PREFIX CONFIG_SYMBOL_PREFIX
#else
#define MODULE_SYMBOL_PREFIX ""
#endif


/* Are we using CONFIG_MODVERSIONS? */
int modversions = 0;
/* Warn about undefined symbols? (do so if we have vmlinux) */
int have_vmlinux = 0;
/* Is CONFIG_MODULE_SRCVERSION_ALL set? */
static int all_versions = 0;
/* If we are modposting external module set to 1 */
static int external_module = 0;
/* Warn about section mismatch in vmlinux if set to 1 */
static int vmlinux_section_warnings = 1;
/* Only warn about unresolved symbols */
static int warn_unresolved = 0;
/* How a symbol is exported */
static int sec_mismatch_count = 0;
static int sec_mismatch_verbose = 1;

enum export {
	export_plain,      export_unused,     export_gpl,
	export_unused_gpl, export_gpl_future, export_unknown
};

#define PRINTF __attribute__ ((format (printf, 1, 2)))

PRINTF void fatal(const char *fmt, ...)
{
	va_list arglist;

	fprintf(stderr, "FATAL: ");

	va_start(arglist, fmt);
	vfprintf(stderr, fmt, arglist);
	va_end(arglist);

	exit(1);
}

PRINTF void warn(const char *fmt, ...)
{
	va_list arglist;

	fprintf(stderr, "WARNING: ");

	va_start(arglist, fmt);
	vfprintf(stderr, fmt, arglist);
	va_end(arglist);
}

PRINTF void merror(const char *fmt, ...)
{
	va_list arglist;

	fprintf(stderr, "ERROR: ");

	va_start(arglist, fmt);
	vfprintf(stderr, fmt, arglist);
	va_end(arglist);
}

static int is_vmlinux(const char *modname)
{
	const char *myname;

	myname = strrchr(modname, '/');
	if (myname)
		myname++;
	else
		myname = modname;

	return (strcmp(myname, "vmlinux") == 0) ||
	       (strcmp(myname, "vmlinux.o") == 0);
}

void *do_nofail(void *ptr, const char *expr)
{
	if (!ptr)
		fatal("modpost: Memory allocation failure: %s.\n", expr);

	return ptr;
}

/* A list of all modules we processed */
static struct module *modules;

static struct module *find_module(char *modname)
{
	struct module *mod;

	for (mod = modules; mod; mod = mod->next)
		if (strcmp(mod->name, modname) == 0)
			break;
	return mod;
}

static struct module *new_module(char *modname)
{
	struct module *mod;
	char *p, *s;

	mod = NOFAIL(malloc(sizeof(*mod)));
	memset(mod, 0, sizeof(*mod));
	p = NOFAIL(strdup(modname));

	/* strip trailing .o */
	s = strrchr(p, '.');
	if (s != NULL)
		if (strcmp(s, ".o") == 0) {
			*s = '\0';
			mod->is_dot_o = 1;
		}

	/* add to list */
	mod->name = p;
	mod->gpl_compatible = -1;
	mod->next = modules;
	modules = mod;

	return mod;
}

/* A hash of all exported symbols,
 * struct symbol is also used for lists of unresolved symbols */

#define SYMBOL_HASH_SIZE 1024

struct symbol {
	struct symbol *next;
	struct module *module;
	unsigned int crc;
	int crc_valid;
	unsigned int weak:1;
	unsigned int vmlinux:1;    /* 1 if symbol is defined in vmlinux */
	unsigned int kernel:1;     /* 1 if symbol is from kernel
				    *  (only for external modules) **/
	unsigned int preloaded:1;  /* 1 if symbol from Module.symvers */
	enum export  export;       /* Type of export */
	char name[0];
};

static struct symbol *symbolhash[SYMBOL_HASH_SIZE];

/* This is based on the hash agorithm from gdbm, via tdb */
static inline unsigned int tdb_hash(const char *name)
{
	unsigned value;	/* Used to compute the hash value.  */
	unsigned   i;	/* Used to cycle through random values. */

	/* Set the initial value from the key size. */
	for (value = 0x238F13AF * strlen(name), i = 0; name[i]; i++)
		value = (value + (((unsigned char *)name)[i] << (i*5 % 24)));

	return (1103515243 * value + 12345);
}

/**
 * Allocate a new symbols for use in the hash of exported symbols or
 * the list of unresolved symbols per module
 **/
static struct symbol *alloc_symbol(const char *name, unsigned int weak,
				   struct symbol *next)
{
	struct symbol *s = NOFAIL(malloc(sizeof(*s) + strlen(name) + 1));

	memset(s, 0, sizeof(*s));
	strcpy(s->name, name);
	s->weak = weak;
	s->next = next;
	return s;
}

/* For the hash of exported symbols */
static struct symbol *new_symbol(const char *name, struct module *module,
				 enum export export)
{
	unsigned int hash;
	struct symbol *new;

	hash = tdb_hash(name) % SYMBOL_HASH_SIZE;
	new = symbolhash[hash] = alloc_symbol(name, 0, symbolhash[hash]);
	new->module = module;
	new->export = export;
	return new;
}

static struct symbol *find_symbol(const char *name)
{
	struct symbol *s;

	/* For our purposes, .foo matches foo.  PPC64 needs this. */
	if (name[0] == '.')
		name++;

	for (s = symbolhash[tdb_hash(name) % SYMBOL_HASH_SIZE]; s; s = s->next) {
		if (strcmp(s->name, name) == 0)
			return s;
	}
	return NULL;
}

static struct {
	const char *str;
	enum export export;
} export_list[] = {
	{ .str = "EXPORT_SYMBOL",            .export = export_plain },
	{ .str = "EXPORT_UNUSED_SYMBOL",     .export = export_unused },
	{ .str = "EXPORT_SYMBOL_GPL",        .export = export_gpl },
	{ .str = "EXPORT_UNUSED_SYMBOL_GPL", .export = export_unused_gpl },
	{ .str = "EXPORT_SYMBOL_GPL_FUTURE", .export = export_gpl_future },
	{ .str = "(unknown)",                .export = export_unknown },
};


static const char *export_str(enum export ex)
{
	return export_list[ex].str;
}

static enum export export_no(const char *s)
{
	int i;

	if (!s)
		return export_unknown;
	for (i = 0; export_list[i].export != export_unknown; i++) {
		if (strcmp(export_list[i].str, s) == 0)
			return export_list[i].export;
	}
	return export_unknown;
}

static const char *sec_name(struct elf_info *elf, int secindex);

#define strstarts(str, prefix) (strncmp(str, prefix, strlen(prefix)) == 0)

static enum export export_from_secname(struct elf_info *elf, unsigned int sec)
{
	const char *secname = sec_name(elf, sec);

	if (strstarts(secname, "___ksymtab+"))
		return export_plain;
	else if (strstarts(secname, "___ksymtab_unused+"))
		return export_unused;
	else if (strstarts(secname, "___ksymtab_gpl+"))
		return export_gpl;
	else if (strstarts(secname, "___ksymtab_unused_gpl+"))
		return export_unused_gpl;
	else if (strstarts(secname, "___ksymtab_gpl_future+"))
		return export_gpl_future;
	else
		return export_unknown;
}

static enum export export_from_sec(struct elf_info *elf, unsigned int sec)
{
	if (sec == elf->export_sec)
		return export_plain;
	else if (sec == elf->export_unused_sec)
		return export_unused;
	else if (sec == elf->export_gpl_sec)
		return export_gpl;
	else if (sec == elf->export_unused_gpl_sec)
		return export_unused_gpl;
	else if (sec == elf->export_gpl_future_sec)
		return export_gpl_future;
	else
		return export_unknown;
}

/**
 * Add an exported symbol - it may have already been added without a
 * CRC, in this case just update the CRC
 **/
static struct symbol *sym_add_exported(const char *name, struct module *mod,
				       enum export export)
{
	struct symbol *s = find_symbol(name);

	if (!s) {
		s = new_symbol(name, mod, export);
	} else {
		if (!s->preloaded) {
			warn("%s: '%s' exported twice. Previous export "
			     "was in %s%s\n", mod->name, name,
			     s->module->name,
			     is_vmlinux(s->module->name) ?"":".ko");
		} else {
			/* In case Modules.symvers was out of date */
			s->module = mod;
		}
	}
	s->preloaded = 0;
	s->vmlinux   = is_vmlinux(mod->name);
	s->kernel    = 0;
	s->export    = export;
	return s;
}

static void sym_update_crc(const char *name, struct module *mod,
			   unsigned int crc, enum export export)
{
	struct symbol *s = find_symbol(name);

	if (!s)
		s = new_symbol(name, mod, export);
	s->crc = crc;
	s->crc_valid = 1;
}

void *grab_file(const char *filename, unsigned long *size)
{
	struct stat st;
	void *map = MAP_FAILED;
	int fd;

	fd = open(filename, O_RDONLY);
	if (fd < 0)
		return NULL;
	if (fstat(fd, &st))
		goto failed;

	*size = st.st_size;
	map = mmap(NULL, *size, PROT_READ|PROT_WRITE, MAP_PRIVATE, fd, 0);

failed:
	close(fd);
	if (map == MAP_FAILED)
		return NULL;
	return map;
}

/**
  * Return a copy of the next line in a mmap'ed file.
  * spaces in the beginning of the line is trimmed away.
  * Return a pointer to a static buffer.
  **/
char *get_next_line(unsigned long *pos, void *file, unsigned long size)
{
	static char line[4096];
	int skip = 1;
	size_t len = 0;
	signed char *p = (signed char *)file + *pos;
	char *s = line;

	for (; *pos < size ; (*pos)++) {
		if (skip && isspace(*p)) {
			p++;
			continue;
		}
		skip = 0;
		if (*p != '\n' && (*pos < size)) {
			len++;
			*s++ = *p++;
			if (len > 4095)
				break; /* Too long, stop */
		} else {
			/* End of string */
			*s = '\0';
			return line;
		}
	}
	/* End of buffer */
	return NULL;
}

void release_file(void *file, unsigned long size)
{
	munmap(file, size);
}

static int parse_elf(struct elf_info *info, const char *filename)
{
	unsigned int i;
	Elf_Ehdr *hdr;
	Elf_Shdr *sechdrs;
	Elf_Sym  *sym;
	const char *secstrings;
	unsigned int symtab_idx = ~0U, symtab_shndx_idx = ~0U;

	hdr = grab_file(filename, &info->size);
	if (!hdr) {
		perror(filename);
		exit(1);
	}
	info->hdr = hdr;
	if (info->size < sizeof(*hdr)) {
		/* file too small, assume this is an empty .o file */
		return 0;
	}
	/* Is this a valid ELF file? */
	if ((hdr->e_ident[EI_MAG0] != ELFMAG0) ||
	    (hdr->e_ident[EI_MAG1] != ELFMAG1) ||
	    (hdr->e_ident[EI_MAG2] != ELFMAG2) ||
	    (hdr->e_ident[EI_MAG3] != ELFMAG3)) {
		/* Not an ELF file - silently ignore it */
		return 0;
	}
	/* Fix endianness in ELF header */
	hdr->e_type      = TO_NATIVE(hdr->e_type);
	hdr->e_machine   = TO_NATIVE(hdr->e_machine);
	hdr->e_version   = TO_NATIVE(hdr->e_version);
	hdr->e_entry     = TO_NATIVE(hdr->e_entry);
	hdr->e_phoff     = TO_NATIVE(hdr->e_phoff);
	hdr->e_shoff     = TO_NATIVE(hdr->e_shoff);
	hdr->e_flags     = TO_NATIVE(hdr->e_flags);
	hdr->e_ehsize    = TO_NATIVE(hdr->e_ehsize);
	hdr->e_phentsize = TO_NATIVE(hdr->e_phentsize);
	hdr->e_phnum     = TO_NATIVE(hdr->e_phnum);
	hdr->e_shentsize = TO_NATIVE(hdr->e_shentsize);
	hdr->e_shnum     = TO_NATIVE(hdr->e_shnum);
	hdr->e_shstrndx  = TO_NATIVE(hdr->e_shstrndx);
	sechdrs = (void *)hdr + hdr->e_shoff;
	info->sechdrs = sechdrs;

	/* Check if file offset is correct */
	if (hdr->e_shoff > info->size) {
		fatal("section header offset=%lu in file '%s' is bigger than "
		      "filesize=%lu\n", (unsigned long)hdr->e_shoff,
		      filename, info->size);
		return 0;
	}

	if (hdr->e_shnum == SHN_UNDEF) {
		/*
		 * There are more than 64k sections,
		 * read count from .sh_size.
		 */
		info->num_sections = TO_NATIVE(sechdrs[0].sh_size);
	}
	else {
		info->num_sections = hdr->e_shnum;
	}
	if (hdr->e_shstrndx == SHN_XINDEX) {
		info->secindex_strings = TO_NATIVE(sechdrs[0].sh_link);
	}
	else {
		info->secindex_strings = hdr->e_shstrndx;
	}

	/* Fix endianness in section headers */
	for (i = 0; i < info->num_sections; i++) {
		sechdrs[i].sh_name      = TO_NATIVE(sechdrs[i].sh_name);
		sechdrs[i].sh_type      = TO_NATIVE(sechdrs[i].sh_type);
		sechdrs[i].sh_flags     = TO_NATIVE(sechdrs[i].sh_flags);
		sechdrs[i].sh_addr      = TO_NATIVE(sechdrs[i].sh_addr);
		sechdrs[i].sh_offset    = TO_NATIVE(sechdrs[i].sh_offset);
		sechdrs[i].sh_size      = TO_NATIVE(sechdrs[i].sh_size);
		sechdrs[i].sh_link      = TO_NATIVE(sechdrs[i].sh_link);
		sechdrs[i].sh_info      = TO_NATIVE(sechdrs[i].sh_info);
		sechdrs[i].sh_addralign = TO_NATIVE(sechdrs[i].sh_addralign);
		sechdrs[i].sh_entsize   = TO_NATIVE(sechdrs[i].sh_entsize);
	}
	/* Find symbol table. */
	secstrings = (void *)hdr + sechdrs[info->secindex_strings].sh_offset;
	for (i = 1; i < info->num_sections; i++) {
		const char *secname;
		int nobits = sechdrs[i].sh_type == SHT_NOBITS;

		if (!nobits && sechdrs[i].sh_offset > info->size) {
			fatal("%s is truncated. sechdrs[i].sh_offset=%lu > "
			      "sizeof(*hrd)=%zu\n", filename,
			      (unsigned long)sechdrs[i].sh_offset,
			      sizeof(*hdr));
			return 0;
		}
		secname = secstrings + sechdrs[i].sh_name;
		if (strcmp(secname, ".modinfo") == 0) {
			if (nobits)
				fatal("%s has NOBITS .modinfo\n", filename);
			info->modinfo = (void *)hdr + sechdrs[i].sh_offset;
			info->modinfo_len = sechdrs[i].sh_size;
		} else if (strcmp(secname, "__ksymtab") == 0)
			info->export_sec = i;
		else if (strcmp(secname, "__ksymtab_unused") == 0)
			info->export_unused_sec = i;
		else if (strcmp(secname, "__ksymtab_gpl") == 0)
			info->export_gpl_sec = i;
		else if (strcmp(secname, "__ksymtab_unused_gpl") == 0)
			info->export_unused_gpl_sec = i;
		else if (strcmp(secname, "__ksymtab_gpl_future") == 0)
			info->export_gpl_future_sec = i;

		if (sechdrs[i].sh_type == SHT_SYMTAB) {
			unsigned int sh_link_idx;
			symtab_idx = i;
			info->symtab_start = (void *)hdr +
			    sechdrs[i].sh_offset;
			info->symtab_stop  = (void *)hdr +
			    sechdrs[i].sh_offset + sechdrs[i].sh_size;
			sh_link_idx = sechdrs[i].sh_link;
			info->strtab       = (void *)hdr +
			    sechdrs[sh_link_idx].sh_offset;
		}

		/* 32bit section no. table? ("more than 64k sections") */
		if (sechdrs[i].sh_type == SHT_SYMTAB_SHNDX) {
			symtab_shndx_idx = i;
			info->symtab_shndx_start = (void *)hdr +
			    sechdrs[i].sh_offset;
			info->symtab_shndx_stop  = (void *)hdr +
			    sechdrs[i].sh_offset + sechdrs[i].sh_size;
		}
	}
	if (!info->symtab_start)
		fatal("%s has no symtab?\n", filename);

	/* Fix endianness in symbols */
	for (sym = info->symtab_start; sym < info->symtab_stop; sym++) {
		sym->st_shndx = TO_NATIVE(sym->st_shndx);
		sym->st_name  = TO_NATIVE(sym->st_name);
		sym->st_value = TO_NATIVE(sym->st_value);
		sym->st_size  = TO_NATIVE(sym->st_size);
	}

	if (symtab_shndx_idx != ~0U) {
		Elf32_Word *p;
		if (symtab_idx != sechdrs[symtab_shndx_idx].sh_link)
			fatal("%s: SYMTAB_SHNDX has bad sh_link: %u!=%u\n",
			      filename, sechdrs[symtab_shndx_idx].sh_link,
			      symtab_idx);
		/* Fix endianness */
		for (p = info->symtab_shndx_start; p < info->symtab_shndx_stop;
		     p++)
			*p = TO_NATIVE(*p);
	}

	return 1;
}

static void parse_elf_finish(struct elf_info *info)
{
	release_file(info->hdr, info->size);
}

static int ignore_undef_symbol(struct elf_info *info, const char *symname)
{
	/* ignore __this_module, it will be resolved shortly */
	if (strcmp(symname, MODULE_SYMBOL_PREFIX "__this_module") == 0)
		return 1;
	/* ignore global offset table */
	if (strcmp(symname, "_GLOBAL_OFFSET_TABLE_") == 0)
		return 1;
	if (info->hdr->e_machine == EM_PPC)
		/* Special register function linked on all modules during final link of .ko */
		if (strncmp(symname, "_restgpr_", sizeof("_restgpr_") - 1) == 0 ||
		    strncmp(symname, "_savegpr_", sizeof("_savegpr_") - 1) == 0 ||
		    strncmp(symname, "_rest32gpr_", sizeof("_rest32gpr_") - 1) == 0 ||
		    strncmp(symname, "_save32gpr_", sizeof("_save32gpr_") - 1) == 0)
			return 1;
	if (info->hdr->e_machine == EM_PPC64)
		/* Special register function linked on all modules during final link of .ko */
		if (strncmp(symname, "_restgpr0_", sizeof("_restgpr0_") - 1) == 0 ||
		    strncmp(symname, "_savegpr0_", sizeof("_savegpr0_") - 1) == 0)
			return 1;
	/* Do not ignore this symbol */
	return 0;
}

#define CRC_PFX     MODULE_SYMBOL_PREFIX "__crc_"
#define KSYMTAB_PFX MODULE_SYMBOL_PREFIX "__ksymtab_"

static void handle_modversions(struct module *mod, struct elf_info *info,
			       Elf_Sym *sym, const char *symname)
{
	unsigned int crc;
	enum export export;

	if ((!is_vmlinux(mod->name) || mod->is_dot_o) &&
	    strncmp(symname, "__ksymtab", 9) == 0)
		export = export_from_secname(info, get_secindex(info, sym));
	else
		export = export_from_sec(info, get_secindex(info, sym));

	switch (sym->st_shndx) {
	case SHN_COMMON:
		warn("\"%s\" [%s] is COMMON symbol\n", symname, mod->name);
		break;
	case SHN_ABS:
		/* CRC'd symbol */
		if (strncmp(symname, CRC_PFX, strlen(CRC_PFX)) == 0) {
			crc = (unsigned int) sym->st_value;
			sym_update_crc(symname + strlen(CRC_PFX), mod, crc,
					export);
		}
		break;
	case SHN_UNDEF:
		/* undefined symbol */
		if (ELF_ST_BIND(sym->st_info) != STB_GLOBAL &&
		    ELF_ST_BIND(sym->st_info) != STB_WEAK)
			break;
		if (ignore_undef_symbol(info, symname))
			break;
/* cope with newer glibc (2.3.4 or higher) STT_ definition in elf.h */
#if defined(STT_REGISTER) || defined(STT_SPARC_REGISTER)
/* add compatibility with older glibc */
#ifndef STT_SPARC_REGISTER
#define STT_SPARC_REGISTER STT_REGISTER
#endif
		if (info->hdr->e_machine == EM_SPARC ||
		    info->hdr->e_machine == EM_SPARCV9) {
			/* Ignore register directives. */
			if (ELF_ST_TYPE(sym->st_info) == STT_SPARC_REGISTER)
				break;
			if (symname[0] == '.') {
				char *munged = strdup(symname);
				munged[0] = '_';
				munged[1] = toupper(munged[1]);
				symname = munged;
			}
		}
#endif

		if (memcmp(symname, MODULE_SYMBOL_PREFIX,
			   strlen(MODULE_SYMBOL_PREFIX)) == 0) {
			mod->unres =
			  alloc_symbol(symname +
			               strlen(MODULE_SYMBOL_PREFIX),
			               ELF_ST_BIND(sym->st_info) == STB_WEAK,
			               mod->unres);
		}
		break;
	default:
		/* All exported symbols */
		if (strncmp(symname, KSYMTAB_PFX, strlen(KSYMTAB_PFX)) == 0) {
			sym_add_exported(symname + strlen(KSYMTAB_PFX), mod,
					export);
		}
		if (strcmp(symname, MODULE_SYMBOL_PREFIX "init_module") == 0)
			mod->has_init = 1;
		if (strcmp(symname, MODULE_SYMBOL_PREFIX "cleanup_module") == 0)
			mod->has_cleanup = 1;
		break;
	}
}

/**
 * Parse tag=value strings from .modinfo section
 **/
static char *next_string(char *string, unsigned long *secsize)
{
	/* Skip non-zero chars */
	while (string[0]) {
		string++;
		if ((*secsize)-- <= 1)
			return NULL;
	}

	/* Skip any zero padding. */
	while (!string[0]) {
		string++;
		if ((*secsize)-- <= 1)
			return NULL;
	}
	return string;
}

static char *get_next_modinfo(void *modinfo, unsigned long modinfo_len,
			      const char *tag, char *info)
{
	char *p;
	unsigned int taglen = strlen(tag);
	unsigned long size = modinfo_len;

	if (info) {
		size -= info - (char *)modinfo;
		modinfo = next_string(info, &size);
	}

	for (p = modinfo; p; p = next_string(p, &size)) {
		if (strncmp(p, tag, taglen) == 0 && p[taglen] == '=')
			return p + taglen + 1;
	}
	return NULL;
}

static char *get_modinfo(void *modinfo, unsigned long modinfo_len,
			 const char *tag)

{
	return get_next_modinfo(modinfo, modinfo_len, tag, NULL);
}

/**
 * Test if string s ends in string sub
 * return 0 if match
 **/
static int strrcmp(const char *s, const char *sub)
{
	int slen, sublen;

	if (!s || !sub)
		return 1;

	slen = strlen(s);
	sublen = strlen(sub);

	if ((slen == 0) || (sublen == 0))
		return 1;

	if (sublen > slen)
		return 1;

	return memcmp(s + slen - sublen, sub, sublen);
}

static const char *sym_name(struct elf_info *elf, Elf_Sym *sym)
{
	if (sym)
		return elf->strtab + sym->st_name;
	else
		return "(unknown)";
}

static const char *sec_name(struct elf_info *elf, int secindex)
{
	Elf_Shdr *sechdrs = elf->sechdrs;
	return (void *)elf->hdr +
		elf->sechdrs[elf->secindex_strings].sh_offset +
		sechdrs[secindex].sh_name;
}

static const char *sech_name(struct elf_info *elf, Elf_Shdr *sechdr)
{
	return (void *)elf->hdr +
		elf->sechdrs[elf->secindex_strings].sh_offset +
		sechdr->sh_name;
}

/* if sym is empty or point to a string
 * like ".[0-9]+" then return 1.
 * This is the optional prefix added by ld to some sections
 */
static int number_prefix(const char *sym)
{
	if (*sym++ == '\0')
		return 1;
	if (*sym != '.')
		return 0;
	do {
		char c = *sym++;
		if (c < '0' || c > '9')
			return 0;
	} while (*sym);
	return 1;
}

/* The pattern is an array of simple patterns.
 * "foo" will match an exact string equal to "foo"
 * "*foo" will match a string that ends with "foo"
 * "foo*" will match a string that begins with "foo"
 * "foo$" will match a string equal to "foo" or "foo.1"
 *   where the '1' can be any number including several digits.
 *   The $ syntax is for sections where ld append a dot number
 *   to make section name unique.
 */
static int match(const char *sym, const char * const pat[])
{
	const char *p;
	while (*pat) {
		p = *pat++;
		const char *endp = p + strlen(p) - 1;

		/* "*foo" */
		if (*p == '*') {
			if (strrcmp(sym, p + 1) == 0)
				return 1;
		}
		/* "foo*" */
		else if (*endp == '*') {
			if (strncmp(sym, p, strlen(p) - 1) == 0)
				return 1;
		}
		/* "foo$" */
		else if (*endp == '$') {
			if (strncmp(sym, p, strlen(p) - 1) == 0) {
				if (number_prefix(sym + strlen(p) - 1))
					return 1;
			}
		}
		/* no wildcards */
		else {
			if (strcmp(p, sym) == 0)
				return 1;
		}
	}
	/* no match */
	return 0;
}

/* sections that we do not want to do full section mismatch check on */
static const char *section_white_list[] =
{
	".comment*",
	".debug*",
	".zdebug*",		/* Compressed debug sections. */
	".GCC-command-line",	/* mn10300 */
	".GCC.command.line",	/* record-gcc-switches, non mn10300 */
	".mdebug*",        /* alpha, score, mips etc. */
	".pdr",            /* alpha, score, mips etc. */
	".stab*",
	".note*",
	".got*",
	".toc*",
	".xt.prop",				 /* xtensa */
	".xt.lit",         /* xtensa */
	".arcextmap*",			/* arc */
	".gnu.linkonce.arcext*",	/* arc : modules */
	NULL
};

/*
 * This is used to find sections missing the SHF_ALLOC flag.
 * The cause of this is often a section specified in assembler
 * without "ax" / "aw".
 */
static void check_section(const char *modname, struct elf_info *elf,
                          Elf_Shdr *sechdr)
{
	const char *sec = sech_name(elf, sechdr);

	if (sechdr->sh_type == SHT_PROGBITS &&
	    !(sechdr->sh_flags & SHF_ALLOC) &&
	    !match(sec, section_white_list)) {
		warn("%s (%s): unexpected non-allocatable section.\n"
		     "Did you forget to use \"ax\"/\"aw\" in a .S file?\n"
		     "Note that for example <linux/init.h> contains\n"
		     "section definitions for use in .S files.\n\n",
		     modname, sec);
	}
}



#define ALL_INIT_DATA_SECTIONS \
	".init.setup$", ".init.rodata$", \
	".cpuinit.rodata$", ".meminit.rodata$", \
	".init.data$", ".cpuinit.data$", ".meminit.data$"
#define ALL_EXIT_DATA_SECTIONS \
	".exit.data$", ".cpuexit.data$", ".memexit.data$"

#define ALL_INIT_TEXT_SECTIONS \
	".init.text$", ".cpuinit.text$", ".meminit.text$"
#define ALL_EXIT_TEXT_SECTIONS \
	".exit.text$", ".cpuexit.text$", ".memexit.text$"

#define ALL_PCI_INIT_SECTIONS	\
	".pci_fixup_early$", ".pci_fixup_header$", ".pci_fixup_final$", \
	".pci_fixup_enable$", ".pci_fixup_resume$", \
	".pci_fixup_resume_early$", ".pci_fixup_suspend$"

#define ALL_XXXINIT_SECTIONS CPU_INIT_SECTIONS, MEM_INIT_SECTIONS
#define ALL_XXXEXIT_SECTIONS CPU_EXIT_SECTIONS, MEM_EXIT_SECTIONS

#define ALL_INIT_SECTIONS INIT_SECTIONS, ALL_XXXINIT_SECTIONS
#define ALL_EXIT_SECTIONS EXIT_SECTIONS, ALL_XXXEXIT_SECTIONS

#define DATA_SECTIONS ".data$", ".data.rel$"
#define TEXT_SECTIONS ".text$"

#define INIT_SECTIONS      ".init.*"
#define CPU_INIT_SECTIONS  ".cpuinit.*"
#define MEM_INIT_SECTIONS  ".meminit.*"

#define EXIT_SECTIONS      ".exit.*"
#define CPU_EXIT_SECTIONS  ".cpuexit.*"
#define MEM_EXIT_SECTIONS  ".memexit.*"

/* init data sections */
static const char *init_data_sections[] = { ALL_INIT_DATA_SECTIONS, NULL };

/* all init sections */
static const char *init_sections[] = { ALL_INIT_SECTIONS, NULL };

/* All init and exit sections (code + data) */
static const char *init_exit_sections[] =
	{ALL_INIT_SECTIONS, ALL_EXIT_SECTIONS, NULL };

/* data section */
static const char *data_sections[] = { DATA_SECTIONS, NULL };


/* symbols in .data that may refer to init/exit sections */
#define DEFAULT_SYMBOL_WHITE_LIST					\
	"*driver",							\
	"*_template", /* scsi uses *_template a lot */			\
	"*_timer",    /* arm uses ops structures named _timer a lot */	\
	"*_sht",      /* scsi also used *_sht to some extent */		\
	"*_ops",							\
	"*_probe",							\
	"*_probe_one",							\
	"*_console"

static const char *head_sections[] = { ".head.text*", NULL };
static const char *linker_symbols[] =
	{ "__init_begin", "_sinittext", "_einittext", NULL };

enum mismatch {
	TEXT_TO_ANY_INIT,
	DATA_TO_ANY_INIT,
	TEXT_TO_ANY_EXIT,
	DATA_TO_ANY_EXIT,
	XXXINIT_TO_SOME_INIT,
	XXXEXIT_TO_SOME_EXIT,
	ANY_INIT_TO_ANY_EXIT,
	ANY_EXIT_TO_ANY_INIT,
	EXPORT_TO_INIT_EXIT,
};

struct sectioncheck {
	const char *fromsec[20];
	const char *tosec[20];
	enum mismatch mismatch;
	const char *symbol_white_list[20];
};

const struct sectioncheck sectioncheck[] = {
/* Do not reference init/exit code/data from
 * normal code and data
 */
{
	.fromsec = { TEXT_SECTIONS, NULL },
	.tosec   = { ALL_INIT_SECTIONS, NULL },
	.mismatch = TEXT_TO_ANY_INIT,
	.symbol_white_list = { DEFAULT_SYMBOL_WHITE_LIST, NULL },
},
{
	.fromsec = { DATA_SECTIONS, NULL },
	.tosec   = { ALL_XXXINIT_SECTIONS, NULL },
	.mismatch = DATA_TO_ANY_INIT,
	.symbol_white_list = { DEFAULT_SYMBOL_WHITE_LIST, NULL },
},
{
	.fromsec = { DATA_SECTIONS, NULL },
	.tosec   = { INIT_SECTIONS, NULL },
	.mismatch = DATA_TO_ANY_INIT,
	.symbol_white_list = {
		"*_template", "*_timer", "*_sht", "*_ops",
		"*_probe", "*_probe_one", "*_console", NULL
	},
},
{
	.fromsec = { TEXT_SECTIONS, NULL },
	.tosec   = { ALL_EXIT_SECTIONS, NULL },
	.mismatch = TEXT_TO_ANY_EXIT,
	.symbol_white_list = { DEFAULT_SYMBOL_WHITE_LIST, NULL },
},
{
	.fromsec = { DATA_SECTIONS, NULL },
	.tosec   = { ALL_EXIT_SECTIONS, NULL },
	.mismatch = DATA_TO_ANY_EXIT,
	.symbol_white_list = { DEFAULT_SYMBOL_WHITE_LIST, NULL },
},
/* Do not reference init code/data from cpuinit/meminit code/data */
{
	.fromsec = { ALL_XXXINIT_SECTIONS, NULL },
	.tosec   = { INIT_SECTIONS, NULL },
	.mismatch = XXXINIT_TO_SOME_INIT,
	.symbol_white_list = { DEFAULT_SYMBOL_WHITE_LIST, NULL },
},
/* Do not reference cpuinit code/data from meminit code/data */
{
	.fromsec = { MEM_INIT_SECTIONS, NULL },
	.tosec   = { CPU_INIT_SECTIONS, NULL },
	.mismatch = XXXINIT_TO_SOME_INIT,
	.symbol_white_list = { DEFAULT_SYMBOL_WHITE_LIST, NULL },
},
/* Do not reference meminit code/data from cpuinit code/data */
{
	.fromsec = { CPU_INIT_SECTIONS, NULL },
	.tosec   = { MEM_INIT_SECTIONS, NULL },
	.mismatch = XXXINIT_TO_SOME_INIT,
	.symbol_white_list = { DEFAULT_SYMBOL_WHITE_LIST, NULL },
},
/* Do not reference exit code/data from cpuexit/memexit code/data */
{
	.fromsec = { ALL_XXXEXIT_SECTIONS, NULL },
	.tosec   = { EXIT_SECTIONS, NULL },
	.mismatch = XXXEXIT_TO_SOME_EXIT,
	.symbol_white_list = { DEFAULT_SYMBOL_WHITE_LIST, NULL },
},
/* Do not reference cpuexit code/data from memexit code/data */
{
	.fromsec = { MEM_EXIT_SECTIONS, NULL },
	.tosec   = { CPU_EXIT_SECTIONS, NULL },
	.mismatch = XXXEXIT_TO_SOME_EXIT,
	.symbol_white_list = { DEFAULT_SYMBOL_WHITE_LIST, NULL },
},
/* Do not reference memexit code/data from cpuexit code/data */
{
	.fromsec = { CPU_EXIT_SECTIONS, NULL },
	.tosec   = { MEM_EXIT_SECTIONS, NULL },
	.mismatch = XXXEXIT_TO_SOME_EXIT,
	.symbol_white_list = { DEFAULT_SYMBOL_WHITE_LIST, NULL },
},
/* Do not use exit code/data from init code */
{
	.fromsec = { ALL_INIT_SECTIONS, NULL },
	.tosec   = { ALL_EXIT_SECTIONS, NULL },
	.mismatch = ANY_INIT_TO_ANY_EXIT,
	.symbol_white_list = { DEFAULT_SYMBOL_WHITE_LIST, NULL },
},
/* Do not use init code/data from exit code */
{
	.fromsec = { ALL_EXIT_SECTIONS, NULL },
	.tosec   = { ALL_INIT_SECTIONS, NULL },
	.mismatch = ANY_EXIT_TO_ANY_INIT,
	.symbol_white_list = { DEFAULT_SYMBOL_WHITE_LIST, NULL },
},
{
	.fromsec = { ALL_PCI_INIT_SECTIONS, NULL },
	.tosec   = { INIT_SECTIONS, NULL },
	.mismatch = ANY_INIT_TO_ANY_EXIT,
	.symbol_white_list = { NULL },
},
/* Do not export init/exit functions or data */
{
	.fromsec = { "__ksymtab*", NULL },
	.tosec   = { INIT_SECTIONS, EXIT_SECTIONS, NULL },
	.mismatch = EXPORT_TO_INIT_EXIT,
	.symbol_white_list = { DEFAULT_SYMBOL_WHITE_LIST, NULL },
}
};

static const struct sectioncheck *section_mismatch(
		const char *fromsec, const char *tosec)
{
	int i;
	int elems = sizeof(sectioncheck) / sizeof(struct sectioncheck);
	const struct sectioncheck *check = &sectioncheck[0];

	for (i = 0; i < elems; i++) {
		if (match(fromsec, check->fromsec) &&
		    match(tosec, check->tosec))
			return check;
		check++;
	}
	return NULL;
}

/**
 * Whitelist to allow certain references to pass with no warning.
 *
 * Pattern 1:
 *   If a module parameter is declared __initdata and permissions=0
 *   then this is legal despite the warning generated.
 *   We cannot see value of permissions here, so just ignore
 *   this pattern.
 *   The pattern is identified by:
 *   tosec   = .init.data
 *   fromsec = .data*
 *   atsym   =__param*
 *
 * Pattern 1a:
 *   module_param_call() ops can refer to __init set function if permissions=0
 *   The pattern is identified by:
 *   tosec   = .init.text
 *   fromsec = .data*
 *   atsym   = __param_ops_*
 *
 * Pattern 2:
 *   Many drivers utilise a *driver container with references to
 *   add, remove, probe functions etc.
 *   These functions may often be marked __cpuinit and we do not want to
 *   warn here.
 *   the pattern is identified by:
 *   tosec   = init or exit section
 *   fromsec = data section
 *   atsym = *driver, *_template, *_sht, *_ops, *_probe,
 *           *probe_one, *_console, *_timer
 *
 * Pattern 3:
 *   Whitelist all references from .head.text to any init section
 *
 * Pattern 4:
 *   Some symbols belong to init section but still it is ok to reference
 *   these from non-init sections as these symbols don't have any memory
 *   allocated for them and symbol address and value are same. So even
 *   if init section is freed, its ok to reference those symbols.
 *   For ex. symbols marking the init section boundaries.
 *   This pattern is identified by
 *   refsymname = __init_begin, _sinittext, _einittext
 *
 **/
static int secref_whitelist(const struct sectioncheck *mismatch,
			    const char *fromsec, const char *fromsym,
			    const char *tosec, const char *tosym)
{
	/* Check for pattern 1 */
	if (match(tosec, init_data_sections) &&
	    match(fromsec, data_sections) &&
	    (strncmp(fromsym, "__param", strlen("__param")) == 0))
		return 0;

	/* Check for pattern 1a */
	if (strcmp(tosec, ".init.text") == 0 &&
	    match(fromsec, data_sections) &&
	    (strncmp(fromsym, "__param_ops_", strlen("__param_ops_")) == 0))
		return 0;

	/* Check for pattern 2 */
	if (match(tosec, init_exit_sections) &&
	    match(fromsec, data_sections) &&
	    match(fromsym, mismatch->symbol_white_list))
		return 0;

	/* Check for pattern 3 */
	if (match(fromsec, head_sections) &&
	    match(tosec, init_sections))
		return 0;

	/* Check for pattern 4 */
	if (match(tosym, linker_symbols))
		return 0;

	return 1;
}

/**
 * Find symbol based on relocation record info.
 * In some cases the symbol supplied is a valid symbol so
 * return refsym. If st_name != 0 we assume this is a valid symbol.
 * In other cases the symbol needs to be looked up in the symbol table
 * based on section and address.
 *  **/
static Elf_Sym *find_elf_symbol(struct elf_info *elf, Elf64_Sword addr,
				Elf_Sym *relsym)
{
	Elf_Sym *sym;
	Elf_Sym *near = NULL;
	Elf64_Sword distance = 20;
	Elf64_Sword d;
	unsigned int relsym_secindex;

	if (relsym->st_name != 0)
		return relsym;

	relsym_secindex = get_secindex(elf, relsym);
	for (sym = elf->symtab_start; sym < elf->symtab_stop; sym++) {
		if (get_secindex(elf, sym) != relsym_secindex)
			continue;
		if (ELF_ST_TYPE(sym->st_info) == STT_SECTION)
			continue;
		if (sym->st_value == addr)
			return sym;
		/* Find a symbol nearby - addr are maybe negative */
		d = sym->st_value - addr;
		if (d < 0)
			d = addr - sym->st_value;
		if (d < distance) {
			distance = d;
			near = sym;
		}
	}
	/* We need a close match */
	if (distance < 20)
		return near;
	else
		return NULL;
}

static inline int is_arm_mapping_symbol(const char *str)
{
	return str[0] == '$' && strchr("atd", str[1])
	       && (str[2] == '\0' || str[2] == '.');
}

/*
 * If there's no name there, ignore it; likewise, ignore it if it's
 * one of the magic symbols emitted used by current ARM tools.
 *
 * Otherwise if find_symbols_between() returns those symbols, they'll
 * fail the whitelist tests and cause lots of false alarms ... fixable
 * only by merging __exit and __init sections into __text, bloating
 * the kernel (which is especially evil on embedded platforms).
 */
static inline int is_valid_name(struct elf_info *elf, Elf_Sym *sym)
{
	const char *name = elf->strtab + sym->st_name;

	if (!name || !strlen(name))
		return 0;
	return !is_arm_mapping_symbol(name);
}

/*
 * Find symbols before or equal addr and after addr - in the section sec.
 * If we find two symbols with equal offset prefer one with a valid name.
 * The ELF format may have a better way to detect what type of symbol
 * it is, but this works for now.
 **/
static Elf_Sym *find_elf_symbol2(struct elf_info *elf, Elf_Addr addr,
				 const char *sec)
{
	Elf_Sym *sym;
	Elf_Sym *near = NULL;
	Elf_Addr distance = ~0;

	for (sym = elf->symtab_start; sym < elf->symtab_stop; sym++) {
		const char *symsec;

		if (is_shndx_special(sym->st_shndx))
			continue;
		symsec = sec_name(elf, get_secindex(elf, sym));
		if (strcmp(symsec, sec) != 0)
			continue;
		if (!is_valid_name(elf, sym))
			continue;
		if (sym->st_value <= addr) {
			if ((addr - sym->st_value) < distance) {
				distance = addr - sym->st_value;
				near = sym;
			} else if ((addr - sym->st_value) == distance) {
				near = sym;
			}
		}
	}
	return near;
}

/*
 * Convert a section name to the function/data attribute
 * .init.text => __init
 * .cpuinit.data => __cpudata
 * .memexitconst => __memconst
 * etc.
 *
 * The memory of returned value has been allocated on a heap. The user of this
 * method should free it after usage.
*/
static char *sec2annotation(const char *s)
{
	if (match(s, init_exit_sections)) {
		char *p = malloc(20);
		char *r = p;

		*p++ = '_';
		*p++ = '_';
		if (*s == '.')
			s++;
		while (*s && *s != '.')
			*p++ = *s++;
		*p = '\0';
		if (*s == '.')
			s++;
		if (strstr(s, "rodata") != NULL)
			strcat(p, "const ");
		else if (strstr(s, "data") != NULL)
			strcat(p, "data ");
		else
			strcat(p, " ");
		return r;
	} else {
		return strdup("");
	}
}

static int is_function(Elf_Sym *sym)
{
	if (sym)
		return ELF_ST_TYPE(sym->st_info) == STT_FUNC;
	else
		return -1;
}

static void print_section_list(const char * const list[20])
{
	const char *const *s = list;

	while (*s) {
		fprintf(stderr, "%s", *s);
		s++;
		if (*s)
			fprintf(stderr, ", ");
	}
	fprintf(stderr, "\n");
}

/*
 * Print a warning about a section mismatch.
 * Try to find symbols near it so user can find it.
 * Check whitelist before warning - it may be a false positive.
 */
static void report_sec_mismatch(const char *modname,
				const struct sectioncheck *mismatch,
                                const char *fromsec,
                                unsigned long long fromaddr,
                                const char *fromsym,
                                int from_is_func,
                                const char *tosec, const char *tosym,
                                int to_is_func)
{
	const char *from, *from_p;
	const char *to, *to_p;
	char *prl_from;
	char *prl_to;

	switch (from_is_func) {
	case 0: from = "variable"; from_p = "";   break;
	case 1: from = "function"; from_p = "()"; break;
	default: from = "(unknown reference)"; from_p = ""; break;
	}
	switch (to_is_func) {
	case 0: to = "variable"; to_p = "";   break;
	case 1: to = "function"; to_p = "()"; break;
	default: to = "(unknown reference)"; to_p = ""; break;
	}

	sec_mismatch_count++;
	if (!sec_mismatch_verbose)
		return;

	warn("%s(%s+0x%llx): Section mismatch in reference from the %s %s%s "
	     "to the %s %s:%s%s\n",
	     modname, fromsec, fromaddr, from, fromsym, from_p, to, tosec,
	     tosym, to_p);

	switch (mismatch->mismatch) {
	case TEXT_TO_ANY_INIT:
		prl_from = sec2annotation(fromsec);
		prl_to = sec2annotation(tosec);
		fprintf(stderr,
		"The function %s%s() references\n"
		"the %s %s%s%s.\n"
		"This is often because %s lacks a %s\n"
		"annotation or the annotation of %s is wrong.\n",
		prl_from, fromsym,
		to, prl_to, tosym, to_p,
		fromsym, prl_to, tosym);
		free(prl_from);
		free(prl_to);
		break;
	case DATA_TO_ANY_INIT: {
		prl_to = sec2annotation(tosec);
		fprintf(stderr,
		"The variable %s references\n"
		"the %s %s%s%s\n"
		"If the reference is valid then annotate the\n"
		"variable with __init* or __refdata (see linux/init.h) "
		"or name the variable:\n",
		fromsym, to, prl_to, tosym, to_p);
		print_section_list(mismatch->symbol_white_list);
		free(prl_to);
		break;
	}
	case TEXT_TO_ANY_EXIT:
		prl_to = sec2annotation(tosec);
		fprintf(stderr,
		"The function %s() references a %s in an exit section.\n"
		"Often the %s %s%s has valid usage outside the exit section\n"
		"and the fix is to remove the %sannotation of %s.\n",
		fromsym, to, to, tosym, to_p, prl_to, tosym);
		free(prl_to);
		break;
	case DATA_TO_ANY_EXIT: {
		prl_to = sec2annotation(tosec);
		fprintf(stderr,
		"The variable %s references\n"
		"the %s %s%s%s\n"
		"If the reference is valid then annotate the\n"
		"variable with __exit* (see linux/init.h) or "
		"name the variable:\n",
		fromsym, to, prl_to, tosym, to_p);
		print_section_list(mismatch->symbol_white_list);
		free(prl_to);
		break;
	}
	case XXXINIT_TO_SOME_INIT:
	case XXXEXIT_TO_SOME_EXIT:
		prl_from = sec2annotation(fromsec);
		prl_to = sec2annotation(tosec);
		fprintf(stderr,
		"The %s %s%s%s references\n"
		"a %s %s%s%s.\n"
		"If %s is only used by %s then\n"
		"annotate %s with a matching annotation.\n",
		from, prl_from, fromsym, from_p,
		to, prl_to, tosym, to_p,
		tosym, fromsym, tosym);
		free(prl_from);
		free(prl_to);
		break;
	case ANY_INIT_TO_ANY_EXIT:
		prl_from = sec2annotation(fromsec);
		prl_to = sec2annotation(tosec);
		fprintf(stderr,
		"The %s %s%s%s references\n"
		"a %s %s%s%s.\n"
		"This is often seen when error handling "
		"in the init function\n"
		"uses functionality in the exit path.\n"
		"The fix is often to remove the %sannotation of\n"
		"%s%s so it may be used outside an exit section.\n",
		from, prl_from, fromsym, from_p,
		to, prl_to, tosym, to_p,
		prl_to, tosym, to_p);
		free(prl_from);
		free(prl_to);
		break;
	case ANY_EXIT_TO_ANY_INIT:
		prl_from = sec2annotation(fromsec);
		prl_to = sec2annotation(tosec);
		fprintf(stderr,
		"The %s %s%s%s references\n"
		"a %s %s%s%s.\n"
		"This is often seen when error handling "
		"in the exit function\n"
		"uses functionality in the init path.\n"
		"The fix is often to remove the %sannotation of\n"
		"%s%s so it may be used outside an init section.\n",
		from, prl_from, fromsym, from_p,
		to, prl_to, tosym, to_p,
		prl_to, tosym, to_p);
		free(prl_from);
		free(prl_to);
		break;
	case EXPORT_TO_INIT_EXIT:
		prl_to = sec2annotation(tosec);
		fprintf(stderr,
		"The symbol %s is exported and annotated %s\n"
		"Fix this by removing the %sannotation of %s "
		"or drop the export.\n",
		tosym, prl_to, prl_to, tosym);
		free(prl_to);
		break;
	}
	fprintf(stderr, "\n");
}

static void check_section_mismatch(const char *modname, struct elf_info *elf,
                                   Elf_Rela *r, Elf_Sym *sym, const char *fromsec)
{
	const char *tosec;
	const struct sectioncheck *mismatch;

	tosec = sec_name(elf, get_secindex(elf, sym));
	mismatch = section_mismatch(fromsec, tosec);
	if (mismatch) {
		Elf_Sym *to;
		Elf_Sym *from;
		const char *tosym;
		const char *fromsym;

		from = find_elf_symbol2(elf, r->r_offset, fromsec);
		fromsym = sym_name(elf, from);
		to = find_elf_symbol(elf, r->r_addend, sym);
		tosym = sym_name(elf, to);

		/* check whitelist - we may ignore it */
		if (secref_whitelist(mismatch,
					fromsec, fromsym, tosec, tosym)) {
			report_sec_mismatch(modname, mismatch,
			   fromsec, r->r_offset, fromsym,
			   is_function(from), tosec, tosym,
			   is_function(to));
		}
	}
}

static unsigned int *reloc_location(struct elf_info *elf,
				    Elf_Shdr *sechdr, Elf_Rela *r)
{
	Elf_Shdr *sechdrs = elf->sechdrs;
	int section = sechdr->sh_info;

	return (void *)elf->hdr + sechdrs[section].sh_offset +
		r->r_offset;
}

static int addend_386_rel(struct elf_info *elf, Elf_Shdr *sechdr, Elf_Rela *r)
{
	unsigned int r_typ = ELF_R_TYPE(r->r_info);
	unsigned int *location = reloc_location(elf, sechdr, r);

	switch (r_typ) {
	case R_386_32:
		r->r_addend = TO_NATIVE(*location);
		break;
	case R_386_PC32:
		r->r_addend = TO_NATIVE(*location) + 4;
		/* For CONFIG_RELOCATABLE=y */
		if (elf->hdr->e_type == ET_EXEC)
			r->r_addend += r->r_offset;
		break;
	}
	return 0;
}

#ifndef R_ARM_CALL
#define R_ARM_CALL	28
#endif
#ifndef R_ARM_JUMP24
#define R_ARM_JUMP24	29
#endif

static int addend_arm_rel(struct elf_info *elf, Elf_Shdr *sechdr, Elf_Rela *r)
{
	unsigned int r_typ = ELF_R_TYPE(r->r_info);

	switch (r_typ) {
	case R_ARM_ABS32:
		/* From ARM ABI: (S + A) | T */
		r->r_addend = (int)(long)
		              (elf->symtab_start + ELF_R_SYM(r->r_info));
		break;
	case R_ARM_PC24:
	case R_ARM_CALL:
	case R_ARM_JUMP24:
		/* From ARM ABI: ((S + A) | T) - P */
		r->r_addend = (int)(long)(elf->hdr +
		              sechdr->sh_offset +
		              (r->r_offset - sechdr->sh_addr));
		break;
	default:
		return 1;
	}
	return 0;
}

static int addend_mips_rel(struct elf_info *elf, Elf_Shdr *sechdr, Elf_Rela *r)
{
	unsigned int r_typ = ELF_R_TYPE(r->r_info);
	unsigned int *location = reloc_location(elf, sechdr, r);
	unsigned int inst;

	if (r_typ == R_MIPS_HI16)
		return 1;	/* skip this */
	inst = TO_NATIVE(*location);
	switch (r_typ) {
	case R_MIPS_LO16:
		r->r_addend = inst & 0xffff;
		break;
	case R_MIPS_26:
		r->r_addend = (inst & 0x03ffffff) << 2;
		break;
	case R_MIPS_32:
		r->r_addend = inst;
		break;
	}
	return 0;
}

static void section_rela(const char *modname, struct elf_info *elf,
                         Elf_Shdr *sechdr)
{
	Elf_Sym  *sym;
	Elf_Rela *rela;
	Elf_Rela r;
	unsigned int r_sym;
	const char *fromsec;

	Elf_Rela *start = (void *)elf->hdr + sechdr->sh_offset;
	Elf_Rela *stop  = (void *)start + sechdr->sh_size;

	fromsec = sech_name(elf, sechdr);
	fromsec += strlen(".rela");
	/* if from section (name) is know good then skip it */
	if (match(fromsec, section_white_list))
		return;

	for (rela = start; rela < stop; rela++) {
		r.r_offset = TO_NATIVE(rela->r_offset);
#if KERNEL_ELFCLASS == ELFCLASS64
		if (elf->hdr->e_machine == EM_MIPS) {
			unsigned int r_typ;
			r_sym = ELF64_MIPS_R_SYM(rela->r_info);
			r_sym = TO_NATIVE(r_sym);
			r_typ = ELF64_MIPS_R_TYPE(rela->r_info);
			r.r_info = ELF64_R_INFO(r_sym, r_typ);
		} else {
			r.r_info = TO_NATIVE(rela->r_info);
			r_sym = ELF_R_SYM(r.r_info);
		}
#else
		r.r_info = TO_NATIVE(rela->r_info);
		r_sym = ELF_R_SYM(r.r_info);
#endif
		r.r_addend = TO_NATIVE(rela->r_addend);
		sym = elf->symtab_start + r_sym;
		/* Skip special sections */
		if (is_shndx_special(sym->st_shndx))
			continue;
		check_section_mismatch(modname, elf, &r, sym, fromsec);
	}
}

static void section_rel(const char *modname, struct elf_info *elf,
                        Elf_Shdr *sechdr)
{
	Elf_Sym *sym;
	Elf_Rel *rel;
	Elf_Rela r;
	unsigned int r_sym;
	const char *fromsec;

	Elf_Rel *start = (void *)elf->hdr + sechdr->sh_offset;
	Elf_Rel *stop  = (void *)start + sechdr->sh_size;

	fromsec = sech_name(elf, sechdr);
	fromsec += strlen(".rel");
	/* if from section (name) is know good then skip it */
	if (match(fromsec, section_white_list))
		return;

	for (rel = start; rel < stop; rel++) {
		r.r_offset = TO_NATIVE(rel->r_offset);
#if KERNEL_ELFCLASS == ELFCLASS64
		if (elf->hdr->e_machine == EM_MIPS) {
			unsigned int r_typ;
			r_sym = ELF64_MIPS_R_SYM(rel->r_info);
			r_sym = TO_NATIVE(r_sym);
			r_typ = ELF64_MIPS_R_TYPE(rel->r_info);
			r.r_info = ELF64_R_INFO(r_sym, r_typ);
		} else {
			r.r_info = TO_NATIVE(rel->r_info);
			r_sym = ELF_R_SYM(r.r_info);
		}
#else
		r.r_info = TO_NATIVE(rel->r_info);
		r_sym = ELF_R_SYM(r.r_info);
#endif
		r.r_addend = 0;
		switch (elf->hdr->e_machine) {
		case EM_386:
			if (addend_386_rel(elf, sechdr, &r))
				continue;
			break;
		case EM_ARM:
			if (addend_arm_rel(elf, sechdr, &r))
				continue;
			break;
		case EM_MIPS:
			if (addend_mips_rel(elf, sechdr, &r))
				continue;
			break;
		}
		sym = elf->symtab_start + r_sym;
		/* Skip special sections */
		if (is_shndx_special(sym->st_shndx))
			continue;
		check_section_mismatch(modname, elf, &r, sym, fromsec);
	}
}

/**
 * A module includes a number of sections that are discarded
 * either when loaded or when used as built-in.
 * For loaded modules all functions marked __init and all data
 * marked __initdata will be discarded when the module has been initialized.
 * Likewise for modules used built-in the sections marked __exit
 * are discarded because __exit marked function are supposed to be called
 * only when a module is unloaded which never happens for built-in modules.
 * The check_sec_ref() function traverses all relocation records
 * to find all references to a section that reference a section that will
 * be discarded and warns about it.
 **/
static void check_sec_ref(struct module *mod, const char *modname,
                          struct elf_info *elf)
{
	int i;
	Elf_Shdr *sechdrs = elf->sechdrs;

	/* Walk through all sections */
	for (i = 0; i < elf->num_sections; i++) {
		check_section(modname, elf, &elf->sechdrs[i]);
		/* We want to process only relocation sections and not .init */
		if (sechdrs[i].sh_type == SHT_RELA)
			section_rela(modname, elf, &elf->sechdrs[i]);
		else if (sechdrs[i].sh_type == SHT_REL)
			section_rel(modname, elf, &elf->sechdrs[i]);
	}
}

#ifdef CONFIG_SUSE_KERNEL_SUPPORTED
void *supported_file;
unsigned long supported_size;

static const char *supported(struct module *mod)
{
	unsigned long pos = 0;
	char *line;

	/* In a first shot, do a simple linear scan. */
	while ((line = get_next_line(&pos, supported_file,
				     supported_size))) {
		const char *basename, *how = "yes";
		char *l = line;

		/* optional type-of-support flag */
		for (l = line; *l != '\0'; l++) {
			if (*l == ' ' || *l == '\t') {
				*l = '\0';
				how = l + 1;
				break;
			}
		}

		/* skip directory components */
		if ((l = strrchr(line, '/')))
			line = l + 1;
		/* strip .ko extension */
		l = line + strlen(line);
		if (l - line > 3 && !strcmp(l-3, ".ko"))
			*(l-3) = '\0';

		/* skip directory components */
		if ((basename = strrchr(mod->name, '/')))
			basename++;
		else
			basename = mod->name;
		if (!strcmp(basename, line))
			return how;
	}
	return NULL;
}
#endif

static void read_symbols(char *modname)
{
	const char *symname;
	char *version;
	char *license;
	struct module *mod;
	struct elf_info info = { };
	Elf_Sym *sym;

	if (!parse_elf(&info, modname))
		return;

	mod = new_module(modname);

	/* When there's no vmlinux, don't print warnings about
	 * unresolved symbols (since there'll be too many ;) */
	if (is_vmlinux(modname)) {
		have_vmlinux = 1;
		mod->skip = 1;
	}

	license = get_modinfo(info.modinfo, info.modinfo_len, "license");
	if (info.modinfo && !license && !is_vmlinux(modname))
		warn("modpost: missing MODULE_LICENSE() in %s\n"
		     "see include/linux/module.h for "
		     "more information\n", modname);
	while (license) {
		if (license_is_gpl_compatible(license))
			mod->gpl_compatible = 1;
		else {
			mod->gpl_compatible = 0;
			break;
		}
		license = get_next_modinfo(info.modinfo, info.modinfo_len,
					   "license", license);
	}

	for (sym = info.symtab_start; sym < info.symtab_stop; sym++) {
		symname = info.strtab + sym->st_name;

		handle_modversions(mod, &info, sym, symname);
		handle_moddevtable(mod, &info, sym, symname);
	}
	if (!is_vmlinux(modname) ||
	     (is_vmlinux(modname) && vmlinux_section_warnings))
		check_sec_ref(mod, modname, &info);

	version = get_modinfo(info.modinfo, info.modinfo_len, "version");
	if (version)
		maybe_frob_rcs_version(modname, version, info.modinfo,
				       version - (char *)info.hdr);
	if (version || (all_versions && !is_vmlinux(modname)))
		get_src_version(modname, mod->srcversion,
				sizeof(mod->srcversion)-1);

	parse_elf_finish(&info);

	/* Our trick to get versioning for module struct etc. - it's
	 * never passed as an argument to an exported function, so
	 * the automatic versioning doesn't pick it up, but it's really
	 * important anyhow */
	if (modversions)
		mod->unres = alloc_symbol("module_layout", 0, mod->unres);
}

#define SZ 500

/* We first write the generated file into memory using the
 * following helper, then compare to the file on disk and
 * only update the later if anything changed */

void __attribute__((format(printf, 2, 3))) buf_printf(struct buffer *buf,
						      const char *fmt, ...)
{
	char tmp[SZ];
	int len;
	va_list ap;

	va_start(ap, fmt);
	len = vsnprintf(tmp, SZ, fmt, ap);
	buf_write(buf, tmp, len);
	va_end(ap);
}

void buf_write(struct buffer *buf, const char *s, int len)
{
	if (buf->size - buf->pos < len) {
		buf->size += len + SZ;
		buf->p = realloc(buf->p, buf->size);
	}
	strncpy(buf->p + buf->pos, s, len);
	buf->pos += len;
}

static void check_for_gpl_usage(enum export exp, const char *m, const char *s)
{
	const char *e = is_vmlinux(m) ?"":".ko";

	switch (exp) {
	case export_gpl:
		fatal("modpost: GPL-incompatible module %s%s "
		      "uses GPL-only symbol '%s'\n", m, e, s);
		break;
	case export_unused_gpl:
		fatal("modpost: GPL-incompatible module %s%s "
		      "uses GPL-only symbol marked UNUSED '%s'\n", m, e, s);
		break;
	case export_gpl_future:
		warn("modpost: GPL-incompatible module %s%s "
		      "uses future GPL-only symbol '%s'\n", m, e, s);
		break;
	case export_plain:
	case export_unused:
	case export_unknown:
		/* ignore */
		break;
	}
}

static void check_for_unused(enum export exp, const char *m, const char *s)
{
	const char *e = is_vmlinux(m) ?"":".ko";

	switch (exp) {
	case export_unused:
	case export_unused_gpl:
		warn("modpost: module %s%s "
		      "uses symbol '%s' marked UNUSED\n", m, e, s);
		break;
	default:
		/* ignore */
		break;
	}
}

static void check_exports(struct module *mod)
{
	struct symbol *s, *exp;

	for (s = mod->unres; s; s = s->next) {
		const char *basename;
		exp = find_symbol(s->name);
		if (!exp || exp->module == mod)
			continue;
		basename = strrchr(mod->name, '/');
		if (basename)
			basename++;
		else
			basename = mod->name;
		if (!mod->gpl_compatible)
			check_for_gpl_usage(exp->export, basename, exp->name);
		check_for_unused(exp->export, basename, exp->name);
	}
}

/**
 * Header for the generated file
 **/
static void add_header(struct buffer *b, struct module *mod)
{
	buf_printf(b, "#include <linux/module.h>\n");
	buf_printf(b, "#include <linux/vermagic.h>\n");
	buf_printf(b, "#include <linux/compiler.h>\n");
	buf_printf(b, "\n");
	buf_printf(b, "MODULE_INFO(vermagic, VERMAGIC_STRING);\n");
	buf_printf(b, "\n");
	buf_printf(b, "struct module __this_module\n");
	buf_printf(b, "__attribute__((section(\".gnu.linkonce.this_module\"))) = {\n");
	buf_printf(b, "\t.name = KBUILD_MODNAME,\n");
	if (mod->has_init)
		buf_printf(b, "\t.init = init_module,\n");
	if (mod->has_cleanup)
		buf_printf(b, "#ifdef CONFIG_MODULE_UNLOAD\n"
			      "\t.exit = cleanup_module,\n"
			      "#endif\n");
	buf_printf(b, "\t.arch = MODULE_ARCH_INIT,\n");
	buf_printf(b, "};\n");
}

static void add_intree_flag(struct buffer *b, int is_intree)
{
	if (is_intree)
		buf_printf(b, "\nMODULE_INFO(intree, \"Y\");\n");
}

static void add_staging_flag(struct buffer *b, const char *name)
{
	static const char *staging_dir = "drivers/staging";

	if (strncmp(staging_dir, name, strlen(staging_dir)) == 0)
		buf_printf(b, "\nMODULE_INFO(staging, \"Y\");\n");
}

#ifdef CONFIG_SUSE_KERNEL_SUPPORTED
static void add_supported_flag(struct buffer *b, struct module *mod)
{
	const char *how = supported(mod);
	if (how)
		buf_printf(b, "\nMODULE_INFO(supported, \"%s\");\n", how);
}
#endif

/**
 * Record CRCs for unresolved symbols
 **/
static int add_versions(struct buffer *b, struct module *mod)
{
	struct symbol *s, *exp;
	int err = 0;

	for (s = mod->unres; s; s = s->next) {
		exp = find_symbol(s->name);
		if (!exp || exp->module == mod) {
			if (have_vmlinux && !s->weak) {
				if (warn_unresolved) {
					warn("\"%s\" [%s.ko] undefined!\n",
					     s->name, mod->name);
				} else {
					merror("\"%s\" [%s.ko] undefined!\n",
					          s->name, mod->name);
					err = 1;
				}
			}
			continue;
		}
		s->module = exp->module;
		s->crc_valid = exp->crc_valid;
		s->crc = exp->crc;
	}

	if (!modversions)
		return err;

	buf_printf(b, "\n");
	buf_printf(b, "static const struct modversion_info ____versions[]\n");
	buf_printf(b, "__used\n");
	buf_printf(b, "__attribute__((section(\"__versions\"))) = {\n");

	for (s = mod->unres; s; s = s->next) {
		if (!s->module)
			continue;
		if (!s->crc_valid) {
			warn("\"%s\" [%s.ko] has no CRC!\n",
				s->name, mod->name);
			continue;
		}
		buf_printf(b, "\t{ %#8x, \"%s\" },\n", s->crc, s->name);
	}

	buf_printf(b, "};\n");

	return err;
}

static void add_depends(struct buffer *b, struct module *mod,
			struct module *modules)
{
	struct symbol *s;
	struct module *m;
	int first = 1;

	for (m = modules; m; m = m->next)
		m->seen = is_vmlinux(m->name);

	buf_printf(b, "\n");
	buf_printf(b, "static const char __module_depends[]\n");
	buf_printf(b, "__used\n");
	buf_printf(b, "__attribute__((section(\".modinfo\"))) =\n");
	buf_printf(b, "\"depends=");
	for (s = mod->unres; s; s = s->next) {
		const char *p;
		if (!s->module)
			continue;

		if (s->module->seen)
			continue;

		s->module->seen = 1;
		p = strrchr(s->module->name, '/');
		if (p)
			p++;
		else
			p = s->module->name;
		buf_printf(b, "%s%s", first ? "" : ",", p);
		first = 0;
	}
	buf_printf(b, "\";\n");
}

static void add_srcversion(struct buffer *b, struct module *mod)
{
	if (mod->srcversion[0]) {
		buf_printf(b, "\n");
		buf_printf(b, "MODULE_INFO(srcversion, \"%s\");\n",
			   mod->srcversion);
	}
}

static void write_if_changed(struct buffer *b, const char *fname)
{
	char *tmp;
	FILE *file;
	struct stat st;

	file = fopen(fname, "r");
	if (!file)
		goto write;

	if (fstat(fileno(file), &st) < 0)
		goto close_write;

	if (st.st_size != b->pos)
		goto close_write;

	tmp = NOFAIL(malloc(b->pos));
	if (fread(tmp, 1, b->pos, file) != b->pos)
		goto free_write;

	if (memcmp(tmp, b->p, b->pos) != 0)
		goto free_write;

	free(tmp);
	fclose(file);
	return;

 free_write:
	free(tmp);
 close_write:
	fclose(file);
 write:
	file = fopen(fname, "w");
	if (!file) {
		perror(fname);
		exit(1);
	}
	if (fwrite(b->p, 1, b->pos, file) != b->pos) {
		perror(fname);
		exit(1);
	}
	fclose(file);
}

#ifdef CONFIG_SUSE_KERNEL_SUPPORTED
static void read_supported(const char *fname)
{
	supported_file = grab_file(fname, &supported_size);
	if (!supported_file)
		; /* ignore error */
}
#endif

/* parse Module.symvers file. line format:
 * 0x12345678<tab>symbol<tab>module[[<tab>export]<tab>something]
 **/
static void read_dump(const char *fname, unsigned int kernel)
{
	unsigned long size, pos = 0;
	void *file = grab_file(fname, &size);
	char *line;

	if (!file)
		/* No symbol versions, silently ignore */
		return;

	while ((line = get_next_line(&pos, file, size))) {
		char *symname, *modname, *d, *export, *end;
		unsigned int crc;
		struct module *mod;
		struct symbol *s;

		if (!(symname = strchr(line, '\t')))
			goto fail;
		*symname++ = '\0';
		if (!(modname = strchr(symname, '\t')))
			goto fail;
		*modname++ = '\0';
		if ((export = strchr(modname, '\t')) != NULL)
			*export++ = '\0';
		if (export && ((end = strchr(export, '\t')) != NULL))
			*end = '\0';
		crc = strtoul(line, &d, 16);
		if (*symname == '\0' || *modname == '\0' || *d != '\0')
			goto fail;
		mod = find_module(modname);
		if (!mod) {
			if (is_vmlinux(modname))
				have_vmlinux = 1;
			mod = new_module(modname);
			mod->skip = 1;
		}
		s = sym_add_exported(symname, mod, export_no(export));
		s->kernel    = kernel;
		s->preloaded = 1;
		sym_update_crc(symname, mod, crc, export_no(export));
	}
	return;
fail:
	fatal("parse error in symbol dump file\n");
}

/* For normal builds always dump all symbols.
 * For external modules only dump symbols
 * that are not read from kernel Module.symvers.
 **/
static int dump_sym(struct symbol *sym)
{
	if (!external_module)
		return 1;
	if (sym->vmlinux || sym->kernel)
		return 0;
	return 1;
}

static void write_dump(const char *fname)
{
	struct buffer buf = { };
	struct symbol *symbol;
	int n;

	for (n = 0; n < SYMBOL_HASH_SIZE ; n++) {
		symbol = symbolhash[n];
		while (symbol) {
			if (dump_sym(symbol))
				buf_printf(&buf, "0x%08x\t%s\t%s\t%s\n",
					symbol->crc, symbol->name,
					symbol->module->name,
					export_str(symbol->export));
			symbol = symbol->next;
		}
	}
	write_if_changed(&buf, fname);
}

struct ext_sym_list {
	struct ext_sym_list *next;
	const char *file;
};

int main(int argc, char **argv)
{
	struct module *mod;
	struct buffer buf = { };
	char *kernel_read = NULL, *module_read = NULL;
	char *dump_write = NULL;
#ifdef CONFIG_SUSE_KERNEL_SUPPORTED
	const char *supported = NULL;
#endif
	int opt;
	int err;
	struct ext_sym_list *extsym_iter;
	struct ext_sym_list *extsym_start = NULL;

<<<<<<< HEAD
	while ((opt = getopt(argc, argv, "i:I:e:cmsSo:awM:K:N:")) != -1) {
=======
	while ((opt = getopt(argc, argv, "i:I:e:msSo:awM:K:")) != -1) {
>>>>>>> f6161aa1
		switch (opt) {
		case 'i':
			kernel_read = optarg;
			break;
		case 'I':
			module_read = optarg;
			external_module = 1;
			break;
		case 'e':
			external_module = 1;
			extsym_iter =
			   NOFAIL(malloc(sizeof(*extsym_iter)));
			extsym_iter->next = extsym_start;
			extsym_iter->file = optarg;
			extsym_start = extsym_iter;
			break;
		case 'm':
			modversions = 1;
			break;
		case 'o':
			dump_write = optarg;
			break;
		case 'a':
			all_versions = 1;
			break;
		case 's':
			vmlinux_section_warnings = 0;
			break;
		case 'S':
			sec_mismatch_verbose = 0;
			break;
		case 'w':
			warn_unresolved = 1;
			break;
		case 'N':
#ifdef CONFIG_SUSE_KERNEL_SUPPORTED
			supported = optarg;
#endif
			break;
		default:
			exit(1);
		}
	}

#ifdef CONFIG_SUSE_KERNEL_SUPPORTED
	if (supported)
		read_supported(supported);
#endif
	if (kernel_read)
		read_dump(kernel_read, 1);
	if (module_read)
		read_dump(module_read, 0);
	while (extsym_start) {
		read_dump(extsym_start->file, 0);
		extsym_iter = extsym_start->next;
		free(extsym_start);
		extsym_start = extsym_iter;
	}

	while (optind < argc)
		read_symbols(argv[optind++]);

	for (mod = modules; mod; mod = mod->next) {
		if (mod->skip)
			continue;
		check_exports(mod);
	}

	err = 0;

	for (mod = modules; mod; mod = mod->next) {
		char fname[strlen(mod->name) + 10];

		if (mod->skip)
			continue;

		buf.pos = 0;

		add_header(&buf, mod);
		add_intree_flag(&buf, !external_module);
		add_staging_flag(&buf, mod->name);
#ifdef CONFIG_SUSE_KERNEL_SUPPORTED
		add_supported_flag(&buf, mod);
#endif
		err |= add_versions(&buf, mod);
		add_depends(&buf, mod, modules);
		add_moddevtable(&buf, mod);
		add_srcversion(&buf, mod);

		sprintf(fname, "%s.mod.c", mod->name);
		write_if_changed(&buf, fname);
	}

	if (dump_write)
		write_dump(dump_write);
	if (sec_mismatch_count && !sec_mismatch_verbose)
		warn("modpost: Found %d section mismatch(es).\n"
		     "To see full details build your kernel with:\n"
		     "'make CONFIG_DEBUG_SECTION_MISMATCH=y'\n",
		     sec_mismatch_count);

	return err;
}<|MERGE_RESOLUTION|>--- conflicted
+++ resolved
@@ -2193,11 +2193,7 @@
 	struct ext_sym_list *extsym_iter;
 	struct ext_sym_list *extsym_start = NULL;
 
-<<<<<<< HEAD
-	while ((opt = getopt(argc, argv, "i:I:e:cmsSo:awM:K:N:")) != -1) {
-=======
-	while ((opt = getopt(argc, argv, "i:I:e:msSo:awM:K:")) != -1) {
->>>>>>> f6161aa1
+	while ((opt = getopt(argc, argv, "i:I:e:msSo:awM:K:N:")) != -1) {
 		switch (opt) {
 		case 'i':
 			kernel_read = optarg;
