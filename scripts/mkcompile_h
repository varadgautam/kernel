#!/bin/sh

TARGET=$1
ARCH=$2
SMP=$3
PREEMPT=$4
CC=$5

vecho() { [ "${quiet}" = "silent_" ] || echo "$@" ; }

# If compile.h exists already and we don't own autoconf.h
# (i.e. we're not the same user who did make *config), don't
# modify compile.h
# So "sudo make install" won't change the "compiled by <user>"
# do "compiled by root"

if [ -r $TARGET -a ! -O include/linux/autoconf.h ]; then
  vecho "  SKIPPED $TARGET"
  exit 0
fi

# Do not expand names
set -f

# Fix the language to get consistent output
LC_ALL=C
export LC_ALL

if [ -z "$KBUILD_BUILD_VERSION" ]; then
	if [ -r .version ]; then
		VERSION=`cat .version`
	else
		VERSION=0
		echo 0 > .version
	fi
else
	VERSION=$KBUILD_BUILD_VERSION
fi

if [ -z "$KBUILD_BUILD_TIMESTAMP" ]; then
	TIMESTAMP=`date`
else
	TIMESTAMP=$KBUILD_BUILD_TIMESTAMP
fi

UTS_VERSION="#$VERSION"
CONFIG_FLAGS=""
if [ -n "$SMP" ] ; then CONFIG_FLAGS="SMP"; fi
if [ -n "$PREEMPT" ] ; then CONFIG_FLAGS="$CONFIG_FLAGS PREEMPT"; fi
UTS_VERSION="$UTS_VERSION $CONFIG_FLAGS $TIMESTAMP"

# Truncate to maximum length

UTS_LEN=64
UTS_TRUNCATE="cut -b -$UTS_LEN"

# Generate a temporary compile.h

( echo /\* This file is auto generated, version $VERSION \*/
  if [ -n "$CONFIG_FLAGS" ] ; then echo "/* $CONFIG_FLAGS */"; fi
  
  echo \#define UTS_MACHINE \"$ARCH\"

  echo \#define UTS_VERSION \"`echo $UTS_VERSION | $UTS_TRUNCATE`\"

  echo \#define LINUX_COMPILE_TIME \"`date +%T`\"
<<<<<<< HEAD
  echo \#define LINUX_COMPILE_BY \"geeko\"
  echo \#define LINUX_COMPILE_HOST \"buildhost\"
  echo \#define LINUX_COMPILE_DOMAIN \"suse.de\"
=======
  echo \#define LINUX_COMPILE_BY \"`whoami`\"
  echo \#define LINUX_COMPILE_HOST \"`hostname | $UTS_TRUNCATE`\"

  if [ -x /bin/dnsdomainname ]; then
    domain=`dnsdomainname 2> /dev/null`
  elif [ -x /bin/domainname ]; then
    domain=`domainname 2> /dev/null`
  fi

  if [ -n "$domain" ]; then
    echo \#define LINUX_COMPILE_DOMAIN \"`echo $domain | $UTS_TRUNCATE`\"
  else
    echo \#define LINUX_COMPILE_DOMAIN
  fi
>>>>>>> 012abeea

  echo \#define LINUX_COMPILER \"`$CC -v 2>&1 | tail -n 1`\"
) > .tmpcompile

# Only replace the real compile.h if the new one is different,
# in order to preserve the timestamp and avoid unnecessary
# recompilations.
# We don't consider the file changed if only the date/time changed.
# A kernel config change will increase the generation number, thus
# causing compile.h to be updated (including date/time) due to the 
# changed comment in the
# first line.

if [ -r $TARGET ] && \
      grep -v 'UTS_VERSION\|LINUX_COMPILE_TIME' $TARGET > .tmpver.1 && \
      grep -v 'UTS_VERSION\|LINUX_COMPILE_TIME' .tmpcompile > .tmpver.2 && \
      cmp -s .tmpver.1 .tmpver.2; then
   rm -f .tmpcompile
else
   vecho "  UPD     $TARGET"
   mv -f .tmpcompile $TARGET
fi
rm -f .tmpver.1 .tmpver.2<|MERGE_RESOLUTION|>--- conflicted
+++ resolved
@@ -64,26 +64,9 @@
   echo \#define UTS_VERSION \"`echo $UTS_VERSION | $UTS_TRUNCATE`\"
 
   echo \#define LINUX_COMPILE_TIME \"`date +%T`\"
-<<<<<<< HEAD
   echo \#define LINUX_COMPILE_BY \"geeko\"
   echo \#define LINUX_COMPILE_HOST \"buildhost\"
   echo \#define LINUX_COMPILE_DOMAIN \"suse.de\"
-=======
-  echo \#define LINUX_COMPILE_BY \"`whoami`\"
-  echo \#define LINUX_COMPILE_HOST \"`hostname | $UTS_TRUNCATE`\"
-
-  if [ -x /bin/dnsdomainname ]; then
-    domain=`dnsdomainname 2> /dev/null`
-  elif [ -x /bin/domainname ]; then
-    domain=`domainname 2> /dev/null`
-  fi
-
-  if [ -n "$domain" ]; then
-    echo \#define LINUX_COMPILE_DOMAIN \"`echo $domain | $UTS_TRUNCATE`\"
-  else
-    echo \#define LINUX_COMPILE_DOMAIN
-  fi
->>>>>>> 012abeea
 
   echo \#define LINUX_COMPILER \"`$CC -v 2>&1 | tail -n 1`\"
 ) > .tmpcompile
