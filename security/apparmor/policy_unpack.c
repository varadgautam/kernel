/*
 * AppArmor security module
 *
 * This file contains AppArmor functions for unpacking policy loaded from
 * userspace.
 *
 * Copyright (C) 1998-2008 Novell/SUSE
 * Copyright 2009-2010 Canonical Ltd.
 *
 * This program is free software; you can redistribute it and/or
 * modify it under the terms of the GNU General Public License as
 * published by the Free Software Foundation, version 2 of the
 * License.
 *
 * AppArmor uses a serialized binary format for loading policy. To find
 * policy format documentation look in Documentation/security/apparmor.txt
 * All policy is validated before it is used.
 */

#include <asm/unaligned.h>
#include <linux/ctype.h>
#include <linux/errno.h>

#include "include/apparmor.h"
#include "include/audit.h"
#include "include/context.h"
#include "include/match.h"
#include "include/policy.h"
#include "include/policy_unpack.h"
#include "include/sid.h"

/*
 * The AppArmor interface treats data as a type byte followed by the
 * actual data.  The interface has the notion of a a named entry
 * which has a name (AA_NAME typecode followed by name string) followed by
 * the entries typecode and data.  Named types allow for optional
 * elements and extensions to be added and tested for without breaking
 * backwards compatibility.
 */

enum aa_code {
	AA_U8,
	AA_U16,
	AA_U32,
	AA_U64,
	AA_NAME,		/* same as string except it is items name */
	AA_STRING,
	AA_BLOB,
	AA_STRUCT,
	AA_STRUCTEND,
	AA_LIST,
	AA_LISTEND,
	AA_ARRAY,
	AA_ARRAYEND,
};

/*
 * aa_ext is the read of the buffer containing the serialized profile.  The
 * data is copied into a kernel buffer in apparmorfs and then handed off to
 * the unpack routines.
 */
struct aa_ext {
	void *start;
	void *end;
	void *pos;		/* pointer to current position in the buffer */
	u32 version;
};

/* audit callback for unpack fields */
static void audit_cb(struct audit_buffer *ab, void *va)
{
	struct common_audit_data *sa = va;
	if (sa->aad.iface.target) {
		struct aa_profile *name = sa->aad.iface.target;
		audit_log_format(ab, " name=");
		audit_log_untrustedstring(ab, name->base.hname);
	}
	if (sa->aad.iface.pos)
		audit_log_format(ab, " offset=%ld", sa->aad.iface.pos);
}

/**
 * audit_iface - do audit message for policy unpacking/load/replace/remove
 * @new: profile if it has been allocated (MAYBE NULL)
 * @name: name of the profile being manipulated (MAYBE NULL)
 * @info: any extra info about the failure (MAYBE NULL)
 * @e: buffer position info
 * @error: error code
 *
 * Returns: %0 or error
 */
static int audit_iface(struct aa_profile *new, const char *name,
		       const char *info, struct aa_ext *e, int error)
{
	struct aa_profile *profile = __aa_current_profile();
	struct common_audit_data sa;
	COMMON_AUDIT_DATA_INIT(&sa, NONE);
	if (e)
		sa.aad.iface.pos = e->pos - e->start;
	sa.aad.iface.target = new;
	sa.aad.name = name;
	sa.aad.info = info;
	sa.aad.error = error;

	return aa_audit(AUDIT_APPARMOR_STATUS, profile, GFP_KERNEL, &sa,
			audit_cb);
}

/* test if read will be in packed data bounds */
static bool inbounds(struct aa_ext *e, size_t size)
{
	return (size <= e->end - e->pos);
}

/**
 * aa_u16_chunck - test and do bounds checking for a u16 size based chunk
 * @e: serialized data read head (NOT NULL)
 * @chunk: start address for chunk of data (NOT NULL)
 *
 * Returns: the size of chunk found with the read head at the end of the chunk.
 */
static size_t unpack_u16_chunk(struct aa_ext *e, char **chunk)
{
	size_t size = 0;

	if (!inbounds(e, sizeof(u16)))
		return 0;
	size = le16_to_cpu(get_unaligned((u16 *) e->pos));
	e->pos += sizeof(u16);
	if (!inbounds(e, size))
		return 0;
	*chunk = e->pos;
	e->pos += size;
	return size;
}

/* unpack control byte */
static bool unpack_X(struct aa_ext *e, enum aa_code code)
{
	if (!inbounds(e, 1))
		return 0;
	if (*(u8 *) e->pos != code)
		return 0;
	e->pos++;
	return 1;
}

/**
 * unpack_nameX - check is the next element is of type X with a name of @name
 * @e: serialized data extent information  (NOT NULL)
 * @code: type code
 * @name: name to match to the serialized element.  (MAYBE NULL)
 *
 * check that the next serialized data element is of type X and has a tag
 * name @name.  If @name is specified then there must be a matching
 * name element in the stream.  If @name is NULL any name element will be
 * skipped and only the typecode will be tested.
 *
 * Returns 1 on success (both type code and name tests match) and the read
 * head is advanced past the headers
 *
 * Returns: 0 if either match fails, the read head does not move
 */
static bool unpack_nameX(struct aa_ext *e, enum aa_code code, const char *name)
{
	/*
	 * May need to reset pos if name or type doesn't match
	 */
	void *pos = e->pos;
	/*
	 * Check for presence of a tagname, and if present name size
	 * AA_NAME tag value is a u16.
	 */
	if (unpack_X(e, AA_NAME)) {
		char *tag = NULL;
		size_t size = unpack_u16_chunk(e, &tag);
		/* if a name is specified it must match. otherwise skip tag */
		if (name && (!size || strcmp(name, tag)))
			goto fail;
	} else if (name) {
		/* if a name is specified and there is no name tag fail */
		goto fail;
	}

	/* now check if type code matches */
	if (unpack_X(e, code))
		return 1;

fail:
	e->pos = pos;
	return 0;
}

static bool unpack_u16(struct aa_ext *e, u16 *data, const char *name)
{
	if (unpack_nameX(e, AA_U16, name)) {
		if (!inbounds(e, sizeof(u16)))
			return 0;
		if (data)
			*data = le16_to_cpu(get_unaligned((u16 *) e->pos));
		e->pos += sizeof(u16);
		return 1;
	}
	return 0;
}

static bool unpack_u32(struct aa_ext *e, u32 *data, const char *name)
{
	if (unpack_nameX(e, AA_U32, name)) {
		if (!inbounds(e, sizeof(u32)))
			return 0;
		if (data)
			*data = le32_to_cpu(get_unaligned((u32 *) e->pos));
		e->pos += sizeof(u32);
		return 1;
	}
	return 0;
}

static bool unpack_u64(struct aa_ext *e, u64 *data, const char *name)
{
	if (unpack_nameX(e, AA_U64, name)) {
		if (!inbounds(e, sizeof(u64)))
			return 0;
		if (data)
			*data = le64_to_cpu(get_unaligned((u64 *) e->pos));
		e->pos += sizeof(u64);
		return 1;
	}
	return 0;
}

static size_t unpack_array(struct aa_ext *e, const char *name)
{
	if (unpack_nameX(e, AA_ARRAY, name)) {
		int size;
		if (!inbounds(e, sizeof(u16)))
			return 0;
		size = (int)le16_to_cpu(get_unaligned((u16 *) e->pos));
		e->pos += sizeof(u16);
		return size;
	}
	return 0;
}

static size_t unpack_blob(struct aa_ext *e, char **blob, const char *name)
{
	if (unpack_nameX(e, AA_BLOB, name)) {
		u32 size;
		if (!inbounds(e, sizeof(u32)))
			return 0;
		size = le32_to_cpu(get_unaligned((u32 *) e->pos));
		e->pos += sizeof(u32);
		if (inbounds(e, (size_t) size)) {
			*blob = e->pos;
			e->pos += size;
			return size;
		}
	}
	return 0;
}

static int unpack_str(struct aa_ext *e, const char **string, const char *name)
{
	char *src_str;
	size_t size = 0;
	void *pos = e->pos;
	*string = NULL;
	if (unpack_nameX(e, AA_STRING, name)) {
		size = unpack_u16_chunk(e, &src_str);
		if (size) {
			/* strings are null terminated, length is size - 1 */
			if (src_str[size - 1] != 0)
				goto fail;
			*string = src_str;
		}
	}
	return size;

fail:
	e->pos = pos;
	return 0;
}

static int unpack_strdup(struct aa_ext *e, char **string, const char *name)
{
	const char *tmp;
	void *pos = e->pos;
	int res = unpack_str(e, &tmp, name);
	*string = NULL;

	if (!res)
		return 0;

	*string = kmemdup(tmp, res, GFP_KERNEL);
	if (!*string) {
		e->pos = pos;
		return 0;
	}

	return res;
}

/**
 * verify_accept - verify the accept tables of a dfa
 * @dfa: dfa to verify accept tables of (NOT NULL)
 * @flags: flags governing dfa
 *
 * Returns: 1 if valid accept tables else 0 if error
 */
static bool verify_accept(struct aa_dfa *dfa, int flags)
{
	int i;

	/* verify accept permissions */
	for (i = 0; i < dfa->tables[YYTD_ID_ACCEPT]->td_lolen; i++) {
		int mode = ACCEPT_TABLE(dfa)[i];

		if (mode & ~DFA_VALID_PERM_MASK)
			return 0;

		if (ACCEPT_TABLE2(dfa)[i] & ~DFA_VALID_PERM2_MASK)
			return 0;
	}
	return 1;
}

/**
 * unpack_dfa - unpack a file rule dfa
 * @e: serialized data extent information (NOT NULL)
 *
 * returns dfa or ERR_PTR or NULL if no dfa
 */
static struct aa_dfa *unpack_dfa(struct aa_ext *e)
{
	char *blob = NULL;
	size_t size;
	struct aa_dfa *dfa = NULL;

	size = unpack_blob(e, &blob, "aadfa");
	if (size) {
		/*
		 * The dfa is aligned with in the blob to 8 bytes
		 * from the beginning of the stream.
		 */
		size_t sz = blob - (char *)e->start;
		size_t pad = ALIGN(sz, 8) - sz;
		int flags = TO_ACCEPT1_FLAG(YYTD_DATA32) |
			TO_ACCEPT2_FLAG(YYTD_DATA32);


		if (aa_g_paranoid_load)
			flags |= DFA_FLAG_VERIFY_STATES;

		dfa = aa_dfa_unpack(blob + pad, size - pad, flags);

		if (IS_ERR(dfa))
			return dfa;

		if (!verify_accept(dfa, flags))
			goto fail;
	}

	return dfa;

fail:
	aa_put_dfa(dfa);
	return ERR_PTR(-EPROTO);
}

/**
 * unpack_trans_table - unpack a profile transition table
 * @e: serialized data extent information  (NOT NULL)
 * @profile: profile to add the accept table to (NOT NULL)
 *
 * Returns: 1 if table successfully unpacked
 */
static bool unpack_trans_table(struct aa_ext *e, struct aa_profile *profile)
{
	void *pos = e->pos;

	/* exec table is optional */
	if (unpack_nameX(e, AA_STRUCT, "xtable")) {
		int i, size;

		size = unpack_array(e, NULL);
		/* currently 4 exec bits and entries 0-3 are reserved iupcx */
		if (size > 16 - 4)
			goto fail;
		profile->file.trans.table = kzalloc(sizeof(char *) * size,
						    GFP_KERNEL);
		if (!profile->file.trans.table)
			goto fail;

		profile->file.trans.size = size;
		for (i = 0; i < size; i++) {
			char *str;
			int c, j, size2 = unpack_strdup(e, &str, NULL);
			/* unpack_strdup verifies that the last character is
			 * null termination byte.
			 */
			if (!size2)
				goto fail;
			profile->file.trans.table[i] = str;
			/* verify that name doesn't start with space */
			if (isspace(*str))
				goto fail;

			/* count internal #  of internal \0 */
			for (c = j = 0; j < size2 - 2; j++) {
				if (!str[j])
					c++;
			}
			if (*str == ':') {
				/* beginning with : requires an embedded \0,
				 * verify that exactly 1 internal \0 exists
				 * trailing \0 already verified by unpack_strdup
				 */
				if (c != 1)
					goto fail;
				/* first character after : must be valid */
				if (!str[1])
					goto fail;
			} else if (c)
				/* fail - all other cases with embedded \0 */
				goto fail;
		}
		if (!unpack_nameX(e, AA_ARRAYEND, NULL))
			goto fail;
		if (!unpack_nameX(e, AA_STRUCTEND, NULL))
			goto fail;
	}
	return 1;

fail:
	aa_free_domain_entries(&profile->file.trans);
	e->pos = pos;
	return 0;
}

static bool unpack_rlimits(struct aa_ext *e, struct aa_profile *profile)
{
	void *pos = e->pos;

	/* rlimits are optional */
	if (unpack_nameX(e, AA_STRUCT, "rlimits")) {
		int i, size;
		u32 tmp = 0;
		if (!unpack_u32(e, &tmp, NULL))
			goto fail;
		profile->rlimits.mask = tmp;

		size = unpack_array(e, NULL);
		if (size > RLIM_NLIMITS)
			goto fail;
		for (i = 0; i < size; i++) {
			u64 tmp2 = 0;
			int a = aa_map_resource(i);
			if (!unpack_u64(e, &tmp2, NULL))
				goto fail;
			profile->rlimits.limits[a].rlim_max = tmp2;
		}
		if (!unpack_nameX(e, AA_ARRAYEND, NULL))
			goto fail;
		if (!unpack_nameX(e, AA_STRUCTEND, NULL))
			goto fail;
	}
	return 1;

fail:
	e->pos = pos;
	return 0;
}

/**
 * unpack_profile - unpack a serialized profile
 * @e: serialized data extent information (NOT NULL)
 *
 * NOTE: unpack profile sets audit struct if there is a failure
 */
static struct aa_profile *unpack_profile(struct aa_ext *e)
{
	struct aa_profile *profile = NULL;
	const char *name = NULL;
<<<<<<< HEAD
	size_t size = 0;
=======
>>>>>>> dd775ae2
	int i, error = -EPROTO;
	kernel_cap_t tmpcap;
	u32 tmp;

	/* check that we have the right struct being passed */
	if (!unpack_nameX(e, AA_STRUCT, "profile"))
		goto fail;
	if (!unpack_str(e, &name, NULL))
		goto fail;

	profile = aa_alloc_profile(name);
	if (!profile)
		return ERR_PTR(-ENOMEM);

	/* profile renaming is optional */
	(void) unpack_str(e, &profile->rename, "rename");

	/* xmatch is optional and may be NULL */
	profile->xmatch = unpack_dfa(e);
	if (IS_ERR(profile->xmatch)) {
		error = PTR_ERR(profile->xmatch);
		profile->xmatch = NULL;
		goto fail;
	}
	/* xmatch_len is not optional if xmatch is set */
	if (profile->xmatch) {
		if (!unpack_u32(e, &tmp, NULL))
			goto fail;
		profile->xmatch_len = tmp;
	}

	/* per profile debug flags (complain, audit) */
	if (!unpack_nameX(e, AA_STRUCT, "flags"))
		goto fail;
	if (!unpack_u32(e, &tmp, NULL))
		goto fail;
	if (tmp)
		profile->flags |= PFLAG_HAT;
	if (!unpack_u32(e, &tmp, NULL))
		goto fail;
	if (tmp)
		profile->mode = APPARMOR_COMPLAIN;
	if (!unpack_u32(e, &tmp, NULL))
		goto fail;
	if (tmp)
		profile->audit = AUDIT_ALL;

	if (!unpack_nameX(e, AA_STRUCTEND, NULL))
		goto fail;

	/* path_flags is optional */
	if (unpack_u32(e, &profile->path_flags, "path_flags"))
		profile->path_flags |= profile->flags & PFLAG_MEDIATE_DELETED;
	else
		/* set a default value if path_flags field is not present */
		profile->path_flags = PFLAG_MEDIATE_DELETED;

	if (!unpack_u32(e, &(profile->caps.allow.cap[0]), NULL))
		goto fail;
	if (!unpack_u32(e, &(profile->caps.audit.cap[0]), NULL))
		goto fail;
	if (!unpack_u32(e, &(profile->caps.quiet.cap[0]), NULL))
		goto fail;
	if (!unpack_u32(e, &tmpcap.cap[0], NULL))
		goto fail;

	if (unpack_nameX(e, AA_STRUCT, "caps64")) {
		/* optional upper half of 64 bit caps */
		if (!unpack_u32(e, &(profile->caps.allow.cap[1]), NULL))
			goto fail;
		if (!unpack_u32(e, &(profile->caps.audit.cap[1]), NULL))
			goto fail;
		if (!unpack_u32(e, &(profile->caps.quiet.cap[1]), NULL))
			goto fail;
		if (!unpack_u32(e, &(tmpcap.cap[1]), NULL))
			goto fail;
		if (!unpack_nameX(e, AA_STRUCTEND, NULL))
			goto fail;
	}

	if (unpack_nameX(e, AA_STRUCT, "capsx")) {
		/* optional extended caps mediation mask */
		if (!unpack_u32(e, &(profile->caps.extended.cap[0]), NULL))
			goto fail;
		if (!unpack_u32(e, &(profile->caps.extended.cap[1]), NULL))
			goto fail;
		if (!unpack_nameX(e, AA_STRUCTEND, NULL))
			goto fail;
	}

	if (!unpack_rlimits(e, profile))
		goto fail;

<<<<<<< HEAD
	size = unpack_array(e, "net_allowed_af");
	if (size) {

		for (i = 0; i < size; i++) {
			/* discard extraneous rules that this kernel will
			 * never request
			 */
			if (i > AF_MAX) {
				u16 tmp;
				if (!unpack_u16(e, &tmp, NULL) ||
				    !unpack_u16(e, &tmp, NULL) ||
				    !unpack_u16(e, &tmp, NULL))
					goto fail;
				continue;
			}
			if (!unpack_u16(e, &profile->net.allow[i], NULL))
				goto fail;
			if (!unpack_u16(e, &profile->net.audit[i], NULL))
				goto fail;
			if (!unpack_u16(e, &profile->net.quiet[i], NULL))
				goto fail;
		}
		if (!unpack_nameX(e, AA_ARRAYEND, NULL))
			goto fail;
		/*
		 * allow unix domain and netlink sockets they are handled
		 * by IPC
		 */
	}
	profile->net.allow[AF_UNIX] = 0xffff;
	profile->net.allow[AF_NETLINK] = 0xffff;
=======
	if (unpack_nameX(e, AA_STRUCT, "policydb")) {
		/* generic policy dfa - optional and may be NULL */
		profile->policy.dfa = unpack_dfa(e);
		if (IS_ERR(profile->policy.dfa)) {
			error = PTR_ERR(profile->policy.dfa);
			profile->policy.dfa = NULL;
			goto fail;
		}
		if (!unpack_u32(e, &profile->policy.start[0], "start"))
			/* default start state */
			profile->policy.start[0] = DFA_START;
		/* setup class index */
		for (i = AA_CLASS_FILE; i <= AA_CLASS_LAST; i++) {
			profile->policy.start[i] =
				aa_dfa_next(profile->policy.dfa,
					    profile->policy.start[0],
					    i);
		}
		if (!unpack_nameX(e, AA_STRUCTEND, NULL))
			goto fail;
	}
>>>>>>> dd775ae2

	/* get file rules */
	profile->file.dfa = unpack_dfa(e);
	if (IS_ERR(profile->file.dfa)) {
		error = PTR_ERR(profile->file.dfa);
		profile->file.dfa = NULL;
		goto fail;
	}

	if (!unpack_u32(e, &profile->file.start, "dfa_start"))
		/* default start state */
		profile->file.start = DFA_START;

	if (!unpack_trans_table(e, profile))
		goto fail;

	if (!unpack_nameX(e, AA_STRUCTEND, NULL))
		goto fail;

	return profile;

fail:
	if (profile)
		name = NULL;
	else if (!name)
		name = "unknown";
	audit_iface(profile, name, "failed to unpack profile", e, error);
	aa_put_profile(profile);

	return ERR_PTR(error);
}

/**
 * verify_head - unpack serialized stream header
 * @e: serialized data read head (NOT NULL)
 * @ns: Returns - namespace if one is specified else NULL (NOT NULL)
 *
 * Returns: error or 0 if header is good
 */
static int verify_header(struct aa_ext *e, const char **ns)
{
	int error = -EPROTONOSUPPORT;
	/* get the interface version */
	if (!unpack_u32(e, &e->version, "version")) {
		audit_iface(NULL, NULL, "invalid profile format", e, error);
		return error;
	}

	/* check that the interface version is currently supported */
	if (e->version != 5) {
		audit_iface(NULL, NULL, "unsupported interface version", e,
			    error);
		return error;
	}

	/* read the namespace if present */
	if (!unpack_str(e, ns, "namespace"))
		*ns = NULL;

	return 0;
}

static bool verify_xindex(int xindex, int table_size)
{
	int index, xtype;
	xtype = xindex & AA_X_TYPE_MASK;
	index = xindex & AA_X_INDEX_MASK;
	if (xtype == AA_X_TABLE && index > table_size)
		return 0;
	return 1;
}

/* verify dfa xindexes are in range of transition tables */
static bool verify_dfa_xindex(struct aa_dfa *dfa, int table_size)
{
	int i;
	for (i = 0; i < dfa->tables[YYTD_ID_ACCEPT]->td_lolen; i++) {
		if (!verify_xindex(dfa_user_xindex(dfa, i), table_size))
			return 0;
		if (!verify_xindex(dfa_other_xindex(dfa, i), table_size))
			return 0;
	}
	return 1;
}

/**
 * verify_profile - Do post unpack analysis to verify profile consistency
 * @profile: profile to verify (NOT NULL)
 *
 * Returns: 0 if passes verification else error
 */
static int verify_profile(struct aa_profile *profile)
{
	if (aa_g_paranoid_load) {
		if (profile->file.dfa &&
		    !verify_dfa_xindex(profile->file.dfa,
				       profile->file.trans.size)) {
			audit_iface(profile, NULL, "Invalid named transition",
				    NULL, -EPROTO);
			return -EPROTO;
		}
	}

	return 0;
}

/**
 * aa_unpack - unpack packed binary profile data loaded from user space
 * @udata: user data copied to kmem  (NOT NULL)
 * @size: the size of the user data
 * @ns: Returns namespace profile is in if specified else NULL (NOT NULL)
 *
 * Unpack user data and return refcounted allocated profile or ERR_PTR
 *
 * Returns: profile else error pointer if fails to unpack
 */
struct aa_profile *aa_unpack(void *udata, size_t size, const char **ns)
{
	struct aa_profile *profile = NULL;
	int error;
	struct aa_ext e = {
		.start = udata,
		.end = udata + size,
		.pos = udata,
	};

	error = verify_header(&e, ns);
	if (error)
		return ERR_PTR(error);

	profile = unpack_profile(&e);
	if (IS_ERR(profile))
		return profile;

	error = verify_profile(profile);
	if (error) {
		aa_put_profile(profile);
		profile = ERR_PTR(error);
	}

	/* return refcount */
	return profile;
}<|MERGE_RESOLUTION|>--- conflicted
+++ resolved
@@ -188,19 +188,6 @@
 
 fail:
 	e->pos = pos;
-	return 0;
-}
-
-static bool unpack_u16(struct aa_ext *e, u16 *data, const char *name)
-{
-	if (unpack_nameX(e, AA_U16, name)) {
-		if (!inbounds(e, sizeof(u16)))
-			return 0;
-		if (data)
-			*data = le16_to_cpu(get_unaligned((u16 *) e->pos));
-		e->pos += sizeof(u16);
-		return 1;
-	}
 	return 0;
 }
 
@@ -482,10 +469,6 @@
 {
 	struct aa_profile *profile = NULL;
 	const char *name = NULL;
-<<<<<<< HEAD
-	size_t size = 0;
-=======
->>>>>>> dd775ae2
 	int i, error = -EPROTO;
 	kernel_cap_t tmpcap;
 	u32 tmp;
@@ -579,39 +562,6 @@
 	if (!unpack_rlimits(e, profile))
 		goto fail;
 
-<<<<<<< HEAD
-	size = unpack_array(e, "net_allowed_af");
-	if (size) {
-
-		for (i = 0; i < size; i++) {
-			/* discard extraneous rules that this kernel will
-			 * never request
-			 */
-			if (i > AF_MAX) {
-				u16 tmp;
-				if (!unpack_u16(e, &tmp, NULL) ||
-				    !unpack_u16(e, &tmp, NULL) ||
-				    !unpack_u16(e, &tmp, NULL))
-					goto fail;
-				continue;
-			}
-			if (!unpack_u16(e, &profile->net.allow[i], NULL))
-				goto fail;
-			if (!unpack_u16(e, &profile->net.audit[i], NULL))
-				goto fail;
-			if (!unpack_u16(e, &profile->net.quiet[i], NULL))
-				goto fail;
-		}
-		if (!unpack_nameX(e, AA_ARRAYEND, NULL))
-			goto fail;
-		/*
-		 * allow unix domain and netlink sockets they are handled
-		 * by IPC
-		 */
-	}
-	profile->net.allow[AF_UNIX] = 0xffff;
-	profile->net.allow[AF_NETLINK] = 0xffff;
-=======
 	if (unpack_nameX(e, AA_STRUCT, "policydb")) {
 		/* generic policy dfa - optional and may be NULL */
 		profile->policy.dfa = unpack_dfa(e);
@@ -633,7 +583,6 @@
 		if (!unpack_nameX(e, AA_STRUCTEND, NULL))
 			goto fail;
 	}
->>>>>>> dd775ae2
 
 	/* get file rules */
 	profile->file.dfa = unpack_dfa(e);
