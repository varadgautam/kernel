--- conflicted
+++ resolved
@@ -13,7 +13,7 @@
  * License.
  *
  * AppArmor uses a serialized binary format for loading policy. To find
- * policy format documentation look in Documentation/security/apparmor.txt
+ * policy format documentation see Documentation/admin-guide/LSM/apparmor.rst
  * All policy is validated before it is used.
  */
 
@@ -36,8 +36,7 @@
 
 #define v5	5	/* base version */
 #define v6	6	/* per entry policydb mediation check */
-#define v7	7	/* v2 compat networking */
-#define v8	8	/* full network masking */
+#define v7	7	/* full network masking */
 
 /*
  * The AppArmor interface treats data as a type byte followed by the
@@ -224,7 +223,7 @@
 		if (!inbounds(e, sizeof(u16)))
 			return 0;
 		if (data)
-			*data = le16_to_cpu(get_unaligned((__le16 *) e->pos));
+			*data = le16_to_cpu(get_unaligned((u16 *) e->pos));
 		e->pos += sizeof(u16);
 		return 1;
 	}
@@ -533,18 +532,14 @@
 {
 	struct aa_profile *profile = NULL;
 	const char *tmpname, *tmpns = NULL, *name = NULL;
-<<<<<<< HEAD
 	size_t ns_len;
-=======
-	const char *info = "failed to unpack profile";
-	size_t size = 0, ns_len;
->>>>>>> 7ce58816
 	struct rhashtable_params params = { 0 };
 	char *key = NULL;
 	struct aa_data *data;
 	int i, error = -EPROTO;
 	kernel_cap_t tmpcap;
 	u32 tmp;
+	size_t size = 0;
 
 	*ns_name = NULL;
 
@@ -655,41 +650,36 @@
 		goto fail;
 
 	size = unpack_array(e, "net_allowed_af");
-	if (size && VERSION_LT(e->version, v8)) {
-		profile->net_compat = kzalloc(sizeof(struct aa_net_compat), GFP_KERNEL);
-		if (!profile->net_compat) {
-			info = "out of memory";
-			goto fail;
-		}
+	if (size) {
+
 		for (i = 0; i < size; i++) {
 			/* discard extraneous rules that this kernel will
 			 * never request
 			 */
 			if (i >= AF_MAX) {
 				u16 tmp;
-
 				if (!unpack_u16(e, &tmp, NULL) ||
 				    !unpack_u16(e, &tmp, NULL) ||
 				    !unpack_u16(e, &tmp, NULL))
 					goto fail;
 				continue;
 			}
-			if (!unpack_u16(e, &profile->net_compat->allow[i], NULL))
+			if (!unpack_u16(e, &profile->net.allow[i], NULL))
 				goto fail;
-			if (!unpack_u16(e, &profile->net_compat->audit[i], NULL))
+			if (!unpack_u16(e, &profile->net.audit[i], NULL))
 				goto fail;
-			if (!unpack_u16(e, &profile->net_compat->quiet[i], NULL))
+			if (!unpack_u16(e, &profile->net.quiet[i], NULL))
 				goto fail;
 		}
-		if (size && !unpack_nameX(e, AA_ARRAYEND, NULL))
-			goto fail;
-		if (VERSION_LT(e->version, v7)) {
-			/* pre v7 policy always allowed these */
-			profile->net_compat->allow[AF_UNIX] = 0xffff;
-			profile->net_compat->allow[AF_NETLINK] = 0xffff;
-		}
-	}
-
+		if (!unpack_nameX(e, AA_ARRAYEND, NULL))
+			goto fail;
+	}
+	/*
+	 * allow unix domain and netlink sockets they are handled
+	 * by IPC
+	 */
+	profile->net.allow[AF_UNIX] = 0xffff;
+	profile->net.allow[AF_NETLINK] = 0xffff;
 
 	if (unpack_nameX(e, AA_STRUCT, "policydb")) {
 		/* generic policy dfa - optional and may be NULL */
