--- conflicted
+++ resolved
@@ -3223,17 +3223,10 @@
 				rc = put_entry(prefixbuf, sizeof(u64), 1, fp);
 				if (rc)
 					return rc;
-<<<<<<< HEAD
 
 				buf[0] = cpu_to_le32(c->u.ibpkey.low_pkey);
 				buf[1] = cpu_to_le32(c->u.ibpkey.high_pkey);
 
-=======
-
-				buf[0] = cpu_to_le32(c->u.ibpkey.low_pkey);
-				buf[1] = cpu_to_le32(c->u.ibpkey.high_pkey);
-
->>>>>>> 8ccc0d69
 				rc = put_entry(buf, sizeof(u32), 2, fp);
 				if (rc)
 					return rc;
