/*
 * Security server interface.
 *
 * Author : Stephen Smalley, <sds@epoch.ncsc.mil>
 *
 */

#ifndef _SELINUX_SECURITY_H_
#define _SELINUX_SECURITY_H_

#include "flask.h"

#define SECSID_NULL			0x00000000 /* unspecified SID */
#define SECSID_WILD			0xffffffff /* wildcard SID */
#define SECCLASS_NULL			0x0000 /* no class */

#define SELINUX_MAGIC 0xf97cff8c

/* Identify specific policy version changes */
<<<<<<< HEAD
#define POLICYDB_VERSION_BASE  15
#define POLICYDB_VERSION_BOOL  16
#define POLICYDB_VERSION_IPV6  17

/* Range of policy versions we understand*/
#define POLICYDB_VERSION_MIN   POLICYDB_VERSION_BASE
#define POLICYDB_VERSION_MAX   POLICYDB_VERSION_IPV6
=======
#define POLICYDB_VERSION_BASE		15
#define POLICYDB_VERSION_BOOL		16
#define POLICYDB_VERSION_IPV6		17
#define POLICYDB_VERSION_NLCLASS	18

/* Range of policy versions we understand*/
#define POLICYDB_VERSION_MIN   POLICYDB_VERSION_BASE
#define POLICYDB_VERSION_MAX   POLICYDB_VERSION_NLCLASS
>>>>>>> 30e74fea

#ifdef CONFIG_SECURITY_SELINUX_BOOTPARAM
extern int selinux_enabled;
#else
#define selinux_enabled 1
#endif

#ifdef CONFIG_SECURITY_SELINUX_MLS
#define selinux_mls_enabled 1
#else
#define selinux_mls_enabled 0
#endif

int security_load_policy(void * data, size_t len);

struct av_decision {
	u32 allowed;
	u32 decided;
	u32 auditallow;
	u32 auditdeny;
	u32 seqno;
};

int security_compute_av(u32 ssid, u32 tsid,
	u16 tclass, u32 requested,
	struct av_decision *avd);

int security_transition_sid(u32 ssid, u32 tsid,
	u16 tclass, u32 *out_sid);

int security_member_sid(u32 ssid, u32 tsid,
	u16 tclass, u32 *out_sid);

int security_change_sid(u32 ssid, u32 tsid,
	u16 tclass, u32 *out_sid);

int security_sid_to_context(u32 sid, char **scontext,
	u32 *scontext_len);

int security_context_to_sid(char *scontext, u32 scontext_len,
	u32 *out_sid);

int security_get_user_sids(u32 callsid, char *username,
			   u32 **sids, u32 *nel);

int security_port_sid(u16 domain, u16 type, u8 protocol, u16 port,
	u32 *out_sid);

int security_netif_sid(char *name, u32 *if_sid,
	u32 *msg_sid);

int security_node_sid(u16 domain, void *addr, u32 addrlen,
	u32 *out_sid);

#define SECURITY_FS_USE_XATTR		1 /* use xattr */
#define SECURITY_FS_USE_TRANS		2 /* use transition SIDs, e.g. devpts/tmpfs */
#define SECURITY_FS_USE_TASK		3 /* use task SIDs, e.g. pipefs/sockfs */
#define SECURITY_FS_USE_GENFS		4 /* use the genfs support */
#define SECURITY_FS_USE_NONE		5 /* no labeling support */
#define SECURITY_FS_USE_MNTPOINT	6 /* use mountpoint labeling */

int security_fs_use(const char *fstype, unsigned int *behavior,
	u32 *sid);

int security_genfs_sid(const char *fstype, char *name, u16 sclass,
	u32 *sid);

#endif /* _SELINUX_SECURITY_H_ */
<|MERGE_RESOLUTION|>--- conflicted
+++ resolved
@@ -17,15 +17,6 @@
 #define SELINUX_MAGIC 0xf97cff8c
 
 /* Identify specific policy version changes */
-<<<<<<< HEAD
-#define POLICYDB_VERSION_BASE  15
-#define POLICYDB_VERSION_BOOL  16
-#define POLICYDB_VERSION_IPV6  17
-
-/* Range of policy versions we understand*/
-#define POLICYDB_VERSION_MIN   POLICYDB_VERSION_BASE
-#define POLICYDB_VERSION_MAX   POLICYDB_VERSION_IPV6
-=======
 #define POLICYDB_VERSION_BASE		15
 #define POLICYDB_VERSION_BOOL		16
 #define POLICYDB_VERSION_IPV6		17
@@ -34,7 +25,6 @@
 /* Range of policy versions we understand*/
 #define POLICYDB_VERSION_MIN   POLICYDB_VERSION_BASE
 #define POLICYDB_VERSION_MAX   POLICYDB_VERSION_NLCLASS
->>>>>>> 30e74fea
 
 #ifdef CONFIG_SECURITY_SELINUX_BOOTPARAM
 extern int selinux_enabled;
