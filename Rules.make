#
# This file contains rules which are shared between multiple Makefiles.
#

# Some standard vars

comma   := ,
empty   :=
space   := $(empty) $(empty)

# Figure out paths
# ---------------------------------------------------------------------------
# Find the path relative to the toplevel dir, $(RELDIR), and express
# the toplevel dir as a relative path from this dir, $(TOPDIR_REL)

ifeq ($(findstring $(TOPDIR),$(CURDIR)),)
  # Can only happen when something is built out of tree
  RELDIR := $(CURDIR)
  TOPDIR_REL := $(TOPDIR)
else
  RELDIR := $(subst $(TOPDIR)/,,$(CURDIR))
  TOPDIR_REL := $(subst $(space),,$(foreach d,$(subst /, ,$(RELDIR)),../))
endif

# Some paths for the Makefiles to use
# ---------------------------------------------------------------------------

# Usage:
#
# $(obj)/target.o                     : target.o in the build dir
# $(src)/target.c                     : target.c in the source dir
# $(objtree)/include/linux/version.h  : Some file relative to the build
#					dir root
# $(srctree)/include/linux/module.h   : Some file relative to the source
#				        dir root
#
<<<<<<< HEAD
# Those can only be used in the section after
=======
# $(obj) and $(src) can only be used in the section after
>>>>>>> 516a1648
# include $(TOPDIR)/Rules.make, i.e for generated files and the like.
# Intentionally.
#
# We don't support separate source / object yet, so these are just
# placeholders for now

obj := .
src := .
<<<<<<< HEAD
objtree := $(TOPDIR)
srctree := $(TOPDIR)
=======

# For use in the quiet output

echo_target = $(RELDIR)/$@
>>>>>>> 516a1648

# Figure out what we need to build from the various variables
# ===========================================================================

# When an object is listed to be built compiled-in and modular,
# only build the compiled-in version

obj-m := $(filter-out $(obj-y),$(obj-m))

# Handle objects in subdirs
# ---------------------------------------------------------------------------
# o if we encounter foo/ in $(obj-y), replace it by foo/built-in.o
#   and add the directory to the list of dirs to descend into: $(subdir-y)
# o if we encounter foo/ in $(obj-m), remove it from $(obj-m) 
#   and add the directory to the list of dirs to descend into: $(subdir-m)

__subdir-y	:= $(patsubst %/,%,$(filter %/, $(obj-y)))
subdir-y	+= $(__subdir-y)
__subdir-m	:= $(patsubst %/,%,$(filter %/, $(obj-m)))
subdir-m	+= $(__subdir-m)
__subdir-n	:= $(patsubst %/,%,$(filter %/, $(obj-n)))
subdir-n	+= $(__subdir-n)
__subdir-	:= $(patsubst %/,%,$(filter %/, $(obj-)))
subdir-		+= $(__subdir-)
obj-y		:= $(patsubst %/, %/built-in.o, $(obj-y))
obj-m		:= $(filter-out %/, $(obj-m))

# Subdirectories we need to descend into

subdir-ym	:= $(sort $(subdir-y) $(subdir-m))

# export.o is never a composite object, since $(export-objs) has a
# fixed meaning (== objects which EXPORT_SYMBOL())
__obj-y = $(filter-out export.o,$(obj-y))
__obj-m = $(filter-out export.o,$(obj-m))

# if $(foo-objs) exists, foo.o is a composite object 
__multi-used-y := $(sort $(foreach m,$(__obj-y), $(if $($(m:.o=-objs)), $(m))))
__multi-used-m := $(sort $(foreach m,$(__obj-m), $(if $($(m:.o=-objs)), $(m))))

# FIXME: Rip this out later
# Backwards compatibility: if a composite object is listed in
# $(list-multi), skip it here, since the Makefile will have an explicit
# link rule for it

multi-used-y := $(filter-out $(list-multi),$(__multi-used-y))
multi-used-m := $(filter-out $(list-multi),$(__multi-used-m))

# Build list of the parts of our composite objects, our composite
# objects depend on those (obviously)
multi-objs-y := $(foreach m, $(multi-used-y), $($(m:.o=-objs)))
multi-objs-m := $(foreach m, $(multi-used-m), $($(m:.o=-objs)))

# $(subdir-obj-y) is the list of objects in $(obj-y) which do not live
# in the local directory
subdir-obj-y := $(foreach o,$(obj-y),$(if $(filter-out $(o),$(notdir $(o))),$(o)))

# Replace multi-part objects by their individual parts, look at local dir only
real-objs-y := $(foreach m, $(filter-out $(subdir-obj-y), $(obj-y)), $(if $($(m:.o=-objs)),$($(m:.o=-objs)),$(m))) $(EXTRA_TARGETS)
real-objs-m := $(foreach m, $(obj-m), $(if $($(m:.o=-objs)),$($(m:.o=-objs)),$(m)))

# Only build module versions for files which are selected to be built
export-objs := $(filter $(export-objs),$(real-objs-y) $(real-objs-m))

# The temporary file to save gcc -MD generated dependencies must not
# contain a comma
depfile = $(subst $(comma),_,$(@D)/.$(@F).d)

# We're called for one of three purposes:
# o fastdep: build module version files (.ver) for $(export-objs) in
#   the current directory
# o modules_install: install the modules in the current directory
# o build: When no target is given, first_rule is the default and
#   will build the built-in and modular objects in this dir
#   (or a subset thereof, depending on $(KBUILD_MODULES),$(KBUILD_BUILTIN)
#   When targets are given directly (like foo.o), we just build these
#   targets (That happens when someone does make some/dir/foo.[ois])

ifeq ($(MAKECMDGOALS),fastdep)

# ===========================================================================
# Module versions
# ===========================================================================

ifeq ($(strip $(export-objs)),)

# If we don't export any symbols in this dir, just descend
# ---------------------------------------------------------------------------

fastdep: sub_dirs
	@echo -n

else

# This sets version suffixes on exported symbols
# ---------------------------------------------------------------------------

MODVERDIR := $(TOPDIR)/include/linux/modules/$(RELDIR)

#
# Added the SMP separator to stop module accidents between uniprocessor
# and SMP Intel boxes - AC - from bits by Michael Chastain
#

ifdef CONFIG_SMP
	genksyms_smp_prefix := -p smp_
else
	genksyms_smp_prefix := 
endif

#	Don't include modversions.h, we're just about to generate it here.

CFLAGS_MODULE := $(filter-out -include $(HPATH)/linux/modversions.h,$(CFLAGS_MODULE))

$(addprefix $(MODVERDIR)/,$(real-objs-y:.o=.ver)): modkern_cflags := $(CFLAGS_KERNEL)
$(addprefix $(MODVERDIR)/,$(real-objs-m:.o=.ver)): modkern_cflags := $(CFLAGS_MODULE)
$(addprefix $(MODVERDIR)/,$(export-objs:.o=.ver)): export_flags   := -D__GENKSYMS__

c_flags = -Wp,-MD,$(depfile) $(CFLAGS) $(NOSTDINC_FLAGS) \
	  $(modkern_cflags) $(EXTRA_CFLAGS) $(CFLAGS_$(*F).o) \
	  -DKBUILD_BASENAME=$(subst $(comma),_,$(subst -,_,$(*F))) \
	  $(export_flags) 

# Our objects only depend on modversions.h, not on the individual .ver
# files (fix-dep filters them), so touch modversions.h if any of the .ver
# files changes

quiet_cmd_cc_ver_c = MKVER  include/linux/modules/$(RELDIR)/$*.ver
cmd_cc_ver_c = $(CPP) $(c_flags) $< | $(GENKSYMS) $(genksyms_smp_prefix) \
		 -k $(VERSION).$(PATCHLEVEL).$(SUBLEVEL) > $@.tmp

# Okay, let's explain what's happening in rule_make_cc_ver_c:
# o echo the command
# o execute the command
# o If the $(CPP) fails, we won't notice because it's output is piped
#   to $(GENKSYMS) which does not fail. We recognize this case by
#   looking if the generated $(depfile) exists, though.
# o If the .ver file changed, touch modversions.h, which is our maker
#   of any changed .ver files.
# o Move command line and deps into their normal .*.cmd place.  

define rule_cc_ver_c
	$(if $($(quiet)cmd_cc_ver_c),echo '  $($(quiet)cmd_cc_ver_c)';) \
	$(cmd_cc_ver_c); \
	if [ ! -r $(depfile) ]; then exit 1; fi; \
	$(TOPDIR)/scripts/fixdep $(depfile) $@ $(TOPDIR) '$(cmd_cc_ver_c)' > $(@D)/.$(@F).tmp; \
	rm -f $(depfile); \
	if [ ! -r $@ ] || cmp -s $@ $@.tmp; then \
	  touch $(TOPDIR)/include/linux/modversions.h; \
	fi; \
	mv -f $@.tmp $@
	mv -f $(@D)/.$(@F).tmp $(@D)/.$(@F).cmd
endef

$(MODVERDIR)/%.ver: %.c FORCE
	@$(call if_changed_rule,cc_ver_c)

targets := $(addprefix $(MODVERDIR)/,$(export-objs:.o=.ver))

fastdep: $(targets) sub_dirs
	@mkdir -p $(TOPDIR)/.tmp_export-objs/modules/$(RELDIR)
	@touch $(addprefix $(TOPDIR)/.tmp_export-objs/modules/$(RELDIR)/,$(export-objs:.o=.ver))

endif # export-objs 

else # ! fastdep
ifeq ($(MAKECMDGOALS),modules_install)

# ==========================================================================
# Installing modules
# ==========================================================================

.PHONY: modules_install

modules_install: sub_dirs
ifneq ($(obj-m),)
	@echo Installing modules in $(MODLIB)/kernel/$(RELDIR)
	@mkdir -p $(MODLIB)/kernel/$(RELDIR)
	@cp $(obj-m) $(MODLIB)/kernel/$(RELDIR)
else
	@echo -n
endif

else # ! modules_install

# ==========================================================================
# Building
# ==========================================================================

# If a Makefile does define neither O_TARGET nor L_TARGET,
# use a standard O_TARGET named "built-in.o"

ifndef O_TARGET
ifndef L_TARGET
O_TARGET := built-in.o
endif
endif

#	The echo suppresses the "Nothing to be done for first_rule"
first_rule: $(if $(KBUILD_BUILTIN),$(O_TARGET) $(L_TARGET) $(EXTRA_TARGETS)) \
	    $(if $(KBUILD_MODULES),$(obj-m)) \
	    sub_dirs
	@echo -n

# Compile C sources (.c)
# ---------------------------------------------------------------------------

# Default is built-in, unless we know otherwise
modkern_cflags := $(CFLAGS_KERNEL)

$(real-objs-m)        : modkern_cflags := $(CFLAGS_MODULE)
$(real-objs-m:.o=.i)  : modkern_cflags := $(CFLAGS_MODULE)
$(real-objs-m:.o=.lst): modkern_cflags := $(CFLAGS_MODULE)

$(export-objs)        : export_flags   := $(EXPORT_FLAGS)
$(export-objs:.o=.i)  : export_flags   := $(EXPORT_FLAGS)
$(export-objs:.o=.s)  : export_flags   := $(EXPORT_FLAGS)
$(export-objs:.o=.lst): export_flags   := $(EXPORT_FLAGS)

c_flags = -Wp,-MD,$(depfile) $(CFLAGS) $(NOSTDINC_FLAGS) \
	  $(modkern_cflags) $(EXTRA_CFLAGS) $(CFLAGS_$(*F).o) \
	  -DKBUILD_BASENAME=$(subst $(comma),_,$(subst -,_,$(*F))) \
	  $(export_flags) 

quiet_cmd_cc_s_c = CC     $(echo_target)
cmd_cc_s_c       = $(CC) $(c_flags) -S -o $@ $< 

%.s: %.c FORCE
	$(call if_changed_dep,cc_s_c)

quiet_cmd_cc_i_c = CPP    $(echo_target)
cmd_cc_i_c       = $(CPP) $(c_flags)   -o $@ $<

%.i: %.c FORCE
	$(call if_changed_dep,cc_i_c)

quiet_cmd_cc_o_c = CC     $(echo_target)
cmd_cc_o_c       = $(CC) $(c_flags) -c -o $@ $<

%.o: %.c FORCE
	$(call if_changed_dep,cc_o_c)

quiet_cmd_cc_lst_c = '  Generating $(echo_target)'
cmd_cc_lst_c     = $(CC) $(c_flags) -g -c -o $*.o $< && $(TOPDIR)/scripts/makelst $*.o $(TOPDIR)/System.map $(OBJDUMP) > $@

%.lst: %.c FORCE
	$(call if_changed_dep,cc_lst_c)

# Compile assembler sources (.S)
# ---------------------------------------------------------------------------

modkern_aflags := $(AFLAGS_KERNEL)

$(real-objs-m)      : modkern_aflags := $(AFLAGS_MODULE)
$(real-objs-m:.o=.s): modkern_aflags := $(AFLAGS_MODULE)

a_flags = -Wp,-MD,$(depfile) $(AFLAGS) $(NOSTDINC_FLAGS) \
	  $(modkern_aflags) $(EXTRA_AFLAGS) $(AFLAGS_$(*F).o)

quiet_cmd_as_s_S = CPP    $(echo_target)
cmd_as_s_S       = $(CPP) $(a_flags)   -o $@ $< 

%.s: %.S FORCE
	$(call if_changed_dep,as_s_S)

quiet_cmd_as_o_S = AS     $(echo_target)
cmd_as_o_S       = $(CC) $(a_flags) -c -o $@ $<

%.o: %.S FORCE
	$(call if_changed_dep,as_o_S)

targets += $(real-objs-y) $(real-objs-m) $(EXTRA_TARGETS) $(MAKECMDGOALS)

# Build the compiled-in targets
# ---------------------------------------------------------------------------

# To build objects in subdirs, we need to descend into the directories
$(sort $(subdir-obj-y)): sub_dirs ;

#
# Rule to compile a set of .o files into one .o file
#
ifdef O_TARGET
quiet_cmd_link_o_target = LD     $(echo_target)
# If the list of objects to link is empty, just create an empty O_TARGET
cmd_link_o_target = $(if $(strip $(obj-y)),\
		      $(LD) $(LDFLAGS) $(EXTRA_LDFLAGS) -r -o $@ $(filter $(obj-y), $^),\
		      rm -f $@; $(AR) rcs $@)

$(O_TARGET): $(obj-y) FORCE
	$(call if_changed,link_o_target)

targets += $(O_TARGET)
endif # O_TARGET

#
# Rule to compile a set of .o files into one .a file
#
ifdef L_TARGET
quiet_cmd_link_l_target = AR     $(echo_target)
cmd_link_l_target = rm -f $@; $(AR) $(EXTRA_ARFLAGS) rcs $@ $(obj-y)

$(L_TARGET): $(obj-y) FORCE
	$(call if_changed,link_l_target)

targets += $(L_TARGET)
endif

#
# Rule to link composite objects
#

quiet_cmd_link_multi = LD     $(echo_target)
cmd_link_multi = $(LD) $(LDFLAGS) $(EXTRA_LDFLAGS) -r -o $@ $(filter $($(basename $@)-objs),$^)

# We would rather have a list of rules like
# 	foo.o: $(foo-objs)
# but that's not so easy, so we rather make all composite objects depend
# on the set of all their parts
$(multi-used-y) : %.o: $(multi-objs-y) FORCE
	$(call if_changed,link_multi)

$(multi-used-m) : %.o: $(multi-objs-m) FORCE
	$(call if_changed,link_multi)

targets += $(multi-used-y) $(multi-used-m)

# Compile programs on the host
# ===========================================================================

host-progs-single     := $(foreach m,$(host-progs),$(if $($(m)-objs),,$(m)))
host-progs-multi      := $(foreach m,$(host-progs),$(if $($(m)-objs),$(m)))
host-progs-multi-objs := $(foreach m,$(host-progs-multi),$($(m)-objs))

quiet_cmd_host_cc__c  = HOSTCC $(echo_target)
cmd_host_cc__c        = $(HOSTCC) -Wp,-MD,$(depfile) \
			$(HOSTCFLAGS) $(HOST_EXTRACFLAGS) \
			$(HOST_LOADLIBES) -o $@ $<

$(host-progs-single): %: %.c FORCE
	$(call if_changed_dep,host_cc__c)

quiet_cmd_host_cc_o_c = HOSTCC $(echo_target)
cmd_host_cc_o_c       = $(HOSTCC) -Wp,-MD,$(depfile) \
			$(HOSTCFLAGS) $(HOST_EXTRACFLAGS) -c -o $@ $<

$(host-progs-multi-objs): %.o: %.c FORCE
	$(call if_changed_dep,host_cc_o_c)

quiet_cmd_host_cc__o  = HOSTLD $(echo_target)
cmd_host_cc__o        = $(HOSTCC) $(HOSTLDFLAGS) -o $@ $($@-objs) \
			$(HOST_LOADLIBES)

$(host-progs-multi): %: $(host-progs-multi-objs) FORCE
	$(call if_changed,host_cc__o)

targets += $(host-progs-single) $(host-progs-multi-objs) $(host-progs-multi) 

endif # ! modules_install
endif # ! fastdep

# Shipped files
# ===========================================================================

%:: %_shipped
<<<<<<< HEAD
	@echo '  CP     $(RELDIR)/$@'
	@cp $< $@

=======
	@echo '  CP     $(echo_target)'
	@cp $< $@

# Commands useful for building a boot image
# ===========================================================================
# 
#	Use as following:
#
#	target: source(s) FORCE
#		$(if_changed,ld/objcopy)
#
#	and add target to EXTRA_TARGETS so that we know we have to
#	read in the saved command line

# Linking
# ---------------------------------------------------------------------------

quiet_cmd_ld = LD     $(echo_target)
cmd_ld = $(LD) $(LDFLAGS) $(EXTRA_LDFLAGS) $(LDFLAGS_$@) \
	       $(filter-out FORCE,$^) -o $@ 

# Objcopy
# ---------------------------------------------------------------------------

quiet_cmd_objcopy = OBJCPY $(echo_target)
cmd_objcopy = $(OBJCOPY) $(OBJCOPYFLAGS) $< $@

# Gzip
# ---------------------------------------------------------------------------

quiet_cmd_gzip = GZIP   $(echo_target)
cmd_gzip = gzip -f -9 < $< > $@

>>>>>>> 516a1648
# ===========================================================================
# Generic stuff
# ===========================================================================

# Descending
# ---------------------------------------------------------------------------

.PHONY: sub_dirs $(subdir-ym)

sub_dirs: $(subdir-ym)

$(subdir-ym):
	@$(MAKE) -C $@ $(MAKECMDGOALS)

# Add FORCE to the prequisites of a target to force it to be always rebuilt.
# ---------------------------------------------------------------------------

.PHONY: FORCE

FORCE:

#
# This sets version suffixes on exported symbols
# Separate the object into "normal" objects and "exporting" objects
# Exporting objects are: all objects that define symbol tables
#

# ---------------------------------------------------------------------------
# Check if command line has changed

# Usage:
# normally one uses rules like
#
# %.o: %.c
# 	<command line>
#
# However, these only rebuild the target when the source has changed,
# but not when e.g. the command or the flags on the command line changed.
#
# This extension allows to do the following:
#
# command = <command line>
#
# %.o: %.c dummy
#	$(call if_changed,command)
#
# which will make sure to rebuild the target when either its prerequisites
# change or the command line changes
#
# The magic works as follows:
# The addition of dummy to the dependencies causes the rule for rebuilding
# to be always executed. However, the if_changed function will generate
# an empty command when 
# o none of the prequesites changed (i.e $? is empty)
# o the command line did not change (we compare the old command line,
#   which is saved in .<target>.o, to the current command line using
#   the two filter-out commands)

# Read all saved command lines and dependencies for the $(targets) we
# may be building above, using $(if_changed{,_dep}). As an
# optimization, we don't need to read them if the target does not
# exist, we will rebuild anyway in that case.

targets := $(wildcard $(sort $(targets)))
cmd_files := $(wildcard $(foreach f,$(targets),$(dir $(f)).$(notdir $(f)).cmd))

ifneq ($(cmd_files),)
  include $(cmd_files)
endif

# function to only execute the passed command if necessary

if_changed = $(if $(strip $? \
		          $(filter-out $(cmd_$(1)),$(cmd_$@))\
			  $(filter-out $(cmd_$@),$(cmd_$(1)))),\
	@set -e; \
	$(if $($(quiet)cmd_$(1)),echo '  $($(quiet)cmd_$(1))';) \
	$(cmd_$(1)); \
	echo 'cmd_$@ := $(cmd_$(1))' > $(@D)/.$(@F).cmd)


# execute the command and also postprocess generated .d dependencies
# file

if_changed_dep = $(if $(strip $? $(filter-out FORCE $(wildcard $^),$^)\
		          $(filter-out $(cmd_$(1)),$(cmd_$@))\
			  $(filter-out $(cmd_$@),$(cmd_$(1)))),\
	@set -e; \
	$(if $($(quiet)cmd_$(1)),echo '  $($(quiet)cmd_$(1))';) \
	$(cmd_$(1)); \
	$(TOPDIR)/scripts/fixdep $(depfile) $@ $(TOPDIR) '$(cmd_$(1))' > $(@D)/.$(@F).tmp; \
	rm -f $(depfile); \
	mv -f $(@D)/.$(@F).tmp $(@D)/.$(@F).cmd)

# Usage: $(call if_changed_rule,foo)
# will check if $(cmd_foo) changed, or any of the prequisites changed,
# and if so will execute $(rule_foo)

if_changed_rule = $(if $(strip $? \
		               $(filter-out $(cmd_$(1)),$(cmd_$@))\
			       $(filter-out $(cmd_$@),$(cmd_$(1)))),\
			@set -e; \
			mkdir -p $(dir $@); \
			$(rule_$(1)))

# If quiet is set, only print short version of command

cmd = @$(if $($(quiet)cmd_$(1)),echo '  $($(quiet)cmd_$(1))' &&) $(cmd_$(1))<|MERGE_RESOLUTION|>--- conflicted
+++ resolved
@@ -34,11 +34,7 @@
 # $(srctree)/include/linux/module.h   : Some file relative to the source
 #				        dir root
 #
-<<<<<<< HEAD
-# Those can only be used in the section after
-=======
 # $(obj) and $(src) can only be used in the section after
->>>>>>> 516a1648
 # include $(TOPDIR)/Rules.make, i.e for generated files and the like.
 # Intentionally.
 #
@@ -47,15 +43,10 @@
 
 obj := .
 src := .
-<<<<<<< HEAD
-objtree := $(TOPDIR)
-srctree := $(TOPDIR)
-=======
 
 # For use in the quiet output
 
 echo_target = $(RELDIR)/$@
->>>>>>> 516a1648
 
 # Figure out what we need to build from the various variables
 # ===========================================================================
@@ -421,11 +412,6 @@
 # ===========================================================================
 
 %:: %_shipped
-<<<<<<< HEAD
-	@echo '  CP     $(RELDIR)/$@'
-	@cp $< $@
-
-=======
 	@echo '  CP     $(echo_target)'
 	@cp $< $@
 
@@ -459,7 +445,6 @@
 quiet_cmd_gzip = GZIP   $(echo_target)
 cmd_gzip = gzip -f -9 < $< > $@
 
->>>>>>> 516a1648
 # ===========================================================================
 # Generic stuff
 # ===========================================================================
