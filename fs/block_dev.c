--- conflicted
+++ resolved
@@ -416,12 +416,7 @@
 	result = blk_queue_enter(bdev->bd_queue, false);
 	if (result)
 		return result;
-<<<<<<< HEAD
-	result = ops->rw_page(bdev, sector + get_start_sect(bdev), page,
-			      REQ_OP_READ);
-=======
 	result = ops->rw_page(bdev, sector + get_start_sect(bdev), page, false);
->>>>>>> 29b4817d
 	blk_queue_exit(bdev->bd_queue);
 	return result;
 }
@@ -459,12 +454,7 @@
 		return result;
 
 	set_page_writeback(page);
-<<<<<<< HEAD
-	result = ops->rw_page(bdev, sector + get_start_sect(bdev), page,
-			      REQ_OP_WRITE);
-=======
 	result = ops->rw_page(bdev, sector + get_start_sect(bdev), page, true);
->>>>>>> 29b4817d
 	if (result)
 		end_page_writeback(page);
 	else
