--- conflicted
+++ resolved
@@ -1616,11 +1616,7 @@
 			return;
 		}
 	}
-<<<<<<< HEAD
-	do_switch(dentry->d_name.len, target->d_name.len);
-=======
 	swap(dentry->d_name.len, target->d_name.len);
->>>>>>> 18e352e4
 }
 
 /*
@@ -1680,11 +1676,7 @@
 
 	/* Switch the names.. */
 	switch_names(dentry, target);
-<<<<<<< HEAD
-	do_switch(dentry->d_name.hash, target->d_name.hash);
-=======
 	swap(dentry->d_name.hash, target->d_name.hash);
->>>>>>> 18e352e4
 
 	/* ... and switch the parents */
 	if (IS_ROOT(dentry)) {
@@ -1793,11 +1785,7 @@
 	struct dentry *dparent, *aparent;
 
 	switch_names(dentry, anon);
-<<<<<<< HEAD
-	do_switch(dentry->d_name.hash, anon->d_name.hash);
-=======
 	swap(dentry->d_name.hash, anon->d_name.hash);
->>>>>>> 18e352e4
 
 	dparent = dentry->d_parent;
 	aparent = anon->d_parent;
@@ -1912,13 +1900,7 @@
  * @root: root vfsmnt/dentry (may be modified by this function)
  * @buffer: buffer to return value in
  * @buflen: buffer length
- * @flags: flags controling behavior of d_path
- *
-<<<<<<< HEAD
- * Convert a dentry into an ASCII path name. If the entry has been deleted,
- * then if @flags has D_PATH_FAIL_DELETED set, ERR_PTR(-ENOENT) is returned.
- * Otherwise, the string " (deleted)" is appended. Note that this is ambiguous.
-=======
+ *
  * Convert a dentry into an ASCII path name. If the entry has been deleted
  * the string " (deleted)" is appended. Note that this is ambiguous.
  *
@@ -1926,42 +1908,37 @@
  * path was too long.
  *
  * "buflen" should be positive. Caller holds the dcache_lock.
->>>>>>> 18e352e4
  *
  * If path is not reachable from the supplied root, then the value of
- * root is changed (without modifying refcounts).  The path returned in this
- * case will be relative (i.e., it will not start with a slash).
- *
- * Returns the buffer or an error code if the path was too long.
+ * root is changed (without modifying refcounts).
  */
 char *__d_path(const struct path *path, struct path *root,
-	       char *buffer, int buflen, int flags)
+	       char *buffer, int buflen)
 {
 	struct dentry *dentry = path->dentry;
 	struct vfsmount *vfsmnt = path->mnt;
-	const unsigned char *name;
-	int namelen;
-
-	buffer += buflen;
-	prepend(&buffer, &buflen, "\0", 1);
+	char *end = buffer + buflen;
+	char *retval;
 
 	spin_lock(&vfsmount_lock);
-	spin_lock(&dcache_lock);
-	if (!IS_ROOT(dentry) && d_unhashed(dentry)) {
-		if (flags & D_PATH_FAIL_DELETED) {
-			buffer = ERR_PTR(-ENOENT);
-			goto out;
-		}
-		if (prepend(&buffer, &buflen, " (deleted)", 10) != 0)
+	prepend(&end, &buflen, "\0", 1);
+	if (!IS_ROOT(dentry) && d_unhashed(dentry) &&
+		(prepend(&end, &buflen, " (deleted)", 10) != 0))
 			goto Elong;
-	}
+
 	if (buflen < 1)
 		goto Elong;
-
-	while (dentry != root->dentry || vfsmnt != root->mnt) {
+	/* Get '/' right */
+	retval = end-1;
+	*retval = '/';
+
+	for (;;) {
 		struct dentry * parent;
 
+		if (dentry == root->dentry && vfsmnt == root->mnt)
+			break;
 		if (dentry == vfsmnt->mnt_root || IS_ROOT(dentry)) {
+			/* Global root? */
 			if (vfsmnt->mnt_parent == vfsmnt) {
 				goto global_root;
 			}
@@ -1971,51 +1948,27 @@
 		}
 		parent = dentry->d_parent;
 		prefetch(parent);
-		if ((prepend_name(&buffer, &buflen, &dentry->d_name) != 0) ||
-		    (prepend(&buffer, &buflen, "/", 1) != 0))
+		if ((prepend_name(&end, &buflen, &dentry->d_name) != 0) ||
+		    (prepend(&end, &buflen, "/", 1) != 0))
 			goto Elong;
+		retval = end;
 		dentry = parent;
 	}
-	/* Get '/' right. */
-	if (*buffer != '/' && prepend(&buffer, &buflen, "/", 1))
-		goto Elong;
 
 out:
-	spin_unlock(&dcache_lock);
 	spin_unlock(&vfsmount_lock);
-	return buffer;
+	return retval;
 
 global_root:
-	/*
-	 * We went past the (vfsmount, dentry) we were looking for and have
-	 * either hit a root dentry, a lazily unmounted dentry, an
-	 * unconnected dentry, or the file is on a pseudo filesystem.
-	 */
-        namelen = dentry->d_name.len;
-	name = dentry->d_name.name;
-
-	/*
-	 * If this is a root dentry, then overwrite the slash.  This
-	 * will also DTRT with pseudo filesystems which have root
-	 * dentries named "foo:".
-	 */
-	if (IS_ROOT(dentry) && *buffer == '/') {
-		buffer++;
-		buflen++;
-	}
-	if ((flags & D_PATH_DISCONNECT) && *name == '/') {
-		/* Make sure we won't return a pathname starting with '/' */
-		name++;
-		namelen--;
-	}
-	if (prepend(&buffer, &buflen, name, namelen))
+	retval += 1;	/* hit the slash */
+	if (prepend_name(&retval, &buflen, &dentry->d_name) != 0)
 		goto Elong;
 	root->mnt = vfsmnt;
 	root->dentry = dentry;
 	goto out;
 
 Elong:
-	buffer = ERR_PTR(-ENAMETOOLONG);
+	retval = ERR_PTR(-ENAMETOOLONG);
 	goto out;
 }
 
@@ -2055,8 +2008,10 @@
 	root = current->fs->root;
 	path_get(&root);
 	read_unlock(&current->fs->lock);
+	spin_lock(&dcache_lock);
 	tmp = root;
-	res = __d_path(path, &tmp, buf, buflen, 0);
+	res = __d_path(path, &tmp, buf, buflen);
+	spin_unlock(&dcache_lock);
 	path_put(&root);
 	return res;
 }
@@ -2139,9 +2094,9 @@
  */
 SYSCALL_DEFINE2(getcwd, char __user *, buf, unsigned long, size)
 {
-	int error, len;
-	struct path pwd, root, tmp;
-	char *page = (char *) __get_free_page(GFP_USER), *cwd;
+	int error;
+	struct path pwd, root;
+	char *page = (char *) __get_free_page(GFP_USER);
 
 	if (!page)
 		return -ENOMEM;
@@ -2153,20 +2108,30 @@
 	path_get(&root);
 	read_unlock(&current->fs->lock);
 
-	tmp = root;
-	cwd = __d_path(&pwd, &tmp, page, PAGE_SIZE, D_PATH_FAIL_DELETED);
-	if (IS_ERR(cwd)) {
+	error = -ENOENT;
+	/* Has the current directory has been unlinked? */
+	spin_lock(&dcache_lock);
+	if (IS_ROOT(pwd.dentry) || !d_unhashed(pwd.dentry)) {
+		unsigned long len;
+		struct path tmp = root;
+		char * cwd;
+
+		cwd = __d_path(&pwd, &tmp, page, PAGE_SIZE);
+		spin_unlock(&dcache_lock);
+
 		error = PTR_ERR(cwd);
- 		goto out;
-	}
-
-	error = -ERANGE;
-	len = PAGE_SIZE + page - cwd;
-	if (len <= size) {
-		error = len;
-		if (copy_to_user(buf, cwd, len))
-			error = -EFAULT;
-	}
+		if (IS_ERR(cwd))
+			goto out;
+
+		error = -ERANGE;
+		len = PAGE_SIZE + page - cwd;
+		if (len <= size) {
+			error = len;
+			if (copy_to_user(buf, cwd, len))
+				error = -EFAULT;
+		}
+	} else
+		spin_unlock(&dcache_lock);
 
 out:
 	path_put(&pwd);
