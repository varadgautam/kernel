--- conflicted
+++ resolved
@@ -1768,88 +1768,67 @@
  * @root: root vfsmnt/dentry (may be modified by this function)
  * @buffer: buffer to return value in
  * @buflen: buffer length
- * @fail_deleted: what to return for deleted files
- * @disconnect: don't return a path starting with / when disconnected
+ * @flags: flags controling behavior of d_path
  *
  * Convert a dentry into an ASCII path name. If the entry has been deleted,
- * then if @fail_deleted is true, ERR_PTR(-ENOENT) is returned. Otherwise,
- * the string " (deleted)" is appended. Note that this is ambiguous.
+ * then if @flags has D_PATH_FAIL_DELETED set, ERR_PTR(-ENOENT) is returned.
+ * Otherwise, the string " (deleted)" is appended. Note that this is ambiguous.
+ *
+ * If path is not reachable from the supplied root, then the value of
+ * root is changed (without modifying refcounts).  The path returned in this
+ * case will be relative (i.e., it will not start with a slash).
  *
  * Returns the buffer or an error code if the path was too long.
- *
- * If path is not reachable from the supplied root, then the value of
- * root is changed (without modifying refcounts). The path returned in this
- * case will be relative (i.e., it will not start with a slash).
  */
 char *__d_path(const struct path *path, struct path *root,
-	       char *buffer, int buflen, int fail_deleted, int disconnect)
+	       char *buffer, int buflen, int flags)
 {
 	struct dentry *dentry = path->dentry;
 	struct vfsmount *vfsmnt = path->mnt;
-<<<<<<< HEAD
-	char * end = buffer+buflen;
-	int is_slash, vfsmount_locked = 0;
-
-	if (buflen < 2)
-		return ERR_PTR(-ENAMETOOLONG);
-	buffer += --buflen;
-	*buffer = '\0';
-=======
-	char *end = buffer + buflen;
-	char *retval;
->>>>>>> f57e9168
+	const unsigned char *name;
+	int namelen;
+
+	buffer += buflen;
+	prepend(&buffer, &buflen, "\0", 1);
 
 	spin_lock(&vfsmount_lock);
-	prepend(&end, &buflen, "\0", 1);
 	spin_lock(&dcache_lock);
 	if (!IS_ROOT(dentry) && d_unhashed(dentry)) {
-		if (fail_deleted) {
+		if (flags & D_PATH_FAIL_DELETED) {
 			buffer = ERR_PTR(-ENOENT);
 			goto out;
 		}
-		if (prepend(&end, &buflen, " (deleted)", 10) != 0)
+		if (prepend(&buffer, &buflen, " (deleted)", 10) != 0)
 			goto Elong;
 	}
+	if (buflen < 1)
+		goto Elong;
 
 	while (dentry != root->dentry || vfsmnt != root->mnt) {
 		struct dentry * parent;
 
 		if (dentry == vfsmnt->mnt_root || IS_ROOT(dentry)) {
-<<<<<<< HEAD
-			if (!vfsmount_locked) {
-				spin_lock(&vfsmount_lock);
-				vfsmount_locked = 1;
-=======
-			/* Global root? */
 			if (vfsmnt->mnt_parent == vfsmnt) {
 				goto global_root;
->>>>>>> f57e9168
 			}
-			if (vfsmnt->mnt_parent == vfsmnt)
-				goto global_root;
 			dentry = vfsmnt->mnt_mountpoint;
 			vfsmnt = vfsmnt->mnt_parent;
 			continue;
 		}
 		parent = dentry->d_parent;
 		prefetch(parent);
-		if ((prepend_name(&end, &buflen, &dentry->d_name) != 0) ||
-		    (prepend(&end, &buflen, "/", 1) != 0))
+		if ((prepend_name(&buffer, &buflen, &dentry->d_name) != 0) ||
+		    (prepend(&buffer, &buflen, "/", 1) != 0))
 			goto Elong;
 		dentry = parent;
 	}
-
-<<<<<<< HEAD
-	if (buflen < 1)
+	/* Get '/' right. */
+	if (*buffer != '/' && prepend(&buffer, &buflen, "/", 1))
 		goto Elong;
-	/* Get '/' right */
-	buffer = end-1;
-	*buffer = '/';
 
 out:
-	if (vfsmount_locked)
-		spin_unlock(&vfsmount_lock);
-	spin_unlock(&dcache_lock);
+	spin_unlock(&dcache_lock);
+	spin_unlock(&vfsmount_lock);
 	return buffer;
 
 global_root:
@@ -1858,47 +1837,31 @@
 	 * either hit a root dentry, a lazily unmounted dentry, an
 	 * unconnected dentry, or the file is on a pseudo filesystem.
 	 */
-	is_slash = (dentry->d_name.len == 1 && *dentry->d_name.name == '/');
-	if (disconnect && (is_slash || (dentry->d_sb->s_flags & MS_NOUSER))) {
-		/*
-		 * Make sure we won't return a pathname starting with '/'.
-		 *
-		 * Historically, we also glue together the root dentry and
-		 * remaining name for pseudo filesystems like pipefs, which
-		 * have the MS_NOUSER flag set. This results in pathnames
-		 * like "pipe:[439336]".
-		 */
-		if (*buffer == '/') {
-			buffer++;
-			buflen++;
-		}
-		if (is_slash)
-			goto out;
-	} else if (is_slash && *buffer == '/') {
-		goto out;
-	}
-	if (prepend(&buffer, &buflen, dentry->d_name.name,
-		    dentry->d_name.len) != 0)
-=======
-out:
-	spin_unlock(&vfsmount_lock);
-	return retval;
-
-global_root:
-	retval += 1;	/* hit the slash */
-	if (prepend_name(&retval, &buflen, &dentry->d_name) != 0)
->>>>>>> f57e9168
+        namelen = dentry->d_name.len;
+	name = dentry->d_name.name;
+
+	/*
+	 * If this is a root dentry, then overwrite the slash.  This
+	 * will also DTRT with pseudo filesystems which have root
+	 * dentries named "foo:".
+	 */
+	if (IS_ROOT(dentry) && *buffer == '/') {
+		buffer++;
+		buflen++;
+	}
+	if ((flags & D_PATH_DISCONNECT) && *name == '/') {
+		/* Make sure we won't return a pathname starting with '/' */
+		name++;
+		namelen--;
+	}
+	if (prepend(&buffer, &buflen, name, namelen))
 		goto Elong;
 	root->mnt = vfsmnt;
 	root->dentry = dentry;
 	goto out;
 
 Elong:
-<<<<<<< HEAD
 	buffer = ERR_PTR(-ENAMETOOLONG);
-=======
-	retval = ERR_PTR(-ENAMETOOLONG);
->>>>>>> f57e9168
 	goto out;
 }
 
@@ -1936,7 +1899,7 @@
 	path_get(&root);
 	read_unlock(&current->fs->lock);
 	tmp = root;
-	res = __d_path(path, &tmp, buf, buflen, 0, 0);
+	res = __d_path(path, &tmp, buf, buflen, 0);
 	path_put(&root);
 	return res;
 }
@@ -2033,27 +1996,10 @@
 	path_get(&root);
 	read_unlock(&current->fs->lock);
 
-<<<<<<< HEAD
-	cwd = __d_path(&pwd, &root, page, PAGE_SIZE, 1, 0);
+	cwd = __d_path(&pwd, &root, page, PAGE_SIZE, 0);
 	error = PTR_ERR(cwd);
 	if (IS_ERR(cwd))
 		goto out;
-=======
-	error = -ENOENT;
-	/* Has the current directory has been unlinked? */
-	spin_lock(&dcache_lock);
-	if (IS_ROOT(pwd.dentry) || !d_unhashed(pwd.dentry)) {
-		unsigned long len;
-		struct path tmp = root;
-		char * cwd;
-
-		cwd = __d_path(&pwd, &tmp, page, PAGE_SIZE);
-		spin_unlock(&dcache_lock);
-
-		error = PTR_ERR(cwd);
-		if (IS_ERR(cwd))
-			goto out;
->>>>>>> f57e9168
 
 	error = -ERANGE;
 	len = PAGE_SIZE + page - cwd;
