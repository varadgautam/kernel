--- conflicted
+++ resolved
@@ -2066,13 +2066,8 @@
 	if (!(REISERFS_I(inode)->i_flags & i_nopack_mask)) {
 		err = reiserfs_unpack(inode, NULL);
 		if (err) {
-<<<<<<< HEAD
 			reiserfs_warning(sb, "super-6520",
 				"Unpacking tail of quota file failed"
-=======
-			reiserfs_warning(sb,
-				"reiserfs: Unpacking tail of quota file failed"
->>>>>>> 28ffb5d3
 				" (%d). Cannot turn on quotas.", err);
 			path_put(&nd.path);
 			return -EINVAL;
