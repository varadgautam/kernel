/*
 * Copyright 2000 by Hans Reiser, licensing governed by reiserfs/README
 *
 * Trivial changes by Alan Cox to add the LFS fixes
 *
 * Trivial Changes:
 * Rights granted to Hans Reiser to redistribute under other terms providing
 * he accepts all liability including but not limited to patent, fitness
 * for purpose, and direct or indirect claims arising from failure to perform.
 *
 * NO WARRANTY
 */

#include <linux/module.h>
#include <linux/slab.h>
#include <linux/vmalloc.h>
#include <linux/time.h>
#include <asm/uaccess.h>
#include <linux/reiserfs_fs.h>
#include <linux/reiserfs_acl.h>
#include <linux/reiserfs_xattr.h>
#include <linux/init.h>
#include <linux/blkdev.h>
#include <linux/buffer_head.h>
#include <linux/exportfs.h>
#include <linux/quotaops.h>
#include <linux/vfs.h>
#include <linux/mount.h>
#include <linux/namei.h>
#include <linux/crc32.h>

struct file_system_type reiserfs_fs_type;

static const char reiserfs_3_5_magic_string[] = REISERFS_SUPER_MAGIC_STRING;
static const char reiserfs_3_6_magic_string[] = REISER2FS_SUPER_MAGIC_STRING;
static const char reiserfs_jr_magic_string[] = REISER2FS_JR_SUPER_MAGIC_STRING;

int is_reiserfs_3_5(struct reiserfs_super_block *rs)
{
	return !strncmp(rs->s_v1.s_magic, reiserfs_3_5_magic_string,
			strlen(reiserfs_3_5_magic_string));
}

int is_reiserfs_3_6(struct reiserfs_super_block *rs)
{
	return !strncmp(rs->s_v1.s_magic, reiserfs_3_6_magic_string,
			strlen(reiserfs_3_6_magic_string));
}

int is_reiserfs_jr(struct reiserfs_super_block *rs)
{
	return !strncmp(rs->s_v1.s_magic, reiserfs_jr_magic_string,
			strlen(reiserfs_jr_magic_string));
}

static int is_any_reiserfs_magic_string(struct reiserfs_super_block *rs)
{
	return (is_reiserfs_3_5(rs) || is_reiserfs_3_6(rs) ||
		is_reiserfs_jr(rs));
}

static int reiserfs_remount(struct super_block *s, int *flags, char *data);
static int reiserfs_statfs(struct dentry *dentry, struct kstatfs *buf);

static int reiserfs_sync_fs(struct super_block *s, int wait)
{
	struct reiserfs_transaction_handle th;

	reiserfs_write_lock(s);
	if (!journal_begin(&th, s, 1))
		if (!journal_end_sync(&th, s, 1))
			reiserfs_flush_old_commits(s);
	s->s_dirt = 0;	/* Even if it's not true.
			 * We'll loop forever in sync_supers otherwise */
	reiserfs_write_unlock(s);
	return 0;
}

static void reiserfs_write_super(struct super_block *s)
{
	reiserfs_sync_fs(s, 1);
}

static int reiserfs_freeze(struct super_block *s)
{
	struct reiserfs_transaction_handle th;
	reiserfs_write_lock(s);
	if (!(s->s_flags & MS_RDONLY)) {
		int err = journal_begin(&th, s, 1);
		if (err) {
			reiserfs_block_writes(&th);
		} else {
			reiserfs_prepare_for_journal(s, SB_BUFFER_WITH_SB(s),
						     1);
			journal_mark_dirty(&th, s, SB_BUFFER_WITH_SB(s));
			reiserfs_block_writes(&th);
			journal_end_sync(&th, s, 1);
		}
	}
	s->s_dirt = 0;
	reiserfs_write_unlock(s);
	return 0;
}

static int reiserfs_unfreeze(struct super_block *s)
{
	reiserfs_allow_writes(s);
	return 0;
}

extern const struct in_core_key MAX_IN_CORE_KEY;

/* this is used to delete "save link" when there are no items of a
   file it points to. It can either happen if unlink is completed but
   "save unlink" removal, or if file has both unlink and truncate
   pending and as unlink completes first (because key of "save link"
   protecting unlink is bigger that a key lf "save link" which
   protects truncate), so there left no items to make truncate
   completion on */
static int remove_save_link_only(struct super_block *s,
				 struct reiserfs_key *key, int oid_free)
{
	struct reiserfs_transaction_handle th;
	int err;

	/* we are going to do one balancing */
	err = journal_begin(&th, s, JOURNAL_PER_BALANCE_CNT);
	if (err)
		return err;

	reiserfs_delete_solid_item(&th, NULL, key);
	if (oid_free)
		/* removals are protected by direct items */
		reiserfs_release_objectid(&th, le32_to_cpu(key->k_objectid));

	return journal_end(&th, s, JOURNAL_PER_BALANCE_CNT);
}

#ifdef CONFIG_QUOTA
static int reiserfs_quota_on_mount(struct super_block *, int);
#endif

/* look for uncompleted unlinks and truncates and complete them */
static int finish_unfinished(struct super_block *s)
{
	INITIALIZE_PATH(path);
	struct cpu_key max_cpu_key, obj_key;
	struct reiserfs_key save_link_key, last_inode_key;
	int retval = 0;
	struct item_head *ih;
	struct buffer_head *bh;
	int item_pos;
	char *item;
	int done;
	struct inode *inode;
	int truncate;
#ifdef CONFIG_QUOTA
	int i;
	int ms_active_set;
	int quota_enabled[MAXQUOTAS];
#endif

	/* compose key to look for "save" links */
	max_cpu_key.version = KEY_FORMAT_3_5;
	max_cpu_key.on_disk_key.k_dir_id = ~0U;
	max_cpu_key.on_disk_key.k_objectid = ~0U;
	set_cpu_key_k_offset(&max_cpu_key, ~0U);
	max_cpu_key.key_length = 3;

	memset(&last_inode_key, 0, sizeof(last_inode_key));

#ifdef CONFIG_QUOTA
	/* Needed for iput() to work correctly and not trash data */
	if (s->s_flags & MS_ACTIVE) {
		ms_active_set = 0;
	} else {
		ms_active_set = 1;
		s->s_flags |= MS_ACTIVE;
	}
	/* Turn on quotas so that they are updated correctly */
	for (i = 0; i < MAXQUOTAS; i++) {
		quota_enabled[i] = 1;
		if (REISERFS_SB(s)->s_qf_names[i]) {
			int ret;

			if (sb_has_quota_active(s, i)) {
				quota_enabled[i] = 0;
				continue;
			}
			ret = reiserfs_quota_on_mount(s, i);
			if (ret < 0)
				reiserfs_warning(s, "reiserfs-2500",
						 "cannot turn on journaled "
						 "quota: error %d", ret);
		}
	}
#endif

	done = 0;
	REISERFS_SB(s)->s_is_unlinked_ok = 1;
	while (!retval) {
		retval = search_item(s, &max_cpu_key, &path);
		if (retval != ITEM_NOT_FOUND) {
			reiserfs_error(s, "vs-2140",
				       "search_by_key returned %d", retval);
			break;
		}

		bh = get_last_bh(&path);
		item_pos = get_item_pos(&path);
		if (item_pos != B_NR_ITEMS(bh)) {
			reiserfs_warning(s, "vs-2060",
					 "wrong position found");
			break;
		}
		item_pos--;
		ih = B_N_PITEM_HEAD(bh, item_pos);

		if (le32_to_cpu(ih->ih_key.k_dir_id) != MAX_KEY_OBJECTID)
			/* there are no "save" links anymore */
			break;

		save_link_key = ih->ih_key;
		if (is_indirect_le_ih(ih))
			truncate = 1;
		else
			truncate = 0;

		/* reiserfs_iget needs k_dirid and k_objectid only */
		item = B_I_PITEM(bh, ih);
		obj_key.on_disk_key.k_dir_id = le32_to_cpu(*(__le32 *) item);
		obj_key.on_disk_key.k_objectid =
		    le32_to_cpu(ih->ih_key.k_objectid);
		obj_key.on_disk_key.k_offset = 0;
		obj_key.on_disk_key.k_type = 0;

		pathrelse(&path);

		inode = reiserfs_iget(s, &obj_key);
		if (!inode) {
			/* the unlink almost completed, it just did not manage to remove
			   "save" link and release objectid */
			reiserfs_warning(s, "vs-2180", "iget failed for %K",
					 &obj_key);
			retval = remove_save_link_only(s, &save_link_key, 1);
			continue;
		}

		if (!truncate && inode->i_nlink) {
			/* file is not unlinked */
			reiserfs_warning(s, "vs-2185",
					 "file %K is not unlinked",
					 &obj_key);
			retval = remove_save_link_only(s, &save_link_key, 0);
			continue;
		}
		dquot_initialize(inode);

		if (truncate && S_ISDIR(inode->i_mode)) {
			/* We got a truncate request for a dir which is impossible.
			   The only imaginable way is to execute unfinished truncate request
			   then boot into old kernel, remove the file and create dir with
			   the same key. */
			reiserfs_warning(s, "green-2101",
					 "impossible truncate on a "
					 "directory %k. Please report",
					 INODE_PKEY(inode));
			retval = remove_save_link_only(s, &save_link_key, 0);
			truncate = 0;
			iput(inode);
			continue;
		}

		if (truncate) {
			REISERFS_I(inode)->i_flags |=
			    i_link_saved_truncate_mask;
			/* not completed truncate found. New size was committed together
			   with "save" link */
			reiserfs_info(s, "Truncating %k to %Ld ..",
				      INODE_PKEY(inode), inode->i_size);
			reiserfs_truncate_file(inode,
					       0
					       /*don't update modification time */
					       );
			retval = remove_save_link(inode, truncate);
		} else {
			REISERFS_I(inode)->i_flags |= i_link_saved_unlink_mask;
			/* not completed unlink (rmdir) found */
			reiserfs_info(s, "Removing %k..", INODE_PKEY(inode));
			if (memcmp(&last_inode_key, INODE_PKEY(inode),
					sizeof(last_inode_key))){
				last_inode_key = *INODE_PKEY(inode);
				/* removal gets completed in iput */
				retval = 0;
			} else {
				reiserfs_warning(s, "super-2189", "Dead loop "
						 "in finish_unfinished "
						 "detected, just remove "
						 "save link\n");
				retval = remove_save_link_only(s,
							&save_link_key, 0);
			}
		}

		iput(inode);
		printk("done\n");
		done++;
	}
	REISERFS_SB(s)->s_is_unlinked_ok = 0;

#ifdef CONFIG_QUOTA
	/* Turn quotas off */
	for (i = 0; i < MAXQUOTAS; i++) {
		if (sb_dqopt(s)->files[i] && quota_enabled[i])
			dquot_quota_off(s, i);
	}
	if (ms_active_set)
		/* Restore the flag back */
		s->s_flags &= ~MS_ACTIVE;
#endif
	pathrelse(&path);
	if (done)
		reiserfs_info(s, "There were %d uncompleted unlinks/truncates. "
			      "Completed\n", done);
	return retval;
}

/* to protect file being unlinked from getting lost we "safe" link files
   being unlinked. This link will be deleted in the same transaction with last
   item of file. mounting the filesystem we scan all these links and remove
   files which almost got lost */
void add_save_link(struct reiserfs_transaction_handle *th,
		   struct inode *inode, int truncate)
{
	INITIALIZE_PATH(path);
	int retval;
	struct cpu_key key;
	struct item_head ih;
	__le32 link;

	BUG_ON(!th->t_trans_id);

	/* file can only get one "save link" of each kind */
	RFALSE(truncate &&
	       (REISERFS_I(inode)->i_flags & i_link_saved_truncate_mask),
	       "saved link already exists for truncated inode %lx",
	       (long)inode->i_ino);
	RFALSE(!truncate &&
	       (REISERFS_I(inode)->i_flags & i_link_saved_unlink_mask),
	       "saved link already exists for unlinked inode %lx",
	       (long)inode->i_ino);

	/* setup key of "save" link */
	key.version = KEY_FORMAT_3_5;
	key.on_disk_key.k_dir_id = MAX_KEY_OBJECTID;
	key.on_disk_key.k_objectid = inode->i_ino;
	if (!truncate) {
		/* unlink, rmdir, rename */
		set_cpu_key_k_offset(&key, 1 + inode->i_sb->s_blocksize);
		set_cpu_key_k_type(&key, TYPE_DIRECT);

		/* item head of "safe" link */
		make_le_item_head(&ih, &key, key.version,
				  1 + inode->i_sb->s_blocksize, TYPE_DIRECT,
				  4 /*length */ , 0xffff /*free space */ );
	} else {
		/* truncate */
		if (S_ISDIR(inode->i_mode))
			reiserfs_warning(inode->i_sb, "green-2102",
					 "Adding a truncate savelink for "
					 "a directory %k! Please report",
					 INODE_PKEY(inode));
		set_cpu_key_k_offset(&key, 1);
		set_cpu_key_k_type(&key, TYPE_INDIRECT);

		/* item head of "safe" link */
		make_le_item_head(&ih, &key, key.version, 1, TYPE_INDIRECT,
				  4 /*length */ , 0 /*free space */ );
	}
	key.key_length = 3;

	/* look for its place in the tree */
	retval = search_item(inode->i_sb, &key, &path);
	if (retval != ITEM_NOT_FOUND) {
		if (retval != -ENOSPC)
			reiserfs_error(inode->i_sb, "vs-2100",
				       "search_by_key (%K) returned %d", &key,
				       retval);
		pathrelse(&path);
		return;
	}

	/* body of "save" link */
	link = INODE_PKEY(inode)->k_dir_id;

	/* put "save" link inot tree, don't charge quota to anyone */
	retval =
	    reiserfs_insert_item(th, &path, &key, &ih, NULL, (char *)&link);
	if (retval) {
		if (retval != -ENOSPC)
			reiserfs_error(inode->i_sb, "vs-2120",
				       "insert_item returned %d", retval);
	} else {
		if (truncate)
			REISERFS_I(inode)->i_flags |=
			    i_link_saved_truncate_mask;
		else
			REISERFS_I(inode)->i_flags |= i_link_saved_unlink_mask;
	}
}

/* this opens transaction unlike add_save_link */
int remove_save_link(struct inode *inode, int truncate)
{
	struct reiserfs_transaction_handle th;
	struct reiserfs_key key;
	int err;

	/* we are going to do one balancing only */
	err = journal_begin(&th, inode->i_sb, JOURNAL_PER_BALANCE_CNT);
	if (err)
		return err;

	/* setup key of "save" link */
	key.k_dir_id = cpu_to_le32(MAX_KEY_OBJECTID);
	key.k_objectid = INODE_PKEY(inode)->k_objectid;
	if (!truncate) {
		/* unlink, rmdir, rename */
		set_le_key_k_offset(KEY_FORMAT_3_5, &key,
				    1 + inode->i_sb->s_blocksize);
		set_le_key_k_type(KEY_FORMAT_3_5, &key, TYPE_DIRECT);
	} else {
		/* truncate */
		set_le_key_k_offset(KEY_FORMAT_3_5, &key, 1);
		set_le_key_k_type(KEY_FORMAT_3_5, &key, TYPE_INDIRECT);
	}

	if ((truncate &&
	     (REISERFS_I(inode)->i_flags & i_link_saved_truncate_mask)) ||
	    (!truncate &&
	     (REISERFS_I(inode)->i_flags & i_link_saved_unlink_mask)))
		/* don't take quota bytes from anywhere */
		reiserfs_delete_solid_item(&th, NULL, &key);
	if (!truncate) {
		reiserfs_release_objectid(&th, inode->i_ino);
		REISERFS_I(inode)->i_flags &= ~i_link_saved_unlink_mask;
	} else
		REISERFS_I(inode)->i_flags &= ~i_link_saved_truncate_mask;

	return journal_end(&th, inode->i_sb, JOURNAL_PER_BALANCE_CNT);
}

<<<<<<< HEAD
/*
 * Detach the priv root from the root. Technically this becomes anonymous
 * but we don't want it added to the anon list. This is necessary to
 * work around shrink_dcache_for_umount BUG'ing on the xattr dentries if
 * we don't clean them up before the call and Oopsing on cleaning up
 * xattrs during inode deletion if we do.
 */
static void detach_privroot(struct super_block *s)
{
	struct dentry *root;
	if (!REISERFS_SB(s))
		return;

	root = REISERFS_SB(s)->priv_root;
	if (!root)
		return;

	d_drop(root);
	dput(root->d_parent);
	spin_lock(&dcache_lock);
	list_del_init(&root->d_u.d_child);
	root->d_parent = root;
	spin_unlock(&dcache_lock);
}

static void reiserfs_kill_sb(struct super_block *s)
{
	detach_privroot(s);
	kill_block_super(s);
}

=======
>>>>>>> b79f924c
static void reiserfs_put_super(struct super_block *s)
{
	struct reiserfs_transaction_handle th;
	th.t_trans_id = 0;

	reiserfs_xattr_shutdown(s);

	dquot_disable(s, -1, DQUOT_USAGE_ENABLED | DQUOT_LIMITS_ENABLED);

	reiserfs_write_lock(s);

	if (s->s_dirt)
		reiserfs_write_super(s);

	/* change file system state to current state if it was mounted with read-write permissions */
	if (!(s->s_flags & MS_RDONLY)) {
		if (!journal_begin(&th, s, 10)) {
			reiserfs_prepare_for_journal(s, SB_BUFFER_WITH_SB(s),
						     1);
			set_sb_umount_state(SB_DISK_SUPER_BLOCK(s),
					    REISERFS_SB(s)->s_mount_state);
			journal_mark_dirty(&th, s, SB_BUFFER_WITH_SB(s));
		}
	}

	/* note, journal_release checks for readonly mount, and can decide not
	 ** to do a journal_end
	 */
	journal_release(&th, s);

	reiserfs_free_bitmap_cache(s);

	brelse(SB_BUFFER_WITH_SB(s));

	print_statistics(s);

	if (REISERFS_SB(s)->reserved_blocks != 0) {
		reiserfs_warning(s, "green-2005", "reserved blocks left %d",
				 REISERFS_SB(s)->reserved_blocks);
	}

	reiserfs_proc_info_done(s);

	reiserfs_write_unlock(s);
	mutex_destroy(&REISERFS_SB(s)->lock);
	kfree(s->s_fs_info);
	s->s_fs_info = NULL;
}

static struct kmem_cache *reiserfs_inode_cachep;

static struct inode *reiserfs_alloc_inode(struct super_block *sb)
{
	struct reiserfs_inode_info *ei;
	ei = (struct reiserfs_inode_info *)
	    kmem_cache_alloc(reiserfs_inode_cachep, GFP_KERNEL);
	if (!ei)
		return NULL;
	atomic_set(&ei->openers, 0);
	mutex_init(&ei->tailpack);
	return &ei->vfs_inode;
}

static void reiserfs_i_callback(struct rcu_head *head)
{
	struct inode *inode = container_of(head, struct inode, i_rcu);
	INIT_LIST_HEAD(&inode->i_dentry);
	kmem_cache_free(reiserfs_inode_cachep, REISERFS_I(inode));
}

static void reiserfs_destroy_inode(struct inode *inode)
{
	call_rcu(&inode->i_rcu, reiserfs_i_callback);
}

static void init_once(void *foo)
{
	struct reiserfs_inode_info *ei = (struct reiserfs_inode_info *)foo;

	INIT_LIST_HEAD(&ei->i_prealloc_list);
	inode_init_once(&ei->vfs_inode);
}

static int init_inodecache(void)
{
	reiserfs_inode_cachep = kmem_cache_create("reiser_inode_cache",
						  sizeof(struct
							 reiserfs_inode_info),
						  0, (SLAB_RECLAIM_ACCOUNT|
							SLAB_MEM_SPREAD),
						  init_once);
	if (reiserfs_inode_cachep == NULL)
		return -ENOMEM;
	return 0;
}

static void destroy_inodecache(void)
{
	kmem_cache_destroy(reiserfs_inode_cachep);
}

/* we don't mark inodes dirty, we just log them */
static void reiserfs_dirty_inode(struct inode *inode)
{
	struct reiserfs_transaction_handle th;

	int err = 0;
	int lock_depth;

	if (inode->i_sb->s_flags & MS_RDONLY) {
		reiserfs_warning(inode->i_sb, "clm-6006",
				 "writing inode %lu on readonly FS",
				 inode->i_ino);
		return;
	}
	lock_depth = reiserfs_write_lock_once(inode->i_sb);

	/* this is really only used for atime updates, so they don't have
	 ** to be included in O_SYNC or fsync
	 */
	err = journal_begin(&th, inode->i_sb, 1);
	if (err)
		goto out;

	reiserfs_update_sd(&th, inode);
	journal_end(&th, inode->i_sb, 1);

out:
	reiserfs_write_unlock_once(inode->i_sb, lock_depth);
}

#ifdef CONFIG_QUOTA
static ssize_t reiserfs_quota_write(struct super_block *, int, const char *,
				    size_t, loff_t);
static ssize_t reiserfs_quota_read(struct super_block *, int, char *, size_t,
				   loff_t);
#endif

static const struct super_operations reiserfs_sops = {
	.alloc_inode = reiserfs_alloc_inode,
	.destroy_inode = reiserfs_destroy_inode,
	.write_inode = reiserfs_write_inode,
	.dirty_inode = reiserfs_dirty_inode,
	.evict_inode = reiserfs_evict_inode,
	.put_super = reiserfs_put_super,
	.write_super = reiserfs_write_super,
	.sync_fs = reiserfs_sync_fs,
	.freeze_fs = reiserfs_freeze,
	.unfreeze_fs = reiserfs_unfreeze,
	.statfs = reiserfs_statfs,
	.remount_fs = reiserfs_remount,
	.show_options = generic_show_options,
#ifdef CONFIG_QUOTA
	.quota_read = reiserfs_quota_read,
	.quota_write = reiserfs_quota_write,
#endif
};

#ifdef CONFIG_QUOTA
#define QTYPE2NAME(t) ((t)==USRQUOTA?"user":"group")

static int reiserfs_write_dquot(struct dquot *);
static int reiserfs_acquire_dquot(struct dquot *);
static int reiserfs_release_dquot(struct dquot *);
static int reiserfs_mark_dquot_dirty(struct dquot *);
static int reiserfs_write_info(struct super_block *, int);
static int reiserfs_quota_on(struct super_block *, int, int, struct path *);

static const struct dquot_operations reiserfs_quota_operations = {
	.write_dquot = reiserfs_write_dquot,
	.acquire_dquot = reiserfs_acquire_dquot,
	.release_dquot = reiserfs_release_dquot,
	.mark_dirty = reiserfs_mark_dquot_dirty,
	.write_info = reiserfs_write_info,
	.alloc_dquot	= dquot_alloc,
	.destroy_dquot	= dquot_destroy,
};

static const struct quotactl_ops reiserfs_qctl_operations = {
	.quota_on = reiserfs_quota_on,
	.quota_off = dquot_quota_off,
	.quota_sync = dquot_quota_sync,
	.get_info = dquot_get_dqinfo,
	.set_info = dquot_set_dqinfo,
	.get_dqblk = dquot_get_dqblk,
	.set_dqblk = dquot_set_dqblk,
};
#endif

static const struct export_operations reiserfs_export_ops = {
	.encode_fh = reiserfs_encode_fh,
	.fh_to_dentry = reiserfs_fh_to_dentry,
	.fh_to_parent = reiserfs_fh_to_parent,
	.get_parent = reiserfs_get_parent,
};

/* this struct is used in reiserfs_getopt () for containing the value for those
   mount options that have values rather than being toggles. */
typedef struct {
	char *value;
	int setmask;		/* bitmask which is to set on mount_options bitmask when this
				   value is found, 0 is no bits are to be changed. */
	int clrmask;		/* bitmask which is to clear on mount_options bitmask when  this
				   value is found, 0 is no bits are to be changed. This is
				   applied BEFORE setmask */
} arg_desc_t;

/* Set this bit in arg_required to allow empty arguments */
#define REISERFS_OPT_ALLOWEMPTY 31

/* this struct is used in reiserfs_getopt() for describing the set of reiserfs
   mount options */
typedef struct {
	char *option_name;
	int arg_required;	/* 0 if argument is not required, not 0 otherwise */
	const arg_desc_t *values;	/* list of values accepted by an option */
	int setmask;		/* bitmask which is to set on mount_options bitmask when this
				   value is found, 0 is no bits are to be changed. */
	int clrmask;		/* bitmask which is to clear on mount_options bitmask when  this
				   value is found, 0 is no bits are to be changed. This is
				   applied BEFORE setmask */
} opt_desc_t;

/* possible values for -o data= */
static const arg_desc_t logging_mode[] = {
	{"ordered", 1 << REISERFS_DATA_ORDERED,
	 (1 << REISERFS_DATA_LOG | 1 << REISERFS_DATA_WRITEBACK)},
	{"journal", 1 << REISERFS_DATA_LOG,
	 (1 << REISERFS_DATA_ORDERED | 1 << REISERFS_DATA_WRITEBACK)},
	{"writeback", 1 << REISERFS_DATA_WRITEBACK,
	 (1 << REISERFS_DATA_ORDERED | 1 << REISERFS_DATA_LOG)},
	{.value = NULL}
};

/* possible values for -o barrier= */
static const arg_desc_t barrier_mode[] = {
	{"none", 1 << REISERFS_BARRIER_NONE, 1 << REISERFS_BARRIER_FLUSH},
	{"flush", 1 << REISERFS_BARRIER_FLUSH, 1 << REISERFS_BARRIER_NONE},
	{.value = NULL}
};

/* possible values for "-o block-allocator=" and bits which are to be set in
   s_mount_opt of reiserfs specific part of in-core super block */
static const arg_desc_t balloc[] = {
	{"noborder", 1 << REISERFS_NO_BORDER, 0},
	{"border", 0, 1 << REISERFS_NO_BORDER},
	{"no_unhashed_relocation", 1 << REISERFS_NO_UNHASHED_RELOCATION, 0},
	{"hashed_relocation", 1 << REISERFS_HASHED_RELOCATION, 0},
	{"test4", 1 << REISERFS_TEST4, 0},
	{"notest4", 0, 1 << REISERFS_TEST4},
	{NULL, 0, 0}
};

static const arg_desc_t tails[] = {
	{"on", 1 << REISERFS_LARGETAIL, 1 << REISERFS_SMALLTAIL},
	{"off", 0, (1 << REISERFS_LARGETAIL) | (1 << REISERFS_SMALLTAIL)},
	{"small", 1 << REISERFS_SMALLTAIL, 1 << REISERFS_LARGETAIL},
	{NULL, 0, 0}
};

static const arg_desc_t error_actions[] = {
	{"panic", 1 << REISERFS_ERROR_PANIC,
	 (1 << REISERFS_ERROR_RO | 1 << REISERFS_ERROR_CONTINUE)},
	{"ro-remount", 1 << REISERFS_ERROR_RO,
	 (1 << REISERFS_ERROR_PANIC | 1 << REISERFS_ERROR_CONTINUE)},
#ifdef REISERFS_JOURNAL_ERROR_ALLOWS_NO_LOG
	{"continue", 1 << REISERFS_ERROR_CONTINUE,
	 (1 << REISERFS_ERROR_PANIC | 1 << REISERFS_ERROR_RO)},
#endif
	{NULL, 0, 0},
};

/* proceed only one option from a list *cur - string containing of mount options
   opts - array of options which are accepted
   opt_arg - if option is found and requires an argument and if it is specifed
   in the input - pointer to the argument is stored here
   bit_flags - if option requires to set a certain bit - it is set here
   return -1 if unknown option is found, opt->arg_required otherwise */
static int reiserfs_getopt(struct super_block *s, char **cur, opt_desc_t * opts,
			   char **opt_arg, unsigned long *bit_flags)
{
	char *p;
	/* foo=bar,
	   ^   ^  ^
	   |   |  +-- option_end
	   |   +-- arg_start
	   +-- option_start
	 */
	const opt_desc_t *opt;
	const arg_desc_t *arg;

	p = *cur;

	/* assume argument cannot contain commas */
	*cur = strchr(p, ',');
	if (*cur) {
		*(*cur) = '\0';
		(*cur)++;
	}

	if (!strncmp(p, "alloc=", 6)) {
		/* Ugly special case, probably we should redo options parser so that
		   it can understand several arguments for some options, also so that
		   it can fill several bitfields with option values. */
		if (reiserfs_parse_alloc_options(s, p + 6)) {
			return -1;
		} else {
			return 0;
		}
	}

	/* for every option in the list */
	for (opt = opts; opt->option_name; opt++) {
		if (!strncmp(p, opt->option_name, strlen(opt->option_name))) {
			if (bit_flags) {
				if (opt->clrmask ==
				    (1 << REISERFS_UNSUPPORTED_OPT))
					reiserfs_warning(s, "super-6500",
							 "%s not supported.\n",
							 p);
				else
					*bit_flags &= ~opt->clrmask;
				if (opt->setmask ==
				    (1 << REISERFS_UNSUPPORTED_OPT))
					reiserfs_warning(s, "super-6501",
							 "%s not supported.\n",
							 p);
				else
					*bit_flags |= opt->setmask;
			}
			break;
		}
	}
	if (!opt->option_name) {
		reiserfs_warning(s, "super-6502",
				 "unknown mount option \"%s\"", p);
		return -1;
	}

	p += strlen(opt->option_name);
	switch (*p) {
	case '=':
		if (!opt->arg_required) {
			reiserfs_warning(s, "super-6503",
					 "the option \"%s\" does not "
					 "require an argument\n",
					 opt->option_name);
			return -1;
		}
		break;

	case 0:
		if (opt->arg_required) {
			reiserfs_warning(s, "super-6504",
					 "the option \"%s\" requires an "
					 "argument\n", opt->option_name);
			return -1;
		}
		break;
	default:
		reiserfs_warning(s, "super-6505",
				 "head of option \"%s\" is only correct\n",
				 opt->option_name);
		return -1;
	}

	/* move to the argument, or to next option if argument is not required */
	p++;

	if (opt->arg_required
	    && !(opt->arg_required & (1 << REISERFS_OPT_ALLOWEMPTY))
	    && !strlen(p)) {
		/* this catches "option=," if not allowed */
		reiserfs_warning(s, "super-6506",
				 "empty argument for \"%s\"\n",
				 opt->option_name);
		return -1;
	}

	if (!opt->values) {
		/* *=NULLopt_arg contains pointer to argument */
		*opt_arg = p;
		return opt->arg_required & ~(1 << REISERFS_OPT_ALLOWEMPTY);
	}

	/* values possible for this option are listed in opt->values */
	for (arg = opt->values; arg->value; arg++) {
		if (!strcmp(p, arg->value)) {
			if (bit_flags) {
				*bit_flags &= ~arg->clrmask;
				*bit_flags |= arg->setmask;
			}
			return opt->arg_required;
		}
	}

	reiserfs_warning(s, "super-6506",
			 "bad value \"%s\" for option \"%s\"\n", p,
			 opt->option_name);
	return -1;
}

/* returns 0 if something is wrong in option string, 1 - otherwise */
static int reiserfs_parse_options(struct super_block *s, char *options,	/* string given via mount's -o */
				  unsigned long *mount_options,
				  /* after the parsing phase, contains the
				     collection of bitflags defining what
				     mount options were selected. */
				  unsigned long *blocks,	/* strtol-ed from NNN of resize=NNN */
				  char **jdev_name,
				  unsigned int *commit_max_age,
				  char **qf_names,
				  unsigned int *qfmt)
{
	int c;
	char *arg = NULL;
	char *pos;
	opt_desc_t opts[] = {
		/* Compatibility stuff, so that -o notail for old setups still work */
		{"tails",.arg_required = 't',.values = tails},
		{"notail",.clrmask =
		 (1 << REISERFS_LARGETAIL) | (1 << REISERFS_SMALLTAIL)},
		{"conv",.setmask = 1 << REISERFS_CONVERT},
		{"attrs",.setmask = 1 << REISERFS_ATTRS},
		{"noattrs",.clrmask = 1 << REISERFS_ATTRS},
		{"expose_privroot", .setmask = 1 << REISERFS_EXPOSE_PRIVROOT},
#ifdef CONFIG_REISERFS_FS_XATTR
		{"user_xattr",.setmask = 1 << REISERFS_XATTRS_USER},
		{"nouser_xattr",.clrmask = 1 << REISERFS_XATTRS_USER},
#else
		{"user_xattr",.setmask = 1 << REISERFS_UNSUPPORTED_OPT},
		{"nouser_xattr",.clrmask = 1 << REISERFS_UNSUPPORTED_OPT},
#endif
#ifdef CONFIG_REISERFS_FS_POSIX_ACL
		{"acl",.setmask = 1 << REISERFS_POSIXACL},
		{"noacl",.clrmask = 1 << REISERFS_POSIXACL},
#else
		{"acl",.setmask = 1 << REISERFS_UNSUPPORTED_OPT},
		{"noacl",.clrmask = 1 << REISERFS_UNSUPPORTED_OPT},
#endif
		{.option_name = "nolog"},
		{"replayonly",.setmask = 1 << REPLAYONLY},
		{"block-allocator",.arg_required = 'a',.values = balloc},
		{"data",.arg_required = 'd',.values = logging_mode},
		{"barrier",.arg_required = 'b',.values = barrier_mode},
		{"resize",.arg_required = 'r',.values = NULL},
		{"jdev",.arg_required = 'j',.values = NULL},
		{"nolargeio",.arg_required = 'w',.values = NULL},
		{"commit",.arg_required = 'c',.values = NULL},
		{"usrquota",.setmask = 1 << REISERFS_QUOTA},
		{"grpquota",.setmask = 1 << REISERFS_QUOTA},
		{"noquota",.clrmask = 1 << REISERFS_QUOTA},
		{"errors",.arg_required = 'e',.values = error_actions},
		{"usrjquota",.arg_required =
		 'u' | (1 << REISERFS_OPT_ALLOWEMPTY),.values = NULL},
		{"grpjquota",.arg_required =
		 'g' | (1 << REISERFS_OPT_ALLOWEMPTY),.values = NULL},
		{"jqfmt",.arg_required = 'f',.values = NULL},
		{.option_name = NULL}
	};

	*blocks = 0;
	if (!options || !*options)
		/* use default configuration: create tails, journaling on, no
		   conversion to newest format */
		return 1;

	for (pos = options; pos;) {
		c = reiserfs_getopt(s, &pos, opts, &arg, mount_options);
		if (c == -1)
			/* wrong option is given */
			return 0;

		if (c == 'r') {
			char *p;

			p = NULL;
			/* "resize=NNN" or "resize=auto" */

			if (!strcmp(arg, "auto")) {
				/* From JFS code, to auto-get the size. */
				*blocks =
				    s->s_bdev->bd_inode->i_size >> s->
				    s_blocksize_bits;
			} else {
				*blocks = simple_strtoul(arg, &p, 0);
				if (*p != '\0') {
					/* NNN does not look like a number */
					reiserfs_warning(s, "super-6507",
							 "bad value %s for "
							 "-oresize\n", arg);
					return 0;
				}
			}
		}

		if (c == 'c') {
			char *p = NULL;
			unsigned long val = simple_strtoul(arg, &p, 0);
			/* commit=NNN (time in seconds) */
			if (*p != '\0' || val >= (unsigned int)-1) {
				reiserfs_warning(s, "super-6508",
						 "bad value %s for -ocommit\n",
						 arg);
				return 0;
			}
			*commit_max_age = (unsigned int)val;
		}

		if (c == 'w') {
			reiserfs_warning(s, "super-6509", "nolargeio option "
					 "is no longer supported");
			return 0;
		}

		if (c == 'j') {
			if (arg && *arg && jdev_name) {
				if (*jdev_name) {	//Hm, already assigned?
					reiserfs_warning(s, "super-6510",
							 "journal device was "
							 "already specified to "
							 "be %s", *jdev_name);
					return 0;
				}
				*jdev_name = arg;
			}
		}
#ifdef CONFIG_QUOTA
		if (c == 'u' || c == 'g') {
			int qtype = c == 'u' ? USRQUOTA : GRPQUOTA;

			if (sb_any_quota_loaded(s) &&
			    (!*arg != !REISERFS_SB(s)->s_qf_names[qtype])) {
				reiserfs_warning(s, "super-6511",
						 "cannot change journaled "
						 "quota options when quota "
						 "turned on.");
				return 0;
			}
			if (*arg) {	/* Some filename specified? */
				if (REISERFS_SB(s)->s_qf_names[qtype]
				    && strcmp(REISERFS_SB(s)->s_qf_names[qtype],
					      arg)) {
					reiserfs_warning(s, "super-6512",
							 "%s quota file "
							 "already specified.",
							 QTYPE2NAME(qtype));
					return 0;
				}
				if (strchr(arg, '/')) {
					reiserfs_warning(s, "super-6513",
							 "quotafile must be "
							 "on filesystem root.");
					return 0;
				}
				qf_names[qtype] =
				    kmalloc(strlen(arg) + 1, GFP_KERNEL);
				if (!qf_names[qtype]) {
					reiserfs_warning(s, "reiserfs-2502",
							 "not enough memory "
							 "for storing "
							 "quotafile name.");
					return 0;
				}
				strcpy(qf_names[qtype], arg);
				*mount_options |= 1 << REISERFS_QUOTA;
			} else {
				if (qf_names[qtype] !=
				    REISERFS_SB(s)->s_qf_names[qtype])
					kfree(qf_names[qtype]);
				qf_names[qtype] = NULL;
			}
		}
		if (c == 'f') {
			if (!strcmp(arg, "vfsold"))
				*qfmt = QFMT_VFS_OLD;
			else if (!strcmp(arg, "vfsv0"))
				*qfmt = QFMT_VFS_V0;
			else {
				reiserfs_warning(s, "super-6514",
						 "unknown quota format "
						 "specified.");
				return 0;
			}
			if (sb_any_quota_loaded(s) &&
			    *qfmt != REISERFS_SB(s)->s_jquota_fmt) {
				reiserfs_warning(s, "super-6515",
						 "cannot change journaled "
						 "quota options when quota "
						 "turned on.");
				return 0;
			}
		}
#else
		if (c == 'u' || c == 'g' || c == 'f') {
			reiserfs_warning(s, "reiserfs-2503", "journaled "
					 "quota options not supported.");
			return 0;
		}
#endif
	}

#ifdef CONFIG_QUOTA
	if (!REISERFS_SB(s)->s_jquota_fmt && !*qfmt
	    && (qf_names[USRQUOTA] || qf_names[GRPQUOTA])) {
		reiserfs_warning(s, "super-6515",
				 "journaled quota format not specified.");
		return 0;
	}
	/* This checking is not precise wrt the quota type but for our purposes it is sufficient */
	if (!(*mount_options & (1 << REISERFS_QUOTA))
	    && sb_any_quota_loaded(s)) {
		reiserfs_warning(s, "super-6516", "quota options must "
				 "be present when quota is turned on.");
		return 0;
	}
#endif

	return 1;
}

static void switch_data_mode(struct super_block *s, unsigned long mode)
{
	REISERFS_SB(s)->s_mount_opt &= ~((1 << REISERFS_DATA_LOG) |
					 (1 << REISERFS_DATA_ORDERED) |
					 (1 << REISERFS_DATA_WRITEBACK));
	REISERFS_SB(s)->s_mount_opt |= (1 << mode);
}

static void handle_data_mode(struct super_block *s, unsigned long mount_options)
{
	if (mount_options & (1 << REISERFS_DATA_LOG)) {
		if (!reiserfs_data_log(s)) {
			switch_data_mode(s, REISERFS_DATA_LOG);
			reiserfs_info(s, "switching to journaled data mode\n");
		}
	} else if (mount_options & (1 << REISERFS_DATA_ORDERED)) {
		if (!reiserfs_data_ordered(s)) {
			switch_data_mode(s, REISERFS_DATA_ORDERED);
			reiserfs_info(s, "switching to ordered data mode\n");
		}
	} else if (mount_options & (1 << REISERFS_DATA_WRITEBACK)) {
		if (!reiserfs_data_writeback(s)) {
			switch_data_mode(s, REISERFS_DATA_WRITEBACK);
			reiserfs_info(s, "switching to writeback data mode\n");
		}
	}
}

static void handle_barrier_mode(struct super_block *s, unsigned long bits)
{
	int flush = (1 << REISERFS_BARRIER_FLUSH);
	int none = (1 << REISERFS_BARRIER_NONE);
	int all_barrier = flush | none;

	if (bits & all_barrier) {
		REISERFS_SB(s)->s_mount_opt &= ~all_barrier;
		if (bits & flush) {
			REISERFS_SB(s)->s_mount_opt |= flush;
			printk("reiserfs: enabling write barrier flush mode\n");
		} else if (bits & none) {
			REISERFS_SB(s)->s_mount_opt |= none;
			printk("reiserfs: write barriers turned off\n");
		}
	}
}

static void handle_attrs(struct super_block *s)
{
	struct reiserfs_super_block *rs = SB_DISK_SUPER_BLOCK(s);

	if (reiserfs_attrs(s)) {
		if (old_format_only(s)) {
			reiserfs_warning(s, "super-6517", "cannot support "
					 "attributes on 3.5.x disk format");
			REISERFS_SB(s)->s_mount_opt &= ~(1 << REISERFS_ATTRS);
			return;
		}
		if (!(le32_to_cpu(rs->s_flags) & reiserfs_attrs_cleared)) {
			reiserfs_warning(s, "super-6518", "cannot support "
					 "attributes until flag is set in "
					 "super-block");
			REISERFS_SB(s)->s_mount_opt &= ~(1 << REISERFS_ATTRS);
		}
	}
}

#ifdef CONFIG_QUOTA
static void handle_quota_files(struct super_block *s, char **qf_names,
			       unsigned int *qfmt)
{
	int i;

	for (i = 0; i < MAXQUOTAS; i++) {
		if (qf_names[i] != REISERFS_SB(s)->s_qf_names[i])
			kfree(REISERFS_SB(s)->s_qf_names[i]);
		REISERFS_SB(s)->s_qf_names[i] = qf_names[i];
	}
	REISERFS_SB(s)->s_jquota_fmt = *qfmt;
}
#endif

static int reiserfs_remount(struct super_block *s, int *mount_flags, char *arg)
{
	struct reiserfs_super_block *rs;
	struct reiserfs_transaction_handle th;
	unsigned long blocks;
	unsigned long mount_options = REISERFS_SB(s)->s_mount_opt;
	unsigned long safe_mask = 0;
	unsigned int commit_max_age = (unsigned int)-1;
	struct reiserfs_journal *journal = SB_JOURNAL(s);
	char *new_opts = kstrdup(arg, GFP_KERNEL);
	int err;
	char *qf_names[MAXQUOTAS];
	unsigned int qfmt = 0;
#ifdef CONFIG_QUOTA
	int i;
#endif

	reiserfs_write_lock(s);

#ifdef CONFIG_QUOTA
	memcpy(qf_names, REISERFS_SB(s)->s_qf_names, sizeof(qf_names));
#endif

	rs = SB_DISK_SUPER_BLOCK(s);

	if (!reiserfs_parse_options
	    (s, arg, &mount_options, &blocks, NULL, &commit_max_age,
	    qf_names, &qfmt)) {
#ifdef CONFIG_QUOTA
		for (i = 0; i < MAXQUOTAS; i++)
			if (qf_names[i] != REISERFS_SB(s)->s_qf_names[i])
				kfree(qf_names[i]);
#endif
		err = -EINVAL;
		goto out_err;
	}
#ifdef CONFIG_QUOTA
	handle_quota_files(s, qf_names, &qfmt);
#endif

	handle_attrs(s);

	/* Add options that are safe here */
	safe_mask |= 1 << REISERFS_SMALLTAIL;
	safe_mask |= 1 << REISERFS_LARGETAIL;
	safe_mask |= 1 << REISERFS_NO_BORDER;
	safe_mask |= 1 << REISERFS_NO_UNHASHED_RELOCATION;
	safe_mask |= 1 << REISERFS_HASHED_RELOCATION;
	safe_mask |= 1 << REISERFS_TEST4;
	safe_mask |= 1 << REISERFS_ATTRS;
	safe_mask |= 1 << REISERFS_XATTRS_USER;
	safe_mask |= 1 << REISERFS_POSIXACL;
	safe_mask |= 1 << REISERFS_BARRIER_FLUSH;
	safe_mask |= 1 << REISERFS_BARRIER_NONE;
	safe_mask |= 1 << REISERFS_ERROR_RO;
	safe_mask |= 1 << REISERFS_ERROR_CONTINUE;
	safe_mask |= 1 << REISERFS_ERROR_PANIC;
	safe_mask |= 1 << REISERFS_QUOTA;

	/* Update the bitmask, taking care to keep
	 * the bits we're not allowed to change here */
	REISERFS_SB(s)->s_mount_opt =
	    (REISERFS_SB(s)->
	     s_mount_opt & ~safe_mask) | (mount_options & safe_mask);

	if (commit_max_age != 0 && commit_max_age != (unsigned int)-1) {
		journal->j_max_commit_age = commit_max_age;
		journal->j_max_trans_age = commit_max_age;
	} else if (commit_max_age == 0) {
		/* 0 means restore defaults. */
		journal->j_max_commit_age = journal->j_default_max_commit_age;
		journal->j_max_trans_age = JOURNAL_MAX_TRANS_AGE;
	}

	if (blocks) {
		err = reiserfs_resize(s, blocks);
		if (err != 0)
			goto out_err;
	}

	if (*mount_flags & MS_RDONLY) {
		reiserfs_xattr_init(s, *mount_flags);
		/* remount read-only */
		if (s->s_flags & MS_RDONLY)
			/* it is read-only already */
			goto out_ok;

		err = dquot_suspend(s, -1);
		if (err < 0)
			goto out_err;

		/* try to remount file system with read-only permissions */
		if (sb_umount_state(rs) == REISERFS_VALID_FS
		    || REISERFS_SB(s)->s_mount_state != REISERFS_VALID_FS) {
			goto out_ok;
		}

		err = journal_begin(&th, s, 10);
		if (err)
			goto out_err;

		/* Mounting a rw partition read-only. */
		reiserfs_prepare_for_journal(s, SB_BUFFER_WITH_SB(s), 1);
		set_sb_umount_state(rs, REISERFS_SB(s)->s_mount_state);
		journal_mark_dirty(&th, s, SB_BUFFER_WITH_SB(s));
	} else {
		/* remount read-write */
		if (!(s->s_flags & MS_RDONLY)) {
			reiserfs_xattr_init(s, *mount_flags);
			goto out_ok;	/* We are read-write already */
		}

		if (reiserfs_is_journal_aborted(journal)) {
			err = journal->j_errno;
			goto out_err;
		}

		handle_data_mode(s, mount_options);
		handle_barrier_mode(s, mount_options);
		REISERFS_SB(s)->s_mount_state = sb_umount_state(rs);
		s->s_flags &= ~MS_RDONLY;	/* now it is safe to call journal_begin */
		err = journal_begin(&th, s, 10);
		if (err)
			goto out_err;

		/* Mount a partition which is read-only, read-write */
		reiserfs_prepare_for_journal(s, SB_BUFFER_WITH_SB(s), 1);
		REISERFS_SB(s)->s_mount_state = sb_umount_state(rs);
		s->s_flags &= ~MS_RDONLY;
		set_sb_umount_state(rs, REISERFS_ERROR_FS);
		if (!old_format_only(s))
			set_sb_mnt_count(rs, sb_mnt_count(rs) + 1);
		/* mark_buffer_dirty (SB_BUFFER_WITH_SB (s), 1); */
		journal_mark_dirty(&th, s, SB_BUFFER_WITH_SB(s));
		REISERFS_SB(s)->s_mount_state = REISERFS_VALID_FS;
	}
	/* this will force a full flush of all journal lists */
	SB_JOURNAL(s)->j_must_wait = 1;
	err = journal_end(&th, s, 10);
	if (err)
		goto out_err;
	s->s_dirt = 0;

	if (!(*mount_flags & MS_RDONLY)) {
		dquot_resume(s, -1);
		finish_unfinished(s);
		reiserfs_xattr_init(s, *mount_flags);
	}

out_ok:
	replace_mount_options(s, new_opts);
	reiserfs_write_unlock(s);
	return 0;

out_err:
	kfree(new_opts);
	reiserfs_write_unlock(s);
	return err;
}

static inline loff_t
reiserfs_max_file_offset(struct super_block *sb)
{
	/* Limited by stat_data->sd_blocks, 2^32-1 blocks */
	loff_t fs_max = ((u64)sb->s_blocksize << 32) - sb->s_blocksize;

	/* Limited by 32-bit MAX_LFS_FILESIZE */
	loff_t page_cache_max = (((u64)PAGE_CACHE_SIZE << 31)-1);

	return min(fs_max, page_cache_max);
}

static int read_super_block(struct super_block *s, int offset)
{
	struct buffer_head *bh;
	struct reiserfs_super_block *rs;
	int fs_blocksize;

	bh = sb_bread(s, offset / s->s_blocksize);
	if (!bh) {
		reiserfs_warning(s, "sh-2006",
				 "bread failed (dev %s, block %lu, size %lu)",
				 reiserfs_bdevname(s), offset / s->s_blocksize,
				 s->s_blocksize);
		return 1;
	}

	rs = (struct reiserfs_super_block *)bh->b_data;
	if (!is_any_reiserfs_magic_string(rs)) {
		brelse(bh);
		return 1;
	}
	//
	// ok, reiserfs signature (old or new) found in at the given offset
	//
	fs_blocksize = sb_blocksize(rs);
	brelse(bh);
	sb_set_blocksize(s, fs_blocksize);

	bh = sb_bread(s, offset / s->s_blocksize);
	if (!bh) {
		reiserfs_warning(s, "sh-2007",
				 "bread failed (dev %s, block %lu, size %lu)",
				 reiserfs_bdevname(s), offset / s->s_blocksize,
				 s->s_blocksize);
		return 1;
	}

	rs = (struct reiserfs_super_block *)bh->b_data;
	if (sb_blocksize(rs) != s->s_blocksize) {
		reiserfs_warning(s, "sh-2011", "can't find a reiserfs "
				 "filesystem on (dev %s, block %Lu, size %lu)",
				 reiserfs_bdevname(s),
				 (unsigned long long)bh->b_blocknr,
				 s->s_blocksize);
		brelse(bh);
		return 1;
	}

	if (rs->s_v1.s_root_block == cpu_to_le32(-1)) {
		brelse(bh);
		reiserfs_warning(s, "super-6519", "Unfinished reiserfsck "
				 "--rebuild-tree run detected. Please run\n"
				 "reiserfsck --rebuild-tree and wait for a "
				 "completion. If that fails\n"
				 "get newer reiserfsprogs package");
		return 1;
	}

	SB_BUFFER_WITH_SB(s) = bh;
	SB_DISK_SUPER_BLOCK(s) = rs;

	if (is_reiserfs_jr(rs)) {
		/* magic is of non-standard journal filesystem, look at s_version to
		   find which format is in use */
		if (sb_version(rs) == REISERFS_VERSION_2)
			reiserfs_info(s, "found reiserfs format \"3.6\""
				      " with non-standard journal\n");
		else if (sb_version(rs) == REISERFS_VERSION_1)
			reiserfs_info(s, "found reiserfs format \"3.5\""
				      " with non-standard journal\n");
		else {
			reiserfs_warning(s, "sh-2012", "found unknown "
					 "format \"%u\" of reiserfs with "
					 "non-standard magic", sb_version(rs));
			return 1;
		}
	} else
		/* s_version of standard format may contain incorrect information,
		   so we just look at the magic string */
		reiserfs_info(s,
			      "found reiserfs format \"%s\" with standard journal\n",
			      is_reiserfs_3_5(rs) ? "3.5" : "3.6");

	s->s_op = &reiserfs_sops;
	s->s_export_op = &reiserfs_export_ops;
#ifdef CONFIG_QUOTA
	s->s_qcop = &reiserfs_qctl_operations;
	s->dq_op = &reiserfs_quota_operations;
#endif

	s->s_maxbytes = reiserfs_max_file_offset(s);
	return 0;
}

/* after journal replay, reread all bitmap and super blocks */
static int reread_meta_blocks(struct super_block *s)
{
	ll_rw_block(READ, 1, &(SB_BUFFER_WITH_SB(s)));
	reiserfs_write_unlock(s);
	wait_on_buffer(SB_BUFFER_WITH_SB(s));
	reiserfs_write_lock(s);
	if (!buffer_uptodate(SB_BUFFER_WITH_SB(s))) {
		reiserfs_warning(s, "reiserfs-2504", "error reading the super");
		return 1;
	}

	return 0;
}

/////////////////////////////////////////////////////
// hash detection stuff

// if root directory is empty - we set default - Yura's - hash and
// warn about it
// FIXME: we look for only one name in a directory. If tea and yura
// bith have the same value - we ask user to send report to the
// mailing list
static __u32 find_hash_out(struct super_block *s)
{
	int retval;
	struct inode *inode;
	struct cpu_key key;
	INITIALIZE_PATH(path);
	struct reiserfs_dir_entry de;
	__u32 hash = DEFAULT_HASH;

	inode = s->s_root->d_inode;

	do {			// Some serious "goto"-hater was there ;)
		u32 teahash, r5hash, yurahash;

		make_cpu_key(&key, inode, ~0, TYPE_DIRENTRY, 3);
		retval = search_by_entry_key(s, &key, &path, &de);
		if (retval == IO_ERROR) {
			pathrelse(&path);
			return UNSET_HASH;
		}
		if (retval == NAME_NOT_FOUND)
			de.de_entry_num--;
		set_de_name_and_namelen(&de);
		if (deh_offset(&(de.de_deh[de.de_entry_num])) == DOT_DOT_OFFSET) {
			/* allow override in this case */
			if (reiserfs_rupasov_hash(s)) {
				hash = YURA_HASH;
			}
			reiserfs_info(s, "FS seems to be empty, autodetect "
					 "is using the default hash\n");
			break;
		}
		r5hash = GET_HASH_VALUE(r5_hash(de.de_name, de.de_namelen));
		teahash = GET_HASH_VALUE(keyed_hash(de.de_name, de.de_namelen));
		yurahash = GET_HASH_VALUE(yura_hash(de.de_name, de.de_namelen));
		if (((teahash == r5hash)
		     &&
		     (GET_HASH_VALUE(deh_offset(&(de.de_deh[de.de_entry_num])))
		      == r5hash)) || ((teahash == yurahash)
				      && (yurahash ==
					  GET_HASH_VALUE(deh_offset
							 (&
							  (de.
							   de_deh[de.
								  de_entry_num])))))
		    || ((r5hash == yurahash)
			&& (yurahash ==
			    GET_HASH_VALUE(deh_offset
					   (&(de.de_deh[de.de_entry_num])))))) {
			reiserfs_warning(s, "reiserfs-2506", "Unable to "
					 "automatically detect hash function. "
					 "Please mount with -o "
					 "hash={tea,rupasov,r5}");
			hash = UNSET_HASH;
			break;
		}
		if (GET_HASH_VALUE(deh_offset(&(de.de_deh[de.de_entry_num]))) ==
		    yurahash)
			hash = YURA_HASH;
		else if (GET_HASH_VALUE
			 (deh_offset(&(de.de_deh[de.de_entry_num]))) == teahash)
			hash = TEA_HASH;
		else if (GET_HASH_VALUE
			 (deh_offset(&(de.de_deh[de.de_entry_num]))) == r5hash)
			hash = R5_HASH;
		else {
			reiserfs_warning(s, "reiserfs-2506",
					 "Unrecognised hash function");
			hash = UNSET_HASH;
		}
	} while (0);

	pathrelse(&path);
	return hash;
}

// finds out which hash names are sorted with
static int what_hash(struct super_block *s)
{
	__u32 code;

	code = sb_hash_function_code(SB_DISK_SUPER_BLOCK(s));

	/* reiserfs_hash_detect() == true if any of the hash mount options
	 ** were used.  We must check them to make sure the user isn't
	 ** using a bad hash value
	 */
	if (code == UNSET_HASH || reiserfs_hash_detect(s))
		code = find_hash_out(s);

	if (code != UNSET_HASH && reiserfs_hash_detect(s)) {
		/* detection has found the hash, and we must check against the
		 ** mount options
		 */
		if (reiserfs_rupasov_hash(s) && code != YURA_HASH) {
			reiserfs_warning(s, "reiserfs-2507",
					 "Error, %s hash detected, "
					 "unable to force rupasov hash",
					 reiserfs_hashname(code));
			code = UNSET_HASH;
		} else if (reiserfs_tea_hash(s) && code != TEA_HASH) {
			reiserfs_warning(s, "reiserfs-2508",
					 "Error, %s hash detected, "
					 "unable to force tea hash",
					 reiserfs_hashname(code));
			code = UNSET_HASH;
		} else if (reiserfs_r5_hash(s) && code != R5_HASH) {
			reiserfs_warning(s, "reiserfs-2509",
					 "Error, %s hash detected, "
					 "unable to force r5 hash",
					 reiserfs_hashname(code));
			code = UNSET_HASH;
		}
	} else {
		/* find_hash_out was not called or could not determine the hash */
		if (reiserfs_rupasov_hash(s)) {
			code = YURA_HASH;
		} else if (reiserfs_tea_hash(s)) {
			code = TEA_HASH;
		} else if (reiserfs_r5_hash(s)) {
			code = R5_HASH;
		}
	}

	/* if we are mounted RW, and we have a new valid hash code, update
	 ** the super
	 */
	if (code != UNSET_HASH &&
	    !(s->s_flags & MS_RDONLY) &&
	    code != sb_hash_function_code(SB_DISK_SUPER_BLOCK(s))) {
		set_sb_hash_function_code(SB_DISK_SUPER_BLOCK(s), code);
	}
	return code;
}

// return pointer to appropriate function
static hashf_t hash_function(struct super_block *s)
{
	switch (what_hash(s)) {
	case TEA_HASH:
		reiserfs_info(s, "Using tea hash to sort names\n");
		return keyed_hash;
	case YURA_HASH:
		reiserfs_info(s, "Using rupasov hash to sort names\n");
		return yura_hash;
	case R5_HASH:
		reiserfs_info(s, "Using r5 hash to sort names\n");
		return r5_hash;
	}
	return NULL;
}

// this is used to set up correct value for old partitions
static int function2code(hashf_t func)
{
	if (func == keyed_hash)
		return TEA_HASH;
	if (func == yura_hash)
		return YURA_HASH;
	if (func == r5_hash)
		return R5_HASH;

	BUG();			// should never happen

	return 0;
}

#define SWARN(silent, s, id, ...)			\
	if (!(silent))				\
		reiserfs_warning(s, id, __VA_ARGS__)

static int reiserfs_fill_super(struct super_block *s, void *data, int silent)
{
	struct inode *root_inode;
	struct reiserfs_transaction_handle th;
	int old_format = 0;
	unsigned long blocks;
	unsigned int commit_max_age = 0;
	int jinit_done = 0;
	struct reiserfs_iget_args args;
	struct reiserfs_super_block *rs;
	char *jdev_name;
	struct reiserfs_sb_info *sbi;
	int errval = -EINVAL;
	char *qf_names[MAXQUOTAS] = {};
	unsigned int qfmt = 0;

	save_mount_options(s, data);

	sbi = kzalloc(sizeof(struct reiserfs_sb_info), GFP_KERNEL);
	if (!sbi)
		return -ENOMEM;
	s->s_fs_info = sbi;
	/* Set default values for options: non-aggressive tails, RO on errors */
	REISERFS_SB(s)->s_mount_opt |= (1 << REISERFS_SMALLTAIL);
	REISERFS_SB(s)->s_mount_opt |= (1 << REISERFS_ERROR_RO);
#ifdef CONFIG_REISERFS_DEFAULTS_TO_BARRIERS_ENABLED
	REISERFS_SB(s)->s_mount_opt |= (1 << REISERFS_BARRIER_FLUSH);
#endif
	/* no preallocation minimum, be smart in
	   reiserfs_file_write instead */
	REISERFS_SB(s)->s_alloc_options.preallocmin = 0;
	/* Preallocate by 16 blocks (17-1) at once */
	REISERFS_SB(s)->s_alloc_options.preallocsize = 17;
	/* setup default block allocator options */
	reiserfs_init_alloc_options(s);

	mutex_init(&REISERFS_SB(s)->lock);
	REISERFS_SB(s)->lock_depth = -1;

	/*
	 * This function is called with the bkl, which also was the old
	 * locking used here.
	 * do_journal_begin() will soon check if we hold the lock (ie: was the
	 * bkl). This is likely because do_journal_begin() has several another
	 * callers because at this time, it doesn't seem to be necessary to
	 * protect against anything.
	 * Anyway, let's be conservative and lock for now.
	 */
	reiserfs_write_lock(s);

	jdev_name = NULL;
	if (reiserfs_parse_options
	    (s, (char *)data, &(sbi->s_mount_opt), &blocks, &jdev_name,
	     &commit_max_age, qf_names, &qfmt) == 0) {
		goto error;
	}
#ifdef CONFIG_QUOTA
	handle_quota_files(s, qf_names, &qfmt);
#endif

	if (blocks) {
		SWARN(silent, s, "jmacd-7", "resize option for remount only");
		goto error;
	}

	/* try old format (undistributed bitmap, super block in 8-th 1k block of a device) */
	if (!read_super_block(s, REISERFS_OLD_DISK_OFFSET_IN_BYTES))
		old_format = 1;
	/* try new format (64-th 1k block), which can contain reiserfs super block */
	else if (read_super_block(s, REISERFS_DISK_OFFSET_IN_BYTES)) {
		SWARN(silent, s, "sh-2021", "can not find reiserfs on %s",
		      reiserfs_bdevname(s));
		goto error;
	}

	rs = SB_DISK_SUPER_BLOCK(s);
	/* Let's do basic sanity check to verify that underlying device is not
	   smaller than the filesystem. If the check fails then abort and scream,
	   because bad stuff will happen otherwise. */
	if (s->s_bdev && s->s_bdev->bd_inode
	    && i_size_read(s->s_bdev->bd_inode) <
	    sb_block_count(rs) * sb_blocksize(rs)) {
		SWARN(silent, s, "", "Filesystem cannot be "
		      "mounted because it is bigger than the device");
		SWARN(silent, s, "", "You may need to run fsck "
		      "or increase size of your LVM partition");
		SWARN(silent, s, "", "Or may be you forgot to "
		      "reboot after fdisk when it told you to");
		goto error;
	}

	sbi->s_mount_state = SB_REISERFS_STATE(s);
	sbi->s_mount_state = REISERFS_VALID_FS;

	if ((errval = reiserfs_init_bitmap_cache(s))) {
		SWARN(silent, s, "jmacd-8", "unable to read bitmap");
		goto error;
	}
	errval = -EINVAL;
#ifdef CONFIG_REISERFS_CHECK
	SWARN(silent, s, "", "CONFIG_REISERFS_CHECK is set ON");
	SWARN(silent, s, "", "- it is slow mode for debugging.");
#endif

	/* make data=ordered the default */
	if (!reiserfs_data_log(s) && !reiserfs_data_ordered(s) &&
	    !reiserfs_data_writeback(s)) {
		REISERFS_SB(s)->s_mount_opt |= (1 << REISERFS_DATA_ORDERED);
	}

	if (reiserfs_data_log(s)) {
		reiserfs_info(s, "using journaled data mode\n");
	} else if (reiserfs_data_ordered(s)) {
		reiserfs_info(s, "using ordered data mode\n");
	} else {
		reiserfs_info(s, "using writeback data mode\n");
	}
	if (reiserfs_barrier_flush(s)) {
		printk("reiserfs: using flush barriers\n");
	}
	// set_device_ro(s->s_dev, 1) ;
	if (journal_init(s, jdev_name, old_format, commit_max_age)) {
		SWARN(silent, s, "sh-2022",
		      "unable to initialize journal space");
		goto error;
	} else {
		jinit_done = 1;	/* once this is set, journal_release must be called
				 ** if we error out of the mount
				 */
	}
	if (reread_meta_blocks(s)) {
		SWARN(silent, s, "jmacd-9",
		      "unable to reread meta blocks after journal init");
		goto error;
	}

	if (replay_only(s))
		goto error;

	if (bdev_read_only(s->s_bdev) && !(s->s_flags & MS_RDONLY)) {
		SWARN(silent, s, "clm-7000",
		      "Detected readonly device, marking FS readonly");
		s->s_flags |= MS_RDONLY;
	}
	args.objectid = REISERFS_ROOT_OBJECTID;
	args.dirid = REISERFS_ROOT_PARENT_OBJECTID;
	root_inode =
	    iget5_locked(s, REISERFS_ROOT_OBJECTID, reiserfs_find_actor,
			 reiserfs_init_locked_inode, (void *)(&args));
	if (!root_inode) {
		SWARN(silent, s, "jmacd-10", "get root inode failed");
		goto error;
	}

	if (root_inode->i_state & I_NEW) {
		reiserfs_read_locked_inode(root_inode, &args);
		unlock_new_inode(root_inode);
	}

	s->s_root = d_alloc_root(root_inode);
	if (!s->s_root) {
		iput(root_inode);
		goto error;
	}
	// define and initialize hash function
	sbi->s_hash_function = hash_function(s);
	if (sbi->s_hash_function == NULL) {
		dput(s->s_root);
		s->s_root = NULL;
		goto error;
	}

	if (is_reiserfs_3_5(rs)
	    || (is_reiserfs_jr(rs) && SB_VERSION(s) == REISERFS_VERSION_1))
		set_bit(REISERFS_3_5, &(sbi->s_properties));
	else if (old_format)
		set_bit(REISERFS_OLD_FORMAT, &(sbi->s_properties));
	else
		set_bit(REISERFS_3_6, &(sbi->s_properties));

	if (!(s->s_flags & MS_RDONLY)) {

		errval = journal_begin(&th, s, 1);
		if (errval) {
			dput(s->s_root);
			s->s_root = NULL;
			goto error;
		}
		reiserfs_prepare_for_journal(s, SB_BUFFER_WITH_SB(s), 1);

		set_sb_umount_state(rs, REISERFS_ERROR_FS);
		set_sb_fs_state(rs, 0);

		/* Clear out s_bmap_nr if it would wrap. We can handle this
		 * case, but older revisions can't. This will cause the
		 * file system to fail mount on those older implementations,
		 * avoiding corruption. -jeffm */
		if (bmap_would_wrap(reiserfs_bmap_count(s)) &&
		    sb_bmap_nr(rs) != 0) {
			reiserfs_warning(s, "super-2030", "This file system "
					"claims to use %u bitmap blocks in "
					"its super block, but requires %u. "
					"Clearing to zero.", sb_bmap_nr(rs),
					reiserfs_bmap_count(s));

			set_sb_bmap_nr(rs, 0);
		}

		if (old_format_only(s)) {
			/* filesystem of format 3.5 either with standard or non-standard
			   journal */
			if (convert_reiserfs(s)) {
				/* and -o conv is given */
				if (!silent)
					reiserfs_info(s,
						      "converting 3.5 filesystem to the 3.6 format");

				if (is_reiserfs_3_5(rs))
					/* put magic string of 3.6 format. 2.2 will not be able to
					   mount this filesystem anymore */
					memcpy(rs->s_v1.s_magic,
					       reiserfs_3_6_magic_string,
					       sizeof
					       (reiserfs_3_6_magic_string));

				set_sb_version(rs, REISERFS_VERSION_2);
				reiserfs_convert_objectid_map_v1(s);
				set_bit(REISERFS_3_6, &(sbi->s_properties));
				clear_bit(REISERFS_3_5, &(sbi->s_properties));
			} else if (!silent) {
				reiserfs_info(s, "using 3.5.x disk format\n");
			}
		} else
			set_sb_mnt_count(rs, sb_mnt_count(rs) + 1);


		journal_mark_dirty(&th, s, SB_BUFFER_WITH_SB(s));
		errval = journal_end(&th, s, 1);
		if (errval) {
			dput(s->s_root);
			s->s_root = NULL;
			goto error;
		}

		if ((errval = reiserfs_lookup_privroot(s)) ||
		    (errval = reiserfs_xattr_init(s, s->s_flags))) {
			dput(s->s_root);
			s->s_root = NULL;
			goto error;
		}

		/* look for files which were to be removed in previous session */
		finish_unfinished(s);
	} else {
		if (old_format_only(s) && !silent) {
			reiserfs_info(s, "using 3.5.x disk format\n");
		}

		if ((errval = reiserfs_lookup_privroot(s)) ||
		    (errval = reiserfs_xattr_init(s, s->s_flags))) {
			dput(s->s_root);
			s->s_root = NULL;
			goto error;
		}
	}
	// mark hash in super block: it could be unset. overwrite should be ok
	set_sb_hash_function_code(rs, function2code(sbi->s_hash_function));

	handle_attrs(s);

	reiserfs_proc_info_init(s);

	init_waitqueue_head(&(sbi->s_wait));
	spin_lock_init(&sbi->bitmap_lock);

	reiserfs_write_unlock(s);

	return (0);

error:
	if (jinit_done) {	/* kill the commit thread, free journal ram */
		journal_release_error(NULL, s);
	}

	reiserfs_write_unlock(s);

	reiserfs_free_bitmap_cache(s);
	if (SB_BUFFER_WITH_SB(s))
		brelse(SB_BUFFER_WITH_SB(s));
#ifdef CONFIG_QUOTA
	{
		int j;
		for (j = 0; j < MAXQUOTAS; j++)
			kfree(qf_names[j]);
	}
#endif
	kfree(sbi);

	s->s_fs_info = NULL;
	return errval;
}

static int reiserfs_statfs(struct dentry *dentry, struct kstatfs *buf)
{
	struct reiserfs_super_block *rs = SB_DISK_SUPER_BLOCK(dentry->d_sb);

	buf->f_namelen = (REISERFS_MAX_NAME(s->s_blocksize));
	buf->f_bfree = sb_free_blocks(rs);
	buf->f_bavail = buf->f_bfree;
	buf->f_blocks = sb_block_count(rs) - sb_bmap_nr(rs) - 1;
	buf->f_bsize = dentry->d_sb->s_blocksize;
	/* changed to accommodate gcc folks. */
	buf->f_type = REISERFS_SUPER_MAGIC;
	buf->f_fsid.val[0] = (u32)crc32_le(0, rs->s_uuid, sizeof(rs->s_uuid)/2);
	buf->f_fsid.val[1] = (u32)crc32_le(0, rs->s_uuid + sizeof(rs->s_uuid)/2,
				sizeof(rs->s_uuid)/2);

	return 0;
}

#ifdef CONFIG_QUOTA
static int reiserfs_write_dquot(struct dquot *dquot)
{
	struct reiserfs_transaction_handle th;
	int ret, err;

	reiserfs_write_lock(dquot->dq_sb);
	ret =
	    journal_begin(&th, dquot->dq_sb,
			  REISERFS_QUOTA_TRANS_BLOCKS(dquot->dq_sb));
	if (ret)
		goto out;
	ret = dquot_commit(dquot);
	err =
	    journal_end(&th, dquot->dq_sb,
			REISERFS_QUOTA_TRANS_BLOCKS(dquot->dq_sb));
	if (!ret && err)
		ret = err;
      out:
	reiserfs_write_unlock(dquot->dq_sb);
	return ret;
}

static int reiserfs_acquire_dquot(struct dquot *dquot)
{
	struct reiserfs_transaction_handle th;
	int ret, err;

	reiserfs_write_lock(dquot->dq_sb);
	ret =
	    journal_begin(&th, dquot->dq_sb,
			  REISERFS_QUOTA_INIT_BLOCKS(dquot->dq_sb));
	if (ret)
		goto out;
	ret = dquot_acquire(dquot);
	err =
	    journal_end(&th, dquot->dq_sb,
			REISERFS_QUOTA_INIT_BLOCKS(dquot->dq_sb));
	if (!ret && err)
		ret = err;
      out:
	reiserfs_write_unlock(dquot->dq_sb);
	return ret;
}

static int reiserfs_release_dquot(struct dquot *dquot)
{
	struct reiserfs_transaction_handle th;
	int ret, err;

	reiserfs_write_lock(dquot->dq_sb);
	ret =
	    journal_begin(&th, dquot->dq_sb,
			  REISERFS_QUOTA_DEL_BLOCKS(dquot->dq_sb));
	if (ret) {
		/* Release dquot anyway to avoid endless cycle in dqput() */
		dquot_release(dquot);
		goto out;
	}
	ret = dquot_release(dquot);
	err =
	    journal_end(&th, dquot->dq_sb,
			REISERFS_QUOTA_DEL_BLOCKS(dquot->dq_sb));
	if (!ret && err)
		ret = err;
      out:
	reiserfs_write_unlock(dquot->dq_sb);
	return ret;
}

static int reiserfs_mark_dquot_dirty(struct dquot *dquot)
{
	/* Are we journaling quotas? */
	if (REISERFS_SB(dquot->dq_sb)->s_qf_names[USRQUOTA] ||
	    REISERFS_SB(dquot->dq_sb)->s_qf_names[GRPQUOTA]) {
		dquot_mark_dquot_dirty(dquot);
		return reiserfs_write_dquot(dquot);
	} else
		return dquot_mark_dquot_dirty(dquot);
}

static int reiserfs_write_info(struct super_block *sb, int type)
{
	struct reiserfs_transaction_handle th;
	int ret, err;

	/* Data block + inode block */
	reiserfs_write_lock(sb);
	ret = journal_begin(&th, sb, 2);
	if (ret)
		goto out;
	ret = dquot_commit_info(sb, type);
	err = journal_end(&th, sb, 2);
	if (!ret && err)
		ret = err;
      out:
	reiserfs_write_unlock(sb);
	return ret;
}

/*
 * Turn on quotas during mount time - we need to find the quota file and such...
 */
static int reiserfs_quota_on_mount(struct super_block *sb, int type)
{
	return dquot_quota_on_mount(sb, REISERFS_SB(sb)->s_qf_names[type],
					REISERFS_SB(sb)->s_jquota_fmt, type);
}

/*
 * Standard function to be called on quota_on
 */
static int reiserfs_quota_on(struct super_block *sb, int type, int format_id,
			     struct path *path)
{
	int err;
	struct inode *inode;
	struct reiserfs_transaction_handle th;

	if (!(REISERFS_SB(sb)->s_mount_opt & (1 << REISERFS_QUOTA)))
		return -EINVAL;

	/* Quotafile not on the same filesystem? */
	if (path->mnt->mnt_sb != sb) {
		err = -EXDEV;
		goto out;
	}
	inode = path->dentry->d_inode;
	/* We must not pack tails for quota files on reiserfs for quota IO to work */
	if (!(REISERFS_I(inode)->i_flags & i_nopack_mask)) {
		err = reiserfs_unpack(inode, NULL);
		if (err) {
			reiserfs_warning(sb, "super-6520",
				"Unpacking tail of quota file failed"
				" (%d). Cannot turn on quotas.", err);
			err = -EINVAL;
			goto out;
		}
		mark_inode_dirty(inode);
	}
	/* Journaling quota? */
	if (REISERFS_SB(sb)->s_qf_names[type]) {
		/* Quotafile not of fs root? */
		if (path->dentry->d_parent != sb->s_root)
			reiserfs_warning(sb, "super-6521",
				 "Quota file not on filesystem root. "
				 "Journalled quota will not work.");
	}

	/*
	 * When we journal data on quota file, we have to flush journal to see
	 * all updates to the file when we bypass pagecache...
	 */
	if (reiserfs_file_data_log(inode)) {
		/* Just start temporary transaction and finish it */
		err = journal_begin(&th, sb, 1);
		if (err)
			goto out;
		err = journal_end_sync(&th, sb, 1);
		if (err)
			goto out;
	}
	err = dquot_quota_on(sb, type, format_id, path);
out:
	return err;
}

/* Read data from quotafile - avoid pagecache and such because we cannot afford
 * acquiring the locks... As quota files are never truncated and quota code
 * itself serializes the operations (and noone else should touch the files)
 * we don't have to be afraid of races */
static ssize_t reiserfs_quota_read(struct super_block *sb, int type, char *data,
				   size_t len, loff_t off)
{
	struct inode *inode = sb_dqopt(sb)->files[type];
	unsigned long blk = off >> sb->s_blocksize_bits;
	int err = 0, offset = off & (sb->s_blocksize - 1), tocopy;
	size_t toread;
	struct buffer_head tmp_bh, *bh;
	loff_t i_size = i_size_read(inode);

	if (off > i_size)
		return 0;
	if (off + len > i_size)
		len = i_size - off;
	toread = len;
	while (toread > 0) {
		tocopy =
		    sb->s_blocksize - offset <
		    toread ? sb->s_blocksize - offset : toread;
		tmp_bh.b_state = 0;
		/* Quota files are without tails so we can safely use this function */
		reiserfs_write_lock(sb);
		err = reiserfs_get_block(inode, blk, &tmp_bh, 0);
		reiserfs_write_unlock(sb);
		if (err)
			return err;
		if (!buffer_mapped(&tmp_bh))	/* A hole? */
			memset(data, 0, tocopy);
		else {
			bh = sb_bread(sb, tmp_bh.b_blocknr);
			if (!bh)
				return -EIO;
			memcpy(data, bh->b_data + offset, tocopy);
			brelse(bh);
		}
		offset = 0;
		toread -= tocopy;
		data += tocopy;
		blk++;
	}
	return len;
}

/* Write to quotafile (we know the transaction is already started and has
 * enough credits) */
static ssize_t reiserfs_quota_write(struct super_block *sb, int type,
				    const char *data, size_t len, loff_t off)
{
	struct inode *inode = sb_dqopt(sb)->files[type];
	unsigned long blk = off >> sb->s_blocksize_bits;
	int err = 0, offset = off & (sb->s_blocksize - 1), tocopy;
	int journal_quota = REISERFS_SB(sb)->s_qf_names[type] != NULL;
	size_t towrite = len;
	struct buffer_head tmp_bh, *bh;

	if (!current->journal_info) {
		printk(KERN_WARNING "reiserfs: Quota write (off=%Lu, len=%Lu)"
			" cancelled because transaction is not started.\n",
			(unsigned long long)off, (unsigned long long)len);
		return -EIO;
	}
	mutex_lock_nested(&inode->i_mutex, I_MUTEX_QUOTA);
	while (towrite > 0) {
		tocopy = sb->s_blocksize - offset < towrite ?
		    sb->s_blocksize - offset : towrite;
		tmp_bh.b_state = 0;
		err = reiserfs_get_block(inode, blk, &tmp_bh, GET_BLOCK_CREATE);
		if (err)
			goto out;
		if (offset || tocopy != sb->s_blocksize)
			bh = sb_bread(sb, tmp_bh.b_blocknr);
		else
			bh = sb_getblk(sb, tmp_bh.b_blocknr);
		if (!bh) {
			err = -EIO;
			goto out;
		}
		lock_buffer(bh);
		memcpy(bh->b_data + offset, data, tocopy);
		flush_dcache_page(bh->b_page);
		set_buffer_uptodate(bh);
		unlock_buffer(bh);
		reiserfs_prepare_for_journal(sb, bh, 1);
		journal_mark_dirty(current->journal_info, sb, bh);
		if (!journal_quota)
			reiserfs_add_ordered_list(inode, bh);
		brelse(bh);
		offset = 0;
		towrite -= tocopy;
		data += tocopy;
		blk++;
	}
out:
	if (len == towrite) {
		mutex_unlock(&inode->i_mutex);
		return err;
	}
	if (inode->i_size < off + len - towrite)
		i_size_write(inode, off + len - towrite);
	inode->i_version++;
	inode->i_mtime = inode->i_ctime = CURRENT_TIME;
	mark_inode_dirty(inode);
	mutex_unlock(&inode->i_mutex);
	return len - towrite;
}

#endif

static struct dentry *get_super_block(struct file_system_type *fs_type,
			   int flags, const char *dev_name,
			   void *data)
{
	return mount_bdev(fs_type, flags, dev_name, data, reiserfs_fill_super);
}

static int __init init_reiserfs_fs(void)
{
	int ret;

	if ((ret = init_inodecache())) {
		return ret;
	}

	reiserfs_proc_info_global_init();

	ret = register_filesystem(&reiserfs_fs_type);

	if (ret == 0) {
		return 0;
	}

	reiserfs_proc_info_global_done();
	destroy_inodecache();

	return ret;
}

static void __exit exit_reiserfs_fs(void)
{
	reiserfs_proc_info_global_done();
	unregister_filesystem(&reiserfs_fs_type);
	destroy_inodecache();
}

struct file_system_type reiserfs_fs_type = {
	.owner = THIS_MODULE,
	.name = "reiserfs",
	.mount = get_super_block,
	.kill_sb = kill_block_super,
	.fs_flags = FS_REQUIRES_DEV,
};

MODULE_DESCRIPTION("ReiserFS journaled filesystem");
MODULE_AUTHOR("Hans Reiser <reiser@namesys.com>");
MODULE_LICENSE("GPL");

module_init(init_reiserfs_fs);
module_exit(exit_reiserfs_fs);<|MERGE_RESOLUTION|>--- conflicted
+++ resolved
@@ -450,40 +450,6 @@
 	return journal_end(&th, inode->i_sb, JOURNAL_PER_BALANCE_CNT);
 }
 
-<<<<<<< HEAD
-/*
- * Detach the priv root from the root. Technically this becomes anonymous
- * but we don't want it added to the anon list. This is necessary to
- * work around shrink_dcache_for_umount BUG'ing on the xattr dentries if
- * we don't clean them up before the call and Oopsing on cleaning up
- * xattrs during inode deletion if we do.
- */
-static void detach_privroot(struct super_block *s)
-{
-	struct dentry *root;
-	if (!REISERFS_SB(s))
-		return;
-
-	root = REISERFS_SB(s)->priv_root;
-	if (!root)
-		return;
-
-	d_drop(root);
-	dput(root->d_parent);
-	spin_lock(&dcache_lock);
-	list_del_init(&root->d_u.d_child);
-	root->d_parent = root;
-	spin_unlock(&dcache_lock);
-}
-
-static void reiserfs_kill_sb(struct super_block *s)
-{
-	detach_privroot(s);
-	kill_block_super(s);
-}
-
-=======
->>>>>>> b79f924c
 static void reiserfs_put_super(struct super_block *s)
 {
 	struct reiserfs_transaction_handle th;
