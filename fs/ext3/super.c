--- conflicted
+++ resolved
@@ -38,7 +38,6 @@
 #include <linux/seq_file.h>
 #include <linux/nfs4acl.h>
 #include <linux/log2.h>
-#include <linux/precache.h>
 
 #include <asm/uaccess.h>
 
@@ -534,7 +533,7 @@
 static void ext3_clear_inode(struct inode *inode)
 {
 	struct ext3_block_alloc_info *rsv = EXT3_I(inode)->i_block_alloc_info;
-<<<<<<< HEAD
+
 #ifdef CONFIG_EXT3_FS_NFS4ACL
 	if (EXT3_I(inode)->i_nfs4acl &&
 			EXT3_I(inode)->i_nfs4acl != EXT3_NFS4ACL_NOT_CACHED) {
@@ -542,10 +541,7 @@
 		EXT3_I(inode)->i_nfs4acl = EXT3_NFS4ACL_NOT_CACHED;
 	}
 #endif
-=======
-
 	dquot_drop(inode);
->>>>>>> 57d54889
 	ext3_discard_reservation(inode);
 	EXT3_I(inode)->i_block_alloc_info = NULL;
 	if (unlikely(rsv))
@@ -1374,7 +1370,6 @@
 	} else {
 		ext3_msg(sb, KERN_INFO, "using internal journal");
 	}
-	precache_init(sb);
 	return res;
 }
 
@@ -1729,16 +1724,11 @@
 			    NULL, 0))
 		goto failed_mount;
 
-<<<<<<< HEAD
 	sb->s_flags = (sb->s_flags & ~MS_POSIXACL);
-	if (sbi->s_mount_opt & EXT3_MOUNT_POSIX_ACL)
+	if (test_opt(sb, POSIX_ACL))
 		sb->s_flags |= MS_POSIXACL;
-	if (sbi->s_mount_opt & EXT3_MOUNT_NFS4ACL)
+	if (test_opt(sb, NFS4ACL))
 		sb->s_flags |= MS_POSIXACL | MS_WITHAPPEND;
-=======
-	sb->s_flags = (sb->s_flags & ~MS_POSIXACL) |
-		(test_opt(sb, POSIX_ACL) ? MS_POSIXACL : 0);
->>>>>>> 57d54889
 
 	if (le32_to_cpu(es->s_rev_level) == EXT3_GOOD_OLD_REV &&
 	    (EXT3_HAS_COMPAT_FEATURE(sb, ~0U) ||
@@ -2615,17 +2605,12 @@
 	if (test_opt(sb, ABORT))
 		ext3_abort(sb, __func__, "Abort forced by user");
 
-<<<<<<< HEAD
 	sb->s_flags = (sb->s_flags & ~MS_POSIXACL);
-	if (sbi->s_mount_opt & EXT3_MOUNT_POSIX_ACL)
+	if (test_opt(sb, POSIX_ACL))
 		sb->s_flags |= MS_POSIXACL;
-	if (sbi->s_mount_opt & EXT3_MOUNT_NFS4ACL)
+	if (test_opt(sb, NFS4ACL))
 		sb->s_flags |= MS_POSIXACL;
 
-=======
-	sb->s_flags = (sb->s_flags & ~MS_POSIXACL) |
-		(test_opt(sb, POSIX_ACL) ? MS_POSIXACL : 0);
->>>>>>> 57d54889
 
 	es = sbi->s_es;
 
