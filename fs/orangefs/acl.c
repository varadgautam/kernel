--- conflicted
+++ resolved
@@ -120,13 +120,6 @@
 int orangefs_set_acl(struct inode *inode, struct posix_acl *acl, int type)
 {
 	int error;
-<<<<<<< HEAD
-
-	if (type == ACL_TYPE_ACCESS && acl) {
-		umode_t mode;
-
-		error = posix_acl_update_mode(inode, &mode, &acl);
-=======
 	struct iattr iattr;
 	int rc;
 
@@ -139,7 +132,6 @@
 		 * us to propagate the new mode back to the server...
 		 */
 		error = posix_acl_update_mode(inode, &iattr.ia_mode, &acl);
->>>>>>> ef03de22
 		if (error) {
 			gossip_err("%s: posix_acl_update_mode err: %d\n",
 				   __func__,
@@ -147,14 +139,6 @@
 			return error;
 		}
 
-<<<<<<< HEAD
-		if (inode->i_mode != mode)
-			SetModeFlag(ORANGEFS_I(inode));
-		inode->i_mode = mode;
-		mark_inode_dirty_sync(inode);
-	}
-	return __orangefs_set_acl(inode, acl, type);
-=======
 		if (acl) {
 			rc = __orangefs_set_acl(inode, acl, type);
 		} else {
@@ -167,7 +151,6 @@
 	} else {
 		return -EINVAL;
 	}
->>>>>>> ef03de22
 }
 
 int orangefs_init_acl(struct inode *inode, struct inode *dir)
