/*
 * This file is part of UBIFS.
 *
 * Copyright (C) 2006-2008 Nokia Corporation.
 *
 * This program is free software; you can redistribute it and/or modify it
 * under the terms of the GNU General Public License version 2 as published by
 * the Free Software Foundation.
 *
 * This program is distributed in the hope that it will be useful, but WITHOUT
 * ANY WARRANTY; without even the implied warranty of MERCHANTABILITY or
 * FITNESS FOR A PARTICULAR PURPOSE.  See the GNU General Public License for
 * more details.
 *
 * You should have received a copy of the GNU General Public License along with
 * this program; if not, write to the Free Software Foundation, Inc., 51
 * Franklin St, Fifth Floor, Boston, MA 02110-1301 USA
 *
 * Authors: Artem Bityutskiy (Битюцкий Артём)
 *          Adrian Hunter
 */

/*
 * This file implements UBIFS extended attributes support.
 *
 * Extended attributes are implemented as regular inodes with attached data,
 * which limits extended attribute size to UBIFS block size (4KiB). Names of
 * extended attributes are described by extended attribute entries (xentries),
 * which are almost identical to directory entries, but have different key type.
 *
 * In other words, the situation with extended attributes is very similar to
 * directories. Indeed, any inode (but of course not xattr inodes) may have a
 * number of associated xentries, just like directory inodes have associated
 * directory entries. Extended attribute entries store the name of the extended
 * attribute, the host inode number, and the extended attribute inode number.
 * Similarly, direntries store the name, the parent and the target inode
 * numbers. Thus, most of the common UBIFS mechanisms may be re-used for
 * extended attributes.
 *
 * The number of extended attributes is not limited, but there is Linux
 * limitation on the maximum possible size of the list of all extended
 * attributes associated with an inode (%XATTR_LIST_MAX), so UBIFS makes sure
 * the sum of all extended attribute names of the inode does not exceed that
 * limit.
 *
 * Extended attributes are synchronous, which means they are written to the
 * flash media synchronously and there is no write-back for extended attribute
 * inodes. The extended attribute values are not stored in compressed form on
 * the media.
 *
 * Since extended attributes are represented by regular inodes, they are cached
 * in the VFS inode cache. The xentries are cached in the LNC cache (see
 * tnc.c).
 *
 * ACL support is not implemented.
 */

#include "ubifs.h"
#include <linux/fs.h>
#include <linux/slab.h>
#include <linux/xattr.h>

/*
 * Extended attribute type constants.
 *
 * USER_XATTR: user extended attribute ("user.*")
 * TRUSTED_XATTR: trusted extended attribute ("trusted.*)
 * SECURITY_XATTR: security extended attribute ("security.*")
 */
enum {
	USER_XATTR,
	TRUSTED_XATTR,
	SECURITY_XATTR,
};

static const struct inode_operations empty_iops;
static const struct file_operations empty_fops;

/**
 * create_xattr - create an extended attribute.
 * @c: UBIFS file-system description object
 * @host: host inode
 * @nm: extended attribute name
 * @value: extended attribute value
 * @size: size of extended attribute value
 *
 * This is a helper function which creates an extended attribute of name @nm
 * and value @value for inode @host. The host inode is also updated on flash
 * because the ctime and extended attribute accounting data changes. This
 * function returns zero in case of success and a negative error code in case
 * of failure.
 */
static int create_xattr(struct ubifs_info *c, struct inode *host,
			const struct fscrypt_name *nm, const void *value, int size)
{
	int err, names_len;
	struct inode *inode;
	struct ubifs_inode *ui, *host_ui = ubifs_inode(host);
	struct ubifs_budget_req req = { .new_ino = 1, .new_dent = 1,
				.new_ino_d = ALIGN(size, 8), .dirtied_ino = 1,
				.dirtied_ino_d = ALIGN(host_ui->data_len, 8) };

	if (host_ui->xattr_cnt >= ubifs_xattr_max_cnt(c)) {
		ubifs_err(c, "inode %lu already has too many xattrs (%d), cannot create more",
			  host->i_ino, host_ui->xattr_cnt);
		return -ENOSPC;
	}
	/*
	 * Linux limits the maximum size of the extended attribute names list
	 * to %XATTR_LIST_MAX. This means we should not allow creating more
	 * extended attributes if the name list becomes larger. This limitation
	 * is artificial for UBIFS, though.
	 */
	names_len = host_ui->xattr_names + host_ui->xattr_cnt + fname_len(nm) + 1;
	if (names_len > XATTR_LIST_MAX) {
		ubifs_err(c, "cannot add one more xattr name to inode %lu, total names length would become %d, max. is %d",
			  host->i_ino, names_len, XATTR_LIST_MAX);
		return -ENOSPC;
	}

	err = ubifs_budget_space(c, &req);
	if (err)
		return err;

	inode = ubifs_new_inode(c, host, S_IFREG | S_IRWXUGO);
	if (IS_ERR(inode)) {
		err = PTR_ERR(inode);
		goto out_budg;
	}

	/* Re-define all operations to be "nothing" */
	inode->i_mapping->a_ops = &empty_aops;
	inode->i_op = &empty_iops;
	inode->i_fop = &empty_fops;

	inode->i_flags |= S_SYNC | S_NOATIME | S_NOCMTIME;
	ui = ubifs_inode(inode);
	ui->xattr = 1;
	ui->flags |= UBIFS_XATTR_FL;
	ui->data = kmemdup(value, size, GFP_NOFS);
	if (!ui->data) {
		err = -ENOMEM;
		goto out_free;
	}
	inode->i_size = ui->ui_size = size;
	ui->data_len = size;

	mutex_lock(&host_ui->ui_mutex);
	host->i_ctime = current_time(host);
	host_ui->xattr_cnt += 1;
	host_ui->xattr_size += CALC_DENT_SIZE(fname_len(nm));
	host_ui->xattr_size += CALC_XATTR_BYTES(size);
	host_ui->xattr_names += fname_len(nm);

	/*
	 * We handle UBIFS_XATTR_NAME_ENCRYPTION_CONTEXT here because we
	 * have to set the UBIFS_CRYPT_FL flag on the host inode.
	 * To avoid multiple updates of the same inode in the same operation,
	 * let's do it here.
	 */
	if (strcmp(fname_name(nm), UBIFS_XATTR_NAME_ENCRYPTION_CONTEXT) == 0)
		host_ui->flags |= UBIFS_CRYPT_FL;

	err = ubifs_jnl_update(c, host, nm, inode, 0, 1);
	if (err)
		goto out_cancel;
	ubifs_set_inode_flags(host);
	mutex_unlock(&host_ui->ui_mutex);

	ubifs_release_budget(c, &req);
	insert_inode_hash(inode);
	iput(inode);
	return 0;

out_cancel:
	host_ui->xattr_cnt -= 1;
	host_ui->xattr_size -= CALC_DENT_SIZE(fname_len(nm));
	host_ui->xattr_size -= CALC_XATTR_BYTES(size);
	host_ui->xattr_names -= fname_len(nm);
	host_ui->flags &= ~UBIFS_CRYPT_FL;
	mutex_unlock(&host_ui->ui_mutex);
out_free:
	make_bad_inode(inode);
	iput(inode);
out_budg:
	ubifs_release_budget(c, &req);
	return err;
}

/**
 * change_xattr - change an extended attribute.
 * @c: UBIFS file-system description object
 * @host: host inode
 * @inode: extended attribute inode
 * @value: extended attribute value
 * @size: size of extended attribute value
 *
 * This helper function changes the value of extended attribute @inode with new
 * data from @value. Returns zero in case of success and a negative error code
 * in case of failure.
 */
static int change_xattr(struct ubifs_info *c, struct inode *host,
			struct inode *inode, const void *value, int size)
{
	int err;
	struct ubifs_inode *host_ui = ubifs_inode(host);
	struct ubifs_inode *ui = ubifs_inode(inode);
	void *buf = NULL;
	int old_size;
	struct ubifs_budget_req req = { .dirtied_ino = 2,
		.dirtied_ino_d = ALIGN(size, 8) + ALIGN(host_ui->data_len, 8) };

	ubifs_assert(c, ui->data_len == inode->i_size);
	err = ubifs_budget_space(c, &req);
	if (err)
		return err;

	buf = kmemdup(value, size, GFP_NOFS);
	if (!buf) {
		err = -ENOMEM;
		goto out_free;
	}
	mutex_lock(&ui->ui_mutex);
	kfree(ui->data);
	ui->data = buf;
	inode->i_size = ui->ui_size = size;
	old_size = ui->data_len;
	ui->data_len = size;
	mutex_unlock(&ui->ui_mutex);

	mutex_lock(&host_ui->ui_mutex);
	host->i_ctime = current_time(host);
	host_ui->xattr_size -= CALC_XATTR_BYTES(old_size);
	host_ui->xattr_size += CALC_XATTR_BYTES(size);

	/*
	 * It is important to write the host inode after the xattr inode
	 * because if the host inode gets synchronized (via 'fsync()'), then
	 * the extended attribute inode gets synchronized, because it goes
	 * before the host inode in the write-buffer.
	 */
	err = ubifs_jnl_change_xattr(c, inode, host);
	if (err)
		goto out_cancel;
	mutex_unlock(&host_ui->ui_mutex);

	ubifs_release_budget(c, &req);
	return 0;

out_cancel:
	host_ui->xattr_size -= CALC_XATTR_BYTES(size);
	host_ui->xattr_size += CALC_XATTR_BYTES(old_size);
	mutex_unlock(&host_ui->ui_mutex);
	make_bad_inode(inode);
out_free:
	ubifs_release_budget(c, &req);
	return err;
}

static struct inode *iget_xattr(struct ubifs_info *c, ino_t inum)
{
	struct inode *inode;

	inode = ubifs_iget(c->vfs_sb, inum);
	if (IS_ERR(inode)) {
		ubifs_err(c, "dead extended attribute entry, error %d",
			  (int)PTR_ERR(inode));
		return inode;
	}
	if (ubifs_inode(inode)->xattr)
		return inode;
	ubifs_err(c, "corrupt extended attribute entry");
	iput(inode);
	return ERR_PTR(-EINVAL);
}

int ubifs_xattr_set(struct inode *host, const char *name, const void *value,
		    size_t size, int flags, bool check_lock)
{
	struct inode *inode;
	struct ubifs_info *c = host->i_sb->s_fs_info;
	struct fscrypt_name nm = { .disk_name = FSTR_INIT((char *)name, strlen(name))};
	struct ubifs_dent_node *xent;
	union ubifs_key key;
	int err;

	if (check_lock)
		ubifs_assert(c, inode_is_locked(host));

	if (size > UBIFS_MAX_INO_DATA)
		return -ERANGE;

	if (fname_len(&nm) > UBIFS_MAX_NLEN)
		return -ENAMETOOLONG;

	xent = kmalloc(UBIFS_MAX_XENT_NODE_SZ, GFP_NOFS);
	if (!xent)
		return -ENOMEM;

	/*
	 * The extended attribute entries are stored in LNC, so multiple
	 * look-ups do not involve reading the flash.
	 */
	xent_key_init(c, &key, host->i_ino, &nm);
	err = ubifs_tnc_lookup_nm(c, &key, xent, &nm);
	if (err) {
		if (err != -ENOENT)
			goto out_free;

		if (flags & XATTR_REPLACE)
			/* We are asked not to create the xattr */
			err = -ENODATA;
		else
			err = create_xattr(c, host, &nm, value, size);
		goto out_free;
	}

	if (flags & XATTR_CREATE) {
		/* We are asked not to replace the xattr */
		err = -EEXIST;
		goto out_free;
	}

	inode = iget_xattr(c, le64_to_cpu(xent->inum));
	if (IS_ERR(inode)) {
		err = PTR_ERR(inode);
		goto out_free;
	}

	err = change_xattr(c, host, inode, value, size);
	iput(inode);

out_free:
	kfree(xent);
	return err;
}

ssize_t ubifs_xattr_get(struct inode *host, const char *name, void *buf,
			size_t size)
{
	struct inode *inode;
	struct ubifs_info *c = host->i_sb->s_fs_info;
	struct fscrypt_name nm = { .disk_name = FSTR_INIT((char *)name, strlen(name))};
	struct ubifs_inode *ui;
	struct ubifs_dent_node *xent;
	union ubifs_key key;
	int err;

	if (fname_len(&nm) > UBIFS_MAX_NLEN)
		return -ENAMETOOLONG;

	xent = kmalloc(UBIFS_MAX_XENT_NODE_SZ, GFP_NOFS);
	if (!xent)
		return -ENOMEM;

	xent_key_init(c, &key, host->i_ino, &nm);
	err = ubifs_tnc_lookup_nm(c, &key, xent, &nm);
	if (err) {
		if (err == -ENOENT)
			err = -ENODATA;
		goto out_unlock;
	}

	inode = iget_xattr(c, le64_to_cpu(xent->inum));
	if (IS_ERR(inode)) {
		err = PTR_ERR(inode);
		goto out_unlock;
	}

	ui = ubifs_inode(inode);
	ubifs_assert(c, inode->i_size == ui->data_len);
	ubifs_assert(c, ubifs_inode(host)->xattr_size > ui->data_len);

	mutex_lock(&ui->ui_mutex);
	if (buf) {
		/* If @buf is %NULL we are supposed to return the length */
		if (ui->data_len > size) {
			err = -ERANGE;
			goto out_iput;
		}

		memcpy(buf, ui->data, ui->data_len);
	}
	err = ui->data_len;

out_iput:
	mutex_unlock(&ui->ui_mutex);
	iput(inode);
out_unlock:
	kfree(xent);
	return err;
}

static bool xattr_visible(const char *name)
{
	/* File encryption related xattrs are for internal use only */
	if (strcmp(name, UBIFS_XATTR_NAME_ENCRYPTION_CONTEXT) == 0)
		return false;

	/* Show trusted namespace only for "power" users */
	if (strncmp(name, XATTR_TRUSTED_PREFIX,
		    XATTR_TRUSTED_PREFIX_LEN) == 0 && !capable(CAP_SYS_ADMIN))
		return false;

	return true;
}

ssize_t ubifs_listxattr(struct dentry *dentry, char *buffer, size_t size)
{
	union ubifs_key key;
	struct inode *host = d_inode(dentry);
	struct ubifs_info *c = host->i_sb->s_fs_info;
	struct ubifs_inode *host_ui = ubifs_inode(host);
	struct ubifs_dent_node *xent, *pxent = NULL;
	int err, len, written = 0;
	struct fscrypt_name nm = {0};

	dbg_gen("ino %lu ('%pd'), buffer size %zd", host->i_ino,
		dentry, size);

	len = host_ui->xattr_names + host_ui->xattr_cnt;
	if (!buffer)
		/*
		 * We should return the minimum buffer size which will fit a
		 * null-terminated list of all the extended attribute names.
		 */
		return len;

	if (len > size)
		return -ERANGE;

	lowest_xent_key(c, &key, host->i_ino);
	while (1) {
		xent = ubifs_tnc_next_ent(c, &key, &nm);
		if (IS_ERR(xent)) {
			err = PTR_ERR(xent);
			break;
		}

		fname_name(&nm) = xent->name;
		fname_len(&nm) = le16_to_cpu(xent->nlen);

		if (xattr_visible(xent->name)) {
			memcpy(buffer + written, fname_name(&nm), fname_len(&nm) + 1);
			written += fname_len(&nm) + 1;
		}

		kfree(pxent);
		pxent = xent;
		key_read(c, &xent->key, &key);
	}

	kfree(pxent);
	if (err != -ENOENT) {
		ubifs_err(c, "cannot find next direntry, error %d", err);
		return err;
	}

	ubifs_assert(c, written <= size);
	return written;
}

static int remove_xattr(struct ubifs_info *c, struct inode *host,
			struct inode *inode, const struct fscrypt_name *nm)
{
	int err;
	struct ubifs_inode *host_ui = ubifs_inode(host);
	struct ubifs_inode *ui = ubifs_inode(inode);
	struct ubifs_budget_req req = { .dirtied_ino = 2, .mod_dent = 1,
				.dirtied_ino_d = ALIGN(host_ui->data_len, 8) };

	ubifs_assert(c, ui->data_len == inode->i_size);

	err = ubifs_budget_space(c, &req);
	if (err)
		return err;

	mutex_lock(&host_ui->ui_mutex);
	host->i_ctime = current_time(host);
	host_ui->xattr_cnt -= 1;
	host_ui->xattr_size -= CALC_DENT_SIZE(fname_len(nm));
	host_ui->xattr_size -= CALC_XATTR_BYTES(ui->data_len);
	host_ui->xattr_names -= fname_len(nm);

	err = ubifs_jnl_delete_xattr(c, host, inode, nm);
	if (err)
		goto out_cancel;
	mutex_unlock(&host_ui->ui_mutex);

	ubifs_release_budget(c, &req);
	return 0;

out_cancel:
	host_ui->xattr_cnt += 1;
	host_ui->xattr_size += CALC_DENT_SIZE(fname_len(nm));
	host_ui->xattr_size += CALC_XATTR_BYTES(ui->data_len);
	host_ui->xattr_names += fname_len(nm);
	mutex_unlock(&host_ui->ui_mutex);
	ubifs_release_budget(c, &req);
	make_bad_inode(inode);
	return err;
}

int ubifs_purge_xattrs(struct inode *host)
{
	union ubifs_key key;
	struct ubifs_info *c = host->i_sb->s_fs_info;
	struct ubifs_dent_node *xent, *pxent = NULL;
	struct inode *xino;
	struct fscrypt_name nm = {0};
	int err;

	if (ubifs_inode(host)->xattr_cnt < ubifs_xattr_max_cnt(c))
		return 0;

	ubifs_warn(c, "inode %lu has too many xattrs, doing a non-atomic deletion",
		   host->i_ino);

	lowest_xent_key(c, &key, host->i_ino);
	while (1) {
		xent = ubifs_tnc_next_ent(c, &key, &nm);
		if (IS_ERR(xent)) {
			err = PTR_ERR(xent);
			break;
		}

		fname_name(&nm) = xent->name;
		fname_len(&nm) = le16_to_cpu(xent->nlen);

<<<<<<< HEAD
		xino = ubifs_iget(c->vfs_sb, xent->inum);
=======
		xino = ubifs_iget(c->vfs_sb, le64_to_cpu(xent->inum));
>>>>>>> a188339c
		if (IS_ERR(xino)) {
			err = PTR_ERR(xino);
			ubifs_err(c, "dead directory entry '%s', error %d",
				  xent->name, err);
			ubifs_ro_mode(c, err);
			kfree(pxent);
			return err;
		}

		ubifs_assert(c, ubifs_inode(xino)->xattr);

		clear_nlink(xino);
		err = remove_xattr(c, host, xino, &nm);
		if (err) {
			kfree(pxent);
			iput(xino);
			ubifs_err(c, "cannot remove xattr, error %d", err);
			return err;
		}

		iput(xino);

		kfree(pxent);
		pxent = xent;
		key_read(c, &xent->key, &key);
	}

	kfree(pxent);
	if (err != -ENOENT) {
		ubifs_err(c, "cannot find next direntry, error %d", err);
		return err;
	}

	return 0;
}

/**
 * ubifs_evict_xattr_inode - Evict an xattr inode.
 * @c: UBIFS file-system description object
 * @xattr_inum: xattr inode number
 *
 * When an inode that hosts xattrs is being removed we have to make sure
 * that cached inodes of the xattrs also get removed from the inode cache
 * otherwise we'd waste memory. This function looks up an inode from the
 * inode cache and clears the link counter such that iput() will evict
 * the inode.
 */
void ubifs_evict_xattr_inode(struct ubifs_info *c, ino_t xattr_inum)
{
	struct inode *inode;

	inode = ilookup(c->vfs_sb, xattr_inum);
	if (inode) {
		clear_nlink(inode);
		iput(inode);
	}
}

static int ubifs_xattr_remove(struct inode *host, const char *name)
{
	struct inode *inode;
	struct ubifs_info *c = host->i_sb->s_fs_info;
	struct fscrypt_name nm = { .disk_name = FSTR_INIT((char *)name, strlen(name))};
	struct ubifs_dent_node *xent;
	union ubifs_key key;
	int err;

	ubifs_assert(c, inode_is_locked(host));

	if (fname_len(&nm) > UBIFS_MAX_NLEN)
		return -ENAMETOOLONG;

	xent = kmalloc(UBIFS_MAX_XENT_NODE_SZ, GFP_NOFS);
	if (!xent)
		return -ENOMEM;

	xent_key_init(c, &key, host->i_ino, &nm);
	err = ubifs_tnc_lookup_nm(c, &key, xent, &nm);
	if (err) {
		if (err == -ENOENT)
			err = -ENODATA;
		goto out_free;
	}

	inode = iget_xattr(c, le64_to_cpu(xent->inum));
	if (IS_ERR(inode)) {
		err = PTR_ERR(inode);
		goto out_free;
	}

	ubifs_assert(c, inode->i_nlink == 1);
	clear_nlink(inode);
	err = remove_xattr(c, host, inode, &nm);
	if (err)
		set_nlink(inode, 1);

	/* If @i_nlink is 0, 'iput()' will delete the inode */
	iput(inode);

out_free:
	kfree(xent);
	return err;
}

#ifdef CONFIG_UBIFS_FS_SECURITY
static int init_xattrs(struct inode *inode, const struct xattr *xattr_array,
		      void *fs_info)
{
	const struct xattr *xattr;
	char *name;
	int err = 0;

	for (xattr = xattr_array; xattr->name != NULL; xattr++) {
		name = kmalloc(XATTR_SECURITY_PREFIX_LEN +
			       strlen(xattr->name) + 1, GFP_NOFS);
		if (!name) {
			err = -ENOMEM;
			break;
		}
		strcpy(name, XATTR_SECURITY_PREFIX);
		strcpy(name + XATTR_SECURITY_PREFIX_LEN, xattr->name);
		/*
		 * creating a new inode without holding the inode rwsem,
		 * no need to check whether inode is locked.
		 */
		err = ubifs_xattr_set(inode, name, xattr->value,
				      xattr->value_len, 0, false);
		kfree(name);
		if (err < 0)
			break;
	}

	return err;
}

int ubifs_init_security(struct inode *dentry, struct inode *inode,
			const struct qstr *qstr)
{
	int err;

	err = security_inode_init_security(inode, dentry, qstr,
					   &init_xattrs, 0);
	if (err) {
		struct ubifs_info *c = dentry->i_sb->s_fs_info;
		ubifs_err(c, "cannot initialize security for inode %lu, error %d",
			  inode->i_ino, err);
	}
	return err;
}
#endif

static int xattr_get(const struct xattr_handler *handler,
			   struct dentry *dentry, struct inode *inode,
			   const char *name, void *buffer, size_t size)
{
	dbg_gen("xattr '%s', ino %lu ('%pd'), buf size %zd", name,
		inode->i_ino, dentry, size);

	name = xattr_full_name(handler, name);
	return ubifs_xattr_get(inode, name, buffer, size);
}

static int xattr_set(const struct xattr_handler *handler,
			   struct dentry *dentry, struct inode *inode,
			   const char *name, const void *value,
			   size_t size, int flags)
{
	dbg_gen("xattr '%s', host ino %lu ('%pd'), size %zd",
		name, inode->i_ino, dentry, size);

	name = xattr_full_name(handler, name);

	if (value)
		return ubifs_xattr_set(inode, name, value, size, flags, true);
	else
		return ubifs_xattr_remove(inode, name);
}

static const struct xattr_handler ubifs_user_xattr_handler = {
	.prefix = XATTR_USER_PREFIX,
	.get = xattr_get,
	.set = xattr_set,
};

static const struct xattr_handler ubifs_trusted_xattr_handler = {
	.prefix = XATTR_TRUSTED_PREFIX,
	.get = xattr_get,
	.set = xattr_set,
};

#ifdef CONFIG_UBIFS_FS_SECURITY
static const struct xattr_handler ubifs_security_xattr_handler = {
	.prefix = XATTR_SECURITY_PREFIX,
	.get = xattr_get,
	.set = xattr_set,
};
#endif

const struct xattr_handler *ubifs_xattr_handlers[] = {
	&ubifs_user_xattr_handler,
	&ubifs_trusted_xattr_handler,
#ifdef CONFIG_UBIFS_FS_SECURITY
	&ubifs_security_xattr_handler,
#endif
	NULL
};<|MERGE_RESOLUTION|>--- conflicted
+++ resolved
@@ -527,11 +527,7 @@
 		fname_name(&nm) = xent->name;
 		fname_len(&nm) = le16_to_cpu(xent->nlen);
 
-<<<<<<< HEAD
-		xino = ubifs_iget(c->vfs_sb, xent->inum);
-=======
 		xino = ubifs_iget(c->vfs_sb, le64_to_cpu(xent->inum));
->>>>>>> a188339c
 		if (IS_ERR(xino)) {
 			err = PTR_ERR(xino);
 			ubifs_err(c, "dead directory entry '%s', error %d",
