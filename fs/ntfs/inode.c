--- conflicted
+++ resolved
@@ -221,11 +221,7 @@
 	kmem_cache_free(ntfs_big_inode_cache, NTFS_I(inode));
 }
 
-<<<<<<< HEAD
-ntfs_inode *ntfs_alloc_extent_inode(void)
-=======
 static ntfs_inode *ntfs_alloc_extent_inode(void)
->>>>>>> 8d9eae15
 {
 	ntfs_inode *ni = (ntfs_inode *)kmem_cache_alloc(ntfs_inode_cache,
 			SLAB_NOFS);
@@ -296,11 +292,7 @@
 	return;
 }
 
-<<<<<<< HEAD
-ntfs_inode *ntfs_new_extent_inode(struct super_block *sb)
-=======
 ntfs_inode *ntfs_new_extent_inode(struct super_block *sb, unsigned long mft_no)
->>>>>>> 8d9eae15
 {
 	ntfs_inode *ni = ntfs_alloc_extent_inode();
 
@@ -874,10 +866,7 @@
 		ni->name = NULL;
 		ni->name_len = 0;
 
-<<<<<<< HEAD
-=======
 		/* Find first extent of the unnamed data attribute. */
->>>>>>> 8d9eae15
 		if (!lookup_attr(AT_DATA, NULL, 0, 0, 0, NULL, 0, ctx)) {
 			vi->i_size = ni->initialized_size =
 					ni->allocated_size = 0LL;
@@ -1092,14 +1081,11 @@
 		goto err_out;
 	}
 
-<<<<<<< HEAD
-=======
 	/* Initialize the ntfs specific part of @vi. */
 	ntfs_init_big_inode(vi);
 
 	ni = NTFS_I(vi);
 
->>>>>>> 8d9eae15
 	/* Setup the data attribute. It is special as it is mst protected. */
 	NInoSetNonResident(ni);
 	NInoSetMstProtected(ni);
