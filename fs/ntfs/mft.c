--- conflicted
+++ resolved
@@ -417,11 +417,7 @@
 		return m;
 	}
 	/* Record wasn't there. Get a new ntfs inode and initialize it. */
-<<<<<<< HEAD
-	ni = ntfs_new_extent_inode(base_ni->vol->sb);
-=======
 	ni = ntfs_new_extent_inode(base_ni->vol->sb, mft_no);
->>>>>>> 8d9eae15
 	if (!ni) {
 		up(&base_ni->extent_lock);
 		atomic_dec(&base_ni->count);
