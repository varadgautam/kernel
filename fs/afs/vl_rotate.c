// SPDX-License-Identifier: GPL-2.0-or-later
/* Handle vlserver selection and rotation.
 *
 * Copyright (C) 2018 Red Hat, Inc. All Rights Reserved.
 * Written by David Howells (dhowells@redhat.com)
 */

#include <linux/kernel.h>
#include <linux/sched.h>
#include <linux/sched/signal.h>
#include "internal.h"
#include "afs_vl.h"

/*
 * Begin an operation on a volume location server.
 */
bool afs_begin_vlserver_operation(struct afs_vl_cursor *vc, struct afs_cell *cell,
				  struct key *key)
{
	memset(vc, 0, sizeof(*vc));
	vc->cell = cell;
	vc->key = key;
	vc->error = -EDESTADDRREQ;
	vc->ac.error = SHRT_MAX;

	if (signal_pending(current)) {
		vc->error = -EINTR;
		vc->flags |= AFS_VL_CURSOR_STOP;
		return false;
	}

	return true;
}

/*
 * Begin iteration through a server list, starting with the last used server if
 * possible, or the last recorded good server if not.
 */
static bool afs_start_vl_iteration(struct afs_vl_cursor *vc)
{
	struct afs_cell *cell = vc->cell;
	unsigned int dns_lookup_count;

	if (cell->dns_source == DNS_RECORD_UNAVAILABLE ||
	    cell->dns_expiry <= ktime_get_real_seconds()) {
		dns_lookup_count = smp_load_acquire(&cell->dns_lookup_count);
		set_bit(AFS_CELL_FL_DO_LOOKUP, &cell->flags);
<<<<<<< HEAD
		afs_queue_cell(cell);
=======
		afs_queue_cell(cell, afs_cell_trace_get_queue_dns);
>>>>>>> 9507dc11

		if (cell->dns_source == DNS_RECORD_UNAVAILABLE) {
			if (wait_var_event_interruptible(
				    &cell->dns_lookup_count,
				    smp_load_acquire(&cell->dns_lookup_count)
				    != dns_lookup_count) < 0) {
				vc->error = -ERESTARTSYS;
				return false;
			}
		}

		/* Status load is ordered after lookup counter load */
		if (cell->dns_source == DNS_RECORD_UNAVAILABLE) {
			vc->error = -EDESTADDRREQ;
			return false;
		}
	}

	read_lock(&cell->vl_servers_lock);
	vc->server_list = afs_get_vlserverlist(
		rcu_dereference_protected(cell->vl_servers,
					  lockdep_is_held(&cell->vl_servers_lock)));
	read_unlock(&cell->vl_servers_lock);
	if (!vc->server_list->nr_servers)
		return false;

	vc->untried = (1UL << vc->server_list->nr_servers) - 1;
	vc->index = -1;
	return true;
}

/*
 * Select the vlserver to use.  May be called multiple times to rotate
 * through the vlservers.
 */
bool afs_select_vlserver(struct afs_vl_cursor *vc)
{
	struct afs_addr_list *alist;
	struct afs_vlserver *vlserver;
	struct afs_error e;
	u32 rtt;
	int error = vc->ac.error, i;

	_enter("%lx[%d],%lx[%d],%d,%d",
	       vc->untried, vc->index,
	       vc->ac.tried, vc->ac.index,
	       error, vc->ac.abort_code);

	if (vc->flags & AFS_VL_CURSOR_STOP) {
		_leave(" = f [stopped]");
		return false;
	}

	vc->nr_iterations++;

	/* Evaluate the result of the previous operation, if there was one. */
	switch (error) {
	case SHRT_MAX:
		goto start;

	default:
	case 0:
		/* Success or local failure.  Stop. */
		vc->error = error;
		vc->flags |= AFS_VL_CURSOR_STOP;
		_leave(" = f [okay/local %d]", vc->ac.error);
		return false;

	case -ECONNABORTED:
		/* The far side rejected the operation on some grounds.  This
		 * might involve the server being busy or the volume having been moved.
		 */
		switch (vc->ac.abort_code) {
		case AFSVL_IO:
		case AFSVL_BADVOLOPER:
		case AFSVL_NOMEM:
			/* The server went weird. */
			vc->error = -EREMOTEIO;
			//write_lock(&vc->cell->vl_servers_lock);
			//vc->server_list->weird_mask |= 1 << vc->index;
			//write_unlock(&vc->cell->vl_servers_lock);
			goto next_server;

		default:
			vc->error = afs_abort_to_error(vc->ac.abort_code);
			goto failed;
		}

	case -ERFKILL:
	case -EADDRNOTAVAIL:
	case -ENETUNREACH:
	case -EHOSTUNREACH:
	case -EHOSTDOWN:
	case -ECONNREFUSED:
	case -ETIMEDOUT:
	case -ETIME:
		_debug("no conn %d", error);
		vc->error = error;
		goto iterate_address;

	case -ECONNRESET:
		_debug("call reset");
		vc->error = error;
		vc->flags |= AFS_VL_CURSOR_RETRY;
		goto next_server;

	case -EOPNOTSUPP:
		_debug("notsupp");
		goto next_server;
	}

restart_from_beginning:
	_debug("restart");
	afs_end_cursor(&vc->ac);
	afs_put_vlserverlist(vc->cell->net, vc->server_list);
	vc->server_list = NULL;
	if (vc->flags & AFS_VL_CURSOR_RETRIED)
		goto failed;
	vc->flags |= AFS_VL_CURSOR_RETRIED;
start:
	_debug("start");

	if (!afs_start_vl_iteration(vc))
		goto failed;

	error = afs_send_vl_probes(vc->cell->net, vc->key, vc->server_list);
	if (error < 0)
		goto failed_set_error;

pick_server:
	_debug("pick [%lx]", vc->untried);

	error = afs_wait_for_vl_probes(vc->server_list, vc->untried);
	if (error < 0)
		goto failed_set_error;

	/* Pick the untried server with the lowest RTT. */
	vc->index = vc->server_list->preferred;
	if (test_bit(vc->index, &vc->untried))
		goto selected_server;

	vc->index = -1;
	rtt = U32_MAX;
	for (i = 0; i < vc->server_list->nr_servers; i++) {
		struct afs_vlserver *s = vc->server_list->servers[i].server;

		if (!test_bit(i, &vc->untried) ||
		    !test_bit(AFS_VLSERVER_FL_RESPONDING, &s->flags))
			continue;
		if (s->probe.rtt < rtt) {
			vc->index = i;
			rtt = s->probe.rtt;
		}
	}

	if (vc->index == -1)
		goto no_more_servers;

selected_server:
	_debug("use %d", vc->index);
	__clear_bit(vc->index, &vc->untried);

	/* We're starting on a different vlserver from the list.  We need to
	 * check it, find its address list and probe its capabilities before we
	 * use it.
	 */
	ASSERTCMP(vc->ac.alist, ==, NULL);
	vlserver = vc->server_list->servers[vc->index].server;
	vc->server = vlserver;

	_debug("USING VLSERVER: %s", vlserver->name);

	read_lock(&vlserver->lock);
	alist = rcu_dereference_protected(vlserver->addresses,
					  lockdep_is_held(&vlserver->lock));
	afs_get_addrlist(alist);
	read_unlock(&vlserver->lock);

	memset(&vc->ac, 0, sizeof(vc->ac));

	if (!vc->ac.alist)
		vc->ac.alist = alist;
	else
		afs_put_addrlist(alist);

	vc->ac.index = -1;

iterate_address:
	ASSERT(vc->ac.alist);
	/* Iterate over the current server's address list to try and find an
	 * address on which it will respond to us.
	 */
	if (!afs_iterate_addresses(&vc->ac))
		goto next_server;

	_debug("VL address %d/%d", vc->ac.index, vc->ac.alist->nr_addrs);

	_leave(" = t %pISpc", &vc->ac.alist->addrs[vc->ac.index].transport);
	return true;

next_server:
	_debug("next");
	afs_end_cursor(&vc->ac);
	goto pick_server;

no_more_servers:
	/* That's all the servers poked to no good effect.  Try again if some
	 * of them were busy.
	 */
	if (vc->flags & AFS_VL_CURSOR_RETRY)
		goto restart_from_beginning;

	e.error = -EDESTADDRREQ;
	e.responded = false;
	for (i = 0; i < vc->server_list->nr_servers; i++) {
		struct afs_vlserver *s = vc->server_list->servers[i].server;

		if (test_bit(AFS_VLSERVER_FL_RESPONDING, &s->flags))
			e.responded = true;
		afs_prioritise_error(&e, READ_ONCE(s->probe.error),
				     s->probe.abort_code);
	}

	error = e.error;

failed_set_error:
	vc->error = error;
failed:
	vc->flags |= AFS_VL_CURSOR_STOP;
	afs_end_cursor(&vc->ac);
	_leave(" = f [failed %d]", vc->error);
	return false;
}

/*
 * Dump cursor state in the case of the error being EDESTADDRREQ.
 */
static void afs_vl_dump_edestaddrreq(const struct afs_vl_cursor *vc)
{
	static int count;
	int i;

	if (!IS_ENABLED(CONFIG_AFS_DEBUG_CURSOR) || count > 3)
		return;
	count++;

	rcu_read_lock();
	pr_notice("EDESTADDR occurred\n");
	pr_notice("VC: ut=%lx ix=%u ni=%hu fl=%hx err=%hd\n",
		  vc->untried, vc->index, vc->nr_iterations, vc->flags, vc->error);

	if (vc->server_list) {
		const struct afs_vlserver_list *sl = vc->server_list;
		pr_notice("VC: SL nr=%u ix=%u\n",
			  sl->nr_servers, sl->index);
		for (i = 0; i < sl->nr_servers; i++) {
			const struct afs_vlserver *s = sl->servers[i].server;
			pr_notice("VC: server %s+%hu fl=%lx E=%hd\n",
				  s->name, s->port, s->flags, s->probe.error);
			if (s->addresses) {
				const struct afs_addr_list *a =
					rcu_dereference(s->addresses);
				pr_notice("VC:  - nr=%u/%u/%u pf=%u\n",
					  a->nr_ipv4, a->nr_addrs, a->max_addrs,
					  a->preferred);
				pr_notice("VC:  - R=%lx F=%lx\n",
					  a->responded, a->failed);
				if (a == vc->ac.alist)
					pr_notice("VC:  - current\n");
			}
		}
	}

	pr_notice("AC: t=%lx ax=%u ac=%d er=%d r=%u ni=%u\n",
		  vc->ac.tried, vc->ac.index, vc->ac.abort_code, vc->ac.error,
		  vc->ac.responded, vc->ac.nr_iterations);
	rcu_read_unlock();
}

/*
 * Tidy up a volume location server cursor and unlock the vnode.
 */
int afs_end_vlserver_operation(struct afs_vl_cursor *vc)
{
	struct afs_net *net = vc->cell->net;

	if (vc->error == -EDESTADDRREQ ||
	    vc->error == -EADDRNOTAVAIL ||
	    vc->error == -ENETUNREACH ||
	    vc->error == -EHOSTUNREACH)
		afs_vl_dump_edestaddrreq(vc);

	afs_end_cursor(&vc->ac);
	afs_put_vlserverlist(net, vc->server_list);

	if (vc->error == -ECONNABORTED)
		vc->error = afs_abort_to_error(vc->ac.abort_code);

	return vc->error;
}<|MERGE_RESOLUTION|>--- conflicted
+++ resolved
@@ -45,11 +45,7 @@
 	    cell->dns_expiry <= ktime_get_real_seconds()) {
 		dns_lookup_count = smp_load_acquire(&cell->dns_lookup_count);
 		set_bit(AFS_CELL_FL_DO_LOOKUP, &cell->flags);
-<<<<<<< HEAD
-		afs_queue_cell(cell);
-=======
 		afs_queue_cell(cell, afs_cell_trace_get_queue_dns);
->>>>>>> 9507dc11
 
 		if (cell->dns_source == DNS_RECORD_UNAVAILABLE) {
 			if (wait_var_event_interruptible(
