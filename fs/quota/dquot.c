--- conflicted
+++ resolved
@@ -2385,8 +2385,6 @@
 }
 EXPORT_SYMBOL(dquot_quota_on_mount);
 
-<<<<<<< HEAD
-=======
 static int dquot_quota_enable(struct super_block *sb, unsigned int flags)
 {
 	int ret;
@@ -2467,7 +2465,6 @@
 	return ret;
 }
 
->>>>>>> 4e467d03
 /* Generic routine for getting common part of quota structure */
 static void do_get_dqblk(struct dquot *dquot, struct qc_dqblk *di)
 {
