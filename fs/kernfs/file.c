// SPDX-License-Identifier: GPL-2.0-only
/*
 * fs/kernfs/file.c - kernfs file implementation
 *
 * Copyright (c) 2001-3 Patrick Mochel
 * Copyright (c) 2007 SUSE Linux Products GmbH
 * Copyright (c) 2007, 2013 Tejun Heo <tj@kernel.org>
 */

#include <linux/fs.h>
#include <linux/seq_file.h>
#include <linux/slab.h>
#include <linux/poll.h>
#include <linux/pagemap.h>
#include <linux/sched/mm.h>
#include <linux/fsnotify.h>

#include "kernfs-internal.h"

/*
 * There's one kernfs_open_file for each open file and one kernfs_open_node
 * for each kernfs_node with one or more open files.
 *
 * kernfs_node->attr.open points to kernfs_open_node.  attr.open is
 * protected by kernfs_open_node_lock.
 *
 * filp->private_data points to seq_file whose ->private points to
 * kernfs_open_file.  kernfs_open_files are chained at
 * kernfs_open_node->files, which is protected by kernfs_open_file_mutex.
 */
static DEFINE_SPINLOCK(kernfs_open_node_lock);
static DEFINE_MUTEX(kernfs_open_file_mutex);

struct kernfs_open_node {
	atomic_t		refcnt;
	atomic_t		event;
	wait_queue_head_t	poll;
	struct list_head	files; /* goes through kernfs_open_file.list */
};

/*
 * kernfs_notify() may be called from any context and bounces notifications
 * through a work item.  To minimize space overhead in kernfs_node, the
 * pending queue is implemented as a singly linked list of kernfs_nodes.
 * The list is terminated with the self pointer so that whether a
 * kernfs_node is on the list or not can be determined by testing the next
 * pointer for NULL.
 */
#define KERNFS_NOTIFY_EOL			((void *)&kernfs_notify_list)

static DEFINE_SPINLOCK(kernfs_notify_lock);
static struct kernfs_node *kernfs_notify_list = KERNFS_NOTIFY_EOL;

static struct kernfs_open_file *kernfs_of(struct file *file)
{
	return ((struct seq_file *)file->private_data)->private;
}

/*
 * Determine the kernfs_ops for the given kernfs_node.  This function must
 * be called while holding an active reference.
 */
static const struct kernfs_ops *kernfs_ops(struct kernfs_node *kn)
{
	if (kn->flags & KERNFS_LOCKDEP)
		lockdep_assert_held(kn);
	return kn->attr.ops;
}

/*
 * As kernfs_seq_stop() is also called after kernfs_seq_start() or
 * kernfs_seq_next() failure, it needs to distinguish whether it's stopping
 * a seq_file iteration which is fully initialized with an active reference
 * or an aborted kernfs_seq_start() due to get_active failure.  The
 * position pointer is the only context for each seq_file iteration and
 * thus the stop condition should be encoded in it.  As the return value is
 * directly visible to userland, ERR_PTR(-ENODEV) is the only acceptable
 * choice to indicate get_active failure.
 *
 * Unfortunately, this is complicated due to the optional custom seq_file
 * operations which may return ERR_PTR(-ENODEV) too.  kernfs_seq_stop()
 * can't distinguish whether ERR_PTR(-ENODEV) is from get_active failure or
 * custom seq_file operations and thus can't decide whether put_active
 * should be performed or not only on ERR_PTR(-ENODEV).
 *
 * This is worked around by factoring out the custom seq_stop() and
 * put_active part into kernfs_seq_stop_active(), skipping it from
 * kernfs_seq_stop() if ERR_PTR(-ENODEV) while invoking it directly after
 * custom seq_file operations fail with ERR_PTR(-ENODEV) - this ensures
 * that kernfs_seq_stop_active() is skipped only after get_active failure.
 */
static void kernfs_seq_stop_active(struct seq_file *sf, void *v)
{
	struct kernfs_open_file *of = sf->private;
	const struct kernfs_ops *ops = kernfs_ops(of->kn);

	if (ops->seq_stop)
		ops->seq_stop(sf, v);
	kernfs_put_active(of->kn);
}

static void *kernfs_seq_start(struct seq_file *sf, loff_t *ppos)
{
	struct kernfs_open_file *of = sf->private;
	const struct kernfs_ops *ops;

	/*
	 * @of->mutex nests outside active ref and is primarily to ensure that
	 * the ops aren't called concurrently for the same open file.
	 */
	mutex_lock(&of->mutex);
	if (!kernfs_get_active(of->kn))
		return ERR_PTR(-ENODEV);

	ops = kernfs_ops(of->kn);
	if (ops->seq_start) {
		void *next = ops->seq_start(sf, ppos);
		/* see the comment above kernfs_seq_stop_active() */
		if (next == ERR_PTR(-ENODEV))
			kernfs_seq_stop_active(sf, next);
		return next;
	} else {
		/*
		 * The same behavior and code as single_open().  Returns
		 * !NULL if pos is at the beginning; otherwise, NULL.
		 */
		return NULL + !*ppos;
	}
}

static void *kernfs_seq_next(struct seq_file *sf, void *v, loff_t *ppos)
{
	struct kernfs_open_file *of = sf->private;
	const struct kernfs_ops *ops = kernfs_ops(of->kn);

	if (ops->seq_next) {
		void *next = ops->seq_next(sf, v, ppos);
		/* see the comment above kernfs_seq_stop_active() */
		if (next == ERR_PTR(-ENODEV))
			kernfs_seq_stop_active(sf, next);
		return next;
	} else {
		/*
		 * The same behavior and code as single_open(), always
		 * terminate after the initial read.
		 */
		++*ppos;
		return NULL;
	}
}

static void kernfs_seq_stop(struct seq_file *sf, void *v)
{
	struct kernfs_open_file *of = sf->private;

	if (v != ERR_PTR(-ENODEV))
		kernfs_seq_stop_active(sf, v);
	mutex_unlock(&of->mutex);
}

static int kernfs_seq_show(struct seq_file *sf, void *v)
{
	struct kernfs_open_file *of = sf->private;

	of->event = atomic_read(&of->kn->attr.open->event);

	return of->kn->attr.ops->seq_show(sf, v);
}

static const struct seq_operations kernfs_seq_ops = {
	.start = kernfs_seq_start,
	.next = kernfs_seq_next,
	.stop = kernfs_seq_stop,
	.show = kernfs_seq_show,
};

/*
 * As reading a bin file can have side-effects, the exact offset and bytes
 * specified in read(2) call should be passed to the read callback making
 * it difficult to use seq_file.  Implement simplistic custom buffering for
 * bin files.
 */
static ssize_t kernfs_file_direct_read(struct kernfs_open_file *of,
				       char __user *user_buf, size_t count,
				       loff_t *ppos)
{
	ssize_t len = min_t(size_t, count, PAGE_SIZE);
	const struct kernfs_ops *ops;
	char *buf;

	buf = of->prealloc_buf;
	if (buf)
		mutex_lock(&of->prealloc_mutex);
	else
		buf = kmalloc(len, GFP_KERNEL);
	if (!buf)
		return -ENOMEM;

	/*
	 * @of->mutex nests outside active ref and is used both to ensure that
	 * the ops aren't called concurrently for the same open file.
	 */
	mutex_lock(&of->mutex);
	if (!kernfs_get_active(of->kn)) {
		len = -ENODEV;
		mutex_unlock(&of->mutex);
		goto out_free;
	}

	of->event = atomic_read(&of->kn->attr.open->event);
	ops = kernfs_ops(of->kn);
	if (ops->read)
		len = ops->read(of, buf, len, *ppos);
	else
		len = -EINVAL;

	kernfs_put_active(of->kn);
	mutex_unlock(&of->mutex);

	if (len < 0)
		goto out_free;

	if (copy_to_user(user_buf, buf, len)) {
		len = -EFAULT;
		goto out_free;
	}

	*ppos += len;

 out_free:
	if (buf == of->prealloc_buf)
		mutex_unlock(&of->prealloc_mutex);
	else
		kfree(buf);
	return len;
}

/**
 * kernfs_fop_read - kernfs vfs read callback
 * @file: file pointer
 * @user_buf: data to write
 * @count: number of bytes
 * @ppos: starting offset
 */
static ssize_t kernfs_fop_read(struct file *file, char __user *user_buf,
			       size_t count, loff_t *ppos)
{
	struct kernfs_open_file *of = kernfs_of(file);

	if (of->kn->flags & KERNFS_HAS_SEQ_SHOW)
		return seq_read(file, user_buf, count, ppos);
	else
		return kernfs_file_direct_read(of, user_buf, count, ppos);
}

/**
 * kernfs_fop_write - kernfs vfs write callback
 * @file: file pointer
 * @user_buf: data to write
 * @count: number of bytes
 * @ppos: starting offset
 *
 * Copy data in from userland and pass it to the matching kernfs write
 * operation.
 *
 * There is no easy way for us to know if userspace is only doing a partial
 * write, so we don't support them. We expect the entire buffer to come on
 * the first write.  Hint: if you're writing a value, first read the file,
 * modify only the the value you're changing, then write entire buffer
 * back.
 */
static ssize_t kernfs_fop_write(struct file *file, const char __user *user_buf,
				size_t count, loff_t *ppos)
{
	struct kernfs_open_file *of = kernfs_of(file);
	const struct kernfs_ops *ops;
	ssize_t len;
	char *buf;

	if (of->atomic_write_len) {
		len = count;
		if (len > of->atomic_write_len)
			return -E2BIG;
	} else {
		len = min_t(size_t, count, PAGE_SIZE);
	}

	buf = of->prealloc_buf;
	if (buf)
		mutex_lock(&of->prealloc_mutex);
	else
		buf = kmalloc(len + 1, GFP_KERNEL);
	if (!buf)
		return -ENOMEM;

	if (copy_from_user(buf, user_buf, len)) {
		len = -EFAULT;
		goto out_free;
	}
	buf[len] = '\0';	/* guarantee string termination */

	/*
	 * @of->mutex nests outside active ref and is used both to ensure that
	 * the ops aren't called concurrently for the same open file.
	 */
	mutex_lock(&of->mutex);
	if (!kernfs_get_active(of->kn)) {
		mutex_unlock(&of->mutex);
		len = -ENODEV;
		goto out_free;
	}

	ops = kernfs_ops(of->kn);
	if (ops->write)
		len = ops->write(of, buf, len, *ppos);
	else
		len = -EINVAL;

	kernfs_put_active(of->kn);
	mutex_unlock(&of->mutex);

	if (len > 0)
		*ppos += len;

out_free:
	if (buf == of->prealloc_buf)
		mutex_unlock(&of->prealloc_mutex);
	else
		kfree(buf);
	return len;
}

static void kernfs_vma_open(struct vm_area_struct *vma)
{
	struct file *file = vma->vm_file;
	struct kernfs_open_file *of = kernfs_of(file);

	if (!of->vm_ops)
		return;

	if (!kernfs_get_active(of->kn))
		return;

	if (of->vm_ops->open)
		of->vm_ops->open(vma);

	kernfs_put_active(of->kn);
}

static vm_fault_t kernfs_vma_fault(struct vm_fault *vmf)
{
	struct file *file = vmf->vma->vm_file;
	struct kernfs_open_file *of = kernfs_of(file);
	vm_fault_t ret;

	if (!of->vm_ops)
		return VM_FAULT_SIGBUS;

	if (!kernfs_get_active(of->kn))
		return VM_FAULT_SIGBUS;

	ret = VM_FAULT_SIGBUS;
	if (of->vm_ops->fault)
		ret = of->vm_ops->fault(vmf);

	kernfs_put_active(of->kn);
	return ret;
}

static vm_fault_t kernfs_vma_page_mkwrite(struct vm_fault *vmf)
{
	struct file *file = vmf->vma->vm_file;
	struct kernfs_open_file *of = kernfs_of(file);
	vm_fault_t ret;

	if (!of->vm_ops)
		return VM_FAULT_SIGBUS;

	if (!kernfs_get_active(of->kn))
		return VM_FAULT_SIGBUS;

	ret = 0;
	if (of->vm_ops->page_mkwrite)
		ret = of->vm_ops->page_mkwrite(vmf);
	else
		file_update_time(file);

	kernfs_put_active(of->kn);
	return ret;
}

static int kernfs_vma_access(struct vm_area_struct *vma, unsigned long addr,
			     void *buf, int len, int write)
{
	struct file *file = vma->vm_file;
	struct kernfs_open_file *of = kernfs_of(file);
	int ret;

	if (!of->vm_ops)
		return -EINVAL;

	if (!kernfs_get_active(of->kn))
		return -EINVAL;

	ret = -EINVAL;
	if (of->vm_ops->access)
		ret = of->vm_ops->access(vma, addr, buf, len, write);

	kernfs_put_active(of->kn);
	return ret;
}

#ifdef CONFIG_NUMA
static int kernfs_vma_set_policy(struct vm_area_struct *vma,
				 struct mempolicy *new)
{
	struct file *file = vma->vm_file;
	struct kernfs_open_file *of = kernfs_of(file);
	int ret;

	if (!of->vm_ops)
		return 0;

	if (!kernfs_get_active(of->kn))
		return -EINVAL;

	ret = 0;
	if (of->vm_ops->set_policy)
		ret = of->vm_ops->set_policy(vma, new);

	kernfs_put_active(of->kn);
	return ret;
}

static struct mempolicy *kernfs_vma_get_policy(struct vm_area_struct *vma,
					       unsigned long addr)
{
	struct file *file = vma->vm_file;
	struct kernfs_open_file *of = kernfs_of(file);
	struct mempolicy *pol;

	if (!of->vm_ops)
		return vma->vm_policy;

	if (!kernfs_get_active(of->kn))
		return vma->vm_policy;

	pol = vma->vm_policy;
	if (of->vm_ops->get_policy)
		pol = of->vm_ops->get_policy(vma, addr);

	kernfs_put_active(of->kn);
	return pol;
}

#endif

static const struct vm_operations_struct kernfs_vm_ops = {
	.open		= kernfs_vma_open,
	.fault		= kernfs_vma_fault,
	.page_mkwrite	= kernfs_vma_page_mkwrite,
	.access		= kernfs_vma_access,
#ifdef CONFIG_NUMA
	.set_policy	= kernfs_vma_set_policy,
	.get_policy	= kernfs_vma_get_policy,
#endif
};

static int kernfs_fop_mmap(struct file *file, struct vm_area_struct *vma)
{
	struct kernfs_open_file *of = kernfs_of(file);
	const struct kernfs_ops *ops;
	int rc;

	/*
	 * mmap path and of->mutex are prone to triggering spurious lockdep
	 * warnings and we don't want to add spurious locking dependency
	 * between the two.  Check whether mmap is actually implemented
	 * without grabbing @of->mutex by testing HAS_MMAP flag.  See the
	 * comment in kernfs_file_open() for more details.
	 */
	if (!(of->kn->flags & KERNFS_HAS_MMAP))
		return -ENODEV;

	mutex_lock(&of->mutex);

	rc = -ENODEV;
	if (!kernfs_get_active(of->kn))
		goto out_unlock;

	ops = kernfs_ops(of->kn);
	rc = ops->mmap(of, vma);
	if (rc)
		goto out_put;

	/*
	 * PowerPC's pci_mmap of legacy_mem uses shmem_zero_setup()
	 * to satisfy versions of X which crash if the mmap fails: that
	 * substitutes a new vm_file, and we don't then want bin_vm_ops.
	 */
	if (vma->vm_file != file)
		goto out_put;

	rc = -EINVAL;
	if (of->mmapped && of->vm_ops != vma->vm_ops)
		goto out_put;

	/*
	 * It is not possible to successfully wrap close.
	 * So error if someone is trying to use close.
	 */
	rc = -EINVAL;
	if (vma->vm_ops && vma->vm_ops->close)
		goto out_put;

	rc = 0;
	of->mmapped = true;
	of->vm_ops = vma->vm_ops;
	vma->vm_ops = &kernfs_vm_ops;
out_put:
	kernfs_put_active(of->kn);
out_unlock:
	mutex_unlock(&of->mutex);

	return rc;
}

/**
 *	kernfs_get_open_node - get or create kernfs_open_node
 *	@kn: target kernfs_node
 *	@of: kernfs_open_file for this instance of open
 *
 *	If @kn->attr.open exists, increment its reference count; otherwise,
 *	create one.  @of is chained to the files list.
 *
 *	LOCKING:
 *	Kernel thread context (may sleep).
 *
 *	RETURNS:
 *	0 on success, -errno on failure.
 */
static int kernfs_get_open_node(struct kernfs_node *kn,
				struct kernfs_open_file *of)
{
	struct kernfs_open_node *on, *new_on = NULL;

 retry:
	mutex_lock(&kernfs_open_file_mutex);
	spin_lock_irq(&kernfs_open_node_lock);

	if (!kn->attr.open && new_on) {
		kn->attr.open = new_on;
		new_on = NULL;
	}

	on = kn->attr.open;
	if (on) {
		atomic_inc(&on->refcnt);
		list_add_tail(&of->list, &on->files);
	}

	spin_unlock_irq(&kernfs_open_node_lock);
	mutex_unlock(&kernfs_open_file_mutex);

	if (on) {
		kfree(new_on);
		return 0;
	}

	/* not there, initialize a new one and retry */
	new_on = kmalloc(sizeof(*new_on), GFP_KERNEL);
	if (!new_on)
		return -ENOMEM;

	atomic_set(&new_on->refcnt, 0);
	atomic_set(&new_on->event, 1);
	init_waitqueue_head(&new_on->poll);
	INIT_LIST_HEAD(&new_on->files);
	goto retry;
}

/**
 *	kernfs_put_open_node - put kernfs_open_node
 *	@kn: target kernfs_nodet
 *	@of: associated kernfs_open_file
 *
 *	Put @kn->attr.open and unlink @of from the files list.  If
 *	reference count reaches zero, disassociate and free it.
 *
 *	LOCKING:
 *	None.
 */
static void kernfs_put_open_node(struct kernfs_node *kn,
				 struct kernfs_open_file *of)
{
	struct kernfs_open_node *on = kn->attr.open;
	unsigned long flags;

	mutex_lock(&kernfs_open_file_mutex);
	spin_lock_irqsave(&kernfs_open_node_lock, flags);

	if (of)
		list_del(&of->list);

	if (atomic_dec_and_test(&on->refcnt))
		kn->attr.open = NULL;
	else
		on = NULL;

	spin_unlock_irqrestore(&kernfs_open_node_lock, flags);
	mutex_unlock(&kernfs_open_file_mutex);

	kfree(on);
}

static int kernfs_fop_open(struct inode *inode, struct file *file)
{
	struct kernfs_node *kn = inode->i_private;
	struct kernfs_root *root = kernfs_root(kn);
	const struct kernfs_ops *ops;
	struct kernfs_open_file *of;
	bool has_read, has_write, has_mmap;
	int error = -EACCES;

	if (!kernfs_get_active(kn))
		return -ENODEV;

	ops = kernfs_ops(kn);

	has_read = ops->seq_show || ops->read || ops->mmap;
	has_write = ops->write || ops->mmap;
	has_mmap = ops->mmap;

	/* see the flag definition for details */
	if (root->flags & KERNFS_ROOT_EXTRA_OPEN_PERM_CHECK) {
		if ((file->f_mode & FMODE_WRITE) &&
		    (!(inode->i_mode & S_IWUGO) || !has_write))
			goto err_out;

		if ((file->f_mode & FMODE_READ) &&
		    (!(inode->i_mode & S_IRUGO) || !has_read))
			goto err_out;
	}

	/* allocate a kernfs_open_file for the file */
	error = -ENOMEM;
	of = kzalloc(sizeof(struct kernfs_open_file), GFP_KERNEL);
	if (!of)
		goto err_out;

	/*
	 * The following is done to give a different lockdep key to
	 * @of->mutex for files which implement mmap.  This is a rather
	 * crude way to avoid false positive lockdep warning around
	 * mm->mmap_lock - mmap nests @of->mutex under mm->mmap_lock and
	 * reading /sys/block/sda/trace/act_mask grabs sr_mutex, under
	 * which mm->mmap_lock nests, while holding @of->mutex.  As each
	 * open file has a separate mutex, it's okay as long as those don't
	 * happen on the same file.  At this point, we can't easily give
	 * each file a separate locking class.  Let's differentiate on
	 * whether the file has mmap or not for now.
	 *
	 * Both paths of the branch look the same.  They're supposed to
	 * look that way and give @of->mutex different static lockdep keys.
	 */
	if (has_mmap)
		mutex_init(&of->mutex);
	else
		mutex_init(&of->mutex);

	of->kn = kn;
	of->file = file;

	/*
	 * Write path needs to atomic_write_len outside active reference.
	 * Cache it in open_file.  See kernfs_fop_write() for details.
	 */
	of->atomic_write_len = ops->atomic_write_len;

	error = -EINVAL;
	/*
	 * ->seq_show is incompatible with ->prealloc,
	 * as seq_read does its own allocation.
	 * ->read must be used instead.
	 */
	if (ops->prealloc && ops->seq_show)
		goto err_free;
	if (ops->prealloc) {
		int len = of->atomic_write_len ?: PAGE_SIZE;
		of->prealloc_buf = kmalloc(len + 1, GFP_KERNEL);
		error = -ENOMEM;
		if (!of->prealloc_buf)
			goto err_free;
		mutex_init(&of->prealloc_mutex);
	}

	/*
	 * Always instantiate seq_file even if read access doesn't use
	 * seq_file or is not requested.  This unifies private data access
	 * and readable regular files are the vast majority anyway.
	 */
	if (ops->seq_show)
		error = seq_open(file, &kernfs_seq_ops);
	else
		error = seq_open(file, NULL);
	if (error)
		goto err_free;

	of->seq_file = file->private_data;
	of->seq_file->private = of;

	/* seq_file clears PWRITE unconditionally, restore it if WRITE */
	if (file->f_mode & FMODE_WRITE)
		file->f_mode |= FMODE_PWRITE;

	/* make sure we have open node struct */
	error = kernfs_get_open_node(kn, of);
	if (error)
		goto err_seq_release;

	if (ops->open) {
		/* nobody has access to @of yet, skip @of->mutex */
		error = ops->open(of);
		if (error)
			goto err_put_node;
	}

	/* open succeeded, put active references */
	kernfs_put_active(kn);
	return 0;

err_put_node:
	kernfs_put_open_node(kn, of);
err_seq_release:
	seq_release(inode, file);
err_free:
	kfree(of->prealloc_buf);
	kfree(of);
err_out:
	kernfs_put_active(kn);
	return error;
}

/* used from release/drain to ensure that ->release() is called exactly once */
static void kernfs_release_file(struct kernfs_node *kn,
				struct kernfs_open_file *of)
{
	/*
	 * @of is guaranteed to have no other file operations in flight and
	 * we just want to synchronize release and drain paths.
	 * @kernfs_open_file_mutex is enough.  @of->mutex can't be used
	 * here because drain path may be called from places which can
	 * cause circular dependency.
	 */
	lockdep_assert_held(&kernfs_open_file_mutex);

	if (!of->released) {
		/*
		 * A file is never detached without being released and we
		 * need to be able to release files which are deactivated
		 * and being drained.  Don't use kernfs_ops().
		 */
		kn->attr.ops->release(of);
		of->released = true;
	}
}

static int kernfs_fop_release(struct inode *inode, struct file *filp)
{
	struct kernfs_node *kn = inode->i_private;
	struct kernfs_open_file *of = kernfs_of(filp);

	if (kn->flags & KERNFS_HAS_RELEASE) {
		mutex_lock(&kernfs_open_file_mutex);
		kernfs_release_file(kn, of);
		mutex_unlock(&kernfs_open_file_mutex);
	}

	kernfs_put_open_node(kn, of);
	seq_release(inode, filp);
	kfree(of->prealloc_buf);
	kfree(of);

	return 0;
}

void kernfs_drain_open_files(struct kernfs_node *kn)
{
	struct kernfs_open_node *on;
	struct kernfs_open_file *of;

	if (!(kn->flags & (KERNFS_HAS_MMAP | KERNFS_HAS_RELEASE)))
		return;

	spin_lock_irq(&kernfs_open_node_lock);
	on = kn->attr.open;
	if (on)
		atomic_inc(&on->refcnt);
	spin_unlock_irq(&kernfs_open_node_lock);
	if (!on)
		return;

	mutex_lock(&kernfs_open_file_mutex);

	list_for_each_entry(of, &on->files, list) {
		struct inode *inode = file_inode(of->file);

		if (kn->flags & KERNFS_HAS_MMAP)
			unmap_mapping_range(inode->i_mapping, 0, 0, 1);

		if (kn->flags & KERNFS_HAS_RELEASE)
			kernfs_release_file(kn, of);
	}

	mutex_unlock(&kernfs_open_file_mutex);

	kernfs_put_open_node(kn, NULL);
}

/*
 * Kernfs attribute files are pollable.  The idea is that you read
 * the content and then you use 'poll' or 'select' to wait for
 * the content to change.  When the content changes (assuming the
 * manager for the kobject supports notification), poll will
 * return EPOLLERR|EPOLLPRI, and select will return the fd whether
 * it is waiting for read, write, or exceptions.
 * Once poll/select indicates that the value has changed, you
 * need to close and re-open the file, or seek to 0 and read again.
 * Reminder: this only works for attributes which actively support
 * it, and it is not possible to test an attribute from userspace
 * to see if it supports poll (Neither 'poll' nor 'select' return
 * an appropriate error code).  When in doubt, set a suitable timeout value.
 */
__poll_t kernfs_generic_poll(struct kernfs_open_file *of, poll_table *wait)
{
	struct kernfs_node *kn = kernfs_dentry_node(of->file->f_path.dentry);
	struct kernfs_open_node *on = kn->attr.open;

	poll_wait(of->file, &on->poll, wait);

	if (of->event != atomic_read(&on->event))
		return DEFAULT_POLLMASK|EPOLLERR|EPOLLPRI;

	return DEFAULT_POLLMASK;
}

static __poll_t kernfs_fop_poll(struct file *filp, poll_table *wait)
{
	struct kernfs_open_file *of = kernfs_of(filp);
	struct kernfs_node *kn = kernfs_dentry_node(filp->f_path.dentry);
	__poll_t ret;

	if (!kernfs_get_active(kn))
		return DEFAULT_POLLMASK|EPOLLERR|EPOLLPRI;

	if (kn->attr.ops->poll)
		ret = kn->attr.ops->poll(of, wait);
	else
		ret = kernfs_generic_poll(of, wait);

	kernfs_put_active(kn);
	return ret;
}

static void kernfs_notify_workfn(struct work_struct *work)
{
	struct kernfs_node *kn;
	struct kernfs_super_info *info;
repeat:
	/* pop one off the notify_list */
	spin_lock_irq(&kernfs_notify_lock);
	kn = kernfs_notify_list;
	if (kn == KERNFS_NOTIFY_EOL) {
		spin_unlock_irq(&kernfs_notify_lock);
		return;
	}
	kernfs_notify_list = kn->attr.notify_next;
	kn->attr.notify_next = NULL;
	spin_unlock_irq(&kernfs_notify_lock);

	/* kick fsnotify */
	mutex_lock(&kernfs_mutex);

	list_for_each_entry(info, &kernfs_root(kn)->supers, node) {
		struct kernfs_node *parent;
		struct inode *p_inode = NULL;
		struct inode *inode;
		struct qstr name;

		/*
		 * We want fsnotify_modify() on @kn but as the
		 * modifications aren't originating from userland don't
		 * have the matching @file available.  Look up the inodes
		 * and generate the events manually.
		 */
		inode = ilookup(info->sb, kernfs_ino(kn));
		if (!inode)
			continue;

		name = (struct qstr)QSTR_INIT(kn->name, strlen(kn->name));
		parent = kernfs_get_parent(kn);
		if (parent) {
			p_inode = ilookup(info->sb, kernfs_ino(parent));
			if (p_inode) {
				fsnotify(FS_MODIFY | FS_EVENT_ON_CHILD,
					 inode, FSNOTIFY_EVENT_INODE,
					 p_inode, &name, inode, 0);
				iput(p_inode);
			}

			kernfs_put(parent);
		}

<<<<<<< HEAD
		fsnotify(inode, FS_MODIFY, inode, FSNOTIFY_EVENT_INODE,
			 NULL, 0);
=======
		if (!p_inode)
			fsnotify_inode(inode, FS_MODIFY);

>>>>>>> 019683d8
		iput(inode);
	}

	mutex_unlock(&kernfs_mutex);
	kernfs_put(kn);
	goto repeat;
}

/**
 * kernfs_notify - notify a kernfs file
 * @kn: file to notify
 *
 * Notify @kn such that poll(2) on @kn wakes up.  Maybe be called from any
 * context.
 */
void kernfs_notify(struct kernfs_node *kn)
{
	static DECLARE_WORK(kernfs_notify_work, kernfs_notify_workfn);
	unsigned long flags;
	struct kernfs_open_node *on;

	if (WARN_ON(kernfs_type(kn) != KERNFS_FILE))
		return;

	/* kick poll immediately */
	spin_lock_irqsave(&kernfs_open_node_lock, flags);
	on = kn->attr.open;
	if (on) {
		atomic_inc(&on->event);
		wake_up_interruptible(&on->poll);
	}
	spin_unlock_irqrestore(&kernfs_open_node_lock, flags);

	/* schedule work to kick fsnotify */
	spin_lock_irqsave(&kernfs_notify_lock, flags);
	if (!kn->attr.notify_next) {
		kernfs_get(kn);
		kn->attr.notify_next = kernfs_notify_list;
		kernfs_notify_list = kn;
		schedule_work(&kernfs_notify_work);
	}
	spin_unlock_irqrestore(&kernfs_notify_lock, flags);
}
EXPORT_SYMBOL_GPL(kernfs_notify);

const struct file_operations kernfs_file_fops = {
	.read		= kernfs_fop_read,
	.write		= kernfs_fop_write,
	.llseek		= generic_file_llseek,
	.mmap		= kernfs_fop_mmap,
	.open		= kernfs_fop_open,
	.release	= kernfs_fop_release,
	.poll		= kernfs_fop_poll,
	.fsync		= noop_fsync,
};

/**
 * __kernfs_create_file - kernfs internal function to create a file
 * @parent: directory to create the file in
 * @name: name of the file
 * @mode: mode of the file
 * @uid: uid of the file
 * @gid: gid of the file
 * @size: size of the file
 * @ops: kernfs operations for the file
 * @priv: private data for the file
 * @ns: optional namespace tag of the file
 * @key: lockdep key for the file's active_ref, %NULL to disable lockdep
 *
 * Returns the created node on success, ERR_PTR() value on error.
 */
struct kernfs_node *__kernfs_create_file(struct kernfs_node *parent,
					 const char *name,
					 umode_t mode, kuid_t uid, kgid_t gid,
					 loff_t size,
					 const struct kernfs_ops *ops,
					 void *priv, const void *ns,
					 struct lock_class_key *key)
{
	struct kernfs_node *kn;
	unsigned flags;
	int rc;

	flags = KERNFS_FILE;

	kn = kernfs_new_node(parent, name, (mode & S_IALLUGO) | S_IFREG,
			     uid, gid, flags);
	if (!kn)
		return ERR_PTR(-ENOMEM);

	kn->attr.ops = ops;
	kn->attr.size = size;
	kn->ns = ns;
	kn->priv = priv;

#ifdef CONFIG_DEBUG_LOCK_ALLOC
	if (key) {
		lockdep_init_map(&kn->dep_map, "kn->active", key, 0);
		kn->flags |= KERNFS_LOCKDEP;
	}
#endif

	/*
	 * kn->attr.ops is accesible only while holding active ref.  We
	 * need to know whether some ops are implemented outside active
	 * ref.  Cache their existence in flags.
	 */
	if (ops->seq_show)
		kn->flags |= KERNFS_HAS_SEQ_SHOW;
	if (ops->mmap)
		kn->flags |= KERNFS_HAS_MMAP;
	if (ops->release)
		kn->flags |= KERNFS_HAS_RELEASE;

	rc = kernfs_add_one(kn);
	if (rc) {
		kernfs_put(kn);
		return ERR_PTR(rc);
	}
	return kn;
}<|MERGE_RESOLUTION|>--- conflicted
+++ resolved
@@ -911,14 +911,9 @@
 			kernfs_put(parent);
 		}
 
-<<<<<<< HEAD
-		fsnotify(inode, FS_MODIFY, inode, FSNOTIFY_EVENT_INODE,
-			 NULL, 0);
-=======
 		if (!p_inode)
 			fsnotify_inode(inode, FS_MODIFY);
 
->>>>>>> 019683d8
 		iput(inode);
 	}
 
