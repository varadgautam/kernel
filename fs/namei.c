--- conflicted
+++ resolved
@@ -226,9 +226,6 @@
 	return -EACCES;
 }
 
-<<<<<<< HEAD
-static int __inode_permission(struct inode *inode, int mask)
-=======
 /**
  * inode_permission  -  check for access rights to a given inode
  * @inode:	inode to check permission on
@@ -240,7 +237,6 @@
  * are used for other things.
  */
 int inode_permission(struct inode *inode, int mask)
->>>>>>> 18e352e4
 {
 	int retval;
 	int submask = mask;
@@ -262,42 +258,18 @@
 			return -EACCES;
 	}
 
-<<<<<<< HEAD
 	if (!IS_WITHAPPEND(inode))
 		submask &= ~MAY_APPEND;
 
-	/* Ordinary permission routines do not understand MAY_APPEND. */
-	if (inode->i_op && inode->i_op->permission) {
+	if (inode->i_op->permission)
 		retval = inode->i_op->permission(inode, submask);
-		if (!retval) {
-			/*
-			 * Exec permission on a regular file is denied if none
-			 * of the execute bits are set.
-			 *
-			 * This check should be done by the ->permission()
-			 * method.
-			 */
-			if ((mask & MAY_EXEC) && S_ISREG(inode->i_mode) &&
-			    !(inode->i_mode & S_IXUGO))
-				return -EACCES;
-		}
-	} else {
-=======
-	if (inode->i_op->permission)
-		retval = inode->i_op->permission(inode, mask);
 	else
->>>>>>> 18e352e4
 		retval = generic_permission(inode, mask, NULL);
 
 	if (retval)
 		return retval;
 
-	return devcgroup_inode_permission(inode, mask);
-}
-
-int inode_permission(struct inode *inode, int mask)
-{
-	int retval = __inode_permission(inode, mask);
+	retval = devcgroup_inode_permission(inode, mask);
 	if (retval)
 		return retval;
 
@@ -305,34 +277,7 @@
 			mask & (MAY_READ|MAY_WRITE|MAY_EXEC|MAY_APPEND));
 }
 
-int path_permission(struct path *path, int mask)
-{
-	int retval = __inode_permission(path->dentry->d_inode, mask);
-	if (retval)
-		return retval;
-	return security_path_permission(path,
-			mask & (MAY_READ|MAY_WRITE|MAY_EXEC|MAY_APPEND));
-}
-
 /**
-<<<<<<< HEAD
- * vfs_permission  -  check for access rights to a given path
- * @nd:		lookup result that describes the path
- * @mask:	right to check for (%MAY_READ, %MAY_WRITE, %MAY_EXEC)
- *
- * Used to check for read/write/execute permissions on a path.
- * We use "fsuid" for this, letting us set arbitrary permissions
- * for filesystem access without changing the "normal" uids which
- * are used for other things.
- */
-int vfs_permission(struct nameidata *nd, int mask)
-{
-	return path_permission(&nd->path, mask);
-}
-
-/**
-=======
->>>>>>> 18e352e4
  * file_permission  -  check for additional access rights to a given file
  * @file:	file to check access rights for
  * @mask:	right to check for (%MAY_READ, %MAY_WRITE, %MAY_EXEC)
@@ -346,7 +291,7 @@
  */
 int file_permission(struct file *file, int mask)
 {
-	return path_permission(&file->f_path, mask);
+	return inode_permission(file->f_path.dentry->d_inode, mask);
 }
 
 /*
@@ -488,9 +433,8 @@
  * short-cut DAC fails, then call permission() to do more
  * complete permission check.
  */
-static int exec_permission_lite(struct path *path)
-{
-	struct inode *inode = path->dentry->d_inode;
+static int exec_permission_lite(struct inode *inode)
+{
 	umode_t	mode = inode->i_mode;
 
 	if (inode->i_op->permission)
@@ -515,7 +459,7 @@
 
 	return -EACCES;
 ok:
-	return security_path_permission(path, MAY_EXEC);
+	return security_inode_permission(inode, MAY_EXEC);
 }
 
 /*
@@ -907,7 +851,7 @@
 		unsigned int c;
 
 		nd->flags |= LOOKUP_CONTINUE;
-		err = exec_permission_lite(&nd->path);
+		err = exec_permission_lite(inode);
 		if (err == -EAGAIN)
 			err = inode_permission(nd->path.dentry->d_inode,
 					       MAY_EXEC);
@@ -1097,21 +1041,24 @@
 		path_get(&fs->pwd);
 		read_unlock(&fs->lock);
 	} else {
+		struct dentry *dentry;
+
 		file = fget_light(dfd, &fput_needed);
 		retval = -EBADF;
 		if (!file)
 			goto out_fail;
 
-		nd->path = file->f_path;
+		dentry = file->f_path.dentry;
 
 		retval = -ENOTDIR;
-		if (!S_ISDIR(nd->path.dentry->d_inode->i_mode))
+		if (!S_ISDIR(dentry->d_inode->i_mode))
 			goto fput_fail;
 
 		retval = file_permission(file, MAY_EXEC);
 		if (retval)
 			goto fput_fail;
 
+		nd->path = file->f_path;
 		path_get(&file->f_path);
 
 		fput_light(file, fput_needed);
@@ -1258,7 +1205,7 @@
 {
 	int err;
 
-	err = path_permission(&nd->path, MAY_EXEC);
+	err = inode_permission(nd->path.dentry->d_inode, MAY_EXEC);
 	if (err)
 		return ERR_PTR(err);
 	return __lookup_hash(&nd->last, nd->path.dentry, nd);
@@ -1433,12 +1380,7 @@
 		return error;
 	if (IS_APPEND(dir))
 		return -EPERM;
-<<<<<<< HEAD
 	if (IS_APPEND(victim->d_inode) || IS_IMMUTABLE(victim->d_inode))
-=======
-	if (check_sticky(dir, victim->d_inode)||IS_APPEND(victim->d_inode)||
-	    IS_IMMUTABLE(victim->d_inode) || IS_SWAPFILE(victim->d_inode))
->>>>>>> 18e352e4
 		return -EPERM;
 	if (isdir) {
 		if (!S_ISDIR(victim->d_inode->i_mode))
@@ -1556,7 +1498,7 @@
 		return -EACCES;	/* shouldn't it be ENOSYS? */
 	mode &= S_IALLUGO;
 	mode |= S_IFREG;
-	error = security_inode_create(dir, dentry, nd ? nd->path.mnt : NULL, mode);
+	error = security_inode_create(dir, dentry, mode);
 	if (error)
 		return error;
 	DQUOT_INIT(dir);
@@ -1635,7 +1577,7 @@
 		if (!error) {
 			DQUOT_INIT(inode);
 
-			error = do_truncate(dentry, nd->path.mnt, 0,
+			error = do_truncate(dentry, 0,
 					    ATTR_MTIME|ATTR_CTIME|ATTR_OPEN,
 					    NULL);
 		}
@@ -2006,8 +1948,7 @@
 }
 EXPORT_SYMBOL_GPL(lookup_create);
 
-int vfs_mknod(struct inode *dir, struct dentry *dentry, struct vfsmount *mnt,
-	      int mode, dev_t dev)
+int vfs_mknod(struct inode *dir, struct dentry *dentry, int mode, dev_t dev)
 {
 	int error = may_create(dir, dentry, 0);
 
@@ -2024,7 +1965,7 @@
 	if (error)
 		return error;
 
-	error = security_inode_mknod(dir, dentry, mnt, mode, dev);
+	error = security_inode_mknod(dir, dentry, mode, dev);
 	if (error)
 		return error;
 
@@ -2088,12 +2029,11 @@
 			error = vfs_create(nd.path.dentry->d_inode,dentry,mode,&nd);
 			break;
 		case S_IFCHR: case S_IFBLK:
-			error = vfs_mknod(nd.path.dentry->d_inode, dentry,
-					  nd.path.mnt, mode, new_decode_dev(dev));
+			error = vfs_mknod(nd.path.dentry->d_inode,dentry,mode,
+					new_decode_dev(dev));
 			break;
 		case S_IFIFO: case S_IFSOCK:
-			error = vfs_mknod(nd.path.dentry->d_inode, dentry,
-					  nd.path.mnt, mode, 0);
+			error = vfs_mknod(nd.path.dentry->d_inode,dentry,mode,0);
 			break;
 	}
 out_drop_write:
@@ -2113,8 +2053,7 @@
 	return sys_mknodat(AT_FDCWD, filename, mode, dev);
 }
 
-int vfs_mkdir(struct inode *dir, struct dentry *dentry, struct vfsmount *mnt,
-	      int mode)
+int vfs_mkdir(struct inode *dir, struct dentry *dentry, int mode)
 {
 	int error = may_create(dir, dentry, 1);
 
@@ -2125,7 +2064,7 @@
 		return -EPERM;
 
 	mode &= (S_IRWXUGO|S_ISVTX);
-	error = security_inode_mkdir(dir, dentry, mnt, mode);
+	error = security_inode_mkdir(dir, dentry, mode);
 	if (error)
 		return error;
 
@@ -2157,15 +2096,11 @@
 	error = mnt_want_write(nd.path.mnt);
 	if (error)
 		goto out_dput;
-<<<<<<< HEAD
-	error = vfs_mkdir(nd.path.dentry->d_inode, dentry, nd.path.mnt, mode);
-=======
 	error = security_path_mkdir(&nd.path, dentry, mode);
 	if (error)
 		goto out_drop_write;
 	error = vfs_mkdir(nd.path.dentry->d_inode, dentry, mode);
 out_drop_write:
->>>>>>> 18e352e4
 	mnt_drop_write(nd.path.mnt);
 out_dput:
 	dput(dentry);
@@ -2209,7 +2144,7 @@
 	spin_unlock(&dcache_lock);
 }
 
-int vfs_rmdir(struct inode *dir, struct dentry *dentry,struct vfsmount *mnt)
+int vfs_rmdir(struct inode *dir, struct dentry *dentry)
 {
 	int error = may_delete(dir, dentry, 1);
 
@@ -2218,10 +2153,6 @@
 
 	if (!dir->i_op->rmdir)
 		return -EPERM;
-
-	error = security_inode_rmdir(dir, dentry, mnt);
-	if (error)
-		return error;
 
 	DQUOT_INIT(dir);
 
@@ -2230,9 +2161,12 @@
 	if (d_mountpoint(dentry))
 		error = -EBUSY;
 	else {
-		error = dir->i_op->rmdir(dir, dentry);
-		if (!error)
-			dentry->d_inode->i_flags |= S_DEAD;
+		error = security_inode_rmdir(dir, dentry);
+		if (!error) {
+			error = dir->i_op->rmdir(dir, dentry);
+			if (!error)
+				dentry->d_inode->i_flags |= S_DEAD;
+		}
 	}
 	mutex_unlock(&dentry->d_inode->i_mutex);
 	if (!error) {
@@ -2276,15 +2210,11 @@
 	error = mnt_want_write(nd.path.mnt);
 	if (error)
 		goto exit3;
-<<<<<<< HEAD
-	error = vfs_rmdir(nd.path.dentry->d_inode, dentry, nd.path.mnt);
-=======
 	error = security_path_rmdir(&nd.path, dentry);
 	if (error)
 		goto exit4;
 	error = vfs_rmdir(nd.path.dentry->d_inode, dentry);
 exit4:
->>>>>>> 18e352e4
 	mnt_drop_write(nd.path.mnt);
 exit3:
 	dput(dentry);
@@ -2301,7 +2231,7 @@
 	return do_rmdir(AT_FDCWD, pathname);
 }
 
-int vfs_unlink(struct inode *dir, struct dentry *dentry, struct vfsmount *mnt)
+int vfs_unlink(struct inode *dir, struct dentry *dentry)
 {
 	int error = may_delete(dir, dentry, 0);
 
@@ -2317,7 +2247,7 @@
 	if (d_mountpoint(dentry))
 		error = -EBUSY;
 	else {
-		error = security_inode_unlink(dir, dentry, mnt);
+		error = security_inode_unlink(dir, dentry);
 		if (!error)
 			error = dir->i_op->unlink(dir, dentry);
 	}
@@ -2369,15 +2299,11 @@
 		error = mnt_want_write(nd.path.mnt);
 		if (error)
 			goto exit2;
-<<<<<<< HEAD
-		error = vfs_unlink(nd.path.dentry->d_inode, dentry, nd.path.mnt);
-=======
 		error = security_path_unlink(&nd.path, dentry);
 		if (error)
 			goto exit3;
 		error = vfs_unlink(nd.path.dentry->d_inode, dentry);
 exit3:
->>>>>>> 18e352e4
 		mnt_drop_write(nd.path.mnt);
 	exit2:
 		dput(dentry);
@@ -2412,8 +2338,7 @@
 	return do_unlinkat(AT_FDCWD, pathname);
 }
 
-int vfs_symlink(struct inode *dir, struct dentry *dentry, struct vfsmount *mnt,
-		const char *oldname)
+int vfs_symlink(struct inode *dir, struct dentry *dentry, const char *oldname)
 {
 	int error = may_create(dir, dentry, 0);
 
@@ -2423,7 +2348,7 @@
 	if (!dir->i_op->symlink)
 		return -EPERM;
 
-	error = security_inode_symlink(dir, dentry, mnt, oldname);
+	error = security_inode_symlink(dir, dentry, oldname);
 	if (error)
 		return error;
 
@@ -2459,15 +2384,11 @@
 	error = mnt_want_write(nd.path.mnt);
 	if (error)
 		goto out_dput;
-<<<<<<< HEAD
-	error = vfs_symlink(nd.path.dentry->d_inode, dentry, nd.path.mnt, from);
-=======
 	error = security_path_symlink(&nd.path, dentry, from);
 	if (error)
 		goto out_drop_write;
 	error = vfs_symlink(nd.path.dentry->d_inode, dentry, from);
 out_drop_write:
->>>>>>> 18e352e4
 	mnt_drop_write(nd.path.mnt);
 out_dput:
 	dput(dentry);
@@ -2485,7 +2406,7 @@
 	return sys_symlinkat(oldname, AT_FDCWD, newname);
 }
 
-int vfs_link(struct dentry *old_dentry, struct vfsmount *old_mnt, struct inode *dir, struct dentry *new_dentry, struct vfsmount *new_mnt)
+int vfs_link(struct dentry *old_dentry, struct inode *dir, struct dentry *new_dentry)
 {
 	struct inode *inode = old_dentry->d_inode;
 	int error;
@@ -2510,8 +2431,7 @@
 	if (S_ISDIR(inode->i_mode))
 		return -EPERM;
 
-	error = security_inode_link(old_dentry, old_mnt, dir, new_dentry,
-				    new_mnt);
+	error = security_inode_link(old_dentry, dir, new_dentry);
 	if (error)
 		return error;
 
@@ -2564,17 +2484,11 @@
 	error = mnt_want_write(nd.path.mnt);
 	if (error)
 		goto out_dput;
-<<<<<<< HEAD
-	error = vfs_link(old_path.dentry, old_path.mnt,
-			 nd.path.dentry->d_inode,
-			 new_dentry, nd.path.mnt);
-=======
 	error = security_path_link(old_path.dentry, &nd.path, new_dentry);
 	if (error)
 		goto out_drop_write;
 	error = vfs_link(old_path.dentry, nd.path.dentry->d_inode, new_dentry);
 out_drop_write:
->>>>>>> 18e352e4
 	mnt_drop_write(nd.path.mnt);
 out_dput:
 	dput(new_dentry);
@@ -2627,8 +2541,7 @@
  *	   locking].
  */
 static int vfs_rename_dir(struct inode *old_dir, struct dentry *old_dentry,
-			  struct vfsmount *old_mnt, struct inode *new_dir,
-			  struct dentry *new_dentry, struct vfsmount *new_mnt)
+			  struct inode *new_dir, struct dentry *new_dentry)
 {
 	int error = 0;
 	struct inode *target;
@@ -2643,8 +2556,7 @@
 			return error;
 	}
 
-	error = security_inode_rename(old_dir, old_dentry, old_mnt,
-				      new_dir, new_dentry, new_mnt);
+	error = security_inode_rename(old_dir, old_dentry, new_dir, new_dentry);
 	if (error)
 		return error;
 
@@ -2672,14 +2584,12 @@
 }
 
 static int vfs_rename_other(struct inode *old_dir, struct dentry *old_dentry,
-			    struct vfsmount *old_mnt, struct inode *new_dir,
-			    struct dentry *new_dentry, struct vfsmount *new_mnt)
+			    struct inode *new_dir, struct dentry *new_dentry)
 {
 	struct inode *target;
 	int error;
 
-	error = security_inode_rename(old_dir, old_dentry, old_mnt,
-				      new_dir, new_dentry, new_mnt);
+	error = security_inode_rename(old_dir, old_dentry, new_dir, new_dentry);
 	if (error)
 		return error;
 
@@ -2702,8 +2612,7 @@
 }
 
 int vfs_rename(struct inode *old_dir, struct dentry *old_dentry,
-	        struct vfsmount *old_mnt, struct inode *new_dir,
-	        struct dentry *new_dentry, struct vfsmount *new_mnt)
+	       struct inode *new_dir, struct dentry *new_dentry)
 {
 	int error;
 	int is_dir = S_ISDIR(old_dentry->d_inode->i_mode);
@@ -2732,11 +2641,9 @@
 	old_name = fsnotify_oldname_init(old_dentry->d_name.name);
 
 	if (is_dir)
-		error = vfs_rename_dir(old_dir, old_dentry, old_mnt,
-				       new_dir, new_dentry, new_mnt);
+		error = vfs_rename_dir(old_dir,old_dentry,new_dir,new_dentry);
 	else
-		error = vfs_rename_other(old_dir, old_dentry, old_mnt,
-					 new_dir, new_dentry, new_mnt);
+		error = vfs_rename_other(old_dir,old_dentry,new_dir,new_dentry);
 	if (!error) {
 		const char *new_name = old_dentry->d_name.name;
 		fsnotify_move(old_dir, new_dir, old_name, new_name, is_dir,
@@ -2817,10 +2724,6 @@
 	error = mnt_want_write(oldnd.path.mnt);
 	if (error)
 		goto exit5;
-<<<<<<< HEAD
-	error = vfs_rename(old_dir->d_inode, old_dentry, oldnd.path.mnt,
-			   new_dir->d_inode, new_dentry, newnd.path.mnt);
-=======
 	error = security_path_rename(&oldnd.path, old_dentry,
 				     &newnd.path, new_dentry);
 	if (error)
@@ -2828,7 +2731,6 @@
 	error = vfs_rename(old_dir->d_inode, old_dentry,
 				   new_dir->d_inode, new_dentry);
 exit6:
->>>>>>> 18e352e4
 	mnt_drop_write(oldnd.path.mnt);
 exit5:
 	dput(new_dentry);
@@ -3005,11 +2907,6 @@
 EXPORT_SYMBOL(kern_path);
 EXPORT_SYMBOL(vfs_path_lookup);
 EXPORT_SYMBOL(inode_permission);
-<<<<<<< HEAD
-EXPORT_SYMBOL(path_permission);
-EXPORT_SYMBOL(vfs_permission);
-=======
->>>>>>> 18e352e4
 EXPORT_SYMBOL(file_permission);
 EXPORT_SYMBOL(unlock_rename);
 EXPORT_SYMBOL(vfs_create);
