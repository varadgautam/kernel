/*
 * fs/f2fs/gc.c
 *
 * Copyright (c) 2012 Samsung Electronics Co., Ltd.
 *             http://www.samsung.com/
 *
 * This program is free software; you can redistribute it and/or modify
 * it under the terms of the GNU General Public License version 2 as
 * published by the Free Software Foundation.
 */
#include <linux/fs.h>
#include <linux/module.h>
#include <linux/backing-dev.h>
#include <linux/init.h>
#include <linux/f2fs_fs.h>
#include <linux/kthread.h>
#include <linux/delay.h>
#include <linux/freezer.h>

#include "f2fs.h"
#include "node.h"
#include "segment.h"
#include "gc.h"
#include <trace/events/f2fs.h>

static int gc_thread_func(void *data)
{
	struct f2fs_sb_info *sbi = data;
	struct f2fs_gc_kthread *gc_th = sbi->gc_thread;
	wait_queue_head_t *wq = &sbi->gc_thread->gc_wait_queue_head;
	long wait_ms;

	wait_ms = gc_th->min_sleep_time;

	do {
		if (try_to_freeze())
			continue;
		else
			wait_event_interruptible_timeout(*wq,
						kthread_should_stop(),
						msecs_to_jiffies(wait_ms));
		if (kthread_should_stop())
			break;

		if (sbi->sb->s_writers.frozen >= SB_FREEZE_WRITE) {
			increase_sleep_time(gc_th, &wait_ms);
			continue;
		}

#ifdef CONFIG_F2FS_FAULT_INJECTION
		if (time_to_inject(sbi, FAULT_CHECKPOINT)) {
			f2fs_show_injection_info(FAULT_CHECKPOINT);
			f2fs_stop_checkpoint(sbi, false);
		}
#endif

		/*
		 * [GC triggering condition]
		 * 0. GC is not conducted currently.
		 * 1. There are enough dirty segments.
		 * 2. IO subsystem is idle by checking the # of writeback pages.
		 * 3. IO subsystem is idle by checking the # of requests in
		 *    bdev's request list.
		 *
		 * Note) We have to avoid triggering GCs frequently.
		 * Because it is possible that some segments can be
		 * invalidated soon after by user update or deletion.
		 * So, I'd like to wait some time to collect dirty segments.
		 */
		if (!mutex_trylock(&sbi->gc_mutex))
			continue;

		if (!is_idle(sbi)) {
			increase_sleep_time(gc_th, &wait_ms);
			mutex_unlock(&sbi->gc_mutex);
			continue;
		}

		if (has_enough_invalid_blocks(sbi))
			decrease_sleep_time(gc_th, &wait_ms);
		else
			increase_sleep_time(gc_th, &wait_ms);

		stat_inc_bggc_count(sbi);

		/* if return value is not zero, no victim was selected */
		if (f2fs_gc(sbi, test_opt(sbi, FORCE_FG_GC), true))
			wait_ms = gc_th->no_gc_sleep_time;

		trace_f2fs_background_gc(sbi->sb, wait_ms,
				prefree_segments(sbi), free_segments(sbi));

		/* balancing f2fs's metadata periodically */
		f2fs_balance_fs_bg(sbi);

	} while (!kthread_should_stop());
	return 0;
}

int start_gc_thread(struct f2fs_sb_info *sbi)
{
	struct f2fs_gc_kthread *gc_th;
	dev_t dev = sbi->sb->s_bdev->bd_dev;
	int err = 0;

	gc_th = f2fs_kmalloc(sbi, sizeof(struct f2fs_gc_kthread), GFP_KERNEL);
	if (!gc_th) {
		err = -ENOMEM;
		goto out;
	}

	gc_th->min_sleep_time = DEF_GC_THREAD_MIN_SLEEP_TIME;
	gc_th->max_sleep_time = DEF_GC_THREAD_MAX_SLEEP_TIME;
	gc_th->no_gc_sleep_time = DEF_GC_THREAD_NOGC_SLEEP_TIME;

	gc_th->gc_idle = 0;

	sbi->gc_thread = gc_th;
	init_waitqueue_head(&sbi->gc_thread->gc_wait_queue_head);
	sbi->gc_thread->f2fs_gc_task = kthread_run(gc_thread_func, sbi,
			"f2fs_gc-%u:%u", MAJOR(dev), MINOR(dev));
	if (IS_ERR(gc_th->f2fs_gc_task)) {
		err = PTR_ERR(gc_th->f2fs_gc_task);
		kfree(gc_th);
		sbi->gc_thread = NULL;
	}
out:
	return err;
}

void stop_gc_thread(struct f2fs_sb_info *sbi)
{
	struct f2fs_gc_kthread *gc_th = sbi->gc_thread;
	if (!gc_th)
		return;
	kthread_stop(gc_th->f2fs_gc_task);
	kfree(gc_th);
	sbi->gc_thread = NULL;
}

static int select_gc_type(struct f2fs_gc_kthread *gc_th, int gc_type)
{
	int gc_mode = (gc_type == BG_GC) ? GC_CB : GC_GREEDY;

	if (gc_th && gc_th->gc_idle) {
		if (gc_th->gc_idle == 1)
			gc_mode = GC_CB;
		else if (gc_th->gc_idle == 2)
			gc_mode = GC_GREEDY;
	}
	return gc_mode;
}

static void select_policy(struct f2fs_sb_info *sbi, int gc_type,
			int type, struct victim_sel_policy *p)
{
	struct dirty_seglist_info *dirty_i = DIRTY_I(sbi);

	if (p->alloc_mode == SSR) {
		p->gc_mode = GC_GREEDY;
		p->dirty_segmap = dirty_i->dirty_segmap[type];
		p->max_search = dirty_i->nr_dirty[type];
		p->ofs_unit = 1;
	} else {
		p->gc_mode = select_gc_type(sbi->gc_thread, gc_type);
		p->dirty_segmap = dirty_i->dirty_segmap[DIRTY];
		p->max_search = dirty_i->nr_dirty[DIRTY];
		p->ofs_unit = sbi->segs_per_sec;
	}

	/* we need to check every dirty segments in the FG_GC case */
	if (gc_type != FG_GC && p->max_search > sbi->max_victim_search)
		p->max_search = sbi->max_victim_search;

	p->offset = sbi->last_victim[p->gc_mode];
}

static unsigned int get_max_cost(struct f2fs_sb_info *sbi,
				struct victim_sel_policy *p)
{
	/* SSR allocates in a segment unit */
	if (p->alloc_mode == SSR)
		return sbi->blocks_per_seg;
	if (p->gc_mode == GC_GREEDY)
		return sbi->blocks_per_seg * p->ofs_unit;
	else if (p->gc_mode == GC_CB)
		return UINT_MAX;
	else /* No other gc_mode */
		return 0;
}

static unsigned int check_bg_victims(struct f2fs_sb_info *sbi)
{
	struct dirty_seglist_info *dirty_i = DIRTY_I(sbi);
	unsigned int secno;

	/*
	 * If the gc_type is FG_GC, we can select victim segments
	 * selected by background GC before.
	 * Those segments guarantee they have small valid blocks.
	 */
	for_each_set_bit(secno, dirty_i->victim_secmap, MAIN_SECS(sbi)) {
		if (sec_usage_check(sbi, secno))
			continue;

		if (no_fggc_candidate(sbi, secno))
			continue;

		clear_bit(secno, dirty_i->victim_secmap);
		return secno * sbi->segs_per_sec;
	}
	return NULL_SEGNO;
}

static unsigned int get_cb_cost(struct f2fs_sb_info *sbi, unsigned int segno)
{
	struct sit_info *sit_i = SIT_I(sbi);
	unsigned int secno = GET_SECNO(sbi, segno);
	unsigned int start = secno * sbi->segs_per_sec;
	unsigned long long mtime = 0;
	unsigned int vblocks;
	unsigned char age = 0;
	unsigned char u;
	unsigned int i;

	for (i = 0; i < sbi->segs_per_sec; i++)
		mtime += get_seg_entry(sbi, start + i)->mtime;
	vblocks = get_valid_blocks(sbi, segno, sbi->segs_per_sec);

	mtime = div_u64(mtime, sbi->segs_per_sec);
	vblocks = div_u64(vblocks, sbi->segs_per_sec);

	u = (vblocks * 100) >> sbi->log_blocks_per_seg;

	/* Handle if the system time has changed by the user */
	if (mtime < sit_i->min_mtime)
		sit_i->min_mtime = mtime;
	if (mtime > sit_i->max_mtime)
		sit_i->max_mtime = mtime;
	if (sit_i->max_mtime != sit_i->min_mtime)
		age = 100 - div64_u64(100 * (mtime - sit_i->min_mtime),
				sit_i->max_mtime - sit_i->min_mtime);

	return UINT_MAX - ((100 * (100 - u) * age) / (100 + u));
}

static unsigned int get_greedy_cost(struct f2fs_sb_info *sbi,
						unsigned int segno)
{
	unsigned int valid_blocks =
			get_valid_blocks(sbi, segno, sbi->segs_per_sec);

	return IS_DATASEG(get_seg_entry(sbi, segno)->type) ?
				valid_blocks * 2 : valid_blocks;
}

static inline unsigned int get_gc_cost(struct f2fs_sb_info *sbi,
			unsigned int segno, struct victim_sel_policy *p)
{
	if (p->alloc_mode == SSR)
		return get_seg_entry(sbi, segno)->ckpt_valid_blocks;

	/* alloc_mode == LFS */
	if (p->gc_mode == GC_GREEDY)
		return get_greedy_cost(sbi, segno);
	else
		return get_cb_cost(sbi, segno);
}

static unsigned int count_bits(const unsigned long *addr,
				unsigned int offset, unsigned int len)
{
	unsigned int end = offset + len, sum = 0;

	while (offset < end) {
		if (test_bit(offset++, addr))
			++sum;
	}
	return sum;
}

/*
 * This function is called from two paths.
 * One is garbage collection and the other is SSR segment selection.
 * When it is called during GC, it just gets a victim segment
 * and it does not remove it from dirty seglist.
 * When it is called from SSR segment selection, it finds a segment
 * which has minimum valid blocks and removes it from dirty seglist.
 */
static int get_victim_by_default(struct f2fs_sb_info *sbi,
		unsigned int *result, int gc_type, int type, char alloc_mode)
{
	struct dirty_seglist_info *dirty_i = DIRTY_I(sbi);
	struct victim_sel_policy p;
	unsigned int secno, last_victim;
	unsigned int last_segment = MAIN_SEGS(sbi);
	unsigned int nsearched = 0;

	mutex_lock(&dirty_i->seglist_lock);

	p.alloc_mode = alloc_mode;
	select_policy(sbi, gc_type, type, &p);

	p.min_segno = NULL_SEGNO;
	p.min_cost = get_max_cost(sbi, &p);

	if (p.max_search == 0)
		goto out;

	last_victim = sbi->last_victim[p.gc_mode];
	if (p.alloc_mode == LFS && gc_type == FG_GC) {
		p.min_segno = check_bg_victims(sbi);
		if (p.min_segno != NULL_SEGNO)
			goto got_it;
	}

	while (1) {
		unsigned long cost;
		unsigned int segno;

		segno = find_next_bit(p.dirty_segmap, last_segment, p.offset);
		if (segno >= last_segment) {
			if (sbi->last_victim[p.gc_mode]) {
				last_segment = sbi->last_victim[p.gc_mode];
				sbi->last_victim[p.gc_mode] = 0;
				p.offset = 0;
				continue;
			}
			break;
		}

		p.offset = segno + p.ofs_unit;
		if (p.ofs_unit > 1) {
			p.offset -= segno % p.ofs_unit;
			nsearched += count_bits(p.dirty_segmap,
						p.offset - p.ofs_unit,
						p.ofs_unit);
		} else {
			nsearched++;
		}

		secno = GET_SECNO(sbi, segno);

		if (sec_usage_check(sbi, secno))
			goto next;
		if (gc_type == BG_GC && test_bit(secno, dirty_i->victim_secmap))
			goto next;
		if (gc_type == FG_GC && p.alloc_mode == LFS &&
					no_fggc_candidate(sbi, secno))
			goto next;

		cost = get_gc_cost(sbi, segno, &p);

		if (p.min_cost > cost) {
			p.min_segno = segno;
			p.min_cost = cost;
		}
next:
		if (nsearched >= p.max_search) {
			if (!sbi->last_victim[p.gc_mode] && segno <= last_victim)
				sbi->last_victim[p.gc_mode] = last_victim + 1;
			else
				sbi->last_victim[p.gc_mode] = segno + 1;
			break;
		}
	}
	if (p.min_segno != NULL_SEGNO) {
got_it:
		if (p.alloc_mode == LFS) {
			secno = GET_SECNO(sbi, p.min_segno);
			if (gc_type == FG_GC)
				sbi->cur_victim_sec = secno;
			else
				set_bit(secno, dirty_i->victim_secmap);
		}
		*result = (p.min_segno / p.ofs_unit) * p.ofs_unit;

		trace_f2fs_get_victim(sbi->sb, type, gc_type, &p,
				sbi->cur_victim_sec,
				prefree_segments(sbi), free_segments(sbi));
	}
out:
	mutex_unlock(&dirty_i->seglist_lock);

	return (p.min_segno == NULL_SEGNO) ? 0 : 1;
}

static const struct victim_selection default_v_ops = {
	.get_victim = get_victim_by_default,
};

static struct inode *find_gc_inode(struct gc_inode_list *gc_list, nid_t ino)
{
	struct inode_entry *ie;

	ie = radix_tree_lookup(&gc_list->iroot, ino);
	if (ie)
		return ie->inode;
	return NULL;
}

static void add_gc_inode(struct gc_inode_list *gc_list, struct inode *inode)
{
	struct inode_entry *new_ie;

	if (inode == find_gc_inode(gc_list, inode->i_ino)) {
		iput(inode);
		return;
	}
	new_ie = f2fs_kmem_cache_alloc(inode_entry_slab, GFP_NOFS);
	new_ie->inode = inode;

	f2fs_radix_tree_insert(&gc_list->iroot, inode->i_ino, new_ie);
	list_add_tail(&new_ie->list, &gc_list->ilist);
}

static void put_gc_inode(struct gc_inode_list *gc_list)
{
	struct inode_entry *ie, *next_ie;
	list_for_each_entry_safe(ie, next_ie, &gc_list->ilist, list) {
		radix_tree_delete(&gc_list->iroot, ie->inode->i_ino);
		iput(ie->inode);
		list_del(&ie->list);
		kmem_cache_free(inode_entry_slab, ie);
	}
}

static int check_valid_map(struct f2fs_sb_info *sbi,
				unsigned int segno, int offset)
{
	struct sit_info *sit_i = SIT_I(sbi);
	struct seg_entry *sentry;
	int ret;

	mutex_lock(&sit_i->sentry_lock);
	sentry = get_seg_entry(sbi, segno);
	ret = f2fs_test_bit(offset, sentry->cur_valid_map);
	mutex_unlock(&sit_i->sentry_lock);
	return ret;
}

/*
 * This function compares node address got in summary with that in NAT.
 * On validity, copy that node with cold status, otherwise (invalid node)
 * ignore that.
 */
static void gc_node_segment(struct f2fs_sb_info *sbi,
		struct f2fs_summary *sum, unsigned int segno, int gc_type)
{
	struct f2fs_summary *entry;
	block_t start_addr;
	int off;
	int phase = 0;

	start_addr = START_BLOCK(sbi, segno);

next_step:
	entry = sum;

	for (off = 0; off < sbi->blocks_per_seg; off++, entry++) {
		nid_t nid = le32_to_cpu(entry->nid);
		struct page *node_page;
		struct node_info ni;

		/* stop BG_GC if there is not enough free sections. */
		if (gc_type == BG_GC && has_not_enough_free_secs(sbi, 0, 0))
			return;

		if (check_valid_map(sbi, segno, off) == 0)
			continue;

		if (phase == 0) {
			ra_meta_pages(sbi, NAT_BLOCK_OFFSET(nid), 1,
							META_NAT, true);
			continue;
		}

		if (phase == 1) {
			ra_node_page(sbi, nid);
			continue;
		}

		/* phase == 2 */
		node_page = get_node_page(sbi, nid);
		if (IS_ERR(node_page))
			continue;

		/* block may become invalid during get_node_page */
		if (check_valid_map(sbi, segno, off) == 0) {
			f2fs_put_page(node_page, 1);
			continue;
		}

		get_node_info(sbi, nid, &ni);
		if (ni.blk_addr != start_addr + off) {
			f2fs_put_page(node_page, 1);
			continue;
		}

		move_node_page(node_page, gc_type);
		stat_inc_node_blk_count(sbi, 1, gc_type);
	}

	if (++phase < 3)
		goto next_step;
}

/*
 * Calculate start block index indicating the given node offset.
 * Be careful, caller should give this node offset only indicating direct node
 * blocks. If any node offsets, which point the other types of node blocks such
 * as indirect or double indirect node blocks, are given, it must be a caller's
 * bug.
 */
block_t start_bidx_of_node(unsigned int node_ofs, struct inode *inode)
{
	unsigned int indirect_blks = 2 * NIDS_PER_BLOCK + 4;
	unsigned int bidx;

	if (node_ofs == 0)
		return 0;

	if (node_ofs <= 2) {
		bidx = node_ofs - 1;
	} else if (node_ofs <= indirect_blks) {
		int dec = (node_ofs - 4) / (NIDS_PER_BLOCK + 1);
		bidx = node_ofs - 2 - dec;
	} else {
		int dec = (node_ofs - indirect_blks - 3) / (NIDS_PER_BLOCK + 1);
		bidx = node_ofs - 5 - dec;
	}
	return bidx * ADDRS_PER_BLOCK + ADDRS_PER_INODE(inode);
}

static bool is_alive(struct f2fs_sb_info *sbi, struct f2fs_summary *sum,
		struct node_info *dni, block_t blkaddr, unsigned int *nofs)
{
	struct page *node_page;
	nid_t nid;
	unsigned int ofs_in_node;
	block_t source_blkaddr;

	nid = le32_to_cpu(sum->nid);
	ofs_in_node = le16_to_cpu(sum->ofs_in_node);

	node_page = get_node_page(sbi, nid);
	if (IS_ERR(node_page))
		return false;

	get_node_info(sbi, nid, dni);

	if (sum->version != dni->version) {
		f2fs_put_page(node_page, 1);
		return false;
	}

	*nofs = ofs_of_node(node_page);
	source_blkaddr = datablock_addr(node_page, ofs_in_node);
	f2fs_put_page(node_page, 1);

	if (source_blkaddr != blkaddr)
		return false;
	return true;
}

static void move_encrypted_block(struct inode *inode, block_t bidx,
							unsigned int segno, int off)
{
	struct f2fs_io_info fio = {
		.sbi = F2FS_I_SB(inode),
		.type = DATA,
		.op = REQ_OP_READ,
		.op_flags = 0,
		.encrypted_page = NULL,
	};
	struct dnode_of_data dn;
	struct f2fs_summary sum;
	struct node_info ni;
	struct page *page;
	block_t newaddr;
	int err;

	/* do not read out */
	page = f2fs_grab_cache_page(inode->i_mapping, bidx, false);
	if (!page)
		return;

	if (!check_valid_map(F2FS_I_SB(inode), segno, off))
		goto out;

	if (f2fs_is_atomic_file(inode))
		goto out;

	set_new_dnode(&dn, inode, NULL, NULL, 0);
	err = get_dnode_of_data(&dn, bidx, LOOKUP_NODE);
	if (err)
		goto out;

	if (unlikely(dn.data_blkaddr == NULL_ADDR)) {
		ClearPageUptodate(page);
		goto put_out;
	}

	/*
	 * don't cache encrypted data into meta inode until previous dirty
	 * data were writebacked to avoid racing between GC and flush.
	 */
	f2fs_wait_on_page_writeback(page, DATA, true);

	get_node_info(fio.sbi, dn.nid, &ni);
	set_summary(&sum, dn.nid, dn.ofs_in_node, ni.version);

	/* read page */
	fio.page = page;
	fio.new_blkaddr = fio.old_blkaddr = dn.data_blkaddr;

	allocate_data_block(fio.sbi, NULL, fio.old_blkaddr, &newaddr,
							&sum, CURSEG_COLD_DATA);

	fio.encrypted_page = pagecache_get_page(META_MAPPING(fio.sbi), newaddr,
					FGP_LOCK | FGP_CREAT, GFP_NOFS);
	if (!fio.encrypted_page) {
		err = -ENOMEM;
		goto recover_block;
	}

	err = f2fs_submit_page_bio(&fio);
	if (err)
		goto put_page_out;

	/* write page */
	lock_page(fio.encrypted_page);

	if (unlikely(fio.encrypted_page->mapping != META_MAPPING(fio.sbi))) {
		err = -EIO;
		goto put_page_out;
	}
	if (unlikely(!PageUptodate(fio.encrypted_page))) {
		err = -EIO;
		goto put_page_out;
	}

	set_page_dirty(fio.encrypted_page);
	f2fs_wait_on_page_writeback(fio.encrypted_page, DATA, true);
	if (clear_page_dirty_for_io(fio.encrypted_page))
		dec_page_count(fio.sbi, F2FS_DIRTY_META);

	set_page_writeback(fio.encrypted_page);

	/* allocate block address */
	f2fs_wait_on_page_writeback(dn.node_page, NODE, true);

	fio.op = REQ_OP_WRITE;
	fio.op_flags = REQ_SYNC;
	fio.new_blkaddr = newaddr;
	f2fs_submit_page_mbio(&fio);

	f2fs_update_data_blkaddr(&dn, newaddr);
	set_inode_flag(inode, FI_APPEND_WRITE);
	if (page->index == 0)
		set_inode_flag(inode, FI_FIRST_BLOCK_WRITTEN);
put_page_out:
	f2fs_put_page(fio.encrypted_page, 1);
recover_block:
	if (err)
		__f2fs_replace_block(fio.sbi, &sum, newaddr, fio.old_blkaddr,
								true, true);
put_out:
	f2fs_put_dnode(&dn);
out:
	f2fs_put_page(page, 1);
}

static void move_data_page(struct inode *inode, block_t bidx, int gc_type,
							unsigned int segno, int off)
{
	struct page *page;

	page = get_lock_data_page(inode, bidx, true);
	if (IS_ERR(page))
		return;

	if (!check_valid_map(F2FS_I_SB(inode), segno, off))
		goto out;

	if (f2fs_is_atomic_file(inode))
		goto out;

	if (gc_type == BG_GC) {
		if (PageWriteback(page))
			goto out;
		set_page_dirty(page);
		set_cold_data(page);
	} else {
		struct f2fs_io_info fio = {
			.sbi = F2FS_I_SB(inode),
			.type = DATA,
			.op = REQ_OP_WRITE,
			.op_flags = REQ_SYNC,
			.page = page,
			.encrypted_page = NULL,
		};
		bool is_dirty = PageDirty(page);
		int err;

retry:
		set_page_dirty(page);
		f2fs_wait_on_page_writeback(page, DATA, true);
		if (clear_page_dirty_for_io(page)) {
			inode_dec_dirty_pages(inode);
			remove_dirty_inode(inode);
		}

		set_cold_data(page);

		err = do_write_data_page(&fio);
		if (err == -ENOMEM && is_dirty) {
			congestion_wait(BLK_RW_ASYNC, HZ/50);
			goto retry;
		}
	}
out:
	f2fs_put_page(page, 1);
}

/*
 * This function tries to get parent node of victim data block, and identifies
 * data block validity. If the block is valid, copy that with cold status and
 * modify parent node.
 * If the parent node is not valid or the data block address is different,
 * the victim data block is ignored.
 */
static void gc_data_segment(struct f2fs_sb_info *sbi, struct f2fs_summary *sum,
		struct gc_inode_list *gc_list, unsigned int segno, int gc_type)
{
	struct super_block *sb = sbi->sb;
	struct f2fs_summary *entry;
	block_t start_addr;
	int off;
	int phase = 0;

	start_addr = START_BLOCK(sbi, segno);

next_step:
	entry = sum;

	for (off = 0; off < sbi->blocks_per_seg; off++, entry++) {
		struct page *data_page;
		struct inode *inode;
		struct node_info dni; /* dnode info for the data */
		unsigned int ofs_in_node, nofs;
		block_t start_bidx;
		nid_t nid = le32_to_cpu(entry->nid);

		/* stop BG_GC if there is not enough free sections. */
		if (gc_type == BG_GC && has_not_enough_free_secs(sbi, 0, 0))
			return;

		if (check_valid_map(sbi, segno, off) == 0)
			continue;

		if (phase == 0) {
			ra_meta_pages(sbi, NAT_BLOCK_OFFSET(nid), 1,
							META_NAT, true);
			continue;
		}

		if (phase == 1) {
			ra_node_page(sbi, nid);
			continue;
		}

		/* Get an inode by ino with checking validity */
		if (!is_alive(sbi, entry, &dni, start_addr + off, &nofs))
			continue;

		if (phase == 2) {
			ra_node_page(sbi, dni.ino);
			continue;
		}

		ofs_in_node = le16_to_cpu(entry->ofs_in_node);

		if (phase == 3) {
			inode = f2fs_iget(sb, dni.ino);
			if (IS_ERR(inode) || is_bad_inode(inode))
				continue;

			/* if encrypted inode, let's go phase 3 */
			if (f2fs_encrypted_inode(inode) &&
						S_ISREG(inode->i_mode)) {
				add_gc_inode(gc_list, inode);
				continue;
			}

			start_bidx = start_bidx_of_node(nofs, inode);
			data_page = get_read_data_page(inode,
					start_bidx + ofs_in_node, REQ_RAHEAD,
					true);
			if (IS_ERR(data_page)) {
				iput(inode);
				continue;
			}

			f2fs_put_page(data_page, 0);
			add_gc_inode(gc_list, inode);
			continue;
		}

		/* phase 4 */
		inode = find_gc_inode(gc_list, dni.ino);
		if (inode) {
			struct f2fs_inode_info *fi = F2FS_I(inode);
			bool locked = false;

			if (S_ISREG(inode->i_mode)) {
				if (!down_write_trylock(&fi->dio_rwsem[READ]))
					continue;
				if (!down_write_trylock(
						&fi->dio_rwsem[WRITE])) {
					up_write(&fi->dio_rwsem[READ]);
					continue;
				}
				locked = true;
			}

			start_bidx = start_bidx_of_node(nofs, inode)
								+ ofs_in_node;
			if (f2fs_encrypted_inode(inode) && S_ISREG(inode->i_mode))
				move_encrypted_block(inode, start_bidx, segno, off);
			else
				move_data_page(inode, start_bidx, gc_type, segno, off);

			if (locked) {
				up_write(&fi->dio_rwsem[WRITE]);
				up_write(&fi->dio_rwsem[READ]);
			}

			stat_inc_data_blk_count(sbi, 1, gc_type);
		}
	}

	if (++phase < 5)
		goto next_step;
}

static int __get_victim(struct f2fs_sb_info *sbi, unsigned int *victim,
			int gc_type)
{
	struct sit_info *sit_i = SIT_I(sbi);
	int ret;

	mutex_lock(&sit_i->sentry_lock);
	ret = DIRTY_I(sbi)->v_ops->get_victim(sbi, victim, gc_type,
					      NO_CHECK_TYPE, LFS);
	mutex_unlock(&sit_i->sentry_lock);
	return ret;
}

static int do_garbage_collect(struct f2fs_sb_info *sbi,
				unsigned int start_segno,
				struct gc_inode_list *gc_list, int gc_type)
{
	struct page *sum_page;
	struct f2fs_summary_block *sum;
	struct blk_plug plug;
	unsigned int segno = start_segno;
	unsigned int end_segno = start_segno + sbi->segs_per_sec;
	int sec_freed = 0;
	unsigned char type = IS_DATASEG(get_seg_entry(sbi, segno)->type) ?
						SUM_TYPE_DATA : SUM_TYPE_NODE;

	/* readahead multi ssa blocks those have contiguous address */
	if (sbi->segs_per_sec > 1)
		ra_meta_pages(sbi, GET_SUM_BLOCK(sbi, segno),
					sbi->segs_per_sec, META_SSA, true);

	/* reference all summary page */
	while (segno < end_segno) {
		sum_page = get_sum_page(sbi, segno++);
		unlock_page(sum_page);
	}

	blk_start_plug(&plug);

	for (segno = start_segno; segno < end_segno; segno++) {

		/* find segment summary of victim */
		sum_page = find_get_page(META_MAPPING(sbi),
					GET_SUM_BLOCK(sbi, segno));
		f2fs_put_page(sum_page, 0);

		if (get_valid_blocks(sbi, segno, 1) == 0 ||
				!PageUptodate(sum_page) ||
				unlikely(f2fs_cp_error(sbi)))
			goto next;

		sum = page_address(sum_page);
		f2fs_bug_on(sbi, type != GET_SUM_TYPE((&sum->footer)));

		/*
		 * this is to avoid deadlock:
		 * - lock_page(sum_page)         - f2fs_replace_block
		 *  - check_valid_map()            - mutex_lock(sentry_lock)
		 *   - mutex_lock(sentry_lock)     - change_curseg()
		 *                                  - lock_page(sum_page)
		 */

		if (type == SUM_TYPE_NODE)
			gc_node_segment(sbi, sum->entries, segno, gc_type);
		else
			gc_data_segment(sbi, sum->entries, gc_list, segno,
								gc_type);

		stat_inc_seg_count(sbi, type, gc_type);
next:
		f2fs_put_page(sum_page, 0);
	}

	if (gc_type == FG_GC)
		f2fs_submit_merged_bio(sbi,
				(type == SUM_TYPE_NODE) ? NODE : DATA, WRITE);

	blk_finish_plug(&plug);

	if (gc_type == FG_GC &&
		get_valid_blocks(sbi, start_segno, sbi->segs_per_sec) == 0)
		sec_freed = 1;

	stat_inc_call_count(sbi->stat_info);

	return sec_freed;
}

int f2fs_gc(struct f2fs_sb_info *sbi, bool sync, bool background)
{
	unsigned int segno;
	int gc_type = sync ? FG_GC : BG_GC;
	int sec_freed = 0;
	int ret = -EINVAL;
	struct cp_control cpc;
	struct gc_inode_list gc_list = {
		.ilist = LIST_HEAD_INIT(gc_list.ilist),
		.iroot = RADIX_TREE_INIT(GFP_NOFS),
	};

	cpc.reason = __get_cp_reason(sbi);
gc_more:
	if (unlikely(!(sbi->sb->s_flags & MS_ACTIVE)))
		goto stop;
	if (unlikely(f2fs_cp_error(sbi))) {
		ret = -EIO;
		goto stop;
	}

	if (gc_type == BG_GC && has_not_enough_free_secs(sbi, 0, 0)) {
		/*
		 * For example, if there are many prefree_segments below given
		 * threshold, we can make them free by checkpoint. Then, we
		 * secure free segments which doesn't need fggc any more.
		 */
		ret = write_checkpoint(sbi, &cpc);
		if (ret)
			goto stop;
		if (has_not_enough_free_secs(sbi, 0, 0))
			gc_type = FG_GC;
	}

	/* f2fs_balance_fs doesn't need to do BG_GC in critical path. */
	if (gc_type == BG_GC && !background)
		goto stop;
	if (!__get_victim(sbi, &segno, gc_type))
		goto stop;
	ret = 0;

	if (do_garbage_collect(sbi, segno, &gc_list, gc_type) &&
			gc_type == FG_GC)
		sec_freed++;

	if (gc_type == FG_GC)
		sbi->cur_victim_sec = NULL_SEGNO;

	if (!sync) {
		if (has_not_enough_free_secs(sbi, sec_freed, 0))
			goto gc_more;

		if (gc_type == FG_GC)
			ret = write_checkpoint(sbi, &cpc);
	}
stop:
	mutex_unlock(&sbi->gc_mutex);

	put_gc_inode(&gc_list);

	if (sync)
		ret = sec_freed ? 0 : -EAGAIN;
	return ret;
}

void build_gc_manager(struct f2fs_sb_info *sbi)
{
	u64 main_count, resv_count, ovp_count, blocks_per_sec;

	DIRTY_I(sbi)->v_ops = &default_v_ops;

	/* threshold of # of valid blocks in a section for victims of FG_GC */
	main_count = SM_I(sbi)->main_segments << sbi->log_blocks_per_seg;
	resv_count = SM_I(sbi)->reserved_segments << sbi->log_blocks_per_seg;
	ovp_count = SM_I(sbi)->ovp_segments << sbi->log_blocks_per_seg;
	blocks_per_sec = sbi->blocks_per_seg * sbi->segs_per_sec;

<<<<<<< HEAD
	sbi->fggc_threshold = div_u64((main_count - ovp_count) * blocks_per_sec,
=======
	sbi->fggc_threshold = div64_u64((main_count - ovp_count) * blocks_per_sec,
>>>>>>> f2e5fa84
					(main_count - resv_count));
}<|MERGE_RESOLUTION|>--- conflicted
+++ resolved
@@ -1009,10 +1009,6 @@
 	ovp_count = SM_I(sbi)->ovp_segments << sbi->log_blocks_per_seg;
 	blocks_per_sec = sbi->blocks_per_seg * sbi->segs_per_sec;
 
-<<<<<<< HEAD
-	sbi->fggc_threshold = div_u64((main_count - ovp_count) * blocks_per_sec,
-=======
 	sbi->fggc_threshold = div64_u64((main_count - ovp_count) * blocks_per_sec,
->>>>>>> f2e5fa84
 					(main_count - resv_count));
 }