--- conflicted
+++ resolved
@@ -51,12 +51,8 @@
 	struct inode *inode = file_inode(vmf->vma->vm_file);
 	struct f2fs_sb_info *sbi = F2FS_I_SB(inode);
 	struct dnode_of_data dn;
-<<<<<<< HEAD
-	int err;
-=======
 	bool need_alloc = true;
 	int err = 0;
->>>>>>> 7117be3f
 
 	if (unlikely(f2fs_cp_error(sbi))) {
 		err = -EIO;
@@ -68,10 +64,6 @@
 		goto err;
 	}
 
-<<<<<<< HEAD
-	/* should do out of any locked page */
-	f2fs_balance_fs(sbi, true);
-=======
 #ifdef CONFIG_F2FS_FS_COMPRESSION
 	if (f2fs_compressed_file(inode)) {
 		int ret = f2fs_is_compressed_cluster(inode, page->index);
@@ -91,7 +83,6 @@
 	/* should do out of any locked page */
 	if (need_alloc)
 		f2fs_balance_fs(sbi, true);
->>>>>>> 7117be3f
 
 	sb_start_pagefault(inode->i_sb);
 
