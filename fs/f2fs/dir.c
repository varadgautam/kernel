/*
 * fs/f2fs/dir.c
 *
 * Copyright (c) 2012 Samsung Electronics Co., Ltd.
 *             http://www.samsung.com/
 *
 * This program is free software; you can redistribute it and/or modify
 * it under the terms of the GNU General Public License version 2 as
 * published by the Free Software Foundation.
 */
#include <linux/fs.h>
#include <linux/f2fs_fs.h>
#include "f2fs.h"
#include "node.h"
#include "acl.h"
#include "xattr.h"

static unsigned long dir_blocks(struct inode *inode)
{
	return ((unsigned long long) (i_size_read(inode) + PAGE_SIZE - 1))
							>> PAGE_SHIFT;
}

static unsigned int dir_buckets(unsigned int level, int dir_level)
{
	if (level + dir_level < MAX_DIR_HASH_DEPTH / 2)
		return 1 << (level + dir_level);
	else
		return MAX_DIR_BUCKETS;
}

static unsigned int bucket_blocks(unsigned int level)
{
	if (level < MAX_DIR_HASH_DEPTH / 2)
		return 2;
	else
		return 4;
}

unsigned char f2fs_filetype_table[F2FS_FT_MAX] = {
	[F2FS_FT_UNKNOWN]	= DT_UNKNOWN,
	[F2FS_FT_REG_FILE]	= DT_REG,
	[F2FS_FT_DIR]		= DT_DIR,
	[F2FS_FT_CHRDEV]	= DT_CHR,
	[F2FS_FT_BLKDEV]	= DT_BLK,
	[F2FS_FT_FIFO]		= DT_FIFO,
	[F2FS_FT_SOCK]		= DT_SOCK,
	[F2FS_FT_SYMLINK]	= DT_LNK,
};

#define S_SHIFT 12
static unsigned char f2fs_type_by_mode[S_IFMT >> S_SHIFT] = {
	[S_IFREG >> S_SHIFT]	= F2FS_FT_REG_FILE,
	[S_IFDIR >> S_SHIFT]	= F2FS_FT_DIR,
	[S_IFCHR >> S_SHIFT]	= F2FS_FT_CHRDEV,
	[S_IFBLK >> S_SHIFT]	= F2FS_FT_BLKDEV,
	[S_IFIFO >> S_SHIFT]	= F2FS_FT_FIFO,
	[S_IFSOCK >> S_SHIFT]	= F2FS_FT_SOCK,
	[S_IFLNK >> S_SHIFT]	= F2FS_FT_SYMLINK,
};

void set_de_type(struct f2fs_dir_entry *de, umode_t mode)
{
	de->file_type = f2fs_type_by_mode[(mode & S_IFMT) >> S_SHIFT];
}

static unsigned long dir_block_index(unsigned int level,
				int dir_level, unsigned int idx)
{
	unsigned long i;
	unsigned long bidx = 0;

	for (i = 0; i < level; i++)
		bidx += dir_buckets(i, dir_level) * bucket_blocks(i);
	bidx += idx * bucket_blocks(level);
	return bidx;
}

static struct f2fs_dir_entry *find_in_block(struct page *dentry_page,
				struct fscrypt_name *fname,
				f2fs_hash_t namehash,
				int *max_slots,
				struct page **res_page)
{
	struct f2fs_dentry_block *dentry_blk;
	struct f2fs_dir_entry *de;
	struct f2fs_dentry_ptr d;

	dentry_blk = (struct f2fs_dentry_block *)kmap(dentry_page);

	make_dentry_ptr(NULL, &d, (void *)dentry_blk, 1);
	de = find_target_dentry(fname, namehash, max_slots, &d);
	if (de)
		*res_page = dentry_page;
	else
		kunmap(dentry_page);

	/*
	 * For the most part, it should be a bug when name_len is zero.
	 * We stop here for figuring out where the bugs has occurred.
	 */
	f2fs_bug_on(F2FS_P_SB(dentry_page), d.max < 0);
	return de;
}

struct f2fs_dir_entry *find_target_dentry(struct fscrypt_name *fname,
			f2fs_hash_t namehash, int *max_slots,
			struct f2fs_dentry_ptr *d)
{
	struct f2fs_dir_entry *de;
	unsigned long bit_pos = 0;
	int max_len = 0;
	struct fscrypt_str de_name = FSTR_INIT(NULL, 0);
	struct fscrypt_str *name = &fname->disk_name;

	if (max_slots)
		*max_slots = 0;
	while (bit_pos < d->max) {
		if (!test_bit_le(bit_pos, d->bitmap)) {
			bit_pos++;
			max_len++;
			continue;
		}

		de = &d->dentry[bit_pos];

		/* encrypted case */
		de_name.name = d->filename[bit_pos];
		de_name.len = le16_to_cpu(de->name_len);

		/* show encrypted name */
		if (fname->hash) {
			if (de->hash_code == fname->hash)
				goto found;
		} else if (de_name.len == name->len &&
			de->hash_code == namehash &&
			!memcmp(de_name.name, name->name, name->len))
			goto found;

		if (max_slots && max_len > *max_slots)
			*max_slots = max_len;
		max_len = 0;

		/* remain bug on condition */
		if (unlikely(!de->name_len))
			d->max = -1;

		bit_pos += GET_DENTRY_SLOTS(le16_to_cpu(de->name_len));
	}

	de = NULL;
found:
	if (max_slots && max_len > *max_slots)
		*max_slots = max_len;
	return de;
}

static struct f2fs_dir_entry *find_in_level(struct inode *dir,
					unsigned int level,
					struct fscrypt_name *fname,
					struct page **res_page)
{
	struct qstr name = FSTR_TO_QSTR(&fname->disk_name);
	int s = GET_DENTRY_SLOTS(name.len);
	unsigned int nbucket, nblock;
	unsigned int bidx, end_block;
	struct page *dentry_page;
	struct f2fs_dir_entry *de = NULL;
	bool room = false;
	int max_slots;
	f2fs_hash_t namehash;

	namehash = f2fs_dentry_hash(&name);

	nbucket = dir_buckets(level, F2FS_I(dir)->i_dir_level);
	nblock = bucket_blocks(level);

	bidx = dir_block_index(level, F2FS_I(dir)->i_dir_level,
					le32_to_cpu(namehash) % nbucket);
	end_block = bidx + nblock;

	for (; bidx < end_block; bidx++) {
		/* no need to allocate new dentry pages to all the indices */
		dentry_page = find_data_page(dir, bidx);
		if (IS_ERR(dentry_page)) {
			room = true;
			continue;
		}

		de = find_in_block(dentry_page, fname, namehash, &max_slots,
								res_page);
		if (de)
			break;

		if (max_slots >= s)
			room = true;
		f2fs_put_page(dentry_page, 0);
	}

	if (!de && room && F2FS_I(dir)->chash != namehash) {
		F2FS_I(dir)->chash = namehash;
		F2FS_I(dir)->clevel = level;
	}

	return de;
}

/*
 * Find an entry in the specified directory with the wanted name.
 * It returns the page where the entry was found (as a parameter - res_page),
 * and the entry itself. Page is returned mapped and unlocked.
 * Entry is guaranteed to be valid.
 */
struct f2fs_dir_entry *f2fs_find_entry(struct inode *dir,
			struct qstr *child, struct page **res_page)
{
	unsigned long npages = dir_blocks(dir);
	struct f2fs_dir_entry *de = NULL;
	unsigned int max_depth;
	unsigned int level;
	struct fscrypt_name fname;
	int err;

	*res_page = NULL;

	err = fscrypt_setup_filename(dir, child, 1, &fname);
	if (err)
		return NULL;

	if (f2fs_has_inline_dentry(dir)) {
		de = find_in_inline_dir(dir, &fname, res_page);
		goto out;
	}

	if (npages == 0)
		goto out;

	max_depth = F2FS_I(dir)->i_current_depth;
	if (unlikely(max_depth > MAX_DIR_HASH_DEPTH)) {
		f2fs_msg(F2FS_I_SB(dir)->sb, KERN_WARNING,
				"Corrupted max_depth of %lu: %u",
				dir->i_ino, max_depth);
		max_depth = MAX_DIR_HASH_DEPTH;
		F2FS_I(dir)->i_current_depth = max_depth;
		mark_inode_dirty(dir);
	}

	for (level = 0; level < max_depth; level++) {
		de = find_in_level(dir, level, &fname, res_page);
		if (de)
			break;
	}
out:
	fscrypt_free_filename(&fname);
	return de;
}

struct f2fs_dir_entry *f2fs_parent_dir(struct inode *dir, struct page **p)
{
	struct page *page;
	struct f2fs_dir_entry *de;
	struct f2fs_dentry_block *dentry_blk;

	if (f2fs_has_inline_dentry(dir))
		return f2fs_parent_inline_dir(dir, p);

	page = get_lock_data_page(dir, 0, false);
	if (IS_ERR(page))
		return NULL;

	dentry_blk = kmap(page);
	de = &dentry_blk->dentry[1];
	*p = page;
	unlock_page(page);
	return de;
}

ino_t f2fs_inode_by_name(struct inode *dir, struct qstr *qstr)
{
	ino_t res = 0;
	struct f2fs_dir_entry *de;
	struct page *page;

	de = f2fs_find_entry(dir, qstr, &page);
	if (de) {
		res = le32_to_cpu(de->ino);
		f2fs_dentry_kunmap(dir, page);
		f2fs_put_page(page, 0);
	}

	return res;
}

void f2fs_set_link(struct inode *dir, struct f2fs_dir_entry *de,
		struct page *page, struct inode *inode)
{
	enum page_type type = f2fs_has_inline_dentry(dir) ? NODE : DATA;
	lock_page(page);
	f2fs_wait_on_page_writeback(page, type, true);
	de->ino = cpu_to_le32(inode->i_ino);
	set_de_type(de, inode->i_mode);
	f2fs_dentry_kunmap(dir, page);
	set_page_dirty(page);
	dir->i_mtime = dir->i_ctime = CURRENT_TIME;
	mark_inode_dirty(dir);

	f2fs_put_page(page, 1);
}

static void init_dent_inode(const struct qstr *name, struct page *ipage)
{
	struct f2fs_inode *ri;

	f2fs_wait_on_page_writeback(ipage, NODE, true);

	/* copy name info. to this inode page */
	ri = F2FS_INODE(ipage);
	ri->i_namelen = cpu_to_le32(name->len);
	memcpy(ri->i_name, name->name, name->len);
	set_page_dirty(ipage);
}

int update_dent_inode(struct inode *inode, struct inode *to,
					const struct qstr *name)
{
	struct page *page;

	if (file_enc_name(to))
		return 0;

	page = get_node_page(F2FS_I_SB(inode), inode->i_ino);
	if (IS_ERR(page))
		return PTR_ERR(page);

	init_dent_inode(name, page);
	f2fs_put_page(page, 1);

	return 0;
}

void do_make_empty_dir(struct inode *inode, struct inode *parent,
					struct f2fs_dentry_ptr *d)
{
	struct qstr dot = QSTR_INIT(".", 1);
	struct qstr dotdot = QSTR_INIT("..", 2);

	/* update dirent of "." */
	f2fs_update_dentry(inode->i_ino, inode->i_mode, d, &dot, 0, 0);

	/* update dirent of ".." */
	f2fs_update_dentry(parent->i_ino, parent->i_mode, d, &dotdot, 0, 1);
}

static int make_empty_dir(struct inode *inode,
		struct inode *parent, struct page *page)
{
	struct page *dentry_page;
	struct f2fs_dentry_block *dentry_blk;
	struct f2fs_dentry_ptr d;

	if (f2fs_has_inline_dentry(inode))
		return make_empty_inline_dir(inode, parent, page);

	dentry_page = get_new_data_page(inode, page, 0, true);
	if (IS_ERR(dentry_page))
		return PTR_ERR(dentry_page);

	dentry_blk = kmap_atomic(dentry_page);

	make_dentry_ptr(NULL, &d, (void *)dentry_blk, 1);
	do_make_empty_dir(inode, parent, &d);

	kunmap_atomic(dentry_blk);

	set_page_dirty(dentry_page);
	f2fs_put_page(dentry_page, 1);
	return 0;
}

struct page *init_inode_metadata(struct inode *inode, struct inode *dir,
			const struct qstr *name, struct page *dpage)
{
	struct page *page;
	int err;

	if (is_inode_flag_set(F2FS_I(inode), FI_NEW_INODE)) {
		page = new_inode_page(inode);
		if (IS_ERR(page))
			return page;

		if (S_ISDIR(inode->i_mode)) {
			err = make_empty_dir(inode, dir, page);
			if (err)
				goto error;
		}

		err = f2fs_init_acl(inode, dir, page, dpage);
		if (err)
			goto put_error;

		err = f2fs_init_security(inode, dir, name, page);
		if (err)
			goto put_error;

		if (f2fs_encrypted_inode(dir) && f2fs_may_encrypt(inode)) {
			err = fscrypt_inherit_context(dir, inode, page, false);
			if (err)
				goto put_error;
		}
	} else {
		page = get_node_page(F2FS_I_SB(dir), inode->i_ino);
		if (IS_ERR(page))
			return page;

		set_cold_node(inode, page);
	}

	if (name)
		init_dent_inode(name, page);

	/*
	 * This file should be checkpointed during fsync.
	 * We lost i_pino from now on.
	 */
	if (is_inode_flag_set(F2FS_I(inode), FI_INC_LINK)) {
		file_lost_pino(inode);
		/*
		 * If link the tmpfile to alias through linkat path,
		 * we should remove this inode from orphan list.
		 */
		if (inode->i_nlink == 0)
			remove_orphan_inode(F2FS_I_SB(dir), inode->i_ino);
		inc_nlink(inode);
	}
	return page;

put_error:
	f2fs_put_page(page, 1);
error:
	/* once the failed inode becomes a bad inode, i_mode is S_IFREG */
	truncate_inode_pages(&inode->i_data, 0);
	truncate_blocks(inode, 0, false);
	remove_dirty_inode(inode);
	remove_inode_page(inode);
	return ERR_PTR(err);
}

void update_parent_metadata(struct inode *dir, struct inode *inode,
						unsigned int current_depth)
{
	if (inode && is_inode_flag_set(F2FS_I(inode), FI_NEW_INODE)) {
		if (S_ISDIR(inode->i_mode)) {
			inc_nlink(dir);
			set_inode_flag(F2FS_I(dir), FI_UPDATE_DIR);
		}
		clear_inode_flag(F2FS_I(inode), FI_NEW_INODE);
	}
	dir->i_mtime = dir->i_ctime = CURRENT_TIME;
	mark_inode_dirty(dir);

	if (F2FS_I(dir)->i_current_depth != current_depth) {
		F2FS_I(dir)->i_current_depth = current_depth;
		set_inode_flag(F2FS_I(dir), FI_UPDATE_DIR);
	}

	if (inode && is_inode_flag_set(F2FS_I(inode), FI_INC_LINK))
		clear_inode_flag(F2FS_I(inode), FI_INC_LINK);
}

int room_for_filename(const void *bitmap, int slots, int max_slots)
{
	int bit_start = 0;
	int zero_start, zero_end;
next:
	zero_start = find_next_zero_bit_le(bitmap, max_slots, bit_start);
	if (zero_start >= max_slots)
		return max_slots;

	zero_end = find_next_bit_le(bitmap, max_slots, zero_start);
	if (zero_end - zero_start >= slots)
		return zero_start;

	bit_start = zero_end + 1;

	if (zero_end + 1 >= max_slots)
		return max_slots;
	goto next;
}

void f2fs_update_dentry(nid_t ino, umode_t mode, struct f2fs_dentry_ptr *d,
				const struct qstr *name, f2fs_hash_t name_hash,
				unsigned int bit_pos)
{
	struct f2fs_dir_entry *de;
	int slots = GET_DENTRY_SLOTS(name->len);
	int i;

	de = &d->dentry[bit_pos];
	de->hash_code = name_hash;
	de->name_len = cpu_to_le16(name->len);
	memcpy(d->filename[bit_pos], name->name, name->len);
	de->ino = cpu_to_le32(ino);
	set_de_type(de, mode);
	for (i = 0; i < slots; i++) {
		test_and_set_bit_le(bit_pos + i, (void *)d->bitmap);
		/* avoid wrong garbage data for readdir */
		if (i)
			(de + i)->name_len = 0;
	}
}

/*
 * Caller should grab and release a rwsem by calling f2fs_lock_op() and
 * f2fs_unlock_op().
 */
int __f2fs_add_link(struct inode *dir, const struct qstr *name,
				struct inode *inode, nid_t ino, umode_t mode)
{
	unsigned int bit_pos;
	unsigned int level;
	unsigned int current_depth;
	unsigned long bidx, block;
	f2fs_hash_t dentry_hash;
	unsigned int nbucket, nblock;
	struct page *dentry_page = NULL;
	struct f2fs_dentry_block *dentry_blk = NULL;
	struct f2fs_dentry_ptr d;
	struct page *page = NULL;
	struct fscrypt_name fname;
	struct qstr new_name;
	int slots, err;

	err = fscrypt_setup_filename(dir, name, 0, &fname);
	if (err)
		return err;

	new_name.name = fname_name(&fname);
	new_name.len = fname_len(&fname);

	if (f2fs_has_inline_dentry(dir)) {
		err = f2fs_add_inline_entry(dir, &new_name, inode, ino, mode);
		if (!err || err != -EAGAIN)
			goto out;
		else
			err = 0;
	}

	level = 0;
	slots = GET_DENTRY_SLOTS(new_name.len);
	dentry_hash = f2fs_dentry_hash(&new_name);

	current_depth = F2FS_I(dir)->i_current_depth;
	if (F2FS_I(dir)->chash == dentry_hash) {
		level = F2FS_I(dir)->clevel;
		F2FS_I(dir)->chash = 0;
	}

start:
	if (unlikely(current_depth == MAX_DIR_HASH_DEPTH)) {
		err = -ENOSPC;
		goto out;
	}

	/* Increase the depth, if required */
	if (level == current_depth)
		++current_depth;

	nbucket = dir_buckets(level, F2FS_I(dir)->i_dir_level);
	nblock = bucket_blocks(level);

	bidx = dir_block_index(level, F2FS_I(dir)->i_dir_level,
				(le32_to_cpu(dentry_hash) % nbucket));

	for (block = bidx; block <= (bidx + nblock - 1); block++) {
		dentry_page = get_new_data_page(dir, NULL, block, true);
		if (IS_ERR(dentry_page)) {
			err = PTR_ERR(dentry_page);
			goto out;
		}

		dentry_blk = kmap(dentry_page);
		bit_pos = room_for_filename(&dentry_blk->dentry_bitmap,
						slots, NR_DENTRY_IN_BLOCK);
		if (bit_pos < NR_DENTRY_IN_BLOCK)
			goto add_dentry;

		kunmap(dentry_page);
		f2fs_put_page(dentry_page, 1);
	}

	/* Move to next level to find the empty slot for new dentry */
	++level;
	goto start;
add_dentry:
	f2fs_wait_on_page_writeback(dentry_page, DATA, true);

	if (inode) {
		down_write(&F2FS_I(inode)->i_sem);
		page = init_inode_metadata(inode, dir, &new_name, NULL);
		if (IS_ERR(page)) {
			err = PTR_ERR(page);
			goto fail;
		}
		if (f2fs_encrypted_inode(dir))
			file_set_enc_name(inode);
	}

	make_dentry_ptr(NULL, &d, (void *)dentry_blk, 1);
	f2fs_update_dentry(ino, mode, &d, &new_name, dentry_hash, bit_pos);

	set_page_dirty(dentry_page);

	if (inode) {
		/* we don't need to mark_inode_dirty now */
		F2FS_I(inode)->i_pino = dir->i_ino;
		update_inode(inode, page);
		f2fs_put_page(page, 1);
	}

	update_parent_metadata(dir, inode, current_depth);
fail:
	if (inode)
		up_write(&F2FS_I(inode)->i_sem);

	if (is_inode_flag_set(F2FS_I(dir), FI_UPDATE_DIR)) {
		update_inode_page(dir);
		clear_inode_flag(F2FS_I(dir), FI_UPDATE_DIR);
	}
	kunmap(dentry_page);
	f2fs_put_page(dentry_page, 1);
out:
	fscrypt_free_filename(&fname);
	f2fs_update_time(F2FS_I_SB(dir), REQ_TIME);
	return err;
}

int f2fs_do_tmpfile(struct inode *inode, struct inode *dir)
{
	struct page *page;
	int err = 0;

	down_write(&F2FS_I(inode)->i_sem);
	page = init_inode_metadata(inode, dir, NULL, NULL);
	if (IS_ERR(page)) {
		err = PTR_ERR(page);
		goto fail;
	}
	/* we don't need to mark_inode_dirty now */
	update_inode(inode, page);
	f2fs_put_page(page, 1);

	clear_inode_flag(F2FS_I(inode), FI_NEW_INODE);
fail:
	up_write(&F2FS_I(inode)->i_sem);
	f2fs_update_time(F2FS_I_SB(inode), REQ_TIME);
	return err;
}

void f2fs_drop_nlink(struct inode *dir, struct inode *inode, struct page *page)
{
	struct f2fs_sb_info *sbi = F2FS_I_SB(dir);

	down_write(&F2FS_I(inode)->i_sem);

	if (S_ISDIR(inode->i_mode)) {
		drop_nlink(dir);
		if (page)
			update_inode(dir, page);
		else
			update_inode_page(dir);
	}
	inode->i_ctime = CURRENT_TIME;

	drop_nlink(inode);
	if (S_ISDIR(inode->i_mode)) {
		drop_nlink(inode);
		i_size_write(inode, 0);
	}
	up_write(&F2FS_I(inode)->i_sem);
	update_inode_page(inode);

	if (inode->i_nlink == 0)
		add_orphan_inode(sbi, inode->i_ino);
	else
		release_orphan_inode(sbi);
}

/*
 * It only removes the dentry from the dentry page, corresponding name
 * entry in name page does not need to be touched during deletion.
 */
void f2fs_delete_entry(struct f2fs_dir_entry *dentry, struct page *page,
					struct inode *dir, struct inode *inode)
{
	struct	f2fs_dentry_block *dentry_blk;
	unsigned int bit_pos;
	int slots = GET_DENTRY_SLOTS(le16_to_cpu(dentry->name_len));
	int i;

	f2fs_update_time(F2FS_I_SB(dir), REQ_TIME);

	if (f2fs_has_inline_dentry(dir))
		return f2fs_delete_inline_entry(dentry, page, dir, inode);

	lock_page(page);
	f2fs_wait_on_page_writeback(page, DATA, true);

	dentry_blk = page_address(page);
	bit_pos = dentry - dentry_blk->dentry;
	for (i = 0; i < slots; i++)
		clear_bit_le(bit_pos + i, &dentry_blk->dentry_bitmap);

	/* Let's check and deallocate this dentry page */
	bit_pos = find_next_bit_le(&dentry_blk->dentry_bitmap,
			NR_DENTRY_IN_BLOCK,
			0);
	kunmap(page); /* kunmap - pair of f2fs_find_entry */
	set_page_dirty(page);

	dir->i_ctime = dir->i_mtime = CURRENT_TIME;

	if (inode)
		f2fs_drop_nlink(dir, inode, NULL);

	if (bit_pos == NR_DENTRY_IN_BLOCK &&
			!truncate_hole(dir, page->index, page->index + 1)) {
		clear_page_dirty_for_io(page);
		ClearPagePrivate(page);
		ClearPageUptodate(page);
		inode_dec_dirty_pages(dir);
	}
	f2fs_put_page(page, 1);
}

bool f2fs_empty_dir(struct inode *dir)
{
	unsigned long bidx;
	struct page *dentry_page;
	unsigned int bit_pos;
	struct f2fs_dentry_block *dentry_blk;
	unsigned long nblock = dir_blocks(dir);

	if (f2fs_has_inline_dentry(dir))
		return f2fs_empty_inline_dir(dir);

	for (bidx = 0; bidx < nblock; bidx++) {
		dentry_page = get_lock_data_page(dir, bidx, false);
		if (IS_ERR(dentry_page)) {
			if (PTR_ERR(dentry_page) == -ENOENT)
				continue;
			else
				return false;
		}

		dentry_blk = kmap_atomic(dentry_page);
		if (bidx == 0)
			bit_pos = 2;
		else
			bit_pos = 0;
		bit_pos = find_next_bit_le(&dentry_blk->dentry_bitmap,
						NR_DENTRY_IN_BLOCK,
						bit_pos);
		kunmap_atomic(dentry_blk);

		f2fs_put_page(dentry_page, 1);

		if (bit_pos < NR_DENTRY_IN_BLOCK)
			return false;
	}
	return true;
}

bool f2fs_fill_dentries(struct dir_context *ctx, struct f2fs_dentry_ptr *d,
			unsigned int start_pos, struct fscrypt_str *fstr)
{
	unsigned char d_type = DT_UNKNOWN;
	unsigned int bit_pos;
	struct f2fs_dir_entry *de = NULL;
	struct fscrypt_str de_name = FSTR_INIT(NULL, 0);

	bit_pos = ((unsigned long)ctx->pos % d->max);

	while (bit_pos < d->max) {
		bit_pos = find_next_bit_le(d->bitmap, d->max, bit_pos);
		if (bit_pos >= d->max)
			break;

		de = &d->dentry[bit_pos];
		if (de->name_len == 0) {
			bit_pos++;
			ctx->pos = start_pos + bit_pos;
			continue;
		}

		if (de->file_type < F2FS_FT_MAX)
			d_type = f2fs_filetype_table[de->file_type];
		else
			d_type = DT_UNKNOWN;

		de_name.name = d->filename[bit_pos];
		de_name.len = le16_to_cpu(de->name_len);

		if (f2fs_encrypted_inode(d->inode)) {
			int save_len = fstr->len;
			int ret;

			de_name.name = kmalloc(de_name.len, GFP_NOFS);
			if (!de_name.name)
				return false;

			memcpy(de_name.name, d->filename[bit_pos], de_name.len);

			ret = fscrypt_fname_disk_to_usr(d->inode,
						(u32)de->hash_code, 0,
						&de_name, fstr);
			kfree(de_name.name);
			if (ret < 0)
				return true;

			de_name = *fstr;
			fstr->len = save_len;
		}

		if (!dir_emit(ctx, de_name.name, de_name.len,
					le32_to_cpu(de->ino), d_type))
			return true;

		bit_pos += GET_DENTRY_SLOTS(le16_to_cpu(de->name_len));
		ctx->pos = start_pos + bit_pos;
	}
	return false;
}

static int f2fs_readdir(struct file *file, struct dir_context *ctx)
{
	struct inode *inode = file_inode(file);
	unsigned long npages = dir_blocks(inode);
	struct f2fs_dentry_block *dentry_blk = NULL;
	struct page *dentry_page = NULL;
	struct file_ra_state *ra = &file->f_ra;
	unsigned int n = ((unsigned long)ctx->pos / NR_DENTRY_IN_BLOCK);
	struct f2fs_dentry_ptr d;
	struct fscrypt_str fstr = FSTR_INIT(NULL, 0);
	int err = 0;

	if (f2fs_encrypted_inode(inode)) {
		err = fscrypt_get_encryption_info(inode);
		if (err && err != -ENOKEY)
			return err;

		err = fscrypt_fname_alloc_buffer(inode, F2FS_NAME_LEN, &fstr);
		if (err < 0)
			return err;
	}

	if (f2fs_has_inline_dentry(inode)) {
		err = f2fs_read_inline_dir(file, ctx, &fstr);
		goto out;
	}

	/* readahead for multi pages of dir */
	if (npages - n > 1 && !ra_has_index(ra, n))
		page_cache_sync_readahead(inode->i_mapping, ra, file, n,
				min(npages - n, (pgoff_t)MAX_DIR_RA_PAGES));

	for (; n < npages; n++) {
		dentry_page = get_lock_data_page(inode, n, false);
		if (IS_ERR(dentry_page)) {
			err = PTR_ERR(dentry_page);
			if (err == -ENOENT)
				continue;
			else
				goto out;
		}

		dentry_blk = kmap(dentry_page);

		make_dentry_ptr(inode, &d, (void *)dentry_blk, 1);

		if (f2fs_fill_dentries(ctx, &d, n * NR_DENTRY_IN_BLOCK, &fstr)) {
			kunmap(dentry_page);
			f2fs_put_page(dentry_page, 1);
			break;
		}

		ctx->pos = (n + 1) * NR_DENTRY_IN_BLOCK;
		kunmap(dentry_page);
		f2fs_put_page(dentry_page, 1);
	}
out:
	fscrypt_fname_free_buffer(&fstr);
	return err;
}

static int f2fs_dir_open(struct inode *inode, struct file *filp)
{
	if (f2fs_encrypted_inode(inode))
<<<<<<< HEAD
		return f2fs_get_encryption_info(inode) ? -EACCES : 0;
=======
		return fscrypt_get_encryption_info(inode) ? -EACCES : 0;
>>>>>>> 1d3cce07
	return 0;
}

const struct file_operations f2fs_dir_operations = {
	.llseek		= generic_file_llseek,
	.read		= generic_read_dir,
	.iterate	= f2fs_readdir,
	.fsync		= f2fs_sync_file,
	.open		= f2fs_dir_open,
	.unlocked_ioctl	= f2fs_ioctl,
#ifdef CONFIG_COMPAT
	.compat_ioctl   = f2fs_compat_ioctl,
#endif
};<|MERGE_RESOLUTION|>--- conflicted
+++ resolved
@@ -895,11 +895,7 @@
 static int f2fs_dir_open(struct inode *inode, struct file *filp)
 {
 	if (f2fs_encrypted_inode(inode))
-<<<<<<< HEAD
-		return f2fs_get_encryption_info(inode) ? -EACCES : 0;
-=======
 		return fscrypt_get_encryption_info(inode) ? -EACCES : 0;
->>>>>>> 1d3cce07
 	return 0;
 }
 
