/*
 * fs/f2fs/namei.c
 *
 * Copyright (c) 2012 Samsung Electronics Co., Ltd.
 *             http://www.samsung.com/
 *
 * This program is free software; you can redistribute it and/or modify
 * it under the terms of the GNU General Public License version 2 as
 * published by the Free Software Foundation.
 */
#include <linux/fs.h>
#include <linux/f2fs_fs.h>
#include <linux/pagemap.h>
#include <linux/sched.h>
#include <linux/ctype.h>
#include <linux/dcache.h>
#include <linux/namei.h>

#include "f2fs.h"
#include "node.h"
#include "xattr.h"
#include "acl.h"
#include <trace/events/f2fs.h>

static struct inode *f2fs_new_inode(struct inode *dir, umode_t mode)
{
	struct f2fs_sb_info *sbi = F2FS_I_SB(dir);
	nid_t ino;
	struct inode *inode;
	bool nid_free = false;
	int err;

	inode = new_inode(dir->i_sb);
	if (!inode)
		return ERR_PTR(-ENOMEM);

	f2fs_lock_op(sbi);
	if (!alloc_nid(sbi, &ino)) {
		f2fs_unlock_op(sbi);
		err = -ENOSPC;
		goto fail;
	}
	f2fs_unlock_op(sbi);

	inode_init_owner(inode, dir, mode);

	inode->i_ino = ino;
	inode->i_blocks = 0;
	inode->i_mtime = inode->i_atime = inode->i_ctime = CURRENT_TIME;
	inode->i_generation = sbi->s_next_generation++;

	err = insert_inode_locked(inode);
	if (err) {
		err = -EINVAL;
		nid_free = true;
		goto fail;
	}

	/* If the directory encrypted, then we should encrypt the inode. */
	if (f2fs_encrypted_inode(dir) && f2fs_may_encrypt(inode))
		f2fs_set_encrypted_inode(inode);

	if (test_opt(sbi, INLINE_DATA) && f2fs_may_inline_data(inode))
		set_inode_flag(F2FS_I(inode), FI_INLINE_DATA);
	if (f2fs_may_inline_dentry(inode))
		set_inode_flag(F2FS_I(inode), FI_INLINE_DENTRY);

	f2fs_init_extent_tree(inode, NULL);

	stat_inc_inline_xattr(inode);
	stat_inc_inline_inode(inode);
	stat_inc_inline_dir(inode);

	trace_f2fs_new_inode(inode, 0);
	mark_inode_dirty(inode);
	return inode;

fail:
	trace_f2fs_new_inode(inode, err);
	make_bad_inode(inode);
	if (nid_free)
		set_inode_flag(F2FS_I(inode), FI_FREE_NID);
	iput(inode);
	return ERR_PTR(err);
}

static int is_multimedia_file(const unsigned char *s, const char *sub)
{
	size_t slen = strlen(s);
	size_t sublen = strlen(sub);

	/*
	 * filename format of multimedia file should be defined as:
	 * "filename + '.' + extension".
	 */
	if (slen < sublen + 2)
		return 0;

	if (s[slen - sublen - 1] != '.')
		return 0;

	return !strncasecmp(s + slen - sublen, sub, sublen);
}

/*
 * Set multimedia files as cold files for hot/cold data separation
 */
static inline void set_cold_files(struct f2fs_sb_info *sbi, struct inode *inode,
		const unsigned char *name)
{
	int i;
	__u8 (*extlist)[8] = sbi->raw_super->extension_list;

	int count = le32_to_cpu(sbi->raw_super->extension_count);
	for (i = 0; i < count; i++) {
		if (is_multimedia_file(name, extlist[i])) {
			file_set_cold(inode);
			break;
		}
	}
}

static int f2fs_create(struct inode *dir, struct dentry *dentry, umode_t mode,
						bool excl)
{
	struct f2fs_sb_info *sbi = F2FS_I_SB(dir);
	struct inode *inode;
	nid_t ino = 0;
	int err;

	inode = f2fs_new_inode(dir, mode);
	if (IS_ERR(inode))
		return PTR_ERR(inode);

	if (!test_opt(sbi, DISABLE_EXT_IDENTIFY))
		set_cold_files(sbi, inode, dentry->d_name.name);

	inode->i_op = &f2fs_file_inode_operations;
	inode->i_fop = &f2fs_file_operations;
	inode->i_mapping->a_ops = &f2fs_dblock_aops;
	ino = inode->i_ino;

	f2fs_balance_fs(sbi, true);

	f2fs_lock_op(sbi);
	err = f2fs_add_link(dentry, inode);
	if (err)
		goto out;
	f2fs_unlock_op(sbi);

	alloc_nid_done(sbi, ino);

	d_instantiate(dentry, inode);
	unlock_new_inode(inode);

	if (IS_DIRSYNC(dir))
		f2fs_sync_fs(sbi->sb, 1);
	return 0;
out:
	handle_failed_inode(inode);
	return err;
}

static int f2fs_link(struct dentry *old_dentry, struct inode *dir,
		struct dentry *dentry)
{
	struct inode *inode = d_inode(old_dentry);
	struct f2fs_sb_info *sbi = F2FS_I_SB(dir);
	int err;

	if (f2fs_encrypted_inode(dir) &&
			!fscrypt_has_permitted_context(dir, inode))
		return -EPERM;

	f2fs_balance_fs(sbi, true);

	inode->i_ctime = CURRENT_TIME;
	ihold(inode);

	set_inode_flag(F2FS_I(inode), FI_INC_LINK);
	f2fs_lock_op(sbi);
	err = f2fs_add_link(dentry, inode);
	if (err)
		goto out;
	f2fs_unlock_op(sbi);

	d_instantiate(dentry, inode);

	if (IS_DIRSYNC(dir))
		f2fs_sync_fs(sbi->sb, 1);
	return 0;
out:
	clear_inode_flag(F2FS_I(inode), FI_INC_LINK);
	iput(inode);
	f2fs_unlock_op(sbi);
	return err;
}

struct dentry *f2fs_get_parent(struct dentry *child)
{
	struct qstr dotdot = QSTR_INIT("..", 2);
	unsigned long ino = f2fs_inode_by_name(d_inode(child), &dotdot);
	if (!ino)
		return ERR_PTR(-ENOENT);
	return d_obtain_alias(f2fs_iget(d_inode(child)->i_sb, ino));
}

static int __recover_dot_dentries(struct inode *dir, nid_t pino)
{
	struct f2fs_sb_info *sbi = F2FS_I_SB(dir);
	struct qstr dot = QSTR_INIT(".", 1);
	struct qstr dotdot = QSTR_INIT("..", 2);
	struct f2fs_dir_entry *de;
	struct page *page;
	int err = 0;

	if (f2fs_readonly(sbi->sb)) {
		f2fs_msg(sbi->sb, KERN_INFO,
			"skip recovering inline_dots inode (ino:%lu, pino:%u) "
			"in readonly mountpoint", dir->i_ino, pino);
		return 0;
	}

	f2fs_balance_fs(sbi, true);

	f2fs_lock_op(sbi);

	de = f2fs_find_entry(dir, &dot, &page);
	if (de) {
		f2fs_dentry_kunmap(dir, page);
		f2fs_put_page(page, 0);
	} else {
		err = __f2fs_add_link(dir, &dot, NULL, dir->i_ino, S_IFDIR);
		if (err)
			goto out;
	}

	de = f2fs_find_entry(dir, &dotdot, &page);
	if (de) {
		f2fs_dentry_kunmap(dir, page);
		f2fs_put_page(page, 0);
	} else {
		err = __f2fs_add_link(dir, &dotdot, NULL, pino, S_IFDIR);
	}
out:
	if (!err) {
		clear_inode_flag(F2FS_I(dir), FI_INLINE_DOTS);
		mark_inode_dirty(dir);
	}

	f2fs_unlock_op(sbi);
	return err;
}

static struct dentry *f2fs_lookup(struct inode *dir, struct dentry *dentry,
		unsigned int flags)
{
	struct inode *inode = NULL;
	struct f2fs_dir_entry *de;
	struct page *page;
	nid_t ino;
	int err = 0;
	unsigned int root_ino = F2FS_ROOT_INO(F2FS_I_SB(dir));

	if (f2fs_encrypted_inode(dir)) {
		int res = fscrypt_get_encryption_info(dir);

		/*
		 * DCACHE_ENCRYPTED_WITH_KEY is set if the dentry is
		 * created while the directory was encrypted and we
		 * don't have access to the key.
		 */
		if (fscrypt_has_encryption_key(dir))
			fscrypt_set_encrypted_dentry(dentry);
		fscrypt_set_d_op(dentry);
		if (res && res != -ENOKEY)
			return ERR_PTR(res);
	}

	if (dentry->d_name.len > F2FS_NAME_LEN)
		return ERR_PTR(-ENAMETOOLONG);

	de = f2fs_find_entry(dir, &dentry->d_name, &page);
	if (!de)
		return d_splice_alias(inode, dentry);

	ino = le32_to_cpu(de->ino);
	f2fs_dentry_kunmap(dir, page);
	f2fs_put_page(page, 0);

	inode = f2fs_iget(dir->i_sb, ino);
	if (IS_ERR(inode))
		return ERR_CAST(inode);

	if ((dir->i_ino == root_ino) && f2fs_has_inline_dots(dir)) {
		err = __recover_dot_dentries(dir, root_ino);
		if (err)
			goto err_out;
	}

	if (f2fs_has_inline_dots(inode)) {
		err = __recover_dot_dentries(inode, dir->i_ino);
		if (err)
			goto err_out;
	}
	if (!IS_ERR(inode) && f2fs_encrypted_inode(dir) &&
			(S_ISDIR(inode->i_mode) || S_ISLNK(inode->i_mode)) &&
			!fscrypt_has_permitted_context(dir, inode)) {
		bool nokey = f2fs_encrypted_inode(inode) &&
			!fscrypt_has_encryption_key(inode);
		err = nokey ? -ENOKEY : -EPERM;
		goto err_out;
	}
	return d_splice_alias(inode, dentry);

err_out:
	iput(inode);
	return ERR_PTR(err);
}

static int f2fs_unlink(struct inode *dir, struct dentry *dentry)
{
	struct f2fs_sb_info *sbi = F2FS_I_SB(dir);
	struct inode *inode = d_inode(dentry);
	struct f2fs_dir_entry *de;
	struct page *page;
	int err = -ENOENT;

	trace_f2fs_unlink_enter(dir, dentry);

	de = f2fs_find_entry(dir, &dentry->d_name, &page);
	if (!de)
		goto fail;

	f2fs_balance_fs(sbi, true);

	f2fs_lock_op(sbi);
	err = acquire_orphan_inode(sbi);
	if (err) {
		f2fs_unlock_op(sbi);
		f2fs_dentry_kunmap(dir, page);
		f2fs_put_page(page, 0);
		goto fail;
	}
	f2fs_delete_entry(de, page, dir, inode);
	f2fs_unlock_op(sbi);

	/* In order to evict this inode, we set it dirty */
	mark_inode_dirty(inode);

	if (IS_DIRSYNC(dir))
		f2fs_sync_fs(sbi->sb, 1);
fail:
	trace_f2fs_unlink_exit(inode, err);
	return err;
}

static const char *f2fs_get_link(struct dentry *dentry,
				 struct inode *inode,
				 struct delayed_call *done)
{
	const char *link = page_get_link(dentry, inode, done);
	if (!IS_ERR(link) && !*link) {
		/* this is broken symlink case */
		do_delayed_call(done);
		clear_delayed_call(done);
		link = ERR_PTR(-ENOENT);
	}
	return link;
}

static int f2fs_symlink(struct inode *dir, struct dentry *dentry,
					const char *symname)
{
	struct f2fs_sb_info *sbi = F2FS_I_SB(dir);
	struct inode *inode;
	size_t len = strlen(symname);
	struct fscrypt_str disk_link = FSTR_INIT((char *)symname, len + 1);
	struct fscrypt_symlink_data *sd = NULL;
	int err;

	if (f2fs_encrypted_inode(dir)) {
		err = fscrypt_get_encryption_info(dir);
		if (err)
			return err;

		if (!fscrypt_has_encryption_key(dir))
			return -EPERM;

		disk_link.len = (fscrypt_fname_encrypted_size(dir, len) +
				sizeof(struct fscrypt_symlink_data));
	}

	if (disk_link.len > dir->i_sb->s_blocksize)
		return -ENAMETOOLONG;

	inode = f2fs_new_inode(dir, S_IFLNK | S_IRWXUGO);
	if (IS_ERR(inode))
		return PTR_ERR(inode);

	if (f2fs_encrypted_inode(inode))
		inode->i_op = &f2fs_encrypted_symlink_inode_operations;
	else
		inode->i_op = &f2fs_symlink_inode_operations;
	inode_nohighmem(inode);
	inode->i_mapping->a_ops = &f2fs_dblock_aops;

	f2fs_balance_fs(sbi, true);

	f2fs_lock_op(sbi);
	err = f2fs_add_link(dentry, inode);
	if (err)
		goto out;
	f2fs_unlock_op(sbi);
	alloc_nid_done(sbi, inode->i_ino);

	if (f2fs_encrypted_inode(inode)) {
		struct qstr istr = QSTR_INIT(symname, len);
		struct fscrypt_str ostr;

		sd = kzalloc(disk_link.len, GFP_NOFS);
		if (!sd) {
			err = -ENOMEM;
			goto err_out;
		}

		err = fscrypt_get_encryption_info(inode);
		if (err)
			goto err_out;

		if (!fscrypt_has_encryption_key(inode)) {
			err = -EPERM;
			goto err_out;
		}

		ostr.name = sd->encrypted_path;
		ostr.len = disk_link.len;
		err = fscrypt_fname_usr_to_disk(inode, &istr, &ostr);
		if (err < 0)
			goto err_out;

		sd->len = cpu_to_le16(ostr.len);
		disk_link.name = (char *)sd;
	}

	err = page_symlink(inode, disk_link.name, disk_link.len);

err_out:
	d_instantiate(dentry, inode);
	unlock_new_inode(inode);

	/*
	 * Let's flush symlink data in order to avoid broken symlink as much as
	 * possible. Nevertheless, fsyncing is the best way, but there is no
	 * way to get a file descriptor in order to flush that.
	 *
	 * Note that, it needs to do dir->fsync to make this recoverable.
	 * If the symlink path is stored into inline_data, there is no
	 * performance regression.
	 */
	if (!err) {
		filemap_write_and_wait_range(inode->i_mapping, 0,
							disk_link.len - 1);

		if (IS_DIRSYNC(dir))
			f2fs_sync_fs(sbi->sb, 1);
	} else {
		f2fs_unlink(dir, dentry);
	}

	kfree(sd);
	return err;
out:
	handle_failed_inode(inode);
	return err;
}

static int f2fs_mkdir(struct inode *dir, struct dentry *dentry, umode_t mode)
{
	struct f2fs_sb_info *sbi = F2FS_I_SB(dir);
	struct inode *inode;
	int err;

	inode = f2fs_new_inode(dir, S_IFDIR | mode);
	if (IS_ERR(inode))
		return PTR_ERR(inode);

	inode->i_op = &f2fs_dir_inode_operations;
	inode->i_fop = &f2fs_dir_operations;
	inode->i_mapping->a_ops = &f2fs_dblock_aops;
	mapping_set_gfp_mask(inode->i_mapping, GFP_F2FS_HIGH_ZERO);

	f2fs_balance_fs(sbi, true);

	set_inode_flag(F2FS_I(inode), FI_INC_LINK);
	f2fs_lock_op(sbi);
	err = f2fs_add_link(dentry, inode);
	if (err)
		goto out_fail;
	f2fs_unlock_op(sbi);

	alloc_nid_done(sbi, inode->i_ino);

	d_instantiate(dentry, inode);
	unlock_new_inode(inode);

	if (IS_DIRSYNC(dir))
		f2fs_sync_fs(sbi->sb, 1);
	return 0;

out_fail:
	clear_inode_flag(F2FS_I(inode), FI_INC_LINK);
	handle_failed_inode(inode);
	return err;
}

static int f2fs_rmdir(struct inode *dir, struct dentry *dentry)
{
	struct inode *inode = d_inode(dentry);
	if (f2fs_empty_dir(inode))
		return f2fs_unlink(dir, dentry);
	return -ENOTEMPTY;
}

static int f2fs_mknod(struct inode *dir, struct dentry *dentry,
				umode_t mode, dev_t rdev)
{
	struct f2fs_sb_info *sbi = F2FS_I_SB(dir);
	struct inode *inode;
	int err = 0;

	inode = f2fs_new_inode(dir, mode);
	if (IS_ERR(inode))
		return PTR_ERR(inode);

	init_special_inode(inode, inode->i_mode, rdev);
	inode->i_op = &f2fs_special_inode_operations;

	f2fs_balance_fs(sbi, true);

	f2fs_lock_op(sbi);
	err = f2fs_add_link(dentry, inode);
	if (err)
		goto out;
	f2fs_unlock_op(sbi);

	alloc_nid_done(sbi, inode->i_ino);

	d_instantiate(dentry, inode);
	unlock_new_inode(inode);

	if (IS_DIRSYNC(dir))
		f2fs_sync_fs(sbi->sb, 1);
	return 0;
out:
	handle_failed_inode(inode);
	return err;
}

static int __f2fs_tmpfile(struct inode *dir, struct dentry *dentry,
					umode_t mode, struct inode **whiteout)
{
	struct f2fs_sb_info *sbi = F2FS_I_SB(dir);
	struct inode *inode;
	int err;

	inode = f2fs_new_inode(dir, mode);
	if (IS_ERR(inode))
		return PTR_ERR(inode);

	if (whiteout) {
		init_special_inode(inode, inode->i_mode, WHITEOUT_DEV);
		inode->i_op = &f2fs_special_inode_operations;
	} else {
		inode->i_op = &f2fs_file_inode_operations;
		inode->i_fop = &f2fs_file_operations;
		inode->i_mapping->a_ops = &f2fs_dblock_aops;
	}

	f2fs_balance_fs(sbi, true);

	f2fs_lock_op(sbi);
	err = acquire_orphan_inode(sbi);
	if (err)
		goto out;

	err = f2fs_do_tmpfile(inode, dir);
	if (err)
		goto release_out;

	/*
	 * add this non-linked tmpfile to orphan list, in this way we could
	 * remove all unused data of tmpfile after abnormal power-off.
	 */
	add_orphan_inode(sbi, inode->i_ino);
	f2fs_unlock_op(sbi);

	alloc_nid_done(sbi, inode->i_ino);

	if (whiteout) {
		inode_dec_link_count(inode);
		*whiteout = inode;
	} else {
		d_tmpfile(dentry, inode);
	}
	unlock_new_inode(inode);
	return 0;

release_out:
	release_orphan_inode(sbi);
out:
	handle_failed_inode(inode);
	return err;
}

static int f2fs_tmpfile(struct inode *dir, struct dentry *dentry, umode_t mode)
{
	if (f2fs_encrypted_inode(dir)) {
		int err = fscrypt_get_encryption_info(dir);
		if (err)
			return err;
	}

	return __f2fs_tmpfile(dir, dentry, mode, NULL);
}

static int f2fs_create_whiteout(struct inode *dir, struct inode **whiteout)
{
	return __f2fs_tmpfile(dir, NULL, S_IFCHR | WHITEOUT_MODE, whiteout);
}

static int f2fs_rename(struct inode *old_dir, struct dentry *old_dentry,
			struct inode *new_dir, struct dentry *new_dentry,
			unsigned int flags)
{
	struct f2fs_sb_info *sbi = F2FS_I_SB(old_dir);
	struct inode *old_inode = d_inode(old_dentry);
	struct inode *new_inode = d_inode(new_dentry);
	struct inode *whiteout = NULL;
	struct page *old_dir_page;
	struct page *old_page, *new_page = NULL;
	struct f2fs_dir_entry *old_dir_entry = NULL;
	struct f2fs_dir_entry *old_entry;
	struct f2fs_dir_entry *new_entry;
	bool is_old_inline = f2fs_has_inline_dentry(old_dir);
	int err = -ENOENT;

	if ((old_dir != new_dir) && f2fs_encrypted_inode(new_dir) &&
			!fscrypt_has_permitted_context(new_dir, old_inode)) {
		err = -EPERM;
		goto out;
	}

	old_entry = f2fs_find_entry(old_dir, &old_dentry->d_name, &old_page);
	if (!old_entry)
		goto out;

	if (S_ISDIR(old_inode->i_mode)) {
		err = -EIO;
		old_dir_entry = f2fs_parent_dir(old_inode, &old_dir_page);
		if (!old_dir_entry)
			goto out_old;
	}

	if (flags & RENAME_WHITEOUT) {
		err = f2fs_create_whiteout(old_dir, &whiteout);
		if (err)
			goto out_dir;
	}

	if (new_inode) {

		err = -ENOTEMPTY;
		if (old_dir_entry && !f2fs_empty_dir(new_inode))
			goto out_whiteout;

		err = -ENOENT;
		new_entry = f2fs_find_entry(new_dir, &new_dentry->d_name,
						&new_page);
		if (!new_entry)
			goto out_whiteout;

		f2fs_balance_fs(sbi, true);

		f2fs_lock_op(sbi);

		err = acquire_orphan_inode(sbi);
		if (err)
			goto put_out_dir;

		err = update_dent_inode(old_inode, new_inode,
						&new_dentry->d_name);
		if (err) {
			release_orphan_inode(sbi);
			goto put_out_dir;
		}

		f2fs_set_link(new_dir, new_entry, new_page, old_inode);

		new_inode->i_ctime = CURRENT_TIME;
		down_write(&F2FS_I(new_inode)->i_sem);
		if (old_dir_entry)
			drop_nlink(new_inode);
		drop_nlink(new_inode);
		up_write(&F2FS_I(new_inode)->i_sem);

		mark_inode_dirty(new_inode);

		if (!new_inode->i_nlink)
			add_orphan_inode(sbi, new_inode->i_ino);
		else
			release_orphan_inode(sbi);

		update_inode_page(old_inode);
		update_inode_page(new_inode);
	} else {
		f2fs_balance_fs(sbi, true);

		f2fs_lock_op(sbi);

		err = f2fs_add_link(new_dentry, old_inode);
		if (err) {
			f2fs_unlock_op(sbi);
			goto out_whiteout;
		}

		if (old_dir_entry) {
			inc_nlink(new_dir);
			update_inode_page(new_dir);
		}

		/*
		 * old entry and new entry can locate in the same inline
		 * dentry in inode, when attaching new entry in inline dentry,
		 * it could force inline dentry conversion, after that,
		 * old_entry and old_page will point to wrong address, in
		 * order to avoid this, let's do the check and update here.
		 */
		if (is_old_inline && !f2fs_has_inline_dentry(old_dir)) {
			f2fs_put_page(old_page, 0);
			old_page = NULL;

			old_entry = f2fs_find_entry(old_dir,
						&old_dentry->d_name, &old_page);
			if (!old_entry) {
				err = -EIO;
				f2fs_unlock_op(sbi);
				goto out_whiteout;
			}
		}
	}

	down_write(&F2FS_I(old_inode)->i_sem);
	file_lost_pino(old_inode);
	if (new_inode && file_enc_name(new_inode))
		file_set_enc_name(old_inode);
	up_write(&F2FS_I(old_inode)->i_sem);

	old_inode->i_ctime = CURRENT_TIME;
	mark_inode_dirty(old_inode);

	f2fs_delete_entry(old_entry, old_page, old_dir, NULL);

	if (whiteout) {
		whiteout->i_state |= I_LINKABLE;
		set_inode_flag(F2FS_I(whiteout), FI_INC_LINK);
		err = f2fs_add_link(old_dentry, whiteout);
		if (err)
			goto put_out_dir;
		whiteout->i_state &= ~I_LINKABLE;
		iput(whiteout);
	}

	if (old_dir_entry) {
		if (old_dir != new_dir && !whiteout) {
			f2fs_set_link(old_inode, old_dir_entry,
						old_dir_page, new_dir);
			update_inode_page(old_inode);
		} else {
			f2fs_dentry_kunmap(old_inode, old_dir_page);
			f2fs_put_page(old_dir_page, 0);
		}
		drop_nlink(old_dir);
		mark_inode_dirty(old_dir);
		update_inode_page(old_dir);
	}

	f2fs_unlock_op(sbi);

	if (IS_DIRSYNC(old_dir) || IS_DIRSYNC(new_dir))
		f2fs_sync_fs(sbi->sb, 1);
	return 0;

put_out_dir:
	f2fs_unlock_op(sbi);
	if (new_page) {
		f2fs_dentry_kunmap(new_dir, new_page);
		f2fs_put_page(new_page, 0);
	}
out_whiteout:
	if (whiteout)
		iput(whiteout);
out_dir:
	if (old_dir_entry) {
		f2fs_dentry_kunmap(old_inode, old_dir_page);
		f2fs_put_page(old_dir_page, 0);
	}
out_old:
	f2fs_dentry_kunmap(old_dir, old_page);
	f2fs_put_page(old_page, 0);
out:
	return err;
}

static int f2fs_cross_rename(struct inode *old_dir, struct dentry *old_dentry,
			     struct inode *new_dir, struct dentry *new_dentry)
{
	struct f2fs_sb_info *sbi = F2FS_I_SB(old_dir);
	struct inode *old_inode = d_inode(old_dentry);
	struct inode *new_inode = d_inode(new_dentry);
	struct page *old_dir_page, *new_dir_page;
	struct page *old_page, *new_page;
	struct f2fs_dir_entry *old_dir_entry = NULL, *new_dir_entry = NULL;
	struct f2fs_dir_entry *old_entry, *new_entry;
	int old_nlink = 0, new_nlink = 0;
	int err = -ENOENT;

	if ((f2fs_encrypted_inode(old_dir) || f2fs_encrypted_inode(new_dir)) &&
			(old_dir != new_dir) &&
			(!fscrypt_has_permitted_context(new_dir, old_inode) ||
			 !fscrypt_has_permitted_context(old_dir, new_inode)))
		return -EPERM;

	old_entry = f2fs_find_entry(old_dir, &old_dentry->d_name, &old_page);
	if (!old_entry)
		goto out;

	new_entry = f2fs_find_entry(new_dir, &new_dentry->d_name, &new_page);
	if (!new_entry)
		goto out_old;

	/* prepare for updating ".." directory entry info later */
	if (old_dir != new_dir) {
		if (S_ISDIR(old_inode->i_mode)) {
			err = -EIO;
			old_dir_entry = f2fs_parent_dir(old_inode,
							&old_dir_page);
			if (!old_dir_entry)
				goto out_new;
		}

		if (S_ISDIR(new_inode->i_mode)) {
			err = -EIO;
			new_dir_entry = f2fs_parent_dir(new_inode,
							&new_dir_page);
			if (!new_dir_entry)
				goto out_old_dir;
		}
	}

	/*
	 * If cross rename between file and directory those are not
	 * in the same directory, we will inc nlink of file's parent
	 * later, so we should check upper boundary of its nlink.
	 */
	if ((!old_dir_entry || !new_dir_entry) &&
				old_dir_entry != new_dir_entry) {
		old_nlink = old_dir_entry ? -1 : 1;
		new_nlink = -old_nlink;
		err = -EMLINK;
		if ((old_nlink > 0 && old_inode->i_nlink >= F2FS_LINK_MAX) ||
			(new_nlink > 0 && new_inode->i_nlink >= F2FS_LINK_MAX))
			goto out_new_dir;
	}

	f2fs_balance_fs(sbi, true);

	f2fs_lock_op(sbi);

	err = update_dent_inode(old_inode, new_inode, &new_dentry->d_name);
	if (err)
		goto out_unlock;
	if (file_enc_name(new_inode))
		file_set_enc_name(old_inode);

	err = update_dent_inode(new_inode, old_inode, &old_dentry->d_name);
	if (err)
		goto out_undo;
	if (file_enc_name(old_inode))
		file_set_enc_name(new_inode);

	/* update ".." directory entry info of old dentry */
	if (old_dir_entry)
		f2fs_set_link(old_inode, old_dir_entry, old_dir_page, new_dir);

	/* update ".." directory entry info of new dentry */
	if (new_dir_entry)
		f2fs_set_link(new_inode, new_dir_entry, new_dir_page, old_dir);

	/* update directory entry info of old dir inode */
	f2fs_set_link(old_dir, old_entry, old_page, new_inode);

	down_write(&F2FS_I(old_inode)->i_sem);
	file_lost_pino(old_inode);
	up_write(&F2FS_I(old_inode)->i_sem);

	update_inode_page(old_inode);

	old_dir->i_ctime = CURRENT_TIME;
	if (old_nlink) {
		down_write(&F2FS_I(old_dir)->i_sem);
		if (old_nlink < 0)
			drop_nlink(old_dir);
		else
			inc_nlink(old_dir);
		up_write(&F2FS_I(old_dir)->i_sem);
	}
	mark_inode_dirty(old_dir);
	update_inode_page(old_dir);

	/* update directory entry info of new dir inode */
	f2fs_set_link(new_dir, new_entry, new_page, old_inode);

	down_write(&F2FS_I(new_inode)->i_sem);
	file_lost_pino(new_inode);
	up_write(&F2FS_I(new_inode)->i_sem);

	update_inode_page(new_inode);

	new_dir->i_ctime = CURRENT_TIME;
	if (new_nlink) {
		down_write(&F2FS_I(new_dir)->i_sem);
		if (new_nlink < 0)
			drop_nlink(new_dir);
		else
			inc_nlink(new_dir);
		up_write(&F2FS_I(new_dir)->i_sem);
	}
	mark_inode_dirty(new_dir);
	update_inode_page(new_dir);

	f2fs_unlock_op(sbi);

	if (IS_DIRSYNC(old_dir) || IS_DIRSYNC(new_dir))
		f2fs_sync_fs(sbi->sb, 1);
	return 0;
out_undo:
	/*
	 * Still we may fail to recover name info of f2fs_inode here
	 * Drop it, once its name is set as encrypted
	 */
	update_dent_inode(old_inode, old_inode, &old_dentry->d_name);
out_unlock:
	f2fs_unlock_op(sbi);
out_new_dir:
	if (new_dir_entry) {
		f2fs_dentry_kunmap(new_inode, new_dir_page);
		f2fs_put_page(new_dir_page, 0);
	}
out_old_dir:
	if (old_dir_entry) {
		f2fs_dentry_kunmap(old_inode, old_dir_page);
		f2fs_put_page(old_dir_page, 0);
	}
out_new:
	f2fs_dentry_kunmap(new_dir, new_page);
	f2fs_put_page(new_page, 0);
out_old:
	f2fs_dentry_kunmap(old_dir, old_page);
	f2fs_put_page(old_page, 0);
out:
	return err;
}

static int f2fs_rename2(struct inode *old_dir, struct dentry *old_dentry,
			struct inode *new_dir, struct dentry *new_dentry,
			unsigned int flags)
{
	if (flags & ~(RENAME_NOREPLACE | RENAME_EXCHANGE | RENAME_WHITEOUT))
		return -EINVAL;

	if (flags & RENAME_EXCHANGE) {
		return f2fs_cross_rename(old_dir, old_dentry,
					 new_dir, new_dentry);
	}
	/*
	 * VFS has already handled the new dentry existence case,
	 * here, we just deal with "RENAME_NOREPLACE" as regular rename.
	 */
	return f2fs_rename(old_dir, old_dentry, new_dir, new_dentry, flags);
}

static const char *f2fs_encrypted_get_link(struct dentry *dentry,
					   struct inode *inode,
					   struct delayed_call *done)
{
	struct page *cpage = NULL;
	char *caddr, *paddr = NULL;
	struct fscrypt_str cstr = FSTR_INIT(NULL, 0);
	struct fscrypt_str pstr = FSTR_INIT(NULL, 0);
	struct fscrypt_symlink_data *sd;
	loff_t size = min_t(loff_t, i_size_read(inode), PAGE_SIZE - 1);
	u32 max_size = inode->i_sb->s_blocksize;
	int res;

	if (!dentry)
		return ERR_PTR(-ECHILD);

	res = fscrypt_get_encryption_info(inode);
	if (res)
		return ERR_PTR(res);

	cpage = read_mapping_page(inode->i_mapping, 0, NULL);
	if (IS_ERR(cpage))
		return ERR_CAST(cpage);
	caddr = page_address(cpage);
	caddr[size] = 0;

	/* Symlink is encrypted */
	sd = (struct fscrypt_symlink_data *)caddr;
	cstr.name = sd->encrypted_path;
	cstr.len = le16_to_cpu(sd->len);

	/* this is broken symlink case */
	if (unlikely(cstr.len == 0)) {
		res = -ENOENT;
		goto errout;
	}
<<<<<<< HEAD
	cstr.name = kmalloc(cstr.len, GFP_NOFS);
	if (!cstr.name) {
		res = -ENOMEM;
		goto errout;
	}
	memcpy(cstr.name, sd->encrypted_path, cstr.len);

	if ((cstr.len + sizeof(struct f2fs_encrypted_symlink_data) - 1) >
								max_size) {
=======

	if ((cstr.len + sizeof(struct fscrypt_symlink_data) - 1) > max_size) {
>>>>>>> 1d3cce07
		/* Symlink data on the disk is corrupted */
		res = -EIO;
		goto errout;
	}
	res = fscrypt_fname_alloc_buffer(inode, cstr.len, &pstr);
	if (res)
		goto errout;

	res = fscrypt_fname_disk_to_usr(inode, 0, 0, &cstr, &pstr);
	if (res < 0)
		goto errout;

	/* this is broken symlink case */
	if (unlikely(pstr.name[0] == 0)) {
		res = -ENOENT;
		goto errout;
	}

	/* this is broken symlink case */
	if (unlikely(pstr.name[0] == 0)) {
		res = -ENOENT;
		goto errout;
	}

	paddr = pstr.name;

	/* Null-terminate the name */
	paddr[res] = '\0';

	put_page(cpage);
	set_delayed_call(done, kfree_link, paddr);
	return paddr;
errout:
	fscrypt_fname_free_buffer(&pstr);
	put_page(cpage);
	return ERR_PTR(res);
}

const struct inode_operations f2fs_encrypted_symlink_inode_operations = {
	.readlink       = generic_readlink,
	.get_link       = f2fs_encrypted_get_link,
	.getattr	= f2fs_getattr,
	.setattr	= f2fs_setattr,
#ifdef CONFIG_F2FS_FS_XATTR
	.setxattr	= generic_setxattr,
	.getxattr	= generic_getxattr,
	.listxattr	= f2fs_listxattr,
	.removexattr	= generic_removexattr,
#endif
};

const struct inode_operations f2fs_dir_inode_operations = {
	.create		= f2fs_create,
	.lookup		= f2fs_lookup,
	.link		= f2fs_link,
	.unlink		= f2fs_unlink,
	.symlink	= f2fs_symlink,
	.mkdir		= f2fs_mkdir,
	.rmdir		= f2fs_rmdir,
	.mknod		= f2fs_mknod,
	.rename2	= f2fs_rename2,
	.tmpfile	= f2fs_tmpfile,
	.getattr	= f2fs_getattr,
	.setattr	= f2fs_setattr,
	.get_acl	= f2fs_get_acl,
	.set_acl	= f2fs_set_acl,
#ifdef CONFIG_F2FS_FS_XATTR
	.setxattr	= generic_setxattr,
	.getxattr	= generic_getxattr,
	.listxattr	= f2fs_listxattr,
	.removexattr	= generic_removexattr,
#endif
};

const struct inode_operations f2fs_symlink_inode_operations = {
	.readlink       = generic_readlink,
	.get_link       = f2fs_get_link,
	.getattr	= f2fs_getattr,
	.setattr	= f2fs_setattr,
#ifdef CONFIG_F2FS_FS_XATTR
	.setxattr	= generic_setxattr,
	.getxattr	= generic_getxattr,
	.listxattr	= f2fs_listxattr,
	.removexattr	= generic_removexattr,
#endif
};

const struct inode_operations f2fs_special_inode_operations = {
	.getattr	= f2fs_getattr,
	.setattr        = f2fs_setattr,
	.get_acl	= f2fs_get_acl,
	.set_acl	= f2fs_set_acl,
#ifdef CONFIG_F2FS_FS_XATTR
	.setxattr       = generic_setxattr,
	.getxattr       = generic_getxattr,
	.listxattr	= f2fs_listxattr,
	.removexattr    = generic_removexattr,
#endif
};<|MERGE_RESOLUTION|>--- conflicted
+++ resolved
@@ -1026,20 +1026,8 @@
 		res = -ENOENT;
 		goto errout;
 	}
-<<<<<<< HEAD
-	cstr.name = kmalloc(cstr.len, GFP_NOFS);
-	if (!cstr.name) {
-		res = -ENOMEM;
-		goto errout;
-	}
-	memcpy(cstr.name, sd->encrypted_path, cstr.len);
-
-	if ((cstr.len + sizeof(struct f2fs_encrypted_symlink_data) - 1) >
-								max_size) {
-=======
 
 	if ((cstr.len + sizeof(struct fscrypt_symlink_data) - 1) > max_size) {
->>>>>>> 1d3cce07
 		/* Symlink data on the disk is corrupted */
 		res = -EIO;
 		goto errout;
@@ -1051,12 +1039,6 @@
 	res = fscrypt_fname_disk_to_usr(inode, 0, 0, &cstr, &pstr);
 	if (res < 0)
 		goto errout;
-
-	/* this is broken symlink case */
-	if (unlikely(pstr.name[0] == 0)) {
-		res = -ENOENT;
-		goto errout;
-	}
 
 	/* this is broken symlink case */
 	if (unlikely(pstr.name[0] == 0)) {
