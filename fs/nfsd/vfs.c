// SPDX-License-Identifier: GPL-2.0
/*
 * File operations used by nfsd. Some of these have been ripped from
 * other parts of the kernel because they weren't exported, others
 * are partial duplicates with added or changed functionality.
 *
 * Note that several functions dget() the dentry upon which they want
 * to act, most notably those that create directory entries. Response
 * dentry's are dput()'d if necessary in the release callback.
 * So if you notice code paths that apparently fail to dput() the
 * dentry, don't worry--they have been taken care of.
 *
 * Copyright (C) 1995-1999 Olaf Kirch <okir@monad.swb.de>
 * Zerocpy NFS support (C) 2002 Hirokazu Takahashi <taka@valinux.co.jp>
 */

#include <linux/fs.h>
#include <linux/file.h>
#include <linux/splice.h>
#include <linux/falloc.h>
#include <linux/fcntl.h>
#include <linux/namei.h>
#include <linux/delay.h>
#include <linux/fsnotify.h>
#include <linux/posix_acl_xattr.h>
#include <linux/xattr.h>
#include <linux/jhash.h>
#include <linux/ima.h>
#include <linux/slab.h>
#include <linux/uaccess.h>
#include <linux/exportfs.h>
#include <linux/writeback.h>
#include <linux/security.h>

#ifdef CONFIG_NFSD_V3
#include "xdr3.h"
#endif /* CONFIG_NFSD_V3 */

#ifdef CONFIG_NFSD_V4
#include "../internal.h"
#include "acl.h"
#include "idmap.h"
#endif /* CONFIG_NFSD_V4 */

#include "nfsd.h"
#include "vfs.h"
#include "filecache.h"
#include "trace.h"

#define NFSDDBG_FACILITY		NFSDDBG_FILEOP

/* 
 * Called from nfsd_lookup and encode_dirent. Check if we have crossed 
 * a mount point.
 * Returns -EAGAIN or -ETIMEDOUT leaving *dpp and *expp unchanged,
 *  or nfs_ok having possibly changed *dpp and *expp
 */
int
nfsd_cross_mnt(struct svc_rqst *rqstp, struct dentry **dpp, 
		        struct svc_export **expp)
{
	struct svc_export *exp = *expp, *exp2 = NULL;
	struct dentry *dentry = *dpp;
	struct path path = {.mnt = mntget(exp->ex_path.mnt),
			    .dentry = dget(dentry)};
	int err = 0;

	err = follow_down(&path);
	if (err < 0)
		goto out;
	if (path.mnt == exp->ex_path.mnt && path.dentry == dentry &&
	    nfsd_mountpoint(dentry, exp) == 2) {
		/* This is only a mountpoint in some other namespace */
		path_put(&path);
		goto out;
	}

	exp2 = rqst_exp_get_by_name(rqstp, &path);
	if (IS_ERR(exp2)) {
		err = PTR_ERR(exp2);
		/*
		 * We normally allow NFS clients to continue
		 * "underneath" a mountpoint that is not exported.
		 * The exception is V4ROOT, where no traversal is ever
		 * allowed without an explicit export of the new
		 * directory.
		 */
		if (err == -ENOENT && !(exp->ex_flags & NFSEXP_V4ROOT))
			err = 0;
		path_put(&path);
		goto out;
	}
	if (nfsd_v4client(rqstp) ||
		(exp->ex_flags & NFSEXP_CROSSMOUNT) || EX_NOHIDE(exp2)) {
		/* successfully crossed mount point */
		/*
		 * This is subtle: path.dentry is *not* on path.mnt
		 * at this point.  The only reason we are safe is that
		 * original mnt is pinned down by exp, so we should
		 * put path *before* putting exp
		 */
		*dpp = path.dentry;
		path.dentry = dentry;
		*expp = exp2;
		exp2 = exp;
	}
	path_put(&path);
	exp_put(exp2);
out:
	return err;
}

static void follow_to_parent(struct path *path)
{
	struct dentry *dp;

	while (path->dentry == path->mnt->mnt_root && follow_up(path))
		;
	dp = dget_parent(path->dentry);
	dput(path->dentry);
	path->dentry = dp;
}

static int nfsd_lookup_parent(struct svc_rqst *rqstp, struct dentry *dparent, struct svc_export **exp, struct dentry **dentryp)
{
	struct svc_export *exp2;
	struct path path = {.mnt = mntget((*exp)->ex_path.mnt),
			    .dentry = dget(dparent)};

	follow_to_parent(&path);

	exp2 = rqst_exp_parent(rqstp, &path);
	if (PTR_ERR(exp2) == -ENOENT) {
		*dentryp = dget(dparent);
	} else if (IS_ERR(exp2)) {
		path_put(&path);
		return PTR_ERR(exp2);
	} else {
		*dentryp = dget(path.dentry);
		exp_put(*exp);
		*exp = exp2;
	}
	path_put(&path);
	return 0;
}

/*
 * For nfsd purposes, we treat V4ROOT exports as though there was an
 * export at *every* directory.
 * We return:
 * '1' if this dentry *must* be an export point,
 * '2' if it might be, if there is really a mount here, and
 * '0' if there is no chance of an export point here.
 */
int nfsd_mountpoint(struct dentry *dentry, struct svc_export *exp)
{
	if (!d_inode(dentry))
		return 0;
	if (exp->ex_flags & NFSEXP_V4ROOT)
		return 1;
	if (nfsd4_is_junction(dentry))
		return 1;
	if (d_mountpoint(dentry))
		/*
		 * Might only be a mountpoint in a different namespace,
		 * but we need to check.
		 */
		return 2;
	return 0;
}

__be32
nfsd_lookup_dentry(struct svc_rqst *rqstp, struct svc_fh *fhp,
		   const char *name, unsigned int len,
		   struct svc_export **exp_ret, struct dentry **dentry_ret)
{
	struct svc_export	*exp;
	struct dentry		*dparent;
	struct dentry		*dentry;
	int			host_err;

	dprintk("nfsd: nfsd_lookup(fh %s, %.*s)\n", SVCFH_fmt(fhp), len,name);

	dparent = fhp->fh_dentry;
	exp = exp_get(fhp->fh_export);

	/* Lookup the name, but don't follow links */
	if (isdotent(name, len)) {
		if (len==1)
			dentry = dget(dparent);
		else if (dparent != exp->ex_path.dentry)
			dentry = dget_parent(dparent);
		else if (!EX_NOHIDE(exp) && !nfsd_v4client(rqstp))
			dentry = dget(dparent); /* .. == . just like at / */
		else {
			/* checking mountpoint crossing is very different when stepping up */
			host_err = nfsd_lookup_parent(rqstp, dparent, &exp, &dentry);
			if (host_err)
				goto out_nfserr;
		}
	} else {
		/*
		 * In the nfsd4_open() case, this may be held across
		 * subsequent open and delegation acquisition which may
		 * need to take the child's i_mutex:
		 */
		fh_lock_nested(fhp, I_MUTEX_PARENT);
		dentry = lookup_one_len(name, dparent, len);
		host_err = PTR_ERR(dentry);
		if (IS_ERR(dentry))
			goto out_nfserr;
		if (nfsd_mountpoint(dentry, exp)) {
			/*
			 * We don't need the i_mutex after all.  It's
			 * still possible we could open this (regular
			 * files can be mountpoints too), but the
			 * i_mutex is just there to prevent renames of
			 * something that we might be about to delegate,
			 * and a mountpoint won't be renamed:
			 */
			fh_unlock(fhp);
			if ((host_err = nfsd_cross_mnt(rqstp, &dentry, &exp))) {
				dput(dentry);
				goto out_nfserr;
			}
		}
	}
	*dentry_ret = dentry;
	*exp_ret = exp;
	return 0;

out_nfserr:
	exp_put(exp);
	return nfserrno(host_err);
}

/*
 * Look up one component of a pathname.
 * N.B. After this call _both_ fhp and resfh need an fh_put
 *
 * If the lookup would cross a mountpoint, and the mounted filesystem
 * is exported to the client with NFSEXP_NOHIDE, then the lookup is
 * accepted as it stands and the mounted directory is
 * returned. Otherwise the covered directory is returned.
 * NOTE: this mountpoint crossing is not supported properly by all
 *   clients and is explicitly disallowed for NFSv3
 *      NeilBrown <neilb@cse.unsw.edu.au>
 */
__be32
nfsd_lookup(struct svc_rqst *rqstp, struct svc_fh *fhp, const char *name,
				unsigned int len, struct svc_fh *resfh)
{
	struct svc_export	*exp;
	struct dentry		*dentry;
	__be32 err;

	err = fh_verify(rqstp, fhp, S_IFDIR, NFSD_MAY_EXEC);
	if (err)
		return err;
	err = nfsd_lookup_dentry(rqstp, fhp, name, len, &exp, &dentry);
	if (err)
		return err;
	err = check_nfsd_access(exp, rqstp);
	if (err)
		goto out;
	/*
	 * Note: we compose the file handle now, but as the
	 * dentry may be negative, it may need to be updated.
	 */
	err = fh_compose(resfh, exp, dentry, fhp);
	if (!err && d_really_is_negative(dentry))
		err = nfserr_noent;
out:
	dput(dentry);
	exp_put(exp);
	return err;
}

/*
 * Commit metadata changes to stable storage.
 */
static int
commit_inode_metadata(struct inode *inode)
{
	const struct export_operations *export_ops = inode->i_sb->s_export_op;

	if (export_ops->commit_metadata)
		return export_ops->commit_metadata(inode);
	return sync_inode_metadata(inode, 1);
}

static int
commit_metadata(struct svc_fh *fhp)
{
	struct inode *inode = d_inode(fhp->fh_dentry);

	if (!EX_ISSYNC(fhp->fh_export))
		return 0;
	return commit_inode_metadata(inode);
}

/*
 * Go over the attributes and take care of the small differences between
 * NFS semantics and what Linux expects.
 */
static void
nfsd_sanitize_attrs(struct inode *inode, struct iattr *iap)
{
	/* sanitize the mode change */
	if (iap->ia_valid & ATTR_MODE) {
		iap->ia_mode &= S_IALLUGO;
		iap->ia_mode |= (inode->i_mode & ~S_IALLUGO);
	}

	/* Revoke setuid/setgid on chown */
	if (!S_ISDIR(inode->i_mode) &&
	    ((iap->ia_valid & ATTR_UID) || (iap->ia_valid & ATTR_GID))) {
		iap->ia_valid |= ATTR_KILL_PRIV;
		if (iap->ia_valid & ATTR_MODE) {
			/* we're setting mode too, just clear the s*id bits */
			iap->ia_mode &= ~S_ISUID;
			if (iap->ia_mode & S_IXGRP)
				iap->ia_mode &= ~S_ISGID;
		} else {
			/* set ATTR_KILL_* bits and let VFS handle it */
			iap->ia_valid |= (ATTR_KILL_SUID | ATTR_KILL_SGID);
		}
	}
}

static __be32
nfsd_get_write_access(struct svc_rqst *rqstp, struct svc_fh *fhp,
		struct iattr *iap)
{
	struct inode *inode = d_inode(fhp->fh_dentry);
	int host_err;

	if (iap->ia_size < inode->i_size) {
		__be32 err;

		err = nfsd_permission(rqstp, fhp->fh_export, fhp->fh_dentry,
				NFSD_MAY_TRUNC | NFSD_MAY_OWNER_OVERRIDE);
		if (err)
			return err;
	}

	host_err = get_write_access(inode);
	if (host_err)
		goto out_nfserrno;

	host_err = locks_verify_truncate(inode, NULL, iap->ia_size);
	if (host_err)
		goto out_put_write_access;
	return 0;

out_put_write_access:
	put_write_access(inode);
out_nfserrno:
	return nfserrno(host_err);
}

/*
 * Set various file attributes.  After this call fhp needs an fh_put.
 */
__be32
nfsd_setattr(struct svc_rqst *rqstp, struct svc_fh *fhp, struct iattr *iap,
	     int check_guard, time64_t guardtime)
{
	struct dentry	*dentry;
	struct inode	*inode;
	int		accmode = NFSD_MAY_SATTR;
	umode_t		ftype = 0;
	__be32		err;
	int		host_err;
	bool		get_write_count;
	bool		size_change = (iap->ia_valid & ATTR_SIZE);

	if (iap->ia_valid & ATTR_SIZE) {
		accmode |= NFSD_MAY_WRITE|NFSD_MAY_OWNER_OVERRIDE;
		ftype = S_IFREG;
	}

	/*
	 * If utimes(2) and friends are called with times not NULL, we should
	 * not set NFSD_MAY_WRITE bit. Otherwise fh_verify->nfsd_permission
	 * will return EACCES, when the caller's effective UID does not match
	 * the owner of the file, and the caller is not privileged. In this
	 * situation, we should return EPERM(notify_change will return this).
	 */
	if (iap->ia_valid & (ATTR_ATIME | ATTR_MTIME)) {
		accmode |= NFSD_MAY_OWNER_OVERRIDE;
		if (!(iap->ia_valid & (ATTR_ATIME_SET | ATTR_MTIME_SET)))
			accmode |= NFSD_MAY_WRITE;
	}

	/* Callers that do fh_verify should do the fh_want_write: */
	get_write_count = !fhp->fh_dentry;

	/* Get inode */
	err = fh_verify(rqstp, fhp, ftype, accmode);
	if (err)
		return err;
	if (get_write_count) {
		host_err = fh_want_write(fhp);
		if (host_err)
			goto out;
	}

	dentry = fhp->fh_dentry;
	inode = d_inode(dentry);

	/* Ignore any mode updates on symlinks */
	if (S_ISLNK(inode->i_mode))
		iap->ia_valid &= ~ATTR_MODE;

	if (!iap->ia_valid)
		return 0;

	nfsd_sanitize_attrs(inode, iap);

	if (check_guard && guardtime != inode->i_ctime.tv_sec)
		return nfserr_notsync;

	/*
	 * The size case is special, it changes the file in addition to the
	 * attributes, and file systems don't expect it to be mixed with
	 * "random" attribute changes.  We thus split out the size change
	 * into a separate call to ->setattr, and do the rest as a separate
	 * setattr call.
	 */
	if (size_change) {
		err = nfsd_get_write_access(rqstp, fhp, iap);
		if (err)
			return err;
	}

	fh_lock(fhp);
	if (size_change) {
		/*
		 * RFC5661, Section 18.30.4:
		 *   Changing the size of a file with SETATTR indirectly
		 *   changes the time_modify and change attributes.
		 *
		 * (and similar for the older RFCs)
		 */
		struct iattr size_attr = {
			.ia_valid	= ATTR_SIZE | ATTR_CTIME | ATTR_MTIME,
			.ia_size	= iap->ia_size,
		};

		host_err = notify_change(dentry, &size_attr, NULL);
		if (host_err)
			goto out_unlock;
		iap->ia_valid &= ~ATTR_SIZE;

		/*
		 * Avoid the additional setattr call below if the only other
		 * attribute that the client sends is the mtime, as we update
		 * it as part of the size change above.
		 */
		if ((iap->ia_valid & ~ATTR_MTIME) == 0)
			goto out_unlock;
	}

	iap->ia_valid |= ATTR_CTIME;
	host_err = notify_change(dentry, iap, NULL);

out_unlock:
	fh_unlock(fhp);
	if (size_change)
		put_write_access(inode);
out:
	if (!host_err)
		host_err = commit_metadata(fhp);
	return nfserrno(host_err);
}

#if defined(CONFIG_NFSD_V4)
/*
 * NFS junction information is stored in an extended attribute.
 */
#define NFSD_JUNCTION_XATTR_NAME	XATTR_TRUSTED_PREFIX "junction.nfs"

/**
 * nfsd4_is_junction - Test if an object could be an NFS junction
 *
 * @dentry: object to test
 *
 * Returns 1 if "dentry" appears to contain NFS junction information.
 * Otherwise 0 is returned.
 */
int nfsd4_is_junction(struct dentry *dentry)
{
	struct inode *inode = d_inode(dentry);

	if (inode == NULL)
		return 0;
	if (inode->i_mode & S_IXUGO)
		return 0;
	if (!(inode->i_mode & S_ISVTX))
		return 0;
	if (vfs_getxattr(dentry, NFSD_JUNCTION_XATTR_NAME, NULL, 0) <= 0)
		return 0;
	return 1;
}
#ifdef CONFIG_NFSD_V4_SECURITY_LABEL
__be32 nfsd4_set_nfs4_label(struct svc_rqst *rqstp, struct svc_fh *fhp,
		struct xdr_netobj *label)
{
	__be32 error;
	int host_error;
	struct dentry *dentry;

	error = fh_verify(rqstp, fhp, 0 /* S_IFREG */, NFSD_MAY_SATTR);
	if (error)
		return error;

	dentry = fhp->fh_dentry;

	inode_lock(d_inode(dentry));
	host_error = security_inode_setsecctx(dentry, label->data, label->len);
	inode_unlock(d_inode(dentry));
	return nfserrno(host_error);
}
#else
__be32 nfsd4_set_nfs4_label(struct svc_rqst *rqstp, struct svc_fh *fhp,
		struct xdr_netobj *label)
{
	return nfserr_notsupp;
}
#endif

__be32 nfsd4_clone_file_range(struct nfsd_file *nf_src, u64 src_pos,
		struct nfsd_file *nf_dst, u64 dst_pos, u64 count, bool sync)
{
	struct file *src = nf_src->nf_file;
	struct file *dst = nf_dst->nf_file;
	loff_t cloned;
	__be32 ret = 0;

	down_write(&nf_dst->nf_rwsem);
	cloned = vfs_clone_file_range(src, src_pos, dst, dst_pos, count, 0);
	if (cloned < 0) {
		ret = nfserrno(cloned);
		goto out_err;
	}
	if (count && cloned != count) {
		ret = nfserrno(-EINVAL);
		goto out_err;
	}
	if (sync) {
		loff_t dst_end = count ? dst_pos + count - 1 : LLONG_MAX;
		int status = vfs_fsync_range(dst, dst_pos, dst_end, 0);

		if (!status)
			status = commit_inode_metadata(file_inode(src));
<<<<<<< HEAD
		if (status < 0)
			return nfserrno(status);
=======
		if (status < 0) {
			nfsd_reset_boot_verifier(net_generic(nf_dst->nf_net,
						 nfsd_net_id));
			ret = nfserrno(status);
		}
>>>>>>> 7117be3f
	}
out_err:
	up_write(&nf_dst->nf_rwsem);
	return ret;
}

ssize_t nfsd_copy_file_range(struct file *src, u64 src_pos, struct file *dst,
			     u64 dst_pos, u64 count)
{

	/*
	 * Limit copy to 4MB to prevent indefinitely blocking an nfsd
	 * thread and client rpc slot.  The choice of 4MB is somewhat
	 * arbitrary.  We might instead base this on r/wsize, or make it
	 * tunable, or use a time instead of a byte limit, or implement
	 * asynchronous copy.  In theory a client could also recognize a
	 * limit like this and pipeline multiple COPY requests.
	 */
	count = min_t(u64, count, 1 << 22);
	return vfs_copy_file_range(src, src_pos, dst, dst_pos, count, 0);
}

__be32 nfsd4_vfs_fallocate(struct svc_rqst *rqstp, struct svc_fh *fhp,
			   struct file *file, loff_t offset, loff_t len,
			   int flags)
{
	int error;

	if (!S_ISREG(file_inode(file)->i_mode))
		return nfserr_inval;

	error = vfs_fallocate(file, flags, offset, len);
	if (!error)
		error = commit_metadata(fhp);

	return nfserrno(error);
}
#endif /* defined(CONFIG_NFSD_V4) */

#ifdef CONFIG_NFSD_V3
/*
 * Check server access rights to a file system object
 */
struct accessmap {
	u32		access;
	int		how;
};
static struct accessmap	nfs3_regaccess[] = {
    {	NFS3_ACCESS_READ,	NFSD_MAY_READ			},
    {	NFS3_ACCESS_EXECUTE,	NFSD_MAY_EXEC			},
    {	NFS3_ACCESS_MODIFY,	NFSD_MAY_WRITE|NFSD_MAY_TRUNC	},
    {	NFS3_ACCESS_EXTEND,	NFSD_MAY_WRITE			},

    {	0,			0				}
};

static struct accessmap	nfs3_diraccess[] = {
    {	NFS3_ACCESS_READ,	NFSD_MAY_READ			},
    {	NFS3_ACCESS_LOOKUP,	NFSD_MAY_EXEC			},
    {	NFS3_ACCESS_MODIFY,	NFSD_MAY_EXEC|NFSD_MAY_WRITE|NFSD_MAY_TRUNC},
    {	NFS3_ACCESS_EXTEND,	NFSD_MAY_EXEC|NFSD_MAY_WRITE	},
    {	NFS3_ACCESS_DELETE,	NFSD_MAY_REMOVE			},

    {	0,			0				}
};

static struct accessmap	nfs3_anyaccess[] = {
	/* Some clients - Solaris 2.6 at least, make an access call
	 * to the server to check for access for things like /dev/null
	 * (which really, the server doesn't care about).  So
	 * We provide simple access checking for them, looking
	 * mainly at mode bits, and we make sure to ignore read-only
	 * filesystem checks
	 */
    {	NFS3_ACCESS_READ,	NFSD_MAY_READ			},
    {	NFS3_ACCESS_EXECUTE,	NFSD_MAY_EXEC			},
    {	NFS3_ACCESS_MODIFY,	NFSD_MAY_WRITE|NFSD_MAY_LOCAL_ACCESS	},
    {	NFS3_ACCESS_EXTEND,	NFSD_MAY_WRITE|NFSD_MAY_LOCAL_ACCESS	},

    {	0,			0				}
};

__be32
nfsd_access(struct svc_rqst *rqstp, struct svc_fh *fhp, u32 *access, u32 *supported)
{
	struct accessmap	*map;
	struct svc_export	*export;
	struct dentry		*dentry;
	u32			query, result = 0, sresult = 0;
	__be32			error;

	error = fh_verify(rqstp, fhp, 0, NFSD_MAY_NOP);
	if (error)
		goto out;

	export = fhp->fh_export;
	dentry = fhp->fh_dentry;

	if (d_is_reg(dentry))
		map = nfs3_regaccess;
	else if (d_is_dir(dentry))
		map = nfs3_diraccess;
	else
		map = nfs3_anyaccess;


	query = *access;
	for  (; map->access; map++) {
		if (map->access & query) {
			__be32 err2;

			sresult |= map->access;

			err2 = nfsd_permission(rqstp, export, dentry, map->how);
			switch (err2) {
			case nfs_ok:
				result |= map->access;
				break;
				
			/* the following error codes just mean the access was not allowed,
			 * rather than an error occurred */
			case nfserr_rofs:
			case nfserr_acces:
			case nfserr_perm:
				/* simply don't "or" in the access bit. */
				break;
			default:
				error = err2;
				goto out;
			}
		}
	}
	*access = result;
	if (supported)
		*supported = sresult;

 out:
	return error;
}
#endif /* CONFIG_NFSD_V3 */

int nfsd_open_break_lease(struct inode *inode, int access)
{
	unsigned int mode;

	if (access & NFSD_MAY_NOT_BREAK_LEASE)
		return 0;
	mode = (access & NFSD_MAY_WRITE) ? O_WRONLY : O_RDONLY;
	return break_lease(inode, mode | O_NONBLOCK);
}

/*
 * Open an existing file or directory.
 * The may_flags argument indicates the type of open (read/write/lock)
 * and additional flags.
 * N.B. After this call fhp needs an fh_put
 */
static __be32
__nfsd_open(struct svc_rqst *rqstp, struct svc_fh *fhp, umode_t type,
			int may_flags, struct file **filp)
{
	struct path	path;
	struct inode	*inode;
	struct file	*file;
	int		flags = O_RDONLY|O_LARGEFILE;
	__be32		err;
	int		host_err = 0;

	path.mnt = fhp->fh_export->ex_path.mnt;
	path.dentry = fhp->fh_dentry;
	inode = d_inode(path.dentry);

	/* Disallow write access to files with the append-only bit set
	 * or any access when mandatory locking enabled
	 */
	err = nfserr_perm;
	if (IS_APPEND(inode) && (may_flags & NFSD_MAY_WRITE))
		goto out;
	/*
	 * We must ignore files (but only files) which might have mandatory
	 * locks on them because there is no way to know if the accesser has
	 * the lock.
	 */
	if (S_ISREG((inode)->i_mode) && mandatory_lock(inode))
		goto out;

	if (!inode->i_fop)
		goto out;

	host_err = nfsd_open_break_lease(inode, may_flags);
	if (host_err) /* NOMEM or WOULDBLOCK */
		goto out_nfserr;

	if (may_flags & NFSD_MAY_WRITE) {
		if (may_flags & NFSD_MAY_READ)
			flags = O_RDWR|O_LARGEFILE;
		else
			flags = O_WRONLY|O_LARGEFILE;
	}

	file = dentry_open(&path, flags, current_cred());
	if (IS_ERR(file)) {
		host_err = PTR_ERR(file);
		goto out_nfserr;
	}

	host_err = ima_file_check(file, may_flags);
	if (host_err) {
		fput(file);
		goto out_nfserr;
	}

	if (may_flags & NFSD_MAY_64BIT_COOKIE)
		file->f_mode |= FMODE_64BITHASH;
	else
		file->f_mode |= FMODE_32BITHASH;

	*filp = file;
out_nfserr:
	err = nfserrno(host_err);
out:
	return err;
}

__be32
nfsd_open(struct svc_rqst *rqstp, struct svc_fh *fhp, umode_t type,
		int may_flags, struct file **filp)
{
	__be32 err;

	validate_process_creds();
	/*
	 * If we get here, then the client has already done an "open",
	 * and (hopefully) checked permission - so allow OWNER_OVERRIDE
	 * in case a chmod has now revoked permission.
	 *
	 * Arguably we should also allow the owner override for
	 * directories, but we never have and it doesn't seem to have
	 * caused anyone a problem.  If we were to change this, note
	 * also that our filldir callbacks would need a variant of
	 * lookup_one_len that doesn't check permissions.
	 */
	if (type == S_IFREG)
		may_flags |= NFSD_MAY_OWNER_OVERRIDE;
	err = fh_verify(rqstp, fhp, type, may_flags);
	if (!err)
		err = __nfsd_open(rqstp, fhp, type, may_flags, filp);
	validate_process_creds();
	return err;
}

__be32
nfsd_open_verified(struct svc_rqst *rqstp, struct svc_fh *fhp, umode_t type,
		int may_flags, struct file **filp)
{
	__be32 err;

	validate_process_creds();
	err = __nfsd_open(rqstp, fhp, type, may_flags, filp);
	validate_process_creds();
	return err;
}

/*
 * Grab and keep cached pages associated with a file in the svc_rqst
 * so that they can be passed to the network sendmsg/sendpage routines
 * directly. They will be released after the sending has completed.
 */
static int
nfsd_splice_actor(struct pipe_inode_info *pipe, struct pipe_buffer *buf,
		  struct splice_desc *sd)
{
	struct svc_rqst *rqstp = sd->u.data;
	struct page **pp = rqstp->rq_next_page;
	struct page *page = buf->page;
	size_t size;

	size = sd->len;

	if (rqstp->rq_res.page_len == 0) {
		get_page(page);
		put_page(*rqstp->rq_next_page);
		*(rqstp->rq_next_page++) = page;
		rqstp->rq_res.page_base = buf->offset;
		rqstp->rq_res.page_len = size;
	} else if (page != pp[-1]) {
		get_page(page);
		if (*rqstp->rq_next_page)
			put_page(*rqstp->rq_next_page);
		*(rqstp->rq_next_page++) = page;
		rqstp->rq_res.page_len += size;
	} else
		rqstp->rq_res.page_len += size;

	return size;
}

static int nfsd_direct_splice_actor(struct pipe_inode_info *pipe,
				    struct splice_desc *sd)
{
	return __splice_from_pipe(pipe, sd, nfsd_splice_actor);
}

static u32 nfsd_eof_on_read(struct file *file, loff_t offset, ssize_t len,
		size_t expected)
{
	if (expected != 0 && len == 0)
		return 1;
	if (offset+len >= i_size_read(file_inode(file)))
		return 1;
	return 0;
}

static __be32 nfsd_finish_read(struct svc_rqst *rqstp, struct svc_fh *fhp,
			       struct file *file, loff_t offset,
			       unsigned long *count, u32 *eof, ssize_t host_err)
{
	if (host_err >= 0) {
		nfsdstats.io_read += host_err;
		*eof = nfsd_eof_on_read(file, offset, host_err, *count);
		*count = host_err;
		fsnotify_access(file);
		trace_nfsd_read_io_done(rqstp, fhp, offset, *count);
		return 0;
	} else {
		trace_nfsd_read_err(rqstp, fhp, offset, host_err);
		return nfserrno(host_err);
	}
}

__be32 nfsd_splice_read(struct svc_rqst *rqstp, struct svc_fh *fhp,
			struct file *file, loff_t offset, unsigned long *count,
			u32 *eof)
{
	struct splice_desc sd = {
		.len		= 0,
		.total_len	= *count,
		.pos		= offset,
		.u.data		= rqstp,
	};
	ssize_t host_err;

	trace_nfsd_read_splice(rqstp, fhp, offset, *count);
	rqstp->rq_next_page = rqstp->rq_respages + 1;
	host_err = splice_direct_to_actor(file, &sd, nfsd_direct_splice_actor);
	return nfsd_finish_read(rqstp, fhp, file, offset, count, eof, host_err);
}

__be32 nfsd_readv(struct svc_rqst *rqstp, struct svc_fh *fhp,
		  struct file *file, loff_t offset,
		  struct kvec *vec, int vlen, unsigned long *count,
		  u32 *eof)
{
	struct iov_iter iter;
	loff_t ppos = offset;
	ssize_t host_err;

	trace_nfsd_read_vector(rqstp, fhp, offset, *count);
	iov_iter_kvec(&iter, READ, vec, vlen, *count);
	host_err = vfs_iter_read(file, &iter, &ppos, 0);
	return nfsd_finish_read(rqstp, fhp, file, offset, count, eof, host_err);
}

/*
 * Gathered writes: If another process is currently writing to the file,
 * there's a high chance this is another nfsd (triggered by a bulk write
 * from a client's biod). Rather than syncing the file with each write
 * request, we sleep for 10 msec.
 *
 * I don't know if this roughly approximates C. Juszak's idea of
 * gathered writes, but it's a nice and simple solution (IMHO), and it
 * seems to work:-)
 *
 * Note: we do this only in the NFSv2 case, since v3 and higher have a
 * better tool (separate unstable writes and commits) for solving this
 * problem.
 */
static int wait_for_concurrent_writes(struct file *file)
{
	struct inode *inode = file_inode(file);
	static ino_t last_ino;
	static dev_t last_dev;
	int err = 0;

	if (atomic_read(&inode->i_writecount) > 1
	    || (last_ino == inode->i_ino && last_dev == inode_get_dev(inode))) {
		dprintk("nfsd: write defer %d\n", task_pid_nr(current));
		msleep(10);
		dprintk("nfsd: write resume %d\n", task_pid_nr(current));
	}

	if (inode->i_state & I_DIRTY) {
		dprintk("nfsd: write sync %d\n", task_pid_nr(current));
		err = vfs_fsync(file, 0);
	}
	last_ino = inode->i_ino;
	last_dev = inode_get_dev(inode);
	return err;
}

__be32
nfsd_vfs_write(struct svc_rqst *rqstp, struct svc_fh *fhp, struct nfsd_file *nf,
				loff_t offset, struct kvec *vec, int vlen,
				unsigned long *cnt, int stable,
				__be32 *verf)
{
	struct file		*file = nf->nf_file;
	struct svc_export	*exp;
	struct iov_iter		iter;
	__be32			nfserr;
	int			host_err;
	int			use_wgather;
	loff_t			pos = offset;
	unsigned int		pflags = current->flags;
	rwf_t			flags = 0;

	trace_nfsd_write_opened(rqstp, fhp, offset, *cnt);

	if (test_bit(RQ_LOCAL, &rqstp->rq_flags))
		/*
		 * We want less throttling in balance_dirty_pages()
		 * and shrink_inactive_list() so that nfs to
		 * localhost doesn't cause nfsd to lock up due to all
		 * the client's dirty pages or its congested queue.
		 */
		current->flags |= PF_LESS_THROTTLE;

	exp = fhp->fh_export;
	use_wgather = (rqstp->rq_vers == 2) && EX_WGATHER(exp);

	if (!EX_ISSYNC(exp))
		stable = NFS_UNSTABLE;

	if (stable && !use_wgather)
		flags |= RWF_SYNC;

	iov_iter_kvec(&iter, WRITE, vec, vlen, *cnt);
	if (flags & RWF_SYNC) {
		down_write(&nf->nf_rwsem);
		host_err = vfs_iter_write(file, &iter, &pos, flags);
		if (host_err < 0)
			nfsd_reset_boot_verifier(net_generic(SVC_NET(rqstp),
						 nfsd_net_id));
		up_write(&nf->nf_rwsem);
	} else {
		down_read(&nf->nf_rwsem);
		if (verf)
			nfsd_copy_boot_verifier(verf,
					net_generic(SVC_NET(rqstp),
					nfsd_net_id));
		host_err = vfs_iter_write(file, &iter, &pos, flags);
		up_read(&nf->nf_rwsem);
	}
	if (host_err < 0) {
		nfsd_reset_boot_verifier(net_generic(SVC_NET(rqstp),
					 nfsd_net_id));
		goto out_nfserr;
<<<<<<< HEAD
=======
	}
>>>>>>> 7117be3f
	*cnt = host_err;
	nfsdstats.io_write += *cnt;
	fsnotify_modify(file);

	if (stable && use_wgather) {
		host_err = wait_for_concurrent_writes(file);
		if (host_err < 0)
			nfsd_reset_boot_verifier(net_generic(SVC_NET(rqstp),
						 nfsd_net_id));
	}

out_nfserr:
	if (host_err >= 0) {
		trace_nfsd_write_io_done(rqstp, fhp, offset, *cnt);
		nfserr = nfs_ok;
	} else {
		trace_nfsd_write_err(rqstp, fhp, offset, host_err);
		nfserr = nfserrno(host_err);
	}
	if (test_bit(RQ_LOCAL, &rqstp->rq_flags))
		current_restore_flags(pflags, PF_LESS_THROTTLE);
	return nfserr;
}

/*
 * Read data from a file. count must contain the requested read count
 * on entry. On return, *count contains the number of bytes actually read.
 * N.B. After this call fhp needs an fh_put
 */
__be32 nfsd_read(struct svc_rqst *rqstp, struct svc_fh *fhp,
	loff_t offset, struct kvec *vec, int vlen, unsigned long *count,
	u32 *eof)
{
	struct nfsd_file	*nf;
	struct file *file;
	__be32 err;

	trace_nfsd_read_start(rqstp, fhp, offset, *count);
	err = nfsd_file_acquire(rqstp, fhp, NFSD_MAY_READ, &nf);
	if (err)
		return err;

	file = nf->nf_file;
	if (file->f_op->splice_read && test_bit(RQ_SPLICE_OK, &rqstp->rq_flags))
		err = nfsd_splice_read(rqstp, fhp, file, offset, count, eof);
	else
		err = nfsd_readv(rqstp, fhp, file, offset, vec, vlen, count, eof);

	nfsd_file_put(nf);

	trace_nfsd_read_done(rqstp, fhp, offset, *count);

	return err;
}

/*
 * Write data to a file.
 * The stable flag requests synchronous writes.
 * N.B. After this call fhp needs an fh_put
 */
__be32
nfsd_write(struct svc_rqst *rqstp, struct svc_fh *fhp, loff_t offset,
	   struct kvec *vec, int vlen, unsigned long *cnt, int stable,
	   __be32 *verf)
{
	struct nfsd_file *nf;
	__be32 err;

	trace_nfsd_write_start(rqstp, fhp, offset, *cnt);

	err = nfsd_file_acquire(rqstp, fhp, NFSD_MAY_WRITE, &nf);
	if (err)
		goto out;

	err = nfsd_vfs_write(rqstp, fhp, nf, offset, vec,
			vlen, cnt, stable, verf);
	nfsd_file_put(nf);
out:
	trace_nfsd_write_done(rqstp, fhp, offset, *cnt);
	return err;
}

#ifdef CONFIG_NFSD_V3
/*
 * Commit all pending writes to stable storage.
 *
 * Note: we only guarantee that data that lies within the range specified
 * by the 'offset' and 'count' parameters will be synced.
 *
 * Unfortunately we cannot lock the file to make sure we return full WCC
 * data to the client, as locking happens lower down in the filesystem.
 */
__be32
nfsd_commit(struct svc_rqst *rqstp, struct svc_fh *fhp,
               loff_t offset, unsigned long count, __be32 *verf)
{
	struct nfsd_file	*nf;
	loff_t			end = LLONG_MAX;
	__be32			err = nfserr_inval;

	if (offset < 0)
		goto out;
	if (count != 0) {
		end = offset + (loff_t)count - 1;
		if (end < offset)
			goto out;
	}

	err = nfsd_file_acquire(rqstp, fhp,
			NFSD_MAY_WRITE|NFSD_MAY_NOT_BREAK_LEASE, &nf);
	if (err)
		goto out;
	if (EX_ISSYNC(fhp->fh_export)) {
		int err2;

		down_write(&nf->nf_rwsem);
		err2 = vfs_fsync_range(nf->nf_file, offset, end, 0);
		switch (err2) {
		case 0:
			nfsd_copy_boot_verifier(verf, net_generic(nf->nf_net,
						nfsd_net_id));
			break;
		case -EINVAL:
			err = nfserr_notsupp;
			break;
		default:
			err = nfserrno(err2);
			nfsd_reset_boot_verifier(net_generic(nf->nf_net,
						 nfsd_net_id));
		}
		up_write(&nf->nf_rwsem);
	} else
		nfsd_copy_boot_verifier(verf, net_generic(nf->nf_net,
					nfsd_net_id));

	nfsd_file_put(nf);
out:
	return err;
}
#endif /* CONFIG_NFSD_V3 */

static __be32
nfsd_create_setattr(struct svc_rqst *rqstp, struct svc_fh *resfhp,
			struct iattr *iap)
{
	/*
	 * Mode has already been set earlier in create:
	 */
	iap->ia_valid &= ~ATTR_MODE;
	/*
	 * Setting uid/gid works only for root.  Irix appears to
	 * send along the gid on create when it tries to implement
	 * setgid directories via NFS:
	 */
	if (!uid_eq(current_fsuid(), GLOBAL_ROOT_UID))
		iap->ia_valid &= ~(ATTR_UID|ATTR_GID);
	if (iap->ia_valid)
		return nfsd_setattr(rqstp, resfhp, iap, 0, (time64_t)0);
	/* Callers expect file metadata to be committed here */
	return nfserrno(commit_metadata(resfhp));
}

/* HPUX client sometimes creates a file in mode 000, and sets size to 0.
 * setting size to 0 may fail for some specific file systems by the permission
 * checking which requires WRITE permission but the mode is 000.
 * we ignore the resizing(to 0) on the just new created file, since the size is
 * 0 after file created.
 *
 * call this only after vfs_create() is called.
 * */
static void
nfsd_check_ignore_resizing(struct iattr *iap)
{
	if ((iap->ia_valid & ATTR_SIZE) && (iap->ia_size == 0))
		iap->ia_valid &= ~ATTR_SIZE;
}

/* The parent directory should already be locked: */
__be32
nfsd_create_locked(struct svc_rqst *rqstp, struct svc_fh *fhp,
		char *fname, int flen, struct iattr *iap,
		int type, dev_t rdev, struct svc_fh *resfhp)
{
	struct dentry	*dentry, *dchild;
	struct inode	*dirp;
	__be32		err;
	__be32		err2;
	int		host_err;

	dentry = fhp->fh_dentry;
	dirp = d_inode(dentry);

	dchild = dget(resfhp->fh_dentry);
	if (!fhp->fh_locked) {
		WARN_ONCE(1, "nfsd_create: parent %pd2 not locked!\n",
				dentry);
		err = nfserr_io;
		goto out;
	}

	err = nfsd_permission(rqstp, fhp->fh_export, dentry, NFSD_MAY_CREATE);
	if (err)
		goto out;

	if (!(iap->ia_valid & ATTR_MODE))
		iap->ia_mode = 0;
	iap->ia_mode = (iap->ia_mode & S_IALLUGO) | type;

	err = 0;
	host_err = 0;
	switch (type) {
	case S_IFREG:
		host_err = vfs_create(dirp, dchild, iap->ia_mode, true);
		if (!host_err)
			nfsd_check_ignore_resizing(iap);
		break;
	case S_IFDIR:
		host_err = vfs_mkdir(dirp, dchild, iap->ia_mode);
		if (!host_err && unlikely(d_unhashed(dchild))) {
			struct dentry *d;
			d = lookup_one_len(dchild->d_name.name,
					   dchild->d_parent,
					   dchild->d_name.len);
			if (IS_ERR(d)) {
				host_err = PTR_ERR(d);
				break;
			}
			if (unlikely(d_is_negative(d))) {
				dput(d);
				err = nfserr_serverfault;
				goto out;
			}
			dput(resfhp->fh_dentry);
			resfhp->fh_dentry = dget(d);
			err = fh_update(resfhp);
			dput(dchild);
			dchild = d;
			if (err)
				goto out;
		}
		break;
	case S_IFCHR:
	case S_IFBLK:
	case S_IFIFO:
	case S_IFSOCK:
		host_err = vfs_mknod(dirp, dchild, iap->ia_mode, rdev);
		break;
	default:
		printk(KERN_WARNING "nfsd: bad file type %o in nfsd_create\n",
		       type);
		host_err = -EINVAL;
	}
	if (host_err < 0)
		goto out_nfserr;

	err = nfsd_create_setattr(rqstp, resfhp, iap);

	/*
	 * nfsd_create_setattr already committed the child.  Transactional
	 * filesystems had a chance to commit changes for both parent and
	 * child simultaneously making the following commit_metadata a
	 * noop.
	 */
	err2 = nfserrno(commit_metadata(fhp));
	if (err2)
		err = err2;
	/*
	 * Update the file handle to get the new inode info.
	 */
	if (!err)
		err = fh_update(resfhp);
out:
	dput(dchild);
	return err;

out_nfserr:
	err = nfserrno(host_err);
	goto out;
}

/*
 * Create a filesystem object (regular, directory, special).
 * Note that the parent directory is left locked.
 *
 * N.B. Every call to nfsd_create needs an fh_put for _both_ fhp and resfhp
 */
__be32
nfsd_create(struct svc_rqst *rqstp, struct svc_fh *fhp,
		char *fname, int flen, struct iattr *iap,
		int type, dev_t rdev, struct svc_fh *resfhp)
{
	struct dentry	*dentry, *dchild = NULL;
	__be32		err;
	int		host_err;

	if (isdotent(fname, flen))
		return nfserr_exist;

	err = fh_verify(rqstp, fhp, S_IFDIR, NFSD_MAY_NOP);
	if (err)
		return err;

	dentry = fhp->fh_dentry;

	host_err = fh_want_write(fhp);
	if (host_err)
		return nfserrno(host_err);

	fh_lock_nested(fhp, I_MUTEX_PARENT);
	dchild = lookup_one_len(fname, dentry, flen);
	host_err = PTR_ERR(dchild);
	if (IS_ERR(dchild))
		return nfserrno(host_err);
	err = fh_compose(resfhp, fhp->fh_export, dchild, fhp);
	/*
	 * We unconditionally drop our ref to dchild as fh_compose will have
	 * already grabbed its own ref for it.
	 */
	dput(dchild);
	if (err)
		return err;
	return nfsd_create_locked(rqstp, fhp, fname, flen, iap, type,
					rdev, resfhp);
}

#ifdef CONFIG_NFSD_V3

/*
 * NFSv3 and NFSv4 version of nfsd_create
 */
__be32
do_nfsd_create(struct svc_rqst *rqstp, struct svc_fh *fhp,
		char *fname, int flen, struct iattr *iap,
		struct svc_fh *resfhp, int createmode, u32 *verifier,
	        bool *truncp, bool *created)
{
	struct dentry	*dentry, *dchild = NULL;
	struct inode	*dirp;
	__be32		err;
	int		host_err;
	__u32		v_mtime=0, v_atime=0;

	err = nfserr_perm;
	if (!flen)
		goto out;
	err = nfserr_exist;
	if (isdotent(fname, flen))
		goto out;
	if (!(iap->ia_valid & ATTR_MODE))
		iap->ia_mode = 0;
	err = fh_verify(rqstp, fhp, S_IFDIR, NFSD_MAY_EXEC);
	if (err)
		goto out;

	dentry = fhp->fh_dentry;
	dirp = d_inode(dentry);

	host_err = fh_want_write(fhp);
	if (host_err)
		goto out_nfserr;

	fh_lock_nested(fhp, I_MUTEX_PARENT);

	/*
	 * Compose the response file handle.
	 */
	dchild = lookup_one_len(fname, dentry, flen);
	host_err = PTR_ERR(dchild);
	if (IS_ERR(dchild))
		goto out_nfserr;

	/* If file doesn't exist, check for permissions to create one */
	if (d_really_is_negative(dchild)) {
		err = fh_verify(rqstp, fhp, S_IFDIR, NFSD_MAY_CREATE);
		if (err)
			goto out;
	}

	err = fh_compose(resfhp, fhp->fh_export, dchild, fhp);
	if (err)
		goto out;

	if (nfsd_create_is_exclusive(createmode)) {
		/* solaris7 gets confused (bugid 4218508) if these have
		 * the high bit set, so just clear the high bits. If this is
		 * ever changed to use different attrs for storing the
		 * verifier, then do_open_lookup() will also need to be fixed
		 * accordingly.
		 */
		v_mtime = verifier[0]&0x7fffffff;
		v_atime = verifier[1]&0x7fffffff;
	}
	
	if (d_really_is_positive(dchild)) {
		err = 0;

		switch (createmode) {
		case NFS3_CREATE_UNCHECKED:
			if (! d_is_reg(dchild))
				goto out;
			else if (truncp) {
				/* in nfsv4, we need to treat this case a little
				 * differently.  we don't want to truncate the
				 * file now; this would be wrong if the OPEN
				 * fails for some other reason.  furthermore,
				 * if the size is nonzero, we should ignore it
				 * according to spec!
				 */
				*truncp = (iap->ia_valid & ATTR_SIZE) && !iap->ia_size;
			}
			else {
				iap->ia_valid &= ATTR_SIZE;
				goto set_attr;
			}
			break;
		case NFS3_CREATE_EXCLUSIVE:
			if (   d_inode(dchild)->i_mtime.tv_sec == v_mtime
			    && d_inode(dchild)->i_atime.tv_sec == v_atime
			    && d_inode(dchild)->i_size  == 0 ) {
				if (created)
					*created = true;
				break;
			}
			/* fall through */
		case NFS4_CREATE_EXCLUSIVE4_1:
			if (   d_inode(dchild)->i_mtime.tv_sec == v_mtime
			    && d_inode(dchild)->i_atime.tv_sec == v_atime
			    && d_inode(dchild)->i_size  == 0 ) {
				if (created)
					*created = true;
				goto set_attr;
			}
			/* fall through */
		case NFS3_CREATE_GUARDED:
			err = nfserr_exist;
		}
		fh_drop_write(fhp);
		goto out;
	}

	host_err = vfs_create(dirp, dchild, iap->ia_mode, true);
	if (host_err < 0) {
		fh_drop_write(fhp);
		goto out_nfserr;
	}
	if (created)
		*created = true;

	nfsd_check_ignore_resizing(iap);

	if (nfsd_create_is_exclusive(createmode)) {
		/* Cram the verifier into atime/mtime */
		iap->ia_valid = ATTR_MTIME|ATTR_ATIME
			| ATTR_MTIME_SET|ATTR_ATIME_SET;
		/* XXX someone who knows this better please fix it for nsec */ 
		iap->ia_mtime.tv_sec = v_mtime;
		iap->ia_atime.tv_sec = v_atime;
		iap->ia_mtime.tv_nsec = 0;
		iap->ia_atime.tv_nsec = 0;
	}

 set_attr:
	err = nfsd_create_setattr(rqstp, resfhp, iap);

	/*
	 * nfsd_create_setattr already committed the child
	 * (and possibly also the parent).
	 */
	if (!err)
		err = nfserrno(commit_metadata(fhp));

	/*
	 * Update the filehandle to get the new inode info.
	 */
	if (!err)
		err = fh_update(resfhp);

 out:
	fh_unlock(fhp);
	if (dchild && !IS_ERR(dchild))
		dput(dchild);
	fh_drop_write(fhp);
 	return err;
 
 out_nfserr:
	err = nfserrno(host_err);
	goto out;
}
#endif /* CONFIG_NFSD_V3 */

/*
 * Read a symlink. On entry, *lenp must contain the maximum path length that
 * fits into the buffer. On return, it contains the true length.
 * N.B. After this call fhp needs an fh_put
 */
__be32
nfsd_readlink(struct svc_rqst *rqstp, struct svc_fh *fhp, char *buf, int *lenp)
{
	__be32		err;
	const char *link;
	struct path path;
	DEFINE_DELAYED_CALL(done);
	int len;

	err = fh_verify(rqstp, fhp, S_IFLNK, NFSD_MAY_NOP);
	if (unlikely(err))
		return err;

	path.mnt = fhp->fh_export->ex_path.mnt;
	path.dentry = fhp->fh_dentry;

	if (unlikely(!d_is_symlink(path.dentry)))
		return nfserr_inval;

	touch_atime(&path);

	link = vfs_get_link(path.dentry, &done);
	if (IS_ERR(link))
		return nfserrno(PTR_ERR(link));

	len = strlen(link);
	if (len < *lenp)
		*lenp = len;
	memcpy(buf, link, *lenp);
	do_delayed_call(&done);
	return 0;
}

/*
 * Create a symlink and look up its inode
 * N.B. After this call _both_ fhp and resfhp need an fh_put
 */
__be32
nfsd_symlink(struct svc_rqst *rqstp, struct svc_fh *fhp,
				char *fname, int flen,
				char *path,
				struct svc_fh *resfhp)
{
	struct dentry	*dentry, *dnew;
	__be32		err, cerr;
	int		host_err;

	err = nfserr_noent;
	if (!flen || path[0] == '\0')
		goto out;
	err = nfserr_exist;
	if (isdotent(fname, flen))
		goto out;

	err = fh_verify(rqstp, fhp, S_IFDIR, NFSD_MAY_CREATE);
	if (err)
		goto out;

	host_err = fh_want_write(fhp);
	if (host_err)
		goto out_nfserr;

	fh_lock(fhp);
	dentry = fhp->fh_dentry;
	dnew = lookup_one_len(fname, dentry, flen);
	host_err = PTR_ERR(dnew);
	if (IS_ERR(dnew))
		goto out_nfserr;

	host_err = vfs_symlink(d_inode(dentry), dnew, path);
	err = nfserrno(host_err);
	if (!err)
		err = nfserrno(commit_metadata(fhp));
	fh_unlock(fhp);

	fh_drop_write(fhp);

	cerr = fh_compose(resfhp, fhp->fh_export, dnew, fhp);
	dput(dnew);
	if (err==0) err = cerr;
out:
	return err;

out_nfserr:
	err = nfserrno(host_err);
	goto out;
}

/*
 * Create a hardlink
 * N.B. After this call _both_ ffhp and tfhp need an fh_put
 */
__be32
nfsd_link(struct svc_rqst *rqstp, struct svc_fh *ffhp,
				char *name, int len, struct svc_fh *tfhp)
{
	struct dentry	*ddir, *dnew, *dold;
	struct inode	*dirp;
	__be32		err;
	int		host_err;

	err = fh_verify(rqstp, ffhp, S_IFDIR, NFSD_MAY_CREATE);
	if (err)
		goto out;
	err = fh_verify(rqstp, tfhp, 0, NFSD_MAY_NOP);
	if (err)
		goto out;
	err = nfserr_isdir;
	if (d_is_dir(tfhp->fh_dentry))
		goto out;
	err = nfserr_perm;
	if (!len)
		goto out;
	err = nfserr_exist;
	if (isdotent(name, len))
		goto out;

	host_err = fh_want_write(tfhp);
	if (host_err) {
		err = nfserrno(host_err);
		goto out;
	}

	fh_lock_nested(ffhp, I_MUTEX_PARENT);
	ddir = ffhp->fh_dentry;
	dirp = d_inode(ddir);

	dnew = lookup_one_len(name, ddir, len);
	host_err = PTR_ERR(dnew);
	if (IS_ERR(dnew))
		goto out_nfserr;

	dold = tfhp->fh_dentry;

	err = nfserr_noent;
	if (d_really_is_negative(dold))
		goto out_dput;
	host_err = vfs_link(dold, dirp, dnew, NULL);
	if (!host_err) {
		err = nfserrno(commit_metadata(ffhp));
		if (!err)
			err = nfserrno(commit_metadata(tfhp));
	} else {
		if (host_err == -EXDEV && rqstp->rq_vers == 2)
			err = nfserr_acces;
		else
			err = nfserrno(host_err);
	}
out_dput:
	dput(dnew);
out_unlock:
	fh_unlock(ffhp);
	fh_drop_write(tfhp);
out:
	return err;

out_nfserr:
	err = nfserrno(host_err);
	goto out_unlock;
}

static void
nfsd_close_cached_files(struct dentry *dentry)
{
	struct inode *inode = d_inode(dentry);

	if (inode && S_ISREG(inode->i_mode))
		nfsd_file_close_inode_sync(inode);
}

static bool
nfsd_has_cached_files(struct dentry *dentry)
{
	bool		ret = false;
	struct inode *inode = d_inode(dentry);

	if (inode && S_ISREG(inode->i_mode))
		ret = nfsd_file_is_cached(inode);
	return ret;
}

/*
 * Rename a file
 * N.B. After this call _both_ ffhp and tfhp need an fh_put
 */
__be32
nfsd_rename(struct svc_rqst *rqstp, struct svc_fh *ffhp, char *fname, int flen,
			    struct svc_fh *tfhp, char *tname, int tlen)
{
	struct dentry	*fdentry, *tdentry, *odentry, *ndentry, *trap;
	struct inode	*fdir, *tdir;
	__be32		err;
	int		host_err;
	bool		has_cached = false;

	err = fh_verify(rqstp, ffhp, S_IFDIR, NFSD_MAY_REMOVE);
	if (err)
		goto out;
	err = fh_verify(rqstp, tfhp, S_IFDIR, NFSD_MAY_CREATE);
	if (err)
		goto out;

	fdentry = ffhp->fh_dentry;
	fdir = d_inode(fdentry);

	tdentry = tfhp->fh_dentry;
	tdir = d_inode(tdentry);

	err = nfserr_perm;
	if (!flen || isdotent(fname, flen) || !tlen || isdotent(tname, tlen))
		goto out;

retry:
	host_err = fh_want_write(ffhp);
	if (host_err) {
		err = nfserrno(host_err);
		goto out;
	}

	/* cannot use fh_lock as we need deadlock protective ordering
	 * so do it by hand */
	trap = lock_rename(tdentry, fdentry);
	ffhp->fh_locked = tfhp->fh_locked = true;
	fill_pre_wcc(ffhp);
	fill_pre_wcc(tfhp);

	odentry = lookup_one_len(fname, fdentry, flen);
	host_err = PTR_ERR(odentry);
	if (IS_ERR(odentry))
		goto out_nfserr;

	host_err = -ENOENT;
	if (d_really_is_negative(odentry))
		goto out_dput_old;
	host_err = -EINVAL;
	if (odentry == trap)
		goto out_dput_old;

	ndentry = lookup_one_len(tname, tdentry, tlen);
	host_err = PTR_ERR(ndentry);
	if (IS_ERR(ndentry))
		goto out_dput_old;
	host_err = -ENOTEMPTY;
	if (ndentry == trap)
		goto out_dput_new;

	host_err = -EXDEV;
	if (ffhp->fh_export->ex_path.mnt != tfhp->fh_export->ex_path.mnt)
		goto out_dput_new;
	if (ffhp->fh_export->ex_path.dentry != tfhp->fh_export->ex_path.dentry)
		goto out_dput_new;

	if (nfsd_has_cached_files(ndentry)) {
		has_cached = true;
		goto out_dput_old;
	} else {
		host_err = vfs_rename(fdir, odentry, tdir, ndentry, NULL, 0);
		if (!host_err) {
			host_err = commit_metadata(tfhp);
			if (!host_err)
				host_err = commit_metadata(ffhp);
		}
	}
 out_dput_new:
	dput(ndentry);
 out_dput_old:
	dput(odentry);
 out_nfserr:
	err = nfserrno(host_err);
	/*
	 * We cannot rely on fh_unlock on the two filehandles,
	 * as that would do the wrong thing if the two directories
	 * were the same, so again we do it by hand.
	 */
	if (!has_cached) {
		fill_post_wcc(ffhp);
		fill_post_wcc(tfhp);
	}
	unlock_rename(tdentry, fdentry);
	ffhp->fh_locked = tfhp->fh_locked = false;
	fh_drop_write(ffhp);

	/*
	 * If the target dentry has cached open files, then we need to try to
	 * close them prior to doing the rename. Flushing delayed fput
	 * shouldn't be done with locks held however, so we delay it until this
	 * point and then reattempt the whole shebang.
	 */
	if (has_cached) {
		has_cached = false;
		nfsd_close_cached_files(ndentry);
		dput(ndentry);
		goto retry;
	}
out:
	return err;
}

/*
 * Unlink a file or directory
 * N.B. After this call fhp needs an fh_put
 */
__be32
nfsd_unlink(struct svc_rqst *rqstp, struct svc_fh *fhp, int type,
				char *fname, int flen)
{
	struct dentry	*dentry, *rdentry;
	struct inode	*dirp;
	__be32		err;
	int		host_err;

	err = nfserr_acces;
	if (!flen || isdotent(fname, flen))
		goto out;
	err = fh_verify(rqstp, fhp, S_IFDIR, NFSD_MAY_REMOVE);
	if (err)
		goto out;

	host_err = fh_want_write(fhp);
	if (host_err)
		goto out_nfserr;

	fh_lock_nested(fhp, I_MUTEX_PARENT);
	dentry = fhp->fh_dentry;
	dirp = d_inode(dentry);

	rdentry = lookup_one_len(fname, dentry, flen);
	host_err = PTR_ERR(rdentry);
	if (IS_ERR(rdentry))
		goto out_drop_write;

	if (d_really_is_negative(rdentry)) {
		dput(rdentry);
		host_err = -ENOENT;
		goto out_drop_write;
	}

	if (!type)
		type = d_inode(rdentry)->i_mode & S_IFMT;

	if (type != S_IFDIR) {
		nfsd_close_cached_files(rdentry);
		host_err = vfs_unlink(dirp, rdentry, NULL);
	} else {
		host_err = vfs_rmdir(dirp, rdentry);
	}

	if (!host_err)
		host_err = commit_metadata(fhp);
	dput(rdentry);

out_drop_write:
	fh_drop_write(fhp);
out_nfserr:
	if (host_err == -EBUSY) {
		/* name is mounted-on. There is no perfect
		 * error status.
		 */
		if (nfsd_v4client(rqstp))
			err = nfserr_file_open;
		else
			err = nfserr_acces;
	} else {
		err = nfserrno(host_err);
	}
out:
	return err;
}

/*
 * We do this buffering because we must not call back into the file
 * system's ->lookup() method from the filldir callback. That may well
 * deadlock a number of file systems.
 *
 * This is based heavily on the implementation of same in XFS.
 */
struct buffered_dirent {
	u64		ino;
	loff_t		offset;
	int		namlen;
	unsigned int	d_type;
	char		name[];
};

struct readdir_data {
	struct dir_context ctx;
	char		*dirent;
	size_t		used;
	int		full;
};

static int nfsd_buffered_filldir(struct dir_context *ctx, const char *name,
				 int namlen, loff_t offset, u64 ino,
				 unsigned int d_type)
{
	struct readdir_data *buf =
		container_of(ctx, struct readdir_data, ctx);
	struct buffered_dirent *de = (void *)(buf->dirent + buf->used);
	unsigned int reclen;

	reclen = ALIGN(sizeof(struct buffered_dirent) + namlen, sizeof(u64));
	if (buf->used + reclen > PAGE_SIZE) {
		buf->full = 1;
		return -EINVAL;
	}

	de->namlen = namlen;
	de->offset = offset;
	de->ino = ino;
	de->d_type = d_type;
	memcpy(de->name, name, namlen);
	buf->used += reclen;

	return 0;
}

static __be32 nfsd_buffered_readdir(struct file *file, nfsd_filldir_t func,
				    struct readdir_cd *cdp, loff_t *offsetp)
{
	struct buffered_dirent *de;
	int host_err;
	int size;
	loff_t offset;
	struct readdir_data buf = {
		.ctx.actor = nfsd_buffered_filldir,
		.dirent = (void *)__get_free_page(GFP_KERNEL)
	};

	if (!buf.dirent)
		return nfserrno(-ENOMEM);

	offset = *offsetp;

	while (1) {
		unsigned int reclen;

		cdp->err = nfserr_eof; /* will be cleared on successful read */
		buf.used = 0;
		buf.full = 0;

		host_err = iterate_dir(file, &buf.ctx);
		if (buf.full)
			host_err = 0;

		if (host_err < 0)
			break;

		size = buf.used;

		if (!size)
			break;

		de = (struct buffered_dirent *)buf.dirent;
		while (size > 0) {
			offset = de->offset;

			if (func(cdp, de->name, de->namlen, de->offset,
				 de->ino, de->d_type))
				break;

			if (cdp->err != nfs_ok)
				break;

			reclen = ALIGN(sizeof(*de) + de->namlen,
				       sizeof(u64));
			size -= reclen;
			de = (struct buffered_dirent *)((char *)de + reclen);
		}
		if (size > 0) /* We bailed out early */
			break;

		offset = vfs_llseek(file, 0, SEEK_CUR);
	}

	free_page((unsigned long)(buf.dirent));

	if (host_err)
		return nfserrno(host_err);

	*offsetp = offset;
	return cdp->err;
}

/*
 * Read entries from a directory.
 * The  NFSv3/4 verifier we ignore for now.
 */
__be32
nfsd_readdir(struct svc_rqst *rqstp, struct svc_fh *fhp, loff_t *offsetp, 
	     struct readdir_cd *cdp, nfsd_filldir_t func)
{
	__be32		err;
	struct file	*file;
	loff_t		offset = *offsetp;
	int             may_flags = NFSD_MAY_READ;

	/* NFSv2 only supports 32 bit cookies */
	if (rqstp->rq_vers > 2)
		may_flags |= NFSD_MAY_64BIT_COOKIE;

	err = nfsd_open(rqstp, fhp, S_IFDIR, may_flags, &file);
	if (err)
		goto out;

	offset = vfs_llseek(file, offset, SEEK_SET);
	if (offset < 0) {
		err = nfserrno((int)offset);
		goto out_close;
	}

	err = nfsd_buffered_readdir(file, func, cdp, offsetp);

	if (err == nfserr_eof || err == nfserr_toosmall)
		err = nfs_ok; /* can still be found in ->err */
out_close:
	fput(file);
out:
	return err;
}

/*
 * Get file system stats
 * N.B. After this call fhp needs an fh_put
 */
__be32
nfsd_statfs(struct svc_rqst *rqstp, struct svc_fh *fhp, struct kstatfs *stat, int access)
{
	__be32 err;

	err = fh_verify(rqstp, fhp, 0, NFSD_MAY_NOP | access);
	if (!err) {
		struct path path = {
			.mnt	= fhp->fh_export->ex_path.mnt,
			.dentry	= fhp->fh_dentry,
		};
		if (vfs_statfs(&path, stat))
			err = nfserr_io;
	}
	return err;
}

static int exp_rdonly(struct svc_rqst *rqstp, struct svc_export *exp)
{
	return nfsexp_flags(rqstp, exp) & NFSEXP_READONLY;
}

/*
 * Check for a user's access permissions to this inode.
 */
__be32
nfsd_permission(struct svc_rqst *rqstp, struct svc_export *exp,
					struct dentry *dentry, int acc)
{
	struct inode	*inode = d_inode(dentry);
	int		err;

	if ((acc & NFSD_MAY_MASK) == NFSD_MAY_NOP)
		return 0;
#if 0
	dprintk("nfsd: permission 0x%x%s%s%s%s%s%s%s mode 0%o%s%s%s\n",
		acc,
		(acc & NFSD_MAY_READ)?	" read"  : "",
		(acc & NFSD_MAY_WRITE)?	" write" : "",
		(acc & NFSD_MAY_EXEC)?	" exec"  : "",
		(acc & NFSD_MAY_SATTR)?	" sattr" : "",
		(acc & NFSD_MAY_TRUNC)?	" trunc" : "",
		(acc & NFSD_MAY_LOCK)?	" lock"  : "",
		(acc & NFSD_MAY_OWNER_OVERRIDE)? " owneroverride" : "",
		inode->i_mode,
		IS_IMMUTABLE(inode)?	" immut" : "",
		IS_APPEND(inode)?	" append" : "",
		__mnt_is_readonly(exp->ex_path.mnt)?	" ro" : "");
	dprintk("      owner %d/%d user %d/%d\n",
		inode->i_uid, inode->i_gid, current_fsuid(), current_fsgid());
#endif

	/* Normally we reject any write/sattr etc access on a read-only file
	 * system.  But if it is IRIX doing check on write-access for a 
	 * device special file, we ignore rofs.
	 */
	if (!(acc & NFSD_MAY_LOCAL_ACCESS))
		if (acc & (NFSD_MAY_WRITE | NFSD_MAY_SATTR | NFSD_MAY_TRUNC)) {
			if (exp_rdonly(rqstp, exp) ||
			    __mnt_is_readonly(exp->ex_path.mnt))
				return nfserr_rofs;
			if (/* (acc & NFSD_MAY_WRITE) && */ IS_IMMUTABLE(inode))
				return nfserr_perm;
		}
	if ((acc & NFSD_MAY_TRUNC) && IS_APPEND(inode))
		return nfserr_perm;

	if (acc & NFSD_MAY_LOCK) {
		/* If we cannot rely on authentication in NLM requests,
		 * just allow locks, otherwise require read permission, or
		 * ownership
		 */
		if (exp->ex_flags & NFSEXP_NOAUTHNLM)
			return 0;
		else
			acc = NFSD_MAY_READ | NFSD_MAY_OWNER_OVERRIDE;
	}
	/*
	 * The file owner always gets access permission for accesses that
	 * would normally be checked at open time. This is to make
	 * file access work even when the client has done a fchmod(fd, 0).
	 *
	 * However, `cp foo bar' should fail nevertheless when bar is
	 * readonly. A sensible way to do this might be to reject all
	 * attempts to truncate a read-only file, because a creat() call
	 * always implies file truncation.
	 * ... but this isn't really fair.  A process may reasonably call
	 * ftruncate on an open file descriptor on a file with perm 000.
	 * We must trust the client to do permission checking - using "ACCESS"
	 * with NFSv3.
	 */
	if ((acc & NFSD_MAY_OWNER_OVERRIDE) &&
	    uid_eq(inode->i_uid, current_fsuid()))
		return 0;

	/* This assumes  NFSD_MAY_{READ,WRITE,EXEC} == MAY_{READ,WRITE,EXEC} */
	err = inode_permission(inode, acc & (MAY_READ|MAY_WRITE|MAY_EXEC));

	/* Allow read access to binaries even when mode 111 */
	if (err == -EACCES && S_ISREG(inode->i_mode) &&
	     (acc == (NFSD_MAY_READ | NFSD_MAY_OWNER_OVERRIDE) ||
	      acc == (NFSD_MAY_READ | NFSD_MAY_READ_IF_EXEC)))
		err = inode_permission(inode, MAY_EXEC);

	return err? nfserrno(err) : 0;
}<|MERGE_RESOLUTION|>--- conflicted
+++ resolved
@@ -554,16 +554,11 @@
 
 		if (!status)
 			status = commit_inode_metadata(file_inode(src));
-<<<<<<< HEAD
-		if (status < 0)
-			return nfserrno(status);
-=======
 		if (status < 0) {
 			nfsd_reset_boot_verifier(net_generic(nf_dst->nf_net,
 						 nfsd_net_id));
 			ret = nfserrno(status);
 		}
->>>>>>> 7117be3f
 	}
 out_err:
 	up_write(&nf_dst->nf_rwsem);
@@ -1021,10 +1016,7 @@
 		nfsd_reset_boot_verifier(net_generic(SVC_NET(rqstp),
 					 nfsd_net_id));
 		goto out_nfserr;
-<<<<<<< HEAD
-=======
-	}
->>>>>>> 7117be3f
+	}
 	*cnt = host_err;
 	nfsdstats.io_write += *cnt;
 	fsnotify_modify(file);
