--- conflicted
+++ resolved
@@ -396,7 +396,7 @@
 	err = nfserr_notsync;
 	if (!check_guard || guardtime == inode->i_ctime.tv_sec) {
 		fh_lock(fhp);
-		host_err = notify_change(dentry, fhp->fh_export->ex_path.mnt, iap);
+		host_err = notify_change(dentry, iap);
 		/* to get NFSERR_JUKEBOX on the wire, need -ETIMEDOUT */
 		if (host_err == -EAGAIN)
 			host_err = -ETIMEDOUT;
@@ -419,13 +419,12 @@
 #if defined(CONFIG_NFSD_V2_ACL) || \
     defined(CONFIG_NFSD_V3_ACL) || \
     defined(CONFIG_NFSD_V4)
-static ssize_t nfsd_getxattr(struct dentry *dentry, struct vfsmount *mnt,
-			     char *key, void **buf)
+static ssize_t nfsd_getxattr(struct dentry *dentry, char *key, void **buf)
 {
 	ssize_t buflen;
 	ssize_t ret;
 
-	buflen = vfs_getxattr(dentry, mnt, key, NULL, 0, NULL);
+	buflen = vfs_getxattr(dentry, key, NULL, 0);
 	if (buflen <= 0)
 		return buflen;
 
@@ -433,21 +432,16 @@
 	if (!*buf)
 		return -ENOMEM;
 
-<<<<<<< HEAD
-	return vfs_getxattr(dentry, mnt, key, *buf, buflen, NULL);
-=======
 	ret = vfs_getxattr(dentry, key, *buf, buflen);
 	if (ret < 0)
 		kfree(*buf);
 	return ret;
->>>>>>> 18e352e4
 }
 #endif
 
 #if defined(CONFIG_NFSD_V4)
 static int
-set_nfsv4_acl_one(struct dentry *dentry, struct vfsmount *mnt,
-		  struct posix_acl *pacl, char *key)
+set_nfsv4_acl_one(struct dentry *dentry, struct posix_acl *pacl, char *key)
 {
 	int len;
 	size_t buflen;
@@ -466,7 +460,7 @@
 		goto out;
 	}
 
-	error = vfs_setxattr(dentry, mnt, key, buf, len, 0, NULL);
+	error = vfs_setxattr(dentry, key, buf, len, 0);
 out:
 	kfree(buf);
 	return error;
@@ -479,7 +473,6 @@
 	__be32 error;
 	int host_error;
 	struct dentry *dentry;
-	struct vfsmount *mnt;
 	struct inode *inode;
 	struct posix_acl *pacl = NULL, *dpacl = NULL;
 	unsigned int flags = 0;
@@ -490,7 +483,6 @@
 		return error;
 
 	dentry = fhp->fh_dentry;
-	mnt = fhp->fh_export->ex_path.mnt;
 	inode = dentry->d_inode;
 	if (S_ISDIR(inode->i_mode))
 		flags = NFS4_ACL_DIR;
@@ -501,14 +493,12 @@
 	} else if (host_error < 0)
 		goto out_nfserr;
 
-	host_error = set_nfsv4_acl_one(dentry, mnt, pacl,
-				       POSIX_ACL_XATTR_ACCESS);
+	host_error = set_nfsv4_acl_one(dentry, pacl, POSIX_ACL_XATTR_ACCESS);
 	if (host_error < 0)
 		goto out_release;
 
 	if (S_ISDIR(inode->i_mode))
-		host_error = set_nfsv4_acl_one(dentry, mnt, dpacl,
-					       POSIX_ACL_XATTR_DEFAULT);
+		host_error = set_nfsv4_acl_one(dentry, dpacl, POSIX_ACL_XATTR_DEFAULT);
 
 out_release:
 	posix_acl_release(pacl);
@@ -521,13 +511,13 @@
 }
 
 static struct posix_acl *
-_get_posix_acl(struct dentry *dentry, struct vfsmount *mnt, char *key)
+_get_posix_acl(struct dentry *dentry, char *key)
 {
 	void *buf = NULL;
 	struct posix_acl *pacl = NULL;
 	int buflen;
 
-	buflen = nfsd_getxattr(dentry, mnt, key, &buf);
+	buflen = nfsd_getxattr(dentry, key, &buf);
 	if (!buflen)
 		buflen = -ENODATA;
 	if (buflen <= 0)
@@ -539,15 +529,14 @@
 }
 
 int
-nfsd4_get_nfs4_acl(struct svc_rqst *rqstp, struct dentry *dentry,
-		   struct vfsmount *mnt, struct nfs4_acl **acl)
+nfsd4_get_nfs4_acl(struct svc_rqst *rqstp, struct dentry *dentry, struct nfs4_acl **acl)
 {
 	struct inode *inode = dentry->d_inode;
 	int error = 0;
 	struct posix_acl *pacl = NULL, *dpacl = NULL;
 	unsigned int flags = 0;
 
-	pacl = _get_posix_acl(dentry, mnt, POSIX_ACL_XATTR_ACCESS);
+	pacl = _get_posix_acl(dentry, POSIX_ACL_XATTR_ACCESS);
 	if (IS_ERR(pacl) && PTR_ERR(pacl) == -ENODATA)
 		pacl = posix_acl_from_mode(inode->i_mode, GFP_KERNEL);
 	if (IS_ERR(pacl)) {
@@ -557,7 +546,7 @@
 	}
 
 	if (S_ISDIR(inode->i_mode)) {
-		dpacl = _get_posix_acl(dentry, mnt, POSIX_ACL_XATTR_DEFAULT);
+		dpacl = _get_posix_acl(dentry, POSIX_ACL_XATTR_DEFAULT);
 		if (IS_ERR(dpacl) && PTR_ERR(dpacl) == -ENODATA)
 			dpacl = NULL;
 		else if (IS_ERR(dpacl)) {
@@ -978,13 +967,13 @@
 	return err;
 }
 
-static void kill_suid(struct dentry *dentry, struct vfsmount *mnt)
+static void kill_suid(struct dentry *dentry)
 {
 	struct iattr	ia;
 	ia.ia_valid = ATTR_KILL_SUID | ATTR_KILL_SGID | ATTR_KILL_PRIV;
 
 	mutex_lock(&dentry->d_inode->i_mutex);
-	notify_change(dentry, mnt, &ia);
+	notify_change(dentry, &ia);
 	mutex_unlock(&dentry->d_inode->i_mutex);
 }
 
@@ -1047,7 +1036,7 @@
 
 	/* clear setuid/setgid flag after write */
 	if (host_err >= 0 && (inode->i_mode & (S_ISUID | S_ISGID)))
-		kill_suid(dentry, exp->ex_path.mnt);
+		kill_suid(dentry);
 
 	if (host_err >= 0 && stable) {
 		static ino_t	last_ino;
@@ -1229,7 +1218,6 @@
 		int type, dev_t rdev, struct svc_fh *resfhp)
 {
 	struct dentry	*dentry, *dchild = NULL;
-	struct svc_export *exp;
 	struct inode	*dirp;
 	__be32		err;
 	__be32		err2;
@@ -1247,7 +1235,6 @@
 		goto out;
 
 	dentry = fhp->fh_dentry;
-	exp = fhp->fh_export;
 	dirp = dentry->d_inode;
 
 	err = nfserr_notdir;
@@ -1264,7 +1251,7 @@
 		host_err = PTR_ERR(dchild);
 		if (IS_ERR(dchild))
 			goto out_nfserr;
-		err = fh_compose(resfhp, exp, dchild, fhp);
+		err = fh_compose(resfhp, fhp->fh_export, dchild, fhp);
 		if (err)
 			goto out;
 	} else {
@@ -1314,14 +1301,13 @@
 		host_err = vfs_create(dirp, dchild, iap->ia_mode, NULL);
 		break;
 	case S_IFDIR:
-		host_err = vfs_mkdir(dirp, dchild, exp->ex_path.mnt, iap->ia_mode);
+		host_err = vfs_mkdir(dirp, dchild, iap->ia_mode);
 		break;
 	case S_IFCHR:
 	case S_IFBLK:
 	case S_IFIFO:
 	case S_IFSOCK:
-		host_err = vfs_mknod(dirp, dchild, exp->ex_path.mnt,
-				     iap->ia_mode, rdev);
+		host_err = vfs_mknod(dirp, dchild, iap->ia_mode, rdev);
 		break;
 	}
 	if (host_err < 0) {
@@ -1329,7 +1315,7 @@
 		goto out_nfserr;
 	}
 
-	if (EX_ISSYNC(exp)) {
+	if (EX_ISSYNC(fhp->fh_export)) {
 		err = nfserrno(nfsd_sync_dir(dentry));
 		write_inode_now(dchild->d_inode, 1);
 	}
@@ -1559,7 +1545,6 @@
 				struct iattr *iap)
 {
 	struct dentry	*dentry, *dnew;
-	struct svc_export *exp;
 	__be32		err, cerr;
 	int		host_err;
 
@@ -1584,7 +1569,6 @@
 	if (host_err)
 		goto out_nfserr;
 
-	exp = fhp->fh_export;
 	if (unlikely(path[plen] != 0)) {
 		char *path_alloced = kmalloc(plen+1, GFP_KERNEL);
 		if (path_alloced == NULL)
@@ -1592,16 +1576,14 @@
 		else {
 			strncpy(path_alloced, path, plen);
 			path_alloced[plen] = 0;
-			host_err = vfs_symlink(dentry->d_inode, dnew,
-					       exp->ex_path.mnt, path_alloced);
+			host_err = vfs_symlink(dentry->d_inode, dnew, path_alloced);
 			kfree(path_alloced);
 		}
 	} else
-		host_err = vfs_symlink(dentry->d_inode, dnew, exp->ex_path.mnt,
-				       path);
+		host_err = vfs_symlink(dentry->d_inode, dnew, path);
 
 	if (!host_err) {
-		if (EX_ISSYNC(exp))
+		if (EX_ISSYNC(fhp->fh_export))
 			host_err = nfsd_sync_dir(dentry);
 	}
 	err = nfserrno(host_err);
@@ -1609,7 +1591,7 @@
 
 	mnt_drop_write(fhp->fh_export->ex_path.mnt);
 
-	cerr = fh_compose(resfhp, exp, dnew, fhp);
+	cerr = fh_compose(resfhp, fhp->fh_export, dnew, fhp);
 	dput(dnew);
 	if (err==0) err = cerr;
 out:
@@ -1664,8 +1646,7 @@
 		err = nfserrno(host_err);
 		goto out_dput;
 	}
-	host_err = vfs_link(dold, tfhp->fh_export->ex_path.mnt, dirp,
-			    dnew, ffhp->fh_export->ex_path.mnt);
+	host_err = vfs_link(dold, dirp, dnew);
 	if (!host_err) {
 		if (EX_ISSYNC(ffhp->fh_export)) {
 			err = nfserrno(nfsd_sync_dir(ddir));
@@ -1766,8 +1747,7 @@
 	if (host_err)
 		goto out_dput_new;
 
-	host_err = vfs_rename(fdir, odentry, ffhp->fh_export->ex_path.mnt,
-			      tdir, ndentry, tfhp->fh_export->ex_path.mnt);
+	host_err = vfs_rename(fdir, odentry, tdir, ndentry);
 	if (!host_err && EX_ISSYNC(tfhp->fh_export)) {
 		host_err = nfsd_sync_dir(tdentry);
 		if (!host_err)
@@ -1805,7 +1785,6 @@
 				char *fname, int flen)
 {
 	struct dentry	*dentry, *rdentry;
-	struct svc_export *exp;
 	struct inode	*dirp;
 	__be32		err;
 	int		host_err;
@@ -1820,7 +1799,6 @@
 	fh_lock_nested(fhp, I_MUTEX_PARENT);
 	dentry = fhp->fh_dentry;
 	dirp = dentry->d_inode;
-	exp = fhp->fh_export;
 
 	rdentry = lookup_one_len(fname, dentry, flen);
 	host_err = PTR_ERR(rdentry);
@@ -1842,21 +1820,21 @@
 
 	if (type != S_IFDIR) { /* It's UNLINK */
 #ifdef MSNFS
-		if ((exp->ex_flags & NFSEXP_MSNFS) &&
+		if ((fhp->fh_export->ex_flags & NFSEXP_MSNFS) &&
 			(atomic_read(&rdentry->d_count) > 1)) {
 			host_err = -EPERM;
 		} else
 #endif
-		host_err = vfs_unlink(dirp, rdentry, exp->ex_path.mnt);
+		host_err = vfs_unlink(dirp, rdentry);
 	} else { /* It's RMDIR */
-		host_err = vfs_rmdir(dirp, rdentry, exp->ex_path.mnt);
+		host_err = vfs_rmdir(dirp, rdentry);
 	}
 
 	dput(rdentry);
 
 	if (host_err)
 		goto out_drop;
-	if (EX_ISSYNC(exp))
+	if (EX_ISSYNC(fhp->fh_export))
 		host_err = nfsd_sync_dir(dentry);
 
 out_drop:
@@ -2193,8 +2171,7 @@
 		return ERR_PTR(-EOPNOTSUPP);
 	}
 
-	size = nfsd_getxattr(fhp->fh_dentry, fhp->fh_export->ex_path.mnt, name,
-			     &value);
+	size = nfsd_getxattr(fhp->fh_dentry, name, &value);
 	if (size < 0)
 		return ERR_PTR(size);
 
@@ -2206,7 +2183,6 @@
 int
 nfsd_set_posix_acl(struct svc_fh *fhp, int type, struct posix_acl *acl)
 {
-	struct vfsmount *mnt;
 	struct inode *inode = fhp->fh_dentry->d_inode;
 	char *name;
 	void *value = NULL;
@@ -2239,24 +2215,21 @@
 	} else
 		size = 0;
 
-	mnt = fhp->fh_export->ex_path.mnt;
-	error = mnt_want_write(mnt);
+	error = mnt_want_write(fhp->fh_export->ex_path.mnt);
 	if (error)
 		goto getout;
 	if (size)
-		error = vfs_setxattr(fhp->fh_dentry, mnt, name, value, size, 0,
-				     NULL);
+		error = vfs_setxattr(fhp->fh_dentry, name, value, size, 0);
 	else {
 		if (!S_ISDIR(inode->i_mode) && type == ACL_TYPE_DEFAULT)
 			error = 0;
 		else {
-			error = vfs_removexattr(fhp->fh_dentry, mnt, name,
-						NULL);
+			error = vfs_removexattr(fhp->fh_dentry, name);
 			if (error == -ENODATA)
 				error = 0;
 		}
 	}
-	mnt_drop_write(mnt);
+	mnt_drop_write(fhp->fh_export->ex_path.mnt);
 
 getout:
 	kfree(value);
