--- conflicted
+++ resolved
@@ -422,11 +422,7 @@
 	ClearPageError(page);
 
 	/*
-<<<<<<< HEAD
-	 * Comments copied from block_write_full_page_endio:
-=======
 	 * Comments copied from block_write_full_page:
->>>>>>> 1ebcafff
 	 *
 	 * The page straddles i_size.  It must be zeroed out on each and every
 	 * writepage invocation because it may be mmapped.  "A file is mapped
