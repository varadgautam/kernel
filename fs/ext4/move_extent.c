--- conflicted
+++ resolved
@@ -390,10 +390,7 @@
 		*err = ext4_get_block(orig_inode, orig_blk_offset + i, bh, 0);
 		if (*err < 0)
 			break;
-<<<<<<< HEAD
-=======
 		bh = bh->b_this_page;
->>>>>>> 05ec7de7
 	}
 	if (!*err)
 		*err = block_commit_write(pagep[0], from, from + replaced_size);
