--- conflicted
+++ resolved
@@ -500,10 +500,6 @@
 		return -ENOMEM;
 	}
 
-<<<<<<< HEAD
-	printk("proc_read_super: get root inode failed\n");
-	return -ENOMEM;
-=======
 	s->s_root = d_make_root(root_inode);
 	if (!s->s_root) {
 		pr_err("proc_fill_super: allocate dentry failed\n");
@@ -511,5 +507,4 @@
 	}
 
 	return 0;
->>>>>>> 8ca7cd1b
 }