/*
 * linux/fs/hfsplus/xattr.c
 *
 * Vyacheslav Dubeyko <slava@dubeyko.com>
 *
 * Logic of processing extended attributes
 */

#include "hfsplus_fs.h"
#include <linux/posix_acl_xattr.h>
#include <linux/nls.h>
#include "xattr.h"
#include "acl.h"

static int hfsplus_removexattr(struct inode *inode, const char *name);

const struct xattr_handler *hfsplus_xattr_handlers[] = {
	&hfsplus_xattr_osx_handler,
	&hfsplus_xattr_user_handler,
	&hfsplus_xattr_trusted_handler,
#ifdef CONFIG_HFSPLUS_FS_POSIX_ACL
	&posix_acl_access_xattr_handler,
	&posix_acl_default_xattr_handler,
#endif
	&hfsplus_xattr_security_handler,
	NULL
};

static int strcmp_xattr_finder_info(const char *name)
{
	if (name) {
		return strncmp(name, HFSPLUS_XATTR_FINDER_INFO_NAME,
				sizeof(HFSPLUS_XATTR_FINDER_INFO_NAME));
	}
	return -1;
}

static int strcmp_xattr_acl(const char *name)
{
	if (name) {
		return strncmp(name, HFSPLUS_XATTR_ACL_NAME,
				sizeof(HFSPLUS_XATTR_ACL_NAME));
	}
	return -1;
}

static bool is_known_namespace(const char *name)
{
	if (strncmp(name, XATTR_SYSTEM_PREFIX, XATTR_SYSTEM_PREFIX_LEN) &&
	    strncmp(name, XATTR_USER_PREFIX, XATTR_USER_PREFIX_LEN) &&
	    strncmp(name, XATTR_SECURITY_PREFIX, XATTR_SECURITY_PREFIX_LEN) &&
	    strncmp(name, XATTR_TRUSTED_PREFIX, XATTR_TRUSTED_PREFIX_LEN))
		return false;

	return true;
}

static void hfsplus_init_header_node(struct inode *attr_file,
					u32 clump_size,
					char *buf, u16 node_size)
{
	struct hfs_bnode_desc *desc;
	struct hfs_btree_header_rec *head;
	u16 offset;
	__be16 *rec_offsets;
	u32 hdr_node_map_rec_bits;
	char *bmp;
	u32 used_nodes;
	u32 used_bmp_bytes;
	u64 tmp;

	hfs_dbg(ATTR_MOD, "init_hdr_attr_file: clump %u, node_size %u\n",
		clump_size, node_size);

	/* The end of the node contains list of record offsets */
	rec_offsets = (__be16 *)(buf + node_size);

	desc = (struct hfs_bnode_desc *)buf;
	desc->type = HFS_NODE_HEADER;
	desc->num_recs = cpu_to_be16(HFSPLUS_BTREE_HDR_NODE_RECS_COUNT);
	offset = sizeof(struct hfs_bnode_desc);
	*--rec_offsets = cpu_to_be16(offset);

	head = (struct hfs_btree_header_rec *)(buf + offset);
	head->node_size = cpu_to_be16(node_size);
	tmp = i_size_read(attr_file);
	do_div(tmp, node_size);
	head->node_count = cpu_to_be32(tmp);
	head->free_nodes = cpu_to_be32(be32_to_cpu(head->node_count) - 1);
	head->clump_size = cpu_to_be32(clump_size);
	head->attributes |= cpu_to_be32(HFS_TREE_BIGKEYS | HFS_TREE_VARIDXKEYS);
	head->max_key_len = cpu_to_be16(HFSPLUS_ATTR_KEYLEN - sizeof(u16));
	offset += sizeof(struct hfs_btree_header_rec);
	*--rec_offsets = cpu_to_be16(offset);
	offset += HFSPLUS_BTREE_HDR_USER_BYTES;
	*--rec_offsets = cpu_to_be16(offset);

	hdr_node_map_rec_bits = 8 * (node_size - offset - (4 * sizeof(u16)));
	if (be32_to_cpu(head->node_count) > hdr_node_map_rec_bits) {
		u32 map_node_bits;
		u32 map_nodes;

		desc->next = cpu_to_be32(be32_to_cpu(head->leaf_tail) + 1);
		map_node_bits = 8 * (node_size - sizeof(struct hfs_bnode_desc) -
					(2 * sizeof(u16)) - 2);
		map_nodes = (be32_to_cpu(head->node_count) -
				hdr_node_map_rec_bits +
				(map_node_bits - 1)) / map_node_bits;
		be32_add_cpu(&head->free_nodes, 0 - map_nodes);
	}

	bmp = buf + offset;
	used_nodes =
		be32_to_cpu(head->node_count) - be32_to_cpu(head->free_nodes);
	used_bmp_bytes = used_nodes / 8;
	if (used_bmp_bytes) {
		memset(bmp, 0xFF, used_bmp_bytes);
		bmp += used_bmp_bytes;
		used_nodes %= 8;
	}
	*bmp = ~(0xFF >> used_nodes);
	offset += hdr_node_map_rec_bits / 8;
	*--rec_offsets = cpu_to_be16(offset);
}

static int hfsplus_create_attributes_file(struct super_block *sb)
{
	int err = 0;
	struct hfsplus_sb_info *sbi = HFSPLUS_SB(sb);
	struct inode *attr_file;
	struct hfsplus_inode_info *hip;
	u32 clump_size;
	u16 node_size = HFSPLUS_ATTR_TREE_NODE_SIZE;
	char *buf;
	int index, written;
	struct address_space *mapping;
	struct page *page;
	int old_state = HFSPLUS_EMPTY_ATTR_TREE;

	hfs_dbg(ATTR_MOD, "create_attr_file: ino %d\n", HFSPLUS_ATTR_CNID);

check_attr_tree_state_again:
	switch (atomic_read(&sbi->attr_tree_state)) {
	case HFSPLUS_EMPTY_ATTR_TREE:
		if (old_state != atomic_cmpxchg(&sbi->attr_tree_state,
						old_state,
						HFSPLUS_CREATING_ATTR_TREE))
			goto check_attr_tree_state_again;
		break;
	case HFSPLUS_CREATING_ATTR_TREE:
		/*
		 * This state means that another thread is in process
		 * of AttributesFile creation. Theoretically, it is
		 * possible to be here. But really __setxattr() method
		 * first of all calls hfs_find_init() for lookup in
		 * B-tree of CatalogFile. This method locks mutex of
		 * CatalogFile's B-tree. As a result, if some thread
		 * is inside AttributedFile creation operation then
		 * another threads will be waiting unlocking of
		 * CatalogFile's B-tree's mutex. However, if code will
		 * change then we will return error code (-EAGAIN) from
		 * here. Really, it means that first try to set of xattr
		 * fails with error but second attempt will have success.
		 */
		return -EAGAIN;
	case HFSPLUS_VALID_ATTR_TREE:
		return 0;
	case HFSPLUS_FAILED_ATTR_TREE:
		return -EOPNOTSUPP;
	default:
		BUG();
	}

	attr_file = hfsplus_iget(sb, HFSPLUS_ATTR_CNID);
	if (IS_ERR(attr_file)) {
		pr_err("failed to load attributes file\n");
		return PTR_ERR(attr_file);
	}

	BUG_ON(i_size_read(attr_file) != 0);

	hip = HFSPLUS_I(attr_file);

	clump_size = hfsplus_calc_btree_clump_size(sb->s_blocksize,
						    node_size,
						    sbi->sect_count,
						    HFSPLUS_ATTR_CNID);

	mutex_lock(&hip->extents_lock);
	hip->clump_blocks = clump_size >> sbi->alloc_blksz_shift;
	mutex_unlock(&hip->extents_lock);

	if (sbi->free_blocks <= (hip->clump_blocks << 1)) {
		err = -ENOSPC;
		goto end_attr_file_creation;
	}

	while (hip->alloc_blocks < hip->clump_blocks) {
		err = hfsplus_file_extend(attr_file, false);
		if (unlikely(err)) {
			pr_err("failed to extend attributes file\n");
			goto end_attr_file_creation;
		}
		hip->phys_size = attr_file->i_size =
			(loff_t)hip->alloc_blocks << sbi->alloc_blksz_shift;
		hip->fs_blocks = hip->alloc_blocks << sbi->fs_shift;
		inode_set_bytes(attr_file, attr_file->i_size);
	}

	buf = kzalloc(node_size, GFP_NOFS);
	if (!buf) {
		pr_err("failed to allocate memory for header node\n");
		err = -ENOMEM;
		goto end_attr_file_creation;
	}

	hfsplus_init_header_node(attr_file, clump_size, buf, node_size);

	mapping = attr_file->i_mapping;

	index = 0;
	written = 0;
	for (; written < node_size; index++, written += PAGE_CACHE_SIZE) {
		void *kaddr;

		page = read_mapping_page(mapping, index, NULL);
		if (IS_ERR(page)) {
			err = PTR_ERR(page);
			goto failed_header_node_init;
		}

		kaddr = kmap_atomic(page);
		memcpy(kaddr, buf + written,
			min_t(size_t, PAGE_CACHE_SIZE, node_size - written));
		kunmap_atomic(kaddr);

		set_page_dirty(page);
		page_cache_release(page);
	}

	hfsplus_mark_inode_dirty(attr_file, HFSPLUS_I_ATTR_DIRTY);

	sbi->attr_tree = hfs_btree_open(sb, HFSPLUS_ATTR_CNID);
	if (!sbi->attr_tree)
		pr_err("failed to load attributes file\n");

failed_header_node_init:
	kfree(buf);

end_attr_file_creation:
	iput(attr_file);

	if (!err)
		atomic_set(&sbi->attr_tree_state, HFSPLUS_VALID_ATTR_TREE);
	else if (err == -ENOSPC)
		atomic_set(&sbi->attr_tree_state, HFSPLUS_EMPTY_ATTR_TREE);
	else
		atomic_set(&sbi->attr_tree_state, HFSPLUS_FAILED_ATTR_TREE);

	return err;
}

int __hfsplus_setxattr(struct inode *inode, const char *name,
			const void *value, size_t size, int flags)
{
	int err = 0;
	struct hfs_find_data cat_fd;
	hfsplus_cat_entry entry;
	u16 cat_entry_flags, cat_entry_type;
	u16 folder_finderinfo_len = sizeof(struct DInfo) +
					sizeof(struct DXInfo);
	u16 file_finderinfo_len = sizeof(struct FInfo) +
					sizeof(struct FXInfo);

	if ((!S_ISREG(inode->i_mode) &&
			!S_ISDIR(inode->i_mode)) ||
				HFSPLUS_IS_RSRC(inode))
		return -EOPNOTSUPP;

	if (value == NULL)
		return hfsplus_removexattr(inode, name);

	err = hfs_find_init(HFSPLUS_SB(inode->i_sb)->cat_tree, &cat_fd);
	if (err) {
		pr_err("can't init xattr find struct\n");
		return err;
	}

	err = hfsplus_find_cat(inode->i_sb, inode->i_ino, &cat_fd);
	if (err) {
		pr_err("catalog searching failed\n");
		goto end_setxattr;
	}

	if (!strcmp_xattr_finder_info(name)) {
		if (flags & XATTR_CREATE) {
			pr_err("xattr exists yet\n");
			err = -EOPNOTSUPP;
			goto end_setxattr;
		}
		hfs_bnode_read(cat_fd.bnode, &entry, cat_fd.entryoffset,
					sizeof(hfsplus_cat_entry));
		if (be16_to_cpu(entry.type) == HFSPLUS_FOLDER) {
			if (size == folder_finderinfo_len) {
				memcpy(&entry.folder.user_info, value,
						folder_finderinfo_len);
				hfs_bnode_write(cat_fd.bnode, &entry,
					cat_fd.entryoffset,
					sizeof(struct hfsplus_cat_folder));
				hfsplus_mark_inode_dirty(inode,
						HFSPLUS_I_CAT_DIRTY);
			} else {
				err = -ERANGE;
				goto end_setxattr;
			}
		} else if (be16_to_cpu(entry.type) == HFSPLUS_FILE) {
			if (size == file_finderinfo_len) {
				memcpy(&entry.file.user_info, value,
						file_finderinfo_len);
				hfs_bnode_write(cat_fd.bnode, &entry,
					cat_fd.entryoffset,
					sizeof(struct hfsplus_cat_file));
				hfsplus_mark_inode_dirty(inode,
						HFSPLUS_I_CAT_DIRTY);
			} else {
				err = -ERANGE;
				goto end_setxattr;
			}
		} else {
			err = -EOPNOTSUPP;
			goto end_setxattr;
		}
		goto end_setxattr;
	}

	if (!HFSPLUS_SB(inode->i_sb)->attr_tree) {
		err = hfsplus_create_attributes_file(inode->i_sb);
		if (unlikely(err))
			goto end_setxattr;
	}

	if (hfsplus_attr_exists(inode, name)) {
		if (flags & XATTR_CREATE) {
			pr_err("xattr exists yet\n");
			err = -EOPNOTSUPP;
			goto end_setxattr;
		}
		err = hfsplus_delete_attr(inode, name);
		if (err)
			goto end_setxattr;
		err = hfsplus_create_attr(inode, name, value, size);
		if (err)
			goto end_setxattr;
	} else {
		if (flags & XATTR_REPLACE) {
			pr_err("cannot replace xattr\n");
			err = -EOPNOTSUPP;
			goto end_setxattr;
		}
		err = hfsplus_create_attr(inode, name, value, size);
		if (err)
			goto end_setxattr;
	}

	cat_entry_type = hfs_bnode_read_u16(cat_fd.bnode, cat_fd.entryoffset);
	if (cat_entry_type == HFSPLUS_FOLDER) {
		cat_entry_flags = hfs_bnode_read_u16(cat_fd.bnode,
				    cat_fd.entryoffset +
				    offsetof(struct hfsplus_cat_folder, flags));
		cat_entry_flags |= HFSPLUS_XATTR_EXISTS;
		if (!strcmp_xattr_acl(name))
			cat_entry_flags |= HFSPLUS_ACL_EXISTS;
		hfs_bnode_write_u16(cat_fd.bnode, cat_fd.entryoffset +
				offsetof(struct hfsplus_cat_folder, flags),
				cat_entry_flags);
		hfsplus_mark_inode_dirty(inode, HFSPLUS_I_CAT_DIRTY);
	} else if (cat_entry_type == HFSPLUS_FILE) {
		cat_entry_flags = hfs_bnode_read_u16(cat_fd.bnode,
				    cat_fd.entryoffset +
				    offsetof(struct hfsplus_cat_file, flags));
		cat_entry_flags |= HFSPLUS_XATTR_EXISTS;
		if (!strcmp_xattr_acl(name))
			cat_entry_flags |= HFSPLUS_ACL_EXISTS;
		hfs_bnode_write_u16(cat_fd.bnode, cat_fd.entryoffset +
				    offsetof(struct hfsplus_cat_file, flags),
				    cat_entry_flags);
		hfsplus_mark_inode_dirty(inode, HFSPLUS_I_CAT_DIRTY);
	} else {
		pr_err("invalid catalog entry type\n");
		err = -EIO;
		goto end_setxattr;
	}

end_setxattr:
	hfs_find_exit(&cat_fd);
	return err;
}

static int name_len(const char *xattr_name, int xattr_name_len)
{
	int len = xattr_name_len + 1;

	if (!is_known_namespace(xattr_name))
		len += XATTR_MAC_OSX_PREFIX_LEN;

	return len;
}

static int copy_name(char *buffer, const char *xattr_name, int name_len)
{
	int len = name_len;
	int offset = 0;

	if (!is_known_namespace(xattr_name)) {
		strncpy(buffer, XATTR_MAC_OSX_PREFIX, XATTR_MAC_OSX_PREFIX_LEN);
		offset += XATTR_MAC_OSX_PREFIX_LEN;
		len += XATTR_MAC_OSX_PREFIX_LEN;
	}

	strncpy(buffer + offset, xattr_name, name_len);
	memset(buffer + offset + name_len, 0, 1);
	len += 1;

	return len;
}

int hfsplus_setxattr(struct dentry *dentry, const char *name,
		     const void *value, size_t size, int flags,
		     const char *prefix, size_t prefixlen)
{
	char *xattr_name;
	int res;

	if (!strcmp(name, ""))
		return -EINVAL;

	xattr_name = kmalloc(NLS_MAX_CHARSET_SIZE * HFSPLUS_ATTR_MAX_STRLEN + 1,
		GFP_KERNEL);
	if (!xattr_name)
		return -ENOMEM;
	strcpy(xattr_name, prefix);
	strcpy(xattr_name + prefixlen, name);
	res = __hfsplus_setxattr(d_inode(dentry), xattr_name, value, size,
				 flags);
	kfree(xattr_name);
	return res;
}

static ssize_t hfsplus_getxattr_finder_info(struct inode *inode,
						void *value, size_t size)
{
	ssize_t res = 0;
	struct hfs_find_data fd;
	u16 entry_type;
	u16 folder_rec_len = sizeof(struct DInfo) + sizeof(struct DXInfo);
	u16 file_rec_len = sizeof(struct FInfo) + sizeof(struct FXInfo);
	u16 record_len = max(folder_rec_len, file_rec_len);
	u8 folder_finder_info[sizeof(struct DInfo) + sizeof(struct DXInfo)];
	u8 file_finder_info[sizeof(struct FInfo) + sizeof(struct FXInfo)];

	if (size >= record_len) {
		res = hfs_find_init(HFSPLUS_SB(inode->i_sb)->cat_tree, &fd);
		if (res) {
			pr_err("can't init xattr find struct\n");
			return res;
		}
		res = hfsplus_find_cat(inode->i_sb, inode->i_ino, &fd);
		if (res)
			goto end_getxattr_finder_info;
		entry_type = hfs_bnode_read_u16(fd.bnode, fd.entryoffset);

		if (entry_type == HFSPLUS_FOLDER) {
			hfs_bnode_read(fd.bnode, folder_finder_info,
				fd.entryoffset +
				offsetof(struct hfsplus_cat_folder, user_info),
				folder_rec_len);
			memcpy(value, folder_finder_info, folder_rec_len);
			res = folder_rec_len;
		} else if (entry_type == HFSPLUS_FILE) {
			hfs_bnode_read(fd.bnode, file_finder_info,
				fd.entryoffset +
				offsetof(struct hfsplus_cat_file, user_info),
				file_rec_len);
			memcpy(value, file_finder_info, file_rec_len);
			res = file_rec_len;
		} else {
			res = -EOPNOTSUPP;
			goto end_getxattr_finder_info;
		}
	} else
		res = size ? -ERANGE : record_len;

end_getxattr_finder_info:
	if (size >= record_len)
		hfs_find_exit(&fd);
	return res;
}

ssize_t __hfsplus_getxattr(struct inode *inode, const char *name,
			 void *value, size_t size)
{
	struct hfs_find_data fd;
	hfsplus_attr_entry *entry;
	__be32 xattr_record_type;
	u32 record_type;
	u16 record_length = 0;
	ssize_t res = 0;

	if ((!S_ISREG(inode->i_mode) &&
			!S_ISDIR(inode->i_mode)) ||
				HFSPLUS_IS_RSRC(inode))
		return -EOPNOTSUPP;

	if (!strcmp_xattr_finder_info(name))
		return hfsplus_getxattr_finder_info(inode, value, size);

	if (!HFSPLUS_SB(inode->i_sb)->attr_tree)
		return -EOPNOTSUPP;

	entry = hfsplus_alloc_attr_entry();
	if (!entry) {
		pr_err("can't allocate xattr entry\n");
		return -ENOMEM;
	}

	res = hfs_find_init(HFSPLUS_SB(inode->i_sb)->attr_tree, &fd);
	if (res) {
		pr_err("can't init xattr find struct\n");
		goto failed_getxattr_init;
	}

	res = hfsplus_find_attr(inode->i_sb, inode->i_ino, name, &fd);
	if (res) {
		if (res == -ENOENT)
			res = -ENODATA;
		else
			pr_err("xattr searching failed\n");
		goto out;
	}

	hfs_bnode_read(fd.bnode, &xattr_record_type,
			fd.entryoffset, sizeof(xattr_record_type));
	record_type = be32_to_cpu(xattr_record_type);
	if (record_type == HFSPLUS_ATTR_INLINE_DATA) {
		record_length = hfs_bnode_read_u16(fd.bnode,
				fd.entryoffset +
				offsetof(struct hfsplus_attr_inline_data,
				length));
		if (record_length > HFSPLUS_MAX_INLINE_DATA_SIZE) {
			pr_err("invalid xattr record size\n");
			res = -EIO;
			goto out;
		}
	} else if (record_type == HFSPLUS_ATTR_FORK_DATA ||
			record_type == HFSPLUS_ATTR_EXTENTS) {
		pr_err("only inline data xattr are supported\n");
		res = -EOPNOTSUPP;
		goto out;
	} else {
		pr_err("invalid xattr record\n");
		res = -EIO;
		goto out;
	}

	if (size) {
		hfs_bnode_read(fd.bnode, entry, fd.entryoffset,
				offsetof(struct hfsplus_attr_inline_data,
					raw_bytes) + record_length);
	}

	if (size >= record_length) {
		memcpy(value, entry->inline_data.raw_bytes, record_length);
		res = record_length;
	} else
		res = size ? -ERANGE : record_length;

out:
	hfs_find_exit(&fd);

failed_getxattr_init:
	hfsplus_destroy_attr_entry(entry);
	return res;
}

ssize_t hfsplus_getxattr(struct dentry *dentry, const char *name,
			 void *value, size_t size,
			 const char *prefix, size_t prefixlen)
{
	int res;
	char *xattr_name;

	if (!strcmp(name, ""))
		return -EINVAL;

	xattr_name = kmalloc(NLS_MAX_CHARSET_SIZE * HFSPLUS_ATTR_MAX_STRLEN + 1,
			     GFP_KERNEL);
	if (!xattr_name)
		return -ENOMEM;

	strcpy(xattr_name, prefix);
	strcpy(xattr_name + prefixlen, name);

	res = __hfsplus_getxattr(d_inode(dentry), xattr_name, value, size);
	kfree(xattr_name);
	return res;

}

static inline int can_list(const char *xattr_name)
{
	if (!xattr_name)
		return 0;

	return strncmp(xattr_name, XATTR_TRUSTED_PREFIX,
			XATTR_TRUSTED_PREFIX_LEN) ||
				capable(CAP_SYS_ADMIN);
}

static ssize_t hfsplus_listxattr_finder_info(struct dentry *dentry,
						char *buffer, size_t size)
{
	ssize_t res = 0;
	struct inode *inode = d_inode(dentry);
	struct hfs_find_data fd;
	u16 entry_type;
	u8 folder_finder_info[sizeof(struct DInfo) + sizeof(struct DXInfo)];
	u8 file_finder_info[sizeof(struct FInfo) + sizeof(struct FXInfo)];
	unsigned long len, found_bit;
	int xattr_name_len, symbols_count;

	res = hfs_find_init(HFSPLUS_SB(inode->i_sb)->cat_tree, &fd);
	if (res) {
		pr_err("can't init xattr find struct\n");
		return res;
	}

	res = hfsplus_find_cat(inode->i_sb, inode->i_ino, &fd);
	if (res)
		goto end_listxattr_finder_info;

	entry_type = hfs_bnode_read_u16(fd.bnode, fd.entryoffset);
	if (entry_type == HFSPLUS_FOLDER) {
		len = sizeof(struct DInfo) + sizeof(struct DXInfo);
		hfs_bnode_read(fd.bnode, folder_finder_info,
				fd.entryoffset +
				offsetof(struct hfsplus_cat_folder, user_info),
				len);
		found_bit = find_first_bit((void *)folder_finder_info, len*8);
	} else if (entry_type == HFSPLUS_FILE) {
		len = sizeof(struct FInfo) + sizeof(struct FXInfo);
		hfs_bnode_read(fd.bnode, file_finder_info,
				fd.entryoffset +
				offsetof(struct hfsplus_cat_file, user_info),
				len);
		found_bit = find_first_bit((void *)file_finder_info, len*8);
	} else {
		res = -EOPNOTSUPP;
		goto end_listxattr_finder_info;
	}

	if (found_bit >= (len*8))
		res = 0;
	else {
		symbols_count = sizeof(HFSPLUS_XATTR_FINDER_INFO_NAME) - 1;
		xattr_name_len =
			name_len(HFSPLUS_XATTR_FINDER_INFO_NAME, symbols_count);
		if (!buffer || !size) {
			if (can_list(HFSPLUS_XATTR_FINDER_INFO_NAME))
				res = xattr_name_len;
		} else if (can_list(HFSPLUS_XATTR_FINDER_INFO_NAME)) {
			if (size < xattr_name_len)
				res = -ERANGE;
			else {
				res = copy_name(buffer,
						HFSPLUS_XATTR_FINDER_INFO_NAME,
						symbols_count);
			}
		}
	}

end_listxattr_finder_info:
	hfs_find_exit(&fd);

	return res;
}

ssize_t hfsplus_listxattr(struct dentry *dentry, char *buffer, size_t size)
{
	ssize_t err;
	ssize_t res = 0;
	struct inode *inode = d_inode(dentry);
	struct hfs_find_data fd;
	u16 key_len = 0;
	struct hfsplus_attr_key attr_key;
	char *strbuf;
	int xattr_name_len;

	if ((!S_ISREG(inode->i_mode) &&
			!S_ISDIR(inode->i_mode)) ||
				HFSPLUS_IS_RSRC(inode))
		return -EOPNOTSUPP;

	res = hfsplus_listxattr_finder_info(dentry, buffer, size);
	if (res < 0)
		return res;
	else if (!HFSPLUS_SB(inode->i_sb)->attr_tree)
		return (res == 0) ? -EOPNOTSUPP : res;

	err = hfs_find_init(HFSPLUS_SB(inode->i_sb)->attr_tree, &fd);
	if (err) {
		pr_err("can't init xattr find struct\n");
		return err;
	}

	strbuf = kmalloc(NLS_MAX_CHARSET_SIZE * HFSPLUS_ATTR_MAX_STRLEN +
			XATTR_MAC_OSX_PREFIX_LEN + 1, GFP_KERNEL);
	if (!strbuf) {
		res = -ENOMEM;
		goto out;
	}

	err = hfsplus_find_attr(inode->i_sb, inode->i_ino, NULL, &fd);
	if (err) {
		if (err == -ENOENT) {
			if (res == 0)
				res = -ENODATA;
			goto end_listxattr;
		} else {
			res = err;
			goto end_listxattr;
		}
	}

	for (;;) {
		key_len = hfs_bnode_read_u16(fd.bnode, fd.keyoffset);
		if (key_len == 0 || key_len > fd.tree->max_key_len) {
			pr_err("invalid xattr key length: %d\n", key_len);
			res = -EIO;
			goto end_listxattr;
		}

		hfs_bnode_read(fd.bnode, &attr_key,
				fd.keyoffset, key_len + sizeof(key_len));

		if (be32_to_cpu(attr_key.cnid) != inode->i_ino)
			goto end_listxattr;

		xattr_name_len = NLS_MAX_CHARSET_SIZE * HFSPLUS_ATTR_MAX_STRLEN;
		if (hfsplus_uni2asc(inode->i_sb,
			(const struct hfsplus_unistr *)&fd.key->attr.key_name,
					strbuf, &xattr_name_len)) {
			pr_err("unicode conversion failed\n");
			res = -EIO;
			goto end_listxattr;
		}

		if (!buffer || !size) {
			if (can_list(strbuf))
				res += name_len(strbuf, xattr_name_len);
		} else if (can_list(strbuf)) {
			if (size < (res + name_len(strbuf, xattr_name_len))) {
				res = -ERANGE;
				goto end_listxattr;
			} else
				res += copy_name(buffer + res,
						strbuf, xattr_name_len);
		}

		if (hfs_brec_goto(&fd, 1))
			goto end_listxattr;
	}

end_listxattr:
	kfree(strbuf);
out:
	hfs_find_exit(&fd);
	return res;
}

static int hfsplus_removexattr(struct inode *inode, const char *name)
{
	int err = 0;
	struct hfs_find_data cat_fd;
	u16 flags;
	u16 cat_entry_type;
	int is_xattr_acl_deleted = 0;
	int is_all_xattrs_deleted = 0;

	if (!HFSPLUS_SB(inode->i_sb)->attr_tree)
		return -EOPNOTSUPP;

	if (!strcmp_xattr_finder_info(name))
		return -EOPNOTSUPP;

	err = hfs_find_init(HFSPLUS_SB(inode->i_sb)->cat_tree, &cat_fd);
	if (err) {
		pr_err("can't init xattr find struct\n");
		return err;
	}

	err = hfsplus_find_cat(inode->i_sb, inode->i_ino, &cat_fd);
	if (err) {
		pr_err("catalog searching failed\n");
		goto end_removexattr;
	}

	err = hfsplus_delete_attr(inode, name);
	if (err)
		goto end_removexattr;

	is_xattr_acl_deleted = !strcmp_xattr_acl(name);
	is_all_xattrs_deleted = !hfsplus_attr_exists(inode, NULL);

	if (!is_xattr_acl_deleted && !is_all_xattrs_deleted)
		goto end_removexattr;

	cat_entry_type = hfs_bnode_read_u16(cat_fd.bnode, cat_fd.entryoffset);

	if (cat_entry_type == HFSPLUS_FOLDER) {
		flags = hfs_bnode_read_u16(cat_fd.bnode, cat_fd.entryoffset +
				offsetof(struct hfsplus_cat_folder, flags));
		if (is_xattr_acl_deleted)
			flags &= ~HFSPLUS_ACL_EXISTS;
		if (is_all_xattrs_deleted)
			flags &= ~HFSPLUS_XATTR_EXISTS;
		hfs_bnode_write_u16(cat_fd.bnode, cat_fd.entryoffset +
				offsetof(struct hfsplus_cat_folder, flags),
				flags);
		hfsplus_mark_inode_dirty(inode, HFSPLUS_I_CAT_DIRTY);
	} else if (cat_entry_type == HFSPLUS_FILE) {
		flags = hfs_bnode_read_u16(cat_fd.bnode, cat_fd.entryoffset +
				offsetof(struct hfsplus_cat_file, flags));
		if (is_xattr_acl_deleted)
			flags &= ~HFSPLUS_ACL_EXISTS;
		if (is_all_xattrs_deleted)
			flags &= ~HFSPLUS_XATTR_EXISTS;
		hfs_bnode_write_u16(cat_fd.bnode, cat_fd.entryoffset +
				offsetof(struct hfsplus_cat_file, flags),
				flags);
		hfsplus_mark_inode_dirty(inode, HFSPLUS_I_CAT_DIRTY);
	} else {
		pr_err("invalid catalog entry type\n");
		err = -EIO;
		goto end_removexattr;
	}

end_removexattr:
	hfs_find_exit(&cat_fd);
	return err;
}

static int hfsplus_osx_getxattr(struct dentry *dentry, const char *name,
					void *buffer, size_t size, int type)
{
	if (!strcmp(name, ""))
		return -EINVAL;

	/*
	 * Don't allow retrieving properly prefixed attributes
	 * by prepending them with "osx."
	 */
	if (is_known_namespace(name))
		return -EOPNOTSUPP;

	/*
	 * osx is the namespace we use to indicate an unprefixed
	 * attribute on the filesystem (like the ones that OS X
	 * creates), so we pass the name through unmodified (after
	 * ensuring it doesn't conflict with another namespace).
	 */
<<<<<<< HEAD
	return hfsplus_getxattr(dentry, name, buffer, size);
=======
	return __hfsplus_getxattr(d_inode(dentry), name, buffer, size);
>>>>>>> 53b729de
}

static int hfsplus_osx_setxattr(struct dentry *dentry, const char *name,
		const void *buffer, size_t size, int flags, int type)
{
	if (!strcmp(name, ""))
		return -EINVAL;

	/*
	 * Don't allow setting properly prefixed attributes
	 * by prepending them with "osx."
	 */
	if (is_known_namespace(name))
		return -EOPNOTSUPP;

	/*
	 * osx is the namespace we use to indicate an unprefixed
	 * attribute on the filesystem (like the ones that OS X
	 * creates), so we pass the name through unmodified (after
	 * ensuring it doesn't conflict with another namespace).
	 */
<<<<<<< HEAD
	return hfsplus_setxattr(dentry, name, buffer, size, flags);
=======
	return __hfsplus_setxattr(d_inode(dentry), name, buffer, size, flags);
>>>>>>> 53b729de
}

static size_t hfsplus_osx_listxattr(struct dentry *dentry, char *list,
		size_t list_size, const char *name, size_t name_len, int type)
{
	/*
	 * This method is not used.
	 * It is used hfsplus_listxattr() instead of generic_listxattr().
	 */
	return -EOPNOTSUPP;
}

const struct xattr_handler hfsplus_xattr_osx_handler = {
	.prefix	= XATTR_MAC_OSX_PREFIX,
	.list	= hfsplus_osx_listxattr,
	.get	= hfsplus_osx_getxattr,
	.set	= hfsplus_osx_setxattr,
};<|MERGE_RESOLUTION|>--- conflicted
+++ resolved
@@ -868,11 +868,7 @@
 	 * creates), so we pass the name through unmodified (after
 	 * ensuring it doesn't conflict with another namespace).
 	 */
-<<<<<<< HEAD
-	return hfsplus_getxattr(dentry, name, buffer, size);
-=======
 	return __hfsplus_getxattr(d_inode(dentry), name, buffer, size);
->>>>>>> 53b729de
 }
 
 static int hfsplus_osx_setxattr(struct dentry *dentry, const char *name,
@@ -894,11 +890,7 @@
 	 * creates), so we pass the name through unmodified (after
 	 * ensuring it doesn't conflict with another namespace).
 	 */
-<<<<<<< HEAD
-	return hfsplus_setxattr(dentry, name, buffer, size, flags);
-=======
 	return __hfsplus_setxattr(d_inode(dentry), name, buffer, size, flags);
->>>>>>> 53b729de
 }
 
 static size_t hfsplus_osx_listxattr(struct dentry *dentry, char *list,
