/*
 *  linux/fs/super.c
 *
 *  Copyright (C) 1991, 1992  Linus Torvalds
 *
 *  super.c contains code to handle: - mount structures
 *                                   - super-block tables
 *                                   - filesystem drivers list
 *                                   - mount system call
 *                                   - umount system call
 *                                   - ustat system call
 *
 * GK 2/5/95  -  Changed to support mounting the root fs via NFS
 *
 *  Added kerneld support: Jacques Gelinas and Bjorn Ekwall
 *  Added change_root: Werner Almesberger & Hans Lermen, Feb '96
 *  Added options to /proc/mounts:
 *    Torbjörn Lindh (torbjorn.lindh@gopta.se), April 14, 1996.
 *  Added devfs support: Richard Gooch <rgooch@atnf.csiro.au>, 13-JAN-1998
 *  Heavily rewritten for 'one fs - one tree' dcache architecture. AV, Mar 2000
 */

#include <linux/module.h>
#include <linux/slab.h>
#include <linux/init.h>
#include <linux/smp_lock.h>
#include <linux/acct.h>
#include <linux/blkdev.h>
#include <linux/quotaops.h>
#include <linux/namei.h>
#include <linux/mount.h>
#include <linux/security.h>
#include <linux/syscalls.h>
#include <linux/vfs.h>
#include <linux/writeback.h>		/* for the emergency remount stuff */
#include <linux/idr.h>
#include <linux/kobject.h>
#include <linux/mutex.h>
#include <linux/file.h>
<<<<<<< HEAD
#include <linux/async.h>
#include <linux/precache.h>
=======
>>>>>>> 7c5371c4
#include <asm/uaccess.h>
#include "internal.h"


LIST_HEAD(super_blocks);
DEFINE_SPINLOCK(sb_lock);

/**
 *	alloc_super	-	create new superblock
 *	@type:	filesystem type superblock should belong to
 *
 *	Allocates and initializes a new &struct super_block.  alloc_super()
 *	returns a pointer new superblock or %NULL if allocation had failed.
 */
static struct super_block *alloc_super(struct file_system_type *type)
{
	struct super_block *s = kzalloc(sizeof(struct super_block),  GFP_USER);
	static struct super_operations default_op;

	if (s) {
		if (security_sb_alloc(s)) {
			kfree(s);
			s = NULL;
			goto out;
		}
		INIT_LIST_HEAD(&s->s_dirty);
		INIT_LIST_HEAD(&s->s_io);
		INIT_LIST_HEAD(&s->s_more_io);
		INIT_LIST_HEAD(&s->s_files);
		INIT_LIST_HEAD(&s->s_instances);
		INIT_HLIST_HEAD(&s->s_anon);
		INIT_LIST_HEAD(&s->s_inodes);
		INIT_LIST_HEAD(&s->s_dentry_lru);
		init_rwsem(&s->s_umount);
		mutex_init(&s->s_lock);
		lockdep_set_class(&s->s_umount, &type->s_umount_key);
		/*
		 * The locking rules for s_lock are up to the
		 * filesystem. For example ext3fs has different
		 * lock ordering than usbfs:
		 */
		lockdep_set_class(&s->s_lock, &type->s_lock_key);
		/*
		 * sget() can have s_umount recursion.
		 *
		 * When it cannot find a suitable sb, it allocates a new
		 * one (this one), and tries again to find a suitable old
		 * one.
		 *
		 * In case that succeeds, it will acquire the s_umount
		 * lock of the old one. Since these are clearly distrinct
		 * locks, and this object isn't exposed yet, there's no
		 * risk of deadlocks.
		 *
		 * Annotate this by putting this lock in a different
		 * subclass.
		 */
		down_write_nested(&s->s_umount, SINGLE_DEPTH_NESTING);
		s->s_count = S_BIAS;
		atomic_set(&s->s_active, 1);
		mutex_init(&s->s_vfs_rename_mutex);
		mutex_init(&s->s_dquot.dqio_mutex);
		mutex_init(&s->s_dquot.dqonoff_mutex);
		init_rwsem(&s->s_dquot.dqptr_sem);
		init_waitqueue_head(&s->s_wait_unfrozen);
		s->s_maxbytes = MAX_NON_LFS;
		s->dq_op = sb_dquot_ops;
		s->s_qcop = sb_quotactl_ops;
		s->s_op = &default_op;
		s->s_time_gran = 1000000000;
#ifdef CONFIG_PRECACHE
		s->precache_poolid = -1;
#endif
	}
out:
	return s;
}

/**
 *	destroy_super	-	frees a superblock
 *	@s: superblock to free
 *
 *	Frees a superblock.
 */
static inline void destroy_super(struct super_block *s)
{
	security_sb_free(s);
	kfree(s->s_subtype);
	kfree(s->s_options);
	kfree(s);
}

/* Superblock refcounting  */

/*
 * Drop a superblock's refcount.  Returns non-zero if the superblock was
 * destroyed.  The caller must hold sb_lock.
 */
static int __put_super(struct super_block *sb)
{
	int ret = 0;

	if (!--sb->s_count) {
		destroy_super(sb);
		ret = 1;
	}
	return ret;
}

/*
 * Drop a superblock's refcount.
 * Returns non-zero if the superblock is about to be destroyed and
 * at least is already removed from super_blocks list, so if we are
 * making a loop through super blocks then we need to restart.
 * The caller must hold sb_lock.
 */
int __put_super_and_need_restart(struct super_block *sb)
{
	/* check for race with generic_shutdown_super() */
	if (list_empty(&sb->s_list)) {
		/* super block is removed, need to restart... */
		__put_super(sb);
		return 1;
	}
	/* can't be the last, since s_list is still in use */
	sb->s_count--;
	BUG_ON(sb->s_count == 0);
	return 0;
}

/**
 *	put_super	-	drop a temporary reference to superblock
 *	@sb: superblock in question
 *
 *	Drops a temporary reference, frees superblock if there's no
 *	references left.
 */
static void put_super(struct super_block *sb)
{
	spin_lock(&sb_lock);
	__put_super(sb);
	spin_unlock(&sb_lock);
}


/**
 *	deactivate_super	-	drop an active reference to superblock
 *	@s: superblock to deactivate
 *
 *	Drops an active reference to superblock, acquiring a temprory one if
 *	there is no active references left.  In that case we lock superblock,
 *	tell fs driver to shut it down and drop the temporary reference we
 *	had just acquired.
 */
void deactivate_super(struct super_block *s)
{
	struct file_system_type *fs = s->s_type;
	if (atomic_dec_and_lock(&s->s_active, &sb_lock)) {
		s->s_count -= S_BIAS-1;
		spin_unlock(&sb_lock);
		vfs_dq_off(s, 0);
		down_write(&s->s_umount);
		fs->kill_sb(s);
		precache_flush_filesystem(s);
		put_filesystem(fs);
		put_super(s);
	}
}

EXPORT_SYMBOL(deactivate_super);

/**
 *	deactivate_locked_super	-	drop an active reference to superblock
 *	@s: superblock to deactivate
 *
 *	Equivalent of up_write(&s->s_umount); deactivate_super(s);, except that
 *	it does not unlock it until it's all over.  As the result, it's safe to
 *	use to dispose of new superblock on ->get_sb() failure exits - nobody
 *	will see the sucker until it's all over.  Equivalent using up_write +
 *	deactivate_super is safe for that purpose only if superblock is either
 *	safe to use or has NULL ->s_root when we unlock.
 */
void deactivate_locked_super(struct super_block *s)
{
	struct file_system_type *fs = s->s_type;
	if (atomic_dec_and_lock(&s->s_active, &sb_lock)) {
		s->s_count -= S_BIAS-1;
		spin_unlock(&sb_lock);
		vfs_dq_off(s, 0);
		fs->kill_sb(s);
		put_filesystem(fs);
		put_super(s);
	} else {
		up_write(&s->s_umount);
	}
}

EXPORT_SYMBOL(deactivate_locked_super);

/**
 *	grab_super - acquire an active reference
 *	@s: reference we are trying to make active
 *
 *	Tries to acquire an active reference.  grab_super() is used when we
 * 	had just found a superblock in super_blocks or fs_type->fs_supers
 *	and want to turn it into a full-blown active reference.  grab_super()
 *	is called with sb_lock held and drops it.  Returns 1 in case of
 *	success, 0 if we had failed (superblock contents was already dead or
 *	dying when grab_super() had been called).
 */
static int grab_super(struct super_block *s) __releases(sb_lock)
{
	s->s_count++;
	spin_unlock(&sb_lock);
	down_write(&s->s_umount);
	if (s->s_root) {
		spin_lock(&sb_lock);
		if (s->s_count > S_BIAS) {
			atomic_inc(&s->s_active);
			s->s_count--;
			spin_unlock(&sb_lock);
			return 1;
		}
		spin_unlock(&sb_lock);
	}
	up_write(&s->s_umount);
	put_super(s);
	yield();
	return 0;
}

/*
 * Superblock locking.  We really ought to get rid of these two.
 */
void lock_super(struct super_block * sb)
{
	get_fs_excl();
	mutex_lock(&sb->s_lock);
}

void unlock_super(struct super_block * sb)
{
	put_fs_excl();
	mutex_unlock(&sb->s_lock);
}

EXPORT_SYMBOL(lock_super);
EXPORT_SYMBOL(unlock_super);

/**
 *	generic_shutdown_super	-	common helper for ->kill_sb()
 *	@sb: superblock to kill
 *
 *	generic_shutdown_super() does all fs-independent work on superblock
 *	shutdown.  Typical ->kill_sb() should pick all fs-specific objects
 *	that need destruction out of superblock, call generic_shutdown_super()
 *	and release aforementioned objects.  Note: dentries and inodes _are_
 *	taken care of and do not need specific handling.
 *
 *	Upon calling this function, the filesystem may no longer alter or
 *	rearrange the set of dentries belonging to this super_block, nor may it
 *	change the attachments of dentries to inodes.
 */
void generic_shutdown_super(struct super_block *sb)
{
	const struct super_operations *sop = sb->s_op;


	if (sb->s_root) {
		shrink_dcache_for_umount(sb);
		sync_filesystem(sb);
		get_fs_excl();
		sb->s_flags &= ~MS_ACTIVE;

		/* bad name - it should be evict_inodes() */
		invalidate_inodes(sb);

		if (sop->put_super)
			sop->put_super(sb);

		/* Forget any remaining inodes */
		if (invalidate_inodes(sb)) {
			printk("VFS: Busy inodes after unmount of %s. "
			   "Self-destruct in 5 seconds.  Have a nice day...\n",
			   sb->s_id);
		}
		put_fs_excl();
	}
	spin_lock(&sb_lock);
	/* should be initialized for __put_super_and_need_restart() */
	list_del_init(&sb->s_list);
	list_del(&sb->s_instances);
	spin_unlock(&sb_lock);
	up_write(&sb->s_umount);
}

EXPORT_SYMBOL(generic_shutdown_super);

/**
 *	sget	-	find or create a superblock
 *	@type:	filesystem type superblock should belong to
 *	@test:	comparison callback
 *	@set:	setup callback
 *	@data:	argument to each of them
 */
struct super_block *sget(struct file_system_type *type,
			int (*test)(struct super_block *,void *),
			int (*set)(struct super_block *,void *),
			void *data)
{
	struct super_block *s = NULL;
	struct super_block *old;
	int err;

retry:
	spin_lock(&sb_lock);
	if (test) {
		list_for_each_entry(old, &type->fs_supers, s_instances) {
			if (!test(old, data))
				continue;
			if (!grab_super(old))
				goto retry;
			if (s) {
				up_write(&s->s_umount);
				destroy_super(s);
			}
			return old;
		}
	}
	if (!s) {
		spin_unlock(&sb_lock);
		s = alloc_super(type);
		if (!s)
			return ERR_PTR(-ENOMEM);
		goto retry;
	}
		
	err = set(s, data);
	if (err) {
		spin_unlock(&sb_lock);
		up_write(&s->s_umount);
		destroy_super(s);
		return ERR_PTR(err);
	}
	s->s_type = type;
	strlcpy(s->s_id, type->name, sizeof(s->s_id));
	list_add_tail(&s->s_list, &super_blocks);
	list_add(&s->s_instances, &type->fs_supers);
	spin_unlock(&sb_lock);
	get_filesystem(type);
	return s;
}

EXPORT_SYMBOL(sget);

void drop_super(struct super_block *sb)
{
	up_read(&sb->s_umount);
	put_super(sb);
}

EXPORT_SYMBOL(drop_super);

/**
 * sync_supers - helper for periodic superblock writeback
 *
 * Call the write_super method if present on all dirty superblocks in
 * the system.  This is for the periodic writeback used by most older
 * filesystems.  For data integrity superblock writeback use
 * sync_filesystems() instead.
 *
 * Note: check the dirty flag before waiting, so we don't
 * hold up the sync while mounting a device. (The newly
 * mounted device won't need syncing.)
 */
void sync_supers(void)
{
	struct super_block *sb;

	spin_lock(&sb_lock);
restart:
	list_for_each_entry(sb, &super_blocks, s_list) {
		if (sb->s_op->write_super && sb->s_dirt) {
			sb->s_count++;
			spin_unlock(&sb_lock);

			down_read(&sb->s_umount);
			if (sb->s_root && sb->s_dirt)
				sb->s_op->write_super(sb);
			up_read(&sb->s_umount);

			spin_lock(&sb_lock);
			if (__put_super_and_need_restart(sb))
				goto restart;
		}
	}
	spin_unlock(&sb_lock);
}

/**
 *	get_super - get the superblock of a device
 *	@bdev: device to get the superblock for
 *	
 *	Scans the superblock list and finds the superblock of the file system
 *	mounted on the device given. %NULL is returned if no match is found.
 */

struct super_block * get_super(struct block_device *bdev)
{
	struct super_block *sb;

	if (!bdev)
		return NULL;

	spin_lock(&sb_lock);
rescan:
	list_for_each_entry(sb, &super_blocks, s_list) {
		if (sb->s_bdev == bdev) {
			sb->s_count++;
			spin_unlock(&sb_lock);
			down_read(&sb->s_umount);
			if (sb->s_root)
				return sb;
			up_read(&sb->s_umount);
			/* restart only when sb is no longer on the list */
			spin_lock(&sb_lock);
			if (__put_super_and_need_restart(sb))
				goto rescan;
		}
	}
	spin_unlock(&sb_lock);
	return NULL;
}

EXPORT_SYMBOL(get_super);
 
struct super_block * user_get_super(dev_t dev)
{
	struct super_block *sb;

	spin_lock(&sb_lock);
rescan:
	list_for_each_entry(sb, &super_blocks, s_list) {
		if (sb->s_dev ==  dev) {
			sb->s_count++;
			spin_unlock(&sb_lock);
			down_read(&sb->s_umount);
			if (sb->s_root)
				return sb;
			up_read(&sb->s_umount);
			/* restart only when sb is no longer on the list */
			spin_lock(&sb_lock);
			if (__put_super_and_need_restart(sb))
				goto rescan;
		}
	}
	spin_unlock(&sb_lock);
	return NULL;
}

SYSCALL_DEFINE2(ustat, unsigned, dev, struct ustat __user *, ubuf)
{
        struct super_block *s;
        struct ustat tmp;
        struct kstatfs sbuf;
	int err = -EINVAL;

        s = user_get_super(new_decode_dev(dev));
        if (s == NULL)
                goto out;
	err = vfs_statfs(s->s_root, &sbuf);
	drop_super(s);
	if (err)
		goto out;

        memset(&tmp,0,sizeof(struct ustat));
        tmp.f_tfree = sbuf.f_bfree;
        tmp.f_tinode = sbuf.f_ffree;

        err = copy_to_user(ubuf,&tmp,sizeof(struct ustat)) ? -EFAULT : 0;
out:
	return err;
}

/**
<<<<<<< HEAD
 *	mark_files_ro - mark all files read-only
 *	@sb: superblock in question
 *
 *	All files are marked read-only.  We don't care about pending
 *	delete files so this should be used in 'force' mode only.
 */

static void mark_files_ro(struct super_block *sb)
{
	struct file *f;

retry:
	file_list_lock();
	list_for_each_entry(f, &sb->s_files, f_u.fu_list) {
		struct vfsmount *mnt;
		if (!S_ISREG(f->f_path.dentry->d_inode->i_mode))
		       continue;
		if (!file_count(f))
			continue;
		if (!(f->f_mode & FMODE_WRITE))
			continue;
		f->f_mode &= ~FMODE_WRITE;
		if (file_check_writeable(f) != 0)
			continue;
		file_release_write(f);
		mnt = mntget(f->f_path.mnt);
		file_list_unlock();
		/*
		 * This can sleep, so we can't hold
		 * the file_list_lock() spinlock.
		 */
		mnt_drop_write(mnt);
		mntput(mnt);
		goto retry;
	}
	file_list_unlock();
}

#define REMOUNT_FORCE		1
#define REMOUNT_SHRINK_DCACHE	2

static int __do_remount_sb(struct super_block *sb, int flags, void *data, int rflags)
=======
 *	do_remount_sb - asks filesystem to change mount options.
 *	@sb:	superblock in question
 *	@flags:	numeric part of options
 *	@data:	the rest of options
 *      @force: whether or not to force the change
 *
 *	Alters the mount options of a mounted file system.
 */
int do_remount_sb(struct super_block *sb, int flags, void *data, int force)
>>>>>>> 7c5371c4
{
	int retval;
	int remount_rw;
	
#ifdef CONFIG_BLOCK
	if (!(flags & MS_RDONLY) && bdev_read_only(sb->s_bdev))
		return -EACCES;
#endif
	if (flags & MS_RDONLY)
		acct_auto_close(sb);
<<<<<<< HEAD
	if (rflags & REMOUNT_SHRINK_DCACHE)
		shrink_dcache_sb(sb);
	fsync_super(sb);
=======
	shrink_dcache_sb(sb);
	sync_filesystem(sb);
>>>>>>> 7c5371c4

	/* If we are remounting RDONLY and current sb is read/write,
	   make sure there are no rw files opened */
	if ((flags & MS_RDONLY) && !(sb->s_flags & MS_RDONLY)) {
		if (rflags & REMOUNT_FORCE)
			mark_files_ro(sb);
		else if (!fs_may_remount_ro(sb))
			return -EBUSY;
		retval = vfs_dq_off(sb, 1);
		if (retval < 0 && retval != -ENOSYS)
			return -EBUSY;
	}
	remount_rw = !(flags & MS_RDONLY) && (sb->s_flags & MS_RDONLY);

	if (sb->s_op->remount_fs) {
		retval = sb->s_op->remount_fs(sb, &flags, data);
		if (retval)
			return retval;
	}
	sb->s_flags = (sb->s_flags & ~MS_RMT_MASK) | (flags & MS_RMT_MASK);
	if (remount_rw)
		vfs_dq_quota_on_remount(sb);
	return 0;
}

/**
 *	do_remount_sb - asks filesystem to change mount options.
 *	@sb:	superblock in question
 *	@flags:	numeric part of options
 *	@data:	the rest of options
 *      @force: whether or not to force the change
 *
 *	Alters the mount options of a mounted file system.
 */
int do_remount_sb(struct super_block *sb, int flags, void *data, int force)
{
	return __do_remount_sb(sb, flags, data,
			REMOUNT_SHRINK_DCACHE|(force? REMOUNT_FORCE : 0));
}

static void do_emergency_remount(struct work_struct *work)
{
	struct super_block *sb;

	spin_lock(&sb_lock);
	list_for_each_entry(sb, &super_blocks, s_list) {
		sb->s_count++;
		spin_unlock(&sb_lock);
		down_write(&sb->s_umount);
		if (sb->s_root && sb->s_bdev && !(sb->s_flags & MS_RDONLY)) {
			/*
			 * ->remount_fs needs lock_kernel().
			 *
			 * What lock protects sb->s_flags??
			 */
			do_remount_sb(sb, MS_RDONLY, NULL, 1);
		}
		up_write(&sb->s_umount);
		put_super(sb);
		spin_lock(&sb_lock);
	}
	spin_unlock(&sb_lock);
	kfree(work);
	printk("Emergency Remount complete\n");
}

void emergency_remount(void)
{
	struct work_struct *work;

	work = kmalloc(sizeof(*work), GFP_ATOMIC);
	if (work) {
		INIT_WORK(work, do_emergency_remount);
		schedule_work(work);
	}
}

/*
 * Unnamed block devices are dummy devices used by virtual
 * filesystems which don't use real block-devices.  -- jrs
 */

static DEFINE_IDA(unnamed_dev_ida);
static DEFINE_SPINLOCK(unnamed_dev_lock);/* protects the above */
static int unnamed_dev_start = 0; /* don't bother trying below it */

int set_anon_super(struct super_block *s, void *data)
{
	int dev;
	int error;

 retry:
	if (ida_pre_get(&unnamed_dev_ida, GFP_ATOMIC) == 0)
		return -ENOMEM;
	spin_lock(&unnamed_dev_lock);
	error = ida_get_new_above(&unnamed_dev_ida, unnamed_dev_start, &dev);
	if (!error)
		unnamed_dev_start = dev + 1;
	spin_unlock(&unnamed_dev_lock);
	if (error == -EAGAIN)
		/* We raced and lost with another CPU. */
		goto retry;
	else if (error)
		return -EAGAIN;

	if ((dev & MAX_ID_MASK) == (1 << MINORBITS)) {
		spin_lock(&unnamed_dev_lock);
		ida_remove(&unnamed_dev_ida, dev);
		if (unnamed_dev_start > dev)
			unnamed_dev_start = dev;
		spin_unlock(&unnamed_dev_lock);
		return -EMFILE;
	}
	s->s_dev = MKDEV(0, dev & MINORMASK);
	return 0;
}

EXPORT_SYMBOL(set_anon_super);

void kill_anon_super(struct super_block *sb)
{
	int slot = MINOR(sb->s_dev);

	generic_shutdown_super(sb);
	spin_lock(&unnamed_dev_lock);
	ida_remove(&unnamed_dev_ida, slot);
	if (slot < unnamed_dev_start)
		unnamed_dev_start = slot;
	spin_unlock(&unnamed_dev_lock);
}

EXPORT_SYMBOL(kill_anon_super);

void kill_litter_super(struct super_block *sb)
{
	if (sb->s_root)
		d_genocide(sb->s_root);
	kill_anon_super(sb);
}

EXPORT_SYMBOL(kill_litter_super);

static int ns_test_super(struct super_block *sb, void *data)
{
	return sb->s_fs_info == data;
}

static int ns_set_super(struct super_block *sb, void *data)
{
	sb->s_fs_info = data;
	return set_anon_super(sb, NULL);
}

int get_sb_ns(struct file_system_type *fs_type, int flags, void *data,
	int (*fill_super)(struct super_block *, void *, int),
	struct vfsmount *mnt)
{
	struct super_block *sb;

	sb = sget(fs_type, ns_test_super, ns_set_super, data);
	if (IS_ERR(sb))
		return PTR_ERR(sb);

	if (!sb->s_root) {
		int err;
		sb->s_flags = flags;
		err = fill_super(sb, data, flags & MS_SILENT ? 1 : 0);
		if (err) {
			deactivate_locked_super(sb);
			return err;
		}

		sb->s_flags |= MS_ACTIVE;
	}

	simple_set_mnt(mnt, sb);
	return 0;
}

EXPORT_SYMBOL(get_sb_ns);

#ifdef CONFIG_BLOCK
static int set_bdev_super(struct super_block *s, void *data)
{
	s->s_bdev = data;
	s->s_dev = s->s_bdev->bd_dev;
	return 0;
}

static int test_bdev_super(struct super_block *s, void *data)
{
	return (void *)s->s_bdev == data;
}

int get_sb_bdev(struct file_system_type *fs_type,
	int flags, const char *dev_name, void *data,
	int (*fill_super)(struct super_block *, void *, int),
	struct vfsmount *mnt)
{
	struct block_device *bdev;
	struct super_block *s;
	fmode_t mode = FMODE_READ;
	int error = 0;

	if (!(flags & MS_RDONLY))
		mode |= FMODE_WRITE;

	bdev = open_bdev_exclusive(dev_name, mode, fs_type);
	if (IS_ERR(bdev))
		return PTR_ERR(bdev);

	/*
	 * once the super is inserted into the list by sget, s_umount
	 * will protect the lockfs code from trying to start a snapshot
	 * while we are mounting
	 */
	down(&bdev->bd_mount_sem);
	s = sget(fs_type, test_bdev_super, set_bdev_super, bdev);
	up(&bdev->bd_mount_sem);
	if (IS_ERR(s))
		goto error_s;

	if (s->s_root) {
		if ((flags ^ s->s_flags) & MS_RDONLY) {
			deactivate_locked_super(s);
			error = -EBUSY;
			goto error_bdev;
		}

		close_bdev_exclusive(bdev, mode);
	} else {
		char b[BDEVNAME_SIZE];

		s->s_flags = flags;
		s->s_mode = mode;
		strlcpy(s->s_id, bdevname(bdev, b), sizeof(s->s_id));
		sb_set_blocksize(s, block_size(bdev));
		error = fill_super(s, data, flags & MS_SILENT ? 1 : 0);
		if (error) {
			deactivate_locked_super(s);
			goto error;
		}

		s->s_flags |= MS_ACTIVE;
		bdev->bd_super = s;
	}

	simple_set_mnt(mnt, s);
	return 0;

error_s:
	error = PTR_ERR(s);
error_bdev:
	close_bdev_exclusive(bdev, mode);
error:
	return error;
}

EXPORT_SYMBOL(get_sb_bdev);

void kill_block_super(struct super_block *sb)
{
	struct block_device *bdev = sb->s_bdev;
	fmode_t mode = sb->s_mode;

	bdev->bd_super = NULL;
	generic_shutdown_super(sb);
	sync_blockdev(bdev);
	close_bdev_exclusive(bdev, mode);
}

EXPORT_SYMBOL(kill_block_super);
#endif

int get_sb_nodev(struct file_system_type *fs_type,
	int flags, void *data,
	int (*fill_super)(struct super_block *, void *, int),
	struct vfsmount *mnt)
{
	int error;
	struct super_block *s = sget(fs_type, NULL, set_anon_super, NULL);

	if (IS_ERR(s))
		return PTR_ERR(s);

	s->s_flags = flags;

	error = fill_super(s, data, flags & MS_SILENT ? 1 : 0);
	if (error) {
		deactivate_locked_super(s);
		return error;
	}
	s->s_flags |= MS_ACTIVE;
#ifdef CONFIG_PRECACHE
	s->precache_poolid = -2;
#endif
	simple_set_mnt(mnt, s);
	return 0;
}

EXPORT_SYMBOL(get_sb_nodev);

static int compare_single(struct super_block *s, void *p)
{
	return 1;
}

int get_sb_single(struct file_system_type *fs_type,
	int flags, void *data,
	int (*fill_super)(struct super_block *, void *, int),
	struct vfsmount *mnt)
{
	struct super_block *s;
	int error;

	s = sget(fs_type, compare_single, set_anon_super, NULL);
	if (IS_ERR(s))
		return PTR_ERR(s);
	if (!s->s_root) {
		s->s_flags = flags;
		error = fill_super(s, data, flags & MS_SILENT ? 1 : 0);
		if (error) {
			deactivate_locked_super(s);
			return error;
		}
		s->s_flags |= MS_ACTIVE;
	}
	__do_remount_sb(s, flags, data, 0);
	simple_set_mnt(mnt, s);
	return 0;
}

EXPORT_SYMBOL(get_sb_single);

struct vfsmount *
vfs_kern_mount(struct file_system_type *type, int flags, const char *name, void *data)
{
	struct vfsmount *mnt;
	char *secdata = NULL;
	int error;

	if (!type)
		return ERR_PTR(-ENODEV);

	error = -ENOMEM;
	mnt = alloc_vfsmnt(name);
	if (!mnt)
		goto out;

	if (data && !(type->fs_flags & FS_BINARY_MOUNTDATA)) {
		secdata = alloc_secdata();
		if (!secdata)
			goto out_mnt;

		error = security_sb_copy_data(data, secdata);
		if (error)
			goto out_free_secdata;
	}

	error = type->get_sb(type, flags, name, data, mnt);
	if (error < 0)
		goto out_free_secdata;
	BUG_ON(!mnt->mnt_sb);

 	error = security_sb_kern_mount(mnt->mnt_sb, flags, secdata);
 	if (error)
 		goto out_sb;

	mnt->mnt_mountpoint = mnt->mnt_root;
	mnt->mnt_parent = mnt;
	up_write(&mnt->mnt_sb->s_umount);
	free_secdata(secdata);
	return mnt;
out_sb:
	dput(mnt->mnt_root);
	deactivate_locked_super(mnt->mnt_sb);
out_free_secdata:
	free_secdata(secdata);
out_mnt:
	free_vfsmnt(mnt);
out:
	return ERR_PTR(error);
}

EXPORT_SYMBOL_GPL(vfs_kern_mount);

static struct vfsmount *fs_set_subtype(struct vfsmount *mnt, const char *fstype)
{
	int err;
	const char *subtype = strchr(fstype, '.');
	if (subtype) {
		subtype++;
		err = -EINVAL;
		if (!subtype[0])
			goto err;
	} else
		subtype = "";

	mnt->mnt_sb->s_subtype = kstrdup(subtype, GFP_KERNEL);
	err = -ENOMEM;
	if (!mnt->mnt_sb->s_subtype)
		goto err;
	return mnt;

 err:
	mntput(mnt);
	return ERR_PTR(err);
}

struct vfsmount *
do_kern_mount(const char *fstype, int flags, const char *name, void *data)
{
	struct file_system_type *type = get_fs_type(fstype);
	struct vfsmount *mnt;
	if (!type)
		return ERR_PTR(-ENODEV);
	mnt = vfs_kern_mount(type, flags, name, data);
	if (!IS_ERR(mnt) && (type->fs_flags & FS_HAS_SUBTYPE) &&
	    !mnt->mnt_sb->s_subtype)
		mnt = fs_set_subtype(mnt, fstype);
	put_filesystem(type);
	return mnt;
}
EXPORT_SYMBOL_GPL(do_kern_mount);

struct vfsmount *kern_mount_data(struct file_system_type *type, void *data)
{
	return vfs_kern_mount(type, MS_KERNMOUNT, type->name, data);
}

EXPORT_SYMBOL_GPL(kern_mount_data);<|MERGE_RESOLUTION|>--- conflicted
+++ resolved
@@ -37,11 +37,6 @@
 #include <linux/kobject.h>
 #include <linux/mutex.h>
 #include <linux/file.h>
-<<<<<<< HEAD
-#include <linux/async.h>
-#include <linux/precache.h>
-=======
->>>>>>> 7c5371c4
 #include <asm/uaccess.h>
 #include "internal.h"
 
@@ -112,9 +107,6 @@
 		s->s_qcop = sb_quotactl_ops;
 		s->s_op = &default_op;
 		s->s_time_gran = 1000000000;
-#ifdef CONFIG_PRECACHE
-		s->precache_poolid = -1;
-#endif
 	}
 out:
 	return s;
@@ -205,7 +197,6 @@
 		vfs_dq_off(s, 0);
 		down_write(&s->s_umount);
 		fs->kill_sb(s);
-		precache_flush_filesystem(s);
 		put_filesystem(fs);
 		put_super(s);
 	}
@@ -526,61 +517,10 @@
 	return err;
 }
 
-/**
-<<<<<<< HEAD
- *	mark_files_ro - mark all files read-only
- *	@sb: superblock in question
- *
- *	All files are marked read-only.  We don't care about pending
- *	delete files so this should be used in 'force' mode only.
- */
-
-static void mark_files_ro(struct super_block *sb)
-{
-	struct file *f;
-
-retry:
-	file_list_lock();
-	list_for_each_entry(f, &sb->s_files, f_u.fu_list) {
-		struct vfsmount *mnt;
-		if (!S_ISREG(f->f_path.dentry->d_inode->i_mode))
-		       continue;
-		if (!file_count(f))
-			continue;
-		if (!(f->f_mode & FMODE_WRITE))
-			continue;
-		f->f_mode &= ~FMODE_WRITE;
-		if (file_check_writeable(f) != 0)
-			continue;
-		file_release_write(f);
-		mnt = mntget(f->f_path.mnt);
-		file_list_unlock();
-		/*
-		 * This can sleep, so we can't hold
-		 * the file_list_lock() spinlock.
-		 */
-		mnt_drop_write(mnt);
-		mntput(mnt);
-		goto retry;
-	}
-	file_list_unlock();
-}
-
 #define REMOUNT_FORCE		1
 #define REMOUNT_SHRINK_DCACHE	2
 
 static int __do_remount_sb(struct super_block *sb, int flags, void *data, int rflags)
-=======
- *	do_remount_sb - asks filesystem to change mount options.
- *	@sb:	superblock in question
- *	@flags:	numeric part of options
- *	@data:	the rest of options
- *      @force: whether or not to force the change
- *
- *	Alters the mount options of a mounted file system.
- */
-int do_remount_sb(struct super_block *sb, int flags, void *data, int force)
->>>>>>> 7c5371c4
 {
 	int retval;
 	int remount_rw;
@@ -591,14 +531,9 @@
 #endif
 	if (flags & MS_RDONLY)
 		acct_auto_close(sb);
-<<<<<<< HEAD
 	if (rflags & REMOUNT_SHRINK_DCACHE)
 		shrink_dcache_sb(sb);
-	fsync_super(sb);
-=======
-	shrink_dcache_sb(sb);
 	sync_filesystem(sb);
->>>>>>> 7c5371c4
 
 	/* If we are remounting RDONLY and current sb is read/write,
 	   make sure there are no rw files opened */
@@ -892,9 +827,6 @@
 		return error;
 	}
 	s->s_flags |= MS_ACTIVE;
-#ifdef CONFIG_PRECACHE
-	s->precache_poolid = -2;
-#endif
 	simple_set_mnt(mnt, s);
 	return 0;
 }
