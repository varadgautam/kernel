#
# Makefile for the Linux filesystems.
#
# 14 Sep 2000, Christoph Hellwig <hch@infradead.org>
# Rewritten to use lists instead of if-statements.
# 

obj-y :=	open.o read_write.o file_table.o super.o \
		char_dev.o stat.o exec.o pipe.o namei.o fcntl.o \
		ioctl.o readdir.o select.o fifo.o dcache.o inode.o \
		attr.o bad_inode.o file.o filesystems.o namespace.o \
		seq_file.o xattr.o libfs.o fs-writeback.o \
		pnode.o drop_caches.o splice.o sync.o utimes.o \
		stack.o fs_struct.o

ifeq ($(CONFIG_BLOCK),y)
obj-y +=	buffer.o bio.o block_dev.o direct-io.o mpage.o ioprio.o
else
obj-y +=	no-block.o
endif

obj-$(CONFIG_BLK_DEV_INTEGRITY) += bio-integrity.o
obj-y				+= notify/
obj-$(CONFIG_EPOLL)		+= eventpoll.o
obj-$(CONFIG_ANON_INODES)	+= anon_inodes.o
obj-$(CONFIG_SIGNALFD)		+= signalfd.o
obj-$(CONFIG_TIMERFD)		+= timerfd.o
obj-$(CONFIG_EVENTFD)		+= eventfd.o
obj-$(CONFIG_AIO)               += aio.o
obj-$(CONFIG_FILE_LOCKING)      += locks.o
obj-$(CONFIG_COMPAT)		+= compat.o compat_ioctl.o

nfsd-$(CONFIG_NFSD)		:= nfsctl.o
obj-y				+= $(nfsd-y) $(nfsd-m)

obj-$(CONFIG_BINFMT_AOUT)	+= binfmt_aout.o
obj-$(CONFIG_BINFMT_EM86)	+= binfmt_em86.o
obj-$(CONFIG_BINFMT_MISC)	+= binfmt_misc.o

# binfmt_script is always there
obj-y				+= binfmt_script.o

obj-$(CONFIG_BINFMT_ELF)	+= binfmt_elf.o
obj-$(CONFIG_COMPAT_BINFMT_ELF)	+= compat_binfmt_elf.o
obj-$(CONFIG_BINFMT_ELF_FDPIC)	+= binfmt_elf_fdpic.o
obj-$(CONFIG_BINFMT_SOM)	+= binfmt_som.o
obj-$(CONFIG_BINFMT_FLAT)	+= binfmt_flat.o

obj-$(CONFIG_FS_MBCACHE)	+= mbcache.o
obj-$(CONFIG_FS_POSIX_ACL)	+= posix_acl.o xattr_acl.o
obj-$(CONFIG_NFS_COMMON)	+= nfs_common/
obj-$(CONFIG_GENERIC_ACL)	+= generic_acl.o

<<<<<<< HEAD
obj-$(CONFIG_FS_NFS4ACL)	+= nfs4acl.o
nfs4acl-y			:= nfs4acl_base.o nfs4acl_xattr.o \
				   nfs4acl_compat.o

obj-$(CONFIG_QUOTA)		+= dquot.o
obj-$(CONFIG_QFMT_V1)		+= quota_v1.o
obj-$(CONFIG_QFMT_V2)		+= quota_v2.o
obj-$(CONFIG_QUOTA_TREE)	+= quota_tree.o
obj-$(CONFIG_QUOTACTL)		+= quota.o
=======
obj-y				+= quota/
>>>>>>> 0882e8dd

obj-$(CONFIG_DMAPI)		+= dmapi/

obj-$(CONFIG_PROC_FS)		+= proc/
obj-y				+= partitions/
obj-$(CONFIG_SYSFS)		+= sysfs/
obj-$(CONFIG_CONFIGFS_FS)	+= configfs/
obj-y				+= devpts/

obj-$(CONFIG_PROFILING)		+= dcookies.o
obj-$(CONFIG_DLM)		+= dlm/
 
# Do not add any filesystems before this line
obj-$(CONFIG_FSCACHE)		+= fscache/
obj-$(CONFIG_REISERFS_FS)	+= reiserfs/
obj-$(CONFIG_EXT3_FS)		+= ext3/ # Before ext2 so root fs can be ext3
obj-$(CONFIG_EXT2_FS)		+= ext2/
# We place ext4 after ext2 so plain ext2 root fs's are mounted using ext2
# unless explicitly requested by rootfstype
obj-$(CONFIG_EXT4_FS)		+= ext4/
obj-$(CONFIG_JBD)		+= jbd/
obj-$(CONFIG_JBD2)		+= jbd2/
obj-$(CONFIG_CRAMFS)		+= cramfs/
obj-$(CONFIG_SQUASHFS)		+= squashfs/
obj-y				+= ramfs/
obj-$(CONFIG_HUGETLBFS)		+= hugetlbfs/
obj-$(CONFIG_CODA_FS)		+= coda/
obj-$(CONFIG_MINIX_FS)		+= minix/
obj-$(CONFIG_FAT_FS)		+= fat/
obj-$(CONFIG_BFS_FS)		+= bfs/
obj-$(CONFIG_ISO9660_FS)	+= isofs/
obj-$(CONFIG_HFSPLUS_FS)	+= hfsplus/ # Before hfs to find wrapped HFS+
obj-$(CONFIG_HFS_FS)		+= hfs/
obj-$(CONFIG_ECRYPT_FS)		+= ecryptfs/
obj-$(CONFIG_VXFS_FS)		+= freevxfs/
obj-$(CONFIG_NFS_FS)		+= nfs/
obj-$(CONFIG_EXPORTFS)		+= exportfs/
obj-$(CONFIG_NFSD)		+= nfsd/
obj-$(CONFIG_LOCKD)		+= lockd/
obj-$(CONFIG_NLS)		+= nls/
obj-$(CONFIG_SYSV_FS)		+= sysv/
obj-$(CONFIG_SMB_FS)		+= smbfs/
obj-$(CONFIG_CIFS)		+= cifs/
obj-$(CONFIG_NCP_FS)		+= ncpfs/
obj-$(CONFIG_HPFS_FS)		+= hpfs/
obj-$(CONFIG_NTFS_FS)		+= ntfs/
obj-$(CONFIG_UFS_FS)		+= ufs/
obj-$(CONFIG_EFS_FS)		+= efs/
obj-$(CONFIG_JFFS2_FS)		+= jffs2/
obj-$(CONFIG_UBIFS_FS)		+= ubifs/
obj-$(CONFIG_AFFS_FS)		+= affs/
obj-$(CONFIG_ROMFS_FS)		+= romfs/
obj-$(CONFIG_QNX4FS_FS)		+= qnx4/
obj-$(CONFIG_AUTOFS_FS)		+= autofs/
obj-$(CONFIG_AUTOFS4_FS)	+= autofs4/
obj-$(CONFIG_ADFS_FS)		+= adfs/
obj-$(CONFIG_FUSE_FS)		+= fuse/
obj-$(CONFIG_UDF_FS)		+= udf/
obj-$(CONFIG_SUN_OPENPROMFS)	+= openpromfs/
obj-$(CONFIG_OMFS_FS)		+= omfs/
obj-$(CONFIG_JFS_FS)		+= jfs/
obj-$(CONFIG_XFS_FS)		+= xfs/
obj-$(CONFIG_9P_FS)		+= 9p/
obj-$(CONFIG_AFS_FS)		+= afs/
obj-$(CONFIG_NILFS2_FS)		+= nilfs2/
obj-$(CONFIG_BEFS_FS)		+= befs/
obj-$(CONFIG_HOSTFS)		+= hostfs/
obj-$(CONFIG_HPPFS)		+= hppfs/
obj-$(CONFIG_CACHEFILES)	+= cachefiles/
obj-$(CONFIG_DEBUG_FS)		+= debugfs/
obj-$(CONFIG_OCFS2_FS)		+= ocfs2/
obj-$(CONFIG_BTRFS_FS)		+= btrfs/
obj-$(CONFIG_GFS2_FS)           += gfs2/
<<<<<<< HEAD
obj-$(CONFIG_NOVFS)		+= novfs/
=======
obj-$(CONFIG_EXOFS_FS)          += exofs/
>>>>>>> 0882e8dd
<|MERGE_RESOLUTION|>--- conflicted
+++ resolved
@@ -51,19 +51,11 @@
 obj-$(CONFIG_NFS_COMMON)	+= nfs_common/
 obj-$(CONFIG_GENERIC_ACL)	+= generic_acl.o
 
-<<<<<<< HEAD
 obj-$(CONFIG_FS_NFS4ACL)	+= nfs4acl.o
 nfs4acl-y			:= nfs4acl_base.o nfs4acl_xattr.o \
 				   nfs4acl_compat.o
 
-obj-$(CONFIG_QUOTA)		+= dquot.o
-obj-$(CONFIG_QFMT_V1)		+= quota_v1.o
-obj-$(CONFIG_QFMT_V2)		+= quota_v2.o
-obj-$(CONFIG_QUOTA_TREE)	+= quota_tree.o
-obj-$(CONFIG_QUOTACTL)		+= quota.o
-=======
 obj-y				+= quota/
->>>>>>> 0882e8dd
 
 obj-$(CONFIG_DMAPI)		+= dmapi/
 
@@ -137,8 +129,5 @@
 obj-$(CONFIG_OCFS2_FS)		+= ocfs2/
 obj-$(CONFIG_BTRFS_FS)		+= btrfs/
 obj-$(CONFIG_GFS2_FS)           += gfs2/
-<<<<<<< HEAD
 obj-$(CONFIG_NOVFS)		+= novfs/
-=======
-obj-$(CONFIG_EXOFS_FS)          += exofs/
->>>>>>> 0882e8dd
+obj-$(CONFIG_EXOFS_FS)          += exofs/