--- conflicted
+++ resolved
@@ -77,14 +77,6 @@
 module_param(cifs_max_pending, int, 0444);
 MODULE_PARM_DESC(cifs_max_pending, "Simultaneous requests to server. "
 				   "Default: 32767 Range: 2 to 32767.");
-<<<<<<< HEAD
-unsigned short echo_retries = 5;
-module_param(echo_retries, ushort, 0644);
-MODULE_PARM_DESC(echo_retries, "Number of echo attempts before giving up and "
-			       "reconnecting server. Default: 5. 0 means "
-			       "never reconnect.");
-=======
->>>>>>> b0b9e5c5
 module_param(enable_oplocks, bool, 0644);
 MODULE_PARM_DESC(enable_oplocks, "Enable or disable oplocks (bool). Default:"
 				 "y/Y/1");
@@ -1123,15 +1115,12 @@
 	} else if (cifs_max_pending > CIFS_MAX_REQ) {
 		cifs_max_pending = CIFS_MAX_REQ;
 		cFYI(1, "cifs_max_pending set to max of %u", CIFS_MAX_REQ);
-<<<<<<< HEAD
-=======
 	}
 
 	cifsiod_wq = alloc_workqueue("cifsiod", WQ_FREEZABLE|WQ_MEM_RECLAIM, 0);
 	if (!cifsiod_wq) {
 		rc = -ENOMEM;
 		goto out_clean_proc;
->>>>>>> b0b9e5c5
 	}
 
 	rc = cifs_fscache_register();
