--- conflicted
+++ resolved
@@ -733,15 +733,9 @@
 
 	/* set up echo request */
 	smb->hdr.Tid = cpu_to_le16(0xffff);
-<<<<<<< HEAD
-	smb->hdr.WordCount = cpu_to_le16(1);
-	smb->EchoCount = cpu_to_le16(1);
-	smb->ByteCount = cpu_to_le16(1);
-=======
 	smb->hdr.WordCount = 1;
 	put_unaligned_le16(1, &smb->EchoCount);
 	put_bcc_le(1, &smb->hdr);
->>>>>>> 1bae4ce2
 	smb->Data[0] = 'a';
 	smb->hdr.smb_buf_length += 3;
 
