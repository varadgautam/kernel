--- conflicted
+++ resolved
@@ -3110,25 +3110,7 @@
 SMB2_close(const unsigned int xid, struct cifs_tcon *tcon,
 		u64 persistent_fid, u64 volatile_fid)
 {
-<<<<<<< HEAD
-	int rc;
-	int tmp_rc;
-
-	rc = SMB2_close_flags(xid, tcon, persistent_fid, volatile_fid, 0);
-
-	/* retry close in a worker thread if this one is interrupted */
-	if (rc == -EINTR) {
-		tmp_rc = smb2_handle_cancelled_close(tcon, persistent_fid,
-						     volatile_fid);
-		if (tmp_rc)
-			cifs_dbg(VFS, "handle cancelled close fid 0x%llx returned error %d\n",
-				 persistent_fid, tmp_rc);
-	}
-
-	return rc;
-=======
 	return __SMB2_close(xid, tcon, persistent_fid, volatile_fid, NULL);
->>>>>>> 0d3821eb
 }
 
 int
