/*
 *   fs/cifs/smb2pdu.c
 *
 *   Copyright (C) International Business Machines  Corp., 2009, 2013
 *                 Etersoft, 2012
 *   Author(s): Steve French (sfrench@us.ibm.com)
 *              Pavel Shilovsky (pshilovsky@samba.org) 2012
 *
 *   Contains the routines for constructing the SMB2 PDUs themselves
 *
 *   This library is free software; you can redistribute it and/or modify
 *   it under the terms of the GNU Lesser General Public License as published
 *   by the Free Software Foundation; either version 2.1 of the License, or
 *   (at your option) any later version.
 *
 *   This library is distributed in the hope that it will be useful,
 *   but WITHOUT ANY WARRANTY; without even the implied warranty of
 *   MERCHANTABILITY or FITNESS FOR A PARTICULAR PURPOSE.  See
 *   the GNU Lesser General Public License for more details.
 *
 *   You should have received a copy of the GNU Lesser General Public License
 *   along with this library; if not, write to the Free Software
 *   Foundation, Inc., 59 Temple Place, Suite 330, Boston, MA 02111-1307 USA
 */

 /* SMB2 PDU handling routines here - except for leftovers (eg session setup) */
 /* Note that there are handle based routines which must be		      */
 /* treated slightly differently for reconnection purposes since we never     */
 /* want to reuse a stale file handle and only the caller knows the file info */

#include <linux/fs.h>
#include <linux/kernel.h>
#include <linux/vfs.h>
#include <linux/task_io_accounting_ops.h>
#include <linux/uaccess.h>
#include <linux/uuid.h>
#include <linux/pagemap.h>
#include <linux/xattr.h>
#include "smb2pdu.h"
#include "cifsglob.h"
#include "cifsacl.h"
#include "cifsproto.h"
#include "smb2proto.h"
#include "cifs_unicode.h"
#include "cifs_debug.h"
#include "ntlmssp.h"
#include "smb2status.h"
#include "smb2glob.h"
#include "cifspdu.h"
#include "cifs_spnego.h"

/*
 *  The following table defines the expected "StructureSize" of SMB2 requests
 *  in order by SMB2 command.  This is similar to "wct" in SMB/CIFS requests.
 *
 *  Note that commands are defined in smb2pdu.h in le16 but the array below is
 *  indexed by command in host byte order.
 */
static const int smb2_req_struct_sizes[NUMBER_OF_SMB2_COMMANDS] = {
	/* SMB2_NEGOTIATE */ 36,
	/* SMB2_SESSION_SETUP */ 25,
	/* SMB2_LOGOFF */ 4,
	/* SMB2_TREE_CONNECT */	9,
	/* SMB2_TREE_DISCONNECT */ 4,
	/* SMB2_CREATE */ 57,
	/* SMB2_CLOSE */ 24,
	/* SMB2_FLUSH */ 24,
	/* SMB2_READ */	49,
	/* SMB2_WRITE */ 49,
	/* SMB2_LOCK */	48,
	/* SMB2_IOCTL */ 57,
	/* SMB2_CANCEL */ 4,
	/* SMB2_ECHO */ 4,
	/* SMB2_QUERY_DIRECTORY */ 33,
	/* SMB2_CHANGE_NOTIFY */ 32,
	/* SMB2_QUERY_INFO */ 41,
	/* SMB2_SET_INFO */ 33,
	/* SMB2_OPLOCK_BREAK */ 24 /* BB this is 36 for LEASE_BREAK variant */
};

static int encryption_required(const struct cifs_tcon *tcon)
{
	if (!tcon)
		return 0;
	if ((tcon->ses->session_flags & SMB2_SESSION_FLAG_ENCRYPT_DATA) ||
	    (tcon->share_flags & SHI1005_FLAGS_ENCRYPT_DATA))
		return 1;
	if (tcon->seal &&
	    (tcon->ses->server->capabilities & SMB2_GLOBAL_CAP_ENCRYPTION))
		return 1;
	return 0;
}

static void
smb2_hdr_assemble(struct smb2_sync_hdr *shdr, __le16 smb2_cmd,
		  const struct cifs_tcon *tcon)
{
	shdr->ProtocolId = SMB2_PROTO_NUMBER;
	shdr->StructureSize = cpu_to_le16(64);
	shdr->Command = smb2_cmd;
	if (tcon && tcon->ses && tcon->ses->server) {
		struct TCP_Server_Info *server = tcon->ses->server;

		spin_lock(&server->req_lock);
		/* Request up to 2 credits but don't go over the limit. */
		if (server->credits >= server->max_credits)
			shdr->CreditRequest = cpu_to_le16(0);
		else
			shdr->CreditRequest = cpu_to_le16(
				min_t(int, server->max_credits -
						server->credits, 2));
		spin_unlock(&server->req_lock);
	} else {
		shdr->CreditRequest = cpu_to_le16(2);
	}
	shdr->ProcessId = cpu_to_le32((__u16)current->tgid);

	if (!tcon)
		goto out;

	/* GLOBAL_CAP_LARGE_MTU will only be set if dialect > SMB2.02 */
	/* See sections 2.2.4 and 3.2.4.1.5 of MS-SMB2 */
	if ((tcon->ses) && (tcon->ses->server) &&
	    (tcon->ses->server->capabilities & SMB2_GLOBAL_CAP_LARGE_MTU))
		shdr->CreditCharge = cpu_to_le16(1);
	/* else CreditCharge MBZ */

	shdr->TreeId = tcon->tid;
	/* Uid is not converted */
	if (tcon->ses)
		shdr->SessionId = tcon->ses->Suid;

	/*
	 * If we would set SMB2_FLAGS_DFS_OPERATIONS on open we also would have
	 * to pass the path on the Open SMB prefixed by \\server\share.
	 * Not sure when we would need to do the augmented path (if ever) and
	 * setting this flag breaks the SMB2 open operation since it is
	 * illegal to send an empty path name (without \\server\share prefix)
	 * when the DFS flag is set in the SMB open header. We could
	 * consider setting the flag on all operations other than open
	 * but it is safer to net set it for now.
	 */
/*	if (tcon->share_flags & SHI1005_FLAGS_DFS)
		shdr->Flags |= SMB2_FLAGS_DFS_OPERATIONS; */

	if (tcon->ses && tcon->ses->server && tcon->ses->server->sign &&
	    !encryption_required(tcon))
		shdr->Flags |= SMB2_FLAGS_SIGNED;
out:
	return;
}

static int
smb2_reconnect(__le16 smb2_command, struct cifs_tcon *tcon)
{
	int rc = 0;
	struct nls_table *nls_codepage;
	struct cifs_ses *ses;
	struct TCP_Server_Info *server;

	/*
	 * SMB2s NegProt, SessSetup, Logoff do not have tcon yet so
	 * check for tcp and smb session status done differently
	 * for those three - in the calling routine.
	 */
	if (tcon == NULL)
		return rc;

	if (smb2_command == SMB2_TREE_CONNECT)
		return rc;

	if (tcon->tidStatus == CifsExiting) {
		/*
		 * only tree disconnect, open, and write,
		 * (and ulogoff which does not have tcon)
		 * are allowed as we start force umount.
		 */
		if ((smb2_command != SMB2_WRITE) &&
		   (smb2_command != SMB2_CREATE) &&
		   (smb2_command != SMB2_TREE_DISCONNECT)) {
			cifs_dbg(FYI, "can not send cmd %d while umounting\n",
				 smb2_command);
			return -ENODEV;
		}
	}
	if ((!tcon->ses) || (tcon->ses->status == CifsExiting) ||
	    (!tcon->ses->server))
		return -EIO;

	ses = tcon->ses;
	server = ses->server;

	/*
	 * Give demultiplex thread up to 10 seconds to reconnect, should be
	 * greater than cifs socket timeout which is 7 seconds
	 */
	while (server->tcpStatus == CifsNeedReconnect) {
		/*
		 * Return to caller for TREE_DISCONNECT and LOGOFF and CLOSE
		 * here since they are implicitly done when session drops.
		 */
		switch (smb2_command) {
		/*
		 * BB Should we keep oplock break and add flush to exceptions?
		 */
		case SMB2_TREE_DISCONNECT:
		case SMB2_CANCEL:
		case SMB2_CLOSE:
		case SMB2_OPLOCK_BREAK:
			return -EAGAIN;
		}

		wait_event_interruptible_timeout(server->response_q,
			(server->tcpStatus != CifsNeedReconnect), 10 * HZ);

		/* are we still trying to reconnect? */
		if (server->tcpStatus != CifsNeedReconnect)
			break;

		/*
		 * on "soft" mounts we wait once. Hard mounts keep
		 * retrying until process is killed or server comes
		 * back on-line
		 */
		if (!tcon->retry) {
			cifs_dbg(FYI, "gave up waiting on reconnect in smb_init\n");
			return -EHOSTDOWN;
		}
	}

	if (!tcon->ses->need_reconnect && !tcon->need_reconnect)
		return rc;

	nls_codepage = load_nls_default();

	/*
	 * need to prevent multiple threads trying to simultaneously reconnect
	 * the same SMB session
	 */
	mutex_lock(&tcon->ses->session_mutex);

	/*
	 * Recheck after acquire mutex. If another thread is negotiating
	 * and the server never sends an answer the socket will be closed
	 * and tcpStatus set to reconnect.
	 */
	if (server->tcpStatus == CifsNeedReconnect) {
		rc = -EHOSTDOWN;
		mutex_unlock(&tcon->ses->session_mutex);
		goto out;
	}

	rc = cifs_negotiate_protocol(0, tcon->ses);
	if (!rc && tcon->ses->need_reconnect)
		rc = cifs_setup_session(0, tcon->ses, nls_codepage);

	if (rc || !tcon->need_reconnect) {
		mutex_unlock(&tcon->ses->session_mutex);
		goto out;
	}

	cifs_mark_open_files_invalid(tcon);
	if (tcon->use_persistent)
		tcon->need_reopen_files = true;

	rc = SMB2_tcon(0, tcon->ses, tcon->treeName, tcon, nls_codepage);
	mutex_unlock(&tcon->ses->session_mutex);

	cifs_dbg(FYI, "reconnect tcon rc = %d\n", rc);
	if (rc)
		goto out;

	if (smb2_command != SMB2_INTERNAL_CMD)
		queue_delayed_work(cifsiod_wq, &server->reconnect, 0);

	atomic_inc(&tconInfoReconnectCount);
out:
	/*
	 * Check if handle based operation so we know whether we can continue
	 * or not without returning to caller to reset file handle.
	 */
	/*
	 * BB Is flush done by server on drop of tcp session? Should we special
	 * case it and skip above?
	 */
	switch (smb2_command) {
	case SMB2_FLUSH:
	case SMB2_READ:
	case SMB2_WRITE:
	case SMB2_LOCK:
	case SMB2_IOCTL:
	case SMB2_QUERY_DIRECTORY:
	case SMB2_CHANGE_NOTIFY:
	case SMB2_QUERY_INFO:
	case SMB2_SET_INFO:
		rc = -EAGAIN;
	}
	unload_nls(nls_codepage);
	return rc;
}

static void
fill_small_buf(__le16 smb2_command, struct cifs_tcon *tcon, void *buf,
	       unsigned int *total_len)
{
	struct smb2_sync_pdu *spdu = (struct smb2_sync_pdu *)buf;
	/* lookup word count ie StructureSize from table */
	__u16 parmsize = smb2_req_struct_sizes[le16_to_cpu(smb2_command)];

	/*
	 * smaller than SMALL_BUFFER_SIZE but bigger than fixed area of
	 * largest operations (Create)
	 */
	memset(buf, 0, 256);

	smb2_hdr_assemble(&spdu->sync_hdr, smb2_command, tcon);
	spdu->StructureSize2 = cpu_to_le16(parmsize);

	*total_len = parmsize + sizeof(struct smb2_sync_hdr);
}

/* init request without RFC1001 length at the beginning */
static int
smb2_plain_req_init(__le16 smb2_command, struct cifs_tcon *tcon,
		    void **request_buf, unsigned int *total_len)
{
	int rc;
	struct smb2_sync_hdr *shdr;

	rc = smb2_reconnect(smb2_command, tcon);
	if (rc)
		return rc;

	/* BB eventually switch this to SMB2 specific small buf size */
	*request_buf = cifs_small_buf_get();
	if (*request_buf == NULL) {
		/* BB should we add a retry in here if not a writepage? */
		return -ENOMEM;
	}

	shdr = (struct smb2_sync_hdr *)(*request_buf);

	fill_small_buf(smb2_command, tcon, shdr, total_len);

	if (tcon != NULL) {
#ifdef CONFIG_CIFS_STATS2
		uint16_t com_code = le16_to_cpu(smb2_command);

		cifs_stats_inc(&tcon->stats.smb2_stats.smb2_com_sent[com_code]);
#endif
		cifs_stats_inc(&tcon->num_smbs_sent);
	}

	return rc;
}

/*
 * Allocate and return pointer to an SMB request hdr, and set basic
 * SMB information in the SMB header. If the return code is zero, this
 * function must have filled in request_buf pointer. The returned buffer
 * has RFC1001 length at the beginning.
 */
static int
small_smb2_init(__le16 smb2_command, struct cifs_tcon *tcon,
		void **request_buf)
{
	int rc;
	unsigned int total_len;
	struct smb2_pdu *pdu;

	rc = smb2_reconnect(smb2_command, tcon);
	if (rc)
		return rc;

	/* BB eventually switch this to SMB2 specific small buf size */
	*request_buf = cifs_small_buf_get();
	if (*request_buf == NULL) {
		/* BB should we add a retry in here if not a writepage? */
		return -ENOMEM;
	}

	pdu = (struct smb2_pdu *)(*request_buf);

	fill_small_buf(smb2_command, tcon, get_sync_hdr(pdu), &total_len);

	/* Note this is only network field converted to big endian */
	pdu->hdr.smb2_buf_length = cpu_to_be32(total_len);

	if (tcon != NULL) {
#ifdef CONFIG_CIFS_STATS2
		uint16_t com_code = le16_to_cpu(smb2_command);
		cifs_stats_inc(&tcon->stats.smb2_stats.smb2_com_sent[com_code]);
#endif
		cifs_stats_inc(&tcon->num_smbs_sent);
	}

	return rc;
}

#ifdef CONFIG_CIFS_SMB311
/* offset is sizeof smb2_negotiate_req - 4 but rounded up to 8 bytes */
#define OFFSET_OF_NEG_CONTEXT 0x68  /* sizeof(struct smb2_negotiate_req) - 4 */


#define SMB2_PREAUTH_INTEGRITY_CAPABILITIES	cpu_to_le16(1)
#define SMB2_ENCRYPTION_CAPABILITIES		cpu_to_le16(2)

static void
build_preauth_ctxt(struct smb2_preauth_neg_context *pneg_ctxt)
{
	pneg_ctxt->ContextType = SMB2_PREAUTH_INTEGRITY_CAPABILITIES;
	pneg_ctxt->DataLength = cpu_to_le16(38);
	pneg_ctxt->HashAlgorithmCount = cpu_to_le16(1);
	pneg_ctxt->SaltLength = cpu_to_le16(SMB311_SALT_SIZE);
	get_random_bytes(pneg_ctxt->Salt, SMB311_SALT_SIZE);
	pneg_ctxt->HashAlgorithms = SMB2_PREAUTH_INTEGRITY_SHA512;
}

static void
build_encrypt_ctxt(struct smb2_encryption_neg_context *pneg_ctxt)
{
	pneg_ctxt->ContextType = SMB2_ENCRYPTION_CAPABILITIES;
	pneg_ctxt->DataLength = cpu_to_le16(6);
	pneg_ctxt->CipherCount = cpu_to_le16(2);
	pneg_ctxt->Ciphers[0] = SMB2_ENCRYPTION_AES128_GCM;
	pneg_ctxt->Ciphers[1] = SMB2_ENCRYPTION_AES128_CCM;
}

static void
assemble_neg_contexts(struct smb2_negotiate_req *req)
{

	/* +4 is to account for the RFC1001 len field */
	char *pneg_ctxt = (char *)req + OFFSET_OF_NEG_CONTEXT + 4;

	build_preauth_ctxt((struct smb2_preauth_neg_context *)pneg_ctxt);
	/* Add 2 to size to round to 8 byte boundary */
	pneg_ctxt += 2 + sizeof(struct smb2_preauth_neg_context);
	build_encrypt_ctxt((struct smb2_encryption_neg_context *)pneg_ctxt);
	req->NegotiateContextOffset = cpu_to_le32(OFFSET_OF_NEG_CONTEXT);
	req->NegotiateContextCount = cpu_to_le16(2);
	inc_rfc1001_len(req, 4 + sizeof(struct smb2_preauth_neg_context)
			+ sizeof(struct smb2_encryption_neg_context)); /* calculate hash */
}
#else
static void assemble_neg_contexts(struct smb2_negotiate_req *req)
{
	return;
}
#endif /* SMB311 */

/*
 *
 *	SMB2 Worker functions follow:
 *
 *	The general structure of the worker functions is:
 *	1) Call smb2_init (assembles SMB2 header)
 *	2) Initialize SMB2 command specific fields in fixed length area of SMB
 *	3) Call smb_sendrcv2 (sends request on socket and waits for response)
 *	4) Decode SMB2 command specific fields in the fixed length area
 *	5) Decode variable length data area (if any for this SMB2 command type)
 *	6) Call free smb buffer
 *	7) return
 *
 */

int
SMB2_negotiate(const unsigned int xid, struct cifs_ses *ses)
{
	struct smb2_negotiate_req *req;
	struct smb2_negotiate_rsp *rsp;
	struct kvec iov[1];
	struct kvec rsp_iov;
	int rc = 0;
	int resp_buftype;
	struct TCP_Server_Info *server = ses->server;
	int blob_offset, blob_length;
	char *security_blob;
	int flags = CIFS_NEG_OP;

	cifs_dbg(FYI, "Negotiate protocol\n");

	if (!server) {
		WARN(1, "%s: server is NULL!\n", __func__);
		return -EIO;
	}

	rc = small_smb2_init(SMB2_NEGOTIATE, NULL, (void **) &req);
	if (rc)
		return rc;

	req->hdr.sync_hdr.SessionId = 0;

	if (strcmp(ses->server->vals->version_string,
		   SMB3ANY_VERSION_STRING) == 0) {
		req->Dialects[0] = cpu_to_le16(SMB30_PROT_ID);
		req->Dialects[1] = cpu_to_le16(SMB302_PROT_ID);
		req->DialectCount = cpu_to_le16(2);
		inc_rfc1001_len(req, 4);
	} else if (strcmp(ses->server->vals->version_string,
		   SMBDEFAULT_VERSION_STRING) == 0) {
		req->Dialects[0] = cpu_to_le16(SMB21_PROT_ID);
		req->Dialects[1] = cpu_to_le16(SMB30_PROT_ID);
		req->Dialects[2] = cpu_to_le16(SMB302_PROT_ID);
		req->DialectCount = cpu_to_le16(3);
		inc_rfc1001_len(req, 6);
	} else {
		/* otherwise send specific dialect */
		req->Dialects[0] = cpu_to_le16(ses->server->vals->protocol_id);
		req->DialectCount = cpu_to_le16(1);
		inc_rfc1001_len(req, 2);
	}

	/* only one of SMB2 signing flags may be set in SMB2 request */
	if (ses->sign)
		req->SecurityMode = cpu_to_le16(SMB2_NEGOTIATE_SIGNING_REQUIRED);
	else if (global_secflags & CIFSSEC_MAY_SIGN)
		req->SecurityMode = cpu_to_le16(SMB2_NEGOTIATE_SIGNING_ENABLED);
	else
		req->SecurityMode = 0;

	req->Capabilities = cpu_to_le32(ses->server->vals->req_capabilities);

	/* ClientGUID must be zero for SMB2.02 dialect */
	if (ses->server->vals->protocol_id == SMB20_PROT_ID)
		memset(req->ClientGUID, 0, SMB2_CLIENT_GUID_SIZE);
	else {
		memcpy(req->ClientGUID, server->client_guid,
			SMB2_CLIENT_GUID_SIZE);
		if (ses->server->vals->protocol_id == SMB311_PROT_ID)
			assemble_neg_contexts(req);
	}
	iov[0].iov_base = (char *)req;
	/* 4 for rfc1002 length field */
	iov[0].iov_len = get_rfc1002_length(req) + 4;

	rc = SendReceive2(xid, ses, iov, 1, &resp_buftype, flags, &rsp_iov);
	cifs_small_buf_release(req);
	rsp = (struct smb2_negotiate_rsp *)rsp_iov.iov_base;
	/*
	 * No tcon so can't do
	 * cifs_stats_inc(&tcon->stats.smb2_stats.smb2_com_fail[SMB2...]);
	 */
	if (rc == -EOPNOTSUPP) {
		cifs_dbg(VFS, "Dialect not supported by server. Consider "
			"specifying vers=1.0 or vers=2.0 on mount for accessing"
			" older servers\n");
		goto neg_exit;
	} else if (rc != 0)
		goto neg_exit;

	if (strcmp(ses->server->vals->version_string,
		   SMB3ANY_VERSION_STRING) == 0) {
		if (rsp->DialectRevision == cpu_to_le16(SMB20_PROT_ID)) {
			cifs_dbg(VFS,
				"SMB2 dialect returned but not requested\n");
			return -EIO;
		} else if (rsp->DialectRevision == cpu_to_le16(SMB21_PROT_ID)) {
			cifs_dbg(VFS,
				"SMB2.1 dialect returned but not requested\n");
			return -EIO;
		}
	} else if (strcmp(ses->server->vals->version_string,
		   SMBDEFAULT_VERSION_STRING) == 0) {
		if (rsp->DialectRevision == cpu_to_le16(SMB20_PROT_ID)) {
			cifs_dbg(VFS,
				"SMB2 dialect returned but not requested\n");
			return -EIO;
		} else if (rsp->DialectRevision == cpu_to_le16(SMB21_PROT_ID)) {
			/* ops set to 3.0 by default for default so update */
			ses->server->ops = &smb21_operations;
		}
	} else if (le16_to_cpu(rsp->DialectRevision) !=
				ses->server->vals->protocol_id) {
		/* if requested single dialect ensure returned dialect matched */
		cifs_dbg(VFS, "Illegal 0x%x dialect returned: not requested\n",
			le16_to_cpu(rsp->DialectRevision));
		return -EIO;
	}

	cifs_dbg(FYI, "mode 0x%x\n", rsp->SecurityMode);

	if (rsp->DialectRevision == cpu_to_le16(SMB20_PROT_ID))
		cifs_dbg(FYI, "negotiated smb2.0 dialect\n");
	else if (rsp->DialectRevision == cpu_to_le16(SMB21_PROT_ID))
		cifs_dbg(FYI, "negotiated smb2.1 dialect\n");
	else if (rsp->DialectRevision == cpu_to_le16(SMB30_PROT_ID))
		cifs_dbg(FYI, "negotiated smb3.0 dialect\n");
	else if (rsp->DialectRevision == cpu_to_le16(SMB302_PROT_ID))
		cifs_dbg(FYI, "negotiated smb3.02 dialect\n");
#ifdef CONFIG_CIFS_SMB311
	else if (rsp->DialectRevision == cpu_to_le16(SMB311_PROT_ID))
		cifs_dbg(FYI, "negotiated smb3.1.1 dialect\n");
#endif /* SMB311 */
	else {
		cifs_dbg(VFS, "Illegal dialect returned by server 0x%x\n",
			 le16_to_cpu(rsp->DialectRevision));
		rc = -EIO;
		goto neg_exit;
	}
	server->dialect = le16_to_cpu(rsp->DialectRevision);

	/* BB: add check that dialect was valid given dialect(s) we asked for */

	/* SMB2 only has an extended negflavor */
	server->negflavor = CIFS_NEGFLAVOR_EXTENDED;
	/* set it to the maximum buffer size value we can send with 1 credit */
	server->maxBuf = min_t(unsigned int, le32_to_cpu(rsp->MaxTransactSize),
			       SMB2_MAX_BUFFER_SIZE);
	server->max_read = le32_to_cpu(rsp->MaxReadSize);
	server->max_write = le32_to_cpu(rsp->MaxWriteSize);
	/* BB Do we need to validate the SecurityMode? */
	server->sec_mode = le16_to_cpu(rsp->SecurityMode);
	server->capabilities = le32_to_cpu(rsp->Capabilities);
	/* Internal types */
	server->capabilities |= SMB2_NT_FIND | SMB2_LARGE_FILES;

	security_blob = smb2_get_data_area_len(&blob_offset, &blob_length,
					       &rsp->hdr);
	/*
	 * See MS-SMB2 section 2.2.4: if no blob, client picks default which
	 * for us will be
	 *	ses->sectype = RawNTLMSSP;
	 * but for time being this is our only auth choice so doesn't matter.
	 * We just found a server which sets blob length to zero expecting raw.
	 */
	if (blob_length == 0) {
		cifs_dbg(FYI, "missing security blob on negprot\n");
		server->sec_ntlmssp = true;
	}

	rc = cifs_enable_signing(server, ses->sign);
	if (rc)
		goto neg_exit;
	if (blob_length) {
		rc = decode_negTokenInit(security_blob, blob_length, server);
		if (rc == 1)
			rc = 0;
		else if (rc == 0)
			rc = -EIO;
	}
neg_exit:
	free_rsp_buf(resp_buftype, rsp);
	return rc;
}

int smb3_validate_negotiate(const unsigned int xid, struct cifs_tcon *tcon)
{
	int rc = 0;
	struct validate_negotiate_info_req vneg_inbuf;
	struct validate_negotiate_info_rsp *pneg_rsp = NULL;
	u32 rsplen;
	u32 inbuflen; /* max of 4 dialects */

	cifs_dbg(FYI, "validate negotiate\n");

	/*
	 * validation ioctl must be signed, so no point sending this if we
	 * can not sign it (ie are not known user).  Even if signing is not
	 * required (enabled but not negotiated), in those cases we selectively
	 * sign just this, the first and only signed request on a connection.
	 * Having validation of negotiate info  helps reduce attack vectors.
	 */
	if (tcon->ses->session_flags & SMB2_SESSION_FLAG_IS_GUEST)
<<<<<<< HEAD
=======
		return 0; /* validation requires signing */

	if (tcon->ses->user_name == NULL) {
		cifs_dbg(FYI, "Can't validate negotiate: null user mount\n");
>>>>>>> ef03de22
		return 0; /* validation requires signing */
	}

	if (tcon->ses->session_flags & SMB2_SESSION_FLAG_IS_NULL)
		cifs_dbg(VFS, "Unexpected null user (anonymous) auth flag sent by server\n");

	if (tcon->ses->user_name == NULL) {
		cifs_dbg(FYI, "Can't validate negotiate: null user mount\n");
		return 0; /* validation requires signing */
	}

	if (tcon->ses->session_flags & SMB2_SESSION_FLAG_IS_NULL)
		cifs_dbg(VFS, "Unexpected null user (anonymous) auth flag sent by server\n");

	vneg_inbuf.Capabilities =
			cpu_to_le32(tcon->ses->server->vals->req_capabilities);
	memcpy(vneg_inbuf.Guid, tcon->ses->server->client_guid,
					SMB2_CLIENT_GUID_SIZE);

	if (tcon->ses->sign)
		vneg_inbuf.SecurityMode =
			cpu_to_le16(SMB2_NEGOTIATE_SIGNING_REQUIRED);
	else if (global_secflags & CIFSSEC_MAY_SIGN)
		vneg_inbuf.SecurityMode =
			cpu_to_le16(SMB2_NEGOTIATE_SIGNING_ENABLED);
	else
		vneg_inbuf.SecurityMode = 0;


	if (strcmp(tcon->ses->server->vals->version_string,
		SMB3ANY_VERSION_STRING) == 0) {
		vneg_inbuf.Dialects[0] = cpu_to_le16(SMB30_PROT_ID);
		vneg_inbuf.Dialects[1] = cpu_to_le16(SMB302_PROT_ID);
		vneg_inbuf.DialectCount = cpu_to_le16(2);
		/* structure is big enough for 3 dialects, sending only 2 */
		inbuflen = sizeof(struct validate_negotiate_info_req) - 2;
	} else if (strcmp(tcon->ses->server->vals->version_string,
		SMBDEFAULT_VERSION_STRING) == 0) {
		vneg_inbuf.Dialects[0] = cpu_to_le16(SMB21_PROT_ID);
		vneg_inbuf.Dialects[1] = cpu_to_le16(SMB30_PROT_ID);
		vneg_inbuf.Dialects[2] = cpu_to_le16(SMB302_PROT_ID);
		vneg_inbuf.DialectCount = cpu_to_le16(3);
		/* structure is big enough for 3 dialects */
		inbuflen = sizeof(struct validate_negotiate_info_req);
	} else {
		/* otherwise specific dialect was requested */
		vneg_inbuf.Dialects[0] =
			cpu_to_le16(tcon->ses->server->vals->protocol_id);
		vneg_inbuf.DialectCount = cpu_to_le16(1);
		/* structure is big enough for 3 dialects, sending only 1 */
		inbuflen = sizeof(struct validate_negotiate_info_req) - 4;
	}

	rc = SMB2_ioctl(xid, tcon, NO_FILE_ID, NO_FILE_ID,
		FSCTL_VALIDATE_NEGOTIATE_INFO, true /* is_fsctl */,
		false /* use_ipc */,
		(char *)&vneg_inbuf, sizeof(struct validate_negotiate_info_req),
		(char **)&pneg_rsp, &rsplen);

	if (rc != 0) {
		cifs_dbg(VFS, "validate protocol negotiate failed: %d\n", rc);
		return -EIO;
	}

	if (rsplen != sizeof(struct validate_negotiate_info_rsp)) {
		cifs_dbg(VFS, "invalid protocol negotiate response size: %d\n",
			 rsplen);

		/* relax check since Mac returns max bufsize allowed on ioctl */
		if ((rsplen > CIFSMaxBufSize)
		     || (rsplen < sizeof(struct validate_negotiate_info_rsp)))
			goto err_rsp_free;
	}

	/* check validate negotiate info response matches what we got earlier */
	if (pneg_rsp->Dialect !=
			cpu_to_le16(tcon->ses->server->vals->protocol_id))
		goto vneg_out;

	if (pneg_rsp->SecurityMode != cpu_to_le16(tcon->ses->server->sec_mode))
		goto vneg_out;

	/* do not validate server guid because not saved at negprot time yet */

	if ((le32_to_cpu(pneg_rsp->Capabilities) | SMB2_NT_FIND |
	      SMB2_LARGE_FILES) != tcon->ses->server->capabilities)
		goto vneg_out;

	/* validate negotiate successful */
	cifs_dbg(FYI, "validate negotiate info successful\n");
	kfree(pneg_rsp);
	return 0;

vneg_out:
	cifs_dbg(VFS, "protocol revalidation - security settings mismatch\n");
err_rsp_free:
	kfree(pneg_rsp);
	return -EIO;
}

enum securityEnum
smb2_select_sectype(struct TCP_Server_Info *server, enum securityEnum requested)
{
	switch (requested) {
	case Kerberos:
	case RawNTLMSSP:
		return requested;
	case NTLMv2:
		return RawNTLMSSP;
	case Unspecified:
		if (server->sec_ntlmssp &&
			(global_secflags & CIFSSEC_MAY_NTLMSSP))
			return RawNTLMSSP;
		if ((server->sec_kerberos || server->sec_mskerberos) &&
			(global_secflags & CIFSSEC_MAY_KRB5))
			return Kerberos;
		/* Fallthrough */
	default:
		return Unspecified;
	}
}

struct SMB2_sess_data {
	unsigned int xid;
	struct cifs_ses *ses;
	struct nls_table *nls_cp;
	void (*func)(struct SMB2_sess_data *);
	int result;
	u64 previous_session;

	/* we will send the SMB in three pieces:
	 * a fixed length beginning part, an optional
	 * SPNEGO blob (which can be zero length), and a
	 * last part which will include the strings
	 * and rest of bcc area. This allows us to avoid
	 * a large buffer 17K allocation
	 */
	int buf0_type;
	struct kvec iov[2];
};

static int
SMB2_sess_alloc_buffer(struct SMB2_sess_data *sess_data)
{
	int rc;
	struct cifs_ses *ses = sess_data->ses;
	struct smb2_sess_setup_req *req;
	struct TCP_Server_Info *server = ses->server;

	rc = small_smb2_init(SMB2_SESSION_SETUP, NULL, (void **) &req);
	if (rc)
		return rc;

	/* First session, not a reauthenticate */
	req->hdr.sync_hdr.SessionId = 0;

	/* if reconnect, we need to send previous sess id, otherwise it is 0 */
	req->PreviousSessionId = sess_data->previous_session;

	req->Flags = 0; /* MBZ */
	/* to enable echos and oplocks */
	req->hdr.sync_hdr.CreditRequest = cpu_to_le16(3);

	/* only one of SMB2 signing flags may be set in SMB2 request */
	if (server->sign)
		req->SecurityMode = SMB2_NEGOTIATE_SIGNING_REQUIRED;
	else if (global_secflags & CIFSSEC_MAY_SIGN) /* one flag unlike MUST_ */
		req->SecurityMode = SMB2_NEGOTIATE_SIGNING_ENABLED;
	else
		req->SecurityMode = 0;

	req->Capabilities = 0;
	req->Channel = 0; /* MBZ */

	sess_data->iov[0].iov_base = (char *)req;
	/* 4 for rfc1002 length field and 1 for pad */
	sess_data->iov[0].iov_len = get_rfc1002_length(req) + 4 - 1;
	/*
	 * This variable will be used to clear the buffer
	 * allocated above in case of any error in the calling function.
	 */
	sess_data->buf0_type = CIFS_SMALL_BUFFER;

	return 0;
}

static void
SMB2_sess_free_buffer(struct SMB2_sess_data *sess_data)
{
	free_rsp_buf(sess_data->buf0_type, sess_data->iov[0].iov_base);
	sess_data->buf0_type = CIFS_NO_BUFFER;
}

static int
SMB2_sess_sendreceive(struct SMB2_sess_data *sess_data)
{
	int rc;
	struct smb2_sess_setup_req *req = sess_data->iov[0].iov_base;
	struct kvec rsp_iov = { NULL, 0 };

	/* Testing shows that buffer offset must be at location of Buffer[0] */
	req->SecurityBufferOffset =
		cpu_to_le16(sizeof(struct smb2_sess_setup_req) -
			1 /* pad */ - 4 /* rfc1001 len */);
	req->SecurityBufferLength = cpu_to_le16(sess_data->iov[1].iov_len);

	inc_rfc1001_len(req, sess_data->iov[1].iov_len - 1 /* pad */);

	/* BB add code to build os and lm fields */

	rc = SendReceive2(sess_data->xid, sess_data->ses,
				sess_data->iov, 2,
				&sess_data->buf0_type,
				CIFS_LOG_ERROR | CIFS_NEG_OP, &rsp_iov);
	cifs_small_buf_release(sess_data->iov[0].iov_base);
	memcpy(&sess_data->iov[0], &rsp_iov, sizeof(struct kvec));

	return rc;
}

static int
SMB2_sess_establish_session(struct SMB2_sess_data *sess_data)
{
	int rc = 0;
	struct cifs_ses *ses = sess_data->ses;

	mutex_lock(&ses->server->srv_mutex);
	if (ses->server->ops->generate_signingkey) {
		rc = ses->server->ops->generate_signingkey(ses);
		if (rc) {
			cifs_dbg(FYI,
				"SMB3 session key generation failed\n");
			mutex_unlock(&ses->server->srv_mutex);
			return rc;
		}
	}
	if (!ses->server->session_estab) {
		ses->server->sequence_number = 0x2;
		ses->server->session_estab = true;
	}
	mutex_unlock(&ses->server->srv_mutex);

	cifs_dbg(FYI, "SMB2/3 session established successfully\n");
	spin_lock(&GlobalMid_Lock);
	ses->status = CifsGood;
	ses->need_reconnect = false;
	spin_unlock(&GlobalMid_Lock);
	return rc;
}

#ifdef CONFIG_CIFS_UPCALL
static void
SMB2_auth_kerberos(struct SMB2_sess_data *sess_data)
{
	int rc;
	struct cifs_ses *ses = sess_data->ses;
	struct cifs_spnego_msg *msg;
	struct key *spnego_key = NULL;
	struct smb2_sess_setup_rsp *rsp = NULL;

	rc = SMB2_sess_alloc_buffer(sess_data);
	if (rc)
		goto out;

	spnego_key = cifs_get_spnego_key(ses);
	if (IS_ERR(spnego_key)) {
		rc = PTR_ERR(spnego_key);
		spnego_key = NULL;
		goto out;
	}

	msg = spnego_key->payload.data[0];
	/*
	 * check version field to make sure that cifs.upcall is
	 * sending us a response in an expected form
	 */
	if (msg->version != CIFS_SPNEGO_UPCALL_VERSION) {
		cifs_dbg(VFS,
			  "bad cifs.upcall version. Expected %d got %d",
			  CIFS_SPNEGO_UPCALL_VERSION, msg->version);
		rc = -EKEYREJECTED;
		goto out_put_spnego_key;
	}

	ses->auth_key.response = kmemdup(msg->data, msg->sesskey_len,
					 GFP_KERNEL);
	if (!ses->auth_key.response) {
		cifs_dbg(VFS,
			"Kerberos can't allocate (%u bytes) memory",
			msg->sesskey_len);
		rc = -ENOMEM;
		goto out_put_spnego_key;
	}
	ses->auth_key.len = msg->sesskey_len;

	sess_data->iov[1].iov_base = msg->data + msg->sesskey_len;
	sess_data->iov[1].iov_len = msg->secblob_len;

	rc = SMB2_sess_sendreceive(sess_data);
	if (rc)
		goto out_put_spnego_key;

	rsp = (struct smb2_sess_setup_rsp *)sess_data->iov[0].iov_base;
	ses->Suid = rsp->hdr.sync_hdr.SessionId;

	ses->session_flags = le16_to_cpu(rsp->SessionFlags);

	rc = SMB2_sess_establish_session(sess_data);
out_put_spnego_key:
	key_invalidate(spnego_key);
	key_put(spnego_key);
out:
	sess_data->result = rc;
	sess_data->func = NULL;
	SMB2_sess_free_buffer(sess_data);
}
#else
static void
SMB2_auth_kerberos(struct SMB2_sess_data *sess_data)
{
	cifs_dbg(VFS, "Kerberos negotiated but upcall support disabled!\n");
	sess_data->result = -EOPNOTSUPP;
	sess_data->func = NULL;
}
#endif

static void
SMB2_sess_auth_rawntlmssp_authenticate(struct SMB2_sess_data *sess_data);

static void
SMB2_sess_auth_rawntlmssp_negotiate(struct SMB2_sess_data *sess_data)
{
	int rc;
	struct cifs_ses *ses = sess_data->ses;
	struct smb2_sess_setup_rsp *rsp = NULL;
	char *ntlmssp_blob = NULL;
	bool use_spnego = false; /* else use raw ntlmssp */
	u16 blob_length = 0;

	/*
	 * If memory allocation is successful, caller of this function
	 * frees it.
	 */
	ses->ntlmssp = kmalloc(sizeof(struct ntlmssp_auth), GFP_KERNEL);
	if (!ses->ntlmssp) {
		rc = -ENOMEM;
		goto out_err;
	}
	ses->ntlmssp->sesskey_per_smbsess = true;

	rc = SMB2_sess_alloc_buffer(sess_data);
	if (rc)
		goto out_err;

	ntlmssp_blob = kmalloc(sizeof(struct _NEGOTIATE_MESSAGE),
			       GFP_KERNEL);
	if (ntlmssp_blob == NULL) {
		rc = -ENOMEM;
		goto out;
	}

	build_ntlmssp_negotiate_blob(ntlmssp_blob, ses);
	if (use_spnego) {
		/* BB eventually need to add this */
		cifs_dbg(VFS, "spnego not supported for SMB2 yet\n");
		rc = -EOPNOTSUPP;
		goto out;
	} else {
		blob_length = sizeof(struct _NEGOTIATE_MESSAGE);
		/* with raw NTLMSSP we don't encapsulate in SPNEGO */
	}
	sess_data->iov[1].iov_base = ntlmssp_blob;
	sess_data->iov[1].iov_len = blob_length;

	rc = SMB2_sess_sendreceive(sess_data);
	rsp = (struct smb2_sess_setup_rsp *)sess_data->iov[0].iov_base;

	/* If true, rc here is expected and not an error */
	if (sess_data->buf0_type != CIFS_NO_BUFFER &&
		rsp->hdr.sync_hdr.Status == STATUS_MORE_PROCESSING_REQUIRED)
		rc = 0;

	if (rc)
		goto out;

	if (offsetof(struct smb2_sess_setup_rsp, Buffer) - 4 !=
			le16_to_cpu(rsp->SecurityBufferOffset)) {
		cifs_dbg(VFS, "Invalid security buffer offset %d\n",
			le16_to_cpu(rsp->SecurityBufferOffset));
		rc = -EIO;
		goto out;
	}
	rc = decode_ntlmssp_challenge(rsp->Buffer,
			le16_to_cpu(rsp->SecurityBufferLength), ses);
	if (rc)
		goto out;

	cifs_dbg(FYI, "rawntlmssp session setup challenge phase\n");


	ses->Suid = rsp->hdr.sync_hdr.SessionId;
	ses->session_flags = le16_to_cpu(rsp->SessionFlags);

out:
	kfree(ntlmssp_blob);
	SMB2_sess_free_buffer(sess_data);
	if (!rc) {
		sess_data->result = 0;
		sess_data->func = SMB2_sess_auth_rawntlmssp_authenticate;
		return;
	}
out_err:
	kfree(ses->ntlmssp);
	ses->ntlmssp = NULL;
	sess_data->result = rc;
	sess_data->func = NULL;
}

static void
SMB2_sess_auth_rawntlmssp_authenticate(struct SMB2_sess_data *sess_data)
{
	int rc;
	struct cifs_ses *ses = sess_data->ses;
	struct smb2_sess_setup_req *req;
	struct smb2_sess_setup_rsp *rsp = NULL;
	unsigned char *ntlmssp_blob = NULL;
	bool use_spnego = false; /* else use raw ntlmssp */
	u16 blob_length = 0;

	rc = SMB2_sess_alloc_buffer(sess_data);
	if (rc)
		goto out;

	req = (struct smb2_sess_setup_req *) sess_data->iov[0].iov_base;
	req->hdr.sync_hdr.SessionId = ses->Suid;

	rc = build_ntlmssp_auth_blob(&ntlmssp_blob, &blob_length, ses,
					sess_data->nls_cp);
	if (rc) {
		cifs_dbg(FYI, "build_ntlmssp_auth_blob failed %d\n", rc);
		goto out;
	}

	if (use_spnego) {
		/* BB eventually need to add this */
		cifs_dbg(VFS, "spnego not supported for SMB2 yet\n");
		rc = -EOPNOTSUPP;
		goto out;
	}
	sess_data->iov[1].iov_base = ntlmssp_blob;
	sess_data->iov[1].iov_len = blob_length;

	rc = SMB2_sess_sendreceive(sess_data);
	if (rc)
		goto out;

	rsp = (struct smb2_sess_setup_rsp *)sess_data->iov[0].iov_base;

	ses->Suid = rsp->hdr.sync_hdr.SessionId;
	ses->session_flags = le16_to_cpu(rsp->SessionFlags);

	rc = SMB2_sess_establish_session(sess_data);
out:
	kfree(ntlmssp_blob);
	SMB2_sess_free_buffer(sess_data);
	kfree(ses->ntlmssp);
	ses->ntlmssp = NULL;
	sess_data->result = rc;
	sess_data->func = NULL;
}

static int
SMB2_select_sec(struct cifs_ses *ses, struct SMB2_sess_data *sess_data)
{
	int type;

	type = smb2_select_sectype(ses->server, ses->sectype);
	cifs_dbg(FYI, "sess setup type %d\n", type);
	if (type == Unspecified) {
		cifs_dbg(VFS,
			"Unable to select appropriate authentication method!");
		return -EINVAL;
	}

	switch (type) {
	case Kerberos:
		sess_data->func = SMB2_auth_kerberos;
		break;
	case RawNTLMSSP:
		sess_data->func = SMB2_sess_auth_rawntlmssp_negotiate;
		break;
	default:
		cifs_dbg(VFS, "secType %d not supported!\n", type);
		return -EOPNOTSUPP;
	}

	return 0;
}

int
SMB2_sess_setup(const unsigned int xid, struct cifs_ses *ses,
		const struct nls_table *nls_cp)
{
	int rc = 0;
	struct TCP_Server_Info *server = ses->server;
	struct SMB2_sess_data *sess_data;

	cifs_dbg(FYI, "Session Setup\n");

	if (!server) {
		WARN(1, "%s: server is NULL!\n", __func__);
		return -EIO;
	}

	sess_data = kzalloc(sizeof(struct SMB2_sess_data), GFP_KERNEL);
	if (!sess_data)
		return -ENOMEM;

	rc = SMB2_select_sec(ses, sess_data);
	if (rc)
		goto out;
	sess_data->xid = xid;
	sess_data->ses = ses;
	sess_data->buf0_type = CIFS_NO_BUFFER;
	sess_data->nls_cp = (struct nls_table *) nls_cp;

	while (sess_data->func)
		sess_data->func(sess_data);

	if ((ses->session_flags & SMB2_SESSION_FLAG_IS_GUEST) && (ses->sign))
		cifs_dbg(VFS, "signing requested but authenticated as guest\n");
	rc = sess_data->result;
out:
	kfree(sess_data);
	return rc;
}

int
SMB2_logoff(const unsigned int xid, struct cifs_ses *ses)
{
	struct smb2_logoff_req *req; /* response is also trivial struct */
	int rc = 0;
	struct TCP_Server_Info *server;
	int flags = 0;

	cifs_dbg(FYI, "disconnect session %p\n", ses);

	if (ses && (ses->server))
		server = ses->server;
	else
		return -EIO;

	/* no need to send SMB logoff if uid already closed due to reconnect */
	if (ses->need_reconnect)
		goto smb2_session_already_dead;

	rc = small_smb2_init(SMB2_LOGOFF, NULL, (void **) &req);
	if (rc)
		return rc;

	 /* since no tcon, smb2_init can not do this, so do here */
	req->hdr.sync_hdr.SessionId = ses->Suid;

	if (ses->session_flags & SMB2_SESSION_FLAG_ENCRYPT_DATA)
		flags |= CIFS_TRANSFORM_REQ;
	else if (server->sign)
		req->hdr.sync_hdr.Flags |= SMB2_FLAGS_SIGNED;

	rc = SendReceiveNoRsp(xid, ses, (char *) req, flags);
	cifs_small_buf_release(req);
	/*
	 * No tcon so can't do
	 * cifs_stats_inc(&tcon->stats.smb2_stats.smb2_com_fail[SMB2...]);
	 */

smb2_session_already_dead:
	return rc;
}

static inline void cifs_stats_fail_inc(struct cifs_tcon *tcon, uint16_t code)
{
	cifs_stats_inc(&tcon->stats.smb2_stats.smb2_com_failed[code]);
}

#define MAX_SHARENAME_LENGTH (255 /* server */ + 80 /* share */ + 1 /* NULL */)

/* These are similar values to what Windows uses */
static inline void init_copy_chunk_defaults(struct cifs_tcon *tcon)
{
	tcon->max_chunks = 256;
	tcon->max_bytes_chunk = 1048576;
	tcon->max_bytes_copy = 16777216;
}

int
SMB2_tcon(const unsigned int xid, struct cifs_ses *ses, const char *tree,
	  struct cifs_tcon *tcon, const struct nls_table *cp)
{
	struct smb2_tree_connect_req *req;
	struct smb2_tree_connect_rsp *rsp = NULL;
	struct kvec iov[2];
	struct kvec rsp_iov = { NULL, 0 };
	int rc = 0;
	int resp_buftype;
	int unc_path_len;
	__le16 *unc_path = NULL;
	int flags = 0;

	cifs_dbg(FYI, "TCON\n");

	if (!(ses->server) || !tree)
		return -EIO;

	unc_path = kmalloc(MAX_SHARENAME_LENGTH * 2, GFP_KERNEL);
	if (unc_path == NULL)
		return -ENOMEM;

	unc_path_len = cifs_strtoUTF16(unc_path, tree, strlen(tree), cp) + 1;
	unc_path_len *= 2;
	if (unc_path_len < 2) {
		kfree(unc_path);
		return -EINVAL;
	}

	/* SMB2 TREE_CONNECT request must be called with TreeId == 0 */
	if (tcon)
		tcon->tid = 0;

	rc = small_smb2_init(SMB2_TREE_CONNECT, tcon, (void **) &req);
	if (rc) {
		kfree(unc_path);
		return rc;
	}

	if (tcon == NULL) {
		if ((ses->session_flags & SMB2_SESSION_FLAG_ENCRYPT_DATA))
			flags |= CIFS_TRANSFORM_REQ;

		/* since no tcon, smb2_init can not do this, so do here */
		req->hdr.sync_hdr.SessionId = ses->Suid;
		if (ses->server->sign)
			req->hdr.sync_hdr.Flags |= SMB2_FLAGS_SIGNED;
	} else if (encryption_required(tcon))
		flags |= CIFS_TRANSFORM_REQ;

	iov[0].iov_base = (char *)req;
	/* 4 for rfc1002 length field and 1 for pad */
	iov[0].iov_len = get_rfc1002_length(req) + 4 - 1;

	/* Testing shows that buffer offset must be at location of Buffer[0] */
	req->PathOffset = cpu_to_le16(sizeof(struct smb2_tree_connect_req)
			- 1 /* pad */ - 4 /* do not count rfc1001 len field */);
	req->PathLength = cpu_to_le16(unc_path_len - 2);
	iov[1].iov_base = unc_path;
	iov[1].iov_len = unc_path_len;

	inc_rfc1001_len(req, unc_path_len - 1 /* pad */);

	rc = SendReceive2(xid, ses, iov, 2, &resp_buftype, flags, &rsp_iov);
	cifs_small_buf_release(req);
	rsp = (struct smb2_tree_connect_rsp *)rsp_iov.iov_base;

	if (rc != 0) {
		if (tcon) {
			cifs_stats_fail_inc(tcon, SMB2_TREE_CONNECT_HE);
			tcon->need_reconnect = true;
		}
		goto tcon_error_exit;
	}

	if (tcon == NULL) {
		ses->ipc_tid = rsp->hdr.sync_hdr.TreeId;
		goto tcon_exit;
	}

	switch (rsp->ShareType) {
	case SMB2_SHARE_TYPE_DISK:
		cifs_dbg(FYI, "connection to disk share\n");
		break;
	case SMB2_SHARE_TYPE_PIPE:
		tcon->ipc = true;
		cifs_dbg(FYI, "connection to pipe share\n");
		break;
	case SMB2_SHARE_TYPE_PRINT:
		tcon->ipc = true;
		cifs_dbg(FYI, "connection to printer\n");
		break;
	default:
		cifs_dbg(VFS, "unknown share type %d\n", rsp->ShareType);
		rc = -EOPNOTSUPP;
		goto tcon_error_exit;
	}

	tcon->share_flags = le32_to_cpu(rsp->ShareFlags);
	tcon->capabilities = rsp->Capabilities; /* we keep caps little endian */
	tcon->maximal_access = le32_to_cpu(rsp->MaximalAccess);
	tcon->tidStatus = CifsGood;
	tcon->need_reconnect = false;
	tcon->tid = rsp->hdr.sync_hdr.TreeId;
	strlcpy(tcon->treeName, tree, sizeof(tcon->treeName));

	if ((rsp->Capabilities & SMB2_SHARE_CAP_DFS) &&
	    ((tcon->share_flags & SHI1005_FLAGS_DFS) == 0))
		cifs_dbg(VFS, "DFS capability contradicts DFS flag\n");

	if (tcon->seal &&
	    !(tcon->ses->server->capabilities & SMB2_GLOBAL_CAP_ENCRYPTION))
		cifs_dbg(VFS, "Encryption is requested but not supported\n");

	init_copy_chunk_defaults(tcon);
	if (tcon->ses->server->ops->validate_negotiate)
		rc = tcon->ses->server->ops->validate_negotiate(xid, tcon);
tcon_exit:
	free_rsp_buf(resp_buftype, rsp);
	kfree(unc_path);
	return rc;

tcon_error_exit:
	if (rsp && rsp->hdr.sync_hdr.Status == STATUS_BAD_NETWORK_NAME) {
		cifs_dbg(VFS, "BAD_NETWORK_NAME: %s\n", tree);
	}
	goto tcon_exit;
}

int
SMB2_tdis(const unsigned int xid, struct cifs_tcon *tcon)
{
	struct smb2_tree_disconnect_req *req; /* response is trivial */
	int rc = 0;
	struct cifs_ses *ses = tcon->ses;
	int flags = 0;

	cifs_dbg(FYI, "Tree Disconnect\n");

	if (!ses || !(ses->server))
		return -EIO;

	if ((tcon->need_reconnect) || (tcon->ses->need_reconnect))
		return 0;

	rc = small_smb2_init(SMB2_TREE_DISCONNECT, tcon, (void **) &req);
	if (rc)
		return rc;

	if (encryption_required(tcon))
		flags |= CIFS_TRANSFORM_REQ;

	rc = SendReceiveNoRsp(xid, ses, (char *)req, flags);
	cifs_small_buf_release(req);
	if (rc)
		cifs_stats_fail_inc(tcon, SMB2_TREE_DISCONNECT_HE);

	return rc;
}


static struct create_durable *
create_durable_buf(void)
{
	struct create_durable *buf;

	buf = kzalloc(sizeof(struct create_durable), GFP_KERNEL);
	if (!buf)
		return NULL;

	buf->ccontext.DataOffset = cpu_to_le16(offsetof
					(struct create_durable, Data));
	buf->ccontext.DataLength = cpu_to_le32(16);
	buf->ccontext.NameOffset = cpu_to_le16(offsetof
				(struct create_durable, Name));
	buf->ccontext.NameLength = cpu_to_le16(4);
	/* SMB2_CREATE_DURABLE_HANDLE_REQUEST is "DHnQ" */
	buf->Name[0] = 'D';
	buf->Name[1] = 'H';
	buf->Name[2] = 'n';
	buf->Name[3] = 'Q';
	return buf;
}

static struct create_durable *
create_reconnect_durable_buf(struct cifs_fid *fid)
{
	struct create_durable *buf;

	buf = kzalloc(sizeof(struct create_durable), GFP_KERNEL);
	if (!buf)
		return NULL;

	buf->ccontext.DataOffset = cpu_to_le16(offsetof
					(struct create_durable, Data));
	buf->ccontext.DataLength = cpu_to_le32(16);
	buf->ccontext.NameOffset = cpu_to_le16(offsetof
				(struct create_durable, Name));
	buf->ccontext.NameLength = cpu_to_le16(4);
	buf->Data.Fid.PersistentFileId = fid->persistent_fid;
	buf->Data.Fid.VolatileFileId = fid->volatile_fid;
	/* SMB2_CREATE_DURABLE_HANDLE_RECONNECT is "DHnC" */
	buf->Name[0] = 'D';
	buf->Name[1] = 'H';
	buf->Name[2] = 'n';
	buf->Name[3] = 'C';
	return buf;
}

static __u8
parse_lease_state(struct TCP_Server_Info *server, struct smb2_create_rsp *rsp,
		  unsigned int *epoch)
{
	char *data_offset;
	struct create_context *cc;
	unsigned int next;
	unsigned int remaining;
	char *name;

	data_offset = (char *)rsp + 4 + le32_to_cpu(rsp->CreateContextsOffset);
	remaining = le32_to_cpu(rsp->CreateContextsLength);
	cc = (struct create_context *)data_offset;
	while (remaining >= sizeof(struct create_context)) {
		name = le16_to_cpu(cc->NameOffset) + (char *)cc;
		if (le16_to_cpu(cc->NameLength) == 4 &&
		    strncmp(name, "RqLs", 4) == 0)
			return server->ops->parse_lease_buf(cc, epoch);

		next = le32_to_cpu(cc->Next);
		if (!next)
			break;
		remaining -= next;
		cc = (struct create_context *)((char *)cc + next);
	}

	return 0;
}

static int
add_lease_context(struct TCP_Server_Info *server, struct kvec *iov,
		  unsigned int *num_iovec, __u8 *oplock)
{
	struct smb2_create_req *req = iov[0].iov_base;
	unsigned int num = *num_iovec;

	iov[num].iov_base = server->ops->create_lease_buf(oplock+1, *oplock);
	if (iov[num].iov_base == NULL)
		return -ENOMEM;
	iov[num].iov_len = server->vals->create_lease_size;
	req->RequestedOplockLevel = SMB2_OPLOCK_LEVEL_LEASE;
	if (!req->CreateContextsOffset)
		req->CreateContextsOffset = cpu_to_le32(
				sizeof(struct smb2_create_req) - 4 +
				iov[num - 1].iov_len);
	le32_add_cpu(&req->CreateContextsLength,
		     server->vals->create_lease_size);
	inc_rfc1001_len(&req->hdr, server->vals->create_lease_size);
	*num_iovec = num + 1;
	return 0;
}

static struct create_durable_v2 *
create_durable_v2_buf(struct cifs_fid *pfid)
{
	struct create_durable_v2 *buf;

	buf = kzalloc(sizeof(struct create_durable_v2), GFP_KERNEL);
	if (!buf)
		return NULL;

	buf->ccontext.DataOffset = cpu_to_le16(offsetof
					(struct create_durable_v2, dcontext));
	buf->ccontext.DataLength = cpu_to_le32(sizeof(struct durable_context_v2));
	buf->ccontext.NameOffset = cpu_to_le16(offsetof
				(struct create_durable_v2, Name));
	buf->ccontext.NameLength = cpu_to_le16(4);

	buf->dcontext.Timeout = 0; /* Should this be configurable by workload */
	buf->dcontext.Flags = cpu_to_le32(SMB2_DHANDLE_FLAG_PERSISTENT);
	generate_random_uuid(buf->dcontext.CreateGuid);
	memcpy(pfid->create_guid, buf->dcontext.CreateGuid, 16);

	/* SMB2_CREATE_DURABLE_HANDLE_REQUEST is "DH2Q" */
	buf->Name[0] = 'D';
	buf->Name[1] = 'H';
	buf->Name[2] = '2';
	buf->Name[3] = 'Q';
	return buf;
}

static struct create_durable_handle_reconnect_v2 *
create_reconnect_durable_v2_buf(struct cifs_fid *fid)
{
	struct create_durable_handle_reconnect_v2 *buf;

	buf = kzalloc(sizeof(struct create_durable_handle_reconnect_v2),
			GFP_KERNEL);
	if (!buf)
		return NULL;

	buf->ccontext.DataOffset =
		cpu_to_le16(offsetof(struct create_durable_handle_reconnect_v2,
				     dcontext));
	buf->ccontext.DataLength =
		cpu_to_le32(sizeof(struct durable_reconnect_context_v2));
	buf->ccontext.NameOffset =
		cpu_to_le16(offsetof(struct create_durable_handle_reconnect_v2,
			    Name));
	buf->ccontext.NameLength = cpu_to_le16(4);

	buf->dcontext.Fid.PersistentFileId = fid->persistent_fid;
	buf->dcontext.Fid.VolatileFileId = fid->volatile_fid;
	buf->dcontext.Flags = cpu_to_le32(SMB2_DHANDLE_FLAG_PERSISTENT);
	memcpy(buf->dcontext.CreateGuid, fid->create_guid, 16);

	/* SMB2_CREATE_DURABLE_HANDLE_RECONNECT_V2 is "DH2C" */
	buf->Name[0] = 'D';
	buf->Name[1] = 'H';
	buf->Name[2] = '2';
	buf->Name[3] = 'C';
	return buf;
}

static int
add_durable_v2_context(struct kvec *iov, unsigned int *num_iovec,
		    struct cifs_open_parms *oparms)
{
	struct smb2_create_req *req = iov[0].iov_base;
	unsigned int num = *num_iovec;

	iov[num].iov_base = create_durable_v2_buf(oparms->fid);
	if (iov[num].iov_base == NULL)
		return -ENOMEM;
	iov[num].iov_len = sizeof(struct create_durable_v2);
	if (!req->CreateContextsOffset)
		req->CreateContextsOffset =
			cpu_to_le32(sizeof(struct smb2_create_req) - 4 +
								iov[1].iov_len);
	le32_add_cpu(&req->CreateContextsLength, sizeof(struct create_durable_v2));
	inc_rfc1001_len(&req->hdr, sizeof(struct create_durable_v2));
	*num_iovec = num + 1;
	return 0;
}

static int
add_durable_reconnect_v2_context(struct kvec *iov, unsigned int *num_iovec,
		    struct cifs_open_parms *oparms)
{
	struct smb2_create_req *req = iov[0].iov_base;
	unsigned int num = *num_iovec;

	/* indicate that we don't need to relock the file */
	oparms->reconnect = false;

	iov[num].iov_base = create_reconnect_durable_v2_buf(oparms->fid);
	if (iov[num].iov_base == NULL)
		return -ENOMEM;
	iov[num].iov_len = sizeof(struct create_durable_handle_reconnect_v2);
	if (!req->CreateContextsOffset)
		req->CreateContextsOffset =
			cpu_to_le32(sizeof(struct smb2_create_req) - 4 +
								iov[1].iov_len);
	le32_add_cpu(&req->CreateContextsLength,
			sizeof(struct create_durable_handle_reconnect_v2));
	inc_rfc1001_len(&req->hdr,
			sizeof(struct create_durable_handle_reconnect_v2));
	*num_iovec = num + 1;
	return 0;
}

static int
add_durable_context(struct kvec *iov, unsigned int *num_iovec,
		    struct cifs_open_parms *oparms, bool use_persistent)
{
	struct smb2_create_req *req = iov[0].iov_base;
	unsigned int num = *num_iovec;

	if (use_persistent) {
		if (oparms->reconnect)
			return add_durable_reconnect_v2_context(iov, num_iovec,
								oparms);
		else
			return add_durable_v2_context(iov, num_iovec, oparms);
	}

	if (oparms->reconnect) {
		iov[num].iov_base = create_reconnect_durable_buf(oparms->fid);
		/* indicate that we don't need to relock the file */
		oparms->reconnect = false;
	} else
		iov[num].iov_base = create_durable_buf();
	if (iov[num].iov_base == NULL)
		return -ENOMEM;
	iov[num].iov_len = sizeof(struct create_durable);
	if (!req->CreateContextsOffset)
		req->CreateContextsOffset =
			cpu_to_le32(sizeof(struct smb2_create_req) - 4 +
								iov[1].iov_len);
	le32_add_cpu(&req->CreateContextsLength, sizeof(struct create_durable));
	inc_rfc1001_len(&req->hdr, sizeof(struct create_durable));
	*num_iovec = num + 1;
	return 0;
}

static int
alloc_path_with_tree_prefix(__le16 **out_path, int *out_size, int *out_len,
			    const char *treename, const __le16 *path)
{
	int treename_len, path_len;
	struct nls_table *cp;
	const __le16 sep[] = {cpu_to_le16('\\'), cpu_to_le16(0x0000)};

	/*
	 * skip leading "\\"
	 */
	treename_len = strlen(treename);
	if (treename_len < 2 || !(treename[0] == '\\' && treename[1] == '\\'))
		return -EINVAL;

	treename += 2;
	treename_len -= 2;

	path_len = UniStrnlen((wchar_t *)path, PATH_MAX);

	/*
	 * make room for one path separator between the treename and
	 * path
	 */
	*out_len = treename_len + 1 + path_len;

	/*
	 * final path needs to be null-terminated UTF16 with a
	 * size aligned to 8
	 */

	*out_size = roundup((*out_len+1)*2, 8);
	*out_path = kzalloc(*out_size, GFP_KERNEL);
	if (!*out_path)
		return -ENOMEM;

	cp = load_nls_default();
	cifs_strtoUTF16(*out_path, treename, treename_len, cp);
	UniStrcat(*out_path, sep);
	UniStrcat(*out_path, path);
	unload_nls(cp);

	return 0;
}

int
SMB2_open(const unsigned int xid, struct cifs_open_parms *oparms, __le16 *path,
	  __u8 *oplock, struct smb2_file_all_info *buf,
	  struct smb2_err_rsp **err_buf)
{
	struct smb2_create_req *req;
	struct smb2_create_rsp *rsp;
	struct TCP_Server_Info *server;
	struct cifs_tcon *tcon = oparms->tcon;
	struct cifs_ses *ses = tcon->ses;
	struct kvec iov[4];
	struct kvec rsp_iov = {NULL, 0};
	int resp_buftype;
	int uni_path_len;
	__le16 *copy_path = NULL;
	int copy_size;
	int rc = 0;
	unsigned int n_iov = 2;
	__u32 file_attributes = 0;
	char *dhc_buf = NULL, *lc_buf = NULL;
	int flags = 0;

	cifs_dbg(FYI, "create/open\n");

	if (ses && (ses->server))
		server = ses->server;
	else
		return -EIO;

	rc = small_smb2_init(SMB2_CREATE, tcon, (void **) &req);
	if (rc)
		return rc;

	if (encryption_required(tcon))
		flags |= CIFS_TRANSFORM_REQ;

	if (oparms->create_options & CREATE_OPTION_READONLY)
		file_attributes |= ATTR_READONLY;
	if (oparms->create_options & CREATE_OPTION_SPECIAL)
		file_attributes |= ATTR_SYSTEM;

	req->ImpersonationLevel = IL_IMPERSONATION;
	req->DesiredAccess = cpu_to_le32(oparms->desired_access);
	/* File attributes ignored on open (used in create though) */
	req->FileAttributes = cpu_to_le32(file_attributes);
	req->ShareAccess = FILE_SHARE_ALL_LE;
	req->CreateDisposition = cpu_to_le32(oparms->disposition);
	req->CreateOptions = cpu_to_le32(oparms->create_options & CREATE_OPTIONS_MASK);

	iov[0].iov_base = (char *)req;
	/* 4 for rfc1002 length field */
	iov[0].iov_len = get_rfc1002_length(req) + 4;
	/* -1 since last byte is buf[0] which is sent below (path) */
	iov[0].iov_len--;

	req->NameOffset = cpu_to_le16(sizeof(struct smb2_create_req) - 4);

	/* [MS-SMB2] 2.2.13 NameOffset:
	 * If SMB2_FLAGS_DFS_OPERATIONS is set in the Flags field of
	 * the SMB2 header, the file name includes a prefix that will
	 * be processed during DFS name normalization as specified in
	 * section 3.3.5.9. Otherwise, the file name is relative to
	 * the share that is identified by the TreeId in the SMB2
	 * header.
	 */
	if (tcon->share_flags & SHI1005_FLAGS_DFS) {
		int name_len;

		req->hdr.sync_hdr.Flags |= SMB2_FLAGS_DFS_OPERATIONS;
		rc = alloc_path_with_tree_prefix(&copy_path, &copy_size,
						 &name_len,
						 tcon->treeName, path);
		if (rc)
			return rc;
		req->NameLength = cpu_to_le16(name_len * 2);
		uni_path_len = copy_size;
		path = copy_path;
	} else {
		uni_path_len = (2 * UniStrnlen((wchar_t *)path, PATH_MAX)) + 2;
		/* MUST set path len (NameLength) to 0 opening root of share */
		req->NameLength = cpu_to_le16(uni_path_len - 2);
		if (uni_path_len % 8 != 0) {
			copy_size = roundup(uni_path_len, 8);
			copy_path = kzalloc(copy_size, GFP_KERNEL);
			if (!copy_path)
				return -ENOMEM;
			memcpy((char *)copy_path, (const char *)path,
			       uni_path_len);
			uni_path_len = copy_size;
			path = copy_path;
		}
	}

	iov[1].iov_len = uni_path_len;
	iov[1].iov_base = path;
	/* -1 since last byte is buf[0] which was counted in smb2_buf_len */
	inc_rfc1001_len(req, uni_path_len - 1);

	if (!server->oplocks)
		*oplock = SMB2_OPLOCK_LEVEL_NONE;

	if (!(server->capabilities & SMB2_GLOBAL_CAP_LEASING) ||
	    *oplock == SMB2_OPLOCK_LEVEL_NONE)
		req->RequestedOplockLevel = *oplock;
	else {
		rc = add_lease_context(server, iov, &n_iov, oplock);
		if (rc) {
			cifs_small_buf_release(req);
			kfree(copy_path);
			return rc;
		}
		lc_buf = iov[n_iov-1].iov_base;
	}

	if (*oplock == SMB2_OPLOCK_LEVEL_BATCH) {
		/* need to set Next field of lease context if we request it */
		if (server->capabilities & SMB2_GLOBAL_CAP_LEASING) {
			struct create_context *ccontext =
			    (struct create_context *)iov[n_iov-1].iov_base;
			ccontext->Next =
				cpu_to_le32(server->vals->create_lease_size);
		}

		rc = add_durable_context(iov, &n_iov, oparms,
					tcon->use_persistent);
		if (rc) {
			cifs_small_buf_release(req);
			kfree(copy_path);
			kfree(lc_buf);
			return rc;
		}
		dhc_buf = iov[n_iov-1].iov_base;
	}

	rc = SendReceive2(xid, ses, iov, n_iov, &resp_buftype, flags, &rsp_iov);
	cifs_small_buf_release(req);
	rsp = (struct smb2_create_rsp *)rsp_iov.iov_base;

	if (rc != 0) {
		cifs_stats_fail_inc(tcon, SMB2_CREATE_HE);
		if (err_buf && rsp)
			*err_buf = kmemdup(rsp, get_rfc1002_length(rsp) + 4,
					   GFP_KERNEL);
		goto creat_exit;
	}

	oparms->fid->persistent_fid = rsp->PersistentFileId;
	oparms->fid->volatile_fid = rsp->VolatileFileId;

	if (buf) {
		memcpy(buf, &rsp->CreationTime, 32);
		buf->AllocationSize = rsp->AllocationSize;
		buf->EndOfFile = rsp->EndofFile;
		buf->Attributes = rsp->FileAttributes;
		buf->NumberOfLinks = cpu_to_le32(1);
		buf->DeletePending = 0;
	}

	if (rsp->OplockLevel == SMB2_OPLOCK_LEVEL_LEASE)
		*oplock = parse_lease_state(server, rsp, &oparms->fid->epoch);
	else
		*oplock = rsp->OplockLevel;
creat_exit:
	kfree(copy_path);
	kfree(lc_buf);
	kfree(dhc_buf);
	free_rsp_buf(resp_buftype, rsp);
	return rc;
}

/*
 *	SMB2 IOCTL is used for both IOCTLs and FSCTLs
 */
int
SMB2_ioctl(const unsigned int xid, struct cifs_tcon *tcon, u64 persistent_fid,
	   u64 volatile_fid, u32 opcode, bool is_fsctl, bool use_ipc,
	   char *in_data, u32 indatalen,
	   char **out_data, u32 *plen /* returned data len */)
{
	struct smb2_ioctl_req *req;
	struct smb2_ioctl_rsp *rsp;
	struct smb2_sync_hdr *shdr;
	struct cifs_ses *ses;
	struct kvec iov[2];
	struct kvec rsp_iov;
	int resp_buftype;
	int n_iov;
	int rc = 0;
	int flags = 0;

	cifs_dbg(FYI, "SMB2 IOCTL\n");

	if (out_data != NULL)
		*out_data = NULL;

	/* zero out returned data len, in case of error */
	if (plen)
		*plen = 0;

	if (tcon)
		ses = tcon->ses;
	else
		return -EIO;

	if (!ses || !(ses->server))
		return -EIO;

	rc = small_smb2_init(SMB2_IOCTL, tcon, (void **) &req);
	if (rc)
		return rc;

	if (use_ipc) {
		if (ses->ipc_tid == 0) {
			cifs_small_buf_release(req);
			return -ENOTCONN;
		}

		cifs_dbg(FYI, "replacing tid 0x%x with IPC tid 0x%x\n",
			 req->hdr.sync_hdr.TreeId, ses->ipc_tid);
		req->hdr.sync_hdr.TreeId = ses->ipc_tid;
	}
	if (encryption_required(tcon))
		flags |= CIFS_TRANSFORM_REQ;

	req->CtlCode = cpu_to_le32(opcode);
	req->PersistentFileId = persistent_fid;
	req->VolatileFileId = volatile_fid;

	if (indatalen) {
		req->InputCount = cpu_to_le32(indatalen);
		/* do not set InputOffset if no input data */
		req->InputOffset =
		       cpu_to_le32(offsetof(struct smb2_ioctl_req, Buffer) - 4);
		iov[1].iov_base = in_data;
		iov[1].iov_len = indatalen;
		n_iov = 2;
	} else
		n_iov = 1;

	req->OutputOffset = 0;
	req->OutputCount = 0; /* MBZ */

	/*
	 * Could increase MaxOutputResponse, but that would require more
	 * than one credit. Windows typically sets this smaller, but for some
	 * ioctls it may be useful to allow server to send more. No point
	 * limiting what the server can send as long as fits in one credit
	 * Unfortunately - we can not handle more than CIFS_MAX_MSG_SIZE
	 * (by default, note that it can be overridden to make max larger)
	 * in responses (except for read responses which can be bigger.
	 * We may want to bump this limit up
	 */
	req->MaxOutputResponse = cpu_to_le32(CIFSMaxBufSize);

	if (is_fsctl)
		req->Flags = cpu_to_le32(SMB2_0_IOCTL_IS_FSCTL);
	else
		req->Flags = 0;

	iov[0].iov_base = (char *)req;

	/*
	 * If no input data, the size of ioctl struct in
	 * protocol spec still includes a 1 byte data buffer,
	 * but if input data passed to ioctl, we do not
	 * want to double count this, so we do not send
	 * the dummy one byte of data in iovec[0] if sending
	 * input data (in iovec[1]). We also must add 4 bytes
	 * in first iovec to allow for rfc1002 length field.
	 */

	if (indatalen) {
		iov[0].iov_len = get_rfc1002_length(req) + 4 - 1;
		inc_rfc1001_len(req, indatalen - 1);
	} else
		iov[0].iov_len = get_rfc1002_length(req) + 4;

	/* validate negotiate request must be signed - see MS-SMB2 3.2.5.5 */
	if (opcode == FSCTL_VALIDATE_NEGOTIATE_INFO)
		req->hdr.sync_hdr.Flags |= SMB2_FLAGS_SIGNED;

	rc = SendReceive2(xid, ses, iov, n_iov, &resp_buftype, flags, &rsp_iov);
	cifs_small_buf_release(req);
	rsp = (struct smb2_ioctl_rsp *)rsp_iov.iov_base;

	if ((rc != 0) && (rc != -EINVAL)) {
		cifs_stats_fail_inc(tcon, SMB2_IOCTL_HE);
		goto ioctl_exit;
	} else if (rc == -EINVAL) {
		if ((opcode != FSCTL_SRV_COPYCHUNK_WRITE) &&
		    (opcode != FSCTL_SRV_COPYCHUNK)) {
			cifs_stats_fail_inc(tcon, SMB2_IOCTL_HE);
			goto ioctl_exit;
		}
	}

	/* check if caller wants to look at return data or just return rc */
	if ((plen == NULL) || (out_data == NULL))
		goto ioctl_exit;

	*plen = le32_to_cpu(rsp->OutputCount);

	/* We check for obvious errors in the output buffer length and offset */
	if (*plen == 0)
		goto ioctl_exit; /* server returned no data */
	else if (*plen > 0xFF00) {
		cifs_dbg(VFS, "srv returned invalid ioctl length: %d\n", *plen);
		*plen = 0;
		rc = -EIO;
		goto ioctl_exit;
	}

	if (get_rfc1002_length(rsp) < le32_to_cpu(rsp->OutputOffset) + *plen) {
		cifs_dbg(VFS, "Malformed ioctl resp: len %d offset %d\n", *plen,
			le32_to_cpu(rsp->OutputOffset));
		*plen = 0;
		rc = -EIO;
		goto ioctl_exit;
	}

	*out_data = kmalloc(*plen, GFP_KERNEL);
	if (*out_data == NULL) {
		rc = -ENOMEM;
		goto ioctl_exit;
	}

	shdr = get_sync_hdr(rsp);
	memcpy(*out_data, (char *)shdr + le32_to_cpu(rsp->OutputOffset), *plen);
ioctl_exit:
	free_rsp_buf(resp_buftype, rsp);
	return rc;
}

/*
 *   Individual callers to ioctl worker function follow
 */

int
SMB2_set_compression(const unsigned int xid, struct cifs_tcon *tcon,
		     u64 persistent_fid, u64 volatile_fid)
{
	int rc;
	struct  compress_ioctl fsctl_input;
	char *ret_data = NULL;

	fsctl_input.CompressionState =
			cpu_to_le16(COMPRESSION_FORMAT_DEFAULT);

	rc = SMB2_ioctl(xid, tcon, persistent_fid, volatile_fid,
			FSCTL_SET_COMPRESSION, true /* is_fsctl */,
			false /* use_ipc */,
			(char *)&fsctl_input /* data input */,
			2 /* in data len */, &ret_data /* out data */, NULL);

	cifs_dbg(FYI, "set compression rc %d\n", rc);

	return rc;
}

int
SMB2_close(const unsigned int xid, struct cifs_tcon *tcon,
	   u64 persistent_fid, u64 volatile_fid)
{
	struct smb2_close_req *req;
	struct smb2_close_rsp *rsp;
	struct cifs_ses *ses = tcon->ses;
	struct kvec iov[1];
	struct kvec rsp_iov;
	int resp_buftype;
	int rc = 0;
	int flags = 0;

	cifs_dbg(FYI, "Close\n");

	if (!ses || !(ses->server))
		return -EIO;

	rc = small_smb2_init(SMB2_CLOSE, tcon, (void **) &req);
	if (rc)
		return rc;

	if (encryption_required(tcon))
		flags |= CIFS_TRANSFORM_REQ;

	req->PersistentFileId = persistent_fid;
	req->VolatileFileId = volatile_fid;

	iov[0].iov_base = (char *)req;
	/* 4 for rfc1002 length field */
	iov[0].iov_len = get_rfc1002_length(req) + 4;

	rc = SendReceive2(xid, ses, iov, 1, &resp_buftype, flags, &rsp_iov);
	cifs_small_buf_release(req);
	rsp = (struct smb2_close_rsp *)rsp_iov.iov_base;

	if (rc != 0) {
		cifs_stats_fail_inc(tcon, SMB2_CLOSE_HE);
		goto close_exit;
	}

	/* BB FIXME - decode close response, update inode for caching */

close_exit:
	free_rsp_buf(resp_buftype, rsp);
	return rc;
}

static int
validate_buf(unsigned int offset, unsigned int buffer_length,
	     struct smb2_hdr *hdr, unsigned int min_buf_size)

{
	unsigned int smb_len = be32_to_cpu(hdr->smb2_buf_length);
	char *end_of_smb = smb_len + 4 /* RFC1001 length field */ + (char *)hdr;
	char *begin_of_buf = 4 /* RFC1001 len field */ + offset + (char *)hdr;
	char *end_of_buf = begin_of_buf + buffer_length;


	if (buffer_length < min_buf_size) {
		cifs_dbg(VFS, "buffer length %d smaller than minimum size %d\n",
			 buffer_length, min_buf_size);
		return -EINVAL;
	}

	/* check if beyond RFC1001 maximum length */
	if ((smb_len > 0x7FFFFF) || (buffer_length > 0x7FFFFF)) {
		cifs_dbg(VFS, "buffer length %d or smb length %d too large\n",
			 buffer_length, smb_len);
		return -EINVAL;
	}

	if ((begin_of_buf > end_of_smb) || (end_of_buf > end_of_smb)) {
		cifs_dbg(VFS, "illegal server response, bad offset to data\n");
		return -EINVAL;
	}

	return 0;
}

/*
 * If SMB buffer fields are valid, copy into temporary buffer to hold result.
 * Caller must free buffer.
 */
static int
validate_and_copy_buf(unsigned int offset, unsigned int buffer_length,
		      struct smb2_hdr *hdr, unsigned int minbufsize,
		      char *data)

{
	char *begin_of_buf = 4 /* RFC1001 len field */ + offset + (char *)hdr;
	int rc;

	if (!data)
		return -EINVAL;

	rc = validate_buf(offset, buffer_length, hdr, minbufsize);
	if (rc)
		return rc;

	memcpy(data, begin_of_buf, buffer_length);

	return 0;
}

static int
query_info(const unsigned int xid, struct cifs_tcon *tcon,
	   u64 persistent_fid, u64 volatile_fid, u8 info_class, u8 info_type,
	   u32 additional_info, size_t output_len, size_t min_len, void **data,
		u32 *dlen)
{
	struct smb2_query_info_req *req;
	struct smb2_query_info_rsp *rsp = NULL;
	struct kvec iov[2];
	struct kvec rsp_iov;
	int rc = 0;
	int resp_buftype;
	struct cifs_ses *ses = tcon->ses;
	int flags = 0;

	cifs_dbg(FYI, "Query Info\n");

	if (!ses || !(ses->server))
		return -EIO;

	rc = small_smb2_init(SMB2_QUERY_INFO, tcon, (void **) &req);
	if (rc)
		return rc;

	if (encryption_required(tcon))
		flags |= CIFS_TRANSFORM_REQ;

	req->InfoType = info_type;
	req->FileInfoClass = info_class;
	req->PersistentFileId = persistent_fid;
	req->VolatileFileId = volatile_fid;
	req->AdditionalInformation = cpu_to_le32(additional_info);

	/*
	 * We do not use the input buffer (do not send extra byte)
	 */
	req->InputBufferOffset = 0;
	inc_rfc1001_len(req, -1);

	req->OutputBufferLength = cpu_to_le32(output_len);

	iov[0].iov_base = (char *)req;
	/* 4 for rfc1002 length field */
	iov[0].iov_len = get_rfc1002_length(req) + 4;

	rc = SendReceive2(xid, ses, iov, 1, &resp_buftype, flags, &rsp_iov);
	cifs_small_buf_release(req);
	rsp = (struct smb2_query_info_rsp *)rsp_iov.iov_base;

	if (rc) {
		cifs_stats_fail_inc(tcon, SMB2_QUERY_INFO_HE);
		goto qinf_exit;
	}

	if (dlen) {
		*dlen = le32_to_cpu(rsp->OutputBufferLength);
		if (!*data) {
			*data = kmalloc(*dlen, GFP_KERNEL);
			if (!*data) {
				cifs_dbg(VFS,
					"Error %d allocating memory for acl\n",
					rc);
				*dlen = 0;
				goto qinf_exit;
			}
		}
	}

	rc = validate_and_copy_buf(le16_to_cpu(rsp->OutputBufferOffset),
				   le32_to_cpu(rsp->OutputBufferLength),
				   &rsp->hdr, min_len, *data);

qinf_exit:
	free_rsp_buf(resp_buftype, rsp);
	return rc;
}

int SMB2_query_eas(const unsigned int xid, struct cifs_tcon *tcon,
		   u64 persistent_fid, u64 volatile_fid,
		   int ea_buf_size, struct smb2_file_full_ea_info *data)
{
	return query_info(xid, tcon, persistent_fid, volatile_fid,
			  FILE_FULL_EA_INFORMATION, SMB2_O_INFO_FILE, 0,
			  ea_buf_size,
			  sizeof(struct smb2_file_full_ea_info),
			  (void **)&data,
			  NULL);
}

int SMB2_query_info(const unsigned int xid, struct cifs_tcon *tcon,
	u64 persistent_fid, u64 volatile_fid, struct smb2_file_all_info *data)
{
	return query_info(xid, tcon, persistent_fid, volatile_fid,
			  FILE_ALL_INFORMATION, SMB2_O_INFO_FILE, 0,
			  sizeof(struct smb2_file_all_info) + PATH_MAX * 2,
			  sizeof(struct smb2_file_all_info), (void **)&data,
			  NULL);
}

int
SMB2_query_acl(const unsigned int xid, struct cifs_tcon *tcon,
		u64 persistent_fid, u64 volatile_fid,
		void **data, u32 *plen)
{
	__u32 additional_info = OWNER_SECINFO | GROUP_SECINFO | DACL_SECINFO;
	*plen = 0;

	return query_info(xid, tcon, persistent_fid, volatile_fid,
			  0, SMB2_O_INFO_SECURITY, additional_info,
			  SMB2_MAX_BUFFER_SIZE,
			  sizeof(struct smb2_file_all_info), data, plen);
}

int
SMB2_get_srv_num(const unsigned int xid, struct cifs_tcon *tcon,
		 u64 persistent_fid, u64 volatile_fid, __le64 *uniqueid)
{
	return query_info(xid, tcon, persistent_fid, volatile_fid,
			  FILE_INTERNAL_INFORMATION, SMB2_O_INFO_FILE, 0,
			  sizeof(struct smb2_file_internal_info),
			  sizeof(struct smb2_file_internal_info),
			  (void **)&uniqueid, NULL);
}

/*
 * This is a no-op for now. We're not really interested in the reply, but
 * rather in the fact that the server sent one and that server->lstrp
 * gets updated.
 *
 * FIXME: maybe we should consider checking that the reply matches request?
 */
static void
smb2_echo_callback(struct mid_q_entry *mid)
{
	struct TCP_Server_Info *server = mid->callback_data;
	struct smb2_echo_rsp *rsp = (struct smb2_echo_rsp *)mid->resp_buf;
	unsigned int credits_received = 1;

	if (mid->mid_state == MID_RESPONSE_RECEIVED)
		credits_received = le16_to_cpu(rsp->hdr.sync_hdr.CreditRequest);

	DeleteMidQEntry(mid);
	add_credits(server, credits_received, CIFS_ECHO_OP);
}

void smb2_reconnect_server(struct work_struct *work)
{
	struct TCP_Server_Info *server = container_of(work,
					struct TCP_Server_Info, reconnect.work);
	struct cifs_ses *ses;
	struct cifs_tcon *tcon, *tcon2;
	struct list_head tmp_list;
	int tcon_exist = false;
	int rc;
	int resched = false;


	/* Prevent simultaneous reconnects that can corrupt tcon->rlist list */
	mutex_lock(&server->reconnect_mutex);

	INIT_LIST_HEAD(&tmp_list);
	cifs_dbg(FYI, "Need negotiate, reconnecting tcons\n");

	spin_lock(&cifs_tcp_ses_lock);
	list_for_each_entry(ses, &server->smb_ses_list, smb_ses_list) {
		list_for_each_entry(tcon, &ses->tcon_list, tcon_list) {
			if (tcon->need_reconnect || tcon->need_reopen_files) {
				tcon->tc_count++;
				list_add_tail(&tcon->rlist, &tmp_list);
				tcon_exist = true;
			}
		}
	}
	/*
	 * Get the reference to server struct to be sure that the last call of
	 * cifs_put_tcon() in the loop below won't release the server pointer.
	 */
	if (tcon_exist)
		server->srv_count++;

	spin_unlock(&cifs_tcp_ses_lock);

	list_for_each_entry_safe(tcon, tcon2, &tmp_list, rlist) {
		rc = smb2_reconnect(SMB2_INTERNAL_CMD, tcon);
		if (!rc)
			cifs_reopen_persistent_handles(tcon);
		else
			resched = true;
		list_del_init(&tcon->rlist);
		cifs_put_tcon(tcon);
	}

	cifs_dbg(FYI, "Reconnecting tcons finished\n");
	if (resched)
		queue_delayed_work(cifsiod_wq, &server->reconnect, 2 * HZ);
	mutex_unlock(&server->reconnect_mutex);

	/* now we can safely release srv struct */
	if (tcon_exist)
		cifs_put_tcp_session(server, 1);
}

int
SMB2_echo(struct TCP_Server_Info *server)
{
	struct smb2_echo_req *req;
	int rc = 0;
	struct kvec iov[2];
	struct smb_rqst rqst = { .rq_iov = iov,
				 .rq_nvec = 2 };

	cifs_dbg(FYI, "In echo request\n");

	if (server->tcpStatus == CifsNeedNegotiate) {
		/* No need to send echo on newly established connections */
		queue_delayed_work(cifsiod_wq, &server->reconnect, 0);
		return rc;
	}

	rc = small_smb2_init(SMB2_ECHO, NULL, (void **)&req);
	if (rc)
		return rc;

	req->hdr.sync_hdr.CreditRequest = cpu_to_le16(1);

	/* 4 for rfc1002 length field */
	iov[0].iov_len = 4;
	iov[0].iov_base = (char *)req;
	iov[1].iov_len = get_rfc1002_length(req);
	iov[1].iov_base = (char *)req + 4;

	rc = cifs_call_async(server, &rqst, NULL, smb2_echo_callback, NULL,
			     server, CIFS_ECHO_OP);
	if (rc)
		cifs_dbg(FYI, "Echo request failed: %d\n", rc);

	cifs_small_buf_release(req);
	return rc;
}

int
SMB2_flush(const unsigned int xid, struct cifs_tcon *tcon, u64 persistent_fid,
	   u64 volatile_fid)
{
	struct smb2_flush_req *req;
	struct cifs_ses *ses = tcon->ses;
	struct kvec iov[1];
	struct kvec rsp_iov;
	int resp_buftype;
	int rc = 0;
	int flags = 0;

	cifs_dbg(FYI, "Flush\n");

	if (!ses || !(ses->server))
		return -EIO;

	rc = small_smb2_init(SMB2_FLUSH, tcon, (void **) &req);
	if (rc)
		return rc;

	if (encryption_required(tcon))
		flags |= CIFS_TRANSFORM_REQ;

	req->PersistentFileId = persistent_fid;
	req->VolatileFileId = volatile_fid;

	iov[0].iov_base = (char *)req;
	/* 4 for rfc1002 length field */
	iov[0].iov_len = get_rfc1002_length(req) + 4;

	rc = SendReceive2(xid, ses, iov, 1, &resp_buftype, flags, &rsp_iov);
	cifs_small_buf_release(req);

	if (rc != 0)
		cifs_stats_fail_inc(tcon, SMB2_FLUSH_HE);

	free_rsp_buf(resp_buftype, rsp_iov.iov_base);
	return rc;
}

/*
 * To form a chain of read requests, any read requests after the first should
 * have the end_of_chain boolean set to true.
 */
static int
smb2_new_read_req(void **buf, unsigned int *total_len,
		  struct cifs_io_parms *io_parms, unsigned int remaining_bytes,
		  int request_type)
{
	int rc = -EACCES;
	struct smb2_read_plain_req *req = NULL;
	struct smb2_sync_hdr *shdr;

	rc = smb2_plain_req_init(SMB2_READ, io_parms->tcon, (void **) &req,
				 total_len);
	if (rc)
		return rc;
	if (io_parms->tcon->ses->server == NULL)
		return -ECONNABORTED;

	shdr = &req->sync_hdr;
	shdr->ProcessId = cpu_to_le32(io_parms->pid);

	req->PersistentFileId = io_parms->persistent_fid;
	req->VolatileFileId = io_parms->volatile_fid;
	req->ReadChannelInfoOffset = 0; /* reserved */
	req->ReadChannelInfoLength = 0; /* reserved */
	req->Channel = 0; /* reserved */
	req->MinimumCount = 0;
	req->Length = cpu_to_le32(io_parms->length);
	req->Offset = cpu_to_le64(io_parms->offset);

	if (request_type & CHAINED_REQUEST) {
		if (!(request_type & END_OF_CHAIN)) {
			/* next 8-byte aligned request */
			*total_len = DIV_ROUND_UP(*total_len, 8) * 8;
			shdr->NextCommand = cpu_to_le32(*total_len);
		} else /* END_OF_CHAIN */
			shdr->NextCommand = 0;
		if (request_type & RELATED_REQUEST) {
			shdr->Flags |= SMB2_FLAGS_RELATED_OPERATIONS;
			/*
			 * Related requests use info from previous read request
			 * in chain.
			 */
			shdr->SessionId = 0xFFFFFFFF;
			shdr->TreeId = 0xFFFFFFFF;
			req->PersistentFileId = 0xFFFFFFFF;
			req->VolatileFileId = 0xFFFFFFFF;
		}
	}
	if (remaining_bytes > io_parms->length)
		req->RemainingBytes = cpu_to_le32(remaining_bytes);
	else
		req->RemainingBytes = 0;

	*buf = req;
	return rc;
}

static void
smb2_readv_callback(struct mid_q_entry *mid)
{
	struct cifs_readdata *rdata = mid->callback_data;
	struct cifs_tcon *tcon = tlink_tcon(rdata->cfile->tlink);
	struct TCP_Server_Info *server = tcon->ses->server;
	struct smb2_sync_hdr *shdr =
				(struct smb2_sync_hdr *)rdata->iov[1].iov_base;
	unsigned int credits_received = 1;
	struct smb_rqst rqst = { .rq_iov = rdata->iov,
				 .rq_nvec = 2,
				 .rq_pages = rdata->pages,
				 .rq_npages = rdata->nr_pages,
				 .rq_pagesz = rdata->pagesz,
				 .rq_tailsz = rdata->tailsz };

	cifs_dbg(FYI, "%s: mid=%llu state=%d result=%d bytes=%u\n",
		 __func__, mid->mid, mid->mid_state, rdata->result,
		 rdata->bytes);

	switch (mid->mid_state) {
	case MID_RESPONSE_RECEIVED:
		credits_received = le16_to_cpu(shdr->CreditRequest);
		/* result already set, check signature */
		if (server->sign && !mid->decrypted) {
			int rc;

			rc = smb2_verify_signature(&rqst, server);
			if (rc)
				cifs_dbg(VFS, "SMB signature verification returned error = %d\n",
					 rc);
		}
		/* FIXME: should this be counted toward the initiating task? */
		task_io_account_read(rdata->got_bytes);
		cifs_stats_bytes_read(tcon, rdata->got_bytes);
		break;
	case MID_REQUEST_SUBMITTED:
	case MID_RETRY_NEEDED:
		rdata->result = -EAGAIN;
		if (server->sign && rdata->got_bytes)
			/* reset bytes number since we can not check a sign */
			rdata->got_bytes = 0;
		/* FIXME: should this be counted toward the initiating task? */
		task_io_account_read(rdata->got_bytes);
		cifs_stats_bytes_read(tcon, rdata->got_bytes);
		break;
	default:
		if (rdata->result != -ENODATA)
			rdata->result = -EIO;
	}

	if (rdata->result)
		cifs_stats_fail_inc(tcon, SMB2_READ_HE);

	queue_work(cifsiod_wq, &rdata->work);
	DeleteMidQEntry(mid);
	add_credits(server, credits_received, 0);
}

/* smb2_async_readv - send an async read, and set up mid to handle result */
int
smb2_async_readv(struct cifs_readdata *rdata)
{
	int rc, flags = 0;
	char *buf;
	struct smb2_sync_hdr *shdr;
	struct cifs_io_parms io_parms;
	struct smb_rqst rqst = { .rq_iov = rdata->iov,
				 .rq_nvec = 2 };
	struct TCP_Server_Info *server;
	unsigned int total_len;
	__be32 req_len;

	cifs_dbg(FYI, "%s: offset=%llu bytes=%u\n",
		 __func__, rdata->offset, rdata->bytes);

	io_parms.tcon = tlink_tcon(rdata->cfile->tlink);
	io_parms.offset = rdata->offset;
	io_parms.length = rdata->bytes;
	io_parms.persistent_fid = rdata->cfile->fid.persistent_fid;
	io_parms.volatile_fid = rdata->cfile->fid.volatile_fid;
	io_parms.pid = rdata->pid;

	server = io_parms.tcon->ses->server;

	rc = smb2_new_read_req((void **) &buf, &total_len, &io_parms, 0, 0);
	if (rc) {
		if (rc == -EAGAIN && rdata->credits) {
			/* credits was reset by reconnect */
			rdata->credits = 0;
			/* reduce in_flight value since we won't send the req */
			spin_lock(&server->req_lock);
			server->in_flight--;
			spin_unlock(&server->req_lock);
		}
		return rc;
	}

	if (encryption_required(io_parms.tcon))
		flags |= CIFS_TRANSFORM_REQ;

	req_len = cpu_to_be32(total_len);

	rdata->iov[0].iov_base = &req_len;
	rdata->iov[0].iov_len = sizeof(__be32);
	rdata->iov[1].iov_base = buf;
	rdata->iov[1].iov_len = total_len;

	shdr = (struct smb2_sync_hdr *)buf;

	if (rdata->credits) {
		shdr->CreditCharge = cpu_to_le16(DIV_ROUND_UP(rdata->bytes,
						SMB2_MAX_BUFFER_SIZE));
		shdr->CreditRequest = shdr->CreditCharge;
		spin_lock(&server->req_lock);
		server->credits += rdata->credits -
						le16_to_cpu(shdr->CreditCharge);
		spin_unlock(&server->req_lock);
		wake_up(&server->request_q);
		flags |= CIFS_HAS_CREDITS;
	}

	kref_get(&rdata->refcount);
	rc = cifs_call_async(io_parms.tcon->ses->server, &rqst,
			     cifs_readv_receive, smb2_readv_callback,
			     smb3_handle_read_data, rdata, flags);
	if (rc) {
		kref_put(&rdata->refcount, cifs_readdata_release);
		cifs_stats_fail_inc(io_parms.tcon, SMB2_READ_HE);
	}

	cifs_small_buf_release(buf);
	return rc;
}

int
SMB2_read(const unsigned int xid, struct cifs_io_parms *io_parms,
	  unsigned int *nbytes, char **buf, int *buf_type)
{
	int resp_buftype, rc = -EACCES;
	struct smb2_read_plain_req *req = NULL;
	struct smb2_read_rsp *rsp = NULL;
	struct smb2_sync_hdr *shdr;
	struct kvec iov[2];
	struct kvec rsp_iov;
	unsigned int total_len;
	__be32 req_len;
	struct smb_rqst rqst = { .rq_iov = iov,
				 .rq_nvec = 2 };
	int flags = CIFS_LOG_ERROR;
	struct cifs_ses *ses = io_parms->tcon->ses;

	*nbytes = 0;
	rc = smb2_new_read_req((void **)&req, &total_len, io_parms, 0, 0);
	if (rc)
		return rc;

	if (encryption_required(io_parms->tcon))
		flags |= CIFS_TRANSFORM_REQ;

	req_len = cpu_to_be32(total_len);

	iov[0].iov_base = &req_len;
	iov[0].iov_len = sizeof(__be32);
	iov[1].iov_base = req;
	iov[1].iov_len = total_len;

	rc = cifs_send_recv(xid, ses, &rqst, &resp_buftype, flags, &rsp_iov);
	cifs_small_buf_release(req);

	rsp = (struct smb2_read_rsp *)rsp_iov.iov_base;
	shdr = get_sync_hdr(rsp);

	if (shdr->Status == STATUS_END_OF_FILE) {
		free_rsp_buf(resp_buftype, rsp_iov.iov_base);
		return 0;
	}

	if (rc) {
		cifs_stats_fail_inc(io_parms->tcon, SMB2_READ_HE);
		cifs_dbg(VFS, "Send error in read = %d\n", rc);
	} else {
		*nbytes = le32_to_cpu(rsp->DataLength);
		if ((*nbytes > CIFS_MAX_MSGSIZE) ||
		    (*nbytes > io_parms->length)) {
			cifs_dbg(FYI, "bad length %d for count %d\n",
				 *nbytes, io_parms->length);
			rc = -EIO;
			*nbytes = 0;
		}
	}

	if (*buf) {
		memcpy(*buf, (char *)shdr + rsp->DataOffset, *nbytes);
		free_rsp_buf(resp_buftype, rsp_iov.iov_base);
	} else if (resp_buftype != CIFS_NO_BUFFER) {
		*buf = rsp_iov.iov_base;
		if (resp_buftype == CIFS_SMALL_BUFFER)
			*buf_type = CIFS_SMALL_BUFFER;
		else if (resp_buftype == CIFS_LARGE_BUFFER)
			*buf_type = CIFS_LARGE_BUFFER;
	}
	return rc;
}

/*
 * Check the mid_state and signature on received buffer (if any), and queue the
 * workqueue completion task.
 */
static void
smb2_writev_callback(struct mid_q_entry *mid)
{
	struct cifs_writedata *wdata = mid->callback_data;
	struct cifs_tcon *tcon = tlink_tcon(wdata->cfile->tlink);
	unsigned int written;
	struct smb2_write_rsp *rsp = (struct smb2_write_rsp *)mid->resp_buf;
	unsigned int credits_received = 1;

	switch (mid->mid_state) {
	case MID_RESPONSE_RECEIVED:
		credits_received = le16_to_cpu(rsp->hdr.sync_hdr.CreditRequest);
		wdata->result = smb2_check_receive(mid, tcon->ses->server, 0);
		if (wdata->result != 0)
			break;

		written = le32_to_cpu(rsp->DataLength);
		/*
		 * Mask off high 16 bits when bytes written as returned
		 * by the server is greater than bytes requested by the
		 * client. OS/2 servers are known to set incorrect
		 * CountHigh values.
		 */
		if (written > wdata->bytes)
			written &= 0xFFFF;

		if (written < wdata->bytes)
			wdata->result = -ENOSPC;
		else
			wdata->bytes = written;
		break;
	case MID_REQUEST_SUBMITTED:
	case MID_RETRY_NEEDED:
		wdata->result = -EAGAIN;
		break;
	default:
		wdata->result = -EIO;
		break;
	}

	if (wdata->result)
		cifs_stats_fail_inc(tcon, SMB2_WRITE_HE);

	queue_work(cifsiod_wq, &wdata->work);
	DeleteMidQEntry(mid);
	add_credits(tcon->ses->server, credits_received, 0);
}

/* smb2_async_writev - send an async write, and set up mid to handle result */
int
smb2_async_writev(struct cifs_writedata *wdata,
		  void (*release)(struct kref *kref))
{
	int rc = -EACCES, flags = 0;
	struct smb2_write_req *req = NULL;
	struct smb2_sync_hdr *shdr;
	struct cifs_tcon *tcon = tlink_tcon(wdata->cfile->tlink);
	struct TCP_Server_Info *server = tcon->ses->server;
	struct kvec iov[2];
	struct smb_rqst rqst = { };

	rc = small_smb2_init(SMB2_WRITE, tcon, (void **) &req);
	if (rc) {
		if (rc == -EAGAIN && wdata->credits) {
			/* credits was reset by reconnect */
			wdata->credits = 0;
			/* reduce in_flight value since we won't send the req */
			spin_lock(&server->req_lock);
			server->in_flight--;
			spin_unlock(&server->req_lock);
		}
		goto async_writev_out;
	}

	if (encryption_required(tcon))
		flags |= CIFS_TRANSFORM_REQ;

	shdr = get_sync_hdr(req);
	shdr->ProcessId = cpu_to_le32(wdata->cfile->pid);

	req->PersistentFileId = wdata->cfile->fid.persistent_fid;
	req->VolatileFileId = wdata->cfile->fid.volatile_fid;
	req->WriteChannelInfoOffset = 0;
	req->WriteChannelInfoLength = 0;
	req->Channel = 0;
	req->Offset = cpu_to_le64(wdata->offset);
	/* 4 for rfc1002 length field */
	req->DataOffset = cpu_to_le16(
				offsetof(struct smb2_write_req, Buffer) - 4);
	req->RemainingBytes = 0;

	/* 4 for rfc1002 length field and 1 for Buffer */
	iov[0].iov_len = 4;
	iov[0].iov_base = req;
	iov[1].iov_len = get_rfc1002_length(req) - 1;
	iov[1].iov_base = (char *)req + 4;

	rqst.rq_iov = iov;
	rqst.rq_nvec = 2;
	rqst.rq_pages = wdata->pages;
	rqst.rq_npages = wdata->nr_pages;
	rqst.rq_pagesz = wdata->pagesz;
	rqst.rq_tailsz = wdata->tailsz;

	cifs_dbg(FYI, "async write at %llu %u bytes\n",
		 wdata->offset, wdata->bytes);

	req->Length = cpu_to_le32(wdata->bytes);

	inc_rfc1001_len(&req->hdr, wdata->bytes - 1 /* Buffer */);

	if (wdata->credits) {
		shdr->CreditCharge = cpu_to_le16(DIV_ROUND_UP(wdata->bytes,
						    SMB2_MAX_BUFFER_SIZE));
		shdr->CreditRequest = shdr->CreditCharge;
		spin_lock(&server->req_lock);
		server->credits += wdata->credits -
						le16_to_cpu(shdr->CreditCharge);
		spin_unlock(&server->req_lock);
		wake_up(&server->request_q);
		flags |= CIFS_HAS_CREDITS;
	}

	kref_get(&wdata->refcount);
	rc = cifs_call_async(server, &rqst, NULL, smb2_writev_callback, NULL,
			     wdata, flags);

	if (rc) {
		kref_put(&wdata->refcount, release);
		cifs_stats_fail_inc(tcon, SMB2_WRITE_HE);
	}

async_writev_out:
	cifs_small_buf_release(req);
	return rc;
}

/*
 * SMB2_write function gets iov pointer to kvec array with n_vec as a length.
 * The length field from io_parms must be at least 1 and indicates a number of
 * elements with data to write that begins with position 1 in iov array. All
 * data length is specified by count.
 */
int
SMB2_write(const unsigned int xid, struct cifs_io_parms *io_parms,
	   unsigned int *nbytes, struct kvec *iov, int n_vec)
{
	int rc = 0;
	struct smb2_write_req *req = NULL;
	struct smb2_write_rsp *rsp = NULL;
	int resp_buftype;
	struct kvec rsp_iov;
	int flags = 0;

	*nbytes = 0;

	if (n_vec < 1)
		return rc;

	rc = small_smb2_init(SMB2_WRITE, io_parms->tcon, (void **) &req);
	if (rc)
		return rc;

	if (io_parms->tcon->ses->server == NULL)
		return -ECONNABORTED;

	if (encryption_required(io_parms->tcon))
		flags |= CIFS_TRANSFORM_REQ;

	req->hdr.sync_hdr.ProcessId = cpu_to_le32(io_parms->pid);

	req->PersistentFileId = io_parms->persistent_fid;
	req->VolatileFileId = io_parms->volatile_fid;
	req->WriteChannelInfoOffset = 0;
	req->WriteChannelInfoLength = 0;
	req->Channel = 0;
	req->Length = cpu_to_le32(io_parms->length);
	req->Offset = cpu_to_le64(io_parms->offset);
	/* 4 for rfc1002 length field */
	req->DataOffset = cpu_to_le16(
				offsetof(struct smb2_write_req, Buffer) - 4);
	req->RemainingBytes = 0;

	iov[0].iov_base = (char *)req;
	/* 4 for rfc1002 length field and 1 for Buffer */
	iov[0].iov_len = get_rfc1002_length(req) + 4 - 1;

	/* length of entire message including data to be written */
	inc_rfc1001_len(req, io_parms->length - 1 /* Buffer */);

	rc = SendReceive2(xid, io_parms->tcon->ses, iov, n_vec + 1,
			  &resp_buftype, flags, &rsp_iov);
	cifs_small_buf_release(req);
	rsp = (struct smb2_write_rsp *)rsp_iov.iov_base;

	if (rc) {
		cifs_stats_fail_inc(io_parms->tcon, SMB2_WRITE_HE);
		cifs_dbg(VFS, "Send error in write = %d\n", rc);
	} else
		*nbytes = le32_to_cpu(rsp->DataLength);

	free_rsp_buf(resp_buftype, rsp);
	return rc;
}

static unsigned int
num_entries(char *bufstart, char *end_of_buf, char **lastentry, size_t size)
{
	int len;
	unsigned int entrycount = 0;
	unsigned int next_offset = 0;
	FILE_DIRECTORY_INFO *entryptr;

	if (bufstart == NULL)
		return 0;

	entryptr = (FILE_DIRECTORY_INFO *)bufstart;

	while (1) {
		entryptr = (FILE_DIRECTORY_INFO *)
					((char *)entryptr + next_offset);

		if ((char *)entryptr + size > end_of_buf) {
			cifs_dbg(VFS, "malformed search entry would overflow\n");
			break;
		}

		len = le32_to_cpu(entryptr->FileNameLength);
		if ((char *)entryptr + len + size > end_of_buf) {
			cifs_dbg(VFS, "directory entry name would overflow frame end of buf %p\n",
				 end_of_buf);
			break;
		}

		*lastentry = (char *)entryptr;
		entrycount++;

		next_offset = le32_to_cpu(entryptr->NextEntryOffset);
		if (!next_offset)
			break;
	}

	return entrycount;
}

/*
 * Readdir/FindFirst
 */
int
SMB2_query_directory(const unsigned int xid, struct cifs_tcon *tcon,
		     u64 persistent_fid, u64 volatile_fid, int index,
		     struct cifs_search_info *srch_inf)
{
	struct smb2_query_directory_req *req;
	struct smb2_query_directory_rsp *rsp = NULL;
	struct kvec iov[2];
	struct kvec rsp_iov;
	int rc = 0;
	int len;
	int resp_buftype = CIFS_NO_BUFFER;
	unsigned char *bufptr;
	struct TCP_Server_Info *server;
	struct cifs_ses *ses = tcon->ses;
	__le16 asteriks = cpu_to_le16('*');
	char *end_of_smb;
	unsigned int output_size = CIFSMaxBufSize;
	size_t info_buf_size;
	int flags = 0;

	if (ses && (ses->server))
		server = ses->server;
	else
		return -EIO;

	rc = small_smb2_init(SMB2_QUERY_DIRECTORY, tcon, (void **) &req);
	if (rc)
		return rc;

	if (encryption_required(tcon))
		flags |= CIFS_TRANSFORM_REQ;

	switch (srch_inf->info_level) {
	case SMB_FIND_FILE_DIRECTORY_INFO:
		req->FileInformationClass = FILE_DIRECTORY_INFORMATION;
		info_buf_size = sizeof(FILE_DIRECTORY_INFO) - 1;
		break;
	case SMB_FIND_FILE_ID_FULL_DIR_INFO:
		req->FileInformationClass = FILEID_FULL_DIRECTORY_INFORMATION;
		info_buf_size = sizeof(SEARCH_ID_FULL_DIR_INFO) - 1;
		break;
	default:
		cifs_dbg(VFS, "info level %u isn't supported\n",
			 srch_inf->info_level);
		rc = -EINVAL;
		goto qdir_exit;
	}

	req->FileIndex = cpu_to_le32(index);
	req->PersistentFileId = persistent_fid;
	req->VolatileFileId = volatile_fid;

	len = 0x2;
	bufptr = req->Buffer;
	memcpy(bufptr, &asteriks, len);

	req->FileNameOffset =
		cpu_to_le16(sizeof(struct smb2_query_directory_req) - 1 - 4);
	req->FileNameLength = cpu_to_le16(len);
	/*
	 * BB could be 30 bytes or so longer if we used SMB2 specific
	 * buffer lengths, but this is safe and close enough.
	 */
	output_size = min_t(unsigned int, output_size, server->maxBuf);
	output_size = min_t(unsigned int, output_size, 2 << 15);
	req->OutputBufferLength = cpu_to_le32(output_size);

	iov[0].iov_base = (char *)req;
	/* 4 for RFC1001 length and 1 for Buffer */
	iov[0].iov_len = get_rfc1002_length(req) + 4 - 1;

	iov[1].iov_base = (char *)(req->Buffer);
	iov[1].iov_len = len;

	inc_rfc1001_len(req, len - 1 /* Buffer */);

	rc = SendReceive2(xid, ses, iov, 2, &resp_buftype, flags, &rsp_iov);
	cifs_small_buf_release(req);
	rsp = (struct smb2_query_directory_rsp *)rsp_iov.iov_base;

	if (rc) {
		if (rc == -ENODATA &&
		    rsp->hdr.sync_hdr.Status == STATUS_NO_MORE_FILES) {
			srch_inf->endOfSearch = true;
			rc = 0;
		}
		cifs_stats_fail_inc(tcon, SMB2_QUERY_DIRECTORY_HE);
		goto qdir_exit;
	}

	rc = validate_buf(le16_to_cpu(rsp->OutputBufferOffset),
			  le32_to_cpu(rsp->OutputBufferLength), &rsp->hdr,
			  info_buf_size);
	if (rc)
		goto qdir_exit;

	srch_inf->unicode = true;

	if (srch_inf->ntwrk_buf_start) {
		if (srch_inf->smallBuf)
			cifs_small_buf_release(srch_inf->ntwrk_buf_start);
		else
			cifs_buf_release(srch_inf->ntwrk_buf_start);
	}
	srch_inf->ntwrk_buf_start = (char *)rsp;
	srch_inf->srch_entries_start = srch_inf->last_entry = 4 /* rfclen */ +
		(char *)&rsp->hdr + le16_to_cpu(rsp->OutputBufferOffset);
	/* 4 for rfc1002 length field */
	end_of_smb = get_rfc1002_length(rsp) + 4 + (char *)&rsp->hdr;
	srch_inf->entries_in_buffer =
			num_entries(srch_inf->srch_entries_start, end_of_smb,
				    &srch_inf->last_entry, info_buf_size);
	srch_inf->index_of_last_entry += srch_inf->entries_in_buffer;
	cifs_dbg(FYI, "num entries %d last_index %lld srch start %p srch end %p\n",
		 srch_inf->entries_in_buffer, srch_inf->index_of_last_entry,
		 srch_inf->srch_entries_start, srch_inf->last_entry);
	if (resp_buftype == CIFS_LARGE_BUFFER)
		srch_inf->smallBuf = false;
	else if (resp_buftype == CIFS_SMALL_BUFFER)
		srch_inf->smallBuf = true;
	else
		cifs_dbg(VFS, "illegal search buffer type\n");

	return rc;

qdir_exit:
	free_rsp_buf(resp_buftype, rsp);
	return rc;
}

static int
send_set_info(const unsigned int xid, struct cifs_tcon *tcon,
	       u64 persistent_fid, u64 volatile_fid, u32 pid, u8 info_class,
	       u8 info_type, u32 additional_info, unsigned int num,
		void **data, unsigned int *size)
{
	struct smb2_set_info_req *req;
	struct smb2_set_info_rsp *rsp = NULL;
	struct kvec *iov;
	struct kvec rsp_iov;
	int rc = 0;
	int resp_buftype;
	unsigned int i;
	struct cifs_ses *ses = tcon->ses;
	int flags = 0;

	if (!ses || !(ses->server))
		return -EIO;

	if (!num)
		return -EINVAL;

	iov = kmalloc(sizeof(struct kvec) * num, GFP_KERNEL);
	if (!iov)
		return -ENOMEM;

	rc = small_smb2_init(SMB2_SET_INFO, tcon, (void **) &req);
	if (rc) {
		kfree(iov);
		return rc;
	}

	if (encryption_required(tcon))
		flags |= CIFS_TRANSFORM_REQ;

	req->hdr.sync_hdr.ProcessId = cpu_to_le32(pid);

	req->InfoType = info_type;
	req->FileInfoClass = info_class;
	req->PersistentFileId = persistent_fid;
	req->VolatileFileId = volatile_fid;
	req->AdditionalInformation = cpu_to_le32(additional_info);

	/* 4 for RFC1001 length and 1 for Buffer */
	req->BufferOffset =
			cpu_to_le16(sizeof(struct smb2_set_info_req) - 1 - 4);
	req->BufferLength = cpu_to_le32(*size);

	inc_rfc1001_len(req, *size - 1 /* Buffer */);

	memcpy(req->Buffer, *data, *size);

	iov[0].iov_base = (char *)req;
	/* 4 for RFC1001 length */
	iov[0].iov_len = get_rfc1002_length(req) + 4;

	for (i = 1; i < num; i++) {
		inc_rfc1001_len(req, size[i]);
		le32_add_cpu(&req->BufferLength, size[i]);
		iov[i].iov_base = (char *)data[i];
		iov[i].iov_len = size[i];
	}

	rc = SendReceive2(xid, ses, iov, num, &resp_buftype, flags, &rsp_iov);
	cifs_small_buf_release(req);
	rsp = (struct smb2_set_info_rsp *)rsp_iov.iov_base;

	if (rc != 0)
		cifs_stats_fail_inc(tcon, SMB2_SET_INFO_HE);

	free_rsp_buf(resp_buftype, rsp);
	kfree(iov);
	return rc;
}

int
SMB2_rename(const unsigned int xid, struct cifs_tcon *tcon,
	    u64 persistent_fid, u64 volatile_fid, __le16 *target_file)
{
	struct smb2_file_rename_info info;
	void **data;
	unsigned int size[2];
	int rc;
	int len = (2 * UniStrnlen((wchar_t *)target_file, PATH_MAX));

	data = kmalloc(sizeof(void *) * 2, GFP_KERNEL);
	if (!data)
		return -ENOMEM;

	info.ReplaceIfExists = 1; /* 1 = replace existing target with new */
			      /* 0 = fail if target already exists */
	info.RootDirectory = 0;  /* MBZ for network ops (why does spec say?) */
	info.FileNameLength = cpu_to_le32(len);

	data[0] = &info;
	size[0] = sizeof(struct smb2_file_rename_info);

	data[1] = target_file;
	size[1] = len + 2 /* null */;

	rc = send_set_info(xid, tcon, persistent_fid, volatile_fid,
		current->tgid, FILE_RENAME_INFORMATION, SMB2_O_INFO_FILE,
		0, 2, data, size);
	kfree(data);
	return rc;
}

int
SMB2_rmdir(const unsigned int xid, struct cifs_tcon *tcon,
		  u64 persistent_fid, u64 volatile_fid)
{
	__u8 delete_pending = 1;
	void *data;
	unsigned int size;

	data = &delete_pending;
	size = 1; /* sizeof __u8 */

	return send_set_info(xid, tcon, persistent_fid, volatile_fid,
		current->tgid, FILE_DISPOSITION_INFORMATION, SMB2_O_INFO_FILE,
		0, 1, &data, &size);
}

int
SMB2_set_hardlink(const unsigned int xid, struct cifs_tcon *tcon,
		  u64 persistent_fid, u64 volatile_fid, __le16 *target_file)
{
	struct smb2_file_link_info info;
	void **data;
	unsigned int size[2];
	int rc;
	int len = (2 * UniStrnlen((wchar_t *)target_file, PATH_MAX));

	data = kmalloc(sizeof(void *) * 2, GFP_KERNEL);
	if (!data)
		return -ENOMEM;

	info.ReplaceIfExists = 0; /* 1 = replace existing link with new */
			      /* 0 = fail if link already exists */
	info.RootDirectory = 0;  /* MBZ for network ops (why does spec say?) */
	info.FileNameLength = cpu_to_le32(len);

	data[0] = &info;
	size[0] = sizeof(struct smb2_file_link_info);

	data[1] = target_file;
	size[1] = len + 2 /* null */;

	rc = send_set_info(xid, tcon, persistent_fid, volatile_fid,
			current->tgid, FILE_LINK_INFORMATION, SMB2_O_INFO_FILE,
			0, 2, data, size);
	kfree(data);
	return rc;
}

int
SMB2_set_eof(const unsigned int xid, struct cifs_tcon *tcon, u64 persistent_fid,
	     u64 volatile_fid, u32 pid, __le64 *eof, bool is_falloc)
{
	struct smb2_file_eof_info info;
	void *data;
	unsigned int size;

	info.EndOfFile = *eof;

	data = &info;
	size = sizeof(struct smb2_file_eof_info);

	if (is_falloc)
		return send_set_info(xid, tcon, persistent_fid, volatile_fid,
			pid, FILE_ALLOCATION_INFORMATION, SMB2_O_INFO_FILE,
			0, 1, &data, &size);
	else
		return send_set_info(xid, tcon, persistent_fid, volatile_fid,
			pid, FILE_END_OF_FILE_INFORMATION, SMB2_O_INFO_FILE,
			0, 1, &data, &size);
}

int
SMB2_set_info(const unsigned int xid, struct cifs_tcon *tcon,
	      u64 persistent_fid, u64 volatile_fid, FILE_BASIC_INFO *buf)
{
	unsigned int size;
	size = sizeof(FILE_BASIC_INFO);
	return send_set_info(xid, tcon, persistent_fid, volatile_fid,
		current->tgid, FILE_BASIC_INFORMATION, SMB2_O_INFO_FILE,
		0, 1, (void **)&buf, &size);
}

int
SMB2_set_acl(const unsigned int xid, struct cifs_tcon *tcon,
		u64 persistent_fid, u64 volatile_fid,
		struct cifs_ntsd *pnntsd, int pacllen, int aclflag)
{
	return send_set_info(xid, tcon, persistent_fid, volatile_fid,
			current->tgid, 0, SMB2_O_INFO_SECURITY, aclflag,
			1, (void **)&pnntsd, &pacllen);
}

int
SMB2_set_ea(const unsigned int xid, struct cifs_tcon *tcon,
	    u64 persistent_fid, u64 volatile_fid,
	    struct smb2_file_full_ea_info *buf, int len)
{
	return send_set_info(xid, tcon, persistent_fid, volatile_fid,
		current->tgid, FILE_FULL_EA_INFORMATION, SMB2_O_INFO_FILE,
		0, 1, (void **)&buf, &len);
}

int
SMB2_oplock_break(const unsigned int xid, struct cifs_tcon *tcon,
		  const u64 persistent_fid, const u64 volatile_fid,
		  __u8 oplock_level)
{
	int rc;
	struct smb2_oplock_break *req = NULL;
	int flags = CIFS_OBREAK_OP;

	cifs_dbg(FYI, "SMB2_oplock_break\n");
	rc = small_smb2_init(SMB2_OPLOCK_BREAK, tcon, (void **) &req);
	if (rc)
		return rc;

	if (encryption_required(tcon))
		flags |= CIFS_TRANSFORM_REQ;

	req->VolatileFid = volatile_fid;
	req->PersistentFid = persistent_fid;
	req->OplockLevel = oplock_level;
	req->hdr.sync_hdr.CreditRequest = cpu_to_le16(1);

	rc = SendReceiveNoRsp(xid, tcon->ses, (char *) req, flags);
	cifs_small_buf_release(req);

	if (rc) {
		cifs_stats_fail_inc(tcon, SMB2_OPLOCK_BREAK_HE);
		cifs_dbg(FYI, "Send error in Oplock Break = %d\n", rc);
	}

	return rc;
}

static void
copy_fs_info_to_kstatfs(struct smb2_fs_full_size_info *pfs_inf,
			struct kstatfs *kst)
{
	kst->f_bsize = le32_to_cpu(pfs_inf->BytesPerSector) *
			  le32_to_cpu(pfs_inf->SectorsPerAllocationUnit);
	kst->f_blocks = le64_to_cpu(pfs_inf->TotalAllocationUnits);
	kst->f_bfree  = kst->f_bavail =
			le64_to_cpu(pfs_inf->CallerAvailableAllocationUnits);
	return;
}

static int
build_qfs_info_req(struct kvec *iov, struct cifs_tcon *tcon, int level,
		   int outbuf_len, u64 persistent_fid, u64 volatile_fid)
{
	int rc;
	struct smb2_query_info_req *req;

	cifs_dbg(FYI, "Query FSInfo level %d\n", level);

	if ((tcon->ses == NULL) || (tcon->ses->server == NULL))
		return -EIO;

	rc = small_smb2_init(SMB2_QUERY_INFO, tcon, (void **) &req);
	if (rc)
		return rc;

	req->InfoType = SMB2_O_INFO_FILESYSTEM;
	req->FileInfoClass = level;
	req->PersistentFileId = persistent_fid;
	req->VolatileFileId = volatile_fid;
	/* 4 for rfc1002 length field and 1 for pad */
	req->InputBufferOffset =
			cpu_to_le16(sizeof(struct smb2_query_info_req) - 1 - 4);
	req->OutputBufferLength = cpu_to_le32(
		outbuf_len + sizeof(struct smb2_query_info_rsp) - 1 - 4);

	iov->iov_base = (char *)req;
	/* 4 for rfc1002 length field */
	iov->iov_len = get_rfc1002_length(req) + 4;
	return 0;
}

int
SMB2_QFS_info(const unsigned int xid, struct cifs_tcon *tcon,
	      u64 persistent_fid, u64 volatile_fid, struct kstatfs *fsdata)
{
	struct smb2_query_info_rsp *rsp = NULL;
	struct kvec iov;
	struct kvec rsp_iov;
	int rc = 0;
	int resp_buftype;
	struct cifs_ses *ses = tcon->ses;
	struct smb2_fs_full_size_info *info = NULL;
	int flags = 0;

	rc = build_qfs_info_req(&iov, tcon, FS_FULL_SIZE_INFORMATION,
				sizeof(struct smb2_fs_full_size_info),
				persistent_fid, volatile_fid);
	if (rc)
		return rc;

	if (encryption_required(tcon))
		flags |= CIFS_TRANSFORM_REQ;

	rc = SendReceive2(xid, ses, &iov, 1, &resp_buftype, flags, &rsp_iov);
	cifs_small_buf_release(iov.iov_base);
	if (rc) {
		cifs_stats_fail_inc(tcon, SMB2_QUERY_INFO_HE);
		goto qfsinf_exit;
	}
	rsp = (struct smb2_query_info_rsp *)rsp_iov.iov_base;

	info = (struct smb2_fs_full_size_info *)(4 /* RFC1001 len */ +
		le16_to_cpu(rsp->OutputBufferOffset) + (char *)&rsp->hdr);
	rc = validate_buf(le16_to_cpu(rsp->OutputBufferOffset),
			  le32_to_cpu(rsp->OutputBufferLength), &rsp->hdr,
			  sizeof(struct smb2_fs_full_size_info));
	if (!rc)
		copy_fs_info_to_kstatfs(info, fsdata);

qfsinf_exit:
	free_rsp_buf(resp_buftype, rsp_iov.iov_base);
	return rc;
}

int
SMB2_QFS_attr(const unsigned int xid, struct cifs_tcon *tcon,
	      u64 persistent_fid, u64 volatile_fid, int level)
{
	struct smb2_query_info_rsp *rsp = NULL;
	struct kvec iov;
	struct kvec rsp_iov;
	int rc = 0;
	int resp_buftype, max_len, min_len;
	struct cifs_ses *ses = tcon->ses;
	unsigned int rsp_len, offset;
	int flags = 0;

	if (level == FS_DEVICE_INFORMATION) {
		max_len = sizeof(FILE_SYSTEM_DEVICE_INFO);
		min_len = sizeof(FILE_SYSTEM_DEVICE_INFO);
	} else if (level == FS_ATTRIBUTE_INFORMATION) {
		max_len = sizeof(FILE_SYSTEM_ATTRIBUTE_INFO);
		min_len = MIN_FS_ATTR_INFO_SIZE;
	} else if (level == FS_SECTOR_SIZE_INFORMATION) {
		max_len = sizeof(struct smb3_fs_ss_info);
		min_len = sizeof(struct smb3_fs_ss_info);
	} else {
		cifs_dbg(FYI, "Invalid qfsinfo level %d\n", level);
		return -EINVAL;
	}

	rc = build_qfs_info_req(&iov, tcon, level, max_len,
				persistent_fid, volatile_fid);
	if (rc)
		return rc;

	if (encryption_required(tcon))
		flags |= CIFS_TRANSFORM_REQ;

	rc = SendReceive2(xid, ses, &iov, 1, &resp_buftype, flags, &rsp_iov);
	cifs_small_buf_release(iov.iov_base);
	if (rc) {
		cifs_stats_fail_inc(tcon, SMB2_QUERY_INFO_HE);
		goto qfsattr_exit;
	}
	rsp = (struct smb2_query_info_rsp *)rsp_iov.iov_base;

	rsp_len = le32_to_cpu(rsp->OutputBufferLength);
	offset = le16_to_cpu(rsp->OutputBufferOffset);
	rc = validate_buf(offset, rsp_len, &rsp->hdr, min_len);
	if (rc)
		goto qfsattr_exit;

	if (level == FS_ATTRIBUTE_INFORMATION)
		memcpy(&tcon->fsAttrInfo, 4 /* RFC1001 len */ + offset
			+ (char *)&rsp->hdr, min_t(unsigned int,
			rsp_len, max_len));
	else if (level == FS_DEVICE_INFORMATION)
		memcpy(&tcon->fsDevInfo, 4 /* RFC1001 len */ + offset
			+ (char *)&rsp->hdr, sizeof(FILE_SYSTEM_DEVICE_INFO));
	else if (level == FS_SECTOR_SIZE_INFORMATION) {
		struct smb3_fs_ss_info *ss_info = (struct smb3_fs_ss_info *)
			(4 /* RFC1001 len */ + offset + (char *)&rsp->hdr);
		tcon->ss_flags = le32_to_cpu(ss_info->Flags);
		tcon->perf_sector_size =
			le32_to_cpu(ss_info->PhysicalBytesPerSectorForPerf);
	}

qfsattr_exit:
	free_rsp_buf(resp_buftype, rsp_iov.iov_base);
	return rc;
}

int
smb2_lockv(const unsigned int xid, struct cifs_tcon *tcon,
	   const __u64 persist_fid, const __u64 volatile_fid, const __u32 pid,
	   const __u32 num_lock, struct smb2_lock_element *buf)
{
	int rc = 0;
	struct smb2_lock_req *req = NULL;
	struct kvec iov[2];
	struct kvec rsp_iov;
	int resp_buf_type;
	unsigned int count;
	int flags = CIFS_NO_RESP;

	cifs_dbg(FYI, "smb2_lockv num lock %d\n", num_lock);

	rc = small_smb2_init(SMB2_LOCK, tcon, (void **) &req);
	if (rc)
		return rc;

	if (encryption_required(tcon))
		flags |= CIFS_TRANSFORM_REQ;

	req->hdr.sync_hdr.ProcessId = cpu_to_le32(pid);
	req->LockCount = cpu_to_le16(num_lock);

	req->PersistentFileId = persist_fid;
	req->VolatileFileId = volatile_fid;

	count = num_lock * sizeof(struct smb2_lock_element);
	inc_rfc1001_len(req, count - sizeof(struct smb2_lock_element));

	iov[0].iov_base = (char *)req;
	/* 4 for rfc1002 length field and count for all locks */
	iov[0].iov_len = get_rfc1002_length(req) + 4 - count;
	iov[1].iov_base = (char *)buf;
	iov[1].iov_len = count;

	cifs_stats_inc(&tcon->stats.cifs_stats.num_locks);
	rc = SendReceive2(xid, tcon->ses, iov, 2, &resp_buf_type, flags,
			  &rsp_iov);
	cifs_small_buf_release(req);
	if (rc) {
		cifs_dbg(FYI, "Send error in smb2_lockv = %d\n", rc);
		cifs_stats_fail_inc(tcon, SMB2_LOCK_HE);
	}

	return rc;
}

int
SMB2_lock(const unsigned int xid, struct cifs_tcon *tcon,
	  const __u64 persist_fid, const __u64 volatile_fid, const __u32 pid,
	  const __u64 length, const __u64 offset, const __u32 lock_flags,
	  const bool wait)
{
	struct smb2_lock_element lock;

	lock.Offset = cpu_to_le64(offset);
	lock.Length = cpu_to_le64(length);
	lock.Flags = cpu_to_le32(lock_flags);
	if (!wait && lock_flags != SMB2_LOCKFLAG_UNLOCK)
		lock.Flags |= cpu_to_le32(SMB2_LOCKFLAG_FAIL_IMMEDIATELY);

	return smb2_lockv(xid, tcon, persist_fid, volatile_fid, pid, 1, &lock);
}

int
SMB2_lease_break(const unsigned int xid, struct cifs_tcon *tcon,
		 __u8 *lease_key, const __le32 lease_state)
{
	int rc;
	struct smb2_lease_ack *req = NULL;
	int flags = CIFS_OBREAK_OP;

	cifs_dbg(FYI, "SMB2_lease_break\n");
	rc = small_smb2_init(SMB2_OPLOCK_BREAK, tcon, (void **) &req);
	if (rc)
		return rc;

	if (encryption_required(tcon))
		flags |= CIFS_TRANSFORM_REQ;

	req->hdr.sync_hdr.CreditRequest = cpu_to_le16(1);
	req->StructureSize = cpu_to_le16(36);
	inc_rfc1001_len(req, 12);

	memcpy(req->LeaseKey, lease_key, 16);
	req->LeaseState = lease_state;

	rc = SendReceiveNoRsp(xid, tcon->ses, (char *) req, flags);
	cifs_small_buf_release(req);

	if (rc) {
		cifs_stats_fail_inc(tcon, SMB2_OPLOCK_BREAK_HE);
		cifs_dbg(FYI, "Send error in Lease Break = %d\n", rc);
	}

	return rc;
}<|MERGE_RESOLUTION|>--- conflicted
+++ resolved
@@ -662,18 +662,7 @@
 	 * Having validation of negotiate info  helps reduce attack vectors.
 	 */
 	if (tcon->ses->session_flags & SMB2_SESSION_FLAG_IS_GUEST)
-<<<<<<< HEAD
-=======
 		return 0; /* validation requires signing */
-
-	if (tcon->ses->user_name == NULL) {
-		cifs_dbg(FYI, "Can't validate negotiate: null user mount\n");
->>>>>>> ef03de22
-		return 0; /* validation requires signing */
-	}
-
-	if (tcon->ses->session_flags & SMB2_SESSION_FLAG_IS_NULL)
-		cifs_dbg(VFS, "Unexpected null user (anonymous) auth flag sent by server\n");
 
 	if (tcon->ses->user_name == NULL) {
 		cifs_dbg(FYI, "Can't validate negotiate: null user mount\n");
