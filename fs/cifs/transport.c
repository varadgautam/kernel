/*
 *   fs/cifs/transport.c
 *
 *   Copyright (C) International Business Machines  Corp., 2002,2008
 *   Author(s): Steve French (sfrench@us.ibm.com)
 *   Jeremy Allison (jra@samba.org) 2006.
 *
 *   This library is free software; you can redistribute it and/or modify
 *   it under the terms of the GNU Lesser General Public License as published
 *   by the Free Software Foundation; either version 2.1 of the License, or
 *   (at your option) any later version.
 *
 *   This library is distributed in the hope that it will be useful,
 *   but WITHOUT ANY WARRANTY; without even the implied warranty of
 *   MERCHANTABILITY or FITNESS FOR A PARTICULAR PURPOSE.  See
 *   the GNU Lesser General Public License for more details.
 *
 *   You should have received a copy of the GNU Lesser General Public License
 *   along with this library; if not, write to the Free Software
 *   Foundation, Inc., 59 Temple Place, Suite 330, Boston, MA 02111-1307 USA
 */

#include <linux/fs.h>
#include <linux/list.h>
#include <linux/wait.h>
#include <linux/net.h>
#include <linux/delay.h>
#include <asm/uaccess.h>
#include <asm/processor.h>
#include <linux/mempool.h>
#include "cifspdu.h"
#include "cifsglob.h"
#include "cifsproto.h"
#include "cifs_debug.h"

extern mempool_t *cifs_mid_poolp;
extern struct kmem_cache *cifs_oplock_cachep;

static struct mid_q_entry *
AllocMidQEntry(const struct smb_hdr *smb_buffer, struct TCP_Server_Info *server)
{
	struct mid_q_entry *temp;

	if (server == NULL) {
		cERROR(1, ("Null TCP session in AllocMidQEntry"));
		return NULL;
	}

	temp = mempool_alloc(cifs_mid_poolp, GFP_NOFS);
	if (temp == NULL)
		return temp;
	else {
		memset(temp, 0, sizeof(struct mid_q_entry));
		temp->mid = smb_buffer->Mid;	/* always LE */
		temp->pid = current->pid;
		temp->command = smb_buffer->Command;
		cFYI(1, ("For smb_command %d", temp->command));
	/*	do_gettimeofday(&temp->when_sent);*/ /* easier to use jiffies */
		/* when mid allocated can be before when sent */
		temp->when_alloc = jiffies;
		temp->tsk = current;
	}

	spin_lock(&GlobalMid_Lock);
	list_add_tail(&temp->qhead, &server->pending_mid_q);
	atomic_inc(&midCount);
	temp->midState = MID_REQUEST_ALLOCATED;
	spin_unlock(&GlobalMid_Lock);
	return temp;
}

static void
DeleteMidQEntry(struct mid_q_entry *midEntry)
{
#ifdef CONFIG_CIFS_STATS2
	unsigned long now;
#endif
	spin_lock(&GlobalMid_Lock);
	midEntry->midState = MID_FREE;
	list_del(&midEntry->qhead);
	atomic_dec(&midCount);
	spin_unlock(&GlobalMid_Lock);
	if (midEntry->largeBuf)
		cifs_buf_release(midEntry->resp_buf);
	else
		cifs_small_buf_release(midEntry->resp_buf);
#ifdef CONFIG_CIFS_STATS2
	now = jiffies;
	/* commands taking longer than one second are indications that
	   something is wrong, unless it is quite a slow link or server */
	if ((now - midEntry->when_alloc) > HZ) {
		if ((cifsFYI & CIFS_TIMER) &&
		   (midEntry->command != SMB_COM_LOCKING_ANDX)) {
			printk(KERN_DEBUG " CIFS slow rsp: cmd %d mid %d",
			       midEntry->command, midEntry->mid);
			printk(" A: 0x%lx S: 0x%lx R: 0x%lx\n",
			       now - midEntry->when_alloc,
			       now - midEntry->when_sent,
			       now - midEntry->when_received);
		}
	}
#endif
	mempool_free(midEntry, cifs_mid_poolp);
}

struct oplock_q_entry *
AllocOplockQEntry(struct inode *pinode, __u16 fid, struct cifsTconInfo *tcon)
{
	struct oplock_q_entry *temp;
	if ((pinode == NULL) || (tcon == NULL)) {
		cERROR(1, ("Null parms passed to AllocOplockQEntry"));
		return NULL;
	}
	temp = (struct oplock_q_entry *) kmem_cache_alloc(cifs_oplock_cachep,
						       GFP_KERNEL);
	if (temp == NULL)
		return temp;
	else {
		temp->pinode = pinode;
		temp->tcon = tcon;
		temp->netfid = fid;
		spin_lock(&GlobalMid_Lock);
		list_add_tail(&temp->qhead, &GlobalOplock_Q);
		spin_unlock(&GlobalMid_Lock);
	}
	return temp;

}

void DeleteOplockQEntry(struct oplock_q_entry *oplockEntry)
{
	spin_lock(&GlobalMid_Lock);
    /* should we check if list empty first? */
	list_del(&oplockEntry->qhead);
	spin_unlock(&GlobalMid_Lock);
	kmem_cache_free(cifs_oplock_cachep, oplockEntry);
}


void DeleteTconOplockQEntries(struct cifsTconInfo *tcon)
{
	struct oplock_q_entry *temp;

	if (tcon == NULL)
		return;

	spin_lock(&GlobalMid_Lock);
	list_for_each_entry(temp, &GlobalOplock_Q, qhead) {
		if ((temp->tcon) && (temp->tcon == tcon)) {
			list_del(&temp->qhead);
			kmem_cache_free(cifs_oplock_cachep, temp);
		}
	}
	spin_unlock(&GlobalMid_Lock);
}

int
smb_send(struct socket *ssocket, struct smb_hdr *smb_buffer,
	 unsigned int smb_buf_length, struct sockaddr *sin, bool noblocksnd)
{
	int rc = 0;
	int i = 0;
	struct msghdr smb_msg;
	struct kvec iov;
	unsigned len = smb_buf_length + 4;

	if (ssocket == NULL)
		return -ENOTSOCK; /* BB eventually add reconnect code here */
	iov.iov_base = smb_buffer;
	iov.iov_len = len;

	smb_msg.msg_name = sin;
	smb_msg.msg_namelen = sizeof(struct sockaddr);
	smb_msg.msg_control = NULL;
	smb_msg.msg_controllen = 0;
	if (noblocksnd)
		smb_msg.msg_flags = MSG_DONTWAIT + MSG_NOSIGNAL;
	else
		smb_msg.msg_flags = MSG_NOSIGNAL;

	/* smb header is converted in header_assemble. bcc and rest of SMB word
	   area, and byte area if necessary, is converted to littleendian in
	   cifssmb.c and RFC1001 len is converted to bigendian in smb_send
	   Flags2 is converted in SendReceive */

	smb_buffer->smb_buf_length = cpu_to_be32(smb_buffer->smb_buf_length);
	cFYI(1, ("Sending smb of length %d", smb_buf_length));
	dump_smb(smb_buffer, len);

	while (len > 0) {
		rc = kernel_sendmsg(ssocket, &smb_msg, &iov, 1, len);
		if ((rc == -ENOSPC) || (rc == -EAGAIN)) {
			i++;
		/* smaller timeout here than send2 since smaller size */
		/* Although it may not be required, this also is smaller
		   oplock break time */
			if (i > 12) {
				cERROR(1,
				   ("sends on sock %p stuck for 7 seconds",
				    ssocket));
				rc = -EAGAIN;
				break;
			}
			msleep(1 << i);
			continue;
		}
		if (rc < 0)
			break;
		else
			i = 0; /* reset i after each successful send */
		iov.iov_base += rc;
		iov.iov_len -= rc;
		len -= rc;
	}

	if (rc < 0) {
		cERROR(1, ("Error %d sending data on socket to server", rc));
	} else {
		rc = 0;
	}

	/* Don't want to modify the buffer as a
	   side effect of this call. */
	smb_buffer->smb_buf_length = smb_buf_length;

	return rc;
}

static int
smb_send2(struct TCP_Server_Info *server, struct kvec *iov, int n_vec,
	  struct sockaddr *sin, bool noblocksnd)
{
	int rc = 0;
	int i = 0;
	struct msghdr smb_msg;
	struct smb_hdr *smb_buffer = iov[0].iov_base;
	unsigned int len = iov[0].iov_len;
	unsigned int total_len;
	int first_vec = 0;
	unsigned int smb_buf_length = smb_buffer->smb_buf_length;
	struct socket *ssocket = server->ssocket;

	if (ssocket == NULL)
		return -ENOTSOCK; /* BB eventually add reconnect code here */

	smb_msg.msg_name = sin;
	smb_msg.msg_namelen = sizeof(struct sockaddr);
	smb_msg.msg_control = NULL;
	smb_msg.msg_controllen = 0;
	if (noblocksnd)
		smb_msg.msg_flags = MSG_DONTWAIT + MSG_NOSIGNAL;
	else
		smb_msg.msg_flags = MSG_NOSIGNAL;

	/* smb header is converted in header_assemble. bcc and rest of SMB word
	   area, and byte area if necessary, is converted to littleendian in
	   cifssmb.c and RFC1001 len is converted to bigendian in smb_send
	   Flags2 is converted in SendReceive */


	total_len = 0;
	for (i = 0; i < n_vec; i++)
		total_len += iov[i].iov_len;

	smb_buffer->smb_buf_length = cpu_to_be32(smb_buffer->smb_buf_length);
	cFYI(1, ("Sending smb:  total_len %d", total_len));
	dump_smb(smb_buffer, len);

	i = 0;
	while (total_len) {
		rc = kernel_sendmsg(ssocket, &smb_msg, &iov[first_vec],
				    n_vec - first_vec, total_len);
		if ((rc == -ENOSPC) || (rc == -EAGAIN)) {
			i++;
			if (i >= 14) {
				cERROR(1,
				   ("sends on sock %p stuck for 15 seconds",
				    ssocket));
				rc = -EAGAIN;
				break;
			}
			msleep(1 << i);
			continue;
		}
		if (rc < 0)
			break;

		if (rc == total_len) {
			total_len = 0;
			break;
		} else if (rc > total_len) {
			cERROR(1, ("sent %d requested %d", rc, total_len));
			break;
		}
		if (rc == 0) {
			/* should never happen, letting socket clear before
			   retrying is our only obvious option here */
			cERROR(1, ("tcp sent no data"));
			msleep(500);
			continue;
		}
		total_len -= rc;
		/* the line below resets i */
		for (i = first_vec; i < n_vec; i++) {
			if (iov[i].iov_len) {
				if (rc > iov[i].iov_len) {
					rc -= iov[i].iov_len;
					iov[i].iov_len = 0;
				} else {
					iov[i].iov_base += rc;
					iov[i].iov_len -= rc;
					first_vec = i;
					break;
				}
			}
		}
		i = 0; /* in case we get ENOSPC on the next send */
	}

	if ((total_len > 0) && (total_len != smb_buf_length + 4)) {
		cFYI(1, ("partial send (%d remaining), terminating session",
<<<<<<< HEAD
				total_len));
=======
			total_len));
>>>>>>> 18e352e4
		/* If we have only sent part of an SMB then the next SMB
		   could be taken as the remainder of this one.  We need
		   to kill the socket so the server throws away the partial
		   SMB */
		server->tcpStatus = CifsNeedReconnect;
	}

	if (rc < 0) {
		cERROR(1, ("Error %d sending data on socket to server", rc));
	} else
		rc = 0;

	/* Don't want to modify the buffer as a
	   side effect of this call. */
	smb_buffer->smb_buf_length = smb_buf_length;

	return rc;
}

static int wait_for_free_request(struct cifsSesInfo *ses, const int long_op)
{
	if (long_op == CIFS_ASYNC_OP) {
		/* oplock breaks must not be held up */
		atomic_inc(&ses->server->inFlight);
		return 0;
	}

	spin_lock(&GlobalMid_Lock);
	while (1) {
		if (atomic_read(&ses->server->inFlight) >=
				cifs_max_pending){
			spin_unlock(&GlobalMid_Lock);
#ifdef CONFIG_CIFS_STATS2
			atomic_inc(&ses->server->num_waiters);
#endif
			wait_event(ses->server->request_q,
				   atomic_read(&ses->server->inFlight)
				     < cifs_max_pending);
#ifdef CONFIG_CIFS_STATS2
			atomic_dec(&ses->server->num_waiters);
#endif
			spin_lock(&GlobalMid_Lock);
		} else {
			if (ses->server->tcpStatus == CifsExiting) {
				spin_unlock(&GlobalMid_Lock);
				return -ENOENT;
			}

			/* can not count locking commands against total
			   as they are allowed to block on server */

			/* update # of requests on the wire to server */
			if (long_op != CIFS_BLOCKING_OP)
				atomic_inc(&ses->server->inFlight);
			spin_unlock(&GlobalMid_Lock);
			break;
		}
	}
	return 0;
}

static int allocate_mid(struct cifsSesInfo *ses, struct smb_hdr *in_buf,
			struct mid_q_entry **ppmidQ)
{
	if (ses->server->tcpStatus == CifsExiting) {
		return -ENOENT;
	}

	if (ses->server->tcpStatus == CifsNeedReconnect) {
		cFYI(1, ("tcp session dead - return to caller to retry"));
		return -EAGAIN;
	}

	if (ses->status != CifsGood) {
		/* check if SMB session is bad because we are setting it up */
		if ((in_buf->Command != SMB_COM_SESSION_SETUP_ANDX) &&
			(in_buf->Command != SMB_COM_NEGOTIATE))
			return -EAGAIN;
		/* else ok - we are setting up session */
	}
	*ppmidQ = AllocMidQEntry(in_buf, ses->server);
	if (*ppmidQ == NULL)
		return -ENOMEM;
	return 0;
}

static int wait_for_response(struct cifsSesInfo *ses,
			struct mid_q_entry *midQ,
			unsigned long timeout,
			unsigned long time_to_wait)
{
	unsigned long curr_timeout;

	for (;;) {
		curr_timeout = timeout + jiffies;
		wait_event_timeout(ses->server->response_q,
			midQ->midState != MID_REQUEST_SUBMITTED, timeout);

		if (time_after(jiffies, curr_timeout) &&
			(midQ->midState == MID_REQUEST_SUBMITTED) &&
			((ses->server->tcpStatus == CifsGood) ||
			 (ses->server->tcpStatus == CifsNew))) {

			unsigned long lrt;

			/* We timed out. Is the server still
			   sending replies ? */
			spin_lock(&GlobalMid_Lock);
			lrt = ses->server->lstrp;
			spin_unlock(&GlobalMid_Lock);

			/* Calculate time_to_wait past last receive time.
			 Although we prefer not to time out if the
			 server is still responding - we will time
			 out if the server takes more than 15 (or 45
			 or 180) seconds to respond to this request
			 and has not responded to any request from
			 other threads on the client within 10 seconds */
			lrt += time_to_wait;
			if (time_after(jiffies, lrt)) {
				/* No replies for time_to_wait. */
				cERROR(1, ("server not responding"));
				return -1;
			}
		} else {
			return 0;
		}
	}
}


/*
 *
 * Send an SMB Request.  No response info (other than return code)
 * needs to be parsed.
 *
 * flags indicate the type of request buffer and how long to wait
 * and whether to log NT STATUS code (error) before mapping it to POSIX error
 *
 */
int
SendReceiveNoRsp(const unsigned int xid, struct cifsSesInfo *ses,
		struct smb_hdr *in_buf, int flags)
{
	int rc;
	struct kvec iov[1];
	int resp_buf_type;

	iov[0].iov_base = (char *)in_buf;
	iov[0].iov_len = in_buf->smb_buf_length + 4;
	flags |= CIFS_NO_RESP;
	rc = SendReceive2(xid, ses, iov, 1, &resp_buf_type, flags);
	cFYI(DBG2, ("SendRcvNoRsp flags %d rc %d", flags, rc));

	return rc;
}

int
SendReceive2(const unsigned int xid, struct cifsSesInfo *ses,
	     struct kvec *iov, int n_vec, int *pRespBufType /* ret */,
	     const int flags)
{
	int rc = 0;
	int long_op;
	unsigned int receive_len;
	unsigned long timeout;
	struct mid_q_entry *midQ;
	struct smb_hdr *in_buf = iov[0].iov_base;

	long_op = flags & CIFS_TIMEOUT_MASK;

	*pRespBufType = CIFS_NO_BUFFER;  /* no response buf yet */

	if ((ses == NULL) || (ses->server == NULL)) {
		cifs_small_buf_release(in_buf);
		cERROR(1, ("Null session"));
		return -EIO;
	}

	if (ses->server->tcpStatus == CifsExiting) {
		cifs_small_buf_release(in_buf);
		return -ENOENT;
	}

	/* Ensure that we do not send more than 50 overlapping requests
	   to the same server. We may make this configurable later or
	   use ses->maxReq */

	rc = wait_for_free_request(ses, long_op);
	if (rc) {
		cifs_small_buf_release(in_buf);
		return rc;
	}

	/* make sure that we sign in the same order that we send on this socket
	   and avoid races inside tcp sendmsg code that could cause corruption
	   of smb data */

	mutex_lock(&ses->server->srv_mutex);

	rc = allocate_mid(ses, in_buf, &midQ);
	if (rc) {
		mutex_unlock(&ses->server->srv_mutex);
		cifs_small_buf_release(in_buf);
		/* Update # of requests on wire to server */
		atomic_dec(&ses->server->inFlight);
		wake_up(&ses->server->request_q);
		return rc;
	}
	rc = cifs_sign_smb2(iov, n_vec, ses->server, &midQ->sequence_number);
	if (rc) {
		mutex_unlock(&ses->server->srv_mutex);
		cifs_small_buf_release(in_buf);
		goto out;
	}

	midQ->midState = MID_REQUEST_SUBMITTED;
#ifdef CONFIG_CIFS_STATS2
	atomic_inc(&ses->server->inSend);
#endif
	rc = smb_send2(ses->server, iov, n_vec,
<<<<<<< HEAD
			(struct sockaddr *) &(ses->server->addr.sockAddr),
			ses->server->noblocksnd);
=======
		      (struct sockaddr *) &(ses->server->addr.sockAddr),
		       ses->server->noblocksnd);
>>>>>>> 18e352e4
#ifdef CONFIG_CIFS_STATS2
	atomic_dec(&ses->server->inSend);
	midQ->when_sent = jiffies;
#endif

	mutex_unlock(&ses->server->srv_mutex);
	cifs_small_buf_release(in_buf);

	if (rc < 0)
		goto out;

	if (long_op == CIFS_STD_OP)
		timeout = 15 * HZ;
	else if (long_op == CIFS_VLONG_OP) /* e.g. slow writes past EOF */
		timeout = 180 * HZ;
	else if (long_op == CIFS_LONG_OP)
		timeout = 45 * HZ; /* should be greater than
			servers oplock break timeout (about 43 seconds) */
	else if (long_op == CIFS_ASYNC_OP)
		goto out;
	else if (long_op == CIFS_BLOCKING_OP)
		timeout = 0x7FFFFFFF; /*  large, but not so large as to wrap */
	else {
		cERROR(1, ("unknown timeout flag %d", long_op));
		rc = -EIO;
		goto out;
	}

	/* wait for 15 seconds or until woken up due to response arriving or
	   due to last connection to this server being unmounted */
	if (signal_pending(current)) {
		/* if signal pending do not hold up user for full smb timeout
		but we still give response a chance to complete */
		timeout = 2 * HZ;
	}

	/* No user interrupts in wait - wreaks havoc with performance */
	wait_for_response(ses, midQ, timeout, 10 * HZ);

	spin_lock(&GlobalMid_Lock);

	if (midQ->resp_buf == NULL) {
		cERROR(1, ("No response to cmd %d mid %d",
			midQ->command, midQ->mid));
		if (midQ->midState == MID_REQUEST_SUBMITTED) {
			if (ses->server->tcpStatus == CifsExiting)
				rc = -EHOSTDOWN;
			else {
				ses->server->tcpStatus = CifsNeedReconnect;
				midQ->midState = MID_RETRY_NEEDED;
			}
		}

		if (rc != -EHOSTDOWN) {
			if (midQ->midState == MID_RETRY_NEEDED) {
				rc = -EAGAIN;
				cFYI(1, ("marking request for retry"));
			} else {
				rc = -EIO;
			}
		}
		spin_unlock(&GlobalMid_Lock);
		DeleteMidQEntry(midQ);
		/* Update # of requests on wire to server */
		atomic_dec(&ses->server->inFlight);
		wake_up(&ses->server->request_q);
		return rc;
	}

	spin_unlock(&GlobalMid_Lock);
	receive_len = midQ->resp_buf->smb_buf_length;

	if (receive_len > CIFSMaxBufSize + MAX_CIFS_HDR_SIZE) {
		cERROR(1, ("Frame too large received.  Length: %d  Xid: %d",
			receive_len, xid));
		rc = -EIO;
		goto out;
	}

	/* rcvd frame is ok */

	if (midQ->resp_buf &&
	    (midQ->midState == MID_RESPONSE_RECEIVED)) {

		iov[0].iov_base = (char *)midQ->resp_buf;
		if (midQ->largeBuf)
			*pRespBufType = CIFS_LARGE_BUFFER;
		else
			*pRespBufType = CIFS_SMALL_BUFFER;
		iov[0].iov_len = receive_len + 4;

		dump_smb(midQ->resp_buf, 80);
		/* convert the length into a more usable form */
		if ((receive_len > 24) &&
		    (ses->server->secMode & (SECMODE_SIGN_REQUIRED |
					     SECMODE_SIGN_ENABLED))) {
			rc = cifs_verify_signature(midQ->resp_buf,
						&ses->server->mac_signing_key,
						midQ->sequence_number+1);
			if (rc) {
				cERROR(1, ("Unexpected SMB signature"));
				/* BB FIXME add code to kill session */
			}
		}

		/* BB special case reconnect tid and uid here? */
		rc = map_smb_to_linux_error(midQ->resp_buf,
					    flags & CIFS_LOG_ERROR);

		/* convert ByteCount if necessary */
		if (receive_len >= sizeof(struct smb_hdr) - 4
		    /* do not count RFC1001 header */  +
		    (2 * midQ->resp_buf->WordCount) + 2 /* bcc */ )
			BCC(midQ->resp_buf) =
				le16_to_cpu(BCC_LE(midQ->resp_buf));
		if ((flags & CIFS_NO_RESP) == 0)
			midQ->resp_buf = NULL;  /* mark it so buf will
						   not be freed by
						   DeleteMidQEntry */
	} else {
		rc = -EIO;
		cFYI(1, ("Bad MID state?"));
	}

out:
	DeleteMidQEntry(midQ);
	atomic_dec(&ses->server->inFlight);
	wake_up(&ses->server->request_q);

	return rc;
}

int
SendReceive(const unsigned int xid, struct cifsSesInfo *ses,
	    struct smb_hdr *in_buf, struct smb_hdr *out_buf,
	    int *pbytes_returned, const int long_op)
{
	int rc = 0;
	unsigned int receive_len;
	unsigned long timeout;
	struct mid_q_entry *midQ;

	if (ses == NULL) {
		cERROR(1, ("Null smb session"));
		return -EIO;
	}
	if (ses->server == NULL) {
		cERROR(1, ("Null tcp session"));
		return -EIO;
	}

	if (ses->server->tcpStatus == CifsExiting)
		return -ENOENT;

	/* Ensure that we do not send more than 50 overlapping requests
	   to the same server. We may make this configurable later or
	   use ses->maxReq */

	if (in_buf->smb_buf_length > CIFSMaxBufSize + MAX_CIFS_HDR_SIZE - 4) {
		cERROR(1, ("Illegal length, greater than maximum frame, %d",
			   in_buf->smb_buf_length));
		return -EIO;
	}

	rc = wait_for_free_request(ses, long_op);
	if (rc)
		return rc;

	/* make sure that we sign in the same order that we send on this socket
	   and avoid races inside tcp sendmsg code that could cause corruption
	   of smb data */

	mutex_lock(&ses->server->srv_mutex);

	rc = allocate_mid(ses, in_buf, &midQ);
	if (rc) {
		mutex_unlock(&ses->server->srv_mutex);
		/* Update # of requests on wire to server */
		atomic_dec(&ses->server->inFlight);
		wake_up(&ses->server->request_q);
		return rc;
	}

	rc = cifs_sign_smb(in_buf, ses->server, &midQ->sequence_number);
	if (rc) {
		mutex_unlock(&ses->server->srv_mutex);
		goto out;
	}

	midQ->midState = MID_REQUEST_SUBMITTED;
#ifdef CONFIG_CIFS_STATS2
	atomic_inc(&ses->server->inSend);
#endif
	rc = smb_send(ses->server->ssocket, in_buf, in_buf->smb_buf_length,
<<<<<<< HEAD
			(struct sockaddr *) &(ses->server->addr.sockAddr),
			ses->server->noblocksnd);
=======
		      (struct sockaddr *) &(ses->server->addr.sockAddr),
		      ses->server->noblocksnd);
>>>>>>> 18e352e4
#ifdef CONFIG_CIFS_STATS2
	atomic_dec(&ses->server->inSend);
	midQ->when_sent = jiffies;
#endif
	mutex_unlock(&ses->server->srv_mutex);

	if (rc < 0)
		goto out;

	if (long_op == CIFS_STD_OP)
		timeout = 15 * HZ;
	/* wait for 15 seconds or until woken up due to response arriving or
	   due to last connection to this server being unmounted */
	else if (long_op == CIFS_ASYNC_OP)
		goto out;
	else if (long_op == CIFS_VLONG_OP) /* writes past EOF can be slow */
		timeout = 180 * HZ;
	else if (long_op == CIFS_LONG_OP)
		timeout = 45 * HZ; /* should be greater than
			servers oplock break timeout (about 43 seconds) */
	else if (long_op == CIFS_BLOCKING_OP)
		timeout = 0x7FFFFFFF; /* large but no so large as to wrap */
	else {
		cERROR(1, ("unknown timeout flag %d", long_op));
		rc = -EIO;
		goto out;
	}

	if (signal_pending(current)) {
		/* if signal pending do not hold up user for full smb timeout
		but we still give response a chance to complete */
		timeout = 2 * HZ;
	}

	/* No user interrupts in wait - wreaks havoc with performance */
	wait_for_response(ses, midQ, timeout, 10 * HZ);

	spin_lock(&GlobalMid_Lock);
	if (midQ->resp_buf == NULL) {
		cERROR(1, ("No response for cmd %d mid %d",
			  midQ->command, midQ->mid));
		if (midQ->midState == MID_REQUEST_SUBMITTED) {
			if (ses->server->tcpStatus == CifsExiting)
				rc = -EHOSTDOWN;
			else {
				ses->server->tcpStatus = CifsNeedReconnect;
				midQ->midState = MID_RETRY_NEEDED;
			}
		}

		if (rc != -EHOSTDOWN) {
			if (midQ->midState == MID_RETRY_NEEDED) {
				rc = -EAGAIN;
				cFYI(1, ("marking request for retry"));
			} else {
				rc = -EIO;
			}
		}
		spin_unlock(&GlobalMid_Lock);
		DeleteMidQEntry(midQ);
		/* Update # of requests on wire to server */
		atomic_dec(&ses->server->inFlight);
		wake_up(&ses->server->request_q);
		return rc;
	}

	spin_unlock(&GlobalMid_Lock);
	receive_len = midQ->resp_buf->smb_buf_length;

	if (receive_len > CIFSMaxBufSize + MAX_CIFS_HDR_SIZE) {
		cERROR(1, ("Frame too large received.  Length: %d  Xid: %d",
			receive_len, xid));
		rc = -EIO;
		goto out;
	}

	/* rcvd frame is ok */

	if (midQ->resp_buf && out_buf
	    && (midQ->midState == MID_RESPONSE_RECEIVED)) {
		out_buf->smb_buf_length = receive_len;
		memcpy((char *)out_buf + 4,
		       (char *)midQ->resp_buf + 4,
		       receive_len);

		dump_smb(out_buf, 92);
		/* convert the length into a more usable form */
		if ((receive_len > 24) &&
		    (ses->server->secMode & (SECMODE_SIGN_REQUIRED |
					     SECMODE_SIGN_ENABLED))) {
			rc = cifs_verify_signature(out_buf,
						&ses->server->mac_signing_key,
						midQ->sequence_number+1);
			if (rc) {
				cERROR(1, ("Unexpected SMB signature"));
				/* BB FIXME add code to kill session */
			}
		}

		*pbytes_returned = out_buf->smb_buf_length;

		/* BB special case reconnect tid and uid here? */
		rc = map_smb_to_linux_error(out_buf, 0 /* no log */ );

		/* convert ByteCount if necessary */
		if (receive_len >= sizeof(struct smb_hdr) - 4
		    /* do not count RFC1001 header */  +
		    (2 * out_buf->WordCount) + 2 /* bcc */ )
			BCC(out_buf) = le16_to_cpu(BCC_LE(out_buf));
	} else {
		rc = -EIO;
		cERROR(1, ("Bad MID state?"));
	}

out:
	DeleteMidQEntry(midQ);
	atomic_dec(&ses->server->inFlight);
	wake_up(&ses->server->request_q);

	return rc;
}

/* Send an NT_CANCEL SMB to cause the POSIX blocking lock to return. */

static int
send_nt_cancel(struct cifsTconInfo *tcon, struct smb_hdr *in_buf,
		struct mid_q_entry *midQ)
{
	int rc = 0;
	struct cifsSesInfo *ses = tcon->ses;
	__u16 mid = in_buf->Mid;

	header_assemble(in_buf, SMB_COM_NT_CANCEL, tcon, 0);
	in_buf->Mid = mid;
	mutex_lock(&ses->server->srv_mutex);
	rc = cifs_sign_smb(in_buf, ses->server, &midQ->sequence_number);
	if (rc) {
		mutex_unlock(&ses->server->srv_mutex);
		return rc;
	}
	rc = smb_send(ses->server->ssocket, in_buf, in_buf->smb_buf_length,
<<<<<<< HEAD
		(struct sockaddr *) &(ses->server->addr.sockAddr),
		ses->server->noblocksnd);
	up(&ses->server->tcpSem);
=======
	      (struct sockaddr *) &(ses->server->addr.sockAddr),
	      ses->server->noblocksnd);
	mutex_unlock(&ses->server->srv_mutex);
>>>>>>> 18e352e4
	return rc;
}

/* We send a LOCKINGX_CANCEL_LOCK to cause the Windows
   blocking lock to return. */

static int
send_lock_cancel(const unsigned int xid, struct cifsTconInfo *tcon,
			struct smb_hdr *in_buf,
			struct smb_hdr *out_buf)
{
	int bytes_returned;
	struct cifsSesInfo *ses = tcon->ses;
	LOCK_REQ *pSMB = (LOCK_REQ *)in_buf;

	/* We just modify the current in_buf to change
	   the type of lock from LOCKING_ANDX_SHARED_LOCK
	   or LOCKING_ANDX_EXCLUSIVE_LOCK to
	   LOCKING_ANDX_CANCEL_LOCK. */

	pSMB->LockType = LOCKING_ANDX_CANCEL_LOCK|LOCKING_ANDX_LARGE_FILES;
	pSMB->Timeout = 0;
	pSMB->hdr.Mid = GetNextMid(ses->server);

	return SendReceive(xid, ses, in_buf, out_buf,
			&bytes_returned, CIFS_STD_OP);
}

int
SendReceiveBlockingLock(const unsigned int xid, struct cifsTconInfo *tcon,
	    struct smb_hdr *in_buf, struct smb_hdr *out_buf,
	    int *pbytes_returned)
{
	int rc = 0;
	int rstart = 0;
	unsigned int receive_len;
	struct mid_q_entry *midQ;
	struct cifsSesInfo *ses;

	if (tcon == NULL || tcon->ses == NULL) {
		cERROR(1, ("Null smb session"));
		return -EIO;
	}
	ses = tcon->ses;

	if (ses->server == NULL) {
		cERROR(1, ("Null tcp session"));
		return -EIO;
	}

	if (ses->server->tcpStatus == CifsExiting)
		return -ENOENT;

	/* Ensure that we do not send more than 50 overlapping requests
	   to the same server. We may make this configurable later or
	   use ses->maxReq */

	if (in_buf->smb_buf_length > CIFSMaxBufSize + MAX_CIFS_HDR_SIZE - 4) {
		cERROR(1, ("Illegal length, greater than maximum frame, %d",
			   in_buf->smb_buf_length));
		return -EIO;
	}

	rc = wait_for_free_request(ses, CIFS_BLOCKING_OP);
	if (rc)
		return rc;

	/* make sure that we sign in the same order that we send on this socket
	   and avoid races inside tcp sendmsg code that could cause corruption
	   of smb data */

	mutex_lock(&ses->server->srv_mutex);

	rc = allocate_mid(ses, in_buf, &midQ);
	if (rc) {
		mutex_unlock(&ses->server->srv_mutex);
		return rc;
	}

	rc = cifs_sign_smb(in_buf, ses->server, &midQ->sequence_number);
	if (rc) {
		DeleteMidQEntry(midQ);
		mutex_unlock(&ses->server->srv_mutex);
		return rc;
	}

	midQ->midState = MID_REQUEST_SUBMITTED;
#ifdef CONFIG_CIFS_STATS2
	atomic_inc(&ses->server->inSend);
#endif
	rc = smb_send(ses->server->ssocket, in_buf, in_buf->smb_buf_length,
<<<<<<< HEAD
			(struct sockaddr *) &(ses->server->addr.sockAddr),
			ses->server->noblocksnd);
=======
		      (struct sockaddr *) &(ses->server->addr.sockAddr),
		      ses->server->noblocksnd);
>>>>>>> 18e352e4
#ifdef CONFIG_CIFS_STATS2
	atomic_dec(&ses->server->inSend);
	midQ->when_sent = jiffies;
#endif
	mutex_unlock(&ses->server->srv_mutex);

	if (rc < 0) {
		DeleteMidQEntry(midQ);
		return rc;
	}

	/* Wait for a reply - allow signals to interrupt. */
	rc = wait_event_interruptible(ses->server->response_q,
		(!(midQ->midState == MID_REQUEST_SUBMITTED)) ||
		((ses->server->tcpStatus != CifsGood) &&
		 (ses->server->tcpStatus != CifsNew)));

	/* Were we interrupted by a signal ? */
	if ((rc == -ERESTARTSYS) &&
		(midQ->midState == MID_REQUEST_SUBMITTED) &&
		((ses->server->tcpStatus == CifsGood) ||
		 (ses->server->tcpStatus == CifsNew))) {

		if (in_buf->Command == SMB_COM_TRANSACTION2) {
			/* POSIX lock. We send a NT_CANCEL SMB to cause the
			   blocking lock to return. */

			rc = send_nt_cancel(tcon, in_buf, midQ);
			if (rc) {
				DeleteMidQEntry(midQ);
				return rc;
			}
		} else {
			/* Windows lock. We send a LOCKINGX_CANCEL_LOCK
			   to cause the blocking lock to return. */

			rc = send_lock_cancel(xid, tcon, in_buf, out_buf);

			/* If we get -ENOLCK back the lock may have
			   already been removed. Don't exit in this case. */
			if (rc && rc != -ENOLCK) {
				DeleteMidQEntry(midQ);
				return rc;
			}
		}

		/* Wait 5 seconds for the response. */
		if (wait_for_response(ses, midQ, 5 * HZ, 5 * HZ) == 0) {
			/* We got the response - restart system call. */
			rstart = 1;
		}
	}

	spin_lock(&GlobalMid_Lock);
	if (midQ->resp_buf) {
		spin_unlock(&GlobalMid_Lock);
		receive_len = midQ->resp_buf->smb_buf_length;
	} else {
		cERROR(1, ("No response for cmd %d mid %d",
			  midQ->command, midQ->mid));
		if (midQ->midState == MID_REQUEST_SUBMITTED) {
			if (ses->server->tcpStatus == CifsExiting)
				rc = -EHOSTDOWN;
			else {
				ses->server->tcpStatus = CifsNeedReconnect;
				midQ->midState = MID_RETRY_NEEDED;
			}
		}

		if (rc != -EHOSTDOWN) {
			if (midQ->midState == MID_RETRY_NEEDED) {
				rc = -EAGAIN;
				cFYI(1, ("marking request for retry"));
			} else {
				rc = -EIO;
			}
		}
		spin_unlock(&GlobalMid_Lock);
		DeleteMidQEntry(midQ);
		return rc;
	}

	if (receive_len > CIFSMaxBufSize + MAX_CIFS_HDR_SIZE) {
		cERROR(1, ("Frame too large received.  Length: %d  Xid: %d",
			receive_len, xid));
		rc = -EIO;
		goto out;
	}

	/* rcvd frame is ok */

	if ((out_buf == NULL) || (midQ->midState != MID_RESPONSE_RECEIVED)) {
		rc = -EIO;
		cERROR(1, ("Bad MID state?"));
		goto out;
	}

	out_buf->smb_buf_length = receive_len;
	memcpy((char *)out_buf + 4,
	       (char *)midQ->resp_buf + 4,
	       receive_len);

	dump_smb(out_buf, 92);
	/* convert the length into a more usable form */
	if ((receive_len > 24) &&
	    (ses->server->secMode & (SECMODE_SIGN_REQUIRED |
				     SECMODE_SIGN_ENABLED))) {
		rc = cifs_verify_signature(out_buf,
					   &ses->server->mac_signing_key,
					   midQ->sequence_number+1);
		if (rc) {
			cERROR(1, ("Unexpected SMB signature"));
			/* BB FIXME add code to kill session */
		}
	}

	*pbytes_returned = out_buf->smb_buf_length;

	/* BB special case reconnect tid and uid here? */
	rc = map_smb_to_linux_error(out_buf, 0 /* no log */ );

	/* convert ByteCount if necessary */
	if (receive_len >= sizeof(struct smb_hdr) - 4
	    /* do not count RFC1001 header */  +
	    (2 * out_buf->WordCount) + 2 /* bcc */ )
		BCC(out_buf) = le16_to_cpu(BCC_LE(out_buf));

out:
	DeleteMidQEntry(midQ);
	if (rstart && rc == -EACCES)
		return -ERESTARTSYS;
	return rc;
}<|MERGE_RESOLUTION|>--- conflicted
+++ resolved
@@ -319,11 +319,7 @@
 
 	if ((total_len > 0) && (total_len != smb_buf_length + 4)) {
 		cFYI(1, ("partial send (%d remaining), terminating session",
-<<<<<<< HEAD
-				total_len));
-=======
 			total_len));
->>>>>>> 18e352e4
 		/* If we have only sent part of an SMB then the next SMB
 		   could be taken as the remainder of this one.  We need
 		   to kill the socket so the server throws away the partial
@@ -545,13 +541,8 @@
 	atomic_inc(&ses->server->inSend);
 #endif
 	rc = smb_send2(ses->server, iov, n_vec,
-<<<<<<< HEAD
-			(struct sockaddr *) &(ses->server->addr.sockAddr),
-			ses->server->noblocksnd);
-=======
 		      (struct sockaddr *) &(ses->server->addr.sockAddr),
 		       ses->server->noblocksnd);
->>>>>>> 18e352e4
 #ifdef CONFIG_CIFS_STATS2
 	atomic_dec(&ses->server->inSend);
 	midQ->when_sent = jiffies;
@@ -746,13 +737,8 @@
 	atomic_inc(&ses->server->inSend);
 #endif
 	rc = smb_send(ses->server->ssocket, in_buf, in_buf->smb_buf_length,
-<<<<<<< HEAD
-			(struct sockaddr *) &(ses->server->addr.sockAddr),
-			ses->server->noblocksnd);
-=======
 		      (struct sockaddr *) &(ses->server->addr.sockAddr),
 		      ses->server->noblocksnd);
->>>>>>> 18e352e4
 #ifdef CONFIG_CIFS_STATS2
 	atomic_dec(&ses->server->inSend);
 	midQ->when_sent = jiffies;
@@ -894,15 +880,9 @@
 		return rc;
 	}
 	rc = smb_send(ses->server->ssocket, in_buf, in_buf->smb_buf_length,
-<<<<<<< HEAD
-		(struct sockaddr *) &(ses->server->addr.sockAddr),
-		ses->server->noblocksnd);
-	up(&ses->server->tcpSem);
-=======
 	      (struct sockaddr *) &(ses->server->addr.sockAddr),
 	      ses->server->noblocksnd);
 	mutex_unlock(&ses->server->srv_mutex);
->>>>>>> 18e352e4
 	return rc;
 }
 
@@ -994,13 +974,8 @@
 	atomic_inc(&ses->server->inSend);
 #endif
 	rc = smb_send(ses->server->ssocket, in_buf, in_buf->smb_buf_length,
-<<<<<<< HEAD
-			(struct sockaddr *) &(ses->server->addr.sockAddr),
-			ses->server->noblocksnd);
-=======
 		      (struct sockaddr *) &(ses->server->addr.sockAddr),
 		      ses->server->noblocksnd);
->>>>>>> 18e352e4
 #ifdef CONFIG_CIFS_STATS2
 	atomic_dec(&ses->server->inSend);
 	midQ->when_sent = jiffies;
