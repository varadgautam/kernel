/*
 *  SMB1 (CIFS) version specific operations
 *
 *  Copyright (c) 2012, Jeff Layton <jlayton@redhat.com>
 *
 *  This library is free software; you can redistribute it and/or modify
 *  it under the terms of the GNU General Public License v2 as published
 *  by the Free Software Foundation.
 *
 *  This library is distributed in the hope that it will be useful,
 *  but WITHOUT ANY WARRANTY; without even the implied warranty of
 *  MERCHANTABILITY or FITNESS FOR A PARTICULAR PURPOSE.  See
 *  the GNU Lesser General Public License for more details.
 *
 *  You should have received a copy of the GNU Lesser General Public License
 *  along with this library; if not, write to the Free Software
 *  Foundation, Inc., 59 Temple Place, Suite 330, Boston, MA 02111-1307 USA
 */

#include <linux/pagemap.h>
#include <linux/vfs.h>
#include "cifsglob.h"
#include "cifsproto.h"
#include "cifs_debug.h"
#include "cifspdu.h"

/*
 * An NT cancel request header looks just like the original request except:
 *
 * The Command is SMB_COM_NT_CANCEL
 * The WordCount is zeroed out
 * The ByteCount is zeroed out
 *
 * This function mangles an existing request buffer into a
 * SMB_COM_NT_CANCEL request and then sends it.
 */
static int
send_nt_cancel(struct TCP_Server_Info *server, void *buf,
	       struct mid_q_entry *mid)
{
	int rc = 0;
	struct smb_hdr *in_buf = (struct smb_hdr *)buf;

	/* -4 for RFC1001 length and +2 for BCC field */
	in_buf->smb_buf_length = cpu_to_be32(sizeof(struct smb_hdr) - 4  + 2);
	in_buf->Command = SMB_COM_NT_CANCEL;
	in_buf->WordCount = 0;
	put_bcc(0, in_buf);

	mutex_lock(&server->srv_mutex);
	rc = cifs_sign_smb(in_buf, server, &mid->sequence_number);
	if (rc) {
		mutex_unlock(&server->srv_mutex);
		return rc;
	}

	/*
	 * The response to this call was already factored into the sequence
	 * number when the call went out, so we must adjust it back downward
	 * after signing here.
	 */
	--server->sequence_number;
	rc = smb_send(server, in_buf, be32_to_cpu(in_buf->smb_buf_length));
	if (rc < 0)
		server->sequence_number--;

	mutex_unlock(&server->srv_mutex);

	cifs_dbg(FYI, "issued NT_CANCEL for mid %u, rc = %d\n",
		 get_mid(in_buf), rc);

	return rc;
}

static bool
cifs_compare_fids(struct cifsFileInfo *ob1, struct cifsFileInfo *ob2)
{
	return ob1->fid.netfid == ob2->fid.netfid;
}

static unsigned int
cifs_read_data_offset(char *buf)
{
	READ_RSP *rsp = (READ_RSP *)buf;
	return le16_to_cpu(rsp->DataOffset);
}

static unsigned int
cifs_read_data_length(char *buf)
{
	READ_RSP *rsp = (READ_RSP *)buf;
	return (le16_to_cpu(rsp->DataLengthHigh) << 16) +
	       le16_to_cpu(rsp->DataLength);
}

static struct mid_q_entry *
cifs_find_mid(struct TCP_Server_Info *server, char *buffer)
{
	struct smb_hdr *buf = (struct smb_hdr *)buffer;
	struct mid_q_entry *mid;

	spin_lock(&GlobalMid_Lock);
	list_for_each_entry(mid, &server->pending_mid_q, qhead) {
		if (compare_mid(mid->mid, buf) &&
		    mid->mid_state == MID_REQUEST_SUBMITTED &&
		    le16_to_cpu(mid->command) == buf->Command) {
			spin_unlock(&GlobalMid_Lock);
			return mid;
		}
	}
	spin_unlock(&GlobalMid_Lock);
	return NULL;
}

static void
cifs_add_credits(struct TCP_Server_Info *server, const unsigned int add,
		 const int optype)
{
	spin_lock(&server->req_lock);
	server->credits += add;
	server->in_flight--;
	spin_unlock(&server->req_lock);
	wake_up(&server->request_q);
}

static void
cifs_set_credits(struct TCP_Server_Info *server, const int val)
{
	spin_lock(&server->req_lock);
	server->credits = val;
	server->oplocks = val > 1 ? enable_oplocks : false;
	spin_unlock(&server->req_lock);
}

static int *
cifs_get_credits_field(struct TCP_Server_Info *server, const int optype)
{
	return &server->credits;
}

static unsigned int
cifs_get_credits(struct mid_q_entry *mid)
{
	return 1;
}

/*
 * Find a free multiplex id (SMB mid). Otherwise there could be
 * mid collisions which might cause problems, demultiplexing the
 * wrong response to this request. Multiplex ids could collide if
 * one of a series requests takes much longer than the others, or
 * if a very large number of long lived requests (byte range
 * locks or FindNotify requests) are pending. No more than
 * 64K-1 requests can be outstanding at one time. If no
 * mids are available, return zero. A future optimization
 * could make the combination of mids and uid the key we use
 * to demultiplex on (rather than mid alone).
 * In addition to the above check, the cifs demultiplex
 * code already used the command code as a secondary
 * check of the frame and if signing is negotiated the
 * response would be discarded if the mid were the same
 * but the signature was wrong. Since the mid is not put in the
 * pending queue until later (when it is about to be dispatched)
 * we do have to limit the number of outstanding requests
 * to somewhat less than 64K-1 although it is hard to imagine
 * so many threads being in the vfs at one time.
 */
static __u64
cifs_get_next_mid(struct TCP_Server_Info *server)
{
	__u64 mid = 0;
	__u16 last_mid, cur_mid;
	bool collision;

	spin_lock(&GlobalMid_Lock);

	/* mid is 16 bit only for CIFS/SMB */
	cur_mid = (__u16)((server->CurrentMid) & 0xffff);
	/* we do not want to loop forever */
	last_mid = cur_mid;
	cur_mid++;

	/*
	 * This nested loop looks more expensive than it is.
	 * In practice the list of pending requests is short,
	 * fewer than 50, and the mids are likely to be unique
	 * on the first pass through the loop unless some request
	 * takes longer than the 64 thousand requests before it
	 * (and it would also have to have been a request that
	 * did not time out).
	 */
	while (cur_mid != last_mid) {
		struct mid_q_entry *mid_entry;
		unsigned int num_mids;

		collision = false;
		if (cur_mid == 0)
			cur_mid++;

		num_mids = 0;
		list_for_each_entry(mid_entry, &server->pending_mid_q, qhead) {
			++num_mids;
			if (mid_entry->mid == cur_mid &&
			    mid_entry->mid_state == MID_REQUEST_SUBMITTED) {
				/* This mid is in use, try a different one */
				collision = true;
				break;
			}
		}

		/*
		 * if we have more than 32k mids in the list, then something
		 * is very wrong. Possibly a local user is trying to DoS the
		 * box by issuing long-running calls and SIGKILL'ing them. If
		 * we get to 2^16 mids then we're in big trouble as this
		 * function could loop forever.
		 *
		 * Go ahead and assign out the mid in this situation, but force
		 * an eventual reconnect to clean out the pending_mid_q.
		 */
		if (num_mids > 32768)
			server->tcpStatus = CifsNeedReconnect;

		if (!collision) {
			mid = (__u64)cur_mid;
			server->CurrentMid = mid;
			break;
		}
		cur_mid++;
	}
	spin_unlock(&GlobalMid_Lock);
	return mid;
}

/*
	return codes:
		0	not a transact2, or all data present
		>0	transact2 with that much data missing
		-EINVAL	invalid transact2
 */
static int
check2ndT2(char *buf)
{
	struct smb_hdr *pSMB = (struct smb_hdr *)buf;
	struct smb_t2_rsp *pSMBt;
	int remaining;
	__u16 total_data_size, data_in_this_rsp;

	if (pSMB->Command != SMB_COM_TRANSACTION2)
		return 0;

	/* check for plausible wct, bcc and t2 data and parm sizes */
	/* check for parm and data offset going beyond end of smb */
	if (pSMB->WordCount != 10) { /* coalesce_t2 depends on this */
		cifs_dbg(FYI, "invalid transact2 word count\n");
		return -EINVAL;
	}

	pSMBt = (struct smb_t2_rsp *)pSMB;

	total_data_size = get_unaligned_le16(&pSMBt->t2_rsp.TotalDataCount);
	data_in_this_rsp = get_unaligned_le16(&pSMBt->t2_rsp.DataCount);

	if (total_data_size == data_in_this_rsp)
		return 0;
	else if (total_data_size < data_in_this_rsp) {
		cifs_dbg(FYI, "total data %d smaller than data in frame %d\n",
			 total_data_size, data_in_this_rsp);
		return -EINVAL;
	}

	remaining = total_data_size - data_in_this_rsp;

	cifs_dbg(FYI, "missing %d bytes from transact2, check next response\n",
		 remaining);
	if (total_data_size > CIFSMaxBufSize) {
		cifs_dbg(VFS, "TotalDataSize %d is over maximum buffer %d\n",
			 total_data_size, CIFSMaxBufSize);
		return -EINVAL;
	}
	return remaining;
}

static int
coalesce_t2(char *second_buf, struct smb_hdr *target_hdr)
{
	struct smb_t2_rsp *pSMBs = (struct smb_t2_rsp *)second_buf;
	struct smb_t2_rsp *pSMBt  = (struct smb_t2_rsp *)target_hdr;
	char *data_area_of_tgt;
	char *data_area_of_src;
	int remaining;
	unsigned int byte_count, total_in_tgt;
	__u16 tgt_total_cnt, src_total_cnt, total_in_src;

	src_total_cnt = get_unaligned_le16(&pSMBs->t2_rsp.TotalDataCount);
	tgt_total_cnt = get_unaligned_le16(&pSMBt->t2_rsp.TotalDataCount);

	if (tgt_total_cnt != src_total_cnt)
		cifs_dbg(FYI, "total data count of primary and secondary t2 differ source=%hu target=%hu\n",
			 src_total_cnt, tgt_total_cnt);

	total_in_tgt = get_unaligned_le16(&pSMBt->t2_rsp.DataCount);

	remaining = tgt_total_cnt - total_in_tgt;

	if (remaining < 0) {
		cifs_dbg(FYI, "Server sent too much data. tgt_total_cnt=%hu total_in_tgt=%hu\n",
			 tgt_total_cnt, total_in_tgt);
		return -EPROTO;
	}

	if (remaining == 0) {
		/* nothing to do, ignore */
		cifs_dbg(FYI, "no more data remains\n");
		return 0;
	}

	total_in_src = get_unaligned_le16(&pSMBs->t2_rsp.DataCount);
	if (remaining < total_in_src)
		cifs_dbg(FYI, "transact2 2nd response contains too much data\n");

	/* find end of first SMB data area */
	data_area_of_tgt = (char *)&pSMBt->hdr.Protocol +
				get_unaligned_le16(&pSMBt->t2_rsp.DataOffset);

	/* validate target area */
	data_area_of_src = (char *)&pSMBs->hdr.Protocol +
				get_unaligned_le16(&pSMBs->t2_rsp.DataOffset);

	data_area_of_tgt += total_in_tgt;

	total_in_tgt += total_in_src;
	/* is the result too big for the field? */
	if (total_in_tgt > USHRT_MAX) {
		cifs_dbg(FYI, "coalesced DataCount too large (%u)\n",
			 total_in_tgt);
		return -EPROTO;
	}
	put_unaligned_le16(total_in_tgt, &pSMBt->t2_rsp.DataCount);

	/* fix up the BCC */
	byte_count = get_bcc(target_hdr);
	byte_count += total_in_src;
	/* is the result too big for the field? */
	if (byte_count > USHRT_MAX) {
		cifs_dbg(FYI, "coalesced BCC too large (%u)\n", byte_count);
		return -EPROTO;
	}
	put_bcc(byte_count, target_hdr);

	byte_count = be32_to_cpu(target_hdr->smb_buf_length);
	byte_count += total_in_src;
	/* don't allow buffer to overflow */
	if (byte_count > CIFSMaxBufSize + MAX_CIFS_HDR_SIZE - 4) {
		cifs_dbg(FYI, "coalesced BCC exceeds buffer size (%u)\n",
			 byte_count);
		return -ENOBUFS;
	}
	target_hdr->smb_buf_length = cpu_to_be32(byte_count);

	/* copy second buffer into end of first buffer */
	memcpy(data_area_of_tgt, data_area_of_src, total_in_src);

	if (remaining != total_in_src) {
		/* more responses to go */
		cifs_dbg(FYI, "waiting for more secondary responses\n");
		return 1;
	}

	/* we are done */
	cifs_dbg(FYI, "found the last secondary response\n");
	return 0;
}

static void
cifs_downgrade_oplock(struct TCP_Server_Info *server,
			struct cifsInodeInfo *cinode, bool set_level2)
{
	if (set_level2)
		cifs_set_oplock_level(cinode, OPLOCK_READ);
	else
		cifs_set_oplock_level(cinode, 0);
}

static bool
cifs_check_trans2(struct mid_q_entry *mid, struct TCP_Server_Info *server,
		  char *buf, int malformed)
{
	if (malformed)
		return false;
	if (check2ndT2(buf) <= 0)
		return false;
	mid->multiRsp = true;
	if (mid->resp_buf) {
		/* merge response - fix up 1st*/
		malformed = coalesce_t2(buf, mid->resp_buf);
		if (malformed > 0)
			return true;
		/* All parts received or packet is malformed. */
		mid->multiEnd = true;
		dequeue_mid(mid, malformed);
		return true;
	}
	if (!server->large_buf) {
		/*FIXME: switch to already allocated largebuf?*/
		cifs_dbg(VFS, "1st trans2 resp needs bigbuf\n");
	} else {
		/* Have first buffer */
		mid->resp_buf = buf;
		mid->large_buf = true;
		server->bigbuf = NULL;
	}
	return true;
}

static bool
cifs_need_neg(struct TCP_Server_Info *server)
{
	return server->maxBuf == 0;
}

static int
cifs_negotiate(const unsigned int xid, struct cifs_ses *ses)
{
	int rc;
	rc = CIFSSMBNegotiate(xid, ses);
	if (rc == -EAGAIN) {
		/* retry only once on 1st time connection */
		set_credits(ses->server, 1);
		rc = CIFSSMBNegotiate(xid, ses);
		if (rc == -EAGAIN)
			rc = -EHOSTDOWN;
	}
	return rc;
}

static unsigned int
cifs_negotiate_wsize(struct cifs_tcon *tcon, struct smb_vol *volume_info)
{
	__u64 unix_cap = le64_to_cpu(tcon->fsUnixInfo.Capability);
	struct TCP_Server_Info *server = tcon->ses->server;
	unsigned int wsize;

	/* start with specified wsize, or default */
	if (volume_info->wsize)
		wsize = volume_info->wsize;
	else if (tcon->unix_ext && (unix_cap & CIFS_UNIX_LARGE_WRITE_CAP))
		wsize = CIFS_DEFAULT_IOSIZE;
	else
		wsize = CIFS_DEFAULT_NON_POSIX_WSIZE;

	/* can server support 24-bit write sizes? (via UNIX extensions) */
	if (!tcon->unix_ext || !(unix_cap & CIFS_UNIX_LARGE_WRITE_CAP))
		wsize = min_t(unsigned int, wsize, CIFS_MAX_RFC1002_WSIZE);

	/*
	 * no CAP_LARGE_WRITE_X or is signing enabled without CAP_UNIX set?
	 * Limit it to max buffer offered by the server, minus the size of the
	 * WRITEX header, not including the 4 byte RFC1001 length.
	 */
	if (!(server->capabilities & CAP_LARGE_WRITE_X) ||
	    (!(server->capabilities & CAP_UNIX) && server->sign))
		wsize = min_t(unsigned int, wsize,
				server->maxBuf - sizeof(WRITE_REQ) + 4);

	/* hard limit of CIFS_MAX_WSIZE */
	wsize = min_t(unsigned int, wsize, CIFS_MAX_WSIZE);

	return wsize;
}

static unsigned int
cifs_negotiate_rsize(struct cifs_tcon *tcon, struct smb_vol *volume_info)
{
	__u64 unix_cap = le64_to_cpu(tcon->fsUnixInfo.Capability);
	struct TCP_Server_Info *server = tcon->ses->server;
	unsigned int rsize, defsize;

	/*
	 * Set default value...
	 *
	 * HACK alert! Ancient servers have very small buffers. Even though
	 * MS-CIFS indicates that servers are only limited by the client's
	 * bufsize for reads, testing against win98se shows that it throws
	 * INVALID_PARAMETER errors if you try to request too large a read.
	 * OS/2 just sends back short reads.
	 *
	 * If the server doesn't advertise CAP_LARGE_READ_X, then assume that
	 * it can't handle a read request larger than its MaxBufferSize either.
	 */
	if (tcon->unix_ext && (unix_cap & CIFS_UNIX_LARGE_READ_CAP))
		defsize = CIFS_DEFAULT_IOSIZE;
	else if (server->capabilities & CAP_LARGE_READ_X)
		defsize = CIFS_DEFAULT_NON_POSIX_RSIZE;
	else
		defsize = server->maxBuf - sizeof(READ_RSP);

	rsize = volume_info->rsize ? volume_info->rsize : defsize;

	/*
	 * no CAP_LARGE_READ_X? Then MS-CIFS states that we must limit this to
	 * the client's MaxBufferSize.
	 */
	if (!(server->capabilities & CAP_LARGE_READ_X))
		rsize = min_t(unsigned int, CIFSMaxBufSize, rsize);

	/* hard limit of CIFS_MAX_RSIZE */
	rsize = min_t(unsigned int, rsize, CIFS_MAX_RSIZE);

	return rsize;
}

static void
cifs_qfs_tcon(const unsigned int xid, struct cifs_tcon *tcon)
{
	CIFSSMBQFSDeviceInfo(xid, tcon);
	CIFSSMBQFSAttributeInfo(xid, tcon);
}

static int
cifs_is_path_accessible(const unsigned int xid, struct cifs_tcon *tcon,
			struct cifs_sb_info *cifs_sb, const char *full_path)
{
	int rc;
	FILE_ALL_INFO *file_info;

	file_info = kmalloc(sizeof(FILE_ALL_INFO), GFP_KERNEL);
	if (file_info == NULL)
		return -ENOMEM;

	rc = CIFSSMBQPathInfo(xid, tcon, full_path, file_info,
			      0 /* not legacy */, cifs_sb->local_nls,
			      cifs_sb->mnt_cifs_flags &
				CIFS_MOUNT_MAP_SPECIAL_CHR);

	if (rc == -EOPNOTSUPP || rc == -EINVAL)
		rc = SMBQueryInformation(xid, tcon, full_path, file_info,
				cifs_sb->local_nls, cifs_sb->mnt_cifs_flags &
				  CIFS_MOUNT_MAP_SPECIAL_CHR);
	kfree(file_info);
	return rc;
}

static int
cifs_query_path_info(const unsigned int xid, struct cifs_tcon *tcon,
		     struct cifs_sb_info *cifs_sb, const char *full_path,
		     FILE_ALL_INFO *data, bool *adjustTZ, bool *symlink)
{
	int rc;

	*symlink = false;

	/* could do find first instead but this returns more info */
	rc = CIFSSMBQPathInfo(xid, tcon, full_path, data, 0 /* not legacy */,
			      cifs_sb->local_nls, cifs_sb->mnt_cifs_flags &
						CIFS_MOUNT_MAP_SPECIAL_CHR);
	/*
	 * BB optimize code so we do not make the above call when server claims
	 * no NT SMB support and the above call failed at least once - set flag
	 * in tcon or mount.
	 */
	if ((rc == -EOPNOTSUPP) || (rc == -EINVAL)) {
		rc = SMBQueryInformation(xid, tcon, full_path, data,
					 cifs_sb->local_nls,
					 cifs_sb->mnt_cifs_flags &
						CIFS_MOUNT_MAP_SPECIAL_CHR);
		*adjustTZ = true;
	}

	if (!rc && (le32_to_cpu(data->Attributes) & ATTR_REPARSE)) {
		int tmprc;
		int oplock = 0;
		struct cifs_fid fid;
		struct cifs_open_parms oparms;

		oparms.tcon = tcon;
		oparms.cifs_sb = cifs_sb;
		oparms.desired_access = FILE_READ_ATTRIBUTES;
		oparms.create_options = 0;
		oparms.disposition = FILE_OPEN;
		oparms.path = full_path;
		oparms.fid = &fid;
		oparms.reconnect = false;

		/* Need to check if this is a symbolic link or not */
		tmprc = CIFS_open(xid, &oparms, &oplock, NULL);
		if (tmprc == -EOPNOTSUPP)
			*symlink = true;
		else if (tmprc == 0)
			CIFSSMBClose(xid, tcon, fid.netfid);
	}

	return rc;
}

static int
cifs_get_srv_inum(const unsigned int xid, struct cifs_tcon *tcon,
		  struct cifs_sb_info *cifs_sb, const char *full_path,
		  u64 *uniqueid, FILE_ALL_INFO *data)
{
	/*
	 * We can not use the IndexNumber field by default from Windows or
	 * Samba (in ALL_INFO buf) but we can request it explicitly. The SNIA
	 * CIFS spec claims that this value is unique within the scope of a
	 * share, and the windows docs hint that it's actually unique
	 * per-machine.
	 *
	 * There may be higher info levels that work but are there Windows
	 * server or network appliances for which IndexNumber field is not
	 * guaranteed unique?
	 */
	return CIFSGetSrvInodeNumber(xid, tcon, full_path, uniqueid,
				     cifs_sb->local_nls,
				     cifs_sb->mnt_cifs_flags &
						CIFS_MOUNT_MAP_SPECIAL_CHR);
}

static int
cifs_query_file_info(const unsigned int xid, struct cifs_tcon *tcon,
		     struct cifs_fid *fid, FILE_ALL_INFO *data)
{
	return CIFSSMBQFileInfo(xid, tcon, fid->netfid, data);
}

static void
cifs_clear_stats(struct cifs_tcon *tcon)
{
#ifdef CONFIG_CIFS_STATS
	atomic_set(&tcon->stats.cifs_stats.num_writes, 0);
	atomic_set(&tcon->stats.cifs_stats.num_reads, 0);
	atomic_set(&tcon->stats.cifs_stats.num_flushes, 0);
	atomic_set(&tcon->stats.cifs_stats.num_oplock_brks, 0);
	atomic_set(&tcon->stats.cifs_stats.num_opens, 0);
	atomic_set(&tcon->stats.cifs_stats.num_posixopens, 0);
	atomic_set(&tcon->stats.cifs_stats.num_posixmkdirs, 0);
	atomic_set(&tcon->stats.cifs_stats.num_closes, 0);
	atomic_set(&tcon->stats.cifs_stats.num_deletes, 0);
	atomic_set(&tcon->stats.cifs_stats.num_mkdirs, 0);
	atomic_set(&tcon->stats.cifs_stats.num_rmdirs, 0);
	atomic_set(&tcon->stats.cifs_stats.num_renames, 0);
	atomic_set(&tcon->stats.cifs_stats.num_t2renames, 0);
	atomic_set(&tcon->stats.cifs_stats.num_ffirst, 0);
	atomic_set(&tcon->stats.cifs_stats.num_fnext, 0);
	atomic_set(&tcon->stats.cifs_stats.num_fclose, 0);
	atomic_set(&tcon->stats.cifs_stats.num_hardlinks, 0);
	atomic_set(&tcon->stats.cifs_stats.num_symlinks, 0);
	atomic_set(&tcon->stats.cifs_stats.num_locks, 0);
	atomic_set(&tcon->stats.cifs_stats.num_acl_get, 0);
	atomic_set(&tcon->stats.cifs_stats.num_acl_set, 0);
#endif
}

static void
cifs_print_stats(struct seq_file *m, struct cifs_tcon *tcon)
{
#ifdef CONFIG_CIFS_STATS
	seq_printf(m, " Oplocks breaks: %d",
		   atomic_read(&tcon->stats.cifs_stats.num_oplock_brks));
	seq_printf(m, "\nReads:  %d Bytes: %llu",
		   atomic_read(&tcon->stats.cifs_stats.num_reads),
		   (long long)(tcon->bytes_read));
	seq_printf(m, "\nWrites: %d Bytes: %llu",
		   atomic_read(&tcon->stats.cifs_stats.num_writes),
		   (long long)(tcon->bytes_written));
	seq_printf(m, "\nFlushes: %d",
		   atomic_read(&tcon->stats.cifs_stats.num_flushes));
	seq_printf(m, "\nLocks: %d HardLinks: %d Symlinks: %d",
		   atomic_read(&tcon->stats.cifs_stats.num_locks),
		   atomic_read(&tcon->stats.cifs_stats.num_hardlinks),
		   atomic_read(&tcon->stats.cifs_stats.num_symlinks));
	seq_printf(m, "\nOpens: %d Closes: %d Deletes: %d",
		   atomic_read(&tcon->stats.cifs_stats.num_opens),
		   atomic_read(&tcon->stats.cifs_stats.num_closes),
		   atomic_read(&tcon->stats.cifs_stats.num_deletes));
	seq_printf(m, "\nPosix Opens: %d Posix Mkdirs: %d",
		   atomic_read(&tcon->stats.cifs_stats.num_posixopens),
		   atomic_read(&tcon->stats.cifs_stats.num_posixmkdirs));
	seq_printf(m, "\nMkdirs: %d Rmdirs: %d",
		   atomic_read(&tcon->stats.cifs_stats.num_mkdirs),
		   atomic_read(&tcon->stats.cifs_stats.num_rmdirs));
	seq_printf(m, "\nRenames: %d T2 Renames %d",
		   atomic_read(&tcon->stats.cifs_stats.num_renames),
		   atomic_read(&tcon->stats.cifs_stats.num_t2renames));
	seq_printf(m, "\nFindFirst: %d FNext %d FClose %d",
		   atomic_read(&tcon->stats.cifs_stats.num_ffirst),
		   atomic_read(&tcon->stats.cifs_stats.num_fnext),
		   atomic_read(&tcon->stats.cifs_stats.num_fclose));
#endif
}

static void
cifs_mkdir_setinfo(struct inode *inode, const char *full_path,
		   struct cifs_sb_info *cifs_sb, struct cifs_tcon *tcon,
		   const unsigned int xid)
{
	FILE_BASIC_INFO info;
	struct cifsInodeInfo *cifsInode;
	u32 dosattrs;
	int rc;

	memset(&info, 0, sizeof(info));
	cifsInode = CIFS_I(inode);
	dosattrs = cifsInode->cifsAttrs|ATTR_READONLY;
	info.Attributes = cpu_to_le32(dosattrs);
	rc = CIFSSMBSetPathInfo(xid, tcon, full_path, &info, cifs_sb->local_nls,
				cifs_sb->mnt_cifs_flags &
						CIFS_MOUNT_MAP_SPECIAL_CHR);
	if (rc == 0)
		cifsInode->cifsAttrs = dosattrs;
}

static int
cifs_open_file(const unsigned int xid, struct cifs_open_parms *oparms,
	       __u32 *oplock, FILE_ALL_INFO *buf)
{
	if (!(oparms->tcon->ses->capabilities & CAP_NT_SMBS))
		return SMBLegacyOpen(xid, oparms->tcon, oparms->path,
				     oparms->disposition,
				     oparms->desired_access,
				     oparms->create_options,
				     &oparms->fid->netfid, oplock, buf,
				     oparms->cifs_sb->local_nls,
				     oparms->cifs_sb->mnt_cifs_flags
						& CIFS_MOUNT_MAP_SPECIAL_CHR);
	return CIFS_open(xid, oparms, oplock, buf);
}

static void
cifs_set_fid(struct cifsFileInfo *cfile, struct cifs_fid *fid, __u32 oplock)
{
	struct cifsInodeInfo *cinode = CIFS_I(cfile->dentry->d_inode);
	cfile->fid.netfid = fid->netfid;
	cifs_set_oplock_level(cinode, oplock);
	cinode->can_cache_brlcks = CIFS_CACHE_WRITE(cinode);
}

static void
cifs_close_file(const unsigned int xid, struct cifs_tcon *tcon,
		struct cifs_fid *fid)
{
	CIFSSMBClose(xid, tcon, fid->netfid);
}

static int
cifs_flush_file(const unsigned int xid, struct cifs_tcon *tcon,
		struct cifs_fid *fid)
{
	return CIFSSMBFlush(xid, tcon, fid->netfid);
}

static int
cifs_sync_read(const unsigned int xid, struct cifsFileInfo *cfile,
	       struct cifs_io_parms *parms, unsigned int *bytes_read,
	       char **buf, int *buf_type)
{
	parms->netfid = cfile->fid.netfid;
	return CIFSSMBRead(xid, parms, bytes_read, buf, buf_type);
}

static int
cifs_sync_write(const unsigned int xid, struct cifsFileInfo *cfile,
		struct cifs_io_parms *parms, unsigned int *written,
		struct kvec *iov, unsigned long nr_segs)
{

	parms->netfid = cfile->fid.netfid;
	return CIFSSMBWrite2(xid, parms, written, iov, nr_segs);
}

static int
smb_set_file_info(struct inode *inode, const char *full_path,
		  FILE_BASIC_INFO *buf, const unsigned int xid)
{
	int oplock = 0;
	int rc;
	__u32 netpid;
	struct cifs_fid fid;
	struct cifs_open_parms oparms;
	struct cifsFileInfo *open_file;
	struct cifsInodeInfo *cinode = CIFS_I(inode);
	struct cifs_sb_info *cifs_sb = CIFS_SB(inode->i_sb);
	struct tcon_link *tlink = NULL;
	struct cifs_tcon *tcon;

	/* if the file is already open for write, just use that fileid */
	open_file = find_writable_file(cinode, true);
	if (open_file) {
		fid.netfid = open_file->fid.netfid;
		netpid = open_file->pid;
		tcon = tlink_tcon(open_file->tlink);
		goto set_via_filehandle;
	}

	tlink = cifs_sb_tlink(cifs_sb);
	if (IS_ERR(tlink)) {
		rc = PTR_ERR(tlink);
		tlink = NULL;
		goto out;
	}
	tcon = tlink_tcon(tlink);

	rc = CIFSSMBSetPathInfo(xid, tcon, full_path, buf, cifs_sb->local_nls,
					cifs_sb->mnt_cifs_flags &
						CIFS_MOUNT_MAP_SPECIAL_CHR);
	if (rc == 0) {
		cinode->cifsAttrs = le32_to_cpu(buf->Attributes);
		goto out;
	} else if (rc != -EOPNOTSUPP && rc != -EINVAL) {
		goto out;
	}

	oparms.tcon = tcon;
	oparms.cifs_sb = cifs_sb;
	oparms.desired_access = SYNCHRONIZE | FILE_WRITE_ATTRIBUTES;
	oparms.create_options = CREATE_NOT_DIR;
	oparms.disposition = FILE_OPEN;
	oparms.path = full_path;
	oparms.fid = &fid;
	oparms.reconnect = false;

	cifs_dbg(FYI, "calling SetFileInfo since SetPathInfo for times not supported by this server\n");
	rc = CIFS_open(xid, &oparms, &oplock, NULL);
	if (rc != 0) {
		if (rc == -EIO)
			rc = -EINVAL;
		goto out;
	}

	netpid = current->tgid;

set_via_filehandle:
	rc = CIFSSMBSetFileInfo(xid, tcon, buf, fid.netfid, netpid);
	if (!rc)
		cinode->cifsAttrs = le32_to_cpu(buf->Attributes);

	if (open_file == NULL)
		CIFSSMBClose(xid, tcon, fid.netfid);
	else
		cifsFileInfo_put(open_file);
out:
	if (tlink != NULL)
		cifs_put_tlink(tlink);
	return rc;
}

static int
cifs_set_compression(const unsigned int xid, struct cifs_tcon *tcon,
		   struct cifsFileInfo *cfile)
{
	return CIFSSMB_set_compression(xid, tcon, cfile->fid.netfid);
}

static int
cifs_query_dir_first(const unsigned int xid, struct cifs_tcon *tcon,
		     const char *path, struct cifs_sb_info *cifs_sb,
		     struct cifs_fid *fid, __u16 search_flags,
		     struct cifs_search_info *srch_inf)
{
	return CIFSFindFirst(xid, tcon, path, cifs_sb,
			     &fid->netfid, search_flags, srch_inf, true);
}

static int
cifs_query_dir_next(const unsigned int xid, struct cifs_tcon *tcon,
		    struct cifs_fid *fid, __u16 search_flags,
		    struct cifs_search_info *srch_inf)
{
	return CIFSFindNext(xid, tcon, fid->netfid, search_flags, srch_inf);
}

static int
cifs_close_dir(const unsigned int xid, struct cifs_tcon *tcon,
	       struct cifs_fid *fid)
{
	return CIFSFindClose(xid, tcon, fid->netfid);
}

static int
cifs_oplock_response(struct cifs_tcon *tcon, struct cifs_fid *fid,
		     struct cifsInodeInfo *cinode)
{
	return CIFSSMBLock(0, tcon, fid->netfid, current->tgid, 0, 0, 0, 0,
			   LOCKING_ANDX_OPLOCK_RELEASE, false,
			   CIFS_CACHE_READ(cinode) ? 1 : 0);
}

static int
cifs_queryfs(const unsigned int xid, struct cifs_tcon *tcon,
	     struct kstatfs *buf)
{
	int rc = -EOPNOTSUPP;

	buf->f_type = CIFS_MAGIC_NUMBER;

	/*
	 * We could add a second check for a QFS Unix capability bit
	 */
	if ((tcon->ses->capabilities & CAP_UNIX) &&
	    (CIFS_POSIX_EXTENSIONS & le64_to_cpu(tcon->fsUnixInfo.Capability)))
		rc = CIFSSMBQFSPosixInfo(xid, tcon, buf);

	/*
	 * Only need to call the old QFSInfo if failed on newer one,
	 * e.g. by OS/2.
	 **/
	if (rc && (tcon->ses->capabilities & CAP_NT_SMBS))
		rc = CIFSSMBQFSInfo(xid, tcon, buf);

	/*
	 * Some old Windows servers also do not support level 103, retry with
	 * older level one if old server failed the previous call or we
	 * bypassed it because we detected that this was an older LANMAN sess
	 */
	if (rc)
		rc = SMBOldQFSInfo(xid, tcon, buf);
	return rc;
}

static int
cifs_mand_lock(const unsigned int xid, struct cifsFileInfo *cfile, __u64 offset,
	       __u64 length, __u32 type, int lock, int unlock, bool wait)
{
	return CIFSSMBLock(xid, tlink_tcon(cfile->tlink), cfile->fid.netfid,
			   current->tgid, length, offset, unlock, lock,
			   (__u8)type, wait, 0);
}

static int
cifs_unix_dfs_readlink(const unsigned int xid, struct cifs_tcon *tcon,
		       const unsigned char *searchName, char **symlinkinfo,
		       const struct nls_table *nls_codepage)
{
#ifdef CONFIG_CIFS_DFS_UPCALL
	int rc;
	unsigned int num_referrals = 0;
	struct dfs_info3_param *referrals = NULL;

	rc = get_dfs_path(xid, tcon->ses, searchName, nls_codepage,
			  &num_referrals, &referrals, 0);

	if (!rc && num_referrals > 0) {
		*symlinkinfo = kstrndup(referrals->node_name,
					strlen(referrals->node_name),
					GFP_KERNEL);
		if (!*symlinkinfo)
			rc = -ENOMEM;
		free_dfs_info_array(referrals, num_referrals);
	}
	return rc;
#else /* No DFS support */
	return -EREMOTE;
#endif
}

static int
cifs_query_symlink(const unsigned int xid, struct cifs_tcon *tcon,
		   const char *full_path, char **target_path,
		   struct cifs_sb_info *cifs_sb)
{
	int rc;
	int oplock = 0;
	struct cifs_fid fid;
	struct cifs_open_parms oparms;

	cifs_dbg(FYI, "%s: path: %s\n", __func__, full_path);

	/* Check for unix extensions */
	if (cap_unix(tcon->ses)) {
		rc = CIFSSMBUnixQuerySymLink(xid, tcon, full_path, target_path,
					     cifs_sb->local_nls);
		if (rc == -EREMOTE)
			rc = cifs_unix_dfs_readlink(xid, tcon, full_path,
						    target_path,
						    cifs_sb->local_nls);

		goto out;
	}

	oparms.tcon = tcon;
	oparms.cifs_sb = cifs_sb;
	oparms.desired_access = FILE_READ_ATTRIBUTES;
	oparms.create_options = OPEN_REPARSE_POINT;
	oparms.disposition = FILE_OPEN;
	oparms.path = full_path;
	oparms.fid = &fid;
	oparms.reconnect = false;

	rc = CIFS_open(xid, &oparms, &oplock, NULL);
	if (rc)
		goto out;

	rc = CIFSSMBQuerySymLink(xid, tcon, fid.netfid, target_path,
				 cifs_sb->local_nls);
	if (rc)
		goto out_close;

	convert_delimiter(*target_path, '/');
out_close:
	CIFSSMBClose(xid, tcon, fid.netfid);
out:
	if (!rc)
		cifs_dbg(FYI, "%s: target path: %s\n", __func__, *target_path);
	return rc;
}

static bool
cifs_is_read_op(__u32 oplock)
{
	return oplock == OPLOCK_READ;
}

<<<<<<< HEAD
=======
static unsigned int
cifs_wp_retry_size(struct inode *inode)
{
	return CIFS_SB(inode->i_sb)->wsize;
}

>>>>>>> 4a53ddf5
static bool
cifs_dir_needs_close(struct cifsFileInfo *cfile)
{
	return !cfile->srch_inf.endOfSearch && !cfile->invalidHandle;
}

struct smb_version_operations smb1_operations = {
	.send_cancel = send_nt_cancel,
	.compare_fids = cifs_compare_fids,
	.setup_request = cifs_setup_request,
	.setup_async_request = cifs_setup_async_request,
	.check_receive = cifs_check_receive,
	.add_credits = cifs_add_credits,
	.set_credits = cifs_set_credits,
	.get_credits_field = cifs_get_credits_field,
	.get_credits = cifs_get_credits,
	.wait_mtu_credits = cifs_wait_mtu_credits,
	.get_next_mid = cifs_get_next_mid,
	.read_data_offset = cifs_read_data_offset,
	.read_data_length = cifs_read_data_length,
	.map_error = map_smb_to_linux_error,
	.find_mid = cifs_find_mid,
	.check_message = checkSMB,
	.dump_detail = cifs_dump_detail,
	.clear_stats = cifs_clear_stats,
	.print_stats = cifs_print_stats,
	.is_oplock_break = is_valid_oplock_break,
	.downgrade_oplock = cifs_downgrade_oplock,
	.check_trans2 = cifs_check_trans2,
	.need_neg = cifs_need_neg,
	.negotiate = cifs_negotiate,
	.negotiate_wsize = cifs_negotiate_wsize,
	.negotiate_rsize = cifs_negotiate_rsize,
	.sess_setup = CIFS_SessSetup,
	.logoff = CIFSSMBLogoff,
	.tree_connect = CIFSTCon,
	.tree_disconnect = CIFSSMBTDis,
	.get_dfs_refer = CIFSGetDFSRefer,
	.qfs_tcon = cifs_qfs_tcon,
	.is_path_accessible = cifs_is_path_accessible,
	.query_path_info = cifs_query_path_info,
	.query_file_info = cifs_query_file_info,
	.get_srv_inum = cifs_get_srv_inum,
	.set_path_size = CIFSSMBSetEOF,
	.set_file_size = CIFSSMBSetFileSize,
	.set_file_info = smb_set_file_info,
	.set_compression = cifs_set_compression,
	.echo = CIFSSMBEcho,
	.mkdir = CIFSSMBMkDir,
	.mkdir_setinfo = cifs_mkdir_setinfo,
	.rmdir = CIFSSMBRmDir,
	.unlink = CIFSSMBDelFile,
	.rename_pending_delete = cifs_rename_pending_delete,
	.rename = CIFSSMBRename,
	.create_hardlink = CIFSCreateHardLink,
	.query_symlink = cifs_query_symlink,
	.open = cifs_open_file,
	.set_fid = cifs_set_fid,
	.close = cifs_close_file,
	.flush = cifs_flush_file,
	.async_readv = cifs_async_readv,
	.async_writev = cifs_async_writev,
	.sync_read = cifs_sync_read,
	.sync_write = cifs_sync_write,
	.query_dir_first = cifs_query_dir_first,
	.query_dir_next = cifs_query_dir_next,
	.close_dir = cifs_close_dir,
	.calc_smb_size = smbCalcSize,
	.oplock_response = cifs_oplock_response,
	.queryfs = cifs_queryfs,
	.mand_lock = cifs_mand_lock,
	.mand_unlock_range = cifs_unlock_range,
	.push_mand_locks = cifs_push_mandatory_locks,
	.query_mf_symlink = cifs_query_mf_symlink,
	.create_mf_symlink = cifs_create_mf_symlink,
	.is_read_op = cifs_is_read_op,
<<<<<<< HEAD
=======
	.wp_retry_size = cifs_wp_retry_size,
>>>>>>> 4a53ddf5
	.dir_needs_close = cifs_dir_needs_close,
#ifdef CONFIG_CIFS_XATTR
	.query_all_EAs = CIFSSMBQAllEAs,
	.set_EA = CIFSSMBSetEA,
#endif /* CIFS_XATTR */
#ifdef CONFIG_CIFS_ACL
	.get_acl = get_cifs_acl,
	.get_acl_by_fid = get_cifs_acl_by_fid,
	.set_acl = set_cifs_acl,
#endif /* CIFS_ACL */
};

struct smb_version_values smb1_values = {
	.version_string = SMB1_VERSION_STRING,
	.large_lock_type = LOCKING_ANDX_LARGE_FILES,
	.exclusive_lock_type = 0,
	.shared_lock_type = LOCKING_ANDX_SHARED_LOCK,
	.unlock_lock_type = 0,
	.header_size = sizeof(struct smb_hdr),
	.max_header_size = MAX_CIFS_HDR_SIZE,
	.read_rsp_size = sizeof(READ_RSP),
	.lock_cmd = cpu_to_le16(SMB_COM_LOCKING_ANDX),
	.cap_unix = CAP_UNIX,
	.cap_nt_find = CAP_NT_SMBS | CAP_NT_FIND,
	.cap_large_files = CAP_LARGE_FILES,
	.signing_enabled = SECMODE_SIGN_ENABLED,
	.signing_required = SECMODE_SIGN_REQUIRED,
};<|MERGE_RESOLUTION|>--- conflicted
+++ resolved
@@ -1009,15 +1009,12 @@
 	return oplock == OPLOCK_READ;
 }
 
-<<<<<<< HEAD
-=======
 static unsigned int
 cifs_wp_retry_size(struct inode *inode)
 {
 	return CIFS_SB(inode->i_sb)->wsize;
 }
 
->>>>>>> 4a53ddf5
 static bool
 cifs_dir_needs_close(struct cifsFileInfo *cfile)
 {
@@ -1094,10 +1091,7 @@
 	.query_mf_symlink = cifs_query_mf_symlink,
 	.create_mf_symlink = cifs_create_mf_symlink,
 	.is_read_op = cifs_is_read_op,
-<<<<<<< HEAD
-=======
 	.wp_retry_size = cifs_wp_retry_size,
->>>>>>> 4a53ddf5
 	.dir_needs_close = cifs_dir_needs_close,
 #ifdef CONFIG_CIFS_XATTR
 	.query_all_EAs = CIFSSMBQAllEAs,
