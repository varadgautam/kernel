--- conflicted
+++ resolved
@@ -297,7 +297,7 @@
 				fattr->cf_uid = uid;
 		}
 	}
-
+	
 	fattr->cf_gid = cifs_sb->mnt_gid;
 	if (!(cifs_sb->mnt_cifs_flags & CIFS_MOUNT_OVERR_GID)) {
 		u64 id = le64_to_cpu(info->Gid);
@@ -816,17 +816,10 @@
 		if (!rc) {
 			data = (FILE_ALL_INFO *)srchinf->srch_entries_start;
 
-<<<<<<< HEAD
-				cifs_dir_info_to_fattr(&fattr,
-				(FILE_DIRECTORY_INFO *)data, cifs_sb);
-				fattr.cf_uniqueid = le64_to_cpu(
-				((SEARCH_ID_FULL_DIR_INFO *)data)->UniqueId);
-=======
 			cifs_dir_info_to_fattr(&fattr,
 			(FILE_DIRECTORY_INFO *)data, cifs_sb);
 			fattr.cf_uniqueid = le64_to_cpu(
 			((SEARCH_ID_FULL_DIR_INFO *)data)->UniqueId);
->>>>>>> da4190fc
 
 			cifs_buf_release(srchinf->ntwrk_buf_start);
 		}
