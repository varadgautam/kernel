--- conflicted
+++ resolved
@@ -1483,11 +1483,6 @@
 	return retval;
 }
 
-<<<<<<< HEAD
-static int fuse_fsetattr(struct file *file, struct iattr *attr)
-{
-	return fuse_do_setattr(file->f_path.dentry, attr, file);
-=======
 static int fuse_ioctl_copy_user(struct page **pages, struct iovec *iov,
 			unsigned int nr_segs, size_t bytes, bool to_user)
 {
@@ -1886,7 +1881,6 @@
 
 	spin_unlock(&fc->lock);
 	return 0;
->>>>>>> 18e352e4
 }
 
 static const struct file_operations fuse_file_operations = {
@@ -1902,7 +1896,6 @@
 	.fsync		= fuse_fsync,
 	.lock		= fuse_file_lock,
 	.flock		= fuse_file_flock,
-	.fsetattr	= fuse_fsetattr,
 	.splice_read	= generic_file_splice_read,
 	.unlocked_ioctl	= fuse_file_ioctl,
 	.compat_ioctl	= fuse_file_compat_ioctl,
@@ -1919,13 +1912,9 @@
 	.fsync		= fuse_fsync,
 	.lock		= fuse_file_lock,
 	.flock		= fuse_file_flock,
-<<<<<<< HEAD
-	.fsetattr	= fuse_fsetattr,
-=======
 	.unlocked_ioctl	= fuse_file_ioctl,
 	.compat_ioctl	= fuse_file_compat_ioctl,
 	.poll		= fuse_file_poll,
->>>>>>> 18e352e4
 	/* no mmap and splice_read */
 };
 
