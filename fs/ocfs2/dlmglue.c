/* -*- mode: c; c-basic-offset: 8; -*-
 * vim: noexpandtab sw=8 ts=8 sts=0:
 *
 * dlmglue.c
 *
 * Code which implements an OCFS2 specific interface to our DLM.
 *
 * Copyright (C) 2003, 2004 Oracle.  All rights reserved.
 *
 * This program is free software; you can redistribute it and/or
 * modify it under the terms of the GNU General Public
 * License as published by the Free Software Foundation; either
 * version 2 of the License, or (at your option) any later version.
 *
 * This program is distributed in the hope that it will be useful,
 * but WITHOUT ANY WARRANTY; without even the implied warranty of
 * MERCHANTABILITY or FITNESS FOR A PARTICULAR PURPOSE.  See the GNU
 * General Public License for more details.
 *
 * You should have received a copy of the GNU General Public
 * License along with this program; if not, write to the
 * Free Software Foundation, Inc., 59 Temple Place - Suite 330,
 * Boston, MA 021110-1307, USA.
 */

#include <linux/types.h>
#include <linux/slab.h>
#include <linux/highmem.h>
#include <linux/mm.h>
#include <linux/kthread.h>
#include <linux/pagemap.h>
#include <linux/debugfs.h>
#include <linux/seq_file.h>
#include <linux/time.h>
#include <linux/quotaops.h>

#define MLOG_MASK_PREFIX ML_DLM_GLUE
#include <cluster/masklog.h>

#include "ocfs2.h"
#include "ocfs2_lockingver.h"

#include "alloc.h"
#include "dcache.h"
#include "dlmglue.h"
#include "extent_map.h"
#include "file.h"
#include "heartbeat.h"
#include "inode.h"
#include "journal.h"
#include "stackglue.h"
#include "slot_map.h"
#include "super.h"
#include "uptodate.h"
#include "quota.h"

#include "buffer_head_io.h"

struct ocfs2_mask_waiter {
	struct list_head	mw_item;
	int			mw_status;
	struct completion	mw_complete;
	unsigned long		mw_mask;
	unsigned long		mw_goal;
#ifdef CONFIG_OCFS2_FS_STATS
	unsigned long long 	mw_lock_start;
#endif
};

static struct ocfs2_super *ocfs2_get_dentry_osb(struct ocfs2_lock_res *lockres);
static struct ocfs2_super *ocfs2_get_inode_osb(struct ocfs2_lock_res *lockres);
static struct ocfs2_super *ocfs2_get_file_osb(struct ocfs2_lock_res *lockres);
static struct ocfs2_super *ocfs2_get_qinfo_osb(struct ocfs2_lock_res *lockres);

/*
 * Return value from ->downconvert_worker functions.
 *
 * These control the precise actions of ocfs2_unblock_lock()
 * and ocfs2_process_blocked_lock()
 *
 */
enum ocfs2_unblock_action {
	UNBLOCK_CONTINUE	= 0, /* Continue downconvert */
	UNBLOCK_CONTINUE_POST	= 1, /* Continue downconvert, fire
				      * ->post_unlock callback */
	UNBLOCK_STOP_POST	= 2, /* Do not downconvert, fire
				      * ->post_unlock() callback. */
};

struct ocfs2_unblock_ctl {
	int requeue;
	enum ocfs2_unblock_action unblock_action;
};

static int ocfs2_check_meta_downconvert(struct ocfs2_lock_res *lockres,
					int new_level);
static void ocfs2_set_meta_lvb(struct ocfs2_lock_res *lockres);

static int ocfs2_data_convert_worker(struct ocfs2_lock_res *lockres,
				     int blocking);

static int ocfs2_dentry_convert_worker(struct ocfs2_lock_res *lockres,
				       int blocking);

static void ocfs2_dentry_post_unlock(struct ocfs2_super *osb,
				     struct ocfs2_lock_res *lockres);

static void ocfs2_set_qinfo_lvb(struct ocfs2_lock_res *lockres);

#define mlog_meta_lvb(__level, __lockres) ocfs2_dump_meta_lvb_info(__level, __PRETTY_FUNCTION__, __LINE__, __lockres)

/* This aids in debugging situations where a bad LVB might be involved. */
static void ocfs2_dump_meta_lvb_info(u64 level,
				     const char *function,
				     unsigned int line,
				     struct ocfs2_lock_res *lockres)
{
	struct ocfs2_meta_lvb *lvb = ocfs2_dlm_lvb(&lockres->l_lksb);

	mlog(level, "LVB information for %s (called from %s:%u):\n",
	     lockres->l_name, function, line);
	mlog(level, "version: %u, clusters: %u, generation: 0x%x\n",
	     lvb->lvb_version, be32_to_cpu(lvb->lvb_iclusters),
	     be32_to_cpu(lvb->lvb_igeneration));
	mlog(level, "size: %llu, uid %u, gid %u, mode 0x%x\n",
	     (unsigned long long)be64_to_cpu(lvb->lvb_isize),
	     be32_to_cpu(lvb->lvb_iuid), be32_to_cpu(lvb->lvb_igid),
	     be16_to_cpu(lvb->lvb_imode));
	mlog(level, "nlink %u, atime_packed 0x%llx, ctime_packed 0x%llx, "
	     "mtime_packed 0x%llx iattr 0x%x\n", be16_to_cpu(lvb->lvb_inlink),
	     (long long)be64_to_cpu(lvb->lvb_iatime_packed),
	     (long long)be64_to_cpu(lvb->lvb_ictime_packed),
	     (long long)be64_to_cpu(lvb->lvb_imtime_packed),
	     be32_to_cpu(lvb->lvb_iattr));
}


/*
 * OCFS2 Lock Resource Operations
 *
 * These fine tune the behavior of the generic dlmglue locking infrastructure.
 *
 * The most basic of lock types can point ->l_priv to their respective
 * struct ocfs2_super and allow the default actions to manage things.
 *
 * Right now, each lock type also needs to implement an init function,
 * and trivial lock/unlock wrappers. ocfs2_simple_drop_lockres()
 * should be called when the lock is no longer needed (i.e., object
 * destruction time).
 */
struct ocfs2_lock_res_ops {
	/*
	 * Translate an ocfs2_lock_res * into an ocfs2_super *. Define
	 * this callback if ->l_priv is not an ocfs2_super pointer
	 */
	struct ocfs2_super * (*get_osb)(struct ocfs2_lock_res *);

	/*
	 * Optionally called in the downconvert thread after a
	 * successful downconvert. The lockres will not be referenced
	 * after this callback is called, so it is safe to free
	 * memory, etc.
	 *
	 * The exact semantics of when this is called are controlled
	 * by ->downconvert_worker()
	 */
	void (*post_unlock)(struct ocfs2_super *, struct ocfs2_lock_res *);

	/*
	 * Allow a lock type to add checks to determine whether it is
	 * safe to downconvert a lock. Return 0 to re-queue the
	 * downconvert at a later time, nonzero to continue.
	 *
	 * For most locks, the default checks that there are no
	 * incompatible holders are sufficient.
	 *
	 * Called with the lockres spinlock held.
	 */
	int (*check_downconvert)(struct ocfs2_lock_res *, int);

	/*
	 * Allows a lock type to populate the lock value block. This
	 * is called on downconvert, and when we drop a lock.
	 *
	 * Locks that want to use this should set LOCK_TYPE_USES_LVB
	 * in the flags field.
	 *
	 * Called with the lockres spinlock held.
	 */
	void (*set_lvb)(struct ocfs2_lock_res *);

	/*
	 * Called from the downconvert thread when it is determined
	 * that a lock will be downconverted. This is called without
	 * any locks held so the function can do work that might
	 * schedule (syncing out data, etc).
	 *
	 * This should return any one of the ocfs2_unblock_action
	 * values, depending on what it wants the thread to do.
	 */
	int (*downconvert_worker)(struct ocfs2_lock_res *, int);

	/*
	 * LOCK_TYPE_* flags which describe the specific requirements
	 * of a lock type. Descriptions of each individual flag follow.
	 */
	int flags;
};

/*
 * Some locks want to "refresh" potentially stale data when a
 * meaningful (PRMODE or EXMODE) lock level is first obtained. If this
 * flag is set, the OCFS2_LOCK_NEEDS_REFRESH flag will be set on the
 * individual lockres l_flags member from the ast function. It is
 * expected that the locking wrapper will clear the
 * OCFS2_LOCK_NEEDS_REFRESH flag when done.
 */
#define LOCK_TYPE_REQUIRES_REFRESH 0x1

/*
 * Indicate that a lock type makes use of the lock value block. The
 * ->set_lvb lock type callback must be defined.
 */
#define LOCK_TYPE_USES_LVB		0x2

static struct ocfs2_lock_res_ops ocfs2_inode_rw_lops = {
	.get_osb	= ocfs2_get_inode_osb,
	.flags		= 0,
};

static struct ocfs2_lock_res_ops ocfs2_inode_inode_lops = {
	.get_osb	= ocfs2_get_inode_osb,
	.check_downconvert = ocfs2_check_meta_downconvert,
	.set_lvb	= ocfs2_set_meta_lvb,
	.downconvert_worker = ocfs2_data_convert_worker,
	.flags		= LOCK_TYPE_REQUIRES_REFRESH|LOCK_TYPE_USES_LVB,
};

static struct ocfs2_lock_res_ops ocfs2_super_lops = {
	.flags		= LOCK_TYPE_REQUIRES_REFRESH,
};

static struct ocfs2_lock_res_ops ocfs2_rename_lops = {
	.flags		= 0,
};

static struct ocfs2_lock_res_ops ocfs2_dentry_lops = {
	.get_osb	= ocfs2_get_dentry_osb,
	.post_unlock	= ocfs2_dentry_post_unlock,
	.downconvert_worker = ocfs2_dentry_convert_worker,
	.flags		= 0,
};

static struct ocfs2_lock_res_ops ocfs2_inode_open_lops = {
	.get_osb	= ocfs2_get_inode_osb,
	.flags		= 0,
};

static struct ocfs2_lock_res_ops ocfs2_flock_lops = {
	.get_osb	= ocfs2_get_file_osb,
	.flags		= 0,
};

static struct ocfs2_lock_res_ops ocfs2_qinfo_lops = {
	.set_lvb	= ocfs2_set_qinfo_lvb,
	.get_osb	= ocfs2_get_qinfo_osb,
	.flags		= LOCK_TYPE_REQUIRES_REFRESH | LOCK_TYPE_USES_LVB,
};

static inline int ocfs2_is_inode_lock(struct ocfs2_lock_res *lockres)
{
	return lockres->l_type == OCFS2_LOCK_TYPE_META ||
		lockres->l_type == OCFS2_LOCK_TYPE_RW ||
		lockres->l_type == OCFS2_LOCK_TYPE_OPEN;
}

static inline struct inode *ocfs2_lock_res_inode(struct ocfs2_lock_res *lockres)
{
	BUG_ON(!ocfs2_is_inode_lock(lockres));

	return (struct inode *) lockres->l_priv;
}

static inline struct ocfs2_dentry_lock *ocfs2_lock_res_dl(struct ocfs2_lock_res *lockres)
{
	BUG_ON(lockres->l_type != OCFS2_LOCK_TYPE_DENTRY);

	return (struct ocfs2_dentry_lock *)lockres->l_priv;
}

static inline struct ocfs2_mem_dqinfo *ocfs2_lock_res_qinfo(struct ocfs2_lock_res *lockres)
{
	BUG_ON(lockres->l_type != OCFS2_LOCK_TYPE_QINFO);

	return (struct ocfs2_mem_dqinfo *)lockres->l_priv;
}

static inline struct ocfs2_super *ocfs2_get_lockres_osb(struct ocfs2_lock_res *lockres)
{
	if (lockres->l_ops->get_osb)
		return lockres->l_ops->get_osb(lockres);

	return (struct ocfs2_super *)lockres->l_priv;
}

static int ocfs2_lock_create(struct ocfs2_super *osb,
			     struct ocfs2_lock_res *lockres,
			     int level,
			     u32 dlm_flags);
static inline int ocfs2_may_continue_on_blocked_lock(struct ocfs2_lock_res *lockres,
						     int wanted);
static void ocfs2_cluster_unlock(struct ocfs2_super *osb,
				 struct ocfs2_lock_res *lockres,
				 int level);
static inline void ocfs2_generic_handle_downconvert_action(struct ocfs2_lock_res *lockres);
static inline void ocfs2_generic_handle_convert_action(struct ocfs2_lock_res *lockres);
static inline void ocfs2_generic_handle_attach_action(struct ocfs2_lock_res *lockres);
static int ocfs2_generic_handle_bast(struct ocfs2_lock_res *lockres, int level);
static void ocfs2_schedule_blocked_lock(struct ocfs2_super *osb,
					struct ocfs2_lock_res *lockres);
static inline void ocfs2_recover_from_dlm_error(struct ocfs2_lock_res *lockres,
						int convert);
#define ocfs2_log_dlm_error(_func, _err, _lockres) do {			\
	mlog(ML_ERROR, "DLM error %d while calling %s on resource %s\n", \
	     _err, _func, _lockres->l_name);				\
} while (0)
static int ocfs2_downconvert_thread(void *arg);
static void ocfs2_downconvert_on_unlock(struct ocfs2_super *osb,
					struct ocfs2_lock_res *lockres);
static int ocfs2_inode_lock_update(struct inode *inode,
				  struct buffer_head **bh);
static void ocfs2_drop_osb_locks(struct ocfs2_super *osb);
static inline int ocfs2_highest_compat_lock_level(int level);
static unsigned int ocfs2_prepare_downconvert(struct ocfs2_lock_res *lockres,
					      int new_level);
static int ocfs2_downconvert_lock(struct ocfs2_super *osb,
				  struct ocfs2_lock_res *lockres,
				  int new_level,
				  int lvb,
				  unsigned int generation);
static int ocfs2_prepare_cancel_convert(struct ocfs2_super *osb,
				        struct ocfs2_lock_res *lockres);
static int ocfs2_cancel_convert(struct ocfs2_super *osb,
				struct ocfs2_lock_res *lockres);


static void ocfs2_build_lock_name(enum ocfs2_lock_type type,
				  u64 blkno,
				  u32 generation,
				  char *name)
{
	int len;

	mlog_entry_void();

	BUG_ON(type >= OCFS2_NUM_LOCK_TYPES);

	len = snprintf(name, OCFS2_LOCK_ID_MAX_LEN, "%c%s%016llx%08x",
		       ocfs2_lock_type_char(type), OCFS2_LOCK_ID_PAD,
		       (long long)blkno, generation);

	BUG_ON(len != (OCFS2_LOCK_ID_MAX_LEN - 1));

	mlog(0, "built lock resource with name: %s\n", name);

	mlog_exit_void();
}

static DEFINE_SPINLOCK(ocfs2_dlm_tracking_lock);

static void ocfs2_add_lockres_tracking(struct ocfs2_lock_res *res,
				       struct ocfs2_dlm_debug *dlm_debug)
{
	mlog(0, "Add tracking for lockres %s\n", res->l_name);

	spin_lock(&ocfs2_dlm_tracking_lock);
	list_add(&res->l_debug_list, &dlm_debug->d_lockres_tracking);
	spin_unlock(&ocfs2_dlm_tracking_lock);
}

static void ocfs2_remove_lockres_tracking(struct ocfs2_lock_res *res)
{
	spin_lock(&ocfs2_dlm_tracking_lock);
	if (!list_empty(&res->l_debug_list))
		list_del_init(&res->l_debug_list);
	spin_unlock(&ocfs2_dlm_tracking_lock);
}

#ifdef CONFIG_OCFS2_FS_STATS
static void ocfs2_init_lock_stats(struct ocfs2_lock_res *res)
{
	res->l_lock_num_prmode = 0;
	res->l_lock_num_prmode_failed = 0;
	res->l_lock_total_prmode = 0;
	res->l_lock_max_prmode = 0;
	res->l_lock_num_exmode = 0;
	res->l_lock_num_exmode_failed = 0;
	res->l_lock_total_exmode = 0;
	res->l_lock_max_exmode = 0;
	res->l_lock_refresh = 0;
}

static void ocfs2_update_lock_stats(struct ocfs2_lock_res *res, int level,
				    struct ocfs2_mask_waiter *mw, int ret)
{
	unsigned long long *num, *sum;
	unsigned int *max, *failed;
	struct timespec ts = current_kernel_time();
	unsigned long long time = timespec_to_ns(&ts) - mw->mw_lock_start;

	if (level == LKM_PRMODE) {
		num = &res->l_lock_num_prmode;
		sum = &res->l_lock_total_prmode;
		max = &res->l_lock_max_prmode;
		failed = &res->l_lock_num_prmode_failed;
	} else if (level == LKM_EXMODE) {
		num = &res->l_lock_num_exmode;
		sum = &res->l_lock_total_exmode;
		max = &res->l_lock_max_exmode;
		failed = &res->l_lock_num_exmode_failed;
	} else
		return;

	(*num)++;
	(*sum) += time;
	if (time > *max)
		*max = time;
	if (ret)
		(*failed)++;
}

static inline void ocfs2_track_lock_refresh(struct ocfs2_lock_res *lockres)
{
	lockres->l_lock_refresh++;
}

static inline void ocfs2_init_start_time(struct ocfs2_mask_waiter *mw)
{
	struct timespec ts = current_kernel_time();
	mw->mw_lock_start = timespec_to_ns(&ts);
}
#else
static inline void ocfs2_init_lock_stats(struct ocfs2_lock_res *res)
{
}
static inline void ocfs2_update_lock_stats(struct ocfs2_lock_res *res,
			   int level, struct ocfs2_mask_waiter *mw, int ret)
{
}
static inline void ocfs2_track_lock_refresh(struct ocfs2_lock_res *lockres)
{
}
static inline void ocfs2_init_start_time(struct ocfs2_mask_waiter *mw)
{
}
#endif

static void ocfs2_lock_res_init_common(struct ocfs2_super *osb,
				       struct ocfs2_lock_res *res,
				       enum ocfs2_lock_type type,
				       struct ocfs2_lock_res_ops *ops,
				       void *priv)
{
	res->l_type          = type;
	res->l_ops           = ops;
	res->l_priv          = priv;

	res->l_level         = DLM_LOCK_IV;
	res->l_requested     = DLM_LOCK_IV;
	res->l_blocking      = DLM_LOCK_IV;
	res->l_action        = OCFS2_AST_INVALID;
	res->l_unlock_action = OCFS2_UNLOCK_INVALID;

	res->l_flags         = OCFS2_LOCK_INITIALIZED;

	ocfs2_add_lockres_tracking(res, osb->osb_dlm_debug);

	ocfs2_init_lock_stats(res);
}

void ocfs2_lock_res_init_once(struct ocfs2_lock_res *res)
{
	/* This also clears out the lock status block */
	memset(res, 0, sizeof(struct ocfs2_lock_res));
	spin_lock_init(&res->l_lock);
	init_waitqueue_head(&res->l_event);
	INIT_LIST_HEAD(&res->l_blocked_list);
	INIT_LIST_HEAD(&res->l_mask_waiters);
}

void ocfs2_inode_lock_res_init(struct ocfs2_lock_res *res,
			       enum ocfs2_lock_type type,
			       unsigned int generation,
			       struct inode *inode)
{
	struct ocfs2_lock_res_ops *ops;

	switch(type) {
		case OCFS2_LOCK_TYPE_RW:
			ops = &ocfs2_inode_rw_lops;
			break;
		case OCFS2_LOCK_TYPE_META:
			ops = &ocfs2_inode_inode_lops;
			break;
		case OCFS2_LOCK_TYPE_OPEN:
			ops = &ocfs2_inode_open_lops;
			break;
		default:
			mlog_bug_on_msg(1, "type: %d\n", type);
			ops = NULL; /* thanks, gcc */
			break;
	};

	ocfs2_build_lock_name(type, OCFS2_I(inode)->ip_blkno,
			      generation, res->l_name);
	ocfs2_lock_res_init_common(OCFS2_SB(inode->i_sb), res, type, ops, inode);
}

static struct ocfs2_super *ocfs2_get_inode_osb(struct ocfs2_lock_res *lockres)
{
	struct inode *inode = ocfs2_lock_res_inode(lockres);

	return OCFS2_SB(inode->i_sb);
}

static struct ocfs2_super *ocfs2_get_qinfo_osb(struct ocfs2_lock_res *lockres)
{
	struct ocfs2_mem_dqinfo *info = lockres->l_priv;

	return OCFS2_SB(info->dqi_gi.dqi_sb);
}

static struct ocfs2_super *ocfs2_get_file_osb(struct ocfs2_lock_res *lockres)
{
	struct ocfs2_file_private *fp = lockres->l_priv;

	return OCFS2_SB(fp->fp_file->f_mapping->host->i_sb);
}

static __u64 ocfs2_get_dentry_lock_ino(struct ocfs2_lock_res *lockres)
{
	__be64 inode_blkno_be;

	memcpy(&inode_blkno_be, &lockres->l_name[OCFS2_DENTRY_LOCK_INO_START],
	       sizeof(__be64));

	return be64_to_cpu(inode_blkno_be);
}

static struct ocfs2_super *ocfs2_get_dentry_osb(struct ocfs2_lock_res *lockres)
{
	struct ocfs2_dentry_lock *dl = lockres->l_priv;

	return OCFS2_SB(dl->dl_inode->i_sb);
}

void ocfs2_dentry_lock_res_init(struct ocfs2_dentry_lock *dl,
				u64 parent, struct inode *inode)
{
	int len;
	u64 inode_blkno = OCFS2_I(inode)->ip_blkno;
	__be64 inode_blkno_be = cpu_to_be64(inode_blkno);
	struct ocfs2_lock_res *lockres = &dl->dl_lockres;

	ocfs2_lock_res_init_once(lockres);

	/*
	 * Unfortunately, the standard lock naming scheme won't work
	 * here because we have two 16 byte values to use. Instead,
	 * we'll stuff the inode number as a binary value. We still
	 * want error prints to show something without garbling the
	 * display, so drop a null byte in there before the inode
	 * number. A future version of OCFS2 will likely use all
	 * binary lock names. The stringified names have been a
	 * tremendous aid in debugging, but now that the debugfs
	 * interface exists, we can mangle things there if need be.
	 *
	 * NOTE: We also drop the standard "pad" value (the total lock
	 * name size stays the same though - the last part is all
	 * zeros due to the memset in ocfs2_lock_res_init_once()
	 */
	len = snprintf(lockres->l_name, OCFS2_DENTRY_LOCK_INO_START,
		       "%c%016llx",
		       ocfs2_lock_type_char(OCFS2_LOCK_TYPE_DENTRY),
		       (long long)parent);

	BUG_ON(len != (OCFS2_DENTRY_LOCK_INO_START - 1));

	memcpy(&lockres->l_name[OCFS2_DENTRY_LOCK_INO_START], &inode_blkno_be,
	       sizeof(__be64));

	ocfs2_lock_res_init_common(OCFS2_SB(inode->i_sb), lockres,
				   OCFS2_LOCK_TYPE_DENTRY, &ocfs2_dentry_lops,
				   dl);
}

static void ocfs2_super_lock_res_init(struct ocfs2_lock_res *res,
				      struct ocfs2_super *osb)
{
	/* Superblock lockres doesn't come from a slab so we call init
	 * once on it manually.  */
	ocfs2_lock_res_init_once(res);
	ocfs2_build_lock_name(OCFS2_LOCK_TYPE_SUPER, OCFS2_SUPER_BLOCK_BLKNO,
			      0, res->l_name);
	ocfs2_lock_res_init_common(osb, res, OCFS2_LOCK_TYPE_SUPER,
				   &ocfs2_super_lops, osb);
}

static void ocfs2_rename_lock_res_init(struct ocfs2_lock_res *res,
				       struct ocfs2_super *osb)
{
	/* Rename lockres doesn't come from a slab so we call init
	 * once on it manually.  */
	ocfs2_lock_res_init_once(res);
	ocfs2_build_lock_name(OCFS2_LOCK_TYPE_RENAME, 0, 0, res->l_name);
	ocfs2_lock_res_init_common(osb, res, OCFS2_LOCK_TYPE_RENAME,
				   &ocfs2_rename_lops, osb);
}

void ocfs2_file_lock_res_init(struct ocfs2_lock_res *lockres,
			      struct ocfs2_file_private *fp)
{
	struct inode *inode = fp->fp_file->f_mapping->host;
	struct ocfs2_inode_info *oi = OCFS2_I(inode);

	ocfs2_lock_res_init_once(lockres);
	ocfs2_build_lock_name(OCFS2_LOCK_TYPE_FLOCK, oi->ip_blkno,
			      inode->i_generation, lockres->l_name);
	ocfs2_lock_res_init_common(OCFS2_SB(inode->i_sb), lockres,
				   OCFS2_LOCK_TYPE_FLOCK, &ocfs2_flock_lops,
				   fp);
	lockres->l_flags |= OCFS2_LOCK_NOCACHE;
}

void ocfs2_qinfo_lock_res_init(struct ocfs2_lock_res *lockres,
			       struct ocfs2_mem_dqinfo *info)
{
	ocfs2_lock_res_init_once(lockres);
	ocfs2_build_lock_name(OCFS2_LOCK_TYPE_QINFO, info->dqi_gi.dqi_type,
			      0, lockres->l_name);
	ocfs2_lock_res_init_common(OCFS2_SB(info->dqi_gi.dqi_sb), lockres,
				   OCFS2_LOCK_TYPE_QINFO, &ocfs2_qinfo_lops,
				   info);
}

void ocfs2_lock_res_free(struct ocfs2_lock_res *res)
{
	mlog_entry_void();

	if (!(res->l_flags & OCFS2_LOCK_INITIALIZED))
		return;

	ocfs2_remove_lockres_tracking(res);

	mlog_bug_on_msg(!list_empty(&res->l_blocked_list),
			"Lockres %s is on the blocked list\n",
			res->l_name);
	mlog_bug_on_msg(!list_empty(&res->l_mask_waiters),
			"Lockres %s has mask waiters pending\n",
			res->l_name);
	mlog_bug_on_msg(spin_is_locked(&res->l_lock),
			"Lockres %s is locked\n",
			res->l_name);
	mlog_bug_on_msg(res->l_ro_holders,
			"Lockres %s has %u ro holders\n",
			res->l_name, res->l_ro_holders);
	mlog_bug_on_msg(res->l_ex_holders,
			"Lockres %s has %u ex holders\n",
			res->l_name, res->l_ex_holders);

	/* Need to clear out the lock status block for the dlm */
	memset(&res->l_lksb, 0, sizeof(res->l_lksb));

	res->l_flags = 0UL;
	mlog_exit_void();
}

static inline void ocfs2_inc_holders(struct ocfs2_lock_res *lockres,
				     int level)
{
	mlog_entry_void();

	BUG_ON(!lockres);

	switch(level) {
	case DLM_LOCK_EX:
		lockres->l_ex_holders++;
		break;
	case DLM_LOCK_PR:
		lockres->l_ro_holders++;
		break;
	default:
		BUG();
	}

	mlog_exit_void();
}

static inline void ocfs2_dec_holders(struct ocfs2_lock_res *lockres,
				     int level)
{
	mlog_entry_void();

	BUG_ON(!lockres);

	switch(level) {
	case DLM_LOCK_EX:
		BUG_ON(!lockres->l_ex_holders);
		lockres->l_ex_holders--;
		break;
	case DLM_LOCK_PR:
		BUG_ON(!lockres->l_ro_holders);
		lockres->l_ro_holders--;
		break;
	default:
		BUG();
	}
	mlog_exit_void();
}

/* WARNING: This function lives in a world where the only three lock
 * levels are EX, PR, and NL. It *will* have to be adjusted when more
 * lock types are added. */
static inline int ocfs2_highest_compat_lock_level(int level)
{
	int new_level = DLM_LOCK_EX;

	if (level == DLM_LOCK_EX)
		new_level = DLM_LOCK_NL;
	else if (level == DLM_LOCK_PR)
		new_level = DLM_LOCK_PR;
	return new_level;
}

static void lockres_set_flags(struct ocfs2_lock_res *lockres,
			      unsigned long newflags)
{
	struct ocfs2_mask_waiter *mw, *tmp;

 	assert_spin_locked(&lockres->l_lock);

	lockres->l_flags = newflags;

	list_for_each_entry_safe(mw, tmp, &lockres->l_mask_waiters, mw_item) {
		if ((lockres->l_flags & mw->mw_mask) != mw->mw_goal)
			continue;

		list_del_init(&mw->mw_item);
		mw->mw_status = 0;
		complete(&mw->mw_complete);
	}
}
static void lockres_or_flags(struct ocfs2_lock_res *lockres, unsigned long or)
{
	lockres_set_flags(lockres, lockres->l_flags | or);
}
static void lockres_clear_flags(struct ocfs2_lock_res *lockres,
				unsigned long clear)
{
	lockres_set_flags(lockres, lockres->l_flags & ~clear);
}

static inline void ocfs2_generic_handle_downconvert_action(struct ocfs2_lock_res *lockres)
{
	mlog_entry_void();

	BUG_ON(!(lockres->l_flags & OCFS2_LOCK_BUSY));
	BUG_ON(!(lockres->l_flags & OCFS2_LOCK_ATTACHED));
	BUG_ON(!(lockres->l_flags & OCFS2_LOCK_BLOCKED));
	BUG_ON(lockres->l_blocking <= DLM_LOCK_NL);

	lockres->l_level = lockres->l_requested;
	if (lockres->l_level <=
	    ocfs2_highest_compat_lock_level(lockres->l_blocking)) {
		lockres->l_blocking = DLM_LOCK_NL;
		lockres_clear_flags(lockres, OCFS2_LOCK_BLOCKED);
	}
	lockres_clear_flags(lockres, OCFS2_LOCK_BUSY);

	mlog_exit_void();
}

static inline void ocfs2_generic_handle_convert_action(struct ocfs2_lock_res *lockres)
{
	mlog_entry_void();

	BUG_ON(!(lockres->l_flags & OCFS2_LOCK_BUSY));
	BUG_ON(!(lockres->l_flags & OCFS2_LOCK_ATTACHED));

	/* Convert from RO to EX doesn't really need anything as our
	 * information is already up to data. Convert from NL to
	 * *anything* however should mark ourselves as needing an
	 * update */
	if (lockres->l_level == DLM_LOCK_NL &&
	    lockres->l_ops->flags & LOCK_TYPE_REQUIRES_REFRESH)
		lockres_or_flags(lockres, OCFS2_LOCK_NEEDS_REFRESH);

	lockres->l_level = lockres->l_requested;
	lockres_clear_flags(lockres, OCFS2_LOCK_BUSY);

	mlog_exit_void();
}

static inline void ocfs2_generic_handle_attach_action(struct ocfs2_lock_res *lockres)
{
	mlog_entry_void();

	BUG_ON((!(lockres->l_flags & OCFS2_LOCK_BUSY)));
	BUG_ON(lockres->l_flags & OCFS2_LOCK_ATTACHED);

	if (lockres->l_requested > DLM_LOCK_NL &&
	    !(lockres->l_flags & OCFS2_LOCK_LOCAL) &&
	    lockres->l_ops->flags & LOCK_TYPE_REQUIRES_REFRESH)
		lockres_or_flags(lockres, OCFS2_LOCK_NEEDS_REFRESH);

	lockres->l_level = lockres->l_requested;
	lockres_or_flags(lockres, OCFS2_LOCK_ATTACHED);
	lockres_clear_flags(lockres, OCFS2_LOCK_BUSY);

	mlog_exit_void();
}

static int ocfs2_generic_handle_bast(struct ocfs2_lock_res *lockres,
				     int level)
{
	int needs_downconvert = 0;
	mlog_entry_void();

	assert_spin_locked(&lockres->l_lock);

	lockres_or_flags(lockres, OCFS2_LOCK_BLOCKED);

	if (level > lockres->l_blocking) {
		/* only schedule a downconvert if we haven't already scheduled
		 * one that goes low enough to satisfy the level we're
		 * blocking.  this also catches the case where we get
		 * duplicate BASTs */
		if (ocfs2_highest_compat_lock_level(level) <
		    ocfs2_highest_compat_lock_level(lockres->l_blocking))
			needs_downconvert = 1;

		lockres->l_blocking = level;
	}

	mlog_exit(needs_downconvert);
	return needs_downconvert;
}

/*
 * OCFS2_LOCK_PENDING and l_pending_gen.
 *
 * Why does OCFS2_LOCK_PENDING exist?  To close a race between setting
 * OCFS2_LOCK_BUSY and calling ocfs2_dlm_lock().  See ocfs2_unblock_lock()
 * for more details on the race.
 *
 * OCFS2_LOCK_PENDING closes the race quite nicely.  However, it introduces
 * a race on itself.  In o2dlm, we can get the ast before ocfs2_dlm_lock()
 * returns.  The ast clears OCFS2_LOCK_BUSY, and must therefore clear
 * OCFS2_LOCK_PENDING at the same time.  When ocfs2_dlm_lock() returns,
 * the caller is going to try to clear PENDING again.  If nothing else is
 * happening, __lockres_clear_pending() sees PENDING is unset and does
 * nothing.
 *
 * But what if another path (eg downconvert thread) has just started a
 * new locking action?  The other path has re-set PENDING.  Our path
 * cannot clear PENDING, because that will re-open the original race
 * window.
 *
 * [Example]
 *
 * ocfs2_meta_lock()
 *  ocfs2_cluster_lock()
 *   set BUSY
 *   set PENDING
 *   drop l_lock
 *   ocfs2_dlm_lock()
 *    ocfs2_locking_ast()		ocfs2_downconvert_thread()
 *     clear PENDING			 ocfs2_unblock_lock()
 *					  take_l_lock
 *					  !BUSY
 *					  ocfs2_prepare_downconvert()
 *					   set BUSY
 *					   set PENDING
 *					  drop l_lock
 *   take l_lock
 *   clear PENDING
 *   drop l_lock
 *			<window>
 *					  ocfs2_dlm_lock()
 *
 * So as you can see, we now have a window where l_lock is not held,
 * PENDING is not set, and ocfs2_dlm_lock() has not been called.
 *
 * The core problem is that ocfs2_cluster_lock() has cleared the PENDING
 * set by ocfs2_prepare_downconvert().  That wasn't nice.
 *
 * To solve this we introduce l_pending_gen.  A call to
 * lockres_clear_pending() will only do so when it is passed a generation
 * number that matches the lockres.  lockres_set_pending() will return the
 * current generation number.  When ocfs2_cluster_lock() goes to clear
 * PENDING, it passes the generation it got from set_pending().  In our
 * example above, the generation numbers will *not* match.  Thus,
 * ocfs2_cluster_lock() will not clear the PENDING set by
 * ocfs2_prepare_downconvert().
 */

/* Unlocked version for ocfs2_locking_ast() */
static void __lockres_clear_pending(struct ocfs2_lock_res *lockres,
				    unsigned int generation,
				    struct ocfs2_super *osb)
{
	assert_spin_locked(&lockres->l_lock);

	/*
	 * The ast and locking functions can race us here.  The winner
	 * will clear pending, the loser will not.
	 */
	if (!(lockres->l_flags & OCFS2_LOCK_PENDING) ||
	    (lockres->l_pending_gen != generation))
		return;

	lockres_clear_flags(lockres, OCFS2_LOCK_PENDING);
	lockres->l_pending_gen++;

	/*
	 * The downconvert thread may have skipped us because we
	 * were PENDING.  Wake it up.
	 */
	if (lockres->l_flags & OCFS2_LOCK_BLOCKED)
		ocfs2_wake_downconvert_thread(osb);
}

/* Locked version for callers of ocfs2_dlm_lock() */
static void lockres_clear_pending(struct ocfs2_lock_res *lockres,
				  unsigned int generation,
				  struct ocfs2_super *osb)
{
	unsigned long flags;

	spin_lock_irqsave(&lockres->l_lock, flags);
	__lockres_clear_pending(lockres, generation, osb);
	spin_unlock_irqrestore(&lockres->l_lock, flags);
}

static unsigned int lockres_set_pending(struct ocfs2_lock_res *lockres)
{
	assert_spin_locked(&lockres->l_lock);
	BUG_ON(!(lockres->l_flags & OCFS2_LOCK_BUSY));

	lockres_or_flags(lockres, OCFS2_LOCK_PENDING);

	return lockres->l_pending_gen;
}


static void ocfs2_blocking_ast(void *opaque, int level)
{
	struct ocfs2_lock_res *lockres = opaque;
	struct ocfs2_super *osb = ocfs2_get_lockres_osb(lockres);
	int needs_downconvert;
	unsigned long flags;

	BUG_ON(level <= DLM_LOCK_NL);

	mlog(0, "BAST fired for lockres %s, blocking %d, level %d type %s\n",
	     lockres->l_name, level, lockres->l_level,
	     ocfs2_lock_type_string(lockres->l_type));

	/*
	 * We can skip the bast for locks which don't enable caching -
	 * they'll be dropped at the earliest possible time anyway.
	 */
	if (lockres->l_flags & OCFS2_LOCK_NOCACHE)
		return;

	spin_lock_irqsave(&lockres->l_lock, flags);
	needs_downconvert = ocfs2_generic_handle_bast(lockres, level);
	if (needs_downconvert)
		ocfs2_schedule_blocked_lock(osb, lockres);
	spin_unlock_irqrestore(&lockres->l_lock, flags);

	wake_up(&lockres->l_event);

	ocfs2_wake_downconvert_thread(osb);
}

static void ocfs2_locking_ast(void *opaque)
{
	struct ocfs2_lock_res *lockres = opaque;
	struct ocfs2_super *osb = ocfs2_get_lockres_osb(lockres);
	unsigned long flags;
	int status;

	spin_lock_irqsave(&lockres->l_lock, flags);

	status = ocfs2_dlm_lock_status(&lockres->l_lksb);

	if (status == -EAGAIN) {
		lockres_clear_flags(lockres, OCFS2_LOCK_BUSY);
		goto out;
	}

	if (status) {
		mlog(ML_ERROR, "lockres %s: lksb status value of %d!\n",
		     lockres->l_name, status);
		spin_unlock_irqrestore(&lockres->l_lock, flags);
		return;
	}

	switch(lockres->l_action) {
	case OCFS2_AST_ATTACH:
		ocfs2_generic_handle_attach_action(lockres);
		lockres_clear_flags(lockres, OCFS2_LOCK_LOCAL);
		break;
	case OCFS2_AST_CONVERT:
		ocfs2_generic_handle_convert_action(lockres);
		break;
	case OCFS2_AST_DOWNCONVERT:
		ocfs2_generic_handle_downconvert_action(lockres);
		break;
	default:
		mlog(ML_ERROR, "lockres %s: ast fired with invalid action: %u "
		     "lockres flags = 0x%lx, unlock action: %u\n",
		     lockres->l_name, lockres->l_action, lockres->l_flags,
		     lockres->l_unlock_action);
		BUG();
	}
out:
	/* set it to something invalid so if we get called again we
	 * can catch it. */
	lockres->l_action = OCFS2_AST_INVALID;

	/* Did we try to cancel this lock?  Clear that state */
	if (lockres->l_unlock_action == OCFS2_UNLOCK_CANCEL_CONVERT)
		lockres->l_unlock_action = OCFS2_UNLOCK_INVALID;

	/*
	 * We may have beaten the locking functions here.  We certainly
	 * know that dlm_lock() has been called :-)
	 * Because we can't have two lock calls in flight at once, we
	 * can use lockres->l_pending_gen.
	 */
	__lockres_clear_pending(lockres, lockres->l_pending_gen,  osb);

	wake_up(&lockres->l_event);
	spin_unlock_irqrestore(&lockres->l_lock, flags);
}

static inline void ocfs2_recover_from_dlm_error(struct ocfs2_lock_res *lockres,
						int convert)
{
	unsigned long flags;

	mlog_entry_void();
	spin_lock_irqsave(&lockres->l_lock, flags);
	lockres_clear_flags(lockres, OCFS2_LOCK_BUSY);
	if (convert)
		lockres->l_action = OCFS2_AST_INVALID;
	else
		lockres->l_unlock_action = OCFS2_UNLOCK_INVALID;
	spin_unlock_irqrestore(&lockres->l_lock, flags);

	wake_up(&lockres->l_event);
	mlog_exit_void();
}

/* Note: If we detect another process working on the lock (i.e.,
 * OCFS2_LOCK_BUSY), we'll bail out returning 0. It's up to the caller
 * to do the right thing in that case.
 */
static int ocfs2_lock_create(struct ocfs2_super *osb,
			     struct ocfs2_lock_res *lockres,
			     int level,
			     u32 dlm_flags)
{
	int ret = 0;
	unsigned long flags;
	unsigned int gen;

	mlog_entry_void();

	mlog(0, "lock %s, level = %d, flags = %u\n", lockres->l_name, level,
	     dlm_flags);

	spin_lock_irqsave(&lockres->l_lock, flags);
	if ((lockres->l_flags & OCFS2_LOCK_ATTACHED) ||
	    (lockres->l_flags & OCFS2_LOCK_BUSY)) {
		spin_unlock_irqrestore(&lockres->l_lock, flags);
		goto bail;
	}

	lockres->l_action = OCFS2_AST_ATTACH;
	lockres->l_requested = level;
	lockres_or_flags(lockres, OCFS2_LOCK_BUSY);
	gen = lockres_set_pending(lockres);
	spin_unlock_irqrestore(&lockres->l_lock, flags);

	ret = ocfs2_dlm_lock(osb->cconn,
			     level,
			     &lockres->l_lksb,
			     dlm_flags,
			     lockres->l_name,
			     OCFS2_LOCK_ID_MAX_LEN - 1,
			     lockres);
	lockres_clear_pending(lockres, gen, osb);
	if (ret) {
		ocfs2_log_dlm_error("ocfs2_dlm_lock", ret, lockres);
		ocfs2_recover_from_dlm_error(lockres, 1);
	}

	mlog(0, "lock %s, return from ocfs2_dlm_lock\n", lockres->l_name);

bail:
	mlog_exit(ret);
	return ret;
}

static inline int ocfs2_check_wait_flag(struct ocfs2_lock_res *lockres,
					int flag)
{
	unsigned long flags;
	int ret;

	spin_lock_irqsave(&lockres->l_lock, flags);
	ret = lockres->l_flags & flag;
	spin_unlock_irqrestore(&lockres->l_lock, flags);

	return ret;
}

static inline void ocfs2_wait_on_busy_lock(struct ocfs2_lock_res *lockres)

{
	wait_event(lockres->l_event,
		   !ocfs2_check_wait_flag(lockres, OCFS2_LOCK_BUSY));
}

static inline void ocfs2_wait_on_refreshing_lock(struct ocfs2_lock_res *lockres)

{
	wait_event(lockres->l_event,
		   !ocfs2_check_wait_flag(lockres, OCFS2_LOCK_REFRESHING));
}

/* predict what lock level we'll be dropping down to on behalf
 * of another node, and return true if the currently wanted
 * level will be compatible with it. */
static inline int ocfs2_may_continue_on_blocked_lock(struct ocfs2_lock_res *lockres,
						     int wanted)
{
	BUG_ON(!(lockres->l_flags & OCFS2_LOCK_BLOCKED));

	return wanted <= ocfs2_highest_compat_lock_level(lockres->l_blocking);
}

static void ocfs2_init_mask_waiter(struct ocfs2_mask_waiter *mw)
{
	INIT_LIST_HEAD(&mw->mw_item);
	init_completion(&mw->mw_complete);
	ocfs2_init_start_time(mw);
}

static int ocfs2_wait_for_mask(struct ocfs2_mask_waiter *mw)
{
	wait_for_completion(&mw->mw_complete);
	/* Re-arm the completion in case we want to wait on it again */
	INIT_COMPLETION(mw->mw_complete);
	return mw->mw_status;
}

static void lockres_add_mask_waiter(struct ocfs2_lock_res *lockres,
				    struct ocfs2_mask_waiter *mw,
				    unsigned long mask,
				    unsigned long goal)
{
	BUG_ON(!list_empty(&mw->mw_item));

	assert_spin_locked(&lockres->l_lock);

	list_add_tail(&mw->mw_item, &lockres->l_mask_waiters);
	mw->mw_mask = mask;
	mw->mw_goal = goal;
}

/* returns 0 if the mw that was removed was already satisfied, -EBUSY
 * if the mask still hadn't reached its goal */
static int lockres_remove_mask_waiter(struct ocfs2_lock_res *lockres,
				      struct ocfs2_mask_waiter *mw)
{
	unsigned long flags;
	int ret = 0;

	spin_lock_irqsave(&lockres->l_lock, flags);
	if (!list_empty(&mw->mw_item)) {
		if ((lockres->l_flags & mw->mw_mask) != mw->mw_goal)
			ret = -EBUSY;

		list_del_init(&mw->mw_item);
		init_completion(&mw->mw_complete);
	}
	spin_unlock_irqrestore(&lockres->l_lock, flags);

	return ret;

}

static int ocfs2_wait_for_mask_interruptible(struct ocfs2_mask_waiter *mw,
					     struct ocfs2_lock_res *lockres)
{
	int ret;

	ret = wait_for_completion_interruptible(&mw->mw_complete);
	if (ret)
		lockres_remove_mask_waiter(lockres, mw);
	else
		ret = mw->mw_status;
	/* Re-arm the completion in case we want to wait on it again */
	INIT_COMPLETION(mw->mw_complete);
	return ret;
}

static int ocfs2_cluster_lock(struct ocfs2_super *osb,
			      struct ocfs2_lock_res *lockres,
			      int level,
			      u32 lkm_flags,
			      int arg_flags)
{
	struct ocfs2_mask_waiter mw;
	int wait, catch_signals = !(osb->s_mount_opt & OCFS2_MOUNT_NOINTR);
	int ret = 0; /* gcc doesn't realize wait = 1 guarantees ret is set */
	unsigned long flags;
	unsigned int gen;
	int noqueue_attempted = 0;

	mlog_entry_void();

	ocfs2_init_mask_waiter(&mw);

	if (lockres->l_ops->flags & LOCK_TYPE_USES_LVB)
		lkm_flags |= DLM_LKF_VALBLK;

again:
	wait = 0;

	if (catch_signals && signal_pending(current)) {
		ret = -ERESTARTSYS;
		goto out;
	}

	spin_lock_irqsave(&lockres->l_lock, flags);

	mlog_bug_on_msg(lockres->l_flags & OCFS2_LOCK_FREEING,
			"Cluster lock called on freeing lockres %s! flags "
			"0x%lx\n", lockres->l_name, lockres->l_flags);

	/* We only compare against the currently granted level
	 * here. If the lock is blocked waiting on a downconvert,
	 * we'll get caught below. */
	if (lockres->l_flags & OCFS2_LOCK_BUSY &&
	    level > lockres->l_level) {
		/* is someone sitting in dlm_lock? If so, wait on
		 * them. */
		lockres_add_mask_waiter(lockres, &mw, OCFS2_LOCK_BUSY, 0);
		wait = 1;
		goto unlock;
	}

	if (lockres->l_flags & OCFS2_LOCK_BLOCKED &&
	    !ocfs2_may_continue_on_blocked_lock(lockres, level)) {
		/* is the lock is currently blocked on behalf of
		 * another node */
		lockres_add_mask_waiter(lockres, &mw, OCFS2_LOCK_BLOCKED, 0);
		wait = 1;
		goto unlock;
	}

	if (level > lockres->l_level) {
		if (noqueue_attempted > 0) {
			ret = -EAGAIN;
			goto unlock;
		}
		if (lkm_flags & DLM_LKF_NOQUEUE)
			noqueue_attempted = 1;

		if (lockres->l_action != OCFS2_AST_INVALID)
			mlog(ML_ERROR, "lockres %s has action %u pending\n",
			     lockres->l_name, lockres->l_action);

		if (!(lockres->l_flags & OCFS2_LOCK_ATTACHED)) {
			lockres->l_action = OCFS2_AST_ATTACH;
			lkm_flags &= ~DLM_LKF_CONVERT;
		} else {
			lockres->l_action = OCFS2_AST_CONVERT;
			lkm_flags |= DLM_LKF_CONVERT;
		}

		lockres->l_requested = level;
		lockres_or_flags(lockres, OCFS2_LOCK_BUSY);
		gen = lockres_set_pending(lockres);
		spin_unlock_irqrestore(&lockres->l_lock, flags);

		BUG_ON(level == DLM_LOCK_IV);
		BUG_ON(level == DLM_LOCK_NL);

		mlog(0, "lock %s, convert from %d to level = %d\n",
		     lockres->l_name, lockres->l_level, level);

		/* call dlm_lock to upgrade lock now */
		ret = ocfs2_dlm_lock(osb->cconn,
				     level,
				     &lockres->l_lksb,
				     lkm_flags,
				     lockres->l_name,
				     OCFS2_LOCK_ID_MAX_LEN - 1,
				     lockres);
		lockres_clear_pending(lockres, gen, osb);
		if (ret) {
			if (!(lkm_flags & DLM_LKF_NOQUEUE) ||
			    (ret != -EAGAIN)) {
				ocfs2_log_dlm_error("ocfs2_dlm_lock",
						    ret, lockres);
			}
			ocfs2_recover_from_dlm_error(lockres, 1);
			goto out;
		}

		mlog(0, "lock %s, successful return from ocfs2_dlm_lock\n",
		     lockres->l_name);

		/* At this point we've gone inside the dlm and need to
		 * complete our work regardless. */
		catch_signals = 0;

		/* wait for busy to clear and carry on */
		goto again;
	}

	/* Ok, if we get here then we're good to go. */
	ocfs2_inc_holders(lockres, level);

	ret = 0;
unlock:
	spin_unlock_irqrestore(&lockres->l_lock, flags);
out:
	/*
	 * This is helping work around a lock inversion between the page lock
	 * and dlm locks.  One path holds the page lock while calling aops
	 * which block acquiring dlm locks.  The voting thread holds dlm
	 * locks while acquiring page locks while down converting data locks.
	 * This block is helping an aop path notice the inversion and back
	 * off to unlock its page lock before trying the dlm lock again.
	 */
	if (wait && arg_flags & OCFS2_LOCK_NONBLOCK &&
	    mw.mw_mask & (OCFS2_LOCK_BUSY|OCFS2_LOCK_BLOCKED)) {
		wait = 0;
		if (lockres_remove_mask_waiter(lockres, &mw))
			ret = -EAGAIN;
		else
			goto again;
	}
	if (wait) {
		ret = ocfs2_wait_for_mask(&mw);
		if (ret == 0)
			goto again;
		mlog_errno(ret);
	}
	ocfs2_update_lock_stats(lockres, level, &mw, ret);

	mlog_exit(ret);
	return ret;
}

static void ocfs2_cluster_unlock(struct ocfs2_super *osb,
				 struct ocfs2_lock_res *lockres,
				 int level)
{
	unsigned long flags;

	mlog_entry_void();
	spin_lock_irqsave(&lockres->l_lock, flags);
	ocfs2_dec_holders(lockres, level);
	ocfs2_downconvert_on_unlock(osb, lockres);
	spin_unlock_irqrestore(&lockres->l_lock, flags);
	mlog_exit_void();
}

static int ocfs2_create_new_lock(struct ocfs2_super *osb,
				 struct ocfs2_lock_res *lockres,
				 int ex,
				 int local)
{
	int level =  ex ? DLM_LOCK_EX : DLM_LOCK_PR;
	unsigned long flags;
	u32 lkm_flags = local ? DLM_LKF_LOCAL : 0;

	spin_lock_irqsave(&lockres->l_lock, flags);
	BUG_ON(lockres->l_flags & OCFS2_LOCK_ATTACHED);
	lockres_or_flags(lockres, OCFS2_LOCK_LOCAL);
	spin_unlock_irqrestore(&lockres->l_lock, flags);

	return ocfs2_lock_create(osb, lockres, level, lkm_flags);
}

/* Grants us an EX lock on the data and metadata resources, skipping
 * the normal cluster directory lookup. Use this ONLY on newly created
 * inodes which other nodes can't possibly see, and which haven't been
 * hashed in the inode hash yet. This can give us a good performance
 * increase as it'll skip the network broadcast normally associated
 * with creating a new lock resource. */
int ocfs2_create_new_inode_locks(struct inode *inode)
{
	int ret;
	struct ocfs2_super *osb = OCFS2_SB(inode->i_sb);

	BUG_ON(!inode);
	BUG_ON(!ocfs2_inode_is_new(inode));

	mlog_entry_void();

	mlog(0, "Inode %llu\n", (unsigned long long)OCFS2_I(inode)->ip_blkno);

	/* NOTE: That we don't increment any of the holder counts, nor
	 * do we add anything to a journal handle. Since this is
	 * supposed to be a new inode which the cluster doesn't know
	 * about yet, there is no need to.  As far as the LVB handling
	 * is concerned, this is basically like acquiring an EX lock
	 * on a resource which has an invalid one -- we'll set it
	 * valid when we release the EX. */

	ret = ocfs2_create_new_lock(osb, &OCFS2_I(inode)->ip_rw_lockres, 1, 1);
	if (ret) {
		mlog_errno(ret);
		goto bail;
	}

	/*
	 * We don't want to use DLM_LKF_LOCAL on a meta data lock as they
	 * don't use a generation in their lock names.
	 */
	ret = ocfs2_create_new_lock(osb, &OCFS2_I(inode)->ip_inode_lockres, 1, 0);
	if (ret) {
		mlog_errno(ret);
		goto bail;
	}

	ret = ocfs2_create_new_lock(osb, &OCFS2_I(inode)->ip_open_lockres, 0, 0);
	if (ret) {
		mlog_errno(ret);
		goto bail;
	}

bail:
	mlog_exit(ret);
	return ret;
}

int ocfs2_rw_lock(struct inode *inode, int write)
{
	int status, level;
	struct ocfs2_lock_res *lockres;
	struct ocfs2_super *osb = OCFS2_SB(inode->i_sb);

	BUG_ON(!inode);

	mlog_entry_void();

	mlog(0, "inode %llu take %s RW lock\n",
	     (unsigned long long)OCFS2_I(inode)->ip_blkno,
	     write ? "EXMODE" : "PRMODE");

	if (ocfs2_mount_local(osb))
		return 0;

	lockres = &OCFS2_I(inode)->ip_rw_lockres;

	level = write ? DLM_LOCK_EX : DLM_LOCK_PR;

	status = ocfs2_cluster_lock(OCFS2_SB(inode->i_sb), lockres, level, 0,
				    0);
	if (status < 0)
		mlog_errno(status);

	mlog_exit(status);
	return status;
}

void ocfs2_rw_unlock(struct inode *inode, int write)
{
	int level = write ? DLM_LOCK_EX : DLM_LOCK_PR;
	struct ocfs2_lock_res *lockres = &OCFS2_I(inode)->ip_rw_lockres;
	struct ocfs2_super *osb = OCFS2_SB(inode->i_sb);

	mlog_entry_void();

	mlog(0, "inode %llu drop %s RW lock\n",
	     (unsigned long long)OCFS2_I(inode)->ip_blkno,
	     write ? "EXMODE" : "PRMODE");

	if (!ocfs2_mount_local(osb))
		ocfs2_cluster_unlock(OCFS2_SB(inode->i_sb), lockres, level);

	mlog_exit_void();
}

/*
 * ocfs2_open_lock always get PR mode lock.
 */
int ocfs2_open_lock(struct inode *inode)
{
	int status = 0;
	struct ocfs2_lock_res *lockres;
	struct ocfs2_super *osb = OCFS2_SB(inode->i_sb);

	BUG_ON(!inode);

	mlog_entry_void();

	mlog(0, "inode %llu take PRMODE open lock\n",
	     (unsigned long long)OCFS2_I(inode)->ip_blkno);

	if (ocfs2_mount_local(osb))
		goto out;

	lockres = &OCFS2_I(inode)->ip_open_lockres;

	status = ocfs2_cluster_lock(OCFS2_SB(inode->i_sb), lockres,
				    DLM_LOCK_PR, 0, 0);
	if (status < 0)
		mlog_errno(status);

out:
	mlog_exit(status);
	return status;
}

int ocfs2_try_open_lock(struct inode *inode, int write)
{
	int status = 0, level;
	struct ocfs2_lock_res *lockres;
	struct ocfs2_super *osb = OCFS2_SB(inode->i_sb);

	BUG_ON(!inode);

	mlog_entry_void();

	mlog(0, "inode %llu try to take %s open lock\n",
	     (unsigned long long)OCFS2_I(inode)->ip_blkno,
	     write ? "EXMODE" : "PRMODE");

	if (ocfs2_mount_local(osb))
		goto out;

	lockres = &OCFS2_I(inode)->ip_open_lockres;

	level = write ? DLM_LOCK_EX : DLM_LOCK_PR;

	/*
	 * The file system may already holding a PRMODE/EXMODE open lock.
	 * Since we pass DLM_LKF_NOQUEUE, the request won't block waiting on
	 * other nodes and the -EAGAIN will indicate to the caller that
	 * this inode is still in use.
	 */
	status = ocfs2_cluster_lock(OCFS2_SB(inode->i_sb), lockres,
				    level, DLM_LKF_NOQUEUE, 0);

out:
	mlog_exit(status);
	return status;
}

/*
 * ocfs2_open_unlock unlock PR and EX mode open locks.
 */
void ocfs2_open_unlock(struct inode *inode)
{
	struct ocfs2_lock_res *lockres = &OCFS2_I(inode)->ip_open_lockres;
	struct ocfs2_super *osb = OCFS2_SB(inode->i_sb);

	mlog_entry_void();

	mlog(0, "inode %llu drop open lock\n",
	     (unsigned long long)OCFS2_I(inode)->ip_blkno);

	if (ocfs2_mount_local(osb))
		goto out;

	if(lockres->l_ro_holders)
		ocfs2_cluster_unlock(OCFS2_SB(inode->i_sb), lockres,
				     DLM_LOCK_PR);
	if(lockres->l_ex_holders)
		ocfs2_cluster_unlock(OCFS2_SB(inode->i_sb), lockres,
				     DLM_LOCK_EX);

out:
	mlog_exit_void();
}

static int ocfs2_flock_handle_signal(struct ocfs2_lock_res *lockres,
				     int level)
{
	int ret;
	struct ocfs2_super *osb = ocfs2_get_lockres_osb(lockres);
	unsigned long flags;
	struct ocfs2_mask_waiter mw;

	ocfs2_init_mask_waiter(&mw);

retry_cancel:
	spin_lock_irqsave(&lockres->l_lock, flags);
	if (lockres->l_flags & OCFS2_LOCK_BUSY) {
		ret = ocfs2_prepare_cancel_convert(osb, lockres);
		if (ret) {
			spin_unlock_irqrestore(&lockres->l_lock, flags);
			ret = ocfs2_cancel_convert(osb, lockres);
			if (ret < 0) {
				mlog_errno(ret);
				goto out;
			}
			goto retry_cancel;
		}
		lockres_add_mask_waiter(lockres, &mw, OCFS2_LOCK_BUSY, 0);
		spin_unlock_irqrestore(&lockres->l_lock, flags);

		ocfs2_wait_for_mask(&mw);
		goto retry_cancel;
	}

	ret = -ERESTARTSYS;
	/*
	 * We may still have gotten the lock, in which case there's no
	 * point to restarting the syscall.
	 */
	if (lockres->l_level == level)
		ret = 0;

	mlog(0, "Cancel returning %d. flags: 0x%lx, level: %d, act: %d\n", ret,
	     lockres->l_flags, lockres->l_level, lockres->l_action);

	spin_unlock_irqrestore(&lockres->l_lock, flags);

out:
	return ret;
}

/*
 * ocfs2_file_lock() and ocfs2_file_unlock() map to a single pair of
 * flock() calls. The locking approach this requires is sufficiently
 * different from all other cluster lock types that we implement a
 * seperate path to the "low-level" dlm calls. In particular:
 *
 * - No optimization of lock levels is done - we take at exactly
 *   what's been requested.
 *
 * - No lock caching is employed. We immediately downconvert to
 *   no-lock at unlock time. This also means flock locks never go on
 *   the blocking list).
 *
 * - Since userspace can trivially deadlock itself with flock, we make
 *   sure to allow cancellation of a misbehaving applications flock()
 *   request.
 *
 * - Access to any flock lockres doesn't require concurrency, so we
 *   can simplify the code by requiring the caller to guarantee
 *   serialization of dlmglue flock calls.
 */
int ocfs2_file_lock(struct file *file, int ex, int trylock)
{
	int ret, level = ex ? DLM_LOCK_EX : DLM_LOCK_PR;
	unsigned int lkm_flags = trylock ? DLM_LKF_NOQUEUE : 0;
	unsigned long flags;
	struct ocfs2_file_private *fp = file->private_data;
	struct ocfs2_lock_res *lockres = &fp->fp_flock;
	struct ocfs2_super *osb = OCFS2_SB(file->f_mapping->host->i_sb);
	struct ocfs2_mask_waiter mw;

	ocfs2_init_mask_waiter(&mw);

	if ((lockres->l_flags & OCFS2_LOCK_BUSY) ||
	    (lockres->l_level > DLM_LOCK_NL)) {
		mlog(ML_ERROR,
		     "File lock \"%s\" has busy or locked state: flags: 0x%lx, "
		     "level: %u\n", lockres->l_name, lockres->l_flags,
		     lockres->l_level);
		return -EINVAL;
	}

	spin_lock_irqsave(&lockres->l_lock, flags);
	if (!(lockres->l_flags & OCFS2_LOCK_ATTACHED)) {
		lockres_add_mask_waiter(lockres, &mw, OCFS2_LOCK_BUSY, 0);
		spin_unlock_irqrestore(&lockres->l_lock, flags);

		/*
		 * Get the lock at NLMODE to start - that way we
		 * can cancel the upconvert request if need be.
		 */
		ret = ocfs2_lock_create(osb, lockres, DLM_LOCK_NL, 0);
		if (ret < 0) {
			mlog_errno(ret);
			goto out;
		}

		ret = ocfs2_wait_for_mask(&mw);
		if (ret) {
			mlog_errno(ret);
			goto out;
		}
		spin_lock_irqsave(&lockres->l_lock, flags);
	}

	lockres->l_action = OCFS2_AST_CONVERT;
	lkm_flags |= DLM_LKF_CONVERT;
	lockres->l_requested = level;
	lockres_or_flags(lockres, OCFS2_LOCK_BUSY);

	lockres_add_mask_waiter(lockres, &mw, OCFS2_LOCK_BUSY, 0);
	spin_unlock_irqrestore(&lockres->l_lock, flags);

	ret = ocfs2_dlm_lock(osb->cconn, level, &lockres->l_lksb, lkm_flags,
			     lockres->l_name, OCFS2_LOCK_ID_MAX_LEN - 1,
			     lockres);
	if (ret) {
		if (!trylock || (ret != -EAGAIN)) {
			ocfs2_log_dlm_error("ocfs2_dlm_lock", ret, lockres);
			ret = -EINVAL;
		}

		ocfs2_recover_from_dlm_error(lockres, 1);
		lockres_remove_mask_waiter(lockres, &mw);
		goto out;
	}

	ret = ocfs2_wait_for_mask_interruptible(&mw, lockres);
	if (ret == -ERESTARTSYS) {
		/*
		 * Userspace can cause deadlock itself with
		 * flock(). Current behavior locally is to allow the
		 * deadlock, but abort the system call if a signal is
		 * received. We follow this example, otherwise a
		 * poorly written program could sit in kernel until
		 * reboot.
		 *
		 * Handling this is a bit more complicated for Ocfs2
		 * though. We can't exit this function with an
		 * outstanding lock request, so a cancel convert is
		 * required. We intentionally overwrite 'ret' - if the
		 * cancel fails and the lock was granted, it's easier
		 * to just bubble sucess back up to the user.
		 */
		ret = ocfs2_flock_handle_signal(lockres, level);
	} else if (!ret && (level > lockres->l_level)) {
		/* Trylock failed asynchronously */
		BUG_ON(!trylock);
		ret = -EAGAIN;
	}

out:

	mlog(0, "Lock: \"%s\" ex: %d, trylock: %d, returns: %d\n",
	     lockres->l_name, ex, trylock, ret);
	return ret;
}

void ocfs2_file_unlock(struct file *file)
{
	int ret;
	unsigned int gen;
	unsigned long flags;
	struct ocfs2_file_private *fp = file->private_data;
	struct ocfs2_lock_res *lockres = &fp->fp_flock;
	struct ocfs2_super *osb = OCFS2_SB(file->f_mapping->host->i_sb);
	struct ocfs2_mask_waiter mw;

	ocfs2_init_mask_waiter(&mw);

	if (!(lockres->l_flags & OCFS2_LOCK_ATTACHED))
		return;

	if (lockres->l_level == DLM_LOCK_NL)
		return;

	mlog(0, "Unlock: \"%s\" flags: 0x%lx, level: %d, act: %d\n",
	     lockres->l_name, lockres->l_flags, lockres->l_level,
	     lockres->l_action);

	spin_lock_irqsave(&lockres->l_lock, flags);
	/*
	 * Fake a blocking ast for the downconvert code.
	 */
	lockres_or_flags(lockres, OCFS2_LOCK_BLOCKED);
	lockres->l_blocking = DLM_LOCK_EX;

	gen = ocfs2_prepare_downconvert(lockres, DLM_LOCK_NL);
	lockres_add_mask_waiter(lockres, &mw, OCFS2_LOCK_BUSY, 0);
	spin_unlock_irqrestore(&lockres->l_lock, flags);

	ret = ocfs2_downconvert_lock(osb, lockres, DLM_LOCK_NL, 0, gen);
	if (ret) {
		mlog_errno(ret);
		return;
	}

	ret = ocfs2_wait_for_mask(&mw);
	if (ret)
		mlog_errno(ret);
}

static void ocfs2_downconvert_on_unlock(struct ocfs2_super *osb,
					struct ocfs2_lock_res *lockres)
{
	int kick = 0;

	mlog_entry_void();

	/* If we know that another node is waiting on our lock, kick
	 * the downconvert thread * pre-emptively when we reach a release
	 * condition. */
	if (lockres->l_flags & OCFS2_LOCK_BLOCKED) {
		switch(lockres->l_blocking) {
		case DLM_LOCK_EX:
			if (!lockres->l_ex_holders && !lockres->l_ro_holders)
				kick = 1;
			break;
		case DLM_LOCK_PR:
			if (!lockres->l_ex_holders)
				kick = 1;
			break;
		default:
			BUG();
		}
	}

	if (kick)
		ocfs2_wake_downconvert_thread(osb);

	mlog_exit_void();
}

#define OCFS2_SEC_BITS   34
#define OCFS2_SEC_SHIFT  (64 - 34)
#define OCFS2_NSEC_MASK  ((1ULL << OCFS2_SEC_SHIFT) - 1)

/* LVB only has room for 64 bits of time here so we pack it for
 * now. */
static u64 ocfs2_pack_timespec(struct timespec *spec)
{
	u64 res;
	u64 sec = spec->tv_sec;
	u32 nsec = spec->tv_nsec;

	res = (sec << OCFS2_SEC_SHIFT) | (nsec & OCFS2_NSEC_MASK);

	return res;
}

/* Call this with the lockres locked. I am reasonably sure we don't
 * need ip_lock in this function as anyone who would be changing those
 * values is supposed to be blocked in ocfs2_inode_lock right now. */
static void __ocfs2_stuff_meta_lvb(struct inode *inode)
{
	struct ocfs2_inode_info *oi = OCFS2_I(inode);
	struct ocfs2_lock_res *lockres = &oi->ip_inode_lockres;
	struct ocfs2_meta_lvb *lvb;

	mlog_entry_void();

	lvb = ocfs2_dlm_lvb(&lockres->l_lksb);

	/*
	 * Invalidate the LVB of a deleted inode - this way other
	 * nodes are forced to go to disk and discover the new inode
	 * status.
	 */
	if (oi->ip_flags & OCFS2_INODE_DELETED) {
		lvb->lvb_version = 0;
		goto out;
	}

	lvb->lvb_version   = OCFS2_LVB_VERSION;
	lvb->lvb_isize	   = cpu_to_be64(i_size_read(inode));
	lvb->lvb_iclusters = cpu_to_be32(oi->ip_clusters);
	lvb->lvb_iuid      = cpu_to_be32(inode->i_uid);
	lvb->lvb_igid      = cpu_to_be32(inode->i_gid);
	lvb->lvb_imode     = cpu_to_be16(inode->i_mode);
	lvb->lvb_inlink    = cpu_to_be16(inode->i_nlink);
	lvb->lvb_iatime_packed  =
		cpu_to_be64(ocfs2_pack_timespec(&inode->i_atime));
	lvb->lvb_ictime_packed =
		cpu_to_be64(ocfs2_pack_timespec(&inode->i_ctime));
	lvb->lvb_imtime_packed =
		cpu_to_be64(ocfs2_pack_timespec(&inode->i_mtime));
	lvb->lvb_iattr    = cpu_to_be32(oi->ip_attr);
	lvb->lvb_idynfeatures = cpu_to_be16(oi->ip_dyn_features);
	lvb->lvb_igeneration = cpu_to_be32(inode->i_generation);

out:
	mlog_meta_lvb(0, lockres);

	mlog_exit_void();
}

static void ocfs2_unpack_timespec(struct timespec *spec,
				  u64 packed_time)
{
	spec->tv_sec = packed_time >> OCFS2_SEC_SHIFT;
	spec->tv_nsec = packed_time & OCFS2_NSEC_MASK;
}

static void ocfs2_refresh_inode_from_lvb(struct inode *inode)
{
	struct ocfs2_inode_info *oi = OCFS2_I(inode);
	struct ocfs2_lock_res *lockres = &oi->ip_inode_lockres;
	struct ocfs2_meta_lvb *lvb;

	mlog_entry_void();

	mlog_meta_lvb(0, lockres);

	lvb = ocfs2_dlm_lvb(&lockres->l_lksb);

	/* We're safe here without the lockres lock... */
	spin_lock(&oi->ip_lock);
	oi->ip_clusters = be32_to_cpu(lvb->lvb_iclusters);
	i_size_write(inode, be64_to_cpu(lvb->lvb_isize));

	oi->ip_attr = be32_to_cpu(lvb->lvb_iattr);
	oi->ip_dyn_features = be16_to_cpu(lvb->lvb_idynfeatures);
	ocfs2_set_inode_flags(inode);

	/* fast-symlinks are a special case */
	if (S_ISLNK(inode->i_mode) && !oi->ip_clusters)
		inode->i_blocks = 0;
	else
		inode->i_blocks = ocfs2_inode_sector_count(inode);

	inode->i_uid     = be32_to_cpu(lvb->lvb_iuid);
	inode->i_gid     = be32_to_cpu(lvb->lvb_igid);
	inode->i_mode    = be16_to_cpu(lvb->lvb_imode);
	inode->i_nlink   = be16_to_cpu(lvb->lvb_inlink);
	ocfs2_unpack_timespec(&inode->i_atime,
			      be64_to_cpu(lvb->lvb_iatime_packed));
	ocfs2_unpack_timespec(&inode->i_mtime,
			      be64_to_cpu(lvb->lvb_imtime_packed));
	ocfs2_unpack_timespec(&inode->i_ctime,
			      be64_to_cpu(lvb->lvb_ictime_packed));
	spin_unlock(&oi->ip_lock);

	mlog_exit_void();
}

static inline int ocfs2_meta_lvb_is_trustable(struct inode *inode,
					      struct ocfs2_lock_res *lockres)
{
	struct ocfs2_meta_lvb *lvb = ocfs2_dlm_lvb(&lockres->l_lksb);

	if (lvb->lvb_version == OCFS2_LVB_VERSION
	    && be32_to_cpu(lvb->lvb_igeneration) == inode->i_generation)
		return 1;
	return 0;
}

/* Determine whether a lock resource needs to be refreshed, and
 * arbitrate who gets to refresh it.
 *
 *   0 means no refresh needed.
 *
 *   > 0 means you need to refresh this and you MUST call
 *   ocfs2_complete_lock_res_refresh afterwards. */
static int ocfs2_should_refresh_lock_res(struct ocfs2_lock_res *lockres)
{
	unsigned long flags;
	int status = 0;

	mlog_entry_void();

refresh_check:
	spin_lock_irqsave(&lockres->l_lock, flags);
	if (!(lockres->l_flags & OCFS2_LOCK_NEEDS_REFRESH)) {
		spin_unlock_irqrestore(&lockres->l_lock, flags);
		goto bail;
	}

	if (lockres->l_flags & OCFS2_LOCK_REFRESHING) {
		spin_unlock_irqrestore(&lockres->l_lock, flags);

		ocfs2_wait_on_refreshing_lock(lockres);
		goto refresh_check;
	}

	/* Ok, I'll be the one to refresh this lock. */
	lockres_or_flags(lockres, OCFS2_LOCK_REFRESHING);
	spin_unlock_irqrestore(&lockres->l_lock, flags);

	status = 1;
bail:
	mlog_exit(status);
	return status;
}

/* If status is non zero, I'll mark it as not being in refresh
 * anymroe, but i won't clear the needs refresh flag. */
static inline void ocfs2_complete_lock_res_refresh(struct ocfs2_lock_res *lockres,
						   int status)
{
	unsigned long flags;
	mlog_entry_void();

	spin_lock_irqsave(&lockres->l_lock, flags);
	lockres_clear_flags(lockres, OCFS2_LOCK_REFRESHING);
	if (!status)
		lockres_clear_flags(lockres, OCFS2_LOCK_NEEDS_REFRESH);
	spin_unlock_irqrestore(&lockres->l_lock, flags);

	wake_up(&lockres->l_event);

	mlog_exit_void();
}

/* may or may not return a bh if it went to disk. */
static int ocfs2_inode_lock_update(struct inode *inode,
				  struct buffer_head **bh)
{
	int status = 0;
	struct ocfs2_inode_info *oi = OCFS2_I(inode);
	struct ocfs2_lock_res *lockres = &oi->ip_inode_lockres;
	struct ocfs2_dinode *fe;
	struct ocfs2_super *osb = OCFS2_SB(inode->i_sb);

	mlog_entry_void();

	if (ocfs2_mount_local(osb))
		goto bail;

	spin_lock(&oi->ip_lock);
	if (oi->ip_flags & OCFS2_INODE_DELETED) {
		mlog(0, "Orphaned inode %llu was deleted while we "
		     "were waiting on a lock. ip_flags = 0x%x\n",
		     (unsigned long long)oi->ip_blkno, oi->ip_flags);
		spin_unlock(&oi->ip_lock);
		status = -ENOENT;
		goto bail;
	}
	spin_unlock(&oi->ip_lock);

	if (!ocfs2_should_refresh_lock_res(lockres))
		goto bail;

	/* This will discard any caching information we might have had
	 * for the inode metadata. */
	ocfs2_metadata_cache_purge(inode);

	ocfs2_extent_map_trunc(inode, 0);

	if (ocfs2_meta_lvb_is_trustable(inode, lockres)) {
		mlog(0, "Trusting LVB on inode %llu\n",
		     (unsigned long long)oi->ip_blkno);
		ocfs2_refresh_inode_from_lvb(inode);
	} else {
		/* Boo, we have to go to disk. */
		/* read bh, cast, ocfs2_refresh_inode */
<<<<<<< HEAD
		status = ocfs2_read_block(inode, oi->ip_blkno, bh);
=======
		status = ocfs2_read_inode_block(inode, bh);
>>>>>>> 18e352e4
		if (status < 0) {
			mlog_errno(status);
			goto bail_refresh;
		}
		fe = (struct ocfs2_dinode *) (*bh)->b_data;

		/* This is a good chance to make sure we're not
		 * locking an invalid object.  ocfs2_read_inode_block()
		 * already checked that the inode block is sane.
		 *
		 * We bug on a stale inode here because we checked
		 * above whether it was wiped from disk. The wiping
		 * node provides a guarantee that we receive that
		 * message and can mark the inode before dropping any
		 * locks associated with it. */
		mlog_bug_on_msg(inode->i_generation !=
				le32_to_cpu(fe->i_generation),
				"Invalid dinode %llu disk generation: %u "
				"inode->i_generation: %u\n",
				(unsigned long long)oi->ip_blkno,
				le32_to_cpu(fe->i_generation),
				inode->i_generation);
		mlog_bug_on_msg(le64_to_cpu(fe->i_dtime) ||
				!(fe->i_flags & cpu_to_le32(OCFS2_VALID_FL)),
				"Stale dinode %llu dtime: %llu flags: 0x%x\n",
				(unsigned long long)oi->ip_blkno,
				(unsigned long long)le64_to_cpu(fe->i_dtime),
				le32_to_cpu(fe->i_flags));

		ocfs2_refresh_inode(inode, fe);
		ocfs2_track_lock_refresh(lockres);
	}

	status = 0;
bail_refresh:
	ocfs2_complete_lock_res_refresh(lockres, status);
bail:
	mlog_exit(status);
	return status;
}

static int ocfs2_assign_bh(struct inode *inode,
			   struct buffer_head **ret_bh,
			   struct buffer_head *passed_bh)
{
	int status;

	if (passed_bh) {
		/* Ok, the update went to disk for us, use the
		 * returned bh. */
		*ret_bh = passed_bh;
		get_bh(*ret_bh);

		return 0;
	}

<<<<<<< HEAD
	status = ocfs2_read_block(inode, OCFS2_I(inode)->ip_blkno, ret_bh);
=======
	status = ocfs2_read_inode_block(inode, ret_bh);
>>>>>>> 18e352e4
	if (status < 0)
		mlog_errno(status);

	return status;
}

/*
 * returns < 0 error if the callback will never be called, otherwise
 * the result of the lock will be communicated via the callback.
 */
int ocfs2_inode_lock_full(struct inode *inode,
			 struct buffer_head **ret_bh,
			 int ex,
			 int arg_flags)
{
	int status, level, acquired;
	u32 dlm_flags;
	struct ocfs2_lock_res *lockres = NULL;
	struct ocfs2_super *osb = OCFS2_SB(inode->i_sb);
	struct buffer_head *local_bh = NULL;

	BUG_ON(!inode);

	mlog_entry_void();

	mlog(0, "inode %llu, take %s META lock\n",
	     (unsigned long long)OCFS2_I(inode)->ip_blkno,
	     ex ? "EXMODE" : "PRMODE");

	status = 0;
	acquired = 0;
	/* We'll allow faking a readonly metadata lock for
	 * rodevices. */
	if (ocfs2_is_hard_readonly(osb)) {
		if (ex)
			status = -EROFS;
		goto bail;
	}

	if (ocfs2_mount_local(osb))
		goto local;

	if (!(arg_flags & OCFS2_META_LOCK_RECOVERY))
		ocfs2_wait_for_recovery(osb);

	lockres = &OCFS2_I(inode)->ip_inode_lockres;
	level = ex ? DLM_LOCK_EX : DLM_LOCK_PR;
	dlm_flags = 0;
	if (arg_flags & OCFS2_META_LOCK_NOQUEUE)
		dlm_flags |= DLM_LKF_NOQUEUE;

	status = ocfs2_cluster_lock(osb, lockres, level, dlm_flags, arg_flags);
	if (status < 0) {
		if (status != -EAGAIN && status != -EIOCBRETRY)
			mlog_errno(status);
		goto bail;
	}

	/* Notify the error cleanup path to drop the cluster lock. */
	acquired = 1;

	/* We wait twice because a node may have died while we were in
	 * the lower dlm layers. The second time though, we've
	 * committed to owning this lock so we don't allow signals to
	 * abort the operation. */
	if (!(arg_flags & OCFS2_META_LOCK_RECOVERY))
		ocfs2_wait_for_recovery(osb);

local:
	/*
	 * We only see this flag if we're being called from
	 * ocfs2_read_locked_inode(). It means we're locking an inode
	 * which hasn't been populated yet, so clear the refresh flag
	 * and let the caller handle it.
	 */
	if (inode->i_state & I_NEW) {
		status = 0;
		if (lockres)
			ocfs2_complete_lock_res_refresh(lockres, 0);
		goto bail;
	}

	/* This is fun. The caller may want a bh back, or it may
	 * not. ocfs2_inode_lock_update definitely wants one in, but
	 * may or may not read one, depending on what's in the
	 * LVB. The result of all of this is that we've *only* gone to
	 * disk if we have to, so the complexity is worthwhile. */
	status = ocfs2_inode_lock_update(inode, &local_bh);
	if (status < 0) {
		if (status != -ENOENT)
			mlog_errno(status);
		goto bail;
	}

	if (ret_bh) {
		status = ocfs2_assign_bh(inode, ret_bh, local_bh);
		if (status < 0) {
			mlog_errno(status);
			goto bail;
		}
	}

bail:
	if (status < 0) {
		if (ret_bh && (*ret_bh)) {
			brelse(*ret_bh);
			*ret_bh = NULL;
		}
		if (acquired)
			ocfs2_inode_unlock(inode, ex);
	}

	if (local_bh)
		brelse(local_bh);

	mlog_exit(status);
	return status;
}

/*
 * This is working around a lock inversion between tasks acquiring DLM
 * locks while holding a page lock and the downconvert thread which
 * blocks dlm lock acquiry while acquiring page locks.
 *
 * ** These _with_page variantes are only intended to be called from aop
 * methods that hold page locks and return a very specific *positive* error
 * code that aop methods pass up to the VFS -- test for errors with != 0. **
 *
 * The DLM is called such that it returns -EAGAIN if it would have
 * blocked waiting for the downconvert thread.  In that case we unlock
 * our page so the downconvert thread can make progress.  Once we've
 * done this we have to return AOP_TRUNCATED_PAGE so the aop method
 * that called us can bubble that back up into the VFS who will then
 * immediately retry the aop call.
 *
 * We do a blocking lock and immediate unlock before returning, though, so that
 * the lock has a great chance of being cached on this node by the time the VFS
 * calls back to retry the aop.    This has a potential to livelock as nodes
 * ping locks back and forth, but that's a risk we're willing to take to avoid
 * the lock inversion simply.
 */
int ocfs2_inode_lock_with_page(struct inode *inode,
			      struct buffer_head **ret_bh,
			      int ex,
			      struct page *page)
{
	int ret;

	ret = ocfs2_inode_lock_full(inode, ret_bh, ex, OCFS2_LOCK_NONBLOCK);
	if (ret == -EAGAIN) {
		unlock_page(page);
		if (ocfs2_inode_lock(inode, ret_bh, ex) == 0)
			ocfs2_inode_unlock(inode, ex);
		ret = AOP_TRUNCATED_PAGE;
	}

	return ret;
}

int ocfs2_inode_lock_atime(struct inode *inode,
			  struct vfsmount *vfsmnt,
			  int *level)
{
	int ret;

	mlog_entry_void();
	ret = ocfs2_inode_lock(inode, NULL, 0);
	if (ret < 0) {
		mlog_errno(ret);
		return ret;
	}

	/*
	 * If we should update atime, we will get EX lock,
	 * otherwise we just get PR lock.
	 */
	if (ocfs2_should_update_atime(inode, vfsmnt)) {
		struct buffer_head *bh = NULL;

		ocfs2_inode_unlock(inode, 0);
		ret = ocfs2_inode_lock(inode, &bh, 1);
		if (ret < 0) {
			mlog_errno(ret);
			return ret;
		}
		*level = 1;
		if (ocfs2_should_update_atime(inode, vfsmnt))
			ocfs2_update_inode_atime(inode, bh);
		if (bh)
			brelse(bh);
	} else
		*level = 0;

	mlog_exit(ret);
	return ret;
}

void ocfs2_inode_unlock(struct inode *inode,
		       int ex)
{
	int level = ex ? DLM_LOCK_EX : DLM_LOCK_PR;
	struct ocfs2_lock_res *lockres = &OCFS2_I(inode)->ip_inode_lockres;
	struct ocfs2_super *osb = OCFS2_SB(inode->i_sb);

	mlog_entry_void();

	mlog(0, "inode %llu drop %s META lock\n",
	     (unsigned long long)OCFS2_I(inode)->ip_blkno,
	     ex ? "EXMODE" : "PRMODE");

	if (!ocfs2_is_hard_readonly(OCFS2_SB(inode->i_sb)) &&
	    !ocfs2_mount_local(osb))
		ocfs2_cluster_unlock(OCFS2_SB(inode->i_sb), lockres, level);

	mlog_exit_void();
}

int ocfs2_super_lock(struct ocfs2_super *osb,
		     int ex)
{
	int status = 0;
	int level = ex ? DLM_LOCK_EX : DLM_LOCK_PR;
	struct ocfs2_lock_res *lockres = &osb->osb_super_lockres;

	mlog_entry_void();

	if (ocfs2_is_hard_readonly(osb))
		return -EROFS;

	if (ocfs2_mount_local(osb))
		goto bail;

	status = ocfs2_cluster_lock(osb, lockres, level, 0, 0);
	if (status < 0) {
		mlog_errno(status);
		goto bail;
	}

	/* The super block lock path is really in the best position to
	 * know when resources covered by the lock need to be
	 * refreshed, so we do it here. Of course, making sense of
	 * everything is up to the caller :) */
	status = ocfs2_should_refresh_lock_res(lockres);
	if (status < 0) {
		mlog_errno(status);
		goto bail;
	}
	if (status) {
		status = ocfs2_refresh_slot_info(osb);

		ocfs2_complete_lock_res_refresh(lockres, status);

		if (status < 0)
			mlog_errno(status);
		ocfs2_track_lock_refresh(lockres);
	}
bail:
	mlog_exit(status);
	return status;
}

void ocfs2_super_unlock(struct ocfs2_super *osb,
			int ex)
{
	int level = ex ? DLM_LOCK_EX : DLM_LOCK_PR;
	struct ocfs2_lock_res *lockres = &osb->osb_super_lockres;

	if (!ocfs2_mount_local(osb))
		ocfs2_cluster_unlock(osb, lockres, level);
}

int ocfs2_rename_lock(struct ocfs2_super *osb)
{
	int status;
	struct ocfs2_lock_res *lockres = &osb->osb_rename_lockres;

	if (ocfs2_is_hard_readonly(osb))
		return -EROFS;

	if (ocfs2_mount_local(osb))
		return 0;

	status = ocfs2_cluster_lock(osb, lockres, DLM_LOCK_EX, 0, 0);
	if (status < 0)
		mlog_errno(status);

	return status;
}

void ocfs2_rename_unlock(struct ocfs2_super *osb)
{
	struct ocfs2_lock_res *lockres = &osb->osb_rename_lockres;

	if (!ocfs2_mount_local(osb))
		ocfs2_cluster_unlock(osb, lockres, DLM_LOCK_EX);
}

int ocfs2_dentry_lock(struct dentry *dentry, int ex)
{
	int ret;
	int level = ex ? DLM_LOCK_EX : DLM_LOCK_PR;
	struct ocfs2_dentry_lock *dl = dentry->d_fsdata;
	struct ocfs2_super *osb = OCFS2_SB(dentry->d_sb);

	BUG_ON(!dl);

	if (ocfs2_is_hard_readonly(osb))
		return -EROFS;

	if (ocfs2_mount_local(osb))
		return 0;

	ret = ocfs2_cluster_lock(osb, &dl->dl_lockres, level, 0, 0);
	if (ret < 0)
		mlog_errno(ret);

	return ret;
}

void ocfs2_dentry_unlock(struct dentry *dentry, int ex)
{
	int level = ex ? DLM_LOCK_EX : DLM_LOCK_PR;
	struct ocfs2_dentry_lock *dl = dentry->d_fsdata;
	struct ocfs2_super *osb = OCFS2_SB(dentry->d_sb);

	if (!ocfs2_mount_local(osb))
		ocfs2_cluster_unlock(osb, &dl->dl_lockres, level);
}

/* Reference counting of the dlm debug structure. We want this because
 * open references on the debug inodes can live on after a mount, so
 * we can't rely on the ocfs2_super to always exist. */
static void ocfs2_dlm_debug_free(struct kref *kref)
{
	struct ocfs2_dlm_debug *dlm_debug;

	dlm_debug = container_of(kref, struct ocfs2_dlm_debug, d_refcnt);

	kfree(dlm_debug);
}

void ocfs2_put_dlm_debug(struct ocfs2_dlm_debug *dlm_debug)
{
	if (dlm_debug)
		kref_put(&dlm_debug->d_refcnt, ocfs2_dlm_debug_free);
}

static void ocfs2_get_dlm_debug(struct ocfs2_dlm_debug *debug)
{
	kref_get(&debug->d_refcnt);
}

struct ocfs2_dlm_debug *ocfs2_new_dlm_debug(void)
{
	struct ocfs2_dlm_debug *dlm_debug;

	dlm_debug = kmalloc(sizeof(struct ocfs2_dlm_debug), GFP_KERNEL);
	if (!dlm_debug) {
		mlog_errno(-ENOMEM);
		goto out;
	}

	kref_init(&dlm_debug->d_refcnt);
	INIT_LIST_HEAD(&dlm_debug->d_lockres_tracking);
	dlm_debug->d_locking_state = NULL;
out:
	return dlm_debug;
}

/* Access to this is arbitrated for us via seq_file->sem. */
struct ocfs2_dlm_seq_priv {
	struct ocfs2_dlm_debug *p_dlm_debug;
	struct ocfs2_lock_res p_iter_res;
	struct ocfs2_lock_res p_tmp_res;
};

static struct ocfs2_lock_res *ocfs2_dlm_next_res(struct ocfs2_lock_res *start,
						 struct ocfs2_dlm_seq_priv *priv)
{
	struct ocfs2_lock_res *iter, *ret = NULL;
	struct ocfs2_dlm_debug *dlm_debug = priv->p_dlm_debug;

	assert_spin_locked(&ocfs2_dlm_tracking_lock);

	list_for_each_entry(iter, &start->l_debug_list, l_debug_list) {
		/* discover the head of the list */
		if (&iter->l_debug_list == &dlm_debug->d_lockres_tracking) {
			mlog(0, "End of list found, %p\n", ret);
			break;
		}

		/* We track our "dummy" iteration lockres' by a NULL
		 * l_ops field. */
		if (iter->l_ops != NULL) {
			ret = iter;
			break;
		}
	}

	return ret;
}

static void *ocfs2_dlm_seq_start(struct seq_file *m, loff_t *pos)
{
	struct ocfs2_dlm_seq_priv *priv = m->private;
	struct ocfs2_lock_res *iter;

	spin_lock(&ocfs2_dlm_tracking_lock);
	iter = ocfs2_dlm_next_res(&priv->p_iter_res, priv);
	if (iter) {
		/* Since lockres' have the lifetime of their container
		 * (which can be inodes, ocfs2_supers, etc) we want to
		 * copy this out to a temporary lockres while still
		 * under the spinlock. Obviously after this we can't
		 * trust any pointers on the copy returned, but that's
		 * ok as the information we want isn't typically held
		 * in them. */
		priv->p_tmp_res = *iter;
		iter = &priv->p_tmp_res;
	}
	spin_unlock(&ocfs2_dlm_tracking_lock);

	return iter;
}

static void ocfs2_dlm_seq_stop(struct seq_file *m, void *v)
{
}

static void *ocfs2_dlm_seq_next(struct seq_file *m, void *v, loff_t *pos)
{
	struct ocfs2_dlm_seq_priv *priv = m->private;
	struct ocfs2_lock_res *iter = v;
	struct ocfs2_lock_res *dummy = &priv->p_iter_res;

	spin_lock(&ocfs2_dlm_tracking_lock);
	iter = ocfs2_dlm_next_res(iter, priv);
	list_del_init(&dummy->l_debug_list);
	if (iter) {
		list_add(&dummy->l_debug_list, &iter->l_debug_list);
		priv->p_tmp_res = *iter;
		iter = &priv->p_tmp_res;
	}
	spin_unlock(&ocfs2_dlm_tracking_lock);

	return iter;
}

/* So that debugfs.ocfs2 can determine which format is being used */
#define OCFS2_DLM_DEBUG_STR_VERSION 2
static int ocfs2_dlm_seq_show(struct seq_file *m, void *v)
{
	int i;
	char *lvb;
	struct ocfs2_lock_res *lockres = v;

	if (!lockres)
		return -EINVAL;

	seq_printf(m, "0x%x\t", OCFS2_DLM_DEBUG_STR_VERSION);

	if (lockres->l_type == OCFS2_LOCK_TYPE_DENTRY)
		seq_printf(m, "%.*s%08x\t", OCFS2_DENTRY_LOCK_INO_START - 1,
			   lockres->l_name,
			   (unsigned int)ocfs2_get_dentry_lock_ino(lockres));
	else
		seq_printf(m, "%.*s\t", OCFS2_LOCK_ID_MAX_LEN, lockres->l_name);

	seq_printf(m, "%d\t"
		   "0x%lx\t"
		   "0x%x\t"
		   "0x%x\t"
		   "%u\t"
		   "%u\t"
		   "%d\t"
		   "%d\t",
		   lockres->l_level,
		   lockres->l_flags,
		   lockres->l_action,
		   lockres->l_unlock_action,
		   lockres->l_ro_holders,
		   lockres->l_ex_holders,
		   lockres->l_requested,
		   lockres->l_blocking);

	/* Dump the raw LVB */
	lvb = ocfs2_dlm_lvb(&lockres->l_lksb);
	for(i = 0; i < DLM_LVB_LEN; i++)
		seq_printf(m, "0x%x\t", lvb[i]);

#ifdef CONFIG_OCFS2_FS_STATS
# define lock_num_prmode(_l)		(_l)->l_lock_num_prmode
# define lock_num_exmode(_l)		(_l)->l_lock_num_exmode
# define lock_num_prmode_failed(_l)	(_l)->l_lock_num_prmode_failed
# define lock_num_exmode_failed(_l)	(_l)->l_lock_num_exmode_failed
# define lock_total_prmode(_l)		(_l)->l_lock_total_prmode
# define lock_total_exmode(_l)		(_l)->l_lock_total_exmode
# define lock_max_prmode(_l)		(_l)->l_lock_max_prmode
# define lock_max_exmode(_l)		(_l)->l_lock_max_exmode
# define lock_refresh(_l)		(_l)->l_lock_refresh
#else
# define lock_num_prmode(_l)		(0ULL)
# define lock_num_exmode(_l)		(0ULL)
# define lock_num_prmode_failed(_l)	(0)
# define lock_num_exmode_failed(_l)	(0)
# define lock_total_prmode(_l)		(0ULL)
# define lock_total_exmode(_l)		(0ULL)
# define lock_max_prmode(_l)		(0)
# define lock_max_exmode(_l)		(0)
# define lock_refresh(_l)		(0)
#endif
	/* The following seq_print was added in version 2 of this output */
	seq_printf(m, "%llu\t"
		   "%llu\t"
		   "%u\t"
		   "%u\t"
		   "%llu\t"
		   "%llu\t"
		   "%u\t"
		   "%u\t"
		   "%u\t",
		   lock_num_prmode(lockres),
		   lock_num_exmode(lockres),
		   lock_num_prmode_failed(lockres),
		   lock_num_exmode_failed(lockres),
		   lock_total_prmode(lockres),
		   lock_total_exmode(lockres),
		   lock_max_prmode(lockres),
		   lock_max_exmode(lockres),
		   lock_refresh(lockres));

	/* End the line */
	seq_printf(m, "\n");
	return 0;
}

static const struct seq_operations ocfs2_dlm_seq_ops = {
	.start =	ocfs2_dlm_seq_start,
	.stop =		ocfs2_dlm_seq_stop,
	.next =		ocfs2_dlm_seq_next,
	.show =		ocfs2_dlm_seq_show,
};

static int ocfs2_dlm_debug_release(struct inode *inode, struct file *file)
{
	struct seq_file *seq = (struct seq_file *) file->private_data;
	struct ocfs2_dlm_seq_priv *priv = seq->private;
	struct ocfs2_lock_res *res = &priv->p_iter_res;

	ocfs2_remove_lockres_tracking(res);
	ocfs2_put_dlm_debug(priv->p_dlm_debug);
	return seq_release_private(inode, file);
}

static int ocfs2_dlm_debug_open(struct inode *inode, struct file *file)
{
	int ret;
	struct ocfs2_dlm_seq_priv *priv;
	struct seq_file *seq;
	struct ocfs2_super *osb;

	priv = kzalloc(sizeof(struct ocfs2_dlm_seq_priv), GFP_KERNEL);
	if (!priv) {
		ret = -ENOMEM;
		mlog_errno(ret);
		goto out;
	}
	osb = inode->i_private;
	ocfs2_get_dlm_debug(osb->osb_dlm_debug);
	priv->p_dlm_debug = osb->osb_dlm_debug;
	INIT_LIST_HEAD(&priv->p_iter_res.l_debug_list);

	ret = seq_open(file, &ocfs2_dlm_seq_ops);
	if (ret) {
		kfree(priv);
		mlog_errno(ret);
		goto out;
	}

	seq = (struct seq_file *) file->private_data;
	seq->private = priv;

	ocfs2_add_lockres_tracking(&priv->p_iter_res,
				   priv->p_dlm_debug);

out:
	return ret;
}

static const struct file_operations ocfs2_dlm_debug_fops = {
	.open =		ocfs2_dlm_debug_open,
	.release =	ocfs2_dlm_debug_release,
	.read =		seq_read,
	.llseek =	seq_lseek,
};

static int ocfs2_dlm_init_debug(struct ocfs2_super *osb)
{
	int ret = 0;
	struct ocfs2_dlm_debug *dlm_debug = osb->osb_dlm_debug;

	dlm_debug->d_locking_state = debugfs_create_file("locking_state",
							 S_IFREG|S_IRUSR,
							 osb->osb_debug_root,
							 osb,
							 &ocfs2_dlm_debug_fops);
	if (!dlm_debug->d_locking_state) {
		ret = -EINVAL;
		mlog(ML_ERROR,
		     "Unable to create locking state debugfs file.\n");
		goto out;
	}

	ocfs2_get_dlm_debug(dlm_debug);
out:
	return ret;
}

static void ocfs2_dlm_shutdown_debug(struct ocfs2_super *osb)
{
	struct ocfs2_dlm_debug *dlm_debug = osb->osb_dlm_debug;

	if (dlm_debug) {
		debugfs_remove(dlm_debug->d_locking_state);
		ocfs2_put_dlm_debug(dlm_debug);
	}
}

int ocfs2_dlm_init(struct ocfs2_super *osb)
{
	int status = 0;
	struct ocfs2_cluster_connection *conn = NULL;

	mlog_entry_void();

	if (ocfs2_mount_local(osb)) {
		osb->node_num = 0;
		goto local;
	}

	status = ocfs2_dlm_init_debug(osb);
	if (status < 0) {
		mlog_errno(status);
		goto bail;
	}

	/* launch downconvert thread */
	osb->dc_task = kthread_run(ocfs2_downconvert_thread, osb, "ocfs2dc");
	if (IS_ERR(osb->dc_task)) {
		status = PTR_ERR(osb->dc_task);
		osb->dc_task = NULL;
		mlog_errno(status);
		goto bail;
	}

	/* for now, uuid == domain */
	status = ocfs2_cluster_connect(osb->osb_cluster_stack,
				       osb->uuid_str,
				       strlen(osb->uuid_str),
				       ocfs2_do_node_down, osb,
				       &conn);
	if (status) {
		mlog_errno(status);
		goto bail;
	}

	status = ocfs2_cluster_this_node(&osb->node_num);
	if (status < 0) {
		mlog_errno(status);
		mlog(ML_ERROR,
		     "could not find this host's node number\n");
		ocfs2_cluster_disconnect(conn, 0);
		goto bail;
	}

local:
	ocfs2_super_lock_res_init(&osb->osb_super_lockres, osb);
	ocfs2_rename_lock_res_init(&osb->osb_rename_lockres, osb);

	osb->cconn = conn;

	status = 0;
bail:
	if (status < 0) {
		ocfs2_dlm_shutdown_debug(osb);
		if (osb->dc_task)
			kthread_stop(osb->dc_task);
	}

	mlog_exit(status);
	return status;
}

void ocfs2_dlm_shutdown(struct ocfs2_super *osb,
			int hangup_pending)
{
	mlog_entry_void();

	ocfs2_drop_osb_locks(osb);

	/*
	 * Now that we have dropped all locks and ocfs2_dismount_volume()
	 * has disabled recovery, the DLM won't be talking to us.  It's
	 * safe to tear things down before disconnecting the cluster.
	 */

	if (osb->dc_task) {
		kthread_stop(osb->dc_task);
		osb->dc_task = NULL;
	}

	ocfs2_lock_res_free(&osb->osb_super_lockres);
	ocfs2_lock_res_free(&osb->osb_rename_lockres);

	ocfs2_cluster_disconnect(osb->cconn, hangup_pending);
	osb->cconn = NULL;

	ocfs2_dlm_shutdown_debug(osb);

	mlog_exit_void();
}

static void ocfs2_unlock_ast(void *opaque, int error)
{
	struct ocfs2_lock_res *lockres = opaque;
	unsigned long flags;

	mlog_entry_void();

	mlog(0, "UNLOCK AST called on lock %s, action = %d\n", lockres->l_name,
	     lockres->l_unlock_action);

	spin_lock_irqsave(&lockres->l_lock, flags);
	if (error) {
		mlog(ML_ERROR, "Dlm passes error %d for lock %s, "
		     "unlock_action %d\n", error, lockres->l_name,
		     lockres->l_unlock_action);
		spin_unlock_irqrestore(&lockres->l_lock, flags);
		return;
	}

	switch(lockres->l_unlock_action) {
	case OCFS2_UNLOCK_CANCEL_CONVERT:
		mlog(0, "Cancel convert success for %s\n", lockres->l_name);
		lockres->l_action = OCFS2_AST_INVALID;
		break;
	case OCFS2_UNLOCK_DROP_LOCK:
		lockres->l_level = DLM_LOCK_IV;
		break;
	default:
		BUG();
	}

	lockres_clear_flags(lockres, OCFS2_LOCK_BUSY);
	lockres->l_unlock_action = OCFS2_UNLOCK_INVALID;
	wake_up(&lockres->l_event);
	spin_unlock_irqrestore(&lockres->l_lock, flags);

	mlog_exit_void();
}

static int ocfs2_drop_lock(struct ocfs2_super *osb,
			   struct ocfs2_lock_res *lockres)
{
	int ret;
	unsigned long flags;
	u32 lkm_flags = 0;

	/* We didn't get anywhere near actually using this lockres. */
	if (!(lockres->l_flags & OCFS2_LOCK_INITIALIZED))
		goto out;

	if (lockres->l_ops->flags & LOCK_TYPE_USES_LVB)
		lkm_flags |= DLM_LKF_VALBLK;

	spin_lock_irqsave(&lockres->l_lock, flags);

	mlog_bug_on_msg(!(lockres->l_flags & OCFS2_LOCK_FREEING),
			"lockres %s, flags 0x%lx\n",
			lockres->l_name, lockres->l_flags);

	while (lockres->l_flags & OCFS2_LOCK_BUSY) {
		mlog(0, "waiting on busy lock \"%s\": flags = %lx, action = "
		     "%u, unlock_action = %u\n",
		     lockres->l_name, lockres->l_flags, lockres->l_action,
		     lockres->l_unlock_action);

		spin_unlock_irqrestore(&lockres->l_lock, flags);

		/* XXX: Today we just wait on any busy
		 * locks... Perhaps we need to cancel converts in the
		 * future? */
		ocfs2_wait_on_busy_lock(lockres);

		spin_lock_irqsave(&lockres->l_lock, flags);
	}

	if (lockres->l_ops->flags & LOCK_TYPE_USES_LVB) {
		if (lockres->l_flags & OCFS2_LOCK_ATTACHED &&
		    lockres->l_level == DLM_LOCK_EX &&
		    !(lockres->l_flags & OCFS2_LOCK_NEEDS_REFRESH))
			lockres->l_ops->set_lvb(lockres);
	}

	if (lockres->l_flags & OCFS2_LOCK_BUSY)
		mlog(ML_ERROR, "destroying busy lock: \"%s\"\n",
		     lockres->l_name);
	if (lockres->l_flags & OCFS2_LOCK_BLOCKED)
		mlog(0, "destroying blocked lock: \"%s\"\n", lockres->l_name);

	if (!(lockres->l_flags & OCFS2_LOCK_ATTACHED)) {
		spin_unlock_irqrestore(&lockres->l_lock, flags);
		goto out;
	}

	lockres_clear_flags(lockres, OCFS2_LOCK_ATTACHED);

	/* make sure we never get here while waiting for an ast to
	 * fire. */
	BUG_ON(lockres->l_action != OCFS2_AST_INVALID);

	/* is this necessary? */
	lockres_or_flags(lockres, OCFS2_LOCK_BUSY);
	lockres->l_unlock_action = OCFS2_UNLOCK_DROP_LOCK;
	spin_unlock_irqrestore(&lockres->l_lock, flags);

	mlog(0, "lock %s\n", lockres->l_name);

	ret = ocfs2_dlm_unlock(osb->cconn, &lockres->l_lksb, lkm_flags,
			       lockres);
	if (ret) {
		ocfs2_log_dlm_error("ocfs2_dlm_unlock", ret, lockres);
		mlog(ML_ERROR, "lockres flags: %lu\n", lockres->l_flags);
		ocfs2_dlm_dump_lksb(&lockres->l_lksb);
		BUG();
	}
	mlog(0, "lock %s, successful return from ocfs2_dlm_unlock\n",
	     lockres->l_name);

	ocfs2_wait_on_busy_lock(lockres);
out:
	mlog_exit(0);
	return 0;
}

/* Mark the lockres as being dropped. It will no longer be
 * queued if blocking, but we still may have to wait on it
 * being dequeued from the downconvert thread before we can consider
 * it safe to drop. 
 *
 * You can *not* attempt to call cluster_lock on this lockres anymore. */
void ocfs2_mark_lockres_freeing(struct ocfs2_lock_res *lockres)
{
	int status;
	struct ocfs2_mask_waiter mw;
	unsigned long flags;

	ocfs2_init_mask_waiter(&mw);

	spin_lock_irqsave(&lockres->l_lock, flags);
	lockres->l_flags |= OCFS2_LOCK_FREEING;
	while (lockres->l_flags & OCFS2_LOCK_QUEUED) {
		lockres_add_mask_waiter(lockres, &mw, OCFS2_LOCK_QUEUED, 0);
		spin_unlock_irqrestore(&lockres->l_lock, flags);

		mlog(0, "Waiting on lockres %s\n", lockres->l_name);

		status = ocfs2_wait_for_mask(&mw);
		if (status)
			mlog_errno(status);

		spin_lock_irqsave(&lockres->l_lock, flags);
	}
	spin_unlock_irqrestore(&lockres->l_lock, flags);
}

void ocfs2_simple_drop_lockres(struct ocfs2_super *osb,
			       struct ocfs2_lock_res *lockres)
{
	int ret;

	ocfs2_mark_lockres_freeing(lockres);
	ret = ocfs2_drop_lock(osb, lockres);
	if (ret)
		mlog_errno(ret);
}

static void ocfs2_drop_osb_locks(struct ocfs2_super *osb)
{
	ocfs2_simple_drop_lockres(osb, &osb->osb_super_lockres);
	ocfs2_simple_drop_lockres(osb, &osb->osb_rename_lockres);
}

int ocfs2_drop_inode_locks(struct inode *inode)
{
	int status, err;

	mlog_entry_void();

	/* No need to call ocfs2_mark_lockres_freeing here -
	 * ocfs2_clear_inode has done it for us. */

	err = ocfs2_drop_lock(OCFS2_SB(inode->i_sb),
			      &OCFS2_I(inode)->ip_open_lockres);
	if (err < 0)
		mlog_errno(err);

	status = err;

	err = ocfs2_drop_lock(OCFS2_SB(inode->i_sb),
			      &OCFS2_I(inode)->ip_inode_lockres);
	if (err < 0)
		mlog_errno(err);
	if (err < 0 && !status)
		status = err;

	err = ocfs2_drop_lock(OCFS2_SB(inode->i_sb),
			      &OCFS2_I(inode)->ip_rw_lockres);
	if (err < 0)
		mlog_errno(err);
	if (err < 0 && !status)
		status = err;

	mlog_exit(status);
	return status;
}

static unsigned int ocfs2_prepare_downconvert(struct ocfs2_lock_res *lockres,
					      int new_level)
{
	assert_spin_locked(&lockres->l_lock);

	BUG_ON(lockres->l_blocking <= DLM_LOCK_NL);

	if (lockres->l_level <= new_level) {
		mlog(ML_ERROR, "lockres->l_level (%d) <= new_level (%d)\n",
		     lockres->l_level, new_level);
		BUG();
	}

	mlog(0, "lock %s, new_level = %d, l_blocking = %d\n",
	     lockres->l_name, new_level, lockres->l_blocking);

	lockres->l_action = OCFS2_AST_DOWNCONVERT;
	lockres->l_requested = new_level;
	lockres_or_flags(lockres, OCFS2_LOCK_BUSY);
	return lockres_set_pending(lockres);
}

static int ocfs2_downconvert_lock(struct ocfs2_super *osb,
				  struct ocfs2_lock_res *lockres,
				  int new_level,
				  int lvb,
				  unsigned int generation)
{
	int ret;
	u32 dlm_flags = DLM_LKF_CONVERT;

	mlog_entry_void();

	if (lvb)
		dlm_flags |= DLM_LKF_VALBLK;

	ret = ocfs2_dlm_lock(osb->cconn,
			     new_level,
			     &lockres->l_lksb,
			     dlm_flags,
			     lockres->l_name,
			     OCFS2_LOCK_ID_MAX_LEN - 1,
			     lockres);
	lockres_clear_pending(lockres, generation, osb);
	if (ret) {
		ocfs2_log_dlm_error("ocfs2_dlm_lock", ret, lockres);
		ocfs2_recover_from_dlm_error(lockres, 1);
		goto bail;
	}

	ret = 0;
bail:
	mlog_exit(ret);
	return ret;
}

/* returns 1 when the caller should unlock and call ocfs2_dlm_unlock */
static int ocfs2_prepare_cancel_convert(struct ocfs2_super *osb,
				        struct ocfs2_lock_res *lockres)
{
	assert_spin_locked(&lockres->l_lock);

	mlog_entry_void();
	mlog(0, "lock %s\n", lockres->l_name);

	if (lockres->l_unlock_action == OCFS2_UNLOCK_CANCEL_CONVERT) {
		/* If we're already trying to cancel a lock conversion
		 * then just drop the spinlock and allow the caller to
		 * requeue this lock. */

		mlog(0, "Lockres %s, skip convert\n", lockres->l_name);
		return 0;
	}

	/* were we in a convert when we got the bast fire? */
	BUG_ON(lockres->l_action != OCFS2_AST_CONVERT &&
	       lockres->l_action != OCFS2_AST_DOWNCONVERT);
	/* set things up for the unlockast to know to just
	 * clear out the ast_action and unset busy, etc. */
	lockres->l_unlock_action = OCFS2_UNLOCK_CANCEL_CONVERT;

	mlog_bug_on_msg(!(lockres->l_flags & OCFS2_LOCK_BUSY),
			"lock %s, invalid flags: 0x%lx\n",
			lockres->l_name, lockres->l_flags);

	return 1;
}

static int ocfs2_cancel_convert(struct ocfs2_super *osb,
				struct ocfs2_lock_res *lockres)
{
	int ret;

	mlog_entry_void();
	mlog(0, "lock %s\n", lockres->l_name);

	ret = ocfs2_dlm_unlock(osb->cconn, &lockres->l_lksb,
			       DLM_LKF_CANCEL, lockres);
	if (ret) {
		ocfs2_log_dlm_error("ocfs2_dlm_unlock", ret, lockres);
		ocfs2_recover_from_dlm_error(lockres, 0);
	}

	mlog(0, "lock %s return from ocfs2_dlm_unlock\n", lockres->l_name);

	mlog_exit(ret);
	return ret;
}

static int ocfs2_unblock_lock(struct ocfs2_super *osb,
			      struct ocfs2_lock_res *lockres,
			      struct ocfs2_unblock_ctl *ctl)
{
	unsigned long flags;
	int blocking;
	int new_level;
	int ret = 0;
	int set_lvb = 0;
	unsigned int gen;

	mlog_entry_void();

	spin_lock_irqsave(&lockres->l_lock, flags);

	BUG_ON(!(lockres->l_flags & OCFS2_LOCK_BLOCKED));

recheck:
	if (lockres->l_flags & OCFS2_LOCK_BUSY) {
		/* XXX
		 * This is a *big* race.  The OCFS2_LOCK_PENDING flag
		 * exists entirely for one reason - another thread has set
		 * OCFS2_LOCK_BUSY, but has *NOT* yet called dlm_lock().
		 *
		 * If we do ocfs2_cancel_convert() before the other thread
		 * calls dlm_lock(), our cancel will do nothing.  We will
		 * get no ast, and we will have no way of knowing the
		 * cancel failed.  Meanwhile, the other thread will call
		 * into dlm_lock() and wait...forever.
		 *
		 * Why forever?  Because another node has asked for the
		 * lock first; that's why we're here in unblock_lock().
		 *
		 * The solution is OCFS2_LOCK_PENDING.  When PENDING is
		 * set, we just requeue the unblock.  Only when the other
		 * thread has called dlm_lock() and cleared PENDING will
		 * we then cancel their request.
		 *
		 * All callers of dlm_lock() must set OCFS2_DLM_PENDING
		 * at the same time they set OCFS2_DLM_BUSY.  They must
		 * clear OCFS2_DLM_PENDING after dlm_lock() returns.
		 */
		if (lockres->l_flags & OCFS2_LOCK_PENDING)
			goto leave_requeue;

		ctl->requeue = 1;
		ret = ocfs2_prepare_cancel_convert(osb, lockres);
		spin_unlock_irqrestore(&lockres->l_lock, flags);
		if (ret) {
			ret = ocfs2_cancel_convert(osb, lockres);
			if (ret < 0)
				mlog_errno(ret);
		}
		goto leave;
	}

	/* if we're blocking an exclusive and we have *any* holders,
	 * then requeue. */
	if ((lockres->l_blocking == DLM_LOCK_EX)
	    && (lockres->l_ex_holders || lockres->l_ro_holders))
		goto leave_requeue;

	/* If it's a PR we're blocking, then only
	 * requeue if we've got any EX holders */
	if (lockres->l_blocking == DLM_LOCK_PR &&
	    lockres->l_ex_holders)
		goto leave_requeue;

	/*
	 * Can we get a lock in this state if the holder counts are
	 * zero? The meta data unblock code used to check this.
	 */
	if ((lockres->l_ops->flags & LOCK_TYPE_REQUIRES_REFRESH)
	    && (lockres->l_flags & OCFS2_LOCK_REFRESHING))
		goto leave_requeue;

	new_level = ocfs2_highest_compat_lock_level(lockres->l_blocking);

	if (lockres->l_ops->check_downconvert
	    && !lockres->l_ops->check_downconvert(lockres, new_level))
		goto leave_requeue;

	/* If we get here, then we know that there are no more
	 * incompatible holders (and anyone asking for an incompatible
	 * lock is blocked). We can now downconvert the lock */
	if (!lockres->l_ops->downconvert_worker)
		goto downconvert;

	/* Some lockres types want to do a bit of work before
	 * downconverting a lock. Allow that here. The worker function
	 * may sleep, so we save off a copy of what we're blocking as
	 * it may change while we're not holding the spin lock. */
	blocking = lockres->l_blocking;
	spin_unlock_irqrestore(&lockres->l_lock, flags);

	ctl->unblock_action = lockres->l_ops->downconvert_worker(lockres, blocking);

	if (ctl->unblock_action == UNBLOCK_STOP_POST)
		goto leave;

	spin_lock_irqsave(&lockres->l_lock, flags);
	if (blocking != lockres->l_blocking) {
		/* If this changed underneath us, then we can't drop
		 * it just yet. */
		goto recheck;
	}

downconvert:
	ctl->requeue = 0;

	if (lockres->l_ops->flags & LOCK_TYPE_USES_LVB) {
		if (lockres->l_level == DLM_LOCK_EX)
			set_lvb = 1;

		/*
		 * We only set the lvb if the lock has been fully
		 * refreshed - otherwise we risk setting stale
		 * data. Otherwise, there's no need to actually clear
		 * out the lvb here as it's value is still valid.
		 */
		if (set_lvb && !(lockres->l_flags & OCFS2_LOCK_NEEDS_REFRESH))
			lockres->l_ops->set_lvb(lockres);
	}

	gen = ocfs2_prepare_downconvert(lockres, new_level);
	spin_unlock_irqrestore(&lockres->l_lock, flags);
	ret = ocfs2_downconvert_lock(osb, lockres, new_level, set_lvb,
				     gen);

leave:
	mlog_exit(ret);
	return ret;

leave_requeue:
	spin_unlock_irqrestore(&lockres->l_lock, flags);
	ctl->requeue = 1;

	mlog_exit(0);
	return 0;
}

static int ocfs2_data_convert_worker(struct ocfs2_lock_res *lockres,
				     int blocking)
{
	struct inode *inode;
	struct address_space *mapping;

       	inode = ocfs2_lock_res_inode(lockres);
	mapping = inode->i_mapping;

	if (!S_ISREG(inode->i_mode))
		goto out;

	/*
	 * We need this before the filemap_fdatawrite() so that it can
	 * transfer the dirty bit from the PTE to the
	 * page. Unfortunately this means that even for EX->PR
	 * downconverts, we'll lose our mappings and have to build
	 * them up again.
	 */
	unmap_mapping_range(mapping, 0, 0, 0);

	if (filemap_fdatawrite(mapping)) {
		mlog(ML_ERROR, "Could not sync inode %llu for downconvert!",
		     (unsigned long long)OCFS2_I(inode)->ip_blkno);
	}
	sync_mapping_buffers(mapping);
	if (blocking == DLM_LOCK_EX) {
		truncate_inode_pages(mapping, 0);
	} else {
		/* We only need to wait on the I/O if we're not also
		 * truncating pages because truncate_inode_pages waits
		 * for us above. We don't truncate pages if we're
		 * blocking anything < EXMODE because we want to keep
		 * them around in that case. */
		filemap_fdatawait(mapping);
	}

out:
	return UNBLOCK_CONTINUE;
}

static int ocfs2_check_meta_downconvert(struct ocfs2_lock_res *lockres,
					int new_level)
{
	struct inode *inode = ocfs2_lock_res_inode(lockres);
	int checkpointed = ocfs2_inode_fully_checkpointed(inode);

	BUG_ON(new_level != DLM_LOCK_NL && new_level != DLM_LOCK_PR);
	BUG_ON(lockres->l_level != DLM_LOCK_EX && !checkpointed);

	if (checkpointed)
		return 1;

	ocfs2_start_checkpoint(OCFS2_SB(inode->i_sb));
	return 0;
}

static void ocfs2_set_meta_lvb(struct ocfs2_lock_res *lockres)
{
	struct inode *inode = ocfs2_lock_res_inode(lockres);

	__ocfs2_stuff_meta_lvb(inode);
}

/*
 * Does the final reference drop on our dentry lock. Right now this
 * happens in the downconvert thread, but we could choose to simplify the
 * dlmglue API and push these off to the ocfs2_wq in the future.
 */
static void ocfs2_dentry_post_unlock(struct ocfs2_super *osb,
				     struct ocfs2_lock_res *lockres)
{
	struct ocfs2_dentry_lock *dl = ocfs2_lock_res_dl(lockres);
	ocfs2_dentry_lock_put(osb, dl);
}

/*
 * d_delete() matching dentries before the lock downconvert.
 *
 * At this point, any process waiting to destroy the
 * dentry_lock due to last ref count is stopped by the
 * OCFS2_LOCK_QUEUED flag.
 *
 * We have two potential problems
 *
 * 1) If we do the last reference drop on our dentry_lock (via dput)
 *    we'll wind up in ocfs2_release_dentry_lock(), waiting on
 *    the downconvert to finish. Instead we take an elevated
 *    reference and push the drop until after we've completed our
 *    unblock processing.
 *
 * 2) There might be another process with a final reference,
 *    waiting on us to finish processing. If this is the case, we
 *    detect it and exit out - there's no more dentries anyway.
 */
static int ocfs2_dentry_convert_worker(struct ocfs2_lock_res *lockres,
				       int blocking)
{
	struct ocfs2_dentry_lock *dl = ocfs2_lock_res_dl(lockres);
	struct ocfs2_inode_info *oi = OCFS2_I(dl->dl_inode);
	struct dentry *dentry;
	unsigned long flags;
	int extra_ref = 0;

	/*
	 * This node is blocking another node from getting a read
	 * lock. This happens when we've renamed within a
	 * directory. We've forced the other nodes to d_delete(), but
	 * we never actually dropped our lock because it's still
	 * valid. The downconvert code will retain a PR for this node,
	 * so there's no further work to do.
	 */
	if (blocking == DLM_LOCK_PR)
		return UNBLOCK_CONTINUE;

	/*
	 * Mark this inode as potentially orphaned. The code in
	 * ocfs2_delete_inode() will figure out whether it actually
	 * needs to be freed or not.
	 */
	spin_lock(&oi->ip_lock);
	oi->ip_flags |= OCFS2_INODE_MAYBE_ORPHANED;
	spin_unlock(&oi->ip_lock);

	/*
	 * Yuck. We need to make sure however that the check of
	 * OCFS2_LOCK_FREEING and the extra reference are atomic with
	 * respect to a reference decrement or the setting of that
	 * flag.
	 */
	spin_lock_irqsave(&lockres->l_lock, flags);
	spin_lock(&dentry_attach_lock);
	if (!(lockres->l_flags & OCFS2_LOCK_FREEING)
	    && dl->dl_count) {
		dl->dl_count++;
		extra_ref = 1;
	}
	spin_unlock(&dentry_attach_lock);
	spin_unlock_irqrestore(&lockres->l_lock, flags);

	mlog(0, "extra_ref = %d\n", extra_ref);

	/*
	 * We have a process waiting on us in ocfs2_dentry_iput(),
	 * which means we can't have any more outstanding
	 * aliases. There's no need to do any more work.
	 */
	if (!extra_ref)
		return UNBLOCK_CONTINUE;

	spin_lock(&dentry_attach_lock);
	while (1) {
		dentry = ocfs2_find_local_alias(dl->dl_inode,
						dl->dl_parent_blkno, 1);
		if (!dentry)
			break;
		spin_unlock(&dentry_attach_lock);

		mlog(0, "d_delete(%.*s);\n", dentry->d_name.len,
		     dentry->d_name.name);

		/*
		 * The following dcache calls may do an
		 * iput(). Normally we don't want that from the
		 * downconverting thread, but in this case it's ok
		 * because the requesting node already has an
		 * exclusive lock on the inode, so it can't be queued
		 * for a downconvert.
		 */
		d_delete(dentry);
		dput(dentry);

		spin_lock(&dentry_attach_lock);
	}
	spin_unlock(&dentry_attach_lock);

	/*
	 * If we are the last holder of this dentry lock, there is no
	 * reason to downconvert so skip straight to the unlock.
	 */
	if (dl->dl_count == 1)
		return UNBLOCK_STOP_POST;

	return UNBLOCK_CONTINUE_POST;
}

static void ocfs2_set_qinfo_lvb(struct ocfs2_lock_res *lockres)
{
	struct ocfs2_qinfo_lvb *lvb;
	struct ocfs2_mem_dqinfo *oinfo = ocfs2_lock_res_qinfo(lockres);
	struct mem_dqinfo *info = sb_dqinfo(oinfo->dqi_gi.dqi_sb,
					    oinfo->dqi_gi.dqi_type);

	mlog_entry_void();

<<<<<<< HEAD
	lvb = (struct ocfs2_qinfo_lvb *)ocfs2_dlm_lvb(&lockres->l_lksb);
	lvb->lvb_version   = OCFS2_LVB_VERSION;
=======
	lvb = ocfs2_dlm_lvb(&lockres->l_lksb);
	lvb->lvb_version = OCFS2_QINFO_LVB_VERSION;
>>>>>>> 18e352e4
	lvb->lvb_bgrace = cpu_to_be32(info->dqi_bgrace);
	lvb->lvb_igrace = cpu_to_be32(info->dqi_igrace);
	lvb->lvb_syncms = cpu_to_be32(oinfo->dqi_syncms);
	lvb->lvb_blocks = cpu_to_be32(oinfo->dqi_gi.dqi_blocks);
	lvb->lvb_free_blk = cpu_to_be32(oinfo->dqi_gi.dqi_free_blk);
	lvb->lvb_free_entry = cpu_to_be32(oinfo->dqi_gi.dqi_free_entry);

	mlog_exit_void();
}

void ocfs2_qinfo_unlock(struct ocfs2_mem_dqinfo *oinfo, int ex)
{
	struct ocfs2_lock_res *lockres = &oinfo->dqi_gqlock;
	struct ocfs2_super *osb = OCFS2_SB(oinfo->dqi_gi.dqi_sb);
	int level = ex ? DLM_LOCK_EX : DLM_LOCK_PR;

	mlog_entry_void();
	if (!ocfs2_is_hard_readonly(osb) && !ocfs2_mount_local(osb))
		ocfs2_cluster_unlock(osb, lockres, level);
	mlog_exit_void();
}

<<<<<<< HEAD
/* Lock quota info, this function expects at least shared lock on the quota file
 * so that we can safely refresh quota info from disk. */
int ocfs2_qinfo_lock(struct ocfs2_mem_dqinfo *oinfo, int ex)
=======
static int ocfs2_refresh_qinfo(struct ocfs2_mem_dqinfo *oinfo)
>>>>>>> 18e352e4
{
	struct mem_dqinfo *info = sb_dqinfo(oinfo->dqi_gi.dqi_sb,
					    oinfo->dqi_gi.dqi_type);
	struct ocfs2_lock_res *lockres = &oinfo->dqi_gqlock;
<<<<<<< HEAD
	struct ocfs2_super *osb = OCFS2_SB(oinfo->dqi_gi.dqi_sb);
	struct ocfs2_qinfo_lvb *lvb;
	int level = ex ? DLM_LOCK_EX : DLM_LOCK_PR;
	int status = 0;
	struct buffer_head *bh;
	struct ocfs2_global_disk_dqinfo *gdinfo;

	mlog_entry_void();

	/* We'll allow faking a readonly metadata lock for
	 * rodevices. */
	if (ocfs2_is_hard_readonly(osb)) {
		if (ex)
			status = -EROFS;
		goto bail;
	}
	if (ocfs2_mount_local(osb))
		goto bail;

	status = ocfs2_cluster_lock(osb, lockres, level, 0, 0);
	if (status < 0) {
		mlog_errno(status);
		goto bail;
	}
	if (!ocfs2_should_refresh_lock_res(lockres))
		goto bail;
	/* OK, we have the lock but we need to refresh the quota info */
	lvb = ocfs2_dlm_lvb(&lockres->l_lksb);
	if (lvb->lvb_version == OCFS2_LVB_VERSION) {
=======
	struct ocfs2_qinfo_lvb *lvb = ocfs2_dlm_lvb(&lockres->l_lksb);
	struct buffer_head *bh = NULL;
	struct ocfs2_global_disk_dqinfo *gdinfo;
	int status = 0;

	if (lvb->lvb_version == OCFS2_QINFO_LVB_VERSION) {
>>>>>>> 18e352e4
		info->dqi_bgrace = be32_to_cpu(lvb->lvb_bgrace);
		info->dqi_igrace = be32_to_cpu(lvb->lvb_igrace);
		oinfo->dqi_syncms = be32_to_cpu(lvb->lvb_syncms);
		oinfo->dqi_gi.dqi_blocks = be32_to_cpu(lvb->lvb_blocks);
		oinfo->dqi_gi.dqi_free_blk = be32_to_cpu(lvb->lvb_free_blk);
		oinfo->dqi_gi.dqi_free_entry =
					be32_to_cpu(lvb->lvb_free_entry);
	} else {
<<<<<<< HEAD
		bh = ocfs2_bread(oinfo->dqi_gqinode, 0, &status, 0);
		if (!bh) {
			ocfs2_qinfo_unlock(oinfo, ex);
			mlog_errno(status);
			goto bail_refresh;
=======
		status = ocfs2_read_quota_block(oinfo->dqi_gqinode, 0, &bh);
		if (status) {
			mlog_errno(status);
			goto bail;
>>>>>>> 18e352e4
		}
		gdinfo = (struct ocfs2_global_disk_dqinfo *)
					(bh->b_data + OCFS2_GLOBAL_INFO_OFF);
		info->dqi_bgrace = le32_to_cpu(gdinfo->dqi_bgrace);
		info->dqi_igrace = le32_to_cpu(gdinfo->dqi_igrace);
		oinfo->dqi_syncms = le32_to_cpu(gdinfo->dqi_syncms);
		oinfo->dqi_gi.dqi_blocks = le32_to_cpu(gdinfo->dqi_blocks);
		oinfo->dqi_gi.dqi_free_blk = le32_to_cpu(gdinfo->dqi_free_blk);
		oinfo->dqi_gi.dqi_free_entry =
					le32_to_cpu(gdinfo->dqi_free_entry);
		brelse(bh);
		ocfs2_track_lock_refresh(lockres);
	}
<<<<<<< HEAD
bail_refresh:
=======

bail:
	return status;
}

/* Lock quota info, this function expects at least shared lock on the quota file
 * so that we can safely refresh quota info from disk. */
int ocfs2_qinfo_lock(struct ocfs2_mem_dqinfo *oinfo, int ex)
{
	struct ocfs2_lock_res *lockres = &oinfo->dqi_gqlock;
	struct ocfs2_super *osb = OCFS2_SB(oinfo->dqi_gi.dqi_sb);
	int level = ex ? DLM_LOCK_EX : DLM_LOCK_PR;
	int status = 0;

	mlog_entry_void();

	/* On RO devices, locking really isn't needed... */
	if (ocfs2_is_hard_readonly(osb)) {
		if (ex)
			status = -EROFS;
		goto bail;
	}
	if (ocfs2_mount_local(osb))
		goto bail;

	status = ocfs2_cluster_lock(osb, lockres, level, 0, 0);
	if (status < 0) {
		mlog_errno(status);
		goto bail;
	}
	if (!ocfs2_should_refresh_lock_res(lockres))
		goto bail;
	/* OK, we have the lock but we need to refresh the quota info */
	status = ocfs2_refresh_qinfo(oinfo);
	if (status)
		ocfs2_qinfo_unlock(oinfo, ex);
>>>>>>> 18e352e4
	ocfs2_complete_lock_res_refresh(lockres, status);
bail:
	mlog_exit(status);
	return status;
}

/*
 * This is the filesystem locking protocol.  It provides the lock handling
 * hooks for the underlying DLM.  It has a maximum version number.
 * The version number allows interoperability with systems running at
 * the same major number and an equal or smaller minor number.
 *
 * Whenever the filesystem does new things with locks (adds or removes a
 * lock, orders them differently, does different things underneath a lock),
 * the version must be changed.  The protocol is negotiated when joining
 * the dlm domain.  A node may join the domain if its major version is
 * identical to all other nodes and its minor version is greater than
 * or equal to all other nodes.  When its minor version is greater than
 * the other nodes, it will run at the minor version specified by the
 * other nodes.
 *
 * If a locking change is made that will not be compatible with older
 * versions, the major number must be increased and the minor version set
 * to zero.  If a change merely adds a behavior that can be disabled when
 * speaking to older versions, the minor version must be increased.  If a
 * change adds a fully backwards compatible change (eg, LVB changes that
 * are just ignored by older versions), the version does not need to be
 * updated.
 */
static struct ocfs2_locking_protocol lproto = {
	.lp_max_version = {
		.pv_major = OCFS2_LOCKING_PROTOCOL_MAJOR,
		.pv_minor = OCFS2_LOCKING_PROTOCOL_MINOR,
	},
	.lp_lock_ast		= ocfs2_locking_ast,
	.lp_blocking_ast	= ocfs2_blocking_ast,
	.lp_unlock_ast		= ocfs2_unlock_ast,
};

void ocfs2_set_locking_protocol(void)
{
	ocfs2_stack_glue_set_locking_protocol(&lproto);
}


static void ocfs2_process_blocked_lock(struct ocfs2_super *osb,
				       struct ocfs2_lock_res *lockres)
{
	int status;
	struct ocfs2_unblock_ctl ctl = {0, 0,};
	unsigned long flags;

	/* Our reference to the lockres in this function can be
	 * considered valid until we remove the OCFS2_LOCK_QUEUED
	 * flag. */

	mlog_entry_void();

	BUG_ON(!lockres);
	BUG_ON(!lockres->l_ops);

	mlog(0, "lockres %s blocked.\n", lockres->l_name);

	/* Detect whether a lock has been marked as going away while
	 * the downconvert thread was processing other things. A lock can
	 * still be marked with OCFS2_LOCK_FREEING after this check,
	 * but short circuiting here will still save us some
	 * performance. */
	spin_lock_irqsave(&lockres->l_lock, flags);
	if (lockres->l_flags & OCFS2_LOCK_FREEING)
		goto unqueue;
	spin_unlock_irqrestore(&lockres->l_lock, flags);

	status = ocfs2_unblock_lock(osb, lockres, &ctl);
	if (status < 0)
		mlog_errno(status);

	spin_lock_irqsave(&lockres->l_lock, flags);
unqueue:
	if (lockres->l_flags & OCFS2_LOCK_FREEING || !ctl.requeue) {
		lockres_clear_flags(lockres, OCFS2_LOCK_QUEUED);
	} else
		ocfs2_schedule_blocked_lock(osb, lockres);

	mlog(0, "lockres %s, requeue = %s.\n", lockres->l_name,
	     ctl.requeue ? "yes" : "no");
	spin_unlock_irqrestore(&lockres->l_lock, flags);

	if (ctl.unblock_action != UNBLOCK_CONTINUE
	    && lockres->l_ops->post_unlock)
		lockres->l_ops->post_unlock(osb, lockres);

	mlog_exit_void();
}

static void ocfs2_schedule_blocked_lock(struct ocfs2_super *osb,
					struct ocfs2_lock_res *lockres)
{
	mlog_entry_void();

	assert_spin_locked(&lockres->l_lock);

	if (lockres->l_flags & OCFS2_LOCK_FREEING) {
		/* Do not schedule a lock for downconvert when it's on
		 * the way to destruction - any nodes wanting access
		 * to the resource will get it soon. */
		mlog(0, "Lockres %s won't be scheduled: flags 0x%lx\n",
		     lockres->l_name, lockres->l_flags);
		return;
	}

	lockres_or_flags(lockres, OCFS2_LOCK_QUEUED);

	spin_lock(&osb->dc_task_lock);
	if (list_empty(&lockres->l_blocked_list)) {
		list_add_tail(&lockres->l_blocked_list,
			      &osb->blocked_lock_list);
		osb->blocked_lock_count++;
	}
	spin_unlock(&osb->dc_task_lock);

	mlog_exit_void();
}

static void ocfs2_downconvert_thread_do_work(struct ocfs2_super *osb)
{
	unsigned long processed;
	struct ocfs2_lock_res *lockres;

	mlog_entry_void();

	spin_lock(&osb->dc_task_lock);
	/* grab this early so we know to try again if a state change and
	 * wake happens part-way through our work  */
	osb->dc_work_sequence = osb->dc_wake_sequence;

	processed = osb->blocked_lock_count;
	while (processed) {
		BUG_ON(list_empty(&osb->blocked_lock_list));

		lockres = list_entry(osb->blocked_lock_list.next,
				     struct ocfs2_lock_res, l_blocked_list);
		list_del_init(&lockres->l_blocked_list);
		osb->blocked_lock_count--;
		spin_unlock(&osb->dc_task_lock);

		BUG_ON(!processed);
		processed--;

		ocfs2_process_blocked_lock(osb, lockres);

		spin_lock(&osb->dc_task_lock);
	}
	spin_unlock(&osb->dc_task_lock);

	mlog_exit_void();
}

static int ocfs2_downconvert_thread_lists_empty(struct ocfs2_super *osb)
{
	int empty = 0;

	spin_lock(&osb->dc_task_lock);
	if (list_empty(&osb->blocked_lock_list))
		empty = 1;

	spin_unlock(&osb->dc_task_lock);
	return empty;
}

static int ocfs2_downconvert_thread_should_wake(struct ocfs2_super *osb)
{
	int should_wake = 0;

	spin_lock(&osb->dc_task_lock);
	if (osb->dc_work_sequence != osb->dc_wake_sequence)
		should_wake = 1;
	spin_unlock(&osb->dc_task_lock);

	return should_wake;
}

static int ocfs2_downconvert_thread(void *arg)
{
	int status = 0;
	struct ocfs2_super *osb = arg;

	/* only quit once we've been asked to stop and there is no more
	 * work available */
	while (!(kthread_should_stop() &&
		ocfs2_downconvert_thread_lists_empty(osb))) {

		wait_event_interruptible(osb->dc_event,
					 ocfs2_downconvert_thread_should_wake(osb) ||
					 kthread_should_stop());

		mlog(0, "downconvert_thread: awoken\n");

		ocfs2_downconvert_thread_do_work(osb);
	}

	osb->dc_task = NULL;
	return status;
}

void ocfs2_wake_downconvert_thread(struct ocfs2_super *osb)
{
	spin_lock(&osb->dc_task_lock);
	/* make sure the voting thread gets a swipe at whatever changes
	 * the caller may have made to the voting state */
	osb->dc_wake_sequence++;
	spin_unlock(&osb->dc_task_lock);
	wake_up(&osb->dc_event);
}<|MERGE_RESOLUTION|>--- conflicted
+++ resolved
@@ -2057,11 +2057,7 @@
 	} else {
 		/* Boo, we have to go to disk. */
 		/* read bh, cast, ocfs2_refresh_inode */
-<<<<<<< HEAD
-		status = ocfs2_read_block(inode, oi->ip_blkno, bh);
-=======
 		status = ocfs2_read_inode_block(inode, bh);
->>>>>>> 18e352e4
 		if (status < 0) {
 			mlog_errno(status);
 			goto bail_refresh;
@@ -2118,11 +2114,7 @@
 		return 0;
 	}
 
-<<<<<<< HEAD
-	status = ocfs2_read_block(inode, OCFS2_I(inode)->ip_blkno, ret_bh);
-=======
 	status = ocfs2_read_inode_block(inode, ret_bh);
->>>>>>> 18e352e4
 	if (status < 0)
 		mlog_errno(status);
 
@@ -3495,13 +3487,8 @@
 
 	mlog_entry_void();
 
-<<<<<<< HEAD
-	lvb = (struct ocfs2_qinfo_lvb *)ocfs2_dlm_lvb(&lockres->l_lksb);
-	lvb->lvb_version   = OCFS2_LVB_VERSION;
-=======
 	lvb = ocfs2_dlm_lvb(&lockres->l_lksb);
 	lvb->lvb_version = OCFS2_QINFO_LVB_VERSION;
->>>>>>> 18e352e4
 	lvb->lvb_bgrace = cpu_to_be32(info->dqi_bgrace);
 	lvb->lvb_igrace = cpu_to_be32(info->dqi_igrace);
 	lvb->lvb_syncms = cpu_to_be32(oinfo->dqi_syncms);
@@ -3524,55 +3511,17 @@
 	mlog_exit_void();
 }
 
-<<<<<<< HEAD
-/* Lock quota info, this function expects at least shared lock on the quota file
- * so that we can safely refresh quota info from disk. */
-int ocfs2_qinfo_lock(struct ocfs2_mem_dqinfo *oinfo, int ex)
-=======
 static int ocfs2_refresh_qinfo(struct ocfs2_mem_dqinfo *oinfo)
->>>>>>> 18e352e4
 {
 	struct mem_dqinfo *info = sb_dqinfo(oinfo->dqi_gi.dqi_sb,
 					    oinfo->dqi_gi.dqi_type);
 	struct ocfs2_lock_res *lockres = &oinfo->dqi_gqlock;
-<<<<<<< HEAD
-	struct ocfs2_super *osb = OCFS2_SB(oinfo->dqi_gi.dqi_sb);
-	struct ocfs2_qinfo_lvb *lvb;
-	int level = ex ? DLM_LOCK_EX : DLM_LOCK_PR;
-	int status = 0;
-	struct buffer_head *bh;
-	struct ocfs2_global_disk_dqinfo *gdinfo;
-
-	mlog_entry_void();
-
-	/* We'll allow faking a readonly metadata lock for
-	 * rodevices. */
-	if (ocfs2_is_hard_readonly(osb)) {
-		if (ex)
-			status = -EROFS;
-		goto bail;
-	}
-	if (ocfs2_mount_local(osb))
-		goto bail;
-
-	status = ocfs2_cluster_lock(osb, lockres, level, 0, 0);
-	if (status < 0) {
-		mlog_errno(status);
-		goto bail;
-	}
-	if (!ocfs2_should_refresh_lock_res(lockres))
-		goto bail;
-	/* OK, we have the lock but we need to refresh the quota info */
-	lvb = ocfs2_dlm_lvb(&lockres->l_lksb);
-	if (lvb->lvb_version == OCFS2_LVB_VERSION) {
-=======
 	struct ocfs2_qinfo_lvb *lvb = ocfs2_dlm_lvb(&lockres->l_lksb);
 	struct buffer_head *bh = NULL;
 	struct ocfs2_global_disk_dqinfo *gdinfo;
 	int status = 0;
 
 	if (lvb->lvb_version == OCFS2_QINFO_LVB_VERSION) {
->>>>>>> 18e352e4
 		info->dqi_bgrace = be32_to_cpu(lvb->lvb_bgrace);
 		info->dqi_igrace = be32_to_cpu(lvb->lvb_igrace);
 		oinfo->dqi_syncms = be32_to_cpu(lvb->lvb_syncms);
@@ -3581,18 +3530,10 @@
 		oinfo->dqi_gi.dqi_free_entry =
 					be32_to_cpu(lvb->lvb_free_entry);
 	} else {
-<<<<<<< HEAD
-		bh = ocfs2_bread(oinfo->dqi_gqinode, 0, &status, 0);
-		if (!bh) {
-			ocfs2_qinfo_unlock(oinfo, ex);
-			mlog_errno(status);
-			goto bail_refresh;
-=======
 		status = ocfs2_read_quota_block(oinfo->dqi_gqinode, 0, &bh);
 		if (status) {
 			mlog_errno(status);
 			goto bail;
->>>>>>> 18e352e4
 		}
 		gdinfo = (struct ocfs2_global_disk_dqinfo *)
 					(bh->b_data + OCFS2_GLOBAL_INFO_OFF);
@@ -3606,9 +3547,6 @@
 		brelse(bh);
 		ocfs2_track_lock_refresh(lockres);
 	}
-<<<<<<< HEAD
-bail_refresh:
-=======
 
 bail:
 	return status;
@@ -3645,7 +3583,6 @@
 	status = ocfs2_refresh_qinfo(oinfo);
 	if (status)
 		ocfs2_qinfo_unlock(oinfo, ex);
->>>>>>> 18e352e4
 	ocfs2_complete_lock_res_refresh(lockres, status);
 bail:
 	mlog_exit(status);
