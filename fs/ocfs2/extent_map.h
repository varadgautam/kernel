--- conflicted
+++ resolved
@@ -50,11 +50,6 @@
 int ocfs2_extent_map_get_blocks(struct inode *inode, u64 v_blkno, u64 *p_blkno,
 				u64 *ret_count, unsigned int *extent_flags);
 
-<<<<<<< HEAD
-int ocfs2_xattr_get_clusters(struct inode *inode, u32 v_cluster,
-			     u32 *p_cluster, u32 *num_clusters,
-			     struct ocfs2_extent_list *el);
-=======
 int ocfs2_fiemap(struct inode *inode, struct fiemap_extent_info *fieinfo,
 		 u64 map_start, u64 map_len);
 
@@ -86,5 +81,4 @@
 }
 
 
->>>>>>> 18e352e4
 #endif  /* _EXTENT_MAP_H */