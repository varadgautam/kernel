--- conflicted
+++ resolved
@@ -65,10 +65,7 @@
 #define OCFS2_EXTENT_BLOCK_SIGNATURE	"EXBLK01"
 #define OCFS2_GROUP_DESC_SIGNATURE      "GROUP01"
 #define OCFS2_XATTR_BLOCK_SIGNATURE	"XATTR01"
-<<<<<<< HEAD
-=======
 #define OCFS2_DIR_TRAILER_SIGNATURE	"DIRTRL1"
->>>>>>> 18e352e4
 
 /* Compatibility flags */
 #define OCFS2_HAS_COMPAT_FEATURE(sb,mask)			\
@@ -97,12 +94,8 @@
 					 | OCFS2_FEATURE_INCOMPAT_INLINE_DATA \
 					 | OCFS2_FEATURE_INCOMPAT_EXTENDED_SLOT_MAP \
 					 | OCFS2_FEATURE_INCOMPAT_USERSPACE_STACK \
-<<<<<<< HEAD
-					 | OCFS2_FEATURE_INCOMPAT_XATTR)
-=======
 					 | OCFS2_FEATURE_INCOMPAT_XATTR \
 					 | OCFS2_FEATURE_INCOMPAT_META_ECC)
->>>>>>> 18e352e4
 #define OCFS2_FEATURE_RO_COMPAT_SUPP	(OCFS2_FEATURE_RO_COMPAT_UNWRITTEN \
 					 | OCFS2_FEATURE_RO_COMPAT_USRQUOTA \
 					 | OCFS2_FEATURE_RO_COMPAT_GRPQUOTA)
@@ -158,12 +151,9 @@
 /* Support for extended attributes */
 #define OCFS2_FEATURE_INCOMPAT_XATTR		0x0200
 
-<<<<<<< HEAD
-=======
 /* Metadata checksum and error correction */
 #define OCFS2_FEATURE_INCOMPAT_META_ECC		0x0800
 
->>>>>>> 18e352e4
 /*
  * backup superblock flag is used to indicate that this volume
  * has backup superblocks.
@@ -714,12 +704,8 @@
 					   was set in i_flags */
 	__le16 i_dyn_features;
 	__le64 i_xattr_loc;
-<<<<<<< HEAD
-/*80*/	__le64 i_reserved2[7];
-=======
 /*80*/	struct ocfs2_block_check i_check;	/* Error checking */
 /*88*/	__le64 i_reserved2[6];
->>>>>>> 18e352e4
 /*B8*/	union {
 		__le64 i_pad1;		/* Generic way to refer to this
 					   64bit union */
@@ -830,21 +816,12 @@
  */
 struct ocfs2_xattr_entry {
 	__le32	xe_name_hash;    /* hash value of xattr prefix+suffix. */
-<<<<<<< HEAD
-	__le16	xe_name_offset;  /* byte offset from the 1st etnry in the local
-				    local xattr storage(inode, xattr block or
-				    xattr bucket). */
-	__u8	xe_name_len;	 /* xattr name len, does't include prefix. */
-	__u8	xe_type;         /* the low 7 bits indicates the name prefix's
-				  * type and the highest 1 bits indicate whether
-=======
 	__le16	xe_name_offset;  /* byte offset from the 1st entry in the
 				    local xattr storage(inode, xattr block or
 				    xattr bucket). */
 	__u8	xe_name_len;	 /* xattr name len, does't include prefix. */
 	__u8	xe_type;         /* the low 7 bits indicate the name prefix
 				  * type and the highest bit indicates whether
->>>>>>> 18e352e4
 				  * the EA is stored in the local storage. */
 	__le64	xe_value_size;	 /* real xattr value length. */
 };
@@ -863,12 +840,6 @@
 						   xattr. */
 	__le16	xh_name_value_len;              /* total length of name/value
 						   length in this bucket. */
-<<<<<<< HEAD
-	__le16	xh_num_buckets;                 /* bucket nums in one extent
-						   record, only valid in the
-						   first bucket. */
-	__le64  xh_csum;
-=======
 	__le16	xh_num_buckets;                 /* Number of xattr buckets
 						   in this extent record,
 						   only valid in the first
@@ -879,20 +850,14 @@
 						    buckets.  A block uses
 						    xb_check and sets
 						    this field to zero.) */
->>>>>>> 18e352e4
 	struct ocfs2_xattr_entry xh_entries[0]; /* xattr entry list. */
 };
 
 /*
  * On disk structure for xattr value root.
  *
-<<<<<<< HEAD
- * It is used when one extended attribute's size is larger, and we will save it
- * in an outside cluster. It will stored in a b-tree like file content.
-=======
  * When an xattr's value is large enough, it is stored in an external
  * b-tree like file data.  The xattr value root points to this structure.
->>>>>>> 18e352e4
  */
 struct ocfs2_xattr_value_root {
 /*00*/	__le32	xr_clusters;              /* clusters covered by xattr value. */
@@ -935,11 +900,7 @@
 					block group */
 	__le32	xb_fs_generation;    /* Must match super block */
 /*10*/	__le64	xb_blkno;            /* Offset on disk, in blocks */
-<<<<<<< HEAD
-	__le64	xb_csum;
-=======
 	struct ocfs2_block_check xb_check;	/* Error checking */
->>>>>>> 18e352e4
 /*20*/	__le16	xb_flags;            /* Indicates whether this block contains
 					real xattr or a xattr tree. */
 	__le16	xb_reserved0;
@@ -954,8 +915,6 @@
 	} xb_attrs;
 };
 
-<<<<<<< HEAD
-=======
 #define OCFS2_XATTR_ENTRY_LOCAL		0x80
 #define OCFS2_XATTR_TYPE_MASK		0x7F
 static inline void ocfs2_xattr_set_local(struct ocfs2_xattr_entry *xe,
@@ -982,7 +941,6 @@
 	return xe->xe_type & OCFS2_XATTR_TYPE_MASK;
 }
 
->>>>>>> 18e352e4
 /*
  *  On disk structures for global quota file
  */
@@ -998,15 +956,12 @@
 	0, \
 }
 
-<<<<<<< HEAD
-=======
 
 /* Each block of each quota file has a certain fixed number of bytes reserved
  * for OCFS2 internal use at its end. OCFS2 can use it for things like
  * checksums, etc. */
 #define OCFS2_QBLK_RESERVED_SPACE 8
 
->>>>>>> 18e352e4
 /* Generic header of all quota files */
 struct ocfs2_disk_dqheader {
 	__le32 dqh_magic;	/* Magic number identifying file */
@@ -1018,14 +973,6 @@
 /* Information header of global quota file (immediately follows the generic
  * header) */
 struct ocfs2_global_disk_dqinfo {
-<<<<<<< HEAD
-/*00*/	__le32 dqi_bgrace;
-	__le32 dqi_igrace;
-	__le32 dqi_syncms;
-	__le32 dqi_blocks;
-/*10*/	__le32 dqi_free_blk;
-	__le32 dqi_free_entry;
-=======
 /*00*/	__le32 dqi_bgrace;	/* Grace time for space softlimit excess */
 	__le32 dqi_igrace;	/* Grace time for inode softlimit excess */
 	__le32 dqi_syncms;	/* Time after which we sync local changes to
@@ -1034,7 +981,6 @@
 /*10*/	__le32 dqi_free_blk;	/* First free block in quota file */
 	__le32 dqi_free_entry;	/* First block with free dquot entry in quota
 				 * file */
->>>>>>> 18e352e4
 };
 
 /* Structure with global user / group information. We reserve some space
@@ -1098,32 +1044,6 @@
 /*10*/	__le64 dqb_inodemod;	/* Change in the amount of used inodes */
 };
 
-<<<<<<< HEAD
-#define OCFS2_XATTR_ENTRY_LOCAL		0x80
-#define OCFS2_XATTR_TYPE_MASK		0x7F
-static inline void ocfs2_xattr_set_local(struct ocfs2_xattr_entry *xe,
-					 int local)
-{
-	if (local)
-		xe->xe_type |= OCFS2_XATTR_ENTRY_LOCAL;
-	else
-		xe->xe_type &= ~OCFS2_XATTR_ENTRY_LOCAL;
-}
-
-static inline int ocfs2_xattr_is_local(struct ocfs2_xattr_entry *xe)
-{
-	return xe->xe_type & OCFS2_XATTR_ENTRY_LOCAL;
-}
-
-static inline void ocfs2_xattr_set_type(struct ocfs2_xattr_entry *xe, int type)
-{
-	xe->xe_type |= type & OCFS2_XATTR_TYPE_MASK;
-}
-
-static inline int ocfs2_xattr_get_type(struct ocfs2_xattr_entry *xe)
-{
-	return xe->xe_type & OCFS2_XATTR_TYPE_MASK;
-=======
 
 /*
  * The quota trailer lives at the end of each quota block.
@@ -1141,7 +1061,6 @@
 	ptr += blocksize - OCFS2_QBLK_RESERVED_SPACE;
 
 	return (struct ocfs2_disk_dqtrailer *)ptr;
->>>>>>> 18e352e4
 }
 
 #ifdef __KERNEL__
