--- conflicted
+++ resolved
@@ -1507,14 +1507,7 @@
 		pnfs_return_layout(hdr->inode);
 	}
 	if (!test_and_set_bit(NFS_IOHDR_REDO, &hdr->flags))
-<<<<<<< HEAD
-		hdr->task.tk_status = pnfs_write_done_resend_to_mds(hdr->inode,
-							&hdr->pages,
-							hdr->completion_ops,
-							hdr->dreq);
-=======
 		hdr->task.tk_status = pnfs_write_done_resend_to_mds(hdr);
->>>>>>> 4a53ddf5
 }
 
 /*
@@ -1630,14 +1623,7 @@
 		pnfs_return_layout(hdr->inode);
 	}
 	if (!test_and_set_bit(NFS_IOHDR_REDO, &hdr->flags))
-<<<<<<< HEAD
-		hdr->task.tk_status = pnfs_read_done_resend_to_mds(hdr->inode,
-							&hdr->pages,
-							hdr->completion_ops,
-							hdr->dreq);
-=======
 		hdr->task.tk_status = pnfs_read_done_resend_to_mds(hdr);
->>>>>>> 4a53ddf5
 }
 
 /*
