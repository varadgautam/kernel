/*
 *  fs/nfs/nfs4xdr.c
 *
 *  Client-side XDR for NFSv4.
 *
 *  Copyright (c) 2002 The Regents of the University of Michigan.
 *  All rights reserved.
 *
 *  Kendrick Smith <kmsmith@umich.edu>
 *  Andy Adamson   <andros@umich.edu>
 *
 *  Redistribution and use in source and binary forms, with or without
 *  modification, are permitted provided that the following conditions
 *  are met:
 *
 *  1. Redistributions of source code must retain the above copyright
 *     notice, this list of conditions and the following disclaimer.
 *  2. Redistributions in binary form must reproduce the above copyright
 *     notice, this list of conditions and the following disclaimer in the
 *     documentation and/or other materials provided with the distribution.
 *  3. Neither the name of the University nor the names of its
 *     contributors may be used to endorse or promote products derived
 *     from this software without specific prior written permission.
 *
 *  THIS SOFTWARE IS PROVIDED ``AS IS'' AND ANY EXPRESS OR IMPLIED
 *  WARRANTIES, INCLUDING, BUT NOT LIMITED TO, THE IMPLIED WARRANTIES OF
 *  MERCHANTABILITY AND FITNESS FOR A PARTICULAR PURPOSE ARE
 *  DISCLAIMED. IN NO EVENT SHALL THE REGENTS OR CONTRIBUTORS BE LIABLE
 *  FOR ANY DIRECT, INDIRECT, INCIDENTAL, SPECIAL, EXEMPLARY, OR
 *  CONSEQUENTIAL DAMAGES (INCLUDING, BUT NOT LIMITED TO, PROCUREMENT OF
 *  SUBSTITUTE GOODS OR SERVICES; LOSS OF USE, DATA, OR PROFITS; OR
 *  BUSINESS INTERRUPTION) HOWEVER CAUSED AND ON ANY THEORY OF
 *  LIABILITY, WHETHER IN CONTRACT, STRICT LIABILITY, OR TORT (INCLUDING
 *  NEGLIGENCE OR OTHERWISE) ARISING IN ANY WAY OUT OF THE USE OF THIS
 *  SOFTWARE, EVEN IF ADVISED OF THE POSSIBILITY OF SUCH DAMAGE.
 */

#include <linux/param.h>
#include <linux/time.h>
#include <linux/mm.h>
#include <linux/errno.h>
#include <linux/string.h>
#include <linux/in.h>
#include <linux/pagemap.h>
#include <linux/proc_fs.h>
#include <linux/kdev_t.h>
#include <linux/sunrpc/clnt.h>
#include <linux/sunrpc/msg_prot.h>
#include <linux/nfs.h>
#include <linux/nfs4.h>
#include <linux/nfs_fs.h>
#include <linux/nfs_idmap.h>
#include "nfs4_fs.h"
#include "internal.h"
#include "pnfs.h"

#define NFSDBG_FACILITY		NFSDBG_XDR

/* Mapping from NFS error code to "errno" error code. */
#define errno_NFSERR_IO		EIO

static int nfs4_stat_to_errno(int);

/* NFSv4 COMPOUND tags are only wanted for debugging purposes */
#ifdef DEBUG
#define NFS4_MAXTAGLEN		20
#else
#define NFS4_MAXTAGLEN		0
#endif

/* lock,open owner id:
 * we currently use size 2 (u64) out of (NFS4_OPAQUE_LIMIT  >> 2)
 */
#define open_owner_id_maxsz	(1 + 1 + 4)
#define lock_owner_id_maxsz	(1 + 1 + 4)
#define decode_lockowner_maxsz	(1 + XDR_QUADLEN(IDMAP_NAMESZ))
#define compound_encode_hdr_maxsz	(3 + (NFS4_MAXTAGLEN >> 2))
#define compound_decode_hdr_maxsz	(3 + (NFS4_MAXTAGLEN >> 2))
#define op_encode_hdr_maxsz	(1)
#define op_decode_hdr_maxsz	(2)
#define encode_stateid_maxsz	(XDR_QUADLEN(NFS4_STATEID_SIZE))
#define decode_stateid_maxsz	(XDR_QUADLEN(NFS4_STATEID_SIZE))
#define encode_verifier_maxsz	(XDR_QUADLEN(NFS4_VERIFIER_SIZE))
#define decode_verifier_maxsz	(XDR_QUADLEN(NFS4_VERIFIER_SIZE))
#define encode_putfh_maxsz	(op_encode_hdr_maxsz + 1 + \
				(NFS4_FHSIZE >> 2))
#define decode_putfh_maxsz	(op_decode_hdr_maxsz)
#define encode_putrootfh_maxsz	(op_encode_hdr_maxsz)
#define decode_putrootfh_maxsz	(op_decode_hdr_maxsz)
#define encode_getfh_maxsz      (op_encode_hdr_maxsz)
#define decode_getfh_maxsz      (op_decode_hdr_maxsz + 1 + \
				((3+NFS4_FHSIZE) >> 2))
#define nfs4_fattr_bitmap_maxsz 3
#define encode_getattr_maxsz    (op_encode_hdr_maxsz + nfs4_fattr_bitmap_maxsz)
#define nfs4_name_maxsz		(1 + ((3 + NFS4_MAXNAMLEN) >> 2))
#define nfs4_path_maxsz		(1 + ((3 + NFS4_MAXPATHLEN) >> 2))
#define nfs4_owner_maxsz	(1 + XDR_QUADLEN(IDMAP_NAMESZ))
#define nfs4_group_maxsz	(1 + XDR_QUADLEN(IDMAP_NAMESZ))
/* This is based on getfattr, which uses the most attributes: */
#define nfs4_fattr_value_maxsz	(1 + (1 + 2 + 2 + 4 + 2 + 1 + 1 + 2 + 2 + \
				3 + 3 + 3 + nfs4_owner_maxsz + nfs4_group_maxsz))
#define nfs4_fattr_maxsz	(nfs4_fattr_bitmap_maxsz + \
				nfs4_fattr_value_maxsz)
#define decode_getattr_maxsz    (op_decode_hdr_maxsz + nfs4_fattr_maxsz)
#define encode_attrs_maxsz	(nfs4_fattr_bitmap_maxsz + \
				 1 + 2 + 1 + \
				nfs4_owner_maxsz + \
				nfs4_group_maxsz + \
				4 + 4)
#define encode_savefh_maxsz     (op_encode_hdr_maxsz)
#define decode_savefh_maxsz     (op_decode_hdr_maxsz)
#define encode_restorefh_maxsz  (op_encode_hdr_maxsz)
#define decode_restorefh_maxsz  (op_decode_hdr_maxsz)
#define encode_fsinfo_maxsz	(encode_getattr_maxsz)
#define decode_fsinfo_maxsz	(op_decode_hdr_maxsz + 11)
#define encode_renew_maxsz	(op_encode_hdr_maxsz + 3)
#define decode_renew_maxsz	(op_decode_hdr_maxsz)
#define encode_setclientid_maxsz \
				(op_encode_hdr_maxsz + \
				XDR_QUADLEN(NFS4_VERIFIER_SIZE) + \
				XDR_QUADLEN(NFS4_SETCLIENTID_NAMELEN) + \
				1 /* sc_prog */ + \
				XDR_QUADLEN(RPCBIND_MAXNETIDLEN) + \
				XDR_QUADLEN(RPCBIND_MAXUADDRLEN) + \
				1) /* sc_cb_ident */
#define decode_setclientid_maxsz \
				(op_decode_hdr_maxsz + \
				2 + \
				1024) /* large value for CLID_INUSE */
#define encode_setclientid_confirm_maxsz \
				(op_encode_hdr_maxsz + \
				3 + (NFS4_VERIFIER_SIZE >> 2))
#define decode_setclientid_confirm_maxsz \
				(op_decode_hdr_maxsz)
#define encode_lookup_maxsz	(op_encode_hdr_maxsz + nfs4_name_maxsz)
#define decode_lookup_maxsz	(op_decode_hdr_maxsz)
#define encode_share_access_maxsz \
				(2)
#define encode_createmode_maxsz	(1 + encode_attrs_maxsz + encode_verifier_maxsz)
#define encode_opentype_maxsz	(1 + encode_createmode_maxsz)
#define encode_claim_null_maxsz	(1 + nfs4_name_maxsz)
#define encode_open_maxsz	(op_encode_hdr_maxsz + \
				2 + encode_share_access_maxsz + 2 + \
				open_owner_id_maxsz + \
				encode_opentype_maxsz + \
				encode_claim_null_maxsz)
#define decode_ace_maxsz	(3 + nfs4_owner_maxsz)
#define decode_delegation_maxsz	(1 + decode_stateid_maxsz + 1 + \
				decode_ace_maxsz)
#define decode_change_info_maxsz	(5)
#define decode_open_maxsz	(op_decode_hdr_maxsz + \
				decode_stateid_maxsz + \
				decode_change_info_maxsz + 1 + \
				nfs4_fattr_bitmap_maxsz + \
				decode_delegation_maxsz)
#define encode_open_confirm_maxsz \
				(op_encode_hdr_maxsz + \
				 encode_stateid_maxsz + 1)
#define decode_open_confirm_maxsz \
				(op_decode_hdr_maxsz + \
				 decode_stateid_maxsz)
#define encode_open_downgrade_maxsz \
				(op_encode_hdr_maxsz + \
				 encode_stateid_maxsz + 1 + \
				 encode_share_access_maxsz)
#define decode_open_downgrade_maxsz \
				(op_decode_hdr_maxsz + \
				 decode_stateid_maxsz)
#define encode_close_maxsz	(op_encode_hdr_maxsz + \
				 1 + encode_stateid_maxsz)
#define decode_close_maxsz	(op_decode_hdr_maxsz + \
				 decode_stateid_maxsz)
#define encode_setattr_maxsz	(op_encode_hdr_maxsz + \
				 encode_stateid_maxsz + \
				 encode_attrs_maxsz)
#define decode_setattr_maxsz	(op_decode_hdr_maxsz + \
				 nfs4_fattr_bitmap_maxsz)
#define encode_read_maxsz	(op_encode_hdr_maxsz + \
				 encode_stateid_maxsz + 3)
#define decode_read_maxsz	(op_decode_hdr_maxsz + 2)
#define encode_readdir_maxsz	(op_encode_hdr_maxsz + \
				 2 + encode_verifier_maxsz + 5)
#define decode_readdir_maxsz	(op_decode_hdr_maxsz + \
				 decode_verifier_maxsz)
#define encode_readlink_maxsz	(op_encode_hdr_maxsz)
#define decode_readlink_maxsz	(op_decode_hdr_maxsz + 1)
#define encode_write_maxsz	(op_encode_hdr_maxsz + \
				 encode_stateid_maxsz + 4)
#define decode_write_maxsz	(op_decode_hdr_maxsz + \
				 2 + decode_verifier_maxsz)
#define encode_commit_maxsz	(op_encode_hdr_maxsz + 3)
#define decode_commit_maxsz	(op_decode_hdr_maxsz + \
				 decode_verifier_maxsz)
#define encode_remove_maxsz	(op_encode_hdr_maxsz + \
				nfs4_name_maxsz)
#define decode_remove_maxsz	(op_decode_hdr_maxsz + \
				 decode_change_info_maxsz)
#define encode_rename_maxsz	(op_encode_hdr_maxsz + \
				2 * nfs4_name_maxsz)
#define decode_rename_maxsz	(op_decode_hdr_maxsz + \
				 decode_change_info_maxsz + \
				 decode_change_info_maxsz)
#define encode_link_maxsz	(op_encode_hdr_maxsz + \
				nfs4_name_maxsz)
#define decode_link_maxsz	(op_decode_hdr_maxsz + decode_change_info_maxsz)
#define encode_lockowner_maxsz	(7)
#define encode_lock_maxsz	(op_encode_hdr_maxsz + \
				 7 + \
				 1 + encode_stateid_maxsz + 1 + \
				 encode_lockowner_maxsz)
#define decode_lock_denied_maxsz \
				(8 + decode_lockowner_maxsz)
#define decode_lock_maxsz	(op_decode_hdr_maxsz + \
				 decode_lock_denied_maxsz)
#define encode_lockt_maxsz	(op_encode_hdr_maxsz + 5 + \
				encode_lockowner_maxsz)
#define decode_lockt_maxsz	(op_decode_hdr_maxsz + \
				 decode_lock_denied_maxsz)
#define encode_locku_maxsz	(op_encode_hdr_maxsz + 3 + \
				 encode_stateid_maxsz + \
				 4)
#define decode_locku_maxsz	(op_decode_hdr_maxsz + \
				 decode_stateid_maxsz)
#define encode_release_lockowner_maxsz \
				(op_encode_hdr_maxsz + \
				 encode_lockowner_maxsz)
#define decode_release_lockowner_maxsz \
				(op_decode_hdr_maxsz)
#define encode_access_maxsz	(op_encode_hdr_maxsz + 1)
#define decode_access_maxsz	(op_decode_hdr_maxsz + 2)
#define encode_symlink_maxsz	(op_encode_hdr_maxsz + \
				1 + nfs4_name_maxsz + \
				1 + \
				nfs4_fattr_maxsz)
#define decode_symlink_maxsz	(op_decode_hdr_maxsz + 8)
#define encode_create_maxsz	(op_encode_hdr_maxsz + \
				1 + 2 + nfs4_name_maxsz + \
				encode_attrs_maxsz)
#define decode_create_maxsz	(op_decode_hdr_maxsz + \
				decode_change_info_maxsz + \
				nfs4_fattr_bitmap_maxsz)
#define encode_statfs_maxsz	(encode_getattr_maxsz)
#define decode_statfs_maxsz	(decode_getattr_maxsz)
#define encode_delegreturn_maxsz (op_encode_hdr_maxsz + 4)
#define decode_delegreturn_maxsz (op_decode_hdr_maxsz)
#define encode_getacl_maxsz	(encode_getattr_maxsz)
#define decode_getacl_maxsz	(op_decode_hdr_maxsz + \
				 nfs4_fattr_bitmap_maxsz + 1)
#define encode_setacl_maxsz	(op_encode_hdr_maxsz + \
				 encode_stateid_maxsz + 3)
#define decode_setacl_maxsz	(decode_setattr_maxsz)
#define encode_fs_locations_maxsz \
				(encode_getattr_maxsz)
#define decode_fs_locations_maxsz \
				(0)

#if defined(CONFIG_NFS_V4_1)
#define NFS4_MAX_MACHINE_NAME_LEN (64)

#define encode_exchange_id_maxsz (op_encode_hdr_maxsz + \
				encode_verifier_maxsz + \
				1 /* co_ownerid.len */ + \
				XDR_QUADLEN(NFS4_EXCHANGE_ID_LEN) + \
				1 /* flags */ + \
				1 /* spa_how */ + \
				0 /* SP4_NONE (for now) */ + \
				1 /* zero implemetation id array */)
#define decode_exchange_id_maxsz (op_decode_hdr_maxsz + \
				2 /* eir_clientid */ + \
				1 /* eir_sequenceid */ + \
				1 /* eir_flags */ + \
				1 /* spr_how */ + \
				0 /* SP4_NONE (for now) */ + \
				2 /* eir_server_owner.so_minor_id */ + \
				/* eir_server_owner.so_major_id<> */ \
				XDR_QUADLEN(NFS4_OPAQUE_LIMIT) + 1 + \
				/* eir_server_scope<> */ \
				XDR_QUADLEN(NFS4_OPAQUE_LIMIT) + 1 + \
				1 /* eir_server_impl_id array length */ + \
				0 /* ignored eir_server_impl_id contents */)
#define encode_channel_attrs_maxsz  (6 + 1 /* ca_rdma_ird.len (0) */)
#define decode_channel_attrs_maxsz  (6 + \
				     1 /* ca_rdma_ird.len */ + \
				     1 /* ca_rdma_ird */)
#define encode_create_session_maxsz  (op_encode_hdr_maxsz + \
				     2 /* csa_clientid */ + \
				     1 /* csa_sequence */ + \
				     1 /* csa_flags */ + \
				     encode_channel_attrs_maxsz + \
				     encode_channel_attrs_maxsz + \
				     1 /* csa_cb_program */ + \
				     1 /* csa_sec_parms.len (1) */ + \
				     1 /* cb_secflavor (AUTH_SYS) */ + \
				     1 /* stamp */ + \
				     1 /* machinename.len */ + \
				     XDR_QUADLEN(NFS4_MAX_MACHINE_NAME_LEN) + \
				     1 /* uid */ + \
				     1 /* gid */ + \
				     1 /* gids.len (0) */)
#define decode_create_session_maxsz  (op_decode_hdr_maxsz +	\
				     XDR_QUADLEN(NFS4_MAX_SESSIONID_LEN) + \
				     1 /* csr_sequence */ + \
				     1 /* csr_flags */ + \
				     decode_channel_attrs_maxsz + \
				     decode_channel_attrs_maxsz)
#define encode_destroy_session_maxsz    (op_encode_hdr_maxsz + 4)
#define decode_destroy_session_maxsz    (op_decode_hdr_maxsz)
#define encode_sequence_maxsz	(op_encode_hdr_maxsz + \
				XDR_QUADLEN(NFS4_MAX_SESSIONID_LEN) + 4)
#define decode_sequence_maxsz	(op_decode_hdr_maxsz + \
				XDR_QUADLEN(NFS4_MAX_SESSIONID_LEN) + 5)
#define encode_reclaim_complete_maxsz	(op_encode_hdr_maxsz + 4)
#define decode_reclaim_complete_maxsz	(op_decode_hdr_maxsz + 4)
#define encode_getdeviceinfo_maxsz (op_encode_hdr_maxsz + 4 + \
				XDR_QUADLEN(NFS4_DEVICEID4_SIZE))
#define decode_getdeviceinfo_maxsz (op_decode_hdr_maxsz + \
				1 /* layout type */ + \
				1 /* opaque devaddr4 length */ + \
				  /* devaddr4 payload is read into page */ \
				1 /* notification bitmap length */ + \
				1 /* notification bitmap */)
#define encode_layoutget_maxsz	(op_encode_hdr_maxsz + 10 + \
				encode_stateid_maxsz)
#define decode_layoutget_maxsz	(op_decode_hdr_maxsz + 8 + \
				decode_stateid_maxsz + \
				XDR_QUADLEN(PNFS_LAYOUT_MAXSIZE))
#else /* CONFIG_NFS_V4_1 */
#define encode_sequence_maxsz	0
#define decode_sequence_maxsz	0
#endif /* CONFIG_NFS_V4_1 */

#define NFS4_enc_compound_sz	(1024)  /* XXX: large enough? */
#define NFS4_dec_compound_sz	(1024)  /* XXX: large enough? */
#define NFS4_enc_read_sz	(compound_encode_hdr_maxsz + \
				encode_sequence_maxsz + \
				encode_putfh_maxsz + \
				encode_read_maxsz)
#define NFS4_dec_read_sz	(compound_decode_hdr_maxsz + \
				decode_sequence_maxsz + \
				decode_putfh_maxsz + \
				decode_read_maxsz)
#define NFS4_enc_readlink_sz	(compound_encode_hdr_maxsz + \
				encode_sequence_maxsz + \
				encode_putfh_maxsz + \
				encode_readlink_maxsz)
#define NFS4_dec_readlink_sz	(compound_decode_hdr_maxsz + \
				decode_sequence_maxsz + \
				decode_putfh_maxsz + \
				decode_readlink_maxsz)
#define NFS4_enc_readdir_sz	(compound_encode_hdr_maxsz + \
				encode_sequence_maxsz + \
				encode_putfh_maxsz + \
				encode_readdir_maxsz)
#define NFS4_dec_readdir_sz	(compound_decode_hdr_maxsz + \
				decode_sequence_maxsz + \
				decode_putfh_maxsz + \
				decode_readdir_maxsz)
#define NFS4_enc_write_sz	(compound_encode_hdr_maxsz + \
				encode_sequence_maxsz + \
				encode_putfh_maxsz + \
				encode_write_maxsz + \
				encode_getattr_maxsz)
#define NFS4_dec_write_sz	(compound_decode_hdr_maxsz + \
				decode_sequence_maxsz + \
				decode_putfh_maxsz + \
				decode_write_maxsz + \
				decode_getattr_maxsz)
#define NFS4_enc_commit_sz	(compound_encode_hdr_maxsz + \
				encode_sequence_maxsz + \
				encode_putfh_maxsz + \
				encode_commit_maxsz + \
				encode_getattr_maxsz)
#define NFS4_dec_commit_sz	(compound_decode_hdr_maxsz + \
				decode_sequence_maxsz + \
				decode_putfh_maxsz + \
				decode_commit_maxsz + \
				decode_getattr_maxsz)
#define NFS4_enc_open_sz        (compound_encode_hdr_maxsz + \
				encode_sequence_maxsz + \
				encode_putfh_maxsz + \
				encode_savefh_maxsz + \
				encode_open_maxsz + \
				encode_getfh_maxsz + \
				encode_getattr_maxsz + \
				encode_restorefh_maxsz + \
				encode_getattr_maxsz)
#define NFS4_dec_open_sz        (compound_decode_hdr_maxsz + \
				decode_sequence_maxsz + \
				decode_putfh_maxsz + \
				decode_savefh_maxsz + \
				decode_open_maxsz + \
				decode_getfh_maxsz + \
				decode_getattr_maxsz + \
				decode_restorefh_maxsz + \
				decode_getattr_maxsz)
#define NFS4_enc_open_confirm_sz \
				(compound_encode_hdr_maxsz + \
				 encode_putfh_maxsz + \
				 encode_open_confirm_maxsz)
#define NFS4_dec_open_confirm_sz \
				(compound_decode_hdr_maxsz + \
				 decode_putfh_maxsz + \
				 decode_open_confirm_maxsz)
#define NFS4_enc_open_noattr_sz	(compound_encode_hdr_maxsz + \
					encode_sequence_maxsz + \
					encode_putfh_maxsz + \
					encode_open_maxsz + \
					encode_getattr_maxsz)
#define NFS4_dec_open_noattr_sz	(compound_decode_hdr_maxsz + \
					decode_sequence_maxsz + \
					decode_putfh_maxsz + \
					decode_open_maxsz + \
					decode_getattr_maxsz)
#define NFS4_enc_open_downgrade_sz \
				(compound_encode_hdr_maxsz + \
				 encode_sequence_maxsz + \
				 encode_putfh_maxsz + \
				 encode_open_downgrade_maxsz + \
				 encode_getattr_maxsz)
#define NFS4_dec_open_downgrade_sz \
				(compound_decode_hdr_maxsz + \
				 decode_sequence_maxsz + \
				 decode_putfh_maxsz + \
				 decode_open_downgrade_maxsz + \
				 decode_getattr_maxsz)
#define NFS4_enc_close_sz	(compound_encode_hdr_maxsz + \
				 encode_sequence_maxsz + \
				 encode_putfh_maxsz + \
				 encode_close_maxsz + \
				 encode_getattr_maxsz)
#define NFS4_dec_close_sz	(compound_decode_hdr_maxsz + \
				 decode_sequence_maxsz + \
				 decode_putfh_maxsz + \
				 decode_close_maxsz + \
				 decode_getattr_maxsz)
#define NFS4_enc_setattr_sz	(compound_encode_hdr_maxsz + \
				 encode_sequence_maxsz + \
				 encode_putfh_maxsz + \
				 encode_setattr_maxsz + \
				 encode_getattr_maxsz)
#define NFS4_dec_setattr_sz	(compound_decode_hdr_maxsz + \
				 decode_sequence_maxsz + \
				 decode_putfh_maxsz + \
				 decode_setattr_maxsz + \
				 decode_getattr_maxsz)
#define NFS4_enc_fsinfo_sz	(compound_encode_hdr_maxsz + \
				encode_sequence_maxsz + \
				encode_putfh_maxsz + \
				encode_fsinfo_maxsz)
#define NFS4_dec_fsinfo_sz	(compound_decode_hdr_maxsz + \
				decode_sequence_maxsz + \
				decode_putfh_maxsz + \
				decode_fsinfo_maxsz)
#define NFS4_enc_renew_sz	(compound_encode_hdr_maxsz + \
				encode_renew_maxsz)
#define NFS4_dec_renew_sz	(compound_decode_hdr_maxsz + \
				decode_renew_maxsz)
#define NFS4_enc_setclientid_sz	(compound_encode_hdr_maxsz + \
				encode_setclientid_maxsz)
#define NFS4_dec_setclientid_sz	(compound_decode_hdr_maxsz + \
				decode_setclientid_maxsz)
#define NFS4_enc_setclientid_confirm_sz \
				(compound_encode_hdr_maxsz + \
				encode_setclientid_confirm_maxsz + \
				encode_putrootfh_maxsz + \
				encode_fsinfo_maxsz)
#define NFS4_dec_setclientid_confirm_sz \
				(compound_decode_hdr_maxsz + \
				decode_setclientid_confirm_maxsz + \
				decode_putrootfh_maxsz + \
				decode_fsinfo_maxsz)
#define NFS4_enc_lock_sz        (compound_encode_hdr_maxsz + \
				encode_sequence_maxsz + \
				encode_putfh_maxsz + \
				encode_lock_maxsz)
#define NFS4_dec_lock_sz        (compound_decode_hdr_maxsz + \
				decode_sequence_maxsz + \
				decode_putfh_maxsz + \
				decode_lock_maxsz)
#define NFS4_enc_lockt_sz       (compound_encode_hdr_maxsz + \
				encode_sequence_maxsz + \
				encode_putfh_maxsz + \
				encode_lockt_maxsz)
#define NFS4_dec_lockt_sz       (compound_decode_hdr_maxsz + \
				 decode_sequence_maxsz + \
				 decode_putfh_maxsz + \
				 decode_lockt_maxsz)
#define NFS4_enc_locku_sz       (compound_encode_hdr_maxsz + \
				encode_sequence_maxsz + \
				encode_putfh_maxsz + \
				encode_locku_maxsz)
#define NFS4_dec_locku_sz       (compound_decode_hdr_maxsz + \
				decode_sequence_maxsz + \
				decode_putfh_maxsz + \
				decode_locku_maxsz)
#define NFS4_enc_release_lockowner_sz \
				(compound_encode_hdr_maxsz + \
				 encode_lockowner_maxsz)
#define NFS4_dec_release_lockowner_sz \
				(compound_decode_hdr_maxsz + \
				 decode_lockowner_maxsz)
#define NFS4_enc_access_sz	(compound_encode_hdr_maxsz + \
				encode_sequence_maxsz + \
				encode_putfh_maxsz + \
				encode_access_maxsz + \
				encode_getattr_maxsz)
#define NFS4_dec_access_sz	(compound_decode_hdr_maxsz + \
				decode_sequence_maxsz + \
				decode_putfh_maxsz + \
				decode_access_maxsz + \
				decode_getattr_maxsz)
#define NFS4_enc_getattr_sz	(compound_encode_hdr_maxsz + \
				encode_sequence_maxsz + \
				encode_putfh_maxsz + \
				encode_getattr_maxsz)
#define NFS4_dec_getattr_sz	(compound_decode_hdr_maxsz + \
				decode_sequence_maxsz + \
				decode_putfh_maxsz + \
				decode_getattr_maxsz)
#define NFS4_enc_lookup_sz	(compound_encode_hdr_maxsz + \
				encode_sequence_maxsz + \
				encode_putfh_maxsz + \
				encode_lookup_maxsz + \
				encode_getattr_maxsz + \
				encode_getfh_maxsz)
#define NFS4_dec_lookup_sz	(compound_decode_hdr_maxsz + \
				decode_sequence_maxsz + \
				decode_putfh_maxsz + \
				decode_lookup_maxsz + \
				decode_getattr_maxsz + \
				decode_getfh_maxsz)
#define NFS4_enc_lookup_root_sz (compound_encode_hdr_maxsz + \
				encode_sequence_maxsz + \
				encode_putrootfh_maxsz + \
				encode_getattr_maxsz + \
				encode_getfh_maxsz)
#define NFS4_dec_lookup_root_sz (compound_decode_hdr_maxsz + \
				decode_sequence_maxsz + \
				decode_putrootfh_maxsz + \
				decode_getattr_maxsz + \
				decode_getfh_maxsz)
#define NFS4_enc_remove_sz	(compound_encode_hdr_maxsz + \
				encode_sequence_maxsz + \
				encode_putfh_maxsz + \
				encode_remove_maxsz + \
				encode_getattr_maxsz)
#define NFS4_dec_remove_sz	(compound_decode_hdr_maxsz + \
				decode_sequence_maxsz + \
				decode_putfh_maxsz + \
				decode_remove_maxsz + \
				decode_getattr_maxsz)
#define NFS4_enc_rename_sz	(compound_encode_hdr_maxsz + \
				encode_sequence_maxsz + \
				encode_putfh_maxsz + \
				encode_savefh_maxsz + \
				encode_putfh_maxsz + \
				encode_rename_maxsz + \
				encode_getattr_maxsz + \
				encode_restorefh_maxsz + \
				encode_getattr_maxsz)
#define NFS4_dec_rename_sz	(compound_decode_hdr_maxsz + \
				decode_sequence_maxsz + \
				decode_putfh_maxsz + \
				decode_savefh_maxsz + \
				decode_putfh_maxsz + \
				decode_rename_maxsz + \
				decode_getattr_maxsz + \
				decode_restorefh_maxsz + \
				decode_getattr_maxsz)
#define NFS4_enc_link_sz	(compound_encode_hdr_maxsz + \
				encode_sequence_maxsz + \
				encode_putfh_maxsz + \
				encode_savefh_maxsz + \
				encode_putfh_maxsz + \
				encode_link_maxsz + \
				decode_getattr_maxsz + \
				encode_restorefh_maxsz + \
				decode_getattr_maxsz)
#define NFS4_dec_link_sz	(compound_decode_hdr_maxsz + \
				decode_sequence_maxsz + \
				decode_putfh_maxsz + \
				decode_savefh_maxsz + \
				decode_putfh_maxsz + \
				decode_link_maxsz + \
				decode_getattr_maxsz + \
				decode_restorefh_maxsz + \
				decode_getattr_maxsz)
#define NFS4_enc_symlink_sz	(compound_encode_hdr_maxsz + \
				encode_sequence_maxsz + \
				encode_putfh_maxsz + \
				encode_symlink_maxsz + \
				encode_getattr_maxsz + \
				encode_getfh_maxsz)
#define NFS4_dec_symlink_sz	(compound_decode_hdr_maxsz + \
				decode_sequence_maxsz + \
				decode_putfh_maxsz + \
				decode_symlink_maxsz + \
				decode_getattr_maxsz + \
				decode_getfh_maxsz)
#define NFS4_enc_create_sz	(compound_encode_hdr_maxsz + \
				encode_sequence_maxsz + \
				encode_putfh_maxsz + \
				encode_savefh_maxsz + \
				encode_create_maxsz + \
				encode_getfh_maxsz + \
				encode_getattr_maxsz + \
				encode_restorefh_maxsz + \
				encode_getattr_maxsz)
#define NFS4_dec_create_sz	(compound_decode_hdr_maxsz + \
				decode_sequence_maxsz + \
				decode_putfh_maxsz + \
				decode_savefh_maxsz + \
				decode_create_maxsz + \
				decode_getfh_maxsz + \
				decode_getattr_maxsz + \
				decode_restorefh_maxsz + \
				decode_getattr_maxsz)
#define NFS4_enc_pathconf_sz	(compound_encode_hdr_maxsz + \
				encode_sequence_maxsz + \
				encode_putfh_maxsz + \
				encode_getattr_maxsz)
#define NFS4_dec_pathconf_sz	(compound_decode_hdr_maxsz + \
				decode_sequence_maxsz + \
				decode_putfh_maxsz + \
				decode_getattr_maxsz)
#define NFS4_enc_statfs_sz	(compound_encode_hdr_maxsz + \
				encode_sequence_maxsz + \
				encode_putfh_maxsz + \
				encode_statfs_maxsz)
#define NFS4_dec_statfs_sz	(compound_decode_hdr_maxsz + \
				decode_sequence_maxsz + \
				decode_putfh_maxsz + \
				decode_statfs_maxsz)
#define NFS4_enc_server_caps_sz (compound_encode_hdr_maxsz + \
				encode_sequence_maxsz + \
				encode_putfh_maxsz + \
				encode_getattr_maxsz)
#define NFS4_dec_server_caps_sz (compound_decode_hdr_maxsz + \
				decode_sequence_maxsz + \
				decode_putfh_maxsz + \
				decode_getattr_maxsz)
#define NFS4_enc_delegreturn_sz	(compound_encode_hdr_maxsz + \
				encode_sequence_maxsz + \
				encode_putfh_maxsz + \
				encode_delegreturn_maxsz + \
				encode_getattr_maxsz)
#define NFS4_dec_delegreturn_sz (compound_decode_hdr_maxsz + \
				decode_sequence_maxsz + \
				decode_delegreturn_maxsz + \
				decode_getattr_maxsz)
#define NFS4_enc_getacl_sz	(compound_encode_hdr_maxsz + \
				encode_sequence_maxsz + \
				encode_putfh_maxsz + \
				encode_getacl_maxsz)
#define NFS4_dec_getacl_sz	(compound_decode_hdr_maxsz + \
				decode_sequence_maxsz + \
				decode_putfh_maxsz + \
				decode_getacl_maxsz)
#define NFS4_enc_setacl_sz	(compound_encode_hdr_maxsz + \
				encode_sequence_maxsz + \
				encode_putfh_maxsz + \
				encode_setacl_maxsz)
#define NFS4_dec_setacl_sz	(compound_decode_hdr_maxsz + \
				decode_sequence_maxsz + \
				decode_putfh_maxsz + \
				decode_setacl_maxsz)
#define NFS4_enc_fs_locations_sz \
				(compound_encode_hdr_maxsz + \
				 encode_sequence_maxsz + \
				 encode_putfh_maxsz + \
				 encode_lookup_maxsz + \
				 encode_fs_locations_maxsz)
#define NFS4_dec_fs_locations_sz \
				(compound_decode_hdr_maxsz + \
				 decode_sequence_maxsz + \
				 decode_putfh_maxsz + \
				 decode_lookup_maxsz + \
				 decode_fs_locations_maxsz)
#if defined(CONFIG_NFS_V4_1)
#define NFS4_enc_exchange_id_sz \
				(compound_encode_hdr_maxsz + \
				 encode_exchange_id_maxsz)
#define NFS4_dec_exchange_id_sz \
				(compound_decode_hdr_maxsz + \
				 decode_exchange_id_maxsz)
#define NFS4_enc_create_session_sz \
				(compound_encode_hdr_maxsz + \
				 encode_create_session_maxsz)
#define NFS4_dec_create_session_sz \
				(compound_decode_hdr_maxsz + \
				 decode_create_session_maxsz)
#define NFS4_enc_destroy_session_sz	(compound_encode_hdr_maxsz + \
					 encode_destroy_session_maxsz)
#define NFS4_dec_destroy_session_sz	(compound_decode_hdr_maxsz + \
					 decode_destroy_session_maxsz)
#define NFS4_enc_sequence_sz \
				(compound_decode_hdr_maxsz + \
				 encode_sequence_maxsz)
#define NFS4_dec_sequence_sz \
				(compound_decode_hdr_maxsz + \
				 decode_sequence_maxsz)
#define NFS4_enc_get_lease_time_sz	(compound_encode_hdr_maxsz + \
					 encode_sequence_maxsz + \
					 encode_putrootfh_maxsz + \
					 encode_fsinfo_maxsz)
#define NFS4_dec_get_lease_time_sz	(compound_decode_hdr_maxsz + \
					 decode_sequence_maxsz + \
					 decode_putrootfh_maxsz + \
					 decode_fsinfo_maxsz)
#define NFS4_enc_reclaim_complete_sz	(compound_encode_hdr_maxsz + \
					 encode_sequence_maxsz + \
					 encode_reclaim_complete_maxsz)
#define NFS4_dec_reclaim_complete_sz	(compound_decode_hdr_maxsz + \
					 decode_sequence_maxsz + \
					 decode_reclaim_complete_maxsz)
#define NFS4_enc_getdeviceinfo_sz (compound_encode_hdr_maxsz +    \
				encode_sequence_maxsz +\
				encode_getdeviceinfo_maxsz)
#define NFS4_dec_getdeviceinfo_sz (compound_decode_hdr_maxsz +    \
				decode_sequence_maxsz + \
				decode_getdeviceinfo_maxsz)
#define NFS4_enc_layoutget_sz	(compound_encode_hdr_maxsz + \
				encode_sequence_maxsz + \
				encode_putfh_maxsz +        \
				encode_layoutget_maxsz)
#define NFS4_dec_layoutget_sz	(compound_decode_hdr_maxsz + \
				decode_sequence_maxsz + \
				decode_putfh_maxsz +        \
				decode_layoutget_maxsz)

const u32 nfs41_maxwrite_overhead = ((RPC_MAX_HEADER_WITH_AUTH +
				      compound_encode_hdr_maxsz +
				      encode_sequence_maxsz +
				      encode_putfh_maxsz +
				      encode_getattr_maxsz) *
				     XDR_UNIT);

const u32 nfs41_maxread_overhead = ((RPC_MAX_HEADER_WITH_AUTH +
				     compound_decode_hdr_maxsz +
				     decode_sequence_maxsz +
				     decode_putfh_maxsz) *
				    XDR_UNIT);
#endif /* CONFIG_NFS_V4_1 */

static const umode_t nfs_type2fmt[] = {
	[NF4BAD] = 0,
	[NF4REG] = S_IFREG,
	[NF4DIR] = S_IFDIR,
	[NF4BLK] = S_IFBLK,
	[NF4CHR] = S_IFCHR,
	[NF4LNK] = S_IFLNK,
	[NF4SOCK] = S_IFSOCK,
	[NF4FIFO] = S_IFIFO,
	[NF4ATTRDIR] = 0,
	[NF4NAMEDATTR] = 0,
};

struct compound_hdr {
	int32_t		status;
	uint32_t	nops;
	__be32 *	nops_p;
	uint32_t	taglen;
	char *		tag;
	uint32_t	replen;		/* expected reply words */
	u32		minorversion;
};

static __be32 *reserve_space(struct xdr_stream *xdr, size_t nbytes)
{
	__be32 *p = xdr_reserve_space(xdr, nbytes);
	BUG_ON(!p);
	return p;
}

static void encode_string(struct xdr_stream *xdr, unsigned int len, const char *str)
{
	__be32 *p;

	p = xdr_reserve_space(xdr, 4 + len);
	BUG_ON(p == NULL);
	xdr_encode_opaque(p, str, len);
}

static void encode_compound_hdr(struct xdr_stream *xdr,
				struct rpc_rqst *req,
				struct compound_hdr *hdr)
{
	__be32 *p;
	struct rpc_auth *auth = req->rq_cred->cr_auth;

	/* initialize running count of expected bytes in reply.
	 * NOTE: the replied tag SHOULD be the same is the one sent,
	 * but this is not required as a MUST for the server to do so. */
	hdr->replen = RPC_REPHDRSIZE + auth->au_rslack + 3 + hdr->taglen;

	dprintk("encode_compound: tag=%.*s\n", (int)hdr->taglen, hdr->tag);
	BUG_ON(hdr->taglen > NFS4_MAXTAGLEN);
	p = reserve_space(xdr, 4 + hdr->taglen + 8);
	p = xdr_encode_opaque(p, hdr->tag, hdr->taglen);
	*p++ = cpu_to_be32(hdr->minorversion);
	hdr->nops_p = p;
	*p = cpu_to_be32(hdr->nops);
}

static void encode_nops(struct compound_hdr *hdr)
{
	BUG_ON(hdr->nops > NFS4_MAX_OPS);
	*hdr->nops_p = htonl(hdr->nops);
}

static void encode_nfs4_verifier(struct xdr_stream *xdr, const nfs4_verifier *verf)
{
	__be32 *p;

	p = xdr_reserve_space(xdr, NFS4_VERIFIER_SIZE);
	BUG_ON(p == NULL);
	xdr_encode_opaque_fixed(p, verf->data, NFS4_VERIFIER_SIZE);
}

static void encode_attrs(struct xdr_stream *xdr, const struct iattr *iap, const struct nfs_server *server)
{
	char owner_name[IDMAP_NAMESZ];
	char owner_group[IDMAP_NAMESZ];
	int owner_namelen = 0;
	int owner_grouplen = 0;
	__be32 *p;
	__be32 *q;
	int len;
	uint32_t bmval0 = 0;
	uint32_t bmval1 = 0;

	/*
	 * We reserve enough space to write the entire attribute buffer at once.
	 * In the worst-case, this would be
	 *   12(bitmap) + 4(attrlen) + 8(size) + 4(mode) + 4(atime) + 4(mtime)
	 *          = 36 bytes, plus any contribution from variable-length fields
	 *            such as owner/group.
	 */
	len = 16;

	/* Sigh */
	if (iap->ia_valid & ATTR_SIZE)
		len += 8;
	if (iap->ia_valid & ATTR_MODE)
		len += 4;
	if (iap->ia_valid & ATTR_UID) {
		owner_namelen = nfs_map_uid_to_name(server->nfs_client, iap->ia_uid, owner_name, IDMAP_NAMESZ);
		if (owner_namelen < 0) {
			dprintk("nfs: couldn't resolve uid %d to string\n",
					iap->ia_uid);
			/* XXX */
			strcpy(owner_name, "nobody");
			owner_namelen = sizeof("nobody") - 1;
			/* goto out; */
		}
		len += 4 + (XDR_QUADLEN(owner_namelen) << 2);
	}
	if (iap->ia_valid & ATTR_GID) {
		owner_grouplen = nfs_map_gid_to_group(server->nfs_client, iap->ia_gid, owner_group, IDMAP_NAMESZ);
		if (owner_grouplen < 0) {
			dprintk("nfs: couldn't resolve gid %d to string\n",
					iap->ia_gid);
			strcpy(owner_group, "nobody");
			owner_grouplen = sizeof("nobody") - 1;
			/* goto out; */
		}
		len += 4 + (XDR_QUADLEN(owner_grouplen) << 2);
	}
	if (iap->ia_valid & ATTR_ATIME_SET)
		len += 16;
	else if (iap->ia_valid & ATTR_ATIME)
		len += 4;
	if (iap->ia_valid & ATTR_MTIME_SET)
		len += 16;
	else if (iap->ia_valid & ATTR_MTIME)
		len += 4;
	p = reserve_space(xdr, len);

	/*
	 * We write the bitmap length now, but leave the bitmap and the attribute
	 * buffer length to be backfilled at the end of this routine.
	 */
	*p++ = cpu_to_be32(2);
	q = p;
	p += 3;

	if (iap->ia_valid & ATTR_SIZE) {
		bmval0 |= FATTR4_WORD0_SIZE;
		p = xdr_encode_hyper(p, iap->ia_size);
	}
	if (iap->ia_valid & ATTR_MODE) {
		bmval1 |= FATTR4_WORD1_MODE;
		*p++ = cpu_to_be32(iap->ia_mode & S_IALLUGO);
	}
	if (iap->ia_valid & ATTR_UID) {
		bmval1 |= FATTR4_WORD1_OWNER;
		p = xdr_encode_opaque(p, owner_name, owner_namelen);
	}
	if (iap->ia_valid & ATTR_GID) {
		bmval1 |= FATTR4_WORD1_OWNER_GROUP;
		p = xdr_encode_opaque(p, owner_group, owner_grouplen);
	}
	if (iap->ia_valid & ATTR_ATIME_SET) {
		bmval1 |= FATTR4_WORD1_TIME_ACCESS_SET;
		*p++ = cpu_to_be32(NFS4_SET_TO_CLIENT_TIME);
		*p++ = cpu_to_be32(0);
		*p++ = cpu_to_be32(iap->ia_atime.tv_sec);
		*p++ = cpu_to_be32(iap->ia_atime.tv_nsec);
	}
	else if (iap->ia_valid & ATTR_ATIME) {
		bmval1 |= FATTR4_WORD1_TIME_ACCESS_SET;
		*p++ = cpu_to_be32(NFS4_SET_TO_SERVER_TIME);
	}
	if (iap->ia_valid & ATTR_MTIME_SET) {
		bmval1 |= FATTR4_WORD1_TIME_MODIFY_SET;
		*p++ = cpu_to_be32(NFS4_SET_TO_CLIENT_TIME);
		*p++ = cpu_to_be32(0);
		*p++ = cpu_to_be32(iap->ia_mtime.tv_sec);
		*p++ = cpu_to_be32(iap->ia_mtime.tv_nsec);
	}
	else if (iap->ia_valid & ATTR_MTIME) {
		bmval1 |= FATTR4_WORD1_TIME_MODIFY_SET;
		*p++ = cpu_to_be32(NFS4_SET_TO_SERVER_TIME);
	}

	/*
	 * Now we backfill the bitmap and the attribute buffer length.
	 */
	if (len != ((char *)p - (char *)q) + 4) {
		printk(KERN_ERR "nfs: Attr length error, %u != %Zu\n",
				len, ((char *)p - (char *)q) + 4);
		BUG();
	}
	len = (char *)p - (char *)q - 12;
	*q++ = htonl(bmval0);
	*q++ = htonl(bmval1);
	*q = htonl(len);

/* out: */
}

static void encode_access(struct xdr_stream *xdr, u32 access, struct compound_hdr *hdr)
{
	__be32 *p;

	p = reserve_space(xdr, 8);
	*p++ = cpu_to_be32(OP_ACCESS);
	*p = cpu_to_be32(access);
	hdr->nops++;
	hdr->replen += decode_access_maxsz;
}

static void encode_close(struct xdr_stream *xdr, const struct nfs_closeargs *arg, struct compound_hdr *hdr)
{
	__be32 *p;

	p = reserve_space(xdr, 8+NFS4_STATEID_SIZE);
	*p++ = cpu_to_be32(OP_CLOSE);
	*p++ = cpu_to_be32(arg->seqid->sequence->counter);
	xdr_encode_opaque_fixed(p, arg->stateid->data, NFS4_STATEID_SIZE);
	hdr->nops++;
	hdr->replen += decode_close_maxsz;
}

static void encode_commit(struct xdr_stream *xdr, const struct nfs_writeargs *args, struct compound_hdr *hdr)
{
	__be32 *p;

	p = reserve_space(xdr, 16);
	*p++ = cpu_to_be32(OP_COMMIT);
	p = xdr_encode_hyper(p, args->offset);
	*p = cpu_to_be32(args->count);
	hdr->nops++;
	hdr->replen += decode_commit_maxsz;
}

static void encode_create(struct xdr_stream *xdr, const struct nfs4_create_arg *create, struct compound_hdr *hdr)
{
	__be32 *p;

	p = reserve_space(xdr, 8);
	*p++ = cpu_to_be32(OP_CREATE);
	*p = cpu_to_be32(create->ftype);

	switch (create->ftype) {
	case NF4LNK:
		p = reserve_space(xdr, 4);
		*p = cpu_to_be32(create->u.symlink.len);
		xdr_write_pages(xdr, create->u.symlink.pages, 0, create->u.symlink.len);
		break;

	case NF4BLK: case NF4CHR:
		p = reserve_space(xdr, 8);
		*p++ = cpu_to_be32(create->u.device.specdata1);
		*p = cpu_to_be32(create->u.device.specdata2);
		break;

	default:
		break;
	}

	encode_string(xdr, create->name->len, create->name->name);
	hdr->nops++;
	hdr->replen += decode_create_maxsz;

	encode_attrs(xdr, create->attrs, create->server);
}

static void encode_getattr_one(struct xdr_stream *xdr, uint32_t bitmap, struct compound_hdr *hdr)
{
	__be32 *p;

	p = reserve_space(xdr, 12);
	*p++ = cpu_to_be32(OP_GETATTR);
	*p++ = cpu_to_be32(1);
	*p = cpu_to_be32(bitmap);
	hdr->nops++;
	hdr->replen += decode_getattr_maxsz;
}

static void encode_getattr_two(struct xdr_stream *xdr, uint32_t bm0, uint32_t bm1, struct compound_hdr *hdr)
{
	__be32 *p;

	p = reserve_space(xdr, 16);
	*p++ = cpu_to_be32(OP_GETATTR);
	*p++ = cpu_to_be32(2);
	*p++ = cpu_to_be32(bm0);
	*p = cpu_to_be32(bm1);
	hdr->nops++;
	hdr->replen += decode_getattr_maxsz;
}

static void encode_getfattr(struct xdr_stream *xdr, const u32* bitmask, struct compound_hdr *hdr)
{
	encode_getattr_two(xdr, bitmask[0] & nfs4_fattr_bitmap[0],
			   bitmask[1] & nfs4_fattr_bitmap[1], hdr);
}

static void encode_fsinfo(struct xdr_stream *xdr, const u32* bitmask, struct compound_hdr *hdr)
{
	encode_getattr_two(xdr, bitmask[0] & nfs4_fsinfo_bitmap[0],
			   bitmask[1] & nfs4_fsinfo_bitmap[1], hdr);
}

static void encode_fs_locations(struct xdr_stream *xdr, const u32* bitmask, struct compound_hdr *hdr)
{
	encode_getattr_two(xdr, bitmask[0] & nfs4_fs_locations_bitmap[0],
			   bitmask[1] & nfs4_fs_locations_bitmap[1], hdr);
}

static void encode_getfh(struct xdr_stream *xdr, struct compound_hdr *hdr)
{
	__be32 *p;

	p = reserve_space(xdr, 4);
	*p = cpu_to_be32(OP_GETFH);
	hdr->nops++;
	hdr->replen += decode_getfh_maxsz;
}

static void encode_link(struct xdr_stream *xdr, const struct qstr *name, struct compound_hdr *hdr)
{
	__be32 *p;

	p = reserve_space(xdr, 8 + name->len);
	*p++ = cpu_to_be32(OP_LINK);
	xdr_encode_opaque(p, name->name, name->len);
	hdr->nops++;
	hdr->replen += decode_link_maxsz;
}

static inline int nfs4_lock_type(struct file_lock *fl, int block)
{
	if ((fl->fl_type & (F_RDLCK|F_WRLCK|F_UNLCK)) == F_RDLCK)
		return block ? NFS4_READW_LT : NFS4_READ_LT;
	return block ? NFS4_WRITEW_LT : NFS4_WRITE_LT;
}

static inline uint64_t nfs4_lock_length(struct file_lock *fl)
{
	if (fl->fl_end == OFFSET_MAX)
		return ~(uint64_t)0;
	return fl->fl_end - fl->fl_start + 1;
}

static void encode_lockowner(struct xdr_stream *xdr, const struct nfs_lowner *lowner)
{
	__be32 *p;

	p = reserve_space(xdr, 32);
	p = xdr_encode_hyper(p, lowner->clientid);
	*p++ = cpu_to_be32(20);
	p = xdr_encode_opaque_fixed(p, "lock id:", 8);
	*p++ = cpu_to_be32(lowner->s_dev);
	xdr_encode_hyper(p, lowner->id);
}

/*
 * opcode,type,reclaim,offset,length,new_lock_owner = 32
 * open_seqid,open_stateid,lock_seqid,lock_owner.clientid, lock_owner.id = 40
 */
static void encode_lock(struct xdr_stream *xdr, const struct nfs_lock_args *args, struct compound_hdr *hdr)
{
	__be32 *p;

	p = reserve_space(xdr, 32);
	*p++ = cpu_to_be32(OP_LOCK);
	*p++ = cpu_to_be32(nfs4_lock_type(args->fl, args->block));
	*p++ = cpu_to_be32(args->reclaim);
	p = xdr_encode_hyper(p, args->fl->fl_start);
	p = xdr_encode_hyper(p, nfs4_lock_length(args->fl));
	*p = cpu_to_be32(args->new_lock_owner);
	if (args->new_lock_owner){
		p = reserve_space(xdr, 4+NFS4_STATEID_SIZE+4);
		*p++ = cpu_to_be32(args->open_seqid->sequence->counter);
		p = xdr_encode_opaque_fixed(p, args->open_stateid->data, NFS4_STATEID_SIZE);
		*p++ = cpu_to_be32(args->lock_seqid->sequence->counter);
		encode_lockowner(xdr, &args->lock_owner);
	}
	else {
		p = reserve_space(xdr, NFS4_STATEID_SIZE+4);
		p = xdr_encode_opaque_fixed(p, args->lock_stateid->data, NFS4_STATEID_SIZE);
		*p = cpu_to_be32(args->lock_seqid->sequence->counter);
	}
	hdr->nops++;
	hdr->replen += decode_lock_maxsz;
}

static void encode_lockt(struct xdr_stream *xdr, const struct nfs_lockt_args *args, struct compound_hdr *hdr)
{
	__be32 *p;

	p = reserve_space(xdr, 24);
	*p++ = cpu_to_be32(OP_LOCKT);
	*p++ = cpu_to_be32(nfs4_lock_type(args->fl, 0));
	p = xdr_encode_hyper(p, args->fl->fl_start);
	p = xdr_encode_hyper(p, nfs4_lock_length(args->fl));
	encode_lockowner(xdr, &args->lock_owner);
	hdr->nops++;
	hdr->replen += decode_lockt_maxsz;
}

static void encode_locku(struct xdr_stream *xdr, const struct nfs_locku_args *args, struct compound_hdr *hdr)
{
	__be32 *p;

	p = reserve_space(xdr, 12+NFS4_STATEID_SIZE+16);
	*p++ = cpu_to_be32(OP_LOCKU);
	*p++ = cpu_to_be32(nfs4_lock_type(args->fl, 0));
	*p++ = cpu_to_be32(args->seqid->sequence->counter);
	p = xdr_encode_opaque_fixed(p, args->stateid->data, NFS4_STATEID_SIZE);
	p = xdr_encode_hyper(p, args->fl->fl_start);
	xdr_encode_hyper(p, nfs4_lock_length(args->fl));
	hdr->nops++;
	hdr->replen += decode_locku_maxsz;
}

static void encode_release_lockowner(struct xdr_stream *xdr, const struct nfs_lowner *lowner, struct compound_hdr *hdr)
{
	__be32 *p;

	p = reserve_space(xdr, 4);
	*p = cpu_to_be32(OP_RELEASE_LOCKOWNER);
	encode_lockowner(xdr, lowner);
	hdr->nops++;
	hdr->replen += decode_release_lockowner_maxsz;
}

static void encode_lookup(struct xdr_stream *xdr, const struct qstr *name, struct compound_hdr *hdr)
{
	int len = name->len;
	__be32 *p;

	p = reserve_space(xdr, 8 + len);
	*p++ = cpu_to_be32(OP_LOOKUP);
	xdr_encode_opaque(p, name->name, len);
	hdr->nops++;
	hdr->replen += decode_lookup_maxsz;
}

static void encode_share_access(struct xdr_stream *xdr, fmode_t fmode)
{
	__be32 *p;

	p = reserve_space(xdr, 8);
	switch (fmode & (FMODE_READ|FMODE_WRITE)) {
	case FMODE_READ:
		*p++ = cpu_to_be32(NFS4_SHARE_ACCESS_READ);
		break;
	case FMODE_WRITE:
		*p++ = cpu_to_be32(NFS4_SHARE_ACCESS_WRITE);
		break;
	case FMODE_READ|FMODE_WRITE:
		*p++ = cpu_to_be32(NFS4_SHARE_ACCESS_BOTH);
		break;
	default:
		*p++ = cpu_to_be32(0);
	}
	*p = cpu_to_be32(0);		/* for linux, share_deny = 0 always */
}

static inline void encode_openhdr(struct xdr_stream *xdr, const struct nfs_openargs *arg)
{
	__be32 *p;
 /*
 * opcode 4, seqid 4, share_access 4, share_deny 4, clientid 8, ownerlen 4,
 * owner 4 = 32
 */
	p = reserve_space(xdr, 8);
	*p++ = cpu_to_be32(OP_OPEN);
	*p = cpu_to_be32(arg->seqid->sequence->counter);
	encode_share_access(xdr, arg->fmode);
	p = reserve_space(xdr, 32);
	p = xdr_encode_hyper(p, arg->clientid);
	*p++ = cpu_to_be32(20);
	p = xdr_encode_opaque_fixed(p, "open id:", 8);
	*p++ = cpu_to_be32(arg->server->s_dev);
	xdr_encode_hyper(p, arg->id);
}

static inline void encode_createmode(struct xdr_stream *xdr, const struct nfs_openargs *arg)
{
	__be32 *p;
	struct nfs_client *clp;

	p = reserve_space(xdr, 4);
	switch(arg->open_flags & O_EXCL) {
	case 0:
		*p = cpu_to_be32(NFS4_CREATE_UNCHECKED);
		encode_attrs(xdr, arg->u.attrs, arg->server);
		break;
	default:
		clp = arg->server->nfs_client;
		if (clp->cl_mvops->minor_version > 0) {
			if (nfs4_has_persistent_session(clp)) {
				*p = cpu_to_be32(NFS4_CREATE_GUARDED);
				encode_attrs(xdr, arg->u.attrs, arg->server);
			} else {
				struct iattr dummy;

				*p = cpu_to_be32(NFS4_CREATE_EXCLUSIVE4_1);
				encode_nfs4_verifier(xdr, &arg->u.verifier);
				dummy.ia_valid = 0;
				encode_attrs(xdr, &dummy, arg->server);
			}
		} else {
			*p = cpu_to_be32(NFS4_CREATE_EXCLUSIVE);
			encode_nfs4_verifier(xdr, &arg->u.verifier);
		}
	}
}

static void encode_opentype(struct xdr_stream *xdr, const struct nfs_openargs *arg)
{
	__be32 *p;

	p = reserve_space(xdr, 4);
	switch (arg->open_flags & O_CREAT) {
	case 0:
		*p = cpu_to_be32(NFS4_OPEN_NOCREATE);
		break;
	default:
		BUG_ON(arg->claim != NFS4_OPEN_CLAIM_NULL);
		*p = cpu_to_be32(NFS4_OPEN_CREATE);
		encode_createmode(xdr, arg);
	}
}

static inline void encode_delegation_type(struct xdr_stream *xdr, fmode_t delegation_type)
{
	__be32 *p;

	p = reserve_space(xdr, 4);
	switch (delegation_type) {
	case 0:
		*p = cpu_to_be32(NFS4_OPEN_DELEGATE_NONE);
		break;
	case FMODE_READ:
		*p = cpu_to_be32(NFS4_OPEN_DELEGATE_READ);
		break;
	case FMODE_WRITE|FMODE_READ:
		*p = cpu_to_be32(NFS4_OPEN_DELEGATE_WRITE);
		break;
	default:
		BUG();
	}
}

static inline void encode_claim_null(struct xdr_stream *xdr, const struct qstr *name)
{
	__be32 *p;

	p = reserve_space(xdr, 4);
	*p = cpu_to_be32(NFS4_OPEN_CLAIM_NULL);
	encode_string(xdr, name->len, name->name);
}

static inline void encode_claim_previous(struct xdr_stream *xdr, fmode_t type)
{
	__be32 *p;

	p = reserve_space(xdr, 4);
	*p = cpu_to_be32(NFS4_OPEN_CLAIM_PREVIOUS);
	encode_delegation_type(xdr, type);
}

static inline void encode_claim_delegate_cur(struct xdr_stream *xdr, const struct qstr *name, const nfs4_stateid *stateid)
{
	__be32 *p;

	p = reserve_space(xdr, 4+NFS4_STATEID_SIZE);
	*p++ = cpu_to_be32(NFS4_OPEN_CLAIM_DELEGATE_CUR);
	xdr_encode_opaque_fixed(p, stateid->data, NFS4_STATEID_SIZE);
	encode_string(xdr, name->len, name->name);
}

static void encode_open(struct xdr_stream *xdr, const struct nfs_openargs *arg, struct compound_hdr *hdr)
{
	encode_openhdr(xdr, arg);
	encode_opentype(xdr, arg);
	switch (arg->claim) {
	case NFS4_OPEN_CLAIM_NULL:
		encode_claim_null(xdr, arg->name);
		break;
	case NFS4_OPEN_CLAIM_PREVIOUS:
		encode_claim_previous(xdr, arg->u.delegation_type);
		break;
	case NFS4_OPEN_CLAIM_DELEGATE_CUR:
		encode_claim_delegate_cur(xdr, arg->name, &arg->u.delegation);
		break;
	default:
		BUG();
	}
	hdr->nops++;
	hdr->replen += decode_open_maxsz;
}

static void encode_open_confirm(struct xdr_stream *xdr, const struct nfs_open_confirmargs *arg, struct compound_hdr *hdr)
{
	__be32 *p;

	p = reserve_space(xdr, 4+NFS4_STATEID_SIZE+4);
	*p++ = cpu_to_be32(OP_OPEN_CONFIRM);
	p = xdr_encode_opaque_fixed(p, arg->stateid->data, NFS4_STATEID_SIZE);
	*p = cpu_to_be32(arg->seqid->sequence->counter);
	hdr->nops++;
	hdr->replen += decode_open_confirm_maxsz;
}

static void encode_open_downgrade(struct xdr_stream *xdr, const struct nfs_closeargs *arg, struct compound_hdr *hdr)
{
	__be32 *p;

	p = reserve_space(xdr, 4+NFS4_STATEID_SIZE+4);
	*p++ = cpu_to_be32(OP_OPEN_DOWNGRADE);
	p = xdr_encode_opaque_fixed(p, arg->stateid->data, NFS4_STATEID_SIZE);
	*p = cpu_to_be32(arg->seqid->sequence->counter);
	encode_share_access(xdr, arg->fmode);
	hdr->nops++;
	hdr->replen += decode_open_downgrade_maxsz;
}

static void
encode_putfh(struct xdr_stream *xdr, const struct nfs_fh *fh, struct compound_hdr *hdr)
{
	int len = fh->size;
	__be32 *p;

	p = reserve_space(xdr, 8 + len);
	*p++ = cpu_to_be32(OP_PUTFH);
	xdr_encode_opaque(p, fh->data, len);
	hdr->nops++;
	hdr->replen += decode_putfh_maxsz;
}

static void encode_putrootfh(struct xdr_stream *xdr, struct compound_hdr *hdr)
{
	__be32 *p;

	p = reserve_space(xdr, 4);
	*p = cpu_to_be32(OP_PUTROOTFH);
	hdr->nops++;
	hdr->replen += decode_putrootfh_maxsz;
}

static void encode_stateid(struct xdr_stream *xdr, const struct nfs_open_context *ctx, const struct nfs_lock_context *l_ctx)
{
	nfs4_stateid stateid;
	__be32 *p;

	p = reserve_space(xdr, NFS4_STATEID_SIZE);
	if (ctx->state != NULL) {
		nfs4_copy_stateid(&stateid, ctx->state, l_ctx->lockowner, l_ctx->pid);
		xdr_encode_opaque_fixed(p, stateid.data, NFS4_STATEID_SIZE);
	} else
		xdr_encode_opaque_fixed(p, zero_stateid.data, NFS4_STATEID_SIZE);
}

static void encode_read(struct xdr_stream *xdr, const struct nfs_readargs *args, struct compound_hdr *hdr)
{
	__be32 *p;

	p = reserve_space(xdr, 4);
	*p = cpu_to_be32(OP_READ);

	encode_stateid(xdr, args->context, args->lock_context);

	p = reserve_space(xdr, 12);
	p = xdr_encode_hyper(p, args->offset);
	*p = cpu_to_be32(args->count);
	hdr->nops++;
	hdr->replen += decode_read_maxsz;
}

static void encode_readdir(struct xdr_stream *xdr, const struct nfs4_readdir_arg *readdir, struct rpc_rqst *req, struct compound_hdr *hdr)
{
	uint32_t attrs[2] = {0, 0};
	uint32_t dircount = readdir->count >> 1;
	__be32 *p;

	if (readdir->plus) {
		attrs[0] |= FATTR4_WORD0_TYPE|FATTR4_WORD0_CHANGE|FATTR4_WORD0_SIZE|
			FATTR4_WORD0_FSID|FATTR4_WORD0_FILEHANDLE;
		attrs[1] |= FATTR4_WORD1_MODE|FATTR4_WORD1_NUMLINKS|FATTR4_WORD1_OWNER|
			FATTR4_WORD1_OWNER_GROUP|FATTR4_WORD1_RAWDEV|
			FATTR4_WORD1_SPACE_USED|FATTR4_WORD1_TIME_ACCESS|
			FATTR4_WORD1_TIME_METADATA|FATTR4_WORD1_TIME_MODIFY;
		dircount >>= 1;
	}
	attrs[0] |= FATTR4_WORD0_RDATTR_ERROR|FATTR4_WORD0_FILEID;
	attrs[1] |= FATTR4_WORD1_MOUNTED_ON_FILEID;
	/* Switch to mounted_on_fileid if the server supports it */
	if (readdir->bitmask[1] & FATTR4_WORD1_MOUNTED_ON_FILEID)
		attrs[0] &= ~FATTR4_WORD0_FILEID;
	else
		attrs[1] &= ~FATTR4_WORD1_MOUNTED_ON_FILEID;

	p = reserve_space(xdr, 12+NFS4_VERIFIER_SIZE+20);
	*p++ = cpu_to_be32(OP_READDIR);
	p = xdr_encode_hyper(p, readdir->cookie);
	p = xdr_encode_opaque_fixed(p, readdir->verifier.data, NFS4_VERIFIER_SIZE);
	*p++ = cpu_to_be32(dircount);
	*p++ = cpu_to_be32(readdir->count);
	*p++ = cpu_to_be32(2);

	*p++ = cpu_to_be32(attrs[0] & readdir->bitmask[0]);
	*p = cpu_to_be32(attrs[1] & readdir->bitmask[1]);
	hdr->nops++;
	hdr->replen += decode_readdir_maxsz;
	dprintk("%s: cookie = %Lu, verifier = %08x:%08x, bitmap = %08x:%08x\n",
			__func__,
			(unsigned long long)readdir->cookie,
			((u32 *)readdir->verifier.data)[0],
			((u32 *)readdir->verifier.data)[1],
			attrs[0] & readdir->bitmask[0],
			attrs[1] & readdir->bitmask[1]);
}

static void encode_readlink(struct xdr_stream *xdr, const struct nfs4_readlink *readlink, struct rpc_rqst *req, struct compound_hdr *hdr)
{
	__be32 *p;

	p = reserve_space(xdr, 4);
	*p = cpu_to_be32(OP_READLINK);
	hdr->nops++;
	hdr->replen += decode_readlink_maxsz;
}

static void encode_remove(struct xdr_stream *xdr, const struct qstr *name, struct compound_hdr *hdr)
{
	__be32 *p;

	p = reserve_space(xdr, 8 + name->len);
	*p++ = cpu_to_be32(OP_REMOVE);
	xdr_encode_opaque(p, name->name, name->len);
	hdr->nops++;
	hdr->replen += decode_remove_maxsz;
}

static void encode_rename(struct xdr_stream *xdr, const struct qstr *oldname, const struct qstr *newname, struct compound_hdr *hdr)
{
	__be32 *p;

	p = reserve_space(xdr, 4);
	*p = cpu_to_be32(OP_RENAME);
	encode_string(xdr, oldname->len, oldname->name);
	encode_string(xdr, newname->len, newname->name);
	hdr->nops++;
	hdr->replen += decode_rename_maxsz;
}

static void encode_renew(struct xdr_stream *xdr, const struct nfs_client *client_stateid, struct compound_hdr *hdr)
{
	__be32 *p;

	p = reserve_space(xdr, 12);
	*p++ = cpu_to_be32(OP_RENEW);
	xdr_encode_hyper(p, client_stateid->cl_clientid);
	hdr->nops++;
	hdr->replen += decode_renew_maxsz;
}

static void
encode_restorefh(struct xdr_stream *xdr, struct compound_hdr *hdr)
{
	__be32 *p;

	p = reserve_space(xdr, 4);
	*p = cpu_to_be32(OP_RESTOREFH);
	hdr->nops++;
	hdr->replen += decode_restorefh_maxsz;
}

static void
encode_setacl(struct xdr_stream *xdr, struct nfs_setaclargs *arg, struct compound_hdr *hdr)
{
	__be32 *p;

	p = reserve_space(xdr, 4+NFS4_STATEID_SIZE);
	*p++ = cpu_to_be32(OP_SETATTR);
	xdr_encode_opaque_fixed(p, zero_stateid.data, NFS4_STATEID_SIZE);
	p = reserve_space(xdr, 2*4);
	*p++ = cpu_to_be32(1);
	*p = cpu_to_be32(FATTR4_WORD0_ACL);
	BUG_ON(arg->acl_len % 4);
	p = reserve_space(xdr, 4);
	*p = cpu_to_be32(arg->acl_len);
	xdr_write_pages(xdr, arg->acl_pages, arg->acl_pgbase, arg->acl_len);
	hdr->nops++;
	hdr->replen += decode_setacl_maxsz;
}

static void
encode_savefh(struct xdr_stream *xdr, struct compound_hdr *hdr)
{
	__be32 *p;

	p = reserve_space(xdr, 4);
	*p = cpu_to_be32(OP_SAVEFH);
	hdr->nops++;
	hdr->replen += decode_savefh_maxsz;
}

static void encode_setattr(struct xdr_stream *xdr, const struct nfs_setattrargs *arg, const struct nfs_server *server, struct compound_hdr *hdr)
{
	__be32 *p;

	p = reserve_space(xdr, 4+NFS4_STATEID_SIZE);
	*p++ = cpu_to_be32(OP_SETATTR);
	xdr_encode_opaque_fixed(p, arg->stateid.data, NFS4_STATEID_SIZE);
	hdr->nops++;
	hdr->replen += decode_setattr_maxsz;
	encode_attrs(xdr, arg->iap, server);
}

static void encode_setclientid(struct xdr_stream *xdr, const struct nfs4_setclientid *setclientid, struct compound_hdr *hdr)
{
	__be32 *p;

	p = reserve_space(xdr, 4 + NFS4_VERIFIER_SIZE);
	*p++ = cpu_to_be32(OP_SETCLIENTID);
	xdr_encode_opaque_fixed(p, setclientid->sc_verifier->data, NFS4_VERIFIER_SIZE);

	encode_string(xdr, setclientid->sc_name_len, setclientid->sc_name);
	p = reserve_space(xdr, 4);
	*p = cpu_to_be32(setclientid->sc_prog);
	encode_string(xdr, setclientid->sc_netid_len, setclientid->sc_netid);
	encode_string(xdr, setclientid->sc_uaddr_len, setclientid->sc_uaddr);
	p = reserve_space(xdr, 4);
	*p = cpu_to_be32(setclientid->sc_cb_ident);
	hdr->nops++;
	hdr->replen += decode_setclientid_maxsz;
}

static void encode_setclientid_confirm(struct xdr_stream *xdr, const struct nfs4_setclientid_res *arg, struct compound_hdr *hdr)
{
	__be32 *p;

	p = reserve_space(xdr, 12 + NFS4_VERIFIER_SIZE);
	*p++ = cpu_to_be32(OP_SETCLIENTID_CONFIRM);
	p = xdr_encode_hyper(p, arg->clientid);
	xdr_encode_opaque_fixed(p, arg->confirm.data, NFS4_VERIFIER_SIZE);
	hdr->nops++;
	hdr->replen += decode_setclientid_confirm_maxsz;
}

static void encode_write(struct xdr_stream *xdr, const struct nfs_writeargs *args, struct compound_hdr *hdr)
{
	__be32 *p;

	p = reserve_space(xdr, 4);
	*p = cpu_to_be32(OP_WRITE);

	encode_stateid(xdr, args->context, args->lock_context);

	p = reserve_space(xdr, 16);
	p = xdr_encode_hyper(p, args->offset);
	*p++ = cpu_to_be32(args->stable);
	*p = cpu_to_be32(args->count);

	xdr_write_pages(xdr, args->pages, args->pgbase, args->count);
	hdr->nops++;
	hdr->replen += decode_write_maxsz;
}

static void encode_delegreturn(struct xdr_stream *xdr, const nfs4_stateid *stateid, struct compound_hdr *hdr)
{
	__be32 *p;

	p = reserve_space(xdr, 4+NFS4_STATEID_SIZE);

	*p++ = cpu_to_be32(OP_DELEGRETURN);
	xdr_encode_opaque_fixed(p, stateid->data, NFS4_STATEID_SIZE);
	hdr->nops++;
	hdr->replen += decode_delegreturn_maxsz;
}

#if defined(CONFIG_NFS_V4_1)
/* NFSv4.1 operations */
static void encode_exchange_id(struct xdr_stream *xdr,
			       struct nfs41_exchange_id_args *args,
			       struct compound_hdr *hdr)
{
	__be32 *p;

	p = reserve_space(xdr, 4 + sizeof(args->verifier->data));
	*p++ = cpu_to_be32(OP_EXCHANGE_ID);
	xdr_encode_opaque_fixed(p, args->verifier->data, sizeof(args->verifier->data));

	encode_string(xdr, args->id_len, args->id);

	p = reserve_space(xdr, 12);
	*p++ = cpu_to_be32(args->flags);
	*p++ = cpu_to_be32(0);	/* zero length state_protect4_a */
	*p = cpu_to_be32(0);	/* zero length implementation id array */
	hdr->nops++;
	hdr->replen += decode_exchange_id_maxsz;
}

static void encode_create_session(struct xdr_stream *xdr,
				  struct nfs41_create_session_args *args,
				  struct compound_hdr *hdr)
{
	__be32 *p;
	char machine_name[NFS4_MAX_MACHINE_NAME_LEN];
	uint32_t len;
	struct nfs_client *clp = args->client;
	u32 max_resp_sz_cached;

	/*
	 * Assumes OPEN is the biggest non-idempotent compound.
	 * 2 is the verifier.
	 */
	max_resp_sz_cached = (NFS4_dec_open_sz + RPC_REPHDRSIZE +
			      RPC_MAX_AUTH_SIZE + 2) * XDR_UNIT;

	len = scnprintf(machine_name, sizeof(machine_name), "%s",
			clp->cl_ipaddr);

	p = reserve_space(xdr, 20 + 2*28 + 20 + len + 12);
	*p++ = cpu_to_be32(OP_CREATE_SESSION);
	p = xdr_encode_hyper(p, clp->cl_clientid);
	*p++ = cpu_to_be32(clp->cl_seqid);			/*Sequence id */
	*p++ = cpu_to_be32(args->flags);			/*flags */

	/* Fore Channel */
	*p++ = cpu_to_be32(args->fc_attrs.headerpadsz);	/* header padding size */
	*p++ = cpu_to_be32(args->fc_attrs.max_rqst_sz);	/* max req size */
	*p++ = cpu_to_be32(args->fc_attrs.max_resp_sz);	/* max resp size */
	*p++ = cpu_to_be32(max_resp_sz_cached);		/* Max resp sz cached */
	*p++ = cpu_to_be32(args->fc_attrs.max_ops);	/* max operations */
	*p++ = cpu_to_be32(args->fc_attrs.max_reqs);	/* max requests */
	*p++ = cpu_to_be32(0);				/* rdmachannel_attrs */

	/* Back Channel */
	*p++ = cpu_to_be32(args->fc_attrs.headerpadsz);	/* header padding size */
	*p++ = cpu_to_be32(args->bc_attrs.max_rqst_sz);	/* max req size */
	*p++ = cpu_to_be32(args->bc_attrs.max_resp_sz);	/* max resp size */
	*p++ = cpu_to_be32(args->bc_attrs.max_resp_sz_cached);	/* Max resp sz cached */
	*p++ = cpu_to_be32(args->bc_attrs.max_ops);	/* max operations */
	*p++ = cpu_to_be32(args->bc_attrs.max_reqs);	/* max requests */
	*p++ = cpu_to_be32(0);				/* rdmachannel_attrs */

	*p++ = cpu_to_be32(args->cb_program);		/* cb_program */
	*p++ = cpu_to_be32(1);
	*p++ = cpu_to_be32(RPC_AUTH_UNIX);			/* auth_sys */

	/* authsys_parms rfc1831 */
	*p++ = cpu_to_be32((u32)clp->cl_boot_time.tv_nsec);	/* stamp */
	p = xdr_encode_opaque(p, machine_name, len);
	*p++ = cpu_to_be32(0);				/* UID */
	*p++ = cpu_to_be32(0);				/* GID */
	*p = cpu_to_be32(0);				/* No more gids */
	hdr->nops++;
	hdr->replen += decode_create_session_maxsz;
}

static void encode_destroy_session(struct xdr_stream *xdr,
				   struct nfs4_session *session,
				   struct compound_hdr *hdr)
{
	__be32 *p;
	p = reserve_space(xdr, 4 + NFS4_MAX_SESSIONID_LEN);
	*p++ = cpu_to_be32(OP_DESTROY_SESSION);
	xdr_encode_opaque_fixed(p, session->sess_id.data, NFS4_MAX_SESSIONID_LEN);
	hdr->nops++;
	hdr->replen += decode_destroy_session_maxsz;
}

static void encode_reclaim_complete(struct xdr_stream *xdr,
				    struct nfs41_reclaim_complete_args *args,
				    struct compound_hdr *hdr)
{
	__be32 *p;

	p = reserve_space(xdr, 8);
	*p++ = cpu_to_be32(OP_RECLAIM_COMPLETE);
	*p++ = cpu_to_be32(args->one_fs);
	hdr->nops++;
	hdr->replen += decode_reclaim_complete_maxsz;
}
#endif /* CONFIG_NFS_V4_1 */

static void encode_sequence(struct xdr_stream *xdr,
			    const struct nfs4_sequence_args *args,
			    struct compound_hdr *hdr)
{
#if defined(CONFIG_NFS_V4_1)
	struct nfs4_session *session = args->sa_session;
	struct nfs4_slot_table *tp;
	struct nfs4_slot *slot;
	__be32 *p;

	if (!session)
		return;

	tp = &session->fc_slot_table;

	WARN_ON(args->sa_slotid == NFS4_MAX_SLOT_TABLE);
	slot = tp->slots + args->sa_slotid;

	p = reserve_space(xdr, 4 + NFS4_MAX_SESSIONID_LEN + 16);
	*p++ = cpu_to_be32(OP_SEQUENCE);

	/*
	 * Sessionid + seqid + slotid + max slotid + cache_this
	 */
	dprintk("%s: sessionid=%u:%u:%u:%u seqid=%d slotid=%d "
		"max_slotid=%d cache_this=%d\n",
		__func__,
		((u32 *)session->sess_id.data)[0],
		((u32 *)session->sess_id.data)[1],
		((u32 *)session->sess_id.data)[2],
		((u32 *)session->sess_id.data)[3],
		slot->seq_nr, args->sa_slotid,
		tp->highest_used_slotid, args->sa_cache_this);
	p = xdr_encode_opaque_fixed(p, session->sess_id.data, NFS4_MAX_SESSIONID_LEN);
	*p++ = cpu_to_be32(slot->seq_nr);
	*p++ = cpu_to_be32(args->sa_slotid);
	*p++ = cpu_to_be32(tp->highest_used_slotid);
	*p = cpu_to_be32(args->sa_cache_this);
	hdr->nops++;
	hdr->replen += decode_sequence_maxsz;
#endif /* CONFIG_NFS_V4_1 */
}

#ifdef CONFIG_NFS_V4_1
static void
encode_getdeviceinfo(struct xdr_stream *xdr,
		     const struct nfs4_getdeviceinfo_args *args,
		     struct compound_hdr *hdr)
{
	__be32 *p;

	p = reserve_space(xdr, 16 + NFS4_DEVICEID4_SIZE);
	*p++ = cpu_to_be32(OP_GETDEVICEINFO);
	p = xdr_encode_opaque_fixed(p, args->pdev->dev_id.data,
				    NFS4_DEVICEID4_SIZE);
	*p++ = cpu_to_be32(args->pdev->layout_type);
	*p++ = cpu_to_be32(args->pdev->pglen);		/* gdia_maxcount */
	*p++ = cpu_to_be32(0);				/* bitmap length 0 */
	hdr->nops++;
	hdr->replen += decode_getdeviceinfo_maxsz;
}

static void
encode_layoutget(struct xdr_stream *xdr,
		      const struct nfs4_layoutget_args *args,
		      struct compound_hdr *hdr)
{
	__be32 *p;

	p = reserve_space(xdr, 44 + NFS4_STATEID_SIZE);
	*p++ = cpu_to_be32(OP_LAYOUTGET);
	*p++ = cpu_to_be32(0);     /* Signal layout available */
	*p++ = cpu_to_be32(args->type);
	*p++ = cpu_to_be32(args->range.iomode);
	p = xdr_encode_hyper(p, args->range.offset);
	p = xdr_encode_hyper(p, args->range.length);
	p = xdr_encode_hyper(p, args->minlength);
	p = xdr_encode_opaque_fixed(p, &args->stateid.data, NFS4_STATEID_SIZE);
	*p = cpu_to_be32(args->maxcount);

	dprintk("%s: 1st type:0x%x iomode:%d off:%lu len:%lu mc:%d\n",
		__func__,
		args->type,
		args->range.iomode,
		(unsigned long)args->range.offset,
		(unsigned long)args->range.length,
		args->maxcount);
	hdr->nops++;
	hdr->replen += decode_layoutget_maxsz;
}
#endif /* CONFIG_NFS_V4_1 */

/*
 * END OF "GENERIC" ENCODE ROUTINES.
 */

static u32 nfs4_xdr_minorversion(const struct nfs4_sequence_args *args)
{
#if defined(CONFIG_NFS_V4_1)
	if (args->sa_session)
		return args->sa_session->clp->cl_mvops->minor_version;
#endif /* CONFIG_NFS_V4_1 */
	return 0;
}

/*
 * Encode an ACCESS request
 */
static void nfs4_xdr_enc_access(struct rpc_rqst *req, struct xdr_stream *xdr,
				const struct nfs4_accessargs *args)
{
	struct compound_hdr hdr = {
		.minorversion = nfs4_xdr_minorversion(&args->seq_args),
	};

	encode_compound_hdr(xdr, req, &hdr);
	encode_sequence(xdr, &args->seq_args, &hdr);
	encode_putfh(xdr, args->fh, &hdr);
	encode_access(xdr, args->access, &hdr);
	encode_getfattr(xdr, args->bitmask, &hdr);
	encode_nops(&hdr);
}

/*
 * Encode LOOKUP request
 */
static void nfs4_xdr_enc_lookup(struct rpc_rqst *req, struct xdr_stream *xdr,
				const struct nfs4_lookup_arg *args)
{
	struct compound_hdr hdr = {
		.minorversion = nfs4_xdr_minorversion(&args->seq_args),
	};

	encode_compound_hdr(xdr, req, &hdr);
	encode_sequence(xdr, &args->seq_args, &hdr);
	encode_putfh(xdr, args->dir_fh, &hdr);
	encode_lookup(xdr, args->name, &hdr);
	encode_getfh(xdr, &hdr);
	encode_getfattr(xdr, args->bitmask, &hdr);
	encode_nops(&hdr);
}

/*
 * Encode LOOKUP_ROOT request
 */
static void nfs4_xdr_enc_lookup_root(struct rpc_rqst *req,
				     struct xdr_stream *xdr,
				     const struct nfs4_lookup_root_arg *args)
{
	struct compound_hdr hdr = {
		.minorversion = nfs4_xdr_minorversion(&args->seq_args),
	};

	encode_compound_hdr(xdr, req, &hdr);
	encode_sequence(xdr, &args->seq_args, &hdr);
	encode_putrootfh(xdr, &hdr);
	encode_getfh(xdr, &hdr);
	encode_getfattr(xdr, args->bitmask, &hdr);
	encode_nops(&hdr);
}

/*
 * Encode REMOVE request
 */
static void nfs4_xdr_enc_remove(struct rpc_rqst *req, struct xdr_stream *xdr,
				const struct nfs_removeargs *args)
{
	struct compound_hdr hdr = {
		.minorversion = nfs4_xdr_minorversion(&args->seq_args),
	};

	encode_compound_hdr(xdr, req, &hdr);
	encode_sequence(xdr, &args->seq_args, &hdr);
	encode_putfh(xdr, args->fh, &hdr);
	encode_remove(xdr, &args->name, &hdr);
	encode_getfattr(xdr, args->bitmask, &hdr);
	encode_nops(&hdr);
}

/*
 * Encode RENAME request
 */
static void nfs4_xdr_enc_rename(struct rpc_rqst *req, struct xdr_stream *xdr,
				const struct nfs_renameargs *args)
{
	struct compound_hdr hdr = {
		.minorversion = nfs4_xdr_minorversion(&args->seq_args),
	};

	encode_compound_hdr(xdr, req, &hdr);
	encode_sequence(xdr, &args->seq_args, &hdr);
	encode_putfh(xdr, args->old_dir, &hdr);
	encode_savefh(xdr, &hdr);
	encode_putfh(xdr, args->new_dir, &hdr);
	encode_rename(xdr, args->old_name, args->new_name, &hdr);
	encode_getfattr(xdr, args->bitmask, &hdr);
	encode_restorefh(xdr, &hdr);
	encode_getfattr(xdr, args->bitmask, &hdr);
	encode_nops(&hdr);
}

/*
 * Encode LINK request
 */
static void nfs4_xdr_enc_link(struct rpc_rqst *req, struct xdr_stream *xdr,
			     const struct nfs4_link_arg *args)
{
	struct compound_hdr hdr = {
		.minorversion = nfs4_xdr_minorversion(&args->seq_args),
	};

	encode_compound_hdr(xdr, req, &hdr);
	encode_sequence(xdr, &args->seq_args, &hdr);
	encode_putfh(xdr, args->fh, &hdr);
	encode_savefh(xdr, &hdr);
	encode_putfh(xdr, args->dir_fh, &hdr);
	encode_link(xdr, args->name, &hdr);
	encode_getfattr(xdr, args->bitmask, &hdr);
	encode_restorefh(xdr, &hdr);
	encode_getfattr(xdr, args->bitmask, &hdr);
	encode_nops(&hdr);
}

/*
 * Encode CREATE request
 */
static void nfs4_xdr_enc_create(struct rpc_rqst *req, struct xdr_stream *xdr,
				const struct nfs4_create_arg *args)
{
	struct compound_hdr hdr = {
		.minorversion = nfs4_xdr_minorversion(&args->seq_args),
	};

	encode_compound_hdr(xdr, req, &hdr);
	encode_sequence(xdr, &args->seq_args, &hdr);
	encode_putfh(xdr, args->dir_fh, &hdr);
	encode_savefh(xdr, &hdr);
	encode_create(xdr, args, &hdr);
	encode_getfh(xdr, &hdr);
	encode_getfattr(xdr, args->bitmask, &hdr);
	encode_restorefh(xdr, &hdr);
	encode_getfattr(xdr, args->bitmask, &hdr);
	encode_nops(&hdr);
}

/*
 * Encode SYMLINK request
 */
static void nfs4_xdr_enc_symlink(struct rpc_rqst *req, struct xdr_stream *xdr,
				 const struct nfs4_create_arg *args)
{
	nfs4_xdr_enc_create(req, xdr, args);
}

/*
 * Encode GETATTR request
 */
static void nfs4_xdr_enc_getattr(struct rpc_rqst *req, struct xdr_stream *xdr,
				 const struct nfs4_getattr_arg *args)
{
	struct compound_hdr hdr = {
		.minorversion = nfs4_xdr_minorversion(&args->seq_args),
	};

	encode_compound_hdr(xdr, req, &hdr);
	encode_sequence(xdr, &args->seq_args, &hdr);
	encode_putfh(xdr, args->fh, &hdr);
	encode_getfattr(xdr, args->bitmask, &hdr);
	encode_nops(&hdr);
}

/*
 * Encode a CLOSE request
 */
static void nfs4_xdr_enc_close(struct rpc_rqst *req, struct xdr_stream *xdr,
			       struct nfs_closeargs *args)
{
	struct compound_hdr hdr = {
		.minorversion = nfs4_xdr_minorversion(&args->seq_args),
	};

	encode_compound_hdr(xdr, req, &hdr);
	encode_sequence(xdr, &args->seq_args, &hdr);
	encode_putfh(xdr, args->fh, &hdr);
	encode_close(xdr, args, &hdr);
	encode_getfattr(xdr, args->bitmask, &hdr);
	encode_nops(&hdr);
}

/*
 * Encode an OPEN request
 */
static void nfs4_xdr_enc_open(struct rpc_rqst *req, struct xdr_stream *xdr,
			      struct nfs_openargs *args)
{
	struct compound_hdr hdr = {
		.minorversion = nfs4_xdr_minorversion(&args->seq_args),
	};

	encode_compound_hdr(xdr, req, &hdr);
	encode_sequence(xdr, &args->seq_args, &hdr);
	encode_putfh(xdr, args->fh, &hdr);
	encode_savefh(xdr, &hdr);
	encode_open(xdr, args, &hdr);
	encode_getfh(xdr, &hdr);
	encode_getfattr(xdr, args->bitmask, &hdr);
	encode_restorefh(xdr, &hdr);
	encode_getfattr(xdr, args->bitmask, &hdr);
	encode_nops(&hdr);
}

/*
 * Encode an OPEN_CONFIRM request
 */
static void nfs4_xdr_enc_open_confirm(struct rpc_rqst *req,
				      struct xdr_stream *xdr,
				      struct nfs_open_confirmargs *args)
{
	struct compound_hdr hdr = {
		.nops   = 0,
	};

	encode_compound_hdr(xdr, req, &hdr);
	encode_putfh(xdr, args->fh, &hdr);
	encode_open_confirm(xdr, args, &hdr);
	encode_nops(&hdr);
}

/*
 * Encode an OPEN request with no attributes.
 */
static void nfs4_xdr_enc_open_noattr(struct rpc_rqst *req,
				     struct xdr_stream *xdr,
				     struct nfs_openargs *args)
{
	struct compound_hdr hdr = {
		.minorversion = nfs4_xdr_minorversion(&args->seq_args),
	};

	encode_compound_hdr(xdr, req, &hdr);
	encode_sequence(xdr, &args->seq_args, &hdr);
	encode_putfh(xdr, args->fh, &hdr);
	encode_open(xdr, args, &hdr);
	encode_getfattr(xdr, args->bitmask, &hdr);
	encode_nops(&hdr);
}

/*
 * Encode an OPEN_DOWNGRADE request
 */
static void nfs4_xdr_enc_open_downgrade(struct rpc_rqst *req,
					struct xdr_stream *xdr,
					struct nfs_closeargs *args)
{
	struct compound_hdr hdr = {
		.minorversion = nfs4_xdr_minorversion(&args->seq_args),
	};

	encode_compound_hdr(xdr, req, &hdr);
	encode_sequence(xdr, &args->seq_args, &hdr);
	encode_putfh(xdr, args->fh, &hdr);
	encode_open_downgrade(xdr, args, &hdr);
	encode_getfattr(xdr, args->bitmask, &hdr);
	encode_nops(&hdr);
}

/*
 * Encode a LOCK request
 */
static void nfs4_xdr_enc_lock(struct rpc_rqst *req, struct xdr_stream *xdr,
			      struct nfs_lock_args *args)
{
	struct compound_hdr hdr = {
		.minorversion = nfs4_xdr_minorversion(&args->seq_args),
	};

	encode_compound_hdr(xdr, req, &hdr);
	encode_sequence(xdr, &args->seq_args, &hdr);
	encode_putfh(xdr, args->fh, &hdr);
	encode_lock(xdr, args, &hdr);
	encode_nops(&hdr);
}

/*
 * Encode a LOCKT request
 */
static void nfs4_xdr_enc_lockt(struct rpc_rqst *req, struct xdr_stream *xdr,
			       struct nfs_lockt_args *args)
{
	struct compound_hdr hdr = {
		.minorversion = nfs4_xdr_minorversion(&args->seq_args),
	};

	encode_compound_hdr(xdr, req, &hdr);
	encode_sequence(xdr, &args->seq_args, &hdr);
	encode_putfh(xdr, args->fh, &hdr);
	encode_lockt(xdr, args, &hdr);
	encode_nops(&hdr);
}

/*
 * Encode a LOCKU request
 */
static void nfs4_xdr_enc_locku(struct rpc_rqst *req, struct xdr_stream *xdr,
			       struct nfs_locku_args *args)
{
	struct compound_hdr hdr = {
		.minorversion = nfs4_xdr_minorversion(&args->seq_args),
	};

	encode_compound_hdr(xdr, req, &hdr);
	encode_sequence(xdr, &args->seq_args, &hdr);
	encode_putfh(xdr, args->fh, &hdr);
	encode_locku(xdr, args, &hdr);
	encode_nops(&hdr);
}

static void nfs4_xdr_enc_release_lockowner(struct rpc_rqst *req,
					   struct xdr_stream *xdr,
					struct nfs_release_lockowner_args *args)
{
	struct compound_hdr hdr = {
		.minorversion = 0,
	};

	encode_compound_hdr(xdr, req, &hdr);
	encode_release_lockowner(xdr, &args->lock_owner, &hdr);
	encode_nops(&hdr);
}

/*
 * Encode a READLINK request
 */
static void nfs4_xdr_enc_readlink(struct rpc_rqst *req, struct xdr_stream *xdr,
				  const struct nfs4_readlink *args)
{
	struct compound_hdr hdr = {
		.minorversion = nfs4_xdr_minorversion(&args->seq_args),
	};

	encode_compound_hdr(xdr, req, &hdr);
	encode_sequence(xdr, &args->seq_args, &hdr);
	encode_putfh(xdr, args->fh, &hdr);
	encode_readlink(xdr, args, req, &hdr);

	xdr_inline_pages(&req->rq_rcv_buf, hdr.replen << 2, args->pages,
			args->pgbase, args->pglen);
	encode_nops(&hdr);
}

/*
 * Encode a READDIR request
 */
static void nfs4_xdr_enc_readdir(struct rpc_rqst *req, struct xdr_stream *xdr,
				 const struct nfs4_readdir_arg *args)
{
	struct compound_hdr hdr = {
		.minorversion = nfs4_xdr_minorversion(&args->seq_args),
	};

	encode_compound_hdr(xdr, req, &hdr);
	encode_sequence(xdr, &args->seq_args, &hdr);
	encode_putfh(xdr, args->fh, &hdr);
	encode_readdir(xdr, args, req, &hdr);

	xdr_inline_pages(&req->rq_rcv_buf, hdr.replen << 2, args->pages,
			 args->pgbase, args->count);
	dprintk("%s: inlined page args = (%u, %p, %u, %u)\n",
			__func__, hdr.replen << 2, args->pages,
			args->pgbase, args->count);
	encode_nops(&hdr);
}

/*
 * Encode a READ request
 */
static void nfs4_xdr_enc_read(struct rpc_rqst *req, struct xdr_stream *xdr,
			      struct nfs_readargs *args)
{
	struct compound_hdr hdr = {
		.minorversion = nfs4_xdr_minorversion(&args->seq_args),
	};

	encode_compound_hdr(xdr, req, &hdr);
	encode_sequence(xdr, &args->seq_args, &hdr);
	encode_putfh(xdr, args->fh, &hdr);
	encode_read(xdr, args, &hdr);

	xdr_inline_pages(&req->rq_rcv_buf, hdr.replen << 2,
			 args->pages, args->pgbase, args->count);
	req->rq_rcv_buf.flags |= XDRBUF_READ;
	encode_nops(&hdr);
}

/*
 * Encode an SETATTR request
 */
static void nfs4_xdr_enc_setattr(struct rpc_rqst *req, struct xdr_stream *xdr,
				 struct nfs_setattrargs *args)
{
	struct compound_hdr hdr = {
		.minorversion = nfs4_xdr_minorversion(&args->seq_args),
	};

	encode_compound_hdr(xdr, req, &hdr);
	encode_sequence(xdr, &args->seq_args, &hdr);
	encode_putfh(xdr, args->fh, &hdr);
	encode_setattr(xdr, args, args->server, &hdr);
	encode_getfattr(xdr, args->bitmask, &hdr);
	encode_nops(&hdr);
}

/*
 * Encode a GETACL request
 */
static void nfs4_xdr_enc_getacl(struct rpc_rqst *req, struct xdr_stream *xdr,
				struct nfs_getaclargs *args)
{
	struct compound_hdr hdr = {
		.minorversion = nfs4_xdr_minorversion(&args->seq_args),
	};
	uint32_t replen;

	encode_compound_hdr(xdr, req, &hdr);
	encode_sequence(xdr, &args->seq_args, &hdr);
	encode_putfh(xdr, args->fh, &hdr);
	replen = hdr.replen + op_decode_hdr_maxsz + nfs4_fattr_bitmap_maxsz + 1;
	encode_getattr_two(xdr, FATTR4_WORD0_ACL, 0, &hdr);

	xdr_inline_pages(&req->rq_rcv_buf, replen << 2,
		args->acl_pages, args->acl_pgbase, args->acl_len);
	encode_nops(&hdr);
}

/*
 * Encode a WRITE request
 */
static void nfs4_xdr_enc_write(struct rpc_rqst *req, struct xdr_stream *xdr,
			       struct nfs_writeargs *args)
{
	struct compound_hdr hdr = {
		.minorversion = nfs4_xdr_minorversion(&args->seq_args),
	};

	encode_compound_hdr(xdr, req, &hdr);
	encode_sequence(xdr, &args->seq_args, &hdr);
	encode_putfh(xdr, args->fh, &hdr);
	encode_write(xdr, args, &hdr);
	req->rq_snd_buf.flags |= XDRBUF_WRITE;
	encode_getfattr(xdr, args->bitmask, &hdr);
	encode_nops(&hdr);
}

/*
 *  a COMMIT request
 */
static void nfs4_xdr_enc_commit(struct rpc_rqst *req, struct xdr_stream *xdr,
				struct nfs_writeargs *args)
{
	struct compound_hdr hdr = {
		.minorversion = nfs4_xdr_minorversion(&args->seq_args),
	};

	encode_compound_hdr(xdr, req, &hdr);
	encode_sequence(xdr, &args->seq_args, &hdr);
	encode_putfh(xdr, args->fh, &hdr);
	encode_commit(xdr, args, &hdr);
	encode_getfattr(xdr, args->bitmask, &hdr);
	encode_nops(&hdr);
}

/*
 * FSINFO request
 */
static void nfs4_xdr_enc_fsinfo(struct rpc_rqst *req, struct xdr_stream *xdr,
				struct nfs4_fsinfo_arg *args)
{
	struct compound_hdr hdr = {
		.minorversion = nfs4_xdr_minorversion(&args->seq_args),
	};

	encode_compound_hdr(xdr, req, &hdr);
	encode_sequence(xdr, &args->seq_args, &hdr);
	encode_putfh(xdr, args->fh, &hdr);
	encode_fsinfo(xdr, args->bitmask, &hdr);
	encode_nops(&hdr);
}

/*
 * a PATHCONF request
 */
static void nfs4_xdr_enc_pathconf(struct rpc_rqst *req, struct xdr_stream *xdr,
				  const struct nfs4_pathconf_arg *args)
{
	struct compound_hdr hdr = {
		.minorversion = nfs4_xdr_minorversion(&args->seq_args),
	};

	encode_compound_hdr(xdr, req, &hdr);
	encode_sequence(xdr, &args->seq_args, &hdr);
	encode_putfh(xdr, args->fh, &hdr);
	encode_getattr_one(xdr, args->bitmask[0] & nfs4_pathconf_bitmap[0],
			   &hdr);
	encode_nops(&hdr);
}

/*
 * a STATFS request
 */
static void nfs4_xdr_enc_statfs(struct rpc_rqst *req, struct xdr_stream *xdr,
				const struct nfs4_statfs_arg *args)
{
	struct compound_hdr hdr = {
		.minorversion = nfs4_xdr_minorversion(&args->seq_args),
	};

	encode_compound_hdr(xdr, req, &hdr);
	encode_sequence(xdr, &args->seq_args, &hdr);
	encode_putfh(xdr, args->fh, &hdr);
	encode_getattr_two(xdr, args->bitmask[0] & nfs4_statfs_bitmap[0],
			   args->bitmask[1] & nfs4_statfs_bitmap[1], &hdr);
	encode_nops(&hdr);
}

/*
 * GETATTR_BITMAP request
 */
static void nfs4_xdr_enc_server_caps(struct rpc_rqst *req,
				     struct xdr_stream *xdr,
				     struct nfs4_server_caps_arg *args)
{
	struct compound_hdr hdr = {
		.minorversion = nfs4_xdr_minorversion(&args->seq_args),
	};

	encode_compound_hdr(xdr, req, &hdr);
	encode_sequence(xdr, &args->seq_args, &hdr);
	encode_putfh(xdr, args->fhandle, &hdr);
	encode_getattr_one(xdr, FATTR4_WORD0_SUPPORTED_ATTRS|
			   FATTR4_WORD0_LINK_SUPPORT|
			   FATTR4_WORD0_SYMLINK_SUPPORT|
			   FATTR4_WORD0_ACLSUPPORT, &hdr);
	encode_nops(&hdr);
}

/*
 * a RENEW request
 */
static void nfs4_xdr_enc_renew(struct rpc_rqst *req, struct xdr_stream *xdr,
			       struct nfs_client *clp)
{
	struct compound_hdr hdr = {
		.nops	= 0,
	};

	encode_compound_hdr(xdr, req, &hdr);
	encode_renew(xdr, clp, &hdr);
	encode_nops(&hdr);
}

/*
 * a SETCLIENTID request
 */
static void nfs4_xdr_enc_setclientid(struct rpc_rqst *req,
				     struct xdr_stream *xdr,
				     struct nfs4_setclientid *sc)
{
	struct compound_hdr hdr = {
		.nops	= 0,
	};

	encode_compound_hdr(xdr, req, &hdr);
	encode_setclientid(xdr, sc, &hdr);
	encode_nops(&hdr);
}

/*
 * a SETCLIENTID_CONFIRM request
 */
static void nfs4_xdr_enc_setclientid_confirm(struct rpc_rqst *req,
					     struct xdr_stream *xdr,
					     struct nfs4_setclientid_res *arg)
{
	struct compound_hdr hdr = {
		.nops	= 0,
	};
	const u32 lease_bitmap[2] = { FATTR4_WORD0_LEASE_TIME, 0 };

	encode_compound_hdr(xdr, req, &hdr);
	encode_setclientid_confirm(xdr, arg, &hdr);
	encode_putrootfh(xdr, &hdr);
	encode_fsinfo(xdr, lease_bitmap, &hdr);
	encode_nops(&hdr);
}

/*
 * DELEGRETURN request
 */
static void nfs4_xdr_enc_delegreturn(struct rpc_rqst *req,
				     struct xdr_stream *xdr,
				     const struct nfs4_delegreturnargs *args)
{
	struct compound_hdr hdr = {
		.minorversion = nfs4_xdr_minorversion(&args->seq_args),
	};

	encode_compound_hdr(xdr, req, &hdr);
	encode_sequence(xdr, &args->seq_args, &hdr);
	encode_putfh(xdr, args->fhandle, &hdr);
	encode_delegreturn(xdr, args->stateid, &hdr);
	encode_getfattr(xdr, args->bitmask, &hdr);
	encode_nops(&hdr);
}

/*
 * Encode FS_LOCATIONS request
 */
static void nfs4_xdr_enc_fs_locations(struct rpc_rqst *req,
				      struct xdr_stream *xdr,
				      struct nfs4_fs_locations_arg *args)
{
	struct compound_hdr hdr = {
		.minorversion = nfs4_xdr_minorversion(&args->seq_args),
	};
	uint32_t replen;

	encode_compound_hdr(xdr, req, &hdr);
	encode_sequence(xdr, &args->seq_args, &hdr);
	encode_putfh(xdr, args->dir_fh, &hdr);
	encode_lookup(xdr, args->name, &hdr);
	replen = hdr.replen;	/* get the attribute into args->page */
	encode_fs_locations(xdr, args->bitmask, &hdr);

	xdr_inline_pages(&req->rq_rcv_buf, replen << 2, &args->page,
			0, PAGE_SIZE);
	encode_nops(&hdr);
}

#if defined(CONFIG_NFS_V4_1)
/*
 * EXCHANGE_ID request
 */
static void nfs4_xdr_enc_exchange_id(struct rpc_rqst *req,
				     struct xdr_stream *xdr,
				     struct nfs41_exchange_id_args *args)
{
	struct compound_hdr hdr = {
		.minorversion = args->client->cl_mvops->minor_version,
	};

	encode_compound_hdr(xdr, req, &hdr);
	encode_exchange_id(xdr, args, &hdr);
	encode_nops(&hdr);
}

/*
 * a CREATE_SESSION request
 */
static void nfs4_xdr_enc_create_session(struct rpc_rqst *req,
					struct xdr_stream *xdr,
					struct nfs41_create_session_args *args)
{
	struct compound_hdr hdr = {
		.minorversion = args->client->cl_mvops->minor_version,
	};

	encode_compound_hdr(xdr, req, &hdr);
	encode_create_session(xdr, args, &hdr);
	encode_nops(&hdr);
}

/*
 * a DESTROY_SESSION request
 */
static void nfs4_xdr_enc_destroy_session(struct rpc_rqst *req,
					 struct xdr_stream *xdr,
					 struct nfs4_session *session)
{
	struct compound_hdr hdr = {
		.minorversion = session->clp->cl_mvops->minor_version,
	};

	encode_compound_hdr(xdr, req, &hdr);
	encode_destroy_session(xdr, session, &hdr);
	encode_nops(&hdr);
}

/*
 * a SEQUENCE request
 */
static void nfs4_xdr_enc_sequence(struct rpc_rqst *req, struct xdr_stream *xdr,
				  struct nfs4_sequence_args *args)
{
	struct compound_hdr hdr = {
		.minorversion = nfs4_xdr_minorversion(args),
	};

	encode_compound_hdr(xdr, req, &hdr);
	encode_sequence(xdr, args, &hdr);
	encode_nops(&hdr);
}

/*
 * a GET_LEASE_TIME request
 */
static void nfs4_xdr_enc_get_lease_time(struct rpc_rqst *req,
					struct xdr_stream *xdr,
					struct nfs4_get_lease_time_args *args)
{
	struct compound_hdr hdr = {
		.minorversion = nfs4_xdr_minorversion(&args->la_seq_args),
	};
	const u32 lease_bitmap[2] = { FATTR4_WORD0_LEASE_TIME, 0 };

	encode_compound_hdr(xdr, req, &hdr);
	encode_sequence(xdr, &args->la_seq_args, &hdr);
	encode_putrootfh(xdr, &hdr);
	encode_fsinfo(xdr, lease_bitmap, &hdr);
	encode_nops(&hdr);
}

/*
 * a RECLAIM_COMPLETE request
 */
static void nfs4_xdr_enc_reclaim_complete(struct rpc_rqst *req,
					  struct xdr_stream *xdr,
				struct nfs41_reclaim_complete_args *args)
{
	struct compound_hdr hdr = {
		.minorversion = nfs4_xdr_minorversion(&args->seq_args)
	};

	encode_compound_hdr(xdr, req, &hdr);
	encode_sequence(xdr, &args->seq_args, &hdr);
	encode_reclaim_complete(xdr, args, &hdr);
	encode_nops(&hdr);
}

/*
 * Encode GETDEVICEINFO request
 */
static void nfs4_xdr_enc_getdeviceinfo(struct rpc_rqst *req,
				       struct xdr_stream *xdr,
				       struct nfs4_getdeviceinfo_args *args)
{
	struct compound_hdr hdr = {
		.minorversion = nfs4_xdr_minorversion(&args->seq_args),
	};

	encode_compound_hdr(xdr, req, &hdr);
	encode_sequence(xdr, &args->seq_args, &hdr);
	encode_getdeviceinfo(xdr, args, &hdr);

	/* set up reply kvec. Subtract notification bitmap max size (2)
	 * so that notification bitmap is put in xdr_buf tail */
	xdr_inline_pages(&req->rq_rcv_buf, (hdr.replen - 2) << 2,
			 args->pdev->pages, args->pdev->pgbase,
			 args->pdev->pglen);

	encode_nops(&hdr);
}

/*
 *  Encode LAYOUTGET request
 */
static void nfs4_xdr_enc_layoutget(struct rpc_rqst *req,
				   struct xdr_stream *xdr,
				   struct nfs4_layoutget_args *args)
{
	struct compound_hdr hdr = {
		.minorversion = nfs4_xdr_minorversion(&args->seq_args),
	};

	encode_compound_hdr(xdr, req, &hdr);
	encode_sequence(xdr, &args->seq_args, &hdr);
	encode_putfh(xdr, NFS_FH(args->inode), &hdr);
	encode_layoutget(xdr, args, &hdr);
	encode_nops(&hdr);
}
#endif /* CONFIG_NFS_V4_1 */

static void print_overflow_msg(const char *func, const struct xdr_stream *xdr)
{
	dprintk("nfs: %s: prematurely hit end of receive buffer. "
		"Remaining buffer length is %tu words.\n",
		func, xdr->end - xdr->p);
}

static int decode_opaque_inline(struct xdr_stream *xdr, unsigned int *len, char **string)
{
	__be32 *p;

	p = xdr_inline_decode(xdr, 4);
	if (unlikely(!p))
		goto out_overflow;
	*len = be32_to_cpup(p);
	p = xdr_inline_decode(xdr, *len);
	if (unlikely(!p))
		goto out_overflow;
	*string = (char *)p;
	return 0;
out_overflow:
	print_overflow_msg(__func__, xdr);
	return -EIO;
}

static int decode_compound_hdr(struct xdr_stream *xdr, struct compound_hdr *hdr)
{
	__be32 *p;

	p = xdr_inline_decode(xdr, 8);
	if (unlikely(!p))
		goto out_overflow;
	hdr->status = be32_to_cpup(p++);
	hdr->taglen = be32_to_cpup(p);

	p = xdr_inline_decode(xdr, hdr->taglen + 4);
	if (unlikely(!p))
		goto out_overflow;
	hdr->tag = (char *)p;
	p += XDR_QUADLEN(hdr->taglen);
	hdr->nops = be32_to_cpup(p);
	if (unlikely(hdr->nops < 1))
		return nfs4_stat_to_errno(hdr->status);
	return 0;
out_overflow:
	print_overflow_msg(__func__, xdr);
	return -EIO;
}

static int decode_op_hdr(struct xdr_stream *xdr, enum nfs_opnum4 expected)
{
	__be32 *p;
	uint32_t opnum;
	int32_t nfserr;

	p = xdr_inline_decode(xdr, 8);
	if (unlikely(!p))
		goto out_overflow;
	opnum = be32_to_cpup(p++);
	if (opnum != expected) {
		dprintk("nfs: Server returned operation"
			" %d but we issued a request for %d\n",
				opnum, expected);
		return -EIO;
	}
	nfserr = be32_to_cpup(p);
	if (nfserr != NFS_OK)
		return nfs4_stat_to_errno(nfserr);
	return 0;
out_overflow:
	print_overflow_msg(__func__, xdr);
	return -EIO;
}

/* Dummy routine */
static int decode_ace(struct xdr_stream *xdr, void *ace, struct nfs_client *clp)
{
	__be32 *p;
	unsigned int strlen;
	char *str;

	p = xdr_inline_decode(xdr, 12);
	if (likely(p))
		return decode_opaque_inline(xdr, &strlen, &str);
	print_overflow_msg(__func__, xdr);
	return -EIO;
}

static int decode_attr_bitmap(struct xdr_stream *xdr, uint32_t *bitmap)
{
	uint32_t bmlen;
	__be32 *p;

	p = xdr_inline_decode(xdr, 4);
	if (unlikely(!p))
		goto out_overflow;
	bmlen = be32_to_cpup(p);

	bitmap[0] = bitmap[1] = 0;
	p = xdr_inline_decode(xdr, (bmlen << 2));
	if (unlikely(!p))
		goto out_overflow;
	if (bmlen > 0) {
		bitmap[0] = be32_to_cpup(p++);
		if (bmlen > 1)
			bitmap[1] = be32_to_cpup(p);
	}
	return 0;
out_overflow:
	print_overflow_msg(__func__, xdr);
	return -EIO;
}

static inline int decode_attr_length(struct xdr_stream *xdr, uint32_t *attrlen, __be32 **savep)
{
	__be32 *p;

	p = xdr_inline_decode(xdr, 4);
	if (unlikely(!p))
		goto out_overflow;
	*attrlen = be32_to_cpup(p);
	*savep = xdr->p;
	return 0;
out_overflow:
	print_overflow_msg(__func__, xdr);
	return -EIO;
}

static int decode_attr_supported(struct xdr_stream *xdr, uint32_t *bitmap, uint32_t *bitmask)
{
	if (likely(bitmap[0] & FATTR4_WORD0_SUPPORTED_ATTRS)) {
		int ret;
		ret = decode_attr_bitmap(xdr, bitmask);
		if (unlikely(ret < 0))
			return ret;
		bitmap[0] &= ~FATTR4_WORD0_SUPPORTED_ATTRS;
	} else
		bitmask[0] = bitmask[1] = 0;
	dprintk("%s: bitmask=%08x:%08x\n", __func__, bitmask[0], bitmask[1]);
	return 0;
}

static int decode_attr_type(struct xdr_stream *xdr, uint32_t *bitmap, uint32_t *type)
{
	__be32 *p;
	int ret = 0;

	*type = 0;
	if (unlikely(bitmap[0] & (FATTR4_WORD0_TYPE - 1U)))
		return -EIO;
	if (likely(bitmap[0] & FATTR4_WORD0_TYPE)) {
		p = xdr_inline_decode(xdr, 4);
		if (unlikely(!p))
			goto out_overflow;
		*type = be32_to_cpup(p);
		if (*type < NF4REG || *type > NF4NAMEDATTR) {
			dprintk("%s: bad type %d\n", __func__, *type);
			return -EIO;
		}
		bitmap[0] &= ~FATTR4_WORD0_TYPE;
		ret = NFS_ATTR_FATTR_TYPE;
	}
	dprintk("%s: type=0%o\n", __func__, nfs_type2fmt[*type]);
	return ret;
out_overflow:
	print_overflow_msg(__func__, xdr);
	return -EIO;
}

static int decode_attr_change(struct xdr_stream *xdr, uint32_t *bitmap, uint64_t *change)
{
	__be32 *p;
	int ret = 0;

	*change = 0;
	if (unlikely(bitmap[0] & (FATTR4_WORD0_CHANGE - 1U)))
		return -EIO;
	if (likely(bitmap[0] & FATTR4_WORD0_CHANGE)) {
		p = xdr_inline_decode(xdr, 8);
		if (unlikely(!p))
			goto out_overflow;
		xdr_decode_hyper(p, change);
		bitmap[0] &= ~FATTR4_WORD0_CHANGE;
		ret = NFS_ATTR_FATTR_CHANGE;
	}
	dprintk("%s: change attribute=%Lu\n", __func__,
			(unsigned long long)*change);
	return ret;
out_overflow:
	print_overflow_msg(__func__, xdr);
	return -EIO;
}

static int decode_attr_size(struct xdr_stream *xdr, uint32_t *bitmap, uint64_t *size)
{
	__be32 *p;
	int ret = 0;

	*size = 0;
	if (unlikely(bitmap[0] & (FATTR4_WORD0_SIZE - 1U)))
		return -EIO;
	if (likely(bitmap[0] & FATTR4_WORD0_SIZE)) {
		p = xdr_inline_decode(xdr, 8);
		if (unlikely(!p))
			goto out_overflow;
		xdr_decode_hyper(p, size);
		bitmap[0] &= ~FATTR4_WORD0_SIZE;
		ret = NFS_ATTR_FATTR_SIZE;
	}
	dprintk("%s: file size=%Lu\n", __func__, (unsigned long long)*size);
	return ret;
out_overflow:
	print_overflow_msg(__func__, xdr);
	return -EIO;
}

static int decode_attr_link_support(struct xdr_stream *xdr, uint32_t *bitmap, uint32_t *res)
{
	__be32 *p;

	*res = 0;
	if (unlikely(bitmap[0] & (FATTR4_WORD0_LINK_SUPPORT - 1U)))
		return -EIO;
	if (likely(bitmap[0] & FATTR4_WORD0_LINK_SUPPORT)) {
		p = xdr_inline_decode(xdr, 4);
		if (unlikely(!p))
			goto out_overflow;
		*res = be32_to_cpup(p);
		bitmap[0] &= ~FATTR4_WORD0_LINK_SUPPORT;
	}
	dprintk("%s: link support=%s\n", __func__, *res == 0 ? "false" : "true");
	return 0;
out_overflow:
	print_overflow_msg(__func__, xdr);
	return -EIO;
}

static int decode_attr_symlink_support(struct xdr_stream *xdr, uint32_t *bitmap, uint32_t *res)
{
	__be32 *p;

	*res = 0;
	if (unlikely(bitmap[0] & (FATTR4_WORD0_SYMLINK_SUPPORT - 1U)))
		return -EIO;
	if (likely(bitmap[0] & FATTR4_WORD0_SYMLINK_SUPPORT)) {
		p = xdr_inline_decode(xdr, 4);
		if (unlikely(!p))
			goto out_overflow;
		*res = be32_to_cpup(p);
		bitmap[0] &= ~FATTR4_WORD0_SYMLINK_SUPPORT;
	}
	dprintk("%s: symlink support=%s\n", __func__, *res == 0 ? "false" : "true");
	return 0;
out_overflow:
	print_overflow_msg(__func__, xdr);
	return -EIO;
}

static int decode_attr_fsid(struct xdr_stream *xdr, uint32_t *bitmap, struct nfs_fsid *fsid)
{
	__be32 *p;
	int ret = 0;

	fsid->major = 0;
	fsid->minor = 0;
	if (unlikely(bitmap[0] & (FATTR4_WORD0_FSID - 1U)))
		return -EIO;
	if (likely(bitmap[0] & FATTR4_WORD0_FSID)) {
		p = xdr_inline_decode(xdr, 16);
		if (unlikely(!p))
			goto out_overflow;
		p = xdr_decode_hyper(p, &fsid->major);
		xdr_decode_hyper(p, &fsid->minor);
		bitmap[0] &= ~FATTR4_WORD0_FSID;
		ret = NFS_ATTR_FATTR_FSID;
	}
	dprintk("%s: fsid=(0x%Lx/0x%Lx)\n", __func__,
			(unsigned long long)fsid->major,
			(unsigned long long)fsid->minor);
	return ret;
out_overflow:
	print_overflow_msg(__func__, xdr);
	return -EIO;
}

static int decode_attr_lease_time(struct xdr_stream *xdr, uint32_t *bitmap, uint32_t *res)
{
	__be32 *p;

	*res = 60;
	if (unlikely(bitmap[0] & (FATTR4_WORD0_LEASE_TIME - 1U)))
		return -EIO;
	if (likely(bitmap[0] & FATTR4_WORD0_LEASE_TIME)) {
		p = xdr_inline_decode(xdr, 4);
		if (unlikely(!p))
			goto out_overflow;
		*res = be32_to_cpup(p);
		bitmap[0] &= ~FATTR4_WORD0_LEASE_TIME;
	}
	dprintk("%s: file size=%u\n", __func__, (unsigned int)*res);
	return 0;
out_overflow:
	print_overflow_msg(__func__, xdr);
	return -EIO;
}

static int decode_attr_error(struct xdr_stream *xdr, uint32_t *bitmap)
{
	__be32 *p;

	if (unlikely(bitmap[0] & (FATTR4_WORD0_RDATTR_ERROR - 1U)))
		return -EIO;
	if (likely(bitmap[0] & FATTR4_WORD0_RDATTR_ERROR)) {
		p = xdr_inline_decode(xdr, 4);
		if (unlikely(!p))
			goto out_overflow;
		bitmap[0] &= ~FATTR4_WORD0_RDATTR_ERROR;
	}
	return 0;
out_overflow:
	print_overflow_msg(__func__, xdr);
	return -EIO;
}

static int decode_attr_filehandle(struct xdr_stream *xdr, uint32_t *bitmap, struct nfs_fh *fh)
{
	__be32 *p;
	int len;

	if (fh != NULL)
		memset(fh, 0, sizeof(*fh));

	if (unlikely(bitmap[0] & (FATTR4_WORD0_FILEHANDLE - 1U)))
		return -EIO;
	if (likely(bitmap[0] & FATTR4_WORD0_FILEHANDLE)) {
		p = xdr_inline_decode(xdr, 4);
		if (unlikely(!p))
			goto out_overflow;
		len = be32_to_cpup(p);
		if (len > NFS4_FHSIZE)
			return -EIO;
		p = xdr_inline_decode(xdr, len);
		if (unlikely(!p))
			goto out_overflow;
		if (fh != NULL) {
			memcpy(fh->data, p, len);
			fh->size = len;
		}
		bitmap[0] &= ~FATTR4_WORD0_FILEHANDLE;
	}
	return 0;
out_overflow:
	print_overflow_msg(__func__, xdr);
	return -EIO;
}

static int decode_attr_aclsupport(struct xdr_stream *xdr, uint32_t *bitmap, uint32_t *res)
{
	__be32 *p;

	*res = ACL4_SUPPORT_ALLOW_ACL|ACL4_SUPPORT_DENY_ACL;
	if (unlikely(bitmap[0] & (FATTR4_WORD0_ACLSUPPORT - 1U)))
		return -EIO;
	if (likely(bitmap[0] & FATTR4_WORD0_ACLSUPPORT)) {
		p = xdr_inline_decode(xdr, 4);
		if (unlikely(!p))
			goto out_overflow;
		*res = be32_to_cpup(p);
		bitmap[0] &= ~FATTR4_WORD0_ACLSUPPORT;
	}
	dprintk("%s: ACLs supported=%u\n", __func__, (unsigned int)*res);
	return 0;
out_overflow:
	print_overflow_msg(__func__, xdr);
	return -EIO;
}

static int decode_attr_fileid(struct xdr_stream *xdr, uint32_t *bitmap, uint64_t *fileid)
{
	__be32 *p;
	int ret = 0;

	*fileid = 0;
	if (unlikely(bitmap[0] & (FATTR4_WORD0_FILEID - 1U)))
		return -EIO;
	if (likely(bitmap[0] & FATTR4_WORD0_FILEID)) {
		p = xdr_inline_decode(xdr, 8);
		if (unlikely(!p))
			goto out_overflow;
		xdr_decode_hyper(p, fileid);
		bitmap[0] &= ~FATTR4_WORD0_FILEID;
		ret = NFS_ATTR_FATTR_FILEID;
	}
	dprintk("%s: fileid=%Lu\n", __func__, (unsigned long long)*fileid);
	return ret;
out_overflow:
	print_overflow_msg(__func__, xdr);
	return -EIO;
}

static int decode_attr_mounted_on_fileid(struct xdr_stream *xdr, uint32_t *bitmap, uint64_t *fileid)
{
	__be32 *p;
	int ret = 0;

	*fileid = 0;
	if (unlikely(bitmap[1] & (FATTR4_WORD1_MOUNTED_ON_FILEID - 1U)))
		return -EIO;
	if (likely(bitmap[1] & FATTR4_WORD1_MOUNTED_ON_FILEID)) {
		p = xdr_inline_decode(xdr, 8);
		if (unlikely(!p))
			goto out_overflow;
		xdr_decode_hyper(p, fileid);
		bitmap[1] &= ~FATTR4_WORD1_MOUNTED_ON_FILEID;
		ret = NFS_ATTR_FATTR_FILEID;
	}
	dprintk("%s: fileid=%Lu\n", __func__, (unsigned long long)*fileid);
	return ret;
out_overflow:
	print_overflow_msg(__func__, xdr);
	return -EIO;
}

static int decode_attr_files_avail(struct xdr_stream *xdr, uint32_t *bitmap, uint64_t *res)
{
	__be32 *p;
	int status = 0;

	*res = 0;
	if (unlikely(bitmap[0] & (FATTR4_WORD0_FILES_AVAIL - 1U)))
		return -EIO;
	if (likely(bitmap[0] & FATTR4_WORD0_FILES_AVAIL)) {
		p = xdr_inline_decode(xdr, 8);
		if (unlikely(!p))
			goto out_overflow;
		xdr_decode_hyper(p, res);
		bitmap[0] &= ~FATTR4_WORD0_FILES_AVAIL;
	}
	dprintk("%s: files avail=%Lu\n", __func__, (unsigned long long)*res);
	return status;
out_overflow:
	print_overflow_msg(__func__, xdr);
	return -EIO;
}

static int decode_attr_files_free(struct xdr_stream *xdr, uint32_t *bitmap, uint64_t *res)
{
	__be32 *p;
	int status = 0;

	*res = 0;
	if (unlikely(bitmap[0] & (FATTR4_WORD0_FILES_FREE - 1U)))
		return -EIO;
	if (likely(bitmap[0] & FATTR4_WORD0_FILES_FREE)) {
		p = xdr_inline_decode(xdr, 8);
		if (unlikely(!p))
			goto out_overflow;
		xdr_decode_hyper(p, res);
		bitmap[0] &= ~FATTR4_WORD0_FILES_FREE;
	}
	dprintk("%s: files free=%Lu\n", __func__, (unsigned long long)*res);
	return status;
out_overflow:
	print_overflow_msg(__func__, xdr);
	return -EIO;
}

static int decode_attr_files_total(struct xdr_stream *xdr, uint32_t *bitmap, uint64_t *res)
{
	__be32 *p;
	int status = 0;

	*res = 0;
	if (unlikely(bitmap[0] & (FATTR4_WORD0_FILES_TOTAL - 1U)))
		return -EIO;
	if (likely(bitmap[0] & FATTR4_WORD0_FILES_TOTAL)) {
		p = xdr_inline_decode(xdr, 8);
		if (unlikely(!p))
			goto out_overflow;
		xdr_decode_hyper(p, res);
		bitmap[0] &= ~FATTR4_WORD0_FILES_TOTAL;
	}
	dprintk("%s: files total=%Lu\n", __func__, (unsigned long long)*res);
	return status;
out_overflow:
	print_overflow_msg(__func__, xdr);
	return -EIO;
}

static int decode_pathname(struct xdr_stream *xdr, struct nfs4_pathname *path)
{
	u32 n;
	__be32 *p;
	int status = 0;

	p = xdr_inline_decode(xdr, 4);
	if (unlikely(!p))
		goto out_overflow;
	n = be32_to_cpup(p);
	if (n == 0)
		goto root_path;
	dprintk("path ");
	path->ncomponents = 0;
	while (path->ncomponents < n) {
		struct nfs4_string *component = &path->components[path->ncomponents];
		status = decode_opaque_inline(xdr, &component->len, &component->data);
		if (unlikely(status != 0))
			goto out_eio;
		if (path->ncomponents != n)
			dprintk("/");
		dprintk("%s", component->data);
		if (path->ncomponents < NFS4_PATHNAME_MAXCOMPONENTS)
			path->ncomponents++;
		else {
			dprintk("cannot parse %d components in path\n", n);
			goto out_eio;
		}
	}
out:
	dprintk("\n");
	return status;
root_path:
/* a root pathname is sent as a zero component4 */
	path->ncomponents = 1;
	path->components[0].len=0;
	path->components[0].data=NULL;
	dprintk("path /\n");
	goto out;
out_eio:
	dprintk(" status %d", status);
	status = -EIO;
	goto out;
out_overflow:
	print_overflow_msg(__func__, xdr);
	return -EIO;
}

static int decode_attr_fs_locations(struct xdr_stream *xdr, uint32_t *bitmap, struct nfs4_fs_locations *res)
{
	int n;
	__be32 *p;
	int status = -EIO;

	if (unlikely(bitmap[0] & (FATTR4_WORD0_FS_LOCATIONS -1U)))
		goto out;
	status = 0;
	if (unlikely(!(bitmap[0] & FATTR4_WORD0_FS_LOCATIONS)))
		goto out;
	dprintk("%s: fsroot ", __func__);
	status = decode_pathname(xdr, &res->fs_path);
	if (unlikely(status != 0))
		goto out;
	p = xdr_inline_decode(xdr, 4);
	if (unlikely(!p))
		goto out_overflow;
	n = be32_to_cpup(p);
	if (n <= 0)
		goto out_eio;
	res->nlocations = 0;
	while (res->nlocations < n) {
		u32 m;
		struct nfs4_fs_location *loc = &res->locations[res->nlocations];

		p = xdr_inline_decode(xdr, 4);
		if (unlikely(!p))
			goto out_overflow;
		m = be32_to_cpup(p);

		loc->nservers = 0;
		dprintk("%s: servers ", __func__);
		while (loc->nservers < m) {
			struct nfs4_string *server = &loc->servers[loc->nservers];
			status = decode_opaque_inline(xdr, &server->len, &server->data);
			if (unlikely(status != 0))
				goto out_eio;
			dprintk("%s ", server->data);
			if (loc->nservers < NFS4_FS_LOCATION_MAXSERVERS)
				loc->nservers++;
			else {
				unsigned int i;
				dprintk("%s: using first %u of %u servers "
					"returned for location %u\n",
						__func__,
						NFS4_FS_LOCATION_MAXSERVERS,
						m, res->nlocations);
				for (i = loc->nservers; i < m; i++) {
					unsigned int len;
					char *data;
					status = decode_opaque_inline(xdr, &len, &data);
					if (unlikely(status != 0))
						goto out_eio;
				}
			}
		}
		status = decode_pathname(xdr, &loc->rootpath);
		if (unlikely(status != 0))
			goto out_eio;
		if (res->nlocations < NFS4_FS_LOCATIONS_MAXENTRIES)
			res->nlocations++;
	}
	if (res->nlocations != 0)
		status = NFS_ATTR_FATTR_V4_REFERRAL;
out:
	dprintk("%s: fs_locations done, error = %d\n", __func__, status);
	return status;
out_overflow:
	print_overflow_msg(__func__, xdr);
out_eio:
	status = -EIO;
	goto out;
}

static int decode_attr_maxfilesize(struct xdr_stream *xdr, uint32_t *bitmap, uint64_t *res)
{
	__be32 *p;
	int status = 0;

	*res = 0;
	if (unlikely(bitmap[0] & (FATTR4_WORD0_MAXFILESIZE - 1U)))
		return -EIO;
	if (likely(bitmap[0] & FATTR4_WORD0_MAXFILESIZE)) {
		p = xdr_inline_decode(xdr, 8);
		if (unlikely(!p))
			goto out_overflow;
		xdr_decode_hyper(p, res);
		bitmap[0] &= ~FATTR4_WORD0_MAXFILESIZE;
	}
	dprintk("%s: maxfilesize=%Lu\n", __func__, (unsigned long long)*res);
	return status;
out_overflow:
	print_overflow_msg(__func__, xdr);
	return -EIO;
}

static int decode_attr_maxlink(struct xdr_stream *xdr, uint32_t *bitmap, uint32_t *maxlink)
{
	__be32 *p;
	int status = 0;

	*maxlink = 1;
	if (unlikely(bitmap[0] & (FATTR4_WORD0_MAXLINK - 1U)))
		return -EIO;
	if (likely(bitmap[0] & FATTR4_WORD0_MAXLINK)) {
		p = xdr_inline_decode(xdr, 4);
		if (unlikely(!p))
			goto out_overflow;
		*maxlink = be32_to_cpup(p);
		bitmap[0] &= ~FATTR4_WORD0_MAXLINK;
	}
	dprintk("%s: maxlink=%u\n", __func__, *maxlink);
	return status;
out_overflow:
	print_overflow_msg(__func__, xdr);
	return -EIO;
}

static int decode_attr_maxname(struct xdr_stream *xdr, uint32_t *bitmap, uint32_t *maxname)
{
	__be32 *p;
	int status = 0;

	*maxname = 1024;
	if (unlikely(bitmap[0] & (FATTR4_WORD0_MAXNAME - 1U)))
		return -EIO;
	if (likely(bitmap[0] & FATTR4_WORD0_MAXNAME)) {
		p = xdr_inline_decode(xdr, 4);
		if (unlikely(!p))
			goto out_overflow;
		*maxname = be32_to_cpup(p);
		bitmap[0] &= ~FATTR4_WORD0_MAXNAME;
	}
	dprintk("%s: maxname=%u\n", __func__, *maxname);
	return status;
out_overflow:
	print_overflow_msg(__func__, xdr);
	return -EIO;
}

static int decode_attr_maxread(struct xdr_stream *xdr, uint32_t *bitmap, uint32_t *res)
{
	__be32 *p;
	int status = 0;

	*res = 1024;
	if (unlikely(bitmap[0] & (FATTR4_WORD0_MAXREAD - 1U)))
		return -EIO;
	if (likely(bitmap[0] & FATTR4_WORD0_MAXREAD)) {
		uint64_t maxread;
		p = xdr_inline_decode(xdr, 8);
		if (unlikely(!p))
			goto out_overflow;
		xdr_decode_hyper(p, &maxread);
		if (maxread > 0x7FFFFFFF)
			maxread = 0x7FFFFFFF;
		*res = (uint32_t)maxread;
		bitmap[0] &= ~FATTR4_WORD0_MAXREAD;
	}
	dprintk("%s: maxread=%lu\n", __func__, (unsigned long)*res);
	return status;
out_overflow:
	print_overflow_msg(__func__, xdr);
	return -EIO;
}

static int decode_attr_maxwrite(struct xdr_stream *xdr, uint32_t *bitmap, uint32_t *res)
{
	__be32 *p;
	int status = 0;

	*res = 1024;
	if (unlikely(bitmap[0] & (FATTR4_WORD0_MAXWRITE - 1U)))
		return -EIO;
	if (likely(bitmap[0] & FATTR4_WORD0_MAXWRITE)) {
		uint64_t maxwrite;
		p = xdr_inline_decode(xdr, 8);
		if (unlikely(!p))
			goto out_overflow;
		xdr_decode_hyper(p, &maxwrite);
		if (maxwrite > 0x7FFFFFFF)
			maxwrite = 0x7FFFFFFF;
		*res = (uint32_t)maxwrite;
		bitmap[0] &= ~FATTR4_WORD0_MAXWRITE;
	}
	dprintk("%s: maxwrite=%lu\n", __func__, (unsigned long)*res);
	return status;
out_overflow:
	print_overflow_msg(__func__, xdr);
	return -EIO;
}

static int decode_attr_mode(struct xdr_stream *xdr, uint32_t *bitmap, umode_t *mode)
{
	uint32_t tmp;
	__be32 *p;
	int ret = 0;

	*mode = 0;
	if (unlikely(bitmap[1] & (FATTR4_WORD1_MODE - 1U)))
		return -EIO;
	if (likely(bitmap[1] & FATTR4_WORD1_MODE)) {
		p = xdr_inline_decode(xdr, 4);
		if (unlikely(!p))
			goto out_overflow;
		tmp = be32_to_cpup(p);
		*mode = tmp & ~S_IFMT;
		bitmap[1] &= ~FATTR4_WORD1_MODE;
		ret = NFS_ATTR_FATTR_MODE;
	}
	dprintk("%s: file mode=0%o\n", __func__, (unsigned int)*mode);
	return ret;
out_overflow:
	print_overflow_msg(__func__, xdr);
	return -EIO;
}

static int decode_attr_nlink(struct xdr_stream *xdr, uint32_t *bitmap, uint32_t *nlink)
{
	__be32 *p;
	int ret = 0;

	*nlink = 1;
	if (unlikely(bitmap[1] & (FATTR4_WORD1_NUMLINKS - 1U)))
		return -EIO;
	if (likely(bitmap[1] & FATTR4_WORD1_NUMLINKS)) {
		p = xdr_inline_decode(xdr, 4);
		if (unlikely(!p))
			goto out_overflow;
		*nlink = be32_to_cpup(p);
		bitmap[1] &= ~FATTR4_WORD1_NUMLINKS;
		ret = NFS_ATTR_FATTR_NLINK;
	}
	dprintk("%s: nlink=%u\n", __func__, (unsigned int)*nlink);
	return ret;
out_overflow:
	print_overflow_msg(__func__, xdr);
	return -EIO;
}

static int decode_attr_owner(struct xdr_stream *xdr, uint32_t *bitmap,
		struct nfs_client *clp, uint32_t *uid, int may_sleep)
{
	uint32_t len;
	__be32 *p;
	int ret = 0;

	*uid = -2;
	if (unlikely(bitmap[1] & (FATTR4_WORD1_OWNER - 1U)))
		return -EIO;
	if (likely(bitmap[1] & FATTR4_WORD1_OWNER)) {
		p = xdr_inline_decode(xdr, 4);
		if (unlikely(!p))
			goto out_overflow;
		len = be32_to_cpup(p);
		p = xdr_inline_decode(xdr, len);
		if (unlikely(!p))
			goto out_overflow;
		if (!may_sleep) {
			/* do nothing */
		} else if (len < XDR_MAX_NETOBJ) {
			if (nfs_map_name_to_uid(clp, (char *)p, len, uid) == 0)
				ret = NFS_ATTR_FATTR_OWNER;
			else
				dprintk("%s: nfs_map_name_to_uid failed!\n",
						__func__);
		} else
			dprintk("%s: name too long (%u)!\n",
					__func__, len);
		bitmap[1] &= ~FATTR4_WORD1_OWNER;
	}
	dprintk("%s: uid=%d\n", __func__, (int)*uid);
	return ret;
out_overflow:
	print_overflow_msg(__func__, xdr);
	return -EIO;
}

static int decode_attr_group(struct xdr_stream *xdr, uint32_t *bitmap,
		struct nfs_client *clp, uint32_t *gid, int may_sleep)
{
	uint32_t len;
	__be32 *p;
	int ret = 0;

	*gid = -2;
	if (unlikely(bitmap[1] & (FATTR4_WORD1_OWNER_GROUP - 1U)))
		return -EIO;
	if (likely(bitmap[1] & FATTR4_WORD1_OWNER_GROUP)) {
		p = xdr_inline_decode(xdr, 4);
		if (unlikely(!p))
			goto out_overflow;
		len = be32_to_cpup(p);
		p = xdr_inline_decode(xdr, len);
		if (unlikely(!p))
			goto out_overflow;
		if (!may_sleep) {
			/* do nothing */
		} else if (len < XDR_MAX_NETOBJ) {
			if (nfs_map_group_to_gid(clp, (char *)p, len, gid) == 0)
				ret = NFS_ATTR_FATTR_GROUP;
			else
				dprintk("%s: nfs_map_group_to_gid failed!\n",
						__func__);
		} else
			dprintk("%s: name too long (%u)!\n",
					__func__, len);
		bitmap[1] &= ~FATTR4_WORD1_OWNER_GROUP;
	}
	dprintk("%s: gid=%d\n", __func__, (int)*gid);
	return ret;
out_overflow:
	print_overflow_msg(__func__, xdr);
	return -EIO;
}

static int decode_attr_rdev(struct xdr_stream *xdr, uint32_t *bitmap, dev_t *rdev)
{
	uint32_t major = 0, minor = 0;
	__be32 *p;
	int ret = 0;

	*rdev = MKDEV(0,0);
	if (unlikely(bitmap[1] & (FATTR4_WORD1_RAWDEV - 1U)))
		return -EIO;
	if (likely(bitmap[1] & FATTR4_WORD1_RAWDEV)) {
		dev_t tmp;

		p = xdr_inline_decode(xdr, 8);
		if (unlikely(!p))
			goto out_overflow;
		major = be32_to_cpup(p++);
		minor = be32_to_cpup(p);
		tmp = MKDEV(major, minor);
		if (MAJOR(tmp) == major && MINOR(tmp) == minor)
			*rdev = tmp;
		bitmap[1] &= ~ FATTR4_WORD1_RAWDEV;
		ret = NFS_ATTR_FATTR_RDEV;
	}
	dprintk("%s: rdev=(0x%x:0x%x)\n", __func__, major, minor);
	return ret;
out_overflow:
	print_overflow_msg(__func__, xdr);
	return -EIO;
}

static int decode_attr_space_avail(struct xdr_stream *xdr, uint32_t *bitmap, uint64_t *res)
{
	__be32 *p;
	int status = 0;

	*res = 0;
	if (unlikely(bitmap[1] & (FATTR4_WORD1_SPACE_AVAIL - 1U)))
		return -EIO;
	if (likely(bitmap[1] & FATTR4_WORD1_SPACE_AVAIL)) {
		p = xdr_inline_decode(xdr, 8);
		if (unlikely(!p))
			goto out_overflow;
		xdr_decode_hyper(p, res);
		bitmap[1] &= ~FATTR4_WORD1_SPACE_AVAIL;
	}
	dprintk("%s: space avail=%Lu\n", __func__, (unsigned long long)*res);
	return status;
out_overflow:
	print_overflow_msg(__func__, xdr);
	return -EIO;
}

static int decode_attr_space_free(struct xdr_stream *xdr, uint32_t *bitmap, uint64_t *res)
{
	__be32 *p;
	int status = 0;

	*res = 0;
	if (unlikely(bitmap[1] & (FATTR4_WORD1_SPACE_FREE - 1U)))
		return -EIO;
	if (likely(bitmap[1] & FATTR4_WORD1_SPACE_FREE)) {
		p = xdr_inline_decode(xdr, 8);
		if (unlikely(!p))
			goto out_overflow;
		xdr_decode_hyper(p, res);
		bitmap[1] &= ~FATTR4_WORD1_SPACE_FREE;
	}
	dprintk("%s: space free=%Lu\n", __func__, (unsigned long long)*res);
	return status;
out_overflow:
	print_overflow_msg(__func__, xdr);
	return -EIO;
}

static int decode_attr_space_total(struct xdr_stream *xdr, uint32_t *bitmap, uint64_t *res)
{
	__be32 *p;
	int status = 0;

	*res = 0;
	if (unlikely(bitmap[1] & (FATTR4_WORD1_SPACE_TOTAL - 1U)))
		return -EIO;
	if (likely(bitmap[1] & FATTR4_WORD1_SPACE_TOTAL)) {
		p = xdr_inline_decode(xdr, 8);
		if (unlikely(!p))
			goto out_overflow;
		xdr_decode_hyper(p, res);
		bitmap[1] &= ~FATTR4_WORD1_SPACE_TOTAL;
	}
	dprintk("%s: space total=%Lu\n", __func__, (unsigned long long)*res);
	return status;
out_overflow:
	print_overflow_msg(__func__, xdr);
	return -EIO;
}

static int decode_attr_space_used(struct xdr_stream *xdr, uint32_t *bitmap, uint64_t *used)
{
	__be32 *p;
	int ret = 0;

	*used = 0;
	if (unlikely(bitmap[1] & (FATTR4_WORD1_SPACE_USED - 1U)))
		return -EIO;
	if (likely(bitmap[1] & FATTR4_WORD1_SPACE_USED)) {
		p = xdr_inline_decode(xdr, 8);
		if (unlikely(!p))
			goto out_overflow;
		xdr_decode_hyper(p, used);
		bitmap[1] &= ~FATTR4_WORD1_SPACE_USED;
		ret = NFS_ATTR_FATTR_SPACE_USED;
	}
	dprintk("%s: space used=%Lu\n", __func__,
			(unsigned long long)*used);
	return ret;
out_overflow:
	print_overflow_msg(__func__, xdr);
	return -EIO;
}

static int decode_attr_time(struct xdr_stream *xdr, struct timespec *time)
{
	__be32 *p;
	uint64_t sec;
	uint32_t nsec;

	p = xdr_inline_decode(xdr, 12);
	if (unlikely(!p))
		goto out_overflow;
	p = xdr_decode_hyper(p, &sec);
	nsec = be32_to_cpup(p);
	time->tv_sec = (time_t)sec;
	time->tv_nsec = (long)nsec;
	return 0;
out_overflow:
	print_overflow_msg(__func__, xdr);
	return -EIO;
}

static int decode_attr_time_access(struct xdr_stream *xdr, uint32_t *bitmap, struct timespec *time)
{
	int status = 0;

	time->tv_sec = 0;
	time->tv_nsec = 0;
	if (unlikely(bitmap[1] & (FATTR4_WORD1_TIME_ACCESS - 1U)))
		return -EIO;
	if (likely(bitmap[1] & FATTR4_WORD1_TIME_ACCESS)) {
		status = decode_attr_time(xdr, time);
		if (status == 0)
			status = NFS_ATTR_FATTR_ATIME;
		bitmap[1] &= ~FATTR4_WORD1_TIME_ACCESS;
	}
	dprintk("%s: atime=%ld\n", __func__, (long)time->tv_sec);
	return status;
}

static int decode_attr_time_metadata(struct xdr_stream *xdr, uint32_t *bitmap, struct timespec *time)
{
	int status = 0;

	time->tv_sec = 0;
	time->tv_nsec = 0;
	if (unlikely(bitmap[1] & (FATTR4_WORD1_TIME_METADATA - 1U)))
		return -EIO;
	if (likely(bitmap[1] & FATTR4_WORD1_TIME_METADATA)) {
		status = decode_attr_time(xdr, time);
		if (status == 0)
			status = NFS_ATTR_FATTR_CTIME;
		bitmap[1] &= ~FATTR4_WORD1_TIME_METADATA;
	}
	dprintk("%s: ctime=%ld\n", __func__, (long)time->tv_sec);
	return status;
}

static int decode_attr_time_delta(struct xdr_stream *xdr, uint32_t *bitmap,
				  struct timespec *time)
{
	int status = 0;

	time->tv_sec = 0;
	time->tv_nsec = 0;
	if (unlikely(bitmap[1] & (FATTR4_WORD1_TIME_DELTA - 1U)))
		return -EIO;
	if (likely(bitmap[1] & FATTR4_WORD1_TIME_DELTA)) {
		status = decode_attr_time(xdr, time);
		bitmap[1] &= ~FATTR4_WORD1_TIME_DELTA;
	}
	dprintk("%s: time_delta=%ld %ld\n", __func__, (long)time->tv_sec,
		(long)time->tv_nsec);
	return status;
}

static int decode_attr_time_modify(struct xdr_stream *xdr, uint32_t *bitmap, struct timespec *time)
{
	int status = 0;

	time->tv_sec = 0;
	time->tv_nsec = 0;
	if (unlikely(bitmap[1] & (FATTR4_WORD1_TIME_MODIFY - 1U)))
		return -EIO;
	if (likely(bitmap[1] & FATTR4_WORD1_TIME_MODIFY)) {
		status = decode_attr_time(xdr, time);
		if (status == 0)
			status = NFS_ATTR_FATTR_MTIME;
		bitmap[1] &= ~FATTR4_WORD1_TIME_MODIFY;
	}
	dprintk("%s: mtime=%ld\n", __func__, (long)time->tv_sec);
	return status;
}

static int verify_attr_len(struct xdr_stream *xdr, __be32 *savep, uint32_t attrlen)
{
	unsigned int attrwords = XDR_QUADLEN(attrlen);
	unsigned int nwords = xdr->p - savep;

	if (unlikely(attrwords != nwords)) {
		dprintk("%s: server returned incorrect attribute length: "
			"%u %c %u\n",
				__func__,
				attrwords << 2,
				(attrwords < nwords) ? '<' : '>',
				nwords << 2);
		return -EIO;
	}
	return 0;
}

static int decode_change_info(struct xdr_stream *xdr, struct nfs4_change_info *cinfo)
{
	__be32 *p;

	p = xdr_inline_decode(xdr, 20);
	if (unlikely(!p))
		goto out_overflow;
	cinfo->atomic = be32_to_cpup(p++);
	p = xdr_decode_hyper(p, &cinfo->before);
	xdr_decode_hyper(p, &cinfo->after);
	return 0;
out_overflow:
	print_overflow_msg(__func__, xdr);
	return -EIO;
}

static int decode_access(struct xdr_stream *xdr, struct nfs4_accessres *access)
{
	__be32 *p;
	uint32_t supp, acc;
	int status;

	status = decode_op_hdr(xdr, OP_ACCESS);
	if (status)
		return status;
	p = xdr_inline_decode(xdr, 8);
	if (unlikely(!p))
		goto out_overflow;
	supp = be32_to_cpup(p++);
	acc = be32_to_cpup(p);
	access->supported = supp;
	access->access = acc;
	return 0;
out_overflow:
	print_overflow_msg(__func__, xdr);
	return -EIO;
}

static int decode_opaque_fixed(struct xdr_stream *xdr, void *buf, size_t len)
{
	__be32 *p;

	p = xdr_inline_decode(xdr, len);
	if (likely(p)) {
		memcpy(buf, p, len);
		return 0;
	}
	print_overflow_msg(__func__, xdr);
	return -EIO;
}

static int decode_stateid(struct xdr_stream *xdr, nfs4_stateid *stateid)
{
	return decode_opaque_fixed(xdr, stateid->data, NFS4_STATEID_SIZE);
}

static int decode_close(struct xdr_stream *xdr, struct nfs_closeres *res)
{
	int status;

	status = decode_op_hdr(xdr, OP_CLOSE);
	if (status != -EIO)
		nfs_increment_open_seqid(status, res->seqid);
	if (!status)
		status = decode_stateid(xdr, &res->stateid);
	return status;
}

static int decode_verifier(struct xdr_stream *xdr, void *verifier)
{
	return decode_opaque_fixed(xdr, verifier, 8);
}

static int decode_commit(struct xdr_stream *xdr, struct nfs_writeres *res)
{
	int status;

	status = decode_op_hdr(xdr, OP_COMMIT);
	if (!status)
		status = decode_verifier(xdr, res->verf->verifier);
	return status;
}

static int decode_create(struct xdr_stream *xdr, struct nfs4_change_info *cinfo)
{
	__be32 *p;
	uint32_t bmlen;
	int status;

	status = decode_op_hdr(xdr, OP_CREATE);
	if (status)
		return status;
	if ((status = decode_change_info(xdr, cinfo)))
		return status;
	p = xdr_inline_decode(xdr, 4);
	if (unlikely(!p))
		goto out_overflow;
	bmlen = be32_to_cpup(p);
	p = xdr_inline_decode(xdr, bmlen << 2);
	if (likely(p))
		return 0;
out_overflow:
	print_overflow_msg(__func__, xdr);
	return -EIO;
}

static int decode_server_caps(struct xdr_stream *xdr, struct nfs4_server_caps_res *res)
{
	__be32 *savep;
	uint32_t attrlen, bitmap[2] = {0};
	int status;

	if ((status = decode_op_hdr(xdr, OP_GETATTR)) != 0)
		goto xdr_error;
	if ((status = decode_attr_bitmap(xdr, bitmap)) != 0)
		goto xdr_error;
	if ((status = decode_attr_length(xdr, &attrlen, &savep)) != 0)
		goto xdr_error;
	if ((status = decode_attr_supported(xdr, bitmap, res->attr_bitmask)) != 0)
		goto xdr_error;
	if ((status = decode_attr_link_support(xdr, bitmap, &res->has_links)) != 0)
		goto xdr_error;
	if ((status = decode_attr_symlink_support(xdr, bitmap, &res->has_symlinks)) != 0)
		goto xdr_error;
	if ((status = decode_attr_aclsupport(xdr, bitmap, &res->acl_bitmask)) != 0)
		goto xdr_error;
	status = verify_attr_len(xdr, savep, attrlen);
xdr_error:
	dprintk("%s: xdr returned %d!\n", __func__, -status);
	return status;
}

static int decode_statfs(struct xdr_stream *xdr, struct nfs_fsstat *fsstat)
{
	__be32 *savep;
	uint32_t attrlen, bitmap[2] = {0};
	int status;

	if ((status = decode_op_hdr(xdr, OP_GETATTR)) != 0)
		goto xdr_error;
	if ((status = decode_attr_bitmap(xdr, bitmap)) != 0)
		goto xdr_error;
	if ((status = decode_attr_length(xdr, &attrlen, &savep)) != 0)
		goto xdr_error;

	if ((status = decode_attr_files_avail(xdr, bitmap, &fsstat->afiles)) != 0)
		goto xdr_error;
	if ((status = decode_attr_files_free(xdr, bitmap, &fsstat->ffiles)) != 0)
		goto xdr_error;
	if ((status = decode_attr_files_total(xdr, bitmap, &fsstat->tfiles)) != 0)
		goto xdr_error;
	if ((status = decode_attr_space_avail(xdr, bitmap, &fsstat->abytes)) != 0)
		goto xdr_error;
	if ((status = decode_attr_space_free(xdr, bitmap, &fsstat->fbytes)) != 0)
		goto xdr_error;
	if ((status = decode_attr_space_total(xdr, bitmap, &fsstat->tbytes)) != 0)
		goto xdr_error;

	status = verify_attr_len(xdr, savep, attrlen);
xdr_error:
	dprintk("%s: xdr returned %d!\n", __func__, -status);
	return status;
}

static int decode_pathconf(struct xdr_stream *xdr, struct nfs_pathconf *pathconf)
{
	__be32 *savep;
	uint32_t attrlen, bitmap[2] = {0};
	int status;

	if ((status = decode_op_hdr(xdr, OP_GETATTR)) != 0)
		goto xdr_error;
	if ((status = decode_attr_bitmap(xdr, bitmap)) != 0)
		goto xdr_error;
	if ((status = decode_attr_length(xdr, &attrlen, &savep)) != 0)
		goto xdr_error;

	if ((status = decode_attr_maxlink(xdr, bitmap, &pathconf->max_link)) != 0)
		goto xdr_error;
	if ((status = decode_attr_maxname(xdr, bitmap, &pathconf->max_namelen)) != 0)
		goto xdr_error;

	status = verify_attr_len(xdr, savep, attrlen);
xdr_error:
	dprintk("%s: xdr returned %d!\n", __func__, -status);
	return status;
}

static int decode_getfattr_attrs(struct xdr_stream *xdr, uint32_t *bitmap,
		struct nfs_fattr *fattr, struct nfs_fh *fh,
		const struct nfs_server *server, int may_sleep)
{
	int status;
	umode_t fmode = 0;
	uint64_t fileid;
	uint32_t type;

	status = decode_attr_type(xdr, bitmap, &type);
	if (status < 0)
		goto xdr_error;
	fattr->mode = 0;
	if (status != 0) {
		fattr->mode |= nfs_type2fmt[type];
		fattr->valid |= status;
	}

	status = decode_attr_change(xdr, bitmap, &fattr->change_attr);
	if (status < 0)
		goto xdr_error;
	fattr->valid |= status;

	status = decode_attr_size(xdr, bitmap, &fattr->size);
	if (status < 0)
		goto xdr_error;
	fattr->valid |= status;

	status = decode_attr_fsid(xdr, bitmap, &fattr->fsid);
	if (status < 0)
		goto xdr_error;
	fattr->valid |= status;

	status = decode_attr_error(xdr, bitmap);
	if (status < 0)
		goto xdr_error;

	status = decode_attr_filehandle(xdr, bitmap, fh);
	if (status < 0)
		goto xdr_error;

	status = decode_attr_fileid(xdr, bitmap, &fattr->fileid);
	if (status < 0)
		goto xdr_error;
	fattr->valid |= status;

	status = decode_attr_fs_locations(xdr, bitmap, container_of(fattr,
						struct nfs4_fs_locations,
						fattr));
	if (status < 0)
		goto xdr_error;
	fattr->valid |= status;

	status = decode_attr_mode(xdr, bitmap, &fmode);
	if (status < 0)
		goto xdr_error;
	if (status != 0) {
		fattr->mode |= fmode;
		fattr->valid |= status;
	}

	status = decode_attr_nlink(xdr, bitmap, &fattr->nlink);
	if (status < 0)
		goto xdr_error;
	fattr->valid |= status;

	status = decode_attr_owner(xdr, bitmap, server->nfs_client,
			&fattr->uid, may_sleep);
	if (status < 0)
		goto xdr_error;
	fattr->valid |= status;

	status = decode_attr_group(xdr, bitmap, server->nfs_client,
			&fattr->gid, may_sleep);
	if (status < 0)
		goto xdr_error;
	fattr->valid |= status;

	status = decode_attr_rdev(xdr, bitmap, &fattr->rdev);
	if (status < 0)
		goto xdr_error;
	fattr->valid |= status;

	status = decode_attr_space_used(xdr, bitmap, &fattr->du.nfs3.used);
	if (status < 0)
		goto xdr_error;
	fattr->valid |= status;

	status = decode_attr_time_access(xdr, bitmap, &fattr->atime);
	if (status < 0)
		goto xdr_error;
	fattr->valid |= status;

	status = decode_attr_time_metadata(xdr, bitmap, &fattr->ctime);
	if (status < 0)
		goto xdr_error;
	fattr->valid |= status;

	status = decode_attr_time_modify(xdr, bitmap, &fattr->mtime);
	if (status < 0)
		goto xdr_error;
	fattr->valid |= status;

	status = decode_attr_mounted_on_fileid(xdr, bitmap, &fileid);
	if (status < 0)
		goto xdr_error;
	if (status != 0 && !(fattr->valid & status)) {
		fattr->fileid = fileid;
		fattr->valid |= status;
	}

xdr_error:
	dprintk("%s: xdr returned %d\n", __func__, -status);
	return status;
}

static int decode_getfattr_generic(struct xdr_stream *xdr, struct nfs_fattr *fattr,
		struct nfs_fh *fh, const struct nfs_server *server, int may_sleep)
{
	__be32 *savep;
	uint32_t attrlen,
		 bitmap[2] = {0};
	int status;

	status = decode_op_hdr(xdr, OP_GETATTR);
	if (status < 0)
		goto xdr_error;

	status = decode_attr_bitmap(xdr, bitmap);
	if (status < 0)
		goto xdr_error;

	status = decode_attr_length(xdr, &attrlen, &savep);
	if (status < 0)
		goto xdr_error;

	status = decode_getfattr_attrs(xdr, bitmap, fattr, fh, server, may_sleep);
	if (status < 0)
		goto xdr_error;

	status = verify_attr_len(xdr, savep, attrlen);
xdr_error:
	dprintk("%s: xdr returned %d\n", __func__, -status);
	return status;
}

static int decode_getfattr(struct xdr_stream *xdr, struct nfs_fattr *fattr,
		const struct nfs_server *server, int may_sleep)
{
	return decode_getfattr_generic(xdr, fattr, NULL, server, may_sleep);
}

/*
 * Decode potentially multiple layout types. Currently we only support
 * one layout driver per file system.
 */
static int decode_first_pnfs_layout_type(struct xdr_stream *xdr,
					 uint32_t *layouttype)
{
	uint32_t *p;
	int num;

	p = xdr_inline_decode(xdr, 4);
	if (unlikely(!p))
		goto out_overflow;
	num = be32_to_cpup(p);

	/* pNFS is not supported by the underlying file system */
	if (num == 0) {
		*layouttype = 0;
		return 0;
	}
	if (num > 1)
		printk(KERN_INFO "%s: Warning: Multiple pNFS layout drivers "
			"per filesystem not supported\n", __func__);

	/* Decode and set first layout type, move xdr->p past unused types */
	p = xdr_inline_decode(xdr, num * 4);
	if (unlikely(!p))
		goto out_overflow;
	*layouttype = be32_to_cpup(p);
	return 0;
out_overflow:
	print_overflow_msg(__func__, xdr);
	return -EIO;
}

/*
 * The type of file system exported.
 * Note we must ensure that layouttype is set in any non-error case.
 */
static int decode_attr_pnfstype(struct xdr_stream *xdr, uint32_t *bitmap,
				uint32_t *layouttype)
{
	int status = 0;

	dprintk("%s: bitmap is %x\n", __func__, bitmap[1]);
	if (unlikely(bitmap[1] & (FATTR4_WORD1_FS_LAYOUT_TYPES - 1U)))
		return -EIO;
	if (bitmap[1] & FATTR4_WORD1_FS_LAYOUT_TYPES) {
		status = decode_first_pnfs_layout_type(xdr, layouttype);
		bitmap[1] &= ~FATTR4_WORD1_FS_LAYOUT_TYPES;
	} else
		*layouttype = 0;
	return status;
}

static int decode_fsinfo(struct xdr_stream *xdr, struct nfs_fsinfo *fsinfo)
{
	__be32 *savep;
	uint32_t attrlen, bitmap[2];
	int status;

	if ((status = decode_op_hdr(xdr, OP_GETATTR)) != 0)
		goto xdr_error;
	if ((status = decode_attr_bitmap(xdr, bitmap)) != 0)
		goto xdr_error;
	if ((status = decode_attr_length(xdr, &attrlen, &savep)) != 0)
		goto xdr_error;

	fsinfo->rtmult = fsinfo->wtmult = 512;	/* ??? */

	if ((status = decode_attr_lease_time(xdr, bitmap, &fsinfo->lease_time)) != 0)
		goto xdr_error;
	if ((status = decode_attr_maxfilesize(xdr, bitmap, &fsinfo->maxfilesize)) != 0)
		goto xdr_error;
	if ((status = decode_attr_maxread(xdr, bitmap, &fsinfo->rtmax)) != 0)
		goto xdr_error;
	fsinfo->rtpref = fsinfo->dtpref = fsinfo->rtmax;
	if ((status = decode_attr_maxwrite(xdr, bitmap, &fsinfo->wtmax)) != 0)
		goto xdr_error;
	fsinfo->wtpref = fsinfo->wtmax;
	status = decode_attr_time_delta(xdr, bitmap, &fsinfo->time_delta);
	if (status != 0)
		goto xdr_error;
	status = decode_attr_pnfstype(xdr, bitmap, &fsinfo->layouttype);
	if (status != 0)
		goto xdr_error;

	status = verify_attr_len(xdr, savep, attrlen);
xdr_error:
	dprintk("%s: xdr returned %d!\n", __func__, -status);
	return status;
}

static int decode_getfh(struct xdr_stream *xdr, struct nfs_fh *fh)
{
	__be32 *p;
	uint32_t len;
	int status;

	/* Zero handle first to allow comparisons */
	memset(fh, 0, sizeof(*fh));

	status = decode_op_hdr(xdr, OP_GETFH);
	if (status)
		return status;

	p = xdr_inline_decode(xdr, 4);
	if (unlikely(!p))
		goto out_overflow;
	len = be32_to_cpup(p);
	if (len > NFS4_FHSIZE)
		return -EIO;
	fh->size = len;
	p = xdr_inline_decode(xdr, len);
	if (unlikely(!p))
		goto out_overflow;
	memcpy(fh->data, p, len);
	return 0;
out_overflow:
	print_overflow_msg(__func__, xdr);
	return -EIO;
}

static int decode_link(struct xdr_stream *xdr, struct nfs4_change_info *cinfo)
{
	int status;

	status = decode_op_hdr(xdr, OP_LINK);
	if (status)
		return status;
	return decode_change_info(xdr, cinfo);
}

/*
 * We create the owner, so we know a proper owner.id length is 4.
 */
static int decode_lock_denied (struct xdr_stream *xdr, struct file_lock *fl)
{
	uint64_t offset, length, clientid;
	__be32 *p;
	uint32_t namelen, type;

	p = xdr_inline_decode(xdr, 32); /* read 32 bytes */
	if (unlikely(!p))
		goto out_overflow;
	p = xdr_decode_hyper(p, &offset); /* read 2 8-byte long words */
	p = xdr_decode_hyper(p, &length);
	type = be32_to_cpup(p++); /* 4 byte read */
	if (fl != NULL) { /* manipulate file lock */
		fl->fl_start = (loff_t)offset;
		fl->fl_end = fl->fl_start + (loff_t)length - 1;
		if (length == ~(uint64_t)0)
			fl->fl_end = OFFSET_MAX;
		fl->fl_type = F_WRLCK;
		if (type & 1)
			fl->fl_type = F_RDLCK;
		fl->fl_pid = 0;
	}
	p = xdr_decode_hyper(p, &clientid); /* read 8 bytes */
	namelen = be32_to_cpup(p); /* read 4 bytes */  /* have read all 32 bytes now */
	p = xdr_inline_decode(xdr, namelen); /* variable size field */
	if (likely(p))
		return -NFS4ERR_DENIED;
out_overflow:
	print_overflow_msg(__func__, xdr);
	return -EIO;
}

static int decode_lock(struct xdr_stream *xdr, struct nfs_lock_res *res)
{
	int status;

	status = decode_op_hdr(xdr, OP_LOCK);
	if (status == -EIO)
		goto out;
	if (status == 0) {
		status = decode_stateid(xdr, &res->stateid);
		if (unlikely(status))
			goto out;
	} else if (status == -NFS4ERR_DENIED)
		status = decode_lock_denied(xdr, NULL);
	if (res->open_seqid != NULL)
		nfs_increment_open_seqid(status, res->open_seqid);
	nfs_increment_lock_seqid(status, res->lock_seqid);
out:
	return status;
}

static int decode_lockt(struct xdr_stream *xdr, struct nfs_lockt_res *res)
{
	int status;
	status = decode_op_hdr(xdr, OP_LOCKT);
	if (status == -NFS4ERR_DENIED)
		return decode_lock_denied(xdr, res->denied);
	return status;
}

static int decode_locku(struct xdr_stream *xdr, struct nfs_locku_res *res)
{
	int status;

	status = decode_op_hdr(xdr, OP_LOCKU);
	if (status != -EIO)
		nfs_increment_lock_seqid(status, res->seqid);
	if (status == 0)
		status = decode_stateid(xdr, &res->stateid);
	return status;
}

static int decode_release_lockowner(struct xdr_stream *xdr)
{
	return decode_op_hdr(xdr, OP_RELEASE_LOCKOWNER);
}

static int decode_lookup(struct xdr_stream *xdr)
{
	return decode_op_hdr(xdr, OP_LOOKUP);
}

/* This is too sick! */
static int decode_space_limit(struct xdr_stream *xdr, u64 *maxsize)
{
	__be32 *p;
	uint32_t limit_type, nblocks, blocksize;

	p = xdr_inline_decode(xdr, 12);
	if (unlikely(!p))
		goto out_overflow;
	limit_type = be32_to_cpup(p++);
	switch (limit_type) {
	case 1:
		xdr_decode_hyper(p, maxsize);
		break;
	case 2:
		nblocks = be32_to_cpup(p++);
		blocksize = be32_to_cpup(p);
		*maxsize = (uint64_t)nblocks * (uint64_t)blocksize;
	}
	return 0;
out_overflow:
	print_overflow_msg(__func__, xdr);
	return -EIO;
}

static int decode_delegation(struct xdr_stream *xdr, struct nfs_openres *res)
{
	__be32 *p;
	uint32_t delegation_type;
	int status;

	p = xdr_inline_decode(xdr, 4);
	if (unlikely(!p))
		goto out_overflow;
	delegation_type = be32_to_cpup(p);
	if (delegation_type == NFS4_OPEN_DELEGATE_NONE) {
		res->delegation_type = 0;
		return 0;
	}
	status = decode_stateid(xdr, &res->delegation);
	if (unlikely(status))
		return status;
	p = xdr_inline_decode(xdr, 4);
	if (unlikely(!p))
		goto out_overflow;
	res->do_recall = be32_to_cpup(p);

	switch (delegation_type) {
	case NFS4_OPEN_DELEGATE_READ:
		res->delegation_type = FMODE_READ;
		break;
	case NFS4_OPEN_DELEGATE_WRITE:
		res->delegation_type = FMODE_WRITE|FMODE_READ;
		if (decode_space_limit(xdr, &res->maxsize) < 0)
				return -EIO;
	}
	return decode_ace(xdr, NULL, res->server->nfs_client);
out_overflow:
	print_overflow_msg(__func__, xdr);
	return -EIO;
}

static int decode_open(struct xdr_stream *xdr, struct nfs_openres *res)
{
	__be32 *p;
	uint32_t savewords, bmlen, i;
	int status;

	status = decode_op_hdr(xdr, OP_OPEN);
	if (status != -EIO)
		nfs_increment_open_seqid(status, res->seqid);
	if (!status)
		status = decode_stateid(xdr, &res->stateid);
	if (unlikely(status))
		return status;

	decode_change_info(xdr, &res->cinfo);

	p = xdr_inline_decode(xdr, 8);
	if (unlikely(!p))
		goto out_overflow;
	res->rflags = be32_to_cpup(p++);
	bmlen = be32_to_cpup(p);
	if (bmlen > 10)
		goto xdr_error;

	p = xdr_inline_decode(xdr, bmlen << 2);
	if (unlikely(!p))
		goto out_overflow;
	savewords = min_t(uint32_t, bmlen, NFS4_BITMAP_SIZE);
	for (i = 0; i < savewords; ++i)
		res->attrset[i] = be32_to_cpup(p++);
	for (; i < NFS4_BITMAP_SIZE; i++)
		res->attrset[i] = 0;

	return decode_delegation(xdr, res);
xdr_error:
	dprintk("%s: Bitmap too large! Length = %u\n", __func__, bmlen);
	return -EIO;
out_overflow:
	print_overflow_msg(__func__, xdr);
	return -EIO;
}

static int decode_open_confirm(struct xdr_stream *xdr, struct nfs_open_confirmres *res)
{
	int status;

	status = decode_op_hdr(xdr, OP_OPEN_CONFIRM);
	if (status != -EIO)
		nfs_increment_open_seqid(status, res->seqid);
	if (!status)
		status = decode_stateid(xdr, &res->stateid);
	return status;
}

static int decode_open_downgrade(struct xdr_stream *xdr, struct nfs_closeres *res)
{
	int status;

	status = decode_op_hdr(xdr, OP_OPEN_DOWNGRADE);
	if (status != -EIO)
		nfs_increment_open_seqid(status, res->seqid);
	if (!status)
		status = decode_stateid(xdr, &res->stateid);
	return status;
}

static int decode_putfh(struct xdr_stream *xdr)
{
	return decode_op_hdr(xdr, OP_PUTFH);
}

static int decode_putrootfh(struct xdr_stream *xdr)
{
	return decode_op_hdr(xdr, OP_PUTROOTFH);
}

static int decode_read(struct xdr_stream *xdr, struct rpc_rqst *req, struct nfs_readres *res)
{
	struct kvec *iov = req->rq_rcv_buf.head;
	__be32 *p;
	uint32_t count, eof, recvd, hdrlen;
	int status;

	status = decode_op_hdr(xdr, OP_READ);
	if (status)
		return status;
	p = xdr_inline_decode(xdr, 8);
	if (unlikely(!p))
		goto out_overflow;
	eof = be32_to_cpup(p++);
	count = be32_to_cpup(p);
	hdrlen = (u8 *) xdr->p - (u8 *) iov->iov_base;
	recvd = req->rq_rcv_buf.len - hdrlen;
	if (count > recvd) {
		dprintk("NFS: server cheating in read reply: "
				"count %u > recvd %u\n", count, recvd);
		count = recvd;
		eof = 0;
	}
	xdr_read_pages(xdr, count);
	res->eof = eof;
	res->count = count;
	return 0;
out_overflow:
	print_overflow_msg(__func__, xdr);
	return -EIO;
}

static int decode_readdir(struct xdr_stream *xdr, struct rpc_rqst *req, struct nfs4_readdir_res *readdir)
{
	struct xdr_buf	*rcvbuf = &req->rq_rcv_buf;
	struct kvec	*iov = rcvbuf->head;
	size_t		hdrlen;
	u32		recvd, pglen = rcvbuf->page_len;
	int		status;

	status = decode_op_hdr(xdr, OP_READDIR);
	if (!status)
		status = decode_verifier(xdr, readdir->verifier.data);
	if (unlikely(status))
		return status;
	dprintk("%s: verifier = %08x:%08x\n",
			__func__,
			((u32 *)readdir->verifier.data)[0],
			((u32 *)readdir->verifier.data)[1]);


	hdrlen = (char *) xdr->p - (char *) iov->iov_base;
	recvd = rcvbuf->len - hdrlen;
	if (pglen > recvd)
		pglen = recvd;
	xdr_read_pages(xdr, pglen);


	return pglen;
}

static int decode_readlink(struct xdr_stream *xdr, struct rpc_rqst *req)
{
	struct xdr_buf *rcvbuf = &req->rq_rcv_buf;
	struct kvec *iov = rcvbuf->head;
	size_t hdrlen;
	u32 len, recvd;
	__be32 *p;
	int status;

	status = decode_op_hdr(xdr, OP_READLINK);
	if (status)
		return status;

	/* Convert length of symlink */
	p = xdr_inline_decode(xdr, 4);
	if (unlikely(!p))
		goto out_overflow;
	len = be32_to_cpup(p);
	if (len >= rcvbuf->page_len || len <= 0) {
		dprintk("nfs: server returned giant symlink!\n");
		return -ENAMETOOLONG;
	}
	hdrlen = (char *) xdr->p - (char *) iov->iov_base;
	recvd = req->rq_rcv_buf.len - hdrlen;
	if (recvd < len) {
		dprintk("NFS: server cheating in readlink reply: "
				"count %u > recvd %u\n", len, recvd);
		return -EIO;
	}
	xdr_read_pages(xdr, len);
	/*
	 * The XDR encode routine has set things up so that
	 * the link text will be copied directly into the
	 * buffer.  We just have to do overflow-checking,
	 * and and null-terminate the text (the VFS expects
	 * null-termination).
	 */
	xdr_terminate_string(rcvbuf, len);
	return 0;
out_overflow:
	print_overflow_msg(__func__, xdr);
	return -EIO;
}

static int decode_remove(struct xdr_stream *xdr, struct nfs4_change_info *cinfo)
{
	int status;

	status = decode_op_hdr(xdr, OP_REMOVE);
	if (status)
		goto out;
	status = decode_change_info(xdr, cinfo);
out:
	return status;
}

static int decode_rename(struct xdr_stream *xdr, struct nfs4_change_info *old_cinfo,
	      struct nfs4_change_info *new_cinfo)
{
	int status;

	status = decode_op_hdr(xdr, OP_RENAME);
	if (status)
		goto out;
	if ((status = decode_change_info(xdr, old_cinfo)))
		goto out;
	status = decode_change_info(xdr, new_cinfo);
out:
	return status;
}

static int decode_renew(struct xdr_stream *xdr)
{
	return decode_op_hdr(xdr, OP_RENEW);
}

static int
decode_restorefh(struct xdr_stream *xdr)
{
	return decode_op_hdr(xdr, OP_RESTOREFH);
}

static int decode_getacl(struct xdr_stream *xdr, struct rpc_rqst *req,
		size_t *acl_len)
{
	__be32 *savep;
	uint32_t attrlen,
		 bitmap[2] = {0};
	struct kvec *iov = req->rq_rcv_buf.head;
	int status;

	*acl_len = 0;
	if ((status = decode_op_hdr(xdr, OP_GETATTR)) != 0)
		goto out;
	if ((status = decode_attr_bitmap(xdr, bitmap)) != 0)
		goto out;
	if ((status = decode_attr_length(xdr, &attrlen, &savep)) != 0)
		goto out;

	if (unlikely(bitmap[0] & (FATTR4_WORD0_ACL - 1U)))
		return -EIO;
	if (likely(bitmap[0] & FATTR4_WORD0_ACL)) {
		size_t hdrlen;
		u32 recvd;

		/* We ignore &savep and don't do consistency checks on
		 * the attr length.  Let userspace figure it out.... */
		hdrlen = (u8 *)xdr->p - (u8 *)iov->iov_base;
		recvd = req->rq_rcv_buf.len - hdrlen;
		if (attrlen > recvd) {
			dprintk("NFS: server cheating in getattr"
					" acl reply: attrlen %u > recvd %u\n",
					attrlen, recvd);
			return -EINVAL;
		}
		xdr_read_pages(xdr, attrlen);
		*acl_len = attrlen;
	} else
		status = -EOPNOTSUPP;

out:
	return status;
}

static int
decode_savefh(struct xdr_stream *xdr)
{
	return decode_op_hdr(xdr, OP_SAVEFH);
}

static int decode_setattr(struct xdr_stream *xdr)
{
	__be32 *p;
	uint32_t bmlen;
	int status;

	status = decode_op_hdr(xdr, OP_SETATTR);
	if (status)
		return status;
	p = xdr_inline_decode(xdr, 4);
	if (unlikely(!p))
		goto out_overflow;
	bmlen = be32_to_cpup(p);
	p = xdr_inline_decode(xdr, bmlen << 2);
	if (likely(p))
		return 0;
out_overflow:
	print_overflow_msg(__func__, xdr);
	return -EIO;
}

static int decode_setclientid(struct xdr_stream *xdr, struct nfs4_setclientid_res *res)
{
	__be32 *p;
	uint32_t opnum;
	int32_t nfserr;

	p = xdr_inline_decode(xdr, 8);
	if (unlikely(!p))
		goto out_overflow;
	opnum = be32_to_cpup(p++);
	if (opnum != OP_SETCLIENTID) {
		dprintk("nfs: decode_setclientid: Server returned operation"
			" %d\n", opnum);
		return -EIO;
	}
	nfserr = be32_to_cpup(p);
	if (nfserr == NFS_OK) {
		p = xdr_inline_decode(xdr, 8 + NFS4_VERIFIER_SIZE);
		if (unlikely(!p))
			goto out_overflow;
		p = xdr_decode_hyper(p, &res->clientid);
		memcpy(res->confirm.data, p, NFS4_VERIFIER_SIZE);
	} else if (nfserr == NFSERR_CLID_INUSE) {
		uint32_t len;

		/* skip netid string */
		p = xdr_inline_decode(xdr, 4);
		if (unlikely(!p))
			goto out_overflow;
		len = be32_to_cpup(p);
		p = xdr_inline_decode(xdr, len);
		if (unlikely(!p))
			goto out_overflow;

		/* skip uaddr string */
		p = xdr_inline_decode(xdr, 4);
		if (unlikely(!p))
			goto out_overflow;
		len = be32_to_cpup(p);
		p = xdr_inline_decode(xdr, len);
		if (unlikely(!p))
			goto out_overflow;
		return -NFSERR_CLID_INUSE;
	} else
		return nfs4_stat_to_errno(nfserr);

	return 0;
out_overflow:
	print_overflow_msg(__func__, xdr);
	return -EIO;
}

static int decode_setclientid_confirm(struct xdr_stream *xdr)
{
	return decode_op_hdr(xdr, OP_SETCLIENTID_CONFIRM);
}

static int decode_write(struct xdr_stream *xdr, struct nfs_writeres *res)
{
	__be32 *p;
	int status;

	status = decode_op_hdr(xdr, OP_WRITE);
	if (status)
		return status;

	p = xdr_inline_decode(xdr, 16);
	if (unlikely(!p))
		goto out_overflow;
	res->count = be32_to_cpup(p++);
	res->verf->committed = be32_to_cpup(p++);
	memcpy(res->verf->verifier, p, 8);
	return 0;
out_overflow:
	print_overflow_msg(__func__, xdr);
	return -EIO;
}

static int decode_delegreturn(struct xdr_stream *xdr)
{
	return decode_op_hdr(xdr, OP_DELEGRETURN);
}

#if defined(CONFIG_NFS_V4_1)
static int decode_exchange_id(struct xdr_stream *xdr,
			      struct nfs41_exchange_id_res *res)
{
	__be32 *p;
	uint32_t dummy;
	char *dummy_str;
	int status;
	struct nfs_client *clp = res->client;

	status = decode_op_hdr(xdr, OP_EXCHANGE_ID);
	if (status)
		return status;

	p = xdr_inline_decode(xdr, 8);
	if (unlikely(!p))
		goto out_overflow;
	xdr_decode_hyper(p, &clp->cl_clientid);
	p = xdr_inline_decode(xdr, 12);
	if (unlikely(!p))
		goto out_overflow;
	clp->cl_seqid = be32_to_cpup(p++);
	clp->cl_exchange_flags = be32_to_cpup(p++);

	/* We ask for SP4_NONE */
	dummy = be32_to_cpup(p);
	if (dummy != SP4_NONE)
		return -EIO;

	/* Throw away minor_id */
	p = xdr_inline_decode(xdr, 8);
	if (unlikely(!p))
		goto out_overflow;

	/* Throw away Major id */
	status = decode_opaque_inline(xdr, &dummy, &dummy_str);
	if (unlikely(status))
		return status;

	/* Throw away server_scope */
	status = decode_opaque_inline(xdr, &dummy, &dummy_str);
	if (unlikely(status))
		return status;

	/* Throw away Implementation id array */
	status = decode_opaque_inline(xdr, &dummy, &dummy_str);
	if (unlikely(status))
		return status;

	return 0;
out_overflow:
	print_overflow_msg(__func__, xdr);
	return -EIO;
}

static int decode_chan_attrs(struct xdr_stream *xdr,
			     struct nfs4_channel_attrs *attrs)
{
	__be32 *p;
	u32 nr_attrs;

	p = xdr_inline_decode(xdr, 28);
	if (unlikely(!p))
		goto out_overflow;
	attrs->headerpadsz = be32_to_cpup(p++);
	attrs->max_rqst_sz = be32_to_cpup(p++);
	attrs->max_resp_sz = be32_to_cpup(p++);
	attrs->max_resp_sz_cached = be32_to_cpup(p++);
	attrs->max_ops = be32_to_cpup(p++);
	attrs->max_reqs = be32_to_cpup(p++);
	nr_attrs = be32_to_cpup(p);
	if (unlikely(nr_attrs > 1)) {
		printk(KERN_WARNING "%s: Invalid rdma channel attrs count %u\n",
			__func__, nr_attrs);
		return -EINVAL;
	}
	if (nr_attrs == 1) {
		p = xdr_inline_decode(xdr, 4); /* skip rdma_attrs */
		if (unlikely(!p))
			goto out_overflow;
	}
	return 0;
out_overflow:
	print_overflow_msg(__func__, xdr);
	return -EIO;
}

static int decode_sessionid(struct xdr_stream *xdr, struct nfs4_sessionid *sid)
{
	return decode_opaque_fixed(xdr, sid->data, NFS4_MAX_SESSIONID_LEN);
}

static int decode_create_session(struct xdr_stream *xdr,
				 struct nfs41_create_session_res *res)
{
	__be32 *p;
	int status;
	struct nfs_client *clp = res->client;
	struct nfs4_session *session = clp->cl_session;

	status = decode_op_hdr(xdr, OP_CREATE_SESSION);
	if (!status)
		status = decode_sessionid(xdr, &session->sess_id);
	if (unlikely(status))
		return status;

	/* seqid, flags */
	p = xdr_inline_decode(xdr, 8);
	if (unlikely(!p))
		goto out_overflow;
	clp->cl_seqid = be32_to_cpup(p++);
	session->flags = be32_to_cpup(p);

	/* Channel attributes */
	status = decode_chan_attrs(xdr, &session->fc_attrs);
	if (!status)
		status = decode_chan_attrs(xdr, &session->bc_attrs);
	return status;
out_overflow:
	print_overflow_msg(__func__, xdr);
	return -EIO;
}

static int decode_destroy_session(struct xdr_stream *xdr, void *dummy)
{
	return decode_op_hdr(xdr, OP_DESTROY_SESSION);
}

static int decode_reclaim_complete(struct xdr_stream *xdr, void *dummy)
{
	return decode_op_hdr(xdr, OP_RECLAIM_COMPLETE);
}
#endif /* CONFIG_NFS_V4_1 */

static int decode_sequence(struct xdr_stream *xdr,
			   struct nfs4_sequence_res *res,
			   struct rpc_rqst *rqstp)
{
#if defined(CONFIG_NFS_V4_1)
	struct nfs4_sessionid id;
	u32 dummy;
	int status;
	__be32 *p;

	if (!res->sr_session)
		return 0;

	status = decode_op_hdr(xdr, OP_SEQUENCE);
	if (!status)
		status = decode_sessionid(xdr, &id);
	if (unlikely(status))
		goto out_err;

	/*
	 * If the server returns different values for sessionID, slotID or
	 * sequence number, the server is looney tunes.
	 */
	status = -EREMOTEIO;

	if (memcmp(id.data, res->sr_session->sess_id.data,
		   NFS4_MAX_SESSIONID_LEN)) {
		dprintk("%s Invalid session id\n", __func__);
		goto out_err;
	}

	p = xdr_inline_decode(xdr, 20);
	if (unlikely(!p))
		goto out_overflow;

	/* seqid */
	dummy = be32_to_cpup(p++);
	if (dummy != res->sr_slot->seq_nr) {
		dprintk("%s Invalid sequence number\n", __func__);
		goto out_err;
	}
	/* slot id */
	dummy = be32_to_cpup(p++);
	if (dummy != res->sr_slot - res->sr_session->fc_slot_table.slots) {
		dprintk("%s Invalid slot id\n", __func__);
		goto out_err;
	}
	/* highest slot id - currently not processed */
	dummy = be32_to_cpup(p++);
	/* target highest slot id - currently not processed */
	dummy = be32_to_cpup(p++);
	/* result flags */
	res->sr_status_flags = be32_to_cpup(p);
	status = 0;
out_err:
	res->sr_status = status;
	return status;
out_overflow:
	print_overflow_msg(__func__, xdr);
	status = -EIO;
	goto out_err;
#else  /* CONFIG_NFS_V4_1 */
	return 0;
#endif /* CONFIG_NFS_V4_1 */
}

#if defined(CONFIG_NFS_V4_1)

static int decode_getdeviceinfo(struct xdr_stream *xdr,
				struct pnfs_device *pdev)
{
	__be32 *p;
	uint32_t len, type;
	int status;

	status = decode_op_hdr(xdr, OP_GETDEVICEINFO);
	if (status) {
		if (status == -ETOOSMALL) {
			p = xdr_inline_decode(xdr, 4);
			if (unlikely(!p))
				goto out_overflow;
			pdev->mincount = be32_to_cpup(p);
			dprintk("%s: Min count too small. mincnt = %u\n",
				__func__, pdev->mincount);
		}
		return status;
	}

	p = xdr_inline_decode(xdr, 8);
	if (unlikely(!p))
		goto out_overflow;
	type = be32_to_cpup(p++);
	if (type != pdev->layout_type) {
		dprintk("%s: layout mismatch req: %u pdev: %u\n",
			__func__, pdev->layout_type, type);
		return -EINVAL;
	}
	/*
	 * Get the length of the opaque device_addr4. xdr_read_pages places
	 * the opaque device_addr4 in the xdr_buf->pages (pnfs_device->pages)
	 * and places the remaining xdr data in xdr_buf->tail
	 */
	pdev->mincount = be32_to_cpup(p);
	xdr_read_pages(xdr, pdev->mincount); /* include space for the length */

	/* Parse notification bitmap, verifying that it is zero. */
	p = xdr_inline_decode(xdr, 4);
	if (unlikely(!p))
		goto out_overflow;
	len = be32_to_cpup(p);
	if (len) {
		uint32_t i;

		p = xdr_inline_decode(xdr, 4 * len);
		if (unlikely(!p))
			goto out_overflow;
		for (i = 0; i < len; i++, p++) {
			if (be32_to_cpup(p)) {
				dprintk("%s: notifications not supported\n",
					__func__);
				return -EIO;
			}
		}
	}
	return 0;
out_overflow:
	print_overflow_msg(__func__, xdr);
	return -EIO;
}

static int decode_layoutget(struct xdr_stream *xdr, struct rpc_rqst *req,
			    struct nfs4_layoutget_res *res)
{
	__be32 *p;
	int status;
	u32 layout_count;

	status = decode_op_hdr(xdr, OP_LAYOUTGET);
	if (status)
		return status;
	p = xdr_inline_decode(xdr, 8 + NFS4_STATEID_SIZE);
	if (unlikely(!p))
		goto out_overflow;
	res->return_on_close = be32_to_cpup(p++);
	p = xdr_decode_opaque_fixed(p, res->stateid.data, NFS4_STATEID_SIZE);
	layout_count = be32_to_cpup(p);
	if (!layout_count) {
		dprintk("%s: server responded with empty layout array\n",
			__func__);
		return -EINVAL;
	}

	p = xdr_inline_decode(xdr, 24);
	if (unlikely(!p))
		goto out_overflow;
	p = xdr_decode_hyper(p, &res->range.offset);
	p = xdr_decode_hyper(p, &res->range.length);
	res->range.iomode = be32_to_cpup(p++);
	res->type = be32_to_cpup(p++);

	status = decode_opaque_inline(xdr, &res->layout.len, (char **)&p);
	if (unlikely(status))
		return status;

	dprintk("%s roff:%lu rlen:%lu riomode:%d, lo_type:0x%x, lo.len:%d\n",
		__func__,
		(unsigned long)res->range.offset,
		(unsigned long)res->range.length,
		res->range.iomode,
		res->type,
		res->layout.len);

	/* nfs4_proc_layoutget allocated a single page */
	if (res->layout.len > PAGE_SIZE)
		return -ENOMEM;
	memcpy(res->layout.buf, p, res->layout.len);

	if (layout_count > 1) {
		/* We only handle a length one array at the moment.  Any
		 * further entries are just ignored.  Note that this means
		 * the client may see a response that is less than the
		 * minimum it requested.
		 */
		dprintk("%s: server responded with %d layouts, dropping tail\n",
			__func__, layout_count);
	}

	return 0;
out_overflow:
	print_overflow_msg(__func__, xdr);
	return -EIO;
}
#endif /* CONFIG_NFS_V4_1 */

/*
 * END OF "GENERIC" DECODE ROUTINES.
 */

/*
 * Decode OPEN_DOWNGRADE response
 */
static int nfs4_xdr_dec_open_downgrade(struct rpc_rqst *rqstp,
				       struct xdr_stream *xdr,
				       struct nfs_closeres *res)
{
	struct compound_hdr hdr;
	int status;

	status = decode_compound_hdr(xdr, &hdr);
	if (status)
		goto out;
	status = decode_sequence(xdr, &res->seq_res, rqstp);
	if (status)
		goto out;
	status = decode_putfh(xdr);
	if (status)
		goto out;
	status = decode_open_downgrade(xdr, res);
	if (status != 0)
		goto out;
	decode_getfattr(xdr, res->fattr, res->server,
			!RPC_IS_ASYNC(rqstp->rq_task));
out:
	return status;
}

/*
 * Decode ACCESS response
 */
static int nfs4_xdr_dec_access(struct rpc_rqst *rqstp, struct xdr_stream *xdr,
			       struct nfs4_accessres *res)
{
	struct compound_hdr hdr;
	int status;

	status = decode_compound_hdr(xdr, &hdr);
	if (status)
		goto out;
	status = decode_sequence(xdr, &res->seq_res, rqstp);
	if (status)
		goto out;
	status = decode_putfh(xdr);
	if (status != 0)
		goto out;
	status = decode_access(xdr, res);
	if (status != 0)
		goto out;
	decode_getfattr(xdr, res->fattr, res->server,
			!RPC_IS_ASYNC(rqstp->rq_task));
out:
	return status;
}

/*
 * Decode LOOKUP response
 */
static int nfs4_xdr_dec_lookup(struct rpc_rqst *rqstp, struct xdr_stream *xdr,
			       struct nfs4_lookup_res *res)
{
	struct compound_hdr hdr;
	int status;

	status = decode_compound_hdr(xdr, &hdr);
	if (status)
		goto out;
	status = decode_sequence(xdr, &res->seq_res, rqstp);
	if (status)
		goto out;
	status = decode_putfh(xdr);
	if (status)
		goto out;
	status = decode_lookup(xdr);
	if (status)
		goto out;
	status = decode_getfh(xdr, res->fh);
	if (status)
		goto out;
	status = decode_getfattr(xdr, res->fattr, res->server
			,!RPC_IS_ASYNC(rqstp->rq_task));
out:
	return status;
}

/*
 * Decode LOOKUP_ROOT response
 */
static int nfs4_xdr_dec_lookup_root(struct rpc_rqst *rqstp,
				    struct xdr_stream *xdr,
				    struct nfs4_lookup_res *res)
{
	struct compound_hdr hdr;
	int status;

	status = decode_compound_hdr(xdr, &hdr);
	if (status)
		goto out;
	status = decode_sequence(xdr, &res->seq_res, rqstp);
	if (status)
		goto out;
	status = decode_putrootfh(xdr);
	if (status)
		goto out;
	status = decode_getfh(xdr, res->fh);
	if (status == 0)
		status = decode_getfattr(xdr, res->fattr, res->server,
				!RPC_IS_ASYNC(rqstp->rq_task));
out:
	return status;
}

/*
 * Decode REMOVE response
 */
static int nfs4_xdr_dec_remove(struct rpc_rqst *rqstp, struct xdr_stream *xdr,
			       struct nfs_removeres *res)
{
	struct compound_hdr hdr;
	int status;

	status = decode_compound_hdr(xdr, &hdr);
	if (status)
		goto out;
	status = decode_sequence(xdr, &res->seq_res, rqstp);
	if (status)
		goto out;
	status = decode_putfh(xdr);
	if (status)
		goto out;
	status = decode_remove(xdr, &res->cinfo);
	if (status)
		goto out;
	decode_getfattr(xdr, res->dir_attr, res->server,
			!RPC_IS_ASYNC(rqstp->rq_task));
out:
	return status;
}

/*
 * Decode RENAME response
 */
static int nfs4_xdr_dec_rename(struct rpc_rqst *rqstp, struct xdr_stream *xdr,
			       struct nfs_renameres *res)
{
	struct compound_hdr hdr;
	int status;

	status = decode_compound_hdr(xdr, &hdr);
	if (status)
		goto out;
	status = decode_sequence(xdr, &res->seq_res, rqstp);
	if (status)
		goto out;
	status = decode_putfh(xdr);
	if (status)
		goto out;
	status = decode_savefh(xdr);
	if (status)
		goto out;
	status = decode_putfh(xdr);
	if (status)
		goto out;
	status = decode_rename(xdr, &res->old_cinfo, &res->new_cinfo);
	if (status)
		goto out;
	/* Current FH is target directory */
	if (decode_getfattr(xdr, res->new_fattr, res->server,
				!RPC_IS_ASYNC(rqstp->rq_task)) != 0)
		goto out;
	status = decode_restorefh(xdr);
	if (status)
		goto out;
	decode_getfattr(xdr, res->old_fattr, res->server,
			!RPC_IS_ASYNC(rqstp->rq_task));
out:
	return status;
}

/*
 * Decode LINK response
 */
static int nfs4_xdr_dec_link(struct rpc_rqst *rqstp, struct xdr_stream *xdr,
			     struct nfs4_link_res *res)
{
	struct compound_hdr hdr;
	int status;

	status = decode_compound_hdr(xdr, &hdr);
	if (status)
		goto out;
	status = decode_sequence(xdr, &res->seq_res, rqstp);
	if (status)
		goto out;
	status = decode_putfh(xdr);
	if (status)
		goto out;
	status = decode_savefh(xdr);
	if (status)
		goto out;
	status = decode_putfh(xdr);
	if (status)
		goto out;
	status = decode_link(xdr, &res->cinfo);
	if (status)
		goto out;
	/*
	 * Note order: OP_LINK leaves the directory as the current
	 *             filehandle.
	 */
	if (decode_getfattr(xdr, res->dir_attr, res->server,
				!RPC_IS_ASYNC(rqstp->rq_task)) != 0)
		goto out;
	status = decode_restorefh(xdr);
	if (status)
		goto out;
	decode_getfattr(xdr, res->fattr, res->server,
			!RPC_IS_ASYNC(rqstp->rq_task));
out:
	return status;
}

/*
 * Decode CREATE response
 */
static int nfs4_xdr_dec_create(struct rpc_rqst *rqstp, struct xdr_stream *xdr,
			       struct nfs4_create_res *res)
{
	struct compound_hdr hdr;
	int status;

	status = decode_compound_hdr(xdr, &hdr);
	if (status)
		goto out;
	status = decode_sequence(xdr, &res->seq_res, rqstp);
	if (status)
		goto out;
	status = decode_putfh(xdr);
	if (status)
		goto out;
	status = decode_savefh(xdr);
	if (status)
		goto out;
	status = decode_create(xdr, &res->dir_cinfo);
	if (status)
		goto out;
	status = decode_getfh(xdr, res->fh);
	if (status)
		goto out;
	if (decode_getfattr(xdr, res->fattr, res->server,
				!RPC_IS_ASYNC(rqstp->rq_task)) != 0)
		goto out;
	status = decode_restorefh(xdr);
	if (status)
		goto out;
	decode_getfattr(xdr, res->dir_fattr, res->server,
			!RPC_IS_ASYNC(rqstp->rq_task));
out:
	return status;
}

/*
 * Decode SYMLINK response
 */
static int nfs4_xdr_dec_symlink(struct rpc_rqst *rqstp, struct xdr_stream *xdr,
				struct nfs4_create_res *res)
{
	return nfs4_xdr_dec_create(rqstp, xdr, res);
}

/*
 * Decode GETATTR response
 */
static int nfs4_xdr_dec_getattr(struct rpc_rqst *rqstp, struct xdr_stream *xdr,
				struct nfs4_getattr_res *res)
{
	struct compound_hdr hdr;
	int status;

	status = decode_compound_hdr(xdr, &hdr);
	if (status)
		goto out;
	status = decode_sequence(xdr, &res->seq_res, rqstp);
	if (status)
		goto out;
	status = decode_putfh(xdr);
	if (status)
		goto out;
	status = decode_getfattr(xdr, res->fattr, res->server,
			!RPC_IS_ASYNC(rqstp->rq_task));
out:
	return status;
}

/*
 * Encode an SETACL request
 */
static void nfs4_xdr_enc_setacl(struct rpc_rqst *req, struct xdr_stream *xdr,
				struct nfs_setaclargs *args)
{
	struct compound_hdr hdr = {
		.minorversion = nfs4_xdr_minorversion(&args->seq_args),
	};

	encode_compound_hdr(xdr, req, &hdr);
	encode_sequence(xdr, &args->seq_args, &hdr);
	encode_putfh(xdr, args->fh, &hdr);
	encode_setacl(xdr, args, &hdr);
	encode_nops(&hdr);
}

/*
 * Decode SETACL response
 */
static int
nfs4_xdr_dec_setacl(struct rpc_rqst *rqstp, struct xdr_stream *xdr,
		    struct nfs_setaclres *res)
{
	struct compound_hdr hdr;
	int status;

	status = decode_compound_hdr(xdr, &hdr);
	if (status)
		goto out;
	status = decode_sequence(xdr, &res->seq_res, rqstp);
	if (status)
		goto out;
	status = decode_putfh(xdr);
	if (status)
		goto out;
	status = decode_setattr(xdr);
out:
	return status;
}

/*
 * Decode GETACL response
 */
static int
nfs4_xdr_dec_getacl(struct rpc_rqst *rqstp, struct xdr_stream *xdr,
		    struct nfs_getaclres *res)
{
	struct compound_hdr hdr;
	int status;

	status = decode_compound_hdr(xdr, &hdr);
	if (status)
		goto out;
	status = decode_sequence(xdr, &res->seq_res, rqstp);
	if (status)
		goto out;
	status = decode_putfh(xdr);
	if (status)
		goto out;
	status = decode_getacl(xdr, rqstp, &res->acl_len);

out:
	return status;
}

/*
 * Decode CLOSE response
 */
static int nfs4_xdr_dec_close(struct rpc_rqst *rqstp, struct xdr_stream *xdr,
			      struct nfs_closeres *res)
{
	struct compound_hdr hdr;
	int status;

	status = decode_compound_hdr(xdr, &hdr);
	if (status)
		goto out;
	status = decode_sequence(xdr, &res->seq_res, rqstp);
	if (status)
		goto out;
	status = decode_putfh(xdr);
	if (status)
		goto out;
	status = decode_close(xdr, res);
	if (status != 0)
		goto out;
	/*
	 * Note: Server may do delete on close for this file
	 * 	in which case the getattr call will fail with
	 * 	an ESTALE error. Shouldn't be a problem,
	 * 	though, since fattr->valid will remain unset.
	 */
	decode_getfattr(xdr, res->fattr, res->server,
			!RPC_IS_ASYNC(rqstp->rq_task));
out:
	return status;
}

/*
 * Decode OPEN response
 */
static int nfs4_xdr_dec_open(struct rpc_rqst *rqstp, struct xdr_stream *xdr,
			     struct nfs_openres *res)
{
	struct compound_hdr hdr;
	int status;

	status = decode_compound_hdr(xdr, &hdr);
	if (status)
		goto out;
	status = decode_sequence(xdr, &res->seq_res, rqstp);
	if (status)
		goto out;
	status = decode_putfh(xdr);
	if (status)
		goto out;
	status = decode_savefh(xdr);
	if (status)
		goto out;
	status = decode_open(xdr, res);
	if (status)
		goto out;
	if (decode_getfh(xdr, &res->fh) != 0)
		goto out;
	if (decode_getfattr(xdr, res->f_attr, res->server,
				!RPC_IS_ASYNC(rqstp->rq_task)) != 0)
		goto out;
	if (decode_restorefh(xdr) != 0)
		goto out;
	decode_getfattr(xdr, res->dir_attr, res->server,
			!RPC_IS_ASYNC(rqstp->rq_task));
out:
	return status;
}

/*
 * Decode OPEN_CONFIRM response
 */
static int nfs4_xdr_dec_open_confirm(struct rpc_rqst *rqstp,
				     struct xdr_stream *xdr,
				     struct nfs_open_confirmres *res)
{
	struct compound_hdr hdr;
	int status;

	status = decode_compound_hdr(xdr, &hdr);
	if (status)
		goto out;
	status = decode_putfh(xdr);
	if (status)
		goto out;
	status = decode_open_confirm(xdr, res);
out:
	return status;
}

/*
 * Decode OPEN response
 */
static int nfs4_xdr_dec_open_noattr(struct rpc_rqst *rqstp,
				    struct xdr_stream *xdr,
				    struct nfs_openres *res)
{
	struct compound_hdr hdr;
	int status;

	status = decode_compound_hdr(xdr, &hdr);
	if (status)
		goto out;
	status = decode_sequence(xdr, &res->seq_res, rqstp);
	if (status)
		goto out;
	status = decode_putfh(xdr);
	if (status)
		goto out;
	status = decode_open(xdr, res);
	if (status)
		goto out;
	decode_getfattr(xdr, res->f_attr, res->server,
			!RPC_IS_ASYNC(rqstp->rq_task));
out:
	return status;
}

/*
 * Decode SETATTR response
 */
static int nfs4_xdr_dec_setattr(struct rpc_rqst *rqstp,
				struct xdr_stream *xdr,
				struct nfs_setattrres *res)
{
	struct compound_hdr hdr;
	int status;

	status = decode_compound_hdr(xdr, &hdr);
	if (status)
		goto out;
	status = decode_sequence(xdr, &res->seq_res, rqstp);
	if (status)
		goto out;
	status = decode_putfh(xdr);
	if (status)
		goto out;
	status = decode_setattr(xdr);
	if (status)
		goto out;
	decode_getfattr(xdr, res->fattr, res->server,
			!RPC_IS_ASYNC(rqstp->rq_task));
out:
	return status;
}

/*
 * Decode LOCK response
 */
static int nfs4_xdr_dec_lock(struct rpc_rqst *rqstp, struct xdr_stream *xdr,
			     struct nfs_lock_res *res)
{
	struct compound_hdr hdr;
	int status;

	status = decode_compound_hdr(xdr, &hdr);
	if (status)
		goto out;
	status = decode_sequence(xdr, &res->seq_res, rqstp);
	if (status)
		goto out;
	status = decode_putfh(xdr);
	if (status)
		goto out;
	status = decode_lock(xdr, res);
out:
	return status;
}

/*
 * Decode LOCKT response
 */
static int nfs4_xdr_dec_lockt(struct rpc_rqst *rqstp, struct xdr_stream *xdr,
			      struct nfs_lockt_res *res)
{
	struct compound_hdr hdr;
	int status;

	status = decode_compound_hdr(xdr, &hdr);
	if (status)
		goto out;
	status = decode_sequence(xdr, &res->seq_res, rqstp);
	if (status)
		goto out;
	status = decode_putfh(xdr);
	if (status)
		goto out;
	status = decode_lockt(xdr, res);
out:
	return status;
}

/*
 * Decode LOCKU response
 */
static int nfs4_xdr_dec_locku(struct rpc_rqst *rqstp, struct xdr_stream *xdr,
			      struct nfs_locku_res *res)
{
	struct compound_hdr hdr;
	int status;

	status = decode_compound_hdr(xdr, &hdr);
	if (status)
		goto out;
	status = decode_sequence(xdr, &res->seq_res, rqstp);
	if (status)
		goto out;
	status = decode_putfh(xdr);
	if (status)
		goto out;
	status = decode_locku(xdr, res);
out:
	return status;
}

static int nfs4_xdr_dec_release_lockowner(struct rpc_rqst *rqstp,
					  struct xdr_stream *xdr, void *dummy)
{
	struct compound_hdr hdr;
	int status;

	status = decode_compound_hdr(xdr, &hdr);
	if (!status)
		status = decode_release_lockowner(xdr);
	return status;
}

/*
 * Decode READLINK response
 */
static int nfs4_xdr_dec_readlink(struct rpc_rqst *rqstp,
				 struct xdr_stream *xdr,
				 struct nfs4_readlink_res *res)
{
	struct compound_hdr hdr;
	int status;

	status = decode_compound_hdr(xdr, &hdr);
	if (status)
		goto out;
	status = decode_sequence(xdr, &res->seq_res, rqstp);
	if (status)
		goto out;
	status = decode_putfh(xdr);
	if (status)
		goto out;
	status = decode_readlink(xdr, rqstp);
out:
	return status;
}

/*
 * Decode READDIR response
 */
static int nfs4_xdr_dec_readdir(struct rpc_rqst *rqstp, struct xdr_stream *xdr,
				struct nfs4_readdir_res *res)
{
	struct compound_hdr hdr;
	int status;

	status = decode_compound_hdr(xdr, &hdr);
	if (status)
		goto out;
	status = decode_sequence(xdr, &res->seq_res, rqstp);
	if (status)
		goto out;
	status = decode_putfh(xdr);
	if (status)
		goto out;
	status = decode_readdir(xdr, rqstp, res);
out:
	return status;
}

/*
 * Decode Read response
 */
static int nfs4_xdr_dec_read(struct rpc_rqst *rqstp, struct xdr_stream *xdr,
			     struct nfs_readres *res)
{
	struct compound_hdr hdr;
	int status;

	status = decode_compound_hdr(xdr, &hdr);
	if (status)
		goto out;
	status = decode_sequence(xdr, &res->seq_res, rqstp);
	if (status)
		goto out;
	status = decode_putfh(xdr);
	if (status)
		goto out;
	status = decode_read(xdr, rqstp, res);
	if (!status)
		status = res->count;
out:
	return status;
}

/*
 * Decode WRITE response
 */
static int nfs4_xdr_dec_write(struct rpc_rqst *rqstp, struct xdr_stream *xdr,
			      struct nfs_writeres *res)
{
	struct compound_hdr hdr;
	int status;

	status = decode_compound_hdr(xdr, &hdr);
	if (status)
		goto out;
	status = decode_sequence(xdr, &res->seq_res, rqstp);
	if (status)
		goto out;
	status = decode_putfh(xdr);
	if (status)
		goto out;
	status = decode_write(xdr, res);
	if (status)
		goto out;
	decode_getfattr(xdr, res->fattr, res->server,
			!RPC_IS_ASYNC(rqstp->rq_task));
	if (!status)
		status = res->count;
out:
	return status;
}

/*
 * Decode COMMIT response
 */
static int nfs4_xdr_dec_commit(struct rpc_rqst *rqstp, struct xdr_stream *xdr,
			       struct nfs_writeres *res)
{
	struct compound_hdr hdr;
	int status;

	status = decode_compound_hdr(xdr, &hdr);
	if (status)
		goto out;
	status = decode_sequence(xdr, &res->seq_res, rqstp);
	if (status)
		goto out;
	status = decode_putfh(xdr);
	if (status)
		goto out;
	status = decode_commit(xdr, res);
	if (status)
		goto out;
	decode_getfattr(xdr, res->fattr, res->server,
			!RPC_IS_ASYNC(rqstp->rq_task));
out:
	return status;
}

/*
 * Decode FSINFO response
 */
static int nfs4_xdr_dec_fsinfo(struct rpc_rqst *req, struct xdr_stream *xdr,
			       struct nfs4_fsinfo_res *res)
{
	struct compound_hdr hdr;
	int status;

	status = decode_compound_hdr(xdr, &hdr);
	if (!status)
		status = decode_sequence(xdr, &res->seq_res, req);
	if (!status)
		status = decode_putfh(xdr);
	if (!status)
		status = decode_fsinfo(xdr, res->fsinfo);
	return status;
}

/*
 * Decode PATHCONF response
 */
static int nfs4_xdr_dec_pathconf(struct rpc_rqst *req, struct xdr_stream *xdr,
				 struct nfs4_pathconf_res *res)
{
	struct compound_hdr hdr;
	int status;

	status = decode_compound_hdr(xdr, &hdr);
	if (!status)
		status = decode_sequence(xdr, &res->seq_res, req);
	if (!status)
		status = decode_putfh(xdr);
	if (!status)
		status = decode_pathconf(xdr, res->pathconf);
	return status;
}

/*
 * Decode STATFS response
 */
static int nfs4_xdr_dec_statfs(struct rpc_rqst *req, struct xdr_stream *xdr,
			       struct nfs4_statfs_res *res)
{
	struct compound_hdr hdr;
	int status;

	status = decode_compound_hdr(xdr, &hdr);
	if (!status)
		status = decode_sequence(xdr, &res->seq_res, req);
	if (!status)
		status = decode_putfh(xdr);
	if (!status)
		status = decode_statfs(xdr, res->fsstat);
	return status;
}

/*
 * Decode GETATTR_BITMAP response
 */
static int nfs4_xdr_dec_server_caps(struct rpc_rqst *req,
				    struct xdr_stream *xdr,
				    struct nfs4_server_caps_res *res)
{
	struct compound_hdr hdr;
	int status;

	status = decode_compound_hdr(xdr, &hdr);
	if (status)
		goto out;
	status = decode_sequence(xdr, &res->seq_res, req);
	if (status)
		goto out;
	status = decode_putfh(xdr);
	if (status)
		goto out;
	status = decode_server_caps(xdr, res);
out:
	return status;
}

/*
 * Decode RENEW response
 */
static int nfs4_xdr_dec_renew(struct rpc_rqst *rqstp, struct xdr_stream *xdr,
			      void *__unused)
{
	struct compound_hdr hdr;
	int status;

	status = decode_compound_hdr(xdr, &hdr);
	if (!status)
		status = decode_renew(xdr);
	return status;
}

/*
 * Decode SETCLIENTID response
 */
static int nfs4_xdr_dec_setclientid(struct rpc_rqst *req,
				    struct xdr_stream *xdr,
				    struct nfs4_setclientid_res *res)
{
	struct compound_hdr hdr;
	int status;

	status = decode_compound_hdr(xdr, &hdr);
	if (!status)
		status = decode_setclientid(xdr, res);
	return status;
}

/*
 * Decode SETCLIENTID_CONFIRM response
 */
static int nfs4_xdr_dec_setclientid_confirm(struct rpc_rqst *req,
					    struct xdr_stream *xdr,
					    struct nfs_fsinfo *fsinfo)
{
	struct compound_hdr hdr;
	int status;

	status = decode_compound_hdr(xdr, &hdr);
	if (!status)
		status = decode_setclientid_confirm(xdr);
	if (!status)
		status = decode_putrootfh(xdr);
	if (!status)
		status = decode_fsinfo(xdr, fsinfo);
	return status;
}

/*
 * Decode DELEGRETURN response
 */
static int nfs4_xdr_dec_delegreturn(struct rpc_rqst *rqstp,
				    struct xdr_stream *xdr,
				    struct nfs4_delegreturnres *res)
{
	struct compound_hdr hdr;
	int status;

	status = decode_compound_hdr(xdr, &hdr);
	if (status)
		goto out;
	status = decode_sequence(xdr, &res->seq_res, rqstp);
	if (status)
		goto out;
	status = decode_putfh(xdr);
	if (status != 0)
		goto out;
	status = decode_delegreturn(xdr);
	if (status != 0)
		goto out;
	decode_getfattr(xdr, res->fattr, res->server,
			!RPC_IS_ASYNC(rqstp->rq_task));
out:
	return status;
}

/*
 * Decode FS_LOCATIONS response
 */
static int nfs4_xdr_dec_fs_locations(struct rpc_rqst *req,
				     struct xdr_stream *xdr,
				     struct nfs4_fs_locations_res *res)
{
	struct compound_hdr hdr;
	int status;

	status = decode_compound_hdr(xdr, &hdr);
	if (status)
		goto out;
	status = decode_sequence(xdr, &res->seq_res, req);
	if (status)
		goto out;
	status = decode_putfh(xdr);
	if (status)
		goto out;
	status = decode_lookup(xdr);
	if (status)
		goto out;
	xdr_enter_page(xdr, PAGE_SIZE);
	status = decode_getfattr(xdr, &res->fs_locations->fattr,
				 res->fs_locations->server,
				 !RPC_IS_ASYNC(req->rq_task));
out:
	return status;
}

#if defined(CONFIG_NFS_V4_1)
/*
 * Decode EXCHANGE_ID response
 */
static int nfs4_xdr_dec_exchange_id(struct rpc_rqst *rqstp,
				    struct xdr_stream *xdr,
				    void *res)
{
	struct compound_hdr hdr;
	int status;

	status = decode_compound_hdr(xdr, &hdr);
	if (!status)
		status = decode_exchange_id(xdr, res);
	return status;
}

/*
 * Decode CREATE_SESSION response
 */
static int nfs4_xdr_dec_create_session(struct rpc_rqst *rqstp,
				       struct xdr_stream *xdr,
				       struct nfs41_create_session_res *res)
{
	struct compound_hdr hdr;
	int status;

	status = decode_compound_hdr(xdr, &hdr);
	if (!status)
		status = decode_create_session(xdr, res);
	return status;
}

/*
 * Decode DESTROY_SESSION response
 */
static int nfs4_xdr_dec_destroy_session(struct rpc_rqst *rqstp,
					struct xdr_stream *xdr,
					void *res)
{
	struct compound_hdr hdr;
	int status;

	status = decode_compound_hdr(xdr, &hdr);
	if (!status)
		status = decode_destroy_session(xdr, res);
	return status;
}

/*
 * Decode SEQUENCE response
 */
static int nfs4_xdr_dec_sequence(struct rpc_rqst *rqstp,
				 struct xdr_stream *xdr,
				 struct nfs4_sequence_res *res)
{
	struct compound_hdr hdr;
	int status;

	status = decode_compound_hdr(xdr, &hdr);
	if (!status)
		status = decode_sequence(xdr, res, rqstp);
	return status;
}

/*
 * Decode GET_LEASE_TIME response
 */
static int nfs4_xdr_dec_get_lease_time(struct rpc_rqst *rqstp,
				       struct xdr_stream *xdr,
				       struct nfs4_get_lease_time_res *res)
{
	struct compound_hdr hdr;
	int status;

	status = decode_compound_hdr(xdr, &hdr);
	if (!status)
		status = decode_sequence(xdr, &res->lr_seq_res, rqstp);
	if (!status)
		status = decode_putrootfh(xdr);
	if (!status)
		status = decode_fsinfo(xdr, res->lr_fsinfo);
	return status;
}

/*
 * Decode RECLAIM_COMPLETE response
 */
static int nfs4_xdr_dec_reclaim_complete(struct rpc_rqst *rqstp,
					 struct xdr_stream *xdr,
					 struct nfs41_reclaim_complete_res *res)
{
	struct compound_hdr hdr;
	int status;

	status = decode_compound_hdr(xdr, &hdr);
	if (!status)
		status = decode_sequence(xdr, &res->seq_res, rqstp);
	if (!status)
		status = decode_reclaim_complete(xdr, (void *)NULL);
	return status;
}

/*
 * Decode GETDEVINFO response
 */
static int nfs4_xdr_dec_getdeviceinfo(struct rpc_rqst *rqstp,
				      struct xdr_stream *xdr,
				      struct nfs4_getdeviceinfo_res *res)
{
	struct compound_hdr hdr;
	int status;

	status = decode_compound_hdr(xdr, &hdr);
	if (status != 0)
		goto out;
	status = decode_sequence(xdr, &res->seq_res, rqstp);
	if (status != 0)
		goto out;
	status = decode_getdeviceinfo(xdr, res->pdev);
out:
	return status;
}

/*
 * Decode LAYOUTGET response
 */
static int nfs4_xdr_dec_layoutget(struct rpc_rqst *rqstp,
				  struct xdr_stream *xdr,
				  struct nfs4_layoutget_res *res)
{
	struct compound_hdr hdr;
	int status;

	status = decode_compound_hdr(xdr, &hdr);
	if (status)
		goto out;
	status = decode_sequence(xdr, &res->seq_res, rqstp);
	if (status)
		goto out;
	status = decode_putfh(xdr);
	if (status)
		goto out;
	status = decode_layoutget(xdr, rqstp, res);
out:
	return status;
}
#endif /* CONFIG_NFS_V4_1 */

/**
 * nfs4_decode_dirent - Decode a single NFSv4 directory entry stored in
 *                      the local page cache.
 * @xdr: XDR stream where entry resides
 * @entry: buffer to fill in with entry data
 * @plus: boolean indicating whether this should be a readdirplus entry
 *
 * Returns zero if successful, otherwise a negative errno value is
 * returned.
 *
 * This function is not invoked during READDIR reply decoding, but
 * rather whenever an application invokes the getdents(2) system call
 * on a directory already in our cache.
 */
int nfs4_decode_dirent(struct xdr_stream *xdr, struct nfs_entry *entry,
		       int plus)
{
	uint32_t bitmap[2] = {0};
	uint32_t len;
	__be32 *p = xdr_inline_decode(xdr, 4);
	if (unlikely(!p))
		goto out_overflow;
	if (*p == xdr_zero) {
		p = xdr_inline_decode(xdr, 4);
		if (unlikely(!p))
			goto out_overflow;
		if (*p == xdr_zero)
			return -EAGAIN;
		entry->eof = 1;
		return -EBADCOOKIE;
	}

	p = xdr_inline_decode(xdr, 12);
	if (unlikely(!p))
		goto out_overflow;
	entry->prev_cookie = entry->cookie;
	p = xdr_decode_hyper(p, &entry->cookie);
	entry->len = be32_to_cpup(p);

	p = xdr_inline_decode(xdr, entry->len);
	if (unlikely(!p))
		goto out_overflow;
	entry->name = (const char *) p;

	/*
	 * In case the server doesn't return an inode number,
	 * we fake one here.  (We don't use inode number 0,
	 * since glibc seems to choke on it...)
	 */
	entry->ino = 1;
	entry->fattr->valid = 0;

	if (decode_attr_bitmap(xdr, bitmap) < 0)
		goto out_overflow;

	if (decode_attr_length(xdr, &len, &p) < 0)
		goto out_overflow;

	if (decode_getfattr_attrs(xdr, bitmap, entry->fattr, entry->fh,
					entry->server, 1) < 0)
		goto out_overflow;
	if (entry->fattr->valid & NFS_ATTR_FATTR_FILEID)
		entry->ino = entry->fattr->fileid;

	entry->d_type = DT_UNKNOWN;
	if (entry->fattr->valid & NFS_ATTR_FATTR_TYPE)
		entry->d_type = nfs_umode_to_dtype(entry->fattr->mode);

<<<<<<< HEAD
	return p;
=======
	return 0;
>>>>>>> b79f924c

out_overflow:
	print_overflow_msg(__func__, xdr);
	return -EAGAIN;
}

/*
 * We need to translate between nfs status return values and
 * the local errno values which may not be the same.
 */
static struct {
	int stat;
	int errno;
} nfs_errtbl[] = {
	{ NFS4_OK,		0		},
	{ NFS4ERR_PERM,		-EPERM		},
	{ NFS4ERR_NOENT,	-ENOENT		},
	{ NFS4ERR_IO,		-errno_NFSERR_IO},
	{ NFS4ERR_NXIO,		-ENXIO		},
	{ NFS4ERR_ACCESS,	-EACCES		},
	{ NFS4ERR_EXIST,	-EEXIST		},
	{ NFS4ERR_XDEV,		-EXDEV		},
	{ NFS4ERR_NOTDIR,	-ENOTDIR	},
	{ NFS4ERR_ISDIR,	-EISDIR		},
	{ NFS4ERR_INVAL,	-EINVAL		},
	{ NFS4ERR_FBIG,		-EFBIG		},
	{ NFS4ERR_NOSPC,	-ENOSPC		},
	{ NFS4ERR_ROFS,		-EROFS		},
	{ NFS4ERR_MLINK,	-EMLINK		},
	{ NFS4ERR_NAMETOOLONG,	-ENAMETOOLONG	},
	{ NFS4ERR_NOTEMPTY,	-ENOTEMPTY	},
	{ NFS4ERR_DQUOT,	-EDQUOT		},
	{ NFS4ERR_STALE,	-ESTALE		},
	{ NFS4ERR_BADHANDLE,	-EBADHANDLE	},
	{ NFS4ERR_BADOWNER,	-EINVAL		},
	{ NFS4ERR_BADNAME,	-EINVAL		},
	{ NFS4ERR_BAD_COOKIE,	-EBADCOOKIE	},
	{ NFS4ERR_NOTSUPP,	-ENOTSUPP	},
	{ NFS4ERR_TOOSMALL,	-ETOOSMALL	},
	{ NFS4ERR_SERVERFAULT,	-EREMOTEIO	},
	{ NFS4ERR_BADTYPE,	-EBADTYPE	},
	{ NFS4ERR_LOCKED,	-EAGAIN		},
	{ NFS4ERR_SYMLINK,	-ELOOP		},
	{ NFS4ERR_OP_ILLEGAL,	-EOPNOTSUPP	},
	{ NFS4ERR_DEADLOCK,	-EDEADLK	},
	{ NFS4ERR_WRONGSEC,	-EPERM		}, /* FIXME: this needs
						    * to be handled by a
						    * middle-layer.
						    */
	{ -1,			-EIO		}
};

/*
 * Convert an NFS error code to a local one.
 * This one is used jointly by NFSv2 and NFSv3.
 */
static int
nfs4_stat_to_errno(int stat)
{
	int i;
	for (i = 0; nfs_errtbl[i].stat != -1; i++) {
		if (nfs_errtbl[i].stat == stat)
			return nfs_errtbl[i].errno;
	}
	if (stat <= 10000 || stat > 10100) {
		/* The server is looney tunes. */
		return -EREMOTEIO;
	}
	/* If we cannot translate the error, the recovery routines should
	 * handle it.
	 * Note: remaining NFSv4 error codes have values > 10000, so should
	 * not conflict with native Linux error codes.
	 */
	return -stat;
}

#define PROC(proc, argtype, restype)				\
[NFSPROC4_CLNT_##proc] = {					\
	.p_proc   = NFSPROC4_COMPOUND,				\
	.p_encode = (kxdreproc_t)nfs4_xdr_##argtype,		\
	.p_decode = (kxdrdproc_t)nfs4_xdr_##restype,		\
	.p_arglen = NFS4_##argtype##_sz,			\
	.p_replen = NFS4_##restype##_sz,			\
	.p_statidx = NFSPROC4_CLNT_##proc,			\
	.p_name   = #proc,					\
}

struct rpc_procinfo	nfs4_procedures[] = {
	PROC(READ,		enc_read,		dec_read),
	PROC(WRITE,		enc_write,		dec_write),
	PROC(COMMIT,		enc_commit,		dec_commit),
	PROC(OPEN,		enc_open,		dec_open),
	PROC(OPEN_CONFIRM,	enc_open_confirm,	dec_open_confirm),
	PROC(OPEN_NOATTR,	enc_open_noattr,	dec_open_noattr),
	PROC(OPEN_DOWNGRADE,	enc_open_downgrade,	dec_open_downgrade),
	PROC(CLOSE,		enc_close,		dec_close),
	PROC(SETATTR,		enc_setattr,		dec_setattr),
	PROC(FSINFO,		enc_fsinfo,		dec_fsinfo),
	PROC(RENEW,		enc_renew,		dec_renew),
	PROC(SETCLIENTID,	enc_setclientid,	dec_setclientid),
	PROC(SETCLIENTID_CONFIRM, enc_setclientid_confirm, dec_setclientid_confirm),
	PROC(LOCK,		enc_lock,		dec_lock),
	PROC(LOCKT,		enc_lockt,		dec_lockt),
	PROC(LOCKU,		enc_locku,		dec_locku),
	PROC(ACCESS,		enc_access,		dec_access),
	PROC(GETATTR,		enc_getattr,		dec_getattr),
	PROC(LOOKUP,		enc_lookup,		dec_lookup),
	PROC(LOOKUP_ROOT,	enc_lookup_root,	dec_lookup_root),
	PROC(REMOVE,		enc_remove,		dec_remove),
	PROC(RENAME,		enc_rename,		dec_rename),
	PROC(LINK,		enc_link,		dec_link),
	PROC(SYMLINK,		enc_symlink,		dec_symlink),
	PROC(CREATE,		enc_create,		dec_create),
	PROC(PATHCONF,		enc_pathconf,		dec_pathconf),
	PROC(STATFS,		enc_statfs,		dec_statfs),
	PROC(READLINK,		enc_readlink,		dec_readlink),
	PROC(READDIR,		enc_readdir,		dec_readdir),
	PROC(SERVER_CAPS,	enc_server_caps,	dec_server_caps),
	PROC(DELEGRETURN,	enc_delegreturn,	dec_delegreturn),
	PROC(GETACL,		enc_getacl,		dec_getacl),
	PROC(SETACL,		enc_setacl,		dec_setacl),
	PROC(FS_LOCATIONS,	enc_fs_locations,	dec_fs_locations),
	PROC(RELEASE_LOCKOWNER,	enc_release_lockowner,	dec_release_lockowner),
#if defined(CONFIG_NFS_V4_1)
	PROC(EXCHANGE_ID,	enc_exchange_id,	dec_exchange_id),
	PROC(CREATE_SESSION,	enc_create_session,	dec_create_session),
	PROC(DESTROY_SESSION,	enc_destroy_session,	dec_destroy_session),
	PROC(SEQUENCE,		enc_sequence,		dec_sequence),
	PROC(GET_LEASE_TIME,	enc_get_lease_time,	dec_get_lease_time),
	PROC(RECLAIM_COMPLETE,	enc_reclaim_complete,	dec_reclaim_complete),
	PROC(GETDEVICEINFO,	enc_getdeviceinfo,	dec_getdeviceinfo),
	PROC(LAYOUTGET,		enc_layoutget,		dec_layoutget),
#endif /* CONFIG_NFS_V4_1 */
};

struct rpc_version		nfs_version4 = {
	.number			= 4,
	.nrprocs		= ARRAY_SIZE(nfs4_procedures),
	.procs			= nfs4_procedures
};

/*
 * Local variables:
 *  c-basic-offset: 8
 * End:
 */<|MERGE_RESOLUTION|>--- conflicted
+++ resolved
@@ -6132,11 +6132,7 @@
 	if (entry->fattr->valid & NFS_ATTR_FATTR_TYPE)
 		entry->d_type = nfs_umode_to_dtype(entry->fattr->mode);
 
-<<<<<<< HEAD
-	return p;
-=======
 	return 0;
->>>>>>> b79f924c
 
 out_overflow:
 	print_overflow_msg(__func__, xdr);
