--- conflicted
+++ resolved
@@ -162,10 +162,6 @@
 
 	if (!nonblock)
 		return wait_on_bit_lock(&head->wb_flags, PG_HEADLOCK,
-<<<<<<< HEAD
-				nfs_wait_bit_uninterruptible,
-=======
->>>>>>> 4a53ddf5
 				TASK_UNINTERRUPTIBLE);
 
 	return -EAGAIN;
@@ -185,10 +181,6 @@
 	WARN_ON_ONCE(head != head->wb_head);
 
 	wait_on_bit(&head->wb_flags, PG_HEADLOCK,
-<<<<<<< HEAD
-		nfs_wait_bit_uninterruptible,
-=======
->>>>>>> 4a53ddf5
 		TASK_UNINTERRUPTIBLE);
 }
 
@@ -572,11 +564,7 @@
 	hdr->res.fattr   = &hdr->fattr;
 	hdr->res.count   = count;
 	hdr->res.eof     = 0;
-<<<<<<< HEAD
-	hdr->res.verf    = &hdr->writeverf;
-=======
 	hdr->res.verf    = &hdr->verf;
->>>>>>> 4a53ddf5
 	nfs_fattr_init(&hdr->fattr);
 }
 
@@ -597,7 +585,6 @@
 int nfs_initiate_pgio(struct rpc_clnt *clnt, struct nfs_pgio_header *hdr,
 		      const struct rpc_call_ops *call_ops, int how, int flags)
 {
-	struct inode *inode = hdr->inode;
 	struct rpc_task *task;
 	struct rpc_message msg = {
 		.rpc_argp = &hdr->args,
@@ -620,13 +607,8 @@
 	dprintk("NFS: %5u initiated pgio call "
 		"(req %s/%llu, %u bytes @ offset %llu)\n",
 		hdr->task.tk_pid,
-<<<<<<< HEAD
-		inode->i_sb->s_id,
-		(unsigned long long)NFS_FILEID(inode),
-=======
 		hdr->inode->i_sb->s_id,
 		(unsigned long long)NFS_FILEID(hdr->inode),
->>>>>>> 4a53ddf5
 		hdr->args.count,
 		(unsigned long long)hdr->args.offset);
 
