--- conflicted
+++ resolved
@@ -60,7 +60,6 @@
 
 source "fs/notify/Kconfig"
 
-<<<<<<< HEAD
 config DMAPI
 	tristate "DMAPI support"
 	help
@@ -80,64 +79,7 @@
 	  If you don't know whether you need it, then you don't need it:
 	  answer N.
 
-config QUOTA
-	bool "Quota support"
-	help
-	  If you say Y here, you will be able to set per user limits for disk
-	  usage (also called disk quotas). Currently, it works for the
-	  ext2, ext3, and reiserfs file system. ext3 also supports journalled
-	  quotas for which you don't need to run quotacheck(8) after an unclean
-	  shutdown.
-	  For further details, read the Quota mini-HOWTO, available from
-	  <http://www.tldp.org/docs.html#howto>, or the documentation provided
-	  with the quota tools. Probably the quota support is only useful for
-	  multi user systems. If unsure, say N.
-
-config QUOTA_NETLINK_INTERFACE
-	bool "Report quota messages through netlink interface"
-	depends on QUOTA && NET
-	help
-	  If you say Y here, quota warnings (about exceeding softlimit, reaching
-	  hardlimit, etc.) will be reported through netlink interface. If unsure,
-	  say Y.
-
-config PRINT_QUOTA_WARNING
-	bool "Print quota warnings to console (OBSOLETE)"
-	depends on QUOTA
-	default y
-	help
-	  If you say Y here, quota warnings (about exceeding softlimit, reaching
-	  hardlimit, etc.) will be printed to the process' controlling terminal.
-	  Note that this behavior is currently deprecated and may go away in
-	  future. Please use notification via netlink socket instead.
-
-# Generic support for tree structured quota files. Seleted when needed.
-config QUOTA_TREE
-	 tristate
-
-config QFMT_V1
-	tristate "Old quota format support"
-	depends on QUOTA
-	help
-	  This quota format was (is) used by kernels earlier than 2.4.22. If
-	  you have quota working and you don't want to convert to new quota
-	  format say Y here.
-
-config QFMT_V2
-	tristate "Quota format v2 support"
-	depends on QUOTA
-	select QUOTA_TREE
-	help
-	  This quota format allows using quotas with 32-bit UIDs/GIDs. If you
-	  need this functionality say Y here.
-
-config QUOTACTL
-	bool
-	depends on XFS_QUOTA || QUOTA
-	default y
-=======
 source "fs/quota/Kconfig"
->>>>>>> 0882e8dd
 
 source "fs/autofs/Kconfig"
 source "fs/autofs4/Kconfig"
@@ -206,7 +148,6 @@
 	bool "HugeTLB file system support"
 	depends on X86 || IA64 || PPC64 || SPARC64 || (SUPERH && MMU) || \
 		   (S390 && 64BIT) || BROKEN
-	depends on !XEN
 	help
 	  hugetlbfs is a filesystem backing for HugeTLB pages, based on
 	  ramfs. For architectures that support it, say Y here and read
