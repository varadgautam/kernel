// SPDX-License-Identifier: GPL-2.0-only
/*
 * Copyright (C) Sistina Software, Inc.  1997-2003 All rights reserved.
 * Copyright (C) 2004-2006 Red Hat, Inc.  All rights reserved.
 */

#include <linux/slab.h>
#include <linux/spinlock.h>
#include <linux/compat.h>
#include <linux/completion.h>
#include <linux/buffer_head.h>
#include <linux/pagemap.h>
#include <linux/uio.h>
#include <linux/blkdev.h>
#include <linux/mm.h>
#include <linux/mount.h>
#include <linux/fs.h>
#include <linux/gfs2_ondisk.h>
#include <linux/falloc.h>
#include <linux/swap.h>
#include <linux/crc32.h>
#include <linux/writeback.h>
#include <linux/uaccess.h>
#include <linux/dlm.h>
#include <linux/dlm_plock.h>
#include <linux/delay.h>
#include <linux/backing-dev.h>

#include "gfs2.h"
#include "incore.h"
#include "bmap.h"
#include "aops.h"
#include "dir.h"
#include "glock.h"
#include "glops.h"
#include "inode.h"
#include "log.h"
#include "meta_io.h"
#include "quota.h"
#include "rgrp.h"
#include "trans.h"
#include "util.h"

/**
 * gfs2_llseek - seek to a location in a file
 * @file: the file
 * @offset: the offset
 * @whence: Where to seek from (SEEK_SET, SEEK_CUR, or SEEK_END)
 *
 * SEEK_END requires the glock for the file because it references the
 * file's size.
 *
 * Returns: The new offset, or errno
 */

static loff_t gfs2_llseek(struct file *file, loff_t offset, int whence)
{
	struct gfs2_inode *ip = GFS2_I(file->f_mapping->host);
	struct gfs2_holder i_gh;
	loff_t error;

	switch (whence) {
	case SEEK_END:
		error = gfs2_glock_nq_init(ip->i_gl, LM_ST_SHARED, LM_FLAG_ANY,
					   &i_gh);
		if (!error) {
			error = generic_file_llseek(file, offset, whence);
			gfs2_glock_dq_uninit(&i_gh);
		}
		break;

	case SEEK_DATA:
		error = gfs2_seek_data(file, offset);
		break;

	case SEEK_HOLE:
		error = gfs2_seek_hole(file, offset);
		break;

	case SEEK_CUR:
	case SEEK_SET:
		/*
		 * These don't reference inode->i_size and don't depend on the
		 * block mapping, so we don't need the glock.
		 */
		error = generic_file_llseek(file, offset, whence);
		break;
	default:
		error = -EINVAL;
	}

	return error;
}

/**
 * gfs2_readdir - Iterator for a directory
 * @file: The directory to read from
 * @ctx: What to feed directory entries to
 *
 * Returns: errno
 */

static int gfs2_readdir(struct file *file, struct dir_context *ctx)
{
	struct inode *dir = file->f_mapping->host;
	struct gfs2_inode *dip = GFS2_I(dir);
	struct gfs2_holder d_gh;
	int error;

	error = gfs2_glock_nq_init(dip->i_gl, LM_ST_SHARED, 0, &d_gh);
	if (error)
		return error;

	error = gfs2_dir_read(dir, ctx, &file->f_ra);

	gfs2_glock_dq_uninit(&d_gh);

	return error;
}

/**
 * fsflag_gfs2flag
 *
 * The FS_JOURNAL_DATA_FL flag maps to GFS2_DIF_INHERIT_JDATA for directories,
 * and to GFS2_DIF_JDATA for non-directories.
 */
static struct {
	u32 fsflag;
	u32 gfsflag;
} fsflag_gfs2flag[] = {
	{FS_SYNC_FL, GFS2_DIF_SYNC},
	{FS_IMMUTABLE_FL, GFS2_DIF_IMMUTABLE},
	{FS_APPEND_FL, GFS2_DIF_APPENDONLY},
	{FS_NOATIME_FL, GFS2_DIF_NOATIME},
	{FS_INDEX_FL, GFS2_DIF_EXHASH},
	{FS_TOPDIR_FL, GFS2_DIF_TOPDIR},
	{FS_JOURNAL_DATA_FL, GFS2_DIF_JDATA | GFS2_DIF_INHERIT_JDATA},
};

static inline u32 gfs2_gfsflags_to_fsflags(struct inode *inode, u32 gfsflags)
{
	int i;
	u32 fsflags = 0;

	if (S_ISDIR(inode->i_mode))
		gfsflags &= ~GFS2_DIF_JDATA;
	else
		gfsflags &= ~GFS2_DIF_INHERIT_JDATA;

	for (i = 0; i < ARRAY_SIZE(fsflag_gfs2flag); i++)
		if (gfsflags & fsflag_gfs2flag[i].gfsflag)
			fsflags |= fsflag_gfs2flag[i].fsflag;
	return fsflags;
}

static int gfs2_get_flags(struct file *filp, u32 __user *ptr)
{
	struct inode *inode = file_inode(filp);
	struct gfs2_inode *ip = GFS2_I(inode);
	struct gfs2_holder gh;
	int error;
	u32 fsflags;

	gfs2_holder_init(ip->i_gl, LM_ST_SHARED, 0, &gh);
	error = gfs2_glock_nq(&gh);
	if (error)
		goto out_uninit;

	fsflags = gfs2_gfsflags_to_fsflags(inode, ip->i_diskflags);

	if (put_user(fsflags, ptr))
		error = -EFAULT;

	gfs2_glock_dq(&gh);
out_uninit:
	gfs2_holder_uninit(&gh);
	return error;
}

void gfs2_set_inode_flags(struct inode *inode)
{
	struct gfs2_inode *ip = GFS2_I(inode);
	unsigned int flags = inode->i_flags;

	flags &= ~(S_SYNC|S_APPEND|S_IMMUTABLE|S_NOATIME|S_DIRSYNC|S_NOSEC);
	if ((ip->i_eattr == 0) && !is_sxid(inode->i_mode))
		flags |= S_NOSEC;
	if (ip->i_diskflags & GFS2_DIF_IMMUTABLE)
		flags |= S_IMMUTABLE;
	if (ip->i_diskflags & GFS2_DIF_APPENDONLY)
		flags |= S_APPEND;
	if (ip->i_diskflags & GFS2_DIF_NOATIME)
		flags |= S_NOATIME;
	if (ip->i_diskflags & GFS2_DIF_SYNC)
		flags |= S_SYNC;
	inode->i_flags = flags;
}

/* Flags that can be set by user space */
#define GFS2_FLAGS_USER_SET (GFS2_DIF_JDATA|			\
			     GFS2_DIF_IMMUTABLE|		\
			     GFS2_DIF_APPENDONLY|		\
			     GFS2_DIF_NOATIME|			\
			     GFS2_DIF_SYNC|			\
			     GFS2_DIF_TOPDIR|			\
			     GFS2_DIF_INHERIT_JDATA)

/**
 * do_gfs2_set_flags - set flags on an inode
 * @filp: file pointer
 * @reqflags: The flags to set
 * @mask: Indicates which flags are valid
 * @fsflags: The FS_* inode flags passed in
 *
 */
static int do_gfs2_set_flags(struct file *filp, u32 reqflags, u32 mask,
			     const u32 fsflags)
{
	struct inode *inode = file_inode(filp);
	struct gfs2_inode *ip = GFS2_I(inode);
	struct gfs2_sbd *sdp = GFS2_SB(inode);
	struct buffer_head *bh;
	struct gfs2_holder gh;
	int error;
	u32 new_flags, flags, oldflags;

	error = mnt_want_write_file(filp);
	if (error)
		return error;

	error = gfs2_glock_nq_init(ip->i_gl, LM_ST_EXCLUSIVE, 0, &gh);
	if (error)
		goto out_drop_write;

	oldflags = gfs2_gfsflags_to_fsflags(inode, ip->i_diskflags);
	error = vfs_ioc_setflags_prepare(inode, oldflags, fsflags);
	if (error)
		goto out;

	error = -EACCES;
	if (!inode_owner_or_capable(inode))
		goto out;

	error = 0;
	flags = ip->i_diskflags;
	new_flags = (flags & ~mask) | (reqflags & mask);
	if ((new_flags ^ flags) == 0)
		goto out;

	error = -EPERM;
	if (IS_IMMUTABLE(inode) && (new_flags & GFS2_DIF_IMMUTABLE))
		goto out;
	if (IS_APPEND(inode) && (new_flags & GFS2_DIF_APPENDONLY))
		goto out;
	if (((new_flags ^ flags) & GFS2_DIF_IMMUTABLE) &&
	    !capable(CAP_LINUX_IMMUTABLE))
		goto out;
	if (!IS_IMMUTABLE(inode)) {
		error = gfs2_permission(inode, MAY_WRITE);
		if (error)
			goto out;
	}
	if ((flags ^ new_flags) & GFS2_DIF_JDATA) {
		if (new_flags & GFS2_DIF_JDATA)
			gfs2_log_flush(sdp, ip->i_gl,
				       GFS2_LOG_HEAD_FLUSH_NORMAL |
				       GFS2_LFC_SET_FLAGS);
		error = filemap_fdatawrite(inode->i_mapping);
		if (error)
			goto out;
		error = filemap_fdatawait(inode->i_mapping);
		if (error)
			goto out;
		if (new_flags & GFS2_DIF_JDATA)
			gfs2_ordered_del_inode(ip);
	}
	error = gfs2_trans_begin(sdp, RES_DINODE, 0);
	if (error)
		goto out;
	error = gfs2_meta_inode_buffer(ip, &bh);
	if (error)
		goto out_trans_end;
	inode->i_ctime = current_time(inode);
	gfs2_trans_add_meta(ip->i_gl, bh);
	ip->i_diskflags = new_flags;
	gfs2_dinode_out(ip, bh->b_data);
	brelse(bh);
	gfs2_set_inode_flags(inode);
	gfs2_set_aops(inode);
out_trans_end:
	gfs2_trans_end(sdp);
out:
	gfs2_glock_dq_uninit(&gh);
out_drop_write:
	mnt_drop_write_file(filp);
	return error;
}

static int gfs2_set_flags(struct file *filp, u32 __user *ptr)
{
	struct inode *inode = file_inode(filp);
	u32 fsflags, gfsflags = 0;
	u32 mask;
	int i;

	if (get_user(fsflags, ptr))
		return -EFAULT;

	for (i = 0; i < ARRAY_SIZE(fsflag_gfs2flag); i++) {
		if (fsflags & fsflag_gfs2flag[i].fsflag) {
			fsflags &= ~fsflag_gfs2flag[i].fsflag;
			gfsflags |= fsflag_gfs2flag[i].gfsflag;
		}
	}
	if (fsflags || gfsflags & ~GFS2_FLAGS_USER_SET)
		return -EINVAL;

	mask = GFS2_FLAGS_USER_SET;
	if (S_ISDIR(inode->i_mode)) {
		mask &= ~GFS2_DIF_JDATA;
	} else {
		/* The GFS2_DIF_TOPDIR flag is only valid for directories. */
		if (gfsflags & GFS2_DIF_TOPDIR)
			return -EINVAL;
		mask &= ~(GFS2_DIF_TOPDIR | GFS2_DIF_INHERIT_JDATA);
	}

	return do_gfs2_set_flags(filp, gfsflags, mask, fsflags);
}

static int gfs2_getlabel(struct file *filp, char __user *label)
{
	struct inode *inode = file_inode(filp);
	struct gfs2_sbd *sdp = GFS2_SB(inode);

	if (copy_to_user(label, sdp->sd_sb.sb_locktable, GFS2_LOCKNAME_LEN))
		return -EFAULT;

	return 0;
}

static long gfs2_ioctl(struct file *filp, unsigned int cmd, unsigned long arg)
{
	switch(cmd) {
	case FS_IOC_GETFLAGS:
		return gfs2_get_flags(filp, (u32 __user *)arg);
	case FS_IOC_SETFLAGS:
		return gfs2_set_flags(filp, (u32 __user *)arg);
	case FITRIM:
		return gfs2_fitrim(filp, (void __user *)arg);
	case FS_IOC_GETFSLABEL:
		return gfs2_getlabel(filp, (char __user *)arg);
	}

	return -ENOTTY;
}

#ifdef CONFIG_COMPAT
static long gfs2_compat_ioctl(struct file *filp, unsigned int cmd, unsigned long arg)
{
	switch(cmd) {
	/* These are just misnamed, they actually get/put from/to user an int */
	case FS_IOC32_GETFLAGS:
		cmd = FS_IOC_GETFLAGS;
		break;
	case FS_IOC32_SETFLAGS:
		cmd = FS_IOC_SETFLAGS;
		break;
	/* Keep this list in sync with gfs2_ioctl */
	case FITRIM:
	case FS_IOC_GETFSLABEL:
		break;
	default:
		return -ENOIOCTLCMD;
	}

	return gfs2_ioctl(filp, cmd, (unsigned long)compat_ptr(arg));
}
#else
#define gfs2_compat_ioctl NULL
#endif

/**
 * gfs2_size_hint - Give a hint to the size of a write request
 * @filep: The struct file
 * @offset: The file offset of the write
 * @size: The length of the write
 *
 * When we are about to do a write, this function records the total
 * write size in order to provide a suitable hint to the lower layers
 * about how many blocks will be required.
 *
 */

static void gfs2_size_hint(struct file *filep, loff_t offset, size_t size)
{
	struct inode *inode = file_inode(filep);
	struct gfs2_sbd *sdp = GFS2_SB(inode);
	struct gfs2_inode *ip = GFS2_I(inode);
	size_t blks = (size + sdp->sd_sb.sb_bsize - 1) >> sdp->sd_sb.sb_bsize_shift;
	int hint = min_t(size_t, INT_MAX, blks);

	if (hint > atomic_read(&ip->i_sizehint))
		atomic_set(&ip->i_sizehint, hint);
}

/**
 * gfs2_allocate_page_backing - Allocate blocks for a write fault
 * @page: The (locked) page to allocate backing for
 * @length: Size of the allocation
 *
 * We try to allocate all the blocks required for the page in one go.  This
 * might fail for various reasons, so we keep trying until all the blocks to
 * back this page are allocated.  If some of the blocks are already allocated,
 * that is ok too.
 */
static int gfs2_allocate_page_backing(struct page *page, unsigned int length)
{
	u64 pos = page_offset(page);

	do {
		struct iomap iomap = { };

		if (gfs2_iomap_get_alloc(page->mapping->host, pos, length, &iomap))
			return -EIO;

		if (length < iomap.length)
			iomap.length = length;
		length -= iomap.length;
		pos += iomap.length;
	} while (length > 0);

	return 0;
}

/**
 * gfs2_page_mkwrite - Make a shared, mmap()ed, page writable
 * @vma: The virtual memory area
 * @vmf: The virtual memory fault containing the page to become writable
 *
 * When the page becomes writable, we need to ensure that we have
 * blocks allocated on disk to back that page.
 */

static vm_fault_t gfs2_page_mkwrite(struct vm_fault *vmf)
{
	struct page *page = vmf->page;
	struct inode *inode = file_inode(vmf->vma->vm_file);
	struct gfs2_inode *ip = GFS2_I(inode);
	struct gfs2_sbd *sdp = GFS2_SB(inode);
	struct gfs2_alloc_parms ap = { .aflags = 0, };
	u64 offset = page_offset(page);
	unsigned int data_blocks, ind_blocks, rblocks;
	struct gfs2_holder gh;
	unsigned int length;
	loff_t size;
	int ret;

	sb_start_pagefault(inode->i_sb);

	ret = gfs2_rsqa_alloc(ip);
	if (ret)
		goto out;

	gfs2_holder_init(ip->i_gl, LM_ST_EXCLUSIVE, 0, &gh);
	ret = gfs2_glock_nq(&gh);
	if (ret)
		goto out_uninit;

	/* Check page index against inode size */
	size = i_size_read(inode);
	if (offset >= size) {
		ret = -EINVAL;
		goto out_unlock;
	}

	/* Update file times before taking page lock */
	file_update_time(vmf->vma->vm_file);

	/* page is wholly or partially inside EOF */
	if (offset > size - PAGE_SIZE)
		length = offset_in_page(size);
	else
		length = PAGE_SIZE;

	gfs2_size_hint(vmf->vma->vm_file, offset, length);

	set_bit(GLF_DIRTY, &ip->i_gl->gl_flags);
	set_bit(GIF_SW_PAGED, &ip->i_flags);

	/*
	 * iomap_writepage / iomap_writepages currently don't support inline
	 * files, so always unstuff here.
	 */

	if (!gfs2_is_stuffed(ip) &&
	    !gfs2_write_alloc_required(ip, offset, length)) {
		lock_page(page);
		if (!PageUptodate(page) || page->mapping != inode->i_mapping) {
			ret = -EAGAIN;
			unlock_page(page);
		}
		goto out_unlock;
	}

	ret = gfs2_rindex_update(sdp);
	if (ret)
		goto out_unlock;

	gfs2_write_calc_reserv(ip, length, &data_blocks, &ind_blocks);
	ap.target = data_blocks + ind_blocks;
	ret = gfs2_quota_lock_check(ip, &ap);
	if (ret)
		goto out_unlock;
	ret = gfs2_inplace_reserve(ip, &ap);
	if (ret)
		goto out_quota_unlock;

	rblocks = RES_DINODE + ind_blocks;
	if (gfs2_is_jdata(ip))
		rblocks += data_blocks ? data_blocks : 1;
	if (ind_blocks || data_blocks) {
		rblocks += RES_STATFS + RES_QUOTA;
		rblocks += gfs2_rg_blocks(ip, data_blocks + ind_blocks);
	}
	ret = gfs2_trans_begin(sdp, rblocks, 0);
	if (ret)
		goto out_trans_fail;

	lock_page(page);
	ret = -EAGAIN;
	/* If truncated, we must retry the operation, we may have raced
	 * with the glock demotion code.
	 */
	if (!PageUptodate(page) || page->mapping != inode->i_mapping)
		goto out_trans_end;

	/* Unstuff, if required, and allocate backing blocks for page */
	ret = 0;
	if (gfs2_is_stuffed(ip))
		ret = gfs2_unstuff_dinode(ip, page);
	if (ret == 0)
<<<<<<< HEAD
		ret = gfs2_allocate_page_backing(page, PAGE_SIZE);
=======
		ret = gfs2_allocate_page_backing(page, length);
>>>>>>> 0d3821eb

out_trans_end:
	if (ret)
		unlock_page(page);
	gfs2_trans_end(sdp);
out_trans_fail:
	gfs2_inplace_release(ip);
out_quota_unlock:
	gfs2_quota_unlock(ip);
out_unlock:
	gfs2_glock_dq(&gh);
out_uninit:
	gfs2_holder_uninit(&gh);
	if (ret == 0) {
		set_page_dirty(page);
		wait_for_stable_page(page);
	}
out:
	sb_end_pagefault(inode->i_sb);
	return block_page_mkwrite_return(ret);
}

static const struct vm_operations_struct gfs2_vm_ops = {
	.fault = filemap_fault,
	.map_pages = filemap_map_pages,
	.page_mkwrite = gfs2_page_mkwrite,
};

/**
 * gfs2_mmap -
 * @file: The file to map
 * @vma: The VMA which described the mapping
 *
 * There is no need to get a lock here unless we should be updating
 * atime. We ignore any locking errors since the only consequence is
 * a missed atime update (which will just be deferred until later).
 *
 * Returns: 0
 */

static int gfs2_mmap(struct file *file, struct vm_area_struct *vma)
{
	struct gfs2_inode *ip = GFS2_I(file->f_mapping->host);

	if (!(file->f_flags & O_NOATIME) &&
	    !IS_NOATIME(&ip->i_inode)) {
		struct gfs2_holder i_gh;
		int error;

		error = gfs2_glock_nq_init(ip->i_gl, LM_ST_SHARED, LM_FLAG_ANY,
					   &i_gh);
		if (error)
			return error;
		/* grab lock to update inode */
		gfs2_glock_dq_uninit(&i_gh);
		file_accessed(file);
	}
	vma->vm_ops = &gfs2_vm_ops;

	return 0;
}

/**
 * gfs2_open_common - This is common to open and atomic_open
 * @inode: The inode being opened
 * @file: The file being opened
 *
 * This maybe called under a glock or not depending upon how it has
 * been called. We must always be called under a glock for regular
 * files, however. For other file types, it does not matter whether
 * we hold the glock or not.
 *
 * Returns: Error code or 0 for success
 */

int gfs2_open_common(struct inode *inode, struct file *file)
{
	struct gfs2_file *fp;
	int ret;

	if (S_ISREG(inode->i_mode)) {
		ret = generic_file_open(inode, file);
		if (ret)
			return ret;
	}

	fp = kzalloc(sizeof(struct gfs2_file), GFP_NOFS);
	if (!fp)
		return -ENOMEM;

	mutex_init(&fp->f_fl_mutex);

	gfs2_assert_warn(GFS2_SB(inode), !file->private_data);
	file->private_data = fp;
	return 0;
}

/**
 * gfs2_open - open a file
 * @inode: the inode to open
 * @file: the struct file for this opening
 *
 * After atomic_open, this function is only used for opening files
 * which are already cached. We must still get the glock for regular
 * files to ensure that we have the file size uptodate for the large
 * file check which is in the common code. That is only an issue for
 * regular files though.
 *
 * Returns: errno
 */

static int gfs2_open(struct inode *inode, struct file *file)
{
	struct gfs2_inode *ip = GFS2_I(inode);
	struct gfs2_holder i_gh;
	int error;
	bool need_unlock = false;

	if (S_ISREG(ip->i_inode.i_mode)) {
		error = gfs2_glock_nq_init(ip->i_gl, LM_ST_SHARED, LM_FLAG_ANY,
					   &i_gh);
		if (error)
			return error;
		need_unlock = true;
	}

	error = gfs2_open_common(inode, file);

	if (need_unlock)
		gfs2_glock_dq_uninit(&i_gh);

	return error;
}

/**
 * gfs2_release - called to close a struct file
 * @inode: the inode the struct file belongs to
 * @file: the struct file being closed
 *
 * Returns: errno
 */

static int gfs2_release(struct inode *inode, struct file *file)
{
	struct gfs2_inode *ip = GFS2_I(inode);

	kfree(file->private_data);
	file->private_data = NULL;

	if (!(file->f_mode & FMODE_WRITE))
		return 0;

	gfs2_rsqa_delete(ip, &inode->i_writecount);
	return 0;
}

/**
 * gfs2_fsync - sync the dirty data for a file (across the cluster)
 * @file: the file that points to the dentry
 * @start: the start position in the file to sync
 * @end: the end position in the file to sync
 * @datasync: set if we can ignore timestamp changes
 *
 * We split the data flushing here so that we don't wait for the data
 * until after we've also sent the metadata to disk. Note that for
 * data=ordered, we will write & wait for the data at the log flush
 * stage anyway, so this is unlikely to make much of a difference
 * except in the data=writeback case.
 *
 * If the fdatawrite fails due to any reason except -EIO, we will
 * continue the remainder of the fsync, although we'll still report
 * the error at the end. This is to match filemap_write_and_wait_range()
 * behaviour.
 *
 * Returns: errno
 */

static int gfs2_fsync(struct file *file, loff_t start, loff_t end,
		      int datasync)
{
	struct address_space *mapping = file->f_mapping;
	struct inode *inode = mapping->host;
	int sync_state = inode->i_state & I_DIRTY_ALL;
	struct gfs2_inode *ip = GFS2_I(inode);
	int ret = 0, ret1 = 0;

	if (mapping->nrpages) {
		ret1 = filemap_fdatawrite_range(mapping, start, end);
		if (ret1 == -EIO)
			return ret1;
	}

	if (!gfs2_is_jdata(ip))
		sync_state &= ~I_DIRTY_PAGES;
	if (datasync)
		sync_state &= ~(I_DIRTY_SYNC | I_DIRTY_TIME);

	if (sync_state) {
		ret = sync_inode_metadata(inode, 1);
		if (ret)
			return ret;
		if (gfs2_is_jdata(ip))
			ret = file_write_and_wait(file);
		if (ret)
			return ret;
		gfs2_ail_flush(ip->i_gl, 1);
	}

	if (mapping->nrpages)
		ret = file_fdatawait_range(file, start, end);

	return ret ? ret : ret1;
}

static ssize_t gfs2_file_direct_read(struct kiocb *iocb, struct iov_iter *to)
{
	struct file *file = iocb->ki_filp;
	struct gfs2_inode *ip = GFS2_I(file->f_mapping->host);
	size_t count = iov_iter_count(to);
	struct gfs2_holder gh;
	ssize_t ret;

	if (!count)
		return 0; /* skip atime */

	gfs2_holder_init(ip->i_gl, LM_ST_DEFERRED, 0, &gh);
	ret = gfs2_glock_nq(&gh);
	if (ret)
		goto out_uninit;

	ret = iomap_dio_rw(iocb, to, &gfs2_iomap_ops, NULL,
			   is_sync_kiocb(iocb));

	gfs2_glock_dq(&gh);
out_uninit:
	gfs2_holder_uninit(&gh);
	return ret;
}

static ssize_t gfs2_file_direct_write(struct kiocb *iocb, struct iov_iter *from)
{
	struct file *file = iocb->ki_filp;
	struct inode *inode = file->f_mapping->host;
	struct gfs2_inode *ip = GFS2_I(inode);
	size_t len = iov_iter_count(from);
	loff_t offset = iocb->ki_pos;
	struct gfs2_holder gh;
	ssize_t ret;

	/*
	 * Deferred lock, even if its a write, since we do no allocation on
	 * this path. All we need to change is the atime, and this lock mode
	 * ensures that other nodes have flushed their buffered read caches
	 * (i.e. their page cache entries for this inode). We do not,
	 * unfortunately, have the option of only flushing a range like the
	 * VFS does.
	 */
	gfs2_holder_init(ip->i_gl, LM_ST_DEFERRED, 0, &gh);
	ret = gfs2_glock_nq(&gh);
	if (ret)
		goto out_uninit;

	/* Silently fall back to buffered I/O when writing beyond EOF */
	if (offset + len > i_size_read(&ip->i_inode))
		goto out;

	ret = iomap_dio_rw(iocb, from, &gfs2_iomap_ops, NULL,
			   is_sync_kiocb(iocb));

out:
	gfs2_glock_dq(&gh);
out_uninit:
	gfs2_holder_uninit(&gh);
	return ret;
}

static ssize_t gfs2_file_read_iter(struct kiocb *iocb, struct iov_iter *to)
{
	ssize_t ret;

	if (iocb->ki_flags & IOCB_DIRECT) {
		ret = gfs2_file_direct_read(iocb, to);
		if (likely(ret != -ENOTBLK))
			return ret;
		iocb->ki_flags &= ~IOCB_DIRECT;
	}
	return generic_file_read_iter(iocb, to);
}

/**
 * gfs2_file_write_iter - Perform a write to a file
 * @iocb: The io context
 * @from: The data to write
 *
 * We have to do a lock/unlock here to refresh the inode size for
 * O_APPEND writes, otherwise we can land up writing at the wrong
 * offset. There is still a race, but provided the app is using its
 * own file locking, this will make O_APPEND work as expected.
 *
 */

static ssize_t gfs2_file_write_iter(struct kiocb *iocb, struct iov_iter *from)
{
	struct file *file = iocb->ki_filp;
	struct inode *inode = file_inode(file);
	struct gfs2_inode *ip = GFS2_I(inode);
	ssize_t written = 0, ret;

	ret = gfs2_rsqa_alloc(ip);
	if (ret)
		return ret;

	gfs2_size_hint(file, iocb->ki_pos, iov_iter_count(from));

	if (iocb->ki_flags & IOCB_APPEND) {
		struct gfs2_holder gh;

		ret = gfs2_glock_nq_init(ip->i_gl, LM_ST_SHARED, 0, &gh);
		if (ret)
			return ret;
		gfs2_glock_dq_uninit(&gh);
	}

	inode_lock(inode);
	ret = generic_write_checks(iocb, from);
	if (ret <= 0)
		goto out;

	/* We can write back this queue in page reclaim */
	current->backing_dev_info = inode_to_bdi(inode);

	ret = file_remove_privs(file);
	if (ret)
		goto out2;

	ret = file_update_time(file);
	if (ret)
		goto out2;

	if (iocb->ki_flags & IOCB_DIRECT) {
		struct address_space *mapping = file->f_mapping;
		loff_t pos, endbyte;
		ssize_t buffered;

		written = gfs2_file_direct_write(iocb, from);
		if (written < 0 || !iov_iter_count(from))
			goto out2;

		ret = iomap_file_buffered_write(iocb, from, &gfs2_iomap_ops);
		if (unlikely(ret < 0))
			goto out2;
		buffered = ret;

		/*
		 * We need to ensure that the page cache pages are written to
		 * disk and invalidated to preserve the expected O_DIRECT
		 * semantics.
		 */
		pos = iocb->ki_pos;
		endbyte = pos + buffered - 1;
		ret = filemap_write_and_wait_range(mapping, pos, endbyte);
		if (!ret) {
			iocb->ki_pos += buffered;
			written += buffered;
			invalidate_mapping_pages(mapping,
						 pos >> PAGE_SHIFT,
						 endbyte >> PAGE_SHIFT);
		} else {
			/*
			 * We don't know how much we wrote, so just return
			 * the number of bytes which were direct-written
			 */
		}
	} else {
		ret = iomap_file_buffered_write(iocb, from, &gfs2_iomap_ops);
		if (likely(ret > 0))
			iocb->ki_pos += ret;
	}

out2:
	current->backing_dev_info = NULL;
out:
	inode_unlock(inode);
	if (likely(ret > 0)) {
		/* Handle various SYNC-type writes */
		ret = generic_write_sync(iocb, ret);
	}
	return written ? written : ret;
}

static int fallocate_chunk(struct inode *inode, loff_t offset, loff_t len,
			   int mode)
{
	struct super_block *sb = inode->i_sb;
	struct gfs2_inode *ip = GFS2_I(inode);
	loff_t end = offset + len;
	struct buffer_head *dibh;
	int error;

	error = gfs2_meta_inode_buffer(ip, &dibh);
	if (unlikely(error))
		return error;

	gfs2_trans_add_meta(ip->i_gl, dibh);

	if (gfs2_is_stuffed(ip)) {
		error = gfs2_unstuff_dinode(ip, NULL);
		if (unlikely(error))
			goto out;
	}

	while (offset < end) {
		struct iomap iomap = { };

		error = gfs2_iomap_get_alloc(inode, offset, end - offset,
					     &iomap);
		if (error)
			goto out;
		offset = iomap.offset + iomap.length;
		if (!(iomap.flags & IOMAP_F_NEW))
			continue;
		error = sb_issue_zeroout(sb, iomap.addr >> inode->i_blkbits,
					 iomap.length >> inode->i_blkbits,
					 GFP_NOFS);
		if (error) {
			fs_err(GFS2_SB(inode), "Failed to zero data buffers\n");
			goto out;
		}
	}
out:
	brelse(dibh);
	return error;
}

/**
 * calc_max_reserv() - Reverse of write_calc_reserv. Given a number of
 *                     blocks, determine how many bytes can be written.
 * @ip:          The inode in question.
 * @len:         Max cap of bytes. What we return in *len must be <= this.
 * @data_blocks: Compute and return the number of data blocks needed
 * @ind_blocks:  Compute and return the number of indirect blocks needed
 * @max_blocks:  The total blocks available to work with.
 *
 * Returns: void, but @len, @data_blocks and @ind_blocks are filled in.
 */
static void calc_max_reserv(struct gfs2_inode *ip, loff_t *len,
			    unsigned int *data_blocks, unsigned int *ind_blocks,
			    unsigned int max_blocks)
{
	loff_t max = *len;
	const struct gfs2_sbd *sdp = GFS2_SB(&ip->i_inode);
	unsigned int tmp, max_data = max_blocks - 3 * (sdp->sd_max_height - 1);

	for (tmp = max_data; tmp > sdp->sd_diptrs;) {
		tmp = DIV_ROUND_UP(tmp, sdp->sd_inptrs);
		max_data -= tmp;
	}

	*data_blocks = max_data;
	*ind_blocks = max_blocks - max_data;
	*len = ((loff_t)max_data - 3) << sdp->sd_sb.sb_bsize_shift;
	if (*len > max) {
		*len = max;
		gfs2_write_calc_reserv(ip, max, data_blocks, ind_blocks);
	}
}

static long __gfs2_fallocate(struct file *file, int mode, loff_t offset, loff_t len)
{
	struct inode *inode = file_inode(file);
	struct gfs2_sbd *sdp = GFS2_SB(inode);
	struct gfs2_inode *ip = GFS2_I(inode);
	struct gfs2_alloc_parms ap = { .aflags = 0, };
	unsigned int data_blocks = 0, ind_blocks = 0, rblocks;
	loff_t bytes, max_bytes, max_blks;
	int error;
	const loff_t pos = offset;
	const loff_t count = len;
	loff_t bsize_mask = ~((loff_t)sdp->sd_sb.sb_bsize - 1);
	loff_t next = (offset + len - 1) >> sdp->sd_sb.sb_bsize_shift;
	loff_t max_chunk_size = UINT_MAX & bsize_mask;

	next = (next + 1) << sdp->sd_sb.sb_bsize_shift;

	offset &= bsize_mask;

	len = next - offset;
	bytes = sdp->sd_max_rg_data * sdp->sd_sb.sb_bsize / 2;
	if (!bytes)
		bytes = UINT_MAX;
	bytes &= bsize_mask;
	if (bytes == 0)
		bytes = sdp->sd_sb.sb_bsize;

	gfs2_size_hint(file, offset, len);

	gfs2_write_calc_reserv(ip, PAGE_SIZE, &data_blocks, &ind_blocks);
	ap.min_target = data_blocks + ind_blocks;

	while (len > 0) {
		if (len < bytes)
			bytes = len;
		if (!gfs2_write_alloc_required(ip, offset, bytes)) {
			len -= bytes;
			offset += bytes;
			continue;
		}

		/* We need to determine how many bytes we can actually
		 * fallocate without exceeding quota or going over the
		 * end of the fs. We start off optimistically by assuming
		 * we can write max_bytes */
		max_bytes = (len > max_chunk_size) ? max_chunk_size : len;

		/* Since max_bytes is most likely a theoretical max, we
		 * calculate a more realistic 'bytes' to serve as a good
		 * starting point for the number of bytes we may be able
		 * to write */
		gfs2_write_calc_reserv(ip, bytes, &data_blocks, &ind_blocks);
		ap.target = data_blocks + ind_blocks;

		error = gfs2_quota_lock_check(ip, &ap);
		if (error)
			return error;
		/* ap.allowed tells us how many blocks quota will allow
		 * us to write. Check if this reduces max_blks */
		max_blks = UINT_MAX;
		if (ap.allowed)
			max_blks = ap.allowed;

		error = gfs2_inplace_reserve(ip, &ap);
		if (error)
			goto out_qunlock;

		/* check if the selected rgrp limits our max_blks further */
		if (ap.allowed && ap.allowed < max_blks)
			max_blks = ap.allowed;

		/* Almost done. Calculate bytes that can be written using
		 * max_blks. We also recompute max_bytes, data_blocks and
		 * ind_blocks */
		calc_max_reserv(ip, &max_bytes, &data_blocks,
				&ind_blocks, max_blks);

		rblocks = RES_DINODE + ind_blocks + RES_STATFS + RES_QUOTA +
			  RES_RG_HDR + gfs2_rg_blocks(ip, data_blocks + ind_blocks);
		if (gfs2_is_jdata(ip))
			rblocks += data_blocks ? data_blocks : 1;

		error = gfs2_trans_begin(sdp, rblocks,
					 PAGE_SIZE >> inode->i_blkbits);
		if (error)
			goto out_trans_fail;

		error = fallocate_chunk(inode, offset, max_bytes, mode);
		gfs2_trans_end(sdp);

		if (error)
			goto out_trans_fail;

		len -= max_bytes;
		offset += max_bytes;
		gfs2_inplace_release(ip);
		gfs2_quota_unlock(ip);
	}

	if (!(mode & FALLOC_FL_KEEP_SIZE) && (pos + count) > inode->i_size)
		i_size_write(inode, pos + count);
	file_update_time(file);
	mark_inode_dirty(inode);

	if ((file->f_flags & O_DSYNC) || IS_SYNC(file->f_mapping->host))
		return vfs_fsync_range(file, pos, pos + count - 1,
			       (file->f_flags & __O_SYNC) ? 0 : 1);
	return 0;

out_trans_fail:
	gfs2_inplace_release(ip);
out_qunlock:
	gfs2_quota_unlock(ip);
	return error;
}

static long gfs2_fallocate(struct file *file, int mode, loff_t offset, loff_t len)
{
	struct inode *inode = file_inode(file);
	struct gfs2_sbd *sdp = GFS2_SB(inode);
	struct gfs2_inode *ip = GFS2_I(inode);
	struct gfs2_holder gh;
	int ret;

	if (mode & ~(FALLOC_FL_PUNCH_HOLE | FALLOC_FL_KEEP_SIZE))
		return -EOPNOTSUPP;
	/* fallocate is needed by gfs2_grow to reserve space in the rindex */
	if (gfs2_is_jdata(ip) && inode != sdp->sd_rindex)
		return -EOPNOTSUPP;

	inode_lock(inode);

	gfs2_holder_init(ip->i_gl, LM_ST_EXCLUSIVE, 0, &gh);
	ret = gfs2_glock_nq(&gh);
	if (ret)
		goto out_uninit;

	if (!(mode & FALLOC_FL_KEEP_SIZE) &&
	    (offset + len) > inode->i_size) {
		ret = inode_newsize_ok(inode, offset + len);
		if (ret)
			goto out_unlock;
	}

	ret = get_write_access(inode);
	if (ret)
		goto out_unlock;

	if (mode & FALLOC_FL_PUNCH_HOLE) {
		ret = __gfs2_punch_hole(file, offset, len);
	} else {
		ret = gfs2_rsqa_alloc(ip);
		if (ret)
			goto out_putw;

		ret = __gfs2_fallocate(file, mode, offset, len);

		if (ret)
			gfs2_rs_deltree(&ip->i_res);
	}

out_putw:
	put_write_access(inode);
out_unlock:
	gfs2_glock_dq(&gh);
out_uninit:
	gfs2_holder_uninit(&gh);
	inode_unlock(inode);
	return ret;
}

static ssize_t gfs2_file_splice_write(struct pipe_inode_info *pipe,
				      struct file *out, loff_t *ppos,
				      size_t len, unsigned int flags)
{
	int error;
	struct gfs2_inode *ip = GFS2_I(out->f_mapping->host);

	error = gfs2_rsqa_alloc(ip);
	if (error)
		return (ssize_t)error;

	gfs2_size_hint(out, *ppos, len);

	return iter_file_splice_write(pipe, out, ppos, len, flags);
}

#ifdef CONFIG_GFS2_FS_LOCKING_DLM

/**
 * gfs2_lock - acquire/release a posix lock on a file
 * @file: the file pointer
 * @cmd: either modify or retrieve lock state, possibly wait
 * @fl: type and range of lock
 *
 * Returns: errno
 */

static int gfs2_lock(struct file *file, int cmd, struct file_lock *fl)
{
	struct gfs2_inode *ip = GFS2_I(file->f_mapping->host);
	struct gfs2_sbd *sdp = GFS2_SB(file->f_mapping->host);
	struct lm_lockstruct *ls = &sdp->sd_lockstruct;

	if (!(fl->fl_flags & FL_POSIX))
		return -ENOLCK;
	if (__mandatory_lock(&ip->i_inode) && fl->fl_type != F_UNLCK)
		return -ENOLCK;

	if (cmd == F_CANCELLK) {
		/* Hack: */
		cmd = F_SETLK;
		fl->fl_type = F_UNLCK;
	}
	if (unlikely(gfs2_withdrawn(sdp))) {
		if (fl->fl_type == F_UNLCK)
			locks_lock_file_wait(file, fl);
		return -EIO;
	}
	if (IS_GETLK(cmd))
		return dlm_posix_get(ls->ls_dlm, ip->i_no_addr, file, fl);
	else if (fl->fl_type == F_UNLCK)
		return dlm_posix_unlock(ls->ls_dlm, ip->i_no_addr, file, fl);
	else
		return dlm_posix_lock(ls->ls_dlm, ip->i_no_addr, file, cmd, fl);
}

static int do_flock(struct file *file, int cmd, struct file_lock *fl)
{
	struct gfs2_file *fp = file->private_data;
	struct gfs2_holder *fl_gh = &fp->f_fl_gh;
	struct gfs2_inode *ip = GFS2_I(file_inode(file));
	struct gfs2_glock *gl;
	unsigned int state;
	u16 flags;
	int error = 0;
	int sleeptime;

	state = (fl->fl_type == F_WRLCK) ? LM_ST_EXCLUSIVE : LM_ST_SHARED;
	flags = (IS_SETLKW(cmd) ? 0 : LM_FLAG_TRY_1CB) | GL_EXACT;

	mutex_lock(&fp->f_fl_mutex);

	if (gfs2_holder_initialized(fl_gh)) {
		struct file_lock request;
		if (fl_gh->gh_state == state)
			goto out;
		locks_init_lock(&request);
		request.fl_type = F_UNLCK;
		request.fl_flags = FL_FLOCK;
		locks_lock_file_wait(file, &request);
		gfs2_glock_dq(fl_gh);
		gfs2_holder_reinit(state, flags, fl_gh);
	} else {
		error = gfs2_glock_get(GFS2_SB(&ip->i_inode), ip->i_no_addr,
				       &gfs2_flock_glops, CREATE, &gl);
		if (error)
			goto out;
		gfs2_holder_init(gl, state, flags, fl_gh);
		gfs2_glock_put(gl);
	}
	for (sleeptime = 1; sleeptime <= 4; sleeptime <<= 1) {
		error = gfs2_glock_nq(fl_gh);
		if (error != GLR_TRYFAILED)
			break;
		fl_gh->gh_flags = LM_FLAG_TRY | GL_EXACT;
		fl_gh->gh_error = 0;
		msleep(sleeptime);
	}
	if (error) {
		gfs2_holder_uninit(fl_gh);
		if (error == GLR_TRYFAILED)
			error = -EAGAIN;
	} else {
		error = locks_lock_file_wait(file, fl);
		gfs2_assert_warn(GFS2_SB(&ip->i_inode), !error);
	}

out:
	mutex_unlock(&fp->f_fl_mutex);
	return error;
}

static void do_unflock(struct file *file, struct file_lock *fl)
{
	struct gfs2_file *fp = file->private_data;
	struct gfs2_holder *fl_gh = &fp->f_fl_gh;

	mutex_lock(&fp->f_fl_mutex);
	locks_lock_file_wait(file, fl);
	if (gfs2_holder_initialized(fl_gh)) {
		gfs2_glock_dq(fl_gh);
		gfs2_holder_uninit(fl_gh);
	}
	mutex_unlock(&fp->f_fl_mutex);
}

/**
 * gfs2_flock - acquire/release a flock lock on a file
 * @file: the file pointer
 * @cmd: either modify or retrieve lock state, possibly wait
 * @fl: type and range of lock
 *
 * Returns: errno
 */

static int gfs2_flock(struct file *file, int cmd, struct file_lock *fl)
{
	if (!(fl->fl_flags & FL_FLOCK))
		return -ENOLCK;
	if (fl->fl_type & LOCK_MAND)
		return -EOPNOTSUPP;

	if (fl->fl_type == F_UNLCK) {
		do_unflock(file, fl);
		return 0;
	} else {
		return do_flock(file, cmd, fl);
	}
}

const struct file_operations gfs2_file_fops = {
	.llseek		= gfs2_llseek,
	.read_iter	= gfs2_file_read_iter,
	.write_iter	= gfs2_file_write_iter,
	.iopoll		= iomap_dio_iopoll,
	.unlocked_ioctl	= gfs2_ioctl,
	.compat_ioctl	= gfs2_compat_ioctl,
	.mmap		= gfs2_mmap,
	.open		= gfs2_open,
	.release	= gfs2_release,
	.fsync		= gfs2_fsync,
	.lock		= gfs2_lock,
	.flock		= gfs2_flock,
	.splice_read	= generic_file_splice_read,
	.splice_write	= gfs2_file_splice_write,
	.setlease	= simple_nosetlease,
	.fallocate	= gfs2_fallocate,
};

const struct file_operations gfs2_dir_fops = {
	.iterate_shared	= gfs2_readdir,
	.unlocked_ioctl	= gfs2_ioctl,
	.compat_ioctl	= gfs2_compat_ioctl,
	.open		= gfs2_open,
	.release	= gfs2_release,
	.fsync		= gfs2_fsync,
	.lock		= gfs2_lock,
	.flock		= gfs2_flock,
	.llseek		= default_llseek,
};

#endif /* CONFIG_GFS2_FS_LOCKING_DLM */

const struct file_operations gfs2_file_fops_nolock = {
	.llseek		= gfs2_llseek,
	.read_iter	= gfs2_file_read_iter,
	.write_iter	= gfs2_file_write_iter,
	.iopoll		= iomap_dio_iopoll,
	.unlocked_ioctl	= gfs2_ioctl,
	.compat_ioctl	= gfs2_compat_ioctl,
	.mmap		= gfs2_mmap,
	.open		= gfs2_open,
	.release	= gfs2_release,
	.fsync		= gfs2_fsync,
	.splice_read	= generic_file_splice_read,
	.splice_write	= gfs2_file_splice_write,
	.setlease	= generic_setlease,
	.fallocate	= gfs2_fallocate,
};

const struct file_operations gfs2_dir_fops_nolock = {
	.iterate_shared	= gfs2_readdir,
	.unlocked_ioctl	= gfs2_ioctl,
	.compat_ioctl	= gfs2_compat_ioctl,
	.open		= gfs2_open,
	.release	= gfs2_release,
	.fsync		= gfs2_fsync,
	.llseek		= default_llseek,
};
<|MERGE_RESOLUTION|>--- conflicted
+++ resolved
@@ -540,11 +540,7 @@
 	if (gfs2_is_stuffed(ip))
 		ret = gfs2_unstuff_dinode(ip, page);
 	if (ret == 0)
-<<<<<<< HEAD
-		ret = gfs2_allocate_page_backing(page, PAGE_SIZE);
-=======
 		ret = gfs2_allocate_page_backing(page, length);
->>>>>>> 0d3821eb
 
 out_trans_end:
 	if (ret)
