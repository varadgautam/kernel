--- conflicted
+++ resolved
@@ -3814,63 +3814,6 @@
 }
 
 /*
-<<<<<<< HEAD
- * For a remap operation, just "allocate" an extent at the address that the
- * caller passed in, and ensure that the AGFL is the right size.  The caller
- * will then map the "allocated" extent into the file somewhere.
- */
-STATIC int
-xfs_bmap_remap_alloc(
-	struct xfs_bmalloca	*ap)
-{
-	struct xfs_trans	*tp = ap->tp;
-	struct xfs_mount	*mp = tp->t_mountp;
-	xfs_fsblock_t		bno;
-	struct xfs_alloc_arg	args;
-	int			error;
-
-	/*
-	 * validate that the block number is legal - the enables us to detect
-	 * and handle a silent filesystem corruption rather than crashing.
-	 */
-	memset(&args, 0, sizeof(struct xfs_alloc_arg));
-	args.tp = ap->tp;
-	args.mp = ap->tp->t_mountp;
-	bno = *ap->firstblock;
-	args.agno = XFS_FSB_TO_AGNO(mp, bno);
-	args.agbno = XFS_FSB_TO_AGBNO(mp, bno);
-	if (args.agno >= mp->m_sb.sb_agcount ||
-	    args.agbno >= mp->m_sb.sb_agblocks)
-		return -EFSCORRUPTED;
-
-	/* "Allocate" the extent from the range we passed in. */
-	trace_xfs_bmap_remap_alloc(ap->ip, *ap->firstblock, ap->length);
-	ap->blkno = bno;
-	ap->ip->i_d.di_nblocks += ap->length;
-	xfs_trans_log_inode(ap->tp, ap->ip, XFS_ILOG_CORE);
-
-	/* Fix the freelist, like a real allocator does. */
-	args.datatype = ap->datatype;
-	args.pag = xfs_perag_get(args.mp, args.agno);
-	ASSERT(args.pag);
-
-	/*
-	 * The freelist fixing code will decline the allocation if
-	 * the size and shape of the free space doesn't allow for
-	 * allocating the extent and updating all the metadata that
-	 * happens during an allocation.  We're remapping, not
-	 * allocating, so skip that check by pretending to be freeing.
-	 */
-	error = xfs_alloc_fix_freelist(&args, XFS_ALLOC_FLAG_FREEING);
-	xfs_perag_put(args.pag);
-	if (error)
-		trace_xfs_bmap_remap_alloc_error(ap->ip, error, _RET_IP_);
-	return error;
-}
-
-/*
-=======
->>>>>>> a122c576
  * xfs_bmap_alloc is called by xfs_bmapi to allocate an extent for a file.
  * It figures out where to ask the underlying allocator to put the new extent.
  */
