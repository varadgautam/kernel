--- conflicted
+++ resolved
@@ -2280,13 +2280,8 @@
 			goto error0;
 		}
 		if (!args->agbp) {
-<<<<<<< HEAD
 			anon_up_read(&mp->m_peraglock);
-			TRACE_ALLOC("noagbp", args);
-=======
-			up_read(&mp->m_peraglock);
 			trace_xfs_alloc_vextent_noagbp(args);
->>>>>>> 4ec62b2b
 			break;
 		}
 		args->agbno = XFS_FSB_TO_AGBNO(mp, args->fsbno);
