--- conflicted
+++ resolved
@@ -711,11 +711,7 @@
 	     !capable(CAP_FSETID)) {
 		error = xfs_write_clear_setuid(xip);
 		if (likely(!error))
-<<<<<<< HEAD
-			error = -remove_suid(&file->f_path);
-=======
 			error = -file_remove_suid(file);
->>>>>>> 30a2f3c6
 		if (unlikely(error)) {
 			goto out_unlock_internal;
 		}
