--- conflicted
+++ resolved
@@ -1890,22 +1890,14 @@
 	return pincount;
 }
 
-int __init
-pagebuf_init(void)
+STATIC int
+xfs_buf_daemons_start(void)
 {
 	int		error = -ENOMEM;
-
-#ifdef PAGEBUF_TRACE
-	pagebuf_trace_buf = ktrace_alloc(PAGEBUF_TRACE_SIZE, KM_SLEEP);
-#endif
-
-	pagebuf_zone = kmem_zone_init(sizeof(xfs_buf_t), "xfs_buf");
-	if (!pagebuf_zone)
-		goto out_free_trace_buf;
 
 	xfslogd_workqueue = create_workqueue("xfslogd");
 	if (!xfslogd_workqueue)
-		goto out_free_buf_zone;
+		goto out;
 
 	xfsdatad_workqueue = create_workqueue("xfsdatad");
 	if (!xfsdatad_workqueue)
@@ -1916,24 +1908,12 @@
 		error = PTR_ERR(xfsbufd_task);
 		goto out_destroy_xfsdatad_workqueue;
 	}
-<<<<<<< HEAD
-
-	pagebuf_shake = kmem_shake_register(xfsbufd_wakeup);
-	if (!pagebuf_shake)
-		goto out_stop_xfsbufd;
-
-=======
->>>>>>> 1c9426e8
 	return 0;
 
- out_stop_xfsbufd:
-	kthread_stop(xfsbufd_task);
  out_destroy_xfsdatad_workqueue:
 	destroy_workqueue(xfsdatad_workqueue);
  out_destroy_xfslogd_workqueue:
 	destroy_workqueue(xfslogd_workqueue);
-<<<<<<< HEAD
-=======
  out:
 	return error;
 }
@@ -1980,25 +1960,30 @@
 
  out_stop_daemons:
 	xfs_buf_daemons_stop();
->>>>>>> 1c9426e8
  out_free_buf_zone:
-	kmem_zone_destroy(pagebuf_zone);
- out_free_trace_buf:
 #ifdef PAGEBUF_TRACE
 	ktrace_free(pagebuf_trace_buf);
 #endif
+	kmem_zone_destroy(pagebuf_zone);
+ out:
 	return error;
 }
 
+
+/*
+ *	pagebuf_terminate.
+ *
+ *	Note: do not mark as __exit, this is also called from the __init code.
+ */
 void
 pagebuf_terminate(void)
 {
-	kmem_shake_deregister(pagebuf_shake);
-	kthread_stop(xfsbufd_task);
-	destroy_workqueue(xfsdatad_workqueue);
-	destroy_workqueue(xfslogd_workqueue);
-	kmem_zone_destroy(pagebuf_zone);
+	xfs_buf_daemons_stop();
+
 #ifdef PAGEBUF_TRACE
 	ktrace_free(pagebuf_trace_buf);
 #endif
+
+	kmem_zone_destroy(pagebuf_zone);
+	kmem_shake_deregister(pagebuf_shake);
 }