--- conflicted
+++ resolved
@@ -204,8 +204,6 @@
 	struct xfs_dquot	*gdqp = NULL;
 	struct xfs_dquot	*pdqp = NULL;
 	uint			flags = *((uint *)data);
-<<<<<<< HEAD
-=======
 
 	xfs_dqlock(dqp);
 	if (dqp->dq_flags & XFS_DQ_FREEING) {
@@ -223,33 +221,10 @@
 		dqp->q_pdquot = NULL;
 
 	xfs_dqunlock(dqp);
->>>>>>> 5da42cf7
-
-	xfs_dqlock(dqp);
-	if (dqp->dq_flags & XFS_DQ_FREEING) {
-		xfs_dqunlock(dqp);
-		return EAGAIN;
-	}
-
-	/* If this quota has a hint attached, prepare for releasing it now */
-	gdqp = dqp->q_gdquot;
-	if (gdqp)
-<<<<<<< HEAD
-		dqp->q_gdquot = NULL;
-
-	pdqp = dqp->q_pdquot;
-	if (pdqp)
-		dqp->q_pdquot = NULL;
-
-	xfs_dqunlock(dqp);
 
 	if (gdqp)
 		xfs_qm_dqrele(gdqp);
 	if (pdqp)
-=======
-		xfs_qm_dqrele(gdqp);
-	if (pdqp)
->>>>>>> 5da42cf7
 		xfs_qm_dqrele(pdqp);
 
 	if (flags & XFS_QMOPT_UQUOTA)
