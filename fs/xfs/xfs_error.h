--- conflicted
+++ resolved
@@ -32,13 +32,8 @@
 #ifndef	__XFS_ERROR_H__
 #define	__XFS_ERROR_H__
 
-<<<<<<< HEAD
-#define prdev(fmt,dev,args...) \
-	printk("XFS: device %u:%u- " fmt "\n", MAJOR(dev), MINOR(dev), ## args)
-=======
 #define prdev(fmt,targ,args...) \
 	printk("XFS: device %s- " fmt "\n", XFS_BUFTARG_NAME(targ), ## args)
->>>>>>> c9a94a3d
 
 #define XFS_ERECOVER	1	/* Failure to recover log */
 #define XFS_ELOGSTAT	2	/* Failure to stat log in user space */
