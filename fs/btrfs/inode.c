--- conflicted
+++ resolved
@@ -8209,11 +8209,7 @@
 	if (err)
 		btrfs_warn(BTRFS_I(dip->inode)->root->fs_info,
 			   "direct IO failed ino %llu rw %d,%u sector %#Lx len %u err no %d",
-<<<<<<< HEAD
-			   btrfs_ino(dip->inode), bio_op(bio), bio->bi_rw,
-=======
 			   btrfs_ino(dip->inode), bio_op(bio), bio->bi_opf,
->>>>>>> 29b4817d
 			   (unsigned long long)bio->bi_iter.bi_sector,
 			   bio->bi_iter.bi_size, err);
 
@@ -8377,11 +8373,7 @@
 	if (!bio)
 		return -ENOMEM;
 
-<<<<<<< HEAD
-	bio_set_op_attrs(bio, bio_op(orig_bio), orig_bio->bi_rw);
-=======
 	bio_set_op_attrs(bio, bio_op(orig_bio), orig_bio->bi_opf);
->>>>>>> 29b4817d
 	bio->bi_private = dip;
 	bio->bi_end_io = btrfs_end_dio_bio;
 	btrfs_io_bio(bio)->logical = file_offset;
@@ -8419,11 +8411,7 @@
 						  start_sector, GFP_NOFS);
 			if (!bio)
 				goto out_err;
-<<<<<<< HEAD
-			bio_set_op_attrs(bio, bio_op(orig_bio), orig_bio->bi_rw);
-=======
 			bio_set_op_attrs(bio, bio_op(orig_bio), orig_bio->bi_opf);
->>>>>>> 29b4817d
 			bio->bi_private = dip;
 			bio->bi_end_io = btrfs_end_dio_bio;
 			btrfs_io_bio(bio)->logical = file_offset;
