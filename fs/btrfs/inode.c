// SPDX-License-Identifier: GPL-2.0
/*
 * Copyright (C) 2007 Oracle.  All rights reserved.
 */

#include <linux/kernel.h>
#include <linux/bio.h>
#include <linux/file.h>
#include <linux/fs.h>
#include <linux/pagemap.h>
#include <linux/highmem.h>
#include <linux/time.h>
#include <linux/init.h>
#include <linux/string.h>
#include <linux/backing-dev.h>
#include <linux/writeback.h>
#include <linux/compat.h>
#include <linux/xattr.h>
#include <linux/posix_acl.h>
#include <linux/falloc.h>
#include <linux/slab.h>
#include <linux/ratelimit.h>
#include <linux/btrfs.h>
#include <linux/blkdev.h>
#include <linux/posix_acl_xattr.h>
#include <linux/uio.h>
#include <linux/magic.h>
#include <linux/iversion.h>
#include <linux/swap.h>
#include <linux/migrate.h>
#include <linux/sched/mm.h>
#include <asm/unaligned.h>
#include "misc.h"
#include "ctree.h"
#include "disk-io.h"
#include "transaction.h"
#include "btrfs_inode.h"
#include "print-tree.h"
#include "ordered-data.h"
#include "xattr.h"
#include "tree-log.h"
#include "volumes.h"
#include "compression.h"
#include "locking.h"
#include "free-space-cache.h"
#include "inode-map.h"
#include "props.h"
#include "qgroup.h"
#include "delalloc-space.h"
#include "block-group.h"
#include "space-info.h"

struct btrfs_iget_args {
	u64 ino;
	struct btrfs_root *root;
};

struct btrfs_dio_data {
	u64 reserve;
	loff_t length;
	ssize_t submitted;
	struct extent_changeset *data_reserved;
};

static const struct inode_operations btrfs_dir_inode_operations;
static const struct inode_operations btrfs_symlink_inode_operations;
static const struct inode_operations btrfs_special_inode_operations;
static const struct inode_operations btrfs_file_inode_operations;
static const struct address_space_operations btrfs_aops;
static const struct file_operations btrfs_dir_file_operations;
static const struct extent_io_ops btrfs_extent_io_ops;

static struct kmem_cache *btrfs_inode_cachep;
struct kmem_cache *btrfs_trans_handle_cachep;
struct kmem_cache *btrfs_path_cachep;
struct kmem_cache *btrfs_free_space_cachep;
struct kmem_cache *btrfs_free_space_bitmap_cachep;

static int btrfs_setsize(struct inode *inode, struct iattr *attr);
static int btrfs_truncate(struct inode *inode, bool skip_writeback);
static int btrfs_finish_ordered_io(struct btrfs_ordered_extent *ordered_extent);
static noinline int cow_file_range(struct inode *inode,
				   struct page *locked_page,
				   u64 start, u64 end, int *page_started,
				   unsigned long *nr_written, int unlock);
static struct extent_map *create_io_em(struct inode *inode, u64 start, u64 len,
				       u64 orig_start, u64 block_start,
				       u64 block_len, u64 orig_block_len,
				       u64 ram_bytes, int compress_type,
				       int type);

static void __endio_write_update_ordered(struct inode *inode,
					 const u64 offset, const u64 bytes,
					 const bool uptodate);

/*
 * Cleanup all submitted ordered extents in specified range to handle errors
 * from the btrfs_run_delalloc_range() callback.
 *
 * NOTE: caller must ensure that when an error happens, it can not call
 * extent_clear_unlock_delalloc() to clear both the bits EXTENT_DO_ACCOUNTING
 * and EXTENT_DELALLOC simultaneously, because that causes the reserved metadata
 * to be released, which we want to happen only when finishing the ordered
 * extent (btrfs_finish_ordered_io()).
 */
static inline void btrfs_cleanup_ordered_extents(struct inode *inode,
						 struct page *locked_page,
						 u64 offset, u64 bytes)
{
	unsigned long index = offset >> PAGE_SHIFT;
	unsigned long end_index = (offset + bytes - 1) >> PAGE_SHIFT;
	u64 page_start = page_offset(locked_page);
	u64 page_end = page_start + PAGE_SIZE - 1;

	struct page *page;

	while (index <= end_index) {
		page = find_get_page(inode->i_mapping, index);
		index++;
		if (!page)
			continue;
		ClearPagePrivate2(page);
		put_page(page);
	}

	/*
	 * In case this page belongs to the delalloc range being instantiated
	 * then skip it, since the first page of a range is going to be
	 * properly cleaned up by the caller of run_delalloc_range
	 */
	if (page_start >= offset && page_end <= (offset + bytes - 1)) {
		offset += PAGE_SIZE;
		bytes -= PAGE_SIZE;
	}

	return __endio_write_update_ordered(inode, offset, bytes, false);
}

static int btrfs_dirty_inode(struct inode *inode);

#ifdef CONFIG_BTRFS_FS_RUN_SANITY_TESTS
void btrfs_test_inode_set_ops(struct inode *inode)
{
	BTRFS_I(inode)->io_tree.ops = &btrfs_extent_io_ops;
}
#endif

static int btrfs_init_inode_security(struct btrfs_trans_handle *trans,
				     struct inode *inode,  struct inode *dir,
				     const struct qstr *qstr)
{
	int err;

	err = btrfs_init_acl(trans, inode, dir);
	if (!err)
		err = btrfs_xattr_security_init(trans, inode, dir, qstr);
	return err;
}

/*
 * this does all the hard work for inserting an inline extent into
 * the btree.  The caller should have done a btrfs_drop_extents so that
 * no overlapping inline items exist in the btree
 */
static int insert_inline_extent(struct btrfs_trans_handle *trans,
				struct btrfs_path *path, int extent_inserted,
				struct btrfs_root *root, struct inode *inode,
				u64 start, size_t size, size_t compressed_size,
				int compress_type,
				struct page **compressed_pages)
{
	struct extent_buffer *leaf;
	struct page *page = NULL;
	char *kaddr;
	unsigned long ptr;
	struct btrfs_file_extent_item *ei;
	int ret;
	size_t cur_size = size;
	unsigned long offset;

	ASSERT((compressed_size > 0 && compressed_pages) ||
	       (compressed_size == 0 && !compressed_pages));

	if (compressed_size && compressed_pages)
		cur_size = compressed_size;

	inode_add_bytes(inode, size);

	if (!extent_inserted) {
		struct btrfs_key key;
		size_t datasize;

		key.objectid = btrfs_ino(BTRFS_I(inode));
		key.offset = start;
		key.type = BTRFS_EXTENT_DATA_KEY;

		datasize = btrfs_file_extent_calc_inline_size(cur_size);
		path->leave_spinning = 1;
		ret = btrfs_insert_empty_item(trans, root, path, &key,
					      datasize);
		if (ret)
			goto fail;
	}
	leaf = path->nodes[0];
	ei = btrfs_item_ptr(leaf, path->slots[0],
			    struct btrfs_file_extent_item);
	btrfs_set_file_extent_generation(leaf, ei, trans->transid);
	btrfs_set_file_extent_type(leaf, ei, BTRFS_FILE_EXTENT_INLINE);
	btrfs_set_file_extent_encryption(leaf, ei, 0);
	btrfs_set_file_extent_other_encoding(leaf, ei, 0);
	btrfs_set_file_extent_ram_bytes(leaf, ei, size);
	ptr = btrfs_file_extent_inline_start(ei);

	if (compress_type != BTRFS_COMPRESS_NONE) {
		struct page *cpage;
		int i = 0;
		while (compressed_size > 0) {
			cpage = compressed_pages[i];
			cur_size = min_t(unsigned long, compressed_size,
				       PAGE_SIZE);

			kaddr = kmap_atomic(cpage);
			write_extent_buffer(leaf, kaddr, ptr, cur_size);
			kunmap_atomic(kaddr);

			i++;
			ptr += cur_size;
			compressed_size -= cur_size;
		}
		btrfs_set_file_extent_compression(leaf, ei,
						  compress_type);
	} else {
		page = find_get_page(inode->i_mapping,
				     start >> PAGE_SHIFT);
		btrfs_set_file_extent_compression(leaf, ei, 0);
		kaddr = kmap_atomic(page);
		offset = offset_in_page(start);
		write_extent_buffer(leaf, kaddr + offset, ptr, size);
		kunmap_atomic(kaddr);
		put_page(page);
	}
	btrfs_mark_buffer_dirty(leaf);
	btrfs_release_path(path);

	/*
	 * We align size to sectorsize for inline extents just for simplicity
	 * sake.
	 */
	size = ALIGN(size, root->fs_info->sectorsize);
	ret = btrfs_inode_set_file_extent_range(BTRFS_I(inode), start, size);
	if (ret)
		goto fail;

	/*
	 * we're an inline extent, so nobody can
	 * extend the file past i_size without locking
	 * a page we already have locked.
	 *
	 * We must do any isize and inode updates
	 * before we unlock the pages.  Otherwise we
	 * could end up racing with unlink.
	 */
	BTRFS_I(inode)->disk_i_size = inode->i_size;
	ret = btrfs_update_inode(trans, root, inode);

fail:
	return ret;
}


/*
 * conditionally insert an inline extent into the file.  This
 * does the checks required to make sure the data is small enough
 * to fit as an inline extent.
 */
static noinline int cow_file_range_inline(struct inode *inode, u64 start,
					  u64 end, size_t compressed_size,
					  int compress_type,
					  struct page **compressed_pages)
{
	struct btrfs_root *root = BTRFS_I(inode)->root;
	struct btrfs_fs_info *fs_info = root->fs_info;
	struct btrfs_trans_handle *trans;
	u64 isize = i_size_read(inode);
	u64 actual_end = min(end + 1, isize);
	u64 inline_len = actual_end - start;
	u64 aligned_end = ALIGN(end, fs_info->sectorsize);
	u64 data_len = inline_len;
	int ret;
	struct btrfs_path *path;
	int extent_inserted = 0;
	u32 extent_item_size;

	if (compressed_size)
		data_len = compressed_size;

	if (start > 0 ||
	    actual_end > fs_info->sectorsize ||
	    data_len > BTRFS_MAX_INLINE_DATA_SIZE(fs_info) ||
	    (!compressed_size &&
	    (actual_end & (fs_info->sectorsize - 1)) == 0) ||
	    end + 1 < isize ||
	    data_len > fs_info->max_inline) {
		return 1;
	}

	path = btrfs_alloc_path();
	if (!path)
		return -ENOMEM;

	trans = btrfs_join_transaction(root);
	if (IS_ERR(trans)) {
		btrfs_free_path(path);
		return PTR_ERR(trans);
	}
	trans->block_rsv = &BTRFS_I(inode)->block_rsv;

	if (compressed_size && compressed_pages)
		extent_item_size = btrfs_file_extent_calc_inline_size(
		   compressed_size);
	else
		extent_item_size = btrfs_file_extent_calc_inline_size(
		    inline_len);

	ret = __btrfs_drop_extents(trans, root, inode, path,
				   start, aligned_end, NULL,
				   1, 1, extent_item_size, &extent_inserted);
	if (ret) {
		btrfs_abort_transaction(trans, ret);
		goto out;
	}

	if (isize > actual_end)
		inline_len = min_t(u64, isize, actual_end);
	ret = insert_inline_extent(trans, path, extent_inserted,
				   root, inode, start,
				   inline_len, compressed_size,
				   compress_type, compressed_pages);
	if (ret && ret != -ENOSPC) {
		btrfs_abort_transaction(trans, ret);
		goto out;
	} else if (ret == -ENOSPC) {
		ret = 1;
		goto out;
	}

	set_bit(BTRFS_INODE_NEEDS_FULL_SYNC, &BTRFS_I(inode)->runtime_flags);
	btrfs_drop_extent_cache(BTRFS_I(inode), start, aligned_end - 1, 0);
out:
	/*
	 * Don't forget to free the reserved space, as for inlined extent
	 * it won't count as data extent, free them directly here.
	 * And at reserve time, it's always aligned to page size, so
	 * just free one page here.
	 */
	btrfs_qgroup_free_data(inode, NULL, 0, PAGE_SIZE);
	btrfs_free_path(path);
	btrfs_end_transaction(trans);
	return ret;
}

struct async_extent {
	u64 start;
	u64 ram_size;
	u64 compressed_size;
	struct page **pages;
	unsigned long nr_pages;
	int compress_type;
	struct list_head list;
};

struct async_chunk {
	struct inode *inode;
	struct page *locked_page;
	u64 start;
	u64 end;
	unsigned int write_flags;
	struct list_head extents;
	struct cgroup_subsys_state *blkcg_css;
	struct btrfs_work work;
	atomic_t *pending;
};

struct async_cow {
	/* Number of chunks in flight; must be first in the structure */
	atomic_t num_chunks;
	struct async_chunk chunks[];
};

static noinline int add_async_extent(struct async_chunk *cow,
				     u64 start, u64 ram_size,
				     u64 compressed_size,
				     struct page **pages,
				     unsigned long nr_pages,
				     int compress_type)
{
	struct async_extent *async_extent;

	async_extent = kmalloc(sizeof(*async_extent), GFP_NOFS);
	BUG_ON(!async_extent); /* -ENOMEM */
	async_extent->start = start;
	async_extent->ram_size = ram_size;
	async_extent->compressed_size = compressed_size;
	async_extent->pages = pages;
	async_extent->nr_pages = nr_pages;
	async_extent->compress_type = compress_type;
	list_add_tail(&async_extent->list, &cow->extents);
	return 0;
}

/*
 * Check if the inode has flags compatible with compression
 */
static inline bool inode_can_compress(struct inode *inode)
{
	if (BTRFS_I(inode)->flags & BTRFS_INODE_NODATACOW ||
	    BTRFS_I(inode)->flags & BTRFS_INODE_NODATASUM)
		return false;
	return true;
}

/*
 * Check if the inode needs to be submitted to compression, based on mount
 * options, defragmentation, properties or heuristics.
 */
static inline int inode_need_compress(struct inode *inode, u64 start, u64 end)
{
	struct btrfs_fs_info *fs_info = btrfs_sb(inode->i_sb);

	if (!inode_can_compress(inode)) {
		WARN(IS_ENABLED(CONFIG_BTRFS_DEBUG),
			KERN_ERR "BTRFS: unexpected compression for ino %llu\n",
			btrfs_ino(BTRFS_I(inode)));
		return 0;
	}
	/* force compress */
	if (btrfs_test_opt(fs_info, FORCE_COMPRESS))
		return 1;
	/* defrag ioctl */
	if (BTRFS_I(inode)->defrag_compress)
		return 1;
	/* bad compression ratios */
	if (BTRFS_I(inode)->flags & BTRFS_INODE_NOCOMPRESS)
		return 0;
	if (btrfs_test_opt(fs_info, COMPRESS) ||
	    BTRFS_I(inode)->flags & BTRFS_INODE_COMPRESS ||
	    BTRFS_I(inode)->prop_compress)
		return btrfs_compress_heuristic(inode, start, end);
	return 0;
}

static inline void inode_should_defrag(struct btrfs_inode *inode,
		u64 start, u64 end, u64 num_bytes, u64 small_write)
{
	/* If this is a small write inside eof, kick off a defrag */
	if (num_bytes < small_write &&
	    (start > 0 || end + 1 < inode->disk_i_size))
		btrfs_add_inode_defrag(NULL, inode);
}

/*
 * we create compressed extents in two phases.  The first
 * phase compresses a range of pages that have already been
 * locked (both pages and state bits are locked).
 *
 * This is done inside an ordered work queue, and the compression
 * is spread across many cpus.  The actual IO submission is step
 * two, and the ordered work queue takes care of making sure that
 * happens in the same order things were put onto the queue by
 * writepages and friends.
 *
 * If this code finds it can't get good compression, it puts an
 * entry onto the work queue to write the uncompressed bytes.  This
 * makes sure that both compressed inodes and uncompressed inodes
 * are written in the same order that the flusher thread sent them
 * down.
 */
static noinline int compress_file_range(struct async_chunk *async_chunk)
{
	struct inode *inode = async_chunk->inode;
	struct btrfs_fs_info *fs_info = btrfs_sb(inode->i_sb);
	u64 blocksize = fs_info->sectorsize;
	u64 start = async_chunk->start;
	u64 end = async_chunk->end;
	u64 actual_end;
	u64 i_size;
	int ret = 0;
	struct page **pages = NULL;
	unsigned long nr_pages;
	unsigned long total_compressed = 0;
	unsigned long total_in = 0;
	int i;
	int will_compress;
	int compress_type = fs_info->compress_type;
	int compressed_extents = 0;
	int redirty = 0;

	inode_should_defrag(BTRFS_I(inode), start, end, end - start + 1,
			SZ_16K);

	/*
	 * We need to save i_size before now because it could change in between
	 * us evaluating the size and assigning it.  This is because we lock and
	 * unlock the page in truncate and fallocate, and then modify the i_size
	 * later on.
	 *
	 * The barriers are to emulate READ_ONCE, remove that once i_size_read
	 * does that for us.
	 */
	barrier();
	i_size = i_size_read(inode);
	barrier();
	actual_end = min_t(u64, i_size, end + 1);
again:
	will_compress = 0;
	nr_pages = (end >> PAGE_SHIFT) - (start >> PAGE_SHIFT) + 1;
	BUILD_BUG_ON((BTRFS_MAX_COMPRESSED % PAGE_SIZE) != 0);
	nr_pages = min_t(unsigned long, nr_pages,
			BTRFS_MAX_COMPRESSED / PAGE_SIZE);

	/*
	 * we don't want to send crud past the end of i_size through
	 * compression, that's just a waste of CPU time.  So, if the
	 * end of the file is before the start of our current
	 * requested range of bytes, we bail out to the uncompressed
	 * cleanup code that can deal with all of this.
	 *
	 * It isn't really the fastest way to fix things, but this is a
	 * very uncommon corner.
	 */
	if (actual_end <= start)
		goto cleanup_and_bail_uncompressed;

	total_compressed = actual_end - start;

	/*
	 * skip compression for a small file range(<=blocksize) that
	 * isn't an inline extent, since it doesn't save disk space at all.
	 */
	if (total_compressed <= blocksize &&
	   (start > 0 || end + 1 < BTRFS_I(inode)->disk_i_size))
		goto cleanup_and_bail_uncompressed;

	total_compressed = min_t(unsigned long, total_compressed,
			BTRFS_MAX_UNCOMPRESSED);
	total_in = 0;
	ret = 0;

	/*
	 * we do compression for mount -o compress and when the
	 * inode has not been flagged as nocompress.  This flag can
	 * change at any time if we discover bad compression ratios.
	 */
	if (inode_need_compress(inode, start, end)) {
		WARN_ON(pages);
		pages = kcalloc(nr_pages, sizeof(struct page *), GFP_NOFS);
		if (!pages) {
			/* just bail out to the uncompressed code */
			nr_pages = 0;
			goto cont;
		}

		if (BTRFS_I(inode)->defrag_compress)
			compress_type = BTRFS_I(inode)->defrag_compress;
		else if (BTRFS_I(inode)->prop_compress)
			compress_type = BTRFS_I(inode)->prop_compress;

		/*
		 * we need to call clear_page_dirty_for_io on each
		 * page in the range.  Otherwise applications with the file
		 * mmap'd can wander in and change the page contents while
		 * we are compressing them.
		 *
		 * If the compression fails for any reason, we set the pages
		 * dirty again later on.
		 *
		 * Note that the remaining part is redirtied, the start pointer
		 * has moved, the end is the original one.
		 */
		if (!redirty) {
			extent_range_clear_dirty_for_io(inode, start, end);
			redirty = 1;
		}

		/* Compression level is applied here and only here */
		ret = btrfs_compress_pages(
			compress_type | (fs_info->compress_level << 4),
					   inode->i_mapping, start,
					   pages,
					   &nr_pages,
					   &total_in,
					   &total_compressed);

		if (!ret) {
			unsigned long offset = offset_in_page(total_compressed);
			struct page *page = pages[nr_pages - 1];
			char *kaddr;

			/* zero the tail end of the last page, we might be
			 * sending it down to disk
			 */
			if (offset) {
				kaddr = kmap_atomic(page);
				memset(kaddr + offset, 0,
				       PAGE_SIZE - offset);
				kunmap_atomic(kaddr);
			}
			will_compress = 1;
		}
	}
cont:
	if (start == 0) {
		/* lets try to make an inline extent */
		if (ret || total_in < actual_end) {
			/* we didn't compress the entire range, try
			 * to make an uncompressed inline extent.
			 */
			ret = cow_file_range_inline(inode, start, end, 0,
						    BTRFS_COMPRESS_NONE, NULL);
		} else {
			/* try making a compressed inline extent */
			ret = cow_file_range_inline(inode, start, end,
						    total_compressed,
						    compress_type, pages);
		}
		if (ret <= 0) {
			unsigned long clear_flags = EXTENT_DELALLOC |
				EXTENT_DELALLOC_NEW | EXTENT_DEFRAG |
				EXTENT_DO_ACCOUNTING;
			unsigned long page_error_op;

			page_error_op = ret < 0 ? PAGE_SET_ERROR : 0;

			/*
			 * inline extent creation worked or returned error,
			 * we don't need to create any more async work items.
			 * Unlock and free up our temp pages.
			 *
			 * We use DO_ACCOUNTING here because we need the
			 * delalloc_release_metadata to be done _after_ we drop
			 * our outstanding extent for clearing delalloc for this
			 * range.
			 */
			extent_clear_unlock_delalloc(inode, start, end, NULL,
						     clear_flags,
						     PAGE_UNLOCK |
						     PAGE_CLEAR_DIRTY |
						     PAGE_SET_WRITEBACK |
						     page_error_op |
						     PAGE_END_WRITEBACK);

			for (i = 0; i < nr_pages; i++) {
				WARN_ON(pages[i]->mapping);
				put_page(pages[i]);
			}
			kfree(pages);

			return 0;
		}
	}

	if (will_compress) {
		/*
		 * we aren't doing an inline extent round the compressed size
		 * up to a block size boundary so the allocator does sane
		 * things
		 */
		total_compressed = ALIGN(total_compressed, blocksize);

		/*
		 * one last check to make sure the compression is really a
		 * win, compare the page count read with the blocks on disk,
		 * compression must free at least one sector size
		 */
		total_in = ALIGN(total_in, PAGE_SIZE);
		if (total_compressed + blocksize <= total_in) {
			compressed_extents++;

			/*
			 * The async work queues will take care of doing actual
			 * allocation on disk for these compressed pages, and
			 * will submit them to the elevator.
			 */
			add_async_extent(async_chunk, start, total_in,
					total_compressed, pages, nr_pages,
					compress_type);

			if (start + total_in < end) {
				start += total_in;
				pages = NULL;
				cond_resched();
				goto again;
			}
			return compressed_extents;
		}
	}
	if (pages) {
		/*
		 * the compression code ran but failed to make things smaller,
		 * free any pages it allocated and our page pointer array
		 */
		for (i = 0; i < nr_pages; i++) {
			WARN_ON(pages[i]->mapping);
			put_page(pages[i]);
		}
		kfree(pages);
		pages = NULL;
		total_compressed = 0;
		nr_pages = 0;

		/* flag the file so we don't compress in the future */
		if (!btrfs_test_opt(fs_info, FORCE_COMPRESS) &&
		    !(BTRFS_I(inode)->prop_compress)) {
			BTRFS_I(inode)->flags |= BTRFS_INODE_NOCOMPRESS;
		}
	}
cleanup_and_bail_uncompressed:
	/*
	 * No compression, but we still need to write the pages in the file
	 * we've been given so far.  redirty the locked page if it corresponds
	 * to our extent and set things up for the async work queue to run
	 * cow_file_range to do the normal delalloc dance.
	 */
	if (async_chunk->locked_page &&
	    (page_offset(async_chunk->locked_page) >= start &&
	     page_offset(async_chunk->locked_page)) <= end) {
		__set_page_dirty_nobuffers(async_chunk->locked_page);
		/* unlocked later on in the async handlers */
	}

	if (redirty)
		extent_range_redirty_for_io(inode, start, end);
	add_async_extent(async_chunk, start, end - start + 1, 0, NULL, 0,
			 BTRFS_COMPRESS_NONE);
	compressed_extents++;

	return compressed_extents;
}

static void free_async_extent_pages(struct async_extent *async_extent)
{
	int i;

	if (!async_extent->pages)
		return;

	for (i = 0; i < async_extent->nr_pages; i++) {
		WARN_ON(async_extent->pages[i]->mapping);
		put_page(async_extent->pages[i]);
	}
	kfree(async_extent->pages);
	async_extent->nr_pages = 0;
	async_extent->pages = NULL;
}

/*
 * phase two of compressed writeback.  This is the ordered portion
 * of the code, which only gets called in the order the work was
 * queued.  We walk all the async extents created by compress_file_range
 * and send them down to the disk.
 */
static noinline void submit_compressed_extents(struct async_chunk *async_chunk)
{
	struct inode *inode = async_chunk->inode;
	struct btrfs_fs_info *fs_info = btrfs_sb(inode->i_sb);
	struct async_extent *async_extent;
	u64 alloc_hint = 0;
	struct btrfs_key ins;
	struct extent_map *em;
	struct btrfs_root *root = BTRFS_I(inode)->root;
	struct extent_io_tree *io_tree = &BTRFS_I(inode)->io_tree;
	int ret = 0;

again:
	while (!list_empty(&async_chunk->extents)) {
		async_extent = list_entry(async_chunk->extents.next,
					  struct async_extent, list);
		list_del(&async_extent->list);

retry:
		lock_extent(io_tree, async_extent->start,
			    async_extent->start + async_extent->ram_size - 1);
		/* did the compression code fall back to uncompressed IO? */
		if (!async_extent->pages) {
			int page_started = 0;
			unsigned long nr_written = 0;

			/* allocate blocks */
			ret = cow_file_range(inode, async_chunk->locked_page,
					     async_extent->start,
					     async_extent->start +
					     async_extent->ram_size - 1,
					     &page_started, &nr_written, 0);

			/* JDM XXX */

			/*
			 * if page_started, cow_file_range inserted an
			 * inline extent and took care of all the unlocking
			 * and IO for us.  Otherwise, we need to submit
			 * all those pages down to the drive.
			 */
			if (!page_started && !ret)
				extent_write_locked_range(inode,
						  async_extent->start,
						  async_extent->start +
						  async_extent->ram_size - 1,
						  WB_SYNC_ALL);
			else if (ret && async_chunk->locked_page)
				unlock_page(async_chunk->locked_page);
			kfree(async_extent);
			cond_resched();
			continue;
		}

		ret = btrfs_reserve_extent(root, async_extent->ram_size,
					   async_extent->compressed_size,
					   async_extent->compressed_size,
					   0, alloc_hint, &ins, 1, 1);
		if (ret) {
			free_async_extent_pages(async_extent);

			if (ret == -ENOSPC) {
				unlock_extent(io_tree, async_extent->start,
					      async_extent->start +
					      async_extent->ram_size - 1);

				/*
				 * we need to redirty the pages if we decide to
				 * fallback to uncompressed IO, otherwise we
				 * will not submit these pages down to lower
				 * layers.
				 */
				extent_range_redirty_for_io(inode,
						async_extent->start,
						async_extent->start +
						async_extent->ram_size - 1);

				goto retry;
			}
			goto out_free;
		}
		/*
		 * here we're doing allocation and writeback of the
		 * compressed pages
		 */
		em = create_io_em(inode, async_extent->start,
				  async_extent->ram_size, /* len */
				  async_extent->start, /* orig_start */
				  ins.objectid, /* block_start */
				  ins.offset, /* block_len */
				  ins.offset, /* orig_block_len */
				  async_extent->ram_size, /* ram_bytes */
				  async_extent->compress_type,
				  BTRFS_ORDERED_COMPRESSED);
		if (IS_ERR(em))
			/* ret value is not necessary due to void function */
			goto out_free_reserve;
		free_extent_map(em);

		ret = btrfs_add_ordered_extent_compress(inode,
						async_extent->start,
						ins.objectid,
						async_extent->ram_size,
						ins.offset,
						BTRFS_ORDERED_COMPRESSED,
						async_extent->compress_type);
		if (ret) {
			btrfs_drop_extent_cache(BTRFS_I(inode),
						async_extent->start,
						async_extent->start +
						async_extent->ram_size - 1, 0);
			goto out_free_reserve;
		}
		btrfs_dec_block_group_reservations(fs_info, ins.objectid);

		/*
		 * clear dirty, set writeback and unlock the pages.
		 */
		extent_clear_unlock_delalloc(inode, async_extent->start,
				async_extent->start +
				async_extent->ram_size - 1,
				NULL, EXTENT_LOCKED | EXTENT_DELALLOC,
				PAGE_UNLOCK | PAGE_CLEAR_DIRTY |
				PAGE_SET_WRITEBACK);
		if (btrfs_submit_compressed_write(inode,
				    async_extent->start,
				    async_extent->ram_size,
				    ins.objectid,
				    ins.offset, async_extent->pages,
				    async_extent->nr_pages,
				    async_chunk->write_flags,
				    async_chunk->blkcg_css)) {
			struct page *p = async_extent->pages[0];
			const u64 start = async_extent->start;
			const u64 end = start + async_extent->ram_size - 1;

			p->mapping = inode->i_mapping;
			btrfs_writepage_endio_finish_ordered(p, start, end, 0);

			p->mapping = NULL;
			extent_clear_unlock_delalloc(inode, start, end,
						     NULL, 0,
						     PAGE_END_WRITEBACK |
						     PAGE_SET_ERROR);
			free_async_extent_pages(async_extent);
		}
		alloc_hint = ins.objectid + ins.offset;
		kfree(async_extent);
		cond_resched();
	}
	return;
out_free_reserve:
	btrfs_dec_block_group_reservations(fs_info, ins.objectid);
	btrfs_free_reserved_extent(fs_info, ins.objectid, ins.offset, 1);
out_free:
	extent_clear_unlock_delalloc(inode, async_extent->start,
				     async_extent->start +
				     async_extent->ram_size - 1,
				     NULL, EXTENT_LOCKED | EXTENT_DELALLOC |
				     EXTENT_DELALLOC_NEW |
				     EXTENT_DEFRAG | EXTENT_DO_ACCOUNTING,
				     PAGE_UNLOCK | PAGE_CLEAR_DIRTY |
				     PAGE_SET_WRITEBACK | PAGE_END_WRITEBACK |
				     PAGE_SET_ERROR);
	free_async_extent_pages(async_extent);
	kfree(async_extent);
	goto again;
}

static u64 get_extent_allocation_hint(struct inode *inode, u64 start,
				      u64 num_bytes)
{
	struct extent_map_tree *em_tree = &BTRFS_I(inode)->extent_tree;
	struct extent_map *em;
	u64 alloc_hint = 0;

	read_lock(&em_tree->lock);
	em = search_extent_mapping(em_tree, start, num_bytes);
	if (em) {
		/*
		 * if block start isn't an actual block number then find the
		 * first block in this inode and use that as a hint.  If that
		 * block is also bogus then just don't worry about it.
		 */
		if (em->block_start >= EXTENT_MAP_LAST_BYTE) {
			free_extent_map(em);
			em = search_extent_mapping(em_tree, 0, 0);
			if (em && em->block_start < EXTENT_MAP_LAST_BYTE)
				alloc_hint = em->block_start;
			if (em)
				free_extent_map(em);
		} else {
			alloc_hint = em->block_start;
			free_extent_map(em);
		}
	}
	read_unlock(&em_tree->lock);

	return alloc_hint;
}

/*
 * when extent_io.c finds a delayed allocation range in the file,
 * the call backs end up in this code.  The basic idea is to
 * allocate extents on disk for the range, and create ordered data structs
 * in ram to track those extents.
 *
 * locked_page is the page that writepage had locked already.  We use
 * it to make sure we don't do extra locks or unlocks.
 *
 * *page_started is set to one if we unlock locked_page and do everything
 * required to start IO on it.  It may be clean and already done with
 * IO when we return.
 */
static noinline int cow_file_range(struct inode *inode,
				   struct page *locked_page,
				   u64 start, u64 end, int *page_started,
				   unsigned long *nr_written, int unlock)
{
	struct btrfs_fs_info *fs_info = btrfs_sb(inode->i_sb);
	struct btrfs_root *root = BTRFS_I(inode)->root;
	u64 alloc_hint = 0;
	u64 num_bytes;
	unsigned long ram_size;
	u64 cur_alloc_size = 0;
	u64 blocksize = fs_info->sectorsize;
	struct btrfs_key ins;
	struct extent_map *em;
	unsigned clear_bits;
	unsigned long page_ops;
	bool extent_reserved = false;
	int ret = 0;

	if (btrfs_is_free_space_inode(BTRFS_I(inode))) {
		WARN_ON_ONCE(1);
		ret = -EINVAL;
		goto out_unlock;
	}

	num_bytes = ALIGN(end - start + 1, blocksize);
	num_bytes = max(blocksize,  num_bytes);
	ASSERT(num_bytes <= btrfs_super_total_bytes(fs_info->super_copy));

	inode_should_defrag(BTRFS_I(inode), start, end, num_bytes, SZ_64K);

	if (start == 0) {
		/* lets try to make an inline extent */
		ret = cow_file_range_inline(inode, start, end, 0,
					    BTRFS_COMPRESS_NONE, NULL);
		if (ret == 0) {
			/*
			 * We use DO_ACCOUNTING here because we need the
			 * delalloc_release_metadata to be run _after_ we drop
			 * our outstanding extent for clearing delalloc for this
			 * range.
			 */
			extent_clear_unlock_delalloc(inode, start, end, NULL,
				     EXTENT_LOCKED | EXTENT_DELALLOC |
				     EXTENT_DELALLOC_NEW | EXTENT_DEFRAG |
				     EXTENT_DO_ACCOUNTING, PAGE_UNLOCK |
				     PAGE_CLEAR_DIRTY | PAGE_SET_WRITEBACK |
				     PAGE_END_WRITEBACK);
			*nr_written = *nr_written +
			     (end - start + PAGE_SIZE) / PAGE_SIZE;
			*page_started = 1;
			goto out;
		} else if (ret < 0) {
			goto out_unlock;
		}
	}

	alloc_hint = get_extent_allocation_hint(inode, start, num_bytes);
	btrfs_drop_extent_cache(BTRFS_I(inode), start,
			start + num_bytes - 1, 0);

	while (num_bytes > 0) {
		cur_alloc_size = num_bytes;
		ret = btrfs_reserve_extent(root, cur_alloc_size, cur_alloc_size,
					   fs_info->sectorsize, 0, alloc_hint,
					   &ins, 1, 1);
		if (ret < 0)
			goto out_unlock;
		cur_alloc_size = ins.offset;
		extent_reserved = true;

		ram_size = ins.offset;
		em = create_io_em(inode, start, ins.offset, /* len */
				  start, /* orig_start */
				  ins.objectid, /* block_start */
				  ins.offset, /* block_len */
				  ins.offset, /* orig_block_len */
				  ram_size, /* ram_bytes */
				  BTRFS_COMPRESS_NONE, /* compress_type */
				  BTRFS_ORDERED_REGULAR /* type */);
		if (IS_ERR(em)) {
			ret = PTR_ERR(em);
			goto out_reserve;
		}
		free_extent_map(em);

		ret = btrfs_add_ordered_extent(inode, start, ins.objectid,
					       ram_size, cur_alloc_size, 0);
		if (ret)
			goto out_drop_extent_cache;

		if (root->root_key.objectid ==
		    BTRFS_DATA_RELOC_TREE_OBJECTID) {
			ret = btrfs_reloc_clone_csums(inode, start,
						      cur_alloc_size);
			/*
			 * Only drop cache here, and process as normal.
			 *
			 * We must not allow extent_clear_unlock_delalloc()
			 * at out_unlock label to free meta of this ordered
			 * extent, as its meta should be freed by
			 * btrfs_finish_ordered_io().
			 *
			 * So we must continue until @start is increased to
			 * skip current ordered extent.
			 */
			if (ret)
				btrfs_drop_extent_cache(BTRFS_I(inode), start,
						start + ram_size - 1, 0);
		}

		btrfs_dec_block_group_reservations(fs_info, ins.objectid);

		/* we're not doing compressed IO, don't unlock the first
		 * page (which the caller expects to stay locked), don't
		 * clear any dirty bits and don't set any writeback bits
		 *
		 * Do set the Private2 bit so we know this page was properly
		 * setup for writepage
		 */
		page_ops = unlock ? PAGE_UNLOCK : 0;
		page_ops |= PAGE_SET_PRIVATE2;

		extent_clear_unlock_delalloc(inode, start,
					     start + ram_size - 1,
					     locked_page,
					     EXTENT_LOCKED | EXTENT_DELALLOC,
					     page_ops);
		if (num_bytes < cur_alloc_size)
			num_bytes = 0;
		else
			num_bytes -= cur_alloc_size;
		alloc_hint = ins.objectid + ins.offset;
		start += cur_alloc_size;
		extent_reserved = false;

		/*
		 * btrfs_reloc_clone_csums() error, since start is increased
		 * extent_clear_unlock_delalloc() at out_unlock label won't
		 * free metadata of current ordered extent, we're OK to exit.
		 */
		if (ret)
			goto out_unlock;
	}
out:
	return ret;

out_drop_extent_cache:
	btrfs_drop_extent_cache(BTRFS_I(inode), start, start + ram_size - 1, 0);
out_reserve:
	btrfs_dec_block_group_reservations(fs_info, ins.objectid);
	btrfs_free_reserved_extent(fs_info, ins.objectid, ins.offset, 1);
out_unlock:
	clear_bits = EXTENT_LOCKED | EXTENT_DELALLOC | EXTENT_DELALLOC_NEW |
		EXTENT_DEFRAG | EXTENT_CLEAR_META_RESV;
	page_ops = PAGE_UNLOCK | PAGE_CLEAR_DIRTY | PAGE_SET_WRITEBACK |
		PAGE_END_WRITEBACK;
	/*
	 * If we reserved an extent for our delalloc range (or a subrange) and
	 * failed to create the respective ordered extent, then it means that
	 * when we reserved the extent we decremented the extent's size from
	 * the data space_info's bytes_may_use counter and incremented the
	 * space_info's bytes_reserved counter by the same amount. We must make
	 * sure extent_clear_unlock_delalloc() does not try to decrement again
	 * the data space_info's bytes_may_use counter, therefore we do not pass
	 * it the flag EXTENT_CLEAR_DATA_RESV.
	 */
	if (extent_reserved) {
		extent_clear_unlock_delalloc(inode, start,
					     start + cur_alloc_size - 1,
					     locked_page,
					     clear_bits,
					     page_ops);
		start += cur_alloc_size;
		if (start >= end)
			goto out;
	}
	extent_clear_unlock_delalloc(inode, start, end, locked_page,
				     clear_bits | EXTENT_CLEAR_DATA_RESV,
				     page_ops);
	goto out;
}

/*
 * work queue call back to started compression on a file and pages
 */
static noinline void async_cow_start(struct btrfs_work *work)
{
	struct async_chunk *async_chunk;
	int compressed_extents;

	async_chunk = container_of(work, struct async_chunk, work);

	compressed_extents = compress_file_range(async_chunk);
	if (compressed_extents == 0) {
		btrfs_add_delayed_iput(async_chunk->inode);
		async_chunk->inode = NULL;
	}
}

/*
 * work queue call back to submit previously compressed pages
 */
static noinline void async_cow_submit(struct btrfs_work *work)
{
	struct async_chunk *async_chunk = container_of(work, struct async_chunk,
						     work);
	struct btrfs_fs_info *fs_info = btrfs_work_owner(work);
	unsigned long nr_pages;

	nr_pages = (async_chunk->end - async_chunk->start + PAGE_SIZE) >>
		PAGE_SHIFT;

	/* atomic_sub_return implies a barrier */
	if (atomic_sub_return(nr_pages, &fs_info->async_delalloc_pages) <
	    5 * SZ_1M)
		cond_wake_up_nomb(&fs_info->async_submit_wait);

	/*
	 * ->inode could be NULL if async_chunk_start has failed to compress,
	 * in which case we don't have anything to submit, yet we need to
	 * always adjust ->async_delalloc_pages as its paired with the init
	 * happening in cow_file_range_async
	 */
	if (async_chunk->inode)
		submit_compressed_extents(async_chunk);
}

static noinline void async_cow_free(struct btrfs_work *work)
{
	struct async_chunk *async_chunk;

	async_chunk = container_of(work, struct async_chunk, work);
	if (async_chunk->inode)
		btrfs_add_delayed_iput(async_chunk->inode);
	if (async_chunk->blkcg_css)
		css_put(async_chunk->blkcg_css);
	/*
	 * Since the pointer to 'pending' is at the beginning of the array of
	 * async_chunk's, freeing it ensures the whole array has been freed.
	 */
	if (atomic_dec_and_test(async_chunk->pending))
		kvfree(async_chunk->pending);
}

static int cow_file_range_async(struct inode *inode,
				struct writeback_control *wbc,
				struct page *locked_page,
				u64 start, u64 end, int *page_started,
				unsigned long *nr_written)
{
	struct btrfs_fs_info *fs_info = btrfs_sb(inode->i_sb);
	struct cgroup_subsys_state *blkcg_css = wbc_blkcg_css(wbc);
	struct async_cow *ctx;
	struct async_chunk *async_chunk;
	unsigned long nr_pages;
	u64 cur_end;
	u64 num_chunks = DIV_ROUND_UP(end - start, SZ_512K);
	int i;
	bool should_compress;
	unsigned nofs_flag;
	const unsigned int write_flags = wbc_to_write_flags(wbc);

	unlock_extent(&BTRFS_I(inode)->io_tree, start, end);

	if (BTRFS_I(inode)->flags & BTRFS_INODE_NOCOMPRESS &&
	    !btrfs_test_opt(fs_info, FORCE_COMPRESS)) {
		num_chunks = 1;
		should_compress = false;
	} else {
		should_compress = true;
	}

	nofs_flag = memalloc_nofs_save();
	ctx = kvmalloc(struct_size(ctx, chunks, num_chunks), GFP_KERNEL);
	memalloc_nofs_restore(nofs_flag);

	if (!ctx) {
		unsigned clear_bits = EXTENT_LOCKED | EXTENT_DELALLOC |
			EXTENT_DELALLOC_NEW | EXTENT_DEFRAG |
			EXTENT_DO_ACCOUNTING;
		unsigned long page_ops = PAGE_UNLOCK | PAGE_CLEAR_DIRTY |
			PAGE_SET_WRITEBACK | PAGE_END_WRITEBACK |
			PAGE_SET_ERROR;

		extent_clear_unlock_delalloc(inode, start, end, locked_page,
					     clear_bits, page_ops);
		return -ENOMEM;
	}

	async_chunk = ctx->chunks;
	atomic_set(&ctx->num_chunks, num_chunks);

	for (i = 0; i < num_chunks; i++) {
		if (should_compress)
			cur_end = min(end, start + SZ_512K - 1);
		else
			cur_end = end;

		/*
		 * igrab is called higher up in the call chain, take only the
		 * lightweight reference for the callback lifetime
		 */
		ihold(inode);
		async_chunk[i].pending = &ctx->num_chunks;
		async_chunk[i].inode = inode;
		async_chunk[i].start = start;
		async_chunk[i].end = cur_end;
		async_chunk[i].write_flags = write_flags;
		INIT_LIST_HEAD(&async_chunk[i].extents);

		/*
		 * The locked_page comes all the way from writepage and its
		 * the original page we were actually given.  As we spread
		 * this large delalloc region across multiple async_chunk
		 * structs, only the first struct needs a pointer to locked_page
		 *
		 * This way we don't need racey decisions about who is supposed
		 * to unlock it.
		 */
		if (locked_page) {
			/*
			 * Depending on the compressibility, the pages might or
			 * might not go through async.  We want all of them to
			 * be accounted against wbc once.  Let's do it here
			 * before the paths diverge.  wbc accounting is used
			 * only for foreign writeback detection and doesn't
			 * need full accuracy.  Just account the whole thing
			 * against the first page.
			 */
			wbc_account_cgroup_owner(wbc, locked_page,
						 cur_end - start);
			async_chunk[i].locked_page = locked_page;
			locked_page = NULL;
		} else {
			async_chunk[i].locked_page = NULL;
		}

		if (blkcg_css != blkcg_root_css) {
			css_get(blkcg_css);
			async_chunk[i].blkcg_css = blkcg_css;
		} else {
			async_chunk[i].blkcg_css = NULL;
		}

		btrfs_init_work(&async_chunk[i].work, async_cow_start,
				async_cow_submit, async_cow_free);

		nr_pages = DIV_ROUND_UP(cur_end - start, PAGE_SIZE);
		atomic_add(nr_pages, &fs_info->async_delalloc_pages);

		btrfs_queue_work(fs_info->delalloc_workers, &async_chunk[i].work);

		*nr_written += nr_pages;
		start = cur_end + 1;
	}
	*page_started = 1;
	return 0;
}

static noinline int csum_exist_in_range(struct btrfs_fs_info *fs_info,
					u64 bytenr, u64 num_bytes)
{
	int ret;
	struct btrfs_ordered_sum *sums;
	LIST_HEAD(list);

	ret = btrfs_lookup_csums_range(fs_info->csum_root, bytenr,
				       bytenr + num_bytes - 1, &list, 0);
	if (ret == 0 && list_empty(&list))
		return 0;

	while (!list_empty(&list)) {
		sums = list_entry(list.next, struct btrfs_ordered_sum, list);
		list_del(&sums->list);
		kfree(sums);
	}
	if (ret < 0)
		return ret;
	return 1;
}

static int fallback_to_cow(struct inode *inode, struct page *locked_page,
			   const u64 start, const u64 end,
			   int *page_started, unsigned long *nr_written)
{
	const bool is_space_ino = btrfs_is_free_space_inode(BTRFS_I(inode));
	const u64 range_bytes = end + 1 - start;
	struct extent_io_tree *io_tree = &BTRFS_I(inode)->io_tree;
	u64 range_start = start;
	u64 count;

	/*
	 * If EXTENT_NORESERVE is set it means that when the buffered write was
	 * made we had not enough available data space and therefore we did not
	 * reserve data space for it, since we though we could do NOCOW for the
	 * respective file range (either there is prealloc extent or the inode
	 * has the NOCOW bit set).
	 *
	 * However when we need to fallback to COW mode (because for example the
	 * block group for the corresponding extent was turned to RO mode by a
	 * scrub or relocation) we need to do the following:
	 *
	 * 1) We increment the bytes_may_use counter of the data space info.
	 *    If COW succeeds, it allocates a new data extent and after doing
	 *    that it decrements the space info's bytes_may_use counter and
	 *    increments its bytes_reserved counter by the same amount (we do
	 *    this at btrfs_add_reserved_bytes()). So we need to increment the
	 *    bytes_may_use counter to compensate (when space is reserved at
	 *    buffered write time, the bytes_may_use counter is incremented);
	 *
	 * 2) We clear the EXTENT_NORESERVE bit from the range. We do this so
	 *    that if the COW path fails for any reason, it decrements (through
	 *    extent_clear_unlock_delalloc()) the bytes_may_use counter of the
	 *    data space info, which we incremented in the step above.
	 *
	 * If we need to fallback to cow and the inode corresponds to a free
	 * space cache inode, we must also increment bytes_may_use of the data
	 * space_info for the same reason. Space caches always get a prealloc
	 * extent for them, however scrub or balance may have set the block
	 * group that contains that extent to RO mode.
	 */
	count = count_range_bits(io_tree, &range_start, end, range_bytes,
				 EXTENT_NORESERVE, 0);
	if (count > 0 || is_space_ino) {
		const u64 bytes = is_space_ino ? range_bytes : count;
		struct btrfs_fs_info *fs_info = BTRFS_I(inode)->root->fs_info;
		struct btrfs_space_info *sinfo = fs_info->data_sinfo;

		spin_lock(&sinfo->lock);
		btrfs_space_info_update_bytes_may_use(fs_info, sinfo, bytes);
		spin_unlock(&sinfo->lock);

		if (count > 0)
			clear_extent_bit(io_tree, start, end, EXTENT_NORESERVE,
					 0, 0, NULL);
	}

	return cow_file_range(inode, locked_page, start, end, page_started,
			      nr_written, 1);
}

/*
 * when nowcow writeback call back.  This checks for snapshots or COW copies
 * of the extents that exist in the file, and COWs the file as required.
 *
 * If no cow copies or snapshots exist, we write directly to the existing
 * blocks on disk
 */
static noinline int run_delalloc_nocow(struct inode *inode,
				       struct page *locked_page,
				       const u64 start, const u64 end,
				       int *page_started, int force,
				       unsigned long *nr_written)
{
	struct btrfs_fs_info *fs_info = btrfs_sb(inode->i_sb);
	struct btrfs_root *root = BTRFS_I(inode)->root;
	struct btrfs_path *path;
	u64 cow_start = (u64)-1;
	u64 cur_offset = start;
	int ret;
	bool check_prev = true;
	const bool freespace_inode = btrfs_is_free_space_inode(BTRFS_I(inode));
	u64 ino = btrfs_ino(BTRFS_I(inode));
	bool nocow = false;
	u64 disk_bytenr = 0;

	path = btrfs_alloc_path();
	if (!path) {
		extent_clear_unlock_delalloc(inode, start, end, locked_page,
					     EXTENT_LOCKED | EXTENT_DELALLOC |
					     EXTENT_DO_ACCOUNTING |
					     EXTENT_DEFRAG, PAGE_UNLOCK |
					     PAGE_CLEAR_DIRTY |
					     PAGE_SET_WRITEBACK |
					     PAGE_END_WRITEBACK);
		return -ENOMEM;
	}

	while (1) {
		struct btrfs_key found_key;
		struct btrfs_file_extent_item *fi;
		struct extent_buffer *leaf;
		u64 extent_end;
		u64 extent_offset;
		u64 num_bytes = 0;
		u64 disk_num_bytes;
		u64 ram_bytes;
		int extent_type;

		nocow = false;

		ret = btrfs_lookup_file_extent(NULL, root, path, ino,
					       cur_offset, 0);
		if (ret < 0)
			goto error;

		/*
		 * If there is no extent for our range when doing the initial
		 * search, then go back to the previous slot as it will be the
		 * one containing the search offset
		 */
		if (ret > 0 && path->slots[0] > 0 && check_prev) {
			leaf = path->nodes[0];
			btrfs_item_key_to_cpu(leaf, &found_key,
					      path->slots[0] - 1);
			if (found_key.objectid == ino &&
			    found_key.type == BTRFS_EXTENT_DATA_KEY)
				path->slots[0]--;
		}
		check_prev = false;
next_slot:
		/* Go to next leaf if we have exhausted the current one */
		leaf = path->nodes[0];
		if (path->slots[0] >= btrfs_header_nritems(leaf)) {
			ret = btrfs_next_leaf(root, path);
			if (ret < 0) {
				if (cow_start != (u64)-1)
					cur_offset = cow_start;
				goto error;
			}
			if (ret > 0)
				break;
			leaf = path->nodes[0];
		}

		btrfs_item_key_to_cpu(leaf, &found_key, path->slots[0]);

		/* Didn't find anything for our INO */
		if (found_key.objectid > ino)
			break;
		/*
		 * Keep searching until we find an EXTENT_ITEM or there are no
		 * more extents for this inode
		 */
		if (WARN_ON_ONCE(found_key.objectid < ino) ||
		    found_key.type < BTRFS_EXTENT_DATA_KEY) {
			path->slots[0]++;
			goto next_slot;
		}

		/* Found key is not EXTENT_DATA_KEY or starts after req range */
		if (found_key.type > BTRFS_EXTENT_DATA_KEY ||
		    found_key.offset > end)
			break;

		/*
		 * If the found extent starts after requested offset, then
		 * adjust extent_end to be right before this extent begins
		 */
		if (found_key.offset > cur_offset) {
			extent_end = found_key.offset;
			extent_type = 0;
			goto out_check;
		}

		/*
		 * Found extent which begins before our range and potentially
		 * intersect it
		 */
		fi = btrfs_item_ptr(leaf, path->slots[0],
				    struct btrfs_file_extent_item);
		extent_type = btrfs_file_extent_type(leaf, fi);

		ram_bytes = btrfs_file_extent_ram_bytes(leaf, fi);
		if (extent_type == BTRFS_FILE_EXTENT_REG ||
		    extent_type == BTRFS_FILE_EXTENT_PREALLOC) {
			disk_bytenr = btrfs_file_extent_disk_bytenr(leaf, fi);
			extent_offset = btrfs_file_extent_offset(leaf, fi);
			extent_end = found_key.offset +
				btrfs_file_extent_num_bytes(leaf, fi);
			disk_num_bytes =
				btrfs_file_extent_disk_num_bytes(leaf, fi);
			/*
			 * If the extent we got ends before our current offset,
			 * skip to the next extent.
			 */
			if (extent_end <= cur_offset) {
				path->slots[0]++;
				goto next_slot;
			}
			/* Skip holes */
			if (disk_bytenr == 0)
				goto out_check;
			/* Skip compressed/encrypted/encoded extents */
			if (btrfs_file_extent_compression(leaf, fi) ||
			    btrfs_file_extent_encryption(leaf, fi) ||
			    btrfs_file_extent_other_encoding(leaf, fi))
				goto out_check;
			/*
			 * If extent is created before the last volume's snapshot
			 * this implies the extent is shared, hence we can't do
			 * nocow. This is the same check as in
			 * btrfs_cross_ref_exist but without calling
			 * btrfs_search_slot.
			 */
			if (!freespace_inode &&
			    btrfs_file_extent_generation(leaf, fi) <=
			    btrfs_root_last_snapshot(&root->root_item))
				goto out_check;
			if (extent_type == BTRFS_FILE_EXTENT_REG && !force)
				goto out_check;
			/* If extent is RO, we must COW it */
			if (btrfs_extent_readonly(fs_info, disk_bytenr))
				goto out_check;
			ret = btrfs_cross_ref_exist(root, ino,
						    found_key.offset -
						    extent_offset, disk_bytenr);
			if (ret) {
				/*
				 * ret could be -EIO if the above fails to read
				 * metadata.
				 */
				if (ret < 0) {
					if (cow_start != (u64)-1)
						cur_offset = cow_start;
					goto error;
				}

				WARN_ON_ONCE(freespace_inode);
				goto out_check;
			}
			disk_bytenr += extent_offset;
			disk_bytenr += cur_offset - found_key.offset;
			num_bytes = min(end + 1, extent_end) - cur_offset;
			/*
			 * If there are pending snapshots for this root, we
			 * fall into common COW way
			 */
			if (!freespace_inode && atomic_read(&root->snapshot_force_cow))
				goto out_check;
			/*
			 * force cow if csum exists in the range.
			 * this ensure that csum for a given extent are
			 * either valid or do not exist.
			 */
			ret = csum_exist_in_range(fs_info, disk_bytenr,
						  num_bytes);
			if (ret) {
				/*
				 * ret could be -EIO if the above fails to read
				 * metadata.
				 */
				if (ret < 0) {
					if (cow_start != (u64)-1)
						cur_offset = cow_start;
					goto error;
				}
				WARN_ON_ONCE(freespace_inode);
				goto out_check;
			}
			if (!btrfs_inc_nocow_writers(fs_info, disk_bytenr))
				goto out_check;
			nocow = true;
		} else if (extent_type == BTRFS_FILE_EXTENT_INLINE) {
			extent_end = found_key.offset + ram_bytes;
			extent_end = ALIGN(extent_end, fs_info->sectorsize);
			/* Skip extents outside of our requested range */
			if (extent_end <= start) {
				path->slots[0]++;
				goto next_slot;
			}
		} else {
			/* If this triggers then we have a memory corruption */
			BUG();
		}
out_check:
		/*
		 * If nocow is false then record the beginning of the range
		 * that needs to be COWed
		 */
		if (!nocow) {
			if (cow_start == (u64)-1)
				cow_start = cur_offset;
			cur_offset = extent_end;
			if (cur_offset > end)
				break;
			path->slots[0]++;
			goto next_slot;
		}

		btrfs_release_path(path);

		/*
		 * COW range from cow_start to found_key.offset - 1. As the key
		 * will contain the beginning of the first extent that can be
		 * NOCOW, following one which needs to be COW'ed
		 */
		if (cow_start != (u64)-1) {
			ret = fallback_to_cow(inode, locked_page, cow_start,
					      found_key.offset - 1,
					      page_started, nr_written);
			if (ret) {
				if (nocow)
					btrfs_dec_nocow_writers(fs_info,
								disk_bytenr);
				goto error;
			}
			cow_start = (u64)-1;
		}

		if (extent_type == BTRFS_FILE_EXTENT_PREALLOC) {
			u64 orig_start = found_key.offset - extent_offset;
			struct extent_map *em;

			em = create_io_em(inode, cur_offset, num_bytes,
					  orig_start,
					  disk_bytenr, /* block_start */
					  num_bytes, /* block_len */
					  disk_num_bytes, /* orig_block_len */
					  ram_bytes, BTRFS_COMPRESS_NONE,
					  BTRFS_ORDERED_PREALLOC);
			if (IS_ERR(em)) {
				if (nocow)
					btrfs_dec_nocow_writers(fs_info,
								disk_bytenr);
				ret = PTR_ERR(em);
				goto error;
			}
			free_extent_map(em);
			ret = btrfs_add_ordered_extent(inode, cur_offset,
						       disk_bytenr, num_bytes,
						       num_bytes,
						       BTRFS_ORDERED_PREALLOC);
			if (ret) {
				btrfs_drop_extent_cache(BTRFS_I(inode),
							cur_offset,
							cur_offset + num_bytes - 1,
							0);
				goto error;
			}
		} else {
			ret = btrfs_add_ordered_extent(inode, cur_offset,
						       disk_bytenr, num_bytes,
						       num_bytes,
						       BTRFS_ORDERED_NOCOW);
			if (ret)
				goto error;
		}

		if (nocow)
			btrfs_dec_nocow_writers(fs_info, disk_bytenr);
		nocow = false;

		if (root->root_key.objectid ==
		    BTRFS_DATA_RELOC_TREE_OBJECTID)
			/*
			 * Error handled later, as we must prevent
			 * extent_clear_unlock_delalloc() in error handler
			 * from freeing metadata of created ordered extent.
			 */
			ret = btrfs_reloc_clone_csums(inode, cur_offset,
						      num_bytes);

		extent_clear_unlock_delalloc(inode, cur_offset,
					     cur_offset + num_bytes - 1,
					     locked_page, EXTENT_LOCKED |
					     EXTENT_DELALLOC |
					     EXTENT_CLEAR_DATA_RESV,
					     PAGE_UNLOCK | PAGE_SET_PRIVATE2);

		cur_offset = extent_end;

		/*
		 * btrfs_reloc_clone_csums() error, now we're OK to call error
		 * handler, as metadata for created ordered extent will only
		 * be freed by btrfs_finish_ordered_io().
		 */
		if (ret)
			goto error;
		if (cur_offset > end)
			break;
	}
	btrfs_release_path(path);

	if (cur_offset <= end && cow_start == (u64)-1)
		cow_start = cur_offset;

	if (cow_start != (u64)-1) {
		cur_offset = end;
		ret = fallback_to_cow(inode, locked_page, cow_start, end,
				      page_started, nr_written);
		if (ret)
			goto error;
	}

error:
	if (nocow)
		btrfs_dec_nocow_writers(fs_info, disk_bytenr);

	if (ret && cur_offset < end)
		extent_clear_unlock_delalloc(inode, cur_offset, end,
					     locked_page, EXTENT_LOCKED |
					     EXTENT_DELALLOC | EXTENT_DEFRAG |
					     EXTENT_DO_ACCOUNTING, PAGE_UNLOCK |
					     PAGE_CLEAR_DIRTY |
					     PAGE_SET_WRITEBACK |
					     PAGE_END_WRITEBACK);
	btrfs_free_path(path);
	return ret;
}

static inline int need_force_cow(struct inode *inode, u64 start, u64 end)
{

	if (!(BTRFS_I(inode)->flags & BTRFS_INODE_NODATACOW) &&
	    !(BTRFS_I(inode)->flags & BTRFS_INODE_PREALLOC))
		return 0;

	/*
	 * @defrag_bytes is a hint value, no spinlock held here,
	 * if is not zero, it means the file is defragging.
	 * Force cow if given extent needs to be defragged.
	 */
	if (BTRFS_I(inode)->defrag_bytes &&
	    test_range_bit(&BTRFS_I(inode)->io_tree, start, end,
			   EXTENT_DEFRAG, 0, NULL))
		return 1;

	return 0;
}

/*
 * Function to process delayed allocation (create CoW) for ranges which are
 * being touched for the first time.
 */
int btrfs_run_delalloc_range(struct inode *inode, struct page *locked_page,
		u64 start, u64 end, int *page_started, unsigned long *nr_written,
		struct writeback_control *wbc)
{
	int ret;
	int force_cow = need_force_cow(inode, start, end);

	if (BTRFS_I(inode)->flags & BTRFS_INODE_NODATACOW && !force_cow) {
		ret = run_delalloc_nocow(inode, locked_page, start, end,
					 page_started, 1, nr_written);
	} else if (BTRFS_I(inode)->flags & BTRFS_INODE_PREALLOC && !force_cow) {
		ret = run_delalloc_nocow(inode, locked_page, start, end,
					 page_started, 0, nr_written);
	} else if (!inode_can_compress(inode) ||
		   !inode_need_compress(inode, start, end)) {
		ret = cow_file_range(inode, locked_page, start, end,
				      page_started, nr_written, 1);
	} else {
		set_bit(BTRFS_INODE_HAS_ASYNC_EXTENT,
			&BTRFS_I(inode)->runtime_flags);
		ret = cow_file_range_async(inode, wbc, locked_page, start, end,
					   page_started, nr_written);
	}
	if (ret)
		btrfs_cleanup_ordered_extents(inode, locked_page, start,
					      end - start + 1);
	return ret;
}

void btrfs_split_delalloc_extent(struct inode *inode,
				 struct extent_state *orig, u64 split)
{
	u64 size;

	/* not delalloc, ignore it */
	if (!(orig->state & EXTENT_DELALLOC))
		return;

	size = orig->end - orig->start + 1;
	if (size > BTRFS_MAX_EXTENT_SIZE) {
		u32 num_extents;
		u64 new_size;

		/*
		 * See the explanation in btrfs_merge_delalloc_extent, the same
		 * applies here, just in reverse.
		 */
		new_size = orig->end - split + 1;
		num_extents = count_max_extents(new_size);
		new_size = split - orig->start;
		num_extents += count_max_extents(new_size);
		if (count_max_extents(size) >= num_extents)
			return;
	}

	spin_lock(&BTRFS_I(inode)->lock);
	btrfs_mod_outstanding_extents(BTRFS_I(inode), 1);
	spin_unlock(&BTRFS_I(inode)->lock);
}

/*
 * Handle merged delayed allocation extents so we can keep track of new extents
 * that are just merged onto old extents, such as when we are doing sequential
 * writes, so we can properly account for the metadata space we'll need.
 */
void btrfs_merge_delalloc_extent(struct inode *inode, struct extent_state *new,
				 struct extent_state *other)
{
	u64 new_size, old_size;
	u32 num_extents;

	/* not delalloc, ignore it */
	if (!(other->state & EXTENT_DELALLOC))
		return;

	if (new->start > other->start)
		new_size = new->end - other->start + 1;
	else
		new_size = other->end - new->start + 1;

	/* we're not bigger than the max, unreserve the space and go */
	if (new_size <= BTRFS_MAX_EXTENT_SIZE) {
		spin_lock(&BTRFS_I(inode)->lock);
		btrfs_mod_outstanding_extents(BTRFS_I(inode), -1);
		spin_unlock(&BTRFS_I(inode)->lock);
		return;
	}

	/*
	 * We have to add up either side to figure out how many extents were
	 * accounted for before we merged into one big extent.  If the number of
	 * extents we accounted for is <= the amount we need for the new range
	 * then we can return, otherwise drop.  Think of it like this
	 *
	 * [ 4k][MAX_SIZE]
	 *
	 * So we've grown the extent by a MAX_SIZE extent, this would mean we
	 * need 2 outstanding extents, on one side we have 1 and the other side
	 * we have 1 so they are == and we can return.  But in this case
	 *
	 * [MAX_SIZE+4k][MAX_SIZE+4k]
	 *
	 * Each range on their own accounts for 2 extents, but merged together
	 * they are only 3 extents worth of accounting, so we need to drop in
	 * this case.
	 */
	old_size = other->end - other->start + 1;
	num_extents = count_max_extents(old_size);
	old_size = new->end - new->start + 1;
	num_extents += count_max_extents(old_size);
	if (count_max_extents(new_size) >= num_extents)
		return;

	spin_lock(&BTRFS_I(inode)->lock);
	btrfs_mod_outstanding_extents(BTRFS_I(inode), -1);
	spin_unlock(&BTRFS_I(inode)->lock);
}

static void btrfs_add_delalloc_inodes(struct btrfs_root *root,
				      struct inode *inode)
{
	struct btrfs_fs_info *fs_info = btrfs_sb(inode->i_sb);

	spin_lock(&root->delalloc_lock);
	if (list_empty(&BTRFS_I(inode)->delalloc_inodes)) {
		list_add_tail(&BTRFS_I(inode)->delalloc_inodes,
			      &root->delalloc_inodes);
		set_bit(BTRFS_INODE_IN_DELALLOC_LIST,
			&BTRFS_I(inode)->runtime_flags);
		root->nr_delalloc_inodes++;
		if (root->nr_delalloc_inodes == 1) {
			spin_lock(&fs_info->delalloc_root_lock);
			BUG_ON(!list_empty(&root->delalloc_root));
			list_add_tail(&root->delalloc_root,
				      &fs_info->delalloc_roots);
			spin_unlock(&fs_info->delalloc_root_lock);
		}
	}
	spin_unlock(&root->delalloc_lock);
}


void __btrfs_del_delalloc_inode(struct btrfs_root *root,
				struct btrfs_inode *inode)
{
	struct btrfs_fs_info *fs_info = root->fs_info;

	if (!list_empty(&inode->delalloc_inodes)) {
		list_del_init(&inode->delalloc_inodes);
		clear_bit(BTRFS_INODE_IN_DELALLOC_LIST,
			  &inode->runtime_flags);
		root->nr_delalloc_inodes--;
		if (!root->nr_delalloc_inodes) {
			ASSERT(list_empty(&root->delalloc_inodes));
			spin_lock(&fs_info->delalloc_root_lock);
			BUG_ON(list_empty(&root->delalloc_root));
			list_del_init(&root->delalloc_root);
			spin_unlock(&fs_info->delalloc_root_lock);
		}
	}
}

static void btrfs_del_delalloc_inode(struct btrfs_root *root,
				     struct btrfs_inode *inode)
{
	spin_lock(&root->delalloc_lock);
	__btrfs_del_delalloc_inode(root, inode);
	spin_unlock(&root->delalloc_lock);
}

/*
 * Properly track delayed allocation bytes in the inode and to maintain the
 * list of inodes that have pending delalloc work to be done.
 */
void btrfs_set_delalloc_extent(struct inode *inode, struct extent_state *state,
			       unsigned *bits)
{
	struct btrfs_fs_info *fs_info = btrfs_sb(inode->i_sb);

	if ((*bits & EXTENT_DEFRAG) && !(*bits & EXTENT_DELALLOC))
		WARN_ON(1);
	/*
	 * set_bit and clear bit hooks normally require _irqsave/restore
	 * but in this case, we are only testing for the DELALLOC
	 * bit, which is only set or cleared with irqs on
	 */
	if (!(state->state & EXTENT_DELALLOC) && (*bits & EXTENT_DELALLOC)) {
		struct btrfs_root *root = BTRFS_I(inode)->root;
		u64 len = state->end + 1 - state->start;
		u32 num_extents = count_max_extents(len);
		bool do_list = !btrfs_is_free_space_inode(BTRFS_I(inode));

		spin_lock(&BTRFS_I(inode)->lock);
		btrfs_mod_outstanding_extents(BTRFS_I(inode), num_extents);
		spin_unlock(&BTRFS_I(inode)->lock);

		/* For sanity tests */
		if (btrfs_is_testing(fs_info))
			return;

		percpu_counter_add_batch(&fs_info->delalloc_bytes, len,
					 fs_info->delalloc_batch);
		spin_lock(&BTRFS_I(inode)->lock);
		BTRFS_I(inode)->delalloc_bytes += len;
		if (*bits & EXTENT_DEFRAG)
			BTRFS_I(inode)->defrag_bytes += len;
		if (do_list && !test_bit(BTRFS_INODE_IN_DELALLOC_LIST,
					 &BTRFS_I(inode)->runtime_flags))
			btrfs_add_delalloc_inodes(root, inode);
		spin_unlock(&BTRFS_I(inode)->lock);
	}

	if (!(state->state & EXTENT_DELALLOC_NEW) &&
	    (*bits & EXTENT_DELALLOC_NEW)) {
		spin_lock(&BTRFS_I(inode)->lock);
		BTRFS_I(inode)->new_delalloc_bytes += state->end + 1 -
			state->start;
		spin_unlock(&BTRFS_I(inode)->lock);
	}
}

/*
 * Once a range is no longer delalloc this function ensures that proper
 * accounting happens.
 */
void btrfs_clear_delalloc_extent(struct inode *vfs_inode,
				 struct extent_state *state, unsigned *bits)
{
	struct btrfs_inode *inode = BTRFS_I(vfs_inode);
	struct btrfs_fs_info *fs_info = btrfs_sb(vfs_inode->i_sb);
	u64 len = state->end + 1 - state->start;
	u32 num_extents = count_max_extents(len);

	if ((state->state & EXTENT_DEFRAG) && (*bits & EXTENT_DEFRAG)) {
		spin_lock(&inode->lock);
		inode->defrag_bytes -= len;
		spin_unlock(&inode->lock);
	}

	/*
	 * set_bit and clear bit hooks normally require _irqsave/restore
	 * but in this case, we are only testing for the DELALLOC
	 * bit, which is only set or cleared with irqs on
	 */
	if ((state->state & EXTENT_DELALLOC) && (*bits & EXTENT_DELALLOC)) {
		struct btrfs_root *root = inode->root;
		bool do_list = !btrfs_is_free_space_inode(inode);

		spin_lock(&inode->lock);
		btrfs_mod_outstanding_extents(inode, -num_extents);
		spin_unlock(&inode->lock);

		/*
		 * We don't reserve metadata space for space cache inodes so we
		 * don't need to call delalloc_release_metadata if there is an
		 * error.
		 */
		if (*bits & EXTENT_CLEAR_META_RESV &&
		    root != fs_info->tree_root)
			btrfs_delalloc_release_metadata(inode, len, false);

		/* For sanity tests. */
		if (btrfs_is_testing(fs_info))
			return;

		if (root->root_key.objectid != BTRFS_DATA_RELOC_TREE_OBJECTID &&
		    do_list && !(state->state & EXTENT_NORESERVE) &&
		    (*bits & EXTENT_CLEAR_DATA_RESV))
			btrfs_free_reserved_data_space_noquota(
					&inode->vfs_inode,
					state->start, len);

		percpu_counter_add_batch(&fs_info->delalloc_bytes, -len,
					 fs_info->delalloc_batch);
		spin_lock(&inode->lock);
		inode->delalloc_bytes -= len;
		if (do_list && inode->delalloc_bytes == 0 &&
		    test_bit(BTRFS_INODE_IN_DELALLOC_LIST,
					&inode->runtime_flags))
			btrfs_del_delalloc_inode(root, inode);
		spin_unlock(&inode->lock);
	}

	if ((state->state & EXTENT_DELALLOC_NEW) &&
	    (*bits & EXTENT_DELALLOC_NEW)) {
		spin_lock(&inode->lock);
		ASSERT(inode->new_delalloc_bytes >= len);
		inode->new_delalloc_bytes -= len;
		spin_unlock(&inode->lock);
	}
}

/*
 * btrfs_bio_fits_in_stripe - Checks whether the size of the given bio will fit
 * in a chunk's stripe. This function ensures that bios do not span a
 * stripe/chunk
 *
 * @page - The page we are about to add to the bio
 * @size - size we want to add to the bio
 * @bio - bio we want to ensure is smaller than a stripe
 * @bio_flags - flags of the bio
 *
 * return 1 if page cannot be added to the bio
 * return 0 if page can be added to the bio
 * return error otherwise
 */
int btrfs_bio_fits_in_stripe(struct page *page, size_t size, struct bio *bio,
			     unsigned long bio_flags)
{
	struct inode *inode = page->mapping->host;
	struct btrfs_fs_info *fs_info = btrfs_sb(inode->i_sb);
	u64 logical = (u64)bio->bi_iter.bi_sector << 9;
	u64 length = 0;
	u64 map_length;
	int ret;
	struct btrfs_io_geometry geom;

	if (bio_flags & EXTENT_BIO_COMPRESSED)
		return 0;

	length = bio->bi_iter.bi_size;
	map_length = length;
	ret = btrfs_get_io_geometry(fs_info, btrfs_op(bio), logical, map_length,
				    &geom);
	if (ret < 0)
		return ret;

	if (geom.len < length + size)
		return 1;
	return 0;
}

/*
 * in order to insert checksums into the metadata in large chunks,
 * we wait until bio submission time.   All the pages in the bio are
 * checksummed and sums are attached onto the ordered extent record.
 *
 * At IO completion time the cums attached on the ordered extent record
 * are inserted into the btree
 */
static blk_status_t btrfs_submit_bio_start(void *private_data, struct bio *bio,
				    u64 bio_offset)
{
	struct inode *inode = private_data;
	blk_status_t ret = 0;

	ret = btrfs_csum_one_bio(inode, bio, 0, 0);
	BUG_ON(ret); /* -ENOMEM */
	return 0;
}

/*
 * extent_io.c submission hook. This does the right thing for csum calculation
 * on write, or reading the csums from the tree before a read.
 *
 * Rules about async/sync submit,
 * a) read:				sync submit
 *
 * b) write without checksum:		sync submit
 *
 * c) write with checksum:
 *    c-1) if bio is issued by fsync:	sync submit
 *         (sync_writers != 0)
 *
 *    c-2) if root is reloc root:	sync submit
 *         (only in case of buffered IO)
 *
 *    c-3) otherwise:			async submit
 */
static blk_status_t btrfs_submit_bio_hook(struct inode *inode, struct bio *bio,
					  int mirror_num,
					  unsigned long bio_flags)

{
	struct btrfs_fs_info *fs_info = btrfs_sb(inode->i_sb);
	struct btrfs_root *root = BTRFS_I(inode)->root;
	enum btrfs_wq_endio_type metadata = BTRFS_WQ_ENDIO_DATA;
	blk_status_t ret = 0;
	int skip_sum;
	int async = !atomic_read(&BTRFS_I(inode)->sync_writers);

	skip_sum = BTRFS_I(inode)->flags & BTRFS_INODE_NODATASUM;

	if (btrfs_is_free_space_inode(BTRFS_I(inode)))
		metadata = BTRFS_WQ_ENDIO_FREE_SPACE;

	if (bio_op(bio) != REQ_OP_WRITE) {
		ret = btrfs_bio_wq_end_io(fs_info, bio, metadata);
		if (ret)
			goto out;

		if (bio_flags & EXTENT_BIO_COMPRESSED) {
			ret = btrfs_submit_compressed_read(inode, bio,
							   mirror_num,
							   bio_flags);
			goto out;
		} else if (!skip_sum) {
			ret = btrfs_lookup_bio_sums(inode, bio, (u64)-1, NULL);
			if (ret)
				goto out;
		}
		goto mapit;
	} else if (async && !skip_sum) {
		/* csum items have already been cloned */
		if (root->root_key.objectid == BTRFS_DATA_RELOC_TREE_OBJECTID)
			goto mapit;
		/* we're doing a write, do the async checksumming */
		ret = btrfs_wq_submit_bio(fs_info, bio, mirror_num, bio_flags,
					  0, inode, btrfs_submit_bio_start);
		goto out;
	} else if (!skip_sum) {
		ret = btrfs_csum_one_bio(inode, bio, 0, 0);
		if (ret)
			goto out;
	}

mapit:
	ret = btrfs_map_bio(fs_info, bio, mirror_num);

out:
	if (ret) {
		bio->bi_status = ret;
		bio_endio(bio);
	}
	return ret;
}

/*
 * given a list of ordered sums record them in the inode.  This happens
 * at IO completion time based on sums calculated at bio submission time.
 */
static noinline int add_pending_csums(struct btrfs_trans_handle *trans,
			     struct inode *inode, struct list_head *list)
{
	struct btrfs_ordered_sum *sum;
	int ret;

	list_for_each_entry(sum, list, list) {
		trans->adding_csums = true;
		ret = btrfs_csum_file_blocks(trans,
		       BTRFS_I(inode)->root->fs_info->csum_root, sum);
		trans->adding_csums = false;
		if (ret)
			return ret;
	}
	return 0;
}

int btrfs_set_extent_delalloc(struct inode *inode, u64 start, u64 end,
			      unsigned int extra_bits,
			      struct extent_state **cached_state)
{
	WARN_ON(PAGE_ALIGNED(end));
	return set_extent_delalloc(&BTRFS_I(inode)->io_tree, start, end,
				   extra_bits, cached_state);
}

/* see btrfs_writepage_start_hook for details on why this is required */
struct btrfs_writepage_fixup {
	struct page *page;
	struct inode *inode;
	struct btrfs_work work;
};

static void btrfs_writepage_fixup_worker(struct btrfs_work *work)
{
	struct btrfs_writepage_fixup *fixup;
	struct btrfs_ordered_extent *ordered;
	struct extent_state *cached_state = NULL;
	struct extent_changeset *data_reserved = NULL;
	struct page *page;
	struct inode *inode;
	u64 page_start;
	u64 page_end;
	int ret = 0;
	bool free_delalloc_space = true;

	fixup = container_of(work, struct btrfs_writepage_fixup, work);
	page = fixup->page;
	inode = fixup->inode;
	page_start = page_offset(page);
	page_end = page_offset(page) + PAGE_SIZE - 1;

	/*
	 * This is similar to page_mkwrite, we need to reserve the space before
	 * we take the page lock.
	 */
	ret = btrfs_delalloc_reserve_space(inode, &data_reserved, page_start,
					   PAGE_SIZE);
again:
	lock_page(page);

	/*
	 * Before we queued this fixup, we took a reference on the page.
	 * page->mapping may go NULL, but it shouldn't be moved to a different
	 * address space.
	 */
	if (!page->mapping || !PageDirty(page) || !PageChecked(page)) {
		/*
		 * Unfortunately this is a little tricky, either
		 *
		 * 1) We got here and our page had already been dealt with and
		 *    we reserved our space, thus ret == 0, so we need to just
		 *    drop our space reservation and bail.  This can happen the
		 *    first time we come into the fixup worker, or could happen
		 *    while waiting for the ordered extent.
		 * 2) Our page was already dealt with, but we happened to get an
		 *    ENOSPC above from the btrfs_delalloc_reserve_space.  In
		 *    this case we obviously don't have anything to release, but
		 *    because the page was already dealt with we don't want to
		 *    mark the page with an error, so make sure we're resetting
		 *    ret to 0.  This is why we have this check _before_ the ret
		 *    check, because we do not want to have a surprise ENOSPC
		 *    when the page was already properly dealt with.
		 */
		if (!ret) {
			btrfs_delalloc_release_extents(BTRFS_I(inode),
						       PAGE_SIZE);
			btrfs_delalloc_release_space(inode, data_reserved,
						     page_start, PAGE_SIZE,
						     true);
		}
		ret = 0;
		goto out_page;
	}

	/*
	 * We can't mess with the page state unless it is locked, so now that
	 * it is locked bail if we failed to make our space reservation.
	 */
	if (ret)
		goto out_page;

	lock_extent_bits(&BTRFS_I(inode)->io_tree, page_start, page_end,
			 &cached_state);

	/* already ordered? We're done */
	if (PagePrivate2(page))
		goto out_reserved;

	ordered = btrfs_lookup_ordered_range(BTRFS_I(inode), page_start,
					PAGE_SIZE);
	if (ordered) {
		unlock_extent_cached(&BTRFS_I(inode)->io_tree, page_start,
				     page_end, &cached_state);
		unlock_page(page);
		btrfs_start_ordered_extent(inode, ordered, 1);
		btrfs_put_ordered_extent(ordered);
		goto again;
	}

	ret = btrfs_set_extent_delalloc(inode, page_start, page_end, 0,
					&cached_state);
	if (ret)
		goto out_reserved;

	/*
	 * Everything went as planned, we're now the owner of a dirty page with
	 * delayed allocation bits set and space reserved for our COW
	 * destination.
	 *
	 * The page was dirty when we started, nothing should have cleaned it.
	 */
	BUG_ON(!PageDirty(page));
	free_delalloc_space = false;
out_reserved:
	btrfs_delalloc_release_extents(BTRFS_I(inode), PAGE_SIZE);
	if (free_delalloc_space)
		btrfs_delalloc_release_space(inode, data_reserved, page_start,
					     PAGE_SIZE, true);
	unlock_extent_cached(&BTRFS_I(inode)->io_tree, page_start, page_end,
			     &cached_state);
out_page:
	if (ret) {
		/*
		 * We hit ENOSPC or other errors.  Update the mapping and page
		 * to reflect the errors and clean the page.
		 */
		mapping_set_error(page->mapping, ret);
		end_extent_writepage(page, ret, page_start, page_end);
		clear_page_dirty_for_io(page);
		SetPageError(page);
	}
	ClearPageChecked(page);
	unlock_page(page);
	put_page(page);
	kfree(fixup);
	extent_changeset_free(data_reserved);
	/*
	 * As a precaution, do a delayed iput in case it would be the last iput
	 * that could need flushing space. Recursing back to fixup worker would
	 * deadlock.
	 */
	btrfs_add_delayed_iput(inode);
}

/*
 * There are a few paths in the higher layers of the kernel that directly
 * set the page dirty bit without asking the filesystem if it is a
 * good idea.  This causes problems because we want to make sure COW
 * properly happens and the data=ordered rules are followed.
 *
 * In our case any range that doesn't have the ORDERED bit set
 * hasn't been properly setup for IO.  We kick off an async process
 * to fix it up.  The async helper will wait for ordered extents, set
 * the delalloc bit and make it safe to write the page.
 */
int btrfs_writepage_cow_fixup(struct page *page, u64 start, u64 end)
{
	struct inode *inode = page->mapping->host;
	struct btrfs_fs_info *fs_info = btrfs_sb(inode->i_sb);
	struct btrfs_writepage_fixup *fixup;

	/* this page is properly in the ordered list */
	if (TestClearPagePrivate2(page))
		return 0;

	/*
	 * PageChecked is set below when we create a fixup worker for this page,
	 * don't try to create another one if we're already PageChecked()
	 *
	 * The extent_io writepage code will redirty the page if we send back
	 * EAGAIN.
	 */
	if (PageChecked(page))
		return -EAGAIN;

	fixup = kzalloc(sizeof(*fixup), GFP_NOFS);
	if (!fixup)
		return -EAGAIN;

	/*
	 * We are already holding a reference to this inode from
	 * write_cache_pages.  We need to hold it because the space reservation
	 * takes place outside of the page lock, and we can't trust
	 * page->mapping outside of the page lock.
	 */
	ihold(inode);
	SetPageChecked(page);
	get_page(page);
	btrfs_init_work(&fixup->work, btrfs_writepage_fixup_worker, NULL, NULL);
	fixup->page = page;
	fixup->inode = inode;
	btrfs_queue_work(fs_info->fixup_workers, &fixup->work);

	return -EAGAIN;
}

static int insert_reserved_file_extent(struct btrfs_trans_handle *trans,
				       struct inode *inode, u64 file_pos,
				       u64 disk_bytenr, u64 disk_num_bytes,
				       u64 num_bytes, u64 ram_bytes,
				       u8 compression, u8 encryption,
				       u16 other_encoding, int extent_type)
{
	struct btrfs_root *root = BTRFS_I(inode)->root;
	struct btrfs_file_extent_item *fi;
	struct btrfs_path *path;
	struct extent_buffer *leaf;
	struct btrfs_key ins;
	u64 qg_released;
	int extent_inserted = 0;
	int ret;

	path = btrfs_alloc_path();
	if (!path)
		return -ENOMEM;

	/*
	 * we may be replacing one extent in the tree with another.
	 * The new extent is pinned in the extent map, and we don't want
	 * to drop it from the cache until it is completely in the btree.
	 *
	 * So, tell btrfs_drop_extents to leave this extent in the cache.
	 * the caller is expected to unpin it and allow it to be merged
	 * with the others.
	 */
	ret = __btrfs_drop_extents(trans, root, inode, path, file_pos,
				   file_pos + num_bytes, NULL, 0,
				   1, sizeof(*fi), &extent_inserted);
	if (ret)
		goto out;

	if (!extent_inserted) {
		ins.objectid = btrfs_ino(BTRFS_I(inode));
		ins.offset = file_pos;
		ins.type = BTRFS_EXTENT_DATA_KEY;

		path->leave_spinning = 1;
		ret = btrfs_insert_empty_item(trans, root, path, &ins,
					      sizeof(*fi));
		if (ret)
			goto out;
	}
	leaf = path->nodes[0];
	fi = btrfs_item_ptr(leaf, path->slots[0],
			    struct btrfs_file_extent_item);
	btrfs_set_file_extent_generation(leaf, fi, trans->transid);
	btrfs_set_file_extent_type(leaf, fi, extent_type);
	btrfs_set_file_extent_disk_bytenr(leaf, fi, disk_bytenr);
	btrfs_set_file_extent_disk_num_bytes(leaf, fi, disk_num_bytes);
	btrfs_set_file_extent_offset(leaf, fi, 0);
	btrfs_set_file_extent_num_bytes(leaf, fi, num_bytes);
	btrfs_set_file_extent_ram_bytes(leaf, fi, ram_bytes);
	btrfs_set_file_extent_compression(leaf, fi, compression);
	btrfs_set_file_extent_encryption(leaf, fi, encryption);
	btrfs_set_file_extent_other_encoding(leaf, fi, other_encoding);

	btrfs_mark_buffer_dirty(leaf);
	btrfs_release_path(path);

	inode_add_bytes(inode, num_bytes);

	ins.objectid = disk_bytenr;
	ins.offset = disk_num_bytes;
	ins.type = BTRFS_EXTENT_ITEM_KEY;

	ret = btrfs_inode_set_file_extent_range(BTRFS_I(inode), file_pos,
						ram_bytes);
	if (ret)
		goto out;

	/*
	 * Release the reserved range from inode dirty range map, as it is
	 * already moved into delayed_ref_head
	 */
	ret = btrfs_qgroup_release_data(inode, file_pos, ram_bytes);
	if (ret < 0)
		goto out;
	qg_released = ret;
	ret = btrfs_alloc_reserved_file_extent(trans, root,
					       btrfs_ino(BTRFS_I(inode)),
					       file_pos, qg_released, &ins);
out:
	btrfs_free_path(path);

	return ret;
}

static void btrfs_release_delalloc_bytes(struct btrfs_fs_info *fs_info,
					 u64 start, u64 len)
{
	struct btrfs_block_group *cache;

	cache = btrfs_lookup_block_group(fs_info, start);
	ASSERT(cache);

	spin_lock(&cache->lock);
	cache->delalloc_bytes -= len;
	spin_unlock(&cache->lock);

	btrfs_put_block_group(cache);
}

/* as ordered data IO finishes, this gets called so we can finish
 * an ordered extent if the range of bytes in the file it covers are
 * fully written.
 */
static int btrfs_finish_ordered_io(struct btrfs_ordered_extent *ordered_extent)
{
	struct inode *inode = ordered_extent->inode;
	struct btrfs_fs_info *fs_info = btrfs_sb(inode->i_sb);
	struct btrfs_root *root = BTRFS_I(inode)->root;
	struct btrfs_trans_handle *trans = NULL;
	struct extent_io_tree *io_tree = &BTRFS_I(inode)->io_tree;
	struct extent_state *cached_state = NULL;
	u64 start, end;
	int compress_type = 0;
	int ret = 0;
	u64 logical_len = ordered_extent->num_bytes;
	bool freespace_inode;
	bool truncated = false;
	bool range_locked = false;
	bool clear_new_delalloc_bytes = false;
	bool clear_reserved_extent = true;
	unsigned int clear_bits;

	start = ordered_extent->file_offset;
	end = start + ordered_extent->num_bytes - 1;

	if (!test_bit(BTRFS_ORDERED_NOCOW, &ordered_extent->flags) &&
	    !test_bit(BTRFS_ORDERED_PREALLOC, &ordered_extent->flags) &&
	    !test_bit(BTRFS_ORDERED_DIRECT, &ordered_extent->flags))
		clear_new_delalloc_bytes = true;

	freespace_inode = btrfs_is_free_space_inode(BTRFS_I(inode));

	if (test_bit(BTRFS_ORDERED_IOERR, &ordered_extent->flags)) {
		ret = -EIO;
		goto out;
	}

	btrfs_free_io_failure_record(BTRFS_I(inode), start, end);

	if (test_bit(BTRFS_ORDERED_TRUNCATED, &ordered_extent->flags)) {
		truncated = true;
		logical_len = ordered_extent->truncated_len;
		/* Truncated the entire extent, don't bother adding */
		if (!logical_len)
			goto out;
	}

	if (test_bit(BTRFS_ORDERED_NOCOW, &ordered_extent->flags)) {
		BUG_ON(!list_empty(&ordered_extent->list)); /* Logic error */

		/*
		 * For mwrite(mmap + memset to write) case, we still reserve
		 * space for NOCOW range.
		 * As NOCOW won't cause a new delayed ref, just free the space
		 */
		btrfs_qgroup_free_data(inode, NULL, start,
				       ordered_extent->num_bytes);
		btrfs_inode_safe_disk_i_size_write(inode, 0);
		if (freespace_inode)
			trans = btrfs_join_transaction_spacecache(root);
		else
			trans = btrfs_join_transaction(root);
		if (IS_ERR(trans)) {
			ret = PTR_ERR(trans);
			trans = NULL;
			goto out;
		}
		trans->block_rsv = &BTRFS_I(inode)->block_rsv;
		ret = btrfs_update_inode_fallback(trans, root, inode);
		if (ret) /* -ENOMEM or corruption */
			btrfs_abort_transaction(trans, ret);
		goto out;
	}

	range_locked = true;
	lock_extent_bits(io_tree, start, end, &cached_state);

	if (freespace_inode)
		trans = btrfs_join_transaction_spacecache(root);
	else
		trans = btrfs_join_transaction(root);
	if (IS_ERR(trans)) {
		ret = PTR_ERR(trans);
		trans = NULL;
		goto out;
	}

	trans->block_rsv = &BTRFS_I(inode)->block_rsv;

	if (test_bit(BTRFS_ORDERED_COMPRESSED, &ordered_extent->flags))
		compress_type = ordered_extent->compress_type;
	if (test_bit(BTRFS_ORDERED_PREALLOC, &ordered_extent->flags)) {
		BUG_ON(compress_type);
		btrfs_qgroup_free_data(inode, NULL, start,
				       ordered_extent->num_bytes);
		ret = btrfs_mark_extent_written(trans, BTRFS_I(inode),
						ordered_extent->file_offset,
						ordered_extent->file_offset +
						logical_len);
	} else {
		BUG_ON(root == fs_info->tree_root);
		ret = insert_reserved_file_extent(trans, inode, start,
						ordered_extent->disk_bytenr,
						ordered_extent->disk_num_bytes,
						logical_len, logical_len,
						compress_type, 0, 0,
						BTRFS_FILE_EXTENT_REG);
		if (!ret) {
			clear_reserved_extent = false;
			btrfs_release_delalloc_bytes(fs_info,
						ordered_extent->disk_bytenr,
						ordered_extent->disk_num_bytes);
		}
	}
	unpin_extent_cache(&BTRFS_I(inode)->extent_tree,
			   ordered_extent->file_offset,
			   ordered_extent->num_bytes, trans->transid);
	if (ret < 0) {
		btrfs_abort_transaction(trans, ret);
		goto out;
	}

	ret = add_pending_csums(trans, inode, &ordered_extent->list);
	if (ret) {
		btrfs_abort_transaction(trans, ret);
		goto out;
	}

	btrfs_inode_safe_disk_i_size_write(inode, 0);
	ret = btrfs_update_inode_fallback(trans, root, inode);
	if (ret) { /* -ENOMEM or corruption */
		btrfs_abort_transaction(trans, ret);
		goto out;
	}
	ret = 0;
out:
	clear_bits = EXTENT_DEFRAG;
	if (range_locked)
		clear_bits |= EXTENT_LOCKED;
	if (clear_new_delalloc_bytes)
		clear_bits |= EXTENT_DELALLOC_NEW;
	clear_extent_bit(&BTRFS_I(inode)->io_tree, start, end, clear_bits,
			 (clear_bits & EXTENT_LOCKED) ? 1 : 0, 0,
			 &cached_state);

	if (trans)
		btrfs_end_transaction(trans);

	if (ret || truncated) {
		u64 unwritten_start = start;

		if (truncated)
			unwritten_start += logical_len;
		clear_extent_uptodate(io_tree, unwritten_start, end, NULL);

		/* Drop the cache for the part of the extent we didn't write. */
		btrfs_drop_extent_cache(BTRFS_I(inode), unwritten_start, end, 0);

		/*
		 * If the ordered extent had an IOERR or something else went
		 * wrong we need to return the space for this ordered extent
		 * back to the allocator.  We only free the extent in the
		 * truncated case if we didn't write out the extent at all.
		 *
		 * If we made it past insert_reserved_file_extent before we
		 * errored out then we don't need to do this as the accounting
		 * has already been done.
		 */
		if ((ret || !logical_len) &&
		    clear_reserved_extent &&
		    !test_bit(BTRFS_ORDERED_NOCOW, &ordered_extent->flags) &&
		    !test_bit(BTRFS_ORDERED_PREALLOC, &ordered_extent->flags)) {
			/*
			 * Discard the range before returning it back to the
			 * free space pool
			 */
			if (ret && btrfs_test_opt(fs_info, DISCARD_SYNC))
				btrfs_discard_extent(fs_info,
						ordered_extent->disk_bytenr,
						ordered_extent->disk_num_bytes,
						NULL);
			btrfs_free_reserved_extent(fs_info,
					ordered_extent->disk_bytenr,
					ordered_extent->disk_num_bytes, 1);
		}
	}

	/*
	 * This needs to be done to make sure anybody waiting knows we are done
	 * updating everything for this ordered extent.
	 */
	btrfs_remove_ordered_extent(inode, ordered_extent);

	/* once for us */
	btrfs_put_ordered_extent(ordered_extent);
	/* once for the tree */
	btrfs_put_ordered_extent(ordered_extent);

	return ret;
}

static void finish_ordered_fn(struct btrfs_work *work)
{
	struct btrfs_ordered_extent *ordered_extent;
	ordered_extent = container_of(work, struct btrfs_ordered_extent, work);
	btrfs_finish_ordered_io(ordered_extent);
}

void btrfs_writepage_endio_finish_ordered(struct page *page, u64 start,
					  u64 end, int uptodate)
{
	struct inode *inode = page->mapping->host;
	struct btrfs_fs_info *fs_info = btrfs_sb(inode->i_sb);
	struct btrfs_ordered_extent *ordered_extent = NULL;
	struct btrfs_workqueue *wq;

	trace_btrfs_writepage_end_io_hook(page, start, end, uptodate);

	ClearPagePrivate2(page);
	if (!btrfs_dec_test_ordered_pending(inode, &ordered_extent, start,
					    end - start + 1, uptodate))
		return;

	if (btrfs_is_free_space_inode(BTRFS_I(inode)))
		wq = fs_info->endio_freespace_worker;
	else
		wq = fs_info->endio_write_workers;

	btrfs_init_work(&ordered_extent->work, finish_ordered_fn, NULL, NULL);
	btrfs_queue_work(wq, &ordered_extent->work);
}

static int check_data_csum(struct inode *inode, struct btrfs_io_bio *io_bio,
			   int icsum, struct page *page, int pgoff, u64 start,
			   size_t len)
{
	struct btrfs_fs_info *fs_info = btrfs_sb(inode->i_sb);
	SHASH_DESC_ON_STACK(shash, fs_info->csum_shash);
	char *kaddr;
	u16 csum_size = btrfs_super_csum_size(fs_info->super_copy);
	u8 *csum_expected;
	u8 csum[BTRFS_CSUM_SIZE];

	csum_expected = ((u8 *)io_bio->csum) + icsum * csum_size;

	kaddr = kmap_atomic(page);
	shash->tfm = fs_info->csum_shash;

	crypto_shash_digest(shash, kaddr + pgoff, len, csum);

	if (memcmp(csum, csum_expected, csum_size))
		goto zeroit;

	kunmap_atomic(kaddr);
	return 0;
zeroit:
	btrfs_print_data_csum_error(BTRFS_I(inode), start, csum, csum_expected,
				    io_bio->mirror_num);
	memset(kaddr + pgoff, 1, len);
	flush_dcache_page(page);
	kunmap_atomic(kaddr);
	return -EIO;
}

/*
 * when reads are done, we need to check csums to verify the data is correct
 * if there's a match, we allow the bio to finish.  If not, the code in
 * extent_io.c will try to find good copies for us.
 */
static int btrfs_readpage_end_io_hook(struct btrfs_io_bio *io_bio,
				      u64 phy_offset, struct page *page,
				      u64 start, u64 end, int mirror)
{
	size_t offset = start - page_offset(page);
	struct inode *inode = page->mapping->host;
	struct extent_io_tree *io_tree = &BTRFS_I(inode)->io_tree;
	struct btrfs_root *root = BTRFS_I(inode)->root;

	if (PageChecked(page)) {
		ClearPageChecked(page);
		return 0;
	}

	if (BTRFS_I(inode)->flags & BTRFS_INODE_NODATASUM)
		return 0;

	if (root->root_key.objectid == BTRFS_DATA_RELOC_TREE_OBJECTID &&
	    test_range_bit(io_tree, start, end, EXTENT_NODATASUM, 1, NULL)) {
		clear_extent_bits(io_tree, start, end, EXTENT_NODATASUM);
		return 0;
	}

	phy_offset >>= inode->i_sb->s_blocksize_bits;
	return check_data_csum(inode, io_bio, phy_offset, page, offset, start,
			       (size_t)(end - start + 1));
}

/*
 * btrfs_add_delayed_iput - perform a delayed iput on @inode
 *
 * @inode: The inode we want to perform iput on
 *
 * This function uses the generic vfs_inode::i_count to track whether we should
 * just decrement it (in case it's > 1) or if this is the last iput then link
 * the inode to the delayed iput machinery. Delayed iputs are processed at
 * transaction commit time/superblock commit/cleaner kthread.
 */
void btrfs_add_delayed_iput(struct inode *inode)
{
	struct btrfs_fs_info *fs_info = btrfs_sb(inode->i_sb);
	struct btrfs_inode *binode = BTRFS_I(inode);

	if (atomic_add_unless(&inode->i_count, -1, 1))
		return;

	atomic_inc(&fs_info->nr_delayed_iputs);
	spin_lock(&fs_info->delayed_iput_lock);
	ASSERT(list_empty(&binode->delayed_iput));
	list_add_tail(&binode->delayed_iput, &fs_info->delayed_iputs);
	spin_unlock(&fs_info->delayed_iput_lock);
	if (!test_bit(BTRFS_FS_CLEANER_RUNNING, &fs_info->flags))
		wake_up_process(fs_info->cleaner_kthread);
}

static void run_delayed_iput_locked(struct btrfs_fs_info *fs_info,
				    struct btrfs_inode *inode)
{
	list_del_init(&inode->delayed_iput);
	spin_unlock(&fs_info->delayed_iput_lock);
	iput(&inode->vfs_inode);
	if (atomic_dec_and_test(&fs_info->nr_delayed_iputs))
		wake_up(&fs_info->delayed_iputs_wait);
	spin_lock(&fs_info->delayed_iput_lock);
}

static void btrfs_run_delayed_iput(struct btrfs_fs_info *fs_info,
				   struct btrfs_inode *inode)
{
	if (!list_empty(&inode->delayed_iput)) {
		spin_lock(&fs_info->delayed_iput_lock);
		if (!list_empty(&inode->delayed_iput))
			run_delayed_iput_locked(fs_info, inode);
		spin_unlock(&fs_info->delayed_iput_lock);
	}
}

void btrfs_run_delayed_iputs(struct btrfs_fs_info *fs_info)
{

	spin_lock(&fs_info->delayed_iput_lock);
	while (!list_empty(&fs_info->delayed_iputs)) {
		struct btrfs_inode *inode;

		inode = list_first_entry(&fs_info->delayed_iputs,
				struct btrfs_inode, delayed_iput);
		run_delayed_iput_locked(fs_info, inode);
	}
	spin_unlock(&fs_info->delayed_iput_lock);
}

/**
 * btrfs_wait_on_delayed_iputs - wait on the delayed iputs to be done running
 * @fs_info - the fs_info for this fs
 * @return - EINTR if we were killed, 0 if nothing's pending
 *
 * This will wait on any delayed iputs that are currently running with KILLABLE
 * set.  Once they are all done running we will return, unless we are killed in
 * which case we return EINTR. This helps in user operations like fallocate etc
 * that might get blocked on the iputs.
 */
int btrfs_wait_on_delayed_iputs(struct btrfs_fs_info *fs_info)
{
	int ret = wait_event_killable(fs_info->delayed_iputs_wait,
			atomic_read(&fs_info->nr_delayed_iputs) == 0);
	if (ret)
		return -EINTR;
	return 0;
}

/*
 * This creates an orphan entry for the given inode in case something goes wrong
 * in the middle of an unlink.
 */
int btrfs_orphan_add(struct btrfs_trans_handle *trans,
		     struct btrfs_inode *inode)
{
	int ret;

	ret = btrfs_insert_orphan_item(trans, inode->root, btrfs_ino(inode));
	if (ret && ret != -EEXIST) {
		btrfs_abort_transaction(trans, ret);
		return ret;
	}

	return 0;
}

/*
 * We have done the delete so we can go ahead and remove the orphan item for
 * this particular inode.
 */
static int btrfs_orphan_del(struct btrfs_trans_handle *trans,
			    struct btrfs_inode *inode)
{
	return btrfs_del_orphan_item(trans, inode->root, btrfs_ino(inode));
}

/*
 * this cleans up any orphans that may be left on the list from the last use
 * of this root.
 */
int btrfs_orphan_cleanup(struct btrfs_root *root)
{
	struct btrfs_fs_info *fs_info = root->fs_info;
	struct btrfs_path *path;
	struct extent_buffer *leaf;
	struct btrfs_key key, found_key;
	struct btrfs_trans_handle *trans;
	struct inode *inode;
	u64 last_objectid = 0;
	int ret = 0, nr_unlink = 0;

	if (cmpxchg(&root->orphan_cleanup_state, 0, ORPHAN_CLEANUP_STARTED))
		return 0;

	path = btrfs_alloc_path();
	if (!path) {
		ret = -ENOMEM;
		goto out;
	}
	path->reada = READA_BACK;

	key.objectid = BTRFS_ORPHAN_OBJECTID;
	key.type = BTRFS_ORPHAN_ITEM_KEY;
	key.offset = (u64)-1;

	while (1) {
		ret = btrfs_search_slot(NULL, root, &key, path, 0, 0);
		if (ret < 0)
			goto out;

		/*
		 * if ret == 0 means we found what we were searching for, which
		 * is weird, but possible, so only screw with path if we didn't
		 * find the key and see if we have stuff that matches
		 */
		if (ret > 0) {
			ret = 0;
			if (path->slots[0] == 0)
				break;
			path->slots[0]--;
		}

		/* pull out the item */
		leaf = path->nodes[0];
		btrfs_item_key_to_cpu(leaf, &found_key, path->slots[0]);

		/* make sure the item matches what we want */
		if (found_key.objectid != BTRFS_ORPHAN_OBJECTID)
			break;
		if (found_key.type != BTRFS_ORPHAN_ITEM_KEY)
			break;

		/* release the path since we're done with it */
		btrfs_release_path(path);

		/*
		 * this is where we are basically btrfs_lookup, without the
		 * crossing root thing.  we store the inode number in the
		 * offset of the orphan item.
		 */

		if (found_key.offset == last_objectid) {
			btrfs_err(fs_info,
				  "Error removing orphan entry, stopping orphan cleanup");
			ret = -EINVAL;
			goto out;
		}

		last_objectid = found_key.offset;

		found_key.objectid = found_key.offset;
		found_key.type = BTRFS_INODE_ITEM_KEY;
		found_key.offset = 0;
		inode = btrfs_iget(fs_info->sb, last_objectid, root);
		ret = PTR_ERR_OR_ZERO(inode);
		if (ret && ret != -ENOENT)
			goto out;

		if (ret == -ENOENT && root == fs_info->tree_root) {
			struct btrfs_root *dead_root;
			struct btrfs_fs_info *fs_info = root->fs_info;
			int is_dead_root = 0;

			/*
			 * this is an orphan in the tree root. Currently these
			 * could come from 2 sources:
			 *  a) a snapshot deletion in progress
			 *  b) a free space cache inode
			 * We need to distinguish those two, as the snapshot
			 * orphan must not get deleted.
			 * find_dead_roots already ran before us, so if this
			 * is a snapshot deletion, we should find the root
			 * in the fs_roots radix tree.
			 */

			spin_lock(&fs_info->fs_roots_radix_lock);
			dead_root = radix_tree_lookup(&fs_info->fs_roots_radix,
							 (unsigned long)found_key.objectid);
			if (dead_root && btrfs_root_refs(&dead_root->root_item) == 0)
				is_dead_root = 1;
			spin_unlock(&fs_info->fs_roots_radix_lock);

			if (is_dead_root) {
				/* prevent this orphan from being found again */
				key.offset = found_key.objectid - 1;
				continue;
			}

		}

		/*
		 * If we have an inode with links, there are a couple of
		 * possibilities. Old kernels (before v3.12) used to create an
		 * orphan item for truncate indicating that there were possibly
		 * extent items past i_size that needed to be deleted. In v3.12,
		 * truncate was changed to update i_size in sync with the extent
		 * items, but the (useless) orphan item was still created. Since
		 * v4.18, we don't create the orphan item for truncate at all.
		 *
		 * So, this item could mean that we need to do a truncate, but
		 * only if this filesystem was last used on a pre-v3.12 kernel
		 * and was not cleanly unmounted. The odds of that are quite
		 * slim, and it's a pain to do the truncate now, so just delete
		 * the orphan item.
		 *
		 * It's also possible that this orphan item was supposed to be
		 * deleted but wasn't. The inode number may have been reused,
		 * but either way, we can delete the orphan item.
		 */
		if (ret == -ENOENT || inode->i_nlink) {
			if (!ret)
				iput(inode);
			trans = btrfs_start_transaction(root, 1);
			if (IS_ERR(trans)) {
				ret = PTR_ERR(trans);
				goto out;
			}
			btrfs_debug(fs_info, "auto deleting %Lu",
				    found_key.objectid);
			ret = btrfs_del_orphan_item(trans, root,
						    found_key.objectid);
			btrfs_end_transaction(trans);
			if (ret)
				goto out;
			continue;
		}

		nr_unlink++;

		/* this will do delete_inode and everything for us */
		iput(inode);
	}
	/* release the path since we're done with it */
	btrfs_release_path(path);

	root->orphan_cleanup_state = ORPHAN_CLEANUP_DONE;

	if (test_bit(BTRFS_ROOT_ORPHAN_ITEM_INSERTED, &root->state)) {
		trans = btrfs_join_transaction(root);
		if (!IS_ERR(trans))
			btrfs_end_transaction(trans);
	}

	if (nr_unlink)
		btrfs_debug(fs_info, "unlinked %d orphans", nr_unlink);

out:
	if (ret)
		btrfs_err(fs_info, "could not do orphan cleanup %d", ret);
	btrfs_free_path(path);
	return ret;
}

/*
 * very simple check to peek ahead in the leaf looking for xattrs.  If we
 * don't find any xattrs, we know there can't be any acls.
 *
 * slot is the slot the inode is in, objectid is the objectid of the inode
 */
static noinline int acls_after_inode_item(struct extent_buffer *leaf,
					  int slot, u64 objectid,
					  int *first_xattr_slot)
{
	u32 nritems = btrfs_header_nritems(leaf);
	struct btrfs_key found_key;
	static u64 xattr_access = 0;
	static u64 xattr_default = 0;
	int scanned = 0;

	if (!xattr_access) {
		xattr_access = btrfs_name_hash(XATTR_NAME_POSIX_ACL_ACCESS,
					strlen(XATTR_NAME_POSIX_ACL_ACCESS));
		xattr_default = btrfs_name_hash(XATTR_NAME_POSIX_ACL_DEFAULT,
					strlen(XATTR_NAME_POSIX_ACL_DEFAULT));
	}

	slot++;
	*first_xattr_slot = -1;
	while (slot < nritems) {
		btrfs_item_key_to_cpu(leaf, &found_key, slot);

		/* we found a different objectid, there must not be acls */
		if (found_key.objectid != objectid)
			return 0;

		/* we found an xattr, assume we've got an acl */
		if (found_key.type == BTRFS_XATTR_ITEM_KEY) {
			if (*first_xattr_slot == -1)
				*first_xattr_slot = slot;
			if (found_key.offset == xattr_access ||
			    found_key.offset == xattr_default)
				return 1;
		}

		/*
		 * we found a key greater than an xattr key, there can't
		 * be any acls later on
		 */
		if (found_key.type > BTRFS_XATTR_ITEM_KEY)
			return 0;

		slot++;
		scanned++;

		/*
		 * it goes inode, inode backrefs, xattrs, extents,
		 * so if there are a ton of hard links to an inode there can
		 * be a lot of backrefs.  Don't waste time searching too hard,
		 * this is just an optimization
		 */
		if (scanned >= 8)
			break;
	}
	/* we hit the end of the leaf before we found an xattr or
	 * something larger than an xattr.  We have to assume the inode
	 * has acls
	 */
	if (*first_xattr_slot == -1)
		*first_xattr_slot = slot;
	return 1;
}

/*
 * read an inode from the btree into the in-memory inode
 */
static int btrfs_read_locked_inode(struct inode *inode,
				   struct btrfs_path *in_path)
{
	struct btrfs_fs_info *fs_info = btrfs_sb(inode->i_sb);
	struct btrfs_path *path = in_path;
	struct extent_buffer *leaf;
	struct btrfs_inode_item *inode_item;
	struct btrfs_root *root = BTRFS_I(inode)->root;
	struct btrfs_key location;
	unsigned long ptr;
	int maybe_acls;
	u32 rdev;
	int ret;
	bool filled = false;
	int first_xattr_slot;

	ret = btrfs_fill_inode(inode, &rdev);
	if (!ret)
		filled = true;

	if (!path) {
		path = btrfs_alloc_path();
		if (!path)
			return -ENOMEM;
	}

	memcpy(&location, &BTRFS_I(inode)->location, sizeof(location));

	ret = btrfs_lookup_inode(NULL, root, path, &location, 0);
	if (ret) {
		if (path != in_path)
			btrfs_free_path(path);
		return ret;
	}

	leaf = path->nodes[0];

	if (filled)
		goto cache_index;

	inode_item = btrfs_item_ptr(leaf, path->slots[0],
				    struct btrfs_inode_item);
	inode->i_mode = btrfs_inode_mode(leaf, inode_item);
	set_nlink(inode, btrfs_inode_nlink(leaf, inode_item));
	i_uid_write(inode, btrfs_inode_uid(leaf, inode_item));
	i_gid_write(inode, btrfs_inode_gid(leaf, inode_item));
	btrfs_i_size_write(BTRFS_I(inode), btrfs_inode_size(leaf, inode_item));
	btrfs_inode_set_file_extent_range(BTRFS_I(inode), 0,
			round_up(i_size_read(inode), fs_info->sectorsize));

	inode->i_atime.tv_sec = btrfs_timespec_sec(leaf, &inode_item->atime);
	inode->i_atime.tv_nsec = btrfs_timespec_nsec(leaf, &inode_item->atime);

	inode->i_mtime.tv_sec = btrfs_timespec_sec(leaf, &inode_item->mtime);
	inode->i_mtime.tv_nsec = btrfs_timespec_nsec(leaf, &inode_item->mtime);

	inode->i_ctime.tv_sec = btrfs_timespec_sec(leaf, &inode_item->ctime);
	inode->i_ctime.tv_nsec = btrfs_timespec_nsec(leaf, &inode_item->ctime);

	BTRFS_I(inode)->i_otime.tv_sec =
		btrfs_timespec_sec(leaf, &inode_item->otime);
	BTRFS_I(inode)->i_otime.tv_nsec =
		btrfs_timespec_nsec(leaf, &inode_item->otime);

	inode_set_bytes(inode, btrfs_inode_nbytes(leaf, inode_item));
	BTRFS_I(inode)->generation = btrfs_inode_generation(leaf, inode_item);
	BTRFS_I(inode)->last_trans = btrfs_inode_transid(leaf, inode_item);

	inode_set_iversion_queried(inode,
				   btrfs_inode_sequence(leaf, inode_item));
	inode->i_generation = BTRFS_I(inode)->generation;
	inode->i_rdev = 0;
	rdev = btrfs_inode_rdev(leaf, inode_item);

	BTRFS_I(inode)->index_cnt = (u64)-1;
	BTRFS_I(inode)->flags = btrfs_inode_flags(leaf, inode_item);

cache_index:
	/*
	 * If we were modified in the current generation and evicted from memory
	 * and then re-read we need to do a full sync since we don't have any
	 * idea about which extents were modified before we were evicted from
	 * cache.
	 *
	 * This is required for both inode re-read from disk and delayed inode
	 * in delayed_nodes_tree.
	 */
	if (BTRFS_I(inode)->last_trans == fs_info->generation)
		set_bit(BTRFS_INODE_NEEDS_FULL_SYNC,
			&BTRFS_I(inode)->runtime_flags);

	/*
	 * We don't persist the id of the transaction where an unlink operation
	 * against the inode was last made. So here we assume the inode might
	 * have been evicted, and therefore the exact value of last_unlink_trans
	 * lost, and set it to last_trans to avoid metadata inconsistencies
	 * between the inode and its parent if the inode is fsync'ed and the log
	 * replayed. For example, in the scenario:
	 *
	 * touch mydir/foo
	 * ln mydir/foo mydir/bar
	 * sync
	 * unlink mydir/bar
	 * echo 2 > /proc/sys/vm/drop_caches   # evicts inode
	 * xfs_io -c fsync mydir/foo
	 * <power failure>
	 * mount fs, triggers fsync log replay
	 *
	 * We must make sure that when we fsync our inode foo we also log its
	 * parent inode, otherwise after log replay the parent still has the
	 * dentry with the "bar" name but our inode foo has a link count of 1
	 * and doesn't have an inode ref with the name "bar" anymore.
	 *
	 * Setting last_unlink_trans to last_trans is a pessimistic approach,
	 * but it guarantees correctness at the expense of occasional full
	 * transaction commits on fsync if our inode is a directory, or if our
	 * inode is not a directory, logging its parent unnecessarily.
	 */
	BTRFS_I(inode)->last_unlink_trans = BTRFS_I(inode)->last_trans;

	path->slots[0]++;
	if (inode->i_nlink != 1 ||
	    path->slots[0] >= btrfs_header_nritems(leaf))
		goto cache_acl;

	btrfs_item_key_to_cpu(leaf, &location, path->slots[0]);
	if (location.objectid != btrfs_ino(BTRFS_I(inode)))
		goto cache_acl;

	ptr = btrfs_item_ptr_offset(leaf, path->slots[0]);
	if (location.type == BTRFS_INODE_REF_KEY) {
		struct btrfs_inode_ref *ref;

		ref = (struct btrfs_inode_ref *)ptr;
		BTRFS_I(inode)->dir_index = btrfs_inode_ref_index(leaf, ref);
	} else if (location.type == BTRFS_INODE_EXTREF_KEY) {
		struct btrfs_inode_extref *extref;

		extref = (struct btrfs_inode_extref *)ptr;
		BTRFS_I(inode)->dir_index = btrfs_inode_extref_index(leaf,
								     extref);
	}
cache_acl:
	/*
	 * try to precache a NULL acl entry for files that don't have
	 * any xattrs or acls
	 */
	maybe_acls = acls_after_inode_item(leaf, path->slots[0],
			btrfs_ino(BTRFS_I(inode)), &first_xattr_slot);
	if (first_xattr_slot != -1) {
		path->slots[0] = first_xattr_slot;
		ret = btrfs_load_inode_props(inode, path);
		if (ret)
			btrfs_err(fs_info,
				  "error loading props for ino %llu (root %llu): %d",
				  btrfs_ino(BTRFS_I(inode)),
				  root->root_key.objectid, ret);
	}
	if (path != in_path)
		btrfs_free_path(path);

	if (!maybe_acls)
		cache_no_acl(inode);

	switch (inode->i_mode & S_IFMT) {
	case S_IFREG:
		inode->i_mapping->a_ops = &btrfs_aops;
		BTRFS_I(inode)->io_tree.ops = &btrfs_extent_io_ops;
		inode->i_fop = &btrfs_file_operations;
		inode->i_op = &btrfs_file_inode_operations;
		break;
	case S_IFDIR:
		inode->i_fop = &btrfs_dir_file_operations;
		inode->i_op = &btrfs_dir_inode_operations;
		break;
	case S_IFLNK:
		inode->i_op = &btrfs_symlink_inode_operations;
		inode_nohighmem(inode);
		inode->i_mapping->a_ops = &btrfs_aops;
		break;
	default:
		inode->i_op = &btrfs_special_inode_operations;
		init_special_inode(inode, inode->i_mode, rdev);
		break;
	}

	btrfs_sync_inode_flags_to_i_flags(inode);
	return 0;
}

/*
 * given a leaf and an inode, copy the inode fields into the leaf
 */
static void fill_inode_item(struct btrfs_trans_handle *trans,
			    struct extent_buffer *leaf,
			    struct btrfs_inode_item *item,
			    struct inode *inode)
{
	struct btrfs_map_token token;

	btrfs_init_map_token(&token, leaf);

	btrfs_set_token_inode_uid(&token, item, i_uid_read(inode));
	btrfs_set_token_inode_gid(&token, item, i_gid_read(inode));
	btrfs_set_token_inode_size(&token, item, BTRFS_I(inode)->disk_i_size);
	btrfs_set_token_inode_mode(&token, item, inode->i_mode);
	btrfs_set_token_inode_nlink(&token, item, inode->i_nlink);

	btrfs_set_token_timespec_sec(&token, &item->atime,
				     inode->i_atime.tv_sec);
	btrfs_set_token_timespec_nsec(&token, &item->atime,
				      inode->i_atime.tv_nsec);

	btrfs_set_token_timespec_sec(&token, &item->mtime,
				     inode->i_mtime.tv_sec);
	btrfs_set_token_timespec_nsec(&token, &item->mtime,
				      inode->i_mtime.tv_nsec);

	btrfs_set_token_timespec_sec(&token, &item->ctime,
				     inode->i_ctime.tv_sec);
	btrfs_set_token_timespec_nsec(&token, &item->ctime,
				      inode->i_ctime.tv_nsec);

	btrfs_set_token_timespec_sec(&token, &item->otime,
				     BTRFS_I(inode)->i_otime.tv_sec);
	btrfs_set_token_timespec_nsec(&token, &item->otime,
				      BTRFS_I(inode)->i_otime.tv_nsec);

	btrfs_set_token_inode_nbytes(&token, item, inode_get_bytes(inode));
	btrfs_set_token_inode_generation(&token, item,
					 BTRFS_I(inode)->generation);
	btrfs_set_token_inode_sequence(&token, item, inode_peek_iversion(inode));
	btrfs_set_token_inode_transid(&token, item, trans->transid);
	btrfs_set_token_inode_rdev(&token, item, inode->i_rdev);
	btrfs_set_token_inode_flags(&token, item, BTRFS_I(inode)->flags);
	btrfs_set_token_inode_block_group(&token, item, 0);
}

/*
 * copy everything in the in-memory inode into the btree.
 */
static noinline int btrfs_update_inode_item(struct btrfs_trans_handle *trans,
				struct btrfs_root *root, struct inode *inode)
{
	struct btrfs_inode_item *inode_item;
	struct btrfs_path *path;
	struct extent_buffer *leaf;
	int ret;

	path = btrfs_alloc_path();
	if (!path)
		return -ENOMEM;

	path->leave_spinning = 1;
	ret = btrfs_lookup_inode(trans, root, path, &BTRFS_I(inode)->location,
				 1);
	if (ret) {
		if (ret > 0)
			ret = -ENOENT;
		goto failed;
	}

	leaf = path->nodes[0];
	inode_item = btrfs_item_ptr(leaf, path->slots[0],
				    struct btrfs_inode_item);

	fill_inode_item(trans, leaf, inode_item, inode);
	btrfs_mark_buffer_dirty(leaf);
	btrfs_set_inode_last_trans(trans, inode);
	ret = 0;
failed:
	btrfs_free_path(path);
	return ret;
}

/*
 * copy everything in the in-memory inode into the btree.
 */
noinline int btrfs_update_inode(struct btrfs_trans_handle *trans,
				struct btrfs_root *root, struct inode *inode)
{
	struct btrfs_fs_info *fs_info = root->fs_info;
	int ret;

	/*
	 * If the inode is a free space inode, we can deadlock during commit
	 * if we put it into the delayed code.
	 *
	 * The data relocation inode should also be directly updated
	 * without delay
	 */
	if (!btrfs_is_free_space_inode(BTRFS_I(inode))
	    && root->root_key.objectid != BTRFS_DATA_RELOC_TREE_OBJECTID
	    && !test_bit(BTRFS_FS_LOG_RECOVERING, &fs_info->flags)) {
		btrfs_update_root_times(trans, root);

		ret = btrfs_delayed_update_inode(trans, root, inode);
		if (!ret)
			btrfs_set_inode_last_trans(trans, inode);
		return ret;
	}

	return btrfs_update_inode_item(trans, root, inode);
}

noinline int btrfs_update_inode_fallback(struct btrfs_trans_handle *trans,
					 struct btrfs_root *root,
					 struct inode *inode)
{
	int ret;

	ret = btrfs_update_inode(trans, root, inode);
	if (ret == -ENOSPC)
		return btrfs_update_inode_item(trans, root, inode);
	return ret;
}

/*
 * unlink helper that gets used here in inode.c and in the tree logging
 * recovery code.  It remove a link in a directory with a given name, and
 * also drops the back refs in the inode to the directory
 */
static int __btrfs_unlink_inode(struct btrfs_trans_handle *trans,
				struct btrfs_root *root,
				struct btrfs_inode *dir,
				struct btrfs_inode *inode,
				const char *name, int name_len)
{
	struct btrfs_fs_info *fs_info = root->fs_info;
	struct btrfs_path *path;
	int ret = 0;
	struct btrfs_dir_item *di;
	u64 index;
	u64 ino = btrfs_ino(inode);
	u64 dir_ino = btrfs_ino(dir);

	path = btrfs_alloc_path();
	if (!path) {
		ret = -ENOMEM;
		goto out;
	}

	path->leave_spinning = 1;
	di = btrfs_lookup_dir_item(trans, root, path, dir_ino,
				    name, name_len, -1);
	if (IS_ERR_OR_NULL(di)) {
		ret = di ? PTR_ERR(di) : -ENOENT;
		goto err;
	}
	ret = btrfs_delete_one_dir_name(trans, root, path, di);
	if (ret)
		goto err;
	btrfs_release_path(path);

	/*
	 * If we don't have dir index, we have to get it by looking up
	 * the inode ref, since we get the inode ref, remove it directly,
	 * it is unnecessary to do delayed deletion.
	 *
	 * But if we have dir index, needn't search inode ref to get it.
	 * Since the inode ref is close to the inode item, it is better
	 * that we delay to delete it, and just do this deletion when
	 * we update the inode item.
	 */
	if (inode->dir_index) {
		ret = btrfs_delayed_delete_inode_ref(inode);
		if (!ret) {
			index = inode->dir_index;
			goto skip_backref;
		}
	}

	ret = btrfs_del_inode_ref(trans, root, name, name_len, ino,
				  dir_ino, &index);
	if (ret) {
		btrfs_info(fs_info,
			"failed to delete reference to %.*s, inode %llu parent %llu",
			name_len, name, ino, dir_ino);
		btrfs_abort_transaction(trans, ret);
		goto err;
	}
skip_backref:
	ret = btrfs_delete_delayed_dir_index(trans, dir, index);
	if (ret) {
		btrfs_abort_transaction(trans, ret);
		goto err;
	}

	ret = btrfs_del_inode_ref_in_log(trans, root, name, name_len, inode,
			dir_ino);
	if (ret != 0 && ret != -ENOENT) {
		btrfs_abort_transaction(trans, ret);
		goto err;
	}

	ret = btrfs_del_dir_entries_in_log(trans, root, name, name_len, dir,
			index);
	if (ret == -ENOENT)
		ret = 0;
	else if (ret)
		btrfs_abort_transaction(trans, ret);

	/*
	 * If we have a pending delayed iput we could end up with the final iput
	 * being run in btrfs-cleaner context.  If we have enough of these built
	 * up we can end up burning a lot of time in btrfs-cleaner without any
	 * way to throttle the unlinks.  Since we're currently holding a ref on
	 * the inode we can run the delayed iput here without any issues as the
	 * final iput won't be done until after we drop the ref we're currently
	 * holding.
	 */
	btrfs_run_delayed_iput(fs_info, inode);
err:
	btrfs_free_path(path);
	if (ret)
		goto out;

	btrfs_i_size_write(dir, dir->vfs_inode.i_size - name_len * 2);
	inode_inc_iversion(&inode->vfs_inode);
	inode_inc_iversion(&dir->vfs_inode);
	inode->vfs_inode.i_ctime = dir->vfs_inode.i_mtime =
		dir->vfs_inode.i_ctime = current_time(&inode->vfs_inode);
	ret = btrfs_update_inode(trans, root, &dir->vfs_inode);
out:
	return ret;
}

int btrfs_unlink_inode(struct btrfs_trans_handle *trans,
		       struct btrfs_root *root,
		       struct btrfs_inode *dir, struct btrfs_inode *inode,
		       const char *name, int name_len)
{
	int ret;
	ret = __btrfs_unlink_inode(trans, root, dir, inode, name, name_len);
	if (!ret) {
		drop_nlink(&inode->vfs_inode);
		ret = btrfs_update_inode(trans, root, &inode->vfs_inode);
	}
	return ret;
}

/*
 * helper to start transaction for unlink and rmdir.
 *
 * unlink and rmdir are special in btrfs, they do not always free space, so
 * if we cannot make our reservations the normal way try and see if there is
 * plenty of slack room in the global reserve to migrate, otherwise we cannot
 * allow the unlink to occur.
 */
static struct btrfs_trans_handle *__unlink_start_trans(struct inode *dir)
{
	struct btrfs_root *root = BTRFS_I(dir)->root;

	/*
	 * 1 for the possible orphan item
	 * 1 for the dir item
	 * 1 for the dir index
	 * 1 for the inode ref
	 * 1 for the inode
	 */
	return btrfs_start_transaction_fallback_global_rsv(root, 5);
}

static int btrfs_unlink(struct inode *dir, struct dentry *dentry)
{
	struct btrfs_root *root = BTRFS_I(dir)->root;
	struct btrfs_trans_handle *trans;
	struct inode *inode = d_inode(dentry);
	int ret;

	trans = __unlink_start_trans(dir);
	if (IS_ERR(trans))
		return PTR_ERR(trans);

	btrfs_record_unlink_dir(trans, BTRFS_I(dir), BTRFS_I(d_inode(dentry)),
			0);

	ret = btrfs_unlink_inode(trans, root, BTRFS_I(dir),
			BTRFS_I(d_inode(dentry)), dentry->d_name.name,
			dentry->d_name.len);
	if (ret)
		goto out;

	if (inode->i_nlink == 0) {
		ret = btrfs_orphan_add(trans, BTRFS_I(inode));
		if (ret)
			goto out;
	}

out:
	btrfs_end_transaction(trans);
	btrfs_btree_balance_dirty(root->fs_info);
	return ret;
}

static int btrfs_unlink_subvol(struct btrfs_trans_handle *trans,
			       struct inode *dir, struct dentry *dentry)
{
	struct btrfs_root *root = BTRFS_I(dir)->root;
	struct btrfs_inode *inode = BTRFS_I(d_inode(dentry));
	struct btrfs_path *path;
	struct extent_buffer *leaf;
	struct btrfs_dir_item *di;
	struct btrfs_key key;
	const char *name = dentry->d_name.name;
	int name_len = dentry->d_name.len;
	u64 index;
	int ret;
	u64 objectid;
	u64 dir_ino = btrfs_ino(BTRFS_I(dir));

	if (btrfs_ino(inode) == BTRFS_FIRST_FREE_OBJECTID) {
		objectid = inode->root->root_key.objectid;
	} else if (btrfs_ino(inode) == BTRFS_EMPTY_SUBVOL_DIR_OBJECTID) {
		objectid = inode->location.objectid;
	} else {
		WARN_ON(1);
		return -EINVAL;
	}

	path = btrfs_alloc_path();
	if (!path)
		return -ENOMEM;

	di = btrfs_lookup_dir_item(trans, root, path, dir_ino,
				   name, name_len, -1);
	if (IS_ERR_OR_NULL(di)) {
		ret = di ? PTR_ERR(di) : -ENOENT;
		goto out;
	}

	leaf = path->nodes[0];
	btrfs_dir_item_key_to_cpu(leaf, di, &key);
	WARN_ON(key.type != BTRFS_ROOT_ITEM_KEY || key.objectid != objectid);
	ret = btrfs_delete_one_dir_name(trans, root, path, di);
	if (ret) {
		btrfs_abort_transaction(trans, ret);
		goto out;
	}
	btrfs_release_path(path);

	/*
	 * This is a placeholder inode for a subvolume we didn't have a
	 * reference to at the time of the snapshot creation.  In the meantime
	 * we could have renamed the real subvol link into our snapshot, so
	 * depending on btrfs_del_root_ref to return -ENOENT here is incorret.
	 * Instead simply lookup the dir_index_item for this entry so we can
	 * remove it.  Otherwise we know we have a ref to the root and we can
	 * call btrfs_del_root_ref, and it _shouldn't_ fail.
	 */
	if (btrfs_ino(inode) == BTRFS_EMPTY_SUBVOL_DIR_OBJECTID) {
		di = btrfs_search_dir_index_item(root, path, dir_ino,
						 name, name_len);
		if (IS_ERR_OR_NULL(di)) {
			if (!di)
				ret = -ENOENT;
			else
				ret = PTR_ERR(di);
			btrfs_abort_transaction(trans, ret);
			goto out;
		}

		leaf = path->nodes[0];
		btrfs_item_key_to_cpu(leaf, &key, path->slots[0]);
		index = key.offset;
		btrfs_release_path(path);
	} else {
		ret = btrfs_del_root_ref(trans, objectid,
					 root->root_key.objectid, dir_ino,
					 &index, name, name_len);
		if (ret) {
			btrfs_abort_transaction(trans, ret);
			goto out;
		}
	}

	ret = btrfs_delete_delayed_dir_index(trans, BTRFS_I(dir), index);
	if (ret) {
		btrfs_abort_transaction(trans, ret);
		goto out;
	}

	btrfs_i_size_write(BTRFS_I(dir), dir->i_size - name_len * 2);
	inode_inc_iversion(dir);
	dir->i_mtime = dir->i_ctime = current_time(dir);
	ret = btrfs_update_inode_fallback(trans, root, dir);
	if (ret)
		btrfs_abort_transaction(trans, ret);
out:
	btrfs_free_path(path);
	return ret;
}

/*
 * Helper to check if the subvolume references other subvolumes or if it's
 * default.
 */
static noinline int may_destroy_subvol(struct btrfs_root *root)
{
	struct btrfs_fs_info *fs_info = root->fs_info;
	struct btrfs_path *path;
	struct btrfs_dir_item *di;
	struct btrfs_key key;
	u64 dir_id;
	int ret;

	path = btrfs_alloc_path();
	if (!path)
		return -ENOMEM;

	/* Make sure this root isn't set as the default subvol */
	dir_id = btrfs_super_root_dir(fs_info->super_copy);
	di = btrfs_lookup_dir_item(NULL, fs_info->tree_root, path,
				   dir_id, "default", 7, 0);
	if (di && !IS_ERR(di)) {
		btrfs_dir_item_key_to_cpu(path->nodes[0], di, &key);
		if (key.objectid == root->root_key.objectid) {
			ret = -EPERM;
			btrfs_err(fs_info,
				  "deleting default subvolume %llu is not allowed",
				  key.objectid);
			goto out;
		}
		btrfs_release_path(path);
	}

	key.objectid = root->root_key.objectid;
	key.type = BTRFS_ROOT_REF_KEY;
	key.offset = (u64)-1;

	ret = btrfs_search_slot(NULL, fs_info->tree_root, &key, path, 0, 0);
	if (ret < 0)
		goto out;
	BUG_ON(ret == 0);

	ret = 0;
	if (path->slots[0] > 0) {
		path->slots[0]--;
		btrfs_item_key_to_cpu(path->nodes[0], &key, path->slots[0]);
		if (key.objectid == root->root_key.objectid &&
		    key.type == BTRFS_ROOT_REF_KEY)
			ret = -ENOTEMPTY;
	}
out:
	btrfs_free_path(path);
	return ret;
}

/* Delete all dentries for inodes belonging to the root */
static void btrfs_prune_dentries(struct btrfs_root *root)
{
	struct btrfs_fs_info *fs_info = root->fs_info;
	struct rb_node *node;
	struct rb_node *prev;
	struct btrfs_inode *entry;
	struct inode *inode;
	u64 objectid = 0;

	if (!test_bit(BTRFS_FS_STATE_ERROR, &fs_info->fs_state))
		WARN_ON(btrfs_root_refs(&root->root_item) != 0);

	spin_lock(&root->inode_lock);
again:
	node = root->inode_tree.rb_node;
	prev = NULL;
	while (node) {
		prev = node;
		entry = rb_entry(node, struct btrfs_inode, rb_node);

		if (objectid < btrfs_ino(entry))
			node = node->rb_left;
		else if (objectid > btrfs_ino(entry))
			node = node->rb_right;
		else
			break;
	}
	if (!node) {
		while (prev) {
			entry = rb_entry(prev, struct btrfs_inode, rb_node);
			if (objectid <= btrfs_ino(entry)) {
				node = prev;
				break;
			}
			prev = rb_next(prev);
		}
	}
	while (node) {
		entry = rb_entry(node, struct btrfs_inode, rb_node);
		objectid = btrfs_ino(entry) + 1;
		inode = igrab(&entry->vfs_inode);
		if (inode) {
			spin_unlock(&root->inode_lock);
			if (atomic_read(&inode->i_count) > 1)
				d_prune_aliases(inode);
			/*
			 * btrfs_drop_inode will have it removed from the inode
			 * cache when its usage count hits zero.
			 */
			iput(inode);
			cond_resched();
			spin_lock(&root->inode_lock);
			goto again;
		}

		if (cond_resched_lock(&root->inode_lock))
			goto again;

		node = rb_next(node);
	}
	spin_unlock(&root->inode_lock);
}

int btrfs_delete_subvolume(struct inode *dir, struct dentry *dentry)
{
	struct btrfs_fs_info *fs_info = btrfs_sb(dentry->d_sb);
	struct btrfs_root *root = BTRFS_I(dir)->root;
	struct inode *inode = d_inode(dentry);
	struct btrfs_root *dest = BTRFS_I(inode)->root;
	struct btrfs_trans_handle *trans;
	struct btrfs_block_rsv block_rsv;
	u64 root_flags;
	int ret;
	int err;

	/*
	 * Don't allow to delete a subvolume with send in progress. This is
	 * inside the inode lock so the error handling that has to drop the bit
	 * again is not run concurrently.
	 */
	spin_lock(&dest->root_item_lock);
	if (dest->send_in_progress) {
		spin_unlock(&dest->root_item_lock);
		btrfs_warn(fs_info,
			   "attempt to delete subvolume %llu during send",
			   dest->root_key.objectid);
		return -EPERM;
	}
	root_flags = btrfs_root_flags(&dest->root_item);
	btrfs_set_root_flags(&dest->root_item,
			     root_flags | BTRFS_ROOT_SUBVOL_DEAD);
	spin_unlock(&dest->root_item_lock);

	down_write(&fs_info->subvol_sem);

	err = may_destroy_subvol(dest);
	if (err)
		goto out_up_write;

	btrfs_init_block_rsv(&block_rsv, BTRFS_BLOCK_RSV_TEMP);
	/*
	 * One for dir inode,
	 * two for dir entries,
	 * two for root ref/backref.
	 */
	err = btrfs_subvolume_reserve_metadata(root, &block_rsv, 5, true);
	if (err)
		goto out_up_write;

	trans = btrfs_start_transaction(root, 0);
	if (IS_ERR(trans)) {
		err = PTR_ERR(trans);
		goto out_release;
	}
	trans->block_rsv = &block_rsv;
	trans->bytes_reserved = block_rsv.size;

	btrfs_record_snapshot_destroy(trans, BTRFS_I(dir));

	ret = btrfs_unlink_subvol(trans, dir, dentry);
	if (ret) {
		err = ret;
		btrfs_abort_transaction(trans, ret);
		goto out_end_trans;
	}

	btrfs_record_root_in_trans(trans, dest);

	memset(&dest->root_item.drop_progress, 0,
		sizeof(dest->root_item.drop_progress));
	dest->root_item.drop_level = 0;
	btrfs_set_root_refs(&dest->root_item, 0);

	if (!test_and_set_bit(BTRFS_ROOT_ORPHAN_ITEM_INSERTED, &dest->state)) {
		ret = btrfs_insert_orphan_item(trans,
					fs_info->tree_root,
					dest->root_key.objectid);
		if (ret) {
			btrfs_abort_transaction(trans, ret);
			err = ret;
			goto out_end_trans;
		}
	}

	ret = btrfs_uuid_tree_remove(trans, dest->root_item.uuid,
				  BTRFS_UUID_KEY_SUBVOL,
				  dest->root_key.objectid);
	if (ret && ret != -ENOENT) {
		btrfs_abort_transaction(trans, ret);
		err = ret;
		goto out_end_trans;
	}
	if (!btrfs_is_empty_uuid(dest->root_item.received_uuid)) {
		ret = btrfs_uuid_tree_remove(trans,
					  dest->root_item.received_uuid,
					  BTRFS_UUID_KEY_RECEIVED_SUBVOL,
					  dest->root_key.objectid);
		if (ret && ret != -ENOENT) {
			btrfs_abort_transaction(trans, ret);
			err = ret;
			goto out_end_trans;
		}
	}

out_end_trans:
	trans->block_rsv = NULL;
	trans->bytes_reserved = 0;
	ret = btrfs_end_transaction(trans);
	if (ret && !err)
		err = ret;
	inode->i_flags |= S_DEAD;
out_release:
	btrfs_subvolume_release_metadata(fs_info, &block_rsv);
out_up_write:
	up_write(&fs_info->subvol_sem);
	if (err) {
		spin_lock(&dest->root_item_lock);
		root_flags = btrfs_root_flags(&dest->root_item);
		btrfs_set_root_flags(&dest->root_item,
				root_flags & ~BTRFS_ROOT_SUBVOL_DEAD);
		spin_unlock(&dest->root_item_lock);
	} else {
		d_invalidate(dentry);
		btrfs_prune_dentries(dest);
		ASSERT(dest->send_in_progress == 0);

		/* the last ref */
		if (dest->ino_cache_inode) {
			iput(dest->ino_cache_inode);
			dest->ino_cache_inode = NULL;
		}
	}

	return err;
}

static int btrfs_rmdir(struct inode *dir, struct dentry *dentry)
{
	struct inode *inode = d_inode(dentry);
	int err = 0;
	struct btrfs_root *root = BTRFS_I(dir)->root;
	struct btrfs_trans_handle *trans;
	u64 last_unlink_trans;

	if (inode->i_size > BTRFS_EMPTY_DIR_SIZE)
		return -ENOTEMPTY;
	if (btrfs_ino(BTRFS_I(inode)) == BTRFS_FIRST_FREE_OBJECTID)
		return btrfs_delete_subvolume(dir, dentry);

	trans = __unlink_start_trans(dir);
	if (IS_ERR(trans))
		return PTR_ERR(trans);

	if (unlikely(btrfs_ino(BTRFS_I(inode)) == BTRFS_EMPTY_SUBVOL_DIR_OBJECTID)) {
		err = btrfs_unlink_subvol(trans, dir, dentry);
		goto out;
	}

	err = btrfs_orphan_add(trans, BTRFS_I(inode));
	if (err)
		goto out;

	last_unlink_trans = BTRFS_I(inode)->last_unlink_trans;

	/* now the directory is empty */
	err = btrfs_unlink_inode(trans, root, BTRFS_I(dir),
			BTRFS_I(d_inode(dentry)), dentry->d_name.name,
			dentry->d_name.len);
	if (!err) {
		btrfs_i_size_write(BTRFS_I(inode), 0);
		/*
		 * Propagate the last_unlink_trans value of the deleted dir to
		 * its parent directory. This is to prevent an unrecoverable
		 * log tree in the case we do something like this:
		 * 1) create dir foo
		 * 2) create snapshot under dir foo
		 * 3) delete the snapshot
		 * 4) rmdir foo
		 * 5) mkdir foo
		 * 6) fsync foo or some file inside foo
		 */
		if (last_unlink_trans >= trans->transid)
			BTRFS_I(dir)->last_unlink_trans = last_unlink_trans;
	}
out:
	btrfs_end_transaction(trans);
	btrfs_btree_balance_dirty(root->fs_info);

	return err;
}

/*
 * Return this if we need to call truncate_block for the last bit of the
 * truncate.
 */
#define NEED_TRUNCATE_BLOCK 1

/*
 * this can truncate away extent items, csum items and directory items.
 * It starts at a high offset and removes keys until it can't find
 * any higher than new_size
 *
 * csum items that cross the new i_size are truncated to the new size
 * as well.
 *
 * min_type is the minimum key type to truncate down to.  If set to 0, this
 * will kill all the items on this inode, including the INODE_ITEM_KEY.
 */
int btrfs_truncate_inode_items(struct btrfs_trans_handle *trans,
			       struct btrfs_root *root,
			       struct inode *inode,
			       u64 new_size, u32 min_type)
{
	struct btrfs_fs_info *fs_info = root->fs_info;
	struct btrfs_path *path;
	struct extent_buffer *leaf;
	struct btrfs_file_extent_item *fi;
	struct btrfs_key key;
	struct btrfs_key found_key;
	u64 extent_start = 0;
	u64 extent_num_bytes = 0;
	u64 extent_offset = 0;
	u64 item_end = 0;
	u64 last_size = new_size;
	u32 found_type = (u8)-1;
	int found_extent;
	int del_item;
	int pending_del_nr = 0;
	int pending_del_slot = 0;
	int extent_type = -1;
	int ret;
	u64 ino = btrfs_ino(BTRFS_I(inode));
	u64 bytes_deleted = 0;
	bool be_nice = false;
	bool should_throttle = false;
	const u64 lock_start = ALIGN_DOWN(new_size, fs_info->sectorsize);
	struct extent_state *cached_state = NULL;

	BUG_ON(new_size > 0 && min_type != BTRFS_EXTENT_DATA_KEY);

	/*
	 * For non-free space inodes and non-shareable roots, we want to back
	 * off from time to time.  This means all inodes in subvolume roots,
	 * reloc roots, and data reloc roots.
	 */
	if (!btrfs_is_free_space_inode(BTRFS_I(inode)) &&
	    test_bit(BTRFS_ROOT_SHAREABLE, &root->state))
		be_nice = true;

	path = btrfs_alloc_path();
	if (!path)
		return -ENOMEM;
	path->reada = READA_BACK;

	if (root->root_key.objectid != BTRFS_TREE_LOG_OBJECTID) {
		lock_extent_bits(&BTRFS_I(inode)->io_tree, lock_start, (u64)-1,
				 &cached_state);

		/*
		 * We want to drop from the next block forward in case this
		 * new size is not block aligned since we will be keeping the
		 * last block of the extent just the way it is.
		 */
		btrfs_drop_extent_cache(BTRFS_I(inode), ALIGN(new_size,
					fs_info->sectorsize),
					(u64)-1, 0);
	}

	/*
	 * This function is also used to drop the items in the log tree before
	 * we relog the inode, so if root != BTRFS_I(inode)->root, it means
	 * it is used to drop the logged items. So we shouldn't kill the delayed
	 * items.
	 */
	if (min_type == 0 && root == BTRFS_I(inode)->root)
		btrfs_kill_delayed_inode_items(BTRFS_I(inode));

	key.objectid = ino;
	key.offset = (u64)-1;
	key.type = (u8)-1;

search_again:
	/*
	 * with a 16K leaf size and 128MB extents, you can actually queue
	 * up a huge file in a single leaf.  Most of the time that
	 * bytes_deleted is > 0, it will be huge by the time we get here
	 */
	if (be_nice && bytes_deleted > SZ_32M &&
	    btrfs_should_end_transaction(trans)) {
		ret = -EAGAIN;
		goto out;
	}

	ret = btrfs_search_slot(trans, root, &key, path, -1, 1);
	if (ret < 0)
		goto out;

	if (ret > 0) {
		ret = 0;
		/* there are no items in the tree for us to truncate, we're
		 * done
		 */
		if (path->slots[0] == 0)
			goto out;
		path->slots[0]--;
	}

	while (1) {
		u64 clear_start = 0, clear_len = 0;

		fi = NULL;
		leaf = path->nodes[0];
		btrfs_item_key_to_cpu(leaf, &found_key, path->slots[0]);
		found_type = found_key.type;

		if (found_key.objectid != ino)
			break;

		if (found_type < min_type)
			break;

		item_end = found_key.offset;
		if (found_type == BTRFS_EXTENT_DATA_KEY) {
			fi = btrfs_item_ptr(leaf, path->slots[0],
					    struct btrfs_file_extent_item);
			extent_type = btrfs_file_extent_type(leaf, fi);
			if (extent_type != BTRFS_FILE_EXTENT_INLINE) {
				item_end +=
				    btrfs_file_extent_num_bytes(leaf, fi);

				trace_btrfs_truncate_show_fi_regular(
					BTRFS_I(inode), leaf, fi,
					found_key.offset);
			} else if (extent_type == BTRFS_FILE_EXTENT_INLINE) {
				item_end += btrfs_file_extent_ram_bytes(leaf,
									fi);

				trace_btrfs_truncate_show_fi_inline(
					BTRFS_I(inode), leaf, fi, path->slots[0],
					found_key.offset);
			}
			item_end--;
		}
		if (found_type > min_type) {
			del_item = 1;
		} else {
			if (item_end < new_size)
				break;
			if (found_key.offset >= new_size)
				del_item = 1;
			else
				del_item = 0;
		}
		found_extent = 0;
		/* FIXME, shrink the extent if the ref count is only 1 */
		if (found_type != BTRFS_EXTENT_DATA_KEY)
			goto delete;

		if (extent_type != BTRFS_FILE_EXTENT_INLINE) {
			u64 num_dec;

			clear_start = found_key.offset;
			extent_start = btrfs_file_extent_disk_bytenr(leaf, fi);
			if (!del_item) {
				u64 orig_num_bytes =
					btrfs_file_extent_num_bytes(leaf, fi);
				extent_num_bytes = ALIGN(new_size -
						found_key.offset,
						fs_info->sectorsize);
				clear_start = ALIGN(new_size, fs_info->sectorsize);
				btrfs_set_file_extent_num_bytes(leaf, fi,
							 extent_num_bytes);
				num_dec = (orig_num_bytes -
					   extent_num_bytes);
				if (test_bit(BTRFS_ROOT_SHAREABLE,
					     &root->state) &&
				    extent_start != 0)
					inode_sub_bytes(inode, num_dec);
				btrfs_mark_buffer_dirty(leaf);
			} else {
				extent_num_bytes =
					btrfs_file_extent_disk_num_bytes(leaf,
									 fi);
				extent_offset = found_key.offset -
					btrfs_file_extent_offset(leaf, fi);

				/* FIXME blocksize != 4096 */
				num_dec = btrfs_file_extent_num_bytes(leaf, fi);
				if (extent_start != 0) {
					found_extent = 1;
					if (test_bit(BTRFS_ROOT_SHAREABLE,
						     &root->state))
						inode_sub_bytes(inode, num_dec);
				}
			}
			clear_len = num_dec;
		} else if (extent_type == BTRFS_FILE_EXTENT_INLINE) {
			/*
			 * we can't truncate inline items that have had
			 * special encodings
			 */
			if (!del_item &&
			    btrfs_file_extent_encryption(leaf, fi) == 0 &&
			    btrfs_file_extent_other_encoding(leaf, fi) == 0 &&
			    btrfs_file_extent_compression(leaf, fi) == 0) {
				u32 size = (u32)(new_size - found_key.offset);

				btrfs_set_file_extent_ram_bytes(leaf, fi, size);
				size = btrfs_file_extent_calc_inline_size(size);
				btrfs_truncate_item(path, size, 1);
			} else if (!del_item) {
				/*
				 * We have to bail so the last_size is set to
				 * just before this extent.
				 */
				ret = NEED_TRUNCATE_BLOCK;
				break;
			} else {
				/*
				 * Inline extents are special, we just treat
				 * them as a full sector worth in the file
				 * extent tree just for simplicity sake.
				 */
				clear_len = fs_info->sectorsize;
			}

			if (test_bit(BTRFS_ROOT_SHAREABLE, &root->state))
				inode_sub_bytes(inode, item_end + 1 - new_size);
		}
delete:
		/*
		 * We use btrfs_truncate_inode_items() to clean up log trees for
		 * multiple fsyncs, and in this case we don't want to clear the
		 * file extent range because it's just the log.
		 */
		if (root == BTRFS_I(inode)->root) {
			ret = btrfs_inode_clear_file_extent_range(BTRFS_I(inode),
						  clear_start, clear_len);
			if (ret) {
				btrfs_abort_transaction(trans, ret);
				break;
			}
		}

		if (del_item)
			last_size = found_key.offset;
		else
			last_size = new_size;
		if (del_item) {
			if (!pending_del_nr) {
				/* no pending yet, add ourselves */
				pending_del_slot = path->slots[0];
				pending_del_nr = 1;
			} else if (pending_del_nr &&
				   path->slots[0] + 1 == pending_del_slot) {
				/* hop on the pending chunk */
				pending_del_nr++;
				pending_del_slot = path->slots[0];
			} else {
				BUG();
			}
		} else {
			break;
		}
		should_throttle = false;

		if (found_extent &&
		    root->root_key.objectid != BTRFS_TREE_LOG_OBJECTID) {
			struct btrfs_ref ref = { 0 };

			bytes_deleted += extent_num_bytes;

			btrfs_init_generic_ref(&ref, BTRFS_DROP_DELAYED_REF,
					extent_start, extent_num_bytes, 0);
			ref.real_root = root->root_key.objectid;
			btrfs_init_data_ref(&ref, btrfs_header_owner(leaf),
					ino, extent_offset);
			ret = btrfs_free_extent(trans, &ref);
			if (ret) {
				btrfs_abort_transaction(trans, ret);
				break;
			}
			if (be_nice) {
				if (btrfs_should_throttle_delayed_refs(trans))
					should_throttle = true;
			}
		}

		if (found_type == BTRFS_INODE_ITEM_KEY)
			break;

		if (path->slots[0] == 0 ||
		    path->slots[0] != pending_del_slot ||
		    should_throttle) {
			if (pending_del_nr) {
				ret = btrfs_del_items(trans, root, path,
						pending_del_slot,
						pending_del_nr);
				if (ret) {
					btrfs_abort_transaction(trans, ret);
					break;
				}
				pending_del_nr = 0;
			}
			btrfs_release_path(path);

			/*
			 * We can generate a lot of delayed refs, so we need to
			 * throttle every once and a while and make sure we're
			 * adding enough space to keep up with the work we are
			 * generating.  Since we hold a transaction here we
			 * can't flush, and we don't want to FLUSH_LIMIT because
			 * we could have generated too many delayed refs to
			 * actually allocate, so just bail if we're short and
			 * let the normal reservation dance happen higher up.
			 */
			if (should_throttle) {
				ret = btrfs_delayed_refs_rsv_refill(fs_info,
							BTRFS_RESERVE_NO_FLUSH);
				if (ret) {
					ret = -EAGAIN;
					break;
				}
			}
			goto search_again;
		} else {
			path->slots[0]--;
		}
	}
out:
	if (ret >= 0 && pending_del_nr) {
		int err;

		err = btrfs_del_items(trans, root, path, pending_del_slot,
				      pending_del_nr);
		if (err) {
			btrfs_abort_transaction(trans, err);
			ret = err;
		}
	}
	if (root->root_key.objectid != BTRFS_TREE_LOG_OBJECTID) {
		ASSERT(last_size >= new_size);
		if (!ret && last_size > new_size)
			last_size = new_size;
		btrfs_inode_safe_disk_i_size_write(inode, last_size);
		unlock_extent_cached(&BTRFS_I(inode)->io_tree, lock_start,
				     (u64)-1, &cached_state);
	}

	btrfs_free_path(path);
	return ret;
}

/*
 * btrfs_truncate_block - read, zero a chunk and write a block
 * @inode - inode that we're zeroing
 * @from - the offset to start zeroing
 * @len - the length to zero, 0 to zero the entire range respective to the
 *	offset
 * @front - zero up to the offset instead of from the offset on
 *
 * This will find the block for the "from" offset and cow the block and zero the
 * part we want to zero.  This is used with truncate and hole punching.
 */
int btrfs_truncate_block(struct inode *inode, loff_t from, loff_t len,
			int front)
{
	struct btrfs_fs_info *fs_info = btrfs_sb(inode->i_sb);
	struct address_space *mapping = inode->i_mapping;
	struct extent_io_tree *io_tree = &BTRFS_I(inode)->io_tree;
	struct btrfs_ordered_extent *ordered;
	struct extent_state *cached_state = NULL;
	struct extent_changeset *data_reserved = NULL;
	char *kaddr;
	u32 blocksize = fs_info->sectorsize;
	pgoff_t index = from >> PAGE_SHIFT;
	unsigned offset = from & (blocksize - 1);
	struct page *page;
	gfp_t mask = btrfs_alloc_write_mask(mapping);
	int ret = 0;
	u64 block_start;
	u64 block_end;

	if (IS_ALIGNED(offset, blocksize) &&
	    (!len || IS_ALIGNED(len, blocksize)))
		goto out;

	block_start = round_down(from, blocksize);
	block_end = block_start + blocksize - 1;

	ret = btrfs_delalloc_reserve_space(inode, &data_reserved,
					   block_start, blocksize);
	if (ret)
		goto out;

again:
	page = find_or_create_page(mapping, index, mask);
	if (!page) {
		btrfs_delalloc_release_space(inode, data_reserved,
					     block_start, blocksize, true);
		btrfs_delalloc_release_extents(BTRFS_I(inode), blocksize);
		ret = -ENOMEM;
		goto out;
	}

	if (!PageUptodate(page)) {
		ret = btrfs_readpage(NULL, page);
		lock_page(page);
		if (page->mapping != mapping) {
			unlock_page(page);
			put_page(page);
			goto again;
		}
		if (!PageUptodate(page)) {
			ret = -EIO;
			goto out_unlock;
		}
	}
	wait_on_page_writeback(page);

	lock_extent_bits(io_tree, block_start, block_end, &cached_state);
	set_page_extent_mapped(page);

	ordered = btrfs_lookup_ordered_extent(inode, block_start);
	if (ordered) {
		unlock_extent_cached(io_tree, block_start, block_end,
				     &cached_state);
		unlock_page(page);
		put_page(page);
		btrfs_start_ordered_extent(inode, ordered, 1);
		btrfs_put_ordered_extent(ordered);
		goto again;
	}

	clear_extent_bit(&BTRFS_I(inode)->io_tree, block_start, block_end,
			 EXTENT_DELALLOC | EXTENT_DO_ACCOUNTING | EXTENT_DEFRAG,
			 0, 0, &cached_state);

	ret = btrfs_set_extent_delalloc(inode, block_start, block_end, 0,
					&cached_state);
	if (ret) {
		unlock_extent_cached(io_tree, block_start, block_end,
				     &cached_state);
		goto out_unlock;
	}

	if (offset != blocksize) {
		if (!len)
			len = blocksize - offset;
		kaddr = kmap(page);
		if (front)
			memset(kaddr + (block_start - page_offset(page)),
				0, offset);
		else
			memset(kaddr + (block_start - page_offset(page)) +  offset,
				0, len);
		flush_dcache_page(page);
		kunmap(page);
	}
	ClearPageChecked(page);
	set_page_dirty(page);
	unlock_extent_cached(io_tree, block_start, block_end, &cached_state);

out_unlock:
	if (ret)
		btrfs_delalloc_release_space(inode, data_reserved, block_start,
					     blocksize, true);
	btrfs_delalloc_release_extents(BTRFS_I(inode), blocksize);
	unlock_page(page);
	put_page(page);
out:
	extent_changeset_free(data_reserved);
	return ret;
}

static int maybe_insert_hole(struct btrfs_root *root, struct inode *inode,
			     u64 offset, u64 len)
{
	struct btrfs_fs_info *fs_info = btrfs_sb(inode->i_sb);
	struct btrfs_trans_handle *trans;
	int ret;

	/*
	 * Still need to make sure the inode looks like it's been updated so
	 * that any holes get logged if we fsync.
	 */
	if (btrfs_fs_incompat(fs_info, NO_HOLES)) {
		BTRFS_I(inode)->last_trans = fs_info->generation;
		BTRFS_I(inode)->last_sub_trans = root->log_transid;
		BTRFS_I(inode)->last_log_commit = root->last_log_commit;
		return 0;
	}

	/*
	 * 1 - for the one we're dropping
	 * 1 - for the one we're adding
	 * 1 - for updating the inode.
	 */
	trans = btrfs_start_transaction(root, 3);
	if (IS_ERR(trans))
		return PTR_ERR(trans);

	ret = btrfs_drop_extents(trans, root, inode, offset, offset + len, 1);
	if (ret) {
		btrfs_abort_transaction(trans, ret);
		btrfs_end_transaction(trans);
		return ret;
	}

	ret = btrfs_insert_file_extent(trans, root, btrfs_ino(BTRFS_I(inode)),
			offset, 0, 0, len, 0, len, 0, 0, 0);
	if (ret)
		btrfs_abort_transaction(trans, ret);
	else
		btrfs_update_inode(trans, root, inode);
	btrfs_end_transaction(trans);
	return ret;
}

/*
 * This function puts in dummy file extents for the area we're creating a hole
 * for.  So if we are truncating this file to a larger size we need to insert
 * these file extents so that btrfs_get_extent will return a EXTENT_MAP_HOLE for
 * the range between oldsize and size
 */
int btrfs_cont_expand(struct inode *inode, loff_t oldsize, loff_t size)
{
	struct btrfs_fs_info *fs_info = btrfs_sb(inode->i_sb);
	struct btrfs_root *root = BTRFS_I(inode)->root;
	struct extent_io_tree *io_tree = &BTRFS_I(inode)->io_tree;
	struct extent_map *em = NULL;
	struct extent_state *cached_state = NULL;
	struct extent_map_tree *em_tree = &BTRFS_I(inode)->extent_tree;
	u64 hole_start = ALIGN(oldsize, fs_info->sectorsize);
	u64 block_end = ALIGN(size, fs_info->sectorsize);
	u64 last_byte;
	u64 cur_offset;
	u64 hole_size;
	int err = 0;

	/*
	 * If our size started in the middle of a block we need to zero out the
	 * rest of the block before we expand the i_size, otherwise we could
	 * expose stale data.
	 */
	err = btrfs_truncate_block(inode, oldsize, 0, 0);
	if (err)
		return err;

	if (size <= hole_start)
		return 0;

	btrfs_lock_and_flush_ordered_range(BTRFS_I(inode), hole_start,
					   block_end - 1, &cached_state);
	cur_offset = hole_start;
	while (1) {
		em = btrfs_get_extent(BTRFS_I(inode), NULL, 0, cur_offset,
				      block_end - cur_offset);
		if (IS_ERR(em)) {
			err = PTR_ERR(em);
			em = NULL;
			break;
		}
		last_byte = min(extent_map_end(em), block_end);
		last_byte = ALIGN(last_byte, fs_info->sectorsize);
		hole_size = last_byte - cur_offset;

		if (!test_bit(EXTENT_FLAG_PREALLOC, &em->flags)) {
			struct extent_map *hole_em;

			err = maybe_insert_hole(root, inode, cur_offset,
						hole_size);
			if (err)
				break;

			err = btrfs_inode_set_file_extent_range(BTRFS_I(inode),
							cur_offset, hole_size);
			if (err)
				break;

			btrfs_drop_extent_cache(BTRFS_I(inode), cur_offset,
						cur_offset + hole_size - 1, 0);
			hole_em = alloc_extent_map();
			if (!hole_em) {
				set_bit(BTRFS_INODE_NEEDS_FULL_SYNC,
					&BTRFS_I(inode)->runtime_flags);
				goto next;
			}
			hole_em->start = cur_offset;
			hole_em->len = hole_size;
			hole_em->orig_start = cur_offset;

			hole_em->block_start = EXTENT_MAP_HOLE;
			hole_em->block_len = 0;
			hole_em->orig_block_len = 0;
			hole_em->ram_bytes = hole_size;
			hole_em->compress_type = BTRFS_COMPRESS_NONE;
			hole_em->generation = fs_info->generation;

			while (1) {
				write_lock(&em_tree->lock);
				err = add_extent_mapping(em_tree, hole_em, 1);
				write_unlock(&em_tree->lock);
				if (err != -EEXIST)
					break;
				btrfs_drop_extent_cache(BTRFS_I(inode),
							cur_offset,
							cur_offset +
							hole_size - 1, 0);
			}
			free_extent_map(hole_em);
		} else {
			err = btrfs_inode_set_file_extent_range(BTRFS_I(inode),
							cur_offset, hole_size);
			if (err)
				break;
		}
next:
		free_extent_map(em);
		em = NULL;
		cur_offset = last_byte;
		if (cur_offset >= block_end)
			break;
	}
	free_extent_map(em);
	unlock_extent_cached(io_tree, hole_start, block_end - 1, &cached_state);
	return err;
}

static int btrfs_setsize(struct inode *inode, struct iattr *attr)
{
	struct btrfs_root *root = BTRFS_I(inode)->root;
	struct btrfs_trans_handle *trans;
	loff_t oldsize = i_size_read(inode);
	loff_t newsize = attr->ia_size;
	int mask = attr->ia_valid;
	int ret;

	/*
	 * The regular truncate() case without ATTR_CTIME and ATTR_MTIME is a
	 * special case where we need to update the times despite not having
	 * these flags set.  For all other operations the VFS set these flags
	 * explicitly if it wants a timestamp update.
	 */
	if (newsize != oldsize) {
		inode_inc_iversion(inode);
		if (!(mask & (ATTR_CTIME | ATTR_MTIME)))
			inode->i_ctime = inode->i_mtime =
				current_time(inode);
	}

	if (newsize > oldsize) {
		/*
		 * Don't do an expanding truncate while snapshotting is ongoing.
		 * This is to ensure the snapshot captures a fully consistent
		 * state of this file - if the snapshot captures this expanding
		 * truncation, it must capture all writes that happened before
		 * this truncation.
		 */
		btrfs_drew_write_lock(&root->snapshot_lock);
		ret = btrfs_cont_expand(inode, oldsize, newsize);
		if (ret) {
			btrfs_drew_write_unlock(&root->snapshot_lock);
			return ret;
		}

		trans = btrfs_start_transaction(root, 1);
		if (IS_ERR(trans)) {
			btrfs_drew_write_unlock(&root->snapshot_lock);
			return PTR_ERR(trans);
		}

		i_size_write(inode, newsize);
		btrfs_inode_safe_disk_i_size_write(inode, 0);
		pagecache_isize_extended(inode, oldsize, newsize);
		ret = btrfs_update_inode(trans, root, inode);
		btrfs_drew_write_unlock(&root->snapshot_lock);
		btrfs_end_transaction(trans);
	} else {

		/*
		 * We're truncating a file that used to have good data down to
		 * zero. Make sure it gets into the ordered flush list so that
		 * any new writes get down to disk quickly.
		 */
		if (newsize == 0)
			set_bit(BTRFS_INODE_ORDERED_DATA_CLOSE,
				&BTRFS_I(inode)->runtime_flags);

		truncate_setsize(inode, newsize);

		inode_dio_wait(inode);

		ret = btrfs_truncate(inode, newsize == oldsize);
		if (ret && inode->i_nlink) {
			int err;

			/*
			 * Truncate failed, so fix up the in-memory size. We
			 * adjusted disk_i_size down as we removed extents, so
			 * wait for disk_i_size to be stable and then update the
			 * in-memory size to match.
			 */
			err = btrfs_wait_ordered_range(inode, 0, (u64)-1);
			if (err)
				return err;
			i_size_write(inode, BTRFS_I(inode)->disk_i_size);
		}
	}

	return ret;
}

static int btrfs_setattr(struct dentry *dentry, struct iattr *attr)
{
	struct inode *inode = d_inode(dentry);
	struct btrfs_root *root = BTRFS_I(inode)->root;
	int err;

	if (btrfs_root_readonly(root))
		return -EROFS;

	err = setattr_prepare(dentry, attr);
	if (err)
		return err;

	if (S_ISREG(inode->i_mode) && (attr->ia_valid & ATTR_SIZE)) {
		err = btrfs_setsize(inode, attr);
		if (err)
			return err;
	}

	if (attr->ia_valid) {
		setattr_copy(inode, attr);
		inode_inc_iversion(inode);
		err = btrfs_dirty_inode(inode);

		if (!err && attr->ia_valid & ATTR_MODE)
			err = posix_acl_chmod(inode, inode->i_mode);
	}

	return err;
}

/*
 * While truncating the inode pages during eviction, we get the VFS calling
 * btrfs_invalidatepage() against each page of the inode. This is slow because
 * the calls to btrfs_invalidatepage() result in a huge amount of calls to
 * lock_extent_bits() and clear_extent_bit(), which keep merging and splitting
 * extent_state structures over and over, wasting lots of time.
 *
 * Therefore if the inode is being evicted, let btrfs_invalidatepage() skip all
 * those expensive operations on a per page basis and do only the ordered io
 * finishing, while we release here the extent_map and extent_state structures,
 * without the excessive merging and splitting.
 */
static void evict_inode_truncate_pages(struct inode *inode)
{
	struct extent_io_tree *io_tree = &BTRFS_I(inode)->io_tree;
	struct extent_map_tree *map_tree = &BTRFS_I(inode)->extent_tree;
	struct rb_node *node;

	ASSERT(inode->i_state & I_FREEING);
	truncate_inode_pages_final(&inode->i_data);

	write_lock(&map_tree->lock);
	while (!RB_EMPTY_ROOT(&map_tree->map.rb_root)) {
		struct extent_map *em;

		node = rb_first_cached(&map_tree->map);
		em = rb_entry(node, struct extent_map, rb_node);
		clear_bit(EXTENT_FLAG_PINNED, &em->flags);
		clear_bit(EXTENT_FLAG_LOGGING, &em->flags);
		remove_extent_mapping(map_tree, em);
		free_extent_map(em);
		if (need_resched()) {
			write_unlock(&map_tree->lock);
			cond_resched();
			write_lock(&map_tree->lock);
		}
	}
	write_unlock(&map_tree->lock);

	/*
	 * Keep looping until we have no more ranges in the io tree.
	 * We can have ongoing bios started by readahead that have
	 * their endio callback (extent_io.c:end_bio_extent_readpage)
	 * still in progress (unlocked the pages in the bio but did not yet
	 * unlocked the ranges in the io tree). Therefore this means some
	 * ranges can still be locked and eviction started because before
	 * submitting those bios, which are executed by a separate task (work
	 * queue kthread), inode references (inode->i_count) were not taken
	 * (which would be dropped in the end io callback of each bio).
	 * Therefore here we effectively end up waiting for those bios and
	 * anyone else holding locked ranges without having bumped the inode's
	 * reference count - if we don't do it, when they access the inode's
	 * io_tree to unlock a range it may be too late, leading to an
	 * use-after-free issue.
	 */
	spin_lock(&io_tree->lock);
	while (!RB_EMPTY_ROOT(&io_tree->state)) {
		struct extent_state *state;
		struct extent_state *cached_state = NULL;
		u64 start;
		u64 end;
		unsigned state_flags;

		node = rb_first(&io_tree->state);
		state = rb_entry(node, struct extent_state, rb_node);
		start = state->start;
		end = state->end;
		state_flags = state->state;
		spin_unlock(&io_tree->lock);

		lock_extent_bits(io_tree, start, end, &cached_state);

		/*
		 * If still has DELALLOC flag, the extent didn't reach disk,
		 * and its reserved space won't be freed by delayed_ref.
		 * So we need to free its reserved space here.
		 * (Refer to comment in btrfs_invalidatepage, case 2)
		 *
		 * Note, end is the bytenr of last byte, so we need + 1 here.
		 */
		if (state_flags & EXTENT_DELALLOC)
			btrfs_qgroup_free_data(inode, NULL, start, end - start + 1);

		clear_extent_bit(io_tree, start, end,
				 EXTENT_LOCKED | EXTENT_DELALLOC |
				 EXTENT_DO_ACCOUNTING | EXTENT_DEFRAG, 1, 1,
				 &cached_state);

		cond_resched();
		spin_lock(&io_tree->lock);
	}
	spin_unlock(&io_tree->lock);
}

static struct btrfs_trans_handle *evict_refill_and_join(struct btrfs_root *root,
							struct btrfs_block_rsv *rsv)
{
	struct btrfs_fs_info *fs_info = root->fs_info;
	struct btrfs_block_rsv *global_rsv = &fs_info->global_block_rsv;
	struct btrfs_trans_handle *trans;
	u64 delayed_refs_extra = btrfs_calc_insert_metadata_size(fs_info, 1);
	int ret;

	/*
	 * Eviction should be taking place at some place safe because of our
	 * delayed iputs.  However the normal flushing code will run delayed
	 * iputs, so we cannot use FLUSH_ALL otherwise we'll deadlock.
	 *
	 * We reserve the delayed_refs_extra here again because we can't use
	 * btrfs_start_transaction(root, 0) for the same deadlocky reason as
	 * above.  We reserve our extra bit here because we generate a ton of
	 * delayed refs activity by truncating.
	 *
	 * If we cannot make our reservation we'll attempt to steal from the
	 * global reserve, because we really want to be able to free up space.
	 */
	ret = btrfs_block_rsv_refill(root, rsv, rsv->size + delayed_refs_extra,
				     BTRFS_RESERVE_FLUSH_EVICT);
	if (ret) {
		/*
		 * Try to steal from the global reserve if there is space for
		 * it.
		 */
		if (btrfs_check_space_for_delayed_refs(fs_info) ||
		    btrfs_block_rsv_migrate(global_rsv, rsv, rsv->size, 0)) {
			btrfs_warn(fs_info,
				   "could not allocate space for delete; will truncate on mount");
			return ERR_PTR(-ENOSPC);
		}
		delayed_refs_extra = 0;
	}

	trans = btrfs_join_transaction(root);
	if (IS_ERR(trans))
		return trans;

	if (delayed_refs_extra) {
		trans->block_rsv = &fs_info->trans_block_rsv;
		trans->bytes_reserved = delayed_refs_extra;
		btrfs_block_rsv_migrate(rsv, trans->block_rsv,
					delayed_refs_extra, 1);
	}
	return trans;
}

void btrfs_evict_inode(struct inode *inode)
{
	struct btrfs_fs_info *fs_info = btrfs_sb(inode->i_sb);
	struct btrfs_trans_handle *trans;
	struct btrfs_root *root = BTRFS_I(inode)->root;
	struct btrfs_block_rsv *rsv;
	int ret;

	trace_btrfs_inode_evict(inode);

	if (!root) {
		clear_inode(inode);
		return;
	}

	evict_inode_truncate_pages(inode);

	if (inode->i_nlink &&
	    ((btrfs_root_refs(&root->root_item) != 0 &&
	      root->root_key.objectid != BTRFS_ROOT_TREE_OBJECTID) ||
	     btrfs_is_free_space_inode(BTRFS_I(inode))))
		goto no_delete;

	if (is_bad_inode(inode))
		goto no_delete;

	btrfs_free_io_failure_record(BTRFS_I(inode), 0, (u64)-1);

	if (test_bit(BTRFS_FS_LOG_RECOVERING, &fs_info->flags))
		goto no_delete;

	if (inode->i_nlink > 0) {
		BUG_ON(btrfs_root_refs(&root->root_item) != 0 &&
		       root->root_key.objectid != BTRFS_ROOT_TREE_OBJECTID);
		goto no_delete;
	}

	ret = btrfs_commit_inode_delayed_inode(BTRFS_I(inode));
	if (ret)
		goto no_delete;

	rsv = btrfs_alloc_block_rsv(fs_info, BTRFS_BLOCK_RSV_TEMP);
	if (!rsv)
		goto no_delete;
	rsv->size = btrfs_calc_metadata_size(fs_info, 1);
	rsv->failfast = 1;

	btrfs_i_size_write(BTRFS_I(inode), 0);

	while (1) {
		trans = evict_refill_and_join(root, rsv);
		if (IS_ERR(trans))
			goto free_rsv;

		trans->block_rsv = rsv;

		ret = btrfs_truncate_inode_items(trans, root, inode, 0, 0);
		trans->block_rsv = &fs_info->trans_block_rsv;
		btrfs_end_transaction(trans);
		btrfs_btree_balance_dirty(fs_info);
		if (ret && ret != -ENOSPC && ret != -EAGAIN)
			goto free_rsv;
		else if (!ret)
			break;
	}

	/*
	 * Errors here aren't a big deal, it just means we leave orphan items in
	 * the tree. They will be cleaned up on the next mount. If the inode
	 * number gets reused, cleanup deletes the orphan item without doing
	 * anything, and unlink reuses the existing orphan item.
	 *
	 * If it turns out that we are dropping too many of these, we might want
	 * to add a mechanism for retrying these after a commit.
	 */
	trans = evict_refill_and_join(root, rsv);
	if (!IS_ERR(trans)) {
		trans->block_rsv = rsv;
		btrfs_orphan_del(trans, BTRFS_I(inode));
		trans->block_rsv = &fs_info->trans_block_rsv;
		btrfs_end_transaction(trans);
	}

	if (!(root == fs_info->tree_root ||
	      root->root_key.objectid == BTRFS_TREE_RELOC_OBJECTID))
		btrfs_return_ino(root, btrfs_ino(BTRFS_I(inode)));

free_rsv:
	btrfs_free_block_rsv(fs_info, rsv);
no_delete:
	/*
	 * If we didn't successfully delete, the orphan item will still be in
	 * the tree and we'll retry on the next mount. Again, we might also want
	 * to retry these periodically in the future.
	 */
	btrfs_remove_delayed_node(BTRFS_I(inode));
	clear_inode(inode);
}

/*
 * Return the key found in the dir entry in the location pointer, fill @type
 * with BTRFS_FT_*, and return 0.
 *
 * If no dir entries were found, returns -ENOENT.
 * If found a corrupted location in dir entry, returns -EUCLEAN.
 */
static int btrfs_inode_by_name(struct inode *dir, struct dentry *dentry,
			       struct btrfs_key *location, u8 *type)
{
	const char *name = dentry->d_name.name;
	int namelen = dentry->d_name.len;
	struct btrfs_dir_item *di;
	struct btrfs_path *path;
	struct btrfs_root *root = BTRFS_I(dir)->root;
	int ret = 0;

	path = btrfs_alloc_path();
	if (!path)
		return -ENOMEM;

	di = btrfs_lookup_dir_item(NULL, root, path, btrfs_ino(BTRFS_I(dir)),
			name, namelen, 0);
	if (IS_ERR_OR_NULL(di)) {
		ret = di ? PTR_ERR(di) : -ENOENT;
		goto out;
	}

	btrfs_dir_item_key_to_cpu(path->nodes[0], di, location);
	if (location->type != BTRFS_INODE_ITEM_KEY &&
	    location->type != BTRFS_ROOT_ITEM_KEY) {
		ret = -EUCLEAN;
		btrfs_warn(root->fs_info,
"%s gets something invalid in DIR_ITEM (name %s, directory ino %llu, location(%llu %u %llu))",
			   __func__, name, btrfs_ino(BTRFS_I(dir)),
			   location->objectid, location->type, location->offset);
	}
	if (!ret)
		*type = btrfs_dir_type(path->nodes[0], di);
out:
	btrfs_free_path(path);
	return ret;
}

/*
 * when we hit a tree root in a directory, the btrfs part of the inode
 * needs to be changed to reflect the root directory of the tree root.  This
 * is kind of like crossing a mount point.
 */
static int fixup_tree_root_location(struct btrfs_fs_info *fs_info,
				    struct inode *dir,
				    struct dentry *dentry,
				    struct btrfs_key *location,
				    struct btrfs_root **sub_root)
{
	struct btrfs_path *path;
	struct btrfs_root *new_root;
	struct btrfs_root_ref *ref;
	struct extent_buffer *leaf;
	struct btrfs_key key;
	int ret;
	int err = 0;

	path = btrfs_alloc_path();
	if (!path) {
		err = -ENOMEM;
		goto out;
	}

	err = -ENOENT;
	key.objectid = BTRFS_I(dir)->root->root_key.objectid;
	key.type = BTRFS_ROOT_REF_KEY;
	key.offset = location->objectid;

	ret = btrfs_search_slot(NULL, fs_info->tree_root, &key, path, 0, 0);
	if (ret) {
		if (ret < 0)
			err = ret;
		goto out;
	}

	leaf = path->nodes[0];
	ref = btrfs_item_ptr(leaf, path->slots[0], struct btrfs_root_ref);
	if (btrfs_root_ref_dirid(leaf, ref) != btrfs_ino(BTRFS_I(dir)) ||
	    btrfs_root_ref_name_len(leaf, ref) != dentry->d_name.len)
		goto out;

	ret = memcmp_extent_buffer(leaf, dentry->d_name.name,
				   (unsigned long)(ref + 1),
				   dentry->d_name.len);
	if (ret)
		goto out;

	btrfs_release_path(path);

	new_root = btrfs_get_fs_root(fs_info, location->objectid, true);
	if (IS_ERR(new_root)) {
		err = PTR_ERR(new_root);
		goto out;
	}

	*sub_root = new_root;
	location->objectid = btrfs_root_dirid(&new_root->root_item);
	location->type = BTRFS_INODE_ITEM_KEY;
	location->offset = 0;
	err = 0;
out:
	btrfs_free_path(path);
	return err;
}

static void inode_tree_add(struct inode *inode)
{
	struct btrfs_root *root = BTRFS_I(inode)->root;
	struct btrfs_inode *entry;
	struct rb_node **p;
	struct rb_node *parent;
	struct rb_node *new = &BTRFS_I(inode)->rb_node;
	u64 ino = btrfs_ino(BTRFS_I(inode));

	if (inode_unhashed(inode))
		return;
	parent = NULL;
	spin_lock(&root->inode_lock);
	p = &root->inode_tree.rb_node;
	while (*p) {
		parent = *p;
		entry = rb_entry(parent, struct btrfs_inode, rb_node);

		if (ino < btrfs_ino(entry))
			p = &parent->rb_left;
		else if (ino > btrfs_ino(entry))
			p = &parent->rb_right;
		else {
			WARN_ON(!(entry->vfs_inode.i_state &
				  (I_WILL_FREE | I_FREEING)));
			rb_replace_node(parent, new, &root->inode_tree);
			RB_CLEAR_NODE(parent);
			spin_unlock(&root->inode_lock);
			return;
		}
	}
	rb_link_node(new, parent, p);
	rb_insert_color(new, &root->inode_tree);
	spin_unlock(&root->inode_lock);
}

static void inode_tree_del(struct inode *inode)
{
	struct btrfs_root *root = BTRFS_I(inode)->root;
	int empty = 0;

	spin_lock(&root->inode_lock);
	if (!RB_EMPTY_NODE(&BTRFS_I(inode)->rb_node)) {
		rb_erase(&BTRFS_I(inode)->rb_node, &root->inode_tree);
		RB_CLEAR_NODE(&BTRFS_I(inode)->rb_node);
		empty = RB_EMPTY_ROOT(&root->inode_tree);
	}
	spin_unlock(&root->inode_lock);

	if (empty && btrfs_root_refs(&root->root_item) == 0) {
		spin_lock(&root->inode_lock);
		empty = RB_EMPTY_ROOT(&root->inode_tree);
		spin_unlock(&root->inode_lock);
		if (empty)
			btrfs_add_dead_root(root);
	}
}


static int btrfs_init_locked_inode(struct inode *inode, void *p)
{
	struct btrfs_iget_args *args = p;

	inode->i_ino = args->ino;
	BTRFS_I(inode)->location.objectid = args->ino;
	BTRFS_I(inode)->location.type = BTRFS_INODE_ITEM_KEY;
	BTRFS_I(inode)->location.offset = 0;
	BTRFS_I(inode)->root = btrfs_grab_root(args->root);
	BUG_ON(args->root && !BTRFS_I(inode)->root);
	return 0;
}

static int btrfs_find_actor(struct inode *inode, void *opaque)
{
	struct btrfs_iget_args *args = opaque;

	return args->ino == BTRFS_I(inode)->location.objectid &&
		args->root == BTRFS_I(inode)->root;
}

static struct inode *btrfs_iget_locked(struct super_block *s, u64 ino,
				       struct btrfs_root *root)
{
	struct inode *inode;
	struct btrfs_iget_args args;
	unsigned long hashval = btrfs_inode_hash(ino, root);

	args.ino = ino;
	args.root = root;

	inode = iget5_locked(s, hashval, btrfs_find_actor,
			     btrfs_init_locked_inode,
			     (void *)&args);
	return inode;
}

/*
 * Get an inode object given its inode number and corresponding root.
 * Path can be preallocated to prevent recursing back to iget through
 * allocator. NULL is also valid but may require an additional allocation
 * later.
 */
struct inode *btrfs_iget_path(struct super_block *s, u64 ino,
			      struct btrfs_root *root, struct btrfs_path *path)
{
	struct inode *inode;

	inode = btrfs_iget_locked(s, ino, root);
	if (!inode)
		return ERR_PTR(-ENOMEM);

	if (inode->i_state & I_NEW) {
		int ret;

		ret = btrfs_read_locked_inode(inode, path);
		if (!ret) {
			inode_tree_add(inode);
			unlock_new_inode(inode);
		} else {
			iget_failed(inode);
			/*
			 * ret > 0 can come from btrfs_search_slot called by
			 * btrfs_read_locked_inode, this means the inode item
			 * was not found.
			 */
			if (ret > 0)
				ret = -ENOENT;
			inode = ERR_PTR(ret);
		}
	}

	return inode;
}

struct inode *btrfs_iget(struct super_block *s, u64 ino, struct btrfs_root *root)
{
	return btrfs_iget_path(s, ino, root, NULL);
}

static struct inode *new_simple_dir(struct super_block *s,
				    struct btrfs_key *key,
				    struct btrfs_root *root)
{
	struct inode *inode = new_inode(s);

	if (!inode)
		return ERR_PTR(-ENOMEM);

	BTRFS_I(inode)->root = btrfs_grab_root(root);
	memcpy(&BTRFS_I(inode)->location, key, sizeof(*key));
	set_bit(BTRFS_INODE_DUMMY, &BTRFS_I(inode)->runtime_flags);

	inode->i_ino = BTRFS_EMPTY_SUBVOL_DIR_OBJECTID;
	/*
	 * We only need lookup, the rest is read-only and there's no inode
	 * associated with the dentry
	 */
	inode->i_op = &simple_dir_inode_operations;
	inode->i_opflags &= ~IOP_XATTR;
	inode->i_fop = &simple_dir_operations;
	inode->i_mode = S_IFDIR | S_IRUGO | S_IWUSR | S_IXUGO;
	inode->i_mtime = current_time(inode);
	inode->i_atime = inode->i_mtime;
	inode->i_ctime = inode->i_mtime;
	BTRFS_I(inode)->i_otime = inode->i_mtime;

	return inode;
}

static inline u8 btrfs_inode_type(struct inode *inode)
{
	/*
	 * Compile-time asserts that generic FT_* types still match
	 * BTRFS_FT_* types
	 */
	BUILD_BUG_ON(BTRFS_FT_UNKNOWN != FT_UNKNOWN);
	BUILD_BUG_ON(BTRFS_FT_REG_FILE != FT_REG_FILE);
	BUILD_BUG_ON(BTRFS_FT_DIR != FT_DIR);
	BUILD_BUG_ON(BTRFS_FT_CHRDEV != FT_CHRDEV);
	BUILD_BUG_ON(BTRFS_FT_BLKDEV != FT_BLKDEV);
	BUILD_BUG_ON(BTRFS_FT_FIFO != FT_FIFO);
	BUILD_BUG_ON(BTRFS_FT_SOCK != FT_SOCK);
	BUILD_BUG_ON(BTRFS_FT_SYMLINK != FT_SYMLINK);

	return fs_umode_to_ftype(inode->i_mode);
}

struct inode *btrfs_lookup_dentry(struct inode *dir, struct dentry *dentry)
{
	struct btrfs_fs_info *fs_info = btrfs_sb(dir->i_sb);
	struct inode *inode;
	struct btrfs_root *root = BTRFS_I(dir)->root;
	struct btrfs_root *sub_root = root;
	struct btrfs_key location;
	u8 di_type = 0;
	int ret = 0;

	if (dentry->d_name.len > BTRFS_NAME_LEN)
		return ERR_PTR(-ENAMETOOLONG);

	ret = btrfs_inode_by_name(dir, dentry, &location, &di_type);
	if (ret < 0)
		return ERR_PTR(ret);

	if (location.type == BTRFS_INODE_ITEM_KEY) {
		inode = btrfs_iget(dir->i_sb, location.objectid, root);
		if (IS_ERR(inode))
			return inode;

		/* Do extra check against inode mode with di_type */
		if (btrfs_inode_type(inode) != di_type) {
			btrfs_crit(fs_info,
"inode mode mismatch with dir: inode mode=0%o btrfs type=%u dir type=%u",
				  inode->i_mode, btrfs_inode_type(inode),
				  di_type);
			iput(inode);
			return ERR_PTR(-EUCLEAN);
		}
		return inode;
	}

	ret = fixup_tree_root_location(fs_info, dir, dentry,
				       &location, &sub_root);
	if (ret < 0) {
		if (ret != -ENOENT)
			inode = ERR_PTR(ret);
		else
			inode = new_simple_dir(dir->i_sb, &location, sub_root);
	} else {
		inode = btrfs_iget(dir->i_sb, location.objectid, sub_root);
	}
	if (root != sub_root)
		btrfs_put_root(sub_root);

	if (!IS_ERR(inode) && root != sub_root) {
		down_read(&fs_info->cleanup_work_sem);
		if (!sb_rdonly(inode->i_sb))
			ret = btrfs_orphan_cleanup(sub_root);
		up_read(&fs_info->cleanup_work_sem);
		if (ret) {
			iput(inode);
			inode = ERR_PTR(ret);
		}
	}

	return inode;
}

static int btrfs_dentry_delete(const struct dentry *dentry)
{
	struct btrfs_root *root;
	struct inode *inode = d_inode(dentry);

	if (!inode && !IS_ROOT(dentry))
		inode = d_inode(dentry->d_parent);

	if (inode) {
		root = BTRFS_I(inode)->root;
		if (btrfs_root_refs(&root->root_item) == 0)
			return 1;

		if (btrfs_ino(BTRFS_I(inode)) == BTRFS_EMPTY_SUBVOL_DIR_OBJECTID)
			return 1;
	}
	return 0;
}

static struct dentry *btrfs_lookup(struct inode *dir, struct dentry *dentry,
				   unsigned int flags)
{
	struct inode *inode = btrfs_lookup_dentry(dir, dentry);

	if (inode == ERR_PTR(-ENOENT))
		inode = NULL;
	return d_splice_alias(inode, dentry);
}

/*
 * All this infrastructure exists because dir_emit can fault, and we are holding
 * the tree lock when doing readdir.  For now just allocate a buffer and copy
 * our information into that, and then dir_emit from the buffer.  This is
 * similar to what NFS does, only we don't keep the buffer around in pagecache
 * because I'm afraid I'll mess that up.  Long term we need to make filldir do
 * copy_to_user_inatomic so we don't have to worry about page faulting under the
 * tree lock.
 */
static int btrfs_opendir(struct inode *inode, struct file *file)
{
	struct btrfs_file_private *private;

	private = kzalloc(sizeof(struct btrfs_file_private), GFP_KERNEL);
	if (!private)
		return -ENOMEM;
	private->filldir_buf = kzalloc(PAGE_SIZE, GFP_KERNEL);
	if (!private->filldir_buf) {
		kfree(private);
		return -ENOMEM;
	}
	file->private_data = private;
	return 0;
}

struct dir_entry {
	u64 ino;
	u64 offset;
	unsigned type;
	int name_len;
};

static int btrfs_filldir(void *addr, int entries, struct dir_context *ctx)
{
	while (entries--) {
		struct dir_entry *entry = addr;
		char *name = (char *)(entry + 1);

		ctx->pos = get_unaligned(&entry->offset);
		if (!dir_emit(ctx, name, get_unaligned(&entry->name_len),
					 get_unaligned(&entry->ino),
					 get_unaligned(&entry->type)))
			return 1;
		addr += sizeof(struct dir_entry) +
			get_unaligned(&entry->name_len);
		ctx->pos++;
	}
	return 0;
}

static int btrfs_real_readdir(struct file *file, struct dir_context *ctx)
{
	struct inode *inode = file_inode(file);
	struct btrfs_root *root = BTRFS_I(inode)->root;
	struct btrfs_file_private *private = file->private_data;
	struct btrfs_dir_item *di;
	struct btrfs_key key;
	struct btrfs_key found_key;
	struct btrfs_path *path;
	void *addr;
	struct list_head ins_list;
	struct list_head del_list;
	int ret;
	struct extent_buffer *leaf;
	int slot;
	char *name_ptr;
	int name_len;
	int entries = 0;
	int total_len = 0;
	bool put = false;
	struct btrfs_key location;

	if (!dir_emit_dots(file, ctx))
		return 0;

	path = btrfs_alloc_path();
	if (!path)
		return -ENOMEM;

	addr = private->filldir_buf;
	path->reada = READA_FORWARD;

	INIT_LIST_HEAD(&ins_list);
	INIT_LIST_HEAD(&del_list);
	put = btrfs_readdir_get_delayed_items(inode, &ins_list, &del_list);

again:
	key.type = BTRFS_DIR_INDEX_KEY;
	key.offset = ctx->pos;
	key.objectid = btrfs_ino(BTRFS_I(inode));

	ret = btrfs_search_slot(NULL, root, &key, path, 0, 0);
	if (ret < 0)
		goto err;

	while (1) {
		struct dir_entry *entry;

		leaf = path->nodes[0];
		slot = path->slots[0];
		if (slot >= btrfs_header_nritems(leaf)) {
			ret = btrfs_next_leaf(root, path);
			if (ret < 0)
				goto err;
			else if (ret > 0)
				break;
			continue;
		}

		btrfs_item_key_to_cpu(leaf, &found_key, slot);

		if (found_key.objectid != key.objectid)
			break;
		if (found_key.type != BTRFS_DIR_INDEX_KEY)
			break;
		if (found_key.offset < ctx->pos)
			goto next;
		if (btrfs_should_delete_dir_index(&del_list, found_key.offset))
			goto next;
		di = btrfs_item_ptr(leaf, slot, struct btrfs_dir_item);
		name_len = btrfs_dir_name_len(leaf, di);
		if ((total_len + sizeof(struct dir_entry) + name_len) >=
		    PAGE_SIZE) {
			btrfs_release_path(path);
			ret = btrfs_filldir(private->filldir_buf, entries, ctx);
			if (ret)
				goto nopos;
			addr = private->filldir_buf;
			entries = 0;
			total_len = 0;
			goto again;
		}

		entry = addr;
		put_unaligned(name_len, &entry->name_len);
		name_ptr = (char *)(entry + 1);
		read_extent_buffer(leaf, name_ptr, (unsigned long)(di + 1),
				   name_len);
		put_unaligned(fs_ftype_to_dtype(btrfs_dir_type(leaf, di)),
				&entry->type);
		btrfs_dir_item_key_to_cpu(leaf, di, &location);
		put_unaligned(location.objectid, &entry->ino);
		put_unaligned(found_key.offset, &entry->offset);
		entries++;
		addr += sizeof(struct dir_entry) + name_len;
		total_len += sizeof(struct dir_entry) + name_len;
next:
		path->slots[0]++;
	}
	btrfs_release_path(path);

	ret = btrfs_filldir(private->filldir_buf, entries, ctx);
	if (ret)
		goto nopos;

	ret = btrfs_readdir_delayed_dir_index(ctx, &ins_list);
	if (ret)
		goto nopos;

	/*
	 * Stop new entries from being returned after we return the last
	 * entry.
	 *
	 * New directory entries are assigned a strictly increasing
	 * offset.  This means that new entries created during readdir
	 * are *guaranteed* to be seen in the future by that readdir.
	 * This has broken buggy programs which operate on names as
	 * they're returned by readdir.  Until we re-use freed offsets
	 * we have this hack to stop new entries from being returned
	 * under the assumption that they'll never reach this huge
	 * offset.
	 *
	 * This is being careful not to overflow 32bit loff_t unless the
	 * last entry requires it because doing so has broken 32bit apps
	 * in the past.
	 */
	if (ctx->pos >= INT_MAX)
		ctx->pos = LLONG_MAX;
	else
		ctx->pos = INT_MAX;
nopos:
	ret = 0;
err:
	if (put)
		btrfs_readdir_put_delayed_items(inode, &ins_list, &del_list);
	btrfs_free_path(path);
	return ret;
}

/*
 * This is somewhat expensive, updating the tree every time the
 * inode changes.  But, it is most likely to find the inode in cache.
 * FIXME, needs more benchmarking...there are no reasons other than performance
 * to keep or drop this code.
 */
static int btrfs_dirty_inode(struct inode *inode)
{
	struct btrfs_fs_info *fs_info = btrfs_sb(inode->i_sb);
	struct btrfs_root *root = BTRFS_I(inode)->root;
	struct btrfs_trans_handle *trans;
	int ret;

	if (test_bit(BTRFS_INODE_DUMMY, &BTRFS_I(inode)->runtime_flags))
		return 0;

	trans = btrfs_join_transaction(root);
	if (IS_ERR(trans))
		return PTR_ERR(trans);

	ret = btrfs_update_inode(trans, root, inode);
	if (ret && ret == -ENOSPC) {
		/* whoops, lets try again with the full transaction */
		btrfs_end_transaction(trans);
		trans = btrfs_start_transaction(root, 1);
		if (IS_ERR(trans))
			return PTR_ERR(trans);

		ret = btrfs_update_inode(trans, root, inode);
	}
	btrfs_end_transaction(trans);
	if (BTRFS_I(inode)->delayed_node)
		btrfs_balance_delayed_items(fs_info);

	return ret;
}

/*
 * This is a copy of file_update_time.  We need this so we can return error on
 * ENOSPC for updating the inode in the case of file write and mmap writes.
 */
static int btrfs_update_time(struct inode *inode, struct timespec64 *now,
			     int flags)
{
	struct btrfs_root *root = BTRFS_I(inode)->root;
	bool dirty = flags & ~S_VERSION;

	if (btrfs_root_readonly(root))
		return -EROFS;

	if (flags & S_VERSION)
		dirty |= inode_maybe_inc_iversion(inode, dirty);
	if (flags & S_CTIME)
		inode->i_ctime = *now;
	if (flags & S_MTIME)
		inode->i_mtime = *now;
	if (flags & S_ATIME)
		inode->i_atime = *now;
	return dirty ? btrfs_dirty_inode(inode) : 0;
}

/*
 * find the highest existing sequence number in a directory
 * and then set the in-memory index_cnt variable to reflect
 * free sequence numbers
 */
static int btrfs_set_inode_index_count(struct btrfs_inode *inode)
{
	struct btrfs_root *root = inode->root;
	struct btrfs_key key, found_key;
	struct btrfs_path *path;
	struct extent_buffer *leaf;
	int ret;

	key.objectid = btrfs_ino(inode);
	key.type = BTRFS_DIR_INDEX_KEY;
	key.offset = (u64)-1;

	path = btrfs_alloc_path();
	if (!path)
		return -ENOMEM;

	ret = btrfs_search_slot(NULL, root, &key, path, 0, 0);
	if (ret < 0)
		goto out;
	/* FIXME: we should be able to handle this */
	if (ret == 0)
		goto out;
	ret = 0;

	/*
	 * MAGIC NUMBER EXPLANATION:
	 * since we search a directory based on f_pos we have to start at 2
	 * since '.' and '..' have f_pos of 0 and 1 respectively, so everybody
	 * else has to start at 2
	 */
	if (path->slots[0] == 0) {
		inode->index_cnt = 2;
		goto out;
	}

	path->slots[0]--;

	leaf = path->nodes[0];
	btrfs_item_key_to_cpu(leaf, &found_key, path->slots[0]);

	if (found_key.objectid != btrfs_ino(inode) ||
	    found_key.type != BTRFS_DIR_INDEX_KEY) {
		inode->index_cnt = 2;
		goto out;
	}

	inode->index_cnt = found_key.offset + 1;
out:
	btrfs_free_path(path);
	return ret;
}

/*
 * helper to find a free sequence number in a given directory.  This current
 * code is very simple, later versions will do smarter things in the btree
 */
int btrfs_set_inode_index(struct btrfs_inode *dir, u64 *index)
{
	int ret = 0;

	if (dir->index_cnt == (u64)-1) {
		ret = btrfs_inode_delayed_dir_index_count(dir);
		if (ret) {
			ret = btrfs_set_inode_index_count(dir);
			if (ret)
				return ret;
		}
	}

	*index = dir->index_cnt;
	dir->index_cnt++;

	return ret;
}

static int btrfs_insert_inode_locked(struct inode *inode)
{
	struct btrfs_iget_args args;

	args.ino = BTRFS_I(inode)->location.objectid;
	args.root = BTRFS_I(inode)->root;

	return insert_inode_locked4(inode,
		   btrfs_inode_hash(inode->i_ino, BTRFS_I(inode)->root),
		   btrfs_find_actor, &args);
}

/*
 * Inherit flags from the parent inode.
 *
 * Currently only the compression flags and the cow flags are inherited.
 */
static void btrfs_inherit_iflags(struct inode *inode, struct inode *dir)
{
	unsigned int flags;

	if (!dir)
		return;

	flags = BTRFS_I(dir)->flags;

	if (flags & BTRFS_INODE_NOCOMPRESS) {
		BTRFS_I(inode)->flags &= ~BTRFS_INODE_COMPRESS;
		BTRFS_I(inode)->flags |= BTRFS_INODE_NOCOMPRESS;
	} else if (flags & BTRFS_INODE_COMPRESS) {
		BTRFS_I(inode)->flags &= ~BTRFS_INODE_NOCOMPRESS;
		BTRFS_I(inode)->flags |= BTRFS_INODE_COMPRESS;
	}

	if (flags & BTRFS_INODE_NODATACOW) {
		BTRFS_I(inode)->flags |= BTRFS_INODE_NODATACOW;
		if (S_ISREG(inode->i_mode))
			BTRFS_I(inode)->flags |= BTRFS_INODE_NODATASUM;
	}

	btrfs_sync_inode_flags_to_i_flags(inode);
}

static struct inode *btrfs_new_inode(struct btrfs_trans_handle *trans,
				     struct btrfs_root *root,
				     struct inode *dir,
				     const char *name, int name_len,
				     u64 ref_objectid, u64 objectid,
				     umode_t mode, u64 *index)
{
	struct btrfs_fs_info *fs_info = root->fs_info;
	struct inode *inode;
	struct btrfs_inode_item *inode_item;
	struct btrfs_key *location;
	struct btrfs_path *path;
	struct btrfs_inode_ref *ref;
	struct btrfs_key key[2];
	u32 sizes[2];
	int nitems = name ? 2 : 1;
	unsigned long ptr;
	unsigned int nofs_flag;
	int ret;

	path = btrfs_alloc_path();
	if (!path)
		return ERR_PTR(-ENOMEM);

	nofs_flag = memalloc_nofs_save();
	inode = new_inode(fs_info->sb);
	memalloc_nofs_restore(nofs_flag);
	if (!inode) {
		btrfs_free_path(path);
		return ERR_PTR(-ENOMEM);
	}

	/*
	 * O_TMPFILE, set link count to 0, so that after this point,
	 * we fill in an inode item with the correct link count.
	 */
	if (!name)
		set_nlink(inode, 0);

	/*
	 * we have to initialize this early, so we can reclaim the inode
	 * number if we fail afterwards in this function.
	 */
	inode->i_ino = objectid;

	if (dir && name) {
		trace_btrfs_inode_request(dir);

		ret = btrfs_set_inode_index(BTRFS_I(dir), index);
		if (ret) {
			btrfs_free_path(path);
			iput(inode);
			return ERR_PTR(ret);
		}
	} else if (dir) {
		*index = 0;
	}
	/*
	 * index_cnt is ignored for everything but a dir,
	 * btrfs_set_inode_index_count has an explanation for the magic
	 * number
	 */
	BTRFS_I(inode)->index_cnt = 2;
	BTRFS_I(inode)->dir_index = *index;
	BTRFS_I(inode)->root = btrfs_grab_root(root);
	BTRFS_I(inode)->generation = trans->transid;
	inode->i_generation = BTRFS_I(inode)->generation;

	/*
	 * We could have gotten an inode number from somebody who was fsynced
	 * and then removed in this same transaction, so let's just set full
	 * sync since it will be a full sync anyway and this will blow away the
	 * old info in the log.
	 */
	set_bit(BTRFS_INODE_NEEDS_FULL_SYNC, &BTRFS_I(inode)->runtime_flags);

	key[0].objectid = objectid;
	key[0].type = BTRFS_INODE_ITEM_KEY;
	key[0].offset = 0;

	sizes[0] = sizeof(struct btrfs_inode_item);

	if (name) {
		/*
		 * Start new inodes with an inode_ref. This is slightly more
		 * efficient for small numbers of hard links since they will
		 * be packed into one item. Extended refs will kick in if we
		 * add more hard links than can fit in the ref item.
		 */
		key[1].objectid = objectid;
		key[1].type = BTRFS_INODE_REF_KEY;
		key[1].offset = ref_objectid;

		sizes[1] = name_len + sizeof(*ref);
	}

	location = &BTRFS_I(inode)->location;
	location->objectid = objectid;
	location->offset = 0;
	location->type = BTRFS_INODE_ITEM_KEY;

	ret = btrfs_insert_inode_locked(inode);
	if (ret < 0) {
		iput(inode);
		goto fail;
	}

	path->leave_spinning = 1;
	ret = btrfs_insert_empty_items(trans, root, path, key, sizes, nitems);
	if (ret != 0)
		goto fail_unlock;

	inode_init_owner(inode, dir, mode);
	inode_set_bytes(inode, 0);

	inode->i_mtime = current_time(inode);
	inode->i_atime = inode->i_mtime;
	inode->i_ctime = inode->i_mtime;
	BTRFS_I(inode)->i_otime = inode->i_mtime;

	inode_item = btrfs_item_ptr(path->nodes[0], path->slots[0],
				  struct btrfs_inode_item);
	memzero_extent_buffer(path->nodes[0], (unsigned long)inode_item,
			     sizeof(*inode_item));
	fill_inode_item(trans, path->nodes[0], inode_item, inode);

	if (name) {
		ref = btrfs_item_ptr(path->nodes[0], path->slots[0] + 1,
				     struct btrfs_inode_ref);
		btrfs_set_inode_ref_name_len(path->nodes[0], ref, name_len);
		btrfs_set_inode_ref_index(path->nodes[0], ref, *index);
		ptr = (unsigned long)(ref + 1);
		write_extent_buffer(path->nodes[0], name, ptr, name_len);
	}

	btrfs_mark_buffer_dirty(path->nodes[0]);
	btrfs_free_path(path);

	btrfs_inherit_iflags(inode, dir);

	if (S_ISREG(mode)) {
		if (btrfs_test_opt(fs_info, NODATASUM))
			BTRFS_I(inode)->flags |= BTRFS_INODE_NODATASUM;
		if (btrfs_test_opt(fs_info, NODATACOW))
			BTRFS_I(inode)->flags |= BTRFS_INODE_NODATACOW |
				BTRFS_INODE_NODATASUM;
	}

	inode_tree_add(inode);

	trace_btrfs_inode_new(inode);
	btrfs_set_inode_last_trans(trans, inode);

	btrfs_update_root_times(trans, root);

	ret = btrfs_inode_inherit_props(trans, inode, dir);
	if (ret)
		btrfs_err(fs_info,
			  "error inheriting props for ino %llu (root %llu): %d",
			btrfs_ino(BTRFS_I(inode)), root->root_key.objectid, ret);

	return inode;

fail_unlock:
	discard_new_inode(inode);
fail:
	if (dir && name)
		BTRFS_I(dir)->index_cnt--;
	btrfs_free_path(path);
	return ERR_PTR(ret);
}

/*
 * utility function to add 'inode' into 'parent_inode' with
 * a give name and a given sequence number.
 * if 'add_backref' is true, also insert a backref from the
 * inode to the parent directory.
 */
int btrfs_add_link(struct btrfs_trans_handle *trans,
		   struct btrfs_inode *parent_inode, struct btrfs_inode *inode,
		   const char *name, int name_len, int add_backref, u64 index)
{
	int ret = 0;
	struct btrfs_key key;
	struct btrfs_root *root = parent_inode->root;
	u64 ino = btrfs_ino(inode);
	u64 parent_ino = btrfs_ino(parent_inode);

	if (unlikely(ino == BTRFS_FIRST_FREE_OBJECTID)) {
		memcpy(&key, &inode->root->root_key, sizeof(key));
	} else {
		key.objectid = ino;
		key.type = BTRFS_INODE_ITEM_KEY;
		key.offset = 0;
	}

	if (unlikely(ino == BTRFS_FIRST_FREE_OBJECTID)) {
		ret = btrfs_add_root_ref(trans, key.objectid,
					 root->root_key.objectid, parent_ino,
					 index, name, name_len);
	} else if (add_backref) {
		ret = btrfs_insert_inode_ref(trans, root, name, name_len, ino,
					     parent_ino, index);
	}

	/* Nothing to clean up yet */
	if (ret)
		return ret;

	ret = btrfs_insert_dir_item(trans, name, name_len, parent_inode, &key,
				    btrfs_inode_type(&inode->vfs_inode), index);
	if (ret == -EEXIST || ret == -EOVERFLOW)
		goto fail_dir_item;
	else if (ret) {
		btrfs_abort_transaction(trans, ret);
		return ret;
	}

	btrfs_i_size_write(parent_inode, parent_inode->vfs_inode.i_size +
			   name_len * 2);
	inode_inc_iversion(&parent_inode->vfs_inode);
	/*
	 * If we are replaying a log tree, we do not want to update the mtime
	 * and ctime of the parent directory with the current time, since the
	 * log replay procedure is responsible for setting them to their correct
	 * values (the ones it had when the fsync was done).
	 */
	if (!test_bit(BTRFS_FS_LOG_RECOVERING, &root->fs_info->flags)) {
		struct timespec64 now = current_time(&parent_inode->vfs_inode);

		parent_inode->vfs_inode.i_mtime = now;
		parent_inode->vfs_inode.i_ctime = now;
	}
	ret = btrfs_update_inode(trans, root, &parent_inode->vfs_inode);
	if (ret)
		btrfs_abort_transaction(trans, ret);
	return ret;

fail_dir_item:
	if (unlikely(ino == BTRFS_FIRST_FREE_OBJECTID)) {
		u64 local_index;
		int err;
		err = btrfs_del_root_ref(trans, key.objectid,
					 root->root_key.objectid, parent_ino,
					 &local_index, name, name_len);
		if (err)
			btrfs_abort_transaction(trans, err);
	} else if (add_backref) {
		u64 local_index;
		int err;

		err = btrfs_del_inode_ref(trans, root, name, name_len,
					  ino, parent_ino, &local_index);
		if (err)
			btrfs_abort_transaction(trans, err);
	}

	/* Return the original error code */
	return ret;
}

static int btrfs_add_nondir(struct btrfs_trans_handle *trans,
			    struct btrfs_inode *dir, struct dentry *dentry,
			    struct btrfs_inode *inode, int backref, u64 index)
{
	int err = btrfs_add_link(trans, dir, inode,
				 dentry->d_name.name, dentry->d_name.len,
				 backref, index);
	if (err > 0)
		err = -EEXIST;
	return err;
}

static int btrfs_mknod(struct inode *dir, struct dentry *dentry,
			umode_t mode, dev_t rdev)
{
	struct btrfs_fs_info *fs_info = btrfs_sb(dir->i_sb);
	struct btrfs_trans_handle *trans;
	struct btrfs_root *root = BTRFS_I(dir)->root;
	struct inode *inode = NULL;
	int err;
	u64 objectid;
	u64 index = 0;

	/*
	 * 2 for inode item and ref
	 * 2 for dir items
	 * 1 for xattr if selinux is on
	 */
	trans = btrfs_start_transaction(root, 5);
	if (IS_ERR(trans))
		return PTR_ERR(trans);

	err = btrfs_find_free_ino(root, &objectid);
	if (err)
		goto out_unlock;

	inode = btrfs_new_inode(trans, root, dir, dentry->d_name.name,
			dentry->d_name.len, btrfs_ino(BTRFS_I(dir)), objectid,
			mode, &index);
	if (IS_ERR(inode)) {
		err = PTR_ERR(inode);
		inode = NULL;
		goto out_unlock;
	}

	/*
	* If the active LSM wants to access the inode during
	* d_instantiate it needs these. Smack checks to see
	* if the filesystem supports xattrs by looking at the
	* ops vector.
	*/
	inode->i_op = &btrfs_special_inode_operations;
	init_special_inode(inode, inode->i_mode, rdev);

	err = btrfs_init_inode_security(trans, inode, dir, &dentry->d_name);
	if (err)
		goto out_unlock;

	err = btrfs_add_nondir(trans, BTRFS_I(dir), dentry, BTRFS_I(inode),
			0, index);
	if (err)
		goto out_unlock;

	btrfs_update_inode(trans, root, inode);
	d_instantiate_new(dentry, inode);

out_unlock:
	btrfs_end_transaction(trans);
	btrfs_btree_balance_dirty(fs_info);
	if (err && inode) {
		inode_dec_link_count(inode);
		discard_new_inode(inode);
	}
	return err;
}

static int btrfs_create(struct inode *dir, struct dentry *dentry,
			umode_t mode, bool excl)
{
	struct btrfs_fs_info *fs_info = btrfs_sb(dir->i_sb);
	struct btrfs_trans_handle *trans;
	struct btrfs_root *root = BTRFS_I(dir)->root;
	struct inode *inode = NULL;
	int err;
	u64 objectid;
	u64 index = 0;

	/*
	 * 2 for inode item and ref
	 * 2 for dir items
	 * 1 for xattr if selinux is on
	 */
	trans = btrfs_start_transaction(root, 5);
	if (IS_ERR(trans))
		return PTR_ERR(trans);

	err = btrfs_find_free_ino(root, &objectid);
	if (err)
		goto out_unlock;

	inode = btrfs_new_inode(trans, root, dir, dentry->d_name.name,
			dentry->d_name.len, btrfs_ino(BTRFS_I(dir)), objectid,
			mode, &index);
	if (IS_ERR(inode)) {
		err = PTR_ERR(inode);
		inode = NULL;
		goto out_unlock;
	}
	/*
	* If the active LSM wants to access the inode during
	* d_instantiate it needs these. Smack checks to see
	* if the filesystem supports xattrs by looking at the
	* ops vector.
	*/
	inode->i_fop = &btrfs_file_operations;
	inode->i_op = &btrfs_file_inode_operations;
	inode->i_mapping->a_ops = &btrfs_aops;

	err = btrfs_init_inode_security(trans, inode, dir, &dentry->d_name);
	if (err)
		goto out_unlock;

	err = btrfs_update_inode(trans, root, inode);
	if (err)
		goto out_unlock;

	err = btrfs_add_nondir(trans, BTRFS_I(dir), dentry, BTRFS_I(inode),
			0, index);
	if (err)
		goto out_unlock;

	BTRFS_I(inode)->io_tree.ops = &btrfs_extent_io_ops;
	d_instantiate_new(dentry, inode);

out_unlock:
	btrfs_end_transaction(trans);
	if (err && inode) {
		inode_dec_link_count(inode);
		discard_new_inode(inode);
	}
	btrfs_btree_balance_dirty(fs_info);
	return err;
}

static int btrfs_link(struct dentry *old_dentry, struct inode *dir,
		      struct dentry *dentry)
{
	struct btrfs_trans_handle *trans = NULL;
	struct btrfs_root *root = BTRFS_I(dir)->root;
	struct inode *inode = d_inode(old_dentry);
	struct btrfs_fs_info *fs_info = btrfs_sb(inode->i_sb);
	u64 index;
	int err;
	int drop_inode = 0;

	/* do not allow sys_link's with other subvols of the same device */
	if (root->root_key.objectid != BTRFS_I(inode)->root->root_key.objectid)
		return -EXDEV;

	if (inode->i_nlink >= BTRFS_LINK_MAX)
		return -EMLINK;

	err = btrfs_set_inode_index(BTRFS_I(dir), &index);
	if (err)
		goto fail;

	/*
	 * 2 items for inode and inode ref
	 * 2 items for dir items
	 * 1 item for parent inode
	 * 1 item for orphan item deletion if O_TMPFILE
	 */
	trans = btrfs_start_transaction(root, inode->i_nlink ? 5 : 6);
	if (IS_ERR(trans)) {
		err = PTR_ERR(trans);
		trans = NULL;
		goto fail;
	}

	/* There are several dir indexes for this inode, clear the cache. */
	BTRFS_I(inode)->dir_index = 0ULL;
	inc_nlink(inode);
	inode_inc_iversion(inode);
	inode->i_ctime = current_time(inode);
	ihold(inode);
	set_bit(BTRFS_INODE_COPY_EVERYTHING, &BTRFS_I(inode)->runtime_flags);

	err = btrfs_add_nondir(trans, BTRFS_I(dir), dentry, BTRFS_I(inode),
			1, index);

	if (err) {
		drop_inode = 1;
	} else {
		struct dentry *parent = dentry->d_parent;
		int ret;

		err = btrfs_update_inode(trans, root, inode);
		if (err)
			goto fail;
		if (inode->i_nlink == 1) {
			/*
			 * If new hard link count is 1, it's a file created
			 * with open(2) O_TMPFILE flag.
			 */
			err = btrfs_orphan_del(trans, BTRFS_I(inode));
			if (err)
				goto fail;
		}
		d_instantiate(dentry, inode);
		ret = btrfs_log_new_name(trans, BTRFS_I(inode), NULL, parent,
					 true, NULL);
		if (ret == BTRFS_NEED_TRANS_COMMIT) {
			err = btrfs_commit_transaction(trans);
			trans = NULL;
		}
	}

fail:
	if (trans)
		btrfs_end_transaction(trans);
	if (drop_inode) {
		inode_dec_link_count(inode);
		iput(inode);
	}
	btrfs_btree_balance_dirty(fs_info);
	return err;
}

static int btrfs_mkdir(struct inode *dir, struct dentry *dentry, umode_t mode)
{
	struct btrfs_fs_info *fs_info = btrfs_sb(dir->i_sb);
	struct inode *inode = NULL;
	struct btrfs_trans_handle *trans;
	struct btrfs_root *root = BTRFS_I(dir)->root;
	int err = 0;
	u64 objectid = 0;
	u64 index = 0;

	/*
	 * 2 items for inode and ref
	 * 2 items for dir items
	 * 1 for xattr if selinux is on
	 */
	trans = btrfs_start_transaction(root, 5);
	if (IS_ERR(trans))
		return PTR_ERR(trans);

	err = btrfs_find_free_ino(root, &objectid);
	if (err)
		goto out_fail;

	inode = btrfs_new_inode(trans, root, dir, dentry->d_name.name,
			dentry->d_name.len, btrfs_ino(BTRFS_I(dir)), objectid,
			S_IFDIR | mode, &index);
	if (IS_ERR(inode)) {
		err = PTR_ERR(inode);
		inode = NULL;
		goto out_fail;
	}

	/* these must be set before we unlock the inode */
	inode->i_op = &btrfs_dir_inode_operations;
	inode->i_fop = &btrfs_dir_file_operations;

	err = btrfs_init_inode_security(trans, inode, dir, &dentry->d_name);
	if (err)
		goto out_fail;

	btrfs_i_size_write(BTRFS_I(inode), 0);
	err = btrfs_update_inode(trans, root, inode);
	if (err)
		goto out_fail;

	err = btrfs_add_link(trans, BTRFS_I(dir), BTRFS_I(inode),
			dentry->d_name.name,
			dentry->d_name.len, 0, index);
	if (err)
		goto out_fail;

	d_instantiate_new(dentry, inode);

out_fail:
	btrfs_end_transaction(trans);
	if (err && inode) {
		inode_dec_link_count(inode);
		discard_new_inode(inode);
	}
	btrfs_btree_balance_dirty(fs_info);
	return err;
}

static noinline int uncompress_inline(struct btrfs_path *path,
				      struct page *page,
				      size_t pg_offset, u64 extent_offset,
				      struct btrfs_file_extent_item *item)
{
	int ret;
	struct extent_buffer *leaf = path->nodes[0];
	char *tmp;
	size_t max_size;
	unsigned long inline_size;
	unsigned long ptr;
	int compress_type;

	WARN_ON(pg_offset != 0);
	compress_type = btrfs_file_extent_compression(leaf, item);
	max_size = btrfs_file_extent_ram_bytes(leaf, item);
	inline_size = btrfs_file_extent_inline_item_len(leaf,
					btrfs_item_nr(path->slots[0]));
	tmp = kmalloc(inline_size, GFP_NOFS);
	if (!tmp)
		return -ENOMEM;
	ptr = btrfs_file_extent_inline_start(item);

	read_extent_buffer(leaf, tmp, ptr, inline_size);

	max_size = min_t(unsigned long, PAGE_SIZE, max_size);
	ret = btrfs_decompress(compress_type, tmp, page,
			       extent_offset, inline_size, max_size);

	/*
	 * decompression code contains a memset to fill in any space between the end
	 * of the uncompressed data and the end of max_size in case the decompressed
	 * data ends up shorter than ram_bytes.  That doesn't cover the hole between
	 * the end of an inline extent and the beginning of the next block, so we
	 * cover that region here.
	 */

	if (max_size + pg_offset < PAGE_SIZE) {
		char *map = kmap(page);
		memset(map + pg_offset + max_size, 0, PAGE_SIZE - max_size - pg_offset);
		kunmap(page);
	}
	kfree(tmp);
	return ret;
}

/**
 * btrfs_get_extent - Lookup the first extent overlapping a range in a file.
 * @inode:	file to search in
 * @page:	page to read extent data into if the extent is inline
 * @pg_offset:	offset into @page to copy to
 * @start:	file offset
 * @len:	length of range starting at @start
 *
 * This returns the first &struct extent_map which overlaps with the given
 * range, reading it from the B-tree and caching it if necessary. Note that
 * there may be more extents which overlap the given range after the returned
 * extent_map.
 *
 * If @page is not NULL and the extent is inline, this also reads the extent
 * data directly into the page and marks the extent up to date in the io_tree.
 *
 * Return: ERR_PTR on error, non-NULL extent_map on success.
 */
struct extent_map *btrfs_get_extent(struct btrfs_inode *inode,
				    struct page *page, size_t pg_offset,
				    u64 start, u64 len)
{
	struct btrfs_fs_info *fs_info = inode->root->fs_info;
	int ret;
	int err = 0;
	u64 extent_start = 0;
	u64 extent_end = 0;
	u64 objectid = btrfs_ino(inode);
	int extent_type = -1;
	struct btrfs_path *path = NULL;
	struct btrfs_root *root = inode->root;
	struct btrfs_file_extent_item *item;
	struct extent_buffer *leaf;
	struct btrfs_key found_key;
	struct extent_map *em = NULL;
	struct extent_map_tree *em_tree = &inode->extent_tree;
	struct extent_io_tree *io_tree = &inode->io_tree;

	read_lock(&em_tree->lock);
	em = lookup_extent_mapping(em_tree, start, len);
	read_unlock(&em_tree->lock);

	if (em) {
		if (em->start > start || em->start + em->len <= start)
			free_extent_map(em);
		else if (em->block_start == EXTENT_MAP_INLINE && page)
			free_extent_map(em);
		else
			goto out;
	}
	em = alloc_extent_map();
	if (!em) {
		err = -ENOMEM;
		goto out;
	}
	em->start = EXTENT_MAP_HOLE;
	em->orig_start = EXTENT_MAP_HOLE;
	em->len = (u64)-1;
	em->block_len = (u64)-1;

	path = btrfs_alloc_path();
	if (!path) {
		err = -ENOMEM;
		goto out;
	}

	/* Chances are we'll be called again, so go ahead and do readahead */
	path->reada = READA_FORWARD;

	/*
	 * Unless we're going to uncompress the inline extent, no sleep would
	 * happen.
	 */
	path->leave_spinning = 1;

	ret = btrfs_lookup_file_extent(NULL, root, path, objectid, start, 0);
	if (ret < 0) {
		err = ret;
		goto out;
	} else if (ret > 0) {
		if (path->slots[0] == 0)
			goto not_found;
		path->slots[0]--;
	}

	leaf = path->nodes[0];
	item = btrfs_item_ptr(leaf, path->slots[0],
			      struct btrfs_file_extent_item);
	btrfs_item_key_to_cpu(leaf, &found_key, path->slots[0]);
	if (found_key.objectid != objectid ||
	    found_key.type != BTRFS_EXTENT_DATA_KEY) {
		/*
		 * If we backup past the first extent we want to move forward
		 * and see if there is an extent in front of us, otherwise we'll
		 * say there is a hole for our whole search range which can
		 * cause problems.
		 */
		extent_end = start;
		goto next;
	}

	extent_type = btrfs_file_extent_type(leaf, item);
	extent_start = found_key.offset;
	extent_end = btrfs_file_extent_end(path);
	if (extent_type == BTRFS_FILE_EXTENT_REG ||
	    extent_type == BTRFS_FILE_EXTENT_PREALLOC) {
		/* Only regular file could have regular/prealloc extent */
		if (!S_ISREG(inode->vfs_inode.i_mode)) {
			ret = -EUCLEAN;
			btrfs_crit(fs_info,
		"regular/prealloc extent found for non-regular inode %llu",
				   btrfs_ino(inode));
			goto out;
		}
		trace_btrfs_get_extent_show_fi_regular(inode, leaf, item,
						       extent_start);
	} else if (extent_type == BTRFS_FILE_EXTENT_INLINE) {
		trace_btrfs_get_extent_show_fi_inline(inode, leaf, item,
						      path->slots[0],
						      extent_start);
	}
next:
	if (start >= extent_end) {
		path->slots[0]++;
		if (path->slots[0] >= btrfs_header_nritems(leaf)) {
			ret = btrfs_next_leaf(root, path);
			if (ret < 0) {
				err = ret;
				goto out;
			} else if (ret > 0) {
				goto not_found;
			}
			leaf = path->nodes[0];
		}
		btrfs_item_key_to_cpu(leaf, &found_key, path->slots[0]);
		if (found_key.objectid != objectid ||
		    found_key.type != BTRFS_EXTENT_DATA_KEY)
			goto not_found;
		if (start + len <= found_key.offset)
			goto not_found;
		if (start > found_key.offset)
			goto next;

		/* New extent overlaps with existing one */
		em->start = start;
		em->orig_start = start;
		em->len = found_key.offset - start;
		em->block_start = EXTENT_MAP_HOLE;
		goto insert;
	}

	btrfs_extent_item_to_extent_map(inode, path, item, !page, em);

	if (extent_type == BTRFS_FILE_EXTENT_REG ||
	    extent_type == BTRFS_FILE_EXTENT_PREALLOC) {
		goto insert;
	} else if (extent_type == BTRFS_FILE_EXTENT_INLINE) {
		unsigned long ptr;
		char *map;
		size_t size;
		size_t extent_offset;
		size_t copy_size;

		if (!page)
			goto out;

		size = btrfs_file_extent_ram_bytes(leaf, item);
		extent_offset = page_offset(page) + pg_offset - extent_start;
		copy_size = min_t(u64, PAGE_SIZE - pg_offset,
				  size - extent_offset);
		em->start = extent_start + extent_offset;
		em->len = ALIGN(copy_size, fs_info->sectorsize);
		em->orig_block_len = em->len;
		em->orig_start = em->start;
		ptr = btrfs_file_extent_inline_start(item) + extent_offset;

		btrfs_set_path_blocking(path);
		if (!PageUptodate(page)) {
			if (btrfs_file_extent_compression(leaf, item) !=
			    BTRFS_COMPRESS_NONE) {
				ret = uncompress_inline(path, page, pg_offset,
							extent_offset, item);
				if (ret) {
					err = ret;
					goto out;
				}
			} else {
				map = kmap(page);
				read_extent_buffer(leaf, map + pg_offset, ptr,
						   copy_size);
				if (pg_offset + copy_size < PAGE_SIZE) {
					memset(map + pg_offset + copy_size, 0,
					       PAGE_SIZE - pg_offset -
					       copy_size);
				}
				kunmap(page);
			}
			flush_dcache_page(page);
		}
		set_extent_uptodate(io_tree, em->start,
				    extent_map_end(em) - 1, NULL, GFP_NOFS);
		goto insert;
	}
not_found:
	em->start = start;
	em->orig_start = start;
	em->len = len;
	em->block_start = EXTENT_MAP_HOLE;
insert:
	btrfs_release_path(path);
	if (em->start > start || extent_map_end(em) <= start) {
		btrfs_err(fs_info,
			  "bad extent! em: [%llu %llu] passed [%llu %llu]",
			  em->start, em->len, start, len);
		err = -EIO;
		goto out;
	}

	err = 0;
	write_lock(&em_tree->lock);
	err = btrfs_add_extent_mapping(fs_info, em_tree, &em, start, len);
	write_unlock(&em_tree->lock);
out:
	btrfs_free_path(path);

	trace_btrfs_get_extent(root, inode, em);

	if (err) {
		free_extent_map(em);
		return ERR_PTR(err);
	}
	BUG_ON(!em); /* Error is always set */
	return em;
}

struct extent_map *btrfs_get_extent_fiemap(struct btrfs_inode *inode,
					   u64 start, u64 len)
{
	struct extent_map *em;
	struct extent_map *hole_em = NULL;
	u64 delalloc_start = start;
	u64 end;
	u64 delalloc_len;
	u64 delalloc_end;
	int err = 0;

	em = btrfs_get_extent(inode, NULL, 0, start, len);
	if (IS_ERR(em))
		return em;
	/*
	 * If our em maps to:
	 * - a hole or
	 * - a pre-alloc extent,
	 * there might actually be delalloc bytes behind it.
	 */
	if (em->block_start != EXTENT_MAP_HOLE &&
	    !test_bit(EXTENT_FLAG_PREALLOC, &em->flags))
		return em;
	else
		hole_em = em;

	/* check to see if we've wrapped (len == -1 or similar) */
	end = start + len;
	if (end < start)
		end = (u64)-1;
	else
		end -= 1;

	em = NULL;

	/* ok, we didn't find anything, lets look for delalloc */
	delalloc_len = count_range_bits(&inode->io_tree, &delalloc_start,
				 end, len, EXTENT_DELALLOC, 1);
	delalloc_end = delalloc_start + delalloc_len;
	if (delalloc_end < delalloc_start)
		delalloc_end = (u64)-1;

	/*
	 * We didn't find anything useful, return the original results from
	 * get_extent()
	 */
	if (delalloc_start > end || delalloc_end <= start) {
		em = hole_em;
		hole_em = NULL;
		goto out;
	}

	/*
	 * Adjust the delalloc_start to make sure it doesn't go backwards from
	 * the start they passed in
	 */
	delalloc_start = max(start, delalloc_start);
	delalloc_len = delalloc_end - delalloc_start;

	if (delalloc_len > 0) {
		u64 hole_start;
		u64 hole_len;
		const u64 hole_end = extent_map_end(hole_em);

		em = alloc_extent_map();
		if (!em) {
			err = -ENOMEM;
			goto out;
		}

		ASSERT(hole_em);
		/*
		 * When btrfs_get_extent can't find anything it returns one
		 * huge hole
		 *
		 * Make sure what it found really fits our range, and adjust to
		 * make sure it is based on the start from the caller
		 */
		if (hole_end <= start || hole_em->start > end) {
		       free_extent_map(hole_em);
		       hole_em = NULL;
		} else {
		       hole_start = max(hole_em->start, start);
		       hole_len = hole_end - hole_start;
		}

		if (hole_em && delalloc_start > hole_start) {
			/*
			 * Our hole starts before our delalloc, so we have to
			 * return just the parts of the hole that go until the
			 * delalloc starts
			 */
			em->len = min(hole_len, delalloc_start - hole_start);
			em->start = hole_start;
			em->orig_start = hole_start;
			/*
			 * Don't adjust block start at all, it is fixed at
			 * EXTENT_MAP_HOLE
			 */
			em->block_start = hole_em->block_start;
			em->block_len = hole_len;
			if (test_bit(EXTENT_FLAG_PREALLOC, &hole_em->flags))
				set_bit(EXTENT_FLAG_PREALLOC, &em->flags);
		} else {
			/*
			 * Hole is out of passed range or it starts after
			 * delalloc range
			 */
			em->start = delalloc_start;
			em->len = delalloc_len;
			em->orig_start = delalloc_start;
			em->block_start = EXTENT_MAP_DELALLOC;
			em->block_len = delalloc_len;
		}
	} else {
		return hole_em;
	}
out:

	free_extent_map(hole_em);
	if (err) {
		free_extent_map(em);
		return ERR_PTR(err);
	}
	return em;
}

static struct extent_map *btrfs_create_dio_extent(struct inode *inode,
						  const u64 start,
						  const u64 len,
						  const u64 orig_start,
						  const u64 block_start,
						  const u64 block_len,
						  const u64 orig_block_len,
						  const u64 ram_bytes,
						  const int type)
{
	struct extent_map *em = NULL;
	int ret;

	if (type != BTRFS_ORDERED_NOCOW) {
		em = create_io_em(inode, start, len, orig_start,
				  block_start, block_len, orig_block_len,
				  ram_bytes,
				  BTRFS_COMPRESS_NONE, /* compress_type */
				  type);
		if (IS_ERR(em))
			goto out;
	}
	ret = btrfs_add_ordered_extent_dio(inode, start, block_start,
					   len, block_len, type);
	if (ret) {
		if (em) {
			free_extent_map(em);
			btrfs_drop_extent_cache(BTRFS_I(inode), start,
						start + len - 1, 0);
		}
		em = ERR_PTR(ret);
	}
 out:

	return em;
}

static struct extent_map *btrfs_new_extent_direct(struct inode *inode,
						  u64 start, u64 len)
{
	struct btrfs_fs_info *fs_info = btrfs_sb(inode->i_sb);
	struct btrfs_root *root = BTRFS_I(inode)->root;
	struct extent_map *em;
	struct btrfs_key ins;
	u64 alloc_hint;
	int ret;

	alloc_hint = get_extent_allocation_hint(inode, start, len);
	ret = btrfs_reserve_extent(root, len, len, fs_info->sectorsize,
				   0, alloc_hint, &ins, 1, 1);
	if (ret)
		return ERR_PTR(ret);

	em = btrfs_create_dio_extent(inode, start, ins.offset, start,
				     ins.objectid, ins.offset, ins.offset,
				     ins.offset, BTRFS_ORDERED_REGULAR);
	btrfs_dec_block_group_reservations(fs_info, ins.objectid);
	if (IS_ERR(em))
		btrfs_free_reserved_extent(fs_info, ins.objectid,
					   ins.offset, 1);

	return em;
}

/*
 * returns 1 when the nocow is safe, < 1 on error, 0 if the
 * block must be cow'd
 */
noinline int can_nocow_extent(struct inode *inode, u64 offset, u64 *len,
			      u64 *orig_start, u64 *orig_block_len,
			      u64 *ram_bytes)
{
	struct btrfs_fs_info *fs_info = btrfs_sb(inode->i_sb);
	struct btrfs_path *path;
	int ret;
	struct extent_buffer *leaf;
	struct btrfs_root *root = BTRFS_I(inode)->root;
	struct extent_io_tree *io_tree = &BTRFS_I(inode)->io_tree;
	struct btrfs_file_extent_item *fi;
	struct btrfs_key key;
	u64 disk_bytenr;
	u64 backref_offset;
	u64 extent_end;
	u64 num_bytes;
	int slot;
	int found_type;
	bool nocow = (BTRFS_I(inode)->flags & BTRFS_INODE_NODATACOW);

	path = btrfs_alloc_path();
	if (!path)
		return -ENOMEM;

	ret = btrfs_lookup_file_extent(NULL, root, path,
			btrfs_ino(BTRFS_I(inode)), offset, 0);
	if (ret < 0)
		goto out;

	slot = path->slots[0];
	if (ret == 1) {
		if (slot == 0) {
			/* can't find the item, must cow */
			ret = 0;
			goto out;
		}
		slot--;
	}
	ret = 0;
	leaf = path->nodes[0];
	btrfs_item_key_to_cpu(leaf, &key, slot);
	if (key.objectid != btrfs_ino(BTRFS_I(inode)) ||
	    key.type != BTRFS_EXTENT_DATA_KEY) {
		/* not our file or wrong item type, must cow */
		goto out;
	}

	if (key.offset > offset) {
		/* Wrong offset, must cow */
		goto out;
	}

	fi = btrfs_item_ptr(leaf, slot, struct btrfs_file_extent_item);
	found_type = btrfs_file_extent_type(leaf, fi);
	if (found_type != BTRFS_FILE_EXTENT_REG &&
	    found_type != BTRFS_FILE_EXTENT_PREALLOC) {
		/* not a regular extent, must cow */
		goto out;
	}

	if (!nocow && found_type == BTRFS_FILE_EXTENT_REG)
		goto out;

	extent_end = key.offset + btrfs_file_extent_num_bytes(leaf, fi);
	if (extent_end <= offset)
		goto out;

	disk_bytenr = btrfs_file_extent_disk_bytenr(leaf, fi);
	if (disk_bytenr == 0)
		goto out;

	if (btrfs_file_extent_compression(leaf, fi) ||
	    btrfs_file_extent_encryption(leaf, fi) ||
	    btrfs_file_extent_other_encoding(leaf, fi))
		goto out;

	/*
	 * Do the same check as in btrfs_cross_ref_exist but without the
	 * unnecessary search.
	 */
	if (btrfs_file_extent_generation(leaf, fi) <=
	    btrfs_root_last_snapshot(&root->root_item))
		goto out;

	backref_offset = btrfs_file_extent_offset(leaf, fi);

	if (orig_start) {
		*orig_start = key.offset - backref_offset;
		*orig_block_len = btrfs_file_extent_disk_num_bytes(leaf, fi);
		*ram_bytes = btrfs_file_extent_ram_bytes(leaf, fi);
	}

	if (btrfs_extent_readonly(fs_info, disk_bytenr))
		goto out;

	num_bytes = min(offset + *len, extent_end) - offset;
	if (!nocow && found_type == BTRFS_FILE_EXTENT_PREALLOC) {
		u64 range_end;

		range_end = round_up(offset + num_bytes,
				     root->fs_info->sectorsize) - 1;
		ret = test_range_bit(io_tree, offset, range_end,
				     EXTENT_DELALLOC, 0, NULL);
		if (ret) {
			ret = -EAGAIN;
			goto out;
		}
	}

	btrfs_release_path(path);

	/*
	 * look for other files referencing this extent, if we
	 * find any we must cow
	 */

	ret = btrfs_cross_ref_exist(root, btrfs_ino(BTRFS_I(inode)),
				    key.offset - backref_offset, disk_bytenr);
	if (ret) {
		ret = 0;
		goto out;
	}

	/*
	 * adjust disk_bytenr and num_bytes to cover just the bytes
	 * in this extent we are about to write.  If there
	 * are any csums in that range we have to cow in order
	 * to keep the csums correct
	 */
	disk_bytenr += backref_offset;
	disk_bytenr += offset - key.offset;
	if (csum_exist_in_range(fs_info, disk_bytenr, num_bytes))
		goto out;
	/*
	 * all of the above have passed, it is safe to overwrite this extent
	 * without cow
	 */
	*len = num_bytes;
	ret = 1;
out:
	btrfs_free_path(path);
	return ret;
}

static int lock_extent_direct(struct inode *inode, u64 lockstart, u64 lockend,
			      struct extent_state **cached_state, bool writing)
{
	struct btrfs_ordered_extent *ordered;
	int ret = 0;

	while (1) {
		lock_extent_bits(&BTRFS_I(inode)->io_tree, lockstart, lockend,
				 cached_state);
		/*
		 * We're concerned with the entire range that we're going to be
		 * doing DIO to, so we need to make sure there's no ordered
		 * extents in this range.
		 */
		ordered = btrfs_lookup_ordered_range(BTRFS_I(inode), lockstart,
						     lockend - lockstart + 1);

		/*
		 * We need to make sure there are no buffered pages in this
		 * range either, we could have raced between the invalidate in
		 * generic_file_direct_write and locking the extent.  The
		 * invalidate needs to happen so that reads after a write do not
		 * get stale data.
		 */
		if (!ordered &&
		    (!writing || !filemap_range_has_page(inode->i_mapping,
							 lockstart, lockend)))
			break;

		unlock_extent_cached(&BTRFS_I(inode)->io_tree, lockstart, lockend,
				     cached_state);

		if (ordered) {
			/*
			 * If we are doing a DIO read and the ordered extent we
			 * found is for a buffered write, we can not wait for it
			 * to complete and retry, because if we do so we can
			 * deadlock with concurrent buffered writes on page
			 * locks. This happens only if our DIO read covers more
			 * than one extent map, if at this point has already
			 * created an ordered extent for a previous extent map
			 * and locked its range in the inode's io tree, and a
			 * concurrent write against that previous extent map's
			 * range and this range started (we unlock the ranges
			 * in the io tree only when the bios complete and
			 * buffered writes always lock pages before attempting
			 * to lock range in the io tree).
			 */
			if (writing ||
			    test_bit(BTRFS_ORDERED_DIRECT, &ordered->flags))
				btrfs_start_ordered_extent(inode, ordered, 1);
			else
				ret = -ENOTBLK;
			btrfs_put_ordered_extent(ordered);
		} else {
			/*
			 * We could trigger writeback for this range (and wait
			 * for it to complete) and then invalidate the pages for
			 * this range (through invalidate_inode_pages2_range()),
			 * but that can lead us to a deadlock with a concurrent
			 * call to readahead (a buffered read or a defrag call
			 * triggered a readahead) on a page lock due to an
			 * ordered dio extent we created before but did not have
			 * yet a corresponding bio submitted (whence it can not
			 * complete), which makes readahead wait for that
			 * ordered extent to complete while holding a lock on
			 * that page.
			 */
			ret = -ENOTBLK;
		}

		if (ret)
			break;

		cond_resched();
	}

	return ret;
}

/* The callers of this must take lock_extent() */
static struct extent_map *create_io_em(struct inode *inode, u64 start, u64 len,
				       u64 orig_start, u64 block_start,
				       u64 block_len, u64 orig_block_len,
				       u64 ram_bytes, int compress_type,
				       int type)
{
	struct extent_map_tree *em_tree;
	struct extent_map *em;
	int ret;

	ASSERT(type == BTRFS_ORDERED_PREALLOC ||
	       type == BTRFS_ORDERED_COMPRESSED ||
	       type == BTRFS_ORDERED_NOCOW ||
	       type == BTRFS_ORDERED_REGULAR);

	em_tree = &BTRFS_I(inode)->extent_tree;
	em = alloc_extent_map();
	if (!em)
		return ERR_PTR(-ENOMEM);

	em->start = start;
	em->orig_start = orig_start;
	em->len = len;
	em->block_len = block_len;
	em->block_start = block_start;
	em->orig_block_len = orig_block_len;
	em->ram_bytes = ram_bytes;
	em->generation = -1;
	set_bit(EXTENT_FLAG_PINNED, &em->flags);
	if (type == BTRFS_ORDERED_PREALLOC) {
		set_bit(EXTENT_FLAG_FILLING, &em->flags);
	} else if (type == BTRFS_ORDERED_COMPRESSED) {
		set_bit(EXTENT_FLAG_COMPRESSED, &em->flags);
		em->compress_type = compress_type;
	}

	do {
		btrfs_drop_extent_cache(BTRFS_I(inode), em->start,
				em->start + em->len - 1, 0);
		write_lock(&em_tree->lock);
		ret = add_extent_mapping(em_tree, em, 1);
		write_unlock(&em_tree->lock);
		/*
		 * The caller has taken lock_extent(), who could race with us
		 * to add em?
		 */
	} while (ret == -EEXIST);

	if (ret) {
		free_extent_map(em);
		return ERR_PTR(ret);
	}

	/* em got 2 refs now, callers needs to do free_extent_map once. */
	return em;
}


static int btrfs_get_blocks_direct_write(struct extent_map **map,
					 struct inode *inode,
					 struct btrfs_dio_data *dio_data,
					 u64 start, u64 len)
{
	struct btrfs_fs_info *fs_info = btrfs_sb(inode->i_sb);
	struct extent_map *em = *map;
	int ret = 0;

	/*
	 * We don't allocate a new extent in the following cases
	 *
	 * 1) The inode is marked as NODATACOW. In this case we'll just use the
	 * existing extent.
	 * 2) The extent is marked as PREALLOC. We're good to go here and can
	 * just use the extent.
	 *
	 */
	if (test_bit(EXTENT_FLAG_PREALLOC, &em->flags) ||
	    ((BTRFS_I(inode)->flags & BTRFS_INODE_NODATACOW) &&
	     em->block_start != EXTENT_MAP_HOLE)) {
		int type;
		u64 block_start, orig_start, orig_block_len, ram_bytes;

		if (test_bit(EXTENT_FLAG_PREALLOC, &em->flags))
			type = BTRFS_ORDERED_PREALLOC;
		else
			type = BTRFS_ORDERED_NOCOW;
		len = min(len, em->len - (start - em->start));
		block_start = em->block_start + (start - em->start);

		if (can_nocow_extent(inode, start, &len, &orig_start,
				     &orig_block_len, &ram_bytes) == 1 &&
		    btrfs_inc_nocow_writers(fs_info, block_start)) {
			struct extent_map *em2;

			em2 = btrfs_create_dio_extent(inode, start, len,
						      orig_start, block_start,
						      len, orig_block_len,
						      ram_bytes, type);
			btrfs_dec_nocow_writers(fs_info, block_start);
			if (type == BTRFS_ORDERED_PREALLOC) {
				free_extent_map(em);
				*map = em = em2;
			}

			if (em2 && IS_ERR(em2)) {
				ret = PTR_ERR(em2);
				goto out;
			}
			/*
			 * For inode marked NODATACOW or extent marked PREALLOC,
			 * use the existing or preallocated extent, so does not
			 * need to adjust btrfs_space_info's bytes_may_use.
			 */
			btrfs_free_reserved_data_space_noquota(inode, start,
							       len);
			goto skip_cow;
		}
	}

	/* this will cow the extent */
	free_extent_map(em);
	*map = em = btrfs_new_extent_direct(inode, start, len);
	if (IS_ERR(em)) {
		ret = PTR_ERR(em);
		goto out;
	}

	len = min(len, em->len - (start - em->start));

skip_cow:
	/*
	 * Need to update the i_size under the extent lock so buffered
	 * readers will get the updated i_size when we unlock.
	 */
	if (start + len > i_size_read(inode))
		i_size_write(inode, start + len);

	dio_data->reserve -= len;
out:
	return ret;
}

static int btrfs_dio_iomap_begin(struct inode *inode, loff_t start,
		loff_t length, unsigned flags, struct iomap *iomap,
		struct iomap *srcmap)
{
	struct btrfs_fs_info *fs_info = btrfs_sb(inode->i_sb);
	struct extent_map *em;
	struct extent_state *cached_state = NULL;
	struct btrfs_dio_data *dio_data = NULL;
	u64 lockstart, lockend;
	const bool write = !!(flags & IOMAP_WRITE);
	int ret = 0;
	u64 len = length;
	bool unlock_extents = false;

	if (!write)
		len = min_t(u64, len, fs_info->sectorsize);

	lockstart = start;
	lockend = start + len - 1;

	/*
	 * The generic stuff only does filemap_write_and_wait_range, which
	 * isn't enough if we've written compressed pages to this area, so we
	 * need to flush the dirty pages again to make absolutely sure that any
	 * outstanding dirty pages are on disk.
	 */
	if (test_bit(BTRFS_INODE_HAS_ASYNC_EXTENT,
		     &BTRFS_I(inode)->runtime_flags))
		ret = filemap_fdatawrite_range(inode->i_mapping, start,
					       start + length - 1);

	dio_data = kzalloc(sizeof(*dio_data), GFP_NOFS);
	if (!dio_data)
		return -ENOMEM;

	dio_data->length = length;
	if (write) {
		dio_data->reserve = round_up(length, fs_info->sectorsize);
		ret = btrfs_delalloc_reserve_space(inode,
				&dio_data->data_reserved,
				start, dio_data->reserve);
		if (ret) {
			extent_changeset_free(dio_data->data_reserved);
			kfree(dio_data);
			return ret;
		}
	}
	iomap->private = dio_data;


	/*
	 * If this errors out it's because we couldn't invalidate pagecache for
	 * this range and we need to fallback to buffered.
	 */
	if (lock_extent_direct(inode, lockstart, lockend, &cached_state, write)) {
		ret = -ENOTBLK;
		goto err;
	}

	em = btrfs_get_extent(BTRFS_I(inode), NULL, 0, start, len);
	if (IS_ERR(em)) {
		ret = PTR_ERR(em);
		goto unlock_err;
	}

	/*
	 * Ok for INLINE and COMPRESSED extents we need to fallback on buffered
	 * io.  INLINE is special, and we could probably kludge it in here, but
	 * it's still buffered so for safety lets just fall back to the generic
	 * buffered path.
	 *
	 * For COMPRESSED we _have_ to read the entire extent in so we can
	 * decompress it, so there will be buffering required no matter what we
	 * do, so go ahead and fallback to buffered.
	 *
	 * We return -ENOTBLK because that's what makes DIO go ahead and go back
	 * to buffered IO.  Don't blame me, this is the price we pay for using
	 * the generic code.
	 */
	if (test_bit(EXTENT_FLAG_COMPRESSED, &em->flags) ||
	    em->block_start == EXTENT_MAP_INLINE) {
		free_extent_map(em);
		ret = -ENOTBLK;
		goto unlock_err;
	}

	len = min(len, em->len - (start - em->start));
	if (write) {
		ret = btrfs_get_blocks_direct_write(&em, inode, dio_data,
						    start, len);
		if (ret < 0)
			goto unlock_err;
		unlock_extents = true;
		/* Recalc len in case the new em is smaller than requested */
		len = min(len, em->len - (start - em->start));
	} else {
		/*
		 * We need to unlock only the end area that we aren't using.
		 * The rest is going to be unlocked by the endio routine.
		 */
		lockstart = start + len;
		if (lockstart < lockend)
			unlock_extents = true;
	}

	if (unlock_extents)
		unlock_extent_cached(&BTRFS_I(inode)->io_tree,
				     lockstart, lockend, &cached_state);
	else
		free_extent_state(cached_state);

	/*
	 * Translate extent map information to iomap.
	 * We trim the extents (and move the addr) even though iomap code does
	 * that, since we have locked only the parts we are performing I/O in.
	 */
	if ((em->block_start == EXTENT_MAP_HOLE) ||
	    (test_bit(EXTENT_FLAG_PREALLOC, &em->flags) && !write)) {
		iomap->addr = IOMAP_NULL_ADDR;
		iomap->type = IOMAP_HOLE;
	} else {
		iomap->addr = em->block_start + (start - em->start);
		iomap->type = IOMAP_MAPPED;
	}
	iomap->offset = start;
	iomap->bdev = fs_info->fs_devices->latest_bdev;
	iomap->length = len;

	free_extent_map(em);

	return 0;

unlock_err:
	unlock_extent_cached(&BTRFS_I(inode)->io_tree, lockstart, lockend,
			     &cached_state);
err:
	if (dio_data) {
		btrfs_delalloc_release_space(inode, dio_data->data_reserved,
				start, dio_data->reserve, true);
		btrfs_delalloc_release_extents(BTRFS_I(inode), dio_data->reserve);
		extent_changeset_free(dio_data->data_reserved);
		kfree(dio_data);
	}
	return ret;
}

<<<<<<< HEAD
static int btrfs_dio_iomap_end(struct inode *inode, loff_t pos, loff_t length,
		ssize_t written, unsigned flags, struct iomap *iomap)
{
	int ret = 0;
	struct btrfs_dio_data *dio_data = iomap->private;
	size_t submitted = dio_data->submitted;
	const bool write = !!(flags & IOMAP_WRITE);
=======
static void btrfs_dio_private_put(struct btrfs_dio_private *dip)
{
	/*
	 * This implies a barrier so that stores to dio_bio->bi_status before
	 * this and loads of dio_bio->bi_status after this are fully ordered.
	 */
	if (!refcount_dec_and_test(&dip->refs))
		return;

	if (bio_op(dip->dio_bio) == REQ_OP_WRITE) {
		__endio_write_update_ordered(dip->inode, dip->logical_offset,
					     dip->bytes,
					     !dip->dio_bio->bi_status);
	} else {
		unlock_extent(&BTRFS_I(dip->inode)->io_tree,
			      dip->logical_offset,
			      dip->logical_offset + dip->bytes - 1);
	}

	dio_end_io(dip->dio_bio);
	kfree(dip);
}

static blk_status_t submit_dio_repair_bio(struct inode *inode, struct bio *bio,
					  int mirror_num,
					  unsigned long bio_flags)
{
	struct btrfs_dio_private *dip = bio->bi_private;
	struct btrfs_fs_info *fs_info = btrfs_sb(inode->i_sb);
	blk_status_t ret;
>>>>>>> b3a9e3b9

	if (!write && (iomap->type == IOMAP_HOLE)) {
		/* If reading from a hole, unlock and return */
		unlock_extent(&BTRFS_I(inode)->io_tree, pos, pos + length - 1);
		goto out;
	}

<<<<<<< HEAD
	if (submitted < length) {
		pos += submitted;
		length -= submitted;
		if (write)
			__endio_write_update_ordered(inode, pos, length, false);
		else
			unlock_extent(&BTRFS_I(inode)->io_tree, pos,
				      pos + length - 1);
		ret = -ENOTBLK;
	}

	if (write) {
		if (dio_data->reserve)
			btrfs_delalloc_release_space(inode,
					dio_data->data_reserved, pos,
					dio_data->reserve, true);
		btrfs_delalloc_release_extents(BTRFS_I(inode), dio_data->length);
		extent_changeset_free(dio_data->data_reserved);
	}
out:
	kfree(dio_data);
	iomap->private = NULL;

	return ret;
}

static void btrfs_dio_private_put(struct btrfs_dio_private *dip)
{
	/*
	 * This implies a barrier so that stores to dio_bio->bi_status before
	 * this and loads of dio_bio->bi_status after this are fully ordered.
	 */
	if (!refcount_dec_and_test(&dip->refs))
		return;

	if (bio_op(dip->dio_bio) == REQ_OP_WRITE) {
		__endio_write_update_ordered(dip->inode, dip->logical_offset,
					     dip->bytes,
					     !dip->dio_bio->bi_status);
	} else {
		unlock_extent(&BTRFS_I(dip->inode)->io_tree,
			      dip->logical_offset,
			      dip->logical_offset + dip->bytes - 1);
	}

	bio_endio(dip->dio_bio);
	kfree(dip);
}

static blk_status_t submit_dio_repair_bio(struct inode *inode, struct bio *bio,
					  int mirror_num,
					  unsigned long bio_flags)
{
	struct btrfs_dio_private *dip = bio->bi_private;
	struct btrfs_fs_info *fs_info = btrfs_sb(inode->i_sb);
	blk_status_t ret;

	BUG_ON(bio_op(bio) == REQ_OP_WRITE);

	ret = btrfs_bio_wq_end_io(fs_info, bio, BTRFS_WQ_ENDIO_DATA);
	if (ret)
		return ret;

	refcount_inc(&dip->refs);
	ret = btrfs_map_bio(fs_info, bio, mirror_num);
	if (ret)
		refcount_dec(&dip->refs);
	return ret;
}

static blk_status_t btrfs_check_read_dio_bio(struct inode *inode,
					     struct btrfs_io_bio *io_bio,
					     const bool uptodate)
{
=======
	ret = btrfs_bio_wq_end_io(fs_info, bio, BTRFS_WQ_ENDIO_DATA);
	if (ret)
		return ret;

	refcount_inc(&dip->refs);
	ret = btrfs_map_bio(fs_info, bio, mirror_num);
	if (ret)
		refcount_dec(&dip->refs);
	return ret;
}

static blk_status_t btrfs_check_read_dio_bio(struct inode *inode,
					     struct btrfs_io_bio *io_bio,
					     const bool uptodate)
{
>>>>>>> b3a9e3b9
	struct btrfs_fs_info *fs_info = BTRFS_I(inode)->root->fs_info;
	const u32 sectorsize = fs_info->sectorsize;
	struct extent_io_tree *failure_tree = &BTRFS_I(inode)->io_failure_tree;
	struct extent_io_tree *io_tree = &BTRFS_I(inode)->io_tree;
	const bool csum = !(BTRFS_I(inode)->flags & BTRFS_INODE_NODATASUM);
	struct bio_vec bvec;
	struct bvec_iter iter;
	u64 start = io_bio->logical;
	int icsum = 0;
	blk_status_t err = BLK_STS_OK;

	__bio_for_each_segment(bvec, &io_bio->bio, iter, io_bio->iter) {
		unsigned int i, nr_sectors, pgoff;

		nr_sectors = BTRFS_BYTES_TO_BLKS(fs_info, bvec.bv_len);
		pgoff = bvec.bv_offset;
		for (i = 0; i < nr_sectors; i++) {
			ASSERT(pgoff < PAGE_SIZE);
			if (uptodate &&
			    (!csum || !check_data_csum(inode, io_bio, icsum,
						       bvec.bv_page, pgoff,
						       start, sectorsize))) {
				clean_io_failure(fs_info, failure_tree, io_tree,
						 start, bvec.bv_page,
						 btrfs_ino(BTRFS_I(inode)),
						 pgoff);
			} else {
				blk_status_t status;

				status = btrfs_submit_read_repair(inode,
							&io_bio->bio,
							start - io_bio->logical,
							bvec.bv_page, pgoff,
							start,
							start + sectorsize - 1,
							io_bio->mirror_num,
							submit_dio_repair_bio);
				if (status)
					err = status;
			}
			start += sectorsize;
			icsum++;
			pgoff += sectorsize;
		}
	}
	return err;
}

static void __endio_write_update_ordered(struct inode *inode,
					 const u64 offset, const u64 bytes,
					 const bool uptodate)
{
	struct btrfs_fs_info *fs_info = btrfs_sb(inode->i_sb);
	struct btrfs_ordered_extent *ordered = NULL;
	struct btrfs_workqueue *wq;
	u64 ordered_offset = offset;
	u64 ordered_bytes = bytes;
	u64 last_offset;

	if (btrfs_is_free_space_inode(BTRFS_I(inode)))
		wq = fs_info->endio_freespace_worker;
	else
		wq = fs_info->endio_write_workers;

	while (ordered_offset < offset + bytes) {
		last_offset = ordered_offset;
		if (btrfs_dec_test_first_ordered_pending(inode, &ordered,
							   &ordered_offset,
							   ordered_bytes,
							   uptodate)) {
			btrfs_init_work(&ordered->work, finish_ordered_fn, NULL,
					NULL);
			btrfs_queue_work(wq, &ordered->work);
		}
		/*
		 * If btrfs_dec_test_ordered_pending does not find any ordered
		 * extent in the range, we can exit.
		 */
		if (ordered_offset == last_offset)
			return;
		/*
		 * Our bio might span multiple ordered extents. In this case
		 * we keep going until we have accounted the whole dio.
		 */
		if (ordered_offset < offset + bytes) {
			ordered_bytes = offset + bytes - ordered_offset;
			ordered = NULL;
		}
	}
}

static blk_status_t btrfs_submit_bio_start_direct_io(void *private_data,
				    struct bio *bio, u64 offset)
{
	struct inode *inode = private_data;
	blk_status_t ret;
	ret = btrfs_csum_one_bio(inode, bio, offset, 1);
	BUG_ON(ret); /* -ENOMEM */
	return 0;
}

static void btrfs_end_dio_bio(struct bio *bio)
{
	struct btrfs_dio_private *dip = bio->bi_private;
	blk_status_t err = bio->bi_status;

	if (err)
		btrfs_warn(BTRFS_I(dip->inode)->root->fs_info,
			   "direct IO failed ino %llu rw %d,%u sector %#Lx len %u err no %d",
			   btrfs_ino(BTRFS_I(dip->inode)), bio_op(bio),
			   bio->bi_opf,
			   (unsigned long long)bio->bi_iter.bi_sector,
			   bio->bi_iter.bi_size, err);

	if (bio_op(bio) == REQ_OP_READ) {
		err = btrfs_check_read_dio_bio(dip->inode, btrfs_io_bio(bio),
					       !err);
	}

	if (err)
		dip->dio_bio->bi_status = err;

	bio_put(bio);
	btrfs_dio_private_put(dip);
}

static inline blk_status_t btrfs_submit_dio_bio(struct bio *bio,
		struct inode *inode, u64 file_offset, int async_submit)
{
	struct btrfs_fs_info *fs_info = btrfs_sb(inode->i_sb);
	struct btrfs_dio_private *dip = bio->bi_private;
	bool write = bio_op(bio) == REQ_OP_WRITE;
	blk_status_t ret;

	/* Check btrfs_submit_bio_hook() for rules about async submit. */
	if (async_submit)
		async_submit = !atomic_read(&BTRFS_I(inode)->sync_writers);

	if (!write) {
		ret = btrfs_bio_wq_end_io(fs_info, bio, BTRFS_WQ_ENDIO_DATA);
		if (ret)
			goto err;
	}

	if (BTRFS_I(inode)->flags & BTRFS_INODE_NODATASUM)
		goto map;

	if (write && async_submit) {
		ret = btrfs_wq_submit_bio(fs_info, bio, 0, 0,
					  file_offset, inode,
					  btrfs_submit_bio_start_direct_io);
		goto err;
	} else if (write) {
		/*
		 * If we aren't doing async submit, calculate the csum of the
		 * bio now.
		 */
		ret = btrfs_csum_one_bio(inode, bio, file_offset, 1);
		if (ret)
			goto err;
	} else {
		u64 csum_offset;

		csum_offset = file_offset - dip->logical_offset;
		csum_offset >>= inode->i_sb->s_blocksize_bits;
		csum_offset *= btrfs_super_csum_size(fs_info->super_copy);
		btrfs_io_bio(bio)->csum = dip->csums + csum_offset;
	}
map:
	ret = btrfs_map_bio(fs_info, bio, 0);
err:
	return ret;
}

/*
 * If this succeeds, the btrfs_dio_private is responsible for cleaning up locked
 * or ordered extents whether or not we submit any bios.
 */
static struct btrfs_dio_private *btrfs_create_dio_private(struct bio *dio_bio,
							  struct inode *inode,
							  loff_t file_offset)
{
	const bool write = (bio_op(dio_bio) == REQ_OP_WRITE);
	const bool csum = !(BTRFS_I(inode)->flags & BTRFS_INODE_NODATASUM);
	size_t dip_size;
	struct btrfs_dio_private *dip;

	dip_size = sizeof(*dip);
	if (!write && csum) {
		struct btrfs_fs_info *fs_info = btrfs_sb(inode->i_sb);
		const u16 csum_size = btrfs_super_csum_size(fs_info->super_copy);
		size_t nblocks;

		nblocks = dio_bio->bi_iter.bi_size >> inode->i_sb->s_blocksize_bits;
		dip_size += csum_size * nblocks;
	}

	dip = kzalloc(dip_size, GFP_NOFS);
	if (!dip)
		return NULL;

	dip->inode = inode;
	dip->logical_offset = file_offset;
	dip->bytes = dio_bio->bi_iter.bi_size;
	dip->disk_bytenr = (u64)dio_bio->bi_iter.bi_sector << 9;
	dip->dio_bio = dio_bio;
	refcount_set(&dip->refs, 1);
<<<<<<< HEAD
	return dip;
}

static blk_qc_t btrfs_submit_direct(struct inode *inode, struct iomap *iomap,
		struct bio *dio_bio, loff_t file_offset)
=======

	if (write) {
		struct btrfs_dio_data *dio_data = current->journal_info;

		/*
		 * Setting range start and end to the same value means that
		 * no cleanup will happen in btrfs_direct_IO
		 */
		dio_data->unsubmitted_oe_range_end = dip->logical_offset +
			dip->bytes;
		dio_data->unsubmitted_oe_range_start =
			dio_data->unsubmitted_oe_range_end;
	}
	return dip;
}

static void btrfs_submit_direct(struct bio *dio_bio, struct inode *inode,
				loff_t file_offset)
>>>>>>> b3a9e3b9
{
	const bool write = (bio_op(dio_bio) == REQ_OP_WRITE);
	const bool csum = !(BTRFS_I(inode)->flags & BTRFS_INODE_NODATASUM);
	struct btrfs_fs_info *fs_info = btrfs_sb(inode->i_sb);
	const bool raid56 = (btrfs_data_alloc_profile(fs_info) &
			     BTRFS_BLOCK_GROUP_RAID56_MASK);
	struct btrfs_dio_private *dip;
	struct bio *bio;
	u64 start_sector;
	int async_submit = 0;
	u64 submit_len;
	int clone_offset = 0;
	int clone_len;
	int ret;
	blk_status_t status;
	struct btrfs_io_geometry geom;
	struct btrfs_dio_data *dio_data = iomap->private;

	dip = btrfs_create_dio_private(dio_bio, inode, file_offset);
	if (!dip) {
		if (!write) {
			unlock_extent(&BTRFS_I(inode)->io_tree, file_offset,
				file_offset + dio_bio->bi_iter.bi_size - 1);
		}
		dio_bio->bi_status = BLK_STS_RESOURCE;
<<<<<<< HEAD
		bio_endio(dio_bio);
		return BLK_QC_T_NONE;
=======
		dio_end_io(dio_bio);
		return;
>>>>>>> b3a9e3b9
	}

	if (!write && csum) {
		/*
		 * Load the csums up front to reduce csum tree searches and
		 * contention when submitting bios.
		 */
		status = btrfs_lookup_bio_sums(inode, dio_bio, file_offset,
					       dip->csums);
		if (status != BLK_STS_OK)
			goto out_err;
	}

	start_sector = dio_bio->bi_iter.bi_sector;
	submit_len = dio_bio->bi_iter.bi_size;

	do {
		ret = btrfs_get_io_geometry(fs_info, btrfs_op(dio_bio),
					    start_sector << 9, submit_len,
					    &geom);
		if (ret) {
			status = errno_to_blk_status(ret);
			goto out_err;
		}
		ASSERT(geom.len <= INT_MAX);

		clone_len = min_t(int, submit_len, geom.len);

		/*
		 * This will never fail as it's passing GPF_NOFS and
		 * the allocation is backed by btrfs_bioset.
		 */
		bio = btrfs_bio_clone_partial(dio_bio, clone_offset, clone_len);
		bio->bi_private = dip;
		bio->bi_end_io = btrfs_end_dio_bio;
		btrfs_io_bio(bio)->logical = file_offset;

		ASSERT(submit_len >= clone_len);
		submit_len -= clone_len;

		/*
		 * Increase the count before we submit the bio so we know
		 * the end IO handler won't happen before we increase the
		 * count. Otherwise, the dip might get freed before we're
		 * done setting it up.
		 *
		 * We transfer the initial reference to the last bio, so we
		 * don't need to increment the reference count for the last one.
		 */
		if (submit_len > 0) {
			refcount_inc(&dip->refs);
			/*
			 * If we are submitting more than one bio, submit them
			 * all asynchronously. The exception is RAID 5 or 6, as
			 * asynchronous checksums make it difficult to collect
			 * full stripe writes.
			 */
			if (!raid56)
				async_submit = 1;
		}

		status = btrfs_submit_dio_bio(bio, inode, file_offset,
						async_submit);
		if (status) {
			bio_put(bio);
			if (submit_len > 0)
				refcount_dec(&dip->refs);
			goto out_err;
		}

		dio_data->submitted += clone_len;
		clone_offset += clone_len;
		start_sector += clone_len >> 9;
		file_offset += clone_len;
	} while (submit_len > 0);
<<<<<<< HEAD
	return BLK_QC_T_NONE;
=======
	return;
>>>>>>> b3a9e3b9

out_err:
	dip->dio_bio->bi_status = status;
	btrfs_dio_private_put(dip);
<<<<<<< HEAD
	return BLK_QC_T_NONE;
=======
}

static ssize_t check_direct_IO(struct btrfs_fs_info *fs_info,
			       const struct iov_iter *iter, loff_t offset)
{
	int seg;
	int i;
	unsigned int blocksize_mask = fs_info->sectorsize - 1;
	ssize_t retval = -EINVAL;

	if (offset & blocksize_mask)
		goto out;

	if (iov_iter_alignment(iter) & blocksize_mask)
		goto out;

	/* If this is a write we don't need to check anymore */
	if (iov_iter_rw(iter) != READ || !iter_is_iovec(iter))
		return 0;
	/*
	 * Check to make sure we don't have duplicate iov_base's in this
	 * iovec, if so return EINVAL, otherwise we'll get csum errors
	 * when reading back.
	 */
	for (seg = 0; seg < iter->nr_segs; seg++) {
		for (i = seg + 1; i < iter->nr_segs; i++) {
			if (iter->iov[seg].iov_base == iter->iov[i].iov_base)
				goto out;
		}
	}
	retval = 0;
out:
	return retval;
>>>>>>> b3a9e3b9
}

const struct iomap_ops btrfs_dio_iomap_ops = {
	.iomap_begin            = btrfs_dio_iomap_begin,
	.iomap_end              = btrfs_dio_iomap_end,
};

<<<<<<< HEAD
const struct iomap_dio_ops btrfs_dops = {
	.submit_io		= btrfs_submit_direct,
};

=======
>>>>>>> b3a9e3b9
static int btrfs_fiemap(struct inode *inode, struct fiemap_extent_info *fieinfo,
		__u64 start, __u64 len)
{
	int	ret;

	ret = fiemap_prep(inode, fieinfo, start, &len, 0);
	if (ret)
		return ret;

	return extent_fiemap(inode, fieinfo, start, len);
}

int btrfs_readpage(struct file *file, struct page *page)
{
	return extent_read_full_page(page, btrfs_get_extent, 0);
}

static int btrfs_writepage(struct page *page, struct writeback_control *wbc)
{
	struct inode *inode = page->mapping->host;
	int ret;

	if (current->flags & PF_MEMALLOC) {
		redirty_page_for_writepage(wbc, page);
		unlock_page(page);
		return 0;
	}

	/*
	 * If we are under memory pressure we will call this directly from the
	 * VM, we need to make sure we have the inode referenced for the ordered
	 * extent.  If not just return like we didn't do anything.
	 */
	if (!igrab(inode)) {
		redirty_page_for_writepage(wbc, page);
		return AOP_WRITEPAGE_ACTIVATE;
	}
	ret = extent_write_full_page(page, wbc);
	btrfs_add_delayed_iput(inode);
	return ret;
}

static int btrfs_writepages(struct address_space *mapping,
			    struct writeback_control *wbc)
{
	return extent_writepages(mapping, wbc);
}

static void btrfs_readahead(struct readahead_control *rac)
{
	extent_readahead(rac);
}

static int __btrfs_releasepage(struct page *page, gfp_t gfp_flags)
{
	int ret = try_release_extent_mapping(page, gfp_flags);
	if (ret == 1)
		detach_page_private(page);
	return ret;
}

static int btrfs_releasepage(struct page *page, gfp_t gfp_flags)
{
	if (PageWriteback(page) || PageDirty(page))
		return 0;
	return __btrfs_releasepage(page, gfp_flags);
}

#ifdef CONFIG_MIGRATION
static int btrfs_migratepage(struct address_space *mapping,
			     struct page *newpage, struct page *page,
			     enum migrate_mode mode)
{
	int ret;

	ret = migrate_page_move_mapping(mapping, newpage, page, 0);
	if (ret != MIGRATEPAGE_SUCCESS)
		return ret;

	if (page_has_private(page))
		attach_page_private(newpage, detach_page_private(page));

	if (PagePrivate2(page)) {
		ClearPagePrivate2(page);
		SetPagePrivate2(newpage);
	}

	if (mode != MIGRATE_SYNC_NO_COPY)
		migrate_page_copy(newpage, page);
	else
		migrate_page_states(newpage, page);
	return MIGRATEPAGE_SUCCESS;
}
#endif

static void btrfs_invalidatepage(struct page *page, unsigned int offset,
				 unsigned int length)
{
	struct inode *inode = page->mapping->host;
	struct extent_io_tree *tree;
	struct btrfs_ordered_extent *ordered;
	struct extent_state *cached_state = NULL;
	u64 page_start = page_offset(page);
	u64 page_end = page_start + PAGE_SIZE - 1;
	u64 start;
	u64 end;
	int inode_evicting = inode->i_state & I_FREEING;

	/*
	 * we have the page locked, so new writeback can't start,
	 * and the dirty bit won't be cleared while we are here.
	 *
	 * Wait for IO on this page so that we can safely clear
	 * the PagePrivate2 bit and do ordered accounting
	 */
	wait_on_page_writeback(page);

	tree = &BTRFS_I(inode)->io_tree;
	if (offset) {
		btrfs_releasepage(page, GFP_NOFS);
		return;
	}

	if (!inode_evicting)
		lock_extent_bits(tree, page_start, page_end, &cached_state);
again:
	start = page_start;
	ordered = btrfs_lookup_ordered_range(BTRFS_I(inode), start,
					page_end - start + 1);
	if (ordered) {
		end = min(page_end,
			  ordered->file_offset + ordered->num_bytes - 1);
		/*
		 * IO on this page will never be started, so we need
		 * to account for any ordered extents now
		 */
		if (!inode_evicting)
			clear_extent_bit(tree, start, end,
					 EXTENT_DELALLOC | EXTENT_DELALLOC_NEW |
					 EXTENT_LOCKED | EXTENT_DO_ACCOUNTING |
					 EXTENT_DEFRAG, 1, 0, &cached_state);
		/*
		 * whoever cleared the private bit is responsible
		 * for the finish_ordered_io
		 */
		if (TestClearPagePrivate2(page)) {
			struct btrfs_ordered_inode_tree *tree;
			u64 new_len;

			tree = &BTRFS_I(inode)->ordered_tree;

			spin_lock_irq(&tree->lock);
			set_bit(BTRFS_ORDERED_TRUNCATED, &ordered->flags);
			new_len = start - ordered->file_offset;
			if (new_len < ordered->truncated_len)
				ordered->truncated_len = new_len;
			spin_unlock_irq(&tree->lock);

			if (btrfs_dec_test_ordered_pending(inode, &ordered,
							   start,
							   end - start + 1, 1))
				btrfs_finish_ordered_io(ordered);
		}
		btrfs_put_ordered_extent(ordered);
		if (!inode_evicting) {
			cached_state = NULL;
			lock_extent_bits(tree, start, end,
					 &cached_state);
		}

		start = end + 1;
		if (start < page_end)
			goto again;
	}

	/*
	 * Qgroup reserved space handler
	 * Page here will be either
	 * 1) Already written to disk
	 *    In this case, its reserved space is released from data rsv map
	 *    and will be freed by delayed_ref handler finally.
	 *    So even we call qgroup_free_data(), it won't decrease reserved
	 *    space.
	 * 2) Not written to disk
	 *    This means the reserved space should be freed here. However,
	 *    if a truncate invalidates the page (by clearing PageDirty)
	 *    and the page is accounted for while allocating extent
	 *    in btrfs_check_data_free_space() we let delayed_ref to
	 *    free the entire extent.
	 */
	if (PageDirty(page))
		btrfs_qgroup_free_data(inode, NULL, page_start, PAGE_SIZE);
	if (!inode_evicting) {
		clear_extent_bit(tree, page_start, page_end, EXTENT_LOCKED |
				 EXTENT_DELALLOC | EXTENT_DELALLOC_NEW |
				 EXTENT_DO_ACCOUNTING | EXTENT_DEFRAG, 1, 1,
				 &cached_state);

		__btrfs_releasepage(page, GFP_NOFS);
	}

	ClearPageChecked(page);
	detach_page_private(page);
}

/*
 * btrfs_page_mkwrite() is not allowed to change the file size as it gets
 * called from a page fault handler when a page is first dirtied. Hence we must
 * be careful to check for EOF conditions here. We set the page up correctly
 * for a written page which means we get ENOSPC checking when writing into
 * holes and correct delalloc and unwritten extent mapping on filesystems that
 * support these features.
 *
 * We are not allowed to take the i_mutex here so we have to play games to
 * protect against truncate races as the page could now be beyond EOF.  Because
 * truncate_setsize() writes the inode size before removing pages, once we have
 * the page lock we can determine safely if the page is beyond EOF. If it is not
 * beyond EOF, then the page is guaranteed safe against truncation until we
 * unlock the page.
 */
vm_fault_t btrfs_page_mkwrite(struct vm_fault *vmf)
{
	struct page *page = vmf->page;
	struct inode *inode = file_inode(vmf->vma->vm_file);
	struct btrfs_fs_info *fs_info = btrfs_sb(inode->i_sb);
	struct extent_io_tree *io_tree = &BTRFS_I(inode)->io_tree;
	struct btrfs_ordered_extent *ordered;
	struct extent_state *cached_state = NULL;
	struct extent_changeset *data_reserved = NULL;
	char *kaddr;
	unsigned long zero_start;
	loff_t size;
	vm_fault_t ret;
	int ret2;
	int reserved = 0;
	u64 reserved_space;
	u64 page_start;
	u64 page_end;
	u64 end;

	reserved_space = PAGE_SIZE;

	sb_start_pagefault(inode->i_sb);
	page_start = page_offset(page);
	page_end = page_start + PAGE_SIZE - 1;
	end = page_end;

	/*
	 * Reserving delalloc space after obtaining the page lock can lead to
	 * deadlock. For example, if a dirty page is locked by this function
	 * and the call to btrfs_delalloc_reserve_space() ends up triggering
	 * dirty page write out, then the btrfs_writepage() function could
	 * end up waiting indefinitely to get a lock on the page currently
	 * being processed by btrfs_page_mkwrite() function.
	 */
	ret2 = btrfs_delalloc_reserve_space(inode, &data_reserved, page_start,
					   reserved_space);
	if (!ret2) {
		ret2 = file_update_time(vmf->vma->vm_file);
		reserved = 1;
	}
	if (ret2) {
		ret = vmf_error(ret2);
		if (reserved)
			goto out;
		goto out_noreserve;
	}

	ret = VM_FAULT_NOPAGE; /* make the VM retry the fault */
again:
	lock_page(page);
	size = i_size_read(inode);

	if ((page->mapping != inode->i_mapping) ||
	    (page_start >= size)) {
		/* page got truncated out from underneath us */
		goto out_unlock;
	}
	wait_on_page_writeback(page);

	lock_extent_bits(io_tree, page_start, page_end, &cached_state);
	set_page_extent_mapped(page);

	/*
	 * we can't set the delalloc bits if there are pending ordered
	 * extents.  Drop our locks and wait for them to finish
	 */
	ordered = btrfs_lookup_ordered_range(BTRFS_I(inode), page_start,
			PAGE_SIZE);
	if (ordered) {
		unlock_extent_cached(io_tree, page_start, page_end,
				     &cached_state);
		unlock_page(page);
		btrfs_start_ordered_extent(inode, ordered, 1);
		btrfs_put_ordered_extent(ordered);
		goto again;
	}

	if (page->index == ((size - 1) >> PAGE_SHIFT)) {
		reserved_space = round_up(size - page_start,
					  fs_info->sectorsize);
		if (reserved_space < PAGE_SIZE) {
			end = page_start + reserved_space - 1;
			btrfs_delalloc_release_space(inode, data_reserved,
					page_start, PAGE_SIZE - reserved_space,
					true);
		}
	}

	/*
	 * page_mkwrite gets called when the page is firstly dirtied after it's
	 * faulted in, but write(2) could also dirty a page and set delalloc
	 * bits, thus in this case for space account reason, we still need to
	 * clear any delalloc bits within this page range since we have to
	 * reserve data&meta space before lock_page() (see above comments).
	 */
	clear_extent_bit(&BTRFS_I(inode)->io_tree, page_start, end,
			  EXTENT_DELALLOC | EXTENT_DO_ACCOUNTING |
			  EXTENT_DEFRAG, 0, 0, &cached_state);

	ret2 = btrfs_set_extent_delalloc(inode, page_start, end, 0,
					&cached_state);
	if (ret2) {
		unlock_extent_cached(io_tree, page_start, page_end,
				     &cached_state);
		ret = VM_FAULT_SIGBUS;
		goto out_unlock;
	}

	/* page is wholly or partially inside EOF */
	if (page_start + PAGE_SIZE > size)
		zero_start = offset_in_page(size);
	else
		zero_start = PAGE_SIZE;

	if (zero_start != PAGE_SIZE) {
		kaddr = kmap(page);
		memset(kaddr + zero_start, 0, PAGE_SIZE - zero_start);
		flush_dcache_page(page);
		kunmap(page);
	}
	ClearPageChecked(page);
	set_page_dirty(page);
	SetPageUptodate(page);

	BTRFS_I(inode)->last_trans = fs_info->generation;
	BTRFS_I(inode)->last_sub_trans = BTRFS_I(inode)->root->log_transid;
	BTRFS_I(inode)->last_log_commit = BTRFS_I(inode)->root->last_log_commit;

	unlock_extent_cached(io_tree, page_start, page_end, &cached_state);

	btrfs_delalloc_release_extents(BTRFS_I(inode), PAGE_SIZE);
	sb_end_pagefault(inode->i_sb);
	extent_changeset_free(data_reserved);
	return VM_FAULT_LOCKED;

out_unlock:
	unlock_page(page);
out:
	btrfs_delalloc_release_extents(BTRFS_I(inode), PAGE_SIZE);
	btrfs_delalloc_release_space(inode, data_reserved, page_start,
				     reserved_space, (ret != 0));
out_noreserve:
	sb_end_pagefault(inode->i_sb);
	extent_changeset_free(data_reserved);
	return ret;
}

static int btrfs_truncate(struct inode *inode, bool skip_writeback)
{
	struct btrfs_fs_info *fs_info = btrfs_sb(inode->i_sb);
	struct btrfs_root *root = BTRFS_I(inode)->root;
	struct btrfs_block_rsv *rsv;
	int ret;
	struct btrfs_trans_handle *trans;
	u64 mask = fs_info->sectorsize - 1;
	u64 min_size = btrfs_calc_metadata_size(fs_info, 1);

	if (!skip_writeback) {
		ret = btrfs_wait_ordered_range(inode, inode->i_size & (~mask),
					       (u64)-1);
		if (ret)
			return ret;
	}

	/*
	 * Yes ladies and gentlemen, this is indeed ugly.  We have a couple of
	 * things going on here:
	 *
	 * 1) We need to reserve space to update our inode.
	 *
	 * 2) We need to have something to cache all the space that is going to
	 * be free'd up by the truncate operation, but also have some slack
	 * space reserved in case it uses space during the truncate (thank you
	 * very much snapshotting).
	 *
	 * And we need these to be separate.  The fact is we can use a lot of
	 * space doing the truncate, and we have no earthly idea how much space
	 * we will use, so we need the truncate reservation to be separate so it
	 * doesn't end up using space reserved for updating the inode.  We also
	 * need to be able to stop the transaction and start a new one, which
	 * means we need to be able to update the inode several times, and we
	 * have no idea of knowing how many times that will be, so we can't just
	 * reserve 1 item for the entirety of the operation, so that has to be
	 * done separately as well.
	 *
	 * So that leaves us with
	 *
	 * 1) rsv - for the truncate reservation, which we will steal from the
	 * transaction reservation.
	 * 2) fs_info->trans_block_rsv - this will have 1 items worth left for
	 * updating the inode.
	 */
	rsv = btrfs_alloc_block_rsv(fs_info, BTRFS_BLOCK_RSV_TEMP);
	if (!rsv)
		return -ENOMEM;
	rsv->size = min_size;
	rsv->failfast = 1;

	/*
	 * 1 for the truncate slack space
	 * 1 for updating the inode.
	 */
	trans = btrfs_start_transaction(root, 2);
	if (IS_ERR(trans)) {
		ret = PTR_ERR(trans);
		goto out;
	}

	/* Migrate the slack space for the truncate to our reserve */
	ret = btrfs_block_rsv_migrate(&fs_info->trans_block_rsv, rsv,
				      min_size, false);
	BUG_ON(ret);

	/*
	 * So if we truncate and then write and fsync we normally would just
	 * write the extents that changed, which is a problem if we need to
	 * first truncate that entire inode.  So set this flag so we write out
	 * all of the extents in the inode to the sync log so we're completely
	 * safe.
	 */
	set_bit(BTRFS_INODE_NEEDS_FULL_SYNC, &BTRFS_I(inode)->runtime_flags);
	trans->block_rsv = rsv;

	while (1) {
		ret = btrfs_truncate_inode_items(trans, root, inode,
						 inode->i_size,
						 BTRFS_EXTENT_DATA_KEY);
		trans->block_rsv = &fs_info->trans_block_rsv;
		if (ret != -ENOSPC && ret != -EAGAIN)
			break;

		ret = btrfs_update_inode(trans, root, inode);
		if (ret)
			break;

		btrfs_end_transaction(trans);
		btrfs_btree_balance_dirty(fs_info);

		trans = btrfs_start_transaction(root, 2);
		if (IS_ERR(trans)) {
			ret = PTR_ERR(trans);
			trans = NULL;
			break;
		}

		btrfs_block_rsv_release(fs_info, rsv, -1, NULL);
		ret = btrfs_block_rsv_migrate(&fs_info->trans_block_rsv,
					      rsv, min_size, false);
		BUG_ON(ret);	/* shouldn't happen */
		trans->block_rsv = rsv;
	}

	/*
	 * We can't call btrfs_truncate_block inside a trans handle as we could
	 * deadlock with freeze, if we got NEED_TRUNCATE_BLOCK then we know
	 * we've truncated everything except the last little bit, and can do
	 * btrfs_truncate_block and then update the disk_i_size.
	 */
	if (ret == NEED_TRUNCATE_BLOCK) {
		btrfs_end_transaction(trans);
		btrfs_btree_balance_dirty(fs_info);

		ret = btrfs_truncate_block(inode, inode->i_size, 0, 0);
		if (ret)
			goto out;
		trans = btrfs_start_transaction(root, 1);
		if (IS_ERR(trans)) {
			ret = PTR_ERR(trans);
			goto out;
		}
		btrfs_inode_safe_disk_i_size_write(inode, 0);
	}

	if (trans) {
		int ret2;

		trans->block_rsv = &fs_info->trans_block_rsv;
		ret2 = btrfs_update_inode(trans, root, inode);
		if (ret2 && !ret)
			ret = ret2;

		ret2 = btrfs_end_transaction(trans);
		if (ret2 && !ret)
			ret = ret2;
		btrfs_btree_balance_dirty(fs_info);
	}
out:
	btrfs_free_block_rsv(fs_info, rsv);

	return ret;
}

/*
 * create a new subvolume directory/inode (helper for the ioctl).
 */
int btrfs_create_subvol_root(struct btrfs_trans_handle *trans,
			     struct btrfs_root *new_root,
			     struct btrfs_root *parent_root,
			     u64 new_dirid)
{
	struct inode *inode;
	int err;
	u64 index = 0;

	inode = btrfs_new_inode(trans, new_root, NULL, "..", 2,
				new_dirid, new_dirid,
				S_IFDIR | (~current_umask() & S_IRWXUGO),
				&index);
	if (IS_ERR(inode))
		return PTR_ERR(inode);
	inode->i_op = &btrfs_dir_inode_operations;
	inode->i_fop = &btrfs_dir_file_operations;

	set_nlink(inode, 1);
	btrfs_i_size_write(BTRFS_I(inode), 0);
	unlock_new_inode(inode);

	err = btrfs_subvol_inherit_props(trans, new_root, parent_root);
	if (err)
		btrfs_err(new_root->fs_info,
			  "error inheriting subvolume %llu properties: %d",
			  new_root->root_key.objectid, err);

	err = btrfs_update_inode(trans, new_root, inode);

	iput(inode);
	return err;
}

struct inode *btrfs_alloc_inode(struct super_block *sb)
{
	struct btrfs_fs_info *fs_info = btrfs_sb(sb);
	struct btrfs_inode *ei;
	struct inode *inode;

	ei = kmem_cache_alloc(btrfs_inode_cachep, GFP_KERNEL);
	if (!ei)
		return NULL;

	ei->root = NULL;
	ei->generation = 0;
	ei->last_trans = 0;
	ei->last_sub_trans = 0;
	ei->logged_trans = 0;
	ei->delalloc_bytes = 0;
	ei->new_delalloc_bytes = 0;
	ei->defrag_bytes = 0;
	ei->disk_i_size = 0;
	ei->flags = 0;
	ei->csum_bytes = 0;
	ei->index_cnt = (u64)-1;
	ei->dir_index = 0;
	ei->last_unlink_trans = 0;
	ei->last_log_commit = 0;

	spin_lock_init(&ei->lock);
	ei->outstanding_extents = 0;
	if (sb->s_magic != BTRFS_TEST_MAGIC)
		btrfs_init_metadata_block_rsv(fs_info, &ei->block_rsv,
					      BTRFS_BLOCK_RSV_DELALLOC);
	ei->runtime_flags = 0;
	ei->prop_compress = BTRFS_COMPRESS_NONE;
	ei->defrag_compress = BTRFS_COMPRESS_NONE;

	ei->delayed_node = NULL;

	ei->i_otime.tv_sec = 0;
	ei->i_otime.tv_nsec = 0;

	inode = &ei->vfs_inode;
	extent_map_tree_init(&ei->extent_tree);
	extent_io_tree_init(fs_info, &ei->io_tree, IO_TREE_INODE_IO, inode);
	extent_io_tree_init(fs_info, &ei->io_failure_tree,
			    IO_TREE_INODE_IO_FAILURE, inode);
	extent_io_tree_init(fs_info, &ei->file_extent_tree,
			    IO_TREE_INODE_FILE_EXTENT, inode);
	ei->io_tree.track_uptodate = true;
	ei->io_failure_tree.track_uptodate = true;
	atomic_set(&ei->sync_writers, 0);
	mutex_init(&ei->log_mutex);
	btrfs_ordered_inode_tree_init(&ei->ordered_tree);
	INIT_LIST_HEAD(&ei->delalloc_inodes);
	INIT_LIST_HEAD(&ei->delayed_iput);
	RB_CLEAR_NODE(&ei->rb_node);
	init_rwsem(&ei->dio_sem);

	return inode;
}

#ifdef CONFIG_BTRFS_FS_RUN_SANITY_TESTS
void btrfs_test_destroy_inode(struct inode *inode)
{
	btrfs_drop_extent_cache(BTRFS_I(inode), 0, (u64)-1, 0);
	kmem_cache_free(btrfs_inode_cachep, BTRFS_I(inode));
}
#endif

void btrfs_free_inode(struct inode *inode)
{
	kmem_cache_free(btrfs_inode_cachep, BTRFS_I(inode));
}

void btrfs_destroy_inode(struct inode *inode)
{
	struct btrfs_fs_info *fs_info = btrfs_sb(inode->i_sb);
	struct btrfs_ordered_extent *ordered;
	struct btrfs_root *root = BTRFS_I(inode)->root;

	WARN_ON(!hlist_empty(&inode->i_dentry));
	WARN_ON(inode->i_data.nrpages);
	WARN_ON(BTRFS_I(inode)->block_rsv.reserved);
	WARN_ON(BTRFS_I(inode)->block_rsv.size);
	WARN_ON(BTRFS_I(inode)->outstanding_extents);
	WARN_ON(BTRFS_I(inode)->delalloc_bytes);
	WARN_ON(BTRFS_I(inode)->new_delalloc_bytes);
	WARN_ON(BTRFS_I(inode)->csum_bytes);
	WARN_ON(BTRFS_I(inode)->defrag_bytes);

	/*
	 * This can happen where we create an inode, but somebody else also
	 * created the same inode and we need to destroy the one we already
	 * created.
	 */
	if (!root)
		return;

	while (1) {
		ordered = btrfs_lookup_first_ordered_extent(inode, (u64)-1);
		if (!ordered)
			break;
		else {
			btrfs_err(fs_info,
				  "found ordered extent %llu %llu on inode cleanup",
				  ordered->file_offset, ordered->num_bytes);
			btrfs_remove_ordered_extent(inode, ordered);
			btrfs_put_ordered_extent(ordered);
			btrfs_put_ordered_extent(ordered);
		}
	}
	btrfs_qgroup_check_reserved_leak(inode);
	inode_tree_del(inode);
	btrfs_drop_extent_cache(BTRFS_I(inode), 0, (u64)-1, 0);
	btrfs_inode_clear_file_extent_range(BTRFS_I(inode), 0, (u64)-1);
	btrfs_put_root(BTRFS_I(inode)->root);
}

int btrfs_drop_inode(struct inode *inode)
{
	struct btrfs_root *root = BTRFS_I(inode)->root;

	if (root == NULL)
		return 1;

	/* the snap/subvol tree is on deleting */
	if (btrfs_root_refs(&root->root_item) == 0)
		return 1;
	else
		return generic_drop_inode(inode);
}

static void init_once(void *foo)
{
	struct btrfs_inode *ei = (struct btrfs_inode *) foo;

	inode_init_once(&ei->vfs_inode);
}

void __cold btrfs_destroy_cachep(void)
{
	/*
	 * Make sure all delayed rcu free inodes are flushed before we
	 * destroy cache.
	 */
	rcu_barrier();
	kmem_cache_destroy(btrfs_inode_cachep);
	kmem_cache_destroy(btrfs_trans_handle_cachep);
	kmem_cache_destroy(btrfs_path_cachep);
	kmem_cache_destroy(btrfs_free_space_cachep);
	kmem_cache_destroy(btrfs_free_space_bitmap_cachep);
}

int __init btrfs_init_cachep(void)
{
	btrfs_inode_cachep = kmem_cache_create("btrfs_inode",
			sizeof(struct btrfs_inode), 0,
			SLAB_RECLAIM_ACCOUNT | SLAB_MEM_SPREAD | SLAB_ACCOUNT,
			init_once);
	if (!btrfs_inode_cachep)
		goto fail;

	btrfs_trans_handle_cachep = kmem_cache_create("btrfs_trans_handle",
			sizeof(struct btrfs_trans_handle), 0,
			SLAB_TEMPORARY | SLAB_MEM_SPREAD, NULL);
	if (!btrfs_trans_handle_cachep)
		goto fail;

	btrfs_path_cachep = kmem_cache_create("btrfs_path",
			sizeof(struct btrfs_path), 0,
			SLAB_MEM_SPREAD, NULL);
	if (!btrfs_path_cachep)
		goto fail;

	btrfs_free_space_cachep = kmem_cache_create("btrfs_free_space",
			sizeof(struct btrfs_free_space), 0,
			SLAB_MEM_SPREAD, NULL);
	if (!btrfs_free_space_cachep)
		goto fail;

	btrfs_free_space_bitmap_cachep = kmem_cache_create("btrfs_free_space_bitmap",
							PAGE_SIZE, PAGE_SIZE,
							SLAB_RED_ZONE, NULL);
	if (!btrfs_free_space_bitmap_cachep)
		goto fail;

	return 0;
fail:
	btrfs_destroy_cachep();
	return -ENOMEM;
}

static int btrfs_getattr(const struct path *path, struct kstat *stat,
			 u32 request_mask, unsigned int flags)
{
	u64 delalloc_bytes;
	struct inode *inode = d_inode(path->dentry);
	u32 blocksize = inode->i_sb->s_blocksize;
	u32 bi_flags = BTRFS_I(inode)->flags;

	stat->result_mask |= STATX_BTIME;
	stat->btime.tv_sec = BTRFS_I(inode)->i_otime.tv_sec;
	stat->btime.tv_nsec = BTRFS_I(inode)->i_otime.tv_nsec;
	if (bi_flags & BTRFS_INODE_APPEND)
		stat->attributes |= STATX_ATTR_APPEND;
	if (bi_flags & BTRFS_INODE_COMPRESS)
		stat->attributes |= STATX_ATTR_COMPRESSED;
	if (bi_flags & BTRFS_INODE_IMMUTABLE)
		stat->attributes |= STATX_ATTR_IMMUTABLE;
	if (bi_flags & BTRFS_INODE_NODUMP)
		stat->attributes |= STATX_ATTR_NODUMP;

	stat->attributes_mask |= (STATX_ATTR_APPEND |
				  STATX_ATTR_COMPRESSED |
				  STATX_ATTR_IMMUTABLE |
				  STATX_ATTR_NODUMP);

	generic_fillattr(inode, stat);
	stat->dev = BTRFS_I(inode)->root->anon_dev;

	spin_lock(&BTRFS_I(inode)->lock);
	delalloc_bytes = BTRFS_I(inode)->new_delalloc_bytes;
	spin_unlock(&BTRFS_I(inode)->lock);
	stat->blocks = (ALIGN(inode_get_bytes(inode), blocksize) +
			ALIGN(delalloc_bytes, blocksize)) >> 9;
	return 0;
}

static int btrfs_rename_exchange(struct inode *old_dir,
			      struct dentry *old_dentry,
			      struct inode *new_dir,
			      struct dentry *new_dentry)
{
	struct btrfs_fs_info *fs_info = btrfs_sb(old_dir->i_sb);
	struct btrfs_trans_handle *trans;
	struct btrfs_root *root = BTRFS_I(old_dir)->root;
	struct btrfs_root *dest = BTRFS_I(new_dir)->root;
	struct inode *new_inode = new_dentry->d_inode;
	struct inode *old_inode = old_dentry->d_inode;
	struct timespec64 ctime = current_time(old_inode);
	struct dentry *parent;
	u64 old_ino = btrfs_ino(BTRFS_I(old_inode));
	u64 new_ino = btrfs_ino(BTRFS_I(new_inode));
	u64 old_idx = 0;
	u64 new_idx = 0;
	int ret;
	bool root_log_pinned = false;
	bool dest_log_pinned = false;
	struct btrfs_log_ctx ctx_root;
	struct btrfs_log_ctx ctx_dest;
	bool sync_log_root = false;
	bool sync_log_dest = false;
	bool commit_transaction = false;

	/* we only allow rename subvolume link between subvolumes */
	if (old_ino != BTRFS_FIRST_FREE_OBJECTID && root != dest)
		return -EXDEV;

	btrfs_init_log_ctx(&ctx_root, old_inode);
	btrfs_init_log_ctx(&ctx_dest, new_inode);

	/* close the race window with snapshot create/destroy ioctl */
	if (old_ino == BTRFS_FIRST_FREE_OBJECTID ||
	    new_ino == BTRFS_FIRST_FREE_OBJECTID)
		down_read(&fs_info->subvol_sem);

	/*
	 * We want to reserve the absolute worst case amount of items.  So if
	 * both inodes are subvols and we need to unlink them then that would
	 * require 4 item modifications, but if they are both normal inodes it
	 * would require 5 item modifications, so we'll assume their normal
	 * inodes.  So 5 * 2 is 10, plus 2 for the new links, so 12 total items
	 * should cover the worst case number of items we'll modify.
	 */
	trans = btrfs_start_transaction(root, 12);
	if (IS_ERR(trans)) {
		ret = PTR_ERR(trans);
		goto out_notrans;
	}

	if (dest != root)
		btrfs_record_root_in_trans(trans, dest);

	/*
	 * We need to find a free sequence number both in the source and
	 * in the destination directory for the exchange.
	 */
	ret = btrfs_set_inode_index(BTRFS_I(new_dir), &old_idx);
	if (ret)
		goto out_fail;
	ret = btrfs_set_inode_index(BTRFS_I(old_dir), &new_idx);
	if (ret)
		goto out_fail;

	BTRFS_I(old_inode)->dir_index = 0ULL;
	BTRFS_I(new_inode)->dir_index = 0ULL;

	/* Reference for the source. */
	if (old_ino == BTRFS_FIRST_FREE_OBJECTID) {
		/* force full log commit if subvolume involved. */
		btrfs_set_log_full_commit(trans);
	} else {
		btrfs_pin_log_trans(root);
		root_log_pinned = true;
		ret = btrfs_insert_inode_ref(trans, dest,
					     new_dentry->d_name.name,
					     new_dentry->d_name.len,
					     old_ino,
					     btrfs_ino(BTRFS_I(new_dir)),
					     old_idx);
		if (ret)
			goto out_fail;
	}

	/* And now for the dest. */
	if (new_ino == BTRFS_FIRST_FREE_OBJECTID) {
		/* force full log commit if subvolume involved. */
		btrfs_set_log_full_commit(trans);
	} else {
		btrfs_pin_log_trans(dest);
		dest_log_pinned = true;
		ret = btrfs_insert_inode_ref(trans, root,
					     old_dentry->d_name.name,
					     old_dentry->d_name.len,
					     new_ino,
					     btrfs_ino(BTRFS_I(old_dir)),
					     new_idx);
		if (ret)
			goto out_fail;
	}

	/* Update inode version and ctime/mtime. */
	inode_inc_iversion(old_dir);
	inode_inc_iversion(new_dir);
	inode_inc_iversion(old_inode);
	inode_inc_iversion(new_inode);
	old_dir->i_ctime = old_dir->i_mtime = ctime;
	new_dir->i_ctime = new_dir->i_mtime = ctime;
	old_inode->i_ctime = ctime;
	new_inode->i_ctime = ctime;

	if (old_dentry->d_parent != new_dentry->d_parent) {
		btrfs_record_unlink_dir(trans, BTRFS_I(old_dir),
				BTRFS_I(old_inode), 1);
		btrfs_record_unlink_dir(trans, BTRFS_I(new_dir),
				BTRFS_I(new_inode), 1);
	}

	/* src is a subvolume */
	if (old_ino == BTRFS_FIRST_FREE_OBJECTID) {
		ret = btrfs_unlink_subvol(trans, old_dir, old_dentry);
	} else { /* src is an inode */
		ret = __btrfs_unlink_inode(trans, root, BTRFS_I(old_dir),
					   BTRFS_I(old_dentry->d_inode),
					   old_dentry->d_name.name,
					   old_dentry->d_name.len);
		if (!ret)
			ret = btrfs_update_inode(trans, root, old_inode);
	}
	if (ret) {
		btrfs_abort_transaction(trans, ret);
		goto out_fail;
	}

	/* dest is a subvolume */
	if (new_ino == BTRFS_FIRST_FREE_OBJECTID) {
		ret = btrfs_unlink_subvol(trans, new_dir, new_dentry);
	} else { /* dest is an inode */
		ret = __btrfs_unlink_inode(trans, dest, BTRFS_I(new_dir),
					   BTRFS_I(new_dentry->d_inode),
					   new_dentry->d_name.name,
					   new_dentry->d_name.len);
		if (!ret)
			ret = btrfs_update_inode(trans, dest, new_inode);
	}
	if (ret) {
		btrfs_abort_transaction(trans, ret);
		goto out_fail;
	}

	ret = btrfs_add_link(trans, BTRFS_I(new_dir), BTRFS_I(old_inode),
			     new_dentry->d_name.name,
			     new_dentry->d_name.len, 0, old_idx);
	if (ret) {
		btrfs_abort_transaction(trans, ret);
		goto out_fail;
	}

	ret = btrfs_add_link(trans, BTRFS_I(old_dir), BTRFS_I(new_inode),
			     old_dentry->d_name.name,
			     old_dentry->d_name.len, 0, new_idx);
	if (ret) {
		btrfs_abort_transaction(trans, ret);
		goto out_fail;
	}

	if (old_inode->i_nlink == 1)
		BTRFS_I(old_inode)->dir_index = old_idx;
	if (new_inode->i_nlink == 1)
		BTRFS_I(new_inode)->dir_index = new_idx;

	if (root_log_pinned) {
		parent = new_dentry->d_parent;
		ret = btrfs_log_new_name(trans, BTRFS_I(old_inode),
					 BTRFS_I(old_dir), parent,
					 false, &ctx_root);
		if (ret == BTRFS_NEED_LOG_SYNC)
			sync_log_root = true;
		else if (ret == BTRFS_NEED_TRANS_COMMIT)
			commit_transaction = true;
		ret = 0;
		btrfs_end_log_trans(root);
		root_log_pinned = false;
	}
	if (dest_log_pinned) {
		if (!commit_transaction) {
			parent = old_dentry->d_parent;
			ret = btrfs_log_new_name(trans, BTRFS_I(new_inode),
						 BTRFS_I(new_dir), parent,
						 false, &ctx_dest);
			if (ret == BTRFS_NEED_LOG_SYNC)
				sync_log_dest = true;
			else if (ret == BTRFS_NEED_TRANS_COMMIT)
				commit_transaction = true;
			ret = 0;
		}
		btrfs_end_log_trans(dest);
		dest_log_pinned = false;
	}
out_fail:
	/*
	 * If we have pinned a log and an error happened, we unpin tasks
	 * trying to sync the log and force them to fallback to a transaction
	 * commit if the log currently contains any of the inodes involved in
	 * this rename operation (to ensure we do not persist a log with an
	 * inconsistent state for any of these inodes or leading to any
	 * inconsistencies when replayed). If the transaction was aborted, the
	 * abortion reason is propagated to userspace when attempting to commit
	 * the transaction. If the log does not contain any of these inodes, we
	 * allow the tasks to sync it.
	 */
	if (ret && (root_log_pinned || dest_log_pinned)) {
		if (btrfs_inode_in_log(BTRFS_I(old_dir), fs_info->generation) ||
		    btrfs_inode_in_log(BTRFS_I(new_dir), fs_info->generation) ||
		    btrfs_inode_in_log(BTRFS_I(old_inode), fs_info->generation) ||
		    (new_inode &&
		     btrfs_inode_in_log(BTRFS_I(new_inode), fs_info->generation)))
			btrfs_set_log_full_commit(trans);

		if (root_log_pinned) {
			btrfs_end_log_trans(root);
			root_log_pinned = false;
		}
		if (dest_log_pinned) {
			btrfs_end_log_trans(dest);
			dest_log_pinned = false;
		}
	}
	if (!ret && sync_log_root && !commit_transaction) {
		ret = btrfs_sync_log(trans, BTRFS_I(old_inode)->root,
				     &ctx_root);
		if (ret)
			commit_transaction = true;
	}
	if (!ret && sync_log_dest && !commit_transaction) {
		ret = btrfs_sync_log(trans, BTRFS_I(new_inode)->root,
				     &ctx_dest);
		if (ret)
			commit_transaction = true;
	}
	if (commit_transaction) {
		/*
		 * We may have set commit_transaction when logging the new name
		 * in the destination root, in which case we left the source
		 * root context in the list of log contextes. So make sure we
		 * remove it to avoid invalid memory accesses, since the context
		 * was allocated in our stack frame.
		 */
		if (sync_log_root) {
			mutex_lock(&root->log_mutex);
			list_del_init(&ctx_root.list);
			mutex_unlock(&root->log_mutex);
		}
		ret = btrfs_commit_transaction(trans);
	} else {
		int ret2;

		ret2 = btrfs_end_transaction(trans);
		ret = ret ? ret : ret2;
	}
out_notrans:
	if (new_ino == BTRFS_FIRST_FREE_OBJECTID ||
	    old_ino == BTRFS_FIRST_FREE_OBJECTID)
		up_read(&fs_info->subvol_sem);

	ASSERT(list_empty(&ctx_root.list));
	ASSERT(list_empty(&ctx_dest.list));

	return ret;
}

static int btrfs_whiteout_for_rename(struct btrfs_trans_handle *trans,
				     struct btrfs_root *root,
				     struct inode *dir,
				     struct dentry *dentry)
{
	int ret;
	struct inode *inode;
	u64 objectid;
	u64 index;

	ret = btrfs_find_free_ino(root, &objectid);
	if (ret)
		return ret;

	inode = btrfs_new_inode(trans, root, dir,
				dentry->d_name.name,
				dentry->d_name.len,
				btrfs_ino(BTRFS_I(dir)),
				objectid,
				S_IFCHR | WHITEOUT_MODE,
				&index);

	if (IS_ERR(inode)) {
		ret = PTR_ERR(inode);
		return ret;
	}

	inode->i_op = &btrfs_special_inode_operations;
	init_special_inode(inode, inode->i_mode,
		WHITEOUT_DEV);

	ret = btrfs_init_inode_security(trans, inode, dir,
				&dentry->d_name);
	if (ret)
		goto out;

	ret = btrfs_add_nondir(trans, BTRFS_I(dir), dentry,
				BTRFS_I(inode), 0, index);
	if (ret)
		goto out;

	ret = btrfs_update_inode(trans, root, inode);
out:
	unlock_new_inode(inode);
	if (ret)
		inode_dec_link_count(inode);
	iput(inode);

	return ret;
}

static int btrfs_rename(struct inode *old_dir, struct dentry *old_dentry,
			   struct inode *new_dir, struct dentry *new_dentry,
			   unsigned int flags)
{
	struct btrfs_fs_info *fs_info = btrfs_sb(old_dir->i_sb);
	struct btrfs_trans_handle *trans;
	unsigned int trans_num_items;
	struct btrfs_root *root = BTRFS_I(old_dir)->root;
	struct btrfs_root *dest = BTRFS_I(new_dir)->root;
	struct inode *new_inode = d_inode(new_dentry);
	struct inode *old_inode = d_inode(old_dentry);
	u64 index = 0;
	int ret;
	u64 old_ino = btrfs_ino(BTRFS_I(old_inode));
	bool log_pinned = false;
	struct btrfs_log_ctx ctx;
	bool sync_log = false;
	bool commit_transaction = false;

	if (btrfs_ino(BTRFS_I(new_dir)) == BTRFS_EMPTY_SUBVOL_DIR_OBJECTID)
		return -EPERM;

	/* we only allow rename subvolume link between subvolumes */
	if (old_ino != BTRFS_FIRST_FREE_OBJECTID && root != dest)
		return -EXDEV;

	if (old_ino == BTRFS_EMPTY_SUBVOL_DIR_OBJECTID ||
	    (new_inode && btrfs_ino(BTRFS_I(new_inode)) == BTRFS_FIRST_FREE_OBJECTID))
		return -ENOTEMPTY;

	if (S_ISDIR(old_inode->i_mode) && new_inode &&
	    new_inode->i_size > BTRFS_EMPTY_DIR_SIZE)
		return -ENOTEMPTY;


	/* check for collisions, even if the  name isn't there */
	ret = btrfs_check_dir_item_collision(dest, new_dir->i_ino,
			     new_dentry->d_name.name,
			     new_dentry->d_name.len);

	if (ret) {
		if (ret == -EEXIST) {
			/* we shouldn't get
			 * eexist without a new_inode */
			if (WARN_ON(!new_inode)) {
				return ret;
			}
		} else {
			/* maybe -EOVERFLOW */
			return ret;
		}
	}
	ret = 0;

	/*
	 * we're using rename to replace one file with another.  Start IO on it
	 * now so  we don't add too much work to the end of the transaction
	 */
	if (new_inode && S_ISREG(old_inode->i_mode) && new_inode->i_size)
		filemap_flush(old_inode->i_mapping);

	/* close the racy window with snapshot create/destroy ioctl */
	if (old_ino == BTRFS_FIRST_FREE_OBJECTID)
		down_read(&fs_info->subvol_sem);
	/*
	 * We want to reserve the absolute worst case amount of items.  So if
	 * both inodes are subvols and we need to unlink them then that would
	 * require 4 item modifications, but if they are both normal inodes it
	 * would require 5 item modifications, so we'll assume they are normal
	 * inodes.  So 5 * 2 is 10, plus 1 for the new link, so 11 total items
	 * should cover the worst case number of items we'll modify.
	 * If our rename has the whiteout flag, we need more 5 units for the
	 * new inode (1 inode item, 1 inode ref, 2 dir items and 1 xattr item
	 * when selinux is enabled).
	 */
	trans_num_items = 11;
	if (flags & RENAME_WHITEOUT)
		trans_num_items += 5;
	trans = btrfs_start_transaction(root, trans_num_items);
	if (IS_ERR(trans)) {
		ret = PTR_ERR(trans);
		goto out_notrans;
	}

	if (dest != root)
		btrfs_record_root_in_trans(trans, dest);

	ret = btrfs_set_inode_index(BTRFS_I(new_dir), &index);
	if (ret)
		goto out_fail;

	BTRFS_I(old_inode)->dir_index = 0ULL;
	if (unlikely(old_ino == BTRFS_FIRST_FREE_OBJECTID)) {
		/* force full log commit if subvolume involved. */
		btrfs_set_log_full_commit(trans);
	} else {
		btrfs_pin_log_trans(root);
		log_pinned = true;
		ret = btrfs_insert_inode_ref(trans, dest,
					     new_dentry->d_name.name,
					     new_dentry->d_name.len,
					     old_ino,
					     btrfs_ino(BTRFS_I(new_dir)), index);
		if (ret)
			goto out_fail;
	}

	inode_inc_iversion(old_dir);
	inode_inc_iversion(new_dir);
	inode_inc_iversion(old_inode);
	old_dir->i_ctime = old_dir->i_mtime =
	new_dir->i_ctime = new_dir->i_mtime =
	old_inode->i_ctime = current_time(old_dir);

	if (old_dentry->d_parent != new_dentry->d_parent)
		btrfs_record_unlink_dir(trans, BTRFS_I(old_dir),
				BTRFS_I(old_inode), 1);

	if (unlikely(old_ino == BTRFS_FIRST_FREE_OBJECTID)) {
		ret = btrfs_unlink_subvol(trans, old_dir, old_dentry);
	} else {
		ret = __btrfs_unlink_inode(trans, root, BTRFS_I(old_dir),
					BTRFS_I(d_inode(old_dentry)),
					old_dentry->d_name.name,
					old_dentry->d_name.len);
		if (!ret)
			ret = btrfs_update_inode(trans, root, old_inode);
	}
	if (ret) {
		btrfs_abort_transaction(trans, ret);
		goto out_fail;
	}

	if (new_inode) {
		inode_inc_iversion(new_inode);
		new_inode->i_ctime = current_time(new_inode);
		if (unlikely(btrfs_ino(BTRFS_I(new_inode)) ==
			     BTRFS_EMPTY_SUBVOL_DIR_OBJECTID)) {
			ret = btrfs_unlink_subvol(trans, new_dir, new_dentry);
			BUG_ON(new_inode->i_nlink == 0);
		} else {
			ret = btrfs_unlink_inode(trans, dest, BTRFS_I(new_dir),
						 BTRFS_I(d_inode(new_dentry)),
						 new_dentry->d_name.name,
						 new_dentry->d_name.len);
		}
		if (!ret && new_inode->i_nlink == 0)
			ret = btrfs_orphan_add(trans,
					BTRFS_I(d_inode(new_dentry)));
		if (ret) {
			btrfs_abort_transaction(trans, ret);
			goto out_fail;
		}
	}

	ret = btrfs_add_link(trans, BTRFS_I(new_dir), BTRFS_I(old_inode),
			     new_dentry->d_name.name,
			     new_dentry->d_name.len, 0, index);
	if (ret) {
		btrfs_abort_transaction(trans, ret);
		goto out_fail;
	}

	if (old_inode->i_nlink == 1)
		BTRFS_I(old_inode)->dir_index = index;

	if (log_pinned) {
		struct dentry *parent = new_dentry->d_parent;

		btrfs_init_log_ctx(&ctx, old_inode);
		ret = btrfs_log_new_name(trans, BTRFS_I(old_inode),
					 BTRFS_I(old_dir), parent,
					 false, &ctx);
		if (ret == BTRFS_NEED_LOG_SYNC)
			sync_log = true;
		else if (ret == BTRFS_NEED_TRANS_COMMIT)
			commit_transaction = true;
		ret = 0;
		btrfs_end_log_trans(root);
		log_pinned = false;
	}

	if (flags & RENAME_WHITEOUT) {
		ret = btrfs_whiteout_for_rename(trans, root, old_dir,
						old_dentry);

		if (ret) {
			btrfs_abort_transaction(trans, ret);
			goto out_fail;
		}
	}
out_fail:
	/*
	 * If we have pinned the log and an error happened, we unpin tasks
	 * trying to sync the log and force them to fallback to a transaction
	 * commit if the log currently contains any of the inodes involved in
	 * this rename operation (to ensure we do not persist a log with an
	 * inconsistent state for any of these inodes or leading to any
	 * inconsistencies when replayed). If the transaction was aborted, the
	 * abortion reason is propagated to userspace when attempting to commit
	 * the transaction. If the log does not contain any of these inodes, we
	 * allow the tasks to sync it.
	 */
	if (ret && log_pinned) {
		if (btrfs_inode_in_log(BTRFS_I(old_dir), fs_info->generation) ||
		    btrfs_inode_in_log(BTRFS_I(new_dir), fs_info->generation) ||
		    btrfs_inode_in_log(BTRFS_I(old_inode), fs_info->generation) ||
		    (new_inode &&
		     btrfs_inode_in_log(BTRFS_I(new_inode), fs_info->generation)))
			btrfs_set_log_full_commit(trans);

		btrfs_end_log_trans(root);
		log_pinned = false;
	}
	if (!ret && sync_log) {
		ret = btrfs_sync_log(trans, BTRFS_I(old_inode)->root, &ctx);
		if (ret)
			commit_transaction = true;
	} else if (sync_log) {
		mutex_lock(&root->log_mutex);
		list_del(&ctx.list);
		mutex_unlock(&root->log_mutex);
	}
	if (commit_transaction) {
		ret = btrfs_commit_transaction(trans);
	} else {
		int ret2;

		ret2 = btrfs_end_transaction(trans);
		ret = ret ? ret : ret2;
	}
out_notrans:
	if (old_ino == BTRFS_FIRST_FREE_OBJECTID)
		up_read(&fs_info->subvol_sem);

	return ret;
}

static int btrfs_rename2(struct inode *old_dir, struct dentry *old_dentry,
			 struct inode *new_dir, struct dentry *new_dentry,
			 unsigned int flags)
{
	if (flags & ~(RENAME_NOREPLACE | RENAME_EXCHANGE | RENAME_WHITEOUT))
		return -EINVAL;

	if (flags & RENAME_EXCHANGE)
		return btrfs_rename_exchange(old_dir, old_dentry, new_dir,
					  new_dentry);

	return btrfs_rename(old_dir, old_dentry, new_dir, new_dentry, flags);
}

struct btrfs_delalloc_work {
	struct inode *inode;
	struct completion completion;
	struct list_head list;
	struct btrfs_work work;
};

static void btrfs_run_delalloc_work(struct btrfs_work *work)
{
	struct btrfs_delalloc_work *delalloc_work;
	struct inode *inode;

	delalloc_work = container_of(work, struct btrfs_delalloc_work,
				     work);
	inode = delalloc_work->inode;
	filemap_flush(inode->i_mapping);
	if (test_bit(BTRFS_INODE_HAS_ASYNC_EXTENT,
				&BTRFS_I(inode)->runtime_flags))
		filemap_flush(inode->i_mapping);

	iput(inode);
	complete(&delalloc_work->completion);
}

static struct btrfs_delalloc_work *btrfs_alloc_delalloc_work(struct inode *inode)
{
	struct btrfs_delalloc_work *work;

	work = kmalloc(sizeof(*work), GFP_NOFS);
	if (!work)
		return NULL;

	init_completion(&work->completion);
	INIT_LIST_HEAD(&work->list);
	work->inode = inode;
	btrfs_init_work(&work->work, btrfs_run_delalloc_work, NULL, NULL);

	return work;
}

/*
 * some fairly slow code that needs optimization. This walks the list
 * of all the inodes with pending delalloc and forces them to disk.
 */
static int start_delalloc_inodes(struct btrfs_root *root, int nr, bool snapshot)
{
	struct btrfs_inode *binode;
	struct inode *inode;
	struct btrfs_delalloc_work *work, *next;
	struct list_head works;
	struct list_head splice;
	int ret = 0;

	INIT_LIST_HEAD(&works);
	INIT_LIST_HEAD(&splice);

	mutex_lock(&root->delalloc_mutex);
	spin_lock(&root->delalloc_lock);
	list_splice_init(&root->delalloc_inodes, &splice);
	while (!list_empty(&splice)) {
		binode = list_entry(splice.next, struct btrfs_inode,
				    delalloc_inodes);

		list_move_tail(&binode->delalloc_inodes,
			       &root->delalloc_inodes);
		inode = igrab(&binode->vfs_inode);
		if (!inode) {
			cond_resched_lock(&root->delalloc_lock);
			continue;
		}
		spin_unlock(&root->delalloc_lock);

		if (snapshot)
			set_bit(BTRFS_INODE_SNAPSHOT_FLUSH,
				&binode->runtime_flags);
		work = btrfs_alloc_delalloc_work(inode);
		if (!work) {
			iput(inode);
			ret = -ENOMEM;
			goto out;
		}
		list_add_tail(&work->list, &works);
		btrfs_queue_work(root->fs_info->flush_workers,
				 &work->work);
		ret++;
		if (nr != -1 && ret >= nr)
			goto out;
		cond_resched();
		spin_lock(&root->delalloc_lock);
	}
	spin_unlock(&root->delalloc_lock);

out:
	list_for_each_entry_safe(work, next, &works, list) {
		list_del_init(&work->list);
		wait_for_completion(&work->completion);
		kfree(work);
	}

	if (!list_empty(&splice)) {
		spin_lock(&root->delalloc_lock);
		list_splice_tail(&splice, &root->delalloc_inodes);
		spin_unlock(&root->delalloc_lock);
	}
	mutex_unlock(&root->delalloc_mutex);
	return ret;
}

int btrfs_start_delalloc_snapshot(struct btrfs_root *root)
{
	struct btrfs_fs_info *fs_info = root->fs_info;
	int ret;

	if (test_bit(BTRFS_FS_STATE_ERROR, &fs_info->fs_state))
		return -EROFS;

	ret = start_delalloc_inodes(root, -1, true);
	if (ret > 0)
		ret = 0;
	return ret;
}

int btrfs_start_delalloc_roots(struct btrfs_fs_info *fs_info, int nr)
{
	struct btrfs_root *root;
	struct list_head splice;
	int ret;

	if (test_bit(BTRFS_FS_STATE_ERROR, &fs_info->fs_state))
		return -EROFS;

	INIT_LIST_HEAD(&splice);

	mutex_lock(&fs_info->delalloc_root_mutex);
	spin_lock(&fs_info->delalloc_root_lock);
	list_splice_init(&fs_info->delalloc_roots, &splice);
	while (!list_empty(&splice) && nr) {
		root = list_first_entry(&splice, struct btrfs_root,
					delalloc_root);
		root = btrfs_grab_root(root);
		BUG_ON(!root);
		list_move_tail(&root->delalloc_root,
			       &fs_info->delalloc_roots);
		spin_unlock(&fs_info->delalloc_root_lock);

		ret = start_delalloc_inodes(root, nr, false);
		btrfs_put_root(root);
		if (ret < 0)
			goto out;

		if (nr != -1) {
			nr -= ret;
			WARN_ON(nr < 0);
		}
		spin_lock(&fs_info->delalloc_root_lock);
	}
	spin_unlock(&fs_info->delalloc_root_lock);

	ret = 0;
out:
	if (!list_empty(&splice)) {
		spin_lock(&fs_info->delalloc_root_lock);
		list_splice_tail(&splice, &fs_info->delalloc_roots);
		spin_unlock(&fs_info->delalloc_root_lock);
	}
	mutex_unlock(&fs_info->delalloc_root_mutex);
	return ret;
}

static int btrfs_symlink(struct inode *dir, struct dentry *dentry,
			 const char *symname)
{
	struct btrfs_fs_info *fs_info = btrfs_sb(dir->i_sb);
	struct btrfs_trans_handle *trans;
	struct btrfs_root *root = BTRFS_I(dir)->root;
	struct btrfs_path *path;
	struct btrfs_key key;
	struct inode *inode = NULL;
	int err;
	u64 objectid;
	u64 index = 0;
	int name_len;
	int datasize;
	unsigned long ptr;
	struct btrfs_file_extent_item *ei;
	struct extent_buffer *leaf;

	name_len = strlen(symname);
	if (name_len > BTRFS_MAX_INLINE_DATA_SIZE(fs_info))
		return -ENAMETOOLONG;

	/*
	 * 2 items for inode item and ref
	 * 2 items for dir items
	 * 1 item for updating parent inode item
	 * 1 item for the inline extent item
	 * 1 item for xattr if selinux is on
	 */
	trans = btrfs_start_transaction(root, 7);
	if (IS_ERR(trans))
		return PTR_ERR(trans);

	err = btrfs_find_free_ino(root, &objectid);
	if (err)
		goto out_unlock;

	inode = btrfs_new_inode(trans, root, dir, dentry->d_name.name,
				dentry->d_name.len, btrfs_ino(BTRFS_I(dir)),
				objectid, S_IFLNK|S_IRWXUGO, &index);
	if (IS_ERR(inode)) {
		err = PTR_ERR(inode);
		inode = NULL;
		goto out_unlock;
	}

	/*
	* If the active LSM wants to access the inode during
	* d_instantiate it needs these. Smack checks to see
	* if the filesystem supports xattrs by looking at the
	* ops vector.
	*/
	inode->i_fop = &btrfs_file_operations;
	inode->i_op = &btrfs_file_inode_operations;
	inode->i_mapping->a_ops = &btrfs_aops;
	BTRFS_I(inode)->io_tree.ops = &btrfs_extent_io_ops;

	err = btrfs_init_inode_security(trans, inode, dir, &dentry->d_name);
	if (err)
		goto out_unlock;

	path = btrfs_alloc_path();
	if (!path) {
		err = -ENOMEM;
		goto out_unlock;
	}
	key.objectid = btrfs_ino(BTRFS_I(inode));
	key.offset = 0;
	key.type = BTRFS_EXTENT_DATA_KEY;
	datasize = btrfs_file_extent_calc_inline_size(name_len);
	err = btrfs_insert_empty_item(trans, root, path, &key,
				      datasize);
	if (err) {
		btrfs_free_path(path);
		goto out_unlock;
	}
	leaf = path->nodes[0];
	ei = btrfs_item_ptr(leaf, path->slots[0],
			    struct btrfs_file_extent_item);
	btrfs_set_file_extent_generation(leaf, ei, trans->transid);
	btrfs_set_file_extent_type(leaf, ei,
				   BTRFS_FILE_EXTENT_INLINE);
	btrfs_set_file_extent_encryption(leaf, ei, 0);
	btrfs_set_file_extent_compression(leaf, ei, 0);
	btrfs_set_file_extent_other_encoding(leaf, ei, 0);
	btrfs_set_file_extent_ram_bytes(leaf, ei, name_len);

	ptr = btrfs_file_extent_inline_start(ei);
	write_extent_buffer(leaf, symname, ptr, name_len);
	btrfs_mark_buffer_dirty(leaf);
	btrfs_free_path(path);

	inode->i_op = &btrfs_symlink_inode_operations;
	inode_nohighmem(inode);
	inode_set_bytes(inode, name_len);
	btrfs_i_size_write(BTRFS_I(inode), name_len);
	err = btrfs_update_inode(trans, root, inode);
	/*
	 * Last step, add directory indexes for our symlink inode. This is the
	 * last step to avoid extra cleanup of these indexes if an error happens
	 * elsewhere above.
	 */
	if (!err)
		err = btrfs_add_nondir(trans, BTRFS_I(dir), dentry,
				BTRFS_I(inode), 0, index);
	if (err)
		goto out_unlock;

	d_instantiate_new(dentry, inode);

out_unlock:
	btrfs_end_transaction(trans);
	if (err && inode) {
		inode_dec_link_count(inode);
		discard_new_inode(inode);
	}
	btrfs_btree_balance_dirty(fs_info);
	return err;
}

static int __btrfs_prealloc_file_range(struct inode *inode, int mode,
				       u64 start, u64 num_bytes, u64 min_size,
				       loff_t actual_len, u64 *alloc_hint,
				       struct btrfs_trans_handle *trans)
{
	struct btrfs_fs_info *fs_info = btrfs_sb(inode->i_sb);
	struct extent_map_tree *em_tree = &BTRFS_I(inode)->extent_tree;
	struct extent_map *em;
	struct btrfs_root *root = BTRFS_I(inode)->root;
	struct btrfs_key ins;
	u64 cur_offset = start;
	u64 clear_offset = start;
	u64 i_size;
	u64 cur_bytes;
	u64 last_alloc = (u64)-1;
	int ret = 0;
	bool own_trans = true;
	u64 end = start + num_bytes - 1;

	if (trans)
		own_trans = false;
	while (num_bytes > 0) {
		if (own_trans) {
			trans = btrfs_start_transaction(root, 3);
			if (IS_ERR(trans)) {
				ret = PTR_ERR(trans);
				break;
			}
		}

		cur_bytes = min_t(u64, num_bytes, SZ_256M);
		cur_bytes = max(cur_bytes, min_size);
		/*
		 * If we are severely fragmented we could end up with really
		 * small allocations, so if the allocator is returning small
		 * chunks lets make its job easier by only searching for those
		 * sized chunks.
		 */
		cur_bytes = min(cur_bytes, last_alloc);
		ret = btrfs_reserve_extent(root, cur_bytes, cur_bytes,
				min_size, 0, *alloc_hint, &ins, 1, 0);
		if (ret) {
			if (own_trans)
				btrfs_end_transaction(trans);
			break;
		}

		/*
		 * We've reserved this space, and thus converted it from
		 * ->bytes_may_use to ->bytes_reserved.  Any error that happens
		 * from here on out we will only need to clear our reservation
		 * for the remaining unreserved area, so advance our
		 * clear_offset by our extent size.
		 */
		clear_offset += ins.offset;
		btrfs_dec_block_group_reservations(fs_info, ins.objectid);

		last_alloc = ins.offset;
		ret = insert_reserved_file_extent(trans, inode,
						  cur_offset, ins.objectid,
						  ins.offset, ins.offset,
						  ins.offset, 0, 0, 0,
						  BTRFS_FILE_EXTENT_PREALLOC);
		if (ret) {
			btrfs_free_reserved_extent(fs_info, ins.objectid,
						   ins.offset, 0);
			btrfs_abort_transaction(trans, ret);
			if (own_trans)
				btrfs_end_transaction(trans);
			break;
		}

		btrfs_drop_extent_cache(BTRFS_I(inode), cur_offset,
					cur_offset + ins.offset -1, 0);

		em = alloc_extent_map();
		if (!em) {
			set_bit(BTRFS_INODE_NEEDS_FULL_SYNC,
				&BTRFS_I(inode)->runtime_flags);
			goto next;
		}

		em->start = cur_offset;
		em->orig_start = cur_offset;
		em->len = ins.offset;
		em->block_start = ins.objectid;
		em->block_len = ins.offset;
		em->orig_block_len = ins.offset;
		em->ram_bytes = ins.offset;
		set_bit(EXTENT_FLAG_PREALLOC, &em->flags);
		em->generation = trans->transid;

		while (1) {
			write_lock(&em_tree->lock);
			ret = add_extent_mapping(em_tree, em, 1);
			write_unlock(&em_tree->lock);
			if (ret != -EEXIST)
				break;
			btrfs_drop_extent_cache(BTRFS_I(inode), cur_offset,
						cur_offset + ins.offset - 1,
						0);
		}
		free_extent_map(em);
next:
		num_bytes -= ins.offset;
		cur_offset += ins.offset;
		*alloc_hint = ins.objectid + ins.offset;

		inode_inc_iversion(inode);
		inode->i_ctime = current_time(inode);
		BTRFS_I(inode)->flags |= BTRFS_INODE_PREALLOC;
		if (!(mode & FALLOC_FL_KEEP_SIZE) &&
		    (actual_len > inode->i_size) &&
		    (cur_offset > inode->i_size)) {
			if (cur_offset > actual_len)
				i_size = actual_len;
			else
				i_size = cur_offset;
			i_size_write(inode, i_size);
			btrfs_inode_safe_disk_i_size_write(inode, 0);
		}

		ret = btrfs_update_inode(trans, root, inode);

		if (ret) {
			btrfs_abort_transaction(trans, ret);
			if (own_trans)
				btrfs_end_transaction(trans);
			break;
		}

		if (own_trans)
			btrfs_end_transaction(trans);
	}
	if (clear_offset < end)
		btrfs_free_reserved_data_space(inode, NULL, clear_offset,
			end - clear_offset + 1);
	return ret;
}

int btrfs_prealloc_file_range(struct inode *inode, int mode,
			      u64 start, u64 num_bytes, u64 min_size,
			      loff_t actual_len, u64 *alloc_hint)
{
	return __btrfs_prealloc_file_range(inode, mode, start, num_bytes,
					   min_size, actual_len, alloc_hint,
					   NULL);
}

int btrfs_prealloc_file_range_trans(struct inode *inode,
				    struct btrfs_trans_handle *trans, int mode,
				    u64 start, u64 num_bytes, u64 min_size,
				    loff_t actual_len, u64 *alloc_hint)
{
	return __btrfs_prealloc_file_range(inode, mode, start, num_bytes,
					   min_size, actual_len, alloc_hint, trans);
}

static int btrfs_set_page_dirty(struct page *page)
{
	return __set_page_dirty_nobuffers(page);
}

static int btrfs_permission(struct inode *inode, int mask)
{
	struct btrfs_root *root = BTRFS_I(inode)->root;
	umode_t mode = inode->i_mode;

	if (mask & MAY_WRITE &&
	    (S_ISREG(mode) || S_ISDIR(mode) || S_ISLNK(mode))) {
		if (btrfs_root_readonly(root))
			return -EROFS;
		if (BTRFS_I(inode)->flags & BTRFS_INODE_READONLY)
			return -EACCES;
	}
	return generic_permission(inode, mask);
}

static int btrfs_tmpfile(struct inode *dir, struct dentry *dentry, umode_t mode)
{
	struct btrfs_fs_info *fs_info = btrfs_sb(dir->i_sb);
	struct btrfs_trans_handle *trans;
	struct btrfs_root *root = BTRFS_I(dir)->root;
	struct inode *inode = NULL;
	u64 objectid;
	u64 index;
	int ret = 0;

	/*
	 * 5 units required for adding orphan entry
	 */
	trans = btrfs_start_transaction(root, 5);
	if (IS_ERR(trans))
		return PTR_ERR(trans);

	ret = btrfs_find_free_ino(root, &objectid);
	if (ret)
		goto out;

	inode = btrfs_new_inode(trans, root, dir, NULL, 0,
			btrfs_ino(BTRFS_I(dir)), objectid, mode, &index);
	if (IS_ERR(inode)) {
		ret = PTR_ERR(inode);
		inode = NULL;
		goto out;
	}

	inode->i_fop = &btrfs_file_operations;
	inode->i_op = &btrfs_file_inode_operations;

	inode->i_mapping->a_ops = &btrfs_aops;
	BTRFS_I(inode)->io_tree.ops = &btrfs_extent_io_ops;

	ret = btrfs_init_inode_security(trans, inode, dir, NULL);
	if (ret)
		goto out;

	ret = btrfs_update_inode(trans, root, inode);
	if (ret)
		goto out;
	ret = btrfs_orphan_add(trans, BTRFS_I(inode));
	if (ret)
		goto out;

	/*
	 * We set number of links to 0 in btrfs_new_inode(), and here we set
	 * it to 1 because d_tmpfile() will issue a warning if the count is 0,
	 * through:
	 *
	 *    d_tmpfile() -> inode_dec_link_count() -> drop_nlink()
	 */
	set_nlink(inode, 1);
	d_tmpfile(dentry, inode);
	unlock_new_inode(inode);
	mark_inode_dirty(inode);
out:
	btrfs_end_transaction(trans);
	if (ret && inode)
		discard_new_inode(inode);
	btrfs_btree_balance_dirty(fs_info);
	return ret;
}

void btrfs_set_range_writeback(struct extent_io_tree *tree, u64 start, u64 end)
{
	struct inode *inode = tree->private_data;
	unsigned long index = start >> PAGE_SHIFT;
	unsigned long end_index = end >> PAGE_SHIFT;
	struct page *page;

	while (index <= end_index) {
		page = find_get_page(inode->i_mapping, index);
		ASSERT(page); /* Pages should be in the extent_io_tree */
		set_page_writeback(page);
		put_page(page);
		index++;
	}
}

#ifdef CONFIG_SWAP
/*
 * Add an entry indicating a block group or device which is pinned by a
 * swapfile. Returns 0 on success, 1 if there is already an entry for it, or a
 * negative errno on failure.
 */
static int btrfs_add_swapfile_pin(struct inode *inode, void *ptr,
				  bool is_block_group)
{
	struct btrfs_fs_info *fs_info = BTRFS_I(inode)->root->fs_info;
	struct btrfs_swapfile_pin *sp, *entry;
	struct rb_node **p;
	struct rb_node *parent = NULL;

	sp = kmalloc(sizeof(*sp), GFP_NOFS);
	if (!sp)
		return -ENOMEM;
	sp->ptr = ptr;
	sp->inode = inode;
	sp->is_block_group = is_block_group;

	spin_lock(&fs_info->swapfile_pins_lock);
	p = &fs_info->swapfile_pins.rb_node;
	while (*p) {
		parent = *p;
		entry = rb_entry(parent, struct btrfs_swapfile_pin, node);
		if (sp->ptr < entry->ptr ||
		    (sp->ptr == entry->ptr && sp->inode < entry->inode)) {
			p = &(*p)->rb_left;
		} else if (sp->ptr > entry->ptr ||
			   (sp->ptr == entry->ptr && sp->inode > entry->inode)) {
			p = &(*p)->rb_right;
		} else {
			spin_unlock(&fs_info->swapfile_pins_lock);
			kfree(sp);
			return 1;
		}
	}
	rb_link_node(&sp->node, parent, p);
	rb_insert_color(&sp->node, &fs_info->swapfile_pins);
	spin_unlock(&fs_info->swapfile_pins_lock);
	return 0;
}

/* Free all of the entries pinned by this swapfile. */
static void btrfs_free_swapfile_pins(struct inode *inode)
{
	struct btrfs_fs_info *fs_info = BTRFS_I(inode)->root->fs_info;
	struct btrfs_swapfile_pin *sp;
	struct rb_node *node, *next;

	spin_lock(&fs_info->swapfile_pins_lock);
	node = rb_first(&fs_info->swapfile_pins);
	while (node) {
		next = rb_next(node);
		sp = rb_entry(node, struct btrfs_swapfile_pin, node);
		if (sp->inode == inode) {
			rb_erase(&sp->node, &fs_info->swapfile_pins);
			if (sp->is_block_group)
				btrfs_put_block_group(sp->ptr);
			kfree(sp);
		}
		node = next;
	}
	spin_unlock(&fs_info->swapfile_pins_lock);
}

struct btrfs_swap_info {
	u64 start;
	u64 block_start;
	u64 block_len;
	u64 lowest_ppage;
	u64 highest_ppage;
	unsigned long nr_pages;
	int nr_extents;
};

static int btrfs_add_swap_extent(struct swap_info_struct *sis,
				 struct btrfs_swap_info *bsi)
{
	unsigned long nr_pages;
	u64 first_ppage, first_ppage_reported, next_ppage;
	int ret;

	first_ppage = ALIGN(bsi->block_start, PAGE_SIZE) >> PAGE_SHIFT;
	next_ppage = ALIGN_DOWN(bsi->block_start + bsi->block_len,
				PAGE_SIZE) >> PAGE_SHIFT;

	if (first_ppage >= next_ppage)
		return 0;
	nr_pages = next_ppage - first_ppage;

	first_ppage_reported = first_ppage;
	if (bsi->start == 0)
		first_ppage_reported++;
	if (bsi->lowest_ppage > first_ppage_reported)
		bsi->lowest_ppage = first_ppage_reported;
	if (bsi->highest_ppage < (next_ppage - 1))
		bsi->highest_ppage = next_ppage - 1;

	ret = add_swap_extent(sis, bsi->nr_pages, nr_pages, first_ppage);
	if (ret < 0)
		return ret;
	bsi->nr_extents += ret;
	bsi->nr_pages += nr_pages;
	return 0;
}

static void btrfs_swap_deactivate(struct file *file)
{
	struct inode *inode = file_inode(file);

	btrfs_free_swapfile_pins(inode);
	atomic_dec(&BTRFS_I(inode)->root->nr_swapfiles);
}

static int btrfs_swap_activate(struct swap_info_struct *sis, struct file *file,
			       sector_t *span)
{
	struct inode *inode = file_inode(file);
	struct btrfs_fs_info *fs_info = BTRFS_I(inode)->root->fs_info;
	struct extent_io_tree *io_tree = &BTRFS_I(inode)->io_tree;
	struct extent_state *cached_state = NULL;
	struct extent_map *em = NULL;
	struct btrfs_device *device = NULL;
	struct btrfs_swap_info bsi = {
		.lowest_ppage = (sector_t)-1ULL,
	};
	int ret = 0;
	u64 isize;
	u64 start;

	/*
	 * If the swap file was just created, make sure delalloc is done. If the
	 * file changes again after this, the user is doing something stupid and
	 * we don't really care.
	 */
	ret = btrfs_wait_ordered_range(inode, 0, (u64)-1);
	if (ret)
		return ret;

	/*
	 * The inode is locked, so these flags won't change after we check them.
	 */
	if (BTRFS_I(inode)->flags & BTRFS_INODE_COMPRESS) {
		btrfs_warn(fs_info, "swapfile must not be compressed");
		return -EINVAL;
	}
	if (!(BTRFS_I(inode)->flags & BTRFS_INODE_NODATACOW)) {
		btrfs_warn(fs_info, "swapfile must not be copy-on-write");
		return -EINVAL;
	}
	if (!(BTRFS_I(inode)->flags & BTRFS_INODE_NODATASUM)) {
		btrfs_warn(fs_info, "swapfile must not be checksummed");
		return -EINVAL;
	}

	/*
	 * Balance or device remove/replace/resize can move stuff around from
	 * under us. The EXCL_OP flag makes sure they aren't running/won't run
	 * concurrently while we are mapping the swap extents, and
	 * fs_info->swapfile_pins prevents them from running while the swap file
	 * is active and moving the extents. Note that this also prevents a
	 * concurrent device add which isn't actually necessary, but it's not
	 * really worth the trouble to allow it.
	 */
	if (test_and_set_bit(BTRFS_FS_EXCL_OP, &fs_info->flags)) {
		btrfs_warn(fs_info,
	   "cannot activate swapfile while exclusive operation is running");
		return -EBUSY;
	}
	/*
	 * Snapshots can create extents which require COW even if NODATACOW is
	 * set. We use this counter to prevent snapshots. We must increment it
	 * before walking the extents because we don't want a concurrent
	 * snapshot to run after we've already checked the extents.
	 */
	atomic_inc(&BTRFS_I(inode)->root->nr_swapfiles);

	isize = ALIGN_DOWN(inode->i_size, fs_info->sectorsize);

	lock_extent_bits(io_tree, 0, isize - 1, &cached_state);
	start = 0;
	while (start < isize) {
		u64 logical_block_start, physical_block_start;
		struct btrfs_block_group *bg;
		u64 len = isize - start;

		em = btrfs_get_extent(BTRFS_I(inode), NULL, 0, start, len);
		if (IS_ERR(em)) {
			ret = PTR_ERR(em);
			goto out;
		}

		if (em->block_start == EXTENT_MAP_HOLE) {
			btrfs_warn(fs_info, "swapfile must not have holes");
			ret = -EINVAL;
			goto out;
		}
		if (em->block_start == EXTENT_MAP_INLINE) {
			/*
			 * It's unlikely we'll ever actually find ourselves
			 * here, as a file small enough to fit inline won't be
			 * big enough to store more than the swap header, but in
			 * case something changes in the future, let's catch it
			 * here rather than later.
			 */
			btrfs_warn(fs_info, "swapfile must not be inline");
			ret = -EINVAL;
			goto out;
		}
		if (test_bit(EXTENT_FLAG_COMPRESSED, &em->flags)) {
			btrfs_warn(fs_info, "swapfile must not be compressed");
			ret = -EINVAL;
			goto out;
		}

		logical_block_start = em->block_start + (start - em->start);
		len = min(len, em->len - (start - em->start));
		free_extent_map(em);
		em = NULL;

		ret = can_nocow_extent(inode, start, &len, NULL, NULL, NULL);
		if (ret < 0) {
			goto out;
		} else if (ret) {
			ret = 0;
		} else {
			btrfs_warn(fs_info,
				   "swapfile must not be copy-on-write");
			ret = -EINVAL;
			goto out;
		}

		em = btrfs_get_chunk_map(fs_info, logical_block_start, len);
		if (IS_ERR(em)) {
			ret = PTR_ERR(em);
			goto out;
		}

		if (em->map_lookup->type & BTRFS_BLOCK_GROUP_PROFILE_MASK) {
			btrfs_warn(fs_info,
				   "swapfile must have single data profile");
			ret = -EINVAL;
			goto out;
		}

		if (device == NULL) {
			device = em->map_lookup->stripes[0].dev;
			ret = btrfs_add_swapfile_pin(inode, device, false);
			if (ret == 1)
				ret = 0;
			else if (ret)
				goto out;
		} else if (device != em->map_lookup->stripes[0].dev) {
			btrfs_warn(fs_info, "swapfile must be on one device");
			ret = -EINVAL;
			goto out;
		}

		physical_block_start = (em->map_lookup->stripes[0].physical +
					(logical_block_start - em->start));
		len = min(len, em->len - (logical_block_start - em->start));
		free_extent_map(em);
		em = NULL;

		bg = btrfs_lookup_block_group(fs_info, logical_block_start);
		if (!bg) {
			btrfs_warn(fs_info,
			   "could not find block group containing swapfile");
			ret = -EINVAL;
			goto out;
		}

		ret = btrfs_add_swapfile_pin(inode, bg, true);
		if (ret) {
			btrfs_put_block_group(bg);
			if (ret == 1)
				ret = 0;
			else
				goto out;
		}

		if (bsi.block_len &&
		    bsi.block_start + bsi.block_len == physical_block_start) {
			bsi.block_len += len;
		} else {
			if (bsi.block_len) {
				ret = btrfs_add_swap_extent(sis, &bsi);
				if (ret)
					goto out;
			}
			bsi.start = start;
			bsi.block_start = physical_block_start;
			bsi.block_len = len;
		}

		start += len;
	}

	if (bsi.block_len)
		ret = btrfs_add_swap_extent(sis, &bsi);

out:
	if (!IS_ERR_OR_NULL(em))
		free_extent_map(em);

	unlock_extent_cached(io_tree, 0, isize - 1, &cached_state);

	if (ret)
		btrfs_swap_deactivate(file);

	clear_bit(BTRFS_FS_EXCL_OP, &fs_info->flags);

	if (ret)
		return ret;

	if (device)
		sis->bdev = device->bdev;
	*span = bsi.highest_ppage - bsi.lowest_ppage + 1;
	sis->max = bsi.nr_pages;
	sis->pages = bsi.nr_pages - 1;
	sis->highest_bit = bsi.nr_pages - 1;
	return bsi.nr_extents;
}
#else
static void btrfs_swap_deactivate(struct file *file)
{
}

static int btrfs_swap_activate(struct swap_info_struct *sis, struct file *file,
			       sector_t *span)
{
	return -EOPNOTSUPP;
}
#endif

static const struct inode_operations btrfs_dir_inode_operations = {
	.getattr	= btrfs_getattr,
	.lookup		= btrfs_lookup,
	.create		= btrfs_create,
	.unlink		= btrfs_unlink,
	.link		= btrfs_link,
	.mkdir		= btrfs_mkdir,
	.rmdir		= btrfs_rmdir,
	.rename		= btrfs_rename2,
	.symlink	= btrfs_symlink,
	.setattr	= btrfs_setattr,
	.mknod		= btrfs_mknod,
	.listxattr	= btrfs_listxattr,
	.permission	= btrfs_permission,
	.get_acl	= btrfs_get_acl,
	.set_acl	= btrfs_set_acl,
	.update_time	= btrfs_update_time,
	.tmpfile        = btrfs_tmpfile,
};

static const struct file_operations btrfs_dir_file_operations = {
	.llseek		= generic_file_llseek,
	.read		= generic_read_dir,
	.iterate_shared	= btrfs_real_readdir,
	.open		= btrfs_opendir,
	.unlocked_ioctl	= btrfs_ioctl,
#ifdef CONFIG_COMPAT
	.compat_ioctl	= btrfs_compat_ioctl,
#endif
	.release        = btrfs_release_file,
	.fsync		= btrfs_sync_file,
};

static const struct extent_io_ops btrfs_extent_io_ops = {
	/* mandatory callbacks */
	.submit_bio_hook = btrfs_submit_bio_hook,
	.readpage_end_io_hook = btrfs_readpage_end_io_hook,
};

/*
 * btrfs doesn't support the bmap operation because swapfiles
 * use bmap to make a mapping of extents in the file.  They assume
 * these extents won't change over the life of the file and they
 * use the bmap result to do IO directly to the drive.
 *
 * the btrfs bmap call would return logical addresses that aren't
 * suitable for IO and they also will change frequently as COW
 * operations happen.  So, swapfile + btrfs == corruption.
 *
 * For now we're avoiding this by dropping bmap.
 */
static const struct address_space_operations btrfs_aops = {
	.readpage	= btrfs_readpage,
	.writepage	= btrfs_writepage,
	.writepages	= btrfs_writepages,
	.readahead	= btrfs_readahead,
<<<<<<< HEAD
	.direct_IO	= noop_direct_IO,
=======
	.direct_IO	= btrfs_direct_IO,
>>>>>>> b3a9e3b9
	.invalidatepage = btrfs_invalidatepage,
	.releasepage	= btrfs_releasepage,
#ifdef CONFIG_MIGRATION
	.migratepage	= btrfs_migratepage,
#endif
	.set_page_dirty	= btrfs_set_page_dirty,
	.error_remove_page = generic_error_remove_page,
	.swap_activate	= btrfs_swap_activate,
	.swap_deactivate = btrfs_swap_deactivate,
};

static const struct inode_operations btrfs_file_inode_operations = {
	.getattr	= btrfs_getattr,
	.setattr	= btrfs_setattr,
	.listxattr      = btrfs_listxattr,
	.permission	= btrfs_permission,
	.fiemap		= btrfs_fiemap,
	.get_acl	= btrfs_get_acl,
	.set_acl	= btrfs_set_acl,
	.update_time	= btrfs_update_time,
};
static const struct inode_operations btrfs_special_inode_operations = {
	.getattr	= btrfs_getattr,
	.setattr	= btrfs_setattr,
	.permission	= btrfs_permission,
	.listxattr	= btrfs_listxattr,
	.get_acl	= btrfs_get_acl,
	.set_acl	= btrfs_set_acl,
	.update_time	= btrfs_update_time,
};
static const struct inode_operations btrfs_symlink_inode_operations = {
	.get_link	= page_get_link,
	.getattr	= btrfs_getattr,
	.setattr	= btrfs_setattr,
	.permission	= btrfs_permission,
	.listxattr	= btrfs_listxattr,
	.update_time	= btrfs_update_time,
};

const struct dentry_operations btrfs_dentry_operations = {
	.d_delete	= btrfs_dentry_delete,
};<|MERGE_RESOLUTION|>--- conflicted
+++ resolved
@@ -5,6 +5,7 @@
 
 #include <linux/kernel.h>
 #include <linux/bio.h>
+#include <linux/buffer_head.h>
 #include <linux/file.h>
 #include <linux/fs.h>
 #include <linux/pagemap.h>
@@ -57,9 +58,9 @@
 
 struct btrfs_dio_data {
 	u64 reserve;
-	loff_t length;
-	ssize_t submitted;
-	struct extent_changeset *data_reserved;
+	u64 unsubmitted_oe_range_start;
+	u64 unsubmitted_oe_range_end;
+	int overwrite;
 };
 
 static const struct inode_operations btrfs_dir_inode_operations;
@@ -4810,7 +4811,10 @@
 
 		truncate_setsize(inode, newsize);
 
+		/* Disable nonlocked read DIO to avoid the endless truncate */
+		btrfs_inode_block_unlocked_dio(BTRFS_I(inode));
 		inode_dio_wait(inode);
+		btrfs_inode_resume_unlocked_dio(BTRFS_I(inode));
 
 		ret = btrfs_truncate(inode, newsize == oldsize);
 		if (ret && inode->i_nlink) {
@@ -7041,7 +7045,7 @@
 }
 
 static int lock_extent_direct(struct inode *inode, u64 lockstart, u64 lockend,
-			      struct extent_state **cached_state, bool writing)
+			      struct extent_state **cached_state, int writing)
 {
 	struct btrfs_ordered_extent *ordered;
 	int ret = 0;
@@ -7179,7 +7183,30 @@
 }
 
 
+static int btrfs_get_blocks_direct_read(struct extent_map *em,
+					struct buffer_head *bh_result,
+					struct inode *inode,
+					u64 start, u64 len)
+{
+	struct btrfs_fs_info *fs_info = btrfs_sb(inode->i_sb);
+
+	if (em->block_start == EXTENT_MAP_HOLE ||
+			test_bit(EXTENT_FLAG_PREALLOC, &em->flags))
+		return -ENOENT;
+
+	len = min(len, em->len - (start - em->start));
+
+	bh_result->b_blocknr = (em->block_start + (start - em->start)) >>
+		inode->i_blkbits;
+	bh_result->b_size = len;
+	bh_result->b_bdev = fs_info->fs_devices->latest_bdev;
+	set_buffer_mapped(bh_result);
+
+	return 0;
+}
+
 static int btrfs_get_blocks_direct_write(struct extent_map **map,
+					 struct buffer_head *bh_result,
 					 struct inode *inode,
 					 struct btrfs_dio_data *dio_data,
 					 u64 start, u64 len)
@@ -7241,6 +7268,7 @@
 	}
 
 	/* this will cow the extent */
+	len = bh_result->b_size;
 	free_extent_map(em);
 	*map = em = btrfs_new_extent_direct(inode, start, len);
 	if (IS_ERR(em)) {
@@ -7251,73 +7279,64 @@
 	len = min(len, em->len - (start - em->start));
 
 skip_cow:
+	bh_result->b_blocknr = (em->block_start + (start - em->start)) >>
+		inode->i_blkbits;
+	bh_result->b_size = len;
+	bh_result->b_bdev = fs_info->fs_devices->latest_bdev;
+	set_buffer_mapped(bh_result);
+
+	if (!test_bit(EXTENT_FLAG_PREALLOC, &em->flags))
+		set_buffer_new(bh_result);
+
 	/*
 	 * Need to update the i_size under the extent lock so buffered
 	 * readers will get the updated i_size when we unlock.
 	 */
-	if (start + len > i_size_read(inode))
+	if (!dio_data->overwrite && start + len > i_size_read(inode))
 		i_size_write(inode, start + len);
 
+	WARN_ON(dio_data->reserve < len);
 	dio_data->reserve -= len;
+	dio_data->unsubmitted_oe_range_end = start + len;
+	current->journal_info = dio_data;
 out:
 	return ret;
 }
 
-static int btrfs_dio_iomap_begin(struct inode *inode, loff_t start,
-		loff_t length, unsigned flags, struct iomap *iomap,
-		struct iomap *srcmap)
+static int btrfs_get_blocks_direct(struct inode *inode, sector_t iblock,
+				   struct buffer_head *bh_result, int create)
 {
 	struct btrfs_fs_info *fs_info = btrfs_sb(inode->i_sb);
 	struct extent_map *em;
 	struct extent_state *cached_state = NULL;
 	struct btrfs_dio_data *dio_data = NULL;
+	u64 start = iblock << inode->i_blkbits;
 	u64 lockstart, lockend;
-	const bool write = !!(flags & IOMAP_WRITE);
+	u64 len = bh_result->b_size;
 	int ret = 0;
-	u64 len = length;
-	bool unlock_extents = false;
-
-	if (!write)
+
+	if (!create)
 		len = min_t(u64, len, fs_info->sectorsize);
 
 	lockstart = start;
 	lockend = start + len - 1;
 
-	/*
-	 * The generic stuff only does filemap_write_and_wait_range, which
-	 * isn't enough if we've written compressed pages to this area, so we
-	 * need to flush the dirty pages again to make absolutely sure that any
-	 * outstanding dirty pages are on disk.
-	 */
-	if (test_bit(BTRFS_INODE_HAS_ASYNC_EXTENT,
-		     &BTRFS_I(inode)->runtime_flags))
-		ret = filemap_fdatawrite_range(inode->i_mapping, start,
-					       start + length - 1);
-
-	dio_data = kzalloc(sizeof(*dio_data), GFP_NOFS);
-	if (!dio_data)
-		return -ENOMEM;
-
-	dio_data->length = length;
-	if (write) {
-		dio_data->reserve = round_up(length, fs_info->sectorsize);
-		ret = btrfs_delalloc_reserve_space(inode,
-				&dio_data->data_reserved,
-				start, dio_data->reserve);
-		if (ret) {
-			extent_changeset_free(dio_data->data_reserved);
-			kfree(dio_data);
-			return ret;
-		}
-	}
-	iomap->private = dio_data;
-
+	if (current->journal_info) {
+		/*
+		 * Need to pull our outstanding extents and set journal_info to NULL so
+		 * that anything that needs to check if there's a transaction doesn't get
+		 * confused.
+		 */
+		dio_data = current->journal_info;
+		current->journal_info = NULL;
+	}
 
 	/*
 	 * If this errors out it's because we couldn't invalidate pagecache for
 	 * this range and we need to fallback to buffered.
 	 */
-	if (lock_extent_direct(inode, lockstart, lockend, &cached_state, write)) {
+	if (lock_extent_direct(inode, lockstart, lockend, &cached_state,
+			       create)) {
 		ret = -ENOTBLK;
 		goto err;
 	}
@@ -7349,47 +7368,35 @@
 		goto unlock_err;
 	}
 
-	len = min(len, em->len - (start - em->start));
-	if (write) {
-		ret = btrfs_get_blocks_direct_write(&em, inode, dio_data,
-						    start, len);
+	if (create) {
+		ret = btrfs_get_blocks_direct_write(&em, bh_result, inode,
+						    dio_data, start, len);
 		if (ret < 0)
 			goto unlock_err;
-		unlock_extents = true;
-		/* Recalc len in case the new em is smaller than requested */
-		len = min(len, em->len - (start - em->start));
+
+		unlock_extent_cached(&BTRFS_I(inode)->io_tree, lockstart,
+				     lockend, &cached_state);
 	} else {
+		ret = btrfs_get_blocks_direct_read(em, bh_result, inode,
+						   start, len);
+		/* Can be negative only if we read from a hole */
+		if (ret < 0) {
+			ret = 0;
+			free_extent_map(em);
+			goto unlock_err;
+		}
 		/*
 		 * We need to unlock only the end area that we aren't using.
 		 * The rest is going to be unlocked by the endio routine.
 		 */
-		lockstart = start + len;
-		if (lockstart < lockend)
-			unlock_extents = true;
-	}
-
-	if (unlock_extents)
-		unlock_extent_cached(&BTRFS_I(inode)->io_tree,
-				     lockstart, lockend, &cached_state);
-	else
-		free_extent_state(cached_state);
-
-	/*
-	 * Translate extent map information to iomap.
-	 * We trim the extents (and move the addr) even though iomap code does
-	 * that, since we have locked only the parts we are performing I/O in.
-	 */
-	if ((em->block_start == EXTENT_MAP_HOLE) ||
-	    (test_bit(EXTENT_FLAG_PREALLOC, &em->flags) && !write)) {
-		iomap->addr = IOMAP_NULL_ADDR;
-		iomap->type = IOMAP_HOLE;
-	} else {
-		iomap->addr = em->block_start + (start - em->start);
-		iomap->type = IOMAP_MAPPED;
-	}
-	iomap->offset = start;
-	iomap->bdev = fs_info->fs_devices->latest_bdev;
-	iomap->length = len;
+		lockstart = start + bh_result->b_size;
+		if (lockstart < lockend) {
+			unlock_extent_cached(&BTRFS_I(inode)->io_tree,
+					     lockstart, lockend, &cached_state);
+		} else {
+			free_extent_state(cached_state);
+		}
+	}
 
 	free_extent_map(em);
 
@@ -7399,25 +7406,11 @@
 	unlock_extent_cached(&BTRFS_I(inode)->io_tree, lockstart, lockend,
 			     &cached_state);
 err:
-	if (dio_data) {
-		btrfs_delalloc_release_space(inode, dio_data->data_reserved,
-				start, dio_data->reserve, true);
-		btrfs_delalloc_release_extents(BTRFS_I(inode), dio_data->reserve);
-		extent_changeset_free(dio_data->data_reserved);
-		kfree(dio_data);
-	}
+	if (dio_data)
+		current->journal_info = dio_data;
 	return ret;
 }
 
-<<<<<<< HEAD
-static int btrfs_dio_iomap_end(struct inode *inode, loff_t pos, loff_t length,
-		ssize_t written, unsigned flags, struct iomap *iomap)
-{
-	int ret = 0;
-	struct btrfs_dio_data *dio_data = iomap->private;
-	size_t submitted = dio_data->submitted;
-	const bool write = !!(flags & IOMAP_WRITE);
-=======
 static void btrfs_dio_private_put(struct btrfs_dio_private *dip)
 {
 	/*
@@ -7448,71 +7441,6 @@
 	struct btrfs_dio_private *dip = bio->bi_private;
 	struct btrfs_fs_info *fs_info = btrfs_sb(inode->i_sb);
 	blk_status_t ret;
->>>>>>> b3a9e3b9
-
-	if (!write && (iomap->type == IOMAP_HOLE)) {
-		/* If reading from a hole, unlock and return */
-		unlock_extent(&BTRFS_I(inode)->io_tree, pos, pos + length - 1);
-		goto out;
-	}
-
-<<<<<<< HEAD
-	if (submitted < length) {
-		pos += submitted;
-		length -= submitted;
-		if (write)
-			__endio_write_update_ordered(inode, pos, length, false);
-		else
-			unlock_extent(&BTRFS_I(inode)->io_tree, pos,
-				      pos + length - 1);
-		ret = -ENOTBLK;
-	}
-
-	if (write) {
-		if (dio_data->reserve)
-			btrfs_delalloc_release_space(inode,
-					dio_data->data_reserved, pos,
-					dio_data->reserve, true);
-		btrfs_delalloc_release_extents(BTRFS_I(inode), dio_data->length);
-		extent_changeset_free(dio_data->data_reserved);
-	}
-out:
-	kfree(dio_data);
-	iomap->private = NULL;
-
-	return ret;
-}
-
-static void btrfs_dio_private_put(struct btrfs_dio_private *dip)
-{
-	/*
-	 * This implies a barrier so that stores to dio_bio->bi_status before
-	 * this and loads of dio_bio->bi_status after this are fully ordered.
-	 */
-	if (!refcount_dec_and_test(&dip->refs))
-		return;
-
-	if (bio_op(dip->dio_bio) == REQ_OP_WRITE) {
-		__endio_write_update_ordered(dip->inode, dip->logical_offset,
-					     dip->bytes,
-					     !dip->dio_bio->bi_status);
-	} else {
-		unlock_extent(&BTRFS_I(dip->inode)->io_tree,
-			      dip->logical_offset,
-			      dip->logical_offset + dip->bytes - 1);
-	}
-
-	bio_endio(dip->dio_bio);
-	kfree(dip);
-}
-
-static blk_status_t submit_dio_repair_bio(struct inode *inode, struct bio *bio,
-					  int mirror_num,
-					  unsigned long bio_flags)
-{
-	struct btrfs_dio_private *dip = bio->bi_private;
-	struct btrfs_fs_info *fs_info = btrfs_sb(inode->i_sb);
-	blk_status_t ret;
 
 	BUG_ON(bio_op(bio) == REQ_OP_WRITE);
 
@@ -7531,23 +7459,6 @@
 					     struct btrfs_io_bio *io_bio,
 					     const bool uptodate)
 {
-=======
-	ret = btrfs_bio_wq_end_io(fs_info, bio, BTRFS_WQ_ENDIO_DATA);
-	if (ret)
-		return ret;
-
-	refcount_inc(&dip->refs);
-	ret = btrfs_map_bio(fs_info, bio, mirror_num);
-	if (ret)
-		refcount_dec(&dip->refs);
-	return ret;
-}
-
-static blk_status_t btrfs_check_read_dio_bio(struct inode *inode,
-					     struct btrfs_io_bio *io_bio,
-					     const bool uptodate)
-{
->>>>>>> b3a9e3b9
 	struct btrfs_fs_info *fs_info = BTRFS_I(inode)->root->fs_info;
 	const u32 sectorsize = fs_info->sectorsize;
 	struct extent_io_tree *failure_tree = &BTRFS_I(inode)->io_failure_tree;
@@ -7755,13 +7666,6 @@
 	dip->disk_bytenr = (u64)dio_bio->bi_iter.bi_sector << 9;
 	dip->dio_bio = dio_bio;
 	refcount_set(&dip->refs, 1);
-<<<<<<< HEAD
-	return dip;
-}
-
-static blk_qc_t btrfs_submit_direct(struct inode *inode, struct iomap *iomap,
-		struct bio *dio_bio, loff_t file_offset)
-=======
 
 	if (write) {
 		struct btrfs_dio_data *dio_data = current->journal_info;
@@ -7780,7 +7684,6 @@
 
 static void btrfs_submit_direct(struct bio *dio_bio, struct inode *inode,
 				loff_t file_offset)
->>>>>>> b3a9e3b9
 {
 	const bool write = (bio_op(dio_bio) == REQ_OP_WRITE);
 	const bool csum = !(BTRFS_I(inode)->flags & BTRFS_INODE_NODATASUM);
@@ -7797,7 +7700,6 @@
 	int ret;
 	blk_status_t status;
 	struct btrfs_io_geometry geom;
-	struct btrfs_dio_data *dio_data = iomap->private;
 
 	dip = btrfs_create_dio_private(dio_bio, inode, file_offset);
 	if (!dip) {
@@ -7806,13 +7708,8 @@
 				file_offset + dio_bio->bi_iter.bi_size - 1);
 		}
 		dio_bio->bi_status = BLK_STS_RESOURCE;
-<<<<<<< HEAD
-		bio_endio(dio_bio);
-		return BLK_QC_T_NONE;
-=======
 		dio_end_io(dio_bio);
 		return;
->>>>>>> b3a9e3b9
 	}
 
 	if (!write && csum) {
@@ -7883,23 +7780,15 @@
 			goto out_err;
 		}
 
-		dio_data->submitted += clone_len;
 		clone_offset += clone_len;
 		start_sector += clone_len >> 9;
 		file_offset += clone_len;
 	} while (submit_len > 0);
-<<<<<<< HEAD
-	return BLK_QC_T_NONE;
-=======
 	return;
->>>>>>> b3a9e3b9
 
 out_err:
 	dip->dio_bio->bi_status = status;
 	btrfs_dio_private_put(dip);
-<<<<<<< HEAD
-	return BLK_QC_T_NONE;
-=======
 }
 
 static ssize_t check_direct_IO(struct btrfs_fs_info *fs_info,
@@ -7933,21 +7822,115 @@
 	retval = 0;
 out:
 	return retval;
->>>>>>> b3a9e3b9
-}
-
-const struct iomap_ops btrfs_dio_iomap_ops = {
-	.iomap_begin            = btrfs_dio_iomap_begin,
-	.iomap_end              = btrfs_dio_iomap_end,
-};
-
-<<<<<<< HEAD
-const struct iomap_dio_ops btrfs_dops = {
-	.submit_io		= btrfs_submit_direct,
-};
-
-=======
->>>>>>> b3a9e3b9
+}
+
+static ssize_t btrfs_direct_IO(struct kiocb *iocb, struct iov_iter *iter)
+{
+	struct file *file = iocb->ki_filp;
+	struct inode *inode = file->f_mapping->host;
+	struct btrfs_fs_info *fs_info = btrfs_sb(inode->i_sb);
+	struct btrfs_dio_data dio_data = { 0 };
+	struct extent_changeset *data_reserved = NULL;
+	loff_t offset = iocb->ki_pos;
+	size_t count = 0;
+	int flags = 0;
+	bool wakeup = true;
+	bool relock = false;
+	ssize_t ret;
+
+	if (check_direct_IO(fs_info, iter, offset))
+		return 0;
+
+	inode_dio_begin(inode);
+
+	/*
+	 * The generic stuff only does filemap_write_and_wait_range, which
+	 * isn't enough if we've written compressed pages to this area, so
+	 * we need to flush the dirty pages again to make absolutely sure
+	 * that any outstanding dirty pages are on disk.
+	 */
+	count = iov_iter_count(iter);
+	if (test_bit(BTRFS_INODE_HAS_ASYNC_EXTENT,
+		     &BTRFS_I(inode)->runtime_flags))
+		filemap_fdatawrite_range(inode->i_mapping, offset,
+					 offset + count - 1);
+
+	if (iov_iter_rw(iter) == WRITE) {
+		/*
+		 * If the write DIO is beyond the EOF, we need update
+		 * the isize, but it is protected by i_mutex. So we can
+		 * not unlock the i_mutex at this case.
+		 */
+		if (offset + count <= inode->i_size) {
+			dio_data.overwrite = 1;
+			inode_unlock(inode);
+			relock = true;
+		} else if (iocb->ki_flags & IOCB_NOWAIT) {
+			ret = -EAGAIN;
+			goto out;
+		}
+		ret = btrfs_delalloc_reserve_space(inode, &data_reserved,
+						   offset, count);
+		if (ret)
+			goto out;
+
+		/*
+		 * We need to know how many extents we reserved so that we can
+		 * do the accounting properly if we go over the number we
+		 * originally calculated.  Abuse current->journal_info for this.
+		 */
+		dio_data.reserve = round_up(count,
+					    fs_info->sectorsize);
+		dio_data.unsubmitted_oe_range_start = (u64)offset;
+		dio_data.unsubmitted_oe_range_end = (u64)offset;
+		current->journal_info = &dio_data;
+		down_read(&BTRFS_I(inode)->dio_sem);
+	} else if (test_bit(BTRFS_INODE_READDIO_NEED_LOCK,
+				     &BTRFS_I(inode)->runtime_flags)) {
+		inode_dio_end(inode);
+		flags = DIO_LOCKING | DIO_SKIP_HOLES;
+		wakeup = false;
+	}
+
+	ret = __blockdev_direct_IO(iocb, inode,
+				   fs_info->fs_devices->latest_bdev,
+				   iter, btrfs_get_blocks_direct, NULL,
+				   btrfs_submit_direct, flags);
+	if (iov_iter_rw(iter) == WRITE) {
+		up_read(&BTRFS_I(inode)->dio_sem);
+		current->journal_info = NULL;
+		if (ret < 0 && ret != -EIOCBQUEUED) {
+			if (dio_data.reserve)
+				btrfs_delalloc_release_space(inode, data_reserved,
+					offset, dio_data.reserve, true);
+			/*
+			 * On error we might have left some ordered extents
+			 * without submitting corresponding bios for them, so
+			 * cleanup them up to avoid other tasks getting them
+			 * and waiting for them to complete forever.
+			 */
+			if (dio_data.unsubmitted_oe_range_start <
+			    dio_data.unsubmitted_oe_range_end)
+				__endio_write_update_ordered(inode,
+					dio_data.unsubmitted_oe_range_start,
+					dio_data.unsubmitted_oe_range_end -
+					dio_data.unsubmitted_oe_range_start,
+					false);
+		} else if (ret >= 0 && (size_t)ret < count)
+			btrfs_delalloc_release_space(inode, data_reserved,
+					offset, count - (size_t)ret, true);
+		btrfs_delalloc_release_extents(BTRFS_I(inode), count);
+	}
+out:
+	if (wakeup)
+		inode_dio_end(inode);
+	if (relock)
+		inode_lock(inode);
+
+	extent_changeset_free(data_reserved);
+	return ret;
+}
+
 static int btrfs_fiemap(struct inode *inode, struct fiemap_extent_info *fieinfo,
 		__u64 start, __u64 len)
 {
@@ -10242,11 +10225,7 @@
 	.writepage	= btrfs_writepage,
 	.writepages	= btrfs_writepages,
 	.readahead	= btrfs_readahead,
-<<<<<<< HEAD
-	.direct_IO	= noop_direct_IO,
-=======
 	.direct_IO	= btrfs_direct_IO,
->>>>>>> b3a9e3b9
 	.invalidatepage = btrfs_invalidatepage,
 	.releasepage	= btrfs_releasepage,
 #ifdef CONFIG_MIGRATION
