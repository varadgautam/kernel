--- conflicted
+++ resolved
@@ -2416,11 +2416,7 @@
 			 * being cached, read from scrub, or have multiple
 			 * parents (shared tree blocks).
 			 */
-<<<<<<< HEAD
-			if (btrfs_verify_level_key(fs_info, tmp,
-=======
 			if (btrfs_verify_level_key(tmp,
->>>>>>> c59c1e66
 					parent_level - 1, &first_key, gen)) {
 				free_extent_buffer(tmp);
 				return -EUCLEAN;
