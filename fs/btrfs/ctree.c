--- conflicted
+++ resolved
@@ -5260,372 +5260,6 @@
 	return ret;
 }
 
-<<<<<<< HEAD
-static int tree_move_down(struct btrfs_path *path, int *level)
-{
-	struct extent_buffer *eb;
-
-	BUG_ON(*level == 0);
-	eb = read_node_slot(path->nodes[*level], path->slots[*level]);
-	if (IS_ERR(eb))
-		return PTR_ERR(eb);
-
-	path->nodes[*level - 1] = eb;
-	path->slots[*level - 1] = 0;
-	(*level)--;
-	return 0;
-}
-
-static int tree_move_next_or_upnext(struct btrfs_path *path,
-				    int *level, int root_level)
-{
-	int ret = 0;
-	int nritems;
-	nritems = btrfs_header_nritems(path->nodes[*level]);
-
-	path->slots[*level]++;
-
-	while (path->slots[*level] >= nritems) {
-		if (*level == root_level)
-			return -1;
-
-		/* move upnext */
-		path->slots[*level] = 0;
-		free_extent_buffer(path->nodes[*level]);
-		path->nodes[*level] = NULL;
-		(*level)++;
-		path->slots[*level]++;
-
-		nritems = btrfs_header_nritems(path->nodes[*level]);
-		ret = 1;
-	}
-	return ret;
-}
-
-/*
- * Returns 1 if it had to move up and next. 0 is returned if it moved only next
- * or down.
- */
-static int tree_advance(struct btrfs_path *path,
-			int *level, int root_level,
-			int allow_down,
-			struct btrfs_key *key)
-{
-	int ret;
-
-	if (*level == 0 || !allow_down) {
-		ret = tree_move_next_or_upnext(path, level, root_level);
-	} else {
-		ret = tree_move_down(path, level);
-	}
-	if (ret >= 0) {
-		if (*level == 0)
-			btrfs_item_key_to_cpu(path->nodes[*level], key,
-					path->slots[*level]);
-		else
-			btrfs_node_key_to_cpu(path->nodes[*level], key,
-					path->slots[*level]);
-	}
-	return ret;
-}
-
-static int tree_compare_item(struct btrfs_path *left_path,
-			     struct btrfs_path *right_path,
-			     char *tmp_buf)
-{
-	int cmp;
-	int len1, len2;
-	unsigned long off1, off2;
-
-	len1 = btrfs_item_size_nr(left_path->nodes[0], left_path->slots[0]);
-	len2 = btrfs_item_size_nr(right_path->nodes[0], right_path->slots[0]);
-	if (len1 != len2)
-		return 1;
-
-	off1 = btrfs_item_ptr_offset(left_path->nodes[0], left_path->slots[0]);
-	off2 = btrfs_item_ptr_offset(right_path->nodes[0],
-				right_path->slots[0]);
-
-	read_extent_buffer(left_path->nodes[0], tmp_buf, off1, len1);
-
-	cmp = memcmp_extent_buffer(right_path->nodes[0], tmp_buf, off2, len1);
-	if (cmp)
-		return 1;
-	return 0;
-}
-
-#define ADVANCE 1
-#define ADVANCE_ONLY_NEXT -1
-
-/*
- * This function compares two trees and calls the provided callback for
- * every changed/new/deleted item it finds.
- * If shared tree blocks are encountered, whole subtrees are skipped, making
- * the compare pretty fast on snapshotted subvolumes.
- *
- * This currently works on commit roots only. As commit roots are read only,
- * we don't do any locking. The commit roots are protected with transactions.
- * Transactions are ended and rejoined when a commit is tried in between.
- *
- * This function checks for modifications done to the trees while comparing.
- * If it detects a change, it aborts immediately.
- */
-int btrfs_compare_trees(struct btrfs_root *left_root,
-			struct btrfs_root *right_root,
-			btrfs_changed_cb_t changed_cb, void *ctx)
-{
-	struct btrfs_fs_info *fs_info = left_root->fs_info;
-	int ret;
-	int cmp;
-	struct btrfs_path *left_path = NULL;
-	struct btrfs_path *right_path = NULL;
-	struct btrfs_key left_key;
-	struct btrfs_key right_key;
-	char *tmp_buf = NULL;
-	int left_root_level;
-	int right_root_level;
-	int left_level;
-	int right_level;
-	int left_end_reached;
-	int right_end_reached;
-	int advance_left;
-	int advance_right;
-	u64 left_blockptr;
-	u64 right_blockptr;
-	u64 left_gen;
-	u64 right_gen;
-
-	left_path = btrfs_alloc_path();
-	if (!left_path) {
-		ret = -ENOMEM;
-		goto out;
-	}
-	right_path = btrfs_alloc_path();
-	if (!right_path) {
-		ret = -ENOMEM;
-		goto out;
-	}
-
-	tmp_buf = kvmalloc(fs_info->nodesize, GFP_KERNEL);
-	if (!tmp_buf) {
-		ret = -ENOMEM;
-		goto out;
-	}
-
-	left_path->search_commit_root = 1;
-	left_path->skip_locking = 1;
-	right_path->search_commit_root = 1;
-	right_path->skip_locking = 1;
-
-	/*
-	 * Strategy: Go to the first items of both trees. Then do
-	 *
-	 * If both trees are at level 0
-	 *   Compare keys of current items
-	 *     If left < right treat left item as new, advance left tree
-	 *       and repeat
-	 *     If left > right treat right item as deleted, advance right tree
-	 *       and repeat
-	 *     If left == right do deep compare of items, treat as changed if
-	 *       needed, advance both trees and repeat
-	 * If both trees are at the same level but not at level 0
-	 *   Compare keys of current nodes/leafs
-	 *     If left < right advance left tree and repeat
-	 *     If left > right advance right tree and repeat
-	 *     If left == right compare blockptrs of the next nodes/leafs
-	 *       If they match advance both trees but stay at the same level
-	 *         and repeat
-	 *       If they don't match advance both trees while allowing to go
-	 *         deeper and repeat
-	 * If tree levels are different
-	 *   Advance the tree that needs it and repeat
-	 *
-	 * Advancing a tree means:
-	 *   If we are at level 0, try to go to the next slot. If that's not
-	 *   possible, go one level up and repeat. Stop when we found a level
-	 *   where we could go to the next slot. We may at this point be on a
-	 *   node or a leaf.
-	 *
-	 *   If we are not at level 0 and not on shared tree blocks, go one
-	 *   level deeper.
-	 *
-	 *   If we are not at level 0 and on shared tree blocks, go one slot to
-	 *   the right if possible or go up and right.
-	 */
-
-	down_read(&fs_info->commit_root_sem);
-	left_level = btrfs_header_level(left_root->commit_root);
-	left_root_level = left_level;
-	left_path->nodes[left_level] =
-			btrfs_clone_extent_buffer(left_root->commit_root);
-	if (!left_path->nodes[left_level]) {
-		up_read(&fs_info->commit_root_sem);
-		ret = -ENOMEM;
-		goto out;
-	}
-
-	right_level = btrfs_header_level(right_root->commit_root);
-	right_root_level = right_level;
-	right_path->nodes[right_level] =
-			btrfs_clone_extent_buffer(right_root->commit_root);
-	if (!right_path->nodes[right_level]) {
-		up_read(&fs_info->commit_root_sem);
-		ret = -ENOMEM;
-		goto out;
-	}
-	up_read(&fs_info->commit_root_sem);
-
-	if (left_level == 0)
-		btrfs_item_key_to_cpu(left_path->nodes[left_level],
-				&left_key, left_path->slots[left_level]);
-	else
-		btrfs_node_key_to_cpu(left_path->nodes[left_level],
-				&left_key, left_path->slots[left_level]);
-	if (right_level == 0)
-		btrfs_item_key_to_cpu(right_path->nodes[right_level],
-				&right_key, right_path->slots[right_level]);
-	else
-		btrfs_node_key_to_cpu(right_path->nodes[right_level],
-				&right_key, right_path->slots[right_level]);
-
-	left_end_reached = right_end_reached = 0;
-	advance_left = advance_right = 0;
-
-	while (1) {
-		cond_resched();
-		if (advance_left && !left_end_reached) {
-			ret = tree_advance(left_path, &left_level,
-					left_root_level,
-					advance_left != ADVANCE_ONLY_NEXT,
-					&left_key);
-			if (ret == -1)
-				left_end_reached = ADVANCE;
-			else if (ret < 0)
-				goto out;
-			advance_left = 0;
-		}
-		if (advance_right && !right_end_reached) {
-			ret = tree_advance(right_path, &right_level,
-					right_root_level,
-					advance_right != ADVANCE_ONLY_NEXT,
-					&right_key);
-			if (ret == -1)
-				right_end_reached = ADVANCE;
-			else if (ret < 0)
-				goto out;
-			advance_right = 0;
-		}
-
-		if (left_end_reached && right_end_reached) {
-			ret = 0;
-			goto out;
-		} else if (left_end_reached) {
-			if (right_level == 0) {
-				ret = changed_cb(left_path, right_path,
-						&right_key,
-						BTRFS_COMPARE_TREE_DELETED,
-						ctx);
-				if (ret < 0)
-					goto out;
-			}
-			advance_right = ADVANCE;
-			continue;
-		} else if (right_end_reached) {
-			if (left_level == 0) {
-				ret = changed_cb(left_path, right_path,
-						&left_key,
-						BTRFS_COMPARE_TREE_NEW,
-						ctx);
-				if (ret < 0)
-					goto out;
-			}
-			advance_left = ADVANCE;
-			continue;
-		}
-
-		if (left_level == 0 && right_level == 0) {
-			cmp = btrfs_comp_cpu_keys(&left_key, &right_key);
-			if (cmp < 0) {
-				ret = changed_cb(left_path, right_path,
-						&left_key,
-						BTRFS_COMPARE_TREE_NEW,
-						ctx);
-				if (ret < 0)
-					goto out;
-				advance_left = ADVANCE;
-			} else if (cmp > 0) {
-				ret = changed_cb(left_path, right_path,
-						&right_key,
-						BTRFS_COMPARE_TREE_DELETED,
-						ctx);
-				if (ret < 0)
-					goto out;
-				advance_right = ADVANCE;
-			} else {
-				enum btrfs_compare_tree_result result;
-
-				WARN_ON(!extent_buffer_uptodate(left_path->nodes[0]));
-				ret = tree_compare_item(left_path, right_path,
-							tmp_buf);
-				if (ret)
-					result = BTRFS_COMPARE_TREE_CHANGED;
-				else
-					result = BTRFS_COMPARE_TREE_SAME;
-				ret = changed_cb(left_path, right_path,
-						 &left_key, result, ctx);
-				if (ret < 0)
-					goto out;
-				advance_left = ADVANCE;
-				advance_right = ADVANCE;
-			}
-		} else if (left_level == right_level) {
-			cmp = btrfs_comp_cpu_keys(&left_key, &right_key);
-			if (cmp < 0) {
-				advance_left = ADVANCE;
-			} else if (cmp > 0) {
-				advance_right = ADVANCE;
-			} else {
-				left_blockptr = btrfs_node_blockptr(
-						left_path->nodes[left_level],
-						left_path->slots[left_level]);
-				right_blockptr = btrfs_node_blockptr(
-						right_path->nodes[right_level],
-						right_path->slots[right_level]);
-				left_gen = btrfs_node_ptr_generation(
-						left_path->nodes[left_level],
-						left_path->slots[left_level]);
-				right_gen = btrfs_node_ptr_generation(
-						right_path->nodes[right_level],
-						right_path->slots[right_level]);
-				if (left_blockptr == right_blockptr &&
-				    left_gen == right_gen) {
-					/*
-					 * As we're on a shared block, don't
-					 * allow to go deeper.
-					 */
-					advance_left = ADVANCE_ONLY_NEXT;
-					advance_right = ADVANCE_ONLY_NEXT;
-				} else {
-					advance_left = ADVANCE;
-					advance_right = ADVANCE;
-				}
-			}
-		} else if (left_level < right_level) {
-			advance_right = ADVANCE;
-		} else {
-			advance_left = ADVANCE;
-		}
-	}
-
-out:
-	btrfs_free_path(left_path);
-	btrfs_free_path(right_path);
-	kvfree(tmp_buf);
-	return ret;
-}
-
-=======
->>>>>>> fec38890
 /*
  * this is similar to btrfs_next_leaf, but does not try to preserve
  * and fixup the path.  It looks for and returns the next key in the
