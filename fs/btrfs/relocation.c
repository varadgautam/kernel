/*
 * Copyright (C) 2009 Oracle.  All rights reserved.
 *
 * This program is free software; you can redistribute it and/or
 * modify it under the terms of the GNU General Public
 * License v2 as published by the Free Software Foundation.
 *
 * This program is distributed in the hope that it will be useful,
 * but WITHOUT ANY WARRANTY; without even the implied warranty of
 * MERCHANTABILITY or FITNESS FOR A PARTICULAR PURPOSE.  See the GNU
 * General Public License for more details.
 *
 * You should have received a copy of the GNU General Public
 * License along with this program; if not, write to the
 * Free Software Foundation, Inc., 59 Temple Place - Suite 330,
 * Boston, MA 021110-1307, USA.
 */

#include <linux/sched.h>
#include <linux/pagemap.h>
#include <linux/writeback.h>
#include <linux/blkdev.h>
#include <linux/rbtree.h>
#include <linux/slab.h>
#include "ctree.h"
#include "disk-io.h"
#include "transaction.h"
#include "volumes.h"
#include "locking.h"
#include "btrfs_inode.h"
#include "async-thread.h"
#include "free-space-cache.h"
#include "inode-map.h"
#include "qgroup.h"
#include "print-tree.h"
#include "delalloc-space.h"
#include "block-group.h"

/*
 * backref_node, mapping_node and tree_block start with this
 */
struct tree_entry {
	struct rb_node rb_node;
	u64 bytenr;
};

/*
 * present a tree block in the backref cache
 */
struct backref_node {
	struct rb_node rb_node;
	u64 bytenr;

	u64 new_bytenr;
	/* objectid of tree block owner, can be not uptodate */
	u64 owner;
	/* link to pending, changed or detached list */
	struct list_head list;
	/* list of upper level blocks reference this block */
	struct list_head upper;
	/* list of child blocks in the cache */
	struct list_head lower;
	/* NULL if this node is not tree root */
	struct btrfs_root *root;
	/* extent buffer got by COW the block */
	struct extent_buffer *eb;
	/* level of tree block */
	unsigned int level:8;
	/* is the block in non-reference counted tree */
	unsigned int cowonly:1;
	/* 1 if no child node in the cache */
	unsigned int lowest:1;
	/* is the extent buffer locked */
	unsigned int locked:1;
	/* has the block been processed */
	unsigned int processed:1;
	/* have backrefs of this block been checked */
	unsigned int checked:1;
	/*
	 * 1 if corresponding block has been cowed but some upper
	 * level block pointers may not point to the new location
	 */
	unsigned int pending:1;
	/*
	 * 1 if the backref node isn't connected to any other
	 * backref node.
	 */
	unsigned int detached:1;
};

/*
 * present a block pointer in the backref cache
 */
struct backref_edge {
	struct list_head list[2];
	struct backref_node *node[2];
};

#define LOWER	0
#define UPPER	1
#define RELOCATION_RESERVED_NODES	256

struct backref_cache {
	/* red black tree of all backref nodes in the cache */
	struct rb_root rb_root;
	/* for passing backref nodes to btrfs_reloc_cow_block */
	struct backref_node *path[BTRFS_MAX_LEVEL];
	/*
	 * list of blocks that have been cowed but some block
	 * pointers in upper level blocks may not reflect the
	 * new location
	 */
	struct list_head pending[BTRFS_MAX_LEVEL];
	/* list of backref nodes with no child node */
	struct list_head leaves;
	/* list of blocks that have been cowed in current transaction */
	struct list_head changed;
	/* list of detached backref node. */
	struct list_head detached;

	u64 last_trans;

	int nr_nodes;
	int nr_edges;
};

/*
 * map address of tree root to tree
 */
struct mapping_node {
	struct rb_node rb_node;
	u64 bytenr;
	void *data;
};

struct mapping_tree {
	struct rb_root rb_root;
	spinlock_t lock;
};

/*
 * present a tree block to process
 */
struct tree_block {
	struct rb_node rb_node;
	u64 bytenr;
	struct btrfs_key key;
	unsigned int level:8;
	unsigned int key_ready:1;
};

#define MAX_EXTENTS 128

struct file_extent_cluster {
	u64 start;
	u64 end;
	u64 boundary[MAX_EXTENTS];
	unsigned int nr;
};

struct reloc_control {
	/* block group to relocate */
	struct btrfs_block_group_cache *block_group;
	/* extent tree */
	struct btrfs_root *extent_root;
	/* inode for moving data */
	struct inode *data_inode;

	struct btrfs_block_rsv *block_rsv;

	struct backref_cache backref_cache;

	struct file_extent_cluster cluster;
	/* tree blocks have been processed */
	struct extent_io_tree processed_blocks;
	/* map start of tree root to corresponding reloc tree */
	struct mapping_tree reloc_root_tree;
	/* list of reloc trees */
	struct list_head reloc_roots;
	/* list of subvolume trees that get relocated */
	struct list_head dirty_subvol_roots;
	/* size of metadata reservation for merging reloc trees */
	u64 merging_rsv_size;
	/* size of relocated tree nodes */
	u64 nodes_relocated;
	/* reserved size for block group relocation*/
	u64 reserved_bytes;

	u64 search_start;
	u64 extents_found;

	unsigned int stage:8;
	unsigned int create_reloc_tree:1;
	unsigned int merge_reloc_tree:1;
	unsigned int found_file_extent:1;
};

/* stages of data relocation */
#define MOVE_DATA_EXTENTS	0
#define UPDATE_DATA_PTRS	1

static void remove_backref_node(struct backref_cache *cache,
				struct backref_node *node);
static void __mark_block_processed(struct reloc_control *rc,
				   struct backref_node *node);

static void mapping_tree_init(struct mapping_tree *tree)
{
	tree->rb_root = RB_ROOT;
	spin_lock_init(&tree->lock);
}

static void backref_cache_init(struct backref_cache *cache)
{
	int i;
	cache->rb_root = RB_ROOT;
	for (i = 0; i < BTRFS_MAX_LEVEL; i++)
		INIT_LIST_HEAD(&cache->pending[i]);
	INIT_LIST_HEAD(&cache->changed);
	INIT_LIST_HEAD(&cache->detached);
	INIT_LIST_HEAD(&cache->leaves);
}

static void backref_cache_cleanup(struct backref_cache *cache)
{
	struct backref_node *node;
	int i;

	while (!list_empty(&cache->detached)) {
		node = list_entry(cache->detached.next,
				  struct backref_node, list);
		remove_backref_node(cache, node);
	}

	while (!list_empty(&cache->leaves)) {
		node = list_entry(cache->leaves.next,
				  struct backref_node, lower);
		remove_backref_node(cache, node);
	}

	cache->last_trans = 0;

	for (i = 0; i < BTRFS_MAX_LEVEL; i++)
		ASSERT(list_empty(&cache->pending[i]));
	ASSERT(list_empty(&cache->changed));
	ASSERT(list_empty(&cache->detached));
	ASSERT(RB_EMPTY_ROOT(&cache->rb_root));
	ASSERT(!cache->nr_nodes);
	ASSERT(!cache->nr_edges);
}

static struct backref_node *alloc_backref_node(struct backref_cache *cache)
{
	struct backref_node *node;

	node = kzalloc(sizeof(*node), GFP_NOFS);
	if (node) {
		INIT_LIST_HEAD(&node->list);
		INIT_LIST_HEAD(&node->upper);
		INIT_LIST_HEAD(&node->lower);
		RB_CLEAR_NODE(&node->rb_node);
		cache->nr_nodes++;
	}
	return node;
}

static void free_backref_node(struct backref_cache *cache,
			      struct backref_node *node)
{
	if (node) {
		cache->nr_nodes--;
		kfree(node);
	}
}

static struct backref_edge *alloc_backref_edge(struct backref_cache *cache)
{
	struct backref_edge *edge;

	edge = kzalloc(sizeof(*edge), GFP_NOFS);
	if (edge)
		cache->nr_edges++;
	return edge;
}

static void free_backref_edge(struct backref_cache *cache,
			      struct backref_edge *edge)
{
	if (edge) {
		cache->nr_edges--;
		kfree(edge);
	}
}

static struct rb_node *tree_insert(struct rb_root *root, u64 bytenr,
				   struct rb_node *node)
{
	struct rb_node **p = &root->rb_node;
	struct rb_node *parent = NULL;
	struct tree_entry *entry;

	while (*p) {
		parent = *p;
		entry = rb_entry(parent, struct tree_entry, rb_node);

		if (bytenr < entry->bytenr)
			p = &(*p)->rb_left;
		else if (bytenr > entry->bytenr)
			p = &(*p)->rb_right;
		else
			return parent;
	}

	rb_link_node(node, parent, p);
	rb_insert_color(node, root);
	return NULL;
}

static struct rb_node *tree_search(struct rb_root *root, u64 bytenr)
{
	struct rb_node *n = root->rb_node;
	struct tree_entry *entry;

	while (n) {
		entry = rb_entry(n, struct tree_entry, rb_node);

		if (bytenr < entry->bytenr)
			n = n->rb_left;
		else if (bytenr > entry->bytenr)
			n = n->rb_right;
		else
			return n;
	}
	return NULL;
}

static void backref_tree_panic(struct rb_node *rb_node, int errno, u64 bytenr)
{

	struct btrfs_fs_info *fs_info = NULL;
	struct backref_node *bnode = rb_entry(rb_node, struct backref_node,
					      rb_node);
	if (bnode->root)
		fs_info = bnode->root->fs_info;
	btrfs_panic(fs_info, errno,
		    "Inconsistency in backref cache found at offset %llu",
		    bytenr);
}

/*
 * walk up backref nodes until reach node presents tree root
 */
static struct backref_node *walk_up_backref(struct backref_node *node,
					    struct backref_edge *edges[],
					    int *index)
{
	struct backref_edge *edge;
	int idx = *index;

	while (!list_empty(&node->upper)) {
		edge = list_entry(node->upper.next,
				  struct backref_edge, list[LOWER]);
		edges[idx++] = edge;
		node = edge->node[UPPER];
	}
	BUG_ON(node->detached);
	*index = idx;
	return node;
}

/*
 * walk down backref nodes to find start of next reference path
 */
static struct backref_node *walk_down_backref(struct backref_edge *edges[],
					      int *index)
{
	struct backref_edge *edge;
	struct backref_node *lower;
	int idx = *index;

	while (idx > 0) {
		edge = edges[idx - 1];
		lower = edge->node[LOWER];
		if (list_is_last(&edge->list[LOWER], &lower->upper)) {
			idx--;
			continue;
		}
		edge = list_entry(edge->list[LOWER].next,
				  struct backref_edge, list[LOWER]);
		edges[idx - 1] = edge;
		*index = idx;
		return edge->node[UPPER];
	}
	*index = 0;
	return NULL;
}

static void unlock_node_buffer(struct backref_node *node)
{
	if (node->locked) {
		btrfs_tree_unlock(node->eb);
		node->locked = 0;
	}
}

static void drop_node_buffer(struct backref_node *node)
{
	if (node->eb) {
		unlock_node_buffer(node);
		free_extent_buffer(node->eb);
		node->eb = NULL;
	}
}

static void drop_backref_node(struct backref_cache *tree,
			      struct backref_node *node)
{
	BUG_ON(!list_empty(&node->upper));

	drop_node_buffer(node);
	list_del(&node->list);
	list_del(&node->lower);
	if (!RB_EMPTY_NODE(&node->rb_node))
		rb_erase(&node->rb_node, &tree->rb_root);
	free_backref_node(tree, node);
}

/*
 * remove a backref node from the backref cache
 */
static void remove_backref_node(struct backref_cache *cache,
				struct backref_node *node)
{
	struct backref_node *upper;
	struct backref_edge *edge;

	if (!node)
		return;

	BUG_ON(!node->lowest && !node->detached);
	while (!list_empty(&node->upper)) {
		edge = list_entry(node->upper.next, struct backref_edge,
				  list[LOWER]);
		upper = edge->node[UPPER];
		list_del(&edge->list[LOWER]);
		list_del(&edge->list[UPPER]);
		free_backref_edge(cache, edge);

		if (RB_EMPTY_NODE(&upper->rb_node)) {
			BUG_ON(!list_empty(&node->upper));
			drop_backref_node(cache, node);
			node = upper;
			node->lowest = 1;
			continue;
		}
		/*
		 * add the node to leaf node list if no other
		 * child block cached.
		 */
		if (list_empty(&upper->lower)) {
			list_add_tail(&upper->lower, &cache->leaves);
			upper->lowest = 1;
		}
	}

	drop_backref_node(cache, node);
}

static void update_backref_node(struct backref_cache *cache,
				struct backref_node *node, u64 bytenr)
{
	struct rb_node *rb_node;
	rb_erase(&node->rb_node, &cache->rb_root);
	node->bytenr = bytenr;
	rb_node = tree_insert(&cache->rb_root, node->bytenr, &node->rb_node);
	if (rb_node)
		backref_tree_panic(rb_node, -EEXIST, bytenr);
}

/*
 * update backref cache after a transaction commit
 */
static int update_backref_cache(struct btrfs_trans_handle *trans,
				struct backref_cache *cache)
{
	struct backref_node *node;
	int level = 0;

	if (cache->last_trans == 0) {
		cache->last_trans = trans->transid;
		return 0;
	}

	if (cache->last_trans == trans->transid)
		return 0;

	/*
	 * detached nodes are used to avoid unnecessary backref
	 * lookup. transaction commit changes the extent tree.
	 * so the detached nodes are no longer useful.
	 */
	while (!list_empty(&cache->detached)) {
		node = list_entry(cache->detached.next,
				  struct backref_node, list);
		remove_backref_node(cache, node);
	}

	while (!list_empty(&cache->changed)) {
		node = list_entry(cache->changed.next,
				  struct backref_node, list);
		list_del_init(&node->list);
		BUG_ON(node->pending);
		update_backref_node(cache, node, node->new_bytenr);
	}

	/*
	 * some nodes can be left in the pending list if there were
	 * errors during processing the pending nodes.
	 */
	for (level = 0; level < BTRFS_MAX_LEVEL; level++) {
		list_for_each_entry(node, &cache->pending[level], list) {
			BUG_ON(!node->pending);
			if (node->bytenr == node->new_bytenr)
				continue;
			update_backref_node(cache, node, node->new_bytenr);
		}
	}

	cache->last_trans = 0;
	return 1;
}

static bool reloc_root_is_dead(struct btrfs_root *root)
{
	/*
	 * Pair with set_bit/clear_bit in clean_dirty_subvols and
	 * btrfs_update_reloc_root. We need to see the updated bit before
	 * trying to access reloc_root
	 */
	smp_rmb();
	if (test_bit(BTRFS_ROOT_DEAD_RELOC_TREE, &root->state))
		return true;
	return false;
}

/*
 * Check if this subvolume tree has valid reloc tree.
 *
 * Reloc tree after swap is considered dead, thus not considered as valid.
 * This is enough for most callers, as they don't distinguish dead reloc root
 * from no reloc root.  But should_ignore_root() below is a special case.
 */
static bool have_reloc_root(struct btrfs_root *root)
{
	if (reloc_root_is_dead(root))
		return false;
	if (!root->reloc_root)
		return false;
	return true;
}

static int should_ignore_root(struct btrfs_root *root)
{
	struct btrfs_root *reloc_root;

	if (!test_bit(BTRFS_ROOT_REF_COWS, &root->state))
		return 0;

	/* This root has been merged with its reloc tree, we can ignore it */
	if (reloc_root_is_dead(root))
		return 1;

	reloc_root = root->reloc_root;
	if (!reloc_root)
		return 0;

	if (btrfs_root_last_snapshot(&reloc_root->root_item) ==
	    root->fs_info->running_transaction->transid - 1)
		return 0;
	/*
	 * if there is reloc tree and it was created in previous
	 * transaction backref lookup can find the reloc tree,
	 * so backref node for the fs tree root is useless for
	 * relocation.
	 */
	return 1;
}
/*
 * find reloc tree by address of tree root
 */
static struct btrfs_root *find_reloc_root(struct reloc_control *rc,
					  u64 bytenr)
{
	struct rb_node *rb_node;
	struct mapping_node *node;
	struct btrfs_root *root = NULL;

	spin_lock(&rc->reloc_root_tree.lock);
	rb_node = tree_search(&rc->reloc_root_tree.rb_root, bytenr);
	if (rb_node) {
		node = rb_entry(rb_node, struct mapping_node, rb_node);
		root = (struct btrfs_root *)node->data;
	}
	spin_unlock(&rc->reloc_root_tree.lock);
	return root;
}

static int is_cowonly_root(u64 root_objectid)
{
	if (root_objectid == BTRFS_ROOT_TREE_OBJECTID ||
	    root_objectid == BTRFS_EXTENT_TREE_OBJECTID ||
	    root_objectid == BTRFS_CHUNK_TREE_OBJECTID ||
	    root_objectid == BTRFS_DEV_TREE_OBJECTID ||
	    root_objectid == BTRFS_TREE_LOG_OBJECTID ||
	    root_objectid == BTRFS_CSUM_TREE_OBJECTID ||
	    root_objectid == BTRFS_UUID_TREE_OBJECTID ||
	    root_objectid == BTRFS_QUOTA_TREE_OBJECTID ||
	    root_objectid == BTRFS_FREE_SPACE_TREE_OBJECTID)
		return 1;
	return 0;
}

static struct btrfs_root *read_fs_root(struct btrfs_fs_info *fs_info,
					u64 root_objectid)
{
	struct btrfs_key key;

	key.objectid = root_objectid;
	key.type = BTRFS_ROOT_ITEM_KEY;
	if (is_cowonly_root(root_objectid))
		key.offset = 0;
	else
		key.offset = (u64)-1;

	return btrfs_get_fs_root(fs_info, &key, false);
}

#ifdef BTRFS_COMPAT_EXTENT_TREE_V0
static noinline_for_stack
struct btrfs_root *find_tree_root(struct reloc_control *rc,
				  struct extent_buffer *leaf,
				  struct btrfs_extent_ref_v0 *ref0)
{
	struct btrfs_root *root;
	u64 root_objectid = btrfs_ref_root_v0(leaf, ref0);
	u64 generation = btrfs_ref_generation_v0(leaf, ref0);

	BUG_ON(root_objectid == BTRFS_TREE_RELOC_OBJECTID);

	root = read_fs_root(rc->extent_root->fs_info, root_objectid);
	BUG_ON(IS_ERR(root));

	if (test_bit(BTRFS_ROOT_REF_COWS, &root->state) &&
	    generation != btrfs_root_generation(&root->root_item))
		return NULL;

	return root;
}
#endif

static noinline_for_stack
int find_inline_backref(struct extent_buffer *leaf, int slot,
			unsigned long *ptr, unsigned long *end)
{
	struct btrfs_key key;
	struct btrfs_extent_item *ei;
	struct btrfs_tree_block_info *bi;
	u32 item_size;

	btrfs_item_key_to_cpu(leaf, &key, slot);

	item_size = btrfs_item_size_nr(leaf, slot);
#ifdef BTRFS_COMPAT_EXTENT_TREE_V0
	if (item_size < sizeof(*ei)) {
		WARN_ON(item_size != sizeof(struct btrfs_extent_item_v0));
		return 1;
	}
#endif
	ei = btrfs_item_ptr(leaf, slot, struct btrfs_extent_item);
	WARN_ON(!(btrfs_extent_flags(leaf, ei) &
		  BTRFS_EXTENT_FLAG_TREE_BLOCK));

	if (key.type == BTRFS_EXTENT_ITEM_KEY &&
	    item_size <= sizeof(*ei) + sizeof(*bi)) {
		WARN_ON(item_size < sizeof(*ei) + sizeof(*bi));
		return 1;
	}
	if (key.type == BTRFS_METADATA_ITEM_KEY &&
	    item_size <= sizeof(*ei)) {
		WARN_ON(item_size < sizeof(*ei));
		return 1;
	}

	if (key.type == BTRFS_EXTENT_ITEM_KEY) {
		bi = (struct btrfs_tree_block_info *)(ei + 1);
		*ptr = (unsigned long)(bi + 1);
	} else {
		*ptr = (unsigned long)(ei + 1);
	}
	*end = (unsigned long)ei + item_size;
	return 0;
}

/*
 * build backref tree for a given tree block. root of the backref tree
 * corresponds the tree block, leaves of the backref tree correspond
 * roots of b-trees that reference the tree block.
 *
 * the basic idea of this function is check backrefs of a given block
 * to find upper level blocks that reference the block, and then check
 * backrefs of these upper level blocks recursively. the recursion stop
 * when tree root is reached or backrefs for the block is cached.
 *
 * NOTE: if we find backrefs for a block are cached, we know backrefs
 * for all upper level blocks that directly/indirectly reference the
 * block are also cached.
 */
static noinline_for_stack
struct backref_node *build_backref_tree(struct reloc_control *rc,
					struct btrfs_key *node_key,
					int level, u64 bytenr)
{
	struct backref_cache *cache = &rc->backref_cache;
	struct btrfs_path *path1;
	struct btrfs_path *path2;
	struct extent_buffer *eb;
	struct btrfs_root *root;
	struct backref_node *cur;
	struct backref_node *upper;
	struct backref_node *lower;
	struct backref_node *node = NULL;
	struct backref_node *exist = NULL;
	struct backref_edge *edge;
	struct rb_node *rb_node;
	struct btrfs_key key;
	unsigned long end;
	unsigned long ptr;
	LIST_HEAD(list);
	LIST_HEAD(useless);
	int cowonly;
	int ret;
	int err = 0;
	bool need_check = true;

	path1 = btrfs_alloc_path();
	path2 = btrfs_alloc_path();
	if (!path1 || !path2) {
		err = -ENOMEM;
		goto out;
	}
	path1->reada = READA_FORWARD;
	path2->reada = READA_FORWARD;

	node = alloc_backref_node(cache);
	if (!node) {
		err = -ENOMEM;
		goto out;
	}

	node->bytenr = bytenr;
	node->level = level;
	node->lowest = 1;
	cur = node;
again:
	end = 0;
	ptr = 0;
	key.objectid = cur->bytenr;
	key.type = BTRFS_METADATA_ITEM_KEY;
	key.offset = (u64)-1;

	path1->search_commit_root = 1;
	path1->skip_locking = 1;
	ret = btrfs_search_slot(NULL, rc->extent_root, &key, path1,
				0, 0);
	if (ret < 0) {
		err = ret;
		goto out;
	}
	ASSERT(ret);
	ASSERT(path1->slots[0]);

	path1->slots[0]--;

	WARN_ON(cur->checked);
	if (!list_empty(&cur->upper)) {
		/*
		 * the backref was added previously when processing
		 * backref of type BTRFS_TREE_BLOCK_REF_KEY
		 */
		ASSERT(list_is_singular(&cur->upper));
		edge = list_entry(cur->upper.next, struct backref_edge,
				  list[LOWER]);
		ASSERT(list_empty(&edge->list[UPPER]));
		exist = edge->node[UPPER];
		/*
		 * add the upper level block to pending list if we need
		 * check its backrefs
		 */
		if (!exist->checked)
			list_add_tail(&edge->list[UPPER], &list);
	} else {
		exist = NULL;
	}

	while (1) {
		cond_resched();
		eb = path1->nodes[0];

		if (ptr >= end) {
			if (path1->slots[0] >= btrfs_header_nritems(eb)) {
				ret = btrfs_next_leaf(rc->extent_root, path1);
				if (ret < 0) {
					err = ret;
					goto out;
				}
				if (ret > 0)
					break;
				eb = path1->nodes[0];
			}

			btrfs_item_key_to_cpu(eb, &key, path1->slots[0]);
			if (key.objectid != cur->bytenr) {
				WARN_ON(exist);
				break;
			}

			if (key.type == BTRFS_EXTENT_ITEM_KEY ||
			    key.type == BTRFS_METADATA_ITEM_KEY) {
				ret = find_inline_backref(eb, path1->slots[0],
							  &ptr, &end);
				if (ret)
					goto next;
			}
		}

		if (ptr < end) {
			/* update key for inline back ref */
			struct btrfs_extent_inline_ref *iref;
			int type;
			iref = (struct btrfs_extent_inline_ref *)ptr;
			type = btrfs_get_extent_inline_ref_type(eb, iref,
							BTRFS_REF_TYPE_BLOCK);
			if (type == BTRFS_REF_TYPE_INVALID) {
				err = -EINVAL;
				goto out;
			}
			key.type = type;
			key.offset = btrfs_extent_inline_ref_offset(eb, iref);

			WARN_ON(key.type != BTRFS_TREE_BLOCK_REF_KEY &&
				key.type != BTRFS_SHARED_BLOCK_REF_KEY);
		}

		if (exist &&
		    ((key.type == BTRFS_TREE_BLOCK_REF_KEY &&
		      exist->owner == key.offset) ||
		     (key.type == BTRFS_SHARED_BLOCK_REF_KEY &&
		      exist->bytenr == key.offset))) {
			exist = NULL;
			goto next;
		}

#ifdef BTRFS_COMPAT_EXTENT_TREE_V0
		if (key.type == BTRFS_SHARED_BLOCK_REF_KEY ||
		    key.type == BTRFS_EXTENT_REF_V0_KEY) {
			if (key.type == BTRFS_EXTENT_REF_V0_KEY) {
				struct btrfs_extent_ref_v0 *ref0;
				ref0 = btrfs_item_ptr(eb, path1->slots[0],
						struct btrfs_extent_ref_v0);
				if (key.objectid == key.offset) {
					root = find_tree_root(rc, eb, ref0);
					if (root && !should_ignore_root(root))
						cur->root = root;
					else
						list_add(&cur->list, &useless);
					break;
				}
				if (is_cowonly_root(btrfs_ref_root_v0(eb,
								      ref0)))
					cur->cowonly = 1;
			}
#else
		ASSERT(key.type != BTRFS_EXTENT_REF_V0_KEY);
		if (key.type == BTRFS_SHARED_BLOCK_REF_KEY) {
#endif
			if (key.objectid == key.offset) {
				/*
				 * only root blocks of reloc trees use
				 * backref of this type.
				 */
				root = find_reloc_root(rc, cur->bytenr);
				ASSERT(root);
				cur->root = root;
				break;
			}

			edge = alloc_backref_edge(cache);
			if (!edge) {
				err = -ENOMEM;
				goto out;
			}
			rb_node = tree_search(&cache->rb_root, key.offset);
			if (!rb_node) {
				upper = alloc_backref_node(cache);
				if (!upper) {
					free_backref_edge(cache, edge);
					err = -ENOMEM;
					goto out;
				}
				upper->bytenr = key.offset;
				upper->level = cur->level + 1;
				/*
				 *  backrefs for the upper level block isn't
				 *  cached, add the block to pending list
				 */
				list_add_tail(&edge->list[UPPER], &list);
			} else {
				upper = rb_entry(rb_node, struct backref_node,
						 rb_node);
				ASSERT(upper->checked);
				INIT_LIST_HEAD(&edge->list[UPPER]);
			}
			list_add_tail(&edge->list[LOWER], &cur->upper);
			edge->node[LOWER] = cur;
			edge->node[UPPER] = upper;

			goto next;
		} else if (key.type != BTRFS_TREE_BLOCK_REF_KEY) {
			goto next;
		}

		/* key.type == BTRFS_TREE_BLOCK_REF_KEY */
		root = read_fs_root(rc->extent_root->fs_info, key.offset);
		if (IS_ERR(root)) {
			err = PTR_ERR(root);
			goto out;
		}

		if (!test_bit(BTRFS_ROOT_REF_COWS, &root->state))
			cur->cowonly = 1;

		if (btrfs_root_level(&root->root_item) == cur->level) {
			/* tree root */
			ASSERT(btrfs_root_bytenr(&root->root_item) ==
			       cur->bytenr);
			if (should_ignore_root(root))
				list_add(&cur->list, &useless);
			else
				cur->root = root;
			break;
		}

		level = cur->level + 1;

		/*
		 * searching the tree to find upper level blocks
		 * reference the block.
		 */
		path2->search_commit_root = 1;
		path2->skip_locking = 1;
		path2->lowest_level = level;
		ret = btrfs_search_slot(NULL, root, node_key, path2, 0, 0);
		path2->lowest_level = 0;
		if (ret < 0) {
			err = ret;
			goto out;
		}
		if (ret > 0 && path2->slots[level] > 0)
			path2->slots[level]--;

		eb = path2->nodes[level];
		if (btrfs_node_blockptr(eb, path2->slots[level]) !=
		    cur->bytenr) {
			btrfs_err(root->fs_info,
	"couldn't find block (%llu) (level %d) in tree (%llu) with key (%llu %u %llu)",
				  cur->bytenr, level - 1, root->objectid,
				  node_key->objectid, node_key->type,
				  node_key->offset);
			err = -ENOENT;
			goto out;
		}
		lower = cur;
		need_check = true;
		for (; level < BTRFS_MAX_LEVEL; level++) {
			if (!path2->nodes[level]) {
				ASSERT(btrfs_root_bytenr(&root->root_item) ==
				       lower->bytenr);
				if (should_ignore_root(root))
					list_add(&lower->list, &useless);
				else
					lower->root = root;
				break;
			}

			edge = alloc_backref_edge(cache);
			if (!edge) {
				err = -ENOMEM;
				goto out;
			}

			eb = path2->nodes[level];
			rb_node = tree_search(&cache->rb_root, eb->start);
			if (!rb_node) {
				upper = alloc_backref_node(cache);
				if (!upper) {
					free_backref_edge(cache, edge);
					err = -ENOMEM;
					goto out;
				}
				upper->bytenr = eb->start;
				upper->owner = btrfs_header_owner(eb);
				upper->level = lower->level + 1;
				if (!test_bit(BTRFS_ROOT_REF_COWS,
					      &root->state))
					upper->cowonly = 1;

				/*
				 * if we know the block isn't shared
				 * we can void checking its backrefs.
				 */
				if (btrfs_block_can_be_shared(root, eb))
					upper->checked = 0;
				else
					upper->checked = 1;

				/*
				 * add the block to pending list if we
				 * need check its backrefs, we only do this once
				 * while walking up a tree as we will catch
				 * anything else later on.
				 */
				if (!upper->checked && need_check) {
					need_check = false;
					list_add_tail(&edge->list[UPPER],
						      &list);
				} else {
					if (upper->checked)
						need_check = true;
					INIT_LIST_HEAD(&edge->list[UPPER]);
				}
			} else {
				upper = rb_entry(rb_node, struct backref_node,
						 rb_node);
				ASSERT(upper->checked);
				INIT_LIST_HEAD(&edge->list[UPPER]);
				if (!upper->owner)
					upper->owner = btrfs_header_owner(eb);
			}
			list_add_tail(&edge->list[LOWER], &lower->upper);
			edge->node[LOWER] = lower;
			edge->node[UPPER] = upper;

			if (rb_node)
				break;
			lower = upper;
			upper = NULL;
		}
		btrfs_release_path(path2);
next:
		if (ptr < end) {
			ptr += btrfs_extent_inline_ref_size(key.type);
			if (ptr >= end) {
				WARN_ON(ptr > end);
				ptr = 0;
				end = 0;
			}
		}
		if (ptr >= end)
			path1->slots[0]++;
	}
	btrfs_release_path(path1);

	cur->checked = 1;
	WARN_ON(exist);

	/* the pending list isn't empty, take the first block to process */
	if (!list_empty(&list)) {
		edge = list_entry(list.next, struct backref_edge, list[UPPER]);
		list_del_init(&edge->list[UPPER]);
		cur = edge->node[UPPER];
		goto again;
	}

	/*
	 * everything goes well, connect backref nodes and insert backref nodes
	 * into the cache.
	 */
	ASSERT(node->checked);
	cowonly = node->cowonly;
	if (!cowonly) {
		rb_node = tree_insert(&cache->rb_root, node->bytenr,
				      &node->rb_node);
		if (rb_node)
			backref_tree_panic(rb_node, -EEXIST, node->bytenr);
		list_add_tail(&node->lower, &cache->leaves);
	}

	list_for_each_entry(edge, &node->upper, list[LOWER])
		list_add_tail(&edge->list[UPPER], &list);

	while (!list_empty(&list)) {
		edge = list_entry(list.next, struct backref_edge, list[UPPER]);
		list_del_init(&edge->list[UPPER]);
		upper = edge->node[UPPER];
		if (upper->detached) {
			list_del(&edge->list[LOWER]);
			lower = edge->node[LOWER];
			free_backref_edge(cache, edge);
			if (list_empty(&lower->upper))
				list_add(&lower->list, &useless);
			continue;
		}

		if (!RB_EMPTY_NODE(&upper->rb_node)) {
			if (upper->lowest) {
				list_del_init(&upper->lower);
				upper->lowest = 0;
			}

			list_add_tail(&edge->list[UPPER], &upper->lower);
			continue;
		}

		if (!upper->checked) {
			/*
			 * Still want to blow up for developers since this is a
			 * logic bug.
			 */
			ASSERT(0);
			err = -EINVAL;
			goto out;
		}
		if (cowonly != upper->cowonly) {
			ASSERT(0);
			err = -EINVAL;
			goto out;
		}

		if (!cowonly) {
			rb_node = tree_insert(&cache->rb_root, upper->bytenr,
					      &upper->rb_node);
			if (rb_node)
				backref_tree_panic(rb_node, -EEXIST,
						   upper->bytenr);
		}

		list_add_tail(&edge->list[UPPER], &upper->lower);

		list_for_each_entry(edge, &upper->upper, list[LOWER])
			list_add_tail(&edge->list[UPPER], &list);
	}
	/*
	 * process useless backref nodes. backref nodes for tree leaves
	 * are deleted from the cache. backref nodes for upper level
	 * tree blocks are left in the cache to avoid unnecessary backref
	 * lookup.
	 */
	while (!list_empty(&useless)) {
		upper = list_entry(useless.next, struct backref_node, list);
		list_del_init(&upper->list);
		ASSERT(list_empty(&upper->upper));
		if (upper == node)
			node = NULL;
		if (upper->lowest) {
			list_del_init(&upper->lower);
			upper->lowest = 0;
		}
		while (!list_empty(&upper->lower)) {
			edge = list_entry(upper->lower.next,
					  struct backref_edge, list[UPPER]);
			list_del(&edge->list[UPPER]);
			list_del(&edge->list[LOWER]);
			lower = edge->node[LOWER];
			free_backref_edge(cache, edge);

			if (list_empty(&lower->upper))
				list_add(&lower->list, &useless);
		}
		__mark_block_processed(rc, upper);
		if (upper->level > 0) {
			list_add(&upper->list, &cache->detached);
			upper->detached = 1;
		} else {
			rb_erase(&upper->rb_node, &cache->rb_root);
			free_backref_node(cache, upper);
		}
	}
out:
	btrfs_free_path(path1);
	btrfs_free_path(path2);
	if (err) {
		while (!list_empty(&useless)) {
			lower = list_entry(useless.next,
					   struct backref_node, list);
			list_del_init(&lower->list);
		}
		while (!list_empty(&list)) {
			edge = list_first_entry(&list, struct backref_edge,
						list[UPPER]);
			list_del(&edge->list[UPPER]);
			list_del(&edge->list[LOWER]);
			lower = edge->node[LOWER];
			upper = edge->node[UPPER];
			free_backref_edge(cache, edge);

			/*
			 * Lower is no longer linked to any upper backref nodes
			 * and isn't in the cache, we can free it ourselves.
			 */
			if (list_empty(&lower->upper) &&
			    RB_EMPTY_NODE(&lower->rb_node))
				list_add(&lower->list, &useless);

			if (!RB_EMPTY_NODE(&upper->rb_node))
				continue;

			/* Add this guy's upper edges to the list to process */
			list_for_each_entry(edge, &upper->upper, list[LOWER])
				list_add_tail(&edge->list[UPPER], &list);
			if (list_empty(&upper->upper))
				list_add(&upper->list, &useless);
		}

		while (!list_empty(&useless)) {
			lower = list_entry(useless.next,
					   struct backref_node, list);
			list_del_init(&lower->list);
			if (lower == node)
				node = NULL;
			free_backref_node(cache, lower);
		}

		free_backref_node(cache, node);
		return ERR_PTR(err);
	}
	ASSERT(!node || !node->detached);
	return node;
}

/*
 * helper to add backref node for the newly created snapshot.
 * the backref node is created by cloning backref node that
 * corresponds to root of source tree
 */
static int clone_backref_node(struct btrfs_trans_handle *trans,
			      struct reloc_control *rc,
			      struct btrfs_root *src,
			      struct btrfs_root *dest)
{
	struct btrfs_root *reloc_root = src->reloc_root;
	struct backref_cache *cache = &rc->backref_cache;
	struct backref_node *node = NULL;
	struct backref_node *new_node;
	struct backref_edge *edge;
	struct backref_edge *new_edge;
	struct rb_node *rb_node;

	if (cache->last_trans > 0)
		update_backref_cache(trans, cache);

	rb_node = tree_search(&cache->rb_root, src->commit_root->start);
	if (rb_node) {
		node = rb_entry(rb_node, struct backref_node, rb_node);
		if (node->detached)
			node = NULL;
		else
			BUG_ON(node->new_bytenr != reloc_root->node->start);
	}

	if (!node) {
		rb_node = tree_search(&cache->rb_root,
				      reloc_root->commit_root->start);
		if (rb_node) {
			node = rb_entry(rb_node, struct backref_node,
					rb_node);
			BUG_ON(node->detached);
		}
	}

	if (!node)
		return 0;

	new_node = alloc_backref_node(cache);
	if (!new_node)
		return -ENOMEM;

	new_node->bytenr = dest->node->start;
	new_node->level = node->level;
	new_node->lowest = node->lowest;
	new_node->checked = 1;
	new_node->root = dest;

	if (!node->lowest) {
		list_for_each_entry(edge, &node->lower, list[UPPER]) {
			new_edge = alloc_backref_edge(cache);
			if (!new_edge)
				goto fail;

			new_edge->node[UPPER] = new_node;
			new_edge->node[LOWER] = edge->node[LOWER];
			list_add_tail(&new_edge->list[UPPER],
				      &new_node->lower);
		}
	} else {
		list_add_tail(&new_node->lower, &cache->leaves);
	}

	rb_node = tree_insert(&cache->rb_root, new_node->bytenr,
			      &new_node->rb_node);
	if (rb_node)
		backref_tree_panic(rb_node, -EEXIST, new_node->bytenr);

	if (!new_node->lowest) {
		list_for_each_entry(new_edge, &new_node->lower, list[UPPER]) {
			list_add_tail(&new_edge->list[LOWER],
				      &new_edge->node[LOWER]->upper);
		}
	}
	return 0;
fail:
	while (!list_empty(&new_node->lower)) {
		new_edge = list_entry(new_node->lower.next,
				      struct backref_edge, list[UPPER]);
		list_del(&new_edge->list[UPPER]);
		free_backref_edge(cache, new_edge);
	}
	free_backref_node(cache, new_node);
	return -ENOMEM;
}

/*
 * helper to add 'address of tree root -> reloc tree' mapping
 */
static int __must_check __add_reloc_root(struct btrfs_root *root)
{
	struct btrfs_fs_info *fs_info = root->fs_info;
	struct rb_node *rb_node;
	struct mapping_node *node;
	struct reloc_control *rc = fs_info->reloc_ctl;

	node = kmalloc(sizeof(*node), GFP_NOFS);
	if (!node)
		return -ENOMEM;

	node->bytenr = root->node->start;
	node->data = root;

	spin_lock(&rc->reloc_root_tree.lock);
	rb_node = tree_insert(&rc->reloc_root_tree.rb_root,
			      node->bytenr, &node->rb_node);
	spin_unlock(&rc->reloc_root_tree.lock);
	if (rb_node) {
		btrfs_panic(fs_info, -EEXIST,
			    "Duplicate root found for start=%llu while inserting into relocation tree",
			    node->bytenr);
		kfree(node);
		return -EEXIST;
	}

	list_add_tail(&root->root_list, &rc->reloc_roots);
	return 0;
}

/*
 * helper to delete the 'address of tree root -> reloc tree'
 * mapping
 */
static void __del_reloc_root(struct btrfs_root *root)
{
	struct btrfs_fs_info *fs_info = root->fs_info;
	struct rb_node *rb_node;
	struct mapping_node *node = NULL;
	struct reloc_control *rc = fs_info->reloc_ctl;

	spin_lock(&rc->reloc_root_tree.lock);
	rb_node = tree_search(&rc->reloc_root_tree.rb_root,
			      root->node->start);
	if (rb_node) {
		node = rb_entry(rb_node, struct mapping_node, rb_node);
		rb_erase(&node->rb_node, &rc->reloc_root_tree.rb_root);
	}
	spin_unlock(&rc->reloc_root_tree.lock);

	if (!node)
		return;
	BUG_ON((struct btrfs_root *)node->data != root);

	spin_lock(&fs_info->trans_lock);
	list_del_init(&root->root_list);
	spin_unlock(&fs_info->trans_lock);
	kfree(node);
}

/*
 * helper to update the 'address of tree root -> reloc tree'
 * mapping
 */
static int __update_reloc_root(struct btrfs_root *root, u64 new_bytenr)
{
	struct btrfs_fs_info *fs_info = root->fs_info;
	struct rb_node *rb_node;
	struct mapping_node *node = NULL;
	struct reloc_control *rc = fs_info->reloc_ctl;

	spin_lock(&rc->reloc_root_tree.lock);
	rb_node = tree_search(&rc->reloc_root_tree.rb_root,
			      root->node->start);
	if (rb_node) {
		node = rb_entry(rb_node, struct mapping_node, rb_node);
		rb_erase(&node->rb_node, &rc->reloc_root_tree.rb_root);
	}
	spin_unlock(&rc->reloc_root_tree.lock);

	if (!node)
		return 0;
	BUG_ON((struct btrfs_root *)node->data != root);

	spin_lock(&rc->reloc_root_tree.lock);
	node->bytenr = new_bytenr;
	rb_node = tree_insert(&rc->reloc_root_tree.rb_root,
			      node->bytenr, &node->rb_node);
	spin_unlock(&rc->reloc_root_tree.lock);
	if (rb_node)
		backref_tree_panic(rb_node, -EEXIST, node->bytenr);
	return 0;
}

static struct btrfs_root *create_reloc_root(struct btrfs_trans_handle *trans,
					struct btrfs_root *root, u64 objectid)
{
	struct btrfs_fs_info *fs_info = root->fs_info;
	struct btrfs_root *reloc_root;
	struct extent_buffer *eb;
	struct btrfs_root_item *root_item;
	struct btrfs_key root_key;
	int ret;

	root_item = kmalloc(sizeof(*root_item), GFP_NOFS);
	BUG_ON(!root_item);

	root_key.objectid = BTRFS_TREE_RELOC_OBJECTID;
	root_key.type = BTRFS_ROOT_ITEM_KEY;
	root_key.offset = objectid;

	if (root->root_key.objectid == objectid) {
		u64 commit_root_gen;

		/* called by btrfs_init_reloc_root */
		ret = btrfs_copy_root(trans, root, root->commit_root, &eb,
				      BTRFS_TREE_RELOC_OBJECTID);
		BUG_ON(ret);
		/*
		 * Set the last_snapshot field to the generation of the commit
		 * root - like this ctree.c:btrfs_block_can_be_shared() behaves
		 * correctly (returns true) when the relocation root is created
		 * either inside the critical section of a transaction commit
		 * (through transaction.c:qgroup_account_snapshot()) and when
		 * it's created before the transaction commit is started.
		 */
		commit_root_gen = btrfs_header_generation(root->commit_root);
		btrfs_set_root_last_snapshot(&root->root_item, commit_root_gen);
	} else {
		/*
		 * called by btrfs_reloc_post_snapshot_hook.
		 * the source tree is a reloc tree, all tree blocks
		 * modified after it was created have RELOC flag
		 * set in their headers. so it's OK to not update
		 * the 'last_snapshot'.
		 */
		ret = btrfs_copy_root(trans, root, root->node, &eb,
				      BTRFS_TREE_RELOC_OBJECTID);
		BUG_ON(ret);
	}

	memcpy(root_item, &root->root_item, sizeof(*root_item));
	btrfs_set_root_bytenr(root_item, eb->start);
	btrfs_set_root_level(root_item, btrfs_header_level(eb));
	btrfs_set_root_generation(root_item, trans->transid);

	if (root->root_key.objectid == objectid) {
		btrfs_set_root_refs(root_item, 0);
		memset(&root_item->drop_progress, 0,
		       sizeof(struct btrfs_disk_key));
		root_item->drop_level = 0;
	}

	btrfs_tree_unlock(eb);
	free_extent_buffer(eb);

	ret = btrfs_insert_root(trans, fs_info->tree_root,
				&root_key, root_item);
	BUG_ON(ret);
	kfree(root_item);

	reloc_root = btrfs_read_fs_root(fs_info->tree_root, &root_key);
	BUG_ON(IS_ERR(reloc_root));
	reloc_root->last_trans = trans->transid;
	return reloc_root;
}

/*
 * create reloc tree for a given fs tree. reloc tree is just a
 * snapshot of the fs tree with special root objectid.
 */
int btrfs_init_reloc_root(struct btrfs_trans_handle *trans,
			  struct btrfs_root *root)
{
	struct btrfs_fs_info *fs_info = root->fs_info;
	struct btrfs_root *reloc_root;
	struct reloc_control *rc = fs_info->reloc_ctl;
	struct btrfs_block_rsv *rsv;
	int clear_rsv = 0;
	int ret;

	/*
	 * The subvolume has reloc tree but the swap is finished, no need to
	 * create/update the dead reloc tree
	 */
	if (reloc_root_is_dead(root))
		return 0;

	if (root->reloc_root) {
		reloc_root = root->reloc_root;
		reloc_root->last_trans = trans->transid;
		return 0;
	}

	if (!rc || !rc->create_reloc_tree ||
	    root->root_key.objectid == BTRFS_TREE_RELOC_OBJECTID)
		return 0;

	if (!trans->reloc_reserved) {
		rsv = trans->block_rsv;
		trans->block_rsv = rc->block_rsv;
		clear_rsv = 1;
	}
	reloc_root = create_reloc_root(trans, root, root->root_key.objectid);
	if (clear_rsv)
		trans->block_rsv = rsv;

	ret = __add_reloc_root(reloc_root);
	BUG_ON(ret < 0);
	root->reloc_root = reloc_root;
	return 0;
}

/*
 * update root item of reloc tree
 */
int btrfs_update_reloc_root(struct btrfs_trans_handle *trans,
			    struct btrfs_root *root)
{
	struct btrfs_fs_info *fs_info = root->fs_info;
	struct btrfs_root *reloc_root;
	struct btrfs_root_item *root_item;
	int ret;

	if (!have_reloc_root(root))
		goto out;

	reloc_root = root->reloc_root;
	root_item = &reloc_root->root_item;

	/* root->reloc_root will stay until current relocation finished */
	if (fs_info->reloc_ctl->merge_reloc_tree &&
	    btrfs_root_refs(root_item) == 0) {
		set_bit(BTRFS_ROOT_DEAD_RELOC_TREE, &root->state);
		/*
		 * Mark the tree as dead before we change reloc_root so
		 * have_reloc_root will not touch it from now on.
		 */
		smp_wmb();
		__del_reloc_root(reloc_root);
	}

	if (reloc_root->commit_root != reloc_root->node) {
		btrfs_set_root_node(root_item, reloc_root->node);
		free_extent_buffer(reloc_root->commit_root);
		reloc_root->commit_root = btrfs_root_node(reloc_root);
	}

	ret = btrfs_update_root(trans, fs_info->tree_root,
				&reloc_root->root_key, root_item);
	BUG_ON(ret);

out:
	return 0;
}

/*
 * helper to find first cached inode with inode number >= objectid
 * in a subvolume
 */
static struct inode *find_next_inode(struct btrfs_root *root, u64 objectid)
{
	struct rb_node *node;
	struct rb_node *prev;
	struct btrfs_inode *entry;
	struct inode *inode;

	spin_lock(&root->inode_lock);
again:
	node = root->inode_tree.rb_node;
	prev = NULL;
	while (node) {
		prev = node;
		entry = rb_entry(node, struct btrfs_inode, rb_node);

		if (objectid < btrfs_ino(entry))
			node = node->rb_left;
		else if (objectid > btrfs_ino(entry))
			node = node->rb_right;
		else
			break;
	}
	if (!node) {
		while (prev) {
			entry = rb_entry(prev, struct btrfs_inode, rb_node);
			if (objectid <= btrfs_ino(entry)) {
				node = prev;
				break;
			}
			prev = rb_next(prev);
		}
	}
	while (node) {
		entry = rb_entry(node, struct btrfs_inode, rb_node);
		inode = igrab(&entry->vfs_inode);
		if (inode) {
			spin_unlock(&root->inode_lock);
			return inode;
		}

		objectid = btrfs_ino(entry) + 1;
		if (cond_resched_lock(&root->inode_lock))
			goto again;

		node = rb_next(node);
	}
	spin_unlock(&root->inode_lock);
	return NULL;
}

static int in_block_group(u64 bytenr,
			  struct btrfs_block_group_cache *block_group)
{
	if (bytenr >= block_group->key.objectid &&
	    bytenr < block_group->key.objectid + block_group->key.offset)
		return 1;
	return 0;
}

/*
 * get new location of data
 */
static int get_new_location(struct inode *reloc_inode, u64 *new_bytenr,
			    u64 bytenr, u64 num_bytes)
{
	struct btrfs_root *root = BTRFS_I(reloc_inode)->root;
	struct btrfs_path *path;
	struct btrfs_file_extent_item *fi;
	struct extent_buffer *leaf;
	int ret;

	path = btrfs_alloc_path();
	if (!path)
		return -ENOMEM;

	bytenr -= BTRFS_I(reloc_inode)->index_cnt;
	ret = btrfs_lookup_file_extent(NULL, root, path,
			btrfs_ino(BTRFS_I(reloc_inode)), bytenr, 0);
	if (ret < 0)
		goto out;
	if (ret > 0) {
		ret = -ENOENT;
		goto out;
	}

	leaf = path->nodes[0];
	fi = btrfs_item_ptr(leaf, path->slots[0],
			    struct btrfs_file_extent_item);

	BUG_ON(btrfs_file_extent_offset(leaf, fi) ||
	       btrfs_file_extent_compression(leaf, fi) ||
	       btrfs_file_extent_encryption(leaf, fi) ||
	       btrfs_file_extent_other_encoding(leaf, fi));

	if (num_bytes != btrfs_file_extent_disk_num_bytes(leaf, fi)) {
		ret = -EINVAL;
		goto out;
	}

	*new_bytenr = btrfs_file_extent_disk_bytenr(leaf, fi);
	ret = 0;
out:
	btrfs_free_path(path);
	return ret;
}

/*
 * update file extent items in the tree leaf to point to
 * the new locations.
 */
static noinline_for_stack
int replace_file_extents(struct btrfs_trans_handle *trans,
			 struct reloc_control *rc,
			 struct btrfs_root *root,
			 struct extent_buffer *leaf)
{
	struct btrfs_fs_info *fs_info = root->fs_info;
	struct btrfs_key key;
	struct btrfs_file_extent_item *fi;
	struct inode *inode = NULL;
	u64 parent;
	u64 bytenr;
	u64 new_bytenr = 0;
	u64 num_bytes;
	u64 end;
	u32 nritems;
	u32 i;
	int ret = 0;
	int first = 1;
	int dirty = 0;

	if (rc->stage != UPDATE_DATA_PTRS)
		return 0;

	/* reloc trees always use full backref */
	if (root->root_key.objectid == BTRFS_TREE_RELOC_OBJECTID)
		parent = leaf->start;
	else
		parent = 0;

	nritems = btrfs_header_nritems(leaf);
	for (i = 0; i < nritems; i++) {
		struct btrfs_ref ref = { 0 };

		cond_resched();
		btrfs_item_key_to_cpu(leaf, &key, i);
		if (key.type != BTRFS_EXTENT_DATA_KEY)
			continue;
		fi = btrfs_item_ptr(leaf, i, struct btrfs_file_extent_item);
		if (btrfs_file_extent_type(leaf, fi) ==
		    BTRFS_FILE_EXTENT_INLINE)
			continue;
		bytenr = btrfs_file_extent_disk_bytenr(leaf, fi);
		num_bytes = btrfs_file_extent_disk_num_bytes(leaf, fi);
		if (bytenr == 0)
			continue;
		if (!in_block_group(bytenr, rc->block_group))
			continue;

		/*
		 * if we are modifying block in fs tree, wait for readpage
		 * to complete and drop the extent cache
		 */
		if (root->root_key.objectid != BTRFS_TREE_RELOC_OBJECTID) {
			if (first) {
				inode = find_next_inode(root, key.objectid);
				first = 0;
			} else if (inode && btrfs_ino(BTRFS_I(inode)) < key.objectid) {
				btrfs_add_delayed_iput(inode);
				inode = find_next_inode(root, key.objectid);
			}
			if (inode && btrfs_ino(BTRFS_I(inode)) == key.objectid) {
				end = key.offset +
				      btrfs_file_extent_num_bytes(leaf, fi);
				WARN_ON(!IS_ALIGNED(key.offset,
						    fs_info->sectorsize));
				WARN_ON(!IS_ALIGNED(end, fs_info->sectorsize));
				end--;
				ret = try_lock_extent(&BTRFS_I(inode)->io_tree,
						      key.offset, end);
				if (!ret)
					continue;

				btrfs_drop_extent_cache(BTRFS_I(inode),
						key.offset,	end, 1);
				unlock_extent(&BTRFS_I(inode)->io_tree,
					      key.offset, end);
			}
		}

		ret = get_new_location(rc->data_inode, &new_bytenr,
				       bytenr, num_bytes);
		if (ret) {
			/*
			 * Don't have to abort since we've not changed anything
			 * in the file extent yet.
			 */
			break;
		}

		btrfs_set_file_extent_disk_bytenr(leaf, fi, new_bytenr);
		dirty = 1;

		key.offset -= btrfs_file_extent_offset(leaf, fi);
		btrfs_init_generic_ref(&ref, BTRFS_ADD_DELAYED_REF, new_bytenr,
				       num_bytes, parent);
		ref.real_root = root->root_key.objectid;
		btrfs_init_data_ref(&ref, btrfs_header_owner(leaf),
				    key.objectid, key.offset);
		ret = btrfs_inc_extent_ref(trans, root, &ref);
		if (ret) {
			btrfs_abort_transaction(trans, ret);
			break;
		}

		btrfs_init_generic_ref(&ref, BTRFS_DROP_DELAYED_REF, bytenr,
				       num_bytes, parent);
		ref.real_root = root->root_key.objectid;
		btrfs_init_data_ref(&ref, btrfs_header_owner(leaf),
				    key.objectid, key.offset);
		ret = btrfs_free_extent(trans, root, &ref);
		if (ret) {
			btrfs_abort_transaction(trans, ret);
			break;
		}
	}
	if (dirty)
		btrfs_mark_buffer_dirty(leaf);
	if (inode)
		btrfs_add_delayed_iput(inode);
	return ret;
}

static noinline_for_stack
int memcmp_node_keys(struct extent_buffer *eb, int slot,
		     struct btrfs_path *path, int level)
{
	struct btrfs_disk_key key1;
	struct btrfs_disk_key key2;
	btrfs_node_key(eb, &key1, slot);
	btrfs_node_key(path->nodes[level], &key2, path->slots[level]);
	return memcmp(&key1, &key2, sizeof(key1));
}

/*
 * try to replace tree blocks in fs tree with the new blocks
 * in reloc tree. tree blocks haven't been modified since the
 * reloc tree was create can be replaced.
 *
 * if a block was replaced, level of the block + 1 is returned.
 * if no block got replaced, 0 is returned. if there are other
 * errors, a negative error number is returned.
 */
static noinline_for_stack
int replace_path(struct btrfs_trans_handle *trans, struct reloc_control *rc,
		 struct btrfs_root *dest, struct btrfs_root *src,
		 struct btrfs_path *path, struct btrfs_key *next_key,
		 int lowest_level, int max_level)
{
	struct btrfs_fs_info *fs_info = dest->fs_info;
	struct extent_buffer *eb;
	struct extent_buffer *parent;
	struct btrfs_ref ref = { 0 };
	struct btrfs_key key;
	u64 old_bytenr;
	u64 new_bytenr;
	u64 old_ptr_gen;
	u64 new_ptr_gen;
	u64 last_snapshot;
	u32 blocksize;
	int cow = 0;
	int level;
	int ret;
	int slot;

	BUG_ON(src->root_key.objectid != BTRFS_TREE_RELOC_OBJECTID);
	BUG_ON(dest->root_key.objectid == BTRFS_TREE_RELOC_OBJECTID);

	last_snapshot = btrfs_root_last_snapshot(&src->root_item);
again:
	slot = path->slots[lowest_level];
	btrfs_node_key_to_cpu(path->nodes[lowest_level], &key, slot);

	eb = btrfs_lock_root_node(dest);
	btrfs_set_lock_blocking(eb);
	level = btrfs_header_level(eb);

	if (level < lowest_level) {
		btrfs_tree_unlock(eb);
		free_extent_buffer(eb);
		return 0;
	}

	if (cow) {
		ret = btrfs_cow_block(trans, dest, eb, NULL, 0, &eb);
		BUG_ON(ret);
	}
	btrfs_set_lock_blocking(eb);

	if (next_key) {
		next_key->objectid = (u64)-1;
		next_key->type = (u8)-1;
		next_key->offset = (u64)-1;
	}

	parent = eb;
	while (1) {
		struct btrfs_key first_key;

		level = btrfs_header_level(parent);
		BUG_ON(level < lowest_level);

		ret = btrfs_bin_search(parent, &key, level, &slot);
		if (ret && slot > 0)
			slot--;

		if (next_key && slot + 1 < btrfs_header_nritems(parent))
			btrfs_node_key_to_cpu(parent, next_key, slot + 1);

		old_bytenr = btrfs_node_blockptr(parent, slot);
		blocksize = fs_info->nodesize;
		old_ptr_gen = btrfs_node_ptr_generation(parent, slot);
		btrfs_node_key_to_cpu(parent, &first_key, slot);

		if (level <= max_level) {
			eb = path->nodes[level];
			new_bytenr = btrfs_node_blockptr(eb,
							path->slots[level]);
			new_ptr_gen = btrfs_node_ptr_generation(eb,
							path->slots[level]);
		} else {
			new_bytenr = 0;
			new_ptr_gen = 0;
		}

		if (WARN_ON(new_bytenr > 0 && new_bytenr == old_bytenr)) {
			ret = level;
			break;
		}

		if (new_bytenr == 0 || old_ptr_gen > last_snapshot ||
		    memcmp_node_keys(parent, slot, path, level)) {
			if (level <= lowest_level) {
				ret = 0;
				break;
			}

			eb = read_tree_block(fs_info, old_bytenr, old_ptr_gen,
					     level - 1, &first_key);
			if (IS_ERR(eb)) {
				ret = PTR_ERR(eb);
				break;
			} else if (!extent_buffer_uptodate(eb)) {
				ret = -EIO;
				free_extent_buffer(eb);
				break;
			}
			btrfs_tree_lock(eb);
			if (cow) {
				ret = btrfs_cow_block(trans, dest, eb, parent,
						      slot, &eb);
				BUG_ON(ret);
			}
			btrfs_set_lock_blocking(eb);

			btrfs_tree_unlock(parent);
			free_extent_buffer(parent);

			parent = eb;
			continue;
		}

		if (!cow) {
			btrfs_tree_unlock(parent);
			free_extent_buffer(parent);
			cow = 1;
			goto again;
		}

		btrfs_node_key_to_cpu(path->nodes[level], &key,
				      path->slots[level]);
		btrfs_release_path(path);

		path->lowest_level = level;
		ret = btrfs_search_slot(trans, src, &key, path, 0, 1);
		path->lowest_level = 0;
		BUG_ON(ret);

		/*
		 * Info qgroup to trace both subtrees.
		 *
		 * We must trace both trees.
		 * 1) Tree reloc subtree
		 *    If not traced, we will leak data numbers
		 * 2) Fs subtree
		 *    If not traced, we will double count old data
		 *
		 * We don't scan the subtree right now, but only record
		 * the swapped tree blocks.
		 * The real subtree rescan is delayed until we have new
		 * CoW on the subtree root node before transaction commit.
		 */
		ret = btrfs_qgroup_add_swapped_blocks(trans, dest,
				rc->block_group, parent, slot,
				path->nodes[level], path->slots[level],
				last_snapshot);
		if (ret < 0)
			break;
		/*
		 * swap blocks in fs tree and reloc tree.
		 */
		btrfs_set_node_blockptr(parent, slot, new_bytenr);
		btrfs_set_node_ptr_generation(parent, slot, new_ptr_gen);
		btrfs_mark_buffer_dirty(parent);

		btrfs_set_node_blockptr(path->nodes[level],
					path->slots[level], old_bytenr);
		btrfs_set_node_ptr_generation(path->nodes[level],
					      path->slots[level], old_ptr_gen);
		btrfs_mark_buffer_dirty(path->nodes[level]);

		btrfs_init_generic_ref(&ref, BTRFS_ADD_DELAYED_REF, old_bytenr,
				       blocksize, path->nodes[level]->start);
		ref.skip_qgroup = true;
		btrfs_init_tree_ref(&ref, level - 1, src->root_key.objectid);
		ret = btrfs_inc_extent_ref(trans, src, &ref);
		BUG_ON(ret);
		btrfs_init_generic_ref(&ref, BTRFS_ADD_DELAYED_REF, new_bytenr,
				       blocksize, 0);
		ref.skip_qgroup = true;
		btrfs_init_tree_ref(&ref, level - 1, dest->root_key.objectid);
		ret = btrfs_inc_extent_ref(trans, dest, &ref);
		BUG_ON(ret);

		btrfs_init_generic_ref(&ref, BTRFS_DROP_DELAYED_REF, new_bytenr,
				       blocksize, path->nodes[level]->start);
		btrfs_init_tree_ref(&ref, level - 1, src->root_key.objectid);
		ref.skip_qgroup = true;
		ret = btrfs_free_extent(trans, src, &ref);
		BUG_ON(ret);

		btrfs_init_generic_ref(&ref, BTRFS_DROP_DELAYED_REF, old_bytenr,
				       blocksize, 0);
		btrfs_init_tree_ref(&ref, level - 1, dest->root_key.objectid);
		ref.skip_qgroup = true;
		ret = btrfs_free_extent(trans, dest, &ref);
		BUG_ON(ret);

		btrfs_unlock_up_safe(path, 0);

		ret = level;
		break;
	}
	btrfs_tree_unlock(parent);
	free_extent_buffer(parent);
	return ret;
}

/*
 * helper to find next relocated block in reloc tree
 */
static noinline_for_stack
int walk_up_reloc_tree(struct btrfs_root *root, struct btrfs_path *path,
		       int *level)
{
	struct extent_buffer *eb;
	int i;
	u64 last_snapshot;
	u32 nritems;

	last_snapshot = btrfs_root_last_snapshot(&root->root_item);

	for (i = 0; i < *level; i++) {
		free_extent_buffer(path->nodes[i]);
		path->nodes[i] = NULL;
	}

	for (i = *level; i < BTRFS_MAX_LEVEL && path->nodes[i]; i++) {
		eb = path->nodes[i];
		nritems = btrfs_header_nritems(eb);
		while (path->slots[i] + 1 < nritems) {
			path->slots[i]++;
			if (btrfs_node_ptr_generation(eb, path->slots[i]) <=
			    last_snapshot)
				continue;

			*level = i;
			return 0;
		}
		free_extent_buffer(path->nodes[i]);
		path->nodes[i] = NULL;
	}
	return 1;
}

/*
 * walk down reloc tree to find relocated block of lowest level
 */
static noinline_for_stack
int walk_down_reloc_tree(struct btrfs_root *root, struct btrfs_path *path,
			 int *level)
{
	struct btrfs_fs_info *fs_info = root->fs_info;
	struct extent_buffer *eb = NULL;
	int i;
	u64 bytenr;
	u64 ptr_gen = 0;
	u64 last_snapshot;
	u32 nritems;

	last_snapshot = btrfs_root_last_snapshot(&root->root_item);

	for (i = *level; i > 0; i--) {
		struct btrfs_key first_key;

		eb = path->nodes[i];
		nritems = btrfs_header_nritems(eb);
		while (path->slots[i] < nritems) {
			ptr_gen = btrfs_node_ptr_generation(eb, path->slots[i]);
			if (ptr_gen > last_snapshot)
				break;
			path->slots[i]++;
		}
		if (path->slots[i] >= nritems) {
			if (i == *level)
				break;
			*level = i + 1;
			return 0;
		}
		if (i == 1) {
			*level = i;
			return 0;
		}

		bytenr = btrfs_node_blockptr(eb, path->slots[i]);
		btrfs_node_key_to_cpu(eb, &first_key, path->slots[i]);
		eb = read_tree_block(fs_info, bytenr, ptr_gen, i - 1,
				     &first_key);
		if (IS_ERR(eb)) {
			return PTR_ERR(eb);
		} else if (!extent_buffer_uptodate(eb)) {
			free_extent_buffer(eb);
			return -EIO;
		}
		BUG_ON(btrfs_header_level(eb) != i - 1);
		path->nodes[i - 1] = eb;
		path->slots[i - 1] = 0;
	}
	return 1;
}

/*
 * invalidate extent cache for file extents whose key in range of
 * [min_key, max_key)
 */
static int invalidate_extent_cache(struct btrfs_root *root,
				   struct btrfs_key *min_key,
				   struct btrfs_key *max_key)
{
	struct btrfs_fs_info *fs_info = root->fs_info;
	struct inode *inode = NULL;
	u64 objectid;
	u64 start, end;
	u64 ino;

	objectid = min_key->objectid;
	while (1) {
		cond_resched();
		iput(inode);

		if (objectid > max_key->objectid)
			break;

		inode = find_next_inode(root, objectid);
		if (!inode)
			break;
		ino = btrfs_ino(BTRFS_I(inode));

		if (ino > max_key->objectid) {
			iput(inode);
			break;
		}

		objectid = ino + 1;
		if (!S_ISREG(inode->i_mode))
			continue;

		if (unlikely(min_key->objectid == ino)) {
			if (min_key->type > BTRFS_EXTENT_DATA_KEY)
				continue;
			if (min_key->type < BTRFS_EXTENT_DATA_KEY)
				start = 0;
			else {
				start = min_key->offset;
				WARN_ON(!IS_ALIGNED(start, fs_info->sectorsize));
			}
		} else {
			start = 0;
		}

		if (unlikely(max_key->objectid == ino)) {
			if (max_key->type < BTRFS_EXTENT_DATA_KEY)
				continue;
			if (max_key->type > BTRFS_EXTENT_DATA_KEY) {
				end = (u64)-1;
			} else {
				if (max_key->offset == 0)
					continue;
				end = max_key->offset;
				WARN_ON(!IS_ALIGNED(end, fs_info->sectorsize));
				end--;
			}
		} else {
			end = (u64)-1;
		}

		/* the lock_extent waits for readpage to complete */
		lock_extent(&BTRFS_I(inode)->io_tree, start, end);
		btrfs_drop_extent_cache(BTRFS_I(inode), start, end, 1);
		unlock_extent(&BTRFS_I(inode)->io_tree, start, end);
	}
	return 0;
}

static int find_next_key(struct btrfs_path *path, int level,
			 struct btrfs_key *key)

{
	while (level < BTRFS_MAX_LEVEL) {
		if (!path->nodes[level])
			break;
		if (path->slots[level] + 1 <
		    btrfs_header_nritems(path->nodes[level])) {
			btrfs_node_key_to_cpu(path->nodes[level], key,
					      path->slots[level] + 1);
			return 0;
		}
		level++;
	}
	return 1;
}

/*
 * Insert current subvolume into reloc_control::dirty_subvol_roots
 */
static void insert_dirty_subvol(struct btrfs_trans_handle *trans,
				struct reloc_control *rc,
				struct btrfs_root *root)
{
	struct btrfs_root *reloc_root = root->reloc_root;
	struct btrfs_root_item *reloc_root_item;

	/* @root must be a subvolume tree root with a valid reloc tree */
	ASSERT(root->root_key.objectid != BTRFS_TREE_RELOC_OBJECTID);
	ASSERT(reloc_root);

	reloc_root_item = &reloc_root->root_item;
	memset(&reloc_root_item->drop_progress, 0,
		sizeof(reloc_root_item->drop_progress));
	reloc_root_item->drop_level = 0;
	btrfs_set_root_refs(reloc_root_item, 0);
	btrfs_update_reloc_root(trans, root);

	if (list_empty(&root->reloc_dirty_list)) {
		btrfs_grab_fs_root(root);
		list_add_tail(&root->reloc_dirty_list, &rc->dirty_subvol_roots);
	}
}

static int clean_dirty_subvols(struct reloc_control *rc)
{
	struct btrfs_root *root;
	struct btrfs_root *next;
	int ret = 0;
	int ret2;

	list_for_each_entry_safe(root, next, &rc->dirty_subvol_roots,
				 reloc_dirty_list) {
		if (root->root_key.objectid != BTRFS_TREE_RELOC_OBJECTID) {
			/* Merged subvolume, cleanup its reloc root */
			struct btrfs_root *reloc_root = root->reloc_root;

			list_del_init(&root->reloc_dirty_list);
			root->reloc_root = NULL;
			if (reloc_root) {

				ret2 = btrfs_drop_snapshot(reloc_root, NULL, 0, 1);
				if (ret2 < 0 && !ret)
					ret = ret2;
			}
			/*
			 * Need barrier to ensure clear_bit() only happens after
			 * root->reloc_root = NULL. Pairs with have_reloc_root.
			 */
			smp_wmb();
			clear_bit(BTRFS_ROOT_DEAD_RELOC_TREE, &root->state);
			btrfs_put_fs_root(root);
		} else {
			/* Orphan reloc tree, just clean it up */
			ret2 = btrfs_drop_snapshot(root, NULL, 0, 1);
			if (ret2 < 0 && !ret)
				ret = ret2;
		}
	}
	return ret;
}

/*
 * merge the relocated tree blocks in reloc tree with corresponding
 * fs tree.
 */
static noinline_for_stack int merge_reloc_root(struct reloc_control *rc,
					       struct btrfs_root *root)
{
	struct btrfs_fs_info *fs_info = rc->extent_root->fs_info;
	LIST_HEAD(inode_list);
	struct btrfs_key key;
	struct btrfs_key next_key;
	struct btrfs_trans_handle *trans = NULL;
	struct btrfs_root *reloc_root;
	struct btrfs_root_item *root_item;
	struct btrfs_path *path;
	struct extent_buffer *leaf;
	int level;
	int max_level;
	int replaced = 0;
	int ret;
	int err = 0;
	u32 min_reserved;

	path = btrfs_alloc_path();
	if (!path)
		return -ENOMEM;
	path->reada = READA_FORWARD;

	reloc_root = root->reloc_root;
	root_item = &reloc_root->root_item;

	if (btrfs_disk_key_objectid(&root_item->drop_progress) == 0) {
		level = btrfs_root_level(root_item);
		extent_buffer_get(reloc_root->node);
		path->nodes[level] = reloc_root->node;
		path->slots[level] = 0;
	} else {
		btrfs_disk_key_to_cpu(&key, &root_item->drop_progress);

		level = root_item->drop_level;
		BUG_ON(level == 0);
		path->lowest_level = level;
		ret = btrfs_search_slot(NULL, reloc_root, &key, path, 0, 0);
		path->lowest_level = 0;
		if (ret < 0) {
			btrfs_free_path(path);
			return ret;
		}

		btrfs_node_key_to_cpu(path->nodes[level], &next_key,
				      path->slots[level]);
		WARN_ON(memcmp(&key, &next_key, sizeof(key)));

		btrfs_unlock_up_safe(path, 0);
	}

	min_reserved = fs_info->nodesize * (BTRFS_MAX_LEVEL - 1) * 2;
	memset(&next_key, 0, sizeof(next_key));

	while (1) {
		ret = btrfs_block_rsv_refill(root, rc->block_rsv, min_reserved,
					     BTRFS_RESERVE_FLUSH_ALL);
		if (ret) {
			err = ret;
			goto out;
		}
		trans = btrfs_start_transaction(root, 0);
		if (IS_ERR(trans)) {
			err = PTR_ERR(trans);
			trans = NULL;
			goto out;
		}
		trans->block_rsv = rc->block_rsv;

		replaced = 0;
		max_level = level;

		ret = walk_down_reloc_tree(reloc_root, path, &level);
		if (ret < 0) {
			err = ret;
			goto out;
		}
		if (ret > 0)
			break;

		if (!find_next_key(path, level, &key) &&
		    btrfs_comp_cpu_keys(&next_key, &key) >= 0) {
			ret = 0;
		} else {
			ret = replace_path(trans, rc, root, reloc_root, path,
					   &next_key, level, max_level);
		}
		if (ret < 0) {
			err = ret;
			goto out;
		}

		if (ret > 0) {
			level = ret;
			btrfs_node_key_to_cpu(path->nodes[level], &key,
					      path->slots[level]);
			replaced = 1;
		}

		ret = walk_up_reloc_tree(reloc_root, path, &level);
		if (ret > 0)
			break;

		BUG_ON(level == 0);
		/*
		 * save the merging progress in the drop_progress.
		 * this is OK since root refs == 1 in this case.
		 */
		btrfs_node_key(path->nodes[level], &root_item->drop_progress,
			       path->slots[level]);
		root_item->drop_level = level;

		btrfs_end_transaction_throttle(trans);
		trans = NULL;

		btrfs_btree_balance_dirty(fs_info);

		if (replaced && rc->stage == UPDATE_DATA_PTRS)
			invalidate_extent_cache(root, &key, &next_key);
	}

	/*
	 * handle the case only one block in the fs tree need to be
	 * relocated and the block is tree root.
	 */
	leaf = btrfs_lock_root_node(root);
	ret = btrfs_cow_block(trans, root, leaf, NULL, 0, &leaf);
	btrfs_tree_unlock(leaf);
	free_extent_buffer(leaf);
	if (ret < 0)
		err = ret;
out:
	btrfs_free_path(path);

	if (err == 0)
		insert_dirty_subvol(trans, rc, root);

	if (trans)
		btrfs_end_transaction_throttle(trans);

	btrfs_btree_balance_dirty(fs_info);

	if (replaced && rc->stage == UPDATE_DATA_PTRS)
		invalidate_extent_cache(root, &key, &next_key);

	return err;
}

static noinline_for_stack
int prepare_to_merge(struct reloc_control *rc, int err)
{
	struct btrfs_root *root = rc->extent_root;
	struct btrfs_fs_info *fs_info = root->fs_info;
	struct btrfs_root *reloc_root;
	struct btrfs_trans_handle *trans;
	LIST_HEAD(reloc_roots);
	u64 num_bytes = 0;
	int ret;

	mutex_lock(&fs_info->reloc_mutex);
	rc->merging_rsv_size += fs_info->nodesize * (BTRFS_MAX_LEVEL - 1) * 2;
	rc->merging_rsv_size += rc->nodes_relocated * 2;
	mutex_unlock(&fs_info->reloc_mutex);

again:
	if (!err) {
		num_bytes = rc->merging_rsv_size;
		ret = btrfs_block_rsv_add(root, rc->block_rsv, num_bytes,
					  BTRFS_RESERVE_FLUSH_ALL);
		if (ret)
			err = ret;
	}

	trans = btrfs_join_transaction(rc->extent_root);
	if (IS_ERR(trans)) {
		if (!err)
			btrfs_block_rsv_release(fs_info, rc->block_rsv,
						num_bytes);
		return PTR_ERR(trans);
	}

	if (!err) {
		if (num_bytes != rc->merging_rsv_size) {
			btrfs_end_transaction(trans);
			btrfs_block_rsv_release(fs_info, rc->block_rsv,
						num_bytes);
			goto again;
		}
	}

	rc->merge_reloc_tree = 1;

	while (!list_empty(&rc->reloc_roots)) {
		reloc_root = list_entry(rc->reloc_roots.next,
					struct btrfs_root, root_list);
		list_del_init(&reloc_root->root_list);

		root = read_fs_root(fs_info, reloc_root->root_key.offset);
		BUG_ON(IS_ERR(root));
		BUG_ON(root->reloc_root != reloc_root);

		/*
		 * set reference count to 1, so btrfs_recover_relocation
		 * knows it should resumes merging
		 */
		if (!err)
			btrfs_set_root_refs(&reloc_root->root_item, 1);
		btrfs_update_reloc_root(trans, root);

		list_add(&reloc_root->root_list, &reloc_roots);
	}

	list_splice(&reloc_roots, &rc->reloc_roots);

	if (!err)
		btrfs_commit_transaction(trans);
	else
		btrfs_end_transaction(trans);
	return err;
}

static noinline_for_stack
void free_reloc_roots(struct list_head *list)
{
	struct btrfs_root *reloc_root;

	while (!list_empty(list)) {
		reloc_root = list_entry(list->next, struct btrfs_root,
					root_list);
		__del_reloc_root(reloc_root);
		free_extent_buffer(reloc_root->node);
		free_extent_buffer(reloc_root->commit_root);
		reloc_root->node = NULL;
		reloc_root->commit_root = NULL;
	}
}

static noinline_for_stack
void merge_reloc_roots(struct reloc_control *rc)
{
	struct btrfs_fs_info *fs_info = rc->extent_root->fs_info;
	struct btrfs_root *root;
	struct btrfs_root *reloc_root;
	LIST_HEAD(reloc_roots);
	int found = 0;
	int ret = 0;
again:
	root = rc->extent_root;

	/*
	 * this serializes us with btrfs_record_root_in_transaction,
	 * we have to make sure nobody is in the middle of
	 * adding their roots to the list while we are
	 * doing this splice
	 */
	mutex_lock(&fs_info->reloc_mutex);
	list_splice_init(&rc->reloc_roots, &reloc_roots);
	mutex_unlock(&fs_info->reloc_mutex);

	while (!list_empty(&reloc_roots)) {
		found = 1;
		reloc_root = list_entry(reloc_roots.next,
					struct btrfs_root, root_list);

		if (btrfs_root_refs(&reloc_root->root_item) > 0) {
			root = read_fs_root(fs_info,
					    reloc_root->root_key.offset);
			BUG_ON(IS_ERR(root));
			BUG_ON(root->reloc_root != reloc_root);

			ret = merge_reloc_root(rc, root);
			if (ret) {
				if (list_empty(&reloc_root->root_list))
					list_add_tail(&reloc_root->root_list,
						      &reloc_roots);
				goto out;
			}
		} else {
			list_del_init(&reloc_root->root_list);
			/* Don't forget to queue this reloc root for cleanup */
			list_add_tail(&reloc_root->reloc_dirty_list,
				      &rc->dirty_subvol_roots);
		}
	}

	if (found) {
		found = 0;
		goto again;
	}
out:
	if (ret) {
		btrfs_handle_fs_error(fs_info, ret, NULL);
		if (!list_empty(&reloc_roots))
			free_reloc_roots(&reloc_roots);

		/* new reloc root may be added */
		mutex_lock(&fs_info->reloc_mutex);
		list_splice_init(&rc->reloc_roots, &reloc_roots);
		mutex_unlock(&fs_info->reloc_mutex);
		if (!list_empty(&reloc_roots))
			free_reloc_roots(&reloc_roots);
	}

	BUG_ON(!RB_EMPTY_ROOT(&rc->reloc_root_tree.rb_root));
}

static void free_block_list(struct rb_root *blocks)
{
	struct tree_block *block;
	struct rb_node *rb_node;
	while ((rb_node = rb_first(blocks))) {
		block = rb_entry(rb_node, struct tree_block, rb_node);
		rb_erase(rb_node, blocks);
		kfree(block);
	}
}

static int record_reloc_root_in_trans(struct btrfs_trans_handle *trans,
				      struct btrfs_root *reloc_root)
{
	struct btrfs_fs_info *fs_info = reloc_root->fs_info;
	struct btrfs_root *root;

	if (reloc_root->last_trans == trans->transid)
		return 0;

	root = read_fs_root(fs_info, reloc_root->root_key.offset);
	BUG_ON(IS_ERR(root));
	BUG_ON(root->reloc_root != reloc_root);

	return btrfs_record_root_in_trans(trans, root);
}

static noinline_for_stack
struct btrfs_root *select_reloc_root(struct btrfs_trans_handle *trans,
				     struct reloc_control *rc,
				     struct backref_node *node,
				     struct backref_edge *edges[])
{
	struct backref_node *next;
	struct btrfs_root *root;
	int index = 0;

	next = node;
	while (1) {
		cond_resched();
		next = walk_up_backref(next, edges, &index);
		root = next->root;
		BUG_ON(!root);
		BUG_ON(!test_bit(BTRFS_ROOT_REF_COWS, &root->state));

		if (root->root_key.objectid == BTRFS_TREE_RELOC_OBJECTID) {
			record_reloc_root_in_trans(trans, root);
			break;
		}

		btrfs_record_root_in_trans(trans, root);
		root = root->reloc_root;

		if (next->new_bytenr != root->node->start) {
			BUG_ON(next->new_bytenr);
			BUG_ON(!list_empty(&next->list));
			next->new_bytenr = root->node->start;
			next->root = root;
			list_add_tail(&next->list,
				      &rc->backref_cache.changed);
			__mark_block_processed(rc, next);
			break;
		}

		WARN_ON(1);
		root = NULL;
		next = walk_down_backref(edges, &index);
		if (!next || next->level <= node->level)
			break;
	}
	if (!root)
		return NULL;

	next = node;
	/* setup backref node path for btrfs_reloc_cow_block */
	while (1) {
		rc->backref_cache.path[next->level] = next;
		if (--index < 0)
			break;
		next = edges[index]->node[UPPER];
	}
	return root;
}

/*
 * select a tree root for relocation. return NULL if the block
 * is reference counted. we should use do_relocation() in this
 * case. return a tree root pointer if the block isn't reference
 * counted. return -ENOENT if the block is root of reloc tree.
 */
static noinline_for_stack
struct btrfs_root *select_one_root(struct backref_node *node)
{
	struct backref_node *next;
	struct btrfs_root *root;
	struct btrfs_root *fs_root = NULL;
	struct backref_edge *edges[BTRFS_MAX_LEVEL - 1];
	int index = 0;

	next = node;
	while (1) {
		cond_resched();
		next = walk_up_backref(next, edges, &index);
		root = next->root;
		BUG_ON(!root);

		/* no other choice for non-references counted tree */
		if (!test_bit(BTRFS_ROOT_REF_COWS, &root->state))
			return root;

		if (root->root_key.objectid != BTRFS_TREE_RELOC_OBJECTID)
			fs_root = root;

		if (next != node)
			return NULL;

		next = walk_down_backref(edges, &index);
		if (!next || next->level <= node->level)
			break;
	}

	if (!fs_root)
		return ERR_PTR(-ENOENT);
	return fs_root;
}

static noinline_for_stack
u64 calcu_metadata_size(struct reloc_control *rc,
			struct backref_node *node, int reserve)
{
	struct btrfs_fs_info *fs_info = rc->extent_root->fs_info;
	struct backref_node *next = node;
	struct backref_edge *edge;
	struct backref_edge *edges[BTRFS_MAX_LEVEL - 1];
	u64 num_bytes = 0;
	int index = 0;

	BUG_ON(reserve && node->processed);

	while (next) {
		cond_resched();
		while (1) {
			if (next->processed && (reserve || next != node))
				break;

			num_bytes += fs_info->nodesize;

			if (list_empty(&next->upper))
				break;

			edge = list_entry(next->upper.next,
					  struct backref_edge, list[LOWER]);
			edges[index++] = edge;
			next = edge->node[UPPER];
		}
		next = walk_down_backref(edges, &index);
	}
	return num_bytes;
}

static int reserve_metadata_space(struct btrfs_trans_handle *trans,
				  struct reloc_control *rc,
				  struct backref_node *node)
{
	struct btrfs_root *root = rc->extent_root;
	struct btrfs_fs_info *fs_info = root->fs_info;
	u64 num_bytes;
	int ret;
	u64 tmp;

	num_bytes = calcu_metadata_size(rc, node, 1) * 2;

	trans->block_rsv = rc->block_rsv;
	rc->reserved_bytes += num_bytes;

	/*
	 * We are under a transaction here so we can only do limited flushing.
	 * If we get an enospc just kick back -EAGAIN so we know to drop the
	 * transaction and try to refill when we can flush all the things.
	 */
	ret = btrfs_block_rsv_refill(root, rc->block_rsv, num_bytes,
				BTRFS_RESERVE_FLUSH_LIMIT);
	if (ret) {
		tmp = fs_info->nodesize * RELOCATION_RESERVED_NODES;
		while (tmp <= rc->reserved_bytes)
			tmp <<= 1;
		/*
		 * only one thread can access block_rsv at this point,
		 * so we don't need hold lock to protect block_rsv.
		 * we expand more reservation size here to allow enough
		 * space for relocation and we will return eailer in
		 * enospc case.
		 */
		rc->block_rsv->size = tmp + fs_info->nodesize *
				      RELOCATION_RESERVED_NODES;
		return -EAGAIN;
	}

	return 0;
}

/*
 * relocate a block tree, and then update pointers in upper level
 * blocks that reference the block to point to the new location.
 *
 * if called by link_to_upper, the block has already been relocated.
 * in that case this function just updates pointers.
 */
static int do_relocation(struct btrfs_trans_handle *trans,
			 struct reloc_control *rc,
			 struct backref_node *node,
			 struct btrfs_key *key,
			 struct btrfs_path *path, int lowest)
{
	struct btrfs_fs_info *fs_info = rc->extent_root->fs_info;
	struct backref_node *upper;
	struct backref_edge *edge;
	struct backref_edge *edges[BTRFS_MAX_LEVEL - 1];
	struct btrfs_root *root;
	struct extent_buffer *eb;
	u32 blocksize;
	u64 bytenr;
	u64 generation;
	int slot;
	int ret;
	int err = 0;

	BUG_ON(lowest && node->eb);

	path->lowest_level = node->level + 1;
	rc->backref_cache.path[node->level] = node;
	list_for_each_entry(edge, &node->upper, list[LOWER]) {
		struct btrfs_key first_key;
		struct btrfs_ref ref = { 0 };

		cond_resched();

		upper = edge->node[UPPER];
		root = select_reloc_root(trans, rc, upper, edges);
		BUG_ON(!root);

		if (upper->eb && !upper->locked) {
			if (!lowest) {
				ret = btrfs_bin_search(upper->eb, key,
						       upper->level, &slot);
				BUG_ON(ret);
				bytenr = btrfs_node_blockptr(upper->eb, slot);
				if (node->eb->start == bytenr)
					goto next;
			}
			drop_node_buffer(upper);
		}

		if (!upper->eb) {
			ret = btrfs_search_slot(trans, root, key, path, 0, 1);
			if (ret) {
				if (ret < 0)
					err = ret;
				else
					err = -ENOENT;

				btrfs_release_path(path);
				break;
			}

			if (!upper->eb) {
				upper->eb = path->nodes[upper->level];
				path->nodes[upper->level] = NULL;
			} else {
				BUG_ON(upper->eb != path->nodes[upper->level]);
			}

			upper->locked = 1;
			path->locks[upper->level] = 0;

			slot = path->slots[upper->level];
			btrfs_release_path(path);
		} else {
			ret = btrfs_bin_search(upper->eb, key, upper->level,
					       &slot);
			BUG_ON(ret);
		}

		bytenr = btrfs_node_blockptr(upper->eb, slot);
		if (lowest) {
			if (bytenr != node->bytenr) {
				btrfs_err(root->fs_info,
		"lowest leaf/node mismatch: bytenr %llu node->bytenr %llu slot %d upper %llu",
					  bytenr, node->bytenr, slot,
					  upper->eb->start);
				err = -EIO;
				goto next;
			}
		} else {
			if (node->eb->start == bytenr)
				goto next;
		}

		blocksize = root->fs_info->nodesize;
		generation = btrfs_node_ptr_generation(upper->eb, slot);
		btrfs_node_key_to_cpu(upper->eb, &first_key, slot);
		eb = read_tree_block(fs_info, bytenr, generation,
				     upper->level - 1, &first_key);
		if (IS_ERR(eb)) {
			err = PTR_ERR(eb);
			goto next;
		} else if (!extent_buffer_uptodate(eb)) {
			free_extent_buffer(eb);
			err = -EIO;
			goto next;
		}
		btrfs_tree_lock(eb);
		btrfs_set_lock_blocking(eb);

		if (!node->eb) {
			ret = btrfs_cow_block(trans, root, eb, upper->eb,
					      slot, &eb);
			btrfs_tree_unlock(eb);
			free_extent_buffer(eb);
			if (ret < 0) {
				err = ret;
				goto next;
			}
			BUG_ON(node->eb != eb);
		} else {
			btrfs_set_node_blockptr(upper->eb, slot,
						node->eb->start);
			btrfs_set_node_ptr_generation(upper->eb, slot,
						      trans->transid);
			btrfs_mark_buffer_dirty(upper->eb);

			btrfs_init_generic_ref(&ref, BTRFS_ADD_DELAYED_REF,
					       node->eb->start, blocksize,
					       upper->eb->start);
			ref.real_root = root->root_key.objectid;
			btrfs_init_tree_ref(&ref, node->level,
					    btrfs_header_owner(upper->eb));
			ret = btrfs_inc_extent_ref(trans, root, &ref);
			BUG_ON(ret);

			ret = btrfs_drop_subtree(trans, root, eb, upper->eb);
			BUG_ON(ret);
		}
next:
		if (!upper->pending)
			drop_node_buffer(upper);
		else
			unlock_node_buffer(upper);
		if (err)
			break;
	}

	if (!err && node->pending) {
		drop_node_buffer(node);
		list_move_tail(&node->list, &rc->backref_cache.changed);
		node->pending = 0;
	}

	path->lowest_level = 0;
	BUG_ON(err == -ENOSPC);
	return err;
}

static int link_to_upper(struct btrfs_trans_handle *trans,
			 struct reloc_control *rc,
			 struct backref_node *node,
			 struct btrfs_path *path)
{
	struct btrfs_key key;

	btrfs_node_key_to_cpu(node->eb, &key, 0);
	return do_relocation(trans, rc, node, &key, path, 0);
}

static int finish_pending_nodes(struct btrfs_trans_handle *trans,
				struct reloc_control *rc,
				struct btrfs_path *path, int err)
{
	LIST_HEAD(list);
	struct backref_cache *cache = &rc->backref_cache;
	struct backref_node *node;
	int level;
	int ret;

	for (level = 0; level < BTRFS_MAX_LEVEL; level++) {
		while (!list_empty(&cache->pending[level])) {
			node = list_entry(cache->pending[level].next,
					  struct backref_node, list);
			list_move_tail(&node->list, &list);
			BUG_ON(!node->pending);

			if (!err) {
				ret = link_to_upper(trans, rc, node, path);
				if (ret < 0)
					err = ret;
			}
		}
		list_splice_init(&list, &cache->pending[level]);
	}
	return err;
}

static void mark_block_processed(struct reloc_control *rc,
				 u64 bytenr, u32 blocksize)
{
	set_extent_bits(&rc->processed_blocks, bytenr, bytenr + blocksize - 1,
			EXTENT_DIRTY);
}

static void __mark_block_processed(struct reloc_control *rc,
				   struct backref_node *node)
{
	u32 blocksize;
	if (node->level == 0 ||
	    in_block_group(node->bytenr, rc->block_group)) {
		blocksize = rc->extent_root->fs_info->nodesize;
		mark_block_processed(rc, node->bytenr, blocksize);
	}
	node->processed = 1;
}

/*
 * mark a block and all blocks directly/indirectly reference the block
 * as processed.
 */
static void update_processed_blocks(struct reloc_control *rc,
				    struct backref_node *node)
{
	struct backref_node *next = node;
	struct backref_edge *edge;
	struct backref_edge *edges[BTRFS_MAX_LEVEL - 1];
	int index = 0;

	while (next) {
		cond_resched();
		while (1) {
			if (next->processed)
				break;

			__mark_block_processed(rc, next);

			if (list_empty(&next->upper))
				break;

			edge = list_entry(next->upper.next,
					  struct backref_edge, list[LOWER]);
			edges[index++] = edge;
			next = edge->node[UPPER];
		}
		next = walk_down_backref(edges, &index);
	}
}

static int tree_block_processed(u64 bytenr, struct reloc_control *rc)
{
	u32 blocksize = rc->extent_root->fs_info->nodesize;

	if (test_range_bit(&rc->processed_blocks, bytenr,
			   bytenr + blocksize - 1, EXTENT_DIRTY, 1, NULL))
		return 1;
	return 0;
}

static int get_tree_block_key(struct btrfs_fs_info *fs_info,
			      struct tree_block *block)
{
	struct extent_buffer *eb;

	BUG_ON(block->key_ready);
	eb = read_tree_block(fs_info, block->bytenr, block->key.offset,
			     block->level, NULL);
	if (IS_ERR(eb)) {
		return PTR_ERR(eb);
	} else if (!extent_buffer_uptodate(eb)) {
		free_extent_buffer(eb);
		return -EIO;
	}
	WARN_ON(btrfs_header_level(eb) != block->level);
	if (block->level == 0)
		btrfs_item_key_to_cpu(eb, &block->key, 0);
	else
		btrfs_node_key_to_cpu(eb, &block->key, 0);
	free_extent_buffer(eb);
	block->key_ready = 1;
	return 0;
}

/*
 * helper function to relocate a tree block
 */
static int relocate_tree_block(struct btrfs_trans_handle *trans,
				struct reloc_control *rc,
				struct backref_node *node,
				struct btrfs_key *key,
				struct btrfs_path *path)
{
	struct btrfs_root *root;
	int ret = 0;

	if (!node)
		return 0;

	BUG_ON(node->processed);
	root = select_one_root(node);
	if (root == ERR_PTR(-ENOENT)) {
		update_processed_blocks(rc, node);
		goto out;
	}

	if (!root || test_bit(BTRFS_ROOT_REF_COWS, &root->state)) {
		ret = reserve_metadata_space(trans, rc, node);
		if (ret)
			goto out;
	}

	if (root) {
		if (test_bit(BTRFS_ROOT_REF_COWS, &root->state)) {
			BUG_ON(node->new_bytenr);
			BUG_ON(!list_empty(&node->list));
			btrfs_record_root_in_trans(trans, root);
			root = root->reloc_root;
			node->new_bytenr = root->node->start;
			node->root = root;
			list_add_tail(&node->list, &rc->backref_cache.changed);
		} else {
			path->lowest_level = node->level;
			ret = btrfs_search_slot(trans, root, key, path, 0, 1);
			btrfs_release_path(path);
			if (ret > 0)
				ret = 0;
		}
		if (!ret)
			update_processed_blocks(rc, node);
	} else {
		ret = do_relocation(trans, rc, node, key, path, 1);
	}
out:
	if (ret || node->level == 0 || node->cowonly)
		remove_backref_node(&rc->backref_cache, node);
	return ret;
}

/*
 * relocate a list of blocks
 */
static noinline_for_stack
int relocate_tree_blocks(struct btrfs_trans_handle *trans,
			 struct reloc_control *rc, struct rb_root *blocks)
{
	struct btrfs_fs_info *fs_info = rc->extent_root->fs_info;
	struct backref_node *node;
	struct btrfs_path *path;
	struct tree_block *block;
	struct rb_node *rb_node;
	int ret;
	int err = 0;

	path = btrfs_alloc_path();
	if (!path) {
		err = -ENOMEM;
		goto out_free_blocks;
	}

	rb_node = rb_first(blocks);
	while (rb_node) {
		block = rb_entry(rb_node, struct tree_block, rb_node);
		if (!block->key_ready)
			readahead_tree_block(fs_info, block->bytenr);
		rb_node = rb_next(rb_node);
	}

	rb_node = rb_first(blocks);
	while (rb_node) {
		block = rb_entry(rb_node, struct tree_block, rb_node);
		if (!block->key_ready) {
			err = get_tree_block_key(fs_info, block);
			if (err)
				goto out_free_path;
		}
		rb_node = rb_next(rb_node);
	}

	rb_node = rb_first(blocks);
	while (rb_node) {
		block = rb_entry(rb_node, struct tree_block, rb_node);

		node = build_backref_tree(rc, &block->key,
					  block->level, block->bytenr);
		if (IS_ERR(node)) {
			err = PTR_ERR(node);
			goto out;
		}

		ret = relocate_tree_block(trans, rc, node, &block->key,
					  path);
		if (ret < 0) {
			if (ret != -EAGAIN || rb_node == rb_first(blocks))
				err = ret;
			goto out;
		}
		rb_node = rb_next(rb_node);
	}
out:
	err = finish_pending_nodes(trans, rc, path, err);

out_free_path:
	btrfs_free_path(path);
out_free_blocks:
	free_block_list(blocks);
	return err;
}

static noinline_for_stack
int prealloc_file_extent_cluster(struct inode *inode,
				 struct file_extent_cluster *cluster)
{
	u64 alloc_hint = 0;
	u64 start;
	u64 end;
	u64 offset = BTRFS_I(inode)->index_cnt;
	u64 num_bytes;
	int nr = 0;
	int ret = 0;
	u64 prealloc_start = cluster->start - offset;
	u64 prealloc_end = cluster->end - offset;
	u64 cur_offset;
	struct extent_changeset *data_reserved = NULL;

	BUG_ON(cluster->start != cluster->boundary[0]);
	inode_lock(inode);

	ret = btrfs_check_data_free_space(inode, &data_reserved, prealloc_start,
					  prealloc_end + 1 - prealloc_start);
	if (ret)
		goto out;

	cur_offset = prealloc_start;
	while (nr < cluster->nr) {
		start = cluster->boundary[nr] - offset;
		if (nr + 1 < cluster->nr)
			end = cluster->boundary[nr + 1] - 1 - offset;
		else
			end = cluster->end - offset;

		lock_extent(&BTRFS_I(inode)->io_tree, start, end);
		num_bytes = end + 1 - start;
		if (cur_offset < start)
			btrfs_free_reserved_data_space(inode, data_reserved,
					cur_offset, start - cur_offset);
		ret = btrfs_prealloc_file_range(inode, 0, start,
						num_bytes, num_bytes,
						end + 1, &alloc_hint);
		cur_offset = end + 1;
		unlock_extent(&BTRFS_I(inode)->io_tree, start, end);
		if (ret)
			break;
		nr++;
	}
	if (cur_offset < prealloc_end)
		btrfs_free_reserved_data_space(inode, data_reserved,
				cur_offset, prealloc_end + 1 - cur_offset);
out:
	inode_unlock(inode);
	extent_changeset_free(data_reserved);
	return ret;
}

static noinline_for_stack
int setup_extent_mapping(struct inode *inode, u64 start, u64 end,
			 u64 block_start)
{
	struct btrfs_fs_info *fs_info = btrfs_sb(inode->i_sb);
	struct extent_map_tree *em_tree = &BTRFS_I(inode)->extent_tree;
	struct extent_map *em;
	int ret = 0;

	em = alloc_extent_map();
	if (!em)
		return -ENOMEM;

	em->start = start;
	em->len = end + 1 - start;
	em->block_len = em->len;
	em->block_start = block_start;
	em->bdev = fs_info->fs_devices->latest_bdev;
	set_bit(EXTENT_FLAG_PINNED, &em->flags);

	lock_extent(&BTRFS_I(inode)->io_tree, start, end);
	while (1) {
		write_lock(&em_tree->lock);
		ret = add_extent_mapping(em_tree, em, 0);
		write_unlock(&em_tree->lock);
		if (ret != -EEXIST) {
			free_extent_map(em);
			break;
		}
		btrfs_drop_extent_cache(BTRFS_I(inode), start, end, 0);
	}
	unlock_extent(&BTRFS_I(inode)->io_tree, start, end);
	return ret;
}

/*
 * Allow error injection to test balance cancellation
 */
int btrfs_should_cancel_balance(struct btrfs_fs_info *fs_info)
{
	return atomic_read(&fs_info->balance_cancel_req);
}

static int relocate_file_extent_cluster(struct inode *inode,
					struct file_extent_cluster *cluster)
{
	struct btrfs_fs_info *fs_info = btrfs_sb(inode->i_sb);
	u64 page_start;
	u64 page_end;
	u64 offset = BTRFS_I(inode)->index_cnt;
	unsigned long index;
	unsigned long last_index;
	struct page *page;
	struct file_ra_state *ra;
	gfp_t mask = btrfs_alloc_write_mask(inode->i_mapping);
	int nr = 0;
	int ret = 0;

	if (!cluster->nr)
		return 0;

	ra = kzalloc(sizeof(*ra), GFP_NOFS);
	if (!ra)
		return -ENOMEM;

	ret = prealloc_file_extent_cluster(inode, cluster);
	if (ret)
		goto out;

	file_ra_state_init(ra, inode->i_mapping);

	ret = setup_extent_mapping(inode, cluster->start - offset,
				   cluster->end - offset, cluster->start);
	if (ret)
		goto out;

	index = (cluster->start - offset) >> PAGE_SHIFT;
	last_index = (cluster->end - offset) >> PAGE_SHIFT;
	while (index <= last_index) {
		ret = btrfs_delalloc_reserve_metadata(BTRFS_I(inode),
				PAGE_SIZE);
		if (ret)
			goto out;

		page = find_lock_page(inode->i_mapping, index);
		if (!page) {
			page_cache_sync_readahead(inode->i_mapping,
						  ra, NULL, index,
						  last_index + 1 - index);
			page = find_or_create_page(inode->i_mapping, index,
						   mask);
			if (!page) {
				btrfs_delalloc_release_metadata(BTRFS_I(inode),
							PAGE_SIZE, true);
				btrfs_delalloc_release_extents(BTRFS_I(inode),
							PAGE_SIZE);
				ret = -ENOMEM;
				goto out;
			}
		}

		if (PageReadahead(page)) {
			page_cache_async_readahead(inode->i_mapping,
						   ra, NULL, page, index,
						   last_index + 1 - index);
		}

		if (!PageUptodate(page)) {
			btrfs_readpage(NULL, page);
			lock_page(page);
			if (!PageUptodate(page)) {
				unlock_page(page);
				put_page(page);
				btrfs_delalloc_release_metadata(BTRFS_I(inode),
							PAGE_SIZE, true);
				btrfs_delalloc_release_extents(BTRFS_I(inode),
							       PAGE_SIZE);
				ret = -EIO;
				goto out;
			}
		}

		page_start = page_offset(page);
		page_end = page_start + PAGE_SIZE - 1;

		lock_extent(&BTRFS_I(inode)->io_tree, page_start, page_end);

		set_page_extent_mapped(page);

		if (nr < cluster->nr &&
		    page_start + offset == cluster->boundary[nr]) {
			set_extent_bits(&BTRFS_I(inode)->io_tree,
					page_start, page_end,
					EXTENT_BOUNDARY);
			nr++;
		}

		btrfs_set_extent_delalloc(inode, page_start, page_end, 0, NULL,
					  0);
		set_page_dirty(page);

		unlock_extent(&BTRFS_I(inode)->io_tree,
			      page_start, page_end);
		unlock_page(page);
		put_page(page);

		index++;
		btrfs_delalloc_release_extents(BTRFS_I(inode), PAGE_SIZE);
		balance_dirty_pages_ratelimited(inode->i_mapping);
		btrfs_throttle(fs_info);
		if (btrfs_should_cancel_balance(fs_info)) {
			ret = -ECANCELED;
			goto out;
		}
	}
	WARN_ON(nr != cluster->nr);
out:
	kfree(ra);
	return ret;
}

static noinline_for_stack
int relocate_data_extent(struct inode *inode, struct btrfs_key *extent_key,
			 struct file_extent_cluster *cluster)
{
	int ret;

	if (cluster->nr > 0 && extent_key->objectid != cluster->end + 1) {
		ret = relocate_file_extent_cluster(inode, cluster);
		if (ret)
			return ret;
		cluster->nr = 0;
	}

	if (!cluster->nr)
		cluster->start = extent_key->objectid;
	else
		BUG_ON(cluster->nr >= MAX_EXTENTS);
	cluster->end = extent_key->objectid + extent_key->offset - 1;
	cluster->boundary[cluster->nr] = extent_key->objectid;
	cluster->nr++;

	if (cluster->nr >= MAX_EXTENTS) {
		ret = relocate_file_extent_cluster(inode, cluster);
		if (ret)
			return ret;
		cluster->nr = 0;
	}
	return 0;
}

#ifdef BTRFS_COMPAT_EXTENT_TREE_V0
static int get_ref_objectid_v0(struct reloc_control *rc,
			       struct btrfs_path *path,
			       struct btrfs_key *extent_key,
			       u64 *ref_objectid, int *path_change)
{
	struct btrfs_key key;
	struct extent_buffer *leaf;
	struct btrfs_extent_ref_v0 *ref0;
	int ret;
	int slot;

	leaf = path->nodes[0];
	slot = path->slots[0];
	while (1) {
		if (slot >= btrfs_header_nritems(leaf)) {
			ret = btrfs_next_leaf(rc->extent_root, path);
			if (ret < 0)
				return ret;
			BUG_ON(ret > 0);
			leaf = path->nodes[0];
			slot = path->slots[0];
			if (path_change)
				*path_change = 1;
		}
		btrfs_item_key_to_cpu(leaf, &key, slot);
		if (key.objectid != extent_key->objectid)
			return -ENOENT;

		if (key.type != BTRFS_EXTENT_REF_V0_KEY) {
			slot++;
			continue;
		}
		ref0 = btrfs_item_ptr(leaf, slot,
				struct btrfs_extent_ref_v0);
		*ref_objectid = btrfs_ref_objectid_v0(leaf, ref0);
		break;
	}
	return 0;
}
#endif

/*
 * helper to add a tree block to the list.
 * the major work is getting the generation and level of the block
 */
static int add_tree_block(struct reloc_control *rc,
			  struct btrfs_key *extent_key,
			  struct btrfs_path *path,
			  struct rb_root *blocks)
{
	struct extent_buffer *eb;
	struct btrfs_extent_item *ei;
	struct btrfs_tree_block_info *bi;
	struct tree_block *block;
	struct rb_node *rb_node;
	u32 item_size;
	int level = -1;
	u64 generation;

	eb =  path->nodes[0];
	item_size = btrfs_item_size_nr(eb, path->slots[0]);

	if (extent_key->type == BTRFS_METADATA_ITEM_KEY ||
	    item_size >= sizeof(*ei) + sizeof(*bi)) {
		ei = btrfs_item_ptr(eb, path->slots[0],
				struct btrfs_extent_item);
		if (extent_key->type == BTRFS_EXTENT_ITEM_KEY) {
			bi = (struct btrfs_tree_block_info *)(ei + 1);
			level = btrfs_tree_block_level(eb, bi);
		} else {
			level = (int)extent_key->offset;
		}
		generation = btrfs_extent_generation(eb, ei);
	} else {
#ifdef BTRFS_COMPAT_EXTENT_TREE_V0
		u64 ref_owner;
		int ret;

		BUG_ON(item_size != sizeof(struct btrfs_extent_item_v0));
		ret = get_ref_objectid_v0(rc, path, extent_key,
					  &ref_owner, NULL);
		if (ret < 0)
			return ret;
		BUG_ON(ref_owner >= BTRFS_MAX_LEVEL);
		level = (int)ref_owner;
		/* FIXME: get real generation */
		generation = 0;
#else
		BUG();
#endif
	}

	btrfs_release_path(path);

	BUG_ON(level == -1);

	block = kmalloc(sizeof(*block), GFP_NOFS);
	if (!block)
		return -ENOMEM;

	block->bytenr = extent_key->objectid;
	block->key.objectid = rc->extent_root->fs_info->nodesize;
	block->key.offset = generation;
	block->level = level;
	block->key_ready = 0;

	rb_node = tree_insert(blocks, block->bytenr, &block->rb_node);
	if (rb_node)
		backref_tree_panic(rb_node, -EEXIST, block->bytenr);

	return 0;
}

/*
 * helper to add tree blocks for backref of type BTRFS_SHARED_DATA_REF_KEY
 */
static int __add_tree_block(struct reloc_control *rc,
			    u64 bytenr, u32 blocksize,
			    struct rb_root *blocks)
{
	struct btrfs_fs_info *fs_info = rc->extent_root->fs_info;
	struct btrfs_path *path;
	struct btrfs_key key;
	int ret;
	bool skinny = btrfs_fs_incompat(fs_info, SKINNY_METADATA);

	if (tree_block_processed(bytenr, rc))
		return 0;

	if (tree_search(blocks, bytenr))
		return 0;

	path = btrfs_alloc_path();
	if (!path)
		return -ENOMEM;
again:
	key.objectid = bytenr;
	if (skinny) {
		key.type = BTRFS_METADATA_ITEM_KEY;
		key.offset = (u64)-1;
	} else {
		key.type = BTRFS_EXTENT_ITEM_KEY;
		key.offset = blocksize;
	}

	path->search_commit_root = 1;
	path->skip_locking = 1;
	ret = btrfs_search_slot(NULL, rc->extent_root, &key, path, 0, 0);
	if (ret < 0)
		goto out;

	if (ret > 0 && skinny) {
		if (path->slots[0]) {
			path->slots[0]--;
			btrfs_item_key_to_cpu(path->nodes[0], &key,
					      path->slots[0]);
			if (key.objectid == bytenr &&
			    (key.type == BTRFS_METADATA_ITEM_KEY ||
			     (key.type == BTRFS_EXTENT_ITEM_KEY &&
			      key.offset == blocksize)))
				ret = 0;
		}

		if (ret) {
			skinny = false;
			btrfs_release_path(path);
			goto again;
		}
	}
	if (ret) {
		ASSERT(ret == 1);
		btrfs_print_leaf(fs_info, path->nodes[0]);
		btrfs_err(fs_info,
	     "tree block extent item (%llu) is not found in extent tree",
		     bytenr);
		WARN_ON(1);
		ret = -EINVAL;
		goto out;
	}

	ret = add_tree_block(rc, &key, path, blocks);
out:
	btrfs_free_path(path);
	return ret;
}

/*
 * helper to check if the block use full backrefs for pointers in it
 */
static int block_use_full_backref(struct reloc_control *rc,
				  struct extent_buffer *eb)
{
	u64 flags;
	int ret;

	if (btrfs_header_flag(eb, BTRFS_HEADER_FLAG_RELOC) ||
	    btrfs_header_backref_rev(eb) < BTRFS_MIXED_BACKREF_REV)
		return 1;

	ret = btrfs_lookup_extent_info(NULL, rc->extent_root->fs_info,
				       eb->start, btrfs_header_level(eb), 1,
				       NULL, &flags);
	BUG_ON(ret);

	if (flags & BTRFS_BLOCK_FLAG_FULL_BACKREF)
		ret = 1;
	else
		ret = 0;
	return ret;
}

static int delete_block_group_cache(struct btrfs_fs_info *fs_info,
				    struct btrfs_block_group_cache *block_group,
				    struct inode *inode,
				    u64 ino)
{
	struct btrfs_key key;
	struct btrfs_root *root = fs_info->tree_root;
	struct btrfs_trans_handle *trans;
	int ret = 0;

	if (inode)
		goto truncate;

	key.objectid = ino;
	key.type = BTRFS_INODE_ITEM_KEY;
	key.offset = 0;

	inode = btrfs_iget(fs_info->sb, &key, root, NULL);
	if (IS_ERR(inode) || is_bad_inode(inode)) {
		if (!IS_ERR(inode))
			iput(inode);
		return -ENOENT;
	}

truncate:
	ret = btrfs_check_trunc_cache_free_space(fs_info,
						 &fs_info->global_block_rsv);
	if (ret)
		goto out;

	trans = btrfs_join_transaction(root);
	if (IS_ERR(trans)) {
		ret = PTR_ERR(trans);
		goto out;
	}

	ret = btrfs_truncate_free_space_cache(trans, block_group, inode);

	btrfs_end_transaction(trans);
	btrfs_btree_balance_dirty(fs_info);
out:
	iput(inode);
	return ret;
}

/*
 * helper to add tree blocks for backref of type BTRFS_EXTENT_DATA_REF_KEY
 * this function scans fs tree to find blocks reference the data extent
 */
static int find_data_references(struct reloc_control *rc,
				struct btrfs_key *extent_key,
				struct extent_buffer *leaf,
				struct btrfs_extent_data_ref *ref,
				struct rb_root *blocks)
{
	struct btrfs_fs_info *fs_info = rc->extent_root->fs_info;
	struct btrfs_path *path;
	struct tree_block *block;
	struct btrfs_root *root;
	struct btrfs_file_extent_item *fi;
	struct rb_node *rb_node;
	struct btrfs_key key;
	u64 ref_root;
	u64 ref_objectid;
	u64 ref_offset;
	u32 ref_count;
	u32 nritems;
	int err = 0;
	int added = 0;
	int counted;
	int ret;

	ref_root = btrfs_extent_data_ref_root(leaf, ref);
	ref_objectid = btrfs_extent_data_ref_objectid(leaf, ref);
	ref_offset = btrfs_extent_data_ref_offset(leaf, ref);
	ref_count = btrfs_extent_data_ref_count(leaf, ref);

	/*
	 * This is an extent belonging to the free space cache, lets just delete
	 * it and redo the search.
	 */
	if (ref_root == BTRFS_ROOT_TREE_OBJECTID) {
		ret = delete_block_group_cache(fs_info, rc->block_group,
					       NULL, ref_objectid);
		if (ret != -ENOENT)
			return ret;
		ret = 0;
	}

	path = btrfs_alloc_path();
	if (!path)
		return -ENOMEM;
	path->reada = READA_FORWARD;

	root = read_fs_root(fs_info, ref_root);
	if (IS_ERR(root)) {
		err = PTR_ERR(root);
		goto out;
	}

	key.objectid = ref_objectid;
	key.type = BTRFS_EXTENT_DATA_KEY;
	if (ref_offset > ((u64)-1 << 32))
		key.offset = 0;
	else
		key.offset = ref_offset;

	path->search_commit_root = 1;
	path->skip_locking = 1;
	ret = btrfs_search_slot(NULL, root, &key, path, 0, 0);
	if (ret < 0) {
		err = ret;
		goto out;
	}

	leaf = path->nodes[0];
	nritems = btrfs_header_nritems(leaf);
	/*
	 * the references in tree blocks that use full backrefs
	 * are not counted in
	 */
	if (block_use_full_backref(rc, leaf))
		counted = 0;
	else
		counted = 1;
	rb_node = tree_search(blocks, leaf->start);
	if (rb_node) {
		if (counted)
			added = 1;
		else
			path->slots[0] = nritems;
	}

	while (ref_count > 0) {
		while (path->slots[0] >= nritems) {
			ret = btrfs_next_leaf(root, path);
			if (ret < 0) {
				err = ret;
				goto out;
			}
			if (WARN_ON(ret > 0))
				goto out;

			leaf = path->nodes[0];
			nritems = btrfs_header_nritems(leaf);
			added = 0;

			if (block_use_full_backref(rc, leaf))
				counted = 0;
			else
				counted = 1;
			rb_node = tree_search(blocks, leaf->start);
			if (rb_node) {
				if (counted)
					added = 1;
				else
					path->slots[0] = nritems;
			}
		}

		btrfs_item_key_to_cpu(leaf, &key, path->slots[0]);
		if (WARN_ON(key.objectid != ref_objectid ||
		    key.type != BTRFS_EXTENT_DATA_KEY))
			break;

		fi = btrfs_item_ptr(leaf, path->slots[0],
				    struct btrfs_file_extent_item);

		if (btrfs_file_extent_type(leaf, fi) ==
		    BTRFS_FILE_EXTENT_INLINE)
			goto next;

		if (btrfs_file_extent_disk_bytenr(leaf, fi) !=
		    extent_key->objectid)
			goto next;

		key.offset -= btrfs_file_extent_offset(leaf, fi);
		if (key.offset != ref_offset)
			goto next;

		if (counted)
			ref_count--;
		if (added)
			goto next;

		if (!tree_block_processed(leaf->start, rc)) {
			block = kmalloc(sizeof(*block), GFP_NOFS);
			if (!block) {
				err = -ENOMEM;
				break;
			}
			block->bytenr = leaf->start;
			btrfs_item_key_to_cpu(leaf, &block->key, 0);
			block->level = 0;
			block->key_ready = 1;
			rb_node = tree_insert(blocks, block->bytenr,
					      &block->rb_node);
			if (rb_node)
				backref_tree_panic(rb_node, -EEXIST,
						   block->bytenr);
		}
		if (counted)
			added = 1;
		else
			path->slots[0] = nritems;
next:
		path->slots[0]++;

	}
out:
	btrfs_free_path(path);
	return err;
}

/*
 * helper to find all tree blocks that reference a given data extent
 */
static noinline_for_stack
int add_data_references(struct reloc_control *rc,
			struct btrfs_key *extent_key,
			struct btrfs_path *path,
			struct rb_root *blocks)
{
	struct btrfs_key key;
	struct extent_buffer *eb;
	struct btrfs_extent_data_ref *dref;
	struct btrfs_extent_inline_ref *iref;
	unsigned long ptr;
	unsigned long end;
	u32 blocksize = rc->extent_root->fs_info->nodesize;
	int ret = 0;
	int err = 0;

	eb = path->nodes[0];
	ptr = btrfs_item_ptr_offset(eb, path->slots[0]);
	end = ptr + btrfs_item_size_nr(eb, path->slots[0]);
#ifdef BTRFS_COMPAT_EXTENT_TREE_V0
	if (ptr + sizeof(struct btrfs_extent_item_v0) == end)
		ptr = end;
	else
#endif
		ptr += sizeof(struct btrfs_extent_item);

	while (ptr < end) {
		iref = (struct btrfs_extent_inline_ref *)ptr;
		key.type = btrfs_get_extent_inline_ref_type(eb, iref,
							BTRFS_REF_TYPE_DATA);
		if (key.type == BTRFS_SHARED_DATA_REF_KEY) {
			key.offset = btrfs_extent_inline_ref_offset(eb, iref);
			ret = __add_tree_block(rc, key.offset, blocksize,
					       blocks);
		} else if (key.type == BTRFS_EXTENT_DATA_REF_KEY) {
			dref = (struct btrfs_extent_data_ref *)(&iref->offset);
			ret = find_data_references(rc, extent_key,
						   eb, dref, blocks);
		} else {
			ret = -EINVAL;
			btrfs_err(rc->extent_root->fs_info,
		     "extent %llu slot %d has an invalid inline ref type",
			     eb->start, path->slots[0]);
		}
		if (ret) {
			err = ret;
			goto out;
		}
		ptr += btrfs_extent_inline_ref_size(key.type);
	}
	WARN_ON(ptr > end);

	while (1) {
		cond_resched();
		eb = path->nodes[0];
		if (path->slots[0] >= btrfs_header_nritems(eb)) {
			ret = btrfs_next_leaf(rc->extent_root, path);
			if (ret < 0) {
				err = ret;
				break;
			}
			if (ret > 0)
				break;
			eb = path->nodes[0];
		}

		btrfs_item_key_to_cpu(eb, &key, path->slots[0]);
		if (key.objectid != extent_key->objectid)
			break;

#ifdef BTRFS_COMPAT_EXTENT_TREE_V0
		if (key.type == BTRFS_SHARED_DATA_REF_KEY ||
		    key.type == BTRFS_EXTENT_REF_V0_KEY) {
#else
		BUG_ON(key.type == BTRFS_EXTENT_REF_V0_KEY);
		if (key.type == BTRFS_SHARED_DATA_REF_KEY) {
#endif
			ret = __add_tree_block(rc, key.offset, blocksize,
					       blocks);
		} else if (key.type == BTRFS_EXTENT_DATA_REF_KEY) {
			dref = btrfs_item_ptr(eb, path->slots[0],
					      struct btrfs_extent_data_ref);
			ret = find_data_references(rc, extent_key,
						   eb, dref, blocks);
		} else {
			ret = 0;
		}
		if (ret) {
			err = ret;
			break;
		}
		path->slots[0]++;
	}
out:
	btrfs_release_path(path);
	if (err)
		free_block_list(blocks);
	return err;
}

/*
 * helper to find next unprocessed extent
 */
static noinline_for_stack
int find_next_extent(struct reloc_control *rc, struct btrfs_path *path,
		     struct btrfs_key *extent_key)
{
	struct btrfs_fs_info *fs_info = rc->extent_root->fs_info;
	struct btrfs_key key;
	struct extent_buffer *leaf;
	u64 start, end, last;
	int ret;

	last = rc->block_group->key.objectid + rc->block_group->key.offset;
	while (1) {
		cond_resched();
		if (rc->search_start >= last) {
			ret = 1;
			break;
		}

		key.objectid = rc->search_start;
		key.type = BTRFS_EXTENT_ITEM_KEY;
		key.offset = 0;

		path->search_commit_root = 1;
		path->skip_locking = 1;
		ret = btrfs_search_slot(NULL, rc->extent_root, &key, path,
					0, 0);
		if (ret < 0)
			break;
next:
		leaf = path->nodes[0];
		if (path->slots[0] >= btrfs_header_nritems(leaf)) {
			ret = btrfs_next_leaf(rc->extent_root, path);
			if (ret != 0)
				break;
			leaf = path->nodes[0];
		}

		btrfs_item_key_to_cpu(leaf, &key, path->slots[0]);
		if (key.objectid >= last) {
			ret = 1;
			break;
		}

		if (key.type != BTRFS_EXTENT_ITEM_KEY &&
		    key.type != BTRFS_METADATA_ITEM_KEY) {
			path->slots[0]++;
			goto next;
		}

		if (key.type == BTRFS_EXTENT_ITEM_KEY &&
		    key.objectid + key.offset <= rc->search_start) {
			path->slots[0]++;
			goto next;
		}

		if (key.type == BTRFS_METADATA_ITEM_KEY &&
		    key.objectid + fs_info->nodesize <=
		    rc->search_start) {
			path->slots[0]++;
			goto next;
		}

		ret = find_first_extent_bit(&rc->processed_blocks,
					    key.objectid, &start, &end,
					    EXTENT_DIRTY, NULL);

		if (ret == 0 && start <= key.objectid) {
			btrfs_release_path(path);
			rc->search_start = end + 1;
		} else {
			if (key.type == BTRFS_EXTENT_ITEM_KEY)
				rc->search_start = key.objectid + key.offset;
			else
				rc->search_start = key.objectid +
					fs_info->nodesize;
			memcpy(extent_key, &key, sizeof(key));
			return 0;
		}
	}
	btrfs_release_path(path);
	return ret;
}

static void set_reloc_control(struct reloc_control *rc)
{
	struct btrfs_fs_info *fs_info = rc->extent_root->fs_info;

	mutex_lock(&fs_info->reloc_mutex);
	fs_info->reloc_ctl = rc;
	mutex_unlock(&fs_info->reloc_mutex);
}

static void unset_reloc_control(struct reloc_control *rc)
{
	struct btrfs_fs_info *fs_info = rc->extent_root->fs_info;

	mutex_lock(&fs_info->reloc_mutex);
	fs_info->reloc_ctl = NULL;
	mutex_unlock(&fs_info->reloc_mutex);
}

static int check_extent_flags(u64 flags)
{
	if ((flags & BTRFS_EXTENT_FLAG_DATA) &&
	    (flags & BTRFS_EXTENT_FLAG_TREE_BLOCK))
		return 1;
	if (!(flags & BTRFS_EXTENT_FLAG_DATA) &&
	    !(flags & BTRFS_EXTENT_FLAG_TREE_BLOCK))
		return 1;
	if ((flags & BTRFS_EXTENT_FLAG_DATA) &&
	    (flags & BTRFS_BLOCK_FLAG_FULL_BACKREF))
		return 1;
	return 0;
}

static noinline_for_stack
int prepare_to_relocate(struct reloc_control *rc)
{
	struct btrfs_trans_handle *trans;
	int ret;

	rc->block_rsv = btrfs_alloc_block_rsv(rc->extent_root->fs_info,
					      BTRFS_BLOCK_RSV_TEMP);
	if (!rc->block_rsv)
		return -ENOMEM;

	memset(&rc->cluster, 0, sizeof(rc->cluster));
	rc->search_start = rc->block_group->key.objectid;
	rc->extents_found = 0;
	rc->nodes_relocated = 0;
	rc->merging_rsv_size = 0;
	rc->reserved_bytes = 0;
	rc->block_rsv->size = rc->extent_root->fs_info->nodesize *
			      RELOCATION_RESERVED_NODES;
	ret = btrfs_block_rsv_refill(rc->extent_root,
				     rc->block_rsv, rc->block_rsv->size,
				     BTRFS_RESERVE_FLUSH_ALL);
	if (ret)
		return ret;

	rc->create_reloc_tree = 1;
	set_reloc_control(rc);

	trans = btrfs_join_transaction(rc->extent_root);
	if (IS_ERR(trans)) {
		unset_reloc_control(rc);
		/*
		 * extent tree is not a ref_cow tree and has no reloc_root to
		 * cleanup.  And callers are responsible to free the above
		 * block rsv.
		 */
		return PTR_ERR(trans);
	}
	btrfs_commit_transaction(trans);
	return 0;
}

static noinline_for_stack int relocate_block_group(struct reloc_control *rc)
{
	struct btrfs_fs_info *fs_info = rc->extent_root->fs_info;
	struct rb_root blocks = RB_ROOT;
	struct btrfs_key key;
	struct btrfs_trans_handle *trans = NULL;
	struct btrfs_path *path;
	struct btrfs_extent_item *ei;
	u64 flags;
	u32 item_size;
	int ret;
	int err = 0;
	int progress = 0;

	path = btrfs_alloc_path();
	if (!path)
		return -ENOMEM;
	path->reada = READA_FORWARD;

	ret = prepare_to_relocate(rc);
	if (ret) {
		err = ret;
		goto out_free;
	}

	while (1) {
		rc->reserved_bytes = 0;
		ret = btrfs_block_rsv_refill(rc->extent_root,
					rc->block_rsv, rc->block_rsv->size,
					BTRFS_RESERVE_FLUSH_ALL);
		if (ret) {
			err = ret;
			break;
		}
		progress++;
		trans = btrfs_start_transaction(rc->extent_root, 0);
		if (IS_ERR(trans)) {
			err = PTR_ERR(trans);
			trans = NULL;
			break;
		}
restart:
		if (update_backref_cache(trans, &rc->backref_cache)) {
			btrfs_end_transaction(trans);
			continue;
		}

		ret = find_next_extent(rc, path, &key);
		if (ret < 0)
			err = ret;
		if (ret != 0)
			break;

		rc->extents_found++;

		ei = btrfs_item_ptr(path->nodes[0], path->slots[0],
				    struct btrfs_extent_item);
		item_size = btrfs_item_size_nr(path->nodes[0], path->slots[0]);
		if (item_size >= sizeof(*ei)) {
			flags = btrfs_extent_flags(path->nodes[0], ei);
			ret = check_extent_flags(flags);
			BUG_ON(ret);

		} else {
#ifdef BTRFS_COMPAT_EXTENT_TREE_V0
			u64 ref_owner;
			int path_change = 0;

			BUG_ON(item_size !=
			       sizeof(struct btrfs_extent_item_v0));
			ret = get_ref_objectid_v0(rc, path, &key, &ref_owner,
						  &path_change);
			if (ret < 0) {
				err = ret;
				break;
			}
			if (ref_owner < BTRFS_FIRST_FREE_OBJECTID)
				flags = BTRFS_EXTENT_FLAG_TREE_BLOCK;
			else
				flags = BTRFS_EXTENT_FLAG_DATA;

			if (path_change) {
				btrfs_release_path(path);

				path->search_commit_root = 1;
				path->skip_locking = 1;
				ret = btrfs_search_slot(NULL, rc->extent_root,
							&key, path, 0, 0);
				if (ret < 0) {
					err = ret;
					break;
				}
				BUG_ON(ret > 0);
			}
#else
			BUG();
#endif
		}

		if (flags & BTRFS_EXTENT_FLAG_TREE_BLOCK) {
			ret = add_tree_block(rc, &key, path, &blocks);
		} else if (rc->stage == UPDATE_DATA_PTRS &&
			   (flags & BTRFS_EXTENT_FLAG_DATA)) {
			ret = add_data_references(rc, &key, path, &blocks);
		} else {
			btrfs_release_path(path);
			ret = 0;
		}
		if (ret < 0) {
			err = ret;
			break;
		}

		if (!RB_EMPTY_ROOT(&blocks)) {
			ret = relocate_tree_blocks(trans, rc, &blocks);
			if (ret < 0) {
				/*
				 * if we fail to relocate tree blocks, force to update
				 * backref cache when committing transaction.
				 */
				rc->backref_cache.last_trans = trans->transid - 1;

				if (ret != -EAGAIN) {
					err = ret;
					break;
				}
				rc->extents_found--;
				rc->search_start = key.objectid;
			}
		}

		btrfs_end_transaction_throttle(trans);
		btrfs_btree_balance_dirty(fs_info);
		trans = NULL;

		if (rc->stage == MOVE_DATA_EXTENTS &&
		    (flags & BTRFS_EXTENT_FLAG_DATA)) {
			rc->found_file_extent = 1;
			ret = relocate_data_extent(rc->data_inode,
						   &key, &rc->cluster);
			if (ret < 0) {
				err = ret;
				break;
			}
		}
		if (btrfs_should_cancel_balance(fs_info)) {
			err = -ECANCELED;
			break;
		}
	}
	if (trans && progress && err == -ENOSPC) {
		ret = btrfs_force_chunk_alloc(trans, rc->block_group->flags);
		if (ret == 1) {
			err = 0;
			progress = 0;
			goto restart;
		}
	}

	btrfs_release_path(path);
	clear_extent_bits(&rc->processed_blocks, 0, (u64)-1, EXTENT_DIRTY);

	if (trans) {
		btrfs_end_transaction_throttle(trans);
		btrfs_btree_balance_dirty(fs_info);
	}

	if (!err) {
		ret = relocate_file_extent_cluster(rc->data_inode,
						   &rc->cluster);
		if (ret < 0)
			err = ret;
	}

	rc->create_reloc_tree = 0;
	set_reloc_control(rc);

	backref_cache_cleanup(&rc->backref_cache);
	btrfs_block_rsv_release(fs_info, rc->block_rsv, (u64)-1);

	/*
	 * Even in the case when the relocation is cancelled, we should all go
	 * through prepare_to_merge() and merge_reloc_roots().
	 *
	 * For error (including cancelled balance), prepare_to_merge() will
	 * mark all reloc trees orphan, then queue them for cleanup in
	 * merge_reloc_roots()
	 */
	err = prepare_to_merge(rc, err);

	merge_reloc_roots(rc);

	rc->merge_reloc_tree = 0;
	unset_reloc_control(rc);
	btrfs_block_rsv_release(fs_info, rc->block_rsv, (u64)-1);

	/* get rid of pinned extents */
	trans = btrfs_join_transaction(rc->extent_root);
	if (IS_ERR(trans)) {
		err = PTR_ERR(trans);
		goto out_free;
	}
	btrfs_commit_transaction(trans);
	ret = clean_dirty_subvols(rc);
	if (ret < 0 && !err)
		err = ret;
out_free:
	btrfs_free_block_rsv(fs_info, rc->block_rsv);
	btrfs_free_path(path);
	return err;
}

static int __insert_orphan_inode(struct btrfs_trans_handle *trans,
				 struct btrfs_root *root, u64 objectid)
{
	struct btrfs_path *path;
	struct btrfs_inode_item *item;
	struct extent_buffer *leaf;
	int ret;

	path = btrfs_alloc_path();
	if (!path)
		return -ENOMEM;

	ret = btrfs_insert_empty_inode(trans, root, path, objectid);
	if (ret)
		goto out;

	leaf = path->nodes[0];
	item = btrfs_item_ptr(leaf, path->slots[0], struct btrfs_inode_item);
	memzero_extent_buffer(leaf, (unsigned long)item, sizeof(*item));
	btrfs_set_inode_generation(leaf, item, 1);
	btrfs_set_inode_size(leaf, item, 0);
	btrfs_set_inode_mode(leaf, item, S_IFREG | 0600);
	btrfs_set_inode_flags(leaf, item, BTRFS_INODE_NOCOMPRESS |
					  BTRFS_INODE_PREALLOC);
	btrfs_mark_buffer_dirty(leaf);
out:
	btrfs_free_path(path);
	return ret;
}

/*
 * helper to create inode for data relocation.
 * the inode is in data relocation tree and its link count is 0
 */
static noinline_for_stack
struct inode *create_reloc_inode(struct btrfs_fs_info *fs_info,
				 struct btrfs_block_group_cache *group)
{
	struct inode *inode = NULL;
	struct btrfs_trans_handle *trans;
	struct btrfs_root *root;
	struct btrfs_key key;
	u64 objectid;
	int err = 0;

	root = read_fs_root(fs_info, BTRFS_DATA_RELOC_TREE_OBJECTID);
	if (IS_ERR(root))
		return ERR_CAST(root);

	trans = btrfs_start_transaction(root, 6);
	if (IS_ERR(trans))
		return ERR_CAST(trans);

	err = btrfs_find_free_objectid(root, &objectid);
	if (err)
		goto out;

	err = __insert_orphan_inode(trans, root, objectid);
	BUG_ON(err);

	key.objectid = objectid;
	key.type = BTRFS_INODE_ITEM_KEY;
	key.offset = 0;
	inode = btrfs_iget(fs_info->sb, &key, root, NULL);
	BUG_ON(IS_ERR(inode) || is_bad_inode(inode));
	BTRFS_I(inode)->index_cnt = group->key.objectid;

	err = btrfs_orphan_add(trans, BTRFS_I(inode));
out:
	btrfs_end_transaction(trans);
	btrfs_btree_balance_dirty(fs_info);
	if (err) {
		if (inode)
			iput(inode);
		inode = ERR_PTR(err);
	}
	return inode;
}

static struct reloc_control *alloc_reloc_control(struct btrfs_fs_info *fs_info)
{
	struct reloc_control *rc;

	rc = kzalloc(sizeof(*rc), GFP_NOFS);
	if (!rc)
		return NULL;

	INIT_LIST_HEAD(&rc->reloc_roots);
	INIT_LIST_HEAD(&rc->dirty_subvol_roots);
	backref_cache_init(&rc->backref_cache);
	mapping_tree_init(&rc->reloc_root_tree);
	extent_io_tree_init(&rc->processed_blocks,
			    fs_info->btree_inode->i_mapping);
	return rc;
}

/*
 * Print the block group being relocated
 */
static void describe_relocation(struct btrfs_fs_info *fs_info,
				struct btrfs_block_group_cache *block_group)
{
	char buf[128];		/* prefixed by a '|' that'll be dropped */
	u64 flags = block_group->flags;

	/* Shouldn't happen */
	if (!flags) {
		strcpy(buf, "|NONE");
	} else {
		char *bp = buf;

#define DESCRIBE_FLAG(f, d) \
		if (flags & BTRFS_BLOCK_GROUP_##f) { \
			bp += snprintf(bp, buf - bp + sizeof(buf), "|%s", d); \
			flags &= ~BTRFS_BLOCK_GROUP_##f; \
		}
		DESCRIBE_FLAG(DATA,     "data");
		DESCRIBE_FLAG(SYSTEM,   "system");
		DESCRIBE_FLAG(METADATA, "metadata");
		DESCRIBE_FLAG(RAID0,    "raid0");
		DESCRIBE_FLAG(RAID1,    "raid1");
		DESCRIBE_FLAG(DUP,      "dup");
		DESCRIBE_FLAG(RAID10,   "raid10");
		DESCRIBE_FLAG(RAID5,    "raid5");
		DESCRIBE_FLAG(RAID6,    "raid6");
		if (flags)
			snprintf(buf, buf - bp + sizeof(buf), "|0x%llx", flags);
#undef DESCRIBE_FLAG
	}

	btrfs_info(fs_info,
		   "relocating block group %llu flags %s",
		   block_group->key.objectid, buf + 1);
}

/*
 * function to relocate all extents in a block group.
 */
int btrfs_relocate_block_group(struct btrfs_fs_info *fs_info, u64 group_start)
{
	struct btrfs_block_group_cache *bg;
	struct btrfs_root *extent_root = fs_info->extent_root;
	struct reloc_control *rc;
	struct inode *inode;
	struct btrfs_path *path;
	int ret;
	int rw = 0;
	int err = 0;

	bg = btrfs_lookup_block_group(fs_info, group_start);
	if (!bg)
		return -ENOENT;

	if (btrfs_pinned_by_swapfile(fs_info, bg)) {
		btrfs_put_block_group(bg);
		return -ETXTBSY;
	}

	rc = alloc_reloc_control(fs_info);
	if (!rc) {
		btrfs_put_block_group(bg);
		return -ENOMEM;
	}

	rc->extent_root = extent_root;
	rc->block_group = bg;

	ret = btrfs_inc_block_group_ro(rc->block_group);
	if (ret) {
		err = ret;
		goto out;
	}
	rw = 1;

	path = btrfs_alloc_path();
	if (!path) {
		err = -ENOMEM;
		goto out;
	}

	inode = lookup_free_space_inode(fs_info, rc->block_group, path);
	btrfs_free_path(path);

	if (!IS_ERR(inode))
		ret = delete_block_group_cache(fs_info, rc->block_group, inode, 0);
	else
		ret = PTR_ERR(inode);

	if (ret && ret != -ENOENT) {
		err = ret;
		goto out;
	}

	rc->data_inode = create_reloc_inode(fs_info, rc->block_group);
	if (IS_ERR(rc->data_inode)) {
		err = PTR_ERR(rc->data_inode);
		rc->data_inode = NULL;
		goto out;
	}

	describe_relocation(fs_info, rc->block_group);

	btrfs_wait_block_group_reservations(rc->block_group);
	btrfs_wait_nocow_writers(rc->block_group);
	btrfs_wait_ordered_roots(fs_info, U64_MAX,
				 rc->block_group->key.objectid,
				 rc->block_group->key.offset);

	while (1) {
		mutex_lock(&fs_info->cleaner_mutex);
		ret = relocate_block_group(rc);
		mutex_unlock(&fs_info->cleaner_mutex);
		if (ret < 0)
			err = ret;

		/*
		 * We may have gotten ENOSPC after we already dirtied some
		 * extents.  If writeout happens while we're relocating a
		 * different block group we could end up hitting the
		 * BUG_ON(rc->stage == UPDATE_DATA_PTRS) in
		 * btrfs_reloc_cow_block.  Make sure we write everything out
		 * properly so we don't trip over this problem, and then break
		 * out of the loop if we hit an error.
		 */
		if (rc->stage == MOVE_DATA_EXTENTS && rc->found_file_extent) {
			ret = btrfs_wait_ordered_range(rc->data_inode, 0,
						       (u64)-1);
			if (ret)
				err = ret;
			invalidate_mapping_pages(rc->data_inode->i_mapping,
						 0, -1);
			rc->stage = UPDATE_DATA_PTRS;
		}

<<<<<<< HEAD
		if (err < 0)
			goto out;

		if (rc->extents_found == 0)
			break;

		btrfs_info(fs_info, "found %llu extents", rc->extents_found);

=======
		if (btrfs_should_cancel_balance(fs_info)) {
			err = -ECANCELED;
			goto out;
		}
>>>>>>> c43a06f1
	}

	WARN_ON(rc->block_group->pinned > 0);
	WARN_ON(rc->block_group->reserved > 0);
	WARN_ON(btrfs_block_group_used(&rc->block_group->item) > 0);
out:
	if (err && rw)
		btrfs_dec_block_group_ro(rc->block_group);
	iput(rc->data_inode);
	btrfs_put_block_group(rc->block_group);
	kfree(rc);
	return err;
}

static noinline_for_stack int mark_garbage_root(struct btrfs_root *root)
{
	struct btrfs_fs_info *fs_info = root->fs_info;
	struct btrfs_trans_handle *trans;
	int ret, err;

	trans = btrfs_start_transaction(fs_info->tree_root, 0);
	if (IS_ERR(trans))
		return PTR_ERR(trans);

	memset(&root->root_item.drop_progress, 0,
		sizeof(root->root_item.drop_progress));
	root->root_item.drop_level = 0;
	btrfs_set_root_refs(&root->root_item, 0);
	ret = btrfs_update_root(trans, fs_info->tree_root,
				&root->root_key, &root->root_item);

	err = btrfs_end_transaction(trans);
	if (err)
		return err;
	return ret;
}

/*
 * recover relocation interrupted by system crash.
 *
 * this function resumes merging reloc trees with corresponding fs trees.
 * this is important for keeping the sharing of tree blocks
 */
int btrfs_recover_relocation(struct btrfs_root *root)
{
	struct btrfs_fs_info *fs_info = root->fs_info;
	LIST_HEAD(reloc_roots);
	struct btrfs_key key;
	struct btrfs_root *fs_root;
	struct btrfs_root *reloc_root;
	struct btrfs_path *path;
	struct extent_buffer *leaf;
	struct reloc_control *rc = NULL;
	struct btrfs_trans_handle *trans;
	bool resume_qgroups = false;
	int ret;
	int err = 0;

	path = btrfs_alloc_path();
	if (!path)
		return -ENOMEM;
	path->reada = READA_BACK;

	key.objectid = BTRFS_TREE_RELOC_OBJECTID;
	key.type = BTRFS_ROOT_ITEM_KEY;
	key.offset = (u64)-1;

	while (1) {
		ret = btrfs_search_slot(NULL, fs_info->tree_root, &key,
					path, 0, 0);
		if (ret < 0) {
			err = ret;
			goto out;
		}
		if (ret > 0) {
			if (path->slots[0] == 0)
				break;
			path->slots[0]--;
		}
		leaf = path->nodes[0];
		btrfs_item_key_to_cpu(leaf, &key, path->slots[0]);
		btrfs_release_path(path);

		if (key.objectid != BTRFS_TREE_RELOC_OBJECTID ||
		    key.type != BTRFS_ROOT_ITEM_KEY)
			break;

		reloc_root = btrfs_read_fs_root(root, &key);
		if (IS_ERR(reloc_root)) {
			err = PTR_ERR(reloc_root);
			goto out;
		}

		list_add(&reloc_root->root_list, &reloc_roots);

		if (btrfs_root_refs(&reloc_root->root_item) > 0) {
			fs_root = read_fs_root(fs_info,
					       reloc_root->root_key.offset);
			if (IS_ERR(fs_root)) {
				ret = PTR_ERR(fs_root);
				if (ret != -ENOENT) {
					err = ret;
					goto out;
				}
				ret = mark_garbage_root(reloc_root);
				if (ret < 0) {
					err = ret;
					goto out;
				}
			}
		}

		if (key.offset == 0)
			break;

		key.offset--;
	}
	btrfs_release_path(path);

	if (list_empty(&reloc_roots))
		goto out;

	err = btrfs_quota_suspend(fs_info);
	if (err < 0)
		goto out;
	if (err > 0) {
		btrfs_info(fs_info,
			   "suspended qgroups for relocation recovery");
		resume_qgroups = true;
	}

	rc = alloc_reloc_control(fs_info);
	if (!rc) {
		err = -ENOMEM;
		goto out;
	}

	rc->extent_root = fs_info->extent_root;

	set_reloc_control(rc);

	trans = btrfs_join_transaction(rc->extent_root);
	if (IS_ERR(trans)) {
		unset_reloc_control(rc);
		err = PTR_ERR(trans);
		goto out_free;
	}

	rc->merge_reloc_tree = 1;

	while (!list_empty(&reloc_roots)) {
		reloc_root = list_entry(reloc_roots.next,
					struct btrfs_root, root_list);
		list_del(&reloc_root->root_list);

		if (btrfs_root_refs(&reloc_root->root_item) == 0) {
			list_add_tail(&reloc_root->root_list,
				      &rc->reloc_roots);
			continue;
		}

		fs_root = read_fs_root(fs_info, reloc_root->root_key.offset);
		if (IS_ERR(fs_root)) {
			err = PTR_ERR(fs_root);
			goto out_free;
		}

		err = __add_reloc_root(reloc_root);
		BUG_ON(err < 0); /* -ENOMEM or logic error */
		fs_root->reloc_root = reloc_root;
	}

	err = btrfs_commit_transaction(trans);
	if (err)
		goto out_free;

	merge_reloc_roots(rc);

	unset_reloc_control(rc);

	trans = btrfs_join_transaction(rc->extent_root);
	if (IS_ERR(trans)) {
		err = PTR_ERR(trans);
		goto out_free;
	}

	if (resume_qgroups) {
		btrfs_info(fs_info,
			   "resuming qgroups after relocation recovery");
		btrfs_quota_resume(fs_info);
	}
	err = btrfs_commit_transaction(trans);

	ret = clean_dirty_subvols(rc);
	if (ret < 0 && !err)
		err = ret;
out_free:
	kfree(rc);
out:
	if (!list_empty(&reloc_roots))
		free_reloc_roots(&reloc_roots);

	btrfs_free_path(path);

	if (err == 0) {
		/* cleanup orphan inode in data relocation tree */
		fs_root = read_fs_root(fs_info, BTRFS_DATA_RELOC_TREE_OBJECTID);
		if (IS_ERR(fs_root))
			err = PTR_ERR(fs_root);
		else
			err = btrfs_orphan_cleanup(fs_root);
	}
	return err;
}

/*
 * helper to add ordered checksum for data relocation.
 *
 * cloning checksum properly handles the nodatasum extents.
 * it also saves CPU time to re-calculate the checksum.
 */
int btrfs_reloc_clone_csums(struct inode *inode, u64 file_pos, u64 len)
{
	struct btrfs_fs_info *fs_info = btrfs_sb(inode->i_sb);
	struct btrfs_ordered_sum *sums;
	struct btrfs_ordered_extent *ordered;
	int ret;
	u64 disk_bytenr;
	u64 new_bytenr;
	LIST_HEAD(list);

	ordered = btrfs_lookup_ordered_extent(inode, file_pos);
	BUG_ON(ordered->file_offset != file_pos || ordered->len != len);

	disk_bytenr = file_pos + BTRFS_I(inode)->index_cnt;
	ret = btrfs_lookup_csums_range(fs_info->csum_root, disk_bytenr,
				       disk_bytenr + len - 1, &list, 0);
	if (ret)
		goto out;

	while (!list_empty(&list)) {
		sums = list_entry(list.next, struct btrfs_ordered_sum, list);
		list_del_init(&sums->list);

		/*
		 * We need to offset the new_bytenr based on where the csum is.
		 * We need to do this because we will read in entire prealloc
		 * extents but we may have written to say the middle of the
		 * prealloc extent, so we need to make sure the csum goes with
		 * the right disk offset.
		 *
		 * We can do this because the data reloc inode refers strictly
		 * to the on disk bytes, so we don't have to worry about
		 * disk_len vs real len like with real inodes since it's all
		 * disk length.
		 */
		new_bytenr = ordered->start + (sums->bytenr - disk_bytenr);
		sums->bytenr = new_bytenr;

		btrfs_add_ordered_sum(inode, ordered, sums);
	}
out:
	btrfs_put_ordered_extent(ordered);
	return ret;
}

int btrfs_reloc_cow_block(struct btrfs_trans_handle *trans,
			  struct btrfs_root *root, struct extent_buffer *buf,
			  struct extent_buffer *cow)
{
	struct btrfs_fs_info *fs_info = root->fs_info;
	struct reloc_control *rc;
	struct backref_node *node;
	int first_cow = 0;
	int level;
	int ret = 0;

	rc = fs_info->reloc_ctl;
	if (!rc)
		return 0;

	BUG_ON(rc->stage == UPDATE_DATA_PTRS &&
	       root->root_key.objectid == BTRFS_DATA_RELOC_TREE_OBJECTID);

	if (root->root_key.objectid == BTRFS_TREE_RELOC_OBJECTID) {
		if (buf == root->node)
			__update_reloc_root(root, cow->start);
	}

	level = btrfs_header_level(buf);
	if (btrfs_header_generation(buf) <=
	    btrfs_root_last_snapshot(&root->root_item))
		first_cow = 1;

	if (root->root_key.objectid == BTRFS_TREE_RELOC_OBJECTID &&
	    rc->create_reloc_tree) {
		WARN_ON(!first_cow && level == 0);

		node = rc->backref_cache.path[level];
		BUG_ON(node->bytenr != buf->start &&
		       node->new_bytenr != buf->start);

		drop_node_buffer(node);
		extent_buffer_get(cow);
		node->eb = cow;
		node->new_bytenr = cow->start;

		if (!node->pending) {
			list_move_tail(&node->list,
				       &rc->backref_cache.pending[level]);
			node->pending = 1;
		}

		if (first_cow)
			__mark_block_processed(rc, node);

		if (first_cow && level > 0)
			rc->nodes_relocated += buf->len;
	}

	if (level == 0 && first_cow && rc->stage == UPDATE_DATA_PTRS)
		ret = replace_file_extents(trans, rc, root, cow);
	return ret;
}

/*
 * called before creating snapshot. it calculates metadata reservation
 * required for relocating tree blocks in the snapshot
 */
void btrfs_reloc_pre_snapshot(struct btrfs_pending_snapshot *pending,
			      u64 *bytes_to_reserve)
{
	struct btrfs_root *root = pending->root;
	struct reloc_control *rc = root->fs_info->reloc_ctl;

	if (!rc || !have_reloc_root(root))
		return;

	if (!rc->merge_reloc_tree)
		return;

	root = root->reloc_root;
	BUG_ON(btrfs_root_refs(&root->root_item) == 0);
	/*
	 * relocation is in the stage of merging trees. the space
	 * used by merging a reloc tree is twice the size of
	 * relocated tree nodes in the worst case. half for cowing
	 * the reloc tree, half for cowing the fs tree. the space
	 * used by cowing the reloc tree will be freed after the
	 * tree is dropped. if we create snapshot, cowing the fs
	 * tree may use more space than it frees. so we need
	 * reserve extra space.
	 */
	*bytes_to_reserve += rc->nodes_relocated;
}

/*
 * called after snapshot is created. migrate block reservation
 * and create reloc root for the newly created snapshot
 */
int btrfs_reloc_post_snapshot(struct btrfs_trans_handle *trans,
			       struct btrfs_pending_snapshot *pending)
{
	struct btrfs_root *root = pending->root;
	struct btrfs_root *reloc_root;
	struct btrfs_root *new_root;
	struct reloc_control *rc = root->fs_info->reloc_ctl;
	int ret;

	if (!rc || !have_reloc_root(root))
		return 0;

	rc = root->fs_info->reloc_ctl;
	rc->merging_rsv_size += rc->nodes_relocated;

	if (rc->merge_reloc_tree) {
		ret = btrfs_block_rsv_migrate(&pending->block_rsv,
					      rc->block_rsv,
					      rc->nodes_relocated, 1);
		if (ret)
			return ret;
	}

	new_root = pending->snap;
	reloc_root = create_reloc_root(trans, root->reloc_root,
				       new_root->root_key.objectid);
	if (IS_ERR(reloc_root))
		return PTR_ERR(reloc_root);

	ret = __add_reloc_root(reloc_root);
	BUG_ON(ret < 0);
	new_root->reloc_root = reloc_root;

	if (rc->create_reloc_tree)
		ret = clone_backref_node(trans, rc, root, reloc_root);
	return ret;
}<|MERGE_RESOLUTION|>--- conflicted
+++ resolved
@@ -4602,21 +4602,19 @@
 			rc->stage = UPDATE_DATA_PTRS;
 		}
 
-<<<<<<< HEAD
-		if (err < 0)
-			goto out;
-
-		if (rc->extents_found == 0)
-			break;
-
-		btrfs_info(fs_info, "found %llu extents", rc->extents_found);
-
-=======
 		if (btrfs_should_cancel_balance(fs_info)) {
 			err = -ECANCELED;
 			goto out;
 		}
->>>>>>> c43a06f1
+
+		if (err < 0)
+			goto out;
+
+		if (rc->extents_found == 0)
+			break;
+
+		btrfs_info(fs_info, "found %llu extents", rc->extents_found);
+
 	}
 
 	WARN_ON(rc->block_group->pinned > 0);
