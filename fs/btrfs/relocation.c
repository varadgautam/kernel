--- conflicted
+++ resolved
@@ -2567,12 +2567,7 @@
 		reloc_root = list_entry(reloc_roots.next,
 					struct btrfs_root, root_list);
 
-<<<<<<< HEAD
-		root = read_fs_root(fs_info,
-				    reloc_root->root_key.offset);
-=======
 		root = read_fs_root(fs_info, reloc_root->root_key.offset);
->>>>>>> 91c34b95
 		if (btrfs_root_refs(&reloc_root->root_item) > 0) {
 			BUG_ON(IS_ERR(root));
 			BUG_ON(root->reloc_root != reloc_root);
@@ -4617,7 +4612,6 @@
 			err = -ECANCELED;
 			goto out;
 		}
-<<<<<<< HEAD
 
 		if (err < 0)
 			goto out;
@@ -4627,8 +4621,6 @@
 
 		btrfs_info(fs_info, "found %llu extents", rc->extents_found);
 
-=======
->>>>>>> 91c34b95
 	}
 
 	WARN_ON(rc->block_group->pinned > 0);
