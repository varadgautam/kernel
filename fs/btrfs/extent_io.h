--- conflicted
+++ resolved
@@ -282,16 +282,6 @@
 		(start >> PAGE_CACHE_SHIFT);
 }
 
-<<<<<<< HEAD
-static inline struct page *extent_buffer_page(struct extent_buffer *eb,
-					      unsigned long i)
-{
-	BUG_ON(i >= INLINE_EXTENT_BUFFER_PAGES);
-	return eb->pages[i];
-}
-
-=======
->>>>>>> 0df1f248
 static inline void extent_buffer_get(struct extent_buffer *eb)
 {
 	atomic_inc(&eb->refs);
