/*
 * Copyright (C) STRATO AG 2012.  All rights reserved.
 *
 * This program is free software; you can redistribute it and/or
 * modify it under the terms of the GNU General Public
 * License v2 as published by the Free Software Foundation.
 *
 * This program is distributed in the hope that it will be useful,
 * but WITHOUT ANY WARRANTY; without even the implied warranty of
 * MERCHANTABILITY or FITNESS FOR A PARTICULAR PURPOSE.  See the GNU
 * General Public License for more details.
 *
 * You should have received a copy of the GNU General Public
 * License along with this program; if not, write to the
 * Free Software Foundation, Inc., 59 Temple Place - Suite 330,
 * Boston, MA 021110-1307, USA.
 */
#include <linux/sched.h>
#include <linux/bio.h>
#include <linux/slab.h>
#include <linux/buffer_head.h>
#include <linux/blkdev.h>
#include <linux/random.h>
#include <linux/iocontext.h>
#include <linux/capability.h>
#include <linux/kthread.h>
#include <linux/math64.h>
#include <asm/div64.h>
#include "ctree.h"
#include "extent_map.h"
#include "disk-io.h"
#include "transaction.h"
#include "print-tree.h"
#include "volumes.h"
#include "async-thread.h"
#include "check-integrity.h"
#include "rcu-string.h"
#include "dev-replace.h"
#include "sysfs.h"

static int btrfs_dev_replace_finishing(struct btrfs_fs_info *fs_info,
				       int scrub_ret);
static void btrfs_dev_replace_update_device_in_mapping_tree(
						struct btrfs_fs_info *fs_info,
						struct btrfs_device *srcdev,
						struct btrfs_device *tgtdev);
static u64 __btrfs_dev_replace_cancel(struct btrfs_fs_info *fs_info);
static int btrfs_dev_replace_kthread(void *data);
static int btrfs_dev_replace_continue_on_mount(struct btrfs_fs_info *fs_info);


int btrfs_init_dev_replace(struct btrfs_fs_info *fs_info)
{
	struct btrfs_key key;
	struct btrfs_root *dev_root = fs_info->dev_root;
	struct btrfs_dev_replace *dev_replace = &fs_info->dev_replace;
	struct extent_buffer *eb;
	int slot;
	int ret = 0;
	struct btrfs_path *path = NULL;
	int item_size;
	struct btrfs_dev_replace_item *ptr;
	u64 src_devid;

	path = btrfs_alloc_path();
	if (!path) {
		ret = -ENOMEM;
		goto out;
	}

	key.objectid = 0;
	key.type = BTRFS_DEV_REPLACE_KEY;
	key.offset = 0;
	ret = btrfs_search_slot(NULL, dev_root, &key, path, 0, 0);
	if (ret) {
no_valid_dev_replace_entry_found:
		ret = 0;
		dev_replace->replace_state =
			BTRFS_DEV_REPLACE_ITEM_STATE_NEVER_STARTED;
		dev_replace->cont_reading_from_srcdev_mode =
		    BTRFS_DEV_REPLACE_ITEM_CONT_READING_FROM_SRCDEV_MODE_ALWAYS;
		dev_replace->replace_state = 0;
		dev_replace->time_started = 0;
		dev_replace->time_stopped = 0;
		atomic64_set(&dev_replace->num_write_errors, 0);
		atomic64_set(&dev_replace->num_uncorrectable_read_errors, 0);
		dev_replace->cursor_left = 0;
		dev_replace->committed_cursor_left = 0;
		dev_replace->cursor_left_last_write_of_item = 0;
		dev_replace->cursor_right = 0;
		dev_replace->srcdev = NULL;
		dev_replace->tgtdev = NULL;
		dev_replace->is_valid = 0;
		dev_replace->item_needs_writeback = 0;
		goto out;
	}
	slot = path->slots[0];
	eb = path->nodes[0];
	item_size = btrfs_item_size_nr(eb, slot);
	ptr = btrfs_item_ptr(eb, slot, struct btrfs_dev_replace_item);

	if (item_size != sizeof(struct btrfs_dev_replace_item)) {
		btrfs_warn(fs_info,
			"dev_replace entry found has unexpected size, ignore entry");
		goto no_valid_dev_replace_entry_found;
	}

	src_devid = btrfs_dev_replace_src_devid(eb, ptr);
	dev_replace->cont_reading_from_srcdev_mode =
		btrfs_dev_replace_cont_reading_from_srcdev_mode(eb, ptr);
	dev_replace->replace_state = btrfs_dev_replace_replace_state(eb, ptr);
	dev_replace->time_started = btrfs_dev_replace_time_started(eb, ptr);
	dev_replace->time_stopped =
		btrfs_dev_replace_time_stopped(eb, ptr);
	atomic64_set(&dev_replace->num_write_errors,
		     btrfs_dev_replace_num_write_errors(eb, ptr));
	atomic64_set(&dev_replace->num_uncorrectable_read_errors,
		     btrfs_dev_replace_num_uncorrectable_read_errors(eb, ptr));
	dev_replace->cursor_left = btrfs_dev_replace_cursor_left(eb, ptr);
	dev_replace->committed_cursor_left = dev_replace->cursor_left;
	dev_replace->cursor_left_last_write_of_item = dev_replace->cursor_left;
	dev_replace->cursor_right = btrfs_dev_replace_cursor_right(eb, ptr);
	dev_replace->is_valid = 1;

	dev_replace->item_needs_writeback = 0;
	switch (dev_replace->replace_state) {
	case BTRFS_IOCTL_DEV_REPLACE_STATE_NEVER_STARTED:
	case BTRFS_IOCTL_DEV_REPLACE_STATE_FINISHED:
	case BTRFS_IOCTL_DEV_REPLACE_STATE_CANCELED:
		dev_replace->srcdev = NULL;
		dev_replace->tgtdev = NULL;
		break;
	case BTRFS_IOCTL_DEV_REPLACE_STATE_STARTED:
	case BTRFS_IOCTL_DEV_REPLACE_STATE_SUSPENDED:
		dev_replace->srcdev = btrfs_find_device(fs_info, src_devid,
							NULL, NULL);
		dev_replace->tgtdev = btrfs_find_device(fs_info,
							BTRFS_DEV_REPLACE_DEVID,
							NULL, NULL);
		/*
		 * allow 'btrfs dev replace_cancel' if src/tgt device is
		 * missing
		 */
		if (!dev_replace->srcdev &&
		    !btrfs_test_opt(fs_info, DEGRADED)) {
			ret = -EIO;
			btrfs_warn(fs_info,
			   "cannot mount because device replace operation is ongoing and");
			btrfs_warn(fs_info,
			   "srcdev (devid %llu) is missing, need to run 'btrfs dev scan'?",
			   src_devid);
		}
		if (!dev_replace->tgtdev &&
		    !btrfs_test_opt(fs_info, DEGRADED)) {
			ret = -EIO;
			btrfs_warn(fs_info,
			   "cannot mount because device replace operation is ongoing and");
			btrfs_warn(fs_info,
			   "tgtdev (devid %llu) is missing, need to run 'btrfs dev scan'?",
				BTRFS_DEV_REPLACE_DEVID);
		}
		if (dev_replace->tgtdev) {
			if (dev_replace->srcdev) {
				dev_replace->tgtdev->total_bytes =
					dev_replace->srcdev->total_bytes;
				dev_replace->tgtdev->disk_total_bytes =
					dev_replace->srcdev->disk_total_bytes;
				dev_replace->tgtdev->commit_total_bytes =
					dev_replace->srcdev->commit_total_bytes;
				dev_replace->tgtdev->bytes_used =
					dev_replace->srcdev->bytes_used;
				dev_replace->tgtdev->commit_bytes_used =
					dev_replace->srcdev->commit_bytes_used;
			}
			dev_replace->tgtdev->is_tgtdev_for_dev_replace = 1;
			btrfs_init_dev_replace_tgtdev_for_resume(fs_info,
				dev_replace->tgtdev);
		}
		break;
	}

out:
	btrfs_free_path(path);
	return ret;
}

/*
 * called from commit_transaction. Writes changed device replace state to
 * disk.
 */
int btrfs_run_dev_replace(struct btrfs_trans_handle *trans,
			  struct btrfs_fs_info *fs_info)
{
	int ret;
	struct btrfs_root *dev_root = fs_info->dev_root;
	struct btrfs_path *path;
	struct btrfs_key key;
	struct extent_buffer *eb;
	struct btrfs_dev_replace_item *ptr;
	struct btrfs_dev_replace *dev_replace = &fs_info->dev_replace;

	btrfs_dev_replace_lock(dev_replace, 0);
	if (!dev_replace->is_valid ||
	    !dev_replace->item_needs_writeback) {
		btrfs_dev_replace_unlock(dev_replace, 0);
		return 0;
	}
	btrfs_dev_replace_unlock(dev_replace, 0);

	key.objectid = 0;
	key.type = BTRFS_DEV_REPLACE_KEY;
	key.offset = 0;

	path = btrfs_alloc_path();
	if (!path) {
		ret = -ENOMEM;
		goto out;
	}
	ret = btrfs_search_slot(trans, dev_root, &key, path, -1, 1);
	if (ret < 0) {
		btrfs_warn(fs_info,
			   "error %d while searching for dev_replace item!",
			   ret);
		goto out;
	}

	if (ret == 0 &&
	    btrfs_item_size_nr(path->nodes[0], path->slots[0]) < sizeof(*ptr)) {
		/*
		 * need to delete old one and insert a new one.
		 * Since no attempt is made to recover any old state, if the
		 * dev_replace state is 'running', the data on the target
		 * drive is lost.
		 * It would be possible to recover the state: just make sure
		 * that the beginning of the item is never changed and always
		 * contains all the essential information. Then read this
		 * minimal set of information and use it as a base for the
		 * new state.
		 */
		ret = btrfs_del_item(trans, dev_root, path);
		if (ret != 0) {
			btrfs_warn(fs_info,
				   "delete too small dev_replace item failed %d!",
				   ret);
			goto out;
		}
		ret = 1;
	}

	if (ret == 1) {
		/* need to insert a new item */
		btrfs_release_path(path);
		ret = btrfs_insert_empty_item(trans, dev_root, path,
					      &key, sizeof(*ptr));
		if (ret < 0) {
			btrfs_warn(fs_info,
				   "insert dev_replace item failed %d!", ret);
			goto out;
		}
	}

	eb = path->nodes[0];
	ptr = btrfs_item_ptr(eb, path->slots[0],
			     struct btrfs_dev_replace_item);

	btrfs_dev_replace_lock(dev_replace, 1);
	if (dev_replace->srcdev)
		btrfs_set_dev_replace_src_devid(eb, ptr,
			dev_replace->srcdev->devid);
	else
		btrfs_set_dev_replace_src_devid(eb, ptr, (u64)-1);
	btrfs_set_dev_replace_cont_reading_from_srcdev_mode(eb, ptr,
		dev_replace->cont_reading_from_srcdev_mode);
	btrfs_set_dev_replace_replace_state(eb, ptr,
		dev_replace->replace_state);
	btrfs_set_dev_replace_time_started(eb, ptr, dev_replace->time_started);
	btrfs_set_dev_replace_time_stopped(eb, ptr, dev_replace->time_stopped);
	btrfs_set_dev_replace_num_write_errors(eb, ptr,
		atomic64_read(&dev_replace->num_write_errors));
	btrfs_set_dev_replace_num_uncorrectable_read_errors(eb, ptr,
		atomic64_read(&dev_replace->num_uncorrectable_read_errors));
	dev_replace->cursor_left_last_write_of_item =
		dev_replace->cursor_left;
	btrfs_set_dev_replace_cursor_left(eb, ptr,
		dev_replace->cursor_left_last_write_of_item);
	btrfs_set_dev_replace_cursor_right(eb, ptr,
		dev_replace->cursor_right);
	dev_replace->item_needs_writeback = 0;
	btrfs_dev_replace_unlock(dev_replace, 1);

	btrfs_mark_buffer_dirty(eb);

out:
	btrfs_free_path(path);

	return ret;
}

void btrfs_after_dev_replace_commit(struct btrfs_fs_info *fs_info)
{
	struct btrfs_dev_replace *dev_replace = &fs_info->dev_replace;

	dev_replace->committed_cursor_left =
		dev_replace->cursor_left_last_write_of_item;
}

int btrfs_dev_replace_start(struct btrfs_fs_info *fs_info,
		const char *tgtdev_name, u64 srcdevid, const char *srcdev_name,
		int read_src)
{
	struct btrfs_root *root = fs_info->dev_root;
	struct btrfs_trans_handle *trans;
	struct btrfs_dev_replace *dev_replace = &fs_info->dev_replace;
	int ret;
	struct btrfs_device *tgt_device = NULL;
	struct btrfs_device *src_device = NULL;

	ret = btrfs_find_device_by_devspec(fs_info, srcdevid,
					    srcdev_name, &src_device);
<<<<<<< HEAD
	if (ret) {
		mutex_unlock(&fs_info->volume_mutex);
		return ret;
	}

	if (btrfs_pinned_by_swapfile(fs_info, src_device)) {
		btrfs_warn_in_rcu(fs_info,
	  "cannot replace device %s (devid %llu) due to active swapfile",
				 src_device->missing ? "<missing disk>" :
				 rcu_str_deref(src_device->name),
				 src_device->devid);
		mutex_unlock(&fs_info->volume_mutex);
		return -ETXTBSY;
	}

	ret = btrfs_init_dev_replace_tgtdev(fs_info, tgtdev_name,
					    src_device, &tgt_device);
	mutex_unlock(&fs_info->volume_mutex);
=======
>>>>>>> 24a9fd45
	if (ret)
		return ret;

	/*
	 * Here we commit the transaction to make sure commit_total_bytes
	 * of all the devices are updated.
	 */
	trans = btrfs_attach_transaction(root);
	if (!IS_ERR(trans)) {
		ret = btrfs_commit_transaction(trans);
		if (ret)
			return ret;
	} else if (PTR_ERR(trans) != -ENOENT) {
		return PTR_ERR(trans);
	}

	ret = btrfs_init_dev_replace_tgtdev(fs_info, tgtdev_name,
					    src_device, &tgt_device);
	if (ret)
		return ret;

	btrfs_dev_replace_lock(dev_replace, 1);
	switch (dev_replace->replace_state) {
	case BTRFS_IOCTL_DEV_REPLACE_STATE_NEVER_STARTED:
	case BTRFS_IOCTL_DEV_REPLACE_STATE_FINISHED:
	case BTRFS_IOCTL_DEV_REPLACE_STATE_CANCELED:
		break;
	case BTRFS_IOCTL_DEV_REPLACE_STATE_STARTED:
	case BTRFS_IOCTL_DEV_REPLACE_STATE_SUSPENDED:
		ASSERT(0);
		ret = BTRFS_IOCTL_DEV_REPLACE_RESULT_ALREADY_STARTED;
		goto leave;
	}

	dev_replace->cont_reading_from_srcdev_mode = read_src;
	WARN_ON(!src_device);
	dev_replace->srcdev = src_device;
	WARN_ON(!tgt_device);
	dev_replace->tgtdev = tgt_device;

	btrfs_info_in_rcu(fs_info,
		      "dev_replace from %s (devid %llu) to %s started",
		      src_device->missing ? "<missing disk>" :
		        rcu_str_deref(src_device->name),
		      src_device->devid,
		      rcu_str_deref(tgt_device->name));

	/*
	 * from now on, the writes to the srcdev are all duplicated to
	 * go to the tgtdev as well (refer to btrfs_map_block()).
	 */
	dev_replace->replace_state = BTRFS_IOCTL_DEV_REPLACE_STATE_STARTED;
	dev_replace->time_started = get_seconds();
	dev_replace->cursor_left = 0;
	dev_replace->committed_cursor_left = 0;
	dev_replace->cursor_left_last_write_of_item = 0;
	dev_replace->cursor_right = 0;
	dev_replace->is_valid = 1;
	dev_replace->item_needs_writeback = 1;
	atomic64_set(&dev_replace->num_write_errors, 0);
	atomic64_set(&dev_replace->num_uncorrectable_read_errors, 0);
	btrfs_dev_replace_unlock(dev_replace, 1);

	ret = btrfs_sysfs_add_device_link(tgt_device->fs_devices, tgt_device);
	if (ret)
		btrfs_err(fs_info, "kobj add dev failed %d", ret);

	btrfs_wait_ordered_roots(fs_info, -1, 0, (u64)-1);

	/* force writing the updated state information to disk */
	trans = btrfs_start_transaction(root, 0);
	if (IS_ERR(trans)) {
		ret = PTR_ERR(trans);
		btrfs_dev_replace_lock(dev_replace, 1);
		dev_replace->replace_state =
			BTRFS_IOCTL_DEV_REPLACE_STATE_NEVER_STARTED;
		dev_replace->srcdev = NULL;
		dev_replace->tgtdev = NULL;
		goto leave;
	}

	ret = btrfs_commit_transaction(trans);
	WARN_ON(ret);

	/* the disk copy procedure reuses the scrub code */
	ret = btrfs_scrub_dev(fs_info, src_device->devid, 0,
			      btrfs_device_get_total_bytes(src_device),
			      &dev_replace->scrub_progress, 0, 1);

	ret = btrfs_dev_replace_finishing(fs_info, ret);
	if (ret == -EINPROGRESS) {
		ret = BTRFS_IOCTL_DEV_REPLACE_RESULT_SCRUB_INPROGRESS;
	} else {
		WARN_ON(ret);
	}

	return ret;

leave:
	btrfs_dev_replace_unlock(dev_replace, 1);
	btrfs_destroy_dev_replace_tgtdev(fs_info, tgt_device);
	return ret;
}

int btrfs_dev_replace_by_ioctl(struct btrfs_fs_info *fs_info,
			    struct btrfs_ioctl_dev_replace_args *args)
{
	int ret;

	switch (args->start.cont_reading_from_srcdev_mode) {
	case BTRFS_IOCTL_DEV_REPLACE_CONT_READING_FROM_SRCDEV_MODE_ALWAYS:
	case BTRFS_IOCTL_DEV_REPLACE_CONT_READING_FROM_SRCDEV_MODE_AVOID:
		break;
	default:
		return -EINVAL;
	}

	if ((args->start.srcdevid == 0 && args->start.srcdev_name[0] == '\0') ||
	    args->start.tgtdev_name[0] == '\0')
		return -EINVAL;

	ret = btrfs_dev_replace_start(fs_info, args->start.tgtdev_name,
					args->start.srcdevid,
					args->start.srcdev_name,
					args->start.cont_reading_from_srcdev_mode);
	args->result = ret;
	/* don't warn if EINPROGRESS, someone else might be running scrub */
	if (ret == BTRFS_IOCTL_DEV_REPLACE_RESULT_SCRUB_INPROGRESS)
		ret = 0;

	return ret;
}

/*
 * blocked until all in-flight bios operations are finished.
 */
static void btrfs_rm_dev_replace_blocked(struct btrfs_fs_info *fs_info)
{
	set_bit(BTRFS_FS_STATE_DEV_REPLACING, &fs_info->fs_state);
	wait_event(fs_info->replace_wait, !percpu_counter_sum(
		   &fs_info->bio_counter));
}

/*
 * we have removed target device, it is safe to allow new bios request.
 */
static void btrfs_rm_dev_replace_unblocked(struct btrfs_fs_info *fs_info)
{
	clear_bit(BTRFS_FS_STATE_DEV_REPLACING, &fs_info->fs_state);
	wake_up(&fs_info->replace_wait);
}

static int btrfs_dev_replace_finishing(struct btrfs_fs_info *fs_info,
				       int scrub_ret)
{
	struct btrfs_dev_replace *dev_replace = &fs_info->dev_replace;
	struct btrfs_device *tgt_device;
	struct btrfs_device *src_device;
	struct btrfs_root *root = fs_info->tree_root;
	u8 uuid_tmp[BTRFS_UUID_SIZE];
	struct btrfs_trans_handle *trans;
	int ret = 0;

	/* don't allow cancel or unmount to disturb the finishing procedure */
	mutex_lock(&dev_replace->lock_finishing_cancel_unmount);

	btrfs_dev_replace_lock(dev_replace, 0);
	/* was the operation canceled, or is it finished? */
	if (dev_replace->replace_state !=
	    BTRFS_IOCTL_DEV_REPLACE_STATE_STARTED) {
		btrfs_dev_replace_unlock(dev_replace, 0);
		mutex_unlock(&dev_replace->lock_finishing_cancel_unmount);
		return 0;
	}

	tgt_device = dev_replace->tgtdev;
	src_device = dev_replace->srcdev;
	btrfs_dev_replace_unlock(dev_replace, 0);

	/*
	 * flush all outstanding I/O and inode extent mappings before the
	 * copy operation is declared as being finished
	 */
	ret = btrfs_start_delalloc_roots(fs_info, 0, -1);
	if (ret) {
		mutex_unlock(&dev_replace->lock_finishing_cancel_unmount);
		return ret;
	}
	btrfs_wait_ordered_roots(fs_info, -1, 0, (u64)-1);

	while (1) {
		trans = btrfs_start_transaction(root, 0);
		if (IS_ERR(trans)) {
			mutex_unlock(&dev_replace->lock_finishing_cancel_unmount);
			return PTR_ERR(trans);
		}
		ret = btrfs_commit_transaction(trans);
		WARN_ON(ret);

		mutex_lock(&uuid_mutex);
		/* keep away write_all_supers() during the finishing procedure */
		mutex_lock(&fs_info->fs_devices->device_list_mutex);
		/* Prevent new chunks being allocated on the source device */
		mutex_lock(&fs_info->chunk_mutex);
		if (src_device->has_pending_chunks) {
			mutex_unlock(&fs_info->chunk_mutex);
			mutex_unlock(&fs_info->fs_devices->device_list_mutex);
			mutex_unlock(&uuid_mutex);
		} else {
			break;
		}
	}

	btrfs_dev_replace_lock(dev_replace, 1);
	dev_replace->replace_state =
		scrub_ret ? BTRFS_IOCTL_DEV_REPLACE_STATE_CANCELED
			  : BTRFS_IOCTL_DEV_REPLACE_STATE_FINISHED;
	dev_replace->tgtdev = NULL;
	dev_replace->srcdev = NULL;
	dev_replace->time_stopped = get_seconds();
	dev_replace->item_needs_writeback = 1;

	/* replace old device with new one in mapping tree */
	if (!scrub_ret) {
		btrfs_dev_replace_update_device_in_mapping_tree(fs_info,
								src_device,
								tgt_device);
	} else {
		btrfs_err_in_rcu(fs_info,
				 "btrfs_scrub_dev(%s, %llu, %s) failed %d",
				 src_device->missing ? "<missing disk>" :
				 rcu_str_deref(src_device->name),
				 src_device->devid,
				 rcu_str_deref(tgt_device->name), scrub_ret);
		btrfs_dev_replace_unlock(dev_replace, 1);
		mutex_unlock(&fs_info->chunk_mutex);
		mutex_unlock(&fs_info->fs_devices->device_list_mutex);
		mutex_unlock(&uuid_mutex);
		btrfs_rm_dev_replace_blocked(fs_info);
		if (tgt_device)
			btrfs_destroy_dev_replace_tgtdev(fs_info, tgt_device);
		btrfs_rm_dev_replace_unblocked(fs_info);
		mutex_unlock(&dev_replace->lock_finishing_cancel_unmount);

		return scrub_ret;
	}

	btrfs_info_in_rcu(fs_info,
			  "dev_replace from %s (devid %llu) to %s finished",
			  src_device->missing ? "<missing disk>" :
			  rcu_str_deref(src_device->name),
			  src_device->devid,
			  rcu_str_deref(tgt_device->name));
	tgt_device->is_tgtdev_for_dev_replace = 0;
	tgt_device->devid = src_device->devid;
	src_device->devid = BTRFS_DEV_REPLACE_DEVID;
	memcpy(uuid_tmp, tgt_device->uuid, sizeof(uuid_tmp));
	memcpy(tgt_device->uuid, src_device->uuid, sizeof(tgt_device->uuid));
	memcpy(src_device->uuid, uuid_tmp, sizeof(src_device->uuid));
	btrfs_device_set_total_bytes(tgt_device, src_device->total_bytes);
	btrfs_device_set_disk_total_bytes(tgt_device,
					  src_device->disk_total_bytes);
	btrfs_device_set_bytes_used(tgt_device, src_device->bytes_used);
	ASSERT(list_empty(&src_device->resized_list));
	tgt_device->commit_total_bytes = src_device->commit_total_bytes;
	tgt_device->commit_bytes_used = src_device->bytes_used;

	btrfs_assign_next_active_device(fs_info, src_device, tgt_device);

	list_add(&tgt_device->dev_alloc_list, &fs_info->fs_devices->alloc_list);
	fs_info->fs_devices->rw_devices++;

	btrfs_dev_replace_unlock(dev_replace, 1);

	btrfs_rm_dev_replace_blocked(fs_info);

	btrfs_rm_dev_replace_remove_srcdev(fs_info, src_device);

	btrfs_rm_dev_replace_unblocked(fs_info);

	/*
	 * this is again a consistent state where no dev_replace procedure
	 * is running, the target device is part of the filesystem, the
	 * source device is not part of the filesystem anymore and its 1st
	 * superblock is scratched out so that it is no longer marked to
	 * belong to this filesystem.
	 */
	mutex_unlock(&fs_info->chunk_mutex);
	mutex_unlock(&fs_info->fs_devices->device_list_mutex);
	mutex_unlock(&uuid_mutex);

	/* replace the sysfs entry */
	btrfs_sysfs_rm_device_link(fs_info->fs_devices, src_device);
	btrfs_rm_dev_replace_free_srcdev(fs_info, src_device);

	/* write back the superblocks */
	trans = btrfs_start_transaction(root, 0);
	if (!IS_ERR(trans))
		btrfs_commit_transaction(trans);

	mutex_unlock(&dev_replace->lock_finishing_cancel_unmount);

	return 0;
}

static void btrfs_dev_replace_update_device_in_mapping_tree(
						struct btrfs_fs_info *fs_info,
						struct btrfs_device *srcdev,
						struct btrfs_device *tgtdev)
{
	struct extent_map_tree *em_tree = &fs_info->mapping_tree.map_tree;
	struct extent_map *em;
	struct map_lookup *map;
	u64 start = 0;
	int i;

	write_lock(&em_tree->lock);
	do {
		em = lookup_extent_mapping(em_tree, start, (u64)-1);
		if (!em)
			break;
		map = em->map_lookup;
		for (i = 0; i < map->num_stripes; i++)
			if (srcdev == map->stripes[i].dev)
				map->stripes[i].dev = tgtdev;
		start = em->start + em->len;
		free_extent_map(em);
	} while (start);
	write_unlock(&em_tree->lock);
}

void btrfs_dev_replace_status(struct btrfs_fs_info *fs_info,
			      struct btrfs_ioctl_dev_replace_args *args)
{
	struct btrfs_dev_replace *dev_replace = &fs_info->dev_replace;
	struct btrfs_device *srcdev;

	btrfs_dev_replace_lock(dev_replace, 0);
	/* even if !dev_replace_is_valid, the values are good enough for
	 * the replace_status ioctl */
	args->result = BTRFS_IOCTL_DEV_REPLACE_RESULT_NO_ERROR;
	args->status.replace_state = dev_replace->replace_state;
	args->status.time_started = dev_replace->time_started;
	args->status.time_stopped = dev_replace->time_stopped;
	args->status.num_write_errors =
		atomic64_read(&dev_replace->num_write_errors);
	args->status.num_uncorrectable_read_errors =
		atomic64_read(&dev_replace->num_uncorrectable_read_errors);
	switch (dev_replace->replace_state) {
	case BTRFS_IOCTL_DEV_REPLACE_STATE_NEVER_STARTED:
	case BTRFS_IOCTL_DEV_REPLACE_STATE_CANCELED:
		args->status.progress_1000 = 0;
		break;
	case BTRFS_IOCTL_DEV_REPLACE_STATE_FINISHED:
		args->status.progress_1000 = 1000;
		break;
	case BTRFS_IOCTL_DEV_REPLACE_STATE_STARTED:
	case BTRFS_IOCTL_DEV_REPLACE_STATE_SUSPENDED:
		srcdev = dev_replace->srcdev;
		args->status.progress_1000 = div64_u64(dev_replace->cursor_left,
			div_u64(btrfs_device_get_total_bytes(srcdev), 1000));
		break;
	}
	btrfs_dev_replace_unlock(dev_replace, 0);
}

int btrfs_dev_replace_cancel(struct btrfs_fs_info *fs_info,
			     struct btrfs_ioctl_dev_replace_args *args)
{
	args->result = __btrfs_dev_replace_cancel(fs_info);
	return 0;
}

static u64 __btrfs_dev_replace_cancel(struct btrfs_fs_info *fs_info)
{
	struct btrfs_dev_replace *dev_replace = &fs_info->dev_replace;
	struct btrfs_device *tgt_device = NULL;
	struct btrfs_trans_handle *trans;
	struct btrfs_root *root = fs_info->tree_root;
	u64 result;
	int ret;

	if (fs_info->sb->s_flags & MS_RDONLY)
		return -EROFS;

	mutex_lock(&dev_replace->lock_finishing_cancel_unmount);
	btrfs_dev_replace_lock(dev_replace, 1);
	switch (dev_replace->replace_state) {
	case BTRFS_IOCTL_DEV_REPLACE_STATE_NEVER_STARTED:
	case BTRFS_IOCTL_DEV_REPLACE_STATE_FINISHED:
	case BTRFS_IOCTL_DEV_REPLACE_STATE_CANCELED:
		result = BTRFS_IOCTL_DEV_REPLACE_RESULT_NOT_STARTED;
		btrfs_dev_replace_unlock(dev_replace, 1);
		goto leave;
	case BTRFS_IOCTL_DEV_REPLACE_STATE_STARTED:
	case BTRFS_IOCTL_DEV_REPLACE_STATE_SUSPENDED:
		result = BTRFS_IOCTL_DEV_REPLACE_RESULT_NO_ERROR;
		tgt_device = dev_replace->tgtdev;
		dev_replace->tgtdev = NULL;
		dev_replace->srcdev = NULL;
		break;
	}
	dev_replace->replace_state = BTRFS_IOCTL_DEV_REPLACE_STATE_CANCELED;
	dev_replace->time_stopped = get_seconds();
	dev_replace->item_needs_writeback = 1;
	btrfs_dev_replace_unlock(dev_replace, 1);
	btrfs_scrub_cancel(fs_info);

	trans = btrfs_start_transaction(root, 0);
	if (IS_ERR(trans)) {
		mutex_unlock(&dev_replace->lock_finishing_cancel_unmount);
		return PTR_ERR(trans);
	}
	ret = btrfs_commit_transaction(trans);
	WARN_ON(ret);
	if (tgt_device)
		btrfs_destroy_dev_replace_tgtdev(fs_info, tgt_device);

leave:
	mutex_unlock(&dev_replace->lock_finishing_cancel_unmount);
	return result;
}

void btrfs_dev_replace_suspend_for_unmount(struct btrfs_fs_info *fs_info)
{
	struct btrfs_dev_replace *dev_replace = &fs_info->dev_replace;

	mutex_lock(&dev_replace->lock_finishing_cancel_unmount);
	btrfs_dev_replace_lock(dev_replace, 1);
	switch (dev_replace->replace_state) {
	case BTRFS_IOCTL_DEV_REPLACE_STATE_NEVER_STARTED:
	case BTRFS_IOCTL_DEV_REPLACE_STATE_FINISHED:
	case BTRFS_IOCTL_DEV_REPLACE_STATE_CANCELED:
	case BTRFS_IOCTL_DEV_REPLACE_STATE_SUSPENDED:
		break;
	case BTRFS_IOCTL_DEV_REPLACE_STATE_STARTED:
		dev_replace->replace_state =
			BTRFS_IOCTL_DEV_REPLACE_STATE_SUSPENDED;
		dev_replace->time_stopped = get_seconds();
		dev_replace->item_needs_writeback = 1;
		btrfs_info(fs_info, "suspending dev_replace for unmount");
		break;
	}

	btrfs_dev_replace_unlock(dev_replace, 1);
	mutex_unlock(&dev_replace->lock_finishing_cancel_unmount);
}

/* resume dev_replace procedure that was interrupted by unmount */
int btrfs_resume_dev_replace_async(struct btrfs_fs_info *fs_info)
{
	struct task_struct *task;
	struct btrfs_dev_replace *dev_replace = &fs_info->dev_replace;

	btrfs_dev_replace_lock(dev_replace, 1);
	switch (dev_replace->replace_state) {
	case BTRFS_IOCTL_DEV_REPLACE_STATE_NEVER_STARTED:
	case BTRFS_IOCTL_DEV_REPLACE_STATE_FINISHED:
	case BTRFS_IOCTL_DEV_REPLACE_STATE_CANCELED:
		btrfs_dev_replace_unlock(dev_replace, 1);
		return 0;
	case BTRFS_IOCTL_DEV_REPLACE_STATE_STARTED:
		break;
	case BTRFS_IOCTL_DEV_REPLACE_STATE_SUSPENDED:
		dev_replace->replace_state =
			BTRFS_IOCTL_DEV_REPLACE_STATE_STARTED;
		break;
	}
	if (!dev_replace->tgtdev || !dev_replace->tgtdev->bdev) {
		btrfs_info(fs_info,
			   "cannot continue dev_replace, tgtdev is missing");
		btrfs_info(fs_info,
			   "you may cancel the operation after 'mount -o degraded'");
		btrfs_dev_replace_unlock(dev_replace, 1);
		return 0;
	}
	btrfs_dev_replace_unlock(dev_replace, 1);

	WARN_ON(test_and_set_bit(BTRFS_FS_EXCL_OP, &fs_info->flags));
	task = kthread_run(btrfs_dev_replace_kthread, fs_info, "btrfs-devrepl");
	return PTR_ERR_OR_ZERO(task);
}

static int btrfs_dev_replace_kthread(void *data)
{
	struct btrfs_fs_info *fs_info = data;
	struct btrfs_dev_replace *dev_replace = &fs_info->dev_replace;
	struct btrfs_ioctl_dev_replace_args *status_args;
	u64 progress;

	status_args = kzalloc(sizeof(*status_args), GFP_KERNEL);
	if (status_args) {
		btrfs_dev_replace_status(fs_info, status_args);
		progress = status_args->status.progress_1000;
		kfree(status_args);
		progress = div_u64(progress, 10);
		btrfs_info_in_rcu(fs_info,
			"continuing dev_replace from %s (devid %llu) to %s @%u%%",
			dev_replace->srcdev->missing ? "<missing disk>" :
			rcu_str_deref(dev_replace->srcdev->name),
			dev_replace->srcdev->devid,
			dev_replace->tgtdev ?
			rcu_str_deref(dev_replace->tgtdev->name) :
			"<missing target disk>",
			(unsigned int)progress);
	}
	btrfs_dev_replace_continue_on_mount(fs_info);
	clear_bit(BTRFS_FS_EXCL_OP, &fs_info->flags);

	return 0;
}

static int btrfs_dev_replace_continue_on_mount(struct btrfs_fs_info *fs_info)
{
	struct btrfs_dev_replace *dev_replace = &fs_info->dev_replace;
	int ret;

	ret = btrfs_scrub_dev(fs_info, dev_replace->srcdev->devid,
			      dev_replace->committed_cursor_left,
			      btrfs_device_get_total_bytes(dev_replace->srcdev),
			      &dev_replace->scrub_progress, 0, 1);
	ret = btrfs_dev_replace_finishing(fs_info, ret);
	WARN_ON(ret);
	return 0;
}

int btrfs_dev_replace_is_ongoing(struct btrfs_dev_replace *dev_replace)
{
	if (!dev_replace->is_valid)
		return 0;

	switch (dev_replace->replace_state) {
	case BTRFS_IOCTL_DEV_REPLACE_STATE_NEVER_STARTED:
	case BTRFS_IOCTL_DEV_REPLACE_STATE_FINISHED:
	case BTRFS_IOCTL_DEV_REPLACE_STATE_CANCELED:
		return 0;
	case BTRFS_IOCTL_DEV_REPLACE_STATE_STARTED:
	case BTRFS_IOCTL_DEV_REPLACE_STATE_SUSPENDED:
		/*
		 * return true even if tgtdev is missing (this is
		 * something that can happen if the dev_replace
		 * procedure is suspended by an umount and then
		 * the tgtdev is missing (or "btrfs dev scan") was
		 * not called and the the filesystem is remounted
		 * in degraded state. This does not stop the
		 * dev_replace procedure. It needs to be canceled
		 * manually if the cancellation is wanted.
		 */
		break;
	}
	return 1;
}

void btrfs_dev_replace_lock(struct btrfs_dev_replace *dev_replace, int rw)
{
	if (rw == 1) {
		/* write */
again:
		wait_event(dev_replace->read_lock_wq,
			   atomic_read(&dev_replace->blocking_readers) == 0);
		write_lock(&dev_replace->lock);
		if (atomic_read(&dev_replace->blocking_readers)) {
			write_unlock(&dev_replace->lock);
			goto again;
		}
	} else {
		read_lock(&dev_replace->lock);
		atomic_inc(&dev_replace->read_locks);
	}
}

void btrfs_dev_replace_unlock(struct btrfs_dev_replace *dev_replace, int rw)
{
	if (rw == 1) {
		/* write */
		ASSERT(atomic_read(&dev_replace->blocking_readers) == 0);
		write_unlock(&dev_replace->lock);
	} else {
		ASSERT(atomic_read(&dev_replace->read_locks) > 0);
		atomic_dec(&dev_replace->read_locks);
		read_unlock(&dev_replace->lock);
	}
}

/* inc blocking cnt and release read lock */
void btrfs_dev_replace_set_lock_blocking(
					struct btrfs_dev_replace *dev_replace)
{
	/* only set blocking for read lock */
	ASSERT(atomic_read(&dev_replace->read_locks) > 0);
	atomic_inc(&dev_replace->blocking_readers);
	read_unlock(&dev_replace->lock);
}

/* acquire read lock and dec blocking cnt */
void btrfs_dev_replace_clear_lock_blocking(
					struct btrfs_dev_replace *dev_replace)
{
	/* only set blocking for read lock */
	ASSERT(atomic_read(&dev_replace->read_locks) > 0);
	ASSERT(atomic_read(&dev_replace->blocking_readers) > 0);
	read_lock(&dev_replace->lock);
	if (atomic_dec_and_test(&dev_replace->blocking_readers) &&
	    waitqueue_active(&dev_replace->read_lock_wq))
		wake_up(&dev_replace->read_lock_wq);
}

void btrfs_bio_counter_inc_noblocked(struct btrfs_fs_info *fs_info)
{
	percpu_counter_inc(&fs_info->bio_counter);
}

void btrfs_bio_counter_sub(struct btrfs_fs_info *fs_info, s64 amount)
{
	percpu_counter_sub(&fs_info->bio_counter, amount);

	if (waitqueue_active(&fs_info->replace_wait))
		wake_up(&fs_info->replace_wait);
}

void btrfs_bio_counter_inc_blocked(struct btrfs_fs_info *fs_info)
{
	while (1) {
		percpu_counter_inc(&fs_info->bio_counter);
		if (likely(!test_bit(BTRFS_FS_STATE_DEV_REPLACING,
				     &fs_info->fs_state)))
			break;

		btrfs_bio_counter_dec(fs_info);
		wait_event(fs_info->replace_wait,
			   !test_bit(BTRFS_FS_STATE_DEV_REPLACING,
				     &fs_info->fs_state));
	}
}<|MERGE_RESOLUTION|>--- conflicted
+++ resolved
@@ -317,27 +317,6 @@
 
 	ret = btrfs_find_device_by_devspec(fs_info, srcdevid,
 					    srcdev_name, &src_device);
-<<<<<<< HEAD
-	if (ret) {
-		mutex_unlock(&fs_info->volume_mutex);
-		return ret;
-	}
-
-	if (btrfs_pinned_by_swapfile(fs_info, src_device)) {
-		btrfs_warn_in_rcu(fs_info,
-	  "cannot replace device %s (devid %llu) due to active swapfile",
-				 src_device->missing ? "<missing disk>" :
-				 rcu_str_deref(src_device->name),
-				 src_device->devid);
-		mutex_unlock(&fs_info->volume_mutex);
-		return -ETXTBSY;
-	}
-
-	ret = btrfs_init_dev_replace_tgtdev(fs_info, tgtdev_name,
-					    src_device, &tgt_device);
-	mutex_unlock(&fs_info->volume_mutex);
-=======
->>>>>>> 24a9fd45
 	if (ret)
 		return ret;
 
@@ -352,6 +331,16 @@
 			return ret;
 	} else if (PTR_ERR(trans) != -ENOENT) {
 		return PTR_ERR(trans);
+	}
+
+	if (btrfs_pinned_by_swapfile(fs_info, src_device)) {
+		btrfs_warn_in_rcu(fs_info,
+	  "cannot replace device %s (devid %llu) due to active swapfile",
+				 src_device->missing ? "<missing disk>" :
+				 rcu_str_deref(src_device->name),
+				 src_device->devid);
+		mutex_unlock(&fs_info->volume_mutex);
+		return -ETXTBSY;
 	}
 
 	ret = btrfs_init_dev_replace_tgtdev(fs_info, tgtdev_name,
