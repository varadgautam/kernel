--- conflicted
+++ resolved
@@ -803,21 +803,6 @@
 	case BTRFS_IOCTL_DEV_REPLACE_STATE_FINISHED:
 	case BTRFS_IOCTL_DEV_REPLACE_STATE_CANCELED:
 		result = BTRFS_IOCTL_DEV_REPLACE_RESULT_NOT_STARTED;
-<<<<<<< HEAD
-		btrfs_dev_replace_write_unlock(dev_replace);
-		break;
-	case BTRFS_IOCTL_DEV_REPLACE_STATE_STARTED:
-		result = BTRFS_IOCTL_DEV_REPLACE_RESULT_NO_ERROR;
-		tgt_device = dev_replace->tgtdev;
-		src_device = dev_replace->srcdev;
-		btrfs_dev_replace_write_unlock(dev_replace);
-		btrfs_scrub_cancel(fs_info);
-		/* btrfs_dev_replace_finishing() will handle the cleanup part */
-		btrfs_info_in_rcu(fs_info,
-			"dev_replace from %s (devid %llu) to %s canceled",
-			btrfs_dev_name(src_device), src_device->devid,
-			btrfs_dev_name(tgt_device));
-=======
 		up_write(&dev_replace->rwsem);
 		break;
 	case BTRFS_IOCTL_DEV_REPLACE_STATE_STARTED:
@@ -838,7 +823,6 @@
 				btrfs_dev_name(src_device), src_device->devid,
 				btrfs_dev_name(tgt_device));
 		}
->>>>>>> 8ccc0d69
 		break;
 	case BTRFS_IOCTL_DEV_REPLACE_STATE_SUSPENDED:
 		/*
@@ -855,10 +839,11 @@
 		dev_replace->time_stopped = ktime_get_real_seconds();
 		dev_replace->item_needs_writeback = 1;
 
-<<<<<<< HEAD
-		btrfs_dev_replace_write_unlock(dev_replace);
-
-		btrfs_scrub_cancel(fs_info);
+		up_write(&dev_replace->rwsem);
+
+		/* Scrub for replace must not be running in suspended state */
+		ret = btrfs_scrub_cancel(fs_info);
+		ASSERT(ret != -ENOTCONN);
 
 		trans = btrfs_start_transaction(root, 0);
 		if (IS_ERR(trans)) {
@@ -868,22 +853,6 @@
 		ret = btrfs_commit_transaction(trans);
 		WARN_ON(ret);
 
-=======
-		up_write(&dev_replace->rwsem);
-
-		/* Scrub for replace must not be running in suspended state */
-		ret = btrfs_scrub_cancel(fs_info);
-		ASSERT(ret != -ENOTCONN);
-
-		trans = btrfs_start_transaction(root, 0);
-		if (IS_ERR(trans)) {
-			mutex_unlock(&dev_replace->lock_finishing_cancel_unmount);
-			return PTR_ERR(trans);
-		}
-		ret = btrfs_commit_transaction(trans);
-		WARN_ON(ret);
-
->>>>>>> 8ccc0d69
 		btrfs_info_in_rcu(fs_info,
 		"suspended dev_replace from %s (devid %llu) to %s canceled",
 			btrfs_dev_name(src_device), src_device->devid,
@@ -954,11 +923,7 @@
 			   "you may cancel the operation after 'mount -o degraded'");
 		dev_replace->replace_state =
 					BTRFS_IOCTL_DEV_REPLACE_STATE_SUSPENDED;
-<<<<<<< HEAD
-		btrfs_dev_replace_write_unlock(dev_replace);
-=======
 		up_write(&dev_replace->rwsem);
->>>>>>> 8ccc0d69
 		return 0;
 	}
 	up_write(&dev_replace->rwsem);
@@ -969,17 +934,10 @@
 	 * dev-replace to start anyway.
 	 */
 	if (test_and_set_bit(BTRFS_FS_EXCL_OP, &fs_info->flags)) {
-<<<<<<< HEAD
-		btrfs_dev_replace_write_lock(dev_replace);
-		dev_replace->replace_state =
-					BTRFS_IOCTL_DEV_REPLACE_STATE_SUSPENDED;
-		btrfs_dev_replace_write_unlock(dev_replace);
-=======
 		down_write(&dev_replace->rwsem);
 		dev_replace->replace_state =
 					BTRFS_IOCTL_DEV_REPLACE_STATE_SUSPENDED;
 		up_write(&dev_replace->rwsem);
->>>>>>> 8ccc0d69
 		btrfs_info(fs_info,
 		"cannot resume dev-replace, other exclusive operation running");
 		return 0;
