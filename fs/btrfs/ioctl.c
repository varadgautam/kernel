/*
 * Copyright (C) 2007 Oracle.  All rights reserved.
 *
 * This program is free software; you can redistribute it and/or
 * modify it under the terms of the GNU General Public
 * License v2 as published by the Free Software Foundation.
 *
 * This program is distributed in the hope that it will be useful,
 * but WITHOUT ANY WARRANTY; without even the implied warranty of
 * MERCHANTABILITY or FITNESS FOR A PARTICULAR PURPOSE.  See the GNU
 * General Public License for more details.
 *
 * You should have received a copy of the GNU General Public
 * License along with this program; if not, write to the
 * Free Software Foundation, Inc., 59 Temple Place - Suite 330,
 * Boston, MA 021110-1307, USA.
 */

#include <linux/kernel.h>
#include <linux/bio.h>
#include <linux/buffer_head.h>
#include <linux/file.h>
#include <linux/fs.h>
#include <linux/fsnotify.h>
#include <linux/pagemap.h>
#include <linux/highmem.h>
#include <linux/time.h>
#include <linux/init.h>
#include <linux/string.h>
#include <linux/backing-dev.h>
#include <linux/mount.h>
#include <linux/mpage.h>
#include <linux/namei.h>
#include <linux/swap.h>
#include <linux/writeback.h>
#include <linux/statfs.h>
#include <linux/compat.h>
#include <linux/bit_spinlock.h>
#include <linux/security.h>
#include <linux/xattr.h>
#include <linux/vmalloc.h>
#include <linux/slab.h>
#include <linux/blkdev.h>
#include "compat.h"
#include "ctree.h"
#include "disk-io.h"
#include "transaction.h"
#include "btrfs_inode.h"
#include "ioctl.h"
#include "print-tree.h"
#include "volumes.h"
#include "locking.h"
#include "inode-map.h"
#include "backref.h"

/* Mask out flags that are inappropriate for the given type of inode. */
static inline __u32 btrfs_mask_flags(umode_t mode, __u32 flags)
{
	if (S_ISDIR(mode))
		return flags;
	else if (S_ISREG(mode))
		return flags & ~FS_DIRSYNC_FL;
	else
		return flags & (FS_NODUMP_FL | FS_NOATIME_FL);
}

/*
 * Export inode flags to the format expected by the FS_IOC_GETFLAGS ioctl.
 */
static unsigned int btrfs_flags_to_ioctl(unsigned int flags)
{
	unsigned int iflags = 0;

	if (flags & BTRFS_INODE_SYNC)
		iflags |= FS_SYNC_FL;
	if (flags & BTRFS_INODE_IMMUTABLE)
		iflags |= FS_IMMUTABLE_FL;
	if (flags & BTRFS_INODE_APPEND)
		iflags |= FS_APPEND_FL;
	if (flags & BTRFS_INODE_NODUMP)
		iflags |= FS_NODUMP_FL;
	if (flags & BTRFS_INODE_NOATIME)
		iflags |= FS_NOATIME_FL;
	if (flags & BTRFS_INODE_DIRSYNC)
		iflags |= FS_DIRSYNC_FL;
	if (flags & BTRFS_INODE_NODATACOW)
		iflags |= FS_NOCOW_FL;

	if ((flags & BTRFS_INODE_COMPRESS) && !(flags & BTRFS_INODE_NOCOMPRESS))
		iflags |= FS_COMPR_FL;
	else if (flags & BTRFS_INODE_NOCOMPRESS)
		iflags |= FS_NOCOMP_FL;

	return iflags;
}

/*
 * Update inode->i_flags based on the btrfs internal flags.
 */
void btrfs_update_iflags(struct inode *inode)
{
	struct btrfs_inode *ip = BTRFS_I(inode);

	inode->i_flags &= ~(S_SYNC|S_APPEND|S_IMMUTABLE|S_NOATIME|S_DIRSYNC);

	if (ip->flags & BTRFS_INODE_SYNC)
		inode->i_flags |= S_SYNC;
	if (ip->flags & BTRFS_INODE_IMMUTABLE)
		inode->i_flags |= S_IMMUTABLE;
	if (ip->flags & BTRFS_INODE_APPEND)
		inode->i_flags |= S_APPEND;
	if (ip->flags & BTRFS_INODE_NOATIME)
		inode->i_flags |= S_NOATIME;
	if (ip->flags & BTRFS_INODE_DIRSYNC)
		inode->i_flags |= S_DIRSYNC;
}

/*
 * Inherit flags from the parent inode.
 *
 * Currently only the compression flags and the cow flags are inherited.
 */
void btrfs_inherit_iflags(struct inode *inode, struct inode *dir)
{
	unsigned int flags;

	if (!dir)
		return;

	flags = BTRFS_I(dir)->flags;

	if (flags & BTRFS_INODE_NOCOMPRESS) {
		BTRFS_I(inode)->flags &= ~BTRFS_INODE_COMPRESS;
		BTRFS_I(inode)->flags |= BTRFS_INODE_NOCOMPRESS;
	} else if (flags & BTRFS_INODE_COMPRESS) {
		BTRFS_I(inode)->flags &= ~BTRFS_INODE_NOCOMPRESS;
		BTRFS_I(inode)->flags |= BTRFS_INODE_COMPRESS;
	}

	if (flags & BTRFS_INODE_NODATACOW)
		BTRFS_I(inode)->flags |= BTRFS_INODE_NODATACOW;

	btrfs_update_iflags(inode);
}

static int btrfs_ioctl_getflags(struct file *file, void __user *arg)
{
	struct btrfs_inode *ip = BTRFS_I(file->f_path.dentry->d_inode);
	unsigned int flags = btrfs_flags_to_ioctl(ip->flags);

	if (copy_to_user(arg, &flags, sizeof(flags)))
		return -EFAULT;
	return 0;
}

static int check_flags(unsigned int flags)
{
	if (flags & ~(FS_IMMUTABLE_FL | FS_APPEND_FL | \
		      FS_NOATIME_FL | FS_NODUMP_FL | \
		      FS_SYNC_FL | FS_DIRSYNC_FL | \
		      FS_NOCOMP_FL | FS_COMPR_FL |
		      FS_NOCOW_FL))
		return -EOPNOTSUPP;

	if ((flags & FS_NOCOMP_FL) && (flags & FS_COMPR_FL))
		return -EINVAL;

	return 0;
}

static int btrfs_ioctl_setflags(struct file *file, void __user *arg)
{
	struct inode *inode = file->f_path.dentry->d_inode;
	struct btrfs_inode *ip = BTRFS_I(inode);
	struct btrfs_root *root = ip->root;
	struct btrfs_trans_handle *trans;
	unsigned int flags, oldflags;
	int ret;
	u64 ip_oldflags;
	unsigned int i_oldflags;

	if (btrfs_root_readonly(root))
		return -EROFS;

	if (copy_from_user(&flags, arg, sizeof(flags)))
		return -EFAULT;

	ret = check_flags(flags);
	if (ret)
		return ret;

	if (!inode_owner_or_capable(inode))
		return -EACCES;

	mutex_lock(&inode->i_mutex);

	ip_oldflags = ip->flags;
	i_oldflags = inode->i_flags;

	flags = btrfs_mask_flags(inode->i_mode, flags);
	oldflags = btrfs_flags_to_ioctl(ip->flags);
	if ((flags ^ oldflags) & (FS_APPEND_FL | FS_IMMUTABLE_FL)) {
		if (!capable(CAP_LINUX_IMMUTABLE)) {
			ret = -EPERM;
			goto out_unlock;
		}
	}

	ret = mnt_want_write_file(file);
	if (ret)
		goto out_unlock;

	if (flags & FS_SYNC_FL)
		ip->flags |= BTRFS_INODE_SYNC;
	else
		ip->flags &= ~BTRFS_INODE_SYNC;
	if (flags & FS_IMMUTABLE_FL)
		ip->flags |= BTRFS_INODE_IMMUTABLE;
	else
		ip->flags &= ~BTRFS_INODE_IMMUTABLE;
	if (flags & FS_APPEND_FL)
		ip->flags |= BTRFS_INODE_APPEND;
	else
		ip->flags &= ~BTRFS_INODE_APPEND;
	if (flags & FS_NODUMP_FL)
		ip->flags |= BTRFS_INODE_NODUMP;
	else
		ip->flags &= ~BTRFS_INODE_NODUMP;
	if (flags & FS_NOATIME_FL)
		ip->flags |= BTRFS_INODE_NOATIME;
	else
		ip->flags &= ~BTRFS_INODE_NOATIME;
	if (flags & FS_DIRSYNC_FL)
		ip->flags |= BTRFS_INODE_DIRSYNC;
	else
		ip->flags &= ~BTRFS_INODE_DIRSYNC;
	if (flags & FS_NOCOW_FL)
		ip->flags |= BTRFS_INODE_NODATACOW;
	else
		ip->flags &= ~BTRFS_INODE_NODATACOW;

	/*
	 * The COMPRESS flag can only be changed by users, while the NOCOMPRESS
	 * flag may be changed automatically if compression code won't make
	 * things smaller.
	 */
	if (flags & FS_NOCOMP_FL) {
		ip->flags &= ~BTRFS_INODE_COMPRESS;
		ip->flags |= BTRFS_INODE_NOCOMPRESS;
	} else if (flags & FS_COMPR_FL) {
		ip->flags |= BTRFS_INODE_COMPRESS;
		ip->flags &= ~BTRFS_INODE_NOCOMPRESS;
	} else {
		ip->flags &= ~(BTRFS_INODE_COMPRESS | BTRFS_INODE_NOCOMPRESS);
	}

	trans = btrfs_start_transaction(root, 1);
	if (IS_ERR(trans)) {
		ret = PTR_ERR(trans);
		goto out_drop;
	}

	btrfs_update_iflags(inode);
	inode->i_ctime = CURRENT_TIME;
	ret = btrfs_update_inode(trans, root, inode);

	btrfs_end_transaction(trans, root);
 out_drop:
	if (ret) {
		ip->flags = ip_oldflags;
		inode->i_flags = i_oldflags;
	}

	mnt_drop_write_file(file);
 out_unlock:
	mutex_unlock(&inode->i_mutex);
	return ret;
}

static int btrfs_ioctl_getversion(struct file *file, int __user *arg)
{
	struct inode *inode = file->f_path.dentry->d_inode;

	return put_user(inode->i_generation, arg);
}

static noinline int btrfs_ioctl_fitrim(struct file *file, void __user *arg)
{
	struct btrfs_fs_info *fs_info = btrfs_sb(fdentry(file)->d_sb);
	struct btrfs_device *device;
	struct request_queue *q;
	struct fstrim_range range;
	u64 minlen = ULLONG_MAX;
	u64 num_devices = 0;
	u64 total_bytes = btrfs_super_total_bytes(fs_info->super_copy);
	int ret;

	if (!capable(CAP_SYS_ADMIN))
		return -EPERM;

	rcu_read_lock();
	list_for_each_entry_rcu(device, &fs_info->fs_devices->devices,
				dev_list) {
		if (!device->bdev)
			continue;
		q = bdev_get_queue(device->bdev);
		if (blk_queue_discard(q)) {
			num_devices++;
			minlen = min((u64)q->limits.discard_granularity,
				     minlen);
		}
	}
	rcu_read_unlock();

	if (!num_devices)
		return -EOPNOTSUPP;
	if (copy_from_user(&range, arg, sizeof(range)))
		return -EFAULT;
	if (range.start > total_bytes)
		return -EINVAL;

	range.len = min(range.len, total_bytes - range.start);
	range.minlen = max(range.minlen, minlen);
	ret = btrfs_trim_fs(fs_info->tree_root, &range);
	if (ret < 0)
		return ret;

	if (copy_to_user(arg, &range, sizeof(range)))
		return -EFAULT;

	return 0;
}

static noinline int create_subvol(struct btrfs_root *root,
				  struct dentry *dentry,
				  char *name, int namelen,
				  u64 *async_transid)
{
	struct btrfs_trans_handle *trans;
	struct btrfs_key key;
	struct btrfs_root_item root_item;
	struct btrfs_inode_item *inode_item;
	struct extent_buffer *leaf;
	struct btrfs_root *new_root;
	struct dentry *parent = dentry->d_parent;
	struct inode *dir;
	int ret;
	int err;
	u64 objectid;
	u64 new_dirid = BTRFS_FIRST_FREE_OBJECTID;
	u64 index = 0;

	ret = btrfs_find_free_objectid(root->fs_info->tree_root, &objectid);
	if (ret)
		return ret;

	dir = parent->d_inode;

	/*
	 * 1 - inode item
	 * 2 - refs
	 * 1 - root item
	 * 2 - dir items
	 */
	trans = btrfs_start_transaction(root, 6);
	if (IS_ERR(trans))
		return PTR_ERR(trans);

	leaf = btrfs_alloc_free_block(trans, root, root->leafsize,
				      0, objectid, NULL, 0, 0, 0, 0);
	if (IS_ERR(leaf)) {
		ret = PTR_ERR(leaf);
		goto fail;
	}

	memset_extent_buffer(leaf, 0, 0, sizeof(struct btrfs_header));
	btrfs_set_header_bytenr(leaf, leaf->start);
	btrfs_set_header_generation(leaf, trans->transid);
	btrfs_set_header_backref_rev(leaf, BTRFS_MIXED_BACKREF_REV);
	btrfs_set_header_owner(leaf, objectid);

	write_extent_buffer(leaf, root->fs_info->fsid,
			    (unsigned long)btrfs_header_fsid(leaf),
			    BTRFS_FSID_SIZE);
	write_extent_buffer(leaf, root->fs_info->chunk_tree_uuid,
			    (unsigned long)btrfs_header_chunk_tree_uuid(leaf),
			    BTRFS_UUID_SIZE);
	btrfs_mark_buffer_dirty(leaf);

	inode_item = &root_item.inode;
	memset(inode_item, 0, sizeof(*inode_item));
	inode_item->generation = cpu_to_le64(1);
	inode_item->size = cpu_to_le64(3);
	inode_item->nlink = cpu_to_le32(1);
	inode_item->nbytes = cpu_to_le64(root->leafsize);
	inode_item->mode = cpu_to_le32(S_IFDIR | 0755);

	root_item.flags = 0;
	root_item.byte_limit = 0;
	inode_item->flags = cpu_to_le64(BTRFS_INODE_ROOT_ITEM_INIT);

	btrfs_set_root_bytenr(&root_item, leaf->start);
	btrfs_set_root_generation(&root_item, trans->transid);
	btrfs_set_root_level(&root_item, 0);
	btrfs_set_root_refs(&root_item, 1);
	btrfs_set_root_used(&root_item, leaf->len);
	btrfs_set_root_last_snapshot(&root_item, 0);

	memset(&root_item.drop_progress, 0, sizeof(root_item.drop_progress));
	root_item.drop_level = 0;

	btrfs_tree_unlock(leaf);
	free_extent_buffer(leaf);
	leaf = NULL;

	btrfs_set_root_dirid(&root_item, new_dirid);

	key.objectid = objectid;
	key.offset = 0;
	btrfs_set_key_type(&key, BTRFS_ROOT_ITEM_KEY);
	ret = btrfs_insert_root(trans, root->fs_info->tree_root, &key,
				&root_item);
	if (ret)
		goto fail;

	key.offset = (u64)-1;
	new_root = btrfs_read_fs_root_no_name(root->fs_info, &key);
	if (IS_ERR(new_root)) {
		btrfs_abort_transaction(trans, root, PTR_ERR(new_root));
		goto fail;
	}

	btrfs_record_root_in_trans(trans, new_root);

	ret = btrfs_create_subvol_root(trans, new_root, new_dirid);
	if (ret) {
		/* We potentially lose an unused inode item here */
		btrfs_abort_transaction(trans, root, ret);
		goto fail;
	}

	/*
	 * insert the directory item
	 */
	ret = btrfs_set_inode_index(dir, &index);
	if (ret) {
		btrfs_abort_transaction(trans, root, ret);
		goto fail;
	}

	ret = btrfs_insert_dir_item(trans, root,
				    name, namelen, dir, &key,
				    BTRFS_FT_DIR, index);
	if (ret) {
		btrfs_abort_transaction(trans, root, ret);
		goto fail;
	}

	btrfs_i_size_write(dir, dir->i_size + namelen * 2);
	ret = btrfs_update_inode(trans, root, dir);
	BUG_ON(ret);

	ret = btrfs_add_root_ref(trans, root->fs_info->tree_root,
				 objectid, root->root_key.objectid,
				 btrfs_ino(dir), index, name, namelen);

	BUG_ON(ret);

	d_instantiate(dentry, btrfs_lookup_dentry(dir, dentry));
fail:
	if (async_transid) {
		*async_transid = trans->transid;
		err = btrfs_commit_transaction_async(trans, root, 1);
	} else {
		err = btrfs_commit_transaction(trans, root);
	}
	if (err && !ret)
		ret = err;
	return ret;
}

static int create_snapshot(struct btrfs_root *root, struct dentry *dentry,
			   char *name, int namelen, u64 *async_transid,
			   bool readonly)
{
	struct inode *inode;
	struct btrfs_pending_snapshot *pending_snapshot;
	struct btrfs_trans_handle *trans;
	int ret;

	if (!root->ref_cows)
		return -EINVAL;

	pending_snapshot = kzalloc(sizeof(*pending_snapshot), GFP_NOFS);
	if (!pending_snapshot)
		return -ENOMEM;

	btrfs_init_block_rsv(&pending_snapshot->block_rsv);
	pending_snapshot->dentry = dentry;
	pending_snapshot->root = root;
	pending_snapshot->readonly = readonly;

	trans = btrfs_start_transaction(root->fs_info->extent_root, 5);
	if (IS_ERR(trans)) {
		ret = PTR_ERR(trans);
		goto fail;
	}

	ret = btrfs_snap_reserve_metadata(trans, pending_snapshot);
	BUG_ON(ret);

	spin_lock(&root->fs_info->trans_lock);
	list_add(&pending_snapshot->list,
		 &trans->transaction->pending_snapshots);
	spin_unlock(&root->fs_info->trans_lock);
	if (async_transid) {
		*async_transid = trans->transid;
		ret = btrfs_commit_transaction_async(trans,
				     root->fs_info->extent_root, 1);
	} else {
		ret = btrfs_commit_transaction(trans,
					       root->fs_info->extent_root);
	}
	BUG_ON(ret);

	ret = pending_snapshot->error;
	if (ret)
		goto fail;

	ret = btrfs_orphan_cleanup(pending_snapshot->snap);
	if (ret)
		goto fail;

	inode = btrfs_lookup_dentry(dentry->d_parent->d_inode, dentry);
	if (IS_ERR(inode)) {
		ret = PTR_ERR(inode);
		goto fail;
	}
	BUG_ON(!inode);
	d_instantiate(dentry, inode);
	ret = 0;
fail:
	kfree(pending_snapshot);
	return ret;
}

/*  copy of check_sticky in fs/namei.c()
* It's inline, so penalty for filesystems that don't use sticky bit is
* minimal.
*/
static inline int btrfs_check_sticky(struct inode *dir, struct inode *inode)
{
	uid_t fsuid = current_fsuid();

	if (!(dir->i_mode & S_ISVTX))
		return 0;
	if (inode->i_uid == fsuid)
		return 0;
	if (dir->i_uid == fsuid)
		return 0;
	return !capable(CAP_FOWNER);
}

/*  copy of may_delete in fs/namei.c()
 *	Check whether we can remove a link victim from directory dir, check
 *  whether the type of victim is right.
 *  1. We can't do it if dir is read-only (done in permission())
 *  2. We should have write and exec permissions on dir
 *  3. We can't remove anything from append-only dir
 *  4. We can't do anything with immutable dir (done in permission())
 *  5. If the sticky bit on dir is set we should either
 *	a. be owner of dir, or
 *	b. be owner of victim, or
 *	c. have CAP_FOWNER capability
 *  6. If the victim is append-only or immutable we can't do antyhing with
 *     links pointing to it.
 *  7. If we were asked to remove a directory and victim isn't one - ENOTDIR.
 *  8. If we were asked to remove a non-directory and victim isn't one - EISDIR.
 *  9. We can't remove a root or mountpoint.
 * 10. We don't allow removal of NFS sillyrenamed files; it's handled by
 *     nfs_async_unlink().
 */

static int btrfs_may_delete(struct inode *dir,struct dentry *victim,int isdir)
{
	int error;

	if (!victim->d_inode)
		return -ENOENT;

	BUG_ON(victim->d_parent->d_inode != dir);
	audit_inode_child(victim, dir);

	error = inode_permission(dir, MAY_WRITE | MAY_EXEC);
	if (error)
		return error;
	if (IS_APPEND(dir))
		return -EPERM;
	if (btrfs_check_sticky(dir, victim->d_inode)||
		IS_APPEND(victim->d_inode)||
	    IS_IMMUTABLE(victim->d_inode) || IS_SWAPFILE(victim->d_inode))
		return -EPERM;
	if (isdir) {
		if (!S_ISDIR(victim->d_inode->i_mode))
			return -ENOTDIR;
		if (IS_ROOT(victim))
			return -EBUSY;
	} else if (S_ISDIR(victim->d_inode->i_mode))
		return -EISDIR;
	if (IS_DEADDIR(dir))
		return -ENOENT;
	if (victim->d_flags & DCACHE_NFSFS_RENAMED)
		return -EBUSY;
	return 0;
}

/* copy of may_create in fs/namei.c() */
static inline int btrfs_may_create(struct inode *dir, struct dentry *child)
{
	if (child->d_inode)
		return -EEXIST;
	if (IS_DEADDIR(dir))
		return -ENOENT;
	return inode_permission(dir, MAY_WRITE | MAY_EXEC);
}

/*
 * Create a new subvolume below @parent.  This is largely modeled after
 * sys_mkdirat and vfs_mkdir, but we only do a single component lookup
 * inside this filesystem so it's quite a bit simpler.
 */
static noinline int btrfs_mksubvol(struct path *parent,
				   char *name, int namelen,
				   struct btrfs_root *snap_src,
				   u64 *async_transid, bool readonly)
{
	struct inode *dir  = parent->dentry->d_inode;
	struct dentry *dentry;
	int error;

	mutex_lock_nested(&dir->i_mutex, I_MUTEX_PARENT);

	dentry = lookup_one_len(name, parent->dentry, namelen);
	error = PTR_ERR(dentry);
	if (IS_ERR(dentry))
		goto out_unlock;

	error = -EEXIST;
	if (dentry->d_inode)
		goto out_dput;

	error = mnt_want_write(parent->mnt);
	if (error)
		goto out_dput;

	error = btrfs_may_create(dir, dentry);
	if (error)
		goto out_drop_write;

	down_read(&BTRFS_I(dir)->root->fs_info->subvol_sem);

	if (btrfs_root_refs(&BTRFS_I(dir)->root->root_item) == 0)
		goto out_up_read;

	if (snap_src) {
		error = create_snapshot(snap_src, dentry,
					name, namelen, async_transid, readonly);
	} else {
		error = create_subvol(BTRFS_I(dir)->root, dentry,
				      name, namelen, async_transid);
	}
	if (!error)
		fsnotify_mkdir(dir, dentry);
out_up_read:
	up_read(&BTRFS_I(dir)->root->fs_info->subvol_sem);
out_drop_write:
	mnt_drop_write(parent->mnt);
out_dput:
	dput(dentry);
out_unlock:
	mutex_unlock(&dir->i_mutex);
	return error;
}

/*
 * When we're defragging a range, we don't want to kick it off again
 * if it is really just waiting for delalloc to send it down.
 * If we find a nice big extent or delalloc range for the bytes in the
 * file you want to defrag, we return 0 to let you know to skip this
 * part of the file
 */
static int check_defrag_in_cache(struct inode *inode, u64 offset, int thresh)
{
	struct extent_io_tree *io_tree = &BTRFS_I(inode)->io_tree;
	struct extent_map *em = NULL;
	struct extent_map_tree *em_tree = &BTRFS_I(inode)->extent_tree;
	u64 end;

	read_lock(&em_tree->lock);
	em = lookup_extent_mapping(em_tree, offset, PAGE_CACHE_SIZE);
	read_unlock(&em_tree->lock);

	if (em) {
		end = extent_map_end(em);
		free_extent_map(em);
		if (end - offset > thresh)
			return 0;
	}
	/* if we already have a nice delalloc here, just stop */
	thresh /= 2;
	end = count_range_bits(io_tree, &offset, offset + thresh,
			       thresh, EXTENT_DELALLOC, 1);
	if (end >= thresh)
		return 0;
	return 1;
}

/*
 * helper function to walk through a file and find extents
 * newer than a specific transid, and smaller than thresh.
 *
 * This is used by the defragging code to find new and small
 * extents
 */
static int find_new_extents(struct btrfs_root *root,
			    struct inode *inode, u64 newer_than,
			    u64 *off, int thresh)
{
	struct btrfs_path *path;
	struct btrfs_key min_key;
	struct btrfs_key max_key;
	struct extent_buffer *leaf;
	struct btrfs_file_extent_item *extent;
	int type;
	int ret;
	u64 ino = btrfs_ino(inode);

	path = btrfs_alloc_path();
	if (!path)
		return -ENOMEM;

	min_key.objectid = ino;
	min_key.type = BTRFS_EXTENT_DATA_KEY;
	min_key.offset = *off;

	max_key.objectid = ino;
	max_key.type = (u8)-1;
	max_key.offset = (u64)-1;

	path->keep_locks = 1;

	while(1) {
		ret = btrfs_search_forward(root, &min_key, &max_key,
					   path, 0, newer_than);
		if (ret != 0)
			goto none;
		if (min_key.objectid != ino)
			goto none;
		if (min_key.type != BTRFS_EXTENT_DATA_KEY)
			goto none;

		leaf = path->nodes[0];
		extent = btrfs_item_ptr(leaf, path->slots[0],
					struct btrfs_file_extent_item);

		type = btrfs_file_extent_type(leaf, extent);
		if (type == BTRFS_FILE_EXTENT_REG &&
		    btrfs_file_extent_num_bytes(leaf, extent) < thresh &&
		    check_defrag_in_cache(inode, min_key.offset, thresh)) {
			*off = min_key.offset;
			btrfs_free_path(path);
			return 0;
		}

		if (min_key.offset == (u64)-1)
			goto none;

		min_key.offset++;
		btrfs_release_path(path);
	}
none:
	btrfs_free_path(path);
	return -ENOENT;
}

static int should_defrag_range(struct inode *inode, u64 start, u64 len,
			       int thresh, u64 *last_len, u64 *skip,
			       u64 *defrag_end)
{
	struct extent_io_tree *io_tree = &BTRFS_I(inode)->io_tree;
	struct extent_map *em = NULL;
	struct extent_map_tree *em_tree = &BTRFS_I(inode)->extent_tree;
	int ret = 1;

	/*
	 * make sure that once we start defragging an extent, we keep on
	 * defragging it
	 */
	if (start < *defrag_end)
		return 1;

	*skip = 0;

	/*
	 * hopefully we have this extent in the tree already, try without
	 * the full extent lock
	 */
	read_lock(&em_tree->lock);
	em = lookup_extent_mapping(em_tree, start, len);
	read_unlock(&em_tree->lock);

	if (!em) {
		/* get the big lock and read metadata off disk */
		lock_extent(io_tree, start, start + len - 1);
		em = btrfs_get_extent(inode, NULL, 0, start, len, 0);
		unlock_extent(io_tree, start, start + len - 1);

		if (IS_ERR(em))
			return 0;
	}

	/* this will cover holes, and inline extents */
	if (em->block_start >= EXTENT_MAP_LAST_BYTE)
		ret = 0;

	/*
	 * we hit a real extent, if it is big don't bother defragging it again
	 */
	if ((*last_len == 0 || *last_len >= thresh) && em->len >= thresh)
		ret = 0;

	/*
	 * last_len ends up being a counter of how many bytes we've defragged.
	 * every time we choose not to defrag an extent, we reset *last_len
	 * so that the next tiny extent will force a defrag.
	 *
	 * The end result of this is that tiny extents before a single big
	 * extent will force at least part of that big extent to be defragged.
	 */
	if (ret) {
		*defrag_end = extent_map_end(em);
	} else {
		*last_len = 0;
		*skip = extent_map_end(em);
		*defrag_end = 0;
	}

	free_extent_map(em);
	return ret;
}

/*
 * it doesn't do much good to defrag one or two pages
 * at a time.  This pulls in a nice chunk of pages
 * to COW and defrag.
 *
 * It also makes sure the delalloc code has enough
 * dirty data to avoid making new small extents as part
 * of the defrag
 *
 * It's a good idea to start RA on this range
 * before calling this.
 */
static int cluster_pages_for_defrag(struct inode *inode,
				    struct page **pages,
				    unsigned long start_index,
				    int num_pages)
{
	unsigned long file_end;
	u64 isize = i_size_read(inode);
	u64 page_start;
	u64 page_end;
	int ret;
	int i;
	int i_done;
	struct btrfs_ordered_extent *ordered;
	struct extent_state *cached_state = NULL;
	struct extent_io_tree *tree;
	gfp_t mask = btrfs_alloc_write_mask(inode->i_mapping);

	if (isize == 0)
		return 0;
	file_end = (isize - 1) >> PAGE_CACHE_SHIFT;

	ret = btrfs_delalloc_reserve_space(inode,
					   num_pages << PAGE_CACHE_SHIFT);
	if (ret)
		return ret;
	i_done = 0;
	tree = &BTRFS_I(inode)->io_tree;

	/* step one, lock all the pages */
	for (i = 0; i < num_pages; i++) {
		struct page *page;
again:
		page = find_or_create_page(inode->i_mapping,
					   start_index + i, mask);
		if (!page)
			break;

		page_start = page_offset(page);
		page_end = page_start + PAGE_CACHE_SIZE - 1;
		while (1) {
			lock_extent(tree, page_start, page_end);
			ordered = btrfs_lookup_ordered_extent(inode,
							      page_start);
			unlock_extent(tree, page_start, page_end);
			if (!ordered)
				break;

			unlock_page(page);
			btrfs_start_ordered_extent(inode, ordered, 1);
			btrfs_put_ordered_extent(ordered);
			lock_page(page);
		}

		if (!PageUptodate(page)) {
			btrfs_readpage(NULL, page);
			lock_page(page);
			if (!PageUptodate(page)) {
				unlock_page(page);
				page_cache_release(page);
				ret = -EIO;
				break;
			}
		}

		isize = i_size_read(inode);
		file_end = (isize - 1) >> PAGE_CACHE_SHIFT;
		if (!isize || page->index > file_end) {
			/* whoops, we blew past eof, skip this page */
			unlock_page(page);
			page_cache_release(page);
			break;
		}

		if (page->mapping != inode->i_mapping) {
			unlock_page(page);
			page_cache_release(page);
			goto again;
		}

		pages[i] = page;
		i_done++;
	}
	if (!i_done || ret)
		goto out;

	if (!(inode->i_sb->s_flags & MS_ACTIVE))
		goto out;

	/*
	 * so now we have a nice long stream of locked
	 * and up to date pages, lets wait on them
	 */
	for (i = 0; i < i_done; i++)
		wait_on_page_writeback(pages[i]);

	page_start = page_offset(pages[0]);
	page_end = page_offset(pages[i_done - 1]) + PAGE_CACHE_SIZE;

	lock_extent_bits(&BTRFS_I(inode)->io_tree,
			 page_start, page_end - 1, 0, &cached_state);
	clear_extent_bit(&BTRFS_I(inode)->io_tree, page_start,
			  page_end - 1, EXTENT_DIRTY | EXTENT_DELALLOC |
			  EXTENT_DO_ACCOUNTING, 0, 0, &cached_state,
			  GFP_NOFS);

	if (i_done != num_pages) {
		spin_lock(&BTRFS_I(inode)->lock);
		BTRFS_I(inode)->outstanding_extents++;
		spin_unlock(&BTRFS_I(inode)->lock);
		btrfs_delalloc_release_space(inode,
				     (num_pages - i_done) << PAGE_CACHE_SHIFT);
	}


	btrfs_set_extent_delalloc(inode, page_start, page_end - 1,
				  &cached_state);

	unlock_extent_cached(&BTRFS_I(inode)->io_tree,
			     page_start, page_end - 1, &cached_state,
			     GFP_NOFS);

	for (i = 0; i < i_done; i++) {
		clear_page_dirty_for_io(pages[i]);
		ClearPageChecked(pages[i]);
		set_page_extent_mapped(pages[i]);
		set_page_dirty(pages[i]);
		unlock_page(pages[i]);
		page_cache_release(pages[i]);
	}
	return i_done;
out:
	for (i = 0; i < i_done; i++) {
		unlock_page(pages[i]);
		page_cache_release(pages[i]);
	}
	btrfs_delalloc_release_space(inode, num_pages << PAGE_CACHE_SHIFT);
	return ret;

}

int btrfs_defrag_file(struct inode *inode, struct file *file,
		      struct btrfs_ioctl_defrag_range_args *range,
		      u64 newer_than, unsigned long max_to_defrag)
{
	struct btrfs_root *root = BTRFS_I(inode)->root;
	struct btrfs_super_block *disk_super;
	struct file_ra_state *ra = NULL;
	unsigned long last_index;
	u64 isize = i_size_read(inode);
	u64 features;
	u64 last_len = 0;
	u64 skip = 0;
	u64 defrag_end = 0;
	u64 newer_off = range->start;
	unsigned long i;
	unsigned long ra_index = 0;
	int ret;
	int defrag_count = 0;
	int compress_type = BTRFS_COMPRESS_LZO;
	int extent_thresh = range->extent_thresh;
	int max_cluster = (256 * 1024) >> PAGE_CACHE_SHIFT;
	int cluster = max_cluster;
	u64 new_align = ~((u64)128 * 1024 - 1);
	struct page **pages = NULL;

	if (extent_thresh == 0)
		extent_thresh = 256 * 1024;

	if (range->flags & BTRFS_DEFRAG_RANGE_COMPRESS) {
		if (range->compress_type > BTRFS_COMPRESS_TYPES)
			return -EINVAL;
		if (range->compress_type)
			compress_type = range->compress_type;
	}

	if (isize == 0)
		return 0;

	/*
	 * if we were not given a file, allocate a readahead
	 * context
	 */
	if (!file) {
		ra = kzalloc(sizeof(*ra), GFP_NOFS);
		if (!ra)
			return -ENOMEM;
		file_ra_state_init(ra, inode->i_mapping);
	} else {
		ra = &file->f_ra;
	}

	pages = kmalloc(sizeof(struct page *) * max_cluster,
			GFP_NOFS);
	if (!pages) {
		ret = -ENOMEM;
		goto out_ra;
	}

	/* find the last page to defrag */
	if (range->start + range->len > range->start) {
		last_index = min_t(u64, isize - 1,
			 range->start + range->len - 1) >> PAGE_CACHE_SHIFT;
	} else {
		last_index = (isize - 1) >> PAGE_CACHE_SHIFT;
	}

	if (newer_than) {
		ret = find_new_extents(root, inode, newer_than,
				       &newer_off, 64 * 1024);
		if (!ret) {
			range->start = newer_off;
			/*
			 * we always align our defrag to help keep
			 * the extents in the file evenly spaced
			 */
			i = (newer_off & new_align) >> PAGE_CACHE_SHIFT;
		} else
			goto out_ra;
	} else {
		i = range->start >> PAGE_CACHE_SHIFT;
	}
	if (!max_to_defrag)
		max_to_defrag = last_index + 1;

	/*
	 * make writeback starts from i, so the defrag range can be
	 * written sequentially.
	 */
	if (i < inode->i_mapping->writeback_index)
		inode->i_mapping->writeback_index = i;

	while (i <= last_index && defrag_count < max_to_defrag &&
	       (i < (i_size_read(inode) + PAGE_CACHE_SIZE - 1) >>
		PAGE_CACHE_SHIFT)) {
		/*
		 * make sure we stop running if someone unmounts
		 * the FS
		 */
		if (!(inode->i_sb->s_flags & MS_ACTIVE))
			break;

		if (!newer_than &&
		    !should_defrag_range(inode, (u64)i << PAGE_CACHE_SHIFT,
					PAGE_CACHE_SIZE,
					extent_thresh,
					&last_len, &skip,
					&defrag_end)) {
			unsigned long next;
			/*
			 * the should_defrag function tells us how much to skip
			 * bump our counter by the suggested amount
			 */
			next = (skip + PAGE_CACHE_SIZE - 1) >> PAGE_CACHE_SHIFT;
			i = max(i + 1, next);
			continue;
		}

		if (!newer_than) {
			cluster = (PAGE_CACHE_ALIGN(defrag_end) >>
				   PAGE_CACHE_SHIFT) - i;
			cluster = min(cluster, max_cluster);
		} else {
			cluster = max_cluster;
		}

		if (range->flags & BTRFS_DEFRAG_RANGE_COMPRESS)
			BTRFS_I(inode)->force_compress = compress_type;

		if (i + cluster > ra_index) {
			ra_index = max(i, ra_index);
			btrfs_force_ra(inode->i_mapping, ra, file, ra_index,
				       cluster);
			ra_index += max_cluster;
		}

		ret = cluster_pages_for_defrag(inode, pages, i, cluster);
		if (ret < 0)
			goto out_ra;

		defrag_count += ret;
		balance_dirty_pages_ratelimited_nr(inode->i_mapping, ret);

		if (newer_than) {
			if (newer_off == (u64)-1)
				break;

			newer_off = max(newer_off + 1,
					(u64)i << PAGE_CACHE_SHIFT);

			ret = find_new_extents(root, inode,
					       newer_than, &newer_off,
					       64 * 1024);
			if (!ret) {
				range->start = newer_off;
				i = (newer_off & new_align) >> PAGE_CACHE_SHIFT;
			} else {
				break;
			}
		} else {
			if (ret > 0) {
				i += ret;
				last_len += ret << PAGE_CACHE_SHIFT;
			} else {
				i++;
				last_len = 0;
			}
		}
	}

	if ((range->flags & BTRFS_DEFRAG_RANGE_START_IO))
		filemap_flush(inode->i_mapping);

	if ((range->flags & BTRFS_DEFRAG_RANGE_COMPRESS)) {
		/* the filemap_flush will queue IO into the worker threads, but
		 * we have to make sure the IO is actually started and that
		 * ordered extents get created before we return
		 */
		atomic_inc(&root->fs_info->async_submit_draining);
		while (atomic_read(&root->fs_info->nr_async_submits) ||
		      atomic_read(&root->fs_info->async_delalloc_pages)) {
			wait_event(root->fs_info->async_submit_wait,
			   (atomic_read(&root->fs_info->nr_async_submits) == 0 &&
			    atomic_read(&root->fs_info->async_delalloc_pages) == 0));
		}
		atomic_dec(&root->fs_info->async_submit_draining);

		mutex_lock(&inode->i_mutex);
		BTRFS_I(inode)->force_compress = BTRFS_COMPRESS_NONE;
		mutex_unlock(&inode->i_mutex);
	}

	disk_super = root->fs_info->super_copy;
	features = btrfs_super_incompat_flags(disk_super);
	if (range->compress_type == BTRFS_COMPRESS_LZO) {
		features |= BTRFS_FEATURE_INCOMPAT_COMPRESS_LZO;
		btrfs_set_super_incompat_flags(disk_super, features);
	}

	ret = defrag_count;

out_ra:
	if (!file)
		kfree(ra);
	kfree(pages);
	return ret;
}

static noinline int btrfs_ioctl_resize(struct btrfs_root *root,
					void __user *arg)
{
	u64 new_size;
	u64 old_size;
	u64 devid = 1;
	struct btrfs_ioctl_vol_args *vol_args;
	struct btrfs_trans_handle *trans;
	struct btrfs_device *device = NULL;
	char *sizestr;
	char *devstr = NULL;
	int ret = 0;
	int mod = 0;

	if (root->fs_info->sb->s_flags & MS_RDONLY)
		return -EROFS;

	if (!capable(CAP_SYS_ADMIN))
		return -EPERM;

	mutex_lock(&root->fs_info->volume_mutex);
	if (root->fs_info->balance_ctl) {
		printk(KERN_INFO "btrfs: balance in progress\n");
		ret = -EINVAL;
		goto out;
	}

	vol_args = memdup_user(arg, sizeof(*vol_args));
	if (IS_ERR(vol_args)) {
		ret = PTR_ERR(vol_args);
		goto out;
	}

	vol_args->name[BTRFS_PATH_NAME_MAX] = '\0';

	sizestr = vol_args->name;
	devstr = strchr(sizestr, ':');
	if (devstr) {
		char *end;
		sizestr = devstr + 1;
		*devstr = '\0';
		devstr = vol_args->name;
		devid = simple_strtoull(devstr, &end, 10);
		printk(KERN_INFO "btrfs: resizing devid %llu\n",
		       (unsigned long long)devid);
	}
	device = btrfs_find_device(root, devid, NULL, NULL);
	if (!device) {
		printk(KERN_INFO "btrfs: resizer unable to find device %llu\n",
		       (unsigned long long)devid);
		ret = -EINVAL;
		goto out_free;
	}
	if (!strcmp(sizestr, "max"))
		new_size = device->bdev->bd_inode->i_size;
	else {
		if (sizestr[0] == '-') {
			mod = -1;
			sizestr++;
		} else if (sizestr[0] == '+') {
			mod = 1;
			sizestr++;
		}
		new_size = memparse(sizestr, NULL);
		if (new_size == 0) {
			ret = -EINVAL;
			goto out_free;
		}
	}

	old_size = device->total_bytes;

	if (mod < 0) {
		if (new_size > old_size) {
			ret = -EINVAL;
			goto out_free;
		}
		new_size = old_size - new_size;
	} else if (mod > 0) {
		new_size = old_size + new_size;
	}

	if (new_size < 256 * 1024 * 1024) {
		ret = -EINVAL;
		goto out_free;
	}
	if (new_size > device->bdev->bd_inode->i_size) {
		ret = -EFBIG;
		goto out_free;
	}

	do_div(new_size, root->sectorsize);
	new_size *= root->sectorsize;

	printk(KERN_INFO "btrfs: new size for %s is %llu\n",
		device->name, (unsigned long long)new_size);

	if (new_size > old_size) {
		trans = btrfs_start_transaction(root, 0);
		if (IS_ERR(trans)) {
			ret = PTR_ERR(trans);
			goto out_free;
		}
		ret = btrfs_grow_device(trans, device, new_size);
		btrfs_commit_transaction(trans, root);
	} else if (new_size < old_size) {
		ret = btrfs_shrink_device(device, new_size);
	}

out_free:
	kfree(vol_args);
out:
	mutex_unlock(&root->fs_info->volume_mutex);
	return ret;
}

static noinline int btrfs_ioctl_snap_create_transid(struct file *file,
						    char *name,
						    unsigned long fd,
						    int subvol,
						    u64 *transid,
						    bool readonly)
{
	struct btrfs_root *root = BTRFS_I(fdentry(file)->d_inode)->root;
	struct file *src_file;
	int namelen;
	int ret = 0;

	if (root->fs_info->sb->s_flags & MS_RDONLY)
		return -EROFS;

	namelen = strlen(name);
	if (strchr(name, '/')) {
		ret = -EINVAL;
		goto out;
	}

	if (name[0] == '.' &&
	   (namelen == 1 || (name[1] == '.' && namelen == 2))) {
		ret = -EEXIST;
		goto out;
	}

	if (subvol) {
		ret = btrfs_mksubvol(&file->f_path, name, namelen,
				     NULL, transid, readonly);
	} else {
		struct inode *src_inode;
		src_file = fget(fd);
		if (!src_file) {
			ret = -EINVAL;
			goto out;
		}

		src_inode = src_file->f_path.dentry->d_inode;
		if (src_inode->i_sb != file->f_path.dentry->d_inode->i_sb) {
			printk(KERN_INFO "btrfs: Snapshot src from "
			       "another FS\n");
			ret = -EINVAL;
			fput(src_file);
			goto out;
		}
		ret = btrfs_mksubvol(&file->f_path, name, namelen,
				     BTRFS_I(src_inode)->root,
				     transid, readonly);
		fput(src_file);
	}
out:
	return ret;
}

static noinline int btrfs_ioctl_snap_create(struct file *file,
					    void __user *arg, int subvol)
{
	struct btrfs_ioctl_vol_args *vol_args;
	int ret;

	vol_args = memdup_user(arg, sizeof(*vol_args));
	if (IS_ERR(vol_args))
		return PTR_ERR(vol_args);
	vol_args->name[BTRFS_PATH_NAME_MAX] = '\0';

	ret = btrfs_ioctl_snap_create_transid(file, vol_args->name,
					      vol_args->fd, subvol,
					      NULL, false);

	kfree(vol_args);
	return ret;
}

static noinline int btrfs_ioctl_snap_create_v2(struct file *file,
					       void __user *arg, int subvol)
{
	struct btrfs_ioctl_vol_args_v2 *vol_args;
	int ret;
	u64 transid = 0;
	u64 *ptr = NULL;
	bool readonly = false;

	vol_args = memdup_user(arg, sizeof(*vol_args));
	if (IS_ERR(vol_args))
		return PTR_ERR(vol_args);
	vol_args->name[BTRFS_SUBVOL_NAME_MAX] = '\0';

	if (vol_args->flags &
	    ~(BTRFS_SUBVOL_CREATE_ASYNC | BTRFS_SUBVOL_RDONLY)) {
		ret = -EOPNOTSUPP;
		goto out;
	}

	if (vol_args->flags & BTRFS_SUBVOL_CREATE_ASYNC)
		ptr = &transid;
	if (vol_args->flags & BTRFS_SUBVOL_RDONLY)
		readonly = true;

	ret = btrfs_ioctl_snap_create_transid(file, vol_args->name,
					      vol_args->fd, subvol,
					      ptr, readonly);

	if (ret == 0 && ptr &&
	    copy_to_user(arg +
			 offsetof(struct btrfs_ioctl_vol_args_v2,
				  transid), ptr, sizeof(*ptr)))
		ret = -EFAULT;
out:
	kfree(vol_args);
	return ret;
}

static noinline int btrfs_ioctl_subvol_getflags(struct file *file,
						void __user *arg)
{
	struct inode *inode = fdentry(file)->d_inode;
	struct btrfs_root *root = BTRFS_I(inode)->root;
	int ret = 0;
	u64 flags = 0;

	if (btrfs_ino(inode) != BTRFS_FIRST_FREE_OBJECTID)
		return -EINVAL;

	down_read(&root->fs_info->subvol_sem);
	if (btrfs_root_readonly(root))
		flags |= BTRFS_SUBVOL_RDONLY;
	up_read(&root->fs_info->subvol_sem);

	if (copy_to_user(arg, &flags, sizeof(flags)))
		ret = -EFAULT;

	return ret;
}

static noinline int btrfs_ioctl_subvol_setflags(struct file *file,
					      void __user *arg)
{
	struct inode *inode = fdentry(file)->d_inode;
	struct btrfs_root *root = BTRFS_I(inode)->root;
	struct btrfs_trans_handle *trans;
	u64 root_flags;
	u64 flags;
	int ret = 0;

	if (root->fs_info->sb->s_flags & MS_RDONLY)
		return -EROFS;

	if (btrfs_ino(inode) != BTRFS_FIRST_FREE_OBJECTID)
		return -EINVAL;

	if (copy_from_user(&flags, arg, sizeof(flags)))
		return -EFAULT;

	if (flags & BTRFS_SUBVOL_CREATE_ASYNC)
		return -EINVAL;

	if (flags & ~BTRFS_SUBVOL_RDONLY)
		return -EOPNOTSUPP;

	if (!inode_owner_or_capable(inode))
		return -EACCES;

	down_write(&root->fs_info->subvol_sem);

	/* nothing to do */
	if (!!(flags & BTRFS_SUBVOL_RDONLY) == btrfs_root_readonly(root))
		goto out;

	root_flags = btrfs_root_flags(&root->root_item);
	if (flags & BTRFS_SUBVOL_RDONLY)
		btrfs_set_root_flags(&root->root_item,
				     root_flags | BTRFS_ROOT_SUBVOL_RDONLY);
	else
		btrfs_set_root_flags(&root->root_item,
				     root_flags & ~BTRFS_ROOT_SUBVOL_RDONLY);

	trans = btrfs_start_transaction(root, 1);
	if (IS_ERR(trans)) {
		ret = PTR_ERR(trans);
		goto out_reset;
	}

	ret = btrfs_update_root(trans, root->fs_info->tree_root,
				&root->root_key, &root->root_item);

	btrfs_commit_transaction(trans, root);
out_reset:
	if (ret)
		btrfs_set_root_flags(&root->root_item, root_flags);
out:
	up_write(&root->fs_info->subvol_sem);
	return ret;
}

/*
 * helper to check if the subvolume references other subvolumes
 */
static noinline int may_destroy_subvol(struct btrfs_root *root)
{
	struct btrfs_path *path;
	struct btrfs_key key;
	int ret;

	path = btrfs_alloc_path();
	if (!path)
		return -ENOMEM;

	key.objectid = root->root_key.objectid;
	key.type = BTRFS_ROOT_REF_KEY;
	key.offset = (u64)-1;

	ret = btrfs_search_slot(NULL, root->fs_info->tree_root,
				&key, path, 0, 0);
	if (ret < 0)
		goto out;
	BUG_ON(ret == 0);

	ret = 0;
	if (path->slots[0] > 0) {
		path->slots[0]--;
		btrfs_item_key_to_cpu(path->nodes[0], &key, path->slots[0]);
		if (key.objectid == root->root_key.objectid &&
		    key.type == BTRFS_ROOT_REF_KEY)
			ret = -ENOTEMPTY;
	}
out:
	btrfs_free_path(path);
	return ret;
}

static noinline int key_in_sk(struct btrfs_key *key,
			      struct btrfs_ioctl_search_key *sk)
{
	struct btrfs_key test;
	int ret;

	test.objectid = sk->min_objectid;
	test.type = sk->min_type;
	test.offset = sk->min_offset;

	ret = btrfs_comp_cpu_keys(key, &test);
	if (ret < 0)
		return 0;

	test.objectid = sk->max_objectid;
	test.type = sk->max_type;
	test.offset = sk->max_offset;

	ret = btrfs_comp_cpu_keys(key, &test);
	if (ret > 0)
		return 0;
	return 1;
}

static noinline int copy_to_sk(struct btrfs_root *root,
			       struct btrfs_path *path,
			       struct btrfs_key *key,
			       struct btrfs_ioctl_search_key *sk,
			       char *buf,
			       unsigned long *sk_offset,
			       int *num_found)
{
	u64 found_transid;
	struct extent_buffer *leaf;
	struct btrfs_ioctl_search_header sh;
	unsigned long item_off;
	unsigned long item_len;
	int nritems;
	int i;
	int slot;
	int ret = 0;

	leaf = path->nodes[0];
	slot = path->slots[0];
	nritems = btrfs_header_nritems(leaf);

	if (btrfs_header_generation(leaf) > sk->max_transid) {
		i = nritems;
		goto advance_key;
	}
	found_transid = btrfs_header_generation(leaf);

	for (i = slot; i < nritems; i++) {
		item_off = btrfs_item_ptr_offset(leaf, i);
		item_len = btrfs_item_size_nr(leaf, i);

		if (item_len > BTRFS_SEARCH_ARGS_BUFSIZE)
			item_len = 0;

		if (sizeof(sh) + item_len + *sk_offset >
		    BTRFS_SEARCH_ARGS_BUFSIZE) {
			ret = 1;
			goto overflow;
		}

		btrfs_item_key_to_cpu(leaf, key, i);
		if (!key_in_sk(key, sk))
			continue;

		sh.objectid = key->objectid;
		sh.offset = key->offset;
		sh.type = key->type;
		sh.len = item_len;
		sh.transid = found_transid;

		/* copy search result header */
		memcpy(buf + *sk_offset, &sh, sizeof(sh));
		*sk_offset += sizeof(sh);

		if (item_len) {
			char *p = buf + *sk_offset;
			/* copy the item */
			read_extent_buffer(leaf, p,
					   item_off, item_len);
			*sk_offset += item_len;
		}
		(*num_found)++;

		if (*num_found >= sk->nr_items)
			break;
	}
advance_key:
	ret = 0;
	if (key->offset < (u64)-1 && key->offset < sk->max_offset)
		key->offset++;
	else if (key->type < (u8)-1 && key->type < sk->max_type) {
		key->offset = 0;
		key->type++;
	} else if (key->objectid < (u64)-1 && key->objectid < sk->max_objectid) {
		key->offset = 0;
		key->type = 0;
		key->objectid++;
	} else
		ret = 1;
overflow:
	return ret;
}

static noinline int search_ioctl(struct inode *inode,
				 struct btrfs_ioctl_search_args *args)
{
	struct btrfs_root *root;
	struct btrfs_key key;
	struct btrfs_key max_key;
	struct btrfs_path *path;
	struct btrfs_ioctl_search_key *sk = &args->key;
	struct btrfs_fs_info *info = BTRFS_I(inode)->root->fs_info;
	int ret;
	int num_found = 0;
	unsigned long sk_offset = 0;

	path = btrfs_alloc_path();
	if (!path)
		return -ENOMEM;

	if (sk->tree_id == 0) {
		/* search the root of the inode that was passed */
		root = BTRFS_I(inode)->root;
	} else {
		key.objectid = sk->tree_id;
		key.type = BTRFS_ROOT_ITEM_KEY;
		key.offset = (u64)-1;
		root = btrfs_read_fs_root_no_name(info, &key);
		if (IS_ERR(root)) {
			printk(KERN_ERR "could not find root %llu\n",
			       sk->tree_id);
			btrfs_free_path(path);
			return -ENOENT;
		}
	}

	key.objectid = sk->min_objectid;
	key.type = sk->min_type;
	key.offset = sk->min_offset;

	max_key.objectid = sk->max_objectid;
	max_key.type = sk->max_type;
	max_key.offset = sk->max_offset;

	path->keep_locks = 1;

	while(1) {
		ret = btrfs_search_forward(root, &key, &max_key, path, 0,
					   sk->min_transid);
		if (ret != 0) {
			if (ret > 0)
				ret = 0;
			goto err;
		}
		ret = copy_to_sk(root, path, &key, sk, args->buf,
				 &sk_offset, &num_found);
		btrfs_release_path(path);
		if (ret || num_found >= sk->nr_items)
			break;

	}
	ret = 0;
err:
	sk->nr_items = num_found;
	btrfs_free_path(path);
	return ret;
}

static noinline int btrfs_ioctl_tree_search(struct file *file,
					   void __user *argp)
{
	 struct btrfs_ioctl_search_args *args;
	 struct inode *inode;
	 int ret;

	if (!capable(CAP_SYS_ADMIN))
		return -EPERM;

	args = memdup_user(argp, sizeof(*args));
	if (IS_ERR(args))
		return PTR_ERR(args);

	inode = fdentry(file)->d_inode;
	ret = search_ioctl(inode, args);
	if (ret == 0 && copy_to_user(argp, args, sizeof(*args)))
		ret = -EFAULT;
	kfree(args);
	return ret;
}

/*
 * Search INODE_REFs to identify path name of 'dirid' directory
 * in a 'tree_id' tree. and sets path name to 'name'.
 */
static noinline int btrfs_search_path_in_tree(struct btrfs_fs_info *info,
				u64 tree_id, u64 dirid, char *name)
{
	struct btrfs_root *root;
	struct btrfs_key key;
	char *ptr;
	int ret = -1;
	int slot;
	int len;
	int total_len = 0;
	struct btrfs_inode_ref *iref;
	struct extent_buffer *l;
	struct btrfs_path *path;

	if (dirid == BTRFS_FIRST_FREE_OBJECTID) {
		name[0]='\0';
		return 0;
	}

	path = btrfs_alloc_path();
	if (!path)
		return -ENOMEM;

	ptr = &name[BTRFS_INO_LOOKUP_PATH_MAX];

	key.objectid = tree_id;
	key.type = BTRFS_ROOT_ITEM_KEY;
	key.offset = (u64)-1;
	root = btrfs_read_fs_root_no_name(info, &key);
	if (IS_ERR(root)) {
		printk(KERN_ERR "could not find root %llu\n", tree_id);
		ret = -ENOENT;
		goto out;
	}

	key.objectid = dirid;
	key.type = BTRFS_INODE_REF_KEY;
	key.offset = (u64)-1;

	while(1) {
		ret = btrfs_search_slot(NULL, root, &key, path, 0, 0);
		if (ret < 0)
			goto out;

		l = path->nodes[0];
		slot = path->slots[0];
		if (ret > 0 && slot > 0)
			slot--;
		btrfs_item_key_to_cpu(l, &key, slot);

		if (ret > 0 && (key.objectid != dirid ||
				key.type != BTRFS_INODE_REF_KEY)) {
			ret = -ENOENT;
			goto out;
		}

		iref = btrfs_item_ptr(l, slot, struct btrfs_inode_ref);
		len = btrfs_inode_ref_name_len(l, iref);
		ptr -= len + 1;
		total_len += len + 1;
		if (ptr < name)
			goto out;

		*(ptr + len) = '/';
		read_extent_buffer(l, ptr,(unsigned long)(iref + 1), len);

		if (key.offset == BTRFS_FIRST_FREE_OBJECTID)
			break;

		btrfs_release_path(path);
		key.objectid = key.offset;
		key.offset = (u64)-1;
		dirid = key.objectid;
	}
	if (ptr < name)
		goto out;
	memmove(name, ptr, total_len);
	name[total_len]='\0';
	ret = 0;
out:
	btrfs_free_path(path);
	return ret;
}

static noinline int btrfs_ioctl_ino_lookup(struct file *file,
					   void __user *argp)
{
	 struct btrfs_ioctl_ino_lookup_args *args;
	 struct inode *inode;
	 int ret;

	if (!capable(CAP_SYS_ADMIN))
		return -EPERM;

	args = memdup_user(argp, sizeof(*args));
	if (IS_ERR(args))
		return PTR_ERR(args);

	inode = fdentry(file)->d_inode;

	if (args->treeid == 0)
		args->treeid = BTRFS_I(inode)->root->root_key.objectid;

	ret = btrfs_search_path_in_tree(BTRFS_I(inode)->root->fs_info,
					args->treeid, args->objectid,
					args->name);

	if (ret == 0 && copy_to_user(argp, args, sizeof(*args)))
		ret = -EFAULT;

	kfree(args);
	return ret;
}

static noinline int btrfs_ioctl_snap_destroy(struct file *file,
					     void __user *arg)
{
	struct dentry *parent = fdentry(file);
	struct dentry *dentry;
	struct inode *dir = parent->d_inode;
	struct inode *inode;
	struct btrfs_root *root = BTRFS_I(dir)->root;
	struct btrfs_root *dest = NULL;
	struct btrfs_ioctl_vol_args *vol_args;
	struct btrfs_trans_handle *trans;
	int namelen;
	int ret;
	int err = 0;

	vol_args = memdup_user(arg, sizeof(*vol_args));
	if (IS_ERR(vol_args))
		return PTR_ERR(vol_args);

	vol_args->name[BTRFS_PATH_NAME_MAX] = '\0';
	namelen = strlen(vol_args->name);
	if (strchr(vol_args->name, '/') ||
	    strncmp(vol_args->name, "..", namelen) == 0) {
		err = -EINVAL;
		goto out;
	}

	err = mnt_want_write_file(file);
	if (err)
		goto out;

	mutex_lock_nested(&dir->i_mutex, I_MUTEX_PARENT);
	dentry = lookup_one_len(vol_args->name, parent, namelen);
	if (IS_ERR(dentry)) {
		err = PTR_ERR(dentry);
		goto out_unlock_dir;
	}

	if (!dentry->d_inode) {
		err = -ENOENT;
		goto out_dput;
	}

	inode = dentry->d_inode;
	dest = BTRFS_I(inode)->root;
	if (!capable(CAP_SYS_ADMIN)){
		/*
		 * Regular user.  Only allow this with a special mount
		 * option, when the user has write+exec access to the
		 * subvol root, and when rmdir(2) would have been
		 * allowed.
		 *
		 * Note that this is _not_ check that the subvol is
		 * empty or doesn't contain data that we wouldn't
		 * otherwise be able to delete.
		 *
		 * Users who want to delete empty subvols should try
		 * rmdir(2).
		 */
		err = -EPERM;
		if (!btrfs_test_opt(root, USER_SUBVOL_RM_ALLOWED))
			goto out_dput;

		/*
		 * Do not allow deletion if the parent dir is the same
		 * as the dir to be deleted.  That means the ioctl
		 * must be called on the dentry referencing the root
		 * of the subvol, not a random directory contained
		 * within it.
		 */
		err = -EINVAL;
		if (root == dest)
			goto out_dput;

		err = inode_permission(inode, MAY_WRITE | MAY_EXEC);
		if (err)
			goto out_dput;

		/* check if subvolume may be deleted by a non-root user */
		err = btrfs_may_delete(dir, dentry, 1);
		if (err)
			goto out_dput;
	}

	if (btrfs_ino(inode) != BTRFS_FIRST_FREE_OBJECTID) {
		err = -EINVAL;
		goto out_dput;
	}

	mutex_lock(&inode->i_mutex);
	err = d_invalidate(dentry);
	if (err)
		goto out_unlock;

	down_write(&root->fs_info->subvol_sem);

	err = may_destroy_subvol(dest);
	if (err)
		goto out_up_write;

	trans = btrfs_start_transaction(root, 0);
	if (IS_ERR(trans)) {
		err = PTR_ERR(trans);
		goto out_up_write;
	}
	trans->block_rsv = &root->fs_info->global_block_rsv;

	ret = btrfs_unlink_subvol(trans, root, dir,
				dest->root_key.objectid,
				dentry->d_name.name,
				dentry->d_name.len);
	if (ret) {
		err = ret;
		btrfs_abort_transaction(trans, root, ret);
		goto out_end_trans;
	}

	btrfs_record_root_in_trans(trans, dest);

	memset(&dest->root_item.drop_progress, 0,
		sizeof(dest->root_item.drop_progress));
	dest->root_item.drop_level = 0;
	btrfs_set_root_refs(&dest->root_item, 0);

	if (!xchg(&dest->orphan_item_inserted, 1)) {
		ret = btrfs_insert_orphan_item(trans,
					root->fs_info->tree_root,
					dest->root_key.objectid);
		if (ret) {
			btrfs_abort_transaction(trans, root, ret);
			err = ret;
			goto out_end_trans;
		}
	}
out_end_trans:
	ret = btrfs_end_transaction(trans, root);
	if (ret && !err)
		err = ret;
	inode->i_flags |= S_DEAD;
out_up_write:
	up_write(&root->fs_info->subvol_sem);
out_unlock:
	mutex_unlock(&inode->i_mutex);
	if (!err) {
		shrink_dcache_sb(root->fs_info->sb);
		btrfs_invalidate_inodes(dest);
		d_delete(dentry);
	}
out_dput:
	dput(dentry);
out_unlock_dir:
	mutex_unlock(&dir->i_mutex);
	mnt_drop_write_file(file);
out:
	kfree(vol_args);
	return err;
}

static int btrfs_ioctl_defrag(struct file *file, void __user *argp)
{
	struct inode *inode = fdentry(file)->d_inode;
	struct btrfs_root *root = BTRFS_I(inode)->root;
	struct btrfs_ioctl_defrag_range_args *range;
	int ret;

	if (btrfs_root_readonly(root))
		return -EROFS;

	ret = mnt_want_write_file(file);
	if (ret)
		return ret;

	switch (inode->i_mode & S_IFMT) {
	case S_IFDIR:
		if (!capable(CAP_SYS_ADMIN)) {
			ret = -EPERM;
			goto out;
		}
		ret = btrfs_defrag_root(root, 0);
		if (ret)
			goto out;
		ret = btrfs_defrag_root(root->fs_info->extent_root, 0);
		break;
	case S_IFREG:
		if (!(file->f_mode & FMODE_WRITE)) {
			ret = -EINVAL;
			goto out;
		}

		range = kzalloc(sizeof(*range), GFP_KERNEL);
		if (!range) {
			ret = -ENOMEM;
			goto out;
		}

		if (argp) {
			if (copy_from_user(range, argp,
					   sizeof(*range))) {
				ret = -EFAULT;
				kfree(range);
				goto out;
			}
			/* compression requires us to start the IO */
			if ((range->flags & BTRFS_DEFRAG_RANGE_COMPRESS)) {
				range->flags |= BTRFS_DEFRAG_RANGE_START_IO;
				range->extent_thresh = (u32)-1;
			}
		} else {
			/* the rest are all set to zero by kzalloc */
			range->len = (u64)-1;
		}
		ret = btrfs_defrag_file(fdentry(file)->d_inode, file,
					range, 0, 0);
		if (ret > 0)
			ret = 0;
		kfree(range);
		break;
	default:
		ret = -EINVAL;
	}
out:
	mnt_drop_write_file(file);
	return ret;
}

static long btrfs_ioctl_add_dev(struct btrfs_root *root, void __user *arg)
{
	struct btrfs_ioctl_vol_args *vol_args;
	int ret;

	if (!capable(CAP_SYS_ADMIN))
		return -EPERM;

	mutex_lock(&root->fs_info->volume_mutex);
	if (root->fs_info->balance_ctl) {
		printk(KERN_INFO "btrfs: balance in progress\n");
		ret = -EINVAL;
		goto out;
	}

	vol_args = memdup_user(arg, sizeof(*vol_args));
	if (IS_ERR(vol_args)) {
		ret = PTR_ERR(vol_args);
		goto out;
	}

	vol_args->name[BTRFS_PATH_NAME_MAX] = '\0';
	ret = btrfs_init_new_device(root, vol_args->name);

	kfree(vol_args);
out:
	mutex_unlock(&root->fs_info->volume_mutex);
	return ret;
}

static long btrfs_ioctl_rm_dev(struct btrfs_root *root, void __user *arg)
{
	struct btrfs_ioctl_vol_args *vol_args;
	int ret;

	if (!capable(CAP_SYS_ADMIN))
		return -EPERM;

	if (root->fs_info->sb->s_flags & MS_RDONLY)
		return -EROFS;

	mutex_lock(&root->fs_info->volume_mutex);
	if (root->fs_info->balance_ctl) {
		printk(KERN_INFO "btrfs: balance in progress\n");
		ret = -EINVAL;
		goto out;
	}

	vol_args = memdup_user(arg, sizeof(*vol_args));
	if (IS_ERR(vol_args)) {
		ret = PTR_ERR(vol_args);
		goto out;
	}

	vol_args->name[BTRFS_PATH_NAME_MAX] = '\0';
	ret = btrfs_rm_device(root, vol_args->name);

	kfree(vol_args);
out:
	mutex_unlock(&root->fs_info->volume_mutex);
	return ret;
}

static long btrfs_ioctl_fs_info(struct btrfs_root *root, void __user *arg)
{
	struct btrfs_ioctl_fs_info_args *fi_args;
	struct btrfs_device *device;
	struct btrfs_device *next;
	struct btrfs_fs_devices *fs_devices = root->fs_info->fs_devices;
	int ret = 0;

	if (!capable(CAP_SYS_ADMIN))
		return -EPERM;

	fi_args = kzalloc(sizeof(*fi_args), GFP_KERNEL);
	if (!fi_args)
		return -ENOMEM;

	fi_args->num_devices = fs_devices->num_devices;
	memcpy(&fi_args->fsid, root->fs_info->fsid, sizeof(fi_args->fsid));

	mutex_lock(&fs_devices->device_list_mutex);
	list_for_each_entry_safe(device, next, &fs_devices->devices, dev_list) {
		if (device->devid > fi_args->max_id)
			fi_args->max_id = device->devid;
	}
	mutex_unlock(&fs_devices->device_list_mutex);

	if (copy_to_user(arg, fi_args, sizeof(*fi_args)))
		ret = -EFAULT;

	kfree(fi_args);
	return ret;
}

static long btrfs_ioctl_dev_info(struct btrfs_root *root, void __user *arg)
{
	struct btrfs_ioctl_dev_info_args *di_args;
	struct btrfs_device *dev;
	struct btrfs_fs_devices *fs_devices = root->fs_info->fs_devices;
	int ret = 0;
	char *s_uuid = NULL;
	char empty_uuid[BTRFS_UUID_SIZE] = {0};

	if (!capable(CAP_SYS_ADMIN))
		return -EPERM;

	di_args = memdup_user(arg, sizeof(*di_args));
	if (IS_ERR(di_args))
		return PTR_ERR(di_args);

	if (memcmp(empty_uuid, di_args->uuid, BTRFS_UUID_SIZE) != 0)
		s_uuid = di_args->uuid;

	mutex_lock(&fs_devices->device_list_mutex);
	dev = btrfs_find_device(root, di_args->devid, s_uuid, NULL);
	mutex_unlock(&fs_devices->device_list_mutex);

	if (!dev) {
		ret = -ENODEV;
		goto out;
	}

	di_args->devid = dev->devid;
	di_args->bytes_used = dev->bytes_used;
	di_args->total_bytes = dev->total_bytes;
	memcpy(di_args->uuid, dev->uuid, sizeof(di_args->uuid));
	strncpy(di_args->path, dev->name, sizeof(di_args->path));

out:
	if (ret == 0 && copy_to_user(arg, di_args, sizeof(*di_args)))
		ret = -EFAULT;

	kfree(di_args);
	return ret;
}

static noinline long btrfs_ioctl_clone(struct file *file, unsigned long srcfd,
				       u64 off, u64 olen, u64 destoff)
{
	struct inode *inode = fdentry(file)->d_inode;
	struct btrfs_root *root = BTRFS_I(inode)->root;
	struct file *src_file;
	struct inode *src;
	struct btrfs_trans_handle *trans;
	struct btrfs_path *path;
	struct extent_buffer *leaf;
	char *buf;
	struct btrfs_key key;
	u32 nritems;
	int slot;
	int ret;
	u64 len = olen;
	u64 bs = root->fs_info->sb->s_blocksize;
	u64 hint_byte;

	/*
	 * TODO:
	 * - split compressed inline extents.  annoying: we need to
	 *   decompress into destination's address_space (the file offset
	 *   may change, so source mapping won't do), then recompress (or
	 *   otherwise reinsert) a subrange.
	 * - allow ranges within the same file to be cloned (provided
	 *   they don't overlap)?
	 */

	/* the destination must be opened for writing */
	if (!(file->f_mode & FMODE_WRITE) || (file->f_flags & O_APPEND))
		return -EINVAL;

	if (btrfs_root_readonly(root))
		return -EROFS;

	ret = mnt_want_write_file(file);
	if (ret)
		return ret;

	src_file = fget(srcfd);
	if (!src_file) {
		ret = -EBADF;
		goto out_drop_write;
	}

	src = src_file->f_dentry->d_inode;

	ret = -EINVAL;
	if (src == inode)
		goto out_fput;

	/* the src must be open for reading */
	if (!(src_file->f_mode & FMODE_READ))
		goto out_fput;

	/* don't make the dst file partly checksummed */
	if ((BTRFS_I(src)->flags & BTRFS_INODE_NODATASUM) !=
	    (BTRFS_I(inode)->flags & BTRFS_INODE_NODATASUM))
		goto out_fput;

	ret = -EISDIR;
	if (S_ISDIR(src->i_mode) || S_ISDIR(inode->i_mode))
		goto out_fput;

	ret = -EXDEV;
	if (src->i_sb != inode->i_sb)
		goto out_fput;

	ret = -ENOMEM;
	buf = vmalloc(btrfs_level_size(root, 0));
	if (!buf)
		goto out_fput;

	path = btrfs_alloc_path();
	if (!path) {
		vfree(buf);
		goto out_fput;
	}
	path->reada = 2;

	if (inode < src) {
		mutex_lock_nested(&inode->i_mutex, I_MUTEX_PARENT);
		mutex_lock_nested(&src->i_mutex, I_MUTEX_CHILD);
	} else {
		mutex_lock_nested(&src->i_mutex, I_MUTEX_PARENT);
		mutex_lock_nested(&inode->i_mutex, I_MUTEX_CHILD);
	}

	/* determine range to clone */
	ret = -EINVAL;
	if (off + len > src->i_size || off + len < off)
		goto out_unlock;
	if (len == 0)
		olen = len = src->i_size - off;
	/* if we extend to eof, continue to block boundary */
	if (off + len == src->i_size)
		len = ALIGN(src->i_size, bs) - off;

	/* verify the end result is block aligned */
	if (!IS_ALIGNED(off, bs) || !IS_ALIGNED(off + len, bs) ||
	    !IS_ALIGNED(destoff, bs))
		goto out_unlock;

	if (destoff > inode->i_size) {
		ret = btrfs_cont_expand(inode, inode->i_size, destoff);
		if (ret)
			goto out_unlock;
	}

	/* truncate page cache pages from target inode range */
	truncate_inode_pages_range(&inode->i_data, destoff,
				   PAGE_CACHE_ALIGN(destoff + len) - 1);

	/* do any pending delalloc/csum calc on src, one way or
	   another, and lock file content */
	while (1) {
		struct btrfs_ordered_extent *ordered;
		lock_extent(&BTRFS_I(src)->io_tree, off, off+len);
		ordered = btrfs_lookup_first_ordered_extent(src, off+len);
		if (!ordered &&
		    !test_range_bit(&BTRFS_I(src)->io_tree, off, off+len,
				   EXTENT_DELALLOC, 0, NULL))
			break;
		unlock_extent(&BTRFS_I(src)->io_tree, off, off+len);
		if (ordered)
			btrfs_put_ordered_extent(ordered);
		btrfs_wait_ordered_range(src, off, len);
	}

	/* clone data */
	key.objectid = btrfs_ino(src);
	key.type = BTRFS_EXTENT_DATA_KEY;
	key.offset = 0;

	while (1) {
		/*
		 * note the key will change type as we walk through the
		 * tree.
		 */
		ret = btrfs_search_slot(NULL, BTRFS_I(src)->root, &key, path,
				0, 0);
		if (ret < 0)
			goto out;

		nritems = btrfs_header_nritems(path->nodes[0]);
		if (path->slots[0] >= nritems) {
			ret = btrfs_next_leaf(BTRFS_I(src)->root, path);
			if (ret < 0)
				goto out;
			if (ret > 0)
				break;
			nritems = btrfs_header_nritems(path->nodes[0]);
		}
		leaf = path->nodes[0];
		slot = path->slots[0];

		btrfs_item_key_to_cpu(leaf, &key, slot);
		if (btrfs_key_type(&key) > BTRFS_EXTENT_DATA_KEY ||
		    key.objectid != btrfs_ino(src))
			break;

		if (btrfs_key_type(&key) == BTRFS_EXTENT_DATA_KEY) {
			struct btrfs_file_extent_item *extent;
			int type;
			u32 size;
			struct btrfs_key new_key;
			u64 disko = 0, diskl = 0;
			u64 datao = 0, datal = 0;
			u8 comp;
			u64 endoff;

			size = btrfs_item_size_nr(leaf, slot);
			read_extent_buffer(leaf, buf,
					   btrfs_item_ptr_offset(leaf, slot),
					   size);

			extent = btrfs_item_ptr(leaf, slot,
						struct btrfs_file_extent_item);
			comp = btrfs_file_extent_compression(leaf, extent);
			type = btrfs_file_extent_type(leaf, extent);
			if (type == BTRFS_FILE_EXTENT_REG ||
			    type == BTRFS_FILE_EXTENT_PREALLOC) {
				disko = btrfs_file_extent_disk_bytenr(leaf,
								      extent);
				diskl = btrfs_file_extent_disk_num_bytes(leaf,
								 extent);
				datao = btrfs_file_extent_offset(leaf, extent);
				datal = btrfs_file_extent_num_bytes(leaf,
								    extent);
			} else if (type == BTRFS_FILE_EXTENT_INLINE) {
				/* take upper bound, may be compressed */
				datal = btrfs_file_extent_ram_bytes(leaf,
								    extent);
			}
			btrfs_release_path(path);

			if (key.offset + datal <= off ||
			    key.offset >= off+len)
				goto next;

			memcpy(&new_key, &key, sizeof(new_key));
			new_key.objectid = btrfs_ino(inode);
			if (off <= key.offset)
				new_key.offset = key.offset + destoff - off;
			else
				new_key.offset = destoff;

			/*
			 * 1 - adjusting old extent (we may have to split it)
			 * 1 - add new extent
			 * 1 - inode update
			 */
			trans = btrfs_start_transaction(root, 3);
			if (IS_ERR(trans)) {
				ret = PTR_ERR(trans);
				goto out;
			}

			if (type == BTRFS_FILE_EXTENT_REG ||
			    type == BTRFS_FILE_EXTENT_PREALLOC) {
				/*
				 *    a  | --- range to clone ---|  b
				 * | ------------- extent ------------- |
				 */

				/* substract range b */
				if (key.offset + datal > off + len)
					datal = off + len - key.offset;

				/* substract range a */
				if (off > key.offset) {
					datao += off - key.offset;
					datal -= off - key.offset;
				}

				ret = btrfs_drop_extents(trans, inode,
							 new_key.offset,
							 new_key.offset + datal,
							 &hint_byte, 1);
				if (ret) {
					btrfs_abort_transaction(trans, root,
								ret);
					btrfs_end_transaction(trans, root);
					goto out;
				}

				ret = btrfs_insert_empty_item(trans, root, path,
							      &new_key, size);
				if (ret) {
					btrfs_abort_transaction(trans, root,
								ret);
					btrfs_end_transaction(trans, root);
					goto out;
				}

				leaf = path->nodes[0];
				slot = path->slots[0];
				write_extent_buffer(leaf, buf,
					    btrfs_item_ptr_offset(leaf, slot),
					    size);

				extent = btrfs_item_ptr(leaf, slot,
						struct btrfs_file_extent_item);

				/* disko == 0 means it's a hole */
				if (!disko)
					datao = 0;

				btrfs_set_file_extent_offset(leaf, extent,
							     datao);
				btrfs_set_file_extent_num_bytes(leaf, extent,
								datal);
				if (disko) {
					inode_add_bytes(inode, datal);
					ret = btrfs_inc_extent_ref(trans, root,
							disko, diskl, 0,
							root->root_key.objectid,
							btrfs_ino(inode),
							new_key.offset - datao,
							0);
					if (ret) {
						btrfs_abort_transaction(trans,
									root,
									ret);
						btrfs_end_transaction(trans,
								      root);
						goto out;

					}
				}
			} else if (type == BTRFS_FILE_EXTENT_INLINE) {
				u64 skip = 0;
				u64 trim = 0;
				if (off > key.offset) {
					skip = off - key.offset;
					new_key.offset += skip;
				}

				if (key.offset + datal > off+len)
					trim = key.offset + datal - (off+len);

				if (comp && (skip || trim)) {
					ret = -EINVAL;
					btrfs_end_transaction(trans, root);
					goto out;
				}
				size -= skip + trim;
				datal -= skip + trim;

				ret = btrfs_drop_extents(trans, inode,
							 new_key.offset,
							 new_key.offset + datal,
							 &hint_byte, 1);
				if (ret) {
					btrfs_abort_transaction(trans, root,
								ret);
					btrfs_end_transaction(trans, root);
					goto out;
				}

				ret = btrfs_insert_empty_item(trans, root, path,
							      &new_key, size);
				if (ret) {
					btrfs_abort_transaction(trans, root,
								ret);
					btrfs_end_transaction(trans, root);
					goto out;
				}

				if (skip) {
					u32 start =
					  btrfs_file_extent_calc_inline_size(0);
					memmove(buf+start, buf+start+skip,
						datal);
				}

				leaf = path->nodes[0];
				slot = path->slots[0];
				write_extent_buffer(leaf, buf,
					    btrfs_item_ptr_offset(leaf, slot),
					    size);
				inode_add_bytes(inode, datal);
			}

			btrfs_mark_buffer_dirty(leaf);
			btrfs_release_path(path);

			inode->i_mtime = inode->i_ctime = CURRENT_TIME;

			/*
			 * we round up to the block size at eof when
			 * determining which extents to clone above,
			 * but shouldn't round up the file size
			 */
			endoff = new_key.offset + datal;
			if (endoff > destoff+olen)
				endoff = destoff+olen;
			if (endoff > inode->i_size)
				btrfs_i_size_write(inode, endoff);

			ret = btrfs_update_inode(trans, root, inode);
			if (ret) {
				btrfs_abort_transaction(trans, root, ret);
				btrfs_end_transaction(trans, root);
			}
			ret = btrfs_end_transaction(trans, root);
		}
next:
		btrfs_release_path(path);
		key.offset++;
	}
	ret = 0;
out:
	btrfs_release_path(path);
	unlock_extent(&BTRFS_I(src)->io_tree, off, off+len);
out_unlock:
	mutex_unlock(&src->i_mutex);
	mutex_unlock(&inode->i_mutex);
	vfree(buf);
	btrfs_free_path(path);
out_fput:
	fput(src_file);
out_drop_write:
	mnt_drop_write_file(file);
	return ret;
}

static long btrfs_ioctl_clone_range(struct file *file, void __user *argp)
{
	struct btrfs_ioctl_clone_range_args args;

	if (copy_from_user(&args, argp, sizeof(args)))
		return -EFAULT;
	return btrfs_ioctl_clone(file, args.src_fd, args.src_offset,
				 args.src_length, args.dest_offset);
}

/*
 * there are many ways the trans_start and trans_end ioctls can lead
 * to deadlocks.  They should only be used by applications that
 * basically own the machine, and have a very in depth understanding
 * of all the possible deadlocks and enospc problems.
 */
static long btrfs_ioctl_trans_start(struct file *file)
{
	struct inode *inode = fdentry(file)->d_inode;
	struct btrfs_root *root = BTRFS_I(inode)->root;
	struct btrfs_trans_handle *trans;
	int ret;

	ret = -EPERM;
	if (!capable(CAP_SYS_ADMIN))
		goto out;

	ret = -EINPROGRESS;
	if (file->private_data)
		goto out;

	ret = -EROFS;
	if (btrfs_root_readonly(root))
		goto out;

	ret = mnt_want_write_file(file);
	if (ret)
		goto out;

	atomic_inc(&root->fs_info->open_ioctl_trans);

	ret = -ENOMEM;
	trans = btrfs_start_ioctl_transaction(root);
	if (IS_ERR(trans))
		goto out_drop;

	file->private_data = trans;
	return 0;

out_drop:
	atomic_dec(&root->fs_info->open_ioctl_trans);
	mnt_drop_write_file(file);
out:
	return ret;
}

static long btrfs_ioctl_default_subvol(struct file *file, void __user *argp)
{
	struct inode *inode = fdentry(file)->d_inode;
	struct btrfs_root *root = BTRFS_I(inode)->root;
	struct btrfs_root *new_root;
	struct btrfs_dir_item *di;
	struct btrfs_trans_handle *trans;
	struct btrfs_path *path;
	struct btrfs_key location;
	struct btrfs_disk_key disk_key;
	struct btrfs_super_block *disk_super;
	u64 features;
	u64 objectid = 0;
	u64 dir_id;

	if (!capable(CAP_SYS_ADMIN))
		return -EPERM;

	if (copy_from_user(&objectid, argp, sizeof(objectid)))
		return -EFAULT;

	if (!objectid)
		objectid = root->root_key.objectid;

	location.objectid = objectid;
	location.type = BTRFS_ROOT_ITEM_KEY;
	location.offset = (u64)-1;

	new_root = btrfs_read_fs_root_no_name(root->fs_info, &location);
	if (IS_ERR(new_root))
		return PTR_ERR(new_root);

	if (btrfs_root_refs(&new_root->root_item) == 0)
		return -ENOENT;

	path = btrfs_alloc_path();
	if (!path)
		return -ENOMEM;
	path->leave_spinning = 1;

	trans = btrfs_start_transaction(root, 1);
	if (IS_ERR(trans)) {
		btrfs_free_path(path);
		return PTR_ERR(trans);
	}

	dir_id = btrfs_super_root_dir(root->fs_info->super_copy);
	di = btrfs_lookup_dir_item(trans, root->fs_info->tree_root, path,
				   dir_id, "default", 7, 1);
	if (IS_ERR_OR_NULL(di)) {
		btrfs_free_path(path);
		btrfs_end_transaction(trans, root);
		printk(KERN_ERR "Umm, you don't have the default dir item, "
		       "this isn't going to work\n");
		return -ENOENT;
	}

	btrfs_cpu_key_to_disk(&disk_key, &new_root->root_key);
	btrfs_set_dir_item_key(path->nodes[0], di, &disk_key);
	btrfs_mark_buffer_dirty(path->nodes[0]);
	btrfs_free_path(path);

	disk_super = root->fs_info->super_copy;
	features = btrfs_super_incompat_flags(disk_super);
	if (!(features & BTRFS_FEATURE_INCOMPAT_DEFAULT_SUBVOL)) {
		features |= BTRFS_FEATURE_INCOMPAT_DEFAULT_SUBVOL;
		btrfs_set_super_incompat_flags(disk_super, features);
	}
	btrfs_end_transaction(trans, root);

	return 0;
}

static void get_block_group_info(struct list_head *groups_list,
				 struct btrfs_ioctl_space_info *space)
{
	struct btrfs_block_group_cache *block_group;

	space->total_bytes = 0;
	space->used_bytes = 0;
	space->flags = 0;
	list_for_each_entry(block_group, groups_list, list) {
		space->flags = block_group->flags;
		space->total_bytes += block_group->key.offset;
		space->used_bytes +=
			btrfs_block_group_used(&block_group->item);
	}
}

long btrfs_ioctl_space_info(struct btrfs_root *root, void __user *arg)
{
	struct btrfs_ioctl_space_args space_args;
	struct btrfs_ioctl_space_info space;
	struct btrfs_ioctl_space_info *dest;
	struct btrfs_ioctl_space_info *dest_orig;
	struct btrfs_ioctl_space_info __user *user_dest;
	struct btrfs_space_info *info;
	u64 types[] = {BTRFS_BLOCK_GROUP_DATA,
		       BTRFS_BLOCK_GROUP_SYSTEM,
		       BTRFS_BLOCK_GROUP_METADATA,
		       BTRFS_BLOCK_GROUP_DATA | BTRFS_BLOCK_GROUP_METADATA};
	int num_types = 4;
	int alloc_size;
	int ret = 0;
	u64 slot_count = 0;
	int i, c;

	if (copy_from_user(&space_args,
			   (struct btrfs_ioctl_space_args __user *)arg,
			   sizeof(space_args)))
		return -EFAULT;

	for (i = 0; i < num_types; i++) {
		struct btrfs_space_info *tmp;

		info = NULL;
		rcu_read_lock();
		list_for_each_entry_rcu(tmp, &root->fs_info->space_info,
					list) {
			if (tmp->flags == types[i]) {
				info = tmp;
				break;
			}
		}
		rcu_read_unlock();

		if (!info)
			continue;

		down_read(&info->groups_sem);
		for (c = 0; c < BTRFS_NR_RAID_TYPES; c++) {
			if (!list_empty(&info->block_groups[c]))
				slot_count++;
		}
		up_read(&info->groups_sem);
	}

	/* space_slots == 0 means they are asking for a count */
	if (space_args.space_slots == 0) {
		space_args.total_spaces = slot_count;
		goto out;
	}

	slot_count = min_t(u64, space_args.space_slots, slot_count);

	alloc_size = sizeof(*dest) * slot_count;

	/* we generally have at most 6 or so space infos, one for each raid
	 * level.  So, a whole page should be more than enough for everyone
	 */
	if (alloc_size > PAGE_CACHE_SIZE)
		return -ENOMEM;

	space_args.total_spaces = 0;
	dest = kmalloc(alloc_size, GFP_NOFS);
	if (!dest)
		return -ENOMEM;
	dest_orig = dest;

	/* now we have a buffer to copy into */
	for (i = 0; i < num_types; i++) {
		struct btrfs_space_info *tmp;

		if (!slot_count)
			break;

		info = NULL;
		rcu_read_lock();
		list_for_each_entry_rcu(tmp, &root->fs_info->space_info,
					list) {
			if (tmp->flags == types[i]) {
				info = tmp;
				break;
			}
		}
		rcu_read_unlock();

		if (!info)
			continue;
		down_read(&info->groups_sem);
		for (c = 0; c < BTRFS_NR_RAID_TYPES; c++) {
			if (!list_empty(&info->block_groups[c])) {
				get_block_group_info(&info->block_groups[c],
						     &space);
				memcpy(dest, &space, sizeof(space));
				dest++;
				space_args.total_spaces++;
				slot_count--;
			}
			if (!slot_count)
				break;
		}
		up_read(&info->groups_sem);
	}

	user_dest = (struct btrfs_ioctl_space_info *)
		(arg + sizeof(struct btrfs_ioctl_space_args));

	if (copy_to_user(user_dest, dest_orig, alloc_size))
		ret = -EFAULT;

	kfree(dest_orig);
out:
	if (ret == 0 && copy_to_user(arg, &space_args, sizeof(space_args)))
		ret = -EFAULT;

	return ret;
}

/*
 * there are many ways the trans_start and trans_end ioctls can lead
 * to deadlocks.  They should only be used by applications that
 * basically own the machine, and have a very in depth understanding
 * of all the possible deadlocks and enospc problems.
 */
long btrfs_ioctl_trans_end(struct file *file)
{
	struct inode *inode = fdentry(file)->d_inode;
	struct btrfs_root *root = BTRFS_I(inode)->root;
	struct btrfs_trans_handle *trans;

	trans = file->private_data;
	if (!trans)
		return -EINVAL;
	file->private_data = NULL;

	btrfs_end_transaction(trans, root);

	atomic_dec(&root->fs_info->open_ioctl_trans);

	mnt_drop_write_file(file);
	return 0;
}

static noinline long btrfs_ioctl_start_sync(struct file *file, void __user *argp)
{
	struct btrfs_root *root = BTRFS_I(file->f_dentry->d_inode)->root;
	struct btrfs_trans_handle *trans;
	u64 transid;
	int ret;

	trans = btrfs_start_transaction(root, 0);
	if (IS_ERR(trans))
		return PTR_ERR(trans);
	transid = trans->transid;
	ret = btrfs_commit_transaction_async(trans, root, 0);
	if (ret) {
		btrfs_end_transaction(trans, root);
		return ret;
	}

	if (argp)
		if (copy_to_user(argp, &transid, sizeof(transid)))
			return -EFAULT;
	return 0;
}

static noinline long btrfs_ioctl_wait_sync(struct file *file, void __user *argp)
{
	struct btrfs_root *root = BTRFS_I(file->f_dentry->d_inode)->root;
	u64 transid;

	if (argp) {
		if (copy_from_user(&transid, argp, sizeof(transid)))
			return -EFAULT;
	} else {
		transid = 0;  /* current trans */
	}
	return btrfs_wait_for_commit(root, transid);
}

static long btrfs_ioctl_scrub(struct btrfs_root *root, void __user *arg)
{
	int ret;
	struct btrfs_ioctl_scrub_args *sa;

	if (!capable(CAP_SYS_ADMIN))
		return -EPERM;

	sa = memdup_user(arg, sizeof(*sa));
	if (IS_ERR(sa))
		return PTR_ERR(sa);

	ret = btrfs_scrub_dev(root, sa->devid, sa->start, sa->end,
			      &sa->progress, sa->flags & BTRFS_SCRUB_READONLY);

	if (copy_to_user(arg, sa, sizeof(*sa)))
		ret = -EFAULT;

	kfree(sa);
	return ret;
}

static long btrfs_ioctl_scrub_cancel(struct btrfs_root *root, void __user *arg)
{
	if (!capable(CAP_SYS_ADMIN))
		return -EPERM;

	return btrfs_scrub_cancel(root);
}

static long btrfs_ioctl_scrub_progress(struct btrfs_root *root,
				       void __user *arg)
{
	struct btrfs_ioctl_scrub_args *sa;
	int ret;

	if (!capable(CAP_SYS_ADMIN))
		return -EPERM;

	sa = memdup_user(arg, sizeof(*sa));
	if (IS_ERR(sa))
		return PTR_ERR(sa);

	ret = btrfs_scrub_progress(root, sa->devid, &sa->progress);

	if (copy_to_user(arg, sa, sizeof(*sa)))
		ret = -EFAULT;

	kfree(sa);
	return ret;
}

static long btrfs_ioctl_ino_to_path(struct btrfs_root *root, void __user *arg)
{
	int ret = 0;
	int i;
	u64 rel_ptr;
	int size;
	struct btrfs_ioctl_ino_path_args *ipa = NULL;
	struct inode_fs_paths *ipath = NULL;
	struct btrfs_path *path;

	if (!capable(CAP_SYS_ADMIN))
		return -EPERM;

	path = btrfs_alloc_path();
	if (!path) {
		ret = -ENOMEM;
		goto out;
	}

	ipa = memdup_user(arg, sizeof(*ipa));
	if (IS_ERR(ipa)) {
		ret = PTR_ERR(ipa);
		ipa = NULL;
		goto out;
	}

	size = min_t(u32, ipa->size, 4096);
	ipath = init_ipath(size, root, path);
	if (IS_ERR(ipath)) {
		ret = PTR_ERR(ipath);
		ipath = NULL;
		goto out;
	}

	ret = paths_from_inode(ipa->inum, ipath);
	if (ret < 0)
		goto out;

	for (i = 0; i < ipath->fspath->elem_cnt; ++i) {
		rel_ptr = ipath->fspath->val[i] -
			  (u64)(unsigned long)ipath->fspath->val;
		ipath->fspath->val[i] = rel_ptr;
	}

	ret = copy_to_user((void *)(unsigned long)ipa->fspath,
			   (void *)(unsigned long)ipath->fspath, size);
	if (ret) {
		ret = -EFAULT;
		goto out;
	}

out:
	btrfs_free_path(path);
	free_ipath(ipath);
	kfree(ipa);

	return ret;
}

static int build_ino_list(u64 inum, u64 offset, u64 root, void *ctx)
{
	struct btrfs_data_container *inodes = ctx;
	const size_t c = 3 * sizeof(u64);

	if (inodes->bytes_left >= c) {
		inodes->bytes_left -= c;
		inodes->val[inodes->elem_cnt] = inum;
		inodes->val[inodes->elem_cnt + 1] = offset;
		inodes->val[inodes->elem_cnt + 2] = root;
		inodes->elem_cnt += 3;
	} else {
		inodes->bytes_missing += c - inodes->bytes_left;
		inodes->bytes_left = 0;
		inodes->elem_missed += 3;
	}

	return 0;
}

/*
 * Returns the compressed size of an inode in 512 byte blocks.
 * Count the on-disk space used by extents starting in range [start, end),
 * inline data are rounded up to sector, ie. 512.
 *
 * The range is start inclusive and end exclusive so it can be used to
 * determine compressed size of a given extent by its start and start of the
 * next extent easily, without counting length.
 * Whole file is specified as start = 0, end = (u64)-1
 */
static long btrfs_ioctl_compr_size(struct file *file, void __user *argp)
{
	struct inode *inode = fdentry(file)->d_inode;
	struct btrfs_ioctl_compr_size_args compr_args;
	u64 len;
	u64 compressed_size = 0;
	u64 size = 0;
	u64 offset = 0;

	if (S_ISDIR(inode->i_mode))
		return -EISDIR;

	if (copy_from_user(&compr_args, argp,
				sizeof(struct btrfs_ioctl_compr_size_args)))
		return -EFAULT;

	if (compr_args.start > compr_args.end)
		return -EINVAL;

	mutex_lock(&inode->i_mutex);

	offset = compr_args.start;
	if (inode->i_size > compr_args.end)
		len = compr_args.end;
	else
		len = inode->i_size;

	/*
	 * do any pending delalloc/csum calc on inode, one way or
	 * another, and lock file content
	 */
	btrfs_wait_ordered_range(inode, compr_args.start, len);

	lock_extent(&BTRFS_I(inode)->io_tree, compr_args.start, len, GFP_NOFS);

	while (offset < len) {
		struct extent_map *em;

		em = btrfs_get_extent(inode, NULL, 0, offset, 1, 0);
		if (IS_ERR_OR_NULL(em))
			goto error;
		if (em->block_len != (u64)-1) {
			compressed_size += em->block_len;
			size += ALIGN(em->len, inode->i_sb->s_blocksize);
		} else if (em->block_start == EXTENT_MAP_INLINE) {
			compressed_size += ALIGN(em->len, 512);
			size += ALIGN(em->len, 512);
		}
		offset += em->len;
		free_extent_map(em);
	}
	unlock_extent(&BTRFS_I(inode)->io_tree, compr_args.start, len, GFP_NOFS);
	mutex_unlock(&inode->i_mutex);

	compr_args.size = size >> 9;
	compr_args.compressed_size = compressed_size >> 9;

	if (copy_to_user(argp, &compr_args,
				sizeof(struct btrfs_ioctl_compr_size_args)))
		return -EFAULT;

	return 0;

error:
	unlock_extent(&BTRFS_I(inode)->io_tree, compr_args.start, len, GFP_NOFS);
	mutex_unlock(&inode->i_mutex);

	return -EIO;
}

static long btrfs_ioctl_logical_to_ino(struct btrfs_root *root,
					void __user *arg)
{
	int ret = 0;
	int size;
	u64 extent_item_pos;
	struct btrfs_ioctl_logical_ino_args *loi;
	struct btrfs_data_container *inodes = NULL;
	struct btrfs_path *path = NULL;
	struct btrfs_key key;

	if (!capable(CAP_SYS_ADMIN))
		return -EPERM;

	loi = memdup_user(arg, sizeof(*loi));
	if (IS_ERR(loi)) {
		ret = PTR_ERR(loi);
		loi = NULL;
		goto out;
	}

	path = btrfs_alloc_path();
	if (!path) {
		ret = -ENOMEM;
		goto out;
	}

	size = min_t(u32, loi->size, 4096);
	inodes = init_data_container(size);
	if (IS_ERR(inodes)) {
		ret = PTR_ERR(inodes);
		inodes = NULL;
		goto out;
	}

	ret = extent_from_logical(root->fs_info, loi->logical, path, &key);
	btrfs_release_path(path);

	if (ret & BTRFS_EXTENT_FLAG_TREE_BLOCK)
		ret = -ENOENT;
	if (ret < 0)
		goto out;

	extent_item_pos = loi->logical - key.objectid;
	ret = iterate_extent_inodes(root->fs_info, path, key.objectid,
					extent_item_pos, build_ino_list,
					inodes);

	if (ret < 0)
		goto out;

	ret = copy_to_user((void *)(unsigned long)loi->inodes,
			   (void *)(unsigned long)inodes, size);
	if (ret)
		ret = -EFAULT;

out:
	btrfs_free_path(path);
	kfree(inodes);
	kfree(loi);

	return ret;
}

void update_ioctl_balance_args(struct btrfs_fs_info *fs_info, int lock,
			       struct btrfs_ioctl_balance_args *bargs)
{
	struct btrfs_balance_control *bctl = fs_info->balance_ctl;

	bargs->flags = bctl->flags;

	if (atomic_read(&fs_info->balance_running))
		bargs->state |= BTRFS_BALANCE_STATE_RUNNING;
	if (atomic_read(&fs_info->balance_pause_req))
		bargs->state |= BTRFS_BALANCE_STATE_PAUSE_REQ;
	if (atomic_read(&fs_info->balance_cancel_req))
		bargs->state |= BTRFS_BALANCE_STATE_CANCEL_REQ;

	memcpy(&bargs->data, &bctl->data, sizeof(bargs->data));
	memcpy(&bargs->meta, &bctl->meta, sizeof(bargs->meta));
	memcpy(&bargs->sys, &bctl->sys, sizeof(bargs->sys));

	if (lock) {
		spin_lock(&fs_info->balance_lock);
		memcpy(&bargs->stat, &bctl->stat, sizeof(bargs->stat));
		spin_unlock(&fs_info->balance_lock);
	} else {
		memcpy(&bargs->stat, &bctl->stat, sizeof(bargs->stat));
	}
}

static long btrfs_ioctl_balance(struct btrfs_root *root, void __user *arg)
{
	struct btrfs_fs_info *fs_info = root->fs_info;
	struct btrfs_ioctl_balance_args *bargs;
	struct btrfs_balance_control *bctl;
	int ret;

	if (!capable(CAP_SYS_ADMIN))
		return -EPERM;

	if (fs_info->sb->s_flags & MS_RDONLY)
		return -EROFS;

	mutex_lock(&fs_info->volume_mutex);
	mutex_lock(&fs_info->balance_mutex);

	if (arg) {
		bargs = memdup_user(arg, sizeof(*bargs));
		if (IS_ERR(bargs)) {
			ret = PTR_ERR(bargs);
			goto out;
		}

		if (bargs->flags & BTRFS_BALANCE_RESUME) {
			if (!fs_info->balance_ctl) {
				ret = -ENOTCONN;
				goto out_bargs;
			}

			bctl = fs_info->balance_ctl;
			spin_lock(&fs_info->balance_lock);
			bctl->flags |= BTRFS_BALANCE_RESUME;
			spin_unlock(&fs_info->balance_lock);

			goto do_balance;
		}
	} else {
		bargs = NULL;
	}

	if (fs_info->balance_ctl) {
		ret = -EINPROGRESS;
		goto out_bargs;
	}

	bctl = kzalloc(sizeof(*bctl), GFP_NOFS);
	if (!bctl) {
		ret = -ENOMEM;
		goto out_bargs;
	}

	bctl->fs_info = fs_info;
	if (arg) {
		memcpy(&bctl->data, &bargs->data, sizeof(bctl->data));
		memcpy(&bctl->meta, &bargs->meta, sizeof(bctl->meta));
		memcpy(&bctl->sys, &bargs->sys, sizeof(bctl->sys));

		bctl->flags = bargs->flags;
	} else {
		/* balance everything - no filters */
		bctl->flags |= BTRFS_BALANCE_TYPE_MASK;
	}

do_balance:
	ret = btrfs_balance(bctl, bargs);
	/*
	 * bctl is freed in __cancel_balance or in free_fs_info if
	 * restriper was paused all the way until unmount
	 */
	if (arg) {
		if (copy_to_user(arg, bargs, sizeof(*bargs)))
			ret = -EFAULT;
	}

out_bargs:
	kfree(bargs);
out:
	mutex_unlock(&fs_info->balance_mutex);
	mutex_unlock(&fs_info->volume_mutex);
	return ret;
}

static long btrfs_ioctl_balance_ctl(struct btrfs_root *root, int cmd)
{
	if (!capable(CAP_SYS_ADMIN))
		return -EPERM;

	switch (cmd) {
	case BTRFS_BALANCE_CTL_PAUSE:
		return btrfs_pause_balance(root->fs_info);
	case BTRFS_BALANCE_CTL_CANCEL:
		return btrfs_cancel_balance(root->fs_info);
	}

	return -EINVAL;
}

static long btrfs_ioctl_balance_progress(struct btrfs_root *root,
					 void __user *arg)
{
	struct btrfs_fs_info *fs_info = root->fs_info;
	struct btrfs_ioctl_balance_args *bargs;
	int ret = 0;

	if (!capable(CAP_SYS_ADMIN))
		return -EPERM;

	mutex_lock(&fs_info->balance_mutex);
	if (!fs_info->balance_ctl) {
		ret = -ENOTCONN;
		goto out;
	}

	bargs = kzalloc(sizeof(*bargs), GFP_NOFS);
	if (!bargs) {
		ret = -ENOMEM;
		goto out;
	}

	update_ioctl_balance_args(fs_info, 1, bargs);

	if (copy_to_user(arg, bargs, sizeof(*bargs)))
		ret = -EFAULT;

	kfree(bargs);
out:
	mutex_unlock(&fs_info->balance_mutex);
	return ret;
}

long btrfs_ioctl(struct file *file, unsigned int
		cmd, unsigned long arg)
{
	struct btrfs_root *root = BTRFS_I(fdentry(file)->d_inode)->root;
	void __user *argp = (void __user *)arg;

	switch (cmd) {
	case FS_IOC_GETFLAGS:
		return btrfs_ioctl_getflags(file, argp);
	case FS_IOC_SETFLAGS:
		return btrfs_ioctl_setflags(file, argp);
	case FS_IOC_GETVERSION:
		return btrfs_ioctl_getversion(file, argp);
	case FITRIM:
		return btrfs_ioctl_fitrim(file, argp);
	case BTRFS_IOC_SNAP_CREATE:
		return btrfs_ioctl_snap_create(file, argp, 0);
	case BTRFS_IOC_SNAP_CREATE_V2:
		return btrfs_ioctl_snap_create_v2(file, argp, 0);
	case BTRFS_IOC_SUBVOL_CREATE:
		return btrfs_ioctl_snap_create(file, argp, 1);
	case BTRFS_IOC_SNAP_DESTROY:
		return btrfs_ioctl_snap_destroy(file, argp);
	case BTRFS_IOC_SUBVOL_GETFLAGS:
		return btrfs_ioctl_subvol_getflags(file, argp);
	case BTRFS_IOC_SUBVOL_SETFLAGS:
		return btrfs_ioctl_subvol_setflags(file, argp);
	case BTRFS_IOC_DEFAULT_SUBVOL:
		return btrfs_ioctl_default_subvol(file, argp);
	case BTRFS_IOC_DEFRAG:
		return btrfs_ioctl_defrag(file, NULL);
	case BTRFS_IOC_DEFRAG_RANGE:
		return btrfs_ioctl_defrag(file, argp);
	case BTRFS_IOC_RESIZE:
		return btrfs_ioctl_resize(root, argp);
	case BTRFS_IOC_ADD_DEV:
		return btrfs_ioctl_add_dev(root, argp);
	case BTRFS_IOC_RM_DEV:
		return btrfs_ioctl_rm_dev(root, argp);
	case BTRFS_IOC_FS_INFO:
		return btrfs_ioctl_fs_info(root, argp);
	case BTRFS_IOC_DEV_INFO:
		return btrfs_ioctl_dev_info(root, argp);
	case BTRFS_IOC_BALANCE:
		return btrfs_ioctl_balance(root, NULL);
	case BTRFS_IOC_CLONE:
		return btrfs_ioctl_clone(file, arg, 0, 0, 0);
	case BTRFS_IOC_CLONE_RANGE:
		return btrfs_ioctl_clone_range(file, argp);
	case BTRFS_IOC_TRANS_START:
		return btrfs_ioctl_trans_start(file);
	case BTRFS_IOC_TRANS_END:
		return btrfs_ioctl_trans_end(file);
	case BTRFS_IOC_TREE_SEARCH:
		return btrfs_ioctl_tree_search(file, argp);
	case BTRFS_IOC_INO_LOOKUP:
		return btrfs_ioctl_ino_lookup(file, argp);
	case BTRFS_IOC_INO_PATHS:
		return btrfs_ioctl_ino_to_path(root, argp);
	case BTRFS_IOC_LOGICAL_INO:
		return btrfs_ioctl_logical_to_ino(root, argp);
	case BTRFS_IOC_SPACE_INFO:
		return btrfs_ioctl_space_info(root, argp);
	case BTRFS_IOC_SYNC:
		btrfs_sync_fs(file->f_dentry->d_sb, 1);
		return 0;
	case BTRFS_IOC_START_SYNC:
		return btrfs_ioctl_start_sync(file, argp);
	case BTRFS_IOC_WAIT_SYNC:
		return btrfs_ioctl_wait_sync(file, argp);
	case BTRFS_IOC_SCRUB:
		return btrfs_ioctl_scrub(root, argp);
	case BTRFS_IOC_SCRUB_CANCEL:
		return btrfs_ioctl_scrub_cancel(root, argp);
	case BTRFS_IOC_SCRUB_PROGRESS:
		return btrfs_ioctl_scrub_progress(root, argp);
<<<<<<< HEAD
	case BTRFS_IOC_COMPR_SIZE:
		return btrfs_ioctl_compr_size(file, argp);
=======
	case BTRFS_IOC_BALANCE_V2:
		return btrfs_ioctl_balance(root, argp);
	case BTRFS_IOC_BALANCE_CTL:
		return btrfs_ioctl_balance_ctl(root, arg);
	case BTRFS_IOC_BALANCE_PROGRESS:
		return btrfs_ioctl_balance_progress(root, argp);
>>>>>>> 6f5c871d
	}

	return -ENOTTY;
}<|MERGE_RESOLUTION|>--- conflicted
+++ resolved
@@ -1019,7 +1019,7 @@
 	unsigned long ra_index = 0;
 	int ret;
 	int defrag_count = 0;
-	int compress_type = BTRFS_COMPRESS_LZO;
+	int compress_type = BTRFS_COMPRESS_ZLIB;
 	int extent_thresh = range->extent_thresh;
 	int max_cluster = (256 * 1024) >> PAGE_CACHE_SHIFT;
 	int cluster = max_cluster;
@@ -2296,7 +2296,7 @@
 		goto out_fput;
 
 	ret = -EXDEV;
-	if (src->i_sb != inode->i_sb)
+	if (src->i_sb != inode->i_sb || BTRFS_I(src)->root != root)
 		goto out_fput;
 
 	ret = -ENOMEM;
@@ -2370,14 +2370,13 @@
 		 * note the key will change type as we walk through the
 		 * tree.
 		 */
-		ret = btrfs_search_slot(NULL, BTRFS_I(src)->root, &key, path,
-				0, 0);
+		ret = btrfs_search_slot(NULL, root, &key, path, 0, 0);
 		if (ret < 0)
 			goto out;
 
 		nritems = btrfs_header_nritems(path->nodes[0]);
 		if (path->slots[0] >= nritems) {
-			ret = btrfs_next_leaf(BTRFS_I(src)->root, path);
+			ret = btrfs_next_leaf(root, path);
 			if (ret < 0)
 				goto out;
 			if (ret > 0)
@@ -3074,86 +3073,6 @@
 	}
 
 	return 0;
-}
-
-/*
- * Returns the compressed size of an inode in 512 byte blocks.
- * Count the on-disk space used by extents starting in range [start, end),
- * inline data are rounded up to sector, ie. 512.
- *
- * The range is start inclusive and end exclusive so it can be used to
- * determine compressed size of a given extent by its start and start of the
- * next extent easily, without counting length.
- * Whole file is specified as start = 0, end = (u64)-1
- */
-static long btrfs_ioctl_compr_size(struct file *file, void __user *argp)
-{
-	struct inode *inode = fdentry(file)->d_inode;
-	struct btrfs_ioctl_compr_size_args compr_args;
-	u64 len;
-	u64 compressed_size = 0;
-	u64 size = 0;
-	u64 offset = 0;
-
-	if (S_ISDIR(inode->i_mode))
-		return -EISDIR;
-
-	if (copy_from_user(&compr_args, argp,
-				sizeof(struct btrfs_ioctl_compr_size_args)))
-		return -EFAULT;
-
-	if (compr_args.start > compr_args.end)
-		return -EINVAL;
-
-	mutex_lock(&inode->i_mutex);
-
-	offset = compr_args.start;
-	if (inode->i_size > compr_args.end)
-		len = compr_args.end;
-	else
-		len = inode->i_size;
-
-	/*
-	 * do any pending delalloc/csum calc on inode, one way or
-	 * another, and lock file content
-	 */
-	btrfs_wait_ordered_range(inode, compr_args.start, len);
-
-	lock_extent(&BTRFS_I(inode)->io_tree, compr_args.start, len, GFP_NOFS);
-
-	while (offset < len) {
-		struct extent_map *em;
-
-		em = btrfs_get_extent(inode, NULL, 0, offset, 1, 0);
-		if (IS_ERR_OR_NULL(em))
-			goto error;
-		if (em->block_len != (u64)-1) {
-			compressed_size += em->block_len;
-			size += ALIGN(em->len, inode->i_sb->s_blocksize);
-		} else if (em->block_start == EXTENT_MAP_INLINE) {
-			compressed_size += ALIGN(em->len, 512);
-			size += ALIGN(em->len, 512);
-		}
-		offset += em->len;
-		free_extent_map(em);
-	}
-	unlock_extent(&BTRFS_I(inode)->io_tree, compr_args.start, len, GFP_NOFS);
-	mutex_unlock(&inode->i_mutex);
-
-	compr_args.size = size >> 9;
-	compr_args.compressed_size = compressed_size >> 9;
-
-	if (copy_to_user(argp, &compr_args,
-				sizeof(struct btrfs_ioctl_compr_size_args)))
-		return -EFAULT;
-
-	return 0;
-
-error:
-	unlock_extent(&BTRFS_I(inode)->io_tree, compr_args.start, len, GFP_NOFS);
-	mutex_unlock(&inode->i_mutex);
-
-	return -EIO;
 }
 
 static long btrfs_ioctl_logical_to_ino(struct btrfs_root *root,
@@ -3453,17 +3372,12 @@
 		return btrfs_ioctl_scrub_cancel(root, argp);
 	case BTRFS_IOC_SCRUB_PROGRESS:
 		return btrfs_ioctl_scrub_progress(root, argp);
-<<<<<<< HEAD
-	case BTRFS_IOC_COMPR_SIZE:
-		return btrfs_ioctl_compr_size(file, argp);
-=======
 	case BTRFS_IOC_BALANCE_V2:
 		return btrfs_ioctl_balance(root, argp);
 	case BTRFS_IOC_BALANCE_CTL:
 		return btrfs_ioctl_balance_ctl(root, arg);
 	case BTRFS_IOC_BALANCE_PROGRESS:
 		return btrfs_ioctl_balance_progress(root, argp);
->>>>>>> 6f5c871d
 	}
 
 	return -ENOTTY;
