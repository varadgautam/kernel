--- conflicted
+++ resolved
@@ -1160,10 +1160,6 @@
 
 	struct btrfs_delayed_root *delayed_root;
 
-<<<<<<< HEAD
-
-=======
->>>>>>> 250a8155
 	/* readahead tree */
 	spinlock_t reada_lock;
 	struct radix_tree_root reada_tree;
