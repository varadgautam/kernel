// SPDX-License-Identifier: GPL-2.0
/*
 * Copyright (C) Qu Wenruo 2017.  All rights reserved.
 */

/*
 * The module is used to catch unexpected/corrupted tree block data.
 * Such behavior can be caused either by a fuzzed image or bugs.
 *
 * The objective is to do leaf/node validation checks when tree block is read
 * from disk, and check *every* possible member, so other code won't
 * need to checking them again.
 *
 * Due to the potential and unwanted damage, every checker needs to be
 * carefully reviewed otherwise so it does not prevent mount of valid images.
 */

#include <linux/types.h>
#include <linux/stddef.h>
#include <linux/error-injection.h>
#include "ctree.h"
#include "tree-checker.h"
#include "disk-io.h"
#include "compression.h"
#include "volumes.h"

/*
 * Error message should follow the following format:
 * corrupt <type>: <identifier>, <reason>[, <bad_value>]
 *
 * @type:	leaf or node
 * @identifier:	the necessary info to locate the leaf/node.
 * 		It's recommended to decode key.objecitd/offset if it's
 * 		meaningful.
 * @reason:	describe the error
 * @bad_value:	optional, it's recommended to output bad value and its
 *		expected value (range).
 *
 * Since comma is used to separate the components, only space is allowed
 * inside each component.
 */

/*
 * Append generic "corrupt leaf/node root=%llu block=%llu slot=%d: " to @fmt.
 * Allows callers to customize the output.
 */
__printf(3, 4)
__cold
static void generic_err(const struct extent_buffer *eb, int slot,
			const char *fmt, ...)
{
	const struct btrfs_fs_info *fs_info = eb->fs_info;
	struct va_format vaf;
	va_list args;

	va_start(args, fmt);

	vaf.fmt = fmt;
	vaf.va = &args;

	btrfs_crit(fs_info,
		"corrupt %s: root=%llu block=%llu slot=%d, %pV",
		btrfs_header_level(eb) == 0 ? "leaf" : "node",
		btrfs_header_owner(eb), btrfs_header_bytenr(eb), slot, &vaf);
	va_end(args);
}

/*
 * Customized reporter for extent data item, since its key objectid and
 * offset has its own meaning.
 */
__printf(3, 4)
__cold
static void file_extent_err(const struct extent_buffer *eb, int slot,
			    const char *fmt, ...)
{
	const struct btrfs_fs_info *fs_info = eb->fs_info;
	struct btrfs_key key;
	struct va_format vaf;
	va_list args;

	btrfs_item_key_to_cpu(eb, &key, slot);
	va_start(args, fmt);

	vaf.fmt = fmt;
	vaf.va = &args;

	btrfs_crit(fs_info,
	"corrupt %s: root=%llu block=%llu slot=%d ino=%llu file_offset=%llu, %pV",
		btrfs_header_level(eb) == 0 ? "leaf" : "node",
		btrfs_header_owner(eb), btrfs_header_bytenr(eb), slot,
		key.objectid, key.offset, &vaf);
	va_end(args);
}

/*
 * Return 0 if the btrfs_file_extent_##name is aligned to @alignment
 * Else return 1
 */
#define CHECK_FE_ALIGNED(leaf, slot, fi, name, alignment)		      \
({									      \
	if (!IS_ALIGNED(btrfs_file_extent_##name((leaf), (fi)), (alignment))) \
		file_extent_err((leaf), (slot),				      \
	"invalid %s for file extent, have %llu, should be aligned to %u",     \
			(#name), btrfs_file_extent_##name((leaf), (fi)),      \
			(alignment));					      \
	(!IS_ALIGNED(btrfs_file_extent_##name((leaf), (fi)), (alignment)));   \
})

static u64 file_extent_end(struct extent_buffer *leaf,
			   struct btrfs_key *key,
			   struct btrfs_file_extent_item *extent)
{
	u64 end;
	u64 len;

	if (btrfs_file_extent_type(leaf, extent) == BTRFS_FILE_EXTENT_INLINE) {
		len = btrfs_file_extent_ram_bytes(leaf, extent);
		end = ALIGN(key->offset + len, leaf->fs_info->sectorsize);
	} else {
		len = btrfs_file_extent_num_bytes(leaf, extent);
		end = key->offset + len;
	}
	return end;
}

static int check_extent_data_item(struct extent_buffer *leaf,
				  struct btrfs_key *key, int slot,
				  struct btrfs_key *prev_key)
{
	struct btrfs_fs_info *fs_info = leaf->fs_info;
	struct btrfs_file_extent_item *fi;
	u32 sectorsize = fs_info->sectorsize;
	u32 item_size = btrfs_item_size_nr(leaf, slot);
	u64 extent_end;

	if (!IS_ALIGNED(key->offset, sectorsize)) {
		file_extent_err(leaf, slot,
"unaligned file_offset for file extent, have %llu should be aligned to %u",
			key->offset, sectorsize);
		return -EUCLEAN;
	}

	fi = btrfs_item_ptr(leaf, slot, struct btrfs_file_extent_item);

	if (btrfs_file_extent_type(leaf, fi) > BTRFS_FILE_EXTENT_TYPES) {
		file_extent_err(leaf, slot,
		"invalid type for file extent, have %u expect range [0, %u]",
			btrfs_file_extent_type(leaf, fi),
			BTRFS_FILE_EXTENT_TYPES);
		return -EUCLEAN;
	}

	/*
	 * Support for new compression/encryption must introduce incompat flag,
	 * and must be caught in open_ctree().
	 */
	if (btrfs_file_extent_compression(leaf, fi) > BTRFS_COMPRESS_TYPES) {
		file_extent_err(leaf, slot,
	"invalid compression for file extent, have %u expect range [0, %u]",
			btrfs_file_extent_compression(leaf, fi),
			BTRFS_COMPRESS_TYPES);
		return -EUCLEAN;
	}
	if (btrfs_file_extent_encryption(leaf, fi)) {
		file_extent_err(leaf, slot,
			"invalid encryption for file extent, have %u expect 0",
			btrfs_file_extent_encryption(leaf, fi));
		return -EUCLEAN;
	}
	if (btrfs_file_extent_type(leaf, fi) == BTRFS_FILE_EXTENT_INLINE) {
		/* Inline extent must have 0 as key offset */
		if (key->offset) {
			file_extent_err(leaf, slot,
		"invalid file_offset for inline file extent, have %llu expect 0",
				key->offset);
			return -EUCLEAN;
		}

		/* Compressed inline extent has no on-disk size, skip it */
		if (btrfs_file_extent_compression(leaf, fi) !=
		    BTRFS_COMPRESS_NONE)
			return 0;

		/* Uncompressed inline extent size must match item size */
		if (item_size != BTRFS_FILE_EXTENT_INLINE_DATA_START +
		    btrfs_file_extent_ram_bytes(leaf, fi)) {
			file_extent_err(leaf, slot,
	"invalid ram_bytes for uncompressed inline extent, have %u expect %llu",
				item_size, BTRFS_FILE_EXTENT_INLINE_DATA_START +
				btrfs_file_extent_ram_bytes(leaf, fi));
			return -EUCLEAN;
		}
		return 0;
	}

	/* Regular or preallocated extent has fixed item size */
	if (item_size != sizeof(*fi)) {
		file_extent_err(leaf, slot,
	"invalid item size for reg/prealloc file extent, have %u expect %zu",
			item_size, sizeof(*fi));
		return -EUCLEAN;
	}
	if (CHECK_FE_ALIGNED(leaf, slot, fi, ram_bytes, sectorsize) ||
	    CHECK_FE_ALIGNED(leaf, slot, fi, disk_bytenr, sectorsize) ||
	    CHECK_FE_ALIGNED(leaf, slot, fi, disk_num_bytes, sectorsize) ||
	    CHECK_FE_ALIGNED(leaf, slot, fi, offset, sectorsize) ||
	    CHECK_FE_ALIGNED(leaf, slot, fi, num_bytes, sectorsize))
		return -EUCLEAN;

	/* Catch extent end overflow */
	if (check_add_overflow(btrfs_file_extent_num_bytes(leaf, fi),
			       key->offset, &extent_end)) {
		file_extent_err(leaf, slot,
	"extent end overflow, have file offset %llu extent num bytes %llu",
				key->offset,
				btrfs_file_extent_num_bytes(leaf, fi));
		return -EUCLEAN;
	}

	/*
	 * Check that no two consecutive file extent items, in the same leaf,
	 * present ranges that overlap each other.
	 */
	if (slot > 0 &&
	    prev_key->objectid == key->objectid &&
	    prev_key->type == BTRFS_EXTENT_DATA_KEY) {
		struct btrfs_file_extent_item *prev_fi;
		u64 prev_end;

		prev_fi = btrfs_item_ptr(leaf, slot - 1,
					 struct btrfs_file_extent_item);
		prev_end = file_extent_end(leaf, prev_key, prev_fi);
		if (prev_end > key->offset) {
			file_extent_err(leaf, slot - 1,
"file extent end range (%llu) goes beyond start offset (%llu) of the next file extent",
					prev_end, key->offset);
			return -EUCLEAN;
		}
	}

	return 0;
}

static int check_csum_item(struct extent_buffer *leaf, struct btrfs_key *key,
			   int slot)
{
	struct btrfs_fs_info *fs_info = leaf->fs_info;
	u32 sectorsize = fs_info->sectorsize;
	u32 csumsize = btrfs_super_csum_size(fs_info->super_copy);

	if (key->objectid != BTRFS_EXTENT_CSUM_OBJECTID) {
		generic_err(leaf, slot,
		"invalid key objectid for csum item, have %llu expect %llu",
			key->objectid, BTRFS_EXTENT_CSUM_OBJECTID);
		return -EUCLEAN;
	}
	if (!IS_ALIGNED(key->offset, sectorsize)) {
		generic_err(leaf, slot,
	"unaligned key offset for csum item, have %llu should be aligned to %u",
			key->offset, sectorsize);
		return -EUCLEAN;
	}
	if (!IS_ALIGNED(btrfs_item_size_nr(leaf, slot), csumsize)) {
		generic_err(leaf, slot,
	"unaligned item size for csum item, have %u should be aligned to %u",
			btrfs_item_size_nr(leaf, slot), csumsize);
		return -EUCLEAN;
	}
	return 0;
}

/*
 * Customized reported for dir_item, only important new info is key->objectid,
 * which represents inode number
 */
__printf(3, 4)
__cold
static void dir_item_err(const struct extent_buffer *eb, int slot,
			 const char *fmt, ...)
{
	const struct btrfs_fs_info *fs_info = eb->fs_info;
	struct btrfs_key key;
	struct va_format vaf;
	va_list args;

	btrfs_item_key_to_cpu(eb, &key, slot);
	va_start(args, fmt);

	vaf.fmt = fmt;
	vaf.va = &args;

	btrfs_crit(fs_info,
	"corrupt %s: root=%llu block=%llu slot=%d ino=%llu, %pV",
		btrfs_header_level(eb) == 0 ? "leaf" : "node",
		btrfs_header_owner(eb), btrfs_header_bytenr(eb), slot,
		key.objectid, &vaf);
	va_end(args);
}

static int check_dir_item(struct extent_buffer *leaf,
			  struct btrfs_key *key, int slot)
{
	struct btrfs_fs_info *fs_info = leaf->fs_info;
	struct btrfs_dir_item *di;
	u32 item_size = btrfs_item_size_nr(leaf, slot);
	u32 cur = 0;

	di = btrfs_item_ptr(leaf, slot, struct btrfs_dir_item);
	while (cur < item_size) {
		u32 name_len;
		u32 data_len;
		u32 max_name_len;
		u32 total_size;
		u32 name_hash;
		u8 dir_type;

		/* header itself should not cross item boundary */
		if (cur + sizeof(*di) > item_size) {
			dir_item_err(leaf, slot,
		"dir item header crosses item boundary, have %zu boundary %u",
				cur + sizeof(*di), item_size);
			return -EUCLEAN;
		}

		/* dir type check */
		dir_type = btrfs_dir_type(leaf, di);
		if (dir_type >= BTRFS_FT_MAX) {
			dir_item_err(leaf, slot,
			"invalid dir item type, have %u expect [0, %u)",
				dir_type, BTRFS_FT_MAX);
			return -EUCLEAN;
		}

		if (key->type == BTRFS_XATTR_ITEM_KEY &&
		    dir_type != BTRFS_FT_XATTR) {
			dir_item_err(leaf, slot,
		"invalid dir item type for XATTR key, have %u expect %u",
				dir_type, BTRFS_FT_XATTR);
			return -EUCLEAN;
		}
		if (dir_type == BTRFS_FT_XATTR &&
		    key->type != BTRFS_XATTR_ITEM_KEY) {
			dir_item_err(leaf, slot,
			"xattr dir type found for non-XATTR key");
			return -EUCLEAN;
		}
		if (dir_type == BTRFS_FT_XATTR)
			max_name_len = XATTR_NAME_MAX;
		else
			max_name_len = BTRFS_NAME_LEN;

		/* Name/data length check */
		name_len = btrfs_dir_name_len(leaf, di);
		data_len = btrfs_dir_data_len(leaf, di);
		if (name_len > max_name_len) {
			dir_item_err(leaf, slot,
			"dir item name len too long, have %u max %u",
				name_len, max_name_len);
			return -EUCLEAN;
		}
		if (name_len + data_len > BTRFS_MAX_XATTR_SIZE(fs_info)) {
			dir_item_err(leaf, slot,
			"dir item name and data len too long, have %u max %u",
				name_len + data_len,
				BTRFS_MAX_XATTR_SIZE(fs_info));
			return -EUCLEAN;
		}

		if (data_len && dir_type != BTRFS_FT_XATTR) {
			dir_item_err(leaf, slot,
			"dir item with invalid data len, have %u expect 0",
				data_len);
			return -EUCLEAN;
		}

		total_size = sizeof(*di) + name_len + data_len;

		/* header and name/data should not cross item boundary */
		if (cur + total_size > item_size) {
			dir_item_err(leaf, slot,
		"dir item data crosses item boundary, have %u boundary %u",
				cur + total_size, item_size);
			return -EUCLEAN;
		}

		/*
		 * Special check for XATTR/DIR_ITEM, as key->offset is name
		 * hash, should match its name
		 */
		if (key->type == BTRFS_DIR_ITEM_KEY ||
		    key->type == BTRFS_XATTR_ITEM_KEY) {
			char namebuf[max(BTRFS_NAME_LEN, XATTR_NAME_MAX)];

			read_extent_buffer(leaf, namebuf,
					(unsigned long)(di + 1), name_len);
			name_hash = btrfs_name_hash(namebuf, name_len);
			if (key->offset != name_hash) {
				dir_item_err(leaf, slot,
		"name hash mismatch with key, have 0x%016x expect 0x%016llx",
					name_hash, key->offset);
				return -EUCLEAN;
			}
		}
		cur += total_size;
		di = (struct btrfs_dir_item *)((void *)di + total_size);
	}
	return 0;
}

__printf(3, 4)
__cold
static void block_group_err(const struct extent_buffer *eb, int slot,
			    const char *fmt, ...)
{
	const struct btrfs_fs_info *fs_info = eb->fs_info;
	struct btrfs_key key;
	struct va_format vaf;
	va_list args;

	btrfs_item_key_to_cpu(eb, &key, slot);
	va_start(args, fmt);

	vaf.fmt = fmt;
	vaf.va = &args;

	btrfs_crit(fs_info,
	"corrupt %s: root=%llu block=%llu slot=%d bg_start=%llu bg_len=%llu, %pV",
		btrfs_header_level(eb) == 0 ? "leaf" : "node",
		btrfs_header_owner(eb), btrfs_header_bytenr(eb), slot,
		key.objectid, key.offset, &vaf);
	va_end(args);
}

static int check_block_group_item(struct extent_buffer *leaf,
				  struct btrfs_key *key, int slot)
{
	struct btrfs_block_group_item bgi;
	u32 item_size = btrfs_item_size_nr(leaf, slot);
	u64 flags;
	u64 type;

	/*
	 * Here we don't really care about alignment since extent allocator can
	 * handle it.  We care more about the size.
	 */
	if (key->offset == 0) {
		block_group_err(leaf, slot,
				"invalid block group size 0");
		return -EUCLEAN;
	}

	if (item_size != sizeof(bgi)) {
		block_group_err(leaf, slot,
			"invalid item size, have %u expect %zu",
				item_size, sizeof(bgi));
		return -EUCLEAN;
	}

	read_extent_buffer(leaf, &bgi, btrfs_item_ptr_offset(leaf, slot),
			   sizeof(bgi));
	if (btrfs_block_group_chunk_objectid(&bgi) !=
	    BTRFS_FIRST_CHUNK_TREE_OBJECTID) {
		block_group_err(leaf, slot,
		"invalid block group chunk objectid, have %llu expect %llu",
				btrfs_block_group_chunk_objectid(&bgi),
				BTRFS_FIRST_CHUNK_TREE_OBJECTID);
		return -EUCLEAN;
	}

	if (btrfs_block_group_used(&bgi) > key->offset) {
		block_group_err(leaf, slot,
			"invalid block group used, have %llu expect [0, %llu)",
				btrfs_block_group_used(&bgi), key->offset);
		return -EUCLEAN;
	}

	flags = btrfs_block_group_flags(&bgi);
	if (hweight64(flags & BTRFS_BLOCK_GROUP_PROFILE_MASK) > 1) {
		block_group_err(leaf, slot,
"invalid profile flags, have 0x%llx (%lu bits set) expect no more than 1 bit set",
			flags & BTRFS_BLOCK_GROUP_PROFILE_MASK,
			hweight64(flags & BTRFS_BLOCK_GROUP_PROFILE_MASK));
		return -EUCLEAN;
	}

	type = flags & BTRFS_BLOCK_GROUP_TYPE_MASK;
	if (type != BTRFS_BLOCK_GROUP_DATA &&
	    type != BTRFS_BLOCK_GROUP_METADATA &&
	    type != BTRFS_BLOCK_GROUP_SYSTEM &&
	    type != (BTRFS_BLOCK_GROUP_METADATA |
			   BTRFS_BLOCK_GROUP_DATA)) {
		block_group_err(leaf, slot,
"invalid type, have 0x%llx (%lu bits set) expect either 0x%llx, 0x%llx, 0x%llx or 0x%llx",
			type, hweight64(type),
			BTRFS_BLOCK_GROUP_DATA, BTRFS_BLOCK_GROUP_METADATA,
			BTRFS_BLOCK_GROUP_SYSTEM,
			BTRFS_BLOCK_GROUP_METADATA | BTRFS_BLOCK_GROUP_DATA);
		return -EUCLEAN;
	}
	return 0;
}

__printf(4, 5)
__cold
static void chunk_err(const struct extent_buffer *leaf,
		      const struct btrfs_chunk *chunk, u64 logical,
		      const char *fmt, ...)
{
	const struct btrfs_fs_info *fs_info = leaf->fs_info;
	bool is_sb;
	struct va_format vaf;
	va_list args;
	int i;
	int slot = -1;

	/* Only superblock eb is able to have such small offset */
	is_sb = (leaf->start == BTRFS_SUPER_INFO_OFFSET);

	if (!is_sb) {
		/*
		 * Get the slot number by iterating through all slots, this
		 * would provide better readability.
		 */
		for (i = 0; i < btrfs_header_nritems(leaf); i++) {
			if (btrfs_item_ptr_offset(leaf, i) ==
					(unsigned long)chunk) {
				slot = i;
				break;
			}
		}
	}
	va_start(args, fmt);
	vaf.fmt = fmt;
	vaf.va = &args;

	if (is_sb)
		btrfs_crit(fs_info,
		"corrupt superblock syschunk array: chunk_start=%llu, %pV",
			   logical, &vaf);
	else
		btrfs_crit(fs_info,
	"corrupt leaf: root=%llu block=%llu slot=%d chunk_start=%llu, %pV",
			   BTRFS_CHUNK_TREE_OBJECTID, leaf->start, slot,
			   logical, &vaf);
	va_end(args);
}

/*
 * The common chunk check which could also work on super block sys chunk array.
 *
 * Return -EUCLEAN if anything is corrupted.
 * Return 0 if everything is OK.
 */
int btrfs_check_chunk_valid(struct extent_buffer *leaf,
			    struct btrfs_chunk *chunk, u64 logical)
{
	struct btrfs_fs_info *fs_info = leaf->fs_info;
	u64 length;
	u64 stripe_len;
	u16 num_stripes;
	u16 sub_stripes;
	u64 type;
	u64 features;
	bool mixed = false;

	length = btrfs_chunk_length(leaf, chunk);
	stripe_len = btrfs_chunk_stripe_len(leaf, chunk);
	num_stripes = btrfs_chunk_num_stripes(leaf, chunk);
	sub_stripes = btrfs_chunk_sub_stripes(leaf, chunk);
	type = btrfs_chunk_type(leaf, chunk);

	if (!num_stripes) {
		chunk_err(leaf, chunk, logical,
			  "invalid chunk num_stripes, have %u", num_stripes);
		return -EUCLEAN;
	}
	if (!IS_ALIGNED(logical, fs_info->sectorsize)) {
		chunk_err(leaf, chunk, logical,
		"invalid chunk logical, have %llu should aligned to %u",
			  logical, fs_info->sectorsize);
		return -EUCLEAN;
	}
	if (btrfs_chunk_sector_size(leaf, chunk) != fs_info->sectorsize) {
		chunk_err(leaf, chunk, logical,
			  "invalid chunk sectorsize, have %u expect %u",
			  btrfs_chunk_sector_size(leaf, chunk),
			  fs_info->sectorsize);
		return -EUCLEAN;
	}
	if (!length || !IS_ALIGNED(length, fs_info->sectorsize)) {
		chunk_err(leaf, chunk, logical,
			  "invalid chunk length, have %llu", length);
		return -EUCLEAN;
	}
	if (!is_power_of_2(stripe_len) || stripe_len != BTRFS_STRIPE_LEN) {
		chunk_err(leaf, chunk, logical,
			  "invalid chunk stripe length: %llu",
			  stripe_len);
		return -EUCLEAN;
	}
	if (~(BTRFS_BLOCK_GROUP_TYPE_MASK | BTRFS_BLOCK_GROUP_PROFILE_MASK) &
	    type) {
		chunk_err(leaf, chunk, logical,
			  "unrecognized chunk type: 0x%llx",
			  ~(BTRFS_BLOCK_GROUP_TYPE_MASK |
			    BTRFS_BLOCK_GROUP_PROFILE_MASK) &
			  btrfs_chunk_type(leaf, chunk));
		return -EUCLEAN;
	}

	if (!is_power_of_2(type & BTRFS_BLOCK_GROUP_PROFILE_MASK) &&
	    (type & BTRFS_BLOCK_GROUP_PROFILE_MASK) != 0) {
		chunk_err(leaf, chunk, logical,
		"invalid chunk profile flag: 0x%llx, expect 0 or 1 bit set",
			  type & BTRFS_BLOCK_GROUP_PROFILE_MASK);
		return -EUCLEAN;
	}
	if ((type & BTRFS_BLOCK_GROUP_TYPE_MASK) == 0) {
		chunk_err(leaf, chunk, logical,
	"missing chunk type flag, have 0x%llx one bit must be set in 0x%llx",
			  type, BTRFS_BLOCK_GROUP_TYPE_MASK);
		return -EUCLEAN;
	}

	if ((type & BTRFS_BLOCK_GROUP_SYSTEM) &&
	    (type & (BTRFS_BLOCK_GROUP_METADATA | BTRFS_BLOCK_GROUP_DATA))) {
		chunk_err(leaf, chunk, logical,
			  "system chunk with data or metadata type: 0x%llx",
			  type);
		return -EUCLEAN;
	}

	features = btrfs_super_incompat_flags(fs_info->super_copy);
	if (features & BTRFS_FEATURE_INCOMPAT_MIXED_GROUPS)
		mixed = true;

	if (!mixed) {
		if ((type & BTRFS_BLOCK_GROUP_METADATA) &&
		    (type & BTRFS_BLOCK_GROUP_DATA)) {
			chunk_err(leaf, chunk, logical,
			"mixed chunk type in non-mixed mode: 0x%llx", type);
			return -EUCLEAN;
		}
	}

	if ((type & BTRFS_BLOCK_GROUP_RAID10 && sub_stripes != 2) ||
	    (type & BTRFS_BLOCK_GROUP_RAID1 && num_stripes != 2) ||
	    (type & BTRFS_BLOCK_GROUP_RAID5 && num_stripes < 2) ||
	    (type & BTRFS_BLOCK_GROUP_RAID6 && num_stripes < 3) ||
	    (type & BTRFS_BLOCK_GROUP_DUP && num_stripes != 2) ||
	    ((type & BTRFS_BLOCK_GROUP_PROFILE_MASK) == 0 && num_stripes != 1)) {
		chunk_err(leaf, chunk, logical,
			"invalid num_stripes:sub_stripes %u:%u for profile %llu",
			num_stripes, sub_stripes,
			type & BTRFS_BLOCK_GROUP_PROFILE_MASK);
		return -EUCLEAN;
	}

	return 0;
}

__printf(3, 4)
__cold
static void dev_item_err(const struct extent_buffer *eb, int slot,
			 const char *fmt, ...)
{
	struct btrfs_key key;
	struct va_format vaf;
	va_list args;

	btrfs_item_key_to_cpu(eb, &key, slot);
	va_start(args, fmt);

	vaf.fmt = fmt;
	vaf.va = &args;

	btrfs_crit(eb->fs_info,
	"corrupt %s: root=%llu block=%llu slot=%d devid=%llu %pV",
		btrfs_header_level(eb) == 0 ? "leaf" : "node",
		btrfs_header_owner(eb), btrfs_header_bytenr(eb), slot,
		key.objectid, &vaf);
	va_end(args);
}

static int check_dev_item(struct extent_buffer *leaf,
			  struct btrfs_key *key, int slot)
{
	struct btrfs_dev_item *ditem;

	if (key->objectid != BTRFS_DEV_ITEMS_OBJECTID) {
		dev_item_err(leaf, slot,
			     "invalid objectid: has=%llu expect=%llu",
			     key->objectid, BTRFS_DEV_ITEMS_OBJECTID);
		return -EUCLEAN;
	}
	ditem = btrfs_item_ptr(leaf, slot, struct btrfs_dev_item);
	if (btrfs_device_id(leaf, ditem) != key->offset) {
		dev_item_err(leaf, slot,
			     "devid mismatch: key has=%llu item has=%llu",
			     key->offset, btrfs_device_id(leaf, ditem));
		return -EUCLEAN;
	}

	/*
	 * For device total_bytes, we don't have reliable way to check it, as
	 * it can be 0 for device removal. Device size check can only be done
	 * by dev extents check.
	 */
	if (btrfs_device_bytes_used(leaf, ditem) >
	    btrfs_device_total_bytes(leaf, ditem)) {
		dev_item_err(leaf, slot,
			     "invalid bytes used: have %llu expect [0, %llu]",
			     btrfs_device_bytes_used(leaf, ditem),
			     btrfs_device_total_bytes(leaf, ditem));
		return -EUCLEAN;
	}
	/*
	 * Remaining members like io_align/type/gen/dev_group aren't really
	 * utilized.  Skip them to make later usage of them easier.
	 */
	return 0;
}

/* Inode item error output has the same format as dir_item_err() */
#define inode_item_err(fs_info, eb, slot, fmt, ...)			\
	dir_item_err(eb, slot, fmt, __VA_ARGS__)

static int check_inode_item(struct extent_buffer *leaf,
			    struct btrfs_key *key, int slot)
{
	struct btrfs_fs_info *fs_info = leaf->fs_info;
	struct btrfs_inode_item *iitem;
	u64 super_gen = btrfs_super_generation(fs_info->super_copy);
	u32 valid_mask = (S_IFMT | S_ISUID | S_ISGID | S_ISVTX | 0777);
	u32 mode;

	if ((key->objectid < BTRFS_FIRST_FREE_OBJECTID ||
	     key->objectid > BTRFS_LAST_FREE_OBJECTID) &&
	    key->objectid != BTRFS_ROOT_TREE_DIR_OBJECTID &&
	    key->objectid != BTRFS_FREE_INO_OBJECTID) {
		generic_err(leaf, slot,
	"invalid key objectid: has %llu expect %llu or [%llu, %llu] or %llu",
			    key->objectid, BTRFS_ROOT_TREE_DIR_OBJECTID,
			    BTRFS_FIRST_FREE_OBJECTID,
			    BTRFS_LAST_FREE_OBJECTID,
			    BTRFS_FREE_INO_OBJECTID);
		return -EUCLEAN;
	}
	if (key->offset != 0) {
		inode_item_err(fs_info, leaf, slot,
			"invalid key offset: has %llu expect 0",
			key->offset);
		return -EUCLEAN;
	}
	iitem = btrfs_item_ptr(leaf, slot, struct btrfs_inode_item);

	/* Here we use super block generation + 1 to handle log tree */
	if (btrfs_inode_generation(leaf, iitem) > super_gen + 1) {
		inode_item_err(fs_info, leaf, slot,
			"invalid inode generation: has %llu expect (0, %llu]",
			       btrfs_inode_generation(leaf, iitem),
			       super_gen + 1);
		return -EUCLEAN;
	}
	/* Note for ROOT_TREE_DIR_ITEM, mkfs could set its transid 0 */
	if (btrfs_inode_transid(leaf, iitem) > super_gen + 1) {
		inode_item_err(fs_info, leaf, slot,
			"invalid inode generation: has %llu expect [0, %llu]",
			       btrfs_inode_transid(leaf, iitem), super_gen + 1);
		return -EUCLEAN;
	}

	/*
	 * For size and nbytes it's better not to be too strict, as for dir
	 * item its size/nbytes can easily get wrong, but doesn't affect
	 * anything in the fs. So here we skip the check.
	 */
	mode = btrfs_inode_mode(leaf, iitem);
	if (mode & ~valid_mask) {
		inode_item_err(fs_info, leaf, slot,
			       "unknown mode bit detected: 0x%x",
			       mode & ~valid_mask);
		return -EUCLEAN;
	}

	/*
	 * S_IFMT is not bit mapped so we can't completely rely on is_power_of_2,
	 * but is_power_of_2() can save us from checking FIFO/CHR/DIR/REG.
	 * Only needs to check BLK, LNK and SOCKS
	 */
	if (!is_power_of_2(mode & S_IFMT)) {
		if (!S_ISLNK(mode) && !S_ISBLK(mode) && !S_ISSOCK(mode)) {
			inode_item_err(fs_info, leaf, slot,
			"invalid mode: has 0%o expect valid S_IF* bit(s)",
				       mode & S_IFMT);
			return -EUCLEAN;
		}
	}
	if (S_ISDIR(mode) && btrfs_inode_nlink(leaf, iitem) > 1) {
		inode_item_err(fs_info, leaf, slot,
		       "invalid nlink: has %u expect no more than 1 for dir",
			btrfs_inode_nlink(leaf, iitem));
		return -EUCLEAN;
	}
	if (btrfs_inode_flags(leaf, iitem) & ~BTRFS_INODE_FLAG_MASK) {
		inode_item_err(fs_info, leaf, slot,
			       "unknown flags detected: 0x%llx",
			       btrfs_inode_flags(leaf, iitem) &
			       ~BTRFS_INODE_FLAG_MASK);
		return -EUCLEAN;
	}
	return 0;
}

static int check_root_item(struct extent_buffer *leaf, struct btrfs_key *key,
			   int slot)
{
	struct btrfs_fs_info *fs_info = leaf->fs_info;
	struct btrfs_root_item ri;
	const u64 valid_root_flags = BTRFS_ROOT_SUBVOL_RDONLY |
				     BTRFS_ROOT_SUBVOL_DEAD;

	/* No such tree id */
	if (key->objectid == 0) {
		generic_err(leaf, slot, "invalid root id 0");
		return -EUCLEAN;
	}

	/*
	 * Some older kernel may create ROOT_ITEM with non-zero offset, so here
	 * we only check offset for reloc tree whose key->offset must be a
	 * valid tree.
	 */
	if (key->objectid == BTRFS_TREE_RELOC_OBJECTID && key->offset == 0) {
		generic_err(leaf, slot, "invalid root id 0 for reloc tree");
		return -EUCLEAN;
	}

	if (btrfs_item_size_nr(leaf, slot) != sizeof(ri)) {
		generic_err(leaf, slot,
			    "invalid root item size, have %u expect %zu",
			    btrfs_item_size_nr(leaf, slot), sizeof(ri));
	}

	read_extent_buffer(leaf, &ri, btrfs_item_ptr_offset(leaf, slot),
			   sizeof(ri));

	/* Generation related */
	if (btrfs_root_generation(&ri) >
	    btrfs_super_generation(fs_info->super_copy) + 1) {
		generic_err(leaf, slot,
			"invalid root generation, have %llu expect (0, %llu]",
			    btrfs_root_generation(&ri),
			    btrfs_super_generation(fs_info->super_copy) + 1);
		return -EUCLEAN;
	}
	if (btrfs_root_generation_v2(&ri) >
	    btrfs_super_generation(fs_info->super_copy) + 1) {
		generic_err(leaf, slot,
		"invalid root v2 generation, have %llu expect (0, %llu]",
			    btrfs_root_generation_v2(&ri),
			    btrfs_super_generation(fs_info->super_copy) + 1);
		return -EUCLEAN;
	}
	if (btrfs_root_last_snapshot(&ri) >
	    btrfs_super_generation(fs_info->super_copy) + 1) {
		generic_err(leaf, slot,
		"invalid root last_snapshot, have %llu expect (0, %llu]",
			    btrfs_root_last_snapshot(&ri),
			    btrfs_super_generation(fs_info->super_copy) + 1);
		return -EUCLEAN;
	}

	/* Alignment and level check */
	if (!IS_ALIGNED(btrfs_root_bytenr(&ri), fs_info->sectorsize)) {
		generic_err(leaf, slot,
		"invalid root bytenr, have %llu expect to be aligned to %u",
			    btrfs_root_bytenr(&ri), fs_info->sectorsize);
		return -EUCLEAN;
	}
	if (btrfs_root_level(&ri) >= BTRFS_MAX_LEVEL) {
		generic_err(leaf, slot,
			    "invalid root level, have %u expect [0, %u]",
			    btrfs_root_level(&ri), BTRFS_MAX_LEVEL - 1);
		return -EUCLEAN;
	}
	if (ri.drop_level >= BTRFS_MAX_LEVEL) {
		generic_err(leaf, slot,
			    "invalid root level, have %u expect [0, %u]",
			    ri.drop_level, BTRFS_MAX_LEVEL - 1);
		return -EUCLEAN;
	}

	/* Flags check */
	if (btrfs_root_flags(&ri) & ~valid_root_flags) {
		generic_err(leaf, slot,
			    "invalid root flags, have 0x%llx expect mask 0x%llx",
			    btrfs_root_flags(&ri), valid_root_flags);
		return -EUCLEAN;
	}
	return 0;
}

<<<<<<< HEAD
=======
__printf(3,4)
__cold
static void extent_err(const struct extent_buffer *eb, int slot,
		       const char *fmt, ...)
{
	struct btrfs_key key;
	struct va_format vaf;
	va_list args;
	u64 bytenr;
	u64 len;

	btrfs_item_key_to_cpu(eb, &key, slot);
	bytenr = key.objectid;
	if (key.type == BTRFS_METADATA_ITEM_KEY ||
	    key.type == BTRFS_TREE_BLOCK_REF_KEY ||
	    key.type == BTRFS_SHARED_BLOCK_REF_KEY)
		len = eb->fs_info->nodesize;
	else
		len = key.offset;
	va_start(args, fmt);

	vaf.fmt = fmt;
	vaf.va = &args;

	btrfs_crit(eb->fs_info,
	"corrupt %s: block=%llu slot=%d extent bytenr=%llu len=%llu %pV",
		btrfs_header_level(eb) == 0 ? "leaf" : "node",
		eb->start, slot, bytenr, len, &vaf);
	va_end(args);
}

static int check_extent_item(struct extent_buffer *leaf,
			     struct btrfs_key *key, int slot)
{
	struct btrfs_fs_info *fs_info = leaf->fs_info;
	struct btrfs_extent_item *ei;
	bool is_tree_block = false;
	unsigned long ptr;	/* Current pointer inside inline refs */
	unsigned long end;	/* Extent item end */
	const u32 item_size = btrfs_item_size_nr(leaf, slot);
	u64 flags;
	u64 generation;
	u64 total_refs;		/* Total refs in btrfs_extent_item */
	u64 inline_refs = 0;	/* found total inline refs */

	if (key->type == BTRFS_METADATA_ITEM_KEY &&
	    !btrfs_fs_incompat(fs_info, SKINNY_METADATA)) {
		generic_err(leaf, slot,
"invalid key type, METADATA_ITEM type invalid when SKINNY_METADATA feature disabled");
		return -EUCLEAN;
	}
	/* key->objectid is the bytenr for both key types */
	if (!IS_ALIGNED(key->objectid, fs_info->sectorsize)) {
		generic_err(leaf, slot,
		"invalid key objectid, have %llu expect to be aligned to %u",
			   key->objectid, fs_info->sectorsize);
		return -EUCLEAN;
	}

	/* key->offset is tree level for METADATA_ITEM_KEY */
	if (key->type == BTRFS_METADATA_ITEM_KEY &&
	    key->offset >= BTRFS_MAX_LEVEL) {
		extent_err(leaf, slot,
			   "invalid tree level, have %llu expect [0, %u]",
			   key->offset, BTRFS_MAX_LEVEL - 1);
		return -EUCLEAN;
	}

	/*
	 * EXTENT/METADATA_ITEM consists of:
	 * 1) One btrfs_extent_item
	 *    Records the total refs, type and generation of the extent.
	 *
	 * 2) One btrfs_tree_block_info (for EXTENT_ITEM and tree backref only)
	 *    Records the first key and level of the tree block.
	 *
	 * 2) Zero or more btrfs_extent_inline_ref(s)
	 *    Each inline ref has one btrfs_extent_inline_ref shows:
	 *    2.1) The ref type, one of the 4
	 *         TREE_BLOCK_REF	Tree block only
	 *         SHARED_BLOCK_REF	Tree block only
	 *         EXTENT_DATA_REF	Data only
	 *         SHARED_DATA_REF	Data only
	 *    2.2) Ref type specific data
	 *         Either using btrfs_extent_inline_ref::offset, or specific
	 *         data structure.
	 */
	if (item_size < sizeof(*ei)) {
		extent_err(leaf, slot,
			   "invalid item size, have %u expect [%zu, %u)",
			   item_size, sizeof(*ei),
			   BTRFS_LEAF_DATA_SIZE(fs_info));
		return -EUCLEAN;
	}
	end = item_size + btrfs_item_ptr_offset(leaf, slot);

	/* Checks against extent_item */
	ei = btrfs_item_ptr(leaf, slot, struct btrfs_extent_item);
	flags = btrfs_extent_flags(leaf, ei);
	total_refs = btrfs_extent_refs(leaf, ei);
	generation = btrfs_extent_generation(leaf, ei);
	if (generation > btrfs_super_generation(fs_info->super_copy) + 1) {
		extent_err(leaf, slot,
			   "invalid generation, have %llu expect (0, %llu]",
			   generation,
			   btrfs_super_generation(fs_info->super_copy) + 1);
		return -EUCLEAN;
	}
	if (!is_power_of_2(flags & (BTRFS_EXTENT_FLAG_DATA |
				    BTRFS_EXTENT_FLAG_TREE_BLOCK))) {
		extent_err(leaf, slot,
		"invalid extent flag, have 0x%llx expect 1 bit set in 0x%llx",
			flags, BTRFS_EXTENT_FLAG_DATA |
			BTRFS_EXTENT_FLAG_TREE_BLOCK);
		return -EUCLEAN;
	}
	is_tree_block = !!(flags & BTRFS_EXTENT_FLAG_TREE_BLOCK);
	if (is_tree_block) {
		if (key->type == BTRFS_EXTENT_ITEM_KEY &&
		    key->offset != fs_info->nodesize) {
			extent_err(leaf, slot,
				   "invalid extent length, have %llu expect %u",
				   key->offset, fs_info->nodesize);
			return -EUCLEAN;
		}
	} else {
		if (key->type != BTRFS_EXTENT_ITEM_KEY) {
			extent_err(leaf, slot,
			"invalid key type, have %u expect %u for data backref",
				   key->type, BTRFS_EXTENT_ITEM_KEY);
			return -EUCLEAN;
		}
		if (!IS_ALIGNED(key->offset, fs_info->sectorsize)) {
			extent_err(leaf, slot,
			"invalid extent length, have %llu expect aligned to %u",
				   key->offset, fs_info->sectorsize);
			return -EUCLEAN;
		}
	}
	ptr = (unsigned long)(struct btrfs_extent_item *)(ei + 1);

	/* Check the special case of btrfs_tree_block_info */
	if (is_tree_block && key->type != BTRFS_METADATA_ITEM_KEY) {
		struct btrfs_tree_block_info *info;

		info = (struct btrfs_tree_block_info *)ptr;
		if (btrfs_tree_block_level(leaf, info) >= BTRFS_MAX_LEVEL) {
			extent_err(leaf, slot,
			"invalid tree block info level, have %u expect [0, %u]",
				   btrfs_tree_block_level(leaf, info),
				   BTRFS_MAX_LEVEL - 1);
			return -EUCLEAN;
		}
		ptr = (unsigned long)(struct btrfs_tree_block_info *)(info + 1);
	}

	/* Check inline refs */
	while (ptr < end) {
		struct btrfs_extent_inline_ref *iref;
		struct btrfs_extent_data_ref *dref;
		struct btrfs_shared_data_ref *sref;
		u64 dref_offset;
		u64 inline_offset;
		u8 inline_type;

		if (ptr + sizeof(*iref) > end) {
			extent_err(leaf, slot,
"inline ref item overflows extent item, ptr %lu iref size %zu end %lu",
				   ptr, sizeof(*iref), end);
			return -EUCLEAN;
		}
		iref = (struct btrfs_extent_inline_ref *)ptr;
		inline_type = btrfs_extent_inline_ref_type(leaf, iref);
		inline_offset = btrfs_extent_inline_ref_offset(leaf, iref);
		if (ptr + btrfs_extent_inline_ref_size(inline_type) > end) {
			extent_err(leaf, slot,
"inline ref item overflows extent item, ptr %lu iref size %u end %lu",
				   ptr, inline_type, end);
			return -EUCLEAN;
		}

		switch (inline_type) {
		/* inline_offset is subvolid of the owner, no need to check */
		case BTRFS_TREE_BLOCK_REF_KEY:
			inline_refs++;
			break;
		/* Contains parent bytenr */
		case BTRFS_SHARED_BLOCK_REF_KEY:
			if (!IS_ALIGNED(inline_offset, fs_info->sectorsize)) {
				extent_err(leaf, slot,
		"invalid tree parent bytenr, have %llu expect aligned to %u",
					   inline_offset, fs_info->sectorsize);
				return -EUCLEAN;
			}
			inline_refs++;
			break;
		/*
		 * Contains owner subvolid, owner key objectid, adjusted offset.
		 * The only obvious corruption can happen in that offset.
		 */
		case BTRFS_EXTENT_DATA_REF_KEY:
			dref = (struct btrfs_extent_data_ref *)(&iref->offset);
			dref_offset = btrfs_extent_data_ref_offset(leaf, dref);
			if (!IS_ALIGNED(dref_offset, fs_info->sectorsize)) {
				extent_err(leaf, slot,
		"invalid data ref offset, have %llu expect aligned to %u",
					   dref_offset, fs_info->sectorsize);
				return -EUCLEAN;
			}
			inline_refs += btrfs_extent_data_ref_count(leaf, dref);
			break;
		/* Contains parent bytenr and ref count */
		case BTRFS_SHARED_DATA_REF_KEY:
			sref = (struct btrfs_shared_data_ref *)(iref + 1);
			if (!IS_ALIGNED(inline_offset, fs_info->sectorsize)) {
				extent_err(leaf, slot,
		"invalid data parent bytenr, have %llu expect aligned to %u",
					   inline_offset, fs_info->sectorsize);
				return -EUCLEAN;
			}
			inline_refs += btrfs_shared_data_ref_count(leaf, sref);
			break;
		default:
			extent_err(leaf, slot, "unknown inline ref type: %u",
				   inline_type);
			return -EUCLEAN;
		}
		ptr += btrfs_extent_inline_ref_size(inline_type);
	}
	/* No padding is allowed */
	if (ptr != end) {
		extent_err(leaf, slot,
			   "invalid extent item size, padding bytes found");
		return -EUCLEAN;
	}

	/* Finally, check the inline refs against total refs */
	if (inline_refs > total_refs) {
		extent_err(leaf, slot,
			"invalid extent refs, have %llu expect >= inline %llu",
			   total_refs, inline_refs);
		return -EUCLEAN;
	}
	return 0;
}

static int check_simple_keyed_refs(struct extent_buffer *leaf,
				   struct btrfs_key *key, int slot)
{
	u32 expect_item_size = 0;

	if (key->type == BTRFS_SHARED_DATA_REF_KEY)
		expect_item_size = sizeof(struct btrfs_shared_data_ref);

	if (btrfs_item_size_nr(leaf, slot) != expect_item_size) {
		generic_err(leaf, slot,
		"invalid item size, have %u expect %u for key type %u",
			    btrfs_item_size_nr(leaf, slot),
			    expect_item_size, key->type);
		return -EUCLEAN;
	}
	if (!IS_ALIGNED(key->objectid, leaf->fs_info->sectorsize)) {
		generic_err(leaf, slot,
"invalid key objectid for shared block ref, have %llu expect aligned to %u",
			    key->objectid, leaf->fs_info->sectorsize);
		return -EUCLEAN;
	}
	if (key->type != BTRFS_TREE_BLOCK_REF_KEY &&
	    !IS_ALIGNED(key->offset, leaf->fs_info->sectorsize)) {
		extent_err(leaf, slot,
		"invalid tree parent bytenr, have %llu expect aligned to %u",
			   key->offset, leaf->fs_info->sectorsize);
		return -EUCLEAN;
	}
	return 0;
}

static int check_extent_data_ref(struct extent_buffer *leaf,
				 struct btrfs_key *key, int slot)
{
	struct btrfs_extent_data_ref *dref;
	unsigned long ptr = btrfs_item_ptr_offset(leaf, slot);
	const unsigned long end = ptr + btrfs_item_size_nr(leaf, slot);

	if (btrfs_item_size_nr(leaf, slot) % sizeof(*dref) != 0) {
		generic_err(leaf, slot,
	"invalid item size, have %u expect aligned to %zu for key type %u",
			    btrfs_item_size_nr(leaf, slot),
			    sizeof(*dref), key->type);
	}
	if (!IS_ALIGNED(key->objectid, leaf->fs_info->sectorsize)) {
		generic_err(leaf, slot,
"invalid key objectid for shared block ref, have %llu expect aligned to %u",
			    key->objectid, leaf->fs_info->sectorsize);
		return -EUCLEAN;
	}
	for (; ptr < end; ptr += sizeof(*dref)) {
		u64 root_objectid;
		u64 owner;
		u64 offset;
		u64 hash;

		dref = (struct btrfs_extent_data_ref *)ptr;
		root_objectid = btrfs_extent_data_ref_root(leaf, dref);
		owner = btrfs_extent_data_ref_objectid(leaf, dref);
		offset = btrfs_extent_data_ref_offset(leaf, dref);
		hash = hash_extent_data_ref(root_objectid, owner, offset);
		if (hash != key->offset) {
			extent_err(leaf, slot,
	"invalid extent data ref hash, item has 0x%016llx key has 0x%016llx",
				   hash, key->offset);
			return -EUCLEAN;
		}
		if (!IS_ALIGNED(offset, leaf->fs_info->sectorsize)) {
			extent_err(leaf, slot,
	"invalid extent data backref offset, have %llu expect aligned to %u",
				   offset, leaf->fs_info->sectorsize);
		}
	}
	return 0;
}

>>>>>>> fec38890
/*
 * Common point to switch the item-specific validation.
 */
static int check_leaf_item(struct extent_buffer *leaf,
			   struct btrfs_key *key, int slot,
			   struct btrfs_key *prev_key)
{
	int ret = 0;
	struct btrfs_chunk *chunk;

	switch (key->type) {
	case BTRFS_EXTENT_DATA_KEY:
		ret = check_extent_data_item(leaf, key, slot, prev_key);
		break;
	case BTRFS_EXTENT_CSUM_KEY:
		ret = check_csum_item(leaf, key, slot);
		break;
	case BTRFS_DIR_ITEM_KEY:
	case BTRFS_DIR_INDEX_KEY:
	case BTRFS_XATTR_ITEM_KEY:
		ret = check_dir_item(leaf, key, slot);
		break;
	case BTRFS_BLOCK_GROUP_ITEM_KEY:
		ret = check_block_group_item(leaf, key, slot);
		break;
	case BTRFS_CHUNK_ITEM_KEY:
		chunk = btrfs_item_ptr(leaf, slot, struct btrfs_chunk);
		ret = btrfs_check_chunk_valid(leaf, chunk, key->offset);
		break;
	case BTRFS_DEV_ITEM_KEY:
		ret = check_dev_item(leaf, key, slot);
		break;
	case BTRFS_INODE_ITEM_KEY:
		ret = check_inode_item(leaf, key, slot);
		break;
	case BTRFS_ROOT_ITEM_KEY:
		ret = check_root_item(leaf, key, slot);
		break;
<<<<<<< HEAD
=======
	case BTRFS_EXTENT_ITEM_KEY:
	case BTRFS_METADATA_ITEM_KEY:
		ret = check_extent_item(leaf, key, slot);
		break;
	case BTRFS_TREE_BLOCK_REF_KEY:
	case BTRFS_SHARED_DATA_REF_KEY:
	case BTRFS_SHARED_BLOCK_REF_KEY:
		ret = check_simple_keyed_refs(leaf, key, slot);
		break;
	case BTRFS_EXTENT_DATA_REF_KEY:
		ret = check_extent_data_ref(leaf, key, slot);
		break;
>>>>>>> fec38890
	}
	return ret;
}

static int check_leaf(struct extent_buffer *leaf, bool check_item_data)
{
	struct btrfs_fs_info *fs_info = leaf->fs_info;
	/* No valid key type is 0, so all key should be larger than this key */
	struct btrfs_key prev_key = {0, 0, 0};
	struct btrfs_key key;
	u32 nritems = btrfs_header_nritems(leaf);
	int slot;

	if (btrfs_header_level(leaf) != 0) {
		generic_err(leaf, 0,
			"invalid level for leaf, have %d expect 0",
			btrfs_header_level(leaf));
		return -EUCLEAN;
	}

	/*
	 * Extent buffers from a relocation tree have a owner field that
	 * corresponds to the subvolume tree they are based on. So just from an
	 * extent buffer alone we can not find out what is the id of the
	 * corresponding subvolume tree, so we can not figure out if the extent
	 * buffer corresponds to the root of the relocation tree or not. So
	 * skip this check for relocation trees.
	 */
	if (nritems == 0 && !btrfs_header_flag(leaf, BTRFS_HEADER_FLAG_RELOC)) {
		u64 owner = btrfs_header_owner(leaf);

		/* These trees must never be empty */
		if (owner == BTRFS_ROOT_TREE_OBJECTID ||
		    owner == BTRFS_CHUNK_TREE_OBJECTID ||
		    owner == BTRFS_EXTENT_TREE_OBJECTID ||
		    owner == BTRFS_DEV_TREE_OBJECTID ||
		    owner == BTRFS_FS_TREE_OBJECTID ||
		    owner == BTRFS_DATA_RELOC_TREE_OBJECTID) {
			generic_err(leaf, 0,
			"invalid root, root %llu must never be empty",
				    owner);
			return -EUCLEAN;
		}
		/* Unknown tree */
		if (owner == 0) {
			generic_err(leaf, 0,
				"invalid owner, root 0 is not defined");
			return -EUCLEAN;
		}
		return 0;
	}

	if (nritems == 0)
		return 0;

	/*
	 * Check the following things to make sure this is a good leaf, and
	 * leaf users won't need to bother with similar sanity checks:
	 *
	 * 1) key ordering
	 * 2) item offset and size
	 *    No overlap, no hole, all inside the leaf.
	 * 3) item content
	 *    If possible, do comprehensive sanity check.
	 *    NOTE: All checks must only rely on the item data itself.
	 */
	for (slot = 0; slot < nritems; slot++) {
		u32 item_end_expected;
		int ret;

		btrfs_item_key_to_cpu(leaf, &key, slot);

		/* Make sure the keys are in the right order */
		if (btrfs_comp_cpu_keys(&prev_key, &key) >= 0) {
			generic_err(leaf, slot,
	"bad key order, prev (%llu %u %llu) current (%llu %u %llu)",
				prev_key.objectid, prev_key.type,
				prev_key.offset, key.objectid, key.type,
				key.offset);
			return -EUCLEAN;
		}

		/*
		 * Make sure the offset and ends are right, remember that the
		 * item data starts at the end of the leaf and grows towards the
		 * front.
		 */
		if (slot == 0)
			item_end_expected = BTRFS_LEAF_DATA_SIZE(fs_info);
		else
			item_end_expected = btrfs_item_offset_nr(leaf,
								 slot - 1);
		if (btrfs_item_end_nr(leaf, slot) != item_end_expected) {
			generic_err(leaf, slot,
				"unexpected item end, have %u expect %u",
				btrfs_item_end_nr(leaf, slot),
				item_end_expected);
			return -EUCLEAN;
		}

		/*
		 * Check to make sure that we don't point outside of the leaf,
		 * just in case all the items are consistent to each other, but
		 * all point outside of the leaf.
		 */
		if (btrfs_item_end_nr(leaf, slot) >
		    BTRFS_LEAF_DATA_SIZE(fs_info)) {
			generic_err(leaf, slot,
			"slot end outside of leaf, have %u expect range [0, %u]",
				btrfs_item_end_nr(leaf, slot),
				BTRFS_LEAF_DATA_SIZE(fs_info));
			return -EUCLEAN;
		}

		/* Also check if the item pointer overlaps with btrfs item. */
		if (btrfs_item_nr_offset(slot) + sizeof(struct btrfs_item) >
		    btrfs_item_ptr_offset(leaf, slot)) {
			generic_err(leaf, slot,
		"slot overlaps with its data, item end %lu data start %lu",
				btrfs_item_nr_offset(slot) +
				sizeof(struct btrfs_item),
				btrfs_item_ptr_offset(leaf, slot));
			return -EUCLEAN;
		}

		if (check_item_data) {
			/*
			 * Check if the item size and content meet other
			 * criteria
			 */
			ret = check_leaf_item(leaf, &key, slot, &prev_key);
			if (ret < 0)
				return ret;
		}

		prev_key.objectid = key.objectid;
		prev_key.type = key.type;
		prev_key.offset = key.offset;
	}

	return 0;
}

int btrfs_check_leaf_full(struct extent_buffer *leaf)
{
	return check_leaf(leaf, true);
}
ALLOW_ERROR_INJECTION(btrfs_check_leaf_full, ERRNO);

int btrfs_check_leaf_relaxed(struct extent_buffer *leaf)
{
	return check_leaf(leaf, false);
}

int btrfs_check_node(struct extent_buffer *node)
{
	struct btrfs_fs_info *fs_info = node->fs_info;
	unsigned long nr = btrfs_header_nritems(node);
	struct btrfs_key key, next_key;
	int slot;
	int level = btrfs_header_level(node);
	u64 bytenr;
	int ret = 0;

	if (level <= 0 || level >= BTRFS_MAX_LEVEL) {
		generic_err(node, 0,
			"invalid level for node, have %d expect [1, %d]",
			level, BTRFS_MAX_LEVEL - 1);
		return -EUCLEAN;
	}
	if (nr == 0 || nr > BTRFS_NODEPTRS_PER_BLOCK(fs_info)) {
		btrfs_crit(fs_info,
"corrupt node: root=%llu block=%llu, nritems too %s, have %lu expect range [1,%u]",
			   btrfs_header_owner(node), node->start,
			   nr == 0 ? "small" : "large", nr,
			   BTRFS_NODEPTRS_PER_BLOCK(fs_info));
		return -EUCLEAN;
	}

	for (slot = 0; slot < nr - 1; slot++) {
		bytenr = btrfs_node_blockptr(node, slot);
		btrfs_node_key_to_cpu(node, &key, slot);
		btrfs_node_key_to_cpu(node, &next_key, slot + 1);

		if (!bytenr) {
			generic_err(node, slot,
				"invalid NULL node pointer");
			ret = -EUCLEAN;
			goto out;
		}
		if (!IS_ALIGNED(bytenr, fs_info->sectorsize)) {
			generic_err(node, slot,
			"unaligned pointer, have %llu should be aligned to %u",
				bytenr, fs_info->sectorsize);
			ret = -EUCLEAN;
			goto out;
		}

		if (btrfs_comp_cpu_keys(&key, &next_key) >= 0) {
			generic_err(node, slot,
	"bad key order, current (%llu %u %llu) next (%llu %u %llu)",
				key.objectid, key.type, key.offset,
				next_key.objectid, next_key.type,
				next_key.offset);
			ret = -EUCLEAN;
			goto out;
		}
	}
out:
	return ret;
}
ALLOW_ERROR_INJECTION(btrfs_check_node, ERRNO);<|MERGE_RESOLUTION|>--- conflicted
+++ resolved
@@ -902,8 +902,6 @@
 	return 0;
 }
 
-<<<<<<< HEAD
-=======
 __printf(3,4)
 __cold
 static void extent_err(const struct extent_buffer *eb, int slot,
@@ -1226,7 +1224,6 @@
 	return 0;
 }
 
->>>>>>> fec38890
 /*
  * Common point to switch the item-specific validation.
  */
@@ -1265,8 +1262,6 @@
 	case BTRFS_ROOT_ITEM_KEY:
 		ret = check_root_item(leaf, key, slot);
 		break;
-<<<<<<< HEAD
-=======
 	case BTRFS_EXTENT_ITEM_KEY:
 	case BTRFS_METADATA_ITEM_KEY:
 		ret = check_extent_item(leaf, key, slot);
@@ -1279,7 +1274,6 @@
 	case BTRFS_EXTENT_DATA_REF_KEY:
 		ret = check_extent_data_ref(leaf, key, slot);
 		break;
->>>>>>> fec38890
 	}
 	return ret;
 }
