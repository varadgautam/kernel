--- conflicted
+++ resolved
@@ -2734,15 +2734,6 @@
 	btrfs_close_extra_devices(fs_info, fs_devices, 1);
 
 	ret = btrfs_sysfs_add_one(fs_info);
-<<<<<<< HEAD
-	if (ret) {
-		pr_err("btrfs: failed to init sysfs interface: %d\n", ret);
-		goto fail_block_groups;
-	}
-
-	ret = btrfs_init_space_info(fs_info);
-=======
->>>>>>> cfbf8d48
 	if (ret) {
 		pr_err("BTRFS: failed to init sysfs interface: %d\n", ret);
 		goto fail_block_groups;
@@ -3605,8 +3596,6 @@
 
 	btrfs_stop_all_workers(fs_info);
 
-	btrfs_sysfs_remove_one(fs_info);
-
 	free_root_pointers(fs_info, 1);
 
 	iput(fs_info->btree_inode);
