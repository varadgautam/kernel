--- conflicted
+++ resolved
@@ -273,11 +273,7 @@
 
 	err = ceph_lock_message(CEPH_LOCK_FCNTL, op, inode, lock_cmd, wait, fl);
 	if (!err) {
-<<<<<<< HEAD
-		if (op == CEPH_MDS_OP_SETFILELOCK) {
-=======
 		if (op == CEPH_MDS_OP_SETFILELOCK && F_UNLCK != fl->fl_type) {
->>>>>>> 75a2e6c2
 			dout("mds locked, locking locally\n");
 			err = posix_lock_file(file, fl, NULL);
 			if (err) {
