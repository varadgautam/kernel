#include <linux/ceph/ceph_debug.h>
#include <linux/ceph/pagelist.h>

#include "super.h"
#include "mds_client.h"

#include <linux/ceph/decode.h>

#include <linux/xattr.h>
#include <linux/posix_acl_xattr.h>
#include <linux/slab.h>

#define XATTR_CEPH_PREFIX "ceph."
#define XATTR_CEPH_PREFIX_LEN (sizeof (XATTR_CEPH_PREFIX) - 1)

static int __remove_xattr(struct ceph_inode_info *ci,
			  struct ceph_inode_xattr *xattr);

static const struct xattr_handler ceph_other_xattr_handler;

/*
 * List of handlers for synthetic system.* attributes. Other
 * attributes are handled directly.
 */
const struct xattr_handler *ceph_xattr_handlers[] = {
#ifdef CONFIG_CEPH_FS_POSIX_ACL
	&posix_acl_access_xattr_handler,
	&posix_acl_default_xattr_handler,
#endif
	&ceph_other_xattr_handler,
	NULL,
};

static bool ceph_is_valid_xattr(const char *name)
{
	return !strncmp(name, XATTR_CEPH_PREFIX, XATTR_CEPH_PREFIX_LEN) ||
	       !strncmp(name, XATTR_SECURITY_PREFIX,
			XATTR_SECURITY_PREFIX_LEN) ||
	       !strncmp(name, XATTR_TRUSTED_PREFIX, XATTR_TRUSTED_PREFIX_LEN) ||
	       !strncmp(name, XATTR_USER_PREFIX, XATTR_USER_PREFIX_LEN);
}

/*
 * These define virtual xattrs exposing the recursive directory
 * statistics and layout metadata.
 */
struct ceph_vxattr {
	char *name;
	size_t name_size;	/* strlen(name) + 1 (for '\0') */
	size_t (*getxattr_cb)(struct ceph_inode_info *ci, char *val,
			      size_t size);
	bool (*exists_cb)(struct ceph_inode_info *ci);
	unsigned int flags;
};

#define VXATTR_FLAG_READONLY		(1<<0)
#define VXATTR_FLAG_HIDDEN		(1<<1)
#define VXATTR_FLAG_RSTAT		(1<<2)

/* layouts */

static bool ceph_vxattrcb_layout_exists(struct ceph_inode_info *ci)
{
	struct ceph_file_layout *fl = &ci->i_layout;
	return (fl->stripe_unit > 0 || fl->stripe_count > 0 ||
		fl->object_size > 0 || fl->pool_id >= 0 ||
		rcu_dereference_raw(fl->pool_ns) != NULL);
}

static size_t ceph_vxattrcb_layout(struct ceph_inode_info *ci, char *val,
				   size_t size)
{
	struct ceph_fs_client *fsc = ceph_sb_to_client(ci->vfs_inode.i_sb);
	struct ceph_osd_client *osdc = &fsc->client->osdc;
	struct ceph_string *pool_ns;
	s64 pool = ci->i_layout.pool_id;
	const char *pool_name;
	const char *ns_field = " pool_namespace=";
	char buf[128];
	size_t len, total_len = 0;
	int ret;

	pool_ns = ceph_try_get_string(ci->i_layout.pool_ns);

	dout("ceph_vxattrcb_layout %p\n", &ci->vfs_inode);
	down_read(&osdc->lock);
	pool_name = ceph_pg_pool_name_by_id(osdc->osdmap, pool);
	if (pool_name) {
		len = snprintf(buf, sizeof(buf),
		"stripe_unit=%u stripe_count=%u object_size=%u pool=",
		ci->i_layout.stripe_unit, ci->i_layout.stripe_count,
	        ci->i_layout.object_size);
		total_len = len + strlen(pool_name);
	} else {
		len = snprintf(buf, sizeof(buf),
		"stripe_unit=%u stripe_count=%u object_size=%u pool=%lld",
		ci->i_layout.stripe_unit, ci->i_layout.stripe_count,
	        ci->i_layout.object_size, (unsigned long long)pool);
		total_len = len;
	}

	if (pool_ns)
		total_len += strlen(ns_field) + pool_ns->len;

	if (!size) {
		ret = total_len;
	} else if (total_len > size) {
		ret = -ERANGE;
	} else {
		memcpy(val, buf, len);
		ret = len;
		if (pool_name) {
			len = strlen(pool_name);
			memcpy(val + ret, pool_name, len);
			ret += len;
		}
		if (pool_ns) {
			len = strlen(ns_field);
			memcpy(val + ret, ns_field, len);
			ret += len;
			memcpy(val + ret, pool_ns->str, pool_ns->len);
			ret += pool_ns->len;
		}
	}
	up_read(&osdc->lock);
	ceph_put_string(pool_ns);
	return ret;
}

static size_t ceph_vxattrcb_layout_stripe_unit(struct ceph_inode_info *ci,
					       char *val, size_t size)
{
	return snprintf(val, size, "%u", ci->i_layout.stripe_unit);
}

static size_t ceph_vxattrcb_layout_stripe_count(struct ceph_inode_info *ci,
						char *val, size_t size)
{
	return snprintf(val, size, "%u", ci->i_layout.stripe_count);
}

static size_t ceph_vxattrcb_layout_object_size(struct ceph_inode_info *ci,
					       char *val, size_t size)
{
	return snprintf(val, size, "%u", ci->i_layout.object_size);
}

static size_t ceph_vxattrcb_layout_pool(struct ceph_inode_info *ci,
					char *val, size_t size)
{
	int ret;
	struct ceph_fs_client *fsc = ceph_sb_to_client(ci->vfs_inode.i_sb);
	struct ceph_osd_client *osdc = &fsc->client->osdc;
	s64 pool = ci->i_layout.pool_id;
	const char *pool_name;

	down_read(&osdc->lock);
	pool_name = ceph_pg_pool_name_by_id(osdc->osdmap, pool);
	if (pool_name)
		ret = snprintf(val, size, "%s", pool_name);
	else
		ret = snprintf(val, size, "%lld", (unsigned long long)pool);
	up_read(&osdc->lock);
	return ret;
}

static size_t ceph_vxattrcb_layout_pool_namespace(struct ceph_inode_info *ci,
						  char *val, size_t size)
{
	int ret = 0;
	struct ceph_string *ns = ceph_try_get_string(ci->i_layout.pool_ns);
	if (ns) {
		ret = snprintf(val, size, "%.*s", (int)ns->len, ns->str);
		ceph_put_string(ns);
	}
	return ret;
}

/* directories */

static size_t ceph_vxattrcb_dir_entries(struct ceph_inode_info *ci, char *val,
					size_t size)
{
	return snprintf(val, size, "%lld", ci->i_files + ci->i_subdirs);
}

static size_t ceph_vxattrcb_dir_files(struct ceph_inode_info *ci, char *val,
				      size_t size)
{
	return snprintf(val, size, "%lld", ci->i_files);
}

static size_t ceph_vxattrcb_dir_subdirs(struct ceph_inode_info *ci, char *val,
					size_t size)
{
	return snprintf(val, size, "%lld", ci->i_subdirs);
}

static size_t ceph_vxattrcb_dir_rentries(struct ceph_inode_info *ci, char *val,
					 size_t size)
{
	return snprintf(val, size, "%lld", ci->i_rfiles + ci->i_rsubdirs);
}

static size_t ceph_vxattrcb_dir_rfiles(struct ceph_inode_info *ci, char *val,
				       size_t size)
{
	return snprintf(val, size, "%lld", ci->i_rfiles);
}

static size_t ceph_vxattrcb_dir_rsubdirs(struct ceph_inode_info *ci, char *val,
					 size_t size)
{
	return snprintf(val, size, "%lld", ci->i_rsubdirs);
}

static size_t ceph_vxattrcb_dir_rbytes(struct ceph_inode_info *ci, char *val,
				       size_t size)
{
	return snprintf(val, size, "%lld", ci->i_rbytes);
}

static size_t ceph_vxattrcb_dir_rctime(struct ceph_inode_info *ci, char *val,
				       size_t size)
{
	return snprintf(val, size, "%ld.09%ld", (long)ci->i_rctime.tv_sec,
			(long)ci->i_rctime.tv_nsec);
}

/* dir pin */
static bool ceph_vxattrcb_dir_pin_exists(struct ceph_inode_info *ci)
{
	return ci->i_dir_pin != -ENODATA;
}

static size_t ceph_vxattrcb_dir_pin(struct ceph_inode_info *ci, char *val,
                                    size_t size)
{
	return snprintf(val, size, "%d", (int)ci->i_dir_pin);
}

/* quotas */
static bool ceph_vxattrcb_quota_exists(struct ceph_inode_info *ci)
{
	bool ret = false;
	spin_lock(&ci->i_ceph_lock);
	if ((ci->i_max_files || ci->i_max_bytes) &&
	    ci->i_vino.snap == CEPH_NOSNAP &&
	    ci->i_snap_realm &&
	    ci->i_snap_realm->ino == ci->i_vino.ino)
		ret = true;
	spin_unlock(&ci->i_ceph_lock);
	return ret;
}

static size_t ceph_vxattrcb_quota(struct ceph_inode_info *ci, char *val,
				  size_t size)
{
	return snprintf(val, size, "max_bytes=%llu max_files=%llu",
			ci->i_max_bytes, ci->i_max_files);
}

static size_t ceph_vxattrcb_quota_max_bytes(struct ceph_inode_info *ci,
					    char *val, size_t size)
{
	return snprintf(val, size, "%llu", ci->i_max_bytes);
}

static size_t ceph_vxattrcb_quota_max_files(struct ceph_inode_info *ci,
					    char *val, size_t size)
{
	return snprintf(val, size, "%llu", ci->i_max_files);
}

#define CEPH_XATTR_NAME(_type, _name)	XATTR_CEPH_PREFIX #_type "." #_name
#define CEPH_XATTR_NAME2(_type, _name, _name2)	\
	XATTR_CEPH_PREFIX #_type "." #_name "." #_name2

#define XATTR_NAME_CEPH(_type, _name, _flags)				\
	{								\
		.name = CEPH_XATTR_NAME(_type, _name),			\
		.name_size = sizeof (CEPH_XATTR_NAME(_type, _name)), \
		.getxattr_cb = ceph_vxattrcb_ ## _type ## _ ## _name, \
		.exists_cb = NULL,					\
		.flags = (VXATTR_FLAG_READONLY | _flags),		\
	}
#define XATTR_RSTAT_FIELD(_type, _name)			\
	XATTR_NAME_CEPH(_type, _name, VXATTR_FLAG_RSTAT)
#define XATTR_LAYOUT_FIELD(_type, _name, _field)			\
	{								\
		.name = CEPH_XATTR_NAME2(_type, _name, _field),	\
		.name_size = sizeof (CEPH_XATTR_NAME2(_type, _name, _field)), \
		.getxattr_cb = ceph_vxattrcb_ ## _name ## _ ## _field, \
		.exists_cb = ceph_vxattrcb_layout_exists,	\
		.flags = VXATTR_FLAG_HIDDEN,			\
	}
#define XATTR_QUOTA_FIELD(_type, _name)					\
	{								\
		.name = CEPH_XATTR_NAME(_type, _name),			\
		.name_size = sizeof(CEPH_XATTR_NAME(_type, _name)),	\
		.getxattr_cb = ceph_vxattrcb_ ## _type ## _ ## _name,	\
		.exists_cb = ceph_vxattrcb_quota_exists,		\
		.flags = VXATTR_FLAG_HIDDEN,				\
	}

static struct ceph_vxattr ceph_dir_vxattrs[] = {
	{
		.name = "ceph.dir.layout",
		.name_size = sizeof("ceph.dir.layout"),
		.getxattr_cb = ceph_vxattrcb_layout,
		.exists_cb = ceph_vxattrcb_layout_exists,
		.flags = VXATTR_FLAG_HIDDEN,
	},
	XATTR_LAYOUT_FIELD(dir, layout, stripe_unit),
	XATTR_LAYOUT_FIELD(dir, layout, stripe_count),
	XATTR_LAYOUT_FIELD(dir, layout, object_size),
	XATTR_LAYOUT_FIELD(dir, layout, pool),
	XATTR_LAYOUT_FIELD(dir, layout, pool_namespace),
	XATTR_NAME_CEPH(dir, entries, 0),
	XATTR_NAME_CEPH(dir, files, 0),
	XATTR_NAME_CEPH(dir, subdirs, 0),
	XATTR_RSTAT_FIELD(dir, rentries),
	XATTR_RSTAT_FIELD(dir, rfiles),
	XATTR_RSTAT_FIELD(dir, rsubdirs),
	XATTR_RSTAT_FIELD(dir, rbytes),
	XATTR_RSTAT_FIELD(dir, rctime),
<<<<<<< HEAD
=======
	{
		.name = "ceph.dir.pin",
		.name_size = sizeof("ceph.dir.pin"),
		.getxattr_cb = ceph_vxattrcb_dir_pin,
		.exists_cb = ceph_vxattrcb_dir_pin_exists,
		.flags = VXATTR_FLAG_HIDDEN,
	},
>>>>>>> da4190fc
	{
		.name = "ceph.quota",
		.name_size = sizeof("ceph.quota"),
		.getxattr_cb = ceph_vxattrcb_quota,
		.exists_cb = ceph_vxattrcb_quota_exists,
		.flags = VXATTR_FLAG_HIDDEN,
	},
	XATTR_QUOTA_FIELD(quota, max_bytes),
	XATTR_QUOTA_FIELD(quota, max_files),
	{ .name = NULL, 0 }	/* Required table terminator */
};
static size_t ceph_dir_vxattrs_name_size;	/* total size of all names */

/* files */

static struct ceph_vxattr ceph_file_vxattrs[] = {
	{
		.name = "ceph.file.layout",
		.name_size = sizeof("ceph.file.layout"),
		.getxattr_cb = ceph_vxattrcb_layout,
		.exists_cb = ceph_vxattrcb_layout_exists,
		.flags = VXATTR_FLAG_HIDDEN,
	},
	XATTR_LAYOUT_FIELD(file, layout, stripe_unit),
	XATTR_LAYOUT_FIELD(file, layout, stripe_count),
	XATTR_LAYOUT_FIELD(file, layout, object_size),
	XATTR_LAYOUT_FIELD(file, layout, pool),
	XATTR_LAYOUT_FIELD(file, layout, pool_namespace),
	{ .name = NULL, 0 }	/* Required table terminator */
};
static size_t ceph_file_vxattrs_name_size;	/* total size of all names */

static struct ceph_vxattr *ceph_inode_vxattrs(struct inode *inode)
{
	if (S_ISDIR(inode->i_mode))
		return ceph_dir_vxattrs;
	else if (S_ISREG(inode->i_mode))
		return ceph_file_vxattrs;
	return NULL;
}

static size_t ceph_vxattrs_name_size(struct ceph_vxattr *vxattrs)
{
	if (vxattrs == ceph_dir_vxattrs)
		return ceph_dir_vxattrs_name_size;
	if (vxattrs == ceph_file_vxattrs)
		return ceph_file_vxattrs_name_size;
	BUG_ON(vxattrs);
	return 0;
}

/*
 * Compute the aggregate size (including terminating '\0') of all
 * virtual extended attribute names in the given vxattr table.
 */
static size_t __init vxattrs_name_size(struct ceph_vxattr *vxattrs)
{
	struct ceph_vxattr *vxattr;
	size_t size = 0;

	for (vxattr = vxattrs; vxattr->name; vxattr++) {
		if (!(vxattr->flags & VXATTR_FLAG_HIDDEN))
			size += vxattr->name_size;
	}

	return size;
}

/* Routines called at initialization and exit time */

void __init ceph_xattr_init(void)
{
	ceph_dir_vxattrs_name_size = vxattrs_name_size(ceph_dir_vxattrs);
	ceph_file_vxattrs_name_size = vxattrs_name_size(ceph_file_vxattrs);
}

void ceph_xattr_exit(void)
{
	ceph_dir_vxattrs_name_size = 0;
	ceph_file_vxattrs_name_size = 0;
}

static struct ceph_vxattr *ceph_match_vxattr(struct inode *inode,
						const char *name)
{
	struct ceph_vxattr *vxattr = ceph_inode_vxattrs(inode);

	if (vxattr) {
		while (vxattr->name) {
			if (!strcmp(vxattr->name, name))
				return vxattr;
			vxattr++;
		}
	}

	return NULL;
}

static int __set_xattr(struct ceph_inode_info *ci,
			   const char *name, int name_len,
			   const char *val, int val_len,
			   int flags, int update_xattr,
			   struct ceph_inode_xattr **newxattr)
{
	struct rb_node **p;
	struct rb_node *parent = NULL;
	struct ceph_inode_xattr *xattr = NULL;
	int c;
	int new = 0;

	p = &ci->i_xattrs.index.rb_node;
	while (*p) {
		parent = *p;
		xattr = rb_entry(parent, struct ceph_inode_xattr, node);
		c = strncmp(name, xattr->name, min(name_len, xattr->name_len));
		if (c < 0)
			p = &(*p)->rb_left;
		else if (c > 0)
			p = &(*p)->rb_right;
		else {
			if (name_len == xattr->name_len)
				break;
			else if (name_len < xattr->name_len)
				p = &(*p)->rb_left;
			else
				p = &(*p)->rb_right;
		}
		xattr = NULL;
	}

	if (update_xattr) {
		int err = 0;

		if (xattr && (flags & XATTR_CREATE))
			err = -EEXIST;
		else if (!xattr && (flags & XATTR_REPLACE))
			err = -ENODATA;
		if (err) {
			kfree(name);
			kfree(val);
			kfree(*newxattr);
			return err;
		}
		if (update_xattr < 0) {
			if (xattr)
				__remove_xattr(ci, xattr);
			kfree(name);
			kfree(*newxattr);
			return 0;
		}
	}

	if (!xattr) {
		new = 1;
		xattr = *newxattr;
		xattr->name = name;
		xattr->name_len = name_len;
		xattr->should_free_name = update_xattr;

		ci->i_xattrs.count++;
		dout("__set_xattr count=%d\n", ci->i_xattrs.count);
	} else {
		kfree(*newxattr);
		*newxattr = NULL;
		if (xattr->should_free_val)
			kfree((void *)xattr->val);

		if (update_xattr) {
			kfree((void *)name);
			name = xattr->name;
		}
		ci->i_xattrs.names_size -= xattr->name_len;
		ci->i_xattrs.vals_size -= xattr->val_len;
	}
	ci->i_xattrs.names_size += name_len;
	ci->i_xattrs.vals_size += val_len;
	if (val)
		xattr->val = val;
	else
		xattr->val = "";

	xattr->val_len = val_len;
	xattr->dirty = update_xattr;
	xattr->should_free_val = (val && update_xattr);

	if (new) {
		rb_link_node(&xattr->node, parent, p);
		rb_insert_color(&xattr->node, &ci->i_xattrs.index);
		dout("__set_xattr_val p=%p\n", p);
	}

	dout("__set_xattr_val added %llx.%llx xattr %p %s=%.*s\n",
	     ceph_vinop(&ci->vfs_inode), xattr, name, val_len, val);

	return 0;
}

static struct ceph_inode_xattr *__get_xattr(struct ceph_inode_info *ci,
			   const char *name)
{
	struct rb_node **p;
	struct rb_node *parent = NULL;
	struct ceph_inode_xattr *xattr = NULL;
	int name_len = strlen(name);
	int c;

	p = &ci->i_xattrs.index.rb_node;
	while (*p) {
		parent = *p;
		xattr = rb_entry(parent, struct ceph_inode_xattr, node);
		c = strncmp(name, xattr->name, xattr->name_len);
		if (c == 0 && name_len > xattr->name_len)
			c = 1;
		if (c < 0)
			p = &(*p)->rb_left;
		else if (c > 0)
			p = &(*p)->rb_right;
		else {
			dout("__get_xattr %s: found %.*s\n", name,
			     xattr->val_len, xattr->val);
			return xattr;
		}
	}

	dout("__get_xattr %s: not found\n", name);

	return NULL;
}

static void __free_xattr(struct ceph_inode_xattr *xattr)
{
	BUG_ON(!xattr);

	if (xattr->should_free_name)
		kfree((void *)xattr->name);
	if (xattr->should_free_val)
		kfree((void *)xattr->val);

	kfree(xattr);
}

static int __remove_xattr(struct ceph_inode_info *ci,
			  struct ceph_inode_xattr *xattr)
{
	if (!xattr)
		return -ENODATA;

	rb_erase(&xattr->node, &ci->i_xattrs.index);

	if (xattr->should_free_name)
		kfree((void *)xattr->name);
	if (xattr->should_free_val)
		kfree((void *)xattr->val);

	ci->i_xattrs.names_size -= xattr->name_len;
	ci->i_xattrs.vals_size -= xattr->val_len;
	ci->i_xattrs.count--;
	kfree(xattr);

	return 0;
}

static char *__copy_xattr_names(struct ceph_inode_info *ci,
				char *dest)
{
	struct rb_node *p;
	struct ceph_inode_xattr *xattr = NULL;

	p = rb_first(&ci->i_xattrs.index);
	dout("__copy_xattr_names count=%d\n", ci->i_xattrs.count);

	while (p) {
		xattr = rb_entry(p, struct ceph_inode_xattr, node);
		memcpy(dest, xattr->name, xattr->name_len);
		dest[xattr->name_len] = '\0';

		dout("dest=%s %p (%s) (%d/%d)\n", dest, xattr, xattr->name,
		     xattr->name_len, ci->i_xattrs.names_size);

		dest += xattr->name_len + 1;
		p = rb_next(p);
	}

	return dest;
}

void __ceph_destroy_xattrs(struct ceph_inode_info *ci)
{
	struct rb_node *p, *tmp;
	struct ceph_inode_xattr *xattr = NULL;

	p = rb_first(&ci->i_xattrs.index);

	dout("__ceph_destroy_xattrs p=%p\n", p);

	while (p) {
		xattr = rb_entry(p, struct ceph_inode_xattr, node);
		tmp = p;
		p = rb_next(tmp);
		dout("__ceph_destroy_xattrs next p=%p (%.*s)\n", p,
		     xattr->name_len, xattr->name);
		rb_erase(tmp, &ci->i_xattrs.index);

		__free_xattr(xattr);
	}

	ci->i_xattrs.names_size = 0;
	ci->i_xattrs.vals_size = 0;
	ci->i_xattrs.index_version = 0;
	ci->i_xattrs.count = 0;
	ci->i_xattrs.index = RB_ROOT;
}

static int __build_xattrs(struct inode *inode)
	__releases(ci->i_ceph_lock)
	__acquires(ci->i_ceph_lock)
{
	u32 namelen;
	u32 numattr = 0;
	void *p, *end;
	u32 len;
	const char *name, *val;
	struct ceph_inode_info *ci = ceph_inode(inode);
	int xattr_version;
	struct ceph_inode_xattr **xattrs = NULL;
	int err = 0;
	int i;

	dout("__build_xattrs() len=%d\n",
	     ci->i_xattrs.blob ? (int)ci->i_xattrs.blob->vec.iov_len : 0);

	if (ci->i_xattrs.index_version >= ci->i_xattrs.version)
		return 0; /* already built */

	__ceph_destroy_xattrs(ci);

start:
	/* updated internal xattr rb tree */
	if (ci->i_xattrs.blob && ci->i_xattrs.blob->vec.iov_len > 4) {
		p = ci->i_xattrs.blob->vec.iov_base;
		end = p + ci->i_xattrs.blob->vec.iov_len;
		ceph_decode_32_safe(&p, end, numattr, bad);
		xattr_version = ci->i_xattrs.version;
		spin_unlock(&ci->i_ceph_lock);

		xattrs = kcalloc(numattr, sizeof(struct ceph_inode_xattr *),
				 GFP_NOFS);
		err = -ENOMEM;
		if (!xattrs)
			goto bad_lock;

		for (i = 0; i < numattr; i++) {
			xattrs[i] = kmalloc(sizeof(struct ceph_inode_xattr),
					    GFP_NOFS);
			if (!xattrs[i])
				goto bad_lock;
		}

		spin_lock(&ci->i_ceph_lock);
		if (ci->i_xattrs.version != xattr_version) {
			/* lost a race, retry */
			for (i = 0; i < numattr; i++)
				kfree(xattrs[i]);
			kfree(xattrs);
			xattrs = NULL;
			goto start;
		}
		err = -EIO;
		while (numattr--) {
			ceph_decode_32_safe(&p, end, len, bad);
			namelen = len;
			name = p;
			p += len;
			ceph_decode_32_safe(&p, end, len, bad);
			val = p;
			p += len;

			err = __set_xattr(ci, name, namelen, val, len,
					  0, 0, &xattrs[numattr]);

			if (err < 0)
				goto bad;
		}
		kfree(xattrs);
	}
	ci->i_xattrs.index_version = ci->i_xattrs.version;
	ci->i_xattrs.dirty = false;

	return err;
bad_lock:
	spin_lock(&ci->i_ceph_lock);
bad:
	if (xattrs) {
		for (i = 0; i < numattr; i++)
			kfree(xattrs[i]);
		kfree(xattrs);
	}
	ci->i_xattrs.names_size = 0;
	return err;
}

static int __get_required_blob_size(struct ceph_inode_info *ci, int name_size,
				    int val_size)
{
	/*
	 * 4 bytes for the length, and additional 4 bytes per each xattr name,
	 * 4 bytes per each value
	 */
	int size = 4 + ci->i_xattrs.count*(4 + 4) +
			     ci->i_xattrs.names_size +
			     ci->i_xattrs.vals_size;
	dout("__get_required_blob_size c=%d names.size=%d vals.size=%d\n",
	     ci->i_xattrs.count, ci->i_xattrs.names_size,
	     ci->i_xattrs.vals_size);

	if (name_size)
		size += 4 + 4 + name_size + val_size;

	return size;
}

/*
 * If there are dirty xattrs, reencode xattrs into the prealloc_blob
 * and swap into place.
 */
void __ceph_build_xattrs_blob(struct ceph_inode_info *ci)
{
	struct rb_node *p;
	struct ceph_inode_xattr *xattr = NULL;
	void *dest;

	dout("__build_xattrs_blob %p\n", &ci->vfs_inode);
	if (ci->i_xattrs.dirty) {
		int need = __get_required_blob_size(ci, 0, 0);

		BUG_ON(need > ci->i_xattrs.prealloc_blob->alloc_len);

		p = rb_first(&ci->i_xattrs.index);
		dest = ci->i_xattrs.prealloc_blob->vec.iov_base;

		ceph_encode_32(&dest, ci->i_xattrs.count);
		while (p) {
			xattr = rb_entry(p, struct ceph_inode_xattr, node);

			ceph_encode_32(&dest, xattr->name_len);
			memcpy(dest, xattr->name, xattr->name_len);
			dest += xattr->name_len;
			ceph_encode_32(&dest, xattr->val_len);
			memcpy(dest, xattr->val, xattr->val_len);
			dest += xattr->val_len;

			p = rb_next(p);
		}

		/* adjust buffer len; it may be larger than we need */
		ci->i_xattrs.prealloc_blob->vec.iov_len =
			dest - ci->i_xattrs.prealloc_blob->vec.iov_base;

		if (ci->i_xattrs.blob)
			ceph_buffer_put(ci->i_xattrs.blob);
		ci->i_xattrs.blob = ci->i_xattrs.prealloc_blob;
		ci->i_xattrs.prealloc_blob = NULL;
		ci->i_xattrs.dirty = false;
		ci->i_xattrs.version++;
	}
}

static inline int __get_request_mask(struct inode *in) {
	struct ceph_mds_request *req = current->journal_info;
	int mask = 0;
	if (req && req->r_target_inode == in) {
		if (req->r_op == CEPH_MDS_OP_LOOKUP ||
		    req->r_op == CEPH_MDS_OP_LOOKUPINO ||
		    req->r_op == CEPH_MDS_OP_LOOKUPPARENT ||
		    req->r_op == CEPH_MDS_OP_GETATTR) {
			mask = le32_to_cpu(req->r_args.getattr.mask);
		} else if (req->r_op == CEPH_MDS_OP_OPEN ||
			   req->r_op == CEPH_MDS_OP_CREATE) {
			mask = le32_to_cpu(req->r_args.open.mask);
		}
	}
	return mask;
}

ssize_t __ceph_getxattr(struct inode *inode, const char *name, void *value,
		      size_t size)
{
	struct ceph_inode_info *ci = ceph_inode(inode);
	struct ceph_inode_xattr *xattr;
	struct ceph_vxattr *vxattr = NULL;
	int req_mask;
	int err;

	/* let's see if a virtual xattr was requested */
	vxattr = ceph_match_vxattr(inode, name);
	if (vxattr) {
		int mask = 0;
		if (vxattr->flags & VXATTR_FLAG_RSTAT)
			mask |= CEPH_STAT_RSTAT;
		err = ceph_do_getattr(inode, mask, true);
		if (err)
			return err;
		err = -ENODATA;
		if (!(vxattr->exists_cb && !vxattr->exists_cb(ci)))
			err = vxattr->getxattr_cb(ci, value, size);
		return err;
	}

	req_mask = __get_request_mask(inode);

	spin_lock(&ci->i_ceph_lock);
	dout("getxattr %p ver=%lld index_ver=%lld\n", inode,
	     ci->i_xattrs.version, ci->i_xattrs.index_version);

	if (ci->i_xattrs.version == 0 ||
	    !((req_mask & CEPH_CAP_XATTR_SHARED) ||
	      __ceph_caps_issued_mask(ci, CEPH_CAP_XATTR_SHARED, 1))) {
		spin_unlock(&ci->i_ceph_lock);

		/* security module gets xattr while filling trace */
		if (current->journal_info) {
			pr_warn_ratelimited("sync getxattr %p "
					    "during filling trace\n", inode);
			return -EBUSY;
		}

		/* get xattrs from mds (if we don't already have them) */
		err = ceph_do_getattr(inode, CEPH_STAT_CAP_XATTR, true);
		if (err)
			return err;
		spin_lock(&ci->i_ceph_lock);
	}

	err = __build_xattrs(inode);
	if (err < 0)
		goto out;

	err = -ENODATA;  /* == ENOATTR */
	xattr = __get_xattr(ci, name);
	if (!xattr)
		goto out;

	err = -ERANGE;
	if (size && size < xattr->val_len)
		goto out;

	err = xattr->val_len;
	if (size == 0)
		goto out;

	memcpy(value, xattr->val, xattr->val_len);

	if (current->journal_info &&
	    !strncmp(name, XATTR_SECURITY_PREFIX, XATTR_SECURITY_PREFIX_LEN))
		ci->i_ceph_flags |= CEPH_I_SEC_INITED;
out:
	spin_unlock(&ci->i_ceph_lock);
	return err;
}

ssize_t ceph_listxattr(struct dentry *dentry, char *names, size_t size)
{
	struct inode *inode = d_inode(dentry);
	struct ceph_inode_info *ci = ceph_inode(inode);
	struct ceph_vxattr *vxattrs = ceph_inode_vxattrs(inode);
	u32 vir_namelen = 0;
	u32 namelen;
	int err;
	u32 len;
	int i;

	spin_lock(&ci->i_ceph_lock);
	dout("listxattr %p ver=%lld index_ver=%lld\n", inode,
	     ci->i_xattrs.version, ci->i_xattrs.index_version);

	if (ci->i_xattrs.version == 0 ||
	    !__ceph_caps_issued_mask(ci, CEPH_CAP_XATTR_SHARED, 1)) {
		spin_unlock(&ci->i_ceph_lock);
		err = ceph_do_getattr(inode, CEPH_STAT_CAP_XATTR, true);
		if (err)
			return err;
		spin_lock(&ci->i_ceph_lock);
	}

	err = __build_xattrs(inode);
	if (err < 0)
		goto out;
	/*
	 * Start with virtual dir xattr names (if any) (including
	 * terminating '\0' characters for each).
	 */
	vir_namelen = ceph_vxattrs_name_size(vxattrs);

	/* adding 1 byte per each variable due to the null termination */
	namelen = ci->i_xattrs.names_size + ci->i_xattrs.count;
	err = -ERANGE;
	if (size && vir_namelen + namelen > size)
		goto out;

	err = namelen + vir_namelen;
	if (size == 0)
		goto out;

	names = __copy_xattr_names(ci, names);

	/* virtual xattr names, too */
	err = namelen;
	if (vxattrs) {
		for (i = 0; vxattrs[i].name; i++) {
			if (!(vxattrs[i].flags & VXATTR_FLAG_HIDDEN) &&
			    !(vxattrs[i].exists_cb &&
			      !vxattrs[i].exists_cb(ci))) {
				len = sprintf(names, "%s", vxattrs[i].name);
				names += len + 1;
				err += len + 1;
			}
		}
	}

out:
	spin_unlock(&ci->i_ceph_lock);
	return err;
}

static int ceph_sync_setxattr(struct inode *inode, const char *name,
			      const char *value, size_t size, int flags)
{
	struct ceph_fs_client *fsc = ceph_sb_to_client(inode->i_sb);
	struct ceph_inode_info *ci = ceph_inode(inode);
	struct ceph_mds_request *req;
	struct ceph_mds_client *mdsc = fsc->mdsc;
	struct ceph_pagelist *pagelist = NULL;
	int op = CEPH_MDS_OP_SETXATTR;
	int err;

	if (size > 0) {
		/* copy value into pagelist */
		pagelist = ceph_pagelist_alloc(GFP_NOFS);
		if (!pagelist)
			return -ENOMEM;

		err = ceph_pagelist_append(pagelist, value, size);
		if (err)
			goto out;
	} else if (!value) {
		if (flags & CEPH_XATTR_REPLACE)
			op = CEPH_MDS_OP_RMXATTR;
		else
			flags |= CEPH_XATTR_REMOVE;
	}

	dout("setxattr value=%.*s\n", (int)size, value);

	/* do request */
	req = ceph_mdsc_create_request(mdsc, op, USE_AUTH_MDS);
	if (IS_ERR(req)) {
		err = PTR_ERR(req);
		goto out;
	}

	req->r_path2 = kstrdup(name, GFP_NOFS);
	if (!req->r_path2) {
		ceph_mdsc_put_request(req);
		err = -ENOMEM;
		goto out;
	}

	if (op == CEPH_MDS_OP_SETXATTR) {
		req->r_args.setxattr.flags = cpu_to_le32(flags);
		req->r_pagelist = pagelist;
		pagelist = NULL;
	}

	req->r_inode = inode;
	ihold(inode);
	req->r_num_caps = 1;
	req->r_inode_drop = CEPH_CAP_XATTR_SHARED;

	dout("xattr.ver (before): %lld\n", ci->i_xattrs.version);
	err = ceph_mdsc_do_request(mdsc, NULL, req);
	ceph_mdsc_put_request(req);
	dout("xattr.ver (after): %lld\n", ci->i_xattrs.version);

out:
	if (pagelist)
		ceph_pagelist_release(pagelist);
	return err;
}

int __ceph_setxattr(struct inode *inode, const char *name,
			const void *value, size_t size, int flags)
{
	struct ceph_vxattr *vxattr;
	struct ceph_inode_info *ci = ceph_inode(inode);
	struct ceph_mds_client *mdsc = ceph_sb_to_client(inode->i_sb)->mdsc;
	struct ceph_cap_flush *prealloc_cf = NULL;
	int issued;
	int err;
	int dirty = 0;
	int name_len = strlen(name);
	int val_len = size;
	char *newname = NULL;
	char *newval = NULL;
	struct ceph_inode_xattr *xattr = NULL;
	int required_blob_size;
	bool check_realm = false;
	bool lock_snap_rwsem = false;

	if (ceph_snap(inode) != CEPH_NOSNAP)
		return -EROFS;

	vxattr = ceph_match_vxattr(inode, name);
	if (vxattr) {
		if (vxattr->flags & VXATTR_FLAG_READONLY)
			return -EOPNOTSUPP;
		if (value && !strncmp(vxattr->name, "ceph.quota", 10))
			check_realm = true;
	}

	/* pass any unhandled ceph.* xattrs through to the MDS */
	if (!strncmp(name, XATTR_CEPH_PREFIX, XATTR_CEPH_PREFIX_LEN))
		goto do_sync_unlocked;

	/* preallocate memory for xattr name, value, index node */
	err = -ENOMEM;
	newname = kmemdup(name, name_len + 1, GFP_NOFS);
	if (!newname)
		goto out;

	if (val_len) {
		newval = kmemdup(value, val_len, GFP_NOFS);
		if (!newval)
			goto out;
	}

	xattr = kmalloc(sizeof(struct ceph_inode_xattr), GFP_NOFS);
	if (!xattr)
		goto out;

	prealloc_cf = ceph_alloc_cap_flush();
	if (!prealloc_cf)
		goto out;

	spin_lock(&ci->i_ceph_lock);
retry:
	issued = __ceph_caps_issued(ci, NULL);
	if (ci->i_xattrs.version == 0 || !(issued & CEPH_CAP_XATTR_EXCL))
		goto do_sync;

	if (!lock_snap_rwsem && !ci->i_head_snapc) {
		lock_snap_rwsem = true;
		if (!down_read_trylock(&mdsc->snap_rwsem)) {
			spin_unlock(&ci->i_ceph_lock);
			down_read(&mdsc->snap_rwsem);
			spin_lock(&ci->i_ceph_lock);
			goto retry;
		}
	}

	dout("setxattr %p issued %s\n", inode, ceph_cap_string(issued));
	__build_xattrs(inode);

	required_blob_size = __get_required_blob_size(ci, name_len, val_len);

	if (!ci->i_xattrs.prealloc_blob ||
	    required_blob_size > ci->i_xattrs.prealloc_blob->alloc_len) {
		struct ceph_buffer *blob;

		spin_unlock(&ci->i_ceph_lock);
		dout(" preaallocating new blob size=%d\n", required_blob_size);
		blob = ceph_buffer_new(required_blob_size, GFP_NOFS);
		if (!blob)
			goto do_sync_unlocked;
		spin_lock(&ci->i_ceph_lock);
		if (ci->i_xattrs.prealloc_blob)
			ceph_buffer_put(ci->i_xattrs.prealloc_blob);
		ci->i_xattrs.prealloc_blob = blob;
		goto retry;
	}

	err = __set_xattr(ci, newname, name_len, newval, val_len,
			  flags, value ? 1 : -1, &xattr);

	if (!err) {
		dirty = __ceph_mark_dirty_caps(ci, CEPH_CAP_XATTR_EXCL,
					       &prealloc_cf);
		ci->i_xattrs.dirty = true;
		inode->i_ctime = current_time(inode);
	}

	spin_unlock(&ci->i_ceph_lock);
	if (lock_snap_rwsem)
		up_read(&mdsc->snap_rwsem);
	if (dirty)
		__mark_inode_dirty(inode, dirty);
	ceph_free_cap_flush(prealloc_cf);
	return err;

do_sync:
	spin_unlock(&ci->i_ceph_lock);
do_sync_unlocked:
	if (lock_snap_rwsem)
		up_read(&mdsc->snap_rwsem);

	/* security module set xattr while filling trace */
	if (current->journal_info) {
		pr_warn_ratelimited("sync setxattr %p "
				    "during filling trace\n", inode);
		err = -EBUSY;
	} else {
		err = ceph_sync_setxattr(inode, name, value, size, flags);
		if (err >= 0 && check_realm) {
			/* check if snaprealm was created for quota inode */
			spin_lock(&ci->i_ceph_lock);
			if ((ci->i_max_files || ci->i_max_bytes) &&
			    !(ci->i_snap_realm &&
			      ci->i_snap_realm->ino == ci->i_vino.ino))
				err = -EOPNOTSUPP;
			spin_unlock(&ci->i_ceph_lock);
		}
	}
out:
	ceph_free_cap_flush(prealloc_cf);
	kfree(newname);
	kfree(newval);
	kfree(xattr);
	return err;
}

static int ceph_get_xattr_handler(const struct xattr_handler *handler,
				  struct dentry *dentry, struct inode *inode,
				  const char *name, void *value, size_t size)
{
	if (!ceph_is_valid_xattr(name))
		return -EOPNOTSUPP;
	return __ceph_getxattr(inode, name, value, size);
}

static int ceph_set_xattr_handler(const struct xattr_handler *handler,
				  struct dentry *unused, struct inode *inode,
				  const char *name, const void *value,
				  size_t size, int flags)
{
	if (!ceph_is_valid_xattr(name))
		return -EOPNOTSUPP;
	return __ceph_setxattr(inode, name, value, size, flags);
}

static const struct xattr_handler ceph_other_xattr_handler = {
	.prefix = "",  /* match any name => handlers called with full name */
	.get = ceph_get_xattr_handler,
	.set = ceph_set_xattr_handler,
};

#ifdef CONFIG_SECURITY
bool ceph_security_xattr_wanted(struct inode *in)
{
	return in->i_security != NULL;
}

bool ceph_security_xattr_deadlock(struct inode *in)
{
	struct ceph_inode_info *ci;
	bool ret;
	if (!in->i_security)
		return false;
	ci = ceph_inode(in);
	spin_lock(&ci->i_ceph_lock);
	ret = !(ci->i_ceph_flags & CEPH_I_SEC_INITED) &&
	      !(ci->i_xattrs.version > 0 &&
		__ceph_caps_issued_mask(ci, CEPH_CAP_XATTR_SHARED, 0));
	spin_unlock(&ci->i_ceph_lock);
	return ret;
}
#endif<|MERGE_RESOLUTION|>--- conflicted
+++ resolved
@@ -324,8 +324,6 @@
 	XATTR_RSTAT_FIELD(dir, rsubdirs),
 	XATTR_RSTAT_FIELD(dir, rbytes),
 	XATTR_RSTAT_FIELD(dir, rctime),
-<<<<<<< HEAD
-=======
 	{
 		.name = "ceph.dir.pin",
 		.name_size = sizeof("ceph.dir.pin"),
@@ -333,7 +331,6 @@
 		.exists_cb = ceph_vxattrcb_dir_pin_exists,
 		.flags = VXATTR_FLAG_HIDDEN,
 	},
->>>>>>> da4190fc
 	{
 		.name = "ceph.quota",
 		.name_size = sizeof("ceph.quota"),
