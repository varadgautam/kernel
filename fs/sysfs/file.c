/*
 * file.c - operations for regular (text) files.
 */

#include <linux/module.h>
#include <linux/dnotify.h>
#include <linux/kobject.h>
#include <asm/uaccess.h>

#include "sysfs.h"

static struct file_operations sysfs_file_operations;

static int init_file(struct inode * inode)
{
	inode->i_size = PAGE_SIZE;
	inode->i_fop = &sysfs_file_operations;
	return 0;
}

#define to_subsys(k) container_of(k,struct subsystem,kset.kobj)
#define to_sattr(a) container_of(a,struct subsys_attribute,attr)

/**
 * Subsystem file operations.
 * These operations allow subsystems to have files that can be 
 * read/written. 
 */
static ssize_t 
subsys_attr_show(struct kobject * kobj, struct attribute * attr, char * page)
{
	struct subsystem * s = to_subsys(kobj);
	struct subsys_attribute * sattr = to_sattr(attr);
	ssize_t ret = 0;

	if (sattr->show)
		ret = sattr->show(s,page);
	return ret;
}

static ssize_t 
subsys_attr_store(struct kobject * kobj, struct attribute * attr, 
		  const char * page, size_t count)
{
	struct subsystem * s = to_subsys(kobj);
	struct subsys_attribute * sattr = to_sattr(attr);
	ssize_t ret = 0;

	if (sattr->store)
		ret = sattr->store(s,page,count);
	return ret;
}

static struct sysfs_ops subsys_sysfs_ops = {
	.show	= subsys_attr_show,
	.store	= subsys_attr_store,
};


struct sysfs_buffer {
	size_t			count;
	loff_t			pos;
	char			* page;
	struct sysfs_ops	* ops;
};


/**
 *	fill_read_buffer - allocate and fill buffer from object.
 *	@file:		file pointer.
 *	@buffer:	data buffer for file.
 *
 *	Allocate @buffer->page, if it hasn't been already, then call the
 *	kobject's show() method to fill the buffer with this attribute's 
 *	data. 
 *	This is called only once, on the file's first read. 
 */
static int fill_read_buffer(struct file * file, struct sysfs_buffer * buffer)
{
	struct attribute * attr = file->f_dentry->d_fsdata;
	struct kobject * kobj = file->f_dentry->d_parent->d_fsdata;
	struct sysfs_ops * ops = buffer->ops;
	int ret = 0;
	ssize_t count;

	if (!buffer->page)
		buffer->page = (char *) get_zeroed_page(GFP_KERNEL);
	if (!buffer->page)
		return -ENOMEM;

	count = ops->show(kobj,attr,buffer->page);
	if (count >= 0)
		buffer->count = count;
	else
		ret = count;
	return ret;
}


/**
 *	flush_read_buffer - push buffer to userspace.
 *	@buffer:	data buffer for file.
 *	@userbuf:	user-passed buffer.
 *	@count:		number of bytes requested.
 *	@ppos:		file position.
 *
 *	Copy the buffer we filled in fill_read_buffer() to userspace.
 *	This is done at the reader's leisure, copying and advancing 
 *	the amount they specify each time.
 *	This may be called continuously until the buffer is empty.
 */
static int flush_read_buffer(struct sysfs_buffer * buffer, char __user * buf,
			     size_t count, loff_t * ppos)
{
	int error;

	if (count > (buffer->count - *ppos))
		count = buffer->count - *ppos;

	error = copy_to_user(buf,buffer->page + *ppos,count);
	if (!error)
		*ppos += count;
	return error ? -EFAULT : count;
}

/**
 *	sysfs_read_file - read an attribute. 
 *	@file:	file pointer.
 *	@buf:	buffer to fill.
 *	@count:	number of bytes to read.
 *	@ppos:	starting offset in file.
 *
 *	Userspace wants to read an attribute file. The attribute descriptor
 *	is in the file's ->d_fsdata. The target object is in the directory's
 *	->d_fsdata.
 *
 *	We call fill_read_buffer() to allocate and fill the buffer from the
 *	object's show() method exactly once (if the read is happening from
 *	the beginning of the file). That should fill the entire buffer with
 *	all the data the object has to offer for that attribute.
 *	We then call flush_read_buffer() to copy the buffer to userspace
 *	in the increments specified.
 */

static ssize_t
sysfs_read_file(struct file *file, char __user *buf, size_t count, loff_t *ppos)
{
	struct sysfs_buffer * buffer = file->private_data;
	ssize_t retval = 0;

	if (!*ppos) {
		if ((retval = fill_read_buffer(file,buffer)))
			return retval;
	}
	pr_debug("%s: count = %d, ppos = %lld, buf = %s\n",
		 __FUNCTION__,count,*ppos,buffer->page);
	return flush_read_buffer(buffer,buf,count,ppos);
}


/**
 *	fill_write_buffer - copy buffer from userspace.
 *	@buffer:	data buffer for file.
 *	@userbuf:	data from user.
 *	@count:		number of bytes in @userbuf.
 *
 *	Allocate @buffer->page if it hasn't been already, then
 *	copy the user-supplied buffer into it.
 */

static int 
fill_write_buffer(struct sysfs_buffer * buffer, const char __user * buf, size_t count)
{
	int error;

	if (!buffer->page)
		buffer->page = (char *)get_zeroed_page(GFP_KERNEL);
	if (!buffer->page)
		return -ENOMEM;

	if (count >= PAGE_SIZE)
		count = PAGE_SIZE - 1;
	error = copy_from_user(buffer->page,buf,count);
	return error ? -EFAULT : count;
}


/**
 *	flush_write_buffer - push buffer to kobject.
 *	@file:		file pointer.
 *	@buffer:	data buffer for file.
 *
 *	Get the correct pointers for the kobject and the attribute we're
 *	dealing with, then call the store() method for the attribute, 
 *	passing the buffer that we acquired in fill_write_buffer().
 */

static int 
flush_write_buffer(struct file * file, struct sysfs_buffer * buffer, size_t count)
{
	struct attribute * attr = file->f_dentry->d_fsdata;
	struct kobject * kobj = file->f_dentry->d_parent->d_fsdata;
	struct sysfs_ops * ops = buffer->ops;

	return ops->store(kobj,attr,buffer->page,count);
}


/**
 *	sysfs_write_file - write an attribute.
 *	@file:	file pointer
 *	@buf:	data to write
 *	@count:	number of bytes
 *	@ppos:	starting offset
 *
 *	Similar to sysfs_read_file(), though working in the opposite direction.
 *	We allocate and fill the data from the user in fill_write_buffer(),
 *	then push it to the kobject in flush_write_buffer().
 *	There is no easy way for us to know if userspace is only doing a partial
 *	write, so we don't support them. We expect the entire buffer to come
 *	on the first write. 
 *	Hint: if you're writing a value, first read the file, modify only the
 *	the value you're changing, then write entire buffer back. 
 */

static ssize_t
sysfs_write_file(struct file *file, const char __user *buf, size_t count, loff_t *ppos)
{
	struct sysfs_buffer * buffer = file->private_data;

	count = fill_write_buffer(buffer,buf,count);
	if (count > 0)
		count = flush_write_buffer(file,buffer,count);
	if (count > 0)
		*ppos += count;
	return count;
}

static int check_perm(struct inode * inode, struct file * file)
{
	struct kobject * kobj = kobject_get(file->f_dentry->d_parent->d_fsdata);
	struct attribute * attr = file->f_dentry->d_fsdata;
	struct sysfs_buffer * buffer;
	struct sysfs_ops * ops = NULL;
	int error = 0;

	if (!kobj || !attr)
		goto Einval;

	/* Grab the module reference for this attribute if we have one */
	if (!try_module_get(attr->owner)) {
		error = -ENODEV;
		goto Done;
	}

	/* if the kobject has no ktype, then we assume that it is a subsystem
	 * itself, and use ops for it.
	 */
	if (kobj->kset && kobj->kset->ktype)
		ops = kobj->kset->ktype->sysfs_ops;
	else if (kobj->ktype)
		ops = kobj->ktype->sysfs_ops;
	else
		ops = &subsys_sysfs_ops;

	/* No sysfs operations, either from having no subsystem,
	 * or the subsystem have no operations.
	 */
	if (!ops)
		goto Eaccess;

	/* File needs write support.
	 * The inode's perms must say it's ok, 
	 * and we must have a store method.
	 */
	if (file->f_mode & FMODE_WRITE) {

		if (!(inode->i_mode & S_IWUGO) || !ops->store)
			goto Eaccess;

	}

	/* File needs read support.
	 * The inode's perms must say it's ok, and we there
	 * must be a show method for it.
	 */
	if (file->f_mode & FMODE_READ) {
		if (!(inode->i_mode & S_IRUGO) || !ops->show)
			goto Eaccess;
	}

	/* No error? Great, allocate a buffer for the file, and store it
	 * it in file->private_data for easy access.
	 */
	buffer = kmalloc(sizeof(struct sysfs_buffer),GFP_KERNEL);
	if (buffer) {
		memset(buffer,0,sizeof(struct sysfs_buffer));
		buffer->ops = ops;
		file->private_data = buffer;
	} else
		error = -ENOMEM;
	goto Done;

 Einval:
	error = -EINVAL;
	goto Done;
 Eaccess:
	error = -EACCES;
	module_put(attr->owner);
 Done:
	if (error && kobj)
		kobject_put(kobj);
	return error;
}

static int sysfs_open_file(struct inode * inode, struct file * filp)
{
	return check_perm(inode,filp);
}

static int sysfs_release(struct inode * inode, struct file * filp)
{
	struct kobject * kobj = filp->f_dentry->d_parent->d_fsdata;
	struct attribute * attr = filp->f_dentry->d_fsdata;
	struct sysfs_buffer * buffer = filp->private_data;

	if (kobj) 
		kobject_put(kobj);
	module_put(attr->owner);

	if (buffer) {
		if (buffer->page)
			free_page((unsigned long)buffer->page);
		kfree(buffer);
	}
	return 0;
}

static struct file_operations sysfs_file_operations = {
	.read		= sysfs_read_file,
	.write		= sysfs_write_file,
	.llseek		= generic_file_llseek,
	.open		= sysfs_open_file,
	.release	= sysfs_release,
};


<<<<<<< HEAD
int sysfs_add_file(struct dentry * dir, struct attribute * attr)
=======
int sysfs_add_file(struct dentry * dir, const struct attribute * attr)
>>>>>>> 65e5149b
{
	struct dentry * dentry;
	int error;

	down(&dir->d_inode->i_sem);
	dentry = sysfs_get_dentry(dir,attr->name);
	if (!IS_ERR(dentry)) {
		error = sysfs_create(dentry,(attr->mode & S_IALLUGO) | S_IFREG,init_file);
		if (!error)
			dentry->d_fsdata = (void *)attr;
		else {
			dput(dentry);
			dentry = ERR_PTR(error);
		}
	} else
		error = PTR_ERR(dentry);
	up(&dir->d_inode->i_sem);
	return error;
}


/**
 *	sysfs_create_file - create an attribute file for an object.
 *	@kobj:	object we're creating for. 
 *	@attr:	atrribute descriptor.
 */

<<<<<<< HEAD
int sysfs_create_file(struct kobject * kobj, struct attribute * attr)
=======
int sysfs_create_file(struct kobject * kobj, const struct attribute * attr)
>>>>>>> 65e5149b
{
	if (kobj && attr)
		return sysfs_add_file(kobj->dentry,attr);
	return -EINVAL;
}


/**
 * sysfs_update_file - update the modified timestamp on an object attribute.
 * @kobj: object we're acting for.
 * @attr: attribute descriptor.
 *
 * Also call dnotify for the dentry, which lots of userspace programs
 * use.
 */
int sysfs_update_file(struct kobject * kobj, const struct attribute * attr)
{
	struct dentry * dir = kobj->dentry;
	struct dentry * victim;
	int res = -ENOENT;

	down(&dir->d_inode->i_sem);
	victim = sysfs_get_dentry(dir, attr->name);
	if (!IS_ERR(victim)) {
		/* make sure dentry is really there */
		if (victim->d_inode && 
		    (victim->d_parent->d_inode == dir->d_inode)) {
			victim->d_inode->i_mtime = CURRENT_TIME;
			dnotify_parent(victim, DN_MODIFY);

			/**
			 * Drop reference from initial sysfs_get_dentry().
			 */
			dput(victim);
			res = 0;
		}
		
		/**
		 * Drop the reference acquired from sysfs_get_dentry() above.
		 */
		dput(victim);
	}
	up(&dir->d_inode->i_sem);

	return res;
}


/**
 *	sysfs_remove_file - remove an object attribute.
 *	@kobj:	object we're acting for.
 *	@attr:	attribute descriptor.
 *
 *	Hash the attribute name and kill the victim.
 */

void sysfs_remove_file(struct kobject * kobj, const struct attribute * attr)
{
	sysfs_hash_and_remove(kobj->dentry,attr->name);
}


EXPORT_SYMBOL(sysfs_create_file);
EXPORT_SYMBOL(sysfs_remove_file);
EXPORT_SYMBOL(sysfs_update_file);
<|MERGE_RESOLUTION|>--- conflicted
+++ resolved
@@ -345,11 +345,7 @@
 };
 
 
-<<<<<<< HEAD
-int sysfs_add_file(struct dentry * dir, struct attribute * attr)
-=======
 int sysfs_add_file(struct dentry * dir, const struct attribute * attr)
->>>>>>> 65e5149b
 {
 	struct dentry * dentry;
 	int error;
@@ -377,11 +373,7 @@
  *	@attr:	atrribute descriptor.
  */
 
-<<<<<<< HEAD
-int sysfs_create_file(struct kobject * kobj, struct attribute * attr)
-=======
 int sysfs_create_file(struct kobject * kobj, const struct attribute * attr)
->>>>>>> 65e5149b
 {
 	if (kobj && attr)
 		return sysfs_add_file(kobj->dentry,attr);
