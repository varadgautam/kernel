/*
 * linux/fs/ext2/acl.c
 *
 * Copyright (C) 2001-2003 Andreas Gruenbacher, <agruen@suse.de>
 */

#include <linux/init.h>
#include <linux/sched.h>
#include <linux/slab.h>
#include <linux/fs.h>
#include "ext2.h"
#include "xattr.h"
#include "acl.h"

/*
 * Convert from filesystem to in-memory representation.
 */
static struct posix_acl *
ext2_acl_from_disk(const void *value, size_t size)
{
	const char *end = (char *)value + size;
	int n, count;
	struct posix_acl *acl;

	if (!value)
		return NULL;
	if (size < sizeof(ext2_acl_header))
		 return ERR_PTR(-EINVAL);
	if (((ext2_acl_header *)value)->a_version !=
	    cpu_to_le32(EXT2_ACL_VERSION))
		return ERR_PTR(-EINVAL);
	value = (char *)value + sizeof(ext2_acl_header);
	count = ext2_acl_count(size);
	if (count < 0)
		return ERR_PTR(-EINVAL);
	if (count == 0)
		return NULL;
	acl = posix_acl_alloc(count, GFP_KERNEL);
	if (!acl)
		return ERR_PTR(-ENOMEM);
	for (n=0; n < count; n++) {
		ext2_acl_entry *entry =
			(ext2_acl_entry *)value;
		if ((char *)value + sizeof(ext2_acl_entry_short) > end)
			goto fail;
		acl->a_entries[n].e_tag  = le16_to_cpu(entry->e_tag);
		acl->a_entries[n].e_perm = le16_to_cpu(entry->e_perm);
		switch(acl->a_entries[n].e_tag) {
			case ACL_USER_OBJ:
			case ACL_GROUP_OBJ:
			case ACL_MASK:
			case ACL_OTHER:
				value = (char *)value +
					sizeof(ext2_acl_entry_short);
				break;

			case ACL_USER:
				value = (char *)value + sizeof(ext2_acl_entry);
				if ((char *)value > end)
					goto fail;
				acl->a_entries[n].e_uid =
					make_kuid(&init_user_ns,
						  le32_to_cpu(entry->e_id));
				break;
			case ACL_GROUP:
				value = (char *)value + sizeof(ext2_acl_entry);
				if ((char *)value > end)
					goto fail;
				acl->a_entries[n].e_gid =
					make_kgid(&init_user_ns,
						  le32_to_cpu(entry->e_id));
				break;

			default:
				goto fail;
		}
	}
	if (value != end)
		goto fail;
	return acl;

fail:
	posix_acl_release(acl);
	return ERR_PTR(-EINVAL);
}

/*
 * Convert from in-memory to filesystem representation.
 */
static void *
ext2_acl_to_disk(const struct posix_acl *acl, size_t *size)
{
	ext2_acl_header *ext_acl;
	char *e;
	size_t n;

	*size = ext2_acl_size(acl->a_count);
	ext_acl = kmalloc(sizeof(ext2_acl_header) + acl->a_count *
			sizeof(ext2_acl_entry), GFP_KERNEL);
	if (!ext_acl)
		return ERR_PTR(-ENOMEM);
	ext_acl->a_version = cpu_to_le32(EXT2_ACL_VERSION);
	e = (char *)ext_acl + sizeof(ext2_acl_header);
	for (n=0; n < acl->a_count; n++) {
		const struct posix_acl_entry *acl_e = &acl->a_entries[n];
		ext2_acl_entry *entry = (ext2_acl_entry *)e;
		entry->e_tag  = cpu_to_le16(acl_e->e_tag);
		entry->e_perm = cpu_to_le16(acl_e->e_perm);
		switch(acl_e->e_tag) {
			case ACL_USER:
				entry->e_id = cpu_to_le32(
					from_kuid(&init_user_ns, acl_e->e_uid));
				e += sizeof(ext2_acl_entry);
				break;
			case ACL_GROUP:
				entry->e_id = cpu_to_le32(
					from_kgid(&init_user_ns, acl_e->e_gid));
				e += sizeof(ext2_acl_entry);
				break;

			case ACL_USER_OBJ:
			case ACL_GROUP_OBJ:
			case ACL_MASK:
			case ACL_OTHER:
				e += sizeof(ext2_acl_entry_short);
				break;

			default:
				goto fail;
		}
	}
	return (char *)ext_acl;

fail:
	kfree(ext_acl);
	return ERR_PTR(-EINVAL);
}

/*
 * inode->i_mutex: don't care
 */
struct posix_acl *
ext2_get_acl(struct inode *inode, int type)
{
	int name_index;
	char *value = NULL;
	struct posix_acl *acl;
	int retval;

	switch (type) {
	case ACL_TYPE_ACCESS:
		name_index = EXT2_XATTR_INDEX_POSIX_ACL_ACCESS;
		break;
	case ACL_TYPE_DEFAULT:
		name_index = EXT2_XATTR_INDEX_POSIX_ACL_DEFAULT;
		break;
	default:
		BUG();
	}
	retval = ext2_xattr_get(inode, name_index, "", NULL, 0);
	if (retval > 0) {
		value = kmalloc(retval, GFP_KERNEL);
		if (!value)
			return ERR_PTR(-ENOMEM);
		retval = ext2_xattr_get(inode, name_index, "", value, retval);
	}
	if (retval > 0)
		acl = ext2_acl_from_disk(value, retval);
	else if (retval == -ENODATA || retval == -ENOSYS)
		acl = NULL;
	else
		acl = ERR_PTR(retval);
	kfree(value);

	return acl;
}

static int
__ext2_set_acl(struct inode *inode, struct posix_acl *acl, int type)
{
	int name_index;
	void *value = NULL;
	size_t size = 0;
	int error;

	switch(type) {
		case ACL_TYPE_ACCESS:
			name_index = EXT2_XATTR_INDEX_POSIX_ACL_ACCESS;
			break;

		case ACL_TYPE_DEFAULT:
			name_index = EXT2_XATTR_INDEX_POSIX_ACL_DEFAULT;
			if (!S_ISDIR(inode->i_mode))
				return acl ? -EACCES : 0;
			break;

		default:
			return -EINVAL;
	}
 	if (acl) {
		value = ext2_acl_to_disk(acl, &size);
		if (IS_ERR(value))
			return (int)PTR_ERR(value);
	}

	error = ext2_xattr_set(inode, name_index, "", value, size, 0);

	kfree(value);
	if (!error)
		set_cached_acl(inode, type, acl);
	return error;
}

/*
 * inode->i_mutex: down
 */
int
ext2_set_acl(struct inode *inode, struct posix_acl *acl, int type)
{
	int error;
<<<<<<< HEAD

	if (type == ACL_TYPE_ACCESS && acl) {
		error = posix_acl_update_mode(inode, &inode->i_mode, &acl);
		if (error)
			return error;
		inode->i_ctime = current_time(inode);
		mark_inode_dirty(inode);
	}
	return __ext2_set_acl(inode, acl, type);
=======
	int update_mode = 0;
	umode_t mode = inode->i_mode;

	if (type == ACL_TYPE_ACCESS && acl) {
		error = posix_acl_update_mode(inode, &mode, &acl);
		if (error)
			return error;
		update_mode = 1;
	}
	error = __ext2_set_acl(inode, acl, type);
	if (!error && update_mode) {
		inode->i_mode = mode;
		inode->i_ctime = current_time(inode);
		mark_inode_dirty(inode);
	}
	return error;
>>>>>>> f4a53352
}

/*
 * Initialize the ACLs of a new inode. Called from ext2_new_inode.
 *
 * dir->i_mutex: down
 * inode->i_mutex: up (access to inode is still exclusive)
 */
int
ext2_init_acl(struct inode *inode, struct inode *dir)
{
	struct posix_acl *default_acl, *acl;
	int error;

	error = posix_acl_create(dir, &inode->i_mode, &default_acl, &acl);
	if (error)
		return error;

	if (default_acl) {
		error = __ext2_set_acl(inode, default_acl, ACL_TYPE_DEFAULT);
		posix_acl_release(default_acl);
	}
	if (acl) {
		if (!error)
			error = __ext2_set_acl(inode, acl, ACL_TYPE_ACCESS);
		posix_acl_release(acl);
	}
	return error;
}<|MERGE_RESOLUTION|>--- conflicted
+++ resolved
@@ -218,17 +218,6 @@
 ext2_set_acl(struct inode *inode, struct posix_acl *acl, int type)
 {
 	int error;
-<<<<<<< HEAD
-
-	if (type == ACL_TYPE_ACCESS && acl) {
-		error = posix_acl_update_mode(inode, &inode->i_mode, &acl);
-		if (error)
-			return error;
-		inode->i_ctime = current_time(inode);
-		mark_inode_dirty(inode);
-	}
-	return __ext2_set_acl(inode, acl, type);
-=======
 	int update_mode = 0;
 	umode_t mode = inode->i_mode;
 
@@ -245,7 +234,6 @@
 		mark_inode_dirty(inode);
 	}
 	return error;
->>>>>>> f4a53352
 }
 
 /*
