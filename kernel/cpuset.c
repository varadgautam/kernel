/*
 *  kernel/cpuset.c
 *
 *  Processor and Memory placement constraints for sets of tasks.
 *
 *  Copyright (C) 2003 BULL SA.
 *  Copyright (C) 2004-2006 Silicon Graphics, Inc.
 *
 *  Portions derived from Patrick Mochel's sysfs code.
 *  sysfs is Copyright (c) 2001-3 Patrick Mochel
 *
 *  2003-10-10 Written by Simon Derr.
 *  2003-10-22 Updates by Stephen Hemminger.
 *  2004 May-July Rework by Paul Jackson.
 *
 *  This file is subject to the terms and conditions of the GNU General Public
 *  License.  See the file COPYING in the main directory of the Linux
 *  distribution for more details.
 */

#include <linux/cpu.h>
#include <linux/cpumask.h>
#include <linux/cpuset.h>
#include <linux/err.h>
#include <linux/errno.h>
#include <linux/file.h>
#include <linux/fs.h>
#include <linux/init.h>
#include <linux/interrupt.h>
#include <linux/kernel.h>
#include <linux/kmod.h>
#include <linux/list.h>
#include <linux/mempolicy.h>
#include <linux/mm.h>
#include <linux/module.h>
#include <linux/mount.h>
#include <linux/namei.h>
#include <linux/pagemap.h>
#include <linux/proc_fs.h>
#include <linux/rcupdate.h>
#include <linux/sched.h>
#include <linux/seq_file.h>
#include <linux/security.h>
#include <linux/slab.h>
#include <linux/smp_lock.h>
#include <linux/spinlock.h>
#include <linux/stat.h>
#include <linux/string.h>
#include <linux/time.h>
#include <linux/backing-dev.h>
#include <linux/sort.h>

#include <asm/uaccess.h>
#include <asm/atomic.h>
#include <linux/mutex.h>

#define CPUSET_SUPER_MAGIC		0x27e0eb

/*
 * Tracks how many cpusets are currently defined in system.
 * When there is only one cpuset (the root cpuset) we can
 * short circuit some hooks.
 */
int number_of_cpusets __read_mostly;

/* See "Frequency meter" comments, below. */

struct fmeter {
	int cnt;		/* unprocessed events count */
	int val;		/* most recent output value */
	time_t time;		/* clock (secs) when val computed */
	spinlock_t lock;	/* guards read or write of above */
};

struct cpuset {
	unsigned long flags;		/* "unsigned long" so bitops work */
	cpumask_t cpus_allowed;		/* CPUs allowed to tasks in cpuset */
	nodemask_t mems_allowed;	/* Memory Nodes allowed to tasks */

	/*
	 * Count is atomic so can incr (fork) or decr (exit) without a lock.
	 */
	atomic_t count;			/* count tasks using this cpuset */

	/*
	 * We link our 'sibling' struct into our parents 'children'.
	 * Our children link their 'sibling' into our 'children'.
	 */
	struct list_head sibling;	/* my parents children */
	struct list_head children;	/* my children */

	struct cpuset *parent;		/* my parent */
	struct dentry *dentry;		/* cpuset fs entry */

	/*
	 * Copy of global cpuset_mems_generation as of the most
	 * recent time this cpuset changed its mems_allowed.
	 */
	int mems_generation;

	struct fmeter fmeter;		/* memory_pressure filter */
};

/* bits in struct cpuset flags field */
typedef enum {
	CS_CPU_EXCLUSIVE,
	CS_MEM_EXCLUSIVE,
	CS_MEMORY_MIGRATE,
	CS_REMOVED,
	CS_NOTIFY_ON_RELEASE,
	CS_SPREAD_PAGE,
	CS_SPREAD_SLAB,
} cpuset_flagbits_t;

/* convenient tests for these bits */
static inline int is_cpu_exclusive(const struct cpuset *cs)
{
	return test_bit(CS_CPU_EXCLUSIVE, &cs->flags);
}

static inline int is_mem_exclusive(const struct cpuset *cs)
{
	return test_bit(CS_MEM_EXCLUSIVE, &cs->flags);
}

static inline int is_removed(const struct cpuset *cs)
{
	return test_bit(CS_REMOVED, &cs->flags);
}

static inline int notify_on_release(const struct cpuset *cs)
{
	return test_bit(CS_NOTIFY_ON_RELEASE, &cs->flags);
}

static inline int is_memory_migrate(const struct cpuset *cs)
{
	return test_bit(CS_MEMORY_MIGRATE, &cs->flags);
}

static inline int is_spread_page(const struct cpuset *cs)
{
	return test_bit(CS_SPREAD_PAGE, &cs->flags);
}

static inline int is_spread_slab(const struct cpuset *cs)
{
	return test_bit(CS_SPREAD_SLAB, &cs->flags);
}

/*
 * Increment this integer everytime any cpuset changes its
 * mems_allowed value.  Users of cpusets can track this generation
 * number, and avoid having to lock and reload mems_allowed unless
 * the cpuset they're using changes generation.
 *
 * A single, global generation is needed because attach_task() could
 * reattach a task to a different cpuset, which must not have its
 * generation numbers aliased with those of that tasks previous cpuset.
 *
 * Generations are needed for mems_allowed because one task cannot
 * modify anothers memory placement.  So we must enable every task,
 * on every visit to __alloc_pages(), to efficiently check whether
 * its current->cpuset->mems_allowed has changed, requiring an update
 * of its current->mems_allowed.
 *
 * Since cpuset_mems_generation is guarded by manage_mutex,
 * there is no need to mark it atomic.
 */
static int cpuset_mems_generation;

static struct cpuset top_cpuset = {
	.flags = ((1 << CS_CPU_EXCLUSIVE) | (1 << CS_MEM_EXCLUSIVE)),
	.cpus_allowed = CPU_MASK_ALL,
	.mems_allowed = NODE_MASK_ALL,
	.count = ATOMIC_INIT(0),
	.sibling = LIST_HEAD_INIT(top_cpuset.sibling),
	.children = LIST_HEAD_INIT(top_cpuset.children),
};

static struct vfsmount *cpuset_mount;
static struct super_block *cpuset_sb;

/*
 * We have two global cpuset mutexes below.  They can nest.
 * It is ok to first take manage_mutex, then nest callback_mutex.  We also
 * require taking task_lock() when dereferencing a tasks cpuset pointer.
 * See "The task_lock() exception", at the end of this comment.
 *
 * A task must hold both mutexes to modify cpusets.  If a task
 * holds manage_mutex, then it blocks others wanting that mutex,
 * ensuring that it is the only task able to also acquire callback_mutex
 * and be able to modify cpusets.  It can perform various checks on
 * the cpuset structure first, knowing nothing will change.  It can
 * also allocate memory while just holding manage_mutex.  While it is
 * performing these checks, various callback routines can briefly
 * acquire callback_mutex to query cpusets.  Once it is ready to make
 * the changes, it takes callback_mutex, blocking everyone else.
 *
 * Calls to the kernel memory allocator can not be made while holding
 * callback_mutex, as that would risk double tripping on callback_mutex
 * from one of the callbacks into the cpuset code from within
 * __alloc_pages().
 *
 * If a task is only holding callback_mutex, then it has read-only
 * access to cpusets.
 *
 * The task_struct fields mems_allowed and mems_generation may only
 * be accessed in the context of that task, so require no locks.
 *
 * Any task can increment and decrement the count field without lock.
 * So in general, code holding manage_mutex or callback_mutex can't rely
 * on the count field not changing.  However, if the count goes to
 * zero, then only attach_task(), which holds both mutexes, can
 * increment it again.  Because a count of zero means that no tasks
 * are currently attached, therefore there is no way a task attached
 * to that cpuset can fork (the other way to increment the count).
 * So code holding manage_mutex or callback_mutex can safely assume that
 * if the count is zero, it will stay zero.  Similarly, if a task
 * holds manage_mutex or callback_mutex on a cpuset with zero count, it
 * knows that the cpuset won't be removed, as cpuset_rmdir() needs
 * both of those mutexes.
 *
 * The cpuset_common_file_write handler for operations that modify
 * the cpuset hierarchy holds manage_mutex across the entire operation,
 * single threading all such cpuset modifications across the system.
 *
 * The cpuset_common_file_read() handlers only hold callback_mutex across
 * small pieces of code, such as when reading out possibly multi-word
 * cpumasks and nodemasks.
 *
 * The fork and exit callbacks cpuset_fork() and cpuset_exit(), don't
 * (usually) take either mutex.  These are the two most performance
 * critical pieces of code here.  The exception occurs on cpuset_exit(),
 * when a task in a notify_on_release cpuset exits.  Then manage_mutex
 * is taken, and if the cpuset count is zero, a usermode call made
 * to /sbin/cpuset_release_agent with the name of the cpuset (path
 * relative to the root of cpuset file system) as the argument.
 *
 * A cpuset can only be deleted if both its 'count' of using tasks
 * is zero, and its list of 'children' cpusets is empty.  Since all
 * tasks in the system use _some_ cpuset, and since there is always at
 * least one task in the system (init, pid == 1), therefore, top_cpuset
 * always has either children cpusets and/or using tasks.  So we don't
 * need a special hack to ensure that top_cpuset cannot be deleted.
 *
 * The above "Tale of Two Semaphores" would be complete, but for:
 *
 *	The task_lock() exception
 *
 * The need for this exception arises from the action of attach_task(),
 * which overwrites one tasks cpuset pointer with another.  It does
 * so using both mutexes, however there are several performance
 * critical places that need to reference task->cpuset without the
 * expense of grabbing a system global mutex.  Therefore except as
 * noted below, when dereferencing or, as in attach_task(), modifying
 * a tasks cpuset pointer we use task_lock(), which acts on a spinlock
 * (task->alloc_lock) already in the task_struct routinely used for
 * such matters.
 *
 * P.S.  One more locking exception.  RCU is used to guard the
 * update of a tasks cpuset pointer by attach_task() and the
 * access of task->cpuset->mems_generation via that pointer in
 * the routine cpuset_update_task_memory_state().
 */

static DEFINE_MUTEX(manage_mutex);
static DEFINE_MUTEX(callback_mutex);

/*
 * A couple of forward declarations required, due to cyclic reference loop:
 *  cpuset_mkdir -> cpuset_create -> cpuset_populate_dir -> cpuset_add_file
 *  -> cpuset_create_file -> cpuset_dir_inode_operations -> cpuset_mkdir.
 */

static int cpuset_mkdir(struct inode *dir, struct dentry *dentry, int mode);
static int cpuset_rmdir(struct inode *unused_dir, struct dentry *dentry);

static struct backing_dev_info cpuset_backing_dev_info = {
	.ra_pages = 0,		/* No readahead */
	.capabilities	= BDI_CAP_NO_ACCT_DIRTY | BDI_CAP_NO_WRITEBACK,
};

static struct inode *cpuset_new_inode(mode_t mode)
{
	struct inode *inode = new_inode(cpuset_sb);

	if (inode) {
		inode->i_mode = mode;
		inode->i_uid = current->fsuid;
		inode->i_gid = current->fsgid;
		inode->i_blksize = PAGE_CACHE_SIZE;
		inode->i_blocks = 0;
		inode->i_atime = inode->i_mtime = inode->i_ctime = CURRENT_TIME;
		inode->i_mapping->backing_dev_info = &cpuset_backing_dev_info;
	}
	return inode;
}

static void cpuset_diput(struct dentry *dentry, struct inode *inode)
{
	/* is dentry a directory ? if so, kfree() associated cpuset */
	if (S_ISDIR(inode->i_mode)) {
		struct cpuset *cs = dentry->d_fsdata;
		BUG_ON(!(is_removed(cs)));
		kfree(cs);
	}
	iput(inode);
}

static struct dentry_operations cpuset_dops = {
	.d_iput = cpuset_diput,
};

static struct dentry *cpuset_get_dentry(struct dentry *parent, const char *name)
{
	struct dentry *d = lookup_one_len(name, parent, strlen(name));
	if (!IS_ERR(d))
		d->d_op = &cpuset_dops;
	return d;
}

static void remove_dir(struct dentry *d)
{
	struct dentry *parent = dget(d->d_parent);

	d_delete(d);
	simple_rmdir(parent->d_inode, d);
	dput(parent);
}

/*
 * NOTE : the dentry must have been dget()'ed
 */
static void cpuset_d_remove_dir(struct dentry *dentry)
{
	struct list_head *node;

	spin_lock(&dcache_lock);
	node = dentry->d_subdirs.next;
	while (node != &dentry->d_subdirs) {
		struct dentry *d = list_entry(node, struct dentry, d_u.d_child);
		list_del_init(node);
		if (d->d_inode) {
			d = dget_locked(d);
			spin_unlock(&dcache_lock);
			d_delete(d);
			simple_unlink(dentry->d_inode, d);
			dput(d);
			spin_lock(&dcache_lock);
		}
		node = dentry->d_subdirs.next;
	}
	list_del_init(&dentry->d_u.d_child);
	spin_unlock(&dcache_lock);
	remove_dir(dentry);
}

static struct super_operations cpuset_ops = {
	.statfs = simple_statfs,
	.drop_inode = generic_delete_inode,
};

static int cpuset_fill_super(struct super_block *sb, void *unused_data,
							int unused_silent)
{
	struct inode *inode;
	struct dentry *root;

	sb->s_blocksize = PAGE_CACHE_SIZE;
	sb->s_blocksize_bits = PAGE_CACHE_SHIFT;
	sb->s_magic = CPUSET_SUPER_MAGIC;
	sb->s_op = &cpuset_ops;
	cpuset_sb = sb;

	inode = cpuset_new_inode(S_IFDIR | S_IRUGO | S_IXUGO | S_IWUSR);
	if (inode) {
		inode->i_op = &simple_dir_inode_operations;
		inode->i_fop = &simple_dir_operations;
		/* directories start off with i_nlink == 2 (for "." entry) */
		inode->i_nlink++;
	} else {
		return -ENOMEM;
	}

	root = d_alloc_root(inode);
	if (!root) {
		iput(inode);
		return -ENOMEM;
	}
	sb->s_root = root;
	return 0;
}

static int cpuset_get_sb(struct file_system_type *fs_type,
			 int flags, const char *unused_dev_name,
			 void *data, struct vfsmount *mnt)
{
	return get_sb_single(fs_type, flags, data, cpuset_fill_super, mnt);
}

static struct file_system_type cpuset_fs_type = {
	.name = "cpuset",
	.get_sb = cpuset_get_sb,
	.kill_sb = kill_litter_super,
};

/* struct cftype:
 *
 * The files in the cpuset filesystem mostly have a very simple read/write
 * handling, some common function will take care of it. Nevertheless some cases
 * (read tasks) are special and therefore I define this structure for every
 * kind of file.
 *
 *
 * When reading/writing to a file:
 *	- the cpuset to use in file->f_dentry->d_parent->d_fsdata
 *	- the 'cftype' of the file is file->f_dentry->d_fsdata
 */

struct cftype {
	char *name;
	int private;
	int (*open) (struct inode *inode, struct file *file);
	ssize_t (*read) (struct file *file, char __user *buf, size_t nbytes,
							loff_t *ppos);
	int (*write) (struct file *file, const char __user *buf, size_t nbytes,
							loff_t *ppos);
	int (*release) (struct inode *inode, struct file *file);
};

static inline struct cpuset *__d_cs(struct dentry *dentry)
{
	return dentry->d_fsdata;
}

static inline struct cftype *__d_cft(struct dentry *dentry)
{
	return dentry->d_fsdata;
}

/*
 * Call with manage_mutex held.  Writes path of cpuset into buf.
 * Returns 0 on success, -errno on error.
 */

static int cpuset_path(const struct cpuset *cs, char *buf, int buflen)
{
	char *start;

	start = buf + buflen;

	*--start = '\0';
	for (;;) {
		int len = cs->dentry->d_name.len;
		if ((start -= len) < buf)
			return -ENAMETOOLONG;
		memcpy(start, cs->dentry->d_name.name, len);
		cs = cs->parent;
		if (!cs)
			break;
		if (!cs->parent)
			continue;
		if (--start < buf)
			return -ENAMETOOLONG;
		*start = '/';
	}
	memmove(buf, start, buf + buflen - start);
	return 0;
}

/*
 * Notify userspace when a cpuset is released, by running
 * /sbin/cpuset_release_agent with the name of the cpuset (path
 * relative to the root of cpuset file system) as the argument.
 *
 * Most likely, this user command will try to rmdir this cpuset.
 *
 * This races with the possibility that some other task will be
 * attached to this cpuset before it is removed, or that some other
 * user task will 'mkdir' a child cpuset of this cpuset.  That's ok.
 * The presumed 'rmdir' will fail quietly if this cpuset is no longer
 * unused, and this cpuset will be reprieved from its death sentence,
 * to continue to serve a useful existence.  Next time it's released,
 * we will get notified again, if it still has 'notify_on_release' set.
 *
 * The final arg to call_usermodehelper() is 0, which means don't
 * wait.  The separate /sbin/cpuset_release_agent task is forked by
 * call_usermodehelper(), then control in this thread returns here,
 * without waiting for the release agent task.  We don't bother to
 * wait because the caller of this routine has no use for the exit
 * status of the /sbin/cpuset_release_agent task, so no sense holding
 * our caller up for that.
 *
 * When we had only one cpuset mutex, we had to call this
 * without holding it, to avoid deadlock when call_usermodehelper()
 * allocated memory.  With two locks, we could now call this while
 * holding manage_mutex, but we still don't, so as to minimize
 * the time manage_mutex is held.
 */

static void cpuset_release_agent(const char *pathbuf)
{
	char *argv[3], *envp[3];
	int i;

	if (!pathbuf)
		return;

	i = 0;
	argv[i++] = "/sbin/cpuset_release_agent";
	argv[i++] = (char *)pathbuf;
	argv[i] = NULL;

	i = 0;
	/* minimal command environment */
	envp[i++] = "HOME=/";
	envp[i++] = "PATH=/sbin:/bin:/usr/sbin:/usr/bin";
	envp[i] = NULL;

	call_usermodehelper(argv[0], argv, envp, 0);
	kfree(pathbuf);
}

/*
 * Either cs->count of using tasks transitioned to zero, or the
 * cs->children list of child cpusets just became empty.  If this
 * cs is notify_on_release() and now both the user count is zero and
 * the list of children is empty, prepare cpuset path in a kmalloc'd
 * buffer, to be returned via ppathbuf, so that the caller can invoke
 * cpuset_release_agent() with it later on, once manage_mutex is dropped.
 * Call here with manage_mutex held.
 *
 * This check_for_release() routine is responsible for kmalloc'ing
 * pathbuf.  The above cpuset_release_agent() is responsible for
 * kfree'ing pathbuf.  The caller of these routines is responsible
 * for providing a pathbuf pointer, initialized to NULL, then
 * calling check_for_release() with manage_mutex held and the address
 * of the pathbuf pointer, then dropping manage_mutex, then calling
 * cpuset_release_agent() with pathbuf, as set by check_for_release().
 */

static void check_for_release(struct cpuset *cs, char **ppathbuf)
{
	if (notify_on_release(cs) && atomic_read(&cs->count) == 0 &&
	    list_empty(&cs->children)) {
		char *buf;

		buf = kmalloc(PAGE_SIZE, GFP_KERNEL);
		if (!buf)
			return;
		if (cpuset_path(cs, buf, PAGE_SIZE) < 0)
			kfree(buf);
		else
			*ppathbuf = buf;
	}
}

/*
 * Return in *pmask the portion of a cpusets's cpus_allowed that
 * are online.  If none are online, walk up the cpuset hierarchy
 * until we find one that does have some online cpus.  If we get
 * all the way to the top and still haven't found any online cpus,
 * return cpu_online_map.  Or if passed a NULL cs from an exit'ing
 * task, return cpu_online_map.
 *
 * One way or another, we guarantee to return some non-empty subset
 * of cpu_online_map.
 *
 * Call with callback_mutex held.
 */

static void guarantee_online_cpus(const struct cpuset *cs, cpumask_t *pmask)
{
	while (cs && !cpus_intersects(cs->cpus_allowed, cpu_online_map))
		cs = cs->parent;
	if (cs)
		cpus_and(*pmask, cs->cpus_allowed, cpu_online_map);
	else
		*pmask = cpu_online_map;
	BUG_ON(!cpus_intersects(*pmask, cpu_online_map));
}

/*
 * Return in *pmask the portion of a cpusets's mems_allowed that
 * are online.  If none are online, walk up the cpuset hierarchy
 * until we find one that does have some online mems.  If we get
 * all the way to the top and still haven't found any online mems,
 * return node_online_map.
 *
 * One way or another, we guarantee to return some non-empty subset
 * of node_online_map.
 *
 * Call with callback_mutex held.
 */

static void guarantee_online_mems(const struct cpuset *cs, nodemask_t *pmask)
{
	while (cs && !nodes_intersects(cs->mems_allowed, node_online_map))
		cs = cs->parent;
	if (cs)
		nodes_and(*pmask, cs->mems_allowed, node_online_map);
	else
		*pmask = node_online_map;
	BUG_ON(!nodes_intersects(*pmask, node_online_map));
}

/**
 * cpuset_update_task_memory_state - update task memory placement
 *
 * If the current tasks cpusets mems_allowed changed behind our
 * backs, update current->mems_allowed, mems_generation and task NUMA
 * mempolicy to the new value.
 *
 * Task mempolicy is updated by rebinding it relative to the
 * current->cpuset if a task has its memory placement changed.
 * Do not call this routine if in_interrupt().
 *
 * Call without callback_mutex or task_lock() held.  May be
 * called with or without manage_mutex held.  Thanks in part to
 * 'the_top_cpuset_hack', the tasks cpuset pointer will never
 * be NULL.  This routine also might acquire callback_mutex and
 * current->mm->mmap_sem during call.
 *
 * Reading current->cpuset->mems_generation doesn't need task_lock
 * to guard the current->cpuset derefence, because it is guarded
 * from concurrent freeing of current->cpuset by attach_task(),
 * using RCU.
 *
 * The rcu_dereference() is technically probably not needed,
 * as I don't actually mind if I see a new cpuset pointer but
 * an old value of mems_generation.  However this really only
 * matters on alpha systems using cpusets heavily.  If I dropped
 * that rcu_dereference(), it would save them a memory barrier.
 * For all other arch's, rcu_dereference is a no-op anyway, and for
 * alpha systems not using cpusets, another planned optimization,
 * avoiding the rcu critical section for tasks in the root cpuset
 * which is statically allocated, so can't vanish, will make this
 * irrelevant.  Better to use RCU as intended, than to engage in
 * some cute trick to save a memory barrier that is impossible to
 * test, for alpha systems using cpusets heavily, which might not
 * even exist.
 *
 * This routine is needed to update the per-task mems_allowed data,
 * within the tasks context, when it is trying to allocate memory
 * (in various mm/mempolicy.c routines) and notices that some other
 * task has been modifying its cpuset.
 */

void cpuset_update_task_memory_state(void)
{
	int my_cpusets_mem_gen;
	struct task_struct *tsk = current;
	struct cpuset *cs;

	if (tsk->cpuset == &top_cpuset) {
		/* Don't need rcu for top_cpuset.  It's never freed. */
		my_cpusets_mem_gen = top_cpuset.mems_generation;
	} else {
		rcu_read_lock();
		cs = rcu_dereference(tsk->cpuset);
		my_cpusets_mem_gen = cs->mems_generation;
		rcu_read_unlock();
	}

	if (my_cpusets_mem_gen != tsk->cpuset_mems_generation) {
		mutex_lock(&callback_mutex);
		task_lock(tsk);
		cs = tsk->cpuset;	/* Maybe changed when task not locked */
		guarantee_online_mems(cs, &tsk->mems_allowed);
		tsk->cpuset_mems_generation = cs->mems_generation;
		if (is_spread_page(cs))
			tsk->flags |= PF_SPREAD_PAGE;
		else
			tsk->flags &= ~PF_SPREAD_PAGE;
		if (is_spread_slab(cs))
			tsk->flags |= PF_SPREAD_SLAB;
		else
			tsk->flags &= ~PF_SPREAD_SLAB;
		task_unlock(tsk);
		mutex_unlock(&callback_mutex);
		mpol_rebind_task(tsk, &tsk->mems_allowed);
	}
}

/*
 * is_cpuset_subset(p, q) - Is cpuset p a subset of cpuset q?
 *
 * One cpuset is a subset of another if all its allowed CPUs and
 * Memory Nodes are a subset of the other, and its exclusive flags
 * are only set if the other's are set.  Call holding manage_mutex.
 */

static int is_cpuset_subset(const struct cpuset *p, const struct cpuset *q)
{
	return	cpus_subset(p->cpus_allowed, q->cpus_allowed) &&
		nodes_subset(p->mems_allowed, q->mems_allowed) &&
		is_cpu_exclusive(p) <= is_cpu_exclusive(q) &&
		is_mem_exclusive(p) <= is_mem_exclusive(q);
}

/*
 * validate_change() - Used to validate that any proposed cpuset change
 *		       follows the structural rules for cpusets.
 *
 * If we replaced the flag and mask values of the current cpuset
 * (cur) with those values in the trial cpuset (trial), would
 * our various subset and exclusive rules still be valid?  Presumes
 * manage_mutex held.
 *
 * 'cur' is the address of an actual, in-use cpuset.  Operations
 * such as list traversal that depend on the actual address of the
 * cpuset in the list must use cur below, not trial.
 *
 * 'trial' is the address of bulk structure copy of cur, with
 * perhaps one or more of the fields cpus_allowed, mems_allowed,
 * or flags changed to new, trial values.
 *
 * Return 0 if valid, -errno if not.
 */

static int validate_change(const struct cpuset *cur, const struct cpuset *trial)
{
	struct cpuset *c, *par;

	/* Each of our child cpusets must be a subset of us */
	list_for_each_entry(c, &cur->children, sibling) {
		if (!is_cpuset_subset(c, trial))
			return -EBUSY;
	}

	/* Remaining checks don't apply to root cpuset */
	if ((par = cur->parent) == NULL)
		return 0;

	/* We must be a subset of our parent cpuset */
	if (!is_cpuset_subset(trial, par))
		return -EACCES;

	/* If either I or some sibling (!= me) is exclusive, we can't overlap */
	list_for_each_entry(c, &par->children, sibling) {
		if ((is_cpu_exclusive(trial) || is_cpu_exclusive(c)) &&
		    c != cur &&
		    cpus_intersects(trial->cpus_allowed, c->cpus_allowed))
			return -EINVAL;
		if ((is_mem_exclusive(trial) || is_mem_exclusive(c)) &&
		    c != cur &&
		    nodes_intersects(trial->mems_allowed, c->mems_allowed))
			return -EINVAL;
	}

	return 0;
}

/*
 * For a given cpuset cur, partition the system as follows
 * a. All cpus in the parent cpuset's cpus_allowed that are not part of any
 *    exclusive child cpusets
 * b. All cpus in the current cpuset's cpus_allowed that are not part of any
 *    exclusive child cpusets
 * Build these two partitions by calling partition_sched_domains
 *
 * Call with manage_mutex held.  May nest a call to the
 * lock_cpu_hotplug()/unlock_cpu_hotplug() pair.
 */

static void update_cpu_domains(struct cpuset *cur)
{
	struct cpuset *c, *par = cur->parent;
	cpumask_t pspan, cspan;

	if (par == NULL || cpus_empty(cur->cpus_allowed))
		return;

	/*
	 * Get all cpus from parent's cpus_allowed not part of exclusive
	 * children
	 */
	pspan = par->cpus_allowed;
	list_for_each_entry(c, &par->children, sibling) {
		if (is_cpu_exclusive(c))
			cpus_andnot(pspan, pspan, c->cpus_allowed);
	}
	if (is_removed(cur) || !is_cpu_exclusive(cur)) {
		cpus_or(pspan, pspan, cur->cpus_allowed);
		if (cpus_equal(pspan, cur->cpus_allowed))
			return;
		cspan = CPU_MASK_NONE;
	} else {
		if (cpus_empty(pspan))
			return;
		cspan = cur->cpus_allowed;
		/*
		 * Get all cpus from current cpuset's cpus_allowed not part
		 * of exclusive children
		 */
		list_for_each_entry(c, &cur->children, sibling) {
			if (is_cpu_exclusive(c))
				cpus_andnot(cspan, cspan, c->cpus_allowed);
		}
	}

	lock_cpu_hotplug();
	partition_sched_domains(&pspan, &cspan);
	unlock_cpu_hotplug();
}

/*
 * Call with manage_mutex held.  May take callback_mutex during call.
 */

static int update_cpumask(struct cpuset *cs, char *buf)
{
	struct cpuset trialcs;
	int retval, cpus_unchanged;

	trialcs = *cs;
	retval = cpulist_parse(buf, trialcs.cpus_allowed);
	if (retval < 0)
		return retval;
	cpus_and(trialcs.cpus_allowed, trialcs.cpus_allowed, cpu_online_map);
	if (cpus_empty(trialcs.cpus_allowed))
		return -ENOSPC;
	retval = validate_change(cs, &trialcs);
	if (retval < 0)
		return retval;
	cpus_unchanged = cpus_equal(cs->cpus_allowed, trialcs.cpus_allowed);
	mutex_lock(&callback_mutex);
	cs->cpus_allowed = trialcs.cpus_allowed;
	mutex_unlock(&callback_mutex);
	if (is_cpu_exclusive(cs) && !cpus_unchanged)
		update_cpu_domains(cs);
	return 0;
}

/*
 * cpuset_migrate_mm
 *
 *    Migrate memory region from one set of nodes to another.
 *
 *    Temporarilly set tasks mems_allowed to target nodes of migration,
 *    so that the migration code can allocate pages on these nodes.
 *
 *    Call holding manage_mutex, so our current->cpuset won't change
 *    during this call, as manage_mutex holds off any attach_task()
 *    calls.  Therefore we don't need to take task_lock around the
 *    call to guarantee_online_mems(), as we know no one is changing
 *    our tasks cpuset.
 *
 *    Hold callback_mutex around the two modifications of our tasks
 *    mems_allowed to synchronize with cpuset_mems_allowed().
 *
 *    While the mm_struct we are migrating is typically from some
 *    other task, the task_struct mems_allowed that we are hacking
 *    is for our current task, which must allocate new pages for that
 *    migrating memory region.
 *
 *    We call cpuset_update_task_memory_state() before hacking
 *    our tasks mems_allowed, so that we are assured of being in
 *    sync with our tasks cpuset, and in particular, callbacks to
 *    cpuset_update_task_memory_state() from nested page allocations
 *    won't see any mismatch of our cpuset and task mems_generation
 *    values, so won't overwrite our hacked tasks mems_allowed
 *    nodemask.
 */

static void cpuset_migrate_mm(struct mm_struct *mm, const nodemask_t *from,
							const nodemask_t *to)
{
	struct task_struct *tsk = current;

	cpuset_update_task_memory_state();

	mutex_lock(&callback_mutex);
	tsk->mems_allowed = *to;
	mutex_unlock(&callback_mutex);

	do_migrate_pages(mm, from, to, MPOL_MF_MOVE_ALL);

	mutex_lock(&callback_mutex);
	guarantee_online_mems(tsk->cpuset, &tsk->mems_allowed);
	mutex_unlock(&callback_mutex);
}

/*
 * Handle user request to change the 'mems' memory placement
 * of a cpuset.  Needs to validate the request, update the
 * cpusets mems_allowed and mems_generation, and for each
 * task in the cpuset, rebind any vma mempolicies and if
 * the cpuset is marked 'memory_migrate', migrate the tasks
 * pages to the new memory.
 *
 * Call with manage_mutex held.  May take callback_mutex during call.
 * Will take tasklist_lock, scan tasklist for tasks in cpuset cs,
 * lock each such tasks mm->mmap_sem, scan its vma's and rebind
 * their mempolicies to the cpusets new mems_allowed.
 */

static int update_nodemask(struct cpuset *cs, char *buf)
{
	struct cpuset trialcs;
	nodemask_t oldmem;
	struct task_struct *g, *p;
	struct mm_struct **mmarray;
	int i, n, ntasks;
	int migrate;
	int fudge;
	int retval;

	trialcs = *cs;
	retval = nodelist_parse(buf, trialcs.mems_allowed);
	if (retval < 0)
		goto done;
	nodes_and(trialcs.mems_allowed, trialcs.mems_allowed, node_online_map);
	oldmem = cs->mems_allowed;
	if (nodes_equal(oldmem, trialcs.mems_allowed)) {
		retval = 0;		/* Too easy - nothing to do */
		goto done;
	}
	if (nodes_empty(trialcs.mems_allowed)) {
		retval = -ENOSPC;
		goto done;
	}
	retval = validate_change(cs, &trialcs);
	if (retval < 0)
		goto done;

	mutex_lock(&callback_mutex);
	cs->mems_allowed = trialcs.mems_allowed;
	cs->mems_generation = cpuset_mems_generation++;
	mutex_unlock(&callback_mutex);

	set_cpuset_being_rebound(cs);		/* causes mpol_copy() rebind */

	fudge = 10;				/* spare mmarray[] slots */
	fudge += cpus_weight(cs->cpus_allowed);	/* imagine one fork-bomb/cpu */
	retval = -ENOMEM;

	/*
	 * Allocate mmarray[] to hold mm reference for each task
	 * in cpuset cs.  Can't kmalloc GFP_KERNEL while holding
	 * tasklist_lock.  We could use GFP_ATOMIC, but with a
	 * few more lines of code, we can retry until we get a big
	 * enough mmarray[] w/o using GFP_ATOMIC.
	 */
	while (1) {
		ntasks = atomic_read(&cs->count);	/* guess */
		ntasks += fudge;
		mmarray = kmalloc(ntasks * sizeof(*mmarray), GFP_KERNEL);
		if (!mmarray)
			goto done;
		write_lock_irq(&tasklist_lock);		/* block fork */
		if (atomic_read(&cs->count) <= ntasks)
			break;				/* got enough */
		write_unlock_irq(&tasklist_lock);	/* try again */
		kfree(mmarray);
	}

	n = 0;

	/* Load up mmarray[] with mm reference for each task in cpuset. */
	do_each_thread(g, p) {
		struct mm_struct *mm;

		if (n >= ntasks) {
			printk(KERN_WARNING
				"Cpuset mempolicy rebind incomplete.\n");
			continue;
		}
		if (p->cpuset != cs)
			continue;
		mm = get_task_mm(p);
		if (!mm)
			continue;
		mmarray[n++] = mm;
	} while_each_thread(g, p);
	write_unlock_irq(&tasklist_lock);

	/*
	 * Now that we've dropped the tasklist spinlock, we can
	 * rebind the vma mempolicies of each mm in mmarray[] to their
	 * new cpuset, and release that mm.  The mpol_rebind_mm()
	 * call takes mmap_sem, which we couldn't take while holding
	 * tasklist_lock.  Forks can happen again now - the mpol_copy()
	 * cpuset_being_rebound check will catch such forks, and rebind
	 * their vma mempolicies too.  Because we still hold the global
	 * cpuset manage_mutex, we know that no other rebind effort will
	 * be contending for the global variable cpuset_being_rebound.
	 * It's ok if we rebind the same mm twice; mpol_rebind_mm()
	 * is idempotent.  Also migrate pages in each mm to new nodes.
	 */
	migrate = is_memory_migrate(cs);
	for (i = 0; i < n; i++) {
		struct mm_struct *mm = mmarray[i];

		mpol_rebind_mm(mm, &cs->mems_allowed);
		if (migrate)
			cpuset_migrate_mm(mm, &oldmem, &cs->mems_allowed);
		mmput(mm);
	}

	/* We're done rebinding vma's to this cpusets new mems_allowed. */
	kfree(mmarray);
	set_cpuset_being_rebound(NULL);
	retval = 0;
done:
	return retval;
}

/*
 * Call with manage_mutex held.
 */

static int update_memory_pressure_enabled(struct cpuset *cs, char *buf)
{
	if (simple_strtoul(buf, NULL, 10) != 0)
		cpuset_memory_pressure_enabled = 1;
	else
		cpuset_memory_pressure_enabled = 0;
	return 0;
}

/*
 * update_flag - read a 0 or a 1 in a file and update associated flag
 * bit:	the bit to update (CS_CPU_EXCLUSIVE, CS_MEM_EXCLUSIVE,
 *				CS_NOTIFY_ON_RELEASE, CS_MEMORY_MIGRATE,
 *				CS_SPREAD_PAGE, CS_SPREAD_SLAB)
 * cs:	the cpuset to update
 * buf:	the buffer where we read the 0 or 1
 *
 * Call with manage_mutex held.
 */

static int update_flag(cpuset_flagbits_t bit, struct cpuset *cs, char *buf)
{
	int turning_on;
	struct cpuset trialcs;
	int err, cpu_exclusive_changed;

	turning_on = (simple_strtoul(buf, NULL, 10) != 0);

	trialcs = *cs;
	if (turning_on)
		set_bit(bit, &trialcs.flags);
	else
		clear_bit(bit, &trialcs.flags);

	err = validate_change(cs, &trialcs);
	if (err < 0)
		return err;
	cpu_exclusive_changed =
		(is_cpu_exclusive(cs) != is_cpu_exclusive(&trialcs));
	mutex_lock(&callback_mutex);
	if (turning_on)
		set_bit(bit, &cs->flags);
	else
		clear_bit(bit, &cs->flags);
	mutex_unlock(&callback_mutex);

	if (cpu_exclusive_changed)
                update_cpu_domains(cs);
	return 0;
}

/*
 * Frequency meter - How fast is some event occurring?
 *
 * These routines manage a digitally filtered, constant time based,
 * event frequency meter.  There are four routines:
 *   fmeter_init() - initialize a frequency meter.
 *   fmeter_markevent() - called each time the event happens.
 *   fmeter_getrate() - returns the recent rate of such events.
 *   fmeter_update() - internal routine used to update fmeter.
 *
 * A common data structure is passed to each of these routines,
 * which is used to keep track of the state required to manage the
 * frequency meter and its digital filter.
 *
 * The filter works on the number of events marked per unit time.
 * The filter is single-pole low-pass recursive (IIR).  The time unit
 * is 1 second.  Arithmetic is done using 32-bit integers scaled to
 * simulate 3 decimal digits of precision (multiplied by 1000).
 *
 * With an FM_COEF of 933, and a time base of 1 second, the filter
 * has a half-life of 10 seconds, meaning that if the events quit
 * happening, then the rate returned from the fmeter_getrate()
 * will be cut in half each 10 seconds, until it converges to zero.
 *
 * It is not worth doing a real infinitely recursive filter.  If more
 * than FM_MAXTICKS ticks have elapsed since the last filter event,
 * just compute FM_MAXTICKS ticks worth, by which point the level
 * will be stable.
 *
 * Limit the count of unprocessed events to FM_MAXCNT, so as to avoid
 * arithmetic overflow in the fmeter_update() routine.
 *
 * Given the simple 32 bit integer arithmetic used, this meter works
 * best for reporting rates between one per millisecond (msec) and
 * one per 32 (approx) seconds.  At constant rates faster than one
 * per msec it maxes out at values just under 1,000,000.  At constant
 * rates between one per msec, and one per second it will stabilize
 * to a value N*1000, where N is the rate of events per second.
 * At constant rates between one per second and one per 32 seconds,
 * it will be choppy, moving up on the seconds that have an event,
 * and then decaying until the next event.  At rates slower than
 * about one in 32 seconds, it decays all the way back to zero between
 * each event.
 */

#define FM_COEF 933		/* coefficient for half-life of 10 secs */
#define FM_MAXTICKS ((time_t)99) /* useless computing more ticks than this */
#define FM_MAXCNT 1000000	/* limit cnt to avoid overflow */
#define FM_SCALE 1000		/* faux fixed point scale */

/* Initialize a frequency meter */
static void fmeter_init(struct fmeter *fmp)
{
	fmp->cnt = 0;
	fmp->val = 0;
	fmp->time = 0;
	spin_lock_init(&fmp->lock);
}

/* Internal meter update - process cnt events and update value */
static void fmeter_update(struct fmeter *fmp)
{
	time_t now = get_seconds();
	time_t ticks = now - fmp->time;

	if (ticks == 0)
		return;

	ticks = min(FM_MAXTICKS, ticks);
	while (ticks-- > 0)
		fmp->val = (FM_COEF * fmp->val) / FM_SCALE;
	fmp->time = now;

	fmp->val += ((FM_SCALE - FM_COEF) * fmp->cnt) / FM_SCALE;
	fmp->cnt = 0;
}

/* Process any previous ticks, then bump cnt by one (times scale). */
static void fmeter_markevent(struct fmeter *fmp)
{
	spin_lock(&fmp->lock);
	fmeter_update(fmp);
	fmp->cnt = min(FM_MAXCNT, fmp->cnt + FM_SCALE);
	spin_unlock(&fmp->lock);
}

/* Process any previous ticks, then return current value. */
static int fmeter_getrate(struct fmeter *fmp)
{
	int val;

	spin_lock(&fmp->lock);
	fmeter_update(fmp);
	val = fmp->val;
	spin_unlock(&fmp->lock);
	return val;
}

/*
 * Attack task specified by pid in 'pidbuf' to cpuset 'cs', possibly
 * writing the path of the old cpuset in 'ppathbuf' if it needs to be
 * notified on release.
 *
 * Call holding manage_mutex.  May take callback_mutex and task_lock of
 * the task 'pid' during call.
 */

static int attach_task(struct cpuset *cs, char *pidbuf, char **ppathbuf)
{
	pid_t pid;
	struct task_struct *tsk;
	struct cpuset *oldcs;
	cpumask_t cpus;
	nodemask_t from, to;
	struct mm_struct *mm;
	int retval;

	if (sscanf(pidbuf, "%d", &pid) != 1)
		return -EIO;
	if (cpus_empty(cs->cpus_allowed) || nodes_empty(cs->mems_allowed))
		return -ENOSPC;

	if (pid) {
		read_lock(&tasklist_lock);

		tsk = find_task_by_pid(pid);
		if (!tsk || tsk->flags & PF_EXITING) {
			read_unlock(&tasklist_lock);
			return -ESRCH;
		}

		get_task_struct(tsk);
		read_unlock(&tasklist_lock);

		if ((current->euid) && (current->euid != tsk->uid)
		    && (current->euid != tsk->suid)) {
			put_task_struct(tsk);
			return -EACCES;
		}
	} else {
		tsk = current;
		get_task_struct(tsk);
	}

<<<<<<< HEAD
=======
	retval = security_task_setscheduler(tsk, 0, NULL);
	if (retval) {
		put_task_struct(tsk);
		return retval;
	}

>>>>>>> 120bda20
	mutex_lock(&callback_mutex);

	task_lock(tsk);
	oldcs = tsk->cpuset;
	if (!oldcs) {
		task_unlock(tsk);
		mutex_unlock(&callback_mutex);
		put_task_struct(tsk);
		return -ESRCH;
	}
	atomic_inc(&cs->count);
	rcu_assign_pointer(tsk->cpuset, cs);
	task_unlock(tsk);

	guarantee_online_cpus(cs, &cpus);
	set_cpus_allowed(tsk, cpus);

	from = oldcs->mems_allowed;
	to = cs->mems_allowed;

	mutex_unlock(&callback_mutex);

	mm = get_task_mm(tsk);
	if (mm) {
		mpol_rebind_mm(mm, &to);
		if (is_memory_migrate(cs))
			cpuset_migrate_mm(mm, &from, &to);
		mmput(mm);
	}

	put_task_struct(tsk);
	synchronize_rcu();
	if (atomic_dec_and_test(&oldcs->count))
		check_for_release(oldcs, ppathbuf);
	return 0;
}

/* The various types of files and directories in a cpuset file system */

typedef enum {
	FILE_ROOT,
	FILE_DIR,
	FILE_MEMORY_MIGRATE,
	FILE_CPULIST,
	FILE_MEMLIST,
	FILE_CPU_EXCLUSIVE,
	FILE_MEM_EXCLUSIVE,
	FILE_NOTIFY_ON_RELEASE,
	FILE_MEMORY_PRESSURE_ENABLED,
	FILE_MEMORY_PRESSURE,
	FILE_SPREAD_PAGE,
	FILE_SPREAD_SLAB,
	FILE_TASKLIST,
} cpuset_filetype_t;

static ssize_t cpuset_common_file_write(struct file *file, const char __user *userbuf,
					size_t nbytes, loff_t *unused_ppos)
{
	struct cpuset *cs = __d_cs(file->f_dentry->d_parent);
	struct cftype *cft = __d_cft(file->f_dentry);
	cpuset_filetype_t type = cft->private;
	char *buffer;
	char *pathbuf = NULL;
	int retval = 0;

	/* Crude upper limit on largest legitimate cpulist user might write. */
	if (nbytes > 100 + 6 * NR_CPUS)
		return -E2BIG;

	/* +1 for nul-terminator */
	if ((buffer = kmalloc(nbytes + 1, GFP_KERNEL)) == 0)
		return -ENOMEM;

	if (copy_from_user(buffer, userbuf, nbytes)) {
		retval = -EFAULT;
		goto out1;
	}
	buffer[nbytes] = 0;	/* nul-terminate */

	mutex_lock(&manage_mutex);

	if (is_removed(cs)) {
		retval = -ENODEV;
		goto out2;
	}

	switch (type) {
	case FILE_CPULIST:
		retval = update_cpumask(cs, buffer);
		break;
	case FILE_MEMLIST:
		retval = update_nodemask(cs, buffer);
		break;
	case FILE_CPU_EXCLUSIVE:
		retval = update_flag(CS_CPU_EXCLUSIVE, cs, buffer);
		break;
	case FILE_MEM_EXCLUSIVE:
		retval = update_flag(CS_MEM_EXCLUSIVE, cs, buffer);
		break;
	case FILE_NOTIFY_ON_RELEASE:
		retval = update_flag(CS_NOTIFY_ON_RELEASE, cs, buffer);
		break;
	case FILE_MEMORY_MIGRATE:
		retval = update_flag(CS_MEMORY_MIGRATE, cs, buffer);
		break;
	case FILE_MEMORY_PRESSURE_ENABLED:
		retval = update_memory_pressure_enabled(cs, buffer);
		break;
	case FILE_MEMORY_PRESSURE:
		retval = -EACCES;
		break;
	case FILE_SPREAD_PAGE:
		retval = update_flag(CS_SPREAD_PAGE, cs, buffer);
		cs->mems_generation = cpuset_mems_generation++;
		break;
	case FILE_SPREAD_SLAB:
		retval = update_flag(CS_SPREAD_SLAB, cs, buffer);
		cs->mems_generation = cpuset_mems_generation++;
		break;
	case FILE_TASKLIST:
		retval = attach_task(cs, buffer, &pathbuf);
		break;
	default:
		retval = -EINVAL;
		goto out2;
	}

	if (retval == 0)
		retval = nbytes;
out2:
	mutex_unlock(&manage_mutex);
	cpuset_release_agent(pathbuf);
out1:
	kfree(buffer);
	return retval;
}

static ssize_t cpuset_file_write(struct file *file, const char __user *buf,
						size_t nbytes, loff_t *ppos)
{
	ssize_t retval = 0;
	struct cftype *cft = __d_cft(file->f_dentry);
	if (!cft)
		return -ENODEV;

	/* special function ? */
	if (cft->write)
		retval = cft->write(file, buf, nbytes, ppos);
	else
		retval = cpuset_common_file_write(file, buf, nbytes, ppos);

	return retval;
}

/*
 * These ascii lists should be read in a single call, by using a user
 * buffer large enough to hold the entire map.  If read in smaller
 * chunks, there is no guarantee of atomicity.  Since the display format
 * used, list of ranges of sequential numbers, is variable length,
 * and since these maps can change value dynamically, one could read
 * gibberish by doing partial reads while a list was changing.
 * A single large read to a buffer that crosses a page boundary is
 * ok, because the result being copied to user land is not recomputed
 * across a page fault.
 */

static int cpuset_sprintf_cpulist(char *page, struct cpuset *cs)
{
	cpumask_t mask;

	mutex_lock(&callback_mutex);
	mask = cs->cpus_allowed;
	mutex_unlock(&callback_mutex);

	return cpulist_scnprintf(page, PAGE_SIZE, mask);
}

static int cpuset_sprintf_memlist(char *page, struct cpuset *cs)
{
	nodemask_t mask;

	mutex_lock(&callback_mutex);
	mask = cs->mems_allowed;
	mutex_unlock(&callback_mutex);

	return nodelist_scnprintf(page, PAGE_SIZE, mask);
}

static ssize_t cpuset_common_file_read(struct file *file, char __user *buf,
				size_t nbytes, loff_t *ppos)
{
	struct cftype *cft = __d_cft(file->f_dentry);
	struct cpuset *cs = __d_cs(file->f_dentry->d_parent);
	cpuset_filetype_t type = cft->private;
	char *page;
	ssize_t retval = 0;
	char *s;

	if (!(page = (char *)__get_free_page(GFP_KERNEL)))
		return -ENOMEM;

	s = page;

	switch (type) {
	case FILE_CPULIST:
		s += cpuset_sprintf_cpulist(s, cs);
		break;
	case FILE_MEMLIST:
		s += cpuset_sprintf_memlist(s, cs);
		break;
	case FILE_CPU_EXCLUSIVE:
		*s++ = is_cpu_exclusive(cs) ? '1' : '0';
		break;
	case FILE_MEM_EXCLUSIVE:
		*s++ = is_mem_exclusive(cs) ? '1' : '0';
		break;
	case FILE_NOTIFY_ON_RELEASE:
		*s++ = notify_on_release(cs) ? '1' : '0';
		break;
	case FILE_MEMORY_MIGRATE:
		*s++ = is_memory_migrate(cs) ? '1' : '0';
		break;
	case FILE_MEMORY_PRESSURE_ENABLED:
		*s++ = cpuset_memory_pressure_enabled ? '1' : '0';
		break;
	case FILE_MEMORY_PRESSURE:
		s += sprintf(s, "%d", fmeter_getrate(&cs->fmeter));
		break;
	case FILE_SPREAD_PAGE:
		*s++ = is_spread_page(cs) ? '1' : '0';
		break;
	case FILE_SPREAD_SLAB:
		*s++ = is_spread_slab(cs) ? '1' : '0';
		break;
	default:
		retval = -EINVAL;
		goto out;
	}
	*s++ = '\n';

	retval = simple_read_from_buffer(buf, nbytes, ppos, page, s - page);
out:
	free_page((unsigned long)page);
	return retval;
}

static ssize_t cpuset_file_read(struct file *file, char __user *buf, size_t nbytes,
								loff_t *ppos)
{
	ssize_t retval = 0;
	struct cftype *cft = __d_cft(file->f_dentry);
	if (!cft)
		return -ENODEV;

	/* special function ? */
	if (cft->read)
		retval = cft->read(file, buf, nbytes, ppos);
	else
		retval = cpuset_common_file_read(file, buf, nbytes, ppos);

	return retval;
}

static int cpuset_file_open(struct inode *inode, struct file *file)
{
	int err;
	struct cftype *cft;

	err = generic_file_open(inode, file);
	if (err)
		return err;

	cft = __d_cft(file->f_dentry);
	if (!cft)
		return -ENODEV;
	if (cft->open)
		err = cft->open(inode, file);
	else
		err = 0;

	return err;
}

static int cpuset_file_release(struct inode *inode, struct file *file)
{
	struct cftype *cft = __d_cft(file->f_dentry);
	if (cft->release)
		return cft->release(inode, file);
	return 0;
}

/*
 * cpuset_rename - Only allow simple rename of directories in place.
 */
static int cpuset_rename(struct inode *old_dir, struct dentry *old_dentry,
                  struct inode *new_dir, struct dentry *new_dentry)
{
	if (!S_ISDIR(old_dentry->d_inode->i_mode))
		return -ENOTDIR;
	if (new_dentry->d_inode)
		return -EEXIST;
	if (old_dir != new_dir)
		return -EIO;
	return simple_rename(old_dir, old_dentry, new_dir, new_dentry);
}

static struct file_operations cpuset_file_operations = {
	.read = cpuset_file_read,
	.write = cpuset_file_write,
	.llseek = generic_file_llseek,
	.open = cpuset_file_open,
	.release = cpuset_file_release,
};

static struct inode_operations cpuset_dir_inode_operations = {
	.lookup = simple_lookup,
	.mkdir = cpuset_mkdir,
	.rmdir = cpuset_rmdir,
	.rename = cpuset_rename,
};

static int cpuset_create_file(struct dentry *dentry, int mode)
{
	struct inode *inode;

	if (!dentry)
		return -ENOENT;
	if (dentry->d_inode)
		return -EEXIST;

	inode = cpuset_new_inode(mode);
	if (!inode)
		return -ENOMEM;

	if (S_ISDIR(mode)) {
		inode->i_op = &cpuset_dir_inode_operations;
		inode->i_fop = &simple_dir_operations;

		/* start off with i_nlink == 2 (for "." entry) */
		inode->i_nlink++;
	} else if (S_ISREG(mode)) {
		inode->i_size = 0;
		inode->i_fop = &cpuset_file_operations;
	}

	d_instantiate(dentry, inode);
	dget(dentry);	/* Extra count - pin the dentry in core */
	return 0;
}

/*
 *	cpuset_create_dir - create a directory for an object.
 *	cs:	the cpuset we create the directory for.
 *		It must have a valid ->parent field
 *		And we are going to fill its ->dentry field.
 *	name:	The name to give to the cpuset directory. Will be copied.
 *	mode:	mode to set on new directory.
 */

static int cpuset_create_dir(struct cpuset *cs, const char *name, int mode)
{
	struct dentry *dentry = NULL;
	struct dentry *parent;
	int error = 0;

	parent = cs->parent->dentry;
	dentry = cpuset_get_dentry(parent, name);
	if (IS_ERR(dentry))
		return PTR_ERR(dentry);
	error = cpuset_create_file(dentry, S_IFDIR | mode);
	if (!error) {
		dentry->d_fsdata = cs;
		parent->d_inode->i_nlink++;
		cs->dentry = dentry;
	}
	dput(dentry);

	return error;
}

static int cpuset_add_file(struct dentry *dir, const struct cftype *cft)
{
	struct dentry *dentry;
	int error;

	mutex_lock(&dir->d_inode->i_mutex);
	dentry = cpuset_get_dentry(dir, cft->name);
	if (!IS_ERR(dentry)) {
		error = cpuset_create_file(dentry, 0644 | S_IFREG);
		if (!error)
			dentry->d_fsdata = (void *)cft;
		dput(dentry);
	} else
		error = PTR_ERR(dentry);
	mutex_unlock(&dir->d_inode->i_mutex);
	return error;
}

/*
 * Stuff for reading the 'tasks' file.
 *
 * Reading this file can return large amounts of data if a cpuset has
 * *lots* of attached tasks. So it may need several calls to read(),
 * but we cannot guarantee that the information we produce is correct
 * unless we produce it entirely atomically.
 *
 * Upon tasks file open(), a struct ctr_struct is allocated, that
 * will have a pointer to an array (also allocated here).  The struct
 * ctr_struct * is stored in file->private_data.  Its resources will
 * be freed by release() when the file is closed.  The array is used
 * to sprintf the PIDs and then used by read().
 */

/* cpusets_tasks_read array */

struct ctr_struct {
	char *buf;
	int bufsz;
};

/*
 * Load into 'pidarray' up to 'npids' of the tasks using cpuset 'cs'.
 * Return actual number of pids loaded.  No need to task_lock(p)
 * when reading out p->cpuset, as we don't really care if it changes
 * on the next cycle, and we are not going to try to dereference it.
 */
static int pid_array_load(pid_t *pidarray, int npids, struct cpuset *cs)
{
	int n = 0;
	struct task_struct *g, *p;

	read_lock(&tasklist_lock);

	do_each_thread(g, p) {
		if (p->cpuset == cs) {
			pidarray[n++] = p->pid;
			if (unlikely(n == npids))
				goto array_full;
		}
	} while_each_thread(g, p);

array_full:
	read_unlock(&tasklist_lock);
	return n;
}

static int cmppid(const void *a, const void *b)
{
	return *(pid_t *)a - *(pid_t *)b;
}

/*
 * Convert array 'a' of 'npids' pid_t's to a string of newline separated
 * decimal pids in 'buf'.  Don't write more than 'sz' chars, but return
 * count 'cnt' of how many chars would be written if buf were large enough.
 */
static int pid_array_to_buf(char *buf, int sz, pid_t *a, int npids)
{
	int cnt = 0;
	int i;

	for (i = 0; i < npids; i++)
		cnt += snprintf(buf + cnt, max(sz - cnt, 0), "%d\n", a[i]);
	return cnt;
}

/*
 * Handle an open on 'tasks' file.  Prepare a buffer listing the
 * process id's of tasks currently attached to the cpuset being opened.
 *
 * Does not require any specific cpuset mutexes, and does not take any.
 */
static int cpuset_tasks_open(struct inode *unused, struct file *file)
{
	struct cpuset *cs = __d_cs(file->f_dentry->d_parent);
	struct ctr_struct *ctr;
	pid_t *pidarray;
	int npids;
	char c;

	if (!(file->f_mode & FMODE_READ))
		return 0;

	ctr = kmalloc(sizeof(*ctr), GFP_KERNEL);
	if (!ctr)
		goto err0;

	/*
	 * If cpuset gets more users after we read count, we won't have
	 * enough space - tough.  This race is indistinguishable to the
	 * caller from the case that the additional cpuset users didn't
	 * show up until sometime later on.
	 */
	npids = atomic_read(&cs->count);
	pidarray = kmalloc(npids * sizeof(pid_t), GFP_KERNEL);
	if (!pidarray)
		goto err1;

	npids = pid_array_load(pidarray, npids, cs);
	sort(pidarray, npids, sizeof(pid_t), cmppid, NULL);

	/* Call pid_array_to_buf() twice, first just to get bufsz */
	ctr->bufsz = pid_array_to_buf(&c, sizeof(c), pidarray, npids) + 1;
	ctr->buf = kmalloc(ctr->bufsz, GFP_KERNEL);
	if (!ctr->buf)
		goto err2;
	ctr->bufsz = pid_array_to_buf(ctr->buf, ctr->bufsz, pidarray, npids);

	kfree(pidarray);
	file->private_data = ctr;
	return 0;

err2:
	kfree(pidarray);
err1:
	kfree(ctr);
err0:
	return -ENOMEM;
}

static ssize_t cpuset_tasks_read(struct file *file, char __user *buf,
						size_t nbytes, loff_t *ppos)
{
	struct ctr_struct *ctr = file->private_data;

	if (*ppos + nbytes > ctr->bufsz)
		nbytes = ctr->bufsz - *ppos;
	if (copy_to_user(buf, ctr->buf + *ppos, nbytes))
		return -EFAULT;
	*ppos += nbytes;
	return nbytes;
}

static int cpuset_tasks_release(struct inode *unused_inode, struct file *file)
{
	struct ctr_struct *ctr;

	if (file->f_mode & FMODE_READ) {
		ctr = file->private_data;
		kfree(ctr->buf);
		kfree(ctr);
	}
	return 0;
}

/*
 * for the common functions, 'private' gives the type of file
 */

static struct cftype cft_tasks = {
	.name = "tasks",
	.open = cpuset_tasks_open,
	.read = cpuset_tasks_read,
	.release = cpuset_tasks_release,
	.private = FILE_TASKLIST,
};

static struct cftype cft_cpus = {
	.name = "cpus",
	.private = FILE_CPULIST,
};

static struct cftype cft_mems = {
	.name = "mems",
	.private = FILE_MEMLIST,
};

static struct cftype cft_cpu_exclusive = {
	.name = "cpu_exclusive",
	.private = FILE_CPU_EXCLUSIVE,
};

static struct cftype cft_mem_exclusive = {
	.name = "mem_exclusive",
	.private = FILE_MEM_EXCLUSIVE,
};

static struct cftype cft_notify_on_release = {
	.name = "notify_on_release",
	.private = FILE_NOTIFY_ON_RELEASE,
};

static struct cftype cft_memory_migrate = {
	.name = "memory_migrate",
	.private = FILE_MEMORY_MIGRATE,
};

static struct cftype cft_memory_pressure_enabled = {
	.name = "memory_pressure_enabled",
	.private = FILE_MEMORY_PRESSURE_ENABLED,
};

static struct cftype cft_memory_pressure = {
	.name = "memory_pressure",
	.private = FILE_MEMORY_PRESSURE,
};

static struct cftype cft_spread_page = {
	.name = "memory_spread_page",
	.private = FILE_SPREAD_PAGE,
};

static struct cftype cft_spread_slab = {
	.name = "memory_spread_slab",
	.private = FILE_SPREAD_SLAB,
};

static int cpuset_populate_dir(struct dentry *cs_dentry)
{
	int err;

	if ((err = cpuset_add_file(cs_dentry, &cft_cpus)) < 0)
		return err;
	if ((err = cpuset_add_file(cs_dentry, &cft_mems)) < 0)
		return err;
	if ((err = cpuset_add_file(cs_dentry, &cft_cpu_exclusive)) < 0)
		return err;
	if ((err = cpuset_add_file(cs_dentry, &cft_mem_exclusive)) < 0)
		return err;
	if ((err = cpuset_add_file(cs_dentry, &cft_notify_on_release)) < 0)
		return err;
	if ((err = cpuset_add_file(cs_dentry, &cft_memory_migrate)) < 0)
		return err;
	if ((err = cpuset_add_file(cs_dentry, &cft_memory_pressure)) < 0)
		return err;
	if ((err = cpuset_add_file(cs_dentry, &cft_spread_page)) < 0)
		return err;
	if ((err = cpuset_add_file(cs_dentry, &cft_spread_slab)) < 0)
		return err;
	if ((err = cpuset_add_file(cs_dentry, &cft_tasks)) < 0)
		return err;
	return 0;
}

/*
 *	cpuset_create - create a cpuset
 *	parent:	cpuset that will be parent of the new cpuset.
 *	name:		name of the new cpuset. Will be strcpy'ed.
 *	mode:		mode to set on new inode
 *
 *	Must be called with the mutex on the parent inode held
 */

static long cpuset_create(struct cpuset *parent, const char *name, int mode)
{
	struct cpuset *cs;
	int err;

	cs = kmalloc(sizeof(*cs), GFP_KERNEL);
	if (!cs)
		return -ENOMEM;

	mutex_lock(&manage_mutex);
	cpuset_update_task_memory_state();
	cs->flags = 0;
	if (notify_on_release(parent))
		set_bit(CS_NOTIFY_ON_RELEASE, &cs->flags);
	if (is_spread_page(parent))
		set_bit(CS_SPREAD_PAGE, &cs->flags);
	if (is_spread_slab(parent))
		set_bit(CS_SPREAD_SLAB, &cs->flags);
	cs->cpus_allowed = CPU_MASK_NONE;
	cs->mems_allowed = NODE_MASK_NONE;
	atomic_set(&cs->count, 0);
	INIT_LIST_HEAD(&cs->sibling);
	INIT_LIST_HEAD(&cs->children);
	cs->mems_generation = cpuset_mems_generation++;
	fmeter_init(&cs->fmeter);

	cs->parent = parent;

	mutex_lock(&callback_mutex);
	list_add(&cs->sibling, &cs->parent->children);
	number_of_cpusets++;
	mutex_unlock(&callback_mutex);

	err = cpuset_create_dir(cs, name, mode);
	if (err < 0)
		goto err;

	/*
	 * Release manage_mutex before cpuset_populate_dir() because it
	 * will down() this new directory's i_mutex and if we race with
	 * another mkdir, we might deadlock.
	 */
	mutex_unlock(&manage_mutex);

	err = cpuset_populate_dir(cs->dentry);
	/* If err < 0, we have a half-filled directory - oh well ;) */
	return 0;
err:
	list_del(&cs->sibling);
	mutex_unlock(&manage_mutex);
	kfree(cs);
	return err;
}

static int cpuset_mkdir(struct inode *dir, struct dentry *dentry, int mode)
{
	struct cpuset *c_parent = dentry->d_parent->d_fsdata;

	/* the vfs holds inode->i_mutex already */
	return cpuset_create(c_parent, dentry->d_name.name, mode | S_IFDIR);
}

static int cpuset_rmdir(struct inode *unused_dir, struct dentry *dentry)
{
	struct cpuset *cs = dentry->d_fsdata;
	struct dentry *d;
	struct cpuset *parent;
	char *pathbuf = NULL;

	/* the vfs holds both inode->i_mutex already */

	mutex_lock(&manage_mutex);
	cpuset_update_task_memory_state();
	if (atomic_read(&cs->count) > 0) {
		mutex_unlock(&manage_mutex);
		return -EBUSY;
	}
	if (!list_empty(&cs->children)) {
		mutex_unlock(&manage_mutex);
		return -EBUSY;
	}
	parent = cs->parent;
	mutex_lock(&callback_mutex);
	set_bit(CS_REMOVED, &cs->flags);
	if (is_cpu_exclusive(cs))
		update_cpu_domains(cs);
	list_del(&cs->sibling);	/* delete my sibling from parent->children */
	spin_lock(&cs->dentry->d_lock);
	d = dget(cs->dentry);
	cs->dentry = NULL;
	spin_unlock(&d->d_lock);
	cpuset_d_remove_dir(d);
	dput(d);
	number_of_cpusets--;
	mutex_unlock(&callback_mutex);
	if (list_empty(&parent->children))
		check_for_release(parent, &pathbuf);
	mutex_unlock(&manage_mutex);
	cpuset_release_agent(pathbuf);
	return 0;
}

/*
 * cpuset_init_early - just enough so that the calls to
 * cpuset_update_task_memory_state() in early init code
 * are harmless.
 */

int __init cpuset_init_early(void)
{
	struct task_struct *tsk = current;

	tsk->cpuset = &top_cpuset;
	tsk->cpuset->mems_generation = cpuset_mems_generation++;
	return 0;
}

/**
 * cpuset_init - initialize cpusets at system boot
 *
 * Description: Initialize top_cpuset and the cpuset internal file system,
 **/

int __init cpuset_init(void)
{
	struct dentry *root;
	int err;

	top_cpuset.cpus_allowed = CPU_MASK_ALL;
	top_cpuset.mems_allowed = NODE_MASK_ALL;

	fmeter_init(&top_cpuset.fmeter);
	top_cpuset.mems_generation = cpuset_mems_generation++;

	init_task.cpuset = &top_cpuset;

	err = register_filesystem(&cpuset_fs_type);
	if (err < 0)
		goto out;
	cpuset_mount = kern_mount(&cpuset_fs_type);
	if (IS_ERR(cpuset_mount)) {
		printk(KERN_ERR "cpuset: could not mount!\n");
		err = PTR_ERR(cpuset_mount);
		cpuset_mount = NULL;
		goto out;
	}
	root = cpuset_mount->mnt_sb->s_root;
	root->d_fsdata = &top_cpuset;
	root->d_inode->i_nlink++;
	top_cpuset.dentry = root;
	root->d_inode->i_op = &cpuset_dir_inode_operations;
	number_of_cpusets = 1;
	err = cpuset_populate_dir(root);
	/* memory_pressure_enabled is in root cpuset only */
	if (err == 0)
		err = cpuset_add_file(root, &cft_memory_pressure_enabled);
out:
	return err;
}

/**
 * cpuset_init_smp - initialize cpus_allowed
 *
 * Description: Finish top cpuset after cpu, node maps are initialized
 **/

void __init cpuset_init_smp(void)
{
	top_cpuset.cpus_allowed = cpu_online_map;
	top_cpuset.mems_allowed = node_online_map;
}

/**
 * cpuset_fork - attach newly forked task to its parents cpuset.
 * @tsk: pointer to task_struct of forking parent process.
 *
 * Description: A task inherits its parent's cpuset at fork().
 *
 * A pointer to the shared cpuset was automatically copied in fork.c
 * by dup_task_struct().  However, we ignore that copy, since it was
 * not made under the protection of task_lock(), so might no longer be
 * a valid cpuset pointer.  attach_task() might have already changed
 * current->cpuset, allowing the previously referenced cpuset to
 * be removed and freed.  Instead, we task_lock(current) and copy
 * its present value of current->cpuset for our freshly forked child.
 *
 * At the point that cpuset_fork() is called, 'current' is the parent
 * task, and the passed argument 'child' points to the child task.
 **/

void cpuset_fork(struct task_struct *child)
{
	task_lock(current);
	child->cpuset = current->cpuset;
	atomic_inc(&child->cpuset->count);
	task_unlock(current);
}

/**
 * cpuset_exit - detach cpuset from exiting task
 * @tsk: pointer to task_struct of exiting process
 *
 * Description: Detach cpuset from @tsk and release it.
 *
 * Note that cpusets marked notify_on_release force every task in
 * them to take the global manage_mutex mutex when exiting.
 * This could impact scaling on very large systems.  Be reluctant to
 * use notify_on_release cpusets where very high task exit scaling
 * is required on large systems.
 *
 * Don't even think about derefencing 'cs' after the cpuset use count
 * goes to zero, except inside a critical section guarded by manage_mutex
 * or callback_mutex.   Otherwise a zero cpuset use count is a license to
 * any other task to nuke the cpuset immediately, via cpuset_rmdir().
 *
 * This routine has to take manage_mutex, not callback_mutex, because
 * it is holding that mutex while calling check_for_release(),
 * which calls kmalloc(), so can't be called holding callback_mutex().
 *
 * We don't need to task_lock() this reference to tsk->cpuset,
 * because tsk is already marked PF_EXITING, so attach_task() won't
 * mess with it, or task is a failed fork, never visible to attach_task.
 *
 * the_top_cpuset_hack:
 *
 *    Set the exiting tasks cpuset to the root cpuset (top_cpuset).
 *
 *    Don't leave a task unable to allocate memory, as that is an
 *    accident waiting to happen should someone add a callout in
 *    do_exit() after the cpuset_exit() call that might allocate.
 *    If a task tries to allocate memory with an invalid cpuset,
 *    it will oops in cpuset_update_task_memory_state().
 *
 *    We call cpuset_exit() while the task is still competent to
 *    handle notify_on_release(), then leave the task attached to
 *    the root cpuset (top_cpuset) for the remainder of its exit.
 *
 *    To do this properly, we would increment the reference count on
 *    top_cpuset, and near the very end of the kernel/exit.c do_exit()
 *    code we would add a second cpuset function call, to drop that
 *    reference.  This would just create an unnecessary hot spot on
 *    the top_cpuset reference count, to no avail.
 *
 *    Normally, holding a reference to a cpuset without bumping its
 *    count is unsafe.   The cpuset could go away, or someone could
 *    attach us to a different cpuset, decrementing the count on
 *    the first cpuset that we never incremented.  But in this case,
 *    top_cpuset isn't going away, and either task has PF_EXITING set,
 *    which wards off any attach_task() attempts, or task is a failed
 *    fork, never visible to attach_task.
 *
 *    Another way to do this would be to set the cpuset pointer
 *    to NULL here, and check in cpuset_update_task_memory_state()
 *    for a NULL pointer.  This hack avoids that NULL check, for no
 *    cost (other than this way too long comment ;).
 **/

void cpuset_exit(struct task_struct *tsk)
{
	struct cpuset *cs;

	cs = tsk->cpuset;
	tsk->cpuset = &top_cpuset;	/* the_top_cpuset_hack - see above */

	if (notify_on_release(cs)) {
		char *pathbuf = NULL;

		mutex_lock(&manage_mutex);
		if (atomic_dec_and_test(&cs->count))
			check_for_release(cs, &pathbuf);
		mutex_unlock(&manage_mutex);
		cpuset_release_agent(pathbuf);
	} else {
		atomic_dec(&cs->count);
	}
}

/**
 * cpuset_cpus_allowed - return cpus_allowed mask from a tasks cpuset.
 * @tsk: pointer to task_struct from which to obtain cpuset->cpus_allowed.
 *
 * Description: Returns the cpumask_t cpus_allowed of the cpuset
 * attached to the specified @tsk.  Guaranteed to return some non-empty
 * subset of cpu_online_map, even if this means going outside the
 * tasks cpuset.
 **/

cpumask_t cpuset_cpus_allowed(struct task_struct *tsk)
{
	cpumask_t mask;

	mutex_lock(&callback_mutex);
	task_lock(tsk);
	guarantee_online_cpus(tsk->cpuset, &mask);
	task_unlock(tsk);
	mutex_unlock(&callback_mutex);

	return mask;
}

void cpuset_init_current_mems_allowed(void)
{
	current->mems_allowed = NODE_MASK_ALL;
}

/**
 * cpuset_mems_allowed - return mems_allowed mask from a tasks cpuset.
 * @tsk: pointer to task_struct from which to obtain cpuset->mems_allowed.
 *
 * Description: Returns the nodemask_t mems_allowed of the cpuset
 * attached to the specified @tsk.  Guaranteed to return some non-empty
 * subset of node_online_map, even if this means going outside the
 * tasks cpuset.
 **/

nodemask_t cpuset_mems_allowed(struct task_struct *tsk)
{
	nodemask_t mask;

	mutex_lock(&callback_mutex);
	task_lock(tsk);
	guarantee_online_mems(tsk->cpuset, &mask);
	task_unlock(tsk);
	mutex_unlock(&callback_mutex);

	return mask;
}

/**
 * cpuset_zonelist_valid_mems_allowed - check zonelist vs. curremt mems_allowed
 * @zl: the zonelist to be checked
 *
 * Are any of the nodes on zonelist zl allowed in current->mems_allowed?
 */
int cpuset_zonelist_valid_mems_allowed(struct zonelist *zl)
{
	int i;

	for (i = 0; zl->zones[i]; i++) {
		int nid = zl->zones[i]->zone_pgdat->node_id;

		if (node_isset(nid, current->mems_allowed))
			return 1;
	}
	return 0;
}

/*
 * nearest_exclusive_ancestor() - Returns the nearest mem_exclusive
 * ancestor to the specified cpuset.  Call holding callback_mutex.
 * If no ancestor is mem_exclusive (an unusual configuration), then
 * returns the root cpuset.
 */
static const struct cpuset *nearest_exclusive_ancestor(const struct cpuset *cs)
{
	while (!is_mem_exclusive(cs) && cs->parent)
		cs = cs->parent;
	return cs;
}

/**
 * cpuset_zone_allowed - Can we allocate memory on zone z's memory node?
 * @z: is this zone on an allowed node?
 * @gfp_mask: memory allocation flags (we use __GFP_HARDWALL)
 *
 * If we're in interrupt, yes, we can always allocate.  If zone
 * z's node is in our tasks mems_allowed, yes.  If it's not a
 * __GFP_HARDWALL request and this zone's nodes is in the nearest
 * mem_exclusive cpuset ancestor to this tasks cpuset, yes.
 * Otherwise, no.
 *
 * GFP_USER allocations are marked with the __GFP_HARDWALL bit,
 * and do not allow allocations outside the current tasks cpuset.
 * GFP_KERNEL allocations are not so marked, so can escape to the
 * nearest mem_exclusive ancestor cpuset.
 *
 * Scanning up parent cpusets requires callback_mutex.  The __alloc_pages()
 * routine only calls here with __GFP_HARDWALL bit _not_ set if
 * it's a GFP_KERNEL allocation, and all nodes in the current tasks
 * mems_allowed came up empty on the first pass over the zonelist.
 * So only GFP_KERNEL allocations, if all nodes in the cpuset are
 * short of memory, might require taking the callback_mutex mutex.
 *
 * The first call here from mm/page_alloc:get_page_from_freelist()
 * has __GFP_HARDWALL set in gfp_mask, enforcing hardwall cpusets, so
 * no allocation on a node outside the cpuset is allowed (unless in
 * interrupt, of course).
 *
 * The second pass through get_page_from_freelist() doesn't even call
 * here for GFP_ATOMIC calls.  For those calls, the __alloc_pages()
 * variable 'wait' is not set, and the bit ALLOC_CPUSET is not set
 * in alloc_flags.  That logic and the checks below have the combined
 * affect that:
 *	in_interrupt - any node ok (current task context irrelevant)
 *	GFP_ATOMIC   - any node ok
 *	GFP_KERNEL   - any node in enclosing mem_exclusive cpuset ok
 *	GFP_USER     - only nodes in current tasks mems allowed ok.
 *
 * Rule:
 *    Don't call cpuset_zone_allowed() if you can't sleep, unless you
 *    pass in the __GFP_HARDWALL flag set in gfp_flag, which disables
 *    the code that might scan up ancestor cpusets and sleep.
 **/

int __cpuset_zone_allowed(struct zone *z, gfp_t gfp_mask)
{
	int node;			/* node that zone z is on */
	const struct cpuset *cs;	/* current cpuset ancestors */
	int allowed;			/* is allocation in zone z allowed? */

	if (in_interrupt())
		return 1;
	node = z->zone_pgdat->node_id;
	might_sleep_if(!(gfp_mask & __GFP_HARDWALL));
	if (node_isset(node, current->mems_allowed))
		return 1;
	if (gfp_mask & __GFP_HARDWALL)	/* If hardwall request, stop here */
		return 0;

	if (current->flags & PF_EXITING) /* Let dying task have memory */
		return 1;

	/* Not hardwall and node outside mems_allowed: scan up cpusets */
	mutex_lock(&callback_mutex);

	task_lock(current);
	cs = nearest_exclusive_ancestor(current->cpuset);
	task_unlock(current);

	allowed = node_isset(node, cs->mems_allowed);
	mutex_unlock(&callback_mutex);
	return allowed;
}

/**
 * cpuset_lock - lock out any changes to cpuset structures
 *
 * The out of memory (oom) code needs to mutex_lock cpusets
 * from being changed while it scans the tasklist looking for a
 * task in an overlapping cpuset.  Expose callback_mutex via this
 * cpuset_lock() routine, so the oom code can lock it, before
 * locking the task list.  The tasklist_lock is a spinlock, so
 * must be taken inside callback_mutex.
 */

void cpuset_lock(void)
{
	mutex_lock(&callback_mutex);
}

/**
 * cpuset_unlock - release lock on cpuset changes
 *
 * Undo the lock taken in a previous cpuset_lock() call.
 */

void cpuset_unlock(void)
{
	mutex_unlock(&callback_mutex);
<<<<<<< HEAD
=======
}

/**
 * cpuset_mem_spread_node() - On which node to begin search for a page
 *
 * If a task is marked PF_SPREAD_PAGE or PF_SPREAD_SLAB (as for
 * tasks in a cpuset with is_spread_page or is_spread_slab set),
 * and if the memory allocation used cpuset_mem_spread_node()
 * to determine on which node to start looking, as it will for
 * certain page cache or slab cache pages such as used for file
 * system buffers and inode caches, then instead of starting on the
 * local node to look for a free page, rather spread the starting
 * node around the tasks mems_allowed nodes.
 *
 * We don't have to worry about the returned node being offline
 * because "it can't happen", and even if it did, it would be ok.
 *
 * The routines calling guarantee_online_mems() are careful to
 * only set nodes in task->mems_allowed that are online.  So it
 * should not be possible for the following code to return an
 * offline node.  But if it did, that would be ok, as this routine
 * is not returning the node where the allocation must be, only
 * the node where the search should start.  The zonelist passed to
 * __alloc_pages() will include all nodes.  If the slab allocator
 * is passed an offline node, it will fall back to the local node.
 * See kmem_cache_alloc_node().
 */

int cpuset_mem_spread_node(void)
{
	int node;

	node = next_node(current->cpuset_mem_spread_rotor, current->mems_allowed);
	if (node == MAX_NUMNODES)
		node = first_node(current->mems_allowed);
	current->cpuset_mem_spread_rotor = node;
	return node;
>>>>>>> 120bda20
}
EXPORT_SYMBOL_GPL(cpuset_mem_spread_node);

/**
 * cpuset_mem_spread_node() - On which node to begin search for a page
 *
 * If a task is marked PF_SPREAD_PAGE or PF_SPREAD_SLAB (as for
 * tasks in a cpuset with is_spread_page or is_spread_slab set),
 * and if the memory allocation used cpuset_mem_spread_node()
 * to determine on which node to start looking, as it will for
 * certain page cache or slab cache pages such as used for file
 * system buffers and inode caches, then instead of starting on the
 * local node to look for a free page, rather spread the starting
 * node around the tasks mems_allowed nodes.
 *
 * We don't have to worry about the returned node being offline
 * because "it can't happen", and even if it did, it would be ok.
 *
 * The routines calling guarantee_online_mems() are careful to
 * only set nodes in task->mems_allowed that are online.  So it
 * should not be possible for the following code to return an
 * offline node.  But if it did, that would be ok, as this routine
 * is not returning the node where the allocation must be, only
 * the node where the search should start.  The zonelist passed to
 * __alloc_pages() will include all nodes.  If the slab allocator
 * is passed an offline node, it will fall back to the local node.
 * See kmem_cache_alloc_node().
 */

int cpuset_mem_spread_node(void)
{
	int node;

	node = next_node(current->cpuset_mem_spread_rotor, current->mems_allowed);
	if (node == MAX_NUMNODES)
		node = first_node(current->mems_allowed);
	current->cpuset_mem_spread_rotor = node;
	return node;
}
EXPORT_SYMBOL_GPL(cpuset_mem_spread_node);

/**
 * cpuset_excl_nodes_overlap - Do we overlap @p's mem_exclusive ancestors?
 * @p: pointer to task_struct of some other task.
 *
 * Description: Return true if the nearest mem_exclusive ancestor
 * cpusets of tasks @p and current overlap.  Used by oom killer to
 * determine if task @p's memory usage might impact the memory
 * available to the current task.
 *
 * Call while holding callback_mutex.
 **/

int cpuset_excl_nodes_overlap(const struct task_struct *p)
{
	const struct cpuset *cs1, *cs2;	/* my and p's cpuset ancestors */
	int overlap = 1;		/* do cpusets overlap? */

	task_lock(current);
	if (current->flags & PF_EXITING) {
		task_unlock(current);
		goto done;
	}
	cs1 = nearest_exclusive_ancestor(current->cpuset);
	task_unlock(current);

	task_lock((struct task_struct *)p);
	if (p->flags & PF_EXITING) {
		task_unlock((struct task_struct *)p);
		goto done;
	}
	cs2 = nearest_exclusive_ancestor(p->cpuset);
	task_unlock((struct task_struct *)p);

	overlap = nodes_intersects(cs1->mems_allowed, cs2->mems_allowed);
done:
	return overlap;
}

/*
 * Collection of memory_pressure is suppressed unless
 * this flag is enabled by writing "1" to the special
 * cpuset file 'memory_pressure_enabled' in the root cpuset.
 */

int cpuset_memory_pressure_enabled __read_mostly;

/**
 * cpuset_memory_pressure_bump - keep stats of per-cpuset reclaims.
 *
 * Keep a running average of the rate of synchronous (direct)
 * page reclaim efforts initiated by tasks in each cpuset.
 *
 * This represents the rate at which some task in the cpuset
 * ran low on memory on all nodes it was allowed to use, and
 * had to enter the kernels page reclaim code in an effort to
 * create more free memory by tossing clean pages or swapping
 * or writing dirty pages.
 *
 * Display to user space in the per-cpuset read-only file
 * "memory_pressure".  Value displayed is an integer
 * representing the recent rate of entry into the synchronous
 * (direct) page reclaim by any task attached to the cpuset.
 **/

void __cpuset_memory_pressure_bump(void)
{
	struct cpuset *cs;

	task_lock(current);
	cs = current->cpuset;
	fmeter_markevent(&cs->fmeter);
	task_unlock(current);
}

/*
 * proc_cpuset_show()
 *  - Print tasks cpuset path into seq_file.
 *  - Used for /proc/<pid>/cpuset.
 *  - No need to task_lock(tsk) on this tsk->cpuset reference, as it
 *    doesn't really matter if tsk->cpuset changes after we read it,
 *    and we take manage_mutex, keeping attach_task() from changing it
 *    anyway.  No need to check that tsk->cpuset != NULL, thanks to
 *    the_top_cpuset_hack in cpuset_exit(), which sets an exiting tasks
 *    cpuset to top_cpuset.
 */
static int proc_cpuset_show(struct seq_file *m, void *v)
{
<<<<<<< HEAD
=======
	struct pid *pid;
>>>>>>> 120bda20
	struct task_struct *tsk;
	char *buf;
	int retval;

	retval = -ENOMEM;
	buf = kmalloc(PAGE_SIZE, GFP_KERNEL);
	if (!buf)
<<<<<<< HEAD
		return -ENOMEM;

	tsk = m->private;
	mutex_lock(&manage_mutex);
=======
		goto out;

	retval = -ESRCH;
	pid = m->private;
	tsk = get_pid_task(pid, PIDTYPE_PID);
	if (!tsk)
		goto out_free;

	retval = -EINVAL;
	mutex_lock(&manage_mutex);

>>>>>>> 120bda20
	retval = cpuset_path(tsk->cpuset, buf, PAGE_SIZE);
	if (retval < 0)
		goto out_unlock;
	seq_puts(m, buf);
	seq_putc(m, '\n');
<<<<<<< HEAD
out:
	mutex_unlock(&manage_mutex);
=======
out_unlock:
	mutex_unlock(&manage_mutex);
	put_task_struct(tsk);
out_free:
>>>>>>> 120bda20
	kfree(buf);
out:
	return retval;
}

static int cpuset_open(struct inode *inode, struct file *file)
{
	struct pid *pid = PROC_I(inode)->pid;
	return single_open(file, proc_cpuset_show, pid);
}

struct file_operations proc_cpuset_operations = {
	.open		= cpuset_open,
	.read		= seq_read,
	.llseek		= seq_lseek,
	.release	= single_release,
};

/* Display task cpus_allowed, mems_allowed in /proc/<pid>/status file. */
char *cpuset_task_status_allowed(struct task_struct *task, char *buffer)
{
	buffer += sprintf(buffer, "Cpus_allowed:\t");
	buffer += cpumask_scnprintf(buffer, PAGE_SIZE, task->cpus_allowed);
	buffer += sprintf(buffer, "\n");
	buffer += sprintf(buffer, "Mems_allowed:\t");
	buffer += nodemask_scnprintf(buffer, PAGE_SIZE, task->mems_allowed);
	buffer += sprintf(buffer, "\n");
	return buffer;
}<|MERGE_RESOLUTION|>--- conflicted
+++ resolved
@@ -1206,15 +1206,12 @@
 		get_task_struct(tsk);
 	}
 
-<<<<<<< HEAD
-=======
 	retval = security_task_setscheduler(tsk, 0, NULL);
 	if (retval) {
 		put_task_struct(tsk);
 		return retval;
 	}
 
->>>>>>> 120bda20
 	mutex_lock(&callback_mutex);
 
 	task_lock(tsk);
@@ -2317,8 +2314,6 @@
 void cpuset_unlock(void)
 {
 	mutex_unlock(&callback_mutex);
-<<<<<<< HEAD
-=======
 }
 
 /**
@@ -2356,45 +2351,6 @@
 		node = first_node(current->mems_allowed);
 	current->cpuset_mem_spread_rotor = node;
 	return node;
->>>>>>> 120bda20
-}
-EXPORT_SYMBOL_GPL(cpuset_mem_spread_node);
-
-/**
- * cpuset_mem_spread_node() - On which node to begin search for a page
- *
- * If a task is marked PF_SPREAD_PAGE or PF_SPREAD_SLAB (as for
- * tasks in a cpuset with is_spread_page or is_spread_slab set),
- * and if the memory allocation used cpuset_mem_spread_node()
- * to determine on which node to start looking, as it will for
- * certain page cache or slab cache pages such as used for file
- * system buffers and inode caches, then instead of starting on the
- * local node to look for a free page, rather spread the starting
- * node around the tasks mems_allowed nodes.
- *
- * We don't have to worry about the returned node being offline
- * because "it can't happen", and even if it did, it would be ok.
- *
- * The routines calling guarantee_online_mems() are careful to
- * only set nodes in task->mems_allowed that are online.  So it
- * should not be possible for the following code to return an
- * offline node.  But if it did, that would be ok, as this routine
- * is not returning the node where the allocation must be, only
- * the node where the search should start.  The zonelist passed to
- * __alloc_pages() will include all nodes.  If the slab allocator
- * is passed an offline node, it will fall back to the local node.
- * See kmem_cache_alloc_node().
- */
-
-int cpuset_mem_spread_node(void)
-{
-	int node;
-
-	node = next_node(current->cpuset_mem_spread_rotor, current->mems_allowed);
-	if (node == MAX_NUMNODES)
-		node = first_node(current->mems_allowed);
-	current->cpuset_mem_spread_rotor = node;
-	return node;
 }
 EXPORT_SYMBOL_GPL(cpuset_mem_spread_node);
 
@@ -2485,10 +2441,7 @@
  */
 static int proc_cpuset_show(struct seq_file *m, void *v)
 {
-<<<<<<< HEAD
-=======
 	struct pid *pid;
->>>>>>> 120bda20
 	struct task_struct *tsk;
 	char *buf;
 	int retval;
@@ -2496,12 +2449,6 @@
 	retval = -ENOMEM;
 	buf = kmalloc(PAGE_SIZE, GFP_KERNEL);
 	if (!buf)
-<<<<<<< HEAD
-		return -ENOMEM;
-
-	tsk = m->private;
-	mutex_lock(&manage_mutex);
-=======
 		goto out;
 
 	retval = -ESRCH;
@@ -2513,21 +2460,15 @@
 	retval = -EINVAL;
 	mutex_lock(&manage_mutex);
 
->>>>>>> 120bda20
 	retval = cpuset_path(tsk->cpuset, buf, PAGE_SIZE);
 	if (retval < 0)
 		goto out_unlock;
 	seq_puts(m, buf);
 	seq_putc(m, '\n');
-<<<<<<< HEAD
-out:
-	mutex_unlock(&manage_mutex);
-=======
 out_unlock:
 	mutex_unlock(&manage_mutex);
 	put_task_struct(tsk);
 out_free:
->>>>>>> 120bda20
 	kfree(buf);
 out:
 	return retval;
