--- conflicted
+++ resolved
@@ -4161,11 +4161,7 @@
 	struct cgroup *cgrp;
 	struct cgroup_name *name;
 	struct cgroupfs_root *root = parent->root;
-<<<<<<< HEAD
-	int err;
-=======
 	int ssid, err;
->>>>>>> f9287c7a
 	struct cgroup_subsys *ss;
 	struct super_block *sb = root->sb;
 
@@ -4182,19 +4178,6 @@
 	rcu_assign_pointer(cgrp->name, name);
 
 	/*
-<<<<<<< HEAD
-	 * Temporarily set the pointer to NULL, so idr_find() won't return
-	 * a half-baked cgroup.
-	 */
-	cgrp->id = idr_alloc(&root->cgroup_idr, NULL, 1, 0, GFP_KERNEL);
-	if (cgrp->id < 0) {
-		err = -ENOMEM;
-		goto err_free_name;
-	}
-
-	/*
-=======
->>>>>>> f9287c7a
 	 * Only live parents can have children.  Note that the liveliness
 	 * check isn't strictly necessary because cgroup_mkdir() and
 	 * cgroup_rmdir() are fully synchronized by i_mutex; however, do it
