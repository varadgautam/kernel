--- conflicted
+++ resolved
@@ -5291,11 +5291,8 @@
 	if (parent)
 		cgroup_bpf_inherit(cgrp, parent);
 
-<<<<<<< HEAD
-=======
 	cgroup_propagate_control(cgrp);
 
->>>>>>> a062067a
 	return cgrp;
 
 out_cancel_ref:
