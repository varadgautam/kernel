--- conflicted
+++ resolved
@@ -1194,24 +1194,6 @@
 	return do_syslog(type, buf, len, SYSLOG_FROM_CALL);
 }
 
-<<<<<<< HEAD
-#if defined(CONFIG_KGDB_KDB) || defined(CONFIG_DEBUG_KERNEL)
-/* kdb dmesg command needs access to the syslog buffer.  do_syslog()
- * uses locks so it cannot be used during debugging.  Just tell kdb
- * where the start and end of the physical and logical logs are.  This
- * is equivalent to do_syslog(3).
- */
-void kdb_syslog_data(char *syslog_data[4])
-{
-	syslog_data[0] = log_buf;
-	syslog_data[1] = log_buf + log_buf_len;
-	syslog_data[2] = log_buf + log_first_idx;
-	syslog_data[3] = log_buf + log_next_idx;
-}
-#endif	/* CONFIG_KGDB_KDB */
-
-=======
->>>>>>> 28a33cbc
 static bool __read_mostly ignore_loglevel;
 
 static int __init ignore_loglevel_setup(char *str)
