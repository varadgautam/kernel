--- conflicted
+++ resolved
@@ -598,30 +598,9 @@
 	char c = is_ret_probe(tu) ? 'r' : 'p';
 	int i;
 
-<<<<<<< HEAD
-	seq_printf(m, "%c:%s/%s", c, tu->tp.call.class->system,
-			trace_event_name(&tu->tp.call));
-	seq_printf(m, " %s:", tu->filename);
-
-	/* Don't print "0x  (null)" when offset is 0 */
-	if (tu->offset) {
-		seq_printf(m, "0x%0*lx", (int)(sizeof(void *) * 2), tu->offset);
-	} else {
-		switch (sizeof(void *)) {
-		case 4:
-			seq_printf(m, "0x00000000");
-			break;
-		case 8:
-		default:
-			seq_printf(m, "0x0000000000000000");
-			break;
-		}
-	}
-=======
 	seq_printf(m, "%c:%s/%s %s:0x%0*lx", c, tu->tp.call.class->system,
 			trace_event_name(&tu->tp.call), tu->filename,
 			(int)(sizeof(void *) * 2), tu->offset);
->>>>>>> 144482d4
 
 	for (i = 0; i < tu->tp.nr_args; i++)
 		seq_printf(m, " %s=%s", tu->tp.args[i].name, tu->tp.args[i].comm);
