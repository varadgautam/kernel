--- conflicted
+++ resolved
@@ -820,12 +820,8 @@
 		what |= BLK_TC_ACT(BLK_TC_FS);
 
 	__blk_add_trace(bt, blk_rq_trace_sector(rq), nr_bytes, req_op(rq),
-<<<<<<< HEAD
 			rq->cmd_flags, what, error, 0, NULL, cgid);
-=======
-			rq->cmd_flags, what, error, 0, NULL);
 	rcu_read_unlock();
->>>>>>> c98df539
 }
 
 static void blk_add_trace_rq_insert(void *ignore,
@@ -881,12 +877,8 @@
 	}
 
 	__blk_add_trace(bt, bio->bi_iter.bi_sector, bio->bi_iter.bi_size,
-<<<<<<< HEAD
 			bio_op(bio), bio->bi_opf, what, error, 0, NULL, cgid);
-=======
-			bio_op(bio), bio->bi_opf, what, error, 0, NULL);
 	rcu_read_unlock();
->>>>>>> c98df539
 }
 
 static void blk_add_trace_bio_bounce(void *ignore,
@@ -943,12 +935,8 @@
 		bt = rcu_dereference(q->blk_trace);
 		if (bt)
 			__blk_add_trace(bt, 0, 0, rw, 0, BLK_TA_GETRQ, 0, 0,
-<<<<<<< HEAD
 					NULL, NULL);
-=======
-					NULL);
 		rcu_read_unlock();
->>>>>>> c98df539
 	}
 }
 
@@ -967,12 +955,8 @@
 		bt = rcu_dereference(q->blk_trace);
 		if (bt)
 			__blk_add_trace(bt, 0, 0, rw, 0, BLK_TA_SLEEPRQ,
-<<<<<<< HEAD
 					0, 0, NULL, NULL);
-=======
-					0, 0, NULL);
 		rcu_read_unlock();
->>>>>>> c98df539
 	}
 }
 
@@ -983,12 +967,8 @@
 	rcu_read_lock();
 	bt = rcu_dereference(q->blk_trace);
 	if (bt)
-<<<<<<< HEAD
 		__blk_add_trace(bt, 0, 0, 0, 0, BLK_TA_PLUG, 0, 0, NULL, NULL);
-=======
-		__blk_add_trace(bt, 0, 0, 0, 0, BLK_TA_PLUG, 0, 0, NULL);
 	rcu_read_unlock();
->>>>>>> c98df539
 }
 
 static void blk_add_trace_unplug(void *ignore, struct request_queue *q,
@@ -1064,12 +1044,8 @@
 
 	__blk_add_trace(bt, bio->bi_iter.bi_sector, bio->bi_iter.bi_size,
 			bio_op(bio), bio->bi_opf, BLK_TA_REMAP, bio->bi_status,
-<<<<<<< HEAD
 			sizeof(r), &r, blk_trace_bio_get_cgid(q, bio));
-=======
-			sizeof(r), &r);
 	rcu_read_unlock();
->>>>>>> c98df539
 }
 
 /**
@@ -1106,12 +1082,8 @@
 
 	__blk_add_trace(bt, blk_rq_pos(rq), blk_rq_bytes(rq),
 			rq_data_dir(rq), 0, BLK_TA_REMAP, 0,
-<<<<<<< HEAD
 			sizeof(r), &r, blk_trace_request_get_cgid(q, rq));
-=======
-			sizeof(r), &r);
 	rcu_read_unlock();
->>>>>>> c98df539
 }
 
 /**
@@ -1139,13 +1111,9 @@
 	}
 
 	__blk_add_trace(bt, blk_rq_trace_sector(rq), blk_rq_bytes(rq), 0, 0,
-<<<<<<< HEAD
 				BLK_TA_DRV_DATA, 0, len, data,
 				blk_trace_request_get_cgid(q, rq));
-=======
-				BLK_TA_DRV_DATA, 0, len, data);
 	rcu_read_unlock();
->>>>>>> c98df539
 }
 EXPORT_SYMBOL_GPL(blk_add_driver_data);
 
