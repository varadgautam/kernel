--- conflicted
+++ resolved
@@ -49,13 +49,8 @@
 
 config FUNCTION_TRACER
 	bool "Kernel Function Tracer"
-<<<<<<< HEAD
-	depends on HAVE_FTRACE
-=======
 	depends on HAVE_FUNCTION_TRACER
 	depends on DEBUG_KERNEL
-	select FRAME_POINTER
->>>>>>> 18e352e4
 	select TRACING
 	select CONTEXT_SWITCH_TRACER
 	help
@@ -270,14 +265,8 @@
 	  buffer giving access to the last N branches for each cpu.
 
 config DYNAMIC_FTRACE
-<<<<<<< HEAD
-	bool "enable/disable ftrace tracepoints dynamically (BROKEN)"
-	depends on BROKEN
-	depends on FTRACE
-=======
 	bool "enable/disable ftrace tracepoints dynamically"
 	depends on FUNCTION_TRACER
->>>>>>> 18e352e4
 	depends on HAVE_DYNAMIC_FTRACE
 	depends on DEBUG_KERNEL
 	default y
