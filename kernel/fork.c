--- conflicted
+++ resolved
@@ -1689,8 +1689,6 @@
 #endif /* #ifdef CONFIG_TASKS_RCU */
 }
 
-<<<<<<< HEAD
-=======
 static int pidfd_release(struct inode *inode, struct file *file)
 {
 	struct pid *pid = file->private_data;
@@ -1718,7 +1716,6 @@
 #endif
 };
 
->>>>>>> c59c1e66
 static void __delayed_free_task(struct rcu_head *rhp)
 {
 	struct task_struct *tsk = container_of(rhp, struct task_struct, rcu);
