--- conflicted
+++ resolved
@@ -2388,11 +2388,7 @@
 	 * Account one period with whatever state we found before
 	 * folding in the nohz state and ageing the entire idle period.
 	 *
-<<<<<<< HEAD
-	 * This avoids loosing a sample when we go idle between
-=======
 	 * This avoids loosing a sample when we go idle between 
->>>>>>> b0b9e5c5
 	 * calc_load_account_active() (10 ticks ago) and now and thus
 	 * under-accounting.
 	 */
