--- conflicted
+++ resolved
@@ -4919,27 +4919,16 @@
 			cfs_b->quota = div64_u64(cfs_b->quota, old);
 
 			pr_warn_ratelimited(
-<<<<<<< HEAD
-        "cfs_period_timer[cpu%d]: period too short, scaling up (new cfs_period_us %lld, cfs_quota_us = %lld)\n",
-	                        smp_processor_id(),
-	                        div_u64(new, NSEC_PER_USEC),
-                                div_u64(cfs_b->quota, NSEC_PER_USEC));
-=======
 	"cfs_period_timer[cpu%d]: period too short, scaling up (new cfs_period_us %lld, cfs_quota_us = %lld)\n",
 				smp_processor_id(),
 				div_u64(new, NSEC_PER_USEC),
 				div_u64(cfs_b->quota, NSEC_PER_USEC));
->>>>>>> 1a03a6ab
 
 			/* reset count so we don't come right back in here */
 			count = 0;
 		}
 
-<<<<<<< HEAD
-		idle = do_sched_cfs_period_timer(cfs_b, overrun);
-=======
 		idle = do_sched_cfs_period_timer(cfs_b, overrun, flags);
->>>>>>> 1a03a6ab
 	}
 	if (idle)
 		cfs_b->period_active = 0;
