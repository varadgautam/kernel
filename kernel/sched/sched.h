/* SPDX-License-Identifier: GPL-2.0 */
/*
 * Scheduler internal types and methods:
 */
#include <linux/sched.h>

#include <linux/sched/autogroup.h>
#include <linux/sched/clock.h>
#include <linux/sched/coredump.h>
#include <linux/sched/cpufreq.h>
#include <linux/sched/cputime.h>
#include <linux/sched/deadline.h>
#include <linux/sched/debug.h>
#include <linux/sched/hotplug.h>
#include <linux/sched/idle.h>
#include <linux/sched/init.h>
#include <linux/sched/isolation.h>
#include <linux/sched/jobctl.h>
#include <linux/sched/loadavg.h>
#include <linux/sched/mm.h>
#include <linux/sched/nohz.h>
#include <linux/sched/numa_balancing.h>
#include <linux/sched/prio.h>
#include <linux/sched/rt.h>
#include <linux/sched/signal.h>
#include <linux/sched/smt.h>
#include <linux/sched/stat.h>
#include <linux/sched/sysctl.h>
#include <linux/sched/task.h>
#include <linux/sched/task_stack.h>
#include <linux/sched/topology.h>
#include <linux/sched/user.h>
#include <linux/sched/wake_q.h>
#include <linux/sched/xacct.h>

#include <uapi/linux/sched/types.h>

#include <linux/binfmts.h>
#include <linux/blkdev.h>
#include <linux/compat.h>
#include <linux/context_tracking.h>
#include <linux/cpufreq.h>
#include <linux/cpuidle.h>
#include <linux/cpuset.h>
#include <linux/ctype.h>
#include <linux/debugfs.h>
#include <linux/delayacct.h>
#include <linux/energy_model.h>
#include <linux/init_task.h>
#include <linux/kprobes.h>
#include <linux/kthread.h>
#include <linux/membarrier.h>
#include <linux/migrate.h>
#include <linux/mmu_context.h>
#include <linux/nmi.h>
#include <linux/proc_fs.h>
#include <linux/prefetch.h>
#include <linux/profile.h>
#include <linux/psi.h>
#include <linux/rcupdate_wait.h>
#include <linux/security.h>
#include <linux/stop_machine.h>
#include <linux/suspend.h>
#include <linux/swait.h>
#include <linux/syscalls.h>
#include <linux/task_work.h>
#include <linux/tsacct_kern.h>

#include <asm/tlb.h>

#ifdef CONFIG_PARAVIRT
# include <asm/paravirt.h>
#endif

#include "cpupri.h"
#include "cpudeadline.h"

#ifdef CONFIG_SCHED_DEBUG
# define SCHED_WARN_ON(x)	WARN_ONCE(x, #x)
#else
# define SCHED_WARN_ON(x)	({ (void)(x), 0; })
#endif

struct rq;
struct cpuidle_state;

/* task_struct::on_rq states: */
#define TASK_ON_RQ_QUEUED	1
#define TASK_ON_RQ_MIGRATING	2

extern __read_mostly int scheduler_running;

extern unsigned long calc_load_update;
extern atomic_long_t calc_load_tasks;

extern void calc_global_load_tick(struct rq *this_rq);
extern long calc_load_fold_active(struct rq *this_rq, long adjust);

/*
 * Helpers for converting nanosecond timing to jiffy resolution
 */
#define NS_TO_JIFFIES(TIME)	((unsigned long)(TIME) / (NSEC_PER_SEC / HZ))

/*
 * Increase resolution of nice-level calculations for 64-bit architectures.
 * The extra resolution improves shares distribution and load balancing of
 * low-weight task groups (eg. nice +19 on an autogroup), deeper taskgroup
 * hierarchies, especially on larger systems. This is not a user-visible change
 * and does not change the user-interface for setting shares/weights.
 *
 * We increase resolution only if we have enough bits to allow this increased
 * resolution (i.e. 64-bit). The costs for increasing resolution when 32-bit
 * are pretty high and the returns do not justify the increased costs.
 *
 * Really only required when CONFIG_FAIR_GROUP_SCHED=y is also set, but to
 * increase coverage and consistency always enable it on 64-bit platforms.
 */
#ifdef CONFIG_64BIT
# define NICE_0_LOAD_SHIFT	(SCHED_FIXEDPOINT_SHIFT + SCHED_FIXEDPOINT_SHIFT)
# define scale_load(w)		((w) << SCHED_FIXEDPOINT_SHIFT)
# define scale_load_down(w) \
({ \
	unsigned long __w = (w); \
	if (__w) \
		__w = max(2UL, __w >> SCHED_FIXEDPOINT_SHIFT); \
	__w; \
})
#else
# define NICE_0_LOAD_SHIFT	(SCHED_FIXEDPOINT_SHIFT)
# define scale_load(w)		(w)
# define scale_load_down(w)	(w)
#endif

/*
 * Task weight (visible to users) and its load (invisible to users) have
 * independent resolution, but they should be well calibrated. We use
 * scale_load() and scale_load_down(w) to convert between them. The
 * following must be true:
 *
 *  scale_load(sched_prio_to_weight[USER_PRIO(NICE_TO_PRIO(0))]) == NICE_0_LOAD
 *
 */
#define NICE_0_LOAD		(1L << NICE_0_LOAD_SHIFT)

/*
 * Single value that decides SCHED_DEADLINE internal math precision.
 * 10 -> just above 1us
 * 9  -> just above 0.5us
 */
#define DL_SCALE		10

/*
 * Single value that denotes runtime == period, ie unlimited time.
 */
#define RUNTIME_INF		((u64)~0ULL)

static inline int idle_policy(int policy)
{
	return policy == SCHED_IDLE;
}
static inline int fair_policy(int policy)
{
	return policy == SCHED_NORMAL || policy == SCHED_BATCH;
}

static inline int rt_policy(int policy)
{
	return policy == SCHED_FIFO || policy == SCHED_RR;
}

static inline int dl_policy(int policy)
{
	return policy == SCHED_DEADLINE;
}
static inline bool valid_policy(int policy)
{
	return idle_policy(policy) || fair_policy(policy) ||
		rt_policy(policy) || dl_policy(policy);
}

static inline int task_has_idle_policy(struct task_struct *p)
{
	return idle_policy(p->policy);
}

static inline int task_has_rt_policy(struct task_struct *p)
{
	return rt_policy(p->policy);
}

static inline int task_has_dl_policy(struct task_struct *p)
{
	return dl_policy(p->policy);
}

#define cap_scale(v, s) ((v)*(s) >> SCHED_CAPACITY_SHIFT)

static inline void update_avg(u64 *avg, u64 sample)
{
	s64 diff = sample - *avg;
	*avg += diff / 8;
}

/*
 * !! For sched_setattr_nocheck() (kernel) only !!
 *
 * This is actually gross. :(
 *
 * It is used to make schedutil kworker(s) higher priority than SCHED_DEADLINE
 * tasks, but still be able to sleep. We need this on platforms that cannot
 * atomically change clock frequency. Remove once fast switching will be
 * available on such platforms.
 *
 * SUGOV stands for SchedUtil GOVernor.
 */
#define SCHED_FLAG_SUGOV	0x10000000

static inline bool dl_entity_is_special(struct sched_dl_entity *dl_se)
{
#ifdef CONFIG_CPU_FREQ_GOV_SCHEDUTIL
	return unlikely(dl_se->flags & SCHED_FLAG_SUGOV);
#else
	return false;
#endif
}

/*
 * Tells if entity @a should preempt entity @b.
 */
static inline bool
dl_entity_preempt(struct sched_dl_entity *a, struct sched_dl_entity *b)
{
	return dl_entity_is_special(a) ||
	       dl_time_before(a->deadline, b->deadline);
}

/*
 * This is the priority-queue data structure of the RT scheduling class:
 */
struct rt_prio_array {
	DECLARE_BITMAP(bitmap, MAX_RT_PRIO+1); /* include 1 bit for delimiter */
	struct list_head queue[MAX_RT_PRIO];
};

struct rt_bandwidth {
	/* nests inside the rq lock: */
	raw_spinlock_t		rt_runtime_lock;
	ktime_t			rt_period;
	u64			rt_runtime;
	struct hrtimer		rt_period_timer;
	unsigned int		rt_period_active;
};

void __dl_clear_params(struct task_struct *p);

/*
 * To keep the bandwidth of -deadline tasks and groups under control
 * we need some place where:
 *  - store the maximum -deadline bandwidth of the system (the group);
 *  - cache the fraction of that bandwidth that is currently allocated.
 *
 * This is all done in the data structure below. It is similar to the
 * one used for RT-throttling (rt_bandwidth), with the main difference
 * that, since here we are only interested in admission control, we
 * do not decrease any runtime while the group "executes", neither we
 * need a timer to replenish it.
 *
 * With respect to SMP, the bandwidth is given on a per-CPU basis,
 * meaning that:
 *  - dl_bw (< 100%) is the bandwidth of the system (group) on each CPU;
 *  - dl_total_bw array contains, in the i-eth element, the currently
 *    allocated bandwidth on the i-eth CPU.
 * Moreover, groups consume bandwidth on each CPU, while tasks only
 * consume bandwidth on the CPU they're running on.
 * Finally, dl_total_bw_cpu is used to cache the index of dl_total_bw
 * that will be shown the next time the proc or cgroup controls will
 * be red. It on its turn can be changed by writing on its own
 * control.
 */
struct dl_bandwidth {
	raw_spinlock_t		dl_runtime_lock;
	u64			dl_runtime;
	u64			dl_period;
};

static inline int dl_bandwidth_enabled(void)
{
	return sysctl_sched_rt_runtime >= 0;
}

struct dl_bw {
	raw_spinlock_t		lock;
	u64			bw;
	u64			total_bw;
};

static inline void __dl_update(struct dl_bw *dl_b, s64 bw);

static inline
void __dl_sub(struct dl_bw *dl_b, u64 tsk_bw, int cpus)
{
	dl_b->total_bw -= tsk_bw;
	__dl_update(dl_b, (s32)tsk_bw / cpus);
}

static inline
void __dl_add(struct dl_bw *dl_b, u64 tsk_bw, int cpus)
{
	dl_b->total_bw += tsk_bw;
	__dl_update(dl_b, -((s32)tsk_bw / cpus));
}

static inline
bool __dl_overflow(struct dl_bw *dl_b, int cpus, u64 old_bw, u64 new_bw)
{
	return dl_b->bw != -1 &&
	       dl_b->bw * cpus < dl_b->total_bw - old_bw + new_bw;
}

extern void dl_change_utilization(struct task_struct *p, u64 new_bw);
extern void init_dl_bw(struct dl_bw *dl_b);
extern int  sched_dl_global_validate(void);
extern void sched_dl_do_global(void);
extern int  sched_dl_overflow(struct task_struct *p, int policy, const struct sched_attr *attr);
extern void __setparam_dl(struct task_struct *p, const struct sched_attr *attr);
extern void __getparam_dl(struct task_struct *p, struct sched_attr *attr);
extern bool __checkparam_dl(const struct sched_attr *attr);
extern bool dl_param_changed(struct task_struct *p, const struct sched_attr *attr);
extern int  dl_task_can_attach(struct task_struct *p, const struct cpumask *cs_cpus_allowed);
extern int  dl_cpuset_cpumask_can_shrink(const struct cpumask *cur, const struct cpumask *trial);
extern bool dl_cpu_busy(unsigned int cpu);

#ifdef CONFIG_CGROUP_SCHED

#include <linux/cgroup.h>
#include <linux/psi.h>

struct cfs_rq;
struct rt_rq;

extern struct list_head task_groups;

struct cfs_bandwidth {
#ifdef CONFIG_CFS_BANDWIDTH
	raw_spinlock_t		lock;
	ktime_t			period;
	u64			quota;
	u64			runtime;
	s64			hierarchical_quota;

	u8			idle;
	u8			period_active;
	u8			distribute_running;
	u8			slack_started;
	struct hrtimer		period_timer;
	struct hrtimer		slack_timer;
	struct list_head	throttled_cfs_rq;

	/* Statistics: */
	int			nr_periods;
	int			nr_throttled;
	u64			throttled_time;
#endif
};

/* Task group related information */
struct task_group {
	struct cgroup_subsys_state css;

#ifdef CONFIG_FAIR_GROUP_SCHED
	/* schedulable entities of this group on each CPU */
	struct sched_entity	**se;
	/* runqueue "owned" by this group on each CPU */
	struct cfs_rq		**cfs_rq;
	unsigned long		shares;

#ifdef	CONFIG_SMP
	/*
	 * load_avg can be heavily contended at clock tick time, so put
	 * it in its own cacheline separated from the fields above which
	 * will also be accessed at each tick.
	 */
	atomic_long_t		load_avg ____cacheline_aligned;
#endif
#endif

#ifdef CONFIG_RT_GROUP_SCHED
	struct sched_rt_entity	**rt_se;
	struct rt_rq		**rt_rq;

	struct rt_bandwidth	rt_bandwidth;
#endif

	struct rcu_head		rcu;
	struct list_head	list;

	struct task_group	*parent;
	struct list_head	siblings;
	struct list_head	children;

#ifdef CONFIG_SCHED_AUTOGROUP
	struct autogroup	*autogroup;
#endif

	struct cfs_bandwidth	cfs_bandwidth;
};

#ifdef CONFIG_FAIR_GROUP_SCHED
#define ROOT_TASK_GROUP_LOAD	NICE_0_LOAD

/*
 * A weight of 0 or 1 can cause arithmetics problems.
 * A weight of a cfs_rq is the sum of weights of which entities
 * are queued on this cfs_rq, so a weight of a entity should not be
 * too large, so as the shares value of a task group.
 * (The default weight is 1024 - so there's no practical
 *  limitation from this.)
 */
#define MIN_SHARES		(1UL <<  1)
#define MAX_SHARES		(1UL << 18)
#endif

typedef int (*tg_visitor)(struct task_group *, void *);

extern int walk_tg_tree_from(struct task_group *from,
			     tg_visitor down, tg_visitor up, void *data);

/*
 * Iterate the full tree, calling @down when first entering a node and @up when
 * leaving it for the final time.
 *
 * Caller must hold rcu_lock or sufficient equivalent.
 */
static inline int walk_tg_tree(tg_visitor down, tg_visitor up, void *data)
{
	return walk_tg_tree_from(&root_task_group, down, up, data);
}

extern int tg_nop(struct task_group *tg, void *data);

extern void free_fair_sched_group(struct task_group *tg);
extern int alloc_fair_sched_group(struct task_group *tg, struct task_group *parent);
extern void online_fair_sched_group(struct task_group *tg);
extern void unregister_fair_sched_group(struct task_group *tg);
extern void init_tg_cfs_entry(struct task_group *tg, struct cfs_rq *cfs_rq,
			struct sched_entity *se, int cpu,
			struct sched_entity *parent);
extern void init_cfs_bandwidth(struct cfs_bandwidth *cfs_b);

extern void __refill_cfs_bandwidth_runtime(struct cfs_bandwidth *cfs_b);
extern void start_cfs_bandwidth(struct cfs_bandwidth *cfs_b);
extern void unthrottle_cfs_rq(struct cfs_rq *cfs_rq);

extern void free_rt_sched_group(struct task_group *tg);
extern int alloc_rt_sched_group(struct task_group *tg, struct task_group *parent);
extern void init_tg_rt_entry(struct task_group *tg, struct rt_rq *rt_rq,
		struct sched_rt_entity *rt_se, int cpu,
		struct sched_rt_entity *parent);
extern int sched_group_set_rt_runtime(struct task_group *tg, long rt_runtime_us);
extern int sched_group_set_rt_period(struct task_group *tg, u64 rt_period_us);
extern long sched_group_rt_runtime(struct task_group *tg);
extern long sched_group_rt_period(struct task_group *tg);
extern int sched_rt_can_attach(struct task_group *tg, struct task_struct *tsk);

extern struct task_group *sched_create_group(struct task_group *parent);
extern void sched_online_group(struct task_group *tg,
			       struct task_group *parent);
extern void sched_destroy_group(struct task_group *tg);
extern void sched_offline_group(struct task_group *tg);

extern void sched_move_task(struct task_struct *tsk);

#ifdef CONFIG_FAIR_GROUP_SCHED
extern int sched_group_set_shares(struct task_group *tg, unsigned long shares);

#ifdef CONFIG_SMP
extern void set_task_rq_fair(struct sched_entity *se,
			     struct cfs_rq *prev, struct cfs_rq *next);
#else /* !CONFIG_SMP */
static inline void set_task_rq_fair(struct sched_entity *se,
			     struct cfs_rq *prev, struct cfs_rq *next) { }
#endif /* CONFIG_SMP */
#endif /* CONFIG_FAIR_GROUP_SCHED */

#else /* CONFIG_CGROUP_SCHED */

struct cfs_bandwidth { };

#endif	/* CONFIG_CGROUP_SCHED */

/* CFS-related fields in a runqueue */
struct cfs_rq {
	struct load_weight	load;
	unsigned int		nr_running;
	unsigned int		h_nr_running;      /* SCHED_{NORMAL,BATCH,IDLE} */
	unsigned int		idle_h_nr_running; /* SCHED_IDLE */

	u64			exec_clock;
	u64			min_vruntime;
#ifndef CONFIG_64BIT
	u64			min_vruntime_copy;
#endif

	struct rb_root_cached	tasks_timeline;

	/*
	 * 'curr' points to currently running entity on this cfs_rq.
	 * It is set to NULL otherwise (i.e when none are currently running).
	 */
	struct sched_entity	*curr;
	struct sched_entity	*next;
	struct sched_entity	*last;
	struct sched_entity	*skip;

#ifdef	CONFIG_SCHED_DEBUG
	unsigned int		nr_spread_over;
#endif

#ifdef CONFIG_SMP
	/*
	 * CFS load tracking
	 */
	struct sched_avg	avg;
#ifndef CONFIG_64BIT
	u64			load_last_update_time_copy;
#endif
	struct {
		raw_spinlock_t	lock ____cacheline_aligned;
		int		nr;
		unsigned long	load_avg;
		unsigned long	util_avg;
		unsigned long	runnable_avg;
	} removed;

#ifdef CONFIG_FAIR_GROUP_SCHED
	unsigned long		tg_load_avg_contrib;
	long			propagate;
	long			prop_runnable_sum;

	/*
	 *   h_load = weight * f(tg)
	 *
	 * Where f(tg) is the recursive weight fraction assigned to
	 * this group.
	 */
	unsigned long		h_load;
	u64			last_h_load_update;
	struct sched_entity	*h_load_next;
#endif /* CONFIG_FAIR_GROUP_SCHED */
#endif /* CONFIG_SMP */

#ifdef CONFIG_FAIR_GROUP_SCHED
	struct rq		*rq;	/* CPU runqueue to which this cfs_rq is attached */

	/*
	 * leaf cfs_rqs are those that hold tasks (lowest schedulable entity in
	 * a hierarchy). Non-leaf lrqs hold other higher schedulable entities
	 * (like users, containers etc.)
	 *
	 * leaf_cfs_rq_list ties together list of leaf cfs_rq's in a CPU.
	 * This list is used during load balance.
	 */
	int			on_list;
	struct list_head	leaf_cfs_rq_list;
	struct task_group	*tg;	/* group that "owns" this runqueue */

#ifdef CONFIG_CFS_BANDWIDTH
	int			runtime_enabled;
	s64			runtime_remaining;

	u64			throttled_clock;
	u64			throttled_clock_task;
	u64			throttled_clock_task_time;
	int			throttled;
	int			throttle_count;
	struct list_head	throttled_list;
#endif /* CONFIG_CFS_BANDWIDTH */
#endif /* CONFIG_FAIR_GROUP_SCHED */
};

static inline int rt_bandwidth_enabled(void)
{
	return sysctl_sched_rt_runtime >= 0;
}

/* RT IPI pull logic requires IRQ_WORK */
#if defined(CONFIG_IRQ_WORK) && defined(CONFIG_SMP)
# define HAVE_RT_PUSH_IPI
#endif

/* Real-Time classes' related field in a runqueue: */
struct rt_rq {
	struct rt_prio_array	active;
	unsigned int		rt_nr_running;
	unsigned int		rr_nr_running;
#if defined CONFIG_SMP || defined CONFIG_RT_GROUP_SCHED
	struct {
		int		curr; /* highest queued rt task prio */
#ifdef CONFIG_SMP
		int		next; /* next highest */
#endif
	} highest_prio;
#endif
#ifdef CONFIG_SMP
	unsigned long		rt_nr_migratory;
	unsigned long		rt_nr_total;
	int			overloaded;
	struct plist_head	pushable_tasks;

#endif /* CONFIG_SMP */
	int			rt_queued;

	int			rt_throttled;
	u64			rt_time;
	u64			rt_runtime;
	/* Nests inside the rq lock: */
	raw_spinlock_t		rt_runtime_lock;

#ifdef CONFIG_RT_GROUP_SCHED
	unsigned long		rt_nr_boosted;

	struct rq		*rq;
	struct task_group	*tg;
#endif
};

static inline bool rt_rq_is_runnable(struct rt_rq *rt_rq)
{
	return rt_rq->rt_queued && rt_rq->rt_nr_running;
}

/* Deadline class' related fields in a runqueue */
struct dl_rq {
	/* runqueue is an rbtree, ordered by deadline */
	struct rb_root_cached	root;

	unsigned long		dl_nr_running;

#ifdef CONFIG_SMP
	/*
	 * Deadline values of the currently executing and the
	 * earliest ready task on this rq. Caching these facilitates
	 * the decision whether or not a ready but not running task
	 * should migrate somewhere else.
	 */
	struct {
		u64		curr;
		u64		next;
	} earliest_dl;

	unsigned long		dl_nr_migratory;
	int			overloaded;

	/*
	 * Tasks on this rq that can be pushed away. They are kept in
	 * an rb-tree, ordered by tasks' deadlines, with caching
	 * of the leftmost (earliest deadline) element.
	 */
	struct rb_root_cached	pushable_dl_tasks_root;
#else
	struct dl_bw		dl_bw;
#endif
	/*
	 * "Active utilization" for this runqueue: increased when a
	 * task wakes up (becomes TASK_RUNNING) and decreased when a
	 * task blocks
	 */
	u64			running_bw;

	/*
	 * Utilization of the tasks "assigned" to this runqueue (including
	 * the tasks that are in runqueue and the tasks that executed on this
	 * CPU and blocked). Increased when a task moves to this runqueue, and
	 * decreased when the task moves away (migrates, changes scheduling
	 * policy, or terminates).
	 * This is needed to compute the "inactive utilization" for the
	 * runqueue (inactive utilization = this_bw - running_bw).
	 */
	u64			this_bw;
	u64			extra_bw;

	/*
	 * Inverse of the fraction of CPU utilization that can be reclaimed
	 * by the GRUB algorithm.
	 */
	u64			bw_ratio;
};

#ifdef CONFIG_FAIR_GROUP_SCHED
/* An entity is a task if it doesn't "own" a runqueue */
#define entity_is_task(se)	(!se->my_q)

static inline void se_update_runnable(struct sched_entity *se)
{
	if (!entity_is_task(se))
		se->runnable_weight = se->my_q->h_nr_running;
}

static inline long se_runnable(struct sched_entity *se)
{
	if (entity_is_task(se))
		return !!se->on_rq;
	else
		return se->runnable_weight;
}

#else
#define entity_is_task(se)	1

static inline void se_update_runnable(struct sched_entity *se) {}

static inline long se_runnable(struct sched_entity *se)
{
	return !!se->on_rq;
}
#endif

#ifdef CONFIG_SMP
/*
 * XXX we want to get rid of these helpers and use the full load resolution.
 */
static inline long se_weight(struct sched_entity *se)
{
	return scale_load_down(se->load.weight);
}


static inline bool sched_asym_prefer(int a, int b)
{
	return arch_asym_cpu_priority(a) > arch_asym_cpu_priority(b);
}

struct perf_domain {
	struct em_perf_domain *em_pd;
	struct perf_domain *next;
	struct rcu_head rcu;
};

/* Scheduling group status flags */
#define SG_OVERLOAD		0x1 /* More than one runnable task on a CPU. */
#define SG_OVERUTILIZED		0x2 /* One or more CPUs are over-utilized. */

/*
 * We add the notion of a root-domain which will be used to define per-domain
 * variables. Each exclusive cpuset essentially defines an island domain by
 * fully partitioning the member CPUs from any other cpuset. Whenever a new
 * exclusive cpuset is created, we also create and attach a new root-domain
 * object.
 *
 */
struct root_domain {
	atomic_t		refcount;
	atomic_t		rto_count;
	struct rcu_head		rcu;
	cpumask_var_t		span;
	cpumask_var_t		online;

	/*
	 * Indicate pullable load on at least one CPU, e.g:
	 * - More than one runnable task
	 * - Running task is misfit
	 */
	int			overload;

	/* Indicate one or more cpus over-utilized (tipping point) */
	int			overutilized;

	/*
	 * The bit corresponding to a CPU gets set here if such CPU has more
	 * than one runnable -deadline task (as it is below for RT tasks).
	 */
	cpumask_var_t		dlo_mask;
	atomic_t		dlo_count;
	struct dl_bw		dl_bw;
	struct cpudl		cpudl;

#ifdef HAVE_RT_PUSH_IPI
	/*
	 * For IPI pull requests, loop across the rto_mask.
	 */
	struct irq_work		rto_push_work;
	raw_spinlock_t		rto_lock;
	/* These are only updated and read within rto_lock */
	int			rto_loop;
	int			rto_cpu;
	/* These atomics are updated outside of a lock */
	atomic_t		rto_loop_next;
	atomic_t		rto_loop_start;
#endif
	/*
	 * The "RT overload" flag: it gets set if a CPU has more than
	 * one runnable RT task.
	 */
	cpumask_var_t		rto_mask;
	struct cpupri		cpupri;

	unsigned long		max_cpu_capacity;

	/*
	 * NULL-terminated list of performance domains intersecting with the
	 * CPUs of the rd. Protected by RCU.
	 */
	struct perf_domain __rcu *pd;
};

extern void init_defrootdomain(void);
extern int sched_init_domains(const struct cpumask *cpu_map);
extern void rq_attach_root(struct rq *rq, struct root_domain *rd);
extern void sched_get_rd(struct root_domain *rd);
extern void sched_put_rd(struct root_domain *rd);

#ifdef HAVE_RT_PUSH_IPI
extern void rto_push_irq_work_func(struct irq_work *work);
#endif
#endif /* CONFIG_SMP */

#ifdef CONFIG_UCLAMP_TASK
/*
 * struct uclamp_bucket - Utilization clamp bucket
 * @value: utilization clamp value for tasks on this clamp bucket
 * @tasks: number of RUNNABLE tasks on this clamp bucket
 *
 * Keep track of how many tasks are RUNNABLE for a given utilization
 * clamp value.
 */
struct uclamp_bucket {
	unsigned long value : bits_per(SCHED_CAPACITY_SCALE);
	unsigned long tasks : BITS_PER_LONG - bits_per(SCHED_CAPACITY_SCALE);
};

/*
 * struct uclamp_rq - rq's utilization clamp
 * @value: currently active clamp values for a rq
 * @bucket: utilization clamp buckets affecting a rq
 *
 * Keep track of RUNNABLE tasks on a rq to aggregate their clamp values.
 * A clamp value is affecting a rq when there is at least one task RUNNABLE
 * (or actually running) with that value.
 *
 * There are up to UCLAMP_CNT possible different clamp values, currently there
 * are only two: minimum utilization and maximum utilization.
 *
 * All utilization clamping values are MAX aggregated, since:
 * - for util_min: we want to run the CPU at least at the max of the minimum
 *   utilization required by its currently RUNNABLE tasks.
 * - for util_max: we want to allow the CPU to run up to the max of the
 *   maximum utilization allowed by its currently RUNNABLE tasks.
 *
 * Since on each system we expect only a limited number of different
 * utilization clamp values (UCLAMP_BUCKETS), use a simple array to track
 * the metrics required to compute all the per-rq utilization clamp values.
 */
struct uclamp_rq {
	unsigned int value;
	struct uclamp_bucket bucket[UCLAMP_BUCKETS];
};
#endif /* CONFIG_UCLAMP_TASK */

/*
 * This is the main, per-CPU runqueue data structure.
 *
 * Locking rule: those places that want to lock multiple runqueues
 * (such as the load balancing or the thread migration code), lock
 * acquire operations must be ordered by ascending &runqueue.
 */
struct rq {
	/* runqueue lock: */
	raw_spinlock_t		lock;

	/*
	 * nr_running and cpu_load should be in the same cacheline because
	 * remote CPUs use both these fields when doing load calculation.
	 */
	unsigned int		nr_running;
#ifdef CONFIG_NUMA_BALANCING
	unsigned int		nr_numa_running;
	unsigned int		nr_preferred_running;
	unsigned int		numa_migrate_on;
#endif
#ifdef CONFIG_NO_HZ_COMMON
#ifdef CONFIG_SMP
	unsigned long		last_load_update_tick;
	unsigned long		last_blocked_load_update_tick;
	unsigned int		has_blocked_load;
#endif /* CONFIG_SMP */
	unsigned int		nohz_tick_stopped;
	atomic_t nohz_flags;
#endif /* CONFIG_NO_HZ_COMMON */

	unsigned long		nr_load_updates;
	u64			nr_switches;

#ifdef CONFIG_UCLAMP_TASK
	/* Utilization clamp values based on CPU's RUNNABLE tasks */
	struct uclamp_rq	uclamp[UCLAMP_CNT] ____cacheline_aligned;
	unsigned int		uclamp_flags;
#define UCLAMP_FLAG_IDLE 0x01
#endif

	struct cfs_rq		cfs;
	struct rt_rq		rt;
	struct dl_rq		dl;

#ifdef CONFIG_FAIR_GROUP_SCHED
	/* list of leaf cfs_rq on this CPU: */
	struct list_head	leaf_cfs_rq_list;
	struct list_head	*tmp_alone_branch;
#endif /* CONFIG_FAIR_GROUP_SCHED */

	/*
	 * This is part of a global counter where only the total sum
	 * over all CPUs matters. A task can increase this counter on
	 * one CPU and if it got migrated afterwards it may decrease
	 * it on another CPU. Always updated under the runqueue lock:
	 */
	unsigned long		nr_uninterruptible;

	struct task_struct	*curr;
	struct task_struct	*idle;
	struct task_struct	*stop;
	unsigned long		next_balance;
	struct mm_struct	*prev_mm;

	unsigned int		clock_update_flags;
	u64			clock;
	/* Ensure that all clocks are in the same cache line */
	u64			clock_task ____cacheline_aligned;
	u64			clock_pelt;
	unsigned long		lost_idle_time;

	atomic_t		nr_iowait;

#ifdef CONFIG_MEMBARRIER
	int membarrier_state;
#endif

#ifdef CONFIG_SMP
	struct root_domain		*rd;
	struct sched_domain __rcu	*sd;

	unsigned long		cpu_capacity;
	unsigned long		cpu_capacity_orig;

	struct callback_head	*balance_callback;

	unsigned char		idle_balance;

	unsigned long		misfit_task_load;

	/* For active balancing */
	int			active_balance;
	int			push_cpu;
#ifdef CONFIG_HPC_CPUSETS
	unsigned int		cpuset_flags;
#endif
	struct cpu_stop_work	active_balance_work;

	/* CPU of this runqueue: */
	int			cpu;
	int			online;

	struct list_head cfs_tasks;

	struct sched_avg	avg_rt;
	struct sched_avg	avg_dl;
#ifdef CONFIG_HAVE_SCHED_AVG_IRQ
	struct sched_avg	avg_irq;
#endif
	u64			idle_stamp;
	u64			avg_idle;

	/* This is used to determine avg_idle's max value */
	u64			max_idle_balance_cost;
#endif

#ifdef CONFIG_IRQ_TIME_ACCOUNTING
	u64			prev_irq_time;
#endif
#ifdef CONFIG_PARAVIRT
	u64			prev_steal_time;
#endif
#ifdef CONFIG_PARAVIRT_TIME_ACCOUNTING
	u64			prev_steal_time_rq;
#endif

	/* calc_load related fields */
	unsigned long		calc_load_update;
	long			calc_load_active;

#ifdef CONFIG_SCHED_HRTICK
#ifdef CONFIG_SMP
	int			hrtick_csd_pending;
	call_single_data_t	hrtick_csd;
#endif
	struct hrtimer		hrtick_timer;
#endif

#ifdef CONFIG_SCHEDSTATS
	/* latency stats */
	struct sched_info	rq_sched_info;
	unsigned long long	rq_cpu_time;
	/* could above be rq->cfs_rq.exec_clock + rq->rt_rq.rt_runtime ? */

	/* sys_sched_yield() stats */
	unsigned int		yld_count;

	/* schedule() stats */
	unsigned int		sched_count;
	unsigned int		sched_goidle;

	/* try_to_wake_up() stats */
	unsigned int		ttwu_count;
	unsigned int		ttwu_local;
#endif

#ifdef CONFIG_SMP
	struct llist_head	wake_list;
#endif

#ifdef CONFIG_CPU_IDLE
	/* Must be inspected within a rcu lock section */
	struct cpuidle_state	*idle_state;
#endif

#if defined(CONFIG_PREEMPT_RT) && defined(CONFIG_SMP)
	int			nr_pinned;
#endif
};

#ifdef CONFIG_FAIR_GROUP_SCHED

/* CPU runqueue to which this cfs_rq is attached */
static inline struct rq *rq_of(struct cfs_rq *cfs_rq)
{
	return cfs_rq->rq;
}

#else

static inline struct rq *rq_of(struct cfs_rq *cfs_rq)
{
	return container_of(cfs_rq, struct rq, cfs);
}
#endif

static inline int cpu_of(struct rq *rq)
{
#ifdef CONFIG_SMP
	return rq->cpu;
#else
	return 0;
#endif
}


#ifdef CONFIG_SCHED_SMT
extern void __update_idle_core(struct rq *rq);

static inline void update_idle_core(struct rq *rq)
{
	if (static_branch_unlikely(&sched_smt_present))
		__update_idle_core(rq);
}

#else
static inline void update_idle_core(struct rq *rq) { }
#endif

DECLARE_PER_CPU_SHARED_ALIGNED(struct rq, runqueues);

#define cpu_rq(cpu)		(&per_cpu(runqueues, (cpu)))
#define this_rq()		this_cpu_ptr(&runqueues)
#define task_rq(p)		cpu_rq(task_cpu(p))
#define cpu_curr(cpu)		(cpu_rq(cpu)->curr)
#define raw_rq()		raw_cpu_ptr(&runqueues)

extern void update_rq_clock(struct rq *rq);

static inline u64 __rq_clock_broken(struct rq *rq)
{
	return READ_ONCE(rq->clock);
}

/*
 * rq::clock_update_flags bits
 *
 * %RQCF_REQ_SKIP - will request skipping of clock update on the next
 *  call to __schedule(). This is an optimisation to avoid
 *  neighbouring rq clock updates.
 *
 * %RQCF_ACT_SKIP - is set from inside of __schedule() when skipping is
 *  in effect and calls to update_rq_clock() are being ignored.
 *
 * %RQCF_UPDATED - is a debug flag that indicates whether a call has been
 *  made to update_rq_clock() since the last time rq::lock was pinned.
 *
 * If inside of __schedule(), clock_update_flags will have been
 * shifted left (a left shift is a cheap operation for the fast path
 * to promote %RQCF_REQ_SKIP to %RQCF_ACT_SKIP), so you must use,
 *
 *	if (rq-clock_update_flags >= RQCF_UPDATED)
 *
 * to check if %RQCF_UPADTED is set. It'll never be shifted more than
 * one position though, because the next rq_unpin_lock() will shift it
 * back.
 */
#define RQCF_REQ_SKIP		0x01
#define RQCF_ACT_SKIP		0x02
#define RQCF_UPDATED		0x04

static inline void assert_clock_updated(struct rq *rq)
{
	/*
	 * The only reason for not seeing a clock update since the
	 * last rq_pin_lock() is if we're currently skipping updates.
	 */
	SCHED_WARN_ON(rq->clock_update_flags < RQCF_ACT_SKIP);
}

static inline u64 rq_clock(struct rq *rq)
{
	lockdep_assert_held(&rq->lock);
	assert_clock_updated(rq);

	return rq->clock;
}

static inline u64 rq_clock_task(struct rq *rq)
{
	lockdep_assert_held(&rq->lock);
	assert_clock_updated(rq);

	return rq->clock_task;
}

static inline void rq_clock_skip_update(struct rq *rq)
{
	lockdep_assert_held(&rq->lock);
	rq->clock_update_flags |= RQCF_REQ_SKIP;
}

/*
 * See rt task throttling, which is the only time a skip
 * request is cancelled.
 */
static inline void rq_clock_cancel_skipupdate(struct rq *rq)
{
	lockdep_assert_held(&rq->lock);
	rq->clock_update_flags &= ~RQCF_REQ_SKIP;
}

struct rq_flags {
	unsigned long flags;
	struct pin_cookie cookie;
#ifdef CONFIG_SCHED_DEBUG
	/*
	 * A copy of (rq::clock_update_flags & RQCF_UPDATED) for the
	 * current pin context is stashed here in case it needs to be
	 * restored in rq_repin_lock().
	 */
	unsigned int clock_update_flags;
#endif
};

static inline void rq_pin_lock(struct rq *rq, struct rq_flags *rf)
{
	rf->cookie = lockdep_pin_lock(&rq->lock);

#ifdef CONFIG_SCHED_DEBUG
	rq->clock_update_flags &= (RQCF_REQ_SKIP|RQCF_ACT_SKIP);
	rf->clock_update_flags = 0;
#endif
}

static inline void rq_unpin_lock(struct rq *rq, struct rq_flags *rf)
{
#ifdef CONFIG_SCHED_DEBUG
	if (rq->clock_update_flags > RQCF_ACT_SKIP)
		rf->clock_update_flags = RQCF_UPDATED;
#endif

	lockdep_unpin_lock(&rq->lock, rf->cookie);
}

static inline void rq_repin_lock(struct rq *rq, struct rq_flags *rf)
{
	lockdep_repin_lock(&rq->lock, rf->cookie);

#ifdef CONFIG_SCHED_DEBUG
	/*
	 * Restore the value we stashed in @rf for this pin context.
	 */
	rq->clock_update_flags |= rf->clock_update_flags;
#endif
}

struct rq *__task_rq_lock(struct task_struct *p, struct rq_flags *rf)
	__acquires(rq->lock);

struct rq *task_rq_lock(struct task_struct *p, struct rq_flags *rf)
	__acquires(p->pi_lock)
	__acquires(rq->lock);

static inline void __task_rq_unlock(struct rq *rq, struct rq_flags *rf)
	__releases(rq->lock)
{
	rq_unpin_lock(rq, rf);
	raw_spin_unlock(&rq->lock);
}

static inline void
task_rq_unlock(struct rq *rq, struct task_struct *p, struct rq_flags *rf)
	__releases(rq->lock)
	__releases(p->pi_lock)
{
	rq_unpin_lock(rq, rf);
	raw_spin_unlock(&rq->lock);
	raw_spin_unlock_irqrestore(&p->pi_lock, rf->flags);
}

static inline void
rq_lock_irqsave(struct rq *rq, struct rq_flags *rf)
	__acquires(rq->lock)
{
	raw_spin_lock_irqsave(&rq->lock, rf->flags);
	rq_pin_lock(rq, rf);
}

static inline void
rq_lock_irq(struct rq *rq, struct rq_flags *rf)
	__acquires(rq->lock)
{
	raw_spin_lock_irq(&rq->lock);
	rq_pin_lock(rq, rf);
}

static inline void
rq_lock(struct rq *rq, struct rq_flags *rf)
	__acquires(rq->lock)
{
	raw_spin_lock(&rq->lock);
	rq_pin_lock(rq, rf);
}

static inline void
rq_relock(struct rq *rq, struct rq_flags *rf)
	__acquires(rq->lock)
{
	raw_spin_lock(&rq->lock);
	rq_repin_lock(rq, rf);
}

static inline void
rq_unlock_irqrestore(struct rq *rq, struct rq_flags *rf)
	__releases(rq->lock)
{
	rq_unpin_lock(rq, rf);
	raw_spin_unlock_irqrestore(&rq->lock, rf->flags);
}

static inline void
rq_unlock_irq(struct rq *rq, struct rq_flags *rf)
	__releases(rq->lock)
{
	rq_unpin_lock(rq, rf);
	raw_spin_unlock_irq(&rq->lock);
}

static inline void
rq_unlock(struct rq *rq, struct rq_flags *rf)
	__releases(rq->lock)
{
	rq_unpin_lock(rq, rf);
	raw_spin_unlock(&rq->lock);
}

static inline struct rq *
this_rq_lock_irq(struct rq_flags *rf)
	__acquires(rq->lock)
{
	struct rq *rq;

	local_irq_disable();
	rq = this_rq();
	rq_lock(rq, rf);
	return rq;
}

#ifdef CONFIG_NUMA
enum numa_topology_type {
	NUMA_DIRECT,
	NUMA_GLUELESS_MESH,
	NUMA_BACKPLANE,
};
extern enum numa_topology_type sched_numa_topology_type;
extern int sched_max_numa_distance;
extern bool find_numa_distance(int distance);
extern void sched_init_numa(void);
extern void sched_domains_numa_masks_set(unsigned int cpu);
extern void sched_domains_numa_masks_clear(unsigned int cpu);
extern int sched_numa_find_closest(const struct cpumask *cpus, int cpu);
#else
static inline void sched_init_numa(void) { }
static inline void sched_domains_numa_masks_set(unsigned int cpu) { }
static inline void sched_domains_numa_masks_clear(unsigned int cpu) { }
static inline int sched_numa_find_closest(const struct cpumask *cpus, int cpu)
{
	return nr_cpu_ids;
}
#endif

#ifdef CONFIG_NUMA_BALANCING
/* The regions in numa_faults array from task_struct */
enum numa_faults_stats {
	NUMA_MEM = 0,
	NUMA_CPU,
	NUMA_MEMBUF,
	NUMA_CPUBUF
};
extern void sched_setnuma(struct task_struct *p, int node);
extern int migrate_task_to(struct task_struct *p, int cpu);
extern int migrate_swap(struct task_struct *p, struct task_struct *t,
			int cpu, int scpu);
extern void init_numa_balancing(unsigned long clone_flags, struct task_struct *p);
#else
static inline void
init_numa_balancing(unsigned long clone_flags, struct task_struct *p)
{
}
#endif /* CONFIG_NUMA_BALANCING */

#ifdef CONFIG_SMP

static inline void
queue_balance_callback(struct rq *rq,
		       struct callback_head *head,
		       void (*func)(struct rq *rq))
{
	lockdep_assert_held(&rq->lock);

	if (unlikely(head->next))
		return;

	head->func = (void (*)(struct callback_head *))func;
	head->next = rq->balance_callback;
	rq->balance_callback = head;
}

extern void sched_ttwu_pending(void);

#define rcu_dereference_check_sched_domain(p) \
	rcu_dereference_check((p), \
			      lockdep_is_held(&sched_domains_mutex))

/*
 * The domain tree (rq->sd) is protected by RCU's quiescent state transition.
 * See destroy_sched_domains: call_rcu for details.
 *
 * The domain tree of any CPU may only be accessed from within
 * preempt-disabled sections.
 */
#define for_each_domain(cpu, __sd) \
	for (__sd = rcu_dereference_check_sched_domain(cpu_rq(cpu)->sd); \
			__sd; __sd = __sd->parent)

#define for_each_lower_domain(sd) for (; sd; sd = sd->child)

/**
 * highest_flag_domain - Return highest sched_domain containing flag.
 * @cpu:	The CPU whose highest level of sched domain is to
 *		be returned.
 * @flag:	The flag to check for the highest sched_domain
 *		for the given CPU.
 *
 * Returns the highest sched_domain of a CPU which contains the given flag.
 */
static inline struct sched_domain *highest_flag_domain(int cpu, int flag)
{
	struct sched_domain *sd, *hsd = NULL;

	for_each_domain(cpu, sd) {
		if (!(sd->flags & flag))
			break;
		hsd = sd;
	}

	return hsd;
}

static inline struct sched_domain *lowest_flag_domain(int cpu, int flag)
{
	struct sched_domain *sd;

	for_each_domain(cpu, sd) {
		if (sd->flags & flag)
			break;
	}

	return sd;
}

DECLARE_PER_CPU(struct sched_domain __rcu *, sd_llc);
DECLARE_PER_CPU(int, sd_llc_size);
DECLARE_PER_CPU(int, sd_llc_id);
DECLARE_PER_CPU(struct sched_domain_shared __rcu *, sd_llc_shared);
DECLARE_PER_CPU(struct sched_domain __rcu *, sd_numa);
DECLARE_PER_CPU(struct sched_domain __rcu *, sd_asym_packing);
DECLARE_PER_CPU(struct sched_domain __rcu *, sd_asym_cpucapacity);
extern struct static_key_false sched_asym_cpucapacity;

struct sched_group_capacity {
	atomic_t		ref;
	/*
	 * CPU capacity of this group, SCHED_CAPACITY_SCALE being max capacity
	 * for a single CPU.
	 */
	unsigned long		capacity;
	unsigned long		min_capacity;		/* Min per-CPU capacity in group */
	unsigned long		max_capacity;		/* Max per-CPU capacity in group */
	unsigned long		next_update;
	int			imbalance;		/* XXX unrelated to capacity but shared group state */

#ifdef CONFIG_SCHED_DEBUG
	int			id;
#endif

	unsigned long		cpumask[0];		/* Balance mask */
};

struct sched_group {
	struct sched_group	*next;			/* Must be a circular list */
	atomic_t		ref;

	unsigned int		group_weight;
	struct sched_group_capacity *sgc;
	int			asym_prefer_cpu;	/* CPU of highest priority in group */

	/*
	 * The CPUs this group covers.
	 *
	 * NOTE: this field is variable length. (Allocated dynamically
	 * by attaching extra space to the end of the structure,
	 * depending on how many CPUs the kernel has booted up with)
	 */
	unsigned long		cpumask[0];
};

static inline struct cpumask *sched_group_span(struct sched_group *sg)
{
	return to_cpumask(sg->cpumask);
}

/*
 * See build_balance_mask().
 */
static inline struct cpumask *group_balance_mask(struct sched_group *sg)
{
	return to_cpumask(sg->sgc->cpumask);
}

/**
 * group_first_cpu - Returns the first CPU in the cpumask of a sched_group.
 * @group: The group whose first CPU is to be returned.
 */
static inline unsigned int group_first_cpu(struct sched_group *group)
{
	return cpumask_first(sched_group_span(group));
}

extern int group_balance_cpu(struct sched_group *sg);

#if defined(CONFIG_SCHED_DEBUG) && defined(CONFIG_SYSCTL)
void register_sched_domain_sysctl(void);
void dirty_sched_domain_sysctl(int cpu);
void unregister_sched_domain_sysctl(void);
#else
static inline void register_sched_domain_sysctl(void)
{
}
static inline void dirty_sched_domain_sysctl(int cpu)
{
}
static inline void unregister_sched_domain_sysctl(void)
{
}
#endif

#else

static inline void sched_ttwu_pending(void) { }

#endif /* CONFIG_SMP */

#include "stats.h"
#include "autogroup.h"

#ifdef CONFIG_CGROUP_SCHED

/*
 * Return the group to which this tasks belongs.
 *
 * We cannot use task_css() and friends because the cgroup subsystem
 * changes that value before the cgroup_subsys::attach() method is called,
 * therefore we cannot pin it and might observe the wrong value.
 *
 * The same is true for autogroup's p->signal->autogroup->tg, the autogroup
 * core changes this before calling sched_move_task().
 *
 * Instead we use a 'copy' which is updated from sched_move_task() while
 * holding both task_struct::pi_lock and rq::lock.
 */
static inline struct task_group *task_group(struct task_struct *p)
{
	return p->sched_task_group;
}

/* Change a task's cfs_rq and parent entity if it moves across CPUs/groups */
static inline void set_task_rq(struct task_struct *p, unsigned int cpu)
{
#if defined(CONFIG_FAIR_GROUP_SCHED) || defined(CONFIG_RT_GROUP_SCHED)
	struct task_group *tg = task_group(p);
#endif

#ifdef CONFIG_FAIR_GROUP_SCHED
	set_task_rq_fair(&p->se, p->se.cfs_rq, tg->cfs_rq[cpu]);
	p->se.cfs_rq = tg->cfs_rq[cpu];
	p->se.parent = tg->se[cpu];
#endif

#ifdef CONFIG_RT_GROUP_SCHED
	p->rt.rt_rq  = tg->rt_rq[cpu];
	p->rt.parent = tg->rt_se[cpu];
#endif
}

#else /* CONFIG_CGROUP_SCHED */

static inline void set_task_rq(struct task_struct *p, unsigned int cpu) { }
static inline struct task_group *task_group(struct task_struct *p)
{
	return NULL;
}

#endif /* CONFIG_CGROUP_SCHED */

static inline void __set_task_cpu(struct task_struct *p, unsigned int cpu)
{
	set_task_rq(p, cpu);
#ifdef CONFIG_SMP
	/*
	 * After ->cpu is set up to a new value, task_rq_lock(p, ...) can be
	 * successfully executed on another CPU. We must ensure that updates of
	 * per-task data have been completed by this moment.
	 */
	smp_wmb();
#ifdef CONFIG_THREAD_INFO_IN_TASK
	WRITE_ONCE(p->cpu, cpu);
#else
	WRITE_ONCE(task_thread_info(p)->cpu, cpu);
#endif
	p->wake_cpu = cpu;
#endif
}

/*
 * Tunables that become constants when CONFIG_SCHED_DEBUG is off:
 */
#ifdef CONFIG_SCHED_DEBUG
# include <linux/static_key.h>
# define const_debug __read_mostly
#else
# define const_debug const
#endif

#define SCHED_FEAT(name, enabled)	\
	__SCHED_FEAT_##name ,

enum {
#include "features.h"
	__SCHED_FEAT_NR,
};

#undef SCHED_FEAT

#if defined(CONFIG_SCHED_DEBUG) && defined(CONFIG_JUMP_LABEL)

/*
 * To support run-time toggling of sched features, all the translation units
 * (but core.c) reference the sysctl_sched_features defined in core.c.
 */
extern const_debug unsigned int sysctl_sched_features;

#define SCHED_FEAT(name, enabled)					\
static __always_inline bool static_branch_##name(struct static_key *key) \
{									\
	return static_key_##enabled(key);				\
}

#include "features.h"
#undef SCHED_FEAT

extern struct static_key sched_feat_keys[__SCHED_FEAT_NR];
#define sched_feat(x) (static_branch_##x(&sched_feat_keys[__SCHED_FEAT_##x]))

#else /* !(SCHED_DEBUG && CONFIG_JUMP_LABEL) */

/*
 * Each translation unit has its own copy of sysctl_sched_features to allow
 * constants propagation at compile time and compiler optimization based on
 * features default.
 */
#define SCHED_FEAT(name, enabled)	\
	(1UL << __SCHED_FEAT_##name) * enabled |
static const_debug __maybe_unused unsigned int sysctl_sched_features =
#include "features.h"
	0;
#undef SCHED_FEAT

#define sched_feat(x) !!(sysctl_sched_features & (1UL << __SCHED_FEAT_##x))

#endif /* SCHED_DEBUG && CONFIG_JUMP_LABEL */

extern struct static_key_false sched_numa_balancing;
extern struct static_key_false sched_schedstats;

static inline u64 global_rt_period(void)
{
	return (u64)sysctl_sched_rt_period * NSEC_PER_USEC;
}

static inline u64 global_rt_runtime(void)
{
	if (sysctl_sched_rt_runtime < 0)
		return RUNTIME_INF;

	return (u64)sysctl_sched_rt_runtime * NSEC_PER_USEC;
}

static inline int task_current(struct rq *rq, struct task_struct *p)
{
	return rq->curr == p;
}

static inline int task_running(struct rq *rq, struct task_struct *p)
{
#ifdef CONFIG_SMP
	return p->on_cpu;
#else
	return task_current(rq, p);
#endif
}

static inline int task_on_rq_queued(struct task_struct *p)
{
	return p->on_rq == TASK_ON_RQ_QUEUED;
}

static inline int task_on_rq_migrating(struct task_struct *p)
{
	return READ_ONCE(p->on_rq) == TASK_ON_RQ_MIGRATING;
}

/*
 * wake flags
 */
#define WF_SYNC			0x01		/* Waker goes to sleep after wakeup */
#define WF_FORK			0x02		/* Child wakeup after fork */
<<<<<<< HEAD
#define WF_MIGRATED		0x4		/* Internal use, task got migrated */
#define WF_LOCK_SLEEPER		0x08		/* wakeup spinlock "sleeper" */
=======
#define WF_MIGRATED		0x04		/* Internal use, task got migrated */
#define WF_ON_RQ		0x08		/* Wakee is on_rq */
>>>>>>> 554c11c7

/*
 * To aid in avoiding the subversion of "niceness" due to uneven distribution
 * of tasks with abnormal "nice" values across CPUs the contribution that
 * each task makes to its run queue's load is weighted according to its
 * scheduling class and "nice" value. For SCHED_NORMAL tasks this is just a
 * scaled version of the new time slice allocation that they receive on time
 * slice expiry etc.
 */

#define WEIGHT_IDLEPRIO		3
#define WMULT_IDLEPRIO		1431655765

extern const int		sched_prio_to_weight[40];
extern const u32		sched_prio_to_wmult[40];

/*
 * {de,en}queue flags:
 *
 * DEQUEUE_SLEEP  - task is no longer runnable
 * ENQUEUE_WAKEUP - task just became runnable
 *
 * SAVE/RESTORE - an otherwise spurious dequeue/enqueue, done to ensure tasks
 *                are in a known state which allows modification. Such pairs
 *                should preserve as much state as possible.
 *
 * MOVE - paired with SAVE/RESTORE, explicitly does not preserve the location
 *        in the runqueue.
 *
 * ENQUEUE_HEAD      - place at front of runqueue (tail if not specified)
 * ENQUEUE_REPLENISH - CBS (replenish runtime and postpone deadline)
 * ENQUEUE_MIGRATED  - the task was migrated during wakeup
 *
 */

#define DEQUEUE_SLEEP		0x01
#define DEQUEUE_SAVE		0x02 /* Matches ENQUEUE_RESTORE */
#define DEQUEUE_MOVE		0x04 /* Matches ENQUEUE_MOVE */
#define DEQUEUE_NOCLOCK		0x08 /* Matches ENQUEUE_NOCLOCK */

#define ENQUEUE_WAKEUP		0x01
#define ENQUEUE_RESTORE		0x02
#define ENQUEUE_MOVE		0x04
#define ENQUEUE_NOCLOCK		0x08

#define ENQUEUE_HEAD		0x10
#define ENQUEUE_REPLENISH	0x20
#ifdef CONFIG_SMP
#define ENQUEUE_MIGRATED	0x40
#else
#define ENQUEUE_MIGRATED	0x00
#endif

#define RETRY_TASK		((void *)-1UL)

struct sched_class {
	const struct sched_class *next;

#ifdef CONFIG_UCLAMP_TASK
	int uclamp_enabled;
#endif

	void (*enqueue_task) (struct rq *rq, struct task_struct *p, int flags);
	void (*dequeue_task) (struct rq *rq, struct task_struct *p, int flags);
	void (*yield_task)   (struct rq *rq);
	bool (*yield_to_task)(struct rq *rq, struct task_struct *p, bool preempt);

	void (*check_preempt_curr)(struct rq *rq, struct task_struct *p, int flags);

	struct task_struct *(*pick_next_task)(struct rq *rq);

	void (*put_prev_task)(struct rq *rq, struct task_struct *p);
	void (*set_next_task)(struct rq *rq, struct task_struct *p, bool first);

#ifdef CONFIG_SMP
	int (*balance)(struct rq *rq, struct task_struct *prev, struct rq_flags *rf);
	int  (*select_task_rq)(struct task_struct *p, int task_cpu, int sd_flag, int flags);
	void (*migrate_task_rq)(struct task_struct *p, int new_cpu);

	void (*task_woken)(struct rq *this_rq, struct task_struct *task);

	void (*set_cpus_allowed)(struct task_struct *p,
				 const struct cpumask *newmask);

	void (*rq_online)(struct rq *rq);
	void (*rq_offline)(struct rq *rq);
#endif

	void (*task_tick)(struct rq *rq, struct task_struct *p, int queued);
	void (*task_fork)(struct task_struct *p);
	void (*task_dead)(struct task_struct *p);

	/*
	 * The switched_from() call is allowed to drop rq->lock, therefore we
	 * cannot assume the switched_from/switched_to pair is serliazed by
	 * rq->lock. They are however serialized by p->pi_lock.
	 */
	void (*switched_from)(struct rq *this_rq, struct task_struct *task);
	void (*switched_to)  (struct rq *this_rq, struct task_struct *task);
	void (*prio_changed) (struct rq *this_rq, struct task_struct *task,
			      int oldprio);

	unsigned int (*get_rr_interval)(struct rq *rq,
					struct task_struct *task);

	void (*update_curr)(struct rq *rq);

#define TASK_SET_GROUP		0
#define TASK_MOVE_GROUP		1

#ifdef CONFIG_FAIR_GROUP_SCHED
	void (*task_change_group)(struct task_struct *p, int type);
#endif
};

static inline void put_prev_task(struct rq *rq, struct task_struct *prev)
{
	WARN_ON_ONCE(rq->curr != prev);
	prev->sched_class->put_prev_task(rq, prev);
}

static inline void set_next_task(struct rq *rq, struct task_struct *next)
{
	WARN_ON_ONCE(rq->curr != next);
	next->sched_class->set_next_task(rq, next, false);
}

#ifdef CONFIG_SMP
#define sched_class_highest (&stop_sched_class)
#else
#define sched_class_highest (&dl_sched_class)
#endif

#define for_class_range(class, _from, _to) \
	for (class = (_from); class != (_to); class = class->next)

#define for_each_class(class) \
	for_class_range(class, sched_class_highest, NULL)

extern const struct sched_class stop_sched_class;
extern const struct sched_class dl_sched_class;
extern const struct sched_class rt_sched_class;
extern const struct sched_class fair_sched_class;
extern const struct sched_class idle_sched_class;

static inline bool sched_stop_runnable(struct rq *rq)
{
	return rq->stop && task_on_rq_queued(rq->stop);
}

static inline bool sched_dl_runnable(struct rq *rq)
{
	return rq->dl.dl_nr_running > 0;
}

static inline bool sched_rt_runnable(struct rq *rq)
{
	return rq->rt.rt_queued > 0;
}

static inline bool sched_fair_runnable(struct rq *rq)
{
	return rq->cfs.nr_running > 0;
}

extern struct task_struct *pick_next_task_fair(struct rq *rq, struct task_struct *prev, struct rq_flags *rf);
extern struct task_struct *pick_next_task_idle(struct rq *rq);

#ifdef CONFIG_SMP

extern void update_group_capacity(struct sched_domain *sd, int cpu);

extern void trigger_load_balance(struct rq *rq);

extern void set_cpus_allowed_common(struct task_struct *p, const struct cpumask *new_mask);

#endif

#ifdef CONFIG_CPU_IDLE
static inline void idle_set_state(struct rq *rq,
				  struct cpuidle_state *idle_state)
{
	rq->idle_state = idle_state;
}

static inline struct cpuidle_state *idle_get_state(struct rq *rq)
{
	SCHED_WARN_ON(!rcu_read_lock_held());

	return rq->idle_state;
}
#else
static inline void idle_set_state(struct rq *rq,
				  struct cpuidle_state *idle_state)
{
}

static inline struct cpuidle_state *idle_get_state(struct rq *rq)
{
	return NULL;
}
#endif

extern void schedule_idle(void);

extern void sysrq_sched_debug_show(void);
extern void sched_init_granularity(void);
extern void update_max_interval(void);

extern void init_sched_dl_class(void);
extern void init_sched_rt_class(void);
extern void init_sched_fair_class(void);

extern void reweight_task(struct task_struct *p, int prio);

extern void resched_curr(struct rq *rq);
extern void resched_cpu(int cpu);

#ifdef CONFIG_PREEMPT_LAZY
extern void resched_curr_lazy(struct rq *rq);
#else
static inline void resched_curr_lazy(struct rq *rq)
{
	resched_curr(rq);
}
#endif

extern struct rt_bandwidth def_rt_bandwidth;
extern void init_rt_bandwidth(struct rt_bandwidth *rt_b, u64 period, u64 runtime);

extern struct dl_bandwidth def_dl_bandwidth;
extern void init_dl_bandwidth(struct dl_bandwidth *dl_b, u64 period, u64 runtime);
extern void init_dl_task_timer(struct sched_dl_entity *dl_se);
extern void init_dl_inactive_task_timer(struct sched_dl_entity *dl_se);
extern void init_dl_rq_bw_ratio(struct dl_rq *dl_rq);

#define BW_SHIFT		20
#define BW_UNIT			(1 << BW_SHIFT)
#define RATIO_SHIFT		8
unsigned long to_ratio(u64 period, u64 runtime);

extern void init_entity_runnable_average(struct sched_entity *se);
extern void post_init_entity_util_avg(struct task_struct *p);

#ifdef CONFIG_NO_HZ_FULL
extern bool sched_can_stop_tick(struct rq *rq);
extern int __init sched_tick_offload_init(void);

/*
 * Tick may be needed by tasks in the runqueue depending on their policy and
 * requirements. If tick is needed, lets send the target an IPI to kick it out of
 * nohz mode if necessary.
 */
static inline void sched_update_tick_dependency(struct rq *rq)
{
	int cpu;

	if (!tick_nohz_full_enabled())
		return;

	cpu = cpu_of(rq);

	if (!tick_nohz_full_cpu(cpu))
		return;

	if (sched_can_stop_tick(rq))
		tick_nohz_dep_clear_cpu(cpu, TICK_DEP_BIT_SCHED);
	else
		tick_nohz_dep_set_cpu(cpu, TICK_DEP_BIT_SCHED);
}
#else
static inline int sched_tick_offload_init(void) { return 0; }
static inline void sched_update_tick_dependency(struct rq *rq) { }
#endif

static inline void add_nr_running(struct rq *rq, unsigned count)
{
	unsigned prev_nr = rq->nr_running;

	rq->nr_running = prev_nr + count;

#ifdef CONFIG_SMP
	if (prev_nr < 2 && rq->nr_running >= 2) {
		if (!READ_ONCE(rq->rd->overload))
			WRITE_ONCE(rq->rd->overload, 1);
	}
#endif

	sched_update_tick_dependency(rq);
}

static inline void sub_nr_running(struct rq *rq, unsigned count)
{
	rq->nr_running -= count;
	/* Check if we still need preemption */
	sched_update_tick_dependency(rq);
}

extern void activate_task(struct rq *rq, struct task_struct *p, int flags);
extern void deactivate_task(struct rq *rq, struct task_struct *p, int flags);

extern void check_preempt_curr(struct rq *rq, struct task_struct *p, int flags);

extern const_debug unsigned int sysctl_sched_nr_migrate;
extern const_debug unsigned int sysctl_sched_migration_cost;

#ifdef CONFIG_SCHED_HRTICK

/*
 * Use hrtick when:
 *  - enabled by features
 *  - hrtimer is actually high res
 */
static inline int hrtick_enabled(struct rq *rq)
{
	if (!sched_feat(HRTICK))
		return 0;
	if (!cpu_active(cpu_of(rq)))
		return 0;
	return hrtimer_is_hres_active(&rq->hrtick_timer);
}

void hrtick_start(struct rq *rq, u64 delay);

#else

static inline int hrtick_enabled(struct rq *rq)
{
	return 0;
}

#endif /* CONFIG_SCHED_HRTICK */

#ifndef arch_scale_freq_tick
static __always_inline
void arch_scale_freq_tick(void)
{
}
#endif

#ifndef arch_scale_freq_capacity
static __always_inline
unsigned long arch_scale_freq_capacity(int cpu)
{
	return SCHED_CAPACITY_SCALE;
}
#endif

#ifdef CONFIG_SMP
#ifdef CONFIG_PREEMPTION

static inline void double_rq_lock(struct rq *rq1, struct rq *rq2);

/*
 * fair double_lock_balance: Safely acquires both rq->locks in a fair
 * way at the expense of forcing extra atomic operations in all
 * invocations.  This assures that the double_lock is acquired using the
 * same underlying policy as the spinlock_t on this architecture, which
 * reduces latency compared to the unfair variant below.  However, it
 * also adds more overhead and therefore may reduce throughput.
 */
static inline int _double_lock_balance(struct rq *this_rq, struct rq *busiest)
	__releases(this_rq->lock)
	__acquires(busiest->lock)
	__acquires(this_rq->lock)
{
	raw_spin_unlock(&this_rq->lock);
	double_rq_lock(this_rq, busiest);

	return 1;
}

#else
/*
 * Unfair double_lock_balance: Optimizes throughput at the expense of
 * latency by eliminating extra atomic operations when the locks are
 * already in proper order on entry.  This favors lower CPU-ids and will
 * grant the double lock to lower CPUs over higher ids under contention,
 * regardless of entry order into the function.
 */
static inline int _double_lock_balance(struct rq *this_rq, struct rq *busiest)
	__releases(this_rq->lock)
	__acquires(busiest->lock)
	__acquires(this_rq->lock)
{
	int ret = 0;

	if (unlikely(!raw_spin_trylock(&busiest->lock))) {
		if (busiest < this_rq) {
			raw_spin_unlock(&this_rq->lock);
			raw_spin_lock(&busiest->lock);
			raw_spin_lock_nested(&this_rq->lock,
					      SINGLE_DEPTH_NESTING);
			ret = 1;
		} else
			raw_spin_lock_nested(&busiest->lock,
					      SINGLE_DEPTH_NESTING);
	}
	return ret;
}

#endif /* CONFIG_PREEMPTION */

/*
 * double_lock_balance - lock the busiest runqueue, this_rq is locked already.
 */
static inline int double_lock_balance(struct rq *this_rq, struct rq *busiest)
{
	if (unlikely(!irqs_disabled())) {
		/* printk() doesn't work well under rq->lock */
		raw_spin_unlock(&this_rq->lock);
		BUG_ON(1);
	}

	return _double_lock_balance(this_rq, busiest);
}

static inline void double_unlock_balance(struct rq *this_rq, struct rq *busiest)
	__releases(busiest->lock)
{
	raw_spin_unlock(&busiest->lock);
	lock_set_subclass(&this_rq->lock.dep_map, 0, _RET_IP_);
}

static inline void double_lock(spinlock_t *l1, spinlock_t *l2)
{
	if (l1 > l2)
		swap(l1, l2);

	spin_lock(l1);
	spin_lock_nested(l2, SINGLE_DEPTH_NESTING);
}

static inline void double_lock_irq(spinlock_t *l1, spinlock_t *l2)
{
	if (l1 > l2)
		swap(l1, l2);

	spin_lock_irq(l1);
	spin_lock_nested(l2, SINGLE_DEPTH_NESTING);
}

static inline void double_raw_lock(raw_spinlock_t *l1, raw_spinlock_t *l2)
{
	if (l1 > l2)
		swap(l1, l2);

	raw_spin_lock(l1);
	raw_spin_lock_nested(l2, SINGLE_DEPTH_NESTING);
}

/*
 * double_rq_lock - safely lock two runqueues
 *
 * Note this does not disable interrupts like task_rq_lock,
 * you need to do so manually before calling.
 */
static inline void double_rq_lock(struct rq *rq1, struct rq *rq2)
	__acquires(rq1->lock)
	__acquires(rq2->lock)
{
	BUG_ON(!irqs_disabled());
	if (rq1 == rq2) {
		raw_spin_lock(&rq1->lock);
		__acquire(rq2->lock);	/* Fake it out ;) */
	} else {
		if (rq1 < rq2) {
			raw_spin_lock(&rq1->lock);
			raw_spin_lock_nested(&rq2->lock, SINGLE_DEPTH_NESTING);
		} else {
			raw_spin_lock(&rq2->lock);
			raw_spin_lock_nested(&rq1->lock, SINGLE_DEPTH_NESTING);
		}
	}
}

/*
 * double_rq_unlock - safely unlock two runqueues
 *
 * Note this does not restore interrupts like task_rq_unlock,
 * you need to do so manually after calling.
 */
static inline void double_rq_unlock(struct rq *rq1, struct rq *rq2)
	__releases(rq1->lock)
	__releases(rq2->lock)
{
	raw_spin_unlock(&rq1->lock);
	if (rq1 != rq2)
		raw_spin_unlock(&rq2->lock);
	else
		__release(rq2->lock);
}

extern void set_rq_online (struct rq *rq);
extern void set_rq_offline(struct rq *rq);
extern bool sched_smp_initialized;

#else /* CONFIG_SMP */

/*
 * double_rq_lock - safely lock two runqueues
 *
 * Note this does not disable interrupts like task_rq_lock,
 * you need to do so manually before calling.
 */
static inline void double_rq_lock(struct rq *rq1, struct rq *rq2)
	__acquires(rq1->lock)
	__acquires(rq2->lock)
{
	BUG_ON(!irqs_disabled());
	BUG_ON(rq1 != rq2);
	raw_spin_lock(&rq1->lock);
	__acquire(rq2->lock);	/* Fake it out ;) */
}

/*
 * double_rq_unlock - safely unlock two runqueues
 *
 * Note this does not restore interrupts like task_rq_unlock,
 * you need to do so manually after calling.
 */
static inline void double_rq_unlock(struct rq *rq1, struct rq *rq2)
	__releases(rq1->lock)
	__releases(rq2->lock)
{
	BUG_ON(rq1 != rq2);
	raw_spin_unlock(&rq1->lock);
	__release(rq2->lock);
}

#endif

extern struct sched_entity *__pick_first_entity(struct cfs_rq *cfs_rq);
extern struct sched_entity *__pick_last_entity(struct cfs_rq *cfs_rq);

#ifdef	CONFIG_SCHED_DEBUG
extern bool sched_debug_enabled;

extern void print_cfs_stats(struct seq_file *m, int cpu);
extern void print_rt_stats(struct seq_file *m, int cpu);
extern void print_dl_stats(struct seq_file *m, int cpu);
extern void print_cfs_rq(struct seq_file *m, int cpu, struct cfs_rq *cfs_rq);
extern void print_rt_rq(struct seq_file *m, int cpu, struct rt_rq *rt_rq);
extern void print_dl_rq(struct seq_file *m, int cpu, struct dl_rq *dl_rq);
#ifdef CONFIG_NUMA_BALANCING
extern void
show_numa_stats(struct task_struct *p, struct seq_file *m);
extern void
print_numa_stats(struct seq_file *m, int node, unsigned long tsf,
	unsigned long tpf, unsigned long gsf, unsigned long gpf);
#endif /* CONFIG_NUMA_BALANCING */
#endif /* CONFIG_SCHED_DEBUG */

extern void init_cfs_rq(struct cfs_rq *cfs_rq);
extern void init_rt_rq(struct rt_rq *rt_rq);
extern void init_dl_rq(struct dl_rq *dl_rq);

extern void cfs_bandwidth_usage_inc(void);
extern void cfs_bandwidth_usage_dec(void);

#ifdef CONFIG_NO_HZ_COMMON
#define NOHZ_BALANCE_KICK_BIT	0
#define NOHZ_STATS_KICK_BIT	1

#define NOHZ_BALANCE_KICK	BIT(NOHZ_BALANCE_KICK_BIT)
#define NOHZ_STATS_KICK		BIT(NOHZ_STATS_KICK_BIT)

#define NOHZ_KICK_MASK	(NOHZ_BALANCE_KICK | NOHZ_STATS_KICK)

#define nohz_flags(cpu)	(&cpu_rq(cpu)->nohz_flags)

extern void nohz_balance_exit_idle(struct rq *rq);
#else
static inline void nohz_balance_exit_idle(struct rq *rq) { }
#endif


#ifdef CONFIG_SMP
static inline
void __dl_update(struct dl_bw *dl_b, s64 bw)
{
	struct root_domain *rd = container_of(dl_b, struct root_domain, dl_bw);
	int i;

	RCU_LOCKDEP_WARN(!rcu_read_lock_sched_held(),
			 "sched RCU must be held");
	for_each_cpu_and(i, rd->span, cpu_active_mask) {
		struct rq *rq = cpu_rq(i);

		rq->dl.extra_bw += bw;
	}
}
#else
static inline
void __dl_update(struct dl_bw *dl_b, s64 bw)
{
	struct dl_rq *dl = container_of(dl_b, struct dl_rq, dl_bw);

	dl->extra_bw += bw;
}
#endif


#ifdef CONFIG_IRQ_TIME_ACCOUNTING
struct irqtime {
	u64			total;
	u64			tick_delta;
	u64			irq_start_time;
	struct u64_stats_sync	sync;
};

DECLARE_PER_CPU(struct irqtime, cpu_irqtime);

/*
 * Returns the irqtime minus the softirq time computed by ksoftirqd.
 * Otherwise ksoftirqd's sum_exec_runtime is substracted its own runtime
 * and never move forward.
 */
static inline u64 irq_time_read(int cpu)
{
	struct irqtime *irqtime = &per_cpu(cpu_irqtime, cpu);
	unsigned int seq;
	u64 total;

	do {
		seq = __u64_stats_fetch_begin(&irqtime->sync);
		total = irqtime->total;
	} while (__u64_stats_fetch_retry(&irqtime->sync, seq));

	return total;
}
#endif /* CONFIG_IRQ_TIME_ACCOUNTING */

#ifdef CONFIG_CPU_FREQ
DECLARE_PER_CPU(struct update_util_data __rcu *, cpufreq_update_util_data);

/**
 * cpufreq_update_util - Take a note about CPU utilization changes.
 * @rq: Runqueue to carry out the update for.
 * @flags: Update reason flags.
 *
 * This function is called by the scheduler on the CPU whose utilization is
 * being updated.
 *
 * It can only be called from RCU-sched read-side critical sections.
 *
 * The way cpufreq is currently arranged requires it to evaluate the CPU
 * performance state (frequency/voltage) on a regular basis to prevent it from
 * being stuck in a completely inadequate performance level for too long.
 * That is not guaranteed to happen if the updates are only triggered from CFS
 * and DL, though, because they may not be coming in if only RT tasks are
 * active all the time (or there are RT tasks only).
 *
 * As a workaround for that issue, this function is called periodically by the
 * RT sched class to trigger extra cpufreq updates to prevent it from stalling,
 * but that really is a band-aid.  Going forward it should be replaced with
 * solutions targeted more specifically at RT tasks.
 */
static inline void cpufreq_update_util(struct rq *rq, unsigned int flags)
{
	struct update_util_data *data;

	data = rcu_dereference_sched(*per_cpu_ptr(&cpufreq_update_util_data,
						  cpu_of(rq)));
	if (data)
		data->func(data, rq_clock(rq), flags);
}
#else
static inline void cpufreq_update_util(struct rq *rq, unsigned int flags) {}
#endif /* CONFIG_CPU_FREQ */

#ifdef CONFIG_UCLAMP_TASK
unsigned int uclamp_eff_value(struct task_struct *p, unsigned int clamp_id);

static __always_inline
unsigned int uclamp_util_with(struct rq *rq, unsigned int util,
			      struct task_struct *p)
{
	unsigned int min_util = READ_ONCE(rq->uclamp[UCLAMP_MIN].value);
	unsigned int max_util = READ_ONCE(rq->uclamp[UCLAMP_MAX].value);

	if (p) {
		min_util = max(min_util, uclamp_eff_value(p, UCLAMP_MIN));
		max_util = max(max_util, uclamp_eff_value(p, UCLAMP_MAX));
	}

	/*
	 * Since CPU's {min,max}_util clamps are MAX aggregated considering
	 * RUNNABLE tasks with _different_ clamps, we can end up with an
	 * inversion. Fix it now when the clamps are applied.
	 */
	if (unlikely(min_util >= max_util))
		return min_util;

	return clamp(util, min_util, max_util);
}

static inline unsigned int uclamp_util(struct rq *rq, unsigned int util)
{
	return uclamp_util_with(rq, util, NULL);
}
#else /* CONFIG_UCLAMP_TASK */
static inline unsigned int uclamp_util_with(struct rq *rq, unsigned int util,
					    struct task_struct *p)
{
	return util;
}
static inline unsigned int uclamp_util(struct rq *rq, unsigned int util)
{
	return util;
}
#endif /* CONFIG_UCLAMP_TASK */

#ifdef arch_scale_freq_capacity
# ifndef arch_scale_freq_invariant
#  define arch_scale_freq_invariant()	true
# endif
#else
# define arch_scale_freq_invariant()	false
#endif

#ifdef CONFIG_SMP
static inline unsigned long capacity_orig_of(int cpu)
{
	return cpu_rq(cpu)->cpu_capacity_orig;
}
#endif

/**
 * enum schedutil_type - CPU utilization type
 * @FREQUENCY_UTIL:	Utilization used to select frequency
 * @ENERGY_UTIL:	Utilization used during energy calculation
 *
 * The utilization signals of all scheduling classes (CFS/RT/DL) and IRQ time
 * need to be aggregated differently depending on the usage made of them. This
 * enum is used within schedutil_freq_util() to differentiate the types of
 * utilization expected by the callers, and adjust the aggregation accordingly.
 */
enum schedutil_type {
	FREQUENCY_UTIL,
	ENERGY_UTIL,
};

#ifdef CONFIG_CPU_FREQ_GOV_SCHEDUTIL

unsigned long schedutil_cpu_util(int cpu, unsigned long util_cfs,
				 unsigned long max, enum schedutil_type type,
				 struct task_struct *p);

static inline unsigned long cpu_bw_dl(struct rq *rq)
{
	return (rq->dl.running_bw * SCHED_CAPACITY_SCALE) >> BW_SHIFT;
}

static inline unsigned long cpu_util_dl(struct rq *rq)
{
	return READ_ONCE(rq->avg_dl.util_avg);
}

static inline unsigned long cpu_util_cfs(struct rq *rq)
{
	unsigned long util = READ_ONCE(rq->cfs.avg.util_avg);

	if (sched_feat(UTIL_EST)) {
		util = max_t(unsigned long, util,
			     READ_ONCE(rq->cfs.avg.util_est.enqueued));
	}

	return util;
}

static inline unsigned long cpu_util_rt(struct rq *rq)
{
	return READ_ONCE(rq->avg_rt.util_avg);
}
#else /* CONFIG_CPU_FREQ_GOV_SCHEDUTIL */
static inline unsigned long schedutil_cpu_util(int cpu, unsigned long util_cfs,
				 unsigned long max, enum schedutil_type type,
				 struct task_struct *p)
{
	return 0;
}
#endif /* CONFIG_CPU_FREQ_GOV_SCHEDUTIL */

#ifdef CONFIG_HAVE_SCHED_AVG_IRQ
static inline unsigned long cpu_util_irq(struct rq *rq)
{
	return rq->avg_irq.util_avg;
}

static inline
unsigned long scale_irq_capacity(unsigned long util, unsigned long irq, unsigned long max)
{
	util *= (max - irq);
	util /= max;

	return util;

}
#else
static inline unsigned long cpu_util_irq(struct rq *rq)
{
	return 0;
}

static inline
unsigned long scale_irq_capacity(unsigned long util, unsigned long irq, unsigned long max)
{
	return util;
}
#endif

#if defined(CONFIG_ENERGY_MODEL) && defined(CONFIG_CPU_FREQ_GOV_SCHEDUTIL)

#define perf_domain_span(pd) (to_cpumask(((pd)->em_pd->cpus)))

DECLARE_STATIC_KEY_FALSE(sched_energy_present);

static inline bool sched_energy_enabled(void)
{
	return static_branch_unlikely(&sched_energy_present);
}

#else /* ! (CONFIG_ENERGY_MODEL && CONFIG_CPU_FREQ_GOV_SCHEDUTIL) */

#define perf_domain_span(pd) NULL
static inline bool sched_energy_enabled(void) { return false; }

#endif /* CONFIG_ENERGY_MODEL && CONFIG_CPU_FREQ_GOV_SCHEDUTIL */

#ifdef CONFIG_MEMBARRIER
/*
 * The scheduler provides memory barriers required by membarrier between:
 * - prior user-space memory accesses and store to rq->membarrier_state,
 * - store to rq->membarrier_state and following user-space memory accesses.
 * In the same way it provides those guarantees around store to rq->curr.
 */
static inline void membarrier_switch_mm(struct rq *rq,
					struct mm_struct *prev_mm,
					struct mm_struct *next_mm)
{
	int membarrier_state;

	if (prev_mm == next_mm)
		return;

	membarrier_state = atomic_read(&next_mm->membarrier_state);
	if (READ_ONCE(rq->membarrier_state) == membarrier_state)
		return;

	WRITE_ONCE(rq->membarrier_state, membarrier_state);
}
#else
static inline void membarrier_switch_mm(struct rq *rq,
					struct mm_struct *prev_mm,
					struct mm_struct *next_mm)
{
}
#endif

#ifdef CONFIG_SMP
static inline bool is_per_cpu_kthread(struct task_struct *p)
{
	if (!(p->flags & PF_KTHREAD))
		return false;

	if (p->nr_cpus_allowed != 1)
		return false;

	return true;
}
#endif

#ifdef CONFIG_HPC_CPUSETS
extern int tick_do_timer_cpu __read_mostly;
static inline int rq_cpuset_flag(struct rq *rq, unsigned flag)
{
	return rq->cpuset_flags & flag;
}
#ifndef CONFIG_NO_HZ
static inline void wake_up_idle_cpu(int cpu) { }
#endif
#else /* !CONFIG_HPC_CPUSETS */
static inline int rq_cpuset_flag(struct rq *rq, unsigned flag) { return 0; }
#endif /* CONFIG_HPC_CPUSETS */<|MERGE_RESOLUTION|>--- conflicted
+++ resolved
@@ -1665,13 +1665,9 @@
  */
 #define WF_SYNC			0x01		/* Waker goes to sleep after wakeup */
 #define WF_FORK			0x02		/* Child wakeup after fork */
-<<<<<<< HEAD
-#define WF_MIGRATED		0x4		/* Internal use, task got migrated */
-#define WF_LOCK_SLEEPER		0x08		/* wakeup spinlock "sleeper" */
-=======
 #define WF_MIGRATED		0x04		/* Internal use, task got migrated */
 #define WF_ON_RQ		0x08		/* Wakee is on_rq */
->>>>>>> 554c11c7
+#define WF_LOCK_SLEEPER		0x10		/* wakeup spinlock "sleeper" */
 
 /*
  * To aid in avoiding the subversion of "niceness" due to uneven distribution
