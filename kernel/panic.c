/*
 *  linux/kernel/panic.c
 *
 *  Copyright (C) 1991, 1992  Linus Torvalds
 */

/*
 * This function is used through-out the kernel (including mm and fs)
 * to indicate a major problem.
 */
#include <linux/module.h>
#include <linux/sched.h>
#include <linux/delay.h>
#include <linux/reboot.h>
#include <linux/notifier.h>
#include <linux/init.h>
#include <linux/sysrq.h>
#include <linux/interrupt.h>
#include <linux/nmi.h>
#include <linux/kexec.h>
#include <linux/debug_locks.h>
#include <linux/random.h>
#include <linux/kallsyms.h>
<<<<<<< HEAD
#ifdef CONFIG_KDB_KDUMP
#include <linux/kdb.h>
#endif
=======
#include <linux/dmi.h>
>>>>>>> 18e352e4

int panic_on_oops;
static unsigned long tainted_mask;
static int pause_on_oops;
static int pause_on_oops_flag;
static DEFINE_SPINLOCK(pause_on_oops_lock);

int panic_timeout;

ATOMIC_NOTIFIER_HEAD(panic_notifier_list);

EXPORT_SYMBOL(panic_notifier_list);

static long no_blink(long time)
{
	return 0;
}

/* Returns how long it waited in ms */
long (*panic_blink)(long time);
EXPORT_SYMBOL(panic_blink);

/**
 *	panic - halt the system
 *	@fmt: The text string to print
 *
 *	Display a message, then perform cleanups.
 *
 *	This function never returns.
 */

NORET_TYPE void panic(const char * fmt, ...)
{
	long i;
	static char buf[1024];
	va_list args;
#if defined(CONFIG_S390)
	unsigned long caller = (unsigned long) __builtin_return_address(0);
#endif

	/*
	 * It's possible to come here directly from a panic-assertion and not
	 * have preempt disabled. Some functions called from here want
	 * preempt to be disabled. No point enabling it later though...
	 */
	preempt_disable();

	bust_spinlocks(1);
	va_start(args, fmt);
	vsnprintf(buf, sizeof(buf), fmt, args);
	va_end(args);
	printk(KERN_EMERG "Kernel panic - not syncing: %s\n",buf);
	bust_spinlocks(0);

#ifdef CONFIG_KDB_KDUMP
	if (kdb_kdump_state == KDB_KDUMP_RESET) {
		(void)kdb(KDB_REASON_OOPS, 999, get_irq_regs());
	}
#endif
	/*
	 * If we have crashed and we have a crash kernel loaded let it handle
	 * everything else.
	 * Do we want to call this before we try to display a message?
	 */
	if (!dump_after_notifier)
		crash_kexec(NULL);

#ifdef CONFIG_SMP
	/*
	 * Note smp_send_stop is the usual smp shutdown function, which
	 * unfortunately means it may not be hardened to work in a panic
	 * situation.
	 */
	smp_send_stop();
#endif

	atomic_notifier_call_chain(&panic_notifier_list, 0, buf);

	crash_kexec(NULL);

	if (!panic_blink)
		panic_blink = no_blink;

	if (panic_timeout > 0) {
		/*
	 	 * Delay timeout seconds before rebooting the machine. 
		 * We can't use the "normal" timers since we just panicked..
	 	 */
		printk(KERN_EMERG "Rebooting in %d seconds..",panic_timeout);
#ifdef CONFIG_BOOTSPLASH
		{
			extern int splash_verbose(void);
			(void)splash_verbose();
		}
#endif
		for (i = 0; i < panic_timeout*1000; ) {
			touch_nmi_watchdog();
			i += panic_blink(i);
			mdelay(1);
			i++;
		}
		/*	This will not be a clean reboot, with everything
		 *	shutting down.  But if there is a chance of
		 *	rebooting the system it will be rebooted.
		 */
		emergency_restart();
	}
#ifdef __sparc__
	{
		extern int stop_a_enabled;
		/* Make sure the user can actually press Stop-A (L1-A) */
		stop_a_enabled = 1;
		printk(KERN_EMERG "Press Stop-A (L1-A) to return to the boot prom\n");
	}
#endif
#if defined(CONFIG_S390)
	disabled_wait(caller);
#endif
	local_irq_enable();
#ifdef CONFIG_BOOTSPLASH
	{
		extern int splash_verbose(void);
		(void)splash_verbose();
	}
#endif
	for (i = 0;;) {
		touch_softlockup_watchdog();
		i += panic_blink(i);
		mdelay(1);
		i++;
	}
}

EXPORT_SYMBOL(panic);


struct tnt {
	u8 bit;
	char true;
	char false;
};

static const struct tnt tnts[] = {
	{ TAINT_PROPRIETARY_MODULE, 'P', 'G' },
	{ TAINT_FORCED_MODULE, 'F', ' ' },
	{ TAINT_UNSAFE_SMP, 'S', ' ' },
	{ TAINT_FORCED_RMMOD, 'R', ' ' },
	{ TAINT_MACHINE_CHECK, 'M', ' ' },
	{ TAINT_BAD_PAGE, 'B', ' ' },
	{ TAINT_USER, 'U', ' ' },
	{ TAINT_DIE, 'D', ' ' },
	{ TAINT_OVERRIDDEN_ACPI_TABLE, 'A', ' ' },
	{ TAINT_WARN, 'W', ' ' },
	{ TAINT_CRAP, 'C', ' ' },
};

/**
 *	print_tainted - return a string to represent the kernel taint state.
 *
 *  'P' - Proprietary module has been loaded.
 *  'F' - Module has been forcibly loaded.
 *  'S' - SMP with CPUs not designed for SMP.
 *  'R' - User forced a module unload.
 *  'M' - System experienced a machine check exception.
 *  'B' - System has hit bad_page.
 *  'U' - Userspace-defined naughtiness.
 *  'D' - Kernel has oopsed before
 *  'A' - ACPI table overridden.
 *  'W' - Taint on warning.
 *  'C' - modules from drivers/staging are loaded.
<<<<<<< HEAD
 *  'N' - Unsuported modules loaded.
 *  'X' - Modules with external support loaded.
=======
>>>>>>> 18e352e4
 *
 *	The string is overwritten by the next call to print_taint().
 */
const char *print_tainted(void)
{
<<<<<<< HEAD
	static char buf[20];
	if (tainted) {
		snprintf(buf, sizeof(buf), "Tainted: %c%c%c%c%c%c%c%c%c%c%c%c%c",
			tainted & TAINT_PROPRIETARY_MODULE ? 'P' : 'G',
			tainted & TAINT_FORCED_MODULE ? 'F' : ' ',
			tainted & TAINT_UNSAFE_SMP ? 'S' : ' ',
			tainted & TAINT_FORCED_RMMOD ? 'R' : ' ',
			tainted & TAINT_MACHINE_CHECK ? 'M' : ' ',
			tainted & TAINT_BAD_PAGE ? 'B' : ' ',
			tainted & TAINT_USER ? 'U' : ' ',
			tainted & TAINT_DIE ? 'D' : ' ',
			tainted & TAINT_OVERRIDDEN_ACPI_TABLE ? 'A' : ' ',
			tainted & TAINT_WARN ? 'W' : ' ',
			tainted & TAINT_CRAP ? 'C' : ' ',
			tainted & TAINT_NO_SUPPORT ? 'N' : ' ',
			tainted & TAINT_EXTERNAL_SUPPORT ? 'X' : ' ');
	}
	else
=======
	static char buf[ARRAY_SIZE(tnts) + sizeof("Tainted: ") + 1];

	if (tainted_mask) {
		char *s;
		int i;

		s = buf + sprintf(buf, "Tainted: ");
		for (i = 0; i < ARRAY_SIZE(tnts); i++) {
			const struct tnt *t = &tnts[i];
			*s++ = test_bit(t->bit, &tainted_mask) ?
					t->true : t->false;
		}
		*s = 0;
	} else
>>>>>>> 18e352e4
		snprintf(buf, sizeof(buf), "Not tainted");
	return(buf);
}

int test_taint(unsigned flag)
{
	return test_bit(flag, &tainted_mask);
}
EXPORT_SYMBOL(test_taint);

unsigned long get_taint(void)
{
	return tainted_mask;
}

void add_taint(unsigned flag)
{
	debug_locks = 0; /* can't trust the integrity of the kernel anymore */
	set_bit(flag, &tainted_mask);
}
EXPORT_SYMBOL(add_taint);

static void spin_msec(int msecs)
{
	int i;

	for (i = 0; i < msecs; i++) {
		touch_nmi_watchdog();
		mdelay(1);
	}
}

/*
 * It just happens that oops_enter() and oops_exit() are identically
 * implemented...
 */
static void do_oops_enter_exit(void)
{
	unsigned long flags;
	static int spin_counter;

	if (!pause_on_oops)
		return;

	spin_lock_irqsave(&pause_on_oops_lock, flags);
	if (pause_on_oops_flag == 0) {
		/* This CPU may now print the oops message */
		pause_on_oops_flag = 1;
	} else {
		/* We need to stall this CPU */
		if (!spin_counter) {
			/* This CPU gets to do the counting */
			spin_counter = pause_on_oops;
			do {
				spin_unlock(&pause_on_oops_lock);
				spin_msec(MSEC_PER_SEC);
				spin_lock(&pause_on_oops_lock);
			} while (--spin_counter);
			pause_on_oops_flag = 0;
		} else {
			/* This CPU waits for a different one */
			while (spin_counter) {
				spin_unlock(&pause_on_oops_lock);
				spin_msec(1);
				spin_lock(&pause_on_oops_lock);
			}
		}
	}
	spin_unlock_irqrestore(&pause_on_oops_lock, flags);
}

/*
 * Return true if the calling CPU is allowed to print oops-related info.  This
 * is a bit racy..
 */
int oops_may_print(void)
{
	return pause_on_oops_flag == 0;
}

/*
 * Called when the architecture enters its oops handler, before it prints
 * anything.  If this is the first CPU to oops, and it's oopsing the first time
 * then let it proceed.
 *
 * This is all enabled by the pause_on_oops kernel boot option.  We do all this
 * to ensure that oopses don't scroll off the screen.  It has the side-effect
 * of preventing later-oopsing CPUs from mucking up the display, too.
 *
 * It turns out that the CPU which is allowed to print ends up pausing for the
 * right duration, whereas all the other CPUs pause for twice as long: once in
 * oops_enter(), once in oops_exit().
 */
void oops_enter(void)
{
	debug_locks_off(); /* can't trust the integrity of the kernel anymore */
	do_oops_enter_exit();
}

/*
 * 64-bit random ID for oopses:
 */
static u64 oops_id;

static int init_oops_id(void)
{
	if (!oops_id)
		get_random_bytes(&oops_id, sizeof(oops_id));
	else
		oops_id++;

	return 0;
}
late_initcall(init_oops_id);

static void print_oops_end_marker(void)
{
	init_oops_id();
	printk(KERN_WARNING "---[ end trace %016llx ]---\n",
		(unsigned long long)oops_id);
}

/*
 * Called when the architecture exits its oops handler, after printing
 * everything.
 */
void oops_exit(void)
{
	do_oops_enter_exit();
	print_oops_end_marker();
}

#ifdef WANT_WARN_ON_SLOWPATH
void warn_slowpath(const char *file, int line, const char *fmt, ...)
{
	va_list args;
	char function[KSYM_SYMBOL_LEN];
	unsigned long caller = (unsigned long)__builtin_return_address(0);
	const char *board;

	sprint_symbol(function, caller);

	printk(KERN_WARNING "------------[ cut here ]------------\n");
	printk(KERN_WARNING "WARNING: at %s:%d %s()\n", file,
		line, function);
	board = dmi_get_system_info(DMI_PRODUCT_NAME);
	if (board)
		printk(KERN_WARNING "Hardware name: %s\n", board);

	if (fmt) {
		va_start(args, fmt);
		vprintk(fmt, args);
		va_end(args);
	}

	print_modules();
	dump_stack();
	print_oops_end_marker();
	add_taint(TAINT_WARN);
}
EXPORT_SYMBOL(warn_slowpath);
#endif

#ifdef CONFIG_CC_STACKPROTECTOR
/*
 * Called when gcc's -fstack-protector feature is used, and
 * gcc detects corruption of the on-stack canary value
 */
void __stack_chk_fail(void)
{
	panic("stack-protector: Kernel stack is corrupted");
}
EXPORT_SYMBOL(__stack_chk_fail);
#endif

core_param(panic, panic_timeout, int, 0644);
core_param(pause_on_oops, pause_on_oops, int, 0644);<|MERGE_RESOLUTION|>--- conflicted
+++ resolved
@@ -21,13 +21,10 @@
 #include <linux/debug_locks.h>
 #include <linux/random.h>
 #include <linux/kallsyms.h>
-<<<<<<< HEAD
+#include <linux/dmi.h>
 #ifdef CONFIG_KDB_KDUMP
 #include <linux/kdb.h>
 #endif
-=======
-#include <linux/dmi.h>
->>>>>>> 18e352e4
 
 int panic_on_oops;
 static unsigned long tainted_mask;
@@ -182,6 +179,8 @@
 	{ TAINT_OVERRIDDEN_ACPI_TABLE, 'A', ' ' },
 	{ TAINT_WARN, 'W', ' ' },
 	{ TAINT_CRAP, 'C', ' ' },
+	{ TAINT_NO_SUPPORT, 'N', ' ' },
+	{ TAINT_EXTERNAL_SUPPORT, 'X', ' ' },
 };
 
 /**
@@ -198,36 +197,13 @@
  *  'A' - ACPI table overridden.
  *  'W' - Taint on warning.
  *  'C' - modules from drivers/staging are loaded.
-<<<<<<< HEAD
  *  'N' - Unsuported modules loaded.
  *  'X' - Modules with external support loaded.
-=======
->>>>>>> 18e352e4
  *
  *	The string is overwritten by the next call to print_taint().
  */
 const char *print_tainted(void)
 {
-<<<<<<< HEAD
-	static char buf[20];
-	if (tainted) {
-		snprintf(buf, sizeof(buf), "Tainted: %c%c%c%c%c%c%c%c%c%c%c%c%c",
-			tainted & TAINT_PROPRIETARY_MODULE ? 'P' : 'G',
-			tainted & TAINT_FORCED_MODULE ? 'F' : ' ',
-			tainted & TAINT_UNSAFE_SMP ? 'S' : ' ',
-			tainted & TAINT_FORCED_RMMOD ? 'R' : ' ',
-			tainted & TAINT_MACHINE_CHECK ? 'M' : ' ',
-			tainted & TAINT_BAD_PAGE ? 'B' : ' ',
-			tainted & TAINT_USER ? 'U' : ' ',
-			tainted & TAINT_DIE ? 'D' : ' ',
-			tainted & TAINT_OVERRIDDEN_ACPI_TABLE ? 'A' : ' ',
-			tainted & TAINT_WARN ? 'W' : ' ',
-			tainted & TAINT_CRAP ? 'C' : ' ',
-			tainted & TAINT_NO_SUPPORT ? 'N' : ' ',
-			tainted & TAINT_EXTERNAL_SUPPORT ? 'X' : ' ');
-	}
-	else
-=======
 	static char buf[ARRAY_SIZE(tnts) + sizeof("Tainted: ") + 1];
 
 	if (tainted_mask) {
@@ -242,7 +218,6 @@
 		}
 		*s = 0;
 	} else
->>>>>>> 18e352e4
 		snprintf(buf, sizeof(buf), "Not tainted");
 	return(buf);
 }
@@ -256,6 +231,11 @@
 unsigned long get_taint(void)
 {
 	return tainted_mask;
+}
+
+void add_nonfatal_taint(unsigned flag)
+{
+	set_bit(flag, &tainted_mask);
 }
 
 void add_taint(unsigned flag)
