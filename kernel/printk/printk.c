--- conflicted
+++ resolved
@@ -47,7 +47,6 @@
 #include <linux/sched/clock.h>
 #include <linux/sched/debug.h>
 #include <linux/sched/task_stack.h>
-#include <linux/suse_version.h>
 
 #include <linux/uaccess.h>
 #include <asm/sections.h>
@@ -3262,69 +3261,4 @@
 }
 EXPORT_SYMBOL_GPL(kmsg_dump_rewind);
 
-<<<<<<< HEAD
-static char dump_stack_arch_desc_str[128];
-
-/**
- * dump_stack_set_arch_desc - set arch-specific str to show with task dumps
- * @fmt: printf-style format string
- * @...: arguments for the format string
- *
- * The configured string will be printed right after utsname during task
- * dumps.  Usually used to add arch-specific system identifiers.  If an
- * arch wants to make use of such an ID string, it should initialize this
- * as soon as possible during boot.
- */
-void __init dump_stack_set_arch_desc(const char *fmt, ...)
-{
-	va_list args;
-
-	va_start(args, fmt);
-	vsnprintf(dump_stack_arch_desc_str, sizeof(dump_stack_arch_desc_str),
-		  fmt, args);
-	va_end(args);
-}
-
-/**
- * dump_stack_print_info - print generic debug info for dump_stack()
- * @log_lvl: log level
- *
- * Arch-specific dump_stack() implementations can use this function to
- * print out the same debug information as the generic dump_stack().
- */
-void dump_stack_print_info(const char *log_lvl)
-{
-	printk("%sCPU: %d PID: %d Comm: %.20s %s %s %.*s %s%s\n",
-	       log_lvl, raw_smp_processor_id(), current->pid, current->comm,
-	       print_tainted(), init_utsname()->release,
-	       (int)strcspn(init_utsname()->version, " "),
-	       init_utsname()->version, SUSE_PRODUCT_SHORTNAME,
-#ifndef CONFIG_SUSE_KERNEL_RELEASE
-	       " (unreleased)"
-#else
-	       ""
-#endif
-	);
-
-	if (dump_stack_arch_desc_str[0] != '\0')
-		printk("%sHardware name: %s\n",
-		       log_lvl, dump_stack_arch_desc_str);
-
-	print_worker_info(log_lvl, current);
-}
-
-/**
- * show_regs_print_info - print generic debug info for show_regs()
- * @log_lvl: log level
- *
- * show_regs() implementations can use this function to print out generic
- * debug information.
- */
-void show_regs_print_info(const char *log_lvl)
-{
-	dump_stack_print_info(log_lvl);
-}
-
-=======
->>>>>>> 60cc43fc
 #endif