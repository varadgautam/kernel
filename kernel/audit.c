/* audit.c -- Auditing support
 * Gateway between the kernel (e.g., selinux) and the user-space audit daemon.
 * System-call specific features have moved to auditsc.c
 *
 * Copyright 2003-2007 Red Hat Inc., Durham, North Carolina.
 * All Rights Reserved.
 *
 * This program is free software; you can redistribute it and/or modify
 * it under the terms of the GNU General Public License as published by
 * the Free Software Foundation; either version 2 of the License, or
 * (at your option) any later version.
 *
 * This program is distributed in the hope that it will be useful,
 * but WITHOUT ANY WARRANTY; without even the implied warranty of
 * MERCHANTABILITY or FITNESS FOR A PARTICULAR PURPOSE.  See the
 * GNU General Public License for more details.
 *
 * You should have received a copy of the GNU General Public License
 * along with this program; if not, write to the Free Software
 * Foundation, Inc., 59 Temple Place, Suite 330, Boston, MA  02111-1307  USA
 *
 * Written by Rickard E. (Rik) Faith <faith@redhat.com>
 *
 * Goals: 1) Integrate fully with Security Modules.
 *	  2) Minimal run-time overhead:
 *	     a) Minimal when syscall auditing is disabled (audit_enable=0).
 *	     b) Small when syscall auditing is enabled and no audit record
 *		is generated (defer as much work as possible to record
 *		generation time):
 *		i) context is allocated,
 *		ii) names from getname are stored without a copy, and
 *		iii) inode information stored from path_lookup.
 *	  3) Ability to disable syscall auditing at boot time (audit=0).
 *	  4) Usable by other parts of the kernel (if audit_log* is called,
 *	     then a syscall record will be generated automatically for the
 *	     current syscall).
 *	  5) Netlink interface to user-space.
 *	  6) Support low-overhead kernel-based filtering to minimize the
 *	     information that must be passed to user-space.
 *
 * Audit userspace, documentation, tests, and bug/issue trackers:
 * 	https://github.com/linux-audit
 */

#define pr_fmt(fmt) KBUILD_MODNAME ": " fmt

#include <linux/file.h>
#include <linux/init.h>
#include <linux/types.h>
#include <linux/atomic.h>
#include <linux/mm.h>
#include <linux/export.h>
#include <linux/slab.h>
#include <linux/err.h>
#include <linux/kthread.h>
#include <linux/kernel.h>
#include <linux/syscalls.h>
#include <linux/spinlock.h>
#include <linux/rcupdate.h>
#include <linux/mutex.h>
#include <linux/gfp.h>
#include <linux/pid.h>

#include <linux/audit.h>

#include <net/sock.h>
#include <net/netlink.h>
#include <linux/skbuff.h>
#ifdef CONFIG_SECURITY
#include <linux/security.h>
#endif
#include <linux/freezer.h>
#include <linux/pid_namespace.h>
#include <net/netns/generic.h>

#include "audit.h"

/* No auditing will take place until audit_initialized == AUDIT_INITIALIZED.
 * (Initialization happens after skb_init is called.) */
#define AUDIT_DISABLED		-1
#define AUDIT_UNINITIALIZED	0
#define AUDIT_INITIALIZED	1
static int	audit_initialized;

u32		audit_enabled = AUDIT_OFF;
bool		audit_ever_enabled = !!AUDIT_OFF;

EXPORT_SYMBOL_GPL(audit_enabled);

/* Default state when kernel boots without any parameters. */
static u32	audit_default = AUDIT_OFF;

/* If auditing cannot proceed, audit_failure selects what happens. */
static u32	audit_failure = AUDIT_FAIL_PRINTK;

/* private audit network namespace index */
static unsigned int audit_net_id;

/**
 * struct audit_net - audit private network namespace data
 * @sk: communication socket
 */
struct audit_net {
	struct sock *sk;
};

/**
 * struct auditd_connection - kernel/auditd connection state
 * @pid: auditd PID
 * @portid: netlink portid
 * @net: the associated network namespace
 * @rcu: RCU head
 *
 * Description:
 * This struct is RCU protected; you must either hold the RCU lock for reading
 * or the associated spinlock for writing.
 */
static struct auditd_connection {
	struct pid *pid;
	u32 portid;
	struct net *net;
	struct rcu_head rcu;
} *auditd_conn = NULL;
static DEFINE_SPINLOCK(auditd_conn_lock);

/* If audit_rate_limit is non-zero, limit the rate of sending audit records
 * to that number per second.  This prevents DoS attacks, but results in
 * audit records being dropped. */
static u32	audit_rate_limit;

/* Number of outstanding audit_buffers allowed.
 * When set to zero, this means unlimited. */
static u32	audit_backlog_limit = 64;
#define AUDIT_BACKLOG_WAIT_TIME (60 * HZ)
static u32	audit_backlog_wait_time = AUDIT_BACKLOG_WAIT_TIME;

/* The identity of the user shutting down the audit system. */
kuid_t		audit_sig_uid = INVALID_UID;
pid_t		audit_sig_pid = -1;
u32		audit_sig_sid = 0;

/* Records can be lost in several ways:
   0) [suppressed in audit_alloc]
   1) out of memory in audit_log_start [kmalloc of struct audit_buffer]
   2) out of memory in audit_log_move [alloc_skb]
   3) suppressed due to audit_rate_limit
   4) suppressed due to audit_backlog_limit
*/
static atomic_t	audit_lost = ATOMIC_INIT(0);

/* Hash for inode-based rules */
struct list_head audit_inode_hash[AUDIT_INODE_BUCKETS];

static struct kmem_cache *audit_buffer_cache;

/* queue msgs to send via kauditd_task */
static struct sk_buff_head audit_queue;
/* queue msgs due to temporary unicast send problems */
static struct sk_buff_head audit_retry_queue;
/* queue msgs waiting for new auditd connection */
static struct sk_buff_head audit_hold_queue;

/* queue servicing thread */
static struct task_struct *kauditd_task;
static DECLARE_WAIT_QUEUE_HEAD(kauditd_wait);

/* waitqueue for callers who are blocked on the audit backlog */
static DECLARE_WAIT_QUEUE_HEAD(audit_backlog_wait);

static struct audit_features af = {.vers = AUDIT_FEATURE_VERSION,
				   .mask = -1,
				   .features = 0,
				   .lock = 0,};

static char *audit_feature_names[2] = {
	"only_unset_loginuid",
	"loginuid_immutable",
};

/**
 * struct audit_ctl_mutex - serialize requests from userspace
 * @lock: the mutex used for locking
 * @owner: the task which owns the lock
 *
 * Description:
 * This is the lock struct used to ensure we only process userspace requests
 * in an orderly fashion.  We can't simply use a mutex/lock here because we
 * need to track lock ownership so we don't end up blocking the lock owner in
 * audit_log_start() or similar.
 */
static struct audit_ctl_mutex {
	struct mutex lock;
	void *owner;
} audit_cmd_mutex;

/* AUDIT_BUFSIZ is the size of the temporary buffer used for formatting
 * audit records.  Since printk uses a 1024 byte buffer, this buffer
 * should be at least that large. */
#define AUDIT_BUFSIZ 1024

/* The audit_buffer is used when formatting an audit record.  The caller
 * locks briefly to get the record off the freelist or to allocate the
 * buffer, and locks briefly to send the buffer to the netlink layer or
 * to place it on a transmit queue.  Multiple audit_buffers can be in
 * use simultaneously. */
struct audit_buffer {
	struct sk_buff       *skb;	/* formatted skb ready to send */
	struct audit_context *ctx;	/* NULL or associated context */
	gfp_t		     gfp_mask;
};

struct audit_reply {
	__u32 portid;
	struct net *net;
	struct sk_buff *skb;
};

/**
 * auditd_test_task - Check to see if a given task is an audit daemon
 * @task: the task to check
 *
 * Description:
 * Return 1 if the task is a registered audit daemon, 0 otherwise.
 */
int auditd_test_task(struct task_struct *task)
{
	int rc;
	struct auditd_connection *ac;

	rcu_read_lock();
	ac = rcu_dereference(auditd_conn);
	rc = (ac && ac->pid == task_tgid(task) ? 1 : 0);
	rcu_read_unlock();

	return rc;
}

/**
 * audit_ctl_lock - Take the audit control lock
 */
void audit_ctl_lock(void)
{
	mutex_lock(&audit_cmd_mutex.lock);
	audit_cmd_mutex.owner = current;
}

/**
 * audit_ctl_unlock - Drop the audit control lock
 */
void audit_ctl_unlock(void)
{
	audit_cmd_mutex.owner = NULL;
	mutex_unlock(&audit_cmd_mutex.lock);
}

/**
 * audit_ctl_owner_current - Test to see if the current task owns the lock
 *
 * Description:
 * Return true if the current task owns the audit control lock, false if it
 * doesn't own the lock.
 */
static bool audit_ctl_owner_current(void)
{
	return (current == audit_cmd_mutex.owner);
}

/**
 * auditd_pid_vnr - Return the auditd PID relative to the namespace
 *
 * Description:
 * Returns the PID in relation to the namespace, 0 on failure.
 */
static pid_t auditd_pid_vnr(void)
{
	pid_t pid;
	const struct auditd_connection *ac;

	rcu_read_lock();
	ac = rcu_dereference(auditd_conn);
	if (!ac || !ac->pid)
		pid = 0;
	else
		pid = pid_vnr(ac->pid);
	rcu_read_unlock();

	return pid;
}

/**
 * audit_get_sk - Return the audit socket for the given network namespace
 * @net: the destination network namespace
 *
 * Description:
 * Returns the sock pointer if valid, NULL otherwise.  The caller must ensure
 * that a reference is held for the network namespace while the sock is in use.
 */
static struct sock *audit_get_sk(const struct net *net)
{
	struct audit_net *aunet;

	if (!net)
		return NULL;

	aunet = net_generic(net, audit_net_id);
	return aunet->sk;
}

void audit_panic(const char *message)
{
	switch (audit_failure) {
	case AUDIT_FAIL_SILENT:
		break;
	case AUDIT_FAIL_PRINTK:
		if (printk_ratelimit())
			pr_err("%s\n", message);
		break;
	case AUDIT_FAIL_PANIC:
		panic("audit: %s\n", message);
		break;
	}
}

static inline int audit_rate_check(void)
{
	static unsigned long	last_check = 0;
	static int		messages   = 0;
	static DEFINE_SPINLOCK(lock);
	unsigned long		flags;
	unsigned long		now;
	unsigned long		elapsed;
	int			retval	   = 0;

	if (!audit_rate_limit) return 1;

	spin_lock_irqsave(&lock, flags);
	if (++messages < audit_rate_limit) {
		retval = 1;
	} else {
		now     = jiffies;
		elapsed = now - last_check;
		if (elapsed > HZ) {
			last_check = now;
			messages   = 0;
			retval     = 1;
		}
	}
	spin_unlock_irqrestore(&lock, flags);

	return retval;
}

/**
 * audit_log_lost - conditionally log lost audit message event
 * @message: the message stating reason for lost audit message
 *
 * Emit at least 1 message per second, even if audit_rate_check is
 * throttling.
 * Always increment the lost messages counter.
*/
void audit_log_lost(const char *message)
{
	static unsigned long	last_msg = 0;
	static DEFINE_SPINLOCK(lock);
	unsigned long		flags;
	unsigned long		now;
	int			print;

	atomic_inc(&audit_lost);

	print = (audit_failure == AUDIT_FAIL_PANIC || !audit_rate_limit);

	if (!print) {
		spin_lock_irqsave(&lock, flags);
		now = jiffies;
		if (now - last_msg > HZ) {
			print = 1;
			last_msg = now;
		}
		spin_unlock_irqrestore(&lock, flags);
	}

	if (print) {
		if (printk_ratelimit())
			pr_warn("audit_lost=%u audit_rate_limit=%u audit_backlog_limit=%u\n",
				atomic_read(&audit_lost),
				audit_rate_limit,
				audit_backlog_limit);
		audit_panic(message);
	}
}

static int audit_log_config_change(char *function_name, u32 new, u32 old,
				   int allow_changes)
{
	struct audit_buffer *ab;
	int rc = 0;

	ab = audit_log_start(audit_context(), GFP_KERNEL, AUDIT_CONFIG_CHANGE);
	if (unlikely(!ab))
		return rc;
	audit_log_format(ab, "op=set %s=%u old=%u ", function_name, new, old);
	audit_log_session_info(ab);
	rc = audit_log_task_context(ab);
	if (rc)
		allow_changes = 0; /* Something weird, deny request */
	audit_log_format(ab, " res=%d", allow_changes);
	audit_log_end(ab);
	return rc;
}

static int audit_do_config_change(char *function_name, u32 *to_change, u32 new)
{
	int allow_changes, rc = 0;
	u32 old = *to_change;

	/* check if we are locked */
	if (audit_enabled == AUDIT_LOCKED)
		allow_changes = 0;
	else
		allow_changes = 1;

	if (audit_enabled != AUDIT_OFF) {
		rc = audit_log_config_change(function_name, new, old, allow_changes);
		if (rc)
			allow_changes = 0;
	}

	/* If we are allowed, make the change */
	if (allow_changes == 1)
		*to_change = new;
	/* Not allowed, update reason */
	else if (rc == 0)
		rc = -EPERM;
	return rc;
}

static int audit_set_rate_limit(u32 limit)
{
	return audit_do_config_change("audit_rate_limit", &audit_rate_limit, limit);
}

static int audit_set_backlog_limit(u32 limit)
{
	return audit_do_config_change("audit_backlog_limit", &audit_backlog_limit, limit);
}

static int audit_set_backlog_wait_time(u32 timeout)
{
	return audit_do_config_change("audit_backlog_wait_time",
				      &audit_backlog_wait_time, timeout);
}

static int audit_set_enabled(u32 state)
{
	int rc;
	if (state > AUDIT_LOCKED)
		return -EINVAL;

	rc =  audit_do_config_change("audit_enabled", &audit_enabled, state);
	if (!rc)
		audit_ever_enabled |= !!state;

	return rc;
}

static int audit_set_failure(u32 state)
{
	if (state != AUDIT_FAIL_SILENT
	    && state != AUDIT_FAIL_PRINTK
	    && state != AUDIT_FAIL_PANIC)
		return -EINVAL;

	return audit_do_config_change("audit_failure", &audit_failure, state);
}

/**
 * auditd_conn_free - RCU helper to release an auditd connection struct
 * @rcu: RCU head
 *
 * Description:
 * Drop any references inside the auditd connection tracking struct and free
 * the memory.
 */
static void auditd_conn_free(struct rcu_head *rcu)
{
	struct auditd_connection *ac;

	ac = container_of(rcu, struct auditd_connection, rcu);
	put_pid(ac->pid);
	put_net(ac->net);
	kfree(ac);
}

/**
 * auditd_set - Set/Reset the auditd connection state
 * @pid: auditd PID
 * @portid: auditd netlink portid
 * @net: auditd network namespace pointer
 *
 * Description:
 * This function will obtain and drop network namespace references as
 * necessary.  Returns zero on success, negative values on failure.
 */
static int auditd_set(struct pid *pid, u32 portid, struct net *net)
{
	unsigned long flags;
	struct auditd_connection *ac_old, *ac_new;

	if (!pid || !net)
		return -EINVAL;

	ac_new = kzalloc(sizeof(*ac_new), GFP_KERNEL);
	if (!ac_new)
		return -ENOMEM;
	ac_new->pid = get_pid(pid);
	ac_new->portid = portid;
	ac_new->net = get_net(net);

	spin_lock_irqsave(&auditd_conn_lock, flags);
	ac_old = rcu_dereference_protected(auditd_conn,
					   lockdep_is_held(&auditd_conn_lock));
	rcu_assign_pointer(auditd_conn, ac_new);
	spin_unlock_irqrestore(&auditd_conn_lock, flags);

	if (ac_old)
		call_rcu(&ac_old->rcu, auditd_conn_free);

	return 0;
}

/**
 * kauditd_print_skb - Print the audit record to the ring buffer
 * @skb: audit record
 *
 * Whatever the reason, this packet may not make it to the auditd connection
 * so write it via printk so the information isn't completely lost.
 */
static void kauditd_printk_skb(struct sk_buff *skb)
{
	struct nlmsghdr *nlh = nlmsg_hdr(skb);
	char *data = nlmsg_data(nlh);

	if (nlh->nlmsg_type != AUDIT_EOE && printk_ratelimit())
		pr_notice("type=%d %s\n", nlh->nlmsg_type, data);
}

/**
 * kauditd_rehold_skb - Handle a audit record send failure in the hold queue
 * @skb: audit record
 *
 * Description:
 * This should only be used by the kauditd_thread when it fails to flush the
 * hold queue.
 */
static void kauditd_rehold_skb(struct sk_buff *skb)
{
	/* put the record back in the queue at the same place */
	skb_queue_head(&audit_hold_queue, skb);
}

/**
 * kauditd_hold_skb - Queue an audit record, waiting for auditd
 * @skb: audit record
 *
 * Description:
 * Queue the audit record, waiting for an instance of auditd.  When this
 * function is called we haven't given up yet on sending the record, but things
 * are not looking good.  The first thing we want to do is try to write the
 * record via printk and then see if we want to try and hold on to the record
 * and queue it, if we have room.  If we want to hold on to the record, but we
 * don't have room, record a record lost message.
 */
static void kauditd_hold_skb(struct sk_buff *skb)
{
	/* at this point it is uncertain if we will ever send this to auditd so
	 * try to send the message via printk before we go any further */
	kauditd_printk_skb(skb);

	/* can we just silently drop the message? */
	if (!audit_default) {
		kfree_skb(skb);
		return;
	}

	/* if we have room, queue the message */
	if (!audit_backlog_limit ||
	    skb_queue_len(&audit_hold_queue) < audit_backlog_limit) {
		skb_queue_tail(&audit_hold_queue, skb);
		return;
	}

	/* we have no other options - drop the message */
	audit_log_lost("kauditd hold queue overflow");
	kfree_skb(skb);
}

/**
 * kauditd_retry_skb - Queue an audit record, attempt to send again to auditd
 * @skb: audit record
 *
 * Description:
 * Not as serious as kauditd_hold_skb() as we still have a connected auditd,
 * but for some reason we are having problems sending it audit records so
 * queue the given record and attempt to resend.
 */
static void kauditd_retry_skb(struct sk_buff *skb)
{
	/* NOTE: because records should only live in the retry queue for a
	 * short period of time, before either being sent or moved to the hold
	 * queue, we don't currently enforce a limit on this queue */
	skb_queue_tail(&audit_retry_queue, skb);
}

/**
 * auditd_reset - Disconnect the auditd connection
 * @ac: auditd connection state
 *
 * Description:
 * Break the auditd/kauditd connection and move all the queued records into the
 * hold queue in case auditd reconnects.  It is important to note that the @ac
 * pointer should never be dereferenced inside this function as it may be NULL
 * or invalid, you can only compare the memory address!  If @ac is NULL then
 * the connection will always be reset.
 */
static void auditd_reset(const struct auditd_connection *ac)
{
	unsigned long flags;
	struct sk_buff *skb;
	struct auditd_connection *ac_old;

	/* if it isn't already broken, break the connection */
	spin_lock_irqsave(&auditd_conn_lock, flags);
	ac_old = rcu_dereference_protected(auditd_conn,
					   lockdep_is_held(&auditd_conn_lock));
	if (ac && ac != ac_old) {
		/* someone already registered a new auditd connection */
		spin_unlock_irqrestore(&auditd_conn_lock, flags);
		return;
	}
	rcu_assign_pointer(auditd_conn, NULL);
	spin_unlock_irqrestore(&auditd_conn_lock, flags);

	if (ac_old)
		call_rcu(&ac_old->rcu, auditd_conn_free);

	/* flush the retry queue to the hold queue, but don't touch the main
	 * queue since we need to process that normally for multicast */
	while ((skb = skb_dequeue(&audit_retry_queue)))
		kauditd_hold_skb(skb);
}

/**
 * auditd_send_unicast_skb - Send a record via unicast to auditd
 * @skb: audit record
 *
 * Description:
 * Send a skb to the audit daemon, returns positive/zero values on success and
 * negative values on failure; in all cases the skb will be consumed by this
 * function.  If the send results in -ECONNREFUSED the connection with auditd
 * will be reset.  This function may sleep so callers should not hold any locks
 * where this would cause a problem.
 */
static int auditd_send_unicast_skb(struct sk_buff *skb)
{
	int rc;
	u32 portid;
	struct net *net;
	struct sock *sk;
	struct auditd_connection *ac;

	/* NOTE: we can't call netlink_unicast while in the RCU section so
	 *       take a reference to the network namespace and grab local
	 *       copies of the namespace, the sock, and the portid; the
	 *       namespace and sock aren't going to go away while we hold a
	 *       reference and if the portid does become invalid after the RCU
	 *       section netlink_unicast() should safely return an error */

	rcu_read_lock();
	ac = rcu_dereference(auditd_conn);
	if (!ac) {
		rcu_read_unlock();
		kfree_skb(skb);
		rc = -ECONNREFUSED;
		goto err;
	}
	net = get_net(ac->net);
	sk = audit_get_sk(net);
	portid = ac->portid;
	rcu_read_unlock();

	rc = netlink_unicast(sk, skb, portid, 0);
	put_net(net);
	if (rc < 0)
		goto err;

	return rc;

err:
	if (ac && rc == -ECONNREFUSED)
		auditd_reset(ac);
	return rc;
}

/**
 * kauditd_send_queue - Helper for kauditd_thread to flush skb queues
 * @sk: the sending sock
 * @portid: the netlink destination
 * @queue: the skb queue to process
 * @retry_limit: limit on number of netlink unicast failures
 * @skb_hook: per-skb hook for additional processing
 * @err_hook: hook called if the skb fails the netlink unicast send
 *
 * Description:
 * Run through the given queue and attempt to send the audit records to auditd,
 * returns zero on success, negative values on failure.  It is up to the caller
 * to ensure that the @sk is valid for the duration of this function.
 *
 */
static int kauditd_send_queue(struct sock *sk, u32 portid,
			      struct sk_buff_head *queue,
			      unsigned int retry_limit,
			      void (*skb_hook)(struct sk_buff *skb),
			      void (*err_hook)(struct sk_buff *skb))
{
	int rc = 0;
	struct sk_buff *skb;
	static unsigned int failed = 0;

	/* NOTE: kauditd_thread takes care of all our locking, we just use
	 *       the netlink info passed to us (e.g. sk and portid) */

	while ((skb = skb_dequeue(queue))) {
		/* call the skb_hook for each skb we touch */
		if (skb_hook)
			(*skb_hook)(skb);

		/* can we send to anyone via unicast? */
		if (!sk) {
			if (err_hook)
				(*err_hook)(skb);
			continue;
		}

		/* grab an extra skb reference in case of error */
		skb_get(skb);
		rc = netlink_unicast(sk, skb, portid, 0);
		if (rc < 0) {
			/* fatal failure for our queue flush attempt? */
			if (++failed >= retry_limit ||
			    rc == -ECONNREFUSED || rc == -EPERM) {
				/* yes - error processing for the queue */
				sk = NULL;
				if (err_hook)
					(*err_hook)(skb);
				if (!skb_hook)
					goto out;
				/* keep processing with the skb_hook */
				continue;
			} else
				/* no - requeue to preserve ordering */
				skb_queue_head(queue, skb);
		} else {
			/* it worked - drop the extra reference and continue */
			consume_skb(skb);
			failed = 0;
		}
	}

out:
	return (rc >= 0 ? 0 : rc);
}

/*
 * kauditd_send_multicast_skb - Send a record to any multicast listeners
 * @skb: audit record
 *
 * Description:
 * Write a multicast message to anyone listening in the initial network
 * namespace.  This function doesn't consume an skb as might be expected since
 * it has to copy it anyways.
 */
static void kauditd_send_multicast_skb(struct sk_buff *skb)
{
	struct sk_buff *copy;
	struct sock *sock = audit_get_sk(&init_net);
	struct nlmsghdr *nlh;

	/* NOTE: we are not taking an additional reference for init_net since
	 *       we don't have to worry about it going away */

	if (!netlink_has_listeners(sock, AUDIT_NLGRP_READLOG))
		return;

	/*
	 * The seemingly wasteful skb_copy() rather than bumping the refcount
	 * using skb_get() is necessary because non-standard mods are made to
	 * the skb by the original kaudit unicast socket send routine.  The
	 * existing auditd daemon assumes this breakage.  Fixing this would
	 * require co-ordinating a change in the established protocol between
	 * the kaudit kernel subsystem and the auditd userspace code.  There is
	 * no reason for new multicast clients to continue with this
	 * non-compliance.
	 */
	copy = skb_copy(skb, GFP_KERNEL);
	if (!copy)
		return;
	nlh = nlmsg_hdr(copy);
	nlh->nlmsg_len = skb->len;

	nlmsg_multicast(sock, copy, 0, AUDIT_NLGRP_READLOG, GFP_KERNEL);
}

/**
 * kauditd_thread - Worker thread to send audit records to userspace
 * @dummy: unused
 */
static int kauditd_thread(void *dummy)
{
	int rc;
	u32 portid = 0;
	struct net *net = NULL;
	struct sock *sk = NULL;
	struct auditd_connection *ac;

#define UNICAST_RETRIES 5

	set_freezable();
	while (!kthread_should_stop()) {
		/* NOTE: see the lock comments in auditd_send_unicast_skb() */
		rcu_read_lock();
		ac = rcu_dereference(auditd_conn);
		if (!ac) {
			rcu_read_unlock();
			goto main_queue;
		}
		net = get_net(ac->net);
		sk = audit_get_sk(net);
		portid = ac->portid;
		rcu_read_unlock();

		/* attempt to flush the hold queue */
		rc = kauditd_send_queue(sk, portid,
					&audit_hold_queue, UNICAST_RETRIES,
					NULL, kauditd_rehold_skb);
		if (ac && rc < 0) {
			sk = NULL;
			auditd_reset(ac);
			goto main_queue;
		}

		/* attempt to flush the retry queue */
		rc = kauditd_send_queue(sk, portid,
					&audit_retry_queue, UNICAST_RETRIES,
					NULL, kauditd_hold_skb);
		if (ac && rc < 0) {
			sk = NULL;
			auditd_reset(ac);
			goto main_queue;
		}

main_queue:
		/* process the main queue - do the multicast send and attempt
		 * unicast, dump failed record sends to the retry queue; if
		 * sk == NULL due to previous failures we will just do the
		 * multicast send and move the record to the hold queue */
		rc = kauditd_send_queue(sk, portid, &audit_queue, 1,
					kauditd_send_multicast_skb,
					(sk ?
					 kauditd_retry_skb : kauditd_hold_skb));
		if (ac && rc < 0)
			auditd_reset(ac);
		sk = NULL;

		/* drop our netns reference, no auditd sends past this line */
		if (net) {
			put_net(net);
			net = NULL;
		}

		/* we have processed all the queues so wake everyone */
		wake_up(&audit_backlog_wait);

		/* NOTE: we want to wake up if there is anything on the queue,
		 *       regardless of if an auditd is connected, as we need to
		 *       do the multicast send and rotate records from the
		 *       main queue to the retry/hold queues */
		wait_event_freezable(kauditd_wait,
				     (skb_queue_len(&audit_queue) ? 1 : 0));
	}

	return 0;
}

int audit_send_list(void *_dest)
{
	struct audit_netlink_list *dest = _dest;
	struct sk_buff *skb;
	struct sock *sk = audit_get_sk(dest->net);

	/* wait for parent to finish and send an ACK */
	audit_ctl_lock();
	audit_ctl_unlock();

	while ((skb = __skb_dequeue(&dest->q)) != NULL)
		netlink_unicast(sk, skb, dest->portid, 0);

	put_net(dest->net);
	kfree(dest);

	return 0;
}

struct sk_buff *audit_make_reply(int seq, int type, int done,
				 int multi, const void *payload, int size)
{
	struct sk_buff	*skb;
	struct nlmsghdr	*nlh;
	void		*data;
	int		flags = multi ? NLM_F_MULTI : 0;
	int		t     = done  ? NLMSG_DONE  : type;

	skb = nlmsg_new(size, GFP_KERNEL);
	if (!skb)
		return NULL;

	nlh	= nlmsg_put(skb, 0, seq, t, size, flags);
	if (!nlh)
		goto out_kfree_skb;
	data = nlmsg_data(nlh);
	memcpy(data, payload, size);
	return skb;

out_kfree_skb:
	kfree_skb(skb);
	return NULL;
}

static int audit_send_reply_thread(void *arg)
{
	struct audit_reply *reply = (struct audit_reply *)arg;
	struct sock *sk = audit_get_sk(reply->net);

	audit_ctl_lock();
	audit_ctl_unlock();

	/* Ignore failure. It'll only happen if the sender goes away,
	   because our timeout is set to infinite. */
	netlink_unicast(sk, reply->skb, reply->portid, 0);
	put_net(reply->net);
	kfree(reply);
	return 0;
}

/**
 * audit_send_reply - send an audit reply message via netlink
 * @request_skb: skb of request we are replying to (used to target the reply)
 * @seq: sequence number
 * @type: audit message type
 * @done: done (last) flag
 * @multi: multi-part message flag
 * @payload: payload data
 * @size: payload size
 *
 * Allocates an skb, builds the netlink message, and sends it to the port id.
 * No failure notifications.
 */
static void audit_send_reply(struct sk_buff *request_skb, int seq, int type, int done,
			     int multi, const void *payload, int size)
{
	struct net *net = sock_net(NETLINK_CB(request_skb).sk);
	struct sk_buff *skb;
	struct task_struct *tsk;
	struct audit_reply *reply = kmalloc(sizeof(struct audit_reply),
					    GFP_KERNEL);

	if (!reply)
		return;

	skb = audit_make_reply(seq, type, done, multi, payload, size);
	if (!skb)
		goto out;

	reply->net = get_net(net);
	reply->portid = NETLINK_CB(request_skb).portid;
	reply->skb = skb;

	tsk = kthread_run(audit_send_reply_thread, reply, "audit_send_reply");
	if (!IS_ERR(tsk))
		return;
	kfree_skb(skb);
out:
	kfree(reply);
}

/*
 * Check for appropriate CAP_AUDIT_ capabilities on incoming audit
 * control messages.
 */
static int audit_netlink_ok(struct sk_buff *skb, u16 msg_type)
{
	int err = 0;

	/* Only support initial user namespace for now. */
	/*
	 * We return ECONNREFUSED because it tricks userspace into thinking
	 * that audit was not configured into the kernel.  Lots of users
	 * configure their PAM stack (because that's what the distro does)
	 * to reject login if unable to send messages to audit.  If we return
	 * ECONNREFUSED the PAM stack thinks the kernel does not have audit
	 * configured in and will let login proceed.  If we return EPERM
	 * userspace will reject all logins.  This should be removed when we
	 * support non init namespaces!!
	 */
	if (current_user_ns() != &init_user_ns)
		return -ECONNREFUSED;

	switch (msg_type) {
	case AUDIT_LIST:
	case AUDIT_ADD:
	case AUDIT_DEL:
		return -EOPNOTSUPP;
	case AUDIT_GET:
	case AUDIT_SET:
	case AUDIT_GET_FEATURE:
	case AUDIT_SET_FEATURE:
	case AUDIT_LIST_RULES:
	case AUDIT_ADD_RULE:
	case AUDIT_DEL_RULE:
	case AUDIT_SIGNAL_INFO:
	case AUDIT_TTY_GET:
	case AUDIT_TTY_SET:
	case AUDIT_TRIM:
	case AUDIT_MAKE_EQUIV:
		/* Only support auditd and auditctl in initial pid namespace
		 * for now. */
		if (task_active_pid_ns(current) != &init_pid_ns)
			return -EPERM;

		if (!netlink_capable(skb, CAP_AUDIT_CONTROL))
			err = -EPERM;
		break;
	case AUDIT_USER:
	case AUDIT_FIRST_USER_MSG ... AUDIT_LAST_USER_MSG:
	case AUDIT_FIRST_USER_MSG2 ... AUDIT_LAST_USER_MSG2:
		if (!netlink_capable(skb, CAP_AUDIT_WRITE))
			err = -EPERM;
		break;
	default:  /* bad msg */
		err = -EINVAL;
	}

	return err;
}

static void audit_log_common_recv_msg(struct audit_context *context,
					struct audit_buffer **ab, u16 msg_type)
{
	uid_t uid = from_kuid(&init_user_ns, current_uid());
	pid_t pid = task_tgid_nr(current);

	if (!audit_enabled && msg_type != AUDIT_USER_AVC) {
		*ab = NULL;
		return;
	}

	*ab = audit_log_start(context, GFP_KERNEL, msg_type);
	if (unlikely(!*ab))
		return;
	audit_log_format(*ab, "pid=%d uid=%u ", pid, uid);
	audit_log_session_info(*ab);
	audit_log_task_context(*ab);
}

static inline void audit_log_user_recv_msg(struct audit_buffer **ab,
					   u16 msg_type)
{
	audit_log_common_recv_msg(NULL, ab, msg_type);
}

int is_audit_feature_set(int i)
{
	return af.features & AUDIT_FEATURE_TO_MASK(i);
}


static int audit_get_feature(struct sk_buff *skb)
{
	u32 seq;

	seq = nlmsg_hdr(skb)->nlmsg_seq;

	audit_send_reply(skb, seq, AUDIT_GET_FEATURE, 0, 0, &af, sizeof(af));

	return 0;
}

static void audit_log_feature_change(int which, u32 old_feature, u32 new_feature,
				     u32 old_lock, u32 new_lock, int res)
{
	struct audit_buffer *ab;

	if (audit_enabled == AUDIT_OFF)
		return;

	ab = audit_log_start(audit_context(), GFP_KERNEL, AUDIT_FEATURE_CHANGE);
	if (!ab)
		return;
	audit_log_task_info(ab);
	audit_log_format(ab, " feature=%s old=%u new=%u old_lock=%u new_lock=%u res=%d",
			 audit_feature_names[which], !!old_feature, !!new_feature,
			 !!old_lock, !!new_lock, res);
	audit_log_end(ab);
}

static int audit_set_feature(struct sk_buff *skb)
{
	struct audit_features *uaf;
	int i;

	BUILD_BUG_ON(AUDIT_LAST_FEATURE + 1 > ARRAY_SIZE(audit_feature_names));
	uaf = nlmsg_data(nlmsg_hdr(skb));

	/* if there is ever a version 2 we should handle that here */

	for (i = 0; i <= AUDIT_LAST_FEATURE; i++) {
		u32 feature = AUDIT_FEATURE_TO_MASK(i);
		u32 old_feature, new_feature, old_lock, new_lock;

		/* if we are not changing this feature, move along */
		if (!(feature & uaf->mask))
			continue;

		old_feature = af.features & feature;
		new_feature = uaf->features & feature;
		new_lock = (uaf->lock | af.lock) & feature;
		old_lock = af.lock & feature;

		/* are we changing a locked feature? */
		if (old_lock && (new_feature != old_feature)) {
			audit_log_feature_change(i, old_feature, new_feature,
						 old_lock, new_lock, 0);
			return -EPERM;
		}
	}
	/* nothing invalid, do the changes */
	for (i = 0; i <= AUDIT_LAST_FEATURE; i++) {
		u32 feature = AUDIT_FEATURE_TO_MASK(i);
		u32 old_feature, new_feature, old_lock, new_lock;

		/* if we are not changing this feature, move along */
		if (!(feature & uaf->mask))
			continue;

		old_feature = af.features & feature;
		new_feature = uaf->features & feature;
		old_lock = af.lock & feature;
		new_lock = (uaf->lock | af.lock) & feature;

		if (new_feature != old_feature)
			audit_log_feature_change(i, old_feature, new_feature,
						 old_lock, new_lock, 1);

		if (new_feature)
			af.features |= feature;
		else
			af.features &= ~feature;
		af.lock |= new_lock;
	}

	return 0;
}

static int audit_replace(struct pid *pid)
{
	pid_t pvnr;
	struct sk_buff *skb;

	pvnr = pid_vnr(pid);
	skb = audit_make_reply(0, AUDIT_REPLACE, 0, 0, &pvnr, sizeof(pvnr));
	if (!skb)
		return -ENOMEM;
	return auditd_send_unicast_skb(skb);
}

static int audit_receive_msg(struct sk_buff *skb, struct nlmsghdr *nlh)
{
	u32			seq;
	void			*data;
	int			err;
	struct audit_buffer	*ab;
	u16			msg_type = nlh->nlmsg_type;
	struct audit_sig_info   *sig_data;
	char			*ctx = NULL;
	u32			len;

	err = audit_netlink_ok(skb, msg_type);
	if (err)
		return err;

	seq  = nlh->nlmsg_seq;
	data = nlmsg_data(nlh);

	switch (msg_type) {
	case AUDIT_GET: {
		struct audit_status	s;
		memset(&s, 0, sizeof(s));
		s.enabled		= audit_enabled;
		s.failure		= audit_failure;
		/* NOTE: use pid_vnr() so the PID is relative to the current
		 *       namespace */
		s.pid			= auditd_pid_vnr();
		s.rate_limit		= audit_rate_limit;
		s.backlog_limit		= audit_backlog_limit;
		s.lost			= atomic_read(&audit_lost);
		s.backlog		= skb_queue_len(&audit_queue);
		s.feature_bitmap	= AUDIT_FEATURE_BITMAP_ALL;
		s.backlog_wait_time	= audit_backlog_wait_time;
		audit_send_reply(skb, seq, AUDIT_GET, 0, 0, &s, sizeof(s));
		break;
	}
	case AUDIT_SET: {
		struct audit_status	s;
		memset(&s, 0, sizeof(s));
		/* guard against past and future API changes */
		memcpy(&s, data, min_t(size_t, sizeof(s), nlmsg_len(nlh)));
		if (s.mask & AUDIT_STATUS_ENABLED) {
			err = audit_set_enabled(s.enabled);
			if (err < 0)
				return err;
		}
		if (s.mask & AUDIT_STATUS_FAILURE) {
			err = audit_set_failure(s.failure);
			if (err < 0)
				return err;
		}
		if (s.mask & AUDIT_STATUS_PID) {
			/* NOTE: we are using the vnr PID functions below
			 *       because the s.pid value is relative to the
			 *       namespace of the caller; at present this
			 *       doesn't matter much since you can really only
			 *       run auditd from the initial pid namespace, but
			 *       something to keep in mind if this changes */
			pid_t new_pid = s.pid;
			pid_t auditd_pid;
			struct pid *req_pid = task_tgid(current);

			/* Sanity check - PID values must match. Setting
			 * pid to 0 is how auditd ends auditing. */
			if (new_pid && (new_pid != pid_vnr(req_pid)))
				return -EINVAL;

			/* test the auditd connection */
			audit_replace(req_pid);

			auditd_pid = auditd_pid_vnr();
			if (auditd_pid) {
				/* replacing a healthy auditd is not allowed */
				if (new_pid) {
					audit_log_config_change("audit_pid",
							new_pid, auditd_pid, 0);
					return -EEXIST;
				}
				/* only current auditd can unregister itself */
				if (pid_vnr(req_pid) != auditd_pid) {
					audit_log_config_change("audit_pid",
							new_pid, auditd_pid, 0);
					return -EACCES;
				}
			}

			if (new_pid) {
				/* register a new auditd connection */
				err = auditd_set(req_pid,
						 NETLINK_CB(skb).portid,
						 sock_net(NETLINK_CB(skb).sk));
				if (audit_enabled != AUDIT_OFF)
					audit_log_config_change("audit_pid",
								new_pid,
								auditd_pid,
								err ? 0 : 1);
				if (err)
					return err;

				/* try to process any backlog */
				wake_up_interruptible(&kauditd_wait);
			} else {
				if (audit_enabled != AUDIT_OFF)
					audit_log_config_change("audit_pid",
								new_pid,
								auditd_pid, 1);

				/* unregister the auditd connection */
				auditd_reset(NULL);
			}
		}
		if (s.mask & AUDIT_STATUS_RATE_LIMIT) {
			err = audit_set_rate_limit(s.rate_limit);
			if (err < 0)
				return err;
		}
		if (s.mask & AUDIT_STATUS_BACKLOG_LIMIT) {
			err = audit_set_backlog_limit(s.backlog_limit);
			if (err < 0)
				return err;
		}
		if (s.mask & AUDIT_STATUS_BACKLOG_WAIT_TIME) {
			if (sizeof(s) > (size_t)nlh->nlmsg_len)
				return -EINVAL;
			if (s.backlog_wait_time > 10*AUDIT_BACKLOG_WAIT_TIME)
				return -EINVAL;
			err = audit_set_backlog_wait_time(s.backlog_wait_time);
			if (err < 0)
				return err;
		}
		if (s.mask == AUDIT_STATUS_LOST) {
			u32 lost = atomic_xchg(&audit_lost, 0);

			audit_log_config_change("lost", 0, lost, 1);
			return lost;
		}
		break;
	}
	case AUDIT_GET_FEATURE:
		err = audit_get_feature(skb);
		if (err)
			return err;
		break;
	case AUDIT_SET_FEATURE:
		err = audit_set_feature(skb);
		if (err)
			return err;
		break;
	case AUDIT_USER:
	case AUDIT_FIRST_USER_MSG ... AUDIT_LAST_USER_MSG:
	case AUDIT_FIRST_USER_MSG2 ... AUDIT_LAST_USER_MSG2:
		if (!audit_enabled && msg_type != AUDIT_USER_AVC)
			return 0;

		err = audit_filter(msg_type, AUDIT_FILTER_USER);
		if (err == 1) { /* match or error */
			err = 0;
			if (msg_type == AUDIT_USER_TTY) {
				err = tty_audit_push();
				if (err)
					break;
			}
			audit_log_user_recv_msg(&ab, msg_type);
			if (msg_type != AUDIT_USER_TTY)
				audit_log_format(ab, " msg='%.*s'",
						 AUDIT_MESSAGE_TEXT_MAX,
						 (char *)data);
			else {
				int size;

				audit_log_format(ab, " data=");
				size = nlmsg_len(nlh);
				if (size > 0 &&
				    ((unsigned char *)data)[size - 1] == '\0')
					size--;
				audit_log_n_untrustedstring(ab, data, size);
			}
			audit_log_end(ab);
		}
		break;
	case AUDIT_ADD_RULE:
	case AUDIT_DEL_RULE:
		if (nlmsg_len(nlh) < sizeof(struct audit_rule_data))
			return -EINVAL;
		if (audit_enabled == AUDIT_LOCKED) {
			audit_log_common_recv_msg(audit_context(), &ab,
						  AUDIT_CONFIG_CHANGE);
			audit_log_format(ab, " op=%s audit_enabled=%d res=0",
					 msg_type == AUDIT_ADD_RULE ?
						"add_rule" : "remove_rule",
					 audit_enabled);
			audit_log_end(ab);
			return -EPERM;
		}
		err = audit_rule_change(msg_type, seq, data, nlmsg_len(nlh));
		break;
	case AUDIT_LIST_RULES:
		err = audit_list_rules_send(skb, seq);
		break;
	case AUDIT_TRIM:
		audit_trim_trees();
		audit_log_common_recv_msg(audit_context(), &ab,
					  AUDIT_CONFIG_CHANGE);
		audit_log_format(ab, " op=trim res=1");
		audit_log_end(ab);
		break;
	case AUDIT_MAKE_EQUIV: {
		void *bufp = data;
		u32 sizes[2];
		size_t msglen = nlmsg_len(nlh);
		char *old, *new;

		err = -EINVAL;
		if (msglen < 2 * sizeof(u32))
			break;
		memcpy(sizes, bufp, 2 * sizeof(u32));
		bufp += 2 * sizeof(u32);
		msglen -= 2 * sizeof(u32);
		old = audit_unpack_string(&bufp, &msglen, sizes[0]);
		if (IS_ERR(old)) {
			err = PTR_ERR(old);
			break;
		}
		new = audit_unpack_string(&bufp, &msglen, sizes[1]);
		if (IS_ERR(new)) {
			err = PTR_ERR(new);
			kfree(old);
			break;
		}
		/* OK, here comes... */
		err = audit_tag_tree(old, new);

		audit_log_common_recv_msg(audit_context(), &ab,
					  AUDIT_CONFIG_CHANGE);
		audit_log_format(ab, " op=make_equiv old=");
		audit_log_untrustedstring(ab, old);
		audit_log_format(ab, " new=");
		audit_log_untrustedstring(ab, new);
		audit_log_format(ab, " res=%d", !err);
		audit_log_end(ab);
		kfree(old);
		kfree(new);
		break;
	}
	case AUDIT_SIGNAL_INFO:
		len = 0;
		if (audit_sig_sid) {
			err = security_secid_to_secctx(audit_sig_sid, &ctx, &len);
			if (err)
				return err;
		}
		sig_data = kmalloc(sizeof(*sig_data) + len, GFP_KERNEL);
		if (!sig_data) {
			if (audit_sig_sid)
				security_release_secctx(ctx, len);
			return -ENOMEM;
		}
		sig_data->uid = from_kuid(&init_user_ns, audit_sig_uid);
		sig_data->pid = audit_sig_pid;
		if (audit_sig_sid) {
			memcpy(sig_data->ctx, ctx, len);
			security_release_secctx(ctx, len);
		}
		audit_send_reply(skb, seq, AUDIT_SIGNAL_INFO, 0, 0,
				 sig_data, sizeof(*sig_data) + len);
		kfree(sig_data);
		break;
	case AUDIT_TTY_GET: {
		struct audit_tty_status s;
		unsigned int t;

		t = READ_ONCE(current->signal->audit_tty);
		s.enabled = t & AUDIT_TTY_ENABLE;
		s.log_passwd = !!(t & AUDIT_TTY_LOG_PASSWD);

		audit_send_reply(skb, seq, AUDIT_TTY_GET, 0, 0, &s, sizeof(s));
		break;
	}
	case AUDIT_TTY_SET: {
		struct audit_tty_status s, old;
		struct audit_buffer	*ab;
		unsigned int t;

		memset(&s, 0, sizeof(s));
		/* guard against past and future API changes */
		memcpy(&s, data, min_t(size_t, sizeof(s), nlmsg_len(nlh)));
		/* check if new data is valid */
		if ((s.enabled != 0 && s.enabled != 1) ||
		    (s.log_passwd != 0 && s.log_passwd != 1))
			err = -EINVAL;

		if (err)
			t = READ_ONCE(current->signal->audit_tty);
		else {
			t = s.enabled | (-s.log_passwd & AUDIT_TTY_LOG_PASSWD);
			t = xchg(&current->signal->audit_tty, t);
		}
		old.enabled = t & AUDIT_TTY_ENABLE;
		old.log_passwd = !!(t & AUDIT_TTY_LOG_PASSWD);

		audit_log_common_recv_msg(audit_context(), &ab,
					  AUDIT_CONFIG_CHANGE);
		audit_log_format(ab, " op=tty_set old-enabled=%d new-enabled=%d"
				 " old-log_passwd=%d new-log_passwd=%d res=%d",
				 old.enabled, s.enabled, old.log_passwd,
				 s.log_passwd, !err);
		audit_log_end(ab);
		break;
	}
	default:
		err = -EINVAL;
		break;
	}

	return err < 0 ? err : 0;
}

/**
 * audit_receive - receive messages from a netlink control socket
 * @skb: the message buffer
 *
 * Parse the provided skb and deal with any messages that may be present,
 * malformed skbs are discarded.
 */
static void audit_receive(struct sk_buff  *skb)
{
	struct nlmsghdr *nlh;
	/*
	 * len MUST be signed for nlmsg_next to be able to dec it below 0
	 * if the nlmsg_len was not aligned
	 */
	int len;
	int err;

	nlh = nlmsg_hdr(skb);
	len = skb->len;

	audit_ctl_lock();
	while (nlmsg_ok(nlh, len)) {
		err = audit_receive_msg(skb, nlh);
		/* if err or if this message says it wants a response */
		if (err || (nlh->nlmsg_flags & NLM_F_ACK))
			netlink_ack(skb, nlh, err, NULL);

		nlh = nlmsg_next(nlh, &len);
	}
	audit_ctl_unlock();
}

/* Run custom bind function on netlink socket group connect or bind requests. */
static int audit_bind(struct net *net, int group)
{
	if (!capable(CAP_AUDIT_READ))
		return -EPERM;

	return 0;
}

static int __net_init audit_net_init(struct net *net)
{
	struct netlink_kernel_cfg cfg = {
		.input	= audit_receive,
		.bind	= audit_bind,
		.flags	= NL_CFG_F_NONROOT_RECV,
		.groups	= AUDIT_NLGRP_MAX,
	};

	struct audit_net *aunet = net_generic(net, audit_net_id);

	aunet->sk = netlink_kernel_create(net, NETLINK_AUDIT, &cfg);
	if (aunet->sk == NULL) {
		audit_panic("cannot initialize netlink socket in namespace");
		return -ENOMEM;
	}
	aunet->sk->sk_sndtimeo = MAX_SCHEDULE_TIMEOUT;

	return 0;
}

static void __net_exit audit_net_exit(struct net *net)
{
	struct audit_net *aunet = net_generic(net, audit_net_id);

	/* NOTE: you would think that we would want to check the auditd
	 * connection and potentially reset it here if it lives in this
	 * namespace, but since the auditd connection tracking struct holds a
	 * reference to this namespace (see auditd_set()) we are only ever
	 * going to get here after that connection has been released */

	netlink_kernel_release(aunet->sk);
}

static struct pernet_operations audit_net_ops __net_initdata = {
	.init = audit_net_init,
	.exit = audit_net_exit,
	.id = &audit_net_id,
	.size = sizeof(struct audit_net),
};

/* Initialize audit support at boot time. */
static int __init audit_init(void)
{
	int i;

	if (audit_initialized == AUDIT_DISABLED)
		return 0;

	audit_buffer_cache = kmem_cache_create("audit_buffer",
					       sizeof(struct audit_buffer),
					       0, SLAB_PANIC, NULL);

	skb_queue_head_init(&audit_queue);
	skb_queue_head_init(&audit_retry_queue);
	skb_queue_head_init(&audit_hold_queue);

	for (i = 0; i < AUDIT_INODE_BUCKETS; i++)
		INIT_LIST_HEAD(&audit_inode_hash[i]);

	mutex_init(&audit_cmd_mutex.lock);
	audit_cmd_mutex.owner = NULL;

	pr_info("initializing netlink subsys (%s)\n",
		audit_default ? "enabled" : "disabled");
	register_pernet_subsys(&audit_net_ops);

	audit_initialized = AUDIT_INITIALIZED;

	kauditd_task = kthread_run(kauditd_thread, NULL, "kauditd");
	if (IS_ERR(kauditd_task)) {
		int err = PTR_ERR(kauditd_task);
		panic("audit: failed to start the kauditd thread (%d)\n", err);
	}

	audit_log(NULL, GFP_KERNEL, AUDIT_KERNEL,
		"state=initialized audit_enabled=%u res=1",
		 audit_enabled);

	return 0;
}
postcore_initcall(audit_init);

/*
 * Process kernel command-line parameter at boot time.
 * audit={0|off} or audit={1|on}.
 */
static int __init audit_enable(char *str)
{
	if (!strcasecmp(str, "off") || !strcmp(str, "0"))
		audit_default = AUDIT_OFF;
	else if (!strcasecmp(str, "on") || !strcmp(str, "1"))
		audit_default = AUDIT_ON;
	else {
		pr_err("audit: invalid 'audit' parameter value (%s)\n", str);
		audit_default = AUDIT_ON;
	}

	if (audit_default == AUDIT_OFF)
		audit_initialized = AUDIT_DISABLED;
	if (audit_set_enabled(audit_default))
		pr_err("audit: error setting audit state (%d)\n",
		       audit_default);

	pr_info("%s\n", audit_default ?
		"enabled (after initialization)" : "disabled (until reboot)");

	return 1;
}
__setup("audit=", audit_enable);

/* Process kernel command-line parameter at boot time.
 * audit_backlog_limit=<n> */
static int __init audit_backlog_limit_set(char *str)
{
	u32 audit_backlog_limit_arg;

	pr_info("audit_backlog_limit: ");
	if (kstrtouint(str, 0, &audit_backlog_limit_arg)) {
		pr_cont("using default of %u, unable to parse %s\n",
			audit_backlog_limit, str);
		return 1;
	}

	audit_backlog_limit = audit_backlog_limit_arg;
	pr_cont("%d\n", audit_backlog_limit);

	return 1;
}
__setup("audit_backlog_limit=", audit_backlog_limit_set);

static void audit_buffer_free(struct audit_buffer *ab)
{
	if (!ab)
		return;

	kfree_skb(ab->skb);
	kmem_cache_free(audit_buffer_cache, ab);
}

static struct audit_buffer *audit_buffer_alloc(struct audit_context *ctx,
					       gfp_t gfp_mask, int type)
{
	struct audit_buffer *ab;

	ab = kmem_cache_alloc(audit_buffer_cache, gfp_mask);
	if (!ab)
		return NULL;

	ab->skb = nlmsg_new(AUDIT_BUFSIZ, gfp_mask);
	if (!ab->skb)
		goto err;
	if (!nlmsg_put(ab->skb, 0, 0, type, 0, 0))
		goto err;

	ab->ctx = ctx;
	ab->gfp_mask = gfp_mask;

	return ab;

err:
	audit_buffer_free(ab);
	return NULL;
}

/**
 * audit_serial - compute a serial number for the audit record
 *
 * Compute a serial number for the audit record.  Audit records are
 * written to user-space as soon as they are generated, so a complete
 * audit record may be written in several pieces.  The timestamp of the
 * record and this serial number are used by the user-space tools to
 * determine which pieces belong to the same audit record.  The
 * (timestamp,serial) tuple is unique for each syscall and is live from
 * syscall entry to syscall exit.
 *
 * NOTE: Another possibility is to store the formatted records off the
 * audit context (for those records that have a context), and emit them
 * all at syscall exit.  However, this could delay the reporting of
 * significant errors until syscall exit (or never, if the system
 * halts).
 */
unsigned int audit_serial(void)
{
	static atomic_t serial = ATOMIC_INIT(0);

	return atomic_add_return(1, &serial);
}

static inline void audit_get_stamp(struct audit_context *ctx,
				   struct timespec64 *t, unsigned int *serial)
{
	if (!ctx || !auditsc_get_stamp(ctx, t, serial)) {
		ktime_get_coarse_real_ts64(t);
		*serial = audit_serial();
	}
}

/**
 * audit_log_start - obtain an audit buffer
 * @ctx: audit_context (may be NULL)
 * @gfp_mask: type of allocation
 * @type: audit message type
 *
 * Returns audit_buffer pointer on success or NULL on error.
 *
 * Obtain an audit buffer.  This routine does locking to obtain the
 * audit buffer, but then no locking is required for calls to
 * audit_log_*format.  If the task (ctx) is a task that is currently in a
 * syscall, then the syscall is marked as auditable and an audit record
 * will be written at syscall exit.  If there is no associated task, then
 * task context (ctx) should be NULL.
 */
struct audit_buffer *audit_log_start(struct audit_context *ctx, gfp_t gfp_mask,
				     int type)
{
	struct audit_buffer *ab;
	struct timespec64 t;
	unsigned int uninitialized_var(serial);

	if (audit_initialized != AUDIT_INITIALIZED)
		return NULL;

	if (unlikely(!audit_filter(type, AUDIT_FILTER_EXCLUDE)))
		return NULL;

	/* NOTE: don't ever fail/sleep on these two conditions:
	 * 1. auditd generated record - since we need auditd to drain the
	 *    queue; also, when we are checking for auditd, compare PIDs using
	 *    task_tgid_vnr() since auditd_pid is set in audit_receive_msg()
	 *    using a PID anchored in the caller's namespace
	 * 2. generator holding the audit_cmd_mutex - we don't want to block
	 *    while holding the mutex */
	if (!(auditd_test_task(current) || audit_ctl_owner_current())) {
		long stime = audit_backlog_wait_time;

		while (audit_backlog_limit &&
		       (skb_queue_len(&audit_queue) > audit_backlog_limit)) {
			/* wake kauditd to try and flush the queue */
			wake_up_interruptible(&kauditd_wait);

			/* sleep if we are allowed and we haven't exhausted our
			 * backlog wait limit */
			if (gfpflags_allow_blocking(gfp_mask) && (stime > 0)) {
				DECLARE_WAITQUEUE(wait, current);

				add_wait_queue_exclusive(&audit_backlog_wait,
							 &wait);
				set_current_state(TASK_UNINTERRUPTIBLE);
				stime = schedule_timeout(stime);
				remove_wait_queue(&audit_backlog_wait, &wait);
			} else {
				if (audit_rate_check() && printk_ratelimit())
					pr_warn("audit_backlog=%d > audit_backlog_limit=%d\n",
						skb_queue_len(&audit_queue),
						audit_backlog_limit);
				audit_log_lost("backlog limit exceeded");
				return NULL;
			}
		}
	}

	ab = audit_buffer_alloc(ctx, gfp_mask, type);
	if (!ab) {
		audit_log_lost("out of memory in audit_log_start");
		return NULL;
	}

	audit_get_stamp(ab->ctx, &t, &serial);
	audit_log_format(ab, "audit(%llu.%03lu:%u): ",
			 (unsigned long long)t.tv_sec, t.tv_nsec/1000000, serial);

	return ab;
}

/**
 * audit_expand - expand skb in the audit buffer
 * @ab: audit_buffer
 * @extra: space to add at tail of the skb
 *
 * Returns 0 (no space) on failed expansion, or available space if
 * successful.
 */
static inline int audit_expand(struct audit_buffer *ab, int extra)
{
	struct sk_buff *skb = ab->skb;
	int oldtail = skb_tailroom(skb);
	int ret = pskb_expand_head(skb, 0, extra, ab->gfp_mask);
	int newtail = skb_tailroom(skb);

	if (ret < 0) {
		audit_log_lost("out of memory in audit_expand");
		return 0;
	}

	skb->truesize += newtail - oldtail;
	return newtail;
}

/*
 * Format an audit message into the audit buffer.  If there isn't enough
 * room in the audit buffer, more room will be allocated and vsnprint
 * will be called a second time.  Currently, we assume that a printk
 * can't format message larger than 1024 bytes, so we don't either.
 */
static void audit_log_vformat(struct audit_buffer *ab, const char *fmt,
			      va_list args)
{
	int len, avail;
	struct sk_buff *skb;
	va_list args2;

	if (!ab)
		return;

	BUG_ON(!ab->skb);
	skb = ab->skb;
	avail = skb_tailroom(skb);
	if (avail == 0) {
		avail = audit_expand(ab, AUDIT_BUFSIZ);
		if (!avail)
			goto out;
	}
	va_copy(args2, args);
	len = vsnprintf(skb_tail_pointer(skb), avail, fmt, args);
	if (len >= avail) {
		/* The printk buffer is 1024 bytes long, so if we get
		 * here and AUDIT_BUFSIZ is at least 1024, then we can
		 * log everything that printk could have logged. */
		avail = audit_expand(ab,
			max_t(unsigned, AUDIT_BUFSIZ, 1+len-avail));
		if (!avail)
			goto out_va_end;
		len = vsnprintf(skb_tail_pointer(skb), avail, fmt, args2);
	}
	if (len > 0)
		skb_put(skb, len);
out_va_end:
	va_end(args2);
out:
	return;
}

/**
 * audit_log_format - format a message into the audit buffer.
 * @ab: audit_buffer
 * @fmt: format string
 * @...: optional parameters matching @fmt string
 *
 * All the work is done in audit_log_vformat.
 */
void audit_log_format(struct audit_buffer *ab, const char *fmt, ...)
{
	va_list args;

	if (!ab)
		return;
	va_start(args, fmt);
	audit_log_vformat(ab, fmt, args);
	va_end(args);
}

/**
 * audit_log_n_hex - convert a buffer to hex and append it to the audit skb
 * @ab: the audit_buffer
 * @buf: buffer to convert to hex
 * @len: length of @buf to be converted
 *
 * No return value; failure to expand is silently ignored.
 *
 * This function will take the passed buf and convert it into a string of
 * ascii hex digits. The new string is placed onto the skb.
 */
void audit_log_n_hex(struct audit_buffer *ab, const unsigned char *buf,
		size_t len)
{
	int i, avail, new_len;
	unsigned char *ptr;
	struct sk_buff *skb;

	if (!ab)
		return;

	BUG_ON(!ab->skb);
	skb = ab->skb;
	avail = skb_tailroom(skb);
	new_len = len<<1;
	if (new_len >= avail) {
		/* Round the buffer request up to the next multiple */
		new_len = AUDIT_BUFSIZ*(((new_len-avail)/AUDIT_BUFSIZ) + 1);
		avail = audit_expand(ab, new_len);
		if (!avail)
			return;
	}

	ptr = skb_tail_pointer(skb);
	for (i = 0; i < len; i++)
		ptr = hex_byte_pack_upper(ptr, buf[i]);
	*ptr = 0;
	skb_put(skb, len << 1); /* new string is twice the old string */
}

/*
 * Format a string of no more than slen characters into the audit buffer,
 * enclosed in quote marks.
 */
void audit_log_n_string(struct audit_buffer *ab, const char *string,
			size_t slen)
{
	int avail, new_len;
	unsigned char *ptr;
	struct sk_buff *skb;

	if (!ab)
		return;

	BUG_ON(!ab->skb);
	skb = ab->skb;
	avail = skb_tailroom(skb);
	new_len = slen + 3;	/* enclosing quotes + null terminator */
	if (new_len > avail) {
		avail = audit_expand(ab, new_len);
		if (!avail)
			return;
	}
	ptr = skb_tail_pointer(skb);
	*ptr++ = '"';
	memcpy(ptr, string, slen);
	ptr += slen;
	*ptr++ = '"';
	*ptr = 0;
	skb_put(skb, slen + 2);	/* don't include null terminator */
}

/**
 * audit_string_contains_control - does a string need to be logged in hex
 * @string: string to be checked
 * @len: max length of the string to check
 */
bool audit_string_contains_control(const char *string, size_t len)
{
	const unsigned char *p;
	for (p = string; p < (const unsigned char *)string + len; p++) {
		if (*p == '"' || *p < 0x21 || *p > 0x7e)
			return true;
	}
	return false;
}

/**
 * audit_log_n_untrustedstring - log a string that may contain random characters
 * @ab: audit_buffer
 * @len: length of string (not including trailing null)
 * @string: string to be logged
 *
 * This code will escape a string that is passed to it if the string
 * contains a control character, unprintable character, double quote mark,
 * or a space. Unescaped strings will start and end with a double quote mark.
 * Strings that are escaped are printed in hex (2 digits per char).
 *
 * The caller specifies the number of characters in the string to log, which may
 * or may not be the entire string.
 */
void audit_log_n_untrustedstring(struct audit_buffer *ab, const char *string,
				 size_t len)
{
	if (audit_string_contains_control(string, len))
		audit_log_n_hex(ab, string, len);
	else
		audit_log_n_string(ab, string, len);
}

/**
 * audit_log_untrustedstring - log a string that may contain random characters
 * @ab: audit_buffer
 * @string: string to be logged
 *
 * Same as audit_log_n_untrustedstring(), except that strlen is used to
 * determine string length.
 */
void audit_log_untrustedstring(struct audit_buffer *ab, const char *string)
{
	audit_log_n_untrustedstring(ab, string, strlen(string));
}

/* This is a helper-function to print the escaped d_path */
void audit_log_d_path(struct audit_buffer *ab, const char *prefix,
		      const struct path *path)
{
	char *p, *pathname;

	if (prefix)
		audit_log_format(ab, "%s", prefix);

	/* We will allow 11 spaces for ' (deleted)' to be appended */
	pathname = kmalloc(PATH_MAX+11, ab->gfp_mask);
	if (!pathname) {
		audit_log_string(ab, "<no_memory>");
		return;
	}
	p = d_path(path, pathname, PATH_MAX+11);
	if (IS_ERR(p)) { /* Should never happen since we send PATH_MAX */
		/* FIXME: can we save some information here? */
		audit_log_string(ab, "<too_long>");
	} else
		audit_log_untrustedstring(ab, p);
	kfree(pathname);
}

void audit_log_session_info(struct audit_buffer *ab)
{
	unsigned int sessionid = audit_get_sessionid(current);
	uid_t auid = from_kuid(&init_user_ns, audit_get_loginuid(current));

	audit_log_format(ab, "auid=%u ses=%u", auid, sessionid);
}

void audit_log_key(struct audit_buffer *ab, char *key)
{
	audit_log_format(ab, " key=");
	if (key)
		audit_log_untrustedstring(ab, key);
	else
		audit_log_format(ab, "(null)");
}

<<<<<<< HEAD
void audit_log_cap(struct audit_buffer *ab, char *prefix, kernel_cap_t *cap)
{
	int i;

	if (cap_isclear(*cap)) {
		audit_log_format(ab, " %s=0", prefix);
		return;
	}
	audit_log_format(ab, " %s=", prefix);
	CAP_FOR_EACH_U32(i)
		audit_log_format(ab, "%08x", cap->cap[CAP_LAST_U32 - i]);
}

static void audit_log_fcaps(struct audit_buffer *ab, struct audit_names *name)
{
	audit_log_cap(ab, "cap_fp", &name->fcap.permitted);
	audit_log_cap(ab, "cap_fi", &name->fcap.inheritable);
	audit_log_format(ab, " cap_fe=%d cap_fver=%x",
			 name->fcap.fE, name->fcap_ver);
}

static inline int audit_copy_fcaps(struct audit_names *name,
				   const struct dentry *dentry)
{
	struct cpu_vfs_cap_data caps;
	int rc;

	if (!dentry)
		return 0;

	rc = get_vfs_caps_from_disk(dentry, &caps);
	if (rc)
		return rc;

	name->fcap.permitted = caps.permitted;
	name->fcap.inheritable = caps.inheritable;
	name->fcap.fE = !!(caps.magic_etc & VFS_CAP_FLAGS_EFFECTIVE);
	name->fcap_ver = (caps.magic_etc & VFS_CAP_REVISION_MASK) >>
				VFS_CAP_REVISION_SHIFT;

	return 0;
}

/* Copy inode data into an audit_names. */
void audit_copy_inode(struct audit_names *name, const struct dentry *dentry,
		      struct inode *inode)
{
	name->ino   = inode->i_ino;
	name->dev   = inode_get_dev(inode);
	name->mode  = inode->i_mode;
	name->uid   = inode->i_uid;
	name->gid   = inode->i_gid;
	name->rdev  = inode->i_rdev;
	security_inode_getsecid(inode, &name->osid);
	audit_copy_fcaps(name, dentry);
}

/**
 * audit_log_name - produce AUDIT_PATH record from struct audit_names
 * @context: audit_context for the task
 * @n: audit_names structure with reportable details
 * @path: optional path to report instead of audit_names->name
 * @record_num: record number to report when handling a list of names
 * @call_panic: optional pointer to int that will be updated if secid fails
 */
void audit_log_name(struct audit_context *context, struct audit_names *n,
		    const struct path *path, int record_num, int *call_panic)
{
	struct audit_buffer *ab;
	ab = audit_log_start(context, GFP_KERNEL, AUDIT_PATH);
	if (!ab)
		return;

	audit_log_format(ab, "item=%d", record_num);

	if (path)
		audit_log_d_path(ab, " name=", path);
	else if (n->name) {
		switch (n->name_len) {
		case AUDIT_NAME_FULL:
			/* log the full path */
			audit_log_format(ab, " name=");
			audit_log_untrustedstring(ab, n->name->name);
			break;
		case 0:
			/* name was specified as a relative path and the
			 * directory component is the cwd */
			audit_log_d_path(ab, " name=", &context->pwd);
			break;
		default:
			/* log the name's directory component */
			audit_log_format(ab, " name=");
			audit_log_n_untrustedstring(ab, n->name->name,
						    n->name_len);
		}
	} else
		audit_log_format(ab, " name=(null)");

	if (n->ino != AUDIT_INO_UNSET)
		audit_log_format(ab, " inode=%lu"
				 " dev=%02x:%02x mode=%#ho"
				 " ouid=%u ogid=%u rdev=%02x:%02x",
				 n->ino,
				 MAJOR(n->dev),
				 MINOR(n->dev),
				 n->mode,
				 from_kuid(&init_user_ns, n->uid),
				 from_kgid(&init_user_ns, n->gid),
				 MAJOR(n->rdev),
				 MINOR(n->rdev));
	if (n->osid != 0) {
		char *ctx = NULL;
		u32 len;
		if (security_secid_to_secctx(
			n->osid, &ctx, &len)) {
			audit_log_format(ab, " osid=%u", n->osid);
			if (call_panic)
				*call_panic = 2;
		} else {
			audit_log_format(ab, " obj=%s", ctx);
			security_release_secctx(ctx, len);
		}
	}

	/* log the audit_names record type */
	switch(n->type) {
	case AUDIT_TYPE_NORMAL:
		audit_log_format(ab, " nametype=NORMAL");
		break;
	case AUDIT_TYPE_PARENT:
		audit_log_format(ab, " nametype=PARENT");
		break;
	case AUDIT_TYPE_CHILD_DELETE:
		audit_log_format(ab, " nametype=DELETE");
		break;
	case AUDIT_TYPE_CHILD_CREATE:
		audit_log_format(ab, " nametype=CREATE");
		break;
	default:
		audit_log_format(ab, " nametype=UNKNOWN");
		break;
	}

	audit_log_fcaps(ab, n);
	audit_log_end(ab);
}

=======
>>>>>>> 9e98c678
int audit_log_task_context(struct audit_buffer *ab)
{
	char *ctx = NULL;
	unsigned len;
	int error;
	u32 sid;

	security_task_getsecid(current, &sid);
	if (!sid)
		return 0;

	error = security_secid_to_secctx(sid, &ctx, &len);
	if (error) {
		if (error != -EINVAL)
			goto error_path;
		return 0;
	}

	audit_log_format(ab, " subj=%s", ctx);
	security_release_secctx(ctx, len);
	return 0;

error_path:
	audit_panic("error in audit_log_task_context");
	return error;
}
EXPORT_SYMBOL(audit_log_task_context);

void audit_log_d_path_exe(struct audit_buffer *ab,
			  struct mm_struct *mm)
{
	struct file *exe_file;

	if (!mm)
		goto out_null;

	exe_file = get_mm_exe_file(mm);
	if (!exe_file)
		goto out_null;

	audit_log_d_path(ab, " exe=", &exe_file->f_path);
	fput(exe_file);
	return;
out_null:
	audit_log_format(ab, " exe=(null)");
}

struct tty_struct *audit_get_tty(void)
{
	struct tty_struct *tty = NULL;
	unsigned long flags;

	spin_lock_irqsave(&current->sighand->siglock, flags);
	if (current->signal)
		tty = tty_kref_get(current->signal->tty);
	spin_unlock_irqrestore(&current->sighand->siglock, flags);
	return tty;
}

void audit_put_tty(struct tty_struct *tty)
{
	tty_kref_put(tty);
}

void audit_log_task_info(struct audit_buffer *ab)
{
	const struct cred *cred;
	char comm[sizeof(current->comm)];
	struct tty_struct *tty;

	if (!ab)
		return;

	cred = current_cred();
	tty = audit_get_tty();
	audit_log_format(ab,
			 " ppid=%d pid=%d auid=%u uid=%u gid=%u"
			 " euid=%u suid=%u fsuid=%u"
			 " egid=%u sgid=%u fsgid=%u tty=%s ses=%u",
			 task_ppid_nr(current),
			 task_tgid_nr(current),
			 from_kuid(&init_user_ns, audit_get_loginuid(current)),
			 from_kuid(&init_user_ns, cred->uid),
			 from_kgid(&init_user_ns, cred->gid),
			 from_kuid(&init_user_ns, cred->euid),
			 from_kuid(&init_user_ns, cred->suid),
			 from_kuid(&init_user_ns, cred->fsuid),
			 from_kgid(&init_user_ns, cred->egid),
			 from_kgid(&init_user_ns, cred->sgid),
			 from_kgid(&init_user_ns, cred->fsgid),
			 tty ? tty_name(tty) : "(none)",
			 audit_get_sessionid(current));
	audit_put_tty(tty);
	audit_log_format(ab, " comm=");
	audit_log_untrustedstring(ab, get_task_comm(comm, current));
	audit_log_d_path_exe(ab, current->mm);
	audit_log_task_context(ab);
}
EXPORT_SYMBOL(audit_log_task_info);

/**
 * audit_log_link_denied - report a link restriction denial
 * @operation: specific link operation
 */
void audit_log_link_denied(const char *operation)
{
	struct audit_buffer *ab;

	if (!audit_enabled || audit_dummy_context())
		return;

	/* Generate AUDIT_ANOM_LINK with subject, operation, outcome. */
	ab = audit_log_start(audit_context(), GFP_KERNEL, AUDIT_ANOM_LINK);
	if (!ab)
		return;
	audit_log_format(ab, "op=%s", operation);
	audit_log_task_info(ab);
	audit_log_format(ab, " res=0");
	audit_log_end(ab);
}

/* global counter which is incremented every time something logs in */
static atomic_t session_id = ATOMIC_INIT(0);

static int audit_set_loginuid_perm(kuid_t loginuid)
{
	/* if we are unset, we don't need privs */
	if (!audit_loginuid_set(current))
		return 0;
	/* if AUDIT_FEATURE_LOGINUID_IMMUTABLE means never ever allow a change*/
	if (is_audit_feature_set(AUDIT_FEATURE_LOGINUID_IMMUTABLE))
		return -EPERM;
	/* it is set, you need permission */
	if (!capable(CAP_AUDIT_CONTROL))
		return -EPERM;
	/* reject if this is not an unset and we don't allow that */
	if (is_audit_feature_set(AUDIT_FEATURE_ONLY_UNSET_LOGINUID)
				 && uid_valid(loginuid))
		return -EPERM;
	return 0;
}

static void audit_log_set_loginuid(kuid_t koldloginuid, kuid_t kloginuid,
				   unsigned int oldsessionid,
				   unsigned int sessionid, int rc)
{
	struct audit_buffer *ab;
	uid_t uid, oldloginuid, loginuid;
	struct tty_struct *tty;

	if (!audit_enabled)
		return;

	ab = audit_log_start(NULL, GFP_KERNEL, AUDIT_LOGIN);
	if (!ab)
		return;

	uid = from_kuid(&init_user_ns, task_uid(current));
	oldloginuid = from_kuid(&init_user_ns, koldloginuid);
	loginuid = from_kuid(&init_user_ns, kloginuid),
	tty = audit_get_tty();

	audit_log_format(ab, "pid=%d uid=%u", task_tgid_nr(current), uid);
	audit_log_task_context(ab);
	audit_log_format(ab, " old-auid=%u auid=%u tty=%s old-ses=%u ses=%u res=%d",
			 oldloginuid, loginuid, tty ? tty_name(tty) : "(none)",
			 oldsessionid, sessionid, !rc);
	audit_put_tty(tty);
	audit_log_end(ab);
}

/**
 * audit_set_loginuid - set current task's loginuid
 * @loginuid: loginuid value
 *
 * Returns 0.
 *
 * Called (set) from fs/proc/base.c::proc_loginuid_write().
 */
int audit_set_loginuid(kuid_t loginuid)
{
	unsigned int oldsessionid, sessionid = AUDIT_SID_UNSET;
	kuid_t oldloginuid;
	int rc;

	oldloginuid = audit_get_loginuid(current);
	oldsessionid = audit_get_sessionid(current);

	rc = audit_set_loginuid_perm(loginuid);
	if (rc)
		goto out;

	/* are we setting or clearing? */
	if (uid_valid(loginuid)) {
		sessionid = (unsigned int)atomic_inc_return(&session_id);
		if (unlikely(sessionid == AUDIT_SID_UNSET))
			sessionid = (unsigned int)atomic_inc_return(&session_id);
	}

	current->sessionid = sessionid;
	current->loginuid = loginuid;
out:
	audit_log_set_loginuid(oldloginuid, loginuid, oldsessionid, sessionid, rc);
	return rc;
}

/**
 * audit_log_end - end one audit record
 * @ab: the audit_buffer
 *
 * We can not do a netlink send inside an irq context because it blocks (last
 * arg, flags, is not set to MSG_DONTWAIT), so the audit buffer is placed on a
 * queue and a tasklet is scheduled to remove them from the queue outside the
 * irq context.  May be called in any context.
 */
void audit_log_end(struct audit_buffer *ab)
{
	struct sk_buff *skb;
	struct nlmsghdr *nlh;

	if (!ab)
		return;

	if (audit_rate_check()) {
		skb = ab->skb;
		ab->skb = NULL;

		/* setup the netlink header, see the comments in
		 * kauditd_send_multicast_skb() for length quirks */
		nlh = nlmsg_hdr(skb);
		nlh->nlmsg_len = skb->len - NLMSG_HDRLEN;

		/* queue the netlink packet and poke the kauditd thread */
		skb_queue_tail(&audit_queue, skb);
		wake_up_interruptible(&kauditd_wait);
	} else
		audit_log_lost("rate limit exceeded");

	audit_buffer_free(ab);
}

/**
 * audit_log - Log an audit record
 * @ctx: audit context
 * @gfp_mask: type of allocation
 * @type: audit message type
 * @fmt: format string to use
 * @...: variable parameters matching the format string
 *
 * This is a convenience function that calls audit_log_start,
 * audit_log_vformat, and audit_log_end.  It may be called
 * in any context.
 */
void audit_log(struct audit_context *ctx, gfp_t gfp_mask, int type,
	       const char *fmt, ...)
{
	struct audit_buffer *ab;
	va_list args;

	ab = audit_log_start(ctx, gfp_mask, type);
	if (ab) {
		va_start(args, fmt);
		audit_log_vformat(ab, fmt, args);
		va_end(args);
		audit_log_end(ab);
	}
}

EXPORT_SYMBOL(audit_log_start);
EXPORT_SYMBOL(audit_log_end);
EXPORT_SYMBOL(audit_log_format);
EXPORT_SYMBOL(audit_log);<|MERGE_RESOLUTION|>--- conflicted
+++ resolved
@@ -2067,156 +2067,6 @@
 		audit_log_format(ab, "(null)");
 }
 
-<<<<<<< HEAD
-void audit_log_cap(struct audit_buffer *ab, char *prefix, kernel_cap_t *cap)
-{
-	int i;
-
-	if (cap_isclear(*cap)) {
-		audit_log_format(ab, " %s=0", prefix);
-		return;
-	}
-	audit_log_format(ab, " %s=", prefix);
-	CAP_FOR_EACH_U32(i)
-		audit_log_format(ab, "%08x", cap->cap[CAP_LAST_U32 - i]);
-}
-
-static void audit_log_fcaps(struct audit_buffer *ab, struct audit_names *name)
-{
-	audit_log_cap(ab, "cap_fp", &name->fcap.permitted);
-	audit_log_cap(ab, "cap_fi", &name->fcap.inheritable);
-	audit_log_format(ab, " cap_fe=%d cap_fver=%x",
-			 name->fcap.fE, name->fcap_ver);
-}
-
-static inline int audit_copy_fcaps(struct audit_names *name,
-				   const struct dentry *dentry)
-{
-	struct cpu_vfs_cap_data caps;
-	int rc;
-
-	if (!dentry)
-		return 0;
-
-	rc = get_vfs_caps_from_disk(dentry, &caps);
-	if (rc)
-		return rc;
-
-	name->fcap.permitted = caps.permitted;
-	name->fcap.inheritable = caps.inheritable;
-	name->fcap.fE = !!(caps.magic_etc & VFS_CAP_FLAGS_EFFECTIVE);
-	name->fcap_ver = (caps.magic_etc & VFS_CAP_REVISION_MASK) >>
-				VFS_CAP_REVISION_SHIFT;
-
-	return 0;
-}
-
-/* Copy inode data into an audit_names. */
-void audit_copy_inode(struct audit_names *name, const struct dentry *dentry,
-		      struct inode *inode)
-{
-	name->ino   = inode->i_ino;
-	name->dev   = inode_get_dev(inode);
-	name->mode  = inode->i_mode;
-	name->uid   = inode->i_uid;
-	name->gid   = inode->i_gid;
-	name->rdev  = inode->i_rdev;
-	security_inode_getsecid(inode, &name->osid);
-	audit_copy_fcaps(name, dentry);
-}
-
-/**
- * audit_log_name - produce AUDIT_PATH record from struct audit_names
- * @context: audit_context for the task
- * @n: audit_names structure with reportable details
- * @path: optional path to report instead of audit_names->name
- * @record_num: record number to report when handling a list of names
- * @call_panic: optional pointer to int that will be updated if secid fails
- */
-void audit_log_name(struct audit_context *context, struct audit_names *n,
-		    const struct path *path, int record_num, int *call_panic)
-{
-	struct audit_buffer *ab;
-	ab = audit_log_start(context, GFP_KERNEL, AUDIT_PATH);
-	if (!ab)
-		return;
-
-	audit_log_format(ab, "item=%d", record_num);
-
-	if (path)
-		audit_log_d_path(ab, " name=", path);
-	else if (n->name) {
-		switch (n->name_len) {
-		case AUDIT_NAME_FULL:
-			/* log the full path */
-			audit_log_format(ab, " name=");
-			audit_log_untrustedstring(ab, n->name->name);
-			break;
-		case 0:
-			/* name was specified as a relative path and the
-			 * directory component is the cwd */
-			audit_log_d_path(ab, " name=", &context->pwd);
-			break;
-		default:
-			/* log the name's directory component */
-			audit_log_format(ab, " name=");
-			audit_log_n_untrustedstring(ab, n->name->name,
-						    n->name_len);
-		}
-	} else
-		audit_log_format(ab, " name=(null)");
-
-	if (n->ino != AUDIT_INO_UNSET)
-		audit_log_format(ab, " inode=%lu"
-				 " dev=%02x:%02x mode=%#ho"
-				 " ouid=%u ogid=%u rdev=%02x:%02x",
-				 n->ino,
-				 MAJOR(n->dev),
-				 MINOR(n->dev),
-				 n->mode,
-				 from_kuid(&init_user_ns, n->uid),
-				 from_kgid(&init_user_ns, n->gid),
-				 MAJOR(n->rdev),
-				 MINOR(n->rdev));
-	if (n->osid != 0) {
-		char *ctx = NULL;
-		u32 len;
-		if (security_secid_to_secctx(
-			n->osid, &ctx, &len)) {
-			audit_log_format(ab, " osid=%u", n->osid);
-			if (call_panic)
-				*call_panic = 2;
-		} else {
-			audit_log_format(ab, " obj=%s", ctx);
-			security_release_secctx(ctx, len);
-		}
-	}
-
-	/* log the audit_names record type */
-	switch(n->type) {
-	case AUDIT_TYPE_NORMAL:
-		audit_log_format(ab, " nametype=NORMAL");
-		break;
-	case AUDIT_TYPE_PARENT:
-		audit_log_format(ab, " nametype=PARENT");
-		break;
-	case AUDIT_TYPE_CHILD_DELETE:
-		audit_log_format(ab, " nametype=DELETE");
-		break;
-	case AUDIT_TYPE_CHILD_CREATE:
-		audit_log_format(ab, " nametype=CREATE");
-		break;
-	default:
-		audit_log_format(ab, " nametype=UNKNOWN");
-		break;
-	}
-
-	audit_log_fcaps(ab, n);
-	audit_log_end(ab);
-}
-
-=======
->>>>>>> 9e98c678
 int audit_log_task_context(struct audit_buffer *ab)
 {
 	char *ctx = NULL;
