/*
 * sysctl.c: General linux system control interface
 *
 * Begun 24 March 1995, Stephen Tweedie
 * Added /proc support, Dec 1995
 * Added bdflush entry and intvec min/max checking, 2/23/96, Tom Dyas.
 * Added hooks for /proc/sys/net (minor, minor patch), 96/4/1, Mike Shaver.
 * Added kernel/java-{interpreter,appletviewer}, 96/5/10, Mike Shaver.
 * Dynamic registration fixes, Stephen Tweedie.
 * Added kswapd-interval, ctrl-alt-del, printk stuff, 1/8/97, Chris Horn.
 * Made sysctl support optional via CONFIG_SYSCTL, 1/10/97, Chris
 *  Horn.
 * Added proc_doulongvec_ms_jiffies_minmax, 09/08/99, Carlos H. Bauer.
 * Added proc_doulongvec_minmax, 09/08/99, Carlos H. Bauer.
 * Changed linked lists to use list.h instead of lists.h, 02/24/00, Bill
 *  Wendling.
 * The list_for_each() macro wasn't appropriate for the sysctl loop.
 *  Removed it and replaced it with older style, 03/23/00, Bill Wendling
 */

#include <linux/module.h>
#include <linux/aio.h>
#include <linux/mm.h>
#include <linux/swap.h>
#include <linux/slab.h>
#include <linux/sysctl.h>
#include <linux/bitmap.h>
#include <linux/signal.h>
#include <linux/printk.h>
#include <linux/proc_fs.h>
#include <linux/security.h>
#include <linux/ctype.h>
#include <linux/kmemcheck.h>
#include <linux/kmemleak.h>
#include <linux/fs.h>
#include <linux/init.h>
#include <linux/kernel.h>
#include <linux/kobject.h>
#include <linux/net.h>
#include <linux/sysrq.h>
#include <linux/highuid.h>
#include <linux/writeback.h>
#include <linux/ratelimit.h>
#include <linux/compaction.h>
#include <linux/hugetlb.h>
#include <linux/initrd.h>
#include <linux/key.h>
#include <linux/times.h>
#include <linux/limits.h>
#include <linux/dcache.h>
#include <linux/dnotify.h>
#include <linux/syscalls.h>
#include <linux/vmstat.h>
#include <linux/nfs_fs.h>
#include <linux/acpi.h>
#include <linux/reboot.h>
#include <linux/ftrace.h>
#include <linux/perf_event.h>
#include <linux/kprobes.h>
#include <linux/pipe_fs_i.h>
#include <linux/oom.h>
#include <linux/kmod.h>
#include <linux/capability.h>
#include <linux/binfmts.h>
#include <linux/sched/sysctl.h>
#include <linux/sched/coredump.h>
#include <linux/kexec.h>
#include <linux/bpf.h>
#include <linux/mount.h>

#include <linux/uaccess.h>
#include <asm/processor.h>

#ifdef CONFIG_X86
#include <asm/nmi.h>
#include <asm/stacktrace.h>
#include <asm/io.h>
#endif
#ifdef CONFIG_SPARC
#include <asm/setup.h>
#endif
#ifdef CONFIG_BSD_PROCESS_ACCT
#include <linux/acct.h>
#endif
#ifdef CONFIG_RT_MUTEXES
#include <linux/rtmutex.h>
#endif
#if defined(CONFIG_PROVE_LOCKING) || defined(CONFIG_LOCK_STAT)
#include <linux/lockdep.h>
#endif
#ifdef CONFIG_CHR_DEV_SG
#include <scsi/sg.h>
#endif

#ifdef CONFIG_LOCKUP_DETECTOR
#include <linux/nmi.h>
#endif

#if defined(CONFIG_SYSCTL)

/* External variables not in a header file. */
extern int suid_dumpable;
#ifdef CONFIG_COREDUMP
extern int core_uses_pid;
extern char core_pattern[];
extern unsigned int core_pipe_limit;
#endif
extern int pid_max;
extern int pid_max_min, pid_max_max;
extern int percpu_pagelist_fraction;
extern int latencytop_enabled;
extern unsigned int sysctl_nr_open_min, sysctl_nr_open_max;
#ifndef CONFIG_MMU
extern int sysctl_nr_trim_pages;
#endif

/* Constants used for minimum and  maximum */
#ifdef CONFIG_LOCKUP_DETECTOR
static int sixty = 60;
#endif

static int __maybe_unused neg_one = -1;

static int zero;
static int __maybe_unused one = 1;
static int __maybe_unused two = 2;
static int __maybe_unused four = 4;
static unsigned long one_ul = 1;
static int one_hundred = 100;
static int one_thousand = 1000;
#ifdef CONFIG_PRINTK
static int ten_thousand = 10000;
#endif
#ifdef CONFIG_PERF_EVENTS
static int six_hundred_forty_kb = 640 * 1024;
#endif

/* this is needed for the proc_doulongvec_minmax of vm_dirty_bytes */
static unsigned long dirty_bytes_min = 2 * PAGE_SIZE;

/* this is needed for the proc_dointvec_minmax for [fs_]overflow UID and GID */
static int maxolduid = 65535;
static int minolduid;

static int ngroups_max = NGROUPS_MAX;
static const int cap_last_cap = CAP_LAST_CAP;

/*this is needed for proc_doulongvec_minmax of sysctl_hung_task_timeout_secs */
#ifdef CONFIG_DETECT_HUNG_TASK
static unsigned long hung_task_timeout_max = (LONG_MAX/HZ);
#endif

#ifdef CONFIG_INOTIFY_USER
#include <linux/inotify.h>
#endif
#ifdef CONFIG_SPARC
#endif

#ifdef __hppa__
extern int pwrsw_enabled;
#endif

#ifdef CONFIG_SYSCTL_ARCH_UNALIGN_ALLOW
extern int unaligned_enabled;
#endif

#ifdef CONFIG_IA64
extern int unaligned_dump_stack;
#endif

#ifdef CONFIG_SYSCTL_ARCH_UNALIGN_NO_WARN
extern int no_unaligned_warning;
#endif

#ifdef CONFIG_PROC_SYSCTL

/**
 * enum sysctl_writes_mode - supported sysctl write modes
 *
 * @SYSCTL_WRITES_LEGACY: each write syscall must fully contain the sysctl value
 * 	to be written, and multiple writes on the same sysctl file descriptor
 * 	will rewrite the sysctl value, regardless of file position. No warning
 * 	is issued when the initial position is not 0.
 * @SYSCTL_WRITES_WARN: same as above but warn when the initial file position is
 * 	not 0.
 * @SYSCTL_WRITES_STRICT: writes to numeric sysctl entries must always be at
 * 	file position 0 and the value must be fully contained in the buffer
 * 	sent to the write syscall. If dealing with strings respect the file
 * 	position, but restrict this to the max length of the buffer, anything
 * 	passed the max lenght will be ignored. Multiple writes will append
 * 	to the buffer.
 *
 * These write modes control how current file position affects the behavior of
 * updating sysctl values through the proc interface on each write.
 */
enum sysctl_writes_mode {
	SYSCTL_WRITES_LEGACY		= -1,
	SYSCTL_WRITES_WARN		= 0,
	SYSCTL_WRITES_STRICT		= 1,
};

static enum sysctl_writes_mode sysctl_writes_strict = SYSCTL_WRITES_STRICT;

static int proc_do_cad_pid(struct ctl_table *table, int write,
		  void __user *buffer, size_t *lenp, loff_t *ppos);
static int proc_taint(struct ctl_table *table, int write,
			       void __user *buffer, size_t *lenp, loff_t *ppos);
#endif

#ifdef CONFIG_PRINTK
static int proc_dointvec_minmax_sysadmin(struct ctl_table *table, int write,
				void __user *buffer, size_t *lenp, loff_t *ppos);
#endif

static int proc_dointvec_minmax_coredump(struct ctl_table *table, int write,
		void __user *buffer, size_t *lenp, loff_t *ppos);
#ifdef CONFIG_COREDUMP
static int proc_dostring_coredump(struct ctl_table *table, int write,
		void __user *buffer, size_t *lenp, loff_t *ppos);
#endif

#ifdef CONFIG_MAGIC_SYSRQ
/* Note: sysrq code uses it's own private copy */
static int __sysrq_enabled = CONFIG_MAGIC_SYSRQ_DEFAULT_ENABLE;

static int sysrq_sysctl_handler(struct ctl_table *table, int write,
				void __user *buffer, size_t *lenp,
				loff_t *ppos)
{
	int error;

	error = proc_dointvec(table, write, buffer, lenp, ppos);
	if (error)
		return error;

	if (write)
		sysrq_toggle_support(__sysrq_enabled);

	return 0;
}

#endif

static struct ctl_table kern_table[];
static struct ctl_table vm_table[];
static struct ctl_table fs_table[];
static struct ctl_table debug_table[];
static struct ctl_table dev_table[];
extern struct ctl_table random_table[];
#ifdef CONFIG_EPOLL
extern struct ctl_table epoll_table[];
#endif

#ifdef HAVE_ARCH_PICK_MMAP_LAYOUT
int sysctl_legacy_va_layout;
#endif

/* The default sysctl tables: */

static struct ctl_table sysctl_base_table[] = {
	{
		.procname	= "kernel",
		.mode		= 0555,
		.child		= kern_table,
	},
	{
		.procname	= "vm",
		.mode		= 0555,
		.child		= vm_table,
	},
	{
		.procname	= "fs",
		.mode		= 0555,
		.child		= fs_table,
	},
	{
		.procname	= "debug",
		.mode		= 0555,
		.child		= debug_table,
	},
	{
		.procname	= "dev",
		.mode		= 0555,
		.child		= dev_table,
	},
	{ }
};

#ifdef CONFIG_SCHED_DEBUG
static int min_sched_granularity_ns = 100000;		/* 100 usecs */
static int max_sched_granularity_ns = NSEC_PER_SEC;	/* 1 second */
static int min_wakeup_granularity_ns;			/* 0 usecs */
static int max_wakeup_granularity_ns = NSEC_PER_SEC;	/* 1 second */
#ifdef CONFIG_SMP
static int min_sched_tunable_scaling = SCHED_TUNABLESCALING_NONE;
static int max_sched_tunable_scaling = SCHED_TUNABLESCALING_END-1;
#endif /* CONFIG_SMP */
#endif /* CONFIG_SCHED_DEBUG */

#ifdef CONFIG_COMPACTION
static int min_extfrag_threshold;
static int max_extfrag_threshold = 1000;
#endif

static struct ctl_table kern_table[] = {
	{
		.procname	= "sched_child_runs_first",
		.data		= &sysctl_sched_child_runs_first,
		.maxlen		= sizeof(unsigned int),
		.mode		= 0644,
		.proc_handler	= proc_dointvec,
	},
#ifdef CONFIG_SCHED_DEBUG
	{
		.procname	= "sched_min_granularity_ns",
		.data		= &sysctl_sched_min_granularity,
		.maxlen		= sizeof(unsigned int),
		.mode		= 0644,
		.proc_handler	= sched_proc_update_handler,
		.extra1		= &min_sched_granularity_ns,
		.extra2		= &max_sched_granularity_ns,
	},
	{
		.procname	= "sched_latency_ns",
		.data		= &sysctl_sched_latency,
		.maxlen		= sizeof(unsigned int),
		.mode		= 0644,
		.proc_handler	= sched_proc_update_handler,
		.extra1		= &min_sched_granularity_ns,
		.extra2		= &max_sched_granularity_ns,
	},
	{
		.procname	= "sched_wakeup_granularity_ns",
		.data		= &sysctl_sched_wakeup_granularity,
		.maxlen		= sizeof(unsigned int),
		.mode		= 0644,
		.proc_handler	= sched_proc_update_handler,
		.extra1		= &min_wakeup_granularity_ns,
		.extra2		= &max_wakeup_granularity_ns,
	},
#ifdef CONFIG_SMP
	{
		.procname	= "sched_tunable_scaling",
		.data		= &sysctl_sched_tunable_scaling,
		.maxlen		= sizeof(enum sched_tunable_scaling),
		.mode		= 0644,
		.proc_handler	= sched_proc_update_handler,
		.extra1		= &min_sched_tunable_scaling,
		.extra2		= &max_sched_tunable_scaling,
	},
	{
		.procname	= "sched_migration_cost_ns",
		.data		= &sysctl_sched_migration_cost,
		.maxlen		= sizeof(unsigned int),
		.mode		= 0644,
		.proc_handler	= proc_dointvec,
	},
	{
		.procname	= "sched_nr_migrate",
		.data		= &sysctl_sched_nr_migrate,
		.maxlen		= sizeof(unsigned int),
		.mode		= 0644,
		.proc_handler	= proc_dointvec,
	},
	{
		.procname	= "sched_time_avg_ms",
		.data		= &sysctl_sched_time_avg,
		.maxlen		= sizeof(unsigned int),
		.mode		= 0644,
		.proc_handler	= proc_dointvec_minmax,
		.extra1		= &one,
	},
#ifdef CONFIG_SCHEDSTATS
	{
		.procname	= "sched_schedstats",
		.data		= NULL,
		.maxlen		= sizeof(unsigned int),
		.mode		= 0644,
		.proc_handler	= sysctl_schedstats,
		.extra1		= &zero,
		.extra2		= &one,
	},
#endif /* CONFIG_SCHEDSTATS */
#endif /* CONFIG_SMP */
#ifdef CONFIG_NUMA_BALANCING
	{
		.procname	= "numa_balancing_scan_delay_ms",
		.data		= &sysctl_numa_balancing_scan_delay,
		.maxlen		= sizeof(unsigned int),
		.mode		= 0644,
		.proc_handler	= proc_dointvec,
	},
	{
		.procname	= "numa_balancing_scan_period_min_ms",
		.data		= &sysctl_numa_balancing_scan_period_min,
		.maxlen		= sizeof(unsigned int),
		.mode		= 0644,
		.proc_handler	= proc_dointvec,
	},
	{
		.procname	= "numa_balancing_scan_period_max_ms",
		.data		= &sysctl_numa_balancing_scan_period_max,
		.maxlen		= sizeof(unsigned int),
		.mode		= 0644,
		.proc_handler	= proc_dointvec,
	},
	{
		.procname	= "numa_balancing_scan_size_mb",
		.data		= &sysctl_numa_balancing_scan_size,
		.maxlen		= sizeof(unsigned int),
		.mode		= 0644,
		.proc_handler	= proc_dointvec_minmax,
		.extra1		= &one,
	},
	{
		.procname	= "numa_balancing",
		.data		= NULL, /* filled in by handler */
		.maxlen		= sizeof(unsigned int),
		.mode		= 0644,
		.proc_handler	= sysctl_numa_balancing,
		.extra1		= &zero,
		.extra2		= &one,
	},
#endif /* CONFIG_NUMA_BALANCING */
#endif /* CONFIG_SCHED_DEBUG */
	{
		.procname	= "sched_rt_period_us",
		.data		= &sysctl_sched_rt_period,
		.maxlen		= sizeof(unsigned int),
		.mode		= 0644,
		.proc_handler	= sched_rt_handler,
	},
	{
		.procname	= "sched_rt_runtime_us",
		.data		= &sysctl_sched_rt_runtime,
		.maxlen		= sizeof(int),
		.mode		= 0644,
		.proc_handler	= sched_rt_handler,
	},
	{
		.procname	= "sched_rr_timeslice_ms",
		.data		= &sysctl_sched_rr_timeslice,
		.maxlen		= sizeof(int),
		.mode		= 0644,
		.proc_handler	= sched_rr_handler,
	},
#ifdef CONFIG_SCHED_AUTOGROUP
	{
		.procname	= "sched_autogroup_enabled",
		.data		= &sysctl_sched_autogroup_enabled,
		.maxlen		= sizeof(unsigned int),
		.mode		= 0644,
		.proc_handler	= proc_dointvec_minmax,
		.extra1		= &zero,
		.extra2		= &one,
	},
#endif
#ifdef CONFIG_CFS_BANDWIDTH
	{
		.procname	= "sched_cfs_bandwidth_slice_us",
		.data		= &sysctl_sched_cfs_bandwidth_slice,
		.maxlen		= sizeof(unsigned int),
		.mode		= 0644,
		.proc_handler	= proc_dointvec_minmax,
		.extra1		= &one,
	},
#endif
#ifdef CONFIG_PROVE_LOCKING
	{
		.procname	= "prove_locking",
		.data		= &prove_locking,
		.maxlen		= sizeof(int),
		.mode		= 0644,
		.proc_handler	= proc_dointvec,
	},
#endif
#ifdef CONFIG_LOCK_STAT
	{
		.procname	= "lock_stat",
		.data		= &lock_stat,
		.maxlen		= sizeof(int),
		.mode		= 0644,
		.proc_handler	= proc_dointvec,
	},
#endif
	{
		.procname	= "panic",
		.data		= &panic_timeout,
		.maxlen		= sizeof(int),
		.mode		= 0644,
		.proc_handler	= proc_dointvec,
	},
#ifdef CONFIG_COREDUMP
	{
		.procname	= "core_uses_pid",
		.data		= &core_uses_pid,
		.maxlen		= sizeof(int),
		.mode		= 0644,
		.proc_handler	= proc_dointvec,
	},
	{
		.procname	= "core_pattern",
		.data		= core_pattern,
		.maxlen		= CORENAME_MAX_SIZE,
		.mode		= 0644,
		.proc_handler	= proc_dostring_coredump,
	},
	{
		.procname	= "core_pipe_limit",
		.data		= &core_pipe_limit,
		.maxlen		= sizeof(unsigned int),
		.mode		= 0644,
		.proc_handler	= proc_dointvec,
	},
#endif
#ifdef CONFIG_PROC_SYSCTL
	{
		.procname	= "tainted",
		.maxlen 	= sizeof(long),
		.mode		= 0644,
		.proc_handler	= proc_taint,
	},
	{
		.procname	= "sysctl_writes_strict",
		.data		= &sysctl_writes_strict,
		.maxlen		= sizeof(int),
		.mode		= 0644,
		.proc_handler	= proc_dointvec_minmax,
		.extra1		= &neg_one,
		.extra2		= &one,
	},
#endif
#ifdef CONFIG_LATENCYTOP
	{
		.procname	= "latencytop",
		.data		= &latencytop_enabled,
		.maxlen		= sizeof(int),
		.mode		= 0644,
		.proc_handler	= sysctl_latencytop,
	},
#endif
#ifdef CONFIG_BLK_DEV_INITRD
	{
		.procname	= "real-root-dev",
		.data		= &real_root_dev,
		.maxlen		= sizeof(int),
		.mode		= 0644,
		.proc_handler	= proc_dointvec,
	},
#endif
	{
		.procname	= "print-fatal-signals",
		.data		= &print_fatal_signals,
		.maxlen		= sizeof(int),
		.mode		= 0644,
		.proc_handler	= proc_dointvec,
	},
#ifdef CONFIG_SPARC
	{
		.procname	= "reboot-cmd",
		.data		= reboot_command,
		.maxlen		= 256,
		.mode		= 0644,
		.proc_handler	= proc_dostring,
	},
	{
		.procname	= "stop-a",
		.data		= &stop_a_enabled,
		.maxlen		= sizeof (int),
		.mode		= 0644,
		.proc_handler	= proc_dointvec,
	},
	{
		.procname	= "scons-poweroff",
		.data		= &scons_pwroff,
		.maxlen		= sizeof (int),
		.mode		= 0644,
		.proc_handler	= proc_dointvec,
	},
#endif
#ifdef CONFIG_SPARC64
	{
		.procname	= "tsb-ratio",
		.data		= &sysctl_tsb_ratio,
		.maxlen		= sizeof (int),
		.mode		= 0644,
		.proc_handler	= proc_dointvec,
	},
#endif
#ifdef __hppa__
	{
		.procname	= "soft-power",
		.data		= &pwrsw_enabled,
		.maxlen		= sizeof (int),
	 	.mode		= 0644,
		.proc_handler	= proc_dointvec,
	},
#endif
#ifdef CONFIG_SYSCTL_ARCH_UNALIGN_ALLOW
	{
		.procname	= "unaligned-trap",
		.data		= &unaligned_enabled,
		.maxlen		= sizeof (int),
		.mode		= 0644,
		.proc_handler	= proc_dointvec,
	},
#endif
	{
		.procname	= "ctrl-alt-del",
		.data		= &C_A_D,
		.maxlen		= sizeof(int),
		.mode		= 0644,
		.proc_handler	= proc_dointvec,
	},
#ifdef CONFIG_FUNCTION_TRACER
	{
		.procname	= "ftrace_enabled",
		.data		= &ftrace_enabled,
		.maxlen		= sizeof(int),
		.mode		= 0644,
		.proc_handler	= ftrace_enable_sysctl,
	},
#endif
#ifdef CONFIG_STACK_TRACER
	{
		.procname	= "stack_tracer_enabled",
		.data		= &stack_tracer_enabled,
		.maxlen		= sizeof(int),
		.mode		= 0644,
		.proc_handler	= stack_trace_sysctl,
	},
#endif
#ifdef CONFIG_TRACING
	{
		.procname	= "ftrace_dump_on_oops",
		.data		= &ftrace_dump_on_oops,
		.maxlen		= sizeof(int),
		.mode		= 0644,
		.proc_handler	= proc_dointvec,
	},
	{
		.procname	= "traceoff_on_warning",
		.data		= &__disable_trace_on_warning,
		.maxlen		= sizeof(__disable_trace_on_warning),
		.mode		= 0644,
		.proc_handler	= proc_dointvec,
	},
	{
		.procname	= "tracepoint_printk",
		.data		= &tracepoint_printk,
		.maxlen		= sizeof(tracepoint_printk),
		.mode		= 0644,
		.proc_handler	= tracepoint_printk_sysctl,
	},
#endif
#ifdef CONFIG_KEXEC_CORE
	{
		.procname	= "kexec_load_disabled",
		.data		= &kexec_load_disabled,
		.maxlen		= sizeof(int),
		.mode		= 0644,
		/* only handle a transition from default "0" to "1" */
		.proc_handler	= proc_dointvec_minmax,
		.extra1		= &one,
		.extra2		= &one,
	},
#endif
#ifdef CONFIG_MODULES
	{
		.procname	= "modprobe",
		.data		= &modprobe_path,
		.maxlen		= KMOD_PATH_LEN,
		.mode		= 0644,
		.proc_handler	= proc_dostring,
	},
	{
		.procname	= "modules_disabled",
		.data		= &modules_disabled,
		.maxlen		= sizeof(int),
		.mode		= 0644,
		/* only handle a transition from default "0" to "1" */
		.proc_handler	= proc_dointvec_minmax,
		.extra1		= &one,
		.extra2		= &one,
	},
#endif
#ifdef CONFIG_UEVENT_HELPER
	{
		.procname	= "hotplug",
		.data		= &uevent_helper,
		.maxlen		= UEVENT_HELPER_PATH_LEN,
		.mode		= 0644,
		.proc_handler	= proc_dostring,
	},
#endif
#ifdef CONFIG_CHR_DEV_SG
	{
		.procname	= "sg-big-buff",
		.data		= &sg_big_buff,
		.maxlen		= sizeof (int),
		.mode		= 0444,
		.proc_handler	= proc_dointvec,
	},
#endif
#ifdef CONFIG_BSD_PROCESS_ACCT
	{
		.procname	= "acct",
		.data		= &acct_parm,
		.maxlen		= 3*sizeof(int),
		.mode		= 0644,
		.proc_handler	= proc_dointvec,
	},
#endif
#ifdef CONFIG_MAGIC_SYSRQ
	{
		.procname	= "sysrq",
		.data		= &__sysrq_enabled,
		.maxlen		= sizeof (int),
		.mode		= 0644,
		.proc_handler	= sysrq_sysctl_handler,
	},
#endif
#ifdef CONFIG_PROC_SYSCTL
	{
		.procname	= "cad_pid",
		.data		= NULL,
		.maxlen		= sizeof (int),
		.mode		= 0600,
		.proc_handler	= proc_do_cad_pid,
	},
#endif
	{
		.procname	= "threads-max",
		.data		= NULL,
		.maxlen		= sizeof(int),
		.mode		= 0644,
		.proc_handler	= sysctl_max_threads,
	},
	{
		.procname	= "random",
		.mode		= 0555,
		.child		= random_table,
	},
	{
		.procname	= "usermodehelper",
		.mode		= 0555,
		.child		= usermodehelper_table,
	},
	{
		.procname	= "overflowuid",
		.data		= &overflowuid,
		.maxlen		= sizeof(int),
		.mode		= 0644,
		.proc_handler	= proc_dointvec_minmax,
		.extra1		= &minolduid,
		.extra2		= &maxolduid,
	},
	{
		.procname	= "overflowgid",
		.data		= &overflowgid,
		.maxlen		= sizeof(int),
		.mode		= 0644,
		.proc_handler	= proc_dointvec_minmax,
		.extra1		= &minolduid,
		.extra2		= &maxolduid,
	},
#ifdef CONFIG_S390
#ifdef CONFIG_MATHEMU
	{
		.procname	= "ieee_emulation_warnings",
		.data		= &sysctl_ieee_emulation_warnings,
		.maxlen		= sizeof(int),
		.mode		= 0644,
		.proc_handler	= proc_dointvec,
	},
#endif
	{
		.procname	= "userprocess_debug",
		.data		= &show_unhandled_signals,
		.maxlen		= sizeof(int),
		.mode		= 0644,
		.proc_handler	= proc_dointvec,
	},
#endif
	{
		.procname	= "pid_max",
		.data		= &pid_max,
		.maxlen		= sizeof (int),
		.mode		= 0644,
		.proc_handler	= proc_dointvec_minmax,
		.extra1		= &pid_max_min,
		.extra2		= &pid_max_max,
	},
#if defined(CONFIG_MODULES) && defined(CONFIG_SUSE_KERNEL_SUPPORTED)
	{
		.procname	= "unsupported",
		.data		= &suse_unsupported,
		.maxlen		= sizeof(int),
		.mode		= 0644,
		.proc_handler	= &proc_dointvec,
	},
#endif
	{
		.procname	= "panic_on_oops",
		.data		= &panic_on_oops,
		.maxlen		= sizeof(int),
		.mode		= 0644,
		.proc_handler	= proc_dointvec,
	},
#if defined CONFIG_PRINTK
	{
		.procname	= "printk",
		.data		= &console_loglevel,
		.maxlen		= 4*sizeof(int),
		.mode		= 0644,
		.proc_handler	= proc_dointvec,
	},
	{
		.procname	= "printk_ratelimit",
		.data		= &printk_ratelimit_state.interval,
		.maxlen		= sizeof(int),
		.mode		= 0644,
		.proc_handler	= proc_dointvec_jiffies,
	},
	{
		.procname	= "printk_ratelimit_burst",
		.data		= &printk_ratelimit_state.burst,
		.maxlen		= sizeof(int),
		.mode		= 0644,
		.proc_handler	= proc_dointvec,
	},
	{
		.procname	= "printk_delay",
		.data		= &printk_delay_msec,
		.maxlen		= sizeof(int),
		.mode		= 0644,
		.proc_handler	= proc_dointvec_minmax,
		.extra1		= &zero,
		.extra2		= &ten_thousand,
	},
	{
		.procname	= "printk_devkmsg",
		.data		= devkmsg_log_str,
		.maxlen		= DEVKMSG_STR_MAX_SIZE,
		.mode		= 0644,
		.proc_handler	= devkmsg_sysctl_set_loglvl,
	},
	{
		.procname	= "dmesg_restrict",
		.data		= &dmesg_restrict,
		.maxlen		= sizeof(int),
		.mode		= 0644,
		.proc_handler	= proc_dointvec_minmax_sysadmin,
		.extra1		= &zero,
		.extra2		= &one,
	},
	{
		.procname	= "kptr_restrict",
		.data		= &kptr_restrict,
		.maxlen		= sizeof(int),
		.mode		= 0644,
		.proc_handler	= proc_dointvec_minmax_sysadmin,
		.extra1		= &zero,
		.extra2		= &two,
	},
#endif
	{
		.procname	= "ngroups_max",
		.data		= &ngroups_max,
		.maxlen		= sizeof (int),
		.mode		= 0444,
		.proc_handler	= proc_dointvec,
	},
	{
		.procname	= "cap_last_cap",
		.data		= (void *)&cap_last_cap,
		.maxlen		= sizeof(int),
		.mode		= 0444,
		.proc_handler	= proc_dointvec,
	},
#if defined(CONFIG_LOCKUP_DETECTOR)
	{
		.procname       = "watchdog",
		.data           = &watchdog_user_enabled,
		.maxlen         = sizeof (int),
		.mode           = 0644,
		.proc_handler   = proc_watchdog,
		.extra1		= &zero,
		.extra2		= &one,
	},
	{
		.procname	= "watchdog_thresh",
		.data		= &watchdog_thresh,
		.maxlen		= sizeof(int),
		.mode		= 0644,
		.proc_handler	= proc_watchdog_thresh,
		.extra1		= &zero,
		.extra2		= &sixty,
	},
	{
		.procname       = "nmi_watchdog",
		.data           = &nmi_watchdog_enabled,
		.maxlen         = sizeof (int),
		.mode           = 0644,
		.proc_handler   = proc_nmi_watchdog,
		.extra1		= &zero,
#if defined(CONFIG_HAVE_NMI_WATCHDOG) || defined(CONFIG_HARDLOCKUP_DETECTOR)
		.extra2		= &one,
#else
		.extra2		= &zero,
#endif
	},
	{
		.procname       = "soft_watchdog",
		.data           = &soft_watchdog_enabled,
		.maxlen         = sizeof (int),
		.mode           = 0644,
		.proc_handler   = proc_soft_watchdog,
		.extra1		= &zero,
		.extra2		= &one,
	},
	{
		.procname	= "watchdog_cpumask",
		.data		= &watchdog_cpumask_bits,
		.maxlen		= NR_CPUS,
		.mode		= 0644,
		.proc_handler	= proc_watchdog_cpumask,
	},
	{
		.procname	= "softlockup_panic",
		.data		= &softlockup_panic,
		.maxlen		= sizeof(int),
		.mode		= 0644,
		.proc_handler	= proc_dointvec_minmax,
		.extra1		= &zero,
		.extra2		= &one,
	},
#ifdef CONFIG_HARDLOCKUP_DETECTOR
	{
		.procname	= "hardlockup_panic",
		.data		= &hardlockup_panic,
		.maxlen		= sizeof(int),
		.mode		= 0644,
		.proc_handler	= proc_dointvec_minmax,
		.extra1		= &zero,
		.extra2		= &one,
	},
#endif
#ifdef CONFIG_SMP
	{
		.procname	= "softlockup_all_cpu_backtrace",
		.data		= &sysctl_softlockup_all_cpu_backtrace,
		.maxlen		= sizeof(int),
		.mode		= 0644,
		.proc_handler	= proc_dointvec_minmax,
		.extra1		= &zero,
		.extra2		= &one,
	},
	{
		.procname	= "hardlockup_all_cpu_backtrace",
		.data		= &sysctl_hardlockup_all_cpu_backtrace,
		.maxlen		= sizeof(int),
		.mode		= 0644,
		.proc_handler	= proc_dointvec_minmax,
		.extra1		= &zero,
		.extra2		= &one,
	},
#endif /* CONFIG_SMP */
#endif
#if defined(CONFIG_X86_LOCAL_APIC) && defined(CONFIG_X86)
	{
		.procname       = "unknown_nmi_panic",
		.data           = &unknown_nmi_panic,
		.maxlen         = sizeof (int),
		.mode           = 0644,
		.proc_handler   = proc_dointvec,
	},
#endif
#if defined(CONFIG_X86)
	{
		.procname	= "panic_on_unrecovered_nmi",
		.data		= &panic_on_unrecovered_nmi,
		.maxlen		= sizeof(int),
		.mode		= 0644,
		.proc_handler	= proc_dointvec,
	},
	{
		.procname	= "panic_on_io_nmi",
		.data		= &panic_on_io_nmi,
		.maxlen		= sizeof(int),
		.mode		= 0644,
		.proc_handler	= proc_dointvec,
	},
#ifdef CONFIG_DEBUG_STACKOVERFLOW
	{
		.procname	= "panic_on_stackoverflow",
		.data		= &sysctl_panic_on_stackoverflow,
		.maxlen		= sizeof(int),
		.mode		= 0644,
		.proc_handler	= proc_dointvec,
	},
#endif
	{
		.procname	= "bootloader_type",
		.data		= &bootloader_type,
		.maxlen		= sizeof (int),
		.mode		= 0444,
		.proc_handler	= proc_dointvec,
	},
	{
		.procname	= "bootloader_version",
		.data		= &bootloader_version,
		.maxlen		= sizeof (int),
		.mode		= 0444,
		.proc_handler	= proc_dointvec,
	},
	{
		.procname	= "io_delay_type",
		.data		= &io_delay_type,
		.maxlen		= sizeof(int),
		.mode		= 0644,
		.proc_handler	= proc_dointvec,
	},
#endif
#if defined(CONFIG_MMU)
	{
		.procname	= "randomize_va_space",
		.data		= &randomize_va_space,
		.maxlen		= sizeof(int),
		.mode		= 0644,
		.proc_handler	= proc_dointvec,
	},
#endif
	{
		.procname	= "suid_dumpable",
		.data		= &suid_dumpable,
		.maxlen		= sizeof(int),
		.mode		= 0644,
		.proc_handler	= proc_dointvec,
	},
#if defined(CONFIG_S390) && defined(CONFIG_SMP)
	{
		.procname	= "spin_retry",
		.data		= &spin_retry,
		.maxlen		= sizeof (int),
		.mode		= 0644,
		.proc_handler	= proc_dointvec,
	},
#endif
#if	defined(CONFIG_ACPI_SLEEP) && defined(CONFIG_X86)
	{
		.procname	= "acpi_video_flags",
		.data		= &acpi_realmode_flags,
		.maxlen		= sizeof (unsigned long),
		.mode		= 0644,
		.proc_handler	= proc_doulongvec_minmax,
	},
#endif
#ifdef CONFIG_SYSCTL_ARCH_UNALIGN_NO_WARN
	{
		.procname	= "ignore-unaligned-usertrap",
		.data		= &no_unaligned_warning,
		.maxlen		= sizeof (int),
	 	.mode		= 0644,
		.proc_handler	= proc_dointvec,
	},
#endif
#ifdef CONFIG_IA64
	{
		.procname	= "unaligned-dump-stack",
		.data		= &unaligned_dump_stack,
		.maxlen		= sizeof (int),
		.mode		= 0644,
		.proc_handler	= proc_dointvec,
	},
#endif
#ifdef CONFIG_DETECT_HUNG_TASK
	{
		.procname	= "hung_task_panic",
		.data		= &sysctl_hung_task_panic,
		.maxlen		= sizeof(int),
		.mode		= 0644,
		.proc_handler	= proc_dointvec_minmax,
		.extra1		= &zero,
		.extra2		= &one,
	},
	{
		.procname	= "hung_task_check_count",
		.data		= &sysctl_hung_task_check_count,
		.maxlen		= sizeof(int),
		.mode		= 0644,
		.proc_handler	= proc_dointvec_minmax,
		.extra1		= &zero,
	},
	{
		.procname	= "hung_task_timeout_secs",
		.data		= &sysctl_hung_task_timeout_secs,
		.maxlen		= sizeof(unsigned long),
		.mode		= 0644,
		.proc_handler	= proc_dohung_task_timeout_secs,
		.extra2		= &hung_task_timeout_max,
	},
	{
		.procname	= "hung_task_warnings",
		.data		= &sysctl_hung_task_warnings,
		.maxlen		= sizeof(int),
		.mode		= 0644,
		.proc_handler	= proc_dointvec_minmax,
		.extra1		= &neg_one,
	},
#endif
#ifdef CONFIG_RT_MUTEXES
	{
		.procname	= "max_lock_depth",
		.data		= &max_lock_depth,
		.maxlen		= sizeof(int),
		.mode		= 0644,
		.proc_handler	= proc_dointvec,
	},
#endif
	{
		.procname	= "poweroff_cmd",
		.data		= &poweroff_cmd,
		.maxlen		= POWEROFF_CMD_PATH_LEN,
		.mode		= 0644,
		.proc_handler	= proc_dostring,
	},
#ifdef CONFIG_KEYS
	{
		.procname	= "keys",
		.mode		= 0555,
		.child		= key_sysctls,
	},
#endif
#ifdef CONFIG_PERF_EVENTS
	/*
	 * User-space scripts rely on the existence of this file
	 * as a feature check for perf_events being enabled.
	 *
	 * So it's an ABI, do not remove!
	 */
	{
		.procname	= "perf_event_paranoid",
		.data		= &sysctl_perf_event_paranoid,
		.maxlen		= sizeof(sysctl_perf_event_paranoid),
		.mode		= 0644,
		.proc_handler	= proc_dointvec,
	},
	{
		.procname	= "perf_event_mlock_kb",
		.data		= &sysctl_perf_event_mlock,
		.maxlen		= sizeof(sysctl_perf_event_mlock),
		.mode		= 0644,
		.proc_handler	= proc_dointvec,
	},
	{
		.procname	= "perf_event_max_sample_rate",
		.data		= &sysctl_perf_event_sample_rate,
		.maxlen		= sizeof(sysctl_perf_event_sample_rate),
		.mode		= 0644,
		.proc_handler	= perf_proc_update_handler,
		.extra1		= &one,
	},
	{
		.procname	= "perf_cpu_time_max_percent",
		.data		= &sysctl_perf_cpu_time_max_percent,
		.maxlen		= sizeof(sysctl_perf_cpu_time_max_percent),
		.mode		= 0644,
		.proc_handler	= perf_cpu_time_max_percent_handler,
		.extra1		= &zero,
		.extra2		= &one_hundred,
	},
	{
		.procname	= "perf_event_max_stack",
		.data		= &sysctl_perf_event_max_stack,
		.maxlen		= sizeof(sysctl_perf_event_max_stack),
		.mode		= 0644,
		.proc_handler	= perf_event_max_stack_handler,
		.extra1		= &zero,
		.extra2		= &six_hundred_forty_kb,
	},
	{
		.procname	= "perf_event_max_contexts_per_stack",
		.data		= &sysctl_perf_event_max_contexts_per_stack,
		.maxlen		= sizeof(sysctl_perf_event_max_contexts_per_stack),
		.mode		= 0644,
		.proc_handler	= perf_event_max_stack_handler,
		.extra1		= &zero,
		.extra2		= &one_thousand,
	},
#endif
#ifdef CONFIG_KMEMCHECK
	{
		.procname	= "kmemcheck",
		.data		= &kmemcheck_enabled,
		.maxlen		= sizeof(int),
		.mode		= 0644,
		.proc_handler	= proc_dointvec,
	},
#endif
	{
		.procname	= "panic_on_warn",
		.data		= &panic_on_warn,
		.maxlen		= sizeof(int),
		.mode		= 0644,
		.proc_handler	= proc_dointvec_minmax,
		.extra1		= &zero,
		.extra2		= &one,
	},
#if defined(CONFIG_SMP) && defined(CONFIG_NO_HZ_COMMON)
	{
		.procname	= "timer_migration",
		.data		= &sysctl_timer_migration,
		.maxlen		= sizeof(unsigned int),
		.mode		= 0644,
		.proc_handler	= timer_migration_handler,
		.extra1		= &zero,
		.extra2		= &one,
	},
#endif
#ifdef CONFIG_BPF_SYSCALL
	{
		.procname	= "unprivileged_bpf_disabled",
		.data		= &sysctl_unprivileged_bpf_disabled,
		.maxlen		= sizeof(sysctl_unprivileged_bpf_disabled),
		.mode		= 0644,
		/* only handle a transition from default "0" to "1" */
		.proc_handler	= proc_dointvec_minmax,
		.extra1		= &one,
		.extra2		= &one,
	},
#endif
#if defined(CONFIG_TREE_RCU) || defined(CONFIG_PREEMPT_RCU)
	{
		.procname	= "panic_on_rcu_stall",
		.data		= &sysctl_panic_on_rcu_stall,
		.maxlen		= sizeof(sysctl_panic_on_rcu_stall),
		.mode		= 0644,
		.proc_handler	= proc_dointvec_minmax,
		.extra1		= &zero,
		.extra2		= &one,
	},
#endif
	{ }
};

int pc_limit_proc_dointvec(struct ctl_table *table, int write,
		     void __user *buffer, size_t *lenp, loff_t *ppos);

static struct ctl_table vm_table[] = {
	{
		.procname	= "overcommit_memory",
		.data		= &sysctl_overcommit_memory,
		.maxlen		= sizeof(sysctl_overcommit_memory),
		.mode		= 0644,
		.proc_handler	= proc_dointvec_minmax,
		.extra1		= &zero,
		.extra2		= &two,
	},
	{
		.procname	= "panic_on_oom",
		.data		= &sysctl_panic_on_oom,
		.maxlen		= sizeof(sysctl_panic_on_oom),
		.mode		= 0644,
		.proc_handler	= proc_dointvec_minmax,
		.extra1		= &zero,
		.extra2		= &two,
	},
	{
		.procname	= "oom_kill_allocating_task",
		.data		= &sysctl_oom_kill_allocating_task,
		.maxlen		= sizeof(sysctl_oom_kill_allocating_task),
		.mode		= 0644,
		.proc_handler	= proc_dointvec,
	},
	{
		.procname	= "oom_dump_tasks",
		.data		= &sysctl_oom_dump_tasks,
		.maxlen		= sizeof(sysctl_oom_dump_tasks),
		.mode		= 0644,
		.proc_handler	= proc_dointvec,
	},
	{
		.procname	= "overcommit_ratio",
		.data		= &sysctl_overcommit_ratio,
		.maxlen		= sizeof(sysctl_overcommit_ratio),
		.mode		= 0644,
		.proc_handler	= overcommit_ratio_handler,
	},
	{
		.procname	= "overcommit_kbytes",
		.data		= &sysctl_overcommit_kbytes,
		.maxlen		= sizeof(sysctl_overcommit_kbytes),
		.mode		= 0644,
		.proc_handler	= overcommit_kbytes_handler,
	},
	{
		.procname	= "page-cluster", 
		.data		= &page_cluster,
		.maxlen		= sizeof(int),
		.mode		= 0644,
		.proc_handler	= proc_dointvec_minmax,
		.extra1		= &zero,
	},
	{
		.procname	= "dirty_background_ratio",
		.data		= &dirty_background_ratio,
		.maxlen		= sizeof(dirty_background_ratio),
		.mode		= 0644,
		.proc_handler	= dirty_background_ratio_handler,
		.extra1		= &zero,
		.extra2		= &one_hundred,
	},
	{
		.procname	= "dirty_background_bytes",
		.data		= &dirty_background_bytes,
		.maxlen		= sizeof(dirty_background_bytes),
		.mode		= 0644,
		.proc_handler	= dirty_background_bytes_handler,
		.extra1		= &one_ul,
	},
	{
		.procname	= "dirty_ratio",
		.data		= &vm_dirty_ratio,
		.maxlen		= sizeof(vm_dirty_ratio),
		.mode		= 0644,
		.proc_handler	= dirty_ratio_handler,
		.extra1		= &zero,
		.extra2		= &one_hundred,
	},
	{
		.procname	= "dirty_bytes",
		.data		= &vm_dirty_bytes,
		.maxlen		= sizeof(vm_dirty_bytes),
		.mode		= 0644,
		.proc_handler	= dirty_bytes_handler,
		.extra1		= &dirty_bytes_min,
	},
	{
		.procname	= "dirty_writeback_centisecs",
		.data		= &dirty_writeback_interval,
		.maxlen		= sizeof(dirty_writeback_interval),
		.mode		= 0644,
		.proc_handler	= dirty_writeback_centisecs_handler,
	},
	{
		.procname	= "dirty_expire_centisecs",
		.data		= &dirty_expire_interval,
		.maxlen		= sizeof(dirty_expire_interval),
		.mode		= 0644,
		.proc_handler	= proc_dointvec_minmax,
		.extra1		= &zero,
	},
	{
		.procname	= "dirtytime_expire_seconds",
		.data		= &dirtytime_expire_interval,
		.maxlen		= sizeof(dirty_expire_interval),
		.mode		= 0644,
		.proc_handler	= dirtytime_interval_handler,
		.extra1		= &zero,
	},
	{
		.procname       = "nr_pdflush_threads",
		.mode           = 0444 /* read-only */,
		.proc_handler   = pdflush_proc_obsolete,
	},
	{
		.procname	= "swappiness",
		.data		= &vm_swappiness,
		.maxlen		= sizeof(vm_swappiness),
		.mode		= 0644,
		.proc_handler	= proc_dointvec_minmax,
		.extra1		= &zero,
		.extra2		= &one_hundred,
	},
	{
		.procname	= "pagecache_limit_mb",
		.data		= &vm_pagecache_limit_mb,
		.maxlen		= sizeof(vm_pagecache_limit_mb),
		.mode		= 0644,
		.proc_handler	= &pc_limit_proc_dointvec,
	},
	{
		.procname	= "pagecache_limit_ignore_dirty",
		.data		= &vm_pagecache_ignore_dirty,
		.maxlen		= sizeof(vm_pagecache_ignore_dirty),
		.mode		= 0644,
		.proc_handler	= &proc_dointvec,
	},
#ifdef CONFIG_HUGETLB_PAGE
	{
		.procname	= "nr_hugepages",
		.data		= NULL,
		.maxlen		= sizeof(unsigned long),
		.mode		= 0644,
		.proc_handler	= hugetlb_sysctl_handler,
	},
#ifdef CONFIG_NUMA
	{
		.procname       = "nr_hugepages_mempolicy",
		.data           = NULL,
		.maxlen         = sizeof(unsigned long),
		.mode           = 0644,
		.proc_handler   = &hugetlb_mempolicy_sysctl_handler,
	},
	{
		.procname		= "numa_stat",
		.data			= &sysctl_vm_numa_stat,
		.maxlen			= sizeof(int),
		.mode			= 0644,
		.proc_handler	= sysctl_vm_numa_stat_handler,
		.extra1			= &zero,
		.extra2			= &one,
	},
#endif
	 {
		.procname	= "hugetlb_shm_group",
		.data		= &sysctl_hugetlb_shm_group,
		.maxlen		= sizeof(gid_t),
		.mode		= 0644,
		.proc_handler	= proc_dointvec,
	 },
	 {
		.procname	= "hugepages_treat_as_movable",
		.data		= &hugepages_treat_as_movable,
		.maxlen		= sizeof(int),
		.mode		= 0644,
		.proc_handler	= proc_dointvec,
	},
	{
		.procname	= "nr_overcommit_hugepages",
		.data		= NULL,
		.maxlen		= sizeof(unsigned long),
		.mode		= 0644,
		.proc_handler	= hugetlb_overcommit_handler,
	},
#endif
	{
		.procname	= "lowmem_reserve_ratio",
		.data		= &sysctl_lowmem_reserve_ratio,
		.maxlen		= sizeof(sysctl_lowmem_reserve_ratio),
		.mode		= 0644,
		.proc_handler	= lowmem_reserve_ratio_sysctl_handler,
	},
	{
		.procname	= "drop_caches",
		.data		= &sysctl_drop_caches,
		.maxlen		= sizeof(int),
		.mode		= 0644,
		.proc_handler	= drop_caches_sysctl_handler,
		.extra1		= &one,
		.extra2		= &four,
	},
#ifdef CONFIG_COMPACTION
	{
		.procname	= "compact_memory",
		.data		= &sysctl_compact_memory,
		.maxlen		= sizeof(int),
		.mode		= 0200,
		.proc_handler	= sysctl_compaction_handler,
	},
	{
		.procname	= "extfrag_threshold",
		.data		= &sysctl_extfrag_threshold,
		.maxlen		= sizeof(int),
		.mode		= 0644,
		.proc_handler	= sysctl_extfrag_handler,
		.extra1		= &min_extfrag_threshold,
		.extra2		= &max_extfrag_threshold,
	},
	{
		.procname	= "compact_unevictable_allowed",
		.data		= &sysctl_compact_unevictable_allowed,
		.maxlen		= sizeof(int),
		.mode		= 0644,
		.proc_handler	= proc_dointvec,
		.extra1		= &zero,
		.extra2		= &one,
	},

#endif /* CONFIG_COMPACTION */
	{
		.procname	= "min_free_kbytes",
		.data		= &min_free_kbytes,
		.maxlen		= sizeof(min_free_kbytes),
		.mode		= 0644,
		.proc_handler	= min_free_kbytes_sysctl_handler,
		.extra1		= &zero,
	},
	{
		.procname	= "watermark_scale_factor",
		.data		= &watermark_scale_factor,
		.maxlen		= sizeof(watermark_scale_factor),
		.mode		= 0644,
		.proc_handler	= watermark_scale_factor_sysctl_handler,
		.extra1		= &one,
		.extra2		= &one_thousand,
	},
	{
		.procname	= "percpu_pagelist_fraction",
		.data		= &percpu_pagelist_fraction,
		.maxlen		= sizeof(percpu_pagelist_fraction),
		.mode		= 0644,
		.proc_handler	= percpu_pagelist_fraction_sysctl_handler,
		.extra1		= &zero,
	},
#ifdef CONFIG_MMU
	{
		.procname	= "max_map_count",
		.data		= &sysctl_max_map_count,
		.maxlen		= sizeof(sysctl_max_map_count),
		.mode		= 0644,
		.proc_handler	= proc_dointvec_minmax,
		.extra1		= &zero,
	},
#else
	{
		.procname	= "nr_trim_pages",
		.data		= &sysctl_nr_trim_pages,
		.maxlen		= sizeof(sysctl_nr_trim_pages),
		.mode		= 0644,
		.proc_handler	= proc_dointvec_minmax,
		.extra1		= &zero,
	},
#endif
	{
		.procname	= "laptop_mode",
		.data		= &laptop_mode,
		.maxlen		= sizeof(laptop_mode),
		.mode		= 0644,
		.proc_handler	= proc_dointvec_jiffies,
	},
	{
		.procname	= "block_dump",
		.data		= &block_dump,
		.maxlen		= sizeof(block_dump),
		.mode		= 0644,
		.proc_handler	= proc_dointvec,
		.extra1		= &zero,
	},
	{
		.procname	= "vfs_cache_pressure",
		.data		= &sysctl_vfs_cache_pressure,
		.maxlen		= sizeof(sysctl_vfs_cache_pressure),
		.mode		= 0644,
		.proc_handler	= proc_dointvec,
		.extra1		= &zero,
	},
#ifdef HAVE_ARCH_PICK_MMAP_LAYOUT
	{
		.procname	= "legacy_va_layout",
		.data		= &sysctl_legacy_va_layout,
		.maxlen		= sizeof(sysctl_legacy_va_layout),
		.mode		= 0644,
		.proc_handler	= proc_dointvec,
		.extra1		= &zero,
	},
#endif
#ifdef CONFIG_NUMA
	{
		.procname	= "zone_reclaim_mode",
		.data		= &node_reclaim_mode,
		.maxlen		= sizeof(node_reclaim_mode),
		.mode		= 0644,
		.proc_handler	= proc_dointvec,
		.extra1		= &zero,
	},
	{
		.procname	= "min_unmapped_ratio",
		.data		= &sysctl_min_unmapped_ratio,
		.maxlen		= sizeof(sysctl_min_unmapped_ratio),
		.mode		= 0644,
		.proc_handler	= sysctl_min_unmapped_ratio_sysctl_handler,
		.extra1		= &zero,
		.extra2		= &one_hundred,
	},
	{
		.procname	= "min_slab_ratio",
		.data		= &sysctl_min_slab_ratio,
		.maxlen		= sizeof(sysctl_min_slab_ratio),
		.mode		= 0644,
		.proc_handler	= sysctl_min_slab_ratio_sysctl_handler,
		.extra1		= &zero,
		.extra2		= &one_hundred,
	},
#endif
#ifdef CONFIG_SMP
	{
		.procname	= "stat_interval",
		.data		= &sysctl_stat_interval,
		.maxlen		= sizeof(sysctl_stat_interval),
		.mode		= 0644,
		.proc_handler	= proc_dointvec_jiffies,
	},
	{
		.procname	= "stat_refresh",
		.data		= NULL,
		.maxlen		= 0,
		.mode		= 0600,
		.proc_handler	= vmstat_refresh,
	},
#endif
#ifdef CONFIG_MMU
	{
		.procname	= "mmap_min_addr",
		.data		= &dac_mmap_min_addr,
		.maxlen		= sizeof(unsigned long),
		.mode		= 0644,
		.proc_handler	= mmap_min_addr_handler,
	},
#endif
#ifdef CONFIG_NUMA
	{
		.procname	= "numa_zonelist_order",
		.data		= &numa_zonelist_order,
		.maxlen		= NUMA_ZONELIST_ORDER_LEN,
		.mode		= 0644,
		.proc_handler	= numa_zonelist_order_handler,
	},
#endif
#if (defined(CONFIG_X86_32) && !defined(CONFIG_UML))|| \
   (defined(CONFIG_SUPERH) && defined(CONFIG_VSYSCALL))
	{
		.procname	= "vdso_enabled",
#ifdef CONFIG_X86_32
		.data		= &vdso32_enabled,
		.maxlen		= sizeof(vdso32_enabled),
#else
		.data		= &vdso_enabled,
		.maxlen		= sizeof(vdso_enabled),
#endif
		.mode		= 0644,
		.proc_handler	= proc_dointvec,
		.extra1		= &zero,
	},
#endif
#ifdef CONFIG_HIGHMEM
	{
		.procname	= "highmem_is_dirtyable",
		.data		= &vm_highmem_is_dirtyable,
		.maxlen		= sizeof(vm_highmem_is_dirtyable),
		.mode		= 0644,
		.proc_handler	= proc_dointvec_minmax,
		.extra1		= &zero,
		.extra2		= &one,
	},
#endif
#ifdef CONFIG_MEMORY_FAILURE
	{
		.procname	= "memory_failure_early_kill",
		.data		= &sysctl_memory_failure_early_kill,
		.maxlen		= sizeof(sysctl_memory_failure_early_kill),
		.mode		= 0644,
		.proc_handler	= proc_dointvec_minmax,
		.extra1		= &zero,
		.extra2		= &one,
	},
	{
		.procname	= "memory_failure_recovery",
		.data		= &sysctl_memory_failure_recovery,
		.maxlen		= sizeof(sysctl_memory_failure_recovery),
		.mode		= 0644,
		.proc_handler	= proc_dointvec_minmax,
		.extra1		= &zero,
		.extra2		= &one,
	},
#endif
	{
		.procname	= "user_reserve_kbytes",
		.data		= &sysctl_user_reserve_kbytes,
		.maxlen		= sizeof(sysctl_user_reserve_kbytes),
		.mode		= 0644,
		.proc_handler	= proc_doulongvec_minmax,
	},
	{
		.procname	= "admin_reserve_kbytes",
		.data		= &sysctl_admin_reserve_kbytes,
		.maxlen		= sizeof(sysctl_admin_reserve_kbytes),
		.mode		= 0644,
		.proc_handler	= proc_doulongvec_minmax,
	},
#ifdef CONFIG_HAVE_ARCH_MMAP_RND_BITS
	{
		.procname	= "mmap_rnd_bits",
		.data		= &mmap_rnd_bits,
		.maxlen		= sizeof(mmap_rnd_bits),
		.mode		= 0600,
		.proc_handler	= proc_dointvec_minmax,
		.extra1		= (void *)&mmap_rnd_bits_min,
		.extra2		= (void *)&mmap_rnd_bits_max,
	},
#endif
#ifdef CONFIG_HAVE_ARCH_MMAP_RND_COMPAT_BITS
	{
		.procname	= "mmap_rnd_compat_bits",
		.data		= &mmap_rnd_compat_bits,
		.maxlen		= sizeof(mmap_rnd_compat_bits),
		.mode		= 0600,
		.proc_handler	= proc_dointvec_minmax,
		.extra1		= (void *)&mmap_rnd_compat_bits_min,
		.extra2		= (void *)&mmap_rnd_compat_bits_max,
	},
#endif
	{ }
};

static struct ctl_table fs_table[] = {
	{
		.procname	= "inode-nr",
		.data		= &inodes_stat,
		.maxlen		= 2*sizeof(long),
		.mode		= 0444,
		.proc_handler	= proc_nr_inodes,
	},
	{
		.procname	= "inode-state",
		.data		= &inodes_stat,
		.maxlen		= 7*sizeof(long),
		.mode		= 0444,
		.proc_handler	= proc_nr_inodes,
	},
	{
		.procname	= "file-nr",
		.data		= &files_stat,
		.maxlen		= sizeof(files_stat),
		.mode		= 0444,
		.proc_handler	= proc_nr_files,
	},
	{
		.procname	= "file-max",
		.data		= &files_stat.max_files,
		.maxlen		= sizeof(files_stat.max_files),
		.mode		= 0644,
		.proc_handler	= proc_doulongvec_minmax,
	},
	{
		.procname	= "nr_open",
		.data		= &sysctl_nr_open,
		.maxlen		= sizeof(unsigned int),
		.mode		= 0644,
		.proc_handler	= proc_dointvec_minmax,
		.extra1		= &sysctl_nr_open_min,
		.extra2		= &sysctl_nr_open_max,
	},
	{
		.procname	= "dentry-state",
		.data		= &dentry_stat,
		.maxlen		= 6*sizeof(long),
		.mode		= 0444,
		.proc_handler	= proc_nr_dentry,
	},
	{
		.procname	= "overflowuid",
		.data		= &fs_overflowuid,
		.maxlen		= sizeof(int),
		.mode		= 0644,
		.proc_handler	= proc_dointvec_minmax,
		.extra1		= &minolduid,
		.extra2		= &maxolduid,
	},
	{
		.procname	= "overflowgid",
		.data		= &fs_overflowgid,
		.maxlen		= sizeof(int),
		.mode		= 0644,
		.proc_handler	= proc_dointvec_minmax,
		.extra1		= &minolduid,
		.extra2		= &maxolduid,
	},
#ifdef CONFIG_FILE_LOCKING
	{
		.procname	= "leases-enable",
		.data		= &leases_enable,
		.maxlen		= sizeof(int),
		.mode		= 0644,
		.proc_handler	= proc_dointvec,
	},
#endif
#ifdef CONFIG_DNOTIFY
	{
		.procname	= "dir-notify-enable",
		.data		= &dir_notify_enable,
		.maxlen		= sizeof(int),
		.mode		= 0644,
		.proc_handler	= proc_dointvec,
	},
#endif
#ifdef CONFIG_MMU
#ifdef CONFIG_FILE_LOCKING
	{
		.procname	= "lease-break-time",
		.data		= &lease_break_time,
		.maxlen		= sizeof(int),
		.mode		= 0644,
		.proc_handler	= proc_dointvec,
	},
#endif
#ifdef CONFIG_AIO
	{
		.procname	= "aio-nr",
		.data		= &aio_nr,
		.maxlen		= sizeof(aio_nr),
		.mode		= 0444,
		.proc_handler	= proc_doulongvec_minmax,
	},
	{
		.procname	= "aio-max-nr",
		.data		= &aio_max_nr,
		.maxlen		= sizeof(aio_max_nr),
		.mode		= 0644,
		.proc_handler	= proc_doulongvec_minmax,
	},
#endif /* CONFIG_AIO */
#ifdef CONFIG_INOTIFY_USER
	{
		.procname	= "inotify",
		.mode		= 0555,
		.child		= inotify_table,
	},
#endif	
#ifdef CONFIG_EPOLL
	{
		.procname	= "epoll",
		.mode		= 0555,
		.child		= epoll_table,
	},
#endif
#endif
	{
		.procname	= "protected_symlinks",
		.data		= &sysctl_protected_symlinks,
		.maxlen		= sizeof(int),
		.mode		= 0600,
		.proc_handler	= proc_dointvec_minmax,
		.extra1		= &zero,
		.extra2		= &one,
	},
	{
		.procname	= "protected_hardlinks",
		.data		= &sysctl_protected_hardlinks,
		.maxlen		= sizeof(int),
		.mode		= 0600,
		.proc_handler	= proc_dointvec_minmax,
		.extra1		= &zero,
		.extra2		= &one,
	},
	{
		.procname	= "protected_fifos",
		.data		= &sysctl_protected_fifos,
		.maxlen		= sizeof(int),
		.mode		= 0600,
		.proc_handler	= proc_dointvec_minmax,
		.extra1		= &zero,
		.extra2		= &two,
	},
	{
		.procname	= "protected_regular",
		.data		= &sysctl_protected_regular,
		.maxlen		= sizeof(int),
		.mode		= 0600,
		.proc_handler	= proc_dointvec_minmax,
		.extra1		= &zero,
		.extra2		= &two,
	},
	{
		.procname	= "suid_dumpable",
		.data		= &suid_dumpable,
		.maxlen		= sizeof(int),
		.mode		= 0644,
		.proc_handler	= proc_dointvec_minmax_coredump,
		.extra1		= &zero,
		.extra2		= &two,
	},
#if defined(CONFIG_BINFMT_MISC) || defined(CONFIG_BINFMT_MISC_MODULE)
	{
		.procname	= "binfmt_misc",
		.mode		= 0555,
		.child		= sysctl_mount_point,
	},
#endif
	{
		.procname	= "pipe-max-size",
		.data		= &pipe_max_size,
		.maxlen		= sizeof(pipe_max_size),
		.mode		= 0644,
		.proc_handler	= &pipe_proc_fn,
		.extra1		= &pipe_min_size,
	},
	{
		.procname	= "pipe-user-pages-hard",
		.data		= &pipe_user_pages_hard,
		.maxlen		= sizeof(pipe_user_pages_hard),
		.mode		= 0644,
		.proc_handler	= proc_doulongvec_minmax,
	},
	{
		.procname	= "pipe-user-pages-soft",
		.data		= &pipe_user_pages_soft,
		.maxlen		= sizeof(pipe_user_pages_soft),
		.mode		= 0644,
		.proc_handler	= proc_doulongvec_minmax,
	},
	{
		.procname	= "mount-max",
		.data		= &sysctl_mount_max,
		.maxlen		= sizeof(unsigned int),
		.mode		= 0644,
		.proc_handler	= proc_dointvec_minmax,
		.extra1		= &one,
	},
	{
		.procname	= "procfs-drop-fd-dentries",
		.data		= &procfs_drop_fd_dentries,
		.maxlen		= sizeof(int),
		.mode		= 0644,
		.proc_handler	= proc_dointvec_minmax,
		.extra1		= &zero,
		.extra2		= &one,
	},
	{ }
};

static struct ctl_table debug_table[] = {
#ifdef CONFIG_SYSCTL_EXCEPTION_TRACE
	{
		.procname	= "exception-trace",
		.data		= &show_unhandled_signals,
		.maxlen		= sizeof(int),
		.mode		= 0644,
		.proc_handler	= proc_dointvec
	},
#endif
#if defined(CONFIG_OPTPROBES)
	{
		.procname	= "kprobes-optimization",
		.data		= &sysctl_kprobes_optimization,
		.maxlen		= sizeof(int),
		.mode		= 0644,
		.proc_handler	= proc_kprobes_optimization_handler,
		.extra1		= &zero,
		.extra2		= &one,
	},
#endif
	{ }
};

static struct ctl_table dev_table[] = {
	{ }
};

int __init sysctl_init(void)
{
	struct ctl_table_header *hdr;

	hdr = register_sysctl_table(sysctl_base_table);
	kmemleak_not_leak(hdr);
	return 0;
}

#endif /* CONFIG_SYSCTL */

/*
 * /proc/sys support
 */

#ifdef CONFIG_PROC_SYSCTL

static int _proc_do_string(char *data, int maxlen, int write,
			   char __user *buffer,
			   size_t *lenp, loff_t *ppos)
{
	size_t len;
	char __user *p;
	char c;

	if (!data || !maxlen || !*lenp) {
		*lenp = 0;
		return 0;
	}

	if (write) {
		if (sysctl_writes_strict == SYSCTL_WRITES_STRICT) {
			/* Only continue writes not past the end of buffer. */
			len = strlen(data);
			if (len > maxlen - 1)
				len = maxlen - 1;

			if (*ppos > len)
				return 0;
			len = *ppos;
		} else {
			/* Start writing from beginning of buffer. */
			len = 0;
		}

		*ppos += *lenp;
		p = buffer;
		while ((p - buffer) < *lenp && len < maxlen - 1) {
			if (get_user(c, p++))
				return -EFAULT;
			if (c == 0 || c == '\n')
				break;
			data[len++] = c;
		}
		data[len] = 0;
	} else {
		len = strlen(data);
		if (len > maxlen)
			len = maxlen;

		if (*ppos > len) {
			*lenp = 0;
			return 0;
		}

		data += *ppos;
		len  -= *ppos;

		if (len > *lenp)
			len = *lenp;
		if (len)
			if (copy_to_user(buffer, data, len))
				return -EFAULT;
		if (len < *lenp) {
			if (put_user('\n', buffer + len))
				return -EFAULT;
			len++;
		}
		*lenp = len;
		*ppos += len;
	}
	return 0;
}

static void warn_sysctl_write(struct ctl_table *table)
{
	pr_warn_once("%s wrote to %s when file position was not 0!\n"
		"This will not be supported in the future. To silence this\n"
		"warning, set kernel.sysctl_writes_strict = -1\n",
		current->comm, table->procname);
}

/**
 * proc_first_pos_non_zero_ignore - check if firs position is allowed
 * @ppos: file position
 * @table: the sysctl table
 *
 * Returns true if the first position is non-zero and the sysctl_writes_strict
 * mode indicates this is not allowed for numeric input types. String proc
 * hadlers can ignore the return value.
 */
static bool proc_first_pos_non_zero_ignore(loff_t *ppos,
					   struct ctl_table *table)
{
	if (!*ppos)
		return false;

	switch (sysctl_writes_strict) {
	case SYSCTL_WRITES_STRICT:
		return true;
	case SYSCTL_WRITES_WARN:
		warn_sysctl_write(table);
		return false;
	default:
		return false;
	}
}

/**
 * proc_dostring - read a string sysctl
 * @table: the sysctl table
 * @write: %TRUE if this is a write to the sysctl file
 * @buffer: the user buffer
 * @lenp: the size of the user buffer
 * @ppos: file position
 *
 * Reads/writes a string from/to the user buffer. If the kernel
 * buffer provided is not large enough to hold the string, the
 * string is truncated. The copied string is %NULL-terminated.
 * If the string is being read by the user process, it is copied
 * and a newline '\n' is added. It is truncated if the buffer is
 * not large enough.
 *
 * Returns 0 on success.
 */
int proc_dostring(struct ctl_table *table, int write,
		  void __user *buffer, size_t *lenp, loff_t *ppos)
{
	if (write)
		proc_first_pos_non_zero_ignore(ppos, table);

	return _proc_do_string((char *)(table->data), table->maxlen, write,
			       (char __user *)buffer, lenp, ppos);
}

static size_t proc_skip_spaces(char **buf)
{
	size_t ret;
	char *tmp = skip_spaces(*buf);
	ret = tmp - *buf;
	*buf = tmp;
	return ret;
}

static void proc_skip_char(char **buf, size_t *size, const char v)
{
	while (*size) {
		if (**buf != v)
			break;
		(*size)--;
		(*buf)++;
	}
}

#define TMPBUFLEN 22
/**
 * proc_get_long - reads an ASCII formatted integer from a user buffer
 *
 * @buf: a kernel buffer
 * @size: size of the kernel buffer
 * @val: this is where the number will be stored
 * @neg: set to %TRUE if number is negative
 * @perm_tr: a vector which contains the allowed trailers
 * @perm_tr_len: size of the perm_tr vector
 * @tr: pointer to store the trailer character
 *
 * In case of success %0 is returned and @buf and @size are updated with
 * the amount of bytes read. If @tr is non-NULL and a trailing
 * character exists (size is non-zero after returning from this
 * function), @tr is updated with the trailing character.
 */
static int proc_get_long(char **buf, size_t *size,
			  unsigned long *val, bool *neg,
			  const char *perm_tr, unsigned perm_tr_len, char *tr)
{
	int len;
	char *p, tmp[TMPBUFLEN];

	if (!*size)
		return -EINVAL;

	len = *size;
	if (len > TMPBUFLEN - 1)
		len = TMPBUFLEN - 1;

	memcpy(tmp, *buf, len);

	tmp[len] = 0;
	p = tmp;
	if (*p == '-' && *size > 1) {
		*neg = true;
		p++;
	} else
		*neg = false;
	if (!isdigit(*p))
		return -EINVAL;

	*val = simple_strtoul(p, &p, 0);

	len = p - tmp;

	/* We don't know if the next char is whitespace thus we may accept
	 * invalid integers (e.g. 1234...a) or two integers instead of one
	 * (e.g. 123...1). So lets not allow such large numbers. */
	if (len == TMPBUFLEN - 1)
		return -EINVAL;

	if (len < *size && perm_tr_len && !memchr(perm_tr, *p, perm_tr_len))
		return -EINVAL;

	if (tr && (len < *size))
		*tr = *p;

	*buf += len;
	*size -= len;

	return 0;
}

/**
 * proc_put_long - converts an integer to a decimal ASCII formatted string
 *
 * @buf: the user buffer
 * @size: the size of the user buffer
 * @val: the integer to be converted
 * @neg: sign of the number, %TRUE for negative
 *
 * In case of success %0 is returned and @buf and @size are updated with
 * the amount of bytes written.
 */
static int proc_put_long(void __user **buf, size_t *size, unsigned long val,
			  bool neg)
{
	int len;
	char tmp[TMPBUFLEN], *p = tmp;

	sprintf(p, "%s%lu", neg ? "-" : "", val);
	len = strlen(tmp);
	if (len > *size)
		len = *size;
	if (copy_to_user(*buf, tmp, len))
		return -EFAULT;
	*size -= len;
	*buf += len;
	return 0;
}
#undef TMPBUFLEN

static int proc_put_char(void __user **buf, size_t *size, char c)
{
	if (*size) {
		char __user **buffer = (char __user **)buf;
		if (put_user(c, *buffer))
			return -EFAULT;
		(*size)--, (*buffer)++;
		*buf = *buffer;
	}
	return 0;
}

static int do_proc_dointvec_conv(bool *negp, unsigned long *lvalp,
				 int *valp,
				 int write, void *data)
{
	if (write) {
		if (*negp) {
			if (*lvalp > (unsigned long) INT_MAX + 1)
				return -EINVAL;
			*valp = -*lvalp;
		} else {
			if (*lvalp > (unsigned long) INT_MAX)
				return -EINVAL;
			*valp = *lvalp;
		}
	} else {
		int val = *valp;
		if (val < 0) {
			*negp = true;
			*lvalp = -(unsigned long)val;
		} else {
			*negp = false;
			*lvalp = (unsigned long)val;
		}
	}
	return 0;
}

static int do_proc_douintvec_conv(unsigned long *lvalp,
				  unsigned int *valp,
				  int write, void *data)
{
	if (write) {
		if (*lvalp > UINT_MAX)
			return -EINVAL;
		*valp = *lvalp;
	} else {
		unsigned int val = *valp;
		*lvalp = (unsigned long)val;
	}
	return 0;
}

static const char proc_wspace_sep[] = { ' ', '\t', '\n' };

static int __do_proc_dointvec(void *tbl_data, struct ctl_table *table,
		  int write, void __user *buffer,
		  size_t *lenp, loff_t *ppos,
		  int (*conv)(bool *negp, unsigned long *lvalp, int *valp,
			      int write, void *data),
		  void *data)
{
	int *i, vleft, first = 1, err = 0;
	size_t left;
	char *kbuf = NULL, *p;
	
	if (!tbl_data || !table->maxlen || !*lenp || (*ppos && !write)) {
		*lenp = 0;
		return 0;
	}
	
	i = (int *) tbl_data;
	vleft = table->maxlen / sizeof(*i);
	left = *lenp;

	if (!conv)
		conv = do_proc_dointvec_conv;

	if (write) {
		if (proc_first_pos_non_zero_ignore(ppos, table))
			goto out;

		if (left > PAGE_SIZE - 1)
			left = PAGE_SIZE - 1;
		p = kbuf = memdup_user_nul(buffer, left);
		if (IS_ERR(kbuf))
			return PTR_ERR(kbuf);
	}

	for (; left && vleft--; i++, first=0) {
		unsigned long lval;
		bool neg;

		if (write) {
			left -= proc_skip_spaces(&p);

			if (!left)
				break;
			err = proc_get_long(&p, &left, &lval, &neg,
					     proc_wspace_sep,
					     sizeof(proc_wspace_sep), NULL);
			if (err)
				break;
			if (conv(&neg, &lval, i, 1, data)) {
				err = -EINVAL;
				break;
			}
		} else {
			if (conv(&neg, &lval, i, 0, data)) {
				err = -EINVAL;
				break;
			}
			if (!first)
				err = proc_put_char(&buffer, &left, '\t');
			if (err)
				break;
			err = proc_put_long(&buffer, &left, lval, neg);
			if (err)
				break;
		}
	}

	if (!write && !first && left && !err)
		err = proc_put_char(&buffer, &left, '\n');
	if (write && !err && left)
		left -= proc_skip_spaces(&p);
	if (write) {
		kfree(kbuf);
		if (first)
			return err ? : -EINVAL;
	}
	*lenp -= left;
out:
	*ppos += *lenp;
	return err;
}

static int do_proc_dointvec(struct ctl_table *table, int write,
		  void __user *buffer, size_t *lenp, loff_t *ppos,
		  int (*conv)(bool *negp, unsigned long *lvalp, int *valp,
			      int write, void *data),
		  void *data)
{
	return __do_proc_dointvec(table->data, table, write,
			buffer, lenp, ppos, conv, data);
}

static int do_proc_douintvec_w(unsigned int *tbl_data,
			       struct ctl_table *table,
			       void __user *buffer,
			       size_t *lenp, loff_t *ppos,
			       int (*conv)(unsigned long *lvalp,
					   unsigned int *valp,
					   int write, void *data),
			       void *data)
{
	unsigned long lval;
	int err = 0;
	size_t left;
	bool neg;
	char *kbuf = NULL, *p;

	left = *lenp;

	if (proc_first_pos_non_zero_ignore(ppos, table))
		goto bail_early;

	if (left > PAGE_SIZE - 1)
		left = PAGE_SIZE - 1;

	p = kbuf = memdup_user_nul(buffer, left);
	if (IS_ERR(kbuf))
		return -EINVAL;

	left -= proc_skip_spaces(&p);
	if (!left) {
		err = -EINVAL;
		goto out_free;
	}

	err = proc_get_long(&p, &left, &lval, &neg,
			     proc_wspace_sep,
			     sizeof(proc_wspace_sep), NULL);
	if (err || neg) {
		err = -EINVAL;
		goto out_free;
	}

	if (conv(&lval, tbl_data, 1, data)) {
		err = -EINVAL;
		goto out_free;
	}

	if (!err && left)
		left -= proc_skip_spaces(&p);

out_free:
	kfree(kbuf);
	if (err)
		return -EINVAL;

	return 0;

	/* This is in keeping with old __do_proc_dointvec() */
bail_early:
	*ppos += *lenp;
	return err;
}

static int do_proc_douintvec_r(unsigned int *tbl_data, void __user *buffer,
			       size_t *lenp, loff_t *ppos,
			       int (*conv)(unsigned long *lvalp,
					   unsigned int *valp,
					   int write, void *data),
			       void *data)
{
	unsigned long lval;
	int err = 0;
	size_t left;

	left = *lenp;

	if (conv(&lval, tbl_data, 0, data)) {
		err = -EINVAL;
		goto out;
	}

	err = proc_put_long(&buffer, &left, lval, false);
	if (err || !left)
		goto out;

	err = proc_put_char(&buffer, &left, '\n');

out:
	*lenp -= left;
	*ppos += *lenp;

	return err;
}

static int __do_proc_douintvec(void *tbl_data, struct ctl_table *table,
			       int write, void __user *buffer,
			       size_t *lenp, loff_t *ppos,
			       int (*conv)(unsigned long *lvalp,
					   unsigned int *valp,
					   int write, void *data),
			       void *data)
{
	unsigned int *i, vleft;

	if (!tbl_data || !table->maxlen || !*lenp || (*ppos && !write)) {
		*lenp = 0;
		return 0;
	}

	i = (unsigned int *) tbl_data;
	vleft = table->maxlen / sizeof(*i);

	/*
	 * Arrays are not supported, keep this simple. *Do not* add
	 * support for them.
	 */
	if (vleft != 1) {
		*lenp = 0;
		return -EINVAL;
	}

	if (!conv)
		conv = do_proc_douintvec_conv;

	if (write)
		return do_proc_douintvec_w(i, table, buffer, lenp, ppos,
					   conv, data);
	return do_proc_douintvec_r(i, buffer, lenp, ppos, conv, data);
}

static int do_proc_douintvec(struct ctl_table *table, int write,
			     void __user *buffer, size_t *lenp, loff_t *ppos,
			     int (*conv)(unsigned long *lvalp,
					 unsigned int *valp,
					 int write, void *data),
			     void *data)
{
	return __do_proc_douintvec(table->data, table, write,
				   buffer, lenp, ppos, conv, data);
}

<<<<<<< HEAD
int pc_limit_proc_dointvec(struct ctl_table *table, int write,
		     void __user *buffer, size_t *lenp, loff_t *ppos)
{
	int ret = do_proc_dointvec(table,write,buffer,lenp,ppos,
		    	    NULL,NULL);
	if (write && !ret) {
		printk(KERN_WARNING "pagecache limit set to %d."
				"Feature is supported only for SLES for SAP appliance\n",
				vm_pagecache_limit_mb);
		if (num_possible_cpus() > 16)
			printk(KERN_WARNING "Using page cache limit on large machines is strongly discouraged. See TID 7021211\n");
	}
	return ret;
}

=======
>>>>>>> b24e79ac
/**
 * proc_dointvec - read a vector of integers
 * @table: the sysctl table
 * @write: %TRUE if this is a write to the sysctl file
 * @buffer: the user buffer
 * @lenp: the size of the user buffer
 * @ppos: file position
 *
 * Reads/writes up to table->maxlen/sizeof(unsigned int) integer
 * values from/to the user buffer, treated as an ASCII string. 
 *
 * Returns 0 on success.
 */
int proc_dointvec(struct ctl_table *table, int write,
		     void __user *buffer, size_t *lenp, loff_t *ppos)
{
	return do_proc_dointvec(table, write, buffer, lenp, ppos, NULL, NULL);
}

/**
 * proc_douintvec - read a vector of unsigned integers
 * @table: the sysctl table
 * @write: %TRUE if this is a write to the sysctl file
 * @buffer: the user buffer
 * @lenp: the size of the user buffer
 * @ppos: file position
 *
 * Reads/writes up to table->maxlen/sizeof(unsigned int) unsigned integer
 * values from/to the user buffer, treated as an ASCII string.
 *
 * Returns 0 on success.
 */
int proc_douintvec(struct ctl_table *table, int write,
		     void __user *buffer, size_t *lenp, loff_t *ppos)
{
	return do_proc_douintvec(table, write, buffer, lenp, ppos,
				 do_proc_douintvec_conv, NULL);
}

/*
 * Taint values can only be increased
 * This means we can safely use a temporary.
 */
static int proc_taint(struct ctl_table *table, int write,
			       void __user *buffer, size_t *lenp, loff_t *ppos)
{
	struct ctl_table t;
	unsigned long tmptaint = get_taint();
	int err;

	if (write && !capable(CAP_SYS_ADMIN))
		return -EPERM;

	t = *table;
	t.data = &tmptaint;
	err = proc_doulongvec_minmax(&t, write, buffer, lenp, ppos);
	if (err < 0)
		return err;

	if (write) {
		/*
		 * Poor man's atomic or. Not worth adding a primitive
		 * to everyone's atomic.h for this
		 */
		int i;
		for (i = 0; i < BITS_PER_LONG && tmptaint >> i; i++) {
			if ((tmptaint >> i) & 1)
				add_taint(i, LOCKDEP_STILL_OK);
		}
	}

	return err;
}

#ifdef CONFIG_PRINTK
static int proc_dointvec_minmax_sysadmin(struct ctl_table *table, int write,
				void __user *buffer, size_t *lenp, loff_t *ppos)
{
	if (write && !capable(CAP_SYS_ADMIN))
		return -EPERM;

	return proc_dointvec_minmax(table, write, buffer, lenp, ppos);
}
#endif

struct do_proc_dointvec_minmax_conv_param {
	int *min;
	int *max;
};

static int do_proc_dointvec_minmax_conv(bool *negp, unsigned long *lvalp,
					int *valp,
					int write, void *data)
{
	struct do_proc_dointvec_minmax_conv_param *param = data;
	if (write) {
		int val = *negp ? -*lvalp : *lvalp;
		if ((param->min && *param->min > val) ||
		    (param->max && *param->max < val))
			return -EINVAL;
		*valp = val;
	} else {
		int val = *valp;
		if (val < 0) {
			*negp = true;
			*lvalp = -(unsigned long)val;
		} else {
			*negp = false;
			*lvalp = (unsigned long)val;
		}
	}
	return 0;
}

/**
 * proc_dointvec_minmax - read a vector of integers with min/max values
 * @table: the sysctl table
 * @write: %TRUE if this is a write to the sysctl file
 * @buffer: the user buffer
 * @lenp: the size of the user buffer
 * @ppos: file position
 *
 * Reads/writes up to table->maxlen/sizeof(unsigned int) integer
 * values from/to the user buffer, treated as an ASCII string.
 *
 * This routine will ensure the values are within the range specified by
 * table->extra1 (min) and table->extra2 (max).
 *
 * Returns 0 on success.
 */
int proc_dointvec_minmax(struct ctl_table *table, int write,
		  void __user *buffer, size_t *lenp, loff_t *ppos)
{
	struct do_proc_dointvec_minmax_conv_param param = {
		.min = (int *) table->extra1,
		.max = (int *) table->extra2,
	};
	return do_proc_dointvec(table, write, buffer, lenp, ppos,
				do_proc_dointvec_minmax_conv, &param);
}

struct do_proc_douintvec_minmax_conv_param {
	unsigned int *min;
	unsigned int *max;
};

static int do_proc_douintvec_minmax_conv(unsigned long *lvalp,
					 unsigned int *valp,
					 int write, void *data)
{
	struct do_proc_douintvec_minmax_conv_param *param = data;

	if (write) {
		unsigned int val = *lvalp;

		if ((param->min && *param->min > val) ||
		    (param->max && *param->max < val))
			return -ERANGE;

		if (*lvalp > UINT_MAX)
			return -EINVAL;
		*valp = val;
	} else {
		unsigned int val = *valp;
		*lvalp = (unsigned long) val;
	}

	return 0;
}

/**
 * proc_douintvec_minmax - read a vector of unsigned ints with min/max values
 * @table: the sysctl table
 * @write: %TRUE if this is a write to the sysctl file
 * @buffer: the user buffer
 * @lenp: the size of the user buffer
 * @ppos: file position
 *
 * Reads/writes up to table->maxlen/sizeof(unsigned int) unsigned integer
 * values from/to the user buffer, treated as an ASCII string. Negative
 * strings are not allowed.
 *
 * This routine will ensure the values are within the range specified by
 * table->extra1 (min) and table->extra2 (max). There is a final sanity
 * check for UINT_MAX to avoid having to support wrap around uses from
 * userspace.
 *
 * Returns 0 on success.
 */
int proc_douintvec_minmax(struct ctl_table *table, int write,
			  void __user *buffer, size_t *lenp, loff_t *ppos)
{
	struct do_proc_douintvec_minmax_conv_param param = {
		.min = (unsigned int *) table->extra1,
		.max = (unsigned int *) table->extra2,
	};
	return do_proc_douintvec(table, write, buffer, lenp, ppos,
				 do_proc_douintvec_minmax_conv, &param);
}

static void validate_coredump_safety(void)
{
#ifdef CONFIG_COREDUMP
	if (suid_dumpable == SUID_DUMP_ROOT &&
	    core_pattern[0] != '/' && core_pattern[0] != '|') {
		printk(KERN_WARNING
"Unsafe core_pattern used with fs.suid_dumpable=2.\n"
"Pipe handler or fully qualified core dump path required.\n"
"Set kernel.core_pattern before fs.suid_dumpable.\n"
		);
	}
#endif
}

static int proc_dointvec_minmax_coredump(struct ctl_table *table, int write,
		void __user *buffer, size_t *lenp, loff_t *ppos)
{
	int error = proc_dointvec_minmax(table, write, buffer, lenp, ppos);
	if (!error)
		validate_coredump_safety();
	return error;
}

#ifdef CONFIG_COREDUMP
static int proc_dostring_coredump(struct ctl_table *table, int write,
		  void __user *buffer, size_t *lenp, loff_t *ppos)
{
	int error = proc_dostring(table, write, buffer, lenp, ppos);
	if (!error)
		validate_coredump_safety();
	return error;
}
#endif

static int __do_proc_doulongvec_minmax(void *data, struct ctl_table *table, int write,
				     void __user *buffer,
				     size_t *lenp, loff_t *ppos,
				     unsigned long convmul,
				     unsigned long convdiv)
{
	unsigned long *i, *min, *max;
	int vleft, first = 1, err = 0;
	size_t left;
	char *kbuf = NULL, *p;

	if (!data || !table->maxlen || !*lenp || (*ppos && !write)) {
		*lenp = 0;
		return 0;
	}

	i = (unsigned long *) data;
	min = (unsigned long *) table->extra1;
	max = (unsigned long *) table->extra2;
	vleft = table->maxlen / sizeof(unsigned long);
	left = *lenp;

	if (write) {
		if (proc_first_pos_non_zero_ignore(ppos, table))
			goto out;

		if (left > PAGE_SIZE - 1)
			left = PAGE_SIZE - 1;
		p = kbuf = memdup_user_nul(buffer, left);
		if (IS_ERR(kbuf))
			return PTR_ERR(kbuf);
	}

	for (; left && vleft--; i++, first = 0) {
		unsigned long val;

		if (write) {
			bool neg;

			left -= proc_skip_spaces(&p);

			err = proc_get_long(&p, &left, &val, &neg,
					     proc_wspace_sep,
					     sizeof(proc_wspace_sep), NULL);
			if (err)
				break;
			if (neg)
				continue;
			val = convmul * val / convdiv;
			if ((min && val < *min) || (max && val > *max))
				continue;
			*i = val;
		} else {
			val = convdiv * (*i) / convmul;
			if (!first) {
				err = proc_put_char(&buffer, &left, '\t');
				if (err)
					break;
			}
			err = proc_put_long(&buffer, &left, val, false);
			if (err)
				break;
		}
	}

	if (!write && !first && left && !err)
		err = proc_put_char(&buffer, &left, '\n');
	if (write && !err)
		left -= proc_skip_spaces(&p);
	if (write) {
		kfree(kbuf);
		if (first)
			return err ? : -EINVAL;
	}
	*lenp -= left;
out:
	*ppos += *lenp;
	return err;
}

static int do_proc_doulongvec_minmax(struct ctl_table *table, int write,
				     void __user *buffer,
				     size_t *lenp, loff_t *ppos,
				     unsigned long convmul,
				     unsigned long convdiv)
{
	return __do_proc_doulongvec_minmax(table->data, table, write,
			buffer, lenp, ppos, convmul, convdiv);
}

/**
 * proc_doulongvec_minmax - read a vector of long integers with min/max values
 * @table: the sysctl table
 * @write: %TRUE if this is a write to the sysctl file
 * @buffer: the user buffer
 * @lenp: the size of the user buffer
 * @ppos: file position
 *
 * Reads/writes up to table->maxlen/sizeof(unsigned long) unsigned long
 * values from/to the user buffer, treated as an ASCII string.
 *
 * This routine will ensure the values are within the range specified by
 * table->extra1 (min) and table->extra2 (max).
 *
 * Returns 0 on success.
 */
int proc_doulongvec_minmax(struct ctl_table *table, int write,
			   void __user *buffer, size_t *lenp, loff_t *ppos)
{
    return do_proc_doulongvec_minmax(table, write, buffer, lenp, ppos, 1l, 1l);
}

/**
 * proc_doulongvec_ms_jiffies_minmax - read a vector of millisecond values with min/max values
 * @table: the sysctl table
 * @write: %TRUE if this is a write to the sysctl file
 * @buffer: the user buffer
 * @lenp: the size of the user buffer
 * @ppos: file position
 *
 * Reads/writes up to table->maxlen/sizeof(unsigned long) unsigned long
 * values from/to the user buffer, treated as an ASCII string. The values
 * are treated as milliseconds, and converted to jiffies when they are stored.
 *
 * This routine will ensure the values are within the range specified by
 * table->extra1 (min) and table->extra2 (max).
 *
 * Returns 0 on success.
 */
int proc_doulongvec_ms_jiffies_minmax(struct ctl_table *table, int write,
				      void __user *buffer,
				      size_t *lenp, loff_t *ppos)
{
    return do_proc_doulongvec_minmax(table, write, buffer,
				     lenp, ppos, HZ, 1000l);
}


static int do_proc_dointvec_jiffies_conv(bool *negp, unsigned long *lvalp,
					 int *valp,
					 int write, void *data)
{
	if (write) {
		if (*lvalp > INT_MAX / HZ)
			return 1;
		*valp = *negp ? -(*lvalp*HZ) : (*lvalp*HZ);
	} else {
		int val = *valp;
		unsigned long lval;
		if (val < 0) {
			*negp = true;
			lval = -(unsigned long)val;
		} else {
			*negp = false;
			lval = (unsigned long)val;
		}
		*lvalp = lval / HZ;
	}
	return 0;
}

static int do_proc_dointvec_userhz_jiffies_conv(bool *negp, unsigned long *lvalp,
						int *valp,
						int write, void *data)
{
	if (write) {
		if (USER_HZ < HZ && *lvalp > (LONG_MAX / HZ) * USER_HZ)
			return 1;
		*valp = clock_t_to_jiffies(*negp ? -*lvalp : *lvalp);
	} else {
		int val = *valp;
		unsigned long lval;
		if (val < 0) {
			*negp = true;
			lval = -(unsigned long)val;
		} else {
			*negp = false;
			lval = (unsigned long)val;
		}
		*lvalp = jiffies_to_clock_t(lval);
	}
	return 0;
}

static int do_proc_dointvec_ms_jiffies_conv(bool *negp, unsigned long *lvalp,
					    int *valp,
					    int write, void *data)
{
	if (write) {
		unsigned long jif = msecs_to_jiffies(*negp ? -*lvalp : *lvalp);

		if (jif > INT_MAX)
			return 1;
		*valp = (int)jif;
	} else {
		int val = *valp;
		unsigned long lval;
		if (val < 0) {
			*negp = true;
			lval = -(unsigned long)val;
		} else {
			*negp = false;
			lval = (unsigned long)val;
		}
		*lvalp = jiffies_to_msecs(lval);
	}
	return 0;
}

/**
 * proc_dointvec_jiffies - read a vector of integers as seconds
 * @table: the sysctl table
 * @write: %TRUE if this is a write to the sysctl file
 * @buffer: the user buffer
 * @lenp: the size of the user buffer
 * @ppos: file position
 *
 * Reads/writes up to table->maxlen/sizeof(unsigned int) integer
 * values from/to the user buffer, treated as an ASCII string. 
 * The values read are assumed to be in seconds, and are converted into
 * jiffies.
 *
 * Returns 0 on success.
 */
int proc_dointvec_jiffies(struct ctl_table *table, int write,
			  void __user *buffer, size_t *lenp, loff_t *ppos)
{
    return do_proc_dointvec(table,write,buffer,lenp,ppos,
		    	    do_proc_dointvec_jiffies_conv,NULL);
}

/**
 * proc_dointvec_userhz_jiffies - read a vector of integers as 1/USER_HZ seconds
 * @table: the sysctl table
 * @write: %TRUE if this is a write to the sysctl file
 * @buffer: the user buffer
 * @lenp: the size of the user buffer
 * @ppos: pointer to the file position
 *
 * Reads/writes up to table->maxlen/sizeof(unsigned int) integer
 * values from/to the user buffer, treated as an ASCII string. 
 * The values read are assumed to be in 1/USER_HZ seconds, and 
 * are converted into jiffies.
 *
 * Returns 0 on success.
 */
int proc_dointvec_userhz_jiffies(struct ctl_table *table, int write,
				 void __user *buffer, size_t *lenp, loff_t *ppos)
{
    return do_proc_dointvec(table,write,buffer,lenp,ppos,
		    	    do_proc_dointvec_userhz_jiffies_conv,NULL);
}

/**
 * proc_dointvec_ms_jiffies - read a vector of integers as 1 milliseconds
 * @table: the sysctl table
 * @write: %TRUE if this is a write to the sysctl file
 * @buffer: the user buffer
 * @lenp: the size of the user buffer
 * @ppos: file position
 * @ppos: the current position in the file
 *
 * Reads/writes up to table->maxlen/sizeof(unsigned int) integer
 * values from/to the user buffer, treated as an ASCII string. 
 * The values read are assumed to be in 1/1000 seconds, and 
 * are converted into jiffies.
 *
 * Returns 0 on success.
 */
int proc_dointvec_ms_jiffies(struct ctl_table *table, int write,
			     void __user *buffer, size_t *lenp, loff_t *ppos)
{
	return do_proc_dointvec(table, write, buffer, lenp, ppos,
				do_proc_dointvec_ms_jiffies_conv, NULL);
}

static int proc_do_cad_pid(struct ctl_table *table, int write,
			   void __user *buffer, size_t *lenp, loff_t *ppos)
{
	struct pid *new_pid;
	pid_t tmp;
	int r;

	tmp = pid_vnr(cad_pid);

	r = __do_proc_dointvec(&tmp, table, write, buffer,
			       lenp, ppos, NULL, NULL);
	if (r || !write)
		return r;

	new_pid = find_get_pid(tmp);
	if (!new_pid)
		return -ESRCH;

	put_pid(xchg(&cad_pid, new_pid));
	return 0;
}

/**
 * proc_do_large_bitmap - read/write from/to a large bitmap
 * @table: the sysctl table
 * @write: %TRUE if this is a write to the sysctl file
 * @buffer: the user buffer
 * @lenp: the size of the user buffer
 * @ppos: file position
 *
 * The bitmap is stored at table->data and the bitmap length (in bits)
 * in table->maxlen.
 *
 * We use a range comma separated format (e.g. 1,3-4,10-10) so that
 * large bitmaps may be represented in a compact manner. Writing into
 * the file will clear the bitmap then update it with the given input.
 *
 * Returns 0 on success.
 */
int proc_do_large_bitmap(struct ctl_table *table, int write,
			 void __user *buffer, size_t *lenp, loff_t *ppos)
{
	int err = 0;
	bool first = 1;
	size_t left = *lenp;
	unsigned long bitmap_len = table->maxlen;
	unsigned long *bitmap = *(unsigned long **) table->data;
	unsigned long *tmp_bitmap = NULL;
	char tr_a[] = { '-', ',', '\n' }, tr_b[] = { ',', '\n', 0 }, c;

	if (!bitmap || !bitmap_len || !left || (*ppos && !write)) {
		*lenp = 0;
		return 0;
	}

	if (write) {
		char *kbuf, *p;

		if (left > PAGE_SIZE - 1)
			left = PAGE_SIZE - 1;

		p = kbuf = memdup_user_nul(buffer, left);
		if (IS_ERR(kbuf))
			return PTR_ERR(kbuf);

		tmp_bitmap = kzalloc(BITS_TO_LONGS(bitmap_len) * sizeof(unsigned long),
				     GFP_KERNEL);
		if (!tmp_bitmap) {
			kfree(kbuf);
			return -ENOMEM;
		}
		proc_skip_char(&p, &left, '\n');
		while (!err && left) {
			unsigned long val_a, val_b;
			bool neg;

			err = proc_get_long(&p, &left, &val_a, &neg, tr_a,
					     sizeof(tr_a), &c);
			if (err)
				break;
			if (val_a >= bitmap_len || neg) {
				err = -EINVAL;
				break;
			}

			val_b = val_a;
			if (left) {
				p++;
				left--;
			}

			if (c == '-') {
				err = proc_get_long(&p, &left, &val_b,
						     &neg, tr_b, sizeof(tr_b),
						     &c);
				if (err)
					break;
				if (val_b >= bitmap_len || neg ||
				    val_a > val_b) {
					err = -EINVAL;
					break;
				}
				if (left) {
					p++;
					left--;
				}
			}

			bitmap_set(tmp_bitmap, val_a, val_b - val_a + 1);
			first = 0;
			proc_skip_char(&p, &left, '\n');
		}
		kfree(kbuf);
	} else {
		unsigned long bit_a, bit_b = 0;

		while (left) {
			bit_a = find_next_bit(bitmap, bitmap_len, bit_b);
			if (bit_a >= bitmap_len)
				break;
			bit_b = find_next_zero_bit(bitmap, bitmap_len,
						   bit_a + 1) - 1;

			if (!first) {
				err = proc_put_char(&buffer, &left, ',');
				if (err)
					break;
			}
			err = proc_put_long(&buffer, &left, bit_a, false);
			if (err)
				break;
			if (bit_a != bit_b) {
				err = proc_put_char(&buffer, &left, '-');
				if (err)
					break;
				err = proc_put_long(&buffer, &left, bit_b, false);
				if (err)
					break;
			}

			first = 0; bit_b++;
		}
		if (!err)
			err = proc_put_char(&buffer, &left, '\n');
	}

	if (!err) {
		if (write) {
			if (*ppos)
				bitmap_or(bitmap, bitmap, tmp_bitmap, bitmap_len);
			else
				bitmap_copy(bitmap, tmp_bitmap, bitmap_len);
		}
		kfree(tmp_bitmap);
		*lenp -= left;
		*ppos += *lenp;
		return 0;
	} else {
		kfree(tmp_bitmap);
		return err;
	}
}

#else /* CONFIG_PROC_SYSCTL */

int proc_dostring(struct ctl_table *table, int write,
		  void __user *buffer, size_t *lenp, loff_t *ppos)
{
	return -ENOSYS;
}

int proc_dointvec(struct ctl_table *table, int write,
		  void __user *buffer, size_t *lenp, loff_t *ppos)
{
	return -ENOSYS;
}

int proc_douintvec(struct ctl_table *table, int write,
		  void __user *buffer, size_t *lenp, loff_t *ppos)
{
	return -ENOSYS;
}

int proc_dointvec_minmax(struct ctl_table *table, int write,
		    void __user *buffer, size_t *lenp, loff_t *ppos)
{
	return -ENOSYS;
}

int proc_douintvec_minmax(struct ctl_table *table, int write,
			  void __user *buffer, size_t *lenp, loff_t *ppos)
{
	return -ENOSYS;
}

int proc_dointvec_jiffies(struct ctl_table *table, int write,
		    void __user *buffer, size_t *lenp, loff_t *ppos)
{
	return -ENOSYS;
}

int proc_dointvec_userhz_jiffies(struct ctl_table *table, int write,
		    void __user *buffer, size_t *lenp, loff_t *ppos)
{
	return -ENOSYS;
}

int proc_dointvec_ms_jiffies(struct ctl_table *table, int write,
			     void __user *buffer, size_t *lenp, loff_t *ppos)
{
	return -ENOSYS;
}

int proc_doulongvec_minmax(struct ctl_table *table, int write,
		    void __user *buffer, size_t *lenp, loff_t *ppos)
{
	return -ENOSYS;
}

int proc_doulongvec_ms_jiffies_minmax(struct ctl_table *table, int write,
				      void __user *buffer,
				      size_t *lenp, loff_t *ppos)
{
    return -ENOSYS;
}


#endif /* CONFIG_PROC_SYSCTL */

/*
 * No sense putting this after each symbol definition, twice,
 * exception granted :-)
 */
EXPORT_SYMBOL(proc_dointvec);
EXPORT_SYMBOL(proc_douintvec);
EXPORT_SYMBOL(proc_dointvec_jiffies);
EXPORT_SYMBOL(proc_dointvec_minmax);
EXPORT_SYMBOL_GPL(proc_douintvec_minmax);
EXPORT_SYMBOL(proc_dointvec_userhz_jiffies);
EXPORT_SYMBOL(proc_dointvec_ms_jiffies);
EXPORT_SYMBOL(proc_dostring);
EXPORT_SYMBOL(proc_doulongvec_minmax);
EXPORT_SYMBOL(proc_doulongvec_ms_jiffies_minmax);<|MERGE_RESOLUTION|>--- conflicted
+++ resolved
@@ -2494,7 +2494,6 @@
 				   buffer, lenp, ppos, conv, data);
 }
 
-<<<<<<< HEAD
 int pc_limit_proc_dointvec(struct ctl_table *table, int write,
 		     void __user *buffer, size_t *lenp, loff_t *ppos)
 {
@@ -2510,8 +2509,6 @@
 	return ret;
 }
 
-=======
->>>>>>> b24e79ac
 /**
  * proc_dointvec - read a vector of integers
  * @table: the sysctl table
