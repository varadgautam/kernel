#include <linux/suspend.h>
#include <linux/utsname.h>

struct swsusp_info {
	struct new_utsname	uts;
	u32			version_code;
	unsigned long		num_physpages;
	int			cpus;
	unsigned long		image_pages;
	unsigned long		pages;
	unsigned long		size;
} __attribute__((aligned(PAGE_SIZE)));



#ifdef CONFIG_SOFTWARE_SUSPEND
extern int pm_suspend_disk(void);

#else
static inline int pm_suspend_disk(void)
{
	return -EPERM;
}
#endif
extern struct semaphore pm_sem;
#define power_attr(_name) \
static struct subsys_attribute _name##_attr = {	\
	.attr	= {				\
		.name = __stringify(_name),	\
		.mode = 0644,			\
	},					\
	.show	= _name##_show,			\
	.store	= _name##_store,		\
}

extern struct subsystem power_subsys;

/* References to section boundaries */
extern const void __nosave_begin, __nosave_end;

extern struct pbe *pagedir_nosave;

/* Preferred image size in bytes (default 500 MB) */
extern unsigned long image_size;
extern int in_suspend;
extern dev_t swsusp_resume_device;

extern asmlinkage int swsusp_arch_suspend(void);
extern asmlinkage int swsusp_arch_resume(void);

extern unsigned int count_data_pages(void);

struct snapshot_handle {
	loff_t		offset;
	unsigned int	page;
	unsigned int	page_offset;
	unsigned int	prev;
<<<<<<< HEAD
	struct pbe	*pbe;
=======
	struct pbe	*pbe, *last_pbe;
>>>>>>> 120bda20
	void		*buffer;
	unsigned int	buf_offset;
};

#define data_of(handle)	((handle).buffer + (handle).buf_offset)

extern int snapshot_read_next(struct snapshot_handle *handle, size_t count);
extern int snapshot_write_next(struct snapshot_handle *handle, size_t count);
int snapshot_image_loaded(struct snapshot_handle *handle);

#define SNAPSHOT_IOC_MAGIC	'3'
#define SNAPSHOT_FREEZE			_IO(SNAPSHOT_IOC_MAGIC, 1)
#define SNAPSHOT_UNFREEZE		_IO(SNAPSHOT_IOC_MAGIC, 2)
#define SNAPSHOT_ATOMIC_SNAPSHOT	_IOW(SNAPSHOT_IOC_MAGIC, 3, void *)
#define SNAPSHOT_ATOMIC_RESTORE		_IO(SNAPSHOT_IOC_MAGIC, 4)
#define SNAPSHOT_FREE			_IO(SNAPSHOT_IOC_MAGIC, 5)
#define SNAPSHOT_SET_IMAGE_SIZE		_IOW(SNAPSHOT_IOC_MAGIC, 6, unsigned long)
#define SNAPSHOT_AVAIL_SWAP		_IOR(SNAPSHOT_IOC_MAGIC, 7, void *)
#define SNAPSHOT_GET_SWAP_PAGE		_IOR(SNAPSHOT_IOC_MAGIC, 8, void *)
#define SNAPSHOT_FREE_SWAP_PAGES	_IO(SNAPSHOT_IOC_MAGIC, 9)
#define SNAPSHOT_SET_SWAP_FILE		_IOW(SNAPSHOT_IOC_MAGIC, 10, unsigned int)
#define SNAPSHOT_S2RAM			_IO(SNAPSHOT_IOC_MAGIC, 11)
#define SNAPSHOT_IOC_MAXNR	11

/**
 *	The bitmap is used for tracing allocated swap pages
 *
 *	The entire bitmap consists of a number of bitmap_page
 *	structures linked with the help of the .next member.
 *	Thus each page can be allocated individually, so we only
 *	need to make 0-order memory allocations to create
 *	the bitmap.
 */

#define BITMAP_PAGE_SIZE	(PAGE_SIZE - sizeof(void *))
#define BITMAP_PAGE_CHUNKS	(BITMAP_PAGE_SIZE / sizeof(long))
#define BITS_PER_CHUNK		(sizeof(long) * 8)
#define BITMAP_PAGE_BITS	(BITMAP_PAGE_CHUNKS * BITS_PER_CHUNK)

struct bitmap_page {
	unsigned long		chunks[BITMAP_PAGE_CHUNKS];
	struct bitmap_page	*next;
};

extern void free_bitmap(struct bitmap_page *bitmap);
extern struct bitmap_page *alloc_bitmap(unsigned int nr_bits);
extern unsigned long alloc_swap_page(int swap, struct bitmap_page *bitmap);
extern void free_all_swap_pages(int swap, struct bitmap_page *bitmap);

extern int swsusp_check(void);
extern int swsusp_shrink_memory(void);
extern void swsusp_free(void);
extern int swsusp_suspend(void);
extern int swsusp_resume(void);
extern int swsusp_read(void);
extern int swsusp_write(void);
extern void swsusp_close(void);
extern int suspend_enter(suspend_state_t state);<|MERGE_RESOLUTION|>--- conflicted
+++ resolved
@@ -55,11 +55,7 @@
 	unsigned int	page;
 	unsigned int	page_offset;
 	unsigned int	prev;
-<<<<<<< HEAD
-	struct pbe	*pbe;
-=======
 	struct pbe	*pbe, *last_pbe;
->>>>>>> 120bda20
 	void		*buffer;
 	unsigned int	buf_offset;
 };
