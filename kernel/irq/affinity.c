--- conflicted
+++ resolved
@@ -117,13 +117,9 @@
 	 */
 	if (numvecs <= nodes) {
 		for_each_node_mask(n, nodemsk) {
-<<<<<<< HEAD
-			cpumask_or(masks + curvec, masks + curvec, node_to_cpumask[n]);
-=======
 			cpumask_or(&masks[curvec].mask,
 					&masks[curvec].mask,
 					node_to_cpumask[n]);
->>>>>>> 8ccc0d69
 			if (++curvec == last_affv)
 				curvec = firstvec;
 		}
