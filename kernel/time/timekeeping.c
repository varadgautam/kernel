--- conflicted
+++ resolved
@@ -298,12 +298,7 @@
 static inline u32 arch_gettimeoffset(void) { return 0; }
 #endif
 
-<<<<<<< HEAD
-static inline u64 timekeeping_delta_to_ns(struct tk_read_base *tkr,
-					  cycle_t delta)
-=======
 static inline u64 timekeeping_delta_to_ns(struct tk_read_base *tkr, u64 delta)
->>>>>>> a062067a
 {
 	u64 nsec;
 
