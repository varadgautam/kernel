/*
 *  linux/kernel/time/timekeeping.c
 *
 *  Kernel timekeeping code and accessor functions
 *
 *  This code was moved from linux/kernel/timer.c.
 *  Please see that file for copyright and history logs.
 *
 */

#include <linux/module.h>
#include <linux/interrupt.h>
#include <linux/percpu.h>
#include <linux/init.h>
#include <linux/mm.h>
#include <linux/sched.h>
#include <linux/syscore_ops.h>
#include <linux/clocksource.h>
#include <linux/jiffies.h>
#include <linux/time.h>
#include <linux/tick.h>
#include <linux/stop_machine.h>
#ifdef CONFIG_XEN_PRIVILEGED_GUEST
#include <asm/time.h>
#endif

/* Structure holding internal timekeeping values. */
struct timekeeper {
	/* Current clocksource used for timekeeping. */
	struct clocksource *clock;
	/* The shift value of the current clocksource. */
	int	shift;

	/* Number of clock cycles in one NTP interval. */
	cycle_t cycle_interval;
	/* Number of clock shifted nano seconds in one NTP interval. */
	u64	xtime_interval;
	/* shifted nano seconds left over when rounding cycle_interval */
	s64	xtime_remainder;
	/* Raw nano seconds accumulated per NTP interval. */
	u32	raw_interval;

	/* Clock shifted nano seconds remainder not stored in xtime.tv_nsec. */
	u64	xtime_nsec;
	/* Difference between accumulated time and NTP time in ntp
	 * shifted nano seconds. */
	s64	ntp_error;
	/* Shift conversion between clock shifted nano seconds and
	 * ntp shifted nano seconds. */
	int	ntp_error_shift;
	/* NTP adjusted clock multiplier */
	u32	mult;
};

static struct timekeeper timekeeper;

/**
 * timekeeper_setup_internals - Set up internals to use clocksource clock.
 *
 * @clock:		Pointer to clocksource.
 *
 * Calculates a fixed cycle/nsec interval for a given clocksource/adjustment
 * pair and interval request.
 *
 * Unless you're the timekeeping code, you should not be using this!
 */
static void timekeeper_setup_internals(struct clocksource *clock)
{
	cycle_t interval;
	u64 tmp, ntpinterval;

	timekeeper.clock = clock;
	clock->cycle_last = clock->read(clock);

	/* Do the ns -> cycle conversion first, using original mult */
	tmp = NTP_INTERVAL_LENGTH;
	tmp <<= clock->shift;
	ntpinterval = tmp;
	tmp += clock->mult/2;
	do_div(tmp, clock->mult);
	if (tmp == 0)
		tmp = 1;

	interval = (cycle_t) tmp;
	timekeeper.cycle_interval = interval;

	/* Go back from cycles -> shifted ns */
	timekeeper.xtime_interval = (u64) interval * clock->mult;
	timekeeper.xtime_remainder = ntpinterval - timekeeper.xtime_interval;
	timekeeper.raw_interval =
		((u64) interval * clock->mult) >> clock->shift;

	timekeeper.xtime_nsec = 0;
	timekeeper.shift = clock->shift;

	timekeeper.ntp_error = 0;
	timekeeper.ntp_error_shift = NTP_SCALE_SHIFT - clock->shift;

	/*
	 * The timekeeper keeps its own mult values for the currently
	 * active clocksource. These value will be adjusted via NTP
	 * to counteract clock drifting.
	 */
	timekeeper.mult = clock->mult;
}

/* Timekeeper helper functions. */
static inline s64 timekeeping_get_ns(void)
{
	cycle_t cycle_now, cycle_delta;
	struct clocksource *clock;

	/* read clocksource: */
	clock = timekeeper.clock;
	cycle_now = clock->read(clock);

	/* calculate the delta since the last update_wall_time: */
	cycle_delta = (cycle_now - clock->cycle_last) & clock->mask;

	/* return delta convert to nanoseconds using ntp adjusted mult. */
	return clocksource_cyc2ns(cycle_delta, timekeeper.mult,
				  timekeeper.shift);
}

static inline s64 timekeeping_get_ns_raw(void)
{
	cycle_t cycle_now, cycle_delta;
	struct clocksource *clock;

	/* read clocksource: */
	clock = timekeeper.clock;
	cycle_now = clock->read(clock);

	/* calculate the delta since the last update_wall_time: */
	cycle_delta = (cycle_now - clock->cycle_last) & clock->mask;

	/* return delta convert to nanoseconds using ntp adjusted mult. */
	return clocksource_cyc2ns(cycle_delta, clock->mult, clock->shift);
}

/*
 * This read-write spinlock protects us from races in SMP while
 * playing with xtime.
 */
__cacheline_aligned_in_smp DEFINE_SEQLOCK(xtime_lock);


/*
 * The current time
 * wall_to_monotonic is what we need to add to xtime (or xtime corrected
 * for sub jiffie times) to get to monotonic time.  Monotonic is pegged
 * at zero at system boot time, so wall_to_monotonic will be negative,
 * however, we will ALWAYS keep the tv_nsec part positive so we can use
 * the usual normalization.
 *
 * wall_to_monotonic is moved after resume from suspend for the monotonic
 * time not to jump. We need to add total_sleep_time to wall_to_monotonic
 * to get the real boot based time offset.
 *
 * - wall_to_monotonic is no longer the boot time, getboottime must be
 * used instead.
 */
static struct timespec xtime __attribute__ ((aligned (16)));
static struct timespec wall_to_monotonic __attribute__ ((aligned (16)));
static struct timespec total_sleep_time;

/*
 * The raw monotonic time for the CLOCK_MONOTONIC_RAW posix clock.
 */
static struct timespec raw_time;

/* flag for if timekeeping is suspended */
int __read_mostly timekeeping_suspended;

/* must hold xtime_lock */
void timekeeping_leap_insert(int leapsecond)
{
	xtime.tv_sec += leapsecond;
	wall_to_monotonic.tv_sec -= leapsecond;
	update_vsyscall(&xtime, &wall_to_monotonic, timekeeper.clock,
			timekeeper.mult);
}

/**
 * timekeeping_forward_now - update clock to the current time
 *
 * Forward the current clock to update its state since the last call to
 * update_wall_time(). This is useful before significant clock changes,
 * as it avoids having to deal with this time offset explicitly.
 */
static void timekeeping_forward_now(void)
{
	cycle_t cycle_now, cycle_delta;
	struct clocksource *clock;
	s64 nsec;

	clock = timekeeper.clock;
	cycle_now = clock->read(clock);
	cycle_delta = (cycle_now - clock->cycle_last) & clock->mask;
	clock->cycle_last = cycle_now;

	nsec = clocksource_cyc2ns(cycle_delta, timekeeper.mult,
				  timekeeper.shift);

	/* If arch requires, add in gettimeoffset() */
	nsec += arch_gettimeoffset();

	timespec_add_ns(&xtime, nsec);

	nsec = clocksource_cyc2ns(cycle_delta, clock->mult, clock->shift);
	timespec_add_ns(&raw_time, nsec);
}

/**
 * getnstimeofday - Returns the time of day in a timespec
 * @ts:		pointer to the timespec to be set
 *
 * Returns the time of day in a timespec.
 */
void getnstimeofday(struct timespec *ts)
{
	unsigned long seq;
	s64 nsecs;

	WARN_ON(timekeeping_suspended);

	do {
		seq = read_seqbegin(&xtime_lock);

		*ts = xtime;
		nsecs = timekeeping_get_ns();

		/* If arch requires, add in gettimeoffset() */
		nsecs += arch_gettimeoffset();

	} while (read_seqretry(&xtime_lock, seq));

	timespec_add_ns(ts, nsecs);
}

EXPORT_SYMBOL(getnstimeofday);

ktime_t ktime_get(void)
{
	unsigned int seq;
	s64 secs, nsecs;

	WARN_ON(timekeeping_suspended);

	do {
		seq = read_seqbegin(&xtime_lock);
		secs = xtime.tv_sec + wall_to_monotonic.tv_sec;
		nsecs = xtime.tv_nsec + wall_to_monotonic.tv_nsec;
		nsecs += timekeeping_get_ns();
		/* If arch requires, add in gettimeoffset() */
		nsecs += arch_gettimeoffset();

	} while (read_seqretry(&xtime_lock, seq));
	/*
	 * Use ktime_set/ktime_add_ns to create a proper ktime on
	 * 32-bit architectures without CONFIG_KTIME_SCALAR.
	 */
	return ktime_add_ns(ktime_set(secs, 0), nsecs);
}
EXPORT_SYMBOL_GPL(ktime_get);

/**
 * ktime_get_ts - get the monotonic clock in timespec format
 * @ts:		pointer to timespec variable
 *
 * The function calculates the monotonic clock from the realtime
 * clock and the wall_to_monotonic offset and stores the result
 * in normalized timespec format in the variable pointed to by @ts.
 */
void ktime_get_ts(struct timespec *ts)
{
	struct timespec tomono;
	unsigned int seq;
	s64 nsecs;

	WARN_ON(timekeeping_suspended);

	do {
		seq = read_seqbegin(&xtime_lock);
		*ts = xtime;
		tomono = wall_to_monotonic;
		nsecs = timekeeping_get_ns();
		/* If arch requires, add in gettimeoffset() */
		nsecs += arch_gettimeoffset();

	} while (read_seqretry(&xtime_lock, seq));

	set_normalized_timespec(ts, ts->tv_sec + tomono.tv_sec,
				ts->tv_nsec + tomono.tv_nsec + nsecs);
}
EXPORT_SYMBOL_GPL(ktime_get_ts);

#ifdef CONFIG_NTP_PPS

/**
 * getnstime_raw_and_real - get day and raw monotonic time in timespec format
 * @ts_raw:	pointer to the timespec to be set to raw monotonic time
 * @ts_real:	pointer to the timespec to be set to the time of day
 *
 * This function reads both the time of day and raw monotonic time at the
 * same time atomically and stores the resulting timestamps in timespec
 * format.
 */
void getnstime_raw_and_real(struct timespec *ts_raw, struct timespec *ts_real)
{
	unsigned long seq;
	s64 nsecs_raw, nsecs_real;

	WARN_ON_ONCE(timekeeping_suspended);

	do {
		u32 arch_offset;

		seq = read_seqbegin(&xtime_lock);

		*ts_raw = raw_time;
		*ts_real = xtime;

		nsecs_raw = timekeeping_get_ns_raw();
		nsecs_real = timekeeping_get_ns();

		/* If arch requires, add in gettimeoffset() */
		arch_offset = arch_gettimeoffset();
		nsecs_raw += arch_offset;
		nsecs_real += arch_offset;

	} while (read_seqretry(&xtime_lock, seq));

	timespec_add_ns(ts_raw, nsecs_raw);
	timespec_add_ns(ts_real, nsecs_real);
}
EXPORT_SYMBOL(getnstime_raw_and_real);

#endif /* CONFIG_NTP_PPS */

/**
 * do_gettimeofday - Returns the time of day in a timeval
 * @tv:		pointer to the timeval to be set
 *
 * NOTE: Users should be converted to using getnstimeofday()
 */
void do_gettimeofday(struct timeval *tv)
{
	struct timespec now;

	getnstimeofday(&now);
	tv->tv_sec = now.tv_sec;
	tv->tv_usec = now.tv_nsec/1000;
}

EXPORT_SYMBOL(do_gettimeofday);
/**
 * do_settimeofday - Sets the time of day
 * @tv:		pointer to the timespec variable containing the new time
 *
 * Sets the time of day to the new time and update NTP and notify hrtimers
 */
int do_settimeofday(const struct timespec *tv)
{
	struct timespec ts_delta;
	unsigned long flags;

	if ((unsigned long)tv->tv_nsec >= NSEC_PER_SEC)
		return -EINVAL;

	write_seqlock_irqsave(&xtime_lock, flags);

	timekeeping_forward_now();

	ts_delta.tv_sec = tv->tv_sec - xtime.tv_sec;
	ts_delta.tv_nsec = tv->tv_nsec - xtime.tv_nsec;
	wall_to_monotonic = timespec_sub(wall_to_monotonic, ts_delta);

	xtime = *tv;

	timekeeper.ntp_error = 0;
	ntp_clear();

	update_vsyscall(&xtime, &wall_to_monotonic, timekeeper.clock,
				timekeeper.mult);
#ifdef CONFIG_XEN_PRIVILEGED_GUEST
	xen_update_wallclock(tv);
#endif

	write_sequnlock_irqrestore(&xtime_lock, flags);

	/* signal hrtimers about time change */
	clock_was_set();

	return 0;
}

EXPORT_SYMBOL(do_settimeofday);


/**
 * timekeeping_inject_offset - Adds or subtracts from the current time.
 * @tv:		pointer to the timespec variable containing the offset
 *
 * Adds or subtracts an offset value from the current time.
 */
int timekeeping_inject_offset(struct timespec *ts)
{
	unsigned long flags;

	if ((unsigned long)ts->tv_nsec >= NSEC_PER_SEC)
		return -EINVAL;

	write_seqlock_irqsave(&xtime_lock, flags);

	timekeeping_forward_now();

	xtime = timespec_add(xtime, *ts);
	wall_to_monotonic = timespec_sub(wall_to_monotonic, *ts);

	timekeeper.ntp_error = 0;
	ntp_clear();

	update_vsyscall(&xtime, &wall_to_monotonic, timekeeper.clock,
				timekeeper.mult);

	write_sequnlock_irqrestore(&xtime_lock, flags);

	/* signal hrtimers about time change */
	clock_was_set();

	return 0;
}
EXPORT_SYMBOL(timekeeping_inject_offset);

/**
 * change_clocksource - Swaps clocksources if a new one is available
 *
 * Accumulates current time interval and initializes new clocksource
 */
static int change_clocksource(void *data)
{
	struct clocksource *new, *old;

	new = (struct clocksource *) data;

	timekeeping_forward_now();
	if (!new->enable || new->enable(new) == 0) {
		old = timekeeper.clock;
		timekeeper_setup_internals(new);
		if (old->disable)
			old->disable(old);
	}
	return 0;
}

/**
 * timekeeping_notify - Install a new clock source
 * @clock:		pointer to the clock source
 *
 * This function is called from clocksource.c after a new, better clock
 * source has been registered. The caller holds the clocksource_mutex.
 */
void timekeeping_notify(struct clocksource *clock)
{
	if (timekeeper.clock == clock)
		return;
	stop_machine(change_clocksource, clock, NULL);
	tick_clock_notify();
}

/**
 * ktime_get_real - get the real (wall-) time in ktime_t format
 *
 * returns the time in ktime_t format
 */
ktime_t ktime_get_real(void)
{
	struct timespec now;

	getnstimeofday(&now);

	return timespec_to_ktime(now);
}
EXPORT_SYMBOL_GPL(ktime_get_real);

/**
 * getrawmonotonic - Returns the raw monotonic time in a timespec
 * @ts:		pointer to the timespec to be set
 *
 * Returns the raw monotonic time (completely un-modified by ntp)
 */
void getrawmonotonic(struct timespec *ts)
{
	unsigned long seq;
	s64 nsecs;

	do {
		seq = read_seqbegin(&xtime_lock);
		nsecs = timekeeping_get_ns_raw();
		*ts = raw_time;

	} while (read_seqretry(&xtime_lock, seq));

	timespec_add_ns(ts, nsecs);
}
EXPORT_SYMBOL(getrawmonotonic);


/**
 * timekeeping_valid_for_hres - Check if timekeeping is suitable for hres
 */
int timekeeping_valid_for_hres(void)
{
	unsigned long seq;
	int ret;

	do {
		seq = read_seqbegin(&xtime_lock);

		ret = timekeeper.clock->flags & CLOCK_SOURCE_VALID_FOR_HRES;

	} while (read_seqretry(&xtime_lock, seq));

	return ret;
}

/**
 * timekeeping_max_deferment - Returns max time the clocksource can be deferred
 *
 * Caller must observe xtime_lock via read_seqbegin/read_seqretry to
 * ensure that the clocksource does not change!
 */
u64 timekeeping_max_deferment(void)
{
	return timekeeper.clock->max_idle_ns;
}

/**
 * read_persistent_clock -  Return time from the persistent clock.
 *
 * Weak dummy function for arches that do not yet support it.
 * Reads the time from the battery backed persistent clock.
 * Returns a timespec with tv_sec=0 and tv_nsec=0 if unsupported.
 *
 *  XXX - Do be sure to remove it once all arches implement it.
 */
void __attribute__((weak)) read_persistent_clock(struct timespec *ts)
{
	ts->tv_sec = 0;
	ts->tv_nsec = 0;
}

/**
 * read_boot_clock -  Return time of the system start.
 *
 * Weak dummy function for arches that do not yet support it.
 * Function to read the exact time the system has been started.
 * Returns a timespec with tv_sec=0 and tv_nsec=0 if unsupported.
 *
 *  XXX - Do be sure to remove it once all arches implement it.
 */
void __attribute__((weak)) read_boot_clock(struct timespec *ts)
{
	ts->tv_sec = 0;
	ts->tv_nsec = 0;
}

/*
 * timekeeping_init - Initializes the clocksource and common timekeeping values
 */
void __init timekeeping_init(void)
{
	struct clocksource *clock;
	unsigned long flags;
	struct timespec now, boot;

	read_persistent_clock(&now);
	read_boot_clock(&boot);

	write_seqlock_irqsave(&xtime_lock, flags);

	ntp_init();

	clock = clocksource_default_clock();
	if (clock->enable)
		clock->enable(clock);
	timekeeper_setup_internals(clock);

	xtime.tv_sec = now.tv_sec;
	xtime.tv_nsec = now.tv_nsec;
	raw_time.tv_sec = 0;
	raw_time.tv_nsec = 0;
	if (boot.tv_sec == 0 && boot.tv_nsec == 0) {
		boot.tv_sec = xtime.tv_sec;
		boot.tv_nsec = xtime.tv_nsec;
	}
	set_normalized_timespec(&wall_to_monotonic,
				-boot.tv_sec, -boot.tv_nsec);
	total_sleep_time.tv_sec = 0;
	total_sleep_time.tv_nsec = 0;
	write_sequnlock_irqrestore(&xtime_lock, flags);
}

/* time in seconds when suspend began */
static struct timespec timekeeping_suspend_time;

/**
 * __timekeeping_inject_sleeptime - Internal function to add sleep interval
 * @delta: pointer to a timespec delta value
 *
 * Takes a timespec offset measuring a suspend interval and properly
 * adds the sleep offset to the timekeeping variables.
 */
static void __timekeeping_inject_sleeptime(struct timespec *delta)
{
	if (!timespec_valid(delta)) {
		printk(KERN_WARNING "__timekeeping_inject_sleeptime: Invalid "
					"sleep delta value!\n");
		return;
	}

	xtime = timespec_add(xtime, *delta);
	wall_to_monotonic = timespec_sub(wall_to_monotonic, *delta);
	total_sleep_time = timespec_add(total_sleep_time, *delta);
}


/**
 * timekeeping_inject_sleeptime - Adds suspend interval to timeekeeping values
 * @delta: pointer to a timespec delta value
 *
 * This hook is for architectures that cannot support read_persistent_clock
 * because their RTC/persistent clock is only accessible when irqs are enabled.
 *
 * This function should only be called by rtc_resume(), and allows
 * a suspend offset to be injected into the timekeeping values.
 */
void timekeeping_inject_sleeptime(struct timespec *delta)
{
	unsigned long flags;
	struct timespec ts;

	/* Make sure we don't set the clock twice */
	read_persistent_clock(&ts);
	if (!(ts.tv_sec == 0 && ts.tv_nsec == 0))
		return;

	write_seqlock_irqsave(&xtime_lock, flags);
	timekeeping_forward_now();

	__timekeeping_inject_sleeptime(delta);

	timekeeper.ntp_error = 0;
	ntp_clear();
	update_vsyscall(&xtime, &wall_to_monotonic, timekeeper.clock,
				timekeeper.mult);

	write_sequnlock_irqrestore(&xtime_lock, flags);

	/* signal hrtimers about time change */
	clock_was_set();
}


/**
 * timekeeping_resume - Resumes the generic timekeeping subsystem.
 *
 * This is for the generic clocksource timekeeping.
 * xtime/wall_to_monotonic/jiffies/etc are
 * still managed by arch specific suspend/resume code.
 */
static void timekeeping_resume(void)
{
	unsigned long flags;
	struct timespec ts;

	read_persistent_clock(&ts);

	clocksource_resume();

	write_seqlock_irqsave(&xtime_lock, flags);

	if (timespec_compare(&ts, &timekeeping_suspend_time) > 0) {
		ts = timespec_sub(ts, timekeeping_suspend_time);
		__timekeeping_inject_sleeptime(&ts);
	}
	/* re-base the last cycle value */
	timekeeper.clock->cycle_last = timekeeper.clock->read(timekeeper.clock);
	timekeeper.ntp_error = 0;
	timekeeping_suspended = 0;
	write_sequnlock_irqrestore(&xtime_lock, flags);

	touch_softlockup_watchdog();

	clockevents_notify(CLOCK_EVT_NOTIFY_RESUME, NULL);

	/* Resume hrtimers */
	hrtimers_resume();
}

static int timekeeping_suspend(void)
{
	unsigned long flags;
	struct timespec		delta, delta_delta;
	static struct timespec	old_delta;

	read_persistent_clock(&timekeeping_suspend_time);

	write_seqlock_irqsave(&xtime_lock, flags);
	timekeeping_forward_now();
	timekeeping_suspended = 1;

	/*
	 * To avoid drift caused by repeated suspend/resumes,
	 * which each can add ~1 second drift error,
	 * try to compensate so the difference in system time
	 * and persistent_clock time stays close to constant.
	 */
	delta = timespec_sub(xtime, timekeeping_suspend_time);
	delta_delta = timespec_sub(delta, old_delta);
	if (abs(delta_delta.tv_sec)  >= 2) {
		/*
		 * if delta_delta is too large, assume time correction
		 * has occured and set old_delta to the current delta.
		 */
		old_delta = delta;
	} else {
		/* Otherwise try to adjust old_system to compensate */
		timekeeping_suspend_time =
			timespec_add(timekeeping_suspend_time, delta_delta);
	}
	write_sequnlock_irqrestore(&xtime_lock, flags);

	clockevents_notify(CLOCK_EVT_NOTIFY_SUSPEND, NULL);
	clocksource_suspend();

	return 0;
}

/* sysfs resume/suspend bits for timekeeping */
static struct syscore_ops timekeeping_syscore_ops = {
	.resume		= timekeeping_resume,
	.suspend	= timekeeping_suspend,
};

static int __init timekeeping_init_ops(void)
{
	register_syscore_ops(&timekeeping_syscore_ops);
	return 0;
}

device_initcall(timekeeping_init_ops);

/*
 * If the error is already larger, we look ahead even further
 * to compensate for late or lost adjustments.
 */
static __always_inline int timekeeping_bigadjust(s64 error, s64 *interval,
						 s64 *offset)
{
	s64 tick_error, i;
	u32 look_ahead, adj;
	s32 error2, mult;

	/*
	 * Use the current error value to determine how much to look ahead.
	 * The larger the error the slower we adjust for it to avoid problems
	 * with losing too many ticks, otherwise we would overadjust and
	 * produce an even larger error.  The smaller the adjustment the
	 * faster we try to adjust for it, as lost ticks can do less harm
	 * here.  This is tuned so that an error of about 1 msec is adjusted
	 * within about 1 sec (or 2^20 nsec in 2^SHIFT_HZ ticks).
	 */
	error2 = timekeeper.ntp_error >> (NTP_SCALE_SHIFT + 22 - 2 * SHIFT_HZ);
	error2 = abs(error2);
	for (look_ahead = 0; error2 > 0; look_ahead++)
		error2 >>= 2;

	/*
	 * Now calculate the error in (1 << look_ahead) ticks, but first
	 * remove the single look ahead already included in the error.
	 */
	tick_error = tick_length >> (timekeeper.ntp_error_shift + 1);
	tick_error -= timekeeper.xtime_interval >> 1;
	error = ((error - tick_error) >> look_ahead) + tick_error;

	/* Finally calculate the adjustment shift value.  */
	i = *interval;
	mult = 1;
	if (error < 0) {
		error = -error;
		*interval = -*interval;
		*offset = -*offset;
		mult = -1;
	}
	for (adj = 0; error > i; adj++)
		error >>= 1;

	*interval <<= adj;
	*offset <<= adj;
	return mult << adj;
}

/*
 * Adjust the multiplier to reduce the error value,
 * this is optimized for the most common adjustments of -1,0,1,
 * for other values we can do a bit more work.
 */
static void timekeeping_adjust(s64 offset)
{
	s64 error, interval = timekeeper.cycle_interval;
	int adj;

	/*
	 * The point of this is to check if the error is greater then half
	 * an interval.
	 *
	 * First we shift it down from NTP_SHIFT to clocksource->shifted nsecs.
	 *
	 * Note we subtract one in the shift, so that error is really error*2.
	 * This "saves" dividing(shifting) intererval twice, but keeps the
	 * (error > interval) comparision as still measuring if error is
	 * larger then half an interval.
	 *
	 * Note: It does not "save" on aggrivation when reading the code.
	 */
	error = timekeeper.ntp_error >> (timekeeper.ntp_error_shift - 1);
	if (error > interval) {
		/*
		 * We now divide error by 4(via shift), which checks if
		 * the error is greater then twice the interval.
		 * If it is greater, we need a bigadjust, if its smaller,
		 * we can adjust by 1.
		 */
		error >>= 2;
		/*
		 * XXX - In update_wall_time, we round up to the next
		 * nanosecond, and store the amount rounded up into
		 * the error. This causes the likely below to be unlikely.
		 *
		 * The properfix is to avoid rounding up by using
		 * the high precision timekeeper.xtime_nsec instead of
		 * xtime.tv_nsec everywhere. Fixing this will take some
		 * time.
		 */
		if (likely(error <= interval))
			adj = 1;
		else
			adj = timekeeping_bigadjust(error, &interval, &offset);
	} else if (error < -interval) {
		/* See comment above, this is just switched for the negative */
		error >>= 2;
		if (likely(error >= -interval)) {
			adj = -1;
			interval = -interval;
			offset = -offset;
		} else
			adj = timekeeping_bigadjust(error, &interval, &offset);
	} else /* No adjustment needed */
		return;

	WARN_ONCE(timekeeper.clock->maxadj &&
			(timekeeper.mult + adj > timekeeper.clock->mult +
						timekeeper.clock->maxadj),
			"Adjusting %s more then 11%% (%ld vs %ld)\n",
			timekeeper.clock->name, (long)timekeeper.mult + adj,
			(long)timekeeper.clock->mult +
				timekeeper.clock->maxadj);
<<<<<<< HEAD
=======
	/*
	 * So the following can be confusing.
	 *
	 * To keep things simple, lets assume adj == 1 for now.
	 *
	 * When adj != 1, remember that the interval and offset values
	 * have been appropriately scaled so the math is the same.
	 *
	 * The basic idea here is that we're increasing the multiplier
	 * by one, this causes the xtime_interval to be incremented by
	 * one cycle_interval. This is because:
	 *	xtime_interval = cycle_interval * mult
	 * So if mult is being incremented by one:
	 *	xtime_interval = cycle_interval * (mult + 1)
	 * Its the same as:
	 *	xtime_interval = (cycle_interval * mult) + cycle_interval
	 * Which can be shortened to:
	 *	xtime_interval += cycle_interval
	 *
	 * So offset stores the non-accumulated cycles. Thus the current
	 * time (in shifted nanoseconds) is:
	 *	now = (offset * adj) + xtime_nsec
	 * Now, even though we're adjusting the clock frequency, we have
	 * to keep time consistent. In other words, we can't jump back
	 * in time, and we also want to avoid jumping forward in time.
	 *
	 * So given the same offset value, we need the time to be the same
	 * both before and after the freq adjustment.
	 *	now = (offset * adj_1) + xtime_nsec_1
	 *	now = (offset * adj_2) + xtime_nsec_2
	 * So:
	 *	(offset * adj_1) + xtime_nsec_1 =
	 *		(offset * adj_2) + xtime_nsec_2
	 * And we know:
	 *	adj_2 = adj_1 + 1
	 * So:
	 *	(offset * adj_1) + xtime_nsec_1 =
	 *		(offset * (adj_1+1)) + xtime_nsec_2
	 *	(offset * adj_1) + xtime_nsec_1 =
	 *		(offset * adj_1) + offset + xtime_nsec_2
	 * Canceling the sides:
	 *	xtime_nsec_1 = offset + xtime_nsec_2
	 * Which gives us:
	 *	xtime_nsec_2 = xtime_nsec_1 - offset
	 * Which simplfies to:
	 *	xtime_nsec -= offset
	 *
	 * XXX - TODO: Doc ntp_error calculation.
	 */
>>>>>>> 250a8155
	timekeeper.mult += adj;
	timekeeper.xtime_interval += interval;
	timekeeper.xtime_nsec -= offset;
	timekeeper.ntp_error -= (interval - offset) <<
				timekeeper.ntp_error_shift;
}


/**
 * logarithmic_accumulation - shifted accumulation of cycles
 *
 * This functions accumulates a shifted interval of cycles into
 * into a shifted interval nanoseconds. Allows for O(log) accumulation
 * loop.
 *
 * Returns the unconsumed cycles.
 */
static cycle_t logarithmic_accumulation(cycle_t offset, int shift)
{
	u64 nsecps = (u64)NSEC_PER_SEC << timekeeper.shift;
	u64 raw_nsecs;

	/* If the offset is smaller then a shifted interval, do nothing */
	if (offset < timekeeper.cycle_interval<<shift)
		return offset;

	/* Accumulate one shifted interval */
	offset -= timekeeper.cycle_interval << shift;
	timekeeper.clock->cycle_last += timekeeper.cycle_interval << shift;

	timekeeper.xtime_nsec += timekeeper.xtime_interval << shift;
	while (timekeeper.xtime_nsec >= nsecps) {
		timekeeper.xtime_nsec -= nsecps;
		xtime.tv_sec++;
		second_overflow();
	}

	/* Accumulate raw time */
	raw_nsecs = timekeeper.raw_interval << shift;
	raw_nsecs += raw_time.tv_nsec;
	if (raw_nsecs >= NSEC_PER_SEC) {
		u64 raw_secs = raw_nsecs;
		raw_nsecs = do_div(raw_secs, NSEC_PER_SEC);
		raw_time.tv_sec += raw_secs;
	}
	raw_time.tv_nsec = raw_nsecs;

	/* Accumulate error between NTP and clock interval */
	timekeeper.ntp_error += tick_length << shift;
	timekeeper.ntp_error -=
	    (timekeeper.xtime_interval + timekeeper.xtime_remainder) <<
				(timekeeper.ntp_error_shift + shift);

	return offset;
}


/**
 * update_wall_time - Uses the current clocksource to increment the wall time
 *
 * Called from the timer interrupt, must hold a write on xtime_lock.
 */
static void update_wall_time(void)
{
	struct clocksource *clock;
	cycle_t offset;
	int shift = 0, maxshift;

	/* Make sure we're fully resumed: */
	if (unlikely(timekeeping_suspended))
		return;

	clock = timekeeper.clock;

#ifdef CONFIG_ARCH_USES_GETTIMEOFFSET
	offset = timekeeper.cycle_interval;
#else
	offset = (clock->read(clock) - clock->cycle_last) & clock->mask;
#endif
	timekeeper.xtime_nsec = (s64)xtime.tv_nsec << timekeeper.shift;

	/*
	 * With NO_HZ we may have to accumulate many cycle_intervals
	 * (think "ticks") worth of time at once. To do this efficiently,
	 * we calculate the largest doubling multiple of cycle_intervals
	 * that is smaller then the offset. We then accumulate that
	 * chunk in one go, and then try to consume the next smaller
	 * doubled multiple.
	 */
	shift = ilog2(offset) - ilog2(timekeeper.cycle_interval);
	shift = max(0, shift);
	/* Bound shift to one less then what overflows tick_length */
	maxshift = (8*sizeof(tick_length) - (ilog2(tick_length)+1)) - 1;
	shift = min(shift, maxshift);
	while (offset >= timekeeper.cycle_interval) {
		offset = logarithmic_accumulation(offset, shift);
		if(offset < timekeeper.cycle_interval<<shift)
			shift--;
	}

	/* correct the clock when NTP error is too big */
	timekeeping_adjust(offset);

	/*
	 * Since in the loop above, we accumulate any amount of time
	 * in xtime_nsec over a second into xtime.tv_sec, its possible for
	 * xtime_nsec to be fairly small after the loop. Further, if we're
	 * slightly speeding the clocksource up in timekeeping_adjust(),
	 * its possible the required corrective factor to xtime_nsec could
	 * cause it to underflow.
	 *
	 * Now, we cannot simply roll the accumulated second back, since
	 * the NTP subsystem has been notified via second_overflow. So
	 * instead we push xtime_nsec forward by the amount we underflowed,
	 * and add that amount into the error.
	 *
	 * We'll correct this error next time through this function, when
	 * xtime_nsec is not as small.
	 */
	if (unlikely((s64)timekeeper.xtime_nsec < 0)) {
		s64 neg = -(s64)timekeeper.xtime_nsec;
		timekeeper.xtime_nsec = 0;
		timekeeper.ntp_error += neg << timekeeper.ntp_error_shift;
	}


	/*
	 * Store full nanoseconds into xtime after rounding it up and
	 * add the remainder to the error difference.
	 */
	xtime.tv_nsec =	((s64) timekeeper.xtime_nsec >> timekeeper.shift) + 1;
	timekeeper.xtime_nsec -= (s64) xtime.tv_nsec << timekeeper.shift;
	timekeeper.ntp_error +=	timekeeper.xtime_nsec <<
				timekeeper.ntp_error_shift;

	/*
	 * Finally, make sure that after the rounding
	 * xtime.tv_nsec isn't larger then NSEC_PER_SEC
	 */
	if (unlikely(xtime.tv_nsec >= NSEC_PER_SEC)) {
		xtime.tv_nsec -= NSEC_PER_SEC;
		xtime.tv_sec++;
		second_overflow();
	}

	/* check to see if there is a new clocksource to use */
	update_vsyscall(&xtime, &wall_to_monotonic, timekeeper.clock,
				timekeeper.mult);
}

/**
 * getboottime - Return the real time of system boot.
 * @ts:		pointer to the timespec to be set
 *
 * Returns the wall-time of boot in a timespec.
 *
 * This is based on the wall_to_monotonic offset and the total suspend
 * time. Calls to settimeofday will affect the value returned (which
 * basically means that however wrong your real time clock is at boot time,
 * you get the right time here).
 */
void getboottime(struct timespec *ts)
{
	struct timespec boottime = {
		.tv_sec = wall_to_monotonic.tv_sec + total_sleep_time.tv_sec,
		.tv_nsec = wall_to_monotonic.tv_nsec + total_sleep_time.tv_nsec
	};

	set_normalized_timespec(ts, -boottime.tv_sec, -boottime.tv_nsec);
}
EXPORT_SYMBOL_GPL(getboottime);


/**
 * get_monotonic_boottime - Returns monotonic time since boot
 * @ts:		pointer to the timespec to be set
 *
 * Returns the monotonic time since boot in a timespec.
 *
 * This is similar to CLOCK_MONTONIC/ktime_get_ts, but also
 * includes the time spent in suspend.
 */
void get_monotonic_boottime(struct timespec *ts)
{
	struct timespec tomono, sleep;
	unsigned int seq;
	s64 nsecs;

	WARN_ON(timekeeping_suspended);

	do {
		seq = read_seqbegin(&xtime_lock);
		*ts = xtime;
		tomono = wall_to_monotonic;
		sleep = total_sleep_time;
		nsecs = timekeeping_get_ns();

	} while (read_seqretry(&xtime_lock, seq));

	set_normalized_timespec(ts, ts->tv_sec + tomono.tv_sec + sleep.tv_sec,
			ts->tv_nsec + tomono.tv_nsec + sleep.tv_nsec + nsecs);
}
EXPORT_SYMBOL_GPL(get_monotonic_boottime);

/**
 * ktime_get_boottime - Returns monotonic time since boot in a ktime
 *
 * Returns the monotonic time since boot in a ktime
 *
 * This is similar to CLOCK_MONTONIC/ktime_get, but also
 * includes the time spent in suspend.
 */
ktime_t ktime_get_boottime(void)
{
	struct timespec ts;

	get_monotonic_boottime(&ts);
	return timespec_to_ktime(ts);
}
EXPORT_SYMBOL_GPL(ktime_get_boottime);

/**
 * monotonic_to_bootbased - Convert the monotonic time to boot based.
 * @ts:		pointer to the timespec to be converted
 */
void monotonic_to_bootbased(struct timespec *ts)
{
	*ts = timespec_add(*ts, total_sleep_time);
}
EXPORT_SYMBOL_GPL(monotonic_to_bootbased);

unsigned long get_seconds(void)
{
	return xtime.tv_sec;
}
EXPORT_SYMBOL(get_seconds);

struct timespec __current_kernel_time(void)
{
	return xtime;
}

struct timespec current_kernel_time(void)
{
	struct timespec now;
	unsigned long seq;

	do {
		seq = read_seqbegin(&xtime_lock);

		now = xtime;
	} while (read_seqretry(&xtime_lock, seq));

	return now;
}
EXPORT_SYMBOL(current_kernel_time);

struct timespec get_monotonic_coarse(void)
{
	struct timespec now, mono;
	unsigned long seq;

	do {
		seq = read_seqbegin(&xtime_lock);

		now = xtime;
		mono = wall_to_monotonic;
	} while (read_seqretry(&xtime_lock, seq));

	set_normalized_timespec(&now, now.tv_sec + mono.tv_sec,
				now.tv_nsec + mono.tv_nsec);
	return now;
}

/*
 * The 64-bit jiffies value is not atomic - you MUST NOT read it
 * without sampling the sequence number in xtime_lock.
 * jiffies is defined in the linker script...
 */
void do_timer(unsigned long ticks)
{
	jiffies_64 += ticks;
	update_wall_time();
	calc_global_load(ticks);
}

/**
 * get_xtime_and_monotonic_and_sleep_offset() - get xtime, wall_to_monotonic,
 *    and sleep offsets.
 * @xtim:	pointer to timespec to be set with xtime
 * @wtom:	pointer to timespec to be set with wall_to_monotonic
 * @sleep:	pointer to timespec to be set with time in suspend
 */
void get_xtime_and_monotonic_and_sleep_offset(struct timespec *xtim,
				struct timespec *wtom, struct timespec *sleep)
{
	unsigned long seq;

	do {
		seq = read_seqbegin(&xtime_lock);
		*xtim = xtime;
		*wtom = wall_to_monotonic;
		*sleep = total_sleep_time;
	} while (read_seqretry(&xtime_lock, seq));
}

/**
 * ktime_get_monotonic_offset() - get wall_to_monotonic in ktime_t format
 */
ktime_t ktime_get_monotonic_offset(void)
{
	unsigned long seq;
	struct timespec wtom;

	do {
		seq = read_seqbegin(&xtime_lock);
		wtom = wall_to_monotonic;
	} while (read_seqretry(&xtime_lock, seq));
	return timespec_to_ktime(wtom);
}

/**
 * xtime_update() - advances the timekeeping infrastructure
 * @ticks:	number of ticks, that have elapsed since the last call.
 *
 * Must be called with interrupts disabled.
 */
void xtime_update(unsigned long ticks)
{
	write_seqlock(&xtime_lock);
	do_timer(ticks);
	write_sequnlock(&xtime_lock);
}<|MERGE_RESOLUTION|>--- conflicted
+++ resolved
@@ -867,8 +867,6 @@
 			timekeeper.clock->name, (long)timekeeper.mult + adj,
 			(long)timekeeper.clock->mult +
 				timekeeper.clock->maxadj);
-<<<<<<< HEAD
-=======
 	/*
 	 * So the following can be confusing.
 	 *
@@ -918,7 +916,6 @@
 	 *
 	 * XXX - TODO: Doc ntp_error calculation.
 	 */
->>>>>>> 250a8155
 	timekeeper.mult += adj;
 	timekeeper.xtime_interval += interval;
 	timekeeper.xtime_nsec -= offset;
