/*
 * linux/kernel/time/clocksource.c
 *
 * This file contains the functions which manage clocksource drivers.
 *
 * Copyright (C) 2004, 2005 IBM, John Stultz (johnstul@us.ibm.com)
 *
 * This program is free software; you can redistribute it and/or modify
 * it under the terms of the GNU General Public License as published by
 * the Free Software Foundation; either version 2 of the License, or
 * (at your option) any later version.
 *
 * This program is distributed in the hope that it will be useful,
 * but WITHOUT ANY WARRANTY; without even the implied warranty of
 * MERCHANTABILITY or FITNESS FOR A PARTICULAR PURPOSE.  See the
 * GNU General Public License for more details.
 *
 * You should have received a copy of the GNU General Public License
 * along with this program; if not, write to the Free Software
 * Foundation, Inc., 675 Mass Ave, Cambridge, MA 02139, USA.
 *
 * TODO WishList:
 *   o Allow clocksource drivers to be unregistered
 */

#include <linux/clocksource.h>
#include <linux/sysdev.h>
#include <linux/init.h>
#include <linux/module.h>
#include <linux/sched.h> /* for spin_unlock_irq() using preempt_count() m68k */
#include <linux/tick.h>
#include <linux/kthread.h>

void timecounter_init(struct timecounter *tc,
		      const struct cyclecounter *cc,
		      u64 start_tstamp)
{
	tc->cc = cc;
	tc->cycle_last = cc->read(cc);
	tc->nsec = start_tstamp;
}
EXPORT_SYMBOL_GPL(timecounter_init);

/**
 * timecounter_read_delta - get nanoseconds since last call of this function
 * @tc:         Pointer to time counter
 *
 * When the underlying cycle counter runs over, this will be handled
 * correctly as long as it does not run over more than once between
 * calls.
 *
 * The first call to this function for a new time counter initializes
 * the time tracking and returns an undefined result.
 */
static u64 timecounter_read_delta(struct timecounter *tc)
{
	cycle_t cycle_now, cycle_delta;
	u64 ns_offset;

	/* read cycle counter: */
	cycle_now = tc->cc->read(tc->cc);

	/* calculate the delta since the last timecounter_read_delta(): */
	cycle_delta = (cycle_now - tc->cycle_last) & tc->cc->mask;

	/* convert to nanoseconds: */
	ns_offset = cyclecounter_cyc2ns(tc->cc, cycle_delta);

	/* update time stamp of timecounter_read_delta() call: */
	tc->cycle_last = cycle_now;

	return ns_offset;
}

u64 timecounter_read(struct timecounter *tc)
{
	u64 nsec;

	/* increment time by nanoseconds since last call */
	nsec = timecounter_read_delta(tc);
	nsec += tc->nsec;
	tc->nsec = nsec;

	return nsec;
}
EXPORT_SYMBOL_GPL(timecounter_read);

u64 timecounter_cyc2time(struct timecounter *tc,
			 cycle_t cycle_tstamp)
{
	u64 cycle_delta = (cycle_tstamp - tc->cycle_last) & tc->cc->mask;
	u64 nsec;

	/*
	 * Instead of always treating cycle_tstamp as more recent
	 * than tc->cycle_last, detect when it is too far in the
	 * future and treat it as old time stamp instead.
	 */
	if (cycle_delta > tc->cc->mask / 2) {
		cycle_delta = (tc->cycle_last - cycle_tstamp) & tc->cc->mask;
		nsec = tc->nsec - cyclecounter_cyc2ns(tc->cc, cycle_delta);
	} else {
		nsec = cyclecounter_cyc2ns(tc->cc, cycle_delta) + tc->nsec;
	}

	return nsec;
}
EXPORT_SYMBOL_GPL(timecounter_cyc2time);

/**
 * clocks_calc_mult_shift - calculate mult/shift factors for scaled math of clocks
 * @mult:	pointer to mult variable
 * @shift:	pointer to shift variable
 * @from:	frequency to convert from
 * @to:		frequency to convert to
 * @minsec:	guaranteed runtime conversion range in seconds
 *
 * The function evaluates the shift/mult pair for the scaled math
 * operations of clocksources and clockevents.
 *
 * @to and @from are frequency values in HZ. For clock sources @to is
 * NSEC_PER_SEC == 1GHz and @from is the counter frequency. For clock
 * event @to is the counter frequency and @from is NSEC_PER_SEC.
 *
 * The @minsec conversion range argument controls the time frame in
 * seconds which must be covered by the runtime conversion with the
 * calculated mult and shift factors. This guarantees that no 64bit
 * overflow happens when the input value of the conversion is
 * multiplied with the calculated mult factor. Larger ranges may
 * reduce the conversion accuracy by chosing smaller mult and shift
 * factors.
 */
void
clocks_calc_mult_shift(u32 *mult, u32 *shift, u32 from, u32 to, u32 minsec)
{
	u64 tmp;
	u32 sft, sftacc= 32;

	/*
	 * Calculate the shift factor which is limiting the conversion
	 * range:
	 */
	tmp = ((u64)minsec * from) >> 32;
	while (tmp) {
		tmp >>=1;
		sftacc--;
	}

	/*
	 * Find the conversion shift/mult pair which has the best
	 * accuracy and fits the maxsec conversion range:
	 */
	for (sft = 32; sft > 0; sft--) {
		tmp = (u64) to << sft;
		do_div(tmp, from);
		if ((tmp >> sftacc) == 0)
			break;
	}
	*mult = tmp;
	*shift = sft;
}

/*[Clocksource internal variables]---------
 * curr_clocksource:
 *	currently selected clocksource.
 * clocksource_list:
 *	linked list with the registered clocksources
 * clocksource_mutex:
 *	protects manipulations to curr_clocksource and the clocksource_list
 * override_name:
 *	Name of the user-specified clocksource.
 */
static struct clocksource *curr_clocksource;
static LIST_HEAD(clocksource_list);
<<<<<<< HEAD
static DEFINE_ATOMIC_SPINLOCK(clocksource_lock);
=======
static DEFINE_MUTEX(clocksource_mutex);
>>>>>>> 4ec62b2b
static char override_name[32];
static int finished_booting;

#ifdef CONFIG_CLOCKSOURCE_WATCHDOG
static void clocksource_watchdog_work(struct work_struct *work);

static LIST_HEAD(watchdog_list);
static struct clocksource *watchdog;
static struct timer_list watchdog_timer;
static DECLARE_WORK(watchdog_work, clocksource_watchdog_work);
static DEFINE_SPINLOCK(watchdog_lock);
static cycle_t watchdog_last;
static int watchdog_running;

static int clocksource_watchdog_kthread(void *data);
static void __clocksource_change_rating(struct clocksource *cs, int rating);

/*
 * Interval: 0.5sec Threshold: 0.0625s
 */
#define WATCHDOG_INTERVAL (HZ >> 1)
#define WATCHDOG_THRESHOLD (NSEC_PER_SEC >> 4)

static void clocksource_watchdog_work(struct work_struct *work)
{
	/*
	 * If kthread_run fails the next watchdog scan over the
	 * watchdog_list will find the unstable clock again.
	 */
	kthread_run(clocksource_watchdog_kthread, NULL, "kwatchdog");
}

static void __clocksource_unstable(struct clocksource *cs)
{
	cs->flags &= ~(CLOCK_SOURCE_VALID_FOR_HRES | CLOCK_SOURCE_WATCHDOG);
	cs->flags |= CLOCK_SOURCE_UNSTABLE;
	if (finished_booting)
		schedule_work(&watchdog_work);
}

static void clocksource_unstable(struct clocksource *cs, int64_t delta)
{
	printk(KERN_WARNING "Clocksource %s unstable (delta = %Ld ns)\n",
	       cs->name, delta);
	__clocksource_unstable(cs);
}

/**
 * clocksource_mark_unstable - mark clocksource unstable via watchdog
 * @cs:		clocksource to be marked unstable
 *
 * This function is called instead of clocksource_change_rating from
 * cpu hotplug code to avoid a deadlock between the clocksource mutex
 * and the cpu hotplug mutex. It defers the update of the clocksource
 * to the watchdog thread.
 */
void clocksource_mark_unstable(struct clocksource *cs)
{
	unsigned long flags;

	spin_lock_irqsave(&watchdog_lock, flags);
	if (!(cs->flags & CLOCK_SOURCE_UNSTABLE)) {
		if (list_empty(&cs->wd_list))
			list_add(&cs->wd_list, &watchdog_list);
		__clocksource_unstable(cs);
	}
	spin_unlock_irqrestore(&watchdog_lock, flags);
}

static void clocksource_watchdog(unsigned long data)
{
	struct clocksource *cs;
	cycle_t csnow, wdnow;
	int64_t wd_nsec, cs_nsec;
	int next_cpu;

	spin_lock(&watchdog_lock);
	if (!watchdog_running)
		goto out;

	wdnow = watchdog->read(watchdog);
	wd_nsec = clocksource_cyc2ns((wdnow - watchdog_last) & watchdog->mask,
				     watchdog->mult, watchdog->shift);
	watchdog_last = wdnow;

	list_for_each_entry(cs, &watchdog_list, wd_list) {

		/* Clocksource already marked unstable? */
		if (cs->flags & CLOCK_SOURCE_UNSTABLE) {
			if (finished_booting)
				schedule_work(&watchdog_work);
			continue;
		}

		csnow = cs->read(cs);

		/* Clocksource initialized ? */
		if (!(cs->flags & CLOCK_SOURCE_WATCHDOG)) {
			cs->flags |= CLOCK_SOURCE_WATCHDOG;
			cs->wd_last = csnow;
			continue;
		}

		/* Check the deviation from the watchdog clocksource. */
		cs_nsec = clocksource_cyc2ns((csnow - cs->wd_last) &
					     cs->mask, cs->mult, cs->shift);
		cs->wd_last = csnow;
		if (abs(cs_nsec - wd_nsec) > WATCHDOG_THRESHOLD) {
			clocksource_unstable(cs, cs_nsec - wd_nsec);
			continue;
		}

		if (!(cs->flags & CLOCK_SOURCE_VALID_FOR_HRES) &&
		    (cs->flags & CLOCK_SOURCE_IS_CONTINUOUS) &&
		    (watchdog->flags & CLOCK_SOURCE_IS_CONTINUOUS)) {
			cs->flags |= CLOCK_SOURCE_VALID_FOR_HRES;
			/*
			 * We just marked the clocksource as highres-capable,
			 * notify the rest of the system as well so that we
			 * transition into high-res mode:
			 */
			tick_clock_notify();
		}
	}

	/*
	 * Cycle through CPUs to check if the CPUs stay synchronized
	 * to each other.
	 */
	next_cpu = cpumask_next(raw_smp_processor_id(), cpu_online_mask);
	if (next_cpu >= nr_cpu_ids)
		next_cpu = cpumask_first(cpu_online_mask);
	watchdog_timer.expires += WATCHDOG_INTERVAL;
	add_timer_on(&watchdog_timer, next_cpu);
out:
	spin_unlock(&watchdog_lock);
}

static inline void clocksource_start_watchdog(void)
{
	if (watchdog_running || !watchdog || list_empty(&watchdog_list))
		return;
	init_timer(&watchdog_timer);
	watchdog_timer.function = clocksource_watchdog;
	watchdog_last = watchdog->read(watchdog);
	watchdog_timer.expires = jiffies + WATCHDOG_INTERVAL;
	add_timer_on(&watchdog_timer, cpumask_first(cpu_online_mask));
	watchdog_running = 1;
}

static inline void clocksource_stop_watchdog(void)
{
	if (!watchdog_running || (watchdog && !list_empty(&watchdog_list)))
		return;
	del_timer(&watchdog_timer);
	watchdog_running = 0;
}

static inline void clocksource_reset_watchdog(void)
{
	struct clocksource *cs;

	list_for_each_entry(cs, &watchdog_list, wd_list)
		cs->flags &= ~CLOCK_SOURCE_WATCHDOG;
}

static void clocksource_resume_watchdog(void)
{
	unsigned long flags;

	/*
	 * We use trylock here to avoid a potential dead lock when
	 * kgdb calls this code after the kernel has been stopped with
	 * watchdog_lock held. When watchdog_lock is held we just
	 * return and accept, that the watchdog might trigger and mark
	 * the monitored clock source (usually TSC) unstable.
	 *
	 * This does not affect the other caller clocksource_resume()
	 * because at this point the kernel is UP, interrupts are
	 * disabled and nothing can hold watchdog_lock.
	 */
	if (!spin_trylock_irqsave(&watchdog_lock, flags))
		return;
	clocksource_reset_watchdog();
	spin_unlock_irqrestore(&watchdog_lock, flags);
}

static void clocksource_enqueue_watchdog(struct clocksource *cs)
{
	unsigned long flags;

	spin_lock_irqsave(&watchdog_lock, flags);
	if (cs->flags & CLOCK_SOURCE_MUST_VERIFY) {
		/* cs is a clocksource to be watched. */
		list_add(&cs->wd_list, &watchdog_list);
		cs->flags &= ~CLOCK_SOURCE_WATCHDOG;
	} else {
		/* cs is a watchdog. */
		if (cs->flags & CLOCK_SOURCE_IS_CONTINUOUS)
			cs->flags |= CLOCK_SOURCE_VALID_FOR_HRES;
		/* Pick the best watchdog. */
		if (!watchdog || cs->rating > watchdog->rating) {
			watchdog = cs;
			/* Reset watchdog cycles */
			clocksource_reset_watchdog();
		}
	}
	/* Check if the watchdog timer needs to be started. */
	clocksource_start_watchdog();
	spin_unlock_irqrestore(&watchdog_lock, flags);
}

static void clocksource_dequeue_watchdog(struct clocksource *cs)
{
	struct clocksource *tmp;
	unsigned long flags;

	spin_lock_irqsave(&watchdog_lock, flags);
	if (cs->flags & CLOCK_SOURCE_MUST_VERIFY) {
		/* cs is a watched clocksource. */
		list_del_init(&cs->wd_list);
	} else if (cs == watchdog) {
		/* Reset watchdog cycles */
		clocksource_reset_watchdog();
		/* Current watchdog is removed. Find an alternative. */
		watchdog = NULL;
		list_for_each_entry(tmp, &clocksource_list, list) {
			if (tmp == cs || tmp->flags & CLOCK_SOURCE_MUST_VERIFY)
				continue;
			if (!watchdog || tmp->rating > watchdog->rating)
				watchdog = tmp;
		}
	}
	cs->flags &= ~CLOCK_SOURCE_WATCHDOG;
	/* Check if the watchdog timer needs to be stopped. */
	clocksource_stop_watchdog();
	spin_unlock_irqrestore(&watchdog_lock, flags);
}

static int clocksource_watchdog_kthread(void *data)
{
	struct clocksource *cs, *tmp;
	unsigned long flags;
	LIST_HEAD(unstable);

	mutex_lock(&clocksource_mutex);
	spin_lock_irqsave(&watchdog_lock, flags);
	list_for_each_entry_safe(cs, tmp, &watchdog_list, wd_list)
		if (cs->flags & CLOCK_SOURCE_UNSTABLE) {
			list_del_init(&cs->wd_list);
			list_add(&cs->wd_list, &unstable);
		}
	/* Check if the watchdog timer needs to be stopped. */
	clocksource_stop_watchdog();
	spin_unlock_irqrestore(&watchdog_lock, flags);

	/* Needs to be done outside of watchdog lock */
	list_for_each_entry_safe(cs, tmp, &unstable, wd_list) {
		list_del_init(&cs->wd_list);
		__clocksource_change_rating(cs, 0);
	}
	mutex_unlock(&clocksource_mutex);
	return 0;
}

#else /* CONFIG_CLOCKSOURCE_WATCHDOG */

static void clocksource_enqueue_watchdog(struct clocksource *cs)
{
	if (cs->flags & CLOCK_SOURCE_IS_CONTINUOUS)
		cs->flags |= CLOCK_SOURCE_VALID_FOR_HRES;
}

static inline void clocksource_dequeue_watchdog(struct clocksource *cs) { }
static inline void clocksource_resume_watchdog(void) { }
static inline int clocksource_watchdog_kthread(void *data) { return 0; }

#endif /* CONFIG_CLOCKSOURCE_WATCHDOG */

/**
 * clocksource_resume - resume the clocksource(s)
 */
void clocksource_resume(void)
{
	struct clocksource *cs;

<<<<<<< HEAD
	atomic_spin_lock_irqsave(&clocksource_lock, flags);

	list_for_each_entry(cs, &clocksource_list, list) {
=======
	list_for_each_entry(cs, &clocksource_list, list)
>>>>>>> 4ec62b2b
		if (cs->resume)
			cs->resume();

	clocksource_resume_watchdog();
<<<<<<< HEAD

	atomic_spin_unlock_irqrestore(&clocksource_lock, flags);
=======
>>>>>>> 4ec62b2b
}

/**
 * clocksource_touch_watchdog - Update watchdog
 *
 * Update the watchdog after exception contexts such as kgdb so as not
 * to incorrectly trip the watchdog. This might fail when the kernel
 * was stopped in code which holds watchdog_lock.
 */
void clocksource_touch_watchdog(void)
{
	clocksource_resume_watchdog();
}

/**
 * clocksource_max_deferment - Returns max time the clocksource can be deferred
 * @cs:         Pointer to clocksource
 *
 */
static u64 clocksource_max_deferment(struct clocksource *cs)
{
	u64 max_nsecs, max_cycles;

<<<<<<< HEAD
	atomic_spin_lock_irqsave(&clocksource_lock, flags);
	if (next_clocksource && finished_booting) {
		curr_clocksource = next_clocksource;
		next_clocksource = NULL;
	}
	atomic_spin_unlock_irqrestore(&clocksource_lock, flags);
=======
	/*
	 * Calculate the maximum number of cycles that we can pass to the
	 * cyc2ns function without overflowing a 64-bit signed result. The
	 * maximum number of cycles is equal to ULLONG_MAX/cs->mult which
	 * is equivalent to the below.
	 * max_cycles < (2^63)/cs->mult
	 * max_cycles < 2^(log2((2^63)/cs->mult))
	 * max_cycles < 2^(log2(2^63) - log2(cs->mult))
	 * max_cycles < 2^(63 - log2(cs->mult))
	 * max_cycles < 1 << (63 - log2(cs->mult))
	 * Please note that we add 1 to the result of the log2 to account for
	 * any rounding errors, ensure the above inequality is satisfied and
	 * no overflow will occur.
	 */
	max_cycles = 1ULL << (63 - (ilog2(cs->mult) + 1));
>>>>>>> 4ec62b2b

	/*
	 * The actual maximum number of cycles we can defer the clocksource is
	 * determined by the minimum of max_cycles and cs->mask.
	 */
	max_cycles = min_t(u64, max_cycles, (u64) cs->mask);
	max_nsecs = clocksource_cyc2ns(max_cycles, cs->mult, cs->shift);

	/*
	 * To ensure that the clocksource does not wrap whilst we are idle,
	 * limit the time the clocksource can be deferred by 12.5%. Please
	 * note a margin of 12.5% is used because this can be computed with
	 * a shift, versus say 10% which would require division.
	 */
	return max_nsecs - (max_nsecs >> 5);
}

#ifdef CONFIG_GENERIC_TIME

/**
 * clocksource_select - Select the best clocksource available
 *
 * Private function. Must hold clocksource_mutex when called.
 *
 * Select the clocksource with the best rating, or the clocksource,
 * which is selected by userspace override.
 */
static void clocksource_select(void)
{
	struct clocksource *best, *cs;

	if (!finished_booting || list_empty(&clocksource_list))
		return;
	/* First clocksource on the list has the best rating. */
	best = list_first_entry(&clocksource_list, struct clocksource, list);
	/* Check for the override clocksource. */
	list_for_each_entry(cs, &clocksource_list, list) {
		if (strcmp(cs->name, override_name) != 0)
			continue;
		/*
		 * Check to make sure we don't switch to a non-highres
		 * capable clocksource if the tick code is in oneshot
		 * mode (highres or nohz)
		 */
		if (!(cs->flags & CLOCK_SOURCE_VALID_FOR_HRES) &&
		    tick_oneshot_mode_active()) {
			/* Override clocksource cannot be used. */
			printk(KERN_WARNING "Override clocksource %s is not "
			       "HRT compatible. Cannot switch while in "
			       "HRT/NOHZ mode\n", cs->name);
			override_name[0] = 0;
		} else
			/* Override clocksource can be used. */
			best = cs;
		break;
	}
	if (curr_clocksource != best) {
		printk(KERN_INFO "Switching to clocksource %s\n", best->name);
		curr_clocksource = best;
		timekeeping_notify(curr_clocksource);
	}
}

#else /* CONFIG_GENERIC_TIME */

static inline void clocksource_select(void) { }

#endif

/*
 * clocksource_done_booting - Called near the end of core bootup
 *
 * Hack to avoid lots of clocksource churn at boot time.
 * We use fs_initcall because we want this to start before
 * device_initcall but after subsys_initcall.
 */
static int __init clocksource_done_booting(void)
{
	finished_booting = 1;

	/*
	 * Run the watchdog first to eliminate unstable clock sources
	 */
	clocksource_watchdog_kthread(NULL);

	mutex_lock(&clocksource_mutex);
	clocksource_select();
	mutex_unlock(&clocksource_mutex);
	return 0;
}
fs_initcall(clocksource_done_booting);

/*
 * Enqueue the clocksource sorted by rating
 */
static void clocksource_enqueue(struct clocksource *cs)
{
	struct list_head *entry = &clocksource_list;
	struct clocksource *tmp;

	list_for_each_entry(tmp, &clocksource_list, list)
		/* Keep track of the place, where to insert */
		if (tmp->rating >= cs->rating)
			entry = &tmp->list;
	list_add(&cs->list, entry);
}

/**
 * clocksource_register - Used to install new clocksources
 * @t:		clocksource to be registered
 *
 * Returns -EBUSY if registration fails, zero otherwise.
 */
int clocksource_register(struct clocksource *cs)
{
<<<<<<< HEAD
	unsigned long flags;
	int ret;

	atomic_spin_lock_irqsave(&clocksource_lock, flags);
	ret = clocksource_enqueue(c);
	if (!ret)
		next_clocksource = select_clocksource();
	atomic_spin_unlock_irqrestore(&clocksource_lock, flags);
	if (!ret)
		clocksource_check_watchdog(c);
	return ret;
=======
	/* calculate max idle time permitted for this clocksource */
	cs->max_idle_ns = clocksource_max_deferment(cs);

	mutex_lock(&clocksource_mutex);
	clocksource_enqueue(cs);
	clocksource_select();
	clocksource_enqueue_watchdog(cs);
	mutex_unlock(&clocksource_mutex);
	return 0;
>>>>>>> 4ec62b2b
}
EXPORT_SYMBOL(clocksource_register);

static void __clocksource_change_rating(struct clocksource *cs, int rating)
{
	list_del(&cs->list);
	cs->rating = rating;
	clocksource_enqueue(cs);
	clocksource_select();
}

/**
 * clocksource_change_rating - Change the rating of a registered clocksource
 */
void clocksource_change_rating(struct clocksource *cs, int rating)
{
<<<<<<< HEAD
	unsigned long flags;

	atomic_spin_lock_irqsave(&clocksource_lock, flags);
	list_del(&cs->list);
	cs->rating = rating;
	clocksource_enqueue(cs);
	next_clocksource = select_clocksource();
	atomic_spin_unlock_irqrestore(&clocksource_lock, flags);
=======
	mutex_lock(&clocksource_mutex);
	__clocksource_change_rating(cs, rating);
	mutex_unlock(&clocksource_mutex);
>>>>>>> 4ec62b2b
}
EXPORT_SYMBOL(clocksource_change_rating);

/**
 * clocksource_unregister - remove a registered clocksource
 */
void clocksource_unregister(struct clocksource *cs)
{
<<<<<<< HEAD
	unsigned long flags;

	atomic_spin_lock_irqsave(&clocksource_lock, flags);
	list_del(&cs->list);
	if (clocksource_override == cs)
		clocksource_override = NULL;
	next_clocksource = select_clocksource();
	atomic_spin_unlock_irqrestore(&clocksource_lock, flags);
=======
	mutex_lock(&clocksource_mutex);
	clocksource_dequeue_watchdog(cs);
	list_del(&cs->list);
	clocksource_select();
	mutex_unlock(&clocksource_mutex);
>>>>>>> 4ec62b2b
}
EXPORT_SYMBOL(clocksource_unregister);

#ifdef CONFIG_SYSFS
/**
 * sysfs_show_current_clocksources - sysfs interface for current clocksource
 * @dev:	unused
 * @buf:	char buffer to be filled with clocksource list
 *
 * Provides sysfs interface for listing current clocksource.
 */
static ssize_t
sysfs_show_current_clocksources(struct sys_device *dev,
				struct sysdev_attribute *attr, char *buf)
{
	ssize_t count = 0;

<<<<<<< HEAD
	atomic_spin_lock_irq(&clocksource_lock);
	count = snprintf(buf, PAGE_SIZE, "%s\n", curr_clocksource->name);
	atomic_spin_unlock_irq(&clocksource_lock);
=======
	mutex_lock(&clocksource_mutex);
	count = snprintf(buf, PAGE_SIZE, "%s\n", curr_clocksource->name);
	mutex_unlock(&clocksource_mutex);
>>>>>>> 4ec62b2b

	return count;
}

/**
 * sysfs_override_clocksource - interface for manually overriding clocksource
 * @dev:	unused
 * @buf:	name of override clocksource
 * @count:	length of buffer
 *
 * Takes input from sysfs interface for manually overriding the default
 * clocksource selection.
 */
static ssize_t sysfs_override_clocksource(struct sys_device *dev,
					  struct sysdev_attribute *attr,
					  const char *buf, size_t count)
{
	size_t ret = count;

	/* strings from sysfs write are not 0 terminated! */
	if (count >= sizeof(override_name))
		return -EINVAL;

	/* strip of \n: */
	if (buf[count-1] == '\n')
		count--;

<<<<<<< HEAD
	atomic_spin_lock_irq(&clocksource_lock);
=======
	mutex_lock(&clocksource_mutex);
>>>>>>> 4ec62b2b

	if (count > 0)
		memcpy(override_name, buf, count);
	override_name[count] = 0;
	clocksource_select();

<<<<<<< HEAD
	len = strlen(override_name);
	if (len) {
		struct clocksource *cs;

		ovr = clocksource_override;
		/* try to select it: */
		list_for_each_entry(cs, &clocksource_list, list) {
			if (strlen(cs->name) == len &&
			    !strcmp(cs->name, override_name))
				ovr = cs;
		}
	}

	/*
	 * Check to make sure we don't switch to a non-highres capable
	 * clocksource if the tick code is in oneshot mode (highres or nohz)
	 */
	if (tick_oneshot_mode_active() && ovr &&
	    !(ovr->flags & CLOCK_SOURCE_VALID_FOR_HRES)) {
		printk(KERN_WARNING "%s clocksource is not HRT compatible. "
			"Cannot switch while in HRT/NOHZ mode\n", ovr->name);
		ovr = NULL;
		override_name[0] = 0;
	}

	/* Reselect, when the override name has changed */
	if (ovr != clocksource_override) {
		clocksource_override = ovr;
		next_clocksource = select_clocksource();
	}

	atomic_spin_unlock_irq(&clocksource_lock);
=======
	mutex_unlock(&clocksource_mutex);
>>>>>>> 4ec62b2b

	return ret;
}

/**
 * sysfs_show_available_clocksources - sysfs interface for listing clocksource
 * @dev:	unused
 * @buf:	char buffer to be filled with clocksource list
 *
 * Provides sysfs interface for listing registered clocksources
 */
static ssize_t
sysfs_show_available_clocksources(struct sys_device *dev,
				  struct sysdev_attribute *attr,
				  char *buf)
{
	struct clocksource *src;
	ssize_t count = 0;

<<<<<<< HEAD
	atomic_spin_lock_irq(&clocksource_lock);
=======
	mutex_lock(&clocksource_mutex);
>>>>>>> 4ec62b2b
	list_for_each_entry(src, &clocksource_list, list) {
		/*
		 * Don't show non-HRES clocksource if the tick code is
		 * in one shot mode (highres=on or nohz=on)
		 */
		if (!tick_oneshot_mode_active() ||
		    (src->flags & CLOCK_SOURCE_VALID_FOR_HRES))
			count += snprintf(buf + count,
				  max((ssize_t)PAGE_SIZE - count, (ssize_t)0),
				  "%s ", src->name);
	}
<<<<<<< HEAD
	atomic_spin_unlock_irq(&clocksource_lock);
=======
	mutex_unlock(&clocksource_mutex);
>>>>>>> 4ec62b2b

	count += snprintf(buf + count,
			  max((ssize_t)PAGE_SIZE - count, (ssize_t)0), "\n");

	return count;
}

/*
 * Sysfs setup bits:
 */
static SYSDEV_ATTR(current_clocksource, 0644, sysfs_show_current_clocksources,
		   sysfs_override_clocksource);

static SYSDEV_ATTR(available_clocksource, 0444,
		   sysfs_show_available_clocksources, NULL);

static struct sysdev_class clocksource_sysclass = {
	.name = "clocksource",
};

static struct sys_device device_clocksource = {
	.id	= 0,
	.cls	= &clocksource_sysclass,
};

static int __init init_clocksource_sysfs(void)
{
	int error = sysdev_class_register(&clocksource_sysclass);

	if (!error)
		error = sysdev_register(&device_clocksource);
	if (!error)
		error = sysdev_create_file(
				&device_clocksource,
				&attr_current_clocksource);
	if (!error)
		error = sysdev_create_file(
				&device_clocksource,
				&attr_available_clocksource);
	return error;
}

device_initcall(init_clocksource_sysfs);
#endif /* CONFIG_SYSFS */

/**
 * boot_override_clocksource - boot clock override
 * @str:	override name
 *
 * Takes a clocksource= boot argument and uses it
 * as the clocksource override name.
 */
static int __init boot_override_clocksource(char* str)
{
<<<<<<< HEAD
	unsigned long flags;
	atomic_spin_lock_irqsave(&clocksource_lock, flags);
	if (str)
		strlcpy(override_name, str, sizeof(override_name));
	atomic_spin_unlock_irqrestore(&clocksource_lock, flags);
=======
	mutex_lock(&clocksource_mutex);
	if (str)
		strlcpy(override_name, str, sizeof(override_name));
	mutex_unlock(&clocksource_mutex);
>>>>>>> 4ec62b2b
	return 1;
}

__setup("clocksource=", boot_override_clocksource);

/**
 * boot_override_clock - Compatibility layer for deprecated boot option
 * @str:	override name
 *
 * DEPRECATED! Takes a clock= boot argument and uses it
 * as the clocksource override name
 */
static int __init boot_override_clock(char* str)
{
	if (!strcmp(str, "pmtmr")) {
		printk("Warning: clock=pmtmr is deprecated. "
			"Use clocksource=acpi_pm.\n");
		return boot_override_clocksource("acpi_pm");
	}
	printk("Warning! clock= boot option is deprecated. "
		"Use clocksource=xyz\n");
	return boot_override_clocksource(str);
}

__setup("clock=", boot_override_clock);<|MERGE_RESOLUTION|>--- conflicted
+++ resolved
@@ -172,11 +172,7 @@
  */
 static struct clocksource *curr_clocksource;
 static LIST_HEAD(clocksource_list);
-<<<<<<< HEAD
-static DEFINE_ATOMIC_SPINLOCK(clocksource_lock);
-=======
 static DEFINE_MUTEX(clocksource_mutex);
->>>>>>> 4ec62b2b
 static char override_name[32];
 static int finished_booting;
 
@@ -463,22 +459,11 @@
 {
 	struct clocksource *cs;
 
-<<<<<<< HEAD
-	atomic_spin_lock_irqsave(&clocksource_lock, flags);
-
-	list_for_each_entry(cs, &clocksource_list, list) {
-=======
 	list_for_each_entry(cs, &clocksource_list, list)
->>>>>>> 4ec62b2b
 		if (cs->resume)
 			cs->resume();
 
 	clocksource_resume_watchdog();
-<<<<<<< HEAD
-
-	atomic_spin_unlock_irqrestore(&clocksource_lock, flags);
-=======
->>>>>>> 4ec62b2b
 }
 
 /**
@@ -502,14 +487,6 @@
 {
 	u64 max_nsecs, max_cycles;
 
-<<<<<<< HEAD
-	atomic_spin_lock_irqsave(&clocksource_lock, flags);
-	if (next_clocksource && finished_booting) {
-		curr_clocksource = next_clocksource;
-		next_clocksource = NULL;
-	}
-	atomic_spin_unlock_irqrestore(&clocksource_lock, flags);
-=======
 	/*
 	 * Calculate the maximum number of cycles that we can pass to the
 	 * cyc2ns function without overflowing a 64-bit signed result. The
@@ -525,7 +502,6 @@
 	 * no overflow will occur.
 	 */
 	max_cycles = 1ULL << (63 - (ilog2(cs->mult) + 1));
->>>>>>> 4ec62b2b
 
 	/*
 	 * The actual maximum number of cycles we can defer the clocksource is
@@ -641,19 +617,6 @@
  */
 int clocksource_register(struct clocksource *cs)
 {
-<<<<<<< HEAD
-	unsigned long flags;
-	int ret;
-
-	atomic_spin_lock_irqsave(&clocksource_lock, flags);
-	ret = clocksource_enqueue(c);
-	if (!ret)
-		next_clocksource = select_clocksource();
-	atomic_spin_unlock_irqrestore(&clocksource_lock, flags);
-	if (!ret)
-		clocksource_check_watchdog(c);
-	return ret;
-=======
 	/* calculate max idle time permitted for this clocksource */
 	cs->max_idle_ns = clocksource_max_deferment(cs);
 
@@ -663,7 +626,6 @@
 	clocksource_enqueue_watchdog(cs);
 	mutex_unlock(&clocksource_mutex);
 	return 0;
->>>>>>> 4ec62b2b
 }
 EXPORT_SYMBOL(clocksource_register);
 
@@ -680,20 +642,9 @@
  */
 void clocksource_change_rating(struct clocksource *cs, int rating)
 {
-<<<<<<< HEAD
-	unsigned long flags;
-
-	atomic_spin_lock_irqsave(&clocksource_lock, flags);
-	list_del(&cs->list);
-	cs->rating = rating;
-	clocksource_enqueue(cs);
-	next_clocksource = select_clocksource();
-	atomic_spin_unlock_irqrestore(&clocksource_lock, flags);
-=======
 	mutex_lock(&clocksource_mutex);
 	__clocksource_change_rating(cs, rating);
 	mutex_unlock(&clocksource_mutex);
->>>>>>> 4ec62b2b
 }
 EXPORT_SYMBOL(clocksource_change_rating);
 
@@ -702,22 +653,11 @@
  */
 void clocksource_unregister(struct clocksource *cs)
 {
-<<<<<<< HEAD
-	unsigned long flags;
-
-	atomic_spin_lock_irqsave(&clocksource_lock, flags);
-	list_del(&cs->list);
-	if (clocksource_override == cs)
-		clocksource_override = NULL;
-	next_clocksource = select_clocksource();
-	atomic_spin_unlock_irqrestore(&clocksource_lock, flags);
-=======
 	mutex_lock(&clocksource_mutex);
 	clocksource_dequeue_watchdog(cs);
 	list_del(&cs->list);
 	clocksource_select();
 	mutex_unlock(&clocksource_mutex);
->>>>>>> 4ec62b2b
 }
 EXPORT_SYMBOL(clocksource_unregister);
 
@@ -735,15 +675,9 @@
 {
 	ssize_t count = 0;
 
-<<<<<<< HEAD
-	atomic_spin_lock_irq(&clocksource_lock);
-	count = snprintf(buf, PAGE_SIZE, "%s\n", curr_clocksource->name);
-	atomic_spin_unlock_irq(&clocksource_lock);
-=======
 	mutex_lock(&clocksource_mutex);
 	count = snprintf(buf, PAGE_SIZE, "%s\n", curr_clocksource->name);
 	mutex_unlock(&clocksource_mutex);
->>>>>>> 4ec62b2b
 
 	return count;
 }
@@ -771,53 +705,14 @@
 	if (buf[count-1] == '\n')
 		count--;
 
-<<<<<<< HEAD
-	atomic_spin_lock_irq(&clocksource_lock);
-=======
 	mutex_lock(&clocksource_mutex);
->>>>>>> 4ec62b2b
 
 	if (count > 0)
 		memcpy(override_name, buf, count);
 	override_name[count] = 0;
 	clocksource_select();
 
-<<<<<<< HEAD
-	len = strlen(override_name);
-	if (len) {
-		struct clocksource *cs;
-
-		ovr = clocksource_override;
-		/* try to select it: */
-		list_for_each_entry(cs, &clocksource_list, list) {
-			if (strlen(cs->name) == len &&
-			    !strcmp(cs->name, override_name))
-				ovr = cs;
-		}
-	}
-
-	/*
-	 * Check to make sure we don't switch to a non-highres capable
-	 * clocksource if the tick code is in oneshot mode (highres or nohz)
-	 */
-	if (tick_oneshot_mode_active() && ovr &&
-	    !(ovr->flags & CLOCK_SOURCE_VALID_FOR_HRES)) {
-		printk(KERN_WARNING "%s clocksource is not HRT compatible. "
-			"Cannot switch while in HRT/NOHZ mode\n", ovr->name);
-		ovr = NULL;
-		override_name[0] = 0;
-	}
-
-	/* Reselect, when the override name has changed */
-	if (ovr != clocksource_override) {
-		clocksource_override = ovr;
-		next_clocksource = select_clocksource();
-	}
-
-	atomic_spin_unlock_irq(&clocksource_lock);
-=======
 	mutex_unlock(&clocksource_mutex);
->>>>>>> 4ec62b2b
 
 	return ret;
 }
@@ -837,11 +732,7 @@
 	struct clocksource *src;
 	ssize_t count = 0;
 
-<<<<<<< HEAD
-	atomic_spin_lock_irq(&clocksource_lock);
-=======
 	mutex_lock(&clocksource_mutex);
->>>>>>> 4ec62b2b
 	list_for_each_entry(src, &clocksource_list, list) {
 		/*
 		 * Don't show non-HRES clocksource if the tick code is
@@ -853,11 +744,7 @@
 				  max((ssize_t)PAGE_SIZE - count, (ssize_t)0),
 				  "%s ", src->name);
 	}
-<<<<<<< HEAD
-	atomic_spin_unlock_irq(&clocksource_lock);
-=======
 	mutex_unlock(&clocksource_mutex);
->>>>>>> 4ec62b2b
 
 	count += snprintf(buf + count,
 			  max((ssize_t)PAGE_SIZE - count, (ssize_t)0), "\n");
@@ -912,18 +799,10 @@
  */
 static int __init boot_override_clocksource(char* str)
 {
-<<<<<<< HEAD
-	unsigned long flags;
-	atomic_spin_lock_irqsave(&clocksource_lock, flags);
-	if (str)
-		strlcpy(override_name, str, sizeof(override_name));
-	atomic_spin_unlock_irqrestore(&clocksource_lock, flags);
-=======
 	mutex_lock(&clocksource_mutex);
 	if (str)
 		strlcpy(override_name, str, sizeof(override_name));
 	mutex_unlock(&clocksource_mutex);
->>>>>>> 4ec62b2b
 	return 1;
 }
 
