--- conflicted
+++ resolved
@@ -321,22 +321,6 @@
 #define audit_exe_compare(t, m) (-EINVAL)
 #define audit_dupe_exe(n, o) (-EINVAL)
 
-<<<<<<< HEAD
-#ifdef CONFIG_AUDITSYSCALL
-extern struct audit_chunk *audit_tree_lookup(const struct inode *inode);
-extern void audit_put_chunk(struct audit_chunk *chunk);
-extern bool audit_tree_match(struct audit_chunk *chunk, struct audit_tree *tree);
-extern int audit_make_tree(struct audit_krule *rule, char *pathname, u32 op);
-extern int audit_add_tree_rule(struct audit_krule *rule);
-extern int audit_remove_tree_rule(struct audit_krule *rule);
-extern void audit_trim_trees(void);
-extern int audit_tag_tree(char *old, char *new);
-extern const char *audit_tree_path(struct audit_tree *tree);
-extern void audit_put_tree(struct audit_tree *tree);
-extern void audit_kill_trees(struct audit_context *context);
-#else
-=======
->>>>>>> 1a03a6ab
 #define audit_remove_tree_rule(rule) BUG()
 #define audit_add_tree_rule(rule) -EINVAL
 #define audit_make_tree(rule, str, op) -EINVAL
@@ -345,14 +329,10 @@
 #define audit_tag_tree(old, new) -EINVAL
 #define audit_tree_path(rule) ""	/* never called */
 #define audit_kill_trees(context) BUG()
-<<<<<<< HEAD
-#endif
-=======
 
 #define audit_signal_info(s, t) AUDIT_DISABLED
 #define audit_filter_inodes(t, c) AUDIT_DISABLED
 #endif /* CONFIG_AUDITSYSCALL */
->>>>>>> 1a03a6ab
 
 extern char *audit_unpack_string(void **bufp, size_t *remain, size_t len);
 
