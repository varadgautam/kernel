/* Copyright (c) 2011-2014 PLUMgrid, http://plumgrid.com
 * Copyright (c) 2016 Facebook
 *
 * This program is free software; you can redistribute it and/or
 * modify it under the terms of version 2 of the GNU General Public
 * License as published by the Free Software Foundation.
 *
 * This program is distributed in the hope that it will be useful, but
 * WITHOUT ANY WARRANTY; without even the implied warranty of
 * MERCHANTABILITY or FITNESS FOR A PARTICULAR PURPOSE. See the GNU
 * General Public License for more details.
 */
#include <linux/kernel.h>
#include <linux/types.h>
#include <linux/slab.h>
#include <linux/bpf.h>
#include <linux/bpf_verifier.h>
#include <linux/filter.h>
#include <net/netlink.h>
#include <linux/file.h>
#include <linux/vmalloc.h>
#include <linux/stringify.h>
#include <linux/bsearch.h>
#include <linux/sort.h>
#include <linux/perf_event.h>

#include "disasm.h"

static const struct bpf_verifier_ops * const bpf_verifier_ops[] = {
#define BPF_PROG_TYPE(_id, _name) \
	[_id] = & _name ## _verifier_ops,
#define BPF_MAP_TYPE(_id, _ops)
#include <linux/bpf_types.h>
#undef BPF_PROG_TYPE
#undef BPF_MAP_TYPE
};

/* bpf_check() is a static code analyzer that walks eBPF program
 * instruction by instruction and updates register/stack state.
 * All paths of conditional branches are analyzed until 'bpf_exit' insn.
 *
 * The first pass is depth-first-search to check that the program is a DAG.
 * It rejects the following programs:
 * - larger than BPF_MAXINSNS insns
 * - if loop is present (detected via back-edge)
 * - unreachable insns exist (shouldn't be a forest. program = one function)
 * - out of bounds or malformed jumps
 * The second pass is all possible path descent from the 1st insn.
 * Since it's analyzing all pathes through the program, the length of the
 * analysis is limited to 64k insn, which may be hit even if total number of
 * insn is less then 4K, but there are too many branches that change stack/regs.
 * Number of 'branches to be analyzed' is limited to 1k
 *
 * On entry to each instruction, each register has a type, and the instruction
 * changes the types of the registers depending on instruction semantics.
 * If instruction is BPF_MOV64_REG(BPF_REG_1, BPF_REG_5), then type of R5 is
 * copied to R1.
 *
 * All registers are 64-bit.
 * R0 - return register
 * R1-R5 argument passing registers
 * R6-R9 callee saved registers
 * R10 - frame pointer read-only
 *
 * At the start of BPF program the register R1 contains a pointer to bpf_context
 * and has type PTR_TO_CTX.
 *
 * Verifier tracks arithmetic operations on pointers in case:
 *    BPF_MOV64_REG(BPF_REG_1, BPF_REG_10),
 *    BPF_ALU64_IMM(BPF_ADD, BPF_REG_1, -20),
 * 1st insn copies R10 (which has FRAME_PTR) type into R1
 * and 2nd arithmetic instruction is pattern matched to recognize
 * that it wants to construct a pointer to some element within stack.
 * So after 2nd insn, the register R1 has type PTR_TO_STACK
 * (and -20 constant is saved for further stack bounds checking).
 * Meaning that this reg is a pointer to stack plus known immediate constant.
 *
 * Most of the time the registers have SCALAR_VALUE type, which
 * means the register has some value, but it's not a valid pointer.
 * (like pointer plus pointer becomes SCALAR_VALUE type)
 *
 * When verifier sees load or store instructions the type of base register
 * can be: PTR_TO_MAP_VALUE, PTR_TO_CTX, PTR_TO_STACK. These are three pointer
 * types recognized by check_mem_access() function.
 *
 * PTR_TO_MAP_VALUE means that this register is pointing to 'map element value'
 * and the range of [ptr, ptr + map's value_size) is accessible.
 *
 * registers used to pass values to function calls are checked against
 * function argument constraints.
 *
 * ARG_PTR_TO_MAP_KEY is one of such argument constraints.
 * It means that the register type passed to this function must be
 * PTR_TO_STACK and it will be used inside the function as
 * 'pointer to map element key'
 *
 * For example the argument constraints for bpf_map_lookup_elem():
 *   .ret_type = RET_PTR_TO_MAP_VALUE_OR_NULL,
 *   .arg1_type = ARG_CONST_MAP_PTR,
 *   .arg2_type = ARG_PTR_TO_MAP_KEY,
 *
 * ret_type says that this function returns 'pointer to map elem value or null'
 * function expects 1st argument to be a const pointer to 'struct bpf_map' and
 * 2nd argument should be a pointer to stack, which will be used inside
 * the helper function as a pointer to map element key.
 *
 * On the kernel side the helper function looks like:
 * u64 bpf_map_lookup_elem(u64 r1, u64 r2, u64 r3, u64 r4, u64 r5)
 * {
 *    struct bpf_map *map = (struct bpf_map *) (unsigned long) r1;
 *    void *key = (void *) (unsigned long) r2;
 *    void *value;
 *
 *    here kernel can access 'key' and 'map' pointers safely, knowing that
 *    [key, key + map->key_size) bytes are valid and were initialized on
 *    the stack of eBPF program.
 * }
 *
 * Corresponding eBPF program may look like:
 *    BPF_MOV64_REG(BPF_REG_2, BPF_REG_10),  // after this insn R2 type is FRAME_PTR
 *    BPF_ALU64_IMM(BPF_ADD, BPF_REG_2, -4), // after this insn R2 type is PTR_TO_STACK
 *    BPF_LD_MAP_FD(BPF_REG_1, map_fd),      // after this insn R1 type is CONST_PTR_TO_MAP
 *    BPF_RAW_INSN(BPF_JMP | BPF_CALL, 0, 0, 0, BPF_FUNC_map_lookup_elem),
 * here verifier looks at prototype of map_lookup_elem() and sees:
 * .arg1_type == ARG_CONST_MAP_PTR and R1->type == CONST_PTR_TO_MAP, which is ok,
 * Now verifier knows that this map has key of R1->map_ptr->key_size bytes
 *
 * Then .arg2_type == ARG_PTR_TO_MAP_KEY and R2->type == PTR_TO_STACK, ok so far,
 * Now verifier checks that [R2, R2 + map's key_size) are within stack limits
 * and were initialized prior to this call.
 * If it's ok, then verifier allows this BPF_CALL insn and looks at
 * .ret_type which is RET_PTR_TO_MAP_VALUE_OR_NULL, so it sets
 * R0->type = PTR_TO_MAP_VALUE_OR_NULL which means bpf_map_lookup_elem() function
 * returns ether pointer to map value or NULL.
 *
 * When type PTR_TO_MAP_VALUE_OR_NULL passes through 'if (reg != 0) goto +off'
 * insn, the register holding that pointer in the true branch changes state to
 * PTR_TO_MAP_VALUE and the same register changes state to CONST_IMM in the false
 * branch. See check_cond_jmp_op().
 *
 * After the call R0 is set to return type of the function and registers R1-R5
 * are set to NOT_INIT to indicate that they are no longer readable.
 */

/* verifier_state + insn_idx are pushed to stack when branch is encountered */
struct bpf_verifier_stack_elem {
	/* verifer state is 'st'
	 * before processing instruction 'insn_idx'
	 * and after processing instruction 'prev_insn_idx'
	 */
	struct bpf_verifier_state st;
	int insn_idx;
	int prev_insn_idx;
	struct bpf_verifier_stack_elem *next;
};

#define BPF_COMPLEXITY_LIMIT_STACK	1024
#define BPF_COMPLEXITY_LIMIT_STATES	64

#define BPF_MAP_PTR_UNPRIV	1UL
#define BPF_MAP_PTR_POISON	((void *)((0xeB9FUL << 1) +	\
					  POISON_POINTER_DELTA))
#define BPF_MAP_PTR(X)		((struct bpf_map *)((X) & ~BPF_MAP_PTR_UNPRIV))

static bool bpf_map_ptr_poisoned(const struct bpf_insn_aux_data *aux)
{
	return BPF_MAP_PTR(aux->map_state) == BPF_MAP_PTR_POISON;
}

static bool bpf_map_ptr_unpriv(const struct bpf_insn_aux_data *aux)
{
	return aux->map_state & BPF_MAP_PTR_UNPRIV;
}

static void bpf_map_ptr_store(struct bpf_insn_aux_data *aux,
			      const struct bpf_map *map, bool unpriv)
{
	BUILD_BUG_ON((unsigned long)BPF_MAP_PTR_POISON & BPF_MAP_PTR_UNPRIV);
	unpriv |= bpf_map_ptr_unpriv(aux);
	aux->map_state = (unsigned long)map |
			 (unpriv ? BPF_MAP_PTR_UNPRIV : 0UL);
}

struct bpf_call_arg_meta {
	struct bpf_map *map_ptr;
	bool raw_mode;
	bool pkt_access;
	int regno;
	int access_size;
	s64 msize_smax_value;
	u64 msize_umax_value;
};

static DEFINE_MUTEX(bpf_verifier_lock);

void bpf_verifier_vlog(struct bpf_verifier_log *log, const char *fmt,
		       va_list args)
{
	unsigned int n;

	n = vscnprintf(log->kbuf, BPF_VERIFIER_TMP_LOG_SIZE, fmt, args);

	WARN_ONCE(n >= BPF_VERIFIER_TMP_LOG_SIZE - 1,
		  "verifier log line truncated - local buffer too short\n");

	n = min(log->len_total - log->len_used - 1, n);
	log->kbuf[n] = '\0';

	if (!copy_to_user(log->ubuf + log->len_used, log->kbuf, n + 1))
		log->len_used += n;
	else
		log->ubuf = NULL;
}

/* log_level controls verbosity level of eBPF verifier.
 * bpf_verifier_log_write() is used to dump the verification trace to the log,
 * so the user can figure out what's wrong with the program
 */
__printf(2, 3) void bpf_verifier_log_write(struct bpf_verifier_env *env,
					   const char *fmt, ...)
{
	va_list args;

	if (!bpf_verifier_log_needed(&env->log))
		return;

	va_start(args, fmt);
	bpf_verifier_vlog(&env->log, fmt, args);
	va_end(args);
}
EXPORT_SYMBOL_GPL(bpf_verifier_log_write);

__printf(2, 3) static void verbose(void *private_data, const char *fmt, ...)
{
	struct bpf_verifier_env *env = private_data;
	va_list args;

	if (!bpf_verifier_log_needed(&env->log))
		return;

	va_start(args, fmt);
	bpf_verifier_vlog(&env->log, fmt, args);
	va_end(args);
}

static bool type_is_pkt_pointer(enum bpf_reg_type type)
{
	return type == PTR_TO_PACKET ||
	       type == PTR_TO_PACKET_META;
}

static bool reg_type_may_be_null(enum bpf_reg_type type)
{
	return type == PTR_TO_MAP_VALUE_OR_NULL;
}

/* string representation of 'enum bpf_reg_type' */
static const char * const reg_type_str[] = {
	[NOT_INIT]		= "?",
	[SCALAR_VALUE]		= "inv",
	[PTR_TO_CTX]		= "ctx",
	[CONST_PTR_TO_MAP]	= "map_ptr",
	[PTR_TO_MAP_VALUE]	= "map_value",
	[PTR_TO_MAP_VALUE_OR_NULL] = "map_value_or_null",
	[PTR_TO_STACK]		= "fp",
	[PTR_TO_PACKET]		= "pkt",
	[PTR_TO_PACKET_META]	= "pkt_meta",
	[PTR_TO_PACKET_END]	= "pkt_end",
};

static char slot_type_char[] = {
	[STACK_INVALID]	= '?',
	[STACK_SPILL]	= 'r',
	[STACK_MISC]	= 'm',
	[STACK_ZERO]	= '0',
};

static void print_liveness(struct bpf_verifier_env *env,
			   enum bpf_reg_liveness live)
{
	if (live & (REG_LIVE_READ | REG_LIVE_WRITTEN | REG_LIVE_DONE))
	    verbose(env, "_");
	if (live & REG_LIVE_READ)
		verbose(env, "r");
	if (live & REG_LIVE_WRITTEN)
		verbose(env, "w");
	if (live & REG_LIVE_DONE)
		verbose(env, "D");
}

static struct bpf_func_state *func(struct bpf_verifier_env *env,
				   const struct bpf_reg_state *reg)
{
	struct bpf_verifier_state *cur = env->cur_state;

	return cur->frame[reg->frameno];
}

static void print_verifier_state(struct bpf_verifier_env *env,
				 const struct bpf_func_state *state)
{
	const struct bpf_reg_state *reg;
	enum bpf_reg_type t;
	int i;

	if (state->frameno)
		verbose(env, " frame%d:", state->frameno);
	for (i = 0; i < MAX_BPF_REG; i++) {
		reg = &state->regs[i];
		t = reg->type;
		if (t == NOT_INIT)
			continue;
		verbose(env, " R%d", i);
		print_liveness(env, reg->live);
		verbose(env, "=%s", reg_type_str[t]);
		if ((t == SCALAR_VALUE || t == PTR_TO_STACK) &&
		    tnum_is_const(reg->var_off)) {
			/* reg->off should be 0 for SCALAR_VALUE */
			verbose(env, "%lld", reg->var_off.value + reg->off);
			if (t == PTR_TO_STACK)
				verbose(env, ",call_%d", func(env, reg)->callsite);
		} else {
			verbose(env, "(id=%d", reg->id);
			if (t != SCALAR_VALUE)
				verbose(env, ",off=%d", reg->off);
			if (type_is_pkt_pointer(t))
				verbose(env, ",r=%d", reg->range);
			else if (t == CONST_PTR_TO_MAP ||
				 t == PTR_TO_MAP_VALUE ||
				 t == PTR_TO_MAP_VALUE_OR_NULL)
				verbose(env, ",ks=%d,vs=%d",
					reg->map_ptr->key_size,
					reg->map_ptr->value_size);
			if (tnum_is_const(reg->var_off)) {
				/* Typically an immediate SCALAR_VALUE, but
				 * could be a pointer whose offset is too big
				 * for reg->off
				 */
				verbose(env, ",imm=%llx", reg->var_off.value);
			} else {
				if (reg->smin_value != reg->umin_value &&
				    reg->smin_value != S64_MIN)
					verbose(env, ",smin_value=%lld",
						(long long)reg->smin_value);
				if (reg->smax_value != reg->umax_value &&
				    reg->smax_value != S64_MAX)
					verbose(env, ",smax_value=%lld",
						(long long)reg->smax_value);
				if (reg->umin_value != 0)
					verbose(env, ",umin_value=%llu",
						(unsigned long long)reg->umin_value);
				if (reg->umax_value != U64_MAX)
					verbose(env, ",umax_value=%llu",
						(unsigned long long)reg->umax_value);
				if (!tnum_is_unknown(reg->var_off)) {
					char tn_buf[48];

					tnum_strn(tn_buf, sizeof(tn_buf), reg->var_off);
					verbose(env, ",var_off=%s", tn_buf);
				}
			}
			verbose(env, ")");
		}
	}
	for (i = 0; i < state->allocated_stack / BPF_REG_SIZE; i++) {
		char types_buf[BPF_REG_SIZE + 1];
		bool valid = false;
		int j;

		for (j = 0; j < BPF_REG_SIZE; j++) {
			if (state->stack[i].slot_type[j] != STACK_INVALID)
				valid = true;
			types_buf[j] = slot_type_char[
					state->stack[i].slot_type[j]];
		}
		types_buf[BPF_REG_SIZE] = 0;
		if (!valid)
			continue;
		verbose(env, " fp%d", (-i - 1) * BPF_REG_SIZE);
		print_liveness(env, state->stack[i].spilled_ptr.live);
		if (state->stack[i].slot_type[0] == STACK_SPILL)
			verbose(env, "=%s",
				reg_type_str[state->stack[i].spilled_ptr.type]);
		else
			verbose(env, "=%s", types_buf);
	}
	verbose(env, "\n");
}

static int copy_stack_state(struct bpf_func_state *dst,
			    const struct bpf_func_state *src)
{
	if (!src->stack)
		return 0;
	if (WARN_ON_ONCE(dst->allocated_stack < src->allocated_stack)) {
		/* internal bug, make state invalid to reject the program */
		memset(dst, 0, sizeof(*dst));
		return -EFAULT;
	}
	memcpy(dst->stack, src->stack,
	       sizeof(*src->stack) * (src->allocated_stack / BPF_REG_SIZE));
	return 0;
}

/* do_check() starts with zero-sized stack in struct bpf_verifier_state to
 * make it consume minimal amount of memory. check_stack_write() access from
 * the program calls into realloc_func_state() to grow the stack size.
 * Note there is a non-zero parent pointer inside each reg of bpf_verifier_state
 * which this function copies over. It points to corresponding reg in previous
 * bpf_verifier_state which is never reallocated
 */
static int realloc_func_state(struct bpf_func_state *state, int size,
			      bool copy_old)
{
	u32 old_size = state->allocated_stack;
	struct bpf_stack_state *new_stack;
	int slot = size / BPF_REG_SIZE;

	if (size <= old_size || !size) {
		if (copy_old)
			return 0;
		state->allocated_stack = slot * BPF_REG_SIZE;
		if (!size && old_size) {
			kfree(state->stack);
			state->stack = NULL;
		}
		return 0;
	}
	new_stack = kmalloc_array(slot, sizeof(struct bpf_stack_state),
				  GFP_KERNEL);
	if (!new_stack)
		return -ENOMEM;
	if (copy_old) {
		if (state->stack)
			memcpy(new_stack, state->stack,
			       sizeof(*new_stack) * (old_size / BPF_REG_SIZE));
		memset(new_stack + old_size / BPF_REG_SIZE, 0,
		       sizeof(*new_stack) * (size - old_size) / BPF_REG_SIZE);
	}
	state->allocated_stack = slot * BPF_REG_SIZE;
	kfree(state->stack);
	state->stack = new_stack;
	return 0;
}

static void free_func_state(struct bpf_func_state *state)
{
	if (!state)
		return;
	kfree(state->stack);
	kfree(state);
}

static void free_verifier_state(struct bpf_verifier_state *state,
				bool free_self)
{
	int i;

	for (i = 0; i <= state->curframe; i++) {
		free_func_state(state->frame[i]);
		state->frame[i] = NULL;
	}
	if (free_self)
		kfree(state);
}

/* copy verifier state from src to dst growing dst stack space
 * when necessary to accommodate larger src stack
 */
static int copy_func_state(struct bpf_func_state *dst,
			   const struct bpf_func_state *src)
{
	int err;

	err = realloc_func_state(dst, src->allocated_stack, false);
	if (err)
		return err;
	memcpy(dst, src, offsetof(struct bpf_func_state, allocated_stack));
	return copy_stack_state(dst, src);
}

static int copy_verifier_state(struct bpf_verifier_state *dst_state,
			       const struct bpf_verifier_state *src)
{
	struct bpf_func_state *dst;
	int i, err;

	/* if dst has more stack frames then src frame, free them */
	for (i = src->curframe + 1; i <= dst_state->curframe; i++) {
		free_func_state(dst_state->frame[i]);
		dst_state->frame[i] = NULL;
	}
	dst_state->speculative = src->speculative;
	dst_state->curframe = src->curframe;
	for (i = 0; i <= src->curframe; i++) {
		dst = dst_state->frame[i];
		if (!dst) {
			dst = kzalloc(sizeof(*dst), GFP_KERNEL);
			if (!dst)
				return -ENOMEM;
			dst_state->frame[i] = dst;
		}
		err = copy_func_state(dst, src->frame[i]);
		if (err)
			return err;
	}
	return 0;
}

static int pop_stack(struct bpf_verifier_env *env, int *prev_insn_idx,
		     int *insn_idx)
{
	struct bpf_verifier_state *cur = env->cur_state;
	struct bpf_verifier_stack_elem *elem, *head = env->head;
	int err;

	if (env->head == NULL)
		return -ENOENT;

	if (cur) {
		err = copy_verifier_state(cur, &head->st);
		if (err)
			return err;
	}
	if (insn_idx)
		*insn_idx = head->insn_idx;
	if (prev_insn_idx)
		*prev_insn_idx = head->prev_insn_idx;
	elem = head->next;
	free_verifier_state(&head->st, false);
	kfree(head);
	env->head = elem;
	env->stack_size--;
	return 0;
}

static struct bpf_verifier_state *push_stack(struct bpf_verifier_env *env,
					     int insn_idx, int prev_insn_idx,
					     bool speculative)
{
	struct bpf_verifier_state *cur = env->cur_state;
	struct bpf_verifier_stack_elem *elem;
	int err;

	elem = kzalloc(sizeof(struct bpf_verifier_stack_elem), GFP_KERNEL);
	if (!elem)
		goto err;

	elem->insn_idx = insn_idx;
	elem->prev_insn_idx = prev_insn_idx;
	elem->next = env->head;
	env->head = elem;
	env->stack_size++;
	err = copy_verifier_state(&elem->st, cur);
	if (err)
		goto err;
	elem->st.speculative |= speculative;
	if (env->stack_size > BPF_COMPLEXITY_LIMIT_STACK) {
		verbose(env, "BPF program is too complex\n");
		goto err;
	}
	return &elem->st;
err:
	free_verifier_state(env->cur_state, true);
	env->cur_state = NULL;
	/* pop all elements and return */
	while (!pop_stack(env, NULL, NULL));
	return NULL;
}

#define CALLER_SAVED_REGS 6
static const int caller_saved[CALLER_SAVED_REGS] = {
	BPF_REG_0, BPF_REG_1, BPF_REG_2, BPF_REG_3, BPF_REG_4, BPF_REG_5
};

static void __mark_reg_not_init(struct bpf_reg_state *reg);

/* Mark the unknown part of a register (variable offset or scalar value) as
 * known to have the value @imm.
 */
static void __mark_reg_known(struct bpf_reg_state *reg, u64 imm)
{
	/* Clear id, off, and union(map_ptr, range) */
	memset(((u8 *)reg) + sizeof(reg->type), 0,
	       offsetof(struct bpf_reg_state, var_off) - sizeof(reg->type));
	reg->var_off = tnum_const(imm);
	reg->smin_value = (s64)imm;
	reg->smax_value = (s64)imm;
	reg->umin_value = imm;
	reg->umax_value = imm;
}

/* Mark the 'variable offset' part of a register as zero.  This should be
 * used only on registers holding a pointer type.
 */
static void __mark_reg_known_zero(struct bpf_reg_state *reg)
{
	__mark_reg_known(reg, 0);
}

static void __mark_reg_const_zero(struct bpf_reg_state *reg)
{
	__mark_reg_known(reg, 0);
	reg->type = SCALAR_VALUE;
}

static void mark_reg_known_zero(struct bpf_verifier_env *env,
				struct bpf_reg_state *regs, u32 regno)
{
	if (WARN_ON(regno >= MAX_BPF_REG)) {
		verbose(env, "mark_reg_known_zero(regs, %u)\n", regno);
		/* Something bad happened, let's kill all regs */
		for (regno = 0; regno < MAX_BPF_REG; regno++)
			__mark_reg_not_init(regs + regno);
		return;
	}
	__mark_reg_known_zero(regs + regno);
}

static bool reg_is_pkt_pointer(const struct bpf_reg_state *reg)
{
	return type_is_pkt_pointer(reg->type);
}

static bool reg_is_pkt_pointer_any(const struct bpf_reg_state *reg)
{
	return reg_is_pkt_pointer(reg) ||
	       reg->type == PTR_TO_PACKET_END;
}

/* Unmodified PTR_TO_PACKET[_META,_END] register from ctx access. */
static bool reg_is_init_pkt_pointer(const struct bpf_reg_state *reg,
				    enum bpf_reg_type which)
{
	/* The register can already have a range from prior markings.
	 * This is fine as long as it hasn't been advanced from its
	 * origin.
	 */
	return reg->type == which &&
	       reg->id == 0 &&
	       reg->off == 0 &&
	       tnum_equals_const(reg->var_off, 0);
}

/* Attempts to improve min/max values based on var_off information */
static void __update_reg_bounds(struct bpf_reg_state *reg)
{
	/* min signed is max(sign bit) | min(other bits) */
	reg->smin_value = max_t(s64, reg->smin_value,
				reg->var_off.value | (reg->var_off.mask & S64_MIN));
	/* max signed is min(sign bit) | max(other bits) */
	reg->smax_value = min_t(s64, reg->smax_value,
				reg->var_off.value | (reg->var_off.mask & S64_MAX));
	reg->umin_value = max(reg->umin_value, reg->var_off.value);
	reg->umax_value = min(reg->umax_value,
			      reg->var_off.value | reg->var_off.mask);
}

/* Uses signed min/max values to inform unsigned, and vice-versa */
static void __reg_deduce_bounds(struct bpf_reg_state *reg)
{
	/* Learn sign from signed bounds.
	 * If we cannot cross the sign boundary, then signed and unsigned bounds
	 * are the same, so combine.  This works even in the negative case, e.g.
	 * -3 s<= x s<= -1 implies 0xf...fd u<= x u<= 0xf...ff.
	 */
	if (reg->smin_value >= 0 || reg->smax_value < 0) {
		reg->smin_value = reg->umin_value = max_t(u64, reg->smin_value,
							  reg->umin_value);
		reg->smax_value = reg->umax_value = min_t(u64, reg->smax_value,
							  reg->umax_value);
		return;
	}
	/* Learn sign from unsigned bounds.  Signed bounds cross the sign
	 * boundary, so we must be careful.
	 */
	if ((s64)reg->umax_value >= 0) {
		/* Positive.  We can't learn anything from the smin, but smax
		 * is positive, hence safe.
		 */
		reg->smin_value = reg->umin_value;
		reg->smax_value = reg->umax_value = min_t(u64, reg->smax_value,
							  reg->umax_value);
	} else if ((s64)reg->umin_value < 0) {
		/* Negative.  We can't learn anything from the smax, but smin
		 * is negative, hence safe.
		 */
		reg->smin_value = reg->umin_value = max_t(u64, reg->smin_value,
							  reg->umin_value);
		reg->smax_value = reg->umax_value;
	}
}

/* Attempts to improve var_off based on unsigned min/max information */
static void __reg_bound_offset(struct bpf_reg_state *reg)
{
	reg->var_off = tnum_intersect(reg->var_off,
				      tnum_range(reg->umin_value,
						 reg->umax_value));
}

/* Reset the min/max bounds of a register */
static void __mark_reg_unbounded(struct bpf_reg_state *reg)
{
	reg->smin_value = S64_MIN;
	reg->smax_value = S64_MAX;
	reg->umin_value = 0;
	reg->umax_value = U64_MAX;
}

/* Mark a register as having a completely unknown (scalar) value. */
static void __mark_reg_unknown(struct bpf_reg_state *reg)
{
	/*
	 * Clear type, id, off, and union(map_ptr, range) and
	 * padding between 'type' and union
	 */
	memset(reg, 0, offsetof(struct bpf_reg_state, var_off));
	reg->type = SCALAR_VALUE;
	reg->var_off = tnum_unknown;
	reg->frameno = 0;
	__mark_reg_unbounded(reg);
}

static void mark_reg_unknown(struct bpf_verifier_env *env,
			     struct bpf_reg_state *regs, u32 regno)
{
	if (WARN_ON(regno >= MAX_BPF_REG)) {
		verbose(env, "mark_reg_unknown(regs, %u)\n", regno);
		/* Something bad happened, let's kill all regs except FP */
		for (regno = 0; regno < BPF_REG_FP; regno++)
			__mark_reg_not_init(regs + regno);
		return;
	}
	__mark_reg_unknown(regs + regno);
}

static void __mark_reg_not_init(struct bpf_reg_state *reg)
{
	__mark_reg_unknown(reg);
	reg->type = NOT_INIT;
}

static void mark_reg_not_init(struct bpf_verifier_env *env,
			      struct bpf_reg_state *regs, u32 regno)
{
	if (WARN_ON(regno >= MAX_BPF_REG)) {
		verbose(env, "mark_reg_not_init(regs, %u)\n", regno);
		/* Something bad happened, let's kill all regs except FP */
		for (regno = 0; regno < BPF_REG_FP; regno++)
			__mark_reg_not_init(regs + regno);
		return;
	}
	__mark_reg_not_init(regs + regno);
}

static void init_reg_state(struct bpf_verifier_env *env,
			   struct bpf_func_state *state)
{
	struct bpf_reg_state *regs = state->regs;
	int i;

	for (i = 0; i < MAX_BPF_REG; i++) {
		mark_reg_not_init(env, regs, i);
		regs[i].live = REG_LIVE_NONE;
		regs[i].parent = NULL;
	}

	/* frame pointer */
	regs[BPF_REG_FP].type = PTR_TO_STACK;
	mark_reg_known_zero(env, regs, BPF_REG_FP);
	regs[BPF_REG_FP].frameno = state->frameno;

	/* 1st arg to a function */
	regs[BPF_REG_1].type = PTR_TO_CTX;
	mark_reg_known_zero(env, regs, BPF_REG_1);
}

#define BPF_MAIN_FUNC (-1)
static void init_func_state(struct bpf_verifier_env *env,
			    struct bpf_func_state *state,
			    int callsite, int frameno, int subprogno)
{
	state->callsite = callsite;
	state->frameno = frameno;
	state->subprogno = subprogno;
	init_reg_state(env, state);
}

enum reg_arg_type {
	SRC_OP,		/* register is used as source operand */
	DST_OP,		/* register is used as destination operand */
	DST_OP_NO_MARK	/* same as above, check only, don't mark */
};

static int cmp_subprogs(const void *a, const void *b)
<<<<<<< HEAD
{
	return ((struct bpf_subprog_info *)a)->start -
	       ((struct bpf_subprog_info *)b)->start;
}

static int find_subprog(struct bpf_verifier_env *env, int off)
{
	struct bpf_subprog_info *p;

=======
{
	return ((struct bpf_subprog_info *)a)->start -
	       ((struct bpf_subprog_info *)b)->start;
}

static int find_subprog(struct bpf_verifier_env *env, int off)
{
	struct bpf_subprog_info *p;

>>>>>>> c9429efc
	p = bsearch(&off, env->subprog_info, env->subprog_cnt,
		    sizeof(env->subprog_info[0]), cmp_subprogs);
	if (!p)
		return -ENOENT;
	return p - env->subprog_info;

}

static int add_subprog(struct bpf_verifier_env *env, int off)
{
	int insn_cnt = env->prog->len;
	int ret;

	if (off >= insn_cnt || off < 0) {
		verbose(env, "call to invalid destination\n");
		return -EINVAL;
	}
	ret = find_subprog(env, off);
	if (ret >= 0)
		return 0;
	if (env->subprog_cnt >= BPF_MAX_SUBPROGS) {
		verbose(env, "too many subprograms\n");
		return -E2BIG;
	}
	env->subprog_info[env->subprog_cnt++].start = off;
	sort(env->subprog_info, env->subprog_cnt,
	     sizeof(env->subprog_info[0]), cmp_subprogs, NULL);
	return 0;
}

static int check_subprogs(struct bpf_verifier_env *env)
{
	int i, ret, subprog_start, subprog_end, off, cur_subprog = 0;
	struct bpf_subprog_info *subprog = env->subprog_info;
	struct bpf_insn *insn = env->prog->insnsi;
	int insn_cnt = env->prog->len;

	/* Add entry function. */
	ret = add_subprog(env, 0);
	if (ret < 0)
		return ret;

	/* determine subprog starts. The end is one before the next starts */
	for (i = 0; i < insn_cnt; i++) {
		if (insn[i].code != (BPF_JMP | BPF_CALL))
			continue;
		if (insn[i].src_reg != BPF_PSEUDO_CALL)
			continue;
		if (!env->allow_ptr_leaks) {
			verbose(env, "function calls to other bpf functions are allowed for root only\n");
			return -EPERM;
		}
		ret = add_subprog(env, i + insn[i].imm + 1);
		if (ret < 0)
			return ret;
	}

	/* Add a fake 'exit' subprog which could simplify subprog iteration
	 * logic. 'subprog_cnt' should not be increased.
	 */
	subprog[env->subprog_cnt].start = insn_cnt;

	if (env->log.level & BPF_LOG_LEVEL2)
		for (i = 0; i < env->subprog_cnt; i++)
			verbose(env, "func#%d @%d\n", i, subprog[i].start);

	/* now check that all jumps are within the same subprog */
	subprog_start = subprog[cur_subprog].start;
	subprog_end = subprog[cur_subprog + 1].start;
	for (i = 0; i < insn_cnt; i++) {
		u8 code = insn[i].code;

		if (BPF_CLASS(code) != BPF_JMP)
			goto next;
		if (BPF_OP(code) == BPF_EXIT || BPF_OP(code) == BPF_CALL)
			goto next;
		off = i + insn[i].off + 1;
		if (off < subprog_start || off >= subprog_end) {
			verbose(env, "jump out of range from insn %d to %d\n", i, off);
			return -EINVAL;
		}
next:
		if (i == subprog_end - 1) {
			/* to avoid fall-through from one subprog into another
			 * the last insn of the subprog should be either exit
			 * or unconditional jump back
			 */
			if (code != (BPF_JMP | BPF_EXIT) &&
			    code != (BPF_JMP | BPF_JA)) {
				verbose(env, "last insn is not an exit or jmp\n");
				return -EINVAL;
			}
			subprog_start = subprog_end;
			cur_subprog++;
			if (cur_subprog < env->subprog_cnt)
				subprog_end = subprog[cur_subprog + 1].start;
		}
	}
	return 0;
}

/* Parentage chain of this register (or stack slot) should take care of all
 * issues like callee-saved registers, stack slot allocation time, etc.
 */
static int mark_reg_read(struct bpf_verifier_env *env,
			 const struct bpf_reg_state *state,
			 struct bpf_reg_state *parent)
{
	bool writes = parent == state->parent; /* Observe write marks */
	int cnt = 0;

	while (parent) {
		/* if read wasn't screened by an earlier write ... */
		if (writes && state->live & REG_LIVE_WRITTEN)
			break;
		if (parent->live & REG_LIVE_DONE) {
			verbose(env, "verifier BUG type %s var_off %lld off %d\n",
				reg_type_str[parent->type],
				parent->var_off.value, parent->off);
			return -EFAULT;
		}
		if (parent->live & REG_LIVE_READ)
			/* The parentage chain never changes and
			 * this parent was already marked as LIVE_READ.
			 * There is no need to keep walking the chain again and
			 * keep re-marking all parents as LIVE_READ.
			 * This case happens when the same register is read
			 * multiple times without writes into it in-between.
			 */
			break;
		/* ... then we depend on parent's value */
		parent->live |= REG_LIVE_READ;
		state = parent;
		parent = state->parent;
		writes = true;
		cnt++;
	}

	if (env->longest_mark_read_walk < cnt)
		env->longest_mark_read_walk = cnt;
	return 0;
}

static int check_reg_arg(struct bpf_verifier_env *env, u32 regno,
			 enum reg_arg_type t)
{
	struct bpf_verifier_state *vstate = env->cur_state;
	struct bpf_func_state *state = vstate->frame[vstate->curframe];
	struct bpf_reg_state *regs = state->regs;

	if (regno >= MAX_BPF_REG) {
		verbose(env, "R%d is invalid\n", regno);
		return -EINVAL;
	}

	if (t == SRC_OP) {
		/* check whether register used as source operand can be read */
		if (regs[regno].type == NOT_INIT) {
			verbose(env, "R%d !read_ok\n", regno);
			return -EACCES;
		}
		/* We don't need to worry about FP liveness because it's read-only */
		if (regno != BPF_REG_FP)
			return mark_reg_read(env, &regs[regno],
					     regs[regno].parent);
	} else {
		/* check whether register used as dest operand can be written to */
		if (regno == BPF_REG_FP) {
			verbose(env, "frame pointer is read only\n");
			return -EACCES;
		}
		regs[regno].live |= REG_LIVE_WRITTEN;
		if (t == DST_OP)
			mark_reg_unknown(env, regs, regno);
	}
	return 0;
}

static bool is_spillable_regtype(enum bpf_reg_type type)
{
	switch (type) {
	case PTR_TO_MAP_VALUE:
	case PTR_TO_MAP_VALUE_OR_NULL:
	case PTR_TO_STACK:
	case PTR_TO_CTX:
	case PTR_TO_PACKET:
	case PTR_TO_PACKET_META:
	case PTR_TO_PACKET_END:
	case CONST_PTR_TO_MAP:
		return true;
	default:
		return false;
	}
}

/* Does this register contain a constant zero? */
static bool register_is_null(struct bpf_reg_state *reg)
{
	return reg->type == SCALAR_VALUE && tnum_equals_const(reg->var_off, 0);
}

<<<<<<< HEAD
=======
static bool __is_pointer_value(bool allow_ptr_leaks,
			       const struct bpf_reg_state *reg)
{
	if (allow_ptr_leaks)
		return false;

	return reg->type != SCALAR_VALUE;
}

>>>>>>> c9429efc
/* check_stack_read/write functions track spill/fill of registers,
 * stack boundary and alignment are checked in check_mem_access()
 */
static int check_stack_write(struct bpf_verifier_env *env,
			     struct bpf_func_state *state, /* func where register points to */
			     int off, int size, int value_regno, int insn_idx)
{
	struct bpf_func_state *cur; /* state of the current function */
	int i, slot = -off - 1, spi = slot / BPF_REG_SIZE, err;
	enum bpf_reg_type type;

	err = realloc_func_state(state, round_up(slot + 1, BPF_REG_SIZE),
				 true);
	if (err)
		return err;
	/* caller checked that off % size == 0 and -MAX_BPF_STACK <= off < 0,
	 * so it's aligned access and [off, off + size) are within stack limits
	 */
	if (!env->allow_ptr_leaks &&
	    state->stack[spi].slot_type[0] == STACK_SPILL &&
	    size != BPF_REG_SIZE) {
		verbose(env, "attempt to corrupt spilled pointer on stack\n");
		return -EACCES;
	}

	cur = env->cur_state->frame[env->cur_state->curframe];
	if (value_regno >= 0 &&
	    is_spillable_regtype((type = cur->regs[value_regno].type))) {

		/* register containing pointer is being spilled into stack */
		if (size != BPF_REG_SIZE) {
			verbose(env, "invalid size of register spill\n");
			return -EACCES;
		}

		if (state != cur && type == PTR_TO_STACK) {
			verbose(env, "cannot spill pointers to stack into stack frame of the caller\n");
			return -EINVAL;
		}

		/* save register state */
		state->stack[spi].spilled_ptr = cur->regs[value_regno];
		state->stack[spi].spilled_ptr.live |= REG_LIVE_WRITTEN;

		for (i = 0; i < BPF_REG_SIZE; i++) {
			if (state->stack[spi].slot_type[i] == STACK_MISC &&
			    !env->allow_ptr_leaks) {
				int *poff = &env->insn_aux_data[insn_idx].sanitize_stack_off;
				int soff = (-spi - 1) * BPF_REG_SIZE;

				/* detected reuse of integer stack slot with a pointer
				 * which means either llvm is reusing stack slot or
				 * an attacker is trying to exploit CVE-2018-3639
				 * (speculative store bypass)
				 * Have to sanitize that slot with preemptive
				 * store of zero.
				 */
				if (*poff && *poff != soff) {
					/* disallow programs where single insn stores
					 * into two different stack slots, since verifier
					 * cannot sanitize them
					 */
					verbose(env,
						"insn %d cannot access two stack slots fp%d and fp%d",
						insn_idx, *poff, soff);
					return -EINVAL;
				}
				*poff = soff;
			}
			state->stack[spi].slot_type[i] = STACK_SPILL;
		}
	} else {
		u8 type = STACK_MISC;

		/* regular write of data into stack destroys any spilled ptr */
		state->stack[spi].spilled_ptr.type = NOT_INIT;

		/* only mark the slot as written if all 8 bytes were written
		 * otherwise read propagation may incorrectly stop too soon
		 * when stack slots are partially written.
		 * This heuristic means that read propagation will be
		 * conservative, since it will add reg_live_read marks
		 * to stack slots all the way to first state when programs
		 * writes+reads less than 8 bytes
		 */
		if (size == BPF_REG_SIZE)
			state->stack[spi].spilled_ptr.live |= REG_LIVE_WRITTEN;

		/* when we zero initialize stack slots mark them as such */
		if (value_regno >= 0 &&
		    register_is_null(&cur->regs[value_regno]))
			type = STACK_ZERO;

		for (i = 0; i < size; i++)
			state->stack[spi].slot_type[(slot - i) % BPF_REG_SIZE] =
				type;
	}
	return 0;
}

static int check_stack_read(struct bpf_verifier_env *env,
			    struct bpf_func_state *reg_state /* func where register points to */,
			    int off, int size, int value_regno)
{
	struct bpf_verifier_state *vstate = env->cur_state;
	struct bpf_func_state *state = vstate->frame[vstate->curframe];
	int i, slot = -off - 1, spi = slot / BPF_REG_SIZE;
	u8 *stype;

	if (reg_state->allocated_stack <= slot) {
		verbose(env, "invalid read from stack off %d+0 size %d\n",
			off, size);
		return -EACCES;
	}
	stype = reg_state->stack[spi].slot_type;

	if (stype[0] == STACK_SPILL) {
		if (size != BPF_REG_SIZE) {
			verbose(env, "invalid size of register spill\n");
			return -EACCES;
		}
		for (i = 1; i < BPF_REG_SIZE; i++) {
			if (stype[(slot - i) % BPF_REG_SIZE] != STACK_SPILL) {
				verbose(env, "corrupted spill memory\n");
				return -EACCES;
			}
		}

		if (value_regno >= 0) {
			/* restore register state from stack */
			state->regs[value_regno] = reg_state->stack[spi].spilled_ptr;
			/* mark reg as written since spilled pointer state likely
			 * has its liveness marks cleared by is_state_visited()
			 * which resets stack/reg liveness for state transitions
			 */
			state->regs[value_regno].live |= REG_LIVE_WRITTEN;
		}
		mark_reg_read(env, &reg_state->stack[spi].spilled_ptr,
			      reg_state->stack[spi].spilled_ptr.parent);
		return 0;
	} else {
		int zeros = 0;

		for (i = 0; i < size; i++) {
			if (stype[(slot - i) % BPF_REG_SIZE] == STACK_MISC)
				continue;
			if (stype[(slot - i) % BPF_REG_SIZE] == STACK_ZERO) {
				zeros++;
				continue;
<<<<<<< HEAD
			}
			verbose(env, "invalid read from stack off %d+%d size %d\n",
				off, i, size);
			return -EACCES;
		}
		mark_reg_read(env, &reg_state->stack[spi].spilled_ptr,
			      reg_state->stack[spi].spilled_ptr.parent);
		if (value_regno >= 0) {
			if (zeros == size) {
				/* any size read into register is zero extended,
				 * so the whole register == const_zero
				 */
				__mark_reg_const_zero(&state->regs[value_regno]);
			} else {
				/* have read misc data from the stack */
				mark_reg_unknown(env, state->regs, value_regno);
			}
			state->regs[value_regno].live |= REG_LIVE_WRITTEN;
=======
			}
			verbose(env, "invalid read from stack off %d+%d size %d\n",
				off, i, size);
			return -EACCES;
		}
		mark_reg_read(env, &reg_state->stack[spi].spilled_ptr,
			      reg_state->stack[spi].spilled_ptr.parent);
		if (value_regno >= 0) {
			if (zeros == size) {
				/* any size read into register is zero extended,
				 * so the whole register == const_zero
				 */
				__mark_reg_const_zero(&state->regs[value_regno]);
			} else {
				/* have read misc data from the stack */
				mark_reg_unknown(env, state->regs, value_regno);
			}
			state->regs[value_regno].live |= REG_LIVE_WRITTEN;
		} else if (__is_pointer_value(env->allow_ptr_leaks,
	                                      &reg_state->stack[spi].spilled_ptr)){
			/* If value_regno==-1, the caller is asking us whether
			 * it is acceptable to use this value as a SCALAR_VALUE
			 * (e.g. for XADD).
			 * We must not allow unprivileged callers to do that
			 * with spilled pointers.
			 */
			verbose(env, "leaking pointer from stack off %d\n",
				off);
			return -EACCES;
>>>>>>> c9429efc
		}
		return 0;
	}
}

static int check_stack_access(struct bpf_verifier_env *env,
			      const struct bpf_reg_state *reg,
			      int off, int size)
{
	/* Stack accesses must be at a fixed offset, so that we
	 * can determine what type of data were returned. See
	 * check_stack_read().
	 */
	if (!tnum_is_const(reg->var_off)) {
		char tn_buf[48];

		tnum_strn(tn_buf, sizeof(tn_buf), reg->var_off);
		verbose(env, "variable stack access var_off=%s off=%d size=%d\n",
			tn_buf, off, size);
		return -EACCES;
	}

	if (off >= 0 || off < -MAX_BPF_STACK) {
		verbose(env, "invalid stack off=%d size=%d\n", off, size);
		return -EACCES;
	}

	return 0;
}

/* check read/write into map element returned by bpf_map_lookup_elem() */
static int __check_map_access(struct bpf_verifier_env *env, u32 regno, int off,
			      int size, bool zero_size_allowed)
{
	struct bpf_reg_state *regs = cur_regs(env);
	struct bpf_map *map = regs[regno].map_ptr;

	if (off < 0 || size < 0 || (size == 0 && !zero_size_allowed) ||
	    off + size > map->value_size) {
		verbose(env, "invalid access to map value, value_size=%d off=%d size=%d\n",
			map->value_size, off, size);
		return -EACCES;
	}
	return 0;
}

/* check read/write into a map element with possible variable offset */
static int check_map_access(struct bpf_verifier_env *env, u32 regno,
			    int off, int size, bool zero_size_allowed)
{
	struct bpf_verifier_state *vstate = env->cur_state;
	struct bpf_func_state *state = vstate->frame[vstate->curframe];
	struct bpf_reg_state *reg = &state->regs[regno];
	int err;

	/* We may have adjusted the register to this map value, so we
	 * need to try adding each of min_value and max_value to off
	 * to make sure our theoretical access will be safe.
	 */
	if (env->log.level & BPF_LOG_LEVEL)
		print_verifier_state(env, state);

	/* The minimum value is only important with signed
	 * comparisons where we can't assume the floor of a
	 * value is 0.  If we are using signed variables for our
	 * index'es we need to make sure that whatever we use
	 * will have a set floor within our range.
	 */
	if (reg->smin_value < 0 &&
	    (reg->smin_value == S64_MIN ||
	     (off + reg->smin_value != (s64)(s32)(off + reg->smin_value)) ||
	      reg->smin_value + off < 0)) {
		verbose(env, "R%d min value is negative, either use unsigned index or do a if (index >=0) check.\n",
			regno);
		return -EACCES;
	}
	err = __check_map_access(env, regno, reg->smin_value + off, size,
				 zero_size_allowed);
	if (err) {
		verbose(env, "R%d min value is outside of the array range\n",
			regno);
		return err;
	}

	/* If we haven't set a max value then we need to bail since we can't be
	 * sure we won't do bad things.
	 * If reg->umax_value + off could overflow, treat that as unbounded too.
	 */
	if (reg->umax_value >= BPF_MAX_VAR_OFF) {
		verbose(env, "R%d unbounded memory access, make sure to bounds check any array access into a map\n",
			regno);
		return -EACCES;
	}
	err = __check_map_access(env, regno, reg->umax_value + off, size,
				 zero_size_allowed);
	if (err)
		verbose(env, "R%d max value is outside of the array range\n",
			regno);
	return err;
}

#define MAX_PACKET_OFF 0xffff

static bool may_access_direct_pkt_data(struct bpf_verifier_env *env,
				       const struct bpf_call_arg_meta *meta,
				       enum bpf_access_type t)
{
	switch (env->prog->type) {
	case BPF_PROG_TYPE_LWT_IN:
	case BPF_PROG_TYPE_LWT_OUT:
		/* dst_input() and dst_output() can't write for now */
		if (t == BPF_WRITE)
			return false;
		/* fallthrough */
	case BPF_PROG_TYPE_SCHED_CLS:
	case BPF_PROG_TYPE_SCHED_ACT:
	case BPF_PROG_TYPE_XDP:
	case BPF_PROG_TYPE_LWT_XMIT:
	case BPF_PROG_TYPE_SK_SKB:
	case BPF_PROG_TYPE_SK_MSG:
		if (meta)
			return meta->pkt_access;

		env->seen_direct_write = true;
		return true;
	default:
		return false;
	}
}

static int __check_packet_access(struct bpf_verifier_env *env, u32 regno,
				 int off, int size, bool zero_size_allowed)
{
	struct bpf_reg_state *regs = cur_regs(env);
	struct bpf_reg_state *reg = &regs[regno];

	if (off < 0 || size < 0 || (size == 0 && !zero_size_allowed) ||
	    (u64)off + size > reg->range) {
		verbose(env, "invalid access to packet, off=%d size=%d, R%d(id=%d,off=%d,r=%d)\n",
			off, size, regno, reg->id, reg->off, reg->range);
		return -EACCES;
	}
	return 0;
}

static int check_packet_access(struct bpf_verifier_env *env, u32 regno, int off,
			       int size, bool zero_size_allowed)
{
	struct bpf_reg_state *regs = cur_regs(env);
	struct bpf_reg_state *reg = &regs[regno];
	int err;

	/* We may have added a variable offset to the packet pointer; but any
	 * reg->range we have comes after that.  We are only checking the fixed
	 * offset.
	 */

	/* We don't allow negative numbers, because we aren't tracking enough
	 * detail to prove they're safe.
	 */
	if (reg->smin_value < 0) {
		verbose(env, "R%d min value is negative, either use unsigned index or do a if (index >=0) check.\n",
			regno);
		return -EACCES;
	}
	err = __check_packet_access(env, regno, off, size, zero_size_allowed);
	if (err) {
		verbose(env, "R%d offset is outside of the packet\n", regno);
		return err;
	}
	return err;
}

/* check access to 'struct bpf_context' fields.  Supports fixed offsets only */
static int check_ctx_access(struct bpf_verifier_env *env, int insn_idx, int off, int size,
			    enum bpf_access_type t, enum bpf_reg_type *reg_type)
{
	struct bpf_insn_access_aux info = {
		.reg_type = *reg_type,
	};

	if (env->ops->is_valid_access &&
	    env->ops->is_valid_access(off, size, t, env->prog, &info)) {
		/* A non zero info.ctx_field_size indicates that this field is a
		 * candidate for later verifier transformation to load the whole
		 * field and then apply a mask when accessed with a narrower
		 * access than actual ctx access size. A zero info.ctx_field_size
		 * will only allow for whole field access and rejects any other
		 * type of narrower access.
		 */
		*reg_type = info.reg_type;

		env->insn_aux_data[insn_idx].ctx_field_size = info.ctx_field_size;
		/* remember the offset of last byte accessed in ctx */
		if (env->prog->aux->max_ctx_offset < off + size)
			env->prog->aux->max_ctx_offset = off + size;
		return 0;
	}

	verbose(env, "invalid bpf_context access off=%d size=%d\n", off, size);
	return -EACCES;
}

static struct bpf_reg_state *reg_state(struct bpf_verifier_env *env, int regno)
{
	return cur_regs(env) + regno;
}

static struct bpf_reg_state *reg_state(struct bpf_verifier_env *env, int regno)
{
	return cur_regs(env) + regno;
}

static bool is_pointer_value(struct bpf_verifier_env *env, int regno)
{
	return __is_pointer_value(env->allow_ptr_leaks, reg_state(env, regno));
}

static bool is_ctx_reg(struct bpf_verifier_env *env, int regno)
{
	const struct bpf_reg_state *reg = reg_state(env, regno);

	return reg->type == PTR_TO_CTX;
}

static bool is_pkt_reg(struct bpf_verifier_env *env, int regno)
{
	const struct bpf_reg_state *reg = reg_state(env, regno);

	return reg->type == PTR_TO_PACKET;
}

static int check_pkt_ptr_alignment(struct bpf_verifier_env *env,
				   const struct bpf_reg_state *reg,
				   int off, int size, bool strict)
{
	struct tnum reg_off;
	int ip_align;

	/* Byte size accesses are always allowed. */
	if (!strict || size == 1)
		return 0;

	/* For platforms that do not have a Kconfig enabling
	 * CONFIG_HAVE_EFFICIENT_UNALIGNED_ACCESS the value of
	 * NET_IP_ALIGN is universally set to '2'.  And on platforms
	 * that do set CONFIG_HAVE_EFFICIENT_UNALIGNED_ACCESS, we get
	 * to this code only in strict mode where we want to emulate
	 * the NET_IP_ALIGN==2 checking.  Therefore use an
	 * unconditional IP align value of '2'.
	 */
	ip_align = 2;

	reg_off = tnum_add(reg->var_off, tnum_const(ip_align + reg->off + off));
	if (!tnum_is_aligned(reg_off, size)) {
		char tn_buf[48];

		tnum_strn(tn_buf, sizeof(tn_buf), reg->var_off);
		verbose(env,
			"misaligned packet access off %d+%s+%d+%d size %d\n",
			ip_align, tn_buf, reg->off, off, size);
		return -EACCES;
	}

	return 0;
}

static int check_generic_ptr_alignment(struct bpf_verifier_env *env,
				       const struct bpf_reg_state *reg,
				       const char *pointer_desc,
				       int off, int size, bool strict)
{
	struct tnum reg_off;

	/* Byte size accesses are always allowed. */
	if (!strict || size == 1)
		return 0;

	reg_off = tnum_add(reg->var_off, tnum_const(reg->off + off));
	if (!tnum_is_aligned(reg_off, size)) {
		char tn_buf[48];

		tnum_strn(tn_buf, sizeof(tn_buf), reg->var_off);
		verbose(env, "misaligned %saccess off %s+%d+%d size %d\n",
			pointer_desc, tn_buf, reg->off, off, size);
		return -EACCES;
	}

	return 0;
}

static int check_ptr_alignment(struct bpf_verifier_env *env,
			       const struct bpf_reg_state *reg, int off,
			       int size, bool strict_alignment_once)
{
	bool strict = env->strict_alignment || strict_alignment_once;
	const char *pointer_desc = "";

	switch (reg->type) {
	case PTR_TO_PACKET:
	case PTR_TO_PACKET_META:
		/* Special case, because of NET_IP_ALIGN. Given metadata sits
		 * right in front, treat it the very same way.
		 */
		return check_pkt_ptr_alignment(env, reg, off, size, strict);
	case PTR_TO_MAP_VALUE:
		pointer_desc = "value ";
		break;
	case PTR_TO_CTX:
		pointer_desc = "context ";
		break;
	case PTR_TO_STACK:
		pointer_desc = "stack ";
		/* The stack spill tracking logic in check_stack_write()
		 * and check_stack_read() relies on stack accesses being
		 * aligned.
		 */
		strict = true;
		break;
	default:
		break;
	}
	return check_generic_ptr_alignment(env, reg, pointer_desc, off, size,
					   strict);
}

static int check_ctx_reg(struct bpf_verifier_env *env,
			 const struct bpf_reg_state *reg, int regno)
{
	/* Access to ctx or passing it to a helper is only allowed in
	 * its original, unmodified form.
	 */

	if (reg->off) {
		verbose(env, "dereference of modified ctx ptr R%d off=%d disallowed\n",
			regno, reg->off);
		return -EACCES;
	}

	if (!tnum_is_const(reg->var_off) || reg->var_off.value) {
		char tn_buf[48];

		tnum_strn(tn_buf, sizeof(tn_buf), reg->var_off);
		verbose(env, "variable ctx access var_off=%s disallowed\n", tn_buf);
		return -EACCES;
	}

	return 0;
}

/* truncate register to smaller size (in bytes)
 * must be called with size < BPF_REG_SIZE
 */
static void coerce_reg_to_size(struct bpf_reg_state *reg, int size)
{
	u64 mask;

	/* clear high bits in bit representation */
	reg->var_off = tnum_cast(reg->var_off, size);

	/* fix arithmetic bounds */
	mask = ((u64)1 << (size * 8)) - 1;
	if ((reg->umin_value & ~mask) == (reg->umax_value & ~mask)) {
		reg->umin_value &= mask;
		reg->umax_value &= mask;
	} else {
		reg->umin_value = 0;
		reg->umax_value = mask;
	}
	reg->smin_value = reg->umin_value;
	reg->smax_value = reg->umax_value;
}

static int update_stack_depth(struct bpf_verifier_env *env,
			      const struct bpf_func_state *func,
			      int off)
{
	u16 stack = env->subprog_info[func->subprogno].stack_depth;

	if (stack >= -off)
		return 0;

	/* update known max for given subprogram */
	env->subprog_info[func->subprogno].stack_depth = -off;
	return 0;
}

/* starting from main bpf function walk all instructions of the function
 * and recursively walk all callees that given function can call.
 * Ignore jump and exit insns.
 * Since recursion is prevented by check_cfg() this algorithm
 * only needs a local stack of MAX_CALL_FRAMES to remember callsites
 */
static int check_max_stack_depth(struct bpf_verifier_env *env)
{
	int depth = 0, frame = 0, idx = 0, i = 0, subprog_end;
	struct bpf_subprog_info *subprog = env->subprog_info;
	struct bpf_insn *insn = env->prog->insnsi;
	int ret_insn[MAX_CALL_FRAMES];
	int ret_prog[MAX_CALL_FRAMES];

process_func:
	/* round up to 32-bytes, since this is granularity
	 * of interpreter stack size
	 */
	depth += round_up(max_t(u32, subprog[idx].stack_depth, 1), 32);
	if (depth > MAX_BPF_STACK) {
		verbose(env, "combined stack size of %d calls is %d. Too large\n",
			frame + 1, depth);
		return -EACCES;
	}
continue_func:
	subprog_end = subprog[idx + 1].start;
	for (; i < subprog_end; i++) {
		if (insn[i].code != (BPF_JMP | BPF_CALL))
			continue;
		if (insn[i].src_reg != BPF_PSEUDO_CALL)
			continue;
		/* remember insn and function to return to */
		ret_insn[frame] = i + 1;
		ret_prog[frame] = idx;

		/* find the callee */
		i = i + insn[i].imm + 1;
		idx = find_subprog(env, i);
		if (idx < 0) {
			WARN_ONCE(1, "verifier bug. No program starts at insn %d\n",
				  i);
			return -EFAULT;
		}
		frame++;
		if (frame >= MAX_CALL_FRAMES) {
			WARN_ONCE(1, "verifier bug. Call stack is too deep\n");
			return -EFAULT;
		}
		goto process_func;
	}
	/* end of for() loop means the last insn of the 'subprog'
	 * was reached. Doesn't matter whether it was JA or EXIT
	 */
	if (frame == 0)
		return 0;
	depth -= round_up(max_t(u32, subprog[idx].stack_depth, 1), 32);
	frame--;
	i = ret_insn[frame];
	idx = ret_prog[frame];
	goto continue_func;
}

#ifndef CONFIG_BPF_JIT_ALWAYS_ON
static int get_callee_stack_depth(struct bpf_verifier_env *env,
				  const struct bpf_insn *insn, int idx)
{
	int start = idx + insn->imm + 1, subprog;

	subprog = find_subprog(env, start);
	if (subprog < 0) {
		WARN_ONCE(1, "verifier bug. No program starts at insn %d\n",
			  start);
		return -EFAULT;
	}
	return env->subprog_info[subprog].stack_depth;
}
#endif

/* check whether memory at (regno + off) is accessible for t = (read | write)
 * if t==write, value_regno is a register which value is stored into memory
 * if t==read, value_regno is a register which will receive the value from memory
 * if t==write && value_regno==-1, some unknown value is stored into memory
 * if t==read && value_regno==-1, don't care what we read from memory
 */
static int check_mem_access(struct bpf_verifier_env *env, int insn_idx, u32 regno,
			    int off, int bpf_size, enum bpf_access_type t,
			    int value_regno, bool strict_alignment_once)
{
	struct bpf_reg_state *regs = cur_regs(env);
	struct bpf_reg_state *reg = regs + regno;
	struct bpf_func_state *state;
	int size, err = 0;

	size = bpf_size_to_bytes(bpf_size);
	if (size < 0)
		return size;

	/* alignment checks will add in reg->off themselves */
	err = check_ptr_alignment(env, reg, off, size, strict_alignment_once);
	if (err)
		return err;

	/* for access checks, reg->off is just part of off */
	off += reg->off;

	if (reg->type == PTR_TO_MAP_VALUE) {
		if (t == BPF_WRITE && value_regno >= 0 &&
		    is_pointer_value(env, value_regno)) {
			verbose(env, "R%d leaks addr into map\n", value_regno);
			return -EACCES;
		}

		err = check_map_access(env, regno, off, size, false);
		if (!err && t == BPF_READ && value_regno >= 0)
			mark_reg_unknown(env, regs, value_regno);

	} else if (reg->type == PTR_TO_CTX) {
		enum bpf_reg_type reg_type = SCALAR_VALUE;

		if (t == BPF_WRITE && value_regno >= 0 &&
		    is_pointer_value(env, value_regno)) {
			verbose(env, "R%d leaks addr into ctx\n", value_regno);
			return -EACCES;
		}

		err = check_ctx_reg(env, reg, regno);
		if (err < 0)
			return err;

		err = check_ctx_access(env, insn_idx, off, size, t, &reg_type);
		if (!err && t == BPF_READ && value_regno >= 0) {
			/* ctx access returns either a scalar, or a
			 * PTR_TO_PACKET[_META,_END]. In the latter
			 * case, we know the offset is zero.
			 */
			if (reg_type == SCALAR_VALUE)
				mark_reg_unknown(env, regs, value_regno);
			else
				mark_reg_known_zero(env, regs,
						    value_regno);
			regs[value_regno].type = reg_type;
		}

	} else if (reg->type == PTR_TO_STACK) {
		off += reg->var_off.value;
		err = check_stack_access(env, reg, off, size);
		if (err)
			return err;

		state = func(env, reg);
		err = update_stack_depth(env, state, off);
		if (err)
			return err;

		if (t == BPF_WRITE)
			err = check_stack_write(env, state, off, size,
						value_regno, insn_idx);
		else
			err = check_stack_read(env, state, off, size,
					       value_regno);
	} else if (reg_is_pkt_pointer(reg)) {
		if (t == BPF_WRITE && !may_access_direct_pkt_data(env, NULL, t)) {
			verbose(env, "cannot write into packet\n");
			return -EACCES;
		}
		if (t == BPF_WRITE && value_regno >= 0 &&
		    is_pointer_value(env, value_regno)) {
			verbose(env, "R%d leaks addr into packet\n",
				value_regno);
			return -EACCES;
		}
		err = check_packet_access(env, regno, off, size, false);
		if (!err && t == BPF_READ && value_regno >= 0)
			mark_reg_unknown(env, regs, value_regno);
	} else {
		verbose(env, "R%d invalid mem access '%s'\n", regno,
			reg_type_str[reg->type]);
		return -EACCES;
	}

	if (!err && size < BPF_REG_SIZE && value_regno >= 0 && t == BPF_READ &&
	    regs[value_regno].type == SCALAR_VALUE) {
		/* b/h/w load zero-extends, mark upper bits as known 0 */
		coerce_reg_to_size(&regs[value_regno], size);
	}
	return err;
}

static int check_xadd(struct bpf_verifier_env *env, int insn_idx, struct bpf_insn *insn)
{
	int err;

	if ((BPF_SIZE(insn->code) != BPF_W && BPF_SIZE(insn->code) != BPF_DW) ||
	    insn->imm != 0) {
		verbose(env, "BPF_XADD uses reserved fields\n");
		return -EINVAL;
	}

	/* check src1 operand */
	err = check_reg_arg(env, insn->src_reg, SRC_OP);
	if (err)
		return err;

	/* check src2 operand */
	err = check_reg_arg(env, insn->dst_reg, SRC_OP);
	if (err)
		return err;

	if (is_pointer_value(env, insn->src_reg)) {
		verbose(env, "R%d leaks addr into mem\n", insn->src_reg);
		return -EACCES;
	}

	if (is_ctx_reg(env, insn->dst_reg) ||
	    is_pkt_reg(env, insn->dst_reg)) {
		verbose(env, "BPF_XADD stores into R%d %s is not allowed\n",
			insn->dst_reg,
			reg_type_str[reg_state(env, insn->dst_reg)->type]);
		return -EACCES;
	}

	/* check whether atomic_add can read the memory */
	err = check_mem_access(env, insn_idx, insn->dst_reg, insn->off,
			       BPF_SIZE(insn->code), BPF_READ, -1, true);
	if (err)
		return err;

	/* check whether atomic_add can write into the same memory */
	return check_mem_access(env, insn_idx, insn->dst_reg, insn->off,
				BPF_SIZE(insn->code), BPF_WRITE, -1, true);
}

static int __check_stack_boundary(struct bpf_verifier_env *env, u32 regno,
				  int off, int access_size,
				  bool zero_size_allowed)
{
	struct bpf_reg_state *reg = reg_state(env, regno);

	if (off >= 0 || off < -MAX_BPF_STACK || off + access_size > 0 ||
	    access_size < 0 || (access_size == 0 && !zero_size_allowed)) {
		if (tnum_is_const(reg->var_off)) {
			verbose(env, "invalid stack type R%d off=%d access_size=%d\n",
				regno, off, access_size);
		} else {
			char tn_buf[48];

			tnum_strn(tn_buf, sizeof(tn_buf), reg->var_off);
			verbose(env, "invalid stack type R%d var_off=%s access_size=%d\n",
				regno, tn_buf, access_size);
		}
		return -EACCES;
	}
	return 0;
}

/* when register 'regno' is passed into function that will read 'access_size'
 * bytes from that pointer, make sure that it's within stack boundary
 * and all elements of stack are initialized.
 * Unlike most pointer bounds-checking functions, this one doesn't take an
 * 'off' argument, so it has to add in reg->off itself.
 */
static int check_stack_boundary(struct bpf_verifier_env *env, int regno,
				int access_size, bool zero_size_allowed,
				struct bpf_call_arg_meta *meta)
{
	struct bpf_reg_state *reg = reg_state(env, regno);
	struct bpf_func_state *state = func(env, reg);
	int err, min_off, max_off, i, slot, spi;

	if (reg->type != PTR_TO_STACK) {
		/* Allow zero-byte read from NULL, regardless of pointer type */
		if (zero_size_allowed && access_size == 0 &&
		    register_is_null(reg))
			return 0;

		verbose(env, "R%d type=%s expected=%s\n", regno,
			reg_type_str[reg->type],
			reg_type_str[PTR_TO_STACK]);
		return -EACCES;
	}

	if (tnum_is_const(reg->var_off)) {
		min_off = max_off = reg->var_off.value + reg->off;
		err = __check_stack_boundary(env, regno, min_off, access_size,
					     zero_size_allowed);
		if (err)
			return err;
	} else {
		/* Variable offset is prohibited for unprivileged mode for
		 * simplicity since it requires corresponding support in
		 * Spectre masking for stack ALU.
		 * See also retrieve_ptr_limit().
		 */
		if (!env->allow_ptr_leaks) {
			char tn_buf[48];

			tnum_strn(tn_buf, sizeof(tn_buf), reg->var_off);
			verbose(env, "R%d indirect variable offset stack access prohibited for !root, var_off=%s\n",
				regno, tn_buf);
			return -EACCES;
		}
		/* Only initialized buffer on stack is allowed to be accessed
		 * with variable offset. With uninitialized buffer it's hard to
		 * guarantee that whole memory is marked as initialized on
		 * helper return since specific bounds are unknown what may
		 * cause uninitialized stack leaking.
		 */
		if (meta && meta->raw_mode)
			meta = NULL;

		if (reg->smax_value >= BPF_MAX_VAR_OFF ||
		    reg->smax_value <= -BPF_MAX_VAR_OFF) {
			verbose(env, "R%d unbounded indirect variable offset stack access\n",
				regno);
			return -EACCES;
		}
		min_off = reg->smin_value + reg->off;
		max_off = reg->smax_value + reg->off;
		err = __check_stack_boundary(env, regno, min_off, access_size,
					     zero_size_allowed);
		if (err) {
			verbose(env, "R%d min value is outside of stack bound\n",
				regno);
			return err;
		}
		err = __check_stack_boundary(env, regno, max_off, access_size,
					     zero_size_allowed);
		if (err) {
			verbose(env, "R%d max value is outside of stack bound\n",
				regno);
			return err;
		}
	}

	if (meta && meta->raw_mode) {
		meta->access_size = access_size;
		meta->regno = regno;
		return 0;
	}

	for (i = min_off; i < max_off + access_size; i++) {
		u8 *stype;

		slot = -i - 1;
		spi = slot / BPF_REG_SIZE;
		if (state->allocated_stack <= slot)
			goto err;
		stype = &state->stack[spi].slot_type[slot % BPF_REG_SIZE];
		if (*stype == STACK_MISC)
			goto mark;
		if (*stype == STACK_ZERO) {
			/* helper can write anything into the stack */
			*stype = STACK_MISC;
			goto mark;
		}
err:
		if (tnum_is_const(reg->var_off)) {
			verbose(env, "invalid indirect read from stack off %d+%d size %d\n",
				min_off, i - min_off, access_size);
		} else {
			char tn_buf[48];

			tnum_strn(tn_buf, sizeof(tn_buf), reg->var_off);
			verbose(env, "invalid indirect read from stack var_off %s+%d size %d\n",
				tn_buf, i - min_off, access_size);
		}
		return -EACCES;
mark:
		/* reading any byte out of 8-byte 'spill_slot' will cause
		 * the whole slot to be marked as 'read'
		 */
		mark_reg_read(env, &state->stack[spi].spilled_ptr,
			      state->stack[spi].spilled_ptr.parent);
	}
	return update_stack_depth(env, state, min_off);
}

static int check_helper_mem_access(struct bpf_verifier_env *env, int regno,
				   int access_size, bool zero_size_allowed,
				   struct bpf_call_arg_meta *meta)
{
	struct bpf_reg_state *regs = cur_regs(env), *reg = &regs[regno];

	switch (reg->type) {
	case PTR_TO_PACKET:
	case PTR_TO_PACKET_META:
		return check_packet_access(env, regno, reg->off, access_size,
					   zero_size_allowed);
	case PTR_TO_MAP_VALUE:
		return check_map_access(env, regno, reg->off, access_size,
					zero_size_allowed);
	default: /* scalar_value|ptr_to_stack or invalid ptr */
		return check_stack_boundary(env, regno, access_size,
					    zero_size_allowed, meta);
	}
}

static bool arg_type_is_mem_ptr(enum bpf_arg_type type)
{
	return type == ARG_PTR_TO_MEM ||
	       type == ARG_PTR_TO_MEM_OR_NULL ||
	       type == ARG_PTR_TO_UNINIT_MEM;
}

static bool arg_type_is_mem_size(enum bpf_arg_type type)
{
	return type == ARG_CONST_SIZE ||
	       type == ARG_CONST_SIZE_OR_ZERO;
}

static int check_func_arg(struct bpf_verifier_env *env, u32 regno,
			  enum bpf_arg_type arg_type,
			  struct bpf_call_arg_meta *meta)
{
	struct bpf_reg_state *regs = cur_regs(env), *reg = &regs[regno];
	enum bpf_reg_type expected_type, type = reg->type;
	int err = 0;

	if (arg_type == ARG_DONTCARE)
		return 0;

	err = check_reg_arg(env, regno, SRC_OP);
	if (err)
		return err;

	if (arg_type == ARG_ANYTHING) {
		if (is_pointer_value(env, regno)) {
			verbose(env, "R%d leaks addr into helper function\n",
				regno);
			return -EACCES;
		}
		return 0;
	}

	if (type_is_pkt_pointer(type) &&
	    !may_access_direct_pkt_data(env, meta, BPF_READ)) {
		verbose(env, "helper access to the packet is not allowed\n");
		return -EACCES;
	}

	if (arg_type == ARG_PTR_TO_MAP_KEY ||
	    arg_type == ARG_PTR_TO_MAP_VALUE) {
		expected_type = PTR_TO_STACK;
		if (!type_is_pkt_pointer(type) && type != PTR_TO_MAP_VALUE &&
		    type != expected_type)
			goto err_type;
	} else if (arg_type == ARG_CONST_SIZE ||
		   arg_type == ARG_CONST_SIZE_OR_ZERO) {
		expected_type = SCALAR_VALUE;
		if (type != expected_type)
			goto err_type;
	} else if (arg_type == ARG_CONST_MAP_PTR) {
		expected_type = CONST_PTR_TO_MAP;
		if (type != expected_type)
			goto err_type;
	} else if (arg_type == ARG_PTR_TO_CTX) {
		expected_type = PTR_TO_CTX;
		if (type != expected_type)
			goto err_type;
		err = check_ctx_reg(env, reg, regno);
		if (err < 0)
			return err;
	} else if (arg_type_is_mem_ptr(arg_type)) {
		expected_type = PTR_TO_STACK;
		/* One exception here. In case function allows for NULL to be
		 * passed in as argument, it's a SCALAR_VALUE type. Final test
		 * happens during stack boundary checking.
		 */
		if (register_is_null(reg) &&
		    arg_type == ARG_PTR_TO_MEM_OR_NULL)
			/* final test in check_stack_boundary() */;
		else if (!type_is_pkt_pointer(type) &&
			 type != PTR_TO_MAP_VALUE &&
			 type != expected_type)
			goto err_type;
		meta->raw_mode = arg_type == ARG_PTR_TO_UNINIT_MEM;
	} else {
		verbose(env, "unsupported arg_type %d\n", arg_type);
		return -EFAULT;
	}

	if (arg_type == ARG_CONST_MAP_PTR) {
		/* bpf_map_xxx(map_ptr) call: remember that map_ptr */
		meta->map_ptr = reg->map_ptr;
	} else if (arg_type == ARG_PTR_TO_MAP_KEY) {
		/* bpf_map_xxx(..., map_ptr, ..., key) call:
		 * check that [key, key + map->key_size) are within
		 * stack limits and initialized
		 */
		if (!meta->map_ptr) {
			/* in function declaration map_ptr must come before
			 * map_key, so that it's verified and known before
			 * we have to check map_key here. Otherwise it means
			 * that kernel subsystem misconfigured verifier
			 */
			verbose(env, "invalid map_ptr to access map->key\n");
			return -EACCES;
		}
		err = check_helper_mem_access(env, regno,
					      meta->map_ptr->key_size, false,
					      NULL);
	} else if (arg_type == ARG_PTR_TO_MAP_VALUE) {
		/* bpf_map_xxx(..., map_ptr, ..., value) call:
		 * check [value, value + map->value_size) validity
		 */
		if (!meta->map_ptr) {
			/* kernel subsystem misconfigured verifier */
			verbose(env, "invalid map_ptr to access map->value\n");
			return -EACCES;
		}
		err = check_helper_mem_access(env, regno,
					      meta->map_ptr->value_size, false,
					      NULL);
	} else if (arg_type_is_mem_size(arg_type)) {
		bool zero_size_allowed = (arg_type == ARG_CONST_SIZE_OR_ZERO);

		/* remember the mem_size which may be used later
		 * to refine return values.
		 */
		meta->msize_smax_value = reg->smax_value;
		meta->msize_umax_value = reg->umax_value;

		/* The register is SCALAR_VALUE; the access check
		 * happens using its boundaries.
		 */
		if (!tnum_is_const(reg->var_off))
			/* For unprivileged variable accesses, disable raw
			 * mode so that the program is required to
			 * initialize all the memory that the helper could
			 * just partially fill up.
			 */
			meta = NULL;

		if (reg->smin_value < 0) {
			verbose(env, "R%d min value is negative, either use unsigned or 'var &= const'\n",
				regno);
			return -EACCES;
		}

		if (reg->umin_value == 0) {
			err = check_helper_mem_access(env, regno - 1, 0,
						      zero_size_allowed,
						      meta);
			if (err)
				return err;
		}

		if (reg->umax_value >= BPF_MAX_VAR_SIZ) {
			verbose(env, "R%d unbounded memory access, use 'var &= const' or 'if (var < const)'\n",
				regno);
			return -EACCES;
		}
		err = check_helper_mem_access(env, regno - 1,
					      reg->umax_value,
					      zero_size_allowed, meta);
	}

	return err;
err_type:
	verbose(env, "R%d type=%s expected=%s\n", regno,
		reg_type_str[type], reg_type_str[expected_type]);
	return -EACCES;
}

static int check_map_func_compatibility(struct bpf_verifier_env *env,
					struct bpf_map *map, int func_id)
{
	if (!map)
		return 0;

	/* We need a two way check, first is from map perspective ... */
	switch (map->map_type) {
	case BPF_MAP_TYPE_PROG_ARRAY:
		if (func_id != BPF_FUNC_tail_call)
			goto error;
		break;
	case BPF_MAP_TYPE_PERF_EVENT_ARRAY:
		if (func_id != BPF_FUNC_perf_event_read &&
		    func_id != BPF_FUNC_perf_event_output &&
		    func_id != BPF_FUNC_perf_event_read_value)
			goto error;
		break;
	case BPF_MAP_TYPE_STACK_TRACE:
		if (func_id != BPF_FUNC_get_stackid)
			goto error;
		break;
	case BPF_MAP_TYPE_CGROUP_ARRAY:
		if (func_id != BPF_FUNC_skb_under_cgroup &&
		    func_id != BPF_FUNC_current_task_under_cgroup)
			goto error;
		break;
	case BPF_MAP_TYPE_CGROUP_STORAGE:
		if (func_id != BPF_FUNC_get_local_storage)
			goto error;
		break;
	/* devmap returns a pointer to a live net_device ifindex that we cannot
	 * allow to be modified from bpf side. So do not allow lookup elements
	 * for now.
	 */
	case BPF_MAP_TYPE_DEVMAP:
		if (func_id != BPF_FUNC_redirect_map)
			goto error;
		break;
	/* Restrict bpf side of cpumap and xskmap, open when use-cases
	 * appear.
	 */
	case BPF_MAP_TYPE_CPUMAP:
	case BPF_MAP_TYPE_XSKMAP:
		if (func_id != BPF_FUNC_redirect_map)
			goto error;
		break;
	case BPF_MAP_TYPE_ARRAY_OF_MAPS:
	case BPF_MAP_TYPE_HASH_OF_MAPS:
		if (func_id != BPF_FUNC_map_lookup_elem)
			goto error;
		break;
	case BPF_MAP_TYPE_SOCKMAP:
		if (func_id != BPF_FUNC_sk_redirect_map &&
		    func_id != BPF_FUNC_sock_map_update &&
		    func_id != BPF_FUNC_map_delete_elem &&
		    func_id != BPF_FUNC_msg_redirect_map)
			goto error;
		break;
	case BPF_MAP_TYPE_SOCKHASH:
		if (func_id != BPF_FUNC_sk_redirect_hash &&
		    func_id != BPF_FUNC_sock_hash_update &&
		    func_id != BPF_FUNC_map_delete_elem &&
		    func_id != BPF_FUNC_msg_redirect_hash)
			goto error;
		break;
	default:
		break;
	}

	/* ... and second from the function itself. */
	switch (func_id) {
	case BPF_FUNC_tail_call:
		if (map->map_type != BPF_MAP_TYPE_PROG_ARRAY)
			goto error;
		if (env->subprog_cnt > 1) {
			verbose(env, "tail_calls are not allowed in programs with bpf-to-bpf calls\n");
			return -EINVAL;
		}
		break;
	case BPF_FUNC_perf_event_read:
	case BPF_FUNC_perf_event_output:
	case BPF_FUNC_perf_event_read_value:
		if (map->map_type != BPF_MAP_TYPE_PERF_EVENT_ARRAY)
			goto error;
		break;
	case BPF_FUNC_get_stackid:
		if (map->map_type != BPF_MAP_TYPE_STACK_TRACE)
			goto error;
		break;
	case BPF_FUNC_current_task_under_cgroup:
	case BPF_FUNC_skb_under_cgroup:
		if (map->map_type != BPF_MAP_TYPE_CGROUP_ARRAY)
			goto error;
		break;
	case BPF_FUNC_redirect_map:
		if (map->map_type != BPF_MAP_TYPE_DEVMAP &&
		    map->map_type != BPF_MAP_TYPE_CPUMAP &&
		    map->map_type != BPF_MAP_TYPE_XSKMAP)
			goto error;
		break;
	case BPF_FUNC_sk_redirect_map:
	case BPF_FUNC_msg_redirect_map:
	case BPF_FUNC_sock_map_update:
		if (map->map_type != BPF_MAP_TYPE_SOCKMAP)
			goto error;
		break;
	case BPF_FUNC_sk_redirect_hash:
	case BPF_FUNC_msg_redirect_hash:
	case BPF_FUNC_sock_hash_update:
		if (map->map_type != BPF_MAP_TYPE_SOCKHASH)
			goto error;
		break;
	case BPF_FUNC_get_local_storage:
		if (map->map_type != BPF_MAP_TYPE_CGROUP_STORAGE)
			goto error;
		break;
	default:
		break;
	}

	return 0;
error:
	verbose(env, "cannot pass map_type %d into func %s#%d\n",
		map->map_type, func_id_name(func_id), func_id);
	return -EINVAL;
}

static bool check_raw_mode_ok(const struct bpf_func_proto *fn)
{
	int count = 0;

	if (fn->arg1_type == ARG_PTR_TO_UNINIT_MEM)
		count++;
	if (fn->arg2_type == ARG_PTR_TO_UNINIT_MEM)
		count++;
	if (fn->arg3_type == ARG_PTR_TO_UNINIT_MEM)
		count++;
	if (fn->arg4_type == ARG_PTR_TO_UNINIT_MEM)
		count++;
	if (fn->arg5_type == ARG_PTR_TO_UNINIT_MEM)
		count++;

	/* We only support one arg being in raw mode at the moment,
	 * which is sufficient for the helper functions we have
	 * right now.
	 */
	return count <= 1;
}

static bool check_args_pair_invalid(enum bpf_arg_type arg_curr,
				    enum bpf_arg_type arg_next)
{
	return (arg_type_is_mem_ptr(arg_curr) &&
	        !arg_type_is_mem_size(arg_next)) ||
	       (!arg_type_is_mem_ptr(arg_curr) &&
		arg_type_is_mem_size(arg_next));
}

static bool check_arg_pair_ok(const struct bpf_func_proto *fn)
{
	/* bpf_xxx(..., buf, len) call will access 'len'
	 * bytes from memory 'buf'. Both arg types need
	 * to be paired, so make sure there's no buggy
	 * helper function specification.
	 */
	if (arg_type_is_mem_size(fn->arg1_type) ||
	    arg_type_is_mem_ptr(fn->arg5_type)  ||
	    check_args_pair_invalid(fn->arg1_type, fn->arg2_type) ||
	    check_args_pair_invalid(fn->arg2_type, fn->arg3_type) ||
	    check_args_pair_invalid(fn->arg3_type, fn->arg4_type) ||
	    check_args_pair_invalid(fn->arg4_type, fn->arg5_type))
		return false;

	return true;
}

static int check_func_proto(const struct bpf_func_proto *fn)
{
	return check_raw_mode_ok(fn) &&
	       check_arg_pair_ok(fn) ? 0 : -EINVAL;
}

/* Packet data might have moved, any old PTR_TO_PACKET[_META,_END]
 * are now invalid, so turn them into unknown SCALAR_VALUE.
 */
static void __clear_all_pkt_pointers(struct bpf_verifier_env *env,
				     struct bpf_func_state *state)
{
	struct bpf_reg_state *regs = state->regs, *reg;
	int i;

	for (i = 0; i < MAX_BPF_REG; i++)
		if (reg_is_pkt_pointer_any(&regs[i]))
			mark_reg_unknown(env, regs, i);

	bpf_for_each_spilled_reg(i, state, reg) {
		if (!reg)
			continue;
		if (reg_is_pkt_pointer_any(reg))
			__mark_reg_unknown(reg);
	}
}

static void clear_all_pkt_pointers(struct bpf_verifier_env *env)
{
	struct bpf_verifier_state *vstate = env->cur_state;
	int i;

	for (i = 0; i <= vstate->curframe; i++)
		__clear_all_pkt_pointers(env, vstate->frame[i]);
}

static int check_func_call(struct bpf_verifier_env *env, struct bpf_insn *insn,
			   int *insn_idx)
{
	struct bpf_verifier_state *state = env->cur_state;
	struct bpf_func_state *caller, *callee;
	int i, subprog, target_insn;

	if (state->curframe + 1 >= MAX_CALL_FRAMES) {
		verbose(env, "the call stack of %d frames is too deep\n",
			state->curframe + 2);
		return -E2BIG;
	}

	target_insn = *insn_idx + insn->imm;
	subprog = find_subprog(env, target_insn + 1);
	if (subprog < 0) {
		verbose(env, "verifier bug. No program starts at insn %d\n",
			target_insn + 1);
		return -EFAULT;
	}

	caller = state->frame[state->curframe];
	if (state->frame[state->curframe + 1]) {
		verbose(env, "verifier bug. Frame %d already allocated\n",
			state->curframe + 1);
		return -EFAULT;
	}

	callee = kzalloc(sizeof(*callee), GFP_KERNEL);
	if (!callee)
		return -ENOMEM;
	state->frame[state->curframe + 1] = callee;

	/* callee cannot access r0, r6 - r9 for reading and has to write
	 * into its own stack before reading from it.
	 * callee can read/write into caller's stack
	 */
	init_func_state(env, callee,
			/* remember the callsite, it will be used by bpf_exit */
			*insn_idx /* callsite */,
			state->curframe + 1 /* frameno within this callchain */,
			subprog /* subprog number within this prog */);

	/* copy r1 - r5 args that callee can access.  The copy includes parent
	 * pointers, which connects us up to the liveness chain
	 */
	for (i = BPF_REG_1; i <= BPF_REG_5; i++)
		callee->regs[i] = caller->regs[i];

	/* after the call registers r0 - r5 were scratched */
	for (i = 0; i < CALLER_SAVED_REGS; i++) {
		mark_reg_not_init(env, caller->regs, caller_saved[i]);
		check_reg_arg(env, caller_saved[i], DST_OP_NO_MARK);
	}

	/* only increment it after check_reg_arg() finished */
	state->curframe++;

	/* and go analyze first insn of the callee */
	*insn_idx = target_insn;

	if (env->log.level & BPF_LOG_LEVEL) {
		verbose(env, "caller:\n");
		print_verifier_state(env, caller);
		verbose(env, "callee:\n");
		print_verifier_state(env, callee);
<<<<<<< HEAD
	}
	return 0;
}

static int prepare_func_exit(struct bpf_verifier_env *env, int *insn_idx)
{
	struct bpf_verifier_state *state = env->cur_state;
	struct bpf_func_state *caller, *callee;
	struct bpf_reg_state *r0;

	callee = state->frame[state->curframe];
	r0 = &callee->regs[BPF_REG_0];
	if (r0->type == PTR_TO_STACK) {
		/* technically it's ok to return caller's stack pointer
		 * (or caller's caller's pointer) back to the caller,
		 * since these pointers are valid. Only current stack
		 * pointer will be invalid as soon as function exits,
		 * but let's be conservative
		 */
		verbose(env, "cannot return stack pointer to the caller\n");
		return -EINVAL;
	}

	state->curframe--;
	caller = state->frame[state->curframe];
	/* return to the caller whatever r0 had in the callee */
	caller->regs[BPF_REG_0] = *r0;

	*insn_idx = callee->callsite + 1;
	if (env->log.level & BPF_LOG_LEVEL) {
		verbose(env, "returning from callee:\n");
		print_verifier_state(env, callee);
		verbose(env, "to caller at %d:\n", *insn_idx);
		print_verifier_state(env, caller);
	}
=======
	}
	return 0;
}

static int prepare_func_exit(struct bpf_verifier_env *env, int *insn_idx)
{
	struct bpf_verifier_state *state = env->cur_state;
	struct bpf_func_state *caller, *callee;
	struct bpf_reg_state *r0;

	callee = state->frame[state->curframe];
	r0 = &callee->regs[BPF_REG_0];
	if (r0->type == PTR_TO_STACK) {
		/* technically it's ok to return caller's stack pointer
		 * (or caller's caller's pointer) back to the caller,
		 * since these pointers are valid. Only current stack
		 * pointer will be invalid as soon as function exits,
		 * but let's be conservative
		 */
		verbose(env, "cannot return stack pointer to the caller\n");
		return -EINVAL;
	}

	state->curframe--;
	caller = state->frame[state->curframe];
	/* return to the caller whatever r0 had in the callee */
	caller->regs[BPF_REG_0] = *r0;

	*insn_idx = callee->callsite + 1;
	if (env->log.level & BPF_LOG_LEVEL) {
		verbose(env, "returning from callee:\n");
		print_verifier_state(env, callee);
		verbose(env, "to caller at %d:\n", *insn_idx);
		print_verifier_state(env, caller);
	}
>>>>>>> c9429efc
	/* clear everything in the callee */
	free_func_state(callee);
	state->frame[state->curframe + 1] = NULL;
	return 0;
}

static int
record_func_map(struct bpf_verifier_env *env, struct bpf_call_arg_meta *meta,
		int func_id, int insn_idx)
{
	struct bpf_insn_aux_data *aux = &env->insn_aux_data[insn_idx];

	if (func_id != BPF_FUNC_tail_call &&
	    func_id != BPF_FUNC_map_lookup_elem &&
	    func_id != BPF_FUNC_map_update_elem &&
	    func_id != BPF_FUNC_map_delete_elem)
		return 0;

	if (meta->map_ptr == NULL) {
		verbose(env, "kernel subsystem misconfigured verifier\n");
		return -EINVAL;
	}

	if (!BPF_MAP_PTR(aux->map_state))
		bpf_map_ptr_store(aux, meta->map_ptr,
				  meta->map_ptr->unpriv_array);
	else if (BPF_MAP_PTR(aux->map_state) != meta->map_ptr)
		bpf_map_ptr_store(aux, BPF_MAP_PTR_POISON,
				  meta->map_ptr->unpriv_array);
	return 0;
}

static void do_refine_retval_range(struct bpf_reg_state *regs, int ret_type,
				   int func_id,
				   struct bpf_call_arg_meta *meta)
{
	struct bpf_reg_state *ret_reg = &regs[BPF_REG_0];

	if (ret_type != RET_INTEGER ||
	    (func_id != BPF_FUNC_get_stack &&
	     func_id != BPF_FUNC_probe_read_str))
		return;

	ret_reg->smax_value = meta->msize_smax_value;
	ret_reg->umax_value = meta->msize_umax_value;
	__reg_deduce_bounds(ret_reg);
	__reg_bound_offset(ret_reg);
}

static int check_helper_call(struct bpf_verifier_env *env, int func_id, int insn_idx)
{
	const struct bpf_func_proto *fn = NULL;
	struct bpf_reg_state *regs;
	struct bpf_call_arg_meta meta;
	bool changes_data;
	int i, err;

	/* find function prototype */
	if (func_id < 0 || func_id >= __BPF_FUNC_MAX_ID) {
		verbose(env, "invalid func %s#%d\n", func_id_name(func_id),
			func_id);
		return -EINVAL;
	}

	if (env->ops->get_func_proto)
		fn = env->ops->get_func_proto(func_id, env->prog);
	if (!fn) {
		verbose(env, "unknown func %s#%d\n", func_id_name(func_id),
			func_id);
		return -EINVAL;
	}

	/* eBPF programs must be GPL compatible to use GPL-ed functions */
	if (!env->prog->gpl_compatible && fn->gpl_only) {
		verbose(env, "cannot call GPL-restricted function from non-GPL compatible program\n");
		return -EINVAL;
	}

	/* With LD_ABS/IND some JITs save/restore skb from r1. */
	changes_data = bpf_helper_changes_pkt_data(fn->func);
	if (changes_data && fn->arg1_type != ARG_PTR_TO_CTX) {
		verbose(env, "kernel subsystem misconfigured func %s#%d: r1 != ctx\n",
			func_id_name(func_id), func_id);
		return -EINVAL;
	}

	memset(&meta, 0, sizeof(meta));
	meta.pkt_access = fn->pkt_access;

	err = check_func_proto(fn);
	if (err) {
		verbose(env, "kernel subsystem misconfigured func %s#%d\n",
			func_id_name(func_id), func_id);
		return err;
	}

	/* check args */
	err = check_func_arg(env, BPF_REG_1, fn->arg1_type, &meta);
	if (err)
		return err;
	err = check_func_arg(env, BPF_REG_2, fn->arg2_type, &meta);
	if (err)
		return err;
	err = check_func_arg(env, BPF_REG_3, fn->arg3_type, &meta);
	if (err)
		return err;
	err = check_func_arg(env, BPF_REG_4, fn->arg4_type, &meta);
	if (err)
		return err;
	err = check_func_arg(env, BPF_REG_5, fn->arg5_type, &meta);
	if (err)
		return err;

	err = record_func_map(env, &meta, func_id, insn_idx);
	if (err)
		return err;

	/* Mark slots with STACK_MISC in case of raw mode, stack offset
	 * is inferred from register state.
	 */
	for (i = 0; i < meta.access_size; i++) {
		err = check_mem_access(env, insn_idx, meta.regno, i, BPF_B,
				       BPF_WRITE, -1, false);
		if (err)
			return err;
	}

	regs = cur_regs(env);

	/* check that flags argument in get_local_storage(map, flags) is 0,
	 * this is required because get_local_storage() can't return an error.
	 */
	if (func_id == BPF_FUNC_get_local_storage &&
	    !register_is_null(&regs[BPF_REG_2])) {
		verbose(env, "get_local_storage() doesn't support non-zero flags\n");
		return -EINVAL;
	}

	/* reset caller saved regs */
	for (i = 0; i < CALLER_SAVED_REGS; i++) {
		mark_reg_not_init(env, regs, caller_saved[i]);
		check_reg_arg(env, caller_saved[i], DST_OP_NO_MARK);
	}

	/* update return register (already marked as written above) */
	if (fn->ret_type == RET_INTEGER) {
		/* sets type to SCALAR_VALUE */
		mark_reg_unknown(env, regs, BPF_REG_0);
	} else if (fn->ret_type == RET_VOID) {
		regs[BPF_REG_0].type = NOT_INIT;
	} else if (fn->ret_type == RET_PTR_TO_MAP_VALUE_OR_NULL ||
		   fn->ret_type == RET_PTR_TO_MAP_VALUE) {
		/* There is no offset yet applied, variable or fixed */
		mark_reg_known_zero(env, regs, BPF_REG_0);
		/* remember map_ptr, so that check_map_access()
		 * can check 'value_size' boundary of memory access
		 * to map element returned from bpf_map_lookup_elem()
		 */
		if (meta.map_ptr == NULL) {
			verbose(env,
				"kernel subsystem misconfigured verifier\n");
			return -EINVAL;
		}
		regs[BPF_REG_0].map_ptr = meta.map_ptr;
		if (fn->ret_type == RET_PTR_TO_MAP_VALUE) {
			regs[BPF_REG_0].type = PTR_TO_MAP_VALUE;
		} else {
			regs[BPF_REG_0].type = PTR_TO_MAP_VALUE_OR_NULL;
			regs[BPF_REG_0].id = ++env->id_gen;
		}
	} else {
		verbose(env, "unknown return type %d of func %s#%d\n",
			fn->ret_type, func_id_name(func_id), func_id);
		return -EINVAL;
	}

	do_refine_retval_range(regs, fn->ret_type, func_id, &meta);

	err = check_map_func_compatibility(env, meta.map_ptr, func_id);
	if (err)
		return err;

	if (func_id == BPF_FUNC_get_stack && !env->prog->has_callchain_buf) {
		const char *err_str;

#ifdef CONFIG_PERF_EVENTS
		err = get_callchain_buffers(sysctl_perf_event_max_stack);
		err_str = "cannot get callchain buffer for func %s#%d\n";
#else
		err = -ENOTSUPP;
		err_str = "func %s#%d not supported without CONFIG_PERF_EVENTS\n";
#endif
		if (err) {
			verbose(env, err_str, func_id_name(func_id), func_id);
			return err;
		}

		env->prog->has_callchain_buf = true;
	}

	if (changes_data)
		clear_all_pkt_pointers(env);
	return 0;
}

static bool signed_add_overflows(s64 a, s64 b)
{
	/* Do the add in u64, where overflow is well-defined */
	s64 res = (s64)((u64)a + (u64)b);

	if (b < 0)
		return res > a;
	return res < a;
}

static bool signed_sub_overflows(s64 a, s64 b)
{
	/* Do the sub in u64, where overflow is well-defined */
	s64 res = (s64)((u64)a - (u64)b);

	if (b < 0)
		return res < a;
	return res > a;
}

static bool check_reg_sane_offset(struct bpf_verifier_env *env,
				  const struct bpf_reg_state *reg,
				  enum bpf_reg_type type)
{
	bool known = tnum_is_const(reg->var_off);
	s64 val = reg->var_off.value;
	s64 smin = reg->smin_value;

	if (known && (val >= BPF_MAX_VAR_OFF || val <= -BPF_MAX_VAR_OFF)) {
		verbose(env, "math between %s pointer and %lld is not allowed\n",
			reg_type_str[type], val);
		return false;
	}

	if (reg->off >= BPF_MAX_VAR_OFF || reg->off <= -BPF_MAX_VAR_OFF) {
		verbose(env, "%s pointer offset %d is not allowed\n",
			reg_type_str[type], reg->off);
		return false;
	}

	if (smin == S64_MIN) {
		verbose(env, "math between %s pointer and register with unbounded min value is not allowed\n",
			reg_type_str[type]);
		return false;
	}

	if (smin >= BPF_MAX_VAR_OFF || smin <= -BPF_MAX_VAR_OFF) {
		verbose(env, "value %lld makes %s pointer be out of bounds\n",
			smin, reg_type_str[type]);
		return false;
	}

	return true;
}

static struct bpf_insn_aux_data *cur_aux(struct bpf_verifier_env *env)
{
	return &env->insn_aux_data[env->insn_idx];
}

static int retrieve_ptr_limit(const struct bpf_reg_state *ptr_reg,
			      u32 *ptr_limit, u8 opcode, bool off_is_neg)
{
	bool mask_to_left = (opcode == BPF_ADD &&  off_is_neg) ||
			    (opcode == BPF_SUB && !off_is_neg);
	u32 off;

	switch (ptr_reg->type) {
	case PTR_TO_STACK:
		/* Indirect variable offset stack access is prohibited in
		 * unprivileged mode so it's not handled here.
		 */
		off = ptr_reg->off + ptr_reg->var_off.value;
		if (mask_to_left)
			*ptr_limit = MAX_BPF_STACK + off;
		else
			*ptr_limit = -off;
		return 0;
	case PTR_TO_MAP_VALUE:
		if (mask_to_left) {
			*ptr_limit = ptr_reg->umax_value + ptr_reg->off;
		} else {
			off = ptr_reg->smin_value + ptr_reg->off;
			*ptr_limit = ptr_reg->map_ptr->value_size - off;
		}
		return 0;
	default:
		return -EINVAL;
	}
}

static bool can_skip_alu_sanitation(const struct bpf_verifier_env *env,
				    const struct bpf_insn *insn)
{
	return env->allow_ptr_leaks || BPF_SRC(insn->code) == BPF_K;
}

static int update_alu_sanitation_state(struct bpf_insn_aux_data *aux,
				       u32 alu_state, u32 alu_limit)
{
	/* If we arrived here from different branches with different
	 * state or limits to sanitize, then this won't work.
	 */
	if (aux->alu_state &&
	    (aux->alu_state != alu_state ||
	     aux->alu_limit != alu_limit))
		return -EACCES;

	/* Corresponding fixup done in fixup_bpf_calls(). */
	aux->alu_state = alu_state;
	aux->alu_limit = alu_limit;
	return 0;
}

static int sanitize_val_alu(struct bpf_verifier_env *env,
			    struct bpf_insn *insn)
{
	struct bpf_insn_aux_data *aux = cur_aux(env);

	if (can_skip_alu_sanitation(env, insn))
		return 0;

	return update_alu_sanitation_state(aux, BPF_ALU_NON_POINTER, 0);
}

static int sanitize_ptr_alu(struct bpf_verifier_env *env,
			    struct bpf_insn *insn,
			    const struct bpf_reg_state *ptr_reg,
			    struct bpf_reg_state *dst_reg,
			    bool off_is_neg)
{
	struct bpf_verifier_state *vstate = env->cur_state;
	struct bpf_insn_aux_data *aux = cur_aux(env);
	bool ptr_is_dst_reg = ptr_reg == dst_reg;
	u8 opcode = BPF_OP(insn->code);
	u32 alu_state, alu_limit;
	struct bpf_reg_state tmp;
	bool ret;

	if (can_skip_alu_sanitation(env, insn))
		return 0;

	/* We already marked aux for masking from non-speculative
	 * paths, thus we got here in the first place. We only care
	 * to explore bad access from here.
	 */
	if (vstate->speculative)
		goto do_sim;

	alu_state  = off_is_neg ? BPF_ALU_NEG_VALUE : 0;
	alu_state |= ptr_is_dst_reg ?
		     BPF_ALU_SANITIZE_SRC : BPF_ALU_SANITIZE_DST;

	if (retrieve_ptr_limit(ptr_reg, &alu_limit, opcode, off_is_neg))
		return 0;
	if (update_alu_sanitation_state(aux, alu_state, alu_limit))
		return -EACCES;
do_sim:
	/* Simulate and find potential out-of-bounds access under
	 * speculative execution from truncation as a result of
	 * masking when off was not within expected range. If off
	 * sits in dst, then we temporarily need to move ptr there
	 * to simulate dst (== 0) +/-= ptr. Needed, for example,
	 * for cases where we use K-based arithmetic in one direction
	 * and truncated reg-based in the other in order to explore
	 * bad access.
	 */
	if (!ptr_is_dst_reg) {
		tmp = *dst_reg;
		*dst_reg = *ptr_reg;
	}
	ret = push_stack(env, env->insn_idx + 1, env->insn_idx, true);
	if (!ptr_is_dst_reg && ret)
		*dst_reg = tmp;
	return !ret ? -EFAULT : 0;
}

/* Handles arithmetic on a pointer and a scalar: computes new min/max and var_off.
 * Caller should also handle BPF_MOV case separately.
 * If we return -EACCES, caller may want to try again treating pointer as a
 * scalar.  So we only emit a diagnostic if !env->allow_ptr_leaks.
 */
static int adjust_ptr_min_max_vals(struct bpf_verifier_env *env,
				   struct bpf_insn *insn,
				   const struct bpf_reg_state *ptr_reg,
				   const struct bpf_reg_state *off_reg)
{
	struct bpf_verifier_state *vstate = env->cur_state;
	struct bpf_func_state *state = vstate->frame[vstate->curframe];
	struct bpf_reg_state *regs = state->regs, *dst_reg;
	bool known = tnum_is_const(off_reg->var_off);
	s64 smin_val = off_reg->smin_value, smax_val = off_reg->smax_value,
	    smin_ptr = ptr_reg->smin_value, smax_ptr = ptr_reg->smax_value;
	u64 umin_val = off_reg->umin_value, umax_val = off_reg->umax_value,
	    umin_ptr = ptr_reg->umin_value, umax_ptr = ptr_reg->umax_value;
	u32 dst = insn->dst_reg, src = insn->src_reg;
	u8 opcode = BPF_OP(insn->code);
	int ret;

	dst_reg = &regs[dst];

	if ((known && (smin_val != smax_val || umin_val != umax_val)) ||
	    smin_val > smax_val || umin_val > umax_val) {
		/* Taint dst register if offset had invalid bounds derived from
		 * e.g. dead branches.
		 */
		__mark_reg_unknown(dst_reg);
		return 0;
	}

	if (BPF_CLASS(insn->code) != BPF_ALU64) {
		/* 32-bit ALU ops on pointers produce (meaningless) scalars */
		verbose(env,
			"R%d 32-bit pointer arithmetic prohibited\n",
			dst);
		return -EACCES;
	}

	switch (ptr_reg->type) {
	case PTR_TO_MAP_VALUE_OR_NULL:
		verbose(env, "R%d pointer arithmetic on %s prohibited, null-check it first\n",
			dst, reg_type_str[ptr_reg->type]);
		return -EACCES;
	case CONST_PTR_TO_MAP:
	case PTR_TO_PACKET_END:
		verbose(env, "R%d pointer arithmetic on %s prohibited\n",
			dst, reg_type_str[ptr_reg->type]);
		return -EACCES;
	default:
		break;
	}

	/* In case of 'scalar += pointer', dst_reg inherits pointer type and id.
	 * The id may be overwritten later if we create a new variable offset.
	 */
	dst_reg->type = ptr_reg->type;
	dst_reg->id = ptr_reg->id;

	if (!check_reg_sane_offset(env, off_reg, ptr_reg->type) ||
	    !check_reg_sane_offset(env, ptr_reg, ptr_reg->type))
		return -EINVAL;

	switch (opcode) {
	case BPF_ADD:
		ret = sanitize_ptr_alu(env, insn, ptr_reg, dst_reg, smin_val < 0);
		if (ret < 0) {
			verbose(env, "R%d tried to add from different maps or paths\n", dst);
			return ret;
		}
		/* We can take a fixed offset as long as it doesn't overflow
		 * the s32 'off' field
		 */
		if (known && (ptr_reg->off + smin_val ==
			      (s64)(s32)(ptr_reg->off + smin_val))) {
			/* pointer += K.  Accumulate it into fixed offset */
			dst_reg->smin_value = smin_ptr;
			dst_reg->smax_value = smax_ptr;
			dst_reg->umin_value = umin_ptr;
			dst_reg->umax_value = umax_ptr;
			dst_reg->var_off = ptr_reg->var_off;
			dst_reg->off = ptr_reg->off + smin_val;
			dst_reg->raw = ptr_reg->raw;
			break;
		}
		/* A new variable offset is created.  Note that off_reg->off
		 * == 0, since it's a scalar.
		 * dst_reg gets the pointer type and since some positive
		 * integer value was added to the pointer, give it a new 'id'
		 * if it's a PTR_TO_PACKET.
		 * this creates a new 'base' pointer, off_reg (variable) gets
		 * added into the variable offset, and we copy the fixed offset
		 * from ptr_reg.
		 */
		if (signed_add_overflows(smin_ptr, smin_val) ||
		    signed_add_overflows(smax_ptr, smax_val)) {
			dst_reg->smin_value = S64_MIN;
			dst_reg->smax_value = S64_MAX;
		} else {
			dst_reg->smin_value = smin_ptr + smin_val;
			dst_reg->smax_value = smax_ptr + smax_val;
		}
		if (umin_ptr + umin_val < umin_ptr ||
		    umax_ptr + umax_val < umax_ptr) {
			dst_reg->umin_value = 0;
			dst_reg->umax_value = U64_MAX;
		} else {
			dst_reg->umin_value = umin_ptr + umin_val;
			dst_reg->umax_value = umax_ptr + umax_val;
		}
		dst_reg->var_off = tnum_add(ptr_reg->var_off, off_reg->var_off);
		dst_reg->off = ptr_reg->off;
		dst_reg->raw = ptr_reg->raw;
		if (reg_is_pkt_pointer(ptr_reg)) {
			dst_reg->id = ++env->id_gen;
			/* something was added to pkt_ptr, set range to zero */
			dst_reg->raw = 0;
		}
		break;
	case BPF_SUB:
		ret = sanitize_ptr_alu(env, insn, ptr_reg, dst_reg, smin_val < 0);
		if (ret < 0) {
			verbose(env, "R%d tried to sub from different maps or paths\n", dst);
			return ret;
		}
		if (dst_reg == off_reg) {
			/* scalar -= pointer.  Creates an unknown scalar */
			verbose(env, "R%d tried to subtract pointer from scalar\n",
				dst);
			return -EACCES;
		}
		/* We don't allow subtraction from FP, because (according to
		 * test_verifier.c test "invalid fp arithmetic", JITs might not
		 * be able to deal with it.
		 */
		if (ptr_reg->type == PTR_TO_STACK) {
			verbose(env, "R%d subtraction from stack pointer prohibited\n",
				dst);
			return -EACCES;
		}
		if (known && (ptr_reg->off - smin_val ==
			      (s64)(s32)(ptr_reg->off - smin_val))) {
			/* pointer -= K.  Subtract it from fixed offset */
			dst_reg->smin_value = smin_ptr;
			dst_reg->smax_value = smax_ptr;
			dst_reg->umin_value = umin_ptr;
			dst_reg->umax_value = umax_ptr;
			dst_reg->var_off = ptr_reg->var_off;
			dst_reg->id = ptr_reg->id;
			dst_reg->off = ptr_reg->off - smin_val;
			dst_reg->raw = ptr_reg->raw;
			break;
		}
		/* A new variable offset is created.  If the subtrahend is known
		 * nonnegative, then any reg->range we had before is still good.
		 */
		if (signed_sub_overflows(smin_ptr, smax_val) ||
		    signed_sub_overflows(smax_ptr, smin_val)) {
			/* Overflow possible, we know nothing */
			dst_reg->smin_value = S64_MIN;
			dst_reg->smax_value = S64_MAX;
		} else {
			dst_reg->smin_value = smin_ptr - smax_val;
			dst_reg->smax_value = smax_ptr - smin_val;
		}
		if (umin_ptr < umax_val) {
			/* Overflow possible, we know nothing */
			dst_reg->umin_value = 0;
			dst_reg->umax_value = U64_MAX;
		} else {
			/* Cannot overflow (as long as bounds are consistent) */
			dst_reg->umin_value = umin_ptr - umax_val;
			dst_reg->umax_value = umax_ptr - umin_val;
		}
		dst_reg->var_off = tnum_sub(ptr_reg->var_off, off_reg->var_off);
		dst_reg->off = ptr_reg->off;
		dst_reg->raw = ptr_reg->raw;
		if (reg_is_pkt_pointer(ptr_reg)) {
			dst_reg->id = ++env->id_gen;
			/* something was added to pkt_ptr, set range to zero */
			if (smin_val < 0)
				dst_reg->raw = 0;
		}
		break;
	case BPF_AND:
	case BPF_OR:
	case BPF_XOR:
		/* bitwise ops on pointers are troublesome, prohibit. */
		verbose(env, "R%d bitwise operator %s on pointer prohibited\n",
			dst, bpf_alu_string[opcode >> 4]);
		return -EACCES;
	case PTR_TO_MAP_VALUE:
		if (!env->allow_ptr_leaks && !known && (smin_val < 0) != (smax_val < 0)) {
			verbose(env, "R%d has unknown scalar with mixed signed bounds, pointer arithmetic with it prohibited for !root\n",
				off_reg == dst_reg ? dst : src);
			return -EACCES;
		}
		/* fall-through */
	default:
		/* other operators (e.g. MUL,LSH) produce non-pointer results */
		verbose(env, "R%d pointer arithmetic with %s operator prohibited\n",
			dst, bpf_alu_string[opcode >> 4]);
		return -EACCES;
	}

	if (!check_reg_sane_offset(env, dst_reg, ptr_reg->type))
		return -EINVAL;

	__update_reg_bounds(dst_reg);
	__reg_deduce_bounds(dst_reg);
	__reg_bound_offset(dst_reg);

	/* For unprivileged we require that resulting offset must be in bounds
	 * in order to be able to sanitize access later on.
	 */
	if (!env->allow_ptr_leaks) {
		if (dst_reg->type == PTR_TO_MAP_VALUE &&
		    check_map_access(env, dst, dst_reg->off, 1, false)) {
			verbose(env, "R%d pointer arithmetic of map value goes out of range, "
				"prohibited for !root\n", dst);
			return -EACCES;
		} else if (dst_reg->type == PTR_TO_STACK &&
			   check_stack_access(env, dst_reg, dst_reg->off +
					      dst_reg->var_off.value, 1)) {
			verbose(env, "R%d stack pointer arithmetic goes out of range, "
				"prohibited for !root\n", dst);
			return -EACCES;
		}
	}

	return 0;
}

/* WARNING: This function does calculations on 64-bit values, but the actual
 * execution may occur on 32-bit values. Therefore, things like bitshifts
 * need extra checks in the 32-bit case.
 */
static int adjust_scalar_min_max_vals(struct bpf_verifier_env *env,
				      struct bpf_insn *insn,
				      struct bpf_reg_state *dst_reg,
				      struct bpf_reg_state src_reg)
{
	struct bpf_reg_state *regs = cur_regs(env);
	u8 opcode = BPF_OP(insn->code);
	bool src_known, dst_known;
	s64 smin_val, smax_val;
	u64 umin_val, umax_val;
	u64 insn_bitness = (BPF_CLASS(insn->code) == BPF_ALU64) ? 64 : 32;
	u32 dst = insn->dst_reg;
	int ret;

	if (insn_bitness == 32) {
		/* Relevant for 32-bit RSH: Information can propagate towards
		 * LSB, so it isn't sufficient to only truncate the output to
		 * 32 bits.
		 */
		coerce_reg_to_size(dst_reg, 4);
		coerce_reg_to_size(&src_reg, 4);
	}

	smin_val = src_reg.smin_value;
	smax_val = src_reg.smax_value;
	umin_val = src_reg.umin_value;
	umax_val = src_reg.umax_value;
	src_known = tnum_is_const(src_reg.var_off);
	dst_known = tnum_is_const(dst_reg->var_off);

	if ((src_known && (smin_val != smax_val || umin_val != umax_val)) ||
	    smin_val > smax_val || umin_val > umax_val) {
		/* Taint dst register if offset had invalid bounds derived from
		 * e.g. dead branches.
		 */
		__mark_reg_unknown(dst_reg);
		return 0;
	}

	if (!src_known &&
	    opcode != BPF_ADD && opcode != BPF_SUB && opcode != BPF_AND) {
		__mark_reg_unknown(dst_reg);
		return 0;
	}

	switch (opcode) {
	case BPF_ADD:
		ret = sanitize_val_alu(env, insn);
		if (ret < 0) {
			verbose(env, "R%d tried to add from different pointers or scalars\n", dst);
			return ret;
		}
		if (signed_add_overflows(dst_reg->smin_value, smin_val) ||
		    signed_add_overflows(dst_reg->smax_value, smax_val)) {
			dst_reg->smin_value = S64_MIN;
			dst_reg->smax_value = S64_MAX;
		} else {
			dst_reg->smin_value += smin_val;
			dst_reg->smax_value += smax_val;
		}
		if (dst_reg->umin_value + umin_val < umin_val ||
		    dst_reg->umax_value + umax_val < umax_val) {
			dst_reg->umin_value = 0;
			dst_reg->umax_value = U64_MAX;
		} else {
			dst_reg->umin_value += umin_val;
			dst_reg->umax_value += umax_val;
		}
		dst_reg->var_off = tnum_add(dst_reg->var_off, src_reg.var_off);
		break;
	case BPF_SUB:
		ret = sanitize_val_alu(env, insn);
		if (ret < 0) {
			verbose(env, "R%d tried to sub from different pointers or scalars\n", dst);
			return ret;
		}
		if (signed_sub_overflows(dst_reg->smin_value, smax_val) ||
		    signed_sub_overflows(dst_reg->smax_value, smin_val)) {
			/* Overflow possible, we know nothing */
			dst_reg->smin_value = S64_MIN;
			dst_reg->smax_value = S64_MAX;
		} else {
			dst_reg->smin_value -= smax_val;
			dst_reg->smax_value -= smin_val;
		}
		if (dst_reg->umin_value < umax_val) {
			/* Overflow possible, we know nothing */
			dst_reg->umin_value = 0;
			dst_reg->umax_value = U64_MAX;
		} else {
			/* Cannot overflow (as long as bounds are consistent) */
			dst_reg->umin_value -= umax_val;
			dst_reg->umax_value -= umin_val;
		}
		dst_reg->var_off = tnum_sub(dst_reg->var_off, src_reg.var_off);
		break;
	case BPF_MUL:
		dst_reg->var_off = tnum_mul(dst_reg->var_off, src_reg.var_off);
		if (smin_val < 0 || dst_reg->smin_value < 0) {
			/* Ain't nobody got time to multiply that sign */
			__mark_reg_unbounded(dst_reg);
			__update_reg_bounds(dst_reg);
			break;
		}
		/* Both values are positive, so we can work with unsigned and
		 * copy the result to signed (unless it exceeds S64_MAX).
		 */
		if (umax_val > U32_MAX || dst_reg->umax_value > U32_MAX) {
			/* Potential overflow, we know nothing */
			__mark_reg_unbounded(dst_reg);
			/* (except what we can learn from the var_off) */
			__update_reg_bounds(dst_reg);
			break;
		}
		dst_reg->umin_value *= umin_val;
		dst_reg->umax_value *= umax_val;
		if (dst_reg->umax_value > S64_MAX) {
			/* Overflow possible, we know nothing */
			dst_reg->smin_value = S64_MIN;
			dst_reg->smax_value = S64_MAX;
		} else {
			dst_reg->smin_value = dst_reg->umin_value;
			dst_reg->smax_value = dst_reg->umax_value;
		}
		break;
	case BPF_AND:
		if (src_known && dst_known) {
			__mark_reg_known(dst_reg, dst_reg->var_off.value &
						  src_reg.var_off.value);
			break;
		}
		/* We get our minimum from the var_off, since that's inherently
		 * bitwise.  Our maximum is the minimum of the operands' maxima.
		 */
		dst_reg->var_off = tnum_and(dst_reg->var_off, src_reg.var_off);
		dst_reg->umin_value = dst_reg->var_off.value;
		dst_reg->umax_value = min(dst_reg->umax_value, umax_val);
		if (dst_reg->smin_value < 0 || smin_val < 0) {
			/* Lose signed bounds when ANDing negative numbers,
			 * ain't nobody got time for that.
			 */
			dst_reg->smin_value = S64_MIN;
			dst_reg->smax_value = S64_MAX;
		} else {
			/* ANDing two positives gives a positive, so safe to
			 * cast result into s64.
			 */
			dst_reg->smin_value = dst_reg->umin_value;
			dst_reg->smax_value = dst_reg->umax_value;
		}
		/* We may learn something more from the var_off */
		__update_reg_bounds(dst_reg);
		break;
	case BPF_OR:
		if (src_known && dst_known) {
			__mark_reg_known(dst_reg, dst_reg->var_off.value |
						  src_reg.var_off.value);
			break;
		}
		/* We get our maximum from the var_off, and our minimum is the
		 * maximum of the operands' minima
		 */
		dst_reg->var_off = tnum_or(dst_reg->var_off, src_reg.var_off);
		dst_reg->umin_value = max(dst_reg->umin_value, umin_val);
		dst_reg->umax_value = dst_reg->var_off.value |
				      dst_reg->var_off.mask;
		if (dst_reg->smin_value < 0 || smin_val < 0) {
			/* Lose signed bounds when ORing negative numbers,
			 * ain't nobody got time for that.
			 */
			dst_reg->smin_value = S64_MIN;
			dst_reg->smax_value = S64_MAX;
		} else {
			/* ORing two positives gives a positive, so safe to
			 * cast result into s64.
			 */
			dst_reg->smin_value = dst_reg->umin_value;
			dst_reg->smax_value = dst_reg->umax_value;
		}
		/* We may learn something more from the var_off */
		__update_reg_bounds(dst_reg);
		break;
	case BPF_LSH:
		if (umax_val >= insn_bitness) {
			/* Shifts greater than 31 or 63 are undefined.
			 * This includes shifts by a negative number.
			 */
			mark_reg_unknown(env, regs, insn->dst_reg);
			break;
		}
		/* We lose all sign bit information (except what we can pick
		 * up from var_off)
		 */
		dst_reg->smin_value = S64_MIN;
		dst_reg->smax_value = S64_MAX;
		/* If we might shift our top bit out, then we know nothing */
		if (dst_reg->umax_value > 1ULL << (63 - umax_val)) {
			dst_reg->umin_value = 0;
			dst_reg->umax_value = U64_MAX;
		} else {
			dst_reg->umin_value <<= umin_val;
			dst_reg->umax_value <<= umax_val;
		}
		dst_reg->var_off = tnum_lshift(dst_reg->var_off, umin_val);
		/* We may learn something more from the var_off */
		__update_reg_bounds(dst_reg);
		break;
	case BPF_RSH:
		if (umax_val >= insn_bitness) {
			/* Shifts greater than 31 or 63 are undefined.
			 * This includes shifts by a negative number.
			 */
			mark_reg_unknown(env, regs, insn->dst_reg);
			break;
		}
		/* BPF_RSH is an unsigned shift.  If the value in dst_reg might
		 * be negative, then either:
		 * 1) src_reg might be zero, so the sign bit of the result is
		 *    unknown, so we lose our signed bounds
		 * 2) it's known negative, thus the unsigned bounds capture the
		 *    signed bounds
		 * 3) the signed bounds cross zero, so they tell us nothing
		 *    about the result
		 * If the value in dst_reg is known nonnegative, then again the
		 * unsigned bounts capture the signed bounds.
		 * Thus, in all cases it suffices to blow away our signed bounds
		 * and rely on inferring new ones from the unsigned bounds and
		 * var_off of the result.
		 */
		dst_reg->smin_value = S64_MIN;
		dst_reg->smax_value = S64_MAX;
		dst_reg->var_off = tnum_rshift(dst_reg->var_off, umin_val);
		dst_reg->umin_value >>= umax_val;
		dst_reg->umax_value >>= umin_val;
		/* We may learn something more from the var_off */
<<<<<<< HEAD
=======
		__update_reg_bounds(dst_reg);
		break;
	case BPF_ARSH:
		if (umax_val >= insn_bitness) {
			/* Shifts greater than 31 or 63 are undefined.
			 * This includes shifts by a negative number.
			 */
			mark_reg_unknown(env, regs, insn->dst_reg);
			break;
		}

		/* Upon reaching here, src_known is true and
		 * umax_val is equal to umin_val.
		 */
		if (insn_bitness == 32) {
			dst_reg->smin_value = (u32)(((s32)dst_reg->smin_value) >> umin_val);
			dst_reg->smax_value = (u32)(((s32)dst_reg->smax_value) >> umin_val);
		} else {
			dst_reg->smin_value >>= umin_val;
			dst_reg->smax_value >>= umin_val;
		}

		dst_reg->var_off = tnum_arshift(dst_reg->var_off, umin_val,
						insn_bitness);

		/* blow away the dst_reg umin_value/umax_value and rely on
		 * dst_reg var_off to refine the result.
		 */
		dst_reg->umin_value = 0;
		dst_reg->umax_value = U64_MAX;
>>>>>>> c9429efc
		__update_reg_bounds(dst_reg);
		break;
	case BPF_ARSH:
		if (umax_val >= insn_bitness) {
			/* Shifts greater than 31 or 63 are undefined.
			 * This includes shifts by a negative number.
			 */
			mark_reg_unknown(env, regs, insn->dst_reg);
			break;
		}

		/* Upon reaching here, src_known is true and
		 * umax_val is equal to umin_val.
		 */
		if (insn_bitness == 32) {
			dst_reg->smin_value = (u32)(((s32)dst_reg->smin_value) >> umin_val);
			dst_reg->smax_value = (u32)(((s32)dst_reg->smax_value) >> umin_val);
		} else {
			dst_reg->smin_value >>= umin_val;
			dst_reg->smax_value >>= umin_val;
		}

		dst_reg->var_off = tnum_arshift(dst_reg->var_off, umin_val,
						insn_bitness);

		/* blow away the dst_reg umin_value/umax_value and rely on
		 * dst_reg var_off to refine the result.
		 */
		dst_reg->umin_value = 0;
		dst_reg->umax_value = U64_MAX;
		__update_reg_bounds(dst_reg);
		break;
	default:
		mark_reg_unknown(env, regs, insn->dst_reg);
		break;
	}

	if (BPF_CLASS(insn->code) != BPF_ALU64) {
		/* 32-bit ALU ops are (32,32)->32 */
		coerce_reg_to_size(dst_reg, 4);
	}

	__reg_deduce_bounds(dst_reg);
	__reg_bound_offset(dst_reg);
	return 0;
}

/* Handles ALU ops other than BPF_END, BPF_NEG and BPF_MOV: computes new min/max
 * and var_off.
 */
static int adjust_reg_min_max_vals(struct bpf_verifier_env *env,
				   struct bpf_insn *insn)
{
	struct bpf_verifier_state *vstate = env->cur_state;
	struct bpf_func_state *state = vstate->frame[vstate->curframe];
	struct bpf_reg_state *regs = state->regs, *dst_reg, *src_reg;
	struct bpf_reg_state *ptr_reg = NULL, off_reg = {0};
	u8 opcode = BPF_OP(insn->code);

	dst_reg = &regs[insn->dst_reg];
	src_reg = NULL;
	if (dst_reg->type != SCALAR_VALUE)
		ptr_reg = dst_reg;
	if (BPF_SRC(insn->code) == BPF_X) {
		src_reg = &regs[insn->src_reg];
		if (src_reg->type != SCALAR_VALUE) {
			if (dst_reg->type != SCALAR_VALUE) {
				/* Combining two pointers by any ALU op yields
				 * an arbitrary scalar. Disallow all math except
				 * pointer subtraction
				 */
				if (opcode == BPF_SUB && env->allow_ptr_leaks) {
					mark_reg_unknown(env, regs, insn->dst_reg);
					return 0;
				}
				verbose(env, "R%d pointer %s pointer prohibited\n",
					insn->dst_reg,
					bpf_alu_string[opcode >> 4]);
				return -EACCES;
			} else {
				/* scalar += pointer
				 * This is legal, but we have to reverse our
				 * src/dest handling in computing the range
				 */
				return adjust_ptr_min_max_vals(env, insn,
							       src_reg, dst_reg);
			}
		} else if (ptr_reg) {
			/* pointer += scalar */
			return adjust_ptr_min_max_vals(env, insn,
						       dst_reg, src_reg);
		}
	} else {
		/* Pretend the src is a reg with a known value, since we only
		 * need to be able to read from this state.
		 */
		off_reg.type = SCALAR_VALUE;
		__mark_reg_known(&off_reg, insn->imm);
		src_reg = &off_reg;
		if (ptr_reg) /* pointer += K */
			return adjust_ptr_min_max_vals(env, insn,
						       ptr_reg, src_reg);
	}

	/* Got here implies adding two SCALAR_VALUEs */
	if (WARN_ON_ONCE(ptr_reg)) {
		print_verifier_state(env, state);
		verbose(env, "verifier internal error: unexpected ptr_reg\n");
		return -EINVAL;
	}
	if (WARN_ON(!src_reg)) {
		print_verifier_state(env, state);
		verbose(env, "verifier internal error: no src_reg\n");
		return -EINVAL;
	}
	return adjust_scalar_min_max_vals(env, insn, dst_reg, *src_reg);
}

/* check validity of 32-bit and 64-bit arithmetic operations */
static int check_alu_op(struct bpf_verifier_env *env, struct bpf_insn *insn)
{
	struct bpf_reg_state *regs = cur_regs(env);
	u8 opcode = BPF_OP(insn->code);
	int err;

	if (opcode == BPF_END || opcode == BPF_NEG) {
		if (opcode == BPF_NEG) {
			if (BPF_SRC(insn->code) != 0 ||
			    insn->src_reg != BPF_REG_0 ||
			    insn->off != 0 || insn->imm != 0) {
				verbose(env, "BPF_NEG uses reserved fields\n");
				return -EINVAL;
			}
		} else {
			if (insn->src_reg != BPF_REG_0 || insn->off != 0 ||
			    (insn->imm != 16 && insn->imm != 32 && insn->imm != 64) ||
			    BPF_CLASS(insn->code) == BPF_ALU64) {
				verbose(env, "BPF_END uses reserved fields\n");
				return -EINVAL;
			}
		}

		/* check src operand */
		err = check_reg_arg(env, insn->dst_reg, SRC_OP);
		if (err)
			return err;

		if (is_pointer_value(env, insn->dst_reg)) {
			verbose(env, "R%d pointer arithmetic prohibited\n",
				insn->dst_reg);
			return -EACCES;
		}

		/* check dest operand */
		err = check_reg_arg(env, insn->dst_reg, DST_OP);
		if (err)
			return err;

	} else if (opcode == BPF_MOV) {

		if (BPF_SRC(insn->code) == BPF_X) {
			if (insn->imm != 0 || insn->off != 0) {
				verbose(env, "BPF_MOV uses reserved fields\n");
				return -EINVAL;
			}

			/* check src operand */
			err = check_reg_arg(env, insn->src_reg, SRC_OP);
			if (err)
				return err;
		} else {
			if (insn->src_reg != BPF_REG_0 || insn->off != 0) {
				verbose(env, "BPF_MOV uses reserved fields\n");
				return -EINVAL;
			}
		}

		/* check dest operand, mark as required later */
		err = check_reg_arg(env, insn->dst_reg, DST_OP_NO_MARK);
		if (err)
			return err;

		if (BPF_SRC(insn->code) == BPF_X) {
			if (BPF_CLASS(insn->code) == BPF_ALU64) {
				/* case: R1 = R2
				 * copy register state to dest reg
				 */
				regs[insn->dst_reg] = regs[insn->src_reg];
				regs[insn->dst_reg].live |= REG_LIVE_WRITTEN;
			} else {
				/* R1 = (u32) R2 */
				if (is_pointer_value(env, insn->src_reg)) {
					verbose(env,
						"R%d partial copy of pointer\n",
						insn->src_reg);
					return -EACCES;
				}
				mark_reg_unknown(env, regs, insn->dst_reg);
				coerce_reg_to_size(&regs[insn->dst_reg], 4);
			}
		} else {
			/* case: R = imm
			 * remember the value we stored into this reg
			 */
			/* clear any state __mark_reg_known doesn't set */
			mark_reg_unknown(env, regs, insn->dst_reg);
			regs[insn->dst_reg].type = SCALAR_VALUE;
			if (BPF_CLASS(insn->code) == BPF_ALU64) {
				__mark_reg_known(regs + insn->dst_reg,
						 insn->imm);
			} else {
				__mark_reg_known(regs + insn->dst_reg,
						 (u32)insn->imm);
			}
		}

	} else if (opcode > BPF_END) {
		verbose(env, "invalid BPF_ALU opcode %x\n", opcode);
		return -EINVAL;

	} else {	/* all other ALU ops: and, sub, xor, add, ... */

		if (BPF_SRC(insn->code) == BPF_X) {
			if (insn->imm != 0 || insn->off != 0) {
				verbose(env, "BPF_ALU uses reserved fields\n");
				return -EINVAL;
			}
			/* check src1 operand */
			err = check_reg_arg(env, insn->src_reg, SRC_OP);
			if (err)
				return err;
		} else {
			if (insn->src_reg != BPF_REG_0 || insn->off != 0) {
				verbose(env, "BPF_ALU uses reserved fields\n");
				return -EINVAL;
			}
		}

		/* check src2 operand */
		err = check_reg_arg(env, insn->dst_reg, SRC_OP);
		if (err)
			return err;

		if ((opcode == BPF_MOD || opcode == BPF_DIV) &&
		    BPF_SRC(insn->code) == BPF_K && insn->imm == 0) {
			verbose(env, "div by zero\n");
			return -EINVAL;
		}

		if (opcode == BPF_ARSH && BPF_CLASS(insn->code) != BPF_ALU64) {
			verbose(env, "BPF_ARSH not supported for 32 bit ALU\n");
			return -EINVAL;
		}

		if ((opcode == BPF_LSH || opcode == BPF_RSH ||
		     opcode == BPF_ARSH) && BPF_SRC(insn->code) == BPF_K) {
			int size = BPF_CLASS(insn->code) == BPF_ALU64 ? 64 : 32;

			if (insn->imm < 0 || insn->imm >= size) {
				verbose(env, "invalid shift %d\n", insn->imm);
				return -EINVAL;
			}
		}

		/* check dest operand */
		err = check_reg_arg(env, insn->dst_reg, DST_OP_NO_MARK);
		if (err)
			return err;

		return adjust_reg_min_max_vals(env, insn);
	}

	return 0;
}

static void find_good_pkt_pointers(struct bpf_verifier_state *vstate,
				   struct bpf_reg_state *dst_reg,
				   enum bpf_reg_type type,
				   bool range_right_open)
{
	struct bpf_func_state *state = vstate->frame[vstate->curframe];
	struct bpf_reg_state *regs = state->regs, *reg;
	u16 new_range;
	int i, j;

	if (dst_reg->off < 0 ||
	    (dst_reg->off == 0 && range_right_open))
		/* This doesn't give us any range */
		return;

	if (dst_reg->umax_value > MAX_PACKET_OFF ||
	    dst_reg->umax_value + dst_reg->off > MAX_PACKET_OFF)
		/* Risk of overflow.  For instance, ptr + (1<<63) may be less
		 * than pkt_end, but that's because it's also less than pkt.
		 */
		return;

	new_range = dst_reg->off;
	if (range_right_open)
		new_range--;

	/* Examples for register markings:
	 *
	 * pkt_data in dst register:
	 *
	 *   r2 = r3;
	 *   r2 += 8;
	 *   if (r2 > pkt_end) goto <handle exception>
	 *   <access okay>
	 *
	 *   r2 = r3;
	 *   r2 += 8;
	 *   if (r2 < pkt_end) goto <access okay>
	 *   <handle exception>
	 *
	 *   Where:
	 *     r2 == dst_reg, pkt_end == src_reg
	 *     r2=pkt(id=n,off=8,r=0)
	 *     r3=pkt(id=n,off=0,r=0)
	 *
	 * pkt_data in src register:
	 *
	 *   r2 = r3;
	 *   r2 += 8;
	 *   if (pkt_end >= r2) goto <access okay>
	 *   <handle exception>
	 *
	 *   r2 = r3;
	 *   r2 += 8;
	 *   if (pkt_end <= r2) goto <handle exception>
	 *   <access okay>
	 *
	 *   Where:
	 *     pkt_end == dst_reg, r2 == src_reg
	 *     r2=pkt(id=n,off=8,r=0)
	 *     r3=pkt(id=n,off=0,r=0)
	 *
	 * Find register r3 and mark its range as r3=pkt(id=n,off=0,r=8)
	 * or r3=pkt(id=n,off=0,r=8-1), so that range of bytes [r3, r3 + 8)
	 * and [r3, r3 + 8-1) respectively is safe to access depending on
	 * the check.
	 */

	/* If our ids match, then we must have the same max_value.  And we
	 * don't care about the other reg's fixed offset, since if it's too big
	 * the range won't allow anything.
	 * dst_reg->off is known < MAX_PACKET_OFF, therefore it fits in a u16.
	 */
	for (i = 0; i < MAX_BPF_REG; i++)
		if (regs[i].type == type && regs[i].id == dst_reg->id)
			/* keep the maximum range already checked */
			regs[i].range = max(regs[i].range, new_range);

	for (j = 0; j <= vstate->curframe; j++) {
		state = vstate->frame[j];
		bpf_for_each_spilled_reg(i, state, reg) {
			if (!reg)
				continue;
			if (reg->type == type && reg->id == dst_reg->id)
				reg->range = max(reg->range, new_range);
		}
<<<<<<< HEAD
=======
	}
}

/* compute branch direction of the expression "if (reg opcode val) goto target;"
 * and return:
 *  1 - branch will be taken and "goto target" will be executed
 *  0 - branch will not be taken and fall-through to next insn
 * -1 - unknown. Example: "if (reg < 5)" is unknown when register value range [0,10]
 */
static int is_branch_taken(struct bpf_reg_state *reg, u64 val, u8 opcode)
{
	if (__is_pointer_value(false, reg))
		return -1;

	switch (opcode) {
	case BPF_JEQ:
		if (tnum_is_const(reg->var_off))
			return !!tnum_equals_const(reg->var_off, val);
		break;
	case BPF_JNE:
		if (tnum_is_const(reg->var_off))
			return !tnum_equals_const(reg->var_off, val);
		break;
	case BPF_JSET:
		if ((~reg->var_off.mask & reg->var_off.value) & val)
			return 1;
		if (!((reg->var_off.mask | reg->var_off.value) & val))
			return 0;
		break;
	case BPF_JGT:
		if (reg->umin_value > val)
			return 1;
		else if (reg->umax_value <= val)
			return 0;
		break;
	case BPF_JSGT:
		if (reg->smin_value > (s64)val)
			return 1;
		else if (reg->smax_value < (s64)val)
			return 0;
		break;
	case BPF_JLT:
		if (reg->umax_value < val)
			return 1;
		else if (reg->umin_value >= val)
			return 0;
		break;
	case BPF_JSLT:
		if (reg->smax_value < (s64)val)
			return 1;
		else if (reg->smin_value >= (s64)val)
			return 0;
		break;
	case BPF_JGE:
		if (reg->umin_value >= val)
			return 1;
		else if (reg->umax_value < val)
			return 0;
		break;
	case BPF_JSGE:
		if (reg->smin_value >= (s64)val)
			return 1;
		else if (reg->smax_value < (s64)val)
			return 0;
		break;
	case BPF_JLE:
		if (reg->umax_value <= val)
			return 1;
		else if (reg->umin_value > val)
			return 0;
		break;
	case BPF_JSLE:
		if (reg->smax_value <= (s64)val)
			return 1;
		else if (reg->smin_value > (s64)val)
			return 0;
		break;
>>>>>>> c9429efc
	}

	return -1;
}

/* compute branch direction of the expression "if (reg opcode val) goto target;"
 * and return:
 *  1 - branch will be taken and "goto target" will be executed
 *  0 - branch will not be taken and fall-through to next insn
 * -1 - unknown. Example: "if (reg < 5)" is unknown when register value range [0,10]
 */
static int is_branch_taken(struct bpf_reg_state *reg, u64 val, u8 opcode)
{
	if (__is_pointer_value(false, reg))
		return -1;

	switch (opcode) {
	case BPF_JEQ:
		if (tnum_is_const(reg->var_off))
			return !!tnum_equals_const(reg->var_off, val);
		break;
	case BPF_JNE:
		if (tnum_is_const(reg->var_off))
			return !tnum_equals_const(reg->var_off, val);
		break;
	case BPF_JSET:
		if ((~reg->var_off.mask & reg->var_off.value) & val)
			return 1;
		if (!((reg->var_off.mask | reg->var_off.value) & val))
			return 0;
		break;
	case BPF_JSET:
		false_reg->var_off = tnum_and(false_reg->var_off,
					      tnum_const(~val));
		if (is_power_of_2(val))
			true_reg->var_off = tnum_or(true_reg->var_off,
						    tnum_const(val));
		break;
	case BPF_JGT:
		if (reg->umin_value > val)
			return 1;
		else if (reg->umax_value <= val)
			return 0;
		break;
	case BPF_JSGT:
		if (reg->smin_value > (s64)val)
			return 1;
		else if (reg->smax_value < (s64)val)
			return 0;
		break;
	case BPF_JLT:
		if (reg->umax_value < val)
			return 1;
		else if (reg->umin_value >= val)
			return 0;
		break;
	case BPF_JSLT:
		if (reg->smax_value < (s64)val)
			return 1;
		else if (reg->smin_value >= (s64)val)
			return 0;
		break;
	case BPF_JGE:
		if (reg->umin_value >= val)
			return 1;
		else if (reg->umax_value < val)
			return 0;
		break;
	case BPF_JSGE:
		if (reg->smin_value >= (s64)val)
			return 1;
		else if (reg->smax_value < (s64)val)
			return 0;
		break;
	case BPF_JLE:
		if (reg->umax_value <= val)
			return 1;
		else if (reg->umin_value > val)
			return 0;
		break;
	case BPF_JSLE:
		if (reg->smax_value <= (s64)val)
			return 1;
		else if (reg->smin_value > (s64)val)
			return 0;
		break;
	}

	return -1;
}

/* Adjusts the register min/max values in the case that the dst_reg is the
 * variable register that we are working on, and src_reg is a constant or we're
 * simply doing a BPF_K check.
 * In JEQ/JNE cases we also adjust the var_off values.
 */
static void reg_set_min_max(struct bpf_reg_state *true_reg,
			    struct bpf_reg_state *false_reg, u64 val,
			    u8 opcode)
{
	/* If the dst_reg is a pointer, we can't learn anything about its
	 * variable offset from the compare (unless src_reg were a pointer into
	 * the same object, but we don't bother with that.
	 * Since false_reg and true_reg have the same type by construction, we
	 * only need to check one of them for pointerness.
	 */
	if (__is_pointer_value(false, false_reg))
		return;

	switch (opcode) {
	case BPF_JEQ:
		/* If this is false then we know nothing Jon Snow, but if it is
		 * true then we know for sure.
		 */
		__mark_reg_known(true_reg, val);
		break;
	case BPF_JNE:
		/* If this is true we know nothing Jon Snow, but if it is false
		 * we know the value for sure;
		 */
		__mark_reg_known(false_reg, val);
		break;
	case BPF_JSET:
		false_reg->var_off = tnum_and(false_reg->var_off,
					      tnum_const(~val));
		if (is_power_of_2(val))
			true_reg->var_off = tnum_or(true_reg->var_off,
						    tnum_const(val));
		break;
	case BPF_JGT:
		false_reg->umax_value = min(false_reg->umax_value, val);
		true_reg->umin_value = max(true_reg->umin_value, val + 1);
		break;
	case BPF_JSGT:
		false_reg->smax_value = min_t(s64, false_reg->smax_value, val);
		true_reg->smin_value = max_t(s64, true_reg->smin_value, val + 1);
		break;
	case BPF_JLT:
		false_reg->umin_value = max(false_reg->umin_value, val);
		true_reg->umax_value = min(true_reg->umax_value, val - 1);
		break;
	case BPF_JSLT:
		false_reg->smin_value = max_t(s64, false_reg->smin_value, val);
		true_reg->smax_value = min_t(s64, true_reg->smax_value, val - 1);
		break;
	case BPF_JGE:
		false_reg->umax_value = min(false_reg->umax_value, val - 1);
		true_reg->umin_value = max(true_reg->umin_value, val);
		break;
	case BPF_JSGE:
		false_reg->smax_value = min_t(s64, false_reg->smax_value, val - 1);
		true_reg->smin_value = max_t(s64, true_reg->smin_value, val);
		break;
	case BPF_JLE:
		false_reg->umin_value = max(false_reg->umin_value, val + 1);
		true_reg->umax_value = min(true_reg->umax_value, val);
		break;
	case BPF_JSLE:
		false_reg->smin_value = max_t(s64, false_reg->smin_value, val + 1);
		true_reg->smax_value = min_t(s64, true_reg->smax_value, val);
		break;
	default:
		break;
	}

	__reg_deduce_bounds(false_reg);
	__reg_deduce_bounds(true_reg);
	/* We might have learned some bits from the bounds. */
	__reg_bound_offset(false_reg);
	__reg_bound_offset(true_reg);
	/* Intersecting with the old var_off might have improved our bounds
	 * slightly.  e.g. if umax was 0x7f...f and var_off was (0; 0xf...fc),
	 * then new var_off is (0; 0x7f...fc) which improves our umax.
	 */
	__update_reg_bounds(false_reg);
	__update_reg_bounds(true_reg);
}

/* Same as above, but for the case that dst_reg holds a constant and src_reg is
 * the variable reg.
 */
static void reg_set_min_max_inv(struct bpf_reg_state *true_reg,
				struct bpf_reg_state *false_reg, u64 val,
				u8 opcode)
{
	if (__is_pointer_value(false, false_reg))
		return;

	switch (opcode) {
	case BPF_JEQ:
		/* If this is false then we know nothing Jon Snow, but if it is
		 * true then we know for sure.
		 */
		__mark_reg_known(true_reg, val);
		break;
	case BPF_JNE:
		/* If this is true we know nothing Jon Snow, but if it is false
		 * we know the value for sure;
		 */
		__mark_reg_known(false_reg, val);
		break;
	case BPF_JSET:
		false_reg->var_off = tnum_and(false_reg->var_off,
					      tnum_const(~val));
		if (is_power_of_2(val))
			true_reg->var_off = tnum_or(true_reg->var_off,
						    tnum_const(val));
		break;
	case BPF_JGT:
		true_reg->umax_value = min(true_reg->umax_value, val - 1);
		false_reg->umin_value = max(false_reg->umin_value, val);
		break;
	case BPF_JSGT:
		true_reg->smax_value = min_t(s64, true_reg->smax_value, val - 1);
		false_reg->smin_value = max_t(s64, false_reg->smin_value, val);
		break;
	case BPF_JLT:
		true_reg->umin_value = max(true_reg->umin_value, val + 1);
		false_reg->umax_value = min(false_reg->umax_value, val);
		break;
	case BPF_JSLT:
		true_reg->smin_value = max_t(s64, true_reg->smin_value, val + 1);
		false_reg->smax_value = min_t(s64, false_reg->smax_value, val);
		break;
	case BPF_JGE:
		true_reg->umax_value = min(true_reg->umax_value, val);
		false_reg->umin_value = max(false_reg->umin_value, val + 1);
		break;
	case BPF_JSGE:
		true_reg->smax_value = min_t(s64, true_reg->smax_value, val);
		false_reg->smin_value = max_t(s64, false_reg->smin_value, val + 1);
		break;
	case BPF_JLE:
		true_reg->umin_value = max(true_reg->umin_value, val);
		false_reg->umax_value = min(false_reg->umax_value, val - 1);
		break;
	case BPF_JSLE:
		true_reg->smin_value = max_t(s64, true_reg->smin_value, val);
		false_reg->smax_value = min_t(s64, false_reg->smax_value, val - 1);
		break;
	default:
		break;
	}

	__reg_deduce_bounds(false_reg);
	__reg_deduce_bounds(true_reg);
	/* We might have learned some bits from the bounds. */
	__reg_bound_offset(false_reg);
	__reg_bound_offset(true_reg);
	/* Intersecting with the old var_off might have improved our bounds
	 * slightly.  e.g. if umax was 0x7f...f and var_off was (0; 0xf...fc),
	 * then new var_off is (0; 0x7f...fc) which improves our umax.
	 */
	__update_reg_bounds(false_reg);
	__update_reg_bounds(true_reg);
}

/* Regs are known to be equal, so intersect their min/max/var_off */
static void __reg_combine_min_max(struct bpf_reg_state *src_reg,
				  struct bpf_reg_state *dst_reg)
{
	src_reg->umin_value = dst_reg->umin_value = max(src_reg->umin_value,
							dst_reg->umin_value);
	src_reg->umax_value = dst_reg->umax_value = min(src_reg->umax_value,
							dst_reg->umax_value);
	src_reg->smin_value = dst_reg->smin_value = max(src_reg->smin_value,
							dst_reg->smin_value);
	src_reg->smax_value = dst_reg->smax_value = min(src_reg->smax_value,
							dst_reg->smax_value);
	src_reg->var_off = dst_reg->var_off = tnum_intersect(src_reg->var_off,
							     dst_reg->var_off);
	/* We might have learned new bounds from the var_off. */
	__update_reg_bounds(src_reg);
	__update_reg_bounds(dst_reg);
	/* We might have learned something about the sign bit. */
	__reg_deduce_bounds(src_reg);
	__reg_deduce_bounds(dst_reg);
	/* We might have learned some bits from the bounds. */
	__reg_bound_offset(src_reg);
	__reg_bound_offset(dst_reg);
	/* Intersecting with the old var_off might have improved our bounds
	 * slightly.  e.g. if umax was 0x7f...f and var_off was (0; 0xf...fc),
	 * then new var_off is (0; 0x7f...fc) which improves our umax.
	 */
	__update_reg_bounds(src_reg);
	__update_reg_bounds(dst_reg);
}

static void reg_combine_min_max(struct bpf_reg_state *true_src,
				struct bpf_reg_state *true_dst,
				struct bpf_reg_state *false_src,
				struct bpf_reg_state *false_dst,
				u8 opcode)
{
	switch (opcode) {
	case BPF_JEQ:
		__reg_combine_min_max(true_src, true_dst);
		break;
	case BPF_JNE:
		__reg_combine_min_max(false_src, false_dst);
		break;
	}
}

static void mark_ptr_or_null_reg(struct bpf_reg_state *reg, u32 id,
				 bool is_null)
{
	if (reg_type_may_be_null(reg->type) && reg->id == id) {
		/* Old offset (both fixed and variable parts) should
		 * have been known-zero, because we don't allow pointer
		 * arithmetic on pointers that might be NULL.
		 */
		if (WARN_ON_ONCE(reg->smin_value || reg->smax_value ||
				 !tnum_equals_const(reg->var_off, 0) ||
				 reg->off)) {
			__mark_reg_known_zero(reg);
			reg->off = 0;
		}
		if (is_null) {
			reg->type = SCALAR_VALUE;
		} else if (reg->type == PTR_TO_MAP_VALUE_OR_NULL) {
			if (reg->map_ptr->inner_map_meta) {
				reg->type = CONST_PTR_TO_MAP;
				reg->map_ptr = reg->map_ptr->inner_map_meta;
			} else {
				reg->type = PTR_TO_MAP_VALUE;
			}
		}
		/* We don't need id from this point onwards anymore, thus we
		 * should better reset it, so that state pruning has chances
		 * to take effect.
		 */
		reg->id = 0;
	}
}

/* The logic is similar to find_good_pkt_pointers(), both could eventually
 * be folded together at some point.
 */
static void mark_ptr_or_null_regs(struct bpf_verifier_state *vstate, u32 regno,
				  bool is_null)
{
	struct bpf_func_state *state = vstate->frame[vstate->curframe];
	struct bpf_reg_state *reg, *regs = state->regs;
	u32 id = regs[regno].id;
	int i, j;

	for (i = 0; i < MAX_BPF_REG; i++)
		mark_ptr_or_null_reg(&regs[i], id, is_null);

	for (j = 0; j <= vstate->curframe; j++) {
		state = vstate->frame[j];
		bpf_for_each_spilled_reg(i, state, reg) {
			if (!reg)
				continue;
			mark_ptr_or_null_reg(reg, id, is_null);
		}
	}
}

static bool try_match_pkt_pointers(const struct bpf_insn *insn,
				   struct bpf_reg_state *dst_reg,
				   struct bpf_reg_state *src_reg,
				   struct bpf_verifier_state *this_branch,
				   struct bpf_verifier_state *other_branch)
{
	if (BPF_SRC(insn->code) != BPF_X)
		return false;

	switch (BPF_OP(insn->code)) {
	case BPF_JGT:
		if ((dst_reg->type == PTR_TO_PACKET &&
		     src_reg->type == PTR_TO_PACKET_END) ||
		    (dst_reg->type == PTR_TO_PACKET_META &&
		     reg_is_init_pkt_pointer(src_reg, PTR_TO_PACKET))) {
			/* pkt_data' > pkt_end, pkt_meta' > pkt_data */
			find_good_pkt_pointers(this_branch, dst_reg,
					       dst_reg->type, false);
		} else if ((dst_reg->type == PTR_TO_PACKET_END &&
			    src_reg->type == PTR_TO_PACKET) ||
			   (reg_is_init_pkt_pointer(dst_reg, PTR_TO_PACKET) &&
			    src_reg->type == PTR_TO_PACKET_META)) {
			/* pkt_end > pkt_data', pkt_data > pkt_meta' */
			find_good_pkt_pointers(other_branch, src_reg,
					       src_reg->type, true);
		} else {
			return false;
		}
		break;
	case BPF_JLT:
		if ((dst_reg->type == PTR_TO_PACKET &&
		     src_reg->type == PTR_TO_PACKET_END) ||
		    (dst_reg->type == PTR_TO_PACKET_META &&
		     reg_is_init_pkt_pointer(src_reg, PTR_TO_PACKET))) {
			/* pkt_data' < pkt_end, pkt_meta' < pkt_data */
			find_good_pkt_pointers(other_branch, dst_reg,
					       dst_reg->type, true);
		} else if ((dst_reg->type == PTR_TO_PACKET_END &&
			    src_reg->type == PTR_TO_PACKET) ||
			   (reg_is_init_pkt_pointer(dst_reg, PTR_TO_PACKET) &&
			    src_reg->type == PTR_TO_PACKET_META)) {
			/* pkt_end < pkt_data', pkt_data > pkt_meta' */
			find_good_pkt_pointers(this_branch, src_reg,
					       src_reg->type, false);
		} else {
			return false;
		}
		break;
	case BPF_JGE:
		if ((dst_reg->type == PTR_TO_PACKET &&
		     src_reg->type == PTR_TO_PACKET_END) ||
		    (dst_reg->type == PTR_TO_PACKET_META &&
		     reg_is_init_pkt_pointer(src_reg, PTR_TO_PACKET))) {
			/* pkt_data' >= pkt_end, pkt_meta' >= pkt_data */
			find_good_pkt_pointers(this_branch, dst_reg,
					       dst_reg->type, true);
		} else if ((dst_reg->type == PTR_TO_PACKET_END &&
			    src_reg->type == PTR_TO_PACKET) ||
			   (reg_is_init_pkt_pointer(dst_reg, PTR_TO_PACKET) &&
			    src_reg->type == PTR_TO_PACKET_META)) {
			/* pkt_end >= pkt_data', pkt_data >= pkt_meta' */
			find_good_pkt_pointers(other_branch, src_reg,
					       src_reg->type, false);
		} else {
			return false;
		}
		break;
	case BPF_JLE:
		if ((dst_reg->type == PTR_TO_PACKET &&
		     src_reg->type == PTR_TO_PACKET_END) ||
		    (dst_reg->type == PTR_TO_PACKET_META &&
		     reg_is_init_pkt_pointer(src_reg, PTR_TO_PACKET))) {
			/* pkt_data' <= pkt_end, pkt_meta' <= pkt_data */
			find_good_pkt_pointers(other_branch, dst_reg,
					       dst_reg->type, false);
		} else if ((dst_reg->type == PTR_TO_PACKET_END &&
			    src_reg->type == PTR_TO_PACKET) ||
			   (reg_is_init_pkt_pointer(dst_reg, PTR_TO_PACKET) &&
			    src_reg->type == PTR_TO_PACKET_META)) {
			/* pkt_end <= pkt_data', pkt_data <= pkt_meta' */
			find_good_pkt_pointers(this_branch, src_reg,
					       src_reg->type, true);
		} else {
			return false;
		}
		break;
	default:
		return false;
	}

	return true;
}

static int check_cond_jmp_op(struct bpf_verifier_env *env,
			     struct bpf_insn *insn, int *insn_idx)
{
	struct bpf_verifier_state *this_branch = env->cur_state;
	struct bpf_verifier_state *other_branch;
	struct bpf_reg_state *regs = this_branch->frame[this_branch->curframe]->regs;
	struct bpf_reg_state *dst_reg, *other_branch_regs;
	u8 opcode = BPF_OP(insn->code);
	int err;

	if (opcode > BPF_JSLE) {
		verbose(env, "invalid BPF_JMP opcode %x\n", opcode);
		return -EINVAL;
	}

	if (BPF_SRC(insn->code) == BPF_X) {
		if (insn->imm != 0) {
			verbose(env, "BPF_JMP uses reserved fields\n");
			return -EINVAL;
		}

		/* check src1 operand */
		err = check_reg_arg(env, insn->src_reg, SRC_OP);
		if (err)
			return err;

		if (is_pointer_value(env, insn->src_reg)) {
			verbose(env, "R%d pointer comparison prohibited\n",
				insn->src_reg);
			return -EACCES;
		}
	} else {
		if (insn->src_reg != BPF_REG_0) {
			verbose(env, "BPF_JMP uses reserved fields\n");
			return -EINVAL;
		}
	}

	/* check src2 operand */
	err = check_reg_arg(env, insn->dst_reg, SRC_OP);
	if (err)
		return err;

	dst_reg = &regs[insn->dst_reg];

	if (BPF_SRC(insn->code) == BPF_K) {
		int pred = is_branch_taken(dst_reg, insn->imm, opcode);

		if (pred == 1) {
			 /* only follow the goto, ignore fall-through */
			*insn_idx += insn->off;
			return 0;
		} else if (pred == 0) {
			/* only follow fall-through branch, since
			 * that's where the program will go
			 */
			return 0;
		}
	}

	other_branch = push_stack(env, *insn_idx + insn->off + 1, *insn_idx,
				  false);
	if (!other_branch)
		return -EFAULT;
	other_branch_regs = other_branch->frame[other_branch->curframe]->regs;

	/* detect if we are comparing against a constant value so we can adjust
	 * our min/max values for our dst register.
	 * this is only legit if both are scalars (or pointers to the same
	 * object, I suppose, but we don't support that right now), because
	 * otherwise the different base pointers mean the offsets aren't
	 * comparable.
	 */
	if (BPF_SRC(insn->code) == BPF_X) {
		if (dst_reg->type == SCALAR_VALUE &&
		    regs[insn->src_reg].type == SCALAR_VALUE) {
			if (tnum_is_const(regs[insn->src_reg].var_off))
				reg_set_min_max(&other_branch_regs[insn->dst_reg],
						dst_reg, regs[insn->src_reg].var_off.value,
						opcode);
			else if (tnum_is_const(dst_reg->var_off))
				reg_set_min_max_inv(&other_branch_regs[insn->src_reg],
						    &regs[insn->src_reg],
						    dst_reg->var_off.value, opcode);
			else if (opcode == BPF_JEQ || opcode == BPF_JNE)
				/* Comparing for equality, we can combine knowledge */
				reg_combine_min_max(&other_branch_regs[insn->src_reg],
						    &other_branch_regs[insn->dst_reg],
						    &regs[insn->src_reg],
						    &regs[insn->dst_reg], opcode);
		}
	} else if (dst_reg->type == SCALAR_VALUE) {
		reg_set_min_max(&other_branch_regs[insn->dst_reg],
					dst_reg, insn->imm, opcode);
	}

	/* detect if R == 0 where R is returned from bpf_map_lookup_elem() */
	if (BPF_SRC(insn->code) == BPF_K &&
	    insn->imm == 0 && (opcode == BPF_JEQ || opcode == BPF_JNE) &&
	    reg_type_may_be_null(dst_reg->type)) {
		/* Mark all identical registers in each branch as either
		 * safe or unknown depending R == 0 or R != 0 conditional.
		 */
		mark_ptr_or_null_regs(this_branch, insn->dst_reg,
				      opcode == BPF_JNE);
		mark_ptr_or_null_regs(other_branch, insn->dst_reg,
				      opcode == BPF_JEQ);
	} else if (!try_match_pkt_pointers(insn, dst_reg, &regs[insn->src_reg],
					   this_branch, other_branch) &&
		   is_pointer_value(env, insn->dst_reg)) {
		verbose(env, "R%d pointer comparison prohibited\n",
			insn->dst_reg);
		return -EACCES;
	}
	if (env->log.level & BPF_LOG_LEVEL)
		print_verifier_state(env, this_branch->frame[this_branch->curframe]);
	return 0;
}

/* return the map pointer stored inside BPF_LD_IMM64 instruction */
static struct bpf_map *ld_imm64_to_map_ptr(struct bpf_insn *insn)
{
	u64 imm64 = ((u64) (u32) insn[0].imm) | ((u64) (u32) insn[1].imm) << 32;

	return (struct bpf_map *) (unsigned long) imm64;
}

/* verify BPF_LD_IMM64 instruction */
static int check_ld_imm(struct bpf_verifier_env *env, struct bpf_insn *insn)
{
	struct bpf_reg_state *regs = cur_regs(env);
	int err;

	if (BPF_SIZE(insn->code) != BPF_DW) {
		verbose(env, "invalid BPF_LD_IMM insn\n");
		return -EINVAL;
	}
	if (insn->off != 0) {
		verbose(env, "BPF_LD_IMM64 uses reserved fields\n");
		return -EINVAL;
	}

	err = check_reg_arg(env, insn->dst_reg, DST_OP);
	if (err)
		return err;

	if (insn->src_reg == 0) {
		u64 imm = ((u64)(insn + 1)->imm << 32) | (u32)insn->imm;

		regs[insn->dst_reg].type = SCALAR_VALUE;
		__mark_reg_known(&regs[insn->dst_reg], imm);
		return 0;
	}

	/* replace_map_fd_with_map_ptr() should have caught bad ld_imm64 */
	BUG_ON(insn->src_reg != BPF_PSEUDO_MAP_FD);

	regs[insn->dst_reg].type = CONST_PTR_TO_MAP;
	regs[insn->dst_reg].map_ptr = ld_imm64_to_map_ptr(insn);
	return 0;
}

static bool may_access_skb(enum bpf_prog_type type)
{
	switch (type) {
	case BPF_PROG_TYPE_SOCKET_FILTER:
	case BPF_PROG_TYPE_SCHED_CLS:
	case BPF_PROG_TYPE_SCHED_ACT:
		return true;
	default:
		return false;
	}
}

/* verify safety of LD_ABS|LD_IND instructions:
 * - they can only appear in the programs where ctx == skb
 * - since they are wrappers of function calls, they scratch R1-R5 registers,
 *   preserve R6-R9, and store return value into R0
 *
 * Implicit input:
 *   ctx == skb == R6 == CTX
 *
 * Explicit input:
 *   SRC == any register
 *   IMM == 32-bit immediate
 *
 * Output:
 *   R0 - 8/16/32-bit skb data converted to cpu endianness
 */
static int check_ld_abs(struct bpf_verifier_env *env, struct bpf_insn *insn)
{
	struct bpf_reg_state *regs = cur_regs(env);
	u8 mode = BPF_MODE(insn->code);
	int i, err;

	if (!may_access_skb(env->prog->type)) {
		verbose(env, "BPF_LD_[ABS|IND] instructions not allowed for this program type\n");
		return -EINVAL;
	}

	if (!env->ops->gen_ld_abs) {
		verbose(env, "bpf verifier is misconfigured\n");
		return -EINVAL;
	}

	if (env->subprog_cnt > 1) {
		/* when program has LD_ABS insn JITs and interpreter assume
		 * that r1 == ctx == skb which is not the case for callees
		 * that can have arbitrary arguments. It's problematic
		 * for main prog as well since JITs would need to analyze
		 * all functions in order to make proper register save/restore
		 * decisions in the main prog. Hence disallow LD_ABS with calls
		 */
		verbose(env, "BPF_LD_[ABS|IND] instructions cannot be mixed with bpf-to-bpf calls\n");
		return -EINVAL;
	}

	if (insn->dst_reg != BPF_REG_0 || insn->off != 0 ||
	    BPF_SIZE(insn->code) == BPF_DW ||
	    (mode == BPF_ABS && insn->src_reg != BPF_REG_0)) {
		verbose(env, "BPF_LD_[ABS|IND] uses reserved fields\n");
		return -EINVAL;
	}

	/* check whether implicit source operand (register R6) is readable */
	err = check_reg_arg(env, BPF_REG_6, SRC_OP);
	if (err)
		return err;

	if (regs[BPF_REG_6].type != PTR_TO_CTX) {
		verbose(env,
			"at the time of BPF_LD_ABS|IND R6 != pointer to skb\n");
		return -EINVAL;
	}

	if (mode == BPF_IND) {
		/* check explicit source operand */
		err = check_reg_arg(env, insn->src_reg, SRC_OP);
		if (err)
			return err;
	}

	/* reset caller saved regs to unreadable */
	for (i = 0; i < CALLER_SAVED_REGS; i++) {
		mark_reg_not_init(env, regs, caller_saved[i]);
		check_reg_arg(env, caller_saved[i], DST_OP_NO_MARK);
	}

	/* mark destination R0 register as readable, since it contains
	 * the value fetched from the packet.
	 * Already marked as written above.
	 */
	mark_reg_unknown(env, regs, BPF_REG_0);
	return 0;
}

static int check_return_code(struct bpf_verifier_env *env)
{
	struct bpf_reg_state *reg;
	struct tnum range = tnum_range(0, 1);

	switch (env->prog->type) {
	case BPF_PROG_TYPE_CGROUP_SKB:
	case BPF_PROG_TYPE_CGROUP_SOCK:
	case BPF_PROG_TYPE_CGROUP_SOCK_ADDR:
	case BPF_PROG_TYPE_SOCK_OPS:
	case BPF_PROG_TYPE_CGROUP_DEVICE:
		break;
	default:
		return 0;
	}

	reg = cur_regs(env) + BPF_REG_0;
	if (reg->type != SCALAR_VALUE) {
		verbose(env, "At program exit the register R0 is not a known value (%s)\n",
			reg_type_str[reg->type]);
		return -EINVAL;
	}

	if (!tnum_in(range, reg->var_off)) {
		verbose(env, "At program exit the register R0 ");
		if (!tnum_is_unknown(reg->var_off)) {
			char tn_buf[48];

			tnum_strn(tn_buf, sizeof(tn_buf), reg->var_off);
			verbose(env, "has value %s", tn_buf);
		} else {
			verbose(env, "has unknown scalar value");
		}
		verbose(env, " should have been 0 or 1\n");
		return -EINVAL;
	}
	return 0;
}

/* non-recursive DFS pseudo code
 * 1  procedure DFS-iterative(G,v):
 * 2      label v as discovered
 * 3      let S be a stack
 * 4      S.push(v)
 * 5      while S is not empty
 * 6            t <- S.pop()
 * 7            if t is what we're looking for:
 * 8                return t
 * 9            for all edges e in G.adjacentEdges(t) do
 * 10               if edge e is already labelled
 * 11                   continue with the next edge
 * 12               w <- G.adjacentVertex(t,e)
 * 13               if vertex w is not discovered and not explored
 * 14                   label e as tree-edge
 * 15                   label w as discovered
 * 16                   S.push(w)
 * 17                   continue at 5
 * 18               else if vertex w is discovered
 * 19                   label e as back-edge
 * 20               else
 * 21                   // vertex w is explored
 * 22                   label e as forward- or cross-edge
 * 23           label t as explored
 * 24           S.pop()
 *
 * convention:
 * 0x10 - discovered
 * 0x11 - discovered and fall-through edge labelled
 * 0x12 - discovered and fall-through and branch edges labelled
 * 0x20 - explored
 */

enum {
	DISCOVERED = 0x10,
	EXPLORED = 0x20,
	FALLTHROUGH = 1,
	BRANCH = 2,
};

#define STATE_LIST_MARK ((struct bpf_verifier_state_list *) -1L)

static int *insn_stack;	/* stack of insns to process */
static int cur_stack;	/* current stack index */
static int *insn_state;

/* t, w, e - match pseudo-code above:
 * t - index of current instruction
 * w - next instruction
 * e - edge
 */
static int push_insn(int t, int w, int e, struct bpf_verifier_env *env)
{
	if (e == FALLTHROUGH && insn_state[t] >= (DISCOVERED | FALLTHROUGH))
		return 0;

	if (e == BRANCH && insn_state[t] >= (DISCOVERED | BRANCH))
		return 0;

	if (w < 0 || w >= env->prog->len) {
		verbose(env, "jump out of range from insn %d to %d\n", t, w);
		return -EINVAL;
	}

	if (e == BRANCH)
		/* mark branch target for state pruning */
		env->explored_states[w] = STATE_LIST_MARK;

	if (insn_state[w] == 0) {
		/* tree-edge */
		insn_state[t] = DISCOVERED | e;
		insn_state[w] = DISCOVERED;
		if (cur_stack >= env->prog->len)
			return -E2BIG;
		insn_stack[cur_stack++] = w;
		return 1;
	} else if ((insn_state[w] & 0xF0) == DISCOVERED) {
		verbose(env, "back-edge from insn %d to %d\n", t, w);
		return -EINVAL;
	} else if (insn_state[w] == EXPLORED) {
		/* forward- or cross-edge */
		insn_state[t] = DISCOVERED | e;
	} else {
		verbose(env, "insn state internal bug\n");
		return -EFAULT;
	}
	return 0;
}

/* non-recursive depth-first-search to detect loops in BPF program
 * loop == back-edge in directed graph
 */
static int check_cfg(struct bpf_verifier_env *env)
{
	struct bpf_insn *insns = env->prog->insnsi;
	int insn_cnt = env->prog->len;
	int ret = 0;
	int i, t;

	ret = check_subprogs(env);
	if (ret < 0)
		return ret;

	insn_state = kcalloc(insn_cnt, sizeof(int), GFP_KERNEL);
	if (!insn_state)
		return -ENOMEM;

	insn_stack = kcalloc(insn_cnt, sizeof(int), GFP_KERNEL);
	if (!insn_stack) {
		kfree(insn_state);
		return -ENOMEM;
	}

	insn_state[0] = DISCOVERED; /* mark 1st insn as discovered */
	insn_stack[0] = 0; /* 0 is the first instruction */
	cur_stack = 1;

peek_stack:
	if (cur_stack == 0)
		goto check_state;
	t = insn_stack[cur_stack - 1];

	if (BPF_CLASS(insns[t].code) == BPF_JMP) {
		u8 opcode = BPF_OP(insns[t].code);

		if (opcode == BPF_EXIT) {
			goto mark_explored;
		} else if (opcode == BPF_CALL) {
			ret = push_insn(t, t + 1, FALLTHROUGH, env);
			if (ret == 1)
				goto peek_stack;
			else if (ret < 0)
				goto err_free;
			if (t + 1 < insn_cnt)
				env->explored_states[t + 1] = STATE_LIST_MARK;
			if (insns[t].src_reg == BPF_PSEUDO_CALL) {
				env->explored_states[t] = STATE_LIST_MARK;
				ret = push_insn(t, t + insns[t].imm + 1, BRANCH, env);
				if (ret == 1)
					goto peek_stack;
				else if (ret < 0)
					goto err_free;
			}
		} else if (opcode == BPF_JA) {
			if (BPF_SRC(insns[t].code) != BPF_K) {
				ret = -EINVAL;
				goto err_free;
			}
			/* unconditional jump with single edge */
			ret = push_insn(t, t + insns[t].off + 1,
					FALLTHROUGH, env);
			if (ret == 1)
				goto peek_stack;
			else if (ret < 0)
				goto err_free;
			/* tell verifier to check for equivalent states
			 * after every call and jump
			 */
			if (t + 1 < insn_cnt)
				env->explored_states[t + 1] = STATE_LIST_MARK;
		} else {
			/* conditional jump with two edges */
			env->explored_states[t] = STATE_LIST_MARK;
			ret = push_insn(t, t + 1, FALLTHROUGH, env);
			if (ret == 1)
				goto peek_stack;
			else if (ret < 0)
				goto err_free;

			ret = push_insn(t, t + insns[t].off + 1, BRANCH, env);
			if (ret == 1)
				goto peek_stack;
			else if (ret < 0)
				goto err_free;
		}
	} else {
		/* all other non-branch instructions with single
		 * fall-through edge
		 */
		ret = push_insn(t, t + 1, FALLTHROUGH, env);
		if (ret == 1)
			goto peek_stack;
		else if (ret < 0)
			goto err_free;
	}

mark_explored:
	insn_state[t] = EXPLORED;
	if (cur_stack-- <= 0) {
		verbose(env, "pop stack internal bug\n");
		ret = -EFAULT;
		goto err_free;
	}
	goto peek_stack;

check_state:
	for (i = 0; i < insn_cnt; i++) {
		if (insn_state[i] != EXPLORED) {
			verbose(env, "unreachable insn %d\n", i);
			ret = -EINVAL;
			goto err_free;
		}
	}
	ret = 0; /* cfg looks good */

err_free:
	kfree(insn_state);
	kfree(insn_stack);
	return ret;
}

/* check %cur's range satisfies %old's */
static bool range_within(struct bpf_reg_state *old,
			 struct bpf_reg_state *cur)
{
	return old->umin_value <= cur->umin_value &&
	       old->umax_value >= cur->umax_value &&
	       old->smin_value <= cur->smin_value &&
	       old->smax_value >= cur->smax_value;
}

/* Maximum number of register states that can exist at once */
#define ID_MAP_SIZE	(MAX_BPF_REG + MAX_BPF_STACK / BPF_REG_SIZE)
struct idpair {
	u32 old;
	u32 cur;
};

/* If in the old state two registers had the same id, then they need to have
 * the same id in the new state as well.  But that id could be different from
 * the old state, so we need to track the mapping from old to new ids.
 * Once we have seen that, say, a reg with old id 5 had new id 9, any subsequent
 * regs with old id 5 must also have new id 9 for the new state to be safe.  But
 * regs with a different old id could still have new id 9, we don't care about
 * that.
 * So we look through our idmap to see if this old id has been seen before.  If
 * so, we require the new id to match; otherwise, we add the id pair to the map.
 */
static bool check_ids(u32 old_id, u32 cur_id, struct idpair *idmap)
{
	unsigned int i;

	for (i = 0; i < ID_MAP_SIZE; i++) {
		if (!idmap[i].old) {
			/* Reached an empty slot; haven't seen this id before */
			idmap[i].old = old_id;
			idmap[i].cur = cur_id;
			return true;
		}
		if (idmap[i].old == old_id)
			return idmap[i].cur == cur_id;
	}
	/* We ran out of idmap slots, which should be impossible */
	WARN_ON_ONCE(1);
	return false;
}

static void clean_func_state(struct bpf_verifier_env *env,
			     struct bpf_func_state *st)
{
	enum bpf_reg_liveness live;
	int i, j;

	for (i = 0; i < BPF_REG_FP; i++) {
		live = st->regs[i].live;
		/* liveness must not touch this register anymore */
		st->regs[i].live |= REG_LIVE_DONE;
		if (!(live & REG_LIVE_READ))
			/* since the register is unused, clear its state
			 * to make further comparison simpler
			 */
			__mark_reg_not_init(&st->regs[i]);
	}

	for (i = 0; i < st->allocated_stack / BPF_REG_SIZE; i++) {
		live = st->stack[i].spilled_ptr.live;
		/* liveness must not touch this stack slot anymore */
		st->stack[i].spilled_ptr.live |= REG_LIVE_DONE;
		if (!(live & REG_LIVE_READ)) {
			__mark_reg_not_init(&st->stack[i].spilled_ptr);
			for (j = 0; j < BPF_REG_SIZE; j++)
				st->stack[i].slot_type[j] = STACK_INVALID;
		}
	}
}

static void clean_verifier_state(struct bpf_verifier_env *env,
				 struct bpf_verifier_state *st)
{
	int i;

	if (st->frame[0]->regs[0].live & REG_LIVE_DONE)
		/* all regs in this state in all frames were already marked */
		return;

	for (i = 0; i <= st->curframe; i++)
		clean_func_state(env, st->frame[i]);
}

/* the parentage chains form a tree.
 * the verifier states are added to state lists at given insn and
 * pushed into state stack for future exploration.
 * when the verifier reaches bpf_exit insn some of the verifer states
 * stored in the state lists have their final liveness state already,
 * but a lot of states will get revised from liveness point of view when
 * the verifier explores other branches.
 * Example:
 * 1: r0 = 1
 * 2: if r1 == 100 goto pc+1
 * 3: r0 = 2
 * 4: exit
 * when the verifier reaches exit insn the register r0 in the state list of
 * insn 2 will be seen as !REG_LIVE_READ. Then the verifier pops the other_branch
 * of insn 2 and goes exploring further. At the insn 4 it will walk the
 * parentage chain from insn 4 into insn 2 and will mark r0 as REG_LIVE_READ.
 *
 * Since the verifier pushes the branch states as it sees them while exploring
 * the program the condition of walking the branch instruction for the second
 * time means that all states below this branch were already explored and
 * their final liveness markes are already propagated.
 * Hence when the verifier completes the search of state list in is_state_visited()
 * we can call this clean_live_states() function to mark all liveness states
 * as REG_LIVE_DONE to indicate that 'parent' pointers of 'struct bpf_reg_state'
 * will not be used.
 * This function also clears the registers and stack for states that !READ
 * to simplify state merging.
 *
 * Important note here that walking the same branch instruction in the callee
 * doesn't meant that the states are DONE. The verifier has to compare
 * the callsites
 */
static void clean_live_states(struct bpf_verifier_env *env, int insn,
			      struct bpf_verifier_state *cur)
{
	struct bpf_verifier_state_list *sl;
	int i;

	sl = env->explored_states[insn];
	if (!sl)
		return;

	while (sl != STATE_LIST_MARK) {
		if (sl->state.curframe != cur->curframe)
			goto next;
		for (i = 0; i <= cur->curframe; i++)
			if (sl->state.frame[i]->callsite != cur->frame[i]->callsite)
				goto next;
		clean_verifier_state(env, &sl->state);
next:
		sl = sl->next;
	}
}

/* Returns true if (rold safe implies rcur safe) */
static bool regsafe(struct bpf_reg_state *rold, struct bpf_reg_state *rcur,
		    struct idpair *idmap)
{
	bool equal;

	if (!(rold->live & REG_LIVE_READ))
		/* explored state didn't use this */
		return true;

	equal = memcmp(rold, rcur, offsetof(struct bpf_reg_state, parent)) == 0;

	if (rold->type == PTR_TO_STACK)
		/* two stack pointers are equal only if they're pointing to
		 * the same stack frame, since fp-8 in foo != fp-8 in bar
		 */
		return equal && rold->frameno == rcur->frameno;

	if (equal)
		return true;

	if (rold->type == NOT_INIT)
		/* explored state can't have used this */
		return true;
	if (rcur->type == NOT_INIT)
		return false;
	switch (rold->type) {
	case SCALAR_VALUE:
		if (rcur->type == SCALAR_VALUE) {
			/* new val must satisfy old val knowledge */
			return range_within(rold, rcur) &&
			       tnum_in(rold->var_off, rcur->var_off);
		} else {
			/* We're trying to use a pointer in place of a scalar.
			 * Even if the scalar was unbounded, this could lead to
			 * pointer leaks because scalars are allowed to leak
			 * while pointers are not. We could make this safe in
			 * special cases if root is calling us, but it's
			 * probably not worth the hassle.
			 */
			return false;
		}
	case PTR_TO_MAP_VALUE:
		/* If the new min/max/var_off satisfy the old ones and
		 * everything else matches, we are OK.
		 * We don't care about the 'id' value, because nothing
		 * uses it for PTR_TO_MAP_VALUE (only for ..._OR_NULL)
		 */
		return memcmp(rold, rcur, offsetof(struct bpf_reg_state, id)) == 0 &&
		       range_within(rold, rcur) &&
		       tnum_in(rold->var_off, rcur->var_off);
	case PTR_TO_MAP_VALUE_OR_NULL:
		/* a PTR_TO_MAP_VALUE could be safe to use as a
		 * PTR_TO_MAP_VALUE_OR_NULL into the same map.
		 * However, if the old PTR_TO_MAP_VALUE_OR_NULL then got NULL-
		 * checked, doing so could have affected others with the same
		 * id, and we can't check for that because we lost the id when
		 * we converted to a PTR_TO_MAP_VALUE.
		 */
		if (rcur->type != PTR_TO_MAP_VALUE_OR_NULL)
			return false;
		if (memcmp(rold, rcur, offsetof(struct bpf_reg_state, id)))
			return false;
		/* Check our ids match any regs they're supposed to */
		return check_ids(rold->id, rcur->id, idmap);
	case PTR_TO_PACKET_META:
	case PTR_TO_PACKET:
		if (rcur->type != rold->type)
			return false;
		/* We must have at least as much range as the old ptr
		 * did, so that any accesses which were safe before are
		 * still safe.  This is true even if old range < old off,
		 * since someone could have accessed through (ptr - k), or
		 * even done ptr -= k in a register, to get a safe access.
		 */
		if (rold->range > rcur->range)
			return false;
		/* If the offsets don't match, we can't trust our alignment;
		 * nor can we be sure that we won't fall out of range.
		 */
		if (rold->off != rcur->off)
			return false;
		/* id relations must be preserved */
		if (rold->id && !check_ids(rold->id, rcur->id, idmap))
			return false;
		/* new val must satisfy old val knowledge */
		return range_within(rold, rcur) &&
		       tnum_in(rold->var_off, rcur->var_off);
	case PTR_TO_CTX:
	case CONST_PTR_TO_MAP:
	case PTR_TO_PACKET_END:
		/* Only valid matches are exact, which memcmp() above
		 * would have accepted
		 */
	default:
		/* Don't know what's going on, just say it's not safe */
		return false;
	}

	/* Shouldn't get here; if we do, say it's not safe */
	WARN_ON_ONCE(1);
	return false;
}

static bool stacksafe(struct bpf_func_state *old,
		      struct bpf_func_state *cur,
		      struct idpair *idmap)
{
	int i, spi;

	/* walk slots of the explored stack and ignore any additional
	 * slots in the current stack, since explored(safe) state
	 * didn't use them
	 */
	for (i = 0; i < old->allocated_stack; i++) {
		spi = i / BPF_REG_SIZE;

		if (!(old->stack[spi].spilled_ptr.live & REG_LIVE_READ)) {
			i += BPF_REG_SIZE - 1;
			/* explored state didn't use this */
			continue;
		}

		if (old->stack[spi].slot_type[i % BPF_REG_SIZE] == STACK_INVALID)
			continue;

		/* explored stack has more populated slots than current stack
		 * and these slots were used
		 */
		if (i >= cur->allocated_stack)
			return false;

		/* if old state was safe with misc data in the stack
		 * it will be safe with zero-initialized stack.
		 * The opposite is not true
		 */
		if (old->stack[spi].slot_type[i % BPF_REG_SIZE] == STACK_MISC &&
		    cur->stack[spi].slot_type[i % BPF_REG_SIZE] == STACK_ZERO)
			continue;
		if (old->stack[spi].slot_type[i % BPF_REG_SIZE] !=
		    cur->stack[spi].slot_type[i % BPF_REG_SIZE])
			/* Ex: old explored (safe) state has STACK_SPILL in
			 * this stack slot, but current has has STACK_MISC ->
			 * this verifier states are not equivalent,
			 * return false to continue verification of this path
			 */
			return false;
		if (i % BPF_REG_SIZE)
			continue;
		if (old->stack[spi].slot_type[0] != STACK_SPILL)
			continue;
		if (!regsafe(&old->stack[spi].spilled_ptr,
			     &cur->stack[spi].spilled_ptr,
			     idmap))
			/* when explored and current stack slot are both storing
			 * spilled registers, check that stored pointers types
			 * are the same as well.
			 * Ex: explored safe path could have stored
			 * (bpf_reg_state) {.type = PTR_TO_STACK, .off = -8}
			 * but current path has stored:
			 * (bpf_reg_state) {.type = PTR_TO_STACK, .off = -16}
			 * such verifier states are not equivalent.
			 * return false to continue verification of this path
			 */
			return false;
	}
	return true;
}

/* compare two verifier states
 *
 * all states stored in state_list are known to be valid, since
 * verifier reached 'bpf_exit' instruction through them
 *
 * this function is called when verifier exploring different branches of
 * execution popped from the state stack. If it sees an old state that has
 * more strict register state and more strict stack state then this execution
 * branch doesn't need to be explored further, since verifier already
 * concluded that more strict state leads to valid finish.
 *
 * Therefore two states are equivalent if register state is more conservative
 * and explored stack state is more conservative than the current one.
 * Example:
 *       explored                   current
 * (slot1=INV slot2=MISC) == (slot1=MISC slot2=MISC)
 * (slot1=MISC slot2=MISC) != (slot1=INV slot2=MISC)
 *
 * In other words if current stack state (one being explored) has more
 * valid slots than old one that already passed validation, it means
 * the verifier can stop exploring and conclude that current state is valid too
 *
 * Similarly with registers. If explored state has register type as invalid
 * whereas register type in current state is meaningful, it means that
 * the current state will reach 'bpf_exit' instruction safely
 */
static bool func_states_equal(struct bpf_func_state *old,
			      struct bpf_func_state *cur)
{
	struct idpair *idmap;
	bool ret = false;
	int i;

	idmap = kcalloc(ID_MAP_SIZE, sizeof(struct idpair), GFP_KERNEL);
	/* If we failed to allocate the idmap, just say it's not safe */
	if (!idmap)
		return false;

	for (i = 0; i < MAX_BPF_REG; i++) {
		if (!regsafe(&old->regs[i], &cur->regs[i], idmap))
			goto out_free;
	}

	if (!stacksafe(old, cur, idmap))
		goto out_free;
	ret = true;
out_free:
	kfree(idmap);
	return ret;
}

static bool states_equal(struct bpf_verifier_env *env,
			 struct bpf_verifier_state *old,
			 struct bpf_verifier_state *cur)
{
	int i;

	if (old->curframe != cur->curframe)
		return false;

	/* Verification state from speculative execution simulation
	 * must never prune a non-speculative execution one.
	 */
	if (old->speculative && !cur->speculative)
		return false;

	/* for states to be equal callsites have to be the same
	 * and all frame states need to be equivalent
	 */
	for (i = 0; i <= old->curframe; i++) {
		if (old->frame[i]->callsite != cur->frame[i]->callsite)
			return false;
		if (!func_states_equal(old->frame[i], cur->frame[i]))
			return false;
	}
	return true;
}

/* A write screens off any subsequent reads; but write marks come from the
 * straight-line code between a state and its parent.  When we arrive at an
 * equivalent state (jump target or such) we didn't arrive by the straight-line
 * code, so read marks in the state must propagate to the parent regardless
 * of the state's write marks. That's what 'parent == state->parent' comparison
 * in mark_reg_read() is for.
 */
static int propagate_liveness(struct bpf_verifier_env *env,
			      const struct bpf_verifier_state *vstate,
			      struct bpf_verifier_state *vparent)
{
	int i, frame, err = 0;
	struct bpf_func_state *state, *parent;

	if (vparent->curframe != vstate->curframe) {
		WARN(1, "propagate_live: parent frame %d current frame %d\n",
		     vparent->curframe, vstate->curframe);
		return -EFAULT;
	}
	/* Propagate read liveness of registers... */
	BUILD_BUG_ON(BPF_REG_FP + 1 != MAX_BPF_REG);
	for (frame = 0; frame <= vstate->curframe; frame++) {
		/* We don't need to worry about FP liveness, it's read-only */
		for (i = frame < vstate->curframe ? BPF_REG_6 : 0; i < BPF_REG_FP; i++) {
			if (vparent->frame[frame]->regs[i].live & REG_LIVE_READ)
				continue;
			if (vstate->frame[frame]->regs[i].live & REG_LIVE_READ) {
				err = mark_reg_read(env, &vstate->frame[frame]->regs[i],
						    &vparent->frame[frame]->regs[i]);
				if (err)
					return err;
			}
<<<<<<< HEAD
		}
	}

	/* ... and stack slots */
	for (frame = 0; frame <= vstate->curframe; frame++) {
		state = vstate->frame[frame];
		parent = vparent->frame[frame];
		for (i = 0; i < state->allocated_stack / BPF_REG_SIZE &&
			    i < parent->allocated_stack / BPF_REG_SIZE; i++) {
			if (parent->stack[i].spilled_ptr.live & REG_LIVE_READ)
				continue;
			if (state->stack[i].spilled_ptr.live & REG_LIVE_READ)
				mark_reg_read(env, &state->stack[i].spilled_ptr,
					      &parent->stack[i].spilled_ptr);
		}
	}
=======
		}
	}

	/* ... and stack slots */
	for (frame = 0; frame <= vstate->curframe; frame++) {
		state = vstate->frame[frame];
		parent = vparent->frame[frame];
		for (i = 0; i < state->allocated_stack / BPF_REG_SIZE &&
			    i < parent->allocated_stack / BPF_REG_SIZE; i++) {
			if (parent->stack[i].spilled_ptr.live & REG_LIVE_READ)
				continue;
			if (state->stack[i].spilled_ptr.live & REG_LIVE_READ)
				mark_reg_read(env, &state->stack[i].spilled_ptr,
					      &parent->stack[i].spilled_ptr);
		}
	}
>>>>>>> c9429efc
	return err;
}

static int is_state_visited(struct bpf_verifier_env *env, int insn_idx)
{
	struct bpf_verifier_state_list *new_sl;
	struct bpf_verifier_state_list *sl, **pprev;
	struct bpf_verifier_state *cur = env->cur_state, *new;
	int i, j, err, states_cnt = 0;

	pprev = &env->explored_states[insn_idx];
	sl = *pprev;

	if (!sl)
		/* this 'insn_idx' instruction wasn't marked, so we will not
		 * be doing state search here
		 */
		return 0;

	clean_live_states(env, insn_idx, cur);

	while (sl != STATE_LIST_MARK) {
		if (states_equal(env, &sl->state, cur)) {
			sl->hit_cnt++;
			/* reached equivalent register/stack state,
			 * prune the search.
			 * Registers read by the continuation are read by us.
			 * If we have any write marks in env->cur_state, they
			 * will prevent corresponding reads in the continuation
			 * from reaching our parent (an explored_state).  Our
			 * own state will get the read marks recorded, but
			 * they'll be immediately forgotten as we're pruning
			 * this state and will pop a new one.
			 */
			err = propagate_liveness(env, &sl->state, cur);
			if (err)
				return err;
			return 1;
		}
		states_cnt++;
		sl->miss_cnt++;
		/* heuristic to determine whether this state is beneficial
		 * to keep checking from state equivalence point of view.
		 * Higher numbers increase max_states_per_insn and verification time,
		 * but do not meaningfully decrease insn_processed.
		 */
		if (sl->miss_cnt > sl->hit_cnt * 3 + 3) {
			/* the state is unlikely to be useful. Remove it to
			 * speed up verification
			 */
			*pprev = sl->next;
			if (sl->state.frame[0]->regs[0].live & REG_LIVE_DONE) {
				free_verifier_state(&sl->state, false);
				kfree(sl);
				env->peak_states--;
			} else {
				/* cannot free this state, since parentage chain may
				 * walk it later. Add it for free_list instead to
				 * be freed at the end of verification
				 */
				sl->next = env->free_list;
				env->free_list = sl;
			}
			sl = *pprev;
			continue;
		}
		pprev = &sl->next;
		sl = *pprev;
	}

	if (env->max_states_per_insn < states_cnt)
		env->max_states_per_insn = states_cnt;

	if (!env->allow_ptr_leaks && states_cnt > BPF_COMPLEXITY_LIMIT_STATES)
		return 0;

	/* there were no equivalent states, remember current one.
	 * technically the current state is not proven to be safe yet,
	 * but it will either reach outer most bpf_exit (which means it's safe)
	 * or it will be rejected. Since there are no loops, we won't be
	 * seeing this tuple (frame[0].callsite, frame[1].callsite, .. insn_idx)
	 * again on the way to bpf_exit
	 */
	new_sl = kzalloc(sizeof(struct bpf_verifier_state_list), GFP_KERNEL);
	if (!new_sl)
		return -ENOMEM;
	env->total_states++;
	env->peak_states++;

	/* add new state to the head of linked list */
	new = &new_sl->state;
	err = copy_verifier_state(new, cur);
	if (err) {
		free_verifier_state(new, false);
		kfree(new_sl);
		return err;
	}
	new_sl->next = env->explored_states[insn_idx];
	env->explored_states[insn_idx] = new_sl;
	/* connect new state to parentage chain. Current frame needs all
	 * registers connected. Only r6 - r9 of the callers are alive (pushed
	 * to the stack implicitly by JITs) so in callers' frames connect just
	 * r6 - r9 as an optimization. Callers will have r1 - r5 connected to
	 * the state of the call instruction (with WRITTEN set), and r0 comes
	 * from callee with its full parentage chain, anyway.
	 */
	/* clear write marks in current state: the writes we did are not writes
	 * our child did, so they don't screen off its reads from us.
	 * (There are no read marks in current state, because reads always mark
	 * their parent and current state never has children yet.  Only
	 * explored_states can get read marks.)
	 */
	for (j = 0; j <= cur->curframe; j++) {
		for (i = j < cur->curframe ? BPF_REG_6 : 0; i < BPF_REG_FP; i++)
			cur->frame[j]->regs[i].parent = &new->frame[j]->regs[i];
		for (i = 0; i < BPF_REG_FP; i++)
			cur->frame[j]->regs[i].live = REG_LIVE_NONE;
	}

	/* all stack frames are accessible from callee, clear them all */
	for (j = 0; j <= cur->curframe; j++) {
		struct bpf_func_state *frame = cur->frame[j];
		struct bpf_func_state *newframe = new->frame[j];

		for (i = 0; i < frame->allocated_stack / BPF_REG_SIZE; i++) {
			frame->stack[i].spilled_ptr.live = REG_LIVE_NONE;
			frame->stack[i].spilled_ptr.parent =
						&newframe->stack[i].spilled_ptr;
		}
	}
	return 0;
}

static int do_check(struct bpf_verifier_env *env)
{
	struct bpf_verifier_state *state;
	struct bpf_insn *insns = env->prog->insnsi;
	struct bpf_reg_state *regs;
	int insn_cnt = env->prog->len;
	bool do_print_state = false;

	state = kzalloc(sizeof(struct bpf_verifier_state), GFP_KERNEL);
	if (!state)
		return -ENOMEM;
	state->curframe = 0;
	state->speculative = false;
	state->frame[0] = kzalloc(sizeof(struct bpf_func_state), GFP_KERNEL);
	if (!state->frame[0]) {
		kfree(state);
		return -ENOMEM;
	}
	env->cur_state = state;
	init_func_state(env, state->frame[0],
			BPF_MAIN_FUNC /* callsite */,
			0 /* frameno */,
			0 /* subprogno, zero == main subprog */);

	for (;;) {
		struct bpf_insn *insn;
		u8 class;
		int err;

		if (env->insn_idx >= insn_cnt) {
			verbose(env, "invalid insn idx %d insn_cnt %d\n",
				env->insn_idx, insn_cnt);
			return -EFAULT;
		}

		insn = &insns[env->insn_idx];
		class = BPF_CLASS(insn->code);

		if (++env->insn_processed > BPF_COMPLEXITY_LIMIT_INSNS) {
			verbose(env,
				"BPF program is too large. Processed %d insn\n",
				env->insn_processed);
			return -E2BIG;
		}

		err = is_state_visited(env, env->insn_idx);
		if (err < 0)
			return err;
		if (err == 1) {
			/* found equivalent state, can prune the search */
			if (env->log.level & BPF_LOG_LEVEL) {
				if (do_print_state)
					verbose(env, "\nfrom %d to %d%s: safe\n",
						env->prev_insn_idx, env->insn_idx,
						env->cur_state->speculative ?
						" (speculative execution)" : "");
				else
					verbose(env, "%d: safe\n", env->insn_idx);
			}
			goto process_bpf_exit;
		}

		if (signal_pending(current))
			return -EAGAIN;

		if (need_resched())
			cond_resched();

		if (env->log.level & BPF_LOG_LEVEL2 ||
		    (env->log.level & BPF_LOG_LEVEL && do_print_state)) {
			if (env->log.level & BPF_LOG_LEVEL2)
				verbose(env, "%d:", env->insn_idx);
			else
				verbose(env, "\nfrom %d to %d%s:",
					env->prev_insn_idx, env->insn_idx,
					env->cur_state->speculative ?
					" (speculative execution)" : "");
			print_verifier_state(env, state->frame[state->curframe]);
			do_print_state = false;
		}

		if (env->log.level & BPF_LOG_LEVEL) {
			const struct bpf_insn_cbs cbs = {
				.cb_print	= verbose,
				.private_data	= env,
			};

			verbose(env, "%d: ", env->insn_idx);
			print_bpf_insn(&cbs, insn, env->allow_ptr_leaks);
		}

		if (bpf_prog_is_dev_bound(env->prog->aux)) {
			err = bpf_prog_offload_verify_insn(env, env->insn_idx,
							   env->prev_insn_idx);
			if (err)
				return err;
		}

		regs = cur_regs(env);
		env->insn_aux_data[env->insn_idx].seen = true;
		if (class == BPF_ALU || class == BPF_ALU64) {
			err = check_alu_op(env, insn);
			if (err)
				return err;

		} else if (class == BPF_LDX) {
			enum bpf_reg_type *prev_src_type, src_reg_type;

			/* check for reserved fields is already done */

			/* check src operand */
			err = check_reg_arg(env, insn->src_reg, SRC_OP);
			if (err)
				return err;

			err = check_reg_arg(env, insn->dst_reg, DST_OP_NO_MARK);
			if (err)
				return err;

			src_reg_type = regs[insn->src_reg].type;

			/* check that memory (src_reg + off) is readable,
			 * the state of dst_reg will be updated by this func
			 */
			err = check_mem_access(env, env->insn_idx, insn->src_reg,
					       insn->off, BPF_SIZE(insn->code),
					       BPF_READ, insn->dst_reg, false);
			if (err)
				return err;

			prev_src_type = &env->insn_aux_data[env->insn_idx].ptr_type;

			if (*prev_src_type == NOT_INIT) {
				/* saw a valid insn
				 * dst_reg = *(u32 *)(src_reg + off)
				 * save type to validate intersecting paths
				 */
				*prev_src_type = src_reg_type;

			} else if (src_reg_type != *prev_src_type &&
				   (src_reg_type == PTR_TO_CTX ||
				    *prev_src_type == PTR_TO_CTX)) {
				/* ABuser program is trying to use the same insn
				 * dst_reg = *(u32*) (src_reg + off)
				 * with different pointer types:
				 * src_reg == ctx in one branch and
				 * src_reg == stack|map in some other branch.
				 * Reject it.
				 */
				verbose(env, "same insn cannot be used with different pointers\n");
				return -EINVAL;
			}

		} else if (class == BPF_STX) {
			enum bpf_reg_type *prev_dst_type, dst_reg_type;

			if (BPF_MODE(insn->code) == BPF_XADD) {
				err = check_xadd(env, env->insn_idx, insn);
				if (err)
					return err;
				env->insn_idx++;
				continue;
			}

			/* check src1 operand */
			err = check_reg_arg(env, insn->src_reg, SRC_OP);
			if (err)
				return err;
			/* check src2 operand */
			err = check_reg_arg(env, insn->dst_reg, SRC_OP);
			if (err)
				return err;

			dst_reg_type = regs[insn->dst_reg].type;

			/* check that memory (dst_reg + off) is writeable */
			err = check_mem_access(env, env->insn_idx, insn->dst_reg,
					       insn->off, BPF_SIZE(insn->code),
					       BPF_WRITE, insn->src_reg, false);
			if (err)
				return err;

			prev_dst_type = &env->insn_aux_data[env->insn_idx].ptr_type;

			if (*prev_dst_type == NOT_INIT) {
				*prev_dst_type = dst_reg_type;
			} else if (dst_reg_type != *prev_dst_type &&
				   (dst_reg_type == PTR_TO_CTX ||
				    *prev_dst_type == PTR_TO_CTX)) {
				verbose(env, "same insn cannot be used with different pointers\n");
				return -EINVAL;
			}

		} else if (class == BPF_ST) {
			if (BPF_MODE(insn->code) != BPF_MEM ||
			    insn->src_reg != BPF_REG_0) {
				verbose(env, "BPF_ST uses reserved fields\n");
				return -EINVAL;
			}
			/* check src operand */
			err = check_reg_arg(env, insn->dst_reg, SRC_OP);
			if (err)
				return err;

			if (is_ctx_reg(env, insn->dst_reg)) {
				verbose(env, "BPF_ST stores into R%d %s is not allowed\n",
					insn->dst_reg,
					reg_type_str[reg_state(env, insn->dst_reg)->type]);
				return -EACCES;
			}

			/* check that memory (dst_reg + off) is writeable */
			err = check_mem_access(env, env->insn_idx, insn->dst_reg,
					       insn->off, BPF_SIZE(insn->code),
					       BPF_WRITE, -1, false);
			if (err)
				return err;

		} else if (class == BPF_JMP) {
			u8 opcode = BPF_OP(insn->code);

			if (opcode == BPF_CALL) {
				if (BPF_SRC(insn->code) != BPF_K ||
				    insn->off != 0 ||
				    (insn->src_reg != BPF_REG_0 &&
				     insn->src_reg != BPF_PSEUDO_CALL) ||
				    insn->dst_reg != BPF_REG_0) {
					verbose(env, "BPF_CALL uses reserved fields\n");
					return -EINVAL;
				}

				if (insn->src_reg == BPF_PSEUDO_CALL)
					err = check_func_call(env, insn, &env->insn_idx);
				else
					err = check_helper_call(env, insn->imm, env->insn_idx);
				if (err)
					return err;

			} else if (opcode == BPF_JA) {
				if (BPF_SRC(insn->code) != BPF_K ||
				    insn->imm != 0 ||
				    insn->src_reg != BPF_REG_0 ||
				    insn->dst_reg != BPF_REG_0) {
					verbose(env, "BPF_JA uses reserved fields\n");
					return -EINVAL;
				}

				env->insn_idx += insn->off + 1;
				continue;

			} else if (opcode == BPF_EXIT) {
				if (BPF_SRC(insn->code) != BPF_K ||
				    insn->imm != 0 ||
				    insn->src_reg != BPF_REG_0 ||
				    insn->dst_reg != BPF_REG_0) {
					verbose(env, "BPF_EXIT uses reserved fields\n");
					return -EINVAL;
				}

				if (state->curframe) {
					/* exit from nested function */
					env->prev_insn_idx = env->insn_idx;
					err = prepare_func_exit(env, &env->insn_idx);
					if (err)
						return err;
					do_print_state = true;
					continue;
				}

				/* eBPF calling convetion is such that R0 is used
				 * to return the value from eBPF program.
				 * Make sure that it's readable at this time
				 * of bpf_exit, which means that program wrote
				 * something into it earlier
				 */
				err = check_reg_arg(env, BPF_REG_0, SRC_OP);
				if (err)
					return err;

				if (is_pointer_value(env, BPF_REG_0)) {
					verbose(env, "R0 leaks addr as return value\n");
					return -EACCES;
				}

				err = check_return_code(env);
				if (err)
					return err;
process_bpf_exit:
				err = pop_stack(env, &env->prev_insn_idx,
						&env->insn_idx);
				if (err < 0) {
					if (err != -ENOENT)
						return err;
					break;
				} else {
					do_print_state = true;
					continue;
				}
			} else {
				err = check_cond_jmp_op(env, insn, &env->insn_idx);
				if (err)
					return err;
			}
		} else if (class == BPF_LD) {
			u8 mode = BPF_MODE(insn->code);

			if (mode == BPF_ABS || mode == BPF_IND) {
				err = check_ld_abs(env, insn);
				if (err)
					return err;

			} else if (mode == BPF_IMM) {
				err = check_ld_imm(env, insn);
				if (err)
					return err;

				env->insn_idx++;
				env->insn_aux_data[env->insn_idx].seen = true;
			} else {
				verbose(env, "invalid BPF_LD mode\n");
				return -EINVAL;
			}
		} else {
			verbose(env, "unknown insn class %d\n", class);
			return -EINVAL;
		}

		env->insn_idx++;
	}

	env->prog->aux->stack_depth = env->subprog_info[0].stack_depth;
	return 0;
}

static int check_map_prealloc(struct bpf_map *map)
{
	return (map->map_type != BPF_MAP_TYPE_HASH &&
		map->map_type != BPF_MAP_TYPE_PERCPU_HASH &&
		map->map_type != BPF_MAP_TYPE_HASH_OF_MAPS) ||
		!(map->map_flags & BPF_F_NO_PREALLOC);
}

static int check_map_prog_compatibility(struct bpf_verifier_env *env,
					struct bpf_map *map,
					struct bpf_prog *prog)

{
	/* Make sure that BPF_PROG_TYPE_PERF_EVENT programs only use
	 * preallocated hash maps, since doing memory allocation
	 * in overflow_handler can crash depending on where nmi got
	 * triggered.
	 */
	if (prog->type == BPF_PROG_TYPE_PERF_EVENT) {
		if (!check_map_prealloc(map)) {
			verbose(env, "perf_event programs can only use preallocated hash map\n");
			return -EINVAL;
		}
		if (map->inner_map_meta &&
		    !check_map_prealloc(map->inner_map_meta)) {
			verbose(env, "perf_event programs can only use preallocated inner hash map\n");
			return -EINVAL;
		}
	}

	if ((bpf_prog_is_dev_bound(prog->aux) || bpf_map_is_dev_bound(map)) &&
	    !bpf_offload_prog_map_match(prog, map)) {
		verbose(env, "offload device mismatch between prog and map\n");
		return -EINVAL;
	}

	return 0;
}

/* look for pseudo eBPF instructions that access map FDs and
 * replace them with actual map pointers
 */
static int replace_map_fd_with_map_ptr(struct bpf_verifier_env *env)
{
	struct bpf_insn *insn = env->prog->insnsi;
	int insn_cnt = env->prog->len;
	int i, j, err;

	err = bpf_prog_calc_tag(env->prog);
	if (err)
		return err;

	for (i = 0; i < insn_cnt; i++, insn++) {
		if (BPF_CLASS(insn->code) == BPF_LDX &&
		    (BPF_MODE(insn->code) != BPF_MEM || insn->imm != 0)) {
			verbose(env, "BPF_LDX uses reserved fields\n");
			return -EINVAL;
		}

		if (BPF_CLASS(insn->code) == BPF_STX &&
		    ((BPF_MODE(insn->code) != BPF_MEM &&
		      BPF_MODE(insn->code) != BPF_XADD) || insn->imm != 0)) {
			verbose(env, "BPF_STX uses reserved fields\n");
			return -EINVAL;
		}

		if (insn[0].code == (BPF_LD | BPF_IMM | BPF_DW)) {
			struct bpf_map *map;
			struct fd f;

			if (i == insn_cnt - 1 || insn[1].code != 0 ||
			    insn[1].dst_reg != 0 || insn[1].src_reg != 0 ||
			    insn[1].off != 0) {
				verbose(env, "invalid bpf_ld_imm64 insn\n");
				return -EINVAL;
			}

			if (insn->src_reg == 0)
				/* valid generic load 64-bit imm */
				goto next_insn;

			if (insn[0].src_reg != BPF_PSEUDO_MAP_FD ||
			    insn[1].imm != 0) {
				verbose(env, "unrecognized bpf_ld_imm64 insn\n");
				return -EINVAL;
			}

			f = fdget(insn[0].imm);
			map = __bpf_map_get(f);
			if (IS_ERR(map)) {
				verbose(env, "fd %d is not pointing to valid bpf_map\n",
					insn[0].imm);
				return PTR_ERR(map);
			}

			err = check_map_prog_compatibility(env, map, env->prog);
			if (err) {
				fdput(f);
				return err;
			}

			/* store map pointer inside BPF_LD_IMM64 instruction */
			insn[0].imm = (u32) (unsigned long) map;
			insn[1].imm = ((u64) (unsigned long) map) >> 32;

			/* check whether we recorded this map already */
			for (j = 0; j < env->used_map_cnt; j++)
				if (env->used_maps[j] == map) {
					fdput(f);
					goto next_insn;
				}

			if (env->used_map_cnt >= MAX_USED_MAPS) {
				fdput(f);
				return -E2BIG;
			}

			/* hold the map. If the program is rejected by verifier,
			 * the map will be released by release_maps() or it
			 * will be used by the valid program until it's unloaded
			 * and all maps are released in free_used_maps()
			 */
			map = bpf_map_inc(map, false);
			if (IS_ERR(map)) {
				fdput(f);
				return PTR_ERR(map);
			}
			env->used_maps[env->used_map_cnt++] = map;

			if (map->map_type == BPF_MAP_TYPE_CGROUP_STORAGE &&
			    bpf_cgroup_storage_assign(env->prog, map)) {
				verbose(env,
					"only one cgroup storage is allowed\n");
				fdput(f);
				return -EBUSY;
			}

			fdput(f);
next_insn:
			insn++;
			i++;
			continue;
		}

		/* Basic sanity check before we invest more work here. */
		if (!bpf_opcode_in_insntable(insn->code)) {
			verbose(env, "unknown opcode %02x\n", insn->code);
			return -EINVAL;
		}
	}

	/* now all pseudo BPF_LD_IMM64 instructions load valid
	 * 'struct bpf_map *' into a register instead of user map_fd.
	 * These pointers will be used later by verifier to validate map access.
	 */
	return 0;
}

/* drop refcnt of maps used by the rejected program */
static void release_maps(struct bpf_verifier_env *env)
{
	int i;

	if (env->prog->aux->cgroup_storage)
		bpf_cgroup_storage_release(env->prog,
					   env->prog->aux->cgroup_storage);

	for (i = 0; i < env->used_map_cnt; i++)
		bpf_map_put(env->used_maps[i]);
}

/* convert pseudo BPF_LD_IMM64 into generic BPF_LD_IMM64 */
static void convert_pseudo_ld_imm64(struct bpf_verifier_env *env)
{
	struct bpf_insn *insn = env->prog->insnsi;
	int insn_cnt = env->prog->len;
	int i;

	for (i = 0; i < insn_cnt; i++, insn++)
		if (insn->code == (BPF_LD | BPF_IMM | BPF_DW))
			insn->src_reg = 0;
}

/* single env->prog->insni[off] instruction was replaced with the range
 * insni[off, off + cnt).  Adjust corresponding insn_aux_data by copying
 * [0, off) and [off, end) to new locations, so the patched range stays zero
 */
static int adjust_insn_aux_data(struct bpf_verifier_env *env, u32 prog_len,
				u32 off, u32 cnt)
{
	struct bpf_insn_aux_data *new_data, *old_data = env->insn_aux_data;
	int i;

	if (cnt == 1)
		return 0;
	new_data = vzalloc(sizeof(struct bpf_insn_aux_data) * prog_len);
	if (!new_data)
		return -ENOMEM;
	memcpy(new_data, old_data, sizeof(struct bpf_insn_aux_data) * off);
	memcpy(new_data + off + cnt - 1, old_data + off,
	       sizeof(struct bpf_insn_aux_data) * (prog_len - off - cnt + 1));
	for (i = off; i < off + cnt - 1; i++)
		new_data[i].seen = true;
	env->insn_aux_data = new_data;
	vfree(old_data);
	return 0;
}

static void adjust_subprog_starts(struct bpf_verifier_env *env, u32 off, u32 len)
{
	int i;

	if (len == 1)
		return;
	/* NOTE: fake 'exit' subprog should be updated as well. */
	for (i = 0; i <= env->subprog_cnt; i++) {
		if (env->subprog_info[i].start <= off)
			continue;
		env->subprog_info[i].start += len - 1;
	}
}

static struct bpf_prog *bpf_patch_insn_data(struct bpf_verifier_env *env, u32 off,
					    const struct bpf_insn *patch, u32 len)
{
	struct bpf_prog *new_prog;

	new_prog = bpf_patch_insn_single(env->prog, off, patch, len);
	if (!new_prog)
		return NULL;
	if (adjust_insn_aux_data(env, new_prog->len, off, len))
		return NULL;
	adjust_subprog_starts(env, off, len);
	return new_prog;
}

/* The verifier does more data flow analysis than llvm and will not
 * explore branches that are dead at run time. Malicious programs can
 * have dead code too. Therefore replace all dead at-run-time code
 * with 'ja -1'.
 *
 * Just nops are not optimal, e.g. if they would sit at the end of the
 * program and through another bug we would manage to jump there, then
 * we'd execute beyond program memory otherwise. Returning exception
 * code also wouldn't work since we can have subprogs where the dead
 * code could be located.
 */
static void sanitize_dead_code(struct bpf_verifier_env *env)
{
	struct bpf_insn_aux_data *aux_data = env->insn_aux_data;
	struct bpf_insn trap = BPF_JMP_IMM(BPF_JA, 0, 0, -1);
	struct bpf_insn *insn = env->prog->insnsi;
	const int insn_cnt = env->prog->len;
	int i;

	for (i = 0; i < insn_cnt; i++) {
		if (aux_data[i].seen)
			continue;
		memcpy(insn + i, &trap, sizeof(trap));
	}
}

/* convert load instructions that access fields of 'struct __sk_buff'
 * into sequence of instructions that access fields of 'struct sk_buff'
 */
static int convert_ctx_accesses(struct bpf_verifier_env *env)
{
	const struct bpf_verifier_ops *ops = env->ops;
	int i, cnt, size, ctx_field_size, delta = 0;
	const int insn_cnt = env->prog->len;
	struct bpf_insn insn_buf[16], *insn;
	struct bpf_prog *new_prog;
	enum bpf_access_type type;
	bool is_narrower_load;
	u32 target_size;

	if (ops->gen_prologue || env->seen_direct_write) {
		if (!ops->gen_prologue) {
			verbose(env, "bpf verifier is misconfigured\n");
			return -EINVAL;
		}
		cnt = ops->gen_prologue(insn_buf, env->seen_direct_write,
					env->prog);
		if (cnt >= ARRAY_SIZE(insn_buf)) {
			verbose(env, "bpf verifier is misconfigured\n");
			return -EINVAL;
		} else if (cnt) {
			new_prog = bpf_patch_insn_data(env, 0, insn_buf, cnt);
			if (!new_prog)
				return -ENOMEM;

			env->prog = new_prog;
			delta += cnt - 1;
		}
	}

	if (!ops->convert_ctx_access || bpf_prog_is_dev_bound(env->prog->aux))
		return 0;

	insn = env->prog->insnsi + delta;

	for (i = 0; i < insn_cnt; i++, insn++) {
		if (insn->code == (BPF_LDX | BPF_MEM | BPF_B) ||
		    insn->code == (BPF_LDX | BPF_MEM | BPF_H) ||
		    insn->code == (BPF_LDX | BPF_MEM | BPF_W) ||
		    insn->code == (BPF_LDX | BPF_MEM | BPF_DW))
			type = BPF_READ;
		else if (insn->code == (BPF_STX | BPF_MEM | BPF_B) ||
			 insn->code == (BPF_STX | BPF_MEM | BPF_H) ||
			 insn->code == (BPF_STX | BPF_MEM | BPF_W) ||
			 insn->code == (BPF_STX | BPF_MEM | BPF_DW))
			type = BPF_WRITE;
		else
			continue;

		if (type == BPF_WRITE &&
		    env->insn_aux_data[i + delta].sanitize_stack_off) {
			struct bpf_insn patch[] = {
				/* Sanitize suspicious stack slot with zero.
				 * There are no memory dependencies for this store,
				 * since it's only using frame pointer and immediate
				 * constant of zero
				 */
				BPF_ST_MEM(BPF_DW, BPF_REG_FP,
					   env->insn_aux_data[i + delta].sanitize_stack_off,
					   0),
				/* the original STX instruction will immediately
				 * overwrite the same stack slot with appropriate value
				 */
				*insn,
			};

			cnt = ARRAY_SIZE(patch);
			new_prog = bpf_patch_insn_data(env, i + delta, patch, cnt);
			if (!new_prog)
				return -ENOMEM;

			delta    += cnt - 1;
			env->prog = new_prog;
			insn      = new_prog->insnsi + i + delta;
			continue;
		}

		if (env->insn_aux_data[i + delta].ptr_type != PTR_TO_CTX)
			continue;

		ctx_field_size = env->insn_aux_data[i + delta].ctx_field_size;
		size = BPF_LDST_BYTES(insn);

		/* If the read access is a narrower load of the field,
		 * convert to a 4/8-byte load, to minimum program type specific
		 * convert_ctx_access changes. If conversion is successful,
		 * we will apply proper mask to the result.
		 */
		is_narrower_load = size < ctx_field_size;
		if (is_narrower_load) {
			u32 size_default = bpf_ctx_off_adjust_machine(ctx_field_size);
			u32 off = insn->off;
			u8 size_code;

			if (type == BPF_WRITE) {
				verbose(env,
					"bpf verifier narrow ctx access misconfigured\n");
				return -EINVAL;
			}

			size_code = BPF_H;
			if (ctx_field_size == 4)
				size_code = BPF_W;
			else if (ctx_field_size == 8)
				size_code = BPF_DW;

			insn->off = off & ~(size_default - 1);
			insn->code = BPF_LDX | BPF_MEM | size_code;
		}

		target_size = 0;
		cnt = ops->convert_ctx_access(type, insn, insn_buf, env->prog,
					      &target_size);
		if (cnt == 0 || cnt >= ARRAY_SIZE(insn_buf) ||
		    (ctx_field_size && !target_size)) {
			verbose(env, "bpf verifier is misconfigured\n");
			return -EINVAL;
		}

		if (is_narrower_load && size < target_size) {
			if (ctx_field_size <= 4)
				insn_buf[cnt++] = BPF_ALU32_IMM(BPF_AND, insn->dst_reg,
								(1 << size * 8) - 1);
			else
				insn_buf[cnt++] = BPF_ALU64_IMM(BPF_AND, insn->dst_reg,
								(1 << size * 8) - 1);
		}

		new_prog = bpf_patch_insn_data(env, i + delta, insn_buf, cnt);
		if (!new_prog)
			return -ENOMEM;

		delta += cnt - 1;

		/* keep walking new program and skip insns we just inserted */
		env->prog = new_prog;
		insn      = new_prog->insnsi + i + delta;
	}

	return 0;
}

static int jit_subprogs(struct bpf_verifier_env *env)
{
	struct bpf_prog *prog = env->prog, **func, *tmp;
	int i, j, subprog_start, subprog_end = 0, len, subprog;
	struct bpf_insn *insn;
	void *old_bpf_func;
	int err = -ENOMEM;

	if (env->subprog_cnt <= 1)
		return 0;

	for (i = 0, insn = prog->insnsi; i < prog->len; i++, insn++) {
		if (insn->code != (BPF_JMP | BPF_CALL) ||
		    insn->src_reg != BPF_PSEUDO_CALL)
			continue;
		/* Upon error here we cannot fall back to interpreter but
		 * need a hard reject of the program. Thus -EFAULT is
		 * propagated in any case.
		 */
		subprog = find_subprog(env, i + insn->imm + 1);
		if (subprog < 0) {
			WARN_ONCE(1, "verifier bug. No program starts at insn %d\n",
				  i + insn->imm + 1);
			return -EFAULT;
		}
		/* temporarily remember subprog id inside insn instead of
		 * aux_data, since next loop will split up all insns into funcs
		 */
		insn->off = subprog;
		/* remember original imm in case JIT fails and fallback
		 * to interpreter will be needed
		 */
		env->insn_aux_data[i].call_imm = insn->imm;
		/* point imm to __bpf_call_base+1 from JITs point of view */
		insn->imm = 1;
	}

	func = kzalloc(sizeof(prog) * env->subprog_cnt, GFP_KERNEL);
	if (!func)
		goto out_undo_insn;

	for (i = 0; i < env->subprog_cnt; i++) {
		subprog_start = subprog_end;
		subprog_end = env->subprog_info[i + 1].start;

		len = subprog_end - subprog_start;
		func[i] = bpf_prog_alloc(bpf_prog_size(len), GFP_USER);
		if (!func[i])
			goto out_free;
		memcpy(func[i]->insnsi, &prog->insnsi[subprog_start],
		       len * sizeof(struct bpf_insn));
		func[i]->type = prog->type;
		func[i]->len = len;
		if (bpf_prog_calc_tag(func[i]))
			goto out_free;
		func[i]->is_func = 1;
		/* Use bpf_prog_F_tag to indicate functions in stack traces.
		 * Long term would need debug info to populate names
		 */
		func[i]->aux->name[0] = 'F';
		func[i]->aux->stack_depth = env->subprog_info[i].stack_depth;
		func[i]->jit_requested = 1;
		func[i] = bpf_int_jit_compile(func[i]);
		if (!func[i]->jited) {
			err = -ENOTSUPP;
			goto out_free;
		}
		cond_resched();
	}
	/* at this point all bpf functions were successfully JITed
	 * now populate all bpf_calls with correct addresses and
	 * run last pass of JIT
	 */
	for (i = 0; i < env->subprog_cnt; i++) {
		insn = func[i]->insnsi;
		for (j = 0; j < func[i]->len; j++, insn++) {
			if (insn->code != (BPF_JMP | BPF_CALL) ||
			    insn->src_reg != BPF_PSEUDO_CALL)
				continue;
			subprog = insn->off;
			insn->imm = (u64 (*)(u64, u64, u64, u64, u64))
				func[subprog]->bpf_func -
				__bpf_call_base;
		}

		/* we use the aux data to keep a list of the start addresses
		 * of the JITed images for each function in the program
		 *
		 * for some architectures, such as powerpc64, the imm field
		 * might not be large enough to hold the offset of the start
		 * address of the callee's JITed image from __bpf_call_base
		 *
		 * in such cases, we can lookup the start address of a callee
		 * by using its subprog id, available from the off field of
		 * the call instruction, as an index for this list
		 */
		func[i]->aux->func = func;
		func[i]->aux->func_cnt = env->subprog_cnt;
	}
	for (i = 0; i < env->subprog_cnt; i++) {
		old_bpf_func = func[i]->bpf_func;
		tmp = bpf_int_jit_compile(func[i]);
		if (tmp != func[i] || func[i]->bpf_func != old_bpf_func) {
			verbose(env, "JIT doesn't support bpf-to-bpf calls\n");
			err = -ENOTSUPP;
			goto out_free;
		}
		cond_resched();
	}

	/* finally lock prog and jit images for all functions and
	 * populate kallsysm
	 */
	for (i = 0; i < env->subprog_cnt; i++) {
		bpf_prog_lock_ro(func[i]);
		bpf_prog_kallsyms_add(func[i]);
	}

	/* Last step: make now unused interpreter insns from main
	 * prog consistent for later dump requests, so they can
	 * later look the same as if they were interpreted only.
	 */
	for (i = 0, insn = prog->insnsi; i < prog->len; i++, insn++) {
		if (insn->code != (BPF_JMP | BPF_CALL) ||
		    insn->src_reg != BPF_PSEUDO_CALL)
			continue;
		insn->off = env->insn_aux_data[i].call_imm;
		subprog = find_subprog(env, i + insn->off + 1);
		insn->imm = subprog;
	}

	prog->jited = 1;
	prog->bpf_func = func[0]->bpf_func;
	prog->aux->func = func;
	prog->aux->func_cnt = env->subprog_cnt;
	return 0;
out_free:
	for (i = 0; i < env->subprog_cnt; i++)
		if (func[i])
			bpf_jit_free(func[i]);
	kfree(func);
out_undo_insn:
	/* cleanup main prog to be interpreted */
	prog->jit_requested = 0;
	for (i = 0, insn = prog->insnsi; i < prog->len; i++, insn++) {
		if (insn->code != (BPF_JMP | BPF_CALL) ||
		    insn->src_reg != BPF_PSEUDO_CALL)
			continue;
		insn->off = 0;
		insn->imm = env->insn_aux_data[i].call_imm;
	}
	return err;
}

static int fixup_call_args(struct bpf_verifier_env *env)
{
#ifndef CONFIG_BPF_JIT_ALWAYS_ON
	struct bpf_prog *prog = env->prog;
	struct bpf_insn *insn = prog->insnsi;
	int i, depth;
#endif
	int err = 0;

	if (env->prog->jit_requested &&
	    !bpf_prog_is_dev_bound(env->prog->aux)) {
		err = jit_subprogs(env);
		if (err == 0)
			return 0;
		if (err == -EFAULT)
			return err;
	}
#ifndef CONFIG_BPF_JIT_ALWAYS_ON
	for (i = 0; i < prog->len; i++, insn++) {
		if (insn->code != (BPF_JMP | BPF_CALL) ||
		    insn->src_reg != BPF_PSEUDO_CALL)
			continue;
		depth = get_callee_stack_depth(env, insn, i);
		if (depth < 0)
			return depth;
		bpf_patch_call_args(insn, depth);
	}
	err = 0;
#endif
	return err;
}

/* fixup insn->imm field of bpf_call instructions
 * and inline eligible helpers as explicit sequence of BPF instructions
 *
 * this function is called after eBPF program passed verification
 */
static int fixup_bpf_calls(struct bpf_verifier_env *env)
{
	struct bpf_prog *prog = env->prog;
	struct bpf_insn *insn = prog->insnsi;
	const struct bpf_func_proto *fn;
	const int insn_cnt = prog->len;
	const struct bpf_map_ops *ops;
	struct bpf_insn_aux_data *aux;
	struct bpf_insn insn_buf[16];
	struct bpf_prog *new_prog;
	struct bpf_map *map_ptr;
	int i, cnt, delta = 0;

	for (i = 0; i < insn_cnt; i++, insn++) {
		if (insn->code == (BPF_ALU64 | BPF_MOD | BPF_X) ||
		    insn->code == (BPF_ALU64 | BPF_DIV | BPF_X) ||
		    insn->code == (BPF_ALU | BPF_MOD | BPF_X) ||
		    insn->code == (BPF_ALU | BPF_DIV | BPF_X)) {
			bool is64 = BPF_CLASS(insn->code) == BPF_ALU64;
			struct bpf_insn mask_and_div[] = {
				BPF_MOV32_REG(insn->src_reg, insn->src_reg),
				/* Rx div 0 -> 0 */
				BPF_JMP_IMM(BPF_JNE, insn->src_reg, 0, 2),
				BPF_ALU32_REG(BPF_XOR, insn->dst_reg, insn->dst_reg),
				BPF_JMP_IMM(BPF_JA, 0, 0, 1),
				*insn,
			};
			struct bpf_insn mask_and_mod[] = {
				BPF_MOV32_REG(insn->src_reg, insn->src_reg),
				/* Rx mod 0 -> Rx */
				BPF_JMP_IMM(BPF_JEQ, insn->src_reg, 0, 1),
				*insn,
			};
			struct bpf_insn *patchlet;

			if (insn->code == (BPF_ALU64 | BPF_DIV | BPF_X) ||
			    insn->code == (BPF_ALU | BPF_DIV | BPF_X)) {
				patchlet = mask_and_div + (is64 ? 1 : 0);
				cnt = ARRAY_SIZE(mask_and_div) - (is64 ? 1 : 0);
			} else {
				patchlet = mask_and_mod + (is64 ? 1 : 0);
				cnt = ARRAY_SIZE(mask_and_mod) - (is64 ? 1 : 0);
			}

			new_prog = bpf_patch_insn_data(env, i + delta, patchlet, cnt);
			if (!new_prog)
				return -ENOMEM;

			delta    += cnt - 1;
			env->prog = prog = new_prog;
			insn      = new_prog->insnsi + i + delta;
			continue;
		}

		if (BPF_CLASS(insn->code) == BPF_LD &&
		    (BPF_MODE(insn->code) == BPF_ABS ||
		     BPF_MODE(insn->code) == BPF_IND)) {
			cnt = env->ops->gen_ld_abs(insn, insn_buf);
			if (cnt == 0 || cnt >= ARRAY_SIZE(insn_buf)) {
				verbose(env, "bpf verifier is misconfigured\n");
				return -EINVAL;
			}

			new_prog = bpf_patch_insn_data(env, i + delta, insn_buf, cnt);
			if (!new_prog)
				return -ENOMEM;

			delta    += cnt - 1;
			env->prog = prog = new_prog;
			insn      = new_prog->insnsi + i + delta;
			continue;
		}

		if (insn->code == (BPF_ALU64 | BPF_ADD | BPF_X) ||
		    insn->code == (BPF_ALU64 | BPF_SUB | BPF_X)) {
			const u8 code_add = BPF_ALU64 | BPF_ADD | BPF_X;
			const u8 code_sub = BPF_ALU64 | BPF_SUB | BPF_X;
			struct bpf_insn insn_buf[16];
			struct bpf_insn *patch = &insn_buf[0];
			bool issrc, isneg;
			u32 off_reg;

			aux = &env->insn_aux_data[i + delta];
			if (!aux->alu_state ||
			    aux->alu_state == BPF_ALU_NON_POINTER)
				continue;

			isneg = aux->alu_state & BPF_ALU_NEG_VALUE;
			issrc = (aux->alu_state & BPF_ALU_SANITIZE) ==
				BPF_ALU_SANITIZE_SRC;

			off_reg = issrc ? insn->src_reg : insn->dst_reg;
			if (isneg)
				*patch++ = BPF_ALU64_IMM(BPF_MUL, off_reg, -1);
			*patch++ = BPF_MOV32_IMM(BPF_REG_AX, aux->alu_limit - 1);
			*patch++ = BPF_ALU64_REG(BPF_SUB, BPF_REG_AX, off_reg);
			*patch++ = BPF_ALU64_REG(BPF_OR, BPF_REG_AX, off_reg);
			*patch++ = BPF_ALU64_IMM(BPF_NEG, BPF_REG_AX, 0);
			*patch++ = BPF_ALU64_IMM(BPF_ARSH, BPF_REG_AX, 63);
			if (issrc) {
				*patch++ = BPF_ALU64_REG(BPF_AND, BPF_REG_AX,
							 off_reg);
				insn->src_reg = BPF_REG_AX;
			} else {
				*patch++ = BPF_ALU64_REG(BPF_AND, off_reg,
							 BPF_REG_AX);
			}
			if (isneg)
				insn->code = insn->code == code_add ?
					     code_sub : code_add;
			*patch++ = *insn;
			if (issrc && isneg)
				*patch++ = BPF_ALU64_IMM(BPF_MUL, off_reg, -1);
			cnt = patch - insn_buf;

			new_prog = bpf_patch_insn_data(env, i + delta, insn_buf, cnt);
			if (!new_prog)
				return -ENOMEM;

			delta    += cnt - 1;
			env->prog = prog = new_prog;
			insn      = new_prog->insnsi + i + delta;
			continue;
		}

		if (insn->code != (BPF_JMP | BPF_CALL))
			continue;
		if (insn->src_reg == BPF_PSEUDO_CALL)
			continue;

		if (insn->imm == BPF_FUNC_get_route_realm)
			prog->dst_needed = 1;
		if (insn->imm == BPF_FUNC_get_prandom_u32)
			bpf_user_rnd_init_once();
		if (insn->imm == BPF_FUNC_tail_call) {
			/* If we tail call into other programs, we
			 * cannot make any assumptions since they can
			 * be replaced dynamically during runtime in
			 * the program array.
			 */
			prog->cb_access = 1;
			env->prog->aux->stack_depth = MAX_BPF_STACK;

			/* mark bpf_tail_call as different opcode to avoid
			 * conditional branch in the interpeter for every normal
			 * call and to prevent accidental JITing by JIT compiler
			 * that doesn't support bpf_tail_call yet
			 */
			insn->imm = 0;
			insn->code = BPF_JMP | BPF_TAIL_CALL;

			aux = &env->insn_aux_data[i + delta];
			if (!bpf_map_ptr_unpriv(aux))
				continue;

			/* instead of changing every JIT dealing with tail_call
			 * emit two extra insns:
			 * if (index >= max_entries) goto out;
			 * index &= array->index_mask;
			 * to avoid out-of-bounds cpu speculation
			 */
			if (bpf_map_ptr_poisoned(aux)) {
				verbose(env, "tail_call abusing map_ptr\n");
				return -EINVAL;
			}

			map_ptr = BPF_MAP_PTR(aux->map_state);
			insn_buf[0] = BPF_JMP_IMM(BPF_JGE, BPF_REG_3,
						  map_ptr->max_entries, 2);
			insn_buf[1] = BPF_ALU32_IMM(BPF_AND, BPF_REG_3,
						    container_of(map_ptr,
								 struct bpf_array,
								 map)->index_mask);
			insn_buf[2] = *insn;
			cnt = 3;
			new_prog = bpf_patch_insn_data(env, i + delta, insn_buf, cnt);
			if (!new_prog)
				return -ENOMEM;

			delta    += cnt - 1;
			env->prog = prog = new_prog;
			insn      = new_prog->insnsi + i + delta;
			continue;
		}

		/* BPF_EMIT_CALL() assumptions in some of the map_gen_lookup
		 * and other inlining handlers are currently limited to 64 bit
		 * only.
		 */
		if (prog->jit_requested && BITS_PER_LONG == 64 &&
		    (insn->imm == BPF_FUNC_map_lookup_elem ||
		     insn->imm == BPF_FUNC_map_update_elem ||
		     insn->imm == BPF_FUNC_map_delete_elem)) {
			aux = &env->insn_aux_data[i + delta];
			if (bpf_map_ptr_poisoned(aux))
				goto patch_call_imm;

			map_ptr = BPF_MAP_PTR(aux->map_state);
			ops = map_ptr->ops;
			if (insn->imm == BPF_FUNC_map_lookup_elem &&
			    ops->map_gen_lookup) {
				cnt = ops->map_gen_lookup(map_ptr, insn_buf);
				if (cnt == 0 || cnt >= ARRAY_SIZE(insn_buf)) {
					verbose(env, "bpf verifier is misconfigured\n");
					return -EINVAL;
				}

				new_prog = bpf_patch_insn_data(env, i + delta,
							       insn_buf, cnt);
				if (!new_prog)
					return -ENOMEM;

				delta    += cnt - 1;
				env->prog = prog = new_prog;
				insn      = new_prog->insnsi + i + delta;
				continue;
			}

			BUILD_BUG_ON(!__same_type(ops->map_lookup_elem,
				     (void *(*)(struct bpf_map *map, void *key))NULL));
			BUILD_BUG_ON(!__same_type(ops->map_delete_elem,
				     (int (*)(struct bpf_map *map, void *key))NULL));
			BUILD_BUG_ON(!__same_type(ops->map_update_elem,
				     (int (*)(struct bpf_map *map, void *key, void *value,
					      u64 flags))NULL));
			switch (insn->imm) {
			case BPF_FUNC_map_lookup_elem:
				insn->imm = BPF_CAST_CALL(ops->map_lookup_elem) -
					    __bpf_call_base;
				continue;
			case BPF_FUNC_map_update_elem:
				insn->imm = BPF_CAST_CALL(ops->map_update_elem) -
					    __bpf_call_base;
				continue;
			case BPF_FUNC_map_delete_elem:
				insn->imm = BPF_CAST_CALL(ops->map_delete_elem) -
					    __bpf_call_base;
				continue;
			}

			goto patch_call_imm;
		}

patch_call_imm:
		fn = env->ops->get_func_proto(insn->imm, env->prog);
		/* all functions that have prototype and verifier allowed
		 * programs to call them, must be real in-kernel functions
		 */
		if (!fn->func) {
			verbose(env,
				"kernel subsystem misconfigured func %s#%d\n",
				func_id_name(insn->imm), insn->imm);
			return -EFAULT;
		}
		insn->imm = fn->func - __bpf_call_base;
	}

	return 0;
}

static void free_states(struct bpf_verifier_env *env)
{
	struct bpf_verifier_state_list *sl, *sln;
	int i;

	sl = env->free_list;
	while (sl) {
		sln = sl->next;
		free_verifier_state(&sl->state, false);
		kfree(sl);
		sl = sln;
	}

	if (!env->explored_states)
		return;

	for (i = 0; i < env->prog->len; i++) {
		sl = env->explored_states[i];

		if (sl)
			while (sl != STATE_LIST_MARK) {
				sln = sl->next;
				free_verifier_state(&sl->state, false);
				kfree(sl);
				sl = sln;
			}
	}

	kfree(env->explored_states);
}

static void print_verification_stats(struct bpf_verifier_env *env)
{
	int i;

	if (env->log.level & BPF_LOG_STATS) {
		verbose(env, "verification time %lld usec\n",
			div_u64(env->verification_time, 1000));
		verbose(env, "stack depth ");
		for (i = 0; i < env->subprog_cnt; i++) {
			u32 depth = env->subprog_info[i].stack_depth;

			verbose(env, "%d", depth);
			if (i + 1 < env->subprog_cnt)
				verbose(env, "+");
		}
		verbose(env, "\n");
	}
	verbose(env, "processed %d insns (limit %d) max_states_per_insn %d "
		"total_states %d peak_states %d mark_read %d\n",
		env->insn_processed, BPF_COMPLEXITY_LIMIT_INSNS,
		env->max_states_per_insn, env->total_states,
		env->peak_states, env->longest_mark_read_walk);
}

int bpf_check(struct bpf_prog **prog, union bpf_attr *attr)
{
	u64 start_time = ktime_get_ns();
	struct bpf_verifier_env *env;
	struct bpf_verifier_log *log;
	int ret = -EINVAL;

	/* no program is valid */
	if (ARRAY_SIZE(bpf_verifier_ops) == 0)
		return -EINVAL;

	/* 'struct bpf_verifier_env' can be global, but since it's not small,
	 * allocate/free it every time bpf_check() is called
	 */
	env = kzalloc(sizeof(struct bpf_verifier_env), GFP_KERNEL);
	if (!env)
		return -ENOMEM;
	log = &env->log;

	env->insn_aux_data = vzalloc(sizeof(struct bpf_insn_aux_data) *
				     (*prog)->len);
	ret = -ENOMEM;
	if (!env->insn_aux_data)
		goto err_free_env;
	env->prog = *prog;
	env->ops = bpf_verifier_ops[env->prog->type];

	/* grab the mutex to protect few globals used by verifier */
	mutex_lock(&bpf_verifier_lock);

	if (attr->log_level || attr->log_buf || attr->log_size) {
		/* user requested verbose verifier output
		 * and supplied buffer to store the verification trace
		 */
		log->level = attr->log_level;
		log->ubuf = (char __user *) (unsigned long) attr->log_buf;
		log->len_total = attr->log_size;

		ret = -EINVAL;
		/* log attributes have to be sane */
		if (log->len_total < 128 || log->len_total > UINT_MAX >> 2 ||
		    !log->level || !log->ubuf || log->level & ~BPF_LOG_MASK)
			goto err_unlock;
	}

	env->strict_alignment = !!(attr->prog_flags & BPF_F_STRICT_ALIGNMENT);
	if (!IS_ENABLED(CONFIG_HAVE_EFFICIENT_UNALIGNED_ACCESS))
		env->strict_alignment = true;

	ret = replace_map_fd_with_map_ptr(env);
	if (ret < 0)
		goto skip_full_check;

	if (bpf_prog_is_dev_bound(env->prog->aux)) {
		ret = bpf_prog_offload_verifier_prep(env);
		if (ret)
			goto skip_full_check;
	}

	env->explored_states = kcalloc(env->prog->len,
				       sizeof(struct bpf_verifier_state_list *),
				       GFP_USER);
	ret = -ENOMEM;
	if (!env->explored_states)
		goto skip_full_check;

	env->allow_ptr_leaks = capable(CAP_SYS_ADMIN);

	ret = check_cfg(env);
	if (ret < 0)
		goto skip_full_check;

	ret = do_check(env);
	if (env->cur_state) {
		free_verifier_state(env->cur_state, true);
		env->cur_state = NULL;
	}

	if (ret == 0 && bpf_prog_is_dev_bound(env->prog->aux))
		ret = bpf_prog_offload_finalize(env);

skip_full_check:
	while (!pop_stack(env, NULL, NULL));
	free_states(env);

	if (ret == 0)
		sanitize_dead_code(env);

	if (ret == 0)
		ret = check_max_stack_depth(env);

	if (ret == 0)
		/* program is valid, convert *(u32*)(ctx + off) accesses */
		ret = convert_ctx_accesses(env);

	if (ret == 0)
		ret = fixup_bpf_calls(env);

	if (ret == 0)
		ret = fixup_call_args(env);

	env->verification_time = ktime_get_ns() - start_time;
	print_verification_stats(env);

	if (log->level && bpf_verifier_log_full(log))
		ret = -ENOSPC;
	if (log->level && !log->ubuf) {
		ret = -EFAULT;
		goto err_release_maps;
	}

	if (ret == 0 && env->used_map_cnt) {
		/* if program passed verifier, update used_maps in bpf_prog_info */
		env->prog->aux->used_maps = kmalloc_array(env->used_map_cnt,
							  sizeof(env->used_maps[0]),
							  GFP_KERNEL);

		if (!env->prog->aux->used_maps) {
			ret = -ENOMEM;
			goto err_release_maps;
		}

		memcpy(env->prog->aux->used_maps, env->used_maps,
		       sizeof(env->used_maps[0]) * env->used_map_cnt);
		env->prog->aux->used_map_cnt = env->used_map_cnt;

		/* program is valid. Convert pseudo bpf_ld_imm64 into generic
		 * bpf_ld_imm64 instructions
		 */
		convert_pseudo_ld_imm64(env);
	}

err_release_maps:
	if (!env->prog->aux->used_maps)
		/* if we didn't copy map pointers into bpf_prog_info, release
		 * them now. Otherwise free_used_maps() will release them.
		 */
		release_maps(env);
	*prog = env->prog;
err_unlock:
	mutex_unlock(&bpf_verifier_lock);
	vfree(env->insn_aux_data);
err_free_env:
	kfree(env);
	return ret;
}<|MERGE_RESOLUTION|>--- conflicted
+++ resolved
@@ -794,7 +794,6 @@
 };
 
 static int cmp_subprogs(const void *a, const void *b)
-<<<<<<< HEAD
 {
 	return ((struct bpf_subprog_info *)a)->start -
 	       ((struct bpf_subprog_info *)b)->start;
@@ -804,17 +803,6 @@
 {
 	struct bpf_subprog_info *p;
 
-=======
-{
-	return ((struct bpf_subprog_info *)a)->start -
-	       ((struct bpf_subprog_info *)b)->start;
-}
-
-static int find_subprog(struct bpf_verifier_env *env, int off)
-{
-	struct bpf_subprog_info *p;
-
->>>>>>> c9429efc
 	p = bsearch(&off, env->subprog_info, env->subprog_cnt,
 		    sizeof(env->subprog_info[0]), cmp_subprogs);
 	if (!p)
@@ -1016,8 +1004,6 @@
 	return reg->type == SCALAR_VALUE && tnum_equals_const(reg->var_off, 0);
 }
 
-<<<<<<< HEAD
-=======
 static bool __is_pointer_value(bool allow_ptr_leaks,
 			       const struct bpf_reg_state *reg)
 {
@@ -1027,7 +1013,6 @@
 	return reg->type != SCALAR_VALUE;
 }
 
->>>>>>> c9429efc
 /* check_stack_read/write functions track spill/fill of registers,
  * stack boundary and alignment are checked in check_mem_access()
  */
@@ -1177,26 +1162,6 @@
 			if (stype[(slot - i) % BPF_REG_SIZE] == STACK_ZERO) {
 				zeros++;
 				continue;
-<<<<<<< HEAD
-			}
-			verbose(env, "invalid read from stack off %d+%d size %d\n",
-				off, i, size);
-			return -EACCES;
-		}
-		mark_reg_read(env, &reg_state->stack[spi].spilled_ptr,
-			      reg_state->stack[spi].spilled_ptr.parent);
-		if (value_regno >= 0) {
-			if (zeros == size) {
-				/* any size read into register is zero extended,
-				 * so the whole register == const_zero
-				 */
-				__mark_reg_const_zero(&state->regs[value_regno]);
-			} else {
-				/* have read misc data from the stack */
-				mark_reg_unknown(env, state->regs, value_regno);
-			}
-			state->regs[value_regno].live |= REG_LIVE_WRITTEN;
-=======
 			}
 			verbose(env, "invalid read from stack off %d+%d size %d\n",
 				off, i, size);
@@ -1226,7 +1191,6 @@
 			verbose(env, "leaking pointer from stack off %d\n",
 				off);
 			return -EACCES;
->>>>>>> c9429efc
 		}
 		return 0;
 	}
@@ -1428,11 +1392,6 @@
 
 	verbose(env, "invalid bpf_context access off=%d size=%d\n", off, size);
 	return -EACCES;
-}
-
-static struct bpf_reg_state *reg_state(struct bpf_verifier_env *env, int regno)
-{
-	return cur_regs(env) + regno;
 }
 
 static struct bpf_reg_state *reg_state(struct bpf_verifier_env *env, int regno)
@@ -2457,7 +2416,6 @@
 		print_verifier_state(env, caller);
 		verbose(env, "callee:\n");
 		print_verifier_state(env, callee);
-<<<<<<< HEAD
 	}
 	return 0;
 }
@@ -2493,43 +2451,6 @@
 		verbose(env, "to caller at %d:\n", *insn_idx);
 		print_verifier_state(env, caller);
 	}
-=======
-	}
-	return 0;
-}
-
-static int prepare_func_exit(struct bpf_verifier_env *env, int *insn_idx)
-{
-	struct bpf_verifier_state *state = env->cur_state;
-	struct bpf_func_state *caller, *callee;
-	struct bpf_reg_state *r0;
-
-	callee = state->frame[state->curframe];
-	r0 = &callee->regs[BPF_REG_0];
-	if (r0->type == PTR_TO_STACK) {
-		/* technically it's ok to return caller's stack pointer
-		 * (or caller's caller's pointer) back to the caller,
-		 * since these pointers are valid. Only current stack
-		 * pointer will be invalid as soon as function exits,
-		 * but let's be conservative
-		 */
-		verbose(env, "cannot return stack pointer to the caller\n");
-		return -EINVAL;
-	}
-
-	state->curframe--;
-	caller = state->frame[state->curframe];
-	/* return to the caller whatever r0 had in the callee */
-	caller->regs[BPF_REG_0] = *r0;
-
-	*insn_idx = callee->callsite + 1;
-	if (env->log.level & BPF_LOG_LEVEL) {
-		verbose(env, "returning from callee:\n");
-		print_verifier_state(env, callee);
-		verbose(env, "to caller at %d:\n", *insn_idx);
-		print_verifier_state(env, caller);
-	}
->>>>>>> c9429efc
 	/* clear everything in the callee */
 	free_func_state(callee);
 	state->frame[state->curframe + 1] = NULL;
@@ -3386,39 +3307,6 @@
 		dst_reg->umin_value >>= umax_val;
 		dst_reg->umax_value >>= umin_val;
 		/* We may learn something more from the var_off */
-<<<<<<< HEAD
-=======
-		__update_reg_bounds(dst_reg);
-		break;
-	case BPF_ARSH:
-		if (umax_val >= insn_bitness) {
-			/* Shifts greater than 31 or 63 are undefined.
-			 * This includes shifts by a negative number.
-			 */
-			mark_reg_unknown(env, regs, insn->dst_reg);
-			break;
-		}
-
-		/* Upon reaching here, src_known is true and
-		 * umax_val is equal to umin_val.
-		 */
-		if (insn_bitness == 32) {
-			dst_reg->smin_value = (u32)(((s32)dst_reg->smin_value) >> umin_val);
-			dst_reg->smax_value = (u32)(((s32)dst_reg->smax_value) >> umin_val);
-		} else {
-			dst_reg->smin_value >>= umin_val;
-			dst_reg->smax_value >>= umin_val;
-		}
-
-		dst_reg->var_off = tnum_arshift(dst_reg->var_off, umin_val,
-						insn_bitness);
-
-		/* blow away the dst_reg umin_value/umax_value and rely on
-		 * dst_reg var_off to refine the result.
-		 */
-		dst_reg->umin_value = 0;
-		dst_reg->umax_value = U64_MAX;
->>>>>>> c9429efc
 		__update_reg_bounds(dst_reg);
 		break;
 	case BPF_ARSH:
@@ -3780,8 +3668,6 @@
 			if (reg->type == type && reg->id == dst_reg->id)
 				reg->range = max(reg->range, new_range);
 		}
-<<<<<<< HEAD
-=======
 	}
 }
 
@@ -3810,93 +3696,6 @@
 			return 1;
 		if (!((reg->var_off.mask | reg->var_off.value) & val))
 			return 0;
-		break;
-	case BPF_JGT:
-		if (reg->umin_value > val)
-			return 1;
-		else if (reg->umax_value <= val)
-			return 0;
-		break;
-	case BPF_JSGT:
-		if (reg->smin_value > (s64)val)
-			return 1;
-		else if (reg->smax_value < (s64)val)
-			return 0;
-		break;
-	case BPF_JLT:
-		if (reg->umax_value < val)
-			return 1;
-		else if (reg->umin_value >= val)
-			return 0;
-		break;
-	case BPF_JSLT:
-		if (reg->smax_value < (s64)val)
-			return 1;
-		else if (reg->smin_value >= (s64)val)
-			return 0;
-		break;
-	case BPF_JGE:
-		if (reg->umin_value >= val)
-			return 1;
-		else if (reg->umax_value < val)
-			return 0;
-		break;
-	case BPF_JSGE:
-		if (reg->smin_value >= (s64)val)
-			return 1;
-		else if (reg->smax_value < (s64)val)
-			return 0;
-		break;
-	case BPF_JLE:
-		if (reg->umax_value <= val)
-			return 1;
-		else if (reg->umin_value > val)
-			return 0;
-		break;
-	case BPF_JSLE:
-		if (reg->smax_value <= (s64)val)
-			return 1;
-		else if (reg->smin_value > (s64)val)
-			return 0;
-		break;
->>>>>>> c9429efc
-	}
-
-	return -1;
-}
-
-/* compute branch direction of the expression "if (reg opcode val) goto target;"
- * and return:
- *  1 - branch will be taken and "goto target" will be executed
- *  0 - branch will not be taken and fall-through to next insn
- * -1 - unknown. Example: "if (reg < 5)" is unknown when register value range [0,10]
- */
-static int is_branch_taken(struct bpf_reg_state *reg, u64 val, u8 opcode)
-{
-	if (__is_pointer_value(false, reg))
-		return -1;
-
-	switch (opcode) {
-	case BPF_JEQ:
-		if (tnum_is_const(reg->var_off))
-			return !!tnum_equals_const(reg->var_off, val);
-		break;
-	case BPF_JNE:
-		if (tnum_is_const(reg->var_off))
-			return !tnum_equals_const(reg->var_off, val);
-		break;
-	case BPF_JSET:
-		if ((~reg->var_off.mask & reg->var_off.value) & val)
-			return 1;
-		if (!((reg->var_off.mask | reg->var_off.value) & val))
-			return 0;
-		break;
-	case BPF_JSET:
-		false_reg->var_off = tnum_and(false_reg->var_off,
-					      tnum_const(~val));
-		if (is_power_of_2(val))
-			true_reg->var_off = tnum_or(true_reg->var_off,
-						    tnum_const(val));
 		break;
 	case BPF_JGT:
 		if (reg->umin_value > val)
@@ -5240,7 +5039,6 @@
 				if (err)
 					return err;
 			}
-<<<<<<< HEAD
 		}
 	}
 
@@ -5257,24 +5055,6 @@
 					      &parent->stack[i].spilled_ptr);
 		}
 	}
-=======
-		}
-	}
-
-	/* ... and stack slots */
-	for (frame = 0; frame <= vstate->curframe; frame++) {
-		state = vstate->frame[frame];
-		parent = vparent->frame[frame];
-		for (i = 0; i < state->allocated_stack / BPF_REG_SIZE &&
-			    i < parent->allocated_stack / BPF_REG_SIZE; i++) {
-			if (parent->stack[i].spilled_ptr.live & REG_LIVE_READ)
-				continue;
-			if (state->stack[i].spilled_ptr.live & REG_LIVE_READ)
-				mark_reg_read(env, &state->stack[i].spilled_ptr,
-					      &parent->stack[i].spilled_ptr);
-		}
-	}
->>>>>>> c9429efc
 	return err;
 }
 
