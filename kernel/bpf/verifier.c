/* Copyright (c) 2011-2014 PLUMgrid, http://plumgrid.com
 * Copyright (c) 2016 Facebook
 * Copyright (c) 2018 Covalent IO, Inc. http://covalent.io
 *
 * This program is free software; you can redistribute it and/or
 * modify it under the terms of version 2 of the GNU General Public
 * License as published by the Free Software Foundation.
 *
 * This program is distributed in the hope that it will be useful, but
 * WITHOUT ANY WARRANTY; without even the implied warranty of
 * MERCHANTABILITY or FITNESS FOR A PARTICULAR PURPOSE. See the GNU
 * General Public License for more details.
 */
#include <uapi/linux/btf.h>
#include <linux/kernel.h>
#include <linux/types.h>
#include <linux/slab.h>
#include <linux/bpf.h>
#include <linux/btf.h>
#include <linux/bpf_verifier.h>
#include <linux/filter.h>
#include <net/netlink.h>
#include <linux/file.h>
#include <linux/vmalloc.h>
#include <linux/stringify.h>
#include <linux/bsearch.h>
#include <linux/sort.h>
#include <linux/perf_event.h>
#include <linux/ctype.h>

#include "disasm.h"

static const struct bpf_verifier_ops * const bpf_verifier_ops[] = {
#define BPF_PROG_TYPE(_id, _name) \
	[_id] = & _name ## _verifier_ops,
#define BPF_MAP_TYPE(_id, _ops)
#include <linux/bpf_types.h>
#undef BPF_PROG_TYPE
#undef BPF_MAP_TYPE
};

/* bpf_check() is a static code analyzer that walks eBPF program
 * instruction by instruction and updates register/stack state.
 * All paths of conditional branches are analyzed until 'bpf_exit' insn.
 *
 * The first pass is depth-first-search to check that the program is a DAG.
 * It rejects the following programs:
 * - larger than BPF_MAXINSNS insns
 * - if loop is present (detected via back-edge)
 * - unreachable insns exist (shouldn't be a forest. program = one function)
 * - out of bounds or malformed jumps
 * The second pass is all possible path descent from the 1st insn.
 * Since it's analyzing all pathes through the program, the length of the
 * analysis is limited to 64k insn, which may be hit even if total number of
 * insn is less then 4K, but there are too many branches that change stack/regs.
 * Number of 'branches to be analyzed' is limited to 1k
 *
 * On entry to each instruction, each register has a type, and the instruction
 * changes the types of the registers depending on instruction semantics.
 * If instruction is BPF_MOV64_REG(BPF_REG_1, BPF_REG_5), then type of R5 is
 * copied to R1.
 *
 * All registers are 64-bit.
 * R0 - return register
 * R1-R5 argument passing registers
 * R6-R9 callee saved registers
 * R10 - frame pointer read-only
 *
 * At the start of BPF program the register R1 contains a pointer to bpf_context
 * and has type PTR_TO_CTX.
 *
 * Verifier tracks arithmetic operations on pointers in case:
 *    BPF_MOV64_REG(BPF_REG_1, BPF_REG_10),
 *    BPF_ALU64_IMM(BPF_ADD, BPF_REG_1, -20),
 * 1st insn copies R10 (which has FRAME_PTR) type into R1
 * and 2nd arithmetic instruction is pattern matched to recognize
 * that it wants to construct a pointer to some element within stack.
 * So after 2nd insn, the register R1 has type PTR_TO_STACK
 * (and -20 constant is saved for further stack bounds checking).
 * Meaning that this reg is a pointer to stack plus known immediate constant.
 *
 * Most of the time the registers have SCALAR_VALUE type, which
 * means the register has some value, but it's not a valid pointer.
 * (like pointer plus pointer becomes SCALAR_VALUE type)
 *
 * When verifier sees load or store instructions the type of base register
 * can be: PTR_TO_MAP_VALUE, PTR_TO_CTX, PTR_TO_STACK, PTR_TO_SOCKET. These are
 * four pointer types recognized by check_mem_access() function.
 *
 * PTR_TO_MAP_VALUE means that this register is pointing to 'map element value'
 * and the range of [ptr, ptr + map's value_size) is accessible.
 *
 * registers used to pass values to function calls are checked against
 * function argument constraints.
 *
 * ARG_PTR_TO_MAP_KEY is one of such argument constraints.
 * It means that the register type passed to this function must be
 * PTR_TO_STACK and it will be used inside the function as
 * 'pointer to map element key'
 *
 * For example the argument constraints for bpf_map_lookup_elem():
 *   .ret_type = RET_PTR_TO_MAP_VALUE_OR_NULL,
 *   .arg1_type = ARG_CONST_MAP_PTR,
 *   .arg2_type = ARG_PTR_TO_MAP_KEY,
 *
 * ret_type says that this function returns 'pointer to map elem value or null'
 * function expects 1st argument to be a const pointer to 'struct bpf_map' and
 * 2nd argument should be a pointer to stack, which will be used inside
 * the helper function as a pointer to map element key.
 *
 * On the kernel side the helper function looks like:
 * u64 bpf_map_lookup_elem(u64 r1, u64 r2, u64 r3, u64 r4, u64 r5)
 * {
 *    struct bpf_map *map = (struct bpf_map *) (unsigned long) r1;
 *    void *key = (void *) (unsigned long) r2;
 *    void *value;
 *
 *    here kernel can access 'key' and 'map' pointers safely, knowing that
 *    [key, key + map->key_size) bytes are valid and were initialized on
 *    the stack of eBPF program.
 * }
 *
 * Corresponding eBPF program may look like:
 *    BPF_MOV64_REG(BPF_REG_2, BPF_REG_10),  // after this insn R2 type is FRAME_PTR
 *    BPF_ALU64_IMM(BPF_ADD, BPF_REG_2, -4), // after this insn R2 type is PTR_TO_STACK
 *    BPF_LD_MAP_FD(BPF_REG_1, map_fd),      // after this insn R1 type is CONST_PTR_TO_MAP
 *    BPF_RAW_INSN(BPF_JMP | BPF_CALL, 0, 0, 0, BPF_FUNC_map_lookup_elem),
 * here verifier looks at prototype of map_lookup_elem() and sees:
 * .arg1_type == ARG_CONST_MAP_PTR and R1->type == CONST_PTR_TO_MAP, which is ok,
 * Now verifier knows that this map has key of R1->map_ptr->key_size bytes
 *
 * Then .arg2_type == ARG_PTR_TO_MAP_KEY and R2->type == PTR_TO_STACK, ok so far,
 * Now verifier checks that [R2, R2 + map's key_size) are within stack limits
 * and were initialized prior to this call.
 * If it's ok, then verifier allows this BPF_CALL insn and looks at
 * .ret_type which is RET_PTR_TO_MAP_VALUE_OR_NULL, so it sets
 * R0->type = PTR_TO_MAP_VALUE_OR_NULL which means bpf_map_lookup_elem() function
 * returns ether pointer to map value or NULL.
 *
 * When type PTR_TO_MAP_VALUE_OR_NULL passes through 'if (reg != 0) goto +off'
 * insn, the register holding that pointer in the true branch changes state to
 * PTR_TO_MAP_VALUE and the same register changes state to CONST_IMM in the false
 * branch. See check_cond_jmp_op().
 *
 * After the call R0 is set to return type of the function and registers R1-R5
 * are set to NOT_INIT to indicate that they are no longer readable.
 *
 * The following reference types represent a potential reference to a kernel
 * resource which, after first being allocated, must be checked and freed by
 * the BPF program:
 * - PTR_TO_SOCKET_OR_NULL, PTR_TO_SOCKET
 *
 * When the verifier sees a helper call return a reference type, it allocates a
 * pointer id for the reference and stores it in the current function state.
 * Similar to the way that PTR_TO_MAP_VALUE_OR_NULL is converted into
 * PTR_TO_MAP_VALUE, PTR_TO_SOCKET_OR_NULL becomes PTR_TO_SOCKET when the type
 * passes through a NULL-check conditional. For the branch wherein the state is
 * changed to CONST_IMM, the verifier releases the reference.
 *
 * For each helper function that allocates a reference, such as
 * bpf_sk_lookup_tcp(), there is a corresponding release function, such as
 * bpf_sk_release(). When a reference type passes into the release function,
 * the verifier also releases the reference. If any unchecked or unreleased
 * reference remains at the end of the program, the verifier rejects it.
 */

/* verifier_state + insn_idx are pushed to stack when branch is encountered */
struct bpf_verifier_stack_elem {
	/* verifer state is 'st'
	 * before processing instruction 'insn_idx'
	 * and after processing instruction 'prev_insn_idx'
	 */
	struct bpf_verifier_state st;
	int insn_idx;
	int prev_insn_idx;
	struct bpf_verifier_stack_elem *next;
};

#define BPF_COMPLEXITY_LIMIT_INSNS	131072
#define BPF_COMPLEXITY_LIMIT_STACK	1024
#define BPF_COMPLEXITY_LIMIT_STATES	64

#define BPF_MAP_PTR_UNPRIV	1UL
#define BPF_MAP_PTR_POISON	((void *)((0xeB9FUL << 1) +	\
					  POISON_POINTER_DELTA))
#define BPF_MAP_PTR(X)		((struct bpf_map *)((X) & ~BPF_MAP_PTR_UNPRIV))

static bool bpf_map_ptr_poisoned(const struct bpf_insn_aux_data *aux)
{
	return BPF_MAP_PTR(aux->map_state) == BPF_MAP_PTR_POISON;
}

static bool bpf_map_ptr_unpriv(const struct bpf_insn_aux_data *aux)
{
	return aux->map_state & BPF_MAP_PTR_UNPRIV;
}

static void bpf_map_ptr_store(struct bpf_insn_aux_data *aux,
			      const struct bpf_map *map, bool unpriv)
{
	BUILD_BUG_ON((unsigned long)BPF_MAP_PTR_POISON & BPF_MAP_PTR_UNPRIV);
	unpriv |= bpf_map_ptr_unpriv(aux);
	aux->map_state = (unsigned long)map |
			 (unpriv ? BPF_MAP_PTR_UNPRIV : 0UL);
}

struct bpf_call_arg_meta {
	struct bpf_map *map_ptr;
	bool raw_mode;
	bool pkt_access;
	int regno;
	int access_size;
	s64 msize_smax_value;
	u64 msize_umax_value;
	int ptr_id;
};

static DEFINE_MUTEX(bpf_verifier_lock);

static const struct bpf_line_info *
find_linfo(const struct bpf_verifier_env *env, u32 insn_off)
{
	const struct bpf_line_info *linfo;
	const struct bpf_prog *prog;
	u32 i, nr_linfo;

	prog = env->prog;
	nr_linfo = prog->aux->nr_linfo;

	if (!nr_linfo || insn_off >= prog->len)
		return NULL;

	linfo = prog->aux->linfo;
	for (i = 1; i < nr_linfo; i++)
		if (insn_off < linfo[i].insn_off)
			break;

	return &linfo[i - 1];
}

void bpf_verifier_vlog(struct bpf_verifier_log *log, const char *fmt,
		       va_list args)
{
	unsigned int n;

	n = vscnprintf(log->kbuf, BPF_VERIFIER_TMP_LOG_SIZE, fmt, args);

	WARN_ONCE(n >= BPF_VERIFIER_TMP_LOG_SIZE - 1,
		  "verifier log line truncated - local buffer too short\n");

	n = min(log->len_total - log->len_used - 1, n);
	log->kbuf[n] = '\0';

	if (!copy_to_user(log->ubuf + log->len_used, log->kbuf, n + 1))
		log->len_used += n;
	else
		log->ubuf = NULL;
}

/* log_level controls verbosity level of eBPF verifier.
 * bpf_verifier_log_write() is used to dump the verification trace to the log,
 * so the user can figure out what's wrong with the program
 */
__printf(2, 3) void bpf_verifier_log_write(struct bpf_verifier_env *env,
					   const char *fmt, ...)
{
	va_list args;

	if (!bpf_verifier_log_needed(&env->log))
		return;

	va_start(args, fmt);
	bpf_verifier_vlog(&env->log, fmt, args);
	va_end(args);
}
EXPORT_SYMBOL_GPL(bpf_verifier_log_write);

__printf(2, 3) static void verbose(void *private_data, const char *fmt, ...)
{
	struct bpf_verifier_env *env = private_data;
	va_list args;

	if (!bpf_verifier_log_needed(&env->log))
		return;

	va_start(args, fmt);
	bpf_verifier_vlog(&env->log, fmt, args);
	va_end(args);
}

static const char *ltrim(const char *s)
{
	while (isspace(*s))
		s++;

	return s;
}

__printf(3, 4) static void verbose_linfo(struct bpf_verifier_env *env,
					 u32 insn_off,
					 const char *prefix_fmt, ...)
{
	const struct bpf_line_info *linfo;

	if (!bpf_verifier_log_needed(&env->log))
		return;

	linfo = find_linfo(env, insn_off);
	if (!linfo || linfo == env->prev_linfo)
		return;

	if (prefix_fmt) {
		va_list args;

		va_start(args, prefix_fmt);
		bpf_verifier_vlog(&env->log, prefix_fmt, args);
		va_end(args);
	}

	verbose(env, "%s\n",
		ltrim(btf_name_by_offset(env->prog->aux->btf,
					 linfo->line_off)));

	env->prev_linfo = linfo;
}

static bool type_is_pkt_pointer(enum bpf_reg_type type)
{
	return type == PTR_TO_PACKET ||
	       type == PTR_TO_PACKET_META;
}

static bool reg_type_may_be_null(enum bpf_reg_type type)
{
	return type == PTR_TO_MAP_VALUE_OR_NULL ||
	       type == PTR_TO_SOCKET_OR_NULL;
}

static bool type_is_refcounted(enum bpf_reg_type type)
{
	return type == PTR_TO_SOCKET;
}

static bool type_is_refcounted_or_null(enum bpf_reg_type type)
{
	return type == PTR_TO_SOCKET || type == PTR_TO_SOCKET_OR_NULL;
}

static bool reg_is_refcounted(const struct bpf_reg_state *reg)
{
	return type_is_refcounted(reg->type);
}

static bool reg_is_refcounted_or_null(const struct bpf_reg_state *reg)
{
	return type_is_refcounted_or_null(reg->type);
}

static bool arg_type_is_refcounted(enum bpf_arg_type type)
{
	return type == ARG_PTR_TO_SOCKET;
}

/* Determine whether the function releases some resources allocated by another
 * function call. The first reference type argument will be assumed to be
 * released by release_reference().
 */
static bool is_release_function(enum bpf_func_id func_id)
{
	return func_id == BPF_FUNC_sk_release;
}

/* string representation of 'enum bpf_reg_type' */
static const char * const reg_type_str[] = {
	[NOT_INIT]		= "?",
	[SCALAR_VALUE]		= "inv",
	[PTR_TO_CTX]		= "ctx",
	[CONST_PTR_TO_MAP]	= "map_ptr",
	[PTR_TO_MAP_VALUE]	= "map_value",
	[PTR_TO_MAP_VALUE_OR_NULL] = "map_value_or_null",
	[PTR_TO_STACK]		= "fp",
	[PTR_TO_PACKET]		= "pkt",
	[PTR_TO_PACKET_META]	= "pkt_meta",
	[PTR_TO_PACKET_END]	= "pkt_end",
	[PTR_TO_FLOW_KEYS]	= "flow_keys",
	[PTR_TO_SOCKET]		= "sock",
	[PTR_TO_SOCKET_OR_NULL] = "sock_or_null",
};

static char slot_type_char[] = {
	[STACK_INVALID]	= '?',
	[STACK_SPILL]	= 'r',
	[STACK_MISC]	= 'm',
	[STACK_ZERO]	= '0',
};

static void print_liveness(struct bpf_verifier_env *env,
			   enum bpf_reg_liveness live)
{
	if (live & (REG_LIVE_READ | REG_LIVE_WRITTEN | REG_LIVE_DONE))
	    verbose(env, "_");
	if (live & REG_LIVE_READ)
		verbose(env, "r");
	if (live & REG_LIVE_WRITTEN)
		verbose(env, "w");
	if (live & REG_LIVE_DONE)
		verbose(env, "D");
}

static struct bpf_func_state *func(struct bpf_verifier_env *env,
				   const struct bpf_reg_state *reg)
{
	struct bpf_verifier_state *cur = env->cur_state;

	return cur->frame[reg->frameno];
}

static void print_verifier_state(struct bpf_verifier_env *env,
				 const struct bpf_func_state *state)
{
	const struct bpf_reg_state *reg;
	enum bpf_reg_type t;
	int i;

	if (state->frameno)
		verbose(env, " frame%d:", state->frameno);
	for (i = 0; i < MAX_BPF_REG; i++) {
		reg = &state->regs[i];
		t = reg->type;
		if (t == NOT_INIT)
			continue;
		verbose(env, " R%d", i);
		print_liveness(env, reg->live);
		verbose(env, "=%s", reg_type_str[t]);
		if ((t == SCALAR_VALUE || t == PTR_TO_STACK) &&
		    tnum_is_const(reg->var_off)) {
			/* reg->off should be 0 for SCALAR_VALUE */
			verbose(env, "%lld", reg->var_off.value + reg->off);
			if (t == PTR_TO_STACK)
				verbose(env, ",call_%d", func(env, reg)->callsite);
		} else {
			verbose(env, "(id=%d", reg->id);
			if (t != SCALAR_VALUE)
				verbose(env, ",off=%d", reg->off);
			if (type_is_pkt_pointer(t))
				verbose(env, ",r=%d", reg->range);
			else if (t == CONST_PTR_TO_MAP ||
				 t == PTR_TO_MAP_VALUE ||
				 t == PTR_TO_MAP_VALUE_OR_NULL)
				verbose(env, ",ks=%d,vs=%d",
					reg->map_ptr->key_size,
					reg->map_ptr->value_size);
			if (tnum_is_const(reg->var_off)) {
				/* Typically an immediate SCALAR_VALUE, but
				 * could be a pointer whose offset is too big
				 * for reg->off
				 */
				verbose(env, ",imm=%llx", reg->var_off.value);
			} else {
				if (reg->smin_value != reg->umin_value &&
				    reg->smin_value != S64_MIN)
					verbose(env, ",smin_value=%lld",
						(long long)reg->smin_value);
				if (reg->smax_value != reg->umax_value &&
				    reg->smax_value != S64_MAX)
					verbose(env, ",smax_value=%lld",
						(long long)reg->smax_value);
				if (reg->umin_value != 0)
					verbose(env, ",umin_value=%llu",
						(unsigned long long)reg->umin_value);
				if (reg->umax_value != U64_MAX)
					verbose(env, ",umax_value=%llu",
						(unsigned long long)reg->umax_value);
				if (!tnum_is_unknown(reg->var_off)) {
					char tn_buf[48];

					tnum_strn(tn_buf, sizeof(tn_buf), reg->var_off);
					verbose(env, ",var_off=%s", tn_buf);
				}
			}
			verbose(env, ")");
		}
	}
	for (i = 0; i < state->allocated_stack / BPF_REG_SIZE; i++) {
		char types_buf[BPF_REG_SIZE + 1];
		bool valid = false;
		int j;

		for (j = 0; j < BPF_REG_SIZE; j++) {
			if (state->stack[i].slot_type[j] != STACK_INVALID)
				valid = true;
			types_buf[j] = slot_type_char[
					state->stack[i].slot_type[j]];
		}
		types_buf[BPF_REG_SIZE] = 0;
		if (!valid)
			continue;
		verbose(env, " fp%d", (-i - 1) * BPF_REG_SIZE);
		print_liveness(env, state->stack[i].spilled_ptr.live);
		if (state->stack[i].slot_type[0] == STACK_SPILL)
			verbose(env, "=%s",
				reg_type_str[state->stack[i].spilled_ptr.type]);
		else
			verbose(env, "=%s", types_buf);
	}
	if (state->acquired_refs && state->refs[0].id) {
		verbose(env, " refs=%d", state->refs[0].id);
		for (i = 1; i < state->acquired_refs; i++)
			if (state->refs[i].id)
				verbose(env, ",%d", state->refs[i].id);
	}
	verbose(env, "\n");
}

#define COPY_STATE_FN(NAME, COUNT, FIELD, SIZE)				\
static int copy_##NAME##_state(struct bpf_func_state *dst,		\
			       const struct bpf_func_state *src)	\
{									\
	if (!src->FIELD)						\
		return 0;						\
	if (WARN_ON_ONCE(dst->COUNT < src->COUNT)) {			\
		/* internal bug, make state invalid to reject the program */ \
		memset(dst, 0, sizeof(*dst));				\
		return -EFAULT;						\
	}								\
	memcpy(dst->FIELD, src->FIELD,					\
	       sizeof(*src->FIELD) * (src->COUNT / SIZE));		\
	return 0;							\
}
/* copy_reference_state() */
COPY_STATE_FN(reference, acquired_refs, refs, 1)
/* copy_stack_state() */
COPY_STATE_FN(stack, allocated_stack, stack, BPF_REG_SIZE)
#undef COPY_STATE_FN

#define REALLOC_STATE_FN(NAME, COUNT, FIELD, SIZE)			\
static int realloc_##NAME##_state(struct bpf_func_state *state, int size, \
				  bool copy_old)			\
{									\
	u32 old_size = state->COUNT;					\
	struct bpf_##NAME##_state *new_##FIELD;				\
	int slot = size / SIZE;						\
									\
	if (size <= old_size || !size) {				\
		if (copy_old)						\
			return 0;					\
		state->COUNT = slot * SIZE;				\
		if (!size && old_size) {				\
			kfree(state->FIELD);				\
			state->FIELD = NULL;				\
		}							\
		return 0;						\
	}								\
	new_##FIELD = kmalloc_array(slot, sizeof(struct bpf_##NAME##_state), \
				    GFP_KERNEL);			\
	if (!new_##FIELD)						\
		return -ENOMEM;						\
	if (copy_old) {							\
		if (state->FIELD)					\
			memcpy(new_##FIELD, state->FIELD,		\
			       sizeof(*new_##FIELD) * (old_size / SIZE)); \
		memset(new_##FIELD + old_size / SIZE, 0,		\
		       sizeof(*new_##FIELD) * (size - old_size) / SIZE); \
	}								\
	state->COUNT = slot * SIZE;					\
	kfree(state->FIELD);						\
	state->FIELD = new_##FIELD;					\
	return 0;							\
}
/* realloc_reference_state() */
REALLOC_STATE_FN(reference, acquired_refs, refs, 1)
/* realloc_stack_state() */
REALLOC_STATE_FN(stack, allocated_stack, stack, BPF_REG_SIZE)
#undef REALLOC_STATE_FN

/* do_check() starts with zero-sized stack in struct bpf_verifier_state to
 * make it consume minimal amount of memory. check_stack_write() access from
 * the program calls into realloc_func_state() to grow the stack size.
 * Note there is a non-zero 'parent' pointer inside bpf_verifier_state
 * which realloc_stack_state() copies over. It points to previous
 * bpf_verifier_state which is never reallocated.
 */
static int realloc_func_state(struct bpf_func_state *state, int stack_size,
			      int refs_size, bool copy_old)
{
	int err = realloc_reference_state(state, refs_size, copy_old);
	if (err)
		return err;
	return realloc_stack_state(state, stack_size, copy_old);
}

/* Acquire a pointer id from the env and update the state->refs to include
 * this new pointer reference.
 * On success, returns a valid pointer id to associate with the register
 * On failure, returns a negative errno.
 */
static int acquire_reference_state(struct bpf_verifier_env *env, int insn_idx)
{
	struct bpf_func_state *state = cur_func(env);
	int new_ofs = state->acquired_refs;
	int id, err;

	err = realloc_reference_state(state, state->acquired_refs + 1, true);
	if (err)
		return err;
	id = ++env->id_gen;
	state->refs[new_ofs].id = id;
	state->refs[new_ofs].insn_idx = insn_idx;

	return id;
}

/* release function corresponding to acquire_reference_state(). Idempotent. */
static int __release_reference_state(struct bpf_func_state *state, int ptr_id)
{
	int i, last_idx;

	if (!ptr_id)
		return -EFAULT;

	last_idx = state->acquired_refs - 1;
	for (i = 0; i < state->acquired_refs; i++) {
		if (state->refs[i].id == ptr_id) {
			if (last_idx && i != last_idx)
				memcpy(&state->refs[i], &state->refs[last_idx],
				       sizeof(*state->refs));
			memset(&state->refs[last_idx], 0, sizeof(*state->refs));
			state->acquired_refs--;
			return 0;
		}
	}
	return -EFAULT;
}

/* variation on the above for cases where we expect that there must be an
 * outstanding reference for the specified ptr_id.
 */
static int release_reference_state(struct bpf_verifier_env *env, int ptr_id)
{
	struct bpf_func_state *state = cur_func(env);
	int err;

	err = __release_reference_state(state, ptr_id);
	if (WARN_ON_ONCE(err != 0))
		verbose(env, "verifier internal error: can't release reference\n");
	return err;
}

static int transfer_reference_state(struct bpf_func_state *dst,
				    struct bpf_func_state *src)
{
	int err = realloc_reference_state(dst, src->acquired_refs, false);
	if (err)
		return err;
	err = copy_reference_state(dst, src);
	if (err)
		return err;
	return 0;
}

static void free_func_state(struct bpf_func_state *state)
{
	if (!state)
		return;
	kfree(state->refs);
	kfree(state->stack);
	kfree(state);
}

static void free_verifier_state(struct bpf_verifier_state *state,
				bool free_self)
{
	int i;

	for (i = 0; i <= state->curframe; i++) {
		free_func_state(state->frame[i]);
		state->frame[i] = NULL;
	}
	if (free_self)
		kfree(state);
}

/* copy verifier state from src to dst growing dst stack space
 * when necessary to accommodate larger src stack
 */
static int copy_func_state(struct bpf_func_state *dst,
			   const struct bpf_func_state *src)
{
	int err;

	err = realloc_func_state(dst, src->allocated_stack, src->acquired_refs,
				 false);
	if (err)
		return err;
	memcpy(dst, src, offsetof(struct bpf_func_state, acquired_refs));
	err = copy_reference_state(dst, src);
	if (err)
		return err;
	return copy_stack_state(dst, src);
}

static int copy_verifier_state(struct bpf_verifier_state *dst_state,
			       const struct bpf_verifier_state *src)
{
	struct bpf_func_state *dst;
	int i, err;

	/* if dst has more stack frames then src frame, free them */
	for (i = src->curframe + 1; i <= dst_state->curframe; i++) {
		free_func_state(dst_state->frame[i]);
		dst_state->frame[i] = NULL;
	}
	dst_state->speculative = src->speculative;
	dst_state->curframe = src->curframe;
	for (i = 0; i <= src->curframe; i++) {
		dst = dst_state->frame[i];
		if (!dst) {
			dst = kzalloc(sizeof(*dst), GFP_KERNEL);
			if (!dst)
				return -ENOMEM;
			dst_state->frame[i] = dst;
		}
		err = copy_func_state(dst, src->frame[i]);
		if (err)
			return err;
	}
	return 0;
}

static int pop_stack(struct bpf_verifier_env *env, int *prev_insn_idx,
		     int *insn_idx)
{
	struct bpf_verifier_state *cur = env->cur_state;
	struct bpf_verifier_stack_elem *elem, *head = env->head;
	int err;

	if (env->head == NULL)
		return -ENOENT;

	if (cur) {
		err = copy_verifier_state(cur, &head->st);
		if (err)
			return err;
	}
	if (insn_idx)
		*insn_idx = head->insn_idx;
	if (prev_insn_idx)
		*prev_insn_idx = head->prev_insn_idx;
	elem = head->next;
	free_verifier_state(&head->st, false);
	kfree(head);
	env->head = elem;
	env->stack_size--;
	return 0;
}

static struct bpf_verifier_state *push_stack(struct bpf_verifier_env *env,
					     int insn_idx, int prev_insn_idx,
					     bool speculative)
{
	struct bpf_verifier_state *cur = env->cur_state;
	struct bpf_verifier_stack_elem *elem;
	int err;

	elem = kzalloc(sizeof(struct bpf_verifier_stack_elem), GFP_KERNEL);
	if (!elem)
		goto err;

	elem->insn_idx = insn_idx;
	elem->prev_insn_idx = prev_insn_idx;
	elem->next = env->head;
	env->head = elem;
	env->stack_size++;
	err = copy_verifier_state(&elem->st, cur);
	if (err)
		goto err;
	elem->st.speculative |= speculative;
	if (env->stack_size > BPF_COMPLEXITY_LIMIT_STACK) {
		verbose(env, "BPF program is too complex\n");
		goto err;
	}
	return &elem->st;
err:
	free_verifier_state(env->cur_state, true);
	env->cur_state = NULL;
	/* pop all elements and return */
	while (!pop_stack(env, NULL, NULL));
	return NULL;
}

#define CALLER_SAVED_REGS 6
static const int caller_saved[CALLER_SAVED_REGS] = {
	BPF_REG_0, BPF_REG_1, BPF_REG_2, BPF_REG_3, BPF_REG_4, BPF_REG_5
};

static void __mark_reg_not_init(struct bpf_reg_state *reg);

/* Mark the unknown part of a register (variable offset or scalar value) as
 * known to have the value @imm.
 */
static void __mark_reg_known(struct bpf_reg_state *reg, u64 imm)
{
	/* Clear id, off, and union(map_ptr, range) */
	memset(((u8 *)reg) + sizeof(reg->type), 0,
	       offsetof(struct bpf_reg_state, var_off) - sizeof(reg->type));
	reg->var_off = tnum_const(imm);
	reg->smin_value = (s64)imm;
	reg->smax_value = (s64)imm;
	reg->umin_value = imm;
	reg->umax_value = imm;
}

/* Mark the 'variable offset' part of a register as zero.  This should be
 * used only on registers holding a pointer type.
 */
static void __mark_reg_known_zero(struct bpf_reg_state *reg)
{
	__mark_reg_known(reg, 0);
}

static void __mark_reg_const_zero(struct bpf_reg_state *reg)
{
	__mark_reg_known(reg, 0);
	reg->type = SCALAR_VALUE;
}

static void mark_reg_known_zero(struct bpf_verifier_env *env,
				struct bpf_reg_state *regs, u32 regno)
{
	if (WARN_ON(regno >= MAX_BPF_REG)) {
		verbose(env, "mark_reg_known_zero(regs, %u)\n", regno);
		/* Something bad happened, let's kill all regs */
		for (regno = 0; regno < MAX_BPF_REG; regno++)
			__mark_reg_not_init(regs + regno);
		return;
	}
	__mark_reg_known_zero(regs + regno);
}

static bool reg_is_pkt_pointer(const struct bpf_reg_state *reg)
{
	return type_is_pkt_pointer(reg->type);
}

static bool reg_is_pkt_pointer_any(const struct bpf_reg_state *reg)
{
	return reg_is_pkt_pointer(reg) ||
	       reg->type == PTR_TO_PACKET_END;
}

/* Unmodified PTR_TO_PACKET[_META,_END] register from ctx access. */
static bool reg_is_init_pkt_pointer(const struct bpf_reg_state *reg,
				    enum bpf_reg_type which)
{
	/* The register can already have a range from prior markings.
	 * This is fine as long as it hasn't been advanced from its
	 * origin.
	 */
	return reg->type == which &&
	       reg->id == 0 &&
	       reg->off == 0 &&
	       tnum_equals_const(reg->var_off, 0);
}

/* Attempts to improve min/max values based on var_off information */
static void __update_reg_bounds(struct bpf_reg_state *reg)
{
	/* min signed is max(sign bit) | min(other bits) */
	reg->smin_value = max_t(s64, reg->smin_value,
				reg->var_off.value | (reg->var_off.mask & S64_MIN));
	/* max signed is min(sign bit) | max(other bits) */
	reg->smax_value = min_t(s64, reg->smax_value,
				reg->var_off.value | (reg->var_off.mask & S64_MAX));
	reg->umin_value = max(reg->umin_value, reg->var_off.value);
	reg->umax_value = min(reg->umax_value,
			      reg->var_off.value | reg->var_off.mask);
}

/* Uses signed min/max values to inform unsigned, and vice-versa */
static void __reg_deduce_bounds(struct bpf_reg_state *reg)
{
	/* Learn sign from signed bounds.
	 * If we cannot cross the sign boundary, then signed and unsigned bounds
	 * are the same, so combine.  This works even in the negative case, e.g.
	 * -3 s<= x s<= -1 implies 0xf...fd u<= x u<= 0xf...ff.
	 */
	if (reg->smin_value >= 0 || reg->smax_value < 0) {
		reg->smin_value = reg->umin_value = max_t(u64, reg->smin_value,
							  reg->umin_value);
		reg->smax_value = reg->umax_value = min_t(u64, reg->smax_value,
							  reg->umax_value);
		return;
	}
	/* Learn sign from unsigned bounds.  Signed bounds cross the sign
	 * boundary, so we must be careful.
	 */
	if ((s64)reg->umax_value >= 0) {
		/* Positive.  We can't learn anything from the smin, but smax
		 * is positive, hence safe.
		 */
		reg->smin_value = reg->umin_value;
		reg->smax_value = reg->umax_value = min_t(u64, reg->smax_value,
							  reg->umax_value);
	} else if ((s64)reg->umin_value < 0) {
		/* Negative.  We can't learn anything from the smax, but smin
		 * is negative, hence safe.
		 */
		reg->smin_value = reg->umin_value = max_t(u64, reg->smin_value,
							  reg->umin_value);
		reg->smax_value = reg->umax_value;
	}
}

/* Attempts to improve var_off based on unsigned min/max information */
static void __reg_bound_offset(struct bpf_reg_state *reg)
{
	reg->var_off = tnum_intersect(reg->var_off,
				      tnum_range(reg->umin_value,
						 reg->umax_value));
}

/* Reset the min/max bounds of a register */
static void __mark_reg_unbounded(struct bpf_reg_state *reg)
{
	reg->smin_value = S64_MIN;
	reg->smax_value = S64_MAX;
	reg->umin_value = 0;
	reg->umax_value = U64_MAX;
}

/* Mark a register as having a completely unknown (scalar) value. */
static void __mark_reg_unknown(struct bpf_reg_state *reg)
{
	/*
	 * Clear type, id, off, and union(map_ptr, range) and
	 * padding between 'type' and union
	 */
	memset(reg, 0, offsetof(struct bpf_reg_state, var_off));
	reg->type = SCALAR_VALUE;
	reg->var_off = tnum_unknown;
	reg->frameno = 0;
	__mark_reg_unbounded(reg);
}

static void mark_reg_unknown(struct bpf_verifier_env *env,
			     struct bpf_reg_state *regs, u32 regno)
{
	if (WARN_ON(regno >= MAX_BPF_REG)) {
		verbose(env, "mark_reg_unknown(regs, %u)\n", regno);
		/* Something bad happened, let's kill all regs except FP */
		for (regno = 0; regno < BPF_REG_FP; regno++)
			__mark_reg_not_init(regs + regno);
		return;
	}
	__mark_reg_unknown(regs + regno);
}

static void __mark_reg_not_init(struct bpf_reg_state *reg)
{
	__mark_reg_unknown(reg);
	reg->type = NOT_INIT;
}

static void mark_reg_not_init(struct bpf_verifier_env *env,
			      struct bpf_reg_state *regs, u32 regno)
{
	if (WARN_ON(regno >= MAX_BPF_REG)) {
		verbose(env, "mark_reg_not_init(regs, %u)\n", regno);
		/* Something bad happened, let's kill all regs except FP */
		for (regno = 0; regno < BPF_REG_FP; regno++)
			__mark_reg_not_init(regs + regno);
		return;
	}
	__mark_reg_not_init(regs + regno);
}

static void init_reg_state(struct bpf_verifier_env *env,
			   struct bpf_func_state *state)
{
	struct bpf_reg_state *regs = state->regs;
	int i;

	for (i = 0; i < MAX_BPF_REG; i++) {
		mark_reg_not_init(env, regs, i);
		regs[i].live = REG_LIVE_NONE;
		regs[i].parent = NULL;
	}

	/* frame pointer */
	regs[BPF_REG_FP].type = PTR_TO_STACK;
	mark_reg_known_zero(env, regs, BPF_REG_FP);
	regs[BPF_REG_FP].frameno = state->frameno;

	/* 1st arg to a function */
	regs[BPF_REG_1].type = PTR_TO_CTX;
	mark_reg_known_zero(env, regs, BPF_REG_1);
}

#define BPF_MAIN_FUNC (-1)
static void init_func_state(struct bpf_verifier_env *env,
			    struct bpf_func_state *state,
			    int callsite, int frameno, int subprogno)
{
	state->callsite = callsite;
	state->frameno = frameno;
	state->subprogno = subprogno;
	init_reg_state(env, state);
}

enum reg_arg_type {
	SRC_OP,		/* register is used as source operand */
	DST_OP,		/* register is used as destination operand */
	DST_OP_NO_MARK	/* same as above, check only, don't mark */
};

static int cmp_subprogs(const void *a, const void *b)
{
	return ((struct bpf_subprog_info *)a)->start -
	       ((struct bpf_subprog_info *)b)->start;
}

static int find_subprog(struct bpf_verifier_env *env, int off)
{
	struct bpf_subprog_info *p;

	p = bsearch(&off, env->subprog_info, env->subprog_cnt,
		    sizeof(env->subprog_info[0]), cmp_subprogs);
	if (!p)
		return -ENOENT;
	return p - env->subprog_info;

}

static int add_subprog(struct bpf_verifier_env *env, int off)
{
	int insn_cnt = env->prog->len;
	int ret;

	if (off >= insn_cnt || off < 0) {
		verbose(env, "call to invalid destination\n");
		return -EINVAL;
	}
	ret = find_subprog(env, off);
	if (ret >= 0)
		return 0;
	if (env->subprog_cnt >= BPF_MAX_SUBPROGS) {
		verbose(env, "too many subprograms\n");
		return -E2BIG;
	}
	env->subprog_info[env->subprog_cnt++].start = off;
	sort(env->subprog_info, env->subprog_cnt,
	     sizeof(env->subprog_info[0]), cmp_subprogs, NULL);
	return 0;
}

static int check_subprogs(struct bpf_verifier_env *env)
{
	int i, ret, subprog_start, subprog_end, off, cur_subprog = 0;
	struct bpf_subprog_info *subprog = env->subprog_info;
	struct bpf_insn *insn = env->prog->insnsi;
	int insn_cnt = env->prog->len;

	/* Add entry function. */
	ret = add_subprog(env, 0);
	if (ret < 0)
		return ret;

	/* determine subprog starts. The end is one before the next starts */
	for (i = 0; i < insn_cnt; i++) {
		if (insn[i].code != (BPF_JMP | BPF_CALL))
			continue;
		if (insn[i].src_reg != BPF_PSEUDO_CALL)
			continue;
		if (!env->allow_ptr_leaks) {
			verbose(env, "function calls to other bpf functions are allowed for root only\n");
			return -EPERM;
		}
		ret = add_subprog(env, i + insn[i].imm + 1);
		if (ret < 0)
			return ret;
	}

	/* Add a fake 'exit' subprog which could simplify subprog iteration
	 * logic. 'subprog_cnt' should not be increased.
	 */
	subprog[env->subprog_cnt].start = insn_cnt;

	if (env->log.level > 1)
		for (i = 0; i < env->subprog_cnt; i++)
			verbose(env, "func#%d @%d\n", i, subprog[i].start);

	/* now check that all jumps are within the same subprog */
	subprog_start = subprog[cur_subprog].start;
	subprog_end = subprog[cur_subprog + 1].start;
	for (i = 0; i < insn_cnt; i++) {
		u8 code = insn[i].code;

		if (BPF_CLASS(code) != BPF_JMP)
			goto next;
		if (BPF_OP(code) == BPF_EXIT || BPF_OP(code) == BPF_CALL)
			goto next;
		off = i + insn[i].off + 1;
		if (off < subprog_start || off >= subprog_end) {
			verbose(env, "jump out of range from insn %d to %d\n", i, off);
			return -EINVAL;
		}
next:
		if (i == subprog_end - 1) {
			/* to avoid fall-through from one subprog into another
			 * the last insn of the subprog should be either exit
			 * or unconditional jump back
			 */
			if (code != (BPF_JMP | BPF_EXIT) &&
			    code != (BPF_JMP | BPF_JA)) {
				verbose(env, "last insn is not an exit or jmp\n");
				return -EINVAL;
			}
			subprog_start = subprog_end;
			cur_subprog++;
			if (cur_subprog < env->subprog_cnt)
				subprog_end = subprog[cur_subprog + 1].start;
		}
	}
	return 0;
}

/* Parentage chain of this register (or stack slot) should take care of all
 * issues like callee-saved registers, stack slot allocation time, etc.
 */
static int mark_reg_read(struct bpf_verifier_env *env,
			 const struct bpf_reg_state *state,
			 struct bpf_reg_state *parent)
{
	bool writes = parent == state->parent; /* Observe write marks */

	while (parent) {
		/* if read wasn't screened by an earlier write ... */
		if (writes && state->live & REG_LIVE_WRITTEN)
			break;
		if (parent->live & REG_LIVE_DONE) {
			verbose(env, "verifier BUG type %s var_off %lld off %d\n",
				reg_type_str[parent->type],
				parent->var_off.value, parent->off);
			return -EFAULT;
		}
		/* ... then we depend on parent's value */
		parent->live |= REG_LIVE_READ;
		state = parent;
		parent = state->parent;
		writes = true;
	}
	return 0;
}

static int check_reg_arg(struct bpf_verifier_env *env, u32 regno,
			 enum reg_arg_type t)
{
	struct bpf_verifier_state *vstate = env->cur_state;
	struct bpf_func_state *state = vstate->frame[vstate->curframe];
	struct bpf_reg_state *regs = state->regs;

	if (regno >= MAX_BPF_REG) {
		verbose(env, "R%d is invalid\n", regno);
		return -EINVAL;
	}

	if (t == SRC_OP) {
		/* check whether register used as source operand can be read */
		if (regs[regno].type == NOT_INIT) {
			verbose(env, "R%d !read_ok\n", regno);
			return -EACCES;
		}
		/* We don't need to worry about FP liveness because it's read-only */
		if (regno != BPF_REG_FP)
			return mark_reg_read(env, &regs[regno],
					     regs[regno].parent);
	} else {
		/* check whether register used as dest operand can be written to */
		if (regno == BPF_REG_FP) {
			verbose(env, "frame pointer is read only\n");
			return -EACCES;
		}
		regs[regno].live |= REG_LIVE_WRITTEN;
		if (t == DST_OP)
			mark_reg_unknown(env, regs, regno);
	}
	return 0;
}

static bool is_spillable_regtype(enum bpf_reg_type type)
{
	switch (type) {
	case PTR_TO_MAP_VALUE:
	case PTR_TO_MAP_VALUE_OR_NULL:
	case PTR_TO_STACK:
	case PTR_TO_CTX:
	case PTR_TO_PACKET:
	case PTR_TO_PACKET_META:
	case PTR_TO_PACKET_END:
	case PTR_TO_FLOW_KEYS:
	case CONST_PTR_TO_MAP:
	case PTR_TO_SOCKET:
	case PTR_TO_SOCKET_OR_NULL:
		return true;
	default:
		return false;
	}
}

/* Does this register contain a constant zero? */
static bool register_is_null(struct bpf_reg_state *reg)
{
	return reg->type == SCALAR_VALUE && tnum_equals_const(reg->var_off, 0);
}

/* check_stack_read/write functions track spill/fill of registers,
 * stack boundary and alignment are checked in check_mem_access()
 */
static int check_stack_write(struct bpf_verifier_env *env,
			     struct bpf_func_state *state, /* func where register points to */
			     int off, int size, int value_regno, int insn_idx)
{
	struct bpf_func_state *cur; /* state of the current function */
	int i, slot = -off - 1, spi = slot / BPF_REG_SIZE, err;
	enum bpf_reg_type type;

	err = realloc_func_state(state, round_up(slot + 1, BPF_REG_SIZE),
				 state->acquired_refs, true);
	if (err)
		return err;
	/* caller checked that off % size == 0 and -MAX_BPF_STACK <= off < 0,
	 * so it's aligned access and [off, off + size) are within stack limits
	 */
	if (!env->allow_ptr_leaks &&
	    state->stack[spi].slot_type[0] == STACK_SPILL &&
	    size != BPF_REG_SIZE) {
		verbose(env, "attempt to corrupt spilled pointer on stack\n");
		return -EACCES;
	}

	cur = env->cur_state->frame[env->cur_state->curframe];
	if (value_regno >= 0 &&
	    is_spillable_regtype((type = cur->regs[value_regno].type))) {

		/* register containing pointer is being spilled into stack */
		if (size != BPF_REG_SIZE) {
			verbose(env, "invalid size of register spill\n");
			return -EACCES;
		}

		if (state != cur && type == PTR_TO_STACK) {
			verbose(env, "cannot spill pointers to stack into stack frame of the caller\n");
			return -EINVAL;
		}

		/* save register state */
		state->stack[spi].spilled_ptr = cur->regs[value_regno];
		state->stack[spi].spilled_ptr.live |= REG_LIVE_WRITTEN;

		for (i = 0; i < BPF_REG_SIZE; i++) {
			if (state->stack[spi].slot_type[i] == STACK_MISC &&
			    !env->allow_ptr_leaks) {
				int *poff = &env->insn_aux_data[insn_idx].sanitize_stack_off;
				int soff = (-spi - 1) * BPF_REG_SIZE;

				/* detected reuse of integer stack slot with a pointer
				 * which means either llvm is reusing stack slot or
				 * an attacker is trying to exploit CVE-2018-3639
				 * (speculative store bypass)
				 * Have to sanitize that slot with preemptive
				 * store of zero.
				 */
				if (*poff && *poff != soff) {
					/* disallow programs where single insn stores
					 * into two different stack slots, since verifier
					 * cannot sanitize them
					 */
					verbose(env,
						"insn %d cannot access two stack slots fp%d and fp%d",
						insn_idx, *poff, soff);
					return -EINVAL;
				}
				*poff = soff;
			}
			state->stack[spi].slot_type[i] = STACK_SPILL;
		}
	} else {
		u8 type = STACK_MISC;

		/* regular write of data into stack destroys any spilled ptr */
		state->stack[spi].spilled_ptr.type = NOT_INIT;
		/* Mark slots as STACK_MISC if they belonged to spilled ptr. */
		if (state->stack[spi].slot_type[0] == STACK_SPILL)
			for (i = 0; i < BPF_REG_SIZE; i++)
				state->stack[spi].slot_type[i] = STACK_MISC;

		/* only mark the slot as written if all 8 bytes were written
		 * otherwise read propagation may incorrectly stop too soon
		 * when stack slots are partially written.
		 * This heuristic means that read propagation will be
		 * conservative, since it will add reg_live_read marks
		 * to stack slots all the way to first state when programs
		 * writes+reads less than 8 bytes
		 */
		if (size == BPF_REG_SIZE)
			state->stack[spi].spilled_ptr.live |= REG_LIVE_WRITTEN;

		/* when we zero initialize stack slots mark them as such */
		if (value_regno >= 0 &&
		    register_is_null(&cur->regs[value_regno]))
			type = STACK_ZERO;

		/* Mark slots affected by this stack write. */
		for (i = 0; i < size; i++)
			state->stack[spi].slot_type[(slot - i) % BPF_REG_SIZE] =
				type;
	}
	return 0;
}

static int check_stack_read(struct bpf_verifier_env *env,
			    struct bpf_func_state *reg_state /* func where register points to */,
			    int off, int size, int value_regno)
{
	struct bpf_verifier_state *vstate = env->cur_state;
	struct bpf_func_state *state = vstate->frame[vstate->curframe];
	int i, slot = -off - 1, spi = slot / BPF_REG_SIZE;
	u8 *stype;

	if (reg_state->allocated_stack <= slot) {
		verbose(env, "invalid read from stack off %d+0 size %d\n",
			off, size);
		return -EACCES;
	}
	stype = reg_state->stack[spi].slot_type;

	if (stype[0] == STACK_SPILL) {
		if (size != BPF_REG_SIZE) {
			verbose(env, "invalid size of register spill\n");
			return -EACCES;
		}
		for (i = 1; i < BPF_REG_SIZE; i++) {
			if (stype[(slot - i) % BPF_REG_SIZE] != STACK_SPILL) {
				verbose(env, "corrupted spill memory\n");
				return -EACCES;
			}
		}

		if (value_regno >= 0) {
			/* restore register state from stack */
			state->regs[value_regno] = reg_state->stack[spi].spilled_ptr;
			/* mark reg as written since spilled pointer state likely
			 * has its liveness marks cleared by is_state_visited()
			 * which resets stack/reg liveness for state transitions
			 */
			state->regs[value_regno].live |= REG_LIVE_WRITTEN;
		}
		mark_reg_read(env, &reg_state->stack[spi].spilled_ptr,
			      reg_state->stack[spi].spilled_ptr.parent);
		return 0;
	} else {
		int zeros = 0;

		for (i = 0; i < size; i++) {
			if (stype[(slot - i) % BPF_REG_SIZE] == STACK_MISC)
				continue;
			if (stype[(slot - i) % BPF_REG_SIZE] == STACK_ZERO) {
				zeros++;
				continue;
			}
			verbose(env, "invalid read from stack off %d+%d size %d\n",
				off, i, size);
			return -EACCES;
		}
		mark_reg_read(env, &reg_state->stack[spi].spilled_ptr,
			      reg_state->stack[spi].spilled_ptr.parent);
		if (value_regno >= 0) {
			if (zeros == size) {
				/* any size read into register is zero extended,
				 * so the whole register == const_zero
				 */
				__mark_reg_const_zero(&state->regs[value_regno]);
			} else {
				/* have read misc data from the stack */
				mark_reg_unknown(env, state->regs, value_regno);
			}
			state->regs[value_regno].live |= REG_LIVE_WRITTEN;
		}
		return 0;
	}
}

static int check_stack_access(struct bpf_verifier_env *env,
			      const struct bpf_reg_state *reg,
			      int off, int size)
{
	/* Stack accesses must be at a fixed offset, so that we
	 * can determine what type of data were returned. See
	 * check_stack_read().
	 */
	if (!tnum_is_const(reg->var_off)) {
		char tn_buf[48];

		tnum_strn(tn_buf, sizeof(tn_buf), reg->var_off);
		verbose(env, "variable stack access var_off=%s off=%d size=%d",
			tn_buf, off, size);
		return -EACCES;
	}

	if (off >= 0 || off < -MAX_BPF_STACK) {
		verbose(env, "invalid stack off=%d size=%d\n", off, size);
		return -EACCES;
	}

	return 0;
}

/* check read/write into map element returned by bpf_map_lookup_elem() */
static int __check_map_access(struct bpf_verifier_env *env, u32 regno, int off,
			      int size, bool zero_size_allowed)
{
	struct bpf_reg_state *regs = cur_regs(env);
	struct bpf_map *map = regs[regno].map_ptr;

	if (off < 0 || size < 0 || (size == 0 && !zero_size_allowed) ||
	    off + size > map->value_size) {
		verbose(env, "invalid access to map value, value_size=%d off=%d size=%d\n",
			map->value_size, off, size);
		return -EACCES;
	}
	return 0;
}

/* check read/write into a map element with possible variable offset */
static int check_map_access(struct bpf_verifier_env *env, u32 regno,
			    int off, int size, bool zero_size_allowed)
{
	struct bpf_verifier_state *vstate = env->cur_state;
	struct bpf_func_state *state = vstate->frame[vstate->curframe];
	struct bpf_reg_state *reg = &state->regs[regno];
	int err;

	/* We may have adjusted the register to this map value, so we
	 * need to try adding each of min_value and max_value to off
	 * to make sure our theoretical access will be safe.
	 */
	if (env->log.level)
		print_verifier_state(env, state);

	/* The minimum value is only important with signed
	 * comparisons where we can't assume the floor of a
	 * value is 0.  If we are using signed variables for our
	 * index'es we need to make sure that whatever we use
	 * will have a set floor within our range.
	 */
	if (reg->smin_value < 0 &&
	    (reg->smin_value == S64_MIN ||
	     (off + reg->smin_value != (s64)(s32)(off + reg->smin_value)) ||
	      reg->smin_value + off < 0)) {
		verbose(env, "R%d min value is negative, either use unsigned index or do a if (index >=0) check.\n",
			regno);
		return -EACCES;
	}
	err = __check_map_access(env, regno, reg->smin_value + off, size,
				 zero_size_allowed);
	if (err) {
		verbose(env, "R%d min value is outside of the array range\n",
			regno);
		return err;
	}

	/* If we haven't set a max value then we need to bail since we can't be
	 * sure we won't do bad things.
	 * If reg->umax_value + off could overflow, treat that as unbounded too.
	 */
	if (reg->umax_value >= BPF_MAX_VAR_OFF) {
		verbose(env, "R%d unbounded memory access, make sure to bounds check any array access into a map\n",
			regno);
		return -EACCES;
	}
	err = __check_map_access(env, regno, reg->umax_value + off, size,
				 zero_size_allowed);
	if (err)
		verbose(env, "R%d max value is outside of the array range\n",
			regno);
	return err;
}

#define MAX_PACKET_OFF 0xffff

static bool may_access_direct_pkt_data(struct bpf_verifier_env *env,
				       const struct bpf_call_arg_meta *meta,
				       enum bpf_access_type t)
{
	switch (env->prog->type) {
	/* Program types only with direct read access go here! */
	case BPF_PROG_TYPE_LWT_IN:
	case BPF_PROG_TYPE_LWT_OUT:
	case BPF_PROG_TYPE_LWT_SEG6LOCAL:
	case BPF_PROG_TYPE_SK_REUSEPORT:
	case BPF_PROG_TYPE_FLOW_DISSECTOR:
	case BPF_PROG_TYPE_CGROUP_SKB:
		if (t == BPF_WRITE)
			return false;
		/* fallthrough */

	/* Program types with direct read + write access go here! */
	case BPF_PROG_TYPE_SCHED_CLS:
	case BPF_PROG_TYPE_SCHED_ACT:
	case BPF_PROG_TYPE_XDP:
	case BPF_PROG_TYPE_LWT_XMIT:
	case BPF_PROG_TYPE_SK_SKB:
	case BPF_PROG_TYPE_SK_MSG:
		if (meta)
			return meta->pkt_access;

		env->seen_direct_write = true;
		return true;
	default:
		return false;
	}
}

static int __check_packet_access(struct bpf_verifier_env *env, u32 regno,
				 int off, int size, bool zero_size_allowed)
{
	struct bpf_reg_state *regs = cur_regs(env);
	struct bpf_reg_state *reg = &regs[regno];

	if (off < 0 || size < 0 || (size == 0 && !zero_size_allowed) ||
	    (u64)off + size > reg->range) {
		verbose(env, "invalid access to packet, off=%d size=%d, R%d(id=%d,off=%d,r=%d)\n",
			off, size, regno, reg->id, reg->off, reg->range);
		return -EACCES;
	}
	return 0;
}

static int check_packet_access(struct bpf_verifier_env *env, u32 regno, int off,
			       int size, bool zero_size_allowed)
{
	struct bpf_reg_state *regs = cur_regs(env);
	struct bpf_reg_state *reg = &regs[regno];
	int err;

	/* We may have added a variable offset to the packet pointer; but any
	 * reg->range we have comes after that.  We are only checking the fixed
	 * offset.
	 */

	/* We don't allow negative numbers, because we aren't tracking enough
	 * detail to prove they're safe.
	 */
	if (reg->smin_value < 0) {
		verbose(env, "R%d min value is negative, either use unsigned index or do a if (index >=0) check.\n",
			regno);
		return -EACCES;
	}
	err = __check_packet_access(env, regno, off, size, zero_size_allowed);
	if (err) {
		verbose(env, "R%d offset is outside of the packet\n", regno);
		return err;
	}

	/* __check_packet_access has made sure "off + size - 1" is within u16.
	 * reg->umax_value can't be bigger than MAX_PACKET_OFF which is 0xffff,
	 * otherwise find_good_pkt_pointers would have refused to set range info
	 * that __check_packet_access would have rejected this pkt access.
	 * Therefore, "off + reg->umax_value + size - 1" won't overflow u32.
	 */
	env->prog->aux->max_pkt_offset =
		max_t(u32, env->prog->aux->max_pkt_offset,
		      off + reg->umax_value + size - 1);

	return err;
}

/* check access to 'struct bpf_context' fields.  Supports fixed offsets only */
static int check_ctx_access(struct bpf_verifier_env *env, int insn_idx, int off, int size,
			    enum bpf_access_type t, enum bpf_reg_type *reg_type)
{
	struct bpf_insn_access_aux info = {
		.reg_type = *reg_type,
	};

	if (env->ops->is_valid_access &&
	    env->ops->is_valid_access(off, size, t, env->prog, &info)) {
		/* A non zero info.ctx_field_size indicates that this field is a
		 * candidate for later verifier transformation to load the whole
		 * field and then apply a mask when accessed with a narrower
		 * access than actual ctx access size. A zero info.ctx_field_size
		 * will only allow for whole field access and rejects any other
		 * type of narrower access.
		 */
		*reg_type = info.reg_type;

		env->insn_aux_data[insn_idx].ctx_field_size = info.ctx_field_size;
		/* remember the offset of last byte accessed in ctx */
		if (env->prog->aux->max_ctx_offset < off + size)
			env->prog->aux->max_ctx_offset = off + size;
		return 0;
	}

	verbose(env, "invalid bpf_context access off=%d size=%d\n", off, size);
	return -EACCES;
}

static int check_flow_keys_access(struct bpf_verifier_env *env, int off,
				  int size)
{
	if (size < 0 || off < 0 ||
	    (u64)off + size > sizeof(struct bpf_flow_keys)) {
		verbose(env, "invalid access to flow keys off=%d size=%d\n",
			off, size);
		return -EACCES;
	}
	return 0;
}

static int check_sock_access(struct bpf_verifier_env *env, int insn_idx,
			     u32 regno, int off, int size,
			     enum bpf_access_type t)
{
	struct bpf_reg_state *regs = cur_regs(env);
	struct bpf_reg_state *reg = &regs[regno];
	struct bpf_insn_access_aux info = {};

	if (reg->smin_value < 0) {
		verbose(env, "R%d min value is negative, either use unsigned index or do a if (index >=0) check.\n",
			regno);
		return -EACCES;
	}

	if (!bpf_sock_is_valid_access(off, size, t, &info)) {
		verbose(env, "invalid bpf_sock access off=%d size=%d\n",
			off, size);
		return -EACCES;
	}

	env->insn_aux_data[insn_idx].ctx_field_size = info.ctx_field_size;

	return 0;
}

static bool __is_pointer_value(bool allow_ptr_leaks,
			       const struct bpf_reg_state *reg)
{
	if (allow_ptr_leaks)
		return false;

	return reg->type != SCALAR_VALUE;
}

static struct bpf_reg_state *reg_state(struct bpf_verifier_env *env, int regno)
{
	return cur_regs(env) + regno;
}

static bool is_pointer_value(struct bpf_verifier_env *env, int regno)
{
	return __is_pointer_value(env->allow_ptr_leaks, reg_state(env, regno));
}

static bool is_ctx_reg(struct bpf_verifier_env *env, int regno)
{
	const struct bpf_reg_state *reg = reg_state(env, regno);

	return reg->type == PTR_TO_CTX ||
	       reg->type == PTR_TO_SOCKET;
}

static bool is_pkt_reg(struct bpf_verifier_env *env, int regno)
{
	const struct bpf_reg_state *reg = reg_state(env, regno);

	return type_is_pkt_pointer(reg->type);
}

static bool is_flow_key_reg(struct bpf_verifier_env *env, int regno)
{
	const struct bpf_reg_state *reg = reg_state(env, regno);

	/* Separate to is_ctx_reg() since we still want to allow BPF_ST here. */
	return reg->type == PTR_TO_FLOW_KEYS;
}

static int check_pkt_ptr_alignment(struct bpf_verifier_env *env,
				   const struct bpf_reg_state *reg,
				   int off, int size, bool strict)
{
	struct tnum reg_off;
	int ip_align;

	/* Byte size accesses are always allowed. */
	if (!strict || size == 1)
		return 0;

	/* For platforms that do not have a Kconfig enabling
	 * CONFIG_HAVE_EFFICIENT_UNALIGNED_ACCESS the value of
	 * NET_IP_ALIGN is universally set to '2'.  And on platforms
	 * that do set CONFIG_HAVE_EFFICIENT_UNALIGNED_ACCESS, we get
	 * to this code only in strict mode where we want to emulate
	 * the NET_IP_ALIGN==2 checking.  Therefore use an
	 * unconditional IP align value of '2'.
	 */
	ip_align = 2;

	reg_off = tnum_add(reg->var_off, tnum_const(ip_align + reg->off + off));
	if (!tnum_is_aligned(reg_off, size)) {
		char tn_buf[48];

		tnum_strn(tn_buf, sizeof(tn_buf), reg->var_off);
		verbose(env,
			"misaligned packet access off %d+%s+%d+%d size %d\n",
			ip_align, tn_buf, reg->off, off, size);
		return -EACCES;
	}

	return 0;
}

static int check_generic_ptr_alignment(struct bpf_verifier_env *env,
				       const struct bpf_reg_state *reg,
				       const char *pointer_desc,
				       int off, int size, bool strict)
{
	struct tnum reg_off;

	/* Byte size accesses are always allowed. */
	if (!strict || size == 1)
		return 0;

	reg_off = tnum_add(reg->var_off, tnum_const(reg->off + off));
	if (!tnum_is_aligned(reg_off, size)) {
		char tn_buf[48];

		tnum_strn(tn_buf, sizeof(tn_buf), reg->var_off);
		verbose(env, "misaligned %saccess off %s+%d+%d size %d\n",
			pointer_desc, tn_buf, reg->off, off, size);
		return -EACCES;
	}

	return 0;
}

static int check_ptr_alignment(struct bpf_verifier_env *env,
			       const struct bpf_reg_state *reg, int off,
			       int size, bool strict_alignment_once)
{
	bool strict = env->strict_alignment || strict_alignment_once;
	const char *pointer_desc = "";

	switch (reg->type) {
	case PTR_TO_PACKET:
	case PTR_TO_PACKET_META:
		/* Special case, because of NET_IP_ALIGN. Given metadata sits
		 * right in front, treat it the very same way.
		 */
		return check_pkt_ptr_alignment(env, reg, off, size, strict);
	case PTR_TO_FLOW_KEYS:
		pointer_desc = "flow keys ";
		break;
	case PTR_TO_MAP_VALUE:
		pointer_desc = "value ";
		break;
	case PTR_TO_CTX:
		pointer_desc = "context ";
		break;
	case PTR_TO_STACK:
		pointer_desc = "stack ";
		/* The stack spill tracking logic in check_stack_write()
		 * and check_stack_read() relies on stack accesses being
		 * aligned.
		 */
		strict = true;
		break;
	case PTR_TO_SOCKET:
		pointer_desc = "sock ";
		break;
	default:
		break;
	}
	return check_generic_ptr_alignment(env, reg, pointer_desc, off, size,
					   strict);
}

static int update_stack_depth(struct bpf_verifier_env *env,
			      const struct bpf_func_state *func,
			      int off)
{
	u16 stack = env->subprog_info[func->subprogno].stack_depth;

	if (stack >= -off)
		return 0;

	/* update known max for given subprogram */
	env->subprog_info[func->subprogno].stack_depth = -off;
	return 0;
}

/* starting from main bpf function walk all instructions of the function
 * and recursively walk all callees that given function can call.
 * Ignore jump and exit insns.
 * Since recursion is prevented by check_cfg() this algorithm
 * only needs a local stack of MAX_CALL_FRAMES to remember callsites
 */
static int check_max_stack_depth(struct bpf_verifier_env *env)
{
	int depth = 0, frame = 0, idx = 0, i = 0, subprog_end;
	struct bpf_subprog_info *subprog = env->subprog_info;
	struct bpf_insn *insn = env->prog->insnsi;
	int ret_insn[MAX_CALL_FRAMES];
	int ret_prog[MAX_CALL_FRAMES];

process_func:
	/* round up to 32-bytes, since this is granularity
	 * of interpreter stack size
	 */
	depth += round_up(max_t(u32, subprog[idx].stack_depth, 1), 32);
	if (depth > MAX_BPF_STACK) {
		verbose(env, "combined stack size of %d calls is %d. Too large\n",
			frame + 1, depth);
		return -EACCES;
	}
continue_func:
	subprog_end = subprog[idx + 1].start;
	for (; i < subprog_end; i++) {
		if (insn[i].code != (BPF_JMP | BPF_CALL))
			continue;
		if (insn[i].src_reg != BPF_PSEUDO_CALL)
			continue;
		/* remember insn and function to return to */
		ret_insn[frame] = i + 1;
		ret_prog[frame] = idx;

		/* find the callee */
		i = i + insn[i].imm + 1;
		idx = find_subprog(env, i);
		if (idx < 0) {
			WARN_ONCE(1, "verifier bug. No program starts at insn %d\n",
				  i);
			return -EFAULT;
		}
		frame++;
		if (frame >= MAX_CALL_FRAMES) {
			WARN_ONCE(1, "verifier bug. Call stack is too deep\n");
			return -EFAULT;
		}
		goto process_func;
	}
	/* end of for() loop means the last insn of the 'subprog'
	 * was reached. Doesn't matter whether it was JA or EXIT
	 */
	if (frame == 0)
		return 0;
	depth -= round_up(max_t(u32, subprog[idx].stack_depth, 1), 32);
	frame--;
	i = ret_insn[frame];
	idx = ret_prog[frame];
	goto continue_func;
}

#ifndef CONFIG_BPF_JIT_ALWAYS_ON
static int get_callee_stack_depth(struct bpf_verifier_env *env,
				  const struct bpf_insn *insn, int idx)
{
	int start = idx + insn->imm + 1, subprog;

	subprog = find_subprog(env, start);
	if (subprog < 0) {
		WARN_ONCE(1, "verifier bug. No program starts at insn %d\n",
			  start);
		return -EFAULT;
	}
	return env->subprog_info[subprog].stack_depth;
}
#endif

static int check_ctx_reg(struct bpf_verifier_env *env,
			 const struct bpf_reg_state *reg, int regno)
{
	/* Access to ctx or passing it to a helper is only allowed in
	 * its original, unmodified form.
	 */

	if (reg->off) {
		verbose(env, "dereference of modified ctx ptr R%d off=%d disallowed\n",
			regno, reg->off);
		return -EACCES;
	}

	if (!tnum_is_const(reg->var_off) || reg->var_off.value) {
		char tn_buf[48];

		tnum_strn(tn_buf, sizeof(tn_buf), reg->var_off);
		verbose(env, "variable ctx access var_off=%s disallowed\n", tn_buf);
		return -EACCES;
	}

	return 0;
}

/* truncate register to smaller size (in bytes)
 * must be called with size < BPF_REG_SIZE
 */
static void coerce_reg_to_size(struct bpf_reg_state *reg, int size)
{
	u64 mask;

	/* clear high bits in bit representation */
	reg->var_off = tnum_cast(reg->var_off, size);

	/* fix arithmetic bounds */
	mask = ((u64)1 << (size * 8)) - 1;
	if ((reg->umin_value & ~mask) == (reg->umax_value & ~mask)) {
		reg->umin_value &= mask;
		reg->umax_value &= mask;
	} else {
		reg->umin_value = 0;
		reg->umax_value = mask;
	}
	reg->smin_value = reg->umin_value;
	reg->smax_value = reg->umax_value;
}

/* check whether memory at (regno + off) is accessible for t = (read | write)
 * if t==write, value_regno is a register which value is stored into memory
 * if t==read, value_regno is a register which will receive the value from memory
 * if t==write && value_regno==-1, some unknown value is stored into memory
 * if t==read && value_regno==-1, don't care what we read from memory
 */
static int check_mem_access(struct bpf_verifier_env *env, int insn_idx, u32 regno,
			    int off, int bpf_size, enum bpf_access_type t,
			    int value_regno, bool strict_alignment_once)
{
	struct bpf_reg_state *regs = cur_regs(env);
	struct bpf_reg_state *reg = regs + regno;
	struct bpf_func_state *state;
	int size, err = 0;

	size = bpf_size_to_bytes(bpf_size);
	if (size < 0)
		return size;

	/* alignment checks will add in reg->off themselves */
	err = check_ptr_alignment(env, reg, off, size, strict_alignment_once);
	if (err)
		return err;

	/* for access checks, reg->off is just part of off */
	off += reg->off;

	if (reg->type == PTR_TO_MAP_VALUE) {
		if (t == BPF_WRITE && value_regno >= 0 &&
		    is_pointer_value(env, value_regno)) {
			verbose(env, "R%d leaks addr into map\n", value_regno);
			return -EACCES;
		}

		err = check_map_access(env, regno, off, size, false);
		if (!err && t == BPF_READ && value_regno >= 0)
			mark_reg_unknown(env, regs, value_regno);

	} else if (reg->type == PTR_TO_CTX) {
		enum bpf_reg_type reg_type = SCALAR_VALUE;

		if (t == BPF_WRITE && value_regno >= 0 &&
		    is_pointer_value(env, value_regno)) {
			verbose(env, "R%d leaks addr into ctx\n", value_regno);
			return -EACCES;
		}

		err = check_ctx_reg(env, reg, regno);
		if (err < 0)
			return err;

		err = check_ctx_access(env, insn_idx, off, size, t, &reg_type);
		if (!err && t == BPF_READ && value_regno >= 0) {
			/* ctx access returns either a scalar, or a
			 * PTR_TO_PACKET[_META,_END]. In the latter
			 * case, we know the offset is zero.
			 */
			if (reg_type == SCALAR_VALUE)
				mark_reg_unknown(env, regs, value_regno);
			else
				mark_reg_known_zero(env, regs,
						    value_regno);
			regs[value_regno].type = reg_type;
		}

	} else if (reg->type == PTR_TO_STACK) {
		off += reg->var_off.value;
		err = check_stack_access(env, reg, off, size);
		if (err)
			return err;

		state = func(env, reg);
		err = update_stack_depth(env, state, off);
		if (err)
			return err;

		if (t == BPF_WRITE)
			err = check_stack_write(env, state, off, size,
						value_regno, insn_idx);
		else
			err = check_stack_read(env, state, off, size,
					       value_regno);
	} else if (reg_is_pkt_pointer(reg)) {
		if (t == BPF_WRITE && !may_access_direct_pkt_data(env, NULL, t)) {
			verbose(env, "cannot write into packet\n");
			return -EACCES;
		}
		if (t == BPF_WRITE && value_regno >= 0 &&
		    is_pointer_value(env, value_regno)) {
			verbose(env, "R%d leaks addr into packet\n",
				value_regno);
			return -EACCES;
		}
		err = check_packet_access(env, regno, off, size, false);
		if (!err && t == BPF_READ && value_regno >= 0)
			mark_reg_unknown(env, regs, value_regno);
	} else if (reg->type == PTR_TO_FLOW_KEYS) {
		if (t == BPF_WRITE && value_regno >= 0 &&
		    is_pointer_value(env, value_regno)) {
			verbose(env, "R%d leaks addr into flow keys\n",
				value_regno);
			return -EACCES;
		}

		err = check_flow_keys_access(env, off, size);
		if (!err && t == BPF_READ && value_regno >= 0)
			mark_reg_unknown(env, regs, value_regno);
	} else if (reg->type == PTR_TO_SOCKET) {
		if (t == BPF_WRITE) {
			verbose(env, "cannot write into socket\n");
			return -EACCES;
		}
		err = check_sock_access(env, insn_idx, regno, off, size, t);
		if (!err && value_regno >= 0)
			mark_reg_unknown(env, regs, value_regno);
	} else {
		verbose(env, "R%d invalid mem access '%s'\n", regno,
			reg_type_str[reg->type]);
		return -EACCES;
	}

	if (!err && size < BPF_REG_SIZE && value_regno >= 0 && t == BPF_READ &&
	    regs[value_regno].type == SCALAR_VALUE) {
		/* b/h/w load zero-extends, mark upper bits as known 0 */
		coerce_reg_to_size(&regs[value_regno], size);
	}
	return err;
}

static int check_xadd(struct bpf_verifier_env *env, int insn_idx, struct bpf_insn *insn)
{
	int err;

	if ((BPF_SIZE(insn->code) != BPF_W && BPF_SIZE(insn->code) != BPF_DW) ||
	    insn->imm != 0) {
		verbose(env, "BPF_XADD uses reserved fields\n");
		return -EINVAL;
	}

	/* check src1 operand */
	err = check_reg_arg(env, insn->src_reg, SRC_OP);
	if (err)
		return err;

	/* check src2 operand */
	err = check_reg_arg(env, insn->dst_reg, SRC_OP);
	if (err)
		return err;

	if (is_pointer_value(env, insn->src_reg)) {
		verbose(env, "R%d leaks addr into mem\n", insn->src_reg);
		return -EACCES;
	}

	if (is_ctx_reg(env, insn->dst_reg) ||
	    is_pkt_reg(env, insn->dst_reg) ||
	    is_flow_key_reg(env, insn->dst_reg)) {
		verbose(env, "BPF_XADD stores into R%d %s is not allowed\n",
			insn->dst_reg,
			reg_type_str[reg_state(env, insn->dst_reg)->type]);
		return -EACCES;
	}

	/* check whether atomic_add can read the memory */
	err = check_mem_access(env, insn_idx, insn->dst_reg, insn->off,
			       BPF_SIZE(insn->code), BPF_READ, -1, true);
	if (err)
		return err;

	/* check whether atomic_add can write into the same memory */
	return check_mem_access(env, insn_idx, insn->dst_reg, insn->off,
				BPF_SIZE(insn->code), BPF_WRITE, -1, true);
}

/* when register 'regno' is passed into function that will read 'access_size'
 * bytes from that pointer, make sure that it's within stack boundary
 * and all elements of stack are initialized.
 * Unlike most pointer bounds-checking functions, this one doesn't take an
 * 'off' argument, so it has to add in reg->off itself.
 */
static int check_stack_boundary(struct bpf_verifier_env *env, int regno,
				int access_size, bool zero_size_allowed,
				struct bpf_call_arg_meta *meta)
{
	struct bpf_reg_state *reg = reg_state(env, regno);
	struct bpf_func_state *state = func(env, reg);
	int off, i, slot, spi;

	if (reg->type != PTR_TO_STACK) {
		/* Allow zero-byte read from NULL, regardless of pointer type */
		if (zero_size_allowed && access_size == 0 &&
		    register_is_null(reg))
			return 0;

		verbose(env, "R%d type=%s expected=%s\n", regno,
			reg_type_str[reg->type],
			reg_type_str[PTR_TO_STACK]);
		return -EACCES;
	}

	/* Only allow fixed-offset stack reads */
	if (!tnum_is_const(reg->var_off)) {
		char tn_buf[48];

		tnum_strn(tn_buf, sizeof(tn_buf), reg->var_off);
		verbose(env, "invalid variable stack read R%d var_off=%s\n",
			regno, tn_buf);
		return -EACCES;
	}
	off = reg->off + reg->var_off.value;
	if (off >= 0 || off < -MAX_BPF_STACK || off + access_size > 0 ||
	    access_size < 0 || (access_size == 0 && !zero_size_allowed)) {
		verbose(env, "invalid stack type R%d off=%d access_size=%d\n",
			regno, off, access_size);
		return -EACCES;
	}

	if (meta && meta->raw_mode) {
		meta->access_size = access_size;
		meta->regno = regno;
		return 0;
	}

	for (i = 0; i < access_size; i++) {
		u8 *stype;

		slot = -(off + i) - 1;
		spi = slot / BPF_REG_SIZE;
		if (state->allocated_stack <= slot)
			goto err;
		stype = &state->stack[spi].slot_type[slot % BPF_REG_SIZE];
		if (*stype == STACK_MISC)
			goto mark;
		if (*stype == STACK_ZERO) {
			/* helper can write anything into the stack */
			*stype = STACK_MISC;
			goto mark;
		}
err:
		verbose(env, "invalid indirect read from stack off %d+%d size %d\n",
			off, i, access_size);
		return -EACCES;
mark:
		/* reading any byte out of 8-byte 'spill_slot' will cause
		 * the whole slot to be marked as 'read'
		 */
		mark_reg_read(env, &state->stack[spi].spilled_ptr,
			      state->stack[spi].spilled_ptr.parent);
	}
	return update_stack_depth(env, state, off);
}

static int check_helper_mem_access(struct bpf_verifier_env *env, int regno,
				   int access_size, bool zero_size_allowed,
				   struct bpf_call_arg_meta *meta)
{
	struct bpf_reg_state *regs = cur_regs(env), *reg = &regs[regno];

	switch (reg->type) {
	case PTR_TO_PACKET:
	case PTR_TO_PACKET_META:
		return check_packet_access(env, regno, reg->off, access_size,
					   zero_size_allowed);
	case PTR_TO_MAP_VALUE:
		return check_map_access(env, regno, reg->off, access_size,
					zero_size_allowed);
	default: /* scalar_value|ptr_to_stack or invalid ptr */
		return check_stack_boundary(env, regno, access_size,
					    zero_size_allowed, meta);
	}
}

static bool arg_type_is_mem_ptr(enum bpf_arg_type type)
{
	return type == ARG_PTR_TO_MEM ||
	       type == ARG_PTR_TO_MEM_OR_NULL ||
	       type == ARG_PTR_TO_UNINIT_MEM;
}

static bool arg_type_is_mem_size(enum bpf_arg_type type)
{
	return type == ARG_CONST_SIZE ||
	       type == ARG_CONST_SIZE_OR_ZERO;
}

static int check_func_arg(struct bpf_verifier_env *env, u32 regno,
			  enum bpf_arg_type arg_type,
			  struct bpf_call_arg_meta *meta)
{
	struct bpf_reg_state *regs = cur_regs(env), *reg = &regs[regno];
	enum bpf_reg_type expected_type, type = reg->type;
	int err = 0;

	if (arg_type == ARG_DONTCARE)
		return 0;

	err = check_reg_arg(env, regno, SRC_OP);
	if (err)
		return err;

	if (arg_type == ARG_ANYTHING) {
		if (is_pointer_value(env, regno)) {
			verbose(env, "R%d leaks addr into helper function\n",
				regno);
			return -EACCES;
		}
		return 0;
	}

	if (type_is_pkt_pointer(type) &&
	    !may_access_direct_pkt_data(env, meta, BPF_READ)) {
		verbose(env, "helper access to the packet is not allowed\n");
		return -EACCES;
	}

	if (arg_type == ARG_PTR_TO_MAP_KEY ||
	    arg_type == ARG_PTR_TO_MAP_VALUE ||
	    arg_type == ARG_PTR_TO_UNINIT_MAP_VALUE) {
		expected_type = PTR_TO_STACK;
		if (!type_is_pkt_pointer(type) && type != PTR_TO_MAP_VALUE &&
		    type != expected_type)
			goto err_type;
	} else if (arg_type == ARG_CONST_SIZE ||
		   arg_type == ARG_CONST_SIZE_OR_ZERO) {
		expected_type = SCALAR_VALUE;
		if (type != expected_type)
			goto err_type;
	} else if (arg_type == ARG_CONST_MAP_PTR) {
		expected_type = CONST_PTR_TO_MAP;
		if (type != expected_type)
			goto err_type;
	} else if (arg_type == ARG_PTR_TO_CTX) {
		expected_type = PTR_TO_CTX;
		if (type != expected_type)
			goto err_type;
		err = check_ctx_reg(env, reg, regno);
		if (err < 0)
			return err;
	} else if (arg_type == ARG_PTR_TO_SOCKET) {
		expected_type = PTR_TO_SOCKET;
		if (type != expected_type)
			goto err_type;
		if (meta->ptr_id || !reg->id) {
			verbose(env, "verifier internal error: mismatched references meta=%d, reg=%d\n",
				meta->ptr_id, reg->id);
			return -EFAULT;
		}
		meta->ptr_id = reg->id;
	} else if (arg_type_is_mem_ptr(arg_type)) {
		expected_type = PTR_TO_STACK;
		/* One exception here. In case function allows for NULL to be
		 * passed in as argument, it's a SCALAR_VALUE type. Final test
		 * happens during stack boundary checking.
		 */
		if (register_is_null(reg) &&
		    arg_type == ARG_PTR_TO_MEM_OR_NULL)
			/* final test in check_stack_boundary() */;
		else if (!type_is_pkt_pointer(type) &&
			 type != PTR_TO_MAP_VALUE &&
			 type != expected_type)
			goto err_type;
		meta->raw_mode = arg_type == ARG_PTR_TO_UNINIT_MEM;
	} else {
		verbose(env, "unsupported arg_type %d\n", arg_type);
		return -EFAULT;
	}

	if (arg_type == ARG_CONST_MAP_PTR) {
		/* bpf_map_xxx(map_ptr) call: remember that map_ptr */
		meta->map_ptr = reg->map_ptr;
	} else if (arg_type == ARG_PTR_TO_MAP_KEY) {
		/* bpf_map_xxx(..., map_ptr, ..., key) call:
		 * check that [key, key + map->key_size) are within
		 * stack limits and initialized
		 */
		if (!meta->map_ptr) {
			/* in function declaration map_ptr must come before
			 * map_key, so that it's verified and known before
			 * we have to check map_key here. Otherwise it means
			 * that kernel subsystem misconfigured verifier
			 */
			verbose(env, "invalid map_ptr to access map->key\n");
			return -EACCES;
		}
		err = check_helper_mem_access(env, regno,
					      meta->map_ptr->key_size, false,
					      NULL);
	} else if (arg_type == ARG_PTR_TO_MAP_VALUE ||
		   arg_type == ARG_PTR_TO_UNINIT_MAP_VALUE) {
		/* bpf_map_xxx(..., map_ptr, ..., value) call:
		 * check [value, value + map->value_size) validity
		 */
		if (!meta->map_ptr) {
			/* kernel subsystem misconfigured verifier */
			verbose(env, "invalid map_ptr to access map->value\n");
			return -EACCES;
		}
		meta->raw_mode = (arg_type == ARG_PTR_TO_UNINIT_MAP_VALUE);
		err = check_helper_mem_access(env, regno,
					      meta->map_ptr->value_size, false,
					      meta);
	} else if (arg_type_is_mem_size(arg_type)) {
		bool zero_size_allowed = (arg_type == ARG_CONST_SIZE_OR_ZERO);

		/* remember the mem_size which may be used later
		 * to refine return values.
		 */
		meta->msize_smax_value = reg->smax_value;
		meta->msize_umax_value = reg->umax_value;

		/* The register is SCALAR_VALUE; the access check
		 * happens using its boundaries.
		 */
		if (!tnum_is_const(reg->var_off))
			/* For unprivileged variable accesses, disable raw
			 * mode so that the program is required to
			 * initialize all the memory that the helper could
			 * just partially fill up.
			 */
			meta = NULL;

		if (reg->smin_value < 0) {
			verbose(env, "R%d min value is negative, either use unsigned or 'var &= const'\n",
				regno);
			return -EACCES;
		}

		if (reg->umin_value == 0) {
			err = check_helper_mem_access(env, regno - 1, 0,
						      zero_size_allowed,
						      meta);
			if (err)
				return err;
		}

		if (reg->umax_value >= BPF_MAX_VAR_SIZ) {
			verbose(env, "R%d unbounded memory access, use 'var &= const' or 'if (var < const)'\n",
				regno);
			return -EACCES;
		}
		err = check_helper_mem_access(env, regno - 1,
					      reg->umax_value,
					      zero_size_allowed, meta);
	}

	return err;
err_type:
	verbose(env, "R%d type=%s expected=%s\n", regno,
		reg_type_str[type], reg_type_str[expected_type]);
	return -EACCES;
}

static int check_map_func_compatibility(struct bpf_verifier_env *env,
					struct bpf_map *map, int func_id)
{
	if (!map)
		return 0;

	/* We need a two way check, first is from map perspective ... */
	switch (map->map_type) {
	case BPF_MAP_TYPE_PROG_ARRAY:
		if (func_id != BPF_FUNC_tail_call)
			goto error;
		break;
	case BPF_MAP_TYPE_PERF_EVENT_ARRAY:
		if (func_id != BPF_FUNC_perf_event_read &&
		    func_id != BPF_FUNC_perf_event_output &&
		    func_id != BPF_FUNC_perf_event_read_value)
			goto error;
		break;
	case BPF_MAP_TYPE_STACK_TRACE:
		if (func_id != BPF_FUNC_get_stackid)
			goto error;
		break;
	case BPF_MAP_TYPE_CGROUP_ARRAY:
		if (func_id != BPF_FUNC_skb_under_cgroup &&
		    func_id != BPF_FUNC_current_task_under_cgroup)
			goto error;
		break;
	case BPF_MAP_TYPE_CGROUP_STORAGE:
	case BPF_MAP_TYPE_PERCPU_CGROUP_STORAGE:
		if (func_id != BPF_FUNC_get_local_storage)
			goto error;
		break;
	/* devmap returns a pointer to a live net_device ifindex that we cannot
	 * allow to be modified from bpf side. So do not allow lookup elements
	 * for now.
	 */
	case BPF_MAP_TYPE_DEVMAP:
		if (func_id != BPF_FUNC_redirect_map)
			goto error;
		break;
	/* Restrict bpf side of cpumap and xskmap, open when use-cases
	 * appear.
	 */
	case BPF_MAP_TYPE_CPUMAP:
	case BPF_MAP_TYPE_XSKMAP:
		if (func_id != BPF_FUNC_redirect_map)
			goto error;
		break;
	case BPF_MAP_TYPE_ARRAY_OF_MAPS:
	case BPF_MAP_TYPE_HASH_OF_MAPS:
		if (func_id != BPF_FUNC_map_lookup_elem)
			goto error;
		break;
	case BPF_MAP_TYPE_SOCKMAP:
		if (func_id != BPF_FUNC_sk_redirect_map &&
		    func_id != BPF_FUNC_sock_map_update &&
		    func_id != BPF_FUNC_map_delete_elem &&
		    func_id != BPF_FUNC_msg_redirect_map)
			goto error;
		break;
	case BPF_MAP_TYPE_SOCKHASH:
		if (func_id != BPF_FUNC_sk_redirect_hash &&
		    func_id != BPF_FUNC_sock_hash_update &&
		    func_id != BPF_FUNC_map_delete_elem &&
		    func_id != BPF_FUNC_msg_redirect_hash)
			goto error;
		break;
	case BPF_MAP_TYPE_REUSEPORT_SOCKARRAY:
		if (func_id != BPF_FUNC_sk_select_reuseport)
			goto error;
		break;
	case BPF_MAP_TYPE_QUEUE:
	case BPF_MAP_TYPE_STACK:
		if (func_id != BPF_FUNC_map_peek_elem &&
		    func_id != BPF_FUNC_map_pop_elem &&
		    func_id != BPF_FUNC_map_push_elem)
			goto error;
		break;
	default:
		break;
	}

	/* ... and second from the function itself. */
	switch (func_id) {
	case BPF_FUNC_tail_call:
		if (map->map_type != BPF_MAP_TYPE_PROG_ARRAY)
			goto error;
		if (env->subprog_cnt > 1) {
			verbose(env, "tail_calls are not allowed in programs with bpf-to-bpf calls\n");
			return -EINVAL;
		}
		break;
	case BPF_FUNC_perf_event_read:
	case BPF_FUNC_perf_event_output:
	case BPF_FUNC_perf_event_read_value:
		if (map->map_type != BPF_MAP_TYPE_PERF_EVENT_ARRAY)
			goto error;
		break;
	case BPF_FUNC_get_stackid:
		if (map->map_type != BPF_MAP_TYPE_STACK_TRACE)
			goto error;
		break;
	case BPF_FUNC_current_task_under_cgroup:
	case BPF_FUNC_skb_under_cgroup:
		if (map->map_type != BPF_MAP_TYPE_CGROUP_ARRAY)
			goto error;
		break;
	case BPF_FUNC_redirect_map:
		if (map->map_type != BPF_MAP_TYPE_DEVMAP &&
		    map->map_type != BPF_MAP_TYPE_CPUMAP &&
		    map->map_type != BPF_MAP_TYPE_XSKMAP)
			goto error;
		break;
	case BPF_FUNC_sk_redirect_map:
	case BPF_FUNC_msg_redirect_map:
	case BPF_FUNC_sock_map_update:
		if (map->map_type != BPF_MAP_TYPE_SOCKMAP)
			goto error;
		break;
	case BPF_FUNC_sk_redirect_hash:
	case BPF_FUNC_msg_redirect_hash:
	case BPF_FUNC_sock_hash_update:
		if (map->map_type != BPF_MAP_TYPE_SOCKHASH)
			goto error;
		break;
	case BPF_FUNC_get_local_storage:
		if (map->map_type != BPF_MAP_TYPE_CGROUP_STORAGE &&
		    map->map_type != BPF_MAP_TYPE_PERCPU_CGROUP_STORAGE)
			goto error;
		break;
	case BPF_FUNC_sk_select_reuseport:
		if (map->map_type != BPF_MAP_TYPE_REUSEPORT_SOCKARRAY)
			goto error;
		break;
	case BPF_FUNC_map_peek_elem:
	case BPF_FUNC_map_pop_elem:
	case BPF_FUNC_map_push_elem:
		if (map->map_type != BPF_MAP_TYPE_QUEUE &&
		    map->map_type != BPF_MAP_TYPE_STACK)
			goto error;
		break;
	default:
		break;
	}

	return 0;
error:
	verbose(env, "cannot pass map_type %d into func %s#%d\n",
		map->map_type, func_id_name(func_id), func_id);
	return -EINVAL;
}

static bool check_raw_mode_ok(const struct bpf_func_proto *fn)
{
	int count = 0;

	if (fn->arg1_type == ARG_PTR_TO_UNINIT_MEM)
		count++;
	if (fn->arg2_type == ARG_PTR_TO_UNINIT_MEM)
		count++;
	if (fn->arg3_type == ARG_PTR_TO_UNINIT_MEM)
		count++;
	if (fn->arg4_type == ARG_PTR_TO_UNINIT_MEM)
		count++;
	if (fn->arg5_type == ARG_PTR_TO_UNINIT_MEM)
		count++;

	/* We only support one arg being in raw mode at the moment,
	 * which is sufficient for the helper functions we have
	 * right now.
	 */
	return count <= 1;
}

static bool check_args_pair_invalid(enum bpf_arg_type arg_curr,
				    enum bpf_arg_type arg_next)
{
	return (arg_type_is_mem_ptr(arg_curr) &&
	        !arg_type_is_mem_size(arg_next)) ||
	       (!arg_type_is_mem_ptr(arg_curr) &&
		arg_type_is_mem_size(arg_next));
}

static bool check_arg_pair_ok(const struct bpf_func_proto *fn)
{
	/* bpf_xxx(..., buf, len) call will access 'len'
	 * bytes from memory 'buf'. Both arg types need
	 * to be paired, so make sure there's no buggy
	 * helper function specification.
	 */
	if (arg_type_is_mem_size(fn->arg1_type) ||
	    arg_type_is_mem_ptr(fn->arg5_type)  ||
	    check_args_pair_invalid(fn->arg1_type, fn->arg2_type) ||
	    check_args_pair_invalid(fn->arg2_type, fn->arg3_type) ||
	    check_args_pair_invalid(fn->arg3_type, fn->arg4_type) ||
	    check_args_pair_invalid(fn->arg4_type, fn->arg5_type))
		return false;

	return true;
}

static bool check_refcount_ok(const struct bpf_func_proto *fn)
{
	int count = 0;

	if (arg_type_is_refcounted(fn->arg1_type))
		count++;
	if (arg_type_is_refcounted(fn->arg2_type))
		count++;
	if (arg_type_is_refcounted(fn->arg3_type))
		count++;
	if (arg_type_is_refcounted(fn->arg4_type))
		count++;
	if (arg_type_is_refcounted(fn->arg5_type))
		count++;

	/* We only support one arg being unreferenced at the moment,
	 * which is sufficient for the helper functions we have right now.
	 */
	return count <= 1;
}

static int check_func_proto(const struct bpf_func_proto *fn)
{
	return check_raw_mode_ok(fn) &&
	       check_arg_pair_ok(fn) &&
	       check_refcount_ok(fn) ? 0 : -EINVAL;
}

/* Packet data might have moved, any old PTR_TO_PACKET[_META,_END]
 * are now invalid, so turn them into unknown SCALAR_VALUE.
 */
static void __clear_all_pkt_pointers(struct bpf_verifier_env *env,
				     struct bpf_func_state *state)
{
	struct bpf_reg_state *regs = state->regs, *reg;
	int i;

	for (i = 0; i < MAX_BPF_REG; i++)
		if (reg_is_pkt_pointer_any(&regs[i]))
			mark_reg_unknown(env, regs, i);

	bpf_for_each_spilled_reg(i, state, reg) {
		if (!reg)
			continue;
		if (reg_is_pkt_pointer_any(reg))
			__mark_reg_unknown(reg);
	}
}

static void clear_all_pkt_pointers(struct bpf_verifier_env *env)
{
	struct bpf_verifier_state *vstate = env->cur_state;
	int i;

	for (i = 0; i <= vstate->curframe; i++)
		__clear_all_pkt_pointers(env, vstate->frame[i]);
}

static void release_reg_references(struct bpf_verifier_env *env,
				   struct bpf_func_state *state, int id)
{
	struct bpf_reg_state *regs = state->regs, *reg;
	int i;

	for (i = 0; i < MAX_BPF_REG; i++)
		if (regs[i].id == id)
			mark_reg_unknown(env, regs, i);

	bpf_for_each_spilled_reg(i, state, reg) {
		if (!reg)
			continue;
		if (reg_is_refcounted(reg) && reg->id == id)
			__mark_reg_unknown(reg);
	}
}

/* The pointer with the specified id has released its reference to kernel
 * resources. Identify all copies of the same pointer and clear the reference.
 */
static int release_reference(struct bpf_verifier_env *env,
			     struct bpf_call_arg_meta *meta)
{
	struct bpf_verifier_state *vstate = env->cur_state;
	int i;

	for (i = 0; i <= vstate->curframe; i++)
		release_reg_references(env, vstate->frame[i], meta->ptr_id);

	return release_reference_state(env, meta->ptr_id);
}

static int check_func_call(struct bpf_verifier_env *env, struct bpf_insn *insn,
			   int *insn_idx)
{
	struct bpf_verifier_state *state = env->cur_state;
	struct bpf_func_state *caller, *callee;
	int i, err, subprog, target_insn;

	if (state->curframe + 1 >= MAX_CALL_FRAMES) {
		verbose(env, "the call stack of %d frames is too deep\n",
			state->curframe + 2);
		return -E2BIG;
	}

	target_insn = *insn_idx + insn->imm;
	subprog = find_subprog(env, target_insn + 1);
	if (subprog < 0) {
		verbose(env, "verifier bug. No program starts at insn %d\n",
			target_insn + 1);
		return -EFAULT;
	}

	caller = state->frame[state->curframe];
	if (state->frame[state->curframe + 1]) {
		verbose(env, "verifier bug. Frame %d already allocated\n",
			state->curframe + 1);
		return -EFAULT;
	}

	callee = kzalloc(sizeof(*callee), GFP_KERNEL);
	if (!callee)
		return -ENOMEM;
	state->frame[state->curframe + 1] = callee;

	/* callee cannot access r0, r6 - r9 for reading and has to write
	 * into its own stack before reading from it.
	 * callee can read/write into caller's stack
	 */
	init_func_state(env, callee,
			/* remember the callsite, it will be used by bpf_exit */
			*insn_idx /* callsite */,
			state->curframe + 1 /* frameno within this callchain */,
			subprog /* subprog number within this prog */);

	/* Transfer references to the callee */
	err = transfer_reference_state(callee, caller);
	if (err)
		return err;

	/* copy r1 - r5 args that callee can access.  The copy includes parent
	 * pointers, which connects us up to the liveness chain
	 */
	for (i = BPF_REG_1; i <= BPF_REG_5; i++)
		callee->regs[i] = caller->regs[i];

	/* after the call registers r0 - r5 were scratched */
	for (i = 0; i < CALLER_SAVED_REGS; i++) {
		mark_reg_not_init(env, caller->regs, caller_saved[i]);
		check_reg_arg(env, caller_saved[i], DST_OP_NO_MARK);
	}

	/* only increment it after check_reg_arg() finished */
	state->curframe++;

	/* and go analyze first insn of the callee */
	*insn_idx = target_insn;

	if (env->log.level) {
		verbose(env, "caller:\n");
		print_verifier_state(env, caller);
		verbose(env, "callee:\n");
		print_verifier_state(env, callee);
	}
	return 0;
}

static int prepare_func_exit(struct bpf_verifier_env *env, int *insn_idx)
{
	struct bpf_verifier_state *state = env->cur_state;
	struct bpf_func_state *caller, *callee;
	struct bpf_reg_state *r0;
	int err;

	callee = state->frame[state->curframe];
	r0 = &callee->regs[BPF_REG_0];
	if (r0->type == PTR_TO_STACK) {
		/* technically it's ok to return caller's stack pointer
		 * (or caller's caller's pointer) back to the caller,
		 * since these pointers are valid. Only current stack
		 * pointer will be invalid as soon as function exits,
		 * but let's be conservative
		 */
		verbose(env, "cannot return stack pointer to the caller\n");
		return -EINVAL;
	}

	state->curframe--;
	caller = state->frame[state->curframe];
	/* return to the caller whatever r0 had in the callee */
	caller->regs[BPF_REG_0] = *r0;

	/* Transfer references to the caller */
	err = transfer_reference_state(caller, callee);
	if (err)
		return err;

	*insn_idx = callee->callsite + 1;
	if (env->log.level) {
		verbose(env, "returning from callee:\n");
		print_verifier_state(env, callee);
		verbose(env, "to caller at %d:\n", *insn_idx);
		print_verifier_state(env, caller);
	}
	/* clear everything in the callee */
	free_func_state(callee);
	state->frame[state->curframe + 1] = NULL;
	return 0;
}

static void do_refine_retval_range(struct bpf_reg_state *regs, int ret_type,
				   int func_id,
				   struct bpf_call_arg_meta *meta)
{
	struct bpf_reg_state *ret_reg = &regs[BPF_REG_0];

	if (ret_type != RET_INTEGER ||
	    (func_id != BPF_FUNC_get_stack &&
	     func_id != BPF_FUNC_probe_read_str))
		return;

	ret_reg->smax_value = meta->msize_smax_value;
	ret_reg->umax_value = meta->msize_umax_value;
	__reg_deduce_bounds(ret_reg);
	__reg_bound_offset(ret_reg);
}

static int
record_func_map(struct bpf_verifier_env *env, struct bpf_call_arg_meta *meta,
		int func_id, int insn_idx)
{
	struct bpf_insn_aux_data *aux = &env->insn_aux_data[insn_idx];

	if (func_id != BPF_FUNC_tail_call &&
	    func_id != BPF_FUNC_map_lookup_elem &&
	    func_id != BPF_FUNC_map_update_elem &&
	    func_id != BPF_FUNC_map_delete_elem &&
	    func_id != BPF_FUNC_map_push_elem &&
	    func_id != BPF_FUNC_map_pop_elem &&
	    func_id != BPF_FUNC_map_peek_elem)
		return 0;

	if (meta->map_ptr == NULL) {
		verbose(env, "kernel subsystem misconfigured verifier\n");
		return -EINVAL;
	}

	if (!BPF_MAP_PTR(aux->map_state))
		bpf_map_ptr_store(aux, meta->map_ptr,
				  meta->map_ptr->unpriv_array);
	else if (BPF_MAP_PTR(aux->map_state) != meta->map_ptr)
		bpf_map_ptr_store(aux, BPF_MAP_PTR_POISON,
				  meta->map_ptr->unpriv_array);
	return 0;
}

static int check_reference_leak(struct bpf_verifier_env *env)
{
	struct bpf_func_state *state = cur_func(env);
	int i;

	for (i = 0; i < state->acquired_refs; i++) {
		verbose(env, "Unreleased reference id=%d alloc_insn=%d\n",
			state->refs[i].id, state->refs[i].insn_idx);
	}
	return state->acquired_refs ? -EINVAL : 0;
}

static int check_helper_call(struct bpf_verifier_env *env, int func_id, int insn_idx)
{
	const struct bpf_func_proto *fn = NULL;
	struct bpf_reg_state *regs;
	struct bpf_call_arg_meta meta;
	bool changes_data;
	int i, err;

	/* find function prototype */
	if (func_id < 0 || func_id >= __BPF_FUNC_MAX_ID) {
		verbose(env, "invalid func %s#%d\n", func_id_name(func_id),
			func_id);
		return -EINVAL;
	}

	if (env->ops->get_func_proto)
		fn = env->ops->get_func_proto(func_id, env->prog);
	if (!fn) {
		verbose(env, "unknown func %s#%d\n", func_id_name(func_id),
			func_id);
		return -EINVAL;
	}

	/* eBPF programs must be GPL compatible to use GPL-ed functions */
	if (!env->prog->gpl_compatible && fn->gpl_only) {
		verbose(env, "cannot call GPL-restricted function from non-GPL compatible program\n");
		return -EINVAL;
	}

	/* With LD_ABS/IND some JITs save/restore skb from r1. */
	changes_data = bpf_helper_changes_pkt_data(fn->func);
	if (changes_data && fn->arg1_type != ARG_PTR_TO_CTX) {
		verbose(env, "kernel subsystem misconfigured func %s#%d: r1 != ctx\n",
			func_id_name(func_id), func_id);
		return -EINVAL;
	}

	memset(&meta, 0, sizeof(meta));
	meta.pkt_access = fn->pkt_access;

	err = check_func_proto(fn);
	if (err) {
		verbose(env, "kernel subsystem misconfigured func %s#%d\n",
			func_id_name(func_id), func_id);
		return err;
	}

	/* check args */
	err = check_func_arg(env, BPF_REG_1, fn->arg1_type, &meta);
	if (err)
		return err;
	err = check_func_arg(env, BPF_REG_2, fn->arg2_type, &meta);
	if (err)
		return err;
	err = check_func_arg(env, BPF_REG_3, fn->arg3_type, &meta);
	if (err)
		return err;
	err = check_func_arg(env, BPF_REG_4, fn->arg4_type, &meta);
	if (err)
		return err;
	err = check_func_arg(env, BPF_REG_5, fn->arg5_type, &meta);
	if (err)
		return err;

	err = record_func_map(env, &meta, func_id, insn_idx);
	if (err)
		return err;

	/* Mark slots with STACK_MISC in case of raw mode, stack offset
	 * is inferred from register state.
	 */
	for (i = 0; i < meta.access_size; i++) {
		err = check_mem_access(env, insn_idx, meta.regno, i, BPF_B,
				       BPF_WRITE, -1, false);
		if (err)
			return err;
	}

	if (func_id == BPF_FUNC_tail_call) {
		err = check_reference_leak(env);
		if (err) {
			verbose(env, "tail_call would lead to reference leak\n");
			return err;
		}
	} else if (is_release_function(func_id)) {
		err = release_reference(env, &meta);
		if (err)
			return err;
	}

	regs = cur_regs(env);

	/* check that flags argument in get_local_storage(map, flags) is 0,
	 * this is required because get_local_storage() can't return an error.
	 */
	if (func_id == BPF_FUNC_get_local_storage &&
	    !register_is_null(&regs[BPF_REG_2])) {
		verbose(env, "get_local_storage() doesn't support non-zero flags\n");
		return -EINVAL;
	}

	/* reset caller saved regs */
	for (i = 0; i < CALLER_SAVED_REGS; i++) {
		mark_reg_not_init(env, regs, caller_saved[i]);
		check_reg_arg(env, caller_saved[i], DST_OP_NO_MARK);
	}

	/* update return register (already marked as written above) */
	if (fn->ret_type == RET_INTEGER) {
		/* sets type to SCALAR_VALUE */
		mark_reg_unknown(env, regs, BPF_REG_0);
	} else if (fn->ret_type == RET_VOID) {
		regs[BPF_REG_0].type = NOT_INIT;
	} else if (fn->ret_type == RET_PTR_TO_MAP_VALUE_OR_NULL ||
		   fn->ret_type == RET_PTR_TO_MAP_VALUE) {
		/* There is no offset yet applied, variable or fixed */
		mark_reg_known_zero(env, regs, BPF_REG_0);
		/* remember map_ptr, so that check_map_access()
		 * can check 'value_size' boundary of memory access
		 * to map element returned from bpf_map_lookup_elem()
		 */
		if (meta.map_ptr == NULL) {
			verbose(env,
				"kernel subsystem misconfigured verifier\n");
			return -EINVAL;
		}
		regs[BPF_REG_0].map_ptr = meta.map_ptr;
		if (fn->ret_type == RET_PTR_TO_MAP_VALUE) {
			regs[BPF_REG_0].type = PTR_TO_MAP_VALUE;
		} else {
			regs[BPF_REG_0].type = PTR_TO_MAP_VALUE_OR_NULL;
			regs[BPF_REG_0].id = ++env->id_gen;
		}
	} else if (fn->ret_type == RET_PTR_TO_SOCKET_OR_NULL) {
		int id = acquire_reference_state(env, insn_idx);
		if (id < 0)
			return id;
		mark_reg_known_zero(env, regs, BPF_REG_0);
		regs[BPF_REG_0].type = PTR_TO_SOCKET_OR_NULL;
		regs[BPF_REG_0].id = id;
	} else {
		verbose(env, "unknown return type %d of func %s#%d\n",
			fn->ret_type, func_id_name(func_id), func_id);
		return -EINVAL;
	}

	do_refine_retval_range(regs, fn->ret_type, func_id, &meta);

	err = check_map_func_compatibility(env, meta.map_ptr, func_id);
	if (err)
		return err;

	if (func_id == BPF_FUNC_get_stack && !env->prog->has_callchain_buf) {
		const char *err_str;

#ifdef CONFIG_PERF_EVENTS
		err = get_callchain_buffers(sysctl_perf_event_max_stack);
		err_str = "cannot get callchain buffer for func %s#%d\n";
#else
		err = -ENOTSUPP;
		err_str = "func %s#%d not supported without CONFIG_PERF_EVENTS\n";
#endif
		if (err) {
			verbose(env, err_str, func_id_name(func_id), func_id);
			return err;
		}

		env->prog->has_callchain_buf = true;
	}

	if (changes_data)
		clear_all_pkt_pointers(env);
	return 0;
}

static bool signed_add_overflows(s64 a, s64 b)
{
	/* Do the add in u64, where overflow is well-defined */
	s64 res = (s64)((u64)a + (u64)b);

	if (b < 0)
		return res > a;
	return res < a;
}

static bool signed_sub_overflows(s64 a, s64 b)
{
	/* Do the sub in u64, where overflow is well-defined */
	s64 res = (s64)((u64)a - (u64)b);

	if (b < 0)
		return res < a;
	return res > a;
}

static bool check_reg_sane_offset(struct bpf_verifier_env *env,
				  const struct bpf_reg_state *reg,
				  enum bpf_reg_type type)
{
	bool known = tnum_is_const(reg->var_off);
	s64 val = reg->var_off.value;
	s64 smin = reg->smin_value;

	if (known && (val >= BPF_MAX_VAR_OFF || val <= -BPF_MAX_VAR_OFF)) {
		verbose(env, "math between %s pointer and %lld is not allowed\n",
			reg_type_str[type], val);
		return false;
	}

	if (reg->off >= BPF_MAX_VAR_OFF || reg->off <= -BPF_MAX_VAR_OFF) {
		verbose(env, "%s pointer offset %d is not allowed\n",
			reg_type_str[type], reg->off);
		return false;
	}

	if (smin == S64_MIN) {
		verbose(env, "math between %s pointer and register with unbounded min value is not allowed\n",
			reg_type_str[type]);
		return false;
	}

	if (smin >= BPF_MAX_VAR_OFF || smin <= -BPF_MAX_VAR_OFF) {
		verbose(env, "value %lld makes %s pointer be out of bounds\n",
			smin, reg_type_str[type]);
		return false;
	}

	return true;
}

static struct bpf_insn_aux_data *cur_aux(struct bpf_verifier_env *env)
{
	return &env->insn_aux_data[env->insn_idx];
}

static int retrieve_ptr_limit(const struct bpf_reg_state *ptr_reg,
			      u32 *ptr_limit, u8 opcode, bool off_is_neg)
{
	bool mask_to_left = (opcode == BPF_ADD &&  off_is_neg) ||
			    (opcode == BPF_SUB && !off_is_neg);
	u32 off;

	switch (ptr_reg->type) {
	case PTR_TO_STACK:
		off = ptr_reg->off + ptr_reg->var_off.value;
		if (mask_to_left)
			*ptr_limit = MAX_BPF_STACK + off;
		else
			*ptr_limit = -off;
		return 0;
	case PTR_TO_MAP_VALUE:
		if (mask_to_left) {
			*ptr_limit = ptr_reg->umax_value + ptr_reg->off;
		} else {
			off = ptr_reg->smin_value + ptr_reg->off;
			*ptr_limit = ptr_reg->map_ptr->value_size - off;
		}
		return 0;
	default:
		return -EINVAL;
	}
}

static bool can_skip_alu_sanitation(const struct bpf_verifier_env *env,
				    const struct bpf_insn *insn)
{
	return env->allow_ptr_leaks || BPF_SRC(insn->code) == BPF_K;
}

static int update_alu_sanitation_state(struct bpf_insn_aux_data *aux,
				       u32 alu_state, u32 alu_limit)
{
	/* If we arrived here from different branches with different
	 * state or limits to sanitize, then this won't work.
	 */
	if (aux->alu_state &&
	    (aux->alu_state != alu_state ||
	     aux->alu_limit != alu_limit))
		return -EACCES;

	/* Corresponding fixup done in fixup_bpf_calls(). */
	aux->alu_state = alu_state;
	aux->alu_limit = alu_limit;
	return 0;
}

static int sanitize_val_alu(struct bpf_verifier_env *env,
			    struct bpf_insn *insn)
{
	struct bpf_insn_aux_data *aux = cur_aux(env);

	if (can_skip_alu_sanitation(env, insn))
		return 0;

	return update_alu_sanitation_state(aux, BPF_ALU_NON_POINTER, 0);
}

static int sanitize_ptr_alu(struct bpf_verifier_env *env,
			    struct bpf_insn *insn,
			    const struct bpf_reg_state *ptr_reg,
			    struct bpf_reg_state *dst_reg,
			    bool off_is_neg)
{
	struct bpf_verifier_state *vstate = env->cur_state;
	struct bpf_insn_aux_data *aux = cur_aux(env);
	bool ptr_is_dst_reg = ptr_reg == dst_reg;
	u8 opcode = BPF_OP(insn->code);
	u32 alu_state, alu_limit;
	struct bpf_reg_state tmp;
	bool ret;

	if (can_skip_alu_sanitation(env, insn))
		return 0;

	/* We already marked aux for masking from non-speculative
	 * paths, thus we got here in the first place. We only care
	 * to explore bad access from here.
	 */
	if (vstate->speculative)
		goto do_sim;

	alu_state  = off_is_neg ? BPF_ALU_NEG_VALUE : 0;
	alu_state |= ptr_is_dst_reg ?
		     BPF_ALU_SANITIZE_SRC : BPF_ALU_SANITIZE_DST;

	if (retrieve_ptr_limit(ptr_reg, &alu_limit, opcode, off_is_neg))
		return 0;
	if (update_alu_sanitation_state(aux, alu_state, alu_limit))
		return -EACCES;
do_sim:
	/* Simulate and find potential out-of-bounds access under
	 * speculative execution from truncation as a result of
	 * masking when off was not within expected range. If off
	 * sits in dst, then we temporarily need to move ptr there
	 * to simulate dst (== 0) +/-= ptr. Needed, for example,
	 * for cases where we use K-based arithmetic in one direction
	 * and truncated reg-based in the other in order to explore
	 * bad access.
	 */
	if (!ptr_is_dst_reg) {
		tmp = *dst_reg;
		*dst_reg = *ptr_reg;
	}
	ret = push_stack(env, env->insn_idx + 1, env->insn_idx, true);
	if (!ptr_is_dst_reg)
		*dst_reg = tmp;
	return !ret ? -EFAULT : 0;
}

/* Handles arithmetic on a pointer and a scalar: computes new min/max and var_off.
 * Caller should also handle BPF_MOV case separately.
 * If we return -EACCES, caller may want to try again treating pointer as a
 * scalar.  So we only emit a diagnostic if !env->allow_ptr_leaks.
 */
static int adjust_ptr_min_max_vals(struct bpf_verifier_env *env,
				   struct bpf_insn *insn,
				   const struct bpf_reg_state *ptr_reg,
				   const struct bpf_reg_state *off_reg)
{
	struct bpf_verifier_state *vstate = env->cur_state;
	struct bpf_func_state *state = vstate->frame[vstate->curframe];
	struct bpf_reg_state *regs = state->regs, *dst_reg;
	bool known = tnum_is_const(off_reg->var_off);
	s64 smin_val = off_reg->smin_value, smax_val = off_reg->smax_value,
	    smin_ptr = ptr_reg->smin_value, smax_ptr = ptr_reg->smax_value;
	u64 umin_val = off_reg->umin_value, umax_val = off_reg->umax_value,
	    umin_ptr = ptr_reg->umin_value, umax_ptr = ptr_reg->umax_value;
	u32 dst = insn->dst_reg, src = insn->src_reg;
	u8 opcode = BPF_OP(insn->code);
	int ret;

	dst_reg = &regs[dst];

	if ((known && (smin_val != smax_val || umin_val != umax_val)) ||
	    smin_val > smax_val || umin_val > umax_val) {
		/* Taint dst register if offset had invalid bounds derived from
		 * e.g. dead branches.
		 */
		__mark_reg_unknown(dst_reg);
		return 0;
	}

	if (BPF_CLASS(insn->code) != BPF_ALU64) {
		/* 32-bit ALU ops on pointers produce (meaningless) scalars */
		verbose(env,
			"R%d 32-bit pointer arithmetic prohibited\n",
			dst);
		return -EACCES;
	}

	switch (ptr_reg->type) {
	case PTR_TO_MAP_VALUE_OR_NULL:
		verbose(env, "R%d pointer arithmetic on %s prohibited, null-check it first\n",
			dst, reg_type_str[ptr_reg->type]);
		return -EACCES;
	case CONST_PTR_TO_MAP:
	case PTR_TO_PACKET_END:
	case PTR_TO_SOCKET:
	case PTR_TO_SOCKET_OR_NULL:
		verbose(env, "R%d pointer arithmetic on %s prohibited\n",
			dst, reg_type_str[ptr_reg->type]);
		return -EACCES;
	case PTR_TO_MAP_VALUE:
		if (!env->allow_ptr_leaks && !known && (smin_val < 0) != (smax_val < 0)) {
			verbose(env, "R%d has unknown scalar with mixed signed bounds, pointer arithmetic with it prohibited for !root\n",
				off_reg == dst_reg ? dst : src);
			return -EACCES;
		}
		/* fall-through */
	default:
		break;
	}

	/* In case of 'scalar += pointer', dst_reg inherits pointer type and id.
	 * The id may be overwritten later if we create a new variable offset.
	 */
	dst_reg->type = ptr_reg->type;
	dst_reg->id = ptr_reg->id;

	if (!check_reg_sane_offset(env, off_reg, ptr_reg->type) ||
	    !check_reg_sane_offset(env, ptr_reg, ptr_reg->type))
		return -EINVAL;

	switch (opcode) {
	case BPF_ADD:
		ret = sanitize_ptr_alu(env, insn, ptr_reg, dst_reg, smin_val < 0);
		if (ret < 0) {
			verbose(env, "R%d tried to add from different maps or paths\n", dst);
			return ret;
		}
		/* We can take a fixed offset as long as it doesn't overflow
		 * the s32 'off' field
		 */
		if (known && (ptr_reg->off + smin_val ==
			      (s64)(s32)(ptr_reg->off + smin_val))) {
			/* pointer += K.  Accumulate it into fixed offset */
			dst_reg->smin_value = smin_ptr;
			dst_reg->smax_value = smax_ptr;
			dst_reg->umin_value = umin_ptr;
			dst_reg->umax_value = umax_ptr;
			dst_reg->var_off = ptr_reg->var_off;
			dst_reg->off = ptr_reg->off + smin_val;
			dst_reg->raw = ptr_reg->raw;
			break;
		}
		/* A new variable offset is created.  Note that off_reg->off
		 * == 0, since it's a scalar.
		 * dst_reg gets the pointer type and since some positive
		 * integer value was added to the pointer, give it a new 'id'
		 * if it's a PTR_TO_PACKET.
		 * this creates a new 'base' pointer, off_reg (variable) gets
		 * added into the variable offset, and we copy the fixed offset
		 * from ptr_reg.
		 */
		if (signed_add_overflows(smin_ptr, smin_val) ||
		    signed_add_overflows(smax_ptr, smax_val)) {
			dst_reg->smin_value = S64_MIN;
			dst_reg->smax_value = S64_MAX;
		} else {
			dst_reg->smin_value = smin_ptr + smin_val;
			dst_reg->smax_value = smax_ptr + smax_val;
		}
		if (umin_ptr + umin_val < umin_ptr ||
		    umax_ptr + umax_val < umax_ptr) {
			dst_reg->umin_value = 0;
			dst_reg->umax_value = U64_MAX;
		} else {
			dst_reg->umin_value = umin_ptr + umin_val;
			dst_reg->umax_value = umax_ptr + umax_val;
		}
		dst_reg->var_off = tnum_add(ptr_reg->var_off, off_reg->var_off);
		dst_reg->off = ptr_reg->off;
		dst_reg->raw = ptr_reg->raw;
		if (reg_is_pkt_pointer(ptr_reg)) {
			dst_reg->id = ++env->id_gen;
			/* something was added to pkt_ptr, set range to zero */
			dst_reg->raw = 0;
		}
		break;
	case BPF_SUB:
		ret = sanitize_ptr_alu(env, insn, ptr_reg, dst_reg, smin_val < 0);
		if (ret < 0) {
			verbose(env, "R%d tried to sub from different maps or paths\n", dst);
			return ret;
		}
		if (dst_reg == off_reg) {
			/* scalar -= pointer.  Creates an unknown scalar */
			verbose(env, "R%d tried to subtract pointer from scalar\n",
				dst);
			return -EACCES;
		}
		/* We don't allow subtraction from FP, because (according to
		 * test_verifier.c test "invalid fp arithmetic", JITs might not
		 * be able to deal with it.
		 */
		if (ptr_reg->type == PTR_TO_STACK) {
			verbose(env, "R%d subtraction from stack pointer prohibited\n",
				dst);
			return -EACCES;
		}
		if (known && (ptr_reg->off - smin_val ==
			      (s64)(s32)(ptr_reg->off - smin_val))) {
			/* pointer -= K.  Subtract it from fixed offset */
			dst_reg->smin_value = smin_ptr;
			dst_reg->smax_value = smax_ptr;
			dst_reg->umin_value = umin_ptr;
			dst_reg->umax_value = umax_ptr;
			dst_reg->var_off = ptr_reg->var_off;
			dst_reg->id = ptr_reg->id;
			dst_reg->off = ptr_reg->off - smin_val;
			dst_reg->raw = ptr_reg->raw;
			break;
		}
		/* A new variable offset is created.  If the subtrahend is known
		 * nonnegative, then any reg->range we had before is still good.
		 */
		if (signed_sub_overflows(smin_ptr, smax_val) ||
		    signed_sub_overflows(smax_ptr, smin_val)) {
			/* Overflow possible, we know nothing */
			dst_reg->smin_value = S64_MIN;
			dst_reg->smax_value = S64_MAX;
		} else {
			dst_reg->smin_value = smin_ptr - smax_val;
			dst_reg->smax_value = smax_ptr - smin_val;
		}
		if (umin_ptr < umax_val) {
			/* Overflow possible, we know nothing */
			dst_reg->umin_value = 0;
			dst_reg->umax_value = U64_MAX;
		} else {
			/* Cannot overflow (as long as bounds are consistent) */
			dst_reg->umin_value = umin_ptr - umax_val;
			dst_reg->umax_value = umax_ptr - umin_val;
		}
		dst_reg->var_off = tnum_sub(ptr_reg->var_off, off_reg->var_off);
		dst_reg->off = ptr_reg->off;
		dst_reg->raw = ptr_reg->raw;
		if (reg_is_pkt_pointer(ptr_reg)) {
			dst_reg->id = ++env->id_gen;
			/* something was added to pkt_ptr, set range to zero */
			if (smin_val < 0)
				dst_reg->raw = 0;
		}
		break;
	case BPF_AND:
	case BPF_OR:
	case BPF_XOR:
		/* bitwise ops on pointers are troublesome, prohibit. */
		verbose(env, "R%d bitwise operator %s on pointer prohibited\n",
			dst, bpf_alu_string[opcode >> 4]);
		return -EACCES;
	default:
		/* other operators (e.g. MUL,LSH) produce non-pointer results */
		verbose(env, "R%d pointer arithmetic with %s operator prohibited\n",
			dst, bpf_alu_string[opcode >> 4]);
		return -EACCES;
	}

	if (!check_reg_sane_offset(env, dst_reg, ptr_reg->type))
		return -EINVAL;

	__update_reg_bounds(dst_reg);
	__reg_deduce_bounds(dst_reg);
	__reg_bound_offset(dst_reg);

	/* For unprivileged we require that resulting offset must be in bounds
	 * in order to be able to sanitize access later on.
	 */
	if (!env->allow_ptr_leaks) {
		if (dst_reg->type == PTR_TO_MAP_VALUE &&
		    check_map_access(env, dst, dst_reg->off, 1, false)) {
			verbose(env, "R%d pointer arithmetic of map value goes out of range, "
				"prohibited for !root\n", dst);
			return -EACCES;
		} else if (dst_reg->type == PTR_TO_STACK &&
			   check_stack_access(env, dst_reg, dst_reg->off +
					      dst_reg->var_off.value, 1)) {
			verbose(env, "R%d stack pointer arithmetic goes out of range, "
				"prohibited for !root\n", dst);
			return -EACCES;
		}
	}

	return 0;
}

/* WARNING: This function does calculations on 64-bit values, but the actual
 * execution may occur on 32-bit values. Therefore, things like bitshifts
 * need extra checks in the 32-bit case.
 */
static int adjust_scalar_min_max_vals(struct bpf_verifier_env *env,
				      struct bpf_insn *insn,
				      struct bpf_reg_state *dst_reg,
				      struct bpf_reg_state src_reg)
{
	struct bpf_reg_state *regs = cur_regs(env);
	u8 opcode = BPF_OP(insn->code);
	bool src_known, dst_known;
	s64 smin_val, smax_val;
	u64 umin_val, umax_val;
	u64 insn_bitness = (BPF_CLASS(insn->code) == BPF_ALU64) ? 64 : 32;
	u32 dst = insn->dst_reg;
	int ret;

	if (insn_bitness == 32) {
		/* Relevant for 32-bit RSH: Information can propagate towards
		 * LSB, so it isn't sufficient to only truncate the output to
		 * 32 bits.
		 */
		coerce_reg_to_size(dst_reg, 4);
		coerce_reg_to_size(&src_reg, 4);
	}

	smin_val = src_reg.smin_value;
	smax_val = src_reg.smax_value;
	umin_val = src_reg.umin_value;
	umax_val = src_reg.umax_value;
	src_known = tnum_is_const(src_reg.var_off);
	dst_known = tnum_is_const(dst_reg->var_off);

	if ((src_known && (smin_val != smax_val || umin_val != umax_val)) ||
	    smin_val > smax_val || umin_val > umax_val) {
		/* Taint dst register if offset had invalid bounds derived from
		 * e.g. dead branches.
		 */
		__mark_reg_unknown(dst_reg);
		return 0;
	}

	if (!src_known &&
	    opcode != BPF_ADD && opcode != BPF_SUB && opcode != BPF_AND) {
		__mark_reg_unknown(dst_reg);
		return 0;
	}

	switch (opcode) {
	case BPF_ADD:
		ret = sanitize_val_alu(env, insn);
		if (ret < 0) {
			verbose(env, "R%d tried to add from different pointers or scalars\n", dst);
			return ret;
		}
		if (signed_add_overflows(dst_reg->smin_value, smin_val) ||
		    signed_add_overflows(dst_reg->smax_value, smax_val)) {
			dst_reg->smin_value = S64_MIN;
			dst_reg->smax_value = S64_MAX;
		} else {
			dst_reg->smin_value += smin_val;
			dst_reg->smax_value += smax_val;
		}
		if (dst_reg->umin_value + umin_val < umin_val ||
		    dst_reg->umax_value + umax_val < umax_val) {
			dst_reg->umin_value = 0;
			dst_reg->umax_value = U64_MAX;
		} else {
			dst_reg->umin_value += umin_val;
			dst_reg->umax_value += umax_val;
		}
		dst_reg->var_off = tnum_add(dst_reg->var_off, src_reg.var_off);
		break;
	case BPF_SUB:
		ret = sanitize_val_alu(env, insn);
		if (ret < 0) {
			verbose(env, "R%d tried to sub from different pointers or scalars\n", dst);
			return ret;
		}
		if (signed_sub_overflows(dst_reg->smin_value, smax_val) ||
		    signed_sub_overflows(dst_reg->smax_value, smin_val)) {
			/* Overflow possible, we know nothing */
			dst_reg->smin_value = S64_MIN;
			dst_reg->smax_value = S64_MAX;
		} else {
			dst_reg->smin_value -= smax_val;
			dst_reg->smax_value -= smin_val;
		}
		if (dst_reg->umin_value < umax_val) {
			/* Overflow possible, we know nothing */
			dst_reg->umin_value = 0;
			dst_reg->umax_value = U64_MAX;
		} else {
			/* Cannot overflow (as long as bounds are consistent) */
			dst_reg->umin_value -= umax_val;
			dst_reg->umax_value -= umin_val;
		}
		dst_reg->var_off = tnum_sub(dst_reg->var_off, src_reg.var_off);
		break;
	case BPF_MUL:
		dst_reg->var_off = tnum_mul(dst_reg->var_off, src_reg.var_off);
		if (smin_val < 0 || dst_reg->smin_value < 0) {
			/* Ain't nobody got time to multiply that sign */
			__mark_reg_unbounded(dst_reg);
			__update_reg_bounds(dst_reg);
			break;
		}
		/* Both values are positive, so we can work with unsigned and
		 * copy the result to signed (unless it exceeds S64_MAX).
		 */
		if (umax_val > U32_MAX || dst_reg->umax_value > U32_MAX) {
			/* Potential overflow, we know nothing */
			__mark_reg_unbounded(dst_reg);
			/* (except what we can learn from the var_off) */
			__update_reg_bounds(dst_reg);
			break;
		}
		dst_reg->umin_value *= umin_val;
		dst_reg->umax_value *= umax_val;
		if (dst_reg->umax_value > S64_MAX) {
			/* Overflow possible, we know nothing */
			dst_reg->smin_value = S64_MIN;
			dst_reg->smax_value = S64_MAX;
		} else {
			dst_reg->smin_value = dst_reg->umin_value;
			dst_reg->smax_value = dst_reg->umax_value;
		}
		break;
	case BPF_AND:
		if (src_known && dst_known) {
			__mark_reg_known(dst_reg, dst_reg->var_off.value &
						  src_reg.var_off.value);
			break;
		}
		/* We get our minimum from the var_off, since that's inherently
		 * bitwise.  Our maximum is the minimum of the operands' maxima.
		 */
		dst_reg->var_off = tnum_and(dst_reg->var_off, src_reg.var_off);
		dst_reg->umin_value = dst_reg->var_off.value;
		dst_reg->umax_value = min(dst_reg->umax_value, umax_val);
		if (dst_reg->smin_value < 0 || smin_val < 0) {
			/* Lose signed bounds when ANDing negative numbers,
			 * ain't nobody got time for that.
			 */
			dst_reg->smin_value = S64_MIN;
			dst_reg->smax_value = S64_MAX;
		} else {
			/* ANDing two positives gives a positive, so safe to
			 * cast result into s64.
			 */
			dst_reg->smin_value = dst_reg->umin_value;
			dst_reg->smax_value = dst_reg->umax_value;
		}
		/* We may learn something more from the var_off */
		__update_reg_bounds(dst_reg);
		break;
	case BPF_OR:
		if (src_known && dst_known) {
			__mark_reg_known(dst_reg, dst_reg->var_off.value |
						  src_reg.var_off.value);
			break;
		}
		/* We get our maximum from the var_off, and our minimum is the
		 * maximum of the operands' minima
		 */
		dst_reg->var_off = tnum_or(dst_reg->var_off, src_reg.var_off);
		dst_reg->umin_value = max(dst_reg->umin_value, umin_val);
		dst_reg->umax_value = dst_reg->var_off.value |
				      dst_reg->var_off.mask;
		if (dst_reg->smin_value < 0 || smin_val < 0) {
			/* Lose signed bounds when ORing negative numbers,
			 * ain't nobody got time for that.
			 */
			dst_reg->smin_value = S64_MIN;
			dst_reg->smax_value = S64_MAX;
		} else {
			/* ORing two positives gives a positive, so safe to
			 * cast result into s64.
			 */
			dst_reg->smin_value = dst_reg->umin_value;
			dst_reg->smax_value = dst_reg->umax_value;
		}
		/* We may learn something more from the var_off */
		__update_reg_bounds(dst_reg);
		break;
	case BPF_LSH:
		if (umax_val >= insn_bitness) {
			/* Shifts greater than 31 or 63 are undefined.
			 * This includes shifts by a negative number.
			 */
			mark_reg_unknown(env, regs, insn->dst_reg);
			break;
		}
		/* We lose all sign bit information (except what we can pick
		 * up from var_off)
		 */
		dst_reg->smin_value = S64_MIN;
		dst_reg->smax_value = S64_MAX;
		/* If we might shift our top bit out, then we know nothing */
		if (dst_reg->umax_value > 1ULL << (63 - umax_val)) {
			dst_reg->umin_value = 0;
			dst_reg->umax_value = U64_MAX;
		} else {
			dst_reg->umin_value <<= umin_val;
			dst_reg->umax_value <<= umax_val;
		}
		dst_reg->var_off = tnum_lshift(dst_reg->var_off, umin_val);
		/* We may learn something more from the var_off */
		__update_reg_bounds(dst_reg);
		break;
	case BPF_RSH:
		if (umax_val >= insn_bitness) {
			/* Shifts greater than 31 or 63 are undefined.
			 * This includes shifts by a negative number.
			 */
			mark_reg_unknown(env, regs, insn->dst_reg);
			break;
		}
		/* BPF_RSH is an unsigned shift.  If the value in dst_reg might
		 * be negative, then either:
		 * 1) src_reg might be zero, so the sign bit of the result is
		 *    unknown, so we lose our signed bounds
		 * 2) it's known negative, thus the unsigned bounds capture the
		 *    signed bounds
		 * 3) the signed bounds cross zero, so they tell us nothing
		 *    about the result
		 * If the value in dst_reg is known nonnegative, then again the
		 * unsigned bounts capture the signed bounds.
		 * Thus, in all cases it suffices to blow away our signed bounds
		 * and rely on inferring new ones from the unsigned bounds and
		 * var_off of the result.
		 */
		dst_reg->smin_value = S64_MIN;
		dst_reg->smax_value = S64_MAX;
		dst_reg->var_off = tnum_rshift(dst_reg->var_off, umin_val);
		dst_reg->umin_value >>= umax_val;
		dst_reg->umax_value >>= umin_val;
		/* We may learn something more from the var_off */
		__update_reg_bounds(dst_reg);
		break;
	case BPF_ARSH:
		if (umax_val >= insn_bitness) {
			/* Shifts greater than 31 or 63 are undefined.
			 * This includes shifts by a negative number.
			 */
			mark_reg_unknown(env, regs, insn->dst_reg);
			break;
		}

		/* Upon reaching here, src_known is true and
		 * umax_val is equal to umin_val.
		 */
		dst_reg->smin_value >>= umin_val;
		dst_reg->smax_value >>= umin_val;
		dst_reg->var_off = tnum_arshift(dst_reg->var_off, umin_val);

		/* blow away the dst_reg umin_value/umax_value and rely on
		 * dst_reg var_off to refine the result.
		 */
		dst_reg->umin_value = 0;
		dst_reg->umax_value = U64_MAX;
		__update_reg_bounds(dst_reg);
		break;
	default:
		mark_reg_unknown(env, regs, insn->dst_reg);
		break;
	}

	if (BPF_CLASS(insn->code) != BPF_ALU64) {
		/* 32-bit ALU ops are (32,32)->32 */
		coerce_reg_to_size(dst_reg, 4);
	}

	__reg_deduce_bounds(dst_reg);
	__reg_bound_offset(dst_reg);
	return 0;
}

/* Handles ALU ops other than BPF_END, BPF_NEG and BPF_MOV: computes new min/max
 * and var_off.
 */
static int adjust_reg_min_max_vals(struct bpf_verifier_env *env,
				   struct bpf_insn *insn)
{
	struct bpf_verifier_state *vstate = env->cur_state;
	struct bpf_func_state *state = vstate->frame[vstate->curframe];
	struct bpf_reg_state *regs = state->regs, *dst_reg, *src_reg;
	struct bpf_reg_state *ptr_reg = NULL, off_reg = {0};
	u8 opcode = BPF_OP(insn->code);

	dst_reg = &regs[insn->dst_reg];
	src_reg = NULL;
	if (dst_reg->type != SCALAR_VALUE)
		ptr_reg = dst_reg;
	if (BPF_SRC(insn->code) == BPF_X) {
		src_reg = &regs[insn->src_reg];
		if (src_reg->type != SCALAR_VALUE) {
			if (dst_reg->type != SCALAR_VALUE) {
				/* Combining two pointers by any ALU op yields
				 * an arbitrary scalar. Disallow all math except
				 * pointer subtraction
				 */
				if (opcode == BPF_SUB && env->allow_ptr_leaks) {
					mark_reg_unknown(env, regs, insn->dst_reg);
					return 0;
				}
				verbose(env, "R%d pointer %s pointer prohibited\n",
					insn->dst_reg,
					bpf_alu_string[opcode >> 4]);
				return -EACCES;
			} else {
				/* scalar += pointer
				 * This is legal, but we have to reverse our
				 * src/dest handling in computing the range
				 */
				return adjust_ptr_min_max_vals(env, insn,
							       src_reg, dst_reg);
			}
		} else if (ptr_reg) {
			/* pointer += scalar */
			return adjust_ptr_min_max_vals(env, insn,
						       dst_reg, src_reg);
		}
	} else {
		/* Pretend the src is a reg with a known value, since we only
		 * need to be able to read from this state.
		 */
		off_reg.type = SCALAR_VALUE;
		__mark_reg_known(&off_reg, insn->imm);
		src_reg = &off_reg;
		if (ptr_reg) /* pointer += K */
			return adjust_ptr_min_max_vals(env, insn,
						       ptr_reg, src_reg);
	}

	/* Got here implies adding two SCALAR_VALUEs */
	if (WARN_ON_ONCE(ptr_reg)) {
		print_verifier_state(env, state);
		verbose(env, "verifier internal error: unexpected ptr_reg\n");
		return -EINVAL;
	}
	if (WARN_ON(!src_reg)) {
		print_verifier_state(env, state);
		verbose(env, "verifier internal error: no src_reg\n");
		return -EINVAL;
	}
	return adjust_scalar_min_max_vals(env, insn, dst_reg, *src_reg);
}

/* check validity of 32-bit and 64-bit arithmetic operations */
static int check_alu_op(struct bpf_verifier_env *env, struct bpf_insn *insn)
{
	struct bpf_reg_state *regs = cur_regs(env);
	u8 opcode = BPF_OP(insn->code);
	int err;

	if (opcode == BPF_END || opcode == BPF_NEG) {
		if (opcode == BPF_NEG) {
			if (BPF_SRC(insn->code) != 0 ||
			    insn->src_reg != BPF_REG_0 ||
			    insn->off != 0 || insn->imm != 0) {
				verbose(env, "BPF_NEG uses reserved fields\n");
				return -EINVAL;
			}
		} else {
			if (insn->src_reg != BPF_REG_0 || insn->off != 0 ||
			    (insn->imm != 16 && insn->imm != 32 && insn->imm != 64) ||
			    BPF_CLASS(insn->code) == BPF_ALU64) {
				verbose(env, "BPF_END uses reserved fields\n");
				return -EINVAL;
			}
		}

		/* check src operand */
		err = check_reg_arg(env, insn->dst_reg, SRC_OP);
		if (err)
			return err;

		if (is_pointer_value(env, insn->dst_reg)) {
			verbose(env, "R%d pointer arithmetic prohibited\n",
				insn->dst_reg);
			return -EACCES;
		}

		/* check dest operand */
		err = check_reg_arg(env, insn->dst_reg, DST_OP);
		if (err)
			return err;

	} else if (opcode == BPF_MOV) {

		if (BPF_SRC(insn->code) == BPF_X) {
			if (insn->imm != 0 || insn->off != 0) {
				verbose(env, "BPF_MOV uses reserved fields\n");
				return -EINVAL;
			}

			/* check src operand */
			err = check_reg_arg(env, insn->src_reg, SRC_OP);
			if (err)
				return err;
		} else {
			if (insn->src_reg != BPF_REG_0 || insn->off != 0) {
				verbose(env, "BPF_MOV uses reserved fields\n");
				return -EINVAL;
			}
		}

		/* check dest operand, mark as required later */
		err = check_reg_arg(env, insn->dst_reg, DST_OP_NO_MARK);
		if (err)
			return err;

		if (BPF_SRC(insn->code) == BPF_X) {
			struct bpf_reg_state *src_reg = regs + insn->src_reg;
			struct bpf_reg_state *dst_reg = regs + insn->dst_reg;

			if (BPF_CLASS(insn->code) == BPF_ALU64) {
				/* case: R1 = R2
				 * copy register state to dest reg
				 */
				*dst_reg = *src_reg;
				dst_reg->live |= REG_LIVE_WRITTEN;
			} else {
				/* R1 = (u32) R2 */
				if (is_pointer_value(env, insn->src_reg)) {
					verbose(env,
						"R%d partial copy of pointer\n",
						insn->src_reg);
					return -EACCES;
				} else if (src_reg->type == SCALAR_VALUE) {
					*dst_reg = *src_reg;
					dst_reg->live |= REG_LIVE_WRITTEN;
				} else {
					mark_reg_unknown(env, regs,
							 insn->dst_reg);
				}
				coerce_reg_to_size(dst_reg, 4);
			}
		} else {
			/* case: R = imm
			 * remember the value we stored into this reg
			 */
			/* clear any state __mark_reg_known doesn't set */
			mark_reg_unknown(env, regs, insn->dst_reg);
			regs[insn->dst_reg].type = SCALAR_VALUE;
			if (BPF_CLASS(insn->code) == BPF_ALU64) {
				__mark_reg_known(regs + insn->dst_reg,
						 insn->imm);
			} else {
				__mark_reg_known(regs + insn->dst_reg,
						 (u32)insn->imm);
			}
		}

	} else if (opcode > BPF_END) {
		verbose(env, "invalid BPF_ALU opcode %x\n", opcode);
		return -EINVAL;

	} else {	/* all other ALU ops: and, sub, xor, add, ... */

		if (BPF_SRC(insn->code) == BPF_X) {
			if (insn->imm != 0 || insn->off != 0) {
				verbose(env, "BPF_ALU uses reserved fields\n");
				return -EINVAL;
			}
			/* check src1 operand */
			err = check_reg_arg(env, insn->src_reg, SRC_OP);
			if (err)
				return err;
		} else {
			if (insn->src_reg != BPF_REG_0 || insn->off != 0) {
				verbose(env, "BPF_ALU uses reserved fields\n");
				return -EINVAL;
			}
		}

		/* check src2 operand */
		err = check_reg_arg(env, insn->dst_reg, SRC_OP);
		if (err)
			return err;

		if ((opcode == BPF_MOD || opcode == BPF_DIV) &&
		    BPF_SRC(insn->code) == BPF_K && insn->imm == 0) {
			verbose(env, "div by zero\n");
			return -EINVAL;
		}

		if ((opcode == BPF_LSH || opcode == BPF_RSH ||
		     opcode == BPF_ARSH) && BPF_SRC(insn->code) == BPF_K) {
			int size = BPF_CLASS(insn->code) == BPF_ALU64 ? 64 : 32;

			if (insn->imm < 0 || insn->imm >= size) {
				verbose(env, "invalid shift %d\n", insn->imm);
				return -EINVAL;
			}
		}

		/* check dest operand */
		err = check_reg_arg(env, insn->dst_reg, DST_OP_NO_MARK);
		if (err)
			return err;

		return adjust_reg_min_max_vals(env, insn);
	}

	return 0;
}

static void find_good_pkt_pointers(struct bpf_verifier_state *vstate,
				   struct bpf_reg_state *dst_reg,
				   enum bpf_reg_type type,
				   bool range_right_open)
{
	struct bpf_func_state *state = vstate->frame[vstate->curframe];
	struct bpf_reg_state *regs = state->regs, *reg;
	u16 new_range;
	int i, j;

	if (dst_reg->off < 0 ||
	    (dst_reg->off == 0 && range_right_open))
		/* This doesn't give us any range */
		return;

	if (dst_reg->umax_value > MAX_PACKET_OFF ||
	    dst_reg->umax_value + dst_reg->off > MAX_PACKET_OFF)
		/* Risk of overflow.  For instance, ptr + (1<<63) may be less
		 * than pkt_end, but that's because it's also less than pkt.
		 */
		return;

	new_range = dst_reg->off;
	if (range_right_open)
		new_range--;

	/* Examples for register markings:
	 *
	 * pkt_data in dst register:
	 *
	 *   r2 = r3;
	 *   r2 += 8;
	 *   if (r2 > pkt_end) goto <handle exception>
	 *   <access okay>
	 *
	 *   r2 = r3;
	 *   r2 += 8;
	 *   if (r2 < pkt_end) goto <access okay>
	 *   <handle exception>
	 *
	 *   Where:
	 *     r2 == dst_reg, pkt_end == src_reg
	 *     r2=pkt(id=n,off=8,r=0)
	 *     r3=pkt(id=n,off=0,r=0)
	 *
	 * pkt_data in src register:
	 *
	 *   r2 = r3;
	 *   r2 += 8;
	 *   if (pkt_end >= r2) goto <access okay>
	 *   <handle exception>
	 *
	 *   r2 = r3;
	 *   r2 += 8;
	 *   if (pkt_end <= r2) goto <handle exception>
	 *   <access okay>
	 *
	 *   Where:
	 *     pkt_end == dst_reg, r2 == src_reg
	 *     r2=pkt(id=n,off=8,r=0)
	 *     r3=pkt(id=n,off=0,r=0)
	 *
	 * Find register r3 and mark its range as r3=pkt(id=n,off=0,r=8)
	 * or r3=pkt(id=n,off=0,r=8-1), so that range of bytes [r3, r3 + 8)
	 * and [r3, r3 + 8-1) respectively is safe to access depending on
	 * the check.
	 */

	/* If our ids match, then we must have the same max_value.  And we
	 * don't care about the other reg's fixed offset, since if it's too big
	 * the range won't allow anything.
	 * dst_reg->off is known < MAX_PACKET_OFF, therefore it fits in a u16.
	 */
	for (i = 0; i < MAX_BPF_REG; i++)
		if (regs[i].type == type && regs[i].id == dst_reg->id)
			/* keep the maximum range already checked */
			regs[i].range = max(regs[i].range, new_range);

	for (j = 0; j <= vstate->curframe; j++) {
		state = vstate->frame[j];
		bpf_for_each_spilled_reg(i, state, reg) {
			if (!reg)
				continue;
			if (reg->type == type && reg->id == dst_reg->id)
				reg->range = max(reg->range, new_range);
		}
	}
}

/* compute branch direction of the expression "if (reg opcode val) goto target;"
 * and return:
 *  1 - branch will be taken and "goto target" will be executed
 *  0 - branch will not be taken and fall-through to next insn
 * -1 - unknown. Example: "if (reg < 5)" is unknown when register value range [0,10]
 */
static int is_branch_taken(struct bpf_reg_state *reg, u64 val, u8 opcode)
{
	if (__is_pointer_value(false, reg))
		return -1;

	switch (opcode) {
	case BPF_JEQ:
		if (tnum_is_const(reg->var_off))
			return !!tnum_equals_const(reg->var_off, val);
		break;
	case BPF_JNE:
		if (tnum_is_const(reg->var_off))
			return !tnum_equals_const(reg->var_off, val);
		break;
	case BPF_JSET:
		if ((~reg->var_off.mask & reg->var_off.value) & val)
			return 1;
		if (!((reg->var_off.mask | reg->var_off.value) & val))
			return 0;
		break;
	case BPF_JGT:
		if (reg->umin_value > val)
			return 1;
		else if (reg->umax_value <= val)
			return 0;
		break;
	case BPF_JSGT:
		if (reg->smin_value > (s64)val)
			return 1;
		else if (reg->smax_value < (s64)val)
			return 0;
		break;
	case BPF_JLT:
		if (reg->umax_value < val)
			return 1;
		else if (reg->umin_value >= val)
			return 0;
		break;
	case BPF_JSLT:
		if (reg->smax_value < (s64)val)
			return 1;
		else if (reg->smin_value >= (s64)val)
			return 0;
		break;
	case BPF_JGE:
		if (reg->umin_value >= val)
			return 1;
		else if (reg->umax_value < val)
			return 0;
		break;
	case BPF_JSGE:
		if (reg->smin_value >= (s64)val)
			return 1;
		else if (reg->smax_value < (s64)val)
			return 0;
		break;
	case BPF_JLE:
		if (reg->umax_value <= val)
			return 1;
		else if (reg->umin_value > val)
			return 0;
		break;
	case BPF_JSLE:
		if (reg->smax_value <= (s64)val)
			return 1;
		else if (reg->smin_value > (s64)val)
			return 0;
		break;
	}

	return -1;
}

/* Adjusts the register min/max values in the case that the dst_reg is the
 * variable register that we are working on, and src_reg is a constant or we're
 * simply doing a BPF_K check.
 * In JEQ/JNE cases we also adjust the var_off values.
 */
static void reg_set_min_max(struct bpf_reg_state *true_reg,
			    struct bpf_reg_state *false_reg, u64 val,
			    u8 opcode)
{
	/* If the dst_reg is a pointer, we can't learn anything about its
	 * variable offset from the compare (unless src_reg were a pointer into
	 * the same object, but we don't bother with that.
	 * Since false_reg and true_reg have the same type by construction, we
	 * only need to check one of them for pointerness.
	 */
	if (__is_pointer_value(false, false_reg))
		return;

	switch (opcode) {
	case BPF_JEQ:
		/* If this is false then we know nothing Jon Snow, but if it is
		 * true then we know for sure.
		 */
		__mark_reg_known(true_reg, val);
		break;
	case BPF_JNE:
		/* If this is true we know nothing Jon Snow, but if it is false
		 * we know the value for sure;
		 */
		__mark_reg_known(false_reg, val);
		break;
	case BPF_JSET:
		false_reg->var_off = tnum_and(false_reg->var_off,
					      tnum_const(~val));
		if (is_power_of_2(val))
			true_reg->var_off = tnum_or(true_reg->var_off,
						    tnum_const(val));
		break;
	case BPF_JGT:
		false_reg->umax_value = min(false_reg->umax_value, val);
		true_reg->umin_value = max(true_reg->umin_value, val + 1);
		break;
	case BPF_JSGT:
		false_reg->smax_value = min_t(s64, false_reg->smax_value, val);
		true_reg->smin_value = max_t(s64, true_reg->smin_value, val + 1);
		break;
	case BPF_JLT:
		false_reg->umin_value = max(false_reg->umin_value, val);
		true_reg->umax_value = min(true_reg->umax_value, val - 1);
		break;
	case BPF_JSLT:
		false_reg->smin_value = max_t(s64, false_reg->smin_value, val);
		true_reg->smax_value = min_t(s64, true_reg->smax_value, val - 1);
		break;
	case BPF_JGE:
		false_reg->umax_value = min(false_reg->umax_value, val - 1);
		true_reg->umin_value = max(true_reg->umin_value, val);
		break;
	case BPF_JSGE:
		false_reg->smax_value = min_t(s64, false_reg->smax_value, val - 1);
		true_reg->smin_value = max_t(s64, true_reg->smin_value, val);
		break;
	case BPF_JLE:
		false_reg->umin_value = max(false_reg->umin_value, val + 1);
		true_reg->umax_value = min(true_reg->umax_value, val);
		break;
	case BPF_JSLE:
		false_reg->smin_value = max_t(s64, false_reg->smin_value, val + 1);
		true_reg->smax_value = min_t(s64, true_reg->smax_value, val);
		break;
	default:
		break;
	}

	__reg_deduce_bounds(false_reg);
	__reg_deduce_bounds(true_reg);
	/* We might have learned some bits from the bounds. */
	__reg_bound_offset(false_reg);
	__reg_bound_offset(true_reg);
	/* Intersecting with the old var_off might have improved our bounds
	 * slightly.  e.g. if umax was 0x7f...f and var_off was (0; 0xf...fc),
	 * then new var_off is (0; 0x7f...fc) which improves our umax.
	 */
	__update_reg_bounds(false_reg);
	__update_reg_bounds(true_reg);
}

/* Same as above, but for the case that dst_reg holds a constant and src_reg is
 * the variable reg.
 */
static void reg_set_min_max_inv(struct bpf_reg_state *true_reg,
				struct bpf_reg_state *false_reg, u64 val,
				u8 opcode)
{
	if (__is_pointer_value(false, false_reg))
		return;

	switch (opcode) {
	case BPF_JEQ:
		/* If this is false then we know nothing Jon Snow, but if it is
		 * true then we know for sure.
		 */
		__mark_reg_known(true_reg, val);
		break;
	case BPF_JNE:
		/* If this is true we know nothing Jon Snow, but if it is false
		 * we know the value for sure;
		 */
		__mark_reg_known(false_reg, val);
		break;
	case BPF_JSET:
		false_reg->var_off = tnum_and(false_reg->var_off,
					      tnum_const(~val));
		if (is_power_of_2(val))
			true_reg->var_off = tnum_or(true_reg->var_off,
						    tnum_const(val));
		break;
	case BPF_JGT:
		true_reg->umax_value = min(true_reg->umax_value, val - 1);
		false_reg->umin_value = max(false_reg->umin_value, val);
		break;
	case BPF_JSGT:
		true_reg->smax_value = min_t(s64, true_reg->smax_value, val - 1);
		false_reg->smin_value = max_t(s64, false_reg->smin_value, val);
		break;
	case BPF_JLT:
		true_reg->umin_value = max(true_reg->umin_value, val + 1);
		false_reg->umax_value = min(false_reg->umax_value, val);
		break;
	case BPF_JSLT:
		true_reg->smin_value = max_t(s64, true_reg->smin_value, val + 1);
		false_reg->smax_value = min_t(s64, false_reg->smax_value, val);
		break;
	case BPF_JGE:
		true_reg->umax_value = min(true_reg->umax_value, val);
		false_reg->umin_value = max(false_reg->umin_value, val + 1);
		break;
	case BPF_JSGE:
		true_reg->smax_value = min_t(s64, true_reg->smax_value, val);
		false_reg->smin_value = max_t(s64, false_reg->smin_value, val + 1);
		break;
	case BPF_JLE:
		true_reg->umin_value = max(true_reg->umin_value, val);
		false_reg->umax_value = min(false_reg->umax_value, val - 1);
		break;
	case BPF_JSLE:
		true_reg->smin_value = max_t(s64, true_reg->smin_value, val);
		false_reg->smax_value = min_t(s64, false_reg->smax_value, val - 1);
		break;
	default:
		break;
	}

	__reg_deduce_bounds(false_reg);
	__reg_deduce_bounds(true_reg);
	/* We might have learned some bits from the bounds. */
	__reg_bound_offset(false_reg);
	__reg_bound_offset(true_reg);
	/* Intersecting with the old var_off might have improved our bounds
	 * slightly.  e.g. if umax was 0x7f...f and var_off was (0; 0xf...fc),
	 * then new var_off is (0; 0x7f...fc) which improves our umax.
	 */
	__update_reg_bounds(false_reg);
	__update_reg_bounds(true_reg);
}

/* Regs are known to be equal, so intersect their min/max/var_off */
static void __reg_combine_min_max(struct bpf_reg_state *src_reg,
				  struct bpf_reg_state *dst_reg)
{
	src_reg->umin_value = dst_reg->umin_value = max(src_reg->umin_value,
							dst_reg->umin_value);
	src_reg->umax_value = dst_reg->umax_value = min(src_reg->umax_value,
							dst_reg->umax_value);
	src_reg->smin_value = dst_reg->smin_value = max(src_reg->smin_value,
							dst_reg->smin_value);
	src_reg->smax_value = dst_reg->smax_value = min(src_reg->smax_value,
							dst_reg->smax_value);
	src_reg->var_off = dst_reg->var_off = tnum_intersect(src_reg->var_off,
							     dst_reg->var_off);
	/* We might have learned new bounds from the var_off. */
	__update_reg_bounds(src_reg);
	__update_reg_bounds(dst_reg);
	/* We might have learned something about the sign bit. */
	__reg_deduce_bounds(src_reg);
	__reg_deduce_bounds(dst_reg);
	/* We might have learned some bits from the bounds. */
	__reg_bound_offset(src_reg);
	__reg_bound_offset(dst_reg);
	/* Intersecting with the old var_off might have improved our bounds
	 * slightly.  e.g. if umax was 0x7f...f and var_off was (0; 0xf...fc),
	 * then new var_off is (0; 0x7f...fc) which improves our umax.
	 */
	__update_reg_bounds(src_reg);
	__update_reg_bounds(dst_reg);
}

static void reg_combine_min_max(struct bpf_reg_state *true_src,
				struct bpf_reg_state *true_dst,
				struct bpf_reg_state *false_src,
				struct bpf_reg_state *false_dst,
				u8 opcode)
{
	switch (opcode) {
	case BPF_JEQ:
		__reg_combine_min_max(true_src, true_dst);
		break;
	case BPF_JNE:
		__reg_combine_min_max(false_src, false_dst);
		break;
	}
}

static void mark_ptr_or_null_reg(struct bpf_func_state *state,
				 struct bpf_reg_state *reg, u32 id,
				 bool is_null)
{
	if (reg_type_may_be_null(reg->type) && reg->id == id) {
		/* Old offset (both fixed and variable parts) should
		 * have been known-zero, because we don't allow pointer
		 * arithmetic on pointers that might be NULL.
		 */
		if (WARN_ON_ONCE(reg->smin_value || reg->smax_value ||
				 !tnum_equals_const(reg->var_off, 0) ||
				 reg->off)) {
			__mark_reg_known_zero(reg);
			reg->off = 0;
		}
		if (is_null) {
			reg->type = SCALAR_VALUE;
		} else if (reg->type == PTR_TO_MAP_VALUE_OR_NULL) {
			if (reg->map_ptr->inner_map_meta) {
				reg->type = CONST_PTR_TO_MAP;
				reg->map_ptr = reg->map_ptr->inner_map_meta;
			} else {
				reg->type = PTR_TO_MAP_VALUE;
			}
		} else if (reg->type == PTR_TO_SOCKET_OR_NULL) {
			reg->type = PTR_TO_SOCKET;
		}
		if (is_null || !reg_is_refcounted(reg)) {
			/* We don't need id from this point onwards anymore,
			 * thus we should better reset it, so that state
			 * pruning has chances to take effect.
			 */
			reg->id = 0;
		}
	}
}

/* The logic is similar to find_good_pkt_pointers(), both could eventually
 * be folded together at some point.
 */
static void mark_ptr_or_null_regs(struct bpf_verifier_state *vstate, u32 regno,
				  bool is_null)
{
	struct bpf_func_state *state = vstate->frame[vstate->curframe];
	struct bpf_reg_state *reg, *regs = state->regs;
	u32 id = regs[regno].id;
	int i, j;

	if (reg_is_refcounted_or_null(&regs[regno]) && is_null)
		__release_reference_state(state, id);

	for (i = 0; i < MAX_BPF_REG; i++)
		mark_ptr_or_null_reg(state, &regs[i], id, is_null);

	for (j = 0; j <= vstate->curframe; j++) {
		state = vstate->frame[j];
		bpf_for_each_spilled_reg(i, state, reg) {
			if (!reg)
				continue;
			mark_ptr_or_null_reg(state, reg, id, is_null);
		}
	}
}

static bool try_match_pkt_pointers(const struct bpf_insn *insn,
				   struct bpf_reg_state *dst_reg,
				   struct bpf_reg_state *src_reg,
				   struct bpf_verifier_state *this_branch,
				   struct bpf_verifier_state *other_branch)
{
	if (BPF_SRC(insn->code) != BPF_X)
		return false;

	switch (BPF_OP(insn->code)) {
	case BPF_JGT:
		if ((dst_reg->type == PTR_TO_PACKET &&
		     src_reg->type == PTR_TO_PACKET_END) ||
		    (dst_reg->type == PTR_TO_PACKET_META &&
		     reg_is_init_pkt_pointer(src_reg, PTR_TO_PACKET))) {
			/* pkt_data' > pkt_end, pkt_meta' > pkt_data */
			find_good_pkt_pointers(this_branch, dst_reg,
					       dst_reg->type, false);
		} else if ((dst_reg->type == PTR_TO_PACKET_END &&
			    src_reg->type == PTR_TO_PACKET) ||
			   (reg_is_init_pkt_pointer(dst_reg, PTR_TO_PACKET) &&
			    src_reg->type == PTR_TO_PACKET_META)) {
			/* pkt_end > pkt_data', pkt_data > pkt_meta' */
			find_good_pkt_pointers(other_branch, src_reg,
					       src_reg->type, true);
		} else {
			return false;
		}
		break;
	case BPF_JLT:
		if ((dst_reg->type == PTR_TO_PACKET &&
		     src_reg->type == PTR_TO_PACKET_END) ||
		    (dst_reg->type == PTR_TO_PACKET_META &&
		     reg_is_init_pkt_pointer(src_reg, PTR_TO_PACKET))) {
			/* pkt_data' < pkt_end, pkt_meta' < pkt_data */
			find_good_pkt_pointers(other_branch, dst_reg,
					       dst_reg->type, true);
		} else if ((dst_reg->type == PTR_TO_PACKET_END &&
			    src_reg->type == PTR_TO_PACKET) ||
			   (reg_is_init_pkt_pointer(dst_reg, PTR_TO_PACKET) &&
			    src_reg->type == PTR_TO_PACKET_META)) {
			/* pkt_end < pkt_data', pkt_data > pkt_meta' */
			find_good_pkt_pointers(this_branch, src_reg,
					       src_reg->type, false);
		} else {
			return false;
		}
		break;
	case BPF_JGE:
		if ((dst_reg->type == PTR_TO_PACKET &&
		     src_reg->type == PTR_TO_PACKET_END) ||
		    (dst_reg->type == PTR_TO_PACKET_META &&
		     reg_is_init_pkt_pointer(src_reg, PTR_TO_PACKET))) {
			/* pkt_data' >= pkt_end, pkt_meta' >= pkt_data */
			find_good_pkt_pointers(this_branch, dst_reg,
					       dst_reg->type, true);
		} else if ((dst_reg->type == PTR_TO_PACKET_END &&
			    src_reg->type == PTR_TO_PACKET) ||
			   (reg_is_init_pkt_pointer(dst_reg, PTR_TO_PACKET) &&
			    src_reg->type == PTR_TO_PACKET_META)) {
			/* pkt_end >= pkt_data', pkt_data >= pkt_meta' */
			find_good_pkt_pointers(other_branch, src_reg,
					       src_reg->type, false);
		} else {
			return false;
		}
		break;
	case BPF_JLE:
		if ((dst_reg->type == PTR_TO_PACKET &&
		     src_reg->type == PTR_TO_PACKET_END) ||
		    (dst_reg->type == PTR_TO_PACKET_META &&
		     reg_is_init_pkt_pointer(src_reg, PTR_TO_PACKET))) {
			/* pkt_data' <= pkt_end, pkt_meta' <= pkt_data */
			find_good_pkt_pointers(other_branch, dst_reg,
					       dst_reg->type, false);
		} else if ((dst_reg->type == PTR_TO_PACKET_END &&
			    src_reg->type == PTR_TO_PACKET) ||
			   (reg_is_init_pkt_pointer(dst_reg, PTR_TO_PACKET) &&
			    src_reg->type == PTR_TO_PACKET_META)) {
			/* pkt_end <= pkt_data', pkt_data <= pkt_meta' */
			find_good_pkt_pointers(this_branch, src_reg,
					       src_reg->type, true);
		} else {
			return false;
		}
		break;
	default:
		return false;
	}

	return true;
}

static int check_cond_jmp_op(struct bpf_verifier_env *env,
			     struct bpf_insn *insn, int *insn_idx)
{
	struct bpf_verifier_state *this_branch = env->cur_state;
	struct bpf_verifier_state *other_branch;
	struct bpf_reg_state *regs = this_branch->frame[this_branch->curframe]->regs;
	struct bpf_reg_state *dst_reg, *other_branch_regs;
	u8 opcode = BPF_OP(insn->code);
	int err;

	if (opcode > BPF_JSLE) {
		verbose(env, "invalid BPF_JMP opcode %x\n", opcode);
		return -EINVAL;
	}

	if (BPF_SRC(insn->code) == BPF_X) {
		if (insn->imm != 0) {
			verbose(env, "BPF_JMP uses reserved fields\n");
			return -EINVAL;
		}

		/* check src1 operand */
		err = check_reg_arg(env, insn->src_reg, SRC_OP);
		if (err)
			return err;

		if (is_pointer_value(env, insn->src_reg)) {
			verbose(env, "R%d pointer comparison prohibited\n",
				insn->src_reg);
			return -EACCES;
		}
	} else {
		if (insn->src_reg != BPF_REG_0) {
			verbose(env, "BPF_JMP uses reserved fields\n");
			return -EINVAL;
		}
	}

	/* check src2 operand */
	err = check_reg_arg(env, insn->dst_reg, SRC_OP);
	if (err)
		return err;

	dst_reg = &regs[insn->dst_reg];

	if (BPF_SRC(insn->code) == BPF_K) {
		int pred = is_branch_taken(dst_reg, insn->imm, opcode);

		if (pred == 1) {
			 /* only follow the goto, ignore fall-through */
			*insn_idx += insn->off;
			return 0;
		} else if (pred == 0) {
			/* only follow fall-through branch, since
			 * that's where the program will go
			 */
			return 0;
		}
	}

	other_branch = push_stack(env, *insn_idx + insn->off + 1, *insn_idx,
				  false);
	if (!other_branch)
		return -EFAULT;
	other_branch_regs = other_branch->frame[other_branch->curframe]->regs;

	/* detect if we are comparing against a constant value so we can adjust
	 * our min/max values for our dst register.
	 * this is only legit if both are scalars (or pointers to the same
	 * object, I suppose, but we don't support that right now), because
	 * otherwise the different base pointers mean the offsets aren't
	 * comparable.
	 */
	if (BPF_SRC(insn->code) == BPF_X) {
		if (dst_reg->type == SCALAR_VALUE &&
		    regs[insn->src_reg].type == SCALAR_VALUE) {
			if (tnum_is_const(regs[insn->src_reg].var_off))
				reg_set_min_max(&other_branch_regs[insn->dst_reg],
						dst_reg, regs[insn->src_reg].var_off.value,
						opcode);
			else if (tnum_is_const(dst_reg->var_off))
				reg_set_min_max_inv(&other_branch_regs[insn->src_reg],
						    &regs[insn->src_reg],
						    dst_reg->var_off.value, opcode);
			else if (opcode == BPF_JEQ || opcode == BPF_JNE)
				/* Comparing for equality, we can combine knowledge */
				reg_combine_min_max(&other_branch_regs[insn->src_reg],
						    &other_branch_regs[insn->dst_reg],
						    &regs[insn->src_reg],
						    &regs[insn->dst_reg], opcode);
		}
	} else if (dst_reg->type == SCALAR_VALUE) {
		reg_set_min_max(&other_branch_regs[insn->dst_reg],
					dst_reg, insn->imm, opcode);
	}

	/* detect if R == 0 where R is returned from bpf_map_lookup_elem() */
	if (BPF_SRC(insn->code) == BPF_K &&
	    insn->imm == 0 && (opcode == BPF_JEQ || opcode == BPF_JNE) &&
	    reg_type_may_be_null(dst_reg->type)) {
		/* Mark all identical registers in each branch as either
		 * safe or unknown depending R == 0 or R != 0 conditional.
		 */
		mark_ptr_or_null_regs(this_branch, insn->dst_reg,
				      opcode == BPF_JNE);
		mark_ptr_or_null_regs(other_branch, insn->dst_reg,
				      opcode == BPF_JEQ);
	} else if (!try_match_pkt_pointers(insn, dst_reg, &regs[insn->src_reg],
					   this_branch, other_branch) &&
		   is_pointer_value(env, insn->dst_reg)) {
		verbose(env, "R%d pointer comparison prohibited\n",
			insn->dst_reg);
		return -EACCES;
	}
	if (env->log.level)
		print_verifier_state(env, this_branch->frame[this_branch->curframe]);
	return 0;
}

/* return the map pointer stored inside BPF_LD_IMM64 instruction */
static struct bpf_map *ld_imm64_to_map_ptr(struct bpf_insn *insn)
{
	u64 imm64 = ((u64) (u32) insn[0].imm) | ((u64) (u32) insn[1].imm) << 32;

	return (struct bpf_map *) (unsigned long) imm64;
}

/* verify BPF_LD_IMM64 instruction */
static int check_ld_imm(struct bpf_verifier_env *env, struct bpf_insn *insn)
{
	struct bpf_reg_state *regs = cur_regs(env);
	int err;

	if (BPF_SIZE(insn->code) != BPF_DW) {
		verbose(env, "invalid BPF_LD_IMM insn\n");
		return -EINVAL;
	}
	if (insn->off != 0) {
		verbose(env, "BPF_LD_IMM64 uses reserved fields\n");
		return -EINVAL;
	}

	err = check_reg_arg(env, insn->dst_reg, DST_OP);
	if (err)
		return err;

	if (insn->src_reg == 0) {
		u64 imm = ((u64)(insn + 1)->imm << 32) | (u32)insn->imm;

		regs[insn->dst_reg].type = SCALAR_VALUE;
		__mark_reg_known(&regs[insn->dst_reg], imm);
		return 0;
	}

	/* replace_map_fd_with_map_ptr() should have caught bad ld_imm64 */
	BUG_ON(insn->src_reg != BPF_PSEUDO_MAP_FD);

	regs[insn->dst_reg].type = CONST_PTR_TO_MAP;
	regs[insn->dst_reg].map_ptr = ld_imm64_to_map_ptr(insn);
	return 0;
}

static bool may_access_skb(enum bpf_prog_type type)
{
	switch (type) {
	case BPF_PROG_TYPE_SOCKET_FILTER:
	case BPF_PROG_TYPE_SCHED_CLS:
	case BPF_PROG_TYPE_SCHED_ACT:
		return true;
	default:
		return false;
	}
}

/* verify safety of LD_ABS|LD_IND instructions:
 * - they can only appear in the programs where ctx == skb
 * - since they are wrappers of function calls, they scratch R1-R5 registers,
 *   preserve R6-R9, and store return value into R0
 *
 * Implicit input:
 *   ctx == skb == R6 == CTX
 *
 * Explicit input:
 *   SRC == any register
 *   IMM == 32-bit immediate
 *
 * Output:
 *   R0 - 8/16/32-bit skb data converted to cpu endianness
 */
static int check_ld_abs(struct bpf_verifier_env *env, struct bpf_insn *insn)
{
	struct bpf_reg_state *regs = cur_regs(env);
	u8 mode = BPF_MODE(insn->code);
	int i, err;

	if (!may_access_skb(env->prog->type)) {
		verbose(env, "BPF_LD_[ABS|IND] instructions not allowed for this program type\n");
		return -EINVAL;
	}

	if (!env->ops->gen_ld_abs) {
		verbose(env, "bpf verifier is misconfigured\n");
		return -EINVAL;
	}

	if (env->subprog_cnt > 1) {
		/* when program has LD_ABS insn JITs and interpreter assume
		 * that r1 == ctx == skb which is not the case for callees
		 * that can have arbitrary arguments. It's problematic
		 * for main prog as well since JITs would need to analyze
		 * all functions in order to make proper register save/restore
		 * decisions in the main prog. Hence disallow LD_ABS with calls
		 */
		verbose(env, "BPF_LD_[ABS|IND] instructions cannot be mixed with bpf-to-bpf calls\n");
		return -EINVAL;
	}

	if (insn->dst_reg != BPF_REG_0 || insn->off != 0 ||
	    BPF_SIZE(insn->code) == BPF_DW ||
	    (mode == BPF_ABS && insn->src_reg != BPF_REG_0)) {
		verbose(env, "BPF_LD_[ABS|IND] uses reserved fields\n");
		return -EINVAL;
	}

	/* check whether implicit source operand (register R6) is readable */
	err = check_reg_arg(env, BPF_REG_6, SRC_OP);
	if (err)
		return err;

	/* Disallow usage of BPF_LD_[ABS|IND] with reference tracking, as
	 * gen_ld_abs() may terminate the program at runtime, leading to
	 * reference leak.
	 */
	err = check_reference_leak(env);
	if (err) {
		verbose(env, "BPF_LD_[ABS|IND] cannot be mixed with socket references\n");
		return err;
	}

	if (regs[BPF_REG_6].type != PTR_TO_CTX) {
		verbose(env,
			"at the time of BPF_LD_ABS|IND R6 != pointer to skb\n");
		return -EINVAL;
	}

	if (mode == BPF_IND) {
		/* check explicit source operand */
		err = check_reg_arg(env, insn->src_reg, SRC_OP);
		if (err)
			return err;
	}

	/* reset caller saved regs to unreadable */
	for (i = 0; i < CALLER_SAVED_REGS; i++) {
		mark_reg_not_init(env, regs, caller_saved[i]);
		check_reg_arg(env, caller_saved[i], DST_OP_NO_MARK);
	}

	/* mark destination R0 register as readable, since it contains
	 * the value fetched from the packet.
	 * Already marked as written above.
	 */
	mark_reg_unknown(env, regs, BPF_REG_0);
	return 0;
}

static int check_return_code(struct bpf_verifier_env *env)
{
	struct bpf_reg_state *reg;
	struct tnum range = tnum_range(0, 1);

	switch (env->prog->type) {
	case BPF_PROG_TYPE_CGROUP_SKB:
	case BPF_PROG_TYPE_CGROUP_SOCK:
	case BPF_PROG_TYPE_CGROUP_SOCK_ADDR:
	case BPF_PROG_TYPE_SOCK_OPS:
	case BPF_PROG_TYPE_CGROUP_DEVICE:
		break;
	default:
		return 0;
	}

	reg = cur_regs(env) + BPF_REG_0;
	if (reg->type != SCALAR_VALUE) {
		verbose(env, "At program exit the register R0 is not a known value (%s)\n",
			reg_type_str[reg->type]);
		return -EINVAL;
	}

	if (!tnum_in(range, reg->var_off)) {
		verbose(env, "At program exit the register R0 ");
		if (!tnum_is_unknown(reg->var_off)) {
			char tn_buf[48];

			tnum_strn(tn_buf, sizeof(tn_buf), reg->var_off);
			verbose(env, "has value %s", tn_buf);
		} else {
			verbose(env, "has unknown scalar value");
		}
		verbose(env, " should have been 0 or 1\n");
		return -EINVAL;
	}
	return 0;
}

/* non-recursive DFS pseudo code
 * 1  procedure DFS-iterative(G,v):
 * 2      label v as discovered
 * 3      let S be a stack
 * 4      S.push(v)
 * 5      while S is not empty
 * 6            t <- S.pop()
 * 7            if t is what we're looking for:
 * 8                return t
 * 9            for all edges e in G.adjacentEdges(t) do
 * 10               if edge e is already labelled
 * 11                   continue with the next edge
 * 12               w <- G.adjacentVertex(t,e)
 * 13               if vertex w is not discovered and not explored
 * 14                   label e as tree-edge
 * 15                   label w as discovered
 * 16                   S.push(w)
 * 17                   continue at 5
 * 18               else if vertex w is discovered
 * 19                   label e as back-edge
 * 20               else
 * 21                   // vertex w is explored
 * 22                   label e as forward- or cross-edge
 * 23           label t as explored
 * 24           S.pop()
 *
 * convention:
 * 0x10 - discovered
 * 0x11 - discovered and fall-through edge labelled
 * 0x12 - discovered and fall-through and branch edges labelled
 * 0x20 - explored
 */

enum {
	DISCOVERED = 0x10,
	EXPLORED = 0x20,
	FALLTHROUGH = 1,
	BRANCH = 2,
};

#define STATE_LIST_MARK ((struct bpf_verifier_state_list *) -1L)

static int *insn_stack;	/* stack of insns to process */
static int cur_stack;	/* current stack index */
static int *insn_state;

/* t, w, e - match pseudo-code above:
 * t - index of current instruction
 * w - next instruction
 * e - edge
 */
static int push_insn(int t, int w, int e, struct bpf_verifier_env *env)
{
	if (e == FALLTHROUGH && insn_state[t] >= (DISCOVERED | FALLTHROUGH))
		return 0;

	if (e == BRANCH && insn_state[t] >= (DISCOVERED | BRANCH))
		return 0;

	if (w < 0 || w >= env->prog->len) {
		verbose_linfo(env, t, "%d: ", t);
		verbose(env, "jump out of range from insn %d to %d\n", t, w);
		return -EINVAL;
	}

	if (e == BRANCH)
		/* mark branch target for state pruning */
		env->explored_states[w] = STATE_LIST_MARK;

	if (insn_state[w] == 0) {
		/* tree-edge */
		insn_state[t] = DISCOVERED | e;
		insn_state[w] = DISCOVERED;
		if (cur_stack >= env->prog->len)
			return -E2BIG;
		insn_stack[cur_stack++] = w;
		return 1;
	} else if ((insn_state[w] & 0xF0) == DISCOVERED) {
		verbose_linfo(env, t, "%d: ", t);
		verbose_linfo(env, w, "%d: ", w);
		verbose(env, "back-edge from insn %d to %d\n", t, w);
		return -EINVAL;
	} else if (insn_state[w] == EXPLORED) {
		/* forward- or cross-edge */
		insn_state[t] = DISCOVERED | e;
	} else {
		verbose(env, "insn state internal bug\n");
		return -EFAULT;
	}
	return 0;
}

/* non-recursive depth-first-search to detect loops in BPF program
 * loop == back-edge in directed graph
 */
static int check_cfg(struct bpf_verifier_env *env)
{
	struct bpf_insn *insns = env->prog->insnsi;
	int insn_cnt = env->prog->len;
	int ret = 0;
	int i, t;

	insn_state = kcalloc(insn_cnt, sizeof(int), GFP_KERNEL);
	if (!insn_state)
		return -ENOMEM;

	insn_stack = kcalloc(insn_cnt, sizeof(int), GFP_KERNEL);
	if (!insn_stack) {
		kfree(insn_state);
		return -ENOMEM;
	}

	insn_state[0] = DISCOVERED; /* mark 1st insn as discovered */
	insn_stack[0] = 0; /* 0 is the first instruction */
	cur_stack = 1;

peek_stack:
	if (cur_stack == 0)
		goto check_state;
	t = insn_stack[cur_stack - 1];

	if (BPF_CLASS(insns[t].code) == BPF_JMP) {
		u8 opcode = BPF_OP(insns[t].code);

		if (opcode == BPF_EXIT) {
			goto mark_explored;
		} else if (opcode == BPF_CALL) {
			ret = push_insn(t, t + 1, FALLTHROUGH, env);
			if (ret == 1)
				goto peek_stack;
			else if (ret < 0)
				goto err_free;
			if (t + 1 < insn_cnt)
				env->explored_states[t + 1] = STATE_LIST_MARK;
			if (insns[t].src_reg == BPF_PSEUDO_CALL) {
				env->explored_states[t] = STATE_LIST_MARK;
				ret = push_insn(t, t + insns[t].imm + 1, BRANCH, env);
				if (ret == 1)
					goto peek_stack;
				else if (ret < 0)
					goto err_free;
			}
		} else if (opcode == BPF_JA) {
			if (BPF_SRC(insns[t].code) != BPF_K) {
				ret = -EINVAL;
				goto err_free;
			}
			/* unconditional jump with single edge */
			ret = push_insn(t, t + insns[t].off + 1,
					FALLTHROUGH, env);
			if (ret == 1)
				goto peek_stack;
			else if (ret < 0)
				goto err_free;
			/* tell verifier to check for equivalent states
			 * after every call and jump
			 */
			if (t + 1 < insn_cnt)
				env->explored_states[t + 1] = STATE_LIST_MARK;
		} else {
			/* conditional jump with two edges */
			env->explored_states[t] = STATE_LIST_MARK;
			ret = push_insn(t, t + 1, FALLTHROUGH, env);
			if (ret == 1)
				goto peek_stack;
			else if (ret < 0)
				goto err_free;

			ret = push_insn(t, t + insns[t].off + 1, BRANCH, env);
			if (ret == 1)
				goto peek_stack;
			else if (ret < 0)
				goto err_free;
		}
	} else {
		/* all other non-branch instructions with single
		 * fall-through edge
		 */
		ret = push_insn(t, t + 1, FALLTHROUGH, env);
		if (ret == 1)
			goto peek_stack;
		else if (ret < 0)
			goto err_free;
	}

mark_explored:
	insn_state[t] = EXPLORED;
	if (cur_stack-- <= 0) {
		verbose(env, "pop stack internal bug\n");
		ret = -EFAULT;
		goto err_free;
	}
	goto peek_stack;

check_state:
	for (i = 0; i < insn_cnt; i++) {
		if (insn_state[i] != EXPLORED) {
			verbose(env, "unreachable insn %d\n", i);
			ret = -EINVAL;
			goto err_free;
		}
	}
	ret = 0; /* cfg looks good */

err_free:
	kfree(insn_state);
	kfree(insn_stack);
	return ret;
}

/* The minimum supported BTF func info size */
#define MIN_BPF_FUNCINFO_SIZE	8
#define MAX_FUNCINFO_REC_SIZE	252

static int check_btf_func(struct bpf_verifier_env *env,
			  const union bpf_attr *attr,
			  union bpf_attr __user *uattr)
{
	u32 i, nfuncs, urec_size, min_size, prev_offset;
	u32 krec_size = sizeof(struct bpf_func_info);
	struct bpf_func_info *krecord;
	const struct btf_type *type;
	struct bpf_prog *prog;
	const struct btf *btf;
	void __user *urecord;
	int ret = 0;

	nfuncs = attr->func_info_cnt;
	if (!nfuncs)
		return 0;

	if (nfuncs != env->subprog_cnt) {
		verbose(env, "number of funcs in func_info doesn't match number of subprogs\n");
		return -EINVAL;
	}

	urec_size = attr->func_info_rec_size;
	if (urec_size < MIN_BPF_FUNCINFO_SIZE ||
	    urec_size > MAX_FUNCINFO_REC_SIZE ||
	    urec_size % sizeof(u32)) {
		verbose(env, "invalid func info rec size %u\n", urec_size);
		return -EINVAL;
	}

	prog = env->prog;
	btf = prog->aux->btf;

	urecord = u64_to_user_ptr(attr->func_info);
	min_size = min_t(u32, krec_size, urec_size);

	krecord = kvcalloc(nfuncs, krec_size, GFP_KERNEL | __GFP_NOWARN);
	if (!krecord)
		return -ENOMEM;

	for (i = 0; i < nfuncs; i++) {
		ret = bpf_check_uarg_tail_zero(urecord, krec_size, urec_size);
		if (ret) {
			if (ret == -E2BIG) {
				verbose(env, "nonzero tailing record in func info");
				/* set the size kernel expects so loader can zero
				 * out the rest of the record.
				 */
				if (put_user(min_size, &uattr->func_info_rec_size))
					ret = -EFAULT;
			}
			goto err_free;
		}

		if (copy_from_user(&krecord[i], urecord, min_size)) {
			ret = -EFAULT;
			goto err_free;
		}

		/* check insn_off */
		if (i == 0) {
			if (krecord[i].insn_off) {
				verbose(env,
					"nonzero insn_off %u for the first func info record",
					krecord[i].insn_off);
				ret = -EINVAL;
				goto err_free;
			}
		} else if (krecord[i].insn_off <= prev_offset) {
			verbose(env,
				"same or smaller insn offset (%u) than previous func info record (%u)",
				krecord[i].insn_off, prev_offset);
			ret = -EINVAL;
			goto err_free;
		}

		if (env->subprog_info[i].start != krecord[i].insn_off) {
			verbose(env, "func_info BTF section doesn't match subprog layout in BPF program\n");
			ret = -EINVAL;
			goto err_free;
		}

		/* check type_id */
		type = btf_type_by_id(btf, krecord[i].type_id);
		if (!type || BTF_INFO_KIND(type->info) != BTF_KIND_FUNC) {
			verbose(env, "invalid type id %d in func info",
				krecord[i].type_id);
			ret = -EINVAL;
			goto err_free;
		}

		prev_offset = krecord[i].insn_off;
		urecord += urec_size;
	}

	prog->aux->func_info = krecord;
	prog->aux->func_info_cnt = nfuncs;
	return 0;

err_free:
	kvfree(krecord);
	return ret;
}

static void adjust_btf_func(struct bpf_verifier_env *env)
{
	int i;

	if (!env->prog->aux->func_info)
		return;

	for (i = 0; i < env->subprog_cnt; i++)
		env->prog->aux->func_info[i].insn_off = env->subprog_info[i].start;
}

#define MIN_BPF_LINEINFO_SIZE	(offsetof(struct bpf_line_info, line_col) + \
		sizeof(((struct bpf_line_info *)(0))->line_col))
#define MAX_LINEINFO_REC_SIZE	MAX_FUNCINFO_REC_SIZE

static int check_btf_line(struct bpf_verifier_env *env,
			  const union bpf_attr *attr,
			  union bpf_attr __user *uattr)
{
	u32 i, s, nr_linfo, ncopy, expected_size, rec_size, prev_offset = 0;
	struct bpf_subprog_info *sub;
	struct bpf_line_info *linfo;
	struct bpf_prog *prog;
	const struct btf *btf;
	void __user *ulinfo;
	int err;

	nr_linfo = attr->line_info_cnt;
	if (!nr_linfo)
		return 0;

	rec_size = attr->line_info_rec_size;
	if (rec_size < MIN_BPF_LINEINFO_SIZE ||
	    rec_size > MAX_LINEINFO_REC_SIZE ||
	    rec_size & (sizeof(u32) - 1))
		return -EINVAL;

	/* Need to zero it in case the userspace may
	 * pass in a smaller bpf_line_info object.
	 */
	linfo = kvcalloc(nr_linfo, sizeof(struct bpf_line_info),
			 GFP_KERNEL | __GFP_NOWARN);
	if (!linfo)
		return -ENOMEM;

	prog = env->prog;
	btf = prog->aux->btf;

	s = 0;
	sub = env->subprog_info;
	ulinfo = u64_to_user_ptr(attr->line_info);
	expected_size = sizeof(struct bpf_line_info);
	ncopy = min_t(u32, expected_size, rec_size);
	for (i = 0; i < nr_linfo; i++) {
		err = bpf_check_uarg_tail_zero(ulinfo, expected_size, rec_size);
		if (err) {
			if (err == -E2BIG) {
				verbose(env, "nonzero tailing record in line_info");
				if (put_user(expected_size,
					     &uattr->line_info_rec_size))
					err = -EFAULT;
			}
			goto err_free;
		}

		if (copy_from_user(&linfo[i], ulinfo, ncopy)) {
			err = -EFAULT;
			goto err_free;
		}

		/*
		 * Check insn_off to ensure
		 * 1) strictly increasing AND
		 * 2) bounded by prog->len
		 *
		 * The linfo[0].insn_off == 0 check logically falls into
		 * the later "missing bpf_line_info for func..." case
		 * because the first linfo[0].insn_off must be the
		 * first sub also and the first sub must have
		 * subprog_info[0].start == 0.
		 */
		if ((i && linfo[i].insn_off <= prev_offset) ||
		    linfo[i].insn_off >= prog->len) {
			verbose(env, "Invalid line_info[%u].insn_off:%u (prev_offset:%u prog->len:%u)\n",
				i, linfo[i].insn_off, prev_offset,
				prog->len);
			err = -EINVAL;
			goto err_free;
		}

		if (!prog->insnsi[linfo[i].insn_off].code) {
			verbose(env,
				"Invalid insn code at line_info[%u].insn_off\n",
				i);
			err = -EINVAL;
			goto err_free;
		}

		if (!btf_name_by_offset(btf, linfo[i].line_off) ||
		    !btf_name_by_offset(btf, linfo[i].file_name_off)) {
			verbose(env, "Invalid line_info[%u].line_off or .file_name_off\n", i);
			err = -EINVAL;
			goto err_free;
		}

		if (s != env->subprog_cnt) {
			if (linfo[i].insn_off == sub[s].start) {
				sub[s].linfo_idx = i;
				s++;
			} else if (sub[s].start < linfo[i].insn_off) {
				verbose(env, "missing bpf_line_info for func#%u\n", s);
				err = -EINVAL;
				goto err_free;
			}
		}

		prev_offset = linfo[i].insn_off;
		ulinfo += rec_size;
	}

	if (s != env->subprog_cnt) {
		verbose(env, "missing bpf_line_info for %u funcs starting from func#%u\n",
			env->subprog_cnt - s, s);
		err = -EINVAL;
		goto err_free;
	}

	prog->aux->linfo = linfo;
	prog->aux->nr_linfo = nr_linfo;

	return 0;

err_free:
	kvfree(linfo);
	return err;
}

static int check_btf_info(struct bpf_verifier_env *env,
			  const union bpf_attr *attr,
			  union bpf_attr __user *uattr)
{
	struct btf *btf;
	int err;

	if (!attr->func_info_cnt && !attr->line_info_cnt)
		return 0;

	btf = btf_get_by_fd(attr->prog_btf_fd);
	if (IS_ERR(btf))
		return PTR_ERR(btf);
	env->prog->aux->btf = btf;

	err = check_btf_func(env, attr, uattr);
	if (err)
		return err;

	err = check_btf_line(env, attr, uattr);
	if (err)
		return err;

	return 0;
}

/* check %cur's range satisfies %old's */
static bool range_within(struct bpf_reg_state *old,
			 struct bpf_reg_state *cur)
{
	return old->umin_value <= cur->umin_value &&
	       old->umax_value >= cur->umax_value &&
	       old->smin_value <= cur->smin_value &&
	       old->smax_value >= cur->smax_value;
}

/* Maximum number of register states that can exist at once */
#define ID_MAP_SIZE	(MAX_BPF_REG + MAX_BPF_STACK / BPF_REG_SIZE)
struct idpair {
	u32 old;
	u32 cur;
};

/* If in the old state two registers had the same id, then they need to have
 * the same id in the new state as well.  But that id could be different from
 * the old state, so we need to track the mapping from old to new ids.
 * Once we have seen that, say, a reg with old id 5 had new id 9, any subsequent
 * regs with old id 5 must also have new id 9 for the new state to be safe.  But
 * regs with a different old id could still have new id 9, we don't care about
 * that.
 * So we look through our idmap to see if this old id has been seen before.  If
 * so, we require the new id to match; otherwise, we add the id pair to the map.
 */
static bool check_ids(u32 old_id, u32 cur_id, struct idpair *idmap)
{
	unsigned int i;

	for (i = 0; i < ID_MAP_SIZE; i++) {
		if (!idmap[i].old) {
			/* Reached an empty slot; haven't seen this id before */
			idmap[i].old = old_id;
			idmap[i].cur = cur_id;
			return true;
		}
		if (idmap[i].old == old_id)
			return idmap[i].cur == cur_id;
	}
	/* We ran out of idmap slots, which should be impossible */
	WARN_ON_ONCE(1);
	return false;
}

static void clean_func_state(struct bpf_verifier_env *env,
			     struct bpf_func_state *st)
{
	enum bpf_reg_liveness live;
	int i, j;

	for (i = 0; i < BPF_REG_FP; i++) {
		live = st->regs[i].live;
		/* liveness must not touch this register anymore */
		st->regs[i].live |= REG_LIVE_DONE;
		if (!(live & REG_LIVE_READ))
			/* since the register is unused, clear its state
			 * to make further comparison simpler
			 */
			__mark_reg_not_init(&st->regs[i]);
	}

	for (i = 0; i < st->allocated_stack / BPF_REG_SIZE; i++) {
		live = st->stack[i].spilled_ptr.live;
		/* liveness must not touch this stack slot anymore */
		st->stack[i].spilled_ptr.live |= REG_LIVE_DONE;
		if (!(live & REG_LIVE_READ)) {
			__mark_reg_not_init(&st->stack[i].spilled_ptr);
			for (j = 0; j < BPF_REG_SIZE; j++)
				st->stack[i].slot_type[j] = STACK_INVALID;
		}
	}
}

static void clean_verifier_state(struct bpf_verifier_env *env,
				 struct bpf_verifier_state *st)
{
	int i;

	if (st->frame[0]->regs[0].live & REG_LIVE_DONE)
		/* all regs in this state in all frames were already marked */
		return;

	for (i = 0; i <= st->curframe; i++)
		clean_func_state(env, st->frame[i]);
}

/* the parentage chains form a tree.
 * the verifier states are added to state lists at given insn and
 * pushed into state stack for future exploration.
 * when the verifier reaches bpf_exit insn some of the verifer states
 * stored in the state lists have their final liveness state already,
 * but a lot of states will get revised from liveness point of view when
 * the verifier explores other branches.
 * Example:
 * 1: r0 = 1
 * 2: if r1 == 100 goto pc+1
 * 3: r0 = 2
 * 4: exit
 * when the verifier reaches exit insn the register r0 in the state list of
 * insn 2 will be seen as !REG_LIVE_READ. Then the verifier pops the other_branch
 * of insn 2 and goes exploring further. At the insn 4 it will walk the
 * parentage chain from insn 4 into insn 2 and will mark r0 as REG_LIVE_READ.
 *
 * Since the verifier pushes the branch states as it sees them while exploring
 * the program the condition of walking the branch instruction for the second
 * time means that all states below this branch were already explored and
 * their final liveness markes are already propagated.
 * Hence when the verifier completes the search of state list in is_state_visited()
 * we can call this clean_live_states() function to mark all liveness states
 * as REG_LIVE_DONE to indicate that 'parent' pointers of 'struct bpf_reg_state'
 * will not be used.
 * This function also clears the registers and stack for states that !READ
 * to simplify state merging.
 *
 * Important note here that walking the same branch instruction in the callee
 * doesn't meant that the states are DONE. The verifier has to compare
 * the callsites
 */
static void clean_live_states(struct bpf_verifier_env *env, int insn,
			      struct bpf_verifier_state *cur)
{
	struct bpf_verifier_state_list *sl;
	int i;

	sl = env->explored_states[insn];
	if (!sl)
		return;

	while (sl != STATE_LIST_MARK) {
		if (sl->state.curframe != cur->curframe)
			goto next;
		for (i = 0; i <= cur->curframe; i++)
			if (sl->state.frame[i]->callsite != cur->frame[i]->callsite)
				goto next;
		clean_verifier_state(env, &sl->state);
next:
		sl = sl->next;
	}
}

/* Returns true if (rold safe implies rcur safe) */
static bool regsafe(struct bpf_reg_state *rold, struct bpf_reg_state *rcur,
		    struct idpair *idmap)
{
	bool equal;

	if (!(rold->live & REG_LIVE_READ))
		/* explored state didn't use this */
		return true;

	equal = memcmp(rold, rcur, offsetof(struct bpf_reg_state, parent)) == 0;

	if (rold->type == PTR_TO_STACK)
		/* two stack pointers are equal only if they're pointing to
		 * the same stack frame, since fp-8 in foo != fp-8 in bar
		 */
		return equal && rold->frameno == rcur->frameno;

	if (equal)
		return true;

	if (rold->type == NOT_INIT)
		/* explored state can't have used this */
		return true;
	if (rcur->type == NOT_INIT)
		return false;
	switch (rold->type) {
	case SCALAR_VALUE:
		if (rcur->type == SCALAR_VALUE) {
			/* new val must satisfy old val knowledge */
			return range_within(rold, rcur) &&
			       tnum_in(rold->var_off, rcur->var_off);
		} else {
			/* We're trying to use a pointer in place of a scalar.
			 * Even if the scalar was unbounded, this could lead to
			 * pointer leaks because scalars are allowed to leak
			 * while pointers are not. We could make this safe in
			 * special cases if root is calling us, but it's
			 * probably not worth the hassle.
			 */
			return false;
		}
	case PTR_TO_MAP_VALUE:
		/* If the new min/max/var_off satisfy the old ones and
		 * everything else matches, we are OK.
		 * We don't care about the 'id' value, because nothing
		 * uses it for PTR_TO_MAP_VALUE (only for ..._OR_NULL)
		 */
		return memcmp(rold, rcur, offsetof(struct bpf_reg_state, id)) == 0 &&
		       range_within(rold, rcur) &&
		       tnum_in(rold->var_off, rcur->var_off);
	case PTR_TO_MAP_VALUE_OR_NULL:
		/* a PTR_TO_MAP_VALUE could be safe to use as a
		 * PTR_TO_MAP_VALUE_OR_NULL into the same map.
		 * However, if the old PTR_TO_MAP_VALUE_OR_NULL then got NULL-
		 * checked, doing so could have affected others with the same
		 * id, and we can't check for that because we lost the id when
		 * we converted to a PTR_TO_MAP_VALUE.
		 */
		if (rcur->type != PTR_TO_MAP_VALUE_OR_NULL)
			return false;
		if (memcmp(rold, rcur, offsetof(struct bpf_reg_state, id)))
			return false;
		/* Check our ids match any regs they're supposed to */
		return check_ids(rold->id, rcur->id, idmap);
	case PTR_TO_PACKET_META:
	case PTR_TO_PACKET:
		if (rcur->type != rold->type)
			return false;
		/* We must have at least as much range as the old ptr
		 * did, so that any accesses which were safe before are
		 * still safe.  This is true even if old range < old off,
		 * since someone could have accessed through (ptr - k), or
		 * even done ptr -= k in a register, to get a safe access.
		 */
		if (rold->range > rcur->range)
			return false;
		/* If the offsets don't match, we can't trust our alignment;
		 * nor can we be sure that we won't fall out of range.
		 */
		if (rold->off != rcur->off)
			return false;
		/* id relations must be preserved */
		if (rold->id && !check_ids(rold->id, rcur->id, idmap))
			return false;
		/* new val must satisfy old val knowledge */
		return range_within(rold, rcur) &&
		       tnum_in(rold->var_off, rcur->var_off);
	case PTR_TO_CTX:
	case CONST_PTR_TO_MAP:
	case PTR_TO_PACKET_END:
	case PTR_TO_FLOW_KEYS:
	case PTR_TO_SOCKET:
	case PTR_TO_SOCKET_OR_NULL:
		/* Only valid matches are exact, which memcmp() above
		 * would have accepted
		 */
	default:
		/* Don't know what's going on, just say it's not safe */
		return false;
	}

	/* Shouldn't get here; if we do, say it's not safe */
	WARN_ON_ONCE(1);
	return false;
}

static bool stacksafe(struct bpf_func_state *old,
		      struct bpf_func_state *cur,
		      struct idpair *idmap)
{
	int i, spi;

	/* walk slots of the explored stack and ignore any additional
	 * slots in the current stack, since explored(safe) state
	 * didn't use them
	 */
	for (i = 0; i < old->allocated_stack; i++) {
		spi = i / BPF_REG_SIZE;

		if (!(old->stack[spi].spilled_ptr.live & REG_LIVE_READ)) {
			i += BPF_REG_SIZE - 1;
			/* explored state didn't use this */
			continue;
		}

		if (old->stack[spi].slot_type[i % BPF_REG_SIZE] == STACK_INVALID)
			continue;

		/* explored stack has more populated slots than current stack
		 * and these slots were used
		 */
		if (i >= cur->allocated_stack)
			return false;

		/* if old state was safe with misc data in the stack
		 * it will be safe with zero-initialized stack.
		 * The opposite is not true
		 */
		if (old->stack[spi].slot_type[i % BPF_REG_SIZE] == STACK_MISC &&
		    cur->stack[spi].slot_type[i % BPF_REG_SIZE] == STACK_ZERO)
			continue;
		if (old->stack[spi].slot_type[i % BPF_REG_SIZE] !=
		    cur->stack[spi].slot_type[i % BPF_REG_SIZE])
			/* Ex: old explored (safe) state has STACK_SPILL in
			 * this stack slot, but current has has STACK_MISC ->
			 * this verifier states are not equivalent,
			 * return false to continue verification of this path
			 */
			return false;
		if (i % BPF_REG_SIZE)
			continue;
		if (old->stack[spi].slot_type[0] != STACK_SPILL)
			continue;
		if (!regsafe(&old->stack[spi].spilled_ptr,
			     &cur->stack[spi].spilled_ptr,
			     idmap))
			/* when explored and current stack slot are both storing
			 * spilled registers, check that stored pointers types
			 * are the same as well.
			 * Ex: explored safe path could have stored
			 * (bpf_reg_state) {.type = PTR_TO_STACK, .off = -8}
			 * but current path has stored:
			 * (bpf_reg_state) {.type = PTR_TO_STACK, .off = -16}
			 * such verifier states are not equivalent.
			 * return false to continue verification of this path
			 */
			return false;
	}
	return true;
}

static bool refsafe(struct bpf_func_state *old, struct bpf_func_state *cur)
{
	if (old->acquired_refs != cur->acquired_refs)
		return false;
	return !memcmp(old->refs, cur->refs,
		       sizeof(*old->refs) * old->acquired_refs);
}

/* compare two verifier states
 *
 * all states stored in state_list are known to be valid, since
 * verifier reached 'bpf_exit' instruction through them
 *
 * this function is called when verifier exploring different branches of
 * execution popped from the state stack. If it sees an old state that has
 * more strict register state and more strict stack state then this execution
 * branch doesn't need to be explored further, since verifier already
 * concluded that more strict state leads to valid finish.
 *
 * Therefore two states are equivalent if register state is more conservative
 * and explored stack state is more conservative than the current one.
 * Example:
 *       explored                   current
 * (slot1=INV slot2=MISC) == (slot1=MISC slot2=MISC)
 * (slot1=MISC slot2=MISC) != (slot1=INV slot2=MISC)
 *
 * In other words if current stack state (one being explored) has more
 * valid slots than old one that already passed validation, it means
 * the verifier can stop exploring and conclude that current state is valid too
 *
 * Similarly with registers. If explored state has register type as invalid
 * whereas register type in current state is meaningful, it means that
 * the current state will reach 'bpf_exit' instruction safely
 */
static bool func_states_equal(struct bpf_func_state *old,
			      struct bpf_func_state *cur)
{
	struct idpair *idmap;
	bool ret = false;
	int i;

	idmap = kcalloc(ID_MAP_SIZE, sizeof(struct idpair), GFP_KERNEL);
	/* If we failed to allocate the idmap, just say it's not safe */
	if (!idmap)
		return false;

	for (i = 0; i < MAX_BPF_REG; i++) {
		if (!regsafe(&old->regs[i], &cur->regs[i], idmap))
			goto out_free;
	}

	if (!stacksafe(old, cur, idmap))
		goto out_free;

	if (!refsafe(old, cur))
		goto out_free;
	ret = true;
out_free:
	kfree(idmap);
	return ret;
}

static bool states_equal(struct bpf_verifier_env *env,
			 struct bpf_verifier_state *old,
			 struct bpf_verifier_state *cur)
{
	int i;

	if (old->curframe != cur->curframe)
		return false;

	/* Verification state from speculative execution simulation
	 * must never prune a non-speculative execution one.
	 */
	if (old->speculative && !cur->speculative)
		return false;

	/* for states to be equal callsites have to be the same
	 * and all frame states need to be equivalent
	 */
	for (i = 0; i <= old->curframe; i++) {
		if (old->frame[i]->callsite != cur->frame[i]->callsite)
			return false;
		if (!func_states_equal(old->frame[i], cur->frame[i]))
			return false;
	}
	return true;
}

/* A write screens off any subsequent reads; but write marks come from the
 * straight-line code between a state and its parent.  When we arrive at an
 * equivalent state (jump target or such) we didn't arrive by the straight-line
 * code, so read marks in the state must propagate to the parent regardless
 * of the state's write marks. That's what 'parent == state->parent' comparison
 * in mark_reg_read() is for.
 */
static int propagate_liveness(struct bpf_verifier_env *env,
			      const struct bpf_verifier_state *vstate,
			      struct bpf_verifier_state *vparent)
{
	int i, frame, err = 0;
	struct bpf_func_state *state, *parent;

	if (vparent->curframe != vstate->curframe) {
		WARN(1, "propagate_live: parent frame %d current frame %d\n",
		     vparent->curframe, vstate->curframe);
		return -EFAULT;
	}
	/* Propagate read liveness of registers... */
	BUILD_BUG_ON(BPF_REG_FP + 1 != MAX_BPF_REG);
	/* We don't need to worry about FP liveness because it's read-only */
	for (i = 0; i < BPF_REG_FP; i++) {
		if (vparent->frame[vparent->curframe]->regs[i].live & REG_LIVE_READ)
			continue;
		if (vstate->frame[vstate->curframe]->regs[i].live & REG_LIVE_READ) {
			err = mark_reg_read(env, &vstate->frame[vstate->curframe]->regs[i],
					    &vparent->frame[vstate->curframe]->regs[i]);
			if (err)
				return err;
		}
	}

	/* ... and stack slots */
	for (frame = 0; frame <= vstate->curframe; frame++) {
		state = vstate->frame[frame];
		parent = vparent->frame[frame];
		for (i = 0; i < state->allocated_stack / BPF_REG_SIZE &&
			    i < parent->allocated_stack / BPF_REG_SIZE; i++) {
			if (parent->stack[i].spilled_ptr.live & REG_LIVE_READ)
				continue;
			if (state->stack[i].spilled_ptr.live & REG_LIVE_READ)
				mark_reg_read(env, &state->stack[i].spilled_ptr,
					      &parent->stack[i].spilled_ptr);
		}
	}
	return err;
}

static int is_state_visited(struct bpf_verifier_env *env, int insn_idx)
{
	struct bpf_verifier_state_list *new_sl;
	struct bpf_verifier_state_list *sl;
	struct bpf_verifier_state *cur = env->cur_state, *new;
	int i, j, err, states_cnt = 0;

	sl = env->explored_states[insn_idx];
	if (!sl)
		/* this 'insn_idx' instruction wasn't marked, so we will not
		 * be doing state search here
		 */
		return 0;

	clean_live_states(env, insn_idx, cur);

	while (sl != STATE_LIST_MARK) {
		if (states_equal(env, &sl->state, cur)) {
			/* reached equivalent register/stack state,
			 * prune the search.
			 * Registers read by the continuation are read by us.
			 * If we have any write marks in env->cur_state, they
			 * will prevent corresponding reads in the continuation
			 * from reaching our parent (an explored_state).  Our
			 * own state will get the read marks recorded, but
			 * they'll be immediately forgotten as we're pruning
			 * this state and will pop a new one.
			 */
			err = propagate_liveness(env, &sl->state, cur);
			if (err)
				return err;
			return 1;
		}
		sl = sl->next;
		states_cnt++;
	}

	if (!env->allow_ptr_leaks && states_cnt > BPF_COMPLEXITY_LIMIT_STATES)
		return 0;

	/* there were no equivalent states, remember current one.
	 * technically the current state is not proven to be safe yet,
	 * but it will either reach outer most bpf_exit (which means it's safe)
	 * or it will be rejected. Since there are no loops, we won't be
	 * seeing this tuple (frame[0].callsite, frame[1].callsite, .. insn_idx)
	 * again on the way to bpf_exit
	 */
	new_sl = kzalloc(sizeof(struct bpf_verifier_state_list), GFP_KERNEL);
	if (!new_sl)
		return -ENOMEM;

	/* add new state to the head of linked list */
	new = &new_sl->state;
	err = copy_verifier_state(new, cur);
	if (err) {
		free_verifier_state(new, false);
		kfree(new_sl);
		return err;
	}
	new_sl->next = env->explored_states[insn_idx];
	env->explored_states[insn_idx] = new_sl;
	/* connect new state to parentage chain. Current frame needs all
	 * registers connected. Only r6 - r9 of the callers are alive (pushed
	 * to the stack implicitly by JITs) so in callers' frames connect just
	 * r6 - r9 as an optimization. Callers will have r1 - r5 connected to
	 * the state of the call instruction (with WRITTEN set), and r0 comes
	 * from callee with its full parentage chain, anyway.
	 */
	for (j = 0; j <= cur->curframe; j++)
		for (i = j < cur->curframe ? BPF_REG_6 : 0; i < BPF_REG_FP; i++)
			cur->frame[j]->regs[i].parent = &new->frame[j]->regs[i];
	/* clear write marks in current state: the writes we did are not writes
	 * our child did, so they don't screen off its reads from us.
	 * (There are no read marks in current state, because reads always mark
	 * their parent and current state never has children yet.  Only
	 * explored_states can get read marks.)
	 */
	for (i = 0; i < BPF_REG_FP; i++)
		cur->frame[cur->curframe]->regs[i].live = REG_LIVE_NONE;

	/* all stack frames are accessible from callee, clear them all */
	for (j = 0; j <= cur->curframe; j++) {
		struct bpf_func_state *frame = cur->frame[j];
		struct bpf_func_state *newframe = new->frame[j];

		for (i = 0; i < frame->allocated_stack / BPF_REG_SIZE; i++) {
			frame->stack[i].spilled_ptr.live = REG_LIVE_NONE;
			frame->stack[i].spilled_ptr.parent =
						&newframe->stack[i].spilled_ptr;
		}
	}
	return 0;
}

/* Return true if it's OK to have the same insn return a different type. */
static bool reg_type_mismatch_ok(enum bpf_reg_type type)
{
	switch (type) {
	case PTR_TO_CTX:
	case PTR_TO_SOCKET:
	case PTR_TO_SOCKET_OR_NULL:
		return false;
	default:
		return true;
	}
}

/* If an instruction was previously used with particular pointer types, then we
 * need to be careful to avoid cases such as the below, where it may be ok
 * for one branch accessing the pointer, but not ok for the other branch:
 *
 * R1 = sock_ptr
 * goto X;
 * ...
 * R1 = some_other_valid_ptr;
 * goto X;
 * ...
 * R2 = *(u32 *)(R1 + 0);
 */
static bool reg_type_mismatch(enum bpf_reg_type src, enum bpf_reg_type prev)
{
	return src != prev && (!reg_type_mismatch_ok(src) ||
			       !reg_type_mismatch_ok(prev));
}

static int do_check(struct bpf_verifier_env *env)
{
	struct bpf_verifier_state *state;
	struct bpf_insn *insns = env->prog->insnsi;
	struct bpf_reg_state *regs;
	int insn_cnt = env->prog->len, i;
	int insn_processed = 0;
	bool do_print_state = false;

	env->prev_linfo = NULL;

	state = kzalloc(sizeof(struct bpf_verifier_state), GFP_KERNEL);
	if (!state)
		return -ENOMEM;
	state->curframe = 0;
	state->speculative = false;
	state->frame[0] = kzalloc(sizeof(struct bpf_func_state), GFP_KERNEL);
	if (!state->frame[0]) {
		kfree(state);
		return -ENOMEM;
	}
	env->cur_state = state;
	init_func_state(env, state->frame[0],
			BPF_MAIN_FUNC /* callsite */,
			0 /* frameno */,
			0 /* subprogno, zero == main subprog */);

	for (;;) {
		struct bpf_insn *insn;
		u8 class;
		int err;

		if (env->insn_idx >= insn_cnt) {
			verbose(env, "invalid insn idx %d insn_cnt %d\n",
				env->insn_idx, insn_cnt);
			return -EFAULT;
		}

		insn = &insns[env->insn_idx];
		class = BPF_CLASS(insn->code);

		if (++insn_processed > BPF_COMPLEXITY_LIMIT_INSNS) {
			verbose(env,
				"BPF program is too large. Processed %d insn\n",
				insn_processed);
			return -E2BIG;
		}

		err = is_state_visited(env, env->insn_idx);
		if (err < 0)
			return err;
		if (err == 1) {
			/* found equivalent state, can prune the search */
			if (env->log.level) {
				if (do_print_state)
					verbose(env, "\nfrom %d to %d%s: safe\n",
						env->prev_insn_idx, env->insn_idx,
						env->cur_state->speculative ?
						" (speculative execution)" : "");
				else
					verbose(env, "%d: safe\n", env->insn_idx);
			}
			goto process_bpf_exit;
		}

		if (signal_pending(current))
			return -EAGAIN;

		if (need_resched())
			cond_resched();

		if (env->log.level > 1 || (env->log.level && do_print_state)) {
			if (env->log.level > 1)
				verbose(env, "%d:", env->insn_idx);
			else
				verbose(env, "\nfrom %d to %d%s:",
					env->prev_insn_idx, env->insn_idx,
					env->cur_state->speculative ?
					" (speculative execution)" : "");
			print_verifier_state(env, state->frame[state->curframe]);
			do_print_state = false;
		}

		if (env->log.level) {
			const struct bpf_insn_cbs cbs = {
				.cb_print	= verbose,
				.private_data	= env,
			};

<<<<<<< HEAD
=======
			verbose_linfo(env, env->insn_idx, "; ");
>>>>>>> 8ccc0d69
			verbose(env, "%d: ", env->insn_idx);
			print_bpf_insn(&cbs, insn, env->allow_ptr_leaks);
		}

		if (bpf_prog_is_dev_bound(env->prog->aux)) {
			err = bpf_prog_offload_verify_insn(env, env->insn_idx,
							   env->prev_insn_idx);
			if (err)
				return err;
		}

		regs = cur_regs(env);
		env->insn_aux_data[env->insn_idx].seen = true;

		if (class == BPF_ALU || class == BPF_ALU64) {
			err = check_alu_op(env, insn);
			if (err)
				return err;

		} else if (class == BPF_LDX) {
			enum bpf_reg_type *prev_src_type, src_reg_type;

			/* check for reserved fields is already done */

			/* check src operand */
			err = check_reg_arg(env, insn->src_reg, SRC_OP);
			if (err)
				return err;

			err = check_reg_arg(env, insn->dst_reg, DST_OP_NO_MARK);
			if (err)
				return err;

			src_reg_type = regs[insn->src_reg].type;

			/* check that memory (src_reg + off) is readable,
			 * the state of dst_reg will be updated by this func
			 */
			err = check_mem_access(env, env->insn_idx, insn->src_reg,
					       insn->off, BPF_SIZE(insn->code),
					       BPF_READ, insn->dst_reg, false);
			if (err)
				return err;

			prev_src_type = &env->insn_aux_data[env->insn_idx].ptr_type;

			if (*prev_src_type == NOT_INIT) {
				/* saw a valid insn
				 * dst_reg = *(u32 *)(src_reg + off)
				 * save type to validate intersecting paths
				 */
				*prev_src_type = src_reg_type;

			} else if (reg_type_mismatch(src_reg_type, *prev_src_type)) {
				/* ABuser program is trying to use the same insn
				 * dst_reg = *(u32*) (src_reg + off)
				 * with different pointer types:
				 * src_reg == ctx in one branch and
				 * src_reg == stack|map in some other branch.
				 * Reject it.
				 */
				verbose(env, "same insn cannot be used with different pointers\n");
				return -EINVAL;
			}

		} else if (class == BPF_STX) {
			enum bpf_reg_type *prev_dst_type, dst_reg_type;

			if (BPF_MODE(insn->code) == BPF_XADD) {
				err = check_xadd(env, env->insn_idx, insn);
				if (err)
					return err;
				env->insn_idx++;
				continue;
			}

			/* check src1 operand */
			err = check_reg_arg(env, insn->src_reg, SRC_OP);
			if (err)
				return err;
			/* check src2 operand */
			err = check_reg_arg(env, insn->dst_reg, SRC_OP);
			if (err)
				return err;

			dst_reg_type = regs[insn->dst_reg].type;

			/* check that memory (dst_reg + off) is writeable */
			err = check_mem_access(env, env->insn_idx, insn->dst_reg,
					       insn->off, BPF_SIZE(insn->code),
					       BPF_WRITE, insn->src_reg, false);
			if (err)
				return err;

			prev_dst_type = &env->insn_aux_data[env->insn_idx].ptr_type;

			if (*prev_dst_type == NOT_INIT) {
				*prev_dst_type = dst_reg_type;
			} else if (reg_type_mismatch(dst_reg_type, *prev_dst_type)) {
				verbose(env, "same insn cannot be used with different pointers\n");
				return -EINVAL;
			}

		} else if (class == BPF_ST) {
			if (BPF_MODE(insn->code) != BPF_MEM ||
			    insn->src_reg != BPF_REG_0) {
				verbose(env, "BPF_ST uses reserved fields\n");
				return -EINVAL;
			}
			/* check src operand */
			err = check_reg_arg(env, insn->dst_reg, SRC_OP);
			if (err)
				return err;

			if (is_ctx_reg(env, insn->dst_reg)) {
				verbose(env, "BPF_ST stores into R%d %s is not allowed\n",
					insn->dst_reg,
					reg_type_str[reg_state(env, insn->dst_reg)->type]);
				return -EACCES;
			}

			/* check that memory (dst_reg + off) is writeable */
			err = check_mem_access(env, env->insn_idx, insn->dst_reg,
					       insn->off, BPF_SIZE(insn->code),
					       BPF_WRITE, -1, false);
			if (err)
				return err;

		} else if (class == BPF_JMP) {
			u8 opcode = BPF_OP(insn->code);

			if (opcode == BPF_CALL) {
				if (BPF_SRC(insn->code) != BPF_K ||
				    insn->off != 0 ||
				    (insn->src_reg != BPF_REG_0 &&
				     insn->src_reg != BPF_PSEUDO_CALL) ||
				    insn->dst_reg != BPF_REG_0) {
					verbose(env, "BPF_CALL uses reserved fields\n");
					return -EINVAL;
				}

				if (insn->src_reg == BPF_PSEUDO_CALL)
					err = check_func_call(env, insn, &env->insn_idx);
				else
					err = check_helper_call(env, insn->imm, env->insn_idx);
				if (err)
					return err;

			} else if (opcode == BPF_JA) {
				if (BPF_SRC(insn->code) != BPF_K ||
				    insn->imm != 0 ||
				    insn->src_reg != BPF_REG_0 ||
				    insn->dst_reg != BPF_REG_0) {
					verbose(env, "BPF_JA uses reserved fields\n");
					return -EINVAL;
				}

				env->insn_idx += insn->off + 1;
				continue;

			} else if (opcode == BPF_EXIT) {
				if (BPF_SRC(insn->code) != BPF_K ||
				    insn->imm != 0 ||
				    insn->src_reg != BPF_REG_0 ||
				    insn->dst_reg != BPF_REG_0) {
					verbose(env, "BPF_EXIT uses reserved fields\n");
					return -EINVAL;
				}

				if (state->curframe) {
					/* exit from nested function */
					env->prev_insn_idx = env->insn_idx;
					err = prepare_func_exit(env, &env->insn_idx);
					if (err)
						return err;
					do_print_state = true;
					continue;
				}

				err = check_reference_leak(env);
				if (err)
					return err;

				/* eBPF calling convetion is such that R0 is used
				 * to return the value from eBPF program.
				 * Make sure that it's readable at this time
				 * of bpf_exit, which means that program wrote
				 * something into it earlier
				 */
				err = check_reg_arg(env, BPF_REG_0, SRC_OP);
				if (err)
					return err;

				if (is_pointer_value(env, BPF_REG_0)) {
					verbose(env, "R0 leaks addr as return value\n");
					return -EACCES;
				}

				err = check_return_code(env);
				if (err)
					return err;
process_bpf_exit:
				err = pop_stack(env, &env->prev_insn_idx,
						&env->insn_idx);
				if (err < 0) {
					if (err != -ENOENT)
						return err;
					break;
				} else {
					do_print_state = true;
					continue;
				}
			} else {
				err = check_cond_jmp_op(env, insn, &env->insn_idx);
				if (err)
					return err;
			}
		} else if (class == BPF_LD) {
			u8 mode = BPF_MODE(insn->code);

			if (mode == BPF_ABS || mode == BPF_IND) {
				err = check_ld_abs(env, insn);
				if (err)
					return err;

			} else if (mode == BPF_IMM) {
				err = check_ld_imm(env, insn);
				if (err)
					return err;

				env->insn_idx++;
				env->insn_aux_data[env->insn_idx].seen = true;
			} else {
				verbose(env, "invalid BPF_LD mode\n");
				return -EINVAL;
			}
		} else {
			verbose(env, "unknown insn class %d\n", class);
			return -EINVAL;
		}

		env->insn_idx++;
	}

	verbose(env, "processed %d insns (limit %d), stack depth ",
		insn_processed, BPF_COMPLEXITY_LIMIT_INSNS);
	for (i = 0; i < env->subprog_cnt; i++) {
		u32 depth = env->subprog_info[i].stack_depth;

		verbose(env, "%d", depth);
		if (i + 1 < env->subprog_cnt)
			verbose(env, "+");
	}
	verbose(env, "\n");
	env->prog->aux->stack_depth = env->subprog_info[0].stack_depth;
	return 0;
}

static int check_map_prealloc(struct bpf_map *map)
{
	return (map->map_type != BPF_MAP_TYPE_HASH &&
		map->map_type != BPF_MAP_TYPE_PERCPU_HASH &&
		map->map_type != BPF_MAP_TYPE_HASH_OF_MAPS) ||
		!(map->map_flags & BPF_F_NO_PREALLOC);
}

static int check_map_prog_compatibility(struct bpf_verifier_env *env,
					struct bpf_map *map,
					struct bpf_prog *prog)

{
	/* Make sure that BPF_PROG_TYPE_PERF_EVENT programs only use
	 * preallocated hash maps, since doing memory allocation
	 * in overflow_handler can crash depending on where nmi got
	 * triggered.
	 */
	if (prog->type == BPF_PROG_TYPE_PERF_EVENT) {
		if (!check_map_prealloc(map)) {
			verbose(env, "perf_event programs can only use preallocated hash map\n");
			return -EINVAL;
		}
		if (map->inner_map_meta &&
		    !check_map_prealloc(map->inner_map_meta)) {
			verbose(env, "perf_event programs can only use preallocated inner hash map\n");
			return -EINVAL;
		}
	}

	if ((bpf_prog_is_dev_bound(prog->aux) || bpf_map_is_dev_bound(map)) &&
	    !bpf_offload_prog_map_match(prog, map)) {
		verbose(env, "offload device mismatch between prog and map\n");
		return -EINVAL;
	}

	return 0;
}

static bool bpf_map_is_cgroup_storage(struct bpf_map *map)
{
	return (map->map_type == BPF_MAP_TYPE_CGROUP_STORAGE ||
		map->map_type == BPF_MAP_TYPE_PERCPU_CGROUP_STORAGE);
}

/* look for pseudo eBPF instructions that access map FDs and
 * replace them with actual map pointers
 */
static int replace_map_fd_with_map_ptr(struct bpf_verifier_env *env)
{
	struct bpf_insn *insn = env->prog->insnsi;
	int insn_cnt = env->prog->len;
	int i, j, err;

	err = bpf_prog_calc_tag(env->prog);
	if (err)
		return err;

	for (i = 0; i < insn_cnt; i++, insn++) {
		if (BPF_CLASS(insn->code) == BPF_LDX &&
		    (BPF_MODE(insn->code) != BPF_MEM || insn->imm != 0)) {
			verbose(env, "BPF_LDX uses reserved fields\n");
			return -EINVAL;
		}

		if (BPF_CLASS(insn->code) == BPF_STX &&
		    ((BPF_MODE(insn->code) != BPF_MEM &&
		      BPF_MODE(insn->code) != BPF_XADD) || insn->imm != 0)) {
			verbose(env, "BPF_STX uses reserved fields\n");
			return -EINVAL;
		}

		if (insn[0].code == (BPF_LD | BPF_IMM | BPF_DW)) {
			struct bpf_map *map;
			struct fd f;

			if (i == insn_cnt - 1 || insn[1].code != 0 ||
			    insn[1].dst_reg != 0 || insn[1].src_reg != 0 ||
			    insn[1].off != 0) {
				verbose(env, "invalid bpf_ld_imm64 insn\n");
				return -EINVAL;
			}

			if (insn->src_reg == 0)
				/* valid generic load 64-bit imm */
				goto next_insn;

			if (insn->src_reg != BPF_PSEUDO_MAP_FD) {
				verbose(env,
					"unrecognized bpf_ld_imm64 insn\n");
				return -EINVAL;
			}

			f = fdget(insn->imm);
			map = __bpf_map_get(f);
			if (IS_ERR(map)) {
				verbose(env, "fd %d is not pointing to valid bpf_map\n",
					insn->imm);
				return PTR_ERR(map);
			}

			err = check_map_prog_compatibility(env, map, env->prog);
			if (err) {
				fdput(f);
				return err;
			}

			/* store map pointer inside BPF_LD_IMM64 instruction */
			insn[0].imm = (u32) (unsigned long) map;
			insn[1].imm = ((u64) (unsigned long) map) >> 32;

			/* check whether we recorded this map already */
			for (j = 0; j < env->used_map_cnt; j++)
				if (env->used_maps[j] == map) {
					fdput(f);
					goto next_insn;
				}

			if (env->used_map_cnt >= MAX_USED_MAPS) {
				fdput(f);
				return -E2BIG;
			}

			/* hold the map. If the program is rejected by verifier,
			 * the map will be released by release_maps() or it
			 * will be used by the valid program until it's unloaded
			 * and all maps are released in free_used_maps()
			 */
			map = bpf_map_inc(map, false);
			if (IS_ERR(map)) {
				fdput(f);
				return PTR_ERR(map);
			}
			env->used_maps[env->used_map_cnt++] = map;

			if (bpf_map_is_cgroup_storage(map) &&
			    bpf_cgroup_storage_assign(env->prog, map)) {
				verbose(env, "only one cgroup storage of each type is allowed\n");
				fdput(f);
				return -EBUSY;
			}

			fdput(f);
next_insn:
			insn++;
			i++;
			continue;
		}

		/* Basic sanity check before we invest more work here. */
		if (!bpf_opcode_in_insntable(insn->code)) {
			verbose(env, "unknown opcode %02x\n", insn->code);
			return -EINVAL;
		}
	}

	/* now all pseudo BPF_LD_IMM64 instructions load valid
	 * 'struct bpf_map *' into a register instead of user map_fd.
	 * These pointers will be used later by verifier to validate map access.
	 */
	return 0;
}

/* drop refcnt of maps used by the rejected program */
static void release_maps(struct bpf_verifier_env *env)
{
	enum bpf_cgroup_storage_type stype;
	int i;

	for_each_cgroup_storage_type(stype) {
		if (!env->prog->aux->cgroup_storage[stype])
			continue;
		bpf_cgroup_storage_release(env->prog,
			env->prog->aux->cgroup_storage[stype]);
	}

	for (i = 0; i < env->used_map_cnt; i++)
		bpf_map_put(env->used_maps[i]);
}

/* convert pseudo BPF_LD_IMM64 into generic BPF_LD_IMM64 */
static void convert_pseudo_ld_imm64(struct bpf_verifier_env *env)
{
	struct bpf_insn *insn = env->prog->insnsi;
	int insn_cnt = env->prog->len;
	int i;

	for (i = 0; i < insn_cnt; i++, insn++)
		if (insn->code == (BPF_LD | BPF_IMM | BPF_DW))
			insn->src_reg = 0;
}

/* single env->prog->insni[off] instruction was replaced with the range
 * insni[off, off + cnt).  Adjust corresponding insn_aux_data by copying
 * [0, off) and [off, end) to new locations, so the patched range stays zero
 */
static int adjust_insn_aux_data(struct bpf_verifier_env *env, u32 prog_len,
				u32 off, u32 cnt)
{
	struct bpf_insn_aux_data *new_data, *old_data = env->insn_aux_data;
	int i;

	if (cnt == 1)
		return 0;
	new_data = vzalloc(array_size(prog_len,
				      sizeof(struct bpf_insn_aux_data)));
	if (!new_data)
		return -ENOMEM;
	memcpy(new_data, old_data, sizeof(struct bpf_insn_aux_data) * off);
	memcpy(new_data + off + cnt - 1, old_data + off,
	       sizeof(struct bpf_insn_aux_data) * (prog_len - off - cnt + 1));
	for (i = off; i < off + cnt - 1; i++)
		new_data[i].seen = true;
	env->insn_aux_data = new_data;
	vfree(old_data);
	return 0;
}

static void adjust_subprog_starts(struct bpf_verifier_env *env, u32 off, u32 len)
{
	int i;

	if (len == 1)
		return;
	/* NOTE: fake 'exit' subprog should be updated as well. */
	for (i = 0; i <= env->subprog_cnt; i++) {
		if (env->subprog_info[i].start <= off)
			continue;
		env->subprog_info[i].start += len - 1;
	}
}

static struct bpf_prog *bpf_patch_insn_data(struct bpf_verifier_env *env, u32 off,
					    const struct bpf_insn *patch, u32 len)
{
	struct bpf_prog *new_prog;

	new_prog = bpf_patch_insn_single(env->prog, off, patch, len);
	if (!new_prog)
		return NULL;
	if (adjust_insn_aux_data(env, new_prog->len, off, len))
		return NULL;
	adjust_subprog_starts(env, off, len);
	return new_prog;
}

/* The verifier does more data flow analysis than llvm and will not
 * explore branches that are dead at run time. Malicious programs can
 * have dead code too. Therefore replace all dead at-run-time code
 * with 'ja -1'.
 *
 * Just nops are not optimal, e.g. if they would sit at the end of the
 * program and through another bug we would manage to jump there, then
 * we'd execute beyond program memory otherwise. Returning exception
 * code also wouldn't work since we can have subprogs where the dead
 * code could be located.
 */
static void sanitize_dead_code(struct bpf_verifier_env *env)
{
	struct bpf_insn_aux_data *aux_data = env->insn_aux_data;
	struct bpf_insn trap = BPF_JMP_IMM(BPF_JA, 0, 0, -1);
	struct bpf_insn *insn = env->prog->insnsi;
	const int insn_cnt = env->prog->len;
	int i;

	for (i = 0; i < insn_cnt; i++) {
		if (aux_data[i].seen)
			continue;
		memcpy(insn + i, &trap, sizeof(trap));
	}
}

/* convert load instructions that access fields of a context type into a
 * sequence of instructions that access fields of the underlying structure:
 *     struct __sk_buff    -> struct sk_buff
 *     struct bpf_sock_ops -> struct sock
 */
static int convert_ctx_accesses(struct bpf_verifier_env *env)
{
	const struct bpf_verifier_ops *ops = env->ops;
	int i, cnt, size, ctx_field_size, delta = 0;
	const int insn_cnt = env->prog->len;
	struct bpf_insn insn_buf[16], *insn;
	u32 target_size, size_default, off;
	struct bpf_prog *new_prog;
	enum bpf_access_type type;
	bool is_narrower_load;

	if (ops->gen_prologue || env->seen_direct_write) {
		if (!ops->gen_prologue) {
			verbose(env, "bpf verifier is misconfigured\n");
			return -EINVAL;
		}
		cnt = ops->gen_prologue(insn_buf, env->seen_direct_write,
					env->prog);
		if (cnt >= ARRAY_SIZE(insn_buf)) {
			verbose(env, "bpf verifier is misconfigured\n");
			return -EINVAL;
		} else if (cnt) {
			new_prog = bpf_patch_insn_data(env, 0, insn_buf, cnt);
			if (!new_prog)
				return -ENOMEM;

			env->prog = new_prog;
			delta += cnt - 1;
		}
	}

	if (bpf_prog_is_dev_bound(env->prog->aux))
		return 0;

	insn = env->prog->insnsi + delta;

	for (i = 0; i < insn_cnt; i++, insn++) {
		bpf_convert_ctx_access_t convert_ctx_access;

		if (insn->code == (BPF_LDX | BPF_MEM | BPF_B) ||
		    insn->code == (BPF_LDX | BPF_MEM | BPF_H) ||
		    insn->code == (BPF_LDX | BPF_MEM | BPF_W) ||
		    insn->code == (BPF_LDX | BPF_MEM | BPF_DW))
			type = BPF_READ;
		else if (insn->code == (BPF_STX | BPF_MEM | BPF_B) ||
			 insn->code == (BPF_STX | BPF_MEM | BPF_H) ||
			 insn->code == (BPF_STX | BPF_MEM | BPF_W) ||
			 insn->code == (BPF_STX | BPF_MEM | BPF_DW))
			type = BPF_WRITE;
		else
			continue;

		if (type == BPF_WRITE &&
		    env->insn_aux_data[i + delta].sanitize_stack_off) {
			struct bpf_insn patch[] = {
				/* Sanitize suspicious stack slot with zero.
				 * There are no memory dependencies for this store,
				 * since it's only using frame pointer and immediate
				 * constant of zero
				 */
				BPF_ST_MEM(BPF_DW, BPF_REG_FP,
					   env->insn_aux_data[i + delta].sanitize_stack_off,
					   0),
				/* the original STX instruction will immediately
				 * overwrite the same stack slot with appropriate value
				 */
				*insn,
			};

			cnt = ARRAY_SIZE(patch);
			new_prog = bpf_patch_insn_data(env, i + delta, patch, cnt);
			if (!new_prog)
				return -ENOMEM;

			delta    += cnt - 1;
			env->prog = new_prog;
			insn      = new_prog->insnsi + i + delta;
			continue;
		}

		switch (env->insn_aux_data[i + delta].ptr_type) {
		case PTR_TO_CTX:
			if (!ops->convert_ctx_access)
				continue;
			convert_ctx_access = ops->convert_ctx_access;
			break;
		case PTR_TO_SOCKET:
			convert_ctx_access = bpf_sock_convert_ctx_access;
			break;
		default:
			continue;
		}

		ctx_field_size = env->insn_aux_data[i + delta].ctx_field_size;
		size = BPF_LDST_BYTES(insn);

		/* If the read access is a narrower load of the field,
		 * convert to a 4/8-byte load, to minimum program type specific
		 * convert_ctx_access changes. If conversion is successful,
		 * we will apply proper mask to the result.
		 */
		is_narrower_load = size < ctx_field_size;
		size_default = bpf_ctx_off_adjust_machine(ctx_field_size);
		off = insn->off;
		if (is_narrower_load) {
			u8 size_code;

			if (type == BPF_WRITE) {
				verbose(env, "bpf verifier narrow ctx access misconfigured\n");
				return -EINVAL;
			}

			size_code = BPF_H;
			if (ctx_field_size == 4)
				size_code = BPF_W;
			else if (ctx_field_size == 8)
				size_code = BPF_DW;

			insn->off = off & ~(size_default - 1);
			insn->code = BPF_LDX | BPF_MEM | size_code;
		}

		target_size = 0;
		cnt = convert_ctx_access(type, insn, insn_buf, env->prog,
					 &target_size);
		if (cnt == 0 || cnt >= ARRAY_SIZE(insn_buf) ||
		    (ctx_field_size && !target_size)) {
			verbose(env, "bpf verifier is misconfigured\n");
			return -EINVAL;
		}

		if (is_narrower_load && size < target_size) {
			u8 shift = (off & (size_default - 1)) * 8;

			if (ctx_field_size <= 4) {
				if (shift)
					insn_buf[cnt++] = BPF_ALU32_IMM(BPF_RSH,
									insn->dst_reg,
									shift);
				insn_buf[cnt++] = BPF_ALU32_IMM(BPF_AND, insn->dst_reg,
								(1 << size * 8) - 1);
			} else {
				if (shift)
					insn_buf[cnt++] = BPF_ALU64_IMM(BPF_RSH,
									insn->dst_reg,
									shift);
				insn_buf[cnt++] = BPF_ALU64_IMM(BPF_AND, insn->dst_reg,
								(1 << size * 8) - 1);
			}
		}

		new_prog = bpf_patch_insn_data(env, i + delta, insn_buf, cnt);
		if (!new_prog)
			return -ENOMEM;

		delta += cnt - 1;

		/* keep walking new program and skip insns we just inserted */
		env->prog = new_prog;
		insn      = new_prog->insnsi + i + delta;
	}

	return 0;
}

static int jit_subprogs(struct bpf_verifier_env *env)
{
	struct bpf_prog *prog = env->prog, **func, *tmp;
	int i, j, subprog_start, subprog_end = 0, len, subprog;
	struct bpf_insn *insn;
	void *old_bpf_func;
	int err;

	if (env->subprog_cnt <= 1)
		return 0;

	for (i = 0, insn = prog->insnsi; i < prog->len; i++, insn++) {
		if (insn->code != (BPF_JMP | BPF_CALL) ||
		    insn->src_reg != BPF_PSEUDO_CALL)
			continue;
		/* Upon error here we cannot fall back to interpreter but
		 * need a hard reject of the program. Thus -EFAULT is
		 * propagated in any case.
		 */
		subprog = find_subprog(env, i + insn->imm + 1);
		if (subprog < 0) {
			WARN_ONCE(1, "verifier bug. No program starts at insn %d\n",
				  i + insn->imm + 1);
			return -EFAULT;
		}
		/* temporarily remember subprog id inside insn instead of
		 * aux_data, since next loop will split up all insns into funcs
		 */
		insn->off = subprog;
		/* remember original imm in case JIT fails and fallback
		 * to interpreter will be needed
		 */
		env->insn_aux_data[i].call_imm = insn->imm;
		/* point imm to __bpf_call_base+1 from JITs point of view */
		insn->imm = 1;
	}

	err = bpf_prog_alloc_jited_linfo(prog);
	if (err)
		goto out_undo_insn;

	err = -ENOMEM;
	func = kcalloc(env->subprog_cnt, sizeof(prog), GFP_KERNEL);
	if (!func)
		goto out_undo_insn;

	for (i = 0; i < env->subprog_cnt; i++) {
		subprog_start = subprog_end;
		subprog_end = env->subprog_info[i + 1].start;

		len = subprog_end - subprog_start;
		func[i] = bpf_prog_alloc(bpf_prog_size(len), GFP_USER);
		if (!func[i])
			goto out_free;
		memcpy(func[i]->insnsi, &prog->insnsi[subprog_start],
		       len * sizeof(struct bpf_insn));
		func[i]->type = prog->type;
		func[i]->len = len;
		if (bpf_prog_calc_tag(func[i]))
			goto out_free;
		func[i]->is_func = 1;
		func[i]->aux->func_idx = i;
		/* the btf and func_info will be freed only at prog->aux */
		func[i]->aux->btf = prog->aux->btf;
		func[i]->aux->func_info = prog->aux->func_info;

		/* Use bpf_prog_F_tag to indicate functions in stack traces.
		 * Long term would need debug info to populate names
		 */
		func[i]->aux->name[0] = 'F';
		func[i]->aux->stack_depth = env->subprog_info[i].stack_depth;
		func[i]->jit_requested = 1;
		func[i]->aux->linfo = prog->aux->linfo;
		func[i]->aux->nr_linfo = prog->aux->nr_linfo;
		func[i]->aux->jited_linfo = prog->aux->jited_linfo;
		func[i]->aux->linfo_idx = env->subprog_info[i].linfo_idx;
		func[i] = bpf_int_jit_compile(func[i]);
		if (!func[i]->jited) {
			err = -ENOTSUPP;
			goto out_free;
		}
		cond_resched();
	}
	/* at this point all bpf functions were successfully JITed
	 * now populate all bpf_calls with correct addresses and
	 * run last pass of JIT
	 */
	for (i = 0; i < env->subprog_cnt; i++) {
		insn = func[i]->insnsi;
		for (j = 0; j < func[i]->len; j++, insn++) {
			if (insn->code != (BPF_JMP | BPF_CALL) ||
			    insn->src_reg != BPF_PSEUDO_CALL)
				continue;
			subprog = insn->off;
			insn->imm = (u64 (*)(u64, u64, u64, u64, u64))
				func[subprog]->bpf_func -
				__bpf_call_base;
		}

		/* we use the aux data to keep a list of the start addresses
		 * of the JITed images for each function in the program
		 *
		 * for some architectures, such as powerpc64, the imm field
		 * might not be large enough to hold the offset of the start
		 * address of the callee's JITed image from __bpf_call_base
		 *
		 * in such cases, we can lookup the start address of a callee
		 * by using its subprog id, available from the off field of
		 * the call instruction, as an index for this list
		 */
		func[i]->aux->func = func;
		func[i]->aux->func_cnt = env->subprog_cnt;
	}
	for (i = 0; i < env->subprog_cnt; i++) {
		old_bpf_func = func[i]->bpf_func;
		tmp = bpf_int_jit_compile(func[i]);
		if (tmp != func[i] || func[i]->bpf_func != old_bpf_func) {
			verbose(env, "JIT doesn't support bpf-to-bpf calls\n");
			err = -ENOTSUPP;
			goto out_free;
		}
		cond_resched();
	}

	/* finally lock prog and jit images for all functions and
	 * populate kallsysm
	 */
	for (i = 0; i < env->subprog_cnt; i++) {
		bpf_prog_lock_ro(func[i]);
		bpf_prog_kallsyms_add(func[i]);
	}

	/* Last step: make now unused interpreter insns from main
	 * prog consistent for later dump requests, so they can
	 * later look the same as if they were interpreted only.
	 */
	for (i = 0, insn = prog->insnsi; i < prog->len; i++, insn++) {
		if (insn->code != (BPF_JMP | BPF_CALL) ||
		    insn->src_reg != BPF_PSEUDO_CALL)
			continue;
		insn->off = env->insn_aux_data[i].call_imm;
		subprog = find_subprog(env, i + insn->off + 1);
		insn->imm = subprog;
	}

	prog->jited = 1;
	prog->bpf_func = func[0]->bpf_func;
	prog->aux->func = func;
	prog->aux->func_cnt = env->subprog_cnt;
	bpf_prog_free_unused_jited_linfo(prog);
	return 0;
out_free:
	for (i = 0; i < env->subprog_cnt; i++)
		if (func[i])
			bpf_jit_free(func[i]);
	kfree(func);
out_undo_insn:
	/* cleanup main prog to be interpreted */
	prog->jit_requested = 0;
	for (i = 0, insn = prog->insnsi; i < prog->len; i++, insn++) {
		if (insn->code != (BPF_JMP | BPF_CALL) ||
		    insn->src_reg != BPF_PSEUDO_CALL)
			continue;
		insn->off = 0;
		insn->imm = env->insn_aux_data[i].call_imm;
	}
	bpf_prog_free_jited_linfo(prog);
	return err;
}

static int fixup_call_args(struct bpf_verifier_env *env)
{
#ifndef CONFIG_BPF_JIT_ALWAYS_ON
	struct bpf_prog *prog = env->prog;
	struct bpf_insn *insn = prog->insnsi;
	int i, depth;
#endif
	int err = 0;

	if (env->prog->jit_requested &&
	    !bpf_prog_is_dev_bound(env->prog->aux)) {
		err = jit_subprogs(env);
		if (err == 0)
			return 0;
		if (err == -EFAULT)
			return err;
	}
#ifndef CONFIG_BPF_JIT_ALWAYS_ON
	for (i = 0; i < prog->len; i++, insn++) {
		if (insn->code != (BPF_JMP | BPF_CALL) ||
		    insn->src_reg != BPF_PSEUDO_CALL)
			continue;
		depth = get_callee_stack_depth(env, insn, i);
		if (depth < 0)
			return depth;
		bpf_patch_call_args(insn, depth);
	}
	err = 0;
#endif
	return err;
}

/* fixup insn->imm field of bpf_call instructions
 * and inline eligible helpers as explicit sequence of BPF instructions
 *
 * this function is called after eBPF program passed verification
 */
static int fixup_bpf_calls(struct bpf_verifier_env *env)
{
	struct bpf_prog *prog = env->prog;
	struct bpf_insn *insn = prog->insnsi;
	const struct bpf_func_proto *fn;
	const int insn_cnt = prog->len;
	const struct bpf_map_ops *ops;
	struct bpf_insn_aux_data *aux;
	struct bpf_insn insn_buf[16];
	struct bpf_prog *new_prog;
	struct bpf_map *map_ptr;
	int i, cnt, delta = 0;

	for (i = 0; i < insn_cnt; i++, insn++) {
		if (insn->code == (BPF_ALU64 | BPF_MOD | BPF_X) ||
		    insn->code == (BPF_ALU64 | BPF_DIV | BPF_X) ||
		    insn->code == (BPF_ALU | BPF_MOD | BPF_X) ||
		    insn->code == (BPF_ALU | BPF_DIV | BPF_X)) {
			bool is64 = BPF_CLASS(insn->code) == BPF_ALU64;
			struct bpf_insn mask_and_div[] = {
				BPF_MOV32_REG(insn->src_reg, insn->src_reg),
				/* Rx div 0 -> 0 */
				BPF_JMP_IMM(BPF_JNE, insn->src_reg, 0, 2),
				BPF_ALU32_REG(BPF_XOR, insn->dst_reg, insn->dst_reg),
				BPF_JMP_IMM(BPF_JA, 0, 0, 1),
				*insn,
			};
			struct bpf_insn mask_and_mod[] = {
				BPF_MOV32_REG(insn->src_reg, insn->src_reg),
				/* Rx mod 0 -> Rx */
				BPF_JMP_IMM(BPF_JEQ, insn->src_reg, 0, 1),
				*insn,
			};
			struct bpf_insn *patchlet;

			if (insn->code == (BPF_ALU64 | BPF_DIV | BPF_X) ||
			    insn->code == (BPF_ALU | BPF_DIV | BPF_X)) {
				patchlet = mask_and_div + (is64 ? 1 : 0);
				cnt = ARRAY_SIZE(mask_and_div) - (is64 ? 1 : 0);
			} else {
				patchlet = mask_and_mod + (is64 ? 1 : 0);
				cnt = ARRAY_SIZE(mask_and_mod) - (is64 ? 1 : 0);
			}

			new_prog = bpf_patch_insn_data(env, i + delta, patchlet, cnt);
			if (!new_prog)
				return -ENOMEM;

			delta    += cnt - 1;
			env->prog = prog = new_prog;
			insn      = new_prog->insnsi + i + delta;
			continue;
		}

		if (BPF_CLASS(insn->code) == BPF_LD &&
		    (BPF_MODE(insn->code) == BPF_ABS ||
		     BPF_MODE(insn->code) == BPF_IND)) {
			cnt = env->ops->gen_ld_abs(insn, insn_buf);
			if (cnt == 0 || cnt >= ARRAY_SIZE(insn_buf)) {
				verbose(env, "bpf verifier is misconfigured\n");
				return -EINVAL;
			}

			new_prog = bpf_patch_insn_data(env, i + delta, insn_buf, cnt);
			if (!new_prog)
				return -ENOMEM;

			delta    += cnt - 1;
			env->prog = prog = new_prog;
			insn      = new_prog->insnsi + i + delta;
			continue;
		}

		if (insn->code == (BPF_ALU64 | BPF_ADD | BPF_X) ||
		    insn->code == (BPF_ALU64 | BPF_SUB | BPF_X)) {
			const u8 code_add = BPF_ALU64 | BPF_ADD | BPF_X;
			const u8 code_sub = BPF_ALU64 | BPF_SUB | BPF_X;
			struct bpf_insn insn_buf[16];
			struct bpf_insn *patch = &insn_buf[0];
			bool issrc, isneg;
			u32 off_reg;

			aux = &env->insn_aux_data[i + delta];
<<<<<<< HEAD
			if (!aux->alu_state)
=======
			if (!aux->alu_state ||
			    aux->alu_state == BPF_ALU_NON_POINTER)
>>>>>>> 8ccc0d69
				continue;

			isneg = aux->alu_state & BPF_ALU_NEG_VALUE;
			issrc = (aux->alu_state & BPF_ALU_SANITIZE) ==
				BPF_ALU_SANITIZE_SRC;

			off_reg = issrc ? insn->src_reg : insn->dst_reg;
			if (isneg)
				*patch++ = BPF_ALU64_IMM(BPF_MUL, off_reg, -1);
			*patch++ = BPF_MOV32_IMM(BPF_REG_AX, aux->alu_limit - 1);
			*patch++ = BPF_ALU64_REG(BPF_SUB, BPF_REG_AX, off_reg);
			*patch++ = BPF_ALU64_REG(BPF_OR, BPF_REG_AX, off_reg);
			*patch++ = BPF_ALU64_IMM(BPF_NEG, BPF_REG_AX, 0);
			*patch++ = BPF_ALU64_IMM(BPF_ARSH, BPF_REG_AX, 63);
			if (issrc) {
				*patch++ = BPF_ALU64_REG(BPF_AND, BPF_REG_AX,
							 off_reg);
				insn->src_reg = BPF_REG_AX;
			} else {
				*patch++ = BPF_ALU64_REG(BPF_AND, off_reg,
							 BPF_REG_AX);
			}
			if (isneg)
				insn->code = insn->code == code_add ?
					     code_sub : code_add;
			*patch++ = *insn;
			if (issrc && isneg)
				*patch++ = BPF_ALU64_IMM(BPF_MUL, off_reg, -1);
			cnt = patch - insn_buf;

			new_prog = bpf_patch_insn_data(env, i + delta, insn_buf, cnt);
			if (!new_prog)
				return -ENOMEM;

			delta    += cnt - 1;
			env->prog = prog = new_prog;
			insn      = new_prog->insnsi + i + delta;
			continue;
		}

		if (insn->code != (BPF_JMP | BPF_CALL))
			continue;
		if (insn->src_reg == BPF_PSEUDO_CALL)
			continue;

		if (insn->imm == BPF_FUNC_get_route_realm)
			prog->dst_needed = 1;
		if (insn->imm == BPF_FUNC_get_prandom_u32)
			bpf_user_rnd_init_once();
		if (insn->imm == BPF_FUNC_override_return)
			prog->kprobe_override = 1;
		if (insn->imm == BPF_FUNC_tail_call) {
			/* If we tail call into other programs, we
			 * cannot make any assumptions since they can
			 * be replaced dynamically during runtime in
			 * the program array.
			 */
			prog->cb_access = 1;
			env->prog->aux->stack_depth = MAX_BPF_STACK;
			env->prog->aux->max_pkt_offset = MAX_PACKET_OFF;

			/* mark bpf_tail_call as different opcode to avoid
			 * conditional branch in the interpeter for every normal
			 * call and to prevent accidental JITing by JIT compiler
			 * that doesn't support bpf_tail_call yet
			 */
			insn->imm = 0;
			insn->code = BPF_JMP | BPF_TAIL_CALL;

			aux = &env->insn_aux_data[i + delta];
			if (!bpf_map_ptr_unpriv(aux))
				continue;

			/* instead of changing every JIT dealing with tail_call
			 * emit two extra insns:
			 * if (index >= max_entries) goto out;
			 * index &= array->index_mask;
			 * to avoid out-of-bounds cpu speculation
			 */
			if (bpf_map_ptr_poisoned(aux)) {
				verbose(env, "tail_call abusing map_ptr\n");
				return -EINVAL;
			}

			map_ptr = BPF_MAP_PTR(aux->map_state);
			insn_buf[0] = BPF_JMP_IMM(BPF_JGE, BPF_REG_3,
						  map_ptr->max_entries, 2);
			insn_buf[1] = BPF_ALU32_IMM(BPF_AND, BPF_REG_3,
						    container_of(map_ptr,
								 struct bpf_array,
								 map)->index_mask);
			insn_buf[2] = *insn;
			cnt = 3;
			new_prog = bpf_patch_insn_data(env, i + delta, insn_buf, cnt);
			if (!new_prog)
				return -ENOMEM;

			delta    += cnt - 1;
			env->prog = prog = new_prog;
			insn      = new_prog->insnsi + i + delta;
			continue;
		}

		/* BPF_EMIT_CALL() assumptions in some of the map_gen_lookup
		 * and other inlining handlers are currently limited to 64 bit
		 * only.
		 */
		if (prog->jit_requested && BITS_PER_LONG == 64 &&
		    (insn->imm == BPF_FUNC_map_lookup_elem ||
		     insn->imm == BPF_FUNC_map_update_elem ||
		     insn->imm == BPF_FUNC_map_delete_elem ||
		     insn->imm == BPF_FUNC_map_push_elem   ||
		     insn->imm == BPF_FUNC_map_pop_elem    ||
		     insn->imm == BPF_FUNC_map_peek_elem)) {
			aux = &env->insn_aux_data[i + delta];
			if (bpf_map_ptr_poisoned(aux))
				goto patch_call_imm;

			map_ptr = BPF_MAP_PTR(aux->map_state);
			ops = map_ptr->ops;
			if (insn->imm == BPF_FUNC_map_lookup_elem &&
			    ops->map_gen_lookup) {
				cnt = ops->map_gen_lookup(map_ptr, insn_buf);
				if (cnt == 0 || cnt >= ARRAY_SIZE(insn_buf)) {
					verbose(env, "bpf verifier is misconfigured\n");
					return -EINVAL;
				}

				new_prog = bpf_patch_insn_data(env, i + delta,
							       insn_buf, cnt);
				if (!new_prog)
					return -ENOMEM;

				delta    += cnt - 1;
				env->prog = prog = new_prog;
				insn      = new_prog->insnsi + i + delta;
				continue;
			}

			BUILD_BUG_ON(!__same_type(ops->map_lookup_elem,
				     (void *(*)(struct bpf_map *map, void *key))NULL));
			BUILD_BUG_ON(!__same_type(ops->map_delete_elem,
				     (int (*)(struct bpf_map *map, void *key))NULL));
			BUILD_BUG_ON(!__same_type(ops->map_update_elem,
				     (int (*)(struct bpf_map *map, void *key, void *value,
					      u64 flags))NULL));
			BUILD_BUG_ON(!__same_type(ops->map_push_elem,
				     (int (*)(struct bpf_map *map, void *value,
					      u64 flags))NULL));
			BUILD_BUG_ON(!__same_type(ops->map_pop_elem,
				     (int (*)(struct bpf_map *map, void *value))NULL));
			BUILD_BUG_ON(!__same_type(ops->map_peek_elem,
				     (int (*)(struct bpf_map *map, void *value))NULL));

			switch (insn->imm) {
			case BPF_FUNC_map_lookup_elem:
				insn->imm = BPF_CAST_CALL(ops->map_lookup_elem) -
					    __bpf_call_base;
				continue;
			case BPF_FUNC_map_update_elem:
				insn->imm = BPF_CAST_CALL(ops->map_update_elem) -
					    __bpf_call_base;
				continue;
			case BPF_FUNC_map_delete_elem:
				insn->imm = BPF_CAST_CALL(ops->map_delete_elem) -
					    __bpf_call_base;
				continue;
			case BPF_FUNC_map_push_elem:
				insn->imm = BPF_CAST_CALL(ops->map_push_elem) -
					    __bpf_call_base;
				continue;
			case BPF_FUNC_map_pop_elem:
				insn->imm = BPF_CAST_CALL(ops->map_pop_elem) -
					    __bpf_call_base;
				continue;
			case BPF_FUNC_map_peek_elem:
				insn->imm = BPF_CAST_CALL(ops->map_peek_elem) -
					    __bpf_call_base;
				continue;
			}

			goto patch_call_imm;
		}

patch_call_imm:
		fn = env->ops->get_func_proto(insn->imm, env->prog);
		/* all functions that have prototype and verifier allowed
		 * programs to call them, must be real in-kernel functions
		 */
		if (!fn->func) {
			verbose(env,
				"kernel subsystem misconfigured func %s#%d\n",
				func_id_name(insn->imm), insn->imm);
			return -EFAULT;
		}
		insn->imm = fn->func - __bpf_call_base;
	}

	return 0;
}

static void free_states(struct bpf_verifier_env *env)
{
	struct bpf_verifier_state_list *sl, *sln;
	int i;

	if (!env->explored_states)
		return;

	for (i = 0; i < env->prog->len; i++) {
		sl = env->explored_states[i];

		if (sl)
			while (sl != STATE_LIST_MARK) {
				sln = sl->next;
				free_verifier_state(&sl->state, false);
				kfree(sl);
				sl = sln;
			}
	}

	kfree(env->explored_states);
}

int bpf_check(struct bpf_prog **prog, union bpf_attr *attr,
	      union bpf_attr __user *uattr)
{
	struct bpf_verifier_env *env;
	struct bpf_verifier_log *log;
	int ret = -EINVAL;

	/* no program is valid */
	if (ARRAY_SIZE(bpf_verifier_ops) == 0)
		return -EINVAL;

	/* 'struct bpf_verifier_env' can be global, but since it's not small,
	 * allocate/free it every time bpf_check() is called
	 */
	env = kzalloc(sizeof(struct bpf_verifier_env), GFP_KERNEL);
	if (!env)
		return -ENOMEM;
	log = &env->log;

	env->insn_aux_data =
		vzalloc(array_size(sizeof(struct bpf_insn_aux_data),
				   (*prog)->len));
	ret = -ENOMEM;
	if (!env->insn_aux_data)
		goto err_free_env;
	env->prog = *prog;
	env->ops = bpf_verifier_ops[env->prog->type];

	/* grab the mutex to protect few globals used by verifier */
	mutex_lock(&bpf_verifier_lock);

	if (attr->log_level || attr->log_buf || attr->log_size) {
		/* user requested verbose verifier output
		 * and supplied buffer to store the verification trace
		 */
		log->level = attr->log_level;
		log->ubuf = (char __user *) (unsigned long) attr->log_buf;
		log->len_total = attr->log_size;

		ret = -EINVAL;
		/* log attributes have to be sane */
		if (log->len_total < 128 || log->len_total > UINT_MAX >> 8 ||
		    !log->level || !log->ubuf)
			goto err_unlock;
	}

	env->strict_alignment = !!(attr->prog_flags & BPF_F_STRICT_ALIGNMENT);
	if (!IS_ENABLED(CONFIG_HAVE_EFFICIENT_UNALIGNED_ACCESS))
		env->strict_alignment = true;
	if (attr->prog_flags & BPF_F_ANY_ALIGNMENT)
		env->strict_alignment = false;

	ret = replace_map_fd_with_map_ptr(env);
	if (ret < 0)
		goto skip_full_check;

	if (bpf_prog_is_dev_bound(env->prog->aux)) {
		ret = bpf_prog_offload_verifier_prep(env->prog);
		if (ret)
			goto skip_full_check;
	}

	env->explored_states = kcalloc(env->prog->len,
				       sizeof(struct bpf_verifier_state_list *),
				       GFP_USER);
	ret = -ENOMEM;
	if (!env->explored_states)
		goto skip_full_check;

	env->allow_ptr_leaks = capable(CAP_SYS_ADMIN);

	ret = check_subprogs(env);
	if (ret < 0)
		goto skip_full_check;

	ret = check_btf_info(env, attr, uattr);
	if (ret < 0)
		goto skip_full_check;

	ret = check_cfg(env);
	if (ret < 0)
		goto skip_full_check;

	ret = do_check(env);
	if (env->cur_state) {
		free_verifier_state(env->cur_state, true);
		env->cur_state = NULL;
	}

	if (ret == 0 && bpf_prog_is_dev_bound(env->prog->aux))
		ret = bpf_prog_offload_finalize(env);

skip_full_check:
	while (!pop_stack(env, NULL, NULL));
	free_states(env);

	if (ret == 0)
		ret = check_max_stack_depth(env);

	/* instruction rewrites happen after this point */
	if (ret == 0)
		sanitize_dead_code(env);

	if (ret == 0)
		/* program is valid, convert *(u32*)(ctx + off) accesses */
		ret = convert_ctx_accesses(env);

	if (ret == 0)
		ret = fixup_bpf_calls(env);

	if (ret == 0)
		ret = fixup_call_args(env);

	if (log->level && bpf_verifier_log_full(log))
		ret = -ENOSPC;
	if (log->level && !log->ubuf) {
		ret = -EFAULT;
		goto err_release_maps;
	}

	if (ret == 0 && env->used_map_cnt) {
		/* if program passed verifier, update used_maps in bpf_prog_info */
		env->prog->aux->used_maps = kmalloc_array(env->used_map_cnt,
							  sizeof(env->used_maps[0]),
							  GFP_KERNEL);

		if (!env->prog->aux->used_maps) {
			ret = -ENOMEM;
			goto err_release_maps;
		}

		memcpy(env->prog->aux->used_maps, env->used_maps,
		       sizeof(env->used_maps[0]) * env->used_map_cnt);
		env->prog->aux->used_map_cnt = env->used_map_cnt;

		/* program is valid. Convert pseudo bpf_ld_imm64 into generic
		 * bpf_ld_imm64 instructions
		 */
		convert_pseudo_ld_imm64(env);
	}

	if (ret == 0)
		adjust_btf_func(env);

err_release_maps:
	if (!env->prog->aux->used_maps)
		/* if we didn't copy map pointers into bpf_prog_info, release
		 * them now. Otherwise free_used_maps() will release them.
		 */
		release_maps(env);
	*prog = env->prog;
err_unlock:
	mutex_unlock(&bpf_verifier_lock);
	vfree(env->insn_aux_data);
err_free_env:
	kfree(env);
	return ret;
}<|MERGE_RESOLUTION|>--- conflicted
+++ resolved
@@ -5929,10 +5929,7 @@
 				.private_data	= env,
 			};
 
-<<<<<<< HEAD
-=======
 			verbose_linfo(env, env->insn_idx, "; ");
->>>>>>> 8ccc0d69
 			verbose(env, "%d: ", env->insn_idx);
 			print_bpf_insn(&cbs, insn, env->allow_ptr_leaks);
 		}
@@ -6923,12 +6920,8 @@
 			u32 off_reg;
 
 			aux = &env->insn_aux_data[i + delta];
-<<<<<<< HEAD
-			if (!aux->alu_state)
-=======
 			if (!aux->alu_state ||
 			    aux->alu_state == BPF_ALU_NON_POINTER)
->>>>>>> 8ccc0d69
 				continue;
 
 			isneg = aux->alu_state & BPF_ALU_NEG_VALUE;
