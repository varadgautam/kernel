--- conflicted
+++ resolved
@@ -355,11 +355,7 @@
 	return prog_adj;
 }
 
-<<<<<<< HEAD
-void bpf_prog_kallsyms_del_subprogs(struct bpf_prog *fp)
-=======
 static void bpf_prog_kallsyms_del_subprogs(struct bpf_prog *fp)
->>>>>>> 17d93760
 {
 	int i;
 
