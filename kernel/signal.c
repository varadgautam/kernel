--- conflicted
+++ resolved
@@ -1136,25 +1136,6 @@
 			copy_siginfo(&q->info, info);
 			break;
 		}
-<<<<<<< HEAD
-	} else if (!is_si_special(info)) {
-		if (sig >= SIGRTMIN && info->si_code != SI_USER) {
-			/*
-			 * Queue overflow, abort.  We may abort if the
-			 * signal was rt and sent by user using something
-			 * other than kill().
-			 */
-			result = TRACE_SIGNAL_OVERFLOW_FAIL;
-			ret = -EAGAIN;
-			goto ret;
-		} else {
-			/*
-			 * This is a silent loss of information.  We still
-			 * send the signal, but the *info bits are lost.
-			 */
-			result = TRACE_SIGNAL_LOSE_INFO;
-		}
-=======
 	} else if (!is_si_special(info) &&
 		   sig >= SIGRTMIN && info->si_code != SI_USER) {
 		/*
@@ -1171,7 +1152,6 @@
 		 * send the signal, but the *info bits are lost.
 		 */
 		result = TRACE_SIGNAL_LOSE_INFO;
->>>>>>> f95f0722
 	}
 
 out_set:
@@ -1226,13 +1206,6 @@
 	/* Should SIGKILL or SIGSTOP be received by a pid namespace init? */
 	bool force = false;
 
-<<<<<<< HEAD
-#ifdef CONFIG_PID_NS
-	from_ancestor_ns = si_fromuser(info) &&
-			   !task_pid_nr_ns(current, task_active_pid_ns(t));
-#endif
-	if (!is_si_special(info) && has_si_pid_and_uid(info)) {
-=======
 	if (info == SEND_SIG_NOINFO) {
 		/* Force if sent from an ancestor pid namespace */
 		force = !task_pid_nr_ns(current, task_active_pid_ns(t));
@@ -1241,7 +1214,6 @@
 		force = true;
 	} else if (has_si_pid_and_uid(info)) {
 		/* SIGKILL and SIGSTOP is special or has ids */
->>>>>>> f95f0722
 		struct user_namespace *t_user_ns;
 
 		rcu_read_lock();
@@ -1251,13 +1223,6 @@
 			info->si_uid = from_kuid_munged(t_user_ns, uid);
 		}
 		rcu_read_unlock();
-<<<<<<< HEAD
-
-		if (!task_pid_nr_ns(current, task_active_pid_ns(t)))
-			info->si_pid = 0;
-	}
-	return __send_signal(sig, info, t, type, from_ancestor_ns);
-=======
 
 		/* A kernel generated signal? */
 		force = (info->si_code == SI_KERNEL);
@@ -1269,7 +1234,6 @@
 		}
 	}
 	return __send_signal(sig, info, t, type, force);
->>>>>>> f95f0722
 }
 
 static void print_fatal_signal(int signr)
@@ -1566,11 +1530,7 @@
 
 	if (sig) {
 		if (lock_task_sighand(p, &flags)) {
-<<<<<<< HEAD
-			ret = __send_signal(sig, &info, p, PIDTYPE_TGID, 0);
-=======
 			ret = __send_signal(sig, &info, p, PIDTYPE_TGID, false);
->>>>>>> f95f0722
 			unlock_task_sighand(p, &flags);
 		} else
 			ret = -ESRCH;
