/*
  initramfs_data includes the compressed binary that is the
  filesystem used for early user space.
  Note: Older versions of "as" (prior to binutils 2.11.90.0.23
  released on 2001-07-14) dit not support .incbin.
  If you are forced to use older binutils than that then the
  following trick can be applied to create the resulting binary:


  ld -m elf_i386  --format binary --oformat elf32-i386 -r \
  -T initramfs_data.scr initramfs_data.cpio.gz -o initramfs_data.o
   ld -m elf_i386  -r -o built-in.o initramfs_data.o

  For including the .init.ramfs sections, see include/asm-generic/vmlinux.lds.

  The above example is for i386 - the parameters vary from architectures.
  Eventually look up LDFLAGS_BLOB in an older version of the
  arch/$(ARCH)/Makefile to see the flags used before .incbin was introduced.

  Using .incbin has the advantage over ld that the correct flags are set
  in the ELF header, as required by certain architectures.
*/

#include <linux/stringify.h>

.section .init.ramfs,"a"
__irf_start:
.incbin __stringify(INITRAMFS_IMAGE)
__irf_end:
.section .init.ramfs.info,"a"
.globl __initramfs_size
__initramfs_size:
<<<<<<< HEAD
#ifdef CONFIG_32BIT
	.long __irf_end - __irf_start
#else
	.quad __irf_end - __irf_start
=======
#ifdef CONFIG_64BIT
	.quad __irf_end - __irf_start
#else
	.long __irf_end - __irf_start
>>>>>>> c8ddb271
#endif<|MERGE_RESOLUTION|>--- conflicted
+++ resolved
@@ -30,15 +30,8 @@
 .section .init.ramfs.info,"a"
 .globl __initramfs_size
 __initramfs_size:
-<<<<<<< HEAD
-#ifdef CONFIG_32BIT
-	.long __irf_end - __irf_start
-#else
-	.quad __irf_end - __irf_start
-=======
 #ifdef CONFIG_64BIT
 	.quad __irf_end - __irf_start
 #else
 	.long __irf_end - __irf_start
->>>>>>> c8ddb271
 #endif