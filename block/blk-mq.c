--- conflicted
+++ resolved
@@ -972,11 +972,6 @@
 		.flags = BLK_MQ_REQ_NOWAIT,
 	};
 	bool shared;
-<<<<<<< HEAD
-
-	might_sleep_if(wait);
-=======
->>>>>>> 8e6fbfc0
 
 	if (rq->tag != -1)
 		goto done;
