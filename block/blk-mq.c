--- conflicted
+++ resolved
@@ -2711,13 +2711,7 @@
 	blk_mq_map_swqueue(q);
 
 	if (!(set->flags & BLK_MQ_F_NO_SCHED)) {
-<<<<<<< HEAD
-		int ret;
-
 		ret = elevator_init_mq(q);
-=======
-		ret = blk_mq_sched_init(q);
->>>>>>> e125cc31
 		if (ret)
 			goto err_tag_set;
 	}
