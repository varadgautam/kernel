/*
 * Block multiqueue core code
 *
 * Copyright (C) 2013-2014 Jens Axboe
 * Copyright (C) 2013-2014 Christoph Hellwig
 */
#include <linux/kernel.h>
#include <linux/module.h>
#include <linux/backing-dev.h>
#include <linux/bio.h>
#include <linux/blkdev.h>
#include <linux/kmemleak.h>
#include <linux/mm.h>
#include <linux/init.h>
#include <linux/slab.h>
#include <linux/workqueue.h>
#include <linux/smp.h>
#include <linux/llist.h>
#include <linux/list_sort.h>
#include <linux/cpu.h>
#include <linux/cache.h>
#include <linux/sched/sysctl.h>
#include <linux/sched/topology.h>
#include <linux/sched/signal.h>
#include <linux/delay.h>
#include <linux/crash_dump.h>
#include <linux/prefetch.h>

#include <trace/events/block.h>

#include <linux/blk-mq.h>
#include "blk.h"
#include "blk-mq.h"
#include "blk-mq-debugfs.h"
#include "blk-mq-tag.h"
#include "blk-stat.h"
#include "blk-wbt.h"
#include "blk-mq-sched.h"

static bool blk_mq_poll(struct request_queue *q, blk_qc_t cookie);
static void blk_mq_poll_stats_start(struct request_queue *q);
static void blk_mq_poll_stats_fn(struct blk_stat_callback *cb);

static int blk_mq_poll_stats_bkt(const struct request *rq)
{
	int ddir, bytes, bucket;

	ddir = rq_data_dir(rq);
	bytes = blk_rq_bytes(rq);

	bucket = ddir + 2*(ilog2(bytes) - 9);

	if (bucket < 0)
		return -1;
	else if (bucket >= BLK_MQ_POLL_STATS_BKTS)
		return ddir + BLK_MQ_POLL_STATS_BKTS - 2;

	return bucket;
}

/*
 * Check if any of the ctx's have pending work in this hardware queue
 */
static bool blk_mq_hctx_has_pending(struct blk_mq_hw_ctx *hctx)
{
	return !list_empty_careful(&hctx->dispatch) ||
		sbitmap_any_bit_set(&hctx->ctx_map) ||
			blk_mq_sched_has_work(hctx);
}

/*
 * Mark this ctx as having pending work in this hardware queue
 */
static void blk_mq_hctx_mark_pending(struct blk_mq_hw_ctx *hctx,
				     struct blk_mq_ctx *ctx)
{
	if (!sbitmap_test_bit(&hctx->ctx_map, ctx->index_hw))
		sbitmap_set_bit(&hctx->ctx_map, ctx->index_hw);
}

static void blk_mq_hctx_clear_pending(struct blk_mq_hw_ctx *hctx,
				      struct blk_mq_ctx *ctx)
{
	sbitmap_clear_bit(&hctx->ctx_map, ctx->index_hw);
}

struct mq_inflight {
	struct hd_struct *part;
	unsigned int *inflight;
};

static void blk_mq_check_inflight(struct blk_mq_hw_ctx *hctx,
				  struct request *rq, void *priv,
				  bool reserved)
{
	struct mq_inflight *mi = priv;

	/*
	 * index[0] counts the specific partition that was asked for. index[1]
	 * counts the ones that are active on the whole device, so increment
	 * that if mi->part is indeed a partition, and not a whole device.
	 */
	if (rq->part == mi->part)
		mi->inflight[0]++;
	if (mi->part->partno)
		mi->inflight[1]++;
}

void blk_mq_in_flight(struct request_queue *q, struct hd_struct *part,
		      unsigned int inflight[2])
{
	struct mq_inflight mi = { .part = part, .inflight = inflight, };

	inflight[0] = inflight[1] = 0;
	blk_mq_queue_tag_busy_iter(q, blk_mq_check_inflight, &mi);
}

static void blk_mq_check_inflight_rw(struct blk_mq_hw_ctx *hctx,
				     struct request *rq, void *priv,
				     bool reserved)
{
	struct mq_inflight *mi = priv;

	if (rq->part == mi->part)
		mi->inflight[rq_data_dir(rq)]++;
}

void blk_mq_in_flight_rw(struct request_queue *q, struct hd_struct *part,
			 unsigned int inflight[2])
{
	struct mq_inflight mi = { .part = part, .inflight = inflight, };

	inflight[0] = inflight[1] = 0;
	blk_mq_queue_tag_busy_iter(q, blk_mq_check_inflight_rw, &mi);
}

void blk_freeze_queue_start(struct request_queue *q)
{
	int freeze_depth;

	mutex_lock(&q->mq_freeze_lock);
	freeze_depth = atomic_inc_return(&q->mq_freeze_depth);
	if (freeze_depth == 1) {
		percpu_ref_kill(&q->q_usage_counter);
		mutex_unlock(&q->mq_freeze_lock);
		if (q->mq_ops)
			blk_mq_run_hw_queues(q, false);
	} else {
		mutex_unlock(&q->mq_freeze_lock);
	}
}
EXPORT_SYMBOL_GPL(blk_freeze_queue_start);

void blk_mq_freeze_queue_wait(struct request_queue *q)
{
	wait_event(q->mq_freeze_wq, percpu_ref_is_zero(&q->q_usage_counter));
}
EXPORT_SYMBOL_GPL(blk_mq_freeze_queue_wait);

int blk_mq_freeze_queue_wait_timeout(struct request_queue *q,
				     unsigned long timeout)
{
	return wait_event_timeout(q->mq_freeze_wq,
					percpu_ref_is_zero(&q->q_usage_counter),
					timeout);
}
EXPORT_SYMBOL_GPL(blk_mq_freeze_queue_wait_timeout);

/*
 * Guarantee no request is in use, so we can change any data structure of
 * the queue afterward.
 */
void blk_freeze_queue(struct request_queue *q)
{
	/*
	 * In the !blk_mq case we are only calling this to kill the
	 * q_usage_counter, otherwise this increases the freeze depth
	 * and waits for it to return to zero.  For this reason there is
	 * no blk_unfreeze_queue(), and blk_freeze_queue() is not
	 * exported to drivers as the only user for unfreeze is blk_mq.
	 */
	blk_freeze_queue_start(q);
	if (!q->mq_ops)
		blk_drain_queue(q);
	blk_mq_freeze_queue_wait(q);
}

void blk_mq_freeze_queue(struct request_queue *q)
{
	/*
	 * ...just an alias to keep freeze and unfreeze actions balanced
	 * in the blk_mq_* namespace
	 */
	blk_freeze_queue(q);
}
EXPORT_SYMBOL_GPL(blk_mq_freeze_queue);

void blk_mq_unfreeze_queue(struct request_queue *q)
{
	int freeze_depth;

	mutex_lock(&q->mq_freeze_lock);
	freeze_depth = atomic_dec_return(&q->mq_freeze_depth);
	WARN_ON_ONCE(freeze_depth < 0);
	if (!freeze_depth) {
		percpu_ref_reinit(&q->q_usage_counter);
		wake_up_all(&q->mq_freeze_wq);
	}
	mutex_unlock(&q->mq_freeze_lock);
}
EXPORT_SYMBOL_GPL(blk_mq_unfreeze_queue);

/*
 * FIXME: replace the scsi_internal_device_*block_nowait() calls in the
 * mpt3sas driver such that this function can be removed.
 */
void blk_mq_quiesce_queue_nowait(struct request_queue *q)
{
	blk_queue_flag_set(QUEUE_FLAG_QUIESCED, q);
}
EXPORT_SYMBOL_GPL(blk_mq_quiesce_queue_nowait);

/**
 * blk_mq_quiesce_queue() - wait until all ongoing dispatches have finished
 * @q: request queue.
 *
 * Note: this function does not prevent that the struct request end_io()
 * callback function is invoked. Once this function is returned, we make
 * sure no dispatch can happen until the queue is unquiesced via
 * blk_mq_unquiesce_queue().
 */
void blk_mq_quiesce_queue(struct request_queue *q)
{
	struct blk_mq_hw_ctx *hctx;
	unsigned int i;
	bool rcu = false;

	blk_mq_quiesce_queue_nowait(q);

	queue_for_each_hw_ctx(q, hctx, i) {
		if (hctx->flags & BLK_MQ_F_BLOCKING)
			synchronize_srcu(hctx->srcu);
		else
			rcu = true;
	}
	if (rcu)
		synchronize_rcu();
}
EXPORT_SYMBOL_GPL(blk_mq_quiesce_queue);

/*
 * blk_mq_unquiesce_queue() - counterpart of blk_mq_quiesce_queue()
 * @q: request queue.
 *
 * This function recovers queue into the state before quiescing
 * which is done by blk_mq_quiesce_queue.
 */
void blk_mq_unquiesce_queue(struct request_queue *q)
{
	blk_queue_flag_clear(QUEUE_FLAG_QUIESCED, q);

	/* dispatch requests which are inserted during quiescing */
	blk_mq_run_hw_queues(q, true);
}
EXPORT_SYMBOL_GPL(blk_mq_unquiesce_queue);

void blk_mq_wake_waiters(struct request_queue *q)
{
	struct blk_mq_hw_ctx *hctx;
	unsigned int i;

	queue_for_each_hw_ctx(q, hctx, i)
		if (blk_mq_hw_queue_mapped(hctx))
			blk_mq_tag_wakeup_all(hctx->tags, true);
}

bool blk_mq_can_queue(struct blk_mq_hw_ctx *hctx)
{
	return blk_mq_has_free_tags(hctx->tags);
}
EXPORT_SYMBOL(blk_mq_can_queue);

static struct request *blk_mq_rq_ctx_init(struct blk_mq_alloc_data *data,
		unsigned int tag, unsigned int op)
{
	struct blk_mq_tags *tags = blk_mq_tags_from_data(data);
	struct request *rq = tags->static_rqs[tag];
	req_flags_t rq_flags = 0;

	if (data->flags & BLK_MQ_REQ_INTERNAL) {
		rq->tag = -1;
		rq->internal_tag = tag;
	} else {
		if (data->hctx->flags & BLK_MQ_F_TAG_SHARED) {
			rq_flags = RQF_MQ_INFLIGHT;
			atomic_inc(&data->hctx->nr_active);
		}
		rq->tag = tag;
		rq->internal_tag = -1;
		data->hctx->tags->rqs[rq->tag] = rq;
	}

	/* csd/requeue_work/fifo_time is initialized before use */
	rq->q = data->q;
	rq->mq_ctx = data->ctx;
	rq->rq_flags = rq_flags;
	rq->cpu = -1;
	rq->cmd_flags = op;
	if (data->flags & BLK_MQ_REQ_PREEMPT)
		rq->rq_flags |= RQF_PREEMPT;
	if (blk_queue_io_stat(data->q))
		rq->rq_flags |= RQF_IO_STAT;
	INIT_LIST_HEAD(&rq->queuelist);
	INIT_HLIST_NODE(&rq->hash);
	RB_CLEAR_NODE(&rq->rb_node);
	rq->rq_disk = NULL;
	rq->part = NULL;
	rq->start_time_ns = ktime_get_ns();
	rq->io_start_time_ns = 0;
	rq->nr_phys_segments = 0;
#if defined(CONFIG_BLK_DEV_INTEGRITY)
	rq->nr_integrity_segments = 0;
#endif
	rq->special = NULL;
	/* tag was already set */
	rq->extra_len = 0;
	rq->__deadline = 0;

	INIT_LIST_HEAD(&rq->timeout_list);
	rq->timeout = 0;

	rq->end_io = NULL;
	rq->end_io_data = NULL;
	rq->next_rq = NULL;

#ifdef CONFIG_BLK_CGROUP
	rq->rl = NULL;
#endif

	data->ctx->rq_dispatched[op_is_sync(op)]++;
	refcount_set(&rq->ref, 1);
	return rq;
}

static struct request *blk_mq_get_request(struct request_queue *q,
		struct bio *bio, unsigned int op,
		struct blk_mq_alloc_data *data)
{
	struct elevator_queue *e = q->elevator;
	struct request *rq;
	unsigned int tag;
	bool put_ctx_on_error = false;

	blk_queue_enter_live(q);
	data->q = q;
	if (likely(!data->ctx)) {
		data->ctx = blk_mq_get_ctx(q);
		put_ctx_on_error = true;
	}
	if (likely(!data->hctx))
		data->hctx = blk_mq_map_queue(q, data->ctx->cpu);
	if (op & REQ_NOWAIT)
		data->flags |= BLK_MQ_REQ_NOWAIT;

	if (e) {
		data->flags |= BLK_MQ_REQ_INTERNAL;

		/*
		 * Flush requests are special and go directly to the
		 * dispatch list. Don't include reserved tags in the
		 * limiting, as it isn't useful.
		 */
		if (!op_is_flush(op) && e->type->ops.mq.limit_depth &&
		    !(data->flags & BLK_MQ_REQ_RESERVED))
			e->type->ops.mq.limit_depth(op, data);
	} else {
		blk_mq_tag_busy(data->hctx);
	}

	tag = blk_mq_get_tag(data);
	if (tag == BLK_MQ_TAG_FAIL) {
		if (put_ctx_on_error) {
			blk_mq_put_ctx(data->ctx);
			data->ctx = NULL;
		}
		blk_queue_exit(q);
		return NULL;
	}

	rq = blk_mq_rq_ctx_init(data, tag, op);
	if (!op_is_flush(op)) {
		rq->elv.icq = NULL;
		if (e && e->type->ops.mq.prepare_request) {
			if (e->type->icq_cache && rq_ioc(bio))
				blk_mq_sched_assign_ioc(rq, bio);

			e->type->ops.mq.prepare_request(rq, bio);
			rq->rq_flags |= RQF_ELVPRIV;
		}
	}
	data->hctx->queued++;
	return rq;
}

struct request *blk_mq_alloc_request(struct request_queue *q, unsigned int op,
		blk_mq_req_flags_t flags)
{
	struct blk_mq_alloc_data alloc_data = { .flags = flags };
	struct request *rq;
	int ret;

	ret = blk_queue_enter(q, flags);
	if (ret)
		return ERR_PTR(ret);

	rq = blk_mq_get_request(q, NULL, op, &alloc_data);
	blk_queue_exit(q);

	if (!rq)
		return ERR_PTR(-EWOULDBLOCK);

	blk_mq_put_ctx(alloc_data.ctx);

	rq->__data_len = 0;
	rq->__sector = (sector_t) -1;
	rq->bio = rq->biotail = NULL;
	return rq;
}
EXPORT_SYMBOL(blk_mq_alloc_request);

struct request *blk_mq_alloc_request_hctx(struct request_queue *q,
	unsigned int op, blk_mq_req_flags_t flags, unsigned int hctx_idx)
{
	struct blk_mq_alloc_data alloc_data = { .flags = flags };
	struct request *rq;
	unsigned int cpu;
	int ret;

	/*
	 * If the tag allocator sleeps we could get an allocation for a
	 * different hardware context.  No need to complicate the low level
	 * allocator for this for the rare use case of a command tied to
	 * a specific queue.
	 */
	if (WARN_ON_ONCE(!(flags & BLK_MQ_REQ_NOWAIT)))
		return ERR_PTR(-EINVAL);

	if (hctx_idx >= q->nr_hw_queues)
		return ERR_PTR(-EIO);

	ret = blk_queue_enter(q, flags);
	if (ret)
		return ERR_PTR(ret);

	/*
	 * Check if the hardware context is actually mapped to anything.
	 * If not tell the caller that it should skip this queue.
	 */
	alloc_data.hctx = q->queue_hw_ctx[hctx_idx];
	if (!blk_mq_hw_queue_mapped(alloc_data.hctx)) {
		blk_queue_exit(q);
		return ERR_PTR(-EXDEV);
	}
	cpu = cpumask_first_and(alloc_data.hctx->cpumask, cpu_online_mask);
	alloc_data.ctx = __blk_mq_get_ctx(q, cpu);

	rq = blk_mq_get_request(q, NULL, op, &alloc_data);
	blk_queue_exit(q);

	if (!rq)
		return ERR_PTR(-EWOULDBLOCK);

	return rq;
}
EXPORT_SYMBOL_GPL(blk_mq_alloc_request_hctx);

static void __blk_mq_free_request(struct request *rq)
{
	struct request_queue *q = rq->q;
	struct blk_mq_ctx *ctx = rq->mq_ctx;
	struct blk_mq_hw_ctx *hctx = blk_mq_map_queue(q, ctx->cpu);
	const int sched_tag = rq->internal_tag;

	if (rq->tag != -1)
		blk_mq_put_tag(hctx, hctx->tags, ctx, rq->tag);
	if (sched_tag != -1)
		blk_mq_put_tag(hctx, hctx->sched_tags, ctx, sched_tag);
	blk_mq_sched_restart(hctx);
	blk_queue_exit(q);
}

void blk_mq_free_request(struct request *rq)
{
	struct request_queue *q = rq->q;
	struct elevator_queue *e = q->elevator;
	struct blk_mq_ctx *ctx = rq->mq_ctx;
	struct blk_mq_hw_ctx *hctx = blk_mq_map_queue(q, ctx->cpu);

	if (rq->rq_flags & RQF_ELVPRIV) {
		if (e && e->type->ops.mq.finish_request)
			e->type->ops.mq.finish_request(rq);
		if (rq->elv.icq) {
			put_io_context(rq->elv.icq->ioc);
			rq->elv.icq = NULL;
		}
	}

	ctx->rq_completed[rq_is_sync(rq)]++;
	if (rq->rq_flags & RQF_MQ_INFLIGHT)
		atomic_dec(&hctx->nr_active);

	if (unlikely(laptop_mode && !blk_rq_is_passthrough(rq)))
		laptop_io_completion(q->backing_dev_info);

	wbt_done(q->rq_wb, rq);

	if (blk_rq_rl(rq))
		blk_put_rl(blk_rq_rl(rq));

	WRITE_ONCE(rq->state, MQ_RQ_IDLE);
	if (refcount_dec_and_test(&rq->ref))
		__blk_mq_free_request(rq);
}
EXPORT_SYMBOL_GPL(blk_mq_free_request);

inline void __blk_mq_end_request(struct request *rq, blk_status_t error)
{
	u64 now = ktime_get_ns();

	if (rq->rq_flags & RQF_STATS) {
		blk_mq_poll_stats_start(rq->q);
		blk_stat_add(rq, now);
	}

	if (rq->internal_tag != -1)
		blk_mq_sched_completed_request(rq, now);

	blk_account_io_done(rq, now);

	if (rq->end_io) {
		wbt_done(rq->q->rq_wb, rq);
		rq->end_io(rq, error);
	} else {
		if (unlikely(blk_bidi_rq(rq)))
			blk_mq_free_request(rq->next_rq);
		blk_mq_free_request(rq);
	}
}
EXPORT_SYMBOL(__blk_mq_end_request);

void blk_mq_end_request(struct request *rq, blk_status_t error)
{
	if (blk_update_request(rq, error, blk_rq_bytes(rq)))
		BUG();
	__blk_mq_end_request(rq, error);
}
EXPORT_SYMBOL(blk_mq_end_request);

static void __blk_mq_complete_request_remote(void *data)
{
	struct request *rq = data;

	rq->q->softirq_done_fn(rq);
}

void blk_mq_complete_request_sync(struct request *rq)
{
	if (!blk_mark_rq_complete(rq))
		rq->q->mq_ops->complete(rq);
}
EXPORT_SYMBOL_GPL(blk_mq_complete_request_sync);

static void __blk_mq_complete_request(struct request *rq)
{
	struct blk_mq_ctx *ctx = rq->mq_ctx;
	bool shared = false;
	int cpu;

	if (!blk_mq_mark_complete(rq))
		return;

	/*
	 * Most of single queue controllers, there is only one irq vector
	 * for handling IO completion, and the only irq's affinity is set
	 * as all possible CPUs. On most of ARCHs, this affinity means the
	 * irq is handled on one specific CPU.
	 *
	 * So complete IO reqeust in softirq context in case of single queue
	 * for not degrading IO performance by irqsoff latency.
	 */
	if (rq->q->nr_hw_queues == 1) {
		__blk_complete_request(rq);
		return;
	}

	if (!test_bit(QUEUE_FLAG_SAME_COMP, &rq->q->queue_flags)) {
		rq->q->softirq_done_fn(rq);
		return;
	}

	cpu = get_cpu();
	if (!test_bit(QUEUE_FLAG_SAME_FORCE, &rq->q->queue_flags))
		shared = cpus_share_cache(cpu, ctx->cpu);

	if (cpu != ctx->cpu && !shared && cpu_online(ctx->cpu)) {
		rq->csd.func = __blk_mq_complete_request_remote;
		rq->csd.info = rq;
		rq->csd.flags = 0;
		smp_call_function_single_async(ctx->cpu, &rq->csd);
	} else {
		rq->q->softirq_done_fn(rq);
	}
	put_cpu();
}

static void hctx_unlock(struct blk_mq_hw_ctx *hctx, int srcu_idx)
	__releases(hctx->srcu)
{
	if (!(hctx->flags & BLK_MQ_F_BLOCKING))
		rcu_read_unlock();
	else
		srcu_read_unlock(hctx->srcu, srcu_idx);
}

static void hctx_lock(struct blk_mq_hw_ctx *hctx, int *srcu_idx)
	__acquires(hctx->srcu)
{
	if (!(hctx->flags & BLK_MQ_F_BLOCKING)) {
		/* shut up gcc false positive */
		*srcu_idx = 0;
		rcu_read_lock();
	} else
		*srcu_idx = srcu_read_lock(hctx->srcu);
}

/**
 * blk_mq_complete_request - end I/O on a request
 * @rq:		the request being processed
 *
 * Description:
 *	Ends all I/O on a request. It does not handle partial completions.
 *	The actual completion happens out-of-order, through a IPI handler.
 **/
void blk_mq_complete_request(struct request *rq)
{
	if (unlikely(blk_should_fake_timeout(rq->q)))
		return;
	__blk_mq_complete_request(rq);
}
EXPORT_SYMBOL(blk_mq_complete_request);

<<<<<<< HEAD
=======
void blk_mq_complete_request_sync(struct request *rq)
{
	WRITE_ONCE(rq->state, MQ_RQ_COMPLETE);
	rq->q->mq_ops->complete(rq);
}
EXPORT_SYMBOL_GPL(blk_mq_complete_request_sync);

>>>>>>> ecd3ad1c
int blk_mq_request_started(struct request *rq)
{
	return blk_mq_rq_state(rq) != MQ_RQ_IDLE;
}
EXPORT_SYMBOL_GPL(blk_mq_request_started);

int blk_mq_request_completed(struct request *rq)
{
	return blk_mq_rq_state(rq) == MQ_RQ_COMPLETE;
}
EXPORT_SYMBOL_GPL(blk_mq_request_completed);

void blk_mq_start_request(struct request *rq)
{
	struct request_queue *q = rq->q;

	blk_mq_sched_started_request(rq);

	trace_block_rq_issue(q, rq);

	if (test_bit(QUEUE_FLAG_STATS, &q->queue_flags)) {
		rq->io_start_time_ns = ktime_get_ns();
#ifdef CONFIG_BLK_DEV_THROTTLING_LOW
		rq->throtl_size = blk_rq_sectors(rq);
#endif
		rq->rq_flags |= RQF_STATS;
		wbt_issue(q->rq_wb, rq);
	}

	WARN_ON_ONCE(blk_mq_rq_state(rq) != MQ_RQ_IDLE);

	blk_add_timer(rq);
	WRITE_ONCE(rq->state, MQ_RQ_IN_FLIGHT);

	if (q->dma_drain_size && blk_rq_bytes(rq)) {
		/*
		 * Make sure space for the drain appears.  We know we can do
		 * this because max_hw_segments has been adjusted to be one
		 * fewer than the device can handle.
		 */
		rq->nr_phys_segments++;
	}
}
EXPORT_SYMBOL(blk_mq_start_request);

static void __blk_mq_requeue_request(struct request *rq)
{
	struct request_queue *q = rq->q;

	blk_mq_put_driver_tag(rq);

	trace_block_rq_requeue(q, rq);
	wbt_requeue(q->rq_wb, rq);

	if (blk_mq_request_started(rq)) {
		WRITE_ONCE(rq->state, MQ_RQ_IDLE);
		rq->rq_flags &= ~RQF_TIMED_OUT;
		if (q->dma_drain_size && blk_rq_bytes(rq))
			rq->nr_phys_segments--;
	}
}

void blk_mq_requeue_request(struct request *rq, bool kick_requeue_list)
{
	__blk_mq_requeue_request(rq);

	/* this request will be re-inserted to io scheduler queue */
	blk_mq_sched_requeue_request(rq);

	BUG_ON(blk_queued_rq(rq));
	blk_mq_add_to_requeue_list(rq, true, kick_requeue_list);
}
EXPORT_SYMBOL(blk_mq_requeue_request);

static void blk_mq_requeue_work(struct work_struct *work)
{
	struct request_queue *q =
		container_of(work, struct request_queue, requeue_work.work);
	LIST_HEAD(rq_list);
	struct request *rq, *next;

	spin_lock_irq(&q->requeue_lock);
	list_splice_init(&q->requeue_list, &rq_list);
	spin_unlock_irq(&q->requeue_lock);

	list_for_each_entry_safe(rq, next, &rq_list, queuelist) {
		if (!(rq->rq_flags & (RQF_SOFTBARRIER | RQF_DONTPREP)))
			continue;

		rq->rq_flags &= ~RQF_SOFTBARRIER;
		list_del_init(&rq->queuelist);
		/*
		 * If RQF_DONTPREP, rq has contained some driver specific
		 * data, so insert it to hctx dispatch list to avoid any
		 * merge.
		 */
		if (rq->rq_flags & RQF_DONTPREP)
			blk_mq_request_bypass_insert(rq, false);
		else
			blk_mq_sched_insert_request(rq, true, false, false);
	}

	while (!list_empty(&rq_list)) {
		rq = list_entry(rq_list.next, struct request, queuelist);
		list_del_init(&rq->queuelist);
		blk_mq_sched_insert_request(rq, false, false, false);
	}

	blk_mq_run_hw_queues(q, false);
}

void blk_mq_add_to_requeue_list(struct request *rq, bool at_head,
				bool kick_requeue_list)
{
	struct request_queue *q = rq->q;
	unsigned long flags;

	/*
	 * We abuse this flag that is otherwise used by the I/O scheduler to
	 * request head insertion from the workqueue.
	 */
	BUG_ON(rq->rq_flags & RQF_SOFTBARRIER);

	spin_lock_irqsave(&q->requeue_lock, flags);
	if (at_head) {
		rq->rq_flags |= RQF_SOFTBARRIER;
		list_add(&rq->queuelist, &q->requeue_list);
	} else {
		list_add_tail(&rq->queuelist, &q->requeue_list);
	}
	spin_unlock_irqrestore(&q->requeue_lock, flags);

	if (kick_requeue_list)
		blk_mq_kick_requeue_list(q);
}
EXPORT_SYMBOL(blk_mq_add_to_requeue_list);

void blk_mq_kick_requeue_list(struct request_queue *q)
{
	kblockd_mod_delayed_work_on(WORK_CPU_UNBOUND, &q->requeue_work, 0);
}
EXPORT_SYMBOL(blk_mq_kick_requeue_list);

void blk_mq_delay_kick_requeue_list(struct request_queue *q,
				    unsigned long msecs)
{
	kblockd_mod_delayed_work_on(WORK_CPU_UNBOUND, &q->requeue_work,
				    msecs_to_jiffies(msecs));
}
EXPORT_SYMBOL(blk_mq_delay_kick_requeue_list);

struct request *blk_mq_tag_to_rq(struct blk_mq_tags *tags, unsigned int tag)
{
	if (tag < tags->nr_tags) {
		prefetch(tags->rqs[tag]);
		return tags->rqs[tag];
	}

	return NULL;
}
EXPORT_SYMBOL(blk_mq_tag_to_rq);

static void blk_mq_rq_timed_out(struct request *req, bool reserved)
{
	req->rq_flags |= RQF_TIMED_OUT;
	if (req->q->mq_ops->timeout) {
		enum blk_eh_timer_return ret;

		ret = req->q->mq_ops->timeout(req, reserved);
		if (ret == BLK_EH_DONE)
			return;
		WARN_ON_ONCE(ret != BLK_EH_RESET_TIMER);
	}

	blk_add_timer(req);
}

static bool blk_mq_req_expired(struct request *rq, unsigned long *next)
{
	unsigned long deadline;

	if (blk_mq_rq_state(rq) != MQ_RQ_IN_FLIGHT)
		return false;
	if (rq->rq_flags & RQF_TIMED_OUT)
		return false;

	deadline = blk_rq_deadline(rq);
	if (time_after_eq(jiffies, deadline))
		return true;

	if (*next == 0)
		*next = deadline;
	else if (time_after(*next, deadline))
		*next = deadline;
	return false;
}

static void blk_mq_check_expired(struct blk_mq_hw_ctx *hctx,
		struct request *rq, void *priv, bool reserved)
{
	unsigned long *next = priv;

	/*
	 * Just do a quick check if it is expired before locking the request in
	 * so we're not unnecessarilly synchronizing across CPUs.
	 */
	if (!blk_mq_req_expired(rq, next))
		return;

	/*
	 * We have reason to believe the request may be expired. Take a
	 * reference on the request to lock this request lifetime into its
	 * currently allocated context to prevent it from being reallocated in
	 * the event the completion by-passes this timeout handler.
	 *
	 * If the reference was already released, then the driver beat the
	 * timeout handler to posting a natural completion.
	 */
	if (!refcount_inc_not_zero(&rq->ref))
		return;

	/*
	 * The request is now locked and cannot be reallocated underneath the
	 * timeout handler's processing. Re-verify this exact request is truly
	 * expired; if it is not expired, then the request was completed and
	 * reallocated as a new request.
	 */
	if (blk_mq_req_expired(rq, next))
		blk_mq_rq_timed_out(rq, reserved);
	if (refcount_dec_and_test(&rq->ref))
		__blk_mq_free_request(rq);
}

static void blk_mq_timeout_work(struct work_struct *work)
{
	struct request_queue *q =
		container_of(work, struct request_queue, timeout_work);
	unsigned long next = 0;
	struct blk_mq_hw_ctx *hctx;
	int i;

	/* A deadlock might occur if a request is stuck requiring a
	 * timeout at the same time a queue freeze is waiting
	 * completion, since the timeout code would not be able to
	 * acquire the queue reference here.
	 *
	 * That's why we don't use blk_queue_enter here; instead, we use
	 * percpu_ref_tryget directly, because we need to be able to
	 * obtain a reference even in the short window between the queue
	 * starting to freeze, by dropping the first reference in
	 * blk_freeze_queue_start, and the moment the last request is
	 * consumed, marked by the instant q_usage_counter reaches
	 * zero.
	 */
	if (!percpu_ref_tryget(&q->q_usage_counter))
		return;

	blk_mq_queue_tag_busy_iter(q, blk_mq_check_expired, &next);

	if (next != 0) {
		mod_timer(&q->timeout, next);
	} else {
		/*
		 * Request timeouts are handled as a forward rolling timer. If
		 * we end up here it means that no requests are pending and
		 * also that no request has been pending for a while. Mark
		 * each hctx as idle.
		 */
		queue_for_each_hw_ctx(q, hctx, i) {
			/* the hctx may be unmapped, so check it here */
			if (blk_mq_hw_queue_mapped(hctx))
				blk_mq_tag_idle(hctx);
		}
	}
	blk_queue_exit(q);
}

struct flush_busy_ctx_data {
	struct blk_mq_hw_ctx *hctx;
	struct list_head *list;
};

static bool flush_busy_ctx(struct sbitmap *sb, unsigned int bitnr, void *data)
{
	struct flush_busy_ctx_data *flush_data = data;
	struct blk_mq_hw_ctx *hctx = flush_data->hctx;
	struct blk_mq_ctx *ctx = hctx->ctxs[bitnr];

	spin_lock(&ctx->lock);
	list_splice_tail_init(&ctx->rq_list, flush_data->list);
	sbitmap_clear_bit(sb, bitnr);
	spin_unlock(&ctx->lock);
	return true;
}

/*
 * Process software queues that have been marked busy, splicing them
 * to the for-dispatch
 */
void blk_mq_flush_busy_ctxs(struct blk_mq_hw_ctx *hctx, struct list_head *list)
{
	struct flush_busy_ctx_data data = {
		.hctx = hctx,
		.list = list,
	};

	sbitmap_for_each_set(&hctx->ctx_map, flush_busy_ctx, &data);
}
EXPORT_SYMBOL_GPL(blk_mq_flush_busy_ctxs);

struct dispatch_rq_data {
	struct blk_mq_hw_ctx *hctx;
	struct request *rq;
};

static bool dispatch_rq_from_ctx(struct sbitmap *sb, unsigned int bitnr,
		void *data)
{
	struct dispatch_rq_data *dispatch_data = data;
	struct blk_mq_hw_ctx *hctx = dispatch_data->hctx;
	struct blk_mq_ctx *ctx = hctx->ctxs[bitnr];

	spin_lock(&ctx->lock);
	if (!list_empty(&ctx->rq_list)) {
		dispatch_data->rq = list_entry_rq(ctx->rq_list.next);
		list_del_init(&dispatch_data->rq->queuelist);
		if (list_empty(&ctx->rq_list))
			sbitmap_clear_bit(sb, bitnr);
	}
	spin_unlock(&ctx->lock);

	return !dispatch_data->rq;
}

struct request *blk_mq_dequeue_from_ctx(struct blk_mq_hw_ctx *hctx,
					struct blk_mq_ctx *start)
{
	unsigned off = start ? start->index_hw : 0;
	struct dispatch_rq_data data = {
		.hctx = hctx,
		.rq   = NULL,
	};

	__sbitmap_for_each_set(&hctx->ctx_map, off,
			       dispatch_rq_from_ctx, &data);

	return data.rq;
}

static inline unsigned int queued_to_index(unsigned int queued)
{
	if (!queued)
		return 0;

	return min(BLK_MQ_MAX_DISPATCH_ORDER - 1, ilog2(queued) + 1);
}

bool blk_mq_get_driver_tag(struct request *rq)
{
	struct blk_mq_alloc_data data = {
		.q = rq->q,
		.hctx = blk_mq_map_queue(rq->q, rq->mq_ctx->cpu),
		.flags = BLK_MQ_REQ_NOWAIT,
	};
	bool shared;

	if (rq->tag != -1)
		goto done;

	if (blk_mq_tag_is_reserved(data.hctx->sched_tags, rq->internal_tag))
		data.flags |= BLK_MQ_REQ_RESERVED;

	shared = blk_mq_tag_busy(data.hctx);
	rq->tag = blk_mq_get_tag(&data);
	if (rq->tag >= 0) {
		if (shared) {
			rq->rq_flags |= RQF_MQ_INFLIGHT;
			atomic_inc(&data.hctx->nr_active);
		}
		data.hctx->tags->rqs[rq->tag] = rq;
	}

done:
	return rq->tag != -1;
}

static int blk_mq_dispatch_wake(wait_queue_entry_t *wait, unsigned mode,
				int flags, void *key)
{
	struct blk_mq_hw_ctx *hctx;

	hctx = container_of(wait, struct blk_mq_hw_ctx, dispatch_wait);

	spin_lock(&hctx->dispatch_wait_lock);
	list_del_init(&wait->entry);
	spin_unlock(&hctx->dispatch_wait_lock);

	blk_mq_run_hw_queue(hctx, true);
	return 1;
}

/*
 * Mark us waiting for a tag. For shared tags, this involves hooking us into
 * the tag wakeups. For non-shared tags, we can simply mark us needing a
 * restart. For both cases, take care to check the condition again after
 * marking us as waiting.
 */
static bool blk_mq_mark_tag_wait(struct blk_mq_hw_ctx *hctx,
				 struct request *rq)
{
	struct wait_queue_head *wq;
	wait_queue_entry_t *wait;
	bool ret;

	if (!(hctx->flags & BLK_MQ_F_TAG_SHARED)) {
		if (!test_bit(BLK_MQ_S_SCHED_RESTART, &hctx->state))
			set_bit(BLK_MQ_S_SCHED_RESTART, &hctx->state);

		/*
		 * It's possible that a tag was freed in the window between the
		 * allocation failure and adding the hardware queue to the wait
		 * queue.
		 *
		 * Don't clear RESTART here, someone else could have set it.
		 * At most this will cost an extra queue run.
		 */
		return blk_mq_get_driver_tag(rq);
	}

	wait = &hctx->dispatch_wait;
	if (!list_empty_careful(&wait->entry))
		return false;

	wq = &bt_wait_ptr(&hctx->tags->bitmap_tags, hctx)->wait;

	spin_lock_irq(&wq->lock);
	spin_lock(&hctx->dispatch_wait_lock);
	if (!list_empty(&wait->entry)) {
		spin_unlock(&hctx->dispatch_wait_lock);
		spin_unlock_irq(&wq->lock);
		return false;
	}

	wait->flags &= ~WQ_FLAG_EXCLUSIVE;
	__add_wait_queue(wq, wait);

	/*
	 * It's possible that a tag was freed in the window between the
	 * allocation failure and adding the hardware queue to the wait
	 * queue.
	 */
	ret = blk_mq_get_driver_tag(rq);
	if (!ret) {
		spin_unlock(&hctx->dispatch_wait_lock);
		spin_unlock_irq(&wq->lock);
		return false;
	}

	/*
	 * We got a tag, remove ourselves from the wait queue to ensure
	 * someone else gets the wakeup.
	 */
	list_del_init(&wait->entry);
	spin_unlock(&hctx->dispatch_wait_lock);
	spin_unlock_irq(&wq->lock);

	return true;
}

#define BLK_MQ_DISPATCH_BUSY_EWMA_WEIGHT  8
#define BLK_MQ_DISPATCH_BUSY_EWMA_FACTOR  4
/*
 * Update dispatch busy with the Exponential Weighted Moving Average(EWMA):
 * - EWMA is one simple way to compute running average value
 * - weight(7/8 and 1/8) is applied so that it can decrease exponentially
 * - take 4 as factor for avoiding to get too small(0) result, and this
 *   factor doesn't matter because EWMA decreases exponentially
 */
static void blk_mq_update_dispatch_busy(struct blk_mq_hw_ctx *hctx, bool busy)
{
	unsigned int ewma;

	if (hctx->queue->elevator)
		return;

	ewma = hctx->dispatch_busy;

	if (!ewma && !busy)
		return;

	ewma *= BLK_MQ_DISPATCH_BUSY_EWMA_WEIGHT - 1;
	if (busy)
		ewma += 1 << BLK_MQ_DISPATCH_BUSY_EWMA_FACTOR;
	ewma /= BLK_MQ_DISPATCH_BUSY_EWMA_WEIGHT;

	hctx->dispatch_busy = ewma;
}

#define BLK_MQ_RESOURCE_DELAY	3		/* ms units */

/*
 * Returns true if we did some work AND can potentially do more.
 */
bool blk_mq_dispatch_rq_list(struct request_queue *q, struct list_head *list,
			     bool got_budget)
{
	struct blk_mq_hw_ctx *hctx;
	struct request *rq, *nxt;
	bool no_tag = false;
	int errors, queued;
	blk_status_t ret = BLK_STS_OK;

	if (list_empty(list))
		return false;

	WARN_ON(!list_is_singular(list) && got_budget);

	/*
	 * Now process all the entries, sending them to the driver.
	 */
	errors = queued = 0;
	do {
		struct blk_mq_queue_data bd;

		rq = list_first_entry(list, struct request, queuelist);

		hctx = blk_mq_map_queue(rq->q, rq->mq_ctx->cpu);
		if (!got_budget && !blk_mq_get_dispatch_budget(hctx))
			break;

		if (!blk_mq_get_driver_tag(rq)) {
			/*
			 * The initial allocation attempt failed, so we need to
			 * rerun the hardware queue when a tag is freed. The
			 * waitqueue takes care of that. If the queue is run
			 * before we add this entry back on the dispatch list,
			 * we'll re-run it below.
			 */
			if (!blk_mq_mark_tag_wait(hctx, rq)) {
				blk_mq_put_dispatch_budget(hctx);
				/*
				 * For non-shared tags, the RESTART check
				 * will suffice.
				 */
				if (hctx->flags & BLK_MQ_F_TAG_SHARED)
					no_tag = true;
				break;
			}
		}

		list_del_init(&rq->queuelist);

		bd.rq = rq;

		/*
		 * Flag last if we have no more requests, or if we have more
		 * but can't assign a driver tag to it.
		 */
		if (list_empty(list))
			bd.last = true;
		else {
			nxt = list_first_entry(list, struct request, queuelist);
			bd.last = !blk_mq_get_driver_tag(nxt);
		}

		ret = q->mq_ops->queue_rq(hctx, &bd);
		if (ret == BLK_STS_RESOURCE || ret == BLK_STS_DEV_RESOURCE) {
			/*
			 * If an I/O scheduler has been configured and we got a
			 * driver tag for the next request already, free it
			 * again.
			 */
			if (!list_empty(list)) {
				nxt = list_first_entry(list, struct request, queuelist);
				blk_mq_put_driver_tag(nxt);
			}
			list_add(&rq->queuelist, list);
			__blk_mq_requeue_request(rq);
			break;
		}

		if (unlikely(ret != BLK_STS_OK)) {
			errors++;
			blk_mq_end_request(rq, BLK_STS_IOERR);
			continue;
		}

		queued++;
	} while (!list_empty(list));

	hctx->dispatched[queued_to_index(queued)]++;

	/*
	 * Any items that need requeuing? Stuff them into hctx->dispatch,
	 * that is where we will continue on next queue run.
	 */
	if (!list_empty(list)) {
		bool needs_restart;

		spin_lock(&hctx->lock);
		list_splice_init(list, &hctx->dispatch);
		spin_unlock(&hctx->lock);

		/*
		 * If SCHED_RESTART was set by the caller of this function and
		 * it is no longer set that means that it was cleared by another
		 * thread and hence that a queue rerun is needed.
		 *
		 * If 'no_tag' is set, that means that we failed getting
		 * a driver tag with an I/O scheduler attached. If our dispatch
		 * waitqueue is no longer active, ensure that we run the queue
		 * AFTER adding our entries back to the list.
		 *
		 * If no I/O scheduler has been configured it is possible that
		 * the hardware queue got stopped and restarted before requests
		 * were pushed back onto the dispatch list. Rerun the queue to
		 * avoid starvation. Notes:
		 * - blk_mq_run_hw_queue() checks whether or not a queue has
		 *   been stopped before rerunning a queue.
		 * - Some but not all block drivers stop a queue before
		 *   returning BLK_STS_RESOURCE. Two exceptions are scsi-mq
		 *   and dm-rq.
		 *
		 * If driver returns BLK_STS_RESOURCE and SCHED_RESTART
		 * bit is set, run queue after a delay to avoid IO stalls
		 * that could otherwise occur if the queue is idle.
		 */
		needs_restart = blk_mq_sched_needs_restart(hctx);
		if (!needs_restart ||
		    (no_tag && list_empty_careful(&hctx->dispatch_wait.entry)))
			blk_mq_run_hw_queue(hctx, true);
		else if (needs_restart && (ret == BLK_STS_RESOURCE))
			blk_mq_delay_run_hw_queue(hctx, BLK_MQ_RESOURCE_DELAY);

		blk_mq_update_dispatch_busy(hctx, true);
		return false;
	} else
		blk_mq_update_dispatch_busy(hctx, false);

	/*
	 * If the host/device is unable to accept more work, inform the
	 * caller of that.
	 */
	if (ret == BLK_STS_RESOURCE || ret == BLK_STS_DEV_RESOURCE)
		return false;

	return (queued + errors) != 0;
}

static void __blk_mq_run_hw_queue(struct blk_mq_hw_ctx *hctx)
{
	int srcu_idx;

	/*
	 * We should be running this queue from one of the CPUs that
	 * are mapped to it.
	 *
	 * There are at least two related races now between setting
	 * hctx->next_cpu from blk_mq_hctx_next_cpu() and running
	 * __blk_mq_run_hw_queue():
	 *
	 * - hctx->next_cpu is found offline in blk_mq_hctx_next_cpu(),
	 *   but later it becomes online, then this warning is harmless
	 *   at all
	 *
	 * - hctx->next_cpu is found online in blk_mq_hctx_next_cpu(),
	 *   but later it becomes offline, then the warning can't be
	 *   triggered, and we depend on blk-mq timeout handler to
	 *   handle dispatched requests to this hctx
	 */
	if (!cpumask_test_cpu(raw_smp_processor_id(), hctx->cpumask) &&
		cpu_online(hctx->next_cpu)) {
		printk(KERN_WARNING "run queue from wrong CPU %d, hctx %s\n",
			raw_smp_processor_id(),
			cpumask_empty(hctx->cpumask) ? "inactive": "active");
		dump_stack();
	}

	/*
	 * We can't run the queue inline with ints disabled. Ensure that
	 * we catch bad users of this early.
	 */
	WARN_ON_ONCE(in_interrupt());

	might_sleep_if(hctx->flags & BLK_MQ_F_BLOCKING);

	hctx_lock(hctx, &srcu_idx);
	blk_mq_sched_dispatch_requests(hctx);
	hctx_unlock(hctx, srcu_idx);
}

static inline int blk_mq_first_mapped_cpu(struct blk_mq_hw_ctx *hctx)
{
	int cpu = cpumask_first_and(hctx->cpumask, cpu_online_mask);

	if (cpu >= nr_cpu_ids)
		cpu = cpumask_first(hctx->cpumask);
	return cpu;
}

/*
 * It'd be great if the workqueue API had a way to pass
 * in a mask and had some smarts for more clever placement.
 * For now we just round-robin here, switching for every
 * BLK_MQ_CPU_WORK_BATCH queued items.
 */
static int blk_mq_hctx_next_cpu(struct blk_mq_hw_ctx *hctx)
{
	bool tried = false;
	int next_cpu = hctx->next_cpu;

	if (hctx->queue->nr_hw_queues == 1)
		return WORK_CPU_UNBOUND;

	if (--hctx->next_cpu_batch <= 0) {
select_cpu:
		next_cpu = cpumask_next_and(next_cpu, hctx->cpumask,
				cpu_online_mask);
		if (next_cpu >= nr_cpu_ids)
			next_cpu = blk_mq_first_mapped_cpu(hctx);
		hctx->next_cpu_batch = BLK_MQ_CPU_WORK_BATCH;
	}

	/*
	 * Do unbound schedule if we can't find a online CPU for this hctx,
	 * and it should only happen in the path of handling CPU DEAD.
	 */
	if (!cpu_online(next_cpu)) {
		if (!tried) {
			tried = true;
			goto select_cpu;
		}

		/*
		 * Make sure to re-select CPU next time once after CPUs
		 * in hctx->cpumask become online again.
		 */
		hctx->next_cpu = next_cpu;
		hctx->next_cpu_batch = 1;
		return WORK_CPU_UNBOUND;
	}

	hctx->next_cpu = next_cpu;
	return next_cpu;
}

static void __blk_mq_delay_run_hw_queue(struct blk_mq_hw_ctx *hctx, bool async,
					unsigned long msecs)
{
	if (unlikely(blk_mq_hctx_stopped(hctx)))
		return;

	if (!async && !(hctx->flags & BLK_MQ_F_BLOCKING)) {
		int cpu = get_cpu();
		if (cpumask_test_cpu(cpu, hctx->cpumask)) {
			__blk_mq_run_hw_queue(hctx);
			put_cpu();
			return;
		}

		put_cpu();
	}

	kblockd_mod_delayed_work_on(blk_mq_hctx_next_cpu(hctx), &hctx->run_work,
				    msecs_to_jiffies(msecs));
}

void blk_mq_delay_run_hw_queue(struct blk_mq_hw_ctx *hctx, unsigned long msecs)
{
	__blk_mq_delay_run_hw_queue(hctx, true, msecs);
}
EXPORT_SYMBOL(blk_mq_delay_run_hw_queue);

bool blk_mq_run_hw_queue(struct blk_mq_hw_ctx *hctx, bool async)
{
	int srcu_idx;
	bool need_run;

	/*
	 * When queue is quiesced, we may be switching io scheduler, or
	 * updating nr_hw_queues, or other things, and we can't run queue
	 * any more, even __blk_mq_hctx_has_pending() can't be called safely.
	 *
	 * And queue will be rerun in blk_mq_unquiesce_queue() if it is
	 * quiesced.
	 */
	hctx_lock(hctx, &srcu_idx);
	need_run = !blk_queue_quiesced(hctx->queue) &&
		blk_mq_hctx_has_pending(hctx);
	hctx_unlock(hctx, srcu_idx);

	if (need_run) {
		__blk_mq_delay_run_hw_queue(hctx, async, 0);
		return true;
	}

	return false;
}
EXPORT_SYMBOL(blk_mq_run_hw_queue);

void blk_mq_run_hw_queues(struct request_queue *q, bool async)
{
	struct blk_mq_hw_ctx *hctx;
	int i;

	queue_for_each_hw_ctx(q, hctx, i) {
		if (blk_mq_hctx_stopped(hctx))
			continue;

		blk_mq_run_hw_queue(hctx, async);
	}
}
EXPORT_SYMBOL(blk_mq_run_hw_queues);

/**
 * blk_mq_queue_stopped() - check whether one or more hctxs have been stopped
 * @q: request queue.
 *
 * The caller is responsible for serializing this function against
 * blk_mq_{start,stop}_hw_queue().
 */
bool blk_mq_queue_stopped(struct request_queue *q)
{
	struct blk_mq_hw_ctx *hctx;
	int i;

	queue_for_each_hw_ctx(q, hctx, i)
		if (blk_mq_hctx_stopped(hctx))
			return true;

	return false;
}
EXPORT_SYMBOL(blk_mq_queue_stopped);

/*
 * This function is often used for pausing .queue_rq() by driver when
 * there isn't enough resource or some conditions aren't satisfied, and
 * BLK_STS_RESOURCE is usually returned.
 *
 * We do not guarantee that dispatch can be drained or blocked
 * after blk_mq_stop_hw_queue() returns. Please use
 * blk_mq_quiesce_queue() for that requirement.
 */
void blk_mq_stop_hw_queue(struct blk_mq_hw_ctx *hctx)
{
	cancel_delayed_work(&hctx->run_work);

	set_bit(BLK_MQ_S_STOPPED, &hctx->state);
}
EXPORT_SYMBOL(blk_mq_stop_hw_queue);

/*
 * This function is often used for pausing .queue_rq() by driver when
 * there isn't enough resource or some conditions aren't satisfied, and
 * BLK_STS_RESOURCE is usually returned.
 *
 * We do not guarantee that dispatch can be drained or blocked
 * after blk_mq_stop_hw_queues() returns. Please use
 * blk_mq_quiesce_queue() for that requirement.
 */
void blk_mq_stop_hw_queues(struct request_queue *q)
{
	struct blk_mq_hw_ctx *hctx;
	int i;

	queue_for_each_hw_ctx(q, hctx, i)
		blk_mq_stop_hw_queue(hctx);
}
EXPORT_SYMBOL(blk_mq_stop_hw_queues);

void blk_mq_start_hw_queue(struct blk_mq_hw_ctx *hctx)
{
	clear_bit(BLK_MQ_S_STOPPED, &hctx->state);

	blk_mq_run_hw_queue(hctx, false);
}
EXPORT_SYMBOL(blk_mq_start_hw_queue);

void blk_mq_start_hw_queues(struct request_queue *q)
{
	struct blk_mq_hw_ctx *hctx;
	int i;

	queue_for_each_hw_ctx(q, hctx, i)
		blk_mq_start_hw_queue(hctx);
}
EXPORT_SYMBOL(blk_mq_start_hw_queues);

void blk_mq_start_stopped_hw_queue(struct blk_mq_hw_ctx *hctx, bool async)
{
	if (!blk_mq_hctx_stopped(hctx))
		return;

	clear_bit(BLK_MQ_S_STOPPED, &hctx->state);
	blk_mq_run_hw_queue(hctx, async);
}
EXPORT_SYMBOL_GPL(blk_mq_start_stopped_hw_queue);

void blk_mq_start_stopped_hw_queues(struct request_queue *q, bool async)
{
	struct blk_mq_hw_ctx *hctx;
	int i;

	queue_for_each_hw_ctx(q, hctx, i)
		blk_mq_start_stopped_hw_queue(hctx, async);
}
EXPORT_SYMBOL(blk_mq_start_stopped_hw_queues);

static void blk_mq_run_work_fn(struct work_struct *work)
{
	struct blk_mq_hw_ctx *hctx;

	hctx = container_of(work, struct blk_mq_hw_ctx, run_work.work);

	/*
	 * If we are stopped, don't run the queue.
	 */
	if (test_bit(BLK_MQ_S_STOPPED, &hctx->state))
		return;

	__blk_mq_run_hw_queue(hctx);
}

static inline void __blk_mq_insert_req_list(struct blk_mq_hw_ctx *hctx,
					    struct request *rq,
					    bool at_head)
{
	struct blk_mq_ctx *ctx = rq->mq_ctx;

	lockdep_assert_held(&ctx->lock);

	trace_block_rq_insert(hctx->queue, rq);

	if (at_head)
		list_add(&rq->queuelist, &ctx->rq_list);
	else
		list_add_tail(&rq->queuelist, &ctx->rq_list);
}

void __blk_mq_insert_request(struct blk_mq_hw_ctx *hctx, struct request *rq,
			     bool at_head)
{
	struct blk_mq_ctx *ctx = rq->mq_ctx;

	lockdep_assert_held(&ctx->lock);

	__blk_mq_insert_req_list(hctx, rq, at_head);
	blk_mq_hctx_mark_pending(hctx, ctx);
}

/*
 * Should only be used carefully, when the caller knows we want to
 * bypass a potential IO scheduler on the target device.
 */
void blk_mq_request_bypass_insert(struct request *rq, bool run_queue)
{
	struct blk_mq_ctx *ctx = rq->mq_ctx;
	struct blk_mq_hw_ctx *hctx = blk_mq_map_queue(rq->q, ctx->cpu);

	spin_lock(&hctx->lock);
	list_add_tail(&rq->queuelist, &hctx->dispatch);
	spin_unlock(&hctx->lock);

	if (run_queue)
		blk_mq_run_hw_queue(hctx, false);
}

void blk_mq_insert_requests(struct blk_mq_hw_ctx *hctx, struct blk_mq_ctx *ctx,
			    struct list_head *list)

{
	struct request *rq;

	/*
	 * preemption doesn't flush plug list, so it's possible ctx->cpu is
	 * offline now
	 */
	list_for_each_entry(rq, list, queuelist) {
		BUG_ON(rq->mq_ctx != ctx);
		trace_block_rq_insert(hctx->queue, rq);
	}

	spin_lock(&ctx->lock);
	list_splice_tail_init(list, &ctx->rq_list);
	blk_mq_hctx_mark_pending(hctx, ctx);
	spin_unlock(&ctx->lock);
}

static int plug_ctx_cmp(void *priv, struct list_head *a, struct list_head *b)
{
	struct request *rqa = container_of(a, struct request, queuelist);
	struct request *rqb = container_of(b, struct request, queuelist);

	return !(rqa->mq_ctx < rqb->mq_ctx ||
		 (rqa->mq_ctx == rqb->mq_ctx &&
		  blk_rq_pos(rqa) < blk_rq_pos(rqb)));
}

void blk_mq_flush_plug_list(struct blk_plug *plug, bool from_schedule)
{
	struct blk_mq_ctx *this_ctx;
	struct request_queue *this_q;
	struct request *rq;
	LIST_HEAD(list);
	LIST_HEAD(ctx_list);
	unsigned int depth;

	list_splice_init(&plug->mq_list, &list);

	list_sort(NULL, &list, plug_ctx_cmp);

	this_q = NULL;
	this_ctx = NULL;
	depth = 0;

	while (!list_empty(&list)) {
		rq = list_entry_rq(list.next);
		list_del_init(&rq->queuelist);
		BUG_ON(!rq->q);
		if (rq->mq_ctx != this_ctx) {
			if (this_ctx) {
				trace_block_unplug(this_q, depth, !from_schedule);
				blk_mq_sched_insert_requests(this_q, this_ctx,
								&ctx_list,
								from_schedule);
			}

			this_ctx = rq->mq_ctx;
			this_q = rq->q;
			depth = 0;
		}

		depth++;
		list_add_tail(&rq->queuelist, &ctx_list);
	}

	/*
	 * If 'this_ctx' is set, we know we have entries to complete
	 * on 'ctx_list'. Do those.
	 */
	if (this_ctx) {
		trace_block_unplug(this_q, depth, !from_schedule);
		blk_mq_sched_insert_requests(this_q, this_ctx, &ctx_list,
						from_schedule);
	}
}

static void blk_mq_bio_to_request(struct request *rq, struct bio *bio)
{
	blk_init_request_from_bio(rq, bio);

	blk_rq_set_rl(rq, blk_get_rl(rq->q, bio));

	blk_account_io_start(rq, true);
}

static blk_qc_t request_to_qc_t(struct blk_mq_hw_ctx *hctx, struct request *rq)
{
	if (rq->tag != -1)
		return blk_tag_to_qc_t(rq->tag, hctx->queue_num, false);

	return blk_tag_to_qc_t(rq->internal_tag, hctx->queue_num, true);
}

static blk_status_t __blk_mq_issue_directly(struct blk_mq_hw_ctx *hctx,
					    struct request *rq,
					    blk_qc_t *cookie)
{
	struct request_queue *q = rq->q;
	struct blk_mq_queue_data bd = {
		.rq = rq,
		.last = true,
	};
	blk_qc_t new_cookie;
	blk_status_t ret;

	new_cookie = request_to_qc_t(hctx, rq);

	/*
	 * For OK queue, we are done. For error, caller may kill it.
	 * Any other error (busy), just add it to our list as we
	 * previously would have done.
	 */
	ret = q->mq_ops->queue_rq(hctx, &bd);
	switch (ret) {
	case BLK_STS_OK:
		blk_mq_update_dispatch_busy(hctx, false);
		*cookie = new_cookie;
		break;
	case BLK_STS_RESOURCE:
	case BLK_STS_DEV_RESOURCE:
		blk_mq_update_dispatch_busy(hctx, true);
		__blk_mq_requeue_request(rq);
		break;
	default:
		blk_mq_update_dispatch_busy(hctx, false);
		*cookie = BLK_QC_T_NONE;
		break;
<<<<<<< HEAD
	}

	return ret;
}

static blk_status_t __blk_mq_try_issue_directly(struct blk_mq_hw_ctx *hctx,
						struct request *rq,
						blk_qc_t *cookie,
						bool bypass_insert)
{
	struct request_queue *q = rq->q;
	bool run_queue = true;

	/*
	 * RCU or SRCU read lock is needed before checking quiesced flag.
	 *
	 * When queue is stopped or quiesced, ignore 'bypass_insert' from
	 * blk_mq_request_issue_directly(), and return BLK_STS_OK to caller,
	 * and avoid driver to try to dispatch again.
	 */
	if (blk_mq_hctx_stopped(hctx) || blk_queue_quiesced(q)) {
		run_queue = false;
		bypass_insert = false;
		goto insert;
	}

	if (q->elevator && !bypass_insert)
		goto insert;

	if (!blk_mq_get_dispatch_budget(hctx))
		goto insert;

	if (!blk_mq_get_driver_tag(rq)) {
		blk_mq_put_dispatch_budget(hctx);
		goto insert;
	}

=======
	}

	return ret;
}

static blk_status_t __blk_mq_try_issue_directly(struct blk_mq_hw_ctx *hctx,
						struct request *rq,
						blk_qc_t *cookie,
						bool bypass_insert)
{
	struct request_queue *q = rq->q;
	bool run_queue = true;

	/*
	 * RCU or SRCU read lock is needed before checking quiesced flag.
	 *
	 * When queue is stopped or quiesced, ignore 'bypass_insert' from
	 * blk_mq_request_issue_directly(), and return BLK_STS_OK to caller,
	 * and avoid driver to try to dispatch again.
	 */
	if (blk_mq_hctx_stopped(hctx) || blk_queue_quiesced(q)) {
		run_queue = false;
		bypass_insert = false;
		goto insert;
	}

	if (q->elevator && !bypass_insert)
		goto insert;

	if (!blk_mq_get_dispatch_budget(hctx))
		goto insert;

	if (!blk_mq_get_driver_tag(rq)) {
		blk_mq_put_dispatch_budget(hctx);
		goto insert;
	}

>>>>>>> ecd3ad1c
	return __blk_mq_issue_directly(hctx, rq, cookie);
insert:
	if (bypass_insert)
		return BLK_STS_RESOURCE;

	blk_mq_request_bypass_insert(rq, run_queue);
	return BLK_STS_OK;
}

static void blk_mq_try_issue_directly(struct blk_mq_hw_ctx *hctx,
		struct request *rq, blk_qc_t *cookie)
{
	blk_status_t ret;
	int srcu_idx;

	might_sleep_if(hctx->flags & BLK_MQ_F_BLOCKING);

	hctx_lock(hctx, &srcu_idx);
<<<<<<< HEAD

	ret = __blk_mq_try_issue_directly(hctx, rq, cookie, false);
	if (ret == BLK_STS_RESOURCE || ret == BLK_STS_DEV_RESOURCE)
		blk_mq_request_bypass_insert(rq, true);
	else if (ret != BLK_STS_OK)
		blk_mq_end_request(rq, ret);

=======

	ret = __blk_mq_try_issue_directly(hctx, rq, cookie, false);
	if (ret == BLK_STS_RESOURCE || ret == BLK_STS_DEV_RESOURCE)
		blk_mq_request_bypass_insert(rq, true);
	else if (ret != BLK_STS_OK)
		blk_mq_end_request(rq, ret);

>>>>>>> ecd3ad1c
	hctx_unlock(hctx, srcu_idx);
}

blk_status_t blk_mq_request_issue_directly(struct request *rq)
{
	blk_status_t ret;
	int srcu_idx;
	blk_qc_t unused_cookie;
	struct blk_mq_ctx *ctx = rq->mq_ctx;
	struct blk_mq_hw_ctx *hctx = blk_mq_map_queue(rq->q, ctx->cpu);

	hctx_lock(hctx, &srcu_idx);
	ret = __blk_mq_try_issue_directly(hctx, rq, &unused_cookie, true);
	hctx_unlock(hctx, srcu_idx);

	return ret;
}

void blk_mq_try_issue_list_directly(struct blk_mq_hw_ctx *hctx,
		struct list_head *list)
{
	while (!list_empty(list)) {
		blk_status_t ret;
		struct request *rq = list_first_entry(list, struct request,
				queuelist);

		list_del_init(&rq->queuelist);
		ret = blk_mq_request_issue_directly(rq);
		if (ret != BLK_STS_OK) {
			if (ret == BLK_STS_RESOURCE ||
					ret == BLK_STS_DEV_RESOURCE) {
				blk_mq_request_bypass_insert(rq,
							list_empty(list));
				break;
			}
			blk_mq_end_request(rq, ret);
		}
	}
}

static blk_qc_t blk_mq_make_request(struct request_queue *q, struct bio *bio)
{
	const int is_sync = op_is_sync(bio->bi_opf);
	const int is_flush_fua = op_is_flush(bio->bi_opf);
	struct blk_mq_alloc_data data = { .flags = 0 };
	struct request *rq;
	unsigned int request_count = 0;
	struct blk_plug *plug;
	struct request *same_queue_rq = NULL;
	blk_qc_t cookie;
	unsigned int wb_acct;

	blk_queue_bounce(q, &bio);

	blk_queue_split(q, &bio);

	if (!bio_integrity_prep(bio))
		return BLK_QC_T_NONE;

	if (!is_flush_fua && !blk_queue_nomerges(q) &&
	    blk_attempt_plug_merge(q, bio, &request_count, &same_queue_rq))
		return BLK_QC_T_NONE;

	if (blk_mq_sched_bio_merge(q, bio))
		return BLK_QC_T_NONE;

	wb_acct = wbt_wait(q->rq_wb, bio, NULL);

	trace_block_getrq(q, bio, bio->bi_opf);

	rq = blk_mq_get_request(q, bio, bio->bi_opf, &data);
	if (unlikely(!rq)) {
		__wbt_done(q->rq_wb, wb_acct);
		if (bio->bi_opf & REQ_NOWAIT)
			bio_wouldblock_error(bio);
		return BLK_QC_T_NONE;
	}

	wbt_track(rq, wb_acct);

	cookie = request_to_qc_t(data.hctx, rq);

	plug = current->plug;
	if (unlikely(is_flush_fua)) {
		blk_mq_put_ctx(data.ctx);
		blk_mq_bio_to_request(rq, bio);

		/* bypass scheduler for flush rq */
		blk_insert_flush(rq);
		blk_mq_run_hw_queue(data.hctx, true);
	} else if (plug && q->nr_hw_queues == 1) {
		struct request *last = NULL;

		blk_mq_put_ctx(data.ctx);
		blk_mq_bio_to_request(rq, bio);

		/*
		 * @request_count may become stale because of schedule
		 * out, so check the list again.
		 */
		if (list_empty(&plug->mq_list))
			request_count = 0;
		else if (blk_queue_nomerges(q))
			request_count = blk_plug_queued_count(q);

		if (!request_count)
			trace_block_plug(q);
		else
			last = list_entry_rq(plug->mq_list.prev);

		if (request_count >= BLK_MAX_REQUEST_COUNT || (last &&
		    blk_rq_bytes(last) >= BLK_PLUG_FLUSH_SIZE)) {
			blk_flush_plug_list(plug, false);
			trace_block_plug(q);
		}

		list_add_tail(&rq->queuelist, &plug->mq_list);
	} else if (plug && !blk_queue_nomerges(q)) {
		blk_mq_bio_to_request(rq, bio);

		/*
		 * We do limited plugging. If the bio can be merged, do that.
		 * Otherwise the existing request in the plug list will be
		 * issued. So the plug list will have one request at most
		 * The plug list might get flushed before this. If that happens,
		 * the plug list is empty, and same_queue_rq is invalid.
		 */
		if (list_empty(&plug->mq_list))
			same_queue_rq = NULL;
		if (same_queue_rq)
			list_del_init(&same_queue_rq->queuelist);
		list_add_tail(&rq->queuelist, &plug->mq_list);

		blk_mq_put_ctx(data.ctx);

		if (same_queue_rq) {
			data.hctx = blk_mq_map_queue(q,
					same_queue_rq->mq_ctx->cpu);
			blk_mq_try_issue_directly(data.hctx, same_queue_rq,
					&cookie);
		}
	} else if ((q->nr_hw_queues > 1 && is_sync) || (!q->elevator &&
			!data.hctx->dispatch_busy)) {
		blk_mq_put_ctx(data.ctx);
		blk_mq_bio_to_request(rq, bio);
		blk_mq_try_issue_directly(data.hctx, rq, &cookie);
	} else {
		blk_mq_put_ctx(data.ctx);
		blk_mq_bio_to_request(rq, bio);
		blk_mq_sched_insert_request(rq, false, true, true);
	}

	return cookie;
}

void blk_mq_free_rqs(struct blk_mq_tag_set *set, struct blk_mq_tags *tags,
		     unsigned int hctx_idx)
{
	struct page *page;

	if (tags->rqs && set->ops->exit_request) {
		int i;

		for (i = 0; i < tags->nr_tags; i++) {
			struct request *rq = tags->static_rqs[i];

			if (!rq)
				continue;
			set->ops->exit_request(set, rq, hctx_idx);
			tags->static_rqs[i] = NULL;
		}
	}

	while (!list_empty(&tags->page_list)) {
		page = list_first_entry(&tags->page_list, struct page, lru);
		list_del_init(&page->lru);
		/*
		 * Remove kmemleak object previously allocated in
		 * blk_mq_init_rq_map().
		 */
		kmemleak_free(page_address(page));
		__free_pages(page, page->private);
	}
}

void blk_mq_free_rq_map(struct blk_mq_tags *tags)
{
	kfree(tags->rqs);
	tags->rqs = NULL;
	kfree(tags->static_rqs);
	tags->static_rqs = NULL;

	blk_mq_free_tags(tags);
}

struct blk_mq_tags *blk_mq_alloc_rq_map(struct blk_mq_tag_set *set,
					unsigned int hctx_idx,
					unsigned int nr_tags,
					unsigned int reserved_tags)
{
	struct blk_mq_tags *tags;
	int node;

	node = blk_mq_hw_queue_to_node(set->mq_map, hctx_idx);
	if (node == NUMA_NO_NODE)
		node = set->numa_node;

	tags = blk_mq_init_tags(nr_tags, reserved_tags, node,
				BLK_MQ_FLAG_TO_ALLOC_POLICY(set->flags));
	if (!tags)
		return NULL;

	tags->rqs = kzalloc_node(nr_tags * sizeof(struct request *),
				 GFP_NOIO | __GFP_NOWARN | __GFP_NORETRY,
				 node);
	if (!tags->rqs) {
		blk_mq_free_tags(tags);
		return NULL;
	}

	tags->static_rqs = kzalloc_node(nr_tags * sizeof(struct request *),
				 GFP_NOIO | __GFP_NOWARN | __GFP_NORETRY,
				 node);
	if (!tags->static_rqs) {
		kfree(tags->rqs);
		blk_mq_free_tags(tags);
		return NULL;
	}

	return tags;
}

static size_t order_to_size(unsigned int order)
{
	return (size_t)PAGE_SIZE << order;
}

static int blk_mq_init_request(struct blk_mq_tag_set *set, struct request *rq,
			       unsigned int hctx_idx, int node)
{
	int ret;

	if (set->ops->init_request) {
		ret = set->ops->init_request(set, rq, hctx_idx, node);
		if (ret)
			return ret;
	}

	WRITE_ONCE(rq->state, MQ_RQ_IDLE);
	return 0;
}

int blk_mq_alloc_rqs(struct blk_mq_tag_set *set, struct blk_mq_tags *tags,
		     unsigned int hctx_idx, unsigned int depth)
{
	unsigned int i, j, entries_per_page, max_order = 4;
	size_t rq_size, left;
	int node;

	node = blk_mq_hw_queue_to_node(set->mq_map, hctx_idx);
	if (node == NUMA_NO_NODE)
		node = set->numa_node;

	INIT_LIST_HEAD(&tags->page_list);

	/*
	 * rq_size is the size of the request plus driver payload, rounded
	 * to the cacheline size
	 */
	rq_size = round_up(sizeof(struct request) + set->cmd_size,
				cache_line_size());
	left = rq_size * depth;

	for (i = 0; i < depth; ) {
		int this_order = max_order;
		struct page *page;
		int to_do;
		void *p;

		while (this_order && left < order_to_size(this_order - 1))
			this_order--;

		do {
			page = alloc_pages_node(node,
				GFP_NOIO | __GFP_NOWARN | __GFP_NORETRY | __GFP_ZERO,
				this_order);
			if (page)
				break;
			if (!this_order--)
				break;
			if (order_to_size(this_order) < rq_size)
				break;
		} while (1);

		if (!page)
			goto fail;

		page->private = this_order;
		list_add_tail(&page->lru, &tags->page_list);

		p = page_address(page);
		/*
		 * Allow kmemleak to scan these pages as they contain pointers
		 * to additional allocations like via ops->init_request().
		 */
		kmemleak_alloc(p, order_to_size(this_order), 1, GFP_NOIO);
		entries_per_page = order_to_size(this_order) / rq_size;
		to_do = min(entries_per_page, depth - i);
		left -= to_do * rq_size;
		for (j = 0; j < to_do; j++) {
			struct request *rq = p;

			tags->static_rqs[i] = rq;
			if (blk_mq_init_request(set, rq, hctx_idx, node)) {
				tags->static_rqs[i] = NULL;
				goto fail;
			}

			p += rq_size;
			i++;
		}
	}
	return 0;

fail:
	blk_mq_free_rqs(set, tags, hctx_idx);
	return -ENOMEM;
}

/*
 * 'cpu' is going away. splice any existing rq_list entries from this
 * software queue to the hw queue dispatch list, and ensure that it
 * gets run.
 */
static int blk_mq_hctx_notify_dead(unsigned int cpu, struct hlist_node *node)
{
	struct blk_mq_hw_ctx *hctx;
	struct blk_mq_ctx *ctx;
	LIST_HEAD(tmp);

	hctx = hlist_entry_safe(node, struct blk_mq_hw_ctx, cpuhp_dead);
	ctx = __blk_mq_get_ctx(hctx->queue, cpu);

	spin_lock(&ctx->lock);
	if (!list_empty(&ctx->rq_list)) {
		list_splice_init(&ctx->rq_list, &tmp);
		blk_mq_hctx_clear_pending(hctx, ctx);
	}
	spin_unlock(&ctx->lock);

	if (list_empty(&tmp))
		return 0;

	spin_lock(&hctx->lock);
	list_splice_tail_init(&tmp, &hctx->dispatch);
	spin_unlock(&hctx->lock);

	blk_mq_run_hw_queue(hctx, true);
	return 0;
}

static void blk_mq_remove_cpuhp(struct blk_mq_hw_ctx *hctx)
{
	cpuhp_state_remove_instance_nocalls(CPUHP_BLK_MQ_DEAD,
					    &hctx->cpuhp_dead);
}

/* hctx->ctxs will be freed in queue's release handler */
static void blk_mq_exit_hctx(struct request_queue *q,
		struct blk_mq_tag_set *set,
		struct blk_mq_hw_ctx *hctx, unsigned int hctx_idx)
{
	if (blk_mq_hw_queue_mapped(hctx))
		blk_mq_tag_idle(hctx);

	if (set->ops->exit_request)
		set->ops->exit_request(set, hctx->fq->flush_rq, hctx_idx);

	if (set->ops->exit_hctx)
		set->ops->exit_hctx(hctx, hctx_idx);

	blk_mq_remove_cpuhp(hctx);
}

static void blk_mq_exit_hw_queues(struct request_queue *q,
		struct blk_mq_tag_set *set, int nr_queue)
{
	struct blk_mq_hw_ctx *hctx;
	unsigned int i;

	queue_for_each_hw_ctx(q, hctx, i) {
		if (i == nr_queue)
			break;
		blk_mq_debugfs_unregister_hctx(hctx);
		blk_mq_exit_hctx(q, set, hctx, i);
	}
}

static int blk_mq_init_hctx(struct request_queue *q,
		struct blk_mq_tag_set *set,
		struct blk_mq_hw_ctx *hctx, unsigned hctx_idx)
{
	int node;

	node = hctx->numa_node;
	if (node == NUMA_NO_NODE)
		node = hctx->numa_node = set->numa_node;

	INIT_DELAYED_WORK(&hctx->run_work, blk_mq_run_work_fn);
	spin_lock_init(&hctx->lock);
	INIT_LIST_HEAD(&hctx->dispatch);
	hctx->queue = q;
	hctx->flags = set->flags & ~BLK_MQ_F_TAG_SHARED;

	cpuhp_state_add_instance_nocalls(CPUHP_BLK_MQ_DEAD, &hctx->cpuhp_dead);

	hctx->tags = set->tags[hctx_idx];

	/*
	 * Allocate space for all possible cpus to avoid allocation at
	 * runtime
	 */
	hctx->ctxs = kmalloc_array_node(nr_cpu_ids, sizeof(void *),
			GFP_NOIO | __GFP_NOWARN | __GFP_NORETRY, node);
	if (!hctx->ctxs)
		goto unregister_cpu_notifier;

	if (sbitmap_init_node(&hctx->ctx_map, nr_cpu_ids, ilog2(8),
				GFP_NOIO | __GFP_NOWARN | __GFP_NORETRY, node))
		goto free_ctxs;

	hctx->nr_ctx = 0;

	spin_lock_init(&hctx->dispatch_wait_lock);
	init_waitqueue_func_entry(&hctx->dispatch_wait, blk_mq_dispatch_wake);
	INIT_LIST_HEAD(&hctx->dispatch_wait.entry);

	if (set->ops->init_hctx &&
	    set->ops->init_hctx(hctx, set->driver_data, hctx_idx))
		goto free_bitmap;

	hctx->fq = blk_alloc_flush_queue(q, hctx->numa_node, set->cmd_size,
			GFP_NOIO | __GFP_NOWARN | __GFP_NORETRY);
	if (!hctx->fq)
		goto exit_hctx;

	if (blk_mq_init_request(set, hctx->fq->flush_rq, hctx_idx, node))
		goto free_fq;

	if (hctx->flags & BLK_MQ_F_BLOCKING)
		init_srcu_struct(hctx->srcu);

	return 0;

 free_fq:
	kfree(hctx->fq);
 exit_hctx:
	if (set->ops->exit_hctx)
		set->ops->exit_hctx(hctx, hctx_idx);
 free_bitmap:
	sbitmap_free(&hctx->ctx_map);
 free_ctxs:
	kfree(hctx->ctxs);
 unregister_cpu_notifier:
	blk_mq_remove_cpuhp(hctx);
	return -1;
}

static void blk_mq_init_cpu_queues(struct request_queue *q,
				   unsigned int nr_hw_queues)
{
	unsigned int i;

	for_each_possible_cpu(i) {
		struct blk_mq_ctx *__ctx = per_cpu_ptr(q->queue_ctx, i);
		struct blk_mq_hw_ctx *hctx;

		__ctx->cpu = i;
		spin_lock_init(&__ctx->lock);
		INIT_LIST_HEAD(&__ctx->rq_list);
		__ctx->queue = q;

		/*
		 * Set local node, IFF we have more than one hw queue. If
		 * not, we remain on the home node of the device
		 */
		hctx = blk_mq_map_queue(q, i);
		if (nr_hw_queues > 1 && hctx->numa_node == NUMA_NO_NODE)
			hctx->numa_node = local_memory_node(cpu_to_node(i));
	}
}

static bool __blk_mq_alloc_rq_map(struct blk_mq_tag_set *set, int hctx_idx)
{
	int ret = 0;

	set->tags[hctx_idx] = blk_mq_alloc_rq_map(set, hctx_idx,
					set->queue_depth, set->reserved_tags);
	if (!set->tags[hctx_idx])
		return false;

	ret = blk_mq_alloc_rqs(set, set->tags[hctx_idx], hctx_idx,
				set->queue_depth);
	if (!ret)
		return true;

	blk_mq_free_rq_map(set->tags[hctx_idx]);
	set->tags[hctx_idx] = NULL;
	return false;
}

static void blk_mq_free_map_and_requests(struct blk_mq_tag_set *set,
					 unsigned int hctx_idx)
{
	if (set->tags[hctx_idx]) {
		blk_mq_free_rqs(set, set->tags[hctx_idx], hctx_idx);
		blk_mq_free_rq_map(set->tags[hctx_idx]);
		set->tags[hctx_idx] = NULL;
	}
}

static void blk_mq_map_swqueue(struct request_queue *q)
{
	unsigned int i, hctx_idx;
	struct blk_mq_hw_ctx *hctx;
	struct blk_mq_ctx *ctx;
	struct blk_mq_tag_set *set = q->tag_set;

	/*
	 * Avoid others reading imcomplete hctx->cpumask through sysfs
	 */
	mutex_lock(&q->sysfs_lock);

	queue_for_each_hw_ctx(q, hctx, i) {
		cpumask_clear(hctx->cpumask);
		hctx->nr_ctx = 0;
		hctx->dispatch_from = NULL;
	}

	/*
	 * Map software to hardware queues.
	 *
	 * If the cpu isn't present, the cpu is mapped to first hctx.
	 */
	for_each_possible_cpu(i) {
		hctx_idx = q->mq_map[i];
		/* unmapped hw queue can be remapped after CPU topo changed */
		if (!set->tags[hctx_idx] &&
		    !__blk_mq_alloc_rq_map(set, hctx_idx)) {
			/*
			 * If tags initialization fail for some hctx,
			 * that hctx won't be brought online.  In this
			 * case, remap the current ctx to hctx[0] which
			 * is guaranteed to always have tags allocated
			 */
			q->mq_map[i] = 0;
		}

		ctx = per_cpu_ptr(q->queue_ctx, i);
		hctx = blk_mq_map_queue(q, i);

		cpumask_set_cpu(i, hctx->cpumask);
		ctx->index_hw = hctx->nr_ctx;
		hctx->ctxs[hctx->nr_ctx++] = ctx;
	}

	mutex_unlock(&q->sysfs_lock);

	queue_for_each_hw_ctx(q, hctx, i) {
		/*
		 * If no software queues are mapped to this hardware queue,
		 * disable it and free the request entries.
		 */
		if (!hctx->nr_ctx) {
			/* Never unmap queue 0.  We need it as a
			 * fallback in case of a new remap fails
			 * allocation
			 */
			if (i && set->tags[i])
				blk_mq_free_map_and_requests(set, i);

			hctx->tags = NULL;
			continue;
		}

		hctx->tags = set->tags[i];
		WARN_ON(!hctx->tags);

		/*
		 * Set the map size to the number of mapped software queues.
		 * This is more accurate and more efficient than looping
		 * over all possibly mapped software queues.
		 */
		sbitmap_resize(&hctx->ctx_map, hctx->nr_ctx);

		/*
		 * Initialize batch roundrobin counts
		 */
		hctx->next_cpu = blk_mq_first_mapped_cpu(hctx);
		hctx->next_cpu_batch = BLK_MQ_CPU_WORK_BATCH;
	}
}

/*
 * Caller needs to ensure that we're either frozen/quiesced, or that
 * the queue isn't live yet.
 */
static void queue_set_hctx_shared(struct request_queue *q, bool shared)
{
	struct blk_mq_hw_ctx *hctx;
	int i;

	queue_for_each_hw_ctx(q, hctx, i) {
		if (shared)
			hctx->flags |= BLK_MQ_F_TAG_SHARED;
		else
			hctx->flags &= ~BLK_MQ_F_TAG_SHARED;
	}
}

static void blk_mq_update_tag_set_depth(struct blk_mq_tag_set *set,
					bool shared)
{
	struct request_queue *q;

	lockdep_assert_held(&set->tag_list_lock);

	list_for_each_entry(q, &set->tag_list, tag_set_list) {
		blk_mq_freeze_queue(q);
		queue_set_hctx_shared(q, shared);
		blk_mq_unfreeze_queue(q);
	}
}

static void blk_mq_del_queue_tag_set(struct request_queue *q)
{
	struct blk_mq_tag_set *set = q->tag_set;

	mutex_lock(&set->tag_list_lock);
	list_del_rcu(&q->tag_set_list);
	if (list_is_singular(&set->tag_list)) {
		/* just transitioned to unshared */
		set->flags &= ~BLK_MQ_F_TAG_SHARED;
		/* update existing queue */
		blk_mq_update_tag_set_depth(set, false);
	}
	mutex_unlock(&set->tag_list_lock);
	INIT_LIST_HEAD(&q->tag_set_list);
}

static void blk_mq_add_queue_tag_set(struct blk_mq_tag_set *set,
				     struct request_queue *q)
{
	q->tag_set = set;

	mutex_lock(&set->tag_list_lock);

	/*
	 * Check to see if we're transitioning to shared (from 1 to 2 queues).
	 */
	if (!list_empty(&set->tag_list) &&
	    !(set->flags & BLK_MQ_F_TAG_SHARED)) {
		set->flags |= BLK_MQ_F_TAG_SHARED;
		/* update existing queue */
		blk_mq_update_tag_set_depth(set, true);
	}
	if (set->flags & BLK_MQ_F_TAG_SHARED)
		queue_set_hctx_shared(q, true);
	list_add_tail_rcu(&q->tag_set_list, &set->tag_list);

	mutex_unlock(&set->tag_list_lock);
}

/*
 * It is the actual release handler for mq, but we do it from
 * request queue's release handler for avoiding use-after-free
 * and headache because q->mq_kobj shouldn't have been introduced,
 * but we can't group ctx/kctx kobj without it.
 */
void blk_mq_release(struct request_queue *q)
{
	struct blk_mq_hw_ctx *hctx;
	unsigned int i;

	/* hctx kobj stays in hctx */
	queue_for_each_hw_ctx(q, hctx, i) {
		if (!hctx)
			continue;
		kobject_put(&hctx->kobj);
	}

	q->mq_map = NULL;

	kfree(q->queue_hw_ctx);

	/*
	 * release .mq_kobj and sw queue's kobject now because
	 * both share lifetime with request queue.
	 */
	blk_mq_sysfs_deinit(q);

	free_percpu(q->queue_ctx);
}

struct request_queue *blk_mq_init_queue(struct blk_mq_tag_set *set)
{
	struct request_queue *uninit_q, *q;

	uninit_q = blk_alloc_queue_node(GFP_KERNEL, set->numa_node, NULL);
	if (!uninit_q)
		return ERR_PTR(-ENOMEM);

	q = blk_mq_init_allocated_queue(set, uninit_q);
	if (IS_ERR(q))
		blk_cleanup_queue(uninit_q);

	return q;
}
EXPORT_SYMBOL(blk_mq_init_queue);

static int blk_mq_hw_ctx_size(struct blk_mq_tag_set *tag_set)
{
	int hw_ctx_size = sizeof(struct blk_mq_hw_ctx);

	BUILD_BUG_ON(ALIGN(offsetof(struct blk_mq_hw_ctx, srcu),
			   __alignof__(struct blk_mq_hw_ctx)) !=
		     sizeof(struct blk_mq_hw_ctx));

	if (tag_set->flags & BLK_MQ_F_BLOCKING)
		hw_ctx_size += sizeof(struct srcu_struct);

	return hw_ctx_size;
}

static struct blk_mq_hw_ctx *blk_mq_alloc_and_init_hctx(
		struct blk_mq_tag_set *set, struct request_queue *q,
		int hctx_idx, int node)
{
	struct blk_mq_hw_ctx *hctx;

	hctx = kzalloc_node(blk_mq_hw_ctx_size(set),
			GFP_NOIO | __GFP_NOWARN | __GFP_NORETRY,
			node);
	if (!hctx)
		return NULL;

	if (!zalloc_cpumask_var_node(&hctx->cpumask,
				GFP_NOIO | __GFP_NOWARN | __GFP_NORETRY,
				node)) {
		kfree(hctx);
		return NULL;
	}

	atomic_set(&hctx->nr_active, 0);
	hctx->numa_node = node;
	hctx->queue_num = hctx_idx;

	if (blk_mq_init_hctx(q, set, hctx, hctx_idx)) {
		free_cpumask_var(hctx->cpumask);
		kfree(hctx);
		return NULL;
	}
	blk_mq_hctx_kobj_init(hctx);

	return hctx;
}

static void blk_mq_realloc_hw_ctxs(struct blk_mq_tag_set *set,
						struct request_queue *q)
{
	int i, j, end;
	struct blk_mq_hw_ctx **hctxs = q->queue_hw_ctx;

	/* protect against switching io scheduler  */
	mutex_lock(&q->sysfs_lock);
	for (i = 0; i < set->nr_hw_queues; i++) {
		int node;
		struct blk_mq_hw_ctx *hctx;

		node = blk_mq_hw_queue_to_node(q->mq_map, i);
		/*
		 * If the hw queue has been mapped to another numa node,
		 * we need to realloc the hctx. If allocation fails, fallback
		 * to use the previous one.
		 */
		if (hctxs[i] && (hctxs[i]->numa_node == node))
			continue;

		hctx = blk_mq_alloc_and_init_hctx(set, q, i, node);
		if (hctx) {
			if (hctxs[i]) {
				blk_mq_exit_hctx(q, set, hctxs[i], i);
				kobject_put(&hctxs[i]->kobj);
			}
			hctxs[i] = hctx;
		} else {
			if (hctxs[i])
				pr_warn("Allocate new hctx on node %d fails,\
						fallback to previous one on node %d\n",
						node, hctxs[i]->numa_node);
			else
				break;
		}
	}
	/*
	 * Increasing nr_hw_queues fails. Free the newly allocated
	 * hctxs and keep the previous q->nr_hw_queues.
	 */
	if (i != set->nr_hw_queues) {
		j = q->nr_hw_queues;
		end = i;
	} else {
		j = i;
		end = q->nr_hw_queues;
		q->nr_hw_queues = set->nr_hw_queues;
	}

	for (; j < end; j++) {
		struct blk_mq_hw_ctx *hctx = hctxs[j];

		if (hctx) {
			if (hctx->tags)
				blk_mq_free_map_and_requests(set, j);
			blk_mq_exit_hctx(q, set, hctx, j);
			kobject_put(&hctx->kobj);
			hctxs[j] = NULL;

		}
	}
	mutex_unlock(&q->sysfs_lock);
}

struct request_queue *blk_mq_init_allocated_queue(struct blk_mq_tag_set *set,
						  struct request_queue *q)
{
	int ret = -ENOMEM;

	/* mark the queue as mq asap */
	q->mq_ops = set->ops;

	q->poll_cb = blk_stat_alloc_callback(blk_mq_poll_stats_fn,
					     blk_mq_poll_stats_bkt,
					     BLK_MQ_POLL_STATS_BKTS, q);
	if (!q->poll_cb)
		goto err_exit;

	q->queue_ctx = alloc_percpu(struct blk_mq_ctx);
	if (!q->queue_ctx)
		goto err_exit;

	/* init q->mq_kobj and sw queues' kobjects */
	blk_mq_sysfs_init(q);

	q->queue_hw_ctx = kzalloc_node(nr_cpu_ids * sizeof(*(q->queue_hw_ctx)),
						GFP_KERNEL, set->numa_node);
	if (!q->queue_hw_ctx)
		goto err_percpu;

	q->mq_map = set->mq_map;

	blk_mq_realloc_hw_ctxs(set, q);
	if (!q->nr_hw_queues)
		goto err_hctxs;

	INIT_WORK(&q->timeout_work, blk_mq_timeout_work);
	blk_queue_rq_timeout(q, set->timeout ? set->timeout : 30 * HZ);

	q->nr_queues = nr_cpu_ids;

	q->queue_flags |= QUEUE_FLAG_MQ_DEFAULT;

	if (!(set->flags & BLK_MQ_F_SG_MERGE))
		queue_flag_set_unlocked(QUEUE_FLAG_NO_SG_MERGE, q);

	q->sg_reserved_size = INT_MAX;

	INIT_DELAYED_WORK(&q->requeue_work, blk_mq_requeue_work);
	INIT_LIST_HEAD(&q->requeue_list);
	spin_lock_init(&q->requeue_lock);

	blk_queue_make_request(q, blk_mq_make_request);
	if (q->mq_ops->poll)
		q->poll_fn = blk_mq_poll;

	/*
	 * Do this after blk_queue_make_request() overrides it...
	 */
	q->nr_requests = set->queue_depth;

	/*
	 * Default to classic polling
	 */
	q->poll_nsec = -1;

	if (set->ops->complete)
		blk_queue_softirq_done(q, set->ops->complete);

	blk_mq_init_cpu_queues(q, set->nr_hw_queues);
	blk_mq_add_queue_tag_set(set, q);
	blk_mq_map_swqueue(q);

	if (!(set->flags & BLK_MQ_F_NO_SCHED)) {
		ret = elevator_init_mq(q);
		if (ret)
			goto err_tag_set;
	}

	return q;

err_tag_set:
	blk_mq_del_queue_tag_set(q);
err_hctxs:
	kfree(q->queue_hw_ctx);
	q->nr_hw_queues = 0;
err_percpu:
	free_percpu(q->queue_ctx);
err_exit:
	q->mq_ops = NULL;
	return ERR_PTR(-ENOMEM);
}
EXPORT_SYMBOL(blk_mq_init_allocated_queue);

/* tags can _not_ be used after returning from blk_mq_exit_queue */
void blk_mq_exit_queue(struct request_queue *q)
{
	struct blk_mq_tag_set	*set = q->tag_set;

	blk_mq_del_queue_tag_set(q);
	blk_mq_exit_hw_queues(q, set, set->nr_hw_queues);
}

static int __blk_mq_alloc_rq_maps(struct blk_mq_tag_set *set)
{
	int i;

	for (i = 0; i < set->nr_hw_queues; i++)
		if (!__blk_mq_alloc_rq_map(set, i))
			goto out_unwind;

	return 0;

out_unwind:
	while (--i >= 0)
		blk_mq_free_rq_map(set->tags[i]);

	return -ENOMEM;
}

/*
 * Allocate the request maps associated with this tag_set. Note that this
 * may reduce the depth asked for, if memory is tight. set->queue_depth
 * will be updated to reflect the allocated depth.
 */
static int blk_mq_alloc_rq_maps(struct blk_mq_tag_set *set)
{
	unsigned int depth;
	int err;

	depth = set->queue_depth;
	do {
		err = __blk_mq_alloc_rq_maps(set);
		if (!err)
			break;

		set->queue_depth >>= 1;
		if (set->queue_depth < set->reserved_tags + BLK_MQ_TAG_MIN) {
			err = -ENOMEM;
			break;
		}
	} while (set->queue_depth);

	if (!set->queue_depth || err) {
		pr_err("blk-mq: failed to allocate request map\n");
		return -ENOMEM;
	}

	if (depth != set->queue_depth)
		pr_info("blk-mq: reduced tag depth (%u -> %u)\n",
						depth, set->queue_depth);

	return 0;
}

static int blk_mq_update_queue_map(struct blk_mq_tag_set *set)
{
	if (set->ops->map_queues) {
		/*
		 * transport .map_queues is usually done in the following
		 * way:
		 *
		 * for (queue = 0; queue < set->nr_hw_queues; queue++) {
		 * 	mask = get_cpu_mask(queue)
		 * 	for_each_cpu(cpu, mask)
		 * 		set->mq_map[cpu] = queue;
		 * }
		 *
		 * When we need to remap, the table has to be cleared for
		 * killing stale mapping since one CPU may not be mapped
		 * to any hw queue.
		 */
		blk_mq_clear_mq_map(set);

		return set->ops->map_queues(set);
	} else
		return blk_mq_map_queues(set);
}

/*
 * Alloc a tag set to be associated with one or more request queues.
 * May fail with EINVAL for various error conditions. May adjust the
 * requested depth down, if it's too large. In that case, the set
 * value will be stored in set->queue_depth.
 */
int blk_mq_alloc_tag_set(struct blk_mq_tag_set *set)
{
	int ret;

	BUILD_BUG_ON(BLK_MQ_MAX_DEPTH > 1 << BLK_MQ_UNIQUE_TAG_BITS);

	if (!set->nr_hw_queues)
		return -EINVAL;
	if (!set->queue_depth)
		return -EINVAL;
	if (set->queue_depth < set->reserved_tags + BLK_MQ_TAG_MIN)
		return -EINVAL;

	if (!set->ops->queue_rq)
		return -EINVAL;

	if (!set->ops->get_budget ^ !set->ops->put_budget)
		return -EINVAL;

	if (set->queue_depth > BLK_MQ_MAX_DEPTH) {
		pr_info("blk-mq: reduced tag depth to %u\n",
			BLK_MQ_MAX_DEPTH);
		set->queue_depth = BLK_MQ_MAX_DEPTH;
	}

	/*
	 * If a crashdump is active, then we are potentially in a very
	 * memory constrained environment. Limit us to 1 queue and
	 * 64 tags to prevent using too much memory.
	 */
	if (is_kdump_kernel()) {
		set->nr_hw_queues = 1;
		set->queue_depth = min(64U, set->queue_depth);
	}
	/*
	 * There is no use for more h/w queues than cpus.
	 */
	if (set->nr_hw_queues > nr_cpu_ids)
		set->nr_hw_queues = nr_cpu_ids;

	set->tags = kzalloc_node(nr_cpu_ids * sizeof(struct blk_mq_tags *),
				 GFP_KERNEL, set->numa_node);
	if (!set->tags)
		return -ENOMEM;

	ret = -ENOMEM;
	set->mq_map = kzalloc_node(sizeof(*set->mq_map) * nr_cpu_ids,
			GFP_KERNEL, set->numa_node);
	if (!set->mq_map)
		goto out_free_tags;

	ret = blk_mq_update_queue_map(set);
	if (ret)
		goto out_free_mq_map;

	ret = blk_mq_alloc_rq_maps(set);
	if (ret)
		goto out_free_mq_map;

	mutex_init(&set->tag_list_lock);
	INIT_LIST_HEAD(&set->tag_list);

	return 0;

out_free_mq_map:
	kfree(set->mq_map);
	set->mq_map = NULL;
out_free_tags:
	kfree(set->tags);
	set->tags = NULL;
	return ret;
}
EXPORT_SYMBOL(blk_mq_alloc_tag_set);

void blk_mq_free_tag_set(struct blk_mq_tag_set *set)
{
	int i;

	for (i = 0; i < nr_cpu_ids; i++)
		blk_mq_free_map_and_requests(set, i);

	kfree(set->mq_map);
	set->mq_map = NULL;

	kfree(set->tags);
	set->tags = NULL;
}
EXPORT_SYMBOL(blk_mq_free_tag_set);

int blk_mq_update_nr_requests(struct request_queue *q, unsigned int nr)
{
	struct blk_mq_tag_set *set = q->tag_set;
	struct blk_mq_hw_ctx *hctx;
	int i, ret;

	if (!set)
		return -EINVAL;

	blk_mq_freeze_queue(q);
	blk_mq_quiesce_queue(q);

	ret = 0;
	queue_for_each_hw_ctx(q, hctx, i) {
		if (!hctx->tags)
			continue;
		/*
		 * If we're using an MQ scheduler, just update the scheduler
		 * queue depth. This is similar to what the old code would do.
		 */
		if (!hctx->sched_tags) {
			ret = blk_mq_tag_update_depth(hctx, &hctx->tags, nr,
							false);
		} else {
			ret = blk_mq_tag_update_depth(hctx, &hctx->sched_tags,
							nr, true);
		}
		if (ret)
			break;
	}

	if (!ret)
		q->nr_requests = nr;

	blk_mq_unquiesce_queue(q);
	blk_mq_unfreeze_queue(q);

	return ret;
}

/*
 * request_queue and elevator_type pair.
 * It is just used by __blk_mq_update_nr_hw_queues to cache
 * the elevator_type associated with a request_queue.
 */
struct blk_mq_qe_pair {
	struct list_head node;
	struct request_queue *q;
	struct elevator_type *type;
};

/*
 * Cache the elevator_type in qe pair list and switch the
 * io scheduler to 'none'
 */
static bool blk_mq_elv_switch_none(struct list_head *head,
		struct request_queue *q)
{
	struct blk_mq_qe_pair *qe;

	if (!q->elevator)
		return true;

	qe = kmalloc(sizeof(*qe), GFP_NOIO | __GFP_NOWARN | __GFP_NORETRY);
	if (!qe)
		return false;

	INIT_LIST_HEAD(&qe->node);
	qe->q = q;
	qe->type = q->elevator->type;
	list_add(&qe->node, head);

	mutex_lock(&q->sysfs_lock);
	/*
	 * After elevator_switch_mq, the previous elevator_queue will be
	 * released by elevator_release. The reference of the io scheduler
	 * module get by elevator_get will also be put. So we need to get
	 * a reference of the io scheduler module here to prevent it to be
	 * removed.
	 */
	__module_get(qe->type->elevator_owner);
	elevator_switch_mq(q, NULL);
	mutex_unlock(&q->sysfs_lock);

	return true;
}

static void blk_mq_elv_switch_back(struct list_head *head,
		struct request_queue *q)
{
	struct blk_mq_qe_pair *qe;
	struct elevator_type *t = NULL;

	list_for_each_entry(qe, head, node)
		if (qe->q == q) {
			t = qe->type;
			break;
		}

	if (!t)
		return;

	list_del(&qe->node);
	kfree(qe);

	mutex_lock(&q->sysfs_lock);
	elevator_switch_mq(q, t);
	mutex_unlock(&q->sysfs_lock);
}

static void __blk_mq_update_nr_hw_queues(struct blk_mq_tag_set *set,
							int nr_hw_queues)
{
	struct request_queue *q;
	LIST_HEAD(head);
	int prev_nr_hw_queues;

	lockdep_assert_held(&set->tag_list_lock);

	if (nr_hw_queues > nr_cpu_ids)
		nr_hw_queues = nr_cpu_ids;
	if (nr_hw_queues < 1 || nr_hw_queues == set->nr_hw_queues)
		return;

	list_for_each_entry(q, &set->tag_list, tag_set_list)
		blk_mq_freeze_queue(q);
	/*
	 * Sync with blk_mq_queue_tag_busy_iter.
	 */
	synchronize_rcu();
	/*
	 * Switch IO scheduler to 'none', cleaning up the data associated
	 * with the previous scheduler. We will switch back once we are done
	 * updating the new sw to hw queue mappings.
	 */
	list_for_each_entry(q, &set->tag_list, tag_set_list)
		if (!blk_mq_elv_switch_none(&head, q))
			goto switch_back;

	list_for_each_entry(q, &set->tag_list, tag_set_list) {
		blk_mq_debugfs_unregister_hctxs(q);
		blk_mq_sysfs_unregister(q);
	}

	prev_nr_hw_queues = set->nr_hw_queues;
	set->nr_hw_queues = nr_hw_queues;
	blk_mq_update_queue_map(set);
fallback:
	list_for_each_entry(q, &set->tag_list, tag_set_list) {
		blk_mq_realloc_hw_ctxs(set, q);
		if (q->nr_hw_queues != set->nr_hw_queues) {
			pr_warn("Increasing nr_hw_queues to %d fails, fallback to %d\n",
					nr_hw_queues, prev_nr_hw_queues);
			set->nr_hw_queues = prev_nr_hw_queues;
			blk_mq_map_queues(set);
			goto fallback;
		}
		blk_mq_map_swqueue(q);
	}

	list_for_each_entry(q, &set->tag_list, tag_set_list) {
		blk_mq_sysfs_register(q);
		blk_mq_debugfs_register_hctxs(q);
	}

switch_back:
	list_for_each_entry(q, &set->tag_list, tag_set_list)
		blk_mq_elv_switch_back(&head, q);

	list_for_each_entry(q, &set->tag_list, tag_set_list)
		blk_mq_unfreeze_queue(q);
}

void blk_mq_update_nr_hw_queues(struct blk_mq_tag_set *set, int nr_hw_queues)
{
	mutex_lock(&set->tag_list_lock);
	__blk_mq_update_nr_hw_queues(set, nr_hw_queues);
	mutex_unlock(&set->tag_list_lock);
}
EXPORT_SYMBOL_GPL(blk_mq_update_nr_hw_queues);

/* Enable polling stats and return whether they were already enabled. */
static bool blk_poll_stats_enable(struct request_queue *q)
{
	if (test_bit(QUEUE_FLAG_POLL_STATS, &q->queue_flags) ||
	    blk_queue_flag_test_and_set(QUEUE_FLAG_POLL_STATS, q))
		return true;
	blk_stat_add_callback(q, q->poll_cb);
	return false;
}

static void blk_mq_poll_stats_start(struct request_queue *q)
{
	/*
	 * We don't arm the callback if polling stats are not enabled or the
	 * callback is already active.
	 */
	if (!test_bit(QUEUE_FLAG_POLL_STATS, &q->queue_flags) ||
	    blk_stat_is_active(q->poll_cb))
		return;

	blk_stat_activate_msecs(q->poll_cb, 100);
}

static void blk_mq_poll_stats_fn(struct blk_stat_callback *cb)
{
	struct request_queue *q = cb->data;
	int bucket;

	for (bucket = 0; bucket < BLK_MQ_POLL_STATS_BKTS; bucket++) {
		if (cb->stat[bucket].nr_samples)
			q->poll_stat[bucket] = cb->stat[bucket];
	}
}

static unsigned long blk_mq_poll_nsecs(struct request_queue *q,
				       struct blk_mq_hw_ctx *hctx,
				       struct request *rq)
{
	unsigned long ret = 0;
	int bucket;

	/*
	 * If stats collection isn't on, don't sleep but turn it on for
	 * future users
	 */
	if (!blk_poll_stats_enable(q))
		return 0;

	/*
	 * As an optimistic guess, use half of the mean service time
	 * for this type of request. We can (and should) make this smarter.
	 * For instance, if the completion latencies are tight, we can
	 * get closer than just half the mean. This is especially
	 * important on devices where the completion latencies are longer
	 * than ~10 usec. We do use the stats for the relevant IO size
	 * if available which does lead to better estimates.
	 */
	bucket = blk_mq_poll_stats_bkt(rq);
	if (bucket < 0)
		return ret;

	if (q->poll_stat[bucket].nr_samples)
		ret = (q->poll_stat[bucket].mean + 1) / 2;

	return ret;
}

static bool blk_mq_poll_hybrid_sleep(struct request_queue *q,
				     struct blk_mq_hw_ctx *hctx,
				     struct request *rq)
{
	struct hrtimer_sleeper hs;
	enum hrtimer_mode mode;
	unsigned int nsecs;
	ktime_t kt;

	if (rq->rq_flags & RQF_MQ_POLL_SLEPT)
		return false;

	/*
	 * poll_nsec can be:
	 *
	 * -1:	don't ever hybrid sleep
	 *  0:	use half of prev avg
	 * >0:	use this specific value
	 */
	if (q->poll_nsec == -1)
		return false;
	else if (q->poll_nsec > 0)
		nsecs = q->poll_nsec;
	else
		nsecs = blk_mq_poll_nsecs(q, hctx, rq);

	if (!nsecs)
		return false;

	rq->rq_flags |= RQF_MQ_POLL_SLEPT;

	/*
	 * This will be replaced with the stats tracking code, using
	 * 'avg_completion_time / 2' as the pre-sleep target.
	 */
	kt = nsecs;

	mode = HRTIMER_MODE_REL;
	hrtimer_init_on_stack(&hs.timer, CLOCK_MONOTONIC, mode);
	hrtimer_set_expires(&hs.timer, kt);

	hrtimer_init_sleeper(&hs, current);
	do {
		if (blk_mq_rq_state(rq) == MQ_RQ_COMPLETE)
			break;
		set_current_state(TASK_UNINTERRUPTIBLE);
		hrtimer_start_expires(&hs.timer, mode);
		if (hs.task)
			io_schedule();
		hrtimer_cancel(&hs.timer);
		mode = HRTIMER_MODE_ABS;
	} while (hs.task && !signal_pending(current));

	__set_current_state(TASK_RUNNING);
	destroy_hrtimer_on_stack(&hs.timer);
	return true;
}

static bool __blk_mq_poll(struct blk_mq_hw_ctx *hctx, struct request *rq)
{
	struct request_queue *q = hctx->queue;
	long state;

	/*
	 * If we sleep, have the caller restart the poll loop to reset
	 * the state. Like for the other success return cases, the
	 * caller is responsible for checking if the IO completed. If
	 * the IO isn't complete, we'll get called again and will go
	 * straight to the busy poll loop.
	 */
	if (blk_mq_poll_hybrid_sleep(q, hctx, rq))
		return true;

	hctx->poll_considered++;

	state = current->state;
	while (!need_resched()) {
		int ret;

		hctx->poll_invoked++;

		ret = q->mq_ops->poll(hctx, rq->tag);
		if (ret > 0) {
			hctx->poll_success++;
			set_current_state(TASK_RUNNING);
			return true;
		}

		if (signal_pending_state(state, current))
			set_current_state(TASK_RUNNING);

		if (current->state == TASK_RUNNING)
			return true;
		if (ret < 0)
			break;
		cpu_relax();
	}

	__set_current_state(TASK_RUNNING);
	return false;
}

static bool blk_mq_poll(struct request_queue *q, blk_qc_t cookie)
{
	struct blk_mq_hw_ctx *hctx;
	struct request *rq;

	if (!test_bit(QUEUE_FLAG_POLL, &q->queue_flags))
		return false;

	hctx = q->queue_hw_ctx[blk_qc_t_to_queue_num(cookie)];
	if (!blk_qc_t_is_internal(cookie))
		rq = blk_mq_tag_to_rq(hctx->tags, blk_qc_t_to_tag(cookie));
	else {
		rq = blk_mq_tag_to_rq(hctx->sched_tags, blk_qc_t_to_tag(cookie));
		/*
		 * With scheduling, if the request has completed, we'll
		 * get a NULL return here, as we clear the sched tag when
		 * that happens. The request still remains valid, like always,
		 * so we should be safe with just the NULL check.
		 */
		if (!rq)
			return false;
	}

	return __blk_mq_poll(hctx, rq);
}

static int __init blk_mq_init(void)
{
	cpuhp_setup_state_multi(CPUHP_BLK_MQ_DEAD, "block/mq:dead", NULL,
				blk_mq_hctx_notify_dead);
	return 0;
}
subsys_initcall(blk_mq_init);<|MERGE_RESOLUTION|>--- conflicted
+++ resolved
@@ -565,8 +565,8 @@
 
 void blk_mq_complete_request_sync(struct request *rq)
 {
-	if (!blk_mark_rq_complete(rq))
-		rq->q->mq_ops->complete(rq);
+	WRITE_ONCE(rq->state, MQ_RQ_COMPLETE);
+	rq->q->mq_ops->complete(rq);
 }
 EXPORT_SYMBOL_GPL(blk_mq_complete_request_sync);
 
@@ -649,16 +649,6 @@
 }
 EXPORT_SYMBOL(blk_mq_complete_request);
 
-<<<<<<< HEAD
-=======
-void blk_mq_complete_request_sync(struct request *rq)
-{
-	WRITE_ONCE(rq->state, MQ_RQ_COMPLETE);
-	rq->q->mq_ops->complete(rq);
-}
-EXPORT_SYMBOL_GPL(blk_mq_complete_request_sync);
-
->>>>>>> ecd3ad1c
 int blk_mq_request_started(struct request *rq)
 {
 	return blk_mq_rq_state(rq) != MQ_RQ_IDLE;
@@ -1757,7 +1747,6 @@
 		blk_mq_update_dispatch_busy(hctx, false);
 		*cookie = BLK_QC_T_NONE;
 		break;
-<<<<<<< HEAD
 	}
 
 	return ret;
@@ -1795,45 +1784,6 @@
 		goto insert;
 	}
 
-=======
-	}
-
-	return ret;
-}
-
-static blk_status_t __blk_mq_try_issue_directly(struct blk_mq_hw_ctx *hctx,
-						struct request *rq,
-						blk_qc_t *cookie,
-						bool bypass_insert)
-{
-	struct request_queue *q = rq->q;
-	bool run_queue = true;
-
-	/*
-	 * RCU or SRCU read lock is needed before checking quiesced flag.
-	 *
-	 * When queue is stopped or quiesced, ignore 'bypass_insert' from
-	 * blk_mq_request_issue_directly(), and return BLK_STS_OK to caller,
-	 * and avoid driver to try to dispatch again.
-	 */
-	if (blk_mq_hctx_stopped(hctx) || blk_queue_quiesced(q)) {
-		run_queue = false;
-		bypass_insert = false;
-		goto insert;
-	}
-
-	if (q->elevator && !bypass_insert)
-		goto insert;
-
-	if (!blk_mq_get_dispatch_budget(hctx))
-		goto insert;
-
-	if (!blk_mq_get_driver_tag(rq)) {
-		blk_mq_put_dispatch_budget(hctx);
-		goto insert;
-	}
-
->>>>>>> ecd3ad1c
 	return __blk_mq_issue_directly(hctx, rq, cookie);
 insert:
 	if (bypass_insert)
@@ -1852,7 +1802,6 @@
 	might_sleep_if(hctx->flags & BLK_MQ_F_BLOCKING);
 
 	hctx_lock(hctx, &srcu_idx);
-<<<<<<< HEAD
 
 	ret = __blk_mq_try_issue_directly(hctx, rq, cookie, false);
 	if (ret == BLK_STS_RESOURCE || ret == BLK_STS_DEV_RESOURCE)
@@ -1860,15 +1809,6 @@
 	else if (ret != BLK_STS_OK)
 		blk_mq_end_request(rq, ret);
 
-=======
-
-	ret = __blk_mq_try_issue_directly(hctx, rq, cookie, false);
-	if (ret == BLK_STS_RESOURCE || ret == BLK_STS_DEV_RESOURCE)
-		blk_mq_request_bypass_insert(rq, true);
-	else if (ret != BLK_STS_OK)
-		blk_mq_end_request(rq, ret);
-
->>>>>>> ecd3ad1c
 	hctx_unlock(hctx, srcu_idx);
 }
 
