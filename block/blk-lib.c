--- conflicted
+++ resolved
@@ -54,15 +54,9 @@
 	if (!nr_sects)
 		return -EINVAL;
 
-<<<<<<< HEAD
-		if (!req_sects)
-			goto fail;
-		req_sects = min(req_sects, bio_allowed_max_sectors(q));
-=======
 	while (nr_sects) {
 		sector_t req_sects = min_t(sector_t, nr_sects,
 				bio_allowed_max_sectors(q));
->>>>>>> e2afa97a
 
 		WARN_ON_ONCE((req_sects << 9) > UINT_MAX);
 
