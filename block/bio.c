/*
 * Copyright (C) 2001 Jens Axboe <axboe@kernel.dk>
 *
 * This program is free software; you can redistribute it and/or modify
 * it under the terms of the GNU General Public License version 2 as
 * published by the Free Software Foundation.
 *
 * This program is distributed in the hope that it will be useful,
 * but WITHOUT ANY WARRANTY; without even the implied warranty of
 * MERCHANTABILITY or FITNESS FOR A PARTICULAR PURPOSE.  See the
 * GNU General Public License for more details.
 *
 * You should have received a copy of the GNU General Public Licens
 * along with this program; if not, write to the Free Software
 * Foundation, Inc., 59 Temple Place, Suite 330, Boston, MA  02111-
 *
 */
#include <linux/mm.h>
#include <linux/swap.h>
#include <linux/bio.h>
#include <linux/blkdev.h>
#include <linux/uio.h>
#include <linux/iocontext.h>
#include <linux/slab.h>
#include <linux/init.h>
#include <linux/kernel.h>
#include <linux/export.h>
#include <linux/mempool.h>
#include <linux/workqueue.h>
#include <linux/cgroup.h>

#include <trace/events/block.h>

/*
 * Test patch to inline a certain number of bi_io_vec's inside the bio
 * itself, to shrink a bio data allocation from two mempool calls to one
 */
#define BIO_INLINE_VECS		4

/*
 * if you change this list, also change bvec_alloc or things will
 * break badly! cannot be bigger than what you can fit into an
 * unsigned short
 */
#define BV(x) { .nr_vecs = x, .name = "biovec-"__stringify(x) }
static struct biovec_slab bvec_slabs[BIOVEC_NR_POOLS] __read_mostly = {
	BV(1), BV(4), BV(16), BV(64), BV(128), BV(BIO_MAX_PAGES),
};
#undef BV

/*
 * fs_bio_set is the bio_set containing bio and iovec memory pools used by
 * IO code that does not need private memory pools.
 */
struct bio_set *fs_bio_set;
EXPORT_SYMBOL(fs_bio_set);

/*
 * Our slab pool management
 */
struct bio_slab {
	struct kmem_cache *slab;
	unsigned int slab_ref;
	unsigned int slab_size;
	char name[8];
};
static DEFINE_MUTEX(bio_slab_lock);
static struct bio_slab *bio_slabs;
static unsigned int bio_slab_nr, bio_slab_max;

static struct kmem_cache *bio_find_or_create_slab(unsigned int extra_size)
{
	unsigned int sz = sizeof(struct bio) + extra_size;
	struct kmem_cache *slab = NULL;
	struct bio_slab *bslab, *new_bio_slabs;
	unsigned int new_bio_slab_max;
	unsigned int i, entry = -1;

	mutex_lock(&bio_slab_lock);

	i = 0;
	while (i < bio_slab_nr) {
		bslab = &bio_slabs[i];

		if (!bslab->slab && entry == -1)
			entry = i;
		else if (bslab->slab_size == sz) {
			slab = bslab->slab;
			bslab->slab_ref++;
			break;
		}
		i++;
	}

	if (slab)
		goto out_unlock;

	if (bio_slab_nr == bio_slab_max && entry == -1) {
		new_bio_slab_max = bio_slab_max << 1;
		new_bio_slabs = krealloc(bio_slabs,
					 new_bio_slab_max * sizeof(struct bio_slab),
					 GFP_KERNEL);
		if (!new_bio_slabs)
			goto out_unlock;
		bio_slab_max = new_bio_slab_max;
		bio_slabs = new_bio_slabs;
	}
	if (entry == -1)
		entry = bio_slab_nr++;

	bslab = &bio_slabs[entry];

	snprintf(bslab->name, sizeof(bslab->name), "bio-%d", entry);
	slab = kmem_cache_create(bslab->name, sz, ARCH_KMALLOC_MINALIGN,
				 SLAB_HWCACHE_ALIGN, NULL);
	if (!slab)
		goto out_unlock;

	bslab->slab = slab;
	bslab->slab_ref = 1;
	bslab->slab_size = sz;
out_unlock:
	mutex_unlock(&bio_slab_lock);
	return slab;
}

static void bio_put_slab(struct bio_set *bs)
{
	struct bio_slab *bslab = NULL;
	unsigned int i;

	mutex_lock(&bio_slab_lock);

	for (i = 0; i < bio_slab_nr; i++) {
		if (bs->bio_slab == bio_slabs[i].slab) {
			bslab = &bio_slabs[i];
			break;
		}
	}

	if (WARN(!bslab, KERN_ERR "bio: unable to find slab!\n"))
		goto out;

	WARN_ON(!bslab->slab_ref);

	if (--bslab->slab_ref)
		goto out;

	kmem_cache_destroy(bslab->slab);
	bslab->slab = NULL;

out:
	mutex_unlock(&bio_slab_lock);
}

unsigned int bvec_nr_vecs(unsigned short idx)
{
	return bvec_slabs[idx].nr_vecs;
}

void bvec_free(mempool_t *pool, struct bio_vec *bv, unsigned int idx)
{
	BIO_BUG_ON(idx >= BIOVEC_NR_POOLS);

	if (idx == BIOVEC_MAX_IDX)
		mempool_free(bv, pool);
	else {
		struct biovec_slab *bvs = bvec_slabs + idx;

		kmem_cache_free(bvs->slab, bv);
	}
}

struct bio_vec *bvec_alloc(gfp_t gfp_mask, int nr, unsigned long *idx,
			   mempool_t *pool)
{
	struct bio_vec *bvl;

	/*
	 * see comment near bvec_array define!
	 */
	switch (nr) {
	case 1:
		*idx = 0;
		break;
	case 2 ... 4:
		*idx = 1;
		break;
	case 5 ... 16:
		*idx = 2;
		break;
	case 17 ... 64:
		*idx = 3;
		break;
	case 65 ... 128:
		*idx = 4;
		break;
	case 129 ... BIO_MAX_PAGES:
		*idx = 5;
		break;
	default:
		return NULL;
	}

	/*
	 * idx now points to the pool we want to allocate from. only the
	 * 1-vec entry pool is mempool backed.
	 */
	if (*idx == BIOVEC_MAX_IDX) {
fallback:
		bvl = mempool_alloc(pool, gfp_mask);
	} else {
		struct biovec_slab *bvs = bvec_slabs + *idx;
		gfp_t __gfp_mask = gfp_mask & ~(__GFP_DIRECT_RECLAIM | __GFP_IO);

		/*
		 * Make this allocation restricted and don't dump info on
		 * allocation failures, since we'll fallback to the mempool
		 * in case of failure.
		 */
		__gfp_mask |= __GFP_NOMEMALLOC | __GFP_NORETRY | __GFP_NOWARN;

		/*
		 * Try a slab allocation. If this fails and __GFP_DIRECT_RECLAIM
		 * is set, retry with the 1-entry mempool
		 */
		bvl = kmem_cache_alloc(bvs->slab, __gfp_mask);
		if (unlikely(!bvl && (gfp_mask & __GFP_DIRECT_RECLAIM))) {
			*idx = BIOVEC_MAX_IDX;
			goto fallback;
		}
	}

	return bvl;
}

static void __bio_free(struct bio *bio)
{
	bio_disassociate_task(bio);

	if (bio_integrity(bio))
		bio_integrity_free(bio);
}

static void bio_free(struct bio *bio)
{
	struct bio_set *bs = bio->bi_pool;
	void *p;

	__bio_free(bio);

	if (bs) {
		if (bio_flagged(bio, BIO_OWNS_VEC))
			bvec_free(bs->bvec_pool, bio->bi_io_vec, BIO_POOL_IDX(bio));

		/*
		 * If we have front padding, adjust the bio pointer before freeing
		 */
		p = bio;
		p -= bs->front_pad;

		mempool_free(p, bs->bio_pool);
	} else {
		/* Bio was allocated by bio_kmalloc() */
		kfree(bio);
	}
}

void bio_init(struct bio *bio)
{
	memset(bio, 0, sizeof(*bio));
	atomic_set(&bio->__bi_remaining, 1);
	atomic_set(&bio->__bi_cnt, 1);
}
EXPORT_SYMBOL(bio_init);

/**
 * bio_reset - reinitialize a bio
 * @bio:	bio to reset
 *
 * Description:
 *   After calling bio_reset(), @bio will be in the same state as a freshly
 *   allocated bio returned bio bio_alloc_bioset() - the only fields that are
 *   preserved are the ones that are initialized by bio_alloc_bioset(). See
 *   comment in struct bio.
 */
void bio_reset(struct bio *bio)
{
	unsigned long flags = bio->bi_flags & (~0UL << BIO_RESET_BITS);

	__bio_free(bio);

	memset(bio, 0, BIO_RESET_BYTES);
	bio->bi_flags = flags;
	atomic_set(&bio->__bi_remaining, 1);
}
EXPORT_SYMBOL(bio_reset);

static struct bio *__bio_chain_endio(struct bio *bio)
{
	struct bio *parent = bio->bi_private;

	if (!parent->bi_error)
		parent->bi_error = bio->bi_error;
	bio_put(bio);
	return parent;
}

static void bio_chain_endio(struct bio *bio)
{
	bio_endio(__bio_chain_endio(bio));
}

/**
 * bio_chain - chain bio completions
 * @bio: the target bio
 * @parent: the @bio's parent bio
 *
 * The caller won't have a bi_end_io called when @bio completes - instead,
 * @parent's bi_end_io won't be called until both @parent and @bio have
 * completed; the chained bio will also be freed when it completes.
 *
 * The caller must not set bi_private or bi_end_io in @bio.
 */
void bio_chain(struct bio *bio, struct bio *parent)
{
	BUG_ON(bio->bi_private || bio->bi_end_io);

	bio->bi_private = parent;
	bio->bi_end_io	= bio_chain_endio;
	bio_inc_remaining(parent);
}
EXPORT_SYMBOL(bio_chain);

static void bio_alloc_rescue(struct work_struct *work)
{
	struct bio_set *bs = container_of(work, struct bio_set, rescue_work);
	struct bio *bio;

	while (1) {
		spin_lock(&bs->rescue_lock);
		bio = bio_list_pop(&bs->rescue_list);
		spin_unlock(&bs->rescue_lock);

		if (!bio)
			break;

		generic_make_request(bio);
	}
}

static void punt_bios_to_rescuer(struct bio_set *bs)
{
	struct bio_list punt, nopunt;
	struct bio *bio;

	/*
	 * In order to guarantee forward progress we must punt only bios that
	 * were allocated from this bio_set; otherwise, if there was a bio on
	 * there for a stacking driver higher up in the stack, processing it
	 * could require allocating bios from this bio_set, and doing that from
	 * our own rescuer would be bad.
	 *
	 * Since bio lists are singly linked, pop them all instead of trying to
	 * remove from the middle of the list:
	 */

	bio_list_init(&punt);
	bio_list_init(&nopunt);

	while ((bio = bio_list_pop(current->bio_list)))
		bio_list_add(bio->bi_pool == bs ? &punt : &nopunt, bio);

	*current->bio_list = nopunt;

	spin_lock(&bs->rescue_lock);
	bio_list_merge(&bs->rescue_list, &punt);
	spin_unlock(&bs->rescue_lock);

	queue_work(bs->rescue_workqueue, &bs->rescue_work);
}

/**
 * bio_alloc_bioset - allocate a bio for I/O
 * @gfp_mask:   the GFP_ mask given to the slab allocator
 * @nr_iovecs:	number of iovecs to pre-allocate
 * @bs:		the bio_set to allocate from.
 *
 * Description:
 *   If @bs is NULL, uses kmalloc() to allocate the bio; else the allocation is
 *   backed by the @bs's mempool.
 *
 *   When @bs is not NULL, if %__GFP_DIRECT_RECLAIM is set then bio_alloc will
 *   always be able to allocate a bio. This is due to the mempool guarantees.
 *   To make this work, callers must never allocate more than 1 bio at a time
 *   from this pool. Callers that need to allocate more than 1 bio must always
 *   submit the previously allocated bio for IO before attempting to allocate
 *   a new one. Failure to do so can cause deadlocks under memory pressure.
 *
 *   Note that when running under generic_make_request() (i.e. any block
 *   driver), bios are not submitted until after you return - see the code in
 *   generic_make_request() that converts recursion into iteration, to prevent
 *   stack overflows.
 *
 *   This would normally mean allocating multiple bios under
 *   generic_make_request() would be susceptible to deadlocks, but we have
 *   deadlock avoidance code that resubmits any blocked bios from a rescuer
 *   thread.
 *
 *   However, we do not guarantee forward progress for allocations from other
 *   mempools. Doing multiple allocations from the same mempool under
 *   generic_make_request() should be avoided - instead, use bio_set's front_pad
 *   for per bio allocations.
 *
 *   RETURNS:
 *   Pointer to new bio on success, NULL on failure.
 */
struct bio *bio_alloc_bioset(gfp_t gfp_mask, int nr_iovecs, struct bio_set *bs)
{
	gfp_t saved_gfp = gfp_mask;
	unsigned front_pad;
	unsigned inline_vecs;
	unsigned long idx = BIO_POOL_NONE;
	struct bio_vec *bvl = NULL;
	struct bio *bio;
	void *p;

	if (!bs) {
		if (nr_iovecs > UIO_MAXIOV)
			return NULL;

		p = kmalloc(sizeof(struct bio) +
			    nr_iovecs * sizeof(struct bio_vec),
			    gfp_mask);
		front_pad = 0;
		inline_vecs = nr_iovecs;
	} else {
		/* should not use nobvec bioset for nr_iovecs > 0 */
		if (WARN_ON_ONCE(!bs->bvec_pool && nr_iovecs > 0))
			return NULL;
		/*
		 * generic_make_request() converts recursion to iteration; this
		 * means if we're running beneath it, any bios we allocate and
		 * submit will not be submitted (and thus freed) until after we
		 * return.
		 *
		 * This exposes us to a potential deadlock if we allocate
		 * multiple bios from the same bio_set() while running
		 * underneath generic_make_request(). If we were to allocate
		 * multiple bios (say a stacking block driver that was splitting
		 * bios), we would deadlock if we exhausted the mempool's
		 * reserve.
		 *
		 * We solve this, and guarantee forward progress, with a rescuer
		 * workqueue per bio_set. If we go to allocate and there are
		 * bios on current->bio_list, we first try the allocation
		 * without __GFP_DIRECT_RECLAIM; if that fails, we punt those
		 * bios we would be blocking to the rescuer workqueue before
		 * we retry with the original gfp_flags.
		 */

		if (current->bio_list && !bio_list_empty(current->bio_list))
			gfp_mask &= ~__GFP_DIRECT_RECLAIM;

		p = mempool_alloc(bs->bio_pool, gfp_mask);
		if (!p && gfp_mask != saved_gfp) {
			punt_bios_to_rescuer(bs);
			gfp_mask = saved_gfp;
			p = mempool_alloc(bs->bio_pool, gfp_mask);
		}

		front_pad = bs->front_pad;
		inline_vecs = BIO_INLINE_VECS;
	}

	if (unlikely(!p))
		return NULL;

	bio = p + front_pad;
	bio_init(bio);

	if (nr_iovecs > inline_vecs) {
		bvl = bvec_alloc(gfp_mask, nr_iovecs, &idx, bs->bvec_pool);
		if (!bvl && gfp_mask != saved_gfp) {
			punt_bios_to_rescuer(bs);
			gfp_mask = saved_gfp;
			bvl = bvec_alloc(gfp_mask, nr_iovecs, &idx, bs->bvec_pool);
		}

		if (unlikely(!bvl))
			goto err_free;

		bio_set_flag(bio, BIO_OWNS_VEC);
	} else if (nr_iovecs) {
		bvl = bio->bi_inline_vecs;
	}

	bio->bi_pool = bs;
	bio->bi_flags |= idx << BIO_POOL_OFFSET;
	bio->bi_max_vecs = nr_iovecs;
	bio->bi_io_vec = bvl;
	return bio;

err_free:
	mempool_free(p, bs->bio_pool);
	return NULL;
}
EXPORT_SYMBOL(bio_alloc_bioset);

void zero_fill_bio(struct bio *bio)
{
	unsigned long flags;
	struct bio_vec bv;
	struct bvec_iter iter;

	bio_for_each_segment(bv, bio, iter) {
		char *data = bvec_kmap_irq(&bv, &flags);
		memset(data, 0, bv.bv_len);
		flush_dcache_page(bv.bv_page);
		bvec_kunmap_irq(data, &flags);
	}
}
EXPORT_SYMBOL(zero_fill_bio);

/**
 * bio_put - release a reference to a bio
 * @bio:   bio to release reference to
 *
 * Description:
 *   Put a reference to a &struct bio, either one you have gotten with
 *   bio_alloc, bio_get or bio_clone. The last put of a bio will free it.
 **/
void bio_put(struct bio *bio)
{
	if (!bio_flagged(bio, BIO_REFFED))
		bio_free(bio);
	else {
		BIO_BUG_ON(!atomic_read(&bio->__bi_cnt));

		/*
		 * last put frees it
		 */
		if (atomic_dec_and_test(&bio->__bi_cnt))
			bio_free(bio);
	}
}
EXPORT_SYMBOL(bio_put);

inline int bio_phys_segments(struct request_queue *q, struct bio *bio)
{
	if (unlikely(!bio_flagged(bio, BIO_SEG_VALID)))
		blk_recount_segments(q, bio);

	return bio->bi_phys_segments;
}
EXPORT_SYMBOL(bio_phys_segments);

/**
 * 	__bio_clone_fast - clone a bio that shares the original bio's biovec
 * 	@bio: destination bio
 * 	@bio_src: bio to clone
 *
 *	Clone a &bio. Caller will own the returned bio, but not
 *	the actual data it points to. Reference count of returned
 * 	bio will be one.
 *
 * 	Caller must ensure that @bio_src is not freed before @bio.
 */
void __bio_clone_fast(struct bio *bio, struct bio *bio_src)
{
	BUG_ON(bio->bi_pool && BIO_POOL_IDX(bio) != BIO_POOL_NONE);

	/*
	 * most users will be overriding ->bi_bdev with a new target,
	 * so we don't set nor calculate new physical/hw segment counts here
	 */
	bio->bi_bdev = bio_src->bi_bdev;
	bio_set_flag(bio, BIO_CLONED);
	bio->bi_rw = bio_src->bi_rw;
	bio->bi_iter = bio_src->bi_iter;
	bio->bi_io_vec = bio_src->bi_io_vec;
<<<<<<< HEAD
	bio->bi_vcnt = bio_src->bi_vcnt;
=======

	bio_clone_blkcg_association(bio, bio_src);
>>>>>>> 84fae3f8
}
EXPORT_SYMBOL(__bio_clone_fast);

/**
 *	bio_clone_fast - clone a bio that shares the original bio's biovec
 *	@bio: bio to clone
 *	@gfp_mask: allocation priority
 *	@bs: bio_set to allocate from
 *
 * 	Like __bio_clone_fast, only also allocates the returned bio
 */
struct bio *bio_clone_fast(struct bio *bio, gfp_t gfp_mask, struct bio_set *bs)
{
	struct bio *b;

	b = bio_alloc_bioset(gfp_mask, 0, bs);
	if (!b)
		return NULL;

	__bio_clone_fast(b, bio);

	if (bio_integrity(bio)) {
		int ret;

		ret = bio_integrity_clone(b, bio, gfp_mask);

		if (ret < 0) {
			bio_put(b);
			return NULL;
		}
	}

	return b;
}
EXPORT_SYMBOL(bio_clone_fast);

/**
 * 	bio_clone_bioset - clone a bio
 * 	@bio_src: bio to clone
 *	@gfp_mask: allocation priority
 *	@bs: bio_set to allocate from
 *
 *	Clone bio. Caller will own the returned bio, but not the actual data it
 *	points to. Reference count of returned bio will be one.
 */
struct bio *bio_clone_bioset(struct bio *bio_src, gfp_t gfp_mask,
			     struct bio_set *bs)
{
	struct bvec_iter iter;
	struct bio_vec bv;
	struct bio *bio;

	/*
	 * Pre immutable biovecs, __bio_clone() used to just do a memcpy from
	 * bio_src->bi_io_vec to bio->bi_io_vec.
	 *
	 * We can't do that anymore, because:
	 *
	 *  - The point of cloning the biovec is to produce a bio with a biovec
	 *    the caller can modify: bi_idx and bi_bvec_done should be 0.
	 *
	 *  - The original bio could've had more than BIO_MAX_PAGES biovecs; if
	 *    we tried to clone the whole thing bio_alloc_bioset() would fail.
	 *    But the clone should succeed as long as the number of biovecs we
	 *    actually need to allocate is fewer than BIO_MAX_PAGES.
	 *
	 *  - Lastly, bi_vcnt should not be looked at or relied upon by code
	 *    that does not own the bio - reason being drivers don't use it for
	 *    iterating over the biovec anymore, so expecting it to be kept up
	 *    to date (i.e. for clones that share the parent biovec) is just
	 *    asking for trouble and would force extra work on
	 *    __bio_clone_fast() anyways.
	 */

	bio = bio_alloc_bioset(gfp_mask, bio_segments(bio_src), bs);
	if (!bio)
		return NULL;

	bio->bi_bdev		= bio_src->bi_bdev;
	bio->bi_rw		= bio_src->bi_rw;
	bio->bi_iter.bi_sector	= bio_src->bi_iter.bi_sector;
	bio->bi_iter.bi_size	= bio_src->bi_iter.bi_size;

	if (bio->bi_rw & REQ_DISCARD)
		goto integrity_clone;

	if (bio->bi_rw & REQ_WRITE_SAME) {
		bio->bi_io_vec[bio->bi_vcnt++] = bio_src->bi_io_vec[0];
		goto integrity_clone;
	}

	bio_for_each_segment(bv, bio_src, iter)
		bio->bi_io_vec[bio->bi_vcnt++] = bv;

integrity_clone:
	if (bio_integrity(bio_src)) {
		int ret;

		ret = bio_integrity_clone(bio, bio_src, gfp_mask);
		if (ret < 0) {
			bio_put(bio);
			return NULL;
		}
	}

	bio_clone_blkcg_association(bio, bio_src);

	return bio;
}
EXPORT_SYMBOL(bio_clone_bioset);

/**
 *	bio_add_pc_page	-	attempt to add page to bio
 *	@q: the target queue
 *	@bio: destination bio
 *	@page: page to add
 *	@len: vec entry length
 *	@offset: vec entry offset
 *
 *	Attempt to add a page to the bio_vec maplist. This can fail for a
 *	number of reasons, such as the bio being full or target block device
 *	limitations. The target block device must allow bio's up to PAGE_SIZE,
 *	so it is always possible to add a single page to an empty bio.
 *
 *	This should only be used by REQ_PC bios.
 */
int bio_add_pc_page(struct request_queue *q, struct bio *bio, struct page
		    *page, unsigned int len, unsigned int offset)
{
	int retried_segments = 0;
	struct bio_vec *bvec;

	/*
	 * cloned bio must not modify vec list
	 */
	if (unlikely(bio_flagged(bio, BIO_CLONED)))
		return 0;

	if (((bio->bi_iter.bi_size + len) >> 9) > queue_max_hw_sectors(q))
		return 0;

	/*
	 * For filesystems with a blocksize smaller than the pagesize
	 * we will often be called with the same page as last time and
	 * a consecutive offset.  Optimize this special case.
	 */
	if (bio->bi_vcnt > 0) {
		struct bio_vec *prev = &bio->bi_io_vec[bio->bi_vcnt - 1];

		if (page == prev->bv_page &&
		    offset == prev->bv_offset + prev->bv_len) {
			prev->bv_len += len;
			bio->bi_iter.bi_size += len;
			goto done;
		}

		/*
		 * If the queue doesn't support SG gaps and adding this
		 * offset would create a gap, disallow it.
		 */
		if (bvec_gap_to_prev(q, prev, offset))
			return 0;
	}

	if (bio->bi_vcnt >= bio->bi_max_vecs)
		return 0;

	/*
	 * setup the new entry, we might clear it again later if we
	 * cannot add the page
	 */
	bvec = &bio->bi_io_vec[bio->bi_vcnt];
	bvec->bv_page = page;
	bvec->bv_len = len;
	bvec->bv_offset = offset;
	bio->bi_vcnt++;
	bio->bi_phys_segments++;
	bio->bi_iter.bi_size += len;

	/*
	 * Perform a recount if the number of segments is greater
	 * than queue_max_segments(q).
	 */

	while (bio->bi_phys_segments > queue_max_segments(q)) {

		if (retried_segments)
			goto failed;

		retried_segments = 1;
		blk_recount_segments(q, bio);
	}

	/* If we may be able to merge these biovecs, force a recount */
	if (bio->bi_vcnt > 1 && (BIOVEC_PHYS_MERGEABLE(bvec-1, bvec)))
		bio_clear_flag(bio, BIO_SEG_VALID);

 done:
	return len;

 failed:
	bvec->bv_page = NULL;
	bvec->bv_len = 0;
	bvec->bv_offset = 0;
	bio->bi_vcnt--;
	bio->bi_iter.bi_size -= len;
	blk_recount_segments(q, bio);
	return 0;
}
EXPORT_SYMBOL(bio_add_pc_page);

/**
 *	bio_add_page	-	attempt to add page to bio
 *	@bio: destination bio
 *	@page: page to add
 *	@len: vec entry length
 *	@offset: vec entry offset
 *
 *	Attempt to add a page to the bio_vec maplist. This will only fail
 *	if either bio->bi_vcnt == bio->bi_max_vecs or it's a cloned bio.
 */
int bio_add_page(struct bio *bio, struct page *page,
		 unsigned int len, unsigned int offset)
{
	struct bio_vec *bv;

	/*
	 * cloned bio must not modify vec list
	 */
	if (WARN_ON_ONCE(bio_flagged(bio, BIO_CLONED)))
		return 0;

	/*
	 * For filesystems with a blocksize smaller than the pagesize
	 * we will often be called with the same page as last time and
	 * a consecutive offset.  Optimize this special case.
	 */
	if (bio->bi_vcnt > 0) {
		bv = &bio->bi_io_vec[bio->bi_vcnt - 1];

		if (page == bv->bv_page &&
		    offset == bv->bv_offset + bv->bv_len) {
			bv->bv_len += len;
			goto done;
		}
	}

	if (bio->bi_vcnt >= bio->bi_max_vecs)
		return 0;

	bv		= &bio->bi_io_vec[bio->bi_vcnt];
	bv->bv_page	= page;
	bv->bv_len	= len;
	bv->bv_offset	= offset;

	bio->bi_vcnt++;
done:
	bio->bi_iter.bi_size += len;
	return len;
}
EXPORT_SYMBOL(bio_add_page);

struct submit_bio_ret {
	struct completion event;
	int error;
};

static void submit_bio_wait_endio(struct bio *bio)
{
	struct submit_bio_ret *ret = bio->bi_private;

	ret->error = bio->bi_error;
	complete(&ret->event);
}

/**
 * submit_bio_wait - submit a bio, and wait until it completes
 * @rw: whether to %READ or %WRITE, or maybe to %READA (read ahead)
 * @bio: The &struct bio which describes the I/O
 *
 * Simple wrapper around submit_bio(). Returns 0 on success, or the error from
 * bio_endio() on failure.
 */
int submit_bio_wait(int rw, struct bio *bio)
{
	struct submit_bio_ret ret;

	rw |= REQ_SYNC;
	init_completion(&ret.event);
	bio->bi_private = &ret;
	bio->bi_end_io = submit_bio_wait_endio;
	submit_bio(rw, bio);
	wait_for_completion_io(&ret.event);

	return ret.error;
}
EXPORT_SYMBOL(submit_bio_wait);

/**
 * bio_advance - increment/complete a bio by some number of bytes
 * @bio:	bio to advance
 * @bytes:	number of bytes to complete
 *
 * This updates bi_sector, bi_size and bi_idx; if the number of bytes to
 * complete doesn't align with a bvec boundary, then bv_len and bv_offset will
 * be updated on the last bvec as well.
 *
 * @bio will then represent the remaining, uncompleted portion of the io.
 */
void bio_advance(struct bio *bio, unsigned bytes)
{
	if (bio_integrity(bio))
		bio_integrity_advance(bio, bytes);

	bio_advance_iter(bio, &bio->bi_iter, bytes);
}
EXPORT_SYMBOL(bio_advance);

/**
 * bio_alloc_pages - allocates a single page for each bvec in a bio
 * @bio: bio to allocate pages for
 * @gfp_mask: flags for allocation
 *
 * Allocates pages up to @bio->bi_vcnt.
 *
 * Returns 0 on success, -ENOMEM on failure. On failure, any allocated pages are
 * freed.
 */
int bio_alloc_pages(struct bio *bio, gfp_t gfp_mask)
{
	int i;
	struct bio_vec *bv;

	bio_for_each_segment_all(bv, bio, i) {
		bv->bv_page = alloc_page(gfp_mask);
		if (!bv->bv_page) {
			while (--bv >= bio->bi_io_vec)
				__free_page(bv->bv_page);
			return -ENOMEM;
		}
	}

	return 0;
}
EXPORT_SYMBOL(bio_alloc_pages);

/**
 * bio_copy_data - copy contents of data buffers from one chain of bios to
 * another
 * @src: source bio list
 * @dst: destination bio list
 *
 * If @src and @dst are single bios, bi_next must be NULL - otherwise, treats
 * @src and @dst as linked lists of bios.
 *
 * Stops when it reaches the end of either @src or @dst - that is, copies
 * min(src->bi_size, dst->bi_size) bytes (or the equivalent for lists of bios).
 */
void bio_copy_data(struct bio *dst, struct bio *src)
{
	struct bvec_iter src_iter, dst_iter;
	struct bio_vec src_bv, dst_bv;
	void *src_p, *dst_p;
	unsigned bytes;

	src_iter = src->bi_iter;
	dst_iter = dst->bi_iter;

	while (1) {
		if (!src_iter.bi_size) {
			src = src->bi_next;
			if (!src)
				break;

			src_iter = src->bi_iter;
		}

		if (!dst_iter.bi_size) {
			dst = dst->bi_next;
			if (!dst)
				break;

			dst_iter = dst->bi_iter;
		}

		src_bv = bio_iter_iovec(src, src_iter);
		dst_bv = bio_iter_iovec(dst, dst_iter);

		bytes = min(src_bv.bv_len, dst_bv.bv_len);

		src_p = kmap_atomic(src_bv.bv_page);
		dst_p = kmap_atomic(dst_bv.bv_page);

		memcpy(dst_p + dst_bv.bv_offset,
		       src_p + src_bv.bv_offset,
		       bytes);

		kunmap_atomic(dst_p);
		kunmap_atomic(src_p);

		bio_advance_iter(src, &src_iter, bytes);
		bio_advance_iter(dst, &dst_iter, bytes);
	}
}
EXPORT_SYMBOL(bio_copy_data);

struct bio_map_data {
	int is_our_pages;
	struct iov_iter iter;
	struct iovec iov[];
};

static struct bio_map_data *bio_alloc_map_data(unsigned int iov_count,
					       gfp_t gfp_mask)
{
	if (iov_count > UIO_MAXIOV)
		return NULL;

	return kmalloc(sizeof(struct bio_map_data) +
		       sizeof(struct iovec) * iov_count, gfp_mask);
}

/**
 * bio_copy_from_iter - copy all pages from iov_iter to bio
 * @bio: The &struct bio which describes the I/O as destination
 * @iter: iov_iter as source
 *
 * Copy all pages from iov_iter to bio.
 * Returns 0 on success, or error on failure.
 */
static int bio_copy_from_iter(struct bio *bio, struct iov_iter iter)
{
	int i;
	struct bio_vec *bvec;

	bio_for_each_segment_all(bvec, bio, i) {
		ssize_t ret;

		ret = copy_page_from_iter(bvec->bv_page,
					  bvec->bv_offset,
					  bvec->bv_len,
					  &iter);

		if (!iov_iter_count(&iter))
			break;

		if (ret < bvec->bv_len)
			return -EFAULT;
	}

	return 0;
}

/**
 * bio_copy_to_iter - copy all pages from bio to iov_iter
 * @bio: The &struct bio which describes the I/O as source
 * @iter: iov_iter as destination
 *
 * Copy all pages from bio to iov_iter.
 * Returns 0 on success, or error on failure.
 */
static int bio_copy_to_iter(struct bio *bio, struct iov_iter iter)
{
	int i;
	struct bio_vec *bvec;

	bio_for_each_segment_all(bvec, bio, i) {
		ssize_t ret;

		ret = copy_page_to_iter(bvec->bv_page,
					bvec->bv_offset,
					bvec->bv_len,
					&iter);

		if (!iov_iter_count(&iter))
			break;

		if (ret < bvec->bv_len)
			return -EFAULT;
	}

	return 0;
}

static void bio_free_pages(struct bio *bio)
{
	struct bio_vec *bvec;
	int i;

	bio_for_each_segment_all(bvec, bio, i)
		__free_page(bvec->bv_page);
}

/**
 *	bio_uncopy_user	-	finish previously mapped bio
 *	@bio: bio being terminated
 *
 *	Free pages allocated from bio_copy_user_iov() and write back data
 *	to user space in case of a read.
 */
int bio_uncopy_user(struct bio *bio)
{
	struct bio_map_data *bmd = bio->bi_private;
	int ret = 0;

	if (!bio_flagged(bio, BIO_NULL_MAPPED)) {
		/*
		 * if we're in a workqueue, the request is orphaned, so
		 * don't copy into a random user address space, just free
		 * and return -EINTR so user space doesn't expect any data.
		 */
		if (!current->mm)
			ret = -EINTR;
		else if (bio_data_dir(bio) == READ)
			ret = bio_copy_to_iter(bio, bmd->iter);
		if (bmd->is_our_pages)
			bio_free_pages(bio);
	}
	kfree(bmd);
	bio_put(bio);
	return ret;
}
EXPORT_SYMBOL(bio_uncopy_user);

/**
 *	bio_copy_user_iov	-	copy user data to bio
 *	@q:		destination block queue
 *	@map_data:	pointer to the rq_map_data holding pages (if necessary)
 *	@iter:		iovec iterator
 *	@gfp_mask:	memory allocation flags
 *
 *	Prepares and returns a bio for indirect user io, bouncing data
 *	to/from kernel pages as necessary. Must be paired with
 *	call bio_uncopy_user() on io completion.
 */
struct bio *bio_copy_user_iov(struct request_queue *q,
			      struct rq_map_data *map_data,
			      const struct iov_iter *iter,
			      gfp_t gfp_mask)
{
	struct bio_map_data *bmd;
	struct page *page;
	struct bio *bio;
	int i, ret;
	int nr_pages = 0;
	unsigned int len = iter->count;
	unsigned int offset = map_data ? offset_in_page(map_data->offset) : 0;

	for (i = 0; i < iter->nr_segs; i++) {
		unsigned long uaddr;
		unsigned long end;
		unsigned long start;

		uaddr = (unsigned long) iter->iov[i].iov_base;
		end = (uaddr + iter->iov[i].iov_len + PAGE_SIZE - 1)
			>> PAGE_SHIFT;
		start = uaddr >> PAGE_SHIFT;

		/*
		 * Overflow, abort
		 */
		if (end < start)
			return ERR_PTR(-EINVAL);

		nr_pages += end - start;
	}

	if (offset)
		nr_pages++;

	bmd = bio_alloc_map_data(iter->nr_segs, gfp_mask);
	if (!bmd)
		return ERR_PTR(-ENOMEM);

	/*
	 * We need to do a deep copy of the iov_iter including the iovecs.
	 * The caller provided iov might point to an on-stack or otherwise
	 * shortlived one.
	 */
	bmd->is_our_pages = map_data ? 0 : 1;
	memcpy(bmd->iov, iter->iov, sizeof(struct iovec) * iter->nr_segs);
	iov_iter_init(&bmd->iter, iter->type, bmd->iov,
			iter->nr_segs, iter->count);

	ret = -ENOMEM;
	bio = bio_kmalloc(gfp_mask, nr_pages);
	if (!bio)
		goto out_bmd;

	if (iter->type & WRITE)
		bio->bi_rw |= REQ_WRITE;

	ret = 0;

	if (map_data) {
		nr_pages = 1 << map_data->page_order;
		i = map_data->offset / PAGE_SIZE;
	}
	while (len) {
		unsigned int bytes = PAGE_SIZE;

		bytes -= offset;

		if (bytes > len)
			bytes = len;

		if (map_data) {
			if (i == map_data->nr_entries * nr_pages) {
				ret = -ENOMEM;
				break;
			}

			page = map_data->pages[i / nr_pages];
			page += (i % nr_pages);

			i++;
		} else {
			page = alloc_page(q->bounce_gfp | gfp_mask);
			if (!page) {
				ret = -ENOMEM;
				break;
			}
		}

		if (bio_add_pc_page(q, bio, page, bytes, offset) < bytes)
			break;

		len -= bytes;
		offset = 0;
	}

	if (ret)
		goto cleanup;

	/*
	 * success
	 */
	if (((iter->type & WRITE) && (!map_data || !map_data->null_mapped)) ||
	    (map_data && map_data->from_user)) {
		ret = bio_copy_from_iter(bio, *iter);
		if (ret)
			goto cleanup;
	}

	bio->bi_private = bmd;
	return bio;
cleanup:
	if (!map_data)
		bio_free_pages(bio);
	bio_put(bio);
out_bmd:
	kfree(bmd);
	return ERR_PTR(ret);
}

/**
 *	bio_map_user_iov - map user iovec into bio
 *	@q:		the struct request_queue for the bio
 *	@iter:		iovec iterator
 *	@gfp_mask:	memory allocation flags
 *
 *	Map the user space address into a bio suitable for io to a block
 *	device. Returns an error pointer in case of error.
 */
struct bio *bio_map_user_iov(struct request_queue *q,
			     const struct iov_iter *iter,
			     gfp_t gfp_mask)
{
	int j;
	int nr_pages = 0;
	struct page **pages;
	struct bio *bio;
	int cur_page = 0;
	int ret, offset;
	struct iov_iter i;
	struct iovec iov;

	iov_for_each(iov, i, *iter) {
		unsigned long uaddr = (unsigned long) iov.iov_base;
		unsigned long len = iov.iov_len;
		unsigned long end = (uaddr + len + PAGE_SIZE - 1) >> PAGE_SHIFT;
		unsigned long start = uaddr >> PAGE_SHIFT;

		/*
		 * Overflow, abort
		 */
		if (end < start)
			return ERR_PTR(-EINVAL);

		nr_pages += end - start;
		/*
		 * buffer must be aligned to at least hardsector size for now
		 */
		if (uaddr & queue_dma_alignment(q))
			return ERR_PTR(-EINVAL);
	}

	if (!nr_pages)
		return ERR_PTR(-EINVAL);

	bio = bio_kmalloc(gfp_mask, nr_pages);
	if (!bio)
		return ERR_PTR(-ENOMEM);

	ret = -ENOMEM;
	pages = kcalloc(nr_pages, sizeof(struct page *), gfp_mask);
	if (!pages)
		goto out;

	iov_for_each(iov, i, *iter) {
		unsigned long uaddr = (unsigned long) iov.iov_base;
		unsigned long len = iov.iov_len;
		unsigned long end = (uaddr + len + PAGE_SIZE - 1) >> PAGE_SHIFT;
		unsigned long start = uaddr >> PAGE_SHIFT;
		const int local_nr_pages = end - start;
		const int page_limit = cur_page + local_nr_pages;

		ret = get_user_pages_fast(uaddr, local_nr_pages,
				(iter->type & WRITE) != WRITE,
				&pages[cur_page]);
		if (ret < local_nr_pages) {
			ret = -EFAULT;
			goto out_unmap;
		}

		offset = offset_in_page(uaddr);
		for (j = cur_page; j < page_limit; j++) {
			unsigned int bytes = PAGE_SIZE - offset;

			if (len <= 0)
				break;
			
			if (bytes > len)
				bytes = len;

			/*
			 * sorry...
			 */
			if (bio_add_pc_page(q, bio, pages[j], bytes, offset) <
					    bytes)
				break;

			len -= bytes;
			offset = 0;
		}

		cur_page = j;
		/*
		 * release the pages we didn't map into the bio, if any
		 */
		while (j < page_limit)
			put_page(pages[j++]);
	}

	kfree(pages);

	/*
	 * set data direction, and check if mapped pages need bouncing
	 */
	if (iter->type & WRITE)
		bio->bi_rw |= REQ_WRITE;

	bio_set_flag(bio, BIO_USER_MAPPED);

	/*
	 * subtle -- if __bio_map_user() ended up bouncing a bio,
	 * it would normally disappear when its bi_end_io is run.
	 * however, we need it for the unmap, so grab an extra
	 * reference to it
	 */
	bio_get(bio);
	return bio;

 out_unmap:
	for (j = 0; j < nr_pages; j++) {
		if (!pages[j])
			break;
		put_page(pages[j]);
	}
 out:
	kfree(pages);
	bio_put(bio);
	return ERR_PTR(ret);
}

static void __bio_unmap_user(struct bio *bio)
{
	struct bio_vec *bvec;
	int i;

	/*
	 * make sure we dirty pages we wrote to
	 */
	bio_for_each_segment_all(bvec, bio, i) {
		if (bio_data_dir(bio) == READ)
			set_page_dirty_lock(bvec->bv_page);

		put_page(bvec->bv_page);
	}

	bio_put(bio);
}

/**
 *	bio_unmap_user	-	unmap a bio
 *	@bio:		the bio being unmapped
 *
 *	Unmap a bio previously mapped by bio_map_user(). Must be called with
 *	a process context.
 *
 *	bio_unmap_user() may sleep.
 */
void bio_unmap_user(struct bio *bio)
{
	__bio_unmap_user(bio);
	bio_put(bio);
}
EXPORT_SYMBOL(bio_unmap_user);

static void bio_map_kern_endio(struct bio *bio)
{
	bio_put(bio);
}

/**
 *	bio_map_kern	-	map kernel address into bio
 *	@q: the struct request_queue for the bio
 *	@data: pointer to buffer to map
 *	@len: length in bytes
 *	@gfp_mask: allocation flags for bio allocation
 *
 *	Map the kernel address into a bio suitable for io to a block
 *	device. Returns an error pointer in case of error.
 */
struct bio *bio_map_kern(struct request_queue *q, void *data, unsigned int len,
			 gfp_t gfp_mask)
{
	unsigned long kaddr = (unsigned long)data;
	unsigned long end = (kaddr + len + PAGE_SIZE - 1) >> PAGE_SHIFT;
	unsigned long start = kaddr >> PAGE_SHIFT;
	const int nr_pages = end - start;
	int offset, i;
	struct bio *bio;

	bio = bio_kmalloc(gfp_mask, nr_pages);
	if (!bio)
		return ERR_PTR(-ENOMEM);

	offset = offset_in_page(kaddr);
	for (i = 0; i < nr_pages; i++) {
		unsigned int bytes = PAGE_SIZE - offset;

		if (len <= 0)
			break;

		if (bytes > len)
			bytes = len;

		if (bio_add_pc_page(q, bio, virt_to_page(data), bytes,
				    offset) < bytes) {
			/* we don't support partial mappings */
			bio_put(bio);
			return ERR_PTR(-EINVAL);
		}

		data += bytes;
		len -= bytes;
		offset = 0;
	}

	bio->bi_end_io = bio_map_kern_endio;
	return bio;
}
EXPORT_SYMBOL(bio_map_kern);

static void bio_copy_kern_endio(struct bio *bio)
{
	bio_free_pages(bio);
	bio_put(bio);
}

static void bio_copy_kern_endio_read(struct bio *bio)
{
	char *p = bio->bi_private;
	struct bio_vec *bvec;
	int i;

	bio_for_each_segment_all(bvec, bio, i) {
		memcpy(p, page_address(bvec->bv_page), bvec->bv_len);
		p += bvec->bv_len;
	}

	bio_copy_kern_endio(bio);
}

/**
 *	bio_copy_kern	-	copy kernel address into bio
 *	@q: the struct request_queue for the bio
 *	@data: pointer to buffer to copy
 *	@len: length in bytes
 *	@gfp_mask: allocation flags for bio and page allocation
 *	@reading: data direction is READ
 *
 *	copy the kernel address into a bio suitable for io to a block
 *	device. Returns an error pointer in case of error.
 */
struct bio *bio_copy_kern(struct request_queue *q, void *data, unsigned int len,
			  gfp_t gfp_mask, int reading)
{
	unsigned long kaddr = (unsigned long)data;
	unsigned long end = (kaddr + len + PAGE_SIZE - 1) >> PAGE_SHIFT;
	unsigned long start = kaddr >> PAGE_SHIFT;
	struct bio *bio;
	void *p = data;
	int nr_pages = 0;

	/*
	 * Overflow, abort
	 */
	if (end < start)
		return ERR_PTR(-EINVAL);

	nr_pages = end - start;
	bio = bio_kmalloc(gfp_mask, nr_pages);
	if (!bio)
		return ERR_PTR(-ENOMEM);

	while (len) {
		struct page *page;
		unsigned int bytes = PAGE_SIZE;

		if (bytes > len)
			bytes = len;

		page = alloc_page(q->bounce_gfp | gfp_mask);
		if (!page)
			goto cleanup;

		if (!reading)
			memcpy(page_address(page), p, bytes);

		if (bio_add_pc_page(q, bio, page, bytes, 0) < bytes)
			break;

		len -= bytes;
		p += bytes;
	}

	if (reading) {
		bio->bi_end_io = bio_copy_kern_endio_read;
		bio->bi_private = data;
	} else {
		bio->bi_end_io = bio_copy_kern_endio;
		bio->bi_rw |= REQ_WRITE;
	}

	return bio;

cleanup:
	bio_free_pages(bio);
	bio_put(bio);
	return ERR_PTR(-ENOMEM);
}
EXPORT_SYMBOL(bio_copy_kern);

/*
 * bio_set_pages_dirty() and bio_check_pages_dirty() are support functions
 * for performing direct-IO in BIOs.
 *
 * The problem is that we cannot run set_page_dirty() from interrupt context
 * because the required locks are not interrupt-safe.  So what we can do is to
 * mark the pages dirty _before_ performing IO.  And in interrupt context,
 * check that the pages are still dirty.   If so, fine.  If not, redirty them
 * in process context.
 *
 * We special-case compound pages here: normally this means reads into hugetlb
 * pages.  The logic in here doesn't really work right for compound pages
 * because the VM does not uniformly chase down the head page in all cases.
 * But dirtiness of compound pages is pretty meaningless anyway: the VM doesn't
 * handle them at all.  So we skip compound pages here at an early stage.
 *
 * Note that this code is very hard to test under normal circumstances because
 * direct-io pins the pages with get_user_pages().  This makes
 * is_page_cache_freeable return false, and the VM will not clean the pages.
 * But other code (eg, flusher threads) could clean the pages if they are mapped
 * pagecache.
 *
 * Simply disabling the call to bio_set_pages_dirty() is a good way to test the
 * deferred bio dirtying paths.
 */

/*
 * bio_set_pages_dirty() will mark all the bio's pages as dirty.
 */
void bio_set_pages_dirty(struct bio *bio)
{
	struct bio_vec *bvec;
	int i;

	bio_for_each_segment_all(bvec, bio, i) {
		struct page *page = bvec->bv_page;

		if (page && !PageCompound(page))
			set_page_dirty_lock(page);
	}
}

static void bio_release_pages(struct bio *bio)
{
	struct bio_vec *bvec;
	int i;

	bio_for_each_segment_all(bvec, bio, i) {
		struct page *page = bvec->bv_page;

		if (page)
			put_page(page);
	}
}

/*
 * bio_check_pages_dirty() will check that all the BIO's pages are still dirty.
 * If they are, then fine.  If, however, some pages are clean then they must
 * have been written out during the direct-IO read.  So we take another ref on
 * the BIO and the offending pages and re-dirty the pages in process context.
 *
 * It is expected that bio_check_pages_dirty() will wholly own the BIO from
 * here on.  It will run one put_page() against each page and will run one
 * bio_put() against the BIO.
 */

static void bio_dirty_fn(struct work_struct *work);

static DECLARE_WORK(bio_dirty_work, bio_dirty_fn);
static DEFINE_SPINLOCK(bio_dirty_lock);
static struct bio *bio_dirty_list;

/*
 * This runs in process context
 */
static void bio_dirty_fn(struct work_struct *work)
{
	unsigned long flags;
	struct bio *bio;

	spin_lock_irqsave(&bio_dirty_lock, flags);
	bio = bio_dirty_list;
	bio_dirty_list = NULL;
	spin_unlock_irqrestore(&bio_dirty_lock, flags);

	while (bio) {
		struct bio *next = bio->bi_private;

		bio_set_pages_dirty(bio);
		bio_release_pages(bio);
		bio_put(bio);
		bio = next;
	}
}

void bio_check_pages_dirty(struct bio *bio)
{
	struct bio_vec *bvec;
	int nr_clean_pages = 0;
	int i;

	bio_for_each_segment_all(bvec, bio, i) {
		struct page *page = bvec->bv_page;

		if (PageDirty(page) || PageCompound(page)) {
			put_page(page);
			bvec->bv_page = NULL;
		} else {
			nr_clean_pages++;
		}
	}

	if (nr_clean_pages) {
		unsigned long flags;

		spin_lock_irqsave(&bio_dirty_lock, flags);
		bio->bi_private = bio_dirty_list;
		bio_dirty_list = bio;
		spin_unlock_irqrestore(&bio_dirty_lock, flags);
		schedule_work(&bio_dirty_work);
	} else {
		bio_put(bio);
	}
}

void generic_start_io_acct(int rw, unsigned long sectors,
			   struct hd_struct *part)
{
	int cpu = part_stat_lock();

	part_round_stats(cpu, part);
	part_stat_inc(cpu, part, ios[rw]);
	part_stat_add(cpu, part, sectors[rw], sectors);
	part_inc_in_flight(part, rw);

	part_stat_unlock();
}
EXPORT_SYMBOL(generic_start_io_acct);

void generic_end_io_acct(int rw, struct hd_struct *part,
			 unsigned long start_time)
{
	unsigned long duration = jiffies - start_time;
	int cpu = part_stat_lock();

	part_stat_add(cpu, part, ticks[rw], duration);
	part_round_stats(cpu, part);
	part_dec_in_flight(part, rw);

	part_stat_unlock();
}
EXPORT_SYMBOL(generic_end_io_acct);

#if ARCH_IMPLEMENTS_FLUSH_DCACHE_PAGE
void bio_flush_dcache_pages(struct bio *bi)
{
	struct bio_vec bvec;
	struct bvec_iter iter;

	bio_for_each_segment(bvec, bi, iter)
		flush_dcache_page(bvec.bv_page);
}
EXPORT_SYMBOL(bio_flush_dcache_pages);
#endif

static inline bool bio_remaining_done(struct bio *bio)
{
	/*
	 * If we're not chaining, then ->__bi_remaining is always 1 and
	 * we always end io on the first invocation.
	 */
	if (!bio_flagged(bio, BIO_CHAIN))
		return true;

	BUG_ON(atomic_read(&bio->__bi_remaining) <= 0);

	if (atomic_dec_and_test(&bio->__bi_remaining)) {
		bio_clear_flag(bio, BIO_CHAIN);
		return true;
	}

	return false;
}

/**
 * bio_endio - end I/O on a bio
 * @bio:	bio
 *
 * Description:
 *   bio_endio() will end I/O on the whole bio. bio_endio() is the preferred
 *   way to end I/O on a bio. No one should call bi_end_io() directly on a
 *   bio unless they own it and thus know that it has an end_io function.
 **/
void bio_endio(struct bio *bio)
{
again:
	if (!bio_remaining_done(bio))
		return;

	/*
	 * Need to have a real endio function for chained bios, otherwise
	 * various corner cases will break (like stacking block devices that
	 * save/restore bi_end_io) - however, we want to avoid unbounded
	 * recursion and blowing the stack. Tail call optimization would
	 * handle this, but compiling with frame pointers also disables
	 * gcc's sibling call optimization.
	 */
	if (bio->bi_end_io == bio_chain_endio) {
		bio = __bio_chain_endio(bio);
		goto again;
	}

	if (bio->bi_end_io)
		bio->bi_end_io(bio);
}
EXPORT_SYMBOL(bio_endio);

/**
 * bio_split - split a bio
 * @bio:	bio to split
 * @sectors:	number of sectors to split from the front of @bio
 * @gfp:	gfp mask
 * @bs:		bio set to allocate from
 *
 * Allocates and returns a new bio which represents @sectors from the start of
 * @bio, and updates @bio to represent the remaining sectors.
 *
 * Unless this is a discard request the newly allocated bio will point
 * to @bio's bi_io_vec; it is the caller's responsibility to ensure that
 * @bio is not freed before the split.
 */
struct bio *bio_split(struct bio *bio, int sectors,
		      gfp_t gfp, struct bio_set *bs)
{
	struct bio *split = NULL;

	BUG_ON(sectors <= 0);
	BUG_ON(sectors >= bio_sectors(bio));

	/*
	 * Discards need a mutable bio_vec to accommodate the payload
	 * required by the DSM TRIM and UNMAP commands.
	 */
	if (bio->bi_rw & REQ_DISCARD)
		split = bio_clone_bioset(bio, gfp, bs);
	else
		split = bio_clone_fast(bio, gfp, bs);

	if (!split)
		return NULL;

	split->bi_iter.bi_size = sectors << 9;

	if (bio_integrity(split))
		bio_integrity_trim(split, 0, sectors);

	bio_advance(bio, split->bi_iter.bi_size);

	return split;
}
EXPORT_SYMBOL(bio_split);

/**
 * bio_trim - trim a bio
 * @bio:	bio to trim
 * @offset:	number of sectors to trim from the front of @bio
 * @size:	size we want to trim @bio to, in sectors
 */
void bio_trim(struct bio *bio, int offset, int size)
{
	/* 'bio' is a cloned bio which we need to trim to match
	 * the given offset and size.
	 */

	size <<= 9;
	if (offset == 0 && size == bio->bi_iter.bi_size)
		return;

	bio_clear_flag(bio, BIO_SEG_VALID);

	bio_advance(bio, offset << 9);

	bio->bi_iter.bi_size = size;
}
EXPORT_SYMBOL_GPL(bio_trim);

/*
 * create memory pools for biovec's in a bio_set.
 * use the global biovec slabs created for general use.
 */
mempool_t *biovec_create_pool(int pool_entries)
{
	struct biovec_slab *bp = bvec_slabs + BIOVEC_MAX_IDX;

	return mempool_create_slab_pool(pool_entries, bp->slab);
}

void bioset_free(struct bio_set *bs)
{
	if (bs->rescue_workqueue)
		destroy_workqueue(bs->rescue_workqueue);

	if (bs->bio_pool)
		mempool_destroy(bs->bio_pool);

	if (bs->bvec_pool)
		mempool_destroy(bs->bvec_pool);

	bioset_integrity_free(bs);
	bio_put_slab(bs);

	kfree(bs);
}
EXPORT_SYMBOL(bioset_free);

static struct bio_set *__bioset_create(unsigned int pool_size,
				       unsigned int front_pad,
				       bool create_bvec_pool)
{
	unsigned int back_pad = BIO_INLINE_VECS * sizeof(struct bio_vec);
	struct bio_set *bs;

	bs = kzalloc(sizeof(*bs), GFP_KERNEL);
	if (!bs)
		return NULL;

	bs->front_pad = front_pad;

	spin_lock_init(&bs->rescue_lock);
	bio_list_init(&bs->rescue_list);
	INIT_WORK(&bs->rescue_work, bio_alloc_rescue);

	bs->bio_slab = bio_find_or_create_slab(front_pad + back_pad);
	if (!bs->bio_slab) {
		kfree(bs);
		return NULL;
	}

	bs->bio_pool = mempool_create_slab_pool(pool_size, bs->bio_slab);
	if (!bs->bio_pool)
		goto bad;

	if (create_bvec_pool) {
		bs->bvec_pool = biovec_create_pool(pool_size);
		if (!bs->bvec_pool)
			goto bad;
	}

	bs->rescue_workqueue = alloc_workqueue("bioset", WQ_MEM_RECLAIM, 0);
	if (!bs->rescue_workqueue)
		goto bad;

	return bs;
bad:
	bioset_free(bs);
	return NULL;
}

/**
 * bioset_create  - Create a bio_set
 * @pool_size:	Number of bio and bio_vecs to cache in the mempool
 * @front_pad:	Number of bytes to allocate in front of the returned bio
 *
 * Description:
 *    Set up a bio_set to be used with @bio_alloc_bioset. Allows the caller
 *    to ask for a number of bytes to be allocated in front of the bio.
 *    Front pad allocation is useful for embedding the bio inside
 *    another structure, to avoid allocating extra data to go with the bio.
 *    Note that the bio must be embedded at the END of that structure always,
 *    or things will break badly.
 */
struct bio_set *bioset_create(unsigned int pool_size, unsigned int front_pad)
{
	return __bioset_create(pool_size, front_pad, true);
}
EXPORT_SYMBOL(bioset_create);

/**
 * bioset_create_nobvec  - Create a bio_set without bio_vec mempool
 * @pool_size:	Number of bio to cache in the mempool
 * @front_pad:	Number of bytes to allocate in front of the returned bio
 *
 * Description:
 *    Same functionality as bioset_create() except that mempool is not
 *    created for bio_vecs. Saving some memory for bio_clone_fast() users.
 */
struct bio_set *bioset_create_nobvec(unsigned int pool_size, unsigned int front_pad)
{
	return __bioset_create(pool_size, front_pad, false);
}
EXPORT_SYMBOL(bioset_create_nobvec);

#ifdef CONFIG_BLK_CGROUP

/**
 * bio_associate_blkcg - associate a bio with the specified blkcg
 * @bio: target bio
 * @blkcg_css: css of the blkcg to associate
 *
 * Associate @bio with the blkcg specified by @blkcg_css.  Block layer will
 * treat @bio as if it were issued by a task which belongs to the blkcg.
 *
 * This function takes an extra reference of @blkcg_css which will be put
 * when @bio is released.  The caller must own @bio and is responsible for
 * synchronizing calls to this function.
 */
int bio_associate_blkcg(struct bio *bio, struct cgroup_subsys_state *blkcg_css)
{
	if (unlikely(bio->bi_css))
		return -EBUSY;
	css_get(blkcg_css);
	bio->bi_css = blkcg_css;
	return 0;
}
EXPORT_SYMBOL_GPL(bio_associate_blkcg);

/**
 * bio_associate_current - associate a bio with %current
 * @bio: target bio
 *
 * Associate @bio with %current if it hasn't been associated yet.  Block
 * layer will treat @bio as if it were issued by %current no matter which
 * task actually issues it.
 *
 * This function takes an extra reference of @task's io_context and blkcg
 * which will be put when @bio is released.  The caller must own @bio,
 * ensure %current->io_context exists, and is responsible for synchronizing
 * calls to this function.
 */
int bio_associate_current(struct bio *bio)
{
	struct io_context *ioc;

	if (bio->bi_css)
		return -EBUSY;

	ioc = current->io_context;
	if (!ioc)
		return -ENOENT;

	get_io_context_active(ioc);
	bio->bi_ioc = ioc;
	bio->bi_css = task_get_css(current, io_cgrp_id);
	return 0;
}
EXPORT_SYMBOL_GPL(bio_associate_current);

/**
 * bio_disassociate_task - undo bio_associate_current()
 * @bio: target bio
 */
void bio_disassociate_task(struct bio *bio)
{
	if (bio->bi_ioc) {
		put_io_context(bio->bi_ioc);
		bio->bi_ioc = NULL;
	}
	if (bio->bi_css) {
		css_put(bio->bi_css);
		bio->bi_css = NULL;
	}
}

/**
 * bio_clone_blkcg_association - clone blkcg association from src to dst bio
 * @dst: destination bio
 * @src: source bio
 */
void bio_clone_blkcg_association(struct bio *dst, struct bio *src)
{
	if (src->bi_css)
		WARN_ON(bio_associate_blkcg(dst, src->bi_css));
}

#endif /* CONFIG_BLK_CGROUP */

static void __init biovec_init_slabs(void)
{
	int i;

	for (i = 0; i < BIOVEC_NR_POOLS; i++) {
		int size;
		struct biovec_slab *bvs = bvec_slabs + i;

		if (bvs->nr_vecs <= BIO_INLINE_VECS) {
			bvs->slab = NULL;
			continue;
		}

		size = bvs->nr_vecs * sizeof(struct bio_vec);
		bvs->slab = kmem_cache_create(bvs->name, size, 0,
                                SLAB_HWCACHE_ALIGN|SLAB_PANIC, NULL);
	}
}

static int __init init_bio(void)
{
	bio_slab_max = 2;
	bio_slab_nr = 0;
	bio_slabs = kzalloc(bio_slab_max * sizeof(struct bio_slab), GFP_KERNEL);
	if (!bio_slabs)
		panic("bio: can't allocate bios\n");

	bio_integrity_init();
	biovec_init_slabs();

	fs_bio_set = bioset_create(BIO_POOL_SIZE, 0);
	if (!fs_bio_set)
		panic("bio: can't allocate bios\n");

	if (bioset_integrity_create(fs_bio_set, BIO_POOL_SIZE))
		panic("bio: can't create integrity pool\n");

	return 0;
}
subsys_initcall(init_bio);<|MERGE_RESOLUTION|>--- conflicted
+++ resolved
@@ -579,12 +579,9 @@
 	bio->bi_rw = bio_src->bi_rw;
 	bio->bi_iter = bio_src->bi_iter;
 	bio->bi_io_vec = bio_src->bi_io_vec;
-<<<<<<< HEAD
 	bio->bi_vcnt = bio_src->bi_vcnt;
-=======
 
 	bio_clone_blkcg_association(bio, bio_src);
->>>>>>> 84fae3f8
 }
 EXPORT_SYMBOL(__bio_clone_fast);
 
