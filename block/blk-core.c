--- conflicted
+++ resolved
@@ -70,11 +70,7 @@
 		part_stat_inc(cpu, part, merges[rw]);
 	} else {
 		part = disk_map_sector_rcu(rq->rq_disk, blk_rq_pos(rq));
-<<<<<<< HEAD
-		if (!kref_test_and_get(&part->ref)) {
-=======
 		if (!hd_struct_try_get(part)) {
->>>>>>> b79f924c
 			/*
 			 * The partition is already being removed,
 			 * the request will be accounted on the disk only
@@ -84,11 +80,7 @@
 			 * it as any other partition.
 			 */
 			part = &rq->rq_disk->part0;
-<<<<<<< HEAD
-			kref_get(&part->ref);
-=======
 			hd_struct_get(part);
->>>>>>> b79f924c
 		}
 		part_round_stats(cpu, part);
 		part_inc_in_flight(part, rw);
@@ -1827,11 +1819,7 @@
 		part_round_stats(cpu, part);
 		part_dec_in_flight(part, rw);
 
-<<<<<<< HEAD
-		kref_put(&part->ref, __delete_partition);
-=======
 		hd_struct_put(part);
->>>>>>> b79f924c
 		part_stat_unlock();
 	}
 }
