/*
 * buffered writeback throttling. loosely based on CoDel. We can't drop
 * packets for IO scheduling, so the logic is something like this:
 *
 * - Monitor latencies in a defined window of time.
 * - If the minimum latency in the above window exceeds some target, increment
 *   scaling step and scale down queue depth by a factor of 2x. The monitoring
 *   window is then shrunk to 100 / sqrt(scaling step + 1).
 * - For any window where we don't have solid data on what the latencies
 *   look like, retain status quo.
 * - If latencies look good, decrement scaling step.
 * - If we're only doing writes, allow the scaling step to go negative. This
 *   will temporarily boost write performance, snapping back to a stable
 *   scaling step of 0 if reads show up or the heavy writers finish. Unlike
 *   positive scaling steps where we shrink the monitoring window, a negative
 *   scaling step retains the default step==0 window size.
 *
 * Copyright (C) 2016 Jens Axboe
 *
 */
#include <linux/kernel.h>
#include <linux/blk_types.h>
#include <linux/slab.h>
#include <linux/backing-dev.h>
#include <linux/swap.h>

#include "blk-wbt.h"

#define CREATE_TRACE_POINTS
#include <trace/events/wbt.h>

static inline void wbt_clear_state(struct request *rq)
{
	rq->wbt_flags = 0;
}

static inline enum wbt_flags wbt_flags(struct request *rq)
{
	return rq->wbt_flags;
}

static inline bool wbt_is_tracked(struct request *rq)
{
	return rq->wbt_flags & WBT_TRACKED;
}

static inline bool wbt_is_read(struct request *rq)
{
	return rq->wbt_flags & WBT_READ;
}

enum {
	/*
	 * Default setting, we'll scale up (to 75% of QD max) or down (min 1)
	 * from here depending on device stats
	 */
	RWB_DEF_DEPTH	= 16,

	/*
	 * 100msec window
	 */
	RWB_WINDOW_NSEC		= 100 * 1000 * 1000ULL,

	/*
	 * Disregard stats, if we don't meet this minimum
	 */
	RWB_MIN_WRITE_SAMPLES	= 3,

	/*
	 * If we have this number of consecutive windows with not enough
	 * information to scale up or down, scale up.
	 */
	RWB_UNKNOWN_BUMP	= 5,
};

static inline bool rwb_enabled(struct rq_wb *rwb)
{
	return rwb && rwb->wb_normal != 0;
}

/*
 * Increment 'v', if 'v' is below 'below'. Returns true if we succeeded,
 * false if 'v' + 1 would be bigger than 'below'.
 */
static bool atomic_inc_below(atomic_t *v, int below)
{
	int cur = atomic_read(v);

	for (;;) {
		int old;

		if (cur >= below)
			return false;
		old = atomic_cmpxchg(v, cur, cur + 1);
		if (old == cur)
			break;
		cur = old;
	}

	return true;
}

static void wb_timestamp(struct rq_wb *rwb, unsigned long *var)
{
	if (rwb_enabled(rwb)) {
		const unsigned long cur = jiffies;

		if (cur != *var)
			*var = cur;
	}
}

/*
 * If a task was rate throttled in balance_dirty_pages() within the last
 * second or so, use that to indicate a higher cleaning rate.
 */
static bool wb_recent_wait(struct rq_wb *rwb)
{
	struct bdi_writeback *wb = &rwb->queue->backing_dev_info->wb;

	return time_before(jiffies, wb->dirty_sleep + HZ);
}

static inline struct rq_wait *get_rq_wait(struct rq_wb *rwb,
					  enum wbt_flags wb_acct)
{
	if (wb_acct & WBT_KSWAPD)
		return &rwb->rq_wait[WBT_RWQ_KSWAPD];
	else if (wb_acct & WBT_DISCARD)
		return &rwb->rq_wait[WBT_RWQ_DISCARD];

	return &rwb->rq_wait[WBT_RWQ_BG];
}

static void rwb_wake_all(struct rq_wb *rwb)
{
	int i;

	for (i = 0; i < WBT_NUM_RWQ; i++) {
		struct rq_wait *rqw = &rwb->rq_wait[i];

		if (waitqueue_active(&rqw->wait))
			wake_up_all(&rqw->wait);
	}
}

void __wbt_done(struct rq_wb *rwb, enum wbt_flags wb_acct)
{
	struct rq_wait *rqw;
	int inflight, limit;

	if (!(wb_acct & WBT_TRACKED))
		return;

	rqw = get_rq_wait(rwb, wb_acct);
	inflight = atomic_dec_return(&rqw->inflight);

	/*
	 * wbt got disabled with IO in flight. Wake up any potential
	 * waiters, we don't have to do more than that.
	 */
	if (unlikely(!rwb_enabled(rwb))) {
		rwb_wake_all(rwb);
		return;
	}

	/*
	 * For discards, our limit is always the background. For writes, if
	 * the device does write back caching, drop further down before we
	 * wake people up.
	 */
	if (wb_acct & WBT_DISCARD)
		limit = rwb->wb_background;
	else if (rwb->wc && !wb_recent_wait(rwb))
		limit = 0;
	else
		limit = rwb->wb_normal;

	/*
	 * Don't wake anyone up if we are above the normal limit.
	 */
	if (inflight && inflight >= limit)
		return;

	if (waitqueue_active(&rqw->wait)) {
		int diff = limit - inflight;

		if (!inflight || diff >= rwb->wb_background / 2)
			wake_up(&rqw->wait);
	}
}

/*
 * Called on completion of a request. Note that it's also called when
 * a request is merged, when the request gets freed.
 */
void wbt_done(struct rq_wb *rwb, struct request *rq)
{
	if (!rwb)
		return;

	if (!wbt_is_tracked(rq)) {
		if (rwb->sync_cookie == rq) {
			rwb->sync_issue = 0;
			rwb->sync_cookie = NULL;
		}

		if (wbt_is_read(rq))
			wb_timestamp(rwb, &rwb->last_comp);
	} else {
		WARN_ON_ONCE(rq == rwb->sync_cookie);
		__wbt_done(rwb, wbt_flags(rq));
	}
	wbt_clear_state(rq);
}

/*
 * Return true, if we can't increase the depth further by scaling
 */
static bool calc_wb_limits(struct rq_wb *rwb)
{
	unsigned int depth;
	bool ret = false;

	if (!rwb->min_lat_nsec) {
		rwb->wb_max = rwb->wb_normal = rwb->wb_background = 0;
		return false;
	}

	/*
	 * For QD=1 devices, this is a special case. It's important for those
	 * to have one request ready when one completes, so force a depth of
	 * 2 for those devices. On the backend, it'll be a depth of 1 anyway,
	 * since the device can't have more than that in flight. If we're
	 * scaling down, then keep a setting of 1/1/1.
	 */
	if (rwb->queue_depth == 1) {
		if (rwb->scale_step > 0)
			rwb->wb_max = rwb->wb_normal = 1;
		else {
			rwb->wb_max = rwb->wb_normal = 2;
			ret = true;
		}
		rwb->wb_background = 1;
	} else {
		/*
		 * scale_step == 0 is our default state. If we have suffered
		 * latency spikes, step will be > 0, and we shrink the
		 * allowed write depths. If step is < 0, we're only doing
		 * writes, and we allow a temporarily higher depth to
		 * increase performance.
		 */
		depth = min_t(unsigned int, RWB_DEF_DEPTH, rwb->queue_depth);
		if (rwb->scale_step > 0)
			depth = 1 + ((depth - 1) >> min(31, rwb->scale_step));
		else if (rwb->scale_step < 0) {
			unsigned int maxd = 3 * rwb->queue_depth / 4;

			depth = 1 + ((depth - 1) << -rwb->scale_step);
			if (depth > maxd) {
				depth = maxd;
				ret = true;
			}
		}

		/*
		 * Set our max/normal/bg queue depths based on how far
		 * we have scaled down (->scale_step).
		 */
		rwb->wb_max = depth;
		rwb->wb_normal = (rwb->wb_max + 1) / 2;
		rwb->wb_background = (rwb->wb_max + 3) / 4;
	}

	return ret;
}

static inline bool stat_sample_valid(struct blk_rq_stat *stat)
{
	/*
	 * We need at least one read sample, and a minimum of
	 * RWB_MIN_WRITE_SAMPLES. We require some write samples to know
	 * that it's writes impacting us, and not just some sole read on
	 * a device that is in a lower power state.
	 */
	return (stat[READ].nr_samples >= 1 &&
		stat[WRITE].nr_samples >= RWB_MIN_WRITE_SAMPLES);
}

static u64 rwb_sync_issue_lat(struct rq_wb *rwb)
{
	u64 now, issue = READ_ONCE(rwb->sync_issue);

	if (!issue || !rwb->sync_cookie)
		return 0;

	now = ktime_to_ns(ktime_get());
	return now - issue;
}

enum {
	LAT_OK = 1,
	LAT_UNKNOWN,
	LAT_UNKNOWN_WRITES,
	LAT_EXCEEDED,
};

static int latency_exceeded(struct rq_wb *rwb, struct blk_rq_stat *stat)
{
	struct backing_dev_info *bdi = rwb->queue->backing_dev_info;
	u64 thislat;

	/*
	 * If our stored sync issue exceeds the window size, or it
	 * exceeds our min target AND we haven't logged any entries,
	 * flag the latency as exceeded. wbt works off completion latencies,
	 * but for a flooded device, a single sync IO can take a long time
	 * to complete after being issued. If this time exceeds our
	 * monitoring window AND we didn't see any other completions in that
	 * window, then count that sync IO as a violation of the latency.
	 */
	thislat = rwb_sync_issue_lat(rwb);
	if (thislat > rwb->cur_win_nsec ||
	    (thislat > rwb->min_lat_nsec && !stat[READ].nr_samples)) {
		trace_wbt_lat(bdi, thislat);
		return LAT_EXCEEDED;
	}

	/*
	 * No read/write mix, if stat isn't valid
	 */
	if (!stat_sample_valid(stat)) {
		/*
		 * If we had writes in this stat window and the window is
		 * current, we're only doing writes. If a task recently
		 * waited or still has writes in flights, consider us doing
		 * just writes as well.
		 */
		if (stat[WRITE].nr_samples || wb_recent_wait(rwb) ||
		    wbt_inflight(rwb))
			return LAT_UNKNOWN_WRITES;
		return LAT_UNKNOWN;
	}

	/*
	 * If the 'min' latency exceeds our target, step down.
	 */
	if (stat[READ].min > rwb->min_lat_nsec) {
		trace_wbt_lat(bdi, stat[READ].min);
		trace_wbt_stat(bdi, stat);
		return LAT_EXCEEDED;
	}

	if (rwb->scale_step)
		trace_wbt_stat(bdi, stat);

	return LAT_OK;
}

static void rwb_trace_step(struct rq_wb *rwb, const char *msg)
{
	struct backing_dev_info *bdi = rwb->queue->backing_dev_info;

	trace_wbt_step(bdi, msg, rwb->scale_step, rwb->cur_win_nsec,
			rwb->wb_background, rwb->wb_normal, rwb->wb_max);
}

static void scale_up(struct rq_wb *rwb)
{
	/*
	 * Hit max in previous round, stop here
	 */
	if (rwb->scaled_max)
		return;

	rwb->scale_step--;
	rwb->unknown_cnt = 0;

	rwb->scaled_max = calc_wb_limits(rwb);

	rwb_wake_all(rwb);

	rwb_trace_step(rwb, "step up");
}

/*
 * Scale rwb down. If 'hard_throttle' is set, do it quicker, since we
 * had a latency violation.
 */
static void scale_down(struct rq_wb *rwb, bool hard_throttle)
{
	/*
	 * Stop scaling down when we've hit the limit. This also prevents
	 * ->scale_step from going to crazy values, if the device can't
	 * keep up.
	 */
	if (rwb->wb_max == 1)
		return;

	if (rwb->scale_step < 0 && hard_throttle)
		rwb->scale_step = 0;
	else
		rwb->scale_step++;

	rwb->scaled_max = false;
	rwb->unknown_cnt = 0;
	calc_wb_limits(rwb);
	rwb_trace_step(rwb, "step down");
}

static void rwb_arm_timer(struct rq_wb *rwb)
{
	if (rwb->scale_step > 0) {
		/*
		 * We should speed this up, using some variant of a fast
		 * integer inverse square root calculation. Since we only do
		 * this for every window expiration, it's not a huge deal,
		 * though.
		 */
		rwb->cur_win_nsec = div_u64(rwb->win_nsec << 4,
					int_sqrt((rwb->scale_step + 1) << 8));
	} else {
		/*
		 * For step < 0, we don't want to increase/decrease the
		 * window size.
		 */
		rwb->cur_win_nsec = rwb->win_nsec;
	}

	blk_stat_activate_nsecs(rwb->cb, rwb->cur_win_nsec);
}

static void wb_timer_fn(struct blk_stat_callback *cb)
{
	struct rq_wb *rwb = cb->data;
	unsigned int inflight = wbt_inflight(rwb);
	int status;

	status = latency_exceeded(rwb, cb->stat);

	trace_wbt_timer(rwb->queue->backing_dev_info, status, rwb->scale_step,
			inflight);

	/*
	 * If we exceeded the latency target, step down. If we did not,
	 * step one level up. If we don't know enough to say either exceeded
	 * or ok, then don't do anything.
	 */
	switch (status) {
	case LAT_EXCEEDED:
		scale_down(rwb, true);
		break;
	case LAT_OK:
		scale_up(rwb);
		break;
	case LAT_UNKNOWN_WRITES:
		/*
		 * We started a the center step, but don't have a valid
		 * read/write sample, but we do have writes going on.
		 * Allow step to go negative, to increase write perf.
		 */
		scale_up(rwb);
		break;
	case LAT_UNKNOWN:
		if (++rwb->unknown_cnt < RWB_UNKNOWN_BUMP)
			break;
		/*
		 * We get here when previously scaled reduced depth, and we
		 * currently don't have a valid read/write sample. For that
		 * case, slowly return to center state (step == 0).
		 */
		if (rwb->scale_step > 0)
			scale_up(rwb);
		else if (rwb->scale_step < 0)
			scale_down(rwb, false);
		break;
	default:
		break;
	}

	/*
	 * Re-arm timer, if we have IO in flight
	 */
	if (rwb->scale_step || inflight)
		rwb_arm_timer(rwb);
}

void wbt_update_limits(struct rq_wb *rwb)
{
	rwb->scale_step = 0;
	rwb->scaled_max = false;
	calc_wb_limits(rwb);

	rwb_wake_all(rwb);
}

static bool close_io(struct rq_wb *rwb)
{
	const unsigned long now = jiffies;

	return time_before(now, rwb->last_issue + HZ / 10) ||
		time_before(now, rwb->last_comp + HZ / 10);
}

#define REQ_HIPRIO	(REQ_SYNC | REQ_META | REQ_PRIO)

static inline unsigned int get_limit(struct rq_wb *rwb, unsigned long rw)
{
	unsigned int limit;

	if ((rw & REQ_OP_MASK) == REQ_OP_DISCARD)
		return rwb->wb_background;

	/*
	 * At this point we know it's a buffered write. If this is
	 * kswapd trying to free memory, or REQ_SYNC is set, then
	 * it's WB_SYNC_ALL writeback, and we'll use the max limit for
	 * that. If the write is marked as a background write, then use
	 * the idle limit, or go to normal if we haven't had competing
	 * IO for a bit.
	 */
	if ((rw & REQ_HIPRIO) || wb_recent_wait(rwb) || current_is_kswapd())
		limit = rwb->wb_max;
	else if ((rw & REQ_BACKGROUND) || close_io(rwb)) {
		/*
		 * If less than 100ms since we completed unrelated IO,
		 * limit us to half the depth for background writeback.
		 */
		limit = rwb->wb_background;
	} else
		limit = rwb->wb_normal;

	return limit;
}

/*
 * Block if we will exceed our limit, or if we are currently waiting for
 * the timer to kick off queuing again.
 */
static void __wbt_wait(struct rq_wb *rwb, enum wbt_flags wb_acct,
		       unsigned long rw, spinlock_t *lock)
	__releases(lock)
	__acquires(lock)
{
<<<<<<< HEAD
	struct rq_wait *rqw = get_rq_wait(rwb, wb_acct);
	DEFINE_WAIT(wait);
=======
	struct rq_wait *rqw = get_rq_wait(rwb, current_is_kswapd());
	DECLARE_WAITQUEUE(wait, current);

	/*
	* inc it here even if disabled, since we'll dec it at completion.
	* this only happens if the task was sleeping in __wbt_wait(),
	* and someone turned it off at the same time.
	*/
	if (!rwb_enabled(rwb)) {
	       atomic_inc(&rqw->inflight);
	       return;
	}
>>>>>>> e1efdbb9

	if (!waitqueue_active(&rqw->wait)
		&& atomic_inc_below(&rqw->inflight, get_limit(rwb, rw)))
		return;

	add_wait_queue_exclusive(&rqw->wait, &wait);
	do {
		set_current_state(TASK_UNINTERRUPTIBLE);

		if (!rwb_enabled(rwb)) {
		       atomic_inc(&rqw->inflight);
		       break;
		}


		if (atomic_inc_below(&rqw->inflight, get_limit(rwb, rw)))
			break;

		if (lock) {
			spin_unlock_irq(lock);
			io_schedule();
			spin_lock_irq(lock);
		} else
			io_schedule();
	} while (1);

	__set_current_state(TASK_RUNNING);
	remove_wait_queue(&rqw->wait, &wait);
}

static inline bool wbt_should_throttle(struct rq_wb *rwb, struct bio *bio)
{
	switch (bio_op(bio)) {
	case REQ_OP_WRITE:
		/*
		 * Don't throttle WRITE_ODIRECT
		 */
		if ((bio->bi_opf & (REQ_SYNC | REQ_IDLE)) ==
		    (REQ_SYNC | REQ_IDLE))
			return false;
		/* fallthrough */
	case REQ_OP_DISCARD:
		return true;
	default:
		return false;
	}
}

/*
 * Returns true if the IO request should be accounted, false if not.
 * May sleep, if we have exceeded the writeback limits. Caller can pass
 * in an irq held spinlock, if it holds one when calling this function.
 * If we do sleep, we'll release and re-grab it.
 */
enum wbt_flags wbt_wait(struct rq_wb *rwb, struct bio *bio, spinlock_t *lock)
{
	enum wbt_flags ret = 0;

	if (!rwb_enabled(rwb))
		return 0;

	if (bio_op(bio) == REQ_OP_READ)
		ret = WBT_READ;

	if (!wbt_should_throttle(rwb, bio)) {
		if (ret & WBT_READ)
			wb_timestamp(rwb, &rwb->last_issue);
		return ret;
	}

	if (current_is_kswapd())
		ret |= WBT_KSWAPD;
	if (bio_op(bio) == REQ_OP_DISCARD)
		ret |= WBT_DISCARD;

	__wbt_wait(rwb, ret, bio->bi_opf, lock);

	if (!blk_stat_is_active(rwb->cb))
		rwb_arm_timer(rwb);

	return ret | WBT_TRACKED;
}

void wbt_issue(struct rq_wb *rwb, struct request *rq)
{
	if (!rwb_enabled(rwb))
		return;

	/*
	 * Track sync issue, in case it takes a long time to complete. Allows us
	 * to react quicker, if a sync IO takes a long time to complete. Note
	 * that this is just a hint. The request can go away when it completes,
	 * so it's important we never dereference it. We only use the address to
	 * compare with, which is why we store the sync_issue time locally.
	 */
	if (wbt_is_read(rq) && !rwb->sync_issue) {
		rwb->sync_cookie = rq;
		rwb->sync_issue = rq->io_start_time_ns;
	}
}

void wbt_requeue(struct rq_wb *rwb, struct request *rq)
{
	if (!rwb_enabled(rwb))
		return;
	if (rq == rwb->sync_cookie) {
		rwb->sync_issue = 0;
		rwb->sync_cookie = NULL;
	}
}

void wbt_set_queue_depth(struct rq_wb *rwb, unsigned int depth)
{
	if (rwb) {
		rwb->queue_depth = depth;
		wbt_update_limits(rwb);
	}
}

void wbt_set_write_cache(struct rq_wb *rwb, bool write_cache_on)
{
	if (rwb)
		rwb->wc = write_cache_on;
}

/*
 * Disable wbt, if enabled by default.
 */
void wbt_disable_default(struct request_queue *q)
{
	struct rq_wb *rwb = q->rq_wb;

	if (rwb && rwb->enable_state == WBT_STATE_ON_DEFAULT)
		wbt_exit(q);
}
EXPORT_SYMBOL_GPL(wbt_disable_default);

/*
 * Enable wbt if defaults are configured that way
 */
void wbt_enable_default(struct request_queue *q)
{
	/* Throttling already enabled? */
	if (q->rq_wb)
		return;

	/* Queue not registered? Maybe shutting down... */
	if (!test_bit(QUEUE_FLAG_REGISTERED, &q->queue_flags))
		return;

	if ((q->mq_ops && IS_ENABLED(CONFIG_BLK_WBT_MQ)) ||
	    (q->request_fn && IS_ENABLED(CONFIG_BLK_WBT_SQ)))
		wbt_init(q);
}
EXPORT_SYMBOL_GPL(wbt_enable_default);

u64 wbt_default_latency_nsec(struct request_queue *q)
{
	/*
	 * We default to 2msec for non-rotational storage, and 75msec
	 * for rotational storage.
	 */
	if (blk_queue_nonrot(q))
		return 2000000ULL;
	else
		return 75000000ULL;
}

static int wbt_data_dir(const struct request *rq)
{
	const int op = req_op(rq);

	if (op == REQ_OP_READ)
		return READ;
	else if (op_is_write(op))
		return WRITE;

	/* don't account */
	return -1;
}

int wbt_init(struct request_queue *q)
{
	struct rq_wb *rwb;
	int i;

	rwb = kzalloc(sizeof(*rwb), GFP_KERNEL);
	if (!rwb)
		return -ENOMEM;

	rwb->cb = blk_stat_alloc_callback(wb_timer_fn, wbt_data_dir, 2, rwb);
	if (!rwb->cb) {
		kfree(rwb);
		return -ENOMEM;
	}

	for (i = 0; i < WBT_NUM_RWQ; i++) {
		atomic_set(&rwb->rq_wait[i].inflight, 0);
		init_waitqueue_head(&rwb->rq_wait[i].wait);
	}

	rwb->last_comp = rwb->last_issue = jiffies;
	rwb->queue = q;
	rwb->win_nsec = RWB_WINDOW_NSEC;
	rwb->enable_state = WBT_STATE_ON_DEFAULT;
	wbt_update_limits(rwb);

	/*
	 * Assign rwb and add the stats callback.
	 */
	q->rq_wb = rwb;
	blk_stat_add_callback(q, rwb->cb);

	rwb->min_lat_nsec = wbt_default_latency_nsec(q);

	wbt_set_queue_depth(rwb, blk_queue_depth(q));
	wbt_set_write_cache(rwb, test_bit(QUEUE_FLAG_WC, &q->queue_flags));

	return 0;
}

void wbt_exit(struct request_queue *q)
{
	struct rq_wb *rwb = q->rq_wb;

	if (rwb) {
		blk_stat_remove_callback(q, rwb->cb);
		blk_stat_free_callback(rwb->cb);
		q->rq_wb = NULL;
		kfree(rwb);
	}
}<|MERGE_RESOLUTION|>--- conflicted
+++ resolved
@@ -542,26 +542,21 @@
 	__releases(lock)
 	__acquires(lock)
 {
-<<<<<<< HEAD
 	struct rq_wait *rqw = get_rq_wait(rwb, wb_acct);
-	DEFINE_WAIT(wait);
-=======
-	struct rq_wait *rqw = get_rq_wait(rwb, current_is_kswapd());
 	DECLARE_WAITQUEUE(wait, current);
 
 	/*
-	* inc it here even if disabled, since we'll dec it at completion.
-	* this only happens if the task was sleeping in __wbt_wait(),
-	* and someone turned it off at the same time.
-	*/
+	 * inc it here even if disabled, since we'll dec it at completion.
+	 * this only happens if the task was sleeping in __wbt_wait(),
+	 * and someone turned it off at the same time.
+	 */
 	if (!rwb_enabled(rwb)) {
-	       atomic_inc(&rqw->inflight);
-	       return;
-	}
->>>>>>> e1efdbb9
+		atomic_inc(&rqw->inflight);
+		return;
+	}
 
 	if (!waitqueue_active(&rqw->wait)
-		&& atomic_inc_below(&rqw->inflight, get_limit(rwb, rw)))
+			&& atomic_inc_below(&rqw->inflight, get_limit(rwb, rw)))
 		return;
 
 	add_wait_queue_exclusive(&rqw->wait, &wait);
@@ -569,10 +564,9 @@
 		set_current_state(TASK_UNINTERRUPTIBLE);
 
 		if (!rwb_enabled(rwb)) {
-		       atomic_inc(&rqw->inflight);
-		       break;
+			atomic_inc(&rqw->inflight);
+			break;
 		}
-
 
 		if (atomic_inc_below(&rqw->inflight, get_limit(rwb, rw)))
 			break;
