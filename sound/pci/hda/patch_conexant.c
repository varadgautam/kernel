/*
 * HD audio interface patch for Conexant HDA audio codec
 *
 * Copyright (c) 2006 Pototskiy Akex <alex.pototskiy@gmail.com>
 * 		      Takashi Iwai <tiwai@suse.de>
 * 		      Tobin Davis  <tdavis@dsl-only.net>
 *
 *  This driver is free software; you can redistribute it and/or modify
 *  it under the terms of the GNU General Public License as published by
 *  the Free Software Foundation; either version 2 of the License, or
 *  (at your option) any later version.
 *
 *  This driver is distributed in the hope that it will be useful,
 *  but WITHOUT ANY WARRANTY; without even the implied warranty of
 *  MERCHANTABILITY or FITNESS FOR A PARTICULAR PURPOSE.  See the
 *  GNU General Public License for more details.
 *
 *  You should have received a copy of the GNU General Public License
 *  along with this program; if not, write to the Free Software
 *  Foundation, Inc., 59 Temple Place, Suite 330, Boston, MA  02111-1307 USA
 */

#include <linux/init.h>
#include <linux/delay.h>
#include <linux/slab.h>
#include <linux/pci.h>
#include <linux/module.h>
#include <sound/core.h>
#include <sound/jack.h>

#include "hda_codec.h"
#include "hda_local.h"
#include "hda_beep.h"
#include "hda_jack.h"

#define CXT_PIN_DIR_IN              0x00
#define CXT_PIN_DIR_OUT             0x01
#define CXT_PIN_DIR_INOUT           0x02
#define CXT_PIN_DIR_IN_NOMICBIAS    0x03
#define CXT_PIN_DIR_INOUT_NOMICBIAS 0x04

#define CONEXANT_HP_EVENT	0x37
#define CONEXANT_MIC_EVENT	0x38
#define CONEXANT_LINE_EVENT	0x39

/* Conexant 5051 specific */

#define CXT5051_SPDIF_OUT	0x12
#define CXT5051_PORTB_EVENT	0x38
#define CXT5051_PORTC_EVENT	0x39

#define AUTO_MIC_PORTB		(1 << 1)
#define AUTO_MIC_PORTC		(1 << 2)

struct pin_dac_pair {
	hda_nid_t pin;
	hda_nid_t dac;
	int type;
};

struct imux_info {
	hda_nid_t pin;		/* input pin NID */
	hda_nid_t adc;		/* connected ADC NID */	
	hda_nid_t boost;	/* optional boost volume NID */
	int index;		/* corresponding to autocfg.input */
};

struct conexant_spec {

	const struct snd_kcontrol_new *mixers[5];
	int num_mixers;
	hda_nid_t vmaster_nid;

	const struct hda_verb *init_verbs[5];	/* initialization verbs
						 * don't forget NULL
						 * termination!
						 */
	unsigned int num_init_verbs;

	/* playback */
	struct hda_multi_out multiout;	/* playback set-up
					 * max_channels, dacs must be set
					 * dig_out_nid and hp_nid are optional
					 */
	unsigned int cur_eapd;
	unsigned int hp_present;
	unsigned int line_present;
	unsigned int auto_mic;
	int auto_mic_ext;		/* imux_pins[] index for ext mic */
	int auto_mic_dock;		/* imux_pins[] index for dock mic */
	int auto_mic_int;		/* imux_pins[] index for int mic */
	unsigned int need_dac_fix;
	hda_nid_t slave_dig_outs[2];

	/* capture */
	unsigned int num_adc_nids;
	const hda_nid_t *adc_nids;
	hda_nid_t dig_in_nid;		/* digital-in NID; optional */

	unsigned int cur_adc_idx;
	hda_nid_t cur_adc;
	unsigned int cur_adc_stream_tag;
	unsigned int cur_adc_format;

	const struct hda_pcm_stream *capture_stream;

	/* capture source */
	const struct hda_input_mux *input_mux;
	const hda_nid_t *capsrc_nids;
	unsigned int cur_mux[3];

	/* channel model */
	const struct hda_channel_mode *channel_mode;
	int num_channel_mode;

	/* PCM information */
	struct hda_pcm pcm_rec[2];	/* used in build_pcms() */

	unsigned int spdif_route;

	/* dynamic controls, init_verbs and input_mux */
	struct auto_pin_cfg autocfg;
	struct hda_input_mux private_imux;
	struct imux_info imux_info[HDA_MAX_NUM_INPUTS];
	hda_nid_t private_adc_nids[HDA_MAX_NUM_INPUTS];
	hda_nid_t private_dac_nids[AUTO_CFG_MAX_OUTS];
	struct pin_dac_pair dac_info[8];
	int dac_info_filled;

	unsigned int port_d_mode;
	unsigned int auto_mute:1;	/* used in auto-parser */
	unsigned int detect_line:1;	/* Line-out detection enabled */
	unsigned int automute_lines:1;	/* automute line-out as well */
	unsigned int automute_hp_lo:1;	/* both HP and LO available */
	unsigned int dell_automute:1;
	unsigned int dell_vostro:1;
	unsigned int ideapad:1;
	unsigned int thinkpad:1;
	unsigned int hp_laptop:1;
	unsigned int asus:1;
	unsigned int pin_eapd_ctrls:1;
	unsigned int single_adc_amp:1;

	unsigned int adc_switching:1;

	unsigned int ext_mic_present;
	unsigned int recording;
	void (*capture_prepare)(struct hda_codec *codec);
	void (*capture_cleanup)(struct hda_codec *codec);

	/* OLPC XO-1.5 supports DC input mode (e.g. for use with analog sensors)
	 * through the microphone jack.
	 * When the user enables this through a mixer switch, both internal and
	 * external microphones are disabled. Gain is fixed at 0dB. In this mode,
	 * we also allow the bias to be configured through a separate mixer
	 * control. */
	unsigned int dc_enable;
	unsigned int dc_input_bias; /* offset into cxt5066_olpc_dc_bias */
	unsigned int mic_boost; /* offset into cxt5066_analog_mic_boost */

	unsigned int beep_amp;

	/* extra EAPD pins */
	unsigned int num_eapds;
	hda_nid_t eapds[4];
};

static int conexant_playback_pcm_open(struct hda_pcm_stream *hinfo,
				      struct hda_codec *codec,
				      struct snd_pcm_substream *substream)
{
	struct conexant_spec *spec = codec->spec;
	return snd_hda_multi_out_analog_open(codec, &spec->multiout, substream,
					     hinfo);
}

static int conexant_playback_pcm_prepare(struct hda_pcm_stream *hinfo,
					 struct hda_codec *codec,
					 unsigned int stream_tag,
					 unsigned int format,
					 struct snd_pcm_substream *substream)
{
	struct conexant_spec *spec = codec->spec;
	return snd_hda_multi_out_analog_prepare(codec, &spec->multiout,
						stream_tag,
						format, substream);
}

static int conexant_playback_pcm_cleanup(struct hda_pcm_stream *hinfo,
					 struct hda_codec *codec,
					 struct snd_pcm_substream *substream)
{
	struct conexant_spec *spec = codec->spec;
	return snd_hda_multi_out_analog_cleanup(codec, &spec->multiout);
}

/*
 * Digital out
 */
static int conexant_dig_playback_pcm_open(struct hda_pcm_stream *hinfo,
					  struct hda_codec *codec,
					  struct snd_pcm_substream *substream)
{
	struct conexant_spec *spec = codec->spec;
	return snd_hda_multi_out_dig_open(codec, &spec->multiout);
}

static int conexant_dig_playback_pcm_close(struct hda_pcm_stream *hinfo,
					 struct hda_codec *codec,
					 struct snd_pcm_substream *substream)
{
	struct conexant_spec *spec = codec->spec;
	return snd_hda_multi_out_dig_close(codec, &spec->multiout);
}

static int conexant_dig_playback_pcm_prepare(struct hda_pcm_stream *hinfo,
					 struct hda_codec *codec,
					 unsigned int stream_tag,
					 unsigned int format,
					 struct snd_pcm_substream *substream)
{
	struct conexant_spec *spec = codec->spec;
	return snd_hda_multi_out_dig_prepare(codec, &spec->multiout,
					     stream_tag,
					     format, substream);
}

/*
 * Analog capture
 */
static int conexant_capture_pcm_prepare(struct hda_pcm_stream *hinfo,
				      struct hda_codec *codec,
				      unsigned int stream_tag,
				      unsigned int format,
				      struct snd_pcm_substream *substream)
{
	struct conexant_spec *spec = codec->spec;
	if (spec->capture_prepare)
		spec->capture_prepare(codec);
	snd_hda_codec_setup_stream(codec, spec->adc_nids[substream->number],
				   stream_tag, 0, format);
	return 0;
}

static int conexant_capture_pcm_cleanup(struct hda_pcm_stream *hinfo,
				      struct hda_codec *codec,
				      struct snd_pcm_substream *substream)
{
	struct conexant_spec *spec = codec->spec;
	snd_hda_codec_cleanup_stream(codec, spec->adc_nids[substream->number]);
	if (spec->capture_cleanup)
		spec->capture_cleanup(codec);
	return 0;
}



static const struct hda_pcm_stream conexant_pcm_analog_playback = {
	.substreams = 1,
	.channels_min = 2,
	.channels_max = 2,
	.nid = 0, /* fill later */
	.ops = {
		.open = conexant_playback_pcm_open,
		.prepare = conexant_playback_pcm_prepare,
		.cleanup = conexant_playback_pcm_cleanup
	},
};

static const struct hda_pcm_stream conexant_pcm_analog_capture = {
	.substreams = 1,
	.channels_min = 2,
	.channels_max = 2,
	.nid = 0, /* fill later */
	.ops = {
		.prepare = conexant_capture_pcm_prepare,
		.cleanup = conexant_capture_pcm_cleanup
	},
};


static const struct hda_pcm_stream conexant_pcm_digital_playback = {
	.substreams = 1,
	.channels_min = 2,
	.channels_max = 2,
	.nid = 0, /* fill later */
	.ops = {
		.open = conexant_dig_playback_pcm_open,
		.close = conexant_dig_playback_pcm_close,
		.prepare = conexant_dig_playback_pcm_prepare
	},
};

static const struct hda_pcm_stream conexant_pcm_digital_capture = {
	.substreams = 1,
	.channels_min = 2,
	.channels_max = 2,
	/* NID is set in alc_build_pcms */
};

static int cx5051_capture_pcm_prepare(struct hda_pcm_stream *hinfo,
				      struct hda_codec *codec,
				      unsigned int stream_tag,
				      unsigned int format,
				      struct snd_pcm_substream *substream)
{
	struct conexant_spec *spec = codec->spec;
	spec->cur_adc = spec->adc_nids[spec->cur_adc_idx];
	spec->cur_adc_stream_tag = stream_tag;
	spec->cur_adc_format = format;
	snd_hda_codec_setup_stream(codec, spec->cur_adc, stream_tag, 0, format);
	return 0;
}

static int cx5051_capture_pcm_cleanup(struct hda_pcm_stream *hinfo,
				      struct hda_codec *codec,
				      struct snd_pcm_substream *substream)
{
	struct conexant_spec *spec = codec->spec;
	snd_hda_codec_cleanup_stream(codec, spec->cur_adc);
	spec->cur_adc = 0;
	return 0;
}

static const struct hda_pcm_stream cx5051_pcm_analog_capture = {
	.substreams = 1,
	.channels_min = 2,
	.channels_max = 2,
	.nid = 0, /* fill later */
	.ops = {
		.prepare = cx5051_capture_pcm_prepare,
		.cleanup = cx5051_capture_pcm_cleanup
	},
};

static int conexant_build_pcms(struct hda_codec *codec)
{
	struct conexant_spec *spec = codec->spec;
	struct hda_pcm *info = spec->pcm_rec;

	codec->num_pcms = 1;
	codec->pcm_info = info;

	info->name = "CONEXANT Analog";
	info->stream[SNDRV_PCM_STREAM_PLAYBACK] = conexant_pcm_analog_playback;
	info->stream[SNDRV_PCM_STREAM_PLAYBACK].channels_max =
		spec->multiout.max_channels;
	info->stream[SNDRV_PCM_STREAM_PLAYBACK].nid =
		spec->multiout.dac_nids[0];
	if (spec->capture_stream)
		info->stream[SNDRV_PCM_STREAM_CAPTURE] = *spec->capture_stream;
	else {
		if (codec->vendor_id == 0x14f15051)
			info->stream[SNDRV_PCM_STREAM_CAPTURE] =
				cx5051_pcm_analog_capture;
		else {
			info->stream[SNDRV_PCM_STREAM_CAPTURE] =
				conexant_pcm_analog_capture;
			info->stream[SNDRV_PCM_STREAM_CAPTURE].substreams =
				spec->num_adc_nids;
		}
	}
	info->stream[SNDRV_PCM_STREAM_CAPTURE].nid = spec->adc_nids[0];

	if (spec->multiout.dig_out_nid) {
		info++;
		codec->num_pcms++;
		info->name = "Conexant Digital";
		info->pcm_type = HDA_PCM_TYPE_SPDIF;
		info->stream[SNDRV_PCM_STREAM_PLAYBACK] =
			conexant_pcm_digital_playback;
		info->stream[SNDRV_PCM_STREAM_PLAYBACK].nid =
			spec->multiout.dig_out_nid;
		if (spec->dig_in_nid) {
			info->stream[SNDRV_PCM_STREAM_CAPTURE] =
				conexant_pcm_digital_capture;
			info->stream[SNDRV_PCM_STREAM_CAPTURE].nid =
				spec->dig_in_nid;
		}
		if (spec->slave_dig_outs[0])
			codec->slave_dig_outs = spec->slave_dig_outs;
	}

	return 0;
}

static int conexant_mux_enum_info(struct snd_kcontrol *kcontrol,
	       			  struct snd_ctl_elem_info *uinfo)
{
	struct hda_codec *codec = snd_kcontrol_chip(kcontrol);
	struct conexant_spec *spec = codec->spec;

	return snd_hda_input_mux_info(spec->input_mux, uinfo);
}

static int conexant_mux_enum_get(struct snd_kcontrol *kcontrol,
				 struct snd_ctl_elem_value *ucontrol)
{
	struct hda_codec *codec = snd_kcontrol_chip(kcontrol);
	struct conexant_spec *spec = codec->spec;
	unsigned int adc_idx = snd_ctl_get_ioffidx(kcontrol, &ucontrol->id);

	ucontrol->value.enumerated.item[0] = spec->cur_mux[adc_idx];
	return 0;
}

static int conexant_mux_enum_put(struct snd_kcontrol *kcontrol,
				 struct snd_ctl_elem_value *ucontrol)
{
	struct hda_codec *codec = snd_kcontrol_chip(kcontrol);
	struct conexant_spec *spec = codec->spec;
	unsigned int adc_idx = snd_ctl_get_ioffidx(kcontrol, &ucontrol->id);

	return snd_hda_input_mux_put(codec, spec->input_mux, ucontrol,
				     spec->capsrc_nids[adc_idx],
				     &spec->cur_mux[adc_idx]);
}

static void conexant_set_power(struct hda_codec *codec, hda_nid_t fg,
			       unsigned int power_state)
{
	if (power_state == AC_PWRST_D3)
		msleep(100);
	snd_hda_codec_read(codec, fg, 0, AC_VERB_SET_POWER_STATE,
			    power_state);
	/* partial workaround for "azx_get_response timeout" */
	if (power_state == AC_PWRST_D0)
		msleep(10);
	snd_hda_codec_set_power_to_all(codec, fg, power_state, true);
}

static int conexant_init(struct hda_codec *codec)
{
	struct conexant_spec *spec = codec->spec;
	int i;

	for (i = 0; i < spec->num_init_verbs; i++)
		snd_hda_sequence_write(codec, spec->init_verbs[i]);
	return 0;
}

static void conexant_free(struct hda_codec *codec)
{
	snd_hda_detach_beep_device(codec);
	kfree(codec->spec);
}

static const struct snd_kcontrol_new cxt_capture_mixers[] = {
	{
		.iface = SNDRV_CTL_ELEM_IFACE_MIXER,
		.name = "Capture Source",
		.info = conexant_mux_enum_info,
		.get = conexant_mux_enum_get,
		.put = conexant_mux_enum_put
	},
	{}
};

#ifdef CONFIG_SND_HDA_INPUT_BEEP
/* additional beep mixers; the actual parameters are overwritten at build */
static const struct snd_kcontrol_new cxt_beep_mixer[] = {
	HDA_CODEC_VOLUME_MONO("Beep Playback Volume", 0, 1, 0, HDA_OUTPUT),
	HDA_CODEC_MUTE_BEEP_MONO("Beep Playback Switch", 0, 1, 0, HDA_OUTPUT),
	{ } /* end */
};
#endif

static const char * const slave_vols[] = {
	"Headphone Playback Volume",
	"Speaker Playback Volume",
	"Front Playback Volume",
	"Surround Playback Volume",
	"CLFE Playback Volume",
	NULL
};

static const char * const slave_sws[] = {
	"Headphone Playback Switch",
	"Speaker Playback Switch",
	"Front Playback Switch",
	"Surround Playback Switch",
	"CLFE Playback Switch",
	NULL
};

static int conexant_build_controls(struct hda_codec *codec)
{
	struct conexant_spec *spec = codec->spec;
	unsigned int i;
	int err;

	for (i = 0; i < spec->num_mixers; i++) {
		err = snd_hda_add_new_ctls(codec, spec->mixers[i]);
		if (err < 0)
			return err;
	}
	if (spec->multiout.dig_out_nid) {
		err = snd_hda_create_spdif_out_ctls(codec,
						    spec->multiout.dig_out_nid,
						    spec->multiout.dig_out_nid);
		if (err < 0)
			return err;
		err = snd_hda_create_spdif_share_sw(codec,
						    &spec->multiout);
		if (err < 0)
			return err;
		spec->multiout.share_spdif = 1;
	} 
	if (spec->dig_in_nid) {
		err = snd_hda_create_spdif_in_ctls(codec,spec->dig_in_nid);
		if (err < 0)
			return err;
	}

	/* if we have no master control, let's create it */
	if (spec->vmaster_nid &&
	    !snd_hda_find_mixer_ctl(codec, "Master Playback Volume")) {
		unsigned int vmaster_tlv[4];
		snd_hda_set_vmaster_tlv(codec, spec->vmaster_nid,
					HDA_OUTPUT, vmaster_tlv);
		err = snd_hda_add_vmaster(codec, "Master Playback Volume",
					  vmaster_tlv, slave_vols);
		if (err < 0)
			return err;
	}
	if (spec->vmaster_nid &&
	    !snd_hda_find_mixer_ctl(codec, "Master Playback Switch")) {
		err = snd_hda_add_vmaster(codec, "Master Playback Switch",
					  NULL, slave_sws);
		if (err < 0)
			return err;
	}

	if (spec->input_mux) {
		err = snd_hda_add_new_ctls(codec, cxt_capture_mixers);
		if (err < 0)
			return err;
	}

#ifdef CONFIG_SND_HDA_INPUT_BEEP
	/* create beep controls if needed */
	if (spec->beep_amp) {
		const struct snd_kcontrol_new *knew;
		for (knew = cxt_beep_mixer; knew->name; knew++) {
			struct snd_kcontrol *kctl;
			kctl = snd_ctl_new1(knew, codec);
			if (!kctl)
				return -ENOMEM;
			kctl->private_value = spec->beep_amp;
			err = snd_hda_ctl_add(codec, 0, kctl);
			if (err < 0)
				return err;
		}
	}
#endif

	return 0;
}

#ifdef CONFIG_SND_HDA_POWER_SAVE
static int conexant_suspend(struct hda_codec *codec, pm_message_t state)
{
	snd_hda_shutup_pins(codec);
	return 0;
}
#endif

static const struct hda_codec_ops conexant_patch_ops = {
	.build_controls = conexant_build_controls,
	.build_pcms = conexant_build_pcms,
	.init = conexant_init,
	.free = conexant_free,
	.set_power_state = conexant_set_power,
#ifdef CONFIG_SND_HDA_POWER_SAVE
	.suspend = conexant_suspend,
#endif
	.reboot_notify = snd_hda_shutup_pins,
};

#ifdef CONFIG_SND_HDA_INPUT_BEEP
#define set_beep_amp(spec, nid, idx, dir) \
	((spec)->beep_amp = HDA_COMPOSE_AMP_VAL(nid, 1, idx, dir))
#else
#define set_beep_amp(spec, nid, idx, dir) /* NOP */
#endif

static int patch_conexant_auto(struct hda_codec *codec);
/*
 * EAPD control
 * the private value = nid | (invert << 8)
 */

#define cxt_eapd_info		snd_ctl_boolean_mono_info

static int cxt_eapd_get(struct snd_kcontrol *kcontrol,
			     struct snd_ctl_elem_value *ucontrol)
{
	struct hda_codec *codec = snd_kcontrol_chip(kcontrol);
	struct conexant_spec *spec = codec->spec;
	int invert = (kcontrol->private_value >> 8) & 1;
	if (invert)
		ucontrol->value.integer.value[0] = !spec->cur_eapd;
	else
		ucontrol->value.integer.value[0] = spec->cur_eapd;
	return 0;

}

static int cxt_eapd_put(struct snd_kcontrol *kcontrol,
			     struct snd_ctl_elem_value *ucontrol)
{
	struct hda_codec *codec = snd_kcontrol_chip(kcontrol);
	struct conexant_spec *spec = codec->spec;
	int invert = (kcontrol->private_value >> 8) & 1;
	hda_nid_t nid = kcontrol->private_value & 0xff;
	unsigned int eapd;

	eapd = !!ucontrol->value.integer.value[0];
	if (invert)
		eapd = !eapd;
	if (eapd == spec->cur_eapd)
		return 0;
	
	spec->cur_eapd = eapd;
	snd_hda_codec_write_cache(codec, nid,
				  0, AC_VERB_SET_EAPD_BTLENABLE,
				  eapd ? 0x02 : 0x00);
	return 1;
}

/* controls for test mode */
#ifdef CONFIG_SND_DEBUG

#define CXT_EAPD_SWITCH(xname, nid, mask) \
	{ .iface = SNDRV_CTL_ELEM_IFACE_MIXER, .name = xname, .index = 0,  \
	  .info = cxt_eapd_info, \
	  .get = cxt_eapd_get, \
	  .put = cxt_eapd_put, \
	  .private_value = nid | (mask<<16) }



static int conexant_ch_mode_info(struct snd_kcontrol *kcontrol,
				 struct snd_ctl_elem_info *uinfo)
{
	struct hda_codec *codec = snd_kcontrol_chip(kcontrol);
	struct conexant_spec *spec = codec->spec;
	return snd_hda_ch_mode_info(codec, uinfo, spec->channel_mode,
				    spec->num_channel_mode);
}

static int conexant_ch_mode_get(struct snd_kcontrol *kcontrol,
				struct snd_ctl_elem_value *ucontrol)
{
	struct hda_codec *codec = snd_kcontrol_chip(kcontrol);
	struct conexant_spec *spec = codec->spec;
	return snd_hda_ch_mode_get(codec, ucontrol, spec->channel_mode,
				   spec->num_channel_mode,
				   spec->multiout.max_channels);
}

static int conexant_ch_mode_put(struct snd_kcontrol *kcontrol,
				struct snd_ctl_elem_value *ucontrol)
{
	struct hda_codec *codec = snd_kcontrol_chip(kcontrol);
	struct conexant_spec *spec = codec->spec;
	int err = snd_hda_ch_mode_put(codec, ucontrol, spec->channel_mode,
				      spec->num_channel_mode,
				      &spec->multiout.max_channels);
	if (err >= 0 && spec->need_dac_fix)
		spec->multiout.num_dacs = spec->multiout.max_channels / 2;
	return err;
}

#define CXT_PIN_MODE(xname, nid, dir) \
	{ .iface = SNDRV_CTL_ELEM_IFACE_MIXER, .name = xname, .index = 0,  \
	  .info = conexant_ch_mode_info, \
	  .get = conexant_ch_mode_get, \
	  .put = conexant_ch_mode_put, \
	  .private_value = nid | (dir<<16) }

#endif /* CONFIG_SND_DEBUG */

/* Conexant 5045 specific */

static const hda_nid_t cxt5045_dac_nids[1] = { 0x19 };
static const hda_nid_t cxt5045_adc_nids[1] = { 0x1a };
static const hda_nid_t cxt5045_capsrc_nids[1] = { 0x1a };
#define CXT5045_SPDIF_OUT	0x18

static const struct hda_channel_mode cxt5045_modes[1] = {
	{ 2, NULL },
};

static const struct hda_input_mux cxt5045_capture_source = {
	.num_items = 2,
	.items = {
		{ "IntMic", 0x1 },
		{ "ExtMic", 0x2 },
	}
};

static const struct hda_input_mux cxt5045_capture_source_benq = {
	.num_items = 5,
	.items = {
		{ "IntMic", 0x1 },
		{ "ExtMic", 0x2 },
		{ "LineIn", 0x3 },
		{ "CD",     0x4 },
		{ "Mixer",  0x0 },
	}
};

static const struct hda_input_mux cxt5045_capture_source_hp530 = {
	.num_items = 2,
	.items = {
		{ "ExtMic", 0x1 },
		{ "IntMic", 0x2 },
	}
};

/* turn on/off EAPD (+ mute HP) as a master switch */
static int cxt5045_hp_master_sw_put(struct snd_kcontrol *kcontrol,
				    struct snd_ctl_elem_value *ucontrol)
{
	struct hda_codec *codec = snd_kcontrol_chip(kcontrol);
	struct conexant_spec *spec = codec->spec;
	unsigned int bits;

	if (!cxt_eapd_put(kcontrol, ucontrol))
		return 0;

	/* toggle internal speakers mute depending of presence of
	 * the headphone jack
	 */
	bits = (!spec->hp_present && spec->cur_eapd) ? 0 : HDA_AMP_MUTE;
	snd_hda_codec_amp_stereo(codec, 0x10, HDA_OUTPUT, 0,
				 HDA_AMP_MUTE, bits);

	bits = spec->cur_eapd ? 0 : HDA_AMP_MUTE;
	snd_hda_codec_amp_stereo(codec, 0x11, HDA_OUTPUT, 0,
				 HDA_AMP_MUTE, bits);
	return 1;
}

/* bind volumes of both NID 0x10 and 0x11 */
static const struct hda_bind_ctls cxt5045_hp_bind_master_vol = {
	.ops = &snd_hda_bind_vol,
	.values = {
		HDA_COMPOSE_AMP_VAL(0x10, 3, 0, HDA_OUTPUT),
		HDA_COMPOSE_AMP_VAL(0x11, 3, 0, HDA_OUTPUT),
		0
	},
};

/* toggle input of built-in and mic jack appropriately */
static void cxt5045_hp_automic(struct hda_codec *codec)
{
	static const struct hda_verb mic_jack_on[] = {
		{0x14, AC_VERB_SET_AMP_GAIN_MUTE, 0xb080},
		{0x12, AC_VERB_SET_AMP_GAIN_MUTE, 0xb000},
		{}
	};
	static const struct hda_verb mic_jack_off[] = {
		{0x12, AC_VERB_SET_AMP_GAIN_MUTE, 0xb080},
		{0x14, AC_VERB_SET_AMP_GAIN_MUTE, 0xb000},
		{}
	};
	unsigned int present;

	present = snd_hda_jack_detect(codec, 0x12);
	if (present)
		snd_hda_sequence_write(codec, mic_jack_on);
	else
		snd_hda_sequence_write(codec, mic_jack_off);
}


/* mute internal speaker if HP is plugged */
static void cxt5045_hp_automute(struct hda_codec *codec)
{
	struct conexant_spec *spec = codec->spec;
	unsigned int bits;

	spec->hp_present = snd_hda_jack_detect(codec, 0x11);

	bits = (spec->hp_present || !spec->cur_eapd) ? HDA_AMP_MUTE : 0; 
	snd_hda_codec_amp_stereo(codec, 0x10, HDA_OUTPUT, 0,
				 HDA_AMP_MUTE, bits);
}

/* unsolicited event for HP jack sensing */
static void cxt5045_hp_unsol_event(struct hda_codec *codec,
				   unsigned int res)
{
	res >>= 26;
	switch (res) {
	case CONEXANT_HP_EVENT:
		cxt5045_hp_automute(codec);
		break;
	case CONEXANT_MIC_EVENT:
		cxt5045_hp_automic(codec);
		break;

	}
}

static const struct snd_kcontrol_new cxt5045_mixers[] = {
	HDA_CODEC_VOLUME("Internal Mic Capture Volume", 0x1a, 0x01, HDA_INPUT),
	HDA_CODEC_MUTE("Internal Mic Capture Switch", 0x1a, 0x01, HDA_INPUT),
	HDA_CODEC_VOLUME("Mic Capture Volume", 0x1a, 0x02, HDA_INPUT),
	HDA_CODEC_MUTE("Mic Capture Switch", 0x1a, 0x02, HDA_INPUT),
	HDA_CODEC_VOLUME("PCM Playback Volume", 0x17, 0x0, HDA_INPUT),
	HDA_CODEC_MUTE("PCM Playback Switch", 0x17, 0x0, HDA_INPUT),
	HDA_CODEC_VOLUME("Internal Mic Playback Volume", 0x17, 0x1, HDA_INPUT),
	HDA_CODEC_MUTE("Internal Mic Playback Switch", 0x17, 0x1, HDA_INPUT),
	HDA_CODEC_VOLUME("Mic Playback Volume", 0x17, 0x2, HDA_INPUT),
	HDA_CODEC_MUTE("Mic Playback Switch", 0x17, 0x2, HDA_INPUT),
	HDA_BIND_VOL("Master Playback Volume", &cxt5045_hp_bind_master_vol),
	{
		.iface = SNDRV_CTL_ELEM_IFACE_MIXER,
		.name = "Master Playback Switch",
		.info = cxt_eapd_info,
		.get = cxt_eapd_get,
		.put = cxt5045_hp_master_sw_put,
		.private_value = 0x10,
	},

	{}
};

static const struct snd_kcontrol_new cxt5045_benq_mixers[] = {
	HDA_CODEC_VOLUME("CD Capture Volume", 0x1a, 0x04, HDA_INPUT),
	HDA_CODEC_MUTE("CD Capture Switch", 0x1a, 0x04, HDA_INPUT),
	HDA_CODEC_VOLUME("CD Playback Volume", 0x17, 0x4, HDA_INPUT),
	HDA_CODEC_MUTE("CD Playback Switch", 0x17, 0x4, HDA_INPUT),

	HDA_CODEC_VOLUME("Line In Capture Volume", 0x1a, 0x03, HDA_INPUT),
	HDA_CODEC_MUTE("Line In Capture Switch", 0x1a, 0x03, HDA_INPUT),
	HDA_CODEC_VOLUME("Line In Playback Volume", 0x17, 0x3, HDA_INPUT),
	HDA_CODEC_MUTE("Line In Playback Switch", 0x17, 0x3, HDA_INPUT),

	HDA_CODEC_VOLUME("Mixer Capture Volume", 0x1a, 0x0, HDA_INPUT),
	HDA_CODEC_MUTE("Mixer Capture Switch", 0x1a, 0x0, HDA_INPUT),

	{}
};

static const struct snd_kcontrol_new cxt5045_mixers_hp530[] = {
	HDA_CODEC_VOLUME("Internal Mic Capture Volume", 0x1a, 0x02, HDA_INPUT),
	HDA_CODEC_MUTE("Internal Mic Capture Switch", 0x1a, 0x02, HDA_INPUT),
	HDA_CODEC_VOLUME("Mic Capture Volume", 0x1a, 0x01, HDA_INPUT),
	HDA_CODEC_MUTE("Mic Capture Switch", 0x1a, 0x01, HDA_INPUT),
	HDA_CODEC_VOLUME("PCM Playback Volume", 0x17, 0x0, HDA_INPUT),
	HDA_CODEC_MUTE("PCM Playback Switch", 0x17, 0x0, HDA_INPUT),
	HDA_CODEC_VOLUME("Internal Mic Playback Volume", 0x17, 0x2, HDA_INPUT),
	HDA_CODEC_MUTE("Internal Mic Playback Switch", 0x17, 0x2, HDA_INPUT),
	HDA_CODEC_VOLUME("Mic Playback Volume", 0x17, 0x1, HDA_INPUT),
	HDA_CODEC_MUTE("Mic Playback Switch", 0x17, 0x1, HDA_INPUT),
	HDA_BIND_VOL("Master Playback Volume", &cxt5045_hp_bind_master_vol),
	{
		.iface = SNDRV_CTL_ELEM_IFACE_MIXER,
		.name = "Master Playback Switch",
		.info = cxt_eapd_info,
		.get = cxt_eapd_get,
		.put = cxt5045_hp_master_sw_put,
		.private_value = 0x10,
	},

	{}
};

static const struct hda_verb cxt5045_init_verbs[] = {
	/* Line in, Mic */
	{0x12, AC_VERB_SET_PIN_WIDGET_CONTROL, PIN_IN|AC_PINCTL_VREF_80 },
	{0x14, AC_VERB_SET_PIN_WIDGET_CONTROL, PIN_IN|AC_PINCTL_VREF_80 },
	/* HP, Amp  */
	{0x10, AC_VERB_SET_PIN_WIDGET_CONTROL, PIN_OUT},
	{0x10, AC_VERB_SET_CONNECT_SEL, 0x1},
	{0x11, AC_VERB_SET_PIN_WIDGET_CONTROL, PIN_HP},
	{0x11, AC_VERB_SET_CONNECT_SEL, 0x1},
	{0x17, AC_VERB_SET_AMP_GAIN_MUTE, AMP_IN_MUTE(0)},
	{0x17, AC_VERB_SET_AMP_GAIN_MUTE, AMP_IN_MUTE(1)},
	{0x17, AC_VERB_SET_AMP_GAIN_MUTE, AMP_IN_MUTE(2)},
	{0x17, AC_VERB_SET_AMP_GAIN_MUTE, AMP_IN_MUTE(3)},
	{0x17, AC_VERB_SET_AMP_GAIN_MUTE, AMP_IN_MUTE(4)},
	/* Record selector: Internal mic */
	{0x1a, AC_VERB_SET_CONNECT_SEL,0x1},
	{0x1a, AC_VERB_SET_AMP_GAIN_MUTE,
	 AC_AMP_SET_INPUT|AC_AMP_SET_RIGHT|AC_AMP_SET_LEFT|0x17},
	/* SPDIF route: PCM */
	{0x13, AC_VERB_SET_PIN_WIDGET_CONTROL, PIN_OUT},
	{ 0x13, AC_VERB_SET_CONNECT_SEL, 0x0 },
	/* EAPD */
	{0x10, AC_VERB_SET_EAPD_BTLENABLE, 0x2 }, /* default on */ 
	{ } /* end */
};

static const struct hda_verb cxt5045_benq_init_verbs[] = {
	/* Internal Mic, Mic */
	{0x12, AC_VERB_SET_PIN_WIDGET_CONTROL, PIN_IN|AC_PINCTL_VREF_80 },
	{0x14, AC_VERB_SET_PIN_WIDGET_CONTROL, PIN_IN|AC_PINCTL_VREF_80 },
	/* Line In,HP, Amp  */
	{0x10, AC_VERB_SET_PIN_WIDGET_CONTROL, PIN_OUT},
	{0x10, AC_VERB_SET_CONNECT_SEL, 0x1},
	{0x11, AC_VERB_SET_PIN_WIDGET_CONTROL, PIN_IN},
	{0x11, AC_VERB_SET_CONNECT_SEL, 0x1},
	{0x17, AC_VERB_SET_AMP_GAIN_MUTE, AMP_IN_MUTE(0)},
	{0x17, AC_VERB_SET_AMP_GAIN_MUTE, AMP_IN_MUTE(1)},
	{0x17, AC_VERB_SET_AMP_GAIN_MUTE, AMP_IN_MUTE(2)},
	{0x17, AC_VERB_SET_AMP_GAIN_MUTE, AMP_IN_MUTE(3)},
	{0x17, AC_VERB_SET_AMP_GAIN_MUTE, AMP_IN_MUTE(4)},
	/* Record selector: Internal mic */
	{0x1a, AC_VERB_SET_CONNECT_SEL, 0x1},
	{0x1a, AC_VERB_SET_AMP_GAIN_MUTE,
	 AC_AMP_SET_INPUT|AC_AMP_SET_RIGHT|AC_AMP_SET_LEFT|0x17},
	/* SPDIF route: PCM */
	{0x13, AC_VERB_SET_PIN_WIDGET_CONTROL, PIN_OUT},
	{0x13, AC_VERB_SET_CONNECT_SEL, 0x0},
	/* EAPD */
	{0x10, AC_VERB_SET_EAPD_BTLENABLE, 0x2}, /* default on */
	{ } /* end */
};

static const struct hda_verb cxt5045_hp_sense_init_verbs[] = {
	/* pin sensing on HP jack */
	{0x11, AC_VERB_SET_UNSOLICITED_ENABLE, AC_USRSP_EN | CONEXANT_HP_EVENT},
	{ } /* end */
};

static const struct hda_verb cxt5045_mic_sense_init_verbs[] = {
	/* pin sensing on HP jack */
	{0x12, AC_VERB_SET_UNSOLICITED_ENABLE, AC_USRSP_EN | CONEXANT_MIC_EVENT},
	{ } /* end */
};

#ifdef CONFIG_SND_DEBUG
/* Test configuration for debugging, modelled after the ALC260 test
 * configuration.
 */
static const struct hda_input_mux cxt5045_test_capture_source = {
	.num_items = 5,
	.items = {
		{ "MIXER", 0x0 },
		{ "MIC1 pin", 0x1 },
		{ "LINE1 pin", 0x2 },
		{ "HP-OUT pin", 0x3 },
		{ "CD pin", 0x4 },
        },
};

static const struct snd_kcontrol_new cxt5045_test_mixer[] = {

	/* Output controls */
	HDA_CODEC_VOLUME("Speaker Playback Volume", 0x10, 0x0, HDA_OUTPUT),
	HDA_CODEC_MUTE("Speaker Playback Switch", 0x10, 0x0, HDA_OUTPUT),
	HDA_CODEC_VOLUME("Node 11 Playback Volume", 0x11, 0x0, HDA_OUTPUT),
	HDA_CODEC_MUTE("Node 11 Playback Switch", 0x11, 0x0, HDA_OUTPUT),
	HDA_CODEC_VOLUME("Node 12 Playback Volume", 0x12, 0x0, HDA_OUTPUT),
	HDA_CODEC_MUTE("Node 12 Playback Switch", 0x12, 0x0, HDA_OUTPUT),
	
	/* Modes for retasking pin widgets */
	CXT_PIN_MODE("HP-OUT pin mode", 0x11, CXT_PIN_DIR_INOUT),
	CXT_PIN_MODE("LINE1 pin mode", 0x12, CXT_PIN_DIR_INOUT),

	/* EAPD Switch Control */
	CXT_EAPD_SWITCH("External Amplifier", 0x10, 0x0),

	/* Loopback mixer controls */

	HDA_CODEC_VOLUME("Mixer-1 Volume", 0x17, 0x0, HDA_INPUT),
	HDA_CODEC_MUTE("Mixer-1 Switch", 0x17, 0x0, HDA_INPUT),
	HDA_CODEC_VOLUME("Mixer-2 Volume", 0x17, 0x1, HDA_INPUT),
	HDA_CODEC_MUTE("Mixer-2 Switch", 0x17, 0x1, HDA_INPUT),
	HDA_CODEC_VOLUME("Mixer-3 Volume", 0x17, 0x2, HDA_INPUT),
	HDA_CODEC_MUTE("Mixer-3 Switch", 0x17, 0x2, HDA_INPUT),
	HDA_CODEC_VOLUME("Mixer-4 Volume", 0x17, 0x3, HDA_INPUT),
	HDA_CODEC_MUTE("Mixer-4 Switch", 0x17, 0x3, HDA_INPUT),
	HDA_CODEC_VOLUME("Mixer-5 Volume", 0x17, 0x4, HDA_INPUT),
	HDA_CODEC_MUTE("Mixer-5 Switch", 0x17, 0x4, HDA_INPUT),
	{
		.iface = SNDRV_CTL_ELEM_IFACE_MIXER,
		.name = "Input Source",
		.info = conexant_mux_enum_info,
		.get = conexant_mux_enum_get,
		.put = conexant_mux_enum_put,
	},
	/* Audio input controls */
	HDA_CODEC_VOLUME("Input-1 Volume", 0x1a, 0x0, HDA_INPUT),
	HDA_CODEC_MUTE("Input-1 Switch", 0x1a, 0x0, HDA_INPUT),
	HDA_CODEC_VOLUME("Input-2 Volume", 0x1a, 0x1, HDA_INPUT),
	HDA_CODEC_MUTE("Input-2 Switch", 0x1a, 0x1, HDA_INPUT),
	HDA_CODEC_VOLUME("Input-3 Volume", 0x1a, 0x2, HDA_INPUT),
	HDA_CODEC_MUTE("Input-3 Switch", 0x1a, 0x2, HDA_INPUT),
	HDA_CODEC_VOLUME("Input-4 Volume", 0x1a, 0x3, HDA_INPUT),
	HDA_CODEC_MUTE("Input-4 Switch", 0x1a, 0x3, HDA_INPUT),
	HDA_CODEC_VOLUME("Input-5 Volume", 0x1a, 0x4, HDA_INPUT),
	HDA_CODEC_MUTE("Input-5 Switch", 0x1a, 0x4, HDA_INPUT),
	{ } /* end */
};

static const struct hda_verb cxt5045_test_init_verbs[] = {
	/* Set connections */
	{ 0x10, AC_VERB_SET_CONNECT_SEL, 0x0 },
	{ 0x11, AC_VERB_SET_CONNECT_SEL, 0x0 },
	{ 0x12, AC_VERB_SET_CONNECT_SEL, 0x0 },
	/* Enable retasking pins as output, initially without power amp */
	{0x12, AC_VERB_SET_PIN_WIDGET_CONTROL, PIN_OUT},
	{0x11, AC_VERB_SET_PIN_WIDGET_CONTROL, PIN_OUT},

	/* Disable digital (SPDIF) pins initially, but users can enable
	 * them via a mixer switch.  In the case of SPDIF-out, this initverb
	 * payload also sets the generation to 0, output to be in "consumer"
	 * PCM format, copyright asserted, no pre-emphasis and no validity
	 * control.
	 */
	{0x13, AC_VERB_SET_PIN_WIDGET_CONTROL, PIN_OUT},
	{0x18, AC_VERB_SET_DIGI_CONVERT_1, 0},

	/* Start with output sum widgets muted and their output gains at min */
	{0x17, AC_VERB_SET_AMP_GAIN_MUTE, AMP_IN_MUTE(0)},
	{0x17, AC_VERB_SET_AMP_GAIN_MUTE, AMP_IN_MUTE(1)},

	/* Unmute retasking pin widget output buffers since the default
	 * state appears to be output.  As the pin mode is changed by the
	 * user the pin mode control will take care of enabling the pin's
	 * input/output buffers as needed.
	 */
	{0x12, AC_VERB_SET_AMP_GAIN_MUTE, AMP_OUT_UNMUTE},
	{0x11, AC_VERB_SET_AMP_GAIN_MUTE, AMP_OUT_UNMUTE},

	/* Mute capture amp left and right */
	{0x1a, AC_VERB_SET_AMP_GAIN_MUTE, AMP_IN_MUTE(0)},

	/* Set ADC connection select to match default mixer setting (mic1
	 * pin)
	 */
	{0x1a, AC_VERB_SET_CONNECT_SEL, 0x00},
	{0x17, AC_VERB_SET_CONNECT_SEL, 0x00},

	/* Mute all inputs to mixer widget (even unconnected ones) */
	{0x17, AC_VERB_SET_AMP_GAIN_MUTE, AMP_IN_MUTE(0)}, /* Mixer pin */
	{0x17, AC_VERB_SET_AMP_GAIN_MUTE, AMP_IN_MUTE(1)}, /* Mic1 pin */
	{0x17, AC_VERB_SET_AMP_GAIN_MUTE, AMP_IN_MUTE(2)}, /* Line pin */
	{0x17, AC_VERB_SET_AMP_GAIN_MUTE, AMP_IN_MUTE(3)}, /* HP pin */
	{0x17, AC_VERB_SET_AMP_GAIN_MUTE, AMP_IN_MUTE(4)}, /* CD pin */

	{ }
};
#endif


/* initialize jack-sensing, too */
static int cxt5045_init(struct hda_codec *codec)
{
	conexant_init(codec);
	cxt5045_hp_automute(codec);
	return 0;
}


enum {
	CXT5045_LAPTOP_HPSENSE,
	CXT5045_LAPTOP_MICSENSE,
	CXT5045_LAPTOP_HPMICSENSE,
	CXT5045_BENQ,
	CXT5045_LAPTOP_HP530,
#ifdef CONFIG_SND_DEBUG
	CXT5045_TEST,
#endif
	CXT5045_AUTO,
	CXT5045_MODELS
};

static const char * const cxt5045_models[CXT5045_MODELS] = {
	[CXT5045_LAPTOP_HPSENSE]	= "laptop-hpsense",
	[CXT5045_LAPTOP_MICSENSE]	= "laptop-micsense",
	[CXT5045_LAPTOP_HPMICSENSE]	= "laptop-hpmicsense",
	[CXT5045_BENQ]			= "benq",
	[CXT5045_LAPTOP_HP530]		= "laptop-hp530",
#ifdef CONFIG_SND_DEBUG
	[CXT5045_TEST]		= "test",
#endif
	[CXT5045_AUTO]			= "auto",
};

static const struct snd_pci_quirk cxt5045_cfg_tbl[] = {
	SND_PCI_QUIRK(0x103c, 0x30d5, "HP 530", CXT5045_LAPTOP_HP530),
	SND_PCI_QUIRK(0x1179, 0xff31, "Toshiba P105", CXT5045_LAPTOP_MICSENSE),
	SND_PCI_QUIRK(0x152d, 0x0753, "Benq R55E", CXT5045_BENQ),
	SND_PCI_QUIRK(0x1734, 0x10ad, "Fujitsu Si1520", CXT5045_LAPTOP_MICSENSE),
	SND_PCI_QUIRK(0x1734, 0x10cb, "Fujitsu Si3515", CXT5045_LAPTOP_HPMICSENSE),
	SND_PCI_QUIRK(0x1734, 0x110e, "Fujitsu V5505",
		      CXT5045_LAPTOP_HPMICSENSE),
	SND_PCI_QUIRK(0x1509, 0x1e40, "FIC", CXT5045_LAPTOP_HPMICSENSE),
	SND_PCI_QUIRK(0x1509, 0x2f05, "FIC", CXT5045_LAPTOP_HPMICSENSE),
	SND_PCI_QUIRK(0x1509, 0x2f06, "FIC", CXT5045_LAPTOP_HPMICSENSE),
	SND_PCI_QUIRK_MASK(0x1631, 0xff00, 0xc100, "Packard Bell",
			   CXT5045_LAPTOP_HPMICSENSE),
	SND_PCI_QUIRK(0x8086, 0x2111, "Conexant Reference board", CXT5045_LAPTOP_HPSENSE),
	{}
};

static int patch_cxt5045(struct hda_codec *codec)
{
	struct conexant_spec *spec;
	int board_config;

	board_config = snd_hda_check_board_config(codec, CXT5045_MODELS,
						  cxt5045_models,
						  cxt5045_cfg_tbl);
	if (board_config < 0)
		board_config = CXT5045_AUTO; /* model=auto as default */
	if (board_config == CXT5045_AUTO)
		return patch_conexant_auto(codec);

	spec = kzalloc(sizeof(*spec), GFP_KERNEL);
	if (!spec)
		return -ENOMEM;
	codec->spec = spec;
	codec->pin_amp_workaround = 1;

	spec->multiout.max_channels = 2;
	spec->multiout.num_dacs = ARRAY_SIZE(cxt5045_dac_nids);
	spec->multiout.dac_nids = cxt5045_dac_nids;
	spec->multiout.dig_out_nid = CXT5045_SPDIF_OUT;
	spec->num_adc_nids = 1;
	spec->adc_nids = cxt5045_adc_nids;
	spec->capsrc_nids = cxt5045_capsrc_nids;
	spec->input_mux = &cxt5045_capture_source;
	spec->num_mixers = 1;
	spec->mixers[0] = cxt5045_mixers;
	spec->num_init_verbs = 1;
	spec->init_verbs[0] = cxt5045_init_verbs;
	spec->spdif_route = 0;
	spec->num_channel_mode = ARRAY_SIZE(cxt5045_modes);
	spec->channel_mode = cxt5045_modes;

	set_beep_amp(spec, 0x16, 0, 1);

	codec->patch_ops = conexant_patch_ops;

	switch (board_config) {
	case CXT5045_LAPTOP_HPSENSE:
		codec->patch_ops.unsol_event = cxt5045_hp_unsol_event;
		spec->input_mux = &cxt5045_capture_source;
		spec->num_init_verbs = 2;
		spec->init_verbs[1] = cxt5045_hp_sense_init_verbs;
		spec->mixers[0] = cxt5045_mixers;
		codec->patch_ops.init = cxt5045_init;
		break;
	case CXT5045_LAPTOP_MICSENSE:
		codec->patch_ops.unsol_event = cxt5045_hp_unsol_event;
		spec->input_mux = &cxt5045_capture_source;
		spec->num_init_verbs = 2;
		spec->init_verbs[1] = cxt5045_mic_sense_init_verbs;
		spec->mixers[0] = cxt5045_mixers;
		codec->patch_ops.init = cxt5045_init;
		break;
	default:
	case CXT5045_LAPTOP_HPMICSENSE:
		codec->patch_ops.unsol_event = cxt5045_hp_unsol_event;
		spec->input_mux = &cxt5045_capture_source;
		spec->num_init_verbs = 3;
		spec->init_verbs[1] = cxt5045_hp_sense_init_verbs;
		spec->init_verbs[2] = cxt5045_mic_sense_init_verbs;
		spec->mixers[0] = cxt5045_mixers;
		codec->patch_ops.init = cxt5045_init;
		break;
	case CXT5045_BENQ:
		codec->patch_ops.unsol_event = cxt5045_hp_unsol_event;
		spec->input_mux = &cxt5045_capture_source_benq;
		spec->num_init_verbs = 1;
		spec->init_verbs[0] = cxt5045_benq_init_verbs;
		spec->mixers[0] = cxt5045_mixers;
		spec->mixers[1] = cxt5045_benq_mixers;
		spec->num_mixers = 2;
		codec->patch_ops.init = cxt5045_init;
		break;
	case CXT5045_LAPTOP_HP530:
		codec->patch_ops.unsol_event = cxt5045_hp_unsol_event;
		spec->input_mux = &cxt5045_capture_source_hp530;
		spec->num_init_verbs = 2;
		spec->init_verbs[1] = cxt5045_hp_sense_init_verbs;
		spec->mixers[0] = cxt5045_mixers_hp530;
		codec->patch_ops.init = cxt5045_init;
		break;
#ifdef CONFIG_SND_DEBUG
	case CXT5045_TEST:
		spec->input_mux = &cxt5045_test_capture_source;
		spec->mixers[0] = cxt5045_test_mixer;
		spec->init_verbs[0] = cxt5045_test_init_verbs;
		break;
		
#endif	
	}

	switch (codec->subsystem_id >> 16) {
	case 0x103c:
	case 0x1631:
	case 0x1734:
	case 0x17aa:
		/* HP, Packard Bell, Fujitsu-Siemens & Lenovo laptops have
		 * really bad sound over 0dB on NID 0x17. Fix max PCM level to
		 * 0 dB (originally it has 0x2b steps with 0dB offset 0x14)
		 */
		snd_hda_override_amp_caps(codec, 0x17, HDA_INPUT,
					  (0x14 << AC_AMPCAP_OFFSET_SHIFT) |
					  (0x14 << AC_AMPCAP_NUM_STEPS_SHIFT) |
					  (0x05 << AC_AMPCAP_STEP_SIZE_SHIFT) |
					  (1 << AC_AMPCAP_MUTE_SHIFT));
		break;
	}

	if (spec->beep_amp)
		snd_hda_attach_beep_device(codec, spec->beep_amp);

	return 0;
}


/* Conexant 5047 specific */
#define CXT5047_SPDIF_OUT	0x11

static const hda_nid_t cxt5047_dac_nids[1] = { 0x10 }; /* 0x1c */
static const hda_nid_t cxt5047_adc_nids[1] = { 0x12 };
static const hda_nid_t cxt5047_capsrc_nids[1] = { 0x1a };

static const struct hda_channel_mode cxt5047_modes[1] = {
	{ 2, NULL },
};

static const struct hda_input_mux cxt5047_toshiba_capture_source = {
	.num_items = 2,
	.items = {
		{ "ExtMic", 0x2 },
		{ "Line-In", 0x1 },
	}
};

/* turn on/off EAPD (+ mute HP) as a master switch */
static int cxt5047_hp_master_sw_put(struct snd_kcontrol *kcontrol,
				    struct snd_ctl_elem_value *ucontrol)
{
	struct hda_codec *codec = snd_kcontrol_chip(kcontrol);
	struct conexant_spec *spec = codec->spec;
	unsigned int bits;

	if (!cxt_eapd_put(kcontrol, ucontrol))
		return 0;

	/* toggle internal speakers mute depending of presence of
	 * the headphone jack
	 */
	bits = (!spec->hp_present && spec->cur_eapd) ? 0 : HDA_AMP_MUTE;
	/* NOTE: Conexat codec needs the index for *OUTPUT* amp of
	 * pin widgets unlike other codecs.  In this case, we need to
	 * set index 0x01 for the volume from the mixer amp 0x19.
	 */
	snd_hda_codec_amp_stereo(codec, 0x1d, HDA_OUTPUT, 0x01,
				 HDA_AMP_MUTE, bits);
	bits = spec->cur_eapd ? 0 : HDA_AMP_MUTE;
	snd_hda_codec_amp_stereo(codec, 0x13, HDA_OUTPUT, 0,
				 HDA_AMP_MUTE, bits);
	return 1;
}

/* mute internal speaker if HP is plugged */
static void cxt5047_hp_automute(struct hda_codec *codec)
{
	struct conexant_spec *spec = codec->spec;
	unsigned int bits;

	spec->hp_present = snd_hda_jack_detect(codec, 0x13);

	bits = (spec->hp_present || !spec->cur_eapd) ? HDA_AMP_MUTE : 0;
	/* See the note in cxt5047_hp_master_sw_put */
	snd_hda_codec_amp_stereo(codec, 0x1d, HDA_OUTPUT, 0x01,
				 HDA_AMP_MUTE, bits);
}

/* toggle input of built-in and mic jack appropriately */
static void cxt5047_hp_automic(struct hda_codec *codec)
{
	static const struct hda_verb mic_jack_on[] = {
		{0x15, AC_VERB_SET_AMP_GAIN_MUTE, AMP_OUT_MUTE},
		{0x17, AC_VERB_SET_AMP_GAIN_MUTE, AMP_OUT_UNMUTE},
		{}
	};
	static const struct hda_verb mic_jack_off[] = {
		{0x17, AC_VERB_SET_AMP_GAIN_MUTE, AMP_OUT_MUTE},
		{0x15, AC_VERB_SET_AMP_GAIN_MUTE, AMP_OUT_UNMUTE},
		{}
	};
	unsigned int present;

	present = snd_hda_jack_detect(codec, 0x15);
	if (present)
		snd_hda_sequence_write(codec, mic_jack_on);
	else
		snd_hda_sequence_write(codec, mic_jack_off);
}

/* unsolicited event for HP jack sensing */
static void cxt5047_hp_unsol_event(struct hda_codec *codec,
				  unsigned int res)
{
	switch (res >> 26) {
	case CONEXANT_HP_EVENT:
		cxt5047_hp_automute(codec);
		break;
	case CONEXANT_MIC_EVENT:
		cxt5047_hp_automic(codec);
		break;
	}
}

static const struct snd_kcontrol_new cxt5047_base_mixers[] = {
	HDA_CODEC_VOLUME("Mic Playback Volume", 0x19, 0x02, HDA_INPUT),
	HDA_CODEC_MUTE("Mic Playback Switch", 0x19, 0x02, HDA_INPUT),
	HDA_CODEC_VOLUME("Mic Boost Volume", 0x1a, 0x0, HDA_OUTPUT),
	HDA_CODEC_VOLUME("Capture Volume", 0x12, 0x03, HDA_INPUT),
	HDA_CODEC_MUTE("Capture Switch", 0x12, 0x03, HDA_INPUT),
	HDA_CODEC_VOLUME("PCM Volume", 0x10, 0x00, HDA_OUTPUT),
	HDA_CODEC_MUTE("PCM Switch", 0x10, 0x00, HDA_OUTPUT),
	{
		.iface = SNDRV_CTL_ELEM_IFACE_MIXER,
		.name = "Master Playback Switch",
		.info = cxt_eapd_info,
		.get = cxt_eapd_get,
		.put = cxt5047_hp_master_sw_put,
		.private_value = 0x13,
	},

	{}
};

static const struct snd_kcontrol_new cxt5047_hp_spk_mixers[] = {
	/* See the note in cxt5047_hp_master_sw_put */
	HDA_CODEC_VOLUME("Speaker Playback Volume", 0x1d, 0x01, HDA_OUTPUT),
	HDA_CODEC_VOLUME("Headphone Playback Volume", 0x13, 0x00, HDA_OUTPUT),
	{}
};

static const struct snd_kcontrol_new cxt5047_hp_only_mixers[] = {
	HDA_CODEC_VOLUME("Master Playback Volume", 0x13, 0x00, HDA_OUTPUT),
	{ } /* end */
};

static const struct hda_verb cxt5047_init_verbs[] = {
	/* Line in, Mic, Built-in Mic */
	{0x14, AC_VERB_SET_PIN_WIDGET_CONTROL, PIN_IN },
	{0x15, AC_VERB_SET_PIN_WIDGET_CONTROL, PIN_IN|AC_PINCTL_VREF_50 },
	{0x17, AC_VERB_SET_PIN_WIDGET_CONTROL, PIN_IN|AC_PINCTL_VREF_50 },
	/* HP, Speaker  */
	{0x13, AC_VERB_SET_PIN_WIDGET_CONTROL, PIN_HP },
	{0x13, AC_VERB_SET_CONNECT_SEL, 0x0}, /* mixer(0x19) */
	{0x1d, AC_VERB_SET_CONNECT_SEL, 0x1}, /* mixer(0x19) */
	/* Record selector: Mic */
	{0x12, AC_VERB_SET_CONNECT_SEL,0x03},
	{0x19, AC_VERB_SET_AMP_GAIN_MUTE,
	 AC_AMP_SET_INPUT|AC_AMP_SET_RIGHT|AC_AMP_SET_LEFT|0x17},
	{0x1A, AC_VERB_SET_CONNECT_SEL,0x02},
	{0x1A, AC_VERB_SET_AMP_GAIN_MUTE,
	 AC_AMP_SET_OUTPUT|AC_AMP_SET_RIGHT|AC_AMP_SET_LEFT|0x00},
	{0x1A, AC_VERB_SET_AMP_GAIN_MUTE,
	 AC_AMP_SET_OUTPUT|AC_AMP_SET_RIGHT|AC_AMP_SET_LEFT|0x03},
	/* SPDIF route: PCM */
	{ 0x18, AC_VERB_SET_CONNECT_SEL, 0x0 },
	/* Enable unsolicited events */
	{0x13, AC_VERB_SET_UNSOLICITED_ENABLE, AC_USRSP_EN | CONEXANT_HP_EVENT},
	{0x15, AC_VERB_SET_UNSOLICITED_ENABLE, AC_USRSP_EN | CONEXANT_MIC_EVENT},
	{ } /* end */
};

/* configuration for Toshiba Laptops */
static const struct hda_verb cxt5047_toshiba_init_verbs[] = {
	{0x13, AC_VERB_SET_EAPD_BTLENABLE, 0x0}, /* default off */
	{}
};

/* Test configuration for debugging, modelled after the ALC260 test
 * configuration.
 */
#ifdef CONFIG_SND_DEBUG
static const struct hda_input_mux cxt5047_test_capture_source = {
	.num_items = 4,
	.items = {
		{ "LINE1 pin", 0x0 },
		{ "MIC1 pin", 0x1 },
		{ "MIC2 pin", 0x2 },
		{ "CD pin", 0x3 },
        },
};

static const struct snd_kcontrol_new cxt5047_test_mixer[] = {

	/* Output only controls */
	HDA_CODEC_VOLUME("OutAmp-1 Volume", 0x10, 0x0, HDA_OUTPUT),
	HDA_CODEC_MUTE("OutAmp-1 Switch", 0x10,0x0, HDA_OUTPUT),
	HDA_CODEC_VOLUME("OutAmp-2 Volume", 0x1c, 0x0, HDA_OUTPUT),
	HDA_CODEC_MUTE("OutAmp-2 Switch", 0x1c, 0x0, HDA_OUTPUT),
	HDA_CODEC_VOLUME("Speaker Playback Volume", 0x1d, 0x0, HDA_OUTPUT),
	HDA_CODEC_MUTE("Speaker Playback Switch", 0x1d, 0x0, HDA_OUTPUT),
	HDA_CODEC_VOLUME("HeadPhone Playback Volume", 0x13, 0x0, HDA_OUTPUT),
	HDA_CODEC_MUTE("HeadPhone Playback Switch", 0x13, 0x0, HDA_OUTPUT),
	HDA_CODEC_VOLUME("Line1-Out Playback Volume", 0x14, 0x0, HDA_OUTPUT),
	HDA_CODEC_MUTE("Line1-Out Playback Switch", 0x14, 0x0, HDA_OUTPUT),
	HDA_CODEC_VOLUME("Line2-Out Playback Volume", 0x15, 0x0, HDA_OUTPUT),
	HDA_CODEC_MUTE("Line2-Out Playback Switch", 0x15, 0x0, HDA_OUTPUT),

	/* Modes for retasking pin widgets */
	CXT_PIN_MODE("LINE1 pin mode", 0x14, CXT_PIN_DIR_INOUT),
	CXT_PIN_MODE("MIC1 pin mode", 0x15, CXT_PIN_DIR_INOUT),

	/* EAPD Switch Control */
	CXT_EAPD_SWITCH("External Amplifier", 0x13, 0x0),

	/* Loopback mixer controls */
	HDA_CODEC_VOLUME("MIC1 Playback Volume", 0x12, 0x01, HDA_INPUT),
	HDA_CODEC_MUTE("MIC1 Playback Switch", 0x12, 0x01, HDA_INPUT),
	HDA_CODEC_VOLUME("MIC2 Playback Volume", 0x12, 0x02, HDA_INPUT),
	HDA_CODEC_MUTE("MIC2 Playback Switch", 0x12, 0x02, HDA_INPUT),
	HDA_CODEC_VOLUME("LINE Playback Volume", 0x12, 0x0, HDA_INPUT),
	HDA_CODEC_MUTE("LINE Playback Switch", 0x12, 0x0, HDA_INPUT),
	HDA_CODEC_VOLUME("CD Playback Volume", 0x12, 0x04, HDA_INPUT),
	HDA_CODEC_MUTE("CD Playback Switch", 0x12, 0x04, HDA_INPUT),

	HDA_CODEC_VOLUME("Capture-1 Volume", 0x19, 0x0, HDA_INPUT),
	HDA_CODEC_MUTE("Capture-1 Switch", 0x19, 0x0, HDA_INPUT),
	HDA_CODEC_VOLUME("Capture-2 Volume", 0x19, 0x1, HDA_INPUT),
	HDA_CODEC_MUTE("Capture-2 Switch", 0x19, 0x1, HDA_INPUT),
	HDA_CODEC_VOLUME("Capture-3 Volume", 0x19, 0x2, HDA_INPUT),
	HDA_CODEC_MUTE("Capture-3 Switch", 0x19, 0x2, HDA_INPUT),
	HDA_CODEC_VOLUME("Capture-4 Volume", 0x19, 0x3, HDA_INPUT),
	HDA_CODEC_MUTE("Capture-4 Switch", 0x19, 0x3, HDA_INPUT),
	{
		.iface = SNDRV_CTL_ELEM_IFACE_MIXER,
		.name = "Input Source",
		.info = conexant_mux_enum_info,
		.get = conexant_mux_enum_get,
		.put = conexant_mux_enum_put,
	},
	HDA_CODEC_VOLUME("Mic Boost Volume", 0x1a, 0x0, HDA_OUTPUT),

	{ } /* end */
};

static const struct hda_verb cxt5047_test_init_verbs[] = {
	/* Enable retasking pins as output, initially without power amp */
	{0x15, AC_VERB_SET_PIN_WIDGET_CONTROL, PIN_OUT},
	{0x14, AC_VERB_SET_PIN_WIDGET_CONTROL, PIN_OUT},
	{0x13, AC_VERB_SET_PIN_WIDGET_CONTROL, PIN_OUT},

	/* Disable digital (SPDIF) pins initially, but users can enable
	 * them via a mixer switch.  In the case of SPDIF-out, this initverb
	 * payload also sets the generation to 0, output to be in "consumer"
	 * PCM format, copyright asserted, no pre-emphasis and no validity
	 * control.
	 */
	{0x18, AC_VERB_SET_DIGI_CONVERT_1, 0},

	/* Ensure mic1, mic2, line1 pin widgets take input from the 
	 * OUT1 sum bus when acting as an output.
	 */
	{0x1a, AC_VERB_SET_CONNECT_SEL, 0},
	{0x1b, AC_VERB_SET_CONNECT_SEL, 0},

	/* Start with output sum widgets muted and their output gains at min */
	{0x19, AC_VERB_SET_AMP_GAIN_MUTE, AMP_IN_MUTE(0)},
	{0x19, AC_VERB_SET_AMP_GAIN_MUTE, AMP_IN_MUTE(1)},

	/* Unmute retasking pin widget output buffers since the default
	 * state appears to be output.  As the pin mode is changed by the
	 * user the pin mode control will take care of enabling the pin's
	 * input/output buffers as needed.
	 */
	{0x15, AC_VERB_SET_AMP_GAIN_MUTE, AMP_OUT_UNMUTE},
	{0x14, AC_VERB_SET_AMP_GAIN_MUTE, AMP_OUT_UNMUTE},
	{0x13, AC_VERB_SET_AMP_GAIN_MUTE, AMP_OUT_UNMUTE},

	/* Mute capture amp left and right */
	{0x12, AC_VERB_SET_AMP_GAIN_MUTE, AMP_IN_MUTE(0)},

	/* Set ADC connection select to match default mixer setting (mic1
	 * pin)
	 */
	{0x12, AC_VERB_SET_CONNECT_SEL, 0x00},

	/* Mute all inputs to mixer widget (even unconnected ones) */
	{0x19, AC_VERB_SET_AMP_GAIN_MUTE, AMP_IN_MUTE(0)}, /* mic1 pin */
	{0x19, AC_VERB_SET_AMP_GAIN_MUTE, AMP_IN_MUTE(1)}, /* mic2 pin */
	{0x19, AC_VERB_SET_AMP_GAIN_MUTE, AMP_IN_MUTE(2)}, /* line1 pin */
	{0x19, AC_VERB_SET_AMP_GAIN_MUTE, AMP_IN_MUTE(3)}, /* line2 pin */
	{0x19, AC_VERB_SET_AMP_GAIN_MUTE, AMP_IN_MUTE(4)}, /* CD pin */
	{0x19, AC_VERB_SET_AMP_GAIN_MUTE, AMP_IN_MUTE(5)}, /* Beep-gen pin */
	{0x19, AC_VERB_SET_AMP_GAIN_MUTE, AMP_IN_MUTE(6)}, /* Line-out pin */
	{0x19, AC_VERB_SET_AMP_GAIN_MUTE, AMP_IN_MUTE(7)}, /* HP-pin pin */

	{ }
};
#endif


/* initialize jack-sensing, too */
static int cxt5047_hp_init(struct hda_codec *codec)
{
	conexant_init(codec);
	cxt5047_hp_automute(codec);
	return 0;
}


enum {
	CXT5047_LAPTOP,		/* Laptops w/o EAPD support */
	CXT5047_LAPTOP_HP,	/* Some HP laptops */
	CXT5047_LAPTOP_EAPD,	/* Laptops with EAPD support */
#ifdef CONFIG_SND_DEBUG
	CXT5047_TEST,
#endif
	CXT5047_AUTO,
	CXT5047_MODELS
};

static const char * const cxt5047_models[CXT5047_MODELS] = {
	[CXT5047_LAPTOP]	= "laptop",
	[CXT5047_LAPTOP_HP]	= "laptop-hp",
	[CXT5047_LAPTOP_EAPD]	= "laptop-eapd",
#ifdef CONFIG_SND_DEBUG
	[CXT5047_TEST]		= "test",
#endif
	[CXT5047_AUTO]		= "auto",
};

static const struct snd_pci_quirk cxt5047_cfg_tbl[] = {
	SND_PCI_QUIRK(0x103c, 0x30a5, "HP DV5200T/DV8000T", CXT5047_LAPTOP_HP),
	SND_PCI_QUIRK_MASK(0x103c, 0xff00, 0x3000, "HP DV Series",
			   CXT5047_LAPTOP),
	SND_PCI_QUIRK(0x1179, 0xff31, "Toshiba P100", CXT5047_LAPTOP_EAPD),
	{}
};

static int patch_cxt5047(struct hda_codec *codec)
{
	struct conexant_spec *spec;
	int board_config;

	board_config = snd_hda_check_board_config(codec, CXT5047_MODELS,
						  cxt5047_models,
						  cxt5047_cfg_tbl);
	if (board_config < 0)
		board_config = CXT5047_AUTO; /* model=auto as default */
	if (board_config == CXT5047_AUTO)
		return patch_conexant_auto(codec);

	spec = kzalloc(sizeof(*spec), GFP_KERNEL);
	if (!spec)
		return -ENOMEM;
	codec->spec = spec;
	codec->pin_amp_workaround = 1;

	spec->multiout.max_channels = 2;
	spec->multiout.num_dacs = ARRAY_SIZE(cxt5047_dac_nids);
	spec->multiout.dac_nids = cxt5047_dac_nids;
	spec->multiout.dig_out_nid = CXT5047_SPDIF_OUT;
	spec->num_adc_nids = 1;
	spec->adc_nids = cxt5047_adc_nids;
	spec->capsrc_nids = cxt5047_capsrc_nids;
	spec->num_mixers = 1;
	spec->mixers[0] = cxt5047_base_mixers;
	spec->num_init_verbs = 1;
	spec->init_verbs[0] = cxt5047_init_verbs;
	spec->spdif_route = 0;
	spec->num_channel_mode = ARRAY_SIZE(cxt5047_modes),
	spec->channel_mode = cxt5047_modes,

	codec->patch_ops = conexant_patch_ops;

	switch (board_config) {
	case CXT5047_LAPTOP:
		spec->num_mixers = 2;
		spec->mixers[1] = cxt5047_hp_spk_mixers;
		codec->patch_ops.unsol_event = cxt5047_hp_unsol_event;
		break;
	case CXT5047_LAPTOP_HP:
		spec->num_mixers = 2;
		spec->mixers[1] = cxt5047_hp_only_mixers;
		codec->patch_ops.unsol_event = cxt5047_hp_unsol_event;
		codec->patch_ops.init = cxt5047_hp_init;
		break;
	case CXT5047_LAPTOP_EAPD:
		spec->input_mux = &cxt5047_toshiba_capture_source;
		spec->num_mixers = 2;
		spec->mixers[1] = cxt5047_hp_spk_mixers;
		spec->num_init_verbs = 2;
		spec->init_verbs[1] = cxt5047_toshiba_init_verbs;
		codec->patch_ops.unsol_event = cxt5047_hp_unsol_event;
		break;
#ifdef CONFIG_SND_DEBUG
	case CXT5047_TEST:
		spec->input_mux = &cxt5047_test_capture_source;
		spec->mixers[0] = cxt5047_test_mixer;
		spec->init_verbs[0] = cxt5047_test_init_verbs;
		codec->patch_ops.unsol_event = cxt5047_hp_unsol_event;
#endif	
	}
	spec->vmaster_nid = 0x13;

	switch (codec->subsystem_id >> 16) {
	case 0x103c:
		/* HP laptops have really bad sound over 0 dB on NID 0x10.
		 * Fix max PCM level to 0 dB (originally it has 0x1e steps
		 * with 0 dB offset 0x17)
		 */
		snd_hda_override_amp_caps(codec, 0x10, HDA_INPUT,
					  (0x17 << AC_AMPCAP_OFFSET_SHIFT) |
					  (0x17 << AC_AMPCAP_NUM_STEPS_SHIFT) |
					  (0x05 << AC_AMPCAP_STEP_SIZE_SHIFT) |
					  (1 << AC_AMPCAP_MUTE_SHIFT));
		break;
	}

	return 0;
}

/* Conexant 5051 specific */
static const hda_nid_t cxt5051_dac_nids[1] = { 0x10 };
static const hda_nid_t cxt5051_adc_nids[2] = { 0x14, 0x15 };

static const struct hda_channel_mode cxt5051_modes[1] = {
	{ 2, NULL },
};

static void cxt5051_update_speaker(struct hda_codec *codec)
{
	struct conexant_spec *spec = codec->spec;
	unsigned int pinctl;
	/* headphone pin */
	pinctl = (spec->hp_present && spec->cur_eapd) ? PIN_HP : 0;
	snd_hda_codec_write(codec, 0x16, 0, AC_VERB_SET_PIN_WIDGET_CONTROL,
			    pinctl);
	/* speaker pin */
	pinctl = (!spec->hp_present && spec->cur_eapd) ? PIN_OUT : 0;
	snd_hda_codec_write(codec, 0x1a, 0, AC_VERB_SET_PIN_WIDGET_CONTROL,
			    pinctl);
	/* on ideapad there is an aditional speaker (subwoofer) to mute */
	if (spec->ideapad)
		snd_hda_codec_write(codec, 0x1b, 0,
				    AC_VERB_SET_PIN_WIDGET_CONTROL,
				    pinctl);
}

/* turn on/off EAPD (+ mute HP) as a master switch */
static int cxt5051_hp_master_sw_put(struct snd_kcontrol *kcontrol,
				    struct snd_ctl_elem_value *ucontrol)
{
	struct hda_codec *codec = snd_kcontrol_chip(kcontrol);

	if (!cxt_eapd_put(kcontrol, ucontrol))
		return 0;
	cxt5051_update_speaker(codec);
	return 1;
}

/* toggle input of built-in and mic jack appropriately */
static void cxt5051_portb_automic(struct hda_codec *codec)
{
	struct conexant_spec *spec = codec->spec;
	unsigned int present;

	if (!(spec->auto_mic & AUTO_MIC_PORTB))
		return;
	present = snd_hda_jack_detect(codec, 0x17);
	snd_hda_codec_write(codec, 0x14, 0,
			    AC_VERB_SET_CONNECT_SEL,
			    present ? 0x01 : 0x00);
}

/* switch the current ADC according to the jack state */
static void cxt5051_portc_automic(struct hda_codec *codec)
{
	struct conexant_spec *spec = codec->spec;
	unsigned int present;
	hda_nid_t new_adc;

	if (!(spec->auto_mic & AUTO_MIC_PORTC))
		return;
	present = snd_hda_jack_detect(codec, 0x18);
	if (present)
		spec->cur_adc_idx = 1;
	else
		spec->cur_adc_idx = 0;
	new_adc = spec->adc_nids[spec->cur_adc_idx];
	if (spec->cur_adc && spec->cur_adc != new_adc) {
		/* stream is running, let's swap the current ADC */
		__snd_hda_codec_cleanup_stream(codec, spec->cur_adc, 1);
		spec->cur_adc = new_adc;
		snd_hda_codec_setup_stream(codec, new_adc,
					   spec->cur_adc_stream_tag, 0,
					   spec->cur_adc_format);
	}
}

/* mute internal speaker if HP is plugged */
static void cxt5051_hp_automute(struct hda_codec *codec)
{
	struct conexant_spec *spec = codec->spec;

	spec->hp_present = snd_hda_jack_detect(codec, 0x16);
	cxt5051_update_speaker(codec);
}

/* unsolicited event for HP jack sensing */
static void cxt5051_hp_unsol_event(struct hda_codec *codec,
				   unsigned int res)
{
	switch (res >> 26) {
	case CONEXANT_HP_EVENT:
		cxt5051_hp_automute(codec);
		break;
	case CXT5051_PORTB_EVENT:
		cxt5051_portb_automic(codec);
		break;
	case CXT5051_PORTC_EVENT:
		cxt5051_portc_automic(codec);
		break;
	}
}

static const struct snd_kcontrol_new cxt5051_playback_mixers[] = {
	HDA_CODEC_VOLUME("Master Playback Volume", 0x10, 0x00, HDA_OUTPUT),
	{
		.iface = SNDRV_CTL_ELEM_IFACE_MIXER,
		.name = "Master Playback Switch",
		.info = cxt_eapd_info,
		.get = cxt_eapd_get,
		.put = cxt5051_hp_master_sw_put,
		.private_value = 0x1a,
	},
	{}
};

static const struct snd_kcontrol_new cxt5051_capture_mixers[] = {
	HDA_CODEC_VOLUME("Internal Mic Volume", 0x14, 0x00, HDA_INPUT),
	HDA_CODEC_MUTE("Internal Mic Switch", 0x14, 0x00, HDA_INPUT),
	HDA_CODEC_VOLUME("Mic Volume", 0x14, 0x01, HDA_INPUT),
	HDA_CODEC_MUTE("Mic Switch", 0x14, 0x01, HDA_INPUT),
	HDA_CODEC_VOLUME("Docking Mic Volume", 0x15, 0x00, HDA_INPUT),
	HDA_CODEC_MUTE("Docking Mic Switch", 0x15, 0x00, HDA_INPUT),
	{}
};

static const struct snd_kcontrol_new cxt5051_hp_mixers[] = {
	HDA_CODEC_VOLUME("Internal Mic Volume", 0x14, 0x00, HDA_INPUT),
	HDA_CODEC_MUTE("Internal Mic Switch", 0x14, 0x00, HDA_INPUT),
	HDA_CODEC_VOLUME("Mic Volume", 0x15, 0x00, HDA_INPUT),
	HDA_CODEC_MUTE("Mic Switch", 0x15, 0x00, HDA_INPUT),
	{}
};

static const struct snd_kcontrol_new cxt5051_hp_dv6736_mixers[] = {
	HDA_CODEC_VOLUME("Capture Volume", 0x14, 0x00, HDA_INPUT),
	HDA_CODEC_MUTE("Capture Switch", 0x14, 0x00, HDA_INPUT),
	{}
};

static const struct snd_kcontrol_new cxt5051_f700_mixers[] = {
	HDA_CODEC_VOLUME("Capture Volume", 0x14, 0x01, HDA_INPUT),
	HDA_CODEC_MUTE("Capture Switch", 0x14, 0x01, HDA_INPUT),
	{}
};

static const struct snd_kcontrol_new cxt5051_toshiba_mixers[] = {
	HDA_CODEC_VOLUME("Internal Mic Volume", 0x14, 0x00, HDA_INPUT),
	HDA_CODEC_MUTE("Internal Mic Switch", 0x14, 0x00, HDA_INPUT),
	HDA_CODEC_VOLUME("Mic Volume", 0x14, 0x01, HDA_INPUT),
	HDA_CODEC_MUTE("Mic Switch", 0x14, 0x01, HDA_INPUT),
	{}
};

static const struct hda_verb cxt5051_init_verbs[] = {
	/* Line in, Mic */
	{0x17, AC_VERB_SET_AMP_GAIN_MUTE, AMP_IN_UNMUTE(0) | 0x03},
	{0x17, AC_VERB_SET_PIN_WIDGET_CONTROL, PIN_VREF80},
	{0x18, AC_VERB_SET_AMP_GAIN_MUTE, AMP_IN_UNMUTE(0) | 0x03},
	{0x18, AC_VERB_SET_PIN_WIDGET_CONTROL, PIN_VREF80},
	{0x1d, AC_VERB_SET_PIN_WIDGET_CONTROL, PIN_IN},
	{0x1d, AC_VERB_SET_AMP_GAIN_MUTE, AMP_IN_UNMUTE(0) | 0x03},
	/* SPK  */
	{0x1a, AC_VERB_SET_PIN_WIDGET_CONTROL, PIN_OUT},
	{0x1a, AC_VERB_SET_CONNECT_SEL, 0x00},
	/* HP, Amp  */
	{0x16, AC_VERB_SET_PIN_WIDGET_CONTROL, PIN_HP},
	{0x16, AC_VERB_SET_CONNECT_SEL, 0x00},
	/* DAC1 */	
	{0x10, AC_VERB_SET_AMP_GAIN_MUTE, AMP_OUT_UNMUTE},
	/* Record selector: Internal mic */
	{0x14, AC_VERB_SET_AMP_GAIN_MUTE, AMP_IN_UNMUTE(0) | 0x44},
	{0x14, AC_VERB_SET_AMP_GAIN_MUTE, AMP_IN_UNMUTE(1) | 0x44},
	{0x15, AC_VERB_SET_AMP_GAIN_MUTE, AMP_IN_UNMUTE(0) | 0x44},
	/* SPDIF route: PCM */
	{0x1c, AC_VERB_SET_PIN_WIDGET_CONTROL, PIN_OUT},
	{0x1c, AC_VERB_SET_CONNECT_SEL, 0x0},
	/* EAPD */
	{0x1a, AC_VERB_SET_EAPD_BTLENABLE, 0x2}, /* default on */ 
	{0x16, AC_VERB_SET_UNSOLICITED_ENABLE, AC_USRSP_EN|CONEXANT_HP_EVENT},
	{ } /* end */
};

static const struct hda_verb cxt5051_hp_dv6736_init_verbs[] = {
	/* Line in, Mic */
	{0x17, AC_VERB_SET_AMP_GAIN_MUTE, AMP_IN_UNMUTE(0) | 0x03},
	{0x17, AC_VERB_SET_PIN_WIDGET_CONTROL, PIN_VREF80},
	{0x18, AC_VERB_SET_PIN_WIDGET_CONTROL, 0x0},
	{0x1d, AC_VERB_SET_PIN_WIDGET_CONTROL, 0x0},
	/* SPK  */
	{0x1a, AC_VERB_SET_PIN_WIDGET_CONTROL, PIN_OUT},
	{0x1a, AC_VERB_SET_CONNECT_SEL, 0x00},
	/* HP, Amp  */
	{0x16, AC_VERB_SET_PIN_WIDGET_CONTROL, PIN_HP},
	{0x16, AC_VERB_SET_CONNECT_SEL, 0x00},
	/* DAC1 */
	{0x10, AC_VERB_SET_AMP_GAIN_MUTE, AMP_OUT_UNMUTE},
	/* Record selector: Internal mic */
	{0x14, AC_VERB_SET_AMP_GAIN_MUTE, AMP_IN_UNMUTE(1) | 0x44},
	{0x14, AC_VERB_SET_CONNECT_SEL, 0x1},
	/* SPDIF route: PCM */
	{0x1c, AC_VERB_SET_CONNECT_SEL, 0x0},
	/* EAPD */
	{0x1a, AC_VERB_SET_EAPD_BTLENABLE, 0x2}, /* default on */
	{0x16, AC_VERB_SET_UNSOLICITED_ENABLE, AC_USRSP_EN|CONEXANT_HP_EVENT},
	{ } /* end */
};

static const struct hda_verb cxt5051_f700_init_verbs[] = {
	/* Line in, Mic */
	{0x17, AC_VERB_SET_AMP_GAIN_MUTE, AMP_IN_UNMUTE(0) | 0x03},
	{0x17, AC_VERB_SET_PIN_WIDGET_CONTROL, PIN_VREF80},
	{0x18, AC_VERB_SET_PIN_WIDGET_CONTROL, 0x0},
	{0x1d, AC_VERB_SET_PIN_WIDGET_CONTROL, 0x0},
	/* SPK  */
	{0x1a, AC_VERB_SET_PIN_WIDGET_CONTROL, PIN_OUT},
	{0x1a, AC_VERB_SET_CONNECT_SEL, 0x00},
	/* HP, Amp  */
	{0x16, AC_VERB_SET_PIN_WIDGET_CONTROL, PIN_HP},
	{0x16, AC_VERB_SET_CONNECT_SEL, 0x00},
	/* DAC1 */
	{0x10, AC_VERB_SET_AMP_GAIN_MUTE, AMP_OUT_UNMUTE},
	/* Record selector: Internal mic */
	{0x14, AC_VERB_SET_AMP_GAIN_MUTE, AMP_IN_UNMUTE(1) | 0x44},
	{0x14, AC_VERB_SET_CONNECT_SEL, 0x1},
	/* SPDIF route: PCM */
	{0x1c, AC_VERB_SET_CONNECT_SEL, 0x0},
	/* EAPD */
	{0x1a, AC_VERB_SET_EAPD_BTLENABLE, 0x2}, /* default on */
	{0x16, AC_VERB_SET_UNSOLICITED_ENABLE, AC_USRSP_EN|CONEXANT_HP_EVENT},
	{ } /* end */
};

static void cxt5051_init_mic_port(struct hda_codec *codec, hda_nid_t nid,
				 unsigned int event)
{
	snd_hda_codec_write(codec, nid, 0,
			    AC_VERB_SET_UNSOLICITED_ENABLE,
			    AC_USRSP_EN | event);
<<<<<<< HEAD
}

static void cxt5051_init_mic_jack(struct hda_codec *codec, hda_nid_t nid)
{
	snd_hda_input_jack_add(codec, nid, SND_JACK_MICROPHONE, NULL);
	snd_hda_input_jack_report(codec, nid);
=======
>>>>>>> 6f5c871d
}

static const struct hda_verb cxt5051_ideapad_init_verbs[] = {
	/* Subwoofer */
	{0x1b, AC_VERB_SET_PIN_WIDGET_CONTROL, PIN_OUT},
	{0x1b, AC_VERB_SET_CONNECT_SEL, 0x00},
	{ } /* end */
};

/* initialize jack-sensing, too */
static int cxt5051_init(struct hda_codec *codec)
{
	struct conexant_spec *spec = codec->spec;

	conexant_init(codec);

	if (spec->auto_mic & AUTO_MIC_PORTB)
		cxt5051_init_mic_port(codec, 0x17, CXT5051_PORTB_EVENT);
	if (spec->auto_mic & AUTO_MIC_PORTC)
		cxt5051_init_mic_port(codec, 0x18, CXT5051_PORTC_EVENT);

	if (codec->patch_ops.unsol_event) {
		cxt5051_hp_automute(codec);
		cxt5051_portb_automic(codec);
		cxt5051_portc_automic(codec);
	}
	return 0;
}


enum {
	CXT5051_LAPTOP,	 /* Laptops w/ EAPD support */
	CXT5051_HP,	/* no docking */
	CXT5051_HP_DV6736,	/* HP without mic switch */
	CXT5051_F700,       /* HP Compaq Presario F700 */
	CXT5051_TOSHIBA,	/* Toshiba M300 & co */
	CXT5051_IDEAPAD,	/* Lenovo IdeaPad Y430 */
	CXT5051_AUTO,		/* auto-parser */
	CXT5051_MODELS
};

static const char *const cxt5051_models[CXT5051_MODELS] = {
	[CXT5051_LAPTOP]	= "laptop",
	[CXT5051_HP]		= "hp",
	[CXT5051_HP_DV6736]	= "hp-dv6736",
	[CXT5051_F700]          = "hp-700",
	[CXT5051_TOSHIBA]	= "toshiba",
	[CXT5051_IDEAPAD]	= "ideapad",
	[CXT5051_AUTO]		= "auto",
};

static const struct snd_pci_quirk cxt5051_cfg_tbl[] = {
	SND_PCI_QUIRK(0x103c, 0x30cf, "HP DV6736", CXT5051_HP_DV6736),
	SND_PCI_QUIRK(0x103c, 0x360b, "Compaq Presario CQ60", CXT5051_HP),
	SND_PCI_QUIRK(0x103c, 0x30ea, "Compaq Presario F700", CXT5051_F700),
	SND_PCI_QUIRK(0x1179, 0xff50, "Toshiba M30x", CXT5051_TOSHIBA),
	SND_PCI_QUIRK(0x14f1, 0x0101, "Conexant Reference board",
		      CXT5051_LAPTOP),
	SND_PCI_QUIRK(0x14f1, 0x5051, "HP Spartan 1.1", CXT5051_HP),
	SND_PCI_QUIRK(0x17aa, 0x3a0d, "Lenovo IdeaPad", CXT5051_IDEAPAD),
	{}
};

static int patch_cxt5051(struct hda_codec *codec)
{
	struct conexant_spec *spec;
	int board_config;

	board_config = snd_hda_check_board_config(codec, CXT5051_MODELS,
						  cxt5051_models,
						  cxt5051_cfg_tbl);
	if (board_config < 0)
		board_config = CXT5051_AUTO; /* model=auto as default */
	if (board_config == CXT5051_AUTO)
		return patch_conexant_auto(codec);

	spec = kzalloc(sizeof(*spec), GFP_KERNEL);
	if (!spec)
		return -ENOMEM;
	codec->spec = spec;
	codec->pin_amp_workaround = 1;

	codec->patch_ops = conexant_patch_ops;
	codec->patch_ops.init = cxt5051_init;

	spec->multiout.max_channels = 2;
	spec->multiout.num_dacs = ARRAY_SIZE(cxt5051_dac_nids);
	spec->multiout.dac_nids = cxt5051_dac_nids;
	spec->multiout.dig_out_nid = CXT5051_SPDIF_OUT;
	spec->num_adc_nids = 1; /* not 2; via auto-mic switch */
	spec->adc_nids = cxt5051_adc_nids;
	spec->num_mixers = 2;
	spec->mixers[0] = cxt5051_capture_mixers;
	spec->mixers[1] = cxt5051_playback_mixers;
	spec->num_init_verbs = 1;
	spec->init_verbs[0] = cxt5051_init_verbs;
	spec->spdif_route = 0;
	spec->num_channel_mode = ARRAY_SIZE(cxt5051_modes);
	spec->channel_mode = cxt5051_modes;
	spec->cur_adc = 0;
	spec->cur_adc_idx = 0;

	set_beep_amp(spec, 0x13, 0, HDA_OUTPUT);

	codec->patch_ops.unsol_event = cxt5051_hp_unsol_event;

	spec->auto_mic = AUTO_MIC_PORTB | AUTO_MIC_PORTC;
	switch (board_config) {
	case CXT5051_HP:
		spec->mixers[0] = cxt5051_hp_mixers;
		break;
	case CXT5051_HP_DV6736:
		spec->init_verbs[0] = cxt5051_hp_dv6736_init_verbs;
		spec->mixers[0] = cxt5051_hp_dv6736_mixers;
		spec->auto_mic = 0;
		break;
	case CXT5051_F700:
		spec->init_verbs[0] = cxt5051_f700_init_verbs;
		spec->mixers[0] = cxt5051_f700_mixers;
		spec->auto_mic = 0;
		break;
	case CXT5051_TOSHIBA:
		spec->mixers[0] = cxt5051_toshiba_mixers;
		spec->auto_mic = AUTO_MIC_PORTB;
		break;
	case CXT5051_IDEAPAD:
		spec->init_verbs[spec->num_init_verbs++] =
			cxt5051_ideapad_init_verbs;
		spec->ideapad = 1;
		break;
	}

	if (spec->beep_amp)
		snd_hda_attach_beep_device(codec, spec->beep_amp);

	conexant_init_jacks(codec);
	if (spec->auto_mic & AUTO_MIC_PORTB)
		cxt5051_init_mic_jack(codec, 0x17);
	if (spec->auto_mic & AUTO_MIC_PORTC)
		cxt5051_init_mic_jack(codec, 0x18);

	return 0;
}

/* Conexant 5066 specific */

static const hda_nid_t cxt5066_dac_nids[1] = { 0x10 };
static const hda_nid_t cxt5066_adc_nids[3] = { 0x14, 0x15, 0x16 };
static const hda_nid_t cxt5066_capsrc_nids[1] = { 0x17 };
static const hda_nid_t cxt5066_digout_pin_nids[2] = { 0x20, 0x22 };

/* OLPC's microphone port is DC coupled for use with external sensors,
 * therefore we use a 50% mic bias in order to center the input signal with
 * the DC input range of the codec. */
#define CXT5066_OLPC_EXT_MIC_BIAS PIN_VREF50

static const struct hda_channel_mode cxt5066_modes[1] = {
	{ 2, NULL },
};

#define HP_PRESENT_PORT_A	(1 << 0)
#define HP_PRESENT_PORT_D	(1 << 1)
#define hp_port_a_present(spec)	((spec)->hp_present & HP_PRESENT_PORT_A)
#define hp_port_d_present(spec)	((spec)->hp_present & HP_PRESENT_PORT_D)

static void cxt5066_update_speaker(struct hda_codec *codec)
{
	struct conexant_spec *spec = codec->spec;
	unsigned int pinctl;

	snd_printdd("CXT5066: update speaker, hp_present=%d, cur_eapd=%d\n",
		    spec->hp_present, spec->cur_eapd);

	/* Port A (HP) */
	pinctl = (hp_port_a_present(spec) && spec->cur_eapd) ? PIN_HP : 0;
	snd_hda_codec_write(codec, 0x19, 0, AC_VERB_SET_PIN_WIDGET_CONTROL,
			pinctl);

	/* Port D (HP/LO) */
	pinctl = spec->cur_eapd ? spec->port_d_mode : 0;
	if (spec->dell_automute || spec->thinkpad) {
		/* Mute if Port A is connected */
		if (hp_port_a_present(spec))
			pinctl = 0;
	} else {
		/* Thinkpad/Dell doesn't give pin-D status */
		if (!hp_port_d_present(spec))
			pinctl = 0;
	}
	snd_hda_codec_write(codec, 0x1c, 0, AC_VERB_SET_PIN_WIDGET_CONTROL,
			pinctl);

	/* CLASS_D AMP */
	pinctl = (!spec->hp_present && spec->cur_eapd) ? PIN_OUT : 0;
	snd_hda_codec_write(codec, 0x1f, 0, AC_VERB_SET_PIN_WIDGET_CONTROL,
			pinctl);
}

/* turn on/off EAPD (+ mute HP) as a master switch */
static int cxt5066_hp_master_sw_put(struct snd_kcontrol *kcontrol,
				    struct snd_ctl_elem_value *ucontrol)
{
	struct hda_codec *codec = snd_kcontrol_chip(kcontrol);

	if (!cxt_eapd_put(kcontrol, ucontrol))
		return 0;

	cxt5066_update_speaker(codec);
	return 1;
}

static const struct hda_input_mux cxt5066_olpc_dc_bias = {
	.num_items = 3,
	.items = {
		{ "Off", PIN_IN },
		{ "50%", PIN_VREF50 },
		{ "80%", PIN_VREF80 },
	},
};

static int cxt5066_set_olpc_dc_bias(struct hda_codec *codec)
{
	struct conexant_spec *spec = codec->spec;
	/* Even though port F is the DC input, the bias is controlled on port B.
	 * we also leave that port as an active input (but unselected) in DC mode
	 * just in case that is necessary to make the bias setting take effect. */
	return snd_hda_codec_write_cache(codec, 0x1a, 0,
		AC_VERB_SET_PIN_WIDGET_CONTROL,
		cxt5066_olpc_dc_bias.items[spec->dc_input_bias].index);
}

/* OLPC defers mic widget control until when capture is started because the
 * microphone LED comes on as soon as these settings are put in place. if we
 * did this before recording, it would give the false indication that recording
 * is happening when it is not. */
static void cxt5066_olpc_select_mic(struct hda_codec *codec)
{
	struct conexant_spec *spec = codec->spec;
	if (!spec->recording)
		return;

	if (spec->dc_enable) {
		/* in DC mode we ignore presence detection and just use the jack
		 * through our special DC port */
		const struct hda_verb enable_dc_mode[] = {
			/* disble internal mic, port C */
			{0x1b, AC_VERB_SET_PIN_WIDGET_CONTROL, 0},

			/* enable DC capture, port F */
			{0x1e, AC_VERB_SET_PIN_WIDGET_CONTROL, PIN_IN},
			{},
		};

		snd_hda_sequence_write(codec, enable_dc_mode);
		/* port B input disabled (and bias set) through the following call */
		cxt5066_set_olpc_dc_bias(codec);
		return;
	}

	/* disable DC (port F) */
	snd_hda_codec_write(codec, 0x1e, 0, AC_VERB_SET_PIN_WIDGET_CONTROL, 0);

	/* external mic, port B */
	snd_hda_codec_write(codec, 0x1a, 0, AC_VERB_SET_PIN_WIDGET_CONTROL,
		spec->ext_mic_present ? CXT5066_OLPC_EXT_MIC_BIAS : 0);

	/* internal mic, port C */
	snd_hda_codec_write(codec, 0x1b, 0, AC_VERB_SET_PIN_WIDGET_CONTROL,
		spec->ext_mic_present ? 0 : PIN_VREF80);
}

/* toggle input of built-in and mic jack appropriately */
static void cxt5066_olpc_automic(struct hda_codec *codec)
{
	struct conexant_spec *spec = codec->spec;
	unsigned int present;

	if (spec->dc_enable) /* don't do presence detection in DC mode */
		return;

	present = snd_hda_codec_read(codec, 0x1a, 0,
				     AC_VERB_GET_PIN_SENSE, 0) & 0x80000000;
	if (present)
		snd_printdd("CXT5066: external microphone detected\n");
	else
		snd_printdd("CXT5066: external microphone absent\n");

	snd_hda_codec_write(codec, 0x17, 0, AC_VERB_SET_CONNECT_SEL,
		present ? 0 : 1);
	spec->ext_mic_present = !!present;

	cxt5066_olpc_select_mic(codec);
}

/* toggle input of built-in digital mic and mic jack appropriately */
static void cxt5066_vostro_automic(struct hda_codec *codec)
{
	unsigned int present;

	struct hda_verb ext_mic_present[] = {
		/* enable external mic, port B */
		{0x1a, AC_VERB_SET_PIN_WIDGET_CONTROL, PIN_VREF80},

		/* switch to external mic input */
		{0x17, AC_VERB_SET_CONNECT_SEL, 0},
		{0x14, AC_VERB_SET_CONNECT_SEL, 0},

		/* disable internal digital mic */
		{0x23, AC_VERB_SET_PIN_WIDGET_CONTROL, 0},
		{}
	};
	static const struct hda_verb ext_mic_absent[] = {
		/* enable internal mic, port C */
		{0x23, AC_VERB_SET_PIN_WIDGET_CONTROL, PIN_IN},

		/* switch to internal mic input */
		{0x14, AC_VERB_SET_CONNECT_SEL, 2},

		/* disable external mic, port B */
		{0x1a, AC_VERB_SET_PIN_WIDGET_CONTROL, 0},
		{}
	};

	present = snd_hda_jack_detect(codec, 0x1a);
	if (present) {
		snd_printdd("CXT5066: external microphone detected\n");
		snd_hda_sequence_write(codec, ext_mic_present);
	} else {
		snd_printdd("CXT5066: external microphone absent\n");
		snd_hda_sequence_write(codec, ext_mic_absent);
	}
}

/* toggle input of built-in digital mic and mic jack appropriately */
static void cxt5066_ideapad_automic(struct hda_codec *codec)
{
	unsigned int present;

	struct hda_verb ext_mic_present[] = {
		{0x14, AC_VERB_SET_CONNECT_SEL, 0},
		{0x1b, AC_VERB_SET_PIN_WIDGET_CONTROL, PIN_VREF80},
		{0x23, AC_VERB_SET_PIN_WIDGET_CONTROL, 0},
		{}
	};
	static const struct hda_verb ext_mic_absent[] = {
		{0x14, AC_VERB_SET_CONNECT_SEL, 2},
		{0x23, AC_VERB_SET_PIN_WIDGET_CONTROL, PIN_IN},
		{0x1b, AC_VERB_SET_PIN_WIDGET_CONTROL, 0},
		{}
	};

	present = snd_hda_jack_detect(codec, 0x1b);
	if (present) {
		snd_printdd("CXT5066: external microphone detected\n");
		snd_hda_sequence_write(codec, ext_mic_present);
	} else {
		snd_printdd("CXT5066: external microphone absent\n");
		snd_hda_sequence_write(codec, ext_mic_absent);
	}
}


/* toggle input of built-in digital mic and mic jack appropriately */
static void cxt5066_asus_automic(struct hda_codec *codec)
{
	unsigned int present;

	present = snd_hda_jack_detect(codec, 0x1b);
	snd_printdd("CXT5066: external microphone present=%d\n", present);
	snd_hda_codec_write(codec, 0x17, 0, AC_VERB_SET_CONNECT_SEL,
			    present ? 1 : 0);
}


/* toggle input of built-in digital mic and mic jack appropriately */
static void cxt5066_hp_laptop_automic(struct hda_codec *codec)
{
	unsigned int present;

	present = snd_hda_jack_detect(codec, 0x1b);
	snd_printdd("CXT5066: external microphone present=%d\n", present);
	snd_hda_codec_write(codec, 0x17, 0, AC_VERB_SET_CONNECT_SEL,
			    present ? 1 : 3);
}


/* toggle input of built-in digital mic and mic jack appropriately
   order is: external mic -> dock mic -> interal mic */
static void cxt5066_thinkpad_automic(struct hda_codec *codec)
{
	unsigned int ext_present, dock_present;

	static const struct hda_verb ext_mic_present[] = {
		{0x14, AC_VERB_SET_CONNECT_SEL, 0},
		{0x17, AC_VERB_SET_CONNECT_SEL, 1},
		{0x1b, AC_VERB_SET_PIN_WIDGET_CONTROL, PIN_VREF80},
		{0x23, AC_VERB_SET_PIN_WIDGET_CONTROL, 0},
		{0x1a, AC_VERB_SET_PIN_WIDGET_CONTROL, 0},
		{}
	};
	static const struct hda_verb dock_mic_present[] = {
		{0x14, AC_VERB_SET_CONNECT_SEL, 0},
		{0x17, AC_VERB_SET_CONNECT_SEL, 0},
		{0x1a, AC_VERB_SET_PIN_WIDGET_CONTROL, PIN_VREF80},
		{0x23, AC_VERB_SET_PIN_WIDGET_CONTROL, 0},
		{0x1b, AC_VERB_SET_PIN_WIDGET_CONTROL, 0},
		{}
	};
	static const struct hda_verb ext_mic_absent[] = {
		{0x14, AC_VERB_SET_CONNECT_SEL, 2},
		{0x23, AC_VERB_SET_PIN_WIDGET_CONTROL, PIN_IN},
		{0x1b, AC_VERB_SET_PIN_WIDGET_CONTROL, 0},
		{0x1a, AC_VERB_SET_PIN_WIDGET_CONTROL, 0},
		{}
	};

	ext_present = snd_hda_jack_detect(codec, 0x1b);
	dock_present = snd_hda_jack_detect(codec, 0x1a);
	if (ext_present) {
		snd_printdd("CXT5066: external microphone detected\n");
		snd_hda_sequence_write(codec, ext_mic_present);
	} else if (dock_present) {
		snd_printdd("CXT5066: dock microphone detected\n");
		snd_hda_sequence_write(codec, dock_mic_present);
	} else {
		snd_printdd("CXT5066: external microphone absent\n");
		snd_hda_sequence_write(codec, ext_mic_absent);
	}
}

/* mute internal speaker if HP is plugged */
static void cxt5066_hp_automute(struct hda_codec *codec)
{
	struct conexant_spec *spec = codec->spec;
	unsigned int portA, portD;

	/* Port A */
	portA = snd_hda_jack_detect(codec, 0x19);

	/* Port D */
	portD = snd_hda_jack_detect(codec, 0x1c);

	spec->hp_present = portA ? HP_PRESENT_PORT_A : 0;
	spec->hp_present |= portD ? HP_PRESENT_PORT_D : 0;
	snd_printdd("CXT5066: hp automute portA=%x portD=%x present=%d\n",
		portA, portD, spec->hp_present);
	cxt5066_update_speaker(codec);
}

/* Dispatch the right mic autoswitch function */
static void cxt5066_automic(struct hda_codec *codec)
{
	struct conexant_spec *spec = codec->spec;

	if (spec->dell_vostro)
		cxt5066_vostro_automic(codec);
	else if (spec->ideapad)
		cxt5066_ideapad_automic(codec);
	else if (spec->thinkpad)
		cxt5066_thinkpad_automic(codec);
	else if (spec->hp_laptop)
		cxt5066_hp_laptop_automic(codec);
	else if (spec->asus)
		cxt5066_asus_automic(codec);
}

/* unsolicited event for jack sensing */
static void cxt5066_olpc_unsol_event(struct hda_codec *codec, unsigned int res)
{
	struct conexant_spec *spec = codec->spec;
	snd_printdd("CXT5066: unsol event %x (%x)\n", res, res >> 26);
	switch (res >> 26) {
	case CONEXANT_HP_EVENT:
		cxt5066_hp_automute(codec);
		break;
	case CONEXANT_MIC_EVENT:
		/* ignore mic events in DC mode; we're always using the jack */
		if (!spec->dc_enable)
			cxt5066_olpc_automic(codec);
		break;
	}
}

/* unsolicited event for jack sensing */
static void cxt5066_unsol_event(struct hda_codec *codec, unsigned int res)
{
	snd_printdd("CXT5066: unsol event %x (%x)\n", res, res >> 26);
	switch (res >> 26) {
	case CONEXANT_HP_EVENT:
		cxt5066_hp_automute(codec);
		break;
	case CONEXANT_MIC_EVENT:
		cxt5066_automic(codec);
		break;
	}
}


static const struct hda_input_mux cxt5066_analog_mic_boost = {
	.num_items = 5,
	.items = {
		{ "0dB",  0 },
		{ "10dB", 1 },
		{ "20dB", 2 },
		{ "30dB", 3 },
		{ "40dB", 4 },
	},
};

static void cxt5066_set_mic_boost(struct hda_codec *codec)
{
	struct conexant_spec *spec = codec->spec;
	snd_hda_codec_write_cache(codec, 0x17, 0,
		AC_VERB_SET_AMP_GAIN_MUTE,
		AC_AMP_SET_RIGHT | AC_AMP_SET_LEFT | AC_AMP_SET_OUTPUT |
			cxt5066_analog_mic_boost.items[spec->mic_boost].index);
	if (spec->ideapad || spec->thinkpad) {
		/* adjust the internal mic as well...it is not through 0x17 */
		snd_hda_codec_write_cache(codec, 0x23, 0,
			AC_VERB_SET_AMP_GAIN_MUTE,
			AC_AMP_SET_RIGHT | AC_AMP_SET_LEFT | AC_AMP_SET_INPUT |
				cxt5066_analog_mic_boost.
					items[spec->mic_boost].index);
	}
}

static int cxt5066_mic_boost_mux_enum_info(struct snd_kcontrol *kcontrol,
					   struct snd_ctl_elem_info *uinfo)
{
	return snd_hda_input_mux_info(&cxt5066_analog_mic_boost, uinfo);
}

static int cxt5066_mic_boost_mux_enum_get(struct snd_kcontrol *kcontrol,
					  struct snd_ctl_elem_value *ucontrol)
{
	struct hda_codec *codec = snd_kcontrol_chip(kcontrol);
	struct conexant_spec *spec = codec->spec;
	ucontrol->value.enumerated.item[0] = spec->mic_boost;
	return 0;
}

static int cxt5066_mic_boost_mux_enum_put(struct snd_kcontrol *kcontrol,
					  struct snd_ctl_elem_value *ucontrol)
{
	struct hda_codec *codec = snd_kcontrol_chip(kcontrol);
	struct conexant_spec *spec = codec->spec;
	const struct hda_input_mux *imux = &cxt5066_analog_mic_boost;
	unsigned int idx;
	idx = ucontrol->value.enumerated.item[0];
	if (idx >= imux->num_items)
		idx = imux->num_items - 1;

	spec->mic_boost = idx;
	if (!spec->dc_enable)
		cxt5066_set_mic_boost(codec);
	return 1;
}

static void cxt5066_enable_dc(struct hda_codec *codec)
{
	const struct hda_verb enable_dc_mode[] = {
		/* disable gain */
		{0x17, AC_VERB_SET_AMP_GAIN_MUTE, AMP_OUT_UNMUTE},

		/* switch to DC input */
		{0x17, AC_VERB_SET_CONNECT_SEL, 3},
		{}
	};

	/* configure as input source */
	snd_hda_sequence_write(codec, enable_dc_mode);
	cxt5066_olpc_select_mic(codec); /* also sets configured bias */
}

static void cxt5066_disable_dc(struct hda_codec *codec)
{
	/* reconfigure input source */
	cxt5066_set_mic_boost(codec);
	/* automic also selects the right mic if we're recording */
	cxt5066_olpc_automic(codec);
}

static int cxt5066_olpc_dc_get(struct snd_kcontrol *kcontrol,
			     struct snd_ctl_elem_value *ucontrol)
{
	struct hda_codec *codec = snd_kcontrol_chip(kcontrol);
	struct conexant_spec *spec = codec->spec;
	ucontrol->value.integer.value[0] = spec->dc_enable;
	return 0;
}

static int cxt5066_olpc_dc_put(struct snd_kcontrol *kcontrol,
			     struct snd_ctl_elem_value *ucontrol)
{
	struct hda_codec *codec = snd_kcontrol_chip(kcontrol);
	struct conexant_spec *spec = codec->spec;
	int dc_enable = !!ucontrol->value.integer.value[0];

	if (dc_enable == spec->dc_enable)
		return 0;

	spec->dc_enable = dc_enable;
	if (dc_enable)
		cxt5066_enable_dc(codec);
	else
		cxt5066_disable_dc(codec);

	return 1;
}

static int cxt5066_olpc_dc_bias_enum_info(struct snd_kcontrol *kcontrol,
					   struct snd_ctl_elem_info *uinfo)
{
	return snd_hda_input_mux_info(&cxt5066_olpc_dc_bias, uinfo);
}

static int cxt5066_olpc_dc_bias_enum_get(struct snd_kcontrol *kcontrol,
					  struct snd_ctl_elem_value *ucontrol)
{
	struct hda_codec *codec = snd_kcontrol_chip(kcontrol);
	struct conexant_spec *spec = codec->spec;
	ucontrol->value.enumerated.item[0] = spec->dc_input_bias;
	return 0;
}

static int cxt5066_olpc_dc_bias_enum_put(struct snd_kcontrol *kcontrol,
					  struct snd_ctl_elem_value *ucontrol)
{
	struct hda_codec *codec = snd_kcontrol_chip(kcontrol);
	struct conexant_spec *spec = codec->spec;
	const struct hda_input_mux *imux = &cxt5066_analog_mic_boost;
	unsigned int idx;

	idx = ucontrol->value.enumerated.item[0];
	if (idx >= imux->num_items)
		idx = imux->num_items - 1;

	spec->dc_input_bias = idx;
	if (spec->dc_enable)
		cxt5066_set_olpc_dc_bias(codec);
	return 1;
}

static void cxt5066_olpc_capture_prepare(struct hda_codec *codec)
{
	struct conexant_spec *spec = codec->spec;
	/* mark as recording and configure the microphone widget so that the
	 * recording LED comes on. */
	spec->recording = 1;
	cxt5066_olpc_select_mic(codec);
}

static void cxt5066_olpc_capture_cleanup(struct hda_codec *codec)
{
	struct conexant_spec *spec = codec->spec;
	const struct hda_verb disable_mics[] = {
		/* disable external mic, port B */
		{0x1a, AC_VERB_SET_PIN_WIDGET_CONTROL, 0},

		/* disble internal mic, port C */
		{0x1b, AC_VERB_SET_PIN_WIDGET_CONTROL, 0},

		/* disable DC capture, port F */
		{0x1e, AC_VERB_SET_PIN_WIDGET_CONTROL, 0},
		{},
	};

	snd_hda_sequence_write(codec, disable_mics);
	spec->recording = 0;
}

static void conexant_check_dig_outs(struct hda_codec *codec,
				    const hda_nid_t *dig_pins,
				    int num_pins)
{
	struct conexant_spec *spec = codec->spec;
	hda_nid_t *nid_loc = &spec->multiout.dig_out_nid;
	int i;

	for (i = 0; i < num_pins; i++, dig_pins++) {
		unsigned int cfg = snd_hda_codec_get_pincfg(codec, *dig_pins);
		if (get_defcfg_connect(cfg) == AC_JACK_PORT_NONE)
			continue;
		if (snd_hda_get_connections(codec, *dig_pins, nid_loc, 1) != 1)
			continue;
		if (spec->slave_dig_outs[0])
			nid_loc++;
		else
			nid_loc = spec->slave_dig_outs;
	}
}

static const struct hda_input_mux cxt5066_capture_source = {
	.num_items = 4,
	.items = {
		{ "Mic B", 0 },
		{ "Mic C", 1 },
		{ "Mic E", 2 },
		{ "Mic F", 3 },
	},
};

static const struct hda_bind_ctls cxt5066_bind_capture_vol_others = {
	.ops = &snd_hda_bind_vol,
	.values = {
		HDA_COMPOSE_AMP_VAL(0x14, 3, 0, HDA_INPUT),
		HDA_COMPOSE_AMP_VAL(0x14, 3, 2, HDA_INPUT),
		0
	},
};

static const struct hda_bind_ctls cxt5066_bind_capture_sw_others = {
	.ops = &snd_hda_bind_sw,
	.values = {
		HDA_COMPOSE_AMP_VAL(0x14, 3, 0, HDA_INPUT),
		HDA_COMPOSE_AMP_VAL(0x14, 3, 2, HDA_INPUT),
		0
	},
};

static const struct snd_kcontrol_new cxt5066_mixer_master[] = {
	HDA_CODEC_VOLUME("Master Playback Volume", 0x10, 0x00, HDA_OUTPUT),
	{}
};

static const struct snd_kcontrol_new cxt5066_mixer_master_olpc[] = {
	{
		.iface = SNDRV_CTL_ELEM_IFACE_MIXER,
		.name = "Master Playback Volume",
		.access = SNDRV_CTL_ELEM_ACCESS_READWRITE |
				  SNDRV_CTL_ELEM_ACCESS_TLV_READ |
				  SNDRV_CTL_ELEM_ACCESS_TLV_CALLBACK,
		.subdevice = HDA_SUBDEV_AMP_FLAG,
		.info = snd_hda_mixer_amp_volume_info,
		.get = snd_hda_mixer_amp_volume_get,
		.put = snd_hda_mixer_amp_volume_put,
		.tlv = { .c = snd_hda_mixer_amp_tlv },
		/* offset by 28 volume steps to limit minimum gain to -46dB */
		.private_value =
			HDA_COMPOSE_AMP_VAL_OFS(0x10, 3, 0, HDA_OUTPUT, 28),
	},
	{}
};

static const struct snd_kcontrol_new cxt5066_mixer_olpc_dc[] = {
	{
		.iface = SNDRV_CTL_ELEM_IFACE_MIXER,
		.name = "DC Mode Enable Switch",
		.info = snd_ctl_boolean_mono_info,
		.get = cxt5066_olpc_dc_get,
		.put = cxt5066_olpc_dc_put,
	},
	{
		.iface = SNDRV_CTL_ELEM_IFACE_MIXER,
		.name = "DC Input Bias Enum",
		.info = cxt5066_olpc_dc_bias_enum_info,
		.get = cxt5066_olpc_dc_bias_enum_get,
		.put = cxt5066_olpc_dc_bias_enum_put,
	},
	{}
};

static const struct snd_kcontrol_new cxt5066_mixers[] = {
	{
		.iface = SNDRV_CTL_ELEM_IFACE_MIXER,
		.name = "Master Playback Switch",
		.info = cxt_eapd_info,
		.get = cxt_eapd_get,
		.put = cxt5066_hp_master_sw_put,
		.private_value = 0x1d,
	},

	{
		.iface = SNDRV_CTL_ELEM_IFACE_MIXER,
		.name = "Analog Mic Boost Capture Enum",
		.info = cxt5066_mic_boost_mux_enum_info,
		.get = cxt5066_mic_boost_mux_enum_get,
		.put = cxt5066_mic_boost_mux_enum_put,
	},

	HDA_BIND_VOL("Capture Volume", &cxt5066_bind_capture_vol_others),
	HDA_BIND_SW("Capture Switch", &cxt5066_bind_capture_sw_others),
	{}
};

static const struct snd_kcontrol_new cxt5066_vostro_mixers[] = {
	{
		.iface = SNDRV_CTL_ELEM_IFACE_MIXER,
		.name = "Internal Mic Boost Capture Enum",
		.info = cxt5066_mic_boost_mux_enum_info,
		.get = cxt5066_mic_boost_mux_enum_get,
		.put = cxt5066_mic_boost_mux_enum_put,
		.private_value = 0x23 | 0x100,
	},
	{}
};

static const struct hda_verb cxt5066_init_verbs[] = {
	{0x1a, AC_VERB_SET_PIN_WIDGET_CONTROL, PIN_VREF80}, /* Port B */
	{0x1b, AC_VERB_SET_PIN_WIDGET_CONTROL, PIN_VREF80}, /* Port C */
	{0x1e, AC_VERB_SET_PIN_WIDGET_CONTROL, PIN_IN}, /* Port F */
	{0x1d, AC_VERB_SET_PIN_WIDGET_CONTROL, PIN_IN}, /* Port E */

	/* Speakers  */
	{0x1f, AC_VERB_SET_PIN_WIDGET_CONTROL, PIN_OUT},
	{0x1f, AC_VERB_SET_CONNECT_SEL, 0x00}, /* DAC1 */

	/* HP, Amp  */
	{0x19, AC_VERB_SET_PIN_WIDGET_CONTROL, PIN_HP},
	{0x19, AC_VERB_SET_CONNECT_SEL, 0x00}, /* DAC1 */

	{0x1c, AC_VERB_SET_PIN_WIDGET_CONTROL, PIN_HP},
	{0x1c, AC_VERB_SET_CONNECT_SEL, 0x00}, /* DAC1 */

	/* DAC1 */
	{0x10, AC_VERB_SET_AMP_GAIN_MUTE, AMP_OUT_UNMUTE},

	/* Node 14 connections: 0x17 0x18 0x23 0x24 0x27 */
	{0x14, AC_VERB_SET_AMP_GAIN_MUTE, AMP_IN_UNMUTE(0) | 0x50},
	{0x14, AC_VERB_SET_AMP_GAIN_MUTE, AMP_IN_MUTE(1)},
	{0x14, AC_VERB_SET_AMP_GAIN_MUTE, AMP_IN_UNMUTE(2) | 0x50},
	{0x14, AC_VERB_SET_AMP_GAIN_MUTE, AMP_IN_MUTE(3)},
	{0x14, AC_VERB_SET_AMP_GAIN_MUTE, AMP_IN_MUTE(4)},

	/* no digital microphone support yet */
	{0x23, AC_VERB_SET_PIN_WIDGET_CONTROL, 0},

	/* Audio input selector */
	{0x17, AC_VERB_SET_AMP_GAIN_MUTE, AMP_OUT_UNMUTE | 0x3},

	/* SPDIF route: PCM */
	{0x20, AC_VERB_SET_CONNECT_SEL, 0x0},
	{0x22, AC_VERB_SET_CONNECT_SEL, 0x0},

	{0x20, AC_VERB_SET_PIN_WIDGET_CONTROL, PIN_OUT},
	{0x22, AC_VERB_SET_PIN_WIDGET_CONTROL, PIN_OUT},

	/* EAPD */
	{0x1d, AC_VERB_SET_EAPD_BTLENABLE, 0x2}, /* default on */

	/* not handling these yet */
	{0x19, AC_VERB_SET_UNSOLICITED_ENABLE, 0},
	{0x1a, AC_VERB_SET_UNSOLICITED_ENABLE, 0},
	{0x1b, AC_VERB_SET_UNSOLICITED_ENABLE, 0},
	{0x1c, AC_VERB_SET_UNSOLICITED_ENABLE, 0},
	{0x1d, AC_VERB_SET_UNSOLICITED_ENABLE, 0},
	{0x1e, AC_VERB_SET_UNSOLICITED_ENABLE, 0},
	{0x20, AC_VERB_SET_UNSOLICITED_ENABLE, 0},
	{0x22, AC_VERB_SET_UNSOLICITED_ENABLE, 0},
	{ } /* end */
};

static const struct hda_verb cxt5066_init_verbs_olpc[] = {
	/* Port A: headphones */
	{0x19, AC_VERB_SET_PIN_WIDGET_CONTROL, PIN_HP},
	{0x19, AC_VERB_SET_CONNECT_SEL, 0x00}, /* DAC1 */

	/* Port B: external microphone */
	{0x1a, AC_VERB_SET_PIN_WIDGET_CONTROL, 0},

	/* Port C: internal microphone */
	{0x1b, AC_VERB_SET_PIN_WIDGET_CONTROL, 0},

	/* Port D: unused */
	{0x1c, AC_VERB_SET_PIN_WIDGET_CONTROL, 0},

	/* Port E: unused, but has primary EAPD */
	{0x1d, AC_VERB_SET_PIN_WIDGET_CONTROL, 0},
	{0x1d, AC_VERB_SET_EAPD_BTLENABLE, 0x2}, /* default on */

	/* Port F: external DC input through microphone port */
	{0x1e, AC_VERB_SET_PIN_WIDGET_CONTROL, 0},

	/* Port G: internal speakers */
	{0x1f, AC_VERB_SET_PIN_WIDGET_CONTROL, PIN_OUT},
	{0x1f, AC_VERB_SET_CONNECT_SEL, 0x00}, /* DAC1 */

	/* DAC1 */
	{0x10, AC_VERB_SET_AMP_GAIN_MUTE, AMP_OUT_UNMUTE},

	/* DAC2: unused */
	{0x11, AC_VERB_SET_AMP_GAIN_MUTE, AMP_OUT_MUTE},

	{0x14, AC_VERB_SET_AMP_GAIN_MUTE, AMP_IN_UNMUTE(0) | 0x50},
	{0x14, AC_VERB_SET_AMP_GAIN_MUTE, AMP_IN_MUTE(1)},
	{0x14, AC_VERB_SET_AMP_GAIN_MUTE, AMP_IN_MUTE(2)},
	{0x14, AC_VERB_SET_AMP_GAIN_MUTE, AMP_IN_MUTE(3)},
	{0x15, AC_VERB_SET_AMP_GAIN_MUTE, AMP_IN_MUTE(0)},
	{0x15, AC_VERB_SET_AMP_GAIN_MUTE, AMP_IN_MUTE(1)},
	{0x15, AC_VERB_SET_AMP_GAIN_MUTE, AMP_IN_MUTE(2)},
	{0x15, AC_VERB_SET_AMP_GAIN_MUTE, AMP_IN_MUTE(3)},
	{0x16, AC_VERB_SET_AMP_GAIN_MUTE, AMP_IN_MUTE(0)},
	{0x16, AC_VERB_SET_AMP_GAIN_MUTE, AMP_IN_MUTE(1)},
	{0x16, AC_VERB_SET_AMP_GAIN_MUTE, AMP_IN_MUTE(2)},
	{0x16, AC_VERB_SET_AMP_GAIN_MUTE, AMP_IN_MUTE(3)},

	/* Disable digital microphone port */
	{0x23, AC_VERB_SET_PIN_WIDGET_CONTROL, 0},

	/* Audio input selectors */
	{0x17, AC_VERB_SET_AMP_GAIN_MUTE, AMP_OUT_UNMUTE | 0x3},
	{0x18, AC_VERB_SET_AMP_GAIN_MUTE, AMP_OUT_MUTE },

	/* Disable SPDIF */
	{0x20, AC_VERB_SET_PIN_WIDGET_CONTROL, 0},
	{0x22, AC_VERB_SET_PIN_WIDGET_CONTROL, 0},

	/* enable unsolicited events for Port A and B */
	{0x19, AC_VERB_SET_UNSOLICITED_ENABLE, AC_USRSP_EN | CONEXANT_HP_EVENT},
	{0x1a, AC_VERB_SET_UNSOLICITED_ENABLE, AC_USRSP_EN | CONEXANT_MIC_EVENT},
	{ } /* end */
};

static const struct hda_verb cxt5066_init_verbs_vostro[] = {
	/* Port A: headphones */
	{0x19, AC_VERB_SET_PIN_WIDGET_CONTROL, 0},
	{0x19, AC_VERB_SET_CONNECT_SEL, 0x00}, /* DAC1 */

	/* Port B: external microphone */
	{0x1a, AC_VERB_SET_PIN_WIDGET_CONTROL, 0},

	/* Port C: unused */
	{0x1b, AC_VERB_SET_PIN_WIDGET_CONTROL, 0},

	/* Port D: unused */
	{0x1c, AC_VERB_SET_PIN_WIDGET_CONTROL, 0},

	/* Port E: unused, but has primary EAPD */
	{0x1d, AC_VERB_SET_PIN_WIDGET_CONTROL, 0},
	{0x1d, AC_VERB_SET_EAPD_BTLENABLE, 0x2}, /* default on */

	/* Port F: unused */
	{0x1e, AC_VERB_SET_PIN_WIDGET_CONTROL, 0},

	/* Port G: internal speakers */
	{0x1f, AC_VERB_SET_PIN_WIDGET_CONTROL, PIN_OUT},
	{0x1f, AC_VERB_SET_CONNECT_SEL, 0x00}, /* DAC1 */

	/* DAC1 */
	{0x10, AC_VERB_SET_AMP_GAIN_MUTE, AMP_OUT_UNMUTE},

	/* DAC2: unused */
	{0x11, AC_VERB_SET_AMP_GAIN_MUTE, AMP_OUT_MUTE},

	{0x14, AC_VERB_SET_AMP_GAIN_MUTE, AMP_IN_MUTE(0)},
	{0x14, AC_VERB_SET_AMP_GAIN_MUTE, AMP_IN_MUTE(1)},
	{0x14, AC_VERB_SET_AMP_GAIN_MUTE, AMP_IN_MUTE(2)},
	{0x14, AC_VERB_SET_AMP_GAIN_MUTE, AMP_IN_MUTE(3)},
	{0x15, AC_VERB_SET_AMP_GAIN_MUTE, AMP_IN_MUTE(0)},
	{0x15, AC_VERB_SET_AMP_GAIN_MUTE, AMP_IN_MUTE(1)},
	{0x15, AC_VERB_SET_AMP_GAIN_MUTE, AMP_IN_MUTE(2)},
	{0x15, AC_VERB_SET_AMP_GAIN_MUTE, AMP_IN_MUTE(3)},
	{0x16, AC_VERB_SET_AMP_GAIN_MUTE, AMP_IN_MUTE(0)},
	{0x16, AC_VERB_SET_AMP_GAIN_MUTE, AMP_IN_MUTE(1)},
	{0x16, AC_VERB_SET_AMP_GAIN_MUTE, AMP_IN_MUTE(2)},
	{0x16, AC_VERB_SET_AMP_GAIN_MUTE, AMP_IN_MUTE(3)},

	/* Digital microphone port */
	{0x23, AC_VERB_SET_PIN_WIDGET_CONTROL, PIN_IN},

	/* Audio input selectors */
	{0x17, AC_VERB_SET_AMP_GAIN_MUTE, AMP_OUT_UNMUTE | 0x3},
	{0x18, AC_VERB_SET_AMP_GAIN_MUTE, AMP_OUT_MUTE },

	/* Disable SPDIF */
	{0x20, AC_VERB_SET_PIN_WIDGET_CONTROL, 0},
	{0x22, AC_VERB_SET_PIN_WIDGET_CONTROL, 0},

	/* enable unsolicited events for Port A and B */
	{0x19, AC_VERB_SET_UNSOLICITED_ENABLE, AC_USRSP_EN | CONEXANT_HP_EVENT},
	{0x1a, AC_VERB_SET_UNSOLICITED_ENABLE, AC_USRSP_EN | CONEXANT_MIC_EVENT},
	{ } /* end */
};

static const struct hda_verb cxt5066_init_verbs_ideapad[] = {
	{0x1a, AC_VERB_SET_PIN_WIDGET_CONTROL, PIN_VREF80}, /* Port B */
	{0x1b, AC_VERB_SET_PIN_WIDGET_CONTROL, PIN_VREF80}, /* Port C */
	{0x1e, AC_VERB_SET_PIN_WIDGET_CONTROL, PIN_IN}, /* Port F */
	{0x1d, AC_VERB_SET_PIN_WIDGET_CONTROL, PIN_IN}, /* Port E */

	/* Speakers  */
	{0x1f, AC_VERB_SET_PIN_WIDGET_CONTROL, PIN_OUT},
	{0x1f, AC_VERB_SET_CONNECT_SEL, 0x00}, /* DAC1 */

	/* HP, Amp  */
	{0x19, AC_VERB_SET_PIN_WIDGET_CONTROL, PIN_HP},
	{0x19, AC_VERB_SET_CONNECT_SEL, 0x00}, /* DAC1 */

	{0x1c, AC_VERB_SET_PIN_WIDGET_CONTROL, PIN_HP},
	{0x1c, AC_VERB_SET_CONNECT_SEL, 0x00}, /* DAC1 */

	/* DAC1 */
	{0x10, AC_VERB_SET_AMP_GAIN_MUTE, AMP_OUT_UNMUTE},

	/* Node 14 connections: 0x17 0x18 0x23 0x24 0x27 */
	{0x14, AC_VERB_SET_AMP_GAIN_MUTE, AMP_IN_UNMUTE(0) | 0x50},
	{0x14, AC_VERB_SET_AMP_GAIN_MUTE, AMP_IN_MUTE(1)},
	{0x14, AC_VERB_SET_AMP_GAIN_MUTE, AMP_IN_UNMUTE(2) | 0x50},
	{0x14, AC_VERB_SET_AMP_GAIN_MUTE, AMP_IN_MUTE(3)},
	{0x14, AC_VERB_SET_AMP_GAIN_MUTE, AMP_IN_MUTE(4)},
	{0x14, AC_VERB_SET_CONNECT_SEL, 2},	/* default to internal mic */

	/* Audio input selector */
	{0x17, AC_VERB_SET_AMP_GAIN_MUTE, AMP_OUT_UNMUTE | 0x2},
	{0x17, AC_VERB_SET_CONNECT_SEL, 1},	/* route ext mic */

	/* SPDIF route: PCM */
	{0x20, AC_VERB_SET_CONNECT_SEL, 0x0},
	{0x22, AC_VERB_SET_CONNECT_SEL, 0x0},

	{0x20, AC_VERB_SET_PIN_WIDGET_CONTROL, PIN_OUT},
	{0x22, AC_VERB_SET_PIN_WIDGET_CONTROL, PIN_OUT},

	/* internal microphone */
	{0x23, AC_VERB_SET_PIN_WIDGET_CONTROL, PIN_IN}, /* enable internal mic */

	/* EAPD */
	{0x1d, AC_VERB_SET_EAPD_BTLENABLE, 0x2}, /* default on */

	{0x19, AC_VERB_SET_UNSOLICITED_ENABLE, AC_USRSP_EN | CONEXANT_HP_EVENT},
	{0x1b, AC_VERB_SET_UNSOLICITED_ENABLE, AC_USRSP_EN | CONEXANT_MIC_EVENT},
	{ } /* end */
};

static const struct hda_verb cxt5066_init_verbs_thinkpad[] = {
	{0x1e, AC_VERB_SET_PIN_WIDGET_CONTROL, PIN_IN}, /* Port F */
	{0x1d, AC_VERB_SET_PIN_WIDGET_CONTROL, PIN_IN}, /* Port E */

	/* Port G: internal speakers  */
	{0x1f, AC_VERB_SET_PIN_WIDGET_CONTROL, PIN_OUT},
	{0x1f, AC_VERB_SET_CONNECT_SEL, 0x00}, /* DAC1 */

	/* Port A: HP, Amp  */
	{0x19, AC_VERB_SET_PIN_WIDGET_CONTROL, 0},
	{0x19, AC_VERB_SET_CONNECT_SEL, 0x00}, /* DAC1 */

	/* Port B: Mic Dock */
	{0x1a, AC_VERB_SET_PIN_WIDGET_CONTROL, 0},

	/* Port C: Mic */
	{0x1b, AC_VERB_SET_PIN_WIDGET_CONTROL, 0},

	/* Port D: HP Dock, Amp */
	{0x1c, AC_VERB_SET_PIN_WIDGET_CONTROL, 0},
	{0x1c, AC_VERB_SET_CONNECT_SEL, 0x00}, /* DAC1 */

	/* DAC1 */
	{0x10, AC_VERB_SET_AMP_GAIN_MUTE, AMP_OUT_UNMUTE},

	/* Node 14 connections: 0x17 0x18 0x23 0x24 0x27 */
	{0x14, AC_VERB_SET_AMP_GAIN_MUTE, AMP_IN_UNMUTE(0) | 0x50},
	{0x14, AC_VERB_SET_AMP_GAIN_MUTE, AMP_IN_MUTE(1)},
	{0x14, AC_VERB_SET_AMP_GAIN_MUTE, AMP_IN_UNMUTE(2) | 0x50},
	{0x14, AC_VERB_SET_AMP_GAIN_MUTE, AMP_IN_MUTE(3)},
	{0x14, AC_VERB_SET_AMP_GAIN_MUTE, AMP_IN_MUTE(4)},
	{0x14, AC_VERB_SET_CONNECT_SEL, 2},	/* default to internal mic */

	/* Audio input selector */
	{0x17, AC_VERB_SET_AMP_GAIN_MUTE, AMP_OUT_UNMUTE | 0x2},
	{0x17, AC_VERB_SET_CONNECT_SEL, 1},	/* route ext mic */

	/* SPDIF route: PCM */
	{0x20, AC_VERB_SET_CONNECT_SEL, 0x0},
	{0x22, AC_VERB_SET_CONNECT_SEL, 0x0},

	{0x20, AC_VERB_SET_PIN_WIDGET_CONTROL, PIN_OUT},
	{0x22, AC_VERB_SET_PIN_WIDGET_CONTROL, PIN_OUT},

	/* internal microphone */
	{0x23, AC_VERB_SET_PIN_WIDGET_CONTROL, PIN_IN}, /* enable internal mic */

	/* EAPD */
	{0x1d, AC_VERB_SET_EAPD_BTLENABLE, 0x2}, /* default on */

	/* enable unsolicited events for Port A, B, C and D */
	{0x19, AC_VERB_SET_UNSOLICITED_ENABLE, AC_USRSP_EN | CONEXANT_HP_EVENT},
	{0x1c, AC_VERB_SET_UNSOLICITED_ENABLE, AC_USRSP_EN | CONEXANT_HP_EVENT},
	{0x1a, AC_VERB_SET_UNSOLICITED_ENABLE, AC_USRSP_EN | CONEXANT_MIC_EVENT},
	{0x1b, AC_VERB_SET_UNSOLICITED_ENABLE, AC_USRSP_EN | CONEXANT_MIC_EVENT},
	{ } /* end */
};

static const struct hda_verb cxt5066_init_verbs_portd_lo[] = {
	{0x1c, AC_VERB_SET_PIN_WIDGET_CONTROL, PIN_OUT},
	{ } /* end */
};


static const struct hda_verb cxt5066_init_verbs_hp_laptop[] = {
	{0x14, AC_VERB_SET_CONNECT_SEL, 0x0},
	{0x19, AC_VERB_SET_UNSOLICITED_ENABLE, AC_USRSP_EN | CONEXANT_HP_EVENT},
	{0x1b, AC_VERB_SET_UNSOLICITED_ENABLE, AC_USRSP_EN | CONEXANT_MIC_EVENT},
	{ } /* end */
};

/* initialize jack-sensing, too */
static int cxt5066_init(struct hda_codec *codec)
{
	snd_printdd("CXT5066: init\n");
	conexant_init(codec);
	if (codec->patch_ops.unsol_event) {
		cxt5066_hp_automute(codec);
		cxt5066_automic(codec);
	}
	cxt5066_set_mic_boost(codec);
	return 0;
}

static int cxt5066_olpc_init(struct hda_codec *codec)
{
	struct conexant_spec *spec = codec->spec;
	snd_printdd("CXT5066: init\n");
	conexant_init(codec);
	cxt5066_hp_automute(codec);
	if (!spec->dc_enable) {
		cxt5066_set_mic_boost(codec);
		cxt5066_olpc_automic(codec);
	} else {
		cxt5066_enable_dc(codec);
	}
	return 0;
}

enum {
	CXT5066_LAPTOP,		/* Laptops w/ EAPD support */
	CXT5066_DELL_LAPTOP,	/* Dell Laptop */
	CXT5066_OLPC_XO_1_5,	/* OLPC XO 1.5 */
	CXT5066_DELL_VOSTRO,	/* Dell Vostro 1015i */
	CXT5066_IDEAPAD,	/* Lenovo IdeaPad U150 */
	CXT5066_THINKPAD,	/* Lenovo ThinkPad T410s, others? */
	CXT5066_ASUS,		/* Asus K52JU, Lenovo G560 - Int mic at 0x1a and Ext mic at 0x1b */
	CXT5066_HP_LAPTOP,      /* HP Laptop */
	CXT5066_AUTO,		/* BIOS auto-parser */
	CXT5066_MODELS
};

static const char * const cxt5066_models[CXT5066_MODELS] = {
	[CXT5066_LAPTOP]	= "laptop",
	[CXT5066_DELL_LAPTOP]	= "dell-laptop",
	[CXT5066_OLPC_XO_1_5]	= "olpc-xo-1_5",
	[CXT5066_DELL_VOSTRO]	= "dell-vostro",
	[CXT5066_IDEAPAD]	= "ideapad",
	[CXT5066_THINKPAD]	= "thinkpad",
	[CXT5066_ASUS]		= "asus",
	[CXT5066_HP_LAPTOP]	= "hp-laptop",
	[CXT5066_AUTO]		= "auto",
};

static const struct snd_pci_quirk cxt5066_cfg_tbl[] = {
	SND_PCI_QUIRK(0x1025, 0x054c, "Acer Aspire 3830TG", CXT5066_AUTO),
	SND_PCI_QUIRK_MASK(0x1025, 0xff00, 0x0400, "Acer", CXT5066_IDEAPAD),
	SND_PCI_QUIRK(0x1028, 0x02d8, "Dell Vostro", CXT5066_DELL_VOSTRO),
	SND_PCI_QUIRK(0x1028, 0x02f5, "Dell Vostro 320", CXT5066_IDEAPAD),
	SND_PCI_QUIRK(0x1028, 0x0401, "Dell Vostro 1014", CXT5066_DELL_VOSTRO),
	SND_PCI_QUIRK(0x1028, 0x0402, "Dell Vostro", CXT5066_DELL_VOSTRO),
	SND_PCI_QUIRK(0x1028, 0x0408, "Dell Inspiron One 19T", CXT5066_IDEAPAD),
	SND_PCI_QUIRK(0x1028, 0x050f, "Dell Inspiron", CXT5066_IDEAPAD),
	SND_PCI_QUIRK(0x1028, 0x0510, "Dell Vostro", CXT5066_IDEAPAD),
	SND_PCI_QUIRK(0x103c, 0x360b, "HP G60", CXT5066_HP_LAPTOP),
	SND_PCI_QUIRK(0x1043, 0x13f3, "Asus A52J", CXT5066_ASUS),
	SND_PCI_QUIRK(0x1043, 0x1643, "Asus K52JU", CXT5066_ASUS),
	SND_PCI_QUIRK(0x1043, 0x1993, "Asus U50F", CXT5066_ASUS),
	SND_PCI_QUIRK(0x1179, 0xff1e, "Toshiba Satellite C650D", CXT5066_IDEAPAD),
	SND_PCI_QUIRK(0x1179, 0xff50, "Toshiba Satellite P500-PSPGSC-01800T", CXT5066_OLPC_XO_1_5),
	SND_PCI_QUIRK(0x14f1, 0x0101, "Conexant Reference board",
		      CXT5066_LAPTOP),
	SND_PCI_QUIRK(0x152d, 0x0833, "OLPC XO-1.5", CXT5066_OLPC_XO_1_5),
	SND_PCI_QUIRK(0x17aa, 0x20f2, "Lenovo T400s", CXT5066_THINKPAD),
	SND_PCI_QUIRK(0x17aa, 0x21c5, "Thinkpad Edge 13", CXT5066_THINKPAD),
	SND_PCI_QUIRK(0x17aa, 0x21c6, "Thinkpad Edge 13", CXT5066_ASUS),
	SND_PCI_QUIRK(0x17aa, 0x215e, "Lenovo T510", CXT5066_AUTO),
	SND_PCI_QUIRK(0x17aa, 0x21cf, "Lenovo T520 & W520", CXT5066_AUTO),
	SND_PCI_QUIRK(0x17aa, 0x21da, "Lenovo X220", CXT5066_THINKPAD),
	SND_PCI_QUIRK(0x17aa, 0x21db, "Lenovo X220-tablet", CXT5066_THINKPAD),
	SND_PCI_QUIRK(0x17aa, 0x3a0d, "Lenovo U350", CXT5066_ASUS),
	SND_PCI_QUIRK(0x17aa, 0x38af, "Lenovo G560", CXT5066_ASUS),
	SND_PCI_QUIRK(0x17aa, 0x3938, "Lenovo G565", CXT5066_AUTO),
	SND_PCI_QUIRK_VENDOR(0x17aa, "Lenovo", CXT5066_IDEAPAD), /* Fallback for Lenovos without dock mic */
	SND_PCI_QUIRK(0x1b0a, 0x2092, "CyberpowerPC Gamer Xplorer N57001", CXT5066_AUTO),
	{}
};

static int patch_cxt5066(struct hda_codec *codec)
{
	struct conexant_spec *spec;
	int board_config;

	board_config = snd_hda_check_board_config(codec, CXT5066_MODELS,
						  cxt5066_models, cxt5066_cfg_tbl);
	if (board_config < 0)
		board_config = CXT5066_AUTO; /* model=auto as default */
	if (board_config == CXT5066_AUTO)
		return patch_conexant_auto(codec);

	spec = kzalloc(sizeof(*spec), GFP_KERNEL);
	if (!spec)
		return -ENOMEM;
	codec->spec = spec;

	codec->patch_ops = conexant_patch_ops;
	codec->patch_ops.init = conexant_init;

	spec->dell_automute = 0;
	spec->multiout.max_channels = 2;
	spec->multiout.num_dacs = ARRAY_SIZE(cxt5066_dac_nids);
	spec->multiout.dac_nids = cxt5066_dac_nids;
	conexant_check_dig_outs(codec, cxt5066_digout_pin_nids,
	    ARRAY_SIZE(cxt5066_digout_pin_nids));
	spec->num_adc_nids = 1;
	spec->adc_nids = cxt5066_adc_nids;
	spec->capsrc_nids = cxt5066_capsrc_nids;
	spec->input_mux = &cxt5066_capture_source;

	spec->port_d_mode = PIN_HP;

	spec->num_init_verbs = 1;
	spec->init_verbs[0] = cxt5066_init_verbs;
	spec->num_channel_mode = ARRAY_SIZE(cxt5066_modes);
	spec->channel_mode = cxt5066_modes;
	spec->cur_adc = 0;
	spec->cur_adc_idx = 0;

	set_beep_amp(spec, 0x13, 0, HDA_OUTPUT);

	switch (board_config) {
	default:
	case CXT5066_LAPTOP:
		spec->mixers[spec->num_mixers++] = cxt5066_mixer_master;
		spec->mixers[spec->num_mixers++] = cxt5066_mixers;
		break;
	case CXT5066_DELL_LAPTOP:
		spec->mixers[spec->num_mixers++] = cxt5066_mixer_master;
		spec->mixers[spec->num_mixers++] = cxt5066_mixers;

		spec->port_d_mode = PIN_OUT;
		spec->init_verbs[spec->num_init_verbs] = cxt5066_init_verbs_portd_lo;
		spec->num_init_verbs++;
		spec->dell_automute = 1;
		break;
	case CXT5066_ASUS:
	case CXT5066_HP_LAPTOP:
		codec->patch_ops.init = cxt5066_init;
		codec->patch_ops.unsol_event = cxt5066_unsol_event;
		spec->init_verbs[spec->num_init_verbs] =
			cxt5066_init_verbs_hp_laptop;
		spec->num_init_verbs++;
		spec->hp_laptop = board_config == CXT5066_HP_LAPTOP;
		spec->asus = board_config == CXT5066_ASUS;
		spec->mixers[spec->num_mixers++] = cxt5066_mixer_master;
		spec->mixers[spec->num_mixers++] = cxt5066_mixers;
		/* no S/PDIF out */
		if (board_config == CXT5066_HP_LAPTOP)
			spec->multiout.dig_out_nid = 0;
		/* input source automatically selected */
		spec->input_mux = NULL;
		spec->port_d_mode = 0;
		spec->mic_boost = 3; /* default 30dB gain */
		break;

	case CXT5066_OLPC_XO_1_5:
		codec->patch_ops.init = cxt5066_olpc_init;
		codec->patch_ops.unsol_event = cxt5066_olpc_unsol_event;
		spec->init_verbs[0] = cxt5066_init_verbs_olpc;
		spec->mixers[spec->num_mixers++] = cxt5066_mixer_master_olpc;
		spec->mixers[spec->num_mixers++] = cxt5066_mixer_olpc_dc;
		spec->mixers[spec->num_mixers++] = cxt5066_mixers;
		spec->port_d_mode = 0;
		spec->mic_boost = 3; /* default 30dB gain */

		/* no S/PDIF out */
		spec->multiout.dig_out_nid = 0;

		/* input source automatically selected */
		spec->input_mux = NULL;

		/* our capture hooks which allow us to turn on the microphone LED
		 * at the right time */
		spec->capture_prepare = cxt5066_olpc_capture_prepare;
		spec->capture_cleanup = cxt5066_olpc_capture_cleanup;
		break;
	case CXT5066_DELL_VOSTRO:
		codec->patch_ops.init = cxt5066_init;
		codec->patch_ops.unsol_event = cxt5066_unsol_event;
		spec->init_verbs[0] = cxt5066_init_verbs_vostro;
		spec->mixers[spec->num_mixers++] = cxt5066_mixer_master_olpc;
		spec->mixers[spec->num_mixers++] = cxt5066_mixers;
		spec->mixers[spec->num_mixers++] = cxt5066_vostro_mixers;
		spec->port_d_mode = 0;
		spec->dell_vostro = 1;
		spec->mic_boost = 3; /* default 30dB gain */

		/* no S/PDIF out */
		spec->multiout.dig_out_nid = 0;

		/* input source automatically selected */
		spec->input_mux = NULL;
		break;
	case CXT5066_IDEAPAD:
		codec->patch_ops.init = cxt5066_init;
		codec->patch_ops.unsol_event = cxt5066_unsol_event;
		spec->mixers[spec->num_mixers++] = cxt5066_mixer_master;
		spec->mixers[spec->num_mixers++] = cxt5066_mixers;
		spec->init_verbs[0] = cxt5066_init_verbs_ideapad;
		spec->port_d_mode = 0;
		spec->ideapad = 1;
		spec->mic_boost = 2;	/* default 20dB gain */

		/* no S/PDIF out */
		spec->multiout.dig_out_nid = 0;

		/* input source automatically selected */
		spec->input_mux = NULL;
		break;
	case CXT5066_THINKPAD:
		codec->patch_ops.init = cxt5066_init;
		codec->patch_ops.unsol_event = cxt5066_unsol_event;
		spec->mixers[spec->num_mixers++] = cxt5066_mixer_master;
		spec->mixers[spec->num_mixers++] = cxt5066_mixers;
		spec->init_verbs[0] = cxt5066_init_verbs_thinkpad;
		spec->thinkpad = 1;
		spec->port_d_mode = PIN_OUT;
		spec->mic_boost = 2;	/* default 20dB gain */

		/* no S/PDIF out */
		spec->multiout.dig_out_nid = 0;

		/* input source automatically selected */
		spec->input_mux = NULL;
		break;
	}

	if (spec->beep_amp)
		snd_hda_attach_beep_device(codec, spec->beep_amp);

	return 0;
}

/*
 * Automatic parser for CX20641 & co
 */

static int cx_auto_capture_pcm_prepare(struct hda_pcm_stream *hinfo,
				       struct hda_codec *codec,
				       unsigned int stream_tag,
				       unsigned int format,
				       struct snd_pcm_substream *substream)
{
	struct conexant_spec *spec = codec->spec;
	hda_nid_t adc = spec->imux_info[spec->cur_mux[0]].adc;
	if (spec->adc_switching) {
		spec->cur_adc = adc;
		spec->cur_adc_stream_tag = stream_tag;
		spec->cur_adc_format = format;
	}
	snd_hda_codec_setup_stream(codec, adc, stream_tag, 0, format);
	return 0;
}

static int cx_auto_capture_pcm_cleanup(struct hda_pcm_stream *hinfo,
				       struct hda_codec *codec,
				       struct snd_pcm_substream *substream)
{
	struct conexant_spec *spec = codec->spec;
	snd_hda_codec_cleanup_stream(codec, spec->cur_adc);
	spec->cur_adc = 0;
	return 0;
}

static const struct hda_pcm_stream cx_auto_pcm_analog_capture = {
	.substreams = 1,
	.channels_min = 2,
	.channels_max = 2,
	.nid = 0, /* fill later */
	.ops = {
		.prepare = cx_auto_capture_pcm_prepare,
		.cleanup = cx_auto_capture_pcm_cleanup
	},
};

static const hda_nid_t cx_auto_adc_nids[] = { 0x14 };

#define get_connection_index(codec, mux, nid)\
	snd_hda_get_conn_index(codec, mux, nid, 0)

/* get an unassigned DAC from the given list.
 * Return the nid if found and reduce the DAC list, or return zero if
 * not found
 */
static hda_nid_t get_unassigned_dac(struct hda_codec *codec, hda_nid_t pin,
				    hda_nid_t *dacs, int *num_dacs)
{
	int i, nums = *num_dacs;
	hda_nid_t ret = 0;

	for (i = 0; i < nums; i++) {
		if (get_connection_index(codec, pin, dacs[i]) >= 0) {
			ret = dacs[i];
			break;
		}
	}
	if (!ret)
		return 0;
	if (--nums > 0)
		memmove(dacs, dacs + 1, nums * sizeof(hda_nid_t));
	*num_dacs = nums;
	return ret;
}

#define MAX_AUTO_DACS	5

#define DAC_SLAVE_FLAG	0x8000	/* filled dac is a slave */

/* fill analog DAC list from the widget tree */
static int fill_cx_auto_dacs(struct hda_codec *codec, hda_nid_t *dacs)
{
	hda_nid_t nid, end_nid;
	int nums = 0;

	end_nid = codec->start_nid + codec->num_nodes;
	for (nid = codec->start_nid; nid < end_nid; nid++) {
		unsigned int wcaps = get_wcaps(codec, nid);
		unsigned int type = get_wcaps_type(wcaps);
		if (type == AC_WID_AUD_OUT && !(wcaps & AC_WCAP_DIGITAL)) {
			dacs[nums++] = nid;
			if (nums >= MAX_AUTO_DACS)
				break;
		}
	}
	return nums;
}

/* fill pin_dac_pair list from the pin and dac list */
static int fill_dacs_for_pins(struct hda_codec *codec, hda_nid_t *pins,
			      int num_pins, hda_nid_t *dacs, int *rest,
			      struct pin_dac_pair *filled, int nums, 
			      int type)
{
	int i, start = nums;

	for (i = 0; i < num_pins; i++, nums++) {
		filled[nums].pin = pins[i];
		filled[nums].type = type;
		filled[nums].dac = get_unassigned_dac(codec, pins[i], dacs, rest);
		if (filled[nums].dac) 
			continue;
		if (filled[start].dac && get_connection_index(codec, pins[i], filled[start].dac) >= 0) {
			filled[nums].dac = filled[start].dac | DAC_SLAVE_FLAG;
			continue;
		}
		if (filled[0].dac && get_connection_index(codec, pins[i], filled[0].dac) >= 0) {
			filled[nums].dac = filled[0].dac | DAC_SLAVE_FLAG;
			continue;
		}
		snd_printdd("Failed to find a DAC for pin 0x%x", pins[i]);
	}
	return nums;
}

/* parse analog output paths */
static void cx_auto_parse_output(struct hda_codec *codec)
{
	struct conexant_spec *spec = codec->spec;
	struct auto_pin_cfg *cfg = &spec->autocfg;
	hda_nid_t dacs[MAX_AUTO_DACS];
	int i, j, nums, rest;

	rest = fill_cx_auto_dacs(codec, dacs);
	/* parse all analog output pins */
	nums = fill_dacs_for_pins(codec, cfg->line_out_pins, cfg->line_outs,
			  dacs, &rest, spec->dac_info, 0,
			  AUTO_PIN_LINE_OUT);
	nums = fill_dacs_for_pins(codec, cfg->hp_pins, cfg->hp_outs,
			  dacs, &rest, spec->dac_info, nums,
			  AUTO_PIN_HP_OUT);
	nums = fill_dacs_for_pins(codec, cfg->speaker_pins, cfg->speaker_outs,
			  dacs, &rest, spec->dac_info, nums,
			  AUTO_PIN_SPEAKER_OUT);
	spec->dac_info_filled = nums;
	/* fill multiout struct */
	for (i = 0; i < nums; i++) {
		hda_nid_t dac = spec->dac_info[i].dac;
		if (!dac || (dac & DAC_SLAVE_FLAG))
			continue;
		switch (spec->dac_info[i].type) {
		case AUTO_PIN_LINE_OUT:
			spec->private_dac_nids[spec->multiout.num_dacs] = dac;
			spec->multiout.num_dacs++;
			break;
		case AUTO_PIN_HP_OUT:
		case AUTO_PIN_SPEAKER_OUT:
			if (!spec->multiout.hp_nid) {
				spec->multiout.hp_nid = dac;
				break;
			}
			for (j = 0; j < ARRAY_SIZE(spec->multiout.extra_out_nid); j++)
				if (!spec->multiout.extra_out_nid[j]) {
					spec->multiout.extra_out_nid[j] = dac;
					break;
				}
			break;
		}
	}
	spec->multiout.dac_nids = spec->private_dac_nids;
	spec->multiout.max_channels = spec->multiout.num_dacs * 2;

	for (i = 0; i < cfg->hp_outs; i++) {
		if (is_jack_detectable(codec, cfg->hp_pins[i])) {
			spec->auto_mute = 1;
			break;
		}
	}
	if (spec->auto_mute &&
	    cfg->line_out_pins[0] &&
	    cfg->line_out_type != AUTO_PIN_SPEAKER_OUT &&
	    cfg->line_out_pins[0] != cfg->hp_pins[0] &&
	    cfg->line_out_pins[0] != cfg->speaker_pins[0]) {
		for (i = 0; i < cfg->line_outs; i++) {
			if (is_jack_detectable(codec, cfg->line_out_pins[i])) {
				spec->detect_line = 1;
				break;
			}
		}
		spec->automute_lines = spec->detect_line;
	}

	spec->vmaster_nid = spec->private_dac_nids[0];
}

static void cx_auto_turn_eapd(struct hda_codec *codec, int num_pins,
			      hda_nid_t *pins, bool on);

static void do_automute(struct hda_codec *codec, int num_pins,
			hda_nid_t *pins, bool on)
{
	struct conexant_spec *spec = codec->spec;
	int i;
	for (i = 0; i < num_pins; i++)
		snd_hda_codec_write(codec, pins[i], 0,
				    AC_VERB_SET_PIN_WIDGET_CONTROL,
				    on ? PIN_OUT : 0);
	if (spec->pin_eapd_ctrls)
		cx_auto_turn_eapd(codec, num_pins, pins, on);
}

static int detect_jacks(struct hda_codec *codec, int num_pins, hda_nid_t *pins)
{
	int i, present = 0;

	for (i = 0; i < num_pins; i++) {
		hda_nid_t nid = pins[i];
		if (!nid || !is_jack_detectable(codec, nid))
			break;
		present |= snd_hda_jack_detect(codec, nid);
	}
	return present;
}

/* auto-mute/unmute speaker and line outs according to headphone jack */
static void cx_auto_update_speakers(struct hda_codec *codec)
{
	struct conexant_spec *spec = codec->spec;
	struct auto_pin_cfg *cfg = &spec->autocfg;
	int on = 1;

	/* turn on HP EAPD when HP jacks are present */
	if (spec->pin_eapd_ctrls) {
		if (spec->auto_mute)
			on = spec->hp_present;
		cx_auto_turn_eapd(codec, cfg->hp_outs, cfg->hp_pins, on);
	}

	/* mute speakers in auto-mode if HP or LO jacks are plugged */
	if (spec->auto_mute)
		on = !(spec->hp_present ||
		       (spec->detect_line && spec->line_present));
	do_automute(codec, cfg->speaker_outs, cfg->speaker_pins, on);

	/* toggle line-out mutes if needed, too */
	/* if LO is a copy of either HP or Speaker, don't need to handle it */
	if (cfg->line_out_pins[0] == cfg->hp_pins[0] ||
	    cfg->line_out_pins[0] == cfg->speaker_pins[0])
		return;
	if (spec->auto_mute) {
		/* mute LO in auto-mode when HP jack is present */
		if (cfg->line_out_type == AUTO_PIN_SPEAKER_OUT ||
		    spec->automute_lines)
			on = !spec->hp_present;
		else
			on = 1;
	}
	do_automute(codec, cfg->line_outs, cfg->line_out_pins, on);
}

static void cx_auto_hp_automute(struct hda_codec *codec)
{
	struct conexant_spec *spec = codec->spec;
	struct auto_pin_cfg *cfg = &spec->autocfg;

	if (!spec->auto_mute)
		return;
	spec->hp_present = detect_jacks(codec, cfg->hp_outs, cfg->hp_pins);
	cx_auto_update_speakers(codec);
}

static void cx_auto_line_automute(struct hda_codec *codec)
{
	struct conexant_spec *spec = codec->spec;
	struct auto_pin_cfg *cfg = &spec->autocfg;

	if (!spec->auto_mute || !spec->detect_line)
		return;
	spec->line_present = detect_jacks(codec, cfg->line_outs,
					  cfg->line_out_pins);
	cx_auto_update_speakers(codec);
}

static int cx_automute_mode_info(struct snd_kcontrol *kcontrol,
				 struct snd_ctl_elem_info *uinfo)
{
	struct hda_codec *codec = snd_kcontrol_chip(kcontrol);
	struct conexant_spec *spec = codec->spec;
	static const char * const texts2[] = {
		"Disabled", "Enabled"
	};
	static const char * const texts3[] = {
		"Disabled", "Speaker Only", "Line Out+Speaker"
	};
	const char * const *texts;

	uinfo->type = SNDRV_CTL_ELEM_TYPE_ENUMERATED;
	uinfo->count = 1;
	if (spec->automute_hp_lo) {
		uinfo->value.enumerated.items = 3;
		texts = texts3;
	} else {
		uinfo->value.enumerated.items = 2;
		texts = texts2;
	}
	if (uinfo->value.enumerated.item >= uinfo->value.enumerated.items)
		uinfo->value.enumerated.item = uinfo->value.enumerated.items - 1;
	strcpy(uinfo->value.enumerated.name,
	       texts[uinfo->value.enumerated.item]);
	return 0;
}

static int cx_automute_mode_get(struct snd_kcontrol *kcontrol,
				struct snd_ctl_elem_value *ucontrol)
{
	struct hda_codec *codec = snd_kcontrol_chip(kcontrol);
	struct conexant_spec *spec = codec->spec;
	unsigned int val;
	if (!spec->auto_mute)
		val = 0;
	else if (!spec->automute_lines)
		val = 1;
	else
		val = 2;
	ucontrol->value.enumerated.item[0] = val;
	return 0;
}

static int cx_automute_mode_put(struct snd_kcontrol *kcontrol,
				struct snd_ctl_elem_value *ucontrol)
{
	struct hda_codec *codec = snd_kcontrol_chip(kcontrol);
	struct conexant_spec *spec = codec->spec;

	switch (ucontrol->value.enumerated.item[0]) {
	case 0:
		if (!spec->auto_mute)
			return 0;
		spec->auto_mute = 0;
		break;
	case 1:
		if (spec->auto_mute && !spec->automute_lines)
			return 0;
		spec->auto_mute = 1;
		spec->automute_lines = 0;
		break;
	case 2:
		if (!spec->automute_hp_lo)
			return -EINVAL;
		if (spec->auto_mute && spec->automute_lines)
			return 0;
		spec->auto_mute = 1;
		spec->automute_lines = 1;
		break;
	default:
		return -EINVAL;
	}
	cx_auto_update_speakers(codec);
	return 1;
}

static const struct snd_kcontrol_new cx_automute_mode_enum[] = {
	{
		.iface = SNDRV_CTL_ELEM_IFACE_MIXER,
		.name = "Auto-Mute Mode",
		.info = cx_automute_mode_info,
		.get = cx_automute_mode_get,
		.put = cx_automute_mode_put,
	},
	{ }
};

static int cx_auto_mux_enum_info(struct snd_kcontrol *kcontrol,
				 struct snd_ctl_elem_info *uinfo)
{
	struct hda_codec *codec = snd_kcontrol_chip(kcontrol);
	struct conexant_spec *spec = codec->spec;

	return snd_hda_input_mux_info(&spec->private_imux, uinfo);
}

static int cx_auto_mux_enum_get(struct snd_kcontrol *kcontrol,
				struct snd_ctl_elem_value *ucontrol)
{
	struct hda_codec *codec = snd_kcontrol_chip(kcontrol);
	struct conexant_spec *spec = codec->spec;

	ucontrol->value.enumerated.item[0] = spec->cur_mux[0];
	return 0;
}

/* look for the route the given pin from mux and return the index;
 * if do_select is set, actually select the route.
 */
static int __select_input_connection(struct hda_codec *codec, hda_nid_t mux,
				     hda_nid_t pin, hda_nid_t *srcp,
				     bool do_select, int depth)
{
	hda_nid_t conn[HDA_MAX_NUM_INPUTS];
	int i, nums;

	switch (get_wcaps_type(get_wcaps(codec, mux))) {
	case AC_WID_AUD_IN:
	case AC_WID_AUD_SEL:
	case AC_WID_AUD_MIX:
		break;
	default:
		return -1;
	}

	nums = snd_hda_get_connections(codec, mux, conn, ARRAY_SIZE(conn));
	for (i = 0; i < nums; i++)
		if (conn[i] == pin) {
			if (do_select)
				snd_hda_codec_write(codec, mux, 0,
						    AC_VERB_SET_CONNECT_SEL, i);
			if (srcp)
				*srcp = mux;
			return i;
		}
	depth++;
	if (depth == 2)
		return -1;
	for (i = 0; i < nums; i++) {
		int ret  = __select_input_connection(codec, conn[i], pin, srcp,
						     do_select, depth);
		if (ret >= 0) {
			if (do_select)
				snd_hda_codec_write(codec, mux, 0,
						    AC_VERB_SET_CONNECT_SEL, i);
			return i;
		}
	}
	return -1;
}

static void select_input_connection(struct hda_codec *codec, hda_nid_t mux,
				   hda_nid_t pin)
{
	__select_input_connection(codec, mux, pin, NULL, true, 0);
}

static int get_input_connection(struct hda_codec *codec, hda_nid_t mux,
				hda_nid_t pin)
{
	return __select_input_connection(codec, mux, pin, NULL, false, 0);
}

static int cx_auto_mux_enum_update(struct hda_codec *codec,
				   const struct hda_input_mux *imux,
				   unsigned int idx)
{
	struct conexant_spec *spec = codec->spec;
	hda_nid_t adc;
	int changed = 1;

	if (!imux->num_items)
		return 0;
	if (idx >= imux->num_items)
		idx = imux->num_items - 1;
	if (spec->cur_mux[0] == idx)
		changed = 0;
	adc = spec->imux_info[idx].adc;
	select_input_connection(codec, spec->imux_info[idx].adc,
				spec->imux_info[idx].pin);
	if (spec->cur_adc && spec->cur_adc != adc) {
		/* stream is running, let's swap the current ADC */
		__snd_hda_codec_cleanup_stream(codec, spec->cur_adc, 1);
		spec->cur_adc = adc;
		snd_hda_codec_setup_stream(codec, adc,
					   spec->cur_adc_stream_tag, 0,
					   spec->cur_adc_format);
	}
	spec->cur_mux[0] = idx;
	return changed;
}

static int cx_auto_mux_enum_put(struct snd_kcontrol *kcontrol,
				struct snd_ctl_elem_value *ucontrol)
{
	struct hda_codec *codec = snd_kcontrol_chip(kcontrol);
	struct conexant_spec *spec = codec->spec;

	return cx_auto_mux_enum_update(codec, &spec->private_imux,
				       ucontrol->value.enumerated.item[0]);
}

static const struct snd_kcontrol_new cx_auto_capture_mixers[] = {
	{
		.iface = SNDRV_CTL_ELEM_IFACE_MIXER,
		.name = "Capture Source",
		.info = cx_auto_mux_enum_info,
		.get = cx_auto_mux_enum_get,
		.put = cx_auto_mux_enum_put
	},
	{}
};

static bool select_automic(struct hda_codec *codec, int idx, bool detect)
{
	struct conexant_spec *spec = codec->spec;
	if (idx < 0)
		return false;
	if (detect && !snd_hda_jack_detect(codec, spec->imux_info[idx].pin))
		return false;
	cx_auto_mux_enum_update(codec, &spec->private_imux, idx);
	return true;
}

/* automatic switch internal and external mic */
static void cx_auto_automic(struct hda_codec *codec)
{
	struct conexant_spec *spec = codec->spec;

	if (!spec->auto_mic)
		return;
	if (!select_automic(codec, spec->auto_mic_ext, true))
		if (!select_automic(codec, spec->auto_mic_dock, true))
			select_automic(codec, spec->auto_mic_int, false);
}

static void cx_auto_unsol_event(struct hda_codec *codec, unsigned int res)
{
	switch (snd_hda_jack_get_action(codec, res >> 26)) {
	case CONEXANT_HP_EVENT:
		cx_auto_hp_automute(codec);
		break;
	case CONEXANT_LINE_EVENT:
		cx_auto_line_automute(codec);
		break;
	case CONEXANT_MIC_EVENT:
		cx_auto_automic(codec);
		break;
	}
	snd_hda_jack_report_sync(codec);
}

/* check whether the pin config is suitable for auto-mic switching;
 * auto-mic is enabled only when one int-mic and one ext- and/or
 * one dock-mic exist
 */
static void cx_auto_check_auto_mic(struct hda_codec *codec)
{
	struct conexant_spec *spec = codec->spec;
	int pset[INPUT_PIN_ATTR_NORMAL + 1];
	int i;

	for (i = 0; i < ARRAY_SIZE(pset); i++)
		pset[i] = -1;
	for (i = 0; i < spec->private_imux.num_items; i++) {
		hda_nid_t pin = spec->imux_info[i].pin;
		unsigned int def_conf = snd_hda_codec_get_pincfg(codec, pin);
		int type, attr;
		attr = snd_hda_get_input_pin_attr(def_conf);
		if (attr == INPUT_PIN_ATTR_UNUSED)
			return; /* invalid entry */
		if (attr > INPUT_PIN_ATTR_NORMAL)
			attr = INPUT_PIN_ATTR_NORMAL;
		if (attr != INPUT_PIN_ATTR_INT &&
		    !is_jack_detectable(codec, pin))
			return; /* non-detectable pin */
		type = get_defcfg_device(def_conf);
		if (type != AC_JACK_MIC_IN &&
		    (attr != INPUT_PIN_ATTR_DOCK || type != AC_JACK_LINE_IN))
			return; /* no valid input type */
		if (pset[attr] >= 0)
			return; /* already occupied */
		pset[attr] = i;
	}
	if (pset[INPUT_PIN_ATTR_INT] < 0 ||
	    (pset[INPUT_PIN_ATTR_NORMAL] < 0 && pset[INPUT_PIN_ATTR_DOCK]))
		return; /* no input to switch*/
	spec->auto_mic = 1;
	spec->auto_mic_ext = pset[INPUT_PIN_ATTR_NORMAL];
	spec->auto_mic_dock = pset[INPUT_PIN_ATTR_DOCK];
	spec->auto_mic_int = pset[INPUT_PIN_ATTR_INT];
}

static void cx_auto_parse_input(struct hda_codec *codec)
{
	struct conexant_spec *spec = codec->spec;
	struct auto_pin_cfg *cfg = &spec->autocfg;
	struct hda_input_mux *imux;
	int i, j;

	imux = &spec->private_imux;
	for (i = 0; i < cfg->num_inputs; i++) {
		for (j = 0; j < spec->num_adc_nids; j++) {
			hda_nid_t adc = spec->adc_nids[j];
			int idx = get_input_connection(codec, adc,
						       cfg->inputs[i].pin);
			if (idx >= 0) {
				const char *label;
				label = hda_get_autocfg_input_label(codec, cfg, i);
				spec->imux_info[imux->num_items].index = i;
				spec->imux_info[imux->num_items].boost = 0;
				spec->imux_info[imux->num_items].adc = adc;
				spec->imux_info[imux->num_items].pin =
					cfg->inputs[i].pin;
				snd_hda_add_imux_item(imux, label, idx, NULL);
				break;
			}
		}
	}
	if (imux->num_items >= 2 && cfg->num_inputs == imux->num_items)
		cx_auto_check_auto_mic(codec);
	if (imux->num_items > 1) {
		for (i = 1; i < imux->num_items; i++) {
			if (spec->imux_info[i].adc != spec->imux_info[0].adc) {
				spec->adc_switching = 1;
				break;
			}
		}
	}
}

/* get digital-input audio widget corresponding to the given pin */
static hda_nid_t cx_auto_get_dig_in(struct hda_codec *codec, hda_nid_t pin)
{
	hda_nid_t nid, end_nid;

	end_nid = codec->start_nid + codec->num_nodes;
	for (nid = codec->start_nid; nid < end_nid; nid++) {
		unsigned int wcaps = get_wcaps(codec, nid);
		unsigned int type = get_wcaps_type(wcaps);
		if (type == AC_WID_AUD_IN && (wcaps & AC_WCAP_DIGITAL)) {
			if (get_connection_index(codec, nid, pin) >= 0)
				return nid;
		}
	}
	return 0;
}

static void cx_auto_parse_digital(struct hda_codec *codec)
{
	struct conexant_spec *spec = codec->spec;
	struct auto_pin_cfg *cfg = &spec->autocfg;
	hda_nid_t nid;

	if (cfg->dig_outs &&
	    snd_hda_get_connections(codec, cfg->dig_out_pins[0], &nid, 1) == 1)
		spec->multiout.dig_out_nid = nid;
	if (cfg->dig_in_pin)
		spec->dig_in_nid = cx_auto_get_dig_in(codec, cfg->dig_in_pin);
}

#ifdef CONFIG_SND_HDA_INPUT_BEEP
static void cx_auto_parse_beep(struct hda_codec *codec)
{
	struct conexant_spec *spec = codec->spec;
	hda_nid_t nid, end_nid;

	end_nid = codec->start_nid + codec->num_nodes;
	for (nid = codec->start_nid; nid < end_nid; nid++)
		if (get_wcaps_type(get_wcaps(codec, nid)) == AC_WID_BEEP) {
			set_beep_amp(spec, nid, 0, HDA_OUTPUT);
			break;
		}
}
#else
#define cx_auto_parse_beep(codec)
#endif

/* parse EAPDs */
static void cx_auto_parse_eapd(struct hda_codec *codec)
{
	struct conexant_spec *spec = codec->spec;
	hda_nid_t nid, end_nid;

	end_nid = codec->start_nid + codec->num_nodes;
	for (nid = codec->start_nid; nid < end_nid; nid++) {
		if (get_wcaps_type(get_wcaps(codec, nid)) != AC_WID_PIN)
			continue;
		if (!(snd_hda_query_pin_caps(codec, nid) & AC_PINCAP_EAPD))
			continue;
		spec->eapds[spec->num_eapds++] = nid;
		if (spec->num_eapds >= ARRAY_SIZE(spec->eapds))
			break;
	}

	/* NOTE: below is a wild guess; if we have more than two EAPDs,
	 * it's a new chip, where EAPDs are supposed to be associated to
	 * pins, and we can control EAPD per pin.
	 * OTOH, if only one or two EAPDs are found, it's an old chip,
	 * thus it might control over all pins.
	 */
	spec->pin_eapd_ctrls = spec->num_eapds > 2;
}

static int cx_auto_parse_auto_config(struct hda_codec *codec)
{
	struct conexant_spec *spec = codec->spec;
	int err;

	err = snd_hda_parse_pin_def_config(codec, &spec->autocfg, NULL);
	if (err < 0)
		return err;

	cx_auto_parse_output(codec);
	cx_auto_parse_input(codec);
	cx_auto_parse_digital(codec);
	cx_auto_parse_beep(codec);
	cx_auto_parse_eapd(codec);
	return 0;
}

static void cx_auto_turn_eapd(struct hda_codec *codec, int num_pins,
			      hda_nid_t *pins, bool on)
{
	int i;
	for (i = 0; i < num_pins; i++) {
		if (snd_hda_query_pin_caps(codec, pins[i]) & AC_PINCAP_EAPD)
			snd_hda_codec_write(codec, pins[i], 0,
					    AC_VERB_SET_EAPD_BTLENABLE,
					    on ? 0x02 : 0);
	}
}

static void select_connection(struct hda_codec *codec, hda_nid_t pin,
			      hda_nid_t src)
{
	int idx = get_connection_index(codec, pin, src);
	if (idx >= 0)
		snd_hda_codec_write(codec, pin, 0,
				    AC_VERB_SET_CONNECT_SEL, idx);
}

static void mute_outputs(struct hda_codec *codec, int num_nids,
			 const hda_nid_t *nids)
{
	int i, val;

	for (i = 0; i < num_nids; i++) {
		hda_nid_t nid = nids[i];
		if (!(get_wcaps(codec, nid) & AC_WCAP_OUT_AMP))
			continue;
		if (query_amp_caps(codec, nid, HDA_OUTPUT) & AC_AMPCAP_MUTE)
			val = AMP_OUT_MUTE;
		else
			val = AMP_OUT_ZERO;
		snd_hda_codec_write(codec, nid, 0,
				    AC_VERB_SET_AMP_GAIN_MUTE, val);
	}
}

static void enable_unsol_pins(struct hda_codec *codec, int num_pins,
			      hda_nid_t *pins, unsigned int action)
{
	int i;
	for (i = 0; i < num_pins; i++)
		snd_hda_jack_detect_enable(codec, pins[i], action);
}

static void cx_auto_init_output(struct hda_codec *codec)
{
	struct conexant_spec *spec = codec->spec;
	struct auto_pin_cfg *cfg = &spec->autocfg;
	hda_nid_t nid;
	int i;

	mute_outputs(codec, spec->multiout.num_dacs, spec->multiout.dac_nids);
	for (i = 0; i < cfg->hp_outs; i++)
		snd_hda_codec_write(codec, cfg->hp_pins[i], 0,
				    AC_VERB_SET_PIN_WIDGET_CONTROL, PIN_HP);
	mute_outputs(codec, cfg->hp_outs, cfg->hp_pins);
	mute_outputs(codec, cfg->line_outs, cfg->line_out_pins);
	mute_outputs(codec, cfg->speaker_outs, cfg->speaker_pins);
	for (i = 0; i < spec->dac_info_filled; i++) {
		nid = spec->dac_info[i].dac;
		if (!nid)
			nid = spec->multiout.dac_nids[0];
		else if (nid & DAC_SLAVE_FLAG)
			nid &= ~DAC_SLAVE_FLAG;
		select_connection(codec, spec->dac_info[i].pin, nid);
	}
	if (spec->auto_mute) {
		enable_unsol_pins(codec, cfg->hp_outs, cfg->hp_pins,
				  CONEXANT_HP_EVENT);
		spec->hp_present = detect_jacks(codec, cfg->hp_outs,
						cfg->hp_pins);
		if (spec->detect_line) {
			enable_unsol_pins(codec, cfg->line_outs,
					  cfg->line_out_pins,
					  CONEXANT_LINE_EVENT);
			spec->line_present =
				detect_jacks(codec, cfg->line_outs,
					     cfg->line_out_pins);
		}
	}
	cx_auto_update_speakers(codec);
	/* turn on all EAPDs if no individual EAPD control is available */
	if (!spec->pin_eapd_ctrls)
		cx_auto_turn_eapd(codec, spec->num_eapds, spec->eapds, true);
}

static void cx_auto_init_input(struct hda_codec *codec)
{
	struct conexant_spec *spec = codec->spec;
	struct auto_pin_cfg *cfg = &spec->autocfg;
	int i, val;

	for (i = 0; i < spec->num_adc_nids; i++) {
		hda_nid_t nid = spec->adc_nids[i];
		if (!(get_wcaps(codec, nid) & AC_WCAP_IN_AMP))
			continue;
		if (query_amp_caps(codec, nid, HDA_INPUT) & AC_AMPCAP_MUTE)
			val = AMP_IN_MUTE(0);
		else
			val = AMP_IN_UNMUTE(0);
		snd_hda_codec_write(codec, nid, 0, AC_VERB_SET_AMP_GAIN_MUTE,
				    val);
	}

	for (i = 0; i < cfg->num_inputs; i++) {
		unsigned int type;
		if (cfg->inputs[i].type == AUTO_PIN_MIC)
			type = PIN_VREF80;
		else
			type = PIN_IN;
		snd_hda_codec_write(codec, cfg->inputs[i].pin, 0,
				    AC_VERB_SET_PIN_WIDGET_CONTROL, type);
	}

	if (spec->auto_mic) {
		if (spec->auto_mic_ext >= 0) {
			snd_hda_jack_detect_enable(codec,
				cfg->inputs[spec->auto_mic_ext].pin,
				CONEXANT_MIC_EVENT);
		}
		if (spec->auto_mic_dock >= 0) {
			snd_hda_jack_detect_enable(codec,
				cfg->inputs[spec->auto_mic_dock].pin,
				CONEXANT_MIC_EVENT);
		}
		cx_auto_automic(codec);
	} else {
		select_input_connection(codec, spec->imux_info[0].adc,
					spec->imux_info[0].pin);
	}
}

static void cx_auto_init_digital(struct hda_codec *codec)
{
	struct conexant_spec *spec = codec->spec;
	struct auto_pin_cfg *cfg = &spec->autocfg;

	if (spec->multiout.dig_out_nid)
		snd_hda_codec_write(codec, cfg->dig_out_pins[0], 0,
				    AC_VERB_SET_PIN_WIDGET_CONTROL, PIN_OUT);
	if (spec->dig_in_nid)
		snd_hda_codec_write(codec, cfg->dig_in_pin, 0,
				    AC_VERB_SET_PIN_WIDGET_CONTROL, PIN_IN);
}

static int cx_auto_init(struct hda_codec *codec)
{
	/*snd_hda_sequence_write(codec, cx_auto_init_verbs);*/
	cx_auto_init_output(codec);
	cx_auto_init_input(codec);
	cx_auto_init_digital(codec);
	snd_hda_jack_report_sync(codec);
	return 0;
}

static int cx_auto_add_volume_idx(struct hda_codec *codec, const char *basename,
			      const char *dir, int cidx,
			      hda_nid_t nid, int hda_dir, int amp_idx)
{
	static char name[32];
	static struct snd_kcontrol_new knew[] = {
		HDA_CODEC_VOLUME(name, 0, 0, 0),
		HDA_CODEC_MUTE(name, 0, 0, 0),
	};
	static const char * const sfx[2] = { "Volume", "Switch" };
	int i, err;

	for (i = 0; i < 2; i++) {
		struct snd_kcontrol *kctl;
		knew[i].private_value = HDA_COMPOSE_AMP_VAL(nid, 3, amp_idx,
							    hda_dir);
		knew[i].subdevice = HDA_SUBDEV_AMP_FLAG;
		knew[i].index = cidx;
		snprintf(name, sizeof(name), "%s%s %s", basename, dir, sfx[i]);
		kctl = snd_ctl_new1(&knew[i], codec);
		if (!kctl)
			return -ENOMEM;
		err = snd_hda_ctl_add(codec, nid, kctl);
		if (err < 0)
			return err;
		if (!(query_amp_caps(codec, nid, hda_dir) &
		      (AC_AMPCAP_MUTE | AC_AMPCAP_MIN_MUTE)))
			break;
	}
	return 0;
}

#define cx_auto_add_volume(codec, str, dir, cidx, nid, hda_dir)		\
	cx_auto_add_volume_idx(codec, str, dir, cidx, nid, hda_dir, 0)

#define cx_auto_add_pb_volume(codec, nid, str, idx)			\
	cx_auto_add_volume(codec, str, " Playback", idx, nid, HDA_OUTPUT)

static int try_add_pb_volume(struct hda_codec *codec, hda_nid_t dac,
			     hda_nid_t pin, const char *name, int idx)
{
	unsigned int caps;
	if (dac && !(dac & DAC_SLAVE_FLAG)) {
		caps = query_amp_caps(codec, dac, HDA_OUTPUT);
		if (caps & AC_AMPCAP_NUM_STEPS)
			return cx_auto_add_pb_volume(codec, dac, name, idx);
	}
	caps = query_amp_caps(codec, pin, HDA_OUTPUT);
	if (caps & AC_AMPCAP_NUM_STEPS)
		return cx_auto_add_pb_volume(codec, pin, name, idx);
	return 0;
}

static int cx_auto_build_output_controls(struct hda_codec *codec)
{
	struct conexant_spec *spec = codec->spec;
	int i, err;
	int num_line = 0, num_hp = 0, num_spk = 0;
	static const char * const texts[3] = { "Front", "Surround", "CLFE" };

	if (spec->dac_info_filled == 1)
		return try_add_pb_volume(codec, spec->dac_info[0].dac,
					 spec->dac_info[0].pin,
					 "Master", 0);

	for (i = 0; i < spec->dac_info_filled; i++) {
		const char *label;
		int idx, type;
		hda_nid_t dac = spec->dac_info[i].dac;
		type = spec->dac_info[i].type;
		if (type == AUTO_PIN_LINE_OUT)
			type = spec->autocfg.line_out_type;
		switch (type) {
		case AUTO_PIN_LINE_OUT:
		default:
			label = texts[num_line++];
			idx = 0;
			break;
		case AUTO_PIN_HP_OUT:
			label = "Headphone";
			idx = num_hp++;
			break;
		case AUTO_PIN_SPEAKER_OUT:
			label = "Speaker";
			idx = num_spk++;
			break;
		}
		err = try_add_pb_volume(codec, dac,
					spec->dac_info[i].pin,
					label, idx);
		if (err < 0)
			return err;
	}

	if (spec->auto_mute) {
		err = snd_hda_add_new_ctls(codec, cx_automute_mode_enum);
		if (err < 0)
			return err;
	}
	
	return 0;
}

static int cx_auto_add_capture_volume(struct hda_codec *codec, hda_nid_t nid,
				      const char *label, const char *pfx,
				      int cidx)
{
	struct conexant_spec *spec = codec->spec;
	int i;

	for (i = 0; i < spec->num_adc_nids; i++) {
		hda_nid_t adc_nid = spec->adc_nids[i];
		int idx = get_input_connection(codec, adc_nid, nid);
		if (idx < 0)
			continue;
		if (spec->single_adc_amp)
			idx = 0;
		return cx_auto_add_volume_idx(codec, label, pfx,
					      cidx, adc_nid, HDA_INPUT, idx);
	}
	return 0;
}

static int cx_auto_add_boost_volume(struct hda_codec *codec, int idx,
				    const char *label, int cidx)
{
	struct conexant_spec *spec = codec->spec;
	hda_nid_t mux, nid;
	int i, con;

	nid = spec->imux_info[idx].pin;
	if (get_wcaps(codec, nid) & AC_WCAP_IN_AMP)
		return cx_auto_add_volume(codec, label, " Boost", cidx,
					  nid, HDA_INPUT);
	con = __select_input_connection(codec, spec->imux_info[idx].adc, nid,
					&mux, false, 0);
	if (con < 0)
		return 0;
	for (i = 0; i < idx; i++) {
		if (spec->imux_info[i].boost == mux)
			return 0; /* already present */
	}

	if (get_wcaps(codec, mux) & AC_WCAP_OUT_AMP) {
		spec->imux_info[idx].boost = mux;
		return cx_auto_add_volume(codec, label, " Boost", 0,
					  mux, HDA_OUTPUT);
	}
	return 0;
}

static int cx_auto_build_input_controls(struct hda_codec *codec)
{
	struct conexant_spec *spec = codec->spec;
	struct hda_input_mux *imux = &spec->private_imux;
	const char *prev_label;
	int input_conn[HDA_MAX_NUM_INPUTS];
	int i, j, err, cidx;
	int multi_connection;

	if (!imux->num_items)
		return 0;

	multi_connection = 0;
	for (i = 0; i < imux->num_items; i++) {
		cidx = get_input_connection(codec, spec->imux_info[i].adc,
					    spec->imux_info[i].pin);
		if (cidx < 0)
			continue;
		input_conn[i] = spec->imux_info[i].adc;
		if (!spec->single_adc_amp)
			input_conn[i] |= cidx << 8;
		if (i > 0 && input_conn[i] != input_conn[0])
			multi_connection = 1;
	}

	prev_label = NULL;
	cidx = 0;
	for (i = 0; i < imux->num_items; i++) {
		hda_nid_t nid = spec->imux_info[i].pin;
		const char *label;

		label = hda_get_autocfg_input_label(codec, &spec->autocfg,
						    spec->imux_info[i].index);
		if (label == prev_label)
			cidx++;
		else
			cidx = 0;
		prev_label = label;

		err = cx_auto_add_boost_volume(codec, i, label, cidx);
		if (err < 0)
			return err;

		if (!multi_connection) {
			if (i > 0)
				continue;
			err = cx_auto_add_capture_volume(codec, nid,
							 "Capture", "", cidx);
		} else {
			bool dup_found = false;
			for (j = 0; j < i; j++) {
				if (input_conn[j] == input_conn[i]) {
					dup_found = true;
					break;
				}
			}
			if (dup_found)
				continue;
			err = cx_auto_add_capture_volume(codec, nid,
							 label, " Capture", cidx);
		}
		if (err < 0)
			return err;
	}

	if (spec->private_imux.num_items > 1 && !spec->auto_mic) {
		err = snd_hda_add_new_ctls(codec, cx_auto_capture_mixers);
		if (err < 0)
			return err;
	}

	return 0;
}

static int cx_auto_build_controls(struct hda_codec *codec)
{
	struct conexant_spec *spec = codec->spec;
	int err;

	err = cx_auto_build_output_controls(codec);
	if (err < 0)
		return err;
	err = cx_auto_build_input_controls(codec);
	if (err < 0)
		return err;
	err = conexant_build_controls(codec);
	if (err < 0)
		return err;
	err = snd_hda_jack_add_kctls(codec, &spec->autocfg);
	if (err < 0)
		return err;
	return 0;
}

static int cx_auto_search_adcs(struct hda_codec *codec)
{
	struct conexant_spec *spec = codec->spec;
	hda_nid_t nid, end_nid;

	end_nid = codec->start_nid + codec->num_nodes;
	for (nid = codec->start_nid; nid < end_nid; nid++) {
		unsigned int caps = get_wcaps(codec, nid);
		if (get_wcaps_type(caps) != AC_WID_AUD_IN)
			continue;
		if (caps & AC_WCAP_DIGITAL)
			continue;
		if (snd_BUG_ON(spec->num_adc_nids >=
			       ARRAY_SIZE(spec->private_adc_nids)))
			break;
		spec->private_adc_nids[spec->num_adc_nids++] = nid;
	}
	spec->adc_nids = spec->private_adc_nids;
	return 0;
}


static const struct hda_codec_ops cx_auto_patch_ops = {
	.build_controls = cx_auto_build_controls,
	.build_pcms = conexant_build_pcms,
	.init = cx_auto_init,
	.free = conexant_free,
	.unsol_event = cx_auto_unsol_event,
#ifdef CONFIG_SND_HDA_POWER_SAVE
	.suspend = conexant_suspend,
#endif
	.reboot_notify = snd_hda_shutup_pins,
};

/*
 * pin fix-up
 */
struct cxt_pincfg {
	hda_nid_t nid;
	u32 val;
};

static void apply_pincfg(struct hda_codec *codec, const struct cxt_pincfg *cfg)
{
	for (; cfg->nid; cfg++)
		snd_hda_codec_set_pincfg(codec, cfg->nid, cfg->val);

}

static void apply_pin_fixup(struct hda_codec *codec,
			    const struct snd_pci_quirk *quirk,
			    const struct cxt_pincfg **table)
{
	quirk = snd_pci_quirk_lookup(codec->bus->pci, quirk);
	if (quirk) {
		snd_printdd(KERN_INFO "hda_codec: applying pincfg for %s\n",
			    quirk->name);
		apply_pincfg(codec, table[quirk->value]);
	}
}

enum {
	CXT_PINCFG_LENOVO_X200,
};

static const struct cxt_pincfg cxt_pincfg_lenovo_x200[] = {
	{ 0x16, 0x042140ff }, /* HP (seq# overridden) */
	{ 0x17, 0x21a11000 }, /* dock-mic */
	{ 0x19, 0x2121103f }, /* dock-HP */
	{}
};

static const struct cxt_pincfg *cxt_pincfg_tbl[] = {
	[CXT_PINCFG_LENOVO_X200] = cxt_pincfg_lenovo_x200,
};

static const struct snd_pci_quirk cxt_fixups[] = {
	SND_PCI_QUIRK(0x17aa, 0x20f2, "Lenovo X200", CXT_PINCFG_LENOVO_X200),
	{}
};

/* add "fake" mute amp-caps to DACs on cx5051 so that mixer mute switches
 * can be created (bko#42825)
 */
static void add_cx5051_fake_mutes(struct hda_codec *codec)
{
	static hda_nid_t out_nids[] = {
		0x10, 0x11, 0
	};
	hda_nid_t *p;

	for (p = out_nids; *p; p++)
		snd_hda_override_amp_caps(codec, *p, HDA_OUTPUT,
					  AC_AMPCAP_MIN_MUTE |
					  query_amp_caps(codec, *p, HDA_OUTPUT));
}

static int patch_conexant_auto(struct hda_codec *codec)
{
	struct conexant_spec *spec;
	int err;

	printk(KERN_INFO "hda_codec: %s: BIOS auto-probing.\n",
	       codec->chip_name);

	spec = kzalloc(sizeof(*spec), GFP_KERNEL);
	if (!spec)
		return -ENOMEM;
	codec->spec = spec;
	codec->pin_amp_workaround = 1;

	switch (codec->vendor_id) {
	case 0x14f15045:
		spec->single_adc_amp = 1;
		break;
	case 0x14f15051:
		add_cx5051_fake_mutes(codec);
		break;
	}

	apply_pin_fixup(codec, cxt_fixups, cxt_pincfg_tbl);

	err = cx_auto_search_adcs(codec);
	if (err < 0)
		return err;
	err = cx_auto_parse_auto_config(codec);
	if (err < 0) {
		kfree(codec->spec);
		codec->spec = NULL;
		return err;
	}
	spec->capture_stream = &cx_auto_pcm_analog_capture;
	codec->patch_ops = cx_auto_patch_ops;
	if (spec->beep_amp)
		snd_hda_attach_beep_device(codec, spec->beep_amp);
	return 0;
}

/*
 */

static const struct hda_codec_preset snd_hda_preset_conexant[] = {
	{ .id = 0x14f15045, .name = "CX20549 (Venice)",
	  .patch = patch_cxt5045 },
	{ .id = 0x14f15047, .name = "CX20551 (Waikiki)",
	  .patch = patch_cxt5047 },
	{ .id = 0x14f15051, .name = "CX20561 (Hermosa)",
	  .patch = patch_cxt5051 },
	{ .id = 0x14f15066, .name = "CX20582 (Pebble)",
	  .patch = patch_cxt5066 },
	{ .id = 0x14f15067, .name = "CX20583 (Pebble HSF)",
	  .patch = patch_cxt5066 },
	{ .id = 0x14f15068, .name = "CX20584",
	  .patch = patch_cxt5066 },
	{ .id = 0x14f15069, .name = "CX20585",
	  .patch = patch_cxt5066 },
	{ .id = 0x14f1506c, .name = "CX20588",
	  .patch = patch_cxt5066 },
	{ .id = 0x14f1506e, .name = "CX20590",
	  .patch = patch_cxt5066 },
	{ .id = 0x14f15097, .name = "CX20631",
	  .patch = patch_conexant_auto },
	{ .id = 0x14f15098, .name = "CX20632",
	  .patch = patch_conexant_auto },
	{ .id = 0x14f150a1, .name = "CX20641",
	  .patch = patch_conexant_auto },
	{ .id = 0x14f150a2, .name = "CX20642",
	  .patch = patch_conexant_auto },
	{ .id = 0x14f150ab, .name = "CX20651",
	  .patch = patch_conexant_auto },
	{ .id = 0x14f150ac, .name = "CX20652",
	  .patch = patch_conexant_auto },
	{ .id = 0x14f150b8, .name = "CX20664",
	  .patch = patch_conexant_auto },
	{ .id = 0x14f150b9, .name = "CX20665",
	  .patch = patch_conexant_auto },
	{} /* terminator */
};

MODULE_ALIAS("snd-hda-codec-id:14f15045");
MODULE_ALIAS("snd-hda-codec-id:14f15047");
MODULE_ALIAS("snd-hda-codec-id:14f15051");
MODULE_ALIAS("snd-hda-codec-id:14f15066");
MODULE_ALIAS("snd-hda-codec-id:14f15067");
MODULE_ALIAS("snd-hda-codec-id:14f15068");
MODULE_ALIAS("snd-hda-codec-id:14f15069");
MODULE_ALIAS("snd-hda-codec-id:14f1506c");
MODULE_ALIAS("snd-hda-codec-id:14f1506e");
MODULE_ALIAS("snd-hda-codec-id:14f15097");
MODULE_ALIAS("snd-hda-codec-id:14f15098");
MODULE_ALIAS("snd-hda-codec-id:14f150a1");
MODULE_ALIAS("snd-hda-codec-id:14f150a2");
MODULE_ALIAS("snd-hda-codec-id:14f150ab");
MODULE_ALIAS("snd-hda-codec-id:14f150ac");
MODULE_ALIAS("snd-hda-codec-id:14f150b8");
MODULE_ALIAS("snd-hda-codec-id:14f150b9");

MODULE_LICENSE("GPL");
MODULE_DESCRIPTION("Conexant HD-audio codec");

static struct hda_codec_preset_list conexant_list = {
	.preset = snd_hda_preset_conexant,
	.owner = THIS_MODULE,
};

static int __init patch_conexant_init(void)
{
	return snd_hda_add_codec_preset(&conexant_list);
}

static void __exit patch_conexant_exit(void)
{
	snd_hda_delete_codec_preset(&conexant_list);
}

module_init(patch_conexant_init)
module_exit(patch_conexant_exit)<|MERGE_RESOLUTION|>--- conflicted
+++ resolved
@@ -1863,15 +1863,6 @@
 	snd_hda_codec_write(codec, nid, 0,
 			    AC_VERB_SET_UNSOLICITED_ENABLE,
 			    AC_USRSP_EN | event);
-<<<<<<< HEAD
-}
-
-static void cxt5051_init_mic_jack(struct hda_codec *codec, hda_nid_t nid)
-{
-	snd_hda_input_jack_add(codec, nid, SND_JACK_MICROPHONE, NULL);
-	snd_hda_input_jack_report(codec, nid);
-=======
->>>>>>> 6f5c871d
 }
 
 static const struct hda_verb cxt5051_ideapad_init_verbs[] = {
@@ -2006,12 +1997,6 @@
 
 	if (spec->beep_amp)
 		snd_hda_attach_beep_device(codec, spec->beep_amp);
-
-	conexant_init_jacks(codec);
-	if (spec->auto_mic & AUTO_MIC_PORTB)
-		cxt5051_init_mic_jack(codec, 0x17);
-	if (spec->auto_mic & AUTO_MIC_PORTC)
-		cxt5051_init_mic_jack(codec, 0x18);
 
 	return 0;
 }
