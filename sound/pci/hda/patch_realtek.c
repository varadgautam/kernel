--- conflicted
+++ resolved
@@ -5056,11 +5056,6 @@
 		{ 0x19, 0x21a11010 }, /* dock mic */
 		{ }
 	};
-<<<<<<< HEAD
-	struct alc_spec *spec = codec->spec;
-
-	if (action == HDA_FIXUP_ACT_PRE_PROBE) {
-=======
 	/* Assure the speaker pin to be coupled with DAC NID 0x03; otherwise
 	 * the speaker output becomes too low by some reason on Thinkpads with
 	 * ALC298 codec
@@ -5073,7 +5068,6 @@
 
 	if (action == HDA_FIXUP_ACT_PRE_PROBE) {
 		spec->gen.preferred_dacs = preferred_pairs;
->>>>>>> b24e79ac
 		spec->parse_flags = HDA_PINCFG_NO_HP_FIXUP;
 		snd_hda_apply_pincfgs(codec, pincfgs);
 	} else if (action == HDA_FIXUP_ACT_INIT) {
@@ -5604,10 +5598,7 @@
 	ALC221_FIXUP_HP_HEADSET_MIC,
 	ALC285_FIXUP_LENOVO_HEADPHONE_NOISE,
 	ALC295_FIXUP_HP_AUTO_MUTE,
-<<<<<<< HEAD
-=======
 	ALC286_FIXUP_ACER_AIO_MIC_NO_PRESENCE,
->>>>>>> b24e79ac
 };
 
 static const struct hda_fixup alc269_fixups[] = {
@@ -6495,8 +6486,6 @@
 		.type = HDA_FIXUP_FUNC,
 		.v.func = alc_fixup_auto_mute_via_amp,
 	},
-<<<<<<< HEAD
-=======
 	[ALC286_FIXUP_ACER_AIO_MIC_NO_PRESENCE] = {
 		.type = HDA_FIXUP_PINS,
 		.v.pins = (const struct hda_pintbl[]) {
@@ -6506,7 +6495,6 @@
 		.chained = true,
 		.chain_id = ALC269_FIXUP_HEADSET_MIC
 	},
->>>>>>> b24e79ac
 };
 
 static const struct snd_pci_quirk alc269_fixup_tbl[] = {
@@ -7105,13 +7093,10 @@
 		{0x14, 0x90170110},
 		{0x19, 0x04a11040},
 		{0x21, 0x04211020}),
-<<<<<<< HEAD
-=======
 	SND_HDA_PIN_QUIRK(0x10ec0286, 0x1025, "Acer", ALC286_FIXUP_ACER_AIO_MIC_NO_PRESENCE,
 		{0x12, 0x90a60130},
 		{0x17, 0x90170110},
 		{0x21, 0x02211020}),
->>>>>>> b24e79ac
 	SND_HDA_PIN_QUIRK(0x10ec0288, 0x1028, "Dell", ALC288_FIXUP_DELL1_MIC_NO_PRESENCE,
 		{0x12, 0x90a60120},
 		{0x14, 0x90170110},
