--- conflicted
+++ resolved
@@ -2468,10 +2468,7 @@
 	SND_PCI_QUIRK(0x1458, 0xa002, "Gigabyte EP45-DS3/Z87X-UD3H", ALC889_FIXUP_FRONT_HP_NO_PRESENCE),
 	SND_PCI_QUIRK(0x1458, 0xa0b8, "Gigabyte AZ370-Gaming", ALC1220_FIXUP_GB_DUAL_CODECS),
 	SND_PCI_QUIRK(0x1458, 0xa0cd, "Gigabyte X570 Aorus Master", ALC1220_FIXUP_CLEVO_P950),
-<<<<<<< HEAD
-=======
 	SND_PCI_QUIRK(0x1458, 0xa0ce, "Gigabyte X570 Aorus Xtreme", ALC1220_FIXUP_CLEVO_P950),
->>>>>>> c9429efc
 	SND_PCI_QUIRK(0x1462, 0x1228, "MSI-GP63", ALC1220_FIXUP_CLEVO_P950),
 	SND_PCI_QUIRK(0x1462, 0x1276, "MSI-GL73", ALC1220_FIXUP_CLEVO_P950),
 	SND_PCI_QUIRK(0x1462, 0x1293, "MSI-GP65", ALC1220_FIXUP_CLEVO_P950),
@@ -5494,17 +5491,6 @@
 		{ 0x19, 0x21a11010 }, /* dock mic */
 		{ }
 	};
-<<<<<<< HEAD
-	/* Assure the speaker pin to be coupled with DAC NID 0x03; otherwise
-	 * the speaker output becomes too low by some reason on Thinkpads with
-	 * ALC298 codec
-	 */
-	static const hda_nid_t preferred_pairs[] = {
-		0x14, 0x03, 0x17, 0x02, 0x21, 0x02,
-		0
-	};
-=======
->>>>>>> c9429efc
 	struct alc_spec *spec = codec->spec;
 
 	if (action == HDA_FIXUP_ACT_PRE_PROBE) {
@@ -6125,16 +6111,12 @@
 	ALC294_FIXUP_ASUS_DUAL_SPK,
 	ALC285_FIXUP_THINKPAD_HEADSET_JACK,
 	ALC294_FIXUP_ASUS_HPE,
-<<<<<<< HEAD
-	ALC285_FIXUP_HP_GPIO_LED,
-=======
 	ALC294_FIXUP_ASUS_COEF_1B,
 	ALC285_FIXUP_HP_GPIO_LED,
 	ALC285_FIXUP_HP_MUTE_LED,
 	ALC236_FIXUP_HP_MUTE_LED,
 	ALC298_FIXUP_SAMSUNG_HEADPHONE_VERY_QUIET,
 	ALC295_FIXUP_ASUS_MIC_NO_PRESENCE,
->>>>>>> c9429efc
 };
 
 static const struct hda_fixup alc269_fixups[] = {
@@ -7274,8 +7256,6 @@
 		.chained = true,
 		.chain_id = ALC294_FIXUP_ASUS_HEADSET_MIC
 	},
-<<<<<<< HEAD
-=======
 	[ALC294_FIXUP_ASUS_COEF_1B] = {
 		.type = HDA_FIXUP_VERBS,
 		.v.verbs = (const struct hda_verb[]) {
@@ -7287,13 +7267,10 @@
 			{ }
 		},
 	},
->>>>>>> c9429efc
 	[ALC285_FIXUP_HP_GPIO_LED] = {
 		.type = HDA_FIXUP_FUNC,
 		.v.func = alc285_fixup_hp_gpio_led,
 	},
-<<<<<<< HEAD
-=======
 	[ALC285_FIXUP_HP_MUTE_LED] = {
 		.type = HDA_FIXUP_FUNC,
 		.v.func = alc285_fixup_hp_mute_led,
@@ -7318,7 +7295,6 @@
 		.chained = true,
 		.chain_id = ALC269_FIXUP_HEADSET_MODE
 	},
->>>>>>> c9429efc
 };
 
 static const struct snd_pci_quirk alc269_fixup_tbl[] = {
@@ -7464,11 +7440,8 @@
 	SND_PCI_QUIRK(0x103c, 0x8497, "HP Envy x360", ALC269_FIXUP_HP_MUTE_LED_MIC3),
 	SND_PCI_QUIRK(0x103c, 0x84e7, "HP Pavilion 15", ALC269_FIXUP_HP_MUTE_LED_MIC3),
 	SND_PCI_QUIRK(0x103c, 0x8736, "HP", ALC285_FIXUP_HP_GPIO_LED),
-<<<<<<< HEAD
-=======
 	SND_PCI_QUIRK(0x103c, 0x877a, "HP", ALC285_FIXUP_HP_MUTE_LED),
 	SND_PCI_QUIRK(0x103c, 0x877d, "HP", ALC236_FIXUP_HP_MUTE_LED),
->>>>>>> c9429efc
 	SND_PCI_QUIRK(0x1043, 0x103e, "ASUS X540SA", ALC256_FIXUP_ASUS_MIC),
 	SND_PCI_QUIRK(0x1043, 0x103f, "ASUS TX300", ALC282_FIXUP_ASUS_TX300),
 	SND_PCI_QUIRK(0x1043, 0x106d, "Asus K53BE", ALC269_FIXUP_LIMIT_INT_MIC_BOOST),
@@ -7489,10 +7462,7 @@
 	SND_PCI_QUIRK(0x1043, 0x18b1, "Asus MJ401TA", ALC256_FIXUP_ASUS_HEADSET_MIC),
 	SND_PCI_QUIRK(0x1043, 0x18f1, "Asus FX505DT", ALC256_FIXUP_ASUS_HEADSET_MIC),
 	SND_PCI_QUIRK(0x1043, 0x19ce, "ASUS B9450FA", ALC294_FIXUP_ASUS_HPE),
-<<<<<<< HEAD
-=======
 	SND_PCI_QUIRK(0x1043, 0x19e1, "ASUS UX581LV", ALC295_FIXUP_ASUS_MIC_NO_PRESENCE),
->>>>>>> c9429efc
 	SND_PCI_QUIRK(0x1043, 0x1a13, "Asus G73Jw", ALC269_FIXUP_ASUS_G73JW),
 	SND_PCI_QUIRK(0x1043, 0x1a30, "ASUS X705UD", ALC256_FIXUP_ASUS_MIC),
 	SND_PCI_QUIRK(0x1043, 0x1b11, "ASUS UX431DA", ALC294_FIXUP_ASUS_COEF_1B),
@@ -7689,10 +7659,7 @@
 	{.id = ALC292_FIXUP_TPT440_DOCK, .name = "tpt440-dock"},
 	{.id = ALC292_FIXUP_TPT440, .name = "tpt440"},
 	{.id = ALC292_FIXUP_TPT460, .name = "tpt460"},
-<<<<<<< HEAD
-=======
 	{.id = ALC298_FIXUP_TPT470_DOCK_FIX, .name = "tpt470-dock-fix"},
->>>>>>> c9429efc
 	{.id = ALC298_FIXUP_TPT470_DOCK, .name = "tpt470-dock"},
 	{.id = ALC233_FIXUP_LENOVO_MULTI_CODECS, .name = "dual-codecs"},
 	{.id = ALC700_FIXUP_INTEL_REFERENCE, .name = "alc700-ref"},
