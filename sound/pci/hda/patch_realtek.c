/*
 * Universal Interface for Intel High Definition Audio Codec
 *
 * HD audio interface patch for Realtek ALC codecs
 *
 * Copyright (c) 2004 Kailang Yang <kailang@realtek.com.tw>
 *                    PeiSen Hou <pshou@realtek.com.tw>
 *                    Takashi Iwai <tiwai@suse.de>
 *                    Jonathan Woithe <jwoithe@physics.adelaide.edu.au>
 *
 *  This driver is free software; you can redistribute it and/or modify
 *  it under the terms of the GNU General Public License as published by
 *  the Free Software Foundation; either version 2 of the License, or
 *  (at your option) any later version.
 *
 *  This driver is distributed in the hope that it will be useful,
 *  but WITHOUT ANY WARRANTY; without even the implied warranty of
 *  MERCHANTABILITY or FITNESS FOR A PARTICULAR PURPOSE.  See the
 *  GNU General Public License for more details.
 *
 *  You should have received a copy of the GNU General Public License
 *  along with this program; if not, write to the Free Software
 *  Foundation, Inc., 59 Temple Place, Suite 330, Boston, MA  02111-1307 USA
 */

#include <linux/init.h>
#include <linux/delay.h>
#include <linux/slab.h>
#include <linux/pci.h>
#include <linux/module.h>
#include <sound/core.h>
#include <sound/jack.h>
#include "hda_codec.h"
#include "hda_local.h"
#include "hda_beep.h"

/* unsol event tags */
#define ALC_FRONT_EVENT		0x01
#define ALC_DCVOL_EVENT		0x02
#define ALC_HP_EVENT		0x04
#define ALC_MIC_EVENT		0x08

/* for GPIO Poll */
#define GPIO_MASK	0x03

/* extra amp-initialization sequence types */
enum {
	ALC_INIT_NONE,
	ALC_INIT_DEFAULT,
	ALC_INIT_GPIO1,
	ALC_INIT_GPIO2,
	ALC_INIT_GPIO3,
};

struct alc_customize_define {
	unsigned int  sku_cfg;
	unsigned char port_connectivity;
	unsigned char check_sum;
	unsigned char customization;
	unsigned char external_amp;
	unsigned int  enable_pcbeep:1;
	unsigned int  platform_type:1;
	unsigned int  swap:1;
	unsigned int  override:1;
	unsigned int  fixup:1; /* Means that this sku is set by driver, not read from hw */
};

struct alc_fixup;

struct alc_multi_io {
	hda_nid_t pin;		/* multi-io widget pin NID */
	hda_nid_t dac;		/* DAC to be connected */
	unsigned int ctl_in;	/* cached input-pin control value */
};

enum {
	ALC_AUTOMUTE_PIN,	/* change the pin control */
	ALC_AUTOMUTE_AMP,	/* mute/unmute the pin AMP */
	ALC_AUTOMUTE_MIXER,	/* mute/unmute mixer widget AMP */
};

struct alc_spec {
	/* codec parameterization */
	const struct snd_kcontrol_new *mixers[5];	/* mixer arrays */
	unsigned int num_mixers;
	const struct snd_kcontrol_new *cap_mixer;	/* capture mixer */
	unsigned int beep_amp;	/* beep amp value, set via set_beep_amp() */

	const struct hda_verb *init_verbs[10];	/* initialization verbs
						 * don't forget NULL
						 * termination!
						 */
	unsigned int num_init_verbs;

	char stream_name_analog[32];	/* analog PCM stream */
	const struct hda_pcm_stream *stream_analog_playback;
	const struct hda_pcm_stream *stream_analog_capture;
	const struct hda_pcm_stream *stream_analog_alt_playback;
	const struct hda_pcm_stream *stream_analog_alt_capture;

	char stream_name_digital[32];	/* digital PCM stream */
	const struct hda_pcm_stream *stream_digital_playback;
	const struct hda_pcm_stream *stream_digital_capture;

	/* playback */
	struct hda_multi_out multiout;	/* playback set-up
					 * max_channels, dacs must be set
					 * dig_out_nid and hp_nid are optional
					 */
	hda_nid_t alt_dac_nid;
	hda_nid_t slave_dig_outs[3];	/* optional - for auto-parsing */
	int dig_out_type;

	/* capture */
	unsigned int num_adc_nids;
	const hda_nid_t *adc_nids;
	const hda_nid_t *capsrc_nids;
	hda_nid_t dig_in_nid;		/* digital-in NID; optional */
	hda_nid_t mixer_nid;		/* analog-mixer NID */
	DECLARE_BITMAP(vol_ctls, 0x20 << 1);
	DECLARE_BITMAP(sw_ctls, 0x20 << 1);

	/* capture setup for dynamic dual-adc switch */
	hda_nid_t cur_adc;
	unsigned int cur_adc_stream_tag;
	unsigned int cur_adc_format;

	/* capture source */
	unsigned int num_mux_defs;
	const struct hda_input_mux *input_mux;
	unsigned int cur_mux[3];
	hda_nid_t ext_mic_pin;
	hda_nid_t dock_mic_pin;
	hda_nid_t int_mic_pin;

	/* channel model */
	const struct hda_channel_mode *channel_mode;
	int num_channel_mode;
	int need_dac_fix;
	int const_channel_count;
	int ext_channel_count;

	/* PCM information */
	struct hda_pcm pcm_rec[3];	/* used in alc_build_pcms() */

	/* dynamic controls, init_verbs and input_mux */
	struct auto_pin_cfg autocfg;
	struct alc_customize_define cdefine;
	struct snd_array kctls;
	struct hda_input_mux private_imux[3];
	hda_nid_t private_dac_nids[AUTO_CFG_MAX_OUTS];
	hda_nid_t private_adc_nids[AUTO_CFG_MAX_OUTS];
	hda_nid_t private_capsrc_nids[AUTO_CFG_MAX_OUTS];
	hda_nid_t imux_pins[HDA_MAX_NUM_INPUTS];
	unsigned int dyn_adc_idx[HDA_MAX_NUM_INPUTS];
	int int_mic_idx, ext_mic_idx, dock_mic_idx; /* for auto-mic */

	/* hooks */
	void (*init_hook)(struct hda_codec *codec);
	void (*unsol_event)(struct hda_codec *codec, unsigned int res);
#ifdef CONFIG_SND_HDA_POWER_SAVE
	void (*power_hook)(struct hda_codec *codec);
#endif
	void (*shutup)(struct hda_codec *codec);
	void (*automute_hook)(struct hda_codec *codec);

	/* for pin sensing */
	unsigned int hp_jack_present:1;
	unsigned int line_jack_present:1;
	unsigned int master_mute:1;
	unsigned int auto_mic:1;
	unsigned int auto_mic_valid_imux:1;	/* valid imux for auto-mic */
	unsigned int automute_speaker:1; /* automute speaker outputs */
	unsigned int automute_lo:1; /* automute LO outputs */
	unsigned int detect_hp:1;	/* Headphone detection enabled */
	unsigned int detect_lo:1;	/* Line-out detection enabled */
	unsigned int automute_speaker_possible:1; /* there are speakers and either LO or HP */
	unsigned int automute_lo_possible:1;	  /* there are line outs and HP */

	/* other flags */
	unsigned int no_analog :1; /* digital I/O only */
	unsigned int dyn_adc_switch:1; /* switch ADCs (for ALC275) */
	unsigned int single_input_src:1;
	unsigned int vol_in_capsrc:1; /* use capsrc volume (ADC has no vol) */
	unsigned int parse_flags; /* passed to snd_hda_parse_pin_defcfg() */

	/* auto-mute control */
	int automute_mode;
	hda_nid_t automute_mixer_nid[AUTO_CFG_MAX_OUTS];

	int init_amp;
	int codec_variant;	/* flag for other variants */

	/* for virtual master */
	hda_nid_t vmaster_nid;
#ifdef CONFIG_SND_HDA_POWER_SAVE
	struct hda_loopback_check loopback;
#endif

	/* for PLL fix */
	hda_nid_t pll_nid;
	unsigned int pll_coef_idx, pll_coef_bit;
	unsigned int coef0;

	/* fix-up list */
	int fixup_id;
	const struct alc_fixup *fixup_list;
	const char *fixup_name;

	/* multi-io */
	int multi_ios;
	struct alc_multi_io multi_io[4];

	/* bind volumes */
	struct snd_array bind_ctls;
};

#define ALC_MODEL_AUTO		0	/* common for all chips */

static bool check_amp_caps(struct hda_codec *codec, hda_nid_t nid,
			   int dir, unsigned int bits)
{
	if (!nid)
		return false;
	if (get_wcaps(codec, nid) & (1 << (dir + 1)))
		if (query_amp_caps(codec, nid, dir) & bits)
			return true;
	return false;
}

#define nid_has_mute(codec, nid, dir) \
	check_amp_caps(codec, nid, dir, AC_AMPCAP_MUTE)
#define nid_has_volume(codec, nid, dir) \
	check_amp_caps(codec, nid, dir, AC_AMPCAP_NUM_STEPS)

/*
 * input MUX handling
 */
static int alc_mux_enum_info(struct snd_kcontrol *kcontrol,
			     struct snd_ctl_elem_info *uinfo)
{
	struct hda_codec *codec = snd_kcontrol_chip(kcontrol);
	struct alc_spec *spec = codec->spec;
	unsigned int mux_idx = snd_ctl_get_ioffidx(kcontrol, &uinfo->id);
	if (mux_idx >= spec->num_mux_defs)
		mux_idx = 0;
	if (!spec->input_mux[mux_idx].num_items && mux_idx > 0)
		mux_idx = 0;
	return snd_hda_input_mux_info(&spec->input_mux[mux_idx], uinfo);
}

static int alc_mux_enum_get(struct snd_kcontrol *kcontrol,
			    struct snd_ctl_elem_value *ucontrol)
{
	struct hda_codec *codec = snd_kcontrol_chip(kcontrol);
	struct alc_spec *spec = codec->spec;
	unsigned int adc_idx = snd_ctl_get_ioffidx(kcontrol, &ucontrol->id);

	ucontrol->value.enumerated.item[0] = spec->cur_mux[adc_idx];
	return 0;
}

static bool alc_dyn_adc_pcm_resetup(struct hda_codec *codec, int cur)
{
	struct alc_spec *spec = codec->spec;
	hda_nid_t new_adc = spec->adc_nids[spec->dyn_adc_idx[cur]];

	if (spec->cur_adc && spec->cur_adc != new_adc) {
		/* stream is running, let's swap the current ADC */
		__snd_hda_codec_cleanup_stream(codec, spec->cur_adc, 1);
		spec->cur_adc = new_adc;
		snd_hda_codec_setup_stream(codec, new_adc,
					   spec->cur_adc_stream_tag, 0,
					   spec->cur_adc_format);
		return true;
	}
	return false;
}

static inline hda_nid_t get_capsrc(struct alc_spec *spec, int idx)
{
	return spec->capsrc_nids ?
		spec->capsrc_nids[idx] : spec->adc_nids[idx];
}

/* select the given imux item; either unmute exclusively or select the route */
static int alc_mux_select(struct hda_codec *codec, unsigned int adc_idx,
			  unsigned int idx, bool force)
{
	struct alc_spec *spec = codec->spec;
	const struct hda_input_mux *imux;
	unsigned int mux_idx;
	int i, type, num_conns;
	hda_nid_t nid;

	mux_idx = adc_idx >= spec->num_mux_defs ? 0 : adc_idx;
	imux = &spec->input_mux[mux_idx];
	if (!imux->num_items && mux_idx > 0)
		imux = &spec->input_mux[0];
	if (!imux->num_items)
		return 0;

	if (idx >= imux->num_items)
		idx = imux->num_items - 1;
	if (spec->cur_mux[adc_idx] == idx && !force)
		return 0;
	spec->cur_mux[adc_idx] = idx;

	if (spec->dyn_adc_switch) {
		alc_dyn_adc_pcm_resetup(codec, idx);
		adc_idx = spec->dyn_adc_idx[idx];
	}

	nid = get_capsrc(spec, adc_idx);

	/* no selection? */
	num_conns = snd_hda_get_conn_list(codec, nid, NULL);
	if (num_conns <= 1)
		return 1;

	type = get_wcaps_type(get_wcaps(codec, nid));
	if (type == AC_WID_AUD_MIX) {
		/* Matrix-mixer style (e.g. ALC882) */
		int active = imux->items[idx].index;
		for (i = 0; i < num_conns; i++) {
			unsigned int v = (i == active) ? 0 : HDA_AMP_MUTE;
			snd_hda_codec_amp_stereo(codec, nid, HDA_INPUT, i,
						 HDA_AMP_MUTE, v);
		}
	} else {
		/* MUX style (e.g. ALC880) */
		snd_hda_codec_write_cache(codec, nid, 0,
					  AC_VERB_SET_CONNECT_SEL,
					  imux->items[idx].index);
	}
	return 1;
}

static int alc_mux_enum_put(struct snd_kcontrol *kcontrol,
			    struct snd_ctl_elem_value *ucontrol)
{
	struct hda_codec *codec = snd_kcontrol_chip(kcontrol);
	unsigned int adc_idx = snd_ctl_get_ioffidx(kcontrol, &ucontrol->id);
	return alc_mux_select(codec, adc_idx,
			      ucontrol->value.enumerated.item[0], false);
}

/*
 * set up the input pin config (depending on the given auto-pin type)
 */
static void alc_set_input_pin(struct hda_codec *codec, hda_nid_t nid,
			      int auto_pin_type)
{
	unsigned int val = PIN_IN;

	if (auto_pin_type == AUTO_PIN_MIC) {
		unsigned int pincap;
		unsigned int oldval;
		oldval = snd_hda_codec_read(codec, nid, 0,
					    AC_VERB_GET_PIN_WIDGET_CONTROL, 0);
		pincap = snd_hda_query_pin_caps(codec, nid);
		pincap = (pincap & AC_PINCAP_VREF) >> AC_PINCAP_VREF_SHIFT;
		/* if the default pin setup is vref50, we give it priority */
		if ((pincap & AC_PINCAP_VREF_80) && oldval != PIN_VREF50)
			val = PIN_VREF80;
		else if (pincap & AC_PINCAP_VREF_50)
			val = PIN_VREF50;
		else if (pincap & AC_PINCAP_VREF_100)
			val = PIN_VREF100;
		else if (pincap & AC_PINCAP_VREF_GRD)
			val = PIN_VREFGRD;
	}
	snd_hda_codec_write(codec, nid, 0, AC_VERB_SET_PIN_WIDGET_CONTROL, val);
}

/*
 * Append the given mixer and verb elements for the later use
 * The mixer array is referred in build_controls(), and init_verbs are
 * called in init().
 */
static void add_mixer(struct alc_spec *spec, const struct snd_kcontrol_new *mix)
{
	if (snd_BUG_ON(spec->num_mixers >= ARRAY_SIZE(spec->mixers)))
		return;
	spec->mixers[spec->num_mixers++] = mix;
}

static void add_verb(struct alc_spec *spec, const struct hda_verb *verb)
{
	if (snd_BUG_ON(spec->num_init_verbs >= ARRAY_SIZE(spec->init_verbs)))
		return;
	spec->init_verbs[spec->num_init_verbs++] = verb;
}

/*
 * GPIO setup tables, used in initialization
 */
/* Enable GPIO mask and set output */
static const struct hda_verb alc_gpio1_init_verbs[] = {
	{0x01, AC_VERB_SET_GPIO_MASK, 0x01},
	{0x01, AC_VERB_SET_GPIO_DIRECTION, 0x01},
	{0x01, AC_VERB_SET_GPIO_DATA, 0x01},
	{ }
};

static const struct hda_verb alc_gpio2_init_verbs[] = {
	{0x01, AC_VERB_SET_GPIO_MASK, 0x02},
	{0x01, AC_VERB_SET_GPIO_DIRECTION, 0x02},
	{0x01, AC_VERB_SET_GPIO_DATA, 0x02},
	{ }
};

static const struct hda_verb alc_gpio3_init_verbs[] = {
	{0x01, AC_VERB_SET_GPIO_MASK, 0x03},
	{0x01, AC_VERB_SET_GPIO_DIRECTION, 0x03},
	{0x01, AC_VERB_SET_GPIO_DATA, 0x03},
	{ }
};

/*
 * Fix hardware PLL issue
 * On some codecs, the analog PLL gating control must be off while
 * the default value is 1.
 */
static void alc_fix_pll(struct hda_codec *codec)
{
	struct alc_spec *spec = codec->spec;
	unsigned int val;

	if (!spec->pll_nid)
		return;
	snd_hda_codec_write(codec, spec->pll_nid, 0, AC_VERB_SET_COEF_INDEX,
			    spec->pll_coef_idx);
	val = snd_hda_codec_read(codec, spec->pll_nid, 0,
				 AC_VERB_GET_PROC_COEF, 0);
	snd_hda_codec_write(codec, spec->pll_nid, 0, AC_VERB_SET_COEF_INDEX,
			    spec->pll_coef_idx);
	snd_hda_codec_write(codec, spec->pll_nid, 0, AC_VERB_SET_PROC_COEF,
			    val & ~(1 << spec->pll_coef_bit));
}

static void alc_fix_pll_init(struct hda_codec *codec, hda_nid_t nid,
			     unsigned int coef_idx, unsigned int coef_bit)
{
	struct alc_spec *spec = codec->spec;
	spec->pll_nid = nid;
	spec->pll_coef_idx = coef_idx;
	spec->pll_coef_bit = coef_bit;
	alc_fix_pll(codec);
}

/*
 * Jack-reporting via input-jack layer
 */

/* initialization of jacks; currently checks only a few known pins */
static int alc_init_jacks(struct hda_codec *codec)
{
#ifdef CONFIG_SND_HDA_INPUT_JACK
	struct alc_spec *spec = codec->spec;
	int err;
	unsigned int hp_nid = spec->autocfg.hp_pins[0];
	unsigned int mic_nid = spec->ext_mic_pin;
	unsigned int dock_nid = spec->dock_mic_pin;

	if (hp_nid) {
		err = snd_hda_input_jack_add(codec, hp_nid,
					     SND_JACK_HEADPHONE, NULL);
		if (err < 0)
			return err;
		snd_hda_input_jack_report(codec, hp_nid);
	}

	if (mic_nid) {
		err = snd_hda_input_jack_add(codec, mic_nid,
					     SND_JACK_MICROPHONE, NULL);
		if (err < 0)
			return err;
		snd_hda_input_jack_report(codec, mic_nid);
	}
	if (dock_nid) {
		err = snd_hda_input_jack_add(codec, dock_nid,
					     SND_JACK_MICROPHONE, NULL);
		if (err < 0)
			return err;
		snd_hda_input_jack_report(codec, dock_nid);
	}
#endif /* CONFIG_SND_HDA_INPUT_JACK */
	return 0;
}

/*
 * Jack detections for HP auto-mute and mic-switch
 */

/* check each pin in the given array; returns true if any of them is plugged */
static bool detect_jacks(struct hda_codec *codec, int num_pins, hda_nid_t *pins)
{
	int i, present = 0;

	for (i = 0; i < num_pins; i++) {
		hda_nid_t nid = pins[i];
		if (!nid)
			break;
		snd_hda_input_jack_report(codec, nid);
		present |= snd_hda_jack_detect(codec, nid);
	}
	return present;
}

/* standard HP/line-out auto-mute helper */
static void do_automute(struct hda_codec *codec, int num_pins, hda_nid_t *pins,
			bool mute, bool hp_out)
{
	struct alc_spec *spec = codec->spec;
	unsigned int mute_bits = mute ? HDA_AMP_MUTE : 0;
	unsigned int pin_bits = mute ? 0 : (hp_out ? PIN_HP : PIN_OUT);
	int i;

	for (i = 0; i < num_pins; i++) {
		hda_nid_t nid = pins[i];
		if (!nid)
			break;
		switch (spec->automute_mode) {
		case ALC_AUTOMUTE_PIN:
			snd_hda_codec_write(codec, nid, 0,
					    AC_VERB_SET_PIN_WIDGET_CONTROL,
					    pin_bits);
			break;
		case ALC_AUTOMUTE_AMP:
			snd_hda_codec_amp_stereo(codec, nid, HDA_OUTPUT, 0,
						 HDA_AMP_MUTE, mute_bits);
			break;
		case ALC_AUTOMUTE_MIXER:
			nid = spec->automute_mixer_nid[i];
			if (!nid)
				break;
			snd_hda_codec_amp_stereo(codec, nid, HDA_INPUT, 0,
						 HDA_AMP_MUTE, mute_bits);
			snd_hda_codec_amp_stereo(codec, nid, HDA_INPUT, 1,
						 HDA_AMP_MUTE, mute_bits);
			break;
		}
	}
}

/* Toggle outputs muting */
static void update_outputs(struct hda_codec *codec)
{
	struct alc_spec *spec = codec->spec;
	int on;

	/* Control HP pins/amps depending on master_mute state;
	 * in general, HP pins/amps control should be enabled in all cases,
	 * but currently set only for master_mute, just to be safe
	 */
	do_automute(codec, ARRAY_SIZE(spec->autocfg.hp_pins),
		    spec->autocfg.hp_pins, spec->master_mute, true);

	if (!spec->automute_speaker)
		on = 0;
	else
		on = spec->hp_jack_present | spec->line_jack_present;
	on |= spec->master_mute;
	do_automute(codec, ARRAY_SIZE(spec->autocfg.speaker_pins),
		    spec->autocfg.speaker_pins, on, false);

	/* toggle line-out mutes if needed, too */
	/* if LO is a copy of either HP or Speaker, don't need to handle it */
	if (spec->autocfg.line_out_pins[0] == spec->autocfg.hp_pins[0] ||
	    spec->autocfg.line_out_pins[0] == spec->autocfg.speaker_pins[0])
		return;
	if (!spec->automute_lo)
		on = 0;
	else
		on = spec->hp_jack_present;
	on |= spec->master_mute;
	do_automute(codec, ARRAY_SIZE(spec->autocfg.line_out_pins),
		    spec->autocfg.line_out_pins, on, false);
}

static void call_update_outputs(struct hda_codec *codec)
{
	struct alc_spec *spec = codec->spec;
	if (spec->automute_hook)
		spec->automute_hook(codec);
	else
		update_outputs(codec);
}

/* standard HP-automute helper */
static void alc_hp_automute(struct hda_codec *codec)
{
	struct alc_spec *spec = codec->spec;

	spec->hp_jack_present =
		detect_jacks(codec, ARRAY_SIZE(spec->autocfg.hp_pins),
			     spec->autocfg.hp_pins);
	if (!spec->detect_hp || (!spec->automute_speaker && !spec->automute_lo))
		return;
	call_update_outputs(codec);
}

/* standard line-out-automute helper */
static void alc_line_automute(struct hda_codec *codec)
{
	struct alc_spec *spec = codec->spec;

	/* check LO jack only when it's different from HP */
	if (spec->autocfg.line_out_pins[0] == spec->autocfg.hp_pins[0])
		return;

	spec->line_jack_present =
		detect_jacks(codec, ARRAY_SIZE(spec->autocfg.line_out_pins),
			     spec->autocfg.line_out_pins);
	if (!spec->automute_speaker || !spec->detect_lo)
		return;
	call_update_outputs(codec);
}

#define get_connection_index(codec, mux, nid) \
	snd_hda_get_conn_index(codec, mux, nid, 0)

/* standard mic auto-switch helper */
static void alc_mic_automute(struct hda_codec *codec)
{
	struct alc_spec *spec = codec->spec;
	hda_nid_t *pins = spec->imux_pins;

	if (!spec->auto_mic || !spec->auto_mic_valid_imux)
		return;
	if (snd_BUG_ON(!spec->adc_nids))
		return;
	if (snd_BUG_ON(spec->int_mic_idx < 0 || spec->ext_mic_idx < 0))
		return;

	if (snd_hda_jack_detect(codec, pins[spec->ext_mic_idx]))
		alc_mux_select(codec, 0, spec->ext_mic_idx, false);
	else if (spec->dock_mic_idx >= 0 &&
		   snd_hda_jack_detect(codec, pins[spec->dock_mic_idx]))
		alc_mux_select(codec, 0, spec->dock_mic_idx, false);
	else
		alc_mux_select(codec, 0, spec->int_mic_idx, false);

	snd_hda_input_jack_report(codec, pins[spec->ext_mic_idx]);
	if (spec->dock_mic_idx >= 0)
		snd_hda_input_jack_report(codec, pins[spec->dock_mic_idx]);
}

/* unsolicited event for HP jack sensing */
static void alc_sku_unsol_event(struct hda_codec *codec, unsigned int res)
{
	if (codec->vendor_id == 0x10ec0880)
		res >>= 28;
	else
		res >>= 26;
	switch (res) {
	case ALC_HP_EVENT:
		alc_hp_automute(codec);
		break;
	case ALC_FRONT_EVENT:
		alc_line_automute(codec);
		break;
	case ALC_MIC_EVENT:
		alc_mic_automute(codec);
		break;
	}
}

/* call init functions of standard auto-mute helpers */
static void alc_inithook(struct hda_codec *codec)
{
	alc_hp_automute(codec);
	alc_line_automute(codec);
	alc_mic_automute(codec);
}

/* additional initialization for ALC888 variants */
static void alc888_coef_init(struct hda_codec *codec)
{
	unsigned int tmp;

	snd_hda_codec_write(codec, 0x20, 0, AC_VERB_SET_COEF_INDEX, 0);
	tmp = snd_hda_codec_read(codec, 0x20, 0, AC_VERB_GET_PROC_COEF, 0);
	snd_hda_codec_write(codec, 0x20, 0, AC_VERB_SET_COEF_INDEX, 7);
	if ((tmp & 0xf0) == 0x20)
		/* alc888S-VC */
		snd_hda_codec_read(codec, 0x20, 0,
				   AC_VERB_SET_PROC_COEF, 0x830);
	 else
		 /* alc888-VB */
		 snd_hda_codec_read(codec, 0x20, 0,
				    AC_VERB_SET_PROC_COEF, 0x3030);
}

/* additional initialization for ALC889 variants */
static void alc889_coef_init(struct hda_codec *codec)
{
	unsigned int tmp;

	snd_hda_codec_write(codec, 0x20, 0, AC_VERB_SET_COEF_INDEX, 7);
	tmp = snd_hda_codec_read(codec, 0x20, 0, AC_VERB_GET_PROC_COEF, 0);
	snd_hda_codec_write(codec, 0x20, 0, AC_VERB_SET_COEF_INDEX, 7);
	snd_hda_codec_write(codec, 0x20, 0, AC_VERB_SET_PROC_COEF, tmp|0x2010);
}

/* turn on/off EAPD control (only if available) */
static void set_eapd(struct hda_codec *codec, hda_nid_t nid, int on)
{
	if (get_wcaps_type(get_wcaps(codec, nid)) != AC_WID_PIN)
		return;
	if (snd_hda_query_pin_caps(codec, nid) & AC_PINCAP_EAPD)
		snd_hda_codec_write(codec, nid, 0, AC_VERB_SET_EAPD_BTLENABLE,
				    on ? 2 : 0);
}

/* turn on/off EAPD controls of the codec */
static void alc_auto_setup_eapd(struct hda_codec *codec, bool on)
{
	/* We currently only handle front, HP */
	static hda_nid_t pins[] = {
		0x0f, 0x10, 0x14, 0x15, 0
	};
	hda_nid_t *p;
	for (p = pins; *p; p++)
		set_eapd(codec, *p, on);
}

/* generic shutup callback;
 * just turning off EPAD and a little pause for avoiding pop-noise
 */
static void alc_eapd_shutup(struct hda_codec *codec)
{
	alc_auto_setup_eapd(codec, false);
	msleep(200);
}

/* generic EAPD initialization */
static void alc_auto_init_amp(struct hda_codec *codec, int type)
{
	unsigned int tmp;

	alc_auto_setup_eapd(codec, true);
	switch (type) {
	case ALC_INIT_GPIO1:
		snd_hda_sequence_write(codec, alc_gpio1_init_verbs);
		break;
	case ALC_INIT_GPIO2:
		snd_hda_sequence_write(codec, alc_gpio2_init_verbs);
		break;
	case ALC_INIT_GPIO3:
		snd_hda_sequence_write(codec, alc_gpio3_init_verbs);
		break;
	case ALC_INIT_DEFAULT:
		switch (codec->vendor_id) {
		case 0x10ec0260:
			snd_hda_codec_write(codec, 0x1a, 0,
					    AC_VERB_SET_COEF_INDEX, 7);
			tmp = snd_hda_codec_read(codec, 0x1a, 0,
						 AC_VERB_GET_PROC_COEF, 0);
			snd_hda_codec_write(codec, 0x1a, 0,
					    AC_VERB_SET_COEF_INDEX, 7);
			snd_hda_codec_write(codec, 0x1a, 0,
					    AC_VERB_SET_PROC_COEF,
					    tmp | 0x2010);
			break;
		case 0x10ec0262:
		case 0x10ec0880:
		case 0x10ec0882:
		case 0x10ec0883:
		case 0x10ec0885:
		case 0x10ec0887:
		/*case 0x10ec0889:*/ /* this causes an SPDIF problem */
			alc889_coef_init(codec);
			break;
		case 0x10ec0888:
			alc888_coef_init(codec);
			break;
#if 0 /* XXX: This may cause the silent output on speaker on some machines */
		case 0x10ec0267:
		case 0x10ec0268:
			snd_hda_codec_write(codec, 0x20, 0,
					    AC_VERB_SET_COEF_INDEX, 7);
			tmp = snd_hda_codec_read(codec, 0x20, 0,
						 AC_VERB_GET_PROC_COEF, 0);
			snd_hda_codec_write(codec, 0x20, 0,
					    AC_VERB_SET_COEF_INDEX, 7);
			snd_hda_codec_write(codec, 0x20, 0,
					    AC_VERB_SET_PROC_COEF,
					    tmp | 0x3000);
			break;
#endif /* XXX */
		}
		break;
	}
}

/*
 * Auto-Mute mode mixer enum support
 */
static int alc_automute_mode_info(struct snd_kcontrol *kcontrol,
				  struct snd_ctl_elem_info *uinfo)
{
	struct hda_codec *codec = snd_kcontrol_chip(kcontrol);
	struct alc_spec *spec = codec->spec;
	static const char * const texts2[] = {
		"Disabled", "Enabled"
	};
	static const char * const texts3[] = {
		"Disabled", "Speaker Only", "Line-Out+Speaker"
	};
	const char * const *texts;

	uinfo->type = SNDRV_CTL_ELEM_TYPE_ENUMERATED;
	uinfo->count = 1;
	if (spec->automute_speaker_possible && spec->automute_lo_possible) {
		uinfo->value.enumerated.items = 3;
		texts = texts3;
	} else {
		uinfo->value.enumerated.items = 2;
		texts = texts2;
	}
	if (uinfo->value.enumerated.item >= uinfo->value.enumerated.items)
		uinfo->value.enumerated.item = uinfo->value.enumerated.items - 1;
	strcpy(uinfo->value.enumerated.name,
	       texts[uinfo->value.enumerated.item]);
	return 0;
}

static int alc_automute_mode_get(struct snd_kcontrol *kcontrol,
				 struct snd_ctl_elem_value *ucontrol)
{
	struct hda_codec *codec = snd_kcontrol_chip(kcontrol);
	struct alc_spec *spec = codec->spec;
	unsigned int val = 0;
	if (spec->automute_speaker)
		val++;
	if (spec->automute_lo)
		val++;

	ucontrol->value.enumerated.item[0] = val;
	return 0;
}

static int alc_automute_mode_put(struct snd_kcontrol *kcontrol,
				 struct snd_ctl_elem_value *ucontrol)
{
	struct hda_codec *codec = snd_kcontrol_chip(kcontrol);
	struct alc_spec *spec = codec->spec;

	switch (ucontrol->value.enumerated.item[0]) {
	case 0:
		if (!spec->automute_speaker && !spec->automute_lo)
			return 0;
		spec->automute_speaker = 0;
		spec->automute_lo = 0;
		break;
	case 1:
		if (spec->automute_speaker_possible) {
			if (!spec->automute_lo && spec->automute_speaker)
				return 0;
			spec->automute_speaker = 1;
			spec->automute_lo = 0;
		} else if (spec->automute_lo_possible) {
			if (spec->automute_lo)
				return 0;
			spec->automute_lo = 1;
		} else
			return -EINVAL;
		break;
	case 2:
		if (!spec->automute_lo_possible || !spec->automute_speaker_possible)
			return -EINVAL;
		if (spec->automute_speaker && spec->automute_lo)
			return 0;
		spec->automute_speaker = 1;
		spec->automute_lo = 1;
		break;
	default:
		return -EINVAL;
	}
	call_update_outputs(codec);
	return 1;
}

static const struct snd_kcontrol_new alc_automute_mode_enum = {
	.iface = SNDRV_CTL_ELEM_IFACE_MIXER,
	.name = "Auto-Mute Mode",
	.info = alc_automute_mode_info,
	.get = alc_automute_mode_get,
	.put = alc_automute_mode_put,
};

static struct snd_kcontrol_new *alc_kcontrol_new(struct alc_spec *spec)
{
	snd_array_init(&spec->kctls, sizeof(struct snd_kcontrol_new), 32);
	return snd_array_new(&spec->kctls);
}

static int alc_add_automute_mode_enum(struct hda_codec *codec)
{
	struct alc_spec *spec = codec->spec;
	struct snd_kcontrol_new *knew;

	knew = alc_kcontrol_new(spec);
	if (!knew)
		return -ENOMEM;
	*knew = alc_automute_mode_enum;
	knew->name = kstrdup("Auto-Mute Mode", GFP_KERNEL);
	if (!knew->name)
		return -ENOMEM;
	return 0;
}

/*
 * Check the availability of HP/line-out auto-mute;
 * Set up appropriately if really supported
 */
static void alc_init_automute(struct hda_codec *codec)
{
	struct alc_spec *spec = codec->spec;
	struct auto_pin_cfg *cfg = &spec->autocfg;
	int present = 0;
	int i;

	if (cfg->hp_pins[0])
		present++;
	if (cfg->line_out_pins[0])
		present++;
	if (cfg->speaker_pins[0])
		present++;
	if (present < 2) /* need two different output types */
		return;

	if (!cfg->speaker_pins[0] &&
	    cfg->line_out_type == AUTO_PIN_SPEAKER_OUT) {
		memcpy(cfg->speaker_pins, cfg->line_out_pins,
		       sizeof(cfg->speaker_pins));
		cfg->speaker_outs = cfg->line_outs;
	}

	if (!cfg->hp_pins[0] &&
	    cfg->line_out_type == AUTO_PIN_HP_OUT) {
		memcpy(cfg->hp_pins, cfg->line_out_pins,
		       sizeof(cfg->hp_pins));
		cfg->hp_outs = cfg->line_outs;
	}

	spec->automute_mode = ALC_AUTOMUTE_PIN;

	for (i = 0; i < cfg->hp_outs; i++) {
		hda_nid_t nid = cfg->hp_pins[i];
		if (!is_jack_detectable(codec, nid))
			continue;
		snd_printdd("realtek: Enable HP auto-muting on NID 0x%x\n",
			    nid);
		snd_hda_codec_write_cache(codec, nid, 0,
				  AC_VERB_SET_UNSOLICITED_ENABLE,
				  AC_USRSP_EN | ALC_HP_EVENT);
		spec->detect_hp = 1;
	}

	if (cfg->line_out_type == AUTO_PIN_LINE_OUT && cfg->line_outs) {
		if (cfg->speaker_outs)
			for (i = 0; i < cfg->line_outs; i++) {
				hda_nid_t nid = cfg->line_out_pins[i];
				if (!is_jack_detectable(codec, nid))
					continue;
				snd_printdd("realtek: Enable Line-Out "
					    "auto-muting on NID 0x%x\n", nid);
				snd_hda_codec_write_cache(codec, nid, 0,
						AC_VERB_SET_UNSOLICITED_ENABLE,
						AC_USRSP_EN | ALC_FRONT_EVENT);
				spec->detect_lo = 1;
		}
		spec->automute_lo_possible = spec->detect_hp;
	}

	spec->automute_speaker_possible = cfg->speaker_outs &&
		(spec->detect_hp || spec->detect_lo);

	spec->automute_lo = spec->automute_lo_possible;
	spec->automute_speaker = spec->automute_speaker_possible;

	if (spec->automute_speaker_possible || spec->automute_lo_possible) {
		/* create a control for automute mode */
		alc_add_automute_mode_enum(codec);
		spec->unsol_event = alc_sku_unsol_event;
	}
}

/* return the position of NID in the list, or -1 if not found */
static int find_idx_in_nid_list(hda_nid_t nid, const hda_nid_t *list, int nums)
{
	int i;
	for (i = 0; i < nums; i++)
		if (list[i] == nid)
			return i;
	return -1;
}

/* check whether dynamic ADC-switching is available */
static bool alc_check_dyn_adc_switch(struct hda_codec *codec)
{
	struct alc_spec *spec = codec->spec;
	struct hda_input_mux *imux = &spec->private_imux[0];
	int i, n, idx;
	hda_nid_t cap, pin;

	if (imux != spec->input_mux) /* no dynamic imux? */
		return false;

	for (n = 0; n < spec->num_adc_nids; n++) {
		cap = spec->private_capsrc_nids[n];
		for (i = 0; i < imux->num_items; i++) {
			pin = spec->imux_pins[i];
			if (!pin)
				return false;
			if (get_connection_index(codec, cap, pin) < 0)
				break;
		}
		if (i >= imux->num_items)
			return true; /* no ADC-switch is needed */
	}

	for (i = 0; i < imux->num_items; i++) {
		pin = spec->imux_pins[i];
		for (n = 0; n < spec->num_adc_nids; n++) {
			cap = spec->private_capsrc_nids[n];
			idx = get_connection_index(codec, cap, pin);
			if (idx >= 0) {
				imux->items[i].index = idx;
				spec->dyn_adc_idx[i] = n;
				break;
			}
		}
	}

	snd_printdd("realtek: enabling ADC switching\n");
	spec->dyn_adc_switch = 1;
	return true;
}

/* rebuild imux for matching with the given auto-mic pins (if not yet) */
static bool alc_rebuild_imux_for_auto_mic(struct hda_codec *codec)
{
	struct alc_spec *spec = codec->spec;
	struct hda_input_mux *imux;
	static char * const texts[3] = {
		"Mic", "Internal Mic", "Dock Mic"
	};
	int i;

	if (!spec->auto_mic)
		return false;
	imux = &spec->private_imux[0];
	if (spec->input_mux == imux)
		return true;
	spec->imux_pins[0] = spec->ext_mic_pin;
	spec->imux_pins[1] = spec->int_mic_pin;
	spec->imux_pins[2] = spec->dock_mic_pin;
	for (i = 0; i < 3; i++) {
		strcpy(imux->items[i].label, texts[i]);
		if (spec->imux_pins[i]) {
			hda_nid_t pin = spec->imux_pins[i];
			int c;
			for (c = 0; c < spec->num_adc_nids; c++) {
<<<<<<< HEAD
				hda_nid_t cap = spec->capsrc_nids ?
				spec->capsrc_nids[c] : spec->adc_nids[c];
=======
				hda_nid_t cap = get_capsrc(spec, c);
>>>>>>> 250a8155
				int idx = get_connection_index(codec, cap, pin);
				if (idx >= 0) {
					imux->items[i].index = idx;
					break;
				}
			}
			imux->num_items = i + 1;
		}
	}
	spec->num_mux_defs = 1;
	spec->input_mux = imux;
	return true;
}

/* check whether all auto-mic pins are valid; setup indices if OK */
static bool alc_auto_mic_check_imux(struct hda_codec *codec)
{
	struct alc_spec *spec = codec->spec;
	const struct hda_input_mux *imux;

	if (!spec->auto_mic)
		return false;
	if (spec->auto_mic_valid_imux)
		return true; /* already checked */

	/* fill up imux indices */
	if (!alc_check_dyn_adc_switch(codec)) {
		spec->auto_mic = 0;
		return false;
	}

	imux = spec->input_mux;
	spec->ext_mic_idx = find_idx_in_nid_list(spec->ext_mic_pin,
					spec->imux_pins, imux->num_items);
	spec->int_mic_idx = find_idx_in_nid_list(spec->int_mic_pin,
					spec->imux_pins, imux->num_items);
	spec->dock_mic_idx = find_idx_in_nid_list(spec->dock_mic_pin,
					spec->imux_pins, imux->num_items);
	if (spec->ext_mic_idx < 0 || spec->int_mic_idx < 0) {
		spec->auto_mic = 0;
		return false; /* no corresponding imux */
	}

	snd_hda_codec_write_cache(codec, spec->ext_mic_pin, 0,
				  AC_VERB_SET_UNSOLICITED_ENABLE,
				  AC_USRSP_EN | ALC_MIC_EVENT);
	if (spec->dock_mic_pin)
		snd_hda_codec_write_cache(codec, spec->dock_mic_pin, 0,
				  AC_VERB_SET_UNSOLICITED_ENABLE,
				  AC_USRSP_EN | ALC_MIC_EVENT);

	spec->auto_mic_valid_imux = 1;
	spec->auto_mic = 1;
	return true;
}

/*
 * Check the availability of auto-mic switch;
 * Set up if really supported
 */
static void alc_init_auto_mic(struct hda_codec *codec)
{
	struct alc_spec *spec = codec->spec;
	struct auto_pin_cfg *cfg = &spec->autocfg;
	hda_nid_t fixed, ext, dock;
	int i;

	spec->ext_mic_idx = spec->int_mic_idx = spec->dock_mic_idx = -1;

	fixed = ext = dock = 0;
	for (i = 0; i < cfg->num_inputs; i++) {
		hda_nid_t nid = cfg->inputs[i].pin;
		unsigned int defcfg;
		defcfg = snd_hda_codec_get_pincfg(codec, nid);
		switch (snd_hda_get_input_pin_attr(defcfg)) {
		case INPUT_PIN_ATTR_INT:
			if (fixed)
				return; /* already occupied */
			if (cfg->inputs[i].type != AUTO_PIN_MIC)
				return; /* invalid type */
			fixed = nid;
			break;
		case INPUT_PIN_ATTR_UNUSED:
			return; /* invalid entry */
		case INPUT_PIN_ATTR_DOCK:
			if (dock)
				return; /* already occupied */
			if (cfg->inputs[i].type > AUTO_PIN_LINE_IN)
				return; /* invalid type */
			dock = nid;
			break;
		default:
			if (ext)
				return; /* already occupied */
			if (cfg->inputs[i].type != AUTO_PIN_MIC)
				return; /* invalid type */
			ext = nid;
			break;
		}
	}
	if (!ext && dock) {
		ext = dock;
		dock = 0;
	}
	if (!ext || !fixed)
		return;
	if (!is_jack_detectable(codec, ext))
		return; /* no unsol support */
	if (dock && !is_jack_detectable(codec, dock))
		return; /* no unsol support */

	/* check imux indices */
	spec->ext_mic_pin = ext;
	spec->int_mic_pin = fixed;
	spec->dock_mic_pin = dock;

	spec->auto_mic = 1;
	if (!alc_auto_mic_check_imux(codec))
		return;

	snd_printdd("realtek: Enable auto-mic switch on NID 0x%x/0x%x/0x%x\n",
		    ext, fixed, dock);
	spec->unsol_event = alc_sku_unsol_event;
}

/* check the availabilities of auto-mute and auto-mic switches */
static void alc_auto_check_switches(struct hda_codec *codec)
{
	alc_init_automute(codec);
	alc_init_auto_mic(codec);
}

/*
 * Realtek SSID verification
 */

/* Could be any non-zero and even value. When used as fixup, tells
 * the driver to ignore any present sku defines.
 */
#define ALC_FIXUP_SKU_IGNORE (2)

static int alc_auto_parse_customize_define(struct hda_codec *codec)
{
	unsigned int ass, tmp, i;
	unsigned nid = 0;
	struct alc_spec *spec = codec->spec;

	spec->cdefine.enable_pcbeep = 1; /* assume always enabled */

	if (spec->cdefine.fixup) {
		ass = spec->cdefine.sku_cfg;
		if (ass == ALC_FIXUP_SKU_IGNORE)
			return -1;
		goto do_sku;
	}

	ass = codec->subsystem_id & 0xffff;
	if (ass != codec->bus->pci->subsystem_device && (ass & 1))
		goto do_sku;

	nid = 0x1d;
	if (codec->vendor_id == 0x10ec0260)
		nid = 0x17;
	ass = snd_hda_codec_get_pincfg(codec, nid);

	if (!(ass & 1)) {
		printk(KERN_INFO "hda_codec: %s: SKU not ready 0x%08x\n",
		       codec->chip_name, ass);
		return -1;
	}

	/* check sum */
	tmp = 0;
	for (i = 1; i < 16; i++) {
		if ((ass >> i) & 1)
			tmp++;
	}
	if (((ass >> 16) & 0xf) != tmp)
		return -1;

	spec->cdefine.port_connectivity = ass >> 30;
	spec->cdefine.enable_pcbeep = (ass & 0x100000) >> 20;
	spec->cdefine.check_sum = (ass >> 16) & 0xf;
	spec->cdefine.customization = ass >> 8;
do_sku:
	spec->cdefine.sku_cfg = ass;
	spec->cdefine.external_amp = (ass & 0x38) >> 3;
	spec->cdefine.platform_type = (ass & 0x4) >> 2;
	spec->cdefine.swap = (ass & 0x2) >> 1;
	spec->cdefine.override = ass & 0x1;

	snd_printd("SKU: Nid=0x%x sku_cfg=0x%08x\n",
		   nid, spec->cdefine.sku_cfg);
	snd_printd("SKU: port_connectivity=0x%x\n",
		   spec->cdefine.port_connectivity);
	snd_printd("SKU: enable_pcbeep=0x%x\n", spec->cdefine.enable_pcbeep);
	snd_printd("SKU: check_sum=0x%08x\n", spec->cdefine.check_sum);
	snd_printd("SKU: customization=0x%08x\n", spec->cdefine.customization);
	snd_printd("SKU: external_amp=0x%x\n", spec->cdefine.external_amp);
	snd_printd("SKU: platform_type=0x%x\n", spec->cdefine.platform_type);
	snd_printd("SKU: swap=0x%x\n", spec->cdefine.swap);
	snd_printd("SKU: override=0x%x\n", spec->cdefine.override);

	return 0;
}

/* return true if the given NID is found in the list */
static bool found_in_nid_list(hda_nid_t nid, const hda_nid_t *list, int nums)
{
	return find_idx_in_nid_list(nid, list, nums) >= 0;
}

/* check subsystem ID and set up device-specific initialization;
 * return 1 if initialized, 0 if invalid SSID
 */
/* 32-bit subsystem ID for BIOS loading in HD Audio codec.
 *	31 ~ 16 :	Manufacture ID
 *	15 ~ 8	:	SKU ID
 *	7  ~ 0	:	Assembly ID
 *	port-A --> pin 39/41, port-E --> pin 14/15, port-D --> pin 35/36
 */
static int alc_subsystem_id(struct hda_codec *codec,
			    hda_nid_t porta, hda_nid_t porte,
			    hda_nid_t portd, hda_nid_t porti)
{
	unsigned int ass, tmp, i;
	unsigned nid;
	struct alc_spec *spec = codec->spec;

	if (spec->cdefine.fixup) {
		ass = spec->cdefine.sku_cfg;
		if (ass == ALC_FIXUP_SKU_IGNORE)
			return 0;
		goto do_sku;
	}

	ass = codec->subsystem_id & 0xffff;
	if ((ass != codec->bus->pci->subsystem_device) && (ass & 1))
		goto do_sku;

	/* invalid SSID, check the special NID pin defcfg instead */
	/*
	 * 31~30	: port connectivity
	 * 29~21	: reserve
	 * 20		: PCBEEP input
	 * 19~16	: Check sum (15:1)
	 * 15~1		: Custom
	 * 0		: override
	*/
	nid = 0x1d;
	if (codec->vendor_id == 0x10ec0260)
		nid = 0x17;
	ass = snd_hda_codec_get_pincfg(codec, nid);
	snd_printd("realtek: No valid SSID, "
		   "checking pincfg 0x%08x for NID 0x%x\n",
		   ass, nid);
	if (!(ass & 1))
		return 0;
	if ((ass >> 30) != 1)	/* no physical connection */
		return 0;

	/* check sum */
	tmp = 0;
	for (i = 1; i < 16; i++) {
		if ((ass >> i) & 1)
			tmp++;
	}
	if (((ass >> 16) & 0xf) != tmp)
		return 0;
do_sku:
	snd_printd("realtek: Enabling init ASM_ID=0x%04x CODEC_ID=%08x\n",
		   ass & 0xffff, codec->vendor_id);
	/*
	 * 0 : override
	 * 1 :	Swap Jack
	 * 2 : 0 --> Desktop, 1 --> Laptop
	 * 3~5 : External Amplifier control
	 * 7~6 : Reserved
	*/
	tmp = (ass & 0x38) >> 3;	/* external Amp control */
	switch (tmp) {
	case 1:
		spec->init_amp = ALC_INIT_GPIO1;
		break;
	case 3:
		spec->init_amp = ALC_INIT_GPIO2;
		break;
	case 7:
		spec->init_amp = ALC_INIT_GPIO3;
		break;
	case 5:
	default:
		spec->init_amp = ALC_INIT_DEFAULT;
		break;
	}

	/* is laptop or Desktop and enable the function "Mute internal speaker
	 * when the external headphone out jack is plugged"
	 */
	if (!(ass & 0x8000))
		return 1;
	/*
	 * 10~8 : Jack location
	 * 12~11: Headphone out -> 00: PortA, 01: PortE, 02: PortD, 03: Resvered
	 * 14~13: Resvered
	 * 15   : 1 --> enable the function "Mute internal speaker
	 *	        when the external headphone out jack is plugged"
	 */
	if (!spec->autocfg.hp_pins[0] &&
	    !(spec->autocfg.line_out_pins[0] &&
	      spec->autocfg.line_out_type == AUTO_PIN_HP_OUT)) {
		hda_nid_t nid;
		tmp = (ass >> 11) & 0x3;	/* HP to chassis */
		if (tmp == 0)
			nid = porta;
		else if (tmp == 1)
			nid = porte;
		else if (tmp == 2)
			nid = portd;
		else if (tmp == 3)
			nid = porti;
		else
			return 1;
		if (found_in_nid_list(nid, spec->autocfg.line_out_pins,
				      spec->autocfg.line_outs))
			return 1;
		spec->autocfg.hp_pins[0] = nid;
	}
	return 1;
}

/* Check the validity of ALC subsystem-id
 * ports contains an array of 4 pin NIDs for port-A, E, D and I */
static void alc_ssid_check(struct hda_codec *codec, const hda_nid_t *ports)
{
	if (!alc_subsystem_id(codec, ports[0], ports[1], ports[2], ports[3])) {
		struct alc_spec *spec = codec->spec;
		snd_printd("realtek: "
			   "Enable default setup for auto mode as fallback\n");
		spec->init_amp = ALC_INIT_DEFAULT;
	}
}

/*
 * Fix-up pin default configurations and add default verbs
 */

struct alc_pincfg {
	hda_nid_t nid;
	u32 val;
};

struct alc_model_fixup {
	const int id;
	const char *name;
};

struct alc_fixup {
	int type;
	bool chained;
	int chain_id;
	union {
		unsigned int sku;
		const struct alc_pincfg *pins;
		const struct hda_verb *verbs;
		void (*func)(struct hda_codec *codec,
			     const struct alc_fixup *fix,
			     int action);
	} v;
};

enum {
	ALC_FIXUP_INVALID,
	ALC_FIXUP_SKU,
	ALC_FIXUP_PINS,
	ALC_FIXUP_VERBS,
	ALC_FIXUP_FUNC,
};

enum {
	ALC_FIXUP_ACT_PRE_PROBE,
	ALC_FIXUP_ACT_PROBE,
	ALC_FIXUP_ACT_INIT,
};

static void alc_apply_fixup(struct hda_codec *codec, int action)
{
	struct alc_spec *spec = codec->spec;
	int id = spec->fixup_id;
#ifdef CONFIG_SND_DEBUG_VERBOSE
	const char *modelname = spec->fixup_name;
#endif
	int depth = 0;

	if (!spec->fixup_list)
		return;

	while (id >= 0) {
		const struct alc_fixup *fix = spec->fixup_list + id;
		const struct alc_pincfg *cfg;

		switch (fix->type) {
		case ALC_FIXUP_SKU:
			if (action != ALC_FIXUP_ACT_PRE_PROBE || !fix->v.sku)
				break;
			snd_printdd(KERN_INFO "hda_codec: %s: "
				    "Apply sku override for %s\n",
				    codec->chip_name, modelname);
			spec->cdefine.sku_cfg = fix->v.sku;
			spec->cdefine.fixup = 1;
			break;
		case ALC_FIXUP_PINS:
			cfg = fix->v.pins;
			if (action != ALC_FIXUP_ACT_PRE_PROBE || !cfg)
				break;
			snd_printdd(KERN_INFO "hda_codec: %s: "
				    "Apply pincfg for %s\n",
				    codec->chip_name, modelname);
			for (; cfg->nid; cfg++)
				snd_hda_codec_set_pincfg(codec, cfg->nid,
							 cfg->val);
			break;
		case ALC_FIXUP_VERBS:
			if (action != ALC_FIXUP_ACT_PROBE || !fix->v.verbs)
				break;
			snd_printdd(KERN_INFO "hda_codec: %s: "
				    "Apply fix-verbs for %s\n",
				    codec->chip_name, modelname);
			add_verb(codec->spec, fix->v.verbs);
			break;
		case ALC_FIXUP_FUNC:
			if (!fix->v.func)
				break;
			snd_printdd(KERN_INFO "hda_codec: %s: "
				    "Apply fix-func for %s\n",
				    codec->chip_name, modelname);
			fix->v.func(codec, fix, action);
			break;
		default:
			snd_printk(KERN_ERR "hda_codec: %s: "
				   "Invalid fixup type %d\n",
				   codec->chip_name, fix->type);
			break;
		}
		if (!fix->chained)
			break;
		if (++depth > 10)
			break;
		id = fix->chain_id;
	}
}

static void alc_pick_fixup(struct hda_codec *codec,
			   const struct alc_model_fixup *models,
			   const struct snd_pci_quirk *quirk,
			   const struct alc_fixup *fixlist)
{
	struct alc_spec *spec = codec->spec;
	int id = -1;
	const char *name = NULL;

	if (codec->modelname && models) {
		while (models->name) {
			if (!strcmp(codec->modelname, models->name)) {
				id = models->id;
				name = models->name;
				break;
			}
			models++;
		}
	}
	if (id < 0) {
		quirk = snd_pci_quirk_lookup(codec->bus->pci, quirk);
		if (quirk) {
			id = quirk->value;
#ifdef CONFIG_SND_DEBUG_VERBOSE
			name = quirk->name;
#endif
		}
	}

	spec->fixup_id = id;
	if (id >= 0) {
		spec->fixup_list = fixlist;
		spec->fixup_name = name;
	}
}

/*
 * COEF access helper functions
 */
static int alc_read_coef_idx(struct hda_codec *codec,
			unsigned int coef_idx)
{
	unsigned int val;
	snd_hda_codec_write(codec, 0x20, 0, AC_VERB_SET_COEF_INDEX,
		    		coef_idx);
	val = snd_hda_codec_read(codec, 0x20, 0,
			 	AC_VERB_GET_PROC_COEF, 0);
	return val;
}

static void alc_write_coef_idx(struct hda_codec *codec, unsigned int coef_idx,
							unsigned int coef_val)
{
	snd_hda_codec_write(codec, 0x20, 0, AC_VERB_SET_COEF_INDEX,
			    coef_idx);
	snd_hda_codec_write(codec, 0x20, 0, AC_VERB_SET_PROC_COEF,
			    coef_val);
}

/* a special bypass for COEF 0; read the cached value at the second time */
static unsigned int alc_get_coef0(struct hda_codec *codec)
{
	struct alc_spec *spec = codec->spec;
	if (!spec->coef0)
		spec->coef0 = alc_read_coef_idx(codec, 0);
	return spec->coef0;
}

/*
 * Digital I/O handling
 */

/* set right pin controls for digital I/O */
static void alc_auto_init_digital(struct hda_codec *codec)
{
	struct alc_spec *spec = codec->spec;
	int i;
	hda_nid_t pin, dac;

	for (i = 0; i < spec->autocfg.dig_outs; i++) {
		pin = spec->autocfg.dig_out_pins[i];
		if (!pin)
			continue;
		snd_hda_codec_write(codec, pin, 0,
				    AC_VERB_SET_PIN_WIDGET_CONTROL, PIN_OUT);
		if (!i)
			dac = spec->multiout.dig_out_nid;
		else
			dac = spec->slave_dig_outs[i - 1];
		if (!dac || !(get_wcaps(codec, dac) & AC_WCAP_OUT_AMP))
			continue;
		snd_hda_codec_write(codec, dac, 0,
				    AC_VERB_SET_AMP_GAIN_MUTE,
				    AMP_OUT_UNMUTE);
	}
	pin = spec->autocfg.dig_in_pin;
	if (pin)
		snd_hda_codec_write(codec, pin, 0,
				    AC_VERB_SET_PIN_WIDGET_CONTROL,
				    PIN_IN);
}

/* parse digital I/Os and set up NIDs in BIOS auto-parse mode */
static void alc_auto_parse_digital(struct hda_codec *codec)
{
	struct alc_spec *spec = codec->spec;
	int i, err, nums;
	hda_nid_t dig_nid;

	/* support multiple SPDIFs; the secondary is set up as a slave */
	nums = 0;
	for (i = 0; i < spec->autocfg.dig_outs; i++) {
		hda_nid_t conn[4];
		err = snd_hda_get_connections(codec,
					      spec->autocfg.dig_out_pins[i],
					      conn, ARRAY_SIZE(conn));
		if (err <= 0)
			continue;
		dig_nid = conn[0]; /* assume the first element is audio-out */
		if (!nums) {
			spec->multiout.dig_out_nid = dig_nid;
			spec->dig_out_type = spec->autocfg.dig_out_type[0];
		} else {
			spec->multiout.slave_dig_outs = spec->slave_dig_outs;
			if (nums >= ARRAY_SIZE(spec->slave_dig_outs) - 1)
				break;
			spec->slave_dig_outs[nums - 1] = dig_nid;
		}
		nums++;
	}

	if (spec->autocfg.dig_in_pin) {
		dig_nid = codec->start_nid;
		for (i = 0; i < codec->num_nodes; i++, dig_nid++) {
			unsigned int wcaps = get_wcaps(codec, dig_nid);
			if (get_wcaps_type(wcaps) != AC_WID_AUD_IN)
				continue;
			if (!(wcaps & AC_WCAP_DIGITAL))
				continue;
			if (!(wcaps & AC_WCAP_CONN_LIST))
				continue;
			err = get_connection_index(codec, dig_nid,
						   spec->autocfg.dig_in_pin);
			if (err >= 0) {
				spec->dig_in_nid = dig_nid;
				break;
			}
		}
	}
}

/*
 * capture mixer elements
 */
static int alc_cap_vol_info(struct snd_kcontrol *kcontrol,
			    struct snd_ctl_elem_info *uinfo)
{
	struct hda_codec *codec = snd_kcontrol_chip(kcontrol);
	struct alc_spec *spec = codec->spec;
	unsigned long val;
	int err;

	mutex_lock(&codec->control_mutex);
	if (spec->vol_in_capsrc)
		val = HDA_COMPOSE_AMP_VAL(spec->capsrc_nids[0], 3, 0, HDA_OUTPUT);
	else
		val = HDA_COMPOSE_AMP_VAL(spec->adc_nids[0], 3, 0, HDA_INPUT);
	kcontrol->private_value = val;
	err = snd_hda_mixer_amp_volume_info(kcontrol, uinfo);
	mutex_unlock(&codec->control_mutex);
	return err;
}

static int alc_cap_vol_tlv(struct snd_kcontrol *kcontrol, int op_flag,
			   unsigned int size, unsigned int __user *tlv)
{
	struct hda_codec *codec = snd_kcontrol_chip(kcontrol);
	struct alc_spec *spec = codec->spec;
	unsigned long val;
	int err;

	mutex_lock(&codec->control_mutex);
	if (spec->vol_in_capsrc)
		val = HDA_COMPOSE_AMP_VAL(spec->capsrc_nids[0], 3, 0, HDA_OUTPUT);
	else
		val = HDA_COMPOSE_AMP_VAL(spec->adc_nids[0], 3, 0, HDA_INPUT);
	kcontrol->private_value = val;
	err = snd_hda_mixer_amp_tlv(kcontrol, op_flag, size, tlv);
	mutex_unlock(&codec->control_mutex);
	return err;
}

typedef int (*getput_call_t)(struct snd_kcontrol *kcontrol,
			     struct snd_ctl_elem_value *ucontrol);

static int alc_cap_getput_caller(struct snd_kcontrol *kcontrol,
				 struct snd_ctl_elem_value *ucontrol,
				 getput_call_t func, bool check_adc_switch)
{
	struct hda_codec *codec = snd_kcontrol_chip(kcontrol);
	struct alc_spec *spec = codec->spec;
	int i, err = 0;

	mutex_lock(&codec->control_mutex);
	if (check_adc_switch && spec->dyn_adc_switch) {
		for (i = 0; i < spec->num_adc_nids; i++) {
			kcontrol->private_value =
				HDA_COMPOSE_AMP_VAL(spec->adc_nids[i],
						    3, 0, HDA_INPUT);
			err = func(kcontrol, ucontrol);
			if (err < 0)
				goto error;
		}
	} else {
		i = snd_ctl_get_ioffidx(kcontrol, &ucontrol->id);
		if (spec->vol_in_capsrc)
			kcontrol->private_value =
				HDA_COMPOSE_AMP_VAL(spec->capsrc_nids[i],
						    3, 0, HDA_OUTPUT);
		else
			kcontrol->private_value =
				HDA_COMPOSE_AMP_VAL(spec->adc_nids[i],
						    3, 0, HDA_INPUT);
		err = func(kcontrol, ucontrol);
	}
 error:
	mutex_unlock(&codec->control_mutex);
	return err;
}

static int alc_cap_vol_get(struct snd_kcontrol *kcontrol,
			   struct snd_ctl_elem_value *ucontrol)
{
	return alc_cap_getput_caller(kcontrol, ucontrol,
				     snd_hda_mixer_amp_volume_get, false);
}

static int alc_cap_vol_put(struct snd_kcontrol *kcontrol,
			   struct snd_ctl_elem_value *ucontrol)
{
	return alc_cap_getput_caller(kcontrol, ucontrol,
				     snd_hda_mixer_amp_volume_put, true);
}

/* capture mixer elements */
#define alc_cap_sw_info		snd_ctl_boolean_stereo_info

static int alc_cap_sw_get(struct snd_kcontrol *kcontrol,
			  struct snd_ctl_elem_value *ucontrol)
{
	return alc_cap_getput_caller(kcontrol, ucontrol,
				     snd_hda_mixer_amp_switch_get, false);
}

static int alc_cap_sw_put(struct snd_kcontrol *kcontrol,
			  struct snd_ctl_elem_value *ucontrol)
{
	return alc_cap_getput_caller(kcontrol, ucontrol,
				     snd_hda_mixer_amp_switch_put, true);
}

#define _DEFINE_CAPMIX(num) \
	{ \
		.iface = SNDRV_CTL_ELEM_IFACE_MIXER, \
		.name = "Capture Switch", \
		.access = SNDRV_CTL_ELEM_ACCESS_READWRITE, \
		.count = num, \
		.info = alc_cap_sw_info, \
		.get = alc_cap_sw_get, \
		.put = alc_cap_sw_put, \
	}, \
	{ \
		.iface = SNDRV_CTL_ELEM_IFACE_MIXER, \
		.name = "Capture Volume", \
		.access = (SNDRV_CTL_ELEM_ACCESS_READWRITE | \
			   SNDRV_CTL_ELEM_ACCESS_TLV_READ | \
			   SNDRV_CTL_ELEM_ACCESS_TLV_CALLBACK), \
		.count = num, \
		.info = alc_cap_vol_info, \
		.get = alc_cap_vol_get, \
		.put = alc_cap_vol_put, \
		.tlv = { .c = alc_cap_vol_tlv }, \
	}

#define _DEFINE_CAPSRC(num) \
	{ \
		.iface = SNDRV_CTL_ELEM_IFACE_MIXER, \
		/* .name = "Capture Source", */ \
		.name = "Input Source", \
		.count = num, \
		.info = alc_mux_enum_info, \
		.get = alc_mux_enum_get, \
		.put = alc_mux_enum_put, \
	}

#define DEFINE_CAPMIX(num) \
static const struct snd_kcontrol_new alc_capture_mixer ## num[] = { \
	_DEFINE_CAPMIX(num),				      \
	_DEFINE_CAPSRC(num),				      \
	{ } /* end */					      \
}

#define DEFINE_CAPMIX_NOSRC(num) \
static const struct snd_kcontrol_new alc_capture_mixer_nosrc ## num[] = { \
	_DEFINE_CAPMIX(num),					    \
	{ } /* end */						    \
}

/* up to three ADCs */
DEFINE_CAPMIX(1);
DEFINE_CAPMIX(2);
DEFINE_CAPMIX(3);
DEFINE_CAPMIX_NOSRC(1);
DEFINE_CAPMIX_NOSRC(2);
DEFINE_CAPMIX_NOSRC(3);

/*
 * virtual master controls
 */

/*
 * slave controls for virtual master
 */
static const char * const alc_slave_vols[] = {
	"Front Playback Volume",
	"Surround Playback Volume",
	"Center Playback Volume",
	"LFE Playback Volume",
	"Side Playback Volume",
	"Headphone Playback Volume",
	"Speaker Playback Volume",
	"Mono Playback Volume",
	"Line-Out Playback Volume",
	"PCM Playback Volume",
	NULL,
};

static const char * const alc_slave_sws[] = {
	"Front Playback Switch",
	"Surround Playback Switch",
	"Center Playback Switch",
	"LFE Playback Switch",
	"Side Playback Switch",
	"Headphone Playback Switch",
	"Speaker Playback Switch",
	"Mono Playback Switch",
	"IEC958 Playback Switch",
	"Line-Out Playback Switch",
	"PCM Playback Switch",
	NULL,
};

/*
 * build control elements
 */

#define NID_MAPPING		(-1)

#define SUBDEV_SPEAKER_		(0 << 6)
#define SUBDEV_HP_		(1 << 6)
#define SUBDEV_LINE_		(2 << 6)
#define SUBDEV_SPEAKER(x)	(SUBDEV_SPEAKER_ | ((x) & 0x3f))
#define SUBDEV_HP(x)		(SUBDEV_HP_ | ((x) & 0x3f))
#define SUBDEV_LINE(x)		(SUBDEV_LINE_ | ((x) & 0x3f))

static void alc_free_kctls(struct hda_codec *codec);

#ifdef CONFIG_SND_HDA_INPUT_BEEP
/* additional beep mixers; the actual parameters are overwritten at build */
static const struct snd_kcontrol_new alc_beep_mixer[] = {
	HDA_CODEC_VOLUME("Beep Playback Volume", 0, 0, HDA_INPUT),
	HDA_CODEC_MUTE_BEEP("Beep Playback Switch", 0, 0, HDA_INPUT),
	{ } /* end */
};
#endif

static int alc_build_controls(struct hda_codec *codec)
{
	struct alc_spec *spec = codec->spec;
	struct snd_kcontrol *kctl = NULL;
	const struct snd_kcontrol_new *knew;
	int i, j, err;
	unsigned int u;
	hda_nid_t nid;

	for (i = 0; i < spec->num_mixers; i++) {
		err = snd_hda_add_new_ctls(codec, spec->mixers[i]);
		if (err < 0)
			return err;
	}
	if (spec->cap_mixer) {
		err = snd_hda_add_new_ctls(codec, spec->cap_mixer);
		if (err < 0)
			return err;
	}
	if (spec->multiout.dig_out_nid) {
		err = snd_hda_create_spdif_out_ctls(codec,
						    spec->multiout.dig_out_nid,
						    spec->multiout.dig_out_nid);
		if (err < 0)
			return err;
		if (!spec->no_analog) {
			err = snd_hda_create_spdif_share_sw(codec,
							    &spec->multiout);
			if (err < 0)
				return err;
			spec->multiout.share_spdif = 1;
		}
	}
	if (spec->dig_in_nid) {
		err = snd_hda_create_spdif_in_ctls(codec, spec->dig_in_nid);
		if (err < 0)
			return err;
	}

#ifdef CONFIG_SND_HDA_INPUT_BEEP
	/* create beep controls if needed */
	if (spec->beep_amp) {
		const struct snd_kcontrol_new *knew;
		for (knew = alc_beep_mixer; knew->name; knew++) {
			struct snd_kcontrol *kctl;
			kctl = snd_ctl_new1(knew, codec);
			if (!kctl)
				return -ENOMEM;
			kctl->private_value = spec->beep_amp;
			err = snd_hda_ctl_add(codec, 0, kctl);
			if (err < 0)
				return err;
		}
	}
#endif

	/* if we have no master control, let's create it */
	if (!spec->no_analog &&
	    !snd_hda_find_mixer_ctl(codec, "Master Playback Volume")) {
		unsigned int vmaster_tlv[4];
		snd_hda_set_vmaster_tlv(codec, spec->vmaster_nid,
					HDA_OUTPUT, vmaster_tlv);
		err = snd_hda_add_vmaster(codec, "Master Playback Volume",
					  vmaster_tlv, alc_slave_vols);
		if (err < 0)
			return err;
	}
	if (!spec->no_analog &&
	    !snd_hda_find_mixer_ctl(codec, "Master Playback Switch")) {
		err = snd_hda_add_vmaster(codec, "Master Playback Switch",
					  NULL, alc_slave_sws);
		if (err < 0)
			return err;
	}

	/* assign Capture Source enums to NID */
	if (spec->capsrc_nids || spec->adc_nids) {
		kctl = snd_hda_find_mixer_ctl(codec, "Capture Source");
		if (!kctl)
			kctl = snd_hda_find_mixer_ctl(codec, "Input Source");
		for (i = 0; kctl && i < kctl->count; i++) {
			err = snd_hda_add_nid(codec, kctl, i,
					      get_capsrc(spec, i));
			if (err < 0)
				return err;
		}
	}
	if (spec->cap_mixer && spec->adc_nids) {
		const char *kname = kctl ? kctl->id.name : NULL;
		for (knew = spec->cap_mixer; knew->name; knew++) {
			if (kname && strcmp(knew->name, kname) == 0)
				continue;
			kctl = snd_hda_find_mixer_ctl(codec, knew->name);
			for (i = 0; kctl && i < kctl->count; i++) {
				err = snd_hda_add_nid(codec, kctl, i,
						      spec->adc_nids[i]);
				if (err < 0)
					return err;
			}
		}
	}

	/* other nid->control mapping */
	for (i = 0; i < spec->num_mixers; i++) {
		for (knew = spec->mixers[i]; knew->name; knew++) {
			if (knew->iface != NID_MAPPING)
				continue;
			kctl = snd_hda_find_mixer_ctl(codec, knew->name);
			if (kctl == NULL)
				continue;
			u = knew->subdevice;
			for (j = 0; j < 4; j++, u >>= 8) {
				nid = u & 0x3f;
				if (nid == 0)
					continue;
				switch (u & 0xc0) {
				case SUBDEV_SPEAKER_:
					nid = spec->autocfg.speaker_pins[nid];
					break;
				case SUBDEV_LINE_:
					nid = spec->autocfg.line_out_pins[nid];
					break;
				case SUBDEV_HP_:
					nid = spec->autocfg.hp_pins[nid];
					break;
				default:
					continue;
				}
				err = snd_hda_add_nid(codec, kctl, 0, nid);
				if (err < 0)
					return err;
			}
			u = knew->private_value;
			for (j = 0; j < 4; j++, u >>= 8) {
				nid = u & 0xff;
				if (nid == 0)
					continue;
				err = snd_hda_add_nid(codec, kctl, 0, nid);
				if (err < 0)
					return err;
			}
		}
	}

	alc_free_kctls(codec); /* no longer needed */

	return 0;
}


/*
 * Common callbacks
 */

static void alc_init_special_input_src(struct hda_codec *codec);

static int alc_init(struct hda_codec *codec)
{
	struct alc_spec *spec = codec->spec;
	unsigned int i;

	alc_fix_pll(codec);
	alc_auto_init_amp(codec, spec->init_amp);

	for (i = 0; i < spec->num_init_verbs; i++)
		snd_hda_sequence_write(codec, spec->init_verbs[i]);
	alc_init_special_input_src(codec);

	if (spec->init_hook)
		spec->init_hook(codec);

	alc_apply_fixup(codec, ALC_FIXUP_ACT_INIT);

	hda_call_check_power_status(codec, 0x01);
	return 0;
}

static void alc_unsol_event(struct hda_codec *codec, unsigned int res)
{
	struct alc_spec *spec = codec->spec;

	if (spec->unsol_event)
		spec->unsol_event(codec, res);
}

#ifdef CONFIG_SND_HDA_POWER_SAVE
static int alc_check_power_status(struct hda_codec *codec, hda_nid_t nid)
{
	struct alc_spec *spec = codec->spec;
	return snd_hda_check_amp_list_power(codec, &spec->loopback, nid);
}
#endif

/*
 * Analog playback callbacks
 */
static int alc_playback_pcm_open(struct hda_pcm_stream *hinfo,
				    struct hda_codec *codec,
				    struct snd_pcm_substream *substream)
{
	struct alc_spec *spec = codec->spec;
	return snd_hda_multi_out_analog_open(codec, &spec->multiout, substream,
					     hinfo);
}

static int alc_playback_pcm_prepare(struct hda_pcm_stream *hinfo,
				       struct hda_codec *codec,
				       unsigned int stream_tag,
				       unsigned int format,
				       struct snd_pcm_substream *substream)
{
	struct alc_spec *spec = codec->spec;
	return snd_hda_multi_out_analog_prepare(codec, &spec->multiout,
						stream_tag, format, substream);
}

static int alc_playback_pcm_cleanup(struct hda_pcm_stream *hinfo,
				       struct hda_codec *codec,
				       struct snd_pcm_substream *substream)
{
	struct alc_spec *spec = codec->spec;
	return snd_hda_multi_out_analog_cleanup(codec, &spec->multiout);
}

/*
 * Digital out
 */
static int alc_dig_playback_pcm_open(struct hda_pcm_stream *hinfo,
					struct hda_codec *codec,
					struct snd_pcm_substream *substream)
{
	struct alc_spec *spec = codec->spec;
	return snd_hda_multi_out_dig_open(codec, &spec->multiout);
}

static int alc_dig_playback_pcm_prepare(struct hda_pcm_stream *hinfo,
					   struct hda_codec *codec,
					   unsigned int stream_tag,
					   unsigned int format,
					   struct snd_pcm_substream *substream)
{
	struct alc_spec *spec = codec->spec;
	return snd_hda_multi_out_dig_prepare(codec, &spec->multiout,
					     stream_tag, format, substream);
}

static int alc_dig_playback_pcm_cleanup(struct hda_pcm_stream *hinfo,
					   struct hda_codec *codec,
					   struct snd_pcm_substream *substream)
{
	struct alc_spec *spec = codec->spec;
	return snd_hda_multi_out_dig_cleanup(codec, &spec->multiout);
}

static int alc_dig_playback_pcm_close(struct hda_pcm_stream *hinfo,
					 struct hda_codec *codec,
					 struct snd_pcm_substream *substream)
{
	struct alc_spec *spec = codec->spec;
	return snd_hda_multi_out_dig_close(codec, &spec->multiout);
}

/*
 * Analog capture
 */
static int alc_alt_capture_pcm_prepare(struct hda_pcm_stream *hinfo,
				      struct hda_codec *codec,
				      unsigned int stream_tag,
				      unsigned int format,
				      struct snd_pcm_substream *substream)
{
	struct alc_spec *spec = codec->spec;

	snd_hda_codec_setup_stream(codec, spec->adc_nids[substream->number + 1],
				   stream_tag, 0, format);
	return 0;
}

static int alc_alt_capture_pcm_cleanup(struct hda_pcm_stream *hinfo,
				      struct hda_codec *codec,
				      struct snd_pcm_substream *substream)
{
	struct alc_spec *spec = codec->spec;

	snd_hda_codec_cleanup_stream(codec,
				     spec->adc_nids[substream->number + 1]);
	return 0;
}

/* analog capture with dynamic dual-adc changes */
static int dyn_adc_capture_pcm_prepare(struct hda_pcm_stream *hinfo,
				       struct hda_codec *codec,
				       unsigned int stream_tag,
				       unsigned int format,
				       struct snd_pcm_substream *substream)
{
	struct alc_spec *spec = codec->spec;
	spec->cur_adc = spec->adc_nids[spec->dyn_adc_idx[spec->cur_mux[0]]];
	spec->cur_adc_stream_tag = stream_tag;
	spec->cur_adc_format = format;
	snd_hda_codec_setup_stream(codec, spec->cur_adc, stream_tag, 0, format);
	return 0;
}

static int dyn_adc_capture_pcm_cleanup(struct hda_pcm_stream *hinfo,
				       struct hda_codec *codec,
				       struct snd_pcm_substream *substream)
{
	struct alc_spec *spec = codec->spec;
	snd_hda_codec_cleanup_stream(codec, spec->cur_adc);
	spec->cur_adc = 0;
	return 0;
}

static const struct hda_pcm_stream dyn_adc_pcm_analog_capture = {
	.substreams = 1,
	.channels_min = 2,
	.channels_max = 2,
	.nid = 0, /* fill later */
	.ops = {
		.prepare = dyn_adc_capture_pcm_prepare,
		.cleanup = dyn_adc_capture_pcm_cleanup
	},
};

/*
 */
static const struct hda_pcm_stream alc_pcm_analog_playback = {
	.substreams = 1,
	.channels_min = 2,
	.channels_max = 8,
	/* NID is set in alc_build_pcms */
	.ops = {
		.open = alc_playback_pcm_open,
		.prepare = alc_playback_pcm_prepare,
		.cleanup = alc_playback_pcm_cleanup
	},
};

static const struct hda_pcm_stream alc_pcm_analog_capture = {
	.substreams = 1,
	.channels_min = 2,
	.channels_max = 2,
	/* NID is set in alc_build_pcms */
};

static const struct hda_pcm_stream alc_pcm_analog_alt_playback = {
	.substreams = 1,
	.channels_min = 2,
	.channels_max = 2,
	/* NID is set in alc_build_pcms */
};

static const struct hda_pcm_stream alc_pcm_analog_alt_capture = {
	.substreams = 2, /* can be overridden */
	.channels_min = 2,
	.channels_max = 2,
	/* NID is set in alc_build_pcms */
	.ops = {
		.prepare = alc_alt_capture_pcm_prepare,
		.cleanup = alc_alt_capture_pcm_cleanup
	},
};

static const struct hda_pcm_stream alc_pcm_digital_playback = {
	.substreams = 1,
	.channels_min = 2,
	.channels_max = 2,
	/* NID is set in alc_build_pcms */
	.ops = {
		.open = alc_dig_playback_pcm_open,
		.close = alc_dig_playback_pcm_close,
		.prepare = alc_dig_playback_pcm_prepare,
		.cleanup = alc_dig_playback_pcm_cleanup
	},
};

static const struct hda_pcm_stream alc_pcm_digital_capture = {
	.substreams = 1,
	.channels_min = 2,
	.channels_max = 2,
	/* NID is set in alc_build_pcms */
};

/* Used by alc_build_pcms to flag that a PCM has no playback stream */
static const struct hda_pcm_stream alc_pcm_null_stream = {
	.substreams = 0,
	.channels_min = 0,
	.channels_max = 0,
};

static int alc_build_pcms(struct hda_codec *codec)
{
	struct alc_spec *spec = codec->spec;
	struct hda_pcm *info = spec->pcm_rec;
	const struct hda_pcm_stream *p;
	bool have_multi_adcs;
	int i;

	codec->num_pcms = 1;
	codec->pcm_info = info;

	if (spec->no_analog)
		goto skip_analog;

	snprintf(spec->stream_name_analog, sizeof(spec->stream_name_analog),
		 "%s Analog", codec->chip_name);
	info->name = spec->stream_name_analog;

	if (spec->multiout.dac_nids > 0) {
		p = spec->stream_analog_playback;
		if (!p)
			p = &alc_pcm_analog_playback;
		info->stream[SNDRV_PCM_STREAM_PLAYBACK] = *p;
		info->stream[SNDRV_PCM_STREAM_PLAYBACK].nid = spec->multiout.dac_nids[0];
	}
	if (spec->adc_nids) {
		p = spec->stream_analog_capture;
		if (!p) {
			if (spec->dyn_adc_switch)
				p = &dyn_adc_pcm_analog_capture;
			else
				p = &alc_pcm_analog_capture;
		}
		info->stream[SNDRV_PCM_STREAM_CAPTURE] = *p;
		info->stream[SNDRV_PCM_STREAM_CAPTURE].nid = spec->adc_nids[0];
	}

	if (spec->channel_mode) {
		info->stream[SNDRV_PCM_STREAM_PLAYBACK].channels_max = 0;
		for (i = 0; i < spec->num_channel_mode; i++) {
			if (spec->channel_mode[i].channels > info->stream[SNDRV_PCM_STREAM_PLAYBACK].channels_max) {
				info->stream[SNDRV_PCM_STREAM_PLAYBACK].channels_max = spec->channel_mode[i].channels;
			}
		}
	}

 skip_analog:
	/* SPDIF for stream index #1 */
	if (spec->multiout.dig_out_nid || spec->dig_in_nid) {
		snprintf(spec->stream_name_digital,
			 sizeof(spec->stream_name_digital),
			 "%s Digital", codec->chip_name);
		codec->num_pcms = 2;
	        codec->slave_dig_outs = spec->multiout.slave_dig_outs;
		info = spec->pcm_rec + 1;
		info->name = spec->stream_name_digital;
		if (spec->dig_out_type)
			info->pcm_type = spec->dig_out_type;
		else
			info->pcm_type = HDA_PCM_TYPE_SPDIF;
		if (spec->multiout.dig_out_nid) {
			p = spec->stream_digital_playback;
			if (!p)
				p = &alc_pcm_digital_playback;
			info->stream[SNDRV_PCM_STREAM_PLAYBACK] = *p;
			info->stream[SNDRV_PCM_STREAM_PLAYBACK].nid = spec->multiout.dig_out_nid;
		}
		if (spec->dig_in_nid) {
			p = spec->stream_digital_capture;
			if (!p)
				p = &alc_pcm_digital_capture;
			info->stream[SNDRV_PCM_STREAM_CAPTURE] = *p;
			info->stream[SNDRV_PCM_STREAM_CAPTURE].nid = spec->dig_in_nid;
		}
		/* FIXME: do we need this for all Realtek codec models? */
		codec->spdif_status_reset = 1;
	}

	if (spec->no_analog)
		return 0;

	/* If the use of more than one ADC is requested for the current
	 * model, configure a second analog capture-only PCM.
	 */
	have_multi_adcs = (spec->num_adc_nids > 1) &&
		!spec->dyn_adc_switch && !spec->auto_mic &&
		(!spec->input_mux || spec->input_mux->num_items > 1);
	/* Additional Analaog capture for index #2 */
	if (spec->alt_dac_nid || have_multi_adcs) {
		codec->num_pcms = 3;
		info = spec->pcm_rec + 2;
		info->name = spec->stream_name_analog;
		if (spec->alt_dac_nid) {
			p = spec->stream_analog_alt_playback;
			if (!p)
				p = &alc_pcm_analog_alt_playback;
			info->stream[SNDRV_PCM_STREAM_PLAYBACK] = *p;
			info->stream[SNDRV_PCM_STREAM_PLAYBACK].nid =
				spec->alt_dac_nid;
		} else {
			info->stream[SNDRV_PCM_STREAM_PLAYBACK] =
				alc_pcm_null_stream;
			info->stream[SNDRV_PCM_STREAM_PLAYBACK].nid = 0;
		}
		if (have_multi_adcs) {
			p = spec->stream_analog_alt_capture;
			if (!p)
				p = &alc_pcm_analog_alt_capture;
			info->stream[SNDRV_PCM_STREAM_CAPTURE] = *p;
			info->stream[SNDRV_PCM_STREAM_CAPTURE].nid =
				spec->adc_nids[1];
			info->stream[SNDRV_PCM_STREAM_CAPTURE].substreams =
				spec->num_adc_nids - 1;
		} else {
			info->stream[SNDRV_PCM_STREAM_CAPTURE] =
				alc_pcm_null_stream;
			info->stream[SNDRV_PCM_STREAM_CAPTURE].nid = 0;
		}
	}

	return 0;
}

static inline void alc_shutup(struct hda_codec *codec)
{
	struct alc_spec *spec = codec->spec;

	if (spec && spec->shutup)
		spec->shutup(codec);
	snd_hda_shutup_pins(codec);
}

static void alc_free_kctls(struct hda_codec *codec)
{
	struct alc_spec *spec = codec->spec;

	if (spec->kctls.list) {
		struct snd_kcontrol_new *kctl = spec->kctls.list;
		int i;
		for (i = 0; i < spec->kctls.used; i++)
			kfree(kctl[i].name);
	}
	snd_array_free(&spec->kctls);
}

static void alc_free_bind_ctls(struct hda_codec *codec)
{
	struct alc_spec *spec = codec->spec;
	if (spec->bind_ctls.list) {
		struct hda_bind_ctls **ctl = spec->bind_ctls.list;
		int i;
		for (i = 0; i < spec->bind_ctls.used; i++)
			kfree(ctl[i]);
	}
	snd_array_free(&spec->bind_ctls);
}

static void alc_free(struct hda_codec *codec)
{
	struct alc_spec *spec = codec->spec;

	if (!spec)
		return;

	alc_shutup(codec);
	snd_hda_input_jack_free(codec);
	alc_free_kctls(codec);
	alc_free_bind_ctls(codec);
	kfree(spec);
	snd_hda_detach_beep_device(codec);
}

#ifdef CONFIG_SND_HDA_POWER_SAVE
static void alc_power_eapd(struct hda_codec *codec)
{
	alc_auto_setup_eapd(codec, false);
}

static int alc_suspend(struct hda_codec *codec, pm_message_t state)
{
	struct alc_spec *spec = codec->spec;
	alc_shutup(codec);
	if (spec && spec->power_hook)
		spec->power_hook(codec);
	return 0;
}
#endif

#ifdef CONFIG_PM
static int alc_resume(struct hda_codec *codec)
{
	msleep(150); /* to avoid pop noise */
	codec->patch_ops.init(codec);
	snd_hda_codec_resume_amp(codec);
	snd_hda_codec_resume_cache(codec);
	hda_call_check_power_status(codec, 0x01);
	return 0;
}
#endif

/*
 */
static const struct hda_codec_ops alc_patch_ops = {
	.build_controls = alc_build_controls,
	.build_pcms = alc_build_pcms,
	.init = alc_init,
	.free = alc_free,
	.unsol_event = alc_unsol_event,
#ifdef CONFIG_PM
	.resume = alc_resume,
#endif
#ifdef CONFIG_SND_HDA_POWER_SAVE
	.suspend = alc_suspend,
	.check_power_status = alc_check_power_status,
#endif
	.reboot_notify = alc_shutup,
};

/* replace the codec chip_name with the given string */
static int alc_codec_rename(struct hda_codec *codec, const char *name)
{
	kfree(codec->chip_name);
	codec->chip_name = kstrdup(name, GFP_KERNEL);
	if (!codec->chip_name) {
		alc_free(codec);
		return -ENOMEM;
	}
	return 0;
}

/*
 * Rename codecs appropriately from COEF value
 */
struct alc_codec_rename_table {
	unsigned int vendor_id;
	unsigned short coef_mask;
	unsigned short coef_bits;
	const char *name;
};

static struct alc_codec_rename_table rename_tbl[] = {
	{ 0x10ec0269, 0xfff0, 0x3010, "ALC277" },
	{ 0x10ec0269, 0xf0f0, 0x2010, "ALC259" },
	{ 0x10ec0269, 0xf0f0, 0x3010, "ALC258" },
	{ 0x10ec0269, 0x00f0, 0x0010, "ALC269VB" },
	{ 0x10ec0269, 0xffff, 0xa023, "ALC259" },
	{ 0x10ec0269, 0xffff, 0x6023, "ALC281X" },
	{ 0x10ec0269, 0x00f0, 0x0020, "ALC269VC" },
	{ 0x10ec0887, 0x00f0, 0x0030, "ALC887-VD" },
	{ 0x10ec0888, 0x00f0, 0x0030, "ALC888-VD" },
	{ 0x10ec0888, 0xf0f0, 0x3020, "ALC886" },
	{ 0x10ec0899, 0x2000, 0x2000, "ALC899" },
	{ 0x10ec0892, 0xffff, 0x8020, "ALC661" },
	{ 0x10ec0892, 0xffff, 0x8011, "ALC661" },
	{ 0x10ec0892, 0xffff, 0x4011, "ALC656" },
	{ } /* terminator */
};

static int alc_codec_rename_from_preset(struct hda_codec *codec)
{
	const struct alc_codec_rename_table *p;

	for (p = rename_tbl; p->vendor_id; p++) {
		if (p->vendor_id != codec->vendor_id)
			continue;
		if ((alc_get_coef0(codec) & p->coef_mask) == p->coef_bits)
			return alc_codec_rename(codec, p->name);
	}
	return 0;
}

/*
 * Automatic parse of I/O pins from the BIOS configuration
 */

enum {
	ALC_CTL_WIDGET_VOL,
	ALC_CTL_WIDGET_MUTE,
	ALC_CTL_BIND_MUTE,
	ALC_CTL_BIND_VOL,
	ALC_CTL_BIND_SW,
};
static const struct snd_kcontrol_new alc_control_templates[] = {
	HDA_CODEC_VOLUME(NULL, 0, 0, 0),
	HDA_CODEC_MUTE(NULL, 0, 0, 0),
	HDA_BIND_MUTE(NULL, 0, 0, 0),
	HDA_BIND_VOL(NULL, 0),
	HDA_BIND_SW(NULL, 0),
};

/* add dynamic controls */
static int add_control(struct alc_spec *spec, int type, const char *name,
		       int cidx, unsigned long val)
{
	struct snd_kcontrol_new *knew;

	knew = alc_kcontrol_new(spec);
	if (!knew)
		return -ENOMEM;
	*knew = alc_control_templates[type];
	knew->name = kstrdup(name, GFP_KERNEL);
	if (!knew->name)
		return -ENOMEM;
	knew->index = cidx;
	if (get_amp_nid_(val))
		knew->subdevice = HDA_SUBDEV_AMP_FLAG;
	knew->private_value = val;
	return 0;
}

static int add_control_with_pfx(struct alc_spec *spec, int type,
				const char *pfx, const char *dir,
				const char *sfx, int cidx, unsigned long val)
{
	char name[32];
	snprintf(name, sizeof(name), "%s %s %s", pfx, dir, sfx);
	return add_control(spec, type, name, cidx, val);
}

#define add_pb_vol_ctrl(spec, type, pfx, val)			\
	add_control_with_pfx(spec, type, pfx, "Playback", "Volume", 0, val)
#define add_pb_sw_ctrl(spec, type, pfx, val)			\
	add_control_with_pfx(spec, type, pfx, "Playback", "Switch", 0, val)
#define __add_pb_vol_ctrl(spec, type, pfx, cidx, val)			\
	add_control_with_pfx(spec, type, pfx, "Playback", "Volume", cidx, val)
#define __add_pb_sw_ctrl(spec, type, pfx, cidx, val)			\
	add_control_with_pfx(spec, type, pfx, "Playback", "Switch", cidx, val)

static const char * const channel_name[4] = {
	"Front", "Surround", "CLFE", "Side"
};

static const char *alc_get_line_out_pfx(struct alc_spec *spec, int ch,
					bool can_be_master, int *index)
{
	struct auto_pin_cfg *cfg = &spec->autocfg;

	*index = 0;
	if (cfg->line_outs == 1 && !spec->multi_ios &&
	    !cfg->hp_outs && !cfg->speaker_outs && can_be_master)
		return "Master";

	switch (cfg->line_out_type) {
	case AUTO_PIN_SPEAKER_OUT:
		if (cfg->line_outs == 1)
			return "Speaker";
		if (cfg->line_outs == 2)
			return ch ? "Bass Speaker" : "Speaker";
		break;
	case AUTO_PIN_HP_OUT:
		/* for multi-io case, only the primary out */
		if (ch && spec->multi_ios)
			break;
		*index = ch;
		return "Headphone";
	default:
		if (cfg->line_outs == 1 && !spec->multi_ios)
			return "PCM";
		break;
	}
	if (snd_BUG_ON(ch >= ARRAY_SIZE(channel_name)))
		return "PCM";

	return channel_name[ch];
}

/* create input playback/capture controls for the given pin */
static int new_analog_input(struct alc_spec *spec, hda_nid_t pin,
			    const char *ctlname, int ctlidx,
			    int idx, hda_nid_t mix_nid)
{
	int err;

	err = __add_pb_vol_ctrl(spec, ALC_CTL_WIDGET_VOL, ctlname, ctlidx,
			  HDA_COMPOSE_AMP_VAL(mix_nid, 3, idx, HDA_INPUT));
	if (err < 0)
		return err;
	err = __add_pb_sw_ctrl(spec, ALC_CTL_WIDGET_MUTE, ctlname, ctlidx,
			  HDA_COMPOSE_AMP_VAL(mix_nid, 3, idx, HDA_INPUT));
	if (err < 0)
		return err;
	return 0;
}

static int alc_is_input_pin(struct hda_codec *codec, hda_nid_t nid)
{
	unsigned int pincap = snd_hda_query_pin_caps(codec, nid);
	return (pincap & AC_PINCAP_IN) != 0;
}

/* Parse the codec tree and retrieve ADCs and corresponding capsrc MUXs */
static int alc_auto_fill_adc_caps(struct hda_codec *codec)
{
	struct alc_spec *spec = codec->spec;
	hda_nid_t nid;
	hda_nid_t *adc_nids = spec->private_adc_nids;
	hda_nid_t *cap_nids = spec->private_capsrc_nids;
	int max_nums = ARRAY_SIZE(spec->private_adc_nids);
	int i, nums = 0;

	nid = codec->start_nid;
	for (i = 0; i < codec->num_nodes; i++, nid++) {
		hda_nid_t src;
		const hda_nid_t *list;
		unsigned int caps = get_wcaps(codec, nid);
		int type = get_wcaps_type(caps);

		if (type != AC_WID_AUD_IN || (caps & AC_WCAP_DIGITAL))
			continue;
		adc_nids[nums] = nid;
		cap_nids[nums] = nid;
		src = nid;
		for (;;) {
			int n;
			type = get_wcaps_type(get_wcaps(codec, src));
			if (type == AC_WID_PIN)
				break;
			if (type == AC_WID_AUD_SEL) {
				cap_nids[nums] = src;
				break;
			}
			n = snd_hda_get_conn_list(codec, src, &list);
			if (n > 1) {
				cap_nids[nums] = src;
				break;
			} else if (n != 1)
				break;
			src = *list;
		}
		if (++nums >= max_nums)
			break;
	}
	spec->adc_nids = spec->private_adc_nids;
	spec->capsrc_nids = spec->private_capsrc_nids;
	spec->num_adc_nids = nums;
	return nums;
}

/* create playback/capture controls for input pins */
static int alc_auto_create_input_ctls(struct hda_codec *codec)
{
	struct alc_spec *spec = codec->spec;
	const struct auto_pin_cfg *cfg = &spec->autocfg;
	hda_nid_t mixer = spec->mixer_nid;
	struct hda_input_mux *imux = &spec->private_imux[0];
	int num_adcs;
	int i, c, err, idx, type_idx = 0;
	const char *prev_label = NULL;

	num_adcs = alc_auto_fill_adc_caps(codec);
	if (num_adcs < 0)
		return 0;

	for (i = 0; i < cfg->num_inputs; i++) {
		hda_nid_t pin;
		const char *label;

		pin = cfg->inputs[i].pin;
		if (!alc_is_input_pin(codec, pin))
			continue;

		label = hda_get_autocfg_input_label(codec, cfg, i);
		if (prev_label && !strcmp(label, prev_label))
			type_idx++;
		else
			type_idx = 0;
		prev_label = label;

		if (mixer) {
			idx = get_connection_index(codec, mixer, pin);
			if (idx >= 0) {
				err = new_analog_input(spec, pin,
						       label, type_idx,
						       idx, mixer);
				if (err < 0)
					return err;
			}
		}

		for (c = 0; c < num_adcs; c++) {
			hda_nid_t cap = get_capsrc(spec, c);
			idx = get_connection_index(codec, cap, pin);
			if (idx >= 0) {
				spec->imux_pins[imux->num_items] = pin;
				snd_hda_add_imux_item(imux, label, idx, NULL);
				break;
			}
		}
	}

	spec->num_mux_defs = 1;
	spec->input_mux = imux;

	return 0;
}

static void alc_set_pin_output(struct hda_codec *codec, hda_nid_t nid,
			       unsigned int pin_type)
{
	snd_hda_codec_write(codec, nid, 0, AC_VERB_SET_PIN_WIDGET_CONTROL,
			    pin_type);
	/* unmute pin */
	if (nid_has_mute(codec, nid, HDA_OUTPUT))
		snd_hda_codec_write(codec, nid, 0, AC_VERB_SET_AMP_GAIN_MUTE,
			    AMP_OUT_UNMUTE);
}

static int get_pin_type(int line_out_type)
{
	if (line_out_type == AUTO_PIN_HP_OUT)
		return PIN_HP;
	else
		return PIN_OUT;
}

static void alc_auto_init_analog_input(struct hda_codec *codec)
{
	struct alc_spec *spec = codec->spec;
	struct auto_pin_cfg *cfg = &spec->autocfg;
	int i;

	for (i = 0; i < cfg->num_inputs; i++) {
		hda_nid_t nid = cfg->inputs[i].pin;
		if (alc_is_input_pin(codec, nid)) {
			alc_set_input_pin(codec, nid, cfg->inputs[i].type);
			if (get_wcaps(codec, nid) & AC_WCAP_OUT_AMP)
				snd_hda_codec_write(codec, nid, 0,
						    AC_VERB_SET_AMP_GAIN_MUTE,
						    AMP_OUT_MUTE);
		}
	}

	/* mute all loopback inputs */
	if (spec->mixer_nid) {
		int nums = snd_hda_get_conn_list(codec, spec->mixer_nid, NULL);
		for (i = 0; i < nums; i++)
			snd_hda_codec_write(codec, spec->mixer_nid, 0,
					    AC_VERB_SET_AMP_GAIN_MUTE,
					    AMP_IN_MUTE(i));
	}
}

/* convert from MIX nid to DAC */
static hda_nid_t alc_auto_mix_to_dac(struct hda_codec *codec, hda_nid_t nid)
{
	hda_nid_t list[5];
	int i, num;

	if (get_wcaps_type(get_wcaps(codec, nid)) == AC_WID_AUD_OUT)
		return nid;
	num = snd_hda_get_connections(codec, nid, list, ARRAY_SIZE(list));
	for (i = 0; i < num; i++) {
		if (get_wcaps_type(get_wcaps(codec, list[i])) == AC_WID_AUD_OUT)
			return list[i];
	}
	return 0;
}

/* go down to the selector widget before the mixer */
static hda_nid_t alc_go_down_to_selector(struct hda_codec *codec, hda_nid_t pin)
{
	hda_nid_t srcs[5];
	int num = snd_hda_get_connections(codec, pin, srcs,
					  ARRAY_SIZE(srcs));
	if (num != 1 ||
	    get_wcaps_type(get_wcaps(codec, srcs[0])) != AC_WID_AUD_SEL)
		return pin;
	return srcs[0];
}

/* get MIX nid connected to the given pin targeted to DAC */
static hda_nid_t alc_auto_dac_to_mix(struct hda_codec *codec, hda_nid_t pin,
				   hda_nid_t dac)
{
	hda_nid_t mix[5];
	int i, num;

	pin = alc_go_down_to_selector(codec, pin);
	num = snd_hda_get_connections(codec, pin, mix, ARRAY_SIZE(mix));
	for (i = 0; i < num; i++) {
		if (alc_auto_mix_to_dac(codec, mix[i]) == dac)
			return mix[i];
	}
	return 0;
}

/* select the connection from pin to DAC if needed */
static int alc_auto_select_dac(struct hda_codec *codec, hda_nid_t pin,
			       hda_nid_t dac)
{
	hda_nid_t mix[5];
	int i, num;

	pin = alc_go_down_to_selector(codec, pin);
	num = snd_hda_get_connections(codec, pin, mix, ARRAY_SIZE(mix));
	if (num < 2)
		return 0;
	for (i = 0; i < num; i++) {
		if (alc_auto_mix_to_dac(codec, mix[i]) == dac) {
			snd_hda_codec_update_cache(codec, pin, 0,
						   AC_VERB_SET_CONNECT_SEL, i);
			return 0;
		}
	}
	return 0;
}

/* look for an empty DAC slot */
static hda_nid_t alc_auto_look_for_dac(struct hda_codec *codec, hda_nid_t pin)
{
	struct alc_spec *spec = codec->spec;
	hda_nid_t srcs[5];
	int i, num;

	pin = alc_go_down_to_selector(codec, pin);
	num = snd_hda_get_connections(codec, pin, srcs, ARRAY_SIZE(srcs));
	for (i = 0; i < num; i++) {
		hda_nid_t nid = alc_auto_mix_to_dac(codec, srcs[i]);
		if (!nid)
			continue;
		if (found_in_nid_list(nid, spec->multiout.dac_nids,
				      ARRAY_SIZE(spec->private_dac_nids)))
			continue;
		if (found_in_nid_list(nid, spec->multiout.hp_out_nid,
				      ARRAY_SIZE(spec->multiout.hp_out_nid)))
		    continue;
		if (found_in_nid_list(nid, spec->multiout.extra_out_nid,
				      ARRAY_SIZE(spec->multiout.extra_out_nid)))
		    continue;
		return nid;
	}
	return 0;
}

static hda_nid_t get_dac_if_single(struct hda_codec *codec, hda_nid_t pin)
{
	hda_nid_t sel = alc_go_down_to_selector(codec, pin);
	if (snd_hda_get_conn_list(codec, sel, NULL) == 1)
		return alc_auto_look_for_dac(codec, pin);
	return 0;
}

/* return 0 if no possible DAC is found, 1 if one or more found */
static int alc_auto_fill_extra_dacs(struct hda_codec *codec, int num_outs,
				    const hda_nid_t *pins, hda_nid_t *dacs)
{
	int i;

	if (num_outs && !dacs[0]) {
		dacs[0] = alc_auto_look_for_dac(codec, pins[0]);
		if (!dacs[0])
			return 0;
	}

	for (i = 1; i < num_outs; i++)
		dacs[i] = get_dac_if_single(codec, pins[i]);
	for (i = 1; i < num_outs; i++) {
		if (!dacs[i])
			dacs[i] = alc_auto_look_for_dac(codec, pins[i]);
	}
	return 1;
}

static int alc_auto_fill_multi_ios(struct hda_codec *codec,
				   unsigned int location);

/* fill in the dac_nids table from the parsed pin configuration */
static int alc_auto_fill_dac_nids(struct hda_codec *codec)
{
	struct alc_spec *spec = codec->spec;
	struct auto_pin_cfg *cfg = &spec->autocfg;
	bool redone = false;
	int i;

 again:
	/* set num_dacs once to full for alc_auto_look_for_dac() */
	spec->multiout.num_dacs = cfg->line_outs;
	spec->multiout.hp_out_nid[0] = 0;
	spec->multiout.extra_out_nid[0] = 0;
	memset(spec->private_dac_nids, 0, sizeof(spec->private_dac_nids));
	spec->multiout.dac_nids = spec->private_dac_nids;
	spec->multi_ios = 0;

	/* fill hard-wired DACs first */
	if (!redone) {
		for (i = 0; i < cfg->line_outs; i++)
			spec->private_dac_nids[i] =
				get_dac_if_single(codec, cfg->line_out_pins[i]);
		if (cfg->hp_outs)
			spec->multiout.hp_out_nid[0] =
				get_dac_if_single(codec, cfg->hp_pins[0]);
		if (cfg->speaker_outs)
			spec->multiout.extra_out_nid[0] =
				get_dac_if_single(codec, cfg->speaker_pins[0]);
	}

	for (i = 0; i < cfg->line_outs; i++) {
		hda_nid_t pin = cfg->line_out_pins[i];
		if (spec->private_dac_nids[i])
			continue;
		spec->private_dac_nids[i] = alc_auto_look_for_dac(codec, pin);
		if (!spec->private_dac_nids[i] && !redone) {
			/* if we can't find primary DACs, re-probe without
			 * checking the hard-wired DACs
			 */
			redone = true;
			goto again;
		}
	}

	/* re-count num_dacs and squash invalid entries */
	spec->multiout.num_dacs = 0;
	for (i = 0; i < cfg->line_outs; i++) {
		if (spec->private_dac_nids[i])
			spec->multiout.num_dacs++;
		else {
			memmove(spec->private_dac_nids + i,
				spec->private_dac_nids + i + 1,
				sizeof(hda_nid_t) * (cfg->line_outs - i - 1));
			spec->private_dac_nids[cfg->line_outs - 1] = 0;
		}
	}

	if (cfg->line_outs == 1 && cfg->line_out_type != AUTO_PIN_SPEAKER_OUT) {
		/* try to fill multi-io first */
		unsigned int location, defcfg;
		int num_pins;

		defcfg = snd_hda_codec_get_pincfg(codec, cfg->line_out_pins[0]);
		location = get_defcfg_location(defcfg);

		num_pins = alc_auto_fill_multi_ios(codec, location);
		if (num_pins > 0) {
			spec->multi_ios = num_pins;
			spec->ext_channel_count = 2;
			spec->multiout.num_dacs = num_pins + 1;
		}
	}

	if (cfg->line_out_type != AUTO_PIN_HP_OUT)
		alc_auto_fill_extra_dacs(codec, cfg->hp_outs, cfg->hp_pins,
				 spec->multiout.hp_out_nid);
	if (cfg->line_out_type != AUTO_PIN_SPEAKER_OUT) {
		int err = alc_auto_fill_extra_dacs(codec, cfg->speaker_outs,
					cfg->speaker_pins,
					spec->multiout.extra_out_nid);
		/* if no speaker volume is assigned, try again as the primary
		 * output
		 */
		if (!err && cfg->speaker_outs > 0 &&
		    cfg->line_out_type == AUTO_PIN_HP_OUT) {
			cfg->hp_outs = cfg->line_outs;
			memcpy(cfg->hp_pins, cfg->line_out_pins,
			       sizeof(cfg->hp_pins));
			cfg->line_outs = cfg->speaker_outs;
			memcpy(cfg->line_out_pins, cfg->speaker_pins,
			       sizeof(cfg->speaker_pins));
			cfg->speaker_outs = 0;
			memset(cfg->speaker_pins, 0, sizeof(cfg->speaker_pins));
			cfg->line_out_type = AUTO_PIN_SPEAKER_OUT;
			redone = false;
			goto again;
		}
	}

	return 0;
}

static inline unsigned int get_ctl_pos(unsigned int data)
{
	hda_nid_t nid = get_amp_nid_(data);
	unsigned int dir = get_amp_direction_(data);
	return (nid << 1) | dir;
}

#define is_ctl_used(bits, data) \
	test_bit(get_ctl_pos(data), bits)
#define mark_ctl_usage(bits, data) \
	set_bit(get_ctl_pos(data), bits)

static int alc_auto_add_vol_ctl(struct hda_codec *codec,
			      const char *pfx, int cidx,
			      hda_nid_t nid, unsigned int chs)
{
	struct alc_spec *spec = codec->spec;
	unsigned int val;
	if (!nid)
		return 0;
	val = HDA_COMPOSE_AMP_VAL(nid, chs, 0, HDA_OUTPUT);
	if (is_ctl_used(spec->vol_ctls, val) && chs != 2) /* exclude LFE */
		return 0;
	mark_ctl_usage(spec->vol_ctls, val);
	return __add_pb_vol_ctrl(codec->spec, ALC_CTL_WIDGET_VOL, pfx, cidx,
				 val);
}

#define alc_auto_add_stereo_vol(codec, pfx, cidx, nid)	\
	alc_auto_add_vol_ctl(codec, pfx, cidx, nid, 3)

/* create a mute-switch for the given mixer widget;
 * if it has multiple sources (e.g. DAC and loopback), create a bind-mute
 */
static int alc_auto_add_sw_ctl(struct hda_codec *codec,
			     const char *pfx, int cidx,
			     hda_nid_t nid, unsigned int chs)
{
	struct alc_spec *spec = codec->spec;
	int wid_type;
	int type;
	unsigned long val;
	if (!nid)
		return 0;
	wid_type = get_wcaps_type(get_wcaps(codec, nid));
	if (wid_type == AC_WID_PIN || wid_type == AC_WID_AUD_OUT) {
		type = ALC_CTL_WIDGET_MUTE;
		val = HDA_COMPOSE_AMP_VAL(nid, chs, 0, HDA_OUTPUT);
	} else if (snd_hda_get_conn_list(codec, nid, NULL) == 1) {
		type = ALC_CTL_WIDGET_MUTE;
		val = HDA_COMPOSE_AMP_VAL(nid, chs, 0, HDA_INPUT);
	} else {
		type = ALC_CTL_BIND_MUTE;
		val = HDA_COMPOSE_AMP_VAL(nid, chs, 2, HDA_INPUT);
	}
	if (is_ctl_used(spec->sw_ctls, val) && chs != 2) /* exclude LFE */
		return 0;
	mark_ctl_usage(spec->sw_ctls, val);
	return __add_pb_sw_ctrl(codec->spec, type, pfx, cidx, val);
}

#define alc_auto_add_stereo_sw(codec, pfx, cidx, nid)	\
	alc_auto_add_sw_ctl(codec, pfx, cidx, nid, 3)

static hda_nid_t alc_look_for_out_mute_nid(struct hda_codec *codec,
					   hda_nid_t pin, hda_nid_t dac)
{
	hda_nid_t mix = alc_auto_dac_to_mix(codec, pin, dac);
	if (nid_has_mute(codec, pin, HDA_OUTPUT))
		return pin;
	else if (mix && nid_has_mute(codec, mix, HDA_INPUT))
		return mix;
	else if (nid_has_mute(codec, dac, HDA_OUTPUT))
		return dac;
	return 0;
}

static hda_nid_t alc_look_for_out_vol_nid(struct hda_codec *codec,
					  hda_nid_t pin, hda_nid_t dac)
{
	hda_nid_t mix = alc_auto_dac_to_mix(codec, pin, dac);
	if (nid_has_volume(codec, dac, HDA_OUTPUT))
		return dac;
	else if (nid_has_volume(codec, mix, HDA_OUTPUT))
		return mix;
	else if (nid_has_volume(codec, pin, HDA_OUTPUT))
		return pin;
	return 0;
}

/* add playback controls from the parsed DAC table */
static int alc_auto_create_multi_out_ctls(struct hda_codec *codec,
					     const struct auto_pin_cfg *cfg)
{
	struct alc_spec *spec = codec->spec;
	int i, err, noutputs;

	noutputs = cfg->line_outs;
	if (spec->multi_ios > 0)
		noutputs += spec->multi_ios;

	for (i = 0; i < noutputs; i++) {
		const char *name;
		int index;
		hda_nid_t dac, pin;
		hda_nid_t sw, vol;

		dac = spec->multiout.dac_nids[i];
		if (!dac)
			continue;
		if (i >= cfg->line_outs)
			pin = spec->multi_io[i - 1].pin;
		else
			pin = cfg->line_out_pins[i];

		sw = alc_look_for_out_mute_nid(codec, pin, dac);
		vol = alc_look_for_out_vol_nid(codec, pin, dac);
		name = alc_get_line_out_pfx(spec, i, true, &index);
		if (!name || !strcmp(name, "CLFE")) {
			/* Center/LFE */
			err = alc_auto_add_vol_ctl(codec, "Center", 0, vol, 1);
			if (err < 0)
				return err;
			err = alc_auto_add_vol_ctl(codec, "LFE", 0, vol, 2);
			if (err < 0)
				return err;
			err = alc_auto_add_sw_ctl(codec, "Center", 0, sw, 1);
			if (err < 0)
				return err;
			err = alc_auto_add_sw_ctl(codec, "LFE", 0, sw, 2);
			if (err < 0)
				return err;
		} else {
			err = alc_auto_add_stereo_vol(codec, name, index, vol);
			if (err < 0)
				return err;
			err = alc_auto_add_stereo_sw(codec, name, index, sw);
			if (err < 0)
				return err;
		}
	}
	return 0;
}

static int alc_auto_create_extra_out(struct hda_codec *codec, hda_nid_t pin,
				     hda_nid_t dac, const char *pfx,
				     int cidx)
{
	struct alc_spec *spec = codec->spec;
	hda_nid_t sw, vol;
	int err;

	if (!dac) {
		unsigned int val;
		/* the corresponding DAC is already occupied */
		if (!(get_wcaps(codec, pin) & AC_WCAP_OUT_AMP))
			return 0; /* no way */
		/* create a switch only */
		val = HDA_COMPOSE_AMP_VAL(pin, 3, 0, HDA_OUTPUT);
		if (is_ctl_used(spec->sw_ctls, val))
			return 0; /* already created */
		mark_ctl_usage(spec->sw_ctls, val);
		return __add_pb_sw_ctrl(spec, ALC_CTL_WIDGET_MUTE, pfx, cidx, val);
	}

	sw = alc_look_for_out_mute_nid(codec, pin, dac);
	vol = alc_look_for_out_vol_nid(codec, pin, dac);
	err = alc_auto_add_stereo_vol(codec, pfx, cidx, vol);
	if (err < 0)
		return err;
	err = alc_auto_add_stereo_sw(codec, pfx, cidx, sw);
	if (err < 0)
		return err;
	return 0;
}

static struct hda_bind_ctls *new_bind_ctl(struct hda_codec *codec,
					  unsigned int nums,
					  struct hda_ctl_ops *ops)
{
	struct alc_spec *spec = codec->spec;
	struct hda_bind_ctls **ctlp, *ctl;
	snd_array_init(&spec->bind_ctls, sizeof(ctl), 8);
	ctlp = snd_array_new(&spec->bind_ctls);
	if (!ctlp)
		return NULL;
	ctl = kzalloc(sizeof(*ctl) + sizeof(long) * (nums + 1), GFP_KERNEL);
	*ctlp = ctl;
	if (ctl)
		ctl->ops = ops;
	return ctl;
}

/* add playback controls for speaker and HP outputs */
static int alc_auto_create_extra_outs(struct hda_codec *codec, int num_pins,
				      const hda_nid_t *pins,
				      const hda_nid_t *dacs,
				      const char *pfx)
{
	struct alc_spec *spec = codec->spec;
	struct hda_bind_ctls *ctl;
	char name[32];
	int i, n, err;

	if (!num_pins || !pins[0])
		return 0;

	if (num_pins == 1) {
		hda_nid_t dac = *dacs;
		if (!dac)
			dac = spec->multiout.dac_nids[0];
		return alc_auto_create_extra_out(codec, *pins, dac, pfx, 0);
	}

	if (dacs[num_pins - 1]) {
		/* OK, we have a multi-output system with individual volumes */
		for (i = 0; i < num_pins; i++) {
			if (num_pins >= 3) {
				snprintf(name, sizeof(name), "%s %s",
					 pfx, channel_name[i]);
				err = alc_auto_create_extra_out(codec, pins[i], dacs[i],
								name, 0);
			} else {
				err = alc_auto_create_extra_out(codec, pins[i], dacs[i],
								pfx, i);
			}
			if (err < 0)
				return err;
		}
		return 0;
	}

	/* Let's create a bind-controls */
	ctl = new_bind_ctl(codec, num_pins, &snd_hda_bind_sw);
	if (!ctl)
		return -ENOMEM;
	n = 0;
	for (i = 0; i < num_pins; i++) {
		if (get_wcaps(codec, pins[i]) & AC_WCAP_OUT_AMP)
			ctl->values[n++] =
				HDA_COMPOSE_AMP_VAL(pins[i], 3, 0, HDA_OUTPUT);
	}
	if (n) {
		snprintf(name, sizeof(name), "%s Playback Switch", pfx);
		err = add_control(spec, ALC_CTL_BIND_SW, name, 0, (long)ctl);
		if (err < 0)
			return err;
	}

	ctl = new_bind_ctl(codec, num_pins, &snd_hda_bind_vol);
	if (!ctl)
		return -ENOMEM;
	n = 0;
	for (i = 0; i < num_pins; i++) {
		hda_nid_t vol;
		if (!pins[i] || !dacs[i])
			continue;
		vol = alc_look_for_out_vol_nid(codec, pins[i], dacs[i]);
		if (vol)
			ctl->values[n++] =
				HDA_COMPOSE_AMP_VAL(vol, 3, 0, HDA_OUTPUT);
	}
	if (n) {
		snprintf(name, sizeof(name), "%s Playback Volume", pfx);
		err = add_control(spec, ALC_CTL_BIND_VOL, name, 0, (long)ctl);
		if (err < 0)
			return err;
	}
	return 0;
}

static int alc_auto_create_hp_out(struct hda_codec *codec)
{
	struct alc_spec *spec = codec->spec;
	return alc_auto_create_extra_outs(codec, spec->autocfg.hp_outs,
					  spec->autocfg.hp_pins,
					  spec->multiout.hp_out_nid,
					  "Headphone");
}

static int alc_auto_create_speaker_out(struct hda_codec *codec)
{
	struct alc_spec *spec = codec->spec;
	return alc_auto_create_extra_outs(codec, spec->autocfg.speaker_outs,
					  spec->autocfg.speaker_pins,
					  spec->multiout.extra_out_nid,
					  "Speaker");
}

static void alc_auto_set_output_and_unmute(struct hda_codec *codec,
					      hda_nid_t pin, int pin_type,
					      hda_nid_t dac)
{
	int i, num;
	hda_nid_t nid, mix = 0;
	hda_nid_t srcs[HDA_MAX_CONNECTIONS];

	alc_set_pin_output(codec, pin, pin_type);
	nid = alc_go_down_to_selector(codec, pin);
	num = snd_hda_get_connections(codec, nid, srcs, ARRAY_SIZE(srcs));
	for (i = 0; i < num; i++) {
		if (alc_auto_mix_to_dac(codec, srcs[i]) != dac)
			continue;
		mix = srcs[i];
		break;
	}
	if (!mix)
		return;

	/* need the manual connection? */
	if (num > 1)
		snd_hda_codec_write(codec, nid, 0, AC_VERB_SET_CONNECT_SEL, i);
	/* unmute mixer widget inputs */
	if (nid_has_mute(codec, mix, HDA_INPUT)) {
		snd_hda_codec_write(codec, mix, 0, AC_VERB_SET_AMP_GAIN_MUTE,
			    AMP_IN_UNMUTE(0));
		snd_hda_codec_write(codec, mix, 0, AC_VERB_SET_AMP_GAIN_MUTE,
			    AMP_IN_UNMUTE(1));
	}
	/* initialize volume */
	nid = alc_look_for_out_vol_nid(codec, pin, dac);
	if (nid)
		snd_hda_codec_write(codec, nid, 0, AC_VERB_SET_AMP_GAIN_MUTE,
				    AMP_OUT_ZERO);

	/* unmute DAC if it's not assigned to a mixer */
	nid = alc_look_for_out_mute_nid(codec, pin, dac);
	if (nid == mix && nid_has_mute(codec, dac, HDA_OUTPUT))
		snd_hda_codec_write(codec, dac, 0, AC_VERB_SET_AMP_GAIN_MUTE,
				    AMP_OUT_ZERO);
}

static void alc_auto_init_multi_out(struct hda_codec *codec)
{
	struct alc_spec *spec = codec->spec;
	int pin_type = get_pin_type(spec->autocfg.line_out_type);
	int i;

	for (i = 0; i <= HDA_SIDE; i++) {
		hda_nid_t nid = spec->autocfg.line_out_pins[i];
		if (nid)
			alc_auto_set_output_and_unmute(codec, nid, pin_type,
					spec->multiout.dac_nids[i]);
	}
}

static void alc_auto_init_extra_out(struct hda_codec *codec)
{
	struct alc_spec *spec = codec->spec;
	int i;
	hda_nid_t pin, dac;

	for (i = 0; i < spec->autocfg.hp_outs; i++) {
		if (spec->autocfg.line_out_type == AUTO_PIN_HP_OUT)
			break;
		pin = spec->autocfg.hp_pins[i];
		if (!pin)
			break;
		dac = spec->multiout.hp_out_nid[i];
		if (!dac) {
			if (i > 0 && spec->multiout.hp_out_nid[0])
				dac = spec->multiout.hp_out_nid[0];
			else
				dac = spec->multiout.dac_nids[0];
		}
		alc_auto_set_output_and_unmute(codec, pin, PIN_HP, dac);
	}
	for (i = 0; i < spec->autocfg.speaker_outs; i++) {
		if (spec->autocfg.line_out_type == AUTO_PIN_SPEAKER_OUT)
			break;
		pin = spec->autocfg.speaker_pins[i];
		if (!pin)
			break;
		dac = spec->multiout.extra_out_nid[i];
		if (!dac) {
			if (i > 0 && spec->multiout.extra_out_nid[0])
				dac = spec->multiout.extra_out_nid[0];
			else
				dac = spec->multiout.dac_nids[0];
		}
		alc_auto_set_output_and_unmute(codec, pin, PIN_OUT, dac);
	}
}

/*
 * multi-io helper
 */
static int alc_auto_fill_multi_ios(struct hda_codec *codec,
				   unsigned int location)
{
	struct alc_spec *spec = codec->spec;
	struct auto_pin_cfg *cfg = &spec->autocfg;
	hda_nid_t prime_dac = spec->private_dac_nids[0];
	int type, i, num_pins = 0;

	for (type = AUTO_PIN_LINE_IN; type >= AUTO_PIN_MIC; type--) {
		for (i = 0; i < cfg->num_inputs; i++) {
			hda_nid_t nid = cfg->inputs[i].pin;
			hda_nid_t dac;
			unsigned int defcfg, caps;
			if (cfg->inputs[i].type != type)
				continue;
			defcfg = snd_hda_codec_get_pincfg(codec, nid);
			if (get_defcfg_connect(defcfg) != AC_JACK_PORT_COMPLEX)
				continue;
			if (location && get_defcfg_location(defcfg) != location)
				continue;
			caps = snd_hda_query_pin_caps(codec, nid);
			if (!(caps & AC_PINCAP_OUT))
				continue;
			dac = alc_auto_look_for_dac(codec, nid);
			if (!dac)
				continue;
			spec->multi_io[num_pins].pin = nid;
			spec->multi_io[num_pins].dac = dac;
			num_pins++;
			spec->private_dac_nids[spec->multiout.num_dacs++] = dac;
		}
	}
	spec->multiout.num_dacs = 1;
	if (num_pins < 2) {
		/* clear up again */
		memset(spec->private_dac_nids, 0,
		       sizeof(spec->private_dac_nids));
		spec->private_dac_nids[0] = prime_dac;
		return 0;
	}
	return num_pins;
}

static int alc_auto_ch_mode_info(struct snd_kcontrol *kcontrol,
				 struct snd_ctl_elem_info *uinfo)
{
	struct hda_codec *codec = snd_kcontrol_chip(kcontrol);
	struct alc_spec *spec = codec->spec;

	uinfo->type = SNDRV_CTL_ELEM_TYPE_ENUMERATED;
	uinfo->count = 1;
	uinfo->value.enumerated.items = spec->multi_ios + 1;
	if (uinfo->value.enumerated.item > spec->multi_ios)
		uinfo->value.enumerated.item = spec->multi_ios;
	sprintf(uinfo->value.enumerated.name, "%dch",
		(uinfo->value.enumerated.item + 1) * 2);
	return 0;
}

static int alc_auto_ch_mode_get(struct snd_kcontrol *kcontrol,
				struct snd_ctl_elem_value *ucontrol)
{
	struct hda_codec *codec = snd_kcontrol_chip(kcontrol);
	struct alc_spec *spec = codec->spec;
	ucontrol->value.enumerated.item[0] = (spec->ext_channel_count - 1) / 2;
	return 0;
}

static int alc_set_multi_io(struct hda_codec *codec, int idx, bool output)
{
	struct alc_spec *spec = codec->spec;
	hda_nid_t nid = spec->multi_io[idx].pin;

	if (!spec->multi_io[idx].ctl_in)
		spec->multi_io[idx].ctl_in =
			snd_hda_codec_read(codec, nid, 0,
					   AC_VERB_GET_PIN_WIDGET_CONTROL, 0);
	if (output) {
		snd_hda_codec_update_cache(codec, nid, 0,
					   AC_VERB_SET_PIN_WIDGET_CONTROL,
					   PIN_OUT);
		if (get_wcaps(codec, nid) & AC_WCAP_OUT_AMP)
			snd_hda_codec_amp_stereo(codec, nid, HDA_OUTPUT, 0,
						 HDA_AMP_MUTE, 0);
		alc_auto_select_dac(codec, nid, spec->multi_io[idx].dac);
	} else {
		if (get_wcaps(codec, nid) & AC_WCAP_OUT_AMP)
			snd_hda_codec_amp_stereo(codec, nid, HDA_OUTPUT, 0,
						 HDA_AMP_MUTE, HDA_AMP_MUTE);
		snd_hda_codec_update_cache(codec, nid, 0,
					   AC_VERB_SET_PIN_WIDGET_CONTROL,
					   spec->multi_io[idx].ctl_in);
	}
	return 0;
}

static int alc_auto_ch_mode_put(struct snd_kcontrol *kcontrol,
				struct snd_ctl_elem_value *ucontrol)
{
	struct hda_codec *codec = snd_kcontrol_chip(kcontrol);
	struct alc_spec *spec = codec->spec;
	int i, ch;

	ch = ucontrol->value.enumerated.item[0];
	if (ch < 0 || ch > spec->multi_ios)
		return -EINVAL;
	if (ch == (spec->ext_channel_count - 1) / 2)
		return 0;
	spec->ext_channel_count = (ch + 1) * 2;
	for (i = 0; i < spec->multi_ios; i++)
		alc_set_multi_io(codec, i, i < ch);
	spec->multiout.max_channels = spec->ext_channel_count;
	if (spec->need_dac_fix && !spec->const_channel_count)
		spec->multiout.num_dacs = spec->multiout.max_channels / 2;
	return 1;
}

static const struct snd_kcontrol_new alc_auto_channel_mode_enum = {
	.iface = SNDRV_CTL_ELEM_IFACE_MIXER,
	.name = "Channel Mode",
	.info = alc_auto_ch_mode_info,
	.get = alc_auto_ch_mode_get,
	.put = alc_auto_ch_mode_put,
};

static int alc_auto_add_multi_channel_mode(struct hda_codec *codec)
{
	struct alc_spec *spec = codec->spec;

	if (spec->multi_ios > 0) {
		struct snd_kcontrol_new *knew;

		knew = alc_kcontrol_new(spec);
		if (!knew)
			return -ENOMEM;
		*knew = alc_auto_channel_mode_enum;
		knew->name = kstrdup("Channel Mode", GFP_KERNEL);
		if (!knew->name)
			return -ENOMEM;
	}
	return 0;
}

/* filter out invalid adc_nids (and capsrc_nids) that don't give all
 * active input pins
 */
static void alc_remove_invalid_adc_nids(struct hda_codec *codec)
{
	struct alc_spec *spec = codec->spec;
	const struct hda_input_mux *imux;
	hda_nid_t adc_nids[ARRAY_SIZE(spec->private_adc_nids)];
	hda_nid_t capsrc_nids[ARRAY_SIZE(spec->private_adc_nids)];
	int i, n, nums;

	imux = spec->input_mux;
	if (!imux)
		return;
	if (spec->dyn_adc_switch)
		return;

	nums = 0;
	for (n = 0; n < spec->num_adc_nids; n++) {
		hda_nid_t cap = spec->private_capsrc_nids[n];
		int num_conns = snd_hda_get_conn_list(codec, cap, NULL);
		for (i = 0; i < imux->num_items; i++) {
			hda_nid_t pin = spec->imux_pins[i];
			if (pin) {
				if (get_connection_index(codec, cap, pin) < 0)
					break;
			} else if (num_conns <= imux->items[i].index)
				break;
		}
		if (i >= imux->num_items) {
			adc_nids[nums] = spec->private_adc_nids[n];
			capsrc_nids[nums++] = cap;
		}
	}
	if (!nums) {
		/* check whether ADC-switch is possible */
		if (!alc_check_dyn_adc_switch(codec)) {
			printk(KERN_WARNING "hda_codec: %s: no valid ADC found;"
			       " using fallback 0x%x\n",
			       codec->chip_name, spec->private_adc_nids[0]);
			spec->num_adc_nids = 1;
			spec->auto_mic = 0;
			return;
		}
	} else if (nums != spec->num_adc_nids) {
		memcpy(spec->private_adc_nids, adc_nids,
		       nums * sizeof(hda_nid_t));
		memcpy(spec->private_capsrc_nids, capsrc_nids,
		       nums * sizeof(hda_nid_t));
		spec->num_adc_nids = nums;
	}

	if (spec->auto_mic)
		alc_auto_mic_check_imux(codec); /* check auto-mic setups */
	else if (spec->input_mux->num_items == 1)
		spec->num_adc_nids = 1; /* reduce to a single ADC */
}

/*
 * initialize ADC paths
 */
static void alc_auto_init_adc(struct hda_codec *codec, int adc_idx)
{
	struct alc_spec *spec = codec->spec;
	hda_nid_t nid;

	nid = spec->adc_nids[adc_idx];
	/* mute ADC */
	if (nid_has_mute(codec, nid, HDA_INPUT)) {
		snd_hda_codec_write(codec, nid, 0,
				    AC_VERB_SET_AMP_GAIN_MUTE,
				    AMP_IN_MUTE(0));
		return;
	}
	if (!spec->capsrc_nids)
		return;
	nid = spec->capsrc_nids[adc_idx];
	if (nid_has_mute(codec, nid, HDA_OUTPUT))
		snd_hda_codec_write(codec, nid, 0,
				    AC_VERB_SET_AMP_GAIN_MUTE,
				    AMP_OUT_MUTE);
}

static void alc_auto_init_input_src(struct hda_codec *codec)
{
	struct alc_spec *spec = codec->spec;
	int c, nums;

	for (c = 0; c < spec->num_adc_nids; c++)
		alc_auto_init_adc(codec, c);
	if (spec->dyn_adc_switch)
		nums = 1;
	else
		nums = spec->num_adc_nids;
	for (c = 0; c < nums; c++)
		alc_mux_select(codec, 0, spec->cur_mux[c], true);
}

/* add mic boosts if needed */
static int alc_auto_add_mic_boost(struct hda_codec *codec)
{
	struct alc_spec *spec = codec->spec;
	struct auto_pin_cfg *cfg = &spec->autocfg;
	int i, err;
	int type_idx = 0;
	hda_nid_t nid;
	const char *prev_label = NULL;

	for (i = 0; i < cfg->num_inputs; i++) {
		if (cfg->inputs[i].type > AUTO_PIN_MIC)
			break;
		nid = cfg->inputs[i].pin;
		if (get_wcaps(codec, nid) & AC_WCAP_IN_AMP) {
			const char *label;
			char boost_label[32];

			label = hda_get_autocfg_input_label(codec, cfg, i);
			if (prev_label && !strcmp(label, prev_label))
				type_idx++;
			else
				type_idx = 0;
			prev_label = label;

			snprintf(boost_label, sizeof(boost_label),
				 "%s Boost Volume", label);
			err = add_control(spec, ALC_CTL_WIDGET_VOL,
					  boost_label, type_idx,
				  HDA_COMPOSE_AMP_VAL(nid, 3, 0, HDA_INPUT));
			if (err < 0)
				return err;
		}
	}
	return 0;
}

/* select or unmute the given capsrc route */
static void select_or_unmute_capsrc(struct hda_codec *codec, hda_nid_t cap,
				    int idx)
{
	if (get_wcaps_type(get_wcaps(codec, cap)) == AC_WID_AUD_MIX) {
		snd_hda_codec_amp_stereo(codec, cap, HDA_INPUT, idx,
					 HDA_AMP_MUTE, 0);
	} else if (snd_hda_get_conn_list(codec, cap, NULL) > 1) {
		snd_hda_codec_write_cache(codec, cap, 0,
					  AC_VERB_SET_CONNECT_SEL, idx);
	}
}

/* set the default connection to that pin */
static int init_capsrc_for_pin(struct hda_codec *codec, hda_nid_t pin)
{
	struct alc_spec *spec = codec->spec;
	int i;

	if (!pin)
		return 0;
	for (i = 0; i < spec->num_adc_nids; i++) {
		hda_nid_t cap = get_capsrc(spec, i);
		int idx;

		idx = get_connection_index(codec, cap, pin);
		if (idx < 0)
			continue;
		select_or_unmute_capsrc(codec, cap, idx);
		return i; /* return the found index */
	}
	return -1; /* not found */
}

/* initialize some special cases for input sources */
static void alc_init_special_input_src(struct hda_codec *codec)
{
	struct alc_spec *spec = codec->spec;
	int i;

	for (i = 0; i < spec->autocfg.num_inputs; i++)
		init_capsrc_for_pin(codec, spec->autocfg.inputs[i].pin);
}

/* assign appropriate capture mixers */
static void set_capture_mixer(struct hda_codec *codec)
{
	struct alc_spec *spec = codec->spec;
	static const struct snd_kcontrol_new *caps[2][3] = {
		{ alc_capture_mixer_nosrc1,
		  alc_capture_mixer_nosrc2,
		  alc_capture_mixer_nosrc3 },
		{ alc_capture_mixer1,
		  alc_capture_mixer2,
		  alc_capture_mixer3 },
	};

	/* check whether either of ADC or MUX has a volume control */
	if (!nid_has_volume(codec, spec->adc_nids[0], HDA_INPUT)) {
		if (!spec->capsrc_nids)
			return; /* no volume */
		if (!nid_has_volume(codec, spec->capsrc_nids[0], HDA_OUTPUT))
			return; /* no volume in capsrc, too */
		spec->vol_in_capsrc = 1;
	}

	if (spec->num_adc_nids > 0) {
		int mux = 0;
		int num_adcs = 0;

		if (spec->input_mux && spec->input_mux->num_items > 1)
			mux = 1;
		if (spec->auto_mic) {
			num_adcs = 1;
			mux = 0;
		} else if (spec->dyn_adc_switch)
			num_adcs = 1;
		if (!num_adcs) {
			if (spec->num_adc_nids > 3)
				spec->num_adc_nids = 3;
			else if (!spec->num_adc_nids)
				return;
			num_adcs = spec->num_adc_nids;
		}
		spec->cap_mixer = caps[mux][num_adcs - 1];
	}
}

/*
 * standard auto-parser initializations
 */
static void alc_auto_init_std(struct hda_codec *codec)
{
	struct alc_spec *spec = codec->spec;
	alc_auto_init_multi_out(codec);
	alc_auto_init_extra_out(codec);
	alc_auto_init_analog_input(codec);
	alc_auto_init_input_src(codec);
	alc_auto_init_digital(codec);
	if (spec->unsol_event)
		alc_inithook(codec);
}

/*
 * Digital-beep handlers
 */
#ifdef CONFIG_SND_HDA_INPUT_BEEP
#define set_beep_amp(spec, nid, idx, dir) \
	((spec)->beep_amp = HDA_COMPOSE_AMP_VAL(nid, 3, idx, dir))

static const struct snd_pci_quirk beep_white_list[] = {
	SND_PCI_QUIRK(0x1043, 0x829f, "ASUS", 1),
	SND_PCI_QUIRK(0x1043, 0x83ce, "EeePC", 1),
	SND_PCI_QUIRK(0x1043, 0x831a, "EeePC", 1),
	SND_PCI_QUIRK(0x1043, 0x834a, "EeePC", 1),
	SND_PCI_QUIRK(0x8086, 0xd613, "Intel", 1),
	{}
};

static inline int has_cdefine_beep(struct hda_codec *codec)
{
	struct alc_spec *spec = codec->spec;
	const struct snd_pci_quirk *q;
	q = snd_pci_quirk_lookup(codec->bus->pci, beep_white_list);
	if (q)
		return q->value;
	return spec->cdefine.enable_pcbeep;
}
#else
#define set_beep_amp(spec, nid, idx, dir) /* NOP */
#define has_cdefine_beep(codec)		0
#endif

/* parse the BIOS configuration and set up the alc_spec */
/* return 1 if successful, 0 if the proper config is not found,
 * or a negative error code
 */
static int alc_parse_auto_config(struct hda_codec *codec,
				 const hda_nid_t *ignore_nids,
				 const hda_nid_t *ssid_nids)
{
	struct alc_spec *spec = codec->spec;
	struct auto_pin_cfg *cfg = &spec->autocfg;
	int err;

	err = snd_hda_parse_pin_defcfg(codec, cfg, ignore_nids,
				       spec->parse_flags);
	if (err < 0)
		return err;
	if (!cfg->line_outs) {
		if (cfg->dig_outs || cfg->dig_in_pin) {
			spec->multiout.max_channels = 2;
			spec->no_analog = 1;
			goto dig_only;
		}
		return 0; /* can't find valid BIOS pin config */
	}

	if (cfg->line_out_type == AUTO_PIN_SPEAKER_OUT &&
	    cfg->line_outs <= cfg->hp_outs) {
		/* use HP as primary out */
		cfg->speaker_outs = cfg->line_outs;
		memcpy(cfg->speaker_pins, cfg->line_out_pins,
		       sizeof(cfg->speaker_pins));
		cfg->line_outs = cfg->hp_outs;
		memcpy(cfg->line_out_pins, cfg->hp_pins, sizeof(cfg->hp_pins));
		cfg->hp_outs = 0;
		memset(cfg->hp_pins, 0, sizeof(cfg->hp_pins));
		cfg->line_out_type = AUTO_PIN_HP_OUT;
	}

	err = alc_auto_fill_dac_nids(codec);
	if (err < 0)
		return err;
	err = alc_auto_add_multi_channel_mode(codec);
	if (err < 0)
		return err;
	err = alc_auto_create_multi_out_ctls(codec, cfg);
	if (err < 0)
		return err;
	err = alc_auto_create_hp_out(codec);
	if (err < 0)
		return err;
	err = alc_auto_create_speaker_out(codec);
	if (err < 0)
		return err;
	err = alc_auto_create_input_ctls(codec);
	if (err < 0)
		return err;

	spec->multiout.max_channels = spec->multiout.num_dacs * 2;

 dig_only:
	alc_auto_parse_digital(codec);

	if (!spec->no_analog)
		alc_remove_invalid_adc_nids(codec);

	if (ssid_nids)
		alc_ssid_check(codec, ssid_nids);

	if (!spec->no_analog) {
		alc_auto_check_switches(codec);
		err = alc_auto_add_mic_boost(codec);
		if (err < 0)
			return err;
	}

	if (spec->kctls.list)
		add_mixer(spec, spec->kctls.list);

	return 1;
}

static int alc880_parse_auto_config(struct hda_codec *codec)
{
	static const hda_nid_t alc880_ignore[] = { 0x1d, 0 };
	static const hda_nid_t alc880_ssids[] = { 0x15, 0x1b, 0x14, 0 }; 
	return alc_parse_auto_config(codec, alc880_ignore, alc880_ssids);
}

#ifdef CONFIG_SND_HDA_POWER_SAVE
static const struct hda_amp_list alc880_loopbacks[] = {
	{ 0x0b, HDA_INPUT, 0 },
	{ 0x0b, HDA_INPUT, 1 },
	{ 0x0b, HDA_INPUT, 2 },
	{ 0x0b, HDA_INPUT, 3 },
	{ 0x0b, HDA_INPUT, 4 },
	{ } /* end */
};
#endif

/*
 * board setups
 */
#ifdef CONFIG_SND_HDA_ENABLE_REALTEK_QUIRKS
#define alc_board_config \
	snd_hda_check_board_config
#define alc_board_codec_sid_config \
	snd_hda_check_board_codec_sid_config
#include "alc_quirks.c"
#else
#define alc_board_config(codec, nums, models, tbl)	-1
#define alc_board_codec_sid_config(codec, nums, models, tbl)	-1
#define setup_preset(codec, x)	/* NOP */
#endif

/*
 * OK, here we have finally the patch for ALC880
 */
#ifdef CONFIG_SND_HDA_ENABLE_REALTEK_QUIRKS
#include "alc880_quirks.c"
#endif

static int patch_alc880(struct hda_codec *codec)
{
	struct alc_spec *spec;
	int board_config;
	int err;

	spec = kzalloc(sizeof(*spec), GFP_KERNEL);
	if (spec == NULL)
		return -ENOMEM;

	codec->spec = spec;

	spec->mixer_nid = 0x0b;
	spec->need_dac_fix = 1;

	board_config = alc_board_config(codec, ALC880_MODEL_LAST,
					alc880_models, alc880_cfg_tbl);
	if (board_config < 0) {
		printk(KERN_INFO "hda_codec: %s: BIOS auto-probing.\n",
		       codec->chip_name);
		board_config = ALC_MODEL_AUTO;
	}

	if (board_config == ALC_MODEL_AUTO) {
		/* automatic parse from the BIOS config */
		err = alc880_parse_auto_config(codec);
		if (err < 0)
			goto error;
#ifdef CONFIG_SND_HDA_ENABLE_REALTEK_QUIRKS
		else if (!err) {
			printk(KERN_INFO
			       "hda_codec: Cannot set up configuration "
			       "from BIOS.  Using 3-stack mode...\n");
			board_config = ALC880_3ST;
		}
#endif
	}

	if (board_config != ALC_MODEL_AUTO)
		setup_preset(codec, &alc880_presets[board_config]);

	if (!spec->no_analog && !spec->adc_nids) {
		alc_auto_fill_adc_caps(codec);
		alc_rebuild_imux_for_auto_mic(codec);
		alc_remove_invalid_adc_nids(codec);
	}

	if (!spec->no_analog && !spec->cap_mixer)
		set_capture_mixer(codec);

	if (!spec->no_analog) {
		err = snd_hda_attach_beep_device(codec, 0x1);
		if (err < 0)
			goto error;
		set_beep_amp(spec, 0x0b, 0x05, HDA_INPUT);
	}

	spec->vmaster_nid = 0x0c;

	codec->patch_ops = alc_patch_ops;
	if (board_config == ALC_MODEL_AUTO)
		spec->init_hook = alc_auto_init_std;
#ifdef CONFIG_SND_HDA_POWER_SAVE
	if (!spec->loopback.amplist)
		spec->loopback.amplist = alc880_loopbacks;
#endif

	return 0;

 error:
	alc_free(codec);
	return err;
}


/*
 * ALC260 support
 */
static int alc260_parse_auto_config(struct hda_codec *codec)
{
	static const hda_nid_t alc260_ignore[] = { 0x17, 0 };
	static const hda_nid_t alc260_ssids[] = { 0x10, 0x15, 0x0f, 0 };
	return alc_parse_auto_config(codec, alc260_ignore, alc260_ssids);
}

#ifdef CONFIG_SND_HDA_POWER_SAVE
static const struct hda_amp_list alc260_loopbacks[] = {
	{ 0x07, HDA_INPUT, 0 },
	{ 0x07, HDA_INPUT, 1 },
	{ 0x07, HDA_INPUT, 2 },
	{ 0x07, HDA_INPUT, 3 },
	{ 0x07, HDA_INPUT, 4 },
	{ } /* end */
};
#endif

/*
 * Pin config fixes
 */
enum {
	PINFIX_HP_DC5750,
};

static const struct alc_fixup alc260_fixups[] = {
	[PINFIX_HP_DC5750] = {
		.type = ALC_FIXUP_PINS,
		.v.pins = (const struct alc_pincfg[]) {
			{ 0x11, 0x90130110 }, /* speaker */
			{ }
		}
	},
};

static const struct snd_pci_quirk alc260_fixup_tbl[] = {
	SND_PCI_QUIRK(0x103c, 0x280a, "HP dc5750", PINFIX_HP_DC5750),
	{}
};

/*
 */
#ifdef CONFIG_SND_HDA_ENABLE_REALTEK_QUIRKS
#include "alc260_quirks.c"
#endif

static int patch_alc260(struct hda_codec *codec)
{
	struct alc_spec *spec;
	int err, board_config;

	spec = kzalloc(sizeof(*spec), GFP_KERNEL);
	if (spec == NULL)
		return -ENOMEM;

	codec->spec = spec;

	spec->mixer_nid = 0x07;

	board_config = alc_board_config(codec, ALC260_MODEL_LAST,
					alc260_models, alc260_cfg_tbl);
	if (board_config < 0) {
		snd_printd(KERN_INFO "hda_codec: %s: BIOS auto-probing.\n",
			   codec->chip_name);
		board_config = ALC_MODEL_AUTO;
	}

	if (board_config == ALC_MODEL_AUTO) {
		alc_pick_fixup(codec, NULL, alc260_fixup_tbl, alc260_fixups);
		alc_apply_fixup(codec, ALC_FIXUP_ACT_PRE_PROBE);
	}

	if (board_config == ALC_MODEL_AUTO) {
		/* automatic parse from the BIOS config */
		err = alc260_parse_auto_config(codec);
		if (err < 0)
			goto error;
#ifdef CONFIG_SND_HDA_ENABLE_REALTEK_QUIRKS
		else if (!err) {
			printk(KERN_INFO
			       "hda_codec: Cannot set up configuration "
			       "from BIOS.  Using base mode...\n");
			board_config = ALC260_BASIC;
		}
#endif
	}

	if (board_config != ALC_MODEL_AUTO)
		setup_preset(codec, &alc260_presets[board_config]);

	if (!spec->no_analog && !spec->adc_nids) {
		alc_auto_fill_adc_caps(codec);
		alc_rebuild_imux_for_auto_mic(codec);
		alc_remove_invalid_adc_nids(codec);
	}

	if (!spec->no_analog && !spec->cap_mixer)
		set_capture_mixer(codec);

	if (!spec->no_analog) {
		err = snd_hda_attach_beep_device(codec, 0x1);
		if (err < 0)
			goto error;
		set_beep_amp(spec, 0x07, 0x05, HDA_INPUT);
	}

	alc_apply_fixup(codec, ALC_FIXUP_ACT_PROBE);

	spec->vmaster_nid = 0x08;

	codec->patch_ops = alc_patch_ops;
	if (board_config == ALC_MODEL_AUTO)
		spec->init_hook = alc_auto_init_std;
	spec->shutup = alc_eapd_shutup;
#ifdef CONFIG_SND_HDA_POWER_SAVE
	if (!spec->loopback.amplist)
		spec->loopback.amplist = alc260_loopbacks;
#endif

	return 0;

 error:
	alc_free(codec);
	return err;
}


/*
 * ALC882/883/885/888/889 support
 *
 * ALC882 is almost identical with ALC880 but has cleaner and more flexible
 * configuration.  Each pin widget can choose any input DACs and a mixer.
 * Each ADC is connected from a mixer of all inputs.  This makes possible
 * 6-channel independent captures.
 *
 * In addition, an independent DAC for the multi-playback (not used in this
 * driver yet).
 */
#ifdef CONFIG_SND_HDA_POWER_SAVE
#define alc882_loopbacks	alc880_loopbacks
#endif

/*
 * Pin config fixes
 */
enum {
	PINFIX_ABIT_AW9D_MAX,
	PINFIX_LENOVO_Y530,
	PINFIX_PB_M5210,
	PINFIX_ACER_ASPIRE_7736,
	PINFIX_ASUS_W90V,
};

static const struct alc_fixup alc882_fixups[] = {
	[PINFIX_ABIT_AW9D_MAX] = {
		.type = ALC_FIXUP_PINS,
		.v.pins = (const struct alc_pincfg[]) {
			{ 0x15, 0x01080104 }, /* side */
			{ 0x16, 0x01011012 }, /* rear */
			{ 0x17, 0x01016011 }, /* clfe */
			{ }
		}
	},
	[PINFIX_LENOVO_Y530] = {
		.type = ALC_FIXUP_PINS,
		.v.pins = (const struct alc_pincfg[]) {
			{ 0x15, 0x99130112 }, /* rear int speakers */
			{ 0x16, 0x99130111 }, /* subwoofer */
			{ }
		}
	},
	[PINFIX_PB_M5210] = {
		.type = ALC_FIXUP_VERBS,
		.v.verbs = (const struct hda_verb[]) {
			{ 0x19, AC_VERB_SET_PIN_WIDGET_CONTROL, PIN_VREF50 },
			{}
		}
	},
	[PINFIX_ACER_ASPIRE_7736] = {
		.type = ALC_FIXUP_SKU,
		.v.sku = ALC_FIXUP_SKU_IGNORE,
	},
	[PINFIX_ASUS_W90V] = {
		.type = ALC_FIXUP_PINS,
		.v.pins = (const struct alc_pincfg[]) {
			{ 0x16, 0x99130110 }, /* fix sequence for CLFE */
			{ }
		}
	},
};

static const struct snd_pci_quirk alc882_fixup_tbl[] = {
	SND_PCI_QUIRK(0x1025, 0x0155, "Packard-Bell M5120", PINFIX_PB_M5210),
	SND_PCI_QUIRK(0x1043, 0x1873, "ASUS W90V", PINFIX_ASUS_W90V),
	SND_PCI_QUIRK(0x17aa, 0x3a0d, "Lenovo Y530", PINFIX_LENOVO_Y530),
	SND_PCI_QUIRK(0x147b, 0x107a, "Abit AW9D-MAX", PINFIX_ABIT_AW9D_MAX),
	SND_PCI_QUIRK(0x1025, 0x0296, "Acer Aspire 7736z", PINFIX_ACER_ASPIRE_7736),
	{}
};

/*
 * BIOS auto configuration
 */
/* almost identical with ALC880 parser... */
static int alc882_parse_auto_config(struct hda_codec *codec)
{
	static const hda_nid_t alc882_ignore[] = { 0x1d, 0 };
	static const hda_nid_t alc882_ssids[] = { 0x15, 0x1b, 0x14, 0 };
	return alc_parse_auto_config(codec, alc882_ignore, alc882_ssids);
}

/*
 */
#ifdef CONFIG_SND_HDA_ENABLE_REALTEK_QUIRKS
#include "alc882_quirks.c"
#endif

static int patch_alc882(struct hda_codec *codec)
{
	struct alc_spec *spec;
	int err, board_config;

	spec = kzalloc(sizeof(*spec), GFP_KERNEL);
	if (spec == NULL)
		return -ENOMEM;

	codec->spec = spec;

	spec->mixer_nid = 0x0b;

	switch (codec->vendor_id) {
	case 0x10ec0882:
	case 0x10ec0885:
		break;
	default:
		/* ALC883 and variants */
		alc_fix_pll_init(codec, 0x20, 0x0a, 10);
		break;
	}

	err = alc_codec_rename_from_preset(codec);
	if (err < 0)
		goto error;

	board_config = alc_board_config(codec, ALC882_MODEL_LAST,
					alc882_models, alc882_cfg_tbl);

	if (board_config < 0)
		board_config = alc_board_codec_sid_config(codec,
			ALC882_MODEL_LAST, alc882_models, alc882_ssid_cfg_tbl);

	if (board_config < 0) {
		printk(KERN_INFO "hda_codec: %s: BIOS auto-probing.\n",
		       codec->chip_name);
		board_config = ALC_MODEL_AUTO;
	}

	if (board_config == ALC_MODEL_AUTO) {
		alc_pick_fixup(codec, NULL, alc882_fixup_tbl, alc882_fixups);
		alc_apply_fixup(codec, ALC_FIXUP_ACT_PRE_PROBE);
	}

	alc_auto_parse_customize_define(codec);

	if (board_config == ALC_MODEL_AUTO) {
		/* automatic parse from the BIOS config */
		err = alc882_parse_auto_config(codec);
		if (err < 0)
			goto error;
#ifdef CONFIG_SND_HDA_ENABLE_REALTEK_QUIRKS
		else if (!err) {
			printk(KERN_INFO
			       "hda_codec: Cannot set up configuration "
			       "from BIOS.  Using base mode...\n");
			board_config = ALC882_3ST_DIG;
		}
#endif
	}

	if (board_config != ALC_MODEL_AUTO)
		setup_preset(codec, &alc882_presets[board_config]);

	if (!spec->no_analog && !spec->adc_nids) {
		alc_auto_fill_adc_caps(codec);
		alc_rebuild_imux_for_auto_mic(codec);
		alc_remove_invalid_adc_nids(codec);
	}

	if (!spec->no_analog && !spec->cap_mixer)
		set_capture_mixer(codec);

	if (!spec->no_analog && has_cdefine_beep(codec)) {
		err = snd_hda_attach_beep_device(codec, 0x1);
		if (err < 0)
			goto error;
		set_beep_amp(spec, 0x0b, 0x05, HDA_INPUT);
	}

	alc_apply_fixup(codec, ALC_FIXUP_ACT_PROBE);

	spec->vmaster_nid = 0x0c;

	codec->patch_ops = alc_patch_ops;
	if (board_config == ALC_MODEL_AUTO)
		spec->init_hook = alc_auto_init_std;

	alc_init_jacks(codec);
#ifdef CONFIG_SND_HDA_POWER_SAVE
	if (!spec->loopback.amplist)
		spec->loopback.amplist = alc882_loopbacks;
#endif

	return 0;

 error:
	alc_free(codec);
	return err;
}


/*
 * ALC262 support
 */
static int alc262_parse_auto_config(struct hda_codec *codec)
{
	static const hda_nid_t alc262_ignore[] = { 0x1d, 0 };
	static const hda_nid_t alc262_ssids[] = { 0x15, 0x1b, 0x14, 0 };
	return alc_parse_auto_config(codec, alc262_ignore, alc262_ssids);
}

/*
 * Pin config fixes
 */
enum {
	PINFIX_FSC_H270,
	PINFIX_HP_Z200,
};

static const struct alc_fixup alc262_fixups[] = {
	[PINFIX_FSC_H270] = {
		.type = ALC_FIXUP_PINS,
		.v.pins = (const struct alc_pincfg[]) {
			{ 0x14, 0x99130110 }, /* speaker */
			{ 0x15, 0x0221142f }, /* front HP */
			{ 0x1b, 0x0121141f }, /* rear HP */
			{ }
		}
	},
	[PINFIX_HP_Z200] = {
		.type = ALC_FIXUP_PINS,
		.v.pins = (const struct alc_pincfg[]) {
			{ 0x16, 0x99130120 }, /* internal speaker */
			{ }
		}
	},
};

static const struct snd_pci_quirk alc262_fixup_tbl[] = {
	SND_PCI_QUIRK(0x103c, 0x170b, "HP Z200", PINFIX_HP_Z200),
	SND_PCI_QUIRK(0x1734, 0x1147, "FSC Celsius H270", PINFIX_FSC_H270),
	{}
};


#ifdef CONFIG_SND_HDA_POWER_SAVE
#define alc262_loopbacks	alc880_loopbacks
#endif

/*
 */
#ifdef CONFIG_SND_HDA_ENABLE_REALTEK_QUIRKS
#include "alc262_quirks.c"
#endif

static int patch_alc262(struct hda_codec *codec)
{
	struct alc_spec *spec;
	int board_config;
	int err;

	spec = kzalloc(sizeof(*spec), GFP_KERNEL);
	if (spec == NULL)
		return -ENOMEM;

	codec->spec = spec;

	spec->mixer_nid = 0x0b;

#if 0
	/* pshou 07/11/05  set a zero PCM sample to DAC when FIFO is
	 * under-run
	 */
	{
	int tmp;
	snd_hda_codec_write(codec, 0x1a, 0, AC_VERB_SET_COEF_INDEX, 7);
	tmp = snd_hda_codec_read(codec, 0x20, 0, AC_VERB_GET_PROC_COEF, 0);
	snd_hda_codec_write(codec, 0x1a, 0, AC_VERB_SET_COEF_INDEX, 7);
	snd_hda_codec_write(codec, 0x1a, 0, AC_VERB_SET_PROC_COEF, tmp | 0x80);
	}
#endif
	alc_auto_parse_customize_define(codec);

	alc_fix_pll_init(codec, 0x20, 0x0a, 10);

	board_config = alc_board_config(codec, ALC262_MODEL_LAST,
					alc262_models, alc262_cfg_tbl);

	if (board_config < 0) {
		printk(KERN_INFO "hda_codec: %s: BIOS auto-probing.\n",
		       codec->chip_name);
		board_config = ALC_MODEL_AUTO;
	}

	if (board_config == ALC_MODEL_AUTO) {
		alc_pick_fixup(codec, NULL, alc262_fixup_tbl, alc262_fixups);
		alc_apply_fixup(codec, ALC_FIXUP_ACT_PRE_PROBE);
	}

	if (board_config == ALC_MODEL_AUTO) {
		/* automatic parse from the BIOS config */
		err = alc262_parse_auto_config(codec);
		if (err < 0)
			goto error;
#ifdef CONFIG_SND_HDA_ENABLE_REALTEK_QUIRKS
		else if (!err) {
			printk(KERN_INFO
			       "hda_codec: Cannot set up configuration "
			       "from BIOS.  Using base mode...\n");
			board_config = ALC262_BASIC;
		}
#endif
	}

	if (board_config != ALC_MODEL_AUTO)
		setup_preset(codec, &alc262_presets[board_config]);

	if (!spec->no_analog && !spec->adc_nids) {
		alc_auto_fill_adc_caps(codec);
		alc_rebuild_imux_for_auto_mic(codec);
		alc_remove_invalid_adc_nids(codec);
	}

	if (!spec->no_analog && !spec->cap_mixer)
		set_capture_mixer(codec);

	if (!spec->no_analog && has_cdefine_beep(codec)) {
		err = snd_hda_attach_beep_device(codec, 0x1);
		if (err < 0)
			goto error;
		set_beep_amp(spec, 0x0b, 0x05, HDA_INPUT);
	}

	alc_apply_fixup(codec, ALC_FIXUP_ACT_PROBE);

	spec->vmaster_nid = 0x0c;

	codec->patch_ops = alc_patch_ops;
	if (board_config == ALC_MODEL_AUTO)
		spec->init_hook = alc_auto_init_std;
	spec->shutup = alc_eapd_shutup;

	alc_init_jacks(codec);
#ifdef CONFIG_SND_HDA_POWER_SAVE
	if (!spec->loopback.amplist)
		spec->loopback.amplist = alc262_loopbacks;
#endif

	return 0;

 error:
	alc_free(codec);
	return err;
}

/*
 *  ALC268
 */
/* bind Beep switches of both NID 0x0f and 0x10 */
static const struct hda_bind_ctls alc268_bind_beep_sw = {
	.ops = &snd_hda_bind_sw,
	.values = {
		HDA_COMPOSE_AMP_VAL(0x0f, 3, 1, HDA_INPUT),
		HDA_COMPOSE_AMP_VAL(0x10, 3, 1, HDA_INPUT),
		0
	},
};

static const struct snd_kcontrol_new alc268_beep_mixer[] = {
	HDA_CODEC_VOLUME("Beep Playback Volume", 0x1d, 0x0, HDA_INPUT),
	HDA_BIND_SW("Beep Playback Switch", &alc268_bind_beep_sw),
	{ }
};

/* set PCBEEP vol = 0, mute connections */
static const struct hda_verb alc268_beep_init_verbs[] = {
	{0x1d, AC_VERB_SET_AMP_GAIN_MUTE, AMP_IN_UNMUTE(0)},
	{0x0f, AC_VERB_SET_AMP_GAIN_MUTE, AMP_IN_MUTE(1)},
	{0x10, AC_VERB_SET_AMP_GAIN_MUTE, AMP_IN_MUTE(1)},
	{ }
};

/*
 * BIOS auto configuration
 */
static int alc268_parse_auto_config(struct hda_codec *codec)
{
	static const hda_nid_t alc268_ssids[] = { 0x15, 0x1b, 0x14, 0 };
	struct alc_spec *spec = codec->spec;
	int err = alc_parse_auto_config(codec, NULL, alc268_ssids);
	if (err > 0) {
		if (!spec->no_analog && spec->autocfg.speaker_pins[0] != 0x1d) {
			add_mixer(spec, alc268_beep_mixer);
			add_verb(spec, alc268_beep_init_verbs);
		}
	}
	return err;
}

/*
 */
static int patch_alc268(struct hda_codec *codec)
{
	struct alc_spec *spec;
	int i, has_beep, err;

	spec = kzalloc(sizeof(*spec), GFP_KERNEL);
	if (spec == NULL)
		return -ENOMEM;

	codec->spec = spec;

	/* ALC268 has no aa-loopback mixer */

	/* automatic parse from the BIOS config */
	err = alc268_parse_auto_config(codec);
	if (err < 0)
		goto error;

	has_beep = 0;
	for (i = 0; i < spec->num_mixers; i++) {
		if (spec->mixers[i] == alc268_beep_mixer) {
			has_beep = 1;
			break;
		}
	}

	if (has_beep) {
		err = snd_hda_attach_beep_device(codec, 0x1);
		if (err < 0)
			goto error;
		if (!query_amp_caps(codec, 0x1d, HDA_INPUT))
			/* override the amp caps for beep generator */
			snd_hda_override_amp_caps(codec, 0x1d, HDA_INPUT,
					  (0x0c << AC_AMPCAP_OFFSET_SHIFT) |
					  (0x0c << AC_AMPCAP_NUM_STEPS_SHIFT) |
					  (0x07 << AC_AMPCAP_STEP_SIZE_SHIFT) |
					  (0 << AC_AMPCAP_MUTE_SHIFT));
	}

	if (!spec->no_analog && !spec->adc_nids) {
		alc_auto_fill_adc_caps(codec);
		alc_rebuild_imux_for_auto_mic(codec);
		alc_remove_invalid_adc_nids(codec);
	}

	if (!spec->no_analog && !spec->cap_mixer)
		set_capture_mixer(codec);

	spec->vmaster_nid = 0x02;

	codec->patch_ops = alc_patch_ops;
	spec->init_hook = alc_auto_init_std;
	spec->shutup = alc_eapd_shutup;

	alc_init_jacks(codec);

	return 0;

 error:
	alc_free(codec);
	return err;
}

/*
 * ALC269
 */
#ifdef CONFIG_SND_HDA_POWER_SAVE
#define alc269_loopbacks	alc880_loopbacks
#endif

static const struct hda_pcm_stream alc269_44k_pcm_analog_playback = {
	.substreams = 1,
	.channels_min = 2,
	.channels_max = 8,
	.rates = SNDRV_PCM_RATE_44100, /* fixed rate */
	/* NID is set in alc_build_pcms */
	.ops = {
		.open = alc_playback_pcm_open,
		.prepare = alc_playback_pcm_prepare,
		.cleanup = alc_playback_pcm_cleanup
	},
};

static const struct hda_pcm_stream alc269_44k_pcm_analog_capture = {
	.substreams = 1,
	.channels_min = 2,
	.channels_max = 2,
	.rates = SNDRV_PCM_RATE_44100, /* fixed rate */
	/* NID is set in alc_build_pcms */
};

#ifdef CONFIG_SND_HDA_POWER_SAVE
static int alc269_mic2_for_mute_led(struct hda_codec *codec)
{
	switch (codec->subsystem_id) {
	case 0x103c1586:
		return 1;
	}
	return 0;
}

static int alc269_mic2_mute_check_ps(struct hda_codec *codec, hda_nid_t nid)
{
	/* update mute-LED according to the speaker mute state */
	if (nid == 0x01 || nid == 0x14) {
		int pinval;
		if (snd_hda_codec_amp_read(codec, 0x14, 0, HDA_OUTPUT, 0) &
		    HDA_AMP_MUTE)
			pinval = 0x24;
		else
			pinval = 0x20;
		/* mic2 vref pin is used for mute LED control */
		snd_hda_codec_update_cache(codec, 0x19, 0,
					   AC_VERB_SET_PIN_WIDGET_CONTROL,
					   pinval);
	}
	return alc_check_power_status(codec, nid);
}
#endif /* CONFIG_SND_HDA_POWER_SAVE */

/* different alc269-variants */
enum {
	ALC269_TYPE_ALC269VA,
	ALC269_TYPE_ALC269VB,
	ALC269_TYPE_ALC269VC,
};

/*
 * BIOS auto configuration
 */
static int alc269_parse_auto_config(struct hda_codec *codec)
{
	static const hda_nid_t alc269_ignore[] = { 0x1d, 0 };
	static const hda_nid_t alc269_ssids[] = { 0, 0x1b, 0x14, 0x21 };
	static const hda_nid_t alc269va_ssids[] = { 0x15, 0x1b, 0x14, 0 };
	struct alc_spec *spec = codec->spec;
	const hda_nid_t *ssids = spec->codec_variant == ALC269_TYPE_ALC269VA ?
		alc269va_ssids : alc269_ssids;

	return alc_parse_auto_config(codec, alc269_ignore, ssids);
}

static void alc269_toggle_power_output(struct hda_codec *codec, int power_up)
{
	int val = alc_read_coef_idx(codec, 0x04);
	if (power_up)
		val |= 1 << 11;
	else
		val &= ~(1 << 11);
	alc_write_coef_idx(codec, 0x04, val);
}

static void alc269_shutup(struct hda_codec *codec)
{
	if ((alc_get_coef0(codec) & 0x00ff) == 0x017)
		alc269_toggle_power_output(codec, 0);
	if ((alc_get_coef0(codec) & 0x00ff) == 0x018) {
		alc269_toggle_power_output(codec, 0);
		msleep(150);
	}
}

#ifdef CONFIG_PM
static int alc269_resume(struct hda_codec *codec)
{
	if ((alc_get_coef0(codec) & 0x00ff) == 0x018) {
		alc269_toggle_power_output(codec, 0);
		msleep(150);
	}

	codec->patch_ops.init(codec);

	if ((alc_get_coef0(codec) & 0x00ff) == 0x017) {
		alc269_toggle_power_output(codec, 1);
		msleep(200);
	}

	if ((alc_get_coef0(codec) & 0x00ff) == 0x018)
		alc269_toggle_power_output(codec, 1);

	snd_hda_codec_resume_amp(codec);
	snd_hda_codec_resume_cache(codec);
	hda_call_check_power_status(codec, 0x01);
	return 0;
}
#endif /* CONFIG_PM */

static void alc269_fixup_hweq(struct hda_codec *codec,
			       const struct alc_fixup *fix, int action)
{
	int coef;

	if (action != ALC_FIXUP_ACT_INIT)
		return;
	coef = alc_read_coef_idx(codec, 0x1e);
	alc_write_coef_idx(codec, 0x1e, coef | 0x80);
}

static void alc271_fixup_dmic(struct hda_codec *codec,
			      const struct alc_fixup *fix, int action)
{
	static const struct hda_verb verbs[] = {
		{0x20, AC_VERB_SET_COEF_INDEX, 0x0d},
		{0x20, AC_VERB_SET_PROC_COEF, 0x4000},
		{}
	};
	unsigned int cfg;

	if (strcmp(codec->chip_name, "ALC271X"))
		return;
	cfg = snd_hda_codec_get_pincfg(codec, 0x12);
	if (get_defcfg_connect(cfg) == AC_JACK_PORT_FIXED)
		snd_hda_sequence_write(codec, verbs);
}

static void alc269_fixup_pcm_44k(struct hda_codec *codec,
				 const struct alc_fixup *fix, int action)
{
	struct alc_spec *spec = codec->spec;

	if (action != ALC_FIXUP_ACT_PROBE)
		return;

	/* Due to a hardware problem on Lenovo Ideadpad, we need to
	 * fix the sample rate of analog I/O to 44.1kHz
	 */
	spec->stream_analog_playback = &alc269_44k_pcm_analog_playback;
	spec->stream_analog_capture = &alc269_44k_pcm_analog_capture;
}

static void alc269_fixup_stereo_dmic(struct hda_codec *codec,
				     const struct alc_fixup *fix, int action)
{
	int coef;

	if (action != ALC_FIXUP_ACT_INIT)
		return;
	/* The digital-mic unit sends PDM (differential signal) instead of
	 * the standard PCM, thus you can't record a valid mono stream as is.
	 * Below is a workaround specific to ALC269 to control the dmic
	 * signal source as mono.
	 */
	coef = alc_read_coef_idx(codec, 0x07);
	alc_write_coef_idx(codec, 0x07, coef | 0x80);
}

static void alc269_quanta_automute(struct hda_codec *codec)
{
	update_outputs(codec);

	snd_hda_codec_write(codec, 0x20, 0,
			AC_VERB_SET_COEF_INDEX, 0x0c);
	snd_hda_codec_write(codec, 0x20, 0,
			AC_VERB_SET_PROC_COEF, 0x680);

	snd_hda_codec_write(codec, 0x20, 0,
			AC_VERB_SET_COEF_INDEX, 0x0c);
	snd_hda_codec_write(codec, 0x20, 0,
			AC_VERB_SET_PROC_COEF, 0x480);
}

static void alc269_fixup_quanta_mute(struct hda_codec *codec,
				     const struct alc_fixup *fix, int action)
{
	struct alc_spec *spec = codec->spec;
	if (action != ALC_FIXUP_ACT_PROBE)
		return;
	spec->automute_hook = alc269_quanta_automute;
}

enum {
	ALC269_FIXUP_SONY_VAIO,
	ALC275_FIXUP_SONY_VAIO_GPIO2,
	ALC269_FIXUP_DELL_M101Z,
	ALC269_FIXUP_SKU_IGNORE,
	ALC269_FIXUP_ASUS_G73JW,
	ALC269_FIXUP_LENOVO_EAPD,
	ALC275_FIXUP_SONY_HWEQ,
	ALC271_FIXUP_DMIC,
	ALC269_FIXUP_PCM_44K,
	ALC269_FIXUP_STEREO_DMIC,
	ALC269_FIXUP_QUANTA_MUTE,
	ALC269_FIXUP_LIFEBOOK,
	ALC269_FIXUP_AMIC,
	ALC269_FIXUP_DMIC,
	ALC269VB_FIXUP_AMIC,
	ALC269VB_FIXUP_DMIC,
};

static const struct alc_fixup alc269_fixups[] = {
	[ALC269_FIXUP_SONY_VAIO] = {
		.type = ALC_FIXUP_VERBS,
		.v.verbs = (const struct hda_verb[]) {
			{0x19, AC_VERB_SET_PIN_WIDGET_CONTROL, PIN_VREFGRD},
			{}
		}
	},
	[ALC275_FIXUP_SONY_VAIO_GPIO2] = {
		.type = ALC_FIXUP_VERBS,
		.v.verbs = (const struct hda_verb[]) {
			{0x01, AC_VERB_SET_GPIO_MASK, 0x04},
			{0x01, AC_VERB_SET_GPIO_DIRECTION, 0x04},
			{0x01, AC_VERB_SET_GPIO_DATA, 0x00},
			{ }
		},
		.chained = true,
		.chain_id = ALC269_FIXUP_SONY_VAIO
	},
	[ALC269_FIXUP_DELL_M101Z] = {
		.type = ALC_FIXUP_VERBS,
		.v.verbs = (const struct hda_verb[]) {
			/* Enables internal speaker */
			{0x20, AC_VERB_SET_COEF_INDEX, 13},
			{0x20, AC_VERB_SET_PROC_COEF, 0x4040},
			{}
		}
	},
	[ALC269_FIXUP_SKU_IGNORE] = {
		.type = ALC_FIXUP_SKU,
		.v.sku = ALC_FIXUP_SKU_IGNORE,
	},
	[ALC269_FIXUP_ASUS_G73JW] = {
		.type = ALC_FIXUP_PINS,
		.v.pins = (const struct alc_pincfg[]) {
			{ 0x17, 0x99130111 }, /* subwoofer */
			{ }
		}
	},
	[ALC269_FIXUP_LENOVO_EAPD] = {
		.type = ALC_FIXUP_VERBS,
		.v.verbs = (const struct hda_verb[]) {
			{0x14, AC_VERB_SET_EAPD_BTLENABLE, 0},
			{}
		}
	},
	[ALC275_FIXUP_SONY_HWEQ] = {
		.type = ALC_FIXUP_FUNC,
		.v.func = alc269_fixup_hweq,
		.chained = true,
		.chain_id = ALC275_FIXUP_SONY_VAIO_GPIO2
	},
	[ALC271_FIXUP_DMIC] = {
		.type = ALC_FIXUP_FUNC,
		.v.func = alc271_fixup_dmic,
	},
	[ALC269_FIXUP_PCM_44K] = {
		.type = ALC_FIXUP_FUNC,
		.v.func = alc269_fixup_pcm_44k,
	},
	[ALC269_FIXUP_STEREO_DMIC] = {
		.type = ALC_FIXUP_FUNC,
		.v.func = alc269_fixup_stereo_dmic,
	},
	[ALC269_FIXUP_QUANTA_MUTE] = {
		.type = ALC_FIXUP_FUNC,
		.v.func = alc269_fixup_quanta_mute,
	},
	[ALC269_FIXUP_LIFEBOOK] = {
		.type = ALC_FIXUP_PINS,
		.v.pins = (const struct alc_pincfg[]) {
			{ 0x1a, 0x2101103f }, /* dock line-out */
			{ 0x1b, 0x23a11040 }, /* dock mic-in */
			{ }
		},
		.chained = true,
		.chain_id = ALC269_FIXUP_QUANTA_MUTE
	},
	[ALC269_FIXUP_AMIC] = {
		.type = ALC_FIXUP_PINS,
		.v.pins = (const struct alc_pincfg[]) {
			{ 0x14, 0x99130110 }, /* speaker */
			{ 0x15, 0x0121401f }, /* HP out */
			{ 0x18, 0x01a19c20 }, /* mic */
			{ 0x19, 0x99a3092f }, /* int-mic */
			{ }
		},
	},
	[ALC269_FIXUP_DMIC] = {
		.type = ALC_FIXUP_PINS,
		.v.pins = (const struct alc_pincfg[]) {
			{ 0x12, 0x99a3092f }, /* int-mic */
			{ 0x14, 0x99130110 }, /* speaker */
			{ 0x15, 0x0121401f }, /* HP out */
			{ 0x18, 0x01a19c20 }, /* mic */
			{ }
		},
	},
	[ALC269VB_FIXUP_AMIC] = {
		.type = ALC_FIXUP_PINS,
		.v.pins = (const struct alc_pincfg[]) {
			{ 0x14, 0x99130110 }, /* speaker */
			{ 0x18, 0x01a19c20 }, /* mic */
			{ 0x19, 0x99a3092f }, /* int-mic */
			{ 0x21, 0x0121401f }, /* HP out */
			{ }
		},
	},
	[ALC269_FIXUP_DMIC] = {
		.type = ALC_FIXUP_PINS,
		.v.pins = (const struct alc_pincfg[]) {
			{ 0x12, 0x99a3092f }, /* int-mic */
			{ 0x14, 0x99130110 }, /* speaker */
			{ 0x18, 0x01a19c20 }, /* mic */
			{ 0x21, 0x0121401f }, /* HP out */
			{ }
		},
	},
};

static const struct snd_pci_quirk alc269_fixup_tbl[] = {
	SND_PCI_QUIRK(0x1043, 0x1a13, "Asus G73Jw", ALC269_FIXUP_ASUS_G73JW),
	SND_PCI_QUIRK(0x1043, 0x16e3, "ASUS UX50", ALC269_FIXUP_STEREO_DMIC),
	SND_PCI_QUIRK(0x1043, 0x831a, "ASUS P901", ALC269_FIXUP_STEREO_DMIC),
	SND_PCI_QUIRK(0x1043, 0x834a, "ASUS S101", ALC269_FIXUP_STEREO_DMIC),
	SND_PCI_QUIRK(0x1043, 0x8398, "ASUS P1005", ALC269_FIXUP_STEREO_DMIC),
	SND_PCI_QUIRK(0x1043, 0x83ce, "ASUS P1005", ALC269_FIXUP_STEREO_DMIC),
	SND_PCI_QUIRK(0x104d, 0x9073, "Sony VAIO", ALC275_FIXUP_SONY_VAIO_GPIO2),
	SND_PCI_QUIRK(0x104d, 0x907b, "Sony VAIO", ALC275_FIXUP_SONY_HWEQ),
	SND_PCI_QUIRK(0x104d, 0x9084, "Sony VAIO", ALC275_FIXUP_SONY_HWEQ),
	SND_PCI_QUIRK_VENDOR(0x104d, "Sony VAIO", ALC269_FIXUP_SONY_VAIO),
	SND_PCI_QUIRK(0x1028, 0x0470, "Dell M101z", ALC269_FIXUP_DELL_M101Z),
	SND_PCI_QUIRK_VENDOR(0x1025, "Acer Aspire", ALC271_FIXUP_DMIC),
	SND_PCI_QUIRK(0x10cf, 0x1475, "Lifebook", ALC269_FIXUP_LIFEBOOK),
	SND_PCI_QUIRK(0x17aa, 0x20f2, "Thinkpad SL410/510", ALC269_FIXUP_SKU_IGNORE),
	SND_PCI_QUIRK(0x17aa, 0x215e, "Thinkpad L512", ALC269_FIXUP_SKU_IGNORE),
	SND_PCI_QUIRK(0x17aa, 0x21b8, "Thinkpad Edge 14", ALC269_FIXUP_SKU_IGNORE),
	SND_PCI_QUIRK(0x17aa, 0x21ca, "Thinkpad L412", ALC269_FIXUP_SKU_IGNORE),
	SND_PCI_QUIRK(0x17aa, 0x21e9, "Thinkpad Edge 15", ALC269_FIXUP_SKU_IGNORE),
	SND_PCI_QUIRK(0x17aa, 0x3bf8, "Quanta FL1", ALC269_FIXUP_QUANTA_MUTE),
	SND_PCI_QUIRK(0x17aa, 0x3bf8, "Lenovo Ideapd", ALC269_FIXUP_PCM_44K),
	SND_PCI_QUIRK(0x17aa, 0x9e54, "LENOVO NB", ALC269_FIXUP_LENOVO_EAPD),

#if 1
	/* Below is a quirk table taken from the old code.
	 * Basically the device should work as is without the fixup table.
	 * If BIOS doesn't give a proper info, enable the corresponding
	 * fixup entry.
	 */ 
	SND_PCI_QUIRK(0x1043, 0x8330, "ASUS Eeepc P703 P900A",
		      ALC269_FIXUP_AMIC),
	SND_PCI_QUIRK(0x1043, 0x1013, "ASUS N61Da", ALC269_FIXUP_AMIC),
	SND_PCI_QUIRK(0x1043, 0x1113, "ASUS N63Jn", ALC269_FIXUP_AMIC),
	SND_PCI_QUIRK(0x1043, 0x1143, "ASUS B53f", ALC269_FIXUP_AMIC),
	SND_PCI_QUIRK(0x1043, 0x1133, "ASUS UJ20ft", ALC269_FIXUP_AMIC),
	SND_PCI_QUIRK(0x1043, 0x1183, "ASUS K72DR", ALC269_FIXUP_AMIC),
	SND_PCI_QUIRK(0x1043, 0x11b3, "ASUS K52DR", ALC269_FIXUP_AMIC),
	SND_PCI_QUIRK(0x1043, 0x11e3, "ASUS U33Jc", ALC269_FIXUP_AMIC),
	SND_PCI_QUIRK(0x1043, 0x1273, "ASUS UL80Jt", ALC269_FIXUP_AMIC),
	SND_PCI_QUIRK(0x1043, 0x1283, "ASUS U53Jc", ALC269_FIXUP_AMIC),
	SND_PCI_QUIRK(0x1043, 0x12b3, "ASUS N82JV", ALC269_FIXUP_AMIC),
	SND_PCI_QUIRK(0x1043, 0x12d3, "ASUS N61Jv", ALC269_FIXUP_AMIC),
	SND_PCI_QUIRK(0x1043, 0x13a3, "ASUS UL30Vt", ALC269_FIXUP_AMIC),
	SND_PCI_QUIRK(0x1043, 0x1373, "ASUS G73JX", ALC269_FIXUP_AMIC),
	SND_PCI_QUIRK(0x1043, 0x1383, "ASUS UJ30Jc", ALC269_FIXUP_AMIC),
	SND_PCI_QUIRK(0x1043, 0x13d3, "ASUS N61JA", ALC269_FIXUP_AMIC),
	SND_PCI_QUIRK(0x1043, 0x1413, "ASUS UL50", ALC269_FIXUP_AMIC),
	SND_PCI_QUIRK(0x1043, 0x1443, "ASUS UL30", ALC269_FIXUP_AMIC),
	SND_PCI_QUIRK(0x1043, 0x1453, "ASUS M60Jv", ALC269_FIXUP_AMIC),
	SND_PCI_QUIRK(0x1043, 0x1483, "ASUS UL80", ALC269_FIXUP_AMIC),
	SND_PCI_QUIRK(0x1043, 0x14f3, "ASUS F83Vf", ALC269_FIXUP_AMIC),
	SND_PCI_QUIRK(0x1043, 0x14e3, "ASUS UL20", ALC269_FIXUP_AMIC),
	SND_PCI_QUIRK(0x1043, 0x1513, "ASUS UX30", ALC269_FIXUP_AMIC),
	SND_PCI_QUIRK(0x1043, 0x1593, "ASUS N51Vn", ALC269_FIXUP_AMIC),
	SND_PCI_QUIRK(0x1043, 0x15a3, "ASUS N60Jv", ALC269_FIXUP_AMIC),
	SND_PCI_QUIRK(0x1043, 0x15b3, "ASUS N60Dp", ALC269_FIXUP_AMIC),
	SND_PCI_QUIRK(0x1043, 0x15c3, "ASUS N70De", ALC269_FIXUP_AMIC),
	SND_PCI_QUIRK(0x1043, 0x15e3, "ASUS F83T", ALC269_FIXUP_AMIC),
	SND_PCI_QUIRK(0x1043, 0x1643, "ASUS M60J", ALC269_FIXUP_AMIC),
	SND_PCI_QUIRK(0x1043, 0x1653, "ASUS U50", ALC269_FIXUP_AMIC),
	SND_PCI_QUIRK(0x1043, 0x1693, "ASUS F50N", ALC269_FIXUP_AMIC),
	SND_PCI_QUIRK(0x1043, 0x16a3, "ASUS F5Q", ALC269_FIXUP_AMIC),
	SND_PCI_QUIRK(0x1043, 0x1723, "ASUS P80", ALC269_FIXUP_AMIC),
	SND_PCI_QUIRK(0x1043, 0x1743, "ASUS U80", ALC269_FIXUP_AMIC),
	SND_PCI_QUIRK(0x1043, 0x1773, "ASUS U20A", ALC269_FIXUP_AMIC),
	SND_PCI_QUIRK(0x1043, 0x1883, "ASUS F81Se", ALC269_FIXUP_AMIC),
	SND_PCI_QUIRK(0x152d, 0x1778, "Quanta ON1", ALC269_FIXUP_DMIC),
	SND_PCI_QUIRK(0x17aa, 0x3be9, "Quanta Wistron", ALC269_FIXUP_AMIC),
	SND_PCI_QUIRK(0x17aa, 0x3bf8, "Quanta FL1", ALC269_FIXUP_AMIC),
	SND_PCI_QUIRK(0x17ff, 0x059a, "Quanta EL3", ALC269_FIXUP_DMIC),
	SND_PCI_QUIRK(0x17ff, 0x059b, "Quanta JR1", ALC269_FIXUP_DMIC),
#endif
	{}
};

static const struct alc_model_fixup alc269_fixup_models[] = {
	{.id = ALC269_FIXUP_AMIC, .name = "laptop-amic"},
	{.id = ALC269_FIXUP_DMIC, .name = "laptop-dmic"},
	{}
};


static int alc269_fill_coef(struct hda_codec *codec)
{
	int val;

	if ((alc_get_coef0(codec) & 0x00ff) < 0x015) {
		alc_write_coef_idx(codec, 0xf, 0x960b);
		alc_write_coef_idx(codec, 0xe, 0x8817);
	}

	if ((alc_get_coef0(codec) & 0x00ff) == 0x016) {
		alc_write_coef_idx(codec, 0xf, 0x960b);
		alc_write_coef_idx(codec, 0xe, 0x8814);
	}

	if ((alc_get_coef0(codec) & 0x00ff) == 0x017) {
		val = alc_read_coef_idx(codec, 0x04);
		/* Power up output pin */
		alc_write_coef_idx(codec, 0x04, val | (1<<11));
	}

	if ((alc_get_coef0(codec) & 0x00ff) == 0x018) {
		val = alc_read_coef_idx(codec, 0xd);
		if ((val & 0x0c00) >> 10 != 0x1) {
			/* Capless ramp up clock control */
			alc_write_coef_idx(codec, 0xd, val | (1<<10));
		}
		val = alc_read_coef_idx(codec, 0x17);
		if ((val & 0x01c0) >> 6 != 0x4) {
			/* Class D power on reset */
			alc_write_coef_idx(codec, 0x17, val | (1<<7));
		}
	}

	val = alc_read_coef_idx(codec, 0xd); /* Class D */
	alc_write_coef_idx(codec, 0xd, val | (1<<14));

	val = alc_read_coef_idx(codec, 0x4); /* HP */
	alc_write_coef_idx(codec, 0x4, val | (1<<11));

	return 0;
}

/*
 */
static int patch_alc269(struct hda_codec *codec)
{
	struct alc_spec *spec;
	int err = 0;

	spec = kzalloc(sizeof(*spec), GFP_KERNEL);
	if (spec == NULL)
		return -ENOMEM;

	codec->spec = spec;

	spec->mixer_nid = 0x0b;

	alc_auto_parse_customize_define(codec);

	err = alc_codec_rename_from_preset(codec);
	if (err < 0)
		goto error;

	if (codec->vendor_id == 0x10ec0269) {
		spec->codec_variant = ALC269_TYPE_ALC269VA;
		switch (alc_get_coef0(codec) & 0x00f0) {
		case 0x0010:
			if (codec->bus->pci->subsystem_vendor == 0x1025 &&
			    spec->cdefine.platform_type == 1)
				err = alc_codec_rename(codec, "ALC271X");
			spec->codec_variant = ALC269_TYPE_ALC269VB;
			break;
		case 0x0020:
			if (codec->bus->pci->subsystem_vendor == 0x17aa &&
			    codec->bus->pci->subsystem_device == 0x21f3)
				err = alc_codec_rename(codec, "ALC3202");
			spec->codec_variant = ALC269_TYPE_ALC269VC;
			break;
		default:
			alc_fix_pll_init(codec, 0x20, 0x04, 15);
		}
		if (err < 0)
			goto error;
		alc269_fill_coef(codec);
	}

	alc_pick_fixup(codec, alc269_fixup_models,
		       alc269_fixup_tbl, alc269_fixups);
	alc_apply_fixup(codec, ALC_FIXUP_ACT_PRE_PROBE);

	/* automatic parse from the BIOS config */
	err = alc269_parse_auto_config(codec);
	if (err < 0)
		goto error;

	if (!spec->no_analog && !spec->adc_nids) {
		alc_auto_fill_adc_caps(codec);
		alc_rebuild_imux_for_auto_mic(codec);
		alc_remove_invalid_adc_nids(codec);
	}

	if (!spec->no_analog && !spec->cap_mixer)
		set_capture_mixer(codec);

	if (!spec->no_analog && has_cdefine_beep(codec)) {
		err = snd_hda_attach_beep_device(codec, 0x1);
		if (err < 0)
			goto error;
		set_beep_amp(spec, 0x0b, 0x04, HDA_INPUT);
	}

	alc_apply_fixup(codec, ALC_FIXUP_ACT_PROBE);

	spec->vmaster_nid = 0x02;

	codec->patch_ops = alc_patch_ops;
#ifdef CONFIG_PM
	codec->patch_ops.resume = alc269_resume;
#endif
	spec->init_hook = alc_auto_init_std;
	spec->shutup = alc269_shutup;

	alc_init_jacks(codec);
#ifdef CONFIG_SND_HDA_POWER_SAVE
	if (!spec->loopback.amplist)
		spec->loopback.amplist = alc269_loopbacks;
	if (alc269_mic2_for_mute_led(codec))
		codec->patch_ops.check_power_status = alc269_mic2_mute_check_ps;
#endif

	return 0;

 error:
	alc_free(codec);
	return err;
}

/*
 * ALC861
 */

static int alc861_parse_auto_config(struct hda_codec *codec)
{
	static const hda_nid_t alc861_ignore[] = { 0x1d, 0 };
	static const hda_nid_t alc861_ssids[] = { 0x0e, 0x0f, 0x0b, 0 };
	return alc_parse_auto_config(codec, alc861_ignore, alc861_ssids);
}

#ifdef CONFIG_SND_HDA_POWER_SAVE
static const struct hda_amp_list alc861_loopbacks[] = {
	{ 0x15, HDA_INPUT, 0 },
	{ 0x15, HDA_INPUT, 1 },
	{ 0x15, HDA_INPUT, 2 },
	{ 0x15, HDA_INPUT, 3 },
	{ } /* end */
};
#endif


/* Pin config fixes */
enum {
	PINFIX_FSC_AMILO_PI1505,
};

static const struct alc_fixup alc861_fixups[] = {
	[PINFIX_FSC_AMILO_PI1505] = {
		.type = ALC_FIXUP_PINS,
		.v.pins = (const struct alc_pincfg[]) {
			{ 0x0b, 0x0221101f }, /* HP */
			{ 0x0f, 0x90170310 }, /* speaker */
			{ }
		}
	},
};

static const struct snd_pci_quirk alc861_fixup_tbl[] = {
	SND_PCI_QUIRK(0x1734, 0x10c7, "FSC Amilo Pi1505", PINFIX_FSC_AMILO_PI1505),
	{}
};

/*
 */
static int patch_alc861(struct hda_codec *codec)
{
	struct alc_spec *spec;
	int err;

	spec = kzalloc(sizeof(*spec), GFP_KERNEL);
	if (spec == NULL)
		return -ENOMEM;

	codec->spec = spec;

	spec->mixer_nid = 0x15;

	alc_pick_fixup(codec, NULL, alc861_fixup_tbl, alc861_fixups);
	alc_apply_fixup(codec, ALC_FIXUP_ACT_PRE_PROBE);

	/* automatic parse from the BIOS config */
	err = alc861_parse_auto_config(codec);
	if (err < 0)
		goto error;

	if (!spec->no_analog && !spec->adc_nids) {
		alc_auto_fill_adc_caps(codec);
		alc_rebuild_imux_for_auto_mic(codec);
		alc_remove_invalid_adc_nids(codec);
	}

	if (!spec->no_analog && !spec->cap_mixer)
		set_capture_mixer(codec);

	if (!spec->no_analog) {
		err = snd_hda_attach_beep_device(codec, 0x23);
		if (err < 0)
			goto error;
		set_beep_amp(spec, 0x23, 0, HDA_OUTPUT);
	}

	spec->vmaster_nid = 0x03;

	alc_apply_fixup(codec, ALC_FIXUP_ACT_PROBE);

	codec->patch_ops = alc_patch_ops;
	spec->init_hook = alc_auto_init_std;
#ifdef CONFIG_SND_HDA_POWER_SAVE
	spec->power_hook = alc_power_eapd;
	if (!spec->loopback.amplist)
		spec->loopback.amplist = alc861_loopbacks;
#endif

	return 0;

 error:
	alc_free(codec);
	return err;
}

/*
 * ALC861-VD support
 *
 * Based on ALC882
 *
 * In addition, an independent DAC
 */
#ifdef CONFIG_SND_HDA_POWER_SAVE
#define alc861vd_loopbacks	alc880_loopbacks
#endif

static int alc861vd_parse_auto_config(struct hda_codec *codec)
{
	static const hda_nid_t alc861vd_ignore[] = { 0x1d, 0 };
	static const hda_nid_t alc861vd_ssids[] = { 0x15, 0x1b, 0x14, 0 };
	return alc_parse_auto_config(codec, alc861vd_ignore, alc861vd_ssids);
}

enum {
	ALC660VD_FIX_ASUS_GPIO1,
	ALC861VD_FIX_DALLAS,
};

/* exclude VREF80 */
static void alc861vd_fixup_dallas(struct hda_codec *codec,
				  const struct alc_fixup *fix, int action)
{
	if (action == ALC_FIXUP_ACT_PRE_PROBE) {
		snd_hda_override_pin_caps(codec, 0x18, 0x00001714);
		snd_hda_override_pin_caps(codec, 0x19, 0x0000171c);
	}
}

static const struct alc_fixup alc861vd_fixups[] = {
	[ALC660VD_FIX_ASUS_GPIO1] = {
		.type = ALC_FIXUP_VERBS,
		.v.verbs = (const struct hda_verb[]) {
			/* reset GPIO1 */
			{0x01, AC_VERB_SET_GPIO_MASK, 0x03},
			{0x01, AC_VERB_SET_GPIO_DIRECTION, 0x01},
			{0x01, AC_VERB_SET_GPIO_DATA, 0x01},
			{ }
		}
	},
	[ALC861VD_FIX_DALLAS] = {
		.type = ALC_FIXUP_FUNC,
		.v.func = alc861vd_fixup_dallas,
	},
};

static const struct snd_pci_quirk alc861vd_fixup_tbl[] = {
	SND_PCI_QUIRK(0x103c, 0x30bf, "HP TX1000", ALC861VD_FIX_DALLAS),
	SND_PCI_QUIRK(0x1043, 0x1339, "ASUS A7-K", ALC660VD_FIX_ASUS_GPIO1),
	SND_PCI_QUIRK(0x1179, 0xff31, "Toshiba L30-149", ALC861VD_FIX_DALLAS),
	{}
};

static const struct hda_verb alc660vd_eapd_verbs[] = {
	{0x14, AC_VERB_SET_EAPD_BTLENABLE, 2},
	{0x15, AC_VERB_SET_EAPD_BTLENABLE, 2},
	{ }
};

/*
 */
static int patch_alc861vd(struct hda_codec *codec)
{
	struct alc_spec *spec;
	int err;

	spec = kzalloc(sizeof(*spec), GFP_KERNEL);
	if (spec == NULL)
		return -ENOMEM;

	codec->spec = spec;

	spec->mixer_nid = 0x0b;

	alc_pick_fixup(codec, NULL, alc861vd_fixup_tbl, alc861vd_fixups);
	alc_apply_fixup(codec, ALC_FIXUP_ACT_PRE_PROBE);

	/* automatic parse from the BIOS config */
	err = alc861vd_parse_auto_config(codec);
	if (err < 0)
		goto error;

	if (codec->vendor_id == 0x10ec0660) {
		/* always turn on EAPD */
		add_verb(spec, alc660vd_eapd_verbs);
	}

	if (!spec->no_analog && !spec->adc_nids) {
		alc_auto_fill_adc_caps(codec);
		alc_rebuild_imux_for_auto_mic(codec);
		alc_remove_invalid_adc_nids(codec);
	}

	if (!spec->no_analog && !spec->cap_mixer)
		set_capture_mixer(codec);

	if (!spec->no_analog) {
		err = snd_hda_attach_beep_device(codec, 0x23);
		if (err < 0)
			goto error;
		set_beep_amp(spec, 0x0b, 0x05, HDA_INPUT);
	}

	spec->vmaster_nid = 0x02;

	alc_apply_fixup(codec, ALC_FIXUP_ACT_PROBE);

	codec->patch_ops = alc_patch_ops;

	spec->init_hook = alc_auto_init_std;
	spec->shutup = alc_eapd_shutup;
#ifdef CONFIG_SND_HDA_POWER_SAVE
	if (!spec->loopback.amplist)
		spec->loopback.amplist = alc861vd_loopbacks;
#endif

	return 0;

 error:
	alc_free(codec);
	return err;
}

/*
 * ALC662 support
 *
 * ALC662 is almost identical with ALC880 but has cleaner and more flexible
 * configuration.  Each pin widget can choose any input DACs and a mixer.
 * Each ADC is connected from a mixer of all inputs.  This makes possible
 * 6-channel independent captures.
 *
 * In addition, an independent DAC for the multi-playback (not used in this
 * driver yet).
 */
#ifdef CONFIG_SND_HDA_POWER_SAVE
#define alc662_loopbacks	alc880_loopbacks
#endif

/*
 * BIOS auto configuration
 */

static int alc662_parse_auto_config(struct hda_codec *codec)
{
	static const hda_nid_t alc662_ignore[] = { 0x1d, 0 };
	static const hda_nid_t alc663_ssids[] = { 0x15, 0x1b, 0x14, 0x21 };
	static const hda_nid_t alc662_ssids[] = { 0x15, 0x1b, 0x14, 0 };
	const hda_nid_t *ssids;

	if (codec->vendor_id == 0x10ec0272 || codec->vendor_id == 0x10ec0663 ||
	    codec->vendor_id == 0x10ec0665 || codec->vendor_id == 0x10ec0670)
		ssids = alc663_ssids;
	else
		ssids = alc662_ssids;
	return alc_parse_auto_config(codec, alc662_ignore, ssids);
}

static void alc272_fixup_mario(struct hda_codec *codec,
			       const struct alc_fixup *fix, int action)
{
	if (action != ALC_FIXUP_ACT_PROBE)
		return;
	if (snd_hda_override_amp_caps(codec, 0x2, HDA_OUTPUT,
				      (0x3b << AC_AMPCAP_OFFSET_SHIFT) |
				      (0x3b << AC_AMPCAP_NUM_STEPS_SHIFT) |
				      (0x03 << AC_AMPCAP_STEP_SIZE_SHIFT) |
				      (0 << AC_AMPCAP_MUTE_SHIFT)))
		printk(KERN_WARNING
		       "hda_codec: failed to override amp caps for NID 0x2\n");
}

enum {
	ALC662_FIXUP_ASPIRE,
	ALC662_FIXUP_IDEAPAD,
	ALC272_FIXUP_MARIO,
	ALC662_FIXUP_CZC_P10T,
	ALC662_FIXUP_SKU_IGNORE,
	ALC662_FIXUP_HP_RP5800,
	ALC662_FIXUP_ASUS_MODE1,
	ALC662_FIXUP_ASUS_MODE2,
	ALC662_FIXUP_ASUS_MODE3,
	ALC662_FIXUP_ASUS_MODE4,
	ALC662_FIXUP_ASUS_MODE5,
	ALC662_FIXUP_ASUS_MODE6,
	ALC662_FIXUP_ASUS_MODE7,
	ALC662_FIXUP_ASUS_MODE8,
};

static const struct alc_fixup alc662_fixups[] = {
	[ALC662_FIXUP_ASPIRE] = {
		.type = ALC_FIXUP_PINS,
		.v.pins = (const struct alc_pincfg[]) {
			{ 0x15, 0x99130112 }, /* subwoofer */
			{ }
		}
	},
	[ALC662_FIXUP_IDEAPAD] = {
		.type = ALC_FIXUP_PINS,
		.v.pins = (const struct alc_pincfg[]) {
			{ 0x17, 0x99130112 }, /* subwoofer */
			{ }
		}
	},
	[ALC272_FIXUP_MARIO] = {
		.type = ALC_FIXUP_FUNC,
		.v.func = alc272_fixup_mario,
	},
	[ALC662_FIXUP_CZC_P10T] = {
		.type = ALC_FIXUP_VERBS,
		.v.verbs = (const struct hda_verb[]) {
			{0x14, AC_VERB_SET_EAPD_BTLENABLE, 0},
			{}
		}
	},
	[ALC662_FIXUP_SKU_IGNORE] = {
		.type = ALC_FIXUP_SKU,
		.v.sku = ALC_FIXUP_SKU_IGNORE,
	},
	[ALC662_FIXUP_HP_RP5800] = {
		.type = ALC_FIXUP_PINS,
		.v.pins = (const struct alc_pincfg[]) {
			{ 0x14, 0x0221201f }, /* HP out */
			{ }
		},
		.chained = true,
		.chain_id = ALC662_FIXUP_SKU_IGNORE
	},
	[ALC662_FIXUP_ASUS_MODE1] = {
		.type = ALC_FIXUP_PINS,
		.v.pins = (const struct alc_pincfg[]) {
			{ 0x14, 0x99130110 }, /* speaker */
			{ 0x18, 0x01a19c20 }, /* mic */
			{ 0x19, 0x99a3092f }, /* int-mic */
			{ 0x21, 0x0121401f }, /* HP out */
			{ }
		},
		.chained = true,
		.chain_id = ALC662_FIXUP_SKU_IGNORE
	},
	[ALC662_FIXUP_ASUS_MODE2] = {
		.type = ALC_FIXUP_PINS,
		.v.pins = (const struct alc_pincfg[]) {
			{ 0x14, 0x99130110 }, /* speaker */
			{ 0x18, 0x01a19820 }, /* mic */
			{ 0x19, 0x99a3092f }, /* int-mic */
			{ 0x1b, 0x0121401f }, /* HP out */
			{ }
		},
		.chained = true,
		.chain_id = ALC662_FIXUP_SKU_IGNORE
	},
	[ALC662_FIXUP_ASUS_MODE3] = {
		.type = ALC_FIXUP_PINS,
		.v.pins = (const struct alc_pincfg[]) {
			{ 0x14, 0x99130110 }, /* speaker */
			{ 0x15, 0x0121441f }, /* HP */
			{ 0x18, 0x01a19840 }, /* mic */
			{ 0x19, 0x99a3094f }, /* int-mic */
			{ 0x21, 0x01211420 }, /* HP2 */
			{ }
		},
		.chained = true,
		.chain_id = ALC662_FIXUP_SKU_IGNORE
	},
	[ALC662_FIXUP_ASUS_MODE4] = {
		.type = ALC_FIXUP_PINS,
		.v.pins = (const struct alc_pincfg[]) {
			{ 0x14, 0x99130110 }, /* speaker */
			{ 0x16, 0x99130111 }, /* speaker */
			{ 0x18, 0x01a19840 }, /* mic */
			{ 0x19, 0x99a3094f }, /* int-mic */
			{ 0x21, 0x0121441f }, /* HP */
			{ }
		},
		.chained = true,
		.chain_id = ALC662_FIXUP_SKU_IGNORE
	},
	[ALC662_FIXUP_ASUS_MODE5] = {
		.type = ALC_FIXUP_PINS,
		.v.pins = (const struct alc_pincfg[]) {
			{ 0x14, 0x99130110 }, /* speaker */
			{ 0x15, 0x0121441f }, /* HP */
			{ 0x16, 0x99130111 }, /* speaker */
			{ 0x18, 0x01a19840 }, /* mic */
			{ 0x19, 0x99a3094f }, /* int-mic */
			{ }
		},
		.chained = true,
		.chain_id = ALC662_FIXUP_SKU_IGNORE
	},
	[ALC662_FIXUP_ASUS_MODE6] = {
		.type = ALC_FIXUP_PINS,
		.v.pins = (const struct alc_pincfg[]) {
			{ 0x14, 0x99130110 }, /* speaker */
			{ 0x15, 0x01211420 }, /* HP2 */
			{ 0x18, 0x01a19840 }, /* mic */
			{ 0x19, 0x99a3094f }, /* int-mic */
			{ 0x1b, 0x0121441f }, /* HP */
			{ }
		},
		.chained = true,
		.chain_id = ALC662_FIXUP_SKU_IGNORE
	},
	[ALC662_FIXUP_ASUS_MODE7] = {
		.type = ALC_FIXUP_PINS,
		.v.pins = (const struct alc_pincfg[]) {
			{ 0x14, 0x99130110 }, /* speaker */
			{ 0x17, 0x99130111 }, /* speaker */
			{ 0x18, 0x01a19840 }, /* mic */
			{ 0x19, 0x99a3094f }, /* int-mic */
			{ 0x1b, 0x01214020 }, /* HP */
			{ 0x21, 0x0121401f }, /* HP */
			{ }
		},
		.chained = true,
		.chain_id = ALC662_FIXUP_SKU_IGNORE
	},
	[ALC662_FIXUP_ASUS_MODE8] = {
		.type = ALC_FIXUP_PINS,
		.v.pins = (const struct alc_pincfg[]) {
			{ 0x14, 0x99130110 }, /* speaker */
			{ 0x12, 0x99a30970 }, /* int-mic */
			{ 0x15, 0x01214020 }, /* HP */
			{ 0x17, 0x99130111 }, /* speaker */
			{ 0x18, 0x01a19840 }, /* mic */
			{ 0x21, 0x0121401f }, /* HP */
			{ }
		},
		.chained = true,
		.chain_id = ALC662_FIXUP_SKU_IGNORE
	},
};

static const struct snd_pci_quirk alc662_fixup_tbl[] = {
	SND_PCI_QUIRK(0x1019, 0x9087, "ECS", ALC662_FIXUP_ASUS_MODE2),
	SND_PCI_QUIRK(0x1025, 0x0308, "Acer Aspire 8942G", ALC662_FIXUP_ASPIRE),
	SND_PCI_QUIRK(0x1025, 0x031c, "Gateway NV79", ALC662_FIXUP_SKU_IGNORE),
	SND_PCI_QUIRK(0x1025, 0x038b, "Acer Aspire 8943G", ALC662_FIXUP_ASPIRE),
	SND_PCI_QUIRK(0x103c, 0x1632, "HP RP5800", ALC662_FIXUP_HP_RP5800),
	SND_PCI_QUIRK(0x105b, 0x0cd6, "Foxconn", ALC662_FIXUP_ASUS_MODE2),
	SND_PCI_QUIRK(0x144d, 0xc051, "Samsung R720", ALC662_FIXUP_IDEAPAD),
	SND_PCI_QUIRK(0x17aa, 0x38af, "Lenovo Ideapad Y550P", ALC662_FIXUP_IDEAPAD),
	SND_PCI_QUIRK(0x17aa, 0x3a0d, "Lenovo Ideapad Y550", ALC662_FIXUP_IDEAPAD),
	SND_PCI_QUIRK(0x1b35, 0x2206, "CZC P10T", ALC662_FIXUP_CZC_P10T),

#if 0
	/* Below is a quirk table taken from the old code.
	 * Basically the device should work as is without the fixup table.
	 * If BIOS doesn't give a proper info, enable the corresponding
	 * fixup entry.
	 */ 
	SND_PCI_QUIRK(0x1043, 0x1000, "ASUS N50Vm", ALC662_FIXUP_ASUS_MODE1),
	SND_PCI_QUIRK(0x1043, 0x1092, "ASUS NB", ALC662_FIXUP_ASUS_MODE3),
	SND_PCI_QUIRK(0x1043, 0x1173, "ASUS K73Jn", ALC662_FIXUP_ASUS_MODE1),
	SND_PCI_QUIRK(0x1043, 0x11c3, "ASUS M70V", ALC662_FIXUP_ASUS_MODE3),
	SND_PCI_QUIRK(0x1043, 0x11d3, "ASUS NB", ALC662_FIXUP_ASUS_MODE1),
	SND_PCI_QUIRK(0x1043, 0x11f3, "ASUS NB", ALC662_FIXUP_ASUS_MODE2),
	SND_PCI_QUIRK(0x1043, 0x1203, "ASUS NB", ALC662_FIXUP_ASUS_MODE1),
	SND_PCI_QUIRK(0x1043, 0x1303, "ASUS G60J", ALC662_FIXUP_ASUS_MODE1),
	SND_PCI_QUIRK(0x1043, 0x1333, "ASUS G60Jx", ALC662_FIXUP_ASUS_MODE1),
	SND_PCI_QUIRK(0x1043, 0x1339, "ASUS NB", ALC662_FIXUP_ASUS_MODE2),
	SND_PCI_QUIRK(0x1043, 0x13e3, "ASUS N71JA", ALC662_FIXUP_ASUS_MODE7),
	SND_PCI_QUIRK(0x1043, 0x1463, "ASUS N71", ALC662_FIXUP_ASUS_MODE7),
	SND_PCI_QUIRK(0x1043, 0x14d3, "ASUS G72", ALC662_FIXUP_ASUS_MODE8),
	SND_PCI_QUIRK(0x1043, 0x1563, "ASUS N90", ALC662_FIXUP_ASUS_MODE3),
	SND_PCI_QUIRK(0x1043, 0x15d3, "ASUS N50SF F50SF", ALC662_FIXUP_ASUS_MODE1),
	SND_PCI_QUIRK(0x1043, 0x16c3, "ASUS NB", ALC662_FIXUP_ASUS_MODE2),
	SND_PCI_QUIRK(0x1043, 0x16f3, "ASUS K40C K50C", ALC662_FIXUP_ASUS_MODE2),
	SND_PCI_QUIRK(0x1043, 0x1733, "ASUS N81De", ALC662_FIXUP_ASUS_MODE1),
	SND_PCI_QUIRK(0x1043, 0x1753, "ASUS NB", ALC662_FIXUP_ASUS_MODE2),
	SND_PCI_QUIRK(0x1043, 0x1763, "ASUS NB", ALC662_FIXUP_ASUS_MODE6),
	SND_PCI_QUIRK(0x1043, 0x1765, "ASUS NB", ALC662_FIXUP_ASUS_MODE6),
	SND_PCI_QUIRK(0x1043, 0x1783, "ASUS NB", ALC662_FIXUP_ASUS_MODE2),
	SND_PCI_QUIRK(0x1043, 0x1793, "ASUS F50GX", ALC662_FIXUP_ASUS_MODE1),
	SND_PCI_QUIRK(0x1043, 0x17b3, "ASUS F70SL", ALC662_FIXUP_ASUS_MODE3),
	SND_PCI_QUIRK(0x1043, 0x17f3, "ASUS X58LE", ALC662_FIXUP_ASUS_MODE2),
	SND_PCI_QUIRK(0x1043, 0x1813, "ASUS NB", ALC662_FIXUP_ASUS_MODE2),
	SND_PCI_QUIRK(0x1043, 0x1823, "ASUS NB", ALC662_FIXUP_ASUS_MODE5),
	SND_PCI_QUIRK(0x1043, 0x1833, "ASUS NB", ALC662_FIXUP_ASUS_MODE6),
	SND_PCI_QUIRK(0x1043, 0x1843, "ASUS NB", ALC662_FIXUP_ASUS_MODE2),
	SND_PCI_QUIRK(0x1043, 0x1853, "ASUS F50Z", ALC662_FIXUP_ASUS_MODE1),
	SND_PCI_QUIRK(0x1043, 0x1864, "ASUS NB", ALC662_FIXUP_ASUS_MODE2),
	SND_PCI_QUIRK(0x1043, 0x1876, "ASUS NB", ALC662_FIXUP_ASUS_MODE2),
	SND_PCI_QUIRK(0x1043, 0x1893, "ASUS M50Vm", ALC662_FIXUP_ASUS_MODE3),
	SND_PCI_QUIRK(0x1043, 0x1894, "ASUS X55", ALC662_FIXUP_ASUS_MODE3),
	SND_PCI_QUIRK(0x1043, 0x18b3, "ASUS N80Vc", ALC662_FIXUP_ASUS_MODE1),
	SND_PCI_QUIRK(0x1043, 0x18c3, "ASUS VX5", ALC662_FIXUP_ASUS_MODE1),
	SND_PCI_QUIRK(0x1043, 0x18d3, "ASUS N81Te", ALC662_FIXUP_ASUS_MODE1),
	SND_PCI_QUIRK(0x1043, 0x18f3, "ASUS N505Tp", ALC662_FIXUP_ASUS_MODE1),
	SND_PCI_QUIRK(0x1043, 0x1903, "ASUS F5GL", ALC662_FIXUP_ASUS_MODE1),
	SND_PCI_QUIRK(0x1043, 0x1913, "ASUS NB", ALC662_FIXUP_ASUS_MODE2),
	SND_PCI_QUIRK(0x1043, 0x1933, "ASUS F80Q", ALC662_FIXUP_ASUS_MODE2),
	SND_PCI_QUIRK(0x1043, 0x1943, "ASUS Vx3V", ALC662_FIXUP_ASUS_MODE1),
	SND_PCI_QUIRK(0x1043, 0x1953, "ASUS NB", ALC662_FIXUP_ASUS_MODE1),
	SND_PCI_QUIRK(0x1043, 0x1963, "ASUS X71C", ALC662_FIXUP_ASUS_MODE3),
	SND_PCI_QUIRK(0x1043, 0x1983, "ASUS N5051A", ALC662_FIXUP_ASUS_MODE1),
	SND_PCI_QUIRK(0x1043, 0x1993, "ASUS N20", ALC662_FIXUP_ASUS_MODE1),
	SND_PCI_QUIRK(0x1043, 0x19b3, "ASUS F7Z", ALC662_FIXUP_ASUS_MODE1),
	SND_PCI_QUIRK(0x1043, 0x19c3, "ASUS F5Z/F6x", ALC662_FIXUP_ASUS_MODE2),
	SND_PCI_QUIRK(0x1043, 0x19e3, "ASUS NB", ALC662_FIXUP_ASUS_MODE1),
	SND_PCI_QUIRK(0x1043, 0x19f3, "ASUS NB", ALC662_FIXUP_ASUS_MODE4),
#endif
	{}
};

static const struct alc_model_fixup alc662_fixup_models[] = {
	{.id = ALC272_FIXUP_MARIO, .name = "mario"},
	{.id = ALC662_FIXUP_ASUS_MODE1, .name = "asus-mode1"},
	{.id = ALC662_FIXUP_ASUS_MODE2, .name = "asus-mode2"},
	{.id = ALC662_FIXUP_ASUS_MODE3, .name = "asus-mode3"},
	{.id = ALC662_FIXUP_ASUS_MODE4, .name = "asus-mode4"},
	{.id = ALC662_FIXUP_ASUS_MODE5, .name = "asus-mode5"},
	{.id = ALC662_FIXUP_ASUS_MODE6, .name = "asus-mode6"},
	{.id = ALC662_FIXUP_ASUS_MODE7, .name = "asus-mode7"},
	{.id = ALC662_FIXUP_ASUS_MODE8, .name = "asus-mode8"},
	{}
};


/*
 */
static int patch_alc662(struct hda_codec *codec)
{
	struct alc_spec *spec;
	int err = 0;

	spec = kzalloc(sizeof(*spec), GFP_KERNEL);
	if (!spec)
		return -ENOMEM;

	codec->spec = spec;

	spec->mixer_nid = 0x0b;

	/* handle multiple HPs as is */
	spec->parse_flags = HDA_PINCFG_NO_HP_FIXUP;

	alc_auto_parse_customize_define(codec);

	alc_fix_pll_init(codec, 0x20, 0x04, 15);

	err = alc_codec_rename_from_preset(codec);
	if (err < 0)
		goto error;

	if ((alc_get_coef0(codec) & (1 << 14)) &&
	    codec->bus->pci->subsystem_vendor == 0x1025 &&
	    spec->cdefine.platform_type == 1) {
		if (alc_codec_rename(codec, "ALC272X") < 0)
			goto error;
	}

	alc_pick_fixup(codec, alc662_fixup_models,
		       alc662_fixup_tbl, alc662_fixups);
	alc_apply_fixup(codec, ALC_FIXUP_ACT_PRE_PROBE);
	/* automatic parse from the BIOS config */
	err = alc662_parse_auto_config(codec);
	if (err < 0)
		goto error;

	if (!spec->no_analog && !spec->adc_nids) {
		alc_auto_fill_adc_caps(codec);
		alc_rebuild_imux_for_auto_mic(codec);
		alc_remove_invalid_adc_nids(codec);
	}

	if (!spec->no_analog && !spec->cap_mixer)
		set_capture_mixer(codec);

	if (!spec->no_analog && has_cdefine_beep(codec)) {
		err = snd_hda_attach_beep_device(codec, 0x1);
		if (err < 0)
			goto error;
		switch (codec->vendor_id) {
		case 0x10ec0662:
			set_beep_amp(spec, 0x0b, 0x05, HDA_INPUT);
			break;
		case 0x10ec0272:
		case 0x10ec0663:
		case 0x10ec0665:
			set_beep_amp(spec, 0x0b, 0x04, HDA_INPUT);
			break;
		case 0x10ec0273:
			set_beep_amp(spec, 0x0b, 0x03, HDA_INPUT);
			break;
		}
	}
	spec->vmaster_nid = 0x02;

	alc_apply_fixup(codec, ALC_FIXUP_ACT_PROBE);

	codec->patch_ops = alc_patch_ops;
	spec->init_hook = alc_auto_init_std;
	spec->shutup = alc_eapd_shutup;

	alc_init_jacks(codec);

#ifdef CONFIG_SND_HDA_POWER_SAVE
	if (!spec->loopback.amplist)
		spec->loopback.amplist = alc662_loopbacks;
#endif

	return 0;

 error:
	alc_free(codec);
	return err;
}

/*
 * ALC680 support
 */

static int alc680_parse_auto_config(struct hda_codec *codec)
{
	return alc_parse_auto_config(codec, NULL, NULL);
}

/*
 */
static int patch_alc680(struct hda_codec *codec)
{
	struct alc_spec *spec;
	int err;

	spec = kzalloc(sizeof(*spec), GFP_KERNEL);
	if (spec == NULL)
		return -ENOMEM;

	codec->spec = spec;

	/* ALC680 has no aa-loopback mixer */

	/* automatic parse from the BIOS config */
	err = alc680_parse_auto_config(codec);
	if (err < 0) {
		alc_free(codec);
		return err;
	}

	if (!spec->no_analog && !spec->cap_mixer)
		set_capture_mixer(codec);

	spec->vmaster_nid = 0x02;

	codec->patch_ops = alc_patch_ops;
	spec->init_hook = alc_auto_init_std;

	return 0;
}

/*
 * patch entries
 */
static const struct hda_codec_preset snd_hda_preset_realtek[] = {
	{ .id = 0x10ec0221, .name = "ALC221", .patch = patch_alc269 },
	{ .id = 0x10ec0260, .name = "ALC260", .patch = patch_alc260 },
	{ .id = 0x10ec0262, .name = "ALC262", .patch = patch_alc262 },
	{ .id = 0x10ec0267, .name = "ALC267", .patch = patch_alc268 },
	{ .id = 0x10ec0268, .name = "ALC268", .patch = patch_alc268 },
	{ .id = 0x10ec0269, .name = "ALC269", .patch = patch_alc269 },
	{ .id = 0x10ec0270, .name = "ALC270", .patch = patch_alc269 },
	{ .id = 0x10ec0272, .name = "ALC272", .patch = patch_alc662 },
	{ .id = 0x10ec0275, .name = "ALC275", .patch = patch_alc269 },
	{ .id = 0x10ec0276, .name = "ALC276", .patch = patch_alc269 },
	{ .id = 0x10ec0861, .rev = 0x100340, .name = "ALC660",
	  .patch = patch_alc861 },
	{ .id = 0x10ec0660, .name = "ALC660-VD", .patch = patch_alc861vd },
	{ .id = 0x10ec0861, .name = "ALC861", .patch = patch_alc861 },
	{ .id = 0x10ec0862, .name = "ALC861-VD", .patch = patch_alc861vd },
	{ .id = 0x10ec0662, .rev = 0x100002, .name = "ALC662 rev2",
	  .patch = patch_alc882 },
	{ .id = 0x10ec0662, .rev = 0x100101, .name = "ALC662 rev1",
	  .patch = patch_alc662 },
	{ .id = 0x10ec0662, .rev = 0x100300, .name = "ALC662 rev3",
	  .patch = patch_alc662 },
	{ .id = 0x10ec0663, .name = "ALC663", .patch = patch_alc662 },
	{ .id = 0x10ec0665, .name = "ALC665", .patch = patch_alc662 },
	{ .id = 0x10ec0670, .name = "ALC670", .patch = patch_alc662 },
	{ .id = 0x10ec0680, .name = "ALC680", .patch = patch_alc680 },
	{ .id = 0x10ec0880, .name = "ALC880", .patch = patch_alc880 },
	{ .id = 0x10ec0882, .name = "ALC882", .patch = patch_alc882 },
	{ .id = 0x10ec0883, .name = "ALC883", .patch = patch_alc882 },
	{ .id = 0x10ec0885, .rev = 0x100101, .name = "ALC889A",
	  .patch = patch_alc882 },
	{ .id = 0x10ec0885, .rev = 0x100103, .name = "ALC889A",
	  .patch = patch_alc882 },
	{ .id = 0x10ec0885, .name = "ALC885", .patch = patch_alc882 },
	{ .id = 0x10ec0887, .name = "ALC887", .patch = patch_alc882 },
	{ .id = 0x10ec0888, .rev = 0x100101, .name = "ALC1200",
	  .patch = patch_alc882 },
	{ .id = 0x10ec0888, .name = "ALC888", .patch = patch_alc882 },
	{ .id = 0x10ec0889, .name = "ALC889", .patch = patch_alc882 },
	{ .id = 0x10ec0892, .name = "ALC892", .patch = patch_alc662 },
	{ .id = 0x10ec0899, .name = "ALC898", .patch = patch_alc882 },
	{} /* terminator */
};

MODULE_ALIAS("snd-hda-codec-id:10ec*");

MODULE_LICENSE("GPL");
MODULE_DESCRIPTION("Realtek HD-audio codec");

static struct hda_codec_preset_list realtek_list = {
	.preset = snd_hda_preset_realtek,
	.owner = THIS_MODULE,
};

static int __init patch_realtek_init(void)
{
	return snd_hda_add_codec_preset(&realtek_list);
}

static void __exit patch_realtek_exit(void)
{
	snd_hda_delete_codec_preset(&realtek_list);
}

module_init(patch_realtek_init)
module_exit(patch_realtek_exit)<|MERGE_RESOLUTION|>--- conflicted
+++ resolved
@@ -1065,12 +1065,7 @@
 			hda_nid_t pin = spec->imux_pins[i];
 			int c;
 			for (c = 0; c < spec->num_adc_nids; c++) {
-<<<<<<< HEAD
-				hda_nid_t cap = spec->capsrc_nids ?
-				spec->capsrc_nids[c] : spec->adc_nids[c];
-=======
 				hda_nid_t cap = get_capsrc(spec, c);
->>>>>>> 250a8155
 				int idx = get_connection_index(codec, cap, pin);
 				if (idx >= 0) {
 					imux->items[i].index = idx;
