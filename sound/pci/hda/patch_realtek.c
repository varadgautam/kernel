--- conflicted
+++ resolved
@@ -292,15 +292,9 @@
 static void alc_fill_eapd_coef(struct hda_codec *codec)
 {
 	int coef;
-<<<<<<< HEAD
 
 	coef = alc_get_coef0(codec);
 
-=======
-
-	coef = alc_get_coef0(codec);
-
->>>>>>> 6f566b79
 	switch (codec->vendor_id) {
 	case 0x10ec0262:
 		alc_update_coef_idx(codec, 0x7, 0, 1<<5);
@@ -687,134 +681,8 @@
 /*
  */
 
-<<<<<<< HEAD
-static hda_nid_t get_adc_nid(struct hda_codec *codec, int adc_idx, int imux_idx)
-{
-	struct hda_gen_spec *spec = codec->spec;
-	if (spec->dyn_adc_switch)
-		adc_idx = spec->dyn_adc_idx[imux_idx];
-	return spec->adc_nids[adc_idx];
-}
-
-static void alc_inv_dmic_sync_adc(struct hda_codec *codec, int adc_idx)
-{
-	struct alc_spec *spec = codec->spec;
-	struct hda_input_mux *imux = &spec->gen.input_mux;
-	struct nid_path *path;
-	hda_nid_t nid;
-	int i, dir, parm;
-	unsigned int val;
-
-	for (i = 0; i < imux->num_items; i++) {
-		if (spec->gen.imux_pins[i] == spec->inv_dmic_pin)
-			break;
-	}
-	if (i >= imux->num_items)
-		return;
-
-	path = snd_hda_get_nid_path(codec, spec->inv_dmic_pin,
-				    get_adc_nid(codec, adc_idx, i));
-	val = path->ctls[NID_PATH_MUTE_CTL];
-	if (!val)
-		return;
-	nid = get_amp_nid_(val);
-	dir = get_amp_direction_(val);
-	parm = AC_AMP_SET_RIGHT |
-		(dir == HDA_OUTPUT ? AC_AMP_SET_OUTPUT : AC_AMP_SET_INPUT);
-
-	/* flush all cached amps at first */
-	snd_hda_codec_flush_cache(codec);
-
-	/* we care only right channel */
-	val = snd_hda_codec_amp_read(codec, nid, 1, dir, 0);
-	if (val & 0x80) /* if already muted, we don't need to touch */
-		return;
-	val |= 0x80;
-	snd_hda_codec_write(codec, nid, 0, AC_VERB_SET_AMP_GAIN_MUTE,
-			    parm | val);
-}
-
-/*
- * Inverted digital-mic handling
- *
- * First off, it's a bit tricky.  The "Inverted Internal Mic Capture Switch"
- * gives the additional mute only to the right channel of the digital mic
- * capture stream.  This is a workaround for avoiding the almost silence
- * by summing the stereo stream from some (known to be ForteMedia)
- * digital mic unit.
- *
- * The logic is to call alc_inv_dmic_sync() after each action (possibly)
- * modifying ADC amp.  When the mute flag is set, it mutes the R-channel
- * without caching so that the cache can still keep the original value.
- * The cached value is then restored when the flag is set off or any other
- * than d-mic is used as the current input source.
- */
-static void alc_inv_dmic_sync(struct hda_codec *codec, bool force)
-{
-	struct alc_spec *spec = codec->spec;
-	int src, nums;
-
-	if (!spec->inv_dmic_fixup)
-		return;
-	if (!spec->inv_dmic_muted && !force)
-		return;
-	nums = spec->gen.dyn_adc_switch ? 1 : spec->gen.num_adc_nids;
-	for (src = 0; src < nums; src++) {
-		bool dmic_fixup = false;
-
-		if (spec->inv_dmic_muted &&
-		    spec->gen.imux_pins[spec->gen.cur_mux[src]] == spec->inv_dmic_pin)
-			dmic_fixup = true;
-		if (!dmic_fixup && !force)
-			continue;
-		alc_inv_dmic_sync_adc(codec, src);
-	}
-}
-
-static void alc_inv_dmic_hook(struct hda_codec *codec,
-			      struct snd_kcontrol *kcontrol,
-			      struct snd_ctl_elem_value *ucontrol)
-{
-	alc_inv_dmic_sync(codec, false);
-}
-
-static int alc_inv_dmic_sw_get(struct snd_kcontrol *kcontrol,
-			       struct snd_ctl_elem_value *ucontrol)
-{
-	struct hda_codec *codec = snd_kcontrol_chip(kcontrol);
-	struct alc_spec *spec = codec->spec;
-
-	ucontrol->value.integer.value[0] = !spec->inv_dmic_muted;
-	return 0;
-}
-
-static int alc_inv_dmic_sw_put(struct snd_kcontrol *kcontrol,
-			       struct snd_ctl_elem_value *ucontrol)
-{
-	struct hda_codec *codec = snd_kcontrol_chip(kcontrol);
-	struct alc_spec *spec = codec->spec;
-	unsigned int val = !ucontrol->value.integer.value[0];
-
-	if (val == spec->inv_dmic_muted)
-		return 0;
-	spec->inv_dmic_muted = val;
-	alc_inv_dmic_sync(codec, true);
-	return 0;
-}
-
-static const struct snd_kcontrol_new alc_inv_dmic_sw = {
-	.iface = SNDRV_CTL_ELEM_IFACE_MIXER,
-	.name = "Inverted Internal Mic Capture Switch",
-	.info = snd_ctl_boolean_mono_info,
-	.get = alc_inv_dmic_sw_get,
-	.put = alc_inv_dmic_sw_put,
-};
-
-static int alc_add_inv_dmic_mixer(struct hda_codec *codec, hda_nid_t nid)
-=======
 static void alc_fixup_inv_dmic(struct hda_codec *codec,
 			       const struct hda_fixup *fix, int action)
->>>>>>> 6f566b79
 {
 	struct alc_spec *spec = codec->spec;
 
