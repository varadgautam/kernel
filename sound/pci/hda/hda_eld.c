--- conflicted
+++ resolved
@@ -297,8 +297,6 @@
 					buf + ELD_FIXED_BYTES + mnl + 3 * i);
 	}
 
-<<<<<<< HEAD
-=======
 	/*
 	 * HDMI sink's ELD info cannot always be retrieved for now, e.g.
 	 * in console or for audio devices. Assume the highest speakers
@@ -307,7 +305,6 @@
 	if (!e->spk_alloc)
 		e->spk_alloc = 0xffff;
 
->>>>>>> 250a8155
 	e->eld_valid = true;
 	return 0;
 
@@ -329,14 +326,11 @@
 	int size;
 	unsigned char *buf;
 
-<<<<<<< HEAD
-=======
 	/*
 	 * ELD size is initialized to zero in caller function. If no errors and
 	 * ELD is valid, actual eld_size is assigned in hdmi_update_eld()
 	 */
 
->>>>>>> 250a8155
 	size = snd_hdmi_get_eld_size(codec, nid);
 	if (size == 0) {
 		/* wfg: workaround for ASUS P5E-VM HDMI board */
