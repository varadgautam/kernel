--- conflicted
+++ resolved
@@ -632,10 +632,7 @@
 
 /* codec SSID matching */
 static const struct snd_pci_quirk cs4208_mac_fixup_tbl[] = {
-<<<<<<< HEAD
-=======
 	SND_PCI_QUIRK(0x106b, 0x5e00, "MacBookPro 11,2", CS4208_MBP11),
->>>>>>> 6ce4eac1
 	SND_PCI_QUIRK(0x106b, 0x7100, "MacBookAir 6,1", CS4208_MBA6),
 	SND_PCI_QUIRK(0x106b, 0x7200, "MacBookAir 6,2", CS4208_MBA6),
 	{} /* terminator */
@@ -667,8 +664,6 @@
 	snd_hda_apply_fixup(codec, action);
 }
 
-<<<<<<< HEAD
-=======
 static int cs4208_spdif_sw_put(struct snd_kcontrol *kcontrol,
 			       struct snd_ctl_elem_value *ucontrol)
 {
@@ -699,7 +694,6 @@
 	}
 }
 
->>>>>>> 6ce4eac1
 static const struct hda_fixup cs4208_fixups[] = {
 	[CS4208_MBA6] = {
 		.type = HDA_FIXUP_PINS,
