/*
 * HD audio interface patch for Cirrus Logic CS420x chip
 *
 * Copyright (c) 2009 Takashi Iwai <tiwai@suse.de>
 *
 *  This driver is free software; you can redistribute it and/or modify
 *  it under the terms of the GNU General Public License as published by
 *  the Free Software Foundation; either version 2 of the License, or
 *  (at your option) any later version.
 *
 *  This driver is distributed in the hope that it will be useful,
 *  but WITHOUT ANY WARRANTY; without even the implied warranty of
 *  MERCHANTABILITY or FITNESS FOR A PARTICULAR PURPOSE.  See the
 *  GNU General Public License for more details.
 *
 *  You should have received a copy of the GNU General Public License
 *  along with this program; if not, write to the Free Software
 *  Foundation, Inc., 59 Temple Place, Suite 330, Boston, MA  02111-1307 USA
 */

#include <linux/init.h>
#include <linux/delay.h>
#include <linux/slab.h>
#include <linux/pci.h>
#include <linux/module.h>
#include <sound/core.h>
#include "hda_codec.h"
#include "hda_local.h"
#include "hda_jack.h"
#include <sound/tlv.h>

/*
 */

struct cs_spec {
	int board_config;
	struct auto_pin_cfg autocfg;
	struct hda_multi_out multiout;
	struct snd_kcontrol *vmaster_sw;
	struct snd_kcontrol *vmaster_vol;

	hda_nid_t dac_nid[AUTO_CFG_MAX_OUTS];
	hda_nid_t slave_dig_outs[2];

	unsigned int input_idx[AUTO_PIN_LAST];
	unsigned int capsrc_idx[AUTO_PIN_LAST];
	hda_nid_t adc_nid[AUTO_PIN_LAST];
	unsigned int adc_idx[AUTO_PIN_LAST];
	unsigned int num_inputs;
	unsigned int cur_input;
	unsigned int automic_idx;
	hda_nid_t cur_adc;
	unsigned int cur_adc_stream_tag;
	unsigned int cur_adc_format;
	hda_nid_t dig_in;

	const struct hda_bind_ctls *capture_bind[2];

	unsigned int gpio_mask;
	unsigned int gpio_dir;
	unsigned int gpio_data;
	unsigned int gpio_eapd_hp; /* EAPD GPIO bit for headphones */
	unsigned int gpio_eapd_speaker; /* EAPD GPIO bit for speakers */

	struct hda_pcm pcm_rec[2];	/* PCM information */

	unsigned int hp_detect:1;
	unsigned int mic_detect:1;
	/* CS421x */
	unsigned int spdif_detect:1;
	unsigned int sense_b:1;
	hda_nid_t vendor_nid;
	struct hda_input_mux input_mux;
	unsigned int last_input;
};

/* available models with CS420x */
enum {
	CS420X_MBP53,
	CS420X_MBP55,
	CS420X_IMAC27,
	CS420X_IMAC27_122,
	CS420X_APPLE,
	CS420X_AUTO,
	CS420X_MODELS
};

/* CS421x boards */
enum {
	CS421X_CDB4210,
	CS421X_MODELS
};

/* Vendor-specific processing widget */
#define CS420X_VENDOR_NID	0x11
#define CS_DIG_OUT1_PIN_NID	0x10
#define CS_DIG_OUT2_PIN_NID	0x15
#define CS_DMIC1_PIN_NID	0x12
#define CS_DMIC2_PIN_NID	0x0e

/* coef indices */
#define IDX_SPDIF_STAT		0x0000
#define IDX_SPDIF_CTL		0x0001
#define IDX_ADC_CFG		0x0002
/* SZC bitmask, 4 modes below:
 * 0 = immediate,
 * 1 = digital immediate, analog zero-cross
 * 2 = digtail & analog soft-ramp
 * 3 = digital soft-ramp, analog zero-cross
 */
#define   CS_COEF_ADC_SZC_MASK		(3 << 0)
#define   CS_COEF_ADC_MIC_SZC_MODE	(3 << 0) /* SZC setup for mic */
#define   CS_COEF_ADC_LI_SZC_MODE	(3 << 0) /* SZC setup for line-in */
/* PGA mode: 0 = differential, 1 = signle-ended */
#define   CS_COEF_ADC_MIC_PGA_MODE	(1 << 5) /* PGA setup for mic */
#define   CS_COEF_ADC_LI_PGA_MODE	(1 << 6) /* PGA setup for line-in */
#define IDX_DAC_CFG		0x0003
/* SZC bitmask, 4 modes below:
 * 0 = Immediate
 * 1 = zero-cross
 * 2 = soft-ramp
 * 3 = soft-ramp on zero-cross
 */
#define   CS_COEF_DAC_HP_SZC_MODE	(3 << 0) /* nid 0x02 */
#define   CS_COEF_DAC_LO_SZC_MODE	(3 << 2) /* nid 0x03 */
#define   CS_COEF_DAC_SPK_SZC_MODE	(3 << 4) /* nid 0x04 */

#define IDX_BEEP_CFG		0x0004
/* 0x0008 - test reg key */
/* 0x0009 - 0x0014 -> 12 test regs */
/* 0x0015 - visibility reg */

/*
 * Cirrus Logic CS4210
 *
 * 1 DAC => HP(sense) / Speakers,
 * 1 ADC <= LineIn(sense) / MicIn / DMicIn,
 * 1 SPDIF OUT => SPDIF Trasmitter(sense)
*/
#define CS4210_DAC_NID		0x02
#define CS4210_ADC_NID		0x03
#define CS4210_VENDOR_NID	0x0B
#define CS421X_DMIC_PIN_NID	0x09 /* Port E */
#define CS421X_SPDIF_PIN_NID	0x0A /* Port H */

#define CS421X_IDX_DEV_CFG	0x01
#define CS421X_IDX_ADC_CFG	0x02
#define CS421X_IDX_DAC_CFG	0x03
#define CS421X_IDX_SPK_CTL	0x04

#define SPDIF_EVENT		0x04

/* Cirrus Logic CS4213 is like CS4210 but does not have SPDIF input/output */
#define CS4213_VENDOR_NID	0x09


static inline int cs_vendor_coef_get(struct hda_codec *codec, unsigned int idx)
{
	struct cs_spec *spec = codec->spec;
	snd_hda_codec_write(codec, spec->vendor_nid, 0,
			    AC_VERB_SET_COEF_INDEX, idx);
	return snd_hda_codec_read(codec, spec->vendor_nid, 0,
				  AC_VERB_GET_PROC_COEF, 0);
}

static inline void cs_vendor_coef_set(struct hda_codec *codec, unsigned int idx,
				      unsigned int coef)
{
	struct cs_spec *spec = codec->spec;
	snd_hda_codec_write(codec, spec->vendor_nid, 0,
			    AC_VERB_SET_COEF_INDEX, idx);
	snd_hda_codec_write(codec, spec->vendor_nid, 0,
			    AC_VERB_SET_PROC_COEF, coef);
}


#define HP_EVENT	1
#define MIC_EVENT	2

/*
 * PCM callbacks
 */
static int cs_playback_pcm_open(struct hda_pcm_stream *hinfo,
				struct hda_codec *codec,
				struct snd_pcm_substream *substream)
{
	struct cs_spec *spec = codec->spec;
	return snd_hda_multi_out_analog_open(codec, &spec->multiout, substream,
					     hinfo);
}

static int cs_playback_pcm_prepare(struct hda_pcm_stream *hinfo,
				   struct hda_codec *codec,
				   unsigned int stream_tag,
				   unsigned int format,
				   struct snd_pcm_substream *substream)
{
	struct cs_spec *spec = codec->spec;
	return snd_hda_multi_out_analog_prepare(codec, &spec->multiout,
						stream_tag, format, substream);
}

static int cs_playback_pcm_cleanup(struct hda_pcm_stream *hinfo,
				   struct hda_codec *codec,
				   struct snd_pcm_substream *substream)
{
	struct cs_spec *spec = codec->spec;
	return snd_hda_multi_out_analog_cleanup(codec, &spec->multiout);
}

/*
 * Digital out
 */
static int cs_dig_playback_pcm_open(struct hda_pcm_stream *hinfo,
				    struct hda_codec *codec,
				    struct snd_pcm_substream *substream)
{
	struct cs_spec *spec = codec->spec;
	return snd_hda_multi_out_dig_open(codec, &spec->multiout);
}

static int cs_dig_playback_pcm_close(struct hda_pcm_stream *hinfo,
				     struct hda_codec *codec,
				     struct snd_pcm_substream *substream)
{
	struct cs_spec *spec = codec->spec;
	return snd_hda_multi_out_dig_close(codec, &spec->multiout);
}

static int cs_dig_playback_pcm_prepare(struct hda_pcm_stream *hinfo,
				       struct hda_codec *codec,
				       unsigned int stream_tag,
				       unsigned int format,
				       struct snd_pcm_substream *substream)
{
	struct cs_spec *spec = codec->spec;
	return snd_hda_multi_out_dig_prepare(codec, &spec->multiout, stream_tag,
					     format, substream);
}

static int cs_dig_playback_pcm_cleanup(struct hda_pcm_stream *hinfo,
				       struct hda_codec *codec,
				       struct snd_pcm_substream *substream)
{
	struct cs_spec *spec = codec->spec;
	return snd_hda_multi_out_dig_cleanup(codec, &spec->multiout);
}

static void cs_update_input_select(struct hda_codec *codec)
{
	struct cs_spec *spec = codec->spec;
	if (spec->cur_adc)
		snd_hda_codec_write(codec, spec->cur_adc, 0,
				    AC_VERB_SET_CONNECT_SEL,
				    spec->adc_idx[spec->cur_input]);
}

/*
 * Analog capture
 */
static int cs_capture_pcm_prepare(struct hda_pcm_stream *hinfo,
				  struct hda_codec *codec,
				  unsigned int stream_tag,
				  unsigned int format,
				  struct snd_pcm_substream *substream)
{
	struct cs_spec *spec = codec->spec;
	spec->cur_adc = spec->adc_nid[spec->cur_input];
	spec->cur_adc_stream_tag = stream_tag;
	spec->cur_adc_format = format;
	cs_update_input_select(codec);
	snd_hda_codec_setup_stream(codec, spec->cur_adc, stream_tag, 0, format);
	return 0;
}

static int cs_capture_pcm_cleanup(struct hda_pcm_stream *hinfo,
				  struct hda_codec *codec,
				  struct snd_pcm_substream *substream)
{
	struct cs_spec *spec = codec->spec;
	snd_hda_codec_cleanup_stream(codec, spec->cur_adc);
	spec->cur_adc = 0;
	return 0;
}

/*
 */
static const struct hda_pcm_stream cs_pcm_analog_playback = {
	.substreams = 1,
	.channels_min = 2,
	.channels_max = 2,
	.ops = {
		.open = cs_playback_pcm_open,
		.prepare = cs_playback_pcm_prepare,
		.cleanup = cs_playback_pcm_cleanup
	},
};

static const struct hda_pcm_stream cs_pcm_analog_capture = {
	.substreams = 1,
	.channels_min = 2,
	.channels_max = 2,
	.ops = {
		.prepare = cs_capture_pcm_prepare,
		.cleanup = cs_capture_pcm_cleanup
	},
};

static const struct hda_pcm_stream cs_pcm_digital_playback = {
	.substreams = 1,
	.channels_min = 2,
	.channels_max = 2,
	.ops = {
		.open = cs_dig_playback_pcm_open,
		.close = cs_dig_playback_pcm_close,
		.prepare = cs_dig_playback_pcm_prepare,
		.cleanup = cs_dig_playback_pcm_cleanup
	},
};

static const struct hda_pcm_stream cs_pcm_digital_capture = {
	.substreams = 1,
	.channels_min = 2,
	.channels_max = 2,
};

static int cs_build_pcms(struct hda_codec *codec)
{
	struct cs_spec *spec = codec->spec;
	struct hda_pcm *info = spec->pcm_rec;

	codec->pcm_info = info;
	codec->num_pcms = 0;

	info->name = "Cirrus Analog";
	info->stream[SNDRV_PCM_STREAM_PLAYBACK] = cs_pcm_analog_playback;
	info->stream[SNDRV_PCM_STREAM_PLAYBACK].nid = spec->dac_nid[0];
	info->stream[SNDRV_PCM_STREAM_PLAYBACK].channels_max =
		spec->multiout.max_channels;
	info->stream[SNDRV_PCM_STREAM_CAPTURE] = cs_pcm_analog_capture;
	info->stream[SNDRV_PCM_STREAM_CAPTURE].nid =
		spec->adc_nid[spec->cur_input];
	codec->num_pcms++;

	if (!spec->multiout.dig_out_nid && !spec->dig_in)
		return 0;

	info++;
	info->name = "Cirrus Digital";
	info->pcm_type = spec->autocfg.dig_out_type[0];
	if (!info->pcm_type)
		info->pcm_type = HDA_PCM_TYPE_SPDIF;
	if (spec->multiout.dig_out_nid) {
		info->stream[SNDRV_PCM_STREAM_PLAYBACK] =
			cs_pcm_digital_playback;
		info->stream[SNDRV_PCM_STREAM_PLAYBACK].nid =
			spec->multiout.dig_out_nid;
	}
	if (spec->dig_in) {
		info->stream[SNDRV_PCM_STREAM_CAPTURE] =
			cs_pcm_digital_capture;
		info->stream[SNDRV_PCM_STREAM_CAPTURE].nid = spec->dig_in;
	}
	codec->num_pcms++;

	return 0;
}

/*
 * parse codec topology
 */

static hda_nid_t get_dac(struct hda_codec *codec, hda_nid_t pin)
{
	hda_nid_t dac;
	if (!pin)
		return 0;
	if (snd_hda_get_connections(codec, pin, &dac, 1) != 1)
		return 0;
	return dac;
}

static int is_ext_mic(struct hda_codec *codec, unsigned int idx)
{
	struct cs_spec *spec = codec->spec;
	struct auto_pin_cfg *cfg = &spec->autocfg;
	hda_nid_t pin = cfg->inputs[idx].pin;
	unsigned int val;
	if (!is_jack_detectable(codec, pin))
		return 0;
	val = snd_hda_codec_get_pincfg(codec, pin);
	return (snd_hda_get_input_pin_attr(val) != INPUT_PIN_ATTR_INT);
}

static hda_nid_t get_adc(struct hda_codec *codec, hda_nid_t pin,
			 unsigned int *idxp)
{
	int i, idx;
	hda_nid_t nid;

	nid = codec->start_nid;
	for (i = 0; i < codec->num_nodes; i++, nid++) {
		unsigned int type;
		type = get_wcaps_type(get_wcaps(codec, nid));
		if (type != AC_WID_AUD_IN)
			continue;
		idx = snd_hda_get_conn_index(codec, nid, pin, false);
		if (idx >= 0) {
			*idxp = idx;
			return nid;
		}
	}
	return 0;
}

static int is_active_pin(struct hda_codec *codec, hda_nid_t nid)
{
	unsigned int val;
	val = snd_hda_codec_get_pincfg(codec, nid);
	return (get_defcfg_connect(val) != AC_JACK_PORT_NONE);
}

static int parse_output(struct hda_codec *codec)
{
	struct cs_spec *spec = codec->spec;
	struct auto_pin_cfg *cfg = &spec->autocfg;
	int i, extra_nids;
	hda_nid_t dac;

	for (i = 0; i < cfg->line_outs; i++) {
		dac = get_dac(codec, cfg->line_out_pins[i]);
		if (!dac)
			break;
		spec->dac_nid[i] = dac;
	}
	spec->multiout.num_dacs = i;
	spec->multiout.dac_nids = spec->dac_nid;
	spec->multiout.max_channels = i * 2;

	/* add HP and speakers */
	extra_nids = 0;
	for (i = 0; i < cfg->hp_outs; i++) {
		dac = get_dac(codec, cfg->hp_pins[i]);
		if (!dac)
			break;
		if (!i)
			spec->multiout.hp_nid = dac;
		else
			spec->multiout.extra_out_nid[extra_nids++] = dac;
	}
	for (i = 0; i < cfg->speaker_outs; i++) {
		dac = get_dac(codec, cfg->speaker_pins[i]);
		if (!dac)
			break;
		spec->multiout.extra_out_nid[extra_nids++] = dac;
	}

	if (cfg->line_out_type == AUTO_PIN_SPEAKER_OUT) {
		cfg->speaker_outs = cfg->line_outs;
		memcpy(cfg->speaker_pins, cfg->line_out_pins,
		       sizeof(cfg->speaker_pins));
		cfg->line_outs = 0;
	}

	return 0;
}

static int parse_input(struct hda_codec *codec)
{
	struct cs_spec *spec = codec->spec;
	struct auto_pin_cfg *cfg = &spec->autocfg;
	int i;

	for (i = 0; i < cfg->num_inputs; i++) {
		hda_nid_t pin = cfg->inputs[i].pin;
		spec->input_idx[spec->num_inputs] = i;
		spec->capsrc_idx[i] = spec->num_inputs++;
		spec->cur_input = i;
		spec->adc_nid[i] = get_adc(codec, pin, &spec->adc_idx[i]);
	}
	if (!spec->num_inputs)
		return 0;

	/* check whether the automatic mic switch is available */
	if (spec->num_inputs == 2 &&
	    cfg->inputs[0].type == AUTO_PIN_MIC &&
	    cfg->inputs[1].type == AUTO_PIN_MIC) {
		if (is_ext_mic(codec, cfg->inputs[0].pin)) {
			if (!is_ext_mic(codec, cfg->inputs[1].pin)) {
				spec->mic_detect = 1;
				spec->automic_idx = 0;
			}
		} else {
			if (is_ext_mic(codec, cfg->inputs[1].pin)) {
				spec->mic_detect = 1;
				spec->automic_idx = 1;
			}
		}
	}
	return 0;
}


static int parse_digital_output(struct hda_codec *codec)
{
	struct cs_spec *spec = codec->spec;
	struct auto_pin_cfg *cfg = &spec->autocfg;
	hda_nid_t nid;

	if (!cfg->dig_outs)
		return 0;
	if (snd_hda_get_connections(codec, cfg->dig_out_pins[0], &nid, 1) < 1)
		return 0;
	spec->multiout.dig_out_nid = nid;
	spec->multiout.share_spdif = 1;
	if (cfg->dig_outs > 1 &&
	    snd_hda_get_connections(codec, cfg->dig_out_pins[1], &nid, 1) > 0) {
		spec->slave_dig_outs[0] = nid;
		codec->slave_dig_outs = spec->slave_dig_outs;
	}
	return 0;
}

static int parse_digital_input(struct hda_codec *codec)
{
	struct cs_spec *spec = codec->spec;
	struct auto_pin_cfg *cfg = &spec->autocfg;
	int idx;

	if (cfg->dig_in_pin)
		spec->dig_in = get_adc(codec, cfg->dig_in_pin, &idx);
	return 0;
}

/*
 * create mixer controls
 */

static const char * const dir_sfx[2] = { "Playback", "Capture" };

static int add_mute(struct hda_codec *codec, const char *name, int index,
		    unsigned int pval, int dir, struct snd_kcontrol **kctlp)
{
	char tmp[44];
	struct snd_kcontrol_new knew =
		HDA_CODEC_MUTE_IDX(tmp, index, 0, 0, HDA_OUTPUT);
	knew.private_value = pval;
	snprintf(tmp, sizeof(tmp), "%s %s Switch", name, dir_sfx[dir]);
	*kctlp = snd_ctl_new1(&knew, codec);
	(*kctlp)->id.subdevice = HDA_SUBDEV_AMP_FLAG;
	return snd_hda_ctl_add(codec, 0, *kctlp);
}

static int add_volume(struct hda_codec *codec, const char *name,
		      int index, unsigned int pval, int dir,
		      struct snd_kcontrol **kctlp)
{
	char tmp[44];
	struct snd_kcontrol_new knew =
		HDA_CODEC_VOLUME_IDX(tmp, index, 0, 0, HDA_OUTPUT);
	knew.private_value = pval;
	snprintf(tmp, sizeof(tmp), "%s %s Volume", name, dir_sfx[dir]);
	*kctlp = snd_ctl_new1(&knew, codec);
	(*kctlp)->id.subdevice = HDA_SUBDEV_AMP_FLAG;
	return snd_hda_ctl_add(codec, 0, *kctlp);
}

static void fix_volume_caps(struct hda_codec *codec, hda_nid_t dac)
{
	unsigned int caps;

	/* set the upper-limit for mixer amp to 0dB */
	caps = query_amp_caps(codec, dac, HDA_OUTPUT);
	caps &= ~(0x7f << AC_AMPCAP_NUM_STEPS_SHIFT);
	caps |= ((caps >> AC_AMPCAP_OFFSET_SHIFT) & 0x7f)
		<< AC_AMPCAP_NUM_STEPS_SHIFT;
	snd_hda_override_amp_caps(codec, dac, HDA_OUTPUT, caps);
}

static int add_vmaster(struct hda_codec *codec, hda_nid_t dac)
{
	struct cs_spec *spec = codec->spec;
	unsigned int tlv[4];
	int err;

	spec->vmaster_sw =
		snd_ctl_make_virtual_master("Master Playback Switch", NULL);
	err = snd_hda_ctl_add(codec, dac, spec->vmaster_sw);
	if (err < 0)
		return err;

	snd_hda_set_vmaster_tlv(codec, dac, HDA_OUTPUT, tlv);
	spec->vmaster_vol =
		snd_ctl_make_virtual_master("Master Playback Volume", tlv);
	err = snd_hda_ctl_add(codec, dac, spec->vmaster_vol);
	if (err < 0)
		return err;
	return 0;
}

static int add_output(struct hda_codec *codec, hda_nid_t dac, int idx,
		      int num_ctls, int type)
{
	struct cs_spec *spec = codec->spec;
	const char *name;
	int err, index;
	struct snd_kcontrol *kctl;
	static const char * const speakers[] = {
		"Front Speaker", "Surround Speaker", "Bass Speaker"
	};
	static const char * const line_outs[] = {
		"Front Line Out", "Surround Line Out", "Bass Line Out"
	};

	fix_volume_caps(codec, dac);
	if (!spec->vmaster_sw) {
		err = add_vmaster(codec, dac);
		if (err < 0)
			return err;
	}

	index = 0;
	switch (type) {
	case AUTO_PIN_HP_OUT:
		name = "Headphone";
		index = idx;
		break;
	case AUTO_PIN_SPEAKER_OUT:
		if (num_ctls > 1)
			name = speakers[idx];
		else
			name = "Speaker";
		break;
	default:
		if (num_ctls > 1)
			name = line_outs[idx];
		else
			name = "Line Out";
		break;
	}

	err = add_mute(codec, name, index,
		       HDA_COMPOSE_AMP_VAL(dac, 3, 0, HDA_OUTPUT), 0, &kctl);
	if (err < 0)
		return err;
	err = snd_ctl_add_slave(spec->vmaster_sw, kctl);
	if (err < 0)
		return err;

	err = add_volume(codec, name, index,
			 HDA_COMPOSE_AMP_VAL(dac, 3, 0, HDA_OUTPUT), 0, &kctl);
	if (err < 0)
		return err;
	err = snd_ctl_add_slave(spec->vmaster_vol, kctl);
	if (err < 0)
		return err;

	return 0;
}		

static int build_output(struct hda_codec *codec)
{
	struct cs_spec *spec = codec->spec;
	struct auto_pin_cfg *cfg = &spec->autocfg;
	int i, err;

	for (i = 0; i < cfg->line_outs; i++) {
		err = add_output(codec, get_dac(codec, cfg->line_out_pins[i]),
				 i, cfg->line_outs, cfg->line_out_type);
		if (err < 0)
			return err;
	}
	for (i = 0; i < cfg->hp_outs; i++) {
		err = add_output(codec, get_dac(codec, cfg->hp_pins[i]),
				 i, cfg->hp_outs, AUTO_PIN_HP_OUT);
		if (err < 0)
			return err;
	}
	for (i = 0; i < cfg->speaker_outs; i++) {
		err = add_output(codec, get_dac(codec, cfg->speaker_pins[i]),
				 i, cfg->speaker_outs, AUTO_PIN_SPEAKER_OUT);
		if (err < 0)
			return err;
	}
	return 0;
}

/*
 */

static const struct snd_kcontrol_new cs_capture_ctls[] = {
	HDA_BIND_SW("Capture Switch", 0),
	HDA_BIND_VOL("Capture Volume", 0),
};

static int change_cur_input(struct hda_codec *codec, unsigned int idx,
			    int force)
{
	struct cs_spec *spec = codec->spec;
	
	if (spec->cur_input == idx && !force)
		return 0;
	if (spec->cur_adc && spec->cur_adc != spec->adc_nid[idx]) {
		/* stream is running, let's swap the current ADC */
		__snd_hda_codec_cleanup_stream(codec, spec->cur_adc, 1);
		spec->cur_adc = spec->adc_nid[idx];
		snd_hda_codec_setup_stream(codec, spec->cur_adc,
					   spec->cur_adc_stream_tag, 0,
					   spec->cur_adc_format);
	}
	spec->cur_input = idx;
	cs_update_input_select(codec);
	return 1;
}

static int cs_capture_source_info(struct snd_kcontrol *kcontrol,
				  struct snd_ctl_elem_info *uinfo)
{
	struct hda_codec *codec = snd_kcontrol_chip(kcontrol);
	struct cs_spec *spec = codec->spec;
	struct auto_pin_cfg *cfg = &spec->autocfg;
	unsigned int idx;

	uinfo->type = SNDRV_CTL_ELEM_TYPE_ENUMERATED;
	uinfo->count = 1;
	uinfo->value.enumerated.items = spec->num_inputs;
	if (uinfo->value.enumerated.item >= spec->num_inputs)
		uinfo->value.enumerated.item = spec->num_inputs - 1;
	idx = spec->input_idx[uinfo->value.enumerated.item];
	snd_hda_get_pin_label(codec, cfg->inputs[idx].pin, cfg,
			      uinfo->value.enumerated.name,
			      sizeof(uinfo->value.enumerated.name), NULL);
	return 0;
}

static int cs_capture_source_get(struct snd_kcontrol *kcontrol,
				 struct snd_ctl_elem_value *ucontrol)
{
	struct hda_codec *codec = snd_kcontrol_chip(kcontrol);
	struct cs_spec *spec = codec->spec;
	ucontrol->value.enumerated.item[0] = spec->capsrc_idx[spec->cur_input];
	return 0;
}

static int cs_capture_source_put(struct snd_kcontrol *kcontrol,
				 struct snd_ctl_elem_value *ucontrol)
{
	struct hda_codec *codec = snd_kcontrol_chip(kcontrol);
	struct cs_spec *spec = codec->spec;
	unsigned int idx = ucontrol->value.enumerated.item[0];

	if (idx >= spec->num_inputs)
		return -EINVAL;
	idx = spec->input_idx[idx];
	return change_cur_input(codec, idx, 0);
}

static const struct snd_kcontrol_new cs_capture_source = {
	.iface = SNDRV_CTL_ELEM_IFACE_MIXER,
	.name = "Capture Source",
	.access = SNDRV_CTL_ELEM_ACCESS_READWRITE,
	.info = cs_capture_source_info,
	.get = cs_capture_source_get,
	.put = cs_capture_source_put,
};

static const struct hda_bind_ctls *make_bind_capture(struct hda_codec *codec,
					       struct hda_ctl_ops *ops)
{
	struct cs_spec *spec = codec->spec;
	struct hda_bind_ctls *bind;
	int i, n;

	bind = kzalloc(sizeof(*bind) + sizeof(long) * (spec->num_inputs + 1),
		       GFP_KERNEL);
	if (!bind)
		return NULL;
	bind->ops = ops;
	n = 0;
	for (i = 0; i < AUTO_PIN_LAST; i++) {
		if (!spec->adc_nid[i])
			continue;
		bind->values[n++] =
			HDA_COMPOSE_AMP_VAL(spec->adc_nid[i], 3,
					    spec->adc_idx[i], HDA_INPUT);
	}
	return bind;
}

/* add a (input-boost) volume control to the given input pin */
static int add_input_volume_control(struct hda_codec *codec,
				    struct auto_pin_cfg *cfg,
				    int item)
{
	hda_nid_t pin = cfg->inputs[item].pin;
	u32 caps;
	const char *label;
	struct snd_kcontrol *kctl;
		
	if (!(get_wcaps(codec, pin) & AC_WCAP_IN_AMP))
		return 0;
	caps = query_amp_caps(codec, pin, HDA_INPUT);
	caps = (caps & AC_AMPCAP_NUM_STEPS) >> AC_AMPCAP_NUM_STEPS_SHIFT;
	if (caps <= 1)
		return 0;
	label = hda_get_autocfg_input_label(codec, cfg, item);
	return add_volume(codec, label, 0,
			  HDA_COMPOSE_AMP_VAL(pin, 3, 0, HDA_INPUT), 1, &kctl);
}

static int build_input(struct hda_codec *codec)
{
	struct cs_spec *spec = codec->spec;
	int i, err;

	if (!spec->num_inputs)
		return 0;

	/* make bind-capture */
	spec->capture_bind[0] = make_bind_capture(codec, &snd_hda_bind_sw);
	spec->capture_bind[1] = make_bind_capture(codec, &snd_hda_bind_vol);
	for (i = 0; i < 2; i++) {
		struct snd_kcontrol *kctl;
		int n;
		if (!spec->capture_bind[i])
			return -ENOMEM;
		kctl = snd_ctl_new1(&cs_capture_ctls[i], codec);
		if (!kctl)
			return -ENOMEM;
		kctl->private_value = (long)spec->capture_bind[i];
		err = snd_hda_ctl_add(codec, 0, kctl);
		if (err < 0)
			return err;
		for (n = 0; n < AUTO_PIN_LAST; n++) {
			if (!spec->adc_nid[n])
				continue;
			err = snd_hda_add_nid(codec, kctl, 0, spec->adc_nid[n]);
			if (err < 0)
				return err;
		}
	}
	
	if (spec->num_inputs > 1 && !spec->mic_detect) {
		err = snd_hda_ctl_add(codec, 0,
				      snd_ctl_new1(&cs_capture_source, codec));
		if (err < 0)
			return err;
	}

	for (i = 0; i < spec->num_inputs; i++) {
		err = add_input_volume_control(codec, &spec->autocfg, i);
		if (err < 0)
			return err;
	}

	return 0;
}

/*
 */

static int build_digital_output(struct hda_codec *codec)
{
	struct cs_spec *spec = codec->spec;
	int err;

	if (!spec->multiout.dig_out_nid)
		return 0;

	err = snd_hda_create_spdif_out_ctls(codec, spec->multiout.dig_out_nid,
					    spec->multiout.dig_out_nid);
	if (err < 0)
		return err;
	err = snd_hda_create_spdif_share_sw(codec, &spec->multiout);
	if (err < 0)
		return err;
	return 0;
}

static int build_digital_input(struct hda_codec *codec)
{
	struct cs_spec *spec = codec->spec;
	if (spec->dig_in)
		return snd_hda_create_spdif_in_ctls(codec, spec->dig_in);
	return 0;
}

/*
 * auto-mute and auto-mic switching
 * CS421x auto-output redirecting
 * HP/SPK/SPDIF
 */

static void cs_automute(struct hda_codec *codec)
{
	struct cs_spec *spec = codec->spec;
	struct auto_pin_cfg *cfg = &spec->autocfg;
	unsigned int hp_present;
	unsigned int spdif_present;
	hda_nid_t nid;
	int i;

	spdif_present = 0;
	if (cfg->dig_outs) {
		nid = cfg->dig_out_pins[0];
		if (is_jack_detectable(codec, nid)) {
			/*
			TODO: SPDIF output redirect when SENSE_B is enabled.
			Shared (SENSE_A) jack (e.g HP/mini-TOSLINK)
			assumed.
			*/
			if (snd_hda_jack_detect(codec, nid)
				/* && spec->sense_b */)
				spdif_present = 1;
		}
	}

	hp_present = 0;
	for (i = 0; i < cfg->hp_outs; i++) {
		nid = cfg->hp_pins[i];
		if (!is_jack_detectable(codec, nid))
			continue;
		hp_present = snd_hda_jack_detect(codec, nid);
		if (hp_present)
			break;
	}

	/* mute speakers if spdif or hp jack is plugged in */
	for (i = 0; i < cfg->speaker_outs; i++) {
		int pin_ctl = hp_present ? 0 : PIN_OUT;
<<<<<<< HEAD
		/* detect on spdif is specific to CS421x */
		if (spdif_present && (spec->vendor_nid == CS421X_VENDOR_NID))
=======
		/* detect on spdif is specific to CS4210 */
		if (spdif_present && (spec->vendor_nid == CS4210_VENDOR_NID))
>>>>>>> 6f5c871d
			pin_ctl = 0;

		nid = cfg->speaker_pins[i];
		snd_hda_codec_write(codec, nid, 0,
				    AC_VERB_SET_PIN_WIDGET_CONTROL, pin_ctl);
	}
	if (spec->gpio_eapd_hp) {
		unsigned int gpio = hp_present ?
			spec->gpio_eapd_hp : spec->gpio_eapd_speaker;
		snd_hda_codec_write(codec, 0x01, 0,
				    AC_VERB_SET_GPIO_DATA, gpio);
	}

	/* specific to CS4210 */
	if (spec->vendor_nid == CS4210_VENDOR_NID) {
		/* mute HPs if spdif jack (SENSE_B) is present */
		for (i = 0; i < cfg->hp_outs; i++) {
			nid = cfg->hp_pins[i];
			snd_hda_codec_write(codec, nid, 0,
				AC_VERB_SET_PIN_WIDGET_CONTROL,
				(spdif_present && spec->sense_b) ? 0 : PIN_HP);
		}

		/* SPDIF TX on/off */
		if (cfg->dig_outs) {
			nid = cfg->dig_out_pins[0];
			snd_hda_codec_write(codec, nid, 0,
				AC_VERB_SET_PIN_WIDGET_CONTROL,
				spdif_present ? PIN_OUT : 0);

		}
		/* Update board GPIOs if neccessary ... */
	}
}

/*
 * Auto-input redirect for CS421x
 * Switch max 3 inputs of a single ADC (nid 3)
*/

static void cs_automic(struct hda_codec *codec)
{
	struct cs_spec *spec = codec->spec;
	struct auto_pin_cfg *cfg = &spec->autocfg;
	hda_nid_t nid;
	unsigned int present;

	nid = cfg->inputs[spec->automic_idx].pin;
	present = snd_hda_jack_detect(codec, nid);

	/* specific to CS421x, single ADC */
	if (spec->vendor_nid == CS420X_VENDOR_NID) {
		if (present)
			change_cur_input(codec, spec->automic_idx, 0);
		else
			change_cur_input(codec, !spec->automic_idx, 0);
	} else {
		if (present) {
			if (spec->cur_input != spec->automic_idx) {
				spec->last_input = spec->cur_input;
				spec->cur_input = spec->automic_idx;
			}
		} else  {
			spec->cur_input = spec->last_input;
		}
		cs_update_input_select(codec);
	}
}

/*
 */

static void init_output(struct hda_codec *codec)
{
	struct cs_spec *spec = codec->spec;
	struct auto_pin_cfg *cfg = &spec->autocfg;
	int i;

	/* mute first */
	for (i = 0; i < spec->multiout.num_dacs; i++)
		snd_hda_codec_write(codec, spec->multiout.dac_nids[i], 0,
				    AC_VERB_SET_AMP_GAIN_MUTE, AMP_OUT_MUTE);
	if (spec->multiout.hp_nid)
		snd_hda_codec_write(codec, spec->multiout.hp_nid, 0,
				    AC_VERB_SET_AMP_GAIN_MUTE, AMP_OUT_MUTE);
	for (i = 0; i < ARRAY_SIZE(spec->multiout.extra_out_nid); i++) {
		if (!spec->multiout.extra_out_nid[i])
			break;
		snd_hda_codec_write(codec, spec->multiout.extra_out_nid[i], 0,
				    AC_VERB_SET_AMP_GAIN_MUTE, AMP_OUT_MUTE);
	}

	/* set appropriate pin controls */
	for (i = 0; i < cfg->line_outs; i++)
		snd_hda_codec_write(codec, cfg->line_out_pins[i], 0,
				    AC_VERB_SET_PIN_WIDGET_CONTROL, PIN_OUT);
	/* HP */
	for (i = 0; i < cfg->hp_outs; i++) {
		hda_nid_t nid = cfg->hp_pins[i];
		snd_hda_codec_write(codec, nid, 0,
				    AC_VERB_SET_PIN_WIDGET_CONTROL, PIN_HP);
		if (!cfg->speaker_outs)
			continue;
		if (get_wcaps(codec, nid) & AC_WCAP_UNSOL_CAP) {
			snd_hda_jack_detect_enable(codec, nid, HP_EVENT);
			spec->hp_detect = 1;
		}
	}

	/* Speaker */
	for (i = 0; i < cfg->speaker_outs; i++)
		snd_hda_codec_write(codec, cfg->speaker_pins[i], 0,
				    AC_VERB_SET_PIN_WIDGET_CONTROL, PIN_OUT);

	/* SPDIF is enabled on presence detect for CS421x */
	if (spec->hp_detect || spec->spdif_detect)
		cs_automute(codec);
}

static void init_input(struct hda_codec *codec)
{
	struct cs_spec *spec = codec->spec;
	struct auto_pin_cfg *cfg = &spec->autocfg;
	unsigned int coef;
	int i;

	for (i = 0; i < cfg->num_inputs; i++) {
		unsigned int ctl;
		hda_nid_t pin = cfg->inputs[i].pin;
		if (!spec->adc_nid[i])
			continue;
		/* set appropriate pin control and mute first */
		ctl = PIN_IN;
		if (cfg->inputs[i].type == AUTO_PIN_MIC) {
			unsigned int caps = snd_hda_query_pin_caps(codec, pin);
			caps >>= AC_PINCAP_VREF_SHIFT;
			if (caps & AC_PINCAP_VREF_80)
				ctl = PIN_VREF80;
		}
		snd_hda_codec_write(codec, pin, 0,
				    AC_VERB_SET_PIN_WIDGET_CONTROL, ctl);
		snd_hda_codec_write(codec, spec->adc_nid[i], 0,
				    AC_VERB_SET_AMP_GAIN_MUTE,
				    AMP_IN_MUTE(spec->adc_idx[i]));
		if (spec->mic_detect && spec->automic_idx == i)
			snd_hda_jack_detect_enable(codec, pin, MIC_EVENT);
	}
	/* CS420x has multiple ADC, CS421x has single ADC */
	if (spec->vendor_nid == CS420X_VENDOR_NID) {
		change_cur_input(codec, spec->cur_input, 1);
		if (spec->mic_detect)
			cs_automic(codec);

		coef = 0x000a; /* ADC1/2 - Digital and Analog Soft Ramp */
		if (is_active_pin(codec, CS_DMIC2_PIN_NID))
			coef |= 0x0500; /* DMIC2 2 chan on, GPIO1 off */
		if (is_active_pin(codec, CS_DMIC1_PIN_NID))
			coef |= 0x1800; /* DMIC1 2 chan on, GPIO0 off
					 * No effect if SPDIF_OUT2 is
					 * selected in IDX_SPDIF_CTL.
					*/
		cs_vendor_coef_set(codec, IDX_ADC_CFG, coef);
	} else {
		if (spec->mic_detect)
			cs_automic(codec);
		else  {
			spec->cur_adc = spec->adc_nid[spec->cur_input];
			cs_update_input_select(codec);
		}
	}
}

static const struct hda_verb cs_coef_init_verbs[] = {
	{0x11, AC_VERB_SET_PROC_STATE, 1},
	{0x11, AC_VERB_SET_COEF_INDEX, IDX_DAC_CFG},
	{0x11, AC_VERB_SET_PROC_COEF,
	 (0x002a /* DAC1/2/3 SZCMode Soft Ramp */
	  | 0x0040 /* Mute DACs on FIFO error */
	  | 0x1000 /* Enable DACs High Pass Filter */
	  | 0x0400 /* Disable Coefficient Auto increment */
	  )},
	/* Beep */
	{0x11, AC_VERB_SET_COEF_INDEX, IDX_DAC_CFG},
	{0x11, AC_VERB_SET_PROC_COEF, 0x0007}, /* Enable Beep thru DAC1/2/3 */

	{} /* terminator */
};

/* Errata: CS4207 rev C0/C1/C2 Silicon
 *
 * http://www.cirrus.com/en/pubs/errata/ER880C3.pdf
 *
 * 6. At high temperature (TA > +85°C), the digital supply current (IVD)
 * may be excessive (up to an additional 200 μA), which is most easily
 * observed while the part is being held in reset (RESET# active low).
 *
 * Root Cause: At initial powerup of the device, the logic that drives
 * the clock and write enable to the S/PDIF SRC RAMs is not properly
 * initialized.
 * Certain random patterns will cause a steady leakage current in those
 * RAM cells. The issue will resolve once the SRCs are used (turned on).
 *
 * Workaround: The following verb sequence briefly turns on the S/PDIF SRC
 * blocks, which will alleviate the issue.
 */

static const struct hda_verb cs_errata_init_verbs[] = {
	{0x01, AC_VERB_SET_POWER_STATE, 0x00}, /* AFG: D0 */
	{0x11, AC_VERB_SET_PROC_STATE, 0x01},  /* VPW: processing on */

	{0x11, AC_VERB_SET_COEF_INDEX, 0x0008},
	{0x11, AC_VERB_SET_PROC_COEF, 0x9999},
	{0x11, AC_VERB_SET_COEF_INDEX, 0x0017},
	{0x11, AC_VERB_SET_PROC_COEF, 0xa412},
	{0x11, AC_VERB_SET_COEF_INDEX, 0x0001},
	{0x11, AC_VERB_SET_PROC_COEF, 0x0009},

	{0x07, AC_VERB_SET_POWER_STATE, 0x00}, /* S/PDIF Rx: D0 */
	{0x08, AC_VERB_SET_POWER_STATE, 0x00}, /* S/PDIF Tx: D0 */

	{0x11, AC_VERB_SET_COEF_INDEX, 0x0017},
	{0x11, AC_VERB_SET_PROC_COEF, 0x2412},
	{0x11, AC_VERB_SET_COEF_INDEX, 0x0008},
	{0x11, AC_VERB_SET_PROC_COEF, 0x0000},
	{0x11, AC_VERB_SET_COEF_INDEX, 0x0001},
	{0x11, AC_VERB_SET_PROC_COEF, 0x0008},
	{0x11, AC_VERB_SET_PROC_STATE, 0x00},

#if 0 /* Don't to set to D3 as we are in power-up sequence */
	{0x07, AC_VERB_SET_POWER_STATE, 0x03}, /* S/PDIF Rx: D3 */
	{0x08, AC_VERB_SET_POWER_STATE, 0x03}, /* S/PDIF Tx: D3 */
	/*{0x01, AC_VERB_SET_POWER_STATE, 0x03},*/ /* AFG: D3 This is already handled */
#endif

	{} /* terminator */
};

/* SPDIF setup */
static void init_digital(struct hda_codec *codec)
{
	unsigned int coef;

	coef = 0x0002; /* SRC_MUTE soft-mute on SPDIF (if no lock) */
	coef |= 0x0008; /* Replace with mute on error */
	if (is_active_pin(codec, CS_DIG_OUT2_PIN_NID))
		coef |= 0x4000; /* RX to TX1 or TX2 Loopthru / SPDIF2
				 * SPDIF_OUT2 is shared with GPIO1 and
				 * DMIC_SDA2.
				 */
	cs_vendor_coef_set(codec, IDX_SPDIF_CTL, coef);
}

static int cs_init(struct hda_codec *codec)
{
	struct cs_spec *spec = codec->spec;

	/* init_verb sequence for C0/C1/C2 errata*/
	snd_hda_sequence_write(codec, cs_errata_init_verbs);

	snd_hda_sequence_write(codec, cs_coef_init_verbs);

	if (spec->gpio_mask) {
		snd_hda_codec_write(codec, 0x01, 0, AC_VERB_SET_GPIO_MASK,
				    spec->gpio_mask);
		snd_hda_codec_write(codec, 0x01, 0, AC_VERB_SET_GPIO_DIRECTION,
				    spec->gpio_dir);
		snd_hda_codec_write(codec, 0x01, 0, AC_VERB_SET_GPIO_DATA,
				    spec->gpio_data);
	}

	init_output(codec);
	init_input(codec);
	init_digital(codec);
	snd_hda_jack_report_sync(codec);

	return 0;
}

static int cs_build_controls(struct hda_codec *codec)
{
	struct cs_spec *spec = codec->spec;
	int err;

	err = build_output(codec);
	if (err < 0)
		return err;
	err = build_input(codec);
	if (err < 0)
		return err;
	err = build_digital_output(codec);
	if (err < 0)
		return err;
	err = build_digital_input(codec);
	if (err < 0)
		return err;
	err = cs_init(codec);
	if (err < 0)
		return err;

	err = snd_hda_jack_add_kctls(codec, &spec->autocfg);
	if (err < 0)
		return err;

	return 0;
}

static void cs_free(struct hda_codec *codec)
{
	struct cs_spec *spec = codec->spec;
	kfree(spec->capture_bind[0]);
	kfree(spec->capture_bind[1]);
	kfree(codec->spec);
}

static void cs_unsol_event(struct hda_codec *codec, unsigned int res)
{
	switch (snd_hda_jack_get_action(codec, res >> 26)) {
	case HP_EVENT:
		cs_automute(codec);
		break;
	case MIC_EVENT:
		cs_automic(codec);
		break;
	}
	snd_hda_jack_report_sync(codec);
}

static const struct hda_codec_ops cs_patch_ops = {
	.build_controls = cs_build_controls,
	.build_pcms = cs_build_pcms,
	.init = cs_init,
	.free = cs_free,
	.unsol_event = cs_unsol_event,
};

static int cs_parse_auto_config(struct hda_codec *codec)
{
	struct cs_spec *spec = codec->spec;
	int err;

	err = snd_hda_parse_pin_def_config(codec, &spec->autocfg, NULL);
	if (err < 0)
		return err;

	err = parse_output(codec);
	if (err < 0)
		return err;
	err = parse_input(codec);
	if (err < 0)
		return err;
	err = parse_digital_output(codec);
	if (err < 0)
		return err;
	err = parse_digital_input(codec);
	if (err < 0)
		return err;
	return 0;
}

static const char * const cs420x_models[CS420X_MODELS] = {
	[CS420X_MBP53] = "mbp53",
	[CS420X_MBP55] = "mbp55",
	[CS420X_IMAC27] = "imac27",
	[CS420X_IMAC27_122] = "imac27_122",
	[CS420X_APPLE] = "apple",
	[CS420X_AUTO] = "auto",
};


static const struct snd_pci_quirk cs420x_cfg_tbl[] = {
	SND_PCI_QUIRK(0x10de, 0x0ac0, "MacBookPro 5,3", CS420X_MBP53),
	SND_PCI_QUIRK(0x10de, 0x0d94, "MacBookAir 3,1(2)", CS420X_MBP55),
	SND_PCI_QUIRK(0x10de, 0xcb79, "MacBookPro 5,5", CS420X_MBP55),
	SND_PCI_QUIRK(0x10de, 0xcb89, "MacBookPro 7,1", CS420X_MBP55),
	/* this conflicts with too many other models */
	/*SND_PCI_QUIRK(0x8086, 0x7270, "IMac 27 Inch", CS420X_IMAC27),*/
	{} /* terminator */
};

static const struct snd_pci_quirk cs420x_codec_cfg_tbl[] = {
	SND_PCI_QUIRK(0x106b, 0x2000, "iMac 12,2", CS420X_IMAC27_122),
	SND_PCI_QUIRK_VENDOR(0x106b, "Apple", CS420X_APPLE),
	{} /* terminator */
};

struct cs_pincfg {
	hda_nid_t nid;
	u32 val;
};

static const struct cs_pincfg mbp53_pincfgs[] = {
	{ 0x09, 0x012b4050 },
	{ 0x0a, 0x90100141 },
	{ 0x0b, 0x90100140 },
	{ 0x0c, 0x018b3020 },
	{ 0x0d, 0x90a00110 },
	{ 0x0e, 0x400000f0 },
	{ 0x0f, 0x01cbe030 },
	{ 0x10, 0x014be060 },
	{ 0x12, 0x400000f0 },
	{ 0x15, 0x400000f0 },
	{} /* terminator */
};

static const struct cs_pincfg mbp55_pincfgs[] = {
	{ 0x09, 0x012b4030 },
	{ 0x0a, 0x90100121 },
	{ 0x0b, 0x90100120 },
	{ 0x0c, 0x400000f0 },
	{ 0x0d, 0x90a00110 },
	{ 0x0e, 0x400000f0 },
	{ 0x0f, 0x400000f0 },
	{ 0x10, 0x014be040 },
	{ 0x12, 0x400000f0 },
	{ 0x15, 0x400000f0 },
	{} /* terminator */
};

static const struct cs_pincfg imac27_pincfgs[] = {
	{ 0x09, 0x012b4050 },
	{ 0x0a, 0x90100140 },
	{ 0x0b, 0x90100142 },
	{ 0x0c, 0x018b3020 },
	{ 0x0d, 0x90a00110 },
	{ 0x0e, 0x400000f0 },
	{ 0x0f, 0x01cbe030 },
	{ 0x10, 0x014be060 },
	{ 0x12, 0x01ab9070 },
	{ 0x15, 0x400000f0 },
	{} /* terminator */
};

static const struct cs_pincfg *cs_pincfgs[CS420X_MODELS] = {
	[CS420X_MBP53] = mbp53_pincfgs,
	[CS420X_MBP55] = mbp55_pincfgs,
	[CS420X_IMAC27] = imac27_pincfgs,
};

static void fix_pincfg(struct hda_codec *codec, int model,
		       const struct cs_pincfg **pin_configs)
{
	const struct cs_pincfg *cfg = pin_configs[model];
	if (!cfg)
		return;
	for (; cfg->nid; cfg++)
		snd_hda_codec_set_pincfg(codec, cfg->nid, cfg->val);
}

static int patch_cs420x(struct hda_codec *codec)
{
	struct cs_spec *spec;
	int err;

	spec = kzalloc(sizeof(*spec), GFP_KERNEL);
	if (!spec)
		return -ENOMEM;
	codec->spec = spec;

	spec->vendor_nid = CS420X_VENDOR_NID;

	spec->board_config =
		snd_hda_check_board_config(codec, CS420X_MODELS,
					   cs420x_models, cs420x_cfg_tbl);
	if (spec->board_config < 0)
		spec->board_config =
			snd_hda_check_board_codec_sid_config(codec,
				CS420X_MODELS, NULL, cs420x_codec_cfg_tbl);
	if (spec->board_config >= 0)
		fix_pincfg(codec, spec->board_config, cs_pincfgs);

	switch (spec->board_config) {
	case CS420X_IMAC27:
	case CS420X_MBP53:
	case CS420X_MBP55:
	case CS420X_APPLE:
		spec->gpio_eapd_hp = 2; /* GPIO1 = headphones */
		spec->gpio_eapd_speaker = 8; /* GPIO3 = speakers */
		spec->gpio_mask = spec->gpio_dir =
			spec->gpio_eapd_hp | spec->gpio_eapd_speaker;
		break;
	case CS420X_IMAC27_122:
		spec->gpio_eapd_hp = 4; /* GPIO2 = headphones */
		spec->gpio_eapd_speaker = 8; /* GPIO3 = speakers */
		spec->gpio_mask = spec->gpio_dir =
			spec->gpio_eapd_hp | spec->gpio_eapd_speaker;
		break;
	}

	err = cs_parse_auto_config(codec);
	if (err < 0)
		goto error;

	codec->patch_ops = cs_patch_ops;

	return 0;

 error:
	kfree(codec->spec);
	codec->spec = NULL;
	return err;
}

/*
 * Cirrus Logic CS4210
 *
 * 1 DAC => HP(sense) / Speakers,
 * 1 ADC <= LineIn(sense) / MicIn / DMicIn,
 * 1 SPDIF OUT => SPDIF Trasmitter(sense)
*/

/* CS4210 board names */
static const char *cs421x_models[CS421X_MODELS] = {
	[CS421X_CDB4210] = "cdb4210",
};

static const struct snd_pci_quirk cs421x_cfg_tbl[] = {
	/* Test Intel board + CDB2410  */
	SND_PCI_QUIRK(0x8086, 0x5001, "DP45SG/CDB4210", CS421X_CDB4210),
	{} /* terminator */
};

/* CS4210 board pinconfigs */
/* Default CS4210 (CDB4210)*/
static const struct cs_pincfg cdb4210_pincfgs[] = {
	{ 0x05, 0x0321401f },
	{ 0x06, 0x90170010 },
	{ 0x07, 0x03813031 },
	{ 0x08, 0xb7a70037 },
	{ 0x09, 0xb7a6003e },
	{ 0x0a, 0x034510f0 },
	{} /* terminator */
};

static const struct cs_pincfg *cs421x_pincfgs[CS421X_MODELS] = {
	[CS421X_CDB4210] = cdb4210_pincfgs,
};

static const struct hda_verb cs421x_coef_init_verbs[] = {
	{0x0B, AC_VERB_SET_PROC_STATE, 1},
	{0x0B, AC_VERB_SET_COEF_INDEX, CS421X_IDX_DEV_CFG},
	/*
	    Disable Coefficient Index Auto-Increment(DAI)=1,
	    PDREF=0
	*/
	{0x0B, AC_VERB_SET_PROC_COEF, 0x0001 },

	{0x0B, AC_VERB_SET_COEF_INDEX, CS421X_IDX_ADC_CFG},
	/* ADC SZCMode = Digital Soft Ramp */
	{0x0B, AC_VERB_SET_PROC_COEF, 0x0002 },

	{0x0B, AC_VERB_SET_COEF_INDEX, CS421X_IDX_DAC_CFG},
	{0x0B, AC_VERB_SET_PROC_COEF,
	 (0x0002 /* DAC SZCMode = Digital Soft Ramp */
	  | 0x0004 /* Mute DAC on FIFO error */
	  | 0x0008 /* Enable DAC High Pass Filter */
	  )},
	{} /* terminator */
};

/* Errata: CS4210 rev A1 Silicon
 *
 * http://www.cirrus.com/en/pubs/errata/
 *
 * Description:
 * 1. Performance degredation is present in the ADC.
 * 2. Speaker output is not completely muted upon HP detect.
 * 3. Noise is present when clipping occurs on the amplified
 *    speaker outputs.
 *
 * Workaround:
 * The following verb sequence written to the registers during
 * initialization will correct the issues listed above.
 */

static const struct hda_verb cs421x_coef_init_verbs_A1_silicon_fixes[] = {
	{0x0B, AC_VERB_SET_PROC_STATE, 0x01},  /* VPW: processing on */

	{0x0B, AC_VERB_SET_COEF_INDEX, 0x0006},
	{0x0B, AC_VERB_SET_PROC_COEF, 0x9999}, /* Test mode: on */

	{0x0B, AC_VERB_SET_COEF_INDEX, 0x000A},
	{0x0B, AC_VERB_SET_PROC_COEF, 0x14CB}, /* Chop double */

	{0x0B, AC_VERB_SET_COEF_INDEX, 0x0011},
	{0x0B, AC_VERB_SET_PROC_COEF, 0xA2D0}, /* Increase ADC current */

	{0x0B, AC_VERB_SET_COEF_INDEX, 0x001A},
	{0x0B, AC_VERB_SET_PROC_COEF, 0x02A9}, /* Mute speaker */

	{0x0B, AC_VERB_SET_COEF_INDEX, 0x001B},
	{0x0B, AC_VERB_SET_PROC_COEF, 0X1006}, /* Remove noise */

	{} /* terminator */
};

/* Speaker Amp Gain is controlled by the vendor widget's coef 4 */
static const DECLARE_TLV_DB_SCALE(cs421x_speaker_boost_db_scale, 900, 300, 0);

static int cs421x_boost_vol_info(struct snd_kcontrol *kcontrol,
				struct snd_ctl_elem_info *uinfo)
{
	uinfo->type = SNDRV_CTL_ELEM_TYPE_INTEGER;
	uinfo->count = 1;
	uinfo->value.integer.min = 0;
	uinfo->value.integer.max = 3;
	return 0;
}

static int cs421x_boost_vol_get(struct snd_kcontrol *kcontrol,
				struct snd_ctl_elem_value *ucontrol)
{
	struct hda_codec *codec = snd_kcontrol_chip(kcontrol);

	ucontrol->value.integer.value[0] =
		cs_vendor_coef_get(codec, CS421X_IDX_SPK_CTL) & 0x0003;
	return 0;
}

static int cs421x_boost_vol_put(struct snd_kcontrol *kcontrol,
				struct snd_ctl_elem_value *ucontrol)
{
	struct hda_codec *codec = snd_kcontrol_chip(kcontrol);

	unsigned int vol = ucontrol->value.integer.value[0];
	unsigned int coef =
		cs_vendor_coef_get(codec, CS421X_IDX_SPK_CTL);
	unsigned int original_coef = coef;

	coef &= ~0x0003;
	coef |= (vol & 0x0003);
	if (original_coef == coef)
		return 0;
	else {
		cs_vendor_coef_set(codec, CS421X_IDX_SPK_CTL, coef);
		return 1;
	}
}

static const struct snd_kcontrol_new cs421x_speaker_bost_ctl = {

	.iface = SNDRV_CTL_ELEM_IFACE_MIXER,
	.access = (SNDRV_CTL_ELEM_ACCESS_READWRITE |
			SNDRV_CTL_ELEM_ACCESS_TLV_READ),
	.name = "Speaker Boost Playback Volume",
	.info = cs421x_boost_vol_info,
	.get = cs421x_boost_vol_get,
	.put = cs421x_boost_vol_put,
	.tlv = { .p = cs421x_speaker_boost_db_scale },
};

static void cs4210_pinmux_init(struct hda_codec *codec)
{
	struct cs_spec *spec = codec->spec;
	unsigned int def_conf, coef;

	/* GPIO, DMIC_SCL, DMIC_SDA and SENSE_B are multiplexed */
	coef = cs_vendor_coef_get(codec, CS421X_IDX_DEV_CFG);

	if (spec->gpio_mask)
		coef |= 0x0008; /* B1,B2 are GPIOs */
	else
		coef &= ~0x0008;

	if (spec->sense_b)
		coef |= 0x0010; /* B2 is SENSE_B, not inverted  */
	else
		coef &= ~0x0010;

	cs_vendor_coef_set(codec, CS421X_IDX_DEV_CFG, coef);

	if ((spec->gpio_mask || spec->sense_b) &&
	    is_active_pin(codec, CS421X_DMIC_PIN_NID)) {

		/*
		    GPIO or SENSE_B forced - disconnect the DMIC pin.
		*/
		def_conf = snd_hda_codec_get_pincfg(codec, CS421X_DMIC_PIN_NID);
		def_conf &= ~AC_DEFCFG_PORT_CONN;
		def_conf |= (AC_JACK_PORT_NONE << AC_DEFCFG_PORT_CONN_SHIFT);
		snd_hda_codec_set_pincfg(codec, CS421X_DMIC_PIN_NID, def_conf);
	}
}

static void init_cs421x_digital(struct hda_codec *codec)
{
	struct cs_spec *spec = codec->spec;
	struct auto_pin_cfg *cfg = &spec->autocfg;
	int i;


	for (i = 0; i < cfg->dig_outs; i++) {
		hda_nid_t nid = cfg->dig_out_pins[i];
		if (!cfg->speaker_outs)
			continue;
		if (get_wcaps(codec, nid) & AC_WCAP_UNSOL_CAP) {
			snd_hda_jack_detect_enable(codec, nid, SPDIF_EVENT);
			spec->spdif_detect = 1;
		}
	}
}

static int cs421x_init(struct hda_codec *codec)
{
	struct cs_spec *spec = codec->spec;

	if (spec->vendor_nid == CS4210_VENDOR_NID) {
		snd_hda_sequence_write(codec, cs421x_coef_init_verbs);
		snd_hda_sequence_write(codec, cs421x_coef_init_verbs_A1_silicon_fixes);
		cs4210_pinmux_init(codec);
	}

	if (spec->gpio_mask) {
		snd_hda_codec_write(codec, 0x01, 0, AC_VERB_SET_GPIO_MASK,
				    spec->gpio_mask);
		snd_hda_codec_write(codec, 0x01, 0, AC_VERB_SET_GPIO_DIRECTION,
				    spec->gpio_dir);
		snd_hda_codec_write(codec, 0x01, 0, AC_VERB_SET_GPIO_DATA,
				    spec->gpio_data);
	}

	init_output(codec);
	init_input(codec);
	init_cs421x_digital(codec);
	snd_hda_jack_report_sync(codec);

	return 0;
}

/*
 * CS4210 Input MUX (1 ADC)
 */
static int cs421x_mux_enum_info(struct snd_kcontrol *kcontrol,
					struct snd_ctl_elem_info *uinfo)
{
	struct hda_codec *codec = snd_kcontrol_chip(kcontrol);
	struct cs_spec *spec = codec->spec;

	return snd_hda_input_mux_info(&spec->input_mux, uinfo);
}

static int cs421x_mux_enum_get(struct snd_kcontrol *kcontrol,
					struct snd_ctl_elem_value *ucontrol)
{
	struct hda_codec *codec = snd_kcontrol_chip(kcontrol);
	struct cs_spec *spec = codec->spec;

	ucontrol->value.enumerated.item[0] = spec->cur_input;
	return 0;
}

static int cs421x_mux_enum_put(struct snd_kcontrol *kcontrol,
					struct snd_ctl_elem_value *ucontrol)
{
	struct hda_codec *codec = snd_kcontrol_chip(kcontrol);
	struct cs_spec *spec = codec->spec;

	return snd_hda_input_mux_put(codec, &spec->input_mux, ucontrol,
				spec->adc_nid[0], &spec->cur_input);

}

static struct snd_kcontrol_new cs421x_capture_source = {

	.iface = SNDRV_CTL_ELEM_IFACE_MIXER,
	.name = "Capture Source",
	.access = SNDRV_CTL_ELEM_ACCESS_READWRITE,
	.info = cs421x_mux_enum_info,
	.get = cs421x_mux_enum_get,
	.put = cs421x_mux_enum_put,
};

static int cs421x_add_input_volume_control(struct hda_codec *codec, int item)
{
	struct cs_spec *spec = codec->spec;
	struct auto_pin_cfg *cfg = &spec->autocfg;
	const struct hda_input_mux *imux = &spec->input_mux;
	hda_nid_t pin = cfg->inputs[item].pin;
	struct snd_kcontrol *kctl;
	u32 caps;

	if (!(get_wcaps(codec, pin) & AC_WCAP_IN_AMP))
		return 0;

	caps = query_amp_caps(codec, pin, HDA_INPUT);
	caps = (caps & AC_AMPCAP_NUM_STEPS) >> AC_AMPCAP_NUM_STEPS_SHIFT;
	if (caps <= 1)
		return 0;

	return add_volume(codec,  imux->items[item].label, 0,
			  HDA_COMPOSE_AMP_VAL(pin, 3, 0, HDA_INPUT), 1, &kctl);
}

/* add a (input-boost) volume control to the given input pin */
static int build_cs421x_input(struct hda_codec *codec)
{
	struct cs_spec *spec = codec->spec;
	struct auto_pin_cfg *cfg = &spec->autocfg;
	struct hda_input_mux *imux = &spec->input_mux;
	int i, err, type_idx;
	const char *label;

	if (!spec->num_inputs)
		return 0;

	/* make bind-capture */
	spec->capture_bind[0] = make_bind_capture(codec, &snd_hda_bind_sw);
	spec->capture_bind[1] = make_bind_capture(codec, &snd_hda_bind_vol);
	for (i = 0; i < 2; i++) {
		struct snd_kcontrol *kctl;
		int n;
		if (!spec->capture_bind[i])
			return -ENOMEM;
		kctl = snd_ctl_new1(&cs_capture_ctls[i], codec);
		if (!kctl)
			return -ENOMEM;
		kctl->private_value = (long)spec->capture_bind[i];
		err = snd_hda_ctl_add(codec, 0, kctl);
		if (err < 0)
			return err;
		for (n = 0; n < AUTO_PIN_LAST; n++) {
			if (!spec->adc_nid[n])
				continue;
			err = snd_hda_add_nid(codec, kctl, 0, spec->adc_nid[n]);
			if (err < 0)
				return err;
		}
	}

	/* Add Input MUX Items + Capture Volume/Switch */
	for (i = 0; i < spec->num_inputs; i++) {
		label = hda_get_autocfg_input_label(codec, cfg, i);
		snd_hda_add_imux_item(imux, label, spec->adc_idx[i], &type_idx);

		err = cs421x_add_input_volume_control(codec, i);
		if (err < 0)
			return err;
	}

	/*
	    Add 'Capture Source' Switch if
		* 2 inputs and no mic detec
		* 3 inputs
	*/
	if ((spec->num_inputs == 2 && !spec->mic_detect) ||
	    (spec->num_inputs == 3)) {

		err = snd_hda_ctl_add(codec, spec->adc_nid[0],
			      snd_ctl_new1(&cs421x_capture_source, codec));
		if (err < 0)
			return err;
	}

	return 0;
}

/* Single DAC (Mute/Gain) */
static int build_cs421x_output(struct hda_codec *codec)
{
	hda_nid_t dac = CS4210_DAC_NID;
	struct cs_spec *spec = codec->spec;
	struct auto_pin_cfg *cfg = &spec->autocfg;
	struct snd_kcontrol *kctl;
	int err;
	char *name = "Master";

	fix_volume_caps(codec, dac);

	err = add_mute(codec, name, 0,
			HDA_COMPOSE_AMP_VAL(dac, 3, 0, HDA_OUTPUT), 0, &kctl);
	if (err < 0)
		return err;

	err = add_volume(codec, name, 0,
			HDA_COMPOSE_AMP_VAL(dac, 3, 0, HDA_OUTPUT), 0, &kctl);
	if (err < 0)
		return err;

	if (cfg->speaker_outs && (spec->vendor_nid == CS4210_VENDOR_NID)) {
		err = snd_hda_ctl_add(codec, 0,
			snd_ctl_new1(&cs421x_speaker_bost_ctl, codec));
		if (err < 0)
			return err;
	}
	return err;
}

static int cs421x_build_controls(struct hda_codec *codec)
{
	struct cs_spec *spec = codec->spec;
	int err;

	err = build_cs421x_output(codec);
	if (err < 0)
		return err;
	err = build_cs421x_input(codec);
	if (err < 0)
		return err;
	err = build_digital_output(codec);
	if (err < 0)
		return err;
	err =  cs421x_init(codec);
	if (err < 0)
		return err;

	err = snd_hda_jack_add_kctls(codec, &spec->autocfg);
	if (err < 0)
		return err;

	return 0;
}

static void cs421x_unsol_event(struct hda_codec *codec, unsigned int res)
{
	switch (snd_hda_jack_get_action(codec, res >> 26)) {
	case HP_EVENT:
	case SPDIF_EVENT:
		cs_automute(codec);
		break;

	case MIC_EVENT:
		cs_automic(codec);
		break;
	}
	snd_hda_jack_report_sync(codec);
}

static int parse_cs421x_input(struct hda_codec *codec)
{
	struct cs_spec *spec = codec->spec;
	struct auto_pin_cfg *cfg = &spec->autocfg;
	int i;

	for (i = 0; i < cfg->num_inputs; i++) {
		hda_nid_t pin = cfg->inputs[i].pin;
		spec->adc_nid[i] = get_adc(codec, pin, &spec->adc_idx[i]);
		spec->cur_input = spec->last_input = i;
		spec->num_inputs++;

		/* check whether the automatic mic switch is available */
		if (is_ext_mic(codec, i) && cfg->num_inputs >= 2) {
			spec->mic_detect = 1;
			spec->automic_idx = i;
		}
	}
	return 0;
}

static int cs421x_parse_auto_config(struct hda_codec *codec)
{
	struct cs_spec *spec = codec->spec;
	int err;

	err = snd_hda_parse_pin_def_config(codec, &spec->autocfg, NULL);
	if (err < 0)
		return err;
	err = parse_output(codec);
	if (err < 0)
		return err;
	err = parse_cs421x_input(codec);
	if (err < 0)
		return err;
	err = parse_digital_output(codec);
	if (err < 0)
		return err;
	return 0;
}

#ifdef CONFIG_PM
/*
	Manage PDREF, when transitioning to D3hot
	(DAC,ADC) -> D3, PDREF=1, AFG->D3
*/
static int cs421x_suspend(struct hda_codec *codec, pm_message_t state)
{
	struct cs_spec *spec = codec->spec;
	unsigned int coef;

	snd_hda_shutup_pins(codec);

	snd_hda_codec_write(codec, CS4210_DAC_NID, 0,
			    AC_VERB_SET_POWER_STATE,  AC_PWRST_D3);
	snd_hda_codec_write(codec, CS4210_ADC_NID, 0,
			    AC_VERB_SET_POWER_STATE,  AC_PWRST_D3);

	if (spec->vendor_nid == CS4210_VENDOR_NID) {
		coef = cs_vendor_coef_get(codec, CS421X_IDX_DEV_CFG);
		coef |= 0x0004; /* PDREF */
		cs_vendor_coef_set(codec, CS421X_IDX_DEV_CFG, coef);
	}

	return 0;
}
#endif

static struct hda_codec_ops cs421x_patch_ops = {
	.build_controls = cs421x_build_controls,
	.build_pcms = cs_build_pcms,
	.init = cs421x_init,
	.free = cs_free,
	.unsol_event = cs421x_unsol_event,
#ifdef CONFIG_PM
	.suspend = cs421x_suspend,
#endif
};

static int patch_cs4210(struct hda_codec *codec)
{
	struct cs_spec *spec;
	int err;

	spec = kzalloc(sizeof(*spec), GFP_KERNEL);
	if (!spec)
		return -ENOMEM;
	codec->spec = spec;

	spec->vendor_nid = CS4210_VENDOR_NID;

	spec->board_config =
		snd_hda_check_board_config(codec, CS421X_MODELS,
					   cs421x_models, cs421x_cfg_tbl);
	if (spec->board_config >= 0)
		fix_pincfg(codec, spec->board_config, cs421x_pincfgs);
	/*
	    Setup GPIO/SENSE for each board (if used)
	*/
	switch (spec->board_config) {
	case CS421X_CDB4210:
		snd_printd("CS4210 board: %s\n",
			cs421x_models[spec->board_config]);
/*		spec->gpio_mask = 3;
		spec->gpio_dir = 3;
		spec->gpio_data = 3;
*/
		spec->sense_b = 1;

		break;
	}

	/*
	    Update the GPIO/DMIC/SENSE_B pinmux before the configuration
	    is auto-parsed. If GPIO or SENSE_B is forced, DMIC input
	    is disabled.
	*/
	cs4210_pinmux_init(codec);

	err = cs421x_parse_auto_config(codec);
	if (err < 0)
		goto error;

	codec->patch_ops = cs421x_patch_ops;

	return 0;

 error:
	kfree(codec->spec);
	codec->spec = NULL;
	return err;
}

static int patch_cs4213(struct hda_codec *codec)
{
	struct cs_spec *spec;
	int err;

	spec = kzalloc(sizeof(*spec), GFP_KERNEL);
	if (!spec)
		return -ENOMEM;
	codec->spec = spec;

	spec->vendor_nid = CS4213_VENDOR_NID;

	err = cs421x_parse_auto_config(codec);
	if (err < 0)
		goto error;

	codec->patch_ops = cs421x_patch_ops;
	return 0;

 error:
	kfree(codec->spec);
	codec->spec = NULL;
	return err;
}


/*
 * patch entries
 */
static const struct hda_codec_preset snd_hda_preset_cirrus[] = {
	{ .id = 0x10134206, .name = "CS4206", .patch = patch_cs420x },
	{ .id = 0x10134207, .name = "CS4207", .patch = patch_cs420x },
	{ .id = 0x10134210, .name = "CS4210", .patch = patch_cs4210 },
	{ .id = 0x10134213, .name = "CS4213", .patch = patch_cs4213 },
	{} /* terminator */
};

MODULE_ALIAS("snd-hda-codec-id:10134206");
MODULE_ALIAS("snd-hda-codec-id:10134207");
MODULE_ALIAS("snd-hda-codec-id:10134210");
MODULE_ALIAS("snd-hda-codec-id:10134213");

MODULE_LICENSE("GPL");
MODULE_DESCRIPTION("Cirrus Logic HD-audio codec");

static struct hda_codec_preset_list cirrus_list = {
	.preset = snd_hda_preset_cirrus,
	.owner = THIS_MODULE,
};

static int __init patch_cirrus_init(void)
{
	return snd_hda_add_codec_preset(&cirrus_list);
}

static void __exit patch_cirrus_exit(void)
{
	snd_hda_delete_codec_preset(&cirrus_list);
}

module_init(patch_cirrus_init)
module_exit(patch_cirrus_exit)<|MERGE_RESOLUTION|>--- conflicted
+++ resolved
@@ -928,13 +928,8 @@
 	/* mute speakers if spdif or hp jack is plugged in */
 	for (i = 0; i < cfg->speaker_outs; i++) {
 		int pin_ctl = hp_present ? 0 : PIN_OUT;
-<<<<<<< HEAD
-		/* detect on spdif is specific to CS421x */
-		if (spdif_present && (spec->vendor_nid == CS421X_VENDOR_NID))
-=======
 		/* detect on spdif is specific to CS4210 */
 		if (spdif_present && (spec->vendor_nid == CS4210_VENDOR_NID))
->>>>>>> 6f5c871d
 			pin_ctl = 0;
 
 		nid = cfg->speaker_pins[i];
