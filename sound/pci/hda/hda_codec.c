--- conflicted
+++ resolved
@@ -3612,25 +3612,14 @@
  * call suspend and power-down; used both from PM and power-save
  * this function returns the power state in the end
  */
-<<<<<<< HEAD
-static void hda_call_codec_suspend(struct hda_codec *codec, bool in_wq)
-=======
 static unsigned int hda_call_codec_suspend(struct hda_codec *codec, bool in_wq)
->>>>>>> ddffeb8c
 {
 	unsigned int state;
 
 	if (codec->patch_ops.suspend)
 		codec->patch_ops.suspend(codec);
 	hda_cleanup_all_streams(codec);
-<<<<<<< HEAD
-	hda_set_power_state(codec,
-			    codec->afg ? codec->afg : codec->mfg,
-			    AC_PWRST_D3);
-#ifdef CONFIG_SND_HDA_POWER_SAVE
-=======
 	state = hda_set_power_state(codec, AC_PWRST_D3);
->>>>>>> ddffeb8c
 	/* Cancel delayed work if we aren't currently running from it. */
 	if (!in_wq)
 		cancel_delayed_work_sync(&codec->power_work);
@@ -4491,18 +4480,12 @@
 	}
 	spin_unlock(&codec->power_lock);
 
-<<<<<<< HEAD
-	hda_call_codec_suspend(codec, true);
-	if (bus->ops.pm_notify)
-		bus->ops.pm_notify(bus);
-=======
 	state = hda_call_codec_suspend(codec, true);
 	codec->pm_down_notified = 0;
 	if (!bus->power_keep_link_on && (state & AC_PWRST_CLK_STOP_OK)) {
 		codec->pm_down_notified = 1;
 		hda_call_pm_notify(bus, false);
 	}
->>>>>>> ddffeb8c
 }
 
 static void hda_keep_power_on(struct hda_codec *codec)
