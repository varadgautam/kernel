--- conflicted
+++ resolved
@@ -193,11 +193,6 @@
 		else
 			snd_iprintf(buffer, " HDMI");
 	}
-<<<<<<< HEAD
-	if (caps & AC_PINCAP_LR_SWAP)
-		snd_iprintf(buffer, " R/L");
-=======
->>>>>>> 18e352e4
 	if (caps & AC_PINCAP_TRIG_REQ)
 		snd_iprintf(buffer, " Trigger");
 	if (caps & AC_PINCAP_IMP_SENSE)
