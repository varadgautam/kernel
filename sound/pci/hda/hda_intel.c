/*
 *
 *  hda_intel.c - Implementation of primary alsa driver code base
 *                for Intel HD Audio.
 *
 *  Copyright(c) 2004 Intel Corporation. All rights reserved.
 *
 *  Copyright (c) 2004 Takashi Iwai <tiwai@suse.de>
 *                     PeiSen Hou <pshou@realtek.com.tw>
 *
 *  This program is free software; you can redistribute it and/or modify it
 *  under the terms of the GNU General Public License as published by the Free
 *  Software Foundation; either version 2 of the License, or (at your option)
 *  any later version.
 *
 *  This program is distributed in the hope that it will be useful, but WITHOUT
 *  ANY WARRANTY; without even the implied warranty of MERCHANTABILITY or
 *  FITNESS FOR A PARTICULAR PURPOSE.  See the GNU General Public License for
 *  more details.
 *
 *  You should have received a copy of the GNU General Public License along with
 *  this program; if not, write to the Free Software Foundation, Inc., 59
 *  Temple Place - Suite 330, Boston, MA  02111-1307, USA.
 *
 *  CONTACTS:
 *
 *  Matt Jared		matt.jared@intel.com
 *  Andy Kopp		andy.kopp@intel.com
 *  Dan Kogan		dan.d.kogan@intel.com
 *
 *  CHANGES:
 *
 *  2004.12.01	Major rewrite by tiwai, merged the work of pshou
 * 
 */

#include <linux/delay.h>
#include <linux/interrupt.h>
#include <linux/kernel.h>
#include <linux/module.h>
#include <linux/dma-mapping.h>
#include <linux/moduleparam.h>
#include <linux/init.h>
#include <linux/slab.h>
#include <linux/pci.h>
#include <linux/mutex.h>
#include <linux/io.h>
#include <linux/pm_runtime.h>
#include <linux/clocksource.h>
#include <linux/time.h>
#include <linux/completion.h>

#ifdef CONFIG_X86
/* for snoop control */
#include <asm/pgtable.h>
#include <asm/set_memory.h>
#include <asm/cpufeature.h>
#endif
#include <sound/core.h>
#include <sound/initval.h>
#include <sound/hdaudio.h>
#include <sound/hda_i915.h>
#include <linux/vgaarb.h>
#include <linux/vga_switcheroo.h>
#include <linux/firmware.h>
#include <sound/hda_codec.h>
#include "hda_controller.h"
#include "hda_intel.h"

#define CREATE_TRACE_POINTS
#include "hda_intel_trace.h"

/* position fix mode */
enum {
	POS_FIX_AUTO,
	POS_FIX_LPIB,
	POS_FIX_POSBUF,
	POS_FIX_VIACOMBO,
	POS_FIX_COMBO,
	POS_FIX_SKL,
	POS_FIX_FIFO,
};

/* Defines for ATI HD Audio support in SB450 south bridge */
#define ATI_SB450_HDAUDIO_MISC_CNTR2_ADDR   0x42
#define ATI_SB450_HDAUDIO_ENABLE_SNOOP      0x02

/* Defines for Nvidia HDA support */
#define NVIDIA_HDA_TRANSREG_ADDR      0x4e
#define NVIDIA_HDA_ENABLE_COHBITS     0x0f
#define NVIDIA_HDA_ISTRM_COH          0x4d
#define NVIDIA_HDA_OSTRM_COH          0x4c
#define NVIDIA_HDA_ENABLE_COHBIT      0x01

/* Defines for Intel SCH HDA snoop control */
#define INTEL_HDA_CGCTL	 0x48
#define INTEL_HDA_CGCTL_MISCBDCGE        (0x1 << 6)
#define INTEL_SCH_HDA_DEVC      0x78
#define INTEL_SCH_HDA_DEVC_NOSNOOP       (0x1<<11)

/* Define IN stream 0 FIFO size offset in VIA controller */
#define VIA_IN_STREAM0_FIFO_SIZE_OFFSET	0x90
/* Define VIA HD Audio Device ID*/
#define VIA_HDAC_DEVICE_ID		0x3288

/* max number of SDs */
/* ICH, ATI and VIA have 4 playback and 4 capture */
#define ICH6_NUM_CAPTURE	4
#define ICH6_NUM_PLAYBACK	4

/* ULI has 6 playback and 5 capture */
#define ULI_NUM_CAPTURE		5
#define ULI_NUM_PLAYBACK	6

/* ATI HDMI may have up to 8 playbacks and 0 capture */
#define ATIHDMI_NUM_CAPTURE	0
#define ATIHDMI_NUM_PLAYBACK	8

/* TERA has 4 playback and 3 capture */
#define TERA_NUM_CAPTURE	3
#define TERA_NUM_PLAYBACK	4


static int index[SNDRV_CARDS] = SNDRV_DEFAULT_IDX;
static char *id[SNDRV_CARDS] = SNDRV_DEFAULT_STR;
static bool enable[SNDRV_CARDS] = SNDRV_DEFAULT_ENABLE_PNP;
static char *model[SNDRV_CARDS];
static int position_fix[SNDRV_CARDS] = {[0 ... (SNDRV_CARDS-1)] = -1};
static int bdl_pos_adj[SNDRV_CARDS] = {[0 ... (SNDRV_CARDS-1)] = -1};
static int probe_mask[SNDRV_CARDS] = {[0 ... (SNDRV_CARDS-1)] = -1};
static int probe_only[SNDRV_CARDS];
static int jackpoll_ms[SNDRV_CARDS];
static int single_cmd = -1;
static int enable_msi = -1;
#ifdef CONFIG_SND_HDA_PATCH_LOADER
static char *patch[SNDRV_CARDS];
#endif
#ifdef CONFIG_SND_HDA_INPUT_BEEP
static bool beep_mode[SNDRV_CARDS] = {[0 ... (SNDRV_CARDS-1)] =
					CONFIG_SND_HDA_INPUT_BEEP_MODE};
#endif

module_param_array(index, int, NULL, 0444);
MODULE_PARM_DESC(index, "Index value for Intel HD audio interface.");
module_param_array(id, charp, NULL, 0444);
MODULE_PARM_DESC(id, "ID string for Intel HD audio interface.");
module_param_array(enable, bool, NULL, 0444);
MODULE_PARM_DESC(enable, "Enable Intel HD audio interface.");
module_param_array(model, charp, NULL, 0444);
MODULE_PARM_DESC(model, "Use the given board model.");
module_param_array(position_fix, int, NULL, 0444);
MODULE_PARM_DESC(position_fix, "DMA pointer read method."
		 "(-1 = system default, 0 = auto, 1 = LPIB, 2 = POSBUF, 3 = VIACOMBO, 4 = COMBO, 5 = SKL+, 6 = FIFO).");
module_param_array(bdl_pos_adj, int, NULL, 0644);
MODULE_PARM_DESC(bdl_pos_adj, "BDL position adjustment offset.");
module_param_array(probe_mask, int, NULL, 0444);
MODULE_PARM_DESC(probe_mask, "Bitmask to probe codecs (default = -1).");
module_param_array(probe_only, int, NULL, 0444);
MODULE_PARM_DESC(probe_only, "Only probing and no codec initialization.");
module_param_array(jackpoll_ms, int, NULL, 0444);
MODULE_PARM_DESC(jackpoll_ms, "Ms between polling for jack events (default = 0, using unsol events only)");
module_param(single_cmd, bint, 0444);
MODULE_PARM_DESC(single_cmd, "Use single command to communicate with codecs "
		 "(for debugging only).");
module_param(enable_msi, bint, 0444);
MODULE_PARM_DESC(enable_msi, "Enable Message Signaled Interrupt (MSI)");
#ifdef CONFIG_SND_HDA_PATCH_LOADER
module_param_array(patch, charp, NULL, 0444);
MODULE_PARM_DESC(patch, "Patch file for Intel HD audio interface.");
#endif
#ifdef CONFIG_SND_HDA_INPUT_BEEP
module_param_array(beep_mode, bool, NULL, 0444);
MODULE_PARM_DESC(beep_mode, "Select HDA Beep registration mode "
			    "(0=off, 1=on) (default=1).");
#endif

#ifdef CONFIG_PM
static int param_set_xint(const char *val, const struct kernel_param *kp);
static const struct kernel_param_ops param_ops_xint = {
	.set = param_set_xint,
	.get = param_get_int,
};
#define param_check_xint param_check_int

static int power_save = CONFIG_SND_HDA_POWER_SAVE_DEFAULT;
module_param(power_save, xint, 0644);
MODULE_PARM_DESC(power_save, "Automatic power-saving timeout "
		 "(in second, 0 = disable).");

static bool pm_blacklist = true;
module_param(pm_blacklist, bool, 0644);
MODULE_PARM_DESC(pm_blacklist, "Enable power-management blacklist");

/* reset the HD-audio controller in power save mode.
 * this may give more power-saving, but will take longer time to
 * wake up.
 */
static bool power_save_controller = 1;
module_param(power_save_controller, bool, 0644);
MODULE_PARM_DESC(power_save_controller, "Reset controller in power save mode.");
#else
#define power_save	0
#endif /* CONFIG_PM */

static int align_buffer_size = -1;
module_param(align_buffer_size, bint, 0644);
MODULE_PARM_DESC(align_buffer_size,
		"Force buffer and period sizes to be multiple of 128 bytes.");

#ifdef CONFIG_X86
static int hda_snoop = -1;
module_param_named(snoop, hda_snoop, bint, 0444);
MODULE_PARM_DESC(snoop, "Enable/disable snooping");
#else
#define hda_snoop		true
#endif


MODULE_LICENSE("GPL");
MODULE_SUPPORTED_DEVICE("{{Intel, ICH6},"
			 "{Intel, ICH6M},"
			 "{Intel, ICH7},"
			 "{Intel, ESB2},"
			 "{Intel, ICH8},"
			 "{Intel, ICH9},"
			 "{Intel, ICH10},"
			 "{Intel, PCH},"
			 "{Intel, CPT},"
			 "{Intel, PPT},"
			 "{Intel, LPT},"
			 "{Intel, LPT_LP},"
			 "{Intel, WPT_LP},"
			 "{Intel, SPT},"
			 "{Intel, SPT_LP},"
			 "{Intel, HPT},"
			 "{Intel, PBG},"
			 "{Intel, SCH},"
			 "{ATI, SB450},"
			 "{ATI, SB600},"
			 "{ATI, RS600},"
			 "{ATI, RS690},"
			 "{ATI, RS780},"
			 "{ATI, R600},"
			 "{ATI, RV630},"
			 "{ATI, RV610},"
			 "{ATI, RV670},"
			 "{ATI, RV635},"
			 "{ATI, RV620},"
			 "{ATI, RV770},"
			 "{VIA, VT8251},"
			 "{VIA, VT8237A},"
			 "{SiS, SIS966},"
			 "{ULI, M5461}}");
MODULE_DESCRIPTION("Intel HDA driver");

#if defined(CONFIG_PM) && defined(CONFIG_VGA_SWITCHEROO)
#if IS_ENABLED(CONFIG_SND_HDA_CODEC_HDMI)
#define SUPPORT_VGA_SWITCHEROO
#endif
#endif


/*
 */

/* driver types */
enum {
	AZX_DRIVER_ICH,
	AZX_DRIVER_PCH,
	AZX_DRIVER_SCH,
	AZX_DRIVER_SKL,
	AZX_DRIVER_HDMI,
	AZX_DRIVER_ATI,
	AZX_DRIVER_ATIHDMI,
	AZX_DRIVER_ATIHDMI_NS,
	AZX_DRIVER_VIA,
	AZX_DRIVER_SIS,
	AZX_DRIVER_ULI,
	AZX_DRIVER_NVIDIA,
	AZX_DRIVER_TERA,
	AZX_DRIVER_CTX,
	AZX_DRIVER_CTHDA,
	AZX_DRIVER_CMEDIA,
	AZX_DRIVER_GENERIC,
	AZX_NUM_DRIVERS, /* keep this as last entry */
};

#define azx_get_snoop_type(chip) \
	(((chip)->driver_caps & AZX_DCAPS_SNOOP_MASK) >> 10)
#define AZX_DCAPS_SNOOP_TYPE(type) ((AZX_SNOOP_TYPE_ ## type) << 10)

/* quirks for old Intel chipsets */
#define AZX_DCAPS_INTEL_ICH \
	(AZX_DCAPS_OLD_SSYNC | AZX_DCAPS_NO_ALIGN_BUFSIZE)

/* quirks for Intel PCH */
#define AZX_DCAPS_INTEL_PCH_BASE \
	(AZX_DCAPS_NO_ALIGN_BUFSIZE | AZX_DCAPS_COUNT_LPIB_DELAY |\
	 AZX_DCAPS_SNOOP_TYPE(SCH))

/* PCH up to IVB; no runtime PM; bind with i915 gfx */
#define AZX_DCAPS_INTEL_PCH_NOPM \
	(AZX_DCAPS_INTEL_PCH_BASE | AZX_DCAPS_I915_COMPONENT)

/* PCH for HSW/BDW; with runtime PM */
/* no i915 binding for this as HSW/BDW has another controller for HDMI */
#define AZX_DCAPS_INTEL_PCH \
	(AZX_DCAPS_INTEL_PCH_BASE | AZX_DCAPS_PM_RUNTIME)

/* HSW HDMI */
#define AZX_DCAPS_INTEL_HASWELL \
	(/*AZX_DCAPS_ALIGN_BUFSIZE |*/ AZX_DCAPS_COUNT_LPIB_DELAY |\
	 AZX_DCAPS_PM_RUNTIME | AZX_DCAPS_I915_COMPONENT |\
	 AZX_DCAPS_SNOOP_TYPE(SCH))

/* Broadwell HDMI can't use position buffer reliably, force to use LPIB */
#define AZX_DCAPS_INTEL_BROADWELL \
	(/*AZX_DCAPS_ALIGN_BUFSIZE |*/ AZX_DCAPS_POSFIX_LPIB |\
	 AZX_DCAPS_PM_RUNTIME | AZX_DCAPS_I915_COMPONENT |\
	 AZX_DCAPS_SNOOP_TYPE(SCH))

#define AZX_DCAPS_INTEL_BAYTRAIL \
	(AZX_DCAPS_INTEL_PCH_BASE | AZX_DCAPS_I915_COMPONENT)

#define AZX_DCAPS_INTEL_BRASWELL \
	(AZX_DCAPS_INTEL_PCH_BASE | AZX_DCAPS_PM_RUNTIME |\
	 AZX_DCAPS_I915_COMPONENT)

#define AZX_DCAPS_INTEL_SKYLAKE \
	(AZX_DCAPS_INTEL_PCH_BASE | AZX_DCAPS_PM_RUNTIME |\
	 AZX_DCAPS_SYNC_WRITE |\
	 AZX_DCAPS_SEPARATE_STREAM_TAG | AZX_DCAPS_I915_COMPONENT)

#define AZX_DCAPS_INTEL_BROXTON		AZX_DCAPS_INTEL_SKYLAKE

/* quirks for ATI SB / AMD Hudson */
#define AZX_DCAPS_PRESET_ATI_SB \
	(AZX_DCAPS_NO_TCSEL | AZX_DCAPS_SYNC_WRITE | AZX_DCAPS_POSFIX_LPIB |\
	 AZX_DCAPS_SNOOP_TYPE(ATI))

/* quirks for ATI/AMD HDMI */
#define AZX_DCAPS_PRESET_ATI_HDMI \
	(AZX_DCAPS_NO_TCSEL | AZX_DCAPS_SYNC_WRITE | AZX_DCAPS_POSFIX_LPIB|\
	 AZX_DCAPS_NO_MSI64)

/* quirks for ATI HDMI with snoop off */
#define AZX_DCAPS_PRESET_ATI_HDMI_NS \
	(AZX_DCAPS_PRESET_ATI_HDMI | AZX_DCAPS_SNOOP_OFF)

/* quirks for AMD SB */
#define AZX_DCAPS_PRESET_AMD_SB \
	(AZX_DCAPS_NO_TCSEL | AZX_DCAPS_SYNC_WRITE | AZX_DCAPS_AMD_WORKAROUND |\
	 AZX_DCAPS_SNOOP_TYPE(ATI) | AZX_DCAPS_PM_RUNTIME)

/* quirks for Nvidia */
#define AZX_DCAPS_PRESET_NVIDIA \
	(AZX_DCAPS_NO_MSI | AZX_DCAPS_CORBRP_SELF_CLEAR |\
	 AZX_DCAPS_SNOOP_TYPE(NVIDIA))

#define AZX_DCAPS_PRESET_CTHDA \
	(AZX_DCAPS_NO_MSI | AZX_DCAPS_POSFIX_LPIB |\
	 AZX_DCAPS_NO_64BIT |\
	 AZX_DCAPS_4K_BDLE_BOUNDARY | AZX_DCAPS_SNOOP_OFF)

/*
 * vga_switcheroo support
 */
#ifdef SUPPORT_VGA_SWITCHEROO
#define use_vga_switcheroo(chip)	((chip)->use_vga_switcheroo)
#define needs_eld_notify_link(chip)	((chip)->need_eld_notify_link)
#else
#define use_vga_switcheroo(chip)	0
#define needs_eld_notify_link(chip)	false
#endif

#define CONTROLLER_IN_GPU(pci) (((pci)->device == 0x0a0c) || \
					((pci)->device == 0x0c0c) || \
					((pci)->device == 0x0d0c) || \
					((pci)->device == 0x160c))

#define IS_BXT(pci) ((pci)->vendor == 0x8086 && (pci)->device == 0x5a98)
#define IS_CFL(pci) ((pci)->vendor == 0x8086 && (pci)->device == 0xa348)
#define IS_CNL(pci) ((pci)->vendor == 0x8086 && (pci)->device == 0x9dc8)

static char *driver_short_names[] = {
	[AZX_DRIVER_ICH] = "HDA Intel",
	[AZX_DRIVER_PCH] = "HDA Intel PCH",
	[AZX_DRIVER_SCH] = "HDA Intel MID",
	[AZX_DRIVER_SKL] = "HDA Intel PCH", /* kept old name for compatibility */
	[AZX_DRIVER_HDMI] = "HDA Intel HDMI",
	[AZX_DRIVER_ATI] = "HDA ATI SB",
	[AZX_DRIVER_ATIHDMI] = "HDA ATI HDMI",
	[AZX_DRIVER_ATIHDMI_NS] = "HDA ATI HDMI",
	[AZX_DRIVER_VIA] = "HDA VIA VT82xx",
	[AZX_DRIVER_SIS] = "HDA SIS966",
	[AZX_DRIVER_ULI] = "HDA ULI M5461",
	[AZX_DRIVER_NVIDIA] = "HDA NVidia",
	[AZX_DRIVER_TERA] = "HDA Teradici", 
	[AZX_DRIVER_CTX] = "HDA Creative", 
	[AZX_DRIVER_CTHDA] = "HDA Creative",
	[AZX_DRIVER_CMEDIA] = "HDA C-Media",
	[AZX_DRIVER_GENERIC] = "HD-Audio Generic",
};

static int azx_acquire_irq(struct azx *chip, int do_disconnect);
static void set_default_power_save(struct azx *chip);

/*
 * initialize the PCI registers
 */
/* update bits in a PCI register byte */
static void update_pci_byte(struct pci_dev *pci, unsigned int reg,
			    unsigned char mask, unsigned char val)
{
	unsigned char data;

	pci_read_config_byte(pci, reg, &data);
	data &= ~mask;
	data |= (val & mask);
	pci_write_config_byte(pci, reg, data);
}

static void azx_init_pci(struct azx *chip)
{
	int snoop_type = azx_get_snoop_type(chip);

	/* Clear bits 0-2 of PCI register TCSEL (at offset 0x44)
	 * TCSEL == Traffic Class Select Register, which sets PCI express QOS
	 * Ensuring these bits are 0 clears playback static on some HD Audio
	 * codecs.
	 * The PCI register TCSEL is defined in the Intel manuals.
	 */
	if (!(chip->driver_caps & AZX_DCAPS_NO_TCSEL)) {
		dev_dbg(chip->card->dev, "Clearing TCSEL\n");
		update_pci_byte(chip->pci, AZX_PCIREG_TCSEL, 0x07, 0);
	}

	/* For ATI SB450/600/700/800/900 and AMD Hudson azalia HD audio,
	 * we need to enable snoop.
	 */
	if (snoop_type == AZX_SNOOP_TYPE_ATI) {
		dev_dbg(chip->card->dev, "Setting ATI snoop: %d\n",
			azx_snoop(chip));
		update_pci_byte(chip->pci,
				ATI_SB450_HDAUDIO_MISC_CNTR2_ADDR, 0x07,
				azx_snoop(chip) ? ATI_SB450_HDAUDIO_ENABLE_SNOOP : 0);
	}

	/* For NVIDIA HDA, enable snoop */
	if (snoop_type == AZX_SNOOP_TYPE_NVIDIA) {
		dev_dbg(chip->card->dev, "Setting Nvidia snoop: %d\n",
			azx_snoop(chip));
		update_pci_byte(chip->pci,
				NVIDIA_HDA_TRANSREG_ADDR,
				0x0f, NVIDIA_HDA_ENABLE_COHBITS);
		update_pci_byte(chip->pci,
				NVIDIA_HDA_ISTRM_COH,
				0x01, NVIDIA_HDA_ENABLE_COHBIT);
		update_pci_byte(chip->pci,
				NVIDIA_HDA_OSTRM_COH,
				0x01, NVIDIA_HDA_ENABLE_COHBIT);
	}

	/* Enable SCH/PCH snoop if needed */
	if (snoop_type == AZX_SNOOP_TYPE_SCH) {
		unsigned short snoop;
		pci_read_config_word(chip->pci, INTEL_SCH_HDA_DEVC, &snoop);
		if ((!azx_snoop(chip) && !(snoop & INTEL_SCH_HDA_DEVC_NOSNOOP)) ||
		    (azx_snoop(chip) && (snoop & INTEL_SCH_HDA_DEVC_NOSNOOP))) {
			snoop &= ~INTEL_SCH_HDA_DEVC_NOSNOOP;
			if (!azx_snoop(chip))
				snoop |= INTEL_SCH_HDA_DEVC_NOSNOOP;
			pci_write_config_word(chip->pci, INTEL_SCH_HDA_DEVC, snoop);
			pci_read_config_word(chip->pci,
				INTEL_SCH_HDA_DEVC, &snoop);
		}
		dev_dbg(chip->card->dev, "SCH snoop: %s\n",
			(snoop & INTEL_SCH_HDA_DEVC_NOSNOOP) ?
			"Disabled" : "Enabled");
        }
}

/*
 * In BXT-P A0, HD-Audio DMA requests is later than expected,
 * and makes an audio stream sensitive to system latencies when
 * 24/32 bits are playing.
 * Adjusting threshold of DMA fifo to force the DMA request
 * sooner to improve latency tolerance at the expense of power.
 */
static void bxt_reduce_dma_latency(struct azx *chip)
{
	u32 val;

	val = azx_readl(chip, VS_EM4L);
	val &= (0x3 << 20);
	azx_writel(chip, VS_EM4L, val);
}

/*
 * ML_LCAP bits:
 *  bit 0: 6 MHz Supported
 *  bit 1: 12 MHz Supported
 *  bit 2: 24 MHz Supported
 *  bit 3: 48 MHz Supported
 *  bit 4: 96 MHz Supported
 *  bit 5: 192 MHz Supported
 */
static int intel_get_lctl_scf(struct azx *chip)
{
	struct hdac_bus *bus = azx_bus(chip);
	static int preferred_bits[] = { 2, 3, 1, 4, 5 };
	u32 val, t;
	int i;

	val = readl(bus->mlcap + AZX_ML_BASE + AZX_REG_ML_LCAP);

	for (i = 0; i < ARRAY_SIZE(preferred_bits); i++) {
		t = preferred_bits[i];
		if (val & (1 << t))
			return t;
	}

	dev_warn(chip->card->dev, "set audio clock frequency to 6MHz");
	return 0;
}

static int intel_ml_lctl_set_power(struct azx *chip, int state)
{
	struct hdac_bus *bus = azx_bus(chip);
	u32 val;
	int timeout;

	/*
	 * the codecs are sharing the first link setting by default
	 * If other links are enabled for stream, they need similar fix
	 */
	val = readl(bus->mlcap + AZX_ML_BASE + AZX_REG_ML_LCTL);
	val &= ~AZX_MLCTL_SPA;
	val |= state << AZX_MLCTL_SPA_SHIFT;
	writel(val, bus->mlcap + AZX_ML_BASE + AZX_REG_ML_LCTL);
	/* wait for CPA */
	timeout = 50;
	while (timeout) {
		if (((readl(bus->mlcap + AZX_ML_BASE + AZX_REG_ML_LCTL)) &
		    AZX_MLCTL_CPA) == (state << AZX_MLCTL_CPA_SHIFT))
			return 0;
		timeout--;
		udelay(10);
	}

	return -1;
}

static void intel_init_lctl(struct azx *chip)
{
	struct hdac_bus *bus = azx_bus(chip);
	u32 val;
	int ret;

	/* 0. check lctl register value is correct or not */
	val = readl(bus->mlcap + AZX_ML_BASE + AZX_REG_ML_LCTL);
	/* if SCF is already set, let's use it */
	if ((val & ML_LCTL_SCF_MASK) != 0)
		return;

	/*
	 * Before operating on SPA, CPA must match SPA.
	 * Any deviation may result in undefined behavior.
	 */
	if (((val & AZX_MLCTL_SPA) >> AZX_MLCTL_SPA_SHIFT) !=
		((val & AZX_MLCTL_CPA) >> AZX_MLCTL_CPA_SHIFT))
		return;

	/* 1. turn link down: set SPA to 0 and wait CPA to 0 */
	ret = intel_ml_lctl_set_power(chip, 0);
	udelay(100);
	if (ret)
		goto set_spa;

	/* 2. update SCF to select a properly audio clock*/
	val &= ~ML_LCTL_SCF_MASK;
	val |= intel_get_lctl_scf(chip);
	writel(val, bus->mlcap + AZX_ML_BASE + AZX_REG_ML_LCTL);

set_spa:
	/* 4. turn link up: set SPA to 1 and wait CPA to 1 */
	intel_ml_lctl_set_power(chip, 1);
	udelay(100);
}

static void hda_intel_init_chip(struct azx *chip, bool full_reset)
{
	struct hdac_bus *bus = azx_bus(chip);
	struct pci_dev *pci = chip->pci;
	u32 val;

	snd_hdac_set_codec_wakeup(bus, true);
	if (chip->driver_type == AZX_DRIVER_SKL) {
		pci_read_config_dword(pci, INTEL_HDA_CGCTL, &val);
		val = val & ~INTEL_HDA_CGCTL_MISCBDCGE;
		pci_write_config_dword(pci, INTEL_HDA_CGCTL, val);
	}
	azx_init_chip(chip, full_reset);
	if (chip->driver_type == AZX_DRIVER_SKL) {
		pci_read_config_dword(pci, INTEL_HDA_CGCTL, &val);
		val = val | INTEL_HDA_CGCTL_MISCBDCGE;
		pci_write_config_dword(pci, INTEL_HDA_CGCTL, val);
	}

	snd_hdac_set_codec_wakeup(bus, false);

	/* reduce dma latency to avoid noise */
	if (IS_BXT(pci))
		bxt_reduce_dma_latency(chip);

	if (bus->mlcap != NULL)
		intel_init_lctl(chip);
}

/* calculate runtime delay from LPIB */
static int azx_get_delay_from_lpib(struct azx *chip, struct azx_dev *azx_dev,
				   unsigned int pos)
{
	struct snd_pcm_substream *substream = azx_dev->core.substream;
	int stream = substream->stream;
	unsigned int lpib_pos = azx_get_pos_lpib(chip, azx_dev);
	int delay;

	if (stream == SNDRV_PCM_STREAM_PLAYBACK)
		delay = pos - lpib_pos;
	else
		delay = lpib_pos - pos;
	if (delay < 0) {
		if (delay >= azx_dev->core.delay_negative_threshold)
			delay = 0;
		else
			delay += azx_dev->core.bufsize;
	}

	if (delay >= azx_dev->core.period_bytes) {
		dev_info(chip->card->dev,
			 "Unstable LPIB (%d >= %d); disabling LPIB delay counting\n",
			 delay, azx_dev->core.period_bytes);
		delay = 0;
		chip->driver_caps &= ~AZX_DCAPS_COUNT_LPIB_DELAY;
		chip->get_delay[stream] = NULL;
	}

	return bytes_to_frames(substream->runtime, delay);
}

static int azx_position_ok(struct azx *chip, struct azx_dev *azx_dev);

/* called from IRQ */
static int azx_position_check(struct azx *chip, struct azx_dev *azx_dev)
{
	struct hda_intel *hda = container_of(chip, struct hda_intel, chip);
	int ok;

	ok = azx_position_ok(chip, azx_dev);
	if (ok == 1) {
		azx_dev->irq_pending = 0;
		return ok;
	} else if (ok == 0) {
		/* bogus IRQ, process it later */
		azx_dev->irq_pending = 1;
		schedule_work(&hda->irq_pending_work);
	}
	return 0;
}

#define display_power(chip, enable) \
	snd_hdac_display_power(azx_bus(chip), HDA_CODEC_IDX_CONTROLLER, enable)

/*
 * Check whether the current DMA position is acceptable for updating
 * periods.  Returns non-zero if it's OK.
 *
 * Many HD-audio controllers appear pretty inaccurate about
 * the update-IRQ timing.  The IRQ is issued before actually the
 * data is processed.  So, we need to process it afterwords in a
 * workqueue.
 */
static int azx_position_ok(struct azx *chip, struct azx_dev *azx_dev)
{
	struct snd_pcm_substream *substream = azx_dev->core.substream;
	int stream = substream->stream;
	u32 wallclk;
	unsigned int pos;

	wallclk = azx_readl(chip, WALLCLK) - azx_dev->core.start_wallclk;
	if (wallclk < (azx_dev->core.period_wallclk * 2) / 3)
		return -1;	/* bogus (too early) interrupt */

	if (chip->get_position[stream])
		pos = chip->get_position[stream](chip, azx_dev);
	else { /* use the position buffer as default */
		pos = azx_get_pos_posbuf(chip, azx_dev);
		if (!pos || pos == (u32)-1) {
			dev_info(chip->card->dev,
				 "Invalid position buffer, using LPIB read method instead.\n");
			chip->get_position[stream] = azx_get_pos_lpib;
			if (chip->get_position[0] == azx_get_pos_lpib &&
			    chip->get_position[1] == azx_get_pos_lpib)
				azx_bus(chip)->use_posbuf = false;
			pos = azx_get_pos_lpib(chip, azx_dev);
			chip->get_delay[stream] = NULL;
		} else {
			chip->get_position[stream] = azx_get_pos_posbuf;
			if (chip->driver_caps & AZX_DCAPS_COUNT_LPIB_DELAY)
				chip->get_delay[stream] = azx_get_delay_from_lpib;
		}
	}

	if (pos >= azx_dev->core.bufsize)
		pos = 0;

	if (WARN_ONCE(!azx_dev->core.period_bytes,
		      "hda-intel: zero azx_dev->period_bytes"))
		return -1; /* this shouldn't happen! */
	if (wallclk < (azx_dev->core.period_wallclk * 5) / 4 &&
	    pos % azx_dev->core.period_bytes > azx_dev->core.period_bytes / 2)
		/* NG - it's below the first next period boundary */
		return chip->bdl_pos_adj ? 0 : -1;
	azx_dev->core.start_wallclk += wallclk;
	return 1; /* OK, it's fine */
}

/*
 * The work for pending PCM period updates.
 */
static void azx_irq_pending_work(struct work_struct *work)
{
	struct hda_intel *hda = container_of(work, struct hda_intel, irq_pending_work);
	struct azx *chip = &hda->chip;
	struct hdac_bus *bus = azx_bus(chip);
	struct hdac_stream *s;
	int pending, ok;

	if (!hda->irq_pending_warned) {
		dev_info(chip->card->dev,
			 "IRQ timing workaround is activated for card #%d. Suggest a bigger bdl_pos_adj.\n",
			 chip->card->number);
		hda->irq_pending_warned = 1;
	}

	for (;;) {
		pending = 0;
		spin_lock_irq(&bus->reg_lock);
		list_for_each_entry(s, &bus->stream_list, list) {
			struct azx_dev *azx_dev = stream_to_azx_dev(s);
			if (!azx_dev->irq_pending ||
			    !s->substream ||
			    !s->running)
				continue;
			ok = azx_position_ok(chip, azx_dev);
			if (ok > 0) {
				azx_dev->irq_pending = 0;
				spin_unlock(&bus->reg_lock);
				snd_pcm_period_elapsed(s->substream);
				spin_lock(&bus->reg_lock);
			} else if (ok < 0) {
				pending = 0;	/* too early */
			} else
				pending++;
		}
		spin_unlock_irq(&bus->reg_lock);
		if (!pending)
			return;
		msleep(1);
	}
}

/* clear irq_pending flags and assure no on-going workq */
static void azx_clear_irq_pending(struct azx *chip)
{
	struct hdac_bus *bus = azx_bus(chip);
	struct hdac_stream *s;

	spin_lock_irq(&bus->reg_lock);
	list_for_each_entry(s, &bus->stream_list, list) {
		struct azx_dev *azx_dev = stream_to_azx_dev(s);
		azx_dev->irq_pending = 0;
	}
	spin_unlock_irq(&bus->reg_lock);
}

static int azx_acquire_irq(struct azx *chip, int do_disconnect)
{
	struct hdac_bus *bus = azx_bus(chip);

	if (request_irq(chip->pci->irq, azx_interrupt,
			chip->msi ? 0 : IRQF_SHARED,
			chip->card->irq_descr, chip)) {
		dev_err(chip->card->dev,
			"unable to grab IRQ %d, disabling device\n",
			chip->pci->irq);
		if (do_disconnect)
			snd_card_disconnect(chip->card);
		return -1;
	}
	bus->irq = chip->pci->irq;
	pci_intx(chip->pci, !chip->msi);
	return 0;
}

/* get the current DMA position with correction on VIA chips */
static unsigned int azx_via_get_position(struct azx *chip,
					 struct azx_dev *azx_dev)
{
	unsigned int link_pos, mini_pos, bound_pos;
	unsigned int mod_link_pos, mod_dma_pos, mod_mini_pos;
	unsigned int fifo_size;

	link_pos = snd_hdac_stream_get_pos_lpib(azx_stream(azx_dev));
	if (azx_dev->core.substream->stream == SNDRV_PCM_STREAM_PLAYBACK) {
		/* Playback, no problem using link position */
		return link_pos;
	}

	/* Capture */
	/* For new chipset,
	 * use mod to get the DMA position just like old chipset
	 */
	mod_dma_pos = le32_to_cpu(*azx_dev->core.posbuf);
	mod_dma_pos %= azx_dev->core.period_bytes;

	/* azx_dev->fifo_size can't get FIFO size of in stream.
	 * Get from base address + offset.
	 */
	fifo_size = readw(azx_bus(chip)->remap_addr +
			  VIA_IN_STREAM0_FIFO_SIZE_OFFSET);

	if (azx_dev->insufficient) {
		/* Link position never gather than FIFO size */
		if (link_pos <= fifo_size)
			return 0;

		azx_dev->insufficient = 0;
	}

	if (link_pos <= fifo_size)
		mini_pos = azx_dev->core.bufsize + link_pos - fifo_size;
	else
		mini_pos = link_pos - fifo_size;

	/* Find nearest previous boudary */
	mod_mini_pos = mini_pos % azx_dev->core.period_bytes;
	mod_link_pos = link_pos % azx_dev->core.period_bytes;
	if (mod_link_pos >= fifo_size)
		bound_pos = link_pos - mod_link_pos;
	else if (mod_dma_pos >= mod_mini_pos)
		bound_pos = mini_pos - mod_mini_pos;
	else {
		bound_pos = mini_pos - mod_mini_pos + azx_dev->core.period_bytes;
		if (bound_pos >= azx_dev->core.bufsize)
			bound_pos = 0;
	}

	/* Calculate real DMA position we want */
	return bound_pos + mod_dma_pos;
}

#define AMD_FIFO_SIZE	32

/* get the current DMA position with FIFO size correction */
static unsigned int azx_get_pos_fifo(struct azx *chip, struct azx_dev *azx_dev)
{
	struct snd_pcm_substream *substream = azx_dev->core.substream;
	struct snd_pcm_runtime *runtime = substream->runtime;
	unsigned int pos, delay;

	pos = snd_hdac_stream_get_pos_lpib(azx_stream(azx_dev));
	if (!runtime)
		return pos;

	runtime->delay = AMD_FIFO_SIZE;
	delay = frames_to_bytes(runtime, AMD_FIFO_SIZE);
	if (azx_dev->insufficient) {
		if (pos < delay) {
			delay = pos;
			runtime->delay = bytes_to_frames(runtime, pos);
		} else {
			azx_dev->insufficient = 0;
		}
	}

	/* correct the DMA position for capture stream */
	if (substream->stream == SNDRV_PCM_STREAM_CAPTURE) {
		if (pos < delay)
			pos += azx_dev->core.bufsize;
		pos -= delay;
	}

	return pos;
}

static int azx_get_delay_from_fifo(struct azx *chip, struct azx_dev *azx_dev,
				   unsigned int pos)
{
	struct snd_pcm_substream *substream = azx_dev->core.substream;

	/* just read back the calculated value in the above */
	return substream->runtime->delay;
}

static unsigned int azx_skl_get_dpib_pos(struct azx *chip,
					 struct azx_dev *azx_dev)
{
	return _snd_hdac_chip_readl(azx_bus(chip),
				    AZX_REG_VS_SDXDPIB_XBASE +
				    (AZX_REG_VS_SDXDPIB_XINTERVAL *
				     azx_dev->core.index));
}

/* get the current DMA position with correction on SKL+ chips */
static unsigned int azx_get_pos_skl(struct azx *chip, struct azx_dev *azx_dev)
{
	/* DPIB register gives a more accurate position for playback */
	if (azx_dev->core.substream->stream == SNDRV_PCM_STREAM_PLAYBACK)
		return azx_skl_get_dpib_pos(chip, azx_dev);

	/* For capture, we need to read posbuf, but it requires a delay
	 * for the possible boundary overlap; the read of DPIB fetches the
	 * actual posbuf
	 */
	udelay(20);
	azx_skl_get_dpib_pos(chip, azx_dev);
	return azx_get_pos_posbuf(chip, azx_dev);
}

#ifdef CONFIG_PM
static DEFINE_MUTEX(card_list_lock);
static LIST_HEAD(card_list);

static void azx_add_card_list(struct azx *chip)
{
	struct hda_intel *hda = container_of(chip, struct hda_intel, chip);
	mutex_lock(&card_list_lock);
	list_add(&hda->list, &card_list);
	mutex_unlock(&card_list_lock);
}

static void azx_del_card_list(struct azx *chip)
{
	struct hda_intel *hda = container_of(chip, struct hda_intel, chip);
	mutex_lock(&card_list_lock);
	list_del_init(&hda->list);
	mutex_unlock(&card_list_lock);
}

/* trigger power-save check at writing parameter */
static int param_set_xint(const char *val, const struct kernel_param *kp)
{
	struct hda_intel *hda;
	struct azx *chip;
	int prev = power_save;
	int ret = param_set_int(val, kp);

	if (ret || prev == power_save)
		return ret;

	mutex_lock(&card_list_lock);
	list_for_each_entry(hda, &card_list, list) {
		chip = &hda->chip;
		if (!hda->probe_continued || chip->disabled)
			continue;
		snd_hda_set_power_save(&chip->bus, power_save * 1000);
	}
	mutex_unlock(&card_list_lock);
	return 0;
}

/*
 * power management
 */
static bool azx_is_pm_ready(struct snd_card *card)
{
	struct azx *chip;
	struct hda_intel *hda;

	if (!card)
		return false;
	chip = card->private_data;
	hda = container_of(chip, struct hda_intel, chip);
	if (chip->disabled || hda->init_failed || !chip->running)
		return false;
	return true;
}

static void __azx_runtime_suspend(struct azx *chip)
{
	azx_stop_chip(chip);
	azx_enter_link_reset(chip);
	azx_clear_irq_pending(chip);
	display_power(chip, false);
}

static void __azx_runtime_resume(struct azx *chip, bool from_rt)
{
	struct hda_intel *hda = container_of(chip, struct hda_intel, chip);
	struct hdac_bus *bus = azx_bus(chip);
	struct hda_codec *codec;
	int status;

	display_power(chip, true);
	if (hda->need_i915_power)
		snd_hdac_i915_set_bclk(bus);

	/* Read STATESTS before controller reset */
	status = azx_readw(chip, STATESTS);

	azx_init_pci(chip);
	hda_intel_init_chip(chip, true);

	if (status && from_rt) {
		list_for_each_codec(codec, &chip->bus)
			if (status & (1 << codec->addr))
				schedule_delayed_work(&codec->jackpoll_work,
						      codec->jackpoll_interval);
	}

	/* power down again for link-controlled chips */
	if (!hda->need_i915_power)
		display_power(chip, false);
}

#ifdef CONFIG_PM_SLEEP
static int azx_suspend(struct device *dev)
{
	struct snd_card *card = dev_get_drvdata(dev);
	struct azx *chip;
	struct hdac_bus *bus;

	if (!azx_is_pm_ready(card))
		return 0;

	chip = card->private_data;
	bus = azx_bus(chip);
	snd_power_change_state(card, SNDRV_CTL_POWER_D3hot);
	__azx_runtime_suspend(chip);
	if (bus->irq >= 0) {
		free_irq(bus->irq, chip);
		bus->irq = -1;
	}

	if (chip->msi)
		pci_disable_msi(chip->pci);

	trace_azx_suspend(chip);
	return 0;
}

static int azx_resume(struct device *dev)
{
	struct snd_card *card = dev_get_drvdata(dev);
	struct azx *chip;

	if (!azx_is_pm_ready(card))
		return 0;

	chip = card->private_data;
	if (chip->msi)
		if (pci_enable_msi(chip->pci) < 0)
			chip->msi = 0;
	if (azx_acquire_irq(chip, 1) < 0)
		return -EIO;
	__azx_runtime_resume(chip, false);
	snd_power_change_state(card, SNDRV_CTL_POWER_D0);

	trace_azx_resume(chip);
	return 0;
}

/* put codec down to D3 at hibernation for Intel SKL+;
 * otherwise BIOS may still access the codec and screw up the driver
 */
static int azx_freeze_noirq(struct device *dev)
{
	struct snd_card *card = dev_get_drvdata(dev);
	struct azx *chip = card->private_data;
	struct pci_dev *pci = to_pci_dev(dev);

	if (chip->driver_type == AZX_DRIVER_SKL)
		pci_set_power_state(pci, PCI_D3hot);

	return 0;
}

static int azx_thaw_noirq(struct device *dev)
{
	struct snd_card *card = dev_get_drvdata(dev);
	struct azx *chip = card->private_data;
	struct pci_dev *pci = to_pci_dev(dev);

	if (chip->driver_type == AZX_DRIVER_SKL)
		pci_set_power_state(pci, PCI_D0);

	return 0;
}
#endif /* CONFIG_PM_SLEEP */

static int azx_runtime_suspend(struct device *dev)
{
	struct snd_card *card = dev_get_drvdata(dev);
	struct azx *chip;

	if (!azx_is_pm_ready(card))
		return 0;
	chip = card->private_data;
	if (!azx_has_pm_runtime(chip))
		return 0;

	/* enable controller wake up event */
	azx_writew(chip, WAKEEN, azx_readw(chip, WAKEEN) |
		  STATESTS_INT_MASK);

	__azx_runtime_suspend(chip);
	trace_azx_runtime_suspend(chip);
	return 0;
}

static int azx_runtime_resume(struct device *dev)
{
	struct snd_card *card = dev_get_drvdata(dev);
	struct azx *chip;

	if (!azx_is_pm_ready(card))
		return 0;
	chip = card->private_data;
	if (!azx_has_pm_runtime(chip))
		return 0;
	__azx_runtime_resume(chip, true);

	/* disable controller Wake Up event*/
	azx_writew(chip, WAKEEN, azx_readw(chip, WAKEEN) &
			~STATESTS_INT_MASK);

	trace_azx_runtime_resume(chip);
	return 0;
}

static int azx_runtime_idle(struct device *dev)
{
	struct snd_card *card = dev_get_drvdata(dev);
	struct azx *chip;
	struct hda_intel *hda;

	if (!card)
		return 0;

	chip = card->private_data;
	hda = container_of(chip, struct hda_intel, chip);
	if (chip->disabled || hda->init_failed)
		return 0;

	if (!power_save_controller || !azx_has_pm_runtime(chip) ||
	    azx_bus(chip)->codec_powered || !chip->running)
		return -EBUSY;

	/* ELD notification gets broken when HD-audio bus is off */
	if (needs_eld_notify_link(hda))
		return -EBUSY;

	return 0;
}

static const struct dev_pm_ops azx_pm = {
	SET_SYSTEM_SLEEP_PM_OPS(azx_suspend, azx_resume)
#ifdef CONFIG_PM_SLEEP
	.freeze_noirq = azx_freeze_noirq,
	.thaw_noirq = azx_thaw_noirq,
#endif
	SET_RUNTIME_PM_OPS(azx_runtime_suspend, azx_runtime_resume, azx_runtime_idle)
};

#define AZX_PM_OPS	&azx_pm
#else
#define azx_add_card_list(chip) /* NOP */
#define azx_del_card_list(chip) /* NOP */
#define AZX_PM_OPS	NULL
#endif /* CONFIG_PM */


static int azx_probe_continue(struct azx *chip);

#ifdef SUPPORT_VGA_SWITCHEROO
static struct pci_dev *get_bound_vga(struct pci_dev *pci);

static void azx_vs_set_state(struct pci_dev *pci,
			     enum vga_switcheroo_state state)
{
	struct snd_card *card = pci_get_drvdata(pci);
	struct azx *chip = card->private_data;
	struct hda_intel *hda = container_of(chip, struct hda_intel, chip);
	struct hda_codec *codec;
	bool disabled;

	wait_for_completion(&hda->probe_wait);
	if (hda->init_failed)
		return;

	disabled = (state == VGA_SWITCHEROO_OFF);
	if (chip->disabled == disabled)
		return;

	if (!hda->probe_continued) {
		chip->disabled = disabled;
		if (!disabled) {
			dev_info(chip->card->dev,
				 "Start delayed initialization\n");
			if (azx_probe_continue(chip) < 0) {
				dev_err(chip->card->dev, "initialization error\n");
				hda->init_failed = true;
			}
		}
	} else {
		dev_info(chip->card->dev, "%s via vga_switcheroo\n",
			 disabled ? "Disabling" : "Enabling");
		if (disabled) {
			list_for_each_codec(codec, &chip->bus) {
				pm_runtime_suspend(hda_codec_dev(codec));
				pm_runtime_disable(hda_codec_dev(codec));
			}
			pm_runtime_suspend(card->dev);
			pm_runtime_disable(card->dev);
			/* when we get suspended by vga_switcheroo we end up in D3cold,
			 * however we have no ACPI handle, so pci/acpi can't put us there,
			 * put ourselves there */
			pci->current_state = PCI_D3cold;
			chip->disabled = true;
			if (snd_hda_lock_devices(&chip->bus))
				dev_warn(chip->card->dev,
					 "Cannot lock devices!\n");
		} else {
			snd_hda_unlock_devices(&chip->bus);
			chip->disabled = false;
			pm_runtime_enable(card->dev);
			list_for_each_codec(codec, &chip->bus) {
				pm_runtime_enable(hda_codec_dev(codec));
				pm_runtime_resume(hda_codec_dev(codec));
			}
		}
	}
}

static bool azx_vs_can_switch(struct pci_dev *pci)
{
	struct snd_card *card = pci_get_drvdata(pci);
	struct azx *chip = card->private_data;
	struct hda_intel *hda = container_of(chip, struct hda_intel, chip);

	wait_for_completion(&hda->probe_wait);
	if (hda->init_failed)
		return false;
	if (chip->disabled || !hda->probe_continued)
		return true;
	if (snd_hda_lock_devices(&chip->bus))
		return false;
	snd_hda_unlock_devices(&chip->bus);
	return true;
}

/*
 * The discrete GPU cannot power down unless the HDA controller runtime
 * suspends, so activate runtime PM on codecs even if power_save == 0.
 */
static void setup_vga_switcheroo_runtime_pm(struct azx *chip)
{
	struct hda_intel *hda = container_of(chip, struct hda_intel, chip);
	struct hda_codec *codec;

	if (hda->use_vga_switcheroo && !hda->need_eld_notify_link) {
		list_for_each_codec(codec, &chip->bus)
			codec->auto_runtime_pm = 1;
		/* reset the power save setup */
		if (chip->running)
			set_default_power_save(chip);
	}
}

static void azx_vs_gpu_bound(struct pci_dev *pci,
			     enum vga_switcheroo_client_id client_id)
{
	struct snd_card *card = pci_get_drvdata(pci);
	struct azx *chip = card->private_data;
	struct hda_intel *hda = container_of(chip, struct hda_intel, chip);

	if (client_id == VGA_SWITCHEROO_DIS)
		hda->need_eld_notify_link = 0;
	setup_vga_switcheroo_runtime_pm(chip);
}

static void init_vga_switcheroo(struct azx *chip)
{
	struct hda_intel *hda = container_of(chip, struct hda_intel, chip);
	struct pci_dev *p = get_bound_vga(chip->pci);
	if (p) {
		dev_info(chip->card->dev,
			 "Handle vga_switcheroo audio client\n");
		hda->use_vga_switcheroo = 1;
		hda->need_eld_notify_link = 1; /* cleared in gpu_bound op */
		chip->driver_caps |= AZX_DCAPS_PM_RUNTIME;
		pci_dev_put(p);
	}
}

static const struct vga_switcheroo_client_ops azx_vs_ops = {
	.set_gpu_state = azx_vs_set_state,
	.can_switch = azx_vs_can_switch,
	.gpu_bound = azx_vs_gpu_bound,
};

static int register_vga_switcheroo(struct azx *chip)
{
	struct hda_intel *hda = container_of(chip, struct hda_intel, chip);
	struct pci_dev *p;
	int err;

	if (!hda->use_vga_switcheroo)
		return 0;

	p = get_bound_vga(chip->pci);
	err = vga_switcheroo_register_audio_client(chip->pci, &azx_vs_ops, p);
	pci_dev_put(p);

	if (err < 0)
		return err;
	hda->vga_switcheroo_registered = 1;

	return 0;
}
#else
#define init_vga_switcheroo(chip)		/* NOP */
#define register_vga_switcheroo(chip)		0
#define check_hdmi_disabled(pci)	false
#define setup_vga_switcheroo_runtime_pm(chip)	/* NOP */
#endif /* SUPPORT_VGA_SWITCHER */

/*
 * destructor
 */
static int azx_free(struct azx *chip)
{
	struct pci_dev *pci = chip->pci;
	struct hda_intel *hda = container_of(chip, struct hda_intel, chip);
	struct hdac_bus *bus = azx_bus(chip);

	if (azx_has_pm_runtime(chip) && chip->running)
		pm_runtime_get_noresume(&pci->dev);
	chip->running = 0;

	azx_del_card_list(chip);

	hda->init_failed = 1; /* to be sure */
	complete_all(&hda->probe_wait);

	if (use_vga_switcheroo(hda)) {
		if (chip->disabled && hda->probe_continued)
			snd_hda_unlock_devices(&chip->bus);
		if (hda->vga_switcheroo_registered)
			vga_switcheroo_unregister_client(chip->pci);
	}

	if (bus->chip_init) {
		azx_clear_irq_pending(chip);
		azx_stop_all_streams(chip);
		azx_stop_chip(chip);
	}

	if (bus->irq >= 0)
		free_irq(bus->irq, (void*)chip);
	if (chip->msi)
		pci_disable_msi(chip->pci);
	iounmap(bus->remap_addr);

	azx_free_stream_pages(chip);
	azx_free_streams(chip);
	snd_hdac_bus_exit(bus);

	if (chip->region_requested)
		pci_release_regions(chip->pci);

	pci_disable_device(chip->pci);
#ifdef CONFIG_SND_HDA_PATCH_LOADER
	release_firmware(chip->fw);
#endif
	display_power(chip, false);

	if (chip->driver_caps & AZX_DCAPS_I915_COMPONENT)
		snd_hdac_i915_exit(bus);
	kfree(hda);

	return 0;
}

static int azx_dev_disconnect(struct snd_device *device)
{
	struct azx *chip = device->device_data;

	chip->bus.shutdown = 1;
	return 0;
}

static int azx_dev_free(struct snd_device *device)
{
	return azx_free(device->device_data);
}

#ifdef SUPPORT_VGA_SWITCHEROO
/*
 * Check of disabled HDMI controller by vga_switcheroo
 */
static struct pci_dev *get_bound_vga(struct pci_dev *pci)
{
	struct pci_dev *p;

	/* check only discrete GPU */
	switch (pci->vendor) {
	case PCI_VENDOR_ID_ATI:
	case PCI_VENDOR_ID_AMD:
	case PCI_VENDOR_ID_NVIDIA:
		if (pci->devfn == 1) {
			p = pci_get_domain_bus_and_slot(pci_domain_nr(pci->bus),
							pci->bus->number, 0);
			if (p) {
				if ((p->class >> 16) == PCI_BASE_CLASS_DISPLAY)
					return p;
				pci_dev_put(p);
			}
		}
		break;
	}
	return NULL;
}

static bool check_hdmi_disabled(struct pci_dev *pci)
{
	bool vga_inactive = false;
	struct pci_dev *p = get_bound_vga(pci);

	if (p) {
		if (vga_switcheroo_get_client_state(p) == VGA_SWITCHEROO_OFF)
			vga_inactive = true;
		pci_dev_put(p);
	}
	return vga_inactive;
}
#endif /* SUPPORT_VGA_SWITCHEROO */

/*
 * white/black-listing for position_fix
 */
static struct snd_pci_quirk position_fix_list[] = {
	SND_PCI_QUIRK(0x1028, 0x01cc, "Dell D820", POS_FIX_LPIB),
	SND_PCI_QUIRK(0x1028, 0x01de, "Dell Precision 390", POS_FIX_LPIB),
	SND_PCI_QUIRK(0x103c, 0x306d, "HP dv3", POS_FIX_LPIB),
	SND_PCI_QUIRK(0x1043, 0x813d, "ASUS P5AD2", POS_FIX_LPIB),
	SND_PCI_QUIRK(0x1043, 0x81b3, "ASUS", POS_FIX_LPIB),
	SND_PCI_QUIRK(0x1043, 0x81e7, "ASUS M2V", POS_FIX_LPIB),
	SND_PCI_QUIRK(0x104d, 0x9069, "Sony VPCS11V9E", POS_FIX_LPIB),
	SND_PCI_QUIRK(0x10de, 0xcb89, "Macbook Pro 7,1", POS_FIX_LPIB),
	SND_PCI_QUIRK(0x1297, 0x3166, "Shuttle", POS_FIX_LPIB),
	SND_PCI_QUIRK(0x1458, 0xa022, "ga-ma770-ud3", POS_FIX_LPIB),
	SND_PCI_QUIRK(0x1462, 0x1002, "MSI Wind U115", POS_FIX_LPIB),
	SND_PCI_QUIRK(0x1565, 0x8218, "Biostar Microtech", POS_FIX_LPIB),
	SND_PCI_QUIRK(0x1849, 0x0888, "775Dual-VSTA", POS_FIX_LPIB),
	SND_PCI_QUIRK(0x8086, 0x2503, "DG965OT AAD63733-203", POS_FIX_LPIB),
	{}
};

static int check_position_fix(struct azx *chip, int fix)
{
	const struct snd_pci_quirk *q;

	switch (fix) {
	case POS_FIX_AUTO:
	case POS_FIX_LPIB:
	case POS_FIX_POSBUF:
	case POS_FIX_VIACOMBO:
	case POS_FIX_COMBO:
	case POS_FIX_SKL:
	case POS_FIX_FIFO:
		return fix;
	}

	q = snd_pci_quirk_lookup(chip->pci, position_fix_list);
	if (q) {
		dev_info(chip->card->dev,
			 "position_fix set to %d for device %04x:%04x\n",
			 q->value, q->subvendor, q->subdevice);
		return q->value;
	}

	/* Check VIA/ATI HD Audio Controller exist */
	if (chip->driver_type == AZX_DRIVER_VIA) {
		dev_dbg(chip->card->dev, "Using VIACOMBO position fix\n");
		return POS_FIX_VIACOMBO;
	}
	if (chip->driver_caps & AZX_DCAPS_AMD_WORKAROUND) {
		dev_dbg(chip->card->dev, "Using FIFO position fix\n");
		return POS_FIX_FIFO;
	}
	if (chip->driver_caps & AZX_DCAPS_POSFIX_LPIB) {
		dev_dbg(chip->card->dev, "Using LPIB position fix\n");
		return POS_FIX_LPIB;
	}
	if (chip->driver_type == AZX_DRIVER_SKL) {
		dev_dbg(chip->card->dev, "Using SKL position fix\n");
		return POS_FIX_SKL;
	}
	return POS_FIX_AUTO;
}

static void assign_position_fix(struct azx *chip, int fix)
{
	static azx_get_pos_callback_t callbacks[] = {
		[POS_FIX_AUTO] = NULL,
		[POS_FIX_LPIB] = azx_get_pos_lpib,
		[POS_FIX_POSBUF] = azx_get_pos_posbuf,
		[POS_FIX_VIACOMBO] = azx_via_get_position,
		[POS_FIX_COMBO] = azx_get_pos_lpib,
		[POS_FIX_SKL] = azx_get_pos_skl,
		[POS_FIX_FIFO] = azx_get_pos_fifo,
	};

	chip->get_position[0] = chip->get_position[1] = callbacks[fix];

	/* combo mode uses LPIB only for playback */
	if (fix == POS_FIX_COMBO)
		chip->get_position[1] = NULL;

	if ((fix == POS_FIX_POSBUF || fix == POS_FIX_SKL) &&
	    (chip->driver_caps & AZX_DCAPS_COUNT_LPIB_DELAY)) {
		chip->get_delay[0] = chip->get_delay[1] =
			azx_get_delay_from_lpib;
	}

	if (fix == POS_FIX_FIFO)
		chip->get_delay[0] = chip->get_delay[1] =
			azx_get_delay_from_fifo;
}

/*
 * black-lists for probe_mask
 */
static struct snd_pci_quirk probe_mask_list[] = {
	/* Thinkpad often breaks the controller communication when accessing
	 * to the non-working (or non-existing) modem codec slot.
	 */
	SND_PCI_QUIRK(0x1014, 0x05b7, "Thinkpad Z60", 0x01),
	SND_PCI_QUIRK(0x17aa, 0x2010, "Thinkpad X/T/R60", 0x01),
	SND_PCI_QUIRK(0x17aa, 0x20ac, "Thinkpad X/T/R61", 0x01),
	/* broken BIOS */
	SND_PCI_QUIRK(0x1028, 0x20ac, "Dell Studio Desktop", 0x01),
	/* including bogus ALC268 in slot#2 that conflicts with ALC888 */
	SND_PCI_QUIRK(0x17c0, 0x4085, "Medion MD96630", 0x01),
	/* forced codec slots */
	SND_PCI_QUIRK(0x1043, 0x1262, "ASUS W5Fm", 0x103),
	SND_PCI_QUIRK(0x1046, 0x1262, "ASUS W5F", 0x103),
	/* WinFast VP200 H (Teradici) user reported broken communication */
	SND_PCI_QUIRK(0x3a21, 0x040d, "WinFast VP200 H", 0x101),
	{}
};

#define AZX_FORCE_CODEC_MASK	0x100

static void check_probe_mask(struct azx *chip, int dev)
{
	const struct snd_pci_quirk *q;

	chip->codec_probe_mask = probe_mask[dev];
	if (chip->codec_probe_mask == -1) {
		q = snd_pci_quirk_lookup(chip->pci, probe_mask_list);
		if (q) {
			dev_info(chip->card->dev,
				 "probe_mask set to 0x%x for device %04x:%04x\n",
				 q->value, q->subvendor, q->subdevice);
			chip->codec_probe_mask = q->value;
		}
	}

	/* check forced option */
	if (chip->codec_probe_mask != -1 &&
	    (chip->codec_probe_mask & AZX_FORCE_CODEC_MASK)) {
		azx_bus(chip)->codec_mask = chip->codec_probe_mask & 0xff;
		dev_info(chip->card->dev, "codec_mask forced to 0x%x\n",
			 (int)azx_bus(chip)->codec_mask);
	}
}

/*
 * white/black-list for enable_msi
 */
static struct snd_pci_quirk msi_black_list[] = {
	SND_PCI_QUIRK(0x103c, 0x2191, "HP", 0), /* AMD Hudson */
	SND_PCI_QUIRK(0x103c, 0x2192, "HP", 0), /* AMD Hudson */
	SND_PCI_QUIRK(0x103c, 0x21f7, "HP", 0), /* AMD Hudson */
	SND_PCI_QUIRK(0x103c, 0x21fa, "HP", 0), /* AMD Hudson */
	SND_PCI_QUIRK(0x1043, 0x81f2, "ASUS", 0), /* Athlon64 X2 + nvidia */
	SND_PCI_QUIRK(0x1043, 0x81f6, "ASUS", 0), /* nvidia */
	SND_PCI_QUIRK(0x1043, 0x822d, "ASUS", 0), /* Athlon64 X2 + nvidia MCP55 */
	SND_PCI_QUIRK(0x1179, 0xfb44, "Toshiba Satellite C870", 0), /* AMD Hudson */
	SND_PCI_QUIRK(0x1849, 0x0888, "ASRock", 0), /* Athlon64 X2 + nvidia */
	SND_PCI_QUIRK(0xa0a0, 0x0575, "Aopen MZ915-M", 0), /* ICH6 */
	{}
};

static void check_msi(struct azx *chip)
{
	const struct snd_pci_quirk *q;

	if (enable_msi >= 0) {
		chip->msi = !!enable_msi;
		return;
	}
	chip->msi = 1;	/* enable MSI as default */
	q = snd_pci_quirk_lookup(chip->pci, msi_black_list);
	if (q) {
		dev_info(chip->card->dev,
			 "msi for device %04x:%04x set to %d\n",
			 q->subvendor, q->subdevice, q->value);
		chip->msi = q->value;
		return;
	}

	/* NVidia chipsets seem to cause troubles with MSI */
	if (chip->driver_caps & AZX_DCAPS_NO_MSI) {
		dev_info(chip->card->dev, "Disabling MSI\n");
		chip->msi = 0;
	}
}

/* check the snoop mode availability */
static void azx_check_snoop_available(struct azx *chip)
{
	int snoop = hda_snoop;

	if (snoop >= 0) {
		dev_info(chip->card->dev, "Force to %s mode by module option\n",
			 snoop ? "snoop" : "non-snoop");
		chip->snoop = snoop;
		chip->uc_buffer = !snoop;
		return;
	}

	snoop = true;
	if (azx_get_snoop_type(chip) == AZX_SNOOP_TYPE_NONE &&
	    chip->driver_type == AZX_DRIVER_VIA) {
		/* force to non-snoop mode for a new VIA controller
		 * when BIOS is set
		 */
		u8 val;
		pci_read_config_byte(chip->pci, 0x42, &val);
		if (!(val & 0x80) && (chip->pci->revision == 0x30 ||
				      chip->pci->revision == 0x20))
			snoop = false;
	}

	if (chip->driver_caps & AZX_DCAPS_SNOOP_OFF)
		snoop = false;

	chip->snoop = snoop;
	if (!snoop) {
		dev_info(chip->card->dev, "Force to non-snoop mode\n");
		/* C-Media requires non-cached pages only for CORB/RIRB */
		if (chip->driver_type != AZX_DRIVER_CMEDIA)
			chip->uc_buffer = true;
	}
}

static void azx_probe_work(struct work_struct *work)
{
	struct hda_intel *hda = container_of(work, struct hda_intel, probe_work);
	azx_probe_continue(&hda->chip);
}

static int default_bdl_pos_adj(struct azx *chip)
{
	/* some exceptions: Atoms seem problematic with value 1 */
	if (chip->pci->vendor == PCI_VENDOR_ID_INTEL) {
		switch (chip->pci->device) {
		case 0x0f04: /* Baytrail */
		case 0x2284: /* Braswell */
			return 32;
		}
	}

	switch (chip->driver_type) {
	case AZX_DRIVER_ICH:
	case AZX_DRIVER_PCH:
		return 1;
	default:
		return 32;
	}
}

/*
 * constructor
 */
static const struct hdac_io_ops pci_hda_io_ops;
static const struct hda_controller_ops pci_hda_ops;

static int azx_create(struct snd_card *card, struct pci_dev *pci,
		      int dev, unsigned int driver_caps,
		      struct azx **rchip)
{
	static struct snd_device_ops ops = {
		.dev_disconnect = azx_dev_disconnect,
		.dev_free = azx_dev_free,
	};
	struct hda_intel *hda;
	struct azx *chip;
	int err;

	*rchip = NULL;

	err = pci_enable_device(pci);
	if (err < 0)
		return err;

	hda = kzalloc(sizeof(*hda), GFP_KERNEL);
	if (!hda) {
		pci_disable_device(pci);
		return -ENOMEM;
	}

	chip = &hda->chip;
	mutex_init(&chip->open_mutex);
	chip->card = card;
	chip->pci = pci;
	chip->ops = &pci_hda_ops;
	chip->driver_caps = driver_caps;
	chip->driver_type = driver_caps & 0xff;
	check_msi(chip);
	chip->dev_index = dev;
	if (jackpoll_ms[dev] >= 50 && jackpoll_ms[dev] <= 60000)
		chip->jackpoll_interval = msecs_to_jiffies(jackpoll_ms[dev]);
	INIT_LIST_HEAD(&chip->pcm_list);
	INIT_WORK(&hda->irq_pending_work, azx_irq_pending_work);
	INIT_LIST_HEAD(&hda->list);
	init_vga_switcheroo(chip);
	init_completion(&hda->probe_wait);

	assign_position_fix(chip, check_position_fix(chip, position_fix[dev]));

	check_probe_mask(chip, dev);

	if (single_cmd < 0) /* allow fallback to single_cmd at errors */
		chip->fallback_to_single_cmd = 1;
	else /* explicitly set to single_cmd or not */
		chip->single_cmd = single_cmd;

	azx_check_snoop_available(chip);

	if (bdl_pos_adj[dev] < 0)
		chip->bdl_pos_adj = default_bdl_pos_adj(chip);
	else
		chip->bdl_pos_adj = bdl_pos_adj[dev];

	/* Workaround for a communication error on CFL (bko#199007) and CNL */
	if (IS_CFL(pci) || IS_CNL(pci))
		chip->polling_mode = 1;

	err = azx_bus_init(chip, model[dev], &pci_hda_io_ops);
	if (err < 0) {
		kfree(hda);
		pci_disable_device(pci);
		return err;
	}

	if (chip->driver_type == AZX_DRIVER_NVIDIA) {
		dev_dbg(chip->card->dev, "Enable delay in RIRB handling\n");
		chip->bus.needs_damn_long_delay = 1;
	}

	err = snd_device_new(card, SNDRV_DEV_LOWLEVEL, chip, &ops);
	if (err < 0) {
		dev_err(card->dev, "Error creating device [card]!\n");
		azx_free(chip);
		return err;
	}

	/* continue probing in work context as may trigger request module */
	INIT_WORK(&hda->probe_work, azx_probe_work);

	*rchip = chip;

	return 0;
}

static int azx_first_init(struct azx *chip)
{
	int dev = chip->dev_index;
	struct pci_dev *pci = chip->pci;
	struct snd_card *card = chip->card;
	struct hdac_bus *bus = azx_bus(chip);
	int err;
	unsigned short gcap;
	unsigned int dma_bits = 64;

#if BITS_PER_LONG != 64
	/* Fix up base address on ULI M5461 */
	if (chip->driver_type == AZX_DRIVER_ULI) {
		u16 tmp3;
		pci_read_config_word(pci, 0x40, &tmp3);
		pci_write_config_word(pci, 0x40, tmp3 | 0x10);
		pci_write_config_dword(pci, PCI_BASE_ADDRESS_1, 0);
	}
#endif

	err = pci_request_regions(pci, "ICH HD audio");
	if (err < 0)
		return err;
	chip->region_requested = 1;

	bus->addr = pci_resource_start(pci, 0);
	bus->remap_addr = pci_ioremap_bar(pci, 0);
	if (bus->remap_addr == NULL) {
		dev_err(card->dev, "ioremap error\n");
		return -ENXIO;
	}

	if (chip->driver_type == AZX_DRIVER_SKL)
		snd_hdac_bus_parse_capabilities(bus);

	/*
	 * Some Intel CPUs has always running timer (ART) feature and
	 * controller may have Global time sync reporting capability, so
	 * check both of these before declaring synchronized time reporting
	 * capability SNDRV_PCM_INFO_HAS_LINK_SYNCHRONIZED_ATIME
	 */
	chip->gts_present = false;

#ifdef CONFIG_X86
	if (bus->ppcap && boot_cpu_has(X86_FEATURE_ART))
		chip->gts_present = true;
#endif

	if (chip->msi) {
		if (chip->driver_caps & AZX_DCAPS_NO_MSI64) {
			dev_dbg(card->dev, "Disabling 64bit MSI\n");
			pci->no_64bit_msi = true;
		}
		if (pci_enable_msi(pci) < 0)
			chip->msi = 0;
	}

	pci_set_master(pci);
	synchronize_irq(bus->irq);

	gcap = azx_readw(chip, GCAP);
	dev_dbg(card->dev, "chipset global capabilities = 0x%x\n", gcap);

	/* AMD devices support 40 or 48bit DMA, take the safe one */
	if (chip->pci->vendor == PCI_VENDOR_ID_AMD)
		dma_bits = 40;

	/* disable SB600 64bit support for safety */
	if (chip->pci->vendor == PCI_VENDOR_ID_ATI) {
		struct pci_dev *p_smbus;
		dma_bits = 40;
		p_smbus = pci_get_device(PCI_VENDOR_ID_ATI,
					 PCI_DEVICE_ID_ATI_SBX00_SMBUS,
					 NULL);
		if (p_smbus) {
			if (p_smbus->revision < 0x30)
				gcap &= ~AZX_GCAP_64OK;
			pci_dev_put(p_smbus);
		}
	}

	/* NVidia hardware normally only supports up to 40 bits of DMA */
	if (chip->pci->vendor == PCI_VENDOR_ID_NVIDIA)
		dma_bits = 40;

	/* disable 64bit DMA address on some devices */
	if (chip->driver_caps & AZX_DCAPS_NO_64BIT) {
		dev_dbg(card->dev, "Disabling 64bit DMA\n");
		gcap &= ~AZX_GCAP_64OK;
	}

	/* disable buffer size rounding to 128-byte multiples if supported */
	if (align_buffer_size >= 0)
		chip->align_buffer_size = !!align_buffer_size;
	else {
		if (chip->driver_caps & AZX_DCAPS_NO_ALIGN_BUFSIZE)
			chip->align_buffer_size = 0;
		else
			chip->align_buffer_size = 1;
	}

	/* allow 64bit DMA address if supported by H/W */
	if (!(gcap & AZX_GCAP_64OK))
		dma_bits = 32;
	if (!dma_set_mask(&pci->dev, DMA_BIT_MASK(dma_bits))) {
		dma_set_coherent_mask(&pci->dev, DMA_BIT_MASK(dma_bits));
	} else {
		dma_set_mask(&pci->dev, DMA_BIT_MASK(32));
		dma_set_coherent_mask(&pci->dev, DMA_BIT_MASK(32));
	}

	/* read number of streams from GCAP register instead of using
	 * hardcoded value
	 */
	chip->capture_streams = (gcap >> 8) & 0x0f;
	chip->playback_streams = (gcap >> 12) & 0x0f;
	if (!chip->playback_streams && !chip->capture_streams) {
		/* gcap didn't give any info, switching to old method */

		switch (chip->driver_type) {
		case AZX_DRIVER_ULI:
			chip->playback_streams = ULI_NUM_PLAYBACK;
			chip->capture_streams = ULI_NUM_CAPTURE;
			break;
		case AZX_DRIVER_ATIHDMI:
		case AZX_DRIVER_ATIHDMI_NS:
			chip->playback_streams = ATIHDMI_NUM_PLAYBACK;
			chip->capture_streams = ATIHDMI_NUM_CAPTURE;
			break;
		case AZX_DRIVER_GENERIC:
		default:
			chip->playback_streams = ICH6_NUM_PLAYBACK;
			chip->capture_streams = ICH6_NUM_CAPTURE;
			break;
		}
	}
	chip->capture_index_offset = 0;
	chip->playback_index_offset = chip->capture_streams;
	chip->num_streams = chip->playback_streams + chip->capture_streams;

	/* sanity check for the SDxCTL.STRM field overflow */
	if (chip->num_streams > 15 &&
	    (chip->driver_caps & AZX_DCAPS_SEPARATE_STREAM_TAG) == 0) {
		dev_warn(chip->card->dev, "number of I/O streams is %d, "
			 "forcing separate stream tags", chip->num_streams);
		chip->driver_caps |= AZX_DCAPS_SEPARATE_STREAM_TAG;
	}

	/* initialize streams */
	err = azx_init_streams(chip);
	if (err < 0)
		return err;

	err = azx_alloc_stream_pages(chip);
	if (err < 0)
		return err;

	/* initialize chip */
	azx_init_pci(chip);

	snd_hdac_i915_set_bclk(bus);

	hda_intel_init_chip(chip, (probe_only[dev] & 2) == 0);

	/* codec detection */
	if (!azx_bus(chip)->codec_mask) {
		dev_err(card->dev, "no codecs found!\n");
		return -ENODEV;
	}

	if (azx_acquire_irq(chip, 0) < 0)
		return -EBUSY;

	strcpy(card->driver, "HDA-Intel");
	strlcpy(card->shortname, driver_short_names[chip->driver_type],
		sizeof(card->shortname));
	snprintf(card->longname, sizeof(card->longname),
		 "%s at 0x%lx irq %i",
		 card->shortname, bus->addr, bus->irq);

	return 0;
}

#ifdef CONFIG_SND_HDA_PATCH_LOADER
/* callback from request_firmware_nowait() */
static void azx_firmware_cb(const struct firmware *fw, void *context)
{
	struct snd_card *card = context;
	struct azx *chip = card->private_data;
	struct pci_dev *pci = chip->pci;

	if (!fw) {
		dev_err(card->dev, "Cannot load firmware, aborting\n");
		goto error;
	}

	chip->fw = fw;
	if (!chip->disabled) {
		/* continue probing */
		if (azx_probe_continue(chip))
			goto error;
	}
	return; /* OK */

 error:
	snd_card_free(card);
	pci_set_drvdata(pci, NULL);
}
#endif

/*
 * HDA controller ops.
 */

/* PCI register access. */
static void pci_azx_writel(u32 value, u32 __iomem *addr)
{
	writel(value, addr);
}

static u32 pci_azx_readl(u32 __iomem *addr)
{
	return readl(addr);
}

static void pci_azx_writew(u16 value, u16 __iomem *addr)
{
	writew(value, addr);
}

static u16 pci_azx_readw(u16 __iomem *addr)
{
	return readw(addr);
}

static void pci_azx_writeb(u8 value, u8 __iomem *addr)
{
	writeb(value, addr);
}

static u8 pci_azx_readb(u8 __iomem *addr)
{
	return readb(addr);
}

static int disable_msi_reset_irq(struct azx *chip)
{
	struct hdac_bus *bus = azx_bus(chip);
	int err;

	free_irq(bus->irq, chip);
	bus->irq = -1;
	pci_disable_msi(chip->pci);
	chip->msi = 0;
	err = azx_acquire_irq(chip, 1);
	if (err < 0)
		return err;

	return 0;
}

/* DMA page allocation helpers.  */
static int dma_alloc_pages(struct hdac_bus *bus,
			   int type,
			   size_t size,
			   struct snd_dma_buffer *buf)
{
	struct azx *chip = bus_to_azx(bus);

	if (!azx_snoop(chip) && type == SNDRV_DMA_TYPE_DEV)
		type = SNDRV_DMA_TYPE_DEV_UC;
	return snd_dma_alloc_pages(type, bus->dev, size, buf);
}

static void dma_free_pages(struct hdac_bus *bus, struct snd_dma_buffer *buf)
{
	snd_dma_free_pages(buf);
}

static void pcm_mmap_prepare(struct snd_pcm_substream *substream,
			     struct vm_area_struct *area)
{
#ifdef CONFIG_X86
	struct azx_pcm *apcm = snd_pcm_substream_chip(substream);
	struct azx *chip = apcm->chip;
	if (chip->uc_buffer)
		area->vm_page_prot = pgprot_writecombine(area->vm_page_prot);
#endif
}

static const struct hdac_io_ops pci_hda_io_ops = {
	.reg_writel = pci_azx_writel,
	.reg_readl = pci_azx_readl,
	.reg_writew = pci_azx_writew,
	.reg_readw = pci_azx_readw,
	.reg_writeb = pci_azx_writeb,
	.reg_readb = pci_azx_readb,
	.dma_alloc_pages = dma_alloc_pages,
	.dma_free_pages = dma_free_pages,
};

static const struct hda_controller_ops pci_hda_ops = {
	.disable_msi_reset_irq = disable_msi_reset_irq,
	.pcm_mmap_prepare = pcm_mmap_prepare,
	.position_check = azx_position_check,
};

static int azx_probe(struct pci_dev *pci,
		     const struct pci_device_id *pci_id)
{
	static int dev;
	struct snd_card *card;
	struct hda_intel *hda;
	struct azx *chip;
	bool schedule_probe;
	int err;

	if (dev >= SNDRV_CARDS)
		return -ENODEV;
	if (!enable[dev]) {
		dev++;
		return -ENOENT;
	}

	err = snd_card_new(&pci->dev, index[dev], id[dev], THIS_MODULE,
			   0, &card);
	if (err < 0) {
		dev_err(&pci->dev, "Error creating card!\n");
		return err;
	}

	err = azx_create(card, pci, dev, pci_id->driver_data, &chip);
	if (err < 0)
		goto out_free;
	card->private_data = chip;
	hda = container_of(chip, struct hda_intel, chip);

	pci_set_drvdata(pci, card);

	err = register_vga_switcheroo(chip);
	if (err < 0) {
		dev_err(card->dev, "Error registering vga_switcheroo client\n");
		goto out_free;
	}

	if (check_hdmi_disabled(pci)) {
		dev_info(card->dev, "VGA controller is disabled\n");
		dev_info(card->dev, "Delaying initialization\n");
		chip->disabled = true;
	}

	schedule_probe = !chip->disabled;

#ifdef CONFIG_SND_HDA_PATCH_LOADER
	if (patch[dev] && *patch[dev]) {
		dev_info(card->dev, "Applying patch firmware '%s'\n",
			 patch[dev]);
		err = request_firmware_nowait(THIS_MODULE, true, patch[dev],
					      &pci->dev, GFP_KERNEL, card,
					      azx_firmware_cb);
		if (err < 0)
			goto out_free;
		schedule_probe = false; /* continued in azx_firmware_cb() */
	}
#endif /* CONFIG_SND_HDA_PATCH_LOADER */

#ifndef CONFIG_SND_HDA_I915
	if (CONTROLLER_IN_GPU(pci))
		dev_err(card->dev, "Haswell/Broadwell HDMI/DP must build in CONFIG_SND_HDA_I915\n");
#endif

	if (schedule_probe)
		schedule_work(&hda->probe_work);

	dev++;
	if (chip->disabled)
		complete_all(&hda->probe_wait);
	return 0;

out_free:
	snd_card_free(card);
	return err;
}

#ifdef CONFIG_PM
/* On some boards setting power_save to a non 0 value leads to clicking /
 * popping sounds when ever we enter/leave powersaving mode. Ideally we would
 * figure out how to avoid these sounds, but that is not always feasible.
 * So we keep a list of devices where we disable powersaving as its known
 * to causes problems on these devices.
 */
static struct snd_pci_quirk power_save_blacklist[] = {
	/* https://bugzilla.redhat.com/show_bug.cgi?id=1525104 */
	SND_PCI_QUIRK(0x1849, 0xc892, "Asrock B85M-ITX", 0),
	/* https://bugzilla.redhat.com/show_bug.cgi?id=1525104 */
	SND_PCI_QUIRK(0x1849, 0x0397, "Asrock N68C-S UCC", 0),
	/* https://bugzilla.redhat.com/show_bug.cgi?id=1525104 */
	SND_PCI_QUIRK(0x1849, 0x7662, "Asrock H81M-HDS", 0),
	/* https://bugzilla.redhat.com/show_bug.cgi?id=1525104 */
	SND_PCI_QUIRK(0x1043, 0x8733, "Asus Prime X370-Pro", 0),
	/* https://bugzilla.redhat.com/show_bug.cgi?id=1581607 */
	SND_PCI_QUIRK(0x1558, 0x3501, "Clevo W35xSS_370SS", 0),
	/* https://bugzilla.redhat.com/show_bug.cgi?id=1525104 */
	SND_PCI_QUIRK(0x1028, 0x0497, "Dell Precision T3600", 0),
	/* https://bugzilla.redhat.com/show_bug.cgi?id=1525104 */
	/* Note the P55A-UD3 and Z87-D3HP share the subsys id for the HDA dev */
	SND_PCI_QUIRK(0x1458, 0xa002, "Gigabyte P55A-UD3 / Z87-D3HP", 0),
	/* https://bugzilla.redhat.com/show_bug.cgi?id=1525104 */
	SND_PCI_QUIRK(0x8086, 0x2040, "Intel DZ77BH-55K", 0),
	/* https://bugzilla.kernel.org/show_bug.cgi?id=199607 */
	SND_PCI_QUIRK(0x8086, 0x2057, "Intel NUC5i7RYB", 0),
	/* https://bugs.launchpad.net/bugs/1821663 */
	SND_PCI_QUIRK(0x8086, 0x2064, "Intel SDP 8086:2064", 0),
	/* https://bugzilla.redhat.com/show_bug.cgi?id=1520902 */
	SND_PCI_QUIRK(0x8086, 0x2068, "Intel NUC7i3BNB", 0),
	/* https://bugzilla.kernel.org/show_bug.cgi?id=198611 */
	SND_PCI_QUIRK(0x17aa, 0x2227, "Lenovo X1 Carbon 3rd Gen", 0),
	/* https://bugzilla.redhat.com/show_bug.cgi?id=1689623 */
	SND_PCI_QUIRK(0x17aa, 0x367b, "Lenovo IdeaCentre B550", 0),
	/* https://bugzilla.redhat.com/show_bug.cgi?id=1572975 */
	SND_PCI_QUIRK(0x17aa, 0x36a7, "Lenovo C50 All in one", 0),
	/* https://bugs.launchpad.net/bugs/1821663 */
	SND_PCI_QUIRK(0x1631, 0xe017, "Packard Bell NEC IMEDIA 5204", 0),
	{}
};
#endif /* CONFIG_PM */

static void set_default_power_save(struct azx *chip)
{
	int val = power_save;

#ifdef CONFIG_PM
	if (pm_blacklist) {
		const struct snd_pci_quirk *q;

		q = snd_pci_quirk_lookup(chip->pci, power_save_blacklist);
		if (q && val) {
			dev_info(chip->card->dev, "device %04x:%04x is on the power_save blacklist, forcing power_save to 0\n",
				 q->subvendor, q->subdevice);
			val = 0;
		}
	}
#endif /* CONFIG_PM */
	snd_hda_set_power_save(&chip->bus, val * 1000);
}

/* number of codec slots for each chipset: 0 = default slots (i.e. 4) */
static unsigned int azx_max_codecs[AZX_NUM_DRIVERS] = {
	[AZX_DRIVER_NVIDIA] = 8,
	[AZX_DRIVER_TERA] = 1,
};

static int azx_probe_continue(struct azx *chip)
{
	struct hda_intel *hda = container_of(chip, struct hda_intel, chip);
	struct hdac_bus *bus = azx_bus(chip);
	struct pci_dev *pci = chip->pci;
	int dev = chip->dev_index;
	int err;

	to_hda_bus(bus)->bus_probing = 1;
	hda->probe_continued = 1;

	/* bind with i915 if needed */
	if (chip->driver_caps & AZX_DCAPS_I915_COMPONENT) {
		err = snd_hdac_i915_init(bus);
		if (err < 0) {
			/* if the controller is bound only with HDMI/DP
			 * (for HSW and BDW), we need to abort the probe;
			 * for other chips, still continue probing as other
			 * codecs can be on the same link.
			 */
			if (CONTROLLER_IN_GPU(pci)) {
				dev_err(chip->card->dev,
					"HSW/BDW HD-audio HDMI/DP requires binding with gfx driver\n");
				goto out_free;
			} else {
				/* don't bother any longer */
				chip->driver_caps &= ~AZX_DCAPS_I915_COMPONENT;
			}
		}

		/* HSW/BDW controllers need this power */
		if (CONTROLLER_IN_GPU(pci))
			hda->need_i915_power = 1;
	}

	/* Request display power well for the HDA controller or codec. For
	 * Haswell/Broadwell, both the display HDA controller and codec need
	 * this power. For other platforms, like Baytrail/Braswell, only the
	 * display codec needs the power and it can be released after probe.
	 */
	err = display_power(chip, true);
	if (err < 0) {
		dev_err(chip->card->dev,
			"Cannot turn on display power on i915\n");
		goto i915_power_fail;
	}

	err = azx_first_init(chip);
	if (err < 0)
		goto out_free;

#ifdef CONFIG_SND_HDA_INPUT_BEEP
	chip->beep_mode = beep_mode[dev];
#endif

	/* create codec instances */
	err = azx_probe_codecs(chip, azx_max_codecs[chip->driver_type]);
	if (err < 0)
		goto out_free;

#ifdef CONFIG_SND_HDA_PATCH_LOADER
	if (chip->fw) {
		err = snd_hda_load_patch(&chip->bus, chip->fw->size,
					 chip->fw->data);
		if (err < 0)
			goto out_free;
#ifndef CONFIG_PM
		release_firmware(chip->fw); /* no longer needed */
		chip->fw = NULL;
#endif
	}
#endif
	if ((probe_only[dev] & 1) == 0) {
		err = azx_codec_configure(chip);
		if (err < 0)
			goto out_free;
	}

	err = snd_card_register(chip->card);
	if (err < 0)
		goto out_free;

	setup_vga_switcheroo_runtime_pm(chip);

	chip->running = 1;
	azx_add_card_list(chip);

	set_default_power_save(chip);

	if (azx_has_pm_runtime(chip))
		pm_runtime_put_autosuspend(&pci->dev);

out_free:
	if (err < 0 || !hda->need_i915_power)
		display_power(chip, false);

i915_power_fail:
	if (err < 0)
		hda->init_failed = 1;
	complete_all(&hda->probe_wait);
	to_hda_bus(bus)->bus_probing = 0;
	return err;
}

static void azx_remove(struct pci_dev *pci)
{
	struct snd_card *card = pci_get_drvdata(pci);
	struct azx *chip;
	struct hda_intel *hda;

	if (card) {
		/* cancel the pending probing work */
		chip = card->private_data;
		hda = container_of(chip, struct hda_intel, chip);
		/* FIXME: below is an ugly workaround.
		 * Both device_release_driver() and driver_probe_device()
		 * take *both* the device's and its parent's lock before
		 * calling the remove() and probe() callbacks.  The codec
		 * probe takes the locks of both the codec itself and its
		 * parent, i.e. the PCI controller dev.  Meanwhile, when
		 * the PCI controller is unbound, it takes its lock, too
		 * ==> ouch, a deadlock!
		 * As a workaround, we unlock temporarily here the controller
		 * device during cancel_work_sync() call.
		 */
		device_unlock(&pci->dev);
		cancel_work_sync(&hda->probe_work);
		device_lock(&pci->dev);

		snd_card_free(card);
	}
}

static void azx_shutdown(struct pci_dev *pci)
{
	struct snd_card *card = pci_get_drvdata(pci);
	struct azx *chip;

	if (!card)
		return;
	chip = card->private_data;
	if (chip && chip->running)
		azx_stop_chip(chip);
}

/* PCI IDs */
static const struct pci_device_id azx_ids[] = {
	/* CPT */
	{ PCI_DEVICE(0x8086, 0x1c20),
	  .driver_data = AZX_DRIVER_PCH | AZX_DCAPS_INTEL_PCH_NOPM },
	/* PBG */
	{ PCI_DEVICE(0x8086, 0x1d20),
	  .driver_data = AZX_DRIVER_PCH | AZX_DCAPS_INTEL_PCH_NOPM },
	/* Panther Point */
	{ PCI_DEVICE(0x8086, 0x1e20),
	  .driver_data = AZX_DRIVER_PCH | AZX_DCAPS_INTEL_PCH_NOPM },
	/* Lynx Point */
	{ PCI_DEVICE(0x8086, 0x8c20),
	  .driver_data = AZX_DRIVER_PCH | AZX_DCAPS_INTEL_PCH },
	/* 9 Series */
	{ PCI_DEVICE(0x8086, 0x8ca0),
	  .driver_data = AZX_DRIVER_PCH | AZX_DCAPS_INTEL_PCH },
	/* Wellsburg */
	{ PCI_DEVICE(0x8086, 0x8d20),
	  .driver_data = AZX_DRIVER_PCH | AZX_DCAPS_INTEL_PCH },
	{ PCI_DEVICE(0x8086, 0x8d21),
	  .driver_data = AZX_DRIVER_PCH | AZX_DCAPS_INTEL_PCH },
	/* Lewisburg */
	{ PCI_DEVICE(0x8086, 0xa1f0),
	  .driver_data = AZX_DRIVER_PCH | AZX_DCAPS_INTEL_SKYLAKE },
	{ PCI_DEVICE(0x8086, 0xa270),
	  .driver_data = AZX_DRIVER_PCH | AZX_DCAPS_INTEL_SKYLAKE },
	/* Lynx Point-LP */
	{ PCI_DEVICE(0x8086, 0x9c20),
	  .driver_data = AZX_DRIVER_PCH | AZX_DCAPS_INTEL_PCH },
	/* Lynx Point-LP */
	{ PCI_DEVICE(0x8086, 0x9c21),
	  .driver_data = AZX_DRIVER_PCH | AZX_DCAPS_INTEL_PCH },
	/* Wildcat Point-LP */
	{ PCI_DEVICE(0x8086, 0x9ca0),
	  .driver_data = AZX_DRIVER_PCH | AZX_DCAPS_INTEL_PCH },
	/* Sunrise Point */
	{ PCI_DEVICE(0x8086, 0xa170),
	  .driver_data = AZX_DRIVER_SKL | AZX_DCAPS_INTEL_SKYLAKE },
	/* Sunrise Point-LP */
	{ PCI_DEVICE(0x8086, 0x9d70),
	  .driver_data = AZX_DRIVER_SKL | AZX_DCAPS_INTEL_SKYLAKE },
	/* Kabylake */
	{ PCI_DEVICE(0x8086, 0xa171),
	  .driver_data = AZX_DRIVER_SKL | AZX_DCAPS_INTEL_SKYLAKE },
	/* Kabylake-LP */
	{ PCI_DEVICE(0x8086, 0x9d71),
	  .driver_data = AZX_DRIVER_SKL | AZX_DCAPS_INTEL_SKYLAKE },
	/* Kabylake-H */
	{ PCI_DEVICE(0x8086, 0xa2f0),
	  .driver_data = AZX_DRIVER_SKL | AZX_DCAPS_INTEL_SKYLAKE },
	/* Coffelake */
	{ PCI_DEVICE(0x8086, 0xa348),
	  .driver_data = AZX_DRIVER_SKL | AZX_DCAPS_INTEL_SKYLAKE},
	/* Cannonlake */
	{ PCI_DEVICE(0x8086, 0x9dc8),
	  .driver_data = AZX_DRIVER_SKL | AZX_DCAPS_INTEL_SKYLAKE},
	/* Icelake */
	{ PCI_DEVICE(0x8086, 0x34c8),
	  .driver_data = AZX_DRIVER_SKL | AZX_DCAPS_INTEL_SKYLAKE},
	/* Broxton-P(Apollolake) */
	{ PCI_DEVICE(0x8086, 0x5a98),
	  .driver_data = AZX_DRIVER_SKL | AZX_DCAPS_INTEL_BROXTON },
	/* Broxton-T */
	{ PCI_DEVICE(0x8086, 0x1a98),
	  .driver_data = AZX_DRIVER_SKL | AZX_DCAPS_INTEL_BROXTON },
	/* Gemini-Lake */
	{ PCI_DEVICE(0x8086, 0x3198),
	  .driver_data = AZX_DRIVER_SKL | AZX_DCAPS_INTEL_BROXTON },
	/* Haswell */
	{ PCI_DEVICE(0x8086, 0x0a0c),
	  .driver_data = AZX_DRIVER_HDMI | AZX_DCAPS_INTEL_HASWELL },
	{ PCI_DEVICE(0x8086, 0x0c0c),
	  .driver_data = AZX_DRIVER_HDMI | AZX_DCAPS_INTEL_HASWELL },
	{ PCI_DEVICE(0x8086, 0x0d0c),
	  .driver_data = AZX_DRIVER_HDMI | AZX_DCAPS_INTEL_HASWELL },
	/* Broadwell */
	{ PCI_DEVICE(0x8086, 0x160c),
	  .driver_data = AZX_DRIVER_HDMI | AZX_DCAPS_INTEL_BROADWELL },
	/* 5 Series/3400 */
	{ PCI_DEVICE(0x8086, 0x3b56),
	  .driver_data = AZX_DRIVER_SCH | AZX_DCAPS_INTEL_PCH_NOPM },
	/* Poulsbo */
	{ PCI_DEVICE(0x8086, 0x811b),
	  .driver_data = AZX_DRIVER_SCH | AZX_DCAPS_INTEL_PCH_BASE },
	/* Oaktrail */
	{ PCI_DEVICE(0x8086, 0x080a),
	  .driver_data = AZX_DRIVER_SCH | AZX_DCAPS_INTEL_PCH_BASE },
	/* BayTrail */
	{ PCI_DEVICE(0x8086, 0x0f04),
	  .driver_data = AZX_DRIVER_PCH | AZX_DCAPS_INTEL_BAYTRAIL },
	/* Braswell */
	{ PCI_DEVICE(0x8086, 0x2284),
	  .driver_data = AZX_DRIVER_PCH | AZX_DCAPS_INTEL_BRASWELL },
	/* ICH6 */
	{ PCI_DEVICE(0x8086, 0x2668),
	  .driver_data = AZX_DRIVER_ICH | AZX_DCAPS_INTEL_ICH },
	/* ICH7 */
	{ PCI_DEVICE(0x8086, 0x27d8),
	  .driver_data = AZX_DRIVER_ICH | AZX_DCAPS_INTEL_ICH },
	/* ESB2 */
	{ PCI_DEVICE(0x8086, 0x269a),
	  .driver_data = AZX_DRIVER_ICH | AZX_DCAPS_INTEL_ICH },
	/* ICH8 */
	{ PCI_DEVICE(0x8086, 0x284b),
	  .driver_data = AZX_DRIVER_ICH | AZX_DCAPS_INTEL_ICH },
	/* ICH9 */
	{ PCI_DEVICE(0x8086, 0x293e),
	  .driver_data = AZX_DRIVER_ICH | AZX_DCAPS_INTEL_ICH },
	/* ICH9 */
	{ PCI_DEVICE(0x8086, 0x293f),
	  .driver_data = AZX_DRIVER_ICH | AZX_DCAPS_INTEL_ICH },
	/* ICH10 */
	{ PCI_DEVICE(0x8086, 0x3a3e),
	  .driver_data = AZX_DRIVER_ICH | AZX_DCAPS_INTEL_ICH },
	/* ICH10 */
	{ PCI_DEVICE(0x8086, 0x3a6e),
	  .driver_data = AZX_DRIVER_ICH | AZX_DCAPS_INTEL_ICH },
	/* Generic Intel */
	{ PCI_DEVICE(PCI_VENDOR_ID_INTEL, PCI_ANY_ID),
	  .class = PCI_CLASS_MULTIMEDIA_HD_AUDIO << 8,
	  .class_mask = 0xffffff,
	  .driver_data = AZX_DRIVER_ICH | AZX_DCAPS_NO_ALIGN_BUFSIZE },
	/* ATI SB 450/600/700/800/900 */
	{ PCI_DEVICE(0x1002, 0x437b),
	  .driver_data = AZX_DRIVER_ATI | AZX_DCAPS_PRESET_ATI_SB },
	{ PCI_DEVICE(0x1002, 0x4383),
	  .driver_data = AZX_DRIVER_ATI | AZX_DCAPS_PRESET_ATI_SB },
	/* AMD Hudson */
	{ PCI_DEVICE(0x1022, 0x780d),
	  .driver_data = AZX_DRIVER_GENERIC | AZX_DCAPS_PRESET_ATI_SB },
	/* AMD, X370 & co */
	{ PCI_DEVICE(0x1022, 0x1457),
	  .driver_data = AZX_DRIVER_GENERIC | AZX_DCAPS_PRESET_AMD_SB },
<<<<<<< HEAD
=======
	/* AMD, X570 & co */
	{ PCI_DEVICE(0x1022, 0x1487),
	  .driver_data = AZX_DRIVER_GENERIC | AZX_DCAPS_PRESET_AMD_SB },
>>>>>>> 6bc40dd8
	/* AMD Stoney */
	{ PCI_DEVICE(0x1022, 0x157a),
	  .driver_data = AZX_DRIVER_GENERIC | AZX_DCAPS_PRESET_ATI_SB |
			 AZX_DCAPS_PM_RUNTIME },
	/* AMD Raven */
	{ PCI_DEVICE(0x1022, 0x15e3),
	  .driver_data = AZX_DRIVER_GENERIC | AZX_DCAPS_PRESET_ATI_SB |
			 AZX_DCAPS_PM_RUNTIME },
	/* ATI HDMI */
	{ PCI_DEVICE(0x1002, 0x0002),
	  .driver_data = AZX_DRIVER_ATIHDMI_NS | AZX_DCAPS_PRESET_ATI_HDMI_NS },
	{ PCI_DEVICE(0x1002, 0x1308),
	  .driver_data = AZX_DRIVER_ATIHDMI_NS | AZX_DCAPS_PRESET_ATI_HDMI_NS },
	{ PCI_DEVICE(0x1002, 0x157a),
	  .driver_data = AZX_DRIVER_ATIHDMI_NS | AZX_DCAPS_PRESET_ATI_HDMI_NS },
	{ PCI_DEVICE(0x1002, 0x15b3),
	  .driver_data = AZX_DRIVER_ATIHDMI_NS | AZX_DCAPS_PRESET_ATI_HDMI_NS },
	{ PCI_DEVICE(0x1002, 0x793b),
	  .driver_data = AZX_DRIVER_ATIHDMI | AZX_DCAPS_PRESET_ATI_HDMI },
	{ PCI_DEVICE(0x1002, 0x7919),
	  .driver_data = AZX_DRIVER_ATIHDMI | AZX_DCAPS_PRESET_ATI_HDMI },
	{ PCI_DEVICE(0x1002, 0x960f),
	  .driver_data = AZX_DRIVER_ATIHDMI | AZX_DCAPS_PRESET_ATI_HDMI },
	{ PCI_DEVICE(0x1002, 0x970f),
	  .driver_data = AZX_DRIVER_ATIHDMI | AZX_DCAPS_PRESET_ATI_HDMI },
	{ PCI_DEVICE(0x1002, 0x9840),
	  .driver_data = AZX_DRIVER_ATIHDMI_NS | AZX_DCAPS_PRESET_ATI_HDMI_NS },
	{ PCI_DEVICE(0x1002, 0xaa00),
	  .driver_data = AZX_DRIVER_ATIHDMI | AZX_DCAPS_PRESET_ATI_HDMI },
	{ PCI_DEVICE(0x1002, 0xaa08),
	  .driver_data = AZX_DRIVER_ATIHDMI | AZX_DCAPS_PRESET_ATI_HDMI },
	{ PCI_DEVICE(0x1002, 0xaa10),
	  .driver_data = AZX_DRIVER_ATIHDMI | AZX_DCAPS_PRESET_ATI_HDMI },
	{ PCI_DEVICE(0x1002, 0xaa18),
	  .driver_data = AZX_DRIVER_ATIHDMI | AZX_DCAPS_PRESET_ATI_HDMI },
	{ PCI_DEVICE(0x1002, 0xaa20),
	  .driver_data = AZX_DRIVER_ATIHDMI | AZX_DCAPS_PRESET_ATI_HDMI },
	{ PCI_DEVICE(0x1002, 0xaa28),
	  .driver_data = AZX_DRIVER_ATIHDMI | AZX_DCAPS_PRESET_ATI_HDMI },
	{ PCI_DEVICE(0x1002, 0xaa30),
	  .driver_data = AZX_DRIVER_ATIHDMI | AZX_DCAPS_PRESET_ATI_HDMI },
	{ PCI_DEVICE(0x1002, 0xaa38),
	  .driver_data = AZX_DRIVER_ATIHDMI | AZX_DCAPS_PRESET_ATI_HDMI },
	{ PCI_DEVICE(0x1002, 0xaa40),
	  .driver_data = AZX_DRIVER_ATIHDMI | AZX_DCAPS_PRESET_ATI_HDMI },
	{ PCI_DEVICE(0x1002, 0xaa48),
	  .driver_data = AZX_DRIVER_ATIHDMI | AZX_DCAPS_PRESET_ATI_HDMI },
	{ PCI_DEVICE(0x1002, 0xaa50),
	  .driver_data = AZX_DRIVER_ATIHDMI | AZX_DCAPS_PRESET_ATI_HDMI },
	{ PCI_DEVICE(0x1002, 0xaa58),
	  .driver_data = AZX_DRIVER_ATIHDMI | AZX_DCAPS_PRESET_ATI_HDMI },
	{ PCI_DEVICE(0x1002, 0xaa60),
	  .driver_data = AZX_DRIVER_ATIHDMI | AZX_DCAPS_PRESET_ATI_HDMI },
	{ PCI_DEVICE(0x1002, 0xaa68),
	  .driver_data = AZX_DRIVER_ATIHDMI | AZX_DCAPS_PRESET_ATI_HDMI },
	{ PCI_DEVICE(0x1002, 0xaa80),
	  .driver_data = AZX_DRIVER_ATIHDMI | AZX_DCAPS_PRESET_ATI_HDMI },
	{ PCI_DEVICE(0x1002, 0xaa88),
	  .driver_data = AZX_DRIVER_ATIHDMI | AZX_DCAPS_PRESET_ATI_HDMI },
	{ PCI_DEVICE(0x1002, 0xaa90),
	  .driver_data = AZX_DRIVER_ATIHDMI | AZX_DCAPS_PRESET_ATI_HDMI },
	{ PCI_DEVICE(0x1002, 0xaa98),
	  .driver_data = AZX_DRIVER_ATIHDMI | AZX_DCAPS_PRESET_ATI_HDMI },
	{ PCI_DEVICE(0x1002, 0x9902),
	  .driver_data = AZX_DRIVER_ATIHDMI_NS | AZX_DCAPS_PRESET_ATI_HDMI_NS },
	{ PCI_DEVICE(0x1002, 0xaaa0),
	  .driver_data = AZX_DRIVER_ATIHDMI_NS | AZX_DCAPS_PRESET_ATI_HDMI_NS },
	{ PCI_DEVICE(0x1002, 0xaaa8),
	  .driver_data = AZX_DRIVER_ATIHDMI_NS | AZX_DCAPS_PRESET_ATI_HDMI_NS },
	{ PCI_DEVICE(0x1002, 0xaab0),
	  .driver_data = AZX_DRIVER_ATIHDMI_NS | AZX_DCAPS_PRESET_ATI_HDMI_NS },
	{ PCI_DEVICE(0x1002, 0xaac0),
	  .driver_data = AZX_DRIVER_ATIHDMI_NS | AZX_DCAPS_PRESET_ATI_HDMI_NS },
	{ PCI_DEVICE(0x1002, 0xaac8),
	  .driver_data = AZX_DRIVER_ATIHDMI_NS | AZX_DCAPS_PRESET_ATI_HDMI_NS },
	{ PCI_DEVICE(0x1002, 0xaad8),
	  .driver_data = AZX_DRIVER_ATIHDMI_NS | AZX_DCAPS_PRESET_ATI_HDMI_NS },
	{ PCI_DEVICE(0x1002, 0xaae8),
	  .driver_data = AZX_DRIVER_ATIHDMI_NS | AZX_DCAPS_PRESET_ATI_HDMI_NS },
	{ PCI_DEVICE(0x1002, 0xaae0),
	  .driver_data = AZX_DRIVER_ATIHDMI_NS | AZX_DCAPS_PRESET_ATI_HDMI_NS },
	{ PCI_DEVICE(0x1002, 0xaaf0),
	  .driver_data = AZX_DRIVER_ATIHDMI_NS | AZX_DCAPS_PRESET_ATI_HDMI_NS },
	/* VIA VT8251/VT8237A */
	{ PCI_DEVICE(0x1106, 0x3288), .driver_data = AZX_DRIVER_VIA },
	/* VIA GFX VT7122/VX900 */
	{ PCI_DEVICE(0x1106, 0x9170), .driver_data = AZX_DRIVER_GENERIC },
	/* VIA GFX VT6122/VX11 */
	{ PCI_DEVICE(0x1106, 0x9140), .driver_data = AZX_DRIVER_GENERIC },
	/* SIS966 */
	{ PCI_DEVICE(0x1039, 0x7502), .driver_data = AZX_DRIVER_SIS },
	/* ULI M5461 */
	{ PCI_DEVICE(0x10b9, 0x5461), .driver_data = AZX_DRIVER_ULI },
	/* NVIDIA MCP */
	{ PCI_DEVICE(PCI_VENDOR_ID_NVIDIA, PCI_ANY_ID),
	  .class = PCI_CLASS_MULTIMEDIA_HD_AUDIO << 8,
	  .class_mask = 0xffffff,
	  .driver_data = AZX_DRIVER_NVIDIA | AZX_DCAPS_PRESET_NVIDIA },
	/* Teradici */
	{ PCI_DEVICE(0x6549, 0x1200),
	  .driver_data = AZX_DRIVER_TERA | AZX_DCAPS_NO_64BIT },
	{ PCI_DEVICE(0x6549, 0x2200),
	  .driver_data = AZX_DRIVER_TERA | AZX_DCAPS_NO_64BIT },
	/* Creative X-Fi (CA0110-IBG) */
	/* CTHDA chips */
	{ PCI_DEVICE(0x1102, 0x0010),
	  .driver_data = AZX_DRIVER_CTHDA | AZX_DCAPS_PRESET_CTHDA },
	{ PCI_DEVICE(0x1102, 0x0012),
	  .driver_data = AZX_DRIVER_CTHDA | AZX_DCAPS_PRESET_CTHDA },
#if !IS_ENABLED(CONFIG_SND_CTXFI)
	/* the following entry conflicts with snd-ctxfi driver,
	 * as ctxfi driver mutates from HD-audio to native mode with
	 * a special command sequence.
	 */
	{ PCI_DEVICE(PCI_VENDOR_ID_CREATIVE, PCI_ANY_ID),
	  .class = PCI_CLASS_MULTIMEDIA_HD_AUDIO << 8,
	  .class_mask = 0xffffff,
	  .driver_data = AZX_DRIVER_CTX | AZX_DCAPS_CTX_WORKAROUND |
	  AZX_DCAPS_NO_64BIT | AZX_DCAPS_POSFIX_LPIB },
#else
	/* this entry seems still valid -- i.e. without emu20kx chip */
	{ PCI_DEVICE(0x1102, 0x0009),
	  .driver_data = AZX_DRIVER_CTX | AZX_DCAPS_CTX_WORKAROUND |
	  AZX_DCAPS_NO_64BIT | AZX_DCAPS_POSFIX_LPIB },
#endif
	/* CM8888 */
	{ PCI_DEVICE(0x13f6, 0x5011),
	  .driver_data = AZX_DRIVER_CMEDIA |
	  AZX_DCAPS_NO_MSI | AZX_DCAPS_POSFIX_LPIB | AZX_DCAPS_SNOOP_OFF },
	/* Vortex86MX */
	{ PCI_DEVICE(0x17f3, 0x3010), .driver_data = AZX_DRIVER_GENERIC },
	/* VMware HDAudio */
	{ PCI_DEVICE(0x15ad, 0x1977), .driver_data = AZX_DRIVER_GENERIC },
	/* AMD/ATI Generic, PCI class code and Vendor ID for HD Audio */
	{ PCI_DEVICE(PCI_VENDOR_ID_ATI, PCI_ANY_ID),
	  .class = PCI_CLASS_MULTIMEDIA_HD_AUDIO << 8,
	  .class_mask = 0xffffff,
	  .driver_data = AZX_DRIVER_GENERIC | AZX_DCAPS_PRESET_ATI_HDMI },
	{ PCI_DEVICE(PCI_VENDOR_ID_AMD, PCI_ANY_ID),
	  .class = PCI_CLASS_MULTIMEDIA_HD_AUDIO << 8,
	  .class_mask = 0xffffff,
	  .driver_data = AZX_DRIVER_GENERIC | AZX_DCAPS_PRESET_ATI_HDMI },
	{ 0, }
};
MODULE_DEVICE_TABLE(pci, azx_ids);

/* pci_driver definition */
static struct pci_driver azx_driver = {
	.name = KBUILD_MODNAME,
	.id_table = azx_ids,
	.probe = azx_probe,
	.remove = azx_remove,
	.shutdown = azx_shutdown,
	.driver = {
		.pm = AZX_PM_OPS,
	},
};

module_pci_driver(azx_driver);<|MERGE_RESOLUTION|>--- conflicted
+++ resolved
@@ -2520,12 +2520,9 @@
 	/* AMD, X370 & co */
 	{ PCI_DEVICE(0x1022, 0x1457),
 	  .driver_data = AZX_DRIVER_GENERIC | AZX_DCAPS_PRESET_AMD_SB },
-<<<<<<< HEAD
-=======
 	/* AMD, X570 & co */
 	{ PCI_DEVICE(0x1022, 0x1487),
 	  .driver_data = AZX_DRIVER_GENERIC | AZX_DCAPS_PRESET_AMD_SB },
->>>>>>> 6bc40dd8
 	/* AMD Stoney */
 	{ PCI_DEVICE(0x1022, 0x157a),
 	  .driver_data = AZX_DRIVER_GENERIC | AZX_DCAPS_PRESET_ATI_SB |
