/*
 *
 *  hda_intel.c - Implementation of primary alsa driver code base
 *                for Intel HD Audio.
 *
 *  Copyright(c) 2004 Intel Corporation. All rights reserved.
 *
 *  Copyright (c) 2004 Takashi Iwai <tiwai@suse.de>
 *                     PeiSen Hou <pshou@realtek.com.tw>
 *
 *  This program is free software; you can redistribute it and/or modify it
 *  under the terms of the GNU General Public License as published by the Free
 *  Software Foundation; either version 2 of the License, or (at your option)
 *  any later version.
 *
 *  This program is distributed in the hope that it will be useful, but WITHOUT
 *  ANY WARRANTY; without even the implied warranty of MERCHANTABILITY or
 *  FITNESS FOR A PARTICULAR PURPOSE.  See the GNU General Public License for
 *  more details.
 *
 *  You should have received a copy of the GNU General Public License along with
 *  this program; if not, write to the Free Software Foundation, Inc., 59
 *  Temple Place - Suite 330, Boston, MA  02111-1307, USA.
 *
 *  CONTACTS:
 *
 *  Matt Jared		matt.jared@intel.com
 *  Andy Kopp		andy.kopp@intel.com
 *  Dan Kogan		dan.d.kogan@intel.com
 *
 *  CHANGES:
 *
 *  2004.12.01	Major rewrite by tiwai, merged the work of pshou
 * 
 */

#include <linux/delay.h>
#include <linux/interrupt.h>
#include <linux/kernel.h>
#include <linux/module.h>
#include <linux/dma-mapping.h>
#include <linux/moduleparam.h>
#include <linux/init.h>
#include <linux/slab.h>
#include <linux/pci.h>
#include <linux/mutex.h>
#include <linux/reboot.h>
#include <linux/io.h>
#include <linux/pm_runtime.h>
#include <linux/clocksource.h>
#include <linux/time.h>
#include <linux/completion.h>

#ifdef CONFIG_X86
/* for snoop control */
#include <asm/pgtable.h>
#include <asm/cacheflush.h>
#endif
#include <sound/core.h>
#include <sound/initval.h>
#include <linux/vgaarb.h>
#include <linux/vga_switcheroo.h>
#include <linux/firmware.h>
#include "hda_codec.h"
#include "hda_i915.h"
#include "hda_controller.h"
#include "hda_priv.h"


static int index[SNDRV_CARDS] = SNDRV_DEFAULT_IDX;
static char *id[SNDRV_CARDS] = SNDRV_DEFAULT_STR;
static bool enable[SNDRV_CARDS] = SNDRV_DEFAULT_ENABLE_PNP;
static char *model[SNDRV_CARDS];
static int position_fix[SNDRV_CARDS] = {[0 ... (SNDRV_CARDS-1)] = -1};
static int bdl_pos_adj[SNDRV_CARDS] = {[0 ... (SNDRV_CARDS-1)] = -1};
static int probe_mask[SNDRV_CARDS] = {[0 ... (SNDRV_CARDS-1)] = -1};
static int probe_only[SNDRV_CARDS];
static int jackpoll_ms[SNDRV_CARDS];
static bool single_cmd;
static int enable_msi = -1;
#ifdef CONFIG_SND_HDA_PATCH_LOADER
static char *patch[SNDRV_CARDS];
#endif
#ifdef CONFIG_SND_HDA_INPUT_BEEP
static bool beep_mode[SNDRV_CARDS] = {[0 ... (SNDRV_CARDS-1)] =
					CONFIG_SND_HDA_INPUT_BEEP_MODE};
#endif

module_param_array(index, int, NULL, 0444);
MODULE_PARM_DESC(index, "Index value for Intel HD audio interface.");
module_param_array(id, charp, NULL, 0444);
MODULE_PARM_DESC(id, "ID string for Intel HD audio interface.");
module_param_array(enable, bool, NULL, 0444);
MODULE_PARM_DESC(enable, "Enable Intel HD audio interface.");
module_param_array(model, charp, NULL, 0444);
MODULE_PARM_DESC(model, "Use the given board model.");
module_param_array(position_fix, int, NULL, 0444);
MODULE_PARM_DESC(position_fix, "DMA pointer read method."
		 "(-1 = system default, 0 = auto, 1 = LPIB, 2 = POSBUF, 3 = VIACOMBO, 4 = COMBO).");
module_param_array(bdl_pos_adj, int, NULL, 0644);
MODULE_PARM_DESC(bdl_pos_adj, "BDL position adjustment offset.");
module_param_array(probe_mask, int, NULL, 0444);
MODULE_PARM_DESC(probe_mask, "Bitmask to probe codecs (default = -1).");
module_param_array(probe_only, int, NULL, 0444);
MODULE_PARM_DESC(probe_only, "Only probing and no codec initialization.");
module_param_array(jackpoll_ms, int, NULL, 0444);
MODULE_PARM_DESC(jackpoll_ms, "Ms between polling for jack events (default = 0, using unsol events only)");
module_param(single_cmd, bool, 0444);
MODULE_PARM_DESC(single_cmd, "Use single command to communicate with codecs "
		 "(for debugging only).");
module_param(enable_msi, bint, 0444);
MODULE_PARM_DESC(enable_msi, "Enable Message Signaled Interrupt (MSI)");
#ifdef CONFIG_SND_HDA_PATCH_LOADER
module_param_array(patch, charp, NULL, 0444);
MODULE_PARM_DESC(patch, "Patch file for Intel HD audio interface.");
#endif
#ifdef CONFIG_SND_HDA_INPUT_BEEP
module_param_array(beep_mode, bool, NULL, 0444);
MODULE_PARM_DESC(beep_mode, "Select HDA Beep registration mode "
			    "(0=off, 1=on) (default=1).");
#endif

#ifdef CONFIG_PM
static int param_set_xint(const char *val, const struct kernel_param *kp);
static struct kernel_param_ops param_ops_xint = {
	.set = param_set_xint,
	.get = param_get_int,
};
#define param_check_xint param_check_int

static int power_save = CONFIG_SND_HDA_POWER_SAVE_DEFAULT;
static int *power_save_addr = &power_save;
module_param(power_save, xint, 0644);
MODULE_PARM_DESC(power_save, "Automatic power-saving timeout "
		 "(in second, 0 = disable).");

/* reset the HD-audio controller in power save mode.
 * this may give more power-saving, but will take longer time to
 * wake up.
 */
static bool power_save_controller = 1;
module_param(power_save_controller, bool, 0644);
MODULE_PARM_DESC(power_save_controller, "Reset controller in power save mode.");
#else
static int *power_save_addr;
#endif /* CONFIG_PM */

static int align_buffer_size = -1;
module_param(align_buffer_size, bint, 0644);
MODULE_PARM_DESC(align_buffer_size,
		"Force buffer and period sizes to be multiple of 128 bytes.");

#ifdef CONFIG_X86
static bool hda_snoop = true;
module_param_named(snoop, hda_snoop, bool, 0444);
MODULE_PARM_DESC(snoop, "Enable/disable snooping");
#else
#define hda_snoop		true
#endif


MODULE_LICENSE("GPL");
MODULE_SUPPORTED_DEVICE("{{Intel, ICH6},"
			 "{Intel, ICH6M},"
			 "{Intel, ICH7},"
			 "{Intel, ESB2},"
			 "{Intel, ICH8},"
			 "{Intel, ICH9},"
			 "{Intel, ICH10},"
			 "{Intel, PCH},"
			 "{Intel, CPT},"
			 "{Intel, PPT},"
			 "{Intel, LPT},"
			 "{Intel, LPT_LP},"
			 "{Intel, WPT_LP},"
			 "{Intel, HPT},"
			 "{Intel, PBG},"
			 "{Intel, SCH},"
			 "{ATI, SB450},"
			 "{ATI, SB600},"
			 "{ATI, RS600},"
			 "{ATI, RS690},"
			 "{ATI, RS780},"
			 "{ATI, R600},"
			 "{ATI, RV630},"
			 "{ATI, RV610},"
			 "{ATI, RV670},"
			 "{ATI, RV635},"
			 "{ATI, RV620},"
			 "{ATI, RV770},"
			 "{VIA, VT8251},"
			 "{VIA, VT8237A},"
			 "{SiS, SIS966},"
			 "{ULI, M5461}}");
MODULE_DESCRIPTION("Intel HDA driver");

#if defined(CONFIG_PM) && defined(CONFIG_VGA_SWITCHEROO)
#if IS_ENABLED(CONFIG_SND_HDA_CODEC_HDMI)
#define SUPPORT_VGA_SWITCHEROO
#endif
#endif


/*
<<<<<<< HEAD
 * registers
 */
#define ICH6_REG_GCAP			0x00
#define   ICH6_GCAP_64OK	(1 << 0)   /* 64bit address support */
#define   ICH6_GCAP_NSDO	(3 << 1)   /* # of serial data out signals */
#define   ICH6_GCAP_BSS		(31 << 3)  /* # of bidirectional streams */
#define   ICH6_GCAP_ISS		(15 << 8)  /* # of input streams */
#define   ICH6_GCAP_OSS		(15 << 12) /* # of output streams */
#define ICH6_REG_VMIN			0x02
#define ICH6_REG_VMAJ			0x03
#define ICH6_REG_OUTPAY			0x04
#define ICH6_REG_INPAY			0x06
#define ICH6_REG_GCTL			0x08
#define   ICH6_GCTL_RESET	(1 << 0)   /* controller reset */
#define   ICH6_GCTL_FCNTRL	(1 << 1)   /* flush control */
#define   ICH6_GCTL_UNSOL	(1 << 8)   /* accept unsol. response enable */
#define ICH6_REG_WAKEEN			0x0c
#define ICH6_REG_STATESTS		0x0e
#define ICH6_REG_GSTS			0x10
#define   ICH6_GSTS_FSTS	(1 << 1)   /* flush status */
#define ICH6_REG_INTCTL			0x20
#define ICH6_REG_INTSTS			0x24
#define ICH6_REG_WALLCLK		0x30	/* 24Mhz source */
#define ICH6_REG_OLD_SSYNC		0x34	/* SSYNC for old ICH */
#define ICH6_REG_SSYNC			0x38
#define ICH6_REG_CORBLBASE		0x40
#define ICH6_REG_CORBUBASE		0x44
#define ICH6_REG_CORBWP			0x48
#define ICH6_REG_CORBRP			0x4a
#define   ICH6_CORBRP_RST	(1 << 15)  /* read pointer reset */
#define ICH6_REG_CORBCTL		0x4c
#define   ICH6_CORBCTL_RUN	(1 << 1)   /* enable DMA */
#define   ICH6_CORBCTL_CMEIE	(1 << 0)   /* enable memory error irq */
#define ICH6_REG_CORBSTS		0x4d
#define   ICH6_CORBSTS_CMEI	(1 << 0)   /* memory error indication */
#define ICH6_REG_CORBSIZE		0x4e

#define ICH6_REG_RIRBLBASE		0x50
#define ICH6_REG_RIRBUBASE		0x54
#define ICH6_REG_RIRBWP			0x58
#define   ICH6_RIRBWP_RST	(1 << 15)  /* write pointer reset */
#define ICH6_REG_RINTCNT		0x5a
#define ICH6_REG_RIRBCTL		0x5c
#define   ICH6_RBCTL_IRQ_EN	(1 << 0)   /* enable IRQ */
#define   ICH6_RBCTL_DMA_EN	(1 << 1)   /* enable DMA */
#define   ICH6_RBCTL_OVERRUN_EN	(1 << 2)   /* enable overrun irq */
#define ICH6_REG_RIRBSTS		0x5d
#define   ICH6_RBSTS_IRQ	(1 << 0)   /* response irq */
#define   ICH6_RBSTS_OVERRUN	(1 << 2)   /* overrun irq */
#define ICH6_REG_RIRBSIZE		0x5e

#define ICH6_REG_IC			0x60
#define ICH6_REG_IR			0x64
#define ICH6_REG_IRS			0x68
#define   ICH6_IRS_VALID	(1<<1)
#define   ICH6_IRS_BUSY		(1<<0)

#define ICH6_REG_DPLBASE		0x70
#define ICH6_REG_DPUBASE		0x74
#define   ICH6_DPLBASE_ENABLE	0x1	/* Enable position buffer */

/* SD offset: SDI0=0x80, SDI1=0xa0, ... SDO3=0x160 */
enum { SDI0, SDI1, SDI2, SDI3, SDO0, SDO1, SDO2, SDO3 };

/* stream register offsets from stream base */
#define ICH6_REG_SD_CTL			0x00
#define ICH6_REG_SD_STS			0x03
#define ICH6_REG_SD_LPIB		0x04
#define ICH6_REG_SD_CBL			0x08
#define ICH6_REG_SD_LVI			0x0c
#define ICH6_REG_SD_FIFOW		0x0e
#define ICH6_REG_SD_FIFOSIZE		0x10
#define ICH6_REG_SD_FORMAT		0x12
#define ICH6_REG_SD_BDLPL		0x18
#define ICH6_REG_SD_BDLPU		0x1c

/* PCI space */
#define ICH6_PCIREG_TCSEL	0x44

/*
 * other constants
 */

/* max number of SDs */
/* ICH, ATI and VIA have 4 playback and 4 capture */
#define ICH6_NUM_CAPTURE	4
#define ICH6_NUM_PLAYBACK	4

/* ULI has 6 playback and 5 capture */
#define ULI_NUM_CAPTURE		5
#define ULI_NUM_PLAYBACK	6

/* ATI HDMI has 1 playback and 0 capture */
#define ATIHDMI_NUM_CAPTURE	0
#define ATIHDMI_NUM_PLAYBACK	1

/* TERA has 4 playback and 3 capture */
#define TERA_NUM_CAPTURE	3
#define TERA_NUM_PLAYBACK	4

/* this number is statically defined for simplicity */
#define MAX_AZX_DEV		16

/* max number of fragments - we may use more if allocating more pages for BDL */
#define BDL_SIZE		4096
#define AZX_MAX_BDL_ENTRIES	(BDL_SIZE / 16)
#define AZX_MAX_FRAG		32
/* max buffer size - no h/w limit, you can increase as you like */
#define AZX_MAX_BUF_SIZE	(1024*1024*1024)

/* RIRB int mask: overrun[2], response[0] */
#define RIRB_INT_RESPONSE	0x01
#define RIRB_INT_OVERRUN	0x04
#define RIRB_INT_MASK		0x05

/* STATESTS int mask: S3,SD2,SD1,SD0 */
#define AZX_MAX_CODECS		8
#define AZX_DEFAULT_CODECS	4
#define STATESTS_INT_MASK	((1 << AZX_MAX_CODECS) - 1)

/* SD_CTL bits */
#define SD_CTL_STREAM_RESET	0x01	/* stream reset bit */
#define SD_CTL_DMA_START	0x02	/* stream DMA start bit */
#define SD_CTL_STRIPE		(3 << 16)	/* stripe control */
#define SD_CTL_TRAFFIC_PRIO	(1 << 18)	/* traffic priority */
#define SD_CTL_DIR		(1 << 19)	/* bi-directional stream */
#define SD_CTL_STREAM_TAG_MASK	(0xf << 20)
#define SD_CTL_STREAM_TAG_SHIFT	20

/* SD_CTL and SD_STS */
#define SD_INT_DESC_ERR		0x10	/* descriptor error interrupt */
#define SD_INT_FIFO_ERR		0x08	/* FIFO error interrupt */
#define SD_INT_COMPLETE		0x04	/* completion interrupt */
#define SD_INT_MASK		(SD_INT_DESC_ERR|SD_INT_FIFO_ERR|\
				 SD_INT_COMPLETE)

/* SD_STS */
#define SD_STS_FIFO_READY	0x20	/* FIFO ready */

/* INTCTL and INTSTS */
#define ICH6_INT_ALL_STREAM	0xff	   /* all stream interrupts */
#define ICH6_INT_CTRL_EN	0x40000000 /* controller interrupt enable bit */
#define ICH6_INT_GLOBAL_EN	0x80000000 /* global interrupt enable bit */

/* below are so far hardcoded - should read registers in future */
#define ICH6_MAX_CORB_ENTRIES	256
#define ICH6_MAX_RIRB_ENTRIES	256

/* position fix mode */
enum {
	POS_FIX_AUTO,
	POS_FIX_LPIB,
	POS_FIX_POSBUF,
	POS_FIX_VIACOMBO,
	POS_FIX_COMBO,
};

/* Defines for ATI HD Audio support in SB450 south bridge */
#define ATI_SB450_HDAUDIO_MISC_CNTR2_ADDR   0x42
#define ATI_SB450_HDAUDIO_ENABLE_SNOOP      0x02

/* Defines for Nvidia HDA support */
#define NVIDIA_HDA_TRANSREG_ADDR      0x4e
#define NVIDIA_HDA_ENABLE_COHBITS     0x0f
#define NVIDIA_HDA_ISTRM_COH          0x4d
#define NVIDIA_HDA_OSTRM_COH          0x4c
#define NVIDIA_HDA_ENABLE_COHBIT      0x01

/* Defines for Intel SCH HDA snoop control */
#define INTEL_SCH_HDA_DEVC      0x78
#define INTEL_SCH_HDA_DEVC_NOSNOOP       (0x1<<11)

/* Define IN stream 0 FIFO size offset in VIA controller */
#define VIA_IN_STREAM0_FIFO_SIZE_OFFSET	0x90
/* Define VIA HD Audio Device ID*/
#define VIA_HDAC_DEVICE_ID		0x3288

/* HD Audio class code */
#define PCI_CLASS_MULTIMEDIA_HD_AUDIO	0x0403

/*
=======
>>>>>>> d6d211db
 */

/* driver types */
enum {
	AZX_DRIVER_ICH,
	AZX_DRIVER_PCH,
	AZX_DRIVER_SCH,
	AZX_DRIVER_HDMI,
	AZX_DRIVER_ATI,
	AZX_DRIVER_ATIHDMI,
	AZX_DRIVER_ATIHDMI_NS,
	AZX_DRIVER_VIA,
	AZX_DRIVER_SIS,
	AZX_DRIVER_ULI,
	AZX_DRIVER_NVIDIA,
	AZX_DRIVER_TERA,
	AZX_DRIVER_CTX,
	AZX_DRIVER_CTHDA,
	AZX_DRIVER_GENERIC,
	AZX_NUM_DRIVERS, /* keep this as last entry */
};

/* quirks for Intel PCH */
#define AZX_DCAPS_INTEL_PCH_NOPM \
	(AZX_DCAPS_SCH_SNOOP | AZX_DCAPS_BUFSIZE | \
	 AZX_DCAPS_COUNT_LPIB_DELAY)

#define AZX_DCAPS_INTEL_PCH \
	(AZX_DCAPS_INTEL_PCH_NOPM | AZX_DCAPS_PM_RUNTIME)

#define AZX_DCAPS_INTEL_HASWELL \
	(AZX_DCAPS_SCH_SNOOP | AZX_DCAPS_ALIGN_BUFSIZE | \
	 AZX_DCAPS_COUNT_LPIB_DELAY | AZX_DCAPS_PM_RUNTIME | \
	 AZX_DCAPS_I915_POWERWELL)

/* quirks for ATI SB / AMD Hudson */
#define AZX_DCAPS_PRESET_ATI_SB \
	(AZX_DCAPS_ATI_SNOOP | AZX_DCAPS_NO_TCSEL | \
	 AZX_DCAPS_SYNC_WRITE | AZX_DCAPS_POSFIX_LPIB)

/* quirks for ATI/AMD HDMI */
#define AZX_DCAPS_PRESET_ATI_HDMI \
	(AZX_DCAPS_NO_TCSEL | AZX_DCAPS_SYNC_WRITE | AZX_DCAPS_POSFIX_LPIB)

/* quirks for Nvidia */
#define AZX_DCAPS_PRESET_NVIDIA \
	(AZX_DCAPS_NVIDIA_SNOOP | AZX_DCAPS_RIRB_DELAY | AZX_DCAPS_NO_MSI |\
	 AZX_DCAPS_ALIGN_BUFSIZE | AZX_DCAPS_NO_64BIT |\
	 AZX_DCAPS_CORBRP_SELF_CLEAR)

#define AZX_DCAPS_PRESET_CTHDA \
	(AZX_DCAPS_NO_MSI | AZX_DCAPS_POSFIX_LPIB | AZX_DCAPS_4K_BDLE_BOUNDARY)

/*
 * VGA-switcher support
 */
#ifdef SUPPORT_VGA_SWITCHEROO
#define use_vga_switcheroo(chip)	((chip)->use_vga_switcheroo)
#else
#define use_vga_switcheroo(chip)	0
#endif

static char *driver_short_names[] = {
	[AZX_DRIVER_ICH] = "HDA Intel",
	[AZX_DRIVER_PCH] = "HDA Intel PCH",
	[AZX_DRIVER_SCH] = "HDA Intel MID",
	[AZX_DRIVER_HDMI] = "HDA Intel HDMI",
	[AZX_DRIVER_ATI] = "HDA ATI SB",
	[AZX_DRIVER_ATIHDMI] = "HDA ATI HDMI",
	[AZX_DRIVER_ATIHDMI_NS] = "HDA ATI HDMI",
	[AZX_DRIVER_VIA] = "HDA VIA VT82xx",
	[AZX_DRIVER_SIS] = "HDA SIS966",
	[AZX_DRIVER_ULI] = "HDA ULI M5461",
	[AZX_DRIVER_NVIDIA] = "HDA NVidia",
	[AZX_DRIVER_TERA] = "HDA Teradici", 
	[AZX_DRIVER_CTX] = "HDA Creative", 
	[AZX_DRIVER_CTHDA] = "HDA Creative",
	[AZX_DRIVER_GENERIC] = "HD-Audio Generic",
};

#ifdef CONFIG_X86
static void __mark_pages_wc(struct azx *chip, struct snd_dma_buffer *dmab, bool on)
{
	int pages;

	if (azx_snoop(chip))
		return;
	if (!dmab || !dmab->area || !dmab->bytes)
		return;

#ifdef CONFIG_SND_DMA_SGBUF
	if (dmab->dev.type == SNDRV_DMA_TYPE_DEV_SG) {
		struct snd_sg_buf *sgbuf = dmab->private_data;
		if (on)
			set_pages_array_wc(sgbuf->page_table, sgbuf->pages);
		else
			set_pages_array_wb(sgbuf->page_table, sgbuf->pages);
		return;
	}
#endif

	pages = (dmab->bytes + PAGE_SIZE - 1) >> PAGE_SHIFT;
	if (on)
		set_memory_wc((unsigned long)dmab->area, pages);
	else
		set_memory_wb((unsigned long)dmab->area, pages);
}

static inline void mark_pages_wc(struct azx *chip, struct snd_dma_buffer *buf,
				 bool on)
{
	__mark_pages_wc(chip, buf, on);
}
static inline void mark_runtime_wc(struct azx *chip, struct azx_dev *azx_dev,
				   struct snd_pcm_substream *substream, bool on)
{
	if (azx_dev->wc_marked != on) {
		__mark_pages_wc(chip, snd_pcm_get_dma_buf(substream), on);
		azx_dev->wc_marked = on;
	}
}
#else
/* NOP for other archs */
static inline void mark_pages_wc(struct azx *chip, struct snd_dma_buffer *buf,
				 bool on)
{
}
static inline void mark_runtime_wc(struct azx *chip, struct azx_dev *azx_dev,
				   struct snd_pcm_substream *substream, bool on)
{
}
#endif

static int azx_acquire_irq(struct azx *chip, int do_disconnect);

/*
 * initialize the PCI registers
 */
/* update bits in a PCI register byte */
static void update_pci_byte(struct pci_dev *pci, unsigned int reg,
			    unsigned char mask, unsigned char val)
{
	unsigned char data;

	pci_read_config_byte(pci, reg, &data);
	data &= ~mask;
	data |= (val & mask);
	pci_write_config_byte(pci, reg, data);
}

static void azx_init_pci(struct azx *chip)
{
	/* Clear bits 0-2 of PCI register TCSEL (at offset 0x44)
	 * TCSEL == Traffic Class Select Register, which sets PCI express QOS
	 * Ensuring these bits are 0 clears playback static on some HD Audio
	 * codecs.
	 * The PCI register TCSEL is defined in the Intel manuals.
	 */
	if (!(chip->driver_caps & AZX_DCAPS_NO_TCSEL)) {
		dev_dbg(chip->card->dev, "Clearing TCSEL\n");
		update_pci_byte(chip->pci, ICH6_PCIREG_TCSEL, 0x07, 0);
	}

	/* For ATI SB450/600/700/800/900 and AMD Hudson azalia HD audio,
	 * we need to enable snoop.
	 */
	if (chip->driver_caps & AZX_DCAPS_ATI_SNOOP) {
		dev_dbg(chip->card->dev, "Setting ATI snoop: %d\n",
			azx_snoop(chip));
		update_pci_byte(chip->pci,
				ATI_SB450_HDAUDIO_MISC_CNTR2_ADDR, 0x07,
				azx_snoop(chip) ? ATI_SB450_HDAUDIO_ENABLE_SNOOP : 0);
	}

	/* For NVIDIA HDA, enable snoop */
	if (chip->driver_caps & AZX_DCAPS_NVIDIA_SNOOP) {
		dev_dbg(chip->card->dev, "Setting Nvidia snoop: %d\n",
			azx_snoop(chip));
		update_pci_byte(chip->pci,
				NVIDIA_HDA_TRANSREG_ADDR,
				0x0f, NVIDIA_HDA_ENABLE_COHBITS);
		update_pci_byte(chip->pci,
				NVIDIA_HDA_ISTRM_COH,
				0x01, NVIDIA_HDA_ENABLE_COHBIT);
		update_pci_byte(chip->pci,
				NVIDIA_HDA_OSTRM_COH,
				0x01, NVIDIA_HDA_ENABLE_COHBIT);
	}

	/* Enable SCH/PCH snoop if needed */
	if (chip->driver_caps & AZX_DCAPS_SCH_SNOOP) {
		unsigned short snoop;
		pci_read_config_word(chip->pci, INTEL_SCH_HDA_DEVC, &snoop);
		if ((!azx_snoop(chip) && !(snoop & INTEL_SCH_HDA_DEVC_NOSNOOP)) ||
		    (azx_snoop(chip) && (snoop & INTEL_SCH_HDA_DEVC_NOSNOOP))) {
			snoop &= ~INTEL_SCH_HDA_DEVC_NOSNOOP;
			if (!azx_snoop(chip))
				snoop |= INTEL_SCH_HDA_DEVC_NOSNOOP;
			pci_write_config_word(chip->pci, INTEL_SCH_HDA_DEVC, snoop);
			pci_read_config_word(chip->pci,
				INTEL_SCH_HDA_DEVC, &snoop);
		}
		dev_dbg(chip->card->dev, "SCH snoop: %s\n",
			(snoop & INTEL_SCH_HDA_DEVC_NOSNOOP) ?
			"Disabled" : "Enabled");
        }
}

static int azx_position_ok(struct azx *chip, struct azx_dev *azx_dev);

/* called from IRQ */
static int azx_position_check(struct azx *chip, struct azx_dev *azx_dev)
{
	int ok;

	ok = azx_position_ok(chip, azx_dev);
	if (ok == 1) {
		azx_dev->irq_pending = 0;
		return ok;
	} else if (ok == 0 && chip->bus && chip->bus->workq) {
		/* bogus IRQ, process it later */
		azx_dev->irq_pending = 1;
		queue_work(chip->bus->workq, &chip->irq_pending_work);
	}
	return 0;
}

/*
 * Check whether the current DMA position is acceptable for updating
 * periods.  Returns non-zero if it's OK.
 *
 * Many HD-audio controllers appear pretty inaccurate about
 * the update-IRQ timing.  The IRQ is issued before actually the
 * data is processed.  So, we need to process it afterwords in a
 * workqueue.
 */
static int azx_position_ok(struct azx *chip, struct azx_dev *azx_dev)
{
	u32 wallclk;
	unsigned int pos;

	wallclk = azx_readl(chip, WALLCLK) - azx_dev->start_wallclk;
	if (wallclk < (azx_dev->period_wallclk * 2) / 3)
		return -1;	/* bogus (too early) interrupt */

	pos = azx_get_position(chip, azx_dev, true);

	if (WARN_ONCE(!azx_dev->period_bytes,
		      "hda-intel: zero azx_dev->period_bytes"))
		return -1; /* this shouldn't happen! */
	if (wallclk < (azx_dev->period_wallclk * 5) / 4 &&
	    pos % azx_dev->period_bytes > azx_dev->period_bytes / 2)
		/* NG - it's below the first next period boundary */
		return chip->bdl_pos_adj[chip->dev_index] ? 0 : -1;
	azx_dev->start_wallclk += wallclk;
	return 1; /* OK, it's fine */
}

/*
 * The work for pending PCM period updates.
 */
static void azx_irq_pending_work(struct work_struct *work)
{
	struct azx *chip = container_of(work, struct azx, irq_pending_work);
	int i, pending, ok;

	if (!chip->irq_pending_warned) {
		dev_info(chip->card->dev,
			 "IRQ timing workaround is activated for card #%d. Suggest a bigger bdl_pos_adj.\n",
			 chip->card->number);
		chip->irq_pending_warned = 1;
	}

	for (;;) {
		pending = 0;
		spin_lock_irq(&chip->reg_lock);
		for (i = 0; i < chip->num_streams; i++) {
			struct azx_dev *azx_dev = &chip->azx_dev[i];
			if (!azx_dev->irq_pending ||
			    !azx_dev->substream ||
			    !azx_dev->running)
				continue;
			ok = azx_position_ok(chip, azx_dev);
			if (ok > 0) {
				azx_dev->irq_pending = 0;
				spin_unlock(&chip->reg_lock);
				snd_pcm_period_elapsed(azx_dev->substream);
				spin_lock(&chip->reg_lock);
			} else if (ok < 0) {
				pending = 0;	/* too early */
			} else
				pending++;
		}
		spin_unlock_irq(&chip->reg_lock);
		if (!pending)
			return;
		msleep(1);
	}
}

/* clear irq_pending flags and assure no on-going workq */
static void azx_clear_irq_pending(struct azx *chip)
{
	int i;

	spin_lock_irq(&chip->reg_lock);
	for (i = 0; i < chip->num_streams; i++)
		chip->azx_dev[i].irq_pending = 0;
	spin_unlock_irq(&chip->reg_lock);
}

static int azx_acquire_irq(struct azx *chip, int do_disconnect)
{
	if (request_irq(chip->pci->irq, azx_interrupt,
			chip->msi ? 0 : IRQF_SHARED,
			KBUILD_MODNAME, chip)) {
		dev_err(chip->card->dev,
			"unable to grab IRQ %d, disabling device\n",
			chip->pci->irq);
		if (do_disconnect)
			snd_card_disconnect(chip->card);
		return -1;
	}
	chip->irq = chip->pci->irq;
	pci_intx(chip->pci, !chip->msi);
	return 0;
}

#ifdef CONFIG_PM
static DEFINE_MUTEX(card_list_lock);
static LIST_HEAD(card_list);

static void azx_add_card_list(struct azx *chip)
{
	mutex_lock(&card_list_lock);
	list_add(&chip->list, &card_list);
	mutex_unlock(&card_list_lock);
}

static void azx_del_card_list(struct azx *chip)
{
	mutex_lock(&card_list_lock);
	list_del_init(&chip->list);
	mutex_unlock(&card_list_lock);
}

/* trigger power-save check at writing parameter */
static int param_set_xint(const char *val, const struct kernel_param *kp)
{
	struct azx *chip;
	struct hda_codec *c;
	int prev = power_save;
	int ret = param_set_int(val, kp);

	if (ret || prev == power_save)
		return ret;

	mutex_lock(&card_list_lock);
	list_for_each_entry(chip, &card_list, list) {
		if (!chip->bus || chip->disabled)
			continue;
		list_for_each_entry(c, &chip->bus->codec_list, list)
			snd_hda_power_sync(c);
	}
	mutex_unlock(&card_list_lock);
	return 0;
}
#else
#define azx_add_card_list(chip) /* NOP */
#define azx_del_card_list(chip) /* NOP */
#endif /* CONFIG_PM */

#if defined(CONFIG_PM_SLEEP) || defined(SUPPORT_VGA_SWITCHEROO)
/*
 * power management
 */
static int azx_suspend(struct device *dev)
{
	struct pci_dev *pci = to_pci_dev(dev);
	struct snd_card *card = dev_get_drvdata(dev);
	struct azx *chip = card->private_data;
	struct azx_pcm *p;

	if (chip->disabled)
		return 0;

	snd_power_change_state(card, SNDRV_CTL_POWER_D3hot);
	azx_clear_irq_pending(chip);
	list_for_each_entry(p, &chip->pcm_list, list)
		snd_pcm_suspend_all(p->pcm);
	if (chip->initialized)
		snd_hda_suspend(chip->bus);
	azx_stop_chip(chip);
	azx_enter_link_reset(chip);
	if (chip->irq >= 0) {
		free_irq(chip->irq, chip);
		chip->irq = -1;
	}
	if (chip->msi)
		pci_disable_msi(chip->pci);
	pci_disable_device(pci);
	pci_save_state(pci);
	pci_set_power_state(pci, PCI_D3hot);
	if (chip->driver_caps & AZX_DCAPS_I915_POWERWELL)
		hda_display_power(false);
	return 0;
}

static int azx_resume(struct device *dev)
{
	struct pci_dev *pci = to_pci_dev(dev);
	struct snd_card *card = dev_get_drvdata(dev);
	struct azx *chip = card->private_data;

	if (chip->disabled)
		return 0;

	if (chip->driver_caps & AZX_DCAPS_I915_POWERWELL)
		hda_display_power(true);
	pci_set_power_state(pci, PCI_D0);
	pci_restore_state(pci);
	if (pci_enable_device(pci) < 0) {
		dev_err(chip->card->dev,
			"pci_enable_device failed, disabling device\n");
		snd_card_disconnect(card);
		return -EIO;
	}
	pci_set_master(pci);
	if (chip->msi)
		if (pci_enable_msi(pci) < 0)
			chip->msi = 0;
	if (azx_acquire_irq(chip, 1) < 0)
		return -EIO;
	azx_init_pci(chip);

	azx_init_chip(chip, true);

	snd_hda_resume(chip->bus);
	snd_power_change_state(card, SNDRV_CTL_POWER_D0);
	return 0;
}
#endif /* CONFIG_PM_SLEEP || SUPPORT_VGA_SWITCHEROO */

#ifdef CONFIG_PM_RUNTIME
static int azx_runtime_suspend(struct device *dev)
{
	struct snd_card *card = dev_get_drvdata(dev);
	struct azx *chip = card->private_data;

	if (chip->disabled)
		return 0;

	if (!(chip->driver_caps & AZX_DCAPS_PM_RUNTIME))
		return 0;

	/* enable controller wake up event */
	azx_writew(chip, WAKEEN, azx_readw(chip, WAKEEN) |
		  STATESTS_INT_MASK);

	azx_stop_chip(chip);
	azx_enter_link_reset(chip);
	azx_clear_irq_pending(chip);
	if (chip->driver_caps & AZX_DCAPS_I915_POWERWELL)
		hda_display_power(false);
	return 0;
}

static int azx_runtime_resume(struct device *dev)
{
	struct snd_card *card = dev_get_drvdata(dev);
	struct azx *chip = card->private_data;
	struct hda_bus *bus;
	struct hda_codec *codec;
	int status;

	if (chip->disabled)
		return 0;

	if (!(chip->driver_caps & AZX_DCAPS_PM_RUNTIME))
		return 0;

	if (chip->driver_caps & AZX_DCAPS_I915_POWERWELL)
		hda_display_power(true);

	/* Read STATESTS before controller reset */
	status = azx_readw(chip, STATESTS);

	azx_init_pci(chip);
	azx_init_chip(chip, true);

	bus = chip->bus;
	if (status && bus) {
		list_for_each_entry(codec, &bus->codec_list, list)
			if (status & (1 << codec->addr))
				queue_delayed_work(codec->bus->workq,
						   &codec->jackpoll_work, codec->jackpoll_interval);
	}

	/* disable controller Wake Up event*/
	azx_writew(chip, WAKEEN, azx_readw(chip, WAKEEN) &
			~STATESTS_INT_MASK);

	return 0;
}

static int azx_runtime_idle(struct device *dev)
{
	struct snd_card *card = dev_get_drvdata(dev);
	struct azx *chip = card->private_data;

	if (chip->disabled)
		return 0;

	if (!power_save_controller ||
	    !(chip->driver_caps & AZX_DCAPS_PM_RUNTIME))
		return -EBUSY;

	return 0;
}

#endif /* CONFIG_PM_RUNTIME */

#ifdef CONFIG_PM
static const struct dev_pm_ops azx_pm = {
	SET_SYSTEM_SLEEP_PM_OPS(azx_suspend, azx_resume)
	SET_RUNTIME_PM_OPS(azx_runtime_suspend, azx_runtime_resume, azx_runtime_idle)
};

#define AZX_PM_OPS	&azx_pm
#else
#define AZX_PM_OPS	NULL
#endif /* CONFIG_PM */


/*
 * reboot notifier for hang-up problem at power-down
 */
static int azx_halt(struct notifier_block *nb, unsigned long event, void *buf)
{
	struct azx *chip = container_of(nb, struct azx, reboot_notifier);
	snd_hda_bus_reboot_notify(chip->bus);
	azx_stop_chip(chip);
	return NOTIFY_OK;
}

static void azx_notifier_register(struct azx *chip)
{
	chip->reboot_notifier.notifier_call = azx_halt;
	register_reboot_notifier(&chip->reboot_notifier);
}

static void azx_notifier_unregister(struct azx *chip)
{
	if (chip->reboot_notifier.notifier_call)
		unregister_reboot_notifier(&chip->reboot_notifier);
}

static int azx_probe_continue(struct azx *chip);

#ifdef SUPPORT_VGA_SWITCHEROO
static struct pci_dev *get_bound_vga(struct pci_dev *pci);

static void azx_vs_set_state(struct pci_dev *pci,
			     enum vga_switcheroo_state state)
{
	struct snd_card *card = pci_get_drvdata(pci);
	struct azx *chip = card->private_data;
	bool disabled;

	wait_for_completion(&chip->probe_wait);
	if (chip->init_failed)
		return;

	disabled = (state == VGA_SWITCHEROO_OFF);
	if (chip->disabled == disabled)
		return;

	if (!chip->bus) {
		chip->disabled = disabled;
		if (!disabled) {
			dev_info(chip->card->dev,
				 "Start delayed initialization\n");
			if (azx_probe_continue(chip) < 0) {
				dev_err(chip->card->dev, "initialization error\n");
				chip->init_failed = true;
			}
		}
	} else {
		dev_info(chip->card->dev, "%s via VGA-switcheroo\n",
			 disabled ? "Disabling" : "Enabling");
		if (disabled) {
			pm_runtime_put_sync_suspend(card->dev);
			azx_suspend(card->dev);
			/* when we get suspended by vga switcheroo we end up in D3cold,
			 * however we have no ACPI handle, so pci/acpi can't put us there,
			 * put ourselves there */
			pci->current_state = PCI_D3cold;
			chip->disabled = true;
			if (snd_hda_lock_devices(chip->bus))
				dev_warn(chip->card->dev,
					 "Cannot lock devices!\n");
		} else {
			snd_hda_unlock_devices(chip->bus);
			pm_runtime_get_noresume(card->dev);
			chip->disabled = false;
			azx_resume(card->dev);
		}
	}
}

static bool azx_vs_can_switch(struct pci_dev *pci)
{
	struct snd_card *card = pci_get_drvdata(pci);
	struct azx *chip = card->private_data;

	wait_for_completion(&chip->probe_wait);
	if (chip->init_failed)
		return false;
	if (chip->disabled || !chip->bus)
		return true;
	if (snd_hda_lock_devices(chip->bus))
		return false;
	snd_hda_unlock_devices(chip->bus);
	return true;
}

static void init_vga_switcheroo(struct azx *chip)
{
	struct pci_dev *p = get_bound_vga(chip->pci);
	if (p) {
		dev_info(chip->card->dev,
			 "Handle VGA-switcheroo audio client\n");
		chip->use_vga_switcheroo = 1;
		pci_dev_put(p);
	}
}

static const struct vga_switcheroo_client_ops azx_vs_ops = {
	.set_gpu_state = azx_vs_set_state,
	.can_switch = azx_vs_can_switch,
};

static int register_vga_switcheroo(struct azx *chip)
{
	int err;

	if (!chip->use_vga_switcheroo)
		return 0;
	/* FIXME: currently only handling DIS controller
	 * is there any machine with two switchable HDMI audio controllers?
	 */
	err = vga_switcheroo_register_audio_client(chip->pci, &azx_vs_ops,
						    VGA_SWITCHEROO_DIS,
						    chip->bus != NULL);
	if (err < 0)
		return err;
	chip->vga_switcheroo_registered = 1;

	/* register as an optimus hdmi audio power domain */
	vga_switcheroo_init_domain_pm_optimus_hdmi_audio(chip->card->dev,
							 &chip->hdmi_pm_domain);
	return 0;
}
#else
#define init_vga_switcheroo(chip)		/* NOP */
#define register_vga_switcheroo(chip)		0
#define check_hdmi_disabled(pci)	false
#endif /* SUPPORT_VGA_SWITCHER */

/*
 * destructor
 */
static int azx_free(struct azx *chip)
{
	struct pci_dev *pci = chip->pci;
	int i;

	if ((chip->driver_caps & AZX_DCAPS_PM_RUNTIME)
			&& chip->running)
		pm_runtime_get_noresume(&pci->dev);

	azx_del_card_list(chip);

	azx_notifier_unregister(chip);

	chip->init_failed = 1; /* to be sure */
	complete_all(&chip->probe_wait);

	if (use_vga_switcheroo(chip)) {
		if (chip->disabled && chip->bus)
			snd_hda_unlock_devices(chip->bus);
		if (chip->vga_switcheroo_registered)
			vga_switcheroo_unregister_client(chip->pci);
	}

	if (chip->initialized) {
		azx_clear_irq_pending(chip);
		for (i = 0; i < chip->num_streams; i++)
			azx_stream_stop(chip, &chip->azx_dev[i]);
		azx_stop_chip(chip);
	}

	if (chip->irq >= 0)
		free_irq(chip->irq, (void*)chip);
	if (chip->msi)
		pci_disable_msi(chip->pci);
	if (chip->remap_addr)
		iounmap(chip->remap_addr);

	azx_free_stream_pages(chip);
	if (chip->region_requested)
		pci_release_regions(chip->pci);
	pci_disable_device(chip->pci);
	kfree(chip->azx_dev);
#ifdef CONFIG_SND_HDA_PATCH_LOADER
	if (chip->fw)
		release_firmware(chip->fw);
#endif
	if (chip->driver_caps & AZX_DCAPS_I915_POWERWELL) {
		hda_display_power(false);
		hda_i915_exit();
	}
	kfree(chip);

	return 0;
}

static int azx_dev_free(struct snd_device *device)
{
	return azx_free(device->device_data);
}

#ifdef SUPPORT_VGA_SWITCHEROO
/*
 * Check of disabled HDMI controller by vga-switcheroo
 */
static struct pci_dev *get_bound_vga(struct pci_dev *pci)
{
	struct pci_dev *p;

	/* check only discrete GPU */
	switch (pci->vendor) {
	case PCI_VENDOR_ID_ATI:
	case PCI_VENDOR_ID_AMD:
	case PCI_VENDOR_ID_NVIDIA:
		if (pci->devfn == 1) {
			p = pci_get_domain_bus_and_slot(pci_domain_nr(pci->bus),
							pci->bus->number, 0);
			if (p) {
				if ((p->class >> 8) == PCI_CLASS_DISPLAY_VGA)
					return p;
				pci_dev_put(p);
			}
		}
		break;
	}
	return NULL;
}

static bool check_hdmi_disabled(struct pci_dev *pci)
{
	bool vga_inactive = false;
	struct pci_dev *p = get_bound_vga(pci);

	if (p) {
		if (vga_switcheroo_get_client_state(p) == VGA_SWITCHEROO_OFF)
			vga_inactive = true;
		pci_dev_put(p);
	}
	return vga_inactive;
}
#endif /* SUPPORT_VGA_SWITCHEROO */

/*
 * white/black-listing for position_fix
 */
static struct snd_pci_quirk position_fix_list[] = {
	SND_PCI_QUIRK(0x1028, 0x01cc, "Dell D820", POS_FIX_LPIB),
	SND_PCI_QUIRK(0x1028, 0x01de, "Dell Precision 390", POS_FIX_LPIB),
	SND_PCI_QUIRK(0x103c, 0x306d, "HP dv3", POS_FIX_LPIB),
	SND_PCI_QUIRK(0x1043, 0x813d, "ASUS P5AD2", POS_FIX_LPIB),
	SND_PCI_QUIRK(0x1043, 0x81b3, "ASUS", POS_FIX_LPIB),
	SND_PCI_QUIRK(0x1043, 0x81e7, "ASUS M2V", POS_FIX_LPIB),
	SND_PCI_QUIRK(0x104d, 0x9069, "Sony VPCS11V9E", POS_FIX_LPIB),
	SND_PCI_QUIRK(0x10de, 0xcb89, "Macbook Pro 7,1", POS_FIX_LPIB),
	SND_PCI_QUIRK(0x1297, 0x3166, "Shuttle", POS_FIX_LPIB),
	SND_PCI_QUIRK(0x1458, 0xa022, "ga-ma770-ud3", POS_FIX_LPIB),
	SND_PCI_QUIRK(0x1462, 0x1002, "MSI Wind U115", POS_FIX_LPIB),
	SND_PCI_QUIRK(0x1565, 0x8218, "Biostar Microtech", POS_FIX_LPIB),
	SND_PCI_QUIRK(0x1849, 0x0888, "775Dual-VSTA", POS_FIX_LPIB),
	SND_PCI_QUIRK(0x8086, 0x2503, "DG965OT AAD63733-203", POS_FIX_LPIB),
	{}
};

static int check_position_fix(struct azx *chip, int fix)
{
	const struct snd_pci_quirk *q;

	switch (fix) {
	case POS_FIX_AUTO:
	case POS_FIX_LPIB:
	case POS_FIX_POSBUF:
	case POS_FIX_VIACOMBO:
	case POS_FIX_COMBO:
		return fix;
	}

	q = snd_pci_quirk_lookup(chip->pci, position_fix_list);
	if (q) {
		dev_info(chip->card->dev,
			 "position_fix set to %d for device %04x:%04x\n",
			 q->value, q->subvendor, q->subdevice);
		return q->value;
	}

	/* Check VIA/ATI HD Audio Controller exist */
	if (chip->driver_caps & AZX_DCAPS_POSFIX_VIA) {
		dev_dbg(chip->card->dev, "Using VIACOMBO position fix\n");
		return POS_FIX_VIACOMBO;
	}
	if (chip->driver_caps & AZX_DCAPS_POSFIX_LPIB) {
		dev_dbg(chip->card->dev, "Using LPIB position fix\n");
		return POS_FIX_LPIB;
	}
	return POS_FIX_AUTO;
}

/*
 * black-lists for probe_mask
 */
static struct snd_pci_quirk probe_mask_list[] = {
	/* Thinkpad often breaks the controller communication when accessing
	 * to the non-working (or non-existing) modem codec slot.
	 */
	SND_PCI_QUIRK(0x1014, 0x05b7, "Thinkpad Z60", 0x01),
	SND_PCI_QUIRK(0x17aa, 0x2010, "Thinkpad X/T/R60", 0x01),
	SND_PCI_QUIRK(0x17aa, 0x20ac, "Thinkpad X/T/R61", 0x01),
	/* broken BIOS */
	SND_PCI_QUIRK(0x1028, 0x20ac, "Dell Studio Desktop", 0x01),
	/* including bogus ALC268 in slot#2 that conflicts with ALC888 */
	SND_PCI_QUIRK(0x17c0, 0x4085, "Medion MD96630", 0x01),
	/* forced codec slots */
	SND_PCI_QUIRK(0x1043, 0x1262, "ASUS W5Fm", 0x103),
	SND_PCI_QUIRK(0x1046, 0x1262, "ASUS W5F", 0x103),
	/* WinFast VP200 H (Teradici) user reported broken communication */
	SND_PCI_QUIRK(0x3a21, 0x040d, "WinFast VP200 H", 0x101),
	{}
};

#define AZX_FORCE_CODEC_MASK	0x100

static void check_probe_mask(struct azx *chip, int dev)
{
	const struct snd_pci_quirk *q;

	chip->codec_probe_mask = probe_mask[dev];
	if (chip->codec_probe_mask == -1) {
		q = snd_pci_quirk_lookup(chip->pci, probe_mask_list);
		if (q) {
			dev_info(chip->card->dev,
				 "probe_mask set to 0x%x for device %04x:%04x\n",
				 q->value, q->subvendor, q->subdevice);
			chip->codec_probe_mask = q->value;
		}
	}

	/* check forced option */
	if (chip->codec_probe_mask != -1 &&
	    (chip->codec_probe_mask & AZX_FORCE_CODEC_MASK)) {
		chip->codec_mask = chip->codec_probe_mask & 0xff;
		dev_info(chip->card->dev, "codec_mask forced to 0x%x\n",
			 chip->codec_mask);
	}
}

/*
 * white/black-list for enable_msi
 */
static struct snd_pci_quirk msi_black_list[] = {
	SND_PCI_QUIRK(0x103c, 0x2191, "HP", 0), /* AMD Hudson */
	SND_PCI_QUIRK(0x103c, 0x2192, "HP", 0), /* AMD Hudson */
	SND_PCI_QUIRK(0x103c, 0x21f7, "HP", 0), /* AMD Hudson */
	SND_PCI_QUIRK(0x103c, 0x21fa, "HP", 0), /* AMD Hudson */
	SND_PCI_QUIRK(0x1043, 0x81f2, "ASUS", 0), /* Athlon64 X2 + nvidia */
	SND_PCI_QUIRK(0x1043, 0x81f6, "ASUS", 0), /* nvidia */
	SND_PCI_QUIRK(0x1043, 0x822d, "ASUS", 0), /* Athlon64 X2 + nvidia MCP55 */
	SND_PCI_QUIRK(0x1179, 0xfb44, "Toshiba Satellite C870", 0), /* AMD Hudson */
	SND_PCI_QUIRK(0x1849, 0x0888, "ASRock", 0), /* Athlon64 X2 + nvidia */
	SND_PCI_QUIRK(0xa0a0, 0x0575, "Aopen MZ915-M", 0), /* ICH6 */
	{}
};

static void check_msi(struct azx *chip)
{
	const struct snd_pci_quirk *q;

	if (enable_msi >= 0) {
		chip->msi = !!enable_msi;
		return;
	}
	chip->msi = 1;	/* enable MSI as default */
	q = snd_pci_quirk_lookup(chip->pci, msi_black_list);
	if (q) {
		dev_info(chip->card->dev,
			 "msi for device %04x:%04x set to %d\n",
			 q->subvendor, q->subdevice, q->value);
		chip->msi = q->value;
		return;
	}

	/* NVidia chipsets seem to cause troubles with MSI */
	if (chip->driver_caps & AZX_DCAPS_NO_MSI) {
		dev_info(chip->card->dev, "Disabling MSI\n");
		chip->msi = 0;
	}
}

/* check the snoop mode availability */
static void azx_check_snoop_available(struct azx *chip)
{
	bool snoop = chip->snoop;

	switch (chip->driver_type) {
	case AZX_DRIVER_VIA:
		/* force to non-snoop mode for a new VIA controller
		 * when BIOS is set
		 */
		if (snoop) {
			u8 val;
			pci_read_config_byte(chip->pci, 0x42, &val);
			if (!(val & 0x80) && chip->pci->revision == 0x30)
				snoop = false;
		}
		break;
	case AZX_DRIVER_ATIHDMI_NS:
		/* new ATI HDMI requires non-snoop */
		snoop = false;
		break;
	case AZX_DRIVER_CTHDA:
		snoop = false;
		break;
	}

	if (snoop != chip->snoop) {
		dev_info(chip->card->dev, "Force to %s mode\n",
			 snoop ? "snoop" : "non-snoop");
		chip->snoop = snoop;
	}
}

static void azx_probe_work(struct work_struct *work)
{
	azx_probe_continue(container_of(work, struct azx, probe_work));
}

/*
 * constructor
 */
static int azx_create(struct snd_card *card, struct pci_dev *pci,
		      int dev, unsigned int driver_caps,
		      const struct hda_controller_ops *hda_ops,
		      struct azx **rchip)
{
	static struct snd_device_ops ops = {
		.dev_free = azx_dev_free,
	};
	struct azx *chip;
	int err;

	*rchip = NULL;

	err = pci_enable_device(pci);
	if (err < 0)
		return err;

	chip = kzalloc(sizeof(*chip), GFP_KERNEL);
	if (!chip) {
		dev_err(card->dev, "Cannot allocate chip\n");
		pci_disable_device(pci);
		return -ENOMEM;
	}

	spin_lock_init(&chip->reg_lock);
	mutex_init(&chip->open_mutex);
	chip->card = card;
	chip->pci = pci;
	chip->ops = hda_ops;
	chip->irq = -1;
	chip->driver_caps = driver_caps;
	chip->driver_type = driver_caps & 0xff;
	check_msi(chip);
	chip->dev_index = dev;
	chip->jackpoll_ms = jackpoll_ms;
	INIT_WORK(&chip->irq_pending_work, azx_irq_pending_work);
	INIT_LIST_HEAD(&chip->pcm_list);
	INIT_LIST_HEAD(&chip->list);
	init_vga_switcheroo(chip);
	init_completion(&chip->probe_wait);

	chip->position_fix[0] = chip->position_fix[1] =
		check_position_fix(chip, position_fix[dev]);
	/* combo mode uses LPIB for playback */
	if (chip->position_fix[0] == POS_FIX_COMBO) {
		chip->position_fix[0] = POS_FIX_LPIB;
		chip->position_fix[1] = POS_FIX_AUTO;
	}

	check_probe_mask(chip, dev);

	chip->single_cmd = single_cmd;
	chip->snoop = hda_snoop;
	azx_check_snoop_available(chip);

	if (bdl_pos_adj[dev] < 0) {
		switch (chip->driver_type) {
		case AZX_DRIVER_ICH:
		case AZX_DRIVER_PCH:
			bdl_pos_adj[dev] = 1;
			break;
		default:
			bdl_pos_adj[dev] = 32;
			break;
		}
	}
	chip->bdl_pos_adj = bdl_pos_adj;

	err = snd_device_new(card, SNDRV_DEV_LOWLEVEL, chip, &ops);
	if (err < 0) {
		dev_err(card->dev, "Error creating device [card]!\n");
		azx_free(chip);
		return err;
	}

	/* continue probing in work context as may trigger request module */
	INIT_WORK(&chip->probe_work, azx_probe_work);

	*rchip = chip;

	return 0;
}

static int azx_first_init(struct azx *chip)
{
	int dev = chip->dev_index;
	struct pci_dev *pci = chip->pci;
	struct snd_card *card = chip->card;
	int err;
	unsigned short gcap;

#if BITS_PER_LONG != 64
	/* Fix up base address on ULI M5461 */
	if (chip->driver_type == AZX_DRIVER_ULI) {
		u16 tmp3;
		pci_read_config_word(pci, 0x40, &tmp3);
		pci_write_config_word(pci, 0x40, tmp3 | 0x10);
		pci_write_config_dword(pci, PCI_BASE_ADDRESS_1, 0);
	}
#endif

	err = pci_request_regions(pci, "ICH HD audio");
	if (err < 0)
		return err;
	chip->region_requested = 1;

	chip->addr = pci_resource_start(pci, 0);
	chip->remap_addr = pci_ioremap_bar(pci, 0);
	if (chip->remap_addr == NULL) {
		dev_err(card->dev, "ioremap error\n");
		return -ENXIO;
	}

	if (chip->msi)
		if (pci_enable_msi(pci) < 0)
			chip->msi = 0;

	if (azx_acquire_irq(chip, 0) < 0)
		return -EBUSY;

	pci_set_master(pci);
	synchronize_irq(chip->irq);

	gcap = azx_readw(chip, GCAP);
	dev_dbg(card->dev, "chipset global capabilities = 0x%x\n", gcap);

	/* disable SB600 64bit support for safety */
	if (chip->pci->vendor == PCI_VENDOR_ID_ATI) {
		struct pci_dev *p_smbus;
		p_smbus = pci_get_device(PCI_VENDOR_ID_ATI,
					 PCI_DEVICE_ID_ATI_SBX00_SMBUS,
					 NULL);
		if (p_smbus) {
			if (p_smbus->revision < 0x30)
				gcap &= ~ICH6_GCAP_64OK;
			pci_dev_put(p_smbus);
		}
	}

	/* disable 64bit DMA address on some devices */
	if (chip->driver_caps & AZX_DCAPS_NO_64BIT) {
		dev_dbg(card->dev, "Disabling 64bit DMA\n");
		gcap &= ~ICH6_GCAP_64OK;
	}

	/* disable buffer size rounding to 128-byte multiples if supported */
	if (align_buffer_size >= 0)
		chip->align_buffer_size = !!align_buffer_size;
	else {
		if (chip->driver_caps & AZX_DCAPS_BUFSIZE)
			chip->align_buffer_size = 0;
		else if (chip->driver_caps & AZX_DCAPS_ALIGN_BUFSIZE)
			chip->align_buffer_size = 1;
		else
			chip->align_buffer_size = 1;
	}

	/* allow 64bit DMA address if supported by H/W */
	if ((gcap & ICH6_GCAP_64OK) && !pci_set_dma_mask(pci, DMA_BIT_MASK(64)))
		pci_set_consistent_dma_mask(pci, DMA_BIT_MASK(64));
	else {
		pci_set_dma_mask(pci, DMA_BIT_MASK(32));
		pci_set_consistent_dma_mask(pci, DMA_BIT_MASK(32));
	}

	/* read number of streams from GCAP register instead of using
	 * hardcoded value
	 */
	chip->capture_streams = (gcap >> 8) & 0x0f;
	chip->playback_streams = (gcap >> 12) & 0x0f;
	if (!chip->playback_streams && !chip->capture_streams) {
		/* gcap didn't give any info, switching to old method */

		switch (chip->driver_type) {
		case AZX_DRIVER_ULI:
			chip->playback_streams = ULI_NUM_PLAYBACK;
			chip->capture_streams = ULI_NUM_CAPTURE;
			break;
		case AZX_DRIVER_ATIHDMI:
		case AZX_DRIVER_ATIHDMI_NS:
			chip->playback_streams = ATIHDMI_NUM_PLAYBACK;
			chip->capture_streams = ATIHDMI_NUM_CAPTURE;
			break;
		case AZX_DRIVER_GENERIC:
		default:
			chip->playback_streams = ICH6_NUM_PLAYBACK;
			chip->capture_streams = ICH6_NUM_CAPTURE;
			break;
		}
	}
	chip->capture_index_offset = 0;
	chip->playback_index_offset = chip->capture_streams;
	chip->num_streams = chip->playback_streams + chip->capture_streams;
	chip->azx_dev = kcalloc(chip->num_streams, sizeof(*chip->azx_dev),
				GFP_KERNEL);
	if (!chip->azx_dev) {
		dev_err(card->dev, "cannot malloc azx_dev\n");
		return -ENOMEM;
	}

	err = azx_alloc_stream_pages(chip);
	if (err < 0)
		return err;

	/* initialize streams */
	azx_init_stream(chip);

	/* initialize chip */
	azx_init_pci(chip);
	azx_init_chip(chip, (probe_only[dev] & 2) == 0);

	/* codec detection */
	if (!chip->codec_mask) {
		dev_err(card->dev, "no codecs found!\n");
		return -ENODEV;
	}

	strcpy(card->driver, "HDA-Intel");
	strlcpy(card->shortname, driver_short_names[chip->driver_type],
		sizeof(card->shortname));
	snprintf(card->longname, sizeof(card->longname),
		 "%s at 0x%lx irq %i",
		 card->shortname, chip->addr, chip->irq);

	return 0;
}

static void power_down_all_codecs(struct azx *chip)
{
#ifdef CONFIG_PM
	/* The codecs were powered up in snd_hda_codec_new().
	 * Now all initialization done, so turn them down if possible
	 */
	struct hda_codec *codec;
	list_for_each_entry(codec, &chip->bus->codec_list, list) {
		snd_hda_power_down(codec);
	}
#endif
}

#ifdef CONFIG_SND_HDA_PATCH_LOADER
/* callback from request_firmware_nowait() */
static void azx_firmware_cb(const struct firmware *fw, void *context)
{
	struct snd_card *card = context;
	struct azx *chip = card->private_data;
	struct pci_dev *pci = chip->pci;

	if (!fw) {
		dev_err(card->dev, "Cannot load firmware, aborting\n");
		goto error;
	}

	chip->fw = fw;
	if (!chip->disabled) {
		/* continue probing */
		if (azx_probe_continue(chip))
			goto error;
	}
	return; /* OK */

 error:
	snd_card_free(card);
	pci_set_drvdata(pci, NULL);
}
#endif

/*
 * HDA controller ops.
 */

/* PCI register access. */
static void pci_azx_writel(u32 value, u32 __iomem *addr)
{
	writel(value, addr);
}

static u32 pci_azx_readl(u32 __iomem *addr)
{
	return readl(addr);
}

static void pci_azx_writew(u16 value, u16 __iomem *addr)
{
	writew(value, addr);
}

static u16 pci_azx_readw(u16 __iomem *addr)
{
	return readw(addr);
}

static void pci_azx_writeb(u8 value, u8 __iomem *addr)
{
	writeb(value, addr);
}

static u8 pci_azx_readb(u8 __iomem *addr)
{
	return readb(addr);
}

static int disable_msi_reset_irq(struct azx *chip)
{
	int err;

	free_irq(chip->irq, chip);
	chip->irq = -1;
	pci_disable_msi(chip->pci);
	chip->msi = 0;
	err = azx_acquire_irq(chip, 1);
	if (err < 0)
		return err;

	return 0;
}

/* DMA page allocation helpers.  */
static int dma_alloc_pages(struct azx *chip,
			   int type,
			   size_t size,
			   struct snd_dma_buffer *buf)
{
	int err;

	err = snd_dma_alloc_pages(type,
				  chip->card->dev,
				  size, buf);
	if (err < 0)
		return err;
	mark_pages_wc(chip, buf, true);
	return 0;
}

static void dma_free_pages(struct azx *chip, struct snd_dma_buffer *buf)
{
	mark_pages_wc(chip, buf, false);
	snd_dma_free_pages(buf);
}

static int substream_alloc_pages(struct azx *chip,
				 struct snd_pcm_substream *substream,
				 size_t size)
{
	struct azx_dev *azx_dev = get_azx_dev(substream);
	int ret;

	mark_runtime_wc(chip, azx_dev, substream, false);
	azx_dev->bufsize = 0;
	azx_dev->period_bytes = 0;
	azx_dev->format_val = 0;
	ret = snd_pcm_lib_malloc_pages(substream, size);
	if (ret < 0)
		return ret;
	mark_runtime_wc(chip, azx_dev, substream, true);
	return 0;
}

static int substream_free_pages(struct azx *chip,
				struct snd_pcm_substream *substream)
{
	struct azx_dev *azx_dev = get_azx_dev(substream);
	mark_runtime_wc(chip, azx_dev, substream, false);
	return snd_pcm_lib_free_pages(substream);
}

static void pcm_mmap_prepare(struct snd_pcm_substream *substream,
			     struct vm_area_struct *area)
{
#ifdef CONFIG_X86
	struct azx_pcm *apcm = snd_pcm_substream_chip(substream);
	struct azx *chip = apcm->chip;
	if (!azx_snoop(chip))
		area->vm_page_prot = pgprot_writecombine(area->vm_page_prot);
#endif
}

static const struct hda_controller_ops pci_hda_ops = {
	.reg_writel = pci_azx_writel,
	.reg_readl = pci_azx_readl,
	.reg_writew = pci_azx_writew,
	.reg_readw = pci_azx_readw,
	.reg_writeb = pci_azx_writeb,
	.reg_readb = pci_azx_readb,
	.disable_msi_reset_irq = disable_msi_reset_irq,
	.dma_alloc_pages = dma_alloc_pages,
	.dma_free_pages = dma_free_pages,
	.substream_alloc_pages = substream_alloc_pages,
	.substream_free_pages = substream_free_pages,
	.pcm_mmap_prepare = pcm_mmap_prepare,
	.position_check = azx_position_check,
};

static int azx_probe(struct pci_dev *pci,
		     const struct pci_device_id *pci_id)
{
	static int dev;
	struct snd_card *card;
	struct azx *chip;
	bool schedule_probe;
	int err;

	if (dev >= SNDRV_CARDS)
		return -ENODEV;
	if (!enable[dev]) {
		dev++;
		return -ENOENT;
	}

	err = snd_card_new(&pci->dev, index[dev], id[dev], THIS_MODULE,
			   0, &card);
	if (err < 0) {
		dev_err(&pci->dev, "Error creating card!\n");
		return err;
	}

	err = azx_create(card, pci, dev, pci_id->driver_data,
			 &pci_hda_ops, &chip);
	if (err < 0)
		goto out_free;
	card->private_data = chip;

	pci_set_drvdata(pci, card);

	err = register_vga_switcheroo(chip);
	if (err < 0) {
		dev_err(card->dev, "Error registering VGA-switcheroo client\n");
		goto out_free;
	}

	if (check_hdmi_disabled(pci)) {
		dev_info(card->dev, "VGA controller is disabled\n");
		dev_info(card->dev, "Delaying initialization\n");
		chip->disabled = true;
	}

	schedule_probe = !chip->disabled;

#ifdef CONFIG_SND_HDA_PATCH_LOADER
	if (patch[dev] && *patch[dev]) {
		dev_info(card->dev, "Applying patch firmware '%s'\n",
			 patch[dev]);
		err = request_firmware_nowait(THIS_MODULE, true, patch[dev],
					      &pci->dev, GFP_KERNEL, card,
					      azx_firmware_cb);
		if (err < 0)
			goto out_free;
		schedule_probe = false; /* continued in azx_firmware_cb() */
	}
#endif /* CONFIG_SND_HDA_PATCH_LOADER */

#ifndef CONFIG_SND_HDA_I915
	if (chip->driver_caps & AZX_DCAPS_I915_POWERWELL)
		dev_err(card->dev, "Haswell must build in CONFIG_SND_HDA_I915\n");
#endif

	if (schedule_probe)
		schedule_work(&chip->probe_work);

	dev++;
	if (chip->disabled)
		complete_all(&chip->probe_wait);
	return 0;

out_free:
	snd_card_free(card);
	return err;
}

/* number of codec slots for each chipset: 0 = default slots (i.e. 4) */
static unsigned int azx_max_codecs[AZX_NUM_DRIVERS] = {
	[AZX_DRIVER_NVIDIA] = 8,
	[AZX_DRIVER_TERA] = 1,
};

static int azx_probe_continue(struct azx *chip)
{
	struct pci_dev *pci = chip->pci;
	int dev = chip->dev_index;
	int err;

	/* Request power well for Haswell HDA controller and codec */
	if (chip->driver_caps & AZX_DCAPS_I915_POWERWELL) {
#ifdef CONFIG_SND_HDA_I915
		err = hda_i915_init();
		if (err < 0) {
			dev_err(chip->card->dev,
				"Error request power-well from i915\n");
			goto out_free;
		}
#endif
		hda_display_power(true);
	}

	err = azx_first_init(chip);
	if (err < 0)
		goto out_free;

#ifdef CONFIG_SND_HDA_INPUT_BEEP
	chip->beep_mode = beep_mode[dev];
#endif

	/* create codec instances */
	err = azx_codec_create(chip, model[dev],
			       azx_max_codecs[chip->driver_type],
			       power_save_addr);

	if (err < 0)
		goto out_free;
#ifdef CONFIG_SND_HDA_PATCH_LOADER
	if (chip->fw) {
		err = snd_hda_load_patch(chip->bus, chip->fw->size,
					 chip->fw->data);
		if (err < 0)
			goto out_free;
#ifndef CONFIG_PM
		release_firmware(chip->fw); /* no longer needed */
		chip->fw = NULL;
#endif
	}
#endif
	if ((probe_only[dev] & 1) == 0) {
		err = azx_codec_configure(chip);
		if (err < 0)
			goto out_free;
	}

	/* create PCM streams */
	err = snd_hda_build_pcms(chip->bus);
	if (err < 0)
		goto out_free;

	/* create mixer controls */
	err = azx_mixer_create(chip);
	if (err < 0)
		goto out_free;

	err = snd_card_register(chip->card);
	if (err < 0)
		goto out_free;

	chip->running = 1;
	power_down_all_codecs(chip);
	azx_notifier_register(chip);
	azx_add_card_list(chip);
	if ((chip->driver_caps & AZX_DCAPS_PM_RUNTIME) || chip->use_vga_switcheroo)
		pm_runtime_put_noidle(&pci->dev);

out_free:
	if (err < 0)
		chip->init_failed = 1;
	complete_all(&chip->probe_wait);
	return err;
}

static void azx_remove(struct pci_dev *pci)
{
	struct snd_card *card = pci_get_drvdata(pci);

	if (card)
		snd_card_free(card);
}

/* PCI IDs */
static DEFINE_PCI_DEVICE_TABLE(azx_ids) = {
	/* CPT */
	{ PCI_DEVICE(0x8086, 0x1c20),
	  .driver_data = AZX_DRIVER_PCH | AZX_DCAPS_INTEL_PCH_NOPM },
	/* PBG */
	{ PCI_DEVICE(0x8086, 0x1d20),
	  .driver_data = AZX_DRIVER_PCH | AZX_DCAPS_INTEL_PCH_NOPM },
	/* Panther Point */
	{ PCI_DEVICE(0x8086, 0x1e20),
	  .driver_data = AZX_DRIVER_PCH | AZX_DCAPS_INTEL_PCH },
	/* Lynx Point */
	{ PCI_DEVICE(0x8086, 0x8c20),
	  .driver_data = AZX_DRIVER_PCH | AZX_DCAPS_INTEL_PCH },
	/* Wellsburg */
	{ PCI_DEVICE(0x8086, 0x8d20),
	  .driver_data = AZX_DRIVER_PCH | AZX_DCAPS_INTEL_PCH },
	{ PCI_DEVICE(0x8086, 0x8d21),
	  .driver_data = AZX_DRIVER_PCH | AZX_DCAPS_INTEL_PCH },
	/* Lynx Point-LP */
	{ PCI_DEVICE(0x8086, 0x9c20),
	  .driver_data = AZX_DRIVER_PCH | AZX_DCAPS_INTEL_PCH },
	/* Lynx Point-LP */
	{ PCI_DEVICE(0x8086, 0x9c21),
	  .driver_data = AZX_DRIVER_PCH | AZX_DCAPS_INTEL_PCH },
	/* Wildcat Point-LP */
	{ PCI_DEVICE(0x8086, 0x9ca0),
	  .driver_data = AZX_DRIVER_PCH | AZX_DCAPS_INTEL_PCH },
	/* Haswell */
	{ PCI_DEVICE(0x8086, 0x0a0c),
	  .driver_data = AZX_DRIVER_HDMI | AZX_DCAPS_INTEL_HASWELL },
	{ PCI_DEVICE(0x8086, 0x0c0c),
	  .driver_data = AZX_DRIVER_HDMI | AZX_DCAPS_INTEL_HASWELL },
	{ PCI_DEVICE(0x8086, 0x0d0c),
	  .driver_data = AZX_DRIVER_HDMI | AZX_DCAPS_INTEL_HASWELL },
	/* Broadwell */
	{ PCI_DEVICE(0x8086, 0x160c),
	  .driver_data = AZX_DRIVER_HDMI | AZX_DCAPS_INTEL_HASWELL },
	/* 5 Series/3400 */
	{ PCI_DEVICE(0x8086, 0x3b56),
	  .driver_data = AZX_DRIVER_SCH | AZX_DCAPS_INTEL_PCH_NOPM },
	/* Poulsbo */
	{ PCI_DEVICE(0x8086, 0x811b),
	  .driver_data = AZX_DRIVER_SCH | AZX_DCAPS_INTEL_PCH_NOPM },
	/* Oaktrail */
	{ PCI_DEVICE(0x8086, 0x080a),
	  .driver_data = AZX_DRIVER_SCH | AZX_DCAPS_INTEL_PCH_NOPM },
	/* BayTrail */
	{ PCI_DEVICE(0x8086, 0x0f04),
	  .driver_data = AZX_DRIVER_PCH | AZX_DCAPS_INTEL_PCH_NOPM },
	/* ICH */
	{ PCI_DEVICE(0x8086, 0x2668),
	  .driver_data = AZX_DRIVER_ICH | AZX_DCAPS_OLD_SSYNC |
	  AZX_DCAPS_BUFSIZE },  /* ICH6 */
	{ PCI_DEVICE(0x8086, 0x27d8),
	  .driver_data = AZX_DRIVER_ICH | AZX_DCAPS_OLD_SSYNC |
	  AZX_DCAPS_BUFSIZE },  /* ICH7 */
	{ PCI_DEVICE(0x8086, 0x269a),
	  .driver_data = AZX_DRIVER_ICH | AZX_DCAPS_OLD_SSYNC |
	  AZX_DCAPS_BUFSIZE },  /* ESB2 */
	{ PCI_DEVICE(0x8086, 0x284b),
	  .driver_data = AZX_DRIVER_ICH | AZX_DCAPS_OLD_SSYNC |
	  AZX_DCAPS_BUFSIZE },  /* ICH8 */
	{ PCI_DEVICE(0x8086, 0x293e),
	  .driver_data = AZX_DRIVER_ICH | AZX_DCAPS_OLD_SSYNC |
	  AZX_DCAPS_BUFSIZE },  /* ICH9 */
	{ PCI_DEVICE(0x8086, 0x293f),
	  .driver_data = AZX_DRIVER_ICH | AZX_DCAPS_OLD_SSYNC |
	  AZX_DCAPS_BUFSIZE },  /* ICH9 */
	{ PCI_DEVICE(0x8086, 0x3a3e),
	  .driver_data = AZX_DRIVER_ICH | AZX_DCAPS_OLD_SSYNC |
	  AZX_DCAPS_BUFSIZE },  /* ICH10 */
	{ PCI_DEVICE(0x8086, 0x3a6e),
	  .driver_data = AZX_DRIVER_ICH | AZX_DCAPS_OLD_SSYNC |
	  AZX_DCAPS_BUFSIZE },  /* ICH10 */
	/* Generic Intel */
	{ PCI_DEVICE(PCI_VENDOR_ID_INTEL, PCI_ANY_ID),
	  .class = PCI_CLASS_MULTIMEDIA_HD_AUDIO << 8,
	  .class_mask = 0xffffff,
	  .driver_data = AZX_DRIVER_ICH | AZX_DCAPS_BUFSIZE },
	/* ATI SB 450/600/700/800/900 */
	{ PCI_DEVICE(0x1002, 0x437b),
	  .driver_data = AZX_DRIVER_ATI | AZX_DCAPS_PRESET_ATI_SB },
	{ PCI_DEVICE(0x1002, 0x4383),
	  .driver_data = AZX_DRIVER_ATI | AZX_DCAPS_PRESET_ATI_SB },
	/* AMD Hudson */
	{ PCI_DEVICE(0x1022, 0x780d),
	  .driver_data = AZX_DRIVER_GENERIC | AZX_DCAPS_PRESET_ATI_SB },
	/* ATI HDMI */
	{ PCI_DEVICE(0x1002, 0x793b),
	  .driver_data = AZX_DRIVER_ATIHDMI | AZX_DCAPS_PRESET_ATI_HDMI },
	{ PCI_DEVICE(0x1002, 0x7919),
	  .driver_data = AZX_DRIVER_ATIHDMI | AZX_DCAPS_PRESET_ATI_HDMI },
	{ PCI_DEVICE(0x1002, 0x960f),
	  .driver_data = AZX_DRIVER_ATIHDMI | AZX_DCAPS_PRESET_ATI_HDMI },
	{ PCI_DEVICE(0x1002, 0x970f),
	  .driver_data = AZX_DRIVER_ATIHDMI | AZX_DCAPS_PRESET_ATI_HDMI },
	{ PCI_DEVICE(0x1002, 0xaa00),
	  .driver_data = AZX_DRIVER_ATIHDMI | AZX_DCAPS_PRESET_ATI_HDMI },
	{ PCI_DEVICE(0x1002, 0xaa08),
	  .driver_data = AZX_DRIVER_ATIHDMI | AZX_DCAPS_PRESET_ATI_HDMI },
	{ PCI_DEVICE(0x1002, 0xaa10),
	  .driver_data = AZX_DRIVER_ATIHDMI | AZX_DCAPS_PRESET_ATI_HDMI },
	{ PCI_DEVICE(0x1002, 0xaa18),
	  .driver_data = AZX_DRIVER_ATIHDMI | AZX_DCAPS_PRESET_ATI_HDMI },
	{ PCI_DEVICE(0x1002, 0xaa20),
	  .driver_data = AZX_DRIVER_ATIHDMI | AZX_DCAPS_PRESET_ATI_HDMI },
	{ PCI_DEVICE(0x1002, 0xaa28),
	  .driver_data = AZX_DRIVER_ATIHDMI | AZX_DCAPS_PRESET_ATI_HDMI },
	{ PCI_DEVICE(0x1002, 0xaa30),
	  .driver_data = AZX_DRIVER_ATIHDMI | AZX_DCAPS_PRESET_ATI_HDMI },
	{ PCI_DEVICE(0x1002, 0xaa38),
	  .driver_data = AZX_DRIVER_ATIHDMI | AZX_DCAPS_PRESET_ATI_HDMI },
	{ PCI_DEVICE(0x1002, 0xaa40),
	  .driver_data = AZX_DRIVER_ATIHDMI | AZX_DCAPS_PRESET_ATI_HDMI },
	{ PCI_DEVICE(0x1002, 0xaa48),
	  .driver_data = AZX_DRIVER_ATIHDMI | AZX_DCAPS_PRESET_ATI_HDMI },
	{ PCI_DEVICE(0x1002, 0xaa50),
	  .driver_data = AZX_DRIVER_ATIHDMI | AZX_DCAPS_PRESET_ATI_HDMI },
	{ PCI_DEVICE(0x1002, 0xaa58),
	  .driver_data = AZX_DRIVER_ATIHDMI | AZX_DCAPS_PRESET_ATI_HDMI },
	{ PCI_DEVICE(0x1002, 0xaa60),
	  .driver_data = AZX_DRIVER_ATIHDMI | AZX_DCAPS_PRESET_ATI_HDMI },
	{ PCI_DEVICE(0x1002, 0xaa68),
	  .driver_data = AZX_DRIVER_ATIHDMI | AZX_DCAPS_PRESET_ATI_HDMI },
	{ PCI_DEVICE(0x1002, 0xaa80),
	  .driver_data = AZX_DRIVER_ATIHDMI | AZX_DCAPS_PRESET_ATI_HDMI },
	{ PCI_DEVICE(0x1002, 0xaa88),
	  .driver_data = AZX_DRIVER_ATIHDMI | AZX_DCAPS_PRESET_ATI_HDMI },
	{ PCI_DEVICE(0x1002, 0xaa90),
	  .driver_data = AZX_DRIVER_ATIHDMI | AZX_DCAPS_PRESET_ATI_HDMI },
	{ PCI_DEVICE(0x1002, 0xaa98),
	  .driver_data = AZX_DRIVER_ATIHDMI | AZX_DCAPS_PRESET_ATI_HDMI },
	{ PCI_DEVICE(0x1002, 0x9902),
	  .driver_data = AZX_DRIVER_ATIHDMI_NS | AZX_DCAPS_PRESET_ATI_HDMI },
	{ PCI_DEVICE(0x1002, 0xaaa0),
	  .driver_data = AZX_DRIVER_ATIHDMI_NS | AZX_DCAPS_PRESET_ATI_HDMI },
	{ PCI_DEVICE(0x1002, 0xaaa8),
	  .driver_data = AZX_DRIVER_ATIHDMI_NS | AZX_DCAPS_PRESET_ATI_HDMI },
	{ PCI_DEVICE(0x1002, 0xaab0),
	  .driver_data = AZX_DRIVER_ATIHDMI_NS | AZX_DCAPS_PRESET_ATI_HDMI },
	/* VIA VT8251/VT8237A */
	{ PCI_DEVICE(0x1106, 0x3288),
	  .driver_data = AZX_DRIVER_VIA | AZX_DCAPS_POSFIX_VIA },
	/* VIA GFX VT7122/VX900 */
	{ PCI_DEVICE(0x1106, 0x9170), .driver_data = AZX_DRIVER_GENERIC },
	/* VIA GFX VT6122/VX11 */
	{ PCI_DEVICE(0x1106, 0x9140), .driver_data = AZX_DRIVER_GENERIC },
	/* SIS966 */
	{ PCI_DEVICE(0x1039, 0x7502), .driver_data = AZX_DRIVER_SIS },
	/* ULI M5461 */
	{ PCI_DEVICE(0x10b9, 0x5461), .driver_data = AZX_DRIVER_ULI },
	/* NVIDIA MCP */
	{ PCI_DEVICE(PCI_VENDOR_ID_NVIDIA, PCI_ANY_ID),
	  .class = PCI_CLASS_MULTIMEDIA_HD_AUDIO << 8,
	  .class_mask = 0xffffff,
	  .driver_data = AZX_DRIVER_NVIDIA | AZX_DCAPS_PRESET_NVIDIA },
	/* Teradici */
	{ PCI_DEVICE(0x6549, 0x1200),
	  .driver_data = AZX_DRIVER_TERA | AZX_DCAPS_NO_64BIT },
	{ PCI_DEVICE(0x6549, 0x2200),
	  .driver_data = AZX_DRIVER_TERA | AZX_DCAPS_NO_64BIT },
	/* Creative X-Fi (CA0110-IBG) */
	/* CTHDA chips */
	{ PCI_DEVICE(0x1102, 0x0010),
	  .driver_data = AZX_DRIVER_CTHDA | AZX_DCAPS_PRESET_CTHDA },
	{ PCI_DEVICE(0x1102, 0x0012),
	  .driver_data = AZX_DRIVER_CTHDA | AZX_DCAPS_PRESET_CTHDA },
#if !IS_ENABLED(CONFIG_SND_CTXFI)
	/* the following entry conflicts with snd-ctxfi driver,
	 * as ctxfi driver mutates from HD-audio to native mode with
	 * a special command sequence.
	 */
	{ PCI_DEVICE(PCI_VENDOR_ID_CREATIVE, PCI_ANY_ID),
	  .class = PCI_CLASS_MULTIMEDIA_HD_AUDIO << 8,
	  .class_mask = 0xffffff,
	  .driver_data = AZX_DRIVER_CTX | AZX_DCAPS_CTX_WORKAROUND |
	  AZX_DCAPS_RIRB_PRE_DELAY | AZX_DCAPS_POSFIX_LPIB },
#else
	/* this entry seems still valid -- i.e. without emu20kx chip */
	{ PCI_DEVICE(0x1102, 0x0009),
	  .driver_data = AZX_DRIVER_CTX | AZX_DCAPS_CTX_WORKAROUND |
	  AZX_DCAPS_RIRB_PRE_DELAY | AZX_DCAPS_POSFIX_LPIB },
#endif
	/* Vortex86MX */
	{ PCI_DEVICE(0x17f3, 0x3010), .driver_data = AZX_DRIVER_GENERIC },
	/* VMware HDAudio */
	{ PCI_DEVICE(0x15ad, 0x1977), .driver_data = AZX_DRIVER_GENERIC },
	/* AMD/ATI Generic, PCI class code and Vendor ID for HD Audio */
	{ PCI_DEVICE(PCI_VENDOR_ID_ATI, PCI_ANY_ID),
	  .class = PCI_CLASS_MULTIMEDIA_HD_AUDIO << 8,
	  .class_mask = 0xffffff,
	  .driver_data = AZX_DRIVER_GENERIC | AZX_DCAPS_PRESET_ATI_HDMI },
	{ PCI_DEVICE(PCI_VENDOR_ID_AMD, PCI_ANY_ID),
	  .class = PCI_CLASS_MULTIMEDIA_HD_AUDIO << 8,
	  .class_mask = 0xffffff,
	  .driver_data = AZX_DRIVER_GENERIC | AZX_DCAPS_PRESET_ATI_HDMI },
	{ 0, }
};
MODULE_DEVICE_TABLE(pci, azx_ids);

/* pci_driver definition */
static struct pci_driver azx_driver = {
	.name = KBUILD_MODNAME,
	.id_table = azx_ids,
	.probe = azx_probe,
	.remove = azx_remove,
	.driver = {
		.pm = AZX_PM_OPS,
	},
};

module_pci_driver(azx_driver);<|MERGE_RESOLUTION|>--- conflicted
+++ resolved
@@ -202,190 +202,6 @@
 
 
 /*
-<<<<<<< HEAD
- * registers
- */
-#define ICH6_REG_GCAP			0x00
-#define   ICH6_GCAP_64OK	(1 << 0)   /* 64bit address support */
-#define   ICH6_GCAP_NSDO	(3 << 1)   /* # of serial data out signals */
-#define   ICH6_GCAP_BSS		(31 << 3)  /* # of bidirectional streams */
-#define   ICH6_GCAP_ISS		(15 << 8)  /* # of input streams */
-#define   ICH6_GCAP_OSS		(15 << 12) /* # of output streams */
-#define ICH6_REG_VMIN			0x02
-#define ICH6_REG_VMAJ			0x03
-#define ICH6_REG_OUTPAY			0x04
-#define ICH6_REG_INPAY			0x06
-#define ICH6_REG_GCTL			0x08
-#define   ICH6_GCTL_RESET	(1 << 0)   /* controller reset */
-#define   ICH6_GCTL_FCNTRL	(1 << 1)   /* flush control */
-#define   ICH6_GCTL_UNSOL	(1 << 8)   /* accept unsol. response enable */
-#define ICH6_REG_WAKEEN			0x0c
-#define ICH6_REG_STATESTS		0x0e
-#define ICH6_REG_GSTS			0x10
-#define   ICH6_GSTS_FSTS	(1 << 1)   /* flush status */
-#define ICH6_REG_INTCTL			0x20
-#define ICH6_REG_INTSTS			0x24
-#define ICH6_REG_WALLCLK		0x30	/* 24Mhz source */
-#define ICH6_REG_OLD_SSYNC		0x34	/* SSYNC for old ICH */
-#define ICH6_REG_SSYNC			0x38
-#define ICH6_REG_CORBLBASE		0x40
-#define ICH6_REG_CORBUBASE		0x44
-#define ICH6_REG_CORBWP			0x48
-#define ICH6_REG_CORBRP			0x4a
-#define   ICH6_CORBRP_RST	(1 << 15)  /* read pointer reset */
-#define ICH6_REG_CORBCTL		0x4c
-#define   ICH6_CORBCTL_RUN	(1 << 1)   /* enable DMA */
-#define   ICH6_CORBCTL_CMEIE	(1 << 0)   /* enable memory error irq */
-#define ICH6_REG_CORBSTS		0x4d
-#define   ICH6_CORBSTS_CMEI	(1 << 0)   /* memory error indication */
-#define ICH6_REG_CORBSIZE		0x4e
-
-#define ICH6_REG_RIRBLBASE		0x50
-#define ICH6_REG_RIRBUBASE		0x54
-#define ICH6_REG_RIRBWP			0x58
-#define   ICH6_RIRBWP_RST	(1 << 15)  /* write pointer reset */
-#define ICH6_REG_RINTCNT		0x5a
-#define ICH6_REG_RIRBCTL		0x5c
-#define   ICH6_RBCTL_IRQ_EN	(1 << 0)   /* enable IRQ */
-#define   ICH6_RBCTL_DMA_EN	(1 << 1)   /* enable DMA */
-#define   ICH6_RBCTL_OVERRUN_EN	(1 << 2)   /* enable overrun irq */
-#define ICH6_REG_RIRBSTS		0x5d
-#define   ICH6_RBSTS_IRQ	(1 << 0)   /* response irq */
-#define   ICH6_RBSTS_OVERRUN	(1 << 2)   /* overrun irq */
-#define ICH6_REG_RIRBSIZE		0x5e
-
-#define ICH6_REG_IC			0x60
-#define ICH6_REG_IR			0x64
-#define ICH6_REG_IRS			0x68
-#define   ICH6_IRS_VALID	(1<<1)
-#define   ICH6_IRS_BUSY		(1<<0)
-
-#define ICH6_REG_DPLBASE		0x70
-#define ICH6_REG_DPUBASE		0x74
-#define   ICH6_DPLBASE_ENABLE	0x1	/* Enable position buffer */
-
-/* SD offset: SDI0=0x80, SDI1=0xa0, ... SDO3=0x160 */
-enum { SDI0, SDI1, SDI2, SDI3, SDO0, SDO1, SDO2, SDO3 };
-
-/* stream register offsets from stream base */
-#define ICH6_REG_SD_CTL			0x00
-#define ICH6_REG_SD_STS			0x03
-#define ICH6_REG_SD_LPIB		0x04
-#define ICH6_REG_SD_CBL			0x08
-#define ICH6_REG_SD_LVI			0x0c
-#define ICH6_REG_SD_FIFOW		0x0e
-#define ICH6_REG_SD_FIFOSIZE		0x10
-#define ICH6_REG_SD_FORMAT		0x12
-#define ICH6_REG_SD_BDLPL		0x18
-#define ICH6_REG_SD_BDLPU		0x1c
-
-/* PCI space */
-#define ICH6_PCIREG_TCSEL	0x44
-
-/*
- * other constants
- */
-
-/* max number of SDs */
-/* ICH, ATI and VIA have 4 playback and 4 capture */
-#define ICH6_NUM_CAPTURE	4
-#define ICH6_NUM_PLAYBACK	4
-
-/* ULI has 6 playback and 5 capture */
-#define ULI_NUM_CAPTURE		5
-#define ULI_NUM_PLAYBACK	6
-
-/* ATI HDMI has 1 playback and 0 capture */
-#define ATIHDMI_NUM_CAPTURE	0
-#define ATIHDMI_NUM_PLAYBACK	1
-
-/* TERA has 4 playback and 3 capture */
-#define TERA_NUM_CAPTURE	3
-#define TERA_NUM_PLAYBACK	4
-
-/* this number is statically defined for simplicity */
-#define MAX_AZX_DEV		16
-
-/* max number of fragments - we may use more if allocating more pages for BDL */
-#define BDL_SIZE		4096
-#define AZX_MAX_BDL_ENTRIES	(BDL_SIZE / 16)
-#define AZX_MAX_FRAG		32
-/* max buffer size - no h/w limit, you can increase as you like */
-#define AZX_MAX_BUF_SIZE	(1024*1024*1024)
-
-/* RIRB int mask: overrun[2], response[0] */
-#define RIRB_INT_RESPONSE	0x01
-#define RIRB_INT_OVERRUN	0x04
-#define RIRB_INT_MASK		0x05
-
-/* STATESTS int mask: S3,SD2,SD1,SD0 */
-#define AZX_MAX_CODECS		8
-#define AZX_DEFAULT_CODECS	4
-#define STATESTS_INT_MASK	((1 << AZX_MAX_CODECS) - 1)
-
-/* SD_CTL bits */
-#define SD_CTL_STREAM_RESET	0x01	/* stream reset bit */
-#define SD_CTL_DMA_START	0x02	/* stream DMA start bit */
-#define SD_CTL_STRIPE		(3 << 16)	/* stripe control */
-#define SD_CTL_TRAFFIC_PRIO	(1 << 18)	/* traffic priority */
-#define SD_CTL_DIR		(1 << 19)	/* bi-directional stream */
-#define SD_CTL_STREAM_TAG_MASK	(0xf << 20)
-#define SD_CTL_STREAM_TAG_SHIFT	20
-
-/* SD_CTL and SD_STS */
-#define SD_INT_DESC_ERR		0x10	/* descriptor error interrupt */
-#define SD_INT_FIFO_ERR		0x08	/* FIFO error interrupt */
-#define SD_INT_COMPLETE		0x04	/* completion interrupt */
-#define SD_INT_MASK		(SD_INT_DESC_ERR|SD_INT_FIFO_ERR|\
-				 SD_INT_COMPLETE)
-
-/* SD_STS */
-#define SD_STS_FIFO_READY	0x20	/* FIFO ready */
-
-/* INTCTL and INTSTS */
-#define ICH6_INT_ALL_STREAM	0xff	   /* all stream interrupts */
-#define ICH6_INT_CTRL_EN	0x40000000 /* controller interrupt enable bit */
-#define ICH6_INT_GLOBAL_EN	0x80000000 /* global interrupt enable bit */
-
-/* below are so far hardcoded - should read registers in future */
-#define ICH6_MAX_CORB_ENTRIES	256
-#define ICH6_MAX_RIRB_ENTRIES	256
-
-/* position fix mode */
-enum {
-	POS_FIX_AUTO,
-	POS_FIX_LPIB,
-	POS_FIX_POSBUF,
-	POS_FIX_VIACOMBO,
-	POS_FIX_COMBO,
-};
-
-/* Defines for ATI HD Audio support in SB450 south bridge */
-#define ATI_SB450_HDAUDIO_MISC_CNTR2_ADDR   0x42
-#define ATI_SB450_HDAUDIO_ENABLE_SNOOP      0x02
-
-/* Defines for Nvidia HDA support */
-#define NVIDIA_HDA_TRANSREG_ADDR      0x4e
-#define NVIDIA_HDA_ENABLE_COHBITS     0x0f
-#define NVIDIA_HDA_ISTRM_COH          0x4d
-#define NVIDIA_HDA_OSTRM_COH          0x4c
-#define NVIDIA_HDA_ENABLE_COHBIT      0x01
-
-/* Defines for Intel SCH HDA snoop control */
-#define INTEL_SCH_HDA_DEVC      0x78
-#define INTEL_SCH_HDA_DEVC_NOSNOOP       (0x1<<11)
-
-/* Define IN stream 0 FIFO size offset in VIA controller */
-#define VIA_IN_STREAM0_FIFO_SIZE_OFFSET	0x90
-/* Define VIA HD Audio Device ID*/
-#define VIA_HDAC_DEVICE_ID		0x3288
-
-/* HD Audio class code */
-#define PCI_CLASS_MULTIMEDIA_HD_AUDIO	0x0403
-
-/*
-=======
->>>>>>> d6d211db
  */
 
 /* driver types */
