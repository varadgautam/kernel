# ALSA PCI drivers

menuconfig SND_PCI
	bool "PCI sound devices"
	depends on PCI
	default y
	help
	  Support for sound devices connected via the PCI bus.

if SND_PCI

config SND_AD1889
	tristate "Analog Devices AD1889"
	select SND_AC97_CODEC
	help
	  Say Y here to include support for the integrated AC97 sound
	  device found in particular on the Hewlett-Packard [BCJ]-xxx0
	  class PA-RISC workstations, using the AD1819 codec.

	  To compile this as a module, choose M here: the module
	  will be called snd-ad1889.

config SND_ALS300
	tristate "Avance Logic ALS300/ALS300+"
	select SND_PCM
	select SND_AC97_CODEC
	select SND_OPL3_LIB
	help
	  Say 'Y' or 'M' to include support for Avance Logic ALS300/ALS300+

	  To compile this driver as a module, choose M here: the module
	  will be called snd-als300

config SND_ALS4000
	tristate "Avance Logic ALS4000"
	depends on ISA_DMA_API
	select SND_OPL3_LIB
	select SND_MPU401_UART
	select SND_PCM
	select SND_SB_COMMON
	help
	  Say Y here to include support for soundcards based on Avance Logic
	  ALS4000 chips.

	  To compile this driver as a module, choose M here: the module
	  will be called snd-als4000.

config SND_ALI5451
	tristate "ALi M5451 PCI Audio Controller"
	select SND_MPU401_UART
	select SND_AC97_CODEC
	help
	  Say Y here to include support for the integrated AC97 sound
	  device on motherboards using the ALi M5451 Audio Controller
	  (M1535/M1535D/M1535+/M1535D+ south bridges).  Newer chipsets
	  use the "Intel/SiS/nVidia/AMD/ALi AC97 Controller" driver.

	  To compile this driver as a module, choose M here: the module
	  will be called snd-ali5451.

config SND_ATIIXP
	tristate "ATI IXP AC97 Controller"
	select SND_AC97_CODEC
	help
	  Say Y here to include support for the integrated AC97 sound
	  device on motherboards with ATI chipsets (ATI IXP 150/200/250/
	  300/400).

	  To compile this driver as a module, choose M here: the module
	  will be called snd-atiixp.

config SND_ATIIXP_MODEM
	tristate "ATI IXP Modem"
	select SND_AC97_CODEC
	help
	  Say Y here to include support for the integrated MC97 modem on
	  motherboards with ATI chipsets (ATI IXP 150/200/250).

	  To compile this driver as a module, choose M here: the module
	  will be called snd-atiixp-modem.

config SND_AU8810
	tristate "Aureal Advantage"
	select SND_MPU401_UART
	select SND_AC97_CODEC
	help
	  Say Y here to include support for Aureal Advantage soundcards.

	  Supported features: Hardware Mixer, SRC, EQ and SPDIF output.
	  3D support code is in place, but not yet useable. For more info,
	  email the ALSA developer list, or <mjander@users.sourceforge.net>.

	  To compile this driver as a module, choose M here: the module
	  will be called snd-au8810.

config SND_AU8820
	tristate "Aureal Vortex"
	select SND_MPU401_UART
	select SND_AC97_CODEC
	help
	  Say Y here to include support for Aureal Vortex soundcards.

	  Supported features: Hardware Mixer and SRC. For more info, email
	  the ALSA developer list, or <mjander@users.sourceforge.net>.

	  To compile this driver as a module, choose M here: the module
	  will be called snd-au8820.

config SND_AU8830
	tristate "Aureal Vortex 2"
	select SND_MPU401_UART
	select SND_AC97_CODEC
	help
	  Say Y here to include support for Aureal Vortex 2 soundcards.

	  Supported features: Hardware Mixer, SRC, EQ and SPDIF output.
	  3D support code is in place, but not yet useable. For more info,
	  email the ALSA developer list, or <mjander@users.sourceforge.net>.

	  To compile this driver as a module, choose M here: the module
	  will be called snd-au8830.

config SND_AW2
	tristate "Emagic Audiowerk 2"
	help
	  Say Y here to include support for Emagic Audiowerk 2 soundcards.

	  Supported features: Analog and SPDIF output. Analog or SPDIF input.
	  Note: Switch between analog and digital input does not always work.
	  It can produce continuous noise. The workaround is to switch again
	  (and again) between digital and analog input until it works.

	  To compile this driver as a module, choose M here: the module
	  will be called snd-aw2.


config SND_AZT3328
	tristate "Aztech AZF3328 / PCI168 (EXPERIMENTAL)"
	depends on EXPERIMENTAL
	select SND_OPL3_LIB
	select SND_MPU401_UART
	select SND_PCM
	help
	  Say Y here to include support for Aztech AZF3328 (PCI168)
	  soundcards.

	  To compile this driver as a module, choose M here: the module
	  will be called snd-azt3328.

config SND_BT87X
	tristate "Bt87x Audio Capture"
	select SND_PCM
	help
	  If you want to record audio from TV cards based on
	  Brooktree Bt878/Bt879 chips, say Y here and read
	  <file:Documentation/sound/alsa/Bt87x.txt>.

	  To compile this driver as a module, choose M here: the module
	  will be called snd-bt87x.

config SND_BT87X_OVERCLOCK
	bool "Bt87x Audio overclocking"
	depends on SND_BT87X
	help
	  Say Y here if 448000 Hz isn't enough for you and you want to
	  record from the analog input with up to 1792000 Hz.

	  Higher sample rates won't hurt your hardware, but audio
	  quality may suffer.

config SND_CA0106
	tristate "SB Audigy LS / Live 24bit"
	select SND_AC97_CODEC
	select SND_RAWMIDI
	select SND_VMASTER
	help
	  Say Y here to include support for the Sound Blaster Audigy LS
	  and Live 24bit.

	  To compile this driver as a module, choose M here: the module
	  will be called snd-ca0106.

config SND_CMIPCI
	tristate "C-Media 8338, 8738, 8768, 8770"
	select SND_OPL3_LIB
	select SND_MPU401_UART
	select SND_PCM
	help
	  If you want to use soundcards based on C-Media CMI8338, CMI8738,
	  CMI8768 or CMI8770 chips, say Y here and read
	  <file:Documentation/sound/alsa/CMIPCI.txt>.

	  To compile this driver as a module, choose M here: the module
	  will be called snd-cmipci.

config SND_OXYGEN_LIB
        tristate
	select SND_PCM
	select SND_MPU401_UART

config SND_OXYGEN
	tristate "C-Media 8788 (Oxygen)"
	select SND_OXYGEN_LIB
	help
	  Say Y here to include support for sound cards based on the
	  C-Media CMI8788 (Oxygen HD Audio) chip:
	   * Asound A-8788
	   * AuzenTech X-Meridian
	   * Bgears b-Enspirer
	   * Club3D Theatron DTS
	   * HT-Omega Claro (plus)
	   * HT-Omega Claro halo (XT)
	   * Razer Barracuda AC-1
	   * Sondigo Inferno

	  To compile this driver as a module, choose M here: the module
	  will be called snd-oxygen.

config SND_CS4281
	tristate "Cirrus Logic (Sound Fusion) CS4281"
	select SND_OPL3_LIB
	select SND_RAWMIDI
	select SND_AC97_CODEC
	help
	  Say Y here to include support for Cirrus Logic CS4281 chips.

	  To compile this driver as a module, choose M here: the module
	  will be called snd-cs4281.

config SND_CS46XX
	tristate "Cirrus Logic (Sound Fusion) CS4280/CS461x/CS462x/CS463x"
	select SND_RAWMIDI
	select SND_AC97_CODEC
	help
	  Say Y here to include support for Cirrus Logic CS4610/CS4612/
	  CS4614/CS4615/CS4622/CS4624/CS4630/CS4280 chips.

	  To compile this driver as a module, choose M here: the module
	  will be called snd-cs46xx.

config SND_CS46XX_NEW_DSP
	bool "Cirrus Logic (Sound Fusion) New DSP support"
	depends on SND_CS46XX
	default y
	help
	  Say Y here to use a new DSP image for SPDIF and dual codecs.

	  This works better than the old code, so say Y.

config SND_CS5530
	tristate "CS5530 Audio"
	depends on ISA_DMA_API
	select SND_SB16_DSP
	help
	  Say Y here to include support for audio on Cyrix/NatSemi CS5530 chips.

	  To compile this driver as a module, choose M here: the module
	  will be called snd-cs5530.

config SND_CS5535AUDIO
	tristate "CS5535/CS5536 Audio"
	depends on X86 && !X86_64
	select SND_PCM
	select SND_AC97_CODEC
	help
	  Say Y here to include support for audio on CS5535 chips. It is
	  referred to as NS CS5535 IO or AMD CS5535 IO companion in
	  various literature. This driver also supports the CS5536 audio
	  device. However, for both chips, on certain boards, you may
	  need to use ac97_quirk=hp_only if your board has physically
	  mapped headphone out to master output. If that works for you,
	  send lspci -vvv output to the mailing list so that your board
	  can be identified in the quirks list.

	  To compile this driver as a module, choose M here: the module
	  will be called snd-cs5535audio.

config SND_DARLA20
	tristate "(Echoaudio) Darla20"
	select FW_LOADER
	select SND_PCM
	help
	  Say 'Y' or 'M' to include support for Echoaudio Darla.

	  To compile this driver as a module, choose M here: the module
	  will be called snd-darla20

config SND_GINA20
	tristate "(Echoaudio) Gina20"
	select FW_LOADER
	select SND_PCM
	help
	  Say 'Y' or 'M' to include support for Echoaudio Gina.

	  To compile this driver as a module, choose M here: the module
	  will be called snd-gina20

config SND_LAYLA20
	tristate "(Echoaudio) Layla20"
	select FW_LOADER
	select SND_RAWMIDI
	select SND_PCM
	help
	  Say 'Y' or 'M' to include support for Echoaudio Layla.

	  To compile this driver as a module, choose M here: the module
	  will be called snd-layla20

config SND_DARLA24
	tristate "(Echoaudio) Darla24"
	select FW_LOADER
	select SND_PCM
	help
	  Say 'Y' or 'M' to include support for Echoaudio Darla24.

	  To compile this driver as a module, choose M here: the module
	  will be called snd-darla24

config SND_GINA24
	tristate "(Echoaudio) Gina24"
	select FW_LOADER
	select SND_PCM
	help
	  Say 'Y' or 'M' to include support for Echoaudio Gina24.

	  To compile this driver as a module, choose M here: the module
	  will be called snd-gina24

config SND_LAYLA24
	tristate "(Echoaudio) Layla24"
	select FW_LOADER
	select SND_RAWMIDI
	select SND_PCM
	help
	  Say 'Y' or 'M' to include support for Echoaudio Layla24.

	  To compile this driver as a module, choose M here: the module
	  will be called snd-layla24

config SND_MONA
	tristate "(Echoaudio) Mona"
	select FW_LOADER
	select SND_RAWMIDI
	select SND_PCM
	help
	  Say 'Y' or 'M' to include support for Echoaudio Mona.

	  To compile this driver as a module, choose M here: the module
	  will be called snd-mona

config SND_MIA
	tristate "(Echoaudio) Mia"
	select FW_LOADER
	select SND_RAWMIDI
	select SND_PCM
	help
	  Say 'Y' or 'M' to include support for Echoaudio Mia and Mia-midi.

	  To compile this driver as a module, choose M here: the module
	  will be called snd-mia

config SND_ECHO3G
	tristate "(Echoaudio) 3G cards"
	select FW_LOADER
	select SND_RAWMIDI
	select SND_PCM
	help
	  Say 'Y' or 'M' to include support for Echoaudio Gina3G and Layla3G.

	  To compile this driver as a module, choose M here: the module
	  will be called snd-echo3g

config SND_INDIGO
	tristate "(Echoaudio) Indigo"
	select FW_LOADER
	select SND_PCM
	help
	  Say 'Y' or 'M' to include support for Echoaudio Indigo.

	  To compile this driver as a module, choose M here: the module
	  will be called snd-indigo

config SND_INDIGOIO
	tristate "(Echoaudio) Indigo IO"
	select FW_LOADER
	select SND_PCM
	help
	  Say 'Y' or 'M' to include support for Echoaudio Indigo IO.

	  To compile this driver as a module, choose M here: the module
	  will be called snd-indigoio

config SND_INDIGODJ
	tristate "(Echoaudio) Indigo DJ"
	select FW_LOADER
	select SND_PCM
	help
	  Say 'Y' or 'M' to include support for Echoaudio Indigo DJ.

	  To compile this driver as a module, choose M here: the module
	  will be called snd-indigodj

config SND_EMU10K1
	tristate "Emu10k1 (SB Live!, Audigy, E-mu APS)"
	select FW_LOADER
	select SND_HWDEP
	select SND_RAWMIDI
	select SND_AC97_CODEC
	help
	  Say Y to include support for Sound Blaster PCI 512, Live!,
	  Audigy and E-mu APS (partially supported) soundcards.

	  The confusing multitude of mixer controls is documented in
	  <file:Documentation/sound/alsa/SB-Live-mixer.txt> and
	  <file:Documentation/sound/alsa/Audigy-mixer.txt>.

	  To compile this driver as a module, choose M here: the module
	  will be called snd-emu10k1.

config SND_EMU10K1X
	tristate "Emu10k1X (Dell OEM Version)"
	select SND_AC97_CODEC
	select SND_RAWMIDI
	help
	  Say Y here to include support for the Dell OEM version of the
	  Sound Blaster Live!.

	  To compile this driver as a module, choose M here: the module
	  will be called snd-emu10k1x.

config SND_ENS1370
	tristate "(Creative) Ensoniq AudioPCI 1370"
	select SND_RAWMIDI
	select SND_PCM
	help
	  Say Y here to include support for Ensoniq AudioPCI ES1370 chips.

	  To compile this driver as a module, choose M here: the module
	  will be called snd-ens1370.

config SND_ENS1371
	tristate "(Creative) Ensoniq AudioPCI 1371/1373"
	select SND_RAWMIDI
	select SND_AC97_CODEC
	help
	  Say Y here to include support for Ensoniq AudioPCI ES1371 chips and
	  Sound Blaster PCI 64 or 128 soundcards.

	  To compile this driver as a module, choose M here: the module
	  will be called snd-ens1371.

config SND_ES1938
	tristate "ESS ES1938/1946/1969 (Solo-1)"
	select SND_OPL3_LIB
	select SND_MPU401_UART
	select SND_AC97_CODEC
	help
	  Say Y here to include support for soundcards based on ESS Solo-1
	  (ES1938, ES1946, ES1969) chips.

	  To compile this driver as a module, choose M here: the module
	  will be called snd-es1938.

config SND_ES1968
	tristate "ESS ES1968/1978 (Maestro-1/2/2E)"
	select SND_MPU401_UART
	select SND_AC97_CODEC
	help
	  Say Y here to include support for soundcards based on ESS Maestro
	  1/2/2E chips.

	  To compile this driver as a module, choose M here: the module
	  will be called snd-es1968.

config SND_FM801
	tristate "ForteMedia FM801"
	select SND_OPL3_LIB
	select SND_MPU401_UART
	select SND_AC97_CODEC
	help
	  Say Y here to include support for soundcards based on the ForteMedia
	  FM801 chip.

	  To compile this driver as a module, choose M here: the module
	  will be called snd-fm801.

config SND_FM801_TEA575X_BOOL
	bool "ForteMedia FM801 + TEA5757 tuner"
	depends on SND_FM801
	depends on VIDEO_V4L1=y || VIDEO_V4L1=SND_FM801
	help
	  Say Y here to include support for soundcards based on the ForteMedia
	  FM801 chip with a TEA5757 tuner connected to GPIO1-3 pins (Media
	  Forte SF256-PCS-02) into the snd-fm801 driver.

config SND_FM801_TEA575X
	tristate
	depends on SND_FM801_TEA575X_BOOL
	default SND_FM801

<<<<<<< HEAD
config SND_HDA_INTEL
	tristate "Intel HD Audio"
	select SND_PCM
	select SND_VMASTER
	help
	  Say Y here to include support for Intel "High Definition
	  Audio" (Azalia) motherboard devices.

	  To compile this driver as a module, choose M here: the module
	  will be called snd-hda-intel.

config SND_HDA_HWDEP
	bool "Build hwdep interface for HD-audio driver"
	depends on SND_HDA_INTEL
	select SND_HWDEP
	help
	  Say Y here to build a hwdep interface for HD-audio driver.
	  This interface can be used for out-of-band communication
	  with codecs for debugging purposes.

config SND_HDA_INPUT_BEEP
	bool "Support digital beep via input layer"
	depends on SND_HDA_INTEL
	depends on INPUT=y || INPUT=SND_HDA_INTEL
	help
	  Say Y here to build a digital beep interface for HD-audio
	  driver. This interface is used to generate digital beeps.

config SND_HDA_CODEC_REALTEK
	bool "Build Realtek HD-audio codec support"
	depends on SND_HDA_INTEL
	default y
	help
	  Say Y here to include Realtek HD-audio codec support in
	  snd-hda-intel driver, such as ALC880.

config SND_HDA_CODEC_ANALOG
	bool "Build Analog Device HD-audio codec support"
	depends on SND_HDA_INTEL
	default y
	help
	  Say Y here to include Analog Device HD-audio codec support in
	  snd-hda-intel driver, such as AD1986A.

config SND_HDA_CODEC_SIGMATEL
	bool "Build IDT/Sigmatel HD-audio codec support"
	depends on SND_HDA_INTEL
	default y
	help
	  Say Y here to include IDT (Sigmatel) HD-audio codec support in
	  snd-hda-intel driver, such as STAC9200.

config SND_HDA_CODEC_VIA
	bool "Build VIA HD-audio codec support"
	depends on SND_HDA_INTEL
	default y
	help
	  Say Y here to include VIA HD-audio codec support in
	  snd-hda-intel driver, such as VT1708.

config SND_HDA_CODEC_ATIHDMI
	bool "Build ATI HDMI HD-audio codec support"
	depends on SND_HDA_INTEL
	default y
	help
	  Say Y here to include ATI HDMI HD-audio codec support in
	  snd-hda-intel driver, such as ATI RS600 HDMI.

config SND_HDA_CODEC_NVHDMI
	bool "Build NVIDIA HDMI HD-audio codec support"
	depends on SND_HDA_INTEL
	default y
	help
	  Say Y here to include NVIDIA HDMI HD-audio codec support in
	  snd-hda-intel driver, such as NVIDIA MCP78 HDMI.

config SND_HDA_CODEC_CONEXANT
	bool "Build Conexant HD-audio codec support"
	depends on SND_HDA_INTEL
	default y
	help
	  Say Y here to include Conexant HD-audio codec support in
	  snd-hda-intel driver, such as CX20549.

config SND_HDA_CODEC_CMEDIA
	bool "Build C-Media HD-audio codec support"
	depends on SND_HDA_INTEL
	default y
	help
	  Say Y here to include C-Media HD-audio codec support in
	  snd-hda-intel driver, such as CMI9880.

config SND_HDA_CODEC_SI3054
	bool "Build Silicon Labs 3054 HD-modem codec support"
	depends on SND_HDA_INTEL
	default y
	help
	  Say Y here to include Silicon Labs 3054 HD-modem codec
	  (and compatibles) support in snd-hda-intel driver.

config SND_HDA_GENERIC
	bool "Enable generic HD-audio codec parser"
	depends on SND_HDA_INTEL
	default y
	help
	  Say Y here to enable the generic HD-audio codec parser
	  in snd-hda-intel driver.

config SND_HDA_POWER_SAVE
	bool "Aggressive power-saving on HD-audio"
	depends on SND_HDA_INTEL && EXPERIMENTAL
	help
	  Say Y here to enable more aggressive power-saving mode on
	  HD-audio driver.  The power-saving timeout can be configured
	  via power_save option or over sysfs on-the-fly.

config SND_HDA_POWER_SAVE_DEFAULT
	int "Default time-out for HD-audio power-save mode"
	depends on SND_HDA_POWER_SAVE
	default 0
	help
	  The default time-out value in seconds for HD-audio automatic
	  power-save mode.  0 means to disable the power-save mode.
=======
source "sound/pci/hda/Kconfig"
>>>>>>> 18e352e4

config SND_HDSP
	tristate "RME Hammerfall DSP Audio"
	select SND_HWDEP
	select SND_RAWMIDI
	select SND_PCM
	help
	  Say Y here to include support for RME Hammerfall DSP Audio
	  soundcards.

	  To compile this driver as a module, choose M here: the module
	  will be called snd-hdsp.

config SND_HDSPM
	tristate "RME Hammerfall DSP MADI"
	select SND_HWDEP
	select SND_RAWMIDI
	select SND_PCM
	help
	  Say Y here to include support for RME Hammerfall DSP MADI
	  soundcards.

	  To compile this driver as a module, choose M here: the module
	  will be called snd-hdspm.

config SND_HIFIER
	tristate "TempoTec HiFier Fantasia"
	select SND_OXYGEN_LIB
	help
	  Say Y here to include support for the MediaTek/TempoTec HiFier
	  Fantasia sound card.

	  To compile this driver as a module, choose M here: the module
	  will be called snd-hifier.

config SND_ICE1712
	tristate "ICEnsemble ICE1712 (Envy24)"
	select SND_MPU401_UART
	select SND_AC97_CODEC
	help
	  Say Y here to include support for soundcards based on the
	  ICE1712 (Envy24) chip.

	  Currently supported hardware is: M-Audio Delta 1010(LT),
	  DiO 2496, 66, 44, 410, Audiophile 24/96; Digigram VX442;
	  TerraTec EWX 24/96, EWS 88MT/D, DMX 6Fire, Phase 88;
	  Hoontech SoundTrack DSP 24/Value/Media7.1; Event EZ8;
	  Lionstracs Mediastation, Terrasoniq TS 88.

	  To compile this driver as a module, choose M here: the module
	  will be called snd-ice1712.

config SND_ICE1724
	tristate "ICE/VT1724/1720 (Envy24HT/PT)"
	select SND_RAWMIDI
	select SND_AC97_CODEC
	select SND_VMASTER
	help
	  Say Y here to include support for soundcards based on
	  ICE/VT1724/1720 (Envy24HT/PT) chips.

	  Currently supported hardware is: AMP AUDIO2000; M-Audio
	  Revolution 5.1, 7.1, Audiophile 192; TerraTec Aureon 5.1 Sky,
	  7.1 Space/Universe, Phase 22/28; Onkyo SE-90PCI, SE-200PCI;
	  AudioTrak Prodigy 192, 7.1 (HIFI/LT/XT), HD2; Hercules
	  Fortissimo IV; ESI Juli@; Pontis MS300; EGO-SYS WaveTerminal
	  192M; Albatron K8X800 Pro II; Chaintech ZNF3-150/250, 9CJS,
	  AV-710; Shuttle SN25P.

	  To compile this driver as a module, choose M here: the module
	  will be called snd-ice1724.

config SND_INTEL8X0
	tristate "Intel/SiS/nVidia/AMD/ALi AC97 Controller"
	select SND_AC97_CODEC
	help
	  Say Y here to include support for the integrated AC97 sound
	  device on motherboards with Intel/SiS/nVidia/AMD chipsets, or
	  ALi chipsets using the M5455 Audio Controller.  (There is a
	  separate driver for ALi M5451 Audio Controllers.)

	  To compile this driver as a module, choose M here: the module
	  will be called snd-intel8x0.

config SND_INTEL8X0M
	tristate "Intel/SiS/nVidia/AMD MC97 Modem"
	select SND_AC97_CODEC
	help
	  Say Y here to include support for the integrated MC97 modem on
	  motherboards with Intel/SiS/nVidia/AMD chipsets.

	  To compile this driver as a module, choose M here: the module
	  will be called snd-intel8x0m.

config SND_KORG1212
	tristate "Korg 1212 IO"
	select SND_PCM
	help
	  Say Y here to include support for Korg 1212IO soundcards.

	  To compile this driver as a module, choose M here: the module
	  will be called snd-korg1212.

config SND_MAESTRO3
	tristate "ESS Allegro/Maestro3"
	select SND_AC97_CODEC
	help
	  Say Y here to include support for soundcards based on ESS Maestro 3
	  (Allegro) chips.

	  To compile this driver as a module, choose M here: the module
	  will be called snd-maestro3.

config SND_MIXART
	tristate "Digigram miXart"
	select SND_HWDEP
	select SND_PCM
	help
	  If you want to use Digigram miXart soundcards, say Y here and
	  read <file:Documentation/sound/alsa/MIXART.txt>.

	  To compile this driver as a module, choose M here: the module
	  will be called snd-mixart.

config SND_NM256
	tristate "NeoMagic NM256AV/ZX"
	select SND_AC97_CODEC
	help
	  Say Y here to include support for NeoMagic NM256AV/ZX chips.

	  To compile this driver as a module, choose M here: the module
	  will be called snd-nm256.

config SND_PCXHR
	tristate "Digigram PCXHR"
	select SND_PCM
	select SND_HWDEP
	help
	  Say Y here to include support for Digigram PCXHR boards.

	  To compile this driver as a module, choose M here: the module
	  will be called snd-pcxhr.

config SND_RIPTIDE
	tristate "Conexant Riptide"
	select FW_LOADER
	select SND_OPL3_LIB
	select SND_MPU401_UART
	select SND_AC97_CODEC
	help
	  Say 'Y' or 'M' to include support for Conexant Riptide chip.

	  To compile this driver as a module, choose M here: the module
	  will be called snd-riptide

config SND_RME32
	tristate "RME Digi32, 32/8, 32 PRO"
	select SND_PCM
	help
	  Say Y to include support for RME Digi32, Digi32 PRO and
	  Digi32/8 (Sek'd Prodif32, Prodif96 and Prodif Gold) audio
	  devices.

	  To compile this driver as a module, choose M here: the module
	  will be called snd-rme32.

config SND_RME96
	tristate "RME Digi96, 96/8, 96/8 PRO"
	select SND_PCM
	help
	  Say Y here to include support for RME Digi96, Digi96/8 and
	  Digi96/8 PRO/PAD/PST soundcards.

	  To compile this driver as a module, choose M here: the module
	  will be called snd-rme96.

config SND_RME9652
	tristate "RME Digi9652 (Hammerfall)"
	select SND_PCM
	help
	  Say Y here to include support for RME Hammerfall (RME
	  Digi9652/Digi9636) soundcards.

	  To compile this driver as a module, choose M here: the module
	  will be called snd-rme9652.

config SND_SIS7019
	tristate "SiS 7019 Audio Accelerator"
	depends on X86 && !X86_64
	select SND_AC97_CODEC
	help
	  Say Y here to include support for the SiS 7019 Audio Accelerator.

	  To compile this driver as a module, choose M here: the module
	  will be called snd-sis7019.

config SND_SONICVIBES
	tristate "S3 SonicVibes"
	select SND_OPL3_LIB
	select SND_MPU401_UART
	select SND_AC97_CODEC
	help
	  Say Y here to include support for soundcards based on the S3
	  SonicVibes chip.

	  To compile this driver as a module, choose M here: the module
	  will be called snd-sonicvibes.

config SND_TRIDENT
	tristate "Trident 4D-Wave DX/NX; SiS 7018"
	select SND_MPU401_UART
	select SND_AC97_CODEC
	help
	  Say Y here to include support for soundcards based on Trident
	  4D-Wave DX/NX or SiS 7018 chips.

	  To compile this driver as a module, choose M here: the module
	  will be called snd-trident.

config SND_VIA82XX
	tristate "VIA 82C686A/B, 8233/8235 AC97 Controller"
	select SND_MPU401_UART
	select SND_AC97_CODEC
	help
	  Say Y here to include support for the integrated AC97 sound
	  device on motherboards with VIA chipsets.

	  To compile this driver as a module, choose M here: the module
	  will be called snd-via82xx.

config SND_VIA82XX_MODEM
	tristate "VIA 82C686A/B, 8233 based Modems"
	select SND_AC97_CODEC
	help
	  Say Y here to include support for the integrated MC97 modem on
	  motherboards with VIA chipsets.

	  To compile this driver as a module, choose M here: the module
	  will be called snd-via82xx-modem.

config SND_VIRTUOSO
	tristate "Asus Virtuoso 100/200 (Xonar)"
	select SND_OXYGEN_LIB
	help
	  Say Y here to include support for sound cards based on the
	  Asus AV100/AV200 chips, i.e., Xonar D1, DX, D2 and D2X.
	  Support for the HDAV1.3 (Deluxe) is very experimental.

	  To compile this driver as a module, choose M here: the module
	  will be called snd-virtuoso.

config SND_VX222
	tristate "Digigram VX222"
	select SND_VX_LIB
	help
	  Say Y here to include support for Digigram VX222 soundcards.

	  To compile this driver as a module, choose M here: the module
	  will be called snd-vx222.

config SND_YMFPCI
	tristate "Yamaha YMF724/740/744/754"
	select SND_OPL3_LIB
	select SND_MPU401_UART
	select SND_AC97_CODEC
	help
	  Say Y here to include support for Yamaha PCI audio chips -
	  YMF724, YMF724F, YMF740, YMF740C, YMF744, YMF754.

	  To compile this driver as a module, choose M here: the module
	  will be called snd-ymfpci.

endif	# SND_PCI<|MERGE_RESOLUTION|>--- conflicted
+++ resolved
@@ -498,133 +498,7 @@
 	depends on SND_FM801_TEA575X_BOOL
 	default SND_FM801
 
-<<<<<<< HEAD
-config SND_HDA_INTEL
-	tristate "Intel HD Audio"
-	select SND_PCM
-	select SND_VMASTER
-	help
-	  Say Y here to include support for Intel "High Definition
-	  Audio" (Azalia) motherboard devices.
-
-	  To compile this driver as a module, choose M here: the module
-	  will be called snd-hda-intel.
-
-config SND_HDA_HWDEP
-	bool "Build hwdep interface for HD-audio driver"
-	depends on SND_HDA_INTEL
-	select SND_HWDEP
-	help
-	  Say Y here to build a hwdep interface for HD-audio driver.
-	  This interface can be used for out-of-band communication
-	  with codecs for debugging purposes.
-
-config SND_HDA_INPUT_BEEP
-	bool "Support digital beep via input layer"
-	depends on SND_HDA_INTEL
-	depends on INPUT=y || INPUT=SND_HDA_INTEL
-	help
-	  Say Y here to build a digital beep interface for HD-audio
-	  driver. This interface is used to generate digital beeps.
-
-config SND_HDA_CODEC_REALTEK
-	bool "Build Realtek HD-audio codec support"
-	depends on SND_HDA_INTEL
-	default y
-	help
-	  Say Y here to include Realtek HD-audio codec support in
-	  snd-hda-intel driver, such as ALC880.
-
-config SND_HDA_CODEC_ANALOG
-	bool "Build Analog Device HD-audio codec support"
-	depends on SND_HDA_INTEL
-	default y
-	help
-	  Say Y here to include Analog Device HD-audio codec support in
-	  snd-hda-intel driver, such as AD1986A.
-
-config SND_HDA_CODEC_SIGMATEL
-	bool "Build IDT/Sigmatel HD-audio codec support"
-	depends on SND_HDA_INTEL
-	default y
-	help
-	  Say Y here to include IDT (Sigmatel) HD-audio codec support in
-	  snd-hda-intel driver, such as STAC9200.
-
-config SND_HDA_CODEC_VIA
-	bool "Build VIA HD-audio codec support"
-	depends on SND_HDA_INTEL
-	default y
-	help
-	  Say Y here to include VIA HD-audio codec support in
-	  snd-hda-intel driver, such as VT1708.
-
-config SND_HDA_CODEC_ATIHDMI
-	bool "Build ATI HDMI HD-audio codec support"
-	depends on SND_HDA_INTEL
-	default y
-	help
-	  Say Y here to include ATI HDMI HD-audio codec support in
-	  snd-hda-intel driver, such as ATI RS600 HDMI.
-
-config SND_HDA_CODEC_NVHDMI
-	bool "Build NVIDIA HDMI HD-audio codec support"
-	depends on SND_HDA_INTEL
-	default y
-	help
-	  Say Y here to include NVIDIA HDMI HD-audio codec support in
-	  snd-hda-intel driver, such as NVIDIA MCP78 HDMI.
-
-config SND_HDA_CODEC_CONEXANT
-	bool "Build Conexant HD-audio codec support"
-	depends on SND_HDA_INTEL
-	default y
-	help
-	  Say Y here to include Conexant HD-audio codec support in
-	  snd-hda-intel driver, such as CX20549.
-
-config SND_HDA_CODEC_CMEDIA
-	bool "Build C-Media HD-audio codec support"
-	depends on SND_HDA_INTEL
-	default y
-	help
-	  Say Y here to include C-Media HD-audio codec support in
-	  snd-hda-intel driver, such as CMI9880.
-
-config SND_HDA_CODEC_SI3054
-	bool "Build Silicon Labs 3054 HD-modem codec support"
-	depends on SND_HDA_INTEL
-	default y
-	help
-	  Say Y here to include Silicon Labs 3054 HD-modem codec
-	  (and compatibles) support in snd-hda-intel driver.
-
-config SND_HDA_GENERIC
-	bool "Enable generic HD-audio codec parser"
-	depends on SND_HDA_INTEL
-	default y
-	help
-	  Say Y here to enable the generic HD-audio codec parser
-	  in snd-hda-intel driver.
-
-config SND_HDA_POWER_SAVE
-	bool "Aggressive power-saving on HD-audio"
-	depends on SND_HDA_INTEL && EXPERIMENTAL
-	help
-	  Say Y here to enable more aggressive power-saving mode on
-	  HD-audio driver.  The power-saving timeout can be configured
-	  via power_save option or over sysfs on-the-fly.
-
-config SND_HDA_POWER_SAVE_DEFAULT
-	int "Default time-out for HD-audio power-save mode"
-	depends on SND_HDA_POWER_SAVE
-	default 0
-	help
-	  The default time-out value in seconds for HD-audio automatic
-	  power-save mode.  0 means to disable the power-save mode.
-=======
 source "sound/pci/hda/Kconfig"
->>>>>>> 18e352e4
 
 config SND_HDSP
 	tristate "RME Hammerfall DSP Audio"
