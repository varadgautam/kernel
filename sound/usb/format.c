--- conflicted
+++ resolved
@@ -313,26 +313,6 @@
 						struct audioformat *fp)
 {
 	switch (chip->usb_id) {
-<<<<<<< HEAD
-	case USB_ID(0x0E41, 0x4241): /* Line6 Helix */
-	case USB_ID(0x0E41, 0x4242): /* Line6 Helix Rack */
-	case USB_ID(0x0E41, 0x4244): /* Line6 Helix LT */
-	case USB_ID(0x0E41, 0x4246): /* Line6 HX-Stomp */
-	case USB_ID(0x0E41, 0x4248): /* Line6 Helix >= fw 2.82 */
-	case USB_ID(0x0E41, 0x4249): /* Line6 Helix Rack >= fw 2.82 */
-	case USB_ID(0x0E41, 0x424a): /* Line6 Helix LT >= fw 2.82 */
-		/* supported rates: 48Khz */
-		kfree(fp->rate_table);
-		fp->rate_table = kmalloc(sizeof(int), GFP_KERNEL);
-		if (!fp->rate_table)
-			return -ENOMEM;
-		fp->nr_rates = 1;
-		fp->rate_min = 48000;
-		fp->rate_max = 48000;
-		fp->rates = SNDRV_PCM_RATE_48000;
-		fp->rate_table[0] = 48000;
-		return 0;
-=======
 	case USB_ID(0x0e41, 0x4241): /* Line6 Helix */
 	case USB_ID(0x0e41, 0x4242): /* Line6 Helix Rack */
 	case USB_ID(0x0e41, 0x4244): /* Line6 Helix LT */
@@ -341,7 +321,6 @@
 	case USB_ID(0x0e41, 0x4249): /* Line6 Helix Rack >= fw 2.82 */
 	case USB_ID(0x0e41, 0x424a): /* Line6 Helix LT >= fw 2.82 */
 		return set_fixed_rate(fp, 48000, SNDRV_PCM_RATE_48000);
->>>>>>> 7117be3f
 	}
 
 	return -ENODEV;
