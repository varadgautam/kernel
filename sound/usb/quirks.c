--- conflicted
+++ resolved
@@ -1772,8 +1772,6 @@
 		 */
 		fp->attributes &= ~UAC_EP_CS_ATTR_FILL_MAX;
 		break;
-<<<<<<< HEAD
-=======
 	case USB_ID(0x1235, 0x8200):  /* Focusrite Scarlett 2i4 2nd gen */
 	case USB_ID(0x1235, 0x8202):  /* Focusrite Scarlett 2i2 2nd gen */
 	case USB_ID(0x1235, 0x8205):  /* Focusrite Scarlett Solo 2nd gen */
@@ -1788,7 +1786,6 @@
 			fp->ep_attr |= USB_ENDPOINT_SYNC_ASYNC;
 		}
 		break;
->>>>>>> 75a2e6c2
 	}
 }
 
