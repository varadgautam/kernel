/*
 *   This program is free software; you can redistribute it and/or modify
 *   it under the terms of the GNU General Public License as published by
 *   the Free Software Foundation; either version 2 of the License, or
 *   (at your option) any later version.
 *
 *   This program is distributed in the hope that it will be useful,
 *   but WITHOUT ANY WARRANTY; without even the implied warranty of
 *   MERCHANTABILITY or FITNESS FOR A PARTICULAR PURPOSE.  See the
 *   GNU General Public License for more details.
 *
 *   You should have received a copy of the GNU General Public License
 *   along with this program; if not, write to the Free Software
 *   Foundation, Inc., 59 Temple Place, Suite 330, Boston, MA  02111-1307 USA
 */

#include <linux/init.h>
#include <linux/slab.h>
#include <linux/usb.h>
#include <linux/usb/audio.h>
#include <linux/usb/midi.h>

#include <sound/control.h>
#include <sound/core.h>
#include <sound/info.h>
#include <sound/pcm.h>

#include "usbaudio.h"
#include "card.h"
#include "mixer.h"
#include "mixer_quirks.h"
#include "midi.h"
#include "quirks.h"
#include "helper.h"
#include "endpoint.h"
#include "pcm.h"
#include "clock.h"
#include "stream.h"

/*
 * handle the quirks for the contained interfaces
 */
static int create_composite_quirk(struct snd_usb_audio *chip,
				  struct usb_interface *iface,
				  struct usb_driver *driver,
				  const struct snd_usb_audio_quirk *quirk_comp)
{
	int probed_ifnum = get_iface_desc(iface->altsetting)->bInterfaceNumber;
	const struct snd_usb_audio_quirk *quirk;
	int err;

	for (quirk = quirk_comp->data; quirk->ifnum >= 0; ++quirk) {
		iface = usb_ifnum_to_if(chip->dev, quirk->ifnum);
		if (!iface)
			continue;
		if (quirk->ifnum != probed_ifnum &&
		    usb_interface_claimed(iface))
			continue;
		err = snd_usb_create_quirk(chip, iface, driver, quirk);
		if (err < 0)
			return err;
	}

	for (quirk = quirk_comp->data; quirk->ifnum >= 0; ++quirk) {
		iface = usb_ifnum_to_if(chip->dev, quirk->ifnum);
		if (!iface)
			continue;
		if (quirk->ifnum != probed_ifnum &&
		    !usb_interface_claimed(iface))
			usb_driver_claim_interface(driver, iface, (void *)-1L);
	}

	return 0;
}

static int ignore_interface_quirk(struct snd_usb_audio *chip,
				  struct usb_interface *iface,
				  struct usb_driver *driver,
				  const struct snd_usb_audio_quirk *quirk)
{
	return 0;
}


/*
 * Allow alignment on audio sub-slot (channel samples) rather than
 * on audio slots (audio frames)
 */
static int create_align_transfer_quirk(struct snd_usb_audio *chip,
				       struct usb_interface *iface,
				       struct usb_driver *driver,
				       const struct snd_usb_audio_quirk *quirk)
{
	chip->txfr_quirk = 1;
	return 1;	/* Continue with creating streams and mixer */
}

static int create_any_midi_quirk(struct snd_usb_audio *chip,
				 struct usb_interface *intf,
				 struct usb_driver *driver,
				 const struct snd_usb_audio_quirk *quirk)
{
	return snd_usbmidi_create(chip->card, intf, &chip->midi_list, quirk);
}

/*
 * create a stream for an interface with proper descriptors
 */
static int create_standard_audio_quirk(struct snd_usb_audio *chip,
				       struct usb_interface *iface,
				       struct usb_driver *driver,
				       const struct snd_usb_audio_quirk *quirk)
{
	struct usb_host_interface *alts;
	struct usb_interface_descriptor *altsd;
	int err;

	if (chip->usb_id == USB_ID(0x1686, 0x00dd)) /* Zoom R16/24 */
		chip->tx_length_quirk = 1;

	alts = &iface->altsetting[0];
	altsd = get_iface_desc(alts);
	err = snd_usb_parse_audio_interface(chip, altsd->bInterfaceNumber);
	if (err < 0) {
		usb_audio_err(chip, "cannot setup if %d: error %d\n",
			   altsd->bInterfaceNumber, err);
		return err;
	}
	/* reset the current interface */
	usb_set_interface(chip->dev, altsd->bInterfaceNumber, 0);
	return 0;
}

/*
 * create a stream for an endpoint/altsetting without proper descriptors
 */
static int create_fixed_stream_quirk(struct snd_usb_audio *chip,
				     struct usb_interface *iface,
				     struct usb_driver *driver,
				     const struct snd_usb_audio_quirk *quirk)
{
	struct audioformat *fp;
	struct usb_host_interface *alts;
	struct usb_interface_descriptor *altsd;
	int stream, err;
	unsigned *rate_table = NULL;

	fp = kmemdup(quirk->data, sizeof(*fp), GFP_KERNEL);
	if (!fp) {
		usb_audio_err(chip, "cannot memdup\n");
		return -ENOMEM;
	}
	if (fp->nr_rates > MAX_NR_RATES) {
		kfree(fp);
		return -EINVAL;
	}
	if (fp->nr_rates > 0) {
		rate_table = kmemdup(fp->rate_table,
				     sizeof(int) * fp->nr_rates, GFP_KERNEL);
		if (!rate_table) {
			kfree(fp);
			return -ENOMEM;
		}
		fp->rate_table = rate_table;
	}

	stream = (fp->endpoint & USB_DIR_IN)
		? SNDRV_PCM_STREAM_CAPTURE : SNDRV_PCM_STREAM_PLAYBACK;
	err = snd_usb_add_audio_stream(chip, stream, fp);
	if (err < 0)
		goto error;
	if (fp->iface != get_iface_desc(&iface->altsetting[0])->bInterfaceNumber ||
	    fp->altset_idx >= iface->num_altsetting) {
		err = -EINVAL;
		goto error;
	}
	alts = &iface->altsetting[fp->altset_idx];
	altsd = get_iface_desc(alts);
	if (altsd->bNumEndpoints < 1) {
<<<<<<< HEAD
		kfree(fp);
		kfree(rate_table);
		return -EINVAL;
=======
		err = -EINVAL;
		goto error;
>>>>>>> f55532a0
	}

	fp->protocol = altsd->bInterfaceProtocol;

	if (fp->datainterval == 0)
		fp->datainterval = snd_usb_parse_datainterval(chip, alts);
	if (fp->maxpacksize == 0)
		fp->maxpacksize = le16_to_cpu(get_endpoint(alts, 0)->wMaxPacketSize);
	usb_set_interface(chip->dev, fp->iface, 0);
	snd_usb_init_pitch(chip, fp->iface, alts, fp);
	snd_usb_init_sample_rate(chip, fp->iface, alts, fp, fp->rate_max);
	return 0;

 error:
	kfree(fp);
	kfree(rate_table);
	return err;
}

static int create_auto_pcm_quirk(struct snd_usb_audio *chip,
				 struct usb_interface *iface,
				 struct usb_driver *driver)
{
	struct usb_host_interface *alts;
	struct usb_interface_descriptor *altsd;
	struct usb_endpoint_descriptor *epd;
	struct uac1_as_header_descriptor *ashd;
	struct uac_format_type_i_discrete_descriptor *fmtd;

	/*
	 * Most Roland/Yamaha audio streaming interfaces have more or less
	 * standard descriptors, but older devices might lack descriptors, and
	 * future ones might change, so ensure that we fail silently if the
	 * interface doesn't look exactly right.
	 */

	/* must have a non-zero altsetting for streaming */
	if (iface->num_altsetting < 2)
		return -ENODEV;
	alts = &iface->altsetting[1];
	altsd = get_iface_desc(alts);

	/* must have an isochronous endpoint for streaming */
	if (altsd->bNumEndpoints < 1)
		return -ENODEV;
	epd = get_endpoint(alts, 0);
	if (!usb_endpoint_xfer_isoc(epd))
		return -ENODEV;

	/* must have format descriptors */
	ashd = snd_usb_find_csint_desc(alts->extra, alts->extralen, NULL,
				       UAC_AS_GENERAL);
	fmtd = snd_usb_find_csint_desc(alts->extra, alts->extralen, NULL,
				       UAC_FORMAT_TYPE);
	if (!ashd || ashd->bLength < 7 ||
	    !fmtd || fmtd->bLength < 8)
		return -ENODEV;

	return create_standard_audio_quirk(chip, iface, driver, NULL);
}

static int create_yamaha_midi_quirk(struct snd_usb_audio *chip,
				    struct usb_interface *iface,
				    struct usb_driver *driver,
				    struct usb_host_interface *alts)
{
	static const struct snd_usb_audio_quirk yamaha_midi_quirk = {
		.type = QUIRK_MIDI_YAMAHA
	};
	struct usb_midi_in_jack_descriptor *injd;
	struct usb_midi_out_jack_descriptor *outjd;

	/* must have some valid jack descriptors */
	injd = snd_usb_find_csint_desc(alts->extra, alts->extralen,
				       NULL, USB_MS_MIDI_IN_JACK);
	outjd = snd_usb_find_csint_desc(alts->extra, alts->extralen,
					NULL, USB_MS_MIDI_OUT_JACK);
	if (!injd && !outjd)
		return -ENODEV;
	if (injd && (injd->bLength < 5 ||
		     (injd->bJackType != USB_MS_EMBEDDED &&
		      injd->bJackType != USB_MS_EXTERNAL)))
		return -ENODEV;
	if (outjd && (outjd->bLength < 6 ||
		      (outjd->bJackType != USB_MS_EMBEDDED &&
		       outjd->bJackType != USB_MS_EXTERNAL)))
		return -ENODEV;
	return create_any_midi_quirk(chip, iface, driver, &yamaha_midi_quirk);
}

static int create_roland_midi_quirk(struct snd_usb_audio *chip,
				    struct usb_interface *iface,
				    struct usb_driver *driver,
				    struct usb_host_interface *alts)
{
	static const struct snd_usb_audio_quirk roland_midi_quirk = {
		.type = QUIRK_MIDI_ROLAND
	};
	u8 *roland_desc = NULL;

	/* might have a vendor-specific descriptor <06 24 F1 02 ...> */
	for (;;) {
		roland_desc = snd_usb_find_csint_desc(alts->extra,
						      alts->extralen,
						      roland_desc, 0xf1);
		if (!roland_desc)
			return -ENODEV;
		if (roland_desc[0] < 6 || roland_desc[3] != 2)
			continue;
		return create_any_midi_quirk(chip, iface, driver,
					     &roland_midi_quirk);
	}
}

static int create_std_midi_quirk(struct snd_usb_audio *chip,
				 struct usb_interface *iface,
				 struct usb_driver *driver,
				 struct usb_host_interface *alts)
{
	struct usb_ms_header_descriptor *mshd;
	struct usb_ms_endpoint_descriptor *msepd;

	/* must have the MIDIStreaming interface header descriptor*/
	mshd = (struct usb_ms_header_descriptor *)alts->extra;
	if (alts->extralen < 7 ||
	    mshd->bLength < 7 ||
	    mshd->bDescriptorType != USB_DT_CS_INTERFACE ||
	    mshd->bDescriptorSubtype != USB_MS_HEADER)
		return -ENODEV;
	/* must have the MIDIStreaming endpoint descriptor*/
	msepd = (struct usb_ms_endpoint_descriptor *)alts->endpoint[0].extra;
	if (alts->endpoint[0].extralen < 4 ||
	    msepd->bLength < 4 ||
	    msepd->bDescriptorType != USB_DT_CS_ENDPOINT ||
	    msepd->bDescriptorSubtype != UAC_MS_GENERAL ||
	    msepd->bNumEmbMIDIJack < 1 ||
	    msepd->bNumEmbMIDIJack > 16)
		return -ENODEV;

	return create_any_midi_quirk(chip, iface, driver, NULL);
}

static int create_auto_midi_quirk(struct snd_usb_audio *chip,
				  struct usb_interface *iface,
				  struct usb_driver *driver)
{
	struct usb_host_interface *alts;
	struct usb_interface_descriptor *altsd;
	struct usb_endpoint_descriptor *epd;
	int err;

	alts = &iface->altsetting[0];
	altsd = get_iface_desc(alts);

	/* must have at least one bulk/interrupt endpoint for streaming */
	if (altsd->bNumEndpoints < 1)
		return -ENODEV;
	epd = get_endpoint(alts, 0);
	if (!usb_endpoint_xfer_bulk(epd) &&
	    !usb_endpoint_xfer_int(epd))
		return -ENODEV;

	switch (USB_ID_VENDOR(chip->usb_id)) {
	case 0x0499: /* Yamaha */
		err = create_yamaha_midi_quirk(chip, iface, driver, alts);
		if (err != -ENODEV)
			return err;
		break;
	case 0x0582: /* Roland */
		err = create_roland_midi_quirk(chip, iface, driver, alts);
		if (err != -ENODEV)
			return err;
		break;
	}

	return create_std_midi_quirk(chip, iface, driver, alts);
}

static int create_autodetect_quirk(struct snd_usb_audio *chip,
				   struct usb_interface *iface,
				   struct usb_driver *driver)
{
	int err;

	err = create_auto_pcm_quirk(chip, iface, driver);
	if (err == -ENODEV)
		err = create_auto_midi_quirk(chip, iface, driver);
	return err;
}

static int create_autodetect_quirks(struct snd_usb_audio *chip,
				    struct usb_interface *iface,
				    struct usb_driver *driver,
				    const struct snd_usb_audio_quirk *quirk)
{
	int probed_ifnum = get_iface_desc(iface->altsetting)->bInterfaceNumber;
	int ifcount, ifnum, err;

	err = create_autodetect_quirk(chip, iface, driver);
	if (err < 0)
		return err;

	/*
	 * ALSA PCM playback/capture devices cannot be registered in two steps,
	 * so we have to claim the other corresponding interface here.
	 */
	ifcount = chip->dev->actconfig->desc.bNumInterfaces;
	for (ifnum = 0; ifnum < ifcount; ifnum++) {
		if (ifnum == probed_ifnum || quirk->ifnum >= 0)
			continue;
		iface = usb_ifnum_to_if(chip->dev, ifnum);
		if (!iface ||
		    usb_interface_claimed(iface) ||
		    get_iface_desc(iface->altsetting)->bInterfaceClass !=
							USB_CLASS_VENDOR_SPEC)
			continue;

		err = create_autodetect_quirk(chip, iface, driver);
		if (err >= 0)
			usb_driver_claim_interface(driver, iface, (void *)-1L);
	}

	return 0;
}

/*
 * Create a stream for an Edirol UA-700/UA-25/UA-4FX interface.  
 * The only way to detect the sample rate is by looking at wMaxPacketSize.
 */
static int create_uaxx_quirk(struct snd_usb_audio *chip,
			     struct usb_interface *iface,
			     struct usb_driver *driver,
			     const struct snd_usb_audio_quirk *quirk)
{
	static const struct audioformat ua_format = {
		.formats = SNDRV_PCM_FMTBIT_S24_3LE,
		.channels = 2,
		.fmt_type = UAC_FORMAT_TYPE_I,
		.altsetting = 1,
		.altset_idx = 1,
		.rates = SNDRV_PCM_RATE_CONTINUOUS,
	};
	struct usb_host_interface *alts;
	struct usb_interface_descriptor *altsd;
	struct audioformat *fp;
	int stream, err;

	/* both PCM and MIDI interfaces have 2 or more altsettings */
	if (iface->num_altsetting < 2)
		return -ENXIO;
	alts = &iface->altsetting[1];
	altsd = get_iface_desc(alts);

	if (altsd->bNumEndpoints == 2) {
		static const struct snd_usb_midi_endpoint_info ua700_ep = {
			.out_cables = 0x0003,
			.in_cables  = 0x0003
		};
		static const struct snd_usb_audio_quirk ua700_quirk = {
			.type = QUIRK_MIDI_FIXED_ENDPOINT,
			.data = &ua700_ep
		};
		static const struct snd_usb_midi_endpoint_info uaxx_ep = {
			.out_cables = 0x0001,
			.in_cables  = 0x0001
		};
		static const struct snd_usb_audio_quirk uaxx_quirk = {
			.type = QUIRK_MIDI_FIXED_ENDPOINT,
			.data = &uaxx_ep
		};
		const struct snd_usb_audio_quirk *quirk =
			chip->usb_id == USB_ID(0x0582, 0x002b)
			? &ua700_quirk : &uaxx_quirk;
		return __snd_usbmidi_create(chip->card, iface,
					  &chip->midi_list, quirk,
					  chip->usb_id);
	}

	if (altsd->bNumEndpoints != 1)
		return -ENXIO;

	fp = kmemdup(&ua_format, sizeof(*fp), GFP_KERNEL);
	if (!fp)
		return -ENOMEM;

	fp->iface = altsd->bInterfaceNumber;
	fp->endpoint = get_endpoint(alts, 0)->bEndpointAddress;
	fp->ep_attr = get_endpoint(alts, 0)->bmAttributes;
	fp->datainterval = 0;
	fp->maxpacksize = le16_to_cpu(get_endpoint(alts, 0)->wMaxPacketSize);

	switch (fp->maxpacksize) {
	case 0x120:
		fp->rate_max = fp->rate_min = 44100;
		break;
	case 0x138:
	case 0x140:
		fp->rate_max = fp->rate_min = 48000;
		break;
	case 0x258:
	case 0x260:
		fp->rate_max = fp->rate_min = 96000;
		break;
	default:
		usb_audio_err(chip, "unknown sample rate\n");
		kfree(fp);
		return -ENXIO;
	}

	stream = (fp->endpoint & USB_DIR_IN)
		? SNDRV_PCM_STREAM_CAPTURE : SNDRV_PCM_STREAM_PLAYBACK;
	err = snd_usb_add_audio_stream(chip, stream, fp);
	if (err < 0) {
		kfree(fp);
		return err;
	}
	usb_set_interface(chip->dev, fp->iface, 0);
	return 0;
}

/*
 * Create a standard mixer for the specified interface.
 */
static int create_standard_mixer_quirk(struct snd_usb_audio *chip,
				       struct usb_interface *iface,
				       struct usb_driver *driver,
				       const struct snd_usb_audio_quirk *quirk)
{
	if (quirk->ifnum < 0)
		return 0;

	return snd_usb_create_mixer(chip, quirk->ifnum, 0);
}

/*
 * audio-interface quirks
 *
 * returns zero if no standard audio/MIDI parsing is needed.
 * returns a positive value if standard audio/midi interfaces are parsed
 * after this.
 * returns a negative value at error.
 */
int snd_usb_create_quirk(struct snd_usb_audio *chip,
			 struct usb_interface *iface,
			 struct usb_driver *driver,
			 const struct snd_usb_audio_quirk *quirk)
{
	typedef int (*quirk_func_t)(struct snd_usb_audio *,
				    struct usb_interface *,
				    struct usb_driver *,
				    const struct snd_usb_audio_quirk *);
	static const quirk_func_t quirk_funcs[] = {
		[QUIRK_IGNORE_INTERFACE] = ignore_interface_quirk,
		[QUIRK_COMPOSITE] = create_composite_quirk,
		[QUIRK_AUTODETECT] = create_autodetect_quirks,
		[QUIRK_MIDI_STANDARD_INTERFACE] = create_any_midi_quirk,
		[QUIRK_MIDI_FIXED_ENDPOINT] = create_any_midi_quirk,
		[QUIRK_MIDI_YAMAHA] = create_any_midi_quirk,
		[QUIRK_MIDI_ROLAND] = create_any_midi_quirk,
		[QUIRK_MIDI_MIDIMAN] = create_any_midi_quirk,
		[QUIRK_MIDI_NOVATION] = create_any_midi_quirk,
		[QUIRK_MIDI_RAW_BYTES] = create_any_midi_quirk,
		[QUIRK_MIDI_EMAGIC] = create_any_midi_quirk,
		[QUIRK_MIDI_CME] = create_any_midi_quirk,
		[QUIRK_MIDI_AKAI] = create_any_midi_quirk,
		[QUIRK_MIDI_FTDI] = create_any_midi_quirk,
		[QUIRK_MIDI_CH345] = create_any_midi_quirk,
		[QUIRK_AUDIO_STANDARD_INTERFACE] = create_standard_audio_quirk,
		[QUIRK_AUDIO_FIXED_ENDPOINT] = create_fixed_stream_quirk,
		[QUIRK_AUDIO_EDIROL_UAXX] = create_uaxx_quirk,
		[QUIRK_AUDIO_ALIGN_TRANSFER] = create_align_transfer_quirk,
		[QUIRK_AUDIO_STANDARD_MIXER] = create_standard_mixer_quirk,
	};

	if (quirk->type < QUIRK_TYPE_COUNT) {
		return quirk_funcs[quirk->type](chip, iface, driver, quirk);
	} else {
		usb_audio_err(chip, "invalid quirk type %d\n", quirk->type);
		return -ENXIO;
	}
}

/*
 * boot quirks
 */

#define EXTIGY_FIRMWARE_SIZE_OLD 794
#define EXTIGY_FIRMWARE_SIZE_NEW 483

static int snd_usb_extigy_boot_quirk(struct usb_device *dev, struct usb_interface *intf)
{
	struct usb_host_config *config = dev->actconfig;
	int err;

	if (le16_to_cpu(get_cfg_desc(config)->wTotalLength) == EXTIGY_FIRMWARE_SIZE_OLD ||
	    le16_to_cpu(get_cfg_desc(config)->wTotalLength) == EXTIGY_FIRMWARE_SIZE_NEW) {
		dev_dbg(&dev->dev, "sending Extigy boot sequence...\n");
		/* Send message to force it to reconnect with full interface. */
		err = snd_usb_ctl_msg(dev, usb_sndctrlpipe(dev,0),
				      0x10, 0x43, 0x0001, 0x000a, NULL, 0);
		if (err < 0)
			dev_dbg(&dev->dev, "error sending boot message: %d\n", err);
		err = usb_get_descriptor(dev, USB_DT_DEVICE, 0,
				&dev->descriptor, sizeof(dev->descriptor));
		config = dev->actconfig;
		if (err < 0)
			dev_dbg(&dev->dev, "error usb_get_descriptor: %d\n", err);
		err = usb_reset_configuration(dev);
		if (err < 0)
			dev_dbg(&dev->dev, "error usb_reset_configuration: %d\n", err);
		dev_dbg(&dev->dev, "extigy_boot: new boot length = %d\n",
			    le16_to_cpu(get_cfg_desc(config)->wTotalLength));
		return -ENODEV; /* quit this anyway */
	}
	return 0;
}

static int snd_usb_audigy2nx_boot_quirk(struct usb_device *dev)
{
	u8 buf = 1;

	snd_usb_ctl_msg(dev, usb_rcvctrlpipe(dev, 0), 0x2a,
			USB_DIR_IN | USB_TYPE_VENDOR | USB_RECIP_OTHER,
			0, 0, &buf, 1);
	if (buf == 0) {
		snd_usb_ctl_msg(dev, usb_sndctrlpipe(dev, 0), 0x29,
				USB_DIR_OUT | USB_TYPE_VENDOR | USB_RECIP_OTHER,
				1, 2000, NULL, 0);
		return -ENODEV;
	}
	return 0;
}

static int snd_usb_fasttrackpro_boot_quirk(struct usb_device *dev)
{
	int err;

	if (dev->actconfig->desc.bConfigurationValue == 1) {
		dev_info(&dev->dev,
			   "Fast Track Pro switching to config #2\n");
		/* This function has to be available by the usb core module.
		 * if it is not avialable the boot quirk has to be left out
		 * and the configuration has to be set by udev or hotplug
		 * rules
		 */
		err = usb_driver_set_configuration(dev, 2);
		if (err < 0)
			dev_dbg(&dev->dev,
				"error usb_driver_set_configuration: %d\n",
				err);
		/* Always return an error, so that we stop creating a device
		   that will just be destroyed and recreated with a new
		   configuration */
		return -ENODEV;
	} else
		dev_info(&dev->dev, "Fast Track Pro config OK\n");

	return 0;
}

/*
 * C-Media CM106/CM106+ have four 16-bit internal registers that are nicely
 * documented in the device's data sheet.
 */
static int snd_usb_cm106_write_int_reg(struct usb_device *dev, int reg, u16 value)
{
	u8 buf[4];
	buf[0] = 0x20;
	buf[1] = value & 0xff;
	buf[2] = (value >> 8) & 0xff;
	buf[3] = reg;
	return snd_usb_ctl_msg(dev, usb_sndctrlpipe(dev, 0), USB_REQ_SET_CONFIGURATION,
			       USB_DIR_OUT | USB_TYPE_CLASS | USB_RECIP_ENDPOINT,
			       0, 0, &buf, 4);
}

static int snd_usb_cm106_boot_quirk(struct usb_device *dev)
{
	/*
	 * Enable line-out driver mode, set headphone source to front
	 * channels, enable stereo mic.
	 */
	return snd_usb_cm106_write_int_reg(dev, 2, 0x8004);
}

/*
 * C-Media CM6206 is based on CM106 with two additional
 * registers that are not documented in the data sheet.
 * Values here are chosen based on sniffing USB traffic
 * under Windows.
 */
static int snd_usb_cm6206_boot_quirk(struct usb_device *dev)
{
	int err  = 0, reg;
	int val[] = {0x2004, 0x3000, 0xf800, 0x143f, 0x0000, 0x3000};

	for (reg = 0; reg < ARRAY_SIZE(val); reg++) {
		err = snd_usb_cm106_write_int_reg(dev, reg, val[reg]);
		if (err < 0)
			return err;
	}

	return err;
}

/* quirk for Plantronics GameCom 780 with CM6302 chip */
static int snd_usb_gamecon780_boot_quirk(struct usb_device *dev)
{
	/* set the initial volume and don't change; other values are either
	 * too loud or silent due to firmware bug (bko#65251)
	 */
	u8 buf[2] = { 0x74, 0xe3 };
	return snd_usb_ctl_msg(dev, usb_sndctrlpipe(dev, 0), UAC_SET_CUR,
			USB_RECIP_INTERFACE | USB_TYPE_CLASS | USB_DIR_OUT,
			UAC_FU_VOLUME << 8, 9 << 8, buf, 2);
}

/*
 * Novation Twitch DJ controller
 * Focusrite Novation Saffire 6 USB audio card
 */
static int snd_usb_novation_boot_quirk(struct usb_device *dev)
{
	/* preemptively set up the device because otherwise the
	 * raw MIDI endpoints are not active */
	usb_set_interface(dev, 0, 1);
	return 0;
}

/*
 * This call will put the synth in "USB send" mode, i.e it will send MIDI
 * messages through USB (this is disabled at startup). The synth will
 * acknowledge by sending a sysex on endpoint 0x85 and by displaying a USB
 * sign on its LCD. Values here are chosen based on sniffing USB traffic
 * under Windows.
 */
static int snd_usb_accessmusic_boot_quirk(struct usb_device *dev)
{
	int err, actual_length;

	/* "midi send" enable */
	static const u8 seq[] = { 0x4e, 0x73, 0x52, 0x01 };

	void *buf = kmemdup(seq, ARRAY_SIZE(seq), GFP_KERNEL);
	if (!buf)
		return -ENOMEM;
	err = usb_interrupt_msg(dev, usb_sndintpipe(dev, 0x05), buf,
			ARRAY_SIZE(seq), &actual_length, 1000);
	kfree(buf);
	if (err < 0)
		return err;

	return 0;
}

/*
 * Some sound cards from Native Instruments are in fact compliant to the USB
 * audio standard of version 2 and other approved USB standards, even though
 * they come up as vendor-specific device when first connected.
 *
 * However, they can be told to come up with a new set of descriptors
 * upon their next enumeration, and the interfaces announced by the new
 * descriptors will then be handled by the kernel's class drivers. As the
 * product ID will also change, no further checks are required.
 */

static int snd_usb_nativeinstruments_boot_quirk(struct usb_device *dev)
{
	int ret = usb_control_msg(dev, usb_sndctrlpipe(dev, 0),
				  0xaf, USB_TYPE_VENDOR | USB_RECIP_DEVICE,
				  1, 0, NULL, 0, 1000);

	if (ret < 0)
		return ret;

	usb_reset_device(dev);

	/* return -EAGAIN, so the creation of an audio interface for this
	 * temporary device is aborted. The device will reconnect with a
	 * new product ID */
	return -EAGAIN;
}

static void mbox2_setup_48_24_magic(struct usb_device *dev)
{
	u8 srate[3];
	u8 temp[12];

	/* Choose 48000Hz permanently */
	srate[0] = 0x80;
	srate[1] = 0xbb;
	srate[2] = 0x00;

	/* Send the magic! */
	snd_usb_ctl_msg(dev, usb_rcvctrlpipe(dev, 0),
		0x01, 0x22, 0x0100, 0x0085, &temp, 0x0003);
	snd_usb_ctl_msg(dev, usb_sndctrlpipe(dev, 0),
		0x81, 0xa2, 0x0100, 0x0085, &srate, 0x0003);
	snd_usb_ctl_msg(dev, usb_sndctrlpipe(dev, 0),
		0x81, 0xa2, 0x0100, 0x0086, &srate, 0x0003);
	snd_usb_ctl_msg(dev, usb_sndctrlpipe(dev, 0),
		0x81, 0xa2, 0x0100, 0x0003, &srate, 0x0003);
	return;
}

/* Digidesign Mbox 2 needs to load firmware onboard
 * and driver must wait a few seconds for initialisation.
 */

#define MBOX2_FIRMWARE_SIZE    646
#define MBOX2_BOOT_LOADING     0x01 /* Hard coded into the device */
#define MBOX2_BOOT_READY       0x02 /* Hard coded into the device */

static int snd_usb_mbox2_boot_quirk(struct usb_device *dev)
{
	struct usb_host_config *config = dev->actconfig;
	int err;
	u8 bootresponse[0x12];
	int fwsize;
	int count;

	fwsize = le16_to_cpu(get_cfg_desc(config)->wTotalLength);

	if (fwsize != MBOX2_FIRMWARE_SIZE) {
		dev_err(&dev->dev, "Invalid firmware size=%d.\n", fwsize);
		return -ENODEV;
	}

	dev_dbg(&dev->dev, "Sending Digidesign Mbox 2 boot sequence...\n");

	count = 0;
	bootresponse[0] = MBOX2_BOOT_LOADING;
	while ((bootresponse[0] == MBOX2_BOOT_LOADING) && (count < 10)) {
		msleep(500); /* 0.5 second delay */
		snd_usb_ctl_msg(dev, usb_rcvctrlpipe(dev, 0),
			/* Control magic - load onboard firmware */
			0x85, 0xc0, 0x0001, 0x0000, &bootresponse, 0x0012);
		if (bootresponse[0] == MBOX2_BOOT_READY)
			break;
		dev_dbg(&dev->dev, "device not ready, resending boot sequence...\n");
		count++;
	}

	if (bootresponse[0] != MBOX2_BOOT_READY) {
		dev_err(&dev->dev, "Unknown bootresponse=%d, or timed out, ignoring device.\n", bootresponse[0]);
		return -ENODEV;
	}

	dev_dbg(&dev->dev, "device initialised!\n");

	err = usb_get_descriptor(dev, USB_DT_DEVICE, 0,
		&dev->descriptor, sizeof(dev->descriptor));
	config = dev->actconfig;
	if (err < 0)
		dev_dbg(&dev->dev, "error usb_get_descriptor: %d\n", err);

	err = usb_reset_configuration(dev);
	if (err < 0)
		dev_dbg(&dev->dev, "error usb_reset_configuration: %d\n", err);
	dev_dbg(&dev->dev, "mbox2_boot: new boot length = %d\n",
		le16_to_cpu(get_cfg_desc(config)->wTotalLength));

	mbox2_setup_48_24_magic(dev);

	dev_info(&dev->dev, "Digidesign Mbox 2: 24bit 48kHz");

	return 0; /* Successful boot */
}

/*
 * Setup quirks
 */
#define MAUDIO_SET		0x01 /* parse device_setup */
#define MAUDIO_SET_COMPATIBLE	0x80 /* use only "win-compatible" interfaces */
#define MAUDIO_SET_DTS		0x02 /* enable DTS Digital Output */
#define MAUDIO_SET_96K		0x04 /* 48-96KHz rate if set, 8-48KHz otherwise */
#define MAUDIO_SET_24B		0x08 /* 24bits sample if set, 16bits otherwise */
#define MAUDIO_SET_DI		0x10 /* enable Digital Input */
#define MAUDIO_SET_MASK		0x1f /* bit mask for setup value */
#define MAUDIO_SET_24B_48K_DI	 0x19 /* 24bits+48KHz+Digital Input */
#define MAUDIO_SET_24B_48K_NOTDI 0x09 /* 24bits+48KHz+No Digital Input */
#define MAUDIO_SET_16B_48K_DI	 0x11 /* 16bits+48KHz+Digital Input */
#define MAUDIO_SET_16B_48K_NOTDI 0x01 /* 16bits+48KHz+No Digital Input */

static int quattro_skip_setting_quirk(struct snd_usb_audio *chip,
				      int iface, int altno)
{
	/* Reset ALL ifaces to 0 altsetting.
	 * Call it for every possible altsetting of every interface.
	 */
	usb_set_interface(chip->dev, iface, 0);
	if (chip->setup & MAUDIO_SET) {
		if (chip->setup & MAUDIO_SET_COMPATIBLE) {
			if (iface != 1 && iface != 2)
				return 1; /* skip all interfaces but 1 and 2 */
		} else {
			unsigned int mask;
			if (iface == 1 || iface == 2)
				return 1; /* skip interfaces 1 and 2 */
			if ((chip->setup & MAUDIO_SET_96K) && altno != 1)
				return 1; /* skip this altsetting */
			mask = chip->setup & MAUDIO_SET_MASK;
			if (mask == MAUDIO_SET_24B_48K_DI && altno != 2)
				return 1; /* skip this altsetting */
			if (mask == MAUDIO_SET_24B_48K_NOTDI && altno != 3)
				return 1; /* skip this altsetting */
			if (mask == MAUDIO_SET_16B_48K_NOTDI && altno != 4)
				return 1; /* skip this altsetting */
		}
	}
	usb_audio_dbg(chip,
		    "using altsetting %d for interface %d config %d\n",
		    altno, iface, chip->setup);
	return 0; /* keep this altsetting */
}

static int audiophile_skip_setting_quirk(struct snd_usb_audio *chip,
					 int iface,
					 int altno)
{
	/* Reset ALL ifaces to 0 altsetting.
	 * Call it for every possible altsetting of every interface.
	 */
	usb_set_interface(chip->dev, iface, 0);

	if (chip->setup & MAUDIO_SET) {
		unsigned int mask;
		if ((chip->setup & MAUDIO_SET_DTS) && altno != 6)
			return 1; /* skip this altsetting */
		if ((chip->setup & MAUDIO_SET_96K) && altno != 1)
			return 1; /* skip this altsetting */
		mask = chip->setup & MAUDIO_SET_MASK;
		if (mask == MAUDIO_SET_24B_48K_DI && altno != 2)
			return 1; /* skip this altsetting */
		if (mask == MAUDIO_SET_24B_48K_NOTDI && altno != 3)
			return 1; /* skip this altsetting */
		if (mask == MAUDIO_SET_16B_48K_DI && altno != 4)
			return 1; /* skip this altsetting */
		if (mask == MAUDIO_SET_16B_48K_NOTDI && altno != 5)
			return 1; /* skip this altsetting */
	}

	return 0; /* keep this altsetting */
}

static int fasttrackpro_skip_setting_quirk(struct snd_usb_audio *chip,
					   int iface, int altno)
{
	/* Reset ALL ifaces to 0 altsetting.
	 * Call it for every possible altsetting of every interface.
	 */
	usb_set_interface(chip->dev, iface, 0);

	/* possible configuration where both inputs and only one output is
	 *used is not supported by the current setup
	 */
	if (chip->setup & (MAUDIO_SET | MAUDIO_SET_24B)) {
		if (chip->setup & MAUDIO_SET_96K) {
			if (altno != 3 && altno != 6)
				return 1;
		} else if (chip->setup & MAUDIO_SET_DI) {
			if (iface == 4)
				return 1; /* no analog input */
			if (altno != 2 && altno != 5)
				return 1; /* enable only altsets 2 and 5 */
		} else {
			if (iface == 5)
				return 1; /* disable digialt input */
			if (altno != 2 && altno != 5)
				return 1; /* enalbe only altsets 2 and 5 */
		}
	} else {
		/* keep only 16-Bit mode */
		if (altno != 1)
			return 1;
	}

	usb_audio_dbg(chip,
		    "using altsetting %d for interface %d config %d\n",
		    altno, iface, chip->setup);
	return 0; /* keep this altsetting */
}

int snd_usb_apply_interface_quirk(struct snd_usb_audio *chip,
				  int iface,
				  int altno)
{
	/* audiophile usb: skip altsets incompatible with device_setup */
	if (chip->usb_id == USB_ID(0x0763, 0x2003))
		return audiophile_skip_setting_quirk(chip, iface, altno);
	/* quattro usb: skip altsets incompatible with device_setup */
	if (chip->usb_id == USB_ID(0x0763, 0x2001))
		return quattro_skip_setting_quirk(chip, iface, altno);
	/* fasttrackpro usb: skip altsets incompatible with device_setup */
	if (chip->usb_id == USB_ID(0x0763, 0x2012))
		return fasttrackpro_skip_setting_quirk(chip, iface, altno);

	return 0;
}

int snd_usb_apply_boot_quirk(struct usb_device *dev,
			     struct usb_interface *intf,
			     const struct snd_usb_audio_quirk *quirk,
			     unsigned int id)
{
	switch (id) {
	case USB_ID(0x041e, 0x3000):
		/* SB Extigy needs special boot-up sequence */
		/* if more models come, this will go to the quirk list. */
		return snd_usb_extigy_boot_quirk(dev, intf);

	case USB_ID(0x041e, 0x3020):
		/* SB Audigy 2 NX needs its own boot-up magic, too */
		return snd_usb_audigy2nx_boot_quirk(dev);

	case USB_ID(0x10f5, 0x0200):
		/* C-Media CM106 / Turtle Beach Audio Advantage Roadie */
		return snd_usb_cm106_boot_quirk(dev);

	case USB_ID(0x0d8c, 0x0102):
		/* C-Media CM6206 / CM106-Like Sound Device */
	case USB_ID(0x0ccd, 0x00b1): /* Terratec Aureon 7.1 USB */
		return snd_usb_cm6206_boot_quirk(dev);

	case USB_ID(0x0dba, 0x3000):
		/* Digidesign Mbox 2 */
		return snd_usb_mbox2_boot_quirk(dev);

	case USB_ID(0x1235, 0x0010): /* Focusrite Novation Saffire 6 USB */
	case USB_ID(0x1235, 0x0018): /* Focusrite Novation Twitch */
		return snd_usb_novation_boot_quirk(dev);

	case USB_ID(0x133e, 0x0815):
		/* Access Music VirusTI Desktop */
		return snd_usb_accessmusic_boot_quirk(dev);

	case USB_ID(0x17cc, 0x1000): /* Komplete Audio 6 */
	case USB_ID(0x17cc, 0x1010): /* Traktor Audio 6 */
	case USB_ID(0x17cc, 0x1020): /* Traktor Audio 10 */
		return snd_usb_nativeinstruments_boot_quirk(dev);
	case USB_ID(0x0763, 0x2012):  /* M-Audio Fast Track Pro USB */
		return snd_usb_fasttrackpro_boot_quirk(dev);
	case USB_ID(0x047f, 0xc010): /* Plantronics Gamecom 780 */
		return snd_usb_gamecon780_boot_quirk(dev);
	}

	return 0;
}

/*
 * check if the device uses big-endian samples
 */
int snd_usb_is_big_endian_format(struct snd_usb_audio *chip, struct audioformat *fp)
{
	/* it depends on altsetting whether the device is big-endian or not */
	switch (chip->usb_id) {
	case USB_ID(0x0763, 0x2001): /* M-Audio Quattro: captured data only */
		if (fp->altsetting == 2 || fp->altsetting == 3 ||
			fp->altsetting == 5 || fp->altsetting == 6)
			return 1;
		break;
	case USB_ID(0x0763, 0x2003): /* M-Audio Audiophile USB */
		if (chip->setup == 0x00 ||
			fp->altsetting == 1 || fp->altsetting == 2 ||
			fp->altsetting == 3)
			return 1;
		break;
	case USB_ID(0x0763, 0x2012): /* M-Audio Fast Track Pro */
		if (fp->altsetting == 2 || fp->altsetting == 3 ||
			fp->altsetting == 5 || fp->altsetting == 6)
			return 1;
		break;
	}
	return 0;
}

/*
 * For E-Mu 0404USB/0202USB/TrackerPre/0204 sample rate should be set for device,
 * not for interface.
 */

enum {
	EMU_QUIRK_SR_44100HZ = 0,
	EMU_QUIRK_SR_48000HZ,
	EMU_QUIRK_SR_88200HZ,
	EMU_QUIRK_SR_96000HZ,
	EMU_QUIRK_SR_176400HZ,
	EMU_QUIRK_SR_192000HZ
};

static void set_format_emu_quirk(struct snd_usb_substream *subs,
				 struct audioformat *fmt)
{
	unsigned char emu_samplerate_id = 0;

	/* When capture is active
	 * sample rate shouldn't be changed
	 * by playback substream
	 */
	if (subs->direction == SNDRV_PCM_STREAM_PLAYBACK) {
		if (subs->stream->substream[SNDRV_PCM_STREAM_CAPTURE].interface != -1)
			return;
	}

	switch (fmt->rate_min) {
	case 48000:
		emu_samplerate_id = EMU_QUIRK_SR_48000HZ;
		break;
	case 88200:
		emu_samplerate_id = EMU_QUIRK_SR_88200HZ;
		break;
	case 96000:
		emu_samplerate_id = EMU_QUIRK_SR_96000HZ;
		break;
	case 176400:
		emu_samplerate_id = EMU_QUIRK_SR_176400HZ;
		break;
	case 192000:
		emu_samplerate_id = EMU_QUIRK_SR_192000HZ;
		break;
	default:
		emu_samplerate_id = EMU_QUIRK_SR_44100HZ;
		break;
	}
	snd_emuusb_set_samplerate(subs->stream->chip, emu_samplerate_id);
	subs->pkt_offset_adj = (emu_samplerate_id >= EMU_QUIRK_SR_176400HZ) ? 4 : 0;
}

void snd_usb_set_format_quirk(struct snd_usb_substream *subs,
			      struct audioformat *fmt)
{
	switch (subs->stream->chip->usb_id) {
	case USB_ID(0x041e, 0x3f02): /* E-Mu 0202 USB */
	case USB_ID(0x041e, 0x3f04): /* E-Mu 0404 USB */
	case USB_ID(0x041e, 0x3f0a): /* E-Mu Tracker Pre */
	case USB_ID(0x041e, 0x3f19): /* E-Mu 0204 USB */
		set_format_emu_quirk(subs, fmt);
		break;
	}
}

bool snd_usb_get_sample_rate_quirk(struct snd_usb_audio *chip)
{
	/* devices which do not support reading the sample rate. */
	switch (chip->usb_id) {
	case USB_ID(0x045E, 0x075D): /* MS Lifecam Cinema  */
	case USB_ID(0x045E, 0x076D): /* MS Lifecam HD-5000 */
	case USB_ID(0x045E, 0x076E): /* MS Lifecam HD-5001 */
	case USB_ID(0x045E, 0x076F): /* MS Lifecam HD-6000 */
	case USB_ID(0x045E, 0x0772): /* MS Lifecam Studio */
	case USB_ID(0x045E, 0x0779): /* MS Lifecam HD-3000 */
	case USB_ID(0x047F, 0xAA05): /* Plantronics DA45 */
	case USB_ID(0x04D8, 0xFEEA): /* Benchmark DAC1 Pre */
	case USB_ID(0x074D, 0x3553): /* Outlaw RR2150 (Micronas UAC3553B) */
	case USB_ID(0x21B4, 0x0081): /* AudioQuest DragonFly */
		return true;
	}
	return false;
}

/* Marantz/Denon USB DACs need a vendor cmd to switch
 * between PCM and native DSD mode
 */
static bool is_marantz_denon_dac(unsigned int id)
{
	switch (id) {
	case USB_ID(0x154e, 0x1003): /* Denon DA-300USB */
	case USB_ID(0x154e, 0x3005): /* Marantz HD-DAC1 */
	case USB_ID(0x154e, 0x3006): /* Marantz SA-14S1 */
		return true;
	}
	return false;
}

int snd_usb_select_mode_quirk(struct snd_usb_substream *subs,
			      struct audioformat *fmt)
{
	struct usb_device *dev = subs->dev;
	int err;

	if (is_marantz_denon_dac(subs->stream->chip->usb_id)) {
		/* First switch to alt set 0, otherwise the mode switch cmd
		 * will not be accepted by the DAC
		 */
		err = usb_set_interface(dev, fmt->iface, 0);
		if (err < 0)
			return err;

		mdelay(20); /* Delay needed after setting the interface */

		switch (fmt->altsetting) {
		case 2: /* DSD mode requested */
		case 1: /* PCM mode requested */
			err = snd_usb_ctl_msg(dev, usb_sndctrlpipe(dev, 0), 0,
					      USB_DIR_OUT|USB_TYPE_VENDOR|USB_RECIP_INTERFACE,
					      fmt->altsetting - 1, 1, NULL, 0);
			if (err < 0)
				return err;
			break;
		}
		mdelay(20);
	}
	return 0;
}

void snd_usb_endpoint_start_quirk(struct snd_usb_endpoint *ep)
{
	/*
	 * "Playback Design" products send bogus feedback data at the start
	 * of the stream. Ignore them.
	 */
	if (USB_ID_VENDOR(ep->chip->usb_id) == 0x23ba &&
	    ep->type == SND_USB_ENDPOINT_TYPE_SYNC)
		ep->skip_packets = 4;

	/*
	 * M-Audio Fast Track C400/C600 - when packets are not skipped, real
	 * world latency varies by approx. +/- 50 frames (at 96KHz) each time
	 * the stream is (re)started. When skipping packets 16 at endpoint
	 * start up, the real world latency is stable within +/- 1 frame (also
	 * across power cycles).
	 */
	if ((ep->chip->usb_id == USB_ID(0x0763, 0x2030) ||
	     ep->chip->usb_id == USB_ID(0x0763, 0x2031)) &&
	    ep->type == SND_USB_ENDPOINT_TYPE_DATA)
		ep->skip_packets = 16;
}

void snd_usb_set_interface_quirk(struct usb_device *dev)
{
	struct snd_usb_audio *chip = dev_get_drvdata(&dev->dev);

	if (!chip)
		return;
	/*
	 * "Playback Design" products need a 50ms delay after setting the
	 * USB interface.
	 */
	switch (USB_ID_VENDOR(chip->usb_id)) {
	case 0x23ba: /* Playback Design */
	case 0x0644: /* TEAC Corp. */
		mdelay(50);
		break;
	}
}

/* quirk applied after snd_usb_ctl_msg(); not applied during boot quirks */
void snd_usb_ctl_msg_quirk(struct usb_device *dev, unsigned int pipe,
			   __u8 request, __u8 requesttype, __u16 value,
			   __u16 index, void *data, __u16 size)
{
	struct snd_usb_audio *chip = dev_get_drvdata(&dev->dev);

	if (!chip)
		return;
	/*
	 * "Playback Design" products need a 20ms delay after each
	 * class compliant request
	 */
	if (USB_ID_VENDOR(chip->usb_id) == 0x23ba &&
	    (requesttype & USB_TYPE_MASK) == USB_TYPE_CLASS)
		mdelay(20);

	/*
	 * "TEAC Corp." products need a 20ms delay after each
	 * class compliant request
	 */
	if (USB_ID_VENDOR(chip->usb_id) == 0x0644 &&
	    (requesttype & USB_TYPE_MASK) == USB_TYPE_CLASS)
		mdelay(20);

	/* Marantz/Denon devices with USB DAC functionality need a delay
	 * after each class compliant request
	 */
	if (is_marantz_denon_dac(chip->usb_id)
	    && (requesttype & USB_TYPE_MASK) == USB_TYPE_CLASS)
		mdelay(20);

	/* Zoom R16/24 needs a tiny delay here, otherwise requests like
	 * get/set frequency return as failed despite actually succeeding.
	 */
	if (chip->usb_id == USB_ID(0x1686, 0x00dd) &&
	    (requesttype & USB_TYPE_MASK) == USB_TYPE_CLASS)
		mdelay(1);
}

/*
 * snd_usb_interface_dsd_format_quirks() is called from format.c to
 * augment the PCM format bit-field for DSD types. The UAC standards
 * don't have a designated bit field to denote DSD-capable interfaces,
 * hence all hardware that is known to support this format has to be
 * listed here.
 */
u64 snd_usb_interface_dsd_format_quirks(struct snd_usb_audio *chip,
					struct audioformat *fp,
					unsigned int sample_bytes)
{
	/* Playback Designs */
	if (USB_ID_VENDOR(chip->usb_id) == 0x23ba) {
		switch (fp->altsetting) {
		case 1:
			fp->dsd_dop = true;
			return SNDRV_PCM_FMTBIT_DSD_U16_LE;
		case 2:
			fp->dsd_bitrev = true;
			return SNDRV_PCM_FMTBIT_DSD_U8;
		case 3:
			fp->dsd_bitrev = true;
			return SNDRV_PCM_FMTBIT_DSD_U16_LE;
		}
	}

	/* XMOS based USB DACs */
	switch (chip->usb_id) {
	case USB_ID(0x20b1, 0x3008): /* iFi Audio micro/nano iDSD */
	case USB_ID(0x20b1, 0x2008): /* Matrix Audio X-Sabre */
	case USB_ID(0x20b1, 0x300a): /* Matrix Audio Mini-i Pro */
	case USB_ID(0x22d9, 0x0416): /* OPPO HA-1 */
		if (fp->altsetting == 2)
			return SNDRV_PCM_FMTBIT_DSD_U32_BE;
		break;

	case USB_ID(0x20b1, 0x000a): /* Gustard DAC-X20U */
	case USB_ID(0x20b1, 0x2009): /* DIYINHK DSD DXD 384kHz USB to I2S/DSD */
	case USB_ID(0x20b1, 0x2023): /* JLsounds I2SoverUSB */
	case USB_ID(0x20b1, 0x3023): /* Aune X1S 32BIT/384 DSD DAC */
	case USB_ID(0x2616, 0x0106): /* PS Audio NuWave DAC */
		if (fp->altsetting == 3)
			return SNDRV_PCM_FMTBIT_DSD_U32_BE;
		break;
	default:
		break;
	}

	/* Denon/Marantz devices with USB DAC functionality */
	if (is_marantz_denon_dac(chip->usb_id)) {
		if (fp->altsetting == 2)
			return SNDRV_PCM_FMTBIT_DSD_U32_BE;
	}

	return 0;
}<|MERGE_RESOLUTION|>--- conflicted
+++ resolved
@@ -177,14 +177,8 @@
 	alts = &iface->altsetting[fp->altset_idx];
 	altsd = get_iface_desc(alts);
 	if (altsd->bNumEndpoints < 1) {
-<<<<<<< HEAD
-		kfree(fp);
-		kfree(rate_table);
-		return -EINVAL;
-=======
 		err = -EINVAL;
 		goto error;
->>>>>>> f55532a0
 	}
 
 	fp->protocol = altsd->bInterfaceProtocol;
