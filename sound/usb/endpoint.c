// SPDX-License-Identifier: GPL-2.0-or-later
/*
 */

#include <linux/gfp.h>
#include <linux/init.h>
#include <linux/ratelimit.h>
#include <linux/usb.h>
#include <linux/usb/audio.h>
#include <linux/slab.h>

#include <sound/core.h>
#include <sound/pcm.h>
#include <sound/pcm_params.h>

#include "usbaudio.h"
#include "helper.h"
#include "card.h"
#include "endpoint.h"
#include "pcm.h"
#include "quirks.h"

#define EP_FLAG_RUNNING		1
#define EP_FLAG_STOPPING	2

/*
 * snd_usb_endpoint is a model that abstracts everything related to an
 * USB endpoint and its streaming.
 *
 * There are functions to activate and deactivate the streaming URBs and
 * optional callbacks to let the pcm logic handle the actual content of the
 * packets for playback and record. Thus, the bus streaming and the audio
 * handlers are fully decoupled.
 *
 * There are two different types of endpoints in audio applications.
 *
 * SND_USB_ENDPOINT_TYPE_DATA handles full audio data payload for both
 * inbound and outbound traffic.
 *
 * SND_USB_ENDPOINT_TYPE_SYNC endpoints are for inbound traffic only and
 * expect the payload to carry Q10.14 / Q16.16 formatted sync information
 * (3 or 4 bytes).
 *
 * Each endpoint has to be configured prior to being used by calling
 * snd_usb_endpoint_set_params().
 *
 * The model incorporates a reference counting, so that multiple users
 * can call snd_usb_endpoint_start() and snd_usb_endpoint_stop(), and
 * only the first user will effectively start the URBs, and only the last
 * one to stop it will tear the URBs down again.
 */

/*
 * convert a sampling rate into our full speed format (fs/1000 in Q16.16)
 * this will overflow at approx 524 kHz
 */
static inline unsigned get_usb_full_speed_rate(unsigned int rate)
{
	return ((rate << 13) + 62) / 125;
}

/*
 * convert a sampling rate into USB high speed format (fs/8000 in Q16.16)
 * this will overflow at approx 4 MHz
 */
static inline unsigned get_usb_high_speed_rate(unsigned int rate)
{
	return ((rate << 10) + 62) / 125;
}

/*
 * release a urb data
 */
static void release_urb_ctx(struct snd_urb_ctx *u)
{
	if (u->buffer_size)
		usb_free_coherent(u->ep->chip->dev, u->buffer_size,
				  u->urb->transfer_buffer,
				  u->urb->transfer_dma);
	usb_free_urb(u->urb);
	u->urb = NULL;
}

static const char *usb_error_string(int err)
{
	switch (err) {
	case -ENODEV:
		return "no device";
	case -ENOENT:
		return "endpoint not enabled";
	case -EPIPE:
		return "endpoint stalled";
	case -ENOSPC:
		return "not enough bandwidth";
	case -ESHUTDOWN:
		return "device disabled";
	case -EHOSTUNREACH:
		return "device suspended";
	case -EINVAL:
	case -EAGAIN:
	case -EFBIG:
	case -EMSGSIZE:
		return "internal error";
	default:
		return "unknown error";
	}
}

/**
 * snd_usb_endpoint_implicit_feedback_sink: Report endpoint usage type
 *
 * @ep: The snd_usb_endpoint
 *
 * Determine whether an endpoint is driven by an implicit feedback
 * data endpoint source.
 */
int snd_usb_endpoint_implicit_feedback_sink(struct snd_usb_endpoint *ep)
{
	return  ep->sync_master &&
		ep->sync_master->type == SND_USB_ENDPOINT_TYPE_DATA &&
		ep->type == SND_USB_ENDPOINT_TYPE_DATA &&
		usb_pipeout(ep->pipe);
}

/*
 * For streaming based on information derived from sync endpoints,
 * prepare_outbound_urb_sizes() will call slave_next_packet_size() to
 * determine the number of samples to be sent in the next packet.
 *
 * For implicit feedback, slave_next_packet_size() is unused.
 */
int snd_usb_endpoint_slave_next_packet_size(struct snd_usb_endpoint *ep)
{
	unsigned long flags;
	int ret;

	if (ep->fill_max)
		return ep->maxframesize;

	spin_lock_irqsave(&ep->lock, flags);
	ep->phase = (ep->phase & 0xffff)
		+ (ep->freqm << ep->datainterval);
	ret = min(ep->phase >> 16, ep->maxframesize);
	spin_unlock_irqrestore(&ep->lock, flags);

	return ret;
}

/*
 * For adaptive and synchronous endpoints, prepare_outbound_urb_sizes()
 * will call next_packet_size() to determine the number of samples to be
 * sent in the next packet.
 */
int snd_usb_endpoint_next_packet_size(struct snd_usb_endpoint *ep)
{
	int ret;

	if (ep->fill_max)
		return ep->maxframesize;

	ep->sample_accum += ep->sample_rem;
<<<<<<< HEAD
	if (ep->sample_accum >= ep->fps) {
		ep->sample_accum -= ep->fps;
		ret = ep->framesize[1];
	} else {
		ret = ep->framesize[0];
=======
	if (ep->sample_accum >= ep->pps) {
		ep->sample_accum -= ep->pps;
		ret = ep->packsize[1];
	} else {
		ret = ep->packsize[0];
>>>>>>> 40ad9846
	}

	return ret;
}

static void retire_outbound_urb(struct snd_usb_endpoint *ep,
				struct snd_urb_ctx *urb_ctx)
{
	if (ep->retire_data_urb)
		ep->retire_data_urb(ep->data_subs, urb_ctx->urb);
}

static void retire_inbound_urb(struct snd_usb_endpoint *ep,
			       struct snd_urb_ctx *urb_ctx)
{
	struct urb *urb = urb_ctx->urb;

	if (unlikely(ep->skip_packets > 0)) {
		ep->skip_packets--;
		return;
	}

	if (ep->sync_slave)
		snd_usb_handle_sync_urb(ep->sync_slave, ep, urb);

	if (ep->retire_data_urb)
		ep->retire_data_urb(ep->data_subs, urb);
}

static void prepare_silent_urb(struct snd_usb_endpoint *ep,
			       struct snd_urb_ctx *ctx)
{
	struct urb *urb = ctx->urb;
	unsigned int offs = 0;
	unsigned int extra = 0;
	__le32 packet_length;
	int i;

	/* For tx_length_quirk, put packet length at start of packet */
	if (ep->chip->tx_length_quirk)
		extra = sizeof(packet_length);

	for (i = 0; i < ctx->packets; ++i) {
		unsigned int offset;
		unsigned int length;
		int counts;

		if (ctx->packet_size[i])
			counts = ctx->packet_size[i];
		else if (ep->sync_master)
			counts = snd_usb_endpoint_slave_next_packet_size(ep);
		else
			counts = snd_usb_endpoint_next_packet_size(ep);

		length = counts * ep->stride; /* number of silent bytes */
		offset = offs * ep->stride + extra * i;
		urb->iso_frame_desc[i].offset = offset;
		urb->iso_frame_desc[i].length = length + extra;
		if (extra) {
			packet_length = cpu_to_le32(length);
			memcpy(urb->transfer_buffer + offset,
			       &packet_length, sizeof(packet_length));
		}
		memset(urb->transfer_buffer + offset + extra,
		       ep->silence_value, length);
		offs += counts;
	}

	urb->number_of_packets = ctx->packets;
	urb->transfer_buffer_length = offs * ep->stride + ctx->packets * extra;
}

/*
 * Prepare a PLAYBACK urb for submission to the bus.
 */
static void prepare_outbound_urb(struct snd_usb_endpoint *ep,
				 struct snd_urb_ctx *ctx)
{
	struct urb *urb = ctx->urb;
	unsigned char *cp = urb->transfer_buffer;

	urb->dev = ep->chip->dev; /* we need to set this at each time */

	switch (ep->type) {
	case SND_USB_ENDPOINT_TYPE_DATA:
		if (ep->prepare_data_urb) {
			ep->prepare_data_urb(ep->data_subs, urb);
		} else {
			/* no data provider, so send silence */
			prepare_silent_urb(ep, ctx);
		}
		break;

	case SND_USB_ENDPOINT_TYPE_SYNC:
		if (snd_usb_get_speed(ep->chip->dev) >= USB_SPEED_HIGH) {
			/*
			 * fill the length and offset of each urb descriptor.
			 * the fixed 12.13 frequency is passed as 16.16 through the pipe.
			 */
			urb->iso_frame_desc[0].length = 4;
			urb->iso_frame_desc[0].offset = 0;
			cp[0] = ep->freqn;
			cp[1] = ep->freqn >> 8;
			cp[2] = ep->freqn >> 16;
			cp[3] = ep->freqn >> 24;
		} else {
			/*
			 * fill the length and offset of each urb descriptor.
			 * the fixed 10.14 frequency is passed through the pipe.
			 */
			urb->iso_frame_desc[0].length = 3;
			urb->iso_frame_desc[0].offset = 0;
			cp[0] = ep->freqn >> 2;
			cp[1] = ep->freqn >> 10;
			cp[2] = ep->freqn >> 18;
		}

		break;
	}
}

/*
 * Prepare a CAPTURE or SYNC urb for submission to the bus.
 */
static inline void prepare_inbound_urb(struct snd_usb_endpoint *ep,
				       struct snd_urb_ctx *urb_ctx)
{
	int i, offs;
	struct urb *urb = urb_ctx->urb;

	urb->dev = ep->chip->dev; /* we need to set this at each time */

	switch (ep->type) {
	case SND_USB_ENDPOINT_TYPE_DATA:
		offs = 0;
		for (i = 0; i < urb_ctx->packets; i++) {
			urb->iso_frame_desc[i].offset = offs;
			urb->iso_frame_desc[i].length = ep->curpacksize;
			offs += ep->curpacksize;
		}

		urb->transfer_buffer_length = offs;
		urb->number_of_packets = urb_ctx->packets;
		break;

	case SND_USB_ENDPOINT_TYPE_SYNC:
		urb->iso_frame_desc[0].length = min(4u, ep->syncmaxsize);
		urb->iso_frame_desc[0].offset = 0;
		break;
	}
}

/*
 * Send output urbs that have been prepared previously. URBs are dequeued
 * from ep->ready_playback_urbs and in case there there aren't any available
 * or there are no packets that have been prepared, this function does
 * nothing.
 *
 * The reason why the functionality of sending and preparing URBs is separated
 * is that host controllers don't guarantee the order in which they return
 * inbound and outbound packets to their submitters.
 *
 * This function is only used for implicit feedback endpoints. For endpoints
 * driven by dedicated sync endpoints, URBs are immediately re-submitted
 * from their completion handler.
 */
static void queue_pending_output_urbs(struct snd_usb_endpoint *ep)
{
	while (test_bit(EP_FLAG_RUNNING, &ep->flags)) {

		unsigned long flags;
		struct snd_usb_packet_info *uninitialized_var(packet);
		struct snd_urb_ctx *ctx = NULL;
		int err, i;

		spin_lock_irqsave(&ep->lock, flags);
		if (ep->next_packet_read_pos != ep->next_packet_write_pos) {
			packet = ep->next_packet + ep->next_packet_read_pos;
			ep->next_packet_read_pos++;
			ep->next_packet_read_pos %= MAX_URBS;

			/* take URB out of FIFO */
			if (!list_empty(&ep->ready_playback_urbs)) {
				ctx = list_first_entry(&ep->ready_playback_urbs,
					       struct snd_urb_ctx, ready_list);
				list_del_init(&ctx->ready_list);
			}
		}
		spin_unlock_irqrestore(&ep->lock, flags);

		if (ctx == NULL)
			return;

		/* copy over the length information */
		for (i = 0; i < packet->packets; i++)
			ctx->packet_size[i] = packet->packet_size[i];

		/* call the data handler to fill in playback data */
		prepare_outbound_urb(ep, ctx);

		err = usb_submit_urb(ctx->urb, GFP_ATOMIC);
		if (err < 0)
			usb_audio_err(ep->chip,
				"Unable to submit urb #%d: %d (urb %p)\n",
				ctx->index, err, ctx->urb);
		else
			set_bit(ctx->index, &ep->active_mask);
	}
}

/*
 * complete callback for urbs
 */
static void snd_complete_urb(struct urb *urb)
{
	struct snd_urb_ctx *ctx = urb->context;
	struct snd_usb_endpoint *ep = ctx->ep;
	struct snd_pcm_substream *substream;
	unsigned long flags;
	int err;

	if (unlikely(urb->status == -ENOENT ||		/* unlinked */
		     urb->status == -ENODEV ||		/* device removed */
		     urb->status == -ECONNRESET ||	/* unlinked */
		     urb->status == -ESHUTDOWN))	/* device disabled */
		goto exit_clear;
	/* device disconnected */
	if (unlikely(atomic_read(&ep->chip->shutdown)))
		goto exit_clear;

	if (unlikely(!test_bit(EP_FLAG_RUNNING, &ep->flags)))
		goto exit_clear;

	if (usb_pipeout(ep->pipe)) {
		retire_outbound_urb(ep, ctx);
		/* can be stopped during retire callback */
		if (unlikely(!test_bit(EP_FLAG_RUNNING, &ep->flags)))
			goto exit_clear;

		if (snd_usb_endpoint_implicit_feedback_sink(ep)) {
			spin_lock_irqsave(&ep->lock, flags);
			list_add_tail(&ctx->ready_list, &ep->ready_playback_urbs);
			spin_unlock_irqrestore(&ep->lock, flags);
			queue_pending_output_urbs(ep);

			goto exit_clear;
		}

		prepare_outbound_urb(ep, ctx);
		/* can be stopped during prepare callback */
		if (unlikely(!test_bit(EP_FLAG_RUNNING, &ep->flags)))
			goto exit_clear;
	} else {
		retire_inbound_urb(ep, ctx);
		/* can be stopped during retire callback */
		if (unlikely(!test_bit(EP_FLAG_RUNNING, &ep->flags)))
			goto exit_clear;

		prepare_inbound_urb(ep, ctx);
	}

	err = usb_submit_urb(urb, GFP_ATOMIC);
	if (err == 0)
		return;

	usb_audio_err(ep->chip, "cannot submit urb (err = %d)\n", err);
	if (ep->data_subs && ep->data_subs->pcm_substream) {
		substream = ep->data_subs->pcm_substream;
		snd_pcm_stop_xrun(substream);
	}

exit_clear:
	clear_bit(ctx->index, &ep->active_mask);
}

/**
 * snd_usb_add_endpoint: Add an endpoint to an USB audio chip
 *
 * @chip: The chip
 * @alts: The USB host interface
 * @ep_num: The number of the endpoint to use
 * @direction: SNDRV_PCM_STREAM_PLAYBACK or SNDRV_PCM_STREAM_CAPTURE
 * @type: SND_USB_ENDPOINT_TYPE_DATA or SND_USB_ENDPOINT_TYPE_SYNC
 *
 * If the requested endpoint has not been added to the given chip before,
 * a new instance is created. Otherwise, a pointer to the previoulsy
 * created instance is returned. In case of any error, NULL is returned.
 *
 * New endpoints will be added to chip->ep_list and must be freed by
 * calling snd_usb_endpoint_free().
 *
 * For SND_USB_ENDPOINT_TYPE_SYNC, the caller needs to guarantee that
 * bNumEndpoints > 1 beforehand.
 */
struct snd_usb_endpoint *snd_usb_add_endpoint(struct snd_usb_audio *chip,
					      struct usb_host_interface *alts,
					      int ep_num, int direction, int type)
{
	struct snd_usb_endpoint *ep;
	int is_playback = direction == SNDRV_PCM_STREAM_PLAYBACK;

	if (WARN_ON(!alts))
		return NULL;

	mutex_lock(&chip->mutex);

	list_for_each_entry(ep, &chip->ep_list, list) {
		if (ep->ep_num == ep_num &&
		    ep->iface == alts->desc.bInterfaceNumber &&
		    ep->altsetting == alts->desc.bAlternateSetting) {
			usb_audio_dbg(ep->chip,
				      "Re-using EP %x in iface %d,%d @%p\n",
					ep_num, ep->iface, ep->altsetting, ep);
			goto __exit_unlock;
		}
	}

	usb_audio_dbg(chip, "Creating new %s %s endpoint #%x\n",
		    is_playback ? "playback" : "capture",
		    type == SND_USB_ENDPOINT_TYPE_DATA ? "data" : "sync",
		    ep_num);

	ep = kzalloc(sizeof(*ep), GFP_KERNEL);
	if (!ep)
		goto __exit_unlock;

	ep->chip = chip;
	spin_lock_init(&ep->lock);
	ep->type = type;
	ep->ep_num = ep_num;
	ep->iface = alts->desc.bInterfaceNumber;
	ep->altsetting = alts->desc.bAlternateSetting;
	INIT_LIST_HEAD(&ep->ready_playback_urbs);
	ep_num &= USB_ENDPOINT_NUMBER_MASK;

	if (is_playback)
		ep->pipe = usb_sndisocpipe(chip->dev, ep_num);
	else
		ep->pipe = usb_rcvisocpipe(chip->dev, ep_num);

	if (type == SND_USB_ENDPOINT_TYPE_SYNC) {
		if (get_endpoint(alts, 1)->bLength >= USB_DT_ENDPOINT_AUDIO_SIZE &&
		    get_endpoint(alts, 1)->bRefresh >= 1 &&
		    get_endpoint(alts, 1)->bRefresh <= 9)
			ep->syncinterval = get_endpoint(alts, 1)->bRefresh;
		else if (snd_usb_get_speed(chip->dev) == USB_SPEED_FULL)
			ep->syncinterval = 1;
		else if (get_endpoint(alts, 1)->bInterval >= 1 &&
			 get_endpoint(alts, 1)->bInterval <= 16)
			ep->syncinterval = get_endpoint(alts, 1)->bInterval - 1;
		else
			ep->syncinterval = 3;

		ep->syncmaxsize = le16_to_cpu(get_endpoint(alts, 1)->wMaxPacketSize);
	}

	list_add_tail(&ep->list, &chip->ep_list);

	ep->is_implicit_feedback = 0;

__exit_unlock:
	mutex_unlock(&chip->mutex);

	return ep;
}

/*
 *  wait until all urbs are processed.
 */
static int wait_clear_urbs(struct snd_usb_endpoint *ep)
{
	unsigned long end_time = jiffies + msecs_to_jiffies(1000);
	int alive;

	do {
		alive = bitmap_weight(&ep->active_mask, ep->nurbs);
		if (!alive)
			break;

		schedule_timeout_uninterruptible(1);
	} while (time_before(jiffies, end_time));

	if (alive)
		usb_audio_err(ep->chip,
			"timeout: still %d active urbs on EP #%x\n",
			alive, ep->ep_num);
	clear_bit(EP_FLAG_STOPPING, &ep->flags);

	ep->data_subs = NULL;
	ep->sync_slave = NULL;
	ep->retire_data_urb = NULL;
	ep->prepare_data_urb = NULL;

	return 0;
}

/* sync the pending stop operation;
 * this function itself doesn't trigger the stop operation
 */
void snd_usb_endpoint_sync_pending_stop(struct snd_usb_endpoint *ep)
{
	if (ep && test_bit(EP_FLAG_STOPPING, &ep->flags))
		wait_clear_urbs(ep);
}

/*
 * unlink active urbs.
 */
static int deactivate_urbs(struct snd_usb_endpoint *ep, bool force)
{
	unsigned int i;

	if (!force && atomic_read(&ep->chip->shutdown)) /* to be sure... */
		return -EBADFD;

	clear_bit(EP_FLAG_RUNNING, &ep->flags);

	INIT_LIST_HEAD(&ep->ready_playback_urbs);
	ep->next_packet_read_pos = 0;
	ep->next_packet_write_pos = 0;

	for (i = 0; i < ep->nurbs; i++) {
		if (test_bit(i, &ep->active_mask)) {
			if (!test_and_set_bit(i, &ep->unlink_mask)) {
				struct urb *u = ep->urb[i].urb;
				usb_unlink_urb(u);
			}
		}
	}

	return 0;
}

/*
 * release an endpoint's urbs
 */
static void release_urbs(struct snd_usb_endpoint *ep, int force)
{
	int i;

	/* route incoming urbs to nirvana */
	ep->retire_data_urb = NULL;
	ep->prepare_data_urb = NULL;

	/* stop urbs */
	deactivate_urbs(ep, force);
	wait_clear_urbs(ep);

	for (i = 0; i < ep->nurbs; i++)
		release_urb_ctx(&ep->urb[i]);

	if (ep->syncbuf)
		usb_free_coherent(ep->chip->dev, SYNC_URBS * 4,
				  ep->syncbuf, ep->sync_dma);

	ep->syncbuf = NULL;
	ep->nurbs = 0;
}

/*
 * Check data endpoint for format differences
 */
static bool check_ep_params(struct snd_usb_endpoint *ep,
			      snd_pcm_format_t pcm_format,
			      unsigned int channels,
			      unsigned int period_bytes,
			      unsigned int frames_per_period,
			      unsigned int periods_per_buffer,
			      struct audioformat *fmt,
			      struct snd_usb_endpoint *sync_ep)
{
	unsigned int maxsize, minsize, packs_per_ms, max_packs_per_urb;
	unsigned int max_packs_per_period, urbs_per_period, urb_packs;
	unsigned int max_urbs;
	int frame_bits = snd_pcm_format_physical_width(pcm_format) * channels;
	int tx_length_quirk = (ep->chip->tx_length_quirk &&
			       usb_pipeout(ep->pipe));
	bool ret = 1;

	if (pcm_format == SNDRV_PCM_FORMAT_DSD_U16_LE && fmt->dsd_dop) {
		/*
		 * When operating in DSD DOP mode, the size of a sample frame
		 * in hardware differs from the actual physical format width
		 * because we need to make room for the DOP markers.
		 */
		frame_bits += channels << 3;
	}

	ret = ret && (ep->datainterval == fmt->datainterval);
	ret = ret && (ep->stride == frame_bits >> 3);

	switch (pcm_format) {
	case SNDRV_PCM_FORMAT_U8:
		ret = ret && (ep->silence_value == 0x80);
		break;
	case SNDRV_PCM_FORMAT_DSD_U8:
	case SNDRV_PCM_FORMAT_DSD_U16_LE:
	case SNDRV_PCM_FORMAT_DSD_U32_LE:
	case SNDRV_PCM_FORMAT_DSD_U16_BE:
	case SNDRV_PCM_FORMAT_DSD_U32_BE:
		ret = ret && (ep->silence_value == 0x69);
		break;
	default:
		ret = ret && (ep->silence_value == 0);
	}

	/* assume max. frequency is 50% higher than nominal */
	ret = ret && (ep->freqmax == ep->freqn + (ep->freqn >> 1));
	/* Round up freqmax to nearest integer in order to calculate maximum
	 * packet size, which must represent a whole number of frames.
	 * This is accomplished by adding 0x0.ffff before converting the
	 * Q16.16 format into integer.
	 * In order to accurately calculate the maximum packet size when
	 * the data interval is more than 1 (i.e. ep->datainterval > 0),
	 * multiply by the data interval prior to rounding. For instance,
	 * a freqmax of 41 kHz will result in a max packet size of 6 (5.125)
	 * frames with a data interval of 1, but 11 (10.25) frames with a
	 * data interval of 2.
	 * (ep->freqmax << ep->datainterval overflows at 8.192 MHz for the
	 * maximum datainterval value of 3, at USB full speed, higher for
	 * USB high speed, noting that ep->freqmax is in units of
	 * frames per packet in Q16.16 format.)
	 */
	maxsize = (((ep->freqmax << ep->datainterval) + 0xffff) >> 16) *
			 (frame_bits >> 3);
	if (tx_length_quirk)
		maxsize += sizeof(__le32); /* Space for length descriptor */
	/* but wMaxPacketSize might reduce this */
	if (ep->maxpacksize && ep->maxpacksize < maxsize) {
		/* whatever fits into a max. size packet */
		unsigned int data_maxsize = maxsize = ep->maxpacksize;

		if (tx_length_quirk)
			/* Need to remove the length descriptor to calc freq */
			data_maxsize -= sizeof(__le32);
		ret = ret && (ep->freqmax == (data_maxsize / (frame_bits >> 3))
				<< (16 - ep->datainterval));
	}

	if (ep->fill_max)
		ret = ret && (ep->curpacksize == ep->maxpacksize);
	else
		ret = ret && (ep->curpacksize == maxsize);

	if (snd_usb_get_speed(ep->chip->dev) != USB_SPEED_FULL) {
		packs_per_ms = 8 >> ep->datainterval;
		max_packs_per_urb = MAX_PACKS_HS;
	} else {
		packs_per_ms = 1;
		max_packs_per_urb = MAX_PACKS;
	}
	if (sync_ep && !snd_usb_endpoint_implicit_feedback_sink(ep))
		max_packs_per_urb = min(max_packs_per_urb,
					1U << sync_ep->syncinterval);
	max_packs_per_urb = max(1u, max_packs_per_urb >> ep->datainterval);

	/*
	 * Capture endpoints need to use small URBs because there's no way
	 * to tell in advance where the next period will end, and we don't
	 * want the next URB to complete much after the period ends.
	 *
	 * Playback endpoints with implicit sync much use the same parameters
	 * as their corresponding capture endpoint.
	 */
	if (usb_pipein(ep->pipe) ||
			snd_usb_endpoint_implicit_feedback_sink(ep)) {

		urb_packs = packs_per_ms;
		/*
		 * Wireless devices can poll at a max rate of once per 4ms.
		 * For dataintervals less than 5, increase the packet count to
		 * allow the host controller to use bursting to fill in the
		 * gaps.
		 */
		if (snd_usb_get_speed(ep->chip->dev) == USB_SPEED_WIRELESS) {
			int interval = ep->datainterval;

			while (interval < 5) {
				urb_packs <<= 1;
				++interval;
			}
		}
		/* make capture URBs <= 1 ms and smaller than a period */
		urb_packs = min(max_packs_per_urb, urb_packs);
		while (urb_packs > 1 && urb_packs * maxsize >= period_bytes)
			urb_packs >>= 1;
		ret = ret && (ep->nurbs == MAX_URBS);

	/*
	 * Playback endpoints without implicit sync are adjusted so that
	 * a period fits as evenly as possible in the smallest number of
	 * URBs.  The total number of URBs is adjusted to the size of the
	 * ALSA buffer, subject to the MAX_URBS and MAX_QUEUE limits.
	 */
	} else {
		/* determine how small a packet can be */
		minsize = (ep->freqn >> (16 - ep->datainterval)) *
				(frame_bits >> 3);
		/* with sync from device, assume it can be 12% lower */
		if (sync_ep)
			minsize -= minsize >> 3;
		minsize = max(minsize, 1u);

		/* how many packets will contain an entire ALSA period? */
		max_packs_per_period = DIV_ROUND_UP(period_bytes, minsize);

		/* how many URBs will contain a period? */
		urbs_per_period = DIV_ROUND_UP(max_packs_per_period,
				max_packs_per_urb);
		/* how many packets are needed in each URB? */
		urb_packs = DIV_ROUND_UP(max_packs_per_period, urbs_per_period);

		/* limit the number of frames in a single URB */
		ret = ret && (ep->max_urb_frames ==
			DIV_ROUND_UP(frames_per_period, urbs_per_period));

		/* try to use enough URBs to contain an entire ALSA buffer */
		max_urbs = min((unsigned) MAX_URBS,
				MAX_QUEUE * packs_per_ms / urb_packs);
		ret = ret && (ep->nurbs == min(max_urbs,
				urbs_per_period * periods_per_buffer));
	}

	ret = ret && (ep->datainterval == fmt->datainterval);
	ret = ret && (ep->maxpacksize == fmt->maxpacksize);
	ret = ret &&
		(ep->fill_max == !!(fmt->attributes & UAC_EP_CS_ATTR_FILL_MAX));

	return ret;
}

/*
 * configure a data endpoint
 */
static int data_ep_set_params(struct snd_usb_endpoint *ep,
			      snd_pcm_format_t pcm_format,
			      unsigned int channels,
			      unsigned int period_bytes,
			      unsigned int frames_per_period,
			      unsigned int periods_per_buffer,
			      struct audioformat *fmt,
			      struct snd_usb_endpoint *sync_ep)
{
	unsigned int maxsize, minsize, packs_per_ms, max_packs_per_urb;
	unsigned int max_packs_per_period, urbs_per_period, urb_packs;
	unsigned int max_urbs, i;
	int frame_bits = snd_pcm_format_physical_width(pcm_format) * channels;
	int tx_length_quirk = (ep->chip->tx_length_quirk &&
			       usb_pipeout(ep->pipe));

	if (pcm_format == SNDRV_PCM_FORMAT_DSD_U16_LE && fmt->dsd_dop) {
		/*
		 * When operating in DSD DOP mode, the size of a sample frame
		 * in hardware differs from the actual physical format width
		 * because we need to make room for the DOP markers.
		 */
		frame_bits += channels << 3;
	}

	ep->datainterval = fmt->datainterval;
	ep->stride = frame_bits >> 3;

	switch (pcm_format) {
	case SNDRV_PCM_FORMAT_U8:
		ep->silence_value = 0x80;
		break;
	case SNDRV_PCM_FORMAT_DSD_U8:
	case SNDRV_PCM_FORMAT_DSD_U16_LE:
	case SNDRV_PCM_FORMAT_DSD_U32_LE:
	case SNDRV_PCM_FORMAT_DSD_U16_BE:
	case SNDRV_PCM_FORMAT_DSD_U32_BE:
		ep->silence_value = 0x69;
		break;
	default:
		ep->silence_value = 0;
	}

	/* assume max. frequency is 50% higher than nominal */
	ep->freqmax = ep->freqn + (ep->freqn >> 1);
	/* Round up freqmax to nearest integer in order to calculate maximum
	 * packet size, which must represent a whole number of frames.
	 * This is accomplished by adding 0x0.ffff before converting the
	 * Q16.16 format into integer.
	 * In order to accurately calculate the maximum packet size when
	 * the data interval is more than 1 (i.e. ep->datainterval > 0),
	 * multiply by the data interval prior to rounding. For instance,
	 * a freqmax of 41 kHz will result in a max packet size of 6 (5.125)
	 * frames with a data interval of 1, but 11 (10.25) frames with a
	 * data interval of 2.
	 * (ep->freqmax << ep->datainterval overflows at 8.192 MHz for the
	 * maximum datainterval value of 3, at USB full speed, higher for
	 * USB high speed, noting that ep->freqmax is in units of
	 * frames per packet in Q16.16 format.)
	 */
	maxsize = (((ep->freqmax << ep->datainterval) + 0xffff) >> 16) *
			 (frame_bits >> 3);
	if (tx_length_quirk)
		maxsize += sizeof(__le32); /* Space for length descriptor */
	/* but wMaxPacketSize might reduce this */
	if (ep->maxpacksize && ep->maxpacksize < maxsize) {
		/* whatever fits into a max. size packet */
		unsigned int data_maxsize = maxsize = ep->maxpacksize;

		if (tx_length_quirk)
			/* Need to remove the length descriptor to calc freq */
			data_maxsize -= sizeof(__le32);
		ep->freqmax = (data_maxsize / (frame_bits >> 3))
				<< (16 - ep->datainterval);
	}

	if (ep->fill_max)
		ep->curpacksize = ep->maxpacksize;
	else
		ep->curpacksize = maxsize;

	if (snd_usb_get_speed(ep->chip->dev) != USB_SPEED_FULL) {
		packs_per_ms = 8 >> ep->datainterval;
		max_packs_per_urb = MAX_PACKS_HS;
	} else {
		packs_per_ms = 1;
		max_packs_per_urb = MAX_PACKS;
	}
	if (sync_ep && !snd_usb_endpoint_implicit_feedback_sink(ep))
		max_packs_per_urb = min(max_packs_per_urb,
					1U << sync_ep->syncinterval);
	max_packs_per_urb = max(1u, max_packs_per_urb >> ep->datainterval);

	/*
	 * Capture endpoints need to use small URBs because there's no way
	 * to tell in advance where the next period will end, and we don't
	 * want the next URB to complete much after the period ends.
	 *
	 * Playback endpoints with implicit sync much use the same parameters
	 * as their corresponding capture endpoint.
	 */
	if (usb_pipein(ep->pipe) ||
			snd_usb_endpoint_implicit_feedback_sink(ep)) {

		urb_packs = packs_per_ms;
		/*
		 * Wireless devices can poll at a max rate of once per 4ms.
		 * For dataintervals less than 5, increase the packet count to
		 * allow the host controller to use bursting to fill in the
		 * gaps.
		 */
		if (snd_usb_get_speed(ep->chip->dev) == USB_SPEED_WIRELESS) {
			int interval = ep->datainterval;
			while (interval < 5) {
				urb_packs <<= 1;
				++interval;
			}
		}
		/* make capture URBs <= 1 ms and smaller than a period */
		urb_packs = min(max_packs_per_urb, urb_packs);
		while (urb_packs > 1 && urb_packs * maxsize >= period_bytes)
			urb_packs >>= 1;
		ep->nurbs = MAX_URBS;

	/*
	 * Playback endpoints without implicit sync are adjusted so that
	 * a period fits as evenly as possible in the smallest number of
	 * URBs.  The total number of URBs is adjusted to the size of the
	 * ALSA buffer, subject to the MAX_URBS and MAX_QUEUE limits.
	 */
	} else {
		/* determine how small a packet can be */
		minsize = (ep->freqn >> (16 - ep->datainterval)) *
				(frame_bits >> 3);
		/* with sync from device, assume it can be 12% lower */
		if (sync_ep)
			minsize -= minsize >> 3;
		minsize = max(minsize, 1u);

		/* how many packets will contain an entire ALSA period? */
		max_packs_per_period = DIV_ROUND_UP(period_bytes, minsize);

		/* how many URBs will contain a period? */
		urbs_per_period = DIV_ROUND_UP(max_packs_per_period,
				max_packs_per_urb);
		/* how many packets are needed in each URB? */
		urb_packs = DIV_ROUND_UP(max_packs_per_period, urbs_per_period);

		/* limit the number of frames in a single URB */
		ep->max_urb_frames = DIV_ROUND_UP(frames_per_period,
					urbs_per_period);

		/* try to use enough URBs to contain an entire ALSA buffer */
		max_urbs = min((unsigned) MAX_URBS,
				MAX_QUEUE * packs_per_ms / urb_packs);
		ep->nurbs = min(max_urbs, urbs_per_period * periods_per_buffer);
	}

	/* allocate and initialize data urbs */
	for (i = 0; i < ep->nurbs; i++) {
		struct snd_urb_ctx *u = &ep->urb[i];
		u->index = i;
		u->ep = ep;
		u->packets = urb_packs;
		u->buffer_size = maxsize * u->packets;

		if (fmt->fmt_type == UAC_FORMAT_TYPE_II)
			u->packets++; /* for transfer delimiter */
		u->urb = usb_alloc_urb(u->packets, GFP_KERNEL);
		if (!u->urb)
			goto out_of_memory;

		u->urb->transfer_buffer =
			usb_alloc_coherent(ep->chip->dev, u->buffer_size,
					   GFP_KERNEL, &u->urb->transfer_dma);
		if (!u->urb->transfer_buffer)
			goto out_of_memory;
		u->urb->pipe = ep->pipe;
		u->urb->transfer_flags = URB_NO_TRANSFER_DMA_MAP;
		u->urb->interval = 1 << ep->datainterval;
		u->urb->context = u;
		u->urb->complete = snd_complete_urb;
		INIT_LIST_HEAD(&u->ready_list);
	}

	return 0;

out_of_memory:
	release_urbs(ep, 0);
	return -ENOMEM;
}

/*
 * configure a sync endpoint
 */
static int sync_ep_set_params(struct snd_usb_endpoint *ep)
{
	int i;

	ep->syncbuf = usb_alloc_coherent(ep->chip->dev, SYNC_URBS * 4,
					 GFP_KERNEL, &ep->sync_dma);
	if (!ep->syncbuf)
		return -ENOMEM;

	for (i = 0; i < SYNC_URBS; i++) {
		struct snd_urb_ctx *u = &ep->urb[i];
		u->index = i;
		u->ep = ep;
		u->packets = 1;
		u->urb = usb_alloc_urb(1, GFP_KERNEL);
		if (!u->urb)
			goto out_of_memory;
		u->urb->transfer_buffer = ep->syncbuf + i * 4;
		u->urb->transfer_dma = ep->sync_dma + i * 4;
		u->urb->transfer_buffer_length = 4;
		u->urb->pipe = ep->pipe;
		u->urb->transfer_flags = URB_NO_TRANSFER_DMA_MAP;
		u->urb->number_of_packets = 1;
		u->urb->interval = 1 << ep->syncinterval;
		u->urb->context = u;
		u->urb->complete = snd_complete_urb;
	}

	ep->nurbs = SYNC_URBS;

	return 0;

out_of_memory:
	release_urbs(ep, 0);
	return -ENOMEM;
}

/**
 * snd_usb_endpoint_set_params: configure an snd_usb_endpoint
 *
 * @ep: the snd_usb_endpoint to configure
 * @pcm_format: the audio fomat.
 * @channels: the number of audio channels.
 * @period_bytes: the number of bytes in one alsa period.
 * @period_frames: the number of frames in one alsa period.
 * @buffer_periods: the number of periods in one alsa buffer.
 * @rate: the frame rate.
 * @fmt: the USB audio format information
 * @sync_ep: the sync endpoint to use, if any
 *
 * Determine the number of URBs to be used on this endpoint.
 * An endpoint must be configured before it can be started.
 * An endpoint that is already running can not be reconfigured.
 */
int snd_usb_endpoint_set_params(struct snd_usb_endpoint *ep,
				snd_pcm_format_t pcm_format,
				unsigned int channels,
				unsigned int period_bytes,
				unsigned int period_frames,
				unsigned int buffer_periods,
				unsigned int rate,
				struct audioformat *fmt,
				struct snd_usb_endpoint *sync_ep)
{
	int err;

	if (ep->use_count != 0) {
		bool check = ep->is_implicit_feedback &&
			check_ep_params(ep, pcm_format,
					     channels, period_bytes,
					     period_frames, buffer_periods,
					     fmt, sync_ep);

		if (!check) {
			usb_audio_warn(ep->chip,
				"Unable to change format on ep #%x: already in use\n",
				ep->ep_num);
			return -EBUSY;
		}

		usb_audio_dbg(ep->chip,
			      "Ep #%x already in use as implicit feedback but format not changed\n",
			      ep->ep_num);
		return 0;
	}

	/* release old buffers, if any */
	release_urbs(ep, 0);

	ep->datainterval = fmt->datainterval;
	ep->maxpacksize = fmt->maxpacksize;
	ep->fill_max = !!(fmt->attributes & UAC_EP_CS_ATTR_FILL_MAX);

	if (snd_usb_get_speed(ep->chip->dev) == USB_SPEED_FULL) {
		ep->freqn = get_usb_full_speed_rate(rate);
<<<<<<< HEAD
		ep->fps = 1000;
	} else {
		ep->freqn = get_usb_high_speed_rate(rate);
		ep->fps = 8000;
	}
	ep->fps >>= ep->datainterval;

	ep->sample_rem = rate % ep->fps;
	ep->framesize[0] = rate / ep->fps;
	ep->framesize[1] = (rate + (ep->fps - 1)) / ep->fps;
=======
		ep->pps = 1000 >> ep->datainterval;
	} else {
		ep->freqn = get_usb_high_speed_rate(rate);
		ep->pps = 8000 >> ep->datainterval;
	}

	ep->sample_rem = rate % ep->pps;
	ep->packsize[0] = rate / ep->pps;
	ep->packsize[1] = (rate + (ep->pps - 1)) / ep->pps;
>>>>>>> 40ad9846

	/* calculate the frequency in 16.16 format */
	ep->freqm = ep->freqn;
	ep->freqshift = INT_MIN;

	ep->phase = 0;

	switch (ep->type) {
	case  SND_USB_ENDPOINT_TYPE_DATA:
		err = data_ep_set_params(ep, pcm_format, channels,
					 period_bytes, period_frames,
					 buffer_periods, fmt, sync_ep);
		break;
	case  SND_USB_ENDPOINT_TYPE_SYNC:
		err = sync_ep_set_params(ep);
		break;
	default:
		err = -EINVAL;
	}

	usb_audio_dbg(ep->chip,
		"Setting params for ep #%x (type %d, %d urbs), ret=%d\n",
		ep->ep_num, ep->type, ep->nurbs, err);

	return err;
}

/**
 * snd_usb_endpoint_start: start an snd_usb_endpoint
 *
 * @ep: the endpoint to start
 *
 * A call to this function will increment the use count of the endpoint.
 * In case it is not already running, the URBs for this endpoint will be
 * submitted. Otherwise, this function does nothing.
 *
 * Must be balanced to calls of snd_usb_endpoint_stop().
 *
 * Returns an error if the URB submission failed, 0 in all other cases.
 */
int snd_usb_endpoint_start(struct snd_usb_endpoint *ep)
{
	int err;
	unsigned int i;

	if (atomic_read(&ep->chip->shutdown))
		return -EBADFD;

	/* already running? */
	if (++ep->use_count != 1)
		return 0;

	/* just to be sure */
	deactivate_urbs(ep, false);

	ep->active_mask = 0;
	ep->unlink_mask = 0;
	ep->phase = 0;
	ep->sample_accum = 0;

	snd_usb_endpoint_start_quirk(ep);

	/*
	 * If this endpoint has a data endpoint as implicit feedback source,
	 * don't start the urbs here. Instead, mark them all as available,
	 * wait for the record urbs to return and queue the playback urbs
	 * from that context.
	 */

	set_bit(EP_FLAG_RUNNING, &ep->flags);

	if (snd_usb_endpoint_implicit_feedback_sink(ep)) {
		for (i = 0; i < ep->nurbs; i++) {
			struct snd_urb_ctx *ctx = ep->urb + i;
			list_add_tail(&ctx->ready_list, &ep->ready_playback_urbs);
		}

		return 0;
	}

	for (i = 0; i < ep->nurbs; i++) {
		struct urb *urb = ep->urb[i].urb;

		if (snd_BUG_ON(!urb))
			goto __error;

		if (usb_pipeout(ep->pipe)) {
			prepare_outbound_urb(ep, urb->context);
		} else {
			prepare_inbound_urb(ep, urb->context);
		}

		err = usb_submit_urb(urb, GFP_ATOMIC);
		if (err < 0) {
			usb_audio_err(ep->chip,
				"cannot submit urb %d, error %d: %s\n",
				i, err, usb_error_string(err));
			goto __error;
		}
		set_bit(i, &ep->active_mask);
	}

	return 0;

__error:
	clear_bit(EP_FLAG_RUNNING, &ep->flags);
	ep->use_count--;
	deactivate_urbs(ep, false);
	return -EPIPE;
}

/**
 * snd_usb_endpoint_stop: stop an snd_usb_endpoint
 *
 * @ep: the endpoint to stop (may be NULL)
 *
 * A call to this function will decrement the use count of the endpoint.
 * In case the last user has requested the endpoint stop, the URBs will
 * actually be deactivated.
 *
 * Must be balanced to calls of snd_usb_endpoint_start().
 *
 * The caller needs to synchronize the pending stop operation via
 * snd_usb_endpoint_sync_pending_stop().
 */
void snd_usb_endpoint_stop(struct snd_usb_endpoint *ep)
{
	if (!ep)
		return;

	if (snd_BUG_ON(ep->use_count == 0))
		return;

	if (--ep->use_count == 0) {
		deactivate_urbs(ep, false);
		set_bit(EP_FLAG_STOPPING, &ep->flags);
	}
}

/**
 * snd_usb_endpoint_deactivate: deactivate an snd_usb_endpoint
 *
 * @ep: the endpoint to deactivate
 *
 * If the endpoint is not currently in use, this functions will
 * deactivate its associated URBs.
 *
 * In case of any active users, this functions does nothing.
 */
void snd_usb_endpoint_deactivate(struct snd_usb_endpoint *ep)
{
	if (!ep)
		return;

	if (ep->use_count != 0)
		return;

	deactivate_urbs(ep, true);
	wait_clear_urbs(ep);
}

/**
 * snd_usb_endpoint_release: Tear down an snd_usb_endpoint
 *
 * @ep: the endpoint to release
 *
 * This function does not care for the endpoint's use count but will tear
 * down all the streaming URBs immediately.
 */
void snd_usb_endpoint_release(struct snd_usb_endpoint *ep)
{
	release_urbs(ep, 1);
}

/**
 * snd_usb_endpoint_free: Free the resources of an snd_usb_endpoint
 *
 * @ep: the endpoint to free
 *
 * This free all resources of the given ep.
 */
void snd_usb_endpoint_free(struct snd_usb_endpoint *ep)
{
	kfree(ep);
}

/**
 * snd_usb_handle_sync_urb: parse an USB sync packet
 *
 * @ep: the endpoint to handle the packet
 * @sender: the sending endpoint
 * @urb: the received packet
 *
 * This function is called from the context of an endpoint that received
 * the packet and is used to let another endpoint object handle the payload.
 */
void snd_usb_handle_sync_urb(struct snd_usb_endpoint *ep,
			     struct snd_usb_endpoint *sender,
			     const struct urb *urb)
{
	int shift;
	unsigned int f;
	unsigned long flags;

	snd_BUG_ON(ep == sender);

	/*
	 * In case the endpoint is operating in implicit feedback mode, prepare
	 * a new outbound URB that has the same layout as the received packet
	 * and add it to the list of pending urbs. queue_pending_output_urbs()
	 * will take care of them later.
	 */
	if (snd_usb_endpoint_implicit_feedback_sink(ep) &&
	    ep->use_count != 0) {

		/* implicit feedback case */
		int i, bytes = 0;
		struct snd_urb_ctx *in_ctx;
		struct snd_usb_packet_info *out_packet;

		in_ctx = urb->context;

		/* Count overall packet size */
		for (i = 0; i < in_ctx->packets; i++)
			if (urb->iso_frame_desc[i].status == 0)
				bytes += urb->iso_frame_desc[i].actual_length;

		/*
		 * skip empty packets. At least M-Audio's Fast Track Ultra stops
		 * streaming once it received a 0-byte OUT URB
		 */
		if (bytes == 0)
			return;

		spin_lock_irqsave(&ep->lock, flags);
		out_packet = ep->next_packet + ep->next_packet_write_pos;

		/*
		 * Iterate through the inbound packet and prepare the lengths
		 * for the output packet. The OUT packet we are about to send
		 * will have the same amount of payload bytes per stride as the
		 * IN packet we just received. Since the actual size is scaled
		 * by the stride, use the sender stride to calculate the length
		 * in case the number of channels differ between the implicitly
		 * fed-back endpoint and the synchronizing endpoint.
		 */

		out_packet->packets = in_ctx->packets;
		for (i = 0; i < in_ctx->packets; i++) {
			if (urb->iso_frame_desc[i].status == 0)
				out_packet->packet_size[i] =
					urb->iso_frame_desc[i].actual_length / sender->stride;
			else
				out_packet->packet_size[i] = 0;
		}

		ep->next_packet_write_pos++;
		ep->next_packet_write_pos %= MAX_URBS;
		spin_unlock_irqrestore(&ep->lock, flags);
		queue_pending_output_urbs(ep);

		return;
	}

	/*
	 * process after playback sync complete
	 *
	 * Full speed devices report feedback values in 10.14 format as samples
	 * per frame, high speed devices in 16.16 format as samples per
	 * microframe.
	 *
	 * Because the Audio Class 1 spec was written before USB 2.0, many high
	 * speed devices use a wrong interpretation, some others use an
	 * entirely different format.
	 *
	 * Therefore, we cannot predict what format any particular device uses
	 * and must detect it automatically.
	 */

	if (urb->iso_frame_desc[0].status != 0 ||
	    urb->iso_frame_desc[0].actual_length < 3)
		return;

	f = le32_to_cpup(urb->transfer_buffer);
	if (urb->iso_frame_desc[0].actual_length == 3)
		f &= 0x00ffffff;
	else
		f &= 0x0fffffff;

	if (f == 0)
		return;

	if (unlikely(sender->tenor_fb_quirk)) {
		/*
		 * Devices based on Tenor 8802 chipsets (TEAC UD-H01
		 * and others) sometimes change the feedback value
		 * by +/- 0x1.0000.
		 */
		if (f < ep->freqn - 0x8000)
			f += 0xf000;
		else if (f > ep->freqn + 0x8000)
			f -= 0xf000;
	} else if (unlikely(ep->freqshift == INT_MIN)) {
		/*
		 * The first time we see a feedback value, determine its format
		 * by shifting it left or right until it matches the nominal
		 * frequency value.  This assumes that the feedback does not
		 * differ from the nominal value more than +50% or -25%.
		 */
		shift = 0;
		while (f < ep->freqn - ep->freqn / 4) {
			f <<= 1;
			shift++;
		}
		while (f > ep->freqn + ep->freqn / 2) {
			f >>= 1;
			shift--;
		}
		ep->freqshift = shift;
	} else if (ep->freqshift >= 0)
		f <<= ep->freqshift;
	else
		f >>= -ep->freqshift;

	if (likely(f >= ep->freqn - ep->freqn / 8 && f <= ep->freqmax)) {
		/*
		 * If the frequency looks valid, set it.
		 * This value is referred to in prepare_playback_urb().
		 */
		spin_lock_irqsave(&ep->lock, flags);
		ep->freqm = f;
		spin_unlock_irqrestore(&ep->lock, flags);
	} else {
		/*
		 * Out of range; maybe the shift value is wrong.
		 * Reset it so that we autodetect again the next time.
		 */
		ep->freqshift = INT_MIN;
	}
}
<|MERGE_RESOLUTION|>--- conflicted
+++ resolved
@@ -159,19 +159,11 @@
 		return ep->maxframesize;
 
 	ep->sample_accum += ep->sample_rem;
-<<<<<<< HEAD
-	if (ep->sample_accum >= ep->fps) {
-		ep->sample_accum -= ep->fps;
-		ret = ep->framesize[1];
-	} else {
-		ret = ep->framesize[0];
-=======
 	if (ep->sample_accum >= ep->pps) {
 		ep->sample_accum -= ep->pps;
 		ret = ep->packsize[1];
 	} else {
 		ret = ep->packsize[0];
->>>>>>> 40ad9846
 	}
 
 	return ret;
@@ -1096,18 +1088,6 @@
 
 	if (snd_usb_get_speed(ep->chip->dev) == USB_SPEED_FULL) {
 		ep->freqn = get_usb_full_speed_rate(rate);
-<<<<<<< HEAD
-		ep->fps = 1000;
-	} else {
-		ep->freqn = get_usb_high_speed_rate(rate);
-		ep->fps = 8000;
-	}
-	ep->fps >>= ep->datainterval;
-
-	ep->sample_rem = rate % ep->fps;
-	ep->framesize[0] = rate / ep->fps;
-	ep->framesize[1] = (rate + (ep->fps - 1)) / ep->fps;
-=======
 		ep->pps = 1000 >> ep->datainterval;
 	} else {
 		ep->freqn = get_usb_high_speed_rate(rate);
@@ -1117,7 +1097,6 @@
 	ep->sample_rem = rate % ep->pps;
 	ep->packsize[0] = rate / ep->pps;
 	ep->packsize[1] = (rate + (ep->pps - 1)) / ep->pps;
->>>>>>> 40ad9846
 
 	/* calculate the frequency in 16.16 format */
 	ep->freqm = ep->freqn;
