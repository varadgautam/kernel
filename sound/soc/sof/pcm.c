// SPDX-License-Identifier: (GPL-2.0 OR BSD-3-Clause)
//
// This file is provided under a dual BSD/GPLv2 license.  When using or
// redistributing this file, you may do so under either license.
//
// Copyright(c) 2018 Intel Corporation. All rights reserved.
//
// Author: Liam Girdwood <liam.r.girdwood@linux.intel.com>
//
// PCM Layer, interface between ALSA and IPC.
//

#include <linux/pm_runtime.h>
#include <sound/pcm_params.h>
#include <sound/sof.h>
#include "sof-priv.h"
#include "ops.h"

#define DRV_NAME	"sof-audio-component"

/* Create DMA buffer page table for DSP */
static int create_page_table(struct snd_pcm_substream *substream,
			     unsigned char *dma_area, size_t size)
{
	struct snd_soc_pcm_runtime *rtd = substream->private_data;
	struct snd_soc_component *component =
		snd_soc_rtdcom_lookup(rtd, DRV_NAME);
	struct snd_sof_dev *sdev = snd_soc_component_get_drvdata(component);
	struct snd_sof_pcm *spcm;
	struct snd_dma_buffer *dmab = snd_pcm_get_dma_buf(substream);
	int stream = substream->stream;

	spcm = snd_sof_find_spcm_dai(sdev, rtd);
	if (!spcm)
		return -EINVAL;

	return snd_sof_create_page_table(sdev, dmab,
		spcm->stream[stream].page_table.area, size);
}

static int sof_pcm_dsp_params(struct snd_sof_pcm *spcm, struct snd_pcm_substream *substream,
			      const struct sof_ipc_pcm_params_reply *reply)
{
	struct snd_sof_dev *sdev = spcm->sdev;
	/* validate offset */
	int ret = snd_sof_ipc_pcm_params(sdev, substream, reply);

	if (ret < 0)
		dev_err(sdev->dev, "error: got wrong reply for PCM %d\n",
			spcm->pcm.pcm_id);

	return ret;
}

/*
 * sof pcm period elapse work
 */
static void sof_pcm_period_elapsed_work(struct work_struct *work)
{
	struct snd_sof_pcm_stream *sps =
		container_of(work, struct snd_sof_pcm_stream,
			     period_elapsed_work);

	snd_pcm_period_elapsed(sps->substream);
}

/*
 * sof pcm period elapse, this could be called at irq thread context.
 */
void snd_sof_pcm_period_elapsed(struct snd_pcm_substream *substream)
{
	struct snd_soc_pcm_runtime *rtd = substream->private_data;
	struct snd_soc_component *component =
		snd_soc_rtdcom_lookup(rtd, DRV_NAME);
	struct snd_sof_dev *sdev = snd_soc_component_get_drvdata(component);
	struct snd_sof_pcm *spcm;

	spcm = snd_sof_find_spcm_dai(sdev, rtd);
	if (!spcm) {
		dev_err(sdev->dev,
			"error: period elapsed for unknown stream!\n");
		return;
	}

	/*
	 * snd_pcm_period_elapsed() can be called in interrupt context
	 * before IRQ_HANDLED is returned. Inside snd_pcm_period_elapsed(),
	 * when the PCM is done draining or xrun happened, a STOP IPC will
	 * then be sent and this IPC will hit IPC timeout.
	 * To avoid sending IPC before the previous IPC is handled, we
	 * schedule delayed work here to call the snd_pcm_period_elapsed().
	 */
	schedule_work(&spcm->stream[substream->stream].period_elapsed_work);
}
EXPORT_SYMBOL(snd_sof_pcm_period_elapsed);

/* this may get called several times by oss emulation */
static int sof_pcm_hw_params(struct snd_pcm_substream *substream,
			     struct snd_pcm_hw_params *params)
{
	struct snd_soc_pcm_runtime *rtd = substream->private_data;
	struct snd_pcm_runtime *runtime = substream->runtime;
	struct snd_soc_component *component =
		snd_soc_rtdcom_lookup(rtd, DRV_NAME);
	struct snd_sof_dev *sdev = snd_soc_component_get_drvdata(component);
	struct snd_sof_pcm *spcm;
	struct sof_ipc_pcm_params pcm;
	struct sof_ipc_pcm_params_reply ipc_params_reply;
	int ret;

	/* nothing to do for BE */
	if (rtd->dai_link->no_pcm)
		return 0;

	spcm = snd_sof_find_spcm_dai(sdev, rtd);
	if (!spcm)
		return -EINVAL;

	dev_dbg(sdev->dev, "pcm: hw params stream %d dir %d\n",
		spcm->pcm.pcm_id, substream->stream);

	memset(&pcm, 0, sizeof(pcm));

	/* allocate audio buffer pages */
	ret = snd_pcm_lib_malloc_pages(substream, params_buffer_bytes(params));
	if (ret < 0) {
		dev_err(sdev->dev, "error: could not allocate %d bytes for PCM %d\n",
			params_buffer_bytes(params), spcm->pcm.pcm_id);
		return ret;
	}
	if (ret) {
		/*
		 * ret == 1 means the buffer is changed
		 * create compressed page table for audio firmware
		 * ret == 0 means the buffer is not changed
		 * so no need to regenerate the page table
		 */
		ret = create_page_table(substream, runtime->dma_area,
					runtime->dma_bytes);
		if (ret < 0)
			return ret;
	}

	/* number of pages should be rounded up */
	pcm.params.buffer.pages = PFN_UP(runtime->dma_bytes);

	/* set IPC PCM parameters */
	pcm.hdr.size = sizeof(pcm);
	pcm.hdr.cmd = SOF_IPC_GLB_STREAM_MSG | SOF_IPC_STREAM_PCM_PARAMS;
	pcm.comp_id = spcm->stream[substream->stream].comp_id;
	pcm.params.hdr.size = sizeof(pcm.params);
	pcm.params.buffer.phy_addr =
		spcm->stream[substream->stream].page_table.addr;
	pcm.params.buffer.size = runtime->dma_bytes;
	pcm.params.direction = substream->stream;
	pcm.params.sample_valid_bytes = params_width(params) >> 3;
	pcm.params.buffer_fmt = SOF_IPC_BUFFER_INTERLEAVED;
	pcm.params.rate = params_rate(params);
	pcm.params.channels = params_channels(params);
	pcm.params.host_period_bytes = params_period_bytes(params);

	/* container size */
	ret = snd_pcm_format_physical_width(params_format(params));
	if (ret < 0)
		return ret;
	pcm.params.sample_container_bytes = ret >> 3;

	/* format */
	switch (params_format(params)) {
	case SNDRV_PCM_FORMAT_S16:
		pcm.params.frame_fmt = SOF_IPC_FRAME_S16_LE;
		break;
	case SNDRV_PCM_FORMAT_S24:
		pcm.params.frame_fmt = SOF_IPC_FRAME_S24_4LE;
		break;
	case SNDRV_PCM_FORMAT_S32:
		pcm.params.frame_fmt = SOF_IPC_FRAME_S32_LE;
		break;
	case SNDRV_PCM_FORMAT_FLOAT:
		pcm.params.frame_fmt = SOF_IPC_FRAME_FLOAT;
		break;
	default:
		return -EINVAL;
	}

	/* firmware already configured host stream */
	ret = snd_sof_pcm_platform_hw_params(sdev,
					     substream,
					     params,
					     &pcm.params);
	if (ret < 0) {
		dev_err(sdev->dev, "error: platform hw params failed\n");
		return ret;
	}

	dev_dbg(sdev->dev, "stream_tag %d", pcm.params.stream_tag);

	/* send IPC to the DSP */
	ret = sof_ipc_tx_message(sdev->ipc, pcm.hdr.cmd, &pcm, sizeof(pcm),
				 &ipc_params_reply, sizeof(ipc_params_reply));
	if (ret < 0) {
		dev_err(sdev->dev, "error: hw params ipc failed for stream %d\n",
			pcm.params.stream_tag);
		return ret;
	}

	ret = sof_pcm_dsp_params(spcm, substream, &ipc_params_reply);
	if (ret < 0)
		return ret;

	spcm->prepared[substream->stream] = true;

	/* save pcm hw_params */
	memcpy(&spcm->params[substream->stream], params, sizeof(*params));

<<<<<<< HEAD
=======
	return ret;
}

static int sof_pcm_dsp_pcm_free(struct snd_pcm_substream *substream,
				struct snd_sof_dev *sdev,
				struct snd_sof_pcm *spcm)
{
	struct sof_ipc_stream stream;
	struct sof_ipc_reply reply;
	int ret;

	stream.hdr.size = sizeof(stream);
	stream.hdr.cmd = SOF_IPC_GLB_STREAM_MSG | SOF_IPC_STREAM_PCM_FREE;
	stream.comp_id = spcm->stream[substream->stream].comp_id;

	/* send IPC to the DSP */
	ret = sof_ipc_tx_message(sdev->ipc, stream.hdr.cmd, &stream,
				 sizeof(stream), &reply, sizeof(reply));
	if (!ret)
		spcm->prepared[substream->stream] = false;

>>>>>>> fec38890
	return ret;
}

static int sof_pcm_hw_free(struct snd_pcm_substream *substream)
{
	struct snd_soc_pcm_runtime *rtd = substream->private_data;
	struct snd_soc_component *component =
		snd_soc_rtdcom_lookup(rtd, DRV_NAME);
	struct snd_sof_dev *sdev = snd_soc_component_get_drvdata(component);
	struct snd_sof_pcm *spcm;
	int ret, err = 0;

	/* nothing to do for BE */
	if (rtd->dai_link->no_pcm)
		return 0;

	spcm = snd_sof_find_spcm_dai(sdev, rtd);
	if (!spcm)
		return -EINVAL;

	if (!spcm->prepared[substream->stream])
		return 0;

	dev_dbg(sdev->dev, "pcm: free stream %d dir %d\n", spcm->pcm.pcm_id,
		substream->stream);

	if (spcm->prepared[substream->stream]) {
		ret = sof_pcm_dsp_pcm_free(substream, sdev, spcm);
		if (ret < 0)
			err = ret;
	}

	snd_pcm_lib_free_pages(substream);

	cancel_work_sync(&spcm->stream[substream->stream].period_elapsed_work);

	ret = snd_sof_pcm_platform_hw_free(sdev, substream);
	if (ret < 0) {
		dev_err(sdev->dev, "error: platform hw free failed\n");
		err = ret;
	}

<<<<<<< HEAD
	spcm->prepared[substream->stream] = false;

	return ret;
=======
	return err;
>>>>>>> fec38890
}

static int sof_pcm_prepare(struct snd_pcm_substream *substream)
{
	struct snd_soc_pcm_runtime *rtd = substream->private_data;
	struct snd_soc_component *component =
		snd_soc_rtdcom_lookup(rtd, DRV_NAME);
	struct snd_sof_dev *sdev = snd_soc_component_get_drvdata(component);
	struct snd_sof_pcm *spcm;
	int ret;

	/* nothing to do for BE */
	if (rtd->dai_link->no_pcm)
		return 0;

	spcm = snd_sof_find_spcm_dai(sdev, rtd);
	if (!spcm)
		return -EINVAL;

	if (spcm->prepared[substream->stream])
		return 0;

	dev_dbg(sdev->dev, "pcm: prepare stream %d dir %d\n", spcm->pcm.pcm_id,
		substream->stream);

	/* set hw_params */
	ret = sof_pcm_hw_params(substream, &spcm->params[substream->stream]);
	if (ret < 0) {
		dev_err(sdev->dev, "error: set pcm hw_params after resume\n");
		return ret;
	}

	return 0;
}

/*
 * FE dai link trigger actions are always executed in non-atomic context because
 * they involve IPC's.
 */
static int sof_pcm_trigger(struct snd_pcm_substream *substream, int cmd)
{
	struct snd_soc_pcm_runtime *rtd = substream->private_data;
	struct snd_soc_component *component =
		snd_soc_rtdcom_lookup(rtd, DRV_NAME);
	struct snd_sof_dev *sdev = snd_soc_component_get_drvdata(component);
	struct snd_sof_pcm *spcm;
	struct sof_ipc_stream stream;
	struct sof_ipc_reply reply;
	bool reset_hw_params = false;
<<<<<<< HEAD
=======
	bool ipc_first = false;
>>>>>>> fec38890
	int ret;

	/* nothing to do for BE */
	if (rtd->dai_link->no_pcm)
		return 0;

	spcm = snd_sof_find_spcm_dai(sdev, rtd);
	if (!spcm)
		return -EINVAL;

	dev_dbg(sdev->dev, "pcm: trigger stream %d dir %d cmd %d\n",
		spcm->pcm.pcm_id, substream->stream, cmd);

	stream.hdr.size = sizeof(stream);
	stream.hdr.cmd = SOF_IPC_GLB_STREAM_MSG;
	stream.comp_id = spcm->stream[substream->stream].comp_id;

	switch (cmd) {
	case SNDRV_PCM_TRIGGER_PAUSE_PUSH:
		stream.hdr.cmd |= SOF_IPC_STREAM_TRIG_PAUSE;
		ipc_first = true;
		break;
	case SNDRV_PCM_TRIGGER_PAUSE_RELEASE:
		stream.hdr.cmd |= SOF_IPC_STREAM_TRIG_RELEASE;
		break;
	case SNDRV_PCM_TRIGGER_RESUME:
		/* set up hw_params */
		ret = sof_pcm_prepare(substream);
		if (ret < 0) {
			dev_err(sdev->dev,
				"error: failed to set up hw_params upon resume\n");
			return ret;
		}

		/* fallthrough */
	case SNDRV_PCM_TRIGGER_START:
		stream.hdr.cmd |= SOF_IPC_STREAM_TRIG_START;
		break;
	case SNDRV_PCM_TRIGGER_SUSPEND:
	case SNDRV_PCM_TRIGGER_STOP:
		stream.hdr.cmd |= SOF_IPC_STREAM_TRIG_STOP;
<<<<<<< HEAD
=======
		ipc_first = true;
>>>>>>> fec38890
		reset_hw_params = true;
		break;
	default:
		dev_err(sdev->dev, "error: unhandled trigger cmd %d\n", cmd);
		return -EINVAL;
	}

	/*
	 * DMA and IPC sequence is different for start and stop. Need to send
	 * STOP IPC before stop DMA
	 */
	if (!ipc_first)
		snd_sof_pcm_platform_trigger(sdev, substream, cmd);

	/* send IPC to the DSP */
	ret = sof_ipc_tx_message(sdev->ipc, stream.hdr.cmd, &stream,
				 sizeof(stream), &reply, sizeof(reply));

<<<<<<< HEAD
	if (ret < 0 || !reset_hw_params)
		return ret;

	/*
	 * In case of stream is stopped, DSP must be reprogrammed upon
	 * restart, so free PCM here.
	 */
	stream.hdr.size = sizeof(stream);
	stream.hdr.cmd = SOF_IPC_GLB_STREAM_MSG | SOF_IPC_STREAM_PCM_FREE;
	stream.comp_id = spcm->stream[substream->stream].comp_id;
	spcm->prepared[substream->stream] = false;
=======
	/* need to STOP DMA even if STOP IPC failed */
	if (ipc_first)
		snd_sof_pcm_platform_trigger(sdev, substream, cmd);

	/* free PCM if reset_hw_params is set and the STOP IPC is successful */
	if (!ret && reset_hw_params)
		ret = sof_pcm_dsp_pcm_free(substream, sdev, spcm);
>>>>>>> fec38890

	return ret;
}

static snd_pcm_uframes_t sof_pcm_pointer(struct snd_pcm_substream *substream)
{
	struct snd_soc_pcm_runtime *rtd = substream->private_data;
	struct snd_soc_component *component =
		snd_soc_rtdcom_lookup(rtd, DRV_NAME);
	struct snd_sof_dev *sdev = snd_soc_component_get_drvdata(component);
	struct snd_sof_pcm *spcm;
	snd_pcm_uframes_t host, dai;

	/* nothing to do for BE */
	if (rtd->dai_link->no_pcm)
		return 0;

	/* use dsp ops pointer callback directly if set */
	if (sof_ops(sdev)->pcm_pointer)
		return sof_ops(sdev)->pcm_pointer(sdev, substream);

	spcm = snd_sof_find_spcm_dai(sdev, rtd);
	if (!spcm)
		return -EINVAL;

	/* read position from DSP */
	host = bytes_to_frames(substream->runtime,
			       spcm->stream[substream->stream].posn.host_posn);
	dai = bytes_to_frames(substream->runtime,
			      spcm->stream[substream->stream].posn.dai_posn);

	dev_dbg(sdev->dev, "PCM: stream %d dir %d DMA position %lu DAI position %lu\n",
		spcm->pcm.pcm_id, substream->stream, host, dai);

	return host;
}

static int sof_pcm_open(struct snd_pcm_substream *substream)
{
	struct snd_soc_pcm_runtime *rtd = substream->private_data;
	struct snd_pcm_runtime *runtime = substream->runtime;
	struct snd_soc_component *component =
		snd_soc_rtdcom_lookup(rtd, DRV_NAME);
	struct snd_sof_dev *sdev = snd_soc_component_get_drvdata(component);
	struct snd_sof_pcm *spcm;
	struct snd_soc_tplg_stream_caps *caps;
	int ret;

	/* nothing to do for BE */
	if (rtd->dai_link->no_pcm)
		return 0;

	spcm = snd_sof_find_spcm_dai(sdev, rtd);
	if (!spcm)
		return -EINVAL;

	dev_dbg(sdev->dev, "pcm: open stream %d dir %d\n", spcm->pcm.pcm_id,
		substream->stream);

	INIT_WORK(&spcm->stream[substream->stream].period_elapsed_work,
		  sof_pcm_period_elapsed_work);

	caps = &spcm->pcm.caps[substream->stream];

	/* set any runtime constraints based on topology */
	snd_pcm_hw_constraint_step(substream->runtime, 0,
				   SNDRV_PCM_HW_PARAM_BUFFER_BYTES,
				   le32_to_cpu(caps->period_size_min));
	snd_pcm_hw_constraint_step(substream->runtime, 0,
				   SNDRV_PCM_HW_PARAM_PERIOD_BYTES,
				   le32_to_cpu(caps->period_size_min));

	/* set runtime config */
	runtime->hw.info = SNDRV_PCM_INFO_MMAP |
			  SNDRV_PCM_INFO_MMAP_VALID |
			  SNDRV_PCM_INFO_INTERLEAVED |
			  SNDRV_PCM_INFO_PAUSE |
			  SNDRV_PCM_INFO_NO_PERIOD_WAKEUP;
	runtime->hw.formats = le64_to_cpu(caps->formats);
	runtime->hw.period_bytes_min = le32_to_cpu(caps->period_size_min);
	runtime->hw.period_bytes_max = le32_to_cpu(caps->period_size_max);
	runtime->hw.periods_min = le32_to_cpu(caps->periods_min);
	runtime->hw.periods_max = le32_to_cpu(caps->periods_max);

	/*
	 * caps->buffer_size_min is not used since the
	 * snd_pcm_hardware structure only defines buffer_bytes_max
	 */
	runtime->hw.buffer_bytes_max = le32_to_cpu(caps->buffer_size_max);

	dev_dbg(sdev->dev, "period min %zd max %zd bytes\n",
		runtime->hw.period_bytes_min,
		runtime->hw.period_bytes_max);
	dev_dbg(sdev->dev, "period count %d max %d\n",
		runtime->hw.periods_min,
		runtime->hw.periods_max);
	dev_dbg(sdev->dev, "buffer max %zd bytes\n",
		runtime->hw.buffer_bytes_max);

	/* set wait time - TODO: come from topology */
	substream->wait_time = 500;

	spcm->stream[substream->stream].posn.host_posn = 0;
	spcm->stream[substream->stream].posn.dai_posn = 0;
	spcm->stream[substream->stream].substream = substream;
	spcm->prepared[substream->stream] = false;

	ret = snd_sof_pcm_platform_open(sdev, substream);
	if (ret < 0)
		dev_err(sdev->dev, "error: pcm open failed %d\n", ret);

	return ret;
}

static int sof_pcm_close(struct snd_pcm_substream *substream)
{
	struct snd_soc_pcm_runtime *rtd = substream->private_data;
	struct snd_soc_component *component =
		snd_soc_rtdcom_lookup(rtd, DRV_NAME);
	struct snd_sof_dev *sdev = snd_soc_component_get_drvdata(component);
	struct snd_sof_pcm *spcm;
	int err;

	/* nothing to do for BE */
	if (rtd->dai_link->no_pcm)
		return 0;

	spcm = snd_sof_find_spcm_dai(sdev, rtd);
	if (!spcm)
		return -EINVAL;

	dev_dbg(sdev->dev, "pcm: close stream %d dir %d\n", spcm->pcm.pcm_id,
		substream->stream);

	err = snd_sof_pcm_platform_close(sdev, substream);
	if (err < 0) {
		dev_err(sdev->dev, "error: pcm close failed %d\n",
			err);
		/*
		 * keep going, no point in preventing the close
		 * from happening
		 */
	}

	return 0;
}

static struct snd_pcm_ops sof_pcm_ops = {
	.open		= sof_pcm_open,
	.close		= sof_pcm_close,
	.ioctl		= snd_pcm_lib_ioctl,
	.hw_params	= sof_pcm_hw_params,
	.prepare	= sof_pcm_prepare,
	.hw_free	= sof_pcm_hw_free,
	.trigger	= sof_pcm_trigger,
	.pointer	= sof_pcm_pointer,
	.page		= snd_pcm_sgbuf_ops_page,
};

/*
 * Pre-allocate playback/capture audio buffer pages.
 * no need to explicitly release memory preallocated by sof_pcm_new in pcm_free
 * snd_pcm_lib_preallocate_free_for_all() is called by the core.
 */
static int sof_pcm_new(struct snd_soc_pcm_runtime *rtd)
{
	struct snd_soc_component *component =
		snd_soc_rtdcom_lookup(rtd, DRV_NAME);
	struct snd_sof_dev *sdev = snd_soc_component_get_drvdata(component);
	struct snd_sof_pcm *spcm;
	struct snd_pcm *pcm = rtd->pcm;
	struct snd_soc_tplg_stream_caps *caps;
	int stream = SNDRV_PCM_STREAM_PLAYBACK;

	/* find SOF PCM for this RTD */
	spcm = snd_sof_find_spcm_dai(sdev, rtd);
	if (!spcm) {
		dev_warn(sdev->dev, "warn: can't find PCM with DAI ID %d\n",
			 rtd->dai_link->id);
		return 0;
	}

	dev_dbg(sdev->dev, "creating new PCM %s\n", spcm->pcm.pcm_name);

	/* do we need to pre-allocate playback audio buffer pages */
	if (!spcm->pcm.playback)
		goto capture;

	caps = &spcm->pcm.caps[stream];

	/* pre-allocate playback audio buffer pages */
	dev_dbg(sdev->dev, "spcm: allocate %s playback DMA buffer size 0x%x max 0x%x\n",
		caps->name, caps->buffer_size_min, caps->buffer_size_max);

	snd_pcm_lib_preallocate_pages(pcm->streams[stream].substream,
				      SNDRV_DMA_TYPE_DEV_SG, sdev->dev,
				      le32_to_cpu(caps->buffer_size_min),
				      le32_to_cpu(caps->buffer_size_max));
capture:
	stream = SNDRV_PCM_STREAM_CAPTURE;

	/* do we need to pre-allocate capture audio buffer pages */
	if (!spcm->pcm.capture)
		return 0;

	caps = &spcm->pcm.caps[stream];

	/* pre-allocate capture audio buffer pages */
	dev_dbg(sdev->dev, "spcm: allocate %s capture DMA buffer size 0x%x max 0x%x\n",
		caps->name, caps->buffer_size_min, caps->buffer_size_max);

	snd_pcm_lib_preallocate_pages(pcm->streams[stream].substream,
				      SNDRV_DMA_TYPE_DEV_SG, sdev->dev,
				      le32_to_cpu(caps->buffer_size_min),
				      le32_to_cpu(caps->buffer_size_max));

	return 0;
}

/* fixup the BE DAI link to match any values from topology */
static int sof_pcm_dai_link_fixup(struct snd_soc_pcm_runtime *rtd,
				  struct snd_pcm_hw_params *params)
{
	struct snd_interval *rate = hw_param_interval(params,
			SNDRV_PCM_HW_PARAM_RATE);
	struct snd_interval *channels = hw_param_interval(params,
						SNDRV_PCM_HW_PARAM_CHANNELS);
	struct snd_mask *fmt = hw_param_mask(params, SNDRV_PCM_HW_PARAM_FORMAT);
	struct snd_soc_component *component =
		snd_soc_rtdcom_lookup(rtd, DRV_NAME);
	struct snd_sof_dev *sdev = snd_soc_component_get_drvdata(component);
	struct snd_sof_dai *dai =
		snd_sof_find_dai(sdev, (char *)rtd->dai_link->name);

	/* no topology exists for this BE, try a common configuration */
	if (!dai) {
		dev_warn(sdev->dev, "warning: no topology found for BE DAI %s config\n",
			 rtd->dai_link->name);

		/*  set 48k, stereo, 16bits by default */
		rate->min = 48000;
		rate->max = 48000;

		channels->min = 2;
		channels->max = 2;

		snd_mask_none(fmt);
		snd_mask_set_format(fmt, SNDRV_PCM_FORMAT_S16_LE);

		return 0;
	}

	/* read format from topology */
	snd_mask_none(fmt);

	switch (dai->comp_dai.config.frame_fmt) {
	case SOF_IPC_FRAME_S16_LE:
		snd_mask_set_format(fmt, SNDRV_PCM_FORMAT_S16_LE);
		break;
	case SOF_IPC_FRAME_S24_4LE:
		snd_mask_set_format(fmt, SNDRV_PCM_FORMAT_S24_LE);
		break;
	case SOF_IPC_FRAME_S32_LE:
		snd_mask_set_format(fmt, SNDRV_PCM_FORMAT_S32_LE);
		break;
	default:
		dev_err(sdev->dev, "error: No available DAI format!\n");
		return -EINVAL;
	}

	/* read rate and channels from topology */
	switch (dai->dai_config->type) {
	case SOF_DAI_INTEL_SSP:
		rate->min = dai->dai_config->ssp.fsync_rate;
		rate->max = dai->dai_config->ssp.fsync_rate;
		channels->min = dai->dai_config->ssp.tdm_slots;
		channels->max = dai->dai_config->ssp.tdm_slots;

		dev_dbg(sdev->dev,
			"rate_min: %d rate_max: %d\n", rate->min, rate->max);
		dev_dbg(sdev->dev,
			"channels_min: %d channels_max: %d\n",
			channels->min, channels->max);

		break;
	case SOF_DAI_INTEL_DMIC:
		/* DMIC only supports 16 or 32 bit formats */
		if (dai->comp_dai.config.frame_fmt == SOF_IPC_FRAME_S24_4LE) {
			dev_err(sdev->dev,
				"error: invalid fmt %d for DAI type %d\n",
				dai->comp_dai.config.frame_fmt,
				dai->dai_config->type);
		}
		break;
	case SOF_DAI_INTEL_HDA:
		/* do nothing for HDA dai_link */
		break;
	case SOF_DAI_INTEL_ALH:
		/* do nothing for ALH dai_link */
		break;
	default:
		dev_err(sdev->dev, "error: invalid DAI type %d\n",
			dai->dai_config->type);
		break;
	}

	return 0;
}

static int sof_pcm_probe(struct snd_soc_component *component)
{
	struct snd_sof_dev *sdev = snd_soc_component_get_drvdata(component);
	struct snd_sof_pdata *plat_data = sdev->pdata;
	const char *tplg_filename;
	int ret;

	/* load the default topology */
	sdev->component = component;

	tplg_filename = devm_kasprintf(sdev->dev, GFP_KERNEL,
				       "%s/%s",
				       plat_data->tplg_filename_prefix,
				       plat_data->tplg_filename);
	if (!tplg_filename)
		return -ENOMEM;

	ret = snd_sof_load_topology(sdev, tplg_filename);
	if (ret < 0) {
		dev_err(sdev->dev, "error: failed to load DSP topology %d\n",
			ret);
		return ret;
	}

	/*
	 * Some platforms in SOF, ex: BYT, may not have their platform PM
	 * callbacks set. Increment the usage count so as to
	 * prevent the device from entering runtime suspend.
	 */
	if (!sof_ops(sdev)->runtime_suspend || !sof_ops(sdev)->runtime_resume)
		pm_runtime_get_noresume(sdev->dev);

	return ret;
}

static void sof_pcm_remove(struct snd_soc_component *component)
{
	/* remove topology */
	snd_soc_tplg_component_remove(component, SND_SOC_TPLG_INDEX_ALL);
}

void snd_sof_new_platform_drv(struct snd_sof_dev *sdev)
{
	struct snd_soc_component_driver *pd = &sdev->plat_drv;
	struct snd_sof_pdata *plat_data = sdev->pdata;
	const char *drv_name;

	drv_name = plat_data->machine->drv_name;

	pd->name = "sof-audio-component";
	pd->probe = sof_pcm_probe;
	pd->remove = sof_pcm_remove;
	pd->ops	= &sof_pcm_ops;
#if IS_ENABLED(CONFIG_SND_SOC_SOF_COMPRESS)
	pd->compr_ops = &sof_compressed_ops;
#endif
	pd->pcm_new = sof_pcm_new;
	pd->ignore_machine = drv_name;
	pd->be_hw_params_fixup = sof_pcm_dai_link_fixup;
	pd->be_pcm_base = SOF_BE_PCM_BASE;
	pd->use_dai_pcm_id = true;
	pd->topology_name_prefix = "sof";

	 /* increment module refcount when a pcm is opened */
	pd->module_get_upon_open = 1;
}<|MERGE_RESOLUTION|>--- conflicted
+++ resolved
@@ -213,8 +213,6 @@
 	/* save pcm hw_params */
 	memcpy(&spcm->params[substream->stream], params, sizeof(*params));
 
-<<<<<<< HEAD
-=======
 	return ret;
 }
 
@@ -236,7 +234,6 @@
 	if (!ret)
 		spcm->prepared[substream->stream] = false;
 
->>>>>>> fec38890
 	return ret;
 }
 
@@ -256,9 +253,6 @@
 	spcm = snd_sof_find_spcm_dai(sdev, rtd);
 	if (!spcm)
 		return -EINVAL;
-
-	if (!spcm->prepared[substream->stream])
-		return 0;
 
 	dev_dbg(sdev->dev, "pcm: free stream %d dir %d\n", spcm->pcm.pcm_id,
 		substream->stream);
@@ -279,13 +273,7 @@
 		err = ret;
 	}
 
-<<<<<<< HEAD
-	spcm->prepared[substream->stream] = false;
-
-	return ret;
-=======
 	return err;
->>>>>>> fec38890
 }
 
 static int sof_pcm_prepare(struct snd_pcm_substream *substream)
@@ -335,10 +323,7 @@
 	struct sof_ipc_stream stream;
 	struct sof_ipc_reply reply;
 	bool reset_hw_params = false;
-<<<<<<< HEAD
-=======
 	bool ipc_first = false;
->>>>>>> fec38890
 	int ret;
 
 	/* nothing to do for BE */
@@ -380,10 +365,7 @@
 	case SNDRV_PCM_TRIGGER_SUSPEND:
 	case SNDRV_PCM_TRIGGER_STOP:
 		stream.hdr.cmd |= SOF_IPC_STREAM_TRIG_STOP;
-<<<<<<< HEAD
-=======
 		ipc_first = true;
->>>>>>> fec38890
 		reset_hw_params = true;
 		break;
 	default:
@@ -402,19 +384,6 @@
 	ret = sof_ipc_tx_message(sdev->ipc, stream.hdr.cmd, &stream,
 				 sizeof(stream), &reply, sizeof(reply));
 
-<<<<<<< HEAD
-	if (ret < 0 || !reset_hw_params)
-		return ret;
-
-	/*
-	 * In case of stream is stopped, DSP must be reprogrammed upon
-	 * restart, so free PCM here.
-	 */
-	stream.hdr.size = sizeof(stream);
-	stream.hdr.cmd = SOF_IPC_GLB_STREAM_MSG | SOF_IPC_STREAM_PCM_FREE;
-	stream.comp_id = spcm->stream[substream->stream].comp_id;
-	spcm->prepared[substream->stream] = false;
-=======
 	/* need to STOP DMA even if STOP IPC failed */
 	if (ipc_first)
 		snd_sof_pcm_platform_trigger(sdev, substream, cmd);
@@ -422,7 +391,6 @@
 	/* free PCM if reset_hw_params is set and the STOP IPC is successful */
 	if (!ret && reset_hw_params)
 		ret = sof_pcm_dsp_pcm_free(substream, sdev, spcm);
->>>>>>> fec38890
 
 	return ret;
 }
