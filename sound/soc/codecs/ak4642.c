--- conflicted
+++ resolved
@@ -173,67 +173,6 @@
 	0x00, 0x00, 0x00, 0x00,
 	0x00, 0x00, 0x00, 0x00,
 	0x00,
-<<<<<<< HEAD
-};
-
-/*
- * read ak4642 register cache
- */
-static inline unsigned int ak4642_read_reg_cache(struct snd_soc_codec *codec,
-	unsigned int reg)
-{
-	u16 *cache = codec->reg_cache;
-	if (reg >= AK4642_CACHEREGNUM)
-		return -1;
-	return cache[reg];
-}
-
-/*
- * write ak4642 register cache
- */
-static inline void ak4642_write_reg_cache(struct snd_soc_codec *codec,
-	u16 reg, unsigned int value)
-{
-	u16 *cache = codec->reg_cache;
-	if (reg >= AK4642_CACHEREGNUM)
-		return;
-
-	cache[reg] = value;
-}
-
-/*
- * write to the AK4642 register space
- */
-static int ak4642_write(struct snd_soc_codec *codec, unsigned int reg,
-	unsigned int value)
-{
-	u8 data[2];
-
-	/* data is
-	 *   D15..D8 AK4642 register offset
-	 *   D7...D0 register data
-	 */
-	data[0] = reg & 0xff;
-	data[1] = value & 0xff;
-
-	if (codec->hw_write(codec->control_data, data, 2) == 2) {
-		ak4642_write_reg_cache(codec, reg, value);
-		return 0;
-	} else
-		return -EIO;
-}
-
-static int ak4642_sync(struct snd_soc_codec *codec)
-{
-	u16 *cache = codec->reg_cache;
-	int i, r = 0;
-
-	for (i = 0; i < AK4642_CACHEREGNUM; i++)
-		r |= ak4642_write(codec, i, cache[i]);
-
-	return r;
-=======
->>>>>>> 250a8155
 };
 
 static int ak4642_dai_startup(struct snd_pcm_substream *substream,
