--- conflicted
+++ resolved
@@ -316,10 +316,7 @@
 	{ .compatible = "nxp,tfa9879", },
 	{ }
 };
-<<<<<<< HEAD
-=======
 MODULE_DEVICE_TABLE(of, tfa9879_of_match);
->>>>>>> 5fa4ec9c
 
 static struct i2c_driver tfa9879_i2c_driver = {
 	.driver = {
