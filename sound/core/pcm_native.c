/*
 *  Digital Audio (PCM) abstract layer
 *  Copyright (c) by Jaroslav Kysela <perex@perex.cz>
 *
 *
 *   This program is free software; you can redistribute it and/or modify
 *   it under the terms of the GNU General Public License as published by
 *   the Free Software Foundation; either version 2 of the License, or
 *   (at your option) any later version.
 *
 *   This program is distributed in the hope that it will be useful,
 *   but WITHOUT ANY WARRANTY; without even the implied warranty of
 *   MERCHANTABILITY or FITNESS FOR A PARTICULAR PURPOSE.  See the
 *   GNU General Public License for more details.
 *
 *   You should have received a copy of the GNU General Public License
 *   along with this program; if not, write to the Free Software
 *   Foundation, Inc., 59 Temple Place, Suite 330, Boston, MA  02111-1307 USA
 *
 */

#include <linux/mm.h>
#include <linux/module.h>
#include <linux/file.h>
#include <linux/slab.h>
#include <linux/sched/signal.h>
#include <linux/time.h>
#include <linux/pm_qos.h>
#include <linux/io.h>
#include <linux/dma-mapping.h>
#include <sound/core.h>
#include <sound/control.h>
#include <sound/info.h>
#include <sound/pcm.h>
#include <sound/pcm_params.h>
#include <sound/timer.h>
#include <sound/minors.h>
#include <linux/uio.h>
#include <linux/delay.h>

#include "pcm_local.h"

#ifdef CONFIG_SND_DEBUG
#define CREATE_TRACE_POINTS
#include "pcm_param_trace.h"
#else
#define trace_hw_mask_param_enabled()		0
#define trace_hw_interval_param_enabled()	0
#define trace_hw_mask_param(substream, type, index, prev, curr)
#define trace_hw_interval_param(substream, type, index, prev, curr)
#endif

/*
 *  Compatibility
 */

struct snd_pcm_hw_params_old {
	unsigned int flags;
	unsigned int masks[SNDRV_PCM_HW_PARAM_SUBFORMAT -
			   SNDRV_PCM_HW_PARAM_ACCESS + 1];
	struct snd_interval intervals[SNDRV_PCM_HW_PARAM_TICK_TIME -
					SNDRV_PCM_HW_PARAM_SAMPLE_BITS + 1];
	unsigned int rmask;
	unsigned int cmask;
	unsigned int info;
	unsigned int msbits;
	unsigned int rate_num;
	unsigned int rate_den;
	snd_pcm_uframes_t fifo_size;
	unsigned char reserved[64];
};

#ifdef CONFIG_SND_SUPPORT_OLD_API
#define SNDRV_PCM_IOCTL_HW_REFINE_OLD _IOWR('A', 0x10, struct snd_pcm_hw_params_old)
#define SNDRV_PCM_IOCTL_HW_PARAMS_OLD _IOWR('A', 0x11, struct snd_pcm_hw_params_old)

static int snd_pcm_hw_refine_old_user(struct snd_pcm_substream *substream,
				      struct snd_pcm_hw_params_old __user * _oparams);
static int snd_pcm_hw_params_old_user(struct snd_pcm_substream *substream,
				      struct snd_pcm_hw_params_old __user * _oparams);
#endif
static int snd_pcm_open(struct file *file, struct snd_pcm *pcm, int stream);

/*
 *
 */

static DEFINE_RWLOCK(snd_pcm_link_rwlock);
static DECLARE_RWSEM(snd_pcm_link_rwsem);

/* Writer in rwsem may block readers even during its waiting in queue,
 * and this may lead to a deadlock when the code path takes read sem
 * twice (e.g. one in snd_pcm_action_nonatomic() and another in
 * snd_pcm_stream_lock()).  As a (suboptimal) workaround, let writer to
 * sleep until all the readers are completed without blocking by writer.
 */
static inline void down_write_nonfifo(struct rw_semaphore *lock)
{
	while (!down_write_trylock(lock))
		msleep(1);
}

#define PCM_LOCK_DEFAULT	0
#define PCM_LOCK_IRQ	1
#define PCM_LOCK_IRQSAVE	2

static unsigned long __snd_pcm_stream_lock_mode(struct snd_pcm_substream *substream,
						unsigned int mode)
{
	unsigned long flags = 0;
	if (substream->pcm->nonatomic) {
		down_read_nested(&snd_pcm_link_rwsem, SINGLE_DEPTH_NESTING);
		mutex_lock(&substream->self_group.mutex);
	} else {
		switch (mode) {
		case PCM_LOCK_DEFAULT:
			read_lock(&snd_pcm_link_rwlock);
			break;
		case PCM_LOCK_IRQ:
			read_lock_irq(&snd_pcm_link_rwlock);
			break;
		case PCM_LOCK_IRQSAVE:
			read_lock_irqsave(&snd_pcm_link_rwlock, flags);
			break;
		}
		spin_lock(&substream->self_group.lock);
	}
	return flags;
}

static void __snd_pcm_stream_unlock_mode(struct snd_pcm_substream *substream,
					 unsigned int mode, unsigned long flags)
{
	if (substream->pcm->nonatomic) {
		mutex_unlock(&substream->self_group.mutex);
		up_read(&snd_pcm_link_rwsem);
	} else {
		spin_unlock(&substream->self_group.lock);

		switch (mode) {
		case PCM_LOCK_DEFAULT:
			read_unlock(&snd_pcm_link_rwlock);
			break;
		case PCM_LOCK_IRQ:
			read_unlock_irq(&snd_pcm_link_rwlock);
			break;
		case PCM_LOCK_IRQSAVE:
			read_unlock_irqrestore(&snd_pcm_link_rwlock, flags);
			break;
		}
	}
}

/**
 * snd_pcm_stream_lock - Lock the PCM stream
 * @substream: PCM substream
 *
 * This locks the PCM stream's spinlock or mutex depending on the nonatomic
 * flag of the given substream.  This also takes the global link rw lock
 * (or rw sem), too, for avoiding the race with linked streams.
 */
void snd_pcm_stream_lock(struct snd_pcm_substream *substream)
{
	__snd_pcm_stream_lock_mode(substream, PCM_LOCK_DEFAULT);
}
EXPORT_SYMBOL_GPL(snd_pcm_stream_lock);

/**
 * snd_pcm_stream_lock - Unlock the PCM stream
 * @substream: PCM substream
 *
 * This unlocks the PCM stream that has been locked via snd_pcm_stream_lock().
 */
void snd_pcm_stream_unlock(struct snd_pcm_substream *substream)
{
	__snd_pcm_stream_unlock_mode(substream, PCM_LOCK_DEFAULT, 0);
}
EXPORT_SYMBOL_GPL(snd_pcm_stream_unlock);

/**
 * snd_pcm_stream_lock_irq - Lock the PCM stream
 * @substream: PCM substream
 *
 * This locks the PCM stream like snd_pcm_stream_lock() and disables the local
 * IRQ (only when nonatomic is false).  In nonatomic case, this is identical
 * as snd_pcm_stream_lock().
 */
void snd_pcm_stream_lock_irq(struct snd_pcm_substream *substream)
{
	__snd_pcm_stream_lock_mode(substream, PCM_LOCK_IRQ);
}
EXPORT_SYMBOL_GPL(snd_pcm_stream_lock_irq);

/**
 * snd_pcm_stream_unlock_irq - Unlock the PCM stream
 * @substream: PCM substream
 *
 * This is a counter-part of snd_pcm_stream_lock_irq().
 */
void snd_pcm_stream_unlock_irq(struct snd_pcm_substream *substream)
{
	__snd_pcm_stream_unlock_mode(substream, PCM_LOCK_IRQ, 0);
}
EXPORT_SYMBOL_GPL(snd_pcm_stream_unlock_irq);

unsigned long _snd_pcm_stream_lock_irqsave(struct snd_pcm_substream *substream)
{
	return __snd_pcm_stream_lock_mode(substream, PCM_LOCK_IRQSAVE);
}
EXPORT_SYMBOL_GPL(_snd_pcm_stream_lock_irqsave);

/**
 * snd_pcm_stream_unlock_irqrestore - Unlock the PCM stream
 * @substream: PCM substream
 * @flags: irq flags
 *
 * This is a counter-part of snd_pcm_stream_lock_irqsave().
 */
void snd_pcm_stream_unlock_irqrestore(struct snd_pcm_substream *substream,
				      unsigned long flags)
{
	__snd_pcm_stream_unlock_mode(substream, PCM_LOCK_IRQSAVE, flags);
}
EXPORT_SYMBOL_GPL(snd_pcm_stream_unlock_irqrestore);

int snd_pcm_info(struct snd_pcm_substream *substream, struct snd_pcm_info *info)
{
	struct snd_pcm *pcm = substream->pcm;
	struct snd_pcm_str *pstr = substream->pstr;

	memset(info, 0, sizeof(*info));
	info->card = pcm->card->number;
	info->device = pcm->device;
	info->stream = substream->stream;
	info->subdevice = substream->number;
	strlcpy(info->id, pcm->id, sizeof(info->id));
	strlcpy(info->name, pcm->name, sizeof(info->name));
	info->dev_class = pcm->dev_class;
	info->dev_subclass = pcm->dev_subclass;
	info->subdevices_count = pstr->substream_count;
	info->subdevices_avail = pstr->substream_count - pstr->substream_opened;
	strlcpy(info->subname, substream->name, sizeof(info->subname));

	return 0;
}

int snd_pcm_info_user(struct snd_pcm_substream *substream,
		      struct snd_pcm_info __user * _info)
{
	struct snd_pcm_info *info;
	int err;

	info = kmalloc(sizeof(*info), GFP_KERNEL);
	if (! info)
		return -ENOMEM;
	err = snd_pcm_info(substream, info);
	if (err >= 0) {
		if (copy_to_user(_info, info, sizeof(*info)))
			err = -EFAULT;
	}
	kfree(info);
	return err;
}

static bool hw_support_mmap(struct snd_pcm_substream *substream)
{
	if (!(substream->runtime->hw.info & SNDRV_PCM_INFO_MMAP))
		return false;
	/* architecture supports dma_mmap_coherent()? */
#if defined(CONFIG_ARCH_NO_COHERENT_DMA_MMAP) || !defined(CONFIG_HAS_DMA)
	if (!substream->ops->mmap &&
	    substream->dma_buffer.dev.type == SNDRV_DMA_TYPE_DEV)
		return false;
#endif
	return true;
}

static int constrain_mask_params(struct snd_pcm_substream *substream,
				 struct snd_pcm_hw_params *params)
{
	struct snd_pcm_hw_constraints *constrs =
					&substream->runtime->hw_constraints;
	struct snd_mask *m;
	unsigned int k;
	struct snd_mask old_mask;
	int changed;

	for (k = SNDRV_PCM_HW_PARAM_FIRST_MASK; k <= SNDRV_PCM_HW_PARAM_LAST_MASK; k++) {
		m = hw_param_mask(params, k);
		if (snd_mask_empty(m))
			return -EINVAL;

		/* This parameter is not requested to change by a caller. */
		if (!(params->rmask & (1 << k)))
			continue;

		if (trace_hw_mask_param_enabled())
			old_mask = *m;

		changed = snd_mask_refine(m, constrs_mask(constrs, k));
		if (changed < 0)
			return changed;
		if (changed == 0)
			continue;

		/* Set corresponding flag so that the caller gets it. */
		trace_hw_mask_param(substream, k, 0, &old_mask, m);
		params->cmask |= 1 << k;
	}

	return 0;
}

static int constrain_interval_params(struct snd_pcm_substream *substream,
				     struct snd_pcm_hw_params *params)
{
	struct snd_pcm_hw_constraints *constrs =
					&substream->runtime->hw_constraints;
	struct snd_interval *i;
	unsigned int k;
	struct snd_interval old_interval;
	int changed;

	for (k = SNDRV_PCM_HW_PARAM_FIRST_INTERVAL; k <= SNDRV_PCM_HW_PARAM_LAST_INTERVAL; k++) {
		i = hw_param_interval(params, k);
		if (snd_interval_empty(i))
			return -EINVAL;

		/* This parameter is not requested to change by a caller. */
		if (!(params->rmask & (1 << k)))
			continue;

		if (trace_hw_interval_param_enabled())
			old_interval = *i;

		changed = snd_interval_refine(i, constrs_interval(constrs, k));
		if (changed < 0)
			return changed;
		if (changed == 0)
			continue;

		/* Set corresponding flag so that the caller gets it. */
		trace_hw_interval_param(substream, k, 0, &old_interval, i);
		params->cmask |= 1 << k;
	}

	return 0;
}

static int constrain_params_by_rules(struct snd_pcm_substream *substream,
				     struct snd_pcm_hw_params *params)
{
	struct snd_pcm_hw_constraints *constrs =
					&substream->runtime->hw_constraints;
	unsigned int k;
	unsigned int *rstamps;
	unsigned int vstamps[SNDRV_PCM_HW_PARAM_LAST_INTERVAL + 1];
	unsigned int stamp;
	struct snd_pcm_hw_rule *r;
	unsigned int d;
	struct snd_mask old_mask;
	struct snd_interval old_interval;
	bool again;
	int changed, err = 0;

	/*
	 * Each application of rule has own sequence number.
	 *
	 * Each member of 'rstamps' array represents the sequence number of
	 * recent application of corresponding rule.
	 */
	rstamps = kcalloc(constrs->rules_num, sizeof(unsigned int), GFP_KERNEL);
	if (!rstamps)
		return -ENOMEM;

	/*
	 * Each member of 'vstamps' array represents the sequence number of
	 * recent application of rule in which corresponding parameters were
	 * changed.
	 *
	 * In initial state, elements corresponding to parameters requested by
	 * a caller is 1. For unrequested parameters, corresponding members
	 * have 0 so that the parameters are never changed anymore.
	 */
	for (k = 0; k <= SNDRV_PCM_HW_PARAM_LAST_INTERVAL; k++)
		vstamps[k] = (params->rmask & (1 << k)) ? 1 : 0;

	/* Due to the above design, actual sequence number starts at 2. */
	stamp = 2;
retry:
	/* Apply all rules in order. */
	again = false;
	for (k = 0; k < constrs->rules_num; k++) {
		r = &constrs->rules[k];

		/*
		 * Check condition bits of this rule. When the rule has
		 * some condition bits, parameter without the bits is
		 * never processed. SNDRV_PCM_HW_PARAMS_NO_PERIOD_WAKEUP
		 * is an example of the condition bits.
		 */
		if (r->cond && !(r->cond & params->flags))
			continue;

		/*
		 * The 'deps' array includes maximum three dependencies
		 * to SNDRV_PCM_HW_PARAM_XXXs for this rule. The fourth
		 * member of this array is a sentinel and should be
		 * negative value.
		 *
		 * This rule should be processed in this time when dependent
		 * parameters were changed at former applications of the other
		 * rules.
		 */
		for (d = 0; r->deps[d] >= 0; d++) {
			if (vstamps[r->deps[d]] > rstamps[k])
				break;
		}
		if (r->deps[d] < 0)
			continue;

		if (trace_hw_mask_param_enabled()) {
			if (hw_is_mask(r->var))
				old_mask = *hw_param_mask(params, r->var);
		}
		if (trace_hw_interval_param_enabled()) {
			if (hw_is_interval(r->var))
				old_interval = *hw_param_interval(params, r->var);
		}

		changed = r->func(params, r);
		if (changed < 0) {
			err = changed;
			goto out;
		}

		/*
		 * When the parameter is changed, notify it to the caller
		 * by corresponding returned bit, then preparing for next
		 * iteration.
		 */
		if (changed && r->var >= 0) {
			if (hw_is_mask(r->var)) {
				trace_hw_mask_param(substream, r->var,
					k + 1, &old_mask,
					hw_param_mask(params, r->var));
			}
			if (hw_is_interval(r->var)) {
				trace_hw_interval_param(substream, r->var,
					k + 1, &old_interval,
					hw_param_interval(params, r->var));
			}

			params->cmask |= (1 << r->var);
			vstamps[r->var] = stamp;
			again = true;
		}

		rstamps[k] = stamp++;
	}

	/* Iterate to evaluate all rules till no parameters are changed. */
	if (again)
		goto retry;

 out:
	kfree(rstamps);
	return err;
}

static int fixup_unreferenced_params(struct snd_pcm_substream *substream,
				     struct snd_pcm_hw_params *params)
{
	const struct snd_interval *i;
	const struct snd_mask *m;
	int err;

	if (!params->msbits) {
		i = hw_param_interval_c(params, SNDRV_PCM_HW_PARAM_SAMPLE_BITS);
		if (snd_interval_single(i))
			params->msbits = snd_interval_value(i);
	}

	if (!params->rate_den) {
		i = hw_param_interval_c(params, SNDRV_PCM_HW_PARAM_RATE);
		if (snd_interval_single(i)) {
			params->rate_num = snd_interval_value(i);
			params->rate_den = 1;
		}
	}

	if (!params->fifo_size) {
		m = hw_param_mask_c(params, SNDRV_PCM_HW_PARAM_FORMAT);
		i = hw_param_interval_c(params, SNDRV_PCM_HW_PARAM_CHANNELS);
		if (snd_mask_single(m) && snd_interval_single(i)) {
			err = substream->ops->ioctl(substream,
					SNDRV_PCM_IOCTL1_FIFO_SIZE, params);
			if (err < 0)
				return err;
		}
	}

	if (!params->info) {
		params->info = substream->runtime->hw.info;
		params->info &= ~(SNDRV_PCM_INFO_FIFO_IN_FRAMES |
				  SNDRV_PCM_INFO_DRAIN_TRIGGER);
		if (!hw_support_mmap(substream))
			params->info &= ~(SNDRV_PCM_INFO_MMAP |
					  SNDRV_PCM_INFO_MMAP_VALID);
	}

	return 0;
}

int snd_pcm_hw_refine(struct snd_pcm_substream *substream,
		      struct snd_pcm_hw_params *params)
{
	int err;

	params->info = 0;
	params->fifo_size = 0;
	if (params->rmask & (1 << SNDRV_PCM_HW_PARAM_SAMPLE_BITS))
		params->msbits = 0;
	if (params->rmask & (1 << SNDRV_PCM_HW_PARAM_RATE)) {
		params->rate_num = 0;
		params->rate_den = 0;
	}

	err = constrain_mask_params(substream, params);
	if (err < 0)
		return err;

	err = constrain_interval_params(substream, params);
	if (err < 0)
		return err;

	err = constrain_params_by_rules(substream, params);
	if (err < 0)
		return err;

	params->rmask = 0;

	return 0;
}
EXPORT_SYMBOL(snd_pcm_hw_refine);

static int snd_pcm_hw_refine_user(struct snd_pcm_substream *substream,
				  struct snd_pcm_hw_params __user * _params)
{
	struct snd_pcm_hw_params *params;
	int err;

	params = memdup_user(_params, sizeof(*params));
	if (IS_ERR(params))
		return PTR_ERR(params);

	err = snd_pcm_hw_refine(substream, params);
	if (err < 0)
		goto end;

	err = fixup_unreferenced_params(substream, params);
	if (err < 0)
		goto end;

	if (copy_to_user(_params, params, sizeof(*params)))
		err = -EFAULT;
end:
	kfree(params);
	return err;
}

static int period_to_usecs(struct snd_pcm_runtime *runtime)
{
	int usecs;

	if (! runtime->rate)
		return -1; /* invalid */

	/* take 75% of period time as the deadline */
	usecs = (750000 / runtime->rate) * runtime->period_size;
	usecs += ((750000 % runtime->rate) * runtime->period_size) /
		runtime->rate;

	return usecs;
}

static void snd_pcm_set_state(struct snd_pcm_substream *substream, int state)
{
	snd_pcm_stream_lock_irq(substream);
	if (substream->runtime->status->state != SNDRV_PCM_STATE_DISCONNECTED)
		substream->runtime->status->state = state;
	snd_pcm_stream_unlock_irq(substream);
}

static inline void snd_pcm_timer_notify(struct snd_pcm_substream *substream,
					int event)
{
#ifdef CONFIG_SND_PCM_TIMER
	if (substream->timer)
		snd_timer_notify(substream->timer, event,
					&substream->runtime->trigger_tstamp);
#endif
}

/**
 * snd_pcm_hw_param_choose - choose a configuration defined by @params
 * @pcm: PCM instance
 * @params: the hw_params instance
 *
 * Choose one configuration from configuration space defined by @params.
 * The configuration chosen is that obtained fixing in this order:
 * first access, first format, first subformat, min channels,
 * min rate, min period time, max buffer size, min tick time
 *
 * Return: Zero if successful, or a negative error code on failure.
 */
static int snd_pcm_hw_params_choose(struct snd_pcm_substream *pcm,
				    struct snd_pcm_hw_params *params)
{
	static const int vars[] = {
		SNDRV_PCM_HW_PARAM_ACCESS,
		SNDRV_PCM_HW_PARAM_FORMAT,
		SNDRV_PCM_HW_PARAM_SUBFORMAT,
		SNDRV_PCM_HW_PARAM_CHANNELS,
		SNDRV_PCM_HW_PARAM_RATE,
		SNDRV_PCM_HW_PARAM_PERIOD_TIME,
		SNDRV_PCM_HW_PARAM_BUFFER_SIZE,
		SNDRV_PCM_HW_PARAM_TICK_TIME,
		-1
	};
	const int *v;
	struct snd_mask old_mask;
	struct snd_interval old_interval;
	int changed;

	for (v = vars; *v != -1; v++) {
		/* Keep old parameter to trace. */
		if (trace_hw_mask_param_enabled()) {
			if (hw_is_mask(*v))
				old_mask = *hw_param_mask(params, *v);
		}
		if (trace_hw_interval_param_enabled()) {
			if (hw_is_interval(*v))
				old_interval = *hw_param_interval(params, *v);
		}
		if (*v != SNDRV_PCM_HW_PARAM_BUFFER_SIZE)
			changed = snd_pcm_hw_param_first(pcm, params, *v, NULL);
		else
			changed = snd_pcm_hw_param_last(pcm, params, *v, NULL);
		if (changed < 0)
			return changed;
		if (changed == 0)
			continue;

		/* Trace the changed parameter. */
		if (hw_is_mask(*v)) {
			trace_hw_mask_param(pcm, *v, 0, &old_mask,
					    hw_param_mask(params, *v));
		}
		if (hw_is_interval(*v)) {
			trace_hw_interval_param(pcm, *v, 0, &old_interval,
						hw_param_interval(params, *v));
		}
	}

	return 0;
}

static int snd_pcm_hw_params(struct snd_pcm_substream *substream,
			     struct snd_pcm_hw_params *params)
{
	struct snd_pcm_runtime *runtime;
	int err, usecs;
	unsigned int bits;
	snd_pcm_uframes_t frames;

	if (PCM_RUNTIME_CHECK(substream))
		return -ENXIO;
	runtime = substream->runtime;
	snd_pcm_stream_lock_irq(substream);
	switch (runtime->status->state) {
	case SNDRV_PCM_STATE_OPEN:
	case SNDRV_PCM_STATE_SETUP:
	case SNDRV_PCM_STATE_PREPARED:
		break;
	default:
		snd_pcm_stream_unlock_irq(substream);
		return -EBADFD;
	}
	snd_pcm_stream_unlock_irq(substream);
#if IS_ENABLED(CONFIG_SND_PCM_OSS)
	if (!substream->oss.oss)
#endif
		if (atomic_read(&substream->mmap_count))
			return -EBADFD;

	params->rmask = ~0U;
	err = snd_pcm_hw_refine(substream, params);
	if (err < 0)
		goto _error;

	err = snd_pcm_hw_params_choose(substream, params);
	if (err < 0)
		goto _error;

	err = fixup_unreferenced_params(substream, params);
	if (err < 0)
		goto _error;

	if (substream->ops->hw_params != NULL) {
		err = substream->ops->hw_params(substream, params);
		if (err < 0)
			goto _error;
	}

	runtime->access = params_access(params);
	runtime->format = params_format(params);
	runtime->subformat = params_subformat(params);
	runtime->channels = params_channels(params);
	runtime->rate = params_rate(params);
	runtime->period_size = params_period_size(params);
	runtime->periods = params_periods(params);
	runtime->buffer_size = params_buffer_size(params);
	runtime->info = params->info;
	runtime->rate_num = params->rate_num;
	runtime->rate_den = params->rate_den;
	runtime->no_period_wakeup =
			(params->info & SNDRV_PCM_INFO_NO_PERIOD_WAKEUP) &&
			(params->flags & SNDRV_PCM_HW_PARAMS_NO_PERIOD_WAKEUP);

	bits = snd_pcm_format_physical_width(runtime->format);
	runtime->sample_bits = bits;
	bits *= runtime->channels;
	runtime->frame_bits = bits;
	frames = 1;
	while (bits % 8 != 0) {
		bits *= 2;
		frames *= 2;
	}
	runtime->byte_align = bits / 8;
	runtime->min_align = frames;

	/* Default sw params */
	runtime->tstamp_mode = SNDRV_PCM_TSTAMP_NONE;
	runtime->period_step = 1;
	runtime->control->avail_min = runtime->period_size;
	runtime->start_threshold = 1;
	runtime->stop_threshold = runtime->buffer_size;
	runtime->silence_threshold = 0;
	runtime->silence_size = 0;
	runtime->boundary = runtime->buffer_size;
	while (runtime->boundary * 2 <= LONG_MAX - runtime->buffer_size)
		runtime->boundary *= 2;

	snd_pcm_timer_resolution_change(substream);
	snd_pcm_set_state(substream, SNDRV_PCM_STATE_SETUP);

	if (pm_qos_request_active(&substream->latency_pm_qos_req))
		pm_qos_remove_request(&substream->latency_pm_qos_req);
	if ((usecs = period_to_usecs(runtime)) >= 0)
		pm_qos_add_request(&substream->latency_pm_qos_req,
				   PM_QOS_CPU_DMA_LATENCY, usecs);
	return 0;
 _error:
	/* hardware might be unusable from this time,
	   so we force application to retry to set
	   the correct hardware parameter settings */
	snd_pcm_set_state(substream, SNDRV_PCM_STATE_OPEN);
	if (substream->ops->hw_free != NULL)
		substream->ops->hw_free(substream);
	return err;
}

static int snd_pcm_hw_params_user(struct snd_pcm_substream *substream,
				  struct snd_pcm_hw_params __user * _params)
{
	struct snd_pcm_hw_params *params;
	int err;

	params = memdup_user(_params, sizeof(*params));
	if (IS_ERR(params))
		return PTR_ERR(params);

	err = snd_pcm_hw_params(substream, params);
	if (err < 0)
		goto end;

	if (copy_to_user(_params, params, sizeof(*params)))
		err = -EFAULT;
end:
	kfree(params);
	return err;
}

static int snd_pcm_hw_free(struct snd_pcm_substream *substream)
{
	struct snd_pcm_runtime *runtime;
	int result = 0;

	if (PCM_RUNTIME_CHECK(substream))
		return -ENXIO;
	runtime = substream->runtime;
	snd_pcm_stream_lock_irq(substream);
	switch (runtime->status->state) {
	case SNDRV_PCM_STATE_SETUP:
	case SNDRV_PCM_STATE_PREPARED:
		break;
	default:
		snd_pcm_stream_unlock_irq(substream);
		return -EBADFD;
	}
	snd_pcm_stream_unlock_irq(substream);
	if (atomic_read(&substream->mmap_count))
		return -EBADFD;
	if (substream->ops->hw_free)
		result = substream->ops->hw_free(substream);
	snd_pcm_set_state(substream, SNDRV_PCM_STATE_OPEN);
	pm_qos_remove_request(&substream->latency_pm_qos_req);
	return result;
}

static int snd_pcm_sw_params(struct snd_pcm_substream *substream,
			     struct snd_pcm_sw_params *params)
{
	struct snd_pcm_runtime *runtime;
	int err;

	if (PCM_RUNTIME_CHECK(substream))
		return -ENXIO;
	runtime = substream->runtime;
	snd_pcm_stream_lock_irq(substream);
	if (runtime->status->state == SNDRV_PCM_STATE_OPEN) {
		snd_pcm_stream_unlock_irq(substream);
		return -EBADFD;
	}
	snd_pcm_stream_unlock_irq(substream);

	if (params->tstamp_mode < 0 ||
	    params->tstamp_mode > SNDRV_PCM_TSTAMP_LAST)
		return -EINVAL;
	if (params->proto >= SNDRV_PROTOCOL_VERSION(2, 0, 12) &&
	    params->tstamp_type > SNDRV_PCM_TSTAMP_TYPE_LAST)
		return -EINVAL;
	if (params->avail_min == 0)
		return -EINVAL;
	if (params->silence_size >= runtime->boundary) {
		if (params->silence_threshold != 0)
			return -EINVAL;
	} else {
		if (params->silence_size > params->silence_threshold)
			return -EINVAL;
		if (params->silence_threshold > runtime->buffer_size)
			return -EINVAL;
	}
	err = 0;
	snd_pcm_stream_lock_irq(substream);
	runtime->tstamp_mode = params->tstamp_mode;
	if (params->proto >= SNDRV_PROTOCOL_VERSION(2, 0, 12))
		runtime->tstamp_type = params->tstamp_type;
	runtime->period_step = params->period_step;
	runtime->control->avail_min = params->avail_min;
	runtime->start_threshold = params->start_threshold;
	runtime->stop_threshold = params->stop_threshold;
	runtime->silence_threshold = params->silence_threshold;
	runtime->silence_size = params->silence_size;
        params->boundary = runtime->boundary;
	if (snd_pcm_running(substream)) {
		if (substream->stream == SNDRV_PCM_STREAM_PLAYBACK &&
		    runtime->silence_size > 0)
			snd_pcm_playback_silence(substream, ULONG_MAX);
		err = snd_pcm_update_state(substream, runtime);
	}
	snd_pcm_stream_unlock_irq(substream);
	return err;
}

static int snd_pcm_sw_params_user(struct snd_pcm_substream *substream,
				  struct snd_pcm_sw_params __user * _params)
{
	struct snd_pcm_sw_params params;
	int err;
	if (copy_from_user(&params, _params, sizeof(params)))
		return -EFAULT;
	err = snd_pcm_sw_params(substream, &params);
	if (copy_to_user(_params, &params, sizeof(params)))
		return -EFAULT;
	return err;
}

static inline snd_pcm_uframes_t
snd_pcm_calc_delay(struct snd_pcm_substream *substream)
{
	snd_pcm_uframes_t delay;

	if (substream->stream == SNDRV_PCM_STREAM_PLAYBACK)
		delay = snd_pcm_playback_hw_avail(substream->runtime);
	else
		delay = snd_pcm_capture_avail(substream->runtime);
	return delay + substream->runtime->delay;
}

int snd_pcm_status(struct snd_pcm_substream *substream,
		   struct snd_pcm_status *status)
{
	struct snd_pcm_runtime *runtime = substream->runtime;

	snd_pcm_stream_lock_irq(substream);

	snd_pcm_unpack_audio_tstamp_config(status->audio_tstamp_data,
					&runtime->audio_tstamp_config);

	/* backwards compatible behavior */
	if (runtime->audio_tstamp_config.type_requested ==
		SNDRV_PCM_AUDIO_TSTAMP_TYPE_COMPAT) {
		if (runtime->hw.info & SNDRV_PCM_INFO_HAS_WALL_CLOCK)
			runtime->audio_tstamp_config.type_requested =
				SNDRV_PCM_AUDIO_TSTAMP_TYPE_LINK;
		else
			runtime->audio_tstamp_config.type_requested =
				SNDRV_PCM_AUDIO_TSTAMP_TYPE_DEFAULT;
		runtime->audio_tstamp_report.valid = 0;
	} else
		runtime->audio_tstamp_report.valid = 1;

	status->state = runtime->status->state;
	status->suspended_state = runtime->status->suspended_state;
	if (status->state == SNDRV_PCM_STATE_OPEN)
		goto _end;
	status->trigger_tstamp = runtime->trigger_tstamp;
	if (snd_pcm_running(substream)) {
		snd_pcm_update_hw_ptr(substream);
		if (runtime->tstamp_mode == SNDRV_PCM_TSTAMP_ENABLE) {
			status->tstamp = runtime->status->tstamp;
			status->driver_tstamp = runtime->driver_tstamp;
			status->audio_tstamp =
				runtime->status->audio_tstamp;
			if (runtime->audio_tstamp_report.valid == 1)
				/* backwards compatibility, no report provided in COMPAT mode */
				snd_pcm_pack_audio_tstamp_report(&status->audio_tstamp_data,
								&status->audio_tstamp_accuracy,
								&runtime->audio_tstamp_report);

			goto _tstamp_end;
		}
	} else {
		/* get tstamp only in fallback mode and only if enabled */
		if (runtime->tstamp_mode == SNDRV_PCM_TSTAMP_ENABLE)
			snd_pcm_gettime(runtime, &status->tstamp);
	}
 _tstamp_end:
	status->appl_ptr = runtime->control->appl_ptr;
	status->hw_ptr = runtime->status->hw_ptr;
	status->avail = snd_pcm_avail(substream);
	status->delay = snd_pcm_running(substream) ?
		snd_pcm_calc_delay(substream) : 0;
	status->avail_max = runtime->avail_max;
	status->overrange = runtime->overrange;
	runtime->avail_max = 0;
	runtime->overrange = 0;
 _end:
 	snd_pcm_stream_unlock_irq(substream);
	return 0;
}

static int snd_pcm_status_user(struct snd_pcm_substream *substream,
			       struct snd_pcm_status __user * _status,
			       bool ext)
{
	struct snd_pcm_status status;
	int res;

	memset(&status, 0, sizeof(status));
	/*
	 * with extension, parameters are read/write,
	 * get audio_tstamp_data from user,
	 * ignore rest of status structure
	 */
	if (ext && get_user(status.audio_tstamp_data,
				(u32 __user *)(&_status->audio_tstamp_data)))
		return -EFAULT;
	res = snd_pcm_status(substream, &status);
	if (res < 0)
		return res;
	if (copy_to_user(_status, &status, sizeof(status)))
		return -EFAULT;
	return 0;
}

static int snd_pcm_channel_info(struct snd_pcm_substream *substream,
				struct snd_pcm_channel_info * info)
{
	struct snd_pcm_runtime *runtime;
	unsigned int channel;
	
	channel = info->channel;
	runtime = substream->runtime;
	snd_pcm_stream_lock_irq(substream);
	if (runtime->status->state == SNDRV_PCM_STATE_OPEN) {
		snd_pcm_stream_unlock_irq(substream);
		return -EBADFD;
	}
	snd_pcm_stream_unlock_irq(substream);
	if (channel >= runtime->channels)
		return -EINVAL;
	memset(info, 0, sizeof(*info));
	info->channel = channel;
	return substream->ops->ioctl(substream, SNDRV_PCM_IOCTL1_CHANNEL_INFO, info);
}

static int snd_pcm_channel_info_user(struct snd_pcm_substream *substream,
				     struct snd_pcm_channel_info __user * _info)
{
	struct snd_pcm_channel_info info;
	int res;
	
	if (copy_from_user(&info, _info, sizeof(info)))
		return -EFAULT;
	res = snd_pcm_channel_info(substream, &info);
	if (res < 0)
		return res;
	if (copy_to_user(_info, &info, sizeof(info)))
		return -EFAULT;
	return 0;
}

static void snd_pcm_trigger_tstamp(struct snd_pcm_substream *substream)
{
	struct snd_pcm_runtime *runtime = substream->runtime;
	if (runtime->trigger_master == NULL)
		return;
	if (runtime->trigger_master == substream) {
		if (!runtime->trigger_tstamp_latched)
			snd_pcm_gettime(runtime, &runtime->trigger_tstamp);
	} else {
		snd_pcm_trigger_tstamp(runtime->trigger_master);
		runtime->trigger_tstamp = runtime->trigger_master->runtime->trigger_tstamp;
	}
	runtime->trigger_master = NULL;
}

struct action_ops {
	int (*pre_action)(struct snd_pcm_substream *substream, int state);
	int (*do_action)(struct snd_pcm_substream *substream, int state);
	void (*undo_action)(struct snd_pcm_substream *substream, int state);
	void (*post_action)(struct snd_pcm_substream *substream, int state);
};

/*
 *  this functions is core for handling of linked stream
 *  Note: the stream state might be changed also on failure
 *  Note2: call with calling stream lock + link lock
 */
static int snd_pcm_action_group(const struct action_ops *ops,
				struct snd_pcm_substream *substream,
				int state, int do_lock)
{
	struct snd_pcm_substream *s = NULL;
	struct snd_pcm_substream *s1;
	int res = 0, depth = 1;

	snd_pcm_group_for_each_entry(s, substream) {
		if (do_lock && s != substream) {
			if (s->pcm->nonatomic)
				mutex_lock_nested(&s->self_group.mutex, depth);
			else
				spin_lock_nested(&s->self_group.lock, depth);
			depth++;
		}
		res = ops->pre_action(s, state);
		if (res < 0)
			goto _unlock;
	}
	snd_pcm_group_for_each_entry(s, substream) {
		res = ops->do_action(s, state);
		if (res < 0) {
			if (ops->undo_action) {
				snd_pcm_group_for_each_entry(s1, substream) {
					if (s1 == s) /* failed stream */
						break;
					ops->undo_action(s1, state);
				}
			}
			s = NULL; /* unlock all */
			goto _unlock;
		}
	}
	snd_pcm_group_for_each_entry(s, substream) {
		ops->post_action(s, state);
	}
 _unlock:
	if (do_lock) {
		/* unlock streams */
		snd_pcm_group_for_each_entry(s1, substream) {
			if (s1 != substream) {
				if (s1->pcm->nonatomic)
					mutex_unlock(&s1->self_group.mutex);
				else
					spin_unlock(&s1->self_group.lock);
			}
			if (s1 == s)	/* end */
				break;
		}
	}
	return res;
}

/*
 *  Note: call with stream lock
 */
static int snd_pcm_action_single(const struct action_ops *ops,
				 struct snd_pcm_substream *substream,
				 int state)
{
	int res;
	
	res = ops->pre_action(substream, state);
	if (res < 0)
		return res;
	res = ops->do_action(substream, state);
	if (res == 0)
		ops->post_action(substream, state);
	else if (ops->undo_action)
		ops->undo_action(substream, state);
	return res;
}

/*
 *  Note: call with stream lock
 */
static int snd_pcm_action(const struct action_ops *ops,
			  struct snd_pcm_substream *substream,
			  int state)
{
	int res;

	if (!snd_pcm_stream_linked(substream))
		return snd_pcm_action_single(ops, substream, state);

	if (substream->pcm->nonatomic) {
		if (!mutex_trylock(&substream->group->mutex)) {
			mutex_unlock(&substream->self_group.mutex);
			mutex_lock(&substream->group->mutex);
			mutex_lock(&substream->self_group.mutex);
		}
		res = snd_pcm_action_group(ops, substream, state, 1);
		mutex_unlock(&substream->group->mutex);
	} else {
		if (!spin_trylock(&substream->group->lock)) {
			spin_unlock(&substream->self_group.lock);
			spin_lock(&substream->group->lock);
			spin_lock(&substream->self_group.lock);
		}
		res = snd_pcm_action_group(ops, substream, state, 1);
		spin_unlock(&substream->group->lock);
	}
	return res;
}

/*
 *  Note: don't use any locks before
 */
static int snd_pcm_action_lock_irq(const struct action_ops *ops,
				   struct snd_pcm_substream *substream,
				   int state)
{
	int res;

	snd_pcm_stream_lock_irq(substream);
	res = snd_pcm_action(ops, substream, state);
	snd_pcm_stream_unlock_irq(substream);
	return res;
}

/*
 */
static int snd_pcm_action_nonatomic(const struct action_ops *ops,
				    struct snd_pcm_substream *substream,
				    int state)
{
	int res;

	down_read(&snd_pcm_link_rwsem);
	if (snd_pcm_stream_linked(substream))
		res = snd_pcm_action_group(ops, substream, state, 0);
	else
		res = snd_pcm_action_single(ops, substream, state);
	up_read(&snd_pcm_link_rwsem);
	return res;
}

/*
 * start callbacks
 */
static int snd_pcm_pre_start(struct snd_pcm_substream *substream, int state)
{
	struct snd_pcm_runtime *runtime = substream->runtime;
	if (runtime->status->state != SNDRV_PCM_STATE_PREPARED)
		return -EBADFD;
	if (substream->stream == SNDRV_PCM_STREAM_PLAYBACK &&
	    !snd_pcm_playback_data(substream))
		return -EPIPE;
	runtime->trigger_tstamp_latched = false;
	runtime->trigger_master = substream;
	return 0;
}

static int snd_pcm_do_start(struct snd_pcm_substream *substream, int state)
{
	if (substream->runtime->trigger_master != substream)
		return 0;
	return substream->ops->trigger(substream, SNDRV_PCM_TRIGGER_START);
}

static void snd_pcm_undo_start(struct snd_pcm_substream *substream, int state)
{
	if (substream->runtime->trigger_master == substream)
		substream->ops->trigger(substream, SNDRV_PCM_TRIGGER_STOP);
}

static void snd_pcm_post_start(struct snd_pcm_substream *substream, int state)
{
	struct snd_pcm_runtime *runtime = substream->runtime;
	snd_pcm_trigger_tstamp(substream);
	runtime->hw_ptr_jiffies = jiffies;
	runtime->hw_ptr_buffer_jiffies = (runtime->buffer_size * HZ) / 
							    runtime->rate;
	runtime->status->state = state;
	if (substream->stream == SNDRV_PCM_STREAM_PLAYBACK &&
	    runtime->silence_size > 0)
		snd_pcm_playback_silence(substream, ULONG_MAX);
	snd_pcm_timer_notify(substream, SNDRV_TIMER_EVENT_MSTART);
}

static const struct action_ops snd_pcm_action_start = {
	.pre_action = snd_pcm_pre_start,
	.do_action = snd_pcm_do_start,
	.undo_action = snd_pcm_undo_start,
	.post_action = snd_pcm_post_start
};

/**
 * snd_pcm_start - start all linked streams
 * @substream: the PCM substream instance
 *
 * Return: Zero if successful, or a negative error code.
 * The stream lock must be acquired before calling this function.
 */
int snd_pcm_start(struct snd_pcm_substream *substream)
{
	return snd_pcm_action(&snd_pcm_action_start, substream,
			      SNDRV_PCM_STATE_RUNNING);
}

/* take the stream lock and start the streams */
static int snd_pcm_start_lock_irq(struct snd_pcm_substream *substream)
{
	return snd_pcm_action_lock_irq(&snd_pcm_action_start, substream,
				       SNDRV_PCM_STATE_RUNNING);
}

/*
 * stop callbacks
 */
static int snd_pcm_pre_stop(struct snd_pcm_substream *substream, int state)
{
	struct snd_pcm_runtime *runtime = substream->runtime;
	if (runtime->status->state == SNDRV_PCM_STATE_OPEN)
		return -EBADFD;
	runtime->trigger_master = substream;
	return 0;
}

static int snd_pcm_do_stop(struct snd_pcm_substream *substream, int state)
{
	if (substream->runtime->trigger_master == substream &&
	    snd_pcm_running(substream))
		substream->ops->trigger(substream, SNDRV_PCM_TRIGGER_STOP);
	return 0; /* unconditonally stop all substreams */
}

static void snd_pcm_post_stop(struct snd_pcm_substream *substream, int state)
{
	struct snd_pcm_runtime *runtime = substream->runtime;
	if (runtime->status->state != state) {
		snd_pcm_trigger_tstamp(substream);
		runtime->status->state = state;
		snd_pcm_timer_notify(substream, SNDRV_TIMER_EVENT_MSTOP);
	}
	wake_up(&runtime->sleep);
	wake_up(&runtime->tsleep);
}

static const struct action_ops snd_pcm_action_stop = {
	.pre_action = snd_pcm_pre_stop,
	.do_action = snd_pcm_do_stop,
	.post_action = snd_pcm_post_stop
};

/**
 * snd_pcm_stop - try to stop all running streams in the substream group
 * @substream: the PCM substream instance
 * @state: PCM state after stopping the stream
 *
 * The state of each stream is then changed to the given state unconditionally.
 *
 * Return: Zero if successful, or a negative error code.
 */
int snd_pcm_stop(struct snd_pcm_substream *substream, snd_pcm_state_t state)
{
	return snd_pcm_action(&snd_pcm_action_stop, substream, state);
}
EXPORT_SYMBOL(snd_pcm_stop);

/**
 * snd_pcm_drain_done - stop the DMA only when the given stream is playback
 * @substream: the PCM substream
 *
 * After stopping, the state is changed to SETUP.
 * Unlike snd_pcm_stop(), this affects only the given stream.
 *
 * Return: Zero if succesful, or a negative error code.
 */
int snd_pcm_drain_done(struct snd_pcm_substream *substream)
{
	return snd_pcm_action_single(&snd_pcm_action_stop, substream,
				     SNDRV_PCM_STATE_SETUP);
}

/**
 * snd_pcm_stop_xrun - stop the running streams as XRUN
 * @substream: the PCM substream instance
 *
 * This stops the given running substream (and all linked substreams) as XRUN.
 * Unlike snd_pcm_stop(), this function takes the substream lock by itself.
 *
 * Return: Zero if successful, or a negative error code.
 */
int snd_pcm_stop_xrun(struct snd_pcm_substream *substream)
{
	unsigned long flags;

	snd_pcm_stream_lock_irqsave(substream, flags);
	if (substream->runtime && snd_pcm_running(substream))
		__snd_pcm_xrun(substream);
	snd_pcm_stream_unlock_irqrestore(substream, flags);
	return 0;
}
EXPORT_SYMBOL_GPL(snd_pcm_stop_xrun);

/*
 * pause callbacks
 */
static int snd_pcm_pre_pause(struct snd_pcm_substream *substream, int push)
{
	struct snd_pcm_runtime *runtime = substream->runtime;
	if (!(runtime->info & SNDRV_PCM_INFO_PAUSE))
		return -ENOSYS;
	if (push) {
		if (runtime->status->state != SNDRV_PCM_STATE_RUNNING)
			return -EBADFD;
	} else if (runtime->status->state != SNDRV_PCM_STATE_PAUSED)
		return -EBADFD;
	runtime->trigger_master = substream;
	return 0;
}

static int snd_pcm_do_pause(struct snd_pcm_substream *substream, int push)
{
	if (substream->runtime->trigger_master != substream)
		return 0;
	/* some drivers might use hw_ptr to recover from the pause -
	   update the hw_ptr now */
	if (push)
		snd_pcm_update_hw_ptr(substream);
	/* The jiffies check in snd_pcm_update_hw_ptr*() is done by
	 * a delta between the current jiffies, this gives a large enough
	 * delta, effectively to skip the check once.
	 */
	substream->runtime->hw_ptr_jiffies = jiffies - HZ * 1000;
	return substream->ops->trigger(substream,
				       push ? SNDRV_PCM_TRIGGER_PAUSE_PUSH :
					      SNDRV_PCM_TRIGGER_PAUSE_RELEASE);
}

static void snd_pcm_undo_pause(struct snd_pcm_substream *substream, int push)
{
	if (substream->runtime->trigger_master == substream)
		substream->ops->trigger(substream,
					push ? SNDRV_PCM_TRIGGER_PAUSE_RELEASE :
					SNDRV_PCM_TRIGGER_PAUSE_PUSH);
}

static void snd_pcm_post_pause(struct snd_pcm_substream *substream, int push)
{
	struct snd_pcm_runtime *runtime = substream->runtime;
	snd_pcm_trigger_tstamp(substream);
	if (push) {
		runtime->status->state = SNDRV_PCM_STATE_PAUSED;
		snd_pcm_timer_notify(substream, SNDRV_TIMER_EVENT_MPAUSE);
		wake_up(&runtime->sleep);
		wake_up(&runtime->tsleep);
	} else {
		runtime->status->state = SNDRV_PCM_STATE_RUNNING;
		snd_pcm_timer_notify(substream, SNDRV_TIMER_EVENT_MCONTINUE);
	}
}

static const struct action_ops snd_pcm_action_pause = {
	.pre_action = snd_pcm_pre_pause,
	.do_action = snd_pcm_do_pause,
	.undo_action = snd_pcm_undo_pause,
	.post_action = snd_pcm_post_pause
};

/*
 * Push/release the pause for all linked streams.
 */
static int snd_pcm_pause(struct snd_pcm_substream *substream, int push)
{
	return snd_pcm_action(&snd_pcm_action_pause, substream, push);
}

#ifdef CONFIG_PM
/* suspend */

static int snd_pcm_pre_suspend(struct snd_pcm_substream *substream, int state)
{
	struct snd_pcm_runtime *runtime = substream->runtime;
	switch (runtime->status->state) {
	case SNDRV_PCM_STATE_SUSPENDED:
		return -EBUSY;
	/* unresumable PCM state; return -EBUSY for skipping suspend */
	case SNDRV_PCM_STATE_OPEN:
	case SNDRV_PCM_STATE_SETUP:
	case SNDRV_PCM_STATE_DISCONNECTED:
		return -EBUSY;
	}
	runtime->trigger_master = substream;
	return 0;
}

static int snd_pcm_do_suspend(struct snd_pcm_substream *substream, int state)
{
	struct snd_pcm_runtime *runtime = substream->runtime;
	if (runtime->trigger_master != substream)
		return 0;
	if (! snd_pcm_running(substream))
		return 0;
	substream->ops->trigger(substream, SNDRV_PCM_TRIGGER_SUSPEND);
	return 0; /* suspend unconditionally */
}

static void snd_pcm_post_suspend(struct snd_pcm_substream *substream, int state)
{
	struct snd_pcm_runtime *runtime = substream->runtime;
	snd_pcm_trigger_tstamp(substream);
	runtime->status->suspended_state = runtime->status->state;
	runtime->status->state = SNDRV_PCM_STATE_SUSPENDED;
	snd_pcm_timer_notify(substream, SNDRV_TIMER_EVENT_MSUSPEND);
	wake_up(&runtime->sleep);
	wake_up(&runtime->tsleep);
}

static const struct action_ops snd_pcm_action_suspend = {
	.pre_action = snd_pcm_pre_suspend,
	.do_action = snd_pcm_do_suspend,
	.post_action = snd_pcm_post_suspend
};

/**
 * snd_pcm_suspend - trigger SUSPEND to all linked streams
 * @substream: the PCM substream
 *
 * After this call, all streams are changed to SUSPENDED state.
 *
 * Return: Zero if successful (or @substream is %NULL), or a negative error
 * code.
 */
int snd_pcm_suspend(struct snd_pcm_substream *substream)
{
	int err;
	unsigned long flags;

	if (! substream)
		return 0;

	snd_pcm_stream_lock_irqsave(substream, flags);
	err = snd_pcm_action(&snd_pcm_action_suspend, substream, 0);
	snd_pcm_stream_unlock_irqrestore(substream, flags);
	return err;
}
EXPORT_SYMBOL(snd_pcm_suspend);

/**
 * snd_pcm_suspend_all - trigger SUSPEND to all substreams in the given pcm
 * @pcm: the PCM instance
 *
 * After this call, all streams are changed to SUSPENDED state.
 *
 * Return: Zero if successful (or @pcm is %NULL), or a negative error code.
 */
int snd_pcm_suspend_all(struct snd_pcm *pcm)
{
	struct snd_pcm_substream *substream;
	int stream, err = 0;

	if (! pcm)
		return 0;

	for (stream = 0; stream < 2; stream++) {
		for (substream = pcm->streams[stream].substream;
		     substream; substream = substream->next) {
			/* FIXME: the open/close code should lock this as well */
			if (substream->runtime == NULL)
				continue;

			/*
			 * Skip BE dai link PCM's that are internal and may
			 * not have their substream ops set.
			 */
			if (!substream->ops)
				continue;

			err = snd_pcm_suspend(substream);
			if (err < 0 && err != -EBUSY)
				return err;
		}
	}
	return 0;
}
EXPORT_SYMBOL(snd_pcm_suspend_all);

/* resume */

static int snd_pcm_pre_resume(struct snd_pcm_substream *substream, int state)
{
	struct snd_pcm_runtime *runtime = substream->runtime;
	if (!(runtime->info & SNDRV_PCM_INFO_RESUME))
		return -ENOSYS;
	runtime->trigger_master = substream;
	return 0;
}

static int snd_pcm_do_resume(struct snd_pcm_substream *substream, int state)
{
	struct snd_pcm_runtime *runtime = substream->runtime;
	if (runtime->trigger_master != substream)
		return 0;
	/* DMA not running previously? */
	if (runtime->status->suspended_state != SNDRV_PCM_STATE_RUNNING &&
	    (runtime->status->suspended_state != SNDRV_PCM_STATE_DRAINING ||
	     substream->stream != SNDRV_PCM_STREAM_PLAYBACK))
		return 0;
	return substream->ops->trigger(substream, SNDRV_PCM_TRIGGER_RESUME);
}

static void snd_pcm_undo_resume(struct snd_pcm_substream *substream, int state)
{
	if (substream->runtime->trigger_master == substream &&
	    snd_pcm_running(substream))
		substream->ops->trigger(substream, SNDRV_PCM_TRIGGER_SUSPEND);
}

static void snd_pcm_post_resume(struct snd_pcm_substream *substream, int state)
{
	struct snd_pcm_runtime *runtime = substream->runtime;
	snd_pcm_trigger_tstamp(substream);
	runtime->status->state = runtime->status->suspended_state;
	snd_pcm_timer_notify(substream, SNDRV_TIMER_EVENT_MRESUME);
}

static const struct action_ops snd_pcm_action_resume = {
	.pre_action = snd_pcm_pre_resume,
	.do_action = snd_pcm_do_resume,
	.undo_action = snd_pcm_undo_resume,
	.post_action = snd_pcm_post_resume
};

static int snd_pcm_resume(struct snd_pcm_substream *substream)
{
	return snd_pcm_action_lock_irq(&snd_pcm_action_resume, substream, 0);
}

#else

static int snd_pcm_resume(struct snd_pcm_substream *substream)
{
	return -ENOSYS;
}

#endif /* CONFIG_PM */

/*
 * xrun ioctl
 *
 * Change the RUNNING stream(s) to XRUN state.
 */
static int snd_pcm_xrun(struct snd_pcm_substream *substream)
{
	struct snd_pcm_runtime *runtime = substream->runtime;
	int result;

	snd_pcm_stream_lock_irq(substream);
	switch (runtime->status->state) {
	case SNDRV_PCM_STATE_XRUN:
		result = 0;	/* already there */
		break;
	case SNDRV_PCM_STATE_RUNNING:
		__snd_pcm_xrun(substream);
		result = 0;
		break;
	default:
		result = -EBADFD;
	}
	snd_pcm_stream_unlock_irq(substream);
	return result;
}

/*
 * reset ioctl
 */
static int snd_pcm_pre_reset(struct snd_pcm_substream *substream, int state)
{
	struct snd_pcm_runtime *runtime = substream->runtime;
	switch (runtime->status->state) {
	case SNDRV_PCM_STATE_RUNNING:
	case SNDRV_PCM_STATE_PREPARED:
	case SNDRV_PCM_STATE_PAUSED:
	case SNDRV_PCM_STATE_SUSPENDED:
		return 0;
	default:
		return -EBADFD;
	}
}

static int snd_pcm_do_reset(struct snd_pcm_substream *substream, int state)
{
	struct snd_pcm_runtime *runtime = substream->runtime;
	int err = substream->ops->ioctl(substream, SNDRV_PCM_IOCTL1_RESET, NULL);
	if (err < 0)
		return err;
	runtime->hw_ptr_base = 0;
	runtime->hw_ptr_interrupt = runtime->status->hw_ptr -
		runtime->status->hw_ptr % runtime->period_size;
	runtime->silence_start = runtime->status->hw_ptr;
	runtime->silence_filled = 0;
	return 0;
}

static void snd_pcm_post_reset(struct snd_pcm_substream *substream, int state)
{
	struct snd_pcm_runtime *runtime = substream->runtime;
	runtime->control->appl_ptr = runtime->status->hw_ptr;
	if (substream->stream == SNDRV_PCM_STREAM_PLAYBACK &&
	    runtime->silence_size > 0)
		snd_pcm_playback_silence(substream, ULONG_MAX);
}

static const struct action_ops snd_pcm_action_reset = {
	.pre_action = snd_pcm_pre_reset,
	.do_action = snd_pcm_do_reset,
	.post_action = snd_pcm_post_reset
};

static int snd_pcm_reset(struct snd_pcm_substream *substream)
{
	return snd_pcm_action_nonatomic(&snd_pcm_action_reset, substream, 0);
}

/*
 * prepare ioctl
 */
/* we use the second argument for updating f_flags */
static int snd_pcm_pre_prepare(struct snd_pcm_substream *substream,
			       int f_flags)
{
	struct snd_pcm_runtime *runtime = substream->runtime;
	if (runtime->status->state == SNDRV_PCM_STATE_OPEN ||
	    runtime->status->state == SNDRV_PCM_STATE_DISCONNECTED)
		return -EBADFD;
	if (snd_pcm_running(substream))
		return -EBUSY;
	substream->f_flags = f_flags;
	return 0;
}

static int snd_pcm_do_prepare(struct snd_pcm_substream *substream, int state)
{
	int err;
	err = substream->ops->prepare(substream);
	if (err < 0)
		return err;
	return snd_pcm_do_reset(substream, 0);
}

static void snd_pcm_post_prepare(struct snd_pcm_substream *substream, int state)
{
	struct snd_pcm_runtime *runtime = substream->runtime;
	runtime->control->appl_ptr = runtime->status->hw_ptr;
	snd_pcm_set_state(substream, SNDRV_PCM_STATE_PREPARED);
}

static const struct action_ops snd_pcm_action_prepare = {
	.pre_action = snd_pcm_pre_prepare,
	.do_action = snd_pcm_do_prepare,
	.post_action = snd_pcm_post_prepare
};

/**
 * snd_pcm_prepare - prepare the PCM substream to be triggerable
 * @substream: the PCM substream instance
 * @file: file to refer f_flags
 *
 * Return: Zero if successful, or a negative error code.
 */
static int snd_pcm_prepare(struct snd_pcm_substream *substream,
			   struct file *file)
{
	int f_flags;

	if (file)
		f_flags = file->f_flags;
	else
		f_flags = substream->f_flags;

	snd_pcm_stream_lock_irq(substream);
	switch (substream->runtime->status->state) {
	case SNDRV_PCM_STATE_PAUSED:
		snd_pcm_pause(substream, 0);
		/* fallthru */
	case SNDRV_PCM_STATE_SUSPENDED:
		snd_pcm_stop(substream, SNDRV_PCM_STATE_SETUP);
		break;
	}
	snd_pcm_stream_unlock_irq(substream);

	return snd_pcm_action_nonatomic(&snd_pcm_action_prepare,
					substream, f_flags);
}

/*
 * drain ioctl
 */

static int snd_pcm_pre_drain_init(struct snd_pcm_substream *substream, int state)
{
	struct snd_pcm_runtime *runtime = substream->runtime;
	switch (runtime->status->state) {
	case SNDRV_PCM_STATE_OPEN:
	case SNDRV_PCM_STATE_DISCONNECTED:
	case SNDRV_PCM_STATE_SUSPENDED:
		return -EBADFD;
	}
	runtime->trigger_master = substream;
	return 0;
}

static int snd_pcm_do_drain_init(struct snd_pcm_substream *substream, int state)
{
	struct snd_pcm_runtime *runtime = substream->runtime;
	if (substream->stream == SNDRV_PCM_STREAM_PLAYBACK) {
		switch (runtime->status->state) {
		case SNDRV_PCM_STATE_PREPARED:
			/* start playback stream if possible */
			if (! snd_pcm_playback_empty(substream)) {
				snd_pcm_do_start(substream, SNDRV_PCM_STATE_DRAINING);
				snd_pcm_post_start(substream, SNDRV_PCM_STATE_DRAINING);
			} else {
				runtime->status->state = SNDRV_PCM_STATE_SETUP;
			}
			break;
		case SNDRV_PCM_STATE_RUNNING:
			runtime->status->state = SNDRV_PCM_STATE_DRAINING;
			break;
		case SNDRV_PCM_STATE_XRUN:
			runtime->status->state = SNDRV_PCM_STATE_SETUP;
			break;
		default:
			break;
		}
	} else {
		/* stop running stream */
		if (runtime->status->state == SNDRV_PCM_STATE_RUNNING) {
			int new_state = snd_pcm_capture_avail(runtime) > 0 ?
				SNDRV_PCM_STATE_DRAINING : SNDRV_PCM_STATE_SETUP;
			snd_pcm_do_stop(substream, new_state);
			snd_pcm_post_stop(substream, new_state);
		}
	}

	if (runtime->status->state == SNDRV_PCM_STATE_DRAINING &&
	    runtime->trigger_master == substream &&
	    (runtime->hw.info & SNDRV_PCM_INFO_DRAIN_TRIGGER))
		return substream->ops->trigger(substream,
					       SNDRV_PCM_TRIGGER_DRAIN);

	return 0;
}

static void snd_pcm_post_drain_init(struct snd_pcm_substream *substream, int state)
{
}

static const struct action_ops snd_pcm_action_drain_init = {
	.pre_action = snd_pcm_pre_drain_init,
	.do_action = snd_pcm_do_drain_init,
	.post_action = snd_pcm_post_drain_init
};

static int snd_pcm_drop(struct snd_pcm_substream *substream);

/*
 * Drain the stream(s).
 * When the substream is linked, sync until the draining of all playback streams
 * is finished.
 * After this call, all streams are supposed to be either SETUP or DRAINING
 * (capture only) state.
 */
static int snd_pcm_drain(struct snd_pcm_substream *substream,
			 struct file *file)
{
	struct snd_card *card;
	struct snd_pcm_runtime *runtime;
	struct snd_pcm_substream *s;
	wait_queue_entry_t wait;
	int result = 0;
	int nonblock = 0;

	card = substream->pcm->card;
	runtime = substream->runtime;

	if (runtime->status->state == SNDRV_PCM_STATE_OPEN)
		return -EBADFD;

	if (file) {
		if (file->f_flags & O_NONBLOCK)
			nonblock = 1;
	} else if (substream->f_flags & O_NONBLOCK)
		nonblock = 1;

	down_read(&snd_pcm_link_rwsem);
	snd_pcm_stream_lock_irq(substream);
	/* resume pause */
	if (runtime->status->state == SNDRV_PCM_STATE_PAUSED)
		snd_pcm_pause(substream, 0);

	/* pre-start/stop - all running streams are changed to DRAINING state */
	result = snd_pcm_action(&snd_pcm_action_drain_init, substream, 0);
	if (result < 0)
		goto unlock;
	/* in non-blocking, we don't wait in ioctl but let caller poll */
	if (nonblock) {
		result = -EAGAIN;
		goto unlock;
	}

	for (;;) {
		long tout;
		struct snd_pcm_runtime *to_check;
		if (signal_pending(current)) {
			result = -ERESTARTSYS;
			break;
		}
		/* find a substream to drain */
		to_check = NULL;
		snd_pcm_group_for_each_entry(s, substream) {
			if (s->stream != SNDRV_PCM_STREAM_PLAYBACK)
				continue;
			runtime = s->runtime;
			if (runtime->status->state == SNDRV_PCM_STATE_DRAINING) {
				to_check = runtime;
				break;
			}
		}
		if (!to_check)
			break; /* all drained */
		init_waitqueue_entry(&wait, current);
		set_current_state(TASK_INTERRUPTIBLE);
		add_wait_queue(&to_check->sleep, &wait);
		snd_pcm_stream_unlock_irq(substream);
		up_read(&snd_pcm_link_rwsem);
		if (runtime->no_period_wakeup)
			tout = MAX_SCHEDULE_TIMEOUT;
		else {
			tout = 10;
			if (runtime->rate) {
				long t = runtime->period_size * 2 / runtime->rate;
				tout = max(t, tout);
			}
			tout = msecs_to_jiffies(tout * 1000);
		}
<<<<<<< HEAD
		tout = schedule_timeout_interruptible(tout);
=======
		tout = schedule_timeout(tout);
		snd_power_lock(card);
>>>>>>> 566a3ce2
		down_read(&snd_pcm_link_rwsem);
		snd_pcm_stream_lock_irq(substream);
		remove_wait_queue(&to_check->sleep, &wait);
		if (card->shutdown) {
			result = -ENODEV;
			break;
		}
		if (tout == 0) {
			if (substream->runtime->status->state == SNDRV_PCM_STATE_SUSPENDED)
				result = -ESTRPIPE;
			else {
				dev_dbg(substream->pcm->card->dev,
					"playback drain error (DMA or IRQ trouble?)\n");
				snd_pcm_stop(substream, SNDRV_PCM_STATE_SETUP);
				result = -EIO;
			}
			break;
		}
	}

 unlock:
	snd_pcm_stream_unlock_irq(substream);
	up_read(&snd_pcm_link_rwsem);

	return result;
}

/*
 * drop ioctl
 *
 * Immediately put all linked substreams into SETUP state.
 */
static int snd_pcm_drop(struct snd_pcm_substream *substream)
{
	struct snd_pcm_runtime *runtime;
	int result = 0;
	
	if (PCM_RUNTIME_CHECK(substream))
		return -ENXIO;
	runtime = substream->runtime;

	if (runtime->status->state == SNDRV_PCM_STATE_OPEN ||
	    runtime->status->state == SNDRV_PCM_STATE_DISCONNECTED)
		return -EBADFD;

	snd_pcm_stream_lock_irq(substream);
	/* resume pause */
	if (runtime->status->state == SNDRV_PCM_STATE_PAUSED)
		snd_pcm_pause(substream, 0);

	snd_pcm_stop(substream, SNDRV_PCM_STATE_SETUP);
	/* runtime->control->appl_ptr = runtime->status->hw_ptr; */
	snd_pcm_stream_unlock_irq(substream);

	return result;
}


static bool is_pcm_file(struct file *file)
{
	struct inode *inode = file_inode(file);
	unsigned int minor;

	if (!S_ISCHR(inode->i_mode) || imajor(inode) != snd_major)
		return false;
	minor = iminor(inode);
	return snd_lookup_minor_data(minor, SNDRV_DEVICE_TYPE_PCM_PLAYBACK) ||
		snd_lookup_minor_data(minor, SNDRV_DEVICE_TYPE_PCM_CAPTURE);
}

/*
 * PCM link handling
 */
static int snd_pcm_link(struct snd_pcm_substream *substream, int fd)
{
	int res = 0;
	struct snd_pcm_file *pcm_file;
	struct snd_pcm_substream *substream1;
	struct snd_pcm_group *group;
	struct fd f = fdget(fd);

	if (!f.file)
		return -EBADFD;
	if (!is_pcm_file(f.file)) {
		res = -EBADFD;
		goto _badf;
	}
	pcm_file = f.file->private_data;
	substream1 = pcm_file->substream;
	group = kmalloc(sizeof(*group), GFP_KERNEL);
	if (!group) {
		res = -ENOMEM;
		goto _nolock;
	}
	down_write_nonfifo(&snd_pcm_link_rwsem);
	write_lock_irq(&snd_pcm_link_rwlock);
	if (substream->runtime->status->state == SNDRV_PCM_STATE_OPEN ||
	    substream->runtime->status->state != substream1->runtime->status->state ||
	    substream->pcm->nonatomic != substream1->pcm->nonatomic) {
		res = -EBADFD;
		goto _end;
	}
	if (snd_pcm_stream_linked(substream1)) {
		res = -EALREADY;
		goto _end;
	}
	if (!snd_pcm_stream_linked(substream)) {
		substream->group = group;
		group = NULL;
		spin_lock_init(&substream->group->lock);
		mutex_init(&substream->group->mutex);
		INIT_LIST_HEAD(&substream->group->substreams);
		list_add_tail(&substream->link_list, &substream->group->substreams);
		substream->group->count = 1;
	}
	list_add_tail(&substream1->link_list, &substream->group->substreams);
	substream->group->count++;
	substream1->group = substream->group;
 _end:
	write_unlock_irq(&snd_pcm_link_rwlock);
	up_write(&snd_pcm_link_rwsem);
 _nolock:
	snd_card_unref(substream1->pcm->card);
	kfree(group);
 _badf:
	fdput(f);
	return res;
}

static void relink_to_local(struct snd_pcm_substream *substream)
{
	substream->group = &substream->self_group;
	INIT_LIST_HEAD(&substream->self_group.substreams);
	list_add_tail(&substream->link_list, &substream->self_group.substreams);
}

static int snd_pcm_unlink(struct snd_pcm_substream *substream)
{
	struct snd_pcm_substream *s;
	int res = 0;

	down_write_nonfifo(&snd_pcm_link_rwsem);
	write_lock_irq(&snd_pcm_link_rwlock);
	if (!snd_pcm_stream_linked(substream)) {
		res = -EALREADY;
		goto _end;
	}
	list_del(&substream->link_list);
	substream->group->count--;
	if (substream->group->count == 1) {	/* detach the last stream, too */
		snd_pcm_group_for_each_entry(s, substream) {
			relink_to_local(s);
			break;
		}
		kfree(substream->group);
	}
	relink_to_local(substream);
       _end:
	write_unlock_irq(&snd_pcm_link_rwlock);
	up_write(&snd_pcm_link_rwsem);
	return res;
}

/*
 * hw configurator
 */
static int snd_pcm_hw_rule_mul(struct snd_pcm_hw_params *params,
			       struct snd_pcm_hw_rule *rule)
{
	struct snd_interval t;
	snd_interval_mul(hw_param_interval_c(params, rule->deps[0]),
		     hw_param_interval_c(params, rule->deps[1]), &t);
	return snd_interval_refine(hw_param_interval(params, rule->var), &t);
}

static int snd_pcm_hw_rule_div(struct snd_pcm_hw_params *params,
			       struct snd_pcm_hw_rule *rule)
{
	struct snd_interval t;
	snd_interval_div(hw_param_interval_c(params, rule->deps[0]),
		     hw_param_interval_c(params, rule->deps[1]), &t);
	return snd_interval_refine(hw_param_interval(params, rule->var), &t);
}

static int snd_pcm_hw_rule_muldivk(struct snd_pcm_hw_params *params,
				   struct snd_pcm_hw_rule *rule)
{
	struct snd_interval t;
	snd_interval_muldivk(hw_param_interval_c(params, rule->deps[0]),
			 hw_param_interval_c(params, rule->deps[1]),
			 (unsigned long) rule->private, &t);
	return snd_interval_refine(hw_param_interval(params, rule->var), &t);
}

static int snd_pcm_hw_rule_mulkdiv(struct snd_pcm_hw_params *params,
				   struct snd_pcm_hw_rule *rule)
{
	struct snd_interval t;
	snd_interval_mulkdiv(hw_param_interval_c(params, rule->deps[0]),
			 (unsigned long) rule->private,
			 hw_param_interval_c(params, rule->deps[1]), &t);
	return snd_interval_refine(hw_param_interval(params, rule->var), &t);
}

static int snd_pcm_hw_rule_format(struct snd_pcm_hw_params *params,
				  struct snd_pcm_hw_rule *rule)
{
	unsigned int k;
	const struct snd_interval *i =
				hw_param_interval_c(params, rule->deps[0]);
	struct snd_mask m;
	struct snd_mask *mask = hw_param_mask(params, SNDRV_PCM_HW_PARAM_FORMAT);
	snd_mask_any(&m);
	for (k = 0; k <= SNDRV_PCM_FORMAT_LAST; ++k) {
		int bits;
		if (! snd_mask_test(mask, k))
			continue;
		bits = snd_pcm_format_physical_width(k);
		if (bits <= 0)
			continue; /* ignore invalid formats */
		if ((unsigned)bits < i->min || (unsigned)bits > i->max)
			snd_mask_reset(&m, k);
	}
	return snd_mask_refine(mask, &m);
}

static int snd_pcm_hw_rule_sample_bits(struct snd_pcm_hw_params *params,
				       struct snd_pcm_hw_rule *rule)
{
	struct snd_interval t;
	unsigned int k;
	t.min = UINT_MAX;
	t.max = 0;
	t.openmin = 0;
	t.openmax = 0;
	for (k = 0; k <= SNDRV_PCM_FORMAT_LAST; ++k) {
		int bits;
		if (! snd_mask_test(hw_param_mask(params, SNDRV_PCM_HW_PARAM_FORMAT), k))
			continue;
		bits = snd_pcm_format_physical_width(k);
		if (bits <= 0)
			continue; /* ignore invalid formats */
		if (t.min > (unsigned)bits)
			t.min = bits;
		if (t.max < (unsigned)bits)
			t.max = bits;
	}
	t.integer = 1;
	return snd_interval_refine(hw_param_interval(params, rule->var), &t);
}

#if SNDRV_PCM_RATE_5512 != 1 << 0 || SNDRV_PCM_RATE_192000 != 1 << 12
#error "Change this table"
#endif

static const unsigned int rates[] = {
	5512, 8000, 11025, 16000, 22050, 32000, 44100,
	48000, 64000, 88200, 96000, 176400, 192000
};

const struct snd_pcm_hw_constraint_list snd_pcm_known_rates = {
	.count = ARRAY_SIZE(rates),
	.list = rates,
};

static int snd_pcm_hw_rule_rate(struct snd_pcm_hw_params *params,
				struct snd_pcm_hw_rule *rule)
{
	struct snd_pcm_hardware *hw = rule->private;
	return snd_interval_list(hw_param_interval(params, rule->var),
				 snd_pcm_known_rates.count,
				 snd_pcm_known_rates.list, hw->rates);
}		

static int snd_pcm_hw_rule_buffer_bytes_max(struct snd_pcm_hw_params *params,
					    struct snd_pcm_hw_rule *rule)
{
	struct snd_interval t;
	struct snd_pcm_substream *substream = rule->private;
	t.min = 0;
	t.max = substream->buffer_bytes_max;
	t.openmin = 0;
	t.openmax = 0;
	t.integer = 1;
	return snd_interval_refine(hw_param_interval(params, rule->var), &t);
}		

int snd_pcm_hw_constraints_init(struct snd_pcm_substream *substream)
{
	struct snd_pcm_runtime *runtime = substream->runtime;
	struct snd_pcm_hw_constraints *constrs = &runtime->hw_constraints;
	int k, err;

	for (k = SNDRV_PCM_HW_PARAM_FIRST_MASK; k <= SNDRV_PCM_HW_PARAM_LAST_MASK; k++) {
		snd_mask_any(constrs_mask(constrs, k));
	}

	for (k = SNDRV_PCM_HW_PARAM_FIRST_INTERVAL; k <= SNDRV_PCM_HW_PARAM_LAST_INTERVAL; k++) {
		snd_interval_any(constrs_interval(constrs, k));
	}

	snd_interval_setinteger(constrs_interval(constrs, SNDRV_PCM_HW_PARAM_CHANNELS));
	snd_interval_setinteger(constrs_interval(constrs, SNDRV_PCM_HW_PARAM_BUFFER_SIZE));
	snd_interval_setinteger(constrs_interval(constrs, SNDRV_PCM_HW_PARAM_BUFFER_BYTES));
	snd_interval_setinteger(constrs_interval(constrs, SNDRV_PCM_HW_PARAM_SAMPLE_BITS));
	snd_interval_setinteger(constrs_interval(constrs, SNDRV_PCM_HW_PARAM_FRAME_BITS));

	err = snd_pcm_hw_rule_add(runtime, 0, SNDRV_PCM_HW_PARAM_FORMAT,
				   snd_pcm_hw_rule_format, NULL,
				   SNDRV_PCM_HW_PARAM_SAMPLE_BITS, -1);
	if (err < 0)
		return err;
	err = snd_pcm_hw_rule_add(runtime, 0, SNDRV_PCM_HW_PARAM_SAMPLE_BITS, 
				  snd_pcm_hw_rule_sample_bits, NULL,
				  SNDRV_PCM_HW_PARAM_FORMAT, 
				  SNDRV_PCM_HW_PARAM_SAMPLE_BITS, -1);
	if (err < 0)
		return err;
	err = snd_pcm_hw_rule_add(runtime, 0, SNDRV_PCM_HW_PARAM_SAMPLE_BITS, 
				  snd_pcm_hw_rule_div, NULL,
				  SNDRV_PCM_HW_PARAM_FRAME_BITS, SNDRV_PCM_HW_PARAM_CHANNELS, -1);
	if (err < 0)
		return err;
	err = snd_pcm_hw_rule_add(runtime, 0, SNDRV_PCM_HW_PARAM_FRAME_BITS, 
				  snd_pcm_hw_rule_mul, NULL,
				  SNDRV_PCM_HW_PARAM_SAMPLE_BITS, SNDRV_PCM_HW_PARAM_CHANNELS, -1);
	if (err < 0)
		return err;
	err = snd_pcm_hw_rule_add(runtime, 0, SNDRV_PCM_HW_PARAM_FRAME_BITS, 
				  snd_pcm_hw_rule_mulkdiv, (void*) 8,
				  SNDRV_PCM_HW_PARAM_PERIOD_BYTES, SNDRV_PCM_HW_PARAM_PERIOD_SIZE, -1);
	if (err < 0)
		return err;
	err = snd_pcm_hw_rule_add(runtime, 0, SNDRV_PCM_HW_PARAM_FRAME_BITS, 
				  snd_pcm_hw_rule_mulkdiv, (void*) 8,
				  SNDRV_PCM_HW_PARAM_BUFFER_BYTES, SNDRV_PCM_HW_PARAM_BUFFER_SIZE, -1);
	if (err < 0)
		return err;
	err = snd_pcm_hw_rule_add(runtime, 0, SNDRV_PCM_HW_PARAM_CHANNELS, 
				  snd_pcm_hw_rule_div, NULL,
				  SNDRV_PCM_HW_PARAM_FRAME_BITS, SNDRV_PCM_HW_PARAM_SAMPLE_BITS, -1);
	if (err < 0)
		return err;
	err = snd_pcm_hw_rule_add(runtime, 0, SNDRV_PCM_HW_PARAM_RATE, 
				  snd_pcm_hw_rule_mulkdiv, (void*) 1000000,
				  SNDRV_PCM_HW_PARAM_PERIOD_SIZE, SNDRV_PCM_HW_PARAM_PERIOD_TIME, -1);
	if (err < 0)
		return err;
	err = snd_pcm_hw_rule_add(runtime, 0, SNDRV_PCM_HW_PARAM_RATE, 
				  snd_pcm_hw_rule_mulkdiv, (void*) 1000000,
				  SNDRV_PCM_HW_PARAM_BUFFER_SIZE, SNDRV_PCM_HW_PARAM_BUFFER_TIME, -1);
	if (err < 0)
		return err;
	err = snd_pcm_hw_rule_add(runtime, 0, SNDRV_PCM_HW_PARAM_PERIODS, 
				  snd_pcm_hw_rule_div, NULL,
				  SNDRV_PCM_HW_PARAM_BUFFER_SIZE, SNDRV_PCM_HW_PARAM_PERIOD_SIZE, -1);
	if (err < 0)
		return err;
	err = snd_pcm_hw_rule_add(runtime, 0, SNDRV_PCM_HW_PARAM_PERIOD_SIZE, 
				  snd_pcm_hw_rule_div, NULL,
				  SNDRV_PCM_HW_PARAM_BUFFER_SIZE, SNDRV_PCM_HW_PARAM_PERIODS, -1);
	if (err < 0)
		return err;
	err = snd_pcm_hw_rule_add(runtime, 0, SNDRV_PCM_HW_PARAM_PERIOD_SIZE, 
				  snd_pcm_hw_rule_mulkdiv, (void*) 8,
				  SNDRV_PCM_HW_PARAM_PERIOD_BYTES, SNDRV_PCM_HW_PARAM_FRAME_BITS, -1);
	if (err < 0)
		return err;
	err = snd_pcm_hw_rule_add(runtime, 0, SNDRV_PCM_HW_PARAM_PERIOD_SIZE, 
				  snd_pcm_hw_rule_muldivk, (void*) 1000000,
				  SNDRV_PCM_HW_PARAM_PERIOD_TIME, SNDRV_PCM_HW_PARAM_RATE, -1);
	if (err < 0)
		return err;
	err = snd_pcm_hw_rule_add(runtime, 0, SNDRV_PCM_HW_PARAM_BUFFER_SIZE, 
				  snd_pcm_hw_rule_mul, NULL,
				  SNDRV_PCM_HW_PARAM_PERIOD_SIZE, SNDRV_PCM_HW_PARAM_PERIODS, -1);
	if (err < 0)
		return err;
	err = snd_pcm_hw_rule_add(runtime, 0, SNDRV_PCM_HW_PARAM_BUFFER_SIZE, 
				  snd_pcm_hw_rule_mulkdiv, (void*) 8,
				  SNDRV_PCM_HW_PARAM_BUFFER_BYTES, SNDRV_PCM_HW_PARAM_FRAME_BITS, -1);
	if (err < 0)
		return err;
	err = snd_pcm_hw_rule_add(runtime, 0, SNDRV_PCM_HW_PARAM_BUFFER_SIZE, 
				  snd_pcm_hw_rule_muldivk, (void*) 1000000,
				  SNDRV_PCM_HW_PARAM_BUFFER_TIME, SNDRV_PCM_HW_PARAM_RATE, -1);
	if (err < 0)
		return err;
	err = snd_pcm_hw_rule_add(runtime, 0, SNDRV_PCM_HW_PARAM_PERIOD_BYTES, 
				  snd_pcm_hw_rule_muldivk, (void*) 8,
				  SNDRV_PCM_HW_PARAM_PERIOD_SIZE, SNDRV_PCM_HW_PARAM_FRAME_BITS, -1);
	if (err < 0)
		return err;
	err = snd_pcm_hw_rule_add(runtime, 0, SNDRV_PCM_HW_PARAM_BUFFER_BYTES, 
				  snd_pcm_hw_rule_muldivk, (void*) 8,
				  SNDRV_PCM_HW_PARAM_BUFFER_SIZE, SNDRV_PCM_HW_PARAM_FRAME_BITS, -1);
	if (err < 0)
		return err;
	err = snd_pcm_hw_rule_add(runtime, 0, SNDRV_PCM_HW_PARAM_PERIOD_TIME, 
				  snd_pcm_hw_rule_mulkdiv, (void*) 1000000,
				  SNDRV_PCM_HW_PARAM_PERIOD_SIZE, SNDRV_PCM_HW_PARAM_RATE, -1);
	if (err < 0)
		return err;
	err = snd_pcm_hw_rule_add(runtime, 0, SNDRV_PCM_HW_PARAM_BUFFER_TIME, 
				  snd_pcm_hw_rule_mulkdiv, (void*) 1000000,
				  SNDRV_PCM_HW_PARAM_BUFFER_SIZE, SNDRV_PCM_HW_PARAM_RATE, -1);
	if (err < 0)
		return err;
	return 0;
}

int snd_pcm_hw_constraints_complete(struct snd_pcm_substream *substream)
{
	struct snd_pcm_runtime *runtime = substream->runtime;
	struct snd_pcm_hardware *hw = &runtime->hw;
	int err;
	unsigned int mask = 0;

        if (hw->info & SNDRV_PCM_INFO_INTERLEAVED)
		mask |= 1 << SNDRV_PCM_ACCESS_RW_INTERLEAVED;
        if (hw->info & SNDRV_PCM_INFO_NONINTERLEAVED)
		mask |= 1 << SNDRV_PCM_ACCESS_RW_NONINTERLEAVED;
	if (hw_support_mmap(substream)) {
		if (hw->info & SNDRV_PCM_INFO_INTERLEAVED)
			mask |= 1 << SNDRV_PCM_ACCESS_MMAP_INTERLEAVED;
		if (hw->info & SNDRV_PCM_INFO_NONINTERLEAVED)
			mask |= 1 << SNDRV_PCM_ACCESS_MMAP_NONINTERLEAVED;
		if (hw->info & SNDRV_PCM_INFO_COMPLEX)
			mask |= 1 << SNDRV_PCM_ACCESS_MMAP_COMPLEX;
	}
	err = snd_pcm_hw_constraint_mask(runtime, SNDRV_PCM_HW_PARAM_ACCESS, mask);
	if (err < 0)
		return err;

	err = snd_pcm_hw_constraint_mask64(runtime, SNDRV_PCM_HW_PARAM_FORMAT, hw->formats);
	if (err < 0)
		return err;

	err = snd_pcm_hw_constraint_mask(runtime, SNDRV_PCM_HW_PARAM_SUBFORMAT, 1 << SNDRV_PCM_SUBFORMAT_STD);
	if (err < 0)
		return err;

	err = snd_pcm_hw_constraint_minmax(runtime, SNDRV_PCM_HW_PARAM_CHANNELS,
					   hw->channels_min, hw->channels_max);
	if (err < 0)
		return err;

	err = snd_pcm_hw_constraint_minmax(runtime, SNDRV_PCM_HW_PARAM_RATE,
					   hw->rate_min, hw->rate_max);
	if (err < 0)
		return err;

	err = snd_pcm_hw_constraint_minmax(runtime, SNDRV_PCM_HW_PARAM_PERIOD_BYTES,
					   hw->period_bytes_min, hw->period_bytes_max);
	if (err < 0)
		return err;

	err = snd_pcm_hw_constraint_minmax(runtime, SNDRV_PCM_HW_PARAM_PERIODS,
					   hw->periods_min, hw->periods_max);
	if (err < 0)
		return err;

	err = snd_pcm_hw_constraint_minmax(runtime, SNDRV_PCM_HW_PARAM_BUFFER_BYTES,
					   hw->period_bytes_min, hw->buffer_bytes_max);
	if (err < 0)
		return err;

	err = snd_pcm_hw_rule_add(runtime, 0, SNDRV_PCM_HW_PARAM_BUFFER_BYTES, 
				  snd_pcm_hw_rule_buffer_bytes_max, substream,
				  SNDRV_PCM_HW_PARAM_BUFFER_BYTES, -1);
	if (err < 0)
		return err;

	/* FIXME: remove */
	if (runtime->dma_bytes) {
		err = snd_pcm_hw_constraint_minmax(runtime, SNDRV_PCM_HW_PARAM_BUFFER_BYTES, 0, runtime->dma_bytes);
		if (err < 0)
			return err;
	}

	if (!(hw->rates & (SNDRV_PCM_RATE_KNOT | SNDRV_PCM_RATE_CONTINUOUS))) {
		err = snd_pcm_hw_rule_add(runtime, 0, SNDRV_PCM_HW_PARAM_RATE, 
					  snd_pcm_hw_rule_rate, hw,
					  SNDRV_PCM_HW_PARAM_RATE, -1);
		if (err < 0)
			return err;
	}

	/* FIXME: this belong to lowlevel */
	snd_pcm_hw_constraint_integer(runtime, SNDRV_PCM_HW_PARAM_PERIOD_SIZE);

	return 0;
}

static void pcm_release_private(struct snd_pcm_substream *substream)
{
	if (snd_pcm_stream_linked(substream))
		snd_pcm_unlink(substream);
}

void snd_pcm_release_substream(struct snd_pcm_substream *substream)
{
	substream->ref_count--;
	if (substream->ref_count > 0)
		return;

	snd_pcm_drop(substream);
	if (substream->hw_opened) {
		if (substream->ops->hw_free &&
		    substream->runtime->status->state != SNDRV_PCM_STATE_OPEN)
			substream->ops->hw_free(substream);
		substream->ops->close(substream);
		substream->hw_opened = 0;
	}
	if (pm_qos_request_active(&substream->latency_pm_qos_req))
		pm_qos_remove_request(&substream->latency_pm_qos_req);
	if (substream->pcm_release) {
		substream->pcm_release(substream);
		substream->pcm_release = NULL;
	}
	snd_pcm_detach_substream(substream);
}
EXPORT_SYMBOL(snd_pcm_release_substream);

int snd_pcm_open_substream(struct snd_pcm *pcm, int stream,
			   struct file *file,
			   struct snd_pcm_substream **rsubstream)
{
	struct snd_pcm_substream *substream;
	int err;

	err = snd_pcm_attach_substream(pcm, stream, file, &substream);
	if (err < 0)
		return err;
	if (substream->ref_count > 1) {
		*rsubstream = substream;
		return 0;
	}

	err = snd_pcm_hw_constraints_init(substream);
	if (err < 0) {
		pcm_dbg(pcm, "snd_pcm_hw_constraints_init failed\n");
		goto error;
	}

	if ((err = substream->ops->open(substream)) < 0)
		goto error;

	substream->hw_opened = 1;

	err = snd_pcm_hw_constraints_complete(substream);
	if (err < 0) {
		pcm_dbg(pcm, "snd_pcm_hw_constraints_complete failed\n");
		goto error;
	}

	*rsubstream = substream;
	return 0;

 error:
	snd_pcm_release_substream(substream);
	return err;
}
EXPORT_SYMBOL(snd_pcm_open_substream);

static int snd_pcm_open_file(struct file *file,
			     struct snd_pcm *pcm,
			     int stream)
{
	struct snd_pcm_file *pcm_file;
	struct snd_pcm_substream *substream;
	int err;

	err = snd_pcm_open_substream(pcm, stream, file, &substream);
	if (err < 0)
		return err;

	pcm_file = kzalloc(sizeof(*pcm_file), GFP_KERNEL);
	if (pcm_file == NULL) {
		snd_pcm_release_substream(substream);
		return -ENOMEM;
	}
	pcm_file->substream = substream;
	if (substream->ref_count == 1) {
		substream->file = pcm_file;
		substream->pcm_release = pcm_release_private;
	}
	file->private_data = pcm_file;

	return 0;
}

static int snd_pcm_playback_open(struct inode *inode, struct file *file)
{
	struct snd_pcm *pcm;
	int err = nonseekable_open(inode, file);
	if (err < 0)
		return err;
	pcm = snd_lookup_minor_data(iminor(inode),
				    SNDRV_DEVICE_TYPE_PCM_PLAYBACK);
	err = snd_pcm_open(file, pcm, SNDRV_PCM_STREAM_PLAYBACK);
	if (pcm)
		snd_card_unref(pcm->card);
	return err;
}

static int snd_pcm_capture_open(struct inode *inode, struct file *file)
{
	struct snd_pcm *pcm;
	int err = nonseekable_open(inode, file);
	if (err < 0)
		return err;
	pcm = snd_lookup_minor_data(iminor(inode),
				    SNDRV_DEVICE_TYPE_PCM_CAPTURE);
	err = snd_pcm_open(file, pcm, SNDRV_PCM_STREAM_CAPTURE);
	if (pcm)
		snd_card_unref(pcm->card);
	return err;
}

static int snd_pcm_open(struct file *file, struct snd_pcm *pcm, int stream)
{
	int err;
	wait_queue_entry_t wait;

	if (pcm == NULL) {
		err = -ENODEV;
		goto __error1;
	}
	err = snd_card_file_add(pcm->card, file);
	if (err < 0)
		goto __error1;
	if (!try_module_get(pcm->card->module)) {
		err = -EFAULT;
		goto __error2;
	}
	init_waitqueue_entry(&wait, current);
	add_wait_queue(&pcm->open_wait, &wait);
	mutex_lock(&pcm->open_mutex);
	while (1) {
		err = snd_pcm_open_file(file, pcm, stream);
		if (err >= 0)
			break;
		if (err == -EAGAIN) {
			if (file->f_flags & O_NONBLOCK) {
				err = -EBUSY;
				break;
			}
		} else
			break;
		set_current_state(TASK_INTERRUPTIBLE);
		mutex_unlock(&pcm->open_mutex);
		schedule();
		mutex_lock(&pcm->open_mutex);
		if (pcm->card->shutdown) {
			err = -ENODEV;
			break;
		}
		if (signal_pending(current)) {
			err = -ERESTARTSYS;
			break;
		}
	}
	remove_wait_queue(&pcm->open_wait, &wait);
	mutex_unlock(&pcm->open_mutex);
	if (err < 0)
		goto __error;
	return err;

      __error:
	module_put(pcm->card->module);
      __error2:
      	snd_card_file_remove(pcm->card, file);
      __error1:
      	return err;
}

static int snd_pcm_release(struct inode *inode, struct file *file)
{
	struct snd_pcm *pcm;
	struct snd_pcm_substream *substream;
	struct snd_pcm_file *pcm_file;

	pcm_file = file->private_data;
	substream = pcm_file->substream;
	if (snd_BUG_ON(!substream))
		return -ENXIO;
	pcm = substream->pcm;
	mutex_lock(&pcm->open_mutex);
	snd_pcm_release_substream(substream);
	kfree(pcm_file);
	mutex_unlock(&pcm->open_mutex);
	wake_up(&pcm->open_wait);
	module_put(pcm->card->module);
	snd_card_file_remove(pcm->card, file);
	return 0;
}

/* check and update PCM state; return 0 or a negative error
 * call this inside PCM lock
 */
static int do_pcm_hwsync(struct snd_pcm_substream *substream)
{
	switch (substream->runtime->status->state) {
	case SNDRV_PCM_STATE_DRAINING:
		if (substream->stream == SNDRV_PCM_STREAM_CAPTURE)
			return -EBADFD;
		/* Fall through */
	case SNDRV_PCM_STATE_RUNNING:
		return snd_pcm_update_hw_ptr(substream);
	case SNDRV_PCM_STATE_PREPARED:
	case SNDRV_PCM_STATE_PAUSED:
		return 0;
	case SNDRV_PCM_STATE_SUSPENDED:
		return -ESTRPIPE;
	case SNDRV_PCM_STATE_XRUN:
		return -EPIPE;
	default:
		return -EBADFD;
	}
}

/* increase the appl_ptr; returns the processed frames or a negative error */
static snd_pcm_sframes_t forward_appl_ptr(struct snd_pcm_substream *substream,
					  snd_pcm_uframes_t frames,
					   snd_pcm_sframes_t avail)
{
	struct snd_pcm_runtime *runtime = substream->runtime;
	snd_pcm_sframes_t appl_ptr;
	int ret;

	if (avail <= 0)
		return 0;
	if (frames > (snd_pcm_uframes_t)avail)
		frames = avail;
	appl_ptr = runtime->control->appl_ptr + frames;
	if (appl_ptr >= (snd_pcm_sframes_t)runtime->boundary)
		appl_ptr -= runtime->boundary;
	ret = pcm_lib_apply_appl_ptr(substream, appl_ptr);
	return ret < 0 ? ret : frames;
}

/* decrease the appl_ptr; returns the processed frames or zero for error */
static snd_pcm_sframes_t rewind_appl_ptr(struct snd_pcm_substream *substream,
					 snd_pcm_uframes_t frames,
					 snd_pcm_sframes_t avail)
{
	struct snd_pcm_runtime *runtime = substream->runtime;
	snd_pcm_sframes_t appl_ptr;
	int ret;

	if (avail <= 0)
		return 0;
	if (frames > (snd_pcm_uframes_t)avail)
		frames = avail;
	appl_ptr = runtime->control->appl_ptr - frames;
	if (appl_ptr < 0)
		appl_ptr += runtime->boundary;
	ret = pcm_lib_apply_appl_ptr(substream, appl_ptr);
	/* NOTE: we return zero for errors because PulseAudio gets depressed
	 * upon receiving an error from rewind ioctl and stops processing
	 * any longer.  Returning zero means that no rewind is done, so
	 * it's not absolutely wrong to answer like that.
	 */
	return ret < 0 ? 0 : frames;
}

static snd_pcm_sframes_t snd_pcm_rewind(struct snd_pcm_substream *substream,
					snd_pcm_uframes_t frames)
{
	snd_pcm_sframes_t ret;

	if (frames == 0)
		return 0;

	snd_pcm_stream_lock_irq(substream);
	ret = do_pcm_hwsync(substream);
	if (!ret)
		ret = rewind_appl_ptr(substream, frames,
				      snd_pcm_hw_avail(substream));
	snd_pcm_stream_unlock_irq(substream);
	return ret;
}

static snd_pcm_sframes_t snd_pcm_forward(struct snd_pcm_substream *substream,
					 snd_pcm_uframes_t frames)
{
	snd_pcm_sframes_t ret;

	if (frames == 0)
		return 0;

	snd_pcm_stream_lock_irq(substream);
	ret = do_pcm_hwsync(substream);
	if (!ret)
		ret = forward_appl_ptr(substream, frames,
				       snd_pcm_avail(substream));
	snd_pcm_stream_unlock_irq(substream);
	return ret;
}

static int snd_pcm_hwsync(struct snd_pcm_substream *substream)
{
	int err;

	snd_pcm_stream_lock_irq(substream);
	err = do_pcm_hwsync(substream);
	snd_pcm_stream_unlock_irq(substream);
	return err;
}
		
static int snd_pcm_delay(struct snd_pcm_substream *substream,
			 snd_pcm_sframes_t *delay)
{
	int err;
	snd_pcm_sframes_t n = 0;

	snd_pcm_stream_lock_irq(substream);
	err = do_pcm_hwsync(substream);
	if (!err)
		n = snd_pcm_calc_delay(substream);
	snd_pcm_stream_unlock_irq(substream);
	if (!err)
		*delay = n;
	return err;
}
		
static int snd_pcm_sync_ptr(struct snd_pcm_substream *substream,
			    struct snd_pcm_sync_ptr __user *_sync_ptr)
{
	struct snd_pcm_runtime *runtime = substream->runtime;
	struct snd_pcm_sync_ptr sync_ptr;
	volatile struct snd_pcm_mmap_status *status;
	volatile struct snd_pcm_mmap_control *control;
	int err;

	memset(&sync_ptr, 0, sizeof(sync_ptr));
	if (get_user(sync_ptr.flags, (unsigned __user *)&(_sync_ptr->flags)))
		return -EFAULT;
	if (copy_from_user(&sync_ptr.c.control, &(_sync_ptr->c.control), sizeof(struct snd_pcm_mmap_control)))
		return -EFAULT;	
	status = runtime->status;
	control = runtime->control;
	if (sync_ptr.flags & SNDRV_PCM_SYNC_PTR_HWSYNC) {
		err = snd_pcm_hwsync(substream);
		if (err < 0)
			return err;
	}
	snd_pcm_stream_lock_irq(substream);
	if (!(sync_ptr.flags & SNDRV_PCM_SYNC_PTR_APPL)) {
		err = pcm_lib_apply_appl_ptr(substream,
					     sync_ptr.c.control.appl_ptr);
		if (err < 0) {
			snd_pcm_stream_unlock_irq(substream);
			return err;
		}
	} else {
		sync_ptr.c.control.appl_ptr = control->appl_ptr;
	}
	if (!(sync_ptr.flags & SNDRV_PCM_SYNC_PTR_AVAIL_MIN))
		control->avail_min = sync_ptr.c.control.avail_min;
	else
		sync_ptr.c.control.avail_min = control->avail_min;
	sync_ptr.s.status.state = status->state;
	sync_ptr.s.status.hw_ptr = status->hw_ptr;
	sync_ptr.s.status.tstamp = status->tstamp;
	sync_ptr.s.status.suspended_state = status->suspended_state;
	sync_ptr.s.status.audio_tstamp = status->audio_tstamp;
	snd_pcm_stream_unlock_irq(substream);
	if (copy_to_user(_sync_ptr, &sync_ptr, sizeof(sync_ptr)))
		return -EFAULT;
	return 0;
}

static int snd_pcm_tstamp(struct snd_pcm_substream *substream, int __user *_arg)
{
	struct snd_pcm_runtime *runtime = substream->runtime;
	int arg;
	
	if (get_user(arg, _arg))
		return -EFAULT;
	if (arg < 0 || arg > SNDRV_PCM_TSTAMP_TYPE_LAST)
		return -EINVAL;
	runtime->tstamp_type = arg;
	return 0;
}

static int snd_pcm_xferi_frames_ioctl(struct snd_pcm_substream *substream,
				      struct snd_xferi __user *_xferi)
{
	struct snd_xferi xferi;
	struct snd_pcm_runtime *runtime = substream->runtime;
	snd_pcm_sframes_t result;

	if (runtime->status->state == SNDRV_PCM_STATE_OPEN)
		return -EBADFD;
	if (put_user(0, &_xferi->result))
		return -EFAULT;
	if (copy_from_user(&xferi, _xferi, sizeof(xferi)))
		return -EFAULT;
	if (substream->stream == SNDRV_PCM_STREAM_PLAYBACK)
		result = snd_pcm_lib_write(substream, xferi.buf, xferi.frames);
	else
		result = snd_pcm_lib_read(substream, xferi.buf, xferi.frames);
	__put_user(result, &_xferi->result);
	return result < 0 ? result : 0;
}

static int snd_pcm_xfern_frames_ioctl(struct snd_pcm_substream *substream,
				      struct snd_xfern __user *_xfern)
{
	struct snd_xfern xfern;
	struct snd_pcm_runtime *runtime = substream->runtime;
	void *bufs;
	snd_pcm_sframes_t result;

	if (runtime->status->state == SNDRV_PCM_STATE_OPEN)
		return -EBADFD;
	if (runtime->channels > 128)
		return -EINVAL;
	if (put_user(0, &_xfern->result))
		return -EFAULT;
	if (copy_from_user(&xfern, _xfern, sizeof(xfern)))
		return -EFAULT;

	bufs = memdup_user(xfern.bufs, sizeof(void *) * runtime->channels);
	if (IS_ERR(bufs))
		return PTR_ERR(bufs);
	if (substream->stream == SNDRV_PCM_STREAM_PLAYBACK)
		result = snd_pcm_lib_writev(substream, bufs, xfern.frames);
	else
		result = snd_pcm_lib_readv(substream, bufs, xfern.frames);
	kfree(bufs);
	__put_user(result, &_xfern->result);
	return result < 0 ? result : 0;
}

static int snd_pcm_rewind_ioctl(struct snd_pcm_substream *substream,
				snd_pcm_uframes_t __user *_frames)
{
	snd_pcm_uframes_t frames;
	snd_pcm_sframes_t result;

	if (get_user(frames, _frames))
		return -EFAULT;
	if (put_user(0, _frames))
		return -EFAULT;
	result = snd_pcm_rewind(substream, frames);
	__put_user(result, _frames);
	return result < 0 ? result : 0;
}

static int snd_pcm_forward_ioctl(struct snd_pcm_substream *substream,
				 snd_pcm_uframes_t __user *_frames)
{
	snd_pcm_uframes_t frames;
	snd_pcm_sframes_t result;

	if (get_user(frames, _frames))
		return -EFAULT;
	if (put_user(0, _frames))
		return -EFAULT;
	result = snd_pcm_forward(substream, frames);
	__put_user(result, _frames);
	return result < 0 ? result : 0;
}

static int snd_pcm_common_ioctl(struct file *file,
				 struct snd_pcm_substream *substream,
				 unsigned int cmd, void __user *arg)
{
	struct snd_pcm_file *pcm_file = file->private_data;
	int res;

	if (PCM_RUNTIME_CHECK(substream))
		return -ENXIO;

	res = snd_power_wait(substream->pcm->card, SNDRV_CTL_POWER_D0);
	if (res < 0)
		return res;

	switch (cmd) {
	case SNDRV_PCM_IOCTL_PVERSION:
		return put_user(SNDRV_PCM_VERSION, (int __user *)arg) ? -EFAULT : 0;
	case SNDRV_PCM_IOCTL_INFO:
		return snd_pcm_info_user(substream, arg);
	case SNDRV_PCM_IOCTL_TSTAMP:	/* just for compatibility */
		return 0;
	case SNDRV_PCM_IOCTL_TTSTAMP:
		return snd_pcm_tstamp(substream, arg);
	case SNDRV_PCM_IOCTL_USER_PVERSION:
		if (get_user(pcm_file->user_pversion,
			     (unsigned int __user *)arg))
			return -EFAULT;
		return 0;
	case SNDRV_PCM_IOCTL_HW_REFINE:
		return snd_pcm_hw_refine_user(substream, arg);
	case SNDRV_PCM_IOCTL_HW_PARAMS:
		return snd_pcm_hw_params_user(substream, arg);
	case SNDRV_PCM_IOCTL_HW_FREE:
		return snd_pcm_hw_free(substream);
	case SNDRV_PCM_IOCTL_SW_PARAMS:
		return snd_pcm_sw_params_user(substream, arg);
	case SNDRV_PCM_IOCTL_STATUS:
		return snd_pcm_status_user(substream, arg, false);
	case SNDRV_PCM_IOCTL_STATUS_EXT:
		return snd_pcm_status_user(substream, arg, true);
	case SNDRV_PCM_IOCTL_CHANNEL_INFO:
		return snd_pcm_channel_info_user(substream, arg);
	case SNDRV_PCM_IOCTL_PREPARE:
		return snd_pcm_prepare(substream, file);
	case SNDRV_PCM_IOCTL_RESET:
		return snd_pcm_reset(substream);
	case SNDRV_PCM_IOCTL_START:
		return snd_pcm_start_lock_irq(substream);
	case SNDRV_PCM_IOCTL_LINK:
		return snd_pcm_link(substream, (int)(unsigned long) arg);
	case SNDRV_PCM_IOCTL_UNLINK:
		return snd_pcm_unlink(substream);
	case SNDRV_PCM_IOCTL_RESUME:
		return snd_pcm_resume(substream);
	case SNDRV_PCM_IOCTL_XRUN:
		return snd_pcm_xrun(substream);
	case SNDRV_PCM_IOCTL_HWSYNC:
		return snd_pcm_hwsync(substream);
	case SNDRV_PCM_IOCTL_DELAY:
	{
		snd_pcm_sframes_t delay;
		snd_pcm_sframes_t __user *res = arg;
		int err;

		err = snd_pcm_delay(substream, &delay);
		if (err)
			return err;
		if (put_user(delay, res))
			return -EFAULT;
		return 0;
	}
	case SNDRV_PCM_IOCTL_SYNC_PTR:
		return snd_pcm_sync_ptr(substream, arg);
#ifdef CONFIG_SND_SUPPORT_OLD_API
	case SNDRV_PCM_IOCTL_HW_REFINE_OLD:
		return snd_pcm_hw_refine_old_user(substream, arg);
	case SNDRV_PCM_IOCTL_HW_PARAMS_OLD:
		return snd_pcm_hw_params_old_user(substream, arg);
#endif
	case SNDRV_PCM_IOCTL_DRAIN:
		return snd_pcm_drain(substream, file);
	case SNDRV_PCM_IOCTL_DROP:
		return snd_pcm_drop(substream);
	case SNDRV_PCM_IOCTL_PAUSE:
		return snd_pcm_action_lock_irq(&snd_pcm_action_pause,
					       substream,
					       (int)(unsigned long)arg);
	case SNDRV_PCM_IOCTL_WRITEI_FRAMES:
	case SNDRV_PCM_IOCTL_READI_FRAMES:
		return snd_pcm_xferi_frames_ioctl(substream, arg);
	case SNDRV_PCM_IOCTL_WRITEN_FRAMES:
	case SNDRV_PCM_IOCTL_READN_FRAMES:
		return snd_pcm_xfern_frames_ioctl(substream, arg);
	case SNDRV_PCM_IOCTL_REWIND:
		return snd_pcm_rewind_ioctl(substream, arg);
	case SNDRV_PCM_IOCTL_FORWARD:
		return snd_pcm_forward_ioctl(substream, arg);
	}
	pcm_dbg(substream->pcm, "unknown ioctl = 0x%x\n", cmd);
	return -ENOTTY;
}

static long snd_pcm_ioctl(struct file *file, unsigned int cmd,
			  unsigned long arg)
{
	struct snd_pcm_file *pcm_file;

	pcm_file = file->private_data;

	if (((cmd >> 8) & 0xff) != 'A')
		return -ENOTTY;

	return snd_pcm_common_ioctl(file, pcm_file->substream, cmd,
				     (void __user *)arg);
}

/**
 * snd_pcm_kernel_ioctl - Execute PCM ioctl in the kernel-space
 * @substream: PCM substream
 * @cmd: IOCTL cmd
 * @arg: IOCTL argument
 *
 * The function is provided primarily for OSS layer and USB gadget drivers,
 * and it allows only the limited set of ioctls (hw_params, sw_params,
 * prepare, start, drain, drop, forward).
 */
int snd_pcm_kernel_ioctl(struct snd_pcm_substream *substream,
			 unsigned int cmd, void *arg)
{
	snd_pcm_uframes_t *frames = arg;
	snd_pcm_sframes_t result;
	
	switch (cmd) {
	case SNDRV_PCM_IOCTL_FORWARD:
	{
		/* provided only for OSS; capture-only and no value returned */
		if (substream->stream != SNDRV_PCM_STREAM_CAPTURE)
			return -EINVAL;
		result = snd_pcm_forward(substream, *frames);
		return result < 0 ? result : 0;
	}
	case SNDRV_PCM_IOCTL_HW_PARAMS:
		return snd_pcm_hw_params(substream, arg);
	case SNDRV_PCM_IOCTL_SW_PARAMS:
		return snd_pcm_sw_params(substream, arg);
	case SNDRV_PCM_IOCTL_PREPARE:
		return snd_pcm_prepare(substream, NULL);
	case SNDRV_PCM_IOCTL_START:
		return snd_pcm_start_lock_irq(substream);
	case SNDRV_PCM_IOCTL_DRAIN:
		return snd_pcm_drain(substream, NULL);
	case SNDRV_PCM_IOCTL_DROP:
		return snd_pcm_drop(substream);
	case SNDRV_PCM_IOCTL_DELAY:
		return snd_pcm_delay(substream, frames);
	default:
		return -EINVAL;
	}
}
EXPORT_SYMBOL(snd_pcm_kernel_ioctl);

static ssize_t snd_pcm_read(struct file *file, char __user *buf, size_t count,
			    loff_t * offset)
{
	struct snd_pcm_file *pcm_file;
	struct snd_pcm_substream *substream;
	struct snd_pcm_runtime *runtime;
	snd_pcm_sframes_t result;

	pcm_file = file->private_data;
	substream = pcm_file->substream;
	if (PCM_RUNTIME_CHECK(substream))
		return -ENXIO;
	runtime = substream->runtime;
	if (runtime->status->state == SNDRV_PCM_STATE_OPEN)
		return -EBADFD;
	if (!frame_aligned(runtime, count))
		return -EINVAL;
	count = bytes_to_frames(runtime, count);
	result = snd_pcm_lib_read(substream, buf, count);
	if (result > 0)
		result = frames_to_bytes(runtime, result);
	return result;
}

static ssize_t snd_pcm_write(struct file *file, const char __user *buf,
			     size_t count, loff_t * offset)
{
	struct snd_pcm_file *pcm_file;
	struct snd_pcm_substream *substream;
	struct snd_pcm_runtime *runtime;
	snd_pcm_sframes_t result;

	pcm_file = file->private_data;
	substream = pcm_file->substream;
	if (PCM_RUNTIME_CHECK(substream))
		return -ENXIO;
	runtime = substream->runtime;
	if (runtime->status->state == SNDRV_PCM_STATE_OPEN)
		return -EBADFD;
	if (!frame_aligned(runtime, count))
		return -EINVAL;
	count = bytes_to_frames(runtime, count);
	result = snd_pcm_lib_write(substream, buf, count);
	if (result > 0)
		result = frames_to_bytes(runtime, result);
	return result;
}

static ssize_t snd_pcm_readv(struct kiocb *iocb, struct iov_iter *to)
{
	struct snd_pcm_file *pcm_file;
	struct snd_pcm_substream *substream;
	struct snd_pcm_runtime *runtime;
	snd_pcm_sframes_t result;
	unsigned long i;
	void __user **bufs;
	snd_pcm_uframes_t frames;

	pcm_file = iocb->ki_filp->private_data;
	substream = pcm_file->substream;
	if (PCM_RUNTIME_CHECK(substream))
		return -ENXIO;
	runtime = substream->runtime;
	if (runtime->status->state == SNDRV_PCM_STATE_OPEN)
		return -EBADFD;
	if (!iter_is_iovec(to))
		return -EINVAL;
	if (to->nr_segs > 1024 || to->nr_segs != runtime->channels)
		return -EINVAL;
	if (!frame_aligned(runtime, to->iov->iov_len))
		return -EINVAL;
	frames = bytes_to_samples(runtime, to->iov->iov_len);
	bufs = kmalloc(sizeof(void *) * to->nr_segs, GFP_KERNEL);
	if (bufs == NULL)
		return -ENOMEM;
	for (i = 0; i < to->nr_segs; ++i)
		bufs[i] = to->iov[i].iov_base;
	result = snd_pcm_lib_readv(substream, bufs, frames);
	if (result > 0)
		result = frames_to_bytes(runtime, result);
	kfree(bufs);
	return result;
}

static ssize_t snd_pcm_writev(struct kiocb *iocb, struct iov_iter *from)
{
	struct snd_pcm_file *pcm_file;
	struct snd_pcm_substream *substream;
	struct snd_pcm_runtime *runtime;
	snd_pcm_sframes_t result;
	unsigned long i;
	void __user **bufs;
	snd_pcm_uframes_t frames;

	pcm_file = iocb->ki_filp->private_data;
	substream = pcm_file->substream;
	if (PCM_RUNTIME_CHECK(substream))
		return -ENXIO;
	runtime = substream->runtime;
	if (runtime->status->state == SNDRV_PCM_STATE_OPEN)
		return -EBADFD;
	if (!iter_is_iovec(from))
		return -EINVAL;
	if (from->nr_segs > 128 || from->nr_segs != runtime->channels ||
	    !frame_aligned(runtime, from->iov->iov_len))
		return -EINVAL;
	frames = bytes_to_samples(runtime, from->iov->iov_len);
	bufs = kmalloc(sizeof(void *) * from->nr_segs, GFP_KERNEL);
	if (bufs == NULL)
		return -ENOMEM;
	for (i = 0; i < from->nr_segs; ++i)
		bufs[i] = from->iov[i].iov_base;
	result = snd_pcm_lib_writev(substream, bufs, frames);
	if (result > 0)
		result = frames_to_bytes(runtime, result);
	kfree(bufs);
	return result;
}

static unsigned int snd_pcm_poll(struct file *file, poll_table *wait)
{
	struct snd_pcm_file *pcm_file;
	struct snd_pcm_substream *substream;
	struct snd_pcm_runtime *runtime;
        unsigned int mask, ok;
	snd_pcm_uframes_t avail;

	pcm_file = file->private_data;

	substream = pcm_file->substream;
	if (substream->stream == SNDRV_PCM_STREAM_PLAYBACK)
		ok = POLLOUT | POLLWRNORM;
	else
		ok = POLLIN | POLLRDNORM;
	if (PCM_RUNTIME_CHECK(substream))
		return ok | POLLERR;

	runtime = substream->runtime;
	poll_wait(file, &runtime->sleep, wait);

	mask = 0;
	snd_pcm_stream_lock_irq(substream);
	avail = snd_pcm_avail(substream);
	switch (runtime->status->state) {
	case SNDRV_PCM_STATE_RUNNING:
	case SNDRV_PCM_STATE_PREPARED:
	case SNDRV_PCM_STATE_PAUSED:
		if (avail >= runtime->control->avail_min)
			mask = ok;
		break;
	case SNDRV_PCM_STATE_DRAINING:
		if (substream->stream == SNDRV_PCM_STREAM_CAPTURE) {
			mask = ok;
			if (!avail)
				mask |= POLLERR;
		}
		break;
	default:
		mask = ok | POLLERR;
		break;
	}
	snd_pcm_stream_unlock_irq(substream);
	return mask;
}

/*
 * mmap support
 */

/*
 * Only on coherent architectures, we can mmap the status and the control records
 * for effcient data transfer.  On others, we have to use HWSYNC ioctl...
 */
#if defined(CONFIG_X86) || defined(CONFIG_PPC) || defined(CONFIG_ALPHA)
/*
 * mmap status record
 */
static int snd_pcm_mmap_status_fault(struct vm_fault *vmf)
{
	struct snd_pcm_substream *substream = vmf->vma->vm_private_data;
	struct snd_pcm_runtime *runtime;
	
	if (substream == NULL)
		return VM_FAULT_SIGBUS;
	runtime = substream->runtime;
	vmf->page = virt_to_page(runtime->status);
	get_page(vmf->page);
	return 0;
}

static const struct vm_operations_struct snd_pcm_vm_ops_status =
{
	.fault =	snd_pcm_mmap_status_fault,
};

static int snd_pcm_mmap_status(struct snd_pcm_substream *substream, struct file *file,
			       struct vm_area_struct *area)
{
	long size;
	if (!(area->vm_flags & VM_READ))
		return -EINVAL;
	size = area->vm_end - area->vm_start;
	if (size != PAGE_ALIGN(sizeof(struct snd_pcm_mmap_status)))
		return -EINVAL;
	area->vm_ops = &snd_pcm_vm_ops_status;
	area->vm_private_data = substream;
	area->vm_flags |= VM_DONTEXPAND | VM_DONTDUMP;
	return 0;
}

/*
 * mmap control record
 */
static int snd_pcm_mmap_control_fault(struct vm_fault *vmf)
{
	struct snd_pcm_substream *substream = vmf->vma->vm_private_data;
	struct snd_pcm_runtime *runtime;
	
	if (substream == NULL)
		return VM_FAULT_SIGBUS;
	runtime = substream->runtime;
	vmf->page = virt_to_page(runtime->control);
	get_page(vmf->page);
	return 0;
}

static const struct vm_operations_struct snd_pcm_vm_ops_control =
{
	.fault =	snd_pcm_mmap_control_fault,
};

static int snd_pcm_mmap_control(struct snd_pcm_substream *substream, struct file *file,
				struct vm_area_struct *area)
{
	long size;
	if (!(area->vm_flags & VM_READ))
		return -EINVAL;
	size = area->vm_end - area->vm_start;
	if (size != PAGE_ALIGN(sizeof(struct snd_pcm_mmap_control)))
		return -EINVAL;
	area->vm_ops = &snd_pcm_vm_ops_control;
	area->vm_private_data = substream;
	area->vm_flags |= VM_DONTEXPAND | VM_DONTDUMP;
	return 0;
}

static bool pcm_status_mmap_allowed(struct snd_pcm_file *pcm_file)
{
	if (pcm_file->no_compat_mmap)
		return false;
	/* See pcm_control_mmap_allowed() below.
	 * Since older alsa-lib requires both status and control mmaps to be
	 * coupled, we have to disable the status mmap for old alsa-lib, too.
	 */
	if (pcm_file->user_pversion < SNDRV_PROTOCOL_VERSION(2, 0, 14) &&
	    (pcm_file->substream->runtime->hw.info & SNDRV_PCM_INFO_SYNC_APPLPTR))
		return false;
	return true;
}

static bool pcm_control_mmap_allowed(struct snd_pcm_file *pcm_file)
{
	if (pcm_file->no_compat_mmap)
		return false;
	/* Disallow the control mmap when SYNC_APPLPTR flag is set;
	 * it enforces the user-space to fall back to snd_pcm_sync_ptr(),
	 * thus it effectively assures the manual update of appl_ptr.
	 */
	if (pcm_file->substream->runtime->hw.info & SNDRV_PCM_INFO_SYNC_APPLPTR)
		return false;
	return true;
}

#else /* ! coherent mmap */
/*
 * don't support mmap for status and control records.
 */
#define pcm_status_mmap_allowed(pcm_file)	false
#define pcm_control_mmap_allowed(pcm_file)	false

static int snd_pcm_mmap_status(struct snd_pcm_substream *substream, struct file *file,
			       struct vm_area_struct *area)
{
	return -ENXIO;
}
static int snd_pcm_mmap_control(struct snd_pcm_substream *substream, struct file *file,
				struct vm_area_struct *area)
{
	return -ENXIO;
}
#endif /* coherent mmap */

static inline struct page *
snd_pcm_default_page_ops(struct snd_pcm_substream *substream, unsigned long ofs)
{
	void *vaddr = substream->runtime->dma_area + ofs;
	return virt_to_page(vaddr);
}

/*
 * fault callback for mmapping a RAM page
 */
static int snd_pcm_mmap_data_fault(struct vm_fault *vmf)
{
	struct snd_pcm_substream *substream = vmf->vma->vm_private_data;
	struct snd_pcm_runtime *runtime;
	unsigned long offset;
	struct page * page;
	size_t dma_bytes;
	
	if (substream == NULL)
		return VM_FAULT_SIGBUS;
	runtime = substream->runtime;
	offset = vmf->pgoff << PAGE_SHIFT;
	dma_bytes = PAGE_ALIGN(runtime->dma_bytes);
	if (offset > dma_bytes - PAGE_SIZE)
		return VM_FAULT_SIGBUS;
	if (substream->ops->page)
		page = substream->ops->page(substream, offset);
	else
		page = snd_pcm_default_page_ops(substream, offset);
	if (!page)
		return VM_FAULT_SIGBUS;
	get_page(page);
	vmf->page = page;
	return 0;
}

static const struct vm_operations_struct snd_pcm_vm_ops_data = {
	.open =		snd_pcm_mmap_data_open,
	.close =	snd_pcm_mmap_data_close,
};

static const struct vm_operations_struct snd_pcm_vm_ops_data_fault = {
	.open =		snd_pcm_mmap_data_open,
	.close =	snd_pcm_mmap_data_close,
	.fault =	snd_pcm_mmap_data_fault,
};

/*
 * mmap the DMA buffer on RAM
 */

/**
 * snd_pcm_lib_default_mmap - Default PCM data mmap function
 * @substream: PCM substream
 * @area: VMA
 *
 * This is the default mmap handler for PCM data.  When mmap pcm_ops is NULL,
 * this function is invoked implicitly.
 */
int snd_pcm_lib_default_mmap(struct snd_pcm_substream *substream,
			     struct vm_area_struct *area)
{
	area->vm_flags |= VM_DONTEXPAND | VM_DONTDUMP;
#ifdef CONFIG_GENERIC_ALLOCATOR
	if (substream->dma_buffer.dev.type == SNDRV_DMA_TYPE_DEV_IRAM) {
		area->vm_page_prot = pgprot_writecombine(area->vm_page_prot);
		return remap_pfn_range(area, area->vm_start,
				substream->dma_buffer.addr >> PAGE_SHIFT,
				area->vm_end - area->vm_start, area->vm_page_prot);
	}
#endif /* CONFIG_GENERIC_ALLOCATOR */
#ifndef CONFIG_X86 /* for avoiding warnings arch/x86/mm/pat.c */
	if (IS_ENABLED(CONFIG_HAS_DMA) && !substream->ops->page &&
	    substream->dma_buffer.dev.type == SNDRV_DMA_TYPE_DEV)
		return dma_mmap_coherent(substream->dma_buffer.dev.dev,
					 area,
					 substream->runtime->dma_area,
					 substream->runtime->dma_addr,
					 substream->runtime->dma_bytes);
#endif /* CONFIG_X86 */
	/* mmap with fault handler */
	area->vm_ops = &snd_pcm_vm_ops_data_fault;
	return 0;
}
EXPORT_SYMBOL_GPL(snd_pcm_lib_default_mmap);

/*
 * mmap the DMA buffer on I/O memory area
 */
#if SNDRV_PCM_INFO_MMAP_IOMEM
/**
 * snd_pcm_lib_mmap_iomem - Default PCM data mmap function for I/O mem
 * @substream: PCM substream
 * @area: VMA
 *
 * When your hardware uses the iomapped pages as the hardware buffer and
 * wants to mmap it, pass this function as mmap pcm_ops.  Note that this
 * is supposed to work only on limited architectures.
 */
int snd_pcm_lib_mmap_iomem(struct snd_pcm_substream *substream,
			   struct vm_area_struct *area)
{
	struct snd_pcm_runtime *runtime = substream->runtime;

	area->vm_page_prot = pgprot_noncached(area->vm_page_prot);
	return vm_iomap_memory(area, runtime->dma_addr, runtime->dma_bytes);
}
EXPORT_SYMBOL(snd_pcm_lib_mmap_iomem);
#endif /* SNDRV_PCM_INFO_MMAP */

/*
 * mmap DMA buffer
 */
int snd_pcm_mmap_data(struct snd_pcm_substream *substream, struct file *file,
		      struct vm_area_struct *area)
{
	struct snd_pcm_runtime *runtime;
	long size;
	unsigned long offset;
	size_t dma_bytes;
	int err;

	if (substream->stream == SNDRV_PCM_STREAM_PLAYBACK) {
		if (!(area->vm_flags & (VM_WRITE|VM_READ)))
			return -EINVAL;
	} else {
		if (!(area->vm_flags & VM_READ))
			return -EINVAL;
	}
	runtime = substream->runtime;
	if (runtime->status->state == SNDRV_PCM_STATE_OPEN)
		return -EBADFD;
	if (!(runtime->info & SNDRV_PCM_INFO_MMAP))
		return -ENXIO;
	if (runtime->access == SNDRV_PCM_ACCESS_RW_INTERLEAVED ||
	    runtime->access == SNDRV_PCM_ACCESS_RW_NONINTERLEAVED)
		return -EINVAL;
	size = area->vm_end - area->vm_start;
	offset = area->vm_pgoff << PAGE_SHIFT;
	dma_bytes = PAGE_ALIGN(runtime->dma_bytes);
	if ((size_t)size > dma_bytes)
		return -EINVAL;
	if (offset > dma_bytes - size)
		return -EINVAL;

	area->vm_ops = &snd_pcm_vm_ops_data;
	area->vm_private_data = substream;
	if (substream->ops->mmap)
		err = substream->ops->mmap(substream, area);
	else
		err = snd_pcm_lib_default_mmap(substream, area);
	if (!err)
		atomic_inc(&substream->mmap_count);
	return err;
}
EXPORT_SYMBOL(snd_pcm_mmap_data);

static int snd_pcm_mmap(struct file *file, struct vm_area_struct *area)
{
	struct snd_pcm_file * pcm_file;
	struct snd_pcm_substream *substream;	
	unsigned long offset;
	
	pcm_file = file->private_data;
	substream = pcm_file->substream;
	if (PCM_RUNTIME_CHECK(substream))
		return -ENXIO;

	offset = area->vm_pgoff << PAGE_SHIFT;
	switch (offset) {
	case SNDRV_PCM_MMAP_OFFSET_STATUS:
		if (!pcm_status_mmap_allowed(pcm_file))
			return -ENXIO;
		return snd_pcm_mmap_status(substream, file, area);
	case SNDRV_PCM_MMAP_OFFSET_CONTROL:
		if (!pcm_control_mmap_allowed(pcm_file))
			return -ENXIO;
		return snd_pcm_mmap_control(substream, file, area);
	default:
		return snd_pcm_mmap_data(substream, file, area);
	}
	return 0;
}

static int snd_pcm_fasync(int fd, struct file * file, int on)
{
	struct snd_pcm_file * pcm_file;
	struct snd_pcm_substream *substream;
	struct snd_pcm_runtime *runtime;

	pcm_file = file->private_data;
	substream = pcm_file->substream;
	if (PCM_RUNTIME_CHECK(substream))
		return -ENXIO;
	runtime = substream->runtime;
	return fasync_helper(fd, file, on, &runtime->fasync);
}

/*
 * ioctl32 compat
 */
#ifdef CONFIG_COMPAT
#include "pcm_compat.c"
#else
#define snd_pcm_ioctl_compat	NULL
#endif

/*
 *  To be removed helpers to keep binary compatibility
 */

#ifdef CONFIG_SND_SUPPORT_OLD_API
#define __OLD_TO_NEW_MASK(x) ((x&7)|((x&0x07fffff8)<<5))
#define __NEW_TO_OLD_MASK(x) ((x&7)|((x&0xffffff00)>>5))

static void snd_pcm_hw_convert_from_old_params(struct snd_pcm_hw_params *params,
					       struct snd_pcm_hw_params_old *oparams)
{
	unsigned int i;

	memset(params, 0, sizeof(*params));
	params->flags = oparams->flags;
	for (i = 0; i < ARRAY_SIZE(oparams->masks); i++)
		params->masks[i].bits[0] = oparams->masks[i];
	memcpy(params->intervals, oparams->intervals, sizeof(oparams->intervals));
	params->rmask = __OLD_TO_NEW_MASK(oparams->rmask);
	params->cmask = __OLD_TO_NEW_MASK(oparams->cmask);
	params->info = oparams->info;
	params->msbits = oparams->msbits;
	params->rate_num = oparams->rate_num;
	params->rate_den = oparams->rate_den;
	params->fifo_size = oparams->fifo_size;
}

static void snd_pcm_hw_convert_to_old_params(struct snd_pcm_hw_params_old *oparams,
					     struct snd_pcm_hw_params *params)
{
	unsigned int i;

	memset(oparams, 0, sizeof(*oparams));
	oparams->flags = params->flags;
	for (i = 0; i < ARRAY_SIZE(oparams->masks); i++)
		oparams->masks[i] = params->masks[i].bits[0];
	memcpy(oparams->intervals, params->intervals, sizeof(oparams->intervals));
	oparams->rmask = __NEW_TO_OLD_MASK(params->rmask);
	oparams->cmask = __NEW_TO_OLD_MASK(params->cmask);
	oparams->info = params->info;
	oparams->msbits = params->msbits;
	oparams->rate_num = params->rate_num;
	oparams->rate_den = params->rate_den;
	oparams->fifo_size = params->fifo_size;
}

static int snd_pcm_hw_refine_old_user(struct snd_pcm_substream *substream,
				      struct snd_pcm_hw_params_old __user * _oparams)
{
	struct snd_pcm_hw_params *params;
	struct snd_pcm_hw_params_old *oparams = NULL;
	int err;

	params = kmalloc(sizeof(*params), GFP_KERNEL);
	if (!params)
		return -ENOMEM;

	oparams = memdup_user(_oparams, sizeof(*oparams));
	if (IS_ERR(oparams)) {
		err = PTR_ERR(oparams);
		goto out;
	}
	snd_pcm_hw_convert_from_old_params(params, oparams);
	err = snd_pcm_hw_refine(substream, params);
	if (err < 0)
		goto out_old;

	err = fixup_unreferenced_params(substream, params);
	if (err < 0)
		goto out_old;

	snd_pcm_hw_convert_to_old_params(oparams, params);
	if (copy_to_user(_oparams, oparams, sizeof(*oparams)))
		err = -EFAULT;
out_old:
	kfree(oparams);
out:
	kfree(params);
	return err;
}

static int snd_pcm_hw_params_old_user(struct snd_pcm_substream *substream,
				      struct snd_pcm_hw_params_old __user * _oparams)
{
	struct snd_pcm_hw_params *params;
	struct snd_pcm_hw_params_old *oparams = NULL;
	int err;

	params = kmalloc(sizeof(*params), GFP_KERNEL);
	if (!params)
		return -ENOMEM;

	oparams = memdup_user(_oparams, sizeof(*oparams));
	if (IS_ERR(oparams)) {
		err = PTR_ERR(oparams);
		goto out;
	}

	snd_pcm_hw_convert_from_old_params(params, oparams);
	err = snd_pcm_hw_params(substream, params);
	if (err < 0)
		goto out_old;

	snd_pcm_hw_convert_to_old_params(oparams, params);
	if (copy_to_user(_oparams, oparams, sizeof(*oparams)))
		err = -EFAULT;
out_old:
	kfree(oparams);
out:
	kfree(params);
	return err;
}
#endif /* CONFIG_SND_SUPPORT_OLD_API */

#ifndef CONFIG_MMU
static unsigned long snd_pcm_get_unmapped_area(struct file *file,
					       unsigned long addr,
					       unsigned long len,
					       unsigned long pgoff,
					       unsigned long flags)
{
	struct snd_pcm_file *pcm_file = file->private_data;
	struct snd_pcm_substream *substream = pcm_file->substream;
	struct snd_pcm_runtime *runtime = substream->runtime;
	unsigned long offset = pgoff << PAGE_SHIFT;

	switch (offset) {
	case SNDRV_PCM_MMAP_OFFSET_STATUS:
		return (unsigned long)runtime->status;
	case SNDRV_PCM_MMAP_OFFSET_CONTROL:
		return (unsigned long)runtime->control;
	default:
		return (unsigned long)runtime->dma_area + offset;
	}
}
#else
# define snd_pcm_get_unmapped_area NULL
#endif

/*
 *  Register section
 */

const struct file_operations snd_pcm_f_ops[2] = {
	{
		.owner =		THIS_MODULE,
		.write =		snd_pcm_write,
		.write_iter =		snd_pcm_writev,
		.open =			snd_pcm_playback_open,
		.release =		snd_pcm_release,
		.llseek =		no_llseek,
		.poll =			snd_pcm_poll,
		.unlocked_ioctl =	snd_pcm_ioctl,
		.compat_ioctl = 	snd_pcm_ioctl_compat,
		.mmap =			snd_pcm_mmap,
		.fasync =		snd_pcm_fasync,
		.get_unmapped_area =	snd_pcm_get_unmapped_area,
	},
	{
		.owner =		THIS_MODULE,
		.read =			snd_pcm_read,
		.read_iter =		snd_pcm_readv,
		.open =			snd_pcm_capture_open,
		.release =		snd_pcm_release,
		.llseek =		no_llseek,
		.poll =			snd_pcm_poll,
		.unlocked_ioctl =	snd_pcm_ioctl,
		.compat_ioctl = 	snd_pcm_ioctl_compat,
		.mmap =			snd_pcm_mmap,
		.fasync =		snd_pcm_fasync,
		.get_unmapped_area =	snd_pcm_get_unmapped_area,
	}
};<|MERGE_RESOLUTION|>--- conflicted
+++ resolved
@@ -1889,12 +1889,7 @@
 			}
 			tout = msecs_to_jiffies(tout * 1000);
 		}
-<<<<<<< HEAD
-		tout = schedule_timeout_interruptible(tout);
-=======
 		tout = schedule_timeout(tout);
-		snd_power_lock(card);
->>>>>>> 566a3ce2
 		down_read(&snd_pcm_link_rwsem);
 		snd_pcm_stream_lock_irq(substream);
 		remove_wait_queue(&to_check->sleep, &wait);
