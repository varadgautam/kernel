# SPDX-License-Identifier: GPL-2.0

LIBDIR := ../../../lib
BPFDIR := $(LIBDIR)/bpf
APIDIR := ../../../include/uapi
GENDIR := ../../../../include/generated
GENHDR := $(GENDIR)/autoconf.h

ifneq ($(wildcard $(GENHDR)),)
  GENFLAGS := -DHAVE_GENHDR
endif

CFLAGS += -Wall -O2 -I$(APIDIR) -I$(LIBDIR) -I$(BPFDIR) -I$(GENDIR) $(GENFLAGS) -I../../../include
LDLIBS += -lcap -lelf -lrt -lpthread

TEST_CUSTOM_PROGS = $(OUTPUT)/urandom_read
all: $(TEST_CUSTOM_PROGS)

$(TEST_CUSTOM_PROGS): $(OUTPUT)/%: %.c
	$(CC) -o $(TEST_CUSTOM_PROGS) -static $< -Wl,--build-id

# Order correspond to 'make run_tests' order
TEST_GEN_PROGS = test_verifier test_tag test_maps test_lru_map test_lpm_map test_progs \
	test_align test_verifier_log test_dev_cgroup test_tcpbpf_user \
	test_sock test_btf test_sockmap test_lirc_mode2_user get_cgroup_id_user \
	test_socket_cookie test_cgroup_storage test_select_reuseport test_section_names \
	test_netcnt test_tcpnotify_user

TEST_GEN_FILES = test_pkt_access.o test_xdp.o test_l4lb.o test_tcp_estats.o test_obj_id.o \
	test_pkt_md_access.o test_xdp_redirect.o test_xdp_meta.o sockmap_parse_prog.o     \
	sockmap_verdict_prog.o dev_cgroup.o sample_ret0.o test_tracepoint.o \
	test_l4lb_noinline.o test_xdp_noinline.o test_stacktrace_map.o \
	test_tcpnotify_kern.o \
	sample_map_ret0.o test_tcpbpf_kern.o test_stacktrace_build_id.o \
	sockmap_tcp_msg_prog.o connect4_prog.o connect6_prog.o test_adjust_tail.o \
	test_btf_haskv.o test_btf_nokv.o test_sockmap_kern.o test_tunnel_kern.o \
	test_get_stack_rawtp.o test_sockmap_kern.o test_sockhash_kern.o \
	test_lwt_seg6local.o sendmsg4_prog.o sendmsg6_prog.o test_lirc_mode2_kern.o \
	get_cgroup_id_kern.o socket_cookie_prog.o test_select_reuseport_kern.o \
	test_skb_cgroup_id_kern.o bpf_flow.o netcnt_prog.o \
	test_sk_lookup_kern.o test_xdp_vlan.o test_queue_map.o test_stack_map.o \
	xdp_dummy.o test_map_in_map.o

# Order correspond to 'make run_tests' order
TEST_PROGS := test_kmod.sh \
	test_libbpf.sh \
	test_xdp_redirect.sh \
	test_xdp_meta.sh \
	test_offload.py \
	test_sock_addr.sh \
	test_tunnel.sh \
	test_lwt_seg6local.sh \
	test_lirc_mode2.sh \
	test_skb_cgroup_id.sh \
	test_flow_dissector.sh \
	test_xdp_vlan.sh

TEST_PROGS_EXTENDED := with_addr.sh \
<<<<<<< HEAD
=======
	with_tunnels.sh \
>>>>>>> 49a57857
	tcp_client.py \
	tcp_server.py

# Compile but not part of 'make run_tests'
TEST_GEN_PROGS_EXTENDED = test_libbpf_open test_sock_addr test_skb_cgroup_id_user \
	flow_dissector_load test_flow_dissector

include ../lib.mk

BPFOBJ := $(OUTPUT)/libbpf.a

$(TEST_GEN_PROGS): $(BPFOBJ)

$(TEST_GEN_PROGS_EXTENDED): $(OUTPUT)/libbpf.a

$(OUTPUT)/test_dev_cgroup: cgroup_helpers.c
$(OUTPUT)/test_skb_cgroup_id_user: cgroup_helpers.c
$(OUTPUT)/test_sock: cgroup_helpers.c
$(OUTPUT)/test_sock_addr: cgroup_helpers.c
$(OUTPUT)/test_socket_cookie: cgroup_helpers.c
$(OUTPUT)/test_sockmap: cgroup_helpers.c
$(OUTPUT)/test_tcpbpf_user: cgroup_helpers.c
$(OUTPUT)/test_tcpnotify_user: cgroup_helpers.c trace_helpers.c
$(OUTPUT)/test_progs: trace_helpers.c
$(OUTPUT)/get_cgroup_id_user: cgroup_helpers.c
$(OUTPUT)/test_cgroup_storage: cgroup_helpers.c
$(OUTPUT)/test_netcnt: cgroup_helpers.c

.PHONY: force

# force a rebuild of BPFOBJ when its dependencies are updated
force:

$(BPFOBJ): force
	$(MAKE) -C $(BPFDIR) OUTPUT=$(OUTPUT)/

CLANG ?= clang
LLC   ?= llc
LLVM_OBJCOPY ?= llvm-objcopy
BTF_PAHOLE ?= pahole

PROBE := $(shell $(LLC) -march=bpf -mcpu=probe -filetype=null /dev/null 2>&1)

# Let newer LLVM versions transparently probe the kernel for availability
# of full BPF instruction set.
ifeq ($(PROBE),)
  CPU ?= probe
else
  CPU ?= generic
endif

# Get Clang's default includes on this system, as opposed to those seen by
# '-target bpf'. This fixes "missing" files on some architectures/distros,
# such as asm/byteorder.h, asm/socket.h, asm/sockios.h, sys/cdefs.h etc.
#
# Use '-idirafter': Don't interfere with include mechanics except where the
# build would have failed anyways.
CLANG_SYS_INCLUDES := $(shell $(CLANG) -v -E - </dev/null 2>&1 \
	| sed -n '/<...> search starts here:/,/End of search list./{ s| \(/.*\)|-idirafter \1|p }')

CLANG_FLAGS = -I. -I./include/uapi -I../../../include/uapi \
	      $(CLANG_SYS_INCLUDES) \
	      -Wno-compare-distinct-pointer-types

$(OUTPUT)/test_l4lb_noinline.o: CLANG_FLAGS += -fno-inline
$(OUTPUT)/test_xdp_noinline.o: CLANG_FLAGS += -fno-inline

$(OUTPUT)/test_queue_map.o: test_queue_stack_map.h
$(OUTPUT)/test_stack_map.o: test_queue_stack_map.h

BTF_LLC_PROBE := $(shell $(LLC) -march=bpf -mattr=help 2>&1 | grep dwarfris)
BTF_PAHOLE_PROBE := $(shell $(BTF_PAHOLE) --help 2>&1 | grep BTF)
BTF_OBJCOPY_PROBE := $(shell $(LLVM_OBJCOPY) --help 2>&1 | grep -i 'usage.*llvm')
BTF_LLVM_PROBE := $(shell echo "int main() { return 0; }" | \
			  $(CLANG) -target bpf -O2 -g -c -x c - -o ./llvm_btf_verify.o; \
			  readelf -S ./llvm_btf_verify.o | grep BTF; \
			  /bin/rm -f ./llvm_btf_verify.o)

ifneq ($(BTF_LLVM_PROBE),)
	CLANG_FLAGS += -g
else
ifneq ($(BTF_LLC_PROBE),)
ifneq ($(BTF_PAHOLE_PROBE),)
ifneq ($(BTF_OBJCOPY_PROBE),)
	CLANG_FLAGS += -g
	LLC_FLAGS += -mattr=dwarfris
	DWARF2BTF = y
endif
endif
endif
endif

# Have one program compiled without "-target bpf" to test whether libbpf loads
# it successfully
$(OUTPUT)/test_xdp.o: test_xdp.c
	$(CLANG) $(CLANG_FLAGS) \
		-O2 -emit-llvm -c $< -o - | \
	$(LLC) -march=bpf -mcpu=$(CPU) $(LLC_FLAGS) -filetype=obj -o $@
ifeq ($(DWARF2BTF),y)
	$(BTF_PAHOLE) -J $@
endif

$(OUTPUT)/%.o: %.c
	$(CLANG) $(CLANG_FLAGS) \
		 -O2 -target bpf -emit-llvm -c $< -o - |      \
	$(LLC) -march=bpf -mcpu=$(CPU) $(LLC_FLAGS) -filetype=obj -o $@
ifeq ($(DWARF2BTF),y)
	$(BTF_PAHOLE) -J $@
endif

EXTRA_CLEAN := $(TEST_CUSTOM_PROGS)<|MERGE_RESOLUTION|>--- conflicted
+++ resolved
@@ -56,10 +56,7 @@
 	test_xdp_vlan.sh
 
 TEST_PROGS_EXTENDED := with_addr.sh \
-<<<<<<< HEAD
-=======
 	with_tunnels.sh \
->>>>>>> 49a57857
 	tcp_client.py \
 	tcp_server.py
 
