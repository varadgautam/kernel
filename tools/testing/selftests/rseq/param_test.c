--- conflicted
+++ resolved
@@ -91,8 +91,6 @@
 	"jnz 222b\n\t" \
 	"333:\n\t"
 
-<<<<<<< HEAD
-=======
 #elif defined(__s390__)
 
 #define RSEQ_INJECT_INPUT \
@@ -117,7 +115,6 @@
 	"jnz 222b\n\t" \
 	"333:\n\t"
 
->>>>>>> 8e6fbfc0
 #elif defined(__ARMEL__)
 
 #define RSEQ_INJECT_INPUT \
