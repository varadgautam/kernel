include ../../../../scripts/Kbuild.include

all:

top_srcdir = ../../../..
KSFT_KHDR_INSTALL := 1
UNAME_M := $(shell uname -m)

LIBKVM = lib/assert.c lib/elf.c lib/io.c lib/kvm_util.c lib/ucall.c lib/sparsebit.c
LIBKVM_x86_64 = lib/x86_64/processor.c lib/x86_64/vmx.c
LIBKVM_aarch64 = lib/aarch64/processor.c

TEST_GEN_PROGS_x86_64 = x86_64/platform_info_test
TEST_GEN_PROGS_x86_64 += x86_64/set_sregs_test
TEST_GEN_PROGS_x86_64 += x86_64/sync_regs_test
TEST_GEN_PROGS_x86_64 += x86_64/vmx_tsc_adjust_test
TEST_GEN_PROGS_x86_64 += x86_64/cr4_cpuid_sync_test
TEST_GEN_PROGS_x86_64 += x86_64/state_test
TEST_GEN_PROGS_x86_64 += x86_64/evmcs_test
TEST_GEN_PROGS_x86_64 += x86_64/hyperv_cpuid
TEST_GEN_PROGS_x86_64 += x86_64/vmx_close_while_nested_test
TEST_GEN_PROGS_x86_64 += x86_64/smm_test
TEST_GEN_PROGS_x86_64 += dirty_log_test
TEST_GEN_PROGS_x86_64 += clear_dirty_log_test

TEST_GEN_PROGS_aarch64 += dirty_log_test
TEST_GEN_PROGS_aarch64 += clear_dirty_log_test

TEST_GEN_PROGS += $(TEST_GEN_PROGS_$(UNAME_M))
LIBKVM += $(LIBKVM_$(UNAME_M))

INSTALL_HDR_PATH = $(top_srcdir)/usr
LINUX_HDR_PATH = $(INSTALL_HDR_PATH)/include/
LINUX_TOOL_INCLUDE = $(top_srcdir)/tools/include
CFLAGS += -O2 -g -std=gnu99 -fno-stack-protector -fno-PIE -I$(LINUX_TOOL_INCLUDE) -I$(LINUX_HDR_PATH) -Iinclude -I$(<D) -Iinclude/$(UNAME_M) -I..
<<<<<<< HEAD
LDFLAGS += -pthread -no-pie
=======

no-pie-option := $(call try-run, echo 'int main() { return 0; }' | \
        $(CC) -Werror $(KBUILD_CPPFLAGS) $(CC_OPTION_CFLAGS) -no-pie -x c - -o "$$TMP", -no-pie)

LDFLAGS += -pthread $(no-pie-option)
>>>>>>> 1a03a6ab

# After inclusion, $(OUTPUT) is defined and
# $(TEST_GEN_PROGS) starts with $(OUTPUT)/
include ../lib.mk

STATIC_LIBS := $(OUTPUT)/libkvm.a
LIBKVM_OBJ := $(patsubst %.c, $(OUTPUT)/%.o, $(LIBKVM))
EXTRA_CLEAN += $(LIBKVM_OBJ) $(STATIC_LIBS) cscope.*

x := $(shell mkdir -p $(sort $(dir $(LIBKVM_OBJ))))
$(LIBKVM_OBJ): $(OUTPUT)/%.o: %.c
	$(CC) $(CFLAGS) $(CPPFLAGS) $(TARGET_ARCH) -c $< -o $@

$(OUTPUT)/libkvm.a: $(LIBKVM_OBJ)
	$(AR) crs $@ $^

all: $(STATIC_LIBS)
$(TEST_GEN_PROGS): $(STATIC_LIBS)

cscope: include_paths = $(LINUX_TOOL_INCLUDE) $(LINUX_HDR_PATH) include lib ..
cscope:
	$(RM) cscope.*
	(find $(include_paths) -name '*.h' \
		-exec realpath --relative-base=$(PWD) {} \;; \
	find . -name '*.c' \
		-exec realpath --relative-base=$(PWD) {} \;) | sort -u > cscope.files
	cscope -b<|MERGE_RESOLUTION|>--- conflicted
+++ resolved
@@ -33,15 +33,11 @@
 LINUX_HDR_PATH = $(INSTALL_HDR_PATH)/include/
 LINUX_TOOL_INCLUDE = $(top_srcdir)/tools/include
 CFLAGS += -O2 -g -std=gnu99 -fno-stack-protector -fno-PIE -I$(LINUX_TOOL_INCLUDE) -I$(LINUX_HDR_PATH) -Iinclude -I$(<D) -Iinclude/$(UNAME_M) -I..
-<<<<<<< HEAD
-LDFLAGS += -pthread -no-pie
-=======
 
 no-pie-option := $(call try-run, echo 'int main() { return 0; }' | \
         $(CC) -Werror $(KBUILD_CPPFLAGS) $(CC_OPTION_CFLAGS) -no-pie -x c - -o "$$TMP", -no-pie)
 
 LDFLAGS += -pthread $(no-pie-option)
->>>>>>> 1a03a6ab
 
 # After inclusion, $(OUTPUT) is defined and
 # $(TEST_GEN_PROGS) starts with $(OUTPUT)/
