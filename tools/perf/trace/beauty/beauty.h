/* SPDX-License-Identifier: GPL-2.0 */
#ifndef _PERF_TRACE_BEAUTY_H
#define _PERF_TRACE_BEAUTY_H

#include <linux/kernel.h>
#include <linux/types.h>
#include <sys/types.h>

struct strarray {
	int	    offset;
	int	    nr_entries;
	const char *prefix;
	const char **entries;
};

#define DEFINE_STRARRAY(array, _prefix) struct strarray strarray__##array = { \
	.nr_entries = ARRAY_SIZE(array), \
	.entries = array, \
	.prefix = _prefix, \
}

#define DEFINE_STRARRAY_OFFSET(array, _prefix, off) struct strarray strarray__##array = { \
	.offset	    = off, \
	.nr_entries = ARRAY_SIZE(array), \
	.entries = array, \
	.prefix = _prefix, \
}

size_t strarray__scnprintf(struct strarray *sa, char *bf, size_t size, const char *intfmt, bool show_prefix, int val);
size_t strarray__scnprintf_flags(struct strarray *sa, char *bf, size_t size, bool show_prefix, unsigned long flags);

struct trace;
struct thread;

<<<<<<< HEAD
=======
struct file {
	char *pathname;
	int  dev_maj;
};

struct file *thread__files_entry(struct thread *thread, int fd);

>>>>>>> bfeffd15
struct strarrays {
	int		nr_entries;
	struct strarray **entries;
};

#define DEFINE_STRARRAYS(array) struct strarrays strarrays__##array = { \
	.nr_entries = ARRAY_SIZE(array), \
	.entries = array, \
}

size_t strarrays__scnprintf(struct strarrays *sas, char *bf, size_t size, const char *intfmt, bool show_prefix, int val);

size_t pid__scnprintf_fd(struct trace *trace, pid_t pid, int fd, char *bf, size_t size);

extern struct strarray strarray__socket_families;

/**
 * augmented_arg: extra payload for syscall pointer arguments
 
 * If perf_sample->raw_size is more than what a syscall sys_enter_FOO puts,
 * then its the arguments contents, so that we can show more than just a
 * pointer. This will be done initially with eBPF, the start of that is at the
 * tools/perf/examples/bpf/augmented_syscalls.c example for the openat, but
 * will eventually be done automagically caching the running kernel tracefs
 * events data into an eBPF C script, that then gets compiled and its .o file
 * cached for subsequent use. For char pointers like the ones for 'open' like
 * syscalls its easy, for the rest we should use DWARF or better, BTF, much
 * more compact.
 *
 * @size: 8 if all we need is an integer, otherwise all of the augmented arg.
 * @int_arg: will be used for integer like pointer contents, like 'accept's 'upeer_addrlen'
 * @value: u64 aligned, for structs, pathnames
 */
struct augmented_arg {
	int  size;
	int  int_arg;
	u64  value[];
};

/**
 * @val: value of syscall argument being formatted
 * @args: All the args, use syscall_args__val(arg, nth) to access one
 * @augmented_args: Extra data that can be collected, for instance, with eBPF for expanding the pathname for open, etc
 * @augmented_args_size: augmented_args total payload size
 * @thread: tid state (maps, pid, tid, etc)
 * @trace: 'perf trace' internals: all threads, etc
 * @parm: private area, may be an strarray, for instance
 * @idx: syscall arg idx (is this the first?)
 * @mask: a syscall arg may mask another arg, see syscall_arg__scnprintf_futex_op
 * @show_string_prefix: When there is a common prefix in a string table, show it or not
 */

struct syscall_arg {
	unsigned long val;
	unsigned char *args;
	struct {
		struct augmented_arg *args;
		int		     size;
	} augmented;
	struct thread *thread;
	struct trace  *trace;
	void	      *parm;
	u8	      idx;
	u8	      mask;
	bool	      show_string_prefix;
};

unsigned long syscall_arg__val(struct syscall_arg *arg, u8 idx);

size_t syscall_arg__scnprintf_strarrays(char *bf, size_t size, struct syscall_arg *arg);
#define SCA_STRARRAYS syscall_arg__scnprintf_strarrays

size_t syscall_arg__scnprintf_fd(char *bf, size_t size, struct syscall_arg *arg);
#define SCA_FD syscall_arg__scnprintf_fd

size_t syscall_arg__scnprintf_hex(char *bf, size_t size, struct syscall_arg *arg);
#define SCA_HEX syscall_arg__scnprintf_hex

size_t syscall_arg__scnprintf_ptr(char *bf, size_t size, struct syscall_arg *arg);
#define SCA_PTR syscall_arg__scnprintf_ptr

size_t syscall_arg__scnprintf_int(char *bf, size_t size, struct syscall_arg *arg);
#define SCA_INT syscall_arg__scnprintf_int

size_t syscall_arg__scnprintf_long(char *bf, size_t size, struct syscall_arg *arg);
#define SCA_LONG syscall_arg__scnprintf_long

size_t syscall_arg__scnprintf_pid(char *bf, size_t size, struct syscall_arg *arg);
#define SCA_PID syscall_arg__scnprintf_pid

size_t syscall_arg__scnprintf_clone_flags(char *bf, size_t size, struct syscall_arg *arg);
#define SCA_CLONE_FLAGS syscall_arg__scnprintf_clone_flags

size_t syscall_arg__scnprintf_fcntl_cmd(char *bf, size_t size, struct syscall_arg *arg);
#define SCA_FCNTL_CMD syscall_arg__scnprintf_fcntl_cmd

size_t syscall_arg__scnprintf_fcntl_arg(char *bf, size_t size, struct syscall_arg *arg);
#define SCA_FCNTL_ARG syscall_arg__scnprintf_fcntl_arg

size_t syscall_arg__scnprintf_flock(char *bf, size_t size, struct syscall_arg *arg);
#define SCA_FLOCK syscall_arg__scnprintf_flock

size_t syscall_arg__scnprintf_ioctl_cmd(char *bf, size_t size, struct syscall_arg *arg);
#define SCA_IOCTL_CMD syscall_arg__scnprintf_ioctl_cmd

size_t syscall_arg__scnprintf_kcmp_type(char *bf, size_t size, struct syscall_arg *arg);
#define SCA_KCMP_TYPE syscall_arg__scnprintf_kcmp_type

size_t syscall_arg__scnprintf_kcmp_idx(char *bf, size_t size, struct syscall_arg *arg);
#define SCA_KCMP_IDX syscall_arg__scnprintf_kcmp_idx

unsigned long syscall_arg__mask_val_mount_flags(struct syscall_arg *arg, unsigned long flags);
#define SCAMV_MOUNT_FLAGS syscall_arg__mask_val_mount_flags

size_t syscall_arg__scnprintf_mount_flags(char *bf, size_t size, struct syscall_arg *arg);
#define SCA_MOUNT_FLAGS syscall_arg__scnprintf_mount_flags

size_t syscall_arg__scnprintf_pkey_alloc_access_rights(char *bf, size_t size, struct syscall_arg *arg);
#define SCA_PKEY_ALLOC_ACCESS_RIGHTS syscall_arg__scnprintf_pkey_alloc_access_rights

size_t syscall_arg__scnprintf_open_flags(char *bf, size_t size, struct syscall_arg *arg);
#define SCA_OPEN_FLAGS syscall_arg__scnprintf_open_flags

size_t syscall_arg__scnprintf_x86_arch_prctl_code(char *bf, size_t size, struct syscall_arg *arg);
#define SCA_X86_ARCH_PRCTL_CODE syscall_arg__scnprintf_x86_arch_prctl_code

size_t syscall_arg__scnprintf_prctl_option(char *bf, size_t size, struct syscall_arg *arg);
#define SCA_PRCTL_OPTION syscall_arg__scnprintf_prctl_option

size_t syscall_arg__scnprintf_prctl_arg2(char *bf, size_t size, struct syscall_arg *arg);
#define SCA_PRCTL_ARG2 syscall_arg__scnprintf_prctl_arg2

size_t syscall_arg__scnprintf_prctl_arg3(char *bf, size_t size, struct syscall_arg *arg);
#define SCA_PRCTL_ARG3 syscall_arg__scnprintf_prctl_arg3

size_t syscall_arg__scnprintf_renameat2_flags(char *bf, size_t size, struct syscall_arg *arg);
#define SCA_RENAMEAT2_FLAGS syscall_arg__scnprintf_renameat2_flags

size_t syscall_arg__scnprintf_sockaddr(char *bf, size_t size, struct syscall_arg *arg);
#define SCA_SOCKADDR syscall_arg__scnprintf_sockaddr

size_t syscall_arg__scnprintf_socket_protocol(char *bf, size_t size, struct syscall_arg *arg);
#define SCA_SK_PROTO syscall_arg__scnprintf_socket_protocol

size_t syscall_arg__scnprintf_statx_flags(char *bf, size_t size, struct syscall_arg *arg);
#define SCA_STATX_FLAGS syscall_arg__scnprintf_statx_flags

size_t syscall_arg__scnprintf_statx_mask(char *bf, size_t size, struct syscall_arg *arg);
#define SCA_STATX_MASK syscall_arg__scnprintf_statx_mask

size_t open__scnprintf_flags(unsigned long flags, char *bf, size_t size, bool show_prefix);

void syscall_arg__set_ret_scnprintf(struct syscall_arg *arg,
				    size_t (*ret_scnprintf)(char *bf, size_t size, struct syscall_arg *arg));

const char *arch_syscalls__strerrno(const char *arch, int err);

#endif /* _PERF_TRACE_BEAUTY_H */<|MERGE_RESOLUTION|>--- conflicted
+++ resolved
@@ -32,8 +32,6 @@
 struct trace;
 struct thread;
 
-<<<<<<< HEAD
-=======
 struct file {
 	char *pathname;
 	int  dev_maj;
@@ -41,7 +39,6 @@
 
 struct file *thread__files_entry(struct thread *thread, int fd);
 
->>>>>>> bfeffd15
 struct strarrays {
 	int		nr_entries;
 	struct strarray **entries;
