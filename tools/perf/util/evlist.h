/* SPDX-License-Identifier: GPL-2.0 */
#ifndef __PERF_EVLIST_H
#define __PERF_EVLIST_H 1

#include <linux/compiler.h>
#include <linux/kernel.h>
#include <linux/refcount.h>
#include <linux/list.h>
#include <api/fd/array.h>
#include <stdio.h>
#include "../perf.h"
#include "event.h"
#include "evsel.h"
#include "mmap.h"
#include "util.h"
#include <signal.h>
#include <unistd.h>

struct pollfd;
struct thread_map;
struct cpu_map;
struct record_opts;

#define PERF_EVLIST__HLIST_BITS 8
#define PERF_EVLIST__HLIST_SIZE (1 << PERF_EVLIST__HLIST_BITS)

struct perf_evlist {
	struct list_head entries;
	struct hlist_head heads[PERF_EVLIST__HLIST_SIZE];
	int		 nr_entries;
	int		 nr_groups;
	int		 nr_mmaps;
	bool		 enabled;
	bool		 has_user_cpus;
	size_t		 mmap_len;
	int		 id_pos;
	int		 is_pos;
	u64		 combined_sample_type;
	enum bkw_mmap_state bkw_mmap_state;
	struct {
		int	cork_fd;
		pid_t	pid;
	} workload;
	struct fdarray	 pollfd;
	struct perf_mmap *mmap;
	struct perf_mmap *overwrite_mmap;
	struct thread_map *threads;
	struct cpu_map	  *cpus;
	struct perf_evsel *selected;
	struct events_stats stats;
	struct perf_env	*env;
	void (*trace_event_sample_raw)(struct perf_evlist *evlist,
				       union perf_event *event,
				       struct perf_sample *sample);
	u64		first_sample_time;
	u64		last_sample_time;
	struct {
		pthread_t		th;
		volatile int		done;
	} thread;
};

struct perf_evsel_str_handler {
	const char *name;
	void	   *handler;
};

struct perf_evlist *perf_evlist__new(void);
struct perf_evlist *perf_evlist__new_default(void);
struct perf_evlist *perf_evlist__new_dummy(void);
void perf_evlist__init(struct perf_evlist *evlist, struct cpu_map *cpus,
		       struct thread_map *threads);
void perf_evlist__exit(struct perf_evlist *evlist);
void perf_evlist__delete(struct perf_evlist *evlist);

void perf_evlist__add(struct perf_evlist *evlist, struct perf_evsel *entry);
void perf_evlist__remove(struct perf_evlist *evlist, struct perf_evsel *evsel);

int __perf_evlist__add_default(struct perf_evlist *evlist, bool precise);

static inline int perf_evlist__add_default(struct perf_evlist *evlist)
{
	return __perf_evlist__add_default(evlist, true);
}

int __perf_evlist__add_default_attrs(struct perf_evlist *evlist,
				     struct perf_event_attr *attrs, size_t nr_attrs);

#define perf_evlist__add_default_attrs(evlist, array) \
	__perf_evlist__add_default_attrs(evlist, array, ARRAY_SIZE(array))

int perf_evlist__add_dummy(struct perf_evlist *evlist);

int perf_evlist__add_sb_event(struct perf_evlist **evlist,
			      struct perf_event_attr *attr,
			      perf_evsel__sb_cb_t cb,
			      void *data);
int perf_evlist__start_sb_thread(struct perf_evlist *evlist,
				 struct target *target);
void perf_evlist__stop_sb_thread(struct perf_evlist *evlist);

int perf_evlist__add_newtp(struct perf_evlist *evlist,
			   const char *sys, const char *name, void *handler);

void __perf_evlist__set_sample_bit(struct perf_evlist *evlist,
				   enum perf_event_sample_format bit);
void __perf_evlist__reset_sample_bit(struct perf_evlist *evlist,
				     enum perf_event_sample_format bit);

#define perf_evlist__set_sample_bit(evlist, bit) \
	__perf_evlist__set_sample_bit(evlist, PERF_SAMPLE_##bit)

#define perf_evlist__reset_sample_bit(evlist, bit) \
	__perf_evlist__reset_sample_bit(evlist, PERF_SAMPLE_##bit)

int perf_evlist__set_tp_filter(struct perf_evlist *evlist, const char *filter);
int perf_evlist__set_tp_filter_pid(struct perf_evlist *evlist, pid_t pid);
int perf_evlist__set_tp_filter_pids(struct perf_evlist *evlist, size_t npids, pid_t *pids);

struct perf_evsel *
perf_evlist__find_tracepoint_by_id(struct perf_evlist *evlist, int id);

struct perf_evsel *
perf_evlist__find_tracepoint_by_name(struct perf_evlist *evlist,
				     const char *name);

void perf_evlist__id_add(struct perf_evlist *evlist, struct perf_evsel *evsel,
			 int cpu, int thread, u64 id);
int perf_evlist__id_add_fd(struct perf_evlist *evlist,
			   struct perf_evsel *evsel,
			   int cpu, int thread, int fd);

int perf_evlist__add_pollfd(struct perf_evlist *evlist, int fd);
int perf_evlist__alloc_pollfd(struct perf_evlist *evlist);
int perf_evlist__filter_pollfd(struct perf_evlist *evlist, short revents_and_mask);

int perf_evlist__poll(struct perf_evlist *evlist, int timeout);

struct perf_evsel *perf_evlist__id2evsel(struct perf_evlist *evlist, u64 id);
struct perf_evsel *perf_evlist__id2evsel_strict(struct perf_evlist *evlist,
						u64 id);

struct perf_sample_id *perf_evlist__id2sid(struct perf_evlist *evlist, u64 id);

void perf_evlist__toggle_bkw_mmap(struct perf_evlist *evlist, enum bkw_mmap_state state);

void perf_evlist__mmap_consume(struct perf_evlist *evlist, int idx);

int perf_evlist__open(struct perf_evlist *evlist);
void perf_evlist__close(struct perf_evlist *evlist);

struct callchain_param;

void perf_evlist__set_id_pos(struct perf_evlist *evlist);
bool perf_can_sample_identifier(void);
bool perf_can_record_switch_events(void);
bool perf_can_record_cpu_wide(void);
void perf_evlist__config(struct perf_evlist *evlist, struct record_opts *opts,
			 struct callchain_param *callchain);
int record_opts__config(struct record_opts *opts);

int perf_evlist__prepare_workload(struct perf_evlist *evlist,
				  struct target *target,
				  const char *argv[], bool pipe_output,
				  void (*exec_error)(int signo, siginfo_t *info,
						     void *ucontext));
int perf_evlist__start_workload(struct perf_evlist *evlist);

struct option;

int __perf_evlist__parse_mmap_pages(unsigned int *mmap_pages, const char *str);
int perf_evlist__parse_mmap_pages(const struct option *opt,
				  const char *str,
				  int unset);

unsigned long perf_event_mlock_kb_in_pages(void);

int perf_evlist__mmap_ex(struct perf_evlist *evlist, unsigned int pages,
			 unsigned int auxtrace_pages,
			 bool auxtrace_overwrite, int nr_cblocks,
<<<<<<< HEAD
			 int affinity, int flush);
=======
			 int affinity, int flush, int comp_level);
>>>>>>> a188339c
int perf_evlist__mmap(struct perf_evlist *evlist, unsigned int pages);
void perf_evlist__munmap(struct perf_evlist *evlist);

size_t perf_evlist__mmap_size(unsigned long pages);

void perf_evlist__disable(struct perf_evlist *evlist);
void perf_evlist__enable(struct perf_evlist *evlist);
void perf_evlist__toggle_enable(struct perf_evlist *evlist);

int perf_evlist__enable_event_idx(struct perf_evlist *evlist,
				  struct perf_evsel *evsel, int idx);

void perf_evlist__set_selected(struct perf_evlist *evlist,
			       struct perf_evsel *evsel);

void perf_evlist__set_maps(struct perf_evlist *evlist, struct cpu_map *cpus,
			   struct thread_map *threads);
int perf_evlist__create_maps(struct perf_evlist *evlist, struct target *target);
int perf_evlist__apply_filters(struct perf_evlist *evlist, struct perf_evsel **err_evsel);

void __perf_evlist__set_leader(struct list_head *list);
void perf_evlist__set_leader(struct perf_evlist *evlist);

u64 perf_evlist__read_format(struct perf_evlist *evlist);
u64 __perf_evlist__combined_sample_type(struct perf_evlist *evlist);
u64 perf_evlist__combined_sample_type(struct perf_evlist *evlist);
u64 perf_evlist__combined_branch_type(struct perf_evlist *evlist);
bool perf_evlist__sample_id_all(struct perf_evlist *evlist);
u16 perf_evlist__id_hdr_size(struct perf_evlist *evlist);

int perf_evlist__parse_sample(struct perf_evlist *evlist, union perf_event *event,
			      struct perf_sample *sample);

int perf_evlist__parse_sample_timestamp(struct perf_evlist *evlist,
					union perf_event *event,
					u64 *timestamp);

bool perf_evlist__valid_sample_type(struct perf_evlist *evlist);
bool perf_evlist__valid_sample_id_all(struct perf_evlist *evlist);
bool perf_evlist__valid_read_format(struct perf_evlist *evlist);

void perf_evlist__splice_list_tail(struct perf_evlist *evlist,
				   struct list_head *list);

static inline bool perf_evlist__empty(struct perf_evlist *evlist)
{
	return list_empty(&evlist->entries);
}

static inline struct perf_evsel *perf_evlist__first(struct perf_evlist *evlist)
{
	return list_entry(evlist->entries.next, struct perf_evsel, node);
}

static inline struct perf_evsel *perf_evlist__last(struct perf_evlist *evlist)
{
	return list_entry(evlist->entries.prev, struct perf_evsel, node);
}

size_t perf_evlist__fprintf(struct perf_evlist *evlist, FILE *fp);

int perf_evlist__strerror_open(struct perf_evlist *evlist, int err, char *buf, size_t size);
int perf_evlist__strerror_mmap(struct perf_evlist *evlist, int err, char *buf, size_t size);

bool perf_evlist__can_select_event(struct perf_evlist *evlist, const char *str);
void perf_evlist__to_front(struct perf_evlist *evlist,
			   struct perf_evsel *move_evsel);

/**
 * __evlist__for_each_entry - iterate thru all the evsels
 * @list: list_head instance to iterate
 * @evsel: struct evsel iterator
 */
#define __evlist__for_each_entry(list, evsel) \
        list_for_each_entry(evsel, list, node)

/**
 * evlist__for_each_entry - iterate thru all the evsels
 * @evlist: evlist instance to iterate
 * @evsel: struct evsel iterator
 */
#define evlist__for_each_entry(evlist, evsel) \
	__evlist__for_each_entry(&(evlist)->entries, evsel)

/**
 * __evlist__for_each_entry_continue - continue iteration thru all the evsels
 * @list: list_head instance to iterate
 * @evsel: struct evsel iterator
 */
#define __evlist__for_each_entry_continue(list, evsel) \
        list_for_each_entry_continue(evsel, list, node)

/**
 * evlist__for_each_entry_continue - continue iteration thru all the evsels
 * @evlist: evlist instance to iterate
 * @evsel: struct evsel iterator
 */
#define evlist__for_each_entry_continue(evlist, evsel) \
	__evlist__for_each_entry_continue(&(evlist)->entries, evsel)

/**
 * __evlist__for_each_entry_reverse - iterate thru all the evsels in reverse order
 * @list: list_head instance to iterate
 * @evsel: struct evsel iterator
 */
#define __evlist__for_each_entry_reverse(list, evsel) \
        list_for_each_entry_reverse(evsel, list, node)

/**
 * evlist__for_each_entry_reverse - iterate thru all the evsels in reverse order
 * @evlist: evlist instance to iterate
 * @evsel: struct evsel iterator
 */
#define evlist__for_each_entry_reverse(evlist, evsel) \
	__evlist__for_each_entry_reverse(&(evlist)->entries, evsel)

/**
 * __evlist__for_each_entry_safe - safely iterate thru all the evsels
 * @list: list_head instance to iterate
 * @tmp: struct evsel temp iterator
 * @evsel: struct evsel iterator
 */
#define __evlist__for_each_entry_safe(list, tmp, evsel) \
        list_for_each_entry_safe(evsel, tmp, list, node)

/**
 * evlist__for_each_entry_safe - safely iterate thru all the evsels
 * @evlist: evlist instance to iterate
 * @evsel: struct evsel iterator
 * @tmp: struct evsel temp iterator
 */
#define evlist__for_each_entry_safe(evlist, tmp, evsel) \
	__evlist__for_each_entry_safe(&(evlist)->entries, tmp, evsel)

void perf_evlist__set_tracking_event(struct perf_evlist *evlist,
				     struct perf_evsel *tracking_evsel);

struct perf_evsel *
perf_evlist__find_evsel_by_str(struct perf_evlist *evlist, const char *str);

struct perf_evsel *perf_evlist__event2evsel(struct perf_evlist *evlist,
					    union perf_event *event);

bool perf_evlist__exclude_kernel(struct perf_evlist *evlist);

void perf_evlist__force_leader(struct perf_evlist *evlist);

struct perf_evsel *perf_evlist__reset_weak_group(struct perf_evlist *evlist,
						 struct perf_evsel *evsel);
#endif /* __PERF_EVLIST_H */<|MERGE_RESOLUTION|>--- conflicted
+++ resolved
@@ -178,11 +178,7 @@
 int perf_evlist__mmap_ex(struct perf_evlist *evlist, unsigned int pages,
 			 unsigned int auxtrace_pages,
 			 bool auxtrace_overwrite, int nr_cblocks,
-<<<<<<< HEAD
-			 int affinity, int flush);
-=======
 			 int affinity, int flush, int comp_level);
->>>>>>> a188339c
 int perf_evlist__mmap(struct perf_evlist *evlist, unsigned int pages);
 void perf_evlist__munmap(struct perf_evlist *evlist);
 
