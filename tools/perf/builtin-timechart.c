/*
 * builtin-timechart.c - make an svg timechart of system activity
 *
 * (C) Copyright 2009 Intel Corporation
 *
 * Authors:
 *     Arjan van de Ven <arjan@linux.intel.com>
 *
 * This program is free software; you can redistribute it and/or
 * modify it under the terms of the GNU General Public License
 * as published by the Free Software Foundation; version 2
 * of the License.
 */

#include "builtin.h"

#include "util/util.h"

#include "util/color.h"
#include <linux/list.h>
#include "util/cache.h"
#include <linux/rbtree.h>
#include "util/symbol.h"
#include "util/callchain.h"
#include "util/strlist.h"

#include "perf.h"
#include "util/header.h"
#include "util/parse-options.h"
#include "util/parse-events.h"
#include "util/event.h"
#include "util/session.h"
#include "util/svghelper.h"

static char		const *input_name = "perf.data";
static char		const *output_name = "output.svg";

static unsigned int	numcpus;
static u64		min_freq;	/* Lowest CPU frequency seen */
static u64		max_freq;	/* Highest CPU frequency seen */
static u64		turbo_frequency;

static u64		first_time, last_time;

static bool		power_only;


struct per_pid;
struct per_pidcomm;

struct cpu_sample;
struct power_event;
struct wake_event;

struct sample_wrapper;

/*
 * Datastructure layout:
 * We keep an list of "pid"s, matching the kernels notion of a task struct.
 * Each "pid" entry, has a list of "comm"s.
 *	this is because we want to track different programs different, while
 *	exec will reuse the original pid (by design).
 * Each comm has a list of samples that will be used to draw
 * final graph.
 */

struct per_pid {
	struct per_pid *next;

	int		pid;
	int		ppid;

	u64		start_time;
	u64		end_time;
	u64		total_time;
	int		display;

	struct per_pidcomm *all;
	struct per_pidcomm *current;
};


struct per_pidcomm {
	struct per_pidcomm *next;

	u64		start_time;
	u64		end_time;
	u64		total_time;

	int		Y;
	int		display;

	long		state;
	u64		state_since;

	char		*comm;

	struct cpu_sample *samples;
};

struct sample_wrapper {
	struct sample_wrapper *next;

	u64		timestamp;
	unsigned char	data[0];
};

#define TYPE_NONE	0
#define TYPE_RUNNING	1
#define TYPE_WAITING	2
#define TYPE_BLOCKED	3

struct cpu_sample {
	struct cpu_sample *next;

	u64 start_time;
	u64 end_time;
	int type;
	int cpu;
};

static struct per_pid *all_data;

#define CSTATE 1
#define PSTATE 2

struct power_event {
	struct power_event *next;
	int type;
	int state;
	u64 start_time;
	u64 end_time;
	int cpu;
};

struct wake_event {
	struct wake_event *next;
	int waker;
	int wakee;
	u64 time;
};

static struct power_event    *power_events;
static struct wake_event     *wake_events;

struct process_filter;
struct process_filter {
	char			*name;
	int			pid;
	struct process_filter	*next;
};

static struct process_filter *process_filter;


static struct per_pid *find_create_pid(int pid)
{
	struct per_pid *cursor = all_data;

	while (cursor) {
		if (cursor->pid == pid)
			return cursor;
		cursor = cursor->next;
	}
	cursor = malloc(sizeof(struct per_pid));
	assert(cursor != NULL);
	memset(cursor, 0, sizeof(struct per_pid));
	cursor->pid = pid;
	cursor->next = all_data;
	all_data = cursor;
	return cursor;
}

static void pid_set_comm(int pid, char *comm)
{
	struct per_pid *p;
	struct per_pidcomm *c;
	p = find_create_pid(pid);
	c = p->all;
	while (c) {
		if (c->comm && strcmp(c->comm, comm) == 0) {
			p->current = c;
			return;
		}
		if (!c->comm) {
			c->comm = strdup(comm);
			p->current = c;
			return;
		}
		c = c->next;
	}
	c = malloc(sizeof(struct per_pidcomm));
	assert(c != NULL);
	memset(c, 0, sizeof(struct per_pidcomm));
	c->comm = strdup(comm);
	p->current = c;
	c->next = p->all;
	p->all = c;
}

static void pid_fork(int pid, int ppid, u64 timestamp)
{
	struct per_pid *p, *pp;
	p = find_create_pid(pid);
	pp = find_create_pid(ppid);
	p->ppid = ppid;
	if (pp->current && pp->current->comm && !p->current)
		pid_set_comm(pid, pp->current->comm);

	p->start_time = timestamp;
	if (p->current) {
		p->current->start_time = timestamp;
		p->current->state_since = timestamp;
	}
}

static void pid_exit(int pid, u64 timestamp)
{
	struct per_pid *p;
	p = find_create_pid(pid);
	p->end_time = timestamp;
	if (p->current)
		p->current->end_time = timestamp;
}

static void
pid_put_sample(int pid, int type, unsigned int cpu, u64 start, u64 end)
{
	struct per_pid *p;
	struct per_pidcomm *c;
	struct cpu_sample *sample;

	p = find_create_pid(pid);
	c = p->current;
	if (!c) {
		c = malloc(sizeof(struct per_pidcomm));
		assert(c != NULL);
		memset(c, 0, sizeof(struct per_pidcomm));
		p->current = c;
		c->next = p->all;
		p->all = c;
	}

	sample = malloc(sizeof(struct cpu_sample));
	assert(sample != NULL);
	memset(sample, 0, sizeof(struct cpu_sample));
	sample->start_time = start;
	sample->end_time = end;
	sample->type = type;
	sample->next = c->samples;
	sample->cpu = cpu;
	c->samples = sample;

	if (sample->type == TYPE_RUNNING && end > start && start > 0) {
		c->total_time += (end-start);
		p->total_time += (end-start);
	}

	if (c->start_time == 0 || c->start_time > start)
		c->start_time = start;
	if (p->start_time == 0 || p->start_time > start)
		p->start_time = start;
}

#define MAX_CPUS 4096

static u64 cpus_cstate_start_times[MAX_CPUS];
static int cpus_cstate_state[MAX_CPUS];
static u64 cpus_pstate_start_times[MAX_CPUS];
static u64 cpus_pstate_state[MAX_CPUS];

static int process_comm_event(event_t *event, struct sample_data *sample __used,
			      struct perf_session *session __used)
{
	pid_set_comm(event->comm.tid, event->comm.comm);
	return 0;
}

static int process_fork_event(event_t *event, struct sample_data *sample __used,
			      struct perf_session *session __used)
{
	pid_fork(event->fork.pid, event->fork.ppid, event->fork.time);
	return 0;
}

static int process_exit_event(event_t *event, struct sample_data *sample __used,
			      struct perf_session *session __used)
{
	pid_exit(event->fork.pid, event->fork.time);
	return 0;
}

struct trace_entry {
	unsigned short		type;
	unsigned char		flags;
	unsigned char		preempt_count;
	int			pid;
	int			lock_depth;
};

struct power_entry {
	struct trace_entry te;
	u64	type;
	u64	value;
	u64	cpu_id;
};

#define TASK_COMM_LEN 16
struct wakeup_entry {
	struct trace_entry te;
	char comm[TASK_COMM_LEN];
	int   pid;
	int   prio;
	int   success;
};

/*
 * trace_flag_type is an enumeration that holds different
 * states when a trace occurs. These are:
 *  IRQS_OFF            - interrupts were disabled
 *  IRQS_NOSUPPORT      - arch does not support irqs_disabled_flags
 *  NEED_RESCED         - reschedule is requested
 *  HARDIRQ             - inside an interrupt handler
 *  SOFTIRQ             - inside a softirq handler
 */
enum trace_flag_type {
	TRACE_FLAG_IRQS_OFF		= 0x01,
	TRACE_FLAG_IRQS_NOSUPPORT	= 0x02,
	TRACE_FLAG_NEED_RESCHED		= 0x04,
	TRACE_FLAG_HARDIRQ		= 0x08,
	TRACE_FLAG_SOFTIRQ		= 0x10,
};



struct sched_switch {
	struct trace_entry te;
	char prev_comm[TASK_COMM_LEN];
	int  prev_pid;
	int  prev_prio;
	long prev_state; /* Arjan weeps. */
	char next_comm[TASK_COMM_LEN];
	int  next_pid;
	int  next_prio;
};

static void c_state_start(int cpu, u64 timestamp, int state)
{
	cpus_cstate_start_times[cpu] = timestamp;
	cpus_cstate_state[cpu] = state;
}

static void c_state_end(int cpu, u64 timestamp)
{
	struct power_event *pwr;
	pwr = malloc(sizeof(struct power_event));
	if (!pwr)
		return;
	memset(pwr, 0, sizeof(struct power_event));

	pwr->state = cpus_cstate_state[cpu];
	pwr->start_time = cpus_cstate_start_times[cpu];
	pwr->end_time = timestamp;
	pwr->cpu = cpu;
	pwr->type = CSTATE;
	pwr->next = power_events;

	power_events = pwr;
}

static void p_state_change(int cpu, u64 timestamp, u64 new_freq)
{
	struct power_event *pwr;
	pwr = malloc(sizeof(struct power_event));

	if (new_freq > 8000000) /* detect invalid data */
		return;

	if (!pwr)
		return;
	memset(pwr, 0, sizeof(struct power_event));

	pwr->state = cpus_pstate_state[cpu];
	pwr->start_time = cpus_pstate_start_times[cpu];
	pwr->end_time = timestamp;
	pwr->cpu = cpu;
	pwr->type = PSTATE;
	pwr->next = power_events;

	if (!pwr->start_time)
		pwr->start_time = first_time;

	power_events = pwr;

	cpus_pstate_state[cpu] = new_freq;
	cpus_pstate_start_times[cpu] = timestamp;

	if ((u64)new_freq > max_freq)
		max_freq = new_freq;

	if (new_freq < min_freq || min_freq == 0)
		min_freq = new_freq;

	if (new_freq == max_freq - 1000)
			turbo_frequency = max_freq;
}

static void
sched_wakeup(int cpu, u64 timestamp, int pid, struct trace_entry *te)
{
	struct wake_event *we;
	struct per_pid *p;
	struct wakeup_entry *wake = (void *)te;

	we = malloc(sizeof(struct wake_event));
	if (!we)
		return;

	memset(we, 0, sizeof(struct wake_event));
	we->time = timestamp;
	we->waker = pid;

	if ((te->flags & TRACE_FLAG_HARDIRQ) || (te->flags & TRACE_FLAG_SOFTIRQ))
		we->waker = -1;

	we->wakee = wake->pid;
	we->next = wake_events;
	wake_events = we;
	p = find_create_pid(we->wakee);

	if (p && p->current && p->current->state == TYPE_NONE) {
		p->current->state_since = timestamp;
		p->current->state = TYPE_WAITING;
	}
	if (p && p->current && p->current->state == TYPE_BLOCKED) {
		pid_put_sample(p->pid, p->current->state, cpu, p->current->state_since, timestamp);
		p->current->state_since = timestamp;
		p->current->state = TYPE_WAITING;
	}
}

static void sched_switch(int cpu, u64 timestamp, struct trace_entry *te)
{
	struct per_pid *p = NULL, *prev_p;
	struct sched_switch *sw = (void *)te;


	prev_p = find_create_pid(sw->prev_pid);

	p = find_create_pid(sw->next_pid);

	if (prev_p->current && prev_p->current->state != TYPE_NONE)
		pid_put_sample(sw->prev_pid, TYPE_RUNNING, cpu, prev_p->current->state_since, timestamp);
	if (p && p->current) {
		if (p->current->state != TYPE_NONE)
			pid_put_sample(sw->next_pid, p->current->state, cpu, p->current->state_since, timestamp);

		p->current->state_since = timestamp;
		p->current->state = TYPE_RUNNING;
	}

	if (prev_p->current) {
		prev_p->current->state = TYPE_NONE;
		prev_p->current->state_since = timestamp;
		if (sw->prev_state & 2)
			prev_p->current->state = TYPE_BLOCKED;
		if (sw->prev_state == 0)
			prev_p->current->state = TYPE_WAITING;
	}
}


static int process_sample_event(event_t *event __used,
				struct sample_data *sample,
				struct perf_session *session)
{
	struct trace_entry *te;

	if (session->sample_type & PERF_SAMPLE_TIME) {
		if (!first_time || first_time > sample->time)
			first_time = sample->time;
		if (last_time < sample->time)
			last_time = sample->time;
	}

	te = (void *)sample->raw_data;
	if (session->sample_type & PERF_SAMPLE_RAW && sample->raw_size > 0) {
		char *event_str;
		struct power_entry *pe;

		pe = (void *)te;

		event_str = perf_header__find_event(te->type);

		if (!event_str)
			return 0;

<<<<<<< HEAD
		if (strcmp(event_str, "power:power_start") == 0)
			c_state_start(pe->cpu_id, data.time, pe->value);

		if (strcmp(event_str, "power:power_end") == 0)
			c_state_end(data.cpu, data.time);

		if (strcmp(event_str, "power:power_frequency") == 0)
			p_state_change(pe->cpu_id, data.time, pe->value);

		if (strcmp(event_str, "sched:sched_wakeup") == 0)
			sched_wakeup(data.cpu, data.time, data.pid, te);

		if (strcmp(event_str, "sched:sched_switch") == 0)
			sched_switch(data.cpu, data.time, te);
=======
		if (sample->cpu > numcpus)
			numcpus = sample->cpu;

		if (strcmp(event_str, "power:cpu_idle") == 0) {
			struct power_processor_entry *ppe = (void *)te;
			if (ppe->state == (u32)PWR_EVENT_EXIT)
				c_state_end(ppe->cpu_id, sample->time);
			else
				c_state_start(ppe->cpu_id, sample->time,
					      ppe->state);
		}
		else if (strcmp(event_str, "power:cpu_frequency") == 0) {
			struct power_processor_entry *ppe = (void *)te;
			p_state_change(ppe->cpu_id, sample->time, ppe->state);
		}

		else if (strcmp(event_str, "sched:sched_wakeup") == 0)
			sched_wakeup(sample->cpu, sample->time, sample->pid, te);

		else if (strcmp(event_str, "sched:sched_switch") == 0)
			sched_switch(sample->cpu, sample->time, te);

#ifdef SUPPORT_OLD_POWER_EVENTS
		if (use_old_power_events) {
			if (strcmp(event_str, "power:power_start") == 0)
				c_state_start(peo->cpu_id, sample->time,
					      peo->value);

			else if (strcmp(event_str, "power:power_end") == 0)
				c_state_end(sample->cpu, sample->time);

			else if (strcmp(event_str,
					"power:power_frequency") == 0)
				p_state_change(peo->cpu_id, sample->time,
					       peo->value);
		}
#endif
>>>>>>> b79f924c
	}
	return 0;
}

/*
 * After the last sample we need to wrap up the current C/P state
 * and close out each CPU for these.
 */
static void end_sample_processing(void)
{
	u64 cpu;
	struct power_event *pwr;

	for (cpu = 0; cpu <= numcpus; cpu++) {
		pwr = malloc(sizeof(struct power_event));
		if (!pwr)
			return;
		memset(pwr, 0, sizeof(struct power_event));

		/* C state */
#if 0
		pwr->state = cpus_cstate_state[cpu];
		pwr->start_time = cpus_cstate_start_times[cpu];
		pwr->end_time = last_time;
		pwr->cpu = cpu;
		pwr->type = CSTATE;
		pwr->next = power_events;

		power_events = pwr;
#endif
		/* P state */

		pwr = malloc(sizeof(struct power_event));
		if (!pwr)
			return;
		memset(pwr, 0, sizeof(struct power_event));

		pwr->state = cpus_pstate_state[cpu];
		pwr->start_time = cpus_pstate_start_times[cpu];
		pwr->end_time = last_time;
		pwr->cpu = cpu;
		pwr->type = PSTATE;
		pwr->next = power_events;

		if (!pwr->start_time)
			pwr->start_time = first_time;
		if (!pwr->state)
			pwr->state = min_freq;
		power_events = pwr;
	}
}

/*
 * Sort the pid datastructure
 */
static void sort_pids(void)
{
	struct per_pid *new_list, *p, *cursor, *prev;
	/* sort by ppid first, then by pid, lowest to highest */

	new_list = NULL;

	while (all_data) {
		p = all_data;
		all_data = p->next;
		p->next = NULL;

		if (new_list == NULL) {
			new_list = p;
			p->next = NULL;
			continue;
		}
		prev = NULL;
		cursor = new_list;
		while (cursor) {
			if (cursor->ppid > p->ppid ||
				(cursor->ppid == p->ppid && cursor->pid > p->pid)) {
				/* must insert before */
				if (prev) {
					p->next = prev->next;
					prev->next = p;
					cursor = NULL;
					continue;
				} else {
					p->next = new_list;
					new_list = p;
					cursor = NULL;
					continue;
				}
			}

			prev = cursor;
			cursor = cursor->next;
			if (!cursor)
				prev->next = p;
		}
	}
	all_data = new_list;
}


static void draw_c_p_states(void)
{
	struct power_event *pwr;
	pwr = power_events;

	/*
	 * two pass drawing so that the P state bars are on top of the C state blocks
	 */
	while (pwr) {
		if (pwr->type == CSTATE) {
			/* If the first event is an _end event, start timestamp is zero
			   -> ignore these */
			if (pwr->start_time == 0 || pwr->end_time == 0) {
				pwr = pwr->next;
				continue;
			}
			svg_cstate(pwr->cpu, pwr->start_time, pwr->end_time, pwr->state);
		}
		pwr = pwr->next;
	}

	pwr = power_events;
	while (pwr) {
		if (pwr->type == PSTATE) {
			if (!pwr->state)
				pwr->state = min_freq;
			svg_pstate(pwr->cpu, pwr->start_time, pwr->end_time, pwr->state);
		}
		pwr = pwr->next;
	}
}

static void draw_wakeups(void)
{
	struct wake_event *we;
	struct per_pid *p;
	struct per_pidcomm *c;

	we = wake_events;
	while (we) {
		int from = 0, to = 0;
		char *task_from = NULL, *task_to = NULL;

		/* locate the column of the waker and wakee */
		p = all_data;
		while (p) {
			if (p->pid == we->waker || p->pid == we->wakee) {
				c = p->all;
				while (c) {
					if (c->Y && c->start_time <= we->time && c->end_time >= we->time) {
						if (p->pid == we->waker && !from) {
							from = c->Y;
							task_from = strdup(c->comm);
						}
						if (p->pid == we->wakee && !to) {
							to = c->Y;
							task_to = strdup(c->comm);
						}
					}
					c = c->next;
				}
				c = p->all;
				while (c) {
					if (p->pid == we->waker && !from) {
						from = c->Y;
						task_from = strdup(c->comm);
					}
					if (p->pid == we->wakee && !to) {
						to = c->Y;
						task_to = strdup(c->comm);
					}
					c = c->next;
				}
			}
			p = p->next;
		}

		if (!task_from) {
			task_from = malloc(40);
			sprintf(task_from, "[%i]", we->waker);
		}
		if (!task_to) {
			task_to = malloc(40);
			sprintf(task_to, "[%i]", we->wakee);
		}

		if (we->waker == -1)
			svg_interrupt(we->time, to);
		else if (from && to && abs(from - to) == 1)
			svg_wakeline(we->time, from, to);
		else
			svg_partial_wakeline(we->time, from, task_from, to, task_to);
		we = we->next;

		free(task_from);
		free(task_to);
	}
}

static void draw_cpu_usage(void)
{
	struct per_pid *p;
	struct per_pidcomm *c;
	struct cpu_sample *sample;
	p = all_data;
	while (p) {
		c = p->all;
		while (c) {
			sample = c->samples;
			while (sample) {
				if (sample->type == TYPE_RUNNING)
					svg_process(sample->cpu, sample->start_time, sample->end_time, "sample", c->comm);

				sample = sample->next;
			}
			c = c->next;
		}
		p = p->next;
	}
}

static void draw_process_bars(void)
{
	struct per_pid *p;
	struct per_pidcomm *c;
	struct cpu_sample *sample;
	int Y = 0;

	Y = 2 * numcpus + 2;

	p = all_data;
	while (p) {
		c = p->all;
		while (c) {
			if (!c->display) {
				c->Y = 0;
				c = c->next;
				continue;
			}

			svg_box(Y, c->start_time, c->end_time, "process");
			sample = c->samples;
			while (sample) {
				if (sample->type == TYPE_RUNNING)
					svg_sample(Y, sample->cpu, sample->start_time, sample->end_time);
				if (sample->type == TYPE_BLOCKED)
					svg_box(Y, sample->start_time, sample->end_time, "blocked");
				if (sample->type == TYPE_WAITING)
					svg_waiting(Y, sample->start_time, sample->end_time);
				sample = sample->next;
			}

			if (c->comm) {
				char comm[256];
				if (c->total_time > 5000000000) /* 5 seconds */
					sprintf(comm, "%s:%i (%2.2fs)", c->comm, p->pid, c->total_time / 1000000000.0);
				else
					sprintf(comm, "%s:%i (%3.1fms)", c->comm, p->pid, c->total_time / 1000000.0);

				svg_text(Y, c->start_time, comm);
			}
			c->Y = Y;
			Y++;
			c = c->next;
		}
		p = p->next;
	}
}

static void add_process_filter(const char *string)
{
	struct process_filter *filt;
	int pid;

	pid = strtoull(string, NULL, 10);
	filt = malloc(sizeof(struct process_filter));
	if (!filt)
		return;

	filt->name = strdup(string);
	filt->pid  = pid;
	filt->next = process_filter;

	process_filter = filt;
}

static int passes_filter(struct per_pid *p, struct per_pidcomm *c)
{
	struct process_filter *filt;
	if (!process_filter)
		return 1;

	filt = process_filter;
	while (filt) {
		if (filt->pid && p->pid == filt->pid)
			return 1;
		if (strcmp(filt->name, c->comm) == 0)
			return 1;
		filt = filt->next;
	}
	return 0;
}

static int determine_display_tasks_filtered(void)
{
	struct per_pid *p;
	struct per_pidcomm *c;
	int count = 0;

	p = all_data;
	while (p) {
		p->display = 0;
		if (p->start_time == 1)
			p->start_time = first_time;

		/* no exit marker, task kept running to the end */
		if (p->end_time == 0)
			p->end_time = last_time;

		c = p->all;

		while (c) {
			c->display = 0;

			if (c->start_time == 1)
				c->start_time = first_time;

			if (passes_filter(p, c)) {
				c->display = 1;
				p->display = 1;
				count++;
			}

			if (c->end_time == 0)
				c->end_time = last_time;

			c = c->next;
		}
		p = p->next;
	}
	return count;
}

static int determine_display_tasks(u64 threshold)
{
	struct per_pid *p;
	struct per_pidcomm *c;
	int count = 0;

	if (process_filter)
		return determine_display_tasks_filtered();

	p = all_data;
	while (p) {
		p->display = 0;
		if (p->start_time == 1)
			p->start_time = first_time;

		/* no exit marker, task kept running to the end */
		if (p->end_time == 0)
			p->end_time = last_time;
		if (p->total_time >= threshold && !power_only)
			p->display = 1;

		c = p->all;

		while (c) {
			c->display = 0;

			if (c->start_time == 1)
				c->start_time = first_time;

			if (c->total_time >= threshold && !power_only) {
				c->display = 1;
				count++;
			}

			if (c->end_time == 0)
				c->end_time = last_time;

			c = c->next;
		}
		p = p->next;
	}
	return count;
}



#define TIME_THRESH 10000000

static void write_svg_file(const char *filename)
{
	u64 i;
	int count;

	numcpus++;


	count = determine_display_tasks(TIME_THRESH);

	/* We'd like to show at least 15 tasks; be less picky if we have fewer */
	if (count < 15)
		count = determine_display_tasks(TIME_THRESH / 10);

	open_svg(filename, numcpus, count, first_time, last_time);

	svg_time_grid();
	svg_legenda();

	for (i = 0; i < numcpus; i++)
		svg_cpu_box(i, max_freq, turbo_frequency);

	draw_cpu_usage();
	draw_process_bars();
	draw_c_p_states();
	draw_wakeups();

	svg_close();
}

static struct perf_event_ops event_ops = {
	.comm			= process_comm_event,
	.fork			= process_fork_event,
	.exit			= process_exit_event,
	.sample			= process_sample_event,
	.ordered_samples	= true,
};

static int __cmd_timechart(void)
{
	struct perf_session *session = perf_session__new(input_name, O_RDONLY,
							 0, false, &event_ops);
	int ret = -EINVAL;

	if (session == NULL)
		return -ENOMEM;

	if (!perf_session__has_traces(session, "timechart record"))
		goto out_delete;

	ret = perf_session__process_events(session, &event_ops);
	if (ret)
		goto out_delete;

	end_sample_processing();

	sort_pids();

	write_svg_file(output_name);

	pr_info("Written %2.1f seconds of trace to %s.\n",
		(last_time - first_time) / 1000000000.0, output_name);
out_delete:
	perf_session__delete(session);
	return ret;
}

static const char * const timechart_usage[] = {
	"perf timechart [<options>] {record}",
	NULL
};

static const char *record_args[] = {
	"record",
	"-a",
	"-R",
	"-f",
	"-c", "1",
	"-e", "power:power_start",
	"-e", "power:power_end",
	"-e", "power:power_frequency",
	"-e", "sched:sched_wakeup",
	"-e", "sched:sched_switch",
};
<<<<<<< HEAD
=======
#endif

static const char * const record_new_args[] = {
	"record",
	"-a",
	"-R",
	"-f",
	"-c", "1",
	"-e", "power:cpu_frequency",
	"-e", "power:cpu_idle",
	"-e", "sched:sched_wakeup",
	"-e", "sched:sched_switch",
};
>>>>>>> b79f924c

static int __cmd_record(int argc, const char **argv)
{
	unsigned int rec_argc, i, j;
	const char **rec_argv;

	rec_argc = ARRAY_SIZE(record_args) + argc - 1;
	rec_argv = calloc(rec_argc + 1, sizeof(char *));

<<<<<<< HEAD
	for (i = 0; i < ARRAY_SIZE(record_args); i++)
=======
	if (rec_argv == NULL)
		return -ENOMEM;

	for (i = 0; i < record_elems; i++)
>>>>>>> b79f924c
		rec_argv[i] = strdup(record_args[i]);

	for (j = 1; j < (unsigned int)argc; j++, i++)
		rec_argv[i] = argv[j];

	return cmd_record(i, rec_argv, NULL);
}

static int
parse_process(const struct option *opt __used, const char *arg, int __used unset)
{
	if (arg)
		add_process_filter(arg);
	return 0;
}

static const struct option options[] = {
	OPT_STRING('i', "input", &input_name, "file",
		    "input file name"),
	OPT_STRING('o', "output", &output_name, "file",
		    "output file name"),
	OPT_INTEGER('w', "width", &svg_page_width,
		    "page width"),
	OPT_BOOLEAN('P', "power-only", &power_only,
		    "output power data only"),
	OPT_CALLBACK('p', "process", NULL, "process",
		      "process selector. Pass a pid or process name.",
		       parse_process),
	OPT_STRING(0, "symfs", &symbol_conf.symfs, "directory",
		    "Look for files with symbols relative to this directory"),
	OPT_END()
};


int cmd_timechart(int argc, const char **argv, const char *prefix __used)
{
	argc = parse_options(argc, argv, options, timechart_usage,
			PARSE_OPT_STOP_AT_NON_OPTION);

	symbol__init();

	if (argc && !strncmp(argv[0], "rec", 3))
		return __cmd_record(argc, argv);
	else if (argc)
		usage_with_options(timechart_usage, options);

	setup_pager();

	return __cmd_timechart();
}<|MERGE_RESOLUTION|>--- conflicted
+++ resolved
@@ -32,6 +32,10 @@
 #include "util/session.h"
 #include "util/svghelper.h"
 
+#define SUPPORT_OLD_POWER_EVENTS 1
+#define PWR_EVENT_EXIT -1
+
+
 static char		const *input_name = "perf.data";
 static char		const *output_name = "output.svg";
 
@@ -298,11 +302,20 @@
 	int			lock_depth;
 };
 
-struct power_entry {
+#ifdef SUPPORT_OLD_POWER_EVENTS
+static int use_old_power_events;
+struct power_entry_old {
 	struct trace_entry te;
 	u64	type;
 	u64	value;
 	u64	cpu_id;
+};
+#endif
+
+struct power_processor_entry {
+	struct trace_entry te;
+	u32	state;
+	u32	cpu_id;
 };
 
 #define TASK_COMM_LEN 16
@@ -486,31 +499,15 @@
 	te = (void *)sample->raw_data;
 	if (session->sample_type & PERF_SAMPLE_RAW && sample->raw_size > 0) {
 		char *event_str;
-		struct power_entry *pe;
-
-		pe = (void *)te;
-
+#ifdef SUPPORT_OLD_POWER_EVENTS
+		struct power_entry_old *peo;
+		peo = (void *)te;
+#endif
 		event_str = perf_header__find_event(te->type);
 
 		if (!event_str)
 			return 0;
 
-<<<<<<< HEAD
-		if (strcmp(event_str, "power:power_start") == 0)
-			c_state_start(pe->cpu_id, data.time, pe->value);
-
-		if (strcmp(event_str, "power:power_end") == 0)
-			c_state_end(data.cpu, data.time);
-
-		if (strcmp(event_str, "power:power_frequency") == 0)
-			p_state_change(pe->cpu_id, data.time, pe->value);
-
-		if (strcmp(event_str, "sched:sched_wakeup") == 0)
-			sched_wakeup(data.cpu, data.time, data.pid, te);
-
-		if (strcmp(event_str, "sched:sched_switch") == 0)
-			sched_switch(data.cpu, data.time, te);
-=======
 		if (sample->cpu > numcpus)
 			numcpus = sample->cpu;
 
@@ -548,7 +545,6 @@
 					       peo->value);
 		}
 #endif
->>>>>>> b79f924c
 	}
 	return 0;
 }
@@ -1013,7 +1009,8 @@
 	NULL
 };
 
-static const char *record_args[] = {
+#ifdef SUPPORT_OLD_POWER_EVENTS
+static const char * const record_old_args[] = {
 	"record",
 	"-a",
 	"-R",
@@ -1025,8 +1022,6 @@
 	"-e", "sched:sched_wakeup",
 	"-e", "sched:sched_switch",
 };
-<<<<<<< HEAD
-=======
 #endif
 
 static const char * const record_new_args[] = {
@@ -1040,24 +1035,30 @@
 	"-e", "sched:sched_wakeup",
 	"-e", "sched:sched_switch",
 };
->>>>>>> b79f924c
 
 static int __cmd_record(int argc, const char **argv)
 {
 	unsigned int rec_argc, i, j;
 	const char **rec_argv;
-
-	rec_argc = ARRAY_SIZE(record_args) + argc - 1;
+	const char * const *record_args = record_new_args;
+	unsigned int record_elems = ARRAY_SIZE(record_new_args);
+
+#ifdef SUPPORT_OLD_POWER_EVENTS
+	if (!is_valid_tracepoint("power:cpu_idle") &&
+	    is_valid_tracepoint("power:power_start")) {
+		use_old_power_events = 1;
+		record_args = record_old_args;
+		record_elems = ARRAY_SIZE(record_old_args);
+	}
+#endif
+
+	rec_argc = record_elems + argc - 1;
 	rec_argv = calloc(rec_argc + 1, sizeof(char *));
 
-<<<<<<< HEAD
-	for (i = 0; i < ARRAY_SIZE(record_args); i++)
-=======
 	if (rec_argv == NULL)
 		return -ENOMEM;
 
 	for (i = 0; i < record_elems; i++)
->>>>>>> b79f924c
 		rec_argv[i] = strdup(record_args[i]);
 
 	for (j = 1; j < (unsigned int)argc; j++, i++)
