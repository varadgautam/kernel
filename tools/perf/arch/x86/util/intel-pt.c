--- conflicted
+++ resolved
@@ -1166,26 +1166,6 @@
 	return rdtsc();
 }
 
-<<<<<<< HEAD
-static int intel_pt_read_finish(struct auxtrace_record *itr, int idx)
-{
-	struct intel_pt_recording *ptr =
-			container_of(itr, struct intel_pt_recording, itr);
-	struct evsel *evsel;
-
-	evlist__for_each_entry(ptr->evlist, evsel) {
-		if (evsel->core.attr.type == ptr->intel_pt_pmu->type) {
-			if (evsel->disabled)
-				return 0;
-			return perf_evlist__enable_event_idx(ptr->evlist, evsel,
-							     idx);
-		}
-	}
-	return -EINVAL;
-}
-
-=======
->>>>>>> 7117be3f
 struct auxtrace_record *intel_pt_recording_init(int *err)
 {
 	struct perf_pmu *intel_pt_pmu = perf_pmu__find(INTEL_PT_PMU_NAME);
