// SPDX-License-Identifier: GPL-2.0
#include "util.h"
#include "../util/debug.h"
<<<<<<< HEAD

=======
#include <stdio.h>
>>>>>>> fec38890

/*
 * Default error logging functions
 */
static int perf_stdio__error(const char *format, va_list args)
{
	fprintf(stderr, "Error:\n");
	vfprintf(stderr, format, args);
	return 0;
}

static int perf_stdio__warning(const char *format, va_list args)
{
	fprintf(stderr, "Warning:\n");
	vfprintf(stderr, format, args);
	return 0;
}

static struct perf_error_ops default_eops =
{
	.error		= perf_stdio__error,
	.warning	= perf_stdio__warning,
};

static struct perf_error_ops *perf_eops = &default_eops;


int ui__error(const char *format, ...)
{
	int ret;
	va_list args;

	va_start(args, format);
	ret = perf_eops->error(format, args);
	va_end(args);

	return ret;
}

int ui__warning(const char *format, ...)
{
	int ret;
	va_list args;

	va_start(args, format);
	ret = perf_eops->warning(format, args);
	va_end(args);

	return ret;
}

/**
 * perf_error__register - Register error logging functions
 * @eops: The pointer to error logging function struct
 *
 * Register UI-specific error logging functions. Before calling this,
 * other logging functions should be unregistered, if any.
 */
int perf_error__register(struct perf_error_ops *eops)
{
	if (perf_eops != &default_eops)
		return -1;

	perf_eops = eops;
	return 0;
}

/**
 * perf_error__unregister - Unregister error logging functions
 * @eops: The pointer to error logging function struct
 *
 * Unregister already registered error logging functions.
 */
int perf_error__unregister(struct perf_error_ops *eops)
{
	if (perf_eops != eops)
		return -1;

	perf_eops = &default_eops;
	return 0;
}<|MERGE_RESOLUTION|>--- conflicted
+++ resolved
@@ -1,11 +1,7 @@
 // SPDX-License-Identifier: GPL-2.0
 #include "util.h"
 #include "../util/debug.h"
-<<<<<<< HEAD
-
-=======
 #include <stdio.h>
->>>>>>> fec38890
 
 /*
  * Default error logging functions
