--- conflicted
+++ resolved
@@ -31,11 +31,8 @@
 #include "elf.h"
 #include "warn.h"
 
-<<<<<<< HEAD
-=======
 #define MAX_NAME_LEN 128
 
->>>>>>> b24e79ac
 struct section *find_section_by_name(struct elf *elf, const char *name)
 {
 	struct section *sec;
