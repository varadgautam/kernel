/*
 * GICv3 ITS emulation
 *
 * Copyright (C) 2015,2016 ARM Ltd.
 * Author: Andre Przywara <andre.przywara@arm.com>
 *
 * This program is free software; you can redistribute it and/or modify
 * it under the terms of the GNU General Public License version 2 as
 * published by the Free Software Foundation.
 *
 * This program is distributed in the hope that it will be useful,
 * but WITHOUT ANY WARRANTY; without even the implied warranty of
 * MERCHANTABILITY or FITNESS FOR A PARTICULAR PURPOSE.  See the
 * GNU General Public License for more details.
 *
 * You should have received a copy of the GNU General Public License
 * along with this program.  If not, see <http://www.gnu.org/licenses/>.
 */

#include <linux/cpu.h>
#include <linux/kvm.h>
#include <linux/kvm_host.h>
#include <linux/interrupt.h>
#include <linux/list.h>
#include <linux/uaccess.h>
#include <linux/list_sort.h>

#include <linux/irqchip/arm-gic-v3.h>

#include <asm/kvm_emulate.h>
#include <asm/kvm_arm.h>
#include <asm/kvm_mmu.h>

#include "vgic.h"
#include "vgic-mmio.h"

static int vgic_its_save_tables_v0(struct vgic_its *its);
static int vgic_its_restore_tables_v0(struct vgic_its *its);
static int vgic_its_commit_v0(struct vgic_its *its);
static int update_lpi_config(struct kvm *kvm, struct vgic_irq *irq,
			     struct kvm_vcpu *filter_vcpu, bool needs_inv);

/*
 * Creates a new (reference to a) struct vgic_irq for a given LPI.
 * If this LPI is already mapped on another ITS, we increase its refcount
 * and return a pointer to the existing structure.
 * If this is a "new" LPI, we allocate and initialize a new struct vgic_irq.
 * This function returns a pointer to the _unlocked_ structure.
 */
static struct vgic_irq *vgic_add_lpi(struct kvm *kvm, u32 intid,
				     struct kvm_vcpu *vcpu)
{
	struct vgic_dist *dist = &kvm->arch.vgic;
	struct vgic_irq *irq = vgic_get_irq(kvm, NULL, intid), *oldirq;
	int ret;

	/* In this case there is no put, since we keep the reference. */
	if (irq)
		return irq;

	irq = kzalloc(sizeof(struct vgic_irq), GFP_KERNEL);
	if (!irq)
		return ERR_PTR(-ENOMEM);

	INIT_LIST_HEAD(&irq->lpi_list);
	INIT_LIST_HEAD(&irq->ap_list);
	spin_lock_init(&irq->irq_lock);

	irq->config = VGIC_CONFIG_EDGE;
	kref_init(&irq->refcount);
	irq->intid = intid;
	irq->target_vcpu = vcpu;

	spin_lock(&dist->lpi_list_lock);

	/*
	 * There could be a race with another vgic_add_lpi(), so we need to
	 * check that we don't add a second list entry with the same LPI.
	 */
	list_for_each_entry(oldirq, &dist->lpi_list_head, lpi_list) {
		if (oldirq->intid != intid)
			continue;

		/* Someone was faster with adding this LPI, lets use that. */
		kfree(irq);
		irq = oldirq;

		/*
		 * This increases the refcount, the caller is expected to
		 * call vgic_put_irq() on the returned pointer once it's
		 * finished with the IRQ.
		 */
		vgic_get_irq_kref(irq);

		goto out_unlock;
	}

	list_add_tail(&irq->lpi_list, &dist->lpi_list_head);
	dist->lpi_list_count++;

out_unlock:
	spin_unlock(&dist->lpi_list_lock);

	/*
	 * We "cache" the configuration table entries in our struct vgic_irq's.
	 * However we only have those structs for mapped IRQs, so we read in
	 * the respective config data from memory here upon mapping the LPI.
	 */
	ret = update_lpi_config(kvm, irq, NULL, false);
	if (ret)
		return ERR_PTR(ret);

	ret = vgic_v3_lpi_sync_pending_status(kvm, irq);
	if (ret)
		return ERR_PTR(ret);

	return irq;
}

struct its_device {
	struct list_head dev_list;

	/* the head for the list of ITTEs */
	struct list_head itt_head;
	u32 num_eventid_bits;
	gpa_t itt_addr;
	u32 device_id;
};

#define COLLECTION_NOT_MAPPED ((u32)~0)

struct its_collection {
	struct list_head coll_list;

	u32 collection_id;
	u32 target_addr;
};

#define its_is_collection_mapped(coll) ((coll) && \
				((coll)->target_addr != COLLECTION_NOT_MAPPED))

struct its_ite {
	struct list_head ite_list;

	struct vgic_irq *irq;
	struct its_collection *collection;
	u32 event_id;
};

/**
 * struct vgic_its_abi - ITS abi ops and settings
 * @cte_esz: collection table entry size
 * @dte_esz: device table entry size
 * @ite_esz: interrupt translation table entry size
 * @save tables: save the ITS tables into guest RAM
 * @restore_tables: restore the ITS internal structs from tables
 *  stored in guest RAM
 * @commit: initialize the registers which expose the ABI settings,
 *  especially the entry sizes
 */
struct vgic_its_abi {
	int cte_esz;
	int dte_esz;
	int ite_esz;
	int (*save_tables)(struct vgic_its *its);
	int (*restore_tables)(struct vgic_its *its);
	int (*commit)(struct vgic_its *its);
};

static const struct vgic_its_abi its_table_abi_versions[] = {
	[0] = {.cte_esz = 8, .dte_esz = 8, .ite_esz = 8,
	 .save_tables = vgic_its_save_tables_v0,
	 .restore_tables = vgic_its_restore_tables_v0,
	 .commit = vgic_its_commit_v0,
	},
};

#define NR_ITS_ABIS	ARRAY_SIZE(its_table_abi_versions)

inline const struct vgic_its_abi *vgic_its_get_abi(struct vgic_its *its)
{
	return &its_table_abi_versions[its->abi_rev];
}

int vgic_its_set_abi(struct vgic_its *its, int rev)
{
	const struct vgic_its_abi *abi;

	its->abi_rev = rev;
	abi = vgic_its_get_abi(its);
	return abi->commit(its);
}

/*
 * Find and returns a device in the device table for an ITS.
 * Must be called with the its_lock mutex held.
 */
static struct its_device *find_its_device(struct vgic_its *its, u32 device_id)
{
	struct its_device *device;

	list_for_each_entry(device, &its->device_list, dev_list)
		if (device_id == device->device_id)
			return device;

	return NULL;
}

/*
 * Find and returns an interrupt translation table entry (ITTE) for a given
 * Device ID/Event ID pair on an ITS.
 * Must be called with the its_lock mutex held.
 */
static struct its_ite *find_ite(struct vgic_its *its, u32 device_id,
				  u32 event_id)
{
	struct its_device *device;
	struct its_ite *ite;

	device = find_its_device(its, device_id);
	if (device == NULL)
		return NULL;

	list_for_each_entry(ite, &device->itt_head, ite_list)
		if (ite->event_id == event_id)
			return ite;

	return NULL;
}

/* To be used as an iterator this macro misses the enclosing parentheses */
#define for_each_lpi_its(dev, ite, its) \
	list_for_each_entry(dev, &(its)->device_list, dev_list) \
		list_for_each_entry(ite, &(dev)->itt_head, ite_list)

/*
 * We only implement 48 bits of PA at the moment, although the ITS
 * supports more. Let's be restrictive here.
 */
#define BASER_ADDRESS(x)	((x) & GENMASK_ULL(47, 16))
#define CBASER_ADDRESS(x)	((x) & GENMASK_ULL(47, 12))

#define GIC_LPI_OFFSET 8192

#define VITS_TYPER_IDBITS 16
#define VITS_TYPER_DEVBITS 16
#define VITS_DTE_MAX_DEVID_OFFSET	(BIT(14) - 1)
#define VITS_ITE_MAX_EVENTID_OFFSET	(BIT(16) - 1)

/*
 * Finds and returns a collection in the ITS collection table.
 * Must be called with the its_lock mutex held.
 */
static struct its_collection *find_collection(struct vgic_its *its, int coll_id)
{
	struct its_collection *collection;

	list_for_each_entry(collection, &its->collection_list, coll_list) {
		if (coll_id == collection->collection_id)
			return collection;
	}

	return NULL;
}

#define LPI_PROP_ENABLE_BIT(p)	((p) & LPI_PROP_ENABLED)
#define LPI_PROP_PRIORITY(p)	((p) & 0xfc)

/*
 * Reads the configuration data for a given LPI from guest memory and
 * updates the fields in struct vgic_irq.
 * If filter_vcpu is not NULL, applies only if the IRQ is targeting this
 * VCPU. Unconditionally applies if filter_vcpu is NULL.
 */
static int update_lpi_config(struct kvm *kvm, struct vgic_irq *irq,
			     struct kvm_vcpu *filter_vcpu, bool needs_inv)
{
	u64 propbase = GICR_PROPBASER_ADDRESS(kvm->arch.vgic.propbaser);
	u8 prop;
	int ret;
	unsigned long flags;

	ret = kvm_read_guest(kvm, propbase + irq->intid - GIC_LPI_OFFSET,
			     &prop, 1);

	if (ret)
		return ret;

	spin_lock_irqsave(&irq->irq_lock, flags);

	if (!filter_vcpu || filter_vcpu == irq->target_vcpu) {
		irq->priority = LPI_PROP_PRIORITY(prop);
		irq->enabled = LPI_PROP_ENABLE_BIT(prop);

		if (!irq->hw) {
			vgic_queue_irq_unlock(kvm, irq, flags);
			return 0;
		}
	}

	spin_unlock_irqrestore(&irq->irq_lock, flags);

	if (irq->hw)
		return its_prop_update_vlpi(irq->host_irq, prop, needs_inv);

	return 0;
}

/*
 * Create a snapshot of the current LPIs targeting @vcpu, so that we can
 * enumerate those LPIs without holding any lock.
 * Returns their number and puts the kmalloc'ed array into intid_ptr.
 */
static int vgic_copy_lpi_list(struct kvm_vcpu *vcpu, u32 **intid_ptr)
{
	struct vgic_dist *dist = &vcpu->kvm->arch.vgic;
	struct vgic_irq *irq;
	u32 *intids;
	int irq_count = dist->lpi_list_count, i = 0;

	/*
	 * We use the current value of the list length, which may change
	 * after the kmalloc. We don't care, because the guest shouldn't
	 * change anything while the command handling is still running,
	 * and in the worst case we would miss a new IRQ, which one wouldn't
	 * expect to be covered by this command anyway.
	 */
	intids = kmalloc_array(irq_count, sizeof(intids[0]), GFP_KERNEL);
	if (!intids)
		return -ENOMEM;

	spin_lock(&dist->lpi_list_lock);
	list_for_each_entry(irq, &dist->lpi_list_head, lpi_list) {
		/* We don't need to "get" the IRQ, as we hold the list lock. */
		if (irq->target_vcpu != vcpu)
			continue;
		intids[i++] = irq->intid;
	}
	spin_unlock(&dist->lpi_list_lock);

	*intid_ptr = intids;
	return i;
}

static int update_affinity(struct vgic_irq *irq, struct kvm_vcpu *vcpu)
{
	int ret = 0;

	spin_lock(&irq->irq_lock);
	irq->target_vcpu = vcpu;
	spin_unlock(&irq->irq_lock);

	if (irq->hw) {
		struct its_vlpi_map map;

		ret = its_get_vlpi(irq->host_irq, &map);
		if (ret)
			return ret;

		map.vpe = &vcpu->arch.vgic_cpu.vgic_v3.its_vpe;

		ret = its_map_vlpi(irq->host_irq, &map);
	}

	return ret;
}

/*
 * Promotes the ITS view of affinity of an ITTE (which redistributor this LPI
 * is targeting) to the VGIC's view, which deals with target VCPUs.
 * Needs to be called whenever either the collection for a LPIs has
 * changed or the collection itself got retargeted.
 */
static void update_affinity_ite(struct kvm *kvm, struct its_ite *ite)
{
	struct kvm_vcpu *vcpu;

	if (!its_is_collection_mapped(ite->collection))
		return;

	vcpu = kvm_get_vcpu(kvm, ite->collection->target_addr);
	update_affinity(ite->irq, vcpu);
}

/*
 * Updates the target VCPU for every LPI targeting this collection.
 * Must be called with the its_lock mutex held.
 */
static void update_affinity_collection(struct kvm *kvm, struct vgic_its *its,
				       struct its_collection *coll)
{
	struct its_device *device;
	struct its_ite *ite;

	for_each_lpi_its(device, ite, its) {
		if (!ite->collection || coll != ite->collection)
			continue;

		update_affinity_ite(kvm, ite);
	}
}

static u32 max_lpis_propbaser(u64 propbaser)
{
	int nr_idbits = (propbaser & 0x1f) + 1;

	return 1U << min(nr_idbits, INTERRUPT_ID_BITS_ITS);
}

/*
 * Sync the pending table pending bit of LPIs targeting @vcpu
 * with our own data structures. This relies on the LPI being
 * mapped before.
 */
static int its_sync_lpi_pending_table(struct kvm_vcpu *vcpu)
{
	gpa_t pendbase = GICR_PENDBASER_ADDRESS(vcpu->arch.vgic_cpu.pendbaser);
	struct vgic_irq *irq;
	int last_byte_offset = -1;
	int ret = 0;
	u32 *intids;
	int nr_irqs, i;
<<<<<<< HEAD
=======
	unsigned long flags;
>>>>>>> 0186f2dc
	u8 pendmask;

	nr_irqs = vgic_copy_lpi_list(vcpu, &intids);
	if (nr_irqs < 0)
		return nr_irqs;

	for (i = 0; i < nr_irqs; i++) {
		int byte_offset, bit_nr;

		byte_offset = intids[i] / BITS_PER_BYTE;
		bit_nr = intids[i] % BITS_PER_BYTE;

		/*
		 * For contiguously allocated LPIs chances are we just read
		 * this very same byte in the last iteration. Reuse that.
		 */
		if (byte_offset != last_byte_offset) {
			ret = kvm_read_guest(vcpu->kvm, pendbase + byte_offset,
					     &pendmask, 1);
			if (ret) {
				kfree(intids);
				return ret;
			}
			last_byte_offset = byte_offset;
		}

		irq = vgic_get_irq(vcpu->kvm, NULL, intids[i]);
		spin_lock_irqsave(&irq->irq_lock, flags);
		irq->pending_latch = pendmask & (1U << bit_nr);
		vgic_queue_irq_unlock(vcpu->kvm, irq, flags);
		vgic_put_irq(vcpu->kvm, irq);
	}

	kfree(intids);

	return ret;
}

static unsigned long vgic_mmio_read_its_typer(struct kvm *kvm,
					      struct vgic_its *its,
					      gpa_t addr, unsigned int len)
{
	const struct vgic_its_abi *abi = vgic_its_get_abi(its);
	u64 reg = GITS_TYPER_PLPIS;

	/*
	 * We use linear CPU numbers for redistributor addressing,
	 * so GITS_TYPER.PTA is 0.
	 * Also we force all PROPBASER registers to be the same, so
	 * CommonLPIAff is 0 as well.
	 * To avoid memory waste in the guest, we keep the number of IDBits and
	 * DevBits low - as least for the time being.
	 */
	reg |= GIC_ENCODE_SZ(VITS_TYPER_DEVBITS, 5) << GITS_TYPER_DEVBITS_SHIFT;
	reg |= GIC_ENCODE_SZ(VITS_TYPER_IDBITS, 5) << GITS_TYPER_IDBITS_SHIFT;
	reg |= GIC_ENCODE_SZ(abi->ite_esz, 4) << GITS_TYPER_ITT_ENTRY_SIZE_SHIFT;

	return extract_bytes(reg, addr & 7, len);
}

static unsigned long vgic_mmio_read_its_iidr(struct kvm *kvm,
					     struct vgic_its *its,
					     gpa_t addr, unsigned int len)
{
	u32 val;

	val = (its->abi_rev << GITS_IIDR_REV_SHIFT) & GITS_IIDR_REV_MASK;
	val |= (PRODUCT_ID_KVM << GITS_IIDR_PRODUCTID_SHIFT) | IMPLEMENTER_ARM;
	return val;
}

static int vgic_mmio_uaccess_write_its_iidr(struct kvm *kvm,
					    struct vgic_its *its,
					    gpa_t addr, unsigned int len,
					    unsigned long val)
{
	u32 rev = GITS_IIDR_REV(val);

	if (rev >= NR_ITS_ABIS)
		return -EINVAL;
	return vgic_its_set_abi(its, rev);
}

static unsigned long vgic_mmio_read_its_idregs(struct kvm *kvm,
					       struct vgic_its *its,
					       gpa_t addr, unsigned int len)
{
	switch (addr & 0xffff) {
	case GITS_PIDR0:
		return 0x92;	/* part number, bits[7:0] */
	case GITS_PIDR1:
		return 0xb4;	/* part number, bits[11:8] */
	case GITS_PIDR2:
		return GIC_PIDR2_ARCH_GICv3 | 0x0b;
	case GITS_PIDR4:
		return 0x40;	/* This is a 64K software visible page */
	/* The following are the ID registers for (any) GIC. */
	case GITS_CIDR0:
		return 0x0d;
	case GITS_CIDR1:
		return 0xf0;
	case GITS_CIDR2:
		return 0x05;
	case GITS_CIDR3:
		return 0xb1;
	}

	return 0;
}

int vgic_its_resolve_lpi(struct kvm *kvm, struct vgic_its *its,
			 u32 devid, u32 eventid, struct vgic_irq **irq)
{
	struct kvm_vcpu *vcpu;
	struct its_ite *ite;

	if (!its->enabled)
		return -EBUSY;

	ite = find_ite(its, devid, eventid);
	if (!ite || !its_is_collection_mapped(ite->collection))
		return E_ITS_INT_UNMAPPED_INTERRUPT;

	vcpu = kvm_get_vcpu(kvm, ite->collection->target_addr);
	if (!vcpu)
		return E_ITS_INT_UNMAPPED_INTERRUPT;

	if (!vcpu->arch.vgic_cpu.lpis_enabled)
		return -EBUSY;

	*irq = ite->irq;
	return 0;
}

struct vgic_its *vgic_msi_to_its(struct kvm *kvm, struct kvm_msi *msi)
{
	u64 address;
	struct kvm_io_device *kvm_io_dev;
	struct vgic_io_device *iodev;

	if (!vgic_has_its(kvm))
		return ERR_PTR(-ENODEV);

	if (!(msi->flags & KVM_MSI_VALID_DEVID))
		return ERR_PTR(-EINVAL);

	address = (u64)msi->address_hi << 32 | msi->address_lo;

	kvm_io_dev = kvm_io_bus_get_dev(kvm, KVM_MMIO_BUS, address);
	if (!kvm_io_dev)
		return ERR_PTR(-EINVAL);

	if (kvm_io_dev->ops != &kvm_io_gic_ops)
		return ERR_PTR(-EINVAL);

	iodev = container_of(kvm_io_dev, struct vgic_io_device, dev);
	if (iodev->iodev_type != IODEV_ITS)
		return ERR_PTR(-EINVAL);

	return iodev->its;
}

/*
 * Find the target VCPU and the LPI number for a given devid/eventid pair
 * and make this IRQ pending, possibly injecting it.
 * Must be called with the its_lock mutex held.
 * Returns 0 on success, a positive error value for any ITS mapping
 * related errors and negative error values for generic errors.
 */
static int vgic_its_trigger_msi(struct kvm *kvm, struct vgic_its *its,
				u32 devid, u32 eventid)
{
	struct vgic_irq *irq = NULL;
	unsigned long flags;
	int err;

	err = vgic_its_resolve_lpi(kvm, its, devid, eventid, &irq);
	if (err)
		return err;

	if (irq->hw)
		return irq_set_irqchip_state(irq->host_irq,
					     IRQCHIP_STATE_PENDING, true);

	spin_lock_irqsave(&irq->irq_lock, flags);
	irq->pending_latch = true;
	vgic_queue_irq_unlock(kvm, irq, flags);

	return 0;
}

/*
 * Queries the KVM IO bus framework to get the ITS pointer from the given
 * doorbell address.
 * We then call vgic_its_trigger_msi() with the decoded data.
 * According to the KVM_SIGNAL_MSI API description returns 1 on success.
 */
int vgic_its_inject_msi(struct kvm *kvm, struct kvm_msi *msi)
{
	struct vgic_its *its;
	int ret;

	its = vgic_msi_to_its(kvm, msi);
	if (IS_ERR(its))
		return PTR_ERR(its);

	mutex_lock(&its->its_lock);
	ret = vgic_its_trigger_msi(kvm, its, msi->devid, msi->data);
	mutex_unlock(&its->its_lock);

	if (ret < 0)
		return ret;

	/*
	 * KVM_SIGNAL_MSI demands a return value > 0 for success and 0
	 * if the guest has blocked the MSI. So we map any LPI mapping
	 * related error to that.
	 */
	if (ret)
		return 0;
	else
		return 1;
}

/* Requires the its_lock to be held. */
static void its_free_ite(struct kvm *kvm, struct its_ite *ite)
{
	list_del(&ite->ite_list);

	/* This put matches the get in vgic_add_lpi. */
	if (ite->irq) {
		if (ite->irq->hw)
			WARN_ON(its_unmap_vlpi(ite->irq->host_irq));

		vgic_put_irq(kvm, ite->irq);
	}

	kfree(ite);
}

static u64 its_cmd_mask_field(u64 *its_cmd, int word, int shift, int size)
{
	return (le64_to_cpu(its_cmd[word]) >> shift) & (BIT_ULL(size) - 1);
}

#define its_cmd_get_command(cmd)	its_cmd_mask_field(cmd, 0,  0,  8)
#define its_cmd_get_deviceid(cmd)	its_cmd_mask_field(cmd, 0, 32, 32)
#define its_cmd_get_size(cmd)		(its_cmd_mask_field(cmd, 1,  0,  5) + 1)
#define its_cmd_get_id(cmd)		its_cmd_mask_field(cmd, 1,  0, 32)
#define its_cmd_get_physical_id(cmd)	its_cmd_mask_field(cmd, 1, 32, 32)
#define its_cmd_get_collection(cmd)	its_cmd_mask_field(cmd, 2,  0, 16)
#define its_cmd_get_ittaddr(cmd)	(its_cmd_mask_field(cmd, 2,  8, 44) << 8)
#define its_cmd_get_target_addr(cmd)	its_cmd_mask_field(cmd, 2, 16, 32)
#define its_cmd_get_validbit(cmd)	its_cmd_mask_field(cmd, 2, 63,  1)

/*
 * The DISCARD command frees an Interrupt Translation Table Entry (ITTE).
 * Must be called with the its_lock mutex held.
 */
static int vgic_its_cmd_handle_discard(struct kvm *kvm, struct vgic_its *its,
				       u64 *its_cmd)
{
	u32 device_id = its_cmd_get_deviceid(its_cmd);
	u32 event_id = its_cmd_get_id(its_cmd);
	struct its_ite *ite;


	ite = find_ite(its, device_id, event_id);
	if (ite && ite->collection) {
		/*
		 * Though the spec talks about removing the pending state, we
		 * don't bother here since we clear the ITTE anyway and the
		 * pending state is a property of the ITTE struct.
		 */
		its_free_ite(kvm, ite);
		return 0;
	}

	return E_ITS_DISCARD_UNMAPPED_INTERRUPT;
}

/*
 * The MOVI command moves an ITTE to a different collection.
 * Must be called with the its_lock mutex held.
 */
static int vgic_its_cmd_handle_movi(struct kvm *kvm, struct vgic_its *its,
				    u64 *its_cmd)
{
	u32 device_id = its_cmd_get_deviceid(its_cmd);
	u32 event_id = its_cmd_get_id(its_cmd);
	u32 coll_id = its_cmd_get_collection(its_cmd);
	struct kvm_vcpu *vcpu;
	struct its_ite *ite;
	struct its_collection *collection;

	ite = find_ite(its, device_id, event_id);
	if (!ite)
		return E_ITS_MOVI_UNMAPPED_INTERRUPT;

	if (!its_is_collection_mapped(ite->collection))
		return E_ITS_MOVI_UNMAPPED_COLLECTION;

	collection = find_collection(its, coll_id);
	if (!its_is_collection_mapped(collection))
		return E_ITS_MOVI_UNMAPPED_COLLECTION;

	ite->collection = collection;
	vcpu = kvm_get_vcpu(kvm, collection->target_addr);

	return update_affinity(ite->irq, vcpu);
}

/*
 * Check whether an ID can be stored into the corresponding guest table.
 * For a direct table this is pretty easy, but gets a bit nasty for
 * indirect tables. We check whether the resulting guest physical address
 * is actually valid (covered by a memslot and guest accessible).
 * For this we have to read the respective first level entry.
 */
static bool vgic_its_check_id(struct vgic_its *its, u64 baser, u32 id,
			      gpa_t *eaddr)
{
	int l1_tbl_size = GITS_BASER_NR_PAGES(baser) * SZ_64K;
	u64 indirect_ptr, type = GITS_BASER_TYPE(baser);
	int esz = GITS_BASER_ENTRY_SIZE(baser);
	int index;
	gfn_t gfn;

	switch (type) {
	case GITS_BASER_TYPE_DEVICE:
		if (id >= BIT_ULL(VITS_TYPER_DEVBITS))
			return false;
		break;
	case GITS_BASER_TYPE_COLLECTION:
		/* as GITS_TYPER.CIL == 0, ITS supports 16-bit collection ID */
		if (id >= BIT_ULL(16))
			return false;
		break;
	default:
		return false;
	}

	if (!(baser & GITS_BASER_INDIRECT)) {
		phys_addr_t addr;

		if (id >= (l1_tbl_size / esz))
			return false;

		addr = BASER_ADDRESS(baser) + id * esz;
		gfn = addr >> PAGE_SHIFT;

		if (eaddr)
			*eaddr = addr;
		return kvm_is_visible_gfn(its->dev->kvm, gfn);
	}

	/* calculate and check the index into the 1st level */
	index = id / (SZ_64K / esz);
	if (index >= (l1_tbl_size / sizeof(u64)))
		return false;

	/* Each 1st level entry is represented by a 64-bit value. */
	if (kvm_read_guest(its->dev->kvm,
			   BASER_ADDRESS(baser) + index * sizeof(indirect_ptr),
			   &indirect_ptr, sizeof(indirect_ptr)))
		return false;

	indirect_ptr = le64_to_cpu(indirect_ptr);

	/* check the valid bit of the first level entry */
	if (!(indirect_ptr & BIT_ULL(63)))
		return false;

	/*
	 * Mask the guest physical address and calculate the frame number.
	 * Any address beyond our supported 48 bits of PA will be caught
	 * by the actual check in the final step.
	 */
	indirect_ptr &= GENMASK_ULL(51, 16);

	/* Find the address of the actual entry */
	index = id % (SZ_64K / esz);
	indirect_ptr += index * esz;
	gfn = indirect_ptr >> PAGE_SHIFT;

	if (eaddr)
		*eaddr = indirect_ptr;
	return kvm_is_visible_gfn(its->dev->kvm, gfn);
}

static int vgic_its_alloc_collection(struct vgic_its *its,
				     struct its_collection **colp,
				     u32 coll_id)
{
	struct its_collection *collection;

	if (!vgic_its_check_id(its, its->baser_coll_table, coll_id, NULL))
		return E_ITS_MAPC_COLLECTION_OOR;

	collection = kzalloc(sizeof(*collection), GFP_KERNEL);
	if (!collection)
		return -ENOMEM;

	collection->collection_id = coll_id;
	collection->target_addr = COLLECTION_NOT_MAPPED;

	list_add_tail(&collection->coll_list, &its->collection_list);
	*colp = collection;

	return 0;
}

static void vgic_its_free_collection(struct vgic_its *its, u32 coll_id)
{
	struct its_collection *collection;
	struct its_device *device;
	struct its_ite *ite;

	/*
	 * Clearing the mapping for that collection ID removes the
	 * entry from the list. If there wasn't any before, we can
	 * go home early.
	 */
	collection = find_collection(its, coll_id);
	if (!collection)
		return;

	for_each_lpi_its(device, ite, its)
		if (ite->collection &&
		    ite->collection->collection_id == coll_id)
			ite->collection = NULL;

	list_del(&collection->coll_list);
	kfree(collection);
}

/* Must be called with its_lock mutex held */
static struct its_ite *vgic_its_alloc_ite(struct its_device *device,
					  struct its_collection *collection,
					  u32 event_id)
{
	struct its_ite *ite;

	ite = kzalloc(sizeof(*ite), GFP_KERNEL);
	if (!ite)
		return ERR_PTR(-ENOMEM);

	ite->event_id	= event_id;
	ite->collection = collection;

	list_add_tail(&ite->ite_list, &device->itt_head);
	return ite;
}

/*
 * The MAPTI and MAPI commands map LPIs to ITTEs.
 * Must be called with its_lock mutex held.
 */
static int vgic_its_cmd_handle_mapi(struct kvm *kvm, struct vgic_its *its,
				    u64 *its_cmd)
{
	u32 device_id = its_cmd_get_deviceid(its_cmd);
	u32 event_id = its_cmd_get_id(its_cmd);
	u32 coll_id = its_cmd_get_collection(its_cmd);
	struct its_ite *ite;
	struct kvm_vcpu *vcpu = NULL;
	struct its_device *device;
	struct its_collection *collection, *new_coll = NULL;
	struct vgic_irq *irq;
	int lpi_nr;

	device = find_its_device(its, device_id);
	if (!device)
		return E_ITS_MAPTI_UNMAPPED_DEVICE;

	if (event_id >= BIT_ULL(device->num_eventid_bits))
		return E_ITS_MAPTI_ID_OOR;

	if (its_cmd_get_command(its_cmd) == GITS_CMD_MAPTI)
		lpi_nr = its_cmd_get_physical_id(its_cmd);
	else
		lpi_nr = event_id;
	if (lpi_nr < GIC_LPI_OFFSET ||
	    lpi_nr >= max_lpis_propbaser(kvm->arch.vgic.propbaser))
		return E_ITS_MAPTI_PHYSICALID_OOR;

	/* If there is an existing mapping, behavior is UNPREDICTABLE. */
	if (find_ite(its, device_id, event_id))
		return 0;

	collection = find_collection(its, coll_id);
	if (!collection) {
		int ret = vgic_its_alloc_collection(its, &collection, coll_id);
		if (ret)
			return ret;
		new_coll = collection;
	}

	ite = vgic_its_alloc_ite(device, collection, event_id);
	if (IS_ERR(ite)) {
		if (new_coll)
			vgic_its_free_collection(its, coll_id);
		return PTR_ERR(ite);
	}

	if (its_is_collection_mapped(collection))
		vcpu = kvm_get_vcpu(kvm, collection->target_addr);

	irq = vgic_add_lpi(kvm, lpi_nr, vcpu);
	if (IS_ERR(irq)) {
		if (new_coll)
			vgic_its_free_collection(its, coll_id);
		its_free_ite(kvm, ite);
		return PTR_ERR(irq);
	}
	ite->irq = irq;

	return 0;
}

/* Requires the its_lock to be held. */
static void vgic_its_free_device(struct kvm *kvm, struct its_device *device)
{
	struct its_ite *ite, *temp;

	/*
	 * The spec says that unmapping a device with still valid
	 * ITTEs associated is UNPREDICTABLE. We remove all ITTEs,
	 * since we cannot leave the memory unreferenced.
	 */
	list_for_each_entry_safe(ite, temp, &device->itt_head, ite_list)
		its_free_ite(kvm, ite);

	list_del(&device->dev_list);
	kfree(device);
}

/* its lock must be held */
static void vgic_its_free_device_list(struct kvm *kvm, struct vgic_its *its)
{
	struct its_device *cur, *temp;

	list_for_each_entry_safe(cur, temp, &its->device_list, dev_list)
		vgic_its_free_device(kvm, cur);
}

/* its lock must be held */
static void vgic_its_free_collection_list(struct kvm *kvm, struct vgic_its *its)
{
	struct its_collection *cur, *temp;

	list_for_each_entry_safe(cur, temp, &its->collection_list, coll_list)
		vgic_its_free_collection(its, cur->collection_id);
}

/* Must be called with its_lock mutex held */
static struct its_device *vgic_its_alloc_device(struct vgic_its *its,
						u32 device_id, gpa_t itt_addr,
						u8 num_eventid_bits)
{
	struct its_device *device;

	device = kzalloc(sizeof(*device), GFP_KERNEL);
	if (!device)
		return ERR_PTR(-ENOMEM);

	device->device_id = device_id;
	device->itt_addr = itt_addr;
	device->num_eventid_bits = num_eventid_bits;
	INIT_LIST_HEAD(&device->itt_head);

	list_add_tail(&device->dev_list, &its->device_list);
	return device;
}

/*
 * MAPD maps or unmaps a device ID to Interrupt Translation Tables (ITTs).
 * Must be called with the its_lock mutex held.
 */
static int vgic_its_cmd_handle_mapd(struct kvm *kvm, struct vgic_its *its,
				    u64 *its_cmd)
{
	u32 device_id = its_cmd_get_deviceid(its_cmd);
	bool valid = its_cmd_get_validbit(its_cmd);
	u8 num_eventid_bits = its_cmd_get_size(its_cmd);
	gpa_t itt_addr = its_cmd_get_ittaddr(its_cmd);
	struct its_device *device;

	if (!vgic_its_check_id(its, its->baser_device_table, device_id, NULL))
		return E_ITS_MAPD_DEVICE_OOR;

	if (valid && num_eventid_bits > VITS_TYPER_IDBITS)
		return E_ITS_MAPD_ITTSIZE_OOR;

	device = find_its_device(its, device_id);

	/*
	 * The spec says that calling MAPD on an already mapped device
	 * invalidates all cached data for this device. We implement this
	 * by removing the mapping and re-establishing it.
	 */
	if (device)
		vgic_its_free_device(kvm, device);

	/*
	 * The spec does not say whether unmapping a not-mapped device
	 * is an error, so we are done in any case.
	 */
	if (!valid)
		return 0;

	device = vgic_its_alloc_device(its, device_id, itt_addr,
				       num_eventid_bits);
	if (IS_ERR(device))
		return PTR_ERR(device);

	return 0;
}

/*
 * The MAPC command maps collection IDs to redistributors.
 * Must be called with the its_lock mutex held.
 */
static int vgic_its_cmd_handle_mapc(struct kvm *kvm, struct vgic_its *its,
				    u64 *its_cmd)
{
	u16 coll_id;
	u32 target_addr;
	struct its_collection *collection;
	bool valid;

	valid = its_cmd_get_validbit(its_cmd);
	coll_id = its_cmd_get_collection(its_cmd);
	target_addr = its_cmd_get_target_addr(its_cmd);

	if (target_addr >= atomic_read(&kvm->online_vcpus))
		return E_ITS_MAPC_PROCNUM_OOR;

	if (!valid) {
		vgic_its_free_collection(its, coll_id);
	} else {
		collection = find_collection(its, coll_id);

		if (!collection) {
			int ret;

			ret = vgic_its_alloc_collection(its, &collection,
							coll_id);
			if (ret)
				return ret;
			collection->target_addr = target_addr;
		} else {
			collection->target_addr = target_addr;
			update_affinity_collection(kvm, its, collection);
		}
	}

	return 0;
}

/*
 * The CLEAR command removes the pending state for a particular LPI.
 * Must be called with the its_lock mutex held.
 */
static int vgic_its_cmd_handle_clear(struct kvm *kvm, struct vgic_its *its,
				     u64 *its_cmd)
{
	u32 device_id = its_cmd_get_deviceid(its_cmd);
	u32 event_id = its_cmd_get_id(its_cmd);
	struct its_ite *ite;


	ite = find_ite(its, device_id, event_id);
	if (!ite)
		return E_ITS_CLEAR_UNMAPPED_INTERRUPT;

	ite->irq->pending_latch = false;

	if (ite->irq->hw)
		return irq_set_irqchip_state(ite->irq->host_irq,
					     IRQCHIP_STATE_PENDING, false);

	return 0;
}

/*
 * The INV command syncs the configuration bits from the memory table.
 * Must be called with the its_lock mutex held.
 */
static int vgic_its_cmd_handle_inv(struct kvm *kvm, struct vgic_its *its,
				   u64 *its_cmd)
{
	u32 device_id = its_cmd_get_deviceid(its_cmd);
	u32 event_id = its_cmd_get_id(its_cmd);
	struct its_ite *ite;


	ite = find_ite(its, device_id, event_id);
	if (!ite)
		return E_ITS_INV_UNMAPPED_INTERRUPT;

	return update_lpi_config(kvm, ite->irq, NULL, true);
}

/*
 * The INVALL command requests flushing of all IRQ data in this collection.
 * Find the VCPU mapped to that collection, then iterate over the VM's list
 * of mapped LPIs and update the configuration for each IRQ which targets
 * the specified vcpu. The configuration will be read from the in-memory
 * configuration table.
 * Must be called with the its_lock mutex held.
 */
static int vgic_its_cmd_handle_invall(struct kvm *kvm, struct vgic_its *its,
				      u64 *its_cmd)
{
	u32 coll_id = its_cmd_get_collection(its_cmd);
	struct its_collection *collection;
	struct kvm_vcpu *vcpu;
	struct vgic_irq *irq;
	u32 *intids;
	int irq_count, i;

	collection = find_collection(its, coll_id);
	if (!its_is_collection_mapped(collection))
		return E_ITS_INVALL_UNMAPPED_COLLECTION;

	vcpu = kvm_get_vcpu(kvm, collection->target_addr);

	irq_count = vgic_copy_lpi_list(vcpu, &intids);
	if (irq_count < 0)
		return irq_count;

	for (i = 0; i < irq_count; i++) {
		irq = vgic_get_irq(kvm, NULL, intids[i]);
		if (!irq)
			continue;
		update_lpi_config(kvm, irq, vcpu, false);
		vgic_put_irq(kvm, irq);
	}

	kfree(intids);

	if (vcpu->arch.vgic_cpu.vgic_v3.its_vpe.its_vm)
		its_invall_vpe(&vcpu->arch.vgic_cpu.vgic_v3.its_vpe);

	return 0;
}

/*
 * The MOVALL command moves the pending state of all IRQs targeting one
 * redistributor to another. We don't hold the pending state in the VCPUs,
 * but in the IRQs instead, so there is really not much to do for us here.
 * However the spec says that no IRQ must target the old redistributor
 * afterwards, so we make sure that no LPI is using the associated target_vcpu.
 * This command affects all LPIs in the system that target that redistributor.
 */
static int vgic_its_cmd_handle_movall(struct kvm *kvm, struct vgic_its *its,
				      u64 *its_cmd)
{
	u32 target1_addr = its_cmd_get_target_addr(its_cmd);
	u32 target2_addr = its_cmd_mask_field(its_cmd, 3, 16, 32);
	struct kvm_vcpu *vcpu1, *vcpu2;
	struct vgic_irq *irq;
	u32 *intids;
	int irq_count, i;

	if (target1_addr >= atomic_read(&kvm->online_vcpus) ||
	    target2_addr >= atomic_read(&kvm->online_vcpus))
		return E_ITS_MOVALL_PROCNUM_OOR;

	if (target1_addr == target2_addr)
		return 0;

	vcpu1 = kvm_get_vcpu(kvm, target1_addr);
	vcpu2 = kvm_get_vcpu(kvm, target2_addr);

	irq_count = vgic_copy_lpi_list(vcpu1, &intids);
	if (irq_count < 0)
		return irq_count;

	for (i = 0; i < irq_count; i++) {
		irq = vgic_get_irq(kvm, NULL, intids[i]);

		update_affinity(irq, vcpu2);

		vgic_put_irq(kvm, irq);
	}

	kfree(intids);
	return 0;
}

/*
 * The INT command injects the LPI associated with that DevID/EvID pair.
 * Must be called with the its_lock mutex held.
 */
static int vgic_its_cmd_handle_int(struct kvm *kvm, struct vgic_its *its,
				   u64 *its_cmd)
{
	u32 msi_data = its_cmd_get_id(its_cmd);
	u64 msi_devid = its_cmd_get_deviceid(its_cmd);

	return vgic_its_trigger_msi(kvm, its, msi_devid, msi_data);
}

/*
 * This function is called with the its_cmd lock held, but the ITS data
 * structure lock dropped.
 */
static int vgic_its_handle_command(struct kvm *kvm, struct vgic_its *its,
				   u64 *its_cmd)
{
	int ret = -ENODEV;

	mutex_lock(&its->its_lock);
	switch (its_cmd_get_command(its_cmd)) {
	case GITS_CMD_MAPD:
		ret = vgic_its_cmd_handle_mapd(kvm, its, its_cmd);
		break;
	case GITS_CMD_MAPC:
		ret = vgic_its_cmd_handle_mapc(kvm, its, its_cmd);
		break;
	case GITS_CMD_MAPI:
		ret = vgic_its_cmd_handle_mapi(kvm, its, its_cmd);
		break;
	case GITS_CMD_MAPTI:
		ret = vgic_its_cmd_handle_mapi(kvm, its, its_cmd);
		break;
	case GITS_CMD_MOVI:
		ret = vgic_its_cmd_handle_movi(kvm, its, its_cmd);
		break;
	case GITS_CMD_DISCARD:
		ret = vgic_its_cmd_handle_discard(kvm, its, its_cmd);
		break;
	case GITS_CMD_CLEAR:
		ret = vgic_its_cmd_handle_clear(kvm, its, its_cmd);
		break;
	case GITS_CMD_MOVALL:
		ret = vgic_its_cmd_handle_movall(kvm, its, its_cmd);
		break;
	case GITS_CMD_INT:
		ret = vgic_its_cmd_handle_int(kvm, its, its_cmd);
		break;
	case GITS_CMD_INV:
		ret = vgic_its_cmd_handle_inv(kvm, its, its_cmd);
		break;
	case GITS_CMD_INVALL:
		ret = vgic_its_cmd_handle_invall(kvm, its, its_cmd);
		break;
	case GITS_CMD_SYNC:
		/* we ignore this command: we are in sync all of the time */
		ret = 0;
		break;
	}
	mutex_unlock(&its->its_lock);

	return ret;
}

static u64 vgic_sanitise_its_baser(u64 reg)
{
	reg = vgic_sanitise_field(reg, GITS_BASER_SHAREABILITY_MASK,
				  GITS_BASER_SHAREABILITY_SHIFT,
				  vgic_sanitise_shareability);
	reg = vgic_sanitise_field(reg, GITS_BASER_INNER_CACHEABILITY_MASK,
				  GITS_BASER_INNER_CACHEABILITY_SHIFT,
				  vgic_sanitise_inner_cacheability);
	reg = vgic_sanitise_field(reg, GITS_BASER_OUTER_CACHEABILITY_MASK,
				  GITS_BASER_OUTER_CACHEABILITY_SHIFT,
				  vgic_sanitise_outer_cacheability);

	/* Bits 15:12 contain bits 51:48 of the PA, which we don't support. */
	reg &= ~GENMASK_ULL(15, 12);

	/* We support only one (ITS) page size: 64K */
	reg = (reg & ~GITS_BASER_PAGE_SIZE_MASK) | GITS_BASER_PAGE_SIZE_64K;

	return reg;
}

static u64 vgic_sanitise_its_cbaser(u64 reg)
{
	reg = vgic_sanitise_field(reg, GITS_CBASER_SHAREABILITY_MASK,
				  GITS_CBASER_SHAREABILITY_SHIFT,
				  vgic_sanitise_shareability);
	reg = vgic_sanitise_field(reg, GITS_CBASER_INNER_CACHEABILITY_MASK,
				  GITS_CBASER_INNER_CACHEABILITY_SHIFT,
				  vgic_sanitise_inner_cacheability);
	reg = vgic_sanitise_field(reg, GITS_CBASER_OUTER_CACHEABILITY_MASK,
				  GITS_CBASER_OUTER_CACHEABILITY_SHIFT,
				  vgic_sanitise_outer_cacheability);

	/*
	 * Sanitise the physical address to be 64k aligned.
	 * Also limit the physical addresses to 48 bits.
	 */
	reg &= ~(GENMASK_ULL(51, 48) | GENMASK_ULL(15, 12));

	return reg;
}

static unsigned long vgic_mmio_read_its_cbaser(struct kvm *kvm,
					       struct vgic_its *its,
					       gpa_t addr, unsigned int len)
{
	return extract_bytes(its->cbaser, addr & 7, len);
}

static void vgic_mmio_write_its_cbaser(struct kvm *kvm, struct vgic_its *its,
				       gpa_t addr, unsigned int len,
				       unsigned long val)
{
	/* When GITS_CTLR.Enable is 1, this register is RO. */
	if (its->enabled)
		return;

	mutex_lock(&its->cmd_lock);
	its->cbaser = update_64bit_reg(its->cbaser, addr & 7, len, val);
	its->cbaser = vgic_sanitise_its_cbaser(its->cbaser);
	its->creadr = 0;
	/*
	 * CWRITER is architecturally UNKNOWN on reset, but we need to reset
	 * it to CREADR to make sure we start with an empty command buffer.
	 */
	its->cwriter = its->creadr;
	mutex_unlock(&its->cmd_lock);
}

#define ITS_CMD_BUFFER_SIZE(baser)	((((baser) & 0xff) + 1) << 12)
#define ITS_CMD_SIZE			32
#define ITS_CMD_OFFSET(reg)		((reg) & GENMASK(19, 5))

/* Must be called with the cmd_lock held. */
static void vgic_its_process_commands(struct kvm *kvm, struct vgic_its *its)
{
	gpa_t cbaser;
	u64 cmd_buf[4];

	/* Commands are only processed when the ITS is enabled. */
	if (!its->enabled)
		return;

	cbaser = CBASER_ADDRESS(its->cbaser);

	while (its->cwriter != its->creadr) {
		int ret = kvm_read_guest(kvm, cbaser + its->creadr,
					 cmd_buf, ITS_CMD_SIZE);
		/*
		 * If kvm_read_guest() fails, this could be due to the guest
		 * programming a bogus value in CBASER or something else going
		 * wrong from which we cannot easily recover.
		 * According to section 6.3.2 in the GICv3 spec we can just
		 * ignore that command then.
		 */
		if (!ret)
			vgic_its_handle_command(kvm, its, cmd_buf);

		its->creadr += ITS_CMD_SIZE;
		if (its->creadr == ITS_CMD_BUFFER_SIZE(its->cbaser))
			its->creadr = 0;
	}
}

/*
 * By writing to CWRITER the guest announces new commands to be processed.
 * To avoid any races in the first place, we take the its_cmd lock, which
 * protects our ring buffer variables, so that there is only one user
 * per ITS handling commands at a given time.
 */
static void vgic_mmio_write_its_cwriter(struct kvm *kvm, struct vgic_its *its,
					gpa_t addr, unsigned int len,
					unsigned long val)
{
	u64 reg;

	if (!its)
		return;

	mutex_lock(&its->cmd_lock);

	reg = update_64bit_reg(its->cwriter, addr & 7, len, val);
	reg = ITS_CMD_OFFSET(reg);
	if (reg >= ITS_CMD_BUFFER_SIZE(its->cbaser)) {
		mutex_unlock(&its->cmd_lock);
		return;
	}
	its->cwriter = reg;

	vgic_its_process_commands(kvm, its);

	mutex_unlock(&its->cmd_lock);
}

static unsigned long vgic_mmio_read_its_cwriter(struct kvm *kvm,
						struct vgic_its *its,
						gpa_t addr, unsigned int len)
{
	return extract_bytes(its->cwriter, addr & 0x7, len);
}

static unsigned long vgic_mmio_read_its_creadr(struct kvm *kvm,
					       struct vgic_its *its,
					       gpa_t addr, unsigned int len)
{
	return extract_bytes(its->creadr, addr & 0x7, len);
}

static int vgic_mmio_uaccess_write_its_creadr(struct kvm *kvm,
					      struct vgic_its *its,
					      gpa_t addr, unsigned int len,
					      unsigned long val)
{
	u32 cmd_offset;
	int ret = 0;

	mutex_lock(&its->cmd_lock);

	if (its->enabled) {
		ret = -EBUSY;
		goto out;
	}

	cmd_offset = ITS_CMD_OFFSET(val);
	if (cmd_offset >= ITS_CMD_BUFFER_SIZE(its->cbaser)) {
		ret = -EINVAL;
		goto out;
	}

	its->creadr = cmd_offset;
out:
	mutex_unlock(&its->cmd_lock);
	return ret;
}

#define BASER_INDEX(addr) (((addr) / sizeof(u64)) & 0x7)
static unsigned long vgic_mmio_read_its_baser(struct kvm *kvm,
					      struct vgic_its *its,
					      gpa_t addr, unsigned int len)
{
	u64 reg;

	switch (BASER_INDEX(addr)) {
	case 0:
		reg = its->baser_device_table;
		break;
	case 1:
		reg = its->baser_coll_table;
		break;
	default:
		reg = 0;
		break;
	}

	return extract_bytes(reg, addr & 7, len);
}

#define GITS_BASER_RO_MASK	(GENMASK_ULL(52, 48) | GENMASK_ULL(58, 56))
static void vgic_mmio_write_its_baser(struct kvm *kvm,
				      struct vgic_its *its,
				      gpa_t addr, unsigned int len,
				      unsigned long val)
{
	const struct vgic_its_abi *abi = vgic_its_get_abi(its);
	u64 entry_size, table_type;
	u64 reg, *regptr, clearbits = 0;

	/* When GITS_CTLR.Enable is 1, we ignore write accesses. */
	if (its->enabled)
		return;

	switch (BASER_INDEX(addr)) {
	case 0:
		regptr = &its->baser_device_table;
		entry_size = abi->dte_esz;
		table_type = GITS_BASER_TYPE_DEVICE;
		break;
	case 1:
		regptr = &its->baser_coll_table;
		entry_size = abi->cte_esz;
		table_type = GITS_BASER_TYPE_COLLECTION;
		clearbits = GITS_BASER_INDIRECT;
		break;
	default:
		return;
	}

	reg = update_64bit_reg(*regptr, addr & 7, len, val);
	reg &= ~GITS_BASER_RO_MASK;
	reg &= ~clearbits;

	reg |= (entry_size - 1) << GITS_BASER_ENTRY_SIZE_SHIFT;
	reg |= table_type << GITS_BASER_TYPE_SHIFT;
	reg = vgic_sanitise_its_baser(reg);

	*regptr = reg;

	if (!(reg & GITS_BASER_VALID)) {
		/* Take the its_lock to prevent a race with a save/restore */
		mutex_lock(&its->its_lock);
		switch (table_type) {
		case GITS_BASER_TYPE_DEVICE:
			vgic_its_free_device_list(kvm, its);
			break;
		case GITS_BASER_TYPE_COLLECTION:
			vgic_its_free_collection_list(kvm, its);
			break;
		}
		mutex_unlock(&its->its_lock);
	}
}

static unsigned long vgic_mmio_read_its_ctlr(struct kvm *vcpu,
					     struct vgic_its *its,
					     gpa_t addr, unsigned int len)
{
	u32 reg = 0;

	mutex_lock(&its->cmd_lock);
	if (its->creadr == its->cwriter)
		reg |= GITS_CTLR_QUIESCENT;
	if (its->enabled)
		reg |= GITS_CTLR_ENABLE;
	mutex_unlock(&its->cmd_lock);

	return reg;
}

static void vgic_mmio_write_its_ctlr(struct kvm *kvm, struct vgic_its *its,
				     gpa_t addr, unsigned int len,
				     unsigned long val)
{
	mutex_lock(&its->cmd_lock);

	/*
	 * It is UNPREDICTABLE to enable the ITS if any of the CBASER or
	 * device/collection BASER are invalid
	 */
	if (!its->enabled && (val & GITS_CTLR_ENABLE) &&
		(!(its->baser_device_table & GITS_BASER_VALID) ||
		 !(its->baser_coll_table & GITS_BASER_VALID) ||
		 !(its->cbaser & GITS_CBASER_VALID)))
		goto out;

	its->enabled = !!(val & GITS_CTLR_ENABLE);

	/*
	 * Try to process any pending commands. This function bails out early
	 * if the ITS is disabled or no commands have been queued.
	 */
	vgic_its_process_commands(kvm, its);

out:
	mutex_unlock(&its->cmd_lock);
}

#define REGISTER_ITS_DESC(off, rd, wr, length, acc)		\
{								\
	.reg_offset = off,					\
	.len = length,						\
	.access_flags = acc,					\
	.its_read = rd,						\
	.its_write = wr,					\
}

#define REGISTER_ITS_DESC_UACCESS(off, rd, wr, uwr, length, acc)\
{								\
	.reg_offset = off,					\
	.len = length,						\
	.access_flags = acc,					\
	.its_read = rd,						\
	.its_write = wr,					\
	.uaccess_its_write = uwr,				\
}

static void its_mmio_write_wi(struct kvm *kvm, struct vgic_its *its,
			      gpa_t addr, unsigned int len, unsigned long val)
{
	/* Ignore */
}

static struct vgic_register_region its_registers[] = {
	REGISTER_ITS_DESC(GITS_CTLR,
		vgic_mmio_read_its_ctlr, vgic_mmio_write_its_ctlr, 4,
		VGIC_ACCESS_32bit),
	REGISTER_ITS_DESC_UACCESS(GITS_IIDR,
		vgic_mmio_read_its_iidr, its_mmio_write_wi,
		vgic_mmio_uaccess_write_its_iidr, 4,
		VGIC_ACCESS_32bit),
	REGISTER_ITS_DESC(GITS_TYPER,
		vgic_mmio_read_its_typer, its_mmio_write_wi, 8,
		VGIC_ACCESS_64bit | VGIC_ACCESS_32bit),
	REGISTER_ITS_DESC(GITS_CBASER,
		vgic_mmio_read_its_cbaser, vgic_mmio_write_its_cbaser, 8,
		VGIC_ACCESS_64bit | VGIC_ACCESS_32bit),
	REGISTER_ITS_DESC(GITS_CWRITER,
		vgic_mmio_read_its_cwriter, vgic_mmio_write_its_cwriter, 8,
		VGIC_ACCESS_64bit | VGIC_ACCESS_32bit),
	REGISTER_ITS_DESC_UACCESS(GITS_CREADR,
		vgic_mmio_read_its_creadr, its_mmio_write_wi,
		vgic_mmio_uaccess_write_its_creadr, 8,
		VGIC_ACCESS_64bit | VGIC_ACCESS_32bit),
	REGISTER_ITS_DESC(GITS_BASER,
		vgic_mmio_read_its_baser, vgic_mmio_write_its_baser, 0x40,
		VGIC_ACCESS_64bit | VGIC_ACCESS_32bit),
	REGISTER_ITS_DESC(GITS_IDREGS_BASE,
		vgic_mmio_read_its_idregs, its_mmio_write_wi, 0x30,
		VGIC_ACCESS_32bit),
};

/* This is called on setting the LPI enable bit in the redistributor. */
void vgic_enable_lpis(struct kvm_vcpu *vcpu)
{
	if (!(vcpu->arch.vgic_cpu.pendbaser & GICR_PENDBASER_PTZ))
		its_sync_lpi_pending_table(vcpu);
}

static int vgic_register_its_iodev(struct kvm *kvm, struct vgic_its *its,
				   u64 addr)
{
	struct vgic_io_device *iodev = &its->iodev;
	int ret;

	mutex_lock(&kvm->slots_lock);
	if (!IS_VGIC_ADDR_UNDEF(its->vgic_its_base)) {
		ret = -EBUSY;
		goto out;
	}

	its->vgic_its_base = addr;
	iodev->regions = its_registers;
	iodev->nr_regions = ARRAY_SIZE(its_registers);
	kvm_iodevice_init(&iodev->dev, &kvm_io_gic_ops);

	iodev->base_addr = its->vgic_its_base;
	iodev->iodev_type = IODEV_ITS;
	iodev->its = its;
	ret = kvm_io_bus_register_dev(kvm, KVM_MMIO_BUS, iodev->base_addr,
				      KVM_VGIC_V3_ITS_SIZE, &iodev->dev);
out:
	mutex_unlock(&kvm->slots_lock);

	return ret;
}

#define INITIAL_BASER_VALUE						  \
	(GIC_BASER_CACHEABILITY(GITS_BASER, INNER, RaWb)		| \
	 GIC_BASER_CACHEABILITY(GITS_BASER, OUTER, SameAsInner)		| \
	 GIC_BASER_SHAREABILITY(GITS_BASER, InnerShareable)		| \
	 GITS_BASER_PAGE_SIZE_64K)

#define INITIAL_PROPBASER_VALUE						  \
	(GIC_BASER_CACHEABILITY(GICR_PROPBASER, INNER, RaWb)		| \
	 GIC_BASER_CACHEABILITY(GICR_PROPBASER, OUTER, SameAsInner)	| \
	 GIC_BASER_SHAREABILITY(GICR_PROPBASER, InnerShareable))

static int vgic_its_create(struct kvm_device *dev, u32 type)
{
	struct vgic_its *its;

	if (type != KVM_DEV_TYPE_ARM_VGIC_ITS)
		return -ENODEV;

	its = kzalloc(sizeof(struct vgic_its), GFP_KERNEL);
	if (!its)
		return -ENOMEM;

	if (vgic_initialized(dev->kvm)) {
		int ret = vgic_v4_init(dev->kvm);
		if (ret < 0) {
			kfree(its);
			return ret;
		}
	}

	mutex_init(&its->its_lock);
	mutex_init(&its->cmd_lock);

	its->vgic_its_base = VGIC_ADDR_UNDEF;

	INIT_LIST_HEAD(&its->device_list);
	INIT_LIST_HEAD(&its->collection_list);

	dev->kvm->arch.vgic.msis_require_devid = true;
	dev->kvm->arch.vgic.has_its = true;
	its->enabled = false;
	its->dev = dev;

	its->baser_device_table = INITIAL_BASER_VALUE			|
		((u64)GITS_BASER_TYPE_DEVICE << GITS_BASER_TYPE_SHIFT);
	its->baser_coll_table = INITIAL_BASER_VALUE |
		((u64)GITS_BASER_TYPE_COLLECTION << GITS_BASER_TYPE_SHIFT);
	dev->kvm->arch.vgic.propbaser = INITIAL_PROPBASER_VALUE;

	dev->private = its;

	return vgic_its_set_abi(its, NR_ITS_ABIS - 1);
}

static void vgic_its_destroy(struct kvm_device *kvm_dev)
{
	struct kvm *kvm = kvm_dev->kvm;
	struct vgic_its *its = kvm_dev->private;

	mutex_lock(&its->its_lock);

	vgic_its_free_device_list(kvm, its);
	vgic_its_free_collection_list(kvm, its);

	mutex_unlock(&its->its_lock);
	kfree(its);
}

int vgic_its_has_attr_regs(struct kvm_device *dev,
			   struct kvm_device_attr *attr)
{
	const struct vgic_register_region *region;
	gpa_t offset = attr->attr;
	int align;

	align = (offset < GITS_TYPER) || (offset >= GITS_PIDR4) ? 0x3 : 0x7;

	if (offset & align)
		return -EINVAL;

	region = vgic_find_mmio_region(its_registers,
				       ARRAY_SIZE(its_registers),
				       offset);
	if (!region)
		return -ENXIO;

	return 0;
}

int vgic_its_attr_regs_access(struct kvm_device *dev,
			      struct kvm_device_attr *attr,
			      u64 *reg, bool is_write)
{
	const struct vgic_register_region *region;
	struct vgic_its *its;
	gpa_t addr, offset;
	unsigned int len;
	int align, ret = 0;

	its = dev->private;
	offset = attr->attr;

	/*
	 * Although the spec supports upper/lower 32-bit accesses to
	 * 64-bit ITS registers, the userspace ABI requires 64-bit
	 * accesses to all 64-bit wide registers. We therefore only
	 * support 32-bit accesses to GITS_CTLR, GITS_IIDR and GITS ID
	 * registers
	 */
	if ((offset < GITS_TYPER) || (offset >= GITS_PIDR4))
		align = 0x3;
	else
		align = 0x7;

	if (offset & align)
		return -EINVAL;

	mutex_lock(&dev->kvm->lock);

	if (IS_VGIC_ADDR_UNDEF(its->vgic_its_base)) {
		ret = -ENXIO;
		goto out;
	}

	region = vgic_find_mmio_region(its_registers,
				       ARRAY_SIZE(its_registers),
				       offset);
	if (!region) {
		ret = -ENXIO;
		goto out;
	}

	if (!lock_all_vcpus(dev->kvm)) {
		ret = -EBUSY;
		goto out;
	}

	addr = its->vgic_its_base + offset;

	len = region->access_flags & VGIC_ACCESS_64bit ? 8 : 4;

	if (is_write) {
		if (region->uaccess_its_write)
			ret = region->uaccess_its_write(dev->kvm, its, addr,
							len, *reg);
		else
			region->its_write(dev->kvm, its, addr, len, *reg);
	} else {
		*reg = region->its_read(dev->kvm, its, addr, len);
	}
	unlock_all_vcpus(dev->kvm);
out:
	mutex_unlock(&dev->kvm->lock);
	return ret;
}

static u32 compute_next_devid_offset(struct list_head *h,
				     struct its_device *dev)
{
	struct its_device *next;
	u32 next_offset;

	if (list_is_last(&dev->dev_list, h))
		return 0;
	next = list_next_entry(dev, dev_list);
	next_offset = next->device_id - dev->device_id;

	return min_t(u32, next_offset, VITS_DTE_MAX_DEVID_OFFSET);
}

static u32 compute_next_eventid_offset(struct list_head *h, struct its_ite *ite)
{
	struct its_ite *next;
	u32 next_offset;

	if (list_is_last(&ite->ite_list, h))
		return 0;
	next = list_next_entry(ite, ite_list);
	next_offset = next->event_id - ite->event_id;

	return min_t(u32, next_offset, VITS_ITE_MAX_EVENTID_OFFSET);
}

/**
 * entry_fn_t - Callback called on a table entry restore path
 * @its: its handle
 * @id: id of the entry
 * @entry: pointer to the entry
 * @opaque: pointer to an opaque data
 *
 * Return: < 0 on error, 0 if last element was identified, id offset to next
 * element otherwise
 */
typedef int (*entry_fn_t)(struct vgic_its *its, u32 id, void *entry,
			  void *opaque);

/**
 * scan_its_table - Scan a contiguous table in guest RAM and applies a function
 * to each entry
 *
 * @its: its handle
 * @base: base gpa of the table
 * @size: size of the table in bytes
 * @esz: entry size in bytes
 * @start_id: the ID of the first entry in the table
 * (non zero for 2d level tables)
 * @fn: function to apply on each entry
 *
 * Return: < 0 on error, 0 if last element was identified, 1 otherwise
 * (the last element may not be found on second level tables)
 */
static int scan_its_table(struct vgic_its *its, gpa_t base, int size, int esz,
			  int start_id, entry_fn_t fn, void *opaque)
{
	struct kvm *kvm = its->dev->kvm;
	unsigned long len = size;
	int id = start_id;
	gpa_t gpa = base;
	char entry[esz];
	int ret;

	memset(entry, 0, esz);

	while (len > 0) {
		int next_offset;
		size_t byte_offset;

		ret = kvm_read_guest(kvm, gpa, entry, esz);
		if (ret)
			return ret;

		next_offset = fn(its, id, entry, opaque);
		if (next_offset <= 0)
			return next_offset;

		byte_offset = next_offset * esz;
		id += next_offset;
		gpa += byte_offset;
		len -= byte_offset;
	}
	return 1;
}

/**
 * vgic_its_save_ite - Save an interrupt translation entry at @gpa
 */
static int vgic_its_save_ite(struct vgic_its *its, struct its_device *dev,
			      struct its_ite *ite, gpa_t gpa, int ite_esz)
{
	struct kvm *kvm = its->dev->kvm;
	u32 next_offset;
	u64 val;

	next_offset = compute_next_eventid_offset(&dev->itt_head, ite);
	val = ((u64)next_offset << KVM_ITS_ITE_NEXT_SHIFT) |
	       ((u64)ite->irq->intid << KVM_ITS_ITE_PINTID_SHIFT) |
		ite->collection->collection_id;
	val = cpu_to_le64(val);
	return kvm_write_guest(kvm, gpa, &val, ite_esz);
}

/**
 * vgic_its_restore_ite - restore an interrupt translation entry
 * @event_id: id used for indexing
 * @ptr: pointer to the ITE entry
 * @opaque: pointer to the its_device
 */
static int vgic_its_restore_ite(struct vgic_its *its, u32 event_id,
				void *ptr, void *opaque)
{
	struct its_device *dev = (struct its_device *)opaque;
	struct its_collection *collection;
	struct kvm *kvm = its->dev->kvm;
	struct kvm_vcpu *vcpu = NULL;
	u64 val;
	u64 *p = (u64 *)ptr;
	struct vgic_irq *irq;
	u32 coll_id, lpi_id;
	struct its_ite *ite;
	u32 offset;

	val = *p;

	val = le64_to_cpu(val);

	coll_id = val & KVM_ITS_ITE_ICID_MASK;
	lpi_id = (val & KVM_ITS_ITE_PINTID_MASK) >> KVM_ITS_ITE_PINTID_SHIFT;

	if (!lpi_id)
		return 1; /* invalid entry, no choice but to scan next entry */

	if (lpi_id < VGIC_MIN_LPI)
		return -EINVAL;

	offset = val >> KVM_ITS_ITE_NEXT_SHIFT;
	if (event_id + offset >= BIT_ULL(dev->num_eventid_bits))
		return -EINVAL;

	collection = find_collection(its, coll_id);
	if (!collection)
		return -EINVAL;

	ite = vgic_its_alloc_ite(dev, collection, event_id);
	if (IS_ERR(ite))
		return PTR_ERR(ite);

	if (its_is_collection_mapped(collection))
		vcpu = kvm_get_vcpu(kvm, collection->target_addr);

	irq = vgic_add_lpi(kvm, lpi_id, vcpu);
	if (IS_ERR(irq))
		return PTR_ERR(irq);
	ite->irq = irq;

	return offset;
}

static int vgic_its_ite_cmp(void *priv, struct list_head *a,
			    struct list_head *b)
{
	struct its_ite *itea = container_of(a, struct its_ite, ite_list);
	struct its_ite *iteb = container_of(b, struct its_ite, ite_list);

	if (itea->event_id < iteb->event_id)
		return -1;
	else
		return 1;
}

static int vgic_its_save_itt(struct vgic_its *its, struct its_device *device)
{
	const struct vgic_its_abi *abi = vgic_its_get_abi(its);
	gpa_t base = device->itt_addr;
	struct its_ite *ite;
	int ret;
	int ite_esz = abi->ite_esz;

	list_sort(NULL, &device->itt_head, vgic_its_ite_cmp);

	list_for_each_entry(ite, &device->itt_head, ite_list) {
		gpa_t gpa = base + ite->event_id * ite_esz;

		/*
		 * If an LPI carries the HW bit, this means that this
		 * interrupt is controlled by GICv4, and we do not
		 * have direct access to that state. Let's simply fail
		 * the save operation...
		 */
		if (ite->irq->hw)
			return -EACCES;

		ret = vgic_its_save_ite(its, device, ite, gpa, ite_esz);
		if (ret)
			return ret;
	}
	return 0;
}

/**
 * vgic_its_restore_itt - restore the ITT of a device
 *
 * @its: its handle
 * @dev: device handle
 *
 * Return 0 on success, < 0 on error
 */
static int vgic_its_restore_itt(struct vgic_its *its, struct its_device *dev)
{
	const struct vgic_its_abi *abi = vgic_its_get_abi(its);
	gpa_t base = dev->itt_addr;
	int ret;
	int ite_esz = abi->ite_esz;
	size_t max_size = BIT_ULL(dev->num_eventid_bits) * ite_esz;

	ret = scan_its_table(its, base, max_size, ite_esz, 0,
			     vgic_its_restore_ite, dev);

	/* scan_its_table returns +1 if all ITEs are invalid */
	if (ret > 0)
		ret = 0;

	return ret;
}

/**
 * vgic_its_save_dte - Save a device table entry at a given GPA
 *
 * @its: ITS handle
 * @dev: ITS device
 * @ptr: GPA
 */
static int vgic_its_save_dte(struct vgic_its *its, struct its_device *dev,
			     gpa_t ptr, int dte_esz)
{
	struct kvm *kvm = its->dev->kvm;
	u64 val, itt_addr_field;
	u32 next_offset;

	itt_addr_field = dev->itt_addr >> 8;
	next_offset = compute_next_devid_offset(&its->device_list, dev);
	val = (1ULL << KVM_ITS_DTE_VALID_SHIFT |
	       ((u64)next_offset << KVM_ITS_DTE_NEXT_SHIFT) |
	       (itt_addr_field << KVM_ITS_DTE_ITTADDR_SHIFT) |
		(dev->num_eventid_bits - 1));
	val = cpu_to_le64(val);
	return kvm_write_guest(kvm, ptr, &val, dte_esz);
}

/**
 * vgic_its_restore_dte - restore a device table entry
 *
 * @its: its handle
 * @id: device id the DTE corresponds to
 * @ptr: kernel VA where the 8 byte DTE is located
 * @opaque: unused
 *
 * Return: < 0 on error, 0 if the dte is the last one, id offset to the
 * next dte otherwise
 */
static int vgic_its_restore_dte(struct vgic_its *its, u32 id,
				void *ptr, void *opaque)
{
	struct its_device *dev;
	gpa_t itt_addr;
	u8 num_eventid_bits;
	u64 entry = *(u64 *)ptr;
	bool valid;
	u32 offset;
	int ret;

	entry = le64_to_cpu(entry);

	valid = entry >> KVM_ITS_DTE_VALID_SHIFT;
	num_eventid_bits = (entry & KVM_ITS_DTE_SIZE_MASK) + 1;
	itt_addr = ((entry & KVM_ITS_DTE_ITTADDR_MASK)
			>> KVM_ITS_DTE_ITTADDR_SHIFT) << 8;

	if (!valid)
		return 1;

	/* dte entry is valid */
	offset = (entry & KVM_ITS_DTE_NEXT_MASK) >> KVM_ITS_DTE_NEXT_SHIFT;

	dev = vgic_its_alloc_device(its, id, itt_addr, num_eventid_bits);
	if (IS_ERR(dev))
		return PTR_ERR(dev);

	ret = vgic_its_restore_itt(its, dev);
	if (ret) {
		vgic_its_free_device(its->dev->kvm, dev);
		return ret;
	}

	return offset;
}

static int vgic_its_device_cmp(void *priv, struct list_head *a,
			       struct list_head *b)
{
	struct its_device *deva = container_of(a, struct its_device, dev_list);
	struct its_device *devb = container_of(b, struct its_device, dev_list);

	if (deva->device_id < devb->device_id)
		return -1;
	else
		return 1;
}

/**
 * vgic_its_save_device_tables - Save the device table and all ITT
 * into guest RAM
 *
 * L1/L2 handling is hidden by vgic_its_check_id() helper which directly
 * returns the GPA of the device entry
 */
static int vgic_its_save_device_tables(struct vgic_its *its)
{
	const struct vgic_its_abi *abi = vgic_its_get_abi(its);
	u64 baser = its->baser_device_table;
	struct its_device *dev;
	int dte_esz = abi->dte_esz;

	if (!(baser & GITS_BASER_VALID))
		return 0;

	list_sort(NULL, &its->device_list, vgic_its_device_cmp);

	list_for_each_entry(dev, &its->device_list, dev_list) {
		int ret;
		gpa_t eaddr;

		if (!vgic_its_check_id(its, baser,
				       dev->device_id, &eaddr))
			return -EINVAL;

		ret = vgic_its_save_itt(its, dev);
		if (ret)
			return ret;

		ret = vgic_its_save_dte(its, dev, eaddr, dte_esz);
		if (ret)
			return ret;
	}
	return 0;
}

/**
 * handle_l1_dte - callback used for L1 device table entries (2 stage case)
 *
 * @its: its handle
 * @id: index of the entry in the L1 table
 * @addr: kernel VA
 * @opaque: unused
 *
 * L1 table entries are scanned by steps of 1 entry
 * Return < 0 if error, 0 if last dte was found when scanning the L2
 * table, +1 otherwise (meaning next L1 entry must be scanned)
 */
static int handle_l1_dte(struct vgic_its *its, u32 id, void *addr,
			 void *opaque)
{
	const struct vgic_its_abi *abi = vgic_its_get_abi(its);
	int l2_start_id = id * (SZ_64K / abi->dte_esz);
	u64 entry = *(u64 *)addr;
	int dte_esz = abi->dte_esz;
	gpa_t gpa;
	int ret;

	entry = le64_to_cpu(entry);

	if (!(entry & KVM_ITS_L1E_VALID_MASK))
		return 1;

	gpa = entry & KVM_ITS_L1E_ADDR_MASK;

	ret = scan_its_table(its, gpa, SZ_64K, dte_esz,
			     l2_start_id, vgic_its_restore_dte, NULL);

	return ret;
}

/**
 * vgic_its_restore_device_tables - Restore the device table and all ITT
 * from guest RAM to internal data structs
 */
static int vgic_its_restore_device_tables(struct vgic_its *its)
{
	const struct vgic_its_abi *abi = vgic_its_get_abi(its);
	u64 baser = its->baser_device_table;
	int l1_esz, ret;
	int l1_tbl_size = GITS_BASER_NR_PAGES(baser) * SZ_64K;
	gpa_t l1_gpa;

	if (!(baser & GITS_BASER_VALID))
		return 0;

	l1_gpa = BASER_ADDRESS(baser);

	if (baser & GITS_BASER_INDIRECT) {
		l1_esz = GITS_LVL1_ENTRY_SIZE;
		ret = scan_its_table(its, l1_gpa, l1_tbl_size, l1_esz, 0,
				     handle_l1_dte, NULL);
	} else {
		l1_esz = abi->dte_esz;
		ret = scan_its_table(its, l1_gpa, l1_tbl_size, l1_esz, 0,
				     vgic_its_restore_dte, NULL);
	}

	/* scan_its_table returns +1 if all entries are invalid */
	if (ret > 0)
		ret = 0;

	return ret;
}

static int vgic_its_save_cte(struct vgic_its *its,
			     struct its_collection *collection,
			     gpa_t gpa, int esz)
{
	u64 val;

	val = (1ULL << KVM_ITS_CTE_VALID_SHIFT |
	       ((u64)collection->target_addr << KVM_ITS_CTE_RDBASE_SHIFT) |
	       collection->collection_id);
	val = cpu_to_le64(val);
	return kvm_write_guest(its->dev->kvm, gpa, &val, esz);
}

static int vgic_its_restore_cte(struct vgic_its *its, gpa_t gpa, int esz)
{
	struct its_collection *collection;
	struct kvm *kvm = its->dev->kvm;
	u32 target_addr, coll_id;
	u64 val;
	int ret;

	BUG_ON(esz > sizeof(val));
	ret = kvm_read_guest(kvm, gpa, &val, esz);
	if (ret)
		return ret;
	val = le64_to_cpu(val);
	if (!(val & KVM_ITS_CTE_VALID_MASK))
		return 0;

	target_addr = (u32)(val >> KVM_ITS_CTE_RDBASE_SHIFT);
	coll_id = val & KVM_ITS_CTE_ICID_MASK;

	if (target_addr >= atomic_read(&kvm->online_vcpus))
		return -EINVAL;

	collection = find_collection(its, coll_id);
	if (collection)
		return -EEXIST;
	ret = vgic_its_alloc_collection(its, &collection, coll_id);
	if (ret)
		return ret;
	collection->target_addr = target_addr;
	return 1;
}

/**
 * vgic_its_save_collection_table - Save the collection table into
 * guest RAM
 */
static int vgic_its_save_collection_table(struct vgic_its *its)
{
	const struct vgic_its_abi *abi = vgic_its_get_abi(its);
	u64 baser = its->baser_coll_table;
	gpa_t gpa = BASER_ADDRESS(baser);
	struct its_collection *collection;
	u64 val;
	size_t max_size, filled = 0;
	int ret, cte_esz = abi->cte_esz;

	if (!(baser & GITS_BASER_VALID))
		return 0;

	max_size = GITS_BASER_NR_PAGES(baser) * SZ_64K;

	list_for_each_entry(collection, &its->collection_list, coll_list) {
		ret = vgic_its_save_cte(its, collection, gpa, cte_esz);
		if (ret)
			return ret;
		gpa += cte_esz;
		filled += cte_esz;
	}

	if (filled == max_size)
		return 0;

	/*
	 * table is not fully filled, add a last dummy element
	 * with valid bit unset
	 */
	val = 0;
	BUG_ON(cte_esz > sizeof(val));
	ret = kvm_write_guest(its->dev->kvm, gpa, &val, cte_esz);
	return ret;
}

/**
 * vgic_its_restore_collection_table - reads the collection table
 * in guest memory and restores the ITS internal state. Requires the
 * BASER registers to be restored before.
 */
static int vgic_its_restore_collection_table(struct vgic_its *its)
{
	const struct vgic_its_abi *abi = vgic_its_get_abi(its);
	u64 baser = its->baser_coll_table;
	int cte_esz = abi->cte_esz;
	size_t max_size, read = 0;
	gpa_t gpa;
	int ret;

	if (!(baser & GITS_BASER_VALID))
		return 0;

	gpa = BASER_ADDRESS(baser);

	max_size = GITS_BASER_NR_PAGES(baser) * SZ_64K;

	while (read < max_size) {
		ret = vgic_its_restore_cte(its, gpa, cte_esz);
		if (ret <= 0)
			break;
		gpa += cte_esz;
		read += cte_esz;
	}

	if (ret > 0)
		return 0;

	return ret;
}

/**
 * vgic_its_save_tables_v0 - Save the ITS tables into guest ARM
 * according to v0 ABI
 */
static int vgic_its_save_tables_v0(struct vgic_its *its)
{
	int ret;

	ret = vgic_its_save_device_tables(its);
	if (ret)
		return ret;

	return vgic_its_save_collection_table(its);
}

/**
 * vgic_its_restore_tables_v0 - Restore the ITS tables from guest RAM
 * to internal data structs according to V0 ABI
 *
 */
static int vgic_its_restore_tables_v0(struct vgic_its *its)
{
	int ret;

	ret = vgic_its_restore_collection_table(its);
	if (ret)
		return ret;

	return vgic_its_restore_device_tables(its);
}

static int vgic_its_commit_v0(struct vgic_its *its)
{
	const struct vgic_its_abi *abi;

	abi = vgic_its_get_abi(its);
	its->baser_coll_table &= ~GITS_BASER_ENTRY_SIZE_MASK;
	its->baser_device_table &= ~GITS_BASER_ENTRY_SIZE_MASK;

	its->baser_coll_table |= (GIC_ENCODE_SZ(abi->cte_esz, 5)
					<< GITS_BASER_ENTRY_SIZE_SHIFT);

	its->baser_device_table |= (GIC_ENCODE_SZ(abi->dte_esz, 5)
					<< GITS_BASER_ENTRY_SIZE_SHIFT);
	return 0;
}

static void vgic_its_reset(struct kvm *kvm, struct vgic_its *its)
{
	/* We need to keep the ABI specific field values */
	its->baser_coll_table &= ~GITS_BASER_VALID;
	its->baser_device_table &= ~GITS_BASER_VALID;
	its->cbaser = 0;
	its->creadr = 0;
	its->cwriter = 0;
	its->enabled = 0;
	vgic_its_free_device_list(kvm, its);
	vgic_its_free_collection_list(kvm, its);
}

static int vgic_its_has_attr(struct kvm_device *dev,
			     struct kvm_device_attr *attr)
{
	switch (attr->group) {
	case KVM_DEV_ARM_VGIC_GRP_ADDR:
		switch (attr->attr) {
		case KVM_VGIC_ITS_ADDR_TYPE:
			return 0;
		}
		break;
	case KVM_DEV_ARM_VGIC_GRP_CTRL:
		switch (attr->attr) {
		case KVM_DEV_ARM_VGIC_CTRL_INIT:
			return 0;
		case KVM_DEV_ARM_ITS_CTRL_RESET:
			return 0;
		case KVM_DEV_ARM_ITS_SAVE_TABLES:
			return 0;
		case KVM_DEV_ARM_ITS_RESTORE_TABLES:
			return 0;
		}
		break;
	case KVM_DEV_ARM_VGIC_GRP_ITS_REGS:
		return vgic_its_has_attr_regs(dev, attr);
	}
	return -ENXIO;
}

static int vgic_its_ctrl(struct kvm *kvm, struct vgic_its *its, u64 attr)
{
	const struct vgic_its_abi *abi = vgic_its_get_abi(its);
	int ret = 0;

	if (attr == KVM_DEV_ARM_VGIC_CTRL_INIT) /* Nothing to do */
		return 0;

	mutex_lock(&kvm->lock);
	mutex_lock(&its->its_lock);

	if (!lock_all_vcpus(kvm)) {
		mutex_unlock(&its->its_lock);
		mutex_unlock(&kvm->lock);
		return -EBUSY;
	}

	switch (attr) {
	case KVM_DEV_ARM_ITS_CTRL_RESET:
		vgic_its_reset(kvm, its);
		break;
	case KVM_DEV_ARM_ITS_SAVE_TABLES:
		ret = abi->save_tables(its);
		break;
	case KVM_DEV_ARM_ITS_RESTORE_TABLES:
		ret = abi->restore_tables(its);
		break;
	}

	unlock_all_vcpus(kvm);
	mutex_unlock(&its->its_lock);
	mutex_unlock(&kvm->lock);
	return ret;
}

static int vgic_its_set_attr(struct kvm_device *dev,
			     struct kvm_device_attr *attr)
{
	struct vgic_its *its = dev->private;
	int ret;

	switch (attr->group) {
	case KVM_DEV_ARM_VGIC_GRP_ADDR: {
		u64 __user *uaddr = (u64 __user *)(long)attr->addr;
		unsigned long type = (unsigned long)attr->attr;
		u64 addr;

		if (type != KVM_VGIC_ITS_ADDR_TYPE)
			return -ENODEV;

		if (copy_from_user(&addr, uaddr, sizeof(addr)))
			return -EFAULT;

		ret = vgic_check_ioaddr(dev->kvm, &its->vgic_its_base,
					addr, SZ_64K);
		if (ret)
			return ret;

		return vgic_register_its_iodev(dev->kvm, its, addr);
	}
	case KVM_DEV_ARM_VGIC_GRP_CTRL:
		return vgic_its_ctrl(dev->kvm, its, attr->attr);
	case KVM_DEV_ARM_VGIC_GRP_ITS_REGS: {
		u64 __user *uaddr = (u64 __user *)(long)attr->addr;
		u64 reg;

		if (get_user(reg, uaddr))
			return -EFAULT;

		return vgic_its_attr_regs_access(dev, attr, &reg, true);
	}
	}
	return -ENXIO;
}

static int vgic_its_get_attr(struct kvm_device *dev,
			     struct kvm_device_attr *attr)
{
	switch (attr->group) {
	case KVM_DEV_ARM_VGIC_GRP_ADDR: {
		struct vgic_its *its = dev->private;
		u64 addr = its->vgic_its_base;
		u64 __user *uaddr = (u64 __user *)(long)attr->addr;
		unsigned long type = (unsigned long)attr->attr;

		if (type != KVM_VGIC_ITS_ADDR_TYPE)
			return -ENODEV;

		if (copy_to_user(uaddr, &addr, sizeof(addr)))
			return -EFAULT;
		break;
	}
	case KVM_DEV_ARM_VGIC_GRP_ITS_REGS: {
		u64 __user *uaddr = (u64 __user *)(long)attr->addr;
		u64 reg;
		int ret;

		ret = vgic_its_attr_regs_access(dev, attr, &reg, false);
		if (ret)
			return ret;
		return put_user(reg, uaddr);
	}
	default:
		return -ENXIO;
	}

	return 0;
}

static struct kvm_device_ops kvm_arm_vgic_its_ops = {
	.name = "kvm-arm-vgic-its",
	.create = vgic_its_create,
	.destroy = vgic_its_destroy,
	.set_attr = vgic_its_set_attr,
	.get_attr = vgic_its_get_attr,
	.has_attr = vgic_its_has_attr,
};

int kvm_vgic_register_its_device(void)
{
	return kvm_register_device_ops(&kvm_arm_vgic_its_ops,
				       KVM_DEV_TYPE_ARM_VGIC_ITS);
}<|MERGE_RESOLUTION|>--- conflicted
+++ resolved
@@ -420,10 +420,7 @@
 	int ret = 0;
 	u32 *intids;
 	int nr_irqs, i;
-<<<<<<< HEAD
-=======
 	unsigned long flags;
->>>>>>> 0186f2dc
 	u8 pendmask;
 
 	nr_irqs = vgic_copy_lpi_list(vcpu, &intids);
