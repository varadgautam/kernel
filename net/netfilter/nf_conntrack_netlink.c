--- conflicted
+++ resolved
@@ -447,13 +447,7 @@
 	       + 3 * nla_total_size(sizeof(u_int8_t)) /* CTA_PROTO_NUM */
 	       + nla_total_size(sizeof(u_int32_t)) /* CTA_ID */
 	       + nla_total_size(sizeof(u_int32_t)) /* CTA_STATUS */
-<<<<<<< HEAD
-	       + 2 * nla_total_size(0) /* CTA_COUNTERS_ORIG|REPL */
-	       + 2 * nla_total_size(sizeof(uint64_t)) /* CTA_COUNTERS_PACKETS */
-	       + 2 * nla_total_size(sizeof(uint64_t)) /* CTA_COUNTERS_BYTES */
-=======
 	       + ctnetlink_counters_size(ct)
->>>>>>> e44a21b7
 	       + nla_total_size(sizeof(u_int32_t)) /* CTA_TIMEOUT */
 	       + nla_total_size(0) /* CTA_PROTOINFO */
 	       + nla_total_size(0) /* CTA_HELP */
