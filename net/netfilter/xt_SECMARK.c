--- conflicted
+++ resolved
@@ -99,12 +99,6 @@
 
 	switch (info->mode) {
 	case SECMARK_MODE_SEL:
-<<<<<<< HEAD
-		err = checkentry_selinux(info);
-		if (err)
-			return err;
-=======
->>>>>>> 08eab940
 		break;
 	default:
 		pr_info("invalid mode: %hu\n", info->mode);
