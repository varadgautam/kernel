/*
 * Shared Memory Communications over RDMA (SMC-R) and RoCE
 *
 * Work Requests exploiting Infiniband API
 *
 * Work requests (WR) of type ib_post_send or ib_post_recv respectively
 * are submitted to either RC SQ or RC RQ respectively
 * (reliably connected send/receive queue)
 * and become work queue entries (WQEs).
 * While an SQ WR/WQE is pending, we track it until transmission completion.
 * Through a send or receive completion queue (CQ) respectively,
 * we get completion queue entries (CQEs) [aka work completions (WCs)].
 * Since the CQ callback is called from IRQ context, we split work by using
 * bottom halves implemented by tasklets.
 *
 * SMC uses this to exchange LLC (link layer control)
 * and CDC (connection data control) messages.
 *
 * Copyright IBM Corp. 2016
 *
 * Author(s):  Steffen Maier <maier@linux.vnet.ibm.com>
 */

#include <linux/atomic.h>
#include <linux/hashtable.h>
#include <linux/wait.h>
#include <rdma/ib_verbs.h>
#include <asm/div64.h>

#include "smc.h"
#include "smc_wr.h"

#define SMC_WR_MAX_POLL_CQE 10	/* max. # of compl. queue elements in 1 poll */

#define SMC_WR_RX_HASH_BITS 4
static DEFINE_HASHTABLE(smc_wr_rx_hash, SMC_WR_RX_HASH_BITS);
static DEFINE_SPINLOCK(smc_wr_rx_hash_lock);

struct smc_wr_tx_pend {	/* control data for a pending send request */
	u64			wr_id;		/* work request id sent */
	smc_wr_tx_handler	handler;
	enum ib_wc_status	wc_status;	/* CQE status */
	struct smc_link		*link;
	u32			idx;
	struct smc_wr_tx_pend_priv priv;
};

/******************************** send queue *********************************/

/*------------------------------- completion --------------------------------*/

static inline int smc_wr_tx_find_pending_index(struct smc_link *link, u64 wr_id)
{
	u32 i;

	for (i = 0; i < link->wr_tx_cnt; i++) {
		if (link->wr_tx_pends[i].wr_id == wr_id)
			return i;
	}
	return link->wr_tx_cnt;
}

static inline void smc_wr_tx_process_cqe(struct ib_wc *wc)
{
	struct smc_wr_tx_pend pnd_snd;
	struct smc_link *link;
	u32 pnd_snd_idx;
	int i;

	link = wc->qp->qp_context;

	if (wc->opcode == IB_WC_REG_MR) {
		if (wc->status)
			link->wr_reg_state = FAILED;
		else
			link->wr_reg_state = CONFIRMED;
		wake_up(&link->wr_reg_wait);
		return;
	}

	pnd_snd_idx = smc_wr_tx_find_pending_index(link, wc->wr_id);
	if (pnd_snd_idx == link->wr_tx_cnt)
		return;
	link->wr_tx_pends[pnd_snd_idx].wc_status = wc->status;
	memcpy(&pnd_snd, &link->wr_tx_pends[pnd_snd_idx], sizeof(pnd_snd));
	/* clear the full struct smc_wr_tx_pend including .priv */
	memset(&link->wr_tx_pends[pnd_snd_idx], 0,
	       sizeof(link->wr_tx_pends[pnd_snd_idx]));
	memset(&link->wr_tx_bufs[pnd_snd_idx], 0,
	       sizeof(link->wr_tx_bufs[pnd_snd_idx]));
	if (!test_and_clear_bit(pnd_snd_idx, link->wr_tx_mask))
		return;
	if (wc->status) {
		for_each_set_bit(i, link->wr_tx_mask, link->wr_tx_cnt) {
			/* clear full struct smc_wr_tx_pend including .priv */
			memset(&link->wr_tx_pends[i], 0,
			       sizeof(link->wr_tx_pends[i]));
			memset(&link->wr_tx_bufs[i], 0,
			       sizeof(link->wr_tx_bufs[i]));
			clear_bit(i, link->wr_tx_mask);
		}
		/* terminate connections of this link group abnormally */
		smc_lgr_terminate(smc_get_lgr(link));
	}
	if (pnd_snd.handler)
		pnd_snd.handler(&pnd_snd.priv, link, wc->status);
	wake_up(&link->wr_tx_wait);
}

static void smc_wr_tx_tasklet_fn(unsigned long data)
{
	struct smc_ib_device *dev = (struct smc_ib_device *)data;
	struct ib_wc wc[SMC_WR_MAX_POLL_CQE];
	int i = 0, rc;
	int polled = 0;

again:
	polled++;
	do {
		memset(&wc, 0, sizeof(wc));
		rc = ib_poll_cq(dev->roce_cq_send, SMC_WR_MAX_POLL_CQE, wc);
		if (polled == 1) {
			ib_req_notify_cq(dev->roce_cq_send,
					 IB_CQ_NEXT_COMP |
					 IB_CQ_REPORT_MISSED_EVENTS);
		}
		if (!rc)
			break;
		for (i = 0; i < rc; i++)
			smc_wr_tx_process_cqe(&wc[i]);
	} while (rc > 0);
	if (polled == 1)
		goto again;
}

void smc_wr_tx_cq_handler(struct ib_cq *ib_cq, void *cq_context)
{
	struct smc_ib_device *dev = (struct smc_ib_device *)cq_context;

	tasklet_schedule(&dev->send_tasklet);
}

/*---------------------------- request submission ---------------------------*/

static inline int smc_wr_tx_get_free_slot_index(struct smc_link *link, u32 *idx)
{
	*idx = link->wr_tx_cnt;
	for_each_clear_bit(*idx, link->wr_tx_mask, link->wr_tx_cnt) {
		if (!test_and_set_bit(*idx, link->wr_tx_mask))
			return 0;
	}
	*idx = link->wr_tx_cnt;
	return -EBUSY;
}

/**
 * smc_wr_tx_get_free_slot() - returns buffer for message assembly,
 *			and sets info for pending transmit tracking
 * @link:		Pointer to smc_link used to later send the message.
 * @handler:		Send completion handler function pointer.
 * @wr_buf:		Out value returns pointer to message buffer.
 * @wr_rdma_buf:	Out value returns pointer to rdma work request.
 * @wr_pend_priv:	Out value returns pointer serving as handler context.
 *
 * Return: 0 on success, or -errno on error.
 */
int smc_wr_tx_get_free_slot(struct smc_link *link,
			    smc_wr_tx_handler handler,
			    struct smc_wr_buf **wr_buf,
			    struct smc_rdma_wr **wr_rdma_buf,
			    struct smc_wr_tx_pend_priv **wr_pend_priv)
{
	struct smc_link_group *lgr = smc_get_lgr(link);
	struct smc_link_extra *extra = &lgr->lnk_extra[SMC_SINGLE_LINK];
	struct smc_wr_tx_pend *wr_pend;
	u32 idx = link->wr_tx_cnt;
	struct ib_send_wr *wr_ib;
	u64 wr_id;
	int rc;

	*wr_buf = NULL;
	*wr_pend_priv = NULL;
	if (in_softirq()) {
		rc = smc_wr_tx_get_free_slot_index(link, &idx);
		if (rc)
			return rc;
	} else {
		rc = wait_event_timeout(
			link->wr_tx_wait,
			link->state == SMC_LNK_INACTIVE ||
			(smc_wr_tx_get_free_slot_index(link, &idx) != -EBUSY),
			SMC_WR_TX_WAIT_FREE_SLOT_TIME);
		if (!rc) {
			/* timeout - terminate connections */
			smc_lgr_terminate(smc_get_lgr(link));
			return -EPIPE;
		}
		if (idx == link->wr_tx_cnt)
			return -EPIPE;
	}
	wr_id = smc_wr_tx_get_next_wr_id(link);
	wr_pend = &link->wr_tx_pends[idx];
	wr_pend->wr_id = wr_id;
	wr_pend->handler = handler;
	wr_pend->link = link;
	wr_pend->idx = idx;
	wr_ib = &link->wr_tx_ibs[idx];
	wr_ib->wr_id = wr_id;
	*wr_buf = &link->wr_tx_bufs[idx];
	if (wr_rdma_buf)
<<<<<<< HEAD
		*wr_rdma_buf = &link->wr_tx_rdmas[idx];
=======
		*wr_rdma_buf = &extra->wr_tx_rdmas[idx];
>>>>>>> 7ce58816
	*wr_pend_priv = &wr_pend->priv;
	return 0;
}

int smc_wr_tx_put_slot(struct smc_link *link,
		       struct smc_wr_tx_pend_priv *wr_pend_priv)
{
	struct smc_wr_tx_pend *pend;

	pend = container_of(wr_pend_priv, struct smc_wr_tx_pend, priv);
	if (pend->idx < link->wr_tx_cnt) {
		u32 idx = pend->idx;

		/* clear the full struct smc_wr_tx_pend including .priv */
		memset(&link->wr_tx_pends[idx], 0,
		       sizeof(link->wr_tx_pends[idx]));
		memset(&link->wr_tx_bufs[idx], 0,
		       sizeof(link->wr_tx_bufs[idx]));
		test_and_clear_bit(idx, link->wr_tx_mask);
		return 1;
	}

	return 0;
}

/* Send prepared WR slot via ib_post_send.
 * @priv: pointer to smc_wr_tx_pend_priv identifying prepared message buffer
 */
int smc_wr_tx_send(struct smc_link *link, struct smc_wr_tx_pend_priv *priv)
{
	struct smc_wr_tx_pend *pend;
	int rc;

	ib_req_notify_cq(link->smcibdev->roce_cq_send,
			 IB_CQ_NEXT_COMP | IB_CQ_REPORT_MISSED_EVENTS);
	pend = container_of(priv, struct smc_wr_tx_pend, priv);
	rc = ib_post_send(link->roce_qp, &link->wr_tx_ibs[pend->idx], NULL);
	if (rc) {
		smc_wr_tx_put_slot(link, priv);
		smc_lgr_terminate(smc_get_lgr(link));
	}
	return rc;
}

/* Register a memory region and wait for result. */
int smc_wr_reg_send(struct smc_link *link, struct ib_mr *mr)
{
	int rc;

	ib_req_notify_cq(link->smcibdev->roce_cq_send,
			 IB_CQ_NEXT_COMP | IB_CQ_REPORT_MISSED_EVENTS);
	link->wr_reg_state = POSTED;
	link->wr_reg.wr.wr_id = (u64)(uintptr_t)mr;
	link->wr_reg.mr = mr;
	link->wr_reg.key = mr->rkey;
	rc = ib_post_send(link->roce_qp, &link->wr_reg.wr, NULL);
	if (rc)
		return rc;

	rc = wait_event_interruptible_timeout(link->wr_reg_wait,
					      (link->wr_reg_state != POSTED),
					      SMC_WR_REG_MR_WAIT_TIME);
	if (!rc) {
		/* timeout - terminate connections */
		smc_lgr_terminate(smc_get_lgr(link));
		return -EPIPE;
<<<<<<< HEAD
	}
	if (rc == -ERESTARTSYS)
		return -EINTR;
	switch (link->wr_reg_state) {
	case CONFIRMED:
		rc = 0;
		break;
	case FAILED:
		rc = -EIO;
		break;
	case POSTED:
		rc = -EPIPE;
		break;
	}
=======
	}
	if (rc == -ERESTARTSYS)
		return -EINTR;
	switch (link->wr_reg_state) {
	case CONFIRMED:
		rc = 0;
		break;
	case FAILED:
		rc = -EIO;
		break;
	case POSTED:
		rc = -EPIPE;
		break;
	}
>>>>>>> 7ce58816
	return rc;
}

void smc_wr_tx_dismiss_slots(struct smc_link *link, u8 wr_tx_hdr_type,
			     smc_wr_tx_filter filter,
			     smc_wr_tx_dismisser dismisser,
			     unsigned long data)
{
	struct smc_wr_tx_pend_priv *tx_pend;
	struct smc_wr_rx_hdr *wr_tx;
	int i;

	for_each_set_bit(i, link->wr_tx_mask, link->wr_tx_cnt) {
		wr_tx = (struct smc_wr_rx_hdr *)&link->wr_tx_bufs[i];
		if (wr_tx->type != wr_tx_hdr_type)
			continue;
		tx_pend = &link->wr_tx_pends[i].priv;
		if (filter(tx_pend, data))
			dismisser(tx_pend);
	}
}

/****************************** receive queue ********************************/

int smc_wr_rx_register_handler(struct smc_wr_rx_handler *handler)
{
	struct smc_wr_rx_handler *h_iter;
	int rc = 0;

	spin_lock(&smc_wr_rx_hash_lock);
	hash_for_each_possible(smc_wr_rx_hash, h_iter, list, handler->type) {
		if (h_iter->type == handler->type) {
			rc = -EEXIST;
			goto out_unlock;
		}
	}
	hash_add(smc_wr_rx_hash, &handler->list, handler->type);
out_unlock:
	spin_unlock(&smc_wr_rx_hash_lock);
	return rc;
}

/* Demultiplex a received work request based on the message type to its handler.
 * Relies on smc_wr_rx_hash having been completely filled before any IB WRs,
 * and not being modified any more afterwards so we don't need to lock it.
 */
static inline void smc_wr_rx_demultiplex(struct ib_wc *wc)
{
	struct smc_link *link = (struct smc_link *)wc->qp->qp_context;
	struct smc_wr_rx_handler *handler;
	struct smc_wr_rx_hdr *wr_rx;
	u64 temp_wr_id;
	u32 index;

	if (wc->byte_len < sizeof(*wr_rx))
		return; /* short message */
	temp_wr_id = wc->wr_id;
	index = do_div(temp_wr_id, link->wr_rx_cnt);
	wr_rx = (struct smc_wr_rx_hdr *)&link->wr_rx_bufs[index];
	hash_for_each_possible(smc_wr_rx_hash, handler, list, wr_rx->type) {
		if (handler->type == wr_rx->type)
			handler->handler(wc, wr_rx);
	}
}

static inline void smc_wr_rx_process_cqes(struct ib_wc wc[], int num)
{
	struct smc_link *link;
	int i;

	for (i = 0; i < num; i++) {
		link = wc[i].qp->qp_context;
		if (wc[i].status == IB_WC_SUCCESS) {
			link->wr_rx_tstamp = jiffies;
			smc_wr_rx_demultiplex(&wc[i]);
			smc_wr_rx_post(link); /* refill WR RX */
		} else {
			/* handle status errors */
			switch (wc[i].status) {
			case IB_WC_RETRY_EXC_ERR:
			case IB_WC_RNR_RETRY_EXC_ERR:
			case IB_WC_WR_FLUSH_ERR:
				/* terminate connections of this link group
				 * abnormally
				 */
				smc_lgr_terminate(smc_get_lgr(link));
				break;
			default:
				smc_wr_rx_post(link); /* refill WR RX */
				break;
			}
		}
	}
}

static void smc_wr_rx_tasklet_fn(unsigned long data)
{
	struct smc_ib_device *dev = (struct smc_ib_device *)data;
	struct ib_wc wc[SMC_WR_MAX_POLL_CQE];
	int polled = 0;
	int rc;

again:
	polled++;
	do {
		memset(&wc, 0, sizeof(wc));
		rc = ib_poll_cq(dev->roce_cq_recv, SMC_WR_MAX_POLL_CQE, wc);
		if (polled == 1) {
			ib_req_notify_cq(dev->roce_cq_recv,
					 IB_CQ_SOLICITED_MASK
					 | IB_CQ_REPORT_MISSED_EVENTS);
		}
		if (!rc)
			break;
		smc_wr_rx_process_cqes(&wc[0], rc);
	} while (rc > 0);
	if (polled == 1)
		goto again;
}

void smc_wr_rx_cq_handler(struct ib_cq *ib_cq, void *cq_context)
{
	struct smc_ib_device *dev = (struct smc_ib_device *)cq_context;

	tasklet_schedule(&dev->recv_tasklet);
}

int smc_wr_rx_post_init(struct smc_link *link)
{
	u32 i;
	int rc = 0;

	for (i = 0; i < link->wr_rx_cnt; i++)
		rc = smc_wr_rx_post(link);
	return rc;
}

/***************************** init, exit, misc ******************************/

void smc_wr_remember_qp_attr(struct smc_link *lnk)
{
	struct ib_qp_attr *attr = &lnk->qp_attr;
	struct ib_qp_init_attr init_attr;

	memset(attr, 0, sizeof(*attr));
	memset(&init_attr, 0, sizeof(init_attr));
	ib_query_qp(lnk->roce_qp, attr,
		    IB_QP_STATE |
		    IB_QP_CUR_STATE |
		    IB_QP_PKEY_INDEX |
		    IB_QP_PORT |
		    IB_QP_QKEY |
		    IB_QP_AV |
		    IB_QP_PATH_MTU |
		    IB_QP_TIMEOUT |
		    IB_QP_RETRY_CNT |
		    IB_QP_RNR_RETRY |
		    IB_QP_RQ_PSN |
		    IB_QP_ALT_PATH |
		    IB_QP_MIN_RNR_TIMER |
		    IB_QP_SQ_PSN |
		    IB_QP_PATH_MIG_STATE |
		    IB_QP_CAP |
		    IB_QP_DEST_QPN,
		    &init_attr);

	lnk->wr_tx_cnt = min_t(size_t, SMC_WR_BUF_CNT,
			       lnk->qp_attr.cap.max_send_wr);
	lnk->wr_rx_cnt = min_t(size_t, SMC_WR_BUF_CNT * 3,
			       lnk->qp_attr.cap.max_recv_wr);
}

static void smc_wr_init_sge(struct smc_link *lnk)
{
	struct smc_link_group *lgr = smc_get_lgr(lnk);
	struct smc_link_extra *extra = &lgr->lnk_extra[SMC_SINGLE_LINK];
	u32 i;

	for (i = 0; i < lnk->wr_tx_cnt; i++) {
		lnk->wr_tx_sges[i].addr =
			lnk->wr_tx_dma_addr + i * SMC_WR_BUF_SIZE;
		lnk->wr_tx_sges[i].length = SMC_WR_TX_SIZE;
		lnk->wr_tx_sges[i].lkey = lnk->roce_pd->local_dma_lkey;
<<<<<<< HEAD
		lnk->wr_tx_rdma_sges[i].tx_rdma_sge[0].wr_tx_rdma_sge[0].lkey =
			lnk->roce_pd->local_dma_lkey;
		lnk->wr_tx_rdma_sges[i].tx_rdma_sge[0].wr_tx_rdma_sge[1].lkey =
			lnk->roce_pd->local_dma_lkey;
		lnk->wr_tx_rdma_sges[i].tx_rdma_sge[1].wr_tx_rdma_sge[0].lkey =
			lnk->roce_pd->local_dma_lkey;
		lnk->wr_tx_rdma_sges[i].tx_rdma_sge[1].wr_tx_rdma_sge[1].lkey =
=======
		extra->wr_tx_rdma_sges[i].tx_rdma_sge[0].wr_tx_rdma_sge[0].lkey =
			lnk->roce_pd->local_dma_lkey;
		extra->wr_tx_rdma_sges[i].tx_rdma_sge[0].wr_tx_rdma_sge[1].lkey =
			lnk->roce_pd->local_dma_lkey;
		extra->wr_tx_rdma_sges[i].tx_rdma_sge[1].wr_tx_rdma_sge[0].lkey =
			lnk->roce_pd->local_dma_lkey;
		extra->wr_tx_rdma_sges[i].tx_rdma_sge[1].wr_tx_rdma_sge[1].lkey =
>>>>>>> 7ce58816
			lnk->roce_pd->local_dma_lkey;
		lnk->wr_tx_ibs[i].next = NULL;
		lnk->wr_tx_ibs[i].sg_list = &lnk->wr_tx_sges[i];
		lnk->wr_tx_ibs[i].num_sge = 1;
		lnk->wr_tx_ibs[i].opcode = IB_WR_SEND;
		lnk->wr_tx_ibs[i].send_flags =
			IB_SEND_SIGNALED | IB_SEND_SOLICITED;
<<<<<<< HEAD
		lnk->wr_tx_rdmas[i].wr_tx_rdma[0].wr.opcode = IB_WR_RDMA_WRITE;
		lnk->wr_tx_rdmas[i].wr_tx_rdma[1].wr.opcode = IB_WR_RDMA_WRITE;
		lnk->wr_tx_rdmas[i].wr_tx_rdma[0].wr.sg_list =
			lnk->wr_tx_rdma_sges[i].tx_rdma_sge[0].wr_tx_rdma_sge;
		lnk->wr_tx_rdmas[i].wr_tx_rdma[1].wr.sg_list =
			lnk->wr_tx_rdma_sges[i].tx_rdma_sge[1].wr_tx_rdma_sge;
=======
		extra->wr_tx_rdmas[i].wr_tx_rdma[0].wr.opcode = IB_WR_RDMA_WRITE;
		extra->wr_tx_rdmas[i].wr_tx_rdma[1].wr.opcode = IB_WR_RDMA_WRITE;
		extra->wr_tx_rdmas[i].wr_tx_rdma[0].wr.sg_list =
			extra->wr_tx_rdma_sges[i].tx_rdma_sge[0].wr_tx_rdma_sge;
		extra->wr_tx_rdmas[i].wr_tx_rdma[1].wr.sg_list =
			extra->wr_tx_rdma_sges[i].tx_rdma_sge[1].wr_tx_rdma_sge;
>>>>>>> 7ce58816
	}
	for (i = 0; i < lnk->wr_rx_cnt; i++) {
		lnk->wr_rx_sges[i].addr =
			lnk->wr_rx_dma_addr + i * SMC_WR_BUF_SIZE;
		lnk->wr_rx_sges[i].length = SMC_WR_BUF_SIZE;
		lnk->wr_rx_sges[i].lkey = lnk->roce_pd->local_dma_lkey;
		lnk->wr_rx_ibs[i].next = NULL;
		lnk->wr_rx_ibs[i].sg_list = &lnk->wr_rx_sges[i];
		lnk->wr_rx_ibs[i].num_sge = 1;
	}
	lnk->wr_reg.wr.next = NULL;
	lnk->wr_reg.wr.num_sge = 0;
	lnk->wr_reg.wr.send_flags = IB_SEND_SIGNALED;
	lnk->wr_reg.wr.opcode = IB_WR_REG_MR;
	lnk->wr_reg.access = IB_ACCESS_LOCAL_WRITE | IB_ACCESS_REMOTE_WRITE;
}

void smc_wr_free_link(struct smc_link *lnk)
{
	struct ib_device *ibdev;

	memset(lnk->wr_tx_mask, 0,
	       BITS_TO_LONGS(SMC_WR_BUF_CNT) * sizeof(*lnk->wr_tx_mask));

	if (!lnk->smcibdev)
		return;
	ibdev = lnk->smcibdev->ibdev;

	if (lnk->wr_rx_dma_addr) {
		ib_dma_unmap_single(ibdev, lnk->wr_rx_dma_addr,
				    SMC_WR_BUF_SIZE * lnk->wr_rx_cnt,
				    DMA_FROM_DEVICE);
		lnk->wr_rx_dma_addr = 0;
	}
	if (lnk->wr_tx_dma_addr) {
		ib_dma_unmap_single(ibdev, lnk->wr_tx_dma_addr,
				    SMC_WR_BUF_SIZE * lnk->wr_tx_cnt,
				    DMA_TO_DEVICE);
		lnk->wr_tx_dma_addr = 0;
	}
}

void smc_wr_free_link_mem(struct smc_link *lnk)
{
	struct smc_link_group *lgr = smc_get_lgr(lnk);
	struct smc_link_extra *extra = &lgr->lnk_extra[SMC_SINGLE_LINK];

	kfree(lnk->wr_tx_pends);
	lnk->wr_tx_pends = NULL;
	kfree(lnk->wr_tx_mask);
	lnk->wr_tx_mask = NULL;
	kfree(lnk->wr_tx_sges);
	lnk->wr_tx_sges = NULL;
<<<<<<< HEAD
	kfree(lnk->wr_tx_rdma_sges);
	lnk->wr_tx_rdma_sges = NULL;
	kfree(lnk->wr_rx_sges);
	lnk->wr_rx_sges = NULL;
	kfree(lnk->wr_tx_rdmas);
	lnk->wr_tx_rdmas = NULL;
=======
	kfree(extra->wr_tx_rdma_sges);
	extra->wr_tx_rdma_sges = NULL;
	kfree(lnk->wr_rx_sges);
	lnk->wr_rx_sges = NULL;
	kfree(extra->wr_tx_rdmas);
	extra->wr_tx_rdmas = NULL;
>>>>>>> 7ce58816
	kfree(lnk->wr_rx_ibs);
	lnk->wr_rx_ibs = NULL;
	kfree(lnk->wr_tx_ibs);
	lnk->wr_tx_ibs = NULL;
	kfree(lnk->wr_tx_bufs);
	lnk->wr_tx_bufs = NULL;
	kfree(lnk->wr_rx_bufs);
	lnk->wr_rx_bufs = NULL;
}

int smc_wr_alloc_link_mem(struct smc_link *link)
{
	struct smc_link_group *lgr = smc_get_lgr(link);
	struct smc_link_extra *extra = &lgr->lnk_extra[SMC_SINGLE_LINK];

	/* allocate link related memory */
	link->wr_tx_bufs = kcalloc(SMC_WR_BUF_CNT, SMC_WR_BUF_SIZE, GFP_KERNEL);
	if (!link->wr_tx_bufs)
		goto no_mem;
	link->wr_rx_bufs = kcalloc(SMC_WR_BUF_CNT * 3, SMC_WR_BUF_SIZE,
				   GFP_KERNEL);
	if (!link->wr_rx_bufs)
		goto no_mem_wr_tx_bufs;
	link->wr_tx_ibs = kcalloc(SMC_WR_BUF_CNT, sizeof(link->wr_tx_ibs[0]),
				  GFP_KERNEL);
	if (!link->wr_tx_ibs)
		goto no_mem_wr_rx_bufs;
	link->wr_rx_ibs = kcalloc(SMC_WR_BUF_CNT * 3,
				  sizeof(link->wr_rx_ibs[0]),
				  GFP_KERNEL);
	if (!link->wr_rx_ibs)
		goto no_mem_wr_tx_ibs;
<<<<<<< HEAD
	link->wr_tx_rdmas = kcalloc(SMC_WR_BUF_CNT,
				    sizeof(link->wr_tx_rdmas[0]),
				    GFP_KERNEL);
	if (!link->wr_tx_rdmas)
		goto no_mem_wr_rx_ibs;
	link->wr_tx_rdma_sges = kcalloc(SMC_WR_BUF_CNT,
					sizeof(link->wr_tx_rdma_sges[0]),
					GFP_KERNEL);
	if (!link->wr_tx_rdma_sges)
=======
	extra->wr_tx_rdmas = kcalloc(SMC_WR_BUF_CNT,
				    sizeof(extra->wr_tx_rdmas[0]),
				    GFP_KERNEL);
	if (!extra->wr_tx_rdmas)
		goto no_mem_wr_rx_ibs;
	extra->wr_tx_rdma_sges = kcalloc(SMC_WR_BUF_CNT,
					sizeof(extra->wr_tx_rdma_sges[0]),
					GFP_KERNEL);
	if (!extra->wr_tx_rdma_sges)
>>>>>>> 7ce58816
		goto no_mem_wr_tx_rdmas;
	link->wr_tx_sges = kcalloc(SMC_WR_BUF_CNT, sizeof(link->wr_tx_sges[0]),
				   GFP_KERNEL);
	if (!link->wr_tx_sges)
		goto no_mem_wr_tx_rdma_sges;
	link->wr_rx_sges = kcalloc(SMC_WR_BUF_CNT * 3,
				   sizeof(link->wr_rx_sges[0]),
				   GFP_KERNEL);
	if (!link->wr_rx_sges)
		goto no_mem_wr_tx_sges;
	link->wr_tx_mask = kzalloc(
		BITS_TO_LONGS(SMC_WR_BUF_CNT) * sizeof(*link->wr_tx_mask),
		GFP_KERNEL);
	if (!link->wr_tx_mask)
		goto no_mem_wr_rx_sges;
	link->wr_tx_pends = kcalloc(SMC_WR_BUF_CNT,
				    sizeof(link->wr_tx_pends[0]),
				    GFP_KERNEL);
	if (!link->wr_tx_pends)
		goto no_mem_wr_tx_mask;
	return 0;

no_mem_wr_tx_mask:
	kfree(link->wr_tx_mask);
no_mem_wr_rx_sges:
	kfree(link->wr_rx_sges);
no_mem_wr_tx_sges:
	kfree(link->wr_tx_sges);
no_mem_wr_tx_rdma_sges:
<<<<<<< HEAD
	kfree(link->wr_tx_rdma_sges);
no_mem_wr_tx_rdmas:
	kfree(link->wr_tx_rdmas);
=======
	kfree(extra->wr_tx_rdma_sges);
no_mem_wr_tx_rdmas:
	kfree(extra->wr_tx_rdmas);
>>>>>>> 7ce58816
no_mem_wr_rx_ibs:
	kfree(link->wr_rx_ibs);
no_mem_wr_tx_ibs:
	kfree(link->wr_tx_ibs);
no_mem_wr_rx_bufs:
	kfree(link->wr_rx_bufs);
no_mem_wr_tx_bufs:
	kfree(link->wr_tx_bufs);
no_mem:
	return -ENOMEM;
}

void smc_wr_remove_dev(struct smc_ib_device *smcibdev)
{
	tasklet_kill(&smcibdev->recv_tasklet);
	tasklet_kill(&smcibdev->send_tasklet);
}

void smc_wr_add_dev(struct smc_ib_device *smcibdev)
{
	tasklet_init(&smcibdev->recv_tasklet, smc_wr_rx_tasklet_fn,
		     (unsigned long)smcibdev);
	tasklet_init(&smcibdev->send_tasklet, smc_wr_tx_tasklet_fn,
		     (unsigned long)smcibdev);
}

int smc_wr_create_link(struct smc_link *lnk)
{
	struct ib_device *ibdev = lnk->smcibdev->ibdev;
	int rc = 0;

	smc_wr_tx_set_wr_id(&lnk->wr_tx_id, 0);
	lnk->wr_rx_id = 0;
	lnk->wr_rx_dma_addr = ib_dma_map_single(
		ibdev, lnk->wr_rx_bufs,	SMC_WR_BUF_SIZE * lnk->wr_rx_cnt,
		DMA_FROM_DEVICE);
	if (ib_dma_mapping_error(ibdev, lnk->wr_rx_dma_addr)) {
		lnk->wr_rx_dma_addr = 0;
		rc = -EIO;
		goto out;
	}
	lnk->wr_tx_dma_addr = ib_dma_map_single(
		ibdev, lnk->wr_tx_bufs,	SMC_WR_BUF_SIZE * lnk->wr_tx_cnt,
		DMA_TO_DEVICE);
	if (ib_dma_mapping_error(ibdev, lnk->wr_tx_dma_addr)) {
		rc = -EIO;
		goto dma_unmap;
	}
	smc_wr_init_sge(lnk);
	memset(lnk->wr_tx_mask, 0,
	       BITS_TO_LONGS(SMC_WR_BUF_CNT) * sizeof(*lnk->wr_tx_mask));
	init_waitqueue_head(&lnk->wr_tx_wait);
	init_waitqueue_head(&lnk->wr_reg_wait);
	return rc;

dma_unmap:
	ib_dma_unmap_single(ibdev, lnk->wr_rx_dma_addr,
			    SMC_WR_BUF_SIZE * lnk->wr_rx_cnt,
			    DMA_FROM_DEVICE);
	lnk->wr_rx_dma_addr = 0;
out:
	return rc;
}<|MERGE_RESOLUTION|>--- conflicted
+++ resolved
@@ -208,11 +208,7 @@
 	wr_ib->wr_id = wr_id;
 	*wr_buf = &link->wr_tx_bufs[idx];
 	if (wr_rdma_buf)
-<<<<<<< HEAD
-		*wr_rdma_buf = &link->wr_tx_rdmas[idx];
-=======
 		*wr_rdma_buf = &extra->wr_tx_rdmas[idx];
->>>>>>> 7ce58816
 	*wr_pend_priv = &wr_pend->priv;
 	return 0;
 }
@@ -279,7 +275,6 @@
 		/* timeout - terminate connections */
 		smc_lgr_terminate(smc_get_lgr(link));
 		return -EPIPE;
-<<<<<<< HEAD
 	}
 	if (rc == -ERESTARTSYS)
 		return -EINTR;
@@ -294,22 +289,6 @@
 		rc = -EPIPE;
 		break;
 	}
-=======
-	}
-	if (rc == -ERESTARTSYS)
-		return -EINTR;
-	switch (link->wr_reg_state) {
-	case CONFIRMED:
-		rc = 0;
-		break;
-	case FAILED:
-		rc = -EIO;
-		break;
-	case POSTED:
-		rc = -EPIPE;
-		break;
-	}
->>>>>>> 7ce58816
 	return rc;
 }
 
@@ -493,15 +472,6 @@
 			lnk->wr_tx_dma_addr + i * SMC_WR_BUF_SIZE;
 		lnk->wr_tx_sges[i].length = SMC_WR_TX_SIZE;
 		lnk->wr_tx_sges[i].lkey = lnk->roce_pd->local_dma_lkey;
-<<<<<<< HEAD
-		lnk->wr_tx_rdma_sges[i].tx_rdma_sge[0].wr_tx_rdma_sge[0].lkey =
-			lnk->roce_pd->local_dma_lkey;
-		lnk->wr_tx_rdma_sges[i].tx_rdma_sge[0].wr_tx_rdma_sge[1].lkey =
-			lnk->roce_pd->local_dma_lkey;
-		lnk->wr_tx_rdma_sges[i].tx_rdma_sge[1].wr_tx_rdma_sge[0].lkey =
-			lnk->roce_pd->local_dma_lkey;
-		lnk->wr_tx_rdma_sges[i].tx_rdma_sge[1].wr_tx_rdma_sge[1].lkey =
-=======
 		extra->wr_tx_rdma_sges[i].tx_rdma_sge[0].wr_tx_rdma_sge[0].lkey =
 			lnk->roce_pd->local_dma_lkey;
 		extra->wr_tx_rdma_sges[i].tx_rdma_sge[0].wr_tx_rdma_sge[1].lkey =
@@ -509,7 +479,6 @@
 		extra->wr_tx_rdma_sges[i].tx_rdma_sge[1].wr_tx_rdma_sge[0].lkey =
 			lnk->roce_pd->local_dma_lkey;
 		extra->wr_tx_rdma_sges[i].tx_rdma_sge[1].wr_tx_rdma_sge[1].lkey =
->>>>>>> 7ce58816
 			lnk->roce_pd->local_dma_lkey;
 		lnk->wr_tx_ibs[i].next = NULL;
 		lnk->wr_tx_ibs[i].sg_list = &lnk->wr_tx_sges[i];
@@ -517,21 +486,12 @@
 		lnk->wr_tx_ibs[i].opcode = IB_WR_SEND;
 		lnk->wr_tx_ibs[i].send_flags =
 			IB_SEND_SIGNALED | IB_SEND_SOLICITED;
-<<<<<<< HEAD
-		lnk->wr_tx_rdmas[i].wr_tx_rdma[0].wr.opcode = IB_WR_RDMA_WRITE;
-		lnk->wr_tx_rdmas[i].wr_tx_rdma[1].wr.opcode = IB_WR_RDMA_WRITE;
-		lnk->wr_tx_rdmas[i].wr_tx_rdma[0].wr.sg_list =
-			lnk->wr_tx_rdma_sges[i].tx_rdma_sge[0].wr_tx_rdma_sge;
-		lnk->wr_tx_rdmas[i].wr_tx_rdma[1].wr.sg_list =
-			lnk->wr_tx_rdma_sges[i].tx_rdma_sge[1].wr_tx_rdma_sge;
-=======
 		extra->wr_tx_rdmas[i].wr_tx_rdma[0].wr.opcode = IB_WR_RDMA_WRITE;
 		extra->wr_tx_rdmas[i].wr_tx_rdma[1].wr.opcode = IB_WR_RDMA_WRITE;
 		extra->wr_tx_rdmas[i].wr_tx_rdma[0].wr.sg_list =
 			extra->wr_tx_rdma_sges[i].tx_rdma_sge[0].wr_tx_rdma_sge;
 		extra->wr_tx_rdmas[i].wr_tx_rdma[1].wr.sg_list =
 			extra->wr_tx_rdma_sges[i].tx_rdma_sge[1].wr_tx_rdma_sge;
->>>>>>> 7ce58816
 	}
 	for (i = 0; i < lnk->wr_rx_cnt; i++) {
 		lnk->wr_rx_sges[i].addr =
@@ -585,21 +545,12 @@
 	lnk->wr_tx_mask = NULL;
 	kfree(lnk->wr_tx_sges);
 	lnk->wr_tx_sges = NULL;
-<<<<<<< HEAD
-	kfree(lnk->wr_tx_rdma_sges);
-	lnk->wr_tx_rdma_sges = NULL;
-	kfree(lnk->wr_rx_sges);
-	lnk->wr_rx_sges = NULL;
-	kfree(lnk->wr_tx_rdmas);
-	lnk->wr_tx_rdmas = NULL;
-=======
 	kfree(extra->wr_tx_rdma_sges);
 	extra->wr_tx_rdma_sges = NULL;
 	kfree(lnk->wr_rx_sges);
 	lnk->wr_rx_sges = NULL;
 	kfree(extra->wr_tx_rdmas);
 	extra->wr_tx_rdmas = NULL;
->>>>>>> 7ce58816
 	kfree(lnk->wr_rx_ibs);
 	lnk->wr_rx_ibs = NULL;
 	kfree(lnk->wr_tx_ibs);
@@ -632,17 +583,6 @@
 				  GFP_KERNEL);
 	if (!link->wr_rx_ibs)
 		goto no_mem_wr_tx_ibs;
-<<<<<<< HEAD
-	link->wr_tx_rdmas = kcalloc(SMC_WR_BUF_CNT,
-				    sizeof(link->wr_tx_rdmas[0]),
-				    GFP_KERNEL);
-	if (!link->wr_tx_rdmas)
-		goto no_mem_wr_rx_ibs;
-	link->wr_tx_rdma_sges = kcalloc(SMC_WR_BUF_CNT,
-					sizeof(link->wr_tx_rdma_sges[0]),
-					GFP_KERNEL);
-	if (!link->wr_tx_rdma_sges)
-=======
 	extra->wr_tx_rdmas = kcalloc(SMC_WR_BUF_CNT,
 				    sizeof(extra->wr_tx_rdmas[0]),
 				    GFP_KERNEL);
@@ -652,7 +592,6 @@
 					sizeof(extra->wr_tx_rdma_sges[0]),
 					GFP_KERNEL);
 	if (!extra->wr_tx_rdma_sges)
->>>>>>> 7ce58816
 		goto no_mem_wr_tx_rdmas;
 	link->wr_tx_sges = kcalloc(SMC_WR_BUF_CNT, sizeof(link->wr_tx_sges[0]),
 				   GFP_KERNEL);
@@ -682,15 +621,9 @@
 no_mem_wr_tx_sges:
 	kfree(link->wr_tx_sges);
 no_mem_wr_tx_rdma_sges:
-<<<<<<< HEAD
-	kfree(link->wr_tx_rdma_sges);
-no_mem_wr_tx_rdmas:
-	kfree(link->wr_tx_rdmas);
-=======
 	kfree(extra->wr_tx_rdma_sges);
 no_mem_wr_tx_rdmas:
 	kfree(extra->wr_tx_rdmas);
->>>>>>> 7ce58816
 no_mem_wr_rx_ibs:
 	kfree(link->wr_rx_ibs);
 no_mem_wr_tx_ibs:
