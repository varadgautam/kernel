--- conflicted
+++ resolved
@@ -846,29 +846,14 @@
 	}
 	*new_smc = smc_sk(new_sk);
 
-<<<<<<< HEAD
-	rc = kernel_accept(lsmc->clcsock, &new_clcsock, 0);
+	mutex_lock(&lsmc->clcsock_release_lock);
+	if (lsmc->clcsock)
+		rc = kernel_accept(lsmc->clcsock, &new_clcsock, 0);
+	mutex_unlock(&lsmc->clcsock_release_lock);
 	lock_sock(lsk);
 	if  (rc < 0)
 		lsk->sk_err = -rc;
 	if (rc < 0 || lsk->sk_state == SMC_CLOSED) {
-=======
-	mutex_lock(&lsmc->clcsock_release_lock);
-	if (lsmc->clcsock)
-		rc = kernel_accept(lsmc->clcsock, &new_clcsock, 0);
-	mutex_unlock(&lsmc->clcsock_release_lock);
-	lock_sock(&lsmc->sk);
-	if  (rc < 0) {
-		lsmc->sk.sk_err = -rc;
-		new_sk->sk_state = SMC_CLOSED;
-		sock_set_flag(new_sk, SOCK_DEAD);
-		sk->sk_prot->unhash(new_sk);
-		sock_put(new_sk);
-		*new_smc = NULL;
-		goto out;
-	}
-	if (lsmc->sk.sk_state == SMC_CLOSED) {
->>>>>>> c4bca2e2
 		if (new_clcsock)
 			sock_release(new_clcsock);
 		new_sk->sk_state = SMC_CLOSED;
