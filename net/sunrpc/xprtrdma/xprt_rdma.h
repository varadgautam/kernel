--- conflicted
+++ resolved
@@ -317,12 +317,7 @@
  */
 enum {
 	RPCRDMA_MIN_SEND_SGES = 3,
-<<<<<<< HEAD
-	RPCRDMA_MAX_SEND_PAGES = PAGE_SIZE + RPCRDMA_MAX_INLINE - 1,
-	RPCRDMA_MAX_PAGE_SGES = (RPCRDMA_MAX_SEND_PAGES >> PAGE_SHIFT) + 1,
-=======
 	RPCRDMA_MAX_PAGE_SGES = RPCRDMA_MAX_INLINE >> PAGE_SHIFT,
->>>>>>> f2e5fa84
 	RPCRDMA_MAX_SEND_SGES = 1 + 1 + RPCRDMA_MAX_PAGE_SGES + 1,
 };
 
