/*
 * linux/net/sunrpc/auth_gss/auth_gss.c
 *
 * RPCSEC_GSS client authentication.
 *
 *  Copyright (c) 2000 The Regents of the University of Michigan.
 *  All rights reserved.
 *
 *  Dug Song       <dugsong@monkey.org>
 *  Andy Adamson   <andros@umich.edu>
 *
 *  Redistribution and use in source and binary forms, with or without
 *  modification, are permitted provided that the following conditions
 *  are met:
 *
 *  1. Redistributions of source code must retain the above copyright
 *     notice, this list of conditions and the following disclaimer.
 *  2. Redistributions in binary form must reproduce the above copyright
 *     notice, this list of conditions and the following disclaimer in the
 *     documentation and/or other materials provided with the distribution.
 *  3. Neither the name of the University nor the names of its
 *     contributors may be used to endorse or promote products derived
 *     from this software without specific prior written permission.
 *
 *  THIS SOFTWARE IS PROVIDED ``AS IS'' AND ANY EXPRESS OR IMPLIED
 *  WARRANTIES, INCLUDING, BUT NOT LIMITED TO, THE IMPLIED WARRANTIES OF
 *  MERCHANTABILITY AND FITNESS FOR A PARTICULAR PURPOSE ARE
 *  DISCLAIMED. IN NO EVENT SHALL THE REGENTS OR CONTRIBUTORS BE LIABLE
 *  FOR ANY DIRECT, INDIRECT, INCIDENTAL, SPECIAL, EXEMPLARY, OR
 *  CONSEQUENTIAL DAMAGES (INCLUDING, BUT NOT LIMITED TO, PROCUREMENT OF
 *  SUBSTITUTE GOODS OR SERVICES; LOSS OF USE, DATA, OR PROFITS; OR
 *  BUSINESS INTERRUPTION) HOWEVER CAUSED AND ON ANY THEORY OF
 *  LIABILITY, WHETHER IN CONTRACT, STRICT LIABILITY, OR TORT (INCLUDING
 *  NEGLIGENCE OR OTHERWISE) ARISING IN ANY WAY OUT OF THE USE OF THIS
 *  SOFTWARE, EVEN IF ADVISED OF THE POSSIBILITY OF SUCH DAMAGE.
 */


#include <linux/module.h>
#include <linux/init.h>
#include <linux/types.h>
#include <linux/slab.h>
#include <linux/sched.h>
#include <linux/pagemap.h>
#include <linux/sunrpc/clnt.h>
#include <linux/sunrpc/auth.h>
#include <linux/sunrpc/auth_gss.h>
#include <linux/sunrpc/svcauth_gss.h>
#include <linux/sunrpc/gss_err.h>
#include <linux/workqueue.h>
#include <linux/sunrpc/rpc_pipe_fs.h>
#include <linux/sunrpc/gss_api.h>
#include <asm/uaccess.h>
#include <linux/hashtable.h>

#include "../netns.h"

static const struct rpc_authops authgss_ops;

static const struct rpc_credops gss_credops;
static const struct rpc_credops gss_nullops;

#define GSS_RETRY_EXPIRED 5
static unsigned int gss_expired_cred_retry_delay = GSS_RETRY_EXPIRED;

#define GSS_KEY_EXPIRE_TIMEO 240
static unsigned int gss_key_expire_timeo = GSS_KEY_EXPIRE_TIMEO;

#ifdef RPC_DEBUG
# define RPCDBG_FACILITY	RPCDBG_AUTH
#endif

#define GSS_CRED_SLACK		(RPC_MAX_AUTH_SIZE * 2)
/* length of a krb5 verifier (48), plus data added before arguments when
 * using integrity (two 4-byte integers): */
#define GSS_VERF_SLACK		100

static DEFINE_HASHTABLE(gss_auth_hash_table, 4);
static DEFINE_SPINLOCK(gss_auth_hash_lock);

struct gss_pipe {
	struct rpc_pipe_dir_object pdo;
	struct rpc_pipe *pipe;
	struct rpc_clnt *clnt;
	const char *name;
	struct kref kref;
};

struct gss_auth {
	struct kref kref;
	struct hlist_node hash;
	struct rpc_auth rpc_auth;
	struct gss_api_mech *mech;
	enum rpc_gss_svc service;
	struct rpc_clnt *client;
	struct net *net;
	/*
	 * There are two upcall pipes; dentry[1], named "gssd", is used
	 * for the new text-based upcall; dentry[0] is named after the
	 * mechanism (for example, "krb5") and exists for
	 * backwards-compatibility with older gssd's.
	 */
	struct gss_pipe *gss_pipe[2];
	const char *target_name;
};

/* pipe_version >= 0 if and only if someone has a pipe open. */
static DEFINE_SPINLOCK(pipe_version_lock);
static struct rpc_wait_queue pipe_version_rpc_waitqueue;
static DECLARE_WAIT_QUEUE_HEAD(pipe_version_waitqueue);
static void gss_put_auth(struct gss_auth *gss_auth);

static void gss_free_ctx(struct gss_cl_ctx *);
static const struct rpc_pipe_ops gss_upcall_ops_v0;
static const struct rpc_pipe_ops gss_upcall_ops_v1;

static inline struct gss_cl_ctx *
gss_get_ctx(struct gss_cl_ctx *ctx)
{
	atomic_inc(&ctx->count);
	return ctx;
}

static inline void
gss_put_ctx(struct gss_cl_ctx *ctx)
{
	if (atomic_dec_and_test(&ctx->count))
		gss_free_ctx(ctx);
}

/* gss_cred_set_ctx:
 * called by gss_upcall_callback and gss_create_upcall in order
 * to set the gss context. The actual exchange of an old context
 * and a new one is protected by the pipe->lock.
 */
static void
gss_cred_set_ctx(struct rpc_cred *cred, struct gss_cl_ctx *ctx)
{
	struct gss_cred *gss_cred = container_of(cred, struct gss_cred, gc_base);

	if (!test_bit(RPCAUTH_CRED_NEW, &cred->cr_flags))
		return;
	gss_get_ctx(ctx);
	rcu_assign_pointer(gss_cred->gc_ctx, ctx);
	set_bit(RPCAUTH_CRED_UPTODATE, &cred->cr_flags);
	smp_mb__before_clear_bit();
	clear_bit(RPCAUTH_CRED_NEW, &cred->cr_flags);
}

static const void *
simple_get_bytes(const void *p, const void *end, void *res, size_t len)
{
	const void *q = (const void *)((const char *)p + len);
	if (unlikely(q > end || q < p))
		return ERR_PTR(-EFAULT);
	memcpy(res, p, len);
	return q;
}

static inline const void *
simple_get_netobj(const void *p, const void *end, struct xdr_netobj *dest)
{
	const void *q;
	unsigned int len;

	p = simple_get_bytes(p, end, &len, sizeof(len));
	if (IS_ERR(p))
		return p;
	q = (const void *)((const char *)p + len);
	if (unlikely(q > end || q < p))
		return ERR_PTR(-EFAULT);
	dest->data = kmemdup(p, len, GFP_NOFS);
	if (unlikely(dest->data == NULL))
		return ERR_PTR(-ENOMEM);
	dest->len = len;
	return q;
}

static struct gss_cl_ctx *
gss_cred_get_ctx(struct rpc_cred *cred)
{
	struct gss_cred *gss_cred = container_of(cred, struct gss_cred, gc_base);
	struct gss_cl_ctx *ctx = NULL;

	rcu_read_lock();
	if (gss_cred->gc_ctx)
		ctx = gss_get_ctx(gss_cred->gc_ctx);
	rcu_read_unlock();
	return ctx;
}

static struct gss_cl_ctx *
gss_alloc_context(void)
{
	struct gss_cl_ctx *ctx;

	ctx = kzalloc(sizeof(*ctx), GFP_NOFS);
	if (ctx != NULL) {
		ctx->gc_proc = RPC_GSS_PROC_DATA;
		ctx->gc_seq = 1;	/* NetApp 6.4R1 doesn't accept seq. no. 0 */
		spin_lock_init(&ctx->gc_seq_lock);
		atomic_set(&ctx->count,1);
	}
	return ctx;
}

#define GSSD_MIN_TIMEOUT (60 * 60)
static const void *
gss_fill_context(const void *p, const void *end, struct gss_cl_ctx *ctx, struct gss_api_mech *gm)
{
	const void *q;
	unsigned int seclen;
	unsigned int timeout;
	unsigned long now = jiffies;
	u32 window_size;
	int ret;

	/* First unsigned int gives the remaining lifetime in seconds of the
	 * credential - e.g. the remaining TGT lifetime for Kerberos or
	 * the -t value passed to GSSD.
	 */
	p = simple_get_bytes(p, end, &timeout, sizeof(timeout));
	if (IS_ERR(p))
		goto err;
	if (timeout == 0)
		timeout = GSSD_MIN_TIMEOUT;
	ctx->gc_expiry = now + ((unsigned long)timeout * HZ);
	/* Sequence number window. Determines the maximum number of
	 * simultaneous requests
	 */
	p = simple_get_bytes(p, end, &window_size, sizeof(window_size));
	if (IS_ERR(p))
		goto err;
	ctx->gc_win = window_size;
	/* gssd signals an error by passing ctx->gc_win = 0: */
	if (ctx->gc_win == 0) {
		/*
		 * in which case, p points to an error code. Anything other
		 * than -EKEYEXPIRED gets converted to -EACCES.
		 */
		p = simple_get_bytes(p, end, &ret, sizeof(ret));
		if (!IS_ERR(p))
			p = (ret == -EKEYEXPIRED) ? ERR_PTR(-EKEYEXPIRED) :
						    ERR_PTR(-EACCES);
		goto err;
	}
	/* copy the opaque wire context */
	p = simple_get_netobj(p, end, &ctx->gc_wire_ctx);
	if (IS_ERR(p))
		goto err;
	/* import the opaque security context */
	p  = simple_get_bytes(p, end, &seclen, sizeof(seclen));
	if (IS_ERR(p))
		goto err;
	q = (const void *)((const char *)p + seclen);
	if (unlikely(q > end || q < p)) {
		p = ERR_PTR(-EFAULT);
		goto err;
	}
	ret = gss_import_sec_context(p, seclen, gm, &ctx->gc_gss_ctx, NULL, GFP_NOFS);
	if (ret < 0) {
		p = ERR_PTR(ret);
		goto err;
	}
	dprintk("RPC:       %s Success. gc_expiry %lu now %lu timeout %u\n",
		__func__, ctx->gc_expiry, now, timeout);
	return q;
err:
	dprintk("RPC:       %s returns error %ld\n", __func__, -PTR_ERR(p));
	return p;
}

#define UPCALL_BUF_LEN 128

struct gss_upcall_msg {
	atomic_t count;
	kuid_t	uid;
	struct rpc_pipe_msg msg;
	struct list_head list;
	struct gss_auth *auth;
	struct rpc_pipe *pipe;
	struct rpc_wait_queue rpc_waitqueue;
	wait_queue_head_t waitqueue;
	struct gss_cl_ctx *ctx;
	char databuf[UPCALL_BUF_LEN];
};

static int get_pipe_version(struct net *net)
{
	struct sunrpc_net *sn = net_generic(net, sunrpc_net_id);
	int ret;

	spin_lock(&pipe_version_lock);
	if (sn->pipe_version >= 0) {
		atomic_inc(&sn->pipe_users);
		ret = sn->pipe_version;
	} else
		ret = -EAGAIN;
	spin_unlock(&pipe_version_lock);
	return ret;
}

static void put_pipe_version(struct net *net)
{
	struct sunrpc_net *sn = net_generic(net, sunrpc_net_id);

	if (atomic_dec_and_lock(&sn->pipe_users, &pipe_version_lock)) {
		sn->pipe_version = -1;
		spin_unlock(&pipe_version_lock);
	}
}

static void
gss_release_msg(struct gss_upcall_msg *gss_msg)
{
	struct net *net = gss_msg->auth->net;
	if (!atomic_dec_and_test(&gss_msg->count))
		return;
	put_pipe_version(net);
	BUG_ON(!list_empty(&gss_msg->list));
	if (gss_msg->ctx != NULL)
		gss_put_ctx(gss_msg->ctx);
	rpc_destroy_wait_queue(&gss_msg->rpc_waitqueue);
	gss_put_auth(gss_msg->auth);
	kfree(gss_msg);
}

static struct gss_upcall_msg *
__gss_find_upcall(struct rpc_pipe *pipe, kuid_t uid)
{
	struct gss_upcall_msg *pos;
	list_for_each_entry(pos, &pipe->in_downcall, list) {
		if (!uid_eq(pos->uid, uid))
			continue;
		atomic_inc(&pos->count);
		dprintk("RPC:       %s found msg %p\n", __func__, pos);
		return pos;
	}
	dprintk("RPC:       %s found nothing\n", __func__);
	return NULL;
}

/* Try to add an upcall to the pipefs queue.
 * If an upcall owned by our uid already exists, then we return a reference
 * to that upcall instead of adding the new upcall.
 */
static inline struct gss_upcall_msg *
gss_add_msg(struct gss_upcall_msg *gss_msg)
{
	struct rpc_pipe *pipe = gss_msg->pipe;
	struct gss_upcall_msg *old;

	spin_lock(&pipe->lock);
	old = __gss_find_upcall(pipe, gss_msg->uid);
	if (old == NULL) {
		atomic_inc(&gss_msg->count);
		list_add(&gss_msg->list, &pipe->in_downcall);
	} else
		gss_msg = old;
	spin_unlock(&pipe->lock);
	return gss_msg;
}

static void
__gss_unhash_msg(struct gss_upcall_msg *gss_msg)
{
	list_del_init(&gss_msg->list);
	rpc_wake_up_status(&gss_msg->rpc_waitqueue, gss_msg->msg.errno);
	wake_up_all(&gss_msg->waitqueue);
	atomic_dec(&gss_msg->count);
}

static void
gss_unhash_msg(struct gss_upcall_msg *gss_msg)
{
	struct rpc_pipe *pipe = gss_msg->pipe;

	if (list_empty(&gss_msg->list))
		return;
	spin_lock(&pipe->lock);
	if (!list_empty(&gss_msg->list))
		__gss_unhash_msg(gss_msg);
	spin_unlock(&pipe->lock);
}

static void
gss_handle_downcall_result(struct gss_cred *gss_cred, struct gss_upcall_msg *gss_msg)
{
	switch (gss_msg->msg.errno) {
	case 0:
		if (gss_msg->ctx == NULL)
			break;
		clear_bit(RPCAUTH_CRED_NEGATIVE, &gss_cred->gc_base.cr_flags);
		gss_cred_set_ctx(&gss_cred->gc_base, gss_msg->ctx);
		break;
	case -EKEYEXPIRED:
		set_bit(RPCAUTH_CRED_NEGATIVE, &gss_cred->gc_base.cr_flags);
	}
	gss_cred->gc_upcall_timestamp = jiffies;
	gss_cred->gc_upcall = NULL;
	rpc_wake_up_status(&gss_msg->rpc_waitqueue, gss_msg->msg.errno);
}

static void
gss_upcall_callback(struct rpc_task *task)
{
	struct gss_cred *gss_cred = container_of(task->tk_rqstp->rq_cred,
			struct gss_cred, gc_base);
	struct gss_upcall_msg *gss_msg = gss_cred->gc_upcall;
	struct rpc_pipe *pipe = gss_msg->pipe;

	spin_lock(&pipe->lock);
	gss_handle_downcall_result(gss_cred, gss_msg);
	spin_unlock(&pipe->lock);
	task->tk_status = gss_msg->msg.errno;
	gss_release_msg(gss_msg);
}

static void gss_encode_v0_msg(struct gss_upcall_msg *gss_msg)
{
	uid_t uid = from_kuid(&init_user_ns, gss_msg->uid);
	memcpy(gss_msg->databuf, &uid, sizeof(uid));
	gss_msg->msg.data = gss_msg->databuf;
	gss_msg->msg.len = sizeof(uid);

	BUILD_BUG_ON(sizeof(uid) > sizeof(gss_msg->databuf));
}

static int gss_encode_v1_msg(struct gss_upcall_msg *gss_msg,
				const char *service_name,
				const char *target_name)
{
	struct gss_api_mech *mech = gss_msg->auth->mech;
	char *p = gss_msg->databuf;
	size_t buflen = sizeof(gss_msg->databuf);
	int len;

	len = scnprintf(p, buflen, "mech=%s uid=%d ", mech->gm_name,
			from_kuid(&init_user_ns, gss_msg->uid));
	buflen -= len;
	p += len;
	gss_msg->msg.len = len;
	if (target_name) {
		len = scnprintf(p, buflen, "target=%s ", target_name);
		buflen -= len;
		p += len;
		gss_msg->msg.len += len;
	}
	if (service_name != NULL) {
		len = scnprintf(p, buflen, "service=%s ", service_name);
		buflen -= len;
		p += len;
		gss_msg->msg.len += len;
	}
	if (mech->gm_upcall_enctypes) {
		len = scnprintf(p, buflen, "enctypes=%s ",
				mech->gm_upcall_enctypes);
		buflen -= len;
		p += len;
		gss_msg->msg.len += len;
	}
	len = scnprintf(p, buflen, "\n");
	if (len == 0)
		goto out_overflow;
	gss_msg->msg.len += len;

	gss_msg->msg.data = gss_msg->databuf;
	return 0;
out_overflow:
	WARN_ON_ONCE(1);
	return -ENOMEM;
}

static struct gss_upcall_msg *
gss_alloc_msg(struct gss_auth *gss_auth,
		kuid_t uid, const char *service_name)
{
	struct gss_upcall_msg *gss_msg;
	int vers;
	int err = -ENOMEM;

	gss_msg = kzalloc(sizeof(*gss_msg), GFP_NOFS);
	if (gss_msg == NULL)
		goto err;
	vers = get_pipe_version(gss_auth->net);
	err = vers;
	if (err < 0)
		goto err_free_msg;
	gss_msg->pipe = gss_auth->gss_pipe[vers]->pipe;
	INIT_LIST_HEAD(&gss_msg->list);
	rpc_init_wait_queue(&gss_msg->rpc_waitqueue, "RPCSEC_GSS upcall waitq");
	init_waitqueue_head(&gss_msg->waitqueue);
	atomic_set(&gss_msg->count, 1);
	gss_msg->uid = uid;
	gss_msg->auth = gss_auth;
	switch (vers) {
	case 0:
		gss_encode_v0_msg(gss_msg);
		break;
	default:
		err = gss_encode_v1_msg(gss_msg, service_name, gss_auth->target_name);
		if (err)
			goto err_put_pipe_version;
	};
	kref_get(&gss_auth->kref);
	return gss_msg;
err_put_pipe_version:
	put_pipe_version(gss_auth->net);
err_free_msg:
	kfree(gss_msg);
err:
	return ERR_PTR(err);
}

static struct gss_upcall_msg *
gss_setup_upcall(struct gss_auth *gss_auth, struct rpc_cred *cred)
{
	struct gss_cred *gss_cred = container_of(cred,
			struct gss_cred, gc_base);
	struct gss_upcall_msg *gss_new, *gss_msg;
	kuid_t uid = cred->cr_uid;

	gss_new = gss_alloc_msg(gss_auth, uid, gss_cred->gc_principal);
	if (IS_ERR(gss_new))
		return gss_new;
	gss_msg = gss_add_msg(gss_new);
	if (gss_msg == gss_new) {
		int res = rpc_queue_upcall(gss_new->pipe, &gss_new->msg);
		if (res) {
			gss_unhash_msg(gss_new);
			gss_msg = ERR_PTR(res);
		}
	} else
		gss_release_msg(gss_new);
	return gss_msg;
}

static void warn_gssd(void)
{
<<<<<<< HEAD
	static unsigned long ratelimit;
	unsigned long now = jiffies;

	if (time_after(now, ratelimit)) {
		pr_warn("RPC: AUTH_GSS upcall failed. Please check user daemon is running.\n");
		ratelimit = now + 15*HZ;
	}
=======
	dprintk("AUTH_GSS upcall failed. Please check user daemon is running.\n");
>>>>>>> f9287c7a
}

static inline int
gss_refresh_upcall(struct rpc_task *task)
{
	struct rpc_cred *cred = task->tk_rqstp->rq_cred;
	struct gss_auth *gss_auth = container_of(cred->cr_auth,
			struct gss_auth, rpc_auth);
	struct gss_cred *gss_cred = container_of(cred,
			struct gss_cred, gc_base);
	struct gss_upcall_msg *gss_msg;
	struct rpc_pipe *pipe;
	int err = 0;

	dprintk("RPC: %5u %s for uid %u\n",
		task->tk_pid, __func__, from_kuid(&init_user_ns, cred->cr_uid));
	gss_msg = gss_setup_upcall(gss_auth, cred);
	if (PTR_ERR(gss_msg) == -EAGAIN) {
		/* XXX: warning on the first, under the assumption we
		 * shouldn't normally hit this case on a refresh. */
		warn_gssd();
		task->tk_timeout = 15*HZ;
		rpc_sleep_on(&pipe_version_rpc_waitqueue, task, NULL);
		return -EAGAIN;
	}
	if (IS_ERR(gss_msg)) {
		err = PTR_ERR(gss_msg);
		goto out;
	}
	pipe = gss_msg->pipe;
	spin_lock(&pipe->lock);
	if (gss_cred->gc_upcall != NULL)
		rpc_sleep_on(&gss_cred->gc_upcall->rpc_waitqueue, task, NULL);
	else if (gss_msg->ctx == NULL && gss_msg->msg.errno >= 0) {
		task->tk_timeout = 0;
		gss_cred->gc_upcall = gss_msg;
		/* gss_upcall_callback will release the reference to gss_upcall_msg */
		atomic_inc(&gss_msg->count);
		rpc_sleep_on(&gss_msg->rpc_waitqueue, task, gss_upcall_callback);
	} else {
		gss_handle_downcall_result(gss_cred, gss_msg);
		err = gss_msg->msg.errno;
	}
	spin_unlock(&pipe->lock);
	gss_release_msg(gss_msg);
out:
	dprintk("RPC: %5u %s for uid %u result %d\n",
		task->tk_pid, __func__,
		from_kuid(&init_user_ns, cred->cr_uid),	err);
	return err;
}

static inline int
gss_create_upcall(struct gss_auth *gss_auth, struct gss_cred *gss_cred)
{
	struct net *net = gss_auth->net;
	struct sunrpc_net *sn = net_generic(net, sunrpc_net_id);
	struct rpc_pipe *pipe;
	struct rpc_cred *cred = &gss_cred->gc_base;
	struct gss_upcall_msg *gss_msg;
	DEFINE_WAIT(wait);
	int err;

	dprintk("RPC:       %s for uid %u\n",
		__func__, from_kuid(&init_user_ns, cred->cr_uid));
retry:
	err = 0;
	/* if gssd is down, just skip upcalling altogether */
	if (!gssd_running(net)) {
		warn_gssd();
		return -EACCES;
	}
	gss_msg = gss_setup_upcall(gss_auth, cred);
	if (PTR_ERR(gss_msg) == -EAGAIN) {
		err = wait_event_interruptible_timeout(pipe_version_waitqueue,
				sn->pipe_version >= 0, 15 * HZ);
		if (sn->pipe_version < 0) {
			warn_gssd();
			err = -EACCES;
		}
		if (err < 0)
			goto out;
		goto retry;
	}
	if (IS_ERR(gss_msg)) {
		err = PTR_ERR(gss_msg);
		goto out;
	}
	pipe = gss_msg->pipe;
	for (;;) {
		prepare_to_wait(&gss_msg->waitqueue, &wait, TASK_KILLABLE);
		spin_lock(&pipe->lock);
		if (gss_msg->ctx != NULL || gss_msg->msg.errno < 0) {
			break;
		}
		spin_unlock(&pipe->lock);
		if (fatal_signal_pending(current)) {
			err = -ERESTARTSYS;
			goto out_intr;
		}
		schedule();
	}
	if (gss_msg->ctx)
		gss_cred_set_ctx(cred, gss_msg->ctx);
	else
		err = gss_msg->msg.errno;
	spin_unlock(&pipe->lock);
out_intr:
	finish_wait(&gss_msg->waitqueue, &wait);
	gss_release_msg(gss_msg);
out:
	dprintk("RPC:       %s for uid %u result %d\n",
		__func__, from_kuid(&init_user_ns, cred->cr_uid), err);
	return err;
}

#define MSG_BUF_MAXSIZE 1024

static ssize_t
gss_pipe_downcall(struct file *filp, const char __user *src, size_t mlen)
{
	const void *p, *end;
	void *buf;
	struct gss_upcall_msg *gss_msg;
	struct rpc_pipe *pipe = RPC_I(file_inode(filp))->pipe;
	struct gss_cl_ctx *ctx;
	uid_t id;
	kuid_t uid;
	ssize_t err = -EFBIG;

	if (mlen > MSG_BUF_MAXSIZE)
		goto out;
	err = -ENOMEM;
	buf = kmalloc(mlen, GFP_NOFS);
	if (!buf)
		goto out;

	err = -EFAULT;
	if (copy_from_user(buf, src, mlen))
		goto err;

	end = (const void *)((char *)buf + mlen);
	p = simple_get_bytes(buf, end, &id, sizeof(id));
	if (IS_ERR(p)) {
		err = PTR_ERR(p);
		goto err;
	}

	uid = make_kuid(&init_user_ns, id);
	if (!uid_valid(uid)) {
		err = -EINVAL;
		goto err;
	}

	err = -ENOMEM;
	ctx = gss_alloc_context();
	if (ctx == NULL)
		goto err;

	err = -ENOENT;
	/* Find a matching upcall */
	spin_lock(&pipe->lock);
	gss_msg = __gss_find_upcall(pipe, uid);
	if (gss_msg == NULL) {
		spin_unlock(&pipe->lock);
		goto err_put_ctx;
	}
	list_del_init(&gss_msg->list);
	spin_unlock(&pipe->lock);

	p = gss_fill_context(p, end, ctx, gss_msg->auth->mech);
	if (IS_ERR(p)) {
		err = PTR_ERR(p);
		switch (err) {
		case -EACCES:
		case -EKEYEXPIRED:
			gss_msg->msg.errno = err;
			err = mlen;
			break;
		case -EFAULT:
		case -ENOMEM:
		case -EINVAL:
		case -ENOSYS:
			gss_msg->msg.errno = -EAGAIN;
			break;
		default:
			printk(KERN_CRIT "%s: bad return from "
				"gss_fill_context: %zd\n", __func__, err);
			BUG();
		}
		goto err_release_msg;
	}
	gss_msg->ctx = gss_get_ctx(ctx);
	err = mlen;

err_release_msg:
	spin_lock(&pipe->lock);
	__gss_unhash_msg(gss_msg);
	spin_unlock(&pipe->lock);
	gss_release_msg(gss_msg);
err_put_ctx:
	gss_put_ctx(ctx);
err:
	kfree(buf);
out:
	dprintk("RPC:       %s returning %Zd\n", __func__, err);
	return err;
}

static int gss_pipe_open(struct inode *inode, int new_version)
{
	struct net *net = inode->i_sb->s_fs_info;
	struct sunrpc_net *sn = net_generic(net, sunrpc_net_id);
	int ret = 0;

	spin_lock(&pipe_version_lock);
	if (sn->pipe_version < 0) {
		/* First open of any gss pipe determines the version: */
		sn->pipe_version = new_version;
		rpc_wake_up(&pipe_version_rpc_waitqueue);
		wake_up(&pipe_version_waitqueue);
	} else if (sn->pipe_version != new_version) {
		/* Trying to open a pipe of a different version */
		ret = -EBUSY;
		goto out;
	}
	atomic_inc(&sn->pipe_users);
out:
	spin_unlock(&pipe_version_lock);
	return ret;

}

static int gss_pipe_open_v0(struct inode *inode)
{
	return gss_pipe_open(inode, 0);
}

static int gss_pipe_open_v1(struct inode *inode)
{
	return gss_pipe_open(inode, 1);
}

static void
gss_pipe_release(struct inode *inode)
{
	struct net *net = inode->i_sb->s_fs_info;
	struct rpc_pipe *pipe = RPC_I(inode)->pipe;
	struct gss_upcall_msg *gss_msg;

restart:
	spin_lock(&pipe->lock);
	list_for_each_entry(gss_msg, &pipe->in_downcall, list) {

		if (!list_empty(&gss_msg->msg.list))
			continue;
		gss_msg->msg.errno = -EPIPE;
		atomic_inc(&gss_msg->count);
		__gss_unhash_msg(gss_msg);
		spin_unlock(&pipe->lock);
		gss_release_msg(gss_msg);
		goto restart;
	}
	spin_unlock(&pipe->lock);

	put_pipe_version(net);
}

static void
gss_pipe_destroy_msg(struct rpc_pipe_msg *msg)
{
	struct gss_upcall_msg *gss_msg = container_of(msg, struct gss_upcall_msg, msg);

	if (msg->errno < 0) {
		dprintk("RPC:       %s releasing msg %p\n",
			__func__, gss_msg);
		atomic_inc(&gss_msg->count);
		gss_unhash_msg(gss_msg);
		if (msg->errno == -ETIMEDOUT)
			warn_gssd();
		gss_release_msg(gss_msg);
	}
}

static void gss_pipe_dentry_destroy(struct dentry *dir,
		struct rpc_pipe_dir_object *pdo)
{
	struct gss_pipe *gss_pipe = pdo->pdo_data;
	struct rpc_pipe *pipe = gss_pipe->pipe;

	if (pipe->dentry != NULL) {
		rpc_unlink(pipe->dentry);
		pipe->dentry = NULL;
	}
}

static int gss_pipe_dentry_create(struct dentry *dir,
		struct rpc_pipe_dir_object *pdo)
{
	struct gss_pipe *p = pdo->pdo_data;
	struct dentry *dentry;

	dentry = rpc_mkpipe_dentry(dir, p->name, p->clnt, p->pipe);
	if (IS_ERR(dentry))
		return PTR_ERR(dentry);
	p->pipe->dentry = dentry;
	return 0;
}

static const struct rpc_pipe_dir_object_ops gss_pipe_dir_object_ops = {
	.create = gss_pipe_dentry_create,
	.destroy = gss_pipe_dentry_destroy,
};

static struct gss_pipe *gss_pipe_alloc(struct rpc_clnt *clnt,
		const char *name,
		const struct rpc_pipe_ops *upcall_ops)
{
	struct gss_pipe *p;
	int err = -ENOMEM;

	p = kmalloc(sizeof(*p), GFP_KERNEL);
	if (p == NULL)
		goto err;
	p->pipe = rpc_mkpipe_data(upcall_ops, RPC_PIPE_WAIT_FOR_OPEN);
	if (IS_ERR(p->pipe)) {
		err = PTR_ERR(p->pipe);
		goto err_free_gss_pipe;
	}
	p->name = name;
	p->clnt = clnt;
	kref_init(&p->kref);
	rpc_init_pipe_dir_object(&p->pdo,
			&gss_pipe_dir_object_ops,
			p);
	return p;
err_free_gss_pipe:
	kfree(p);
err:
	return ERR_PTR(err);
}

struct gss_alloc_pdo {
	struct rpc_clnt *clnt;
	const char *name;
	const struct rpc_pipe_ops *upcall_ops;
};

static int gss_pipe_match_pdo(struct rpc_pipe_dir_object *pdo, void *data)
{
	struct gss_pipe *gss_pipe;
	struct gss_alloc_pdo *args = data;

	if (pdo->pdo_ops != &gss_pipe_dir_object_ops)
		return 0;
	gss_pipe = container_of(pdo, struct gss_pipe, pdo);
	if (strcmp(gss_pipe->name, args->name) != 0)
		return 0;
	if (!kref_get_unless_zero(&gss_pipe->kref))
		return 0;
	return 1;
}

static struct rpc_pipe_dir_object *gss_pipe_alloc_pdo(void *data)
{
	struct gss_pipe *gss_pipe;
	struct gss_alloc_pdo *args = data;

	gss_pipe = gss_pipe_alloc(args->clnt, args->name, args->upcall_ops);
	if (!IS_ERR(gss_pipe))
		return &gss_pipe->pdo;
	return NULL;
}

static struct gss_pipe *gss_pipe_get(struct rpc_clnt *clnt,
		const char *name,
		const struct rpc_pipe_ops *upcall_ops)
{
	struct net *net = rpc_net_ns(clnt);
	struct rpc_pipe_dir_object *pdo;
	struct gss_alloc_pdo args = {
		.clnt = clnt,
		.name = name,
		.upcall_ops = upcall_ops,
	};

	pdo = rpc_find_or_alloc_pipe_dir_object(net,
			&clnt->cl_pipedir_objects,
			gss_pipe_match_pdo,
			gss_pipe_alloc_pdo,
			&args);
	if (pdo != NULL)
		return container_of(pdo, struct gss_pipe, pdo);
	return ERR_PTR(-ENOMEM);
}

static void __gss_pipe_free(struct gss_pipe *p)
{
	struct rpc_clnt *clnt = p->clnt;
	struct net *net = rpc_net_ns(clnt);

	rpc_remove_pipe_dir_object(net,
			&clnt->cl_pipedir_objects,
			&p->pdo);
	rpc_destroy_pipe_data(p->pipe);
	kfree(p);
}

static void __gss_pipe_release(struct kref *kref)
{
	struct gss_pipe *p = container_of(kref, struct gss_pipe, kref);

	__gss_pipe_free(p);
}

static void gss_pipe_free(struct gss_pipe *p)
{
	if (p != NULL)
		kref_put(&p->kref, __gss_pipe_release);
}

/*
 * NOTE: we have the opportunity to use different
 * parameters based on the input flavor (which must be a pseudoflavor)
 */
static struct gss_auth *
gss_create_new(struct rpc_auth_create_args *args, struct rpc_clnt *clnt)
{
	rpc_authflavor_t flavor = args->pseudoflavor;
	struct gss_auth *gss_auth;
	struct gss_pipe *gss_pipe;
	struct rpc_auth * auth;
	int err = -ENOMEM; /* XXX? */

	dprintk("RPC:       creating GSS authenticator for client %p\n", clnt);

	if (!try_module_get(THIS_MODULE))
		return ERR_PTR(err);
	if (!(gss_auth = kmalloc(sizeof(*gss_auth), GFP_KERNEL)))
		goto out_dec;
	INIT_HLIST_NODE(&gss_auth->hash);
	gss_auth->target_name = NULL;
	if (args->target_name) {
		gss_auth->target_name = kstrdup(args->target_name, GFP_KERNEL);
		if (gss_auth->target_name == NULL)
			goto err_free;
	}
	gss_auth->client = clnt;
	gss_auth->net = get_net(rpc_net_ns(clnt));
	err = -EINVAL;
	gss_auth->mech = gss_mech_get_by_pseudoflavor(flavor);
	if (!gss_auth->mech) {
		dprintk("RPC:       Pseudoflavor %d not found!\n", flavor);
		goto err_put_net;
	}
	gss_auth->service = gss_pseudoflavor_to_service(gss_auth->mech, flavor);
	if (gss_auth->service == 0)
		goto err_put_mech;
	if (!gssd_running(gss_auth->net))
		goto err_put_mech;
	auth = &gss_auth->rpc_auth;
	auth->au_cslack = GSS_CRED_SLACK >> 2;
	auth->au_rslack = GSS_VERF_SLACK >> 2;
	auth->au_ops = &authgss_ops;
	auth->au_flavor = flavor;
	atomic_set(&auth->au_count, 1);
	kref_init(&gss_auth->kref);

	err = rpcauth_init_credcache(auth);
	if (err)
		goto err_put_mech;
	/*
	 * Note: if we created the old pipe first, then someone who
	 * examined the directory at the right moment might conclude
	 * that we supported only the old pipe.  So we instead create
	 * the new pipe first.
	 */
	gss_pipe = gss_pipe_get(clnt, "gssd", &gss_upcall_ops_v1);
	if (IS_ERR(gss_pipe)) {
		err = PTR_ERR(gss_pipe);
		goto err_destroy_credcache;
	}
	gss_auth->gss_pipe[1] = gss_pipe;

	gss_pipe = gss_pipe_get(clnt, gss_auth->mech->gm_name,
			&gss_upcall_ops_v0);
	if (IS_ERR(gss_pipe)) {
		err = PTR_ERR(gss_pipe);
		goto err_destroy_pipe_1;
	}
	gss_auth->gss_pipe[0] = gss_pipe;

	return gss_auth;
err_destroy_pipe_1:
	gss_pipe_free(gss_auth->gss_pipe[1]);
err_destroy_credcache:
	rpcauth_destroy_credcache(auth);
err_put_mech:
	gss_mech_put(gss_auth->mech);
err_put_net:
	put_net(gss_auth->net);
err_free:
	kfree(gss_auth->target_name);
	kfree(gss_auth);
out_dec:
	module_put(THIS_MODULE);
	return ERR_PTR(err);
}

static void
gss_free(struct gss_auth *gss_auth)
{
	gss_pipe_free(gss_auth->gss_pipe[0]);
	gss_pipe_free(gss_auth->gss_pipe[1]);
	gss_mech_put(gss_auth->mech);
	put_net(gss_auth->net);
	kfree(gss_auth->target_name);

	kfree(gss_auth);
	module_put(THIS_MODULE);
}

static void
gss_free_callback(struct kref *kref)
{
	struct gss_auth *gss_auth = container_of(kref, struct gss_auth, kref);

	gss_free(gss_auth);
}

static void
gss_put_auth(struct gss_auth *gss_auth)
{
	kref_put(&gss_auth->kref, gss_free_callback);
}

static void
gss_destroy(struct rpc_auth *auth)
{
	struct gss_auth *gss_auth = container_of(auth,
			struct gss_auth, rpc_auth);

	dprintk("RPC:       destroying GSS authenticator %p flavor %d\n",
			auth, auth->au_flavor);

	if (hash_hashed(&gss_auth->hash)) {
		spin_lock(&gss_auth_hash_lock);
		hash_del(&gss_auth->hash);
		spin_unlock(&gss_auth_hash_lock);
	}

	gss_pipe_free(gss_auth->gss_pipe[0]);
	gss_auth->gss_pipe[0] = NULL;
	gss_pipe_free(gss_auth->gss_pipe[1]);
	gss_auth->gss_pipe[1] = NULL;
	rpcauth_destroy_credcache(auth);

	gss_put_auth(gss_auth);
}

/*
 * Auths may be shared between rpc clients that were cloned from a
 * common client with the same xprt, if they also share the flavor and
 * target_name.
 *
 * The auth is looked up from the oldest parent sharing the same
 * cl_xprt, and the auth itself references only that common parent
 * (which is guaranteed to last as long as any of its descendants).
 */
static struct gss_auth *
gss_auth_find_or_add_hashed(struct rpc_auth_create_args *args,
		struct rpc_clnt *clnt,
		struct gss_auth *new)
{
	struct gss_auth *gss_auth;
	unsigned long hashval = (unsigned long)clnt;

	spin_lock(&gss_auth_hash_lock);
	hash_for_each_possible(gss_auth_hash_table,
			gss_auth,
			hash,
			hashval) {
		if (gss_auth->client != clnt)
			continue;
		if (gss_auth->rpc_auth.au_flavor != args->pseudoflavor)
			continue;
		if (gss_auth->target_name != args->target_name) {
			if (gss_auth->target_name == NULL)
				continue;
			if (args->target_name == NULL)
				continue;
			if (strcmp(gss_auth->target_name, args->target_name))
				continue;
		}
		if (!atomic_inc_not_zero(&gss_auth->rpc_auth.au_count))
			continue;
		goto out;
	}
	if (new)
		hash_add(gss_auth_hash_table, &new->hash, hashval);
	gss_auth = new;
out:
	spin_unlock(&gss_auth_hash_lock);
	return gss_auth;
}

static struct gss_auth *
gss_create_hashed(struct rpc_auth_create_args *args, struct rpc_clnt *clnt)
{
	struct gss_auth *gss_auth;
	struct gss_auth *new;

	gss_auth = gss_auth_find_or_add_hashed(args, clnt, NULL);
	if (gss_auth != NULL)
		goto out;
	new = gss_create_new(args, clnt);
	if (IS_ERR(new))
		return new;
	gss_auth = gss_auth_find_or_add_hashed(args, clnt, new);
	if (gss_auth != new)
		gss_destroy(&new->rpc_auth);
out:
	return gss_auth;
}

static struct rpc_auth *
gss_create(struct rpc_auth_create_args *args, struct rpc_clnt *clnt)
{
	struct gss_auth *gss_auth;
	struct rpc_xprt *xprt = rcu_access_pointer(clnt->cl_xprt);

	while (clnt != clnt->cl_parent) {
		struct rpc_clnt *parent = clnt->cl_parent;
		/* Find the original parent for this transport */
		if (rcu_access_pointer(parent->cl_xprt) != xprt)
			break;
		clnt = parent;
	}

	gss_auth = gss_create_hashed(args, clnt);
	if (IS_ERR(gss_auth))
		return ERR_CAST(gss_auth);
	return &gss_auth->rpc_auth;
}

/*
 * gss_destroying_context will cause the RPCSEC_GSS to send a NULL RPC call
 * to the server with the GSS control procedure field set to
 * RPC_GSS_PROC_DESTROY. This should normally cause the server to release
 * all RPCSEC_GSS state associated with that context.
 */
static int
gss_destroying_context(struct rpc_cred *cred)
{
	struct gss_cred *gss_cred = container_of(cred, struct gss_cred, gc_base);
	struct gss_auth *gss_auth = container_of(cred->cr_auth, struct gss_auth, rpc_auth);
	struct rpc_task *task;

	if (gss_cred->gc_ctx == NULL ||
	    test_bit(RPCAUTH_CRED_UPTODATE, &cred->cr_flags) == 0)
		return 0;

	gss_cred->gc_ctx->gc_proc = RPC_GSS_PROC_DESTROY;
	cred->cr_ops = &gss_nullops;

	/* Take a reference to ensure the cred will be destroyed either
	 * by the RPC call or by the put_rpccred() below */
	get_rpccred(cred);

	task = rpc_call_null(gss_auth->client, cred, RPC_TASK_ASYNC|RPC_TASK_SOFT);
	if (!IS_ERR(task))
		rpc_put_task(task);

	put_rpccred(cred);
	return 1;
}

/* gss_destroy_cred (and gss_free_ctx) are used to clean up after failure
 * to create a new cred or context, so they check that things have been
 * allocated before freeing them. */
static void
gss_do_free_ctx(struct gss_cl_ctx *ctx)
{
	dprintk("RPC:       %s\n", __func__);

	gss_delete_sec_context(&ctx->gc_gss_ctx);
	kfree(ctx->gc_wire_ctx.data);
	kfree(ctx);
}

static void
gss_free_ctx_callback(struct rcu_head *head)
{
	struct gss_cl_ctx *ctx = container_of(head, struct gss_cl_ctx, gc_rcu);
	gss_do_free_ctx(ctx);
}

static void
gss_free_ctx(struct gss_cl_ctx *ctx)
{
	call_rcu(&ctx->gc_rcu, gss_free_ctx_callback);
}

static void
gss_free_cred(struct gss_cred *gss_cred)
{
	dprintk("RPC:       %s cred=%p\n", __func__, gss_cred);
	kfree(gss_cred);
}

static void
gss_free_cred_callback(struct rcu_head *head)
{
	struct gss_cred *gss_cred = container_of(head, struct gss_cred, gc_base.cr_rcu);
	gss_free_cred(gss_cred);
}

static void
gss_destroy_nullcred(struct rpc_cred *cred)
{
	struct gss_cred *gss_cred = container_of(cred, struct gss_cred, gc_base);
	struct gss_auth *gss_auth = container_of(cred->cr_auth, struct gss_auth, rpc_auth);
	struct gss_cl_ctx *ctx = gss_cred->gc_ctx;

	RCU_INIT_POINTER(gss_cred->gc_ctx, NULL);
	call_rcu(&cred->cr_rcu, gss_free_cred_callback);
	if (ctx)
		gss_put_ctx(ctx);
	gss_put_auth(gss_auth);
}

static void
gss_destroy_cred(struct rpc_cred *cred)
{

	if (gss_destroying_context(cred))
		return;
	gss_destroy_nullcred(cred);
}

/*
 * Lookup RPCSEC_GSS cred for the current process
 */
static struct rpc_cred *
gss_lookup_cred(struct rpc_auth *auth, struct auth_cred *acred, int flags)
{
	return rpcauth_lookup_credcache(auth, acred, flags);
}

static struct rpc_cred *
gss_create_cred(struct rpc_auth *auth, struct auth_cred *acred, int flags)
{
	struct gss_auth *gss_auth = container_of(auth, struct gss_auth, rpc_auth);
	struct gss_cred	*cred = NULL;
	int err = -ENOMEM;

	dprintk("RPC:       %s for uid %d, flavor %d\n",
		__func__, from_kuid(&init_user_ns, acred->uid),
		auth->au_flavor);

	if (!(cred = kzalloc(sizeof(*cred), GFP_NOFS)))
		goto out_err;

	rpcauth_init_cred(&cred->gc_base, acred, auth, &gss_credops);
	/*
	 * Note: in order to force a call to call_refresh(), we deliberately
	 * fail to flag the credential as RPCAUTH_CRED_UPTODATE.
	 */
	cred->gc_base.cr_flags = 1UL << RPCAUTH_CRED_NEW;
	cred->gc_service = gss_auth->service;
	cred->gc_principal = NULL;
	if (acred->machine_cred)
		cred->gc_principal = acred->principal;
	kref_get(&gss_auth->kref);
	return &cred->gc_base;

out_err:
	dprintk("RPC:       %s failed with error %d\n", __func__, err);
	return ERR_PTR(err);
}

static int
gss_cred_init(struct rpc_auth *auth, struct rpc_cred *cred)
{
	struct gss_auth *gss_auth = container_of(auth, struct gss_auth, rpc_auth);
	struct gss_cred *gss_cred = container_of(cred,struct gss_cred, gc_base);
	int err;

	do {
		err = gss_create_upcall(gss_auth, gss_cred);
	} while (err == -EAGAIN);
	return err;
}

/*
 * Returns -EACCES if GSS context is NULL or will expire within the
 * timeout (miliseconds)
 */
static int
gss_key_timeout(struct rpc_cred *rc)
{
	struct gss_cred *gss_cred = container_of(rc, struct gss_cred, gc_base);
	unsigned long now = jiffies;
	unsigned long expire;

	if (gss_cred->gc_ctx == NULL)
		return -EACCES;

	expire = gss_cred->gc_ctx->gc_expiry - (gss_key_expire_timeo * HZ);

	if (time_after(now, expire))
		return -EACCES;
	return 0;
}

static int
gss_match(struct auth_cred *acred, struct rpc_cred *rc, int flags)
{
	struct gss_cred *gss_cred = container_of(rc, struct gss_cred, gc_base);
	int ret;

	if (test_bit(RPCAUTH_CRED_NEW, &rc->cr_flags))
		goto out;
	/* Don't match with creds that have expired. */
	if (time_after(jiffies, gss_cred->gc_ctx->gc_expiry))
		return 0;
	if (!test_bit(RPCAUTH_CRED_UPTODATE, &rc->cr_flags))
		return 0;
out:
	if (acred->principal != NULL) {
		if (gss_cred->gc_principal == NULL)
			return 0;
		ret = strcmp(acred->principal, gss_cred->gc_principal) == 0;
		goto check_expire;
	}
	if (gss_cred->gc_principal != NULL)
		return 0;
	ret = uid_eq(rc->cr_uid, acred->uid);

check_expire:
	if (ret == 0)
		return ret;

	/* Notify acred users of GSS context expiration timeout */
	if (test_bit(RPC_CRED_NOTIFY_TIMEOUT, &acred->ac_flags) &&
	    (gss_key_timeout(rc) != 0)) {
		/* test will now be done from generic cred */
		test_and_clear_bit(RPC_CRED_NOTIFY_TIMEOUT, &acred->ac_flags);
		/* tell NFS layer that key will expire soon */
		set_bit(RPC_CRED_KEY_EXPIRE_SOON, &acred->ac_flags);
	}
	return ret;
}

/*
* Marshal credentials.
* Maybe we should keep a cached credential for performance reasons.
*/
static __be32 *
gss_marshal(struct rpc_task *task, __be32 *p)
{
	struct rpc_rqst *req = task->tk_rqstp;
	struct rpc_cred *cred = req->rq_cred;
	struct gss_cred	*gss_cred = container_of(cred, struct gss_cred,
						 gc_base);
	struct gss_cl_ctx	*ctx = gss_cred_get_ctx(cred);
	__be32		*cred_len;
	u32             maj_stat = 0;
	struct xdr_netobj mic;
	struct kvec	iov;
	struct xdr_buf	verf_buf;

	dprintk("RPC: %5u %s\n", task->tk_pid, __func__);

	*p++ = htonl(RPC_AUTH_GSS);
	cred_len = p++;

	spin_lock(&ctx->gc_seq_lock);
	req->rq_seqno = ctx->gc_seq++;
	spin_unlock(&ctx->gc_seq_lock);

	*p++ = htonl((u32) RPC_GSS_VERSION);
	*p++ = htonl((u32) ctx->gc_proc);
	*p++ = htonl((u32) req->rq_seqno);
	*p++ = htonl((u32) gss_cred->gc_service);
	p = xdr_encode_netobj(p, &ctx->gc_wire_ctx);
	*cred_len = htonl((p - (cred_len + 1)) << 2);

	/* We compute the checksum for the verifier over the xdr-encoded bytes
	 * starting with the xid and ending at the end of the credential: */
	iov.iov_base = xprt_skip_transport_header(req->rq_xprt,
					req->rq_snd_buf.head[0].iov_base);
	iov.iov_len = (u8 *)p - (u8 *)iov.iov_base;
	xdr_buf_from_iov(&iov, &verf_buf);

	/* set verifier flavor*/
	*p++ = htonl(RPC_AUTH_GSS);

	mic.data = (u8 *)(p + 1);
	maj_stat = gss_get_mic(ctx->gc_gss_ctx, &verf_buf, &mic);
	if (maj_stat == GSS_S_CONTEXT_EXPIRED) {
		clear_bit(RPCAUTH_CRED_UPTODATE, &cred->cr_flags);
	} else if (maj_stat != 0) {
		printk("gss_marshal: gss_get_mic FAILED (%d)\n", maj_stat);
		goto out_put_ctx;
	}
	p = xdr_encode_opaque(p, NULL, mic.len);
	gss_put_ctx(ctx);
	return p;
out_put_ctx:
	gss_put_ctx(ctx);
	return NULL;
}

static int gss_renew_cred(struct rpc_task *task)
{
	struct rpc_cred *oldcred = task->tk_rqstp->rq_cred;
	struct gss_cred *gss_cred = container_of(oldcred,
						 struct gss_cred,
						 gc_base);
	struct rpc_auth *auth = oldcred->cr_auth;
	struct auth_cred acred = {
		.uid = oldcred->cr_uid,
		.principal = gss_cred->gc_principal,
		.machine_cred = (gss_cred->gc_principal != NULL ? 1 : 0),
	};
	struct rpc_cred *new;

	new = gss_lookup_cred(auth, &acred, RPCAUTH_LOOKUP_NEW);
	if (IS_ERR(new))
		return PTR_ERR(new);
	task->tk_rqstp->rq_cred = new;
	put_rpccred(oldcred);
	return 0;
}

static int gss_cred_is_negative_entry(struct rpc_cred *cred)
{
	if (test_bit(RPCAUTH_CRED_NEGATIVE, &cred->cr_flags)) {
		unsigned long now = jiffies;
		unsigned long begin, expire;
		struct gss_cred *gss_cred; 

		gss_cred = container_of(cred, struct gss_cred, gc_base);
		begin = gss_cred->gc_upcall_timestamp;
		expire = begin + gss_expired_cred_retry_delay * HZ;

		if (time_in_range_open(now, begin, expire))
			return 1;
	}
	return 0;
}

/*
* Refresh credentials. XXX - finish
*/
static int
gss_refresh(struct rpc_task *task)
{
	struct rpc_cred *cred = task->tk_rqstp->rq_cred;
	int ret = 0;

	if (gss_cred_is_negative_entry(cred))
		return -EKEYEXPIRED;

	if (!test_bit(RPCAUTH_CRED_NEW, &cred->cr_flags) &&
			!test_bit(RPCAUTH_CRED_UPTODATE, &cred->cr_flags)) {
		ret = gss_renew_cred(task);
		if (ret < 0)
			goto out;
		cred = task->tk_rqstp->rq_cred;
	}

	if (test_bit(RPCAUTH_CRED_NEW, &cred->cr_flags))
		ret = gss_refresh_upcall(task);
out:
	return ret;
}

/* Dummy refresh routine: used only when destroying the context */
static int
gss_refresh_null(struct rpc_task *task)
{
	return 0;
}

static __be32 *
gss_validate(struct rpc_task *task, __be32 *p)
{
	struct rpc_cred *cred = task->tk_rqstp->rq_cred;
	struct gss_cl_ctx *ctx = gss_cred_get_ctx(cred);
	__be32		seq;
	struct kvec	iov;
	struct xdr_buf	verf_buf;
	struct xdr_netobj mic;
	u32		flav,len;
	u32		maj_stat;
	__be32		*ret = ERR_PTR(-EIO);

	dprintk("RPC: %5u %s\n", task->tk_pid, __func__);

	flav = ntohl(*p++);
	if ((len = ntohl(*p++)) > RPC_MAX_AUTH_SIZE)
		goto out_bad;
	if (flav != RPC_AUTH_GSS)
		goto out_bad;
	seq = htonl(task->tk_rqstp->rq_seqno);
	iov.iov_base = &seq;
	iov.iov_len = sizeof(seq);
	xdr_buf_from_iov(&iov, &verf_buf);
	mic.data = (u8 *)p;
	mic.len = len;

	ret = ERR_PTR(-EACCES);
	maj_stat = gss_verify_mic(ctx->gc_gss_ctx, &verf_buf, &mic);
	if (maj_stat == GSS_S_CONTEXT_EXPIRED)
		clear_bit(RPCAUTH_CRED_UPTODATE, &cred->cr_flags);
	if (maj_stat) {
		dprintk("RPC: %5u %s: gss_verify_mic returned error 0x%08x\n",
			task->tk_pid, __func__, maj_stat);
		goto out_bad;
	}
	/* We leave it to unwrap to calculate au_rslack. For now we just
	 * calculate the length of the verifier: */
	cred->cr_auth->au_verfsize = XDR_QUADLEN(len) + 2;
	gss_put_ctx(ctx);
	dprintk("RPC: %5u %s: gss_verify_mic succeeded.\n",
			task->tk_pid, __func__);
	return p + XDR_QUADLEN(len);
out_bad:
	gss_put_ctx(ctx);
	dprintk("RPC: %5u %s failed ret %ld.\n", task->tk_pid, __func__,
		PTR_ERR(ret));
	return ret;
}

static void gss_wrap_req_encode(kxdreproc_t encode, struct rpc_rqst *rqstp,
				__be32 *p, void *obj)
{
	struct xdr_stream xdr;

	xdr_init_encode(&xdr, &rqstp->rq_snd_buf, p);
	encode(rqstp, &xdr, obj);
}

static inline int
gss_wrap_req_integ(struct rpc_cred *cred, struct gss_cl_ctx *ctx,
		   kxdreproc_t encode, struct rpc_rqst *rqstp,
		   __be32 *p, void *obj)
{
	struct xdr_buf	*snd_buf = &rqstp->rq_snd_buf;
	struct xdr_buf	integ_buf;
	__be32          *integ_len = NULL;
	struct xdr_netobj mic;
	u32		offset;
	__be32		*q;
	struct kvec	*iov;
	u32             maj_stat = 0;
	int		status = -EIO;

	integ_len = p++;
	offset = (u8 *)p - (u8 *)snd_buf->head[0].iov_base;
	*p++ = htonl(rqstp->rq_seqno);

	gss_wrap_req_encode(encode, rqstp, p, obj);

	if (xdr_buf_subsegment(snd_buf, &integ_buf,
				offset, snd_buf->len - offset))
		return status;
	*integ_len = htonl(integ_buf.len);

	/* guess whether we're in the head or the tail: */
	if (snd_buf->page_len || snd_buf->tail[0].iov_len)
		iov = snd_buf->tail;
	else
		iov = snd_buf->head;
	p = iov->iov_base + iov->iov_len;
	mic.data = (u8 *)(p + 1);

	maj_stat = gss_get_mic(ctx->gc_gss_ctx, &integ_buf, &mic);
	status = -EIO; /* XXX? */
	if (maj_stat == GSS_S_CONTEXT_EXPIRED)
		clear_bit(RPCAUTH_CRED_UPTODATE, &cred->cr_flags);
	else if (maj_stat)
		return status;
	q = xdr_encode_opaque(p, NULL, mic.len);

	offset = (u8 *)q - (u8 *)p;
	iov->iov_len += offset;
	snd_buf->len += offset;
	return 0;
}

static void
priv_release_snd_buf(struct rpc_rqst *rqstp)
{
	int i;

	for (i=0; i < rqstp->rq_enc_pages_num; i++)
		__free_page(rqstp->rq_enc_pages[i]);
	kfree(rqstp->rq_enc_pages);
}

static int
alloc_enc_pages(struct rpc_rqst *rqstp)
{
	struct xdr_buf *snd_buf = &rqstp->rq_snd_buf;
	int first, last, i;

	if (snd_buf->page_len == 0) {
		rqstp->rq_enc_pages_num = 0;
		return 0;
	}

	first = snd_buf->page_base >> PAGE_CACHE_SHIFT;
	last = (snd_buf->page_base + snd_buf->page_len - 1) >> PAGE_CACHE_SHIFT;
	rqstp->rq_enc_pages_num = last - first + 1 + 1;
	rqstp->rq_enc_pages
		= kmalloc(rqstp->rq_enc_pages_num * sizeof(struct page *),
				GFP_NOFS);
	if (!rqstp->rq_enc_pages)
		goto out;
	for (i=0; i < rqstp->rq_enc_pages_num; i++) {
		rqstp->rq_enc_pages[i] = alloc_page(GFP_NOFS);
		if (rqstp->rq_enc_pages[i] == NULL)
			goto out_free;
	}
	rqstp->rq_release_snd_buf = priv_release_snd_buf;
	return 0;
out_free:
	rqstp->rq_enc_pages_num = i;
	priv_release_snd_buf(rqstp);
out:
	return -EAGAIN;
}

static inline int
gss_wrap_req_priv(struct rpc_cred *cred, struct gss_cl_ctx *ctx,
		  kxdreproc_t encode, struct rpc_rqst *rqstp,
		  __be32 *p, void *obj)
{
	struct xdr_buf	*snd_buf = &rqstp->rq_snd_buf;
	u32		offset;
	u32             maj_stat;
	int		status;
	__be32		*opaque_len;
	struct page	**inpages;
	int		first;
	int		pad;
	struct kvec	*iov;
	char		*tmp;

	opaque_len = p++;
	offset = (u8 *)p - (u8 *)snd_buf->head[0].iov_base;
	*p++ = htonl(rqstp->rq_seqno);

	gss_wrap_req_encode(encode, rqstp, p, obj);

	status = alloc_enc_pages(rqstp);
	if (status)
		return status;
	first = snd_buf->page_base >> PAGE_CACHE_SHIFT;
	inpages = snd_buf->pages + first;
	snd_buf->pages = rqstp->rq_enc_pages;
	snd_buf->page_base -= first << PAGE_CACHE_SHIFT;
	/*
	 * Give the tail its own page, in case we need extra space in the
	 * head when wrapping:
	 *
	 * call_allocate() allocates twice the slack space required
	 * by the authentication flavor to rq_callsize.
	 * For GSS, slack is GSS_CRED_SLACK.
	 */
	if (snd_buf->page_len || snd_buf->tail[0].iov_len) {
		tmp = page_address(rqstp->rq_enc_pages[rqstp->rq_enc_pages_num - 1]);
		memcpy(tmp, snd_buf->tail[0].iov_base, snd_buf->tail[0].iov_len);
		snd_buf->tail[0].iov_base = tmp;
	}
	maj_stat = gss_wrap(ctx->gc_gss_ctx, offset, snd_buf, inpages);
	/* slack space should prevent this ever happening: */
	BUG_ON(snd_buf->len > snd_buf->buflen);
	status = -EIO;
	/* We're assuming that when GSS_S_CONTEXT_EXPIRED, the encryption was
	 * done anyway, so it's safe to put the request on the wire: */
	if (maj_stat == GSS_S_CONTEXT_EXPIRED)
		clear_bit(RPCAUTH_CRED_UPTODATE, &cred->cr_flags);
	else if (maj_stat)
		return status;

	*opaque_len = htonl(snd_buf->len - offset);
	/* guess whether we're in the head or the tail: */
	if (snd_buf->page_len || snd_buf->tail[0].iov_len)
		iov = snd_buf->tail;
	else
		iov = snd_buf->head;
	p = iov->iov_base + iov->iov_len;
	pad = 3 - ((snd_buf->len - offset - 1) & 3);
	memset(p, 0, pad);
	iov->iov_len += pad;
	snd_buf->len += pad;

	return 0;
}

static int
gss_wrap_req(struct rpc_task *task,
	     kxdreproc_t encode, void *rqstp, __be32 *p, void *obj)
{
	struct rpc_cred *cred = task->tk_rqstp->rq_cred;
	struct gss_cred	*gss_cred = container_of(cred, struct gss_cred,
			gc_base);
	struct gss_cl_ctx *ctx = gss_cred_get_ctx(cred);
	int             status = -EIO;

	dprintk("RPC: %5u %s\n", task->tk_pid, __func__);
	if (ctx->gc_proc != RPC_GSS_PROC_DATA) {
		/* The spec seems a little ambiguous here, but I think that not
		 * wrapping context destruction requests makes the most sense.
		 */
		gss_wrap_req_encode(encode, rqstp, p, obj);
		status = 0;
		goto out;
	}
	switch (gss_cred->gc_service) {
	case RPC_GSS_SVC_NONE:
		gss_wrap_req_encode(encode, rqstp, p, obj);
		status = 0;
		break;
	case RPC_GSS_SVC_INTEGRITY:
		status = gss_wrap_req_integ(cred, ctx, encode, rqstp, p, obj);
		break;
	case RPC_GSS_SVC_PRIVACY:
		status = gss_wrap_req_priv(cred, ctx, encode, rqstp, p, obj);
		break;
	}
out:
	gss_put_ctx(ctx);
	dprintk("RPC: %5u %s returning %d\n", task->tk_pid, __func__, status);
	return status;
}

static inline int
gss_unwrap_resp_integ(struct rpc_cred *cred, struct gss_cl_ctx *ctx,
		struct rpc_rqst *rqstp, __be32 **p)
{
	struct xdr_buf	*rcv_buf = &rqstp->rq_rcv_buf;
	struct xdr_buf integ_buf;
	struct xdr_netobj mic;
	u32 data_offset, mic_offset;
	u32 integ_len;
	u32 maj_stat;
	int status = -EIO;

	integ_len = ntohl(*(*p)++);
	if (integ_len & 3)
		return status;
	data_offset = (u8 *)(*p) - (u8 *)rcv_buf->head[0].iov_base;
	mic_offset = integ_len + data_offset;
	if (mic_offset > rcv_buf->len)
		return status;
	if (ntohl(*(*p)++) != rqstp->rq_seqno)
		return status;

	if (xdr_buf_subsegment(rcv_buf, &integ_buf, data_offset,
				mic_offset - data_offset))
		return status;

	if (xdr_buf_read_netobj(rcv_buf, &mic, mic_offset))
		return status;

	maj_stat = gss_verify_mic(ctx->gc_gss_ctx, &integ_buf, &mic);
	if (maj_stat == GSS_S_CONTEXT_EXPIRED)
		clear_bit(RPCAUTH_CRED_UPTODATE, &cred->cr_flags);
	if (maj_stat != GSS_S_COMPLETE)
		return status;
	return 0;
}

static inline int
gss_unwrap_resp_priv(struct rpc_cred *cred, struct gss_cl_ctx *ctx,
		struct rpc_rqst *rqstp, __be32 **p)
{
	struct xdr_buf  *rcv_buf = &rqstp->rq_rcv_buf;
	u32 offset;
	u32 opaque_len;
	u32 maj_stat;
	int status = -EIO;

	opaque_len = ntohl(*(*p)++);
	offset = (u8 *)(*p) - (u8 *)rcv_buf->head[0].iov_base;
	if (offset + opaque_len > rcv_buf->len)
		return status;
	/* remove padding: */
	rcv_buf->len = offset + opaque_len;

	maj_stat = gss_unwrap(ctx->gc_gss_ctx, offset, rcv_buf);
	if (maj_stat == GSS_S_CONTEXT_EXPIRED)
		clear_bit(RPCAUTH_CRED_UPTODATE, &cred->cr_flags);
	if (maj_stat != GSS_S_COMPLETE)
		return status;
	if (ntohl(*(*p)++) != rqstp->rq_seqno)
		return status;

	return 0;
}

static int
gss_unwrap_req_decode(kxdrdproc_t decode, struct rpc_rqst *rqstp,
		      __be32 *p, void *obj)
{
	struct xdr_stream xdr;

	xdr_init_decode(&xdr, &rqstp->rq_rcv_buf, p);
	return decode(rqstp, &xdr, obj);
}

static int
gss_unwrap_resp(struct rpc_task *task,
		kxdrdproc_t decode, void *rqstp, __be32 *p, void *obj)
{
	struct rpc_cred *cred = task->tk_rqstp->rq_cred;
	struct gss_cred *gss_cred = container_of(cred, struct gss_cred,
			gc_base);
	struct gss_cl_ctx *ctx = gss_cred_get_ctx(cred);
	__be32		*savedp = p;
	struct kvec	*head = ((struct rpc_rqst *)rqstp)->rq_rcv_buf.head;
	int		savedlen = head->iov_len;
	int             status = -EIO;

	if (ctx->gc_proc != RPC_GSS_PROC_DATA)
		goto out_decode;
	switch (gss_cred->gc_service) {
	case RPC_GSS_SVC_NONE:
		break;
	case RPC_GSS_SVC_INTEGRITY:
		status = gss_unwrap_resp_integ(cred, ctx, rqstp, &p);
		if (status)
			goto out;
		break;
	case RPC_GSS_SVC_PRIVACY:
		status = gss_unwrap_resp_priv(cred, ctx, rqstp, &p);
		if (status)
			goto out;
		break;
	}
	/* take into account extra slack for integrity and privacy cases: */
	cred->cr_auth->au_rslack = cred->cr_auth->au_verfsize + (p - savedp)
						+ (savedlen - head->iov_len);
out_decode:
	status = gss_unwrap_req_decode(decode, rqstp, p, obj);
out:
	gss_put_ctx(ctx);
	dprintk("RPC: %5u %s returning %d\n",
		task->tk_pid, __func__, status);
	return status;
}

static const struct rpc_authops authgss_ops = {
	.owner		= THIS_MODULE,
	.au_flavor	= RPC_AUTH_GSS,
	.au_name	= "RPCSEC_GSS",
	.create		= gss_create,
	.destroy	= gss_destroy,
	.lookup_cred	= gss_lookup_cred,
	.crcreate	= gss_create_cred,
	.list_pseudoflavors = gss_mech_list_pseudoflavors,
	.info2flavor	= gss_mech_info2flavor,
	.flavor2info	= gss_mech_flavor2info,
};

static const struct rpc_credops gss_credops = {
	.cr_name	= "AUTH_GSS",
	.crdestroy	= gss_destroy_cred,
	.cr_init	= gss_cred_init,
	.crbind		= rpcauth_generic_bind_cred,
	.crmatch	= gss_match,
	.crmarshal	= gss_marshal,
	.crrefresh	= gss_refresh,
	.crvalidate	= gss_validate,
	.crwrap_req	= gss_wrap_req,
	.crunwrap_resp	= gss_unwrap_resp,
	.crkey_timeout	= gss_key_timeout,
};

static const struct rpc_credops gss_nullops = {
	.cr_name	= "AUTH_GSS",
	.crdestroy	= gss_destroy_nullcred,
	.crbind		= rpcauth_generic_bind_cred,
	.crmatch	= gss_match,
	.crmarshal	= gss_marshal,
	.crrefresh	= gss_refresh_null,
	.crvalidate	= gss_validate,
	.crwrap_req	= gss_wrap_req,
	.crunwrap_resp	= gss_unwrap_resp,
};

static const struct rpc_pipe_ops gss_upcall_ops_v0 = {
	.upcall		= rpc_pipe_generic_upcall,
	.downcall	= gss_pipe_downcall,
	.destroy_msg	= gss_pipe_destroy_msg,
	.open_pipe	= gss_pipe_open_v0,
	.release_pipe	= gss_pipe_release,
};

static const struct rpc_pipe_ops gss_upcall_ops_v1 = {
	.upcall		= rpc_pipe_generic_upcall,
	.downcall	= gss_pipe_downcall,
	.destroy_msg	= gss_pipe_destroy_msg,
	.open_pipe	= gss_pipe_open_v1,
	.release_pipe	= gss_pipe_release,
};

static __net_init int rpcsec_gss_init_net(struct net *net)
{
	return gss_svc_init_net(net);
}

static __net_exit void rpcsec_gss_exit_net(struct net *net)
{
	gss_svc_shutdown_net(net);
}

static struct pernet_operations rpcsec_gss_net_ops = {
	.init = rpcsec_gss_init_net,
	.exit = rpcsec_gss_exit_net,
};

/*
 * Initialize RPCSEC_GSS module
 */
static int __init init_rpcsec_gss(void)
{
	int err = 0;

	err = rpcauth_register(&authgss_ops);
	if (err)
		goto out;
	err = gss_svc_init();
	if (err)
		goto out_unregister;
	err = register_pernet_subsys(&rpcsec_gss_net_ops);
	if (err)
		goto out_svc_exit;
	rpc_init_wait_queue(&pipe_version_rpc_waitqueue, "gss pipe version");
	return 0;
out_svc_exit:
	gss_svc_shutdown();
out_unregister:
	rpcauth_unregister(&authgss_ops);
out:
	return err;
}

static void __exit exit_rpcsec_gss(void)
{
	unregister_pernet_subsys(&rpcsec_gss_net_ops);
	gss_svc_shutdown();
	rpcauth_unregister(&authgss_ops);
	rcu_barrier(); /* Wait for completion of call_rcu()'s */
}

MODULE_ALIAS("rpc-auth-6");
MODULE_LICENSE("GPL");
module_param_named(expired_cred_retry_delay,
		   gss_expired_cred_retry_delay,
		   uint, 0644);
MODULE_PARM_DESC(expired_cred_retry_delay, "Timeout (in seconds) until "
		"the RPC engine retries an expired credential");

module_param_named(key_expire_timeo,
		   gss_key_expire_timeo,
		   uint, 0644);
MODULE_PARM_DESC(key_expire_timeo, "Time (in seconds) at the end of a "
		"credential keys lifetime where the NFS layer cleans up "
		"prior to key expiration");

module_init(init_rpcsec_gss)
module_exit(exit_rpcsec_gss)<|MERGE_RESOLUTION|>--- conflicted
+++ resolved
@@ -537,17 +537,7 @@
 
 static void warn_gssd(void)
 {
-<<<<<<< HEAD
-	static unsigned long ratelimit;
-	unsigned long now = jiffies;
-
-	if (time_after(now, ratelimit)) {
-		pr_warn("RPC: AUTH_GSS upcall failed. Please check user daemon is running.\n");
-		ratelimit = now + 15*HZ;
-	}
-=======
 	dprintk("AUTH_GSS upcall failed. Please check user daemon is running.\n");
->>>>>>> f9287c7a
 }
 
 static inline int
