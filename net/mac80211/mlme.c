--- conflicted
+++ resolved
@@ -180,14 +180,7 @@
 	struct sta_info *sta;
 	u32 changed = 0;
 	u16 ht_opmode;
-<<<<<<< HEAD
-	bool enable_ht = true, queues_stopped = false;
-	enum nl80211_channel_type prev_chantype;
-	enum nl80211_channel_type rx_channel_type = NL80211_CHAN_NO_HT;
-	enum nl80211_channel_type tx_channel_type;
-=======
 	bool disable_40 = false;
->>>>>>> 53c30a1a
 
 	sband = local->hw.wiphy->bands[local->hw.conf.channel->band];
 
@@ -208,20 +201,8 @@
 	if (!(ht_oper->ht_param & IEEE80211_HT_PARAM_CHAN_WIDTH_ANY))
 		disable_40 = true;
 
-<<<<<<< HEAD
-	if (beacon_htcap_ie && (prev_chantype != rx_channel_type)) {
-		/*
-		 * Whenever the AP announces the HT mode change that can be
-		 * 40MHz intolerant or etc., it would be safer to stop tx
-		 * queues before doing hw config to avoid buffer overflow.
-		 */
-		ieee80211_stop_queues_by_reason(&sdata->local->hw,
-				IEEE80211_QUEUE_STOP_REASON_CHTYPE_CHANGE);
-		queues_stopped = true;
-=======
 	mutex_lock(&local->sta_mtx);
 	sta = sta_info_get(sdata, bssid);
->>>>>>> 53c30a1a
 
 	WARN_ON_ONCE(!sta);
 
@@ -232,16 +213,6 @@
 		    (disable_40 != !(sta->sta.ht_cap.cap &
 					IEEE80211_HT_CAP_SUP_WIDTH_20_40)))) {
 
-<<<<<<< HEAD
-	if (prev_chantype != tx_channel_type) {
-		rcu_read_lock();
-		sta = sta_info_get(sdata, bssid);
-		if (sta)
-			rate_control_rate_update(local, sband, sta,
-						 IEEE80211_RC_HT_CHANGED,
-						 tx_channel_type);
-		rcu_read_unlock();
-=======
 		if (disable_40)
 			sta->sta.ht_cap.cap &= ~IEEE80211_HT_CAP_SUP_WIDTH_20_40;
 		else
@@ -249,19 +220,10 @@
 
 		rate_control_rate_update(local, sband, sta,
 					 IEEE80211_RC_BW_CHANGED);
->>>>>>> 53c30a1a
 	}
 	mutex_unlock(&local->sta_mtx);
 
-<<<<<<< HEAD
-	if (queues_stopped)
-		ieee80211_wake_queues_by_reason(&sdata->local->hw,
-			IEEE80211_QUEUE_STOP_REASON_CHTYPE_CHANGE);
-
-	ht_opmode = le16_to_cpu(hti->operation_mode);
-=======
 	ht_opmode = le16_to_cpu(ht_oper->operation_mode);
->>>>>>> 53c30a1a
 
 	/* if bss configuration changed store the new one */
 	if (!reconfig || (sdata->vif.bss_conf.ht_operation_mode != ht_opmode)) {
@@ -1389,11 +1351,8 @@
 	if (WARN_ON(!ifmgd->associated))
 		return;
 
-<<<<<<< HEAD
-=======
 	ieee80211_stop_poll(sdata);
 
->>>>>>> 53c30a1a
 	ifmgd->associated = NULL;
 
 	/*
