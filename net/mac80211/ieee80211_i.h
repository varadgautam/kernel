/*
 * Copyright 2002-2005, Instant802 Networks, Inc.
 * Copyright 2005, Devicescape Software, Inc.
 * Copyright 2006-2007	Jiri Benc <jbenc@suse.cz>
 * Copyright 2007-2010	Johannes Berg <johannes@sipsolutions.net>
 *
 * This program is free software; you can redistribute it and/or modify
 * it under the terms of the GNU General Public License version 2 as
 * published by the Free Software Foundation.
 */

#ifndef IEEE80211_I_H
#define IEEE80211_I_H

#include <linux/kernel.h>
#include <linux/device.h>
#include <linux/if_ether.h>
#include <linux/interrupt.h>
#include <linux/list.h>
#include <linux/netdevice.h>
#include <linux/skbuff.h>
#include <linux/workqueue.h>
#include <linux/types.h>
#include <linux/spinlock.h>
#include <linux/etherdevice.h>
#include <linux/leds.h>
#include <linux/idr.h>
#include <net/ieee80211_radiotap.h>
#include <net/cfg80211.h>
#include <net/mac80211.h>
#include "key.h"
#include "sta_info.h"

struct ieee80211_local;

/* Maximum number of broadcast/multicast frames to buffer when some of the
 * associated stations are using power saving. */
#define AP_MAX_BC_BUFFER 128

/* Maximum number of frames buffered to all STAs, including multicast frames.
 * Note: increasing this limit increases the potential memory requirement. Each
 * frame can be up to about 2 kB long. */
#define TOTAL_MAX_TX_BUFFER 512

/* Required encryption head and tailroom */
#define IEEE80211_ENCRYPT_HEADROOM 8
#define IEEE80211_ENCRYPT_TAILROOM 18

/* IEEE 802.11 (Ch. 9.5 Defragmentation) requires support for concurrent
 * reception of at least three fragmented frames. This limit can be increased
 * by changing this define, at the cost of slower frame reassembly and
 * increased memory use (about 2 kB of RAM per entry). */
#define IEEE80211_FRAGMENT_MAX 4

#define TU_TO_EXP_TIME(x)	(jiffies + usecs_to_jiffies((x) * 1024))

#define IEEE80211_DEFAULT_UAPSD_QUEUES \
	(IEEE80211_WMM_IE_STA_QOSINFO_AC_BK |	\
	 IEEE80211_WMM_IE_STA_QOSINFO_AC_BE |	\
	 IEEE80211_WMM_IE_STA_QOSINFO_AC_VI |	\
	 IEEE80211_WMM_IE_STA_QOSINFO_AC_VO)

#define IEEE80211_DEFAULT_MAX_SP_LEN		\
	IEEE80211_WMM_IE_STA_QOSINFO_SP_ALL

struct ieee80211_fragment_entry {
	unsigned long first_frag_time;
	unsigned int seq;
	unsigned int rx_queue;
	unsigned int last_frag;
	unsigned int extra_len;
	struct sk_buff_head skb_list;
	int ccmp; /* Whether fragments were encrypted with CCMP */
	u8 last_pn[6]; /* PN of the last fragment if CCMP was used */
};


struct ieee80211_bss {
	/* don't want to look up all the time */
	size_t ssid_len;
	u8 ssid[IEEE80211_MAX_SSID_LEN];

	u8 dtim_period;

	bool wmm_used;
	bool uapsd_supported;

	unsigned long last_probe_resp;

#ifdef CONFIG_MAC80211_MESH
	u8 *mesh_id;
	size_t mesh_id_len;
	u8 *mesh_cfg;
#endif

#define IEEE80211_MAX_SUPP_RATES 32
	u8 supp_rates[IEEE80211_MAX_SUPP_RATES];
	size_t supp_rates_len;

	/*
	 * During association, we save an ERP value from a probe response so
	 * that we can feed ERP info to the driver when handling the
	 * association completes. these fields probably won't be up-to-date
	 * otherwise, you probably don't want to use them.
	 */
	bool has_erp_value;
	u8 erp_value;
};

static inline u8 *bss_mesh_cfg(struct ieee80211_bss *bss)
{
#ifdef CONFIG_MAC80211_MESH
	return bss->mesh_cfg;
#endif
	return NULL;
}

static inline u8 *bss_mesh_id(struct ieee80211_bss *bss)
{
#ifdef CONFIG_MAC80211_MESH
	return bss->mesh_id;
#endif
	return NULL;
}

static inline u8 bss_mesh_id_len(struct ieee80211_bss *bss)
{
#ifdef CONFIG_MAC80211_MESH
	return bss->mesh_id_len;
#endif
	return 0;
}


typedef unsigned __bitwise__ ieee80211_tx_result;
#define TX_CONTINUE	((__force ieee80211_tx_result) 0u)
#define TX_DROP		((__force ieee80211_tx_result) 1u)
#define TX_QUEUED	((__force ieee80211_tx_result) 2u)

#define IEEE80211_TX_UNICAST		BIT(1)
#define IEEE80211_TX_PS_BUFFERED	BIT(2)

struct ieee80211_tx_data {
	struct sk_buff *skb;
	struct sk_buff_head skbs;
	struct ieee80211_local *local;
	struct ieee80211_sub_if_data *sdata;
	struct sta_info *sta;
	struct ieee80211_key *key;

	struct ieee80211_channel *channel;

	unsigned int flags;
};


typedef unsigned __bitwise__ ieee80211_rx_result;
#define RX_CONTINUE		((__force ieee80211_rx_result) 0u)
#define RX_DROP_UNUSABLE	((__force ieee80211_rx_result) 1u)
#define RX_DROP_MONITOR		((__force ieee80211_rx_result) 2u)
#define RX_QUEUED		((__force ieee80211_rx_result) 3u)

/**
 * enum ieee80211_packet_rx_flags - packet RX flags
 * @IEEE80211_RX_RA_MATCH: frame is destined to interface currently processed
 *	(incl. multicast frames)
 * @IEEE80211_RX_IN_SCAN: received while scanning
 * @IEEE80211_RX_FRAGMENTED: fragmented frame
 * @IEEE80211_RX_AMSDU: a-MSDU packet
 * @IEEE80211_RX_MALFORMED_ACTION_FRM: action frame is malformed
 * @IEEE80211_RX_DEFERRED_RELEASE: frame was subjected to receive reordering
 *
 * These are per-frame flags that are attached to a frame in the
 * @rx_flags field of &struct ieee80211_rx_status.
 */
enum ieee80211_packet_rx_flags {
	IEEE80211_RX_IN_SCAN			= BIT(0),
	IEEE80211_RX_RA_MATCH			= BIT(1),
	IEEE80211_RX_FRAGMENTED			= BIT(2),
	IEEE80211_RX_AMSDU			= BIT(3),
	IEEE80211_RX_MALFORMED_ACTION_FRM	= BIT(4),
	IEEE80211_RX_DEFERRED_RELEASE		= BIT(5),
};

/**
 * enum ieee80211_rx_flags - RX data flags
 *
 * @IEEE80211_RX_CMNTR: received on cooked monitor already
 * @IEEE80211_RX_BEACON_REPORTED: This frame was already reported
 *	to cfg80211_report_obss_beacon().
 *
 * These flags are used across handling multiple interfaces
 * for a single frame.
 */
enum ieee80211_rx_flags {
	IEEE80211_RX_CMNTR		= BIT(0),
	IEEE80211_RX_BEACON_REPORTED	= BIT(1),
};

struct ieee80211_rx_data {
	struct sk_buff *skb;
	struct ieee80211_local *local;
	struct ieee80211_sub_if_data *sdata;
	struct sta_info *sta;
	struct ieee80211_key *key;

	unsigned int flags;

	/*
	 * Index into sequence numbers array, 0..16
	 * since the last (16) is used for non-QoS,
	 * will be 16 on non-QoS frames.
	 */
	int seqno_idx;

	/*
	 * Index into the security IV/PN arrays, 0..16
	 * since the last (16) is used for CCMP-encrypted
	 * management frames, will be set to 16 on mgmt
	 * frames and 0 on non-QoS frames.
	 */
	int security_idx;

	u32 tkip_iv32;
	u16 tkip_iv16;
};

struct beacon_data {
	u8 *head, *tail;
	int head_len, tail_len;
	int dtim_period;
};

struct ieee80211_if_ap {
	struct beacon_data __rcu *beacon;
	struct sk_buff __rcu *probe_resp;

	struct list_head vlans;

	/* yes, this looks ugly, but guarantees that we can later use
	 * bitmap_empty :)
	 * NB: don't touch this bitmap, use sta_info_{set,clear}_tim_bit */
	u8 tim[sizeof(unsigned long) * BITS_TO_LONGS(IEEE80211_MAX_AID + 1)];
	struct sk_buff_head ps_bc_buf;
	atomic_t num_sta_ps; /* number of stations in PS mode */
	atomic_t num_sta_authorized; /* number of authorized stations */
	int dtim_count;
	bool dtim_bc_mc;
};

struct ieee80211_if_wds {
	struct sta_info *sta;
	u8 remote_addr[ETH_ALEN];
};

struct ieee80211_if_vlan {
	struct list_head list;

	/* used for all tx if the VLAN is configured to 4-addr mode */
	struct sta_info __rcu *sta;
};

struct mesh_stats {
	__u32 fwded_mcast;		/* Mesh forwarded multicast frames */
	__u32 fwded_unicast;		/* Mesh forwarded unicast frames */
	__u32 fwded_frames;		/* Mesh total forwarded frames */
	__u32 dropped_frames_ttl;	/* Not transmitted since mesh_ttl == 0*/
	__u32 dropped_frames_no_route;	/* Not transmitted, no route found */
	__u32 dropped_frames_congestion;/* Not forwarded due to congestion */
	atomic_t estab_plinks;
};

#define PREQ_Q_F_START		0x1
#define PREQ_Q_F_REFRESH	0x2
struct mesh_preq_queue {
	struct list_head list;
	u8 dst[ETH_ALEN];
	u8 flags;
};

enum ieee80211_work_type {
	IEEE80211_WORK_ABORT,
	IEEE80211_WORK_DIRECT_PROBE,
	IEEE80211_WORK_AUTH,
	IEEE80211_WORK_ASSOC_BEACON_WAIT,
	IEEE80211_WORK_ASSOC,
	IEEE80211_WORK_REMAIN_ON_CHANNEL,
	IEEE80211_WORK_OFFCHANNEL_TX,
};

/**
 * enum work_done_result - indicates what to do after work was done
 *
 * @WORK_DONE_DESTROY: This work item is no longer needed, destroy.
 * @WORK_DONE_REQUEUE: This work item was reset to be reused, and
 *	should be requeued.
 */
enum work_done_result {
	WORK_DONE_DESTROY,
	WORK_DONE_REQUEUE,
};

struct ieee80211_work {
	struct list_head list;

	struct rcu_head rcu_head;

	struct ieee80211_sub_if_data *sdata;

	enum work_done_result (*done)(struct ieee80211_work *wk,
				      struct sk_buff *skb);

	struct ieee80211_channel *chan;
	enum nl80211_channel_type chan_type;

	unsigned long timeout;
	enum ieee80211_work_type type;

	u8 filter_ta[ETH_ALEN];

	bool started;

	union {
		struct {
			int tries;
			u16 algorithm, transaction;
			u8 ssid[IEEE80211_MAX_SSID_LEN];
			u8 ssid_len;
			u8 key[WLAN_KEY_LEN_WEP104];
			u8 key_len, key_idx;
			bool privacy;
			bool synced;
		} probe_auth;
		struct {
			struct cfg80211_bss *bss;
			const u8 *supp_rates;
			const u8 *ht_information_ie;
			enum ieee80211_smps_mode smps;
			int tries;
			u16 capability;
			u8 prev_bssid[ETH_ALEN];
			u8 ssid[IEEE80211_MAX_SSID_LEN];
			u8 ssid_len;
			u8 supp_rates_len;
			bool wmm_used, use_11n, uapsd_used;
			bool synced;
		} assoc;
		struct {
			u32 duration;
		} remain;
		struct {
			struct sk_buff *frame;
			u32 wait;
			bool status;
		} offchan_tx;
	};

	int ie_len;
	/* must be last */
	u8 ie[0];
};

/* flags used in struct ieee80211_if_managed.flags */
enum ieee80211_sta_flags {
	IEEE80211_STA_BEACON_POLL	= BIT(0),
	IEEE80211_STA_CONNECTION_POLL	= BIT(1),
	IEEE80211_STA_CONTROL_PORT	= BIT(2),
	IEEE80211_STA_DISABLE_11N	= BIT(4),
	IEEE80211_STA_CSA_RECEIVED	= BIT(5),
	IEEE80211_STA_MFP_ENABLED	= BIT(6),
	IEEE80211_STA_UAPSD_ENABLED	= BIT(7),
	IEEE80211_STA_NULLFUNC_ACKED	= BIT(8),
	IEEE80211_STA_RESET_SIGNAL_AVE	= BIT(9),
};

struct ieee80211_if_managed {
	struct timer_list timer;
	struct timer_list conn_mon_timer;
	struct timer_list bcn_mon_timer;
	struct timer_list chswitch_timer;
	struct work_struct monitor_work;
	struct work_struct chswitch_work;
	struct work_struct beacon_connection_loss_work;

	unsigned long beacon_timeout;
	unsigned long probe_timeout;
	int probe_send_count;
	bool nullfunc_failed;

	struct mutex mtx;
	struct cfg80211_bss *associated;

	u8 bssid[ETH_ALEN];

	u16 aid;

	unsigned long timers_running; /* used for quiesce/restart */
	bool powersave; /* powersave requested for this iface */
	bool broken_ap; /* AP is broken -- turn off powersave */
	enum ieee80211_smps_mode req_smps, /* requested smps mode */
				 ap_smps, /* smps mode AP thinks we're in */
				 driver_smps_mode; /* smps mode request */

	struct work_struct request_smps_work;

	unsigned int flags;

	bool beacon_crc_valid;
	u32 beacon_crc;

	enum {
		IEEE80211_MFP_DISABLED,
		IEEE80211_MFP_OPTIONAL,
		IEEE80211_MFP_REQUIRED
	} mfp; /* management frame protection */

	int wmm_last_param_set;

	u8 use_4addr;

	/* Signal strength from the last Beacon frame in the current BSS. */
	int last_beacon_signal;

	/*
	 * Weighted average of the signal strength from Beacon frames in the
	 * current BSS. This is in units of 1/16 of the signal unit to maintain
	 * accuracy and to speed up calculations, i.e., the value need to be
	 * divided by 16 to get the actual value.
	 */
	int ave_beacon_signal;

	/*
	 * Number of Beacon frames used in ave_beacon_signal. This can be used
	 * to avoid generating less reliable cqm events that would be based
	 * only on couple of received frames.
	 */
	unsigned int count_beacon_signal;

	/*
	 * Last Beacon frame signal strength average (ave_beacon_signal / 16)
	 * that triggered a cqm event. 0 indicates that no event has been
	 * generated for the current association.
	 */
	int last_cqm_event_signal;

	/*
	 * State variables for keeping track of RSSI of the AP currently
	 * connected to and informing driver when RSSI has gone
	 * below/above a certain threshold.
	 */
	int rssi_min_thold, rssi_max_thold;
	int last_ave_beacon_signal;

	struct ieee80211_ht_cap ht_capa; /* configured ht-cap over-rides */
	struct ieee80211_ht_cap ht_capa_mask; /* Valid parts of ht_capa */
};

struct ieee80211_if_ibss {
	struct timer_list timer;

	struct mutex mtx;

	unsigned long last_scan_completed;

	u32 basic_rates;

	bool timer_running;

	bool fixed_bssid;
	bool fixed_channel;
	bool privacy;

	u8 bssid[ETH_ALEN];
	u8 ssid[IEEE80211_MAX_SSID_LEN];
	u8 ssid_len, ie_len;
	u8 *ie;
	struct ieee80211_channel *channel;
	enum nl80211_channel_type channel_type;

	unsigned long ibss_join_req;
	/* probe response/beacon for IBSS */
	struct sk_buff __rcu *presp;
	struct sk_buff *skb;

	spinlock_t incomplete_lock;
	struct list_head incomplete_stations;

	enum {
		IEEE80211_IBSS_MLME_SEARCH,
		IEEE80211_IBSS_MLME_JOINED,
	} state;
};

struct ieee80211_if_mesh {
	struct timer_list housekeeping_timer;
	struct timer_list mesh_path_timer;
	struct timer_list mesh_path_root_timer;

	unsigned long timers_running;

	unsigned long wrkq_flags;

	u8 mesh_id[IEEE80211_MAX_MESH_ID_LEN];
	size_t mesh_id_len;
	/* Active Path Selection Protocol Identifier */
	u8 mesh_pp_id;
	/* Active Path Selection Metric Identifier */
	u8 mesh_pm_id;
	/* Congestion Control Mode Identifier */
	u8 mesh_cc_id;
	/* Synchronization Protocol Identifier */
	u8 mesh_sp_id;
	/* Authentication Protocol Identifier */
	u8 mesh_auth_id;
	/* Local mesh Sequence Number */
	u32 sn;
	/* Last used PREQ ID */
	u32 preq_id;
	atomic_t mpaths;
	/* Timestamp of last SN update */
	unsigned long last_sn_update;
	/* Time when it's ok to send next PERR */
	unsigned long next_perr;
	/* Timestamp of last PREQ sent */
	unsigned long last_preq;
	struct mesh_rmc *rmc;
	spinlock_t mesh_preq_queue_lock;
	struct mesh_preq_queue preq_queue;
	int preq_queue_len;
	struct mesh_stats mshstats;
	struct mesh_config mshcfg;
	u32 mesh_seqnum;
	bool accepting_plinks;
	int num_gates;
	const u8 *ie;
	u8 ie_len;
	enum {
		IEEE80211_MESH_SEC_NONE = 0x0,
		IEEE80211_MESH_SEC_AUTHED = 0x1,
		IEEE80211_MESH_SEC_SECURED = 0x2,
	} security;
};

#ifdef CONFIG_MAC80211_MESH
#define IEEE80211_IFSTA_MESH_CTR_INC(msh, name)	\
	do { (msh)->mshstats.name++; } while (0)
#else
#define IEEE80211_IFSTA_MESH_CTR_INC(msh, name) \
	do { } while (0)
#endif

/**
 * enum ieee80211_sub_if_data_flags - virtual interface flags
 *
 * @IEEE80211_SDATA_ALLMULTI: interface wants all multicast packets
 * @IEEE80211_SDATA_PROMISC: interface is promisc
 * @IEEE80211_SDATA_OPERATING_GMODE: operating in G-only mode
 * @IEEE80211_SDATA_DONT_BRIDGE_PACKETS: bridge packets between
 *	associated stations and deliver multicast frames both
 *	back to wireless media and to the local net stack.
 * @IEEE80211_SDATA_DISCONNECT_RESUME: Disconnect after resume.
 * @IEEE80211_SDATA_IN_DRIVER: indicates interface was added to driver
 */
enum ieee80211_sub_if_data_flags {
	IEEE80211_SDATA_ALLMULTI		= BIT(0),
	IEEE80211_SDATA_PROMISC			= BIT(1),
	IEEE80211_SDATA_OPERATING_GMODE		= BIT(2),
	IEEE80211_SDATA_DONT_BRIDGE_PACKETS	= BIT(3),
	IEEE80211_SDATA_DISCONNECT_RESUME	= BIT(4),
	IEEE80211_SDATA_IN_DRIVER		= BIT(5),
};

/**
 * enum ieee80211_sdata_state_bits - virtual interface state bits
 * @SDATA_STATE_RUNNING: virtual interface is up & running; this
 *	mirrors netif_running() but is separate for interface type
 *	change handling while the interface is up
 * @SDATA_STATE_OFFCHANNEL: This interface is currently in offchannel
 *	mode, so queues are stopped
 */
enum ieee80211_sdata_state_bits {
	SDATA_STATE_RUNNING,
	SDATA_STATE_OFFCHANNEL,
};

struct ieee80211_sub_if_data {
	struct list_head list;

	struct wireless_dev wdev;

	/* keys */
	struct list_head key_list;

	/* count for keys needing tailroom space allocation */
	int crypto_tx_tailroom_needed_cnt;

	struct net_device *dev;
	struct ieee80211_local *local;

	unsigned int flags;

	unsigned long state;

	int drop_unencrypted;

	char name[IFNAMSIZ];

	/*
	 * keep track of whether the HT opmode (stored in
	 * vif.bss_info.ht_operation_mode) is valid.
	 */
	bool ht_opmode_valid;

	/* to detect idle changes */
	bool old_idle;

	/* Fragment table for host-based reassembly */
	struct ieee80211_fragment_entry	fragments[IEEE80211_FRAGMENT_MAX];
	unsigned int fragment_next;

	/* TID bitmap for NoAck policy */
	u16 noack_map;

	struct ieee80211_key __rcu *keys[NUM_DEFAULT_KEYS + NUM_DEFAULT_MGMT_KEYS];
	struct ieee80211_key __rcu *default_unicast_key;
	struct ieee80211_key __rcu *default_multicast_key;
	struct ieee80211_key __rcu *default_mgmt_key;

	u16 sequence_number;
	__be16 control_port_protocol;
	bool control_port_no_encrypt;

	struct ieee80211_tx_queue_params tx_conf[IEEE80211_MAX_QUEUES];

	struct work_struct work;
	struct sk_buff_head skb_queue;

	bool arp_filter_state;

	/*
	 * AP this belongs to: self in AP mode and
	 * corresponding AP in VLAN mode, NULL for
	 * all others (might be needed later in IBSS)
	 */
	struct ieee80211_if_ap *bss;

	/* bitmap of allowed (non-MCS) rate indexes for rate control */
	u32 rc_rateidx_mask[IEEE80211_NUM_BANDS];

	union {
		struct ieee80211_if_ap ap;
		struct ieee80211_if_wds wds;
		struct ieee80211_if_vlan vlan;
		struct ieee80211_if_managed mgd;
		struct ieee80211_if_ibss ibss;
		struct ieee80211_if_mesh mesh;
		u32 mntr_flags;
	} u;

#ifdef CONFIG_MAC80211_DEBUGFS
	struct {
		struct dentry *dir;
		struct dentry *subdir_stations;
		struct dentry *default_unicast_key;
		struct dentry *default_multicast_key;
		struct dentry *default_mgmt_key;
	} debugfs;
#endif
	/* must be last, dynamically sized area in this! */
	struct ieee80211_vif vif;
};

static inline
struct ieee80211_sub_if_data *vif_to_sdata(struct ieee80211_vif *p)
{
	return container_of(p, struct ieee80211_sub_if_data, vif);
}

enum sdata_queue_type {
	IEEE80211_SDATA_QUEUE_TYPE_FRAME	= 0,
	IEEE80211_SDATA_QUEUE_AGG_START		= 1,
	IEEE80211_SDATA_QUEUE_AGG_STOP		= 2,
};

enum {
	IEEE80211_RX_MSG	= 1,
	IEEE80211_TX_STATUS_MSG	= 2,
	IEEE80211_EOSP_MSG	= 3,
};

struct skb_eosp_msg_data {
	u8 sta[ETH_ALEN], iface[ETH_ALEN];
};

enum queue_stop_reason {
	IEEE80211_QUEUE_STOP_REASON_DRIVER,
	IEEE80211_QUEUE_STOP_REASON_PS,
	IEEE80211_QUEUE_STOP_REASON_CSA,
	IEEE80211_QUEUE_STOP_REASON_AGGREGATION,
	IEEE80211_QUEUE_STOP_REASON_SUSPEND,
	IEEE80211_QUEUE_STOP_REASON_SKB_ADD,
	IEEE80211_QUEUE_STOP_REASON_CHTYPE_CHANGE,
};

#ifdef CONFIG_MAC80211_LEDS
struct tpt_led_trigger {
	struct led_trigger trig;
	char name[32];
	const struct ieee80211_tpt_blink *blink_table;
	unsigned int blink_table_len;
	struct timer_list timer;
	unsigned long prev_traffic;
	unsigned long tx_bytes, rx_bytes;
	unsigned int active, want;
	bool running;
};
#endif

/**
 * mac80211 scan flags - currently active scan mode
 *
 * @SCAN_SW_SCANNING: We're currently in the process of scanning but may as
 *	well be on the operating channel
 * @SCAN_HW_SCANNING: The hardware is scanning for us, we have no way to
 *	determine if we are on the operating channel or not
 * @SCAN_OFF_CHANNEL: We're off our operating channel for scanning,
 *	gets only set in conjunction with SCAN_SW_SCANNING
 * @SCAN_COMPLETED: Set for our scan work function when the driver reported
 *	that the scan completed.
 * @SCAN_ABORTED: Set for our scan work function when the driver reported
 *	a scan complete for an aborted scan.
 */
enum {
	SCAN_SW_SCANNING,
	SCAN_HW_SCANNING,
	SCAN_OFF_CHANNEL,
	SCAN_COMPLETED,
	SCAN_ABORTED,
};

/**
 * enum mac80211_scan_state - scan state machine states
 *
 * @SCAN_DECISION: Main entry point to the scan state machine, this state
 *	determines if we should keep on scanning or switch back to the
 *	operating channel
 * @SCAN_SET_CHANNEL: Set the next channel to be scanned
 * @SCAN_SEND_PROBE: Send probe requests and wait for probe responses
 * @SCAN_SUSPEND: Suspend the scan and go back to operating channel to
 *	send out data
 * @SCAN_RESUME: Resume the scan and scan the next channel
 */
enum mac80211_scan_state {
	SCAN_DECISION,
	SCAN_SET_CHANNEL,
	SCAN_SEND_PROBE,
	SCAN_SUSPEND,
	SCAN_RESUME,
};

struct ieee80211_local {
	/* embed the driver visible part.
	 * don't cast (use the static inlines below), but we keep
	 * it first anyway so they become a no-op */
	struct ieee80211_hw hw;

	const struct ieee80211_ops *ops;

	/*
	 * work stuff, potentially off-channel (in the future)
	 */
	struct list_head work_list;
	struct timer_list work_timer;
	struct work_struct work_work;
	struct sk_buff_head work_skb_queue;

	/*
	 * private workqueue to mac80211. mac80211 makes this accessible
	 * via ieee80211_queue_work()
	 */
	struct workqueue_struct *workqueue;

	unsigned long queue_stop_reasons[IEEE80211_MAX_QUEUES];
	/* also used to protect ampdu_ac_queue and amdpu_ac_stop_refcnt */
	spinlock_t queue_stop_reason_lock;

	int open_count;
	int monitors, cooked_mntrs;
	/* number of interfaces with corresponding FIF_ flags */
	int fif_fcsfail, fif_plcpfail, fif_control, fif_other_bss, fif_pspoll,
	    fif_probe_req;
	int probe_req_reg;
	unsigned int filter_flags; /* FIF_* */

	bool wiphy_ciphers_allocated;

	/* protects the aggregated multicast list and filter calls */
	spinlock_t filter_lock;

	/* used for uploading changed mc list */
	struct work_struct reconfig_filter;

	/* used to reconfigure hardware SM PS */
	struct work_struct recalc_smps;

	/* aggregated multicast list */
	struct netdev_hw_addr_list mc_list;

	bool tim_in_locked_section; /* see ieee80211_beacon_get() */

	/*
	 * suspended is true if we finished all the suspend _and_ we have
	 * not yet come up from resume. This is to be used by mac80211
	 * to ensure driver sanity during suspend and mac80211's own
	 * sanity. It can eventually be used for WoW as well.
	 */
	bool suspended;

	/*
	 * Resuming is true while suspended, but when we're reprogramming the
	 * hardware -- at that time it's allowed to use ieee80211_queue_work()
	 * again even though some other parts of the stack are still suspended
	 * and we still drop received frames to avoid waking the stack.
	 */
	bool resuming;

	/*
	 * quiescing is true during the suspend process _only_ to
	 * ease timer cancelling etc.
	 */
	bool quiescing;

	/* device is started */
	bool started;

	/* wowlan is enabled -- don't reconfig on resume */
	bool wowlan;

	int tx_headroom; /* required headroom for hardware/radiotap */

	/* Tasklet and skb queue to process calls from IRQ mode. All frames
	 * added to skb_queue will be processed, but frames in
	 * skb_queue_unreliable may be dropped if the total length of these
	 * queues increases over the limit. */
#define IEEE80211_IRQSAFE_QUEUE_LIMIT 128
	struct tasklet_struct tasklet;
	struct sk_buff_head skb_queue;
	struct sk_buff_head skb_queue_unreliable;

	/*
	 * Internal FIFO queue which is shared between multiple rx path
	 * stages. Its main task is to provide a serialization mechanism,
	 * so all rx handlers can enjoy having exclusive access to their
	 * private data structures.
	 */
	struct sk_buff_head rx_skb_queue;
	bool running_rx_handler;	/* protected by rx_skb_queue.lock */

	/* Station data */
	/*
	 * The mutex only protects the list, hash table and
	 * counter, reads are done with RCU.
	 */
	struct mutex sta_mtx;
	spinlock_t tim_lock;
	unsigned long num_sta;
	struct list_head sta_list;
	struct sta_info __rcu *sta_hash[STA_HASH_SIZE];
	struct timer_list sta_cleanup;
	int sta_generation;

	struct sk_buff_head pending[IEEE80211_MAX_QUEUES];
	struct tasklet_struct tx_pending_tasklet;

	atomic_t agg_queue_stop[IEEE80211_MAX_QUEUES];

	/* number of interfaces with corresponding IFF_ flags */
	atomic_t iff_allmultis, iff_promiscs;

	struct rate_control_ref *rate_ctrl;

	struct crypto_cipher *wep_tx_tfm;
	struct crypto_cipher *wep_rx_tfm;
	u32 wep_iv;

	/* see iface.c */
	struct list_head interfaces;
	struct mutex iflist_mtx;

	/*
	 * Key mutex, protects sdata's key_list and sta_info's
	 * key pointers (write access, they're RCU.)
	 */
	struct mutex key_mtx;

	/* mutex for scan and work locking */
	struct mutex mtx;

	/* Scanning and BSS list */
	unsigned long scanning;
	struct cfg80211_ssid scan_ssid;
	struct cfg80211_scan_request *int_scan_req;
	struct cfg80211_scan_request *scan_req, *hw_scan_req;
	struct ieee80211_channel *scan_channel;
	enum ieee80211_band hw_scan_band;
	int scan_channel_idx;
	int scan_ies_len;

	bool sched_scanning;
	struct ieee80211_sched_scan_ies sched_scan_ies;
	struct work_struct sched_scan_stopped_work;

	unsigned long leave_oper_channel_time;
	enum mac80211_scan_state next_scan_state;
	struct delayed_work scan_work;
	struct ieee80211_sub_if_data *scan_sdata;
	enum nl80211_channel_type _oper_channel_type;
	struct ieee80211_channel *oper_channel, *csa_channel;

	/* Temporary remain-on-channel for off-channel operations */
	struct ieee80211_channel *tmp_channel;
	enum nl80211_channel_type tmp_channel_type;

	/* SNMP counters */
	/* dot11CountersTable */
	u32 dot11TransmittedFragmentCount;
	u32 dot11MulticastTransmittedFrameCount;
	u32 dot11FailedCount;
	u32 dot11RetryCount;
	u32 dot11MultipleRetryCount;
	u32 dot11FrameDuplicateCount;
	u32 dot11ReceivedFragmentCount;
	u32 dot11MulticastReceivedFrameCount;
	u32 dot11TransmittedFrameCount;

#ifdef CONFIG_MAC80211_LEDS
	int tx_led_counter, rx_led_counter;
	struct led_trigger *tx_led, *rx_led, *assoc_led, *radio_led;
	struct tpt_led_trigger *tpt_led_trigger;
	char tx_led_name[32], rx_led_name[32],
	     assoc_led_name[32], radio_led_name[32];
#endif

#ifdef CONFIG_MAC80211_DEBUG_COUNTERS
	/* TX/RX handler statistics */
	unsigned int tx_handlers_drop;
	unsigned int tx_handlers_queued;
	unsigned int tx_handlers_drop_unencrypted;
	unsigned int tx_handlers_drop_fragment;
	unsigned int tx_handlers_drop_wep;
	unsigned int tx_handlers_drop_not_assoc;
	unsigned int tx_handlers_drop_unauth_port;
	unsigned int rx_handlers_drop;
	unsigned int rx_handlers_queued;
	unsigned int rx_handlers_drop_nullfunc;
	unsigned int rx_handlers_drop_defrag;
	unsigned int rx_handlers_drop_short;
	unsigned int rx_handlers_drop_passive_scan;
	unsigned int tx_expand_skb_head;
	unsigned int tx_expand_skb_head_cloned;
	unsigned int rx_expand_skb_head;
	unsigned int rx_expand_skb_head2;
	unsigned int rx_handlers_fragments;
	unsigned int tx_status_drop;
#define I802_DEBUG_INC(c) (c)++
#else /* CONFIG_MAC80211_DEBUG_COUNTERS */
#define I802_DEBUG_INC(c) do { } while (0)
#endif /* CONFIG_MAC80211_DEBUG_COUNTERS */


	int total_ps_buffered; /* total number of all buffered unicast and
				* multicast packets for power saving stations
				*/
	unsigned int wmm_acm; /* bit field of ACM bits (BIT(802.1D tag)) */

	/*
	 * Bitmask of enabled u-apsd queues,
	 * IEEE80211_WMM_IE_STA_QOSINFO_AC_BE & co. Needs a new association
	 * to take effect.
	 */
	unsigned int uapsd_queues;

	/*
	 * Maximum number of buffered frames AP can deliver during a
	 * service period, IEEE80211_WMM_IE_STA_QOSINFO_SP_ALL or similar.
	 * Needs a new association to take effect.
	 */
	unsigned int uapsd_max_sp_len;

	bool pspolling;
	bool offchannel_ps_enabled;
	/*
	 * PS can only be enabled when we have exactly one managed
	 * interface (and monitors) in PS, this then points there.
	 */
	struct ieee80211_sub_if_data *ps_sdata;
	struct work_struct dynamic_ps_enable_work;
	struct work_struct dynamic_ps_disable_work;
	struct timer_list dynamic_ps_timer;
	struct notifier_block network_latency_notifier;
	struct notifier_block ifa_notifier;

	/*
	 * The dynamic ps timeout configured from user space via WEXT -
	 * this will override whatever chosen by mac80211 internally.
	 */
	int dynamic_ps_forced_timeout;
	int dynamic_ps_user_timeout;
	bool disable_dynamic_ps;

	int user_power_level; /* in dBm */
	int power_constr_level; /* in dBm */

	enum ieee80211_smps_mode smps_mode;

	struct work_struct restart_work;

#ifdef CONFIG_MAC80211_DEBUGFS
	struct local_debugfsdentries {
		struct dentry *rcdir;
		struct dentry *keys;
	} debugfs;
#endif

	struct ieee80211_channel *hw_roc_channel;
	struct net_device *hw_roc_dev;
	struct sk_buff *hw_roc_skb, *hw_roc_skb_for_status;
	struct work_struct hw_roc_start, hw_roc_done;
	enum nl80211_channel_type hw_roc_channel_type;
	unsigned int hw_roc_duration;
	u32 hw_roc_cookie;
	bool hw_roc_for_tx;

	struct idr ack_status_frames;
	spinlock_t ack_status_lock;

	/* dummy netdev for use w/ NAPI */
	struct net_device napi_dev;

	struct napi_struct napi;
};

static inline struct ieee80211_sub_if_data *
IEEE80211_DEV_TO_SUB_IF(struct net_device *dev)
{
	return netdev_priv(dev);
}

/* this struct represents 802.11n's RA/TID combination */
struct ieee80211_ra_tid {
	u8 ra[ETH_ALEN];
	u16 tid;
};

/* Parsed Information Elements */
struct ieee802_11_elems {
	u8 *ie_start;
	size_t total_len;

	/* pointers to IEs */
	u8 *ssid;
	u8 *supp_rates;
	u8 *fh_params;
	u8 *ds_params;
	u8 *cf_params;
	struct ieee80211_tim_ie *tim;
	u8 *ibss_params;
	u8 *challenge;
	u8 *wpa;
	u8 *rsn;
	u8 *erp_info;
	u8 *ext_supp_rates;
	u8 *wmm_info;
	u8 *wmm_param;
	struct ieee80211_ht_cap *ht_cap_elem;
	struct ieee80211_ht_info *ht_info_elem;
	struct ieee80211_meshconf_ie *mesh_config;
	u8 *mesh_id;
	u8 *peering;
	u8 *preq;
	u8 *prep;
	u8 *perr;
	struct ieee80211_rann_ie *rann;
	u8 *ch_switch_elem;
	u8 *country_elem;
	u8 *pwr_constr_elem;
	u8 *quiet_elem;	/* first quite element */
	u8 *timeout_int;

	/* length of them, respectively */
	u8 ssid_len;
	u8 supp_rates_len;
	u8 fh_params_len;
	u8 ds_params_len;
	u8 cf_params_len;
	u8 tim_len;
	u8 ibss_params_len;
	u8 challenge_len;
	u8 wpa_len;
	u8 rsn_len;
	u8 erp_info_len;
	u8 ext_supp_rates_len;
	u8 wmm_info_len;
	u8 wmm_param_len;
	u8 mesh_id_len;
	u8 peering_len;
	u8 preq_len;
	u8 prep_len;
	u8 perr_len;
	u8 ch_switch_elem_len;
	u8 country_elem_len;
	u8 pwr_constr_elem_len;
	u8 quiet_elem_len;
	u8 num_of_quiet_elem;	/* can be more the one */
	u8 timeout_int_len;
};

static inline struct ieee80211_local *hw_to_local(
	struct ieee80211_hw *hw)
{
	return container_of(hw, struct ieee80211_local, hw);
}

static inline struct ieee80211_hw *local_to_hw(
	struct ieee80211_local *local)
{
	return &local->hw;
}


static inline int ieee80211_bssid_match(const u8 *raddr, const u8 *addr)
{
	return compare_ether_addr(raddr, addr) == 0 ||
	       is_broadcast_ether_addr(raddr);
}


int ieee80211_hw_config(struct ieee80211_local *local, u32 changed);
void ieee80211_tx_set_protected(struct ieee80211_tx_data *tx);
void ieee80211_bss_info_change_notify(struct ieee80211_sub_if_data *sdata,
				      u32 changed);
void ieee80211_configure_filter(struct ieee80211_local *local);
u32 ieee80211_reset_erp_info(struct ieee80211_sub_if_data *sdata);

/* STA code */
void ieee80211_sta_setup_sdata(struct ieee80211_sub_if_data *sdata);
int ieee80211_mgd_auth(struct ieee80211_sub_if_data *sdata,
		       struct cfg80211_auth_request *req);
int ieee80211_mgd_assoc(struct ieee80211_sub_if_data *sdata,
			struct cfg80211_assoc_request *req);
int ieee80211_mgd_deauth(struct ieee80211_sub_if_data *sdata,
			 struct cfg80211_deauth_request *req,
			 void *cookie);
int ieee80211_mgd_disassoc(struct ieee80211_sub_if_data *sdata,
			   struct cfg80211_disassoc_request *req,
			   void *cookie);
void ieee80211_send_pspoll(struct ieee80211_local *local,
			   struct ieee80211_sub_if_data *sdata);
void ieee80211_recalc_ps(struct ieee80211_local *local, s32 latency);
int ieee80211_max_network_latency(struct notifier_block *nb,
				  unsigned long data, void *dummy);
int ieee80211_set_arp_filter(struct ieee80211_sub_if_data *sdata);
void ieee80211_sta_process_chanswitch(struct ieee80211_sub_if_data *sdata,
				      struct ieee80211_channel_sw_ie *sw_elem,
				      struct ieee80211_bss *bss,
				      u64 timestamp);
void ieee80211_sta_quiesce(struct ieee80211_sub_if_data *sdata);
void ieee80211_sta_restart(struct ieee80211_sub_if_data *sdata);
void ieee80211_sta_work(struct ieee80211_sub_if_data *sdata);
void ieee80211_sta_rx_queued_mgmt(struct ieee80211_sub_if_data *sdata,
				  struct sk_buff *skb);
void ieee80211_sta_reset_beacon_monitor(struct ieee80211_sub_if_data *sdata);
void ieee80211_sta_reset_conn_monitor(struct ieee80211_sub_if_data *sdata);

/* IBSS code */
void ieee80211_ibss_notify_scan_completed(struct ieee80211_local *local);
void ieee80211_ibss_setup_sdata(struct ieee80211_sub_if_data *sdata);
void ieee80211_ibss_rx_no_sta(struct ieee80211_sub_if_data *sdata,
			      const u8 *bssid, const u8 *addr, u32 supp_rates);
int ieee80211_ibss_join(struct ieee80211_sub_if_data *sdata,
			struct cfg80211_ibss_params *params);
int ieee80211_ibss_leave(struct ieee80211_sub_if_data *sdata);
void ieee80211_ibss_quiesce(struct ieee80211_sub_if_data *sdata);
void ieee80211_ibss_restart(struct ieee80211_sub_if_data *sdata);
void ieee80211_ibss_work(struct ieee80211_sub_if_data *sdata);
void ieee80211_ibss_rx_queued_mgmt(struct ieee80211_sub_if_data *sdata,
				   struct sk_buff *skb);

/* mesh code */
void ieee80211_mesh_work(struct ieee80211_sub_if_data *sdata);
void ieee80211_mesh_rx_queued_mgmt(struct ieee80211_sub_if_data *sdata,
				   struct sk_buff *skb);

/* scan/BSS handling */
void ieee80211_scan_work(struct work_struct *work);
int ieee80211_request_internal_scan(struct ieee80211_sub_if_data *sdata,
				    const u8 *ssid, u8 ssid_len,
				    struct ieee80211_channel *chan);
int ieee80211_request_scan(struct ieee80211_sub_if_data *sdata,
			   struct cfg80211_scan_request *req);
void ieee80211_scan_cancel(struct ieee80211_local *local);
ieee80211_rx_result
ieee80211_scan_rx(struct ieee80211_sub_if_data *sdata, struct sk_buff *skb);

void ieee80211_mlme_notify_scan_completed(struct ieee80211_local *local);
struct ieee80211_bss *
ieee80211_bss_info_update(struct ieee80211_local *local,
			  struct ieee80211_rx_status *rx_status,
			  struct ieee80211_mgmt *mgmt,
			  size_t len,
			  struct ieee802_11_elems *elems,
			  struct ieee80211_channel *channel,
			  bool beacon);
struct ieee80211_bss *
ieee80211_rx_bss_get(struct ieee80211_local *local, u8 *bssid, int freq,
		     u8 *ssid, u8 ssid_len);
void ieee80211_rx_bss_put(struct ieee80211_local *local,
			  struct ieee80211_bss *bss);

/* scheduled scan handling */
int ieee80211_request_sched_scan_start(struct ieee80211_sub_if_data *sdata,
				       struct cfg80211_sched_scan_request *req);
int ieee80211_request_sched_scan_stop(struct ieee80211_sub_if_data *sdata);
void ieee80211_sched_scan_stopped_work(struct work_struct *work);

/* off-channel helpers */
<<<<<<< HEAD
void ieee80211_offchannel_stop_beaconing(struct ieee80211_local *local);
void ieee80211_offchannel_stop_station(struct ieee80211_local *local);
void ieee80211_offchannel_return(struct ieee80211_local *local,
				 bool enable_beaconing);
=======
void ieee80211_offchannel_stop_vifs(struct ieee80211_local *local,
				    bool offchannel_ps_enable);
void ieee80211_offchannel_return(struct ieee80211_local *local,
				 bool offchannel_ps_disable);
>>>>>>> 6f5c871d
void ieee80211_hw_roc_setup(struct ieee80211_local *local);

/* interface handling */
int ieee80211_iface_init(void);
void ieee80211_iface_exit(void);
int ieee80211_if_add(struct ieee80211_local *local, const char *name,
		     struct net_device **new_dev, enum nl80211_iftype type,
		     struct vif_params *params);
int ieee80211_if_change_type(struct ieee80211_sub_if_data *sdata,
			     enum nl80211_iftype type);
void ieee80211_if_remove(struct ieee80211_sub_if_data *sdata);
void ieee80211_remove_interfaces(struct ieee80211_local *local);
u32 __ieee80211_recalc_idle(struct ieee80211_local *local);
void ieee80211_recalc_idle(struct ieee80211_local *local);
void ieee80211_adjust_monitor_flags(struct ieee80211_sub_if_data *sdata,
				    const int offset);

static inline bool ieee80211_sdata_running(struct ieee80211_sub_if_data *sdata)
{
	return test_bit(SDATA_STATE_RUNNING, &sdata->state);
}

/* tx handling */
void ieee80211_clear_tx_pending(struct ieee80211_local *local);
void ieee80211_tx_pending(unsigned long data);
netdev_tx_t ieee80211_monitor_start_xmit(struct sk_buff *skb,
					 struct net_device *dev);
netdev_tx_t ieee80211_subif_start_xmit(struct sk_buff *skb,
				       struct net_device *dev);

/* HT */
bool ieee80111_cfg_override_disables_ht40(struct ieee80211_sub_if_data *sdata);
void ieee80211_apply_htcap_overrides(struct ieee80211_sub_if_data *sdata,
				     struct ieee80211_sta_ht_cap *ht_cap);
void ieee80211_ht_cap_ie_to_sta_ht_cap(struct ieee80211_sub_if_data *sdata,
				       struct ieee80211_supported_band *sband,
				       struct ieee80211_ht_cap *ht_cap_ie,
				       struct ieee80211_sta_ht_cap *ht_cap);
void ieee80211_send_delba(struct ieee80211_sub_if_data *sdata,
			  const u8 *da, u16 tid,
			  u16 initiator, u16 reason_code);
int ieee80211_send_smps_action(struct ieee80211_sub_if_data *sdata,
			       enum ieee80211_smps_mode smps, const u8 *da,
			       const u8 *bssid);
void ieee80211_request_smps_work(struct work_struct *work);

void ___ieee80211_stop_rx_ba_session(struct sta_info *sta, u16 tid,
				     u16 initiator, u16 reason, bool stop);
void __ieee80211_stop_rx_ba_session(struct sta_info *sta, u16 tid,
				    u16 initiator, u16 reason, bool stop);
void ieee80211_sta_tear_down_BA_sessions(struct sta_info *sta, bool tx);
void ieee80211_process_delba(struct ieee80211_sub_if_data *sdata,
			     struct sta_info *sta,
			     struct ieee80211_mgmt *mgmt, size_t len);
void ieee80211_process_addba_resp(struct ieee80211_local *local,
				  struct sta_info *sta,
				  struct ieee80211_mgmt *mgmt,
				  size_t len);
void ieee80211_process_addba_request(struct ieee80211_local *local,
				     struct sta_info *sta,
				     struct ieee80211_mgmt *mgmt,
				     size_t len);

int __ieee80211_stop_tx_ba_session(struct sta_info *sta, u16 tid,
				   enum ieee80211_back_parties initiator,
				   bool tx);
int ___ieee80211_stop_tx_ba_session(struct sta_info *sta, u16 tid,
				    enum ieee80211_back_parties initiator,
				    bool tx);
void ieee80211_start_tx_ba_cb(struct ieee80211_vif *vif, u8 *ra, u16 tid);
void ieee80211_stop_tx_ba_cb(struct ieee80211_vif *vif, u8 *ra, u8 tid);
void ieee80211_ba_session_work(struct work_struct *work);
void ieee80211_tx_ba_session_handle_start(struct sta_info *sta, int tid);
void ieee80211_release_reorder_timeout(struct sta_info *sta, int tid);

/* Spectrum management */
void ieee80211_process_measurement_req(struct ieee80211_sub_if_data *sdata,
				       struct ieee80211_mgmt *mgmt,
				       size_t len);

/* Suspend/resume and hw reconfiguration */
int ieee80211_reconfig(struct ieee80211_local *local);
void ieee80211_stop_device(struct ieee80211_local *local);

#ifdef CONFIG_PM
int __ieee80211_suspend(struct ieee80211_hw *hw,
			struct cfg80211_wowlan *wowlan);

static inline int __ieee80211_resume(struct ieee80211_hw *hw)
{
	struct ieee80211_local *local = hw_to_local(hw);

	WARN(test_bit(SCAN_HW_SCANNING, &local->scanning),
		"%s: resume with hardware scan still in progress\n",
		wiphy_name(hw->wiphy));

	return ieee80211_reconfig(hw_to_local(hw));
}
#else
static inline int __ieee80211_suspend(struct ieee80211_hw *hw,
				      struct cfg80211_wowlan *wowlan)
{
	return 0;
}

static inline int __ieee80211_resume(struct ieee80211_hw *hw)
{
	return 0;
}
#endif

/* utility functions/constants */
extern void *mac80211_wiphy_privid; /* for wiphy privid */
u8 *ieee80211_get_bssid(struct ieee80211_hdr *hdr, size_t len,
			enum nl80211_iftype type);
int ieee80211_frame_duration(struct ieee80211_local *local, size_t len,
			     int rate, int erp, int short_preamble);
void mac80211_ev_michael_mic_failure(struct ieee80211_sub_if_data *sdata, int keyidx,
				     struct ieee80211_hdr *hdr, const u8 *tsc,
				     gfp_t gfp);
void ieee80211_set_wmm_default(struct ieee80211_sub_if_data *sdata);
void ieee80211_xmit(struct ieee80211_sub_if_data *sdata, struct sk_buff *skb);

void ieee80211_tx_skb_tid(struct ieee80211_sub_if_data *sdata,
			  struct sk_buff *skb, int tid);
static void inline ieee80211_tx_skb(struct ieee80211_sub_if_data *sdata,
				    struct sk_buff *skb)
{
	/* Send all internal mgmt frames on VO. Accordingly set TID to 7. */
	ieee80211_tx_skb_tid(sdata, skb, 7);
}

void ieee802_11_parse_elems(u8 *start, size_t len,
			    struct ieee802_11_elems *elems);
u32 ieee802_11_parse_elems_crc(u8 *start, size_t len,
			       struct ieee802_11_elems *elems,
			       u64 filter, u32 crc);
u32 ieee80211_mandatory_rates(struct ieee80211_local *local,
			      enum ieee80211_band band);

void ieee80211_dynamic_ps_enable_work(struct work_struct *work);
void ieee80211_dynamic_ps_disable_work(struct work_struct *work);
void ieee80211_dynamic_ps_timer(unsigned long data);
void ieee80211_send_nullfunc(struct ieee80211_local *local,
			     struct ieee80211_sub_if_data *sdata,
			     int powersave);
void ieee80211_sta_rx_notify(struct ieee80211_sub_if_data *sdata,
			     struct ieee80211_hdr *hdr);
void ieee80211_sta_tx_notify(struct ieee80211_sub_if_data *sdata,
			     struct ieee80211_hdr *hdr, bool ack);
void ieee80211_beacon_connection_loss_work(struct work_struct *work);

void ieee80211_wake_queues_by_reason(struct ieee80211_hw *hw,
				     enum queue_stop_reason reason);
void ieee80211_stop_queues_by_reason(struct ieee80211_hw *hw,
				     enum queue_stop_reason reason);
void ieee80211_wake_queue_by_reason(struct ieee80211_hw *hw, int queue,
				    enum queue_stop_reason reason);
void ieee80211_stop_queue_by_reason(struct ieee80211_hw *hw, int queue,
				    enum queue_stop_reason reason);
void ieee80211_add_pending_skb(struct ieee80211_local *local,
			       struct sk_buff *skb);
void ieee80211_add_pending_skbs(struct ieee80211_local *local,
				struct sk_buff_head *skbs);
void ieee80211_add_pending_skbs_fn(struct ieee80211_local *local,
				   struct sk_buff_head *skbs,
				   void (*fn)(void *data), void *data);

void ieee80211_send_auth(struct ieee80211_sub_if_data *sdata,
			 u16 transaction, u16 auth_alg,
			 u8 *extra, size_t extra_len, const u8 *bssid,
			 const u8 *key, u8 key_len, u8 key_idx);
int ieee80211_build_preq_ies(struct ieee80211_local *local, u8 *buffer,
			     const u8 *ie, size_t ie_len,
			     enum ieee80211_band band, u32 rate_mask,
			     u8 channel);
struct sk_buff *ieee80211_build_probe_req(struct ieee80211_sub_if_data *sdata,
					  u8 *dst, u32 ratemask,
					  const u8 *ssid, size_t ssid_len,
					  const u8 *ie, size_t ie_len,
					  bool directed);
void ieee80211_send_probe_req(struct ieee80211_sub_if_data *sdata, u8 *dst,
			      const u8 *ssid, size_t ssid_len,
			      const u8 *ie, size_t ie_len,
			      u32 ratemask, bool directed, bool no_cck);

void ieee80211_sta_def_wmm_params(struct ieee80211_sub_if_data *sdata,
				  const size_t supp_rates_len,
				  const u8 *supp_rates);
u32 ieee80211_sta_get_rates(struct ieee80211_local *local,
			    struct ieee802_11_elems *elems,
			    enum ieee80211_band band);
int __ieee80211_request_smps(struct ieee80211_sub_if_data *sdata,
			     enum ieee80211_smps_mode smps_mode);
void ieee80211_recalc_smps(struct ieee80211_local *local);

size_t ieee80211_ie_split(const u8 *ies, size_t ielen,
			  const u8 *ids, int n_ids, size_t offset);
size_t ieee80211_ie_split_vendor(const u8 *ies, size_t ielen, size_t offset);
u8 *ieee80211_ie_build_ht_cap(u8 *pos, struct ieee80211_sta_ht_cap *ht_cap,
			      u16 cap);
u8 *ieee80211_ie_build_ht_info(u8 *pos,
				struct ieee80211_sta_ht_cap *ht_cap,
				struct ieee80211_channel *channel,
				enum nl80211_channel_type channel_type);

/* internal work items */
void ieee80211_work_init(struct ieee80211_local *local);
void ieee80211_add_work(struct ieee80211_work *wk);
void free_work(struct ieee80211_work *wk);
void ieee80211_work_purge(struct ieee80211_sub_if_data *sdata);
ieee80211_rx_result ieee80211_work_rx_mgmt(struct ieee80211_sub_if_data *sdata,
					   struct sk_buff *skb);
int ieee80211_wk_remain_on_channel(struct ieee80211_sub_if_data *sdata,
				   struct ieee80211_channel *chan,
				   enum nl80211_channel_type channel_type,
				   unsigned int duration, u64 *cookie);
int ieee80211_wk_cancel_remain_on_channel(
	struct ieee80211_sub_if_data *sdata, u64 cookie);

/* channel management */
enum ieee80211_chan_mode {
	CHAN_MODE_UNDEFINED,
	CHAN_MODE_HOPPING,
	CHAN_MODE_FIXED,
};

enum ieee80211_chan_mode
ieee80211_get_channel_mode(struct ieee80211_local *local,
			   struct ieee80211_sub_if_data *ignore);
bool ieee80211_set_channel_type(struct ieee80211_local *local,
				struct ieee80211_sub_if_data *sdata,
				enum nl80211_channel_type chantype);
enum nl80211_channel_type
ieee80211_ht_info_to_channel_type(struct ieee80211_ht_info *ht_info);

#ifdef CONFIG_MAC80211_NOINLINE
#define debug_noinline noinline
#else
#define debug_noinline
#endif

#endif /* IEEE80211_I_H */<|MERGE_RESOLUTION|>--- conflicted
+++ resolved
@@ -723,8 +723,6 @@
  *	well be on the operating channel
  * @SCAN_HW_SCANNING: The hardware is scanning for us, we have no way to
  *	determine if we are on the operating channel or not
- * @SCAN_OFF_CHANNEL: We're off our operating channel for scanning,
- *	gets only set in conjunction with SCAN_SW_SCANNING
  * @SCAN_COMPLETED: Set for our scan work function when the driver reported
  *	that the scan completed.
  * @SCAN_ABORTED: Set for our scan work function when the driver reported
@@ -733,7 +731,6 @@
 enum {
 	SCAN_SW_SCANNING,
 	SCAN_HW_SCANNING,
-	SCAN_OFF_CHANNEL,
 	SCAN_COMPLETED,
 	SCAN_ABORTED,
 };
@@ -1224,17 +1221,10 @@
 void ieee80211_sched_scan_stopped_work(struct work_struct *work);
 
 /* off-channel helpers */
-<<<<<<< HEAD
-void ieee80211_offchannel_stop_beaconing(struct ieee80211_local *local);
-void ieee80211_offchannel_stop_station(struct ieee80211_local *local);
-void ieee80211_offchannel_return(struct ieee80211_local *local,
-				 bool enable_beaconing);
-=======
 void ieee80211_offchannel_stop_vifs(struct ieee80211_local *local,
 				    bool offchannel_ps_enable);
 void ieee80211_offchannel_return(struct ieee80211_local *local,
 				 bool offchannel_ps_disable);
->>>>>>> 6f5c871d
 void ieee80211_hw_roc_setup(struct ieee80211_local *local);
 
 /* interface handling */
