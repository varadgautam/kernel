/*
 * mac80211 work implementation
 *
 * Copyright 2003-2008, Jouni Malinen <j@w1.fi>
 * Copyright 2004, Instant802 Networks, Inc.
 * Copyright 2005, Devicescape Software, Inc.
 * Copyright 2006-2007	Jiri Benc <jbenc@suse.cz>
 * Copyright 2007, Michael Wu <flamingice@sourmilk.net>
 * Copyright 2009, Johannes Berg <johannes@sipsolutions.net>
 *
 * This program is free software; you can redistribute it and/or modify
 * it under the terms of the GNU General Public License version 2 as
 * published by the Free Software Foundation.
 */

#include <linux/delay.h>
#include <linux/if_ether.h>
#include <linux/skbuff.h>
#include <linux/if_arp.h>
#include <linux/etherdevice.h>
#include <linux/crc32.h>
#include <linux/slab.h>
#include <net/mac80211.h>
#include <asm/unaligned.h>

#include "ieee80211_i.h"
#include "rate.h"
#include "driver-ops.h"

#define IEEE80211_AUTH_TIMEOUT (HZ / 5)
#define IEEE80211_AUTH_MAX_TRIES 3
#define IEEE80211_ASSOC_TIMEOUT (HZ / 5)
#define IEEE80211_ASSOC_MAX_TRIES 3

enum work_action {
	WORK_ACT_MISMATCH,
	WORK_ACT_NONE,
	WORK_ACT_TIMEOUT,
	WORK_ACT_DONE,
};


/* utils */
static inline void ASSERT_WORK_MTX(struct ieee80211_local *local)
{
	lockdep_assert_held(&local->mtx);
}

/*
 * We can have multiple work items (and connection probing)
 * scheduling this timer, but we need to take care to only
 * reschedule it when it should fire _earlier_ than it was
 * asked for before, or if it's not pending right now. This
 * function ensures that. Note that it then is required to
 * run this function for all timeouts after the first one
 * has happened -- the work that runs from this timer will
 * do that.
 */
static void run_again(struct ieee80211_local *local,
		      unsigned long timeout)
{
	ASSERT_WORK_MTX(local);

	if (!timer_pending(&local->work_timer) ||
	    time_before(timeout, local->work_timer.expires))
		mod_timer(&local->work_timer, timeout);
}

void free_work(struct ieee80211_work *wk)
{
	kfree_rcu(wk, rcu_head);
}

static int ieee80211_compatible_rates(const u8 *supp_rates, int supp_rates_len,
				      struct ieee80211_supported_band *sband,
				      u32 *rates)
{
	int i, j, count;
	*rates = 0;
	count = 0;
	for (i = 0; i < supp_rates_len; i++) {
		int rate = (supp_rates[i] & 0x7F) * 5;

		for (j = 0; j < sband->n_bitrates; j++)
			if (sband->bitrates[j].bitrate == rate) {
				*rates |= BIT(j);
				count++;
				break;
			}
	}

	return count;
}

/* frame sending functions */

static void ieee80211_add_ht_ie(struct ieee80211_sub_if_data *sdata,
				struct sk_buff *skb, const u8 *ht_info_ie,
				struct ieee80211_supported_band *sband,
				struct ieee80211_channel *channel,
				enum ieee80211_smps_mode smps)
{
	struct ieee80211_ht_info *ht_info;
	u8 *pos;
	u32 flags = channel->flags;
	u16 cap;
	struct ieee80211_sta_ht_cap ht_cap;

	BUILD_BUG_ON(sizeof(ht_cap) != sizeof(sband->ht_cap));

	if (!sband->ht_cap.ht_supported)
		return;

	if (!ht_info_ie)
		return;

	if (ht_info_ie[1] < sizeof(struct ieee80211_ht_info))
		return;

	memcpy(&ht_cap, &sband->ht_cap, sizeof(ht_cap));
	ieee80211_apply_htcap_overrides(sdata, &ht_cap);

	ht_info = (struct ieee80211_ht_info *)(ht_info_ie + 2);

	/* determine capability flags */
	cap = ht_cap.cap;

	switch (ht_info->ht_param & IEEE80211_HT_PARAM_CHA_SEC_OFFSET) {
	case IEEE80211_HT_PARAM_CHA_SEC_ABOVE:
		if (flags & IEEE80211_CHAN_NO_HT40PLUS) {
			cap &= ~IEEE80211_HT_CAP_SUP_WIDTH_20_40;
			cap &= ~IEEE80211_HT_CAP_SGI_40;
		}
		break;
	case IEEE80211_HT_PARAM_CHA_SEC_BELOW:
		if (flags & IEEE80211_CHAN_NO_HT40MINUS) {
			cap &= ~IEEE80211_HT_CAP_SUP_WIDTH_20_40;
			cap &= ~IEEE80211_HT_CAP_SGI_40;
		}
		break;
	}

	/* set SM PS mode properly */
	cap &= ~IEEE80211_HT_CAP_SM_PS;
	switch (smps) {
	case IEEE80211_SMPS_AUTOMATIC:
	case IEEE80211_SMPS_NUM_MODES:
		WARN_ON(1);
	case IEEE80211_SMPS_OFF:
		cap |= WLAN_HT_CAP_SM_PS_DISABLED <<
			IEEE80211_HT_CAP_SM_PS_SHIFT;
		break;
	case IEEE80211_SMPS_STATIC:
		cap |= WLAN_HT_CAP_SM_PS_STATIC <<
			IEEE80211_HT_CAP_SM_PS_SHIFT;
		break;
	case IEEE80211_SMPS_DYNAMIC:
		cap |= WLAN_HT_CAP_SM_PS_DYNAMIC <<
			IEEE80211_HT_CAP_SM_PS_SHIFT;
		break;
	}

	/* reserve and fill IE */
	pos = skb_put(skb, sizeof(struct ieee80211_ht_cap) + 2);
	ieee80211_ie_build_ht_cap(pos, &ht_cap, cap);
}

static void ieee80211_send_assoc(struct ieee80211_sub_if_data *sdata,
				 struct ieee80211_work *wk)
{
	struct ieee80211_local *local = sdata->local;
	struct sk_buff *skb;
	struct ieee80211_mgmt *mgmt;
	u8 *pos, qos_info;
	size_t offset = 0, noffset;
	int i, count, rates_len, supp_rates_len;
	u16 capab;
	struct ieee80211_supported_band *sband;
	u32 rates = 0;

	sband = local->hw.wiphy->bands[wk->chan->band];

	if (wk->assoc.supp_rates_len) {
		/*
		 * Get all rates supported by the device and the AP as
		 * some APs don't like getting a superset of their rates
		 * in the association request (e.g. D-Link DAP 1353 in
		 * b-only mode)...
		 */
		rates_len = ieee80211_compatible_rates(wk->assoc.supp_rates,
						       wk->assoc.supp_rates_len,
						       sband, &rates);
	} else {
		/*
		 * In case AP not provide any supported rates information
		 * before association, we send information element(s) with
		 * all rates that we support.
		 */
		rates = ~0;
		rates_len = sband->n_bitrates;
	}

	skb = alloc_skb(local->hw.extra_tx_headroom +
			sizeof(*mgmt) + /* bit too much but doesn't matter */
			2 + wk->assoc.ssid_len + /* SSID */
			4 + rates_len + /* (extended) rates */
			4 + /* power capability */
			2 + 2 * sband->n_channels + /* supported channels */
			2 + sizeof(struct ieee80211_ht_cap) + /* HT */
			wk->ie_len + /* extra IEs */
			9, /* WMM */
			GFP_KERNEL);
	if (!skb)
		return;

	skb_reserve(skb, local->hw.extra_tx_headroom);

	capab = WLAN_CAPABILITY_ESS;

	if (sband->band == IEEE80211_BAND_2GHZ) {
		if (!(local->hw.flags & IEEE80211_HW_2GHZ_SHORT_SLOT_INCAPABLE))
			capab |= WLAN_CAPABILITY_SHORT_SLOT_TIME;
		if (!(local->hw.flags & IEEE80211_HW_2GHZ_SHORT_PREAMBLE_INCAPABLE))
			capab |= WLAN_CAPABILITY_SHORT_PREAMBLE;
	}

	if (wk->assoc.capability & WLAN_CAPABILITY_PRIVACY)
		capab |= WLAN_CAPABILITY_PRIVACY;

	if ((wk->assoc.capability & WLAN_CAPABILITY_SPECTRUM_MGMT) &&
	    (local->hw.flags & IEEE80211_HW_SPECTRUM_MGMT))
		capab |= WLAN_CAPABILITY_SPECTRUM_MGMT;

	mgmt = (struct ieee80211_mgmt *) skb_put(skb, 24);
	memset(mgmt, 0, 24);
	memcpy(mgmt->da, wk->filter_ta, ETH_ALEN);
	memcpy(mgmt->sa, sdata->vif.addr, ETH_ALEN);
	memcpy(mgmt->bssid, wk->filter_ta, ETH_ALEN);

	if (!is_zero_ether_addr(wk->assoc.prev_bssid)) {
		skb_put(skb, 10);
		mgmt->frame_control = cpu_to_le16(IEEE80211_FTYPE_MGMT |
						  IEEE80211_STYPE_REASSOC_REQ);
		mgmt->u.reassoc_req.capab_info = cpu_to_le16(capab);
		mgmt->u.reassoc_req.listen_interval =
				cpu_to_le16(local->hw.conf.listen_interval);
		memcpy(mgmt->u.reassoc_req.current_ap, wk->assoc.prev_bssid,
		       ETH_ALEN);
	} else {
		skb_put(skb, 4);
		mgmt->frame_control = cpu_to_le16(IEEE80211_FTYPE_MGMT |
						  IEEE80211_STYPE_ASSOC_REQ);
		mgmt->u.assoc_req.capab_info = cpu_to_le16(capab);
		mgmt->u.assoc_req.listen_interval =
				cpu_to_le16(local->hw.conf.listen_interval);
	}

	/* SSID */
	pos = skb_put(skb, 2 + wk->assoc.ssid_len);
	*pos++ = WLAN_EID_SSID;
	*pos++ = wk->assoc.ssid_len;
	memcpy(pos, wk->assoc.ssid, wk->assoc.ssid_len);

	/* add all rates which were marked to be used above */
	supp_rates_len = rates_len;
	if (supp_rates_len > 8)
		supp_rates_len = 8;

	pos = skb_put(skb, supp_rates_len + 2);
	*pos++ = WLAN_EID_SUPP_RATES;
	*pos++ = supp_rates_len;

	count = 0;
	for (i = 0; i < sband->n_bitrates; i++) {
		if (BIT(i) & rates) {
			int rate = sband->bitrates[i].bitrate;
			*pos++ = (u8) (rate / 5);
			if (++count == 8)
				break;
		}
	}

	if (rates_len > count) {
		pos = skb_put(skb, rates_len - count + 2);
		*pos++ = WLAN_EID_EXT_SUPP_RATES;
		*pos++ = rates_len - count;

		for (i++; i < sband->n_bitrates; i++) {
			if (BIT(i) & rates) {
				int rate = sband->bitrates[i].bitrate;
				*pos++ = (u8) (rate / 5);
			}
		}
	}

	if (capab & WLAN_CAPABILITY_SPECTRUM_MGMT) {
		/* 1. power capabilities */
		pos = skb_put(skb, 4);
		*pos++ = WLAN_EID_PWR_CAPABILITY;
		*pos++ = 2;
		*pos++ = 0; /* min tx power */
		*pos++ = wk->chan->max_power; /* max tx power */

		/* 2. supported channels */
		/* TODO: get this in reg domain format */
		pos = skb_put(skb, 2 * sband->n_channels + 2);
		*pos++ = WLAN_EID_SUPPORTED_CHANNELS;
		*pos++ = 2 * sband->n_channels;
		for (i = 0; i < sband->n_channels; i++) {
			*pos++ = ieee80211_frequency_to_channel(
					sband->channels[i].center_freq);
			*pos++ = 1; /* one channel in the subband*/
		}
	}

	/* if present, add any custom IEs that go before HT */
	if (wk->ie_len && wk->ie) {
		static const u8 before_ht[] = {
			WLAN_EID_SSID,
			WLAN_EID_SUPP_RATES,
			WLAN_EID_EXT_SUPP_RATES,
			WLAN_EID_PWR_CAPABILITY,
			WLAN_EID_SUPPORTED_CHANNELS,
			WLAN_EID_RSN,
			WLAN_EID_QOS_CAPA,
			WLAN_EID_RRM_ENABLED_CAPABILITIES,
			WLAN_EID_MOBILITY_DOMAIN,
			WLAN_EID_SUPPORTED_REGULATORY_CLASSES,
		};
		noffset = ieee80211_ie_split(wk->ie, wk->ie_len,
					     before_ht, ARRAY_SIZE(before_ht),
					     offset);
		pos = skb_put(skb, noffset - offset);
		memcpy(pos, wk->ie + offset, noffset - offset);
		offset = noffset;
	}

	if (wk->assoc.use_11n && wk->assoc.wmm_used &&
	    local->hw.queues >= 4)
		ieee80211_add_ht_ie(sdata, skb, wk->assoc.ht_information_ie,
				    sband, wk->chan, wk->assoc.smps);

	/* if present, add any custom non-vendor IEs that go after HT */
	if (wk->ie_len && wk->ie) {
		noffset = ieee80211_ie_split_vendor(wk->ie, wk->ie_len,
						    offset);
		pos = skb_put(skb, noffset - offset);
		memcpy(pos, wk->ie + offset, noffset - offset);
		offset = noffset;
	}

	if (wk->assoc.wmm_used && local->hw.queues >= 4) {
		if (wk->assoc.uapsd_used) {
			qos_info = local->uapsd_queues;
			qos_info |= (local->uapsd_max_sp_len <<
				     IEEE80211_WMM_IE_STA_QOSINFO_SP_SHIFT);
		} else {
			qos_info = 0;
		}

		pos = skb_put(skb, 9);
		*pos++ = WLAN_EID_VENDOR_SPECIFIC;
		*pos++ = 7; /* len */
		*pos++ = 0x00; /* Microsoft OUI 00:50:F2 */
		*pos++ = 0x50;
		*pos++ = 0xf2;
		*pos++ = 2; /* WME */
		*pos++ = 0; /* WME info */
		*pos++ = 1; /* WME ver */
		*pos++ = qos_info;
	}

	/* add any remaining custom (i.e. vendor specific here) IEs */
	if (wk->ie_len && wk->ie) {
		noffset = wk->ie_len;
		pos = skb_put(skb, noffset - offset);
		memcpy(pos, wk->ie + offset, noffset - offset);
	}

	IEEE80211_SKB_CB(skb)->flags |= IEEE80211_TX_INTFL_DONT_ENCRYPT;
	ieee80211_tx_skb(sdata, skb);
}

static void ieee80211_remove_auth_bss(struct ieee80211_local *local,
				      struct ieee80211_work *wk)
{
	struct cfg80211_bss *cbss;
	u16 capa_val = WLAN_CAPABILITY_ESS;

	if (wk->probe_auth.privacy)
		capa_val |= WLAN_CAPABILITY_PRIVACY;

	cbss = cfg80211_get_bss(local->hw.wiphy, wk->chan, wk->filter_ta,
				wk->probe_auth.ssid, wk->probe_auth.ssid_len,
				WLAN_CAPABILITY_ESS | WLAN_CAPABILITY_PRIVACY,
				capa_val);
	if (!cbss)
		return;

	cfg80211_unlink_bss(local->hw.wiphy, cbss);
	cfg80211_put_bss(cbss);
}

static enum work_action __must_check
ieee80211_direct_probe(struct ieee80211_work *wk)
{
	struct ieee80211_sub_if_data *sdata = wk->sdata;
	struct ieee80211_local *local = sdata->local;

	if (!wk->probe_auth.synced) {
		int ret = drv_tx_sync(local, sdata, wk->filter_ta,
				      IEEE80211_TX_SYNC_AUTH);
		if (ret)
			return WORK_ACT_TIMEOUT;
	}
	wk->probe_auth.synced = true;

	wk->probe_auth.tries++;
	if (wk->probe_auth.tries > IEEE80211_AUTH_MAX_TRIES) {
		printk(KERN_DEBUG "%s: direct probe to %pM timed out\n",
		       sdata->name, wk->filter_ta);

		/*
		 * Most likely AP is not in the range so remove the
		 * bss struct for that AP.
		 */
		ieee80211_remove_auth_bss(local, wk);

		return WORK_ACT_TIMEOUT;
	}

	printk(KERN_DEBUG "%s: direct probe to %pM (try %d/%i)\n",
	       sdata->name, wk->filter_ta, wk->probe_auth.tries,
	       IEEE80211_AUTH_MAX_TRIES);

	/*
	 * Direct probe is sent to broadcast address as some APs
	 * will not answer to direct packet in unassociated state.
	 */
	ieee80211_send_probe_req(sdata, NULL, wk->probe_auth.ssid,
				 wk->probe_auth.ssid_len, NULL, 0,
				 (u32) -1, true, false);

	wk->timeout = jiffies + IEEE80211_AUTH_TIMEOUT;
	run_again(local, wk->timeout);

	return WORK_ACT_NONE;
}


static enum work_action __must_check
ieee80211_authenticate(struct ieee80211_work *wk)
{
	struct ieee80211_sub_if_data *sdata = wk->sdata;
	struct ieee80211_local *local = sdata->local;

	if (!wk->probe_auth.synced) {
		int ret = drv_tx_sync(local, sdata, wk->filter_ta,
				      IEEE80211_TX_SYNC_AUTH);
		if (ret)
			return WORK_ACT_TIMEOUT;
	}
	wk->probe_auth.synced = true;

	wk->probe_auth.tries++;
	if (wk->probe_auth.tries > IEEE80211_AUTH_MAX_TRIES) {
		printk(KERN_DEBUG "%s: authentication with %pM"
		       " timed out\n", sdata->name, wk->filter_ta);

		/*
		 * Most likely AP is not in the range so remove the
		 * bss struct for that AP.
		 */
		ieee80211_remove_auth_bss(local, wk);

		return WORK_ACT_TIMEOUT;
	}

	printk(KERN_DEBUG "%s: authenticate with %pM (try %d)\n",
	       sdata->name, wk->filter_ta, wk->probe_auth.tries);

	ieee80211_send_auth(sdata, 1, wk->probe_auth.algorithm, wk->ie,
			    wk->ie_len, wk->filter_ta, NULL, 0, 0);
	wk->probe_auth.transaction = 2;

	wk->timeout = jiffies + IEEE80211_AUTH_TIMEOUT;
	run_again(local, wk->timeout);

	return WORK_ACT_NONE;
}

static enum work_action __must_check
ieee80211_associate(struct ieee80211_work *wk)
{
	struct ieee80211_sub_if_data *sdata = wk->sdata;
	struct ieee80211_local *local = sdata->local;

	if (!wk->assoc.synced) {
		int ret = drv_tx_sync(local, sdata, wk->filter_ta,
				      IEEE80211_TX_SYNC_ASSOC);
		if (ret)
			return WORK_ACT_TIMEOUT;
	}
	wk->assoc.synced = true;

	wk->assoc.tries++;
	if (wk->assoc.tries > IEEE80211_ASSOC_MAX_TRIES) {
		printk(KERN_DEBUG "%s: association with %pM"
		       " timed out\n",
		       sdata->name, wk->filter_ta);

		/*
		 * Most likely AP is not in the range so remove the
		 * bss struct for that AP.
		 */
		if (wk->assoc.bss)
			cfg80211_unlink_bss(local->hw.wiphy, wk->assoc.bss);

		return WORK_ACT_TIMEOUT;
	}

	printk(KERN_DEBUG "%s: associate with %pM (try %d)\n",
	       sdata->name, wk->filter_ta, wk->assoc.tries);
	ieee80211_send_assoc(sdata, wk);

	wk->timeout = jiffies + IEEE80211_ASSOC_TIMEOUT;
	run_again(local, wk->timeout);

	return WORK_ACT_NONE;
}

static enum work_action __must_check
ieee80211_remain_on_channel_timeout(struct ieee80211_work *wk)
{
	/*
	 * First time we run, do nothing -- the generic code will
	 * have switched to the right channel etc.
	 */
	if (!wk->started) {
		wk->timeout = jiffies + msecs_to_jiffies(wk->remain.duration);

		cfg80211_ready_on_channel(wk->sdata->dev, (unsigned long) wk,
					  wk->chan, wk->chan_type,
					  wk->remain.duration, GFP_KERNEL);

		return WORK_ACT_NONE;
	}

	return WORK_ACT_TIMEOUT;
}

static enum work_action __must_check
ieee80211_offchannel_tx(struct ieee80211_work *wk)
{
	if (!wk->started) {
		wk->timeout = jiffies + msecs_to_jiffies(wk->offchan_tx.wait);

		/*
		 * After this, offchan_tx.frame remains but now is no
		 * longer a valid pointer -- we still need it as the
		 * cookie for canceling this work/status matching.
		 */
		ieee80211_tx_skb(wk->sdata, wk->offchan_tx.frame);

		return WORK_ACT_NONE;
	}

	return WORK_ACT_TIMEOUT;
}

static enum work_action __must_check
ieee80211_assoc_beacon_wait(struct ieee80211_work *wk)
{
	if (wk->started)
		return WORK_ACT_TIMEOUT;

	/*
	 * Wait up to one beacon interval ...
	 * should this be more if we miss one?
	 */
	printk(KERN_DEBUG "%s: waiting for beacon from %pM\n",
	       wk->sdata->name, wk->filter_ta);
	wk->timeout = TU_TO_EXP_TIME(wk->assoc.bss->beacon_interval);
	return WORK_ACT_NONE;
}

static void ieee80211_auth_challenge(struct ieee80211_work *wk,
				     struct ieee80211_mgmt *mgmt,
				     size_t len)
{
	struct ieee80211_sub_if_data *sdata = wk->sdata;
	u8 *pos;
	struct ieee802_11_elems elems;

	pos = mgmt->u.auth.variable;
	ieee802_11_parse_elems(pos, len - (pos - (u8 *) mgmt), &elems);
	if (!elems.challenge)
		return;
	ieee80211_send_auth(sdata, 3, wk->probe_auth.algorithm,
			    elems.challenge - 2, elems.challenge_len + 2,
			    wk->filter_ta, wk->probe_auth.key,
			    wk->probe_auth.key_len, wk->probe_auth.key_idx);
	wk->probe_auth.transaction = 4;
}

static enum work_action __must_check
ieee80211_rx_mgmt_auth(struct ieee80211_work *wk,
		       struct ieee80211_mgmt *mgmt, size_t len)
{
	u16 auth_alg, auth_transaction, status_code;

	if (wk->type != IEEE80211_WORK_AUTH)
		return WORK_ACT_MISMATCH;

	if (len < 24 + 6)
		return WORK_ACT_NONE;

	auth_alg = le16_to_cpu(mgmt->u.auth.auth_alg);
	auth_transaction = le16_to_cpu(mgmt->u.auth.auth_transaction);
	status_code = le16_to_cpu(mgmt->u.auth.status_code);

	if (auth_alg != wk->probe_auth.algorithm ||
	    auth_transaction != wk->probe_auth.transaction)
		return WORK_ACT_NONE;

	if (status_code != WLAN_STATUS_SUCCESS) {
		printk(KERN_DEBUG "%s: %pM denied authentication (status %d)\n",
		       wk->sdata->name, mgmt->sa, status_code);
		return WORK_ACT_DONE;
	}

	switch (wk->probe_auth.algorithm) {
	case WLAN_AUTH_OPEN:
	case WLAN_AUTH_LEAP:
	case WLAN_AUTH_FT:
		break;
	case WLAN_AUTH_SHARED_KEY:
		if (wk->probe_auth.transaction != 4) {
			ieee80211_auth_challenge(wk, mgmt, len);
			/* need another frame */
			return WORK_ACT_NONE;
		}
		break;
	default:
		WARN_ON(1);
		return WORK_ACT_NONE;
	}

	printk(KERN_DEBUG "%s: authenticated\n", wk->sdata->name);
	return WORK_ACT_DONE;
}

static enum work_action __must_check
ieee80211_rx_mgmt_assoc_resp(struct ieee80211_work *wk,
			     struct ieee80211_mgmt *mgmt, size_t len,
			     bool reassoc)
{
	struct ieee80211_sub_if_data *sdata = wk->sdata;
	struct ieee80211_local *local = sdata->local;
	u16 capab_info, status_code, aid;
	struct ieee802_11_elems elems;
	u8 *pos;

	if (wk->type != IEEE80211_WORK_ASSOC)
		return WORK_ACT_MISMATCH;

	/*
	 * AssocResp and ReassocResp have identical structure, so process both
	 * of them in this function.
	 */

	if (len < 24 + 6)
		return WORK_ACT_NONE;

	capab_info = le16_to_cpu(mgmt->u.assoc_resp.capab_info);
	status_code = le16_to_cpu(mgmt->u.assoc_resp.status_code);
	aid = le16_to_cpu(mgmt->u.assoc_resp.aid);

	printk(KERN_DEBUG "%s: RX %sssocResp from %pM (capab=0x%x "
	       "status=%d aid=%d)\n",
	       sdata->name, reassoc ? "Rea" : "A", mgmt->sa,
	       capab_info, status_code, (u16)(aid & ~(BIT(15) | BIT(14))));

	pos = mgmt->u.assoc_resp.variable;
	ieee802_11_parse_elems(pos, len - (pos - (u8 *) mgmt), &elems);

	if (status_code == WLAN_STATUS_ASSOC_REJECTED_TEMPORARILY &&
	    elems.timeout_int && elems.timeout_int_len == 5 &&
	    elems.timeout_int[0] == WLAN_TIMEOUT_ASSOC_COMEBACK) {
		u32 tu, ms;
		tu = get_unaligned_le32(elems.timeout_int + 1);
		ms = tu * 1024 / 1000;
		printk(KERN_DEBUG "%s: %pM rejected association temporarily; "
		       "comeback duration %u TU (%u ms)\n",
		       sdata->name, mgmt->sa, tu, ms);
		wk->timeout = jiffies + msecs_to_jiffies(ms);
		if (ms > IEEE80211_ASSOC_TIMEOUT)
			run_again(local, wk->timeout);
		return WORK_ACT_NONE;
	}

	if (status_code != WLAN_STATUS_SUCCESS)
		printk(KERN_DEBUG "%s: %pM denied association (code=%d)\n",
		       sdata->name, mgmt->sa, status_code);
	else
		printk(KERN_DEBUG "%s: associated\n", sdata->name);

	return WORK_ACT_DONE;
}

static enum work_action __must_check
ieee80211_rx_mgmt_probe_resp(struct ieee80211_work *wk,
			     struct ieee80211_mgmt *mgmt, size_t len,
			     struct ieee80211_rx_status *rx_status)
{
	struct ieee80211_sub_if_data *sdata = wk->sdata;
	struct ieee80211_local *local = sdata->local;
	size_t baselen;

	ASSERT_WORK_MTX(local);

	if (wk->type != IEEE80211_WORK_DIRECT_PROBE)
		return WORK_ACT_MISMATCH;

	if (len < 24 + 12)
		return WORK_ACT_NONE;

	baselen = (u8 *) mgmt->u.probe_resp.variable - (u8 *) mgmt;
	if (baselen > len)
		return WORK_ACT_NONE;

	printk(KERN_DEBUG "%s: direct probe responded\n", sdata->name);
	return WORK_ACT_DONE;
}

static enum work_action __must_check
ieee80211_rx_mgmt_beacon(struct ieee80211_work *wk,
			 struct ieee80211_mgmt *mgmt, size_t len)
{
	struct ieee80211_sub_if_data *sdata = wk->sdata;
	struct ieee80211_local *local = sdata->local;

	ASSERT_WORK_MTX(local);

	if (wk->type != IEEE80211_WORK_ASSOC_BEACON_WAIT)
		return WORK_ACT_MISMATCH;

	if (len < 24 + 12)
		return WORK_ACT_NONE;

	printk(KERN_DEBUG "%s: beacon received\n", sdata->name);
	return WORK_ACT_DONE;
}

static void ieee80211_work_rx_queued_mgmt(struct ieee80211_local *local,
					  struct sk_buff *skb)
{
	struct ieee80211_rx_status *rx_status;
	struct ieee80211_mgmt *mgmt;
	struct ieee80211_work *wk;
	enum work_action rma = WORK_ACT_NONE;
	u16 fc;

	rx_status = (struct ieee80211_rx_status *) skb->cb;
	mgmt = (struct ieee80211_mgmt *) skb->data;
	fc = le16_to_cpu(mgmt->frame_control);

	mutex_lock(&local->mtx);

	list_for_each_entry(wk, &local->work_list, list) {
		const u8 *bssid = NULL;

		switch (wk->type) {
		case IEEE80211_WORK_DIRECT_PROBE:
		case IEEE80211_WORK_AUTH:
		case IEEE80211_WORK_ASSOC:
		case IEEE80211_WORK_ASSOC_BEACON_WAIT:
			bssid = wk->filter_ta;
			break;
		default:
			continue;
		}

		/*
		 * Before queuing, we already verified mgmt->sa,
		 * so this is needed just for matching.
		 */
		if (compare_ether_addr(bssid, mgmt->bssid))
			continue;

		switch (fc & IEEE80211_FCTL_STYPE) {
		case IEEE80211_STYPE_BEACON:
			rma = ieee80211_rx_mgmt_beacon(wk, mgmt, skb->len);
			break;
		case IEEE80211_STYPE_PROBE_RESP:
			rma = ieee80211_rx_mgmt_probe_resp(wk, mgmt, skb->len,
							   rx_status);
			break;
		case IEEE80211_STYPE_AUTH:
			rma = ieee80211_rx_mgmt_auth(wk, mgmt, skb->len);
			break;
		case IEEE80211_STYPE_ASSOC_RESP:
			rma = ieee80211_rx_mgmt_assoc_resp(wk, mgmt,
							   skb->len, false);
			break;
		case IEEE80211_STYPE_REASSOC_RESP:
			rma = ieee80211_rx_mgmt_assoc_resp(wk, mgmt,
							   skb->len, true);
			break;
		default:
			WARN_ON(1);
			rma = WORK_ACT_NONE;
		}

		/*
		 * We've either received an unexpected frame, or we have
		 * multiple work items and need to match the frame to the
		 * right one.
		 */
		if (rma == WORK_ACT_MISMATCH)
			continue;

		/*
		 * We've processed this frame for that work, so it can't
		 * belong to another work struct.
		 * NB: this is also required for correctness for 'rma'!
		 */
		break;
	}

	switch (rma) {
	case WORK_ACT_MISMATCH:
		/* ignore this unmatched frame */
		break;
	case WORK_ACT_NONE:
		break;
	case WORK_ACT_DONE:
		list_del_rcu(&wk->list);
		break;
	default:
		WARN(1, "unexpected: %d", rma);
	}

	mutex_unlock(&local->mtx);

	if (rma != WORK_ACT_DONE)
		goto out;

	switch (wk->done(wk, skb)) {
	case WORK_DONE_DESTROY:
		free_work(wk);
		break;
	case WORK_DONE_REQUEUE:
		synchronize_rcu();
		wk->started = false; /* restart */
		mutex_lock(&local->mtx);
		list_add_tail(&wk->list, &local->work_list);
		mutex_unlock(&local->mtx);
	}

 out:
	kfree_skb(skb);
}

<<<<<<< HEAD
static bool ieee80211_work_ct_coexists(enum nl80211_channel_type wk_ct,
				       enum nl80211_channel_type oper_ct)
{
	switch (wk_ct) {
	case NL80211_CHAN_NO_HT:
		return true;
	case NL80211_CHAN_HT20:
		if (oper_ct != NL80211_CHAN_NO_HT)
			return true;
		return false;
	case NL80211_CHAN_HT40MINUS:
	case NL80211_CHAN_HT40PLUS:
		return (wk_ct == oper_ct);
	}
	WARN_ON(1); /* shouldn't get here */
	return false;
}

=======
>>>>>>> 6f5c871d
static void ieee80211_work_timer(unsigned long data)
{
	struct ieee80211_local *local = (void *) data;

	if (local->quiescing)
		return;

	ieee80211_queue_work(&local->hw, &local->work_work);
}

static void ieee80211_work_work(struct work_struct *work)
{
	struct ieee80211_local *local =
		container_of(work, struct ieee80211_local, work_work);
	struct sk_buff *skb;
	struct ieee80211_work *wk, *tmp;
	LIST_HEAD(free_work);
	enum work_action rma;
	bool remain_off_channel = false;

	if (local->scanning)
		return;

	/*
	 * ieee80211_queue_work() should have picked up most cases,
	 * here we'll pick the rest.
	 */
	if (WARN(local->suspended, "work scheduled while going to suspend\n"))
		return;

	/* first process frames to avoid timing out while a frame is pending */
	while ((skb = skb_dequeue(&local->work_skb_queue)))
		ieee80211_work_rx_queued_mgmt(local, skb);

	mutex_lock(&local->mtx);

	ieee80211_recalc_idle(local);

	list_for_each_entry_safe(wk, tmp, &local->work_list, list) {
		bool started = wk->started;

		/* mark work as started if it's on the current off-channel */
		if (!started && local->tmp_channel &&
		    wk->chan == local->tmp_channel &&
		    wk->chan_type == local->tmp_channel_type) {
			started = true;
			wk->timeout = jiffies;
		}

		if (!started && !local->tmp_channel) {
<<<<<<< HEAD
			/*
			 * TODO: could optimize this by leaving the
			 *	 station vifs in awake mode if they
			 *	 happen to be on the same channel as
			 *	 the requested channel
			 */
			ieee80211_offchannel_stop_beaconing(local);
			ieee80211_offchannel_stop_station(local);
=======
			ieee80211_offchannel_stop_vifs(local, true);

			local->tmp_channel = wk->chan;
			local->tmp_channel_type = wk->chan_type;

			ieee80211_hw_config(local, 0);
>>>>>>> 6f5c871d

			local->tmp_channel = wk->chan;
			local->tmp_channel_type = wk->chan_type;
			ieee80211_hw_config(local, 0);
			started = true;
			wk->timeout = jiffies;
		}

		/* don't try to work with items that aren't started */
		if (!started)
			continue;

		if (time_is_after_jiffies(wk->timeout)) {
			/*
			 * This work item isn't supposed to be worked on
			 * right now, but take care to adjust the timer
			 * properly.
			 */
			run_again(local, wk->timeout);
			continue;
		}

		switch (wk->type) {
		default:
			WARN_ON(1);
			/* nothing */
			rma = WORK_ACT_NONE;
			break;
		case IEEE80211_WORK_ABORT:
			rma = WORK_ACT_TIMEOUT;
			break;
		case IEEE80211_WORK_DIRECT_PROBE:
			rma = ieee80211_direct_probe(wk);
			break;
		case IEEE80211_WORK_AUTH:
			rma = ieee80211_authenticate(wk);
			break;
		case IEEE80211_WORK_ASSOC:
			rma = ieee80211_associate(wk);
			break;
		case IEEE80211_WORK_REMAIN_ON_CHANNEL:
			rma = ieee80211_remain_on_channel_timeout(wk);
			break;
		case IEEE80211_WORK_OFFCHANNEL_TX:
			rma = ieee80211_offchannel_tx(wk);
			break;
		case IEEE80211_WORK_ASSOC_BEACON_WAIT:
			rma = ieee80211_assoc_beacon_wait(wk);
			break;
		}

		wk->started = started;

		switch (rma) {
		case WORK_ACT_NONE:
			/* might have changed the timeout */
			run_again(local, wk->timeout);
			break;
		case WORK_ACT_TIMEOUT:
			list_del_rcu(&wk->list);
			synchronize_rcu();
			list_add(&wk->list, &free_work);
			break;
		default:
			WARN(1, "unexpected: %d", rma);
		}
	}

	list_for_each_entry(wk, &local->work_list, list) {
		if (!wk->started)
			continue;
		if (wk->chan != local->tmp_channel ||
		    wk->chan_type != local->tmp_channel_type)
			continue;
		remain_off_channel = true;
	}

	if (!remain_off_channel && local->tmp_channel) {
		local->tmp_channel = NULL;
<<<<<<< HEAD
		/* If tmp_channel wasn't operating channel, then
		 * we need to go back on-channel.
		 * NOTE:  If we can ever be here while scannning,
		 * or if the hw_config() channel config logic changes,
		 * then we may need to do a more thorough check to see if
		 * we still need to do a hardware config.  Currently,
		 * we cannot be here while scanning, however.
		 */
		ieee80211_hw_config(local, 0);

		/* At the least, we need to disable offchannel_ps,
		 * so just go ahead and run the entire offchannel
		 * return logic here.  We *could* skip enabling
		 * beaconing if we were already on-oper-channel
		 * as a future optimization.
		 */
=======
		ieee80211_hw_config(local, 0);

>>>>>>> 6f5c871d
		ieee80211_offchannel_return(local, true);

		/* give connection some time to breathe */
		run_again(local, jiffies + HZ/2);
	}

	if (list_empty(&local->work_list) && local->scan_req &&
	    !local->scanning)
		ieee80211_queue_delayed_work(&local->hw,
					     &local->scan_work,
					     round_jiffies_relative(0));

	ieee80211_recalc_idle(local);

	mutex_unlock(&local->mtx);

	list_for_each_entry_safe(wk, tmp, &free_work, list) {
		wk->done(wk, NULL);
		list_del(&wk->list);
		kfree(wk);
	}
}

void ieee80211_add_work(struct ieee80211_work *wk)
{
	struct ieee80211_local *local;

	if (WARN_ON(!wk->chan))
		return;

	if (WARN_ON(!wk->sdata))
		return;

	if (WARN_ON(!wk->done))
		return;

	if (WARN_ON(!ieee80211_sdata_running(wk->sdata)))
		return;

	wk->started = false;

	local = wk->sdata->local;
	mutex_lock(&local->mtx);
	list_add_tail(&wk->list, &local->work_list);
	mutex_unlock(&local->mtx);

	ieee80211_queue_work(&local->hw, &local->work_work);
}

void ieee80211_work_init(struct ieee80211_local *local)
{
	INIT_LIST_HEAD(&local->work_list);
	setup_timer(&local->work_timer, ieee80211_work_timer,
		    (unsigned long)local);
	INIT_WORK(&local->work_work, ieee80211_work_work);
	skb_queue_head_init(&local->work_skb_queue);
}

void ieee80211_work_purge(struct ieee80211_sub_if_data *sdata)
{
	struct ieee80211_local *local = sdata->local;
	struct ieee80211_work *wk;
	bool cleanup = false;

	mutex_lock(&local->mtx);
	list_for_each_entry(wk, &local->work_list, list) {
		if (wk->sdata != sdata)
			continue;
		cleanup = true;
		wk->type = IEEE80211_WORK_ABORT;
		wk->started = true;
		wk->timeout = jiffies;
	}
	mutex_unlock(&local->mtx);

	/* run cleanups etc. */
	if (cleanup)
		ieee80211_work_work(&local->work_work);

	mutex_lock(&local->mtx);
	list_for_each_entry(wk, &local->work_list, list) {
		if (wk->sdata != sdata)
			continue;
		WARN_ON(1);
		break;
	}
	mutex_unlock(&local->mtx);
}

ieee80211_rx_result ieee80211_work_rx_mgmt(struct ieee80211_sub_if_data *sdata,
					   struct sk_buff *skb)
{
	struct ieee80211_local *local = sdata->local;
	struct ieee80211_mgmt *mgmt;
	struct ieee80211_work *wk;
	u16 fc;

	if (skb->len < 24)
		return RX_DROP_MONITOR;

	mgmt = (struct ieee80211_mgmt *) skb->data;
	fc = le16_to_cpu(mgmt->frame_control);

	list_for_each_entry_rcu(wk, &local->work_list, list) {
		if (sdata != wk->sdata)
			continue;
		if (compare_ether_addr(wk->filter_ta, mgmt->sa))
			continue;
		if (compare_ether_addr(wk->filter_ta, mgmt->bssid))
			continue;

		switch (fc & IEEE80211_FCTL_STYPE) {
		case IEEE80211_STYPE_AUTH:
		case IEEE80211_STYPE_PROBE_RESP:
		case IEEE80211_STYPE_ASSOC_RESP:
		case IEEE80211_STYPE_REASSOC_RESP:
		case IEEE80211_STYPE_BEACON:
			skb_queue_tail(&local->work_skb_queue, skb);
			ieee80211_queue_work(&local->hw, &local->work_work);
			return RX_QUEUED;
		}
	}

	return RX_CONTINUE;
}

static enum work_done_result ieee80211_remain_done(struct ieee80211_work *wk,
						   struct sk_buff *skb)
{
	/*
	 * We are done serving the remain-on-channel command.
	 */
	cfg80211_remain_on_channel_expired(wk->sdata->dev, (unsigned long) wk,
					   wk->chan, wk->chan_type,
					   GFP_KERNEL);

	return WORK_DONE_DESTROY;
}

int ieee80211_wk_remain_on_channel(struct ieee80211_sub_if_data *sdata,
				   struct ieee80211_channel *chan,
				   enum nl80211_channel_type channel_type,
				   unsigned int duration, u64 *cookie)
{
	struct ieee80211_work *wk;

	wk = kzalloc(sizeof(*wk), GFP_KERNEL);
	if (!wk)
		return -ENOMEM;

	wk->type = IEEE80211_WORK_REMAIN_ON_CHANNEL;
	wk->chan = chan;
	wk->chan_type = channel_type;
	wk->sdata = sdata;
	wk->done = ieee80211_remain_done;

	wk->remain.duration = duration;

	*cookie = (unsigned long) wk;

	ieee80211_add_work(wk);

	return 0;
}

int ieee80211_wk_cancel_remain_on_channel(struct ieee80211_sub_if_data *sdata,
					  u64 cookie)
{
	struct ieee80211_local *local = sdata->local;
	struct ieee80211_work *wk, *tmp;
	bool found = false;

	mutex_lock(&local->mtx);
	list_for_each_entry_safe(wk, tmp, &local->work_list, list) {
		if ((unsigned long) wk == cookie) {
			wk->timeout = jiffies;
			found = true;
			break;
		}
	}
	mutex_unlock(&local->mtx);

	if (!found)
		return -ENOENT;

	ieee80211_queue_work(&local->hw, &local->work_work);

	return 0;
}<|MERGE_RESOLUTION|>--- conflicted
+++ resolved
@@ -862,27 +862,6 @@
 	kfree_skb(skb);
 }
 
-<<<<<<< HEAD
-static bool ieee80211_work_ct_coexists(enum nl80211_channel_type wk_ct,
-				       enum nl80211_channel_type oper_ct)
-{
-	switch (wk_ct) {
-	case NL80211_CHAN_NO_HT:
-		return true;
-	case NL80211_CHAN_HT20:
-		if (oper_ct != NL80211_CHAN_NO_HT)
-			return true;
-		return false;
-	case NL80211_CHAN_HT40MINUS:
-	case NL80211_CHAN_HT40PLUS:
-		return (wk_ct == oper_ct);
-	}
-	WARN_ON(1); /* shouldn't get here */
-	return false;
-}
-
-=======
->>>>>>> 6f5c871d
 static void ieee80211_work_timer(unsigned long data)
 {
 	struct ieee80211_local *local = (void *) data;
@@ -933,27 +912,13 @@
 		}
 
 		if (!started && !local->tmp_channel) {
-<<<<<<< HEAD
-			/*
-			 * TODO: could optimize this by leaving the
-			 *	 station vifs in awake mode if they
-			 *	 happen to be on the same channel as
-			 *	 the requested channel
-			 */
-			ieee80211_offchannel_stop_beaconing(local);
-			ieee80211_offchannel_stop_station(local);
-=======
 			ieee80211_offchannel_stop_vifs(local, true);
 
 			local->tmp_channel = wk->chan;
 			local->tmp_channel_type = wk->chan_type;
 
 			ieee80211_hw_config(local, 0);
->>>>>>> 6f5c871d
-
-			local->tmp_channel = wk->chan;
-			local->tmp_channel_type = wk->chan_type;
-			ieee80211_hw_config(local, 0);
+
 			started = true;
 			wk->timeout = jiffies;
 		}
@@ -1029,27 +994,8 @@
 
 	if (!remain_off_channel && local->tmp_channel) {
 		local->tmp_channel = NULL;
-<<<<<<< HEAD
-		/* If tmp_channel wasn't operating channel, then
-		 * we need to go back on-channel.
-		 * NOTE:  If we can ever be here while scannning,
-		 * or if the hw_config() channel config logic changes,
-		 * then we may need to do a more thorough check to see if
-		 * we still need to do a hardware config.  Currently,
-		 * we cannot be here while scanning, however.
-		 */
 		ieee80211_hw_config(local, 0);
 
-		/* At the least, we need to disable offchannel_ps,
-		 * so just go ahead and run the entire offchannel
-		 * return logic here.  We *could* skip enabling
-		 * beaconing if we were already on-oper-channel
-		 * as a future optimization.
-		 */
-=======
-		ieee80211_hw_config(local, 0);
-
->>>>>>> 6f5c871d
 		ieee80211_offchannel_return(local, true);
 
 		/* give connection some time to breathe */
