--- conflicted
+++ resolved
@@ -296,11 +296,7 @@
 	*_offset = offset;
 	*_len = len;
 	*_last = last;
-<<<<<<< HEAD
-	call->conn->security->locate_data(call, skb, _offset, _len);
-=======
 	call->security->locate_data(call, skb, _offset, _len);
->>>>>>> fec38890
 	return 0;
 }
 
