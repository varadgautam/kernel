/*
 * INET		An implementation of the TCP/IP protocol suite for the LINUX
 *		operating system.  INET is implemented using the  BSD Socket
 *		interface as the means of communication with the user level.
 *
 *		Implementation of the Transmission Control Protocol(TCP).
 *
 * Authors:	Ross Biro
 *		Fred N. van Kempen, <waltje@uWalt.NL.Mugnet.ORG>
 *		Mark Evans, <evansmp@uhura.aston.ac.uk>
 *		Corey Minyard <wf-rch!minyard@relay.EU.net>
 *		Florian La Roche, <flla@stud.uni-sb.de>
 *		Charles Hedrick, <hedrick@klinzhai.rutgers.edu>
 *		Linus Torvalds, <torvalds@cs.helsinki.fi>
 *		Alan Cox, <gw4pts@gw4pts.ampr.org>
 *		Matthew Dillon, <dillon@apollo.west.oic.com>
 *		Arnt Gulbrandsen, <agulbra@nvg.unit.no>
 *		Jorge Cwik, <jorge@laser.satlink.net>
 */

/*
 * Changes:	Pedro Roque	:	Retransmit queue handled by TCP.
 *				:	Fragmentation on mtu decrease
 *				:	Segment collapse on retransmit
 *				:	AF independence
 *
 *		Linus Torvalds	:	send_delayed_ack
 *		David S. Miller	:	Charge memory using the right skb
 *					during syn/ack processing.
 *		David S. Miller :	Output engine completely rewritten.
 *		Andrea Arcangeli:	SYNACK carry ts_recent in tsecr.
 *		Cacophonix Gaul :	draft-minshall-nagle-01
 *		J Hadi Salim	:	ECN support
 *
 */

#define pr_fmt(fmt) "TCP: " fmt

#include <net/tcp.h>

#include <linux/compiler.h>
#include <linux/gfp.h>
#include <linux/module.h>

/* People can turn this off for buggy TCP's found in printers etc. */
int sysctl_tcp_retrans_collapse __read_mostly = 1;

/* People can turn this on to work with those rare, broken TCPs that
 * interpret the window field as a signed quantity.
 */
int sysctl_tcp_workaround_signed_windows __read_mostly = 0;

/* Default TSQ limit of two TSO segments */
int sysctl_tcp_limit_output_bytes __read_mostly = 131072;

/* This limits the percentage of the congestion window which we
 * will allow a single TSO frame to consume.  Building TSO frames
 * which are too large can cause TCP streams to be bursty.
 */
int sysctl_tcp_tso_win_divisor __read_mostly = 3;

int sysctl_tcp_mtu_probing __read_mostly = 0;
int sysctl_tcp_base_mss __read_mostly = TCP_BASE_MSS;

/* By default, RFC2861 behavior.  */
int sysctl_tcp_slow_start_after_idle __read_mostly = 1;

unsigned int sysctl_tcp_notsent_lowat __read_mostly = UINT_MAX;
EXPORT_SYMBOL(sysctl_tcp_notsent_lowat);

static bool tcp_write_xmit(struct sock *sk, unsigned int mss_now, int nonagle,
			   int push_one, gfp_t gfp);

/* Account for new data that has been sent to the network. */
static void tcp_event_new_data_sent(struct sock *sk, const struct sk_buff *skb)
{
	struct inet_connection_sock *icsk = inet_csk(sk);
	struct tcp_sock *tp = tcp_sk(sk);
	unsigned int prior_packets = tp->packets_out;

	tcp_advance_send_head(sk, skb);
	tp->snd_nxt = TCP_SKB_CB(skb)->end_seq;

	tp->packets_out += tcp_skb_pcount(skb);
	if (!prior_packets || icsk->icsk_pending == ICSK_TIME_EARLY_RETRANS ||
	    icsk->icsk_pending == ICSK_TIME_LOSS_PROBE) {
		tcp_rearm_rto(sk);
	}

	NET_ADD_STATS(sock_net(sk), LINUX_MIB_TCPORIGDATASENT,
		      tcp_skb_pcount(skb));
}

/* SND.NXT, if window was not shrunk.
 * If window has been shrunk, what should we make? It is not clear at all.
 * Using SND.UNA we will fail to open window, SND.NXT is out of window. :-(
 * Anything in between SND.UNA...SND.UNA+SND.WND also can be already
 * invalid. OK, let's make this for now:
 */
static inline __u32 tcp_acceptable_seq(const struct sock *sk)
{
	const struct tcp_sock *tp = tcp_sk(sk);

	if (!before(tcp_wnd_end(tp), tp->snd_nxt))
		return tp->snd_nxt;
	else
		return tcp_wnd_end(tp);
}

/* Calculate mss to advertise in SYN segment.
 * RFC1122, RFC1063, draft-ietf-tcpimpl-pmtud-01 state that:
 *
 * 1. It is independent of path mtu.
 * 2. Ideally, it is maximal possible segment size i.e. 65535-40.
 * 3. For IPv4 it is reasonable to calculate it from maximal MTU of
 *    attached devices, because some buggy hosts are confused by
 *    large MSS.
 * 4. We do not make 3, we advertise MSS, calculated from first
 *    hop device mtu, but allow to raise it to ip_rt_min_advmss.
 *    This may be overridden via information stored in routing table.
 * 5. Value 65535 for MSS is valid in IPv6 and means "as large as possible,
 *    probably even Jumbo".
 */
static __u16 tcp_advertise_mss(struct sock *sk)
{
	struct tcp_sock *tp = tcp_sk(sk);
	const struct dst_entry *dst = __sk_dst_get(sk);
	int mss = tp->advmss;

	if (dst) {
		unsigned int metric = dst_metric_advmss(dst);

		if (metric < mss) {
			mss = metric;
			tp->advmss = mss;
		}
	}

	return (__u16)mss;
}

/* RFC2861. Reset CWND after idle period longer RTO to "restart window".
 * This is the first part of cwnd validation mechanism. */
static void tcp_cwnd_restart(struct sock *sk, const struct dst_entry *dst)
{
	struct tcp_sock *tp = tcp_sk(sk);
	s32 delta = tcp_time_stamp - tp->lsndtime;
	u32 restart_cwnd = tcp_init_cwnd(tp, dst);
	u32 cwnd = tp->snd_cwnd;

	tcp_ca_event(sk, CA_EVENT_CWND_RESTART);

	tp->snd_ssthresh = tcp_current_ssthresh(sk);
	restart_cwnd = min(restart_cwnd, cwnd);

	while ((delta -= inet_csk(sk)->icsk_rto) > 0 && cwnd > restart_cwnd)
		cwnd >>= 1;
	tp->snd_cwnd = max(cwnd, restart_cwnd);
	tp->snd_cwnd_stamp = tcp_time_stamp;
	tp->snd_cwnd_used = 0;
}

/* Congestion state accounting after a packet has been sent. */
static void tcp_event_data_sent(struct tcp_sock *tp,
				struct sock *sk)
{
	struct inet_connection_sock *icsk = inet_csk(sk);
	const u32 now = tcp_time_stamp;
	const struct dst_entry *dst = __sk_dst_get(sk);

	if (sysctl_tcp_slow_start_after_idle &&
	    (!tp->packets_out && (s32)(now - tp->lsndtime) > icsk->icsk_rto))
		tcp_cwnd_restart(sk, __sk_dst_get(sk));

	tp->lsndtime = now;

	/* If it is a reply for ato after last received
	 * packet, enter pingpong mode.
	 */
	if ((u32)(now - icsk->icsk_ack.lrcvtime) < icsk->icsk_ack.ato &&
	    (!dst || !dst_metric(dst, RTAX_QUICKACK)))
			icsk->icsk_ack.pingpong = 1;
}

/* Account for an ACK we sent. */
static inline void tcp_event_ack_sent(struct sock *sk, unsigned int pkts)
{
	tcp_dec_quickack_mode(sk, pkts);
	inet_csk_clear_xmit_timer(sk, ICSK_TIME_DACK);
}


u32 tcp_default_init_rwnd(u32 mss)
{
	/* Initial receive window should be twice of TCP_INIT_CWND to
	 * enable proper sending of new unsent data during fast recovery
	 * (RFC 3517, Section 4, NextSeg() rule (2)). Further place a
	 * limit when mss is larger than 1460.
	 */
	u32 init_rwnd = TCP_INIT_CWND * 2;

	if (mss > 1460)
		init_rwnd = max((1460 * init_rwnd) / mss, 2U);
	return init_rwnd;
}

/* Determine a window scaling and initial window to offer.
 * Based on the assumption that the given amount of space
 * will be offered. Store the results in the tp structure.
 * NOTE: for smooth operation initial space offering should
 * be a multiple of mss if possible. We assume here that mss >= 1.
 * This MUST be enforced by all callers.
 */
void tcp_select_initial_window(int __space, __u32 mss,
			       __u32 *rcv_wnd, __u32 *window_clamp,
			       int wscale_ok, __u8 *rcv_wscale,
			       __u32 init_rcv_wnd)
{
	unsigned int space = (__space < 0 ? 0 : __space);

	/* If no clamp set the clamp to the max possible scaled window */
	if (*window_clamp == 0)
		(*window_clamp) = (65535 << 14);
	space = min(*window_clamp, space);

	/* Quantize space offering to a multiple of mss if possible. */
	if (space > mss)
		space = (space / mss) * mss;

	/* NOTE: offering an initial window larger than 32767
	 * will break some buggy TCP stacks. If the admin tells us
	 * it is likely we could be speaking with such a buggy stack
	 * we will truncate our initial window offering to 32K-1
	 * unless the remote has sent us a window scaling option,
	 * which we interpret as a sign the remote TCP is not
	 * misinterpreting the window field as a signed quantity.
	 */
	if (sysctl_tcp_workaround_signed_windows)
		(*rcv_wnd) = min(space, MAX_TCP_WINDOW);
	else
		(*rcv_wnd) = space;

	(*rcv_wscale) = 0;
	if (wscale_ok) {
		/* Set window scaling on max possible window
		 * See RFC1323 for an explanation of the limit to 14
		 */
		space = max_t(u32, sysctl_tcp_rmem[2], sysctl_rmem_max);
		space = min_t(u32, space, *window_clamp);
		while (space > 65535 && (*rcv_wscale) < 14) {
			space >>= 1;
			(*rcv_wscale)++;
		}
	}

	if (mss > (1 << *rcv_wscale)) {
		if (!init_rcv_wnd) /* Use default unless specified otherwise */
			init_rcv_wnd = tcp_default_init_rwnd(mss);
		*rcv_wnd = min(*rcv_wnd, init_rcv_wnd * mss);
	}

	/* Set the clamp no higher than max representable value */
	(*window_clamp) = min(65535U << (*rcv_wscale), *window_clamp);
}
EXPORT_SYMBOL(tcp_select_initial_window);

/* Chose a new window to advertise, update state in tcp_sock for the
 * socket, and return result with RFC1323 scaling applied.  The return
 * value can be stuffed directly into th->window for an outgoing
 * frame.
 */
static u16 tcp_select_window(struct sock *sk)
{
	struct tcp_sock *tp = tcp_sk(sk);
	u32 old_win = tp->rcv_wnd;
	u32 cur_win = tcp_receive_window(tp);
	u32 new_win = __tcp_select_window(sk);

	/* Never shrink the offered window */
	if (new_win < cur_win) {
		/* Danger Will Robinson!
		 * Don't update rcv_wup/rcv_wnd here or else
		 * we will not be able to advertise a zero
		 * window in time.  --DaveM
		 *
		 * Relax Will Robinson.
		 */
		if (new_win == 0)
			NET_INC_STATS(sock_net(sk),
				      LINUX_MIB_TCPWANTZEROWINDOWADV);
		new_win = ALIGN(cur_win, 1 << tp->rx_opt.rcv_wscale);
	}
	tp->rcv_wnd = new_win;
	tp->rcv_wup = tp->rcv_nxt;

	/* Make sure we do not exceed the maximum possible
	 * scaled window.
	 */
	if (!tp->rx_opt.rcv_wscale && sysctl_tcp_workaround_signed_windows)
		new_win = min(new_win, MAX_TCP_WINDOW);
	else
		new_win = min(new_win, (65535U << tp->rx_opt.rcv_wscale));

	/* RFC1323 scaling applied */
	new_win >>= tp->rx_opt.rcv_wscale;

	/* If we advertise zero window, disable fast path. */
	if (new_win == 0) {
		tp->pred_flags = 0;
		if (old_win)
			NET_INC_STATS(sock_net(sk),
				      LINUX_MIB_TCPTOZEROWINDOWADV);
	} else if (old_win == 0) {
		NET_INC_STATS(sock_net(sk), LINUX_MIB_TCPFROMZEROWINDOWADV);
	}

	return new_win;
}

/* Packet ECN state for a SYN-ACK */
static void tcp_ecn_send_synack(struct sock *sk, struct sk_buff *skb)
{
	const struct tcp_sock *tp = tcp_sk(sk);

	TCP_SKB_CB(skb)->tcp_flags &= ~TCPHDR_CWR;
	if (!(tp->ecn_flags & TCP_ECN_OK))
		TCP_SKB_CB(skb)->tcp_flags &= ~TCPHDR_ECE;
	else if (tcp_ca_needs_ecn(sk))
		INET_ECN_xmit(sk);
}

/* Packet ECN state for a SYN.  */
static void tcp_ecn_send_syn(struct sock *sk, struct sk_buff *skb)
{
	struct tcp_sock *tp = tcp_sk(sk);
	bool use_ecn = sock_net(sk)->ipv4.sysctl_tcp_ecn == 1 ||
		       tcp_ca_needs_ecn(sk);

	if (!use_ecn) {
		const struct dst_entry *dst = __sk_dst_get(sk);

		if (dst && dst_feature(dst, RTAX_FEATURE_ECN))
			use_ecn = true;
	}

	tp->ecn_flags = 0;

	if (use_ecn) {
		TCP_SKB_CB(skb)->tcp_flags |= TCPHDR_ECE | TCPHDR_CWR;
		tp->ecn_flags = TCP_ECN_OK;
		if (tcp_ca_needs_ecn(sk))
			INET_ECN_xmit(sk);
	}
}

static void
tcp_ecn_make_synack(const struct request_sock *req, struct tcphdr *th,
		    struct sock *sk)
{
	if (inet_rsk(req)->ecn_ok) {
		th->ece = 1;
		if (tcp_ca_needs_ecn(sk))
			INET_ECN_xmit(sk);
	}
}

/* Set up ECN state for a packet on a ESTABLISHED socket that is about to
 * be sent.
 */
static void tcp_ecn_send(struct sock *sk, struct sk_buff *skb,
				int tcp_header_len)
{
	struct tcp_sock *tp = tcp_sk(sk);

	if (tp->ecn_flags & TCP_ECN_OK) {
		/* Not-retransmitted data segment: set ECT and inject CWR. */
		if (skb->len != tcp_header_len &&
		    !before(TCP_SKB_CB(skb)->seq, tp->snd_nxt)) {
			INET_ECN_xmit(sk);
			if (tp->ecn_flags & TCP_ECN_QUEUE_CWR) {
				tp->ecn_flags &= ~TCP_ECN_QUEUE_CWR;
				tcp_hdr(skb)->cwr = 1;
				skb_shinfo(skb)->gso_type |= SKB_GSO_TCP_ECN;
			}
		} else if (!tcp_ca_needs_ecn(sk)) {
			/* ACK or retransmitted segment: clear ECT|CE */
			INET_ECN_dontxmit(sk);
		}
		if (tp->ecn_flags & TCP_ECN_DEMAND_CWR)
			tcp_hdr(skb)->ece = 1;
	}
}

/* Constructs common control bits of non-data skb. If SYN/FIN is present,
 * auto increment end seqno.
 */
static void tcp_init_nondata_skb(struct sk_buff *skb, u32 seq, u8 flags)
{
	struct skb_shared_info *shinfo = skb_shinfo(skb);

	skb->ip_summed = CHECKSUM_PARTIAL;
	skb->csum = 0;

	TCP_SKB_CB(skb)->tcp_flags = flags;
	TCP_SKB_CB(skb)->sacked = 0;

	tcp_skb_pcount_set(skb, 1);
	shinfo->gso_size = 0;
	shinfo->gso_type = 0;

	TCP_SKB_CB(skb)->seq = seq;
	if (flags & (TCPHDR_SYN | TCPHDR_FIN))
		seq++;
	TCP_SKB_CB(skb)->end_seq = seq;
}

static inline bool tcp_urg_mode(const struct tcp_sock *tp)
{
	return tp->snd_una != tp->snd_up;
}

#define OPTION_SACK_ADVERTISE	(1 << 0)
#define OPTION_TS		(1 << 1)
#define OPTION_MD5		(1 << 2)
#define OPTION_WSCALE		(1 << 3)
#define OPTION_FAST_OPEN_COOKIE	(1 << 8)

struct tcp_out_options {
	u16 options;		/* bit field of OPTION_* */
	u16 mss;		/* 0 to disable */
	u8 ws;			/* window scale, 0 to disable */
	u8 num_sack_blocks;	/* number of SACK blocks to include */
	u8 hash_size;		/* bytes in hash_location */
	__u8 *hash_location;	/* temporary pointer, overloaded */
	__u32 tsval, tsecr;	/* need to include OPTION_TS */
	struct tcp_fastopen_cookie *fastopen_cookie;	/* Fast open cookie */
};

/* Write previously computed TCP options to the packet.
 *
 * Beware: Something in the Internet is very sensitive to the ordering of
 * TCP options, we learned this through the hard way, so be careful here.
 * Luckily we can at least blame others for their non-compliance but from
 * inter-operability perspective it seems that we're somewhat stuck with
 * the ordering which we have been using if we want to keep working with
 * those broken things (not that it currently hurts anybody as there isn't
 * particular reason why the ordering would need to be changed).
 *
 * At least SACK_PERM as the first option is known to lead to a disaster
 * (but it may well be that other scenarios fail similarly).
 */
static void tcp_options_write(__be32 *ptr, struct tcp_sock *tp,
			      struct tcp_out_options *opts)
{
	u16 options = opts->options;	/* mungable copy */

	if (unlikely(OPTION_MD5 & options)) {
		*ptr++ = htonl((TCPOPT_NOP << 24) | (TCPOPT_NOP << 16) |
			       (TCPOPT_MD5SIG << 8) | TCPOLEN_MD5SIG);
		/* overload cookie hash location */
		opts->hash_location = (__u8 *)ptr;
		ptr += 4;
	}

	if (unlikely(opts->mss)) {
		*ptr++ = htonl((TCPOPT_MSS << 24) |
			       (TCPOLEN_MSS << 16) |
			       opts->mss);
	}

	if (likely(OPTION_TS & options)) {
		if (unlikely(OPTION_SACK_ADVERTISE & options)) {
			*ptr++ = htonl((TCPOPT_SACK_PERM << 24) |
				       (TCPOLEN_SACK_PERM << 16) |
				       (TCPOPT_TIMESTAMP << 8) |
				       TCPOLEN_TIMESTAMP);
			options &= ~OPTION_SACK_ADVERTISE;
		} else {
			*ptr++ = htonl((TCPOPT_NOP << 24) |
				       (TCPOPT_NOP << 16) |
				       (TCPOPT_TIMESTAMP << 8) |
				       TCPOLEN_TIMESTAMP);
		}
		*ptr++ = htonl(opts->tsval);
		*ptr++ = htonl(opts->tsecr);
	}

	if (unlikely(OPTION_SACK_ADVERTISE & options)) {
		*ptr++ = htonl((TCPOPT_NOP << 24) |
			       (TCPOPT_NOP << 16) |
			       (TCPOPT_SACK_PERM << 8) |
			       TCPOLEN_SACK_PERM);
	}

	if (unlikely(OPTION_WSCALE & options)) {
		*ptr++ = htonl((TCPOPT_NOP << 24) |
			       (TCPOPT_WINDOW << 16) |
			       (TCPOLEN_WINDOW << 8) |
			       opts->ws);
	}

	if (unlikely(opts->num_sack_blocks)) {
		struct tcp_sack_block *sp = tp->rx_opt.dsack ?
			tp->duplicate_sack : tp->selective_acks;
		int this_sack;

		*ptr++ = htonl((TCPOPT_NOP  << 24) |
			       (TCPOPT_NOP  << 16) |
			       (TCPOPT_SACK <<  8) |
			       (TCPOLEN_SACK_BASE + (opts->num_sack_blocks *
						     TCPOLEN_SACK_PERBLOCK)));

		for (this_sack = 0; this_sack < opts->num_sack_blocks;
		     ++this_sack) {
			*ptr++ = htonl(sp[this_sack].start_seq);
			*ptr++ = htonl(sp[this_sack].end_seq);
		}

		tp->rx_opt.dsack = 0;
	}

	if (unlikely(OPTION_FAST_OPEN_COOKIE & options)) {
		struct tcp_fastopen_cookie *foc = opts->fastopen_cookie;

		*ptr++ = htonl((TCPOPT_EXP << 24) |
			       ((TCPOLEN_EXP_FASTOPEN_BASE + foc->len) << 16) |
			       TCPOPT_FASTOPEN_MAGIC);

		memcpy(ptr, foc->val, foc->len);
		if ((foc->len & 3) == 2) {
			u8 *align = ((u8 *)ptr) + foc->len;
			align[0] = align[1] = TCPOPT_NOP;
		}
		ptr += (foc->len + 3) >> 2;
	}
}

/* Compute TCP options for SYN packets. This is not the final
 * network wire format yet.
 */
static unsigned int tcp_syn_options(struct sock *sk, struct sk_buff *skb,
				struct tcp_out_options *opts,
				struct tcp_md5sig_key **md5)
{
	struct tcp_sock *tp = tcp_sk(sk);
	unsigned int remaining = MAX_TCP_OPTION_SPACE;
	struct tcp_fastopen_request *fastopen = tp->fastopen_req;

#ifdef CONFIG_TCP_MD5SIG
	*md5 = tp->af_specific->md5_lookup(sk, sk);
	if (*md5) {
		opts->options |= OPTION_MD5;
		remaining -= TCPOLEN_MD5SIG_ALIGNED;
	}
#else
	*md5 = NULL;
#endif

	/* We always get an MSS option.  The option bytes which will be seen in
	 * normal data packets should timestamps be used, must be in the MSS
	 * advertised.  But we subtract them from tp->mss_cache so that
	 * calculations in tcp_sendmsg are simpler etc.  So account for this
	 * fact here if necessary.  If we don't do this correctly, as a
	 * receiver we won't recognize data packets as being full sized when we
	 * should, and thus we won't abide by the delayed ACK rules correctly.
	 * SACKs don't matter, we never delay an ACK when we have any of those
	 * going out.  */
	opts->mss = tcp_advertise_mss(sk);
	remaining -= TCPOLEN_MSS_ALIGNED;

	if (likely(sysctl_tcp_timestamps && *md5 == NULL)) {
		opts->options |= OPTION_TS;
		opts->tsval = tcp_skb_timestamp(skb) + tp->tsoffset;
		opts->tsecr = tp->rx_opt.ts_recent;
		remaining -= TCPOLEN_TSTAMP_ALIGNED;
	}
	if (likely(sysctl_tcp_window_scaling)) {
		opts->ws = tp->rx_opt.rcv_wscale;
		opts->options |= OPTION_WSCALE;
		remaining -= TCPOLEN_WSCALE_ALIGNED;
	}
	if (likely(sysctl_tcp_sack)) {
		opts->options |= OPTION_SACK_ADVERTISE;
		if (unlikely(!(OPTION_TS & opts->options)))
			remaining -= TCPOLEN_SACKPERM_ALIGNED;
	}

	if (fastopen && fastopen->cookie.len >= 0) {
		u32 need = TCPOLEN_EXP_FASTOPEN_BASE + fastopen->cookie.len;
		need = (need + 3) & ~3U;  /* Align to 32 bits */
		if (remaining >= need) {
			opts->options |= OPTION_FAST_OPEN_COOKIE;
			opts->fastopen_cookie = &fastopen->cookie;
			remaining -= need;
			tp->syn_fastopen = 1;
		}
	}

	return MAX_TCP_OPTION_SPACE - remaining;
}

/* Set up TCP options for SYN-ACKs. */
static unsigned int tcp_synack_options(struct sock *sk,
				   struct request_sock *req,
				   unsigned int mss, struct sk_buff *skb,
				   struct tcp_out_options *opts,
				   struct tcp_md5sig_key **md5,
				   struct tcp_fastopen_cookie *foc)
{
	struct inet_request_sock *ireq = inet_rsk(req);
	unsigned int remaining = MAX_TCP_OPTION_SPACE;

#ifdef CONFIG_TCP_MD5SIG
	*md5 = tcp_rsk(req)->af_specific->md5_lookup(sk, req);
	if (*md5) {
		opts->options |= OPTION_MD5;
		remaining -= TCPOLEN_MD5SIG_ALIGNED;

		/* We can't fit any SACK blocks in a packet with MD5 + TS
		 * options. There was discussion about disabling SACK
		 * rather than TS in order to fit in better with old,
		 * buggy kernels, but that was deemed to be unnecessary.
		 */
		ireq->tstamp_ok &= !ireq->sack_ok;
	}
#else
	*md5 = NULL;
#endif

	/* We always send an MSS option. */
	opts->mss = mss;
	remaining -= TCPOLEN_MSS_ALIGNED;

	if (likely(ireq->wscale_ok)) {
		opts->ws = ireq->rcv_wscale;
		opts->options |= OPTION_WSCALE;
		remaining -= TCPOLEN_WSCALE_ALIGNED;
	}
	if (likely(ireq->tstamp_ok)) {
		opts->options |= OPTION_TS;
		opts->tsval = tcp_skb_timestamp(skb);
		opts->tsecr = req->ts_recent;
		remaining -= TCPOLEN_TSTAMP_ALIGNED;
	}
	if (likely(ireq->sack_ok)) {
		opts->options |= OPTION_SACK_ADVERTISE;
		if (unlikely(!ireq->tstamp_ok))
			remaining -= TCPOLEN_SACKPERM_ALIGNED;
	}
	if (foc != NULL && foc->len >= 0) {
		u32 need = TCPOLEN_EXP_FASTOPEN_BASE + foc->len;
		need = (need + 3) & ~3U;  /* Align to 32 bits */
		if (remaining >= need) {
			opts->options |= OPTION_FAST_OPEN_COOKIE;
			opts->fastopen_cookie = foc;
			remaining -= need;
		}
	}

	return MAX_TCP_OPTION_SPACE - remaining;
}

/* Compute TCP options for ESTABLISHED sockets. This is not the
 * final wire format yet.
 */
static unsigned int tcp_established_options(struct sock *sk, struct sk_buff *skb,
					struct tcp_out_options *opts,
					struct tcp_md5sig_key **md5)
{
	struct tcp_sock *tp = tcp_sk(sk);
	unsigned int size = 0;
	unsigned int eff_sacks;

	opts->options = 0;

#ifdef CONFIG_TCP_MD5SIG
	*md5 = tp->af_specific->md5_lookup(sk, sk);
	if (unlikely(*md5)) {
		opts->options |= OPTION_MD5;
		size += TCPOLEN_MD5SIG_ALIGNED;
	}
#else
	*md5 = NULL;
#endif

	if (likely(tp->rx_opt.tstamp_ok)) {
		opts->options |= OPTION_TS;
		opts->tsval = skb ? tcp_skb_timestamp(skb) + tp->tsoffset : 0;
		opts->tsecr = tp->rx_opt.ts_recent;
		size += TCPOLEN_TSTAMP_ALIGNED;
	}

	eff_sacks = tp->rx_opt.num_sacks + tp->rx_opt.dsack;
	if (unlikely(eff_sacks)) {
		const unsigned int remaining = MAX_TCP_OPTION_SPACE - size;
		opts->num_sack_blocks =
			min_t(unsigned int, eff_sacks,
			      (remaining - TCPOLEN_SACK_BASE_ALIGNED) /
			      TCPOLEN_SACK_PERBLOCK);
		size += TCPOLEN_SACK_BASE_ALIGNED +
			opts->num_sack_blocks * TCPOLEN_SACK_PERBLOCK;
	}

	return size;
}


/* TCP SMALL QUEUES (TSQ)
 *
 * TSQ goal is to keep small amount of skbs per tcp flow in tx queues (qdisc+dev)
 * to reduce RTT and bufferbloat.
 * We do this using a special skb destructor (tcp_wfree).
 *
 * Its important tcp_wfree() can be replaced by sock_wfree() in the event skb
 * needs to be reallocated in a driver.
 * The invariant being skb->truesize subtracted from sk->sk_wmem_alloc
 *
 * Since transmit from skb destructor is forbidden, we use a tasklet
 * to process all sockets that eventually need to send more skbs.
 * We use one tasklet per cpu, with its own queue of sockets.
 */
struct tsq_tasklet {
	struct tasklet_struct	tasklet;
	struct list_head	head; /* queue of tcp sockets */
};
static DEFINE_PER_CPU(struct tsq_tasklet, tsq_tasklet);

static void tcp_tsq_handler(struct sock *sk)
{
	if ((1 << sk->sk_state) &
	    (TCPF_ESTABLISHED | TCPF_FIN_WAIT1 | TCPF_CLOSING |
	     TCPF_CLOSE_WAIT  | TCPF_LAST_ACK))
		tcp_write_xmit(sk, tcp_current_mss(sk), tcp_sk(sk)->nonagle,
			       0, GFP_ATOMIC);
}
/*
 * One tasklet per cpu tries to send more skbs.
 * We run in tasklet context but need to disable irqs when
 * transferring tsq->head because tcp_wfree() might
 * interrupt us (non NAPI drivers)
 */
static void tcp_tasklet_func(unsigned long data)
{
	struct tsq_tasklet *tsq = (struct tsq_tasklet *)data;
	LIST_HEAD(list);
	unsigned long flags;
	struct list_head *q, *n;
	struct tcp_sock *tp;
	struct sock *sk;

	local_irq_save(flags);
	list_splice_init(&tsq->head, &list);
	local_irq_restore(flags);

	list_for_each_safe(q, n, &list) {
		tp = list_entry(q, struct tcp_sock, tsq_node);
		list_del(&tp->tsq_node);

		sk = (struct sock *)tp;
		bh_lock_sock(sk);

		if (!sock_owned_by_user(sk)) {
			tcp_tsq_handler(sk);
		} else {
			/* defer the work to tcp_release_cb() */
			set_bit(TCP_TSQ_DEFERRED, &tp->tsq_flags);
		}
		bh_unlock_sock(sk);

		clear_bit(TSQ_QUEUED, &tp->tsq_flags);
		sk_free(sk);
	}
}

#define TCP_DEFERRED_ALL ((1UL << TCP_TSQ_DEFERRED) |		\
			  (1UL << TCP_WRITE_TIMER_DEFERRED) |	\
			  (1UL << TCP_DELACK_TIMER_DEFERRED) |	\
			  (1UL << TCP_MTU_REDUCED_DEFERRED))
/**
 * tcp_release_cb - tcp release_sock() callback
 * @sk: socket
 *
 * called from release_sock() to perform protocol dependent
 * actions before socket release.
 */
void tcp_release_cb(struct sock *sk)
{
	struct tcp_sock *tp = tcp_sk(sk);
	unsigned long flags, nflags;

	/* perform an atomic operation only if at least one flag is set */
	do {
		flags = tp->tsq_flags;
		if (!(flags & TCP_DEFERRED_ALL))
			return;
		nflags = flags & ~TCP_DEFERRED_ALL;
	} while (cmpxchg(&tp->tsq_flags, flags, nflags) != flags);

	if (flags & (1UL << TCP_TSQ_DEFERRED))
		tcp_tsq_handler(sk);

	/* Here begins the tricky part :
	 * We are called from release_sock() with :
	 * 1) BH disabled
	 * 2) sk_lock.slock spinlock held
	 * 3) socket owned by us (sk->sk_lock.owned == 1)
	 *
	 * But following code is meant to be called from BH handlers,
	 * so we should keep BH disabled, but early release socket ownership
	 */
	sock_release_ownership(sk);

	if (flags & (1UL << TCP_WRITE_TIMER_DEFERRED)) {
		tcp_write_timer_handler(sk);
		__sock_put(sk);
	}
	if (flags & (1UL << TCP_DELACK_TIMER_DEFERRED)) {
		tcp_delack_timer_handler(sk);
		__sock_put(sk);
	}
	if (flags & (1UL << TCP_MTU_REDUCED_DEFERRED)) {
		inet_csk(sk)->icsk_af_ops->mtu_reduced(sk);
		__sock_put(sk);
	}
}
EXPORT_SYMBOL(tcp_release_cb);

void __init tcp_tasklet_init(void)
{
	int i;

	for_each_possible_cpu(i) {
		struct tsq_tasklet *tsq = &per_cpu(tsq_tasklet, i);

		INIT_LIST_HEAD(&tsq->head);
		tasklet_init(&tsq->tasklet,
			     tcp_tasklet_func,
			     (unsigned long)tsq);
	}
}

/*
 * Write buffer destructor automatically called from kfree_skb.
 * We can't xmit new skbs from this context, as we might already
 * hold qdisc lock.
 */
void tcp_wfree(struct sk_buff *skb)
{
	struct sock *sk = skb->sk;
	struct tcp_sock *tp = tcp_sk(sk);
	int wmem;

	/* Keep one reference on sk_wmem_alloc.
	 * Will be released by sk_free() from here or tcp_tasklet_func()
	 */
	wmem = atomic_sub_return(skb->truesize - 1, &sk->sk_wmem_alloc);

	/* If this softirq is serviced by ksoftirqd, we are likely under stress.
	 * Wait until our queues (qdisc + devices) are drained.
	 * This gives :
	 * - less callbacks to tcp_write_xmit(), reducing stress (batches)
	 * - chance for incoming ACK (processed by another cpu maybe)
	 *   to migrate this flow (skb->ooo_okay will be eventually set)
	 */
	if (wmem >= SKB_TRUESIZE(1) && this_cpu_ksoftirqd() == current)
		goto out;

	if (test_and_clear_bit(TSQ_THROTTLED, &tp->tsq_flags) &&
	    !test_and_set_bit(TSQ_QUEUED, &tp->tsq_flags)) {
		unsigned long flags;
		struct tsq_tasklet *tsq;

		/* queue this socket to tasklet queue */
		local_irq_save(flags);
		tsq = this_cpu_ptr(&tsq_tasklet);
		list_add(&tp->tsq_node, &tsq->head);
		tasklet_schedule(&tsq->tasklet);
		local_irq_restore(flags);
		return;
	}
out:
	sk_free(sk);
}

/* This routine actually transmits TCP packets queued in by
 * tcp_do_sendmsg().  This is used by both the initial
 * transmission and possible later retransmissions.
 * All SKB's seen here are completely headerless.  It is our
 * job to build the TCP header, and pass the packet down to
 * IP so it can do the same plus pass the packet off to the
 * device.
 *
 * We are working here with either a clone of the original
 * SKB, or a fresh unique copy made by the retransmit engine.
 */
static int tcp_transmit_skb(struct sock *sk, struct sk_buff *skb, int clone_it,
			    gfp_t gfp_mask)
{
	const struct inet_connection_sock *icsk = inet_csk(sk);
	struct inet_sock *inet;
	struct tcp_sock *tp;
	struct tcp_skb_cb *tcb;
	struct tcp_out_options opts;
	unsigned int tcp_options_size, tcp_header_size;
	struct tcp_md5sig_key *md5;
	struct tcphdr *th;
	int err;

	BUG_ON(!skb || !tcp_skb_pcount(skb));

	if (clone_it) {
		skb_mstamp_get(&skb->skb_mstamp);

		if (unlikely(skb_cloned(skb)))
			skb = pskb_copy(skb, gfp_mask);
		else
			skb = skb_clone(skb, gfp_mask);
		if (unlikely(!skb))
			return -ENOBUFS;
	}

	inet = inet_sk(sk);
	tp = tcp_sk(sk);
	tcb = TCP_SKB_CB(skb);
	memset(&opts, 0, sizeof(opts));

	if (unlikely(tcb->tcp_flags & TCPHDR_SYN))
		tcp_options_size = tcp_syn_options(sk, skb, &opts, &md5);
	else
		tcp_options_size = tcp_established_options(sk, skb, &opts,
							   &md5);
	tcp_header_size = tcp_options_size + sizeof(struct tcphdr);

	if (tcp_packets_in_flight(tp) == 0)
		tcp_ca_event(sk, CA_EVENT_TX_START);

	/* if no packet is in qdisc/device queue, then allow XPS to select
	 * another queue. We can be called from tcp_tsq_handler()
	 * which holds one reference to sk_wmem_alloc.
	 *
	 * TODO: Ideally, in-flight pure ACK packets should not matter here.
	 * One way to get this would be to set skb->truesize = 2 on them.
	 */
	skb->ooo_okay = sk_wmem_alloc_get(sk) < SKB_TRUESIZE(1);

	skb_push(skb, tcp_header_size);
	skb_reset_transport_header(skb);

	skb_orphan(skb);
	skb->sk = sk;
	skb->destructor = tcp_wfree;
	skb_set_hash_from_sk(skb, sk);
	atomic_add(skb->truesize, &sk->sk_wmem_alloc);

	/* Build TCP header and checksum it. */
	th = tcp_hdr(skb);
	th->source		= inet->inet_sport;
	th->dest		= inet->inet_dport;
	th->seq			= htonl(tcb->seq);
	th->ack_seq		= htonl(tp->rcv_nxt);
	*(((__be16 *)th) + 6)	= htons(((tcp_header_size >> 2) << 12) |
					tcb->tcp_flags);

	if (unlikely(tcb->tcp_flags & TCPHDR_SYN)) {
		/* RFC1323: The window in SYN & SYN/ACK segments
		 * is never scaled.
		 */
		th->window	= htons(min(tp->rcv_wnd, 65535U));
	} else {
		th->window	= htons(tcp_select_window(sk));
	}
	th->check		= 0;
	th->urg_ptr		= 0;

	/* The urg_mode check is necessary during a below snd_una win probe */
	if (unlikely(tcp_urg_mode(tp) && before(tcb->seq, tp->snd_up))) {
		if (before(tp->snd_up, tcb->seq + 0x10000)) {
			th->urg_ptr = htons(tp->snd_up - tcb->seq);
			th->urg = 1;
		} else if (after(tcb->seq + 0xFFFF, tp->snd_nxt)) {
			th->urg_ptr = htons(0xFFFF);
			th->urg = 1;
		}
	}

	tcp_options_write((__be32 *)(th + 1), tp, &opts);
	if (likely((tcb->tcp_flags & TCPHDR_SYN) == 0))
		tcp_ecn_send(sk, skb, tcp_header_size);

#ifdef CONFIG_TCP_MD5SIG
	/* Calculate the MD5 hash, as we have all we need now */
	if (md5) {
		sk_nocaps_add(sk, NETIF_F_GSO_MASK);
		tp->af_specific->calc_md5_hash(opts.hash_location,
					       md5, sk, NULL, skb);
	}
#endif

	icsk->icsk_af_ops->send_check(sk, skb);

	if (likely(tcb->tcp_flags & TCPHDR_ACK))
		tcp_event_ack_sent(sk, tcp_skb_pcount(skb));

	if (skb->len != tcp_header_size)
		tcp_event_data_sent(tp, sk);

	if (after(tcb->end_seq, tp->snd_nxt) || tcb->seq == tcb->end_seq)
		TCP_ADD_STATS(sock_net(sk), TCP_MIB_OUTSEGS,
			      tcp_skb_pcount(skb));

	/* OK, its time to fill skb_shinfo(skb)->gso_segs */
	skb_shinfo(skb)->gso_segs = tcp_skb_pcount(skb);

	/* Our usage of tstamp should remain private */
	skb->tstamp.tv64 = 0;

	/* Cleanup our debris for IP stacks */
	memset(skb->cb, 0, max(sizeof(struct inet_skb_parm),
			       sizeof(struct inet6_skb_parm)));

	err = icsk->icsk_af_ops->queue_xmit(sk, skb, &inet->cork.fl);

	if (likely(err <= 0))
		return err;

	tcp_enter_cwr(sk);

	return net_xmit_eval(err);
}

/* This routine just queues the buffer for sending.
 *
 * NOTE: probe0 timer is not checked, do not forget tcp_push_pending_frames,
 * otherwise socket can stall.
 */
static void tcp_queue_skb(struct sock *sk, struct sk_buff *skb)
{
	struct tcp_sock *tp = tcp_sk(sk);

	/* Advance write_seq and place onto the write_queue. */
	tp->write_seq = TCP_SKB_CB(skb)->end_seq;
	__skb_header_release(skb);
	tcp_add_write_queue_tail(sk, skb);
	sk->sk_wmem_queued += skb->truesize;
	sk_mem_charge(sk, skb->truesize);
}

/* Initialize TSO segments for a packet. */
static void tcp_set_skb_tso_segs(const struct sock *sk, struct sk_buff *skb,
				 unsigned int mss_now)
{
	struct skb_shared_info *shinfo = skb_shinfo(skb);

	/* Make sure we own this skb before messing gso_size/gso_segs */
	WARN_ON_ONCE(skb_cloned(skb));

	if (skb->len <= mss_now || skb->ip_summed == CHECKSUM_NONE) {
		/* Avoid the costly divide in the normal
		 * non-TSO case.
		 */
		tcp_skb_pcount_set(skb, 1);
		shinfo->gso_size = 0;
		shinfo->gso_type = 0;
	} else {
		tcp_skb_pcount_set(skb, DIV_ROUND_UP(skb->len, mss_now));
		shinfo->gso_size = mss_now;
		shinfo->gso_type = sk->sk_gso_type;
	}
}

/* When a modification to fackets out becomes necessary, we need to check
 * skb is counted to fackets_out or not.
 */
static void tcp_adjust_fackets_out(struct sock *sk, const struct sk_buff *skb,
				   int decr)
{
	struct tcp_sock *tp = tcp_sk(sk);

	if (!tp->sacked_out || tcp_is_reno(tp))
		return;

	if (after(tcp_highest_sack_seq(tp), TCP_SKB_CB(skb)->seq))
		tp->fackets_out -= decr;
}

/* Pcount in the middle of the write queue got changed, we need to do various
 * tweaks to fix counters
 */
static void tcp_adjust_pcount(struct sock *sk, const struct sk_buff *skb, int decr)
{
	struct tcp_sock *tp = tcp_sk(sk);

	tp->packets_out -= decr;

	if (TCP_SKB_CB(skb)->sacked & TCPCB_SACKED_ACKED)
		tp->sacked_out -= decr;
	if (TCP_SKB_CB(skb)->sacked & TCPCB_SACKED_RETRANS)
		tp->retrans_out -= decr;
	if (TCP_SKB_CB(skb)->sacked & TCPCB_LOST)
		tp->lost_out -= decr;

	/* Reno case is special. Sigh... */
	if (tcp_is_reno(tp) && decr > 0)
		tp->sacked_out -= min_t(u32, tp->sacked_out, decr);

	tcp_adjust_fackets_out(sk, skb, decr);

	if (tp->lost_skb_hint &&
	    before(TCP_SKB_CB(skb)->seq, TCP_SKB_CB(tp->lost_skb_hint)->seq) &&
	    (tcp_is_fack(tp) || (TCP_SKB_CB(skb)->sacked & TCPCB_SACKED_ACKED)))
		tp->lost_cnt_hint -= decr;

	tcp_verify_left_out(tp);
}

static void tcp_fragment_tstamp(struct sk_buff *skb, struct sk_buff *skb2)
{
	struct skb_shared_info *shinfo = skb_shinfo(skb);

	if (unlikely(shinfo->tx_flags & SKBTX_ANY_TSTAMP) &&
	    !before(shinfo->tskey, TCP_SKB_CB(skb2)->seq)) {
		struct skb_shared_info *shinfo2 = skb_shinfo(skb2);
		u8 tsflags = shinfo->tx_flags & SKBTX_ANY_TSTAMP;

		shinfo->tx_flags &= ~tsflags;
		shinfo2->tx_flags |= tsflags;
		swap(shinfo->tskey, shinfo2->tskey);
	}
}

/* Function to create two new TCP segments.  Shrinks the given segment
 * to the specified size and appends a new segment with the rest of the
 * packet to the list.  This won't be called frequently, I hope.
 * Remember, these are still headerless SKBs at this point.
 */
int tcp_fragment(struct sock *sk, struct sk_buff *skb, u32 len,
		 unsigned int mss_now, gfp_t gfp)
{
	struct tcp_sock *tp = tcp_sk(sk);
	struct sk_buff *buff;
	int nsize, old_factor;
	int nlen;
	u8 flags;

	if (WARN_ON(len > skb->len))
		return -EINVAL;

	nsize = skb_headlen(skb) - len;
	if (nsize < 0)
		nsize = 0;

	if (skb_unclone(skb, gfp))
		return -ENOMEM;

	/* Get a new skb... force flag on. */
	buff = sk_stream_alloc_skb(sk, nsize, gfp);
	if (buff == NULL)
		return -ENOMEM; /* We'll just try again later. */

	sk->sk_wmem_queued += buff->truesize;
	sk_mem_charge(sk, buff->truesize);
	nlen = skb->len - len - nsize;
	buff->truesize += nlen;
	skb->truesize -= nlen;

	/* Correct the sequence numbers. */
	TCP_SKB_CB(buff)->seq = TCP_SKB_CB(skb)->seq + len;
	TCP_SKB_CB(buff)->end_seq = TCP_SKB_CB(skb)->end_seq;
	TCP_SKB_CB(skb)->end_seq = TCP_SKB_CB(buff)->seq;

	/* PSH and FIN should only be set in the second packet. */
	flags = TCP_SKB_CB(skb)->tcp_flags;
	TCP_SKB_CB(skb)->tcp_flags = flags & ~(TCPHDR_FIN | TCPHDR_PSH);
	TCP_SKB_CB(buff)->tcp_flags = flags;
	TCP_SKB_CB(buff)->sacked = TCP_SKB_CB(skb)->sacked;

	if (!skb_shinfo(skb)->nr_frags && skb->ip_summed != CHECKSUM_PARTIAL) {
		/* Copy and checksum data tail into the new buffer. */
		buff->csum = csum_partial_copy_nocheck(skb->data + len,
						       skb_put(buff, nsize),
						       nsize, 0);

		skb_trim(skb, len);

		skb->csum = csum_block_sub(skb->csum, buff->csum, len);
	} else {
		skb->ip_summed = CHECKSUM_PARTIAL;
		skb_split(skb, buff, len);
	}

	buff->ip_summed = skb->ip_summed;

	buff->tstamp = skb->tstamp;
	tcp_fragment_tstamp(skb, buff);

	old_factor = tcp_skb_pcount(skb);

	/* Fix up tso_factor for both original and new SKB.  */
	tcp_set_skb_tso_segs(sk, skb, mss_now);
	tcp_set_skb_tso_segs(sk, buff, mss_now);

	/* If this packet has been sent out already, we must
	 * adjust the various packet counters.
	 */
	if (!before(tp->snd_nxt, TCP_SKB_CB(buff)->end_seq)) {
		int diff = old_factor - tcp_skb_pcount(skb) -
			tcp_skb_pcount(buff);

		if (diff)
			tcp_adjust_pcount(sk, skb, diff);
	}

	/* Link BUFF into the send queue. */
	__skb_header_release(buff);
	tcp_insert_write_queue_after(skb, buff, sk);

	return 0;
}

/* This is similar to __pskb_pull_head() (it will go to core/skbuff.c
 * eventually). The difference is that pulled data not copied, but
 * immediately discarded.
 */
static void __pskb_trim_head(struct sk_buff *skb, int len)
{
	struct skb_shared_info *shinfo;
	int i, k, eat;

	eat = min_t(int, len, skb_headlen(skb));
	if (eat) {
		__skb_pull(skb, eat);
		len -= eat;
		if (!len)
			return;
	}
	eat = len;
	k = 0;
	shinfo = skb_shinfo(skb);
	for (i = 0; i < shinfo->nr_frags; i++) {
		int size = skb_frag_size(&shinfo->frags[i]);

		if (size <= eat) {
			skb_frag_unref(skb, i);
			eat -= size;
		} else {
			shinfo->frags[k] = shinfo->frags[i];
			if (eat) {
				shinfo->frags[k].page_offset += eat;
				skb_frag_size_sub(&shinfo->frags[k], eat);
				eat = 0;
			}
			k++;
		}
	}
	shinfo->nr_frags = k;

	skb_reset_tail_pointer(skb);
	skb->data_len -= len;
	skb->len = skb->data_len;
}

/* Remove acked data from a packet in the transmit queue. */
int tcp_trim_head(struct sock *sk, struct sk_buff *skb, u32 len)
{
	if (skb_unclone(skb, GFP_ATOMIC))
		return -ENOMEM;

	__pskb_trim_head(skb, len);

	TCP_SKB_CB(skb)->seq += len;
	skb->ip_summed = CHECKSUM_PARTIAL;

	skb->truesize	     -= len;
	sk->sk_wmem_queued   -= len;
	sk_mem_uncharge(sk, len);
	sock_set_flag(sk, SOCK_QUEUE_SHRUNK);

	/* Any change of skb->len requires recalculation of tso factor. */
	if (tcp_skb_pcount(skb) > 1)
		tcp_set_skb_tso_segs(sk, skb, tcp_skb_mss(skb));

	return 0;
}

/* Calculate MSS not accounting any TCP options.  */
static inline int __tcp_mtu_to_mss(struct sock *sk, int pmtu)
{
	const struct tcp_sock *tp = tcp_sk(sk);
	const struct inet_connection_sock *icsk = inet_csk(sk);
	int mss_now;

	/* Calculate base mss without TCP options:
	   It is MMS_S - sizeof(tcphdr) of rfc1122
	 */
	mss_now = pmtu - icsk->icsk_af_ops->net_header_len - sizeof(struct tcphdr);

	/* IPv6 adds a frag_hdr in case RTAX_FEATURE_ALLFRAG is set */
	if (icsk->icsk_af_ops->net_frag_header_len) {
		const struct dst_entry *dst = __sk_dst_get(sk);

		if (dst && dst_allfrag(dst))
			mss_now -= icsk->icsk_af_ops->net_frag_header_len;
	}

	/* Clamp it (mss_clamp does not include tcp options) */
	if (mss_now > tp->rx_opt.mss_clamp)
		mss_now = tp->rx_opt.mss_clamp;

	/* Now subtract optional transport overhead */
	mss_now -= icsk->icsk_ext_hdr_len;

	/* Then reserve room for full set of TCP options and 8 bytes of data */
	if (mss_now < 48)
		mss_now = 48;
	return mss_now;
}

/* Calculate MSS. Not accounting for SACKs here.  */
int tcp_mtu_to_mss(struct sock *sk, int pmtu)
{
	/* Subtract TCP options size, not including SACKs */
	return __tcp_mtu_to_mss(sk, pmtu) -
	       (tcp_sk(sk)->tcp_header_len - sizeof(struct tcphdr));
}

/* Inverse of above */
int tcp_mss_to_mtu(struct sock *sk, int mss)
{
	const struct tcp_sock *tp = tcp_sk(sk);
	const struct inet_connection_sock *icsk = inet_csk(sk);
	int mtu;

	mtu = mss +
	      tp->tcp_header_len +
	      icsk->icsk_ext_hdr_len +
	      icsk->icsk_af_ops->net_header_len;

	/* IPv6 adds a frag_hdr in case RTAX_FEATURE_ALLFRAG is set */
	if (icsk->icsk_af_ops->net_frag_header_len) {
		const struct dst_entry *dst = __sk_dst_get(sk);

		if (dst && dst_allfrag(dst))
			mtu += icsk->icsk_af_ops->net_frag_header_len;
	}
	return mtu;
}

/* MTU probing init per socket */
void tcp_mtup_init(struct sock *sk)
{
	struct tcp_sock *tp = tcp_sk(sk);
	struct inet_connection_sock *icsk = inet_csk(sk);

	icsk->icsk_mtup.enabled = sysctl_tcp_mtu_probing > 1;
	icsk->icsk_mtup.search_high = tp->rx_opt.mss_clamp + sizeof(struct tcphdr) +
			       icsk->icsk_af_ops->net_header_len;
	icsk->icsk_mtup.search_low = tcp_mss_to_mtu(sk, sysctl_tcp_base_mss);
	icsk->icsk_mtup.probe_size = 0;
}
EXPORT_SYMBOL(tcp_mtup_init);

/* This function synchronize snd mss to current pmtu/exthdr set.

   tp->rx_opt.user_mss is mss set by user by TCP_MAXSEG. It does NOT counts
   for TCP options, but includes only bare TCP header.

   tp->rx_opt.mss_clamp is mss negotiated at connection setup.
   It is minimum of user_mss and mss received with SYN.
   It also does not include TCP options.

   inet_csk(sk)->icsk_pmtu_cookie is last pmtu, seen by this function.

   tp->mss_cache is current effective sending mss, including
   all tcp options except for SACKs. It is evaluated,
   taking into account current pmtu, but never exceeds
   tp->rx_opt.mss_clamp.

   NOTE1. rfc1122 clearly states that advertised MSS
   DOES NOT include either tcp or ip options.

   NOTE2. inet_csk(sk)->icsk_pmtu_cookie and tp->mss_cache
   are READ ONLY outside this function.		--ANK (980731)
 */
unsigned int tcp_sync_mss(struct sock *sk, u32 pmtu)
{
	struct tcp_sock *tp = tcp_sk(sk);
	struct inet_connection_sock *icsk = inet_csk(sk);
	int mss_now;

	if (icsk->icsk_mtup.search_high > pmtu)
		icsk->icsk_mtup.search_high = pmtu;

	mss_now = tcp_mtu_to_mss(sk, pmtu);
	mss_now = tcp_bound_to_half_wnd(tp, mss_now);

	/* And store cached results */
	icsk->icsk_pmtu_cookie = pmtu;
	if (icsk->icsk_mtup.enabled)
		mss_now = min(mss_now, tcp_mtu_to_mss(sk, icsk->icsk_mtup.search_low));
	tp->mss_cache = mss_now;

	return mss_now;
}
EXPORT_SYMBOL(tcp_sync_mss);

/* Compute the current effective MSS, taking SACKs and IP options,
 * and even PMTU discovery events into account.
 */
unsigned int tcp_current_mss(struct sock *sk)
{
	const struct tcp_sock *tp = tcp_sk(sk);
	const struct dst_entry *dst = __sk_dst_get(sk);
	u32 mss_now;
	unsigned int header_len;
	struct tcp_out_options opts;
	struct tcp_md5sig_key *md5;

	mss_now = tp->mss_cache;

	if (dst) {
		u32 mtu = dst_mtu(dst);
		if (mtu != inet_csk(sk)->icsk_pmtu_cookie)
			mss_now = tcp_sync_mss(sk, mtu);
	}

	header_len = tcp_established_options(sk, NULL, &opts, &md5) +
		     sizeof(struct tcphdr);
	/* The mss_cache is sized based on tp->tcp_header_len, which assumes
	 * some common options. If this is an odd packet (because we have SACK
	 * blocks etc) then our calculated header_len will be different, and
	 * we have to adjust mss_now correspondingly */
	if (header_len != tp->tcp_header_len) {
		int delta = (int) header_len - tp->tcp_header_len;
		mss_now -= delta;
	}

	return mss_now;
}

/* RFC2861, slow part. Adjust cwnd, after it was not full during one rto.
 * As additional protections, we do not touch cwnd in retransmission phases,
 * and if application hit its sndbuf limit recently.
 */
static void tcp_cwnd_application_limited(struct sock *sk)
{
	struct tcp_sock *tp = tcp_sk(sk);

	if (inet_csk(sk)->icsk_ca_state == TCP_CA_Open &&
	    sk->sk_socket && !test_bit(SOCK_NOSPACE, &sk->sk_socket->flags)) {
		/* Limited by application or receiver window. */
		u32 init_win = tcp_init_cwnd(tp, __sk_dst_get(sk));
		u32 win_used = max(tp->snd_cwnd_used, init_win);
		if (win_used < tp->snd_cwnd) {
			tp->snd_ssthresh = tcp_current_ssthresh(sk);
			tp->snd_cwnd = (tp->snd_cwnd + win_used) >> 1;
		}
		tp->snd_cwnd_used = 0;
	}
	tp->snd_cwnd_stamp = tcp_time_stamp;
}

static void tcp_cwnd_validate(struct sock *sk, bool is_cwnd_limited)
{
	struct tcp_sock *tp = tcp_sk(sk);

	/* Track the maximum number of outstanding packets in each
	 * window, and remember whether we were cwnd-limited then.
	 */
	if (!before(tp->snd_una, tp->max_packets_seq) ||
	    tp->packets_out > tp->max_packets_out) {
		tp->max_packets_out = tp->packets_out;
		tp->max_packets_seq = tp->snd_nxt;
		tp->is_cwnd_limited = is_cwnd_limited;
	}

	if (tcp_is_cwnd_limited(sk)) {
		/* Network is feed fully. */
		tp->snd_cwnd_used = 0;
		tp->snd_cwnd_stamp = tcp_time_stamp;
	} else {
		/* Network starves. */
		if (tp->packets_out > tp->snd_cwnd_used)
			tp->snd_cwnd_used = tp->packets_out;

		if (sysctl_tcp_slow_start_after_idle &&
		    (s32)(tcp_time_stamp - tp->snd_cwnd_stamp) >= inet_csk(sk)->icsk_rto)
			tcp_cwnd_application_limited(sk);
	}
}

/* Minshall's variant of the Nagle send check. */
static bool tcp_minshall_check(const struct tcp_sock *tp)
{
	return after(tp->snd_sml, tp->snd_una) &&
		!after(tp->snd_sml, tp->snd_nxt);
}

/* Update snd_sml if this skb is under mss
 * Note that a TSO packet might end with a sub-mss segment
 * The test is really :
 * if ((skb->len % mss) != 0)
 *        tp->snd_sml = TCP_SKB_CB(skb)->end_seq;
 * But we can avoid doing the divide again given we already have
 *  skb_pcount = skb->len / mss_now
 */
static void tcp_minshall_update(struct tcp_sock *tp, unsigned int mss_now,
				const struct sk_buff *skb)
{
	if (skb->len < tcp_skb_pcount(skb) * mss_now)
		tp->snd_sml = TCP_SKB_CB(skb)->end_seq;
}

/* Return false, if packet can be sent now without violation Nagle's rules:
 * 1. It is full sized. (provided by caller in %partial bool)
 * 2. Or it contains FIN. (already checked by caller)
 * 3. Or TCP_CORK is not set, and TCP_NODELAY is set.
 * 4. Or TCP_CORK is not set, and all sent packets are ACKed.
 *    With Minshall's modification: all sent small packets are ACKed.
 */
static bool tcp_nagle_check(bool partial, const struct tcp_sock *tp,
			    int nonagle)
{
	return partial &&
		((nonagle & TCP_NAGLE_CORK) ||
		 (!nonagle && tp->packets_out && tcp_minshall_check(tp)));
}

/* Return how many segs we'd like on a TSO packet,
 * to send one TSO packet per ms
 */
static u32 tcp_tso_autosize(const struct sock *sk, unsigned int mss_now)
{
	u32 bytes, segs;

	bytes = min(sk->sk_pacing_rate >> 10,
		    sk->sk_gso_max_size - 1 - MAX_TCP_HEADER);

	/* Goal is to send at least one packet per ms,
	 * not one big TSO packet every 100 ms.
	 * This preserves ACK clocking and is consistent
	 * with tcp_tso_should_defer() heuristic.
	 */
	segs = max_t(u32, bytes / mss_now, sysctl_tcp_min_tso_segs);

	return min_t(u32, segs, sk->sk_gso_max_segs);
}

/* Returns the portion of skb which can be sent right away */
static unsigned int tcp_mss_split_point(const struct sock *sk,
					const struct sk_buff *skb,
					unsigned int mss_now,
					unsigned int max_segs,
					int nonagle)
{
	const struct tcp_sock *tp = tcp_sk(sk);
	u32 partial, needed, window, max_len;

	window = tcp_wnd_end(tp) - TCP_SKB_CB(skb)->seq;
	max_len = mss_now * max_segs;

	if (likely(max_len <= window && skb != tcp_write_queue_tail(sk)))
		return max_len;

	needed = min(skb->len, window);

	if (max_len <= needed)
		return max_len;

	partial = needed % mss_now;
	/* If last segment is not a full MSS, check if Nagle rules allow us
	 * to include this last segment in this skb.
	 * Otherwise, we'll split the skb at last MSS boundary
	 */
	if (tcp_nagle_check(partial != 0, tp, nonagle))
		return needed - partial;

	return needed;
}

/* Can at least one segment of SKB be sent right now, according to the
 * congestion window rules?  If so, return how many segments are allowed.
 */
static inline unsigned int tcp_cwnd_test(const struct tcp_sock *tp,
					 const struct sk_buff *skb)
{
	u32 in_flight, cwnd, halfcwnd;

	/* Don't be strict about the congestion window for the final FIN.  */
	if ((TCP_SKB_CB(skb)->tcp_flags & TCPHDR_FIN) &&
	    tcp_skb_pcount(skb) == 1)
		return 1;

	in_flight = tcp_packets_in_flight(tp);
	cwnd = tp->snd_cwnd;
	if (in_flight >= cwnd)
		return 0;

	/* For better scheduling, ensure we have at least
	 * 2 GSO packets in flight.
	 */
	halfcwnd = max(cwnd >> 1, 1U);
	return min(halfcwnd, cwnd - in_flight);
}

/* Initialize TSO state of a skb.
 * This must be invoked the first time we consider transmitting
 * SKB onto the wire.
 */
static int tcp_init_tso_segs(const struct sock *sk, struct sk_buff *skb,
			     unsigned int mss_now)
{
	int tso_segs = tcp_skb_pcount(skb);

	if (!tso_segs || (tso_segs > 1 && tcp_skb_mss(skb) != mss_now)) {
		tcp_set_skb_tso_segs(sk, skb, mss_now);
		tso_segs = tcp_skb_pcount(skb);
	}
	return tso_segs;
}


/* Return true if the Nagle test allows this packet to be
 * sent now.
 */
static inline bool tcp_nagle_test(const struct tcp_sock *tp, const struct sk_buff *skb,
				  unsigned int cur_mss, int nonagle)
{
	/* Nagle rule does not apply to frames, which sit in the middle of the
	 * write_queue (they have no chances to get new data).
	 *
	 * This is implemented in the callers, where they modify the 'nonagle'
	 * argument based upon the location of SKB in the send queue.
	 */
	if (nonagle & TCP_NAGLE_PUSH)
		return true;

	/* Don't use the nagle rule for urgent data (or for the final FIN). */
	if (tcp_urg_mode(tp) || (TCP_SKB_CB(skb)->tcp_flags & TCPHDR_FIN))
		return true;

	if (!tcp_nagle_check(skb->len < cur_mss, tp, nonagle))
		return true;

	return false;
}

/* Does at least the first segment of SKB fit into the send window? */
static bool tcp_snd_wnd_test(const struct tcp_sock *tp,
			     const struct sk_buff *skb,
			     unsigned int cur_mss)
{
	u32 end_seq = TCP_SKB_CB(skb)->end_seq;

	if (skb->len > cur_mss)
		end_seq = TCP_SKB_CB(skb)->seq + cur_mss;

	return !after(end_seq, tcp_wnd_end(tp));
}

/* This checks if the data bearing packet SKB (usually tcp_send_head(sk))
 * should be put on the wire right now.  If so, it returns the number of
 * packets allowed by the congestion window.
 */
static unsigned int tcp_snd_test(const struct sock *sk, struct sk_buff *skb,
				 unsigned int cur_mss, int nonagle)
{
	const struct tcp_sock *tp = tcp_sk(sk);
	unsigned int cwnd_quota;

	tcp_init_tso_segs(sk, skb, cur_mss);

	if (!tcp_nagle_test(tp, skb, cur_mss, nonagle))
		return 0;

	cwnd_quota = tcp_cwnd_test(tp, skb);
	if (cwnd_quota && !tcp_snd_wnd_test(tp, skb, cur_mss))
		cwnd_quota = 0;

	return cwnd_quota;
}

/* Test if sending is allowed right now. */
bool tcp_may_send_now(struct sock *sk)
{
	const struct tcp_sock *tp = tcp_sk(sk);
	struct sk_buff *skb = tcp_send_head(sk);

	return skb &&
		tcp_snd_test(sk, skb, tcp_current_mss(sk),
			     (tcp_skb_is_last(sk, skb) ?
			      tp->nonagle : TCP_NAGLE_PUSH));
}

/* Trim TSO SKB to LEN bytes, put the remaining data into a new packet
 * which is put after SKB on the list.  It is very much like
 * tcp_fragment() except that it may make several kinds of assumptions
 * in order to speed up the splitting operation.  In particular, we
 * know that all the data is in scatter-gather pages, and that the
 * packet has never been sent out before (and thus is not cloned).
 */
static int tso_fragment(struct sock *sk, struct sk_buff *skb, unsigned int len,
			unsigned int mss_now, gfp_t gfp)
{
	struct sk_buff *buff;
	int nlen = skb->len - len;
	u8 flags;

	/* All of a TSO frame must be composed of paged data.  */
	if (skb->len != skb->data_len)
		return tcp_fragment(sk, skb, len, mss_now, gfp);

	buff = sk_stream_alloc_skb(sk, 0, gfp);
	if (unlikely(buff == NULL))
		return -ENOMEM;

	sk->sk_wmem_queued += buff->truesize;
	sk_mem_charge(sk, buff->truesize);
	buff->truesize += nlen;
	skb->truesize -= nlen;

	/* Correct the sequence numbers. */
	TCP_SKB_CB(buff)->seq = TCP_SKB_CB(skb)->seq + len;
	TCP_SKB_CB(buff)->end_seq = TCP_SKB_CB(skb)->end_seq;
	TCP_SKB_CB(skb)->end_seq = TCP_SKB_CB(buff)->seq;

	/* PSH and FIN should only be set in the second packet. */
	flags = TCP_SKB_CB(skb)->tcp_flags;
	TCP_SKB_CB(skb)->tcp_flags = flags & ~(TCPHDR_FIN | TCPHDR_PSH);
	TCP_SKB_CB(buff)->tcp_flags = flags;

	/* This packet was never sent out yet, so no SACK bits. */
	TCP_SKB_CB(buff)->sacked = 0;

	buff->ip_summed = skb->ip_summed = CHECKSUM_PARTIAL;
	skb_split(skb, buff, len);
	tcp_fragment_tstamp(skb, buff);

	/* Fix up tso_factor for both original and new SKB.  */
	tcp_set_skb_tso_segs(sk, skb, mss_now);
	tcp_set_skb_tso_segs(sk, buff, mss_now);

	/* Link BUFF into the send queue. */
	__skb_header_release(buff);
	tcp_insert_write_queue_after(skb, buff, sk);

	return 0;
}

/* Try to defer sending, if possible, in order to minimize the amount
 * of TSO splitting we do.  View it as a kind of TSO Nagle test.
 *
 * This algorithm is from John Heffner.
 */
static bool tcp_tso_should_defer(struct sock *sk, struct sk_buff *skb,
				 bool *is_cwnd_limited, u32 max_segs)
{
	struct tcp_sock *tp = tcp_sk(sk);
	const struct inet_connection_sock *icsk = inet_csk(sk);
	u32 send_win, cong_win, limit, in_flight;
	int win_divisor;

	if (TCP_SKB_CB(skb)->tcp_flags & TCPHDR_FIN)
		goto send_now;

	if (icsk->icsk_ca_state != TCP_CA_Open)
		goto send_now;

	/* Defer for less than two clock ticks. */
	if (tp->tso_deferred &&
	    (((u32)jiffies << 1) >> 1) - (tp->tso_deferred >> 1) > 1)
		goto send_now;

	in_flight = tcp_packets_in_flight(tp);

	BUG_ON(tcp_skb_pcount(skb) <= 1 || (tp->snd_cwnd <= in_flight));

	send_win = tcp_wnd_end(tp) - TCP_SKB_CB(skb)->seq;

	/* From in_flight test above, we know that cwnd > in_flight.  */
	cong_win = (tp->snd_cwnd - in_flight) * tp->mss_cache;

	limit = min(send_win, cong_win);

	/* If a full-sized TSO skb can be sent, do it. */
	if (limit >= max_segs * tp->mss_cache)
		goto send_now;

	/* Middle in queue won't get any more data, full sendable already? */
	if ((skb != tcp_write_queue_tail(sk)) && (limit >= skb->len))
		goto send_now;

	win_divisor = ACCESS_ONCE(sysctl_tcp_tso_win_divisor);
	if (win_divisor) {
		u32 chunk = min(tp->snd_wnd, tp->snd_cwnd * tp->mss_cache);

		/* If at least some fraction of a window is available,
		 * just use it.
		 */
		chunk /= win_divisor;
		if (limit >= chunk)
			goto send_now;
	} else {
		/* Different approach, try not to defer past a single
		 * ACK.  Receiver should ACK every other full sized
		 * frame, so if we have space for more than 3 frames
		 * then send now.
		 */
		if (limit > tcp_max_tso_deferred_mss(tp) * tp->mss_cache)
			goto send_now;
	}

	/* Ok, it looks like it is advisable to defer.
	 * Do not rearm the timer if already set to not break TCP ACK clocking.
	 */
	if (!tp->tso_deferred)
		tp->tso_deferred = 1 | (jiffies << 1);

	if (cong_win < send_win && cong_win < skb->len)
		*is_cwnd_limited = true;

	return true;

send_now:
	tp->tso_deferred = 0;
	return false;
}

/* Create a new MTU probe if we are ready.
 * MTU probe is regularly attempting to increase the path MTU by
 * deliberately sending larger packets.  This discovers routing
 * changes resulting in larger path MTUs.
 *
 * Returns 0 if we should wait to probe (no cwnd available),
 *         1 if a probe was sent,
 *         -1 otherwise
 */
static int tcp_mtu_probe(struct sock *sk)
{
	struct tcp_sock *tp = tcp_sk(sk);
	struct inet_connection_sock *icsk = inet_csk(sk);
	struct sk_buff *skb, *nskb, *next;
	int len;
	int probe_size;
	int size_needed;
	int copy;
	int mss_now;

	/* Not currently probing/verifying,
	 * not in recovery,
	 * have enough cwnd, and
	 * not SACKing (the variable headers throw things off) */
	if (!icsk->icsk_mtup.enabled ||
	    icsk->icsk_mtup.probe_size ||
	    inet_csk(sk)->icsk_ca_state != TCP_CA_Open ||
	    tp->snd_cwnd < 11 ||
	    tp->rx_opt.num_sacks || tp->rx_opt.dsack)
		return -1;

	/* Very simple search strategy: just double the MSS. */
	mss_now = tcp_current_mss(sk);
	probe_size = 2 * tp->mss_cache;
	size_needed = probe_size + (tp->reordering + 1) * tp->mss_cache;
	if (probe_size > tcp_mtu_to_mss(sk, icsk->icsk_mtup.search_high)) {
		/* TODO: set timer for probe_converge_event */
		return -1;
	}

	/* Have enough data in the send queue to probe? */
	if (tp->write_seq - tp->snd_nxt < size_needed)
		return -1;

	if (tp->snd_wnd < size_needed)
		return -1;
	if (after(tp->snd_nxt + size_needed, tcp_wnd_end(tp)))
		return 0;

	/* Do we need to wait to drain cwnd? With none in flight, don't stall */
	if (tcp_packets_in_flight(tp) + 2 > tp->snd_cwnd) {
		if (!tcp_packets_in_flight(tp))
			return -1;
		else
			return 0;
	}

	/* We're allowed to probe.  Build it now. */
	if ((nskb = sk_stream_alloc_skb(sk, probe_size, GFP_ATOMIC)) == NULL)
		return -1;
	sk->sk_wmem_queued += nskb->truesize;
	sk_mem_charge(sk, nskb->truesize);

	skb = tcp_send_head(sk);

	TCP_SKB_CB(nskb)->seq = TCP_SKB_CB(skb)->seq;
	TCP_SKB_CB(nskb)->end_seq = TCP_SKB_CB(skb)->seq + probe_size;
	TCP_SKB_CB(nskb)->tcp_flags = TCPHDR_ACK;
	TCP_SKB_CB(nskb)->sacked = 0;
	nskb->csum = 0;
	nskb->ip_summed = skb->ip_summed;

	tcp_insert_write_queue_before(nskb, skb, sk);

	len = 0;
	tcp_for_write_queue_from_safe(skb, next, sk) {
		copy = min_t(int, skb->len, probe_size - len);
		if (nskb->ip_summed)
			skb_copy_bits(skb, 0, skb_put(nskb, copy), copy);
		else
			nskb->csum = skb_copy_and_csum_bits(skb, 0,
							    skb_put(nskb, copy),
							    copy, nskb->csum);

		if (skb->len <= copy) {
			/* We've eaten all the data from this skb.
			 * Throw it away. */
			TCP_SKB_CB(nskb)->tcp_flags |= TCP_SKB_CB(skb)->tcp_flags;
			tcp_unlink_write_queue(skb, sk);
			sk_wmem_free_skb(sk, skb);
		} else {
			TCP_SKB_CB(nskb)->tcp_flags |= TCP_SKB_CB(skb)->tcp_flags &
						   ~(TCPHDR_FIN|TCPHDR_PSH);
			if (!skb_shinfo(skb)->nr_frags) {
				skb_pull(skb, copy);
				if (skb->ip_summed != CHECKSUM_PARTIAL)
					skb->csum = csum_partial(skb->data,
								 skb->len, 0);
			} else {
				__pskb_trim_head(skb, copy);
				tcp_set_skb_tso_segs(sk, skb, mss_now);
			}
			TCP_SKB_CB(skb)->seq += copy;
		}

		len += copy;

		if (len >= probe_size)
			break;
	}
	tcp_init_tso_segs(sk, nskb, nskb->len);

	/* We're ready to send.  If this fails, the probe will
	 * be resegmented into mss-sized pieces by tcp_write_xmit().
	 */
	if (!tcp_transmit_skb(sk, nskb, 1, GFP_ATOMIC)) {
		/* Decrement cwnd here because we are sending
		 * effectively two packets. */
		tp->snd_cwnd--;
		tcp_event_new_data_sent(sk, nskb);

		icsk->icsk_mtup.probe_size = tcp_mss_to_mtu(sk, nskb->len);
		tp->mtu_probe.probe_seq_start = TCP_SKB_CB(nskb)->seq;
		tp->mtu_probe.probe_seq_end = TCP_SKB_CB(nskb)->end_seq;

		return 1;
	}

	return -1;
}

/* This routine writes packets to the network.  It advances the
 * send_head.  This happens as incoming acks open up the remote
 * window for us.
 *
 * LARGESEND note: !tcp_urg_mode is overkill, only frames between
 * snd_up-64k-mss .. snd_up cannot be large. However, taking into
 * account rare use of URG, this is not a big flaw.
 *
 * Send at most one packet when push_one > 0. Temporarily ignore
 * cwnd limit to force at most one packet out when push_one == 2.

 * Returns true, if no segments are in flight and we have queued segments,
 * but cannot send anything now because of SWS or another problem.
 */
static bool tcp_write_xmit(struct sock *sk, unsigned int mss_now, int nonagle,
			   int push_one, gfp_t gfp)
{
	struct tcp_sock *tp = tcp_sk(sk);
	struct sk_buff *skb;
	unsigned int tso_segs, sent_pkts;
	int cwnd_quota;
	int result;
	bool is_cwnd_limited = false;
	u32 max_segs;

	sent_pkts = 0;

	if (!push_one) {
		/* Do MTU probing. */
		result = tcp_mtu_probe(sk);
		if (!result) {
			return false;
		} else if (result > 0) {
			sent_pkts = 1;
		}
	}

	max_segs = tcp_tso_autosize(sk, mss_now);
	while ((skb = tcp_send_head(sk))) {
		unsigned int limit;

		tso_segs = tcp_init_tso_segs(sk, skb, mss_now);
		BUG_ON(!tso_segs);

		if (unlikely(tp->repair) && tp->repair_queue == TCP_SEND_QUEUE) {
			/* "skb_mstamp" is used as a start point for the retransmit timer */
			skb_mstamp_get(&skb->skb_mstamp);
			goto repair; /* Skip network transmission */
		}

		cwnd_quota = tcp_cwnd_test(tp, skb);
		if (!cwnd_quota) {
			is_cwnd_limited = true;
			if (push_one == 2)
				/* Force out a loss probe pkt. */
				cwnd_quota = 1;
			else
				break;
		}

		if (unlikely(!tcp_snd_wnd_test(tp, skb, mss_now)))
			break;

<<<<<<< HEAD
		if (tso_segs == 1 || !sk->sk_gso_max_segs) {
=======
		if (tso_segs == 1 || !max_segs) {
>>>>>>> 07f0dc60
			if (unlikely(!tcp_nagle_test(tp, skb, mss_now,
						     (tcp_skb_is_last(sk, skb) ?
						      nonagle : TCP_NAGLE_PUSH))))
				break;
		} else {
			if (!push_one &&
			    tcp_tso_should_defer(sk, skb, &is_cwnd_limited,
						 max_segs))
				break;
		}

		limit = mss_now;
		if (tso_segs > 1 && max_segs && !tcp_urg_mode(tp))
			limit = tcp_mss_split_point(sk, skb, mss_now,
						    min_t(unsigned int,
							  cwnd_quota,
							  max_segs),
						    nonagle);

		if (skb->len > limit &&
		    unlikely(tso_fragment(sk, skb, limit, mss_now, gfp)))
			break;

		/* TCP Small Queues :
		 * Control number of packets in qdisc/devices to two packets / or ~1 ms.
		 * This allows for :
		 *  - better RTT estimation and ACK scheduling
		 *  - faster recovery
		 *  - high rates
		 * Alas, some drivers / subsystems require a fair amount
		 * of queued bytes to ensure line rate.
		 * One example is wifi aggregation (802.11 AMPDU)
		 */
		limit = max(2 * skb->truesize, sk->sk_pacing_rate >> 10);
		limit = min_t(u32, limit, sysctl_tcp_limit_output_bytes);

		if (atomic_read(&sk->sk_wmem_alloc) > limit) {
			set_bit(TSQ_THROTTLED, &tp->tsq_flags);
			/* It is possible TX completion already happened
			 * before we set TSQ_THROTTLED, so we must
			 * test again the condition.
			 */
			smp_mb__after_atomic();
			if (atomic_read(&sk->sk_wmem_alloc) > limit)
				break;
		}

<<<<<<< HEAD
		limit = mss_now;
		if (tso_segs > 1 && sk->sk_gso_max_segs && !tcp_urg_mode(tp))
			limit = tcp_mss_split_point(sk, skb, mss_now,
						    min_t(unsigned int,
							  cwnd_quota,
							  sk->sk_gso_max_segs),
						    nonagle);

		if (skb->len > limit &&
		    unlikely(tso_fragment(sk, skb, limit, mss_now, gfp)))
			break;

=======
>>>>>>> 07f0dc60
		if (unlikely(tcp_transmit_skb(sk, skb, 1, gfp)))
			break;

repair:
		/* Advance the send_head.  This one is sent out.
		 * This call will increment packets_out.
		 */
		tcp_event_new_data_sent(sk, skb);

		tcp_minshall_update(tp, mss_now, skb);
		sent_pkts += tcp_skb_pcount(skb);

		if (push_one)
			break;
	}

	if (likely(sent_pkts)) {
		if (tcp_in_cwnd_reduction(sk))
			tp->prr_out += sent_pkts;

		/* Send one loss probe per tail loss episode. */
		if (push_one != 2)
			tcp_schedule_loss_probe(sk);
		tcp_cwnd_validate(sk, is_cwnd_limited);
		return false;
	}
	return (push_one == 2) || (!tp->packets_out && tcp_send_head(sk));
}

bool tcp_schedule_loss_probe(struct sock *sk)
{
	struct inet_connection_sock *icsk = inet_csk(sk);
	struct tcp_sock *tp = tcp_sk(sk);
	u32 timeout, tlp_time_stamp, rto_time_stamp;
	u32 rtt = usecs_to_jiffies(tp->srtt_us >> 3);

	if (WARN_ON(icsk->icsk_pending == ICSK_TIME_EARLY_RETRANS))
		return false;
	/* No consecutive loss probes. */
	if (WARN_ON(icsk->icsk_pending == ICSK_TIME_LOSS_PROBE)) {
		tcp_rearm_rto(sk);
		return false;
	}
	/* Don't do any loss probe on a Fast Open connection before 3WHS
	 * finishes.
	 */
	if (sk->sk_state == TCP_SYN_RECV)
		return false;

	/* TLP is only scheduled when next timer event is RTO. */
	if (icsk->icsk_pending != ICSK_TIME_RETRANS)
		return false;

	/* Schedule a loss probe in 2*RTT for SACK capable connections
	 * in Open state, that are either limited by cwnd or application.
	 */
	if (sysctl_tcp_early_retrans < 3 || !tp->srtt_us || !tp->packets_out ||
	    !tcp_is_sack(tp) || inet_csk(sk)->icsk_ca_state != TCP_CA_Open)
		return false;

	if ((tp->snd_cwnd > tcp_packets_in_flight(tp)) &&
	     tcp_send_head(sk))
		return false;

	/* Probe timeout is at least 1.5*rtt + TCP_DELACK_MAX to account
	 * for delayed ack when there's one outstanding packet.
	 */
	timeout = rtt << 1;
	if (tp->packets_out == 1)
		timeout = max_t(u32, timeout,
				(rtt + (rtt >> 1) + TCP_DELACK_MAX));
	timeout = max_t(u32, timeout, msecs_to_jiffies(10));

	/* If RTO is shorter, just schedule TLP in its place. */
	tlp_time_stamp = tcp_time_stamp + timeout;
	rto_time_stamp = (u32)inet_csk(sk)->icsk_timeout;
	if ((s32)(tlp_time_stamp - rto_time_stamp) > 0) {
		s32 delta = rto_time_stamp - tcp_time_stamp;
		if (delta > 0)
			timeout = delta;
	}

	inet_csk_reset_xmit_timer(sk, ICSK_TIME_LOSS_PROBE, timeout,
				  TCP_RTO_MAX);
	return true;
}

/* Thanks to skb fast clones, we can detect if a prior transmit of
 * a packet is still in a qdisc or driver queue.
 * In this case, there is very little point doing a retransmit !
 * Note: This is called from BH context only.
 */
static bool skb_still_in_host_queue(const struct sock *sk,
				    const struct sk_buff *skb)
{
	if (unlikely(skb_fclone_busy(sk, skb))) {
		NET_INC_STATS_BH(sock_net(sk),
				 LINUX_MIB_TCPSPURIOUS_RTX_HOSTQUEUES);
		return true;
	}
	return false;
}

/* When probe timeout (PTO) fires, send a new segment if one exists, else
 * retransmit the last segment.
 */
void tcp_send_loss_probe(struct sock *sk)
{
	struct tcp_sock *tp = tcp_sk(sk);
	struct sk_buff *skb;
	int pcount;
	int mss = tcp_current_mss(sk);
	int err = -1;

	if (tcp_send_head(sk) != NULL) {
		err = tcp_write_xmit(sk, mss, TCP_NAGLE_OFF, 2, GFP_ATOMIC);
		goto rearm_timer;
	}

	/* At most one outstanding TLP retransmission. */
	if (tp->tlp_high_seq)
		goto rearm_timer;

	/* Retransmit last segment. */
	skb = tcp_write_queue_tail(sk);
	if (WARN_ON(!skb))
		goto rearm_timer;

	if (skb_still_in_host_queue(sk, skb))
		goto rearm_timer;

	pcount = tcp_skb_pcount(skb);
	if (WARN_ON(!pcount))
		goto rearm_timer;

	if ((pcount > 1) && (skb->len > (pcount - 1) * mss)) {
		if (unlikely(tcp_fragment(sk, skb, (pcount - 1) * mss, mss,
					  GFP_ATOMIC)))
			goto rearm_timer;
		skb = tcp_write_queue_tail(sk);
	}

	if (WARN_ON(!skb || !tcp_skb_pcount(skb)))
		goto rearm_timer;

	err = __tcp_retransmit_skb(sk, skb);

	/* Record snd_nxt for loss detection. */
	if (likely(!err))
		tp->tlp_high_seq = tp->snd_nxt;

rearm_timer:
	inet_csk_reset_xmit_timer(sk, ICSK_TIME_RETRANS,
				  inet_csk(sk)->icsk_rto,
				  TCP_RTO_MAX);

	if (likely(!err))
		NET_INC_STATS_BH(sock_net(sk),
				 LINUX_MIB_TCPLOSSPROBES);
}

/* Push out any pending frames which were held back due to
 * TCP_CORK or attempt at coalescing tiny packets.
 * The socket must be locked by the caller.
 */
void __tcp_push_pending_frames(struct sock *sk, unsigned int cur_mss,
			       int nonagle)
{
	/* If we are closed, the bytes will have to remain here.
	 * In time closedown will finish, we empty the write queue and
	 * all will be happy.
	 */
	if (unlikely(sk->sk_state == TCP_CLOSE))
		return;

	if (tcp_write_xmit(sk, cur_mss, nonagle, 0,
			   sk_gfp_atomic(sk, GFP_ATOMIC)))
		tcp_check_probe_timer(sk);
}

/* Send _single_ skb sitting at the send head. This function requires
 * true push pending frames to setup probe timer etc.
 */
void tcp_push_one(struct sock *sk, unsigned int mss_now)
{
	struct sk_buff *skb = tcp_send_head(sk);

	BUG_ON(!skb || skb->len < mss_now);

	tcp_write_xmit(sk, mss_now, TCP_NAGLE_PUSH, 1, sk->sk_allocation);
}

/* This function returns the amount that we can raise the
 * usable window based on the following constraints
 *
 * 1. The window can never be shrunk once it is offered (RFC 793)
 * 2. We limit memory per socket
 *
 * RFC 1122:
 * "the suggested [SWS] avoidance algorithm for the receiver is to keep
 *  RECV.NEXT + RCV.WIN fixed until:
 *  RCV.BUFF - RCV.USER - RCV.WINDOW >= min(1/2 RCV.BUFF, MSS)"
 *
 * i.e. don't raise the right edge of the window until you can raise
 * it at least MSS bytes.
 *
 * Unfortunately, the recommended algorithm breaks header prediction,
 * since header prediction assumes th->window stays fixed.
 *
 * Strictly speaking, keeping th->window fixed violates the receiver
 * side SWS prevention criteria. The problem is that under this rule
 * a stream of single byte packets will cause the right side of the
 * window to always advance by a single byte.
 *
 * Of course, if the sender implements sender side SWS prevention
 * then this will not be a problem.
 *
 * BSD seems to make the following compromise:
 *
 *	If the free space is less than the 1/4 of the maximum
 *	space available and the free space is less than 1/2 mss,
 *	then set the window to 0.
 *	[ Actually, bsd uses MSS and 1/4 of maximal _window_ ]
 *	Otherwise, just prevent the window from shrinking
 *	and from being larger than the largest representable value.
 *
 * This prevents incremental opening of the window in the regime
 * where TCP is limited by the speed of the reader side taking
 * data out of the TCP receive queue. It does nothing about
 * those cases where the window is constrained on the sender side
 * because the pipeline is full.
 *
 * BSD also seems to "accidentally" limit itself to windows that are a
 * multiple of MSS, at least until the free space gets quite small.
 * This would appear to be a side effect of the mbuf implementation.
 * Combining these two algorithms results in the observed behavior
 * of having a fixed window size at almost all times.
 *
 * Below we obtain similar behavior by forcing the offered window to
 * a multiple of the mss when it is feasible to do so.
 *
 * Note, we don't "adjust" for TIMESTAMP or SACK option bytes.
 * Regular options like TIMESTAMP are taken into account.
 */
u32 __tcp_select_window(struct sock *sk)
{
	struct inet_connection_sock *icsk = inet_csk(sk);
	struct tcp_sock *tp = tcp_sk(sk);
	/* MSS for the peer's data.  Previous versions used mss_clamp
	 * here.  I don't know if the value based on our guesses
	 * of peer's MSS is better for the performance.  It's more correct
	 * but may be worse for the performance because of rcv_mss
	 * fluctuations.  --SAW  1998/11/1
	 */
	int mss = icsk->icsk_ack.rcv_mss;
	int free_space = tcp_space(sk);
	int allowed_space = tcp_full_space(sk);
	int full_space = min_t(int, tp->window_clamp, allowed_space);
	int window;

	if (mss > full_space)
		mss = full_space;

	if (free_space < (full_space >> 1)) {
		icsk->icsk_ack.quick = 0;

		if (sk_under_memory_pressure(sk))
			tp->rcv_ssthresh = min(tp->rcv_ssthresh,
					       4U * tp->advmss);

		/* free_space might become our new window, make sure we don't
		 * increase it due to wscale.
		 */
		free_space = round_down(free_space, 1 << tp->rx_opt.rcv_wscale);

		/* if free space is less than mss estimate, or is below 1/16th
		 * of the maximum allowed, try to move to zero-window, else
		 * tcp_clamp_window() will grow rcv buf up to tcp_rmem[2], and
		 * new incoming data is dropped due to memory limits.
		 * With large window, mss test triggers way too late in order
		 * to announce zero window in time before rmem limit kicks in.
		 */
		if (free_space < (allowed_space >> 4) || free_space < mss)
			return 0;
	}

	if (free_space > tp->rcv_ssthresh)
		free_space = tp->rcv_ssthresh;

	/* Don't do rounding if we are using window scaling, since the
	 * scaled window will not line up with the MSS boundary anyway.
	 */
	window = tp->rcv_wnd;
	if (tp->rx_opt.rcv_wscale) {
		window = free_space;

		/* Advertise enough space so that it won't get scaled away.
		 * Import case: prevent zero window announcement if
		 * 1<<rcv_wscale > mss.
		 */
		if (((window >> tp->rx_opt.rcv_wscale) << tp->rx_opt.rcv_wscale) != window)
			window = (((window >> tp->rx_opt.rcv_wscale) + 1)
				  << tp->rx_opt.rcv_wscale);
	} else {
		/* Get the largest window that is a nice multiple of mss.
		 * Window clamp already applied above.
		 * If our current window offering is within 1 mss of the
		 * free space we just keep it. This prevents the divide
		 * and multiply from happening most of the time.
		 * We also don't do any window rounding when the free space
		 * is too small.
		 */
		if (window <= free_space - mss || window > free_space)
			window = (free_space / mss) * mss;
		else if (mss == full_space &&
			 free_space > window + (full_space >> 1))
			window = free_space;
	}

	return window;
}

/* Collapses two adjacent SKB's during retransmission. */
static void tcp_collapse_retrans(struct sock *sk, struct sk_buff *skb)
{
	struct tcp_sock *tp = tcp_sk(sk);
	struct sk_buff *next_skb = tcp_write_queue_next(sk, skb);
	int skb_size, next_skb_size;

	skb_size = skb->len;
	next_skb_size = next_skb->len;

	BUG_ON(tcp_skb_pcount(skb) != 1 || tcp_skb_pcount(next_skb) != 1);

	tcp_highest_sack_combine(sk, next_skb, skb);

	tcp_unlink_write_queue(next_skb, sk);

	skb_copy_from_linear_data(next_skb, skb_put(skb, next_skb_size),
				  next_skb_size);

	if (next_skb->ip_summed == CHECKSUM_PARTIAL)
		skb->ip_summed = CHECKSUM_PARTIAL;

	if (skb->ip_summed != CHECKSUM_PARTIAL)
		skb->csum = csum_block_add(skb->csum, next_skb->csum, skb_size);

	/* Update sequence range on original skb. */
	TCP_SKB_CB(skb)->end_seq = TCP_SKB_CB(next_skb)->end_seq;

	/* Merge over control information. This moves PSH/FIN etc. over */
	TCP_SKB_CB(skb)->tcp_flags |= TCP_SKB_CB(next_skb)->tcp_flags;

	/* All done, get rid of second SKB and account for it so
	 * packet counting does not break.
	 */
	TCP_SKB_CB(skb)->sacked |= TCP_SKB_CB(next_skb)->sacked & TCPCB_EVER_RETRANS;

	/* changed transmit queue under us so clear hints */
	tcp_clear_retrans_hints_partial(tp);
	if (next_skb == tp->retransmit_skb_hint)
		tp->retransmit_skb_hint = skb;

	tcp_adjust_pcount(sk, next_skb, tcp_skb_pcount(next_skb));

	sk_wmem_free_skb(sk, next_skb);
}

/* Check if coalescing SKBs is legal. */
static bool tcp_can_collapse(const struct sock *sk, const struct sk_buff *skb)
{
	if (tcp_skb_pcount(skb) > 1)
		return false;
	/* TODO: SACK collapsing could be used to remove this condition */
	if (skb_shinfo(skb)->nr_frags != 0)
		return false;
	if (skb_cloned(skb))
		return false;
	if (skb == tcp_send_head(sk))
		return false;
	/* Some heurestics for collapsing over SACK'd could be invented */
	if (TCP_SKB_CB(skb)->sacked & TCPCB_SACKED_ACKED)
		return false;

	return true;
}

/* Collapse packets in the retransmit queue to make to create
 * less packets on the wire. This is only done on retransmission.
 */
static void tcp_retrans_try_collapse(struct sock *sk, struct sk_buff *to,
				     int space)
{
	struct tcp_sock *tp = tcp_sk(sk);
	struct sk_buff *skb = to, *tmp;
	bool first = true;

	if (!sysctl_tcp_retrans_collapse)
		return;
	if (TCP_SKB_CB(skb)->tcp_flags & TCPHDR_SYN)
		return;

	tcp_for_write_queue_from_safe(skb, tmp, sk) {
		if (!tcp_can_collapse(sk, skb))
			break;

		space -= skb->len;

		if (first) {
			first = false;
			continue;
		}

		if (space < 0)
			break;
		/* Punt if not enough space exists in the first SKB for
		 * the data in the second
		 */
		if (skb->len > skb_availroom(to))
			break;

		if (after(TCP_SKB_CB(skb)->end_seq, tcp_wnd_end(tp)))
			break;

		tcp_collapse_retrans(sk, to);
	}
}

/* This retransmits one SKB.  Policy decisions and retransmit queue
 * state updates are done by the caller.  Returns non-zero if an
 * error occurred which prevented the send.
 */
int __tcp_retransmit_skb(struct sock *sk, struct sk_buff *skb)
{
	struct tcp_sock *tp = tcp_sk(sk);
	struct inet_connection_sock *icsk = inet_csk(sk);
	unsigned int cur_mss;
	int err;

	/* Inconslusive MTU probe */
	if (icsk->icsk_mtup.probe_size) {
		icsk->icsk_mtup.probe_size = 0;
	}

	/* Do not sent more than we queued. 1/4 is reserved for possible
	 * copying overhead: fragmentation, tunneling, mangling etc.
	 */
	if (atomic_read(&sk->sk_wmem_alloc) >
	    min(sk->sk_wmem_queued + (sk->sk_wmem_queued >> 2), sk->sk_sndbuf))
		return -EAGAIN;

	if (skb_still_in_host_queue(sk, skb))
		return -EBUSY;

	if (before(TCP_SKB_CB(skb)->seq, tp->snd_una)) {
		if (before(TCP_SKB_CB(skb)->end_seq, tp->snd_una))
			BUG();
		if (tcp_trim_head(sk, skb, tp->snd_una - TCP_SKB_CB(skb)->seq))
			return -ENOMEM;
	}

	if (inet_csk(sk)->icsk_af_ops->rebuild_header(sk))
		return -EHOSTUNREACH; /* Routing failure or similar. */

	cur_mss = tcp_current_mss(sk);

	/* If receiver has shrunk his window, and skb is out of
	 * new window, do not retransmit it. The exception is the
	 * case, when window is shrunk to zero. In this case
	 * our retransmit serves as a zero window probe.
	 */
	if (!before(TCP_SKB_CB(skb)->seq, tcp_wnd_end(tp)) &&
	    TCP_SKB_CB(skb)->seq != tp->snd_una)
		return -EAGAIN;

	if (skb->len > cur_mss) {
		if (tcp_fragment(sk, skb, cur_mss, cur_mss, GFP_ATOMIC))
			return -ENOMEM; /* We'll try again later. */
	} else {
		int oldpcount = tcp_skb_pcount(skb);

		if (unlikely(oldpcount > 1)) {
			if (skb_unclone(skb, GFP_ATOMIC))
				return -ENOMEM;
			tcp_init_tso_segs(sk, skb, cur_mss);
			tcp_adjust_pcount(sk, skb, oldpcount - tcp_skb_pcount(skb));
		}
	}

	tcp_retrans_try_collapse(sk, skb, cur_mss);

	/* Make a copy, if the first transmission SKB clone we made
	 * is still in somebody's hands, else make a clone.
	 */

	/* make sure skb->data is aligned on arches that require it
	 * and check if ack-trimming & collapsing extended the headroom
	 * beyond what csum_start can cover.
	 */
	if (unlikely((NET_IP_ALIGN && ((unsigned long)skb->data & 3)) ||
		     skb_headroom(skb) >= 0xFFFF)) {
		struct sk_buff *nskb = __pskb_copy(skb, MAX_TCP_HEADER,
						   GFP_ATOMIC);
		err = nskb ? tcp_transmit_skb(sk, nskb, 0, GFP_ATOMIC) :
			     -ENOBUFS;
	} else {
		err = tcp_transmit_skb(sk, skb, 1, GFP_ATOMIC);
	}

	if (likely(!err)) {
		TCP_SKB_CB(skb)->sacked |= TCPCB_EVER_RETRANS;
		/* Update global TCP statistics. */
		TCP_INC_STATS(sock_net(sk), TCP_MIB_RETRANSSEGS);
		if (TCP_SKB_CB(skb)->tcp_flags & TCPHDR_SYN)
			NET_INC_STATS_BH(sock_net(sk), LINUX_MIB_TCPSYNRETRANS);
		tp->total_retrans++;
	}
	return err;
}

int tcp_retransmit_skb(struct sock *sk, struct sk_buff *skb)
{
	struct tcp_sock *tp = tcp_sk(sk);
	int err = __tcp_retransmit_skb(sk, skb);

	if (err == 0) {
#if FASTRETRANS_DEBUG > 0
		if (TCP_SKB_CB(skb)->sacked & TCPCB_SACKED_RETRANS) {
			net_dbg_ratelimited("retrans_out leaked\n");
		}
#endif
		if (!tp->retrans_out)
			tp->lost_retrans_low = tp->snd_nxt;
		TCP_SKB_CB(skb)->sacked |= TCPCB_RETRANS;
		tp->retrans_out += tcp_skb_pcount(skb);

		/* Save stamp of the first retransmit. */
		if (!tp->retrans_stamp)
			tp->retrans_stamp = tcp_skb_timestamp(skb);

		/* snd_nxt is stored to detect loss of retransmitted segment,
		 * see tcp_input.c tcp_sacktag_write_queue().
		 */
		TCP_SKB_CB(skb)->ack_seq = tp->snd_nxt;
	} else if (err != -EBUSY) {
		NET_INC_STATS_BH(sock_net(sk), LINUX_MIB_TCPRETRANSFAIL);
	}

	if (tp->undo_retrans < 0)
		tp->undo_retrans = 0;
	tp->undo_retrans += tcp_skb_pcount(skb);
	return err;
}

/* Check if we forward retransmits are possible in the current
 * window/congestion state.
 */
static bool tcp_can_forward_retransmit(struct sock *sk)
{
	const struct inet_connection_sock *icsk = inet_csk(sk);
	const struct tcp_sock *tp = tcp_sk(sk);

	/* Forward retransmissions are possible only during Recovery. */
	if (icsk->icsk_ca_state != TCP_CA_Recovery)
		return false;

	/* No forward retransmissions in Reno are possible. */
	if (tcp_is_reno(tp))
		return false;

	/* Yeah, we have to make difficult choice between forward transmission
	 * and retransmission... Both ways have their merits...
	 *
	 * For now we do not retransmit anything, while we have some new
	 * segments to send. In the other cases, follow rule 3 for
	 * NextSeg() specified in RFC3517.
	 */

	if (tcp_may_send_now(sk))
		return false;

	return true;
}

/* This gets called after a retransmit timeout, and the initially
 * retransmitted data is acknowledged.  It tries to continue
 * resending the rest of the retransmit queue, until either
 * we've sent it all or the congestion window limit is reached.
 * If doing SACK, the first ACK which comes back for a timeout
 * based retransmit packet might feed us FACK information again.
 * If so, we use it to avoid unnecessarily retransmissions.
 */
void tcp_xmit_retransmit_queue(struct sock *sk)
{
	const struct inet_connection_sock *icsk = inet_csk(sk);
	struct tcp_sock *tp = tcp_sk(sk);
	struct sk_buff *skb;
	struct sk_buff *hole = NULL;
	u32 last_lost;
	int mib_idx;
	int fwd_rexmitting = 0;

	if (!tp->packets_out)
		return;

	if (!tp->lost_out)
		tp->retransmit_high = tp->snd_una;

	if (tp->retransmit_skb_hint) {
		skb = tp->retransmit_skb_hint;
		last_lost = TCP_SKB_CB(skb)->end_seq;
		if (after(last_lost, tp->retransmit_high))
			last_lost = tp->retransmit_high;
	} else {
		skb = tcp_write_queue_head(sk);
		last_lost = tp->snd_una;
	}

	tcp_for_write_queue_from(skb, sk) {
		__u8 sacked = TCP_SKB_CB(skb)->sacked;

		if (skb == tcp_send_head(sk))
			break;
		/* we could do better than to assign each time */
		if (hole == NULL)
			tp->retransmit_skb_hint = skb;

		/* Assume this retransmit will generate
		 * only one packet for congestion window
		 * calculation purposes.  This works because
		 * tcp_retransmit_skb() will chop up the
		 * packet to be MSS sized and all the
		 * packet counting works out.
		 */
		if (tcp_packets_in_flight(tp) >= tp->snd_cwnd)
			return;

		if (fwd_rexmitting) {
begin_fwd:
			if (!before(TCP_SKB_CB(skb)->seq, tcp_highest_sack_seq(tp)))
				break;
			mib_idx = LINUX_MIB_TCPFORWARDRETRANS;

		} else if (!before(TCP_SKB_CB(skb)->seq, tp->retransmit_high)) {
			tp->retransmit_high = last_lost;
			if (!tcp_can_forward_retransmit(sk))
				break;
			/* Backtrack if necessary to non-L'ed skb */
			if (hole != NULL) {
				skb = hole;
				hole = NULL;
			}
			fwd_rexmitting = 1;
			goto begin_fwd;

		} else if (!(sacked & TCPCB_LOST)) {
			if (hole == NULL && !(sacked & (TCPCB_SACKED_RETRANS|TCPCB_SACKED_ACKED)))
				hole = skb;
			continue;

		} else {
			last_lost = TCP_SKB_CB(skb)->end_seq;
			if (icsk->icsk_ca_state != TCP_CA_Loss)
				mib_idx = LINUX_MIB_TCPFASTRETRANS;
			else
				mib_idx = LINUX_MIB_TCPSLOWSTARTRETRANS;
		}

		if (sacked & (TCPCB_SACKED_ACKED|TCPCB_SACKED_RETRANS))
			continue;

		if (tcp_retransmit_skb(sk, skb))
			return;

		NET_INC_STATS_BH(sock_net(sk), mib_idx);

		if (tcp_in_cwnd_reduction(sk))
			tp->prr_out += tcp_skb_pcount(skb);

		if (skb == tcp_write_queue_head(sk))
			inet_csk_reset_xmit_timer(sk, ICSK_TIME_RETRANS,
						  inet_csk(sk)->icsk_rto,
						  TCP_RTO_MAX);
	}
}

/* Send a fin.  The caller locks the socket for us.  This cannot be
 * allowed to fail queueing a FIN frame under any circumstances.
 */
void tcp_send_fin(struct sock *sk)
{
	struct tcp_sock *tp = tcp_sk(sk);
	struct sk_buff *skb = tcp_write_queue_tail(sk);
	int mss_now;

	/* Optimization, tack on the FIN if we have a queue of
	 * unsent frames.  But be careful about outgoing SACKS
	 * and IP options.
	 */
	mss_now = tcp_current_mss(sk);

	if (tcp_send_head(sk) != NULL) {
		TCP_SKB_CB(skb)->tcp_flags |= TCPHDR_FIN;
		TCP_SKB_CB(skb)->end_seq++;
		tp->write_seq++;
	} else {
		/* Socket is locked, keep trying until memory is available. */
		for (;;) {
			skb = alloc_skb_fclone(MAX_TCP_HEADER,
					       sk->sk_allocation);
			if (skb)
				break;
			yield();
		}

		/* Reserve space for headers and prepare control bits. */
		skb_reserve(skb, MAX_TCP_HEADER);
		/* FIN eats a sequence byte, write_seq advanced by tcp_queue_skb(). */
		tcp_init_nondata_skb(skb, tp->write_seq,
				     TCPHDR_ACK | TCPHDR_FIN);
		tcp_queue_skb(sk, skb);
	}
	__tcp_push_pending_frames(sk, mss_now, TCP_NAGLE_OFF);
}

/* We get here when a process closes a file descriptor (either due to
 * an explicit close() or as a byproduct of exit()'ing) and there
 * was unread data in the receive queue.  This behavior is recommended
 * by RFC 2525, section 2.17.  -DaveM
 */
void tcp_send_active_reset(struct sock *sk, gfp_t priority)
{
	struct sk_buff *skb;

	/* NOTE: No TCP options attached and we never retransmit this. */
	skb = alloc_skb(MAX_TCP_HEADER, priority);
	if (!skb) {
		NET_INC_STATS(sock_net(sk), LINUX_MIB_TCPABORTFAILED);
		return;
	}

	/* Reserve space for headers and prepare control bits. */
	skb_reserve(skb, MAX_TCP_HEADER);
	tcp_init_nondata_skb(skb, tcp_acceptable_seq(sk),
			     TCPHDR_ACK | TCPHDR_RST);
	/* Send it off. */
	if (tcp_transmit_skb(sk, skb, 0, priority))
		NET_INC_STATS(sock_net(sk), LINUX_MIB_TCPABORTFAILED);

	TCP_INC_STATS(sock_net(sk), TCP_MIB_OUTRSTS);
}

/* Send a crossed SYN-ACK during socket establishment.
 * WARNING: This routine must only be called when we have already sent
 * a SYN packet that crossed the incoming SYN that caused this routine
 * to get called. If this assumption fails then the initial rcv_wnd
 * and rcv_wscale values will not be correct.
 */
int tcp_send_synack(struct sock *sk)
{
	struct sk_buff *skb;

	skb = tcp_write_queue_head(sk);
	if (skb == NULL || !(TCP_SKB_CB(skb)->tcp_flags & TCPHDR_SYN)) {
		pr_debug("%s: wrong queue state\n", __func__);
		return -EFAULT;
	}
	if (!(TCP_SKB_CB(skb)->tcp_flags & TCPHDR_ACK)) {
		if (skb_cloned(skb)) {
			struct sk_buff *nskb = skb_copy(skb, GFP_ATOMIC);
			if (nskb == NULL)
				return -ENOMEM;
			tcp_unlink_write_queue(skb, sk);
			__skb_header_release(nskb);
			__tcp_add_write_queue_head(sk, nskb);
			sk_wmem_free_skb(sk, skb);
			sk->sk_wmem_queued += nskb->truesize;
			sk_mem_charge(sk, nskb->truesize);
			skb = nskb;
		}

		TCP_SKB_CB(skb)->tcp_flags |= TCPHDR_ACK;
		tcp_ecn_send_synack(sk, skb);
	}
	return tcp_transmit_skb(sk, skb, 1, GFP_ATOMIC);
}

/**
 * tcp_make_synack - Prepare a SYN-ACK.
 * sk: listener socket
 * dst: dst entry attached to the SYNACK
 * req: request_sock pointer
 *
 * Allocate one skb and build a SYNACK packet.
 * @dst is consumed : Caller should not use it again.
 */
struct sk_buff *tcp_make_synack(struct sock *sk, struct dst_entry *dst,
				struct request_sock *req,
				struct tcp_fastopen_cookie *foc)
{
	struct tcp_out_options opts;
	struct inet_request_sock *ireq = inet_rsk(req);
	struct tcp_sock *tp = tcp_sk(sk);
	struct tcphdr *th;
	struct sk_buff *skb;
	struct tcp_md5sig_key *md5;
	int tcp_header_size;
	int mss;

	skb = sock_wmalloc(sk, MAX_TCP_HEADER, 1, GFP_ATOMIC);
	if (unlikely(!skb)) {
		dst_release(dst);
		return NULL;
	}
	/* Reserve space for headers. */
	skb_reserve(skb, MAX_TCP_HEADER);

	skb_dst_set(skb, dst);
	security_skb_owned_by(skb, sk);

	mss = dst_metric_advmss(dst);
	if (tp->rx_opt.user_mss && tp->rx_opt.user_mss < mss)
		mss = tp->rx_opt.user_mss;

	memset(&opts, 0, sizeof(opts));
#ifdef CONFIG_SYN_COOKIES
	if (unlikely(req->cookie_ts))
		skb->skb_mstamp.stamp_jiffies = cookie_init_timestamp(req);
	else
#endif
	skb_mstamp_get(&skb->skb_mstamp);
	tcp_header_size = tcp_synack_options(sk, req, mss, skb, &opts, &md5,
					     foc) + sizeof(*th);

	skb_push(skb, tcp_header_size);
	skb_reset_transport_header(skb);

	th = tcp_hdr(skb);
	memset(th, 0, sizeof(struct tcphdr));
	th->syn = 1;
	th->ack = 1;
	tcp_ecn_make_synack(req, th, sk);
	th->source = htons(ireq->ir_num);
	th->dest = ireq->ir_rmt_port;
	/* Setting of flags are superfluous here for callers (and ECE is
	 * not even correctly set)
	 */
	tcp_init_nondata_skb(skb, tcp_rsk(req)->snt_isn,
			     TCPHDR_SYN | TCPHDR_ACK);

	th->seq = htonl(TCP_SKB_CB(skb)->seq);
	/* XXX data is queued and acked as is. No buffer/window check */
	th->ack_seq = htonl(tcp_rsk(req)->rcv_nxt);

	/* RFC1323: The window in SYN & SYN/ACK segments is never scaled. */
	th->window = htons(min(req->rcv_wnd, 65535U));
	tcp_options_write((__be32 *)(th + 1), tp, &opts);
	th->doff = (tcp_header_size >> 2);
	TCP_INC_STATS_BH(sock_net(sk), TCP_MIB_OUTSEGS);

#ifdef CONFIG_TCP_MD5SIG
	/* Okay, we have all we need - do the md5 hash if needed */
	if (md5) {
		tcp_rsk(req)->af_specific->calc_md5_hash(opts.hash_location,
					       md5, NULL, req, skb);
	}
#endif

	return skb;
}
EXPORT_SYMBOL(tcp_make_synack);

/* Do all connect socket setups that can be done AF independent. */
static void tcp_connect_init(struct sock *sk)
{
	const struct dst_entry *dst = __sk_dst_get(sk);
	struct tcp_sock *tp = tcp_sk(sk);
	__u8 rcv_wscale;

	/* We'll fix this up when we get a response from the other end.
	 * See tcp_input.c:tcp_rcv_state_process case TCP_SYN_SENT.
	 */
	tp->tcp_header_len = sizeof(struct tcphdr) +
		(sysctl_tcp_timestamps ? TCPOLEN_TSTAMP_ALIGNED : 0);

#ifdef CONFIG_TCP_MD5SIG
	if (tp->af_specific->md5_lookup(sk, sk) != NULL)
		tp->tcp_header_len += TCPOLEN_MD5SIG_ALIGNED;
#endif

	/* If user gave his TCP_MAXSEG, record it to clamp */
	if (tp->rx_opt.user_mss)
		tp->rx_opt.mss_clamp = tp->rx_opt.user_mss;
	tp->max_window = 0;
	tcp_mtup_init(sk);
	tcp_sync_mss(sk, dst_mtu(dst));

	if (!tp->window_clamp)
		tp->window_clamp = dst_metric(dst, RTAX_WINDOW);
	tp->advmss = dst_metric_advmss(dst);
	if (tp->rx_opt.user_mss && tp->rx_opt.user_mss < tp->advmss)
		tp->advmss = tp->rx_opt.user_mss;

	tcp_initialize_rcv_mss(sk);

	/* limit the window selection if the user enforce a smaller rx buffer */
	if (sk->sk_userlocks & SOCK_RCVBUF_LOCK &&
	    (tp->window_clamp > tcp_full_space(sk) || tp->window_clamp == 0))
		tp->window_clamp = tcp_full_space(sk);

	tcp_select_initial_window(tcp_full_space(sk),
				  tp->advmss - (tp->rx_opt.ts_recent_stamp ? tp->tcp_header_len - sizeof(struct tcphdr) : 0),
				  &tp->rcv_wnd,
				  &tp->window_clamp,
				  sysctl_tcp_window_scaling,
				  &rcv_wscale,
				  dst_metric(dst, RTAX_INITRWND));

	tp->rx_opt.rcv_wscale = rcv_wscale;
	tp->rcv_ssthresh = tp->rcv_wnd;

	sk->sk_err = 0;
	sock_reset_flag(sk, SOCK_DONE);
	tp->snd_wnd = 0;
	tcp_init_wl(tp, 0);
	tp->snd_una = tp->write_seq;
	tp->snd_sml = tp->write_seq;
	tp->snd_up = tp->write_seq;
	tp->snd_nxt = tp->write_seq;

	if (likely(!tp->repair))
		tp->rcv_nxt = 0;
	else
		tp->rcv_tstamp = tcp_time_stamp;
	tp->rcv_wup = tp->rcv_nxt;
	tp->copied_seq = tp->rcv_nxt;

	inet_csk(sk)->icsk_rto = TCP_TIMEOUT_INIT;
	inet_csk(sk)->icsk_retransmits = 0;
	tcp_clear_retrans(tp);
}

static void tcp_connect_queue_skb(struct sock *sk, struct sk_buff *skb)
{
	struct tcp_sock *tp = tcp_sk(sk);
	struct tcp_skb_cb *tcb = TCP_SKB_CB(skb);

	tcb->end_seq += skb->len;
	__skb_header_release(skb);
	__tcp_add_write_queue_tail(sk, skb);
	sk->sk_wmem_queued += skb->truesize;
	sk_mem_charge(sk, skb->truesize);
	tp->write_seq = tcb->end_seq;
	tp->packets_out += tcp_skb_pcount(skb);
}

/* Build and send a SYN with data and (cached) Fast Open cookie. However,
 * queue a data-only packet after the regular SYN, such that regular SYNs
 * are retransmitted on timeouts. Also if the remote SYN-ACK acknowledges
 * only the SYN sequence, the data are retransmitted in the first ACK.
 * If cookie is not cached or other error occurs, falls back to send a
 * regular SYN with Fast Open cookie request option.
 */
static int tcp_send_syn_data(struct sock *sk, struct sk_buff *syn)
{
	struct tcp_sock *tp = tcp_sk(sk);
	struct tcp_fastopen_request *fo = tp->fastopen_req;
	int syn_loss = 0, space, err = 0;
	unsigned long last_syn_loss = 0;
	struct sk_buff *syn_data;

	tp->rx_opt.mss_clamp = tp->advmss;  /* If MSS is not cached */
	tcp_fastopen_cache_get(sk, &tp->rx_opt.mss_clamp, &fo->cookie,
			       &syn_loss, &last_syn_loss);
	/* Recurring FO SYN losses: revert to regular handshake temporarily */
	if (syn_loss > 1 &&
	    time_before(jiffies, last_syn_loss + (60*HZ << syn_loss))) {
		fo->cookie.len = -1;
		goto fallback;
	}

	if (sysctl_tcp_fastopen & TFO_CLIENT_NO_COOKIE)
		fo->cookie.len = -1;
	else if (fo->cookie.len <= 0)
		goto fallback;

	/* MSS for SYN-data is based on cached MSS and bounded by PMTU and
	 * user-MSS. Reserve maximum option space for middleboxes that add
	 * private TCP options. The cost is reduced data space in SYN :(
	 */
	if (tp->rx_opt.user_mss && tp->rx_opt.user_mss < tp->rx_opt.mss_clamp)
		tp->rx_opt.mss_clamp = tp->rx_opt.user_mss;
	space = __tcp_mtu_to_mss(sk, inet_csk(sk)->icsk_pmtu_cookie) -
		MAX_TCP_OPTION_SPACE;

	space = min_t(size_t, space, fo->size);

	/* limit to order-0 allocations */
	space = min_t(size_t, space, SKB_MAX_HEAD(MAX_TCP_HEADER));

	syn_data = sk_stream_alloc_skb(sk, space, sk->sk_allocation);
	if (!syn_data)
		goto fallback;
	syn_data->ip_summed = CHECKSUM_PARTIAL;
	memcpy(syn_data->cb, syn->cb, sizeof(syn->cb));
	if (unlikely(memcpy_fromiovecend(skb_put(syn_data, space),
					 fo->data->msg_iter.iov, 0, space))) {
		kfree_skb(syn_data);
		goto fallback;
	}

	/* No more data pending in inet_wait_for_connect() */
	if (space == fo->size)
		fo->data = NULL;
	fo->copied = space;

	tcp_connect_queue_skb(sk, syn_data);

	err = tcp_transmit_skb(sk, syn_data, 1, sk->sk_allocation);

	syn->skb_mstamp = syn_data->skb_mstamp;

	/* Now full SYN+DATA was cloned and sent (or not),
	 * remove the SYN from the original skb (syn_data)
	 * we keep in write queue in case of a retransmit, as we
	 * also have the SYN packet (with no data) in the same queue.
	 */
	TCP_SKB_CB(syn_data)->seq++;
	TCP_SKB_CB(syn_data)->tcp_flags = TCPHDR_ACK | TCPHDR_PSH;
	if (!err) {
		tp->syn_data = (fo->copied > 0);
		NET_INC_STATS(sock_net(sk), LINUX_MIB_TCPORIGDATASENT);
		goto done;
	}

fallback:
	/* Send a regular SYN with Fast Open cookie request option */
	if (fo->cookie.len > 0)
		fo->cookie.len = 0;
	err = tcp_transmit_skb(sk, syn, 1, sk->sk_allocation);
	if (err)
		tp->syn_fastopen = 0;
done:
	fo->cookie.len = -1;  /* Exclude Fast Open option for SYN retries */
	return err;
}

/* Build a SYN and send it off. */
int tcp_connect(struct sock *sk)
{
	struct tcp_sock *tp = tcp_sk(sk);
	struct sk_buff *buff;
	int err;

	tcp_connect_init(sk);

	if (unlikely(tp->repair)) {
		tcp_finish_connect(sk, NULL);
		return 0;
	}

	buff = sk_stream_alloc_skb(sk, 0, sk->sk_allocation);
	if (unlikely(!buff))
		return -ENOBUFS;

	tcp_init_nondata_skb(buff, tp->write_seq++, TCPHDR_SYN);
	tp->retrans_stamp = tcp_time_stamp;
	tcp_connect_queue_skb(sk, buff);
	tcp_ecn_send_syn(sk, buff);

	/* Send off SYN; include data in Fast Open. */
	err = tp->fastopen_req ? tcp_send_syn_data(sk, buff) :
	      tcp_transmit_skb(sk, buff, 1, sk->sk_allocation);
	if (err == -ECONNREFUSED)
		return err;

	/* We change tp->snd_nxt after the tcp_transmit_skb() call
	 * in order to make this packet get counted in tcpOutSegs.
	 */
	tp->snd_nxt = tp->write_seq;
	tp->pushed_seq = tp->write_seq;
	TCP_INC_STATS(sock_net(sk), TCP_MIB_ACTIVEOPENS);

	/* Timer for repeating the SYN until an answer. */
	inet_csk_reset_xmit_timer(sk, ICSK_TIME_RETRANS,
				  inet_csk(sk)->icsk_rto, TCP_RTO_MAX);
	return 0;
}
EXPORT_SYMBOL(tcp_connect);

/* Send out a delayed ack, the caller does the policy checking
 * to see if we should even be here.  See tcp_input.c:tcp_ack_snd_check()
 * for details.
 */
void tcp_send_delayed_ack(struct sock *sk)
{
	struct inet_connection_sock *icsk = inet_csk(sk);
	int ato = icsk->icsk_ack.ato;
	unsigned long timeout;

	tcp_ca_event(sk, CA_EVENT_DELAYED_ACK);

	if (ato > TCP_DELACK_MIN) {
		const struct tcp_sock *tp = tcp_sk(sk);
		int max_ato = HZ / 2;

		if (icsk->icsk_ack.pingpong ||
		    (icsk->icsk_ack.pending & ICSK_ACK_PUSHED))
			max_ato = TCP_DELACK_MAX;

		/* Slow path, intersegment interval is "high". */

		/* If some rtt estimate is known, use it to bound delayed ack.
		 * Do not use inet_csk(sk)->icsk_rto here, use results of rtt measurements
		 * directly.
		 */
		if (tp->srtt_us) {
			int rtt = max_t(int, usecs_to_jiffies(tp->srtt_us >> 3),
					TCP_DELACK_MIN);

			if (rtt < max_ato)
				max_ato = rtt;
		}

		ato = min(ato, max_ato);
	}

	/* Stay within the limit we were given */
	timeout = jiffies + ato;

	/* Use new timeout only if there wasn't a older one earlier. */
	if (icsk->icsk_ack.pending & ICSK_ACK_TIMER) {
		/* If delack timer was blocked or is about to expire,
		 * send ACK now.
		 */
		if (icsk->icsk_ack.blocked ||
		    time_before_eq(icsk->icsk_ack.timeout, jiffies + (ato >> 2))) {
			tcp_send_ack(sk);
			return;
		}

		if (!time_before(timeout, icsk->icsk_ack.timeout))
			timeout = icsk->icsk_ack.timeout;
	}
	icsk->icsk_ack.pending |= ICSK_ACK_SCHED | ICSK_ACK_TIMER;
	icsk->icsk_ack.timeout = timeout;
	sk_reset_timer(sk, &icsk->icsk_delack_timer, timeout);
}

/* This routine sends an ack and also updates the window. */
void tcp_send_ack(struct sock *sk)
{
	struct sk_buff *buff;

	/* If we have been reset, we may not send again. */
	if (sk->sk_state == TCP_CLOSE)
		return;

	tcp_ca_event(sk, CA_EVENT_NON_DELAYED_ACK);

	/* We are not putting this on the write queue, so
	 * tcp_transmit_skb() will set the ownership to this
	 * sock.
	 */
	buff = alloc_skb(MAX_TCP_HEADER, sk_gfp_atomic(sk, GFP_ATOMIC));
	if (buff == NULL) {
		inet_csk_schedule_ack(sk);
		inet_csk(sk)->icsk_ack.ato = TCP_ATO_MIN;
		inet_csk_reset_xmit_timer(sk, ICSK_TIME_DACK,
					  TCP_DELACK_MAX, TCP_RTO_MAX);
		return;
	}

	/* Reserve space for headers and prepare control bits. */
	skb_reserve(buff, MAX_TCP_HEADER);
	tcp_init_nondata_skb(buff, tcp_acceptable_seq(sk), TCPHDR_ACK);

	/* Send it off, this clears delayed acks for us. */
	skb_mstamp_get(&buff->skb_mstamp);
	tcp_transmit_skb(sk, buff, 0, sk_gfp_atomic(sk, GFP_ATOMIC));
}
EXPORT_SYMBOL_GPL(tcp_send_ack);

/* This routine sends a packet with an out of date sequence
 * number. It assumes the other end will try to ack it.
 *
 * Question: what should we make while urgent mode?
 * 4.4BSD forces sending single byte of data. We cannot send
 * out of window data, because we have SND.NXT==SND.MAX...
 *
 * Current solution: to send TWO zero-length segments in urgent mode:
 * one is with SEG.SEQ=SND.UNA to deliver urgent pointer, another is
 * out-of-date with SND.UNA-1 to probe window.
 */
static int tcp_xmit_probe_skb(struct sock *sk, int urgent)
{
	struct tcp_sock *tp = tcp_sk(sk);
	struct sk_buff *skb;

	/* We don't queue it, tcp_transmit_skb() sets ownership. */
	skb = alloc_skb(MAX_TCP_HEADER, sk_gfp_atomic(sk, GFP_ATOMIC));
	if (skb == NULL)
		return -1;

	/* Reserve space for headers and set control bits. */
	skb_reserve(skb, MAX_TCP_HEADER);
	/* Use a previous sequence.  This should cause the other
	 * end to send an ack.  Don't queue or clone SKB, just
	 * send it.
	 */
	tcp_init_nondata_skb(skb, tp->snd_una - !urgent, TCPHDR_ACK);
	skb_mstamp_get(&skb->skb_mstamp);
	return tcp_transmit_skb(sk, skb, 0, GFP_ATOMIC);
}

void tcp_send_window_probe(struct sock *sk)
{
	if (sk->sk_state == TCP_ESTABLISHED) {
		tcp_sk(sk)->snd_wl1 = tcp_sk(sk)->rcv_nxt - 1;
		tcp_xmit_probe_skb(sk, 0);
	}
}

/* Initiate keepalive or window probe from timer. */
int tcp_write_wakeup(struct sock *sk)
{
	struct tcp_sock *tp = tcp_sk(sk);
	struct sk_buff *skb;

	if (sk->sk_state == TCP_CLOSE)
		return -1;

	if ((skb = tcp_send_head(sk)) != NULL &&
	    before(TCP_SKB_CB(skb)->seq, tcp_wnd_end(tp))) {
		int err;
		unsigned int mss = tcp_current_mss(sk);
		unsigned int seg_size = tcp_wnd_end(tp) - TCP_SKB_CB(skb)->seq;

		if (before(tp->pushed_seq, TCP_SKB_CB(skb)->end_seq))
			tp->pushed_seq = TCP_SKB_CB(skb)->end_seq;

		/* We are probing the opening of a window
		 * but the window size is != 0
		 * must have been a result SWS avoidance ( sender )
		 */
		if (seg_size < TCP_SKB_CB(skb)->end_seq - TCP_SKB_CB(skb)->seq ||
		    skb->len > mss) {
			seg_size = min(seg_size, mss);
			TCP_SKB_CB(skb)->tcp_flags |= TCPHDR_PSH;
			if (tcp_fragment(sk, skb, seg_size, mss, GFP_ATOMIC))
				return -1;
		} else if (!tcp_skb_pcount(skb))
			tcp_set_skb_tso_segs(sk, skb, mss);

		TCP_SKB_CB(skb)->tcp_flags |= TCPHDR_PSH;
		err = tcp_transmit_skb(sk, skb, 1, GFP_ATOMIC);
		if (!err)
			tcp_event_new_data_sent(sk, skb);
		return err;
	} else {
		if (between(tp->snd_up, tp->snd_una + 1, tp->snd_una + 0xFFFF))
			tcp_xmit_probe_skb(sk, 1);
		return tcp_xmit_probe_skb(sk, 0);
	}
}

/* A window probe timeout has occurred.  If window is not closed send
 * a partial packet else a zero probe.
 */
void tcp_send_probe0(struct sock *sk)
{
	struct inet_connection_sock *icsk = inet_csk(sk);
	struct tcp_sock *tp = tcp_sk(sk);
	unsigned long probe_max;
	int err;

	err = tcp_write_wakeup(sk);

	if (tp->packets_out || !tcp_send_head(sk)) {
		/* Cancel probe timer, if it is not required. */
		icsk->icsk_probes_out = 0;
		icsk->icsk_backoff = 0;
		return;
	}

	if (err <= 0) {
		if (icsk->icsk_backoff < sysctl_tcp_retries2)
			icsk->icsk_backoff++;
		icsk->icsk_probes_out++;
		probe_max = TCP_RTO_MAX;
	} else {
		/* If packet was not sent due to local congestion,
		 * do not backoff and do not remember icsk_probes_out.
		 * Let local senders to fight for local resources.
		 *
		 * Use accumulated backoff yet.
		 */
		if (!icsk->icsk_probes_out)
			icsk->icsk_probes_out = 1;
		probe_max = TCP_RESOURCE_PROBE_INTERVAL;
	}
	inet_csk_reset_xmit_timer(sk, ICSK_TIME_PROBE0,
				  inet_csk_rto_backoff(icsk, probe_max),
				  TCP_RTO_MAX);
}

int tcp_rtx_synack(struct sock *sk, struct request_sock *req)
{
	const struct tcp_request_sock_ops *af_ops = tcp_rsk(req)->af_specific;
	struct flowi fl;
	int res;

	res = af_ops->send_synack(sk, NULL, &fl, req, 0, NULL);
	if (!res) {
		TCP_INC_STATS_BH(sock_net(sk), TCP_MIB_RETRANSSEGS);
		NET_INC_STATS_BH(sock_net(sk), LINUX_MIB_TCPSYNRETRANS);
	}
	return res;
}
EXPORT_SYMBOL(tcp_rtx_synack);<|MERGE_RESOLUTION|>--- conflicted
+++ resolved
@@ -2019,11 +2019,7 @@
 		if (unlikely(!tcp_snd_wnd_test(tp, skb, mss_now)))
 			break;
 
-<<<<<<< HEAD
-		if (tso_segs == 1 || !sk->sk_gso_max_segs) {
-=======
 		if (tso_segs == 1 || !max_segs) {
->>>>>>> 07f0dc60
 			if (unlikely(!tcp_nagle_test(tp, skb, mss_now,
 						     (tcp_skb_is_last(sk, skb) ?
 						      nonagle : TCP_NAGLE_PUSH))))
@@ -2071,21 +2067,6 @@
 				break;
 		}
 
-<<<<<<< HEAD
-		limit = mss_now;
-		if (tso_segs > 1 && sk->sk_gso_max_segs && !tcp_urg_mode(tp))
-			limit = tcp_mss_split_point(sk, skb, mss_now,
-						    min_t(unsigned int,
-							  cwnd_quota,
-							  sk->sk_gso_max_segs),
-						    nonagle);
-
-		if (skb->len > limit &&
-		    unlikely(tso_fragment(sk, skb, limit, mss_now, gfp)))
-			break;
-
-=======
->>>>>>> 07f0dc60
 		if (unlikely(tcp_transmit_skb(sk, skb, 1, gfp)))
 			break;
 
