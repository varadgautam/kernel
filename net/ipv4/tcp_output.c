--- conflicted
+++ resolved
@@ -1333,10 +1333,6 @@
 	if (nsize < 0)
 		nsize = 0;
 
-<<<<<<< HEAD
-	if (unlikely((sk->sk_wmem_queued >> 1) > sk->sk_sndbuf + 0x20000)) {
-		NET_INC_STATS(sock_net(sk), LINUX_MIB_TCPWQUEUETOOBIG);
-=======
 	/* tcp_sendmsg() can overshoot sk_wmem_queued by one full size skb.
 	 * We need some allowance to not penalize applications setting small
 	 * SO_SNDBUF values.
@@ -1345,8 +1341,8 @@
 	limit = sk->sk_sndbuf + 2 * SKB_TRUESIZE(GSO_MAX_SIZE);
 	if (unlikely((sk->sk_wmem_queued >> 1) > limit &&
 		     skb != tcp_rtx_queue_head(sk) &&
-		     skb != tcp_rtx_queue_tail(sk)))
->>>>>>> abd3f31e
+		     skb != tcp_rtx_queue_tail(sk))) {
+		NET_INC_STATS(sock_net(sk), LINUX_MIB_TCPWQUEUETOOBIG);
 		return -ENOMEM;
 	}
 
