/*
 * INET		An implementation of the TCP/IP protocol suite for the LINUX
 *		operating system.  INET is implemented using the  BSD Socket
 *		interface as the means of communication with the user level.
 *
 *		Implementation of the Transmission Control Protocol(TCP).
 *
 * Authors:	Ross Biro
 *		Fred N. van Kempen, <waltje@uWalt.NL.Mugnet.ORG>
 *		Mark Evans, <evansmp@uhura.aston.ac.uk>
 *		Corey Minyard <wf-rch!minyard@relay.EU.net>
 *		Florian La Roche, <flla@stud.uni-sb.de>
 *		Charles Hedrick, <hedrick@klinzhai.rutgers.edu>
 *		Linus Torvalds, <torvalds@cs.helsinki.fi>
 *		Alan Cox, <gw4pts@gw4pts.ampr.org>
 *		Matthew Dillon, <dillon@apollo.west.oic.com>
 *		Arnt Gulbrandsen, <agulbra@nvg.unit.no>
 *		Jorge Cwik, <jorge@laser.satlink.net>
 */

/*
 * Changes:	Pedro Roque	:	Retransmit queue handled by TCP.
 *				:	Fragmentation on mtu decrease
 *				:	Segment collapse on retransmit
 *				:	AF independence
 *
 *		Linus Torvalds	:	send_delayed_ack
 *		David S. Miller	:	Charge memory using the right skb
 *					during syn/ack processing.
 *		David S. Miller :	Output engine completely rewritten.
 *		Andrea Arcangeli:	SYNACK carry ts_recent in tsecr.
 *		Cacophonix Gaul :	draft-minshall-nagle-01
 *		J Hadi Salim	:	ECN support
 *
 */

#define pr_fmt(fmt) "TCP: " fmt

#include <net/tcp.h>

#include <linux/compiler.h>
#include <linux/gfp.h>
#include <linux/module.h>
#include <linux/static_key.h>

/* People can turn this off for buggy TCP's found in printers etc. */
int sysctl_tcp_retrans_collapse __read_mostly = 1;

/* People can turn this on to work with those rare, broken TCPs that
 * interpret the window field as a signed quantity.
 */
int sysctl_tcp_workaround_signed_windows __read_mostly = 0;

/* Default TSQ limit of four TSO segments */
int sysctl_tcp_limit_output_bytes __read_mostly = 262144;

/* This limits the percentage of the congestion window which we
 * will allow a single TSO frame to consume.  Building TSO frames
 * which are too large can cause TCP streams to be bursty.
 */
int sysctl_tcp_tso_win_divisor __read_mostly = 3;

/* By default, RFC2861 behavior.  */
int sysctl_tcp_slow_start_after_idle __read_mostly = 1;

static bool tcp_write_xmit(struct sock *sk, unsigned int mss_now, int nonagle,
			   int push_one, gfp_t gfp);

/* Account for new data that has been sent to the network. */
static void tcp_event_new_data_sent(struct sock *sk, const struct sk_buff *skb)
{
	struct inet_connection_sock *icsk = inet_csk(sk);
	struct tcp_sock *tp = tcp_sk(sk);
	unsigned int prior_packets = tp->packets_out;

	tcp_advance_send_head(sk, skb);
	tp->snd_nxt = TCP_SKB_CB(skb)->end_seq;

	tp->packets_out += tcp_skb_pcount(skb);
	if (!prior_packets || icsk->icsk_pending == ICSK_TIME_LOSS_PROBE)
		tcp_rearm_rto(sk);

	NET_ADD_STATS(sock_net(sk), LINUX_MIB_TCPORIGDATASENT,
		      tcp_skb_pcount(skb));
}

/* SND.NXT, if window was not shrunk or the amount of shrunk was less than one
 * window scaling factor due to loss of precision.
 * If window has been shrunk, what should we make? It is not clear at all.
 * Using SND.UNA we will fail to open window, SND.NXT is out of window. :-(
 * Anything in between SND.UNA...SND.UNA+SND.WND also can be already
 * invalid. OK, let's make this for now:
 */
static inline __u32 tcp_acceptable_seq(const struct sock *sk)
{
	const struct tcp_sock *tp = tcp_sk(sk);

	if (!before(tcp_wnd_end(tp), tp->snd_nxt) ||
	    (tp->rx_opt.wscale_ok &&
	     ((tp->snd_nxt - tcp_wnd_end(tp)) < (1 << tp->rx_opt.rcv_wscale))))
		return tp->snd_nxt;
	else
		return tcp_wnd_end(tp);
}

/* Calculate mss to advertise in SYN segment.
 * RFC1122, RFC1063, draft-ietf-tcpimpl-pmtud-01 state that:
 *
 * 1. It is independent of path mtu.
 * 2. Ideally, it is maximal possible segment size i.e. 65535-40.
 * 3. For IPv4 it is reasonable to calculate it from maximal MTU of
 *    attached devices, because some buggy hosts are confused by
 *    large MSS.
 * 4. We do not make 3, we advertise MSS, calculated from first
 *    hop device mtu, but allow to raise it to ip_rt_min_advmss.
 *    This may be overridden via information stored in routing table.
 * 5. Value 65535 for MSS is valid in IPv6 and means "as large as possible,
 *    probably even Jumbo".
 */
static __u16 tcp_advertise_mss(struct sock *sk)
{
	struct tcp_sock *tp = tcp_sk(sk);
	const struct dst_entry *dst = __sk_dst_get(sk);
	int mss = tp->advmss;

	if (dst) {
		unsigned int metric = dst_metric_advmss(dst);

		if (metric < mss) {
			mss = metric;
			tp->advmss = mss;
		}
	}

	return (__u16)mss;
}

/* RFC2861. Reset CWND after idle period longer RTO to "restart window".
 * This is the first part of cwnd validation mechanism.
 */
void tcp_cwnd_restart(struct sock *sk, s32 delta)
{
	struct tcp_sock *tp = tcp_sk(sk);
	u32 restart_cwnd = tcp_init_cwnd(tp, __sk_dst_get(sk));
	u32 cwnd = tp->snd_cwnd;

	tcp_ca_event(sk, CA_EVENT_CWND_RESTART);

	tp->snd_ssthresh = tcp_current_ssthresh(sk);
	restart_cwnd = min(restart_cwnd, cwnd);

	while ((delta -= inet_csk(sk)->icsk_rto) > 0 && cwnd > restart_cwnd)
		cwnd >>= 1;
	tp->snd_cwnd = max(cwnd, restart_cwnd);
	tp->snd_cwnd_stamp = tcp_jiffies32;
	tp->snd_cwnd_used = 0;
}

/* Congestion state accounting after a packet has been sent. */
static void tcp_event_data_sent(struct tcp_sock *tp,
				struct sock *sk)
{
	struct inet_connection_sock *icsk = inet_csk(sk);
	const u32 now = tcp_jiffies32;

	if (tcp_packets_in_flight(tp) == 0)
		tcp_ca_event(sk, CA_EVENT_TX_START);

	tp->lsndtime = now;

	/* If it is a reply for ato after last received
	 * packet, enter pingpong mode.
	 */
	if ((u32)(now - icsk->icsk_ack.lrcvtime) < icsk->icsk_ack.ato)
		icsk->icsk_ack.pingpong = 1;
}

/* Account for an ACK we sent. */
static inline void tcp_event_ack_sent(struct sock *sk, unsigned int pkts,
				      u32 rcv_nxt)
{
	struct tcp_sock *tp = tcp_sk(sk);

	if (unlikely(rcv_nxt != tp->rcv_nxt))
		return;  /* Special ACK sent by DCTCP to reflect ECN */
	tcp_dec_quickack_mode(sk, pkts);
	inet_csk_clear_xmit_timer(sk, ICSK_TIME_DACK);
}


u32 tcp_default_init_rwnd(u32 mss)
{
	/* Initial receive window should be twice of TCP_INIT_CWND to
	 * enable proper sending of new unsent data during fast recovery
	 * (RFC 3517, Section 4, NextSeg() rule (2)). Further place a
	 * limit when mss is larger than 1460.
	 */
	u32 init_rwnd = TCP_INIT_CWND * 2;

	if (mss > 1460)
		init_rwnd = max((1460 * init_rwnd) / mss, 2U);
	return init_rwnd;
}

/* Determine a window scaling and initial window to offer.
 * Based on the assumption that the given amount of space
 * will be offered. Store the results in the tp structure.
 * NOTE: for smooth operation initial space offering should
 * be a multiple of mss if possible. We assume here that mss >= 1.
 * This MUST be enforced by all callers.
 */
void tcp_select_initial_window(int __space, __u32 mss,
			       __u32 *rcv_wnd, __u32 *window_clamp,
			       int wscale_ok, __u8 *rcv_wscale,
			       __u32 init_rcv_wnd)
{
	unsigned int space = (__space < 0 ? 0 : __space);

	/* If no clamp set the clamp to the max possible scaled window */
	if (*window_clamp == 0)
		(*window_clamp) = (U16_MAX << TCP_MAX_WSCALE);
	space = min(*window_clamp, space);

	/* Quantize space offering to a multiple of mss if possible. */
	if (space > mss)
		space = rounddown(space, mss);

	/* NOTE: offering an initial window larger than 32767
	 * will break some buggy TCP stacks. If the admin tells us
	 * it is likely we could be speaking with such a buggy stack
	 * we will truncate our initial window offering to 32K-1
	 * unless the remote has sent us a window scaling option,
	 * which we interpret as a sign the remote TCP is not
	 * misinterpreting the window field as a signed quantity.
	 */
	if (sysctl_tcp_workaround_signed_windows)
		(*rcv_wnd) = min(space, MAX_TCP_WINDOW);
	else
		(*rcv_wnd) = space;

	(*rcv_wscale) = 0;
	if (wscale_ok) {
		/* Set window scaling on max possible window */
		space = max_t(u32, space, sysctl_tcp_rmem[2]);
		space = max_t(u32, space, sysctl_rmem_max);
		space = min_t(u32, space, *window_clamp);
		while (space > U16_MAX && (*rcv_wscale) < TCP_MAX_WSCALE) {
			space >>= 1;
			(*rcv_wscale)++;
		}
	}

	if (mss > (1 << *rcv_wscale)) {
		if (!init_rcv_wnd) /* Use default unless specified otherwise */
			init_rcv_wnd = tcp_default_init_rwnd(mss);
		*rcv_wnd = min(*rcv_wnd, init_rcv_wnd * mss);
	}

	/* Set the clamp no higher than max representable value */
	(*window_clamp) = min_t(__u32, U16_MAX << (*rcv_wscale), *window_clamp);
}
EXPORT_SYMBOL(tcp_select_initial_window);

/* Chose a new window to advertise, update state in tcp_sock for the
 * socket, and return result with RFC1323 scaling applied.  The return
 * value can be stuffed directly into th->window for an outgoing
 * frame.
 */
static u16 tcp_select_window(struct sock *sk)
{
	struct tcp_sock *tp = tcp_sk(sk);
	u32 old_win = tp->rcv_wnd;
	u32 cur_win = tcp_receive_window(tp);
	u32 new_win = __tcp_select_window(sk);

	/* Never shrink the offered window */
	if (new_win < cur_win) {
		/* Danger Will Robinson!
		 * Don't update rcv_wup/rcv_wnd here or else
		 * we will not be able to advertise a zero
		 * window in time.  --DaveM
		 *
		 * Relax Will Robinson.
		 */
		if (new_win == 0)
			NET_INC_STATS(sock_net(sk),
				      LINUX_MIB_TCPWANTZEROWINDOWADV);
		new_win = ALIGN(cur_win, 1 << tp->rx_opt.rcv_wscale);
	}
	tp->rcv_wnd = new_win;
	tp->rcv_wup = tp->rcv_nxt;

	/* Make sure we do not exceed the maximum possible
	 * scaled window.
	 */
	if (!tp->rx_opt.rcv_wscale && sysctl_tcp_workaround_signed_windows)
		new_win = min(new_win, MAX_TCP_WINDOW);
	else
		new_win = min(new_win, (65535U << tp->rx_opt.rcv_wscale));

	/* RFC1323 scaling applied */
	new_win >>= tp->rx_opt.rcv_wscale;

	/* If we advertise zero window, disable fast path. */
	if (new_win == 0) {
		tp->pred_flags = 0;
		if (old_win)
			NET_INC_STATS(sock_net(sk),
				      LINUX_MIB_TCPTOZEROWINDOWADV);
	} else if (old_win == 0) {
		NET_INC_STATS(sock_net(sk), LINUX_MIB_TCPFROMZEROWINDOWADV);
	}

	return new_win;
}

/* Packet ECN state for a SYN-ACK */
static void tcp_ecn_send_synack(struct sock *sk, struct sk_buff *skb)
{
	const struct tcp_sock *tp = tcp_sk(sk);

	TCP_SKB_CB(skb)->tcp_flags &= ~TCPHDR_CWR;
	if (!(tp->ecn_flags & TCP_ECN_OK))
		TCP_SKB_CB(skb)->tcp_flags &= ~TCPHDR_ECE;
	else if (tcp_ca_needs_ecn(sk) ||
		 tcp_bpf_ca_needs_ecn(sk))
		INET_ECN_xmit(sk);
}

/* Packet ECN state for a SYN.  */
static void tcp_ecn_send_syn(struct sock *sk, struct sk_buff *skb)
{
	struct tcp_sock *tp = tcp_sk(sk);
	bool bpf_needs_ecn = tcp_bpf_ca_needs_ecn(sk);
	bool use_ecn = sock_net(sk)->ipv4.sysctl_tcp_ecn == 1 ||
		tcp_ca_needs_ecn(sk) || bpf_needs_ecn;

	if (!use_ecn) {
		const struct dst_entry *dst = __sk_dst_get(sk);

		if (dst && dst_feature(dst, RTAX_FEATURE_ECN))
			use_ecn = true;
	}

	tp->ecn_flags = 0;

	if (use_ecn) {
		TCP_SKB_CB(skb)->tcp_flags |= TCPHDR_ECE | TCPHDR_CWR;
		tp->ecn_flags = TCP_ECN_OK;
		if (tcp_ca_needs_ecn(sk) || bpf_needs_ecn)
			INET_ECN_xmit(sk);
	}
}

static void tcp_ecn_clear_syn(struct sock *sk, struct sk_buff *skb)
{
	if (sock_net(sk)->ipv4.sysctl_tcp_ecn_fallback)
		/* tp->ecn_flags are cleared at a later point in time when
		 * SYN ACK is ultimatively being received.
		 */
		TCP_SKB_CB(skb)->tcp_flags &= ~(TCPHDR_ECE | TCPHDR_CWR);
}

static void
tcp_ecn_make_synack(const struct request_sock *req, struct tcphdr *th)
{
	if (inet_rsk(req)->ecn_ok)
		th->ece = 1;
}

/* Set up ECN state for a packet on a ESTABLISHED socket that is about to
 * be sent.
 */
static void tcp_ecn_send(struct sock *sk, struct sk_buff *skb,
			 struct tcphdr *th, int tcp_header_len)
{
	struct tcp_sock *tp = tcp_sk(sk);

	if (tp->ecn_flags & TCP_ECN_OK) {
		/* Not-retransmitted data segment: set ECT and inject CWR. */
		if (skb->len != tcp_header_len &&
		    !before(TCP_SKB_CB(skb)->seq, tp->snd_nxt)) {
			INET_ECN_xmit(sk);
			if (tp->ecn_flags & TCP_ECN_QUEUE_CWR) {
				tp->ecn_flags &= ~TCP_ECN_QUEUE_CWR;
				th->cwr = 1;
				skb_shinfo(skb)->gso_type |= SKB_GSO_TCP_ECN;
			}
		} else if (!tcp_ca_needs_ecn(sk)) {
			/* ACK or retransmitted segment: clear ECT|CE */
			INET_ECN_dontxmit(sk);
		}
		if (tp->ecn_flags & TCP_ECN_DEMAND_CWR)
			th->ece = 1;
	}
}

/* Constructs common control bits of non-data skb. If SYN/FIN is present,
 * auto increment end seqno.
 */
static void tcp_init_nondata_skb(struct sk_buff *skb, u32 seq, u8 flags)
{
	skb->ip_summed = CHECKSUM_PARTIAL;
	skb->csum = 0;

	TCP_SKB_CB(skb)->tcp_flags = flags;
	TCP_SKB_CB(skb)->sacked = 0;

	tcp_skb_pcount_set(skb, 1);

	TCP_SKB_CB(skb)->seq = seq;
	if (flags & (TCPHDR_SYN | TCPHDR_FIN))
		seq++;
	TCP_SKB_CB(skb)->end_seq = seq;
}

static inline bool tcp_urg_mode(const struct tcp_sock *tp)
{
	return tp->snd_una != tp->snd_up;
}

#define OPTION_SACK_ADVERTISE	(1 << 0)
#define OPTION_TS		(1 << 1)
#define OPTION_MD5		(1 << 2)
#define OPTION_WSCALE		(1 << 3)
#define OPTION_FAST_OPEN_COOKIE	(1 << 8)
#define OPTION_SMC		(1 << 9)

static void smc_options_write(__be32 *ptr, u16 *options)
{
#if IS_ENABLED(CONFIG_SMC)
	if (static_branch_unlikely(&tcp_have_smc)) {
		if (unlikely(OPTION_SMC & *options)) {
			*ptr++ = htonl((TCPOPT_NOP  << 24) |
				       (TCPOPT_NOP  << 16) |
				       (TCPOPT_EXP <<  8) |
				       (TCPOLEN_EXP_SMC_BASE));
			*ptr++ = htonl(TCPOPT_SMC_MAGIC);
		}
	}
#endif
}

struct tcp_out_options {
	u16 options;		/* bit field of OPTION_* */
	u16 mss;		/* 0 to disable */
	u8 ws;			/* window scale, 0 to disable */
	u8 num_sack_blocks;	/* number of SACK blocks to include */
	u8 hash_size;		/* bytes in hash_location */
	__u8 *hash_location;	/* temporary pointer, overloaded */
	__u32 tsval, tsecr;	/* need to include OPTION_TS */
	struct tcp_fastopen_cookie *fastopen_cookie;	/* Fast open cookie */
};

/* Write previously computed TCP options to the packet.
 *
 * Beware: Something in the Internet is very sensitive to the ordering of
 * TCP options, we learned this through the hard way, so be careful here.
 * Luckily we can at least blame others for their non-compliance but from
 * inter-operability perspective it seems that we're somewhat stuck with
 * the ordering which we have been using if we want to keep working with
 * those broken things (not that it currently hurts anybody as there isn't
 * particular reason why the ordering would need to be changed).
 *
 * At least SACK_PERM as the first option is known to lead to a disaster
 * (but it may well be that other scenarios fail similarly).
 */
static void tcp_options_write(__be32 *ptr, struct tcp_sock *tp,
			      struct tcp_out_options *opts)
{
	u16 options = opts->options;	/* mungable copy */

	if (unlikely(OPTION_MD5 & options)) {
		*ptr++ = htonl((TCPOPT_NOP << 24) | (TCPOPT_NOP << 16) |
			       (TCPOPT_MD5SIG << 8) | TCPOLEN_MD5SIG);
		/* overload cookie hash location */
		opts->hash_location = (__u8 *)ptr;
		ptr += 4;
	}

	if (unlikely(opts->mss)) {
		*ptr++ = htonl((TCPOPT_MSS << 24) |
			       (TCPOLEN_MSS << 16) |
			       opts->mss);
	}

	if (likely(OPTION_TS & options)) {
		if (unlikely(OPTION_SACK_ADVERTISE & options)) {
			*ptr++ = htonl((TCPOPT_SACK_PERM << 24) |
				       (TCPOLEN_SACK_PERM << 16) |
				       (TCPOPT_TIMESTAMP << 8) |
				       TCPOLEN_TIMESTAMP);
			options &= ~OPTION_SACK_ADVERTISE;
		} else {
			*ptr++ = htonl((TCPOPT_NOP << 24) |
				       (TCPOPT_NOP << 16) |
				       (TCPOPT_TIMESTAMP << 8) |
				       TCPOLEN_TIMESTAMP);
		}
		*ptr++ = htonl(opts->tsval);
		*ptr++ = htonl(opts->tsecr);
	}

	if (unlikely(OPTION_SACK_ADVERTISE & options)) {
		*ptr++ = htonl((TCPOPT_NOP << 24) |
			       (TCPOPT_NOP << 16) |
			       (TCPOPT_SACK_PERM << 8) |
			       TCPOLEN_SACK_PERM);
	}

	if (unlikely(OPTION_WSCALE & options)) {
		*ptr++ = htonl((TCPOPT_NOP << 24) |
			       (TCPOPT_WINDOW << 16) |
			       (TCPOLEN_WINDOW << 8) |
			       opts->ws);
	}

	if (unlikely(opts->num_sack_blocks)) {
		struct tcp_sack_block *sp = tp->rx_opt.dsack ?
			tp->duplicate_sack : tp->selective_acks;
		int this_sack;

		*ptr++ = htonl((TCPOPT_NOP  << 24) |
			       (TCPOPT_NOP  << 16) |
			       (TCPOPT_SACK <<  8) |
			       (TCPOLEN_SACK_BASE + (opts->num_sack_blocks *
						     TCPOLEN_SACK_PERBLOCK)));

		for (this_sack = 0; this_sack < opts->num_sack_blocks;
		     ++this_sack) {
			*ptr++ = htonl(sp[this_sack].start_seq);
			*ptr++ = htonl(sp[this_sack].end_seq);
		}

		tp->rx_opt.dsack = 0;
	}

	if (unlikely(OPTION_FAST_OPEN_COOKIE & options)) {
		struct tcp_fastopen_cookie *foc = opts->fastopen_cookie;
		u8 *p = (u8 *)ptr;
		u32 len; /* Fast Open option length */

		if (foc->exp) {
			len = TCPOLEN_EXP_FASTOPEN_BASE + foc->len;
			*ptr = htonl((TCPOPT_EXP << 24) | (len << 16) |
				     TCPOPT_FASTOPEN_MAGIC);
			p += TCPOLEN_EXP_FASTOPEN_BASE;
		} else {
			len = TCPOLEN_FASTOPEN_BASE + foc->len;
			*p++ = TCPOPT_FASTOPEN;
			*p++ = len;
		}

		memcpy(p, foc->val, foc->len);
		if ((len & 3) == 2) {
			p[foc->len] = TCPOPT_NOP;
			p[foc->len + 1] = TCPOPT_NOP;
		}
		ptr += (len + 3) >> 2;
	}

	smc_options_write(ptr, &options);
}

static void smc_set_option(const struct tcp_sock *tp,
			   struct tcp_out_options *opts,
			   unsigned int *remaining)
{
#if IS_ENABLED(CONFIG_SMC)
	if (static_branch_unlikely(&tcp_have_smc)) {
		if (tp->syn_smc) {
			if (*remaining >= TCPOLEN_EXP_SMC_BASE_ALIGNED) {
				opts->options |= OPTION_SMC;
				*remaining -= TCPOLEN_EXP_SMC_BASE_ALIGNED;
			}
		}
	}
#endif
}

static void smc_set_option_cond(const struct tcp_sock *tp,
				const struct inet_request_sock *ireq,
				struct tcp_out_options *opts,
				unsigned int *remaining)
{
#if IS_ENABLED(CONFIG_SMC)
	if (static_branch_unlikely(&tcp_have_smc)) {
		if (tp->syn_smc && ireq->smc_ok) {
			if (*remaining >= TCPOLEN_EXP_SMC_BASE_ALIGNED) {
				opts->options |= OPTION_SMC;
				*remaining -= TCPOLEN_EXP_SMC_BASE_ALIGNED;
			}
		}
	}
#endif
}

/* Compute TCP options for SYN packets. This is not the final
 * network wire format yet.
 */
static unsigned int tcp_syn_options(struct sock *sk, struct sk_buff *skb,
				struct tcp_out_options *opts,
				struct tcp_md5sig_key **md5)
{
	struct tcp_sock *tp = tcp_sk(sk);
	unsigned int remaining = MAX_TCP_OPTION_SPACE;
	struct tcp_fastopen_request *fastopen = tp->fastopen_req;

#ifdef CONFIG_TCP_MD5SIG
	*md5 = tp->af_specific->md5_lookup(sk, sk);
	if (*md5) {
		opts->options |= OPTION_MD5;
		remaining -= TCPOLEN_MD5SIG_ALIGNED;
	}
#else
	*md5 = NULL;
#endif

	/* We always get an MSS option.  The option bytes which will be seen in
	 * normal data packets should timestamps be used, must be in the MSS
	 * advertised.  But we subtract them from tp->mss_cache so that
	 * calculations in tcp_sendmsg are simpler etc.  So account for this
	 * fact here if necessary.  If we don't do this correctly, as a
	 * receiver we won't recognize data packets as being full sized when we
	 * should, and thus we won't abide by the delayed ACK rules correctly.
	 * SACKs don't matter, we never delay an ACK when we have any of those
	 * going out.  */
	opts->mss = tcp_advertise_mss(sk);
	remaining -= TCPOLEN_MSS_ALIGNED;

	if (likely(sysctl_tcp_timestamps && !*md5)) {
		opts->options |= OPTION_TS;
		opts->tsval = tcp_skb_timestamp(skb) + tp->tsoffset;
		opts->tsecr = tp->rx_opt.ts_recent;
		remaining -= TCPOLEN_TSTAMP_ALIGNED;
	}
	if (likely(sysctl_tcp_window_scaling)) {
		opts->ws = tp->rx_opt.rcv_wscale;
		opts->options |= OPTION_WSCALE;
		remaining -= TCPOLEN_WSCALE_ALIGNED;
	}
	if (likely(sysctl_tcp_sack)) {
		opts->options |= OPTION_SACK_ADVERTISE;
		if (unlikely(!(OPTION_TS & opts->options)))
			remaining -= TCPOLEN_SACKPERM_ALIGNED;
	}

	if (fastopen && fastopen->cookie.len >= 0) {
		u32 need = fastopen->cookie.len;

		need += fastopen->cookie.exp ? TCPOLEN_EXP_FASTOPEN_BASE :
					       TCPOLEN_FASTOPEN_BASE;
		need = (need + 3) & ~3U;  /* Align to 32 bits */
		if (remaining >= need) {
			opts->options |= OPTION_FAST_OPEN_COOKIE;
			opts->fastopen_cookie = &fastopen->cookie;
			remaining -= need;
			tp->syn_fastopen = 1;
			tp->syn_fastopen_exp = fastopen->cookie.exp ? 1 : 0;
		}
	}

	smc_set_option(tp, opts, &remaining);

	return MAX_TCP_OPTION_SPACE - remaining;
}

/* Set up TCP options for SYN-ACKs. */
static unsigned int tcp_synack_options(const struct sock *sk,
				       struct request_sock *req,
				       unsigned int mss, struct sk_buff *skb,
				       struct tcp_out_options *opts,
				       const struct tcp_md5sig_key *md5,
				       struct tcp_fastopen_cookie *foc)
{
	struct inet_request_sock *ireq = inet_rsk(req);
	unsigned int remaining = MAX_TCP_OPTION_SPACE;

#ifdef CONFIG_TCP_MD5SIG
	if (md5) {
		opts->options |= OPTION_MD5;
		remaining -= TCPOLEN_MD5SIG_ALIGNED;

		/* We can't fit any SACK blocks in a packet with MD5 + TS
		 * options. There was discussion about disabling SACK
		 * rather than TS in order to fit in better with old,
		 * buggy kernels, but that was deemed to be unnecessary.
		 */
		ireq->tstamp_ok &= !ireq->sack_ok;
	}
#endif

	/* We always send an MSS option. */
	opts->mss = mss;
	remaining -= TCPOLEN_MSS_ALIGNED;

	if (likely(ireq->wscale_ok)) {
		opts->ws = ireq->rcv_wscale;
		opts->options |= OPTION_WSCALE;
		remaining -= TCPOLEN_WSCALE_ALIGNED;
	}
	if (likely(ireq->tstamp_ok)) {
		opts->options |= OPTION_TS;
		opts->tsval = tcp_skb_timestamp(skb) + tcp_rsk(req)->ts_off;
		opts->tsecr = req->ts_recent;
		remaining -= TCPOLEN_TSTAMP_ALIGNED;
	}
	if (likely(ireq->sack_ok)) {
		opts->options |= OPTION_SACK_ADVERTISE;
		if (unlikely(!ireq->tstamp_ok))
			remaining -= TCPOLEN_SACKPERM_ALIGNED;
	}
	if (foc != NULL && foc->len >= 0) {
		u32 need = foc->len;

		need += foc->exp ? TCPOLEN_EXP_FASTOPEN_BASE :
				   TCPOLEN_FASTOPEN_BASE;
		need = (need + 3) & ~3U;  /* Align to 32 bits */
		if (remaining >= need) {
			opts->options |= OPTION_FAST_OPEN_COOKIE;
			opts->fastopen_cookie = foc;
			remaining -= need;
		}
	}

	smc_set_option_cond(tcp_sk(sk), ireq, opts, &remaining);

	return MAX_TCP_OPTION_SPACE - remaining;
}

/* Compute TCP options for ESTABLISHED sockets. This is not the
 * final wire format yet.
 */
static unsigned int tcp_established_options(struct sock *sk, struct sk_buff *skb,
					struct tcp_out_options *opts,
					struct tcp_md5sig_key **md5)
{
	struct tcp_sock *tp = tcp_sk(sk);
	unsigned int size = 0;
	unsigned int eff_sacks;

	opts->options = 0;

#ifdef CONFIG_TCP_MD5SIG
	*md5 = tp->af_specific->md5_lookup(sk, sk);
	if (unlikely(*md5)) {
		opts->options |= OPTION_MD5;
		size += TCPOLEN_MD5SIG_ALIGNED;
	}
#else
	*md5 = NULL;
#endif

	if (likely(tp->rx_opt.tstamp_ok)) {
		opts->options |= OPTION_TS;
		opts->tsval = skb ? tcp_skb_timestamp(skb) + tp->tsoffset : 0;
		opts->tsecr = tp->rx_opt.ts_recent;
		size += TCPOLEN_TSTAMP_ALIGNED;
	}

	eff_sacks = tp->rx_opt.num_sacks + tp->rx_opt.dsack;
	if (unlikely(eff_sacks)) {
		const unsigned int remaining = MAX_TCP_OPTION_SPACE - size;
		opts->num_sack_blocks =
			min_t(unsigned int, eff_sacks,
			      (remaining - TCPOLEN_SACK_BASE_ALIGNED) /
			      TCPOLEN_SACK_PERBLOCK);
		size += TCPOLEN_SACK_BASE_ALIGNED +
			opts->num_sack_blocks * TCPOLEN_SACK_PERBLOCK;
	}

	return size;
}


/* TCP SMALL QUEUES (TSQ)
 *
 * TSQ goal is to keep small amount of skbs per tcp flow in tx queues (qdisc+dev)
 * to reduce RTT and bufferbloat.
 * We do this using a special skb destructor (tcp_wfree).
 *
 * Its important tcp_wfree() can be replaced by sock_wfree() in the event skb
 * needs to be reallocated in a driver.
 * The invariant being skb->truesize subtracted from sk->sk_wmem_alloc
 *
 * Since transmit from skb destructor is forbidden, we use a tasklet
 * to process all sockets that eventually need to send more skbs.
 * We use one tasklet per cpu, with its own queue of sockets.
 */
struct tsq_tasklet {
	struct tasklet_struct	tasklet;
	struct list_head	head; /* queue of tcp sockets */
};
static DEFINE_PER_CPU(struct tsq_tasklet, tsq_tasklet);

static void tcp_tsq_handler(struct sock *sk)
{
	if ((1 << sk->sk_state) &
	    (TCPF_ESTABLISHED | TCPF_FIN_WAIT1 | TCPF_CLOSING |
	     TCPF_CLOSE_WAIT  | TCPF_LAST_ACK)) {
		struct tcp_sock *tp = tcp_sk(sk);

		if (tp->lost_out > tp->retrans_out &&
		    tp->snd_cwnd > tcp_packets_in_flight(tp)) {
			tcp_mstamp_refresh(tp);
			tcp_xmit_retransmit_queue(sk);
		}

		tcp_write_xmit(sk, tcp_current_mss(sk), tp->nonagle,
			       0, GFP_ATOMIC);
	}
}
/*
 * One tasklet per cpu tries to send more skbs.
 * We run in tasklet context but need to disable irqs when
 * transferring tsq->head because tcp_wfree() might
 * interrupt us (non NAPI drivers)
 */
static void tcp_tasklet_func(unsigned long data)
{
	struct tsq_tasklet *tsq = (struct tsq_tasklet *)data;
	LIST_HEAD(list);
	unsigned long flags;
	struct list_head *q, *n;
	struct tcp_sock *tp;
	struct sock *sk;

	local_irq_save(flags);
	list_splice_init(&tsq->head, &list);
	local_irq_restore(flags);

	list_for_each_safe(q, n, &list) {
		tp = list_entry(q, struct tcp_sock, tsq_node);
		list_del(&tp->tsq_node);

		sk = (struct sock *)tp;
		smp_mb__before_atomic();
		clear_bit(TSQ_QUEUED, &sk->sk_tsq_flags);

		if (!sk->sk_lock.owned &&
		    test_bit(TCP_TSQ_DEFERRED, &sk->sk_tsq_flags)) {
			bh_lock_sock(sk);
			if (!sock_owned_by_user(sk)) {
				clear_bit(TCP_TSQ_DEFERRED, &sk->sk_tsq_flags);
				tcp_tsq_handler(sk);
			}
			bh_unlock_sock(sk);
		}

		sk_free(sk);
	}
}

#define TCP_DEFERRED_ALL (TCPF_TSQ_DEFERRED |		\
			  TCPF_WRITE_TIMER_DEFERRED |	\
			  TCPF_DELACK_TIMER_DEFERRED |	\
			  TCPF_MTU_REDUCED_DEFERRED)
/**
 * tcp_release_cb - tcp release_sock() callback
 * @sk: socket
 *
 * called from release_sock() to perform protocol dependent
 * actions before socket release.
 */
void tcp_release_cb(struct sock *sk)
{
	unsigned long flags, nflags;

	/* perform an atomic operation only if at least one flag is set */
	do {
		flags = sk->sk_tsq_flags;
		if (!(flags & TCP_DEFERRED_ALL))
			return;
		nflags = flags & ~TCP_DEFERRED_ALL;
	} while (cmpxchg(&sk->sk_tsq_flags, flags, nflags) != flags);

	if (flags & TCPF_TSQ_DEFERRED)
		tcp_tsq_handler(sk);

	/* Here begins the tricky part :
	 * We are called from release_sock() with :
	 * 1) BH disabled
	 * 2) sk_lock.slock spinlock held
	 * 3) socket owned by us (sk->sk_lock.owned == 1)
	 *
	 * But following code is meant to be called from BH handlers,
	 * so we should keep BH disabled, but early release socket ownership
	 */
	sock_release_ownership(sk);

	if (flags & TCPF_WRITE_TIMER_DEFERRED) {
		tcp_write_timer_handler(sk);
		__sock_put(sk);
	}
	if (flags & TCPF_DELACK_TIMER_DEFERRED) {
		tcp_delack_timer_handler(sk);
		__sock_put(sk);
	}
	if (flags & TCPF_MTU_REDUCED_DEFERRED) {
		inet_csk(sk)->icsk_af_ops->mtu_reduced(sk);
		__sock_put(sk);
	}
}
EXPORT_SYMBOL(tcp_release_cb);

void __init tcp_tasklet_init(void)
{
	int i;

	for_each_possible_cpu(i) {
		struct tsq_tasklet *tsq = &per_cpu(tsq_tasklet, i);

		INIT_LIST_HEAD(&tsq->head);
		tasklet_init(&tsq->tasklet,
			     tcp_tasklet_func,
			     (unsigned long)tsq);
	}
}

/*
 * Write buffer destructor automatically called from kfree_skb.
 * We can't xmit new skbs from this context, as we might already
 * hold qdisc lock.
 */
void tcp_wfree(struct sk_buff *skb)
{
	struct sock *sk = skb->sk;
	struct tcp_sock *tp = tcp_sk(sk);
	unsigned long flags, nval, oval;
	int wmem;

	/* Keep one reference on sk_wmem_alloc.
	 * Will be released by sk_free() from here or tcp_tasklet_func()
	 */
	wmem = atomic_sub_return(skb->truesize - 1, &sk->sk_wmem_alloc);

	/* If this softirq is serviced by ksoftirqd, we are likely under stress.
	 * Wait until our queues (qdisc + devices) are drained.
	 * This gives :
	 * - less callbacks to tcp_write_xmit(), reducing stress (batches)
	 * - chance for incoming ACK (processed by another cpu maybe)
	 *   to migrate this flow (skb->ooo_okay will be eventually set)
	 */
	if (wmem >= SKB_TRUESIZE(1) && this_cpu_ksoftirqd() == current)
		goto out;

	for (oval = READ_ONCE(sk->sk_tsq_flags);; oval = nval) {
		struct tsq_tasklet *tsq;
		bool empty;

		if (!(oval & TSQF_THROTTLED) || (oval & TSQF_QUEUED))
			goto out;

		nval = (oval & ~TSQF_THROTTLED) | TSQF_QUEUED | TCPF_TSQ_DEFERRED;
		nval = cmpxchg(&sk->sk_tsq_flags, oval, nval);
		if (nval != oval)
			continue;

		/* queue this socket to tasklet queue */
		local_irq_save(flags);
		tsq = this_cpu_ptr(&tsq_tasklet);
		empty = list_empty(&tsq->head);
		list_add(&tp->tsq_node, &tsq->head);
		if (empty)
			tasklet_schedule(&tsq->tasklet);
		local_irq_restore(flags);
		return;
	}
out:
	sk_free(sk);
}

/* Note: Called under hard irq.
 * We can not call TCP stack right away.
 */
enum hrtimer_restart tcp_pace_kick(struct hrtimer *timer)
{
	struct tcp_sock *tp = container_of(timer, struct tcp_sock, pacing_timer);
	struct sock *sk = (struct sock *)tp;
	unsigned long nval, oval;

	for (oval = READ_ONCE(sk->sk_tsq_flags);; oval = nval) {
		struct tsq_tasklet *tsq;
		bool empty;

		if (oval & TSQF_QUEUED)
			break;

		nval = (oval & ~TSQF_THROTTLED) | TSQF_QUEUED | TCPF_TSQ_DEFERRED;
		nval = cmpxchg(&sk->sk_tsq_flags, oval, nval);
		if (nval != oval)
			continue;

		if (!atomic_inc_not_zero(&sk->sk_wmem_alloc))
			break;
		/* queue this socket to tasklet queue */
		tsq = this_cpu_ptr(&tsq_tasklet);
		empty = list_empty(&tsq->head);
		list_add(&tp->tsq_node, &tsq->head);
		if (empty)
			tasklet_schedule(&tsq->tasklet);
		break;
	}
	return HRTIMER_NORESTART;
}

/* BBR congestion control needs pacing.
 * Same remark for SO_MAX_PACING_RATE.
 * sch_fq packet scheduler is efficiently handling pacing,
 * but is not always installed/used.
 * Return true if TCP stack should pace packets itself.
 */
static bool tcp_needs_internal_pacing(const struct sock *sk)
{
	return smp_load_acquire(&sk->sk_pacing_status) == SK_PACING_NEEDED;
}

static void tcp_internal_pacing(struct sock *sk, const struct sk_buff *skb)
{
	u64 len_ns;
	u32 rate;

	if (!tcp_needs_internal_pacing(sk))
		return;
	rate = sk->sk_pacing_rate;
	if (!rate || rate == ~0U)
		return;

	/* Should account for header sizes as sch_fq does,
	 * but lets make things simple.
	 */
	len_ns = (u64)skb->len * NSEC_PER_SEC;
	do_div(len_ns, rate);
	hrtimer_start(&tcp_sk(sk)->pacing_timer,
		      ktime_add_ns(ktime_get(), len_ns),
		      HRTIMER_MODE_ABS_PINNED);
}

/* This routine actually transmits TCP packets queued in by
 * tcp_do_sendmsg().  This is used by both the initial
 * transmission and possible later retransmissions.
 * All SKB's seen here are completely headerless.  It is our
 * job to build the TCP header, and pass the packet down to
 * IP so it can do the same plus pass the packet off to the
 * device.
 *
 * We are working here with either a clone of the original
 * SKB, or a fresh unique copy made by the retransmit engine.
 */
static int __tcp_transmit_skb(struct sock *sk, struct sk_buff *skb,
			      int clone_it, gfp_t gfp_mask, u32 rcv_nxt)
{
	const struct inet_connection_sock *icsk = inet_csk(sk);
	struct inet_sock *inet;
	struct tcp_sock *tp;
	struct tcp_skb_cb *tcb;
	struct tcp_out_options opts;
	unsigned int tcp_options_size, tcp_header_size;
	struct sk_buff *oskb = NULL;
	struct tcp_md5sig_key *md5;
	struct tcphdr *th;
	int err;

	BUG_ON(!skb || !tcp_skb_pcount(skb));
	tp = tcp_sk(sk);

	if (clone_it) {
		TCP_SKB_CB(skb)->tx.in_flight = TCP_SKB_CB(skb)->end_seq
			- tp->snd_una;
		oskb = skb;
		if (unlikely(skb_cloned(skb)))
			skb = pskb_copy(skb, gfp_mask);
		else
			skb = skb_clone(skb, gfp_mask);
		if (unlikely(!skb))
			return -ENOBUFS;
	}
	skb->skb_mstamp = tp->tcp_mstamp;

	inet = inet_sk(sk);
	tcb = TCP_SKB_CB(skb);
	memset(&opts, 0, sizeof(opts));

	if (unlikely(tcb->tcp_flags & TCPHDR_SYN))
		tcp_options_size = tcp_syn_options(sk, skb, &opts, &md5);
	else
		tcp_options_size = tcp_established_options(sk, skb, &opts,
							   &md5);
	tcp_header_size = tcp_options_size + sizeof(struct tcphdr);

	/* if no packet is in qdisc/device queue, then allow XPS to select
	 * another queue. We can be called from tcp_tsq_handler()
	 * which holds one reference to sk_wmem_alloc.
	 *
	 * TODO: Ideally, in-flight pure ACK packets should not matter here.
	 * One way to get this would be to set skb->truesize = 2 on them.
	 */
	skb->ooo_okay = sk_wmem_alloc_get(sk) < SKB_TRUESIZE(1);

	/* If we had to use memory reserve to allocate this skb,
	 * this might cause drops if packet is looped back :
	 * Other socket might not have SOCK_MEMALLOC.
	 * Packets not looped back do not care about pfmemalloc.
	 */
	skb->pfmemalloc = 0;

	skb_push(skb, tcp_header_size);
	skb_reset_transport_header(skb);

	skb_orphan(skb);
	skb->sk = sk;
	skb->destructor = skb_is_tcp_pure_ack(skb) ? __sock_wfree : tcp_wfree;
	skb_set_hash_from_sk(skb, sk);
	atomic_add(skb->truesize, &sk->sk_wmem_alloc);

	skb_set_dst_pending_confirm(skb, sk->sk_dst_pending_confirm);

	/* Build TCP header and checksum it. */
	th = (struct tcphdr *)skb->data;
	th->source		= inet->inet_sport;
	th->dest		= inet->inet_dport;
	th->seq			= htonl(tcb->seq);
	th->ack_seq		= htonl(rcv_nxt);
	*(((__be16 *)th) + 6)	= htons(((tcp_header_size >> 2) << 12) |
					tcb->tcp_flags);

	th->check		= 0;
	th->urg_ptr		= 0;

	/* The urg_mode check is necessary during a below snd_una win probe */
	if (unlikely(tcp_urg_mode(tp) && before(tcb->seq, tp->snd_up))) {
		if (before(tp->snd_up, tcb->seq + 0x10000)) {
			th->urg_ptr = htons(tp->snd_up - tcb->seq);
			th->urg = 1;
		} else if (after(tcb->seq + 0xFFFF, tp->snd_nxt)) {
			th->urg_ptr = htons(0xFFFF);
			th->urg = 1;
		}
	}

	tcp_options_write((__be32 *)(th + 1), tp, &opts);
	skb_shinfo(skb)->gso_type = sk->sk_gso_type;
	if (likely(!(tcb->tcp_flags & TCPHDR_SYN))) {
		th->window      = htons(tcp_select_window(sk));
		tcp_ecn_send(sk, skb, th, tcp_header_size);
	} else {
		/* RFC1323: The window in SYN & SYN/ACK segments
		 * is never scaled.
		 */
		th->window	= htons(min(tp->rcv_wnd, 65535U));
	}
#ifdef CONFIG_TCP_MD5SIG
	/* Calculate the MD5 hash, as we have all we need now */
	if (md5) {
		sk_nocaps_add(sk, NETIF_F_GSO_MASK);
		tp->af_specific->calc_md5_hash(opts.hash_location,
					       md5, sk, skb);
	}
#endif

	icsk->icsk_af_ops->send_check(sk, skb);

	if (likely(tcb->tcp_flags & TCPHDR_ACK))
		tcp_event_ack_sent(sk, tcp_skb_pcount(skb), rcv_nxt);

	if (skb->len != tcp_header_size) {
		tcp_event_data_sent(tp, sk);
		tp->data_segs_out += tcp_skb_pcount(skb);
		tcp_internal_pacing(sk, skb);
	}

	if (after(tcb->end_seq, tp->snd_nxt) || tcb->seq == tcb->end_seq)
		TCP_ADD_STATS(sock_net(sk), TCP_MIB_OUTSEGS,
			      tcp_skb_pcount(skb));

	tp->segs_out += tcp_skb_pcount(skb);
	/* OK, its time to fill skb_shinfo(skb)->gso_{segs|size} */
	skb_shinfo(skb)->gso_segs = tcp_skb_pcount(skb);
	skb_shinfo(skb)->gso_size = tcp_skb_mss(skb);

	/* Our usage of tstamp should remain private */
	skb->tstamp = 0;

	/* Cleanup our debris for IP stacks */
	memset(skb->cb, 0, max(sizeof(struct inet_skb_parm),
			       sizeof(struct inet6_skb_parm)));

	err = icsk->icsk_af_ops->queue_xmit(sk, skb, &inet->cork.fl);

	if (unlikely(err > 0)) {
		tcp_enter_cwr(sk);
		err = net_xmit_eval(err);
	}
	if (!err && oskb) {
		oskb->skb_mstamp = tp->tcp_mstamp;
		tcp_rate_skb_sent(sk, oskb);
	}
	return err;
}

static int tcp_transmit_skb(struct sock *sk, struct sk_buff *skb, int clone_it,
			    gfp_t gfp_mask)
{
	return __tcp_transmit_skb(sk, skb, clone_it, gfp_mask,
				  tcp_sk(sk)->rcv_nxt);
}

/* This routine just queues the buffer for sending.
 *
 * NOTE: probe0 timer is not checked, do not forget tcp_push_pending_frames,
 * otherwise socket can stall.
 */
static void tcp_queue_skb(struct sock *sk, struct sk_buff *skb)
{
	struct tcp_sock *tp = tcp_sk(sk);

	/* Advance write_seq and place onto the write_queue. */
	tp->write_seq = TCP_SKB_CB(skb)->end_seq;
	__skb_header_release(skb);
	tcp_add_write_queue_tail(sk, skb);
	sk->sk_wmem_queued += skb->truesize;
	sk_mem_charge(sk, skb->truesize);
}

/* Initialize TSO segments for a packet. */
static void tcp_set_skb_tso_segs(struct sk_buff *skb, unsigned int mss_now)
{
	if (skb->len <= mss_now || skb->ip_summed == CHECKSUM_NONE) {
		/* Avoid the costly divide in the normal
		 * non-TSO case.
		 */
		tcp_skb_pcount_set(skb, 1);
		TCP_SKB_CB(skb)->tcp_gso_size = 0;
	} else {
		tcp_skb_pcount_set(skb, DIV_ROUND_UP(skb->len, mss_now));
		TCP_SKB_CB(skb)->tcp_gso_size = mss_now;
	}
}

/* When a modification to fackets out becomes necessary, we need to check
 * skb is counted to fackets_out or not.
 */
static void tcp_adjust_fackets_out(struct sock *sk, const struct sk_buff *skb,
				   int decr)
{
	struct tcp_sock *tp = tcp_sk(sk);

	if (!tp->sacked_out || tcp_is_reno(tp))
		return;

	if (after(tcp_highest_sack_seq(tp), TCP_SKB_CB(skb)->seq))
		tp->fackets_out -= decr;
}

/* Pcount in the middle of the write queue got changed, we need to do various
 * tweaks to fix counters
 */
static void tcp_adjust_pcount(struct sock *sk, const struct sk_buff *skb, int decr)
{
	struct tcp_sock *tp = tcp_sk(sk);

	tp->packets_out -= decr;

	if (TCP_SKB_CB(skb)->sacked & TCPCB_SACKED_ACKED)
		tp->sacked_out -= decr;
	if (TCP_SKB_CB(skb)->sacked & TCPCB_SACKED_RETRANS)
		tp->retrans_out -= decr;
	if (TCP_SKB_CB(skb)->sacked & TCPCB_LOST)
		tp->lost_out -= decr;

	/* Reno case is special. Sigh... */
	if (tcp_is_reno(tp) && decr > 0)
		tp->sacked_out -= min_t(u32, tp->sacked_out, decr);

	tcp_adjust_fackets_out(sk, skb, decr);

	if (tp->lost_skb_hint &&
	    before(TCP_SKB_CB(skb)->seq, TCP_SKB_CB(tp->lost_skb_hint)->seq) &&
	    (tcp_is_fack(tp) || (TCP_SKB_CB(skb)->sacked & TCPCB_SACKED_ACKED)))
		tp->lost_cnt_hint -= decr;

	tcp_verify_left_out(tp);
}

static bool tcp_has_tx_tstamp(const struct sk_buff *skb)
{
	return TCP_SKB_CB(skb)->txstamp_ack ||
		(skb_shinfo(skb)->tx_flags & SKBTX_ANY_TSTAMP);
}

static void tcp_fragment_tstamp(struct sk_buff *skb, struct sk_buff *skb2)
{
	struct skb_shared_info *shinfo = skb_shinfo(skb);

	if (unlikely(tcp_has_tx_tstamp(skb)) &&
	    !before(shinfo->tskey, TCP_SKB_CB(skb2)->seq)) {
		struct skb_shared_info *shinfo2 = skb_shinfo(skb2);
		u8 tsflags = shinfo->tx_flags & SKBTX_ANY_TSTAMP;

		shinfo->tx_flags &= ~tsflags;
		shinfo2->tx_flags |= tsflags;
		swap(shinfo->tskey, shinfo2->tskey);
		TCP_SKB_CB(skb2)->txstamp_ack = TCP_SKB_CB(skb)->txstamp_ack;
		TCP_SKB_CB(skb)->txstamp_ack = 0;
	}
}

static void tcp_skb_fragment_eor(struct sk_buff *skb, struct sk_buff *skb2)
{
	TCP_SKB_CB(skb2)->eor = TCP_SKB_CB(skb)->eor;
	TCP_SKB_CB(skb)->eor = 0;
}

/* Function to create two new TCP segments.  Shrinks the given segment
 * to the specified size and appends a new segment with the rest of the
 * packet to the list.  This won't be called frequently, I hope.
 * Remember, these are still headerless SKBs at this point.
 */
int tcp_fragment(struct sock *sk, struct sk_buff *skb, u32 len,
		 unsigned int mss_now, gfp_t gfp)
{
	struct tcp_sock *tp = tcp_sk(sk);
	struct sk_buff *buff;
	int nsize, old_factor;
	int nlen;
	u8 flags;

	if (WARN_ON(len > skb->len))
		return -EINVAL;

	nsize = skb_headlen(skb) - len;
	if (nsize < 0)
		nsize = 0;

<<<<<<< HEAD
	if (unlikely((sk->sk_wmem_queued >> 1) > sk->sk_sndbuf)) {
		NET_INC_STATS(sock_net(sk), LINUX_MIB_TCPWQUEUETOOBIG);
=======
	if (unlikely((sk->sk_wmem_queued >> 1) > sk->sk_sndbuf + 0x20000))
>>>>>>> b4bba2ed
		return -ENOMEM;
	}

	if (skb_unclone(skb, gfp))
		return -ENOMEM;

	/* Get a new skb... force flag on. */
	buff = sk_stream_alloc_skb(sk, nsize, gfp, true);
	if (!buff)
		return -ENOMEM; /* We'll just try again later. */

	sk->sk_wmem_queued += buff->truesize;
	sk_mem_charge(sk, buff->truesize);
	nlen = skb->len - len - nsize;
	buff->truesize += nlen;
	skb->truesize -= nlen;

	/* Correct the sequence numbers. */
	TCP_SKB_CB(buff)->seq = TCP_SKB_CB(skb)->seq + len;
	TCP_SKB_CB(buff)->end_seq = TCP_SKB_CB(skb)->end_seq;
	TCP_SKB_CB(skb)->end_seq = TCP_SKB_CB(buff)->seq;

	/* PSH and FIN should only be set in the second packet. */
	flags = TCP_SKB_CB(skb)->tcp_flags;
	TCP_SKB_CB(skb)->tcp_flags = flags & ~(TCPHDR_FIN | TCPHDR_PSH);
	TCP_SKB_CB(buff)->tcp_flags = flags;
	TCP_SKB_CB(buff)->sacked = TCP_SKB_CB(skb)->sacked;
	tcp_skb_fragment_eor(skb, buff);

	if (!skb_shinfo(skb)->nr_frags && skb->ip_summed != CHECKSUM_PARTIAL) {
		/* Copy and checksum data tail into the new buffer. */
		buff->csum = csum_partial_copy_nocheck(skb->data + len,
						       skb_put(buff, nsize),
						       nsize, 0);

		skb_trim(skb, len);

		skb->csum = csum_block_sub(skb->csum, buff->csum, len);
	} else {
		skb->ip_summed = CHECKSUM_PARTIAL;
		skb_split(skb, buff, len);
	}

	buff->ip_summed = skb->ip_summed;

	buff->tstamp = skb->tstamp;
	tcp_fragment_tstamp(skb, buff);

	old_factor = tcp_skb_pcount(skb);

	/* Fix up tso_factor for both original and new SKB.  */
	tcp_set_skb_tso_segs(skb, mss_now);
	tcp_set_skb_tso_segs(buff, mss_now);

	/* Update delivered info for the new segment */
	TCP_SKB_CB(buff)->tx = TCP_SKB_CB(skb)->tx;

	/* If this packet has been sent out already, we must
	 * adjust the various packet counters.
	 */
	if (!before(tp->snd_nxt, TCP_SKB_CB(buff)->end_seq)) {
		int diff = old_factor - tcp_skb_pcount(skb) -
			tcp_skb_pcount(buff);

		if (diff)
			tcp_adjust_pcount(sk, skb, diff);
	}

	/* Link BUFF into the send queue. */
	__skb_header_release(buff);
	tcp_insert_write_queue_after(skb, buff, sk);

	return 0;
}

/* This is similar to __pskb_pull_head() (it will go to core/skbuff.c
 * eventually). The difference is that pulled data not copied, but
 * immediately discarded.
 */
static int __pskb_trim_head(struct sk_buff *skb, int len)
{
	struct skb_shared_info *shinfo;
	int i, k, eat;

	eat = min_t(int, len, skb_headlen(skb));
	if (eat) {
		__skb_pull(skb, eat);
		len -= eat;
		if (!len)
			return 0;
	}
	eat = len;
	k = 0;
	shinfo = skb_shinfo(skb);
	for (i = 0; i < shinfo->nr_frags; i++) {
		int size = skb_frag_size(&shinfo->frags[i]);

		if (size <= eat) {
			skb_frag_unref(skb, i);
			eat -= size;
		} else {
			shinfo->frags[k] = shinfo->frags[i];
			if (eat) {
				shinfo->frags[k].page_offset += eat;
				skb_frag_size_sub(&shinfo->frags[k], eat);
				eat = 0;
			}
			k++;
		}
	}
	shinfo->nr_frags = k;

	skb_reset_tail_pointer(skb);
	skb->data_len -= len;
	skb->len = skb->data_len;
	return len;
}

/* Remove acked data from a packet in the transmit queue. */
int tcp_trim_head(struct sock *sk, struct sk_buff *skb, u32 len)
{
	u32 delta_truesize;

	if (skb_unclone(skb, GFP_ATOMIC))
		return -ENOMEM;

	delta_truesize = __pskb_trim_head(skb, len);

	TCP_SKB_CB(skb)->seq += len;
	skb->ip_summed = CHECKSUM_PARTIAL;

	if (delta_truesize) {
		skb->truesize	   -= delta_truesize;
		sk->sk_wmem_queued -= delta_truesize;
		sk_mem_uncharge(sk, delta_truesize);
		sock_set_flag(sk, SOCK_QUEUE_SHRUNK);
	}

	/* Any change of skb->len requires recalculation of tso factor. */
	if (tcp_skb_pcount(skb) > 1)
		tcp_set_skb_tso_segs(skb, tcp_skb_mss(skb));

	return 0;
}

/* Calculate MSS not accounting any TCP options.  */
static inline int __tcp_mtu_to_mss(struct sock *sk, int pmtu)
{
	const struct tcp_sock *tp = tcp_sk(sk);
	const struct inet_connection_sock *icsk = inet_csk(sk);
	int mss_now;

	/* Calculate base mss without TCP options:
	   It is MMS_S - sizeof(tcphdr) of rfc1122
	 */
	mss_now = pmtu - icsk->icsk_af_ops->net_header_len - sizeof(struct tcphdr);

	/* IPv6 adds a frag_hdr in case RTAX_FEATURE_ALLFRAG is set */
	if (icsk->icsk_af_ops->net_frag_header_len) {
		const struct dst_entry *dst = __sk_dst_get(sk);

		if (dst && dst_allfrag(dst))
			mss_now -= icsk->icsk_af_ops->net_frag_header_len;
	}

	/* Clamp it (mss_clamp does not include tcp options) */
	if (mss_now > tp->rx_opt.mss_clamp)
		mss_now = tp->rx_opt.mss_clamp;

	/* Now subtract optional transport overhead */
	mss_now -= icsk->icsk_ext_hdr_len;

	/* Then reserve room for full set of TCP options and 8 bytes of data */
	mss_now = max(mss_now, sock_net(sk)->ipv4.sysctl_tcp_min_snd_mss);
	return mss_now;
}

/* Calculate MSS. Not accounting for SACKs here.  */
int tcp_mtu_to_mss(struct sock *sk, int pmtu)
{
	/* Subtract TCP options size, not including SACKs */
	return __tcp_mtu_to_mss(sk, pmtu) -
	       (tcp_sk(sk)->tcp_header_len - sizeof(struct tcphdr));
}

/* Inverse of above */
int tcp_mss_to_mtu(struct sock *sk, int mss)
{
	const struct tcp_sock *tp = tcp_sk(sk);
	const struct inet_connection_sock *icsk = inet_csk(sk);
	int mtu;

	mtu = mss +
	      tp->tcp_header_len +
	      icsk->icsk_ext_hdr_len +
	      icsk->icsk_af_ops->net_header_len;

	/* IPv6 adds a frag_hdr in case RTAX_FEATURE_ALLFRAG is set */
	if (icsk->icsk_af_ops->net_frag_header_len) {
		const struct dst_entry *dst = __sk_dst_get(sk);

		if (dst && dst_allfrag(dst))
			mtu += icsk->icsk_af_ops->net_frag_header_len;
	}
	return mtu;
}
EXPORT_SYMBOL(tcp_mss_to_mtu);

/* MTU probing init per socket */
void tcp_mtup_init(struct sock *sk)
{
	struct tcp_sock *tp = tcp_sk(sk);
	struct inet_connection_sock *icsk = inet_csk(sk);
	struct net *net = sock_net(sk);

	icsk->icsk_mtup.enabled = net->ipv4.sysctl_tcp_mtu_probing > 1;
	icsk->icsk_mtup.search_high = tp->rx_opt.mss_clamp + sizeof(struct tcphdr) +
			       icsk->icsk_af_ops->net_header_len;
	icsk->icsk_mtup.search_low = tcp_mss_to_mtu(sk, net->ipv4.sysctl_tcp_base_mss);
	icsk->icsk_mtup.probe_size = 0;
	if (icsk->icsk_mtup.enabled)
		icsk->icsk_mtup.probe_timestamp = tcp_jiffies32;
}
EXPORT_SYMBOL(tcp_mtup_init);

/* This function synchronize snd mss to current pmtu/exthdr set.

   tp->rx_opt.user_mss is mss set by user by TCP_MAXSEG. It does NOT counts
   for TCP options, but includes only bare TCP header.

   tp->rx_opt.mss_clamp is mss negotiated at connection setup.
   It is minimum of user_mss and mss received with SYN.
   It also does not include TCP options.

   inet_csk(sk)->icsk_pmtu_cookie is last pmtu, seen by this function.

   tp->mss_cache is current effective sending mss, including
   all tcp options except for SACKs. It is evaluated,
   taking into account current pmtu, but never exceeds
   tp->rx_opt.mss_clamp.

   NOTE1. rfc1122 clearly states that advertised MSS
   DOES NOT include either tcp or ip options.

   NOTE2. inet_csk(sk)->icsk_pmtu_cookie and tp->mss_cache
   are READ ONLY outside this function.		--ANK (980731)
 */
unsigned int tcp_sync_mss(struct sock *sk, u32 pmtu)
{
	struct tcp_sock *tp = tcp_sk(sk);
	struct inet_connection_sock *icsk = inet_csk(sk);
	int mss_now;

	if (icsk->icsk_mtup.search_high > pmtu)
		icsk->icsk_mtup.search_high = pmtu;

	mss_now = tcp_mtu_to_mss(sk, pmtu);
	mss_now = tcp_bound_to_half_wnd(tp, mss_now);

	/* And store cached results */
	icsk->icsk_pmtu_cookie = pmtu;
	if (icsk->icsk_mtup.enabled)
		mss_now = min(mss_now, tcp_mtu_to_mss(sk, icsk->icsk_mtup.search_low));
	tp->mss_cache = mss_now;

	return mss_now;
}
EXPORT_SYMBOL(tcp_sync_mss);

/* Compute the current effective MSS, taking SACKs and IP options,
 * and even PMTU discovery events into account.
 */
unsigned int tcp_current_mss(struct sock *sk)
{
	const struct tcp_sock *tp = tcp_sk(sk);
	const struct dst_entry *dst = __sk_dst_get(sk);
	u32 mss_now;
	unsigned int header_len;
	struct tcp_out_options opts;
	struct tcp_md5sig_key *md5;

	mss_now = tp->mss_cache;

	if (dst) {
		u32 mtu = dst_mtu(dst);
		if (mtu != inet_csk(sk)->icsk_pmtu_cookie)
			mss_now = tcp_sync_mss(sk, mtu);
	}

	header_len = tcp_established_options(sk, NULL, &opts, &md5) +
		     sizeof(struct tcphdr);
	/* The mss_cache is sized based on tp->tcp_header_len, which assumes
	 * some common options. If this is an odd packet (because we have SACK
	 * blocks etc) then our calculated header_len will be different, and
	 * we have to adjust mss_now correspondingly */
	if (header_len != tp->tcp_header_len) {
		int delta = (int) header_len - tp->tcp_header_len;
		mss_now -= delta;
	}

	return mss_now;
}

/* RFC2861, slow part. Adjust cwnd, after it was not full during one rto.
 * As additional protections, we do not touch cwnd in retransmission phases,
 * and if application hit its sndbuf limit recently.
 */
static void tcp_cwnd_application_limited(struct sock *sk)
{
	struct tcp_sock *tp = tcp_sk(sk);

	if (inet_csk(sk)->icsk_ca_state == TCP_CA_Open &&
	    sk->sk_socket && !test_bit(SOCK_NOSPACE, &sk->sk_socket->flags)) {
		/* Limited by application or receiver window. */
		u32 init_win = tcp_init_cwnd(tp, __sk_dst_get(sk));
		u32 win_used = max(tp->snd_cwnd_used, init_win);
		if (win_used < tp->snd_cwnd) {
			tp->snd_ssthresh = tcp_current_ssthresh(sk);
			tp->snd_cwnd = (tp->snd_cwnd + win_used) >> 1;
		}
		tp->snd_cwnd_used = 0;
	}
	tp->snd_cwnd_stamp = tcp_jiffies32;
}

static void tcp_cwnd_validate(struct sock *sk, bool is_cwnd_limited)
{
	const struct tcp_congestion_ops *ca_ops = inet_csk(sk)->icsk_ca_ops;
	struct tcp_sock *tp = tcp_sk(sk);

	/* Track the maximum number of outstanding packets in each
	 * window, and remember whether we were cwnd-limited then.
	 */
	if (!before(tp->snd_una, tp->max_packets_seq) ||
	    tp->packets_out > tp->max_packets_out) {
		tp->max_packets_out = tp->packets_out;
		tp->max_packets_seq = tp->snd_nxt;
		tp->is_cwnd_limited = is_cwnd_limited;
	}

	if (tcp_is_cwnd_limited(sk)) {
		/* Network is feed fully. */
		tp->snd_cwnd_used = 0;
		tp->snd_cwnd_stamp = tcp_jiffies32;
	} else {
		/* Network starves. */
		if (tp->packets_out > tp->snd_cwnd_used)
			tp->snd_cwnd_used = tp->packets_out;

		if (sysctl_tcp_slow_start_after_idle &&
		    (s32)(tcp_jiffies32 - tp->snd_cwnd_stamp) >= inet_csk(sk)->icsk_rto &&
		    !ca_ops->cong_control)
			tcp_cwnd_application_limited(sk);

		/* The following conditions together indicate the starvation
		 * is caused by insufficient sender buffer:
		 * 1) just sent some data (see tcp_write_xmit)
		 * 2) not cwnd limited (this else condition)
		 * 3) no more data to send (null tcp_send_head )
		 * 4) application is hitting buffer limit (SOCK_NOSPACE)
		 */
		if (!tcp_send_head(sk) && sk->sk_socket &&
		    test_bit(SOCK_NOSPACE, &sk->sk_socket->flags) &&
		    (1 << sk->sk_state) & (TCPF_ESTABLISHED | TCPF_CLOSE_WAIT))
			tcp_chrono_start(sk, TCP_CHRONO_SNDBUF_LIMITED);
	}
}

/* Minshall's variant of the Nagle send check. */
static bool tcp_minshall_check(const struct tcp_sock *tp)
{
	return after(tp->snd_sml, tp->snd_una) &&
		!after(tp->snd_sml, tp->snd_nxt);
}

/* Update snd_sml if this skb is under mss
 * Note that a TSO packet might end with a sub-mss segment
 * The test is really :
 * if ((skb->len % mss) != 0)
 *        tp->snd_sml = TCP_SKB_CB(skb)->end_seq;
 * But we can avoid doing the divide again given we already have
 *  skb_pcount = skb->len / mss_now
 */
static void tcp_minshall_update(struct tcp_sock *tp, unsigned int mss_now,
				const struct sk_buff *skb)
{
	if (skb->len < tcp_skb_pcount(skb) * mss_now)
		tp->snd_sml = TCP_SKB_CB(skb)->end_seq;
}

/* Return false, if packet can be sent now without violation Nagle's rules:
 * 1. It is full sized. (provided by caller in %partial bool)
 * 2. Or it contains FIN. (already checked by caller)
 * 3. Or TCP_CORK is not set, and TCP_NODELAY is set.
 * 4. Or TCP_CORK is not set, and all sent packets are ACKed.
 *    With Minshall's modification: all sent small packets are ACKed.
 */
static bool tcp_nagle_check(bool partial, const struct tcp_sock *tp,
			    int nonagle)
{
	return partial &&
		((nonagle & TCP_NAGLE_CORK) ||
		 (!nonagle && tp->packets_out && tcp_minshall_check(tp)));
}

/* Return how many segs we'd like on a TSO packet,
 * to send one TSO packet per ms
 */
u32 tcp_tso_autosize(const struct sock *sk, unsigned int mss_now,
		     int min_tso_segs)
{
	u32 bytes, segs;

	bytes = min(sk->sk_pacing_rate >> 10,
		    sk->sk_gso_max_size - 1 - MAX_TCP_HEADER);

	/* Goal is to send at least one packet per ms,
	 * not one big TSO packet every 100 ms.
	 * This preserves ACK clocking and is consistent
	 * with tcp_tso_should_defer() heuristic.
	 */
	segs = max_t(u32, bytes / mss_now, min_tso_segs);

	return segs;
}
EXPORT_SYMBOL(tcp_tso_autosize);

/* Return the number of segments we want in the skb we are transmitting.
 * See if congestion control module wants to decide; otherwise, autosize.
 */
static u32 tcp_tso_segs(struct sock *sk, unsigned int mss_now)
{
	const struct tcp_congestion_ops *ca_ops = inet_csk(sk)->icsk_ca_ops;
	u32 tso_segs = ca_ops->tso_segs_goal ? ca_ops->tso_segs_goal(sk) : 0;

	if (!tso_segs)
		tso_segs = tcp_tso_autosize(sk, mss_now,
					    sysctl_tcp_min_tso_segs);
	return min_t(u32, tso_segs, sk->sk_gso_max_segs);
}

/* Returns the portion of skb which can be sent right away */
static unsigned int tcp_mss_split_point(const struct sock *sk,
					const struct sk_buff *skb,
					unsigned int mss_now,
					unsigned int max_segs,
					int nonagle)
{
	const struct tcp_sock *tp = tcp_sk(sk);
	u32 partial, needed, window, max_len;

	window = tcp_wnd_end(tp) - TCP_SKB_CB(skb)->seq;
	max_len = mss_now * max_segs;

	if (likely(max_len <= window && skb != tcp_write_queue_tail(sk)))
		return max_len;

	needed = min(skb->len, window);

	if (max_len <= needed)
		return max_len;

	partial = needed % mss_now;
	/* If last segment is not a full MSS, check if Nagle rules allow us
	 * to include this last segment in this skb.
	 * Otherwise, we'll split the skb at last MSS boundary
	 */
	if (tcp_nagle_check(partial != 0, tp, nonagle))
		return needed - partial;

	return needed;
}

/* Can at least one segment of SKB be sent right now, according to the
 * congestion window rules?  If so, return how many segments are allowed.
 */
static inline unsigned int tcp_cwnd_test(const struct tcp_sock *tp,
					 const struct sk_buff *skb)
{
	u32 in_flight, cwnd, halfcwnd;

	/* Don't be strict about the congestion window for the final FIN.  */
	if ((TCP_SKB_CB(skb)->tcp_flags & TCPHDR_FIN) &&
	    tcp_skb_pcount(skb) == 1)
		return 1;

	in_flight = tcp_packets_in_flight(tp);
	cwnd = tp->snd_cwnd;
	if (in_flight >= cwnd)
		return 0;

	/* For better scheduling, ensure we have at least
	 * 2 GSO packets in flight.
	 */
	halfcwnd = max(cwnd >> 1, 1U);
	return min(halfcwnd, cwnd - in_flight);
}

/* Initialize TSO state of a skb.
 * This must be invoked the first time we consider transmitting
 * SKB onto the wire.
 */
static int tcp_init_tso_segs(struct sk_buff *skb, unsigned int mss_now)
{
	int tso_segs = tcp_skb_pcount(skb);

	if (!tso_segs || (tso_segs > 1 && tcp_skb_mss(skb) != mss_now)) {
		tcp_set_skb_tso_segs(skb, mss_now);
		tso_segs = tcp_skb_pcount(skb);
	}
	return tso_segs;
}


/* Return true if the Nagle test allows this packet to be
 * sent now.
 */
static inline bool tcp_nagle_test(const struct tcp_sock *tp, const struct sk_buff *skb,
				  unsigned int cur_mss, int nonagle)
{
	/* Nagle rule does not apply to frames, which sit in the middle of the
	 * write_queue (they have no chances to get new data).
	 *
	 * This is implemented in the callers, where they modify the 'nonagle'
	 * argument based upon the location of SKB in the send queue.
	 */
	if (nonagle & TCP_NAGLE_PUSH)
		return true;

	/* Don't use the nagle rule for urgent data (or for the final FIN). */
	if (tcp_urg_mode(tp) || (TCP_SKB_CB(skb)->tcp_flags & TCPHDR_FIN))
		return true;

	if (!tcp_nagle_check(skb->len < cur_mss, tp, nonagle))
		return true;

	return false;
}

/* Does at least the first segment of SKB fit into the send window? */
static bool tcp_snd_wnd_test(const struct tcp_sock *tp,
			     const struct sk_buff *skb,
			     unsigned int cur_mss)
{
	u32 end_seq = TCP_SKB_CB(skb)->end_seq;

	if (skb->len > cur_mss)
		end_seq = TCP_SKB_CB(skb)->seq + cur_mss;

	return !after(end_seq, tcp_wnd_end(tp));
}

/* Trim TSO SKB to LEN bytes, put the remaining data into a new packet
 * which is put after SKB on the list.  It is very much like
 * tcp_fragment() except that it may make several kinds of assumptions
 * in order to speed up the splitting operation.  In particular, we
 * know that all the data is in scatter-gather pages, and that the
 * packet has never been sent out before (and thus is not cloned).
 */
static int tso_fragment(struct sock *sk, struct sk_buff *skb, unsigned int len,
			unsigned int mss_now, gfp_t gfp)
{
	struct sk_buff *buff;
	int nlen = skb->len - len;
	u8 flags;

	/* All of a TSO frame must be composed of paged data.  */
	if (skb->len != skb->data_len)
		return tcp_fragment(sk, skb, len, mss_now, gfp);

	buff = sk_stream_alloc_skb(sk, 0, gfp, true);
	if (unlikely(!buff))
		return -ENOMEM;

	sk->sk_wmem_queued += buff->truesize;
	sk_mem_charge(sk, buff->truesize);
	buff->truesize += nlen;
	skb->truesize -= nlen;

	/* Correct the sequence numbers. */
	TCP_SKB_CB(buff)->seq = TCP_SKB_CB(skb)->seq + len;
	TCP_SKB_CB(buff)->end_seq = TCP_SKB_CB(skb)->end_seq;
	TCP_SKB_CB(skb)->end_seq = TCP_SKB_CB(buff)->seq;

	/* PSH and FIN should only be set in the second packet. */
	flags = TCP_SKB_CB(skb)->tcp_flags;
	TCP_SKB_CB(skb)->tcp_flags = flags & ~(TCPHDR_FIN | TCPHDR_PSH);
	TCP_SKB_CB(buff)->tcp_flags = flags;

	/* This packet was never sent out yet, so no SACK bits. */
	TCP_SKB_CB(buff)->sacked = 0;

	tcp_skb_fragment_eor(skb, buff);

	buff->ip_summed = skb->ip_summed = CHECKSUM_PARTIAL;
	skb_split(skb, buff, len);
	tcp_fragment_tstamp(skb, buff);

	/* Fix up tso_factor for both original and new SKB.  */
	tcp_set_skb_tso_segs(skb, mss_now);
	tcp_set_skb_tso_segs(buff, mss_now);

	/* Link BUFF into the send queue. */
	__skb_header_release(buff);
	tcp_insert_write_queue_after(skb, buff, sk);

	return 0;
}

/* Try to defer sending, if possible, in order to minimize the amount
 * of TSO splitting we do.  View it as a kind of TSO Nagle test.
 *
 * This algorithm is from John Heffner.
 */
static bool tcp_tso_should_defer(struct sock *sk, struct sk_buff *skb,
				 bool *is_cwnd_limited,
				 bool *is_rwnd_limited,
				 u32 max_segs)
{
	const struct inet_connection_sock *icsk = inet_csk(sk);
	u32 age, send_win, cong_win, limit, in_flight;
	struct tcp_sock *tp = tcp_sk(sk);
	struct sk_buff *head;
	int win_divisor;

	if (icsk->icsk_ca_state >= TCP_CA_Recovery)
		goto send_now;

	/* Avoid bursty behavior by allowing defer
	 * only if the last write was recent.
	 */
	if ((s32)(tcp_jiffies32 - tp->lsndtime) > 0)
		goto send_now;

	in_flight = tcp_packets_in_flight(tp);

	BUG_ON(tcp_skb_pcount(skb) <= 1 || (tp->snd_cwnd <= in_flight));

	send_win = tcp_wnd_end(tp) - TCP_SKB_CB(skb)->seq;

	/* From in_flight test above, we know that cwnd > in_flight.  */
	cong_win = (tp->snd_cwnd - in_flight) * tp->mss_cache;

	limit = min(send_win, cong_win);

	/* If a full-sized TSO skb can be sent, do it. */
	if (limit >= max_segs * tp->mss_cache)
		goto send_now;

	/* Middle in queue won't get any more data, full sendable already? */
	if ((skb != tcp_write_queue_tail(sk)) && (limit >= skb->len))
		goto send_now;

	win_divisor = READ_ONCE(sysctl_tcp_tso_win_divisor);
	if (win_divisor) {
		u32 chunk = min(tp->snd_wnd, tp->snd_cwnd * tp->mss_cache);

		/* If at least some fraction of a window is available,
		 * just use it.
		 */
		chunk /= win_divisor;
		if (limit >= chunk)
			goto send_now;
	} else {
		/* Different approach, try not to defer past a single
		 * ACK.  Receiver should ACK every other full sized
		 * frame, so if we have space for more than 3 frames
		 * then send now.
		 */
		if (limit > tcp_max_tso_deferred_mss(tp) * tp->mss_cache)
			goto send_now;
	}

	head = tcp_write_queue_head(sk);

	age = tcp_stamp_us_delta(tp->tcp_mstamp, head->skb_mstamp);
	/* If next ACK is likely to come too late (half srtt), do not defer */
	if (age < (tp->srtt_us >> 4))
		goto send_now;

	/* Ok, it looks like it is advisable to defer.
	 * Three cases are tracked :
	 * 1) We are cwnd-limited
	 * 2) We are rwnd-limited
	 * 3) We are application limited.
	 */
	if (cong_win < send_win) {
		if (cong_win <= skb->len) {
			*is_cwnd_limited = true;
			return true;
		}
	} else {
		if (send_win <= skb->len) {
			*is_rwnd_limited = true;
			return true;
		}
	}

	/* If this packet won't get more data, do not wait. */
	if (TCP_SKB_CB(skb)->tcp_flags & TCPHDR_FIN)
		goto send_now;

	return true;

send_now:
	return false;
}

static inline void tcp_mtu_check_reprobe(struct sock *sk)
{
	struct inet_connection_sock *icsk = inet_csk(sk);
	struct tcp_sock *tp = tcp_sk(sk);
	struct net *net = sock_net(sk);
	u32 interval;
	s32 delta;

	interval = net->ipv4.sysctl_tcp_probe_interval;
	delta = tcp_jiffies32 - icsk->icsk_mtup.probe_timestamp;
	if (unlikely(delta >= interval * HZ)) {
		int mss = tcp_current_mss(sk);

		/* Update current search range */
		icsk->icsk_mtup.probe_size = 0;
		icsk->icsk_mtup.search_high = tp->rx_opt.mss_clamp +
			sizeof(struct tcphdr) +
			icsk->icsk_af_ops->net_header_len;
		icsk->icsk_mtup.search_low = tcp_mss_to_mtu(sk, mss);

		/* Update probe time stamp */
		icsk->icsk_mtup.probe_timestamp = tcp_jiffies32;
	}
}

static bool tcp_can_coalesce_send_queue_head(struct sock *sk, int len)
{
	struct sk_buff *skb, *next;

	skb = tcp_send_head(sk);
	tcp_for_write_queue_from_safe(skb, next, sk) {
		if (len <= skb->len)
			break;

		if (unlikely(TCP_SKB_CB(skb)->eor))
			return false;

		len -= skb->len;
	}

	return true;
}

/* Create a new MTU probe if we are ready.
 * MTU probe is regularly attempting to increase the path MTU by
 * deliberately sending larger packets.  This discovers routing
 * changes resulting in larger path MTUs.
 *
 * Returns 0 if we should wait to probe (no cwnd available),
 *         1 if a probe was sent,
 *         -1 otherwise
 */
static int tcp_mtu_probe(struct sock *sk)
{
	struct inet_connection_sock *icsk = inet_csk(sk);
	struct tcp_sock *tp = tcp_sk(sk);
	struct sk_buff *skb, *nskb, *next;
	struct net *net = sock_net(sk);
	int probe_size;
	int size_needed;
	int copy, len;
	int mss_now;
	int interval;

	/* Not currently probing/verifying,
	 * not in recovery,
	 * have enough cwnd, and
	 * not SACKing (the variable headers throw things off)
	 */
	if (likely(!icsk->icsk_mtup.enabled ||
		   icsk->icsk_mtup.probe_size ||
		   inet_csk(sk)->icsk_ca_state != TCP_CA_Open ||
		   tp->snd_cwnd < 11 ||
		   tp->rx_opt.num_sacks || tp->rx_opt.dsack))
		return -1;

	/* Use binary search for probe_size between tcp_mss_base,
	 * and current mss_clamp. if (search_high - search_low)
	 * smaller than a threshold, backoff from probing.
	 */
	mss_now = tcp_current_mss(sk);
	probe_size = tcp_mtu_to_mss(sk, (icsk->icsk_mtup.search_high +
				    icsk->icsk_mtup.search_low) >> 1);
	size_needed = probe_size + (tp->reordering + 1) * tp->mss_cache;
	interval = icsk->icsk_mtup.search_high - icsk->icsk_mtup.search_low;
	/* When misfortune happens, we are reprobing actively,
	 * and then reprobe timer has expired. We stick with current
	 * probing process by not resetting search range to its orignal.
	 */
	if (probe_size > tcp_mtu_to_mss(sk, icsk->icsk_mtup.search_high) ||
		interval < net->ipv4.sysctl_tcp_probe_threshold) {
		/* Check whether enough time has elaplased for
		 * another round of probing.
		 */
		tcp_mtu_check_reprobe(sk);
		return -1;
	}

	/* Have enough data in the send queue to probe? */
	if (tp->write_seq - tp->snd_nxt < size_needed)
		return -1;

	if (tp->snd_wnd < size_needed)
		return -1;
	if (after(tp->snd_nxt + size_needed, tcp_wnd_end(tp)))
		return 0;

	/* Do we need to wait to drain cwnd? With none in flight, don't stall */
	if (tcp_packets_in_flight(tp) + 2 > tp->snd_cwnd) {
		if (!tcp_packets_in_flight(tp))
			return -1;
		else
			return 0;
	}

	if (!tcp_can_coalesce_send_queue_head(sk, probe_size))
		return -1;

	/* We're allowed to probe.  Build it now. */
	nskb = sk_stream_alloc_skb(sk, probe_size, GFP_ATOMIC, false);
	if (!nskb)
		return -1;
	sk->sk_wmem_queued += nskb->truesize;
	sk_mem_charge(sk, nskb->truesize);

	skb = tcp_send_head(sk);

	TCP_SKB_CB(nskb)->seq = TCP_SKB_CB(skb)->seq;
	TCP_SKB_CB(nskb)->end_seq = TCP_SKB_CB(skb)->seq + probe_size;
	TCP_SKB_CB(nskb)->tcp_flags = TCPHDR_ACK;
	TCP_SKB_CB(nskb)->sacked = 0;
	nskb->csum = 0;
	nskb->ip_summed = skb->ip_summed;

	tcp_insert_write_queue_before(nskb, skb, sk);
	tcp_highest_sack_replace(sk, skb, nskb);

	len = 0;
	tcp_for_write_queue_from_safe(skb, next, sk) {
		copy = min_t(int, skb->len, probe_size - len);
		if (nskb->ip_summed) {
			skb_copy_bits(skb, 0, skb_put(nskb, copy), copy);
		} else {
			__wsum csum = skb_copy_and_csum_bits(skb, 0,
							     skb_put(nskb, copy),
							     copy, 0);
			nskb->csum = csum_block_add(nskb->csum, csum, len);
		}

		if (skb->len <= copy) {
			/* We've eaten all the data from this skb.
			 * Throw it away. */
			TCP_SKB_CB(nskb)->tcp_flags |= TCP_SKB_CB(skb)->tcp_flags;
			/* If this is the last SKB we copy and eor is set
			 * we need to propagate it to the new skb.
			 */
			TCP_SKB_CB(nskb)->eor = TCP_SKB_CB(skb)->eor;
			tcp_unlink_write_queue(skb, sk);
			sk_wmem_free_skb(sk, skb);
		} else {
			TCP_SKB_CB(nskb)->tcp_flags |= TCP_SKB_CB(skb)->tcp_flags &
						   ~(TCPHDR_FIN|TCPHDR_PSH);
			if (!skb_shinfo(skb)->nr_frags) {
				skb_pull(skb, copy);
				if (skb->ip_summed != CHECKSUM_PARTIAL)
					skb->csum = csum_partial(skb->data,
								 skb->len, 0);
			} else {
				__pskb_trim_head(skb, copy);
				tcp_set_skb_tso_segs(skb, mss_now);
			}
			TCP_SKB_CB(skb)->seq += copy;
		}

		len += copy;

		if (len >= probe_size)
			break;
	}
	tcp_init_tso_segs(nskb, nskb->len);

	/* We're ready to send.  If this fails, the probe will
	 * be resegmented into mss-sized pieces by tcp_write_xmit().
	 */
	if (!tcp_transmit_skb(sk, nskb, 1, GFP_ATOMIC)) {
		/* Decrement cwnd here because we are sending
		 * effectively two packets. */
		tp->snd_cwnd--;
		tcp_event_new_data_sent(sk, nskb);

		icsk->icsk_mtup.probe_size = tcp_mss_to_mtu(sk, nskb->len);
		tp->mtu_probe.probe_seq_start = TCP_SKB_CB(nskb)->seq;
		tp->mtu_probe.probe_seq_end = TCP_SKB_CB(nskb)->end_seq;

		return 1;
	}

	return -1;
}

static bool tcp_pacing_check(const struct sock *sk)
{
	return tcp_needs_internal_pacing(sk) &&
	       hrtimer_active(&tcp_sk(sk)->pacing_timer);
}

/* TCP Small Queues :
 * Control number of packets in qdisc/devices to two packets / or ~1 ms.
 * (These limits are doubled for retransmits)
 * This allows for :
 *  - better RTT estimation and ACK scheduling
 *  - faster recovery
 *  - high rates
 * Alas, some drivers / subsystems require a fair amount
 * of queued bytes to ensure line rate.
 * One example is wifi aggregation (802.11 AMPDU)
 */
static bool tcp_small_queue_check(struct sock *sk, const struct sk_buff *skb,
				  unsigned int factor)
{
	unsigned int limit;

	limit = max(2 * skb->truesize, sk->sk_pacing_rate >> 10);
	limit = min_t(u32, limit, sysctl_tcp_limit_output_bytes);
	limit <<= factor;

	if (atomic_read(&sk->sk_wmem_alloc) > limit) {
		/* Always send the 1st or 2nd skb in write queue.
		 * No need to wait for TX completion to call us back,
		 * after softirq/tasklet schedule.
		 * This helps when TX completions are delayed too much.
		 */
		if (skb == sk->sk_write_queue.next ||
		    skb->prev == sk->sk_write_queue.next)
			return false;

		set_bit(TSQ_THROTTLED, &sk->sk_tsq_flags);
		/* It is possible TX completion already happened
		 * before we set TSQ_THROTTLED, so we must
		 * test again the condition.
		 */
		smp_mb__after_atomic();
		if (atomic_read(&sk->sk_wmem_alloc) > limit)
			return true;
	}
	return false;
}

static void tcp_chrono_set(struct tcp_sock *tp, const enum tcp_chrono new)
{
	const u32 now = tcp_jiffies32;

	if (tp->chrono_type > TCP_CHRONO_UNSPEC)
		tp->chrono_stat[tp->chrono_type - 1] += now - tp->chrono_start;
	tp->chrono_start = now;
	tp->chrono_type = new;
}

void tcp_chrono_start(struct sock *sk, const enum tcp_chrono type)
{
	struct tcp_sock *tp = tcp_sk(sk);

	/* If there are multiple conditions worthy of tracking in a
	 * chronograph then the highest priority enum takes precedence
	 * over the other conditions. So that if something "more interesting"
	 * starts happening, stop the previous chrono and start a new one.
	 */
	if (type > tp->chrono_type)
		tcp_chrono_set(tp, type);
}

void tcp_chrono_stop(struct sock *sk, const enum tcp_chrono type)
{
	struct tcp_sock *tp = tcp_sk(sk);


	/* There are multiple conditions worthy of tracking in a
	 * chronograph, so that the highest priority enum takes
	 * precedence over the other conditions (see tcp_chrono_start).
	 * If a condition stops, we only stop chrono tracking if
	 * it's the "most interesting" or current chrono we are
	 * tracking and starts busy chrono if we have pending data.
	 */
	if (tcp_write_queue_empty(sk))
		tcp_chrono_set(tp, TCP_CHRONO_UNSPEC);
	else if (type == tp->chrono_type)
		tcp_chrono_set(tp, TCP_CHRONO_BUSY);
}

/* This routine writes packets to the network.  It advances the
 * send_head.  This happens as incoming acks open up the remote
 * window for us.
 *
 * LARGESEND note: !tcp_urg_mode is overkill, only frames between
 * snd_up-64k-mss .. snd_up cannot be large. However, taking into
 * account rare use of URG, this is not a big flaw.
 *
 * Send at most one packet when push_one > 0. Temporarily ignore
 * cwnd limit to force at most one packet out when push_one == 2.

 * Returns true, if no segments are in flight and we have queued segments,
 * but cannot send anything now because of SWS or another problem.
 */
static bool tcp_write_xmit(struct sock *sk, unsigned int mss_now, int nonagle,
			   int push_one, gfp_t gfp)
{
	struct tcp_sock *tp = tcp_sk(sk);
	struct sk_buff *skb;
	unsigned int tso_segs, sent_pkts;
	int cwnd_quota;
	int result;
	bool is_cwnd_limited = false, is_rwnd_limited = false;
	u32 max_segs;

	sent_pkts = 0;

	tcp_mstamp_refresh(tp);
	if (!push_one) {
		/* Do MTU probing. */
		result = tcp_mtu_probe(sk);
		if (!result) {
			return false;
		} else if (result > 0) {
			sent_pkts = 1;
		}
	}

	max_segs = tcp_tso_segs(sk, mss_now);
	while ((skb = tcp_send_head(sk))) {
		unsigned int limit;

		if (tcp_pacing_check(sk))
			break;

		tso_segs = tcp_init_tso_segs(skb, mss_now);
		BUG_ON(!tso_segs);

		if (unlikely(tp->repair) && tp->repair_queue == TCP_SEND_QUEUE) {
			/* "skb_mstamp" is used as a start point for the retransmit timer */
			skb->skb_mstamp = tp->tcp_mstamp;
			goto repair; /* Skip network transmission */
		}

		cwnd_quota = tcp_cwnd_test(tp, skb);
		if (!cwnd_quota) {
			if (push_one == 2)
				/* Force out a loss probe pkt. */
				cwnd_quota = 1;
			else
				break;
		}

		if (unlikely(!tcp_snd_wnd_test(tp, skb, mss_now))) {
			is_rwnd_limited = true;
			break;
		}

		if (tso_segs == 1) {
			if (unlikely(!tcp_nagle_test(tp, skb, mss_now,
						     (tcp_skb_is_last(sk, skb) ?
						      nonagle : TCP_NAGLE_PUSH))))
				break;
		} else {
			if (!push_one &&
			    tcp_tso_should_defer(sk, skb, &is_cwnd_limited,
						 &is_rwnd_limited, max_segs))
				break;
		}

		limit = mss_now;
		if (tso_segs > 1 && !tcp_urg_mode(tp))
			limit = tcp_mss_split_point(sk, skb, mss_now,
						    min_t(unsigned int,
							  cwnd_quota,
							  max_segs),
						    nonagle);

		if (skb->len > limit &&
		    unlikely(tso_fragment(sk, skb, limit, mss_now, gfp)))
			break;

		if (test_bit(TCP_TSQ_DEFERRED, &sk->sk_tsq_flags))
			clear_bit(TCP_TSQ_DEFERRED, &sk->sk_tsq_flags);
		if (tcp_small_queue_check(sk, skb, 0))
			break;

		if (unlikely(tcp_transmit_skb(sk, skb, 1, gfp)))
			break;

repair:
		/* Advance the send_head.  This one is sent out.
		 * This call will increment packets_out.
		 */
		tcp_event_new_data_sent(sk, skb);

		tcp_minshall_update(tp, mss_now, skb);
		sent_pkts += tcp_skb_pcount(skb);

		if (push_one)
			break;
	}

	if (is_rwnd_limited)
		tcp_chrono_start(sk, TCP_CHRONO_RWND_LIMITED);
	else
		tcp_chrono_stop(sk, TCP_CHRONO_RWND_LIMITED);

	if (likely(sent_pkts)) {
		if (tcp_in_cwnd_reduction(sk))
			tp->prr_out += sent_pkts;

		/* Send one loss probe per tail loss episode. */
		if (push_one != 2)
			tcp_schedule_loss_probe(sk, false);
		is_cwnd_limited |= (tcp_packets_in_flight(tp) >= tp->snd_cwnd);
		tcp_cwnd_validate(sk, is_cwnd_limited);
		return false;
	}
	return !tp->packets_out && tcp_send_head(sk);
}

bool tcp_schedule_loss_probe(struct sock *sk, bool advancing_rto)
{
	struct inet_connection_sock *icsk = inet_csk(sk);
	struct tcp_sock *tp = tcp_sk(sk);
	u32 rtt = usecs_to_jiffies(tp->srtt_us >> 3);
	u32 timeout, rto_delta_us;

	/* Don't do any loss probe on a Fast Open connection before 3WHS
	 * finishes.
	 */
	if (tp->fastopen_rsk)
		return false;

	/* Schedule a loss probe in 2*RTT for SACK capable connections
	 * in Open state, that are either limited by cwnd or application.
	 */
	if ((sysctl_tcp_early_retrans != 3 && sysctl_tcp_early_retrans != 4) ||
	    !tp->packets_out || !tcp_is_sack(tp) ||
	    icsk->icsk_ca_state != TCP_CA_Open)
		return false;

	if ((tp->snd_cwnd > tcp_packets_in_flight(tp)) &&
	     tcp_send_head(sk))
		return false;

	/* Probe timeout is at least 1.5*rtt + TCP_DELACK_MAX to account
	 * for delayed ack when there's one outstanding packet. If no RTT
	 * sample is available then probe after TCP_TIMEOUT_INIT.
	 */
	timeout = rtt << 1 ? : TCP_TIMEOUT_INIT;
	if (tp->packets_out == 1)
		timeout = max_t(u32, timeout,
				(rtt + (rtt >> 1) + TCP_DELACK_MAX));
	timeout = max_t(u32, timeout, msecs_to_jiffies(10));

	/* If the RTO formula yields an earlier time, then use that time. */
	rto_delta_us = advancing_rto ?
			jiffies_to_usecs(inet_csk(sk)->icsk_rto) :
			tcp_rto_delta_us(sk);  /* How far in future is RTO? */
	if (rto_delta_us > 0)
		timeout = min_t(u32, timeout, usecs_to_jiffies(rto_delta_us));

	inet_csk_reset_xmit_timer(sk, ICSK_TIME_LOSS_PROBE, timeout,
				  TCP_RTO_MAX);
	return true;
}

/* Thanks to skb fast clones, we can detect if a prior transmit of
 * a packet is still in a qdisc or driver queue.
 * In this case, there is very little point doing a retransmit !
 */
static bool skb_still_in_host_queue(const struct sock *sk,
				    const struct sk_buff *skb)
{
	if (unlikely(skb_fclone_busy(sk, skb))) {
		NET_INC_STATS(sock_net(sk),
			      LINUX_MIB_TCPSPURIOUS_RTX_HOSTQUEUES);
		return true;
	}
	return false;
}

/* When probe timeout (PTO) fires, try send a new segment if possible, else
 * retransmit the last segment.
 */
void tcp_send_loss_probe(struct sock *sk)
{
	struct tcp_sock *tp = tcp_sk(sk);
	struct sk_buff *skb;
	int pcount;
	int mss = tcp_current_mss(sk);

	skb = tcp_send_head(sk);
	if (skb) {
		if (tcp_snd_wnd_test(tp, skb, mss)) {
			pcount = tp->packets_out;
			tcp_write_xmit(sk, mss, TCP_NAGLE_OFF, 2, GFP_ATOMIC);
			if (tp->packets_out > pcount)
				goto probe_sent;
			goto rearm_timer;
		}
		skb = tcp_write_queue_prev(sk, skb);
	} else {
		skb = tcp_write_queue_tail(sk);
	}
	if (unlikely(!skb)) {
		WARN_ONCE(tp->packets_out,
			  "invalid inflight: %u state %u cwnd %u mss %d\n",
			  tp->packets_out, sk->sk_state, tp->snd_cwnd, mss);
		inet_csk(sk)->icsk_pending = 0;
		return;
	}

	/* At most one outstanding TLP retransmission. */
	if (tp->tlp_high_seq)
		goto rearm_timer;

	if (skb_still_in_host_queue(sk, skb))
		goto rearm_timer;

	pcount = tcp_skb_pcount(skb);
	if (WARN_ON(!pcount))
		goto rearm_timer;

	if ((pcount > 1) && (skb->len > (pcount - 1) * mss)) {
		if (unlikely(tcp_fragment(sk, skb, (pcount - 1) * mss, mss,
					  GFP_ATOMIC)))
			goto rearm_timer;
		skb = tcp_write_queue_next(sk, skb);
	}

	if (WARN_ON(!skb || !tcp_skb_pcount(skb)))
		goto rearm_timer;

	if (__tcp_retransmit_skb(sk, skb, 1))
		goto rearm_timer;

	/* Record snd_nxt for loss detection. */
	tp->tlp_high_seq = tp->snd_nxt;

probe_sent:
	NET_INC_STATS(sock_net(sk), LINUX_MIB_TCPLOSSPROBES);
	/* Reset s.t. tcp_rearm_rto will restart timer from now */
	inet_csk(sk)->icsk_pending = 0;
rearm_timer:
	tcp_rearm_rto(sk);
}

/* Push out any pending frames which were held back due to
 * TCP_CORK or attempt at coalescing tiny packets.
 * The socket must be locked by the caller.
 */
void __tcp_push_pending_frames(struct sock *sk, unsigned int cur_mss,
			       int nonagle)
{
	/* If we are closed, the bytes will have to remain here.
	 * In time closedown will finish, we empty the write queue and
	 * all will be happy.
	 */
	if (unlikely(sk->sk_state == TCP_CLOSE))
		return;

	if (tcp_write_xmit(sk, cur_mss, nonagle, 0,
			   sk_gfp_mask(sk, GFP_ATOMIC)))
		tcp_check_probe_timer(sk);
}

/* Send _single_ skb sitting at the send head. This function requires
 * true push pending frames to setup probe timer etc.
 */
void tcp_push_one(struct sock *sk, unsigned int mss_now)
{
	struct sk_buff *skb = tcp_send_head(sk);

	BUG_ON(!skb || skb->len < mss_now);

	tcp_write_xmit(sk, mss_now, TCP_NAGLE_PUSH, 1, sk->sk_allocation);
}

/* This function returns the amount that we can raise the
 * usable window based on the following constraints
 *
 * 1. The window can never be shrunk once it is offered (RFC 793)
 * 2. We limit memory per socket
 *
 * RFC 1122:
 * "the suggested [SWS] avoidance algorithm for the receiver is to keep
 *  RECV.NEXT + RCV.WIN fixed until:
 *  RCV.BUFF - RCV.USER - RCV.WINDOW >= min(1/2 RCV.BUFF, MSS)"
 *
 * i.e. don't raise the right edge of the window until you can raise
 * it at least MSS bytes.
 *
 * Unfortunately, the recommended algorithm breaks header prediction,
 * since header prediction assumes th->window stays fixed.
 *
 * Strictly speaking, keeping th->window fixed violates the receiver
 * side SWS prevention criteria. The problem is that under this rule
 * a stream of single byte packets will cause the right side of the
 * window to always advance by a single byte.
 *
 * Of course, if the sender implements sender side SWS prevention
 * then this will not be a problem.
 *
 * BSD seems to make the following compromise:
 *
 *	If the free space is less than the 1/4 of the maximum
 *	space available and the free space is less than 1/2 mss,
 *	then set the window to 0.
 *	[ Actually, bsd uses MSS and 1/4 of maximal _window_ ]
 *	Otherwise, just prevent the window from shrinking
 *	and from being larger than the largest representable value.
 *
 * This prevents incremental opening of the window in the regime
 * where TCP is limited by the speed of the reader side taking
 * data out of the TCP receive queue. It does nothing about
 * those cases where the window is constrained on the sender side
 * because the pipeline is full.
 *
 * BSD also seems to "accidentally" limit itself to windows that are a
 * multiple of MSS, at least until the free space gets quite small.
 * This would appear to be a side effect of the mbuf implementation.
 * Combining these two algorithms results in the observed behavior
 * of having a fixed window size at almost all times.
 *
 * Below we obtain similar behavior by forcing the offered window to
 * a multiple of the mss when it is feasible to do so.
 *
 * Note, we don't "adjust" for TIMESTAMP or SACK option bytes.
 * Regular options like TIMESTAMP are taken into account.
 */
u32 __tcp_select_window(struct sock *sk)
{
	struct inet_connection_sock *icsk = inet_csk(sk);
	struct tcp_sock *tp = tcp_sk(sk);
	/* MSS for the peer's data.  Previous versions used mss_clamp
	 * here.  I don't know if the value based on our guesses
	 * of peer's MSS is better for the performance.  It's more correct
	 * but may be worse for the performance because of rcv_mss
	 * fluctuations.  --SAW  1998/11/1
	 */
	int mss = icsk->icsk_ack.rcv_mss;
	int free_space = tcp_space(sk);
	int allowed_space = tcp_full_space(sk);
	int full_space = min_t(int, tp->window_clamp, allowed_space);
	int window;

	if (unlikely(mss > full_space)) {
		mss = full_space;
		if (mss <= 0)
			return 0;
	}
	if (free_space < (full_space >> 1)) {
		icsk->icsk_ack.quick = 0;

		if (tcp_under_memory_pressure(sk))
			tp->rcv_ssthresh = min(tp->rcv_ssthresh,
					       4U * tp->advmss);

		/* free_space might become our new window, make sure we don't
		 * increase it due to wscale.
		 */
		free_space = round_down(free_space, 1 << tp->rx_opt.rcv_wscale);

		/* if free space is less than mss estimate, or is below 1/16th
		 * of the maximum allowed, try to move to zero-window, else
		 * tcp_clamp_window() will grow rcv buf up to tcp_rmem[2], and
		 * new incoming data is dropped due to memory limits.
		 * With large window, mss test triggers way too late in order
		 * to announce zero window in time before rmem limit kicks in.
		 */
		if (free_space < (allowed_space >> 4) || free_space < mss)
			return 0;
	}

	if (free_space > tp->rcv_ssthresh)
		free_space = tp->rcv_ssthresh;

	/* Don't do rounding if we are using window scaling, since the
	 * scaled window will not line up with the MSS boundary anyway.
	 */
	if (tp->rx_opt.rcv_wscale) {
		window = free_space;

		/* Advertise enough space so that it won't get scaled away.
		 * Import case: prevent zero window announcement if
		 * 1<<rcv_wscale > mss.
		 */
		window = ALIGN(window, (1 << tp->rx_opt.rcv_wscale));
	} else {
		window = tp->rcv_wnd;
		/* Get the largest window that is a nice multiple of mss.
		 * Window clamp already applied above.
		 * If our current window offering is within 1 mss of the
		 * free space we just keep it. This prevents the divide
		 * and multiply from happening most of the time.
		 * We also don't do any window rounding when the free space
		 * is too small.
		 */
		if (window <= free_space - mss || window > free_space)
			window = rounddown(free_space, mss);
		else if (mss == full_space &&
			 free_space > window + (full_space >> 1))
			window = free_space;
	}

	return window;
}

void tcp_skb_collapse_tstamp(struct sk_buff *skb,
			     const struct sk_buff *next_skb)
{
	if (unlikely(tcp_has_tx_tstamp(next_skb))) {
		const struct skb_shared_info *next_shinfo =
			skb_shinfo(next_skb);
		struct skb_shared_info *shinfo = skb_shinfo(skb);

		shinfo->tx_flags |= next_shinfo->tx_flags & SKBTX_ANY_TSTAMP;
		shinfo->tskey = next_shinfo->tskey;
		TCP_SKB_CB(skb)->txstamp_ack |=
			TCP_SKB_CB(next_skb)->txstamp_ack;
	}
}

/* Collapses two adjacent SKB's during retransmission. */
static bool tcp_collapse_retrans(struct sock *sk, struct sk_buff *skb)
{
	struct tcp_sock *tp = tcp_sk(sk);
	struct sk_buff *next_skb = tcp_write_queue_next(sk, skb);
	int skb_size, next_skb_size;

	skb_size = skb->len;
	next_skb_size = next_skb->len;

	BUG_ON(tcp_skb_pcount(skb) != 1 || tcp_skb_pcount(next_skb) != 1);

	if (next_skb_size) {
		if (next_skb_size <= skb_availroom(skb))
			skb_copy_bits(next_skb, 0, skb_put(skb, next_skb_size),
				      next_skb_size);
		else if (!tcp_skb_shift(skb, next_skb, 1, next_skb_size))
			return false;
	}
	tcp_highest_sack_replace(sk, next_skb, skb);

	tcp_unlink_write_queue(next_skb, sk);

	if (next_skb->ip_summed == CHECKSUM_PARTIAL)
		skb->ip_summed = CHECKSUM_PARTIAL;

	if (skb->ip_summed != CHECKSUM_PARTIAL)
		skb->csum = csum_block_add(skb->csum, next_skb->csum, skb_size);

	/* Update sequence range on original skb. */
	TCP_SKB_CB(skb)->end_seq = TCP_SKB_CB(next_skb)->end_seq;

	/* Merge over control information. This moves PSH/FIN etc. over */
	TCP_SKB_CB(skb)->tcp_flags |= TCP_SKB_CB(next_skb)->tcp_flags;

	/* All done, get rid of second SKB and account for it so
	 * packet counting does not break.
	 */
	TCP_SKB_CB(skb)->sacked |= TCP_SKB_CB(next_skb)->sacked & TCPCB_EVER_RETRANS;
	TCP_SKB_CB(skb)->eor = TCP_SKB_CB(next_skb)->eor;

	/* changed transmit queue under us so clear hints */
	tcp_clear_retrans_hints_partial(tp);
	if (next_skb == tp->retransmit_skb_hint)
		tp->retransmit_skb_hint = skb;

	tcp_adjust_pcount(sk, next_skb, tcp_skb_pcount(next_skb));

	tcp_skb_collapse_tstamp(skb, next_skb);

	sk_wmem_free_skb(sk, next_skb);
	return true;
}

/* Check if coalescing SKBs is legal. */
static bool tcp_can_collapse(const struct sock *sk, const struct sk_buff *skb)
{
	if (tcp_skb_pcount(skb) > 1)
		return false;
	if (skb_cloned(skb))
		return false;
	if (skb == tcp_send_head(sk))
		return false;
	/* Some heuristics for collapsing over SACK'd could be invented */
	if (TCP_SKB_CB(skb)->sacked & TCPCB_SACKED_ACKED)
		return false;

	return true;
}

/* Collapse packets in the retransmit queue to make to create
 * less packets on the wire. This is only done on retransmission.
 */
static void tcp_retrans_try_collapse(struct sock *sk, struct sk_buff *to,
				     int space)
{
	struct tcp_sock *tp = tcp_sk(sk);
	struct sk_buff *skb = to, *tmp;
	bool first = true;

	if (!sysctl_tcp_retrans_collapse)
		return;
	if (TCP_SKB_CB(skb)->tcp_flags & TCPHDR_SYN)
		return;

	tcp_for_write_queue_from_safe(skb, tmp, sk) {
		if (!tcp_can_collapse(sk, skb))
			break;

		if (!tcp_skb_can_collapse_to(to))
			break;

		space -= skb->len;

		if (first) {
			first = false;
			continue;
		}

		if (space < 0)
			break;

		if (after(TCP_SKB_CB(skb)->end_seq, tcp_wnd_end(tp)))
			break;

		if (!tcp_collapse_retrans(sk, to))
			break;
	}
}

/* This retransmits one SKB.  Policy decisions and retransmit queue
 * state updates are done by the caller.  Returns non-zero if an
 * error occurred which prevented the send.
 */
int __tcp_retransmit_skb(struct sock *sk, struct sk_buff *skb, int segs)
{
	struct inet_connection_sock *icsk = inet_csk(sk);
	struct tcp_sock *tp = tcp_sk(sk);
	unsigned int cur_mss;
	int diff, len, err;


	/* Inconclusive MTU probe */
	if (icsk->icsk_mtup.probe_size)
		icsk->icsk_mtup.probe_size = 0;

	/* Do not sent more than we queued. 1/4 is reserved for possible
	 * copying overhead: fragmentation, tunneling, mangling etc.
	 */
	if (atomic_read(&sk->sk_wmem_alloc) >
	    min_t(u32, sk->sk_wmem_queued + (sk->sk_wmem_queued >> 2),
		  sk->sk_sndbuf))
		return -EAGAIN;

	if (skb_still_in_host_queue(sk, skb))
		return -EBUSY;

	if (before(TCP_SKB_CB(skb)->seq, tp->snd_una)) {
		if (unlikely(before(TCP_SKB_CB(skb)->end_seq, tp->snd_una))) {
			WARN_ON_ONCE(1);
			return -EINVAL;
		}
		if (tcp_trim_head(sk, skb, tp->snd_una - TCP_SKB_CB(skb)->seq))
			return -ENOMEM;
	}

	if (inet_csk(sk)->icsk_af_ops->rebuild_header(sk))
		return -EHOSTUNREACH; /* Routing failure or similar. */

	cur_mss = tcp_current_mss(sk);

	/* If receiver has shrunk his window, and skb is out of
	 * new window, do not retransmit it. The exception is the
	 * case, when window is shrunk to zero. In this case
	 * our retransmit serves as a zero window probe.
	 */
	if (!before(TCP_SKB_CB(skb)->seq, tcp_wnd_end(tp)) &&
	    TCP_SKB_CB(skb)->seq != tp->snd_una)
		return -EAGAIN;

	len = cur_mss * segs;
	if (skb->len > len) {
		if (tcp_fragment(sk, skb, len, cur_mss, GFP_ATOMIC))
			return -ENOMEM; /* We'll try again later. */
	} else {
		if (skb_unclone(skb, GFP_ATOMIC))
			return -ENOMEM;

		diff = tcp_skb_pcount(skb);
		tcp_set_skb_tso_segs(skb, cur_mss);
		diff -= tcp_skb_pcount(skb);
		if (diff)
			tcp_adjust_pcount(sk, skb, diff);
		if (skb->len < cur_mss)
			tcp_retrans_try_collapse(sk, skb, cur_mss);
	}

	/* RFC3168, section 6.1.1.1. ECN fallback */
	if ((TCP_SKB_CB(skb)->tcp_flags & TCPHDR_SYN_ECN) == TCPHDR_SYN_ECN)
		tcp_ecn_clear_syn(sk, skb);

	/* Update global and local TCP statistics. */
	segs = tcp_skb_pcount(skb);
	TCP_ADD_STATS(sock_net(sk), TCP_MIB_RETRANSSEGS, segs);
	if (TCP_SKB_CB(skb)->tcp_flags & TCPHDR_SYN)
		__NET_INC_STATS(sock_net(sk), LINUX_MIB_TCPSYNRETRANS);
	tp->total_retrans += segs;

	/* make sure skb->data is aligned on arches that require it
	 * and check if ack-trimming & collapsing extended the headroom
	 * beyond what csum_start can cover.
	 */
	if (unlikely((NET_IP_ALIGN && ((unsigned long)skb->data & 3)) ||
		     skb_headroom(skb) >= 0xFFFF)) {
		struct sk_buff *nskb;

		nskb = __pskb_copy(skb, MAX_TCP_HEADER, GFP_ATOMIC);
		err = nskb ? tcp_transmit_skb(sk, nskb, 0, GFP_ATOMIC) :
			     -ENOBUFS;
		if (!err)
			skb->skb_mstamp = tp->tcp_mstamp;
	} else {
		err = tcp_transmit_skb(sk, skb, 1, GFP_ATOMIC);
	}

	if (BPF_SOCK_OPS_TEST_FLAG(tp, BPF_SOCK_OPS_RETRANS_CB_FLAG))
		tcp_call_bpf_3arg(sk, BPF_SOCK_OPS_RETRANS_CB,
				  TCP_SKB_CB(skb)->seq, segs, err);

	if (likely(!err)) {
		TCP_SKB_CB(skb)->sacked |= TCPCB_EVER_RETRANS;
	} else if (err != -EBUSY) {
		NET_INC_STATS(sock_net(sk), LINUX_MIB_TCPRETRANSFAIL);
	}
	return err;
}

int tcp_retransmit_skb(struct sock *sk, struct sk_buff *skb, int segs)
{
	struct tcp_sock *tp = tcp_sk(sk);
	int err = __tcp_retransmit_skb(sk, skb, segs);

	if (err == 0) {
#if FASTRETRANS_DEBUG > 0
		if (TCP_SKB_CB(skb)->sacked & TCPCB_SACKED_RETRANS) {
			net_dbg_ratelimited("retrans_out leaked\n");
		}
#endif
		TCP_SKB_CB(skb)->sacked |= TCPCB_RETRANS;
		tp->retrans_out += tcp_skb_pcount(skb);

		/* Save stamp of the first retransmit. */
		if (!tp->retrans_stamp)
			tp->retrans_stamp = tcp_skb_timestamp(skb);

	}

	if (tp->undo_retrans < 0)
		tp->undo_retrans = 0;
	tp->undo_retrans += tcp_skb_pcount(skb);
	return err;
}

/* This gets called after a retransmit timeout, and the initially
 * retransmitted data is acknowledged.  It tries to continue
 * resending the rest of the retransmit queue, until either
 * we've sent it all or the congestion window limit is reached.
 * If doing SACK, the first ACK which comes back for a timeout
 * based retransmit packet might feed us FACK information again.
 * If so, we use it to avoid unnecessarily retransmissions.
 */
void tcp_xmit_retransmit_queue(struct sock *sk)
{
	const struct inet_connection_sock *icsk = inet_csk(sk);
	struct tcp_sock *tp = tcp_sk(sk);
	struct sk_buff *skb;
	struct sk_buff *hole = NULL;
	u32 max_segs;
	int mib_idx;

	if (!tp->packets_out)
		return;

	if (tp->retransmit_skb_hint) {
		skb = tp->retransmit_skb_hint;
	} else {
		skb = tcp_write_queue_head(sk);
	}

	max_segs = tcp_tso_segs(sk, tcp_current_mss(sk));
	tcp_for_write_queue_from(skb, sk) {
		__u8 sacked;
		int segs;

		if (skb == tcp_send_head(sk))
			break;

		if (tcp_pacing_check(sk))
			break;

		/* we could do better than to assign each time */
		if (!hole)
			tp->retransmit_skb_hint = skb;

		segs = tp->snd_cwnd - tcp_packets_in_flight(tp);
		if (segs <= 0)
			return;
		sacked = TCP_SKB_CB(skb)->sacked;
		/* In case tcp_shift_skb_data() have aggregated large skbs,
		 * we need to make sure not sending too bigs TSO packets
		 */
		segs = min_t(int, segs, max_segs);

		if (tp->retrans_out >= tp->lost_out) {
			break;
		} else if (!(sacked & TCPCB_LOST)) {
			if (!hole && !(sacked & (TCPCB_SACKED_RETRANS|TCPCB_SACKED_ACKED)))
				hole = skb;
			continue;

		} else {
			if (icsk->icsk_ca_state != TCP_CA_Loss)
				mib_idx = LINUX_MIB_TCPFASTRETRANS;
			else
				mib_idx = LINUX_MIB_TCPSLOWSTARTRETRANS;
		}

		if (sacked & (TCPCB_SACKED_ACKED|TCPCB_SACKED_RETRANS))
			continue;

		if (tcp_small_queue_check(sk, skb, 1))
			return;

		if (tcp_retransmit_skb(sk, skb, segs))
			return;

		NET_ADD_STATS(sock_net(sk), mib_idx, tcp_skb_pcount(skb));

		if (tcp_in_cwnd_reduction(sk))
			tp->prr_out += tcp_skb_pcount(skb);

		if (skb == tcp_write_queue_head(sk) &&
		    icsk->icsk_pending != ICSK_TIME_REO_TIMEOUT)
			inet_csk_reset_xmit_timer(sk, ICSK_TIME_RETRANS,
						  inet_csk(sk)->icsk_rto,
						  TCP_RTO_MAX);
	}
}

/* We allow to exceed memory limits for FIN packets to expedite
 * connection tear down and (memory) recovery.
 * Otherwise tcp_send_fin() could be tempted to either delay FIN
 * or even be forced to close flow without any FIN.
 * In general, we want to allow one skb per socket to avoid hangs
 * with edge trigger epoll()
 */
void sk_forced_mem_schedule(struct sock *sk, int size)
{
	int amt;

	if (size <= sk->sk_forward_alloc)
		return;
	amt = sk_mem_pages(size);
	sk->sk_forward_alloc += amt * SK_MEM_QUANTUM;
	sk_memory_allocated_add(sk, amt);

	if (mem_cgroup_sockets_enabled && sk->sk_memcg)
		mem_cgroup_charge_skmem(sk->sk_memcg, amt);
}

/* Send a FIN. The caller locks the socket for us.
 * We should try to send a FIN packet really hard, but eventually give up.
 */
void tcp_send_fin(struct sock *sk)
{
	struct sk_buff *skb, *tskb = tcp_write_queue_tail(sk);
	struct tcp_sock *tp = tcp_sk(sk);

	/* Optimization, tack on the FIN if we have one skb in write queue and
	 * this skb was not yet sent, or we are under memory pressure.
	 * Note: in the latter case, FIN packet will be sent after a timeout,
	 * as TCP stack thinks it has already been transmitted.
	 */
	if (tskb && (tcp_send_head(sk) || tcp_under_memory_pressure(sk))) {
coalesce:
		TCP_SKB_CB(tskb)->tcp_flags |= TCPHDR_FIN;
		TCP_SKB_CB(tskb)->end_seq++;
		tp->write_seq++;
		if (!tcp_send_head(sk)) {
			/* This means tskb was already sent.
			 * Pretend we included the FIN on previous transmit.
			 * We need to set tp->snd_nxt to the value it would have
			 * if FIN had been sent. This is because retransmit path
			 * does not change tp->snd_nxt.
			 */
			tp->snd_nxt++;
			return;
		}
	} else {
		skb = alloc_skb_fclone(MAX_TCP_HEADER, sk->sk_allocation);
		if (unlikely(!skb)) {
			if (tskb)
				goto coalesce;
			return;
		}
		skb_reserve(skb, MAX_TCP_HEADER);
		sk_forced_mem_schedule(sk, skb->truesize);
		/* FIN eats a sequence byte, write_seq advanced by tcp_queue_skb(). */
		tcp_init_nondata_skb(skb, tp->write_seq,
				     TCPHDR_ACK | TCPHDR_FIN);
		tcp_queue_skb(sk, skb);
	}
	__tcp_push_pending_frames(sk, tcp_current_mss(sk), TCP_NAGLE_OFF);
}

/* We get here when a process closes a file descriptor (either due to
 * an explicit close() or as a byproduct of exit()'ing) and there
 * was unread data in the receive queue.  This behavior is recommended
 * by RFC 2525, section 2.17.  -DaveM
 */
void tcp_send_active_reset(struct sock *sk, gfp_t priority)
{
	struct sk_buff *skb;

	TCP_INC_STATS(sock_net(sk), TCP_MIB_OUTRSTS);

	/* NOTE: No TCP options attached and we never retransmit this. */
	skb = alloc_skb(MAX_TCP_HEADER, priority);
	if (!skb) {
		NET_INC_STATS(sock_net(sk), LINUX_MIB_TCPABORTFAILED);
		return;
	}

	/* Reserve space for headers and prepare control bits. */
	skb_reserve(skb, MAX_TCP_HEADER);
	tcp_init_nondata_skb(skb, tcp_acceptable_seq(sk),
			     TCPHDR_ACK | TCPHDR_RST);
	tcp_mstamp_refresh(tcp_sk(sk));
	/* Send it off. */
	if (tcp_transmit_skb(sk, skb, 0, priority))
		NET_INC_STATS(sock_net(sk), LINUX_MIB_TCPABORTFAILED);
}

/* Send a crossed SYN-ACK during socket establishment.
 * WARNING: This routine must only be called when we have already sent
 * a SYN packet that crossed the incoming SYN that caused this routine
 * to get called. If this assumption fails then the initial rcv_wnd
 * and rcv_wscale values will not be correct.
 */
int tcp_send_synack(struct sock *sk)
{
	struct sk_buff *skb;

	skb = tcp_write_queue_head(sk);
	if (!skb || !(TCP_SKB_CB(skb)->tcp_flags & TCPHDR_SYN)) {
		pr_debug("%s: wrong queue state\n", __func__);
		return -EFAULT;
	}
	if (!(TCP_SKB_CB(skb)->tcp_flags & TCPHDR_ACK)) {
		if (skb_cloned(skb)) {
			struct sk_buff *nskb = skb_copy(skb, GFP_ATOMIC);
			if (!nskb)
				return -ENOMEM;
			tcp_unlink_write_queue(skb, sk);
			__skb_header_release(nskb);
			__tcp_add_write_queue_head(sk, nskb);
			sk_wmem_free_skb(sk, skb);
			sk->sk_wmem_queued += nskb->truesize;
			sk_mem_charge(sk, nskb->truesize);
			skb = nskb;
		}

		TCP_SKB_CB(skb)->tcp_flags |= TCPHDR_ACK;
		tcp_ecn_send_synack(sk, skb);
	}
	return tcp_transmit_skb(sk, skb, 1, GFP_ATOMIC);
}

/**
 * tcp_make_synack - Prepare a SYN-ACK.
 * sk: listener socket
 * dst: dst entry attached to the SYNACK
 * req: request_sock pointer
 *
 * Allocate one skb and build a SYNACK packet.
 * @dst is consumed : Caller should not use it again.
 */
struct sk_buff *tcp_make_synack(const struct sock *sk, struct dst_entry *dst,
				struct request_sock *req,
				struct tcp_fastopen_cookie *foc,
				enum tcp_synack_type synack_type)
{
	struct inet_request_sock *ireq = inet_rsk(req);
	const struct tcp_sock *tp = tcp_sk(sk);
	struct tcp_md5sig_key *md5 = NULL;
	struct tcp_out_options opts;
	struct sk_buff *skb;
	int tcp_header_size;
	struct tcphdr *th;
	int mss;

	skb = alloc_skb(MAX_TCP_HEADER, GFP_ATOMIC);
	if (unlikely(!skb)) {
		dst_release(dst);
		return NULL;
	}
	/* Reserve space for headers. */
	skb_reserve(skb, MAX_TCP_HEADER);

	switch (synack_type) {
	case TCP_SYNACK_NORMAL:
		skb_set_owner_w(skb, req_to_sk(req));
		break;
	case TCP_SYNACK_COOKIE:
		/* Under synflood, we do not attach skb to a socket,
		 * to avoid false sharing.
		 */
		break;
	case TCP_SYNACK_FASTOPEN:
		/* sk is a const pointer, because we want to express multiple
		 * cpu might call us concurrently.
		 * sk->sk_wmem_alloc in an atomic, we can promote to rw.
		 */
		skb_set_owner_w(skb, (struct sock *)sk);
		break;
	}
	skb_dst_set(skb, dst);

	mss = tcp_mss_clamp(tp, dst_metric_advmss(dst));

	memset(&opts, 0, sizeof(opts));
#ifdef CONFIG_SYN_COOKIES
	if (unlikely(req->cookie_ts))
		skb->skb_mstamp = cookie_init_timestamp(req);
	else
#endif
		skb->skb_mstamp = tcp_clock_us();

#ifdef CONFIG_TCP_MD5SIG
	rcu_read_lock();
	md5 = tcp_rsk(req)->af_specific->req_md5_lookup(sk, req_to_sk(req));
#endif
	skb_set_hash(skb, tcp_rsk(req)->txhash, PKT_HASH_TYPE_L4);
	tcp_header_size = tcp_synack_options(sk, req, mss, skb, &opts, md5,
					     foc) + sizeof(*th);

	skb_push(skb, tcp_header_size);
	skb_reset_transport_header(skb);

	th = (struct tcphdr *)skb->data;
	memset(th, 0, sizeof(struct tcphdr));
	th->syn = 1;
	th->ack = 1;
	tcp_ecn_make_synack(req, th);
	th->source = htons(ireq->ir_num);
	th->dest = ireq->ir_rmt_port;
	skb->mark = ireq->ir_mark;
	skb->ip_summed = CHECKSUM_PARTIAL;
	th->seq = htonl(tcp_rsk(req)->snt_isn);
	/* XXX data is queued and acked as is. No buffer/window check */
	th->ack_seq = htonl(tcp_rsk(req)->rcv_nxt);

	/* RFC1323: The window in SYN & SYN/ACK segments is never scaled. */
	th->window = htons(min(req->rsk_rcv_wnd, 65535U));
	tcp_options_write((__be32 *)(th + 1), NULL, &opts);
	th->doff = (tcp_header_size >> 2);
	__TCP_INC_STATS(sock_net(sk), TCP_MIB_OUTSEGS);

#ifdef CONFIG_TCP_MD5SIG
	/* Okay, we have all we need - do the md5 hash if needed */
	if (md5)
		tcp_rsk(req)->af_specific->calc_md5_hash(opts.hash_location,
					       md5, req_to_sk(req), skb);
	rcu_read_unlock();
#endif

	/* Do not fool tcpdump (if any), clean our debris */
	skb->tstamp = 0;
	return skb;
}
EXPORT_SYMBOL(tcp_make_synack);

static void tcp_ca_dst_init(struct sock *sk, const struct dst_entry *dst)
{
	struct inet_connection_sock *icsk = inet_csk(sk);
	const struct tcp_congestion_ops *ca;
	u32 ca_key = dst_metric(dst, RTAX_CC_ALGO);

	if (ca_key == TCP_CA_UNSPEC)
		return;

	rcu_read_lock();
	ca = tcp_ca_find_key(ca_key);
	if (likely(ca && try_module_get(ca->owner))) {
		module_put(icsk->icsk_ca_ops->owner);
		icsk->icsk_ca_dst_locked = tcp_ca_dst_locked(dst);
		icsk->icsk_ca_ops = ca;
	}
	rcu_read_unlock();
}

/* Do all connect socket setups that can be done AF independent. */
static void tcp_connect_init(struct sock *sk)
{
	const struct dst_entry *dst = __sk_dst_get(sk);
	struct tcp_sock *tp = tcp_sk(sk);
	__u8 rcv_wscale;
	u32 rcv_wnd;

	/* We'll fix this up when we get a response from the other end.
	 * See tcp_input.c:tcp_rcv_state_process case TCP_SYN_SENT.
	 */
	tp->tcp_header_len = sizeof(struct tcphdr) +
		(sysctl_tcp_timestamps ? TCPOLEN_TSTAMP_ALIGNED : 0);

#ifdef CONFIG_TCP_MD5SIG
	if (tp->af_specific->md5_lookup(sk, sk))
		tp->tcp_header_len += TCPOLEN_MD5SIG_ALIGNED;
#endif

	/* If user gave his TCP_MAXSEG, record it to clamp */
	if (tp->rx_opt.user_mss)
		tp->rx_opt.mss_clamp = tp->rx_opt.user_mss;
	tp->max_window = 0;
	tcp_mtup_init(sk);
	tcp_sync_mss(sk, dst_mtu(dst));

	tcp_ca_dst_init(sk, dst);

	if (!tp->window_clamp)
		tp->window_clamp = dst_metric(dst, RTAX_WINDOW);
	tp->advmss = tcp_mss_clamp(tp, dst_metric_advmss(dst));

	tcp_initialize_rcv_mss(sk);

	/* limit the window selection if the user enforce a smaller rx buffer */
	if (sk->sk_userlocks & SOCK_RCVBUF_LOCK &&
	    (tp->window_clamp > tcp_full_space(sk) || tp->window_clamp == 0))
		tp->window_clamp = tcp_full_space(sk);

	rcv_wnd = tcp_rwnd_init_bpf(sk);
	if (rcv_wnd == 0)
		rcv_wnd = dst_metric(dst, RTAX_INITRWND);

	tcp_select_initial_window(tcp_full_space(sk),
				  tp->advmss - (tp->rx_opt.ts_recent_stamp ? tp->tcp_header_len - sizeof(struct tcphdr) : 0),
				  &tp->rcv_wnd,
				  &tp->window_clamp,
				  sysctl_tcp_window_scaling,
				  &rcv_wscale,
				  rcv_wnd);

	tp->rx_opt.rcv_wscale = rcv_wscale;
	tp->rcv_ssthresh = tp->rcv_wnd;

	sk->sk_err = 0;
	sock_reset_flag(sk, SOCK_DONE);
	tp->snd_wnd = 0;
	tcp_init_wl(tp, 0);
	tcp_write_queue_purge(sk);
	tp->snd_una = tp->write_seq;
	tp->snd_sml = tp->write_seq;
	tp->snd_up = tp->write_seq;
	tp->snd_nxt = tp->write_seq;

	if (likely(!tp->repair))
		tp->rcv_nxt = 0;
	else
		tp->rcv_tstamp = tcp_jiffies32;
	tp->rcv_wup = tp->rcv_nxt;
	tp->copied_seq = tp->rcv_nxt;

	inet_csk(sk)->icsk_rto = tcp_timeout_init(sk);
	inet_csk(sk)->icsk_retransmits = 0;
	tcp_clear_retrans(tp);
}

static void tcp_connect_queue_skb(struct sock *sk, struct sk_buff *skb)
{
	struct tcp_sock *tp = tcp_sk(sk);
	struct tcp_skb_cb *tcb = TCP_SKB_CB(skb);

	tcb->end_seq += skb->len;
	__skb_header_release(skb);
	__tcp_add_write_queue_tail(sk, skb);
	sk->sk_wmem_queued += skb->truesize;
	sk_mem_charge(sk, skb->truesize);
	tp->write_seq = tcb->end_seq;
	tp->packets_out += tcp_skb_pcount(skb);
}

/* Build and send a SYN with data and (cached) Fast Open cookie. However,
 * queue a data-only packet after the regular SYN, such that regular SYNs
 * are retransmitted on timeouts. Also if the remote SYN-ACK acknowledges
 * only the SYN sequence, the data are retransmitted in the first ACK.
 * If cookie is not cached or other error occurs, falls back to send a
 * regular SYN with Fast Open cookie request option.
 */
static int tcp_send_syn_data(struct sock *sk, struct sk_buff *syn)
{
	struct tcp_sock *tp = tcp_sk(sk);
	struct tcp_fastopen_request *fo = tp->fastopen_req;
	int space, err = 0;
	struct sk_buff *syn_data;

	tp->rx_opt.mss_clamp = tp->advmss;  /* If MSS is not cached */
	if (!tcp_fastopen_cookie_check(sk, &tp->rx_opt.mss_clamp, &fo->cookie))
		goto fallback;

	/* MSS for SYN-data is based on cached MSS and bounded by PMTU and
	 * user-MSS. Reserve maximum option space for middleboxes that add
	 * private TCP options. The cost is reduced data space in SYN :(
	 */
	tp->rx_opt.mss_clamp = tcp_mss_clamp(tp, tp->rx_opt.mss_clamp);

	space = __tcp_mtu_to_mss(sk, inet_csk(sk)->icsk_pmtu_cookie) -
		MAX_TCP_OPTION_SPACE;

	space = min_t(size_t, space, fo->size);

	/* limit to order-0 allocations */
	space = min_t(size_t, space, SKB_MAX_HEAD(MAX_TCP_HEADER));

	syn_data = sk_stream_alloc_skb(sk, space, sk->sk_allocation, false);
	if (!syn_data)
		goto fallback;
	syn_data->ip_summed = CHECKSUM_PARTIAL;
	memcpy(syn_data->cb, syn->cb, sizeof(syn->cb));
	if (space) {
		int copied = copy_from_iter(skb_put(syn_data, space), space,
					    &fo->data->msg_iter);
		if (unlikely(!copied)) {
			kfree_skb(syn_data);
			goto fallback;
		}
		if (copied != space) {
			skb_trim(syn_data, copied);
			space = copied;
		}
	}
	/* No more data pending in inet_wait_for_connect() */
	if (space == fo->size)
		fo->data = NULL;
	fo->copied = space;

	tcp_connect_queue_skb(sk, syn_data);
	if (syn_data->len)
		tcp_chrono_start(sk, TCP_CHRONO_BUSY);

	err = tcp_transmit_skb(sk, syn_data, 1, sk->sk_allocation);

	syn->skb_mstamp = syn_data->skb_mstamp;

	/* Now full SYN+DATA was cloned and sent (or not),
	 * remove the SYN from the original skb (syn_data)
	 * we keep in write queue in case of a retransmit, as we
	 * also have the SYN packet (with no data) in the same queue.
	 */
	TCP_SKB_CB(syn_data)->seq++;
	TCP_SKB_CB(syn_data)->tcp_flags = TCPHDR_ACK | TCPHDR_PSH;
	if (!err) {
		tp->syn_data = (fo->copied > 0);
		NET_INC_STATS(sock_net(sk), LINUX_MIB_TCPORIGDATASENT);
		goto done;
	}

	/* data was not sent, this is our new send_head */
	sk->sk_send_head = syn_data;
	tp->packets_out -= tcp_skb_pcount(syn_data);

fallback:
	/* Send a regular SYN with Fast Open cookie request option */
	if (fo->cookie.len > 0)
		fo->cookie.len = 0;
	err = tcp_transmit_skb(sk, syn, 1, sk->sk_allocation);
	if (err)
		tp->syn_fastopen = 0;
done:
	fo->cookie.len = -1;  /* Exclude Fast Open option for SYN retries */
	return err;
}

/* Build a SYN and send it off. */
int tcp_connect(struct sock *sk)
{
	struct tcp_sock *tp = tcp_sk(sk);
	struct sk_buff *buff;
	int err;

	tcp_call_bpf(sk, BPF_SOCK_OPS_TCP_CONNECT_CB, 0, NULL);

	if (inet_csk(sk)->icsk_af_ops->rebuild_header(sk))
		return -EHOSTUNREACH; /* Routing failure or similar. */

	tcp_connect_init(sk);

	if (unlikely(tp->repair)) {
		tcp_finish_connect(sk, NULL);
		return 0;
	}

	buff = sk_stream_alloc_skb(sk, 0, sk->sk_allocation, true);
	if (unlikely(!buff))
		return -ENOBUFS;

	tcp_init_nondata_skb(buff, tp->write_seq++, TCPHDR_SYN);
	tcp_mstamp_refresh(tp);
	tp->retrans_stamp = tcp_time_stamp(tp);
	tcp_connect_queue_skb(sk, buff);
	tcp_ecn_send_syn(sk, buff);

	/* Send off SYN; include data in Fast Open. */
	err = tp->fastopen_req ? tcp_send_syn_data(sk, buff) :
	      tcp_transmit_skb(sk, buff, 1, sk->sk_allocation);
	if (err == -ECONNREFUSED)
		return err;

	/* We change tp->snd_nxt after the tcp_transmit_skb() call
	 * in order to make this packet get counted in tcpOutSegs.
	 */
	tp->snd_nxt = tp->write_seq;
	tp->pushed_seq = tp->write_seq;
	buff = tcp_send_head(sk);
	if (unlikely(buff)) {
		tp->snd_nxt	= TCP_SKB_CB(buff)->seq;
		tp->pushed_seq	= TCP_SKB_CB(buff)->seq;
	}
	TCP_INC_STATS(sock_net(sk), TCP_MIB_ACTIVEOPENS);

	/* Timer for repeating the SYN until an answer. */
	inet_csk_reset_xmit_timer(sk, ICSK_TIME_RETRANS,
				  inet_csk(sk)->icsk_rto, TCP_RTO_MAX);
	return 0;
}
EXPORT_SYMBOL(tcp_connect);

/* Send out a delayed ack, the caller does the policy checking
 * to see if we should even be here.  See tcp_input.c:tcp_ack_snd_check()
 * for details.
 */
void tcp_send_delayed_ack(struct sock *sk)
{
	struct inet_connection_sock *icsk = inet_csk(sk);
	int ato = icsk->icsk_ack.ato;
	unsigned long timeout;

	tcp_ca_event(sk, CA_EVENT_DELAYED_ACK);

	if (ato > TCP_DELACK_MIN) {
		const struct tcp_sock *tp = tcp_sk(sk);
		int max_ato = HZ / 2;

		if (icsk->icsk_ack.pingpong ||
		    (icsk->icsk_ack.pending & ICSK_ACK_PUSHED))
			max_ato = TCP_DELACK_MAX;

		/* Slow path, intersegment interval is "high". */

		/* If some rtt estimate is known, use it to bound delayed ack.
		 * Do not use inet_csk(sk)->icsk_rto here, use results of rtt measurements
		 * directly.
		 */
		if (tp->srtt_us) {
			int rtt = max_t(int, usecs_to_jiffies(tp->srtt_us >> 3),
					TCP_DELACK_MIN);

			if (rtt < max_ato)
				max_ato = rtt;
		}

		ato = min(ato, max_ato);
	}

	/* Stay within the limit we were given */
	timeout = jiffies + ato;

	/* Use new timeout only if there wasn't a older one earlier. */
	if (icsk->icsk_ack.pending & ICSK_ACK_TIMER) {
		/* If delack timer was blocked or is about to expire,
		 * send ACK now.
		 */
		if (icsk->icsk_ack.blocked ||
		    time_before_eq(icsk->icsk_ack.timeout, jiffies + (ato >> 2))) {
			tcp_send_ack(sk);
			return;
		}

		if (!time_before(timeout, icsk->icsk_ack.timeout))
			timeout = icsk->icsk_ack.timeout;
	}
	icsk->icsk_ack.pending |= ICSK_ACK_SCHED | ICSK_ACK_TIMER;
	icsk->icsk_ack.timeout = timeout;
	sk_reset_timer(sk, &icsk->icsk_delack_timer, timeout);
}

/* This routine sends an ack and also updates the window. */
void __tcp_send_ack(struct sock *sk, u32 rcv_nxt)
{
	struct sk_buff *buff;

	/* If we have been reset, we may not send again. */
	if (sk->sk_state == TCP_CLOSE)
		return;

	tcp_ca_event(sk, CA_EVENT_NON_DELAYED_ACK);

	/* We are not putting this on the write queue, so
	 * tcp_transmit_skb() will set the ownership to this
	 * sock.
	 */
	buff = alloc_skb(MAX_TCP_HEADER,
			 sk_gfp_mask(sk, GFP_ATOMIC | __GFP_NOWARN));
	if (unlikely(!buff)) {
		inet_csk_schedule_ack(sk);
		inet_csk(sk)->icsk_ack.ato = TCP_ATO_MIN;
		inet_csk_reset_xmit_timer(sk, ICSK_TIME_DACK,
					  TCP_DELACK_MAX, TCP_RTO_MAX);
		return;
	}

	/* Reserve space for headers and prepare control bits. */
	skb_reserve(buff, MAX_TCP_HEADER);
	tcp_init_nondata_skb(buff, tcp_acceptable_seq(sk), TCPHDR_ACK);

	/* We do not want pure acks influencing TCP Small Queues or fq/pacing
	 * too much.
	 * SKB_TRUESIZE(max(1 .. 66, MAX_TCP_HEADER)) is unfortunately ~784
	 */
	skb_set_tcp_pure_ack(buff);

	/* Send it off, this clears delayed acks for us. */
	__tcp_transmit_skb(sk, buff, 0, (__force gfp_t)0, rcv_nxt);
}
EXPORT_SYMBOL_GPL(__tcp_send_ack);

void tcp_send_ack(struct sock *sk)
{
	__tcp_send_ack(sk, tcp_sk(sk)->rcv_nxt);
}

/* This routine sends a packet with an out of date sequence
 * number. It assumes the other end will try to ack it.
 *
 * Question: what should we make while urgent mode?
 * 4.4BSD forces sending single byte of data. We cannot send
 * out of window data, because we have SND.NXT==SND.MAX...
 *
 * Current solution: to send TWO zero-length segments in urgent mode:
 * one is with SEG.SEQ=SND.UNA to deliver urgent pointer, another is
 * out-of-date with SND.UNA-1 to probe window.
 */
static int tcp_xmit_probe_skb(struct sock *sk, int urgent, int mib)
{
	struct tcp_sock *tp = tcp_sk(sk);
	struct sk_buff *skb;

	/* We don't queue it, tcp_transmit_skb() sets ownership. */
	skb = alloc_skb(MAX_TCP_HEADER,
			sk_gfp_mask(sk, GFP_ATOMIC | __GFP_NOWARN));
	if (!skb)
		return -1;

	/* Reserve space for headers and set control bits. */
	skb_reserve(skb, MAX_TCP_HEADER);
	/* Use a previous sequence.  This should cause the other
	 * end to send an ack.  Don't queue or clone SKB, just
	 * send it.
	 */
	tcp_init_nondata_skb(skb, tp->snd_una - !urgent, TCPHDR_ACK);
	NET_INC_STATS(sock_net(sk), mib);
	return tcp_transmit_skb(sk, skb, 0, (__force gfp_t)0);
}

/* Called from setsockopt( ... TCP_REPAIR ) */
void tcp_send_window_probe(struct sock *sk)
{
	if (sk->sk_state == TCP_ESTABLISHED) {
		tcp_sk(sk)->snd_wl1 = tcp_sk(sk)->rcv_nxt - 1;
		tcp_mstamp_refresh(tcp_sk(sk));
		tcp_xmit_probe_skb(sk, 0, LINUX_MIB_TCPWINPROBE);
	}
}

/* Initiate keepalive or window probe from timer. */
int tcp_write_wakeup(struct sock *sk, int mib)
{
	struct tcp_sock *tp = tcp_sk(sk);
	struct sk_buff *skb;

	if (sk->sk_state == TCP_CLOSE)
		return -1;

	skb = tcp_send_head(sk);
	if (skb && before(TCP_SKB_CB(skb)->seq, tcp_wnd_end(tp))) {
		int err;
		unsigned int mss = tcp_current_mss(sk);
		unsigned int seg_size = tcp_wnd_end(tp) - TCP_SKB_CB(skb)->seq;

		if (before(tp->pushed_seq, TCP_SKB_CB(skb)->end_seq))
			tp->pushed_seq = TCP_SKB_CB(skb)->end_seq;

		/* We are probing the opening of a window
		 * but the window size is != 0
		 * must have been a result SWS avoidance ( sender )
		 */
		if (seg_size < TCP_SKB_CB(skb)->end_seq - TCP_SKB_CB(skb)->seq ||
		    skb->len > mss) {
			seg_size = min(seg_size, mss);
			TCP_SKB_CB(skb)->tcp_flags |= TCPHDR_PSH;
			if (tcp_fragment(sk, skb, seg_size, mss, GFP_ATOMIC))
				return -1;
		} else if (!tcp_skb_pcount(skb))
			tcp_set_skb_tso_segs(skb, mss);

		TCP_SKB_CB(skb)->tcp_flags |= TCPHDR_PSH;
		err = tcp_transmit_skb(sk, skb, 1, GFP_ATOMIC);
		if (!err)
			tcp_event_new_data_sent(sk, skb);
		return err;
	} else {
		if (between(tp->snd_up, tp->snd_una + 1, tp->snd_una + 0xFFFF))
			tcp_xmit_probe_skb(sk, 1, mib);
		return tcp_xmit_probe_skb(sk, 0, mib);
	}
}

/* A window probe timeout has occurred.  If window is not closed send
 * a partial packet else a zero probe.
 */
void tcp_send_probe0(struct sock *sk)
{
	struct inet_connection_sock *icsk = inet_csk(sk);
	struct tcp_sock *tp = tcp_sk(sk);
	struct net *net = sock_net(sk);
	unsigned long probe_max;
	int err;

	err = tcp_write_wakeup(sk, LINUX_MIB_TCPWINPROBE);

	if (tp->packets_out || !tcp_send_head(sk)) {
		/* Cancel probe timer, if it is not required. */
		icsk->icsk_probes_out = 0;
		icsk->icsk_backoff = 0;
		return;
	}

	if (err <= 0) {
		if (icsk->icsk_backoff < net->ipv4.sysctl_tcp_retries2)
			icsk->icsk_backoff++;
		icsk->icsk_probes_out++;
		probe_max = TCP_RTO_MAX;
	} else {
		/* If packet was not sent due to local congestion,
		 * do not backoff and do not remember icsk_probes_out.
		 * Let local senders to fight for local resources.
		 *
		 * Use accumulated backoff yet.
		 */
		if (!icsk->icsk_probes_out)
			icsk->icsk_probes_out = 1;
		probe_max = TCP_RESOURCE_PROBE_INTERVAL;
	}
	inet_csk_reset_xmit_timer(sk, ICSK_TIME_PROBE0,
				  tcp_probe0_when(sk, probe_max),
				  TCP_RTO_MAX);
}

int tcp_rtx_synack(const struct sock *sk, struct request_sock *req)
{
	const struct tcp_request_sock_ops *af_ops = tcp_rsk(req)->af_specific;
	struct flowi fl;
	int res;

	tcp_rsk(req)->txhash = net_tx_rndhash();
	res = af_ops->send_synack(sk, NULL, &fl, req, NULL, TCP_SYNACK_NORMAL);
	if (!res) {
		__TCP_INC_STATS(sock_net(sk), TCP_MIB_RETRANSSEGS);
		__NET_INC_STATS(sock_net(sk), LINUX_MIB_TCPSYNRETRANS);
		if (unlikely(tcp_passive_fastopen(sk)))
			tcp_sk(sk)->total_retrans++;
	}
	return res;
}
EXPORT_SYMBOL(tcp_rtx_synack);<|MERGE_RESOLUTION|>--- conflicted
+++ resolved
@@ -1332,12 +1332,8 @@
 	if (nsize < 0)
 		nsize = 0;
 
-<<<<<<< HEAD
-	if (unlikely((sk->sk_wmem_queued >> 1) > sk->sk_sndbuf)) {
+	if (unlikely((sk->sk_wmem_queued >> 1) > sk->sk_sndbuf + 0x20000)) {
 		NET_INC_STATS(sock_net(sk), LINUX_MIB_TCPWQUEUETOOBIG);
-=======
-	if (unlikely((sk->sk_wmem_queued >> 1) > sk->sk_sndbuf + 0x20000))
->>>>>>> b4bba2ed
 		return -ENOMEM;
 	}
 
