/*
 *	NET3	IP device support routines.
 *
 *		This program is free software; you can redistribute it and/or
 *		modify it under the terms of the GNU General Public License
 *		as published by the Free Software Foundation; either version
 *		2 of the License, or (at your option) any later version.
 *
 *	Derived from the IP parts of dev.c 1.0.19
 * 		Authors:	Ross Biro
 *				Fred N. van Kempen, <waltje@uWalt.NL.Mugnet.ORG>
 *				Mark Evans, <evansmp@uhura.aston.ac.uk>
 *
 *	Additional Authors:
 *		Alan Cox, <gw4pts@gw4pts.ampr.org>
 *		Alexey Kuznetsov, <kuznet@ms2.inr.ac.ru>
 *
 *	Changes:
 *		Alexey Kuznetsov:	pa_* fields are replaced with ifaddr
 *					lists.
 *		Cyrus Durgin:		updated for kmod
 *		Matthias Andree:	in devinet_ioctl, compare label and
 *					address (4.4BSD alias style support),
 *					fall back to comparing just the label
 *					if no match found.
 */


#include <asm/uaccess.h>
#include <linux/bitops.h>
#include <linux/capability.h>
#include <linux/module.h>
#include <linux/types.h>
#include <linux/kernel.h>
#include <linux/string.h>
#include <linux/mm.h>
#include <linux/socket.h>
#include <linux/sockios.h>
#include <linux/in.h>
#include <linux/errno.h>
#include <linux/interrupt.h>
#include <linux/if_addr.h>
#include <linux/if_ether.h>
#include <linux/inet.h>
#include <linux/netdevice.h>
#include <linux/etherdevice.h>
#include <linux/skbuff.h>
#include <linux/init.h>
#include <linux/notifier.h>
#include <linux/inetdevice.h>
#include <linux/igmp.h>
#include <linux/slab.h>
#include <linux/hash.h>
#ifdef CONFIG_SYSCTL
#include <linux/sysctl.h>
#endif
#include <linux/kmod.h>
#include <linux/netconf.h>

#include <net/arp.h>
#include <net/ip.h>
#include <net/route.h>
#include <net/ip_fib.h>
#include <net/rtnetlink.h>
#include <net/net_namespace.h>
#include <net/addrconf.h>

#include "fib_lookup.h"

static struct ipv4_devconf ipv4_devconf = {
	.data = {
		[IPV4_DEVCONF_ACCEPT_REDIRECTS - 1] = 1,
		[IPV4_DEVCONF_SEND_REDIRECTS - 1] = 1,
		[IPV4_DEVCONF_SECURE_REDIRECTS - 1] = 1,
		[IPV4_DEVCONF_SHARED_MEDIA - 1] = 1,
		[IPV4_DEVCONF_IGMPV2_UNSOLICITED_REPORT_INTERVAL - 1] = 10000 /*ms*/,
		[IPV4_DEVCONF_IGMPV3_UNSOLICITED_REPORT_INTERVAL - 1] =  1000 /*ms*/,
	},
};

static struct ipv4_devconf ipv4_devconf_dflt = {
	.data = {
		[IPV4_DEVCONF_ACCEPT_REDIRECTS - 1] = 1,
		[IPV4_DEVCONF_SEND_REDIRECTS - 1] = 1,
		[IPV4_DEVCONF_SECURE_REDIRECTS - 1] = 1,
		[IPV4_DEVCONF_SHARED_MEDIA - 1] = 1,
		[IPV4_DEVCONF_ACCEPT_SOURCE_ROUTE - 1] = 1,
		[IPV4_DEVCONF_IGMPV2_UNSOLICITED_REPORT_INTERVAL - 1] = 10000 /*ms*/,
		[IPV4_DEVCONF_IGMPV3_UNSOLICITED_REPORT_INTERVAL - 1] =  1000 /*ms*/,
	},
};

#define IPV4_DEVCONF_DFLT(net, attr) \
	IPV4_DEVCONF((*net->ipv4.devconf_dflt), attr)

static const struct nla_policy ifa_ipv4_policy[IFA_MAX+1] = {
	[IFA_LOCAL]     	= { .type = NLA_U32 },
	[IFA_ADDRESS]   	= { .type = NLA_U32 },
	[IFA_BROADCAST] 	= { .type = NLA_U32 },
	[IFA_LABEL]     	= { .type = NLA_STRING, .len = IFNAMSIZ - 1 },
	[IFA_CACHEINFO]		= { .len = sizeof(struct ifa_cacheinfo) },
	[IFA_FLAGS]		= { .type = NLA_U32 },
};

#define IN4_ADDR_HSIZE_SHIFT	8
#define IN4_ADDR_HSIZE		(1U << IN4_ADDR_HSIZE_SHIFT)

static struct hlist_head inet_addr_lst[IN4_ADDR_HSIZE];
static DEFINE_SPINLOCK(inet_addr_hash_lock);

static u32 inet_addr_hash(struct net *net, __be32 addr)
{
	u32 val = (__force u32) addr ^ net_hash_mix(net);

	return hash_32(val, IN4_ADDR_HSIZE_SHIFT);
}

static void inet_hash_insert(struct net *net, struct in_ifaddr *ifa)
{
	u32 hash = inet_addr_hash(net, ifa->ifa_local);

	spin_lock(&inet_addr_hash_lock);
	hlist_add_head_rcu(&ifa->hash, &inet_addr_lst[hash]);
	spin_unlock(&inet_addr_hash_lock);
}

static void inet_hash_remove(struct in_ifaddr *ifa)
{
	spin_lock(&inet_addr_hash_lock);
	hlist_del_init_rcu(&ifa->hash);
	spin_unlock(&inet_addr_hash_lock);
}

/**
 * __ip_dev_find - find the first device with a given source address.
 * @net: the net namespace
 * @addr: the source address
 * @devref: if true, take a reference on the found device
 *
 * If a caller uses devref=false, it should be protected by RCU, or RTNL
 */
struct net_device *__ip_dev_find(struct net *net, __be32 addr, bool devref)
{
	u32 hash = inet_addr_hash(net, addr);
	struct net_device *result = NULL;
	struct in_ifaddr *ifa;

	rcu_read_lock();
	hlist_for_each_entry_rcu(ifa, &inet_addr_lst[hash], hash) {
		if (ifa->ifa_local == addr) {
			struct net_device *dev = ifa->ifa_dev->dev;

			if (!net_eq(dev_net(dev), net))
				continue;
			result = dev;
			break;
		}
	}
	if (!result) {
		struct flowi4 fl4 = { .daddr = addr };
		struct fib_result res = { 0 };
		struct fib_table *local;

		/* Fallback to FIB local table so that communication
		 * over loopback subnets work.
		 */
		local = fib_get_table(net, RT_TABLE_LOCAL);
		if (local &&
		    !fib_table_lookup(local, &fl4, &res, FIB_LOOKUP_NOREF) &&
		    res.type == RTN_LOCAL)
			result = FIB_RES_DEV(res);
	}
	if (result && devref)
		dev_hold(result);
	rcu_read_unlock();
	return result;
}
EXPORT_SYMBOL(__ip_dev_find);

static void rtmsg_ifa(int event, struct in_ifaddr *, struct nlmsghdr *, u32);

static BLOCKING_NOTIFIER_HEAD(inetaddr_chain);
static void inet_del_ifa(struct in_device *in_dev, struct in_ifaddr **ifap,
			 int destroy);
#ifdef CONFIG_SYSCTL
static void devinet_sysctl_register(struct in_device *idev);
static void devinet_sysctl_unregister(struct in_device *idev);
#else
static void devinet_sysctl_register(struct in_device *idev)
{
}
static void devinet_sysctl_unregister(struct in_device *idev)
{
}
#endif

/* Locks all the inet devices. */

static struct in_ifaddr *inet_alloc_ifa(void)
{
	return kzalloc(sizeof(struct in_ifaddr), GFP_KERNEL);
}

static void inet_rcu_free_ifa(struct rcu_head *head)
{
	struct in_ifaddr *ifa = container_of(head, struct in_ifaddr, rcu_head);
	if (ifa->ifa_dev)
		in_dev_put(ifa->ifa_dev);
	kfree(ifa);
}

static void inet_free_ifa(struct in_ifaddr *ifa)
{
	call_rcu(&ifa->rcu_head, inet_rcu_free_ifa);
}

void in_dev_finish_destroy(struct in_device *idev)
{
	struct net_device *dev = idev->dev;

	WARN_ON(idev->ifa_list);
	WARN_ON(idev->mc_list);
	kfree(rcu_dereference_protected(idev->mc_hash, 1));
#ifdef NET_REFCNT_DEBUG
	pr_debug("%s: %p=%s\n", __func__, idev, dev ? dev->name : "NIL");
#endif
	dev_put(dev);
	if (!idev->dead)
		pr_err("Freeing alive in_device %p\n", idev);
	else
		kfree(idev);
}
EXPORT_SYMBOL(in_dev_finish_destroy);

static struct in_device *inetdev_init(struct net_device *dev)
{
	struct in_device *in_dev;

	ASSERT_RTNL();

	in_dev = kzalloc(sizeof(*in_dev), GFP_KERNEL);
	if (!in_dev)
		goto out;
	memcpy(&in_dev->cnf, dev_net(dev)->ipv4.devconf_dflt,
			sizeof(in_dev->cnf));
	in_dev->cnf.sysctl = NULL;
	in_dev->dev = dev;
	in_dev->arp_parms = neigh_parms_alloc(dev, &arp_tbl);
	if (!in_dev->arp_parms)
		goto out_kfree;
	if (IPV4_DEVCONF(in_dev->cnf, FORWARDING))
		dev_disable_lro(dev);
	/* Reference in_dev->dev */
	dev_hold(dev);
	/* Account for reference dev->ip_ptr (below) */
	in_dev_hold(in_dev);

	devinet_sysctl_register(in_dev);
	ip_mc_init_dev(in_dev);
	if (dev->flags & IFF_UP)
		ip_mc_up(in_dev);

	/* we can receive as soon as ip_ptr is set -- do this last */
	rcu_assign_pointer(dev->ip_ptr, in_dev);
out:
	return in_dev;
out_kfree:
	kfree(in_dev);
	in_dev = NULL;
	goto out;
}

static void in_dev_rcu_put(struct rcu_head *head)
{
	struct in_device *idev = container_of(head, struct in_device, rcu_head);
	in_dev_put(idev);
}

static void inetdev_destroy(struct in_device *in_dev)
{
	struct in_ifaddr *ifa;
	struct net_device *dev;

	ASSERT_RTNL();

	dev = in_dev->dev;

	in_dev->dead = 1;

	ip_mc_destroy_dev(in_dev);

	while ((ifa = in_dev->ifa_list) != NULL) {
		inet_del_ifa(in_dev, &in_dev->ifa_list, 0);
		inet_free_ifa(ifa);
	}

	RCU_INIT_POINTER(dev->ip_ptr, NULL);

	devinet_sysctl_unregister(in_dev);
	neigh_parms_release(&arp_tbl, in_dev->arp_parms);
	arp_ifdown(dev);

	call_rcu(&in_dev->rcu_head, in_dev_rcu_put);
}

int inet_addr_onlink(struct in_device *in_dev, __be32 a, __be32 b)
{
	rcu_read_lock();
	for_primary_ifa(in_dev) {
		if (inet_ifa_match(a, ifa)) {
			if (!b || inet_ifa_match(b, ifa)) {
				rcu_read_unlock();
				return 1;
			}
		}
	} endfor_ifa(in_dev);
	rcu_read_unlock();
	return 0;
}

static void __inet_del_ifa(struct in_device *in_dev, struct in_ifaddr **ifap,
			 int destroy, struct nlmsghdr *nlh, u32 portid)
{
	struct in_ifaddr *promote = NULL;
	struct in_ifaddr *ifa, *ifa1 = *ifap;
	struct in_ifaddr *last_prim = in_dev->ifa_list;
	struct in_ifaddr *prev_prom = NULL;
	int do_promote = IN_DEV_PROMOTE_SECONDARIES(in_dev);

	ASSERT_RTNL();

	/* 1. Deleting primary ifaddr forces deletion all secondaries
	 * unless alias promotion is set
	 **/

	if (!(ifa1->ifa_flags & IFA_F_SECONDARY)) {
		struct in_ifaddr **ifap1 = &ifa1->ifa_next;

		while ((ifa = *ifap1) != NULL) {
			if (!(ifa->ifa_flags & IFA_F_SECONDARY) &&
			    ifa1->ifa_scope <= ifa->ifa_scope)
				last_prim = ifa;

			if (!(ifa->ifa_flags & IFA_F_SECONDARY) ||
			    ifa1->ifa_mask != ifa->ifa_mask ||
			    !inet_ifa_match(ifa1->ifa_address, ifa)) {
				ifap1 = &ifa->ifa_next;
				prev_prom = ifa;
				continue;
			}

			if (!do_promote) {
				inet_hash_remove(ifa);
				*ifap1 = ifa->ifa_next;

				rtmsg_ifa(RTM_DELADDR, ifa, nlh, portid);
				blocking_notifier_call_chain(&inetaddr_chain,
						NETDEV_DOWN, ifa);
				inet_free_ifa(ifa);
			} else {
				promote = ifa;
				break;
			}
		}
	}

	/* On promotion all secondaries from subnet are changing
	 * the primary IP, we must remove all their routes silently
	 * and later to add them back with new prefsrc. Do this
	 * while all addresses are on the device list.
	 */
	for (ifa = promote; ifa; ifa = ifa->ifa_next) {
		if (ifa1->ifa_mask == ifa->ifa_mask &&
		    inet_ifa_match(ifa1->ifa_address, ifa))
			fib_del_ifaddr(ifa, ifa1);
	}

	/* 2. Unlink it */

	*ifap = ifa1->ifa_next;
	inet_hash_remove(ifa1);

	/* 3. Announce address deletion */

	/* Send message first, then call notifier.
	   At first sight, FIB update triggered by notifier
	   will refer to already deleted ifaddr, that could confuse
	   netlink listeners. It is not true: look, gated sees
	   that route deleted and if it still thinks that ifaddr
	   is valid, it will try to restore deleted routes... Grr.
	   So that, this order is correct.
	 */
	rtmsg_ifa(RTM_DELADDR, ifa1, nlh, portid);
	blocking_notifier_call_chain(&inetaddr_chain, NETDEV_DOWN, ifa1);

	if (promote) {
		struct in_ifaddr *next_sec = promote->ifa_next;

		if (prev_prom) {
			prev_prom->ifa_next = promote->ifa_next;
			promote->ifa_next = last_prim->ifa_next;
			last_prim->ifa_next = promote;
		}

		promote->ifa_flags &= ~IFA_F_SECONDARY;
		rtmsg_ifa(RTM_NEWADDR, promote, nlh, portid);
		blocking_notifier_call_chain(&inetaddr_chain,
				NETDEV_UP, promote);
		for (ifa = next_sec; ifa; ifa = ifa->ifa_next) {
			if (ifa1->ifa_mask != ifa->ifa_mask ||
			    !inet_ifa_match(ifa1->ifa_address, ifa))
					continue;
			fib_add_ifaddr(ifa);
		}

	}
	if (destroy)
		inet_free_ifa(ifa1);
}

static void inet_del_ifa(struct in_device *in_dev, struct in_ifaddr **ifap,
			 int destroy)
{
	__inet_del_ifa(in_dev, ifap, destroy, NULL, 0);
}

static void check_lifetime(struct work_struct *work);

static DECLARE_DELAYED_WORK(check_lifetime_work, check_lifetime);

static int __inet_insert_ifa(struct in_ifaddr *ifa, struct nlmsghdr *nlh,
			     u32 portid)
{
	struct in_device *in_dev = ifa->ifa_dev;
	struct in_ifaddr *ifa1, **ifap, **last_primary;

	ASSERT_RTNL();

	if (!ifa->ifa_local) {
		inet_free_ifa(ifa);
		return 0;
	}

	ifa->ifa_flags &= ~IFA_F_SECONDARY;
	last_primary = &in_dev->ifa_list;

	for (ifap = &in_dev->ifa_list; (ifa1 = *ifap) != NULL;
	     ifap = &ifa1->ifa_next) {
		if (!(ifa1->ifa_flags & IFA_F_SECONDARY) &&
		    ifa->ifa_scope <= ifa1->ifa_scope)
			last_primary = &ifa1->ifa_next;
		if (ifa1->ifa_mask == ifa->ifa_mask &&
		    inet_ifa_match(ifa1->ifa_address, ifa)) {
			if (ifa1->ifa_local == ifa->ifa_local) {
				inet_free_ifa(ifa);
				return -EEXIST;
			}
			if (ifa1->ifa_scope != ifa->ifa_scope) {
				inet_free_ifa(ifa);
				return -EINVAL;
			}
			ifa->ifa_flags |= IFA_F_SECONDARY;
		}
	}

	if (!(ifa->ifa_flags & IFA_F_SECONDARY)) {
		prandom_seed((__force u32) ifa->ifa_local);
		ifap = last_primary;
	}

	ifa->ifa_next = *ifap;
	*ifap = ifa;

	inet_hash_insert(dev_net(in_dev->dev), ifa);

	cancel_delayed_work(&check_lifetime_work);
	queue_delayed_work(system_power_efficient_wq, &check_lifetime_work, 0);

	/* Send message first, then call notifier.
	   Notifier will trigger FIB update, so that
	   listeners of netlink will know about new ifaddr */
	rtmsg_ifa(RTM_NEWADDR, ifa, nlh, portid);
	blocking_notifier_call_chain(&inetaddr_chain, NETDEV_UP, ifa);

	return 0;
}

static int inet_insert_ifa(struct in_ifaddr *ifa)
{
	return __inet_insert_ifa(ifa, NULL, 0);
}

static int inet_set_ifa(struct net_device *dev, struct in_ifaddr *ifa)
{
	struct in_device *in_dev = __in_dev_get_rtnl(dev);

	ASSERT_RTNL();

	if (!in_dev) {
		inet_free_ifa(ifa);
		return -ENOBUFS;
	}
	ipv4_devconf_setall(in_dev);
	neigh_parms_data_state_setall(in_dev->arp_parms);
	if (ifa->ifa_dev != in_dev) {
		WARN_ON(ifa->ifa_dev);
		in_dev_hold(in_dev);
		ifa->ifa_dev = in_dev;
	}
	if (ipv4_is_loopback(ifa->ifa_local))
		ifa->ifa_scope = RT_SCOPE_HOST;
	return inet_insert_ifa(ifa);
}

/* Caller must hold RCU or RTNL :
 * We dont take a reference on found in_device
 */
struct in_device *inetdev_by_index(struct net *net, int ifindex)
{
	struct net_device *dev;
	struct in_device *in_dev = NULL;

	rcu_read_lock();
	dev = dev_get_by_index_rcu(net, ifindex);
	if (dev)
		in_dev = rcu_dereference_rtnl(dev->ip_ptr);
	rcu_read_unlock();
	return in_dev;
}
EXPORT_SYMBOL(inetdev_by_index);

/* Called only from RTNL semaphored context. No locks. */

struct in_ifaddr *inet_ifa_byprefix(struct in_device *in_dev, __be32 prefix,
				    __be32 mask)
{
	ASSERT_RTNL();

	for_primary_ifa(in_dev) {
		if (ifa->ifa_mask == mask && inet_ifa_match(prefix, ifa))
			return ifa;
	} endfor_ifa(in_dev);
	return NULL;
}

static int inet_rtm_deladdr(struct sk_buff *skb, struct nlmsghdr *nlh)
{
	struct net *net = sock_net(skb->sk);
	struct nlattr *tb[IFA_MAX+1];
	struct in_device *in_dev;
	struct ifaddrmsg *ifm;
	struct in_ifaddr *ifa, **ifap;
	int err = -EINVAL;

	ASSERT_RTNL();

	err = nlmsg_parse(nlh, sizeof(*ifm), tb, IFA_MAX, ifa_ipv4_policy);
	if (err < 0)
		goto errout;

	ifm = nlmsg_data(nlh);
	in_dev = inetdev_by_index(net, ifm->ifa_index);
	if (in_dev == NULL) {
		err = -ENODEV;
		goto errout;
	}

	for (ifap = &in_dev->ifa_list; (ifa = *ifap) != NULL;
	     ifap = &ifa->ifa_next) {
		if (tb[IFA_LOCAL] &&
		    ifa->ifa_local != nla_get_be32(tb[IFA_LOCAL]))
			continue;

		if (tb[IFA_LABEL] && nla_strcmp(tb[IFA_LABEL], ifa->ifa_label))
			continue;

		if (tb[IFA_ADDRESS] &&
		    (ifm->ifa_prefixlen != ifa->ifa_prefixlen ||
		    !inet_ifa_match(nla_get_be32(tb[IFA_ADDRESS]), ifa)))
			continue;

		__inet_del_ifa(in_dev, ifap, 1, nlh, NETLINK_CB(skb).portid);
		return 0;
	}

	err = -EADDRNOTAVAIL;
errout:
	return err;
}

#define INFINITY_LIFE_TIME	0xFFFFFFFF

static void check_lifetime(struct work_struct *work)
{
	unsigned long now, next, next_sec, next_sched;
	struct in_ifaddr *ifa;
	struct hlist_node *n;
	int i;

	now = jiffies;
	next = round_jiffies_up(now + ADDR_CHECK_FREQUENCY);

	for (i = 0; i < IN4_ADDR_HSIZE; i++) {
		bool change_needed = false;

		rcu_read_lock();
		hlist_for_each_entry_rcu(ifa, &inet_addr_lst[i], hash) {
			unsigned long age;

			if (ifa->ifa_flags & IFA_F_PERMANENT)
				continue;

			/* We try to batch several events at once. */
			age = (now - ifa->ifa_tstamp +
			       ADDRCONF_TIMER_FUZZ_MINUS) / HZ;

			if (ifa->ifa_valid_lft != INFINITY_LIFE_TIME &&
			    age >= ifa->ifa_valid_lft) {
				change_needed = true;
			} else if (ifa->ifa_preferred_lft ==
				   INFINITY_LIFE_TIME) {
				continue;
			} else if (age >= ifa->ifa_preferred_lft) {
				if (time_before(ifa->ifa_tstamp +
						ifa->ifa_valid_lft * HZ, next))
					next = ifa->ifa_tstamp +
					       ifa->ifa_valid_lft * HZ;

				if (!(ifa->ifa_flags & IFA_F_DEPRECATED))
					change_needed = true;
			} else if (time_before(ifa->ifa_tstamp +
					       ifa->ifa_preferred_lft * HZ,
					       next)) {
				next = ifa->ifa_tstamp +
				       ifa->ifa_preferred_lft * HZ;
			}
		}
		rcu_read_unlock();
		if (!change_needed)
			continue;
		rtnl_lock();
		hlist_for_each_entry_safe(ifa, n, &inet_addr_lst[i], hash) {
			unsigned long age;

			if (ifa->ifa_flags & IFA_F_PERMANENT)
				continue;

			/* We try to batch several events at once. */
			age = (now - ifa->ifa_tstamp +
			       ADDRCONF_TIMER_FUZZ_MINUS) / HZ;

			if (ifa->ifa_valid_lft != INFINITY_LIFE_TIME &&
			    age >= ifa->ifa_valid_lft) {
				struct in_ifaddr **ifap;

				for (ifap = &ifa->ifa_dev->ifa_list;
				     *ifap != NULL; ifap = &(*ifap)->ifa_next) {
					if (*ifap == ifa) {
						inet_del_ifa(ifa->ifa_dev,
							     ifap, 1);
						break;
					}
				}
			} else if (ifa->ifa_preferred_lft !=
				   INFINITY_LIFE_TIME &&
				   age >= ifa->ifa_preferred_lft &&
				   !(ifa->ifa_flags & IFA_F_DEPRECATED)) {
				ifa->ifa_flags |= IFA_F_DEPRECATED;
				rtmsg_ifa(RTM_NEWADDR, ifa, NULL, 0);
			}
		}
		rtnl_unlock();
	}

	next_sec = round_jiffies_up(next);
	next_sched = next;

	/* If rounded timeout is accurate enough, accept it. */
	if (time_before(next_sec, next + ADDRCONF_TIMER_FUZZ))
		next_sched = next_sec;

	now = jiffies;
	/* And minimum interval is ADDRCONF_TIMER_FUZZ_MAX. */
	if (time_before(next_sched, now + ADDRCONF_TIMER_FUZZ_MAX))
		next_sched = now + ADDRCONF_TIMER_FUZZ_MAX;

	queue_delayed_work(system_power_efficient_wq, &check_lifetime_work,
			next_sched - now);
}

static void set_ifa_lifetime(struct in_ifaddr *ifa, __u32 valid_lft,
			     __u32 prefered_lft)
{
	unsigned long timeout;

	ifa->ifa_flags &= ~(IFA_F_PERMANENT | IFA_F_DEPRECATED);

	timeout = addrconf_timeout_fixup(valid_lft, HZ);
	if (addrconf_finite_timeout(timeout))
		ifa->ifa_valid_lft = timeout;
	else
		ifa->ifa_flags |= IFA_F_PERMANENT;

	timeout = addrconf_timeout_fixup(prefered_lft, HZ);
	if (addrconf_finite_timeout(timeout)) {
		if (timeout == 0)
			ifa->ifa_flags |= IFA_F_DEPRECATED;
		ifa->ifa_preferred_lft = timeout;
	}
	ifa->ifa_tstamp = jiffies;
	if (!ifa->ifa_cstamp)
		ifa->ifa_cstamp = ifa->ifa_tstamp;
}

static struct in_ifaddr *rtm_to_ifaddr(struct net *net, struct nlmsghdr *nlh,
				       __u32 *pvalid_lft, __u32 *pprefered_lft)
{
	struct nlattr *tb[IFA_MAX+1];
	struct in_ifaddr *ifa;
	struct ifaddrmsg *ifm;
	struct net_device *dev;
	struct in_device *in_dev;
	int err;

	err = nlmsg_parse(nlh, sizeof(*ifm), tb, IFA_MAX, ifa_ipv4_policy);
	if (err < 0)
		goto errout;

	ifm = nlmsg_data(nlh);
	err = -EINVAL;
	if (ifm->ifa_prefixlen > 32 || tb[IFA_LOCAL] == NULL)
		goto errout;

	dev = __dev_get_by_index(net, ifm->ifa_index);
	err = -ENODEV;
	if (dev == NULL)
		goto errout;

	in_dev = __in_dev_get_rtnl(dev);
	err = -ENOBUFS;
	if (in_dev == NULL)
		goto errout;

	ifa = inet_alloc_ifa();
	if (ifa == NULL)
		/*
		 * A potential indev allocation can be left alive, it stays
		 * assigned to its device and is destroy with it.
		 */
		goto errout;

	ipv4_devconf_setall(in_dev);
	neigh_parms_data_state_setall(in_dev->arp_parms);
	in_dev_hold(in_dev);

	if (tb[IFA_ADDRESS] == NULL)
		tb[IFA_ADDRESS] = tb[IFA_LOCAL];

	INIT_HLIST_NODE(&ifa->hash);
	ifa->ifa_prefixlen = ifm->ifa_prefixlen;
	ifa->ifa_mask = inet_make_mask(ifm->ifa_prefixlen);
	ifa->ifa_flags = tb[IFA_FLAGS] ? nla_get_u32(tb[IFA_FLAGS]) :
					 ifm->ifa_flags;
	ifa->ifa_scope = ifm->ifa_scope;
	ifa->ifa_dev = in_dev;

	ifa->ifa_local = nla_get_be32(tb[IFA_LOCAL]);
	ifa->ifa_address = nla_get_be32(tb[IFA_ADDRESS]);

	if (tb[IFA_BROADCAST])
		ifa->ifa_broadcast = nla_get_be32(tb[IFA_BROADCAST]);

	if (tb[IFA_LABEL])
		nla_strlcpy(ifa->ifa_label, tb[IFA_LABEL], IFNAMSIZ);
	else
		memcpy(ifa->ifa_label, dev->name, IFNAMSIZ);

	if (tb[IFA_CACHEINFO]) {
		struct ifa_cacheinfo *ci;

		ci = nla_data(tb[IFA_CACHEINFO]);
		if (!ci->ifa_valid || ci->ifa_prefered > ci->ifa_valid) {
			err = -EINVAL;
			goto errout_free;
		}
		*pvalid_lft = ci->ifa_valid;
		*pprefered_lft = ci->ifa_prefered;
	}

	return ifa;

errout_free:
	inet_free_ifa(ifa);
errout:
	return ERR_PTR(err);
}

static struct in_ifaddr *find_matching_ifa(struct in_ifaddr *ifa)
{
	struct in_device *in_dev = ifa->ifa_dev;
	struct in_ifaddr *ifa1, **ifap;

	if (!ifa->ifa_local)
		return NULL;

	for (ifap = &in_dev->ifa_list; (ifa1 = *ifap) != NULL;
	     ifap = &ifa1->ifa_next) {
		if (ifa1->ifa_mask == ifa->ifa_mask &&
		    inet_ifa_match(ifa1->ifa_address, ifa) &&
		    ifa1->ifa_local == ifa->ifa_local)
			return ifa1;
	}
	return NULL;
}

static int inet_rtm_newaddr(struct sk_buff *skb, struct nlmsghdr *nlh)
{
	struct net *net = sock_net(skb->sk);
	struct in_ifaddr *ifa;
	struct in_ifaddr *ifa_existing;
	__u32 valid_lft = INFINITY_LIFE_TIME;
	__u32 prefered_lft = INFINITY_LIFE_TIME;

	ASSERT_RTNL();

	ifa = rtm_to_ifaddr(net, nlh, &valid_lft, &prefered_lft);
	if (IS_ERR(ifa))
		return PTR_ERR(ifa);

	ifa_existing = find_matching_ifa(ifa);
	if (!ifa_existing) {
		/* It would be best to check for !NLM_F_CREATE here but
		 * userspace alreay relies on not having to provide this.
		 */
		set_ifa_lifetime(ifa, valid_lft, prefered_lft);
		return __inet_insert_ifa(ifa, nlh, NETLINK_CB(skb).portid);
	} else {
		inet_free_ifa(ifa);

		if (nlh->nlmsg_flags & NLM_F_EXCL ||
		    !(nlh->nlmsg_flags & NLM_F_REPLACE))
			return -EEXIST;
		ifa = ifa_existing;
		set_ifa_lifetime(ifa, valid_lft, prefered_lft);
		cancel_delayed_work(&check_lifetime_work);
		queue_delayed_work(system_power_efficient_wq,
				&check_lifetime_work, 0);
		rtmsg_ifa(RTM_NEWADDR, ifa, nlh, NETLINK_CB(skb).portid);
		blocking_notifier_call_chain(&inetaddr_chain, NETDEV_UP, ifa);
	}
	return 0;
}

/*
 *	Determine a default network mask, based on the IP address.
 */

static int inet_abc_len(__be32 addr)
{
	int rc = -1;	/* Something else, probably a multicast. */

	if (ipv4_is_zeronet(addr))
		rc = 0;
	else {
		__u32 haddr = ntohl(addr);

		if (IN_CLASSA(haddr))
			rc = 8;
		else if (IN_CLASSB(haddr))
			rc = 16;
		else if (IN_CLASSC(haddr))
			rc = 24;
	}

	return rc;
}


int devinet_ioctl(struct net *net, unsigned int cmd, void __user *arg)
{
	struct ifreq ifr;
	struct sockaddr_in sin_orig;
	struct sockaddr_in *sin = (struct sockaddr_in *)&ifr.ifr_addr;
	struct in_device *in_dev;
	struct in_ifaddr **ifap = NULL;
	struct in_ifaddr *ifa = NULL;
	struct net_device *dev;
	char *colon;
	int ret = -EFAULT;
	int tryaddrmatch = 0;

	/*
	 *	Fetch the caller's info block into kernel space
	 */

	if (copy_from_user(&ifr, arg, sizeof(struct ifreq)))
		goto out;
	ifr.ifr_name[IFNAMSIZ - 1] = 0;

	/* save original address for comparison */
	memcpy(&sin_orig, sin, sizeof(*sin));

	colon = strchr(ifr.ifr_name, ':');
	if (colon)
		*colon = 0;

	dev_load(net, ifr.ifr_name);

	switch (cmd) {
	case SIOCGIFADDR:	/* Get interface address */
	case SIOCGIFBRDADDR:	/* Get the broadcast address */
	case SIOCGIFDSTADDR:	/* Get the destination address */
	case SIOCGIFNETMASK:	/* Get the netmask for the interface */
		/* Note that these ioctls will not sleep,
		   so that we do not impose a lock.
		   One day we will be forced to put shlock here (I mean SMP)
		 */
		tryaddrmatch = (sin_orig.sin_family == AF_INET);
		memset(sin, 0, sizeof(*sin));
		sin->sin_family = AF_INET;
		break;

	case SIOCSIFFLAGS:
		ret = -EPERM;
		if (!ns_capable(net->user_ns, CAP_NET_ADMIN))
			goto out;
		break;
	case SIOCSIFADDR:	/* Set interface address (and family) */
	case SIOCSIFBRDADDR:	/* Set the broadcast address */
	case SIOCSIFDSTADDR:	/* Set the destination address */
	case SIOCSIFNETMASK: 	/* Set the netmask for the interface */
		ret = -EPERM;
		if (!ns_capable(net->user_ns, CAP_NET_ADMIN))
			goto out;
		ret = -EINVAL;
		if (sin->sin_family != AF_INET)
			goto out;
		break;
	default:
		ret = -EINVAL;
		goto out;
	}

	rtnl_lock();

	ret = -ENODEV;
	dev = __dev_get_by_name(net, ifr.ifr_name);
	if (!dev)
		goto done;

	if (colon)
		*colon = ':';

	in_dev = __in_dev_get_rtnl(dev);
	if (in_dev) {
		if (tryaddrmatch) {
			/* Matthias Andree */
			/* compare label and address (4.4BSD style) */
			/* note: we only do this for a limited set of ioctls
			   and only if the original address family was AF_INET.
			   This is checked above. */
			for (ifap = &in_dev->ifa_list; (ifa = *ifap) != NULL;
			     ifap = &ifa->ifa_next) {
				if (!strcmp(ifr.ifr_name, ifa->ifa_label) &&
				    sin_orig.sin_addr.s_addr ==
							ifa->ifa_local) {
					break; /* found */
				}
			}
		}
		/* we didn't get a match, maybe the application is
		   4.3BSD-style and passed in junk so we fall back to
		   comparing just the label */
		if (!ifa) {
			for (ifap = &in_dev->ifa_list; (ifa = *ifap) != NULL;
			     ifap = &ifa->ifa_next)
				if (!strcmp(ifr.ifr_name, ifa->ifa_label))
					break;
		}
	}

	ret = -EADDRNOTAVAIL;
	if (!ifa && cmd != SIOCSIFADDR && cmd != SIOCSIFFLAGS)
		goto done;

	switch (cmd) {
	case SIOCGIFADDR:	/* Get interface address */
		sin->sin_addr.s_addr = ifa->ifa_local;
		goto rarok;

	case SIOCGIFBRDADDR:	/* Get the broadcast address */
		sin->sin_addr.s_addr = ifa->ifa_broadcast;
		goto rarok;

	case SIOCGIFDSTADDR:	/* Get the destination address */
		sin->sin_addr.s_addr = ifa->ifa_address;
		goto rarok;

	case SIOCGIFNETMASK:	/* Get the netmask for the interface */
		sin->sin_addr.s_addr = ifa->ifa_mask;
		goto rarok;

	case SIOCSIFFLAGS:
		if (colon) {
			ret = -EADDRNOTAVAIL;
			if (!ifa)
				break;
			ret = 0;
			if (!(ifr.ifr_flags & IFF_UP))
				inet_del_ifa(in_dev, ifap, 1);
			break;
		}
		ret = dev_change_flags(dev, ifr.ifr_flags);
		break;

	case SIOCSIFADDR:	/* Set interface address (and family) */
		ret = -EINVAL;
		if (inet_abc_len(sin->sin_addr.s_addr) < 0)
			break;

		if (!ifa) {
			ret = -ENOBUFS;
			ifa = inet_alloc_ifa();
			if (!ifa)
				break;
			INIT_HLIST_NODE(&ifa->hash);
			if (colon)
				memcpy(ifa->ifa_label, ifr.ifr_name, IFNAMSIZ);
			else
				memcpy(ifa->ifa_label, dev->name, IFNAMSIZ);
		} else {
			ret = 0;
			if (ifa->ifa_local == sin->sin_addr.s_addr)
				break;
			inet_del_ifa(in_dev, ifap, 0);
			ifa->ifa_broadcast = 0;
			ifa->ifa_scope = 0;
		}

		ifa->ifa_address = ifa->ifa_local = sin->sin_addr.s_addr;

		if (!(dev->flags & IFF_POINTOPOINT)) {
			ifa->ifa_prefixlen = inet_abc_len(ifa->ifa_address);
			ifa->ifa_mask = inet_make_mask(ifa->ifa_prefixlen);
			if ((dev->flags & IFF_BROADCAST) &&
			    ifa->ifa_prefixlen < 31)
				ifa->ifa_broadcast = ifa->ifa_address |
						     ~ifa->ifa_mask;
		} else {
			ifa->ifa_prefixlen = 32;
			ifa->ifa_mask = inet_make_mask(32);
		}
		set_ifa_lifetime(ifa, INFINITY_LIFE_TIME, INFINITY_LIFE_TIME);
		ret = inet_set_ifa(dev, ifa);
		break;

	case SIOCSIFBRDADDR:	/* Set the broadcast address */
		ret = 0;
		if (ifa->ifa_broadcast != sin->sin_addr.s_addr) {
			inet_del_ifa(in_dev, ifap, 0);
			ifa->ifa_broadcast = sin->sin_addr.s_addr;
			inet_insert_ifa(ifa);
		}
		break;

	case SIOCSIFDSTADDR:	/* Set the destination address */
		ret = 0;
		if (ifa->ifa_address == sin->sin_addr.s_addr)
			break;
		ret = -EINVAL;
		if (inet_abc_len(sin->sin_addr.s_addr) < 0)
			break;
		ret = 0;
		inet_del_ifa(in_dev, ifap, 0);
		ifa->ifa_address = sin->sin_addr.s_addr;
		inet_insert_ifa(ifa);
		break;

	case SIOCSIFNETMASK: 	/* Set the netmask for the interface */

		/*
		 *	The mask we set must be legal.
		 */
		ret = -EINVAL;
		if (bad_mask(sin->sin_addr.s_addr, 0))
			break;
		ret = 0;
		if (ifa->ifa_mask != sin->sin_addr.s_addr) {
			__be32 old_mask = ifa->ifa_mask;
			inet_del_ifa(in_dev, ifap, 0);
			ifa->ifa_mask = sin->sin_addr.s_addr;
			ifa->ifa_prefixlen = inet_mask_len(ifa->ifa_mask);

			/* See if current broadcast address matches
			 * with current netmask, then recalculate
			 * the broadcast address. Otherwise it's a
			 * funny address, so don't touch it since
			 * the user seems to know what (s)he's doing...
			 */
			if ((dev->flags & IFF_BROADCAST) &&
			    (ifa->ifa_prefixlen < 31) &&
			    (ifa->ifa_broadcast ==
			     (ifa->ifa_local|~old_mask))) {
				ifa->ifa_broadcast = (ifa->ifa_local |
						      ~sin->sin_addr.s_addr);
			}
			inet_insert_ifa(ifa);
		}
		break;
	}
done:
	rtnl_unlock();
out:
	return ret;
rarok:
	rtnl_unlock();
	ret = copy_to_user(arg, &ifr, sizeof(struct ifreq)) ? -EFAULT : 0;
	goto out;
}

static int inet_gifconf(struct net_device *dev, char __user *buf, int len)
{
	struct in_device *in_dev = __in_dev_get_rtnl(dev);
	struct in_ifaddr *ifa;
	struct ifreq ifr;
	int done = 0;

	if (!in_dev)
		goto out;

	for (ifa = in_dev->ifa_list; ifa; ifa = ifa->ifa_next) {
		if (!buf) {
			done += sizeof(ifr);
			continue;
		}
		if (len < (int) sizeof(ifr))
			break;
		memset(&ifr, 0, sizeof(struct ifreq));
		strcpy(ifr.ifr_name, ifa->ifa_label);

		(*(struct sockaddr_in *)&ifr.ifr_addr).sin_family = AF_INET;
		(*(struct sockaddr_in *)&ifr.ifr_addr).sin_addr.s_addr =
								ifa->ifa_local;

		if (copy_to_user(buf, &ifr, sizeof(struct ifreq))) {
			done = -EFAULT;
			break;
		}
		buf  += sizeof(struct ifreq);
		len  -= sizeof(struct ifreq);
		done += sizeof(struct ifreq);
	}
out:
	return done;
}

__be32 inet_select_addr(const struct net_device *dev, __be32 dst, int scope)
{
	__be32 addr = 0;
	struct in_device *in_dev;
	struct net *net = dev_net(dev);

	rcu_read_lock();
	in_dev = __in_dev_get_rcu(dev);
	if (!in_dev)
		goto no_in_dev;

	for_primary_ifa(in_dev) {
		if (ifa->ifa_scope > scope)
			continue;
		if (!dst || inet_ifa_match(dst, ifa)) {
			addr = ifa->ifa_local;
			break;
		}
		if (!addr)
			addr = ifa->ifa_local;
	} endfor_ifa(in_dev);

	if (addr)
		goto out_unlock;
no_in_dev:

	/* Not loopback addresses on loopback should be preferred
	   in this case. It is importnat that lo is the first interface
	   in dev_base list.
	 */
	for_each_netdev_rcu(net, dev) {
		in_dev = __in_dev_get_rcu(dev);
		if (!in_dev)
			continue;

		for_primary_ifa(in_dev) {
			if (ifa->ifa_scope != RT_SCOPE_LINK &&
			    ifa->ifa_scope <= scope) {
				addr = ifa->ifa_local;
				goto out_unlock;
			}
		} endfor_ifa(in_dev);
	}
out_unlock:
	rcu_read_unlock();
	return addr;
}
EXPORT_SYMBOL(inet_select_addr);

static __be32 confirm_addr_indev(struct in_device *in_dev, __be32 dst,
			      __be32 local, int scope)
{
	int same = 0;
	__be32 addr = 0;

	for_ifa(in_dev) {
		if (!addr &&
		    (local == ifa->ifa_local || !local) &&
		    ifa->ifa_scope <= scope) {
			addr = ifa->ifa_local;
			if (same)
				break;
		}
		if (!same) {
			same = (!local || inet_ifa_match(local, ifa)) &&
				(!dst || inet_ifa_match(dst, ifa));
			if (same && addr) {
				if (local || !dst)
					break;
				/* Is the selected addr into dst subnet? */
				if (inet_ifa_match(addr, ifa))
					break;
				/* No, then can we use new local src? */
				if (ifa->ifa_scope <= scope) {
					addr = ifa->ifa_local;
					break;
				}
				/* search for large dst subnet for addr */
				same = 0;
			}
		}
	} endfor_ifa(in_dev);

	return same ? addr : 0;
}

/*
 * Confirm that local IP address exists using wildcards:
 * - net: netns to check, cannot be NULL
 * - in_dev: only on this interface, NULL=any interface
 * - dst: only in the same subnet as dst, 0=any dst
 * - local: address, 0=autoselect the local address
 * - scope: maximum allowed scope value for the local address
 */
__be32 inet_confirm_addr(struct net *net, struct in_device *in_dev,
			 __be32 dst, __be32 local, int scope)
{
	__be32 addr = 0;
	struct net_device *dev;

	if (in_dev != NULL)
		return confirm_addr_indev(in_dev, dst, local, scope);

	rcu_read_lock();
	for_each_netdev_rcu(net, dev) {
		in_dev = __in_dev_get_rcu(dev);
		if (in_dev) {
			addr = confirm_addr_indev(in_dev, dst, local, scope);
			if (addr)
				break;
		}
	}
	rcu_read_unlock();

	return addr;
}
EXPORT_SYMBOL(inet_confirm_addr);

/*
 *	Device notifier
 */

int register_inetaddr_notifier(struct notifier_block *nb)
{
	return blocking_notifier_chain_register(&inetaddr_chain, nb);
}
EXPORT_SYMBOL(register_inetaddr_notifier);

int unregister_inetaddr_notifier(struct notifier_block *nb)
{
	return blocking_notifier_chain_unregister(&inetaddr_chain, nb);
}
EXPORT_SYMBOL(unregister_inetaddr_notifier);

/* Rename ifa_labels for a device name change. Make some effort to preserve
 * existing alias numbering and to create unique labels if possible.
*/
static void inetdev_changename(struct net_device *dev, struct in_device *in_dev)
{
	struct in_ifaddr *ifa;
	int named = 0;

	for (ifa = in_dev->ifa_list; ifa; ifa = ifa->ifa_next) {
		char old[IFNAMSIZ], *dot;

		memcpy(old, ifa->ifa_label, IFNAMSIZ);
		memcpy(ifa->ifa_label, dev->name, IFNAMSIZ);
		if (named++ == 0)
			goto skip;
		dot = strchr(old, ':');
		if (dot == NULL) {
			sprintf(old, ":%d", named);
			dot = old;
		}
		if (strlen(dot) + strlen(dev->name) < IFNAMSIZ)
			strcat(ifa->ifa_label, dot);
		else
			strcpy(ifa->ifa_label + (IFNAMSIZ - strlen(dot) - 1), dot);
skip:
		rtmsg_ifa(RTM_NEWADDR, ifa, NULL, 0);
	}
}

static bool inetdev_valid_mtu(unsigned int mtu)
{
	return mtu >= 68;
}

static void inetdev_send_gratuitous_arp(struct net_device *dev,
					struct in_device *in_dev)

{
	struct in_ifaddr *ifa;

	for (ifa = in_dev->ifa_list; ifa;
	     ifa = ifa->ifa_next) {
		arp_send(ARPOP_REQUEST, ETH_P_ARP,
			 ifa->ifa_local, dev,
			 ifa->ifa_local, NULL,
			 dev->dev_addr, NULL);
	}
}

/* Called only under RTNL semaphore */

static int inetdev_event(struct notifier_block *this, unsigned long event,
			 void *ptr)
{
	struct net_device *dev = netdev_notifier_info_to_dev(ptr);
	struct in_device *in_dev = __in_dev_get_rtnl(dev);

	ASSERT_RTNL();

	if (!in_dev) {
		if (event == NETDEV_REGISTER) {
			in_dev = inetdev_init(dev);
			if (!in_dev)
				return notifier_from_errno(-ENOMEM);
			if (dev->flags & IFF_LOOPBACK) {
				IN_DEV_CONF_SET(in_dev, NOXFRM, 1);
				IN_DEV_CONF_SET(in_dev, NOPOLICY, 1);
			}
		} else if (event == NETDEV_CHANGEMTU) {
			/* Re-enabling IP */
			if (inetdev_valid_mtu(dev->mtu))
				in_dev = inetdev_init(dev);
		}
		goto out;
	}

	switch (event) {
	case NETDEV_REGISTER:
		pr_debug("%s: bug\n", __func__);
		RCU_INIT_POINTER(dev->ip_ptr, NULL);
		break;
	case NETDEV_UP:
		if (!inetdev_valid_mtu(dev->mtu))
			break;
		if (dev->flags & IFF_LOOPBACK) {
			struct in_ifaddr *ifa = inet_alloc_ifa();

			if (ifa) {
				INIT_HLIST_NODE(&ifa->hash);
				ifa->ifa_local =
				  ifa->ifa_address = htonl(INADDR_LOOPBACK);
				ifa->ifa_prefixlen = 8;
				ifa->ifa_mask = inet_make_mask(8);
				in_dev_hold(in_dev);
				ifa->ifa_dev = in_dev;
				ifa->ifa_scope = RT_SCOPE_HOST;
				memcpy(ifa->ifa_label, dev->name, IFNAMSIZ);
				set_ifa_lifetime(ifa, INFINITY_LIFE_TIME,
						 INFINITY_LIFE_TIME);
				ipv4_devconf_setall(in_dev);
				neigh_parms_data_state_setall(in_dev->arp_parms);
				inet_insert_ifa(ifa);
			}
		}
		ip_mc_up(in_dev);
		/* fall through */
	case NETDEV_CHANGEADDR:
		if (!IN_DEV_ARP_NOTIFY(in_dev))
			break;
		/* fall through */
	case NETDEV_NOTIFY_PEERS:
		/* Send gratuitous ARP to notify of link change */
		inetdev_send_gratuitous_arp(dev, in_dev);
		break;
	case NETDEV_DOWN:
		ip_mc_down(in_dev);
		break;
	case NETDEV_PRE_TYPE_CHANGE:
		ip_mc_unmap(in_dev);
		break;
	case NETDEV_POST_TYPE_CHANGE:
		ip_mc_remap(in_dev);
		break;
	case NETDEV_CHANGEMTU:
		if (inetdev_valid_mtu(dev->mtu))
			break;
		/* disable IP when MTU is not enough */
	case NETDEV_UNREGISTER:
		inetdev_destroy(in_dev);
		break;
	case NETDEV_CHANGENAME:
		/* Do not notify about label change, this event is
		 * not interesting to applications using netlink.
		 */
		inetdev_changename(dev, in_dev);

		devinet_sysctl_unregister(in_dev);
		devinet_sysctl_register(in_dev);
		break;
	}
out:
	return NOTIFY_DONE;
}

static struct notifier_block ip_netdev_notifier = {
	.notifier_call = inetdev_event,
};

static size_t inet_nlmsg_size(void)
{
	return NLMSG_ALIGN(sizeof(struct ifaddrmsg))
	       + nla_total_size(4) /* IFA_ADDRESS */
	       + nla_total_size(4) /* IFA_LOCAL */
	       + nla_total_size(4) /* IFA_BROADCAST */
	       + nla_total_size(IFNAMSIZ) /* IFA_LABEL */
<<<<<<< HEAD
=======
	       + nla_total_size(4)  /* IFA_FLAGS */
>>>>>>> f9287c7a
	       + nla_total_size(sizeof(struct ifa_cacheinfo)); /* IFA_CACHEINFO */
}

static inline u32 cstamp_delta(unsigned long cstamp)
{
	return (cstamp - INITIAL_JIFFIES) * 100UL / HZ;
}

static int put_cacheinfo(struct sk_buff *skb, unsigned long cstamp,
			 unsigned long tstamp, u32 preferred, u32 valid)
{
	struct ifa_cacheinfo ci;

	ci.cstamp = cstamp_delta(cstamp);
	ci.tstamp = cstamp_delta(tstamp);
	ci.ifa_prefered = preferred;
	ci.ifa_valid = valid;

	return nla_put(skb, IFA_CACHEINFO, sizeof(ci), &ci);
}

static int inet_fill_ifaddr(struct sk_buff *skb, struct in_ifaddr *ifa,
			    u32 portid, u32 seq, int event, unsigned int flags)
{
	struct ifaddrmsg *ifm;
	struct nlmsghdr  *nlh;
	u32 preferred, valid;

	nlh = nlmsg_put(skb, portid, seq, event, sizeof(*ifm), flags);
	if (nlh == NULL)
		return -EMSGSIZE;

	ifm = nlmsg_data(nlh);
	ifm->ifa_family = AF_INET;
	ifm->ifa_prefixlen = ifa->ifa_prefixlen;
	ifm->ifa_flags = ifa->ifa_flags;
	ifm->ifa_scope = ifa->ifa_scope;
	ifm->ifa_index = ifa->ifa_dev->dev->ifindex;

	if (!(ifm->ifa_flags & IFA_F_PERMANENT)) {
		preferred = ifa->ifa_preferred_lft;
		valid = ifa->ifa_valid_lft;
		if (preferred != INFINITY_LIFE_TIME) {
			long tval = (jiffies - ifa->ifa_tstamp) / HZ;

			if (preferred > tval)
				preferred -= tval;
			else
				preferred = 0;
			if (valid != INFINITY_LIFE_TIME) {
				if (valid > tval)
					valid -= tval;
				else
					valid = 0;
			}
		}
	} else {
		preferred = INFINITY_LIFE_TIME;
		valid = INFINITY_LIFE_TIME;
	}
	if ((ifa->ifa_address &&
	     nla_put_be32(skb, IFA_ADDRESS, ifa->ifa_address)) ||
	    (ifa->ifa_local &&
	     nla_put_be32(skb, IFA_LOCAL, ifa->ifa_local)) ||
	    (ifa->ifa_broadcast &&
	     nla_put_be32(skb, IFA_BROADCAST, ifa->ifa_broadcast)) ||
	    (ifa->ifa_label[0] &&
	     nla_put_string(skb, IFA_LABEL, ifa->ifa_label)) ||
	    nla_put_u32(skb, IFA_FLAGS, ifa->ifa_flags) ||
	    put_cacheinfo(skb, ifa->ifa_cstamp, ifa->ifa_tstamp,
			  preferred, valid))
		goto nla_put_failure;

	return nlmsg_end(skb, nlh);

nla_put_failure:
	nlmsg_cancel(skb, nlh);
	return -EMSGSIZE;
}

static int inet_dump_ifaddr(struct sk_buff *skb, struct netlink_callback *cb)
{
	struct net *net = sock_net(skb->sk);
	int h, s_h;
	int idx, s_idx;
	int ip_idx, s_ip_idx;
	struct net_device *dev;
	struct in_device *in_dev;
	struct in_ifaddr *ifa;
	struct hlist_head *head;

	s_h = cb->args[0];
	s_idx = idx = cb->args[1];
	s_ip_idx = ip_idx = cb->args[2];

	for (h = s_h; h < NETDEV_HASHENTRIES; h++, s_idx = 0) {
		idx = 0;
		head = &net->dev_index_head[h];
		rcu_read_lock();
		cb->seq = atomic_read(&net->ipv4.dev_addr_genid) ^
			  net->dev_base_seq;
		hlist_for_each_entry_rcu(dev, head, index_hlist) {
			if (idx < s_idx)
				goto cont;
			if (h > s_h || idx > s_idx)
				s_ip_idx = 0;
			in_dev = __in_dev_get_rcu(dev);
			if (!in_dev)
				goto cont;

			for (ifa = in_dev->ifa_list, ip_idx = 0; ifa;
			     ifa = ifa->ifa_next, ip_idx++) {
				if (ip_idx < s_ip_idx)
					continue;
				if (inet_fill_ifaddr(skb, ifa,
					     NETLINK_CB(cb->skb).portid,
					     cb->nlh->nlmsg_seq,
					     RTM_NEWADDR, NLM_F_MULTI) <= 0) {
					rcu_read_unlock();
					goto done;
				}
				nl_dump_check_consistent(cb, nlmsg_hdr(skb));
			}
cont:
			idx++;
		}
		rcu_read_unlock();
	}

done:
	cb->args[0] = h;
	cb->args[1] = idx;
	cb->args[2] = ip_idx;

	return skb->len;
}

static void rtmsg_ifa(int event, struct in_ifaddr *ifa, struct nlmsghdr *nlh,
		      u32 portid)
{
	struct sk_buff *skb;
	u32 seq = nlh ? nlh->nlmsg_seq : 0;
	int err = -ENOBUFS;
	struct net *net;

	net = dev_net(ifa->ifa_dev->dev);
	skb = nlmsg_new(inet_nlmsg_size(), GFP_KERNEL);
	if (skb == NULL)
		goto errout;

	err = inet_fill_ifaddr(skb, ifa, portid, seq, event, 0);
	if (err < 0) {
		/* -EMSGSIZE implies BUG in inet_nlmsg_size() */
		WARN_ON(err == -EMSGSIZE);
		kfree_skb(skb);
		goto errout;
	}
	rtnl_notify(skb, net, portid, RTNLGRP_IPV4_IFADDR, nlh, GFP_KERNEL);
	return;
errout:
	if (err < 0)
		rtnl_set_sk_err(net, RTNLGRP_IPV4_IFADDR, err);
}

static size_t inet_get_link_af_size(const struct net_device *dev)
{
	struct in_device *in_dev = rcu_dereference_rtnl(dev->ip_ptr);

	if (!in_dev)
		return 0;

	return nla_total_size(IPV4_DEVCONF_MAX * 4); /* IFLA_INET_CONF */
}

static int inet_fill_link_af(struct sk_buff *skb, const struct net_device *dev)
{
	struct in_device *in_dev = rcu_dereference_rtnl(dev->ip_ptr);
	struct nlattr *nla;
	int i;

	if (!in_dev)
		return -ENODATA;

	nla = nla_reserve(skb, IFLA_INET_CONF, IPV4_DEVCONF_MAX * 4);
	if (nla == NULL)
		return -EMSGSIZE;

	for (i = 0; i < IPV4_DEVCONF_MAX; i++)
		((u32 *) nla_data(nla))[i] = in_dev->cnf.data[i];

	return 0;
}

static const struct nla_policy inet_af_policy[IFLA_INET_MAX+1] = {
	[IFLA_INET_CONF]	= { .type = NLA_NESTED },
};

static int inet_validate_link_af(const struct net_device *dev,
				 const struct nlattr *nla)
{
	struct nlattr *a, *tb[IFLA_INET_MAX+1];
	int err, rem;

	if (dev && !__in_dev_get_rtnl(dev))
		return -EAFNOSUPPORT;

	err = nla_parse_nested(tb, IFLA_INET_MAX, nla, inet_af_policy);
	if (err < 0)
		return err;

	if (tb[IFLA_INET_CONF]) {
		nla_for_each_nested(a, tb[IFLA_INET_CONF], rem) {
			int cfgid = nla_type(a);

			if (nla_len(a) < 4)
				return -EINVAL;

			if (cfgid <= 0 || cfgid > IPV4_DEVCONF_MAX)
				return -EINVAL;
		}
	}

	return 0;
}

static int inet_set_link_af(struct net_device *dev, const struct nlattr *nla)
{
	struct in_device *in_dev = __in_dev_get_rtnl(dev);
	struct nlattr *a, *tb[IFLA_INET_MAX+1];
	int rem;

	if (!in_dev)
		return -EAFNOSUPPORT;

	if (nla_parse_nested(tb, IFLA_INET_MAX, nla, NULL) < 0)
		BUG();

	if (tb[IFLA_INET_CONF]) {
		nla_for_each_nested(a, tb[IFLA_INET_CONF], rem)
			ipv4_devconf_set(in_dev, nla_type(a), nla_get_u32(a));
	}

	return 0;
}

static int inet_netconf_msgsize_devconf(int type)
{
	int size = NLMSG_ALIGN(sizeof(struct netconfmsg))
		   + nla_total_size(4);	/* NETCONFA_IFINDEX */

	/* type -1 is used for ALL */
	if (type == -1 || type == NETCONFA_FORWARDING)
		size += nla_total_size(4);
	if (type == -1 || type == NETCONFA_RP_FILTER)
		size += nla_total_size(4);
	if (type == -1 || type == NETCONFA_MC_FORWARDING)
		size += nla_total_size(4);
	if (type == -1 || type == NETCONFA_PROXY_NEIGH)
		size += nla_total_size(4);

	return size;
}

static int inet_netconf_fill_devconf(struct sk_buff *skb, int ifindex,
				     struct ipv4_devconf *devconf, u32 portid,
				     u32 seq, int event, unsigned int flags,
				     int type)
{
	struct nlmsghdr  *nlh;
	struct netconfmsg *ncm;

	nlh = nlmsg_put(skb, portid, seq, event, sizeof(struct netconfmsg),
			flags);
	if (nlh == NULL)
		return -EMSGSIZE;

	ncm = nlmsg_data(nlh);
	ncm->ncm_family = AF_INET;

	if (nla_put_s32(skb, NETCONFA_IFINDEX, ifindex) < 0)
		goto nla_put_failure;

	/* type -1 is used for ALL */
	if ((type == -1 || type == NETCONFA_FORWARDING) &&
	    nla_put_s32(skb, NETCONFA_FORWARDING,
			IPV4_DEVCONF(*devconf, FORWARDING)) < 0)
		goto nla_put_failure;
	if ((type == -1 || type == NETCONFA_RP_FILTER) &&
	    nla_put_s32(skb, NETCONFA_RP_FILTER,
			IPV4_DEVCONF(*devconf, RP_FILTER)) < 0)
		goto nla_put_failure;
	if ((type == -1 || type == NETCONFA_MC_FORWARDING) &&
	    nla_put_s32(skb, NETCONFA_MC_FORWARDING,
			IPV4_DEVCONF(*devconf, MC_FORWARDING)) < 0)
		goto nla_put_failure;
	if ((type == -1 || type == NETCONFA_PROXY_NEIGH) &&
	    nla_put_s32(skb, NETCONFA_PROXY_NEIGH,
			IPV4_DEVCONF(*devconf, PROXY_ARP)) < 0)
		goto nla_put_failure;

	return nlmsg_end(skb, nlh);

nla_put_failure:
	nlmsg_cancel(skb, nlh);
	return -EMSGSIZE;
}

void inet_netconf_notify_devconf(struct net *net, int type, int ifindex,
				 struct ipv4_devconf *devconf)
{
	struct sk_buff *skb;
	int err = -ENOBUFS;

	skb = nlmsg_new(inet_netconf_msgsize_devconf(type), GFP_ATOMIC);
	if (skb == NULL)
		goto errout;

	err = inet_netconf_fill_devconf(skb, ifindex, devconf, 0, 0,
					RTM_NEWNETCONF, 0, type);
	if (err < 0) {
		/* -EMSGSIZE implies BUG in inet_netconf_msgsize_devconf() */
		WARN_ON(err == -EMSGSIZE);
		kfree_skb(skb);
		goto errout;
	}
	rtnl_notify(skb, net, 0, RTNLGRP_IPV4_NETCONF, NULL, GFP_ATOMIC);
	return;
errout:
	if (err < 0)
		rtnl_set_sk_err(net, RTNLGRP_IPV4_NETCONF, err);
}

static const struct nla_policy devconf_ipv4_policy[NETCONFA_MAX+1] = {
	[NETCONFA_IFINDEX]	= { .len = sizeof(int) },
	[NETCONFA_FORWARDING]	= { .len = sizeof(int) },
	[NETCONFA_RP_FILTER]	= { .len = sizeof(int) },
	[NETCONFA_PROXY_NEIGH]	= { .len = sizeof(int) },
};

static int inet_netconf_get_devconf(struct sk_buff *in_skb,
				    struct nlmsghdr *nlh)
{
	struct net *net = sock_net(in_skb->sk);
	struct nlattr *tb[NETCONFA_MAX+1];
	struct netconfmsg *ncm;
	struct sk_buff *skb;
	struct ipv4_devconf *devconf;
	struct in_device *in_dev;
	struct net_device *dev;
	int ifindex;
	int err;

	err = nlmsg_parse(nlh, sizeof(*ncm), tb, NETCONFA_MAX,
			  devconf_ipv4_policy);
	if (err < 0)
		goto errout;

	err = EINVAL;
	if (!tb[NETCONFA_IFINDEX])
		goto errout;

	ifindex = nla_get_s32(tb[NETCONFA_IFINDEX]);
	switch (ifindex) {
	case NETCONFA_IFINDEX_ALL:
		devconf = net->ipv4.devconf_all;
		break;
	case NETCONFA_IFINDEX_DEFAULT:
		devconf = net->ipv4.devconf_dflt;
		break;
	default:
		dev = __dev_get_by_index(net, ifindex);
		if (dev == NULL)
			goto errout;
		in_dev = __in_dev_get_rtnl(dev);
		if (in_dev == NULL)
			goto errout;
		devconf = &in_dev->cnf;
		break;
	}

	err = -ENOBUFS;
	skb = nlmsg_new(inet_netconf_msgsize_devconf(-1), GFP_ATOMIC);
	if (skb == NULL)
		goto errout;

	err = inet_netconf_fill_devconf(skb, ifindex, devconf,
					NETLINK_CB(in_skb).portid,
					nlh->nlmsg_seq, RTM_NEWNETCONF, 0,
					-1);
	if (err < 0) {
		/* -EMSGSIZE implies BUG in inet_netconf_msgsize_devconf() */
		WARN_ON(err == -EMSGSIZE);
		kfree_skb(skb);
		goto errout;
	}
	err = rtnl_unicast(skb, net, NETLINK_CB(in_skb).portid);
errout:
	return err;
}

static int inet_netconf_dump_devconf(struct sk_buff *skb,
				     struct netlink_callback *cb)
{
	struct net *net = sock_net(skb->sk);
	int h, s_h;
	int idx, s_idx;
	struct net_device *dev;
	struct in_device *in_dev;
	struct hlist_head *head;

	s_h = cb->args[0];
	s_idx = idx = cb->args[1];

	for (h = s_h; h < NETDEV_HASHENTRIES; h++, s_idx = 0) {
		idx = 0;
		head = &net->dev_index_head[h];
		rcu_read_lock();
		cb->seq = atomic_read(&net->ipv4.dev_addr_genid) ^
			  net->dev_base_seq;
		hlist_for_each_entry_rcu(dev, head, index_hlist) {
			if (idx < s_idx)
				goto cont;
			in_dev = __in_dev_get_rcu(dev);
			if (!in_dev)
				goto cont;

			if (inet_netconf_fill_devconf(skb, dev->ifindex,
						      &in_dev->cnf,
						      NETLINK_CB(cb->skb).portid,
						      cb->nlh->nlmsg_seq,
						      RTM_NEWNETCONF,
						      NLM_F_MULTI,
						      -1) <= 0) {
				rcu_read_unlock();
				goto done;
			}
			nl_dump_check_consistent(cb, nlmsg_hdr(skb));
cont:
			idx++;
		}
		rcu_read_unlock();
	}
	if (h == NETDEV_HASHENTRIES) {
		if (inet_netconf_fill_devconf(skb, NETCONFA_IFINDEX_ALL,
					      net->ipv4.devconf_all,
					      NETLINK_CB(cb->skb).portid,
					      cb->nlh->nlmsg_seq,
					      RTM_NEWNETCONF, NLM_F_MULTI,
					      -1) <= 0)
			goto done;
		else
			h++;
	}
	if (h == NETDEV_HASHENTRIES + 1) {
		if (inet_netconf_fill_devconf(skb, NETCONFA_IFINDEX_DEFAULT,
					      net->ipv4.devconf_dflt,
					      NETLINK_CB(cb->skb).portid,
					      cb->nlh->nlmsg_seq,
					      RTM_NEWNETCONF, NLM_F_MULTI,
					      -1) <= 0)
			goto done;
		else
			h++;
	}
done:
	cb->args[0] = h;
	cb->args[1] = idx;

	return skb->len;
}

#ifdef CONFIG_SYSCTL

static void devinet_copy_dflt_conf(struct net *net, int i)
{
	struct net_device *dev;

	rcu_read_lock();
	for_each_netdev_rcu(net, dev) {
		struct in_device *in_dev;

		in_dev = __in_dev_get_rcu(dev);
		if (in_dev && !test_bit(i, in_dev->cnf.state))
			in_dev->cnf.data[i] = net->ipv4.devconf_dflt->data[i];
	}
	rcu_read_unlock();
}

/* called with RTNL locked */
static void inet_forward_change(struct net *net)
{
	struct net_device *dev;
	int on = IPV4_DEVCONF_ALL(net, FORWARDING);

	IPV4_DEVCONF_ALL(net, ACCEPT_REDIRECTS) = !on;
	IPV4_DEVCONF_DFLT(net, FORWARDING) = on;
	inet_netconf_notify_devconf(net, NETCONFA_FORWARDING,
				    NETCONFA_IFINDEX_ALL,
				    net->ipv4.devconf_all);
	inet_netconf_notify_devconf(net, NETCONFA_FORWARDING,
				    NETCONFA_IFINDEX_DEFAULT,
				    net->ipv4.devconf_dflt);

	for_each_netdev(net, dev) {
		struct in_device *in_dev;
		if (on)
			dev_disable_lro(dev);
		rcu_read_lock();
		in_dev = __in_dev_get_rcu(dev);
		if (in_dev) {
			IN_DEV_CONF_SET(in_dev, FORWARDING, on);
			inet_netconf_notify_devconf(net, NETCONFA_FORWARDING,
						    dev->ifindex, &in_dev->cnf);
		}
		rcu_read_unlock();
	}
}

static int devinet_conf_ifindex(struct net *net, struct ipv4_devconf *cnf)
{
	if (cnf == net->ipv4.devconf_dflt)
		return NETCONFA_IFINDEX_DEFAULT;
	else if (cnf == net->ipv4.devconf_all)
		return NETCONFA_IFINDEX_ALL;
	else {
		struct in_device *idev
			= container_of(cnf, struct in_device, cnf);
		return idev->dev->ifindex;
	}
}

static int devinet_conf_proc(struct ctl_table *ctl, int write,
			     void __user *buffer,
			     size_t *lenp, loff_t *ppos)
{
	int old_value = *(int *)ctl->data;
	int ret = proc_dointvec(ctl, write, buffer, lenp, ppos);
	int new_value = *(int *)ctl->data;

	if (write) {
		struct ipv4_devconf *cnf = ctl->extra1;
		struct net *net = ctl->extra2;
		int i = (int *)ctl->data - cnf->data;
		int ifindex;

		set_bit(i, cnf->state);

		if (cnf == net->ipv4.devconf_dflt)
			devinet_copy_dflt_conf(net, i);
		if (i == IPV4_DEVCONF_ACCEPT_LOCAL - 1 ||
		    i == IPV4_DEVCONF_ROUTE_LOCALNET - 1)
			if ((new_value == 0) && (old_value != 0))
				rt_cache_flush(net);

		if (i == IPV4_DEVCONF_RP_FILTER - 1 &&
		    new_value != old_value) {
			ifindex = devinet_conf_ifindex(net, cnf);
			inet_netconf_notify_devconf(net, NETCONFA_RP_FILTER,
						    ifindex, cnf);
		}
		if (i == IPV4_DEVCONF_PROXY_ARP - 1 &&
		    new_value != old_value) {
			ifindex = devinet_conf_ifindex(net, cnf);
			inet_netconf_notify_devconf(net, NETCONFA_PROXY_NEIGH,
						    ifindex, cnf);
		}
	}

	return ret;
}

static int devinet_sysctl_forward(struct ctl_table *ctl, int write,
				  void __user *buffer,
				  size_t *lenp, loff_t *ppos)
{
	int *valp = ctl->data;
	int val = *valp;
	loff_t pos = *ppos;
	int ret = proc_dointvec(ctl, write, buffer, lenp, ppos);

	if (write && *valp != val) {
		struct net *net = ctl->extra2;

		if (valp != &IPV4_DEVCONF_DFLT(net, FORWARDING)) {
			if (!rtnl_trylock()) {
				/* Restore the original values before restarting */
				*valp = val;
				*ppos = pos;
				return restart_syscall();
			}
			if (valp == &IPV4_DEVCONF_ALL(net, FORWARDING)) {
				inet_forward_change(net);
			} else {
				struct ipv4_devconf *cnf = ctl->extra1;
				struct in_device *idev =
					container_of(cnf, struct in_device, cnf);
				if (*valp)
					dev_disable_lro(idev->dev);
				inet_netconf_notify_devconf(net,
							    NETCONFA_FORWARDING,
							    idev->dev->ifindex,
							    cnf);
			}
			rtnl_unlock();
			rt_cache_flush(net);
		} else
			inet_netconf_notify_devconf(net, NETCONFA_FORWARDING,
						    NETCONFA_IFINDEX_DEFAULT,
						    net->ipv4.devconf_dflt);
	}

	return ret;
}

static int ipv4_doint_and_flush(struct ctl_table *ctl, int write,
				void __user *buffer,
				size_t *lenp, loff_t *ppos)
{
	int *valp = ctl->data;
	int val = *valp;
	int ret = proc_dointvec(ctl, write, buffer, lenp, ppos);
	struct net *net = ctl->extra2;

	if (write && *valp != val)
		rt_cache_flush(net);

	return ret;
}

#define DEVINET_SYSCTL_ENTRY(attr, name, mval, proc) \
	{ \
		.procname	= name, \
		.data		= ipv4_devconf.data + \
				  IPV4_DEVCONF_ ## attr - 1, \
		.maxlen		= sizeof(int), \
		.mode		= mval, \
		.proc_handler	= proc, \
		.extra1		= &ipv4_devconf, \
	}

#define DEVINET_SYSCTL_RW_ENTRY(attr, name) \
	DEVINET_SYSCTL_ENTRY(attr, name, 0644, devinet_conf_proc)

#define DEVINET_SYSCTL_RO_ENTRY(attr, name) \
	DEVINET_SYSCTL_ENTRY(attr, name, 0444, devinet_conf_proc)

#define DEVINET_SYSCTL_COMPLEX_ENTRY(attr, name, proc) \
	DEVINET_SYSCTL_ENTRY(attr, name, 0644, proc)

#define DEVINET_SYSCTL_FLUSHING_ENTRY(attr, name) \
	DEVINET_SYSCTL_COMPLEX_ENTRY(attr, name, ipv4_doint_and_flush)

static struct devinet_sysctl_table {
	struct ctl_table_header *sysctl_header;
	struct ctl_table devinet_vars[__IPV4_DEVCONF_MAX];
} devinet_sysctl = {
	.devinet_vars = {
		DEVINET_SYSCTL_COMPLEX_ENTRY(FORWARDING, "forwarding",
					     devinet_sysctl_forward),
		DEVINET_SYSCTL_RO_ENTRY(MC_FORWARDING, "mc_forwarding"),

		DEVINET_SYSCTL_RW_ENTRY(ACCEPT_REDIRECTS, "accept_redirects"),
		DEVINET_SYSCTL_RW_ENTRY(SECURE_REDIRECTS, "secure_redirects"),
		DEVINET_SYSCTL_RW_ENTRY(SHARED_MEDIA, "shared_media"),
		DEVINET_SYSCTL_RW_ENTRY(RP_FILTER, "rp_filter"),
		DEVINET_SYSCTL_RW_ENTRY(SEND_REDIRECTS, "send_redirects"),
		DEVINET_SYSCTL_RW_ENTRY(ACCEPT_SOURCE_ROUTE,
					"accept_source_route"),
		DEVINET_SYSCTL_RW_ENTRY(ACCEPT_LOCAL, "accept_local"),
		DEVINET_SYSCTL_RW_ENTRY(SRC_VMARK, "src_valid_mark"),
		DEVINET_SYSCTL_RW_ENTRY(PROXY_ARP, "proxy_arp"),
		DEVINET_SYSCTL_RW_ENTRY(MEDIUM_ID, "medium_id"),
		DEVINET_SYSCTL_RW_ENTRY(BOOTP_RELAY, "bootp_relay"),
		DEVINET_SYSCTL_RW_ENTRY(LOG_MARTIANS, "log_martians"),
		DEVINET_SYSCTL_RW_ENTRY(TAG, "tag"),
		DEVINET_SYSCTL_RW_ENTRY(ARPFILTER, "arp_filter"),
		DEVINET_SYSCTL_RW_ENTRY(ARP_ANNOUNCE, "arp_announce"),
		DEVINET_SYSCTL_RW_ENTRY(ARP_IGNORE, "arp_ignore"),
		DEVINET_SYSCTL_RW_ENTRY(ARP_ACCEPT, "arp_accept"),
		DEVINET_SYSCTL_RW_ENTRY(ARP_NOTIFY, "arp_notify"),
		DEVINET_SYSCTL_RW_ENTRY(PROXY_ARP_PVLAN, "proxy_arp_pvlan"),
		DEVINET_SYSCTL_RW_ENTRY(FORCE_IGMP_VERSION,
					"force_igmp_version"),
		DEVINET_SYSCTL_RW_ENTRY(IGMPV2_UNSOLICITED_REPORT_INTERVAL,
					"igmpv2_unsolicited_report_interval"),
		DEVINET_SYSCTL_RW_ENTRY(IGMPV3_UNSOLICITED_REPORT_INTERVAL,
					"igmpv3_unsolicited_report_interval"),

		DEVINET_SYSCTL_FLUSHING_ENTRY(NOXFRM, "disable_xfrm"),
		DEVINET_SYSCTL_FLUSHING_ENTRY(NOPOLICY, "disable_policy"),
		DEVINET_SYSCTL_FLUSHING_ENTRY(PROMOTE_SECONDARIES,
					      "promote_secondaries"),
		DEVINET_SYSCTL_FLUSHING_ENTRY(ROUTE_LOCALNET,
					      "route_localnet"),
	},
};

static int __devinet_sysctl_register(struct net *net, char *dev_name,
					struct ipv4_devconf *p)
{
	int i;
	struct devinet_sysctl_table *t;
	char path[sizeof("net/ipv4/conf/") + IFNAMSIZ];

	t = kmemdup(&devinet_sysctl, sizeof(*t), GFP_KERNEL);
	if (!t)
		goto out;

	for (i = 0; i < ARRAY_SIZE(t->devinet_vars) - 1; i++) {
		t->devinet_vars[i].data += (char *)p - (char *)&ipv4_devconf;
		t->devinet_vars[i].extra1 = p;
		t->devinet_vars[i].extra2 = net;
	}

	snprintf(path, sizeof(path), "net/ipv4/conf/%s", dev_name);

	t->sysctl_header = register_net_sysctl(net, path, t->devinet_vars);
	if (!t->sysctl_header)
		goto free;

	p->sysctl = t;
	return 0;

free:
	kfree(t);
out:
	return -ENOBUFS;
}

static void __devinet_sysctl_unregister(struct ipv4_devconf *cnf)
{
	struct devinet_sysctl_table *t = cnf->sysctl;

	if (t == NULL)
		return;

	cnf->sysctl = NULL;
	unregister_net_sysctl_table(t->sysctl_header);
	kfree(t);
}

static void devinet_sysctl_register(struct in_device *idev)
{
	neigh_sysctl_register(idev->dev, idev->arp_parms, NULL);
	__devinet_sysctl_register(dev_net(idev->dev), idev->dev->name,
					&idev->cnf);
}

static void devinet_sysctl_unregister(struct in_device *idev)
{
	__devinet_sysctl_unregister(&idev->cnf);
	neigh_sysctl_unregister(idev->arp_parms);
}

static struct ctl_table ctl_forward_entry[] = {
	{
		.procname	= "ip_forward",
		.data		= &ipv4_devconf.data[
					IPV4_DEVCONF_FORWARDING - 1],
		.maxlen		= sizeof(int),
		.mode		= 0644,
		.proc_handler	= devinet_sysctl_forward,
		.extra1		= &ipv4_devconf,
		.extra2		= &init_net,
	},
	{ },
};
#endif

static __net_init int devinet_init_net(struct net *net)
{
	int err;
	struct ipv4_devconf *all, *dflt;
#ifdef CONFIG_SYSCTL
	struct ctl_table *tbl = ctl_forward_entry;
	struct ctl_table_header *forw_hdr;
#endif

	err = -ENOMEM;
	all = &ipv4_devconf;
	dflt = &ipv4_devconf_dflt;

	if (!net_eq(net, &init_net)) {
		all = kmemdup(all, sizeof(ipv4_devconf), GFP_KERNEL);
		if (all == NULL)
			goto err_alloc_all;

		dflt = kmemdup(dflt, sizeof(ipv4_devconf_dflt), GFP_KERNEL);
		if (dflt == NULL)
			goto err_alloc_dflt;

#ifdef CONFIG_SYSCTL
		tbl = kmemdup(tbl, sizeof(ctl_forward_entry), GFP_KERNEL);
		if (tbl == NULL)
			goto err_alloc_ctl;

		tbl[0].data = &all->data[IPV4_DEVCONF_FORWARDING - 1];
		tbl[0].extra1 = all;
		tbl[0].extra2 = net;
#endif
	}

#ifdef CONFIG_SYSCTL
	err = __devinet_sysctl_register(net, "all", all);
	if (err < 0)
		goto err_reg_all;

	err = __devinet_sysctl_register(net, "default", dflt);
	if (err < 0)
		goto err_reg_dflt;

	err = -ENOMEM;
	forw_hdr = register_net_sysctl(net, "net/ipv4", tbl);
	if (forw_hdr == NULL)
		goto err_reg_ctl;
	net->ipv4.forw_hdr = forw_hdr;
#endif

	net->ipv4.devconf_all = all;
	net->ipv4.devconf_dflt = dflt;
	return 0;

#ifdef CONFIG_SYSCTL
err_reg_ctl:
	__devinet_sysctl_unregister(dflt);
err_reg_dflt:
	__devinet_sysctl_unregister(all);
err_reg_all:
	if (tbl != ctl_forward_entry)
		kfree(tbl);
err_alloc_ctl:
#endif
	if (dflt != &ipv4_devconf_dflt)
		kfree(dflt);
err_alloc_dflt:
	if (all != &ipv4_devconf)
		kfree(all);
err_alloc_all:
	return err;
}

static __net_exit void devinet_exit_net(struct net *net)
{
#ifdef CONFIG_SYSCTL
	struct ctl_table *tbl;

	tbl = net->ipv4.forw_hdr->ctl_table_arg;
	unregister_net_sysctl_table(net->ipv4.forw_hdr);
	__devinet_sysctl_unregister(net->ipv4.devconf_dflt);
	__devinet_sysctl_unregister(net->ipv4.devconf_all);
	kfree(tbl);
#endif
	kfree(net->ipv4.devconf_dflt);
	kfree(net->ipv4.devconf_all);
}

static __net_initdata struct pernet_operations devinet_ops = {
	.init = devinet_init_net,
	.exit = devinet_exit_net,
};

static struct rtnl_af_ops inet_af_ops = {
	.family		  = AF_INET,
	.fill_link_af	  = inet_fill_link_af,
	.get_link_af_size = inet_get_link_af_size,
	.validate_link_af = inet_validate_link_af,
	.set_link_af	  = inet_set_link_af,
};

void __init devinet_init(void)
{
	int i;

	for (i = 0; i < IN4_ADDR_HSIZE; i++)
		INIT_HLIST_HEAD(&inet_addr_lst[i]);

	register_pernet_subsys(&devinet_ops);

	register_gifconf(PF_INET, inet_gifconf);
	register_netdevice_notifier(&ip_netdev_notifier);

	queue_delayed_work(system_power_efficient_wq, &check_lifetime_work, 0);

	rtnl_af_register(&inet_af_ops);

	rtnl_register(PF_INET, RTM_NEWADDR, inet_rtm_newaddr, NULL, NULL);
	rtnl_register(PF_INET, RTM_DELADDR, inet_rtm_deladdr, NULL, NULL);
	rtnl_register(PF_INET, RTM_GETADDR, NULL, inet_dump_ifaddr, NULL);
	rtnl_register(PF_INET, RTM_GETNETCONF, inet_netconf_get_devconf,
		      inet_netconf_dump_devconf, NULL);
}
<|MERGE_RESOLUTION|>--- conflicted
+++ resolved
@@ -1443,10 +1443,7 @@
 	       + nla_total_size(4) /* IFA_LOCAL */
 	       + nla_total_size(4) /* IFA_BROADCAST */
 	       + nla_total_size(IFNAMSIZ) /* IFA_LABEL */
-<<<<<<< HEAD
-=======
 	       + nla_total_size(4)  /* IFA_FLAGS */
->>>>>>> f9287c7a
 	       + nla_total_size(sizeof(struct ifa_cacheinfo)); /* IFA_CACHEINFO */
 }
 
