--- conflicted
+++ resolved
@@ -3009,11 +3009,7 @@
 			/* delta_us may not be positive if the socket is locked
 			 * when the retrans timer fires and is rescheduled.
 			 */
-<<<<<<< HEAD
-			rto = max(delta, 1);
-=======
 			rto = usecs_to_jiffies(max_t(int, delta_us, 1));
->>>>>>> f4a53352
 		}
 		inet_csk_reset_xmit_timer(sk, ICSK_TIME_RETRANS, rto,
 					  TCP_RTO_MAX);
