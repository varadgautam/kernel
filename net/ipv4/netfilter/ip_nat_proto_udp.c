/* (C) 1999-2001 Paul `Rusty' Russell
 * (C) 2002-2004 Netfilter Core Team <coreteam@netfilter.org>
 *
 * This program is free software; you can redistribute it and/or modify
 * it under the terms of the GNU General Public License version 2 as
 * published by the Free Software Foundation.
 */

#include <linux/types.h>
#include <linux/init.h>
#include <linux/netfilter.h>
#include <linux/ip.h>
#include <linux/udp.h>
#include <linux/if.h>

#include <linux/netfilter_ipv4/ip_nat.h>
#include <linux/netfilter_ipv4/ip_nat_core.h>
#include <linux/netfilter_ipv4/ip_nat_rule.h>
#include <linux/netfilter_ipv4/ip_nat_protocol.h>

static int
udp_in_range(const struct ip_conntrack_tuple *tuple,
	     enum ip_nat_manip_type maniptype,
	     const union ip_conntrack_manip_proto *min,
	     const union ip_conntrack_manip_proto *max)
{
	__be16 port;

	if (maniptype == IP_NAT_MANIP_SRC)
		port = tuple->src.u.udp.port;
	else
		port = tuple->dst.u.udp.port;

	return ntohs(port) >= ntohs(min->udp.port)
		&& ntohs(port) <= ntohs(max->udp.port);
}

static int
udp_unique_tuple(struct ip_conntrack_tuple *tuple,
		 const struct ip_nat_range *range,
		 enum ip_nat_manip_type maniptype,
		 const struct ip_conntrack *conntrack)
{
	static u_int16_t port;
	__be16 *portptr;
	unsigned int range_size, min, i;

	if (maniptype == IP_NAT_MANIP_SRC)
		portptr = &tuple->src.u.udp.port;
	else
		portptr = &tuple->dst.u.udp.port;

	/* If no range specified... */
	if (!(range->flags & IP_NAT_RANGE_PROTO_SPECIFIED)) {
		/* If it's dst rewrite, can't change port */
		if (maniptype == IP_NAT_MANIP_DST)
			return 0;

		if (ntohs(*portptr) < 1024) {
			/* Loose convention: >> 512 is credential passing */
			if (ntohs(*portptr)<512) {
				min = 1;
				range_size = 511 - min + 1;
			} else {
				min = 600;
				range_size = 1023 - min + 1;
			}
		} else {
			min = 1024;
			range_size = 65535 - 1024 + 1;
		}
	} else {
		min = ntohs(range->min.udp.port);
		range_size = ntohs(range->max.udp.port) - min + 1;
	}

	for (i = 0; i < range_size; i++, port++) {
		*portptr = htons(min + port % range_size);
		if (!ip_nat_used_tuple(tuple, conntrack))
			return 1;
	}
	return 0;
}

static int
udp_manip_pkt(struct sk_buff **pskb,
	      unsigned int iphdroff,
	      const struct ip_conntrack_tuple *tuple,
	      enum ip_nat_manip_type maniptype)
{
	struct iphdr *iph = (struct iphdr *)((*pskb)->data + iphdroff);
	struct udphdr *hdr;
	unsigned int hdroff = iphdroff + iph->ihl*4;
	__be32 oldip, newip;
	__be16 *portptr, newport;

	if (!skb_make_writable(pskb, hdroff + sizeof(*hdr)))
		return 0;

	iph = (struct iphdr *)((*pskb)->data + iphdroff);
	hdr = (struct udphdr *)((*pskb)->data + hdroff);

	if (maniptype == IP_NAT_MANIP_SRC) {
		/* Get rid of src ip and src pt */
		oldip = iph->saddr;
		newip = tuple->src.ip;
		newport = tuple->src.u.udp.port;
		portptr = &hdr->source;
	} else {
		/* Get rid of dst ip and dst pt */
		oldip = iph->daddr;
		newip = tuple->dst.ip;
		newport = tuple->dst.u.udp.port;
		portptr = &hdr->dest;
	}
<<<<<<< HEAD
	if (hdr->check) { /* 0 is a special case meaning no checksum */
#ifdef CONFIG_XEN
		if ((*pskb)->proto_csum_blank)
			hdr->check = ip_nat_cheat_check(oldip, ~newip, hdr->check);
		else
#endif
			hdr->check = ip_nat_cheat_check(~oldip, newip,
					ip_nat_cheat_check(*portptr ^ 0xFFFF,
							   newport,
							   hdr->check));
=======

	if (hdr->check || (*pskb)->ip_summed == CHECKSUM_PARTIAL) {
		hdr->check = nf_proto_csum_update(*pskb, ~oldip, newip,
						  hdr->check, 1);
		hdr->check = nf_proto_csum_update(*pskb,
						  *portptr ^ htons(0xFFFF), newport,
						  hdr->check, 0);
		if (!hdr->check)
			hdr->check = -1;
>>>>>>> 0215ffb0
	}
	*portptr = newport;
	return 1;
}

struct ip_nat_protocol ip_nat_protocol_udp = {
	.name			= "UDP",
	.protonum		= IPPROTO_UDP,
	.me			= THIS_MODULE,
	.manip_pkt		= udp_manip_pkt,
	.in_range		= udp_in_range,
	.unique_tuple		= udp_unique_tuple,
#if defined(CONFIG_IP_NF_CONNTRACK_NETLINK) || \
    defined(CONFIG_IP_NF_CONNTRACK_NETLINK_MODULE)
	.range_to_nfattr	= ip_nat_port_range_to_nfattr,
	.nfattr_to_range	= ip_nat_port_nfattr_to_range,
#endif
};<|MERGE_RESOLUTION|>--- conflicted
+++ resolved
@@ -113,18 +113,6 @@
 		newport = tuple->dst.u.udp.port;
 		portptr = &hdr->dest;
 	}
-<<<<<<< HEAD
-	if (hdr->check) { /* 0 is a special case meaning no checksum */
-#ifdef CONFIG_XEN
-		if ((*pskb)->proto_csum_blank)
-			hdr->check = ip_nat_cheat_check(oldip, ~newip, hdr->check);
-		else
-#endif
-			hdr->check = ip_nat_cheat_check(~oldip, newip,
-					ip_nat_cheat_check(*portptr ^ 0xFFFF,
-							   newport,
-							   hdr->check));
-=======
 
 	if (hdr->check || (*pskb)->ip_summed == CHECKSUM_PARTIAL) {
 		hdr->check = nf_proto_csum_update(*pskb, ~oldip, newip,
@@ -134,7 +122,6 @@
 						  hdr->check, 0);
 		if (!hdr->check)
 			hdr->check = -1;
->>>>>>> 0215ffb0
 	}
 	*portptr = newport;
 	return 1;
