--- conflicted
+++ resolved
@@ -542,20 +542,11 @@
 	if (!pde)
 		goto err1;
 
-<<<<<<< HEAD
-	pde = create_proc_entry("rt_cache", S_IRUGO, net->proc_net_stat);
-	if (!pde)
-		goto err2;
-
-	pde->proc_fops = &rt_cpu_seq_fops;
-
-=======
 	pde = proc_create("rt_cache", S_IRUGO,
 			  net->proc_net_stat, &rt_cpu_seq_fops);
 	if (!pde)
 		goto err2;
 
->>>>>>> 976dde01
 #ifdef CONFIG_NET_CLS_ROUTE
 	pde = create_proc_read_entry("rt_acct", 0, net->proc_net,
 			ip_rt_acct_read, NULL);
