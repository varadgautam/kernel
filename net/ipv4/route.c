/*
 * INET		An implementation of the TCP/IP protocol suite for the LINUX
 *		operating system.  INET is implemented using the  BSD Socket
 *		interface as the means of communication with the user level.
 *
 *		ROUTE - implementation of the IP router.
 *
 * Authors:	Ross Biro
 *		Fred N. van Kempen, <waltje@uWalt.NL.Mugnet.ORG>
 *		Alan Cox, <gw4pts@gw4pts.ampr.org>
 *		Linus Torvalds, <Linus.Torvalds@helsinki.fi>
 *		Alexey Kuznetsov, <kuznet@ms2.inr.ac.ru>
 *
 * Fixes:
 *		Alan Cox	:	Verify area fixes.
 *		Alan Cox	:	cli() protects routing changes
 *		Rui Oliveira	:	ICMP routing table updates
 *		(rco@di.uminho.pt)	Routing table insertion and update
 *		Linus Torvalds	:	Rewrote bits to be sensible
 *		Alan Cox	:	Added BSD route gw semantics
 *		Alan Cox	:	Super /proc >4K
 *		Alan Cox	:	MTU in route table
 *		Alan Cox	: 	MSS actually. Also added the window
 *					clamper.
 *		Sam Lantinga	:	Fixed route matching in rt_del()
 *		Alan Cox	:	Routing cache support.
 *		Alan Cox	:	Removed compatibility cruft.
 *		Alan Cox	:	RTF_REJECT support.
 *		Alan Cox	:	TCP irtt support.
 *		Jonathan Naylor	:	Added Metric support.
 *	Miquel van Smoorenburg	:	BSD API fixes.
 *	Miquel van Smoorenburg	:	Metrics.
 *		Alan Cox	:	Use __u32 properly
 *		Alan Cox	:	Aligned routing errors more closely with BSD
 *					our system is still very different.
 *		Alan Cox	:	Faster /proc handling
 *	Alexey Kuznetsov	:	Massive rework to support tree based routing,
 *					routing caches and better behaviour.
 *
 *		Olaf Erb	:	irtt wasn't being copied right.
 *		Bjorn Ekwall	:	Kerneld route support.
 *		Alan Cox	:	Multicast fixed (I hope)
 * 		Pavel Krauz	:	Limited broadcast fixed
 *		Mike McLagan	:	Routing by source
 *	Alexey Kuznetsov	:	End of old history. Split to fib.c and
 *					route.c and rewritten from scratch.
 *		Andi Kleen	:	Load-limit warning messages.
 *	Vitaly E. Lavrov	:	Transparent proxy revived after year coma.
 *	Vitaly E. Lavrov	:	Race condition in ip_route_input_slow.
 *	Tobias Ringstrom	:	Uninitialized res.type in ip_route_output_slow.
 *	Vladimir V. Ivanov	:	IP rule info (flowid) is really useful.
 *		Marc Boucher	:	routing by fwmark
 *	Robert Olsson		:	Added rt_cache statistics
 *	Arnaldo C. Melo		:	Convert proc stuff to seq_file
 *	Eric Dumazet		:	hashed spinlocks and rt_check_expire() fixes.
 * 	Ilia Sotnikov		:	Ignore TOS on PMTUD and Redirect
 * 	Ilia Sotnikov		:	Removed TOS from hash calculations
 *
 *		This program is free software; you can redistribute it and/or
 *		modify it under the terms of the GNU General Public License
 *		as published by the Free Software Foundation; either version
 *		2 of the License, or (at your option) any later version.
 */

#define pr_fmt(fmt) "IPv4: " fmt

#include <linux/module.h>
#include <linux/uaccess.h>
#include <linux/bitops.h>
#include <linux/types.h>
#include <linux/kernel.h>
#include <linux/mm.h>
#include <linux/string.h>
#include <linux/socket.h>
#include <linux/sockios.h>
#include <linux/errno.h>
#include <linux/in.h>
#include <linux/inet.h>
#include <linux/netdevice.h>
#include <linux/proc_fs.h>
#include <linux/init.h>
#include <linux/skbuff.h>
#include <linux/inetdevice.h>
#include <linux/igmp.h>
#include <linux/pkt_sched.h>
#include <linux/mroute.h>
#include <linux/netfilter_ipv4.h>
#include <linux/random.h>
#include <linux/rcupdate.h>
#include <linux/times.h>
#include <linux/slab.h>
#include <linux/jhash.h>
#include <net/dst.h>
#include <net/dst_metadata.h>
#include <net/net_namespace.h>
#include <net/protocol.h>
#include <net/ip.h>
#include <net/route.h>
#include <net/inetpeer.h>
#include <net/sock.h>
#include <net/ip_fib.h>
#include <net/arp.h>
#include <net/tcp.h>
#include <net/icmp.h>
#include <net/xfrm.h>
#include <net/lwtunnel.h>
#include <net/netevent.h>
#include <net/rtnetlink.h>
#ifdef CONFIG_SYSCTL
#include <linux/sysctl.h>
#include <linux/kmemleak.h>
#endif
#include <net/secure_seq.h>
#include <net/ip_tunnels.h>
#include <net/l3mdev.h>

#include "fib_lookup.h"

#define RT_FL_TOS(oldflp4) \
	((oldflp4)->flowi4_tos & (IPTOS_RT_MASK | RTO_ONLINK))

#define RT_GC_TIMEOUT (300*HZ)

static int ip_rt_max_size;
static int ip_rt_redirect_number __read_mostly	= 9;
static int ip_rt_redirect_load __read_mostly	= HZ / 50;
static int ip_rt_redirect_silence __read_mostly	= ((HZ / 50) << (9 + 1));
static int ip_rt_error_cost __read_mostly	= HZ;
static int ip_rt_error_burst __read_mostly	= 5 * HZ;
static int ip_rt_mtu_expires __read_mostly	= 10 * 60 * HZ;
static u32 ip_rt_min_pmtu __read_mostly		= 512 + 20 + 20;
static int ip_rt_min_advmss __read_mostly	= 256;

static int ip_rt_gc_timeout __read_mostly	= RT_GC_TIMEOUT;

<<<<<<< HEAD
static int ip_min_valid_pmtu __read_mostly	= IPV4_MIN_MTU;

=======
>>>>>>> 022a1d6c
/*
 *	Interface to generic destination cache.
 */

static struct dst_entry *ipv4_dst_check(struct dst_entry *dst, u32 cookie);
static unsigned int	 ipv4_default_advmss(const struct dst_entry *dst);
static unsigned int	 ipv4_mtu(const struct dst_entry *dst);
static struct dst_entry *ipv4_negative_advice(struct dst_entry *dst);
static void		 ipv4_link_failure(struct sk_buff *skb);
static void		 ip_rt_update_pmtu(struct dst_entry *dst, struct sock *sk,
					   struct sk_buff *skb, u32 mtu);
static void		 ip_do_redirect(struct dst_entry *dst, struct sock *sk,
					struct sk_buff *skb);
static void		ipv4_dst_destroy(struct dst_entry *dst);

static u32 *ipv4_cow_metrics(struct dst_entry *dst, unsigned long old)
{
	WARN_ON(1);
	return NULL;
}

static struct neighbour *ipv4_neigh_lookup(const struct dst_entry *dst,
					   struct sk_buff *skb,
					   const void *daddr);
static void ipv4_confirm_neigh(const struct dst_entry *dst, const void *daddr);

static struct dst_ops ipv4_dst_ops = {
	.family =		AF_INET,
	.check =		ipv4_dst_check,
	.default_advmss =	ipv4_default_advmss,
	.mtu =			ipv4_mtu,
	.cow_metrics =		ipv4_cow_metrics,
	.destroy =		ipv4_dst_destroy,
	.negative_advice =	ipv4_negative_advice,
	.link_failure =		ipv4_link_failure,
	.update_pmtu =		ip_rt_update_pmtu,
	.redirect =		ip_do_redirect,
	.local_out =		__ip_local_out,
	.neigh_lookup =		ipv4_neigh_lookup,
	.confirm_neigh =	ipv4_confirm_neigh,
};

#define ECN_OR_COST(class)	TC_PRIO_##class

const __u8 ip_tos2prio[16] = {
	TC_PRIO_BESTEFFORT,
	ECN_OR_COST(BESTEFFORT),
	TC_PRIO_BESTEFFORT,
	ECN_OR_COST(BESTEFFORT),
	TC_PRIO_BULK,
	ECN_OR_COST(BULK),
	TC_PRIO_BULK,
	ECN_OR_COST(BULK),
	TC_PRIO_INTERACTIVE,
	ECN_OR_COST(INTERACTIVE),
	TC_PRIO_INTERACTIVE,
	ECN_OR_COST(INTERACTIVE),
	TC_PRIO_INTERACTIVE_BULK,
	ECN_OR_COST(INTERACTIVE_BULK),
	TC_PRIO_INTERACTIVE_BULK,
	ECN_OR_COST(INTERACTIVE_BULK)
};
EXPORT_SYMBOL(ip_tos2prio);

static DEFINE_PER_CPU(struct rt_cache_stat, rt_cache_stat);
#define RT_CACHE_STAT_INC(field) raw_cpu_inc(rt_cache_stat.field)

#ifdef CONFIG_PROC_FS
static void *rt_cache_seq_start(struct seq_file *seq, loff_t *pos)
{
	if (*pos)
		return NULL;
	return SEQ_START_TOKEN;
}

static void *rt_cache_seq_next(struct seq_file *seq, void *v, loff_t *pos)
{
	++*pos;
	return NULL;
}

static void rt_cache_seq_stop(struct seq_file *seq, void *v)
{
}

static int rt_cache_seq_show(struct seq_file *seq, void *v)
{
	if (v == SEQ_START_TOKEN)
		seq_printf(seq, "%-127s\n",
			   "Iface\tDestination\tGateway \tFlags\t\tRefCnt\tUse\t"
			   "Metric\tSource\t\tMTU\tWindow\tIRTT\tTOS\tHHRef\t"
			   "HHUptod\tSpecDst");
	return 0;
}

static const struct seq_operations rt_cache_seq_ops = {
	.start  = rt_cache_seq_start,
	.next   = rt_cache_seq_next,
	.stop   = rt_cache_seq_stop,
	.show   = rt_cache_seq_show,
};

static int rt_cache_seq_open(struct inode *inode, struct file *file)
{
	return seq_open(file, &rt_cache_seq_ops);
}

static const struct file_operations rt_cache_seq_fops = {
	.open	 = rt_cache_seq_open,
	.read	 = seq_read,
	.llseek	 = seq_lseek,
	.release = seq_release,
};


static void *rt_cpu_seq_start(struct seq_file *seq, loff_t *pos)
{
	int cpu;

	if (*pos == 0)
		return SEQ_START_TOKEN;

	for (cpu = *pos-1; cpu < nr_cpu_ids; ++cpu) {
		if (!cpu_possible(cpu))
			continue;
		*pos = cpu+1;
		return &per_cpu(rt_cache_stat, cpu);
	}
	return NULL;
}

static void *rt_cpu_seq_next(struct seq_file *seq, void *v, loff_t *pos)
{
	int cpu;

	for (cpu = *pos; cpu < nr_cpu_ids; ++cpu) {
		if (!cpu_possible(cpu))
			continue;
		*pos = cpu+1;
		return &per_cpu(rt_cache_stat, cpu);
	}
	return NULL;

}

static void rt_cpu_seq_stop(struct seq_file *seq, void *v)
{

}

static int rt_cpu_seq_show(struct seq_file *seq, void *v)
{
	struct rt_cache_stat *st = v;

	if (v == SEQ_START_TOKEN) {
		seq_printf(seq, "entries  in_hit in_slow_tot in_slow_mc in_no_route in_brd in_martian_dst in_martian_src  out_hit out_slow_tot out_slow_mc  gc_total gc_ignored gc_goal_miss gc_dst_overflow in_hlist_search out_hlist_search\n");
		return 0;
	}

	seq_printf(seq,"%08x  %08x %08x %08x %08x %08x %08x %08x "
		   " %08x %08x %08x %08x %08x %08x %08x %08x %08x \n",
		   dst_entries_get_slow(&ipv4_dst_ops),
		   0, /* st->in_hit */
		   st->in_slow_tot,
		   st->in_slow_mc,
		   st->in_no_route,
		   st->in_brd,
		   st->in_martian_dst,
		   st->in_martian_src,

		   0, /* st->out_hit */
		   st->out_slow_tot,
		   st->out_slow_mc,

		   0, /* st->gc_total */
		   0, /* st->gc_ignored */
		   0, /* st->gc_goal_miss */
		   0, /* st->gc_dst_overflow */
		   0, /* st->in_hlist_search */
		   0  /* st->out_hlist_search */
		);
	return 0;
}

static const struct seq_operations rt_cpu_seq_ops = {
	.start  = rt_cpu_seq_start,
	.next   = rt_cpu_seq_next,
	.stop   = rt_cpu_seq_stop,
	.show   = rt_cpu_seq_show,
};


static int rt_cpu_seq_open(struct inode *inode, struct file *file)
{
	return seq_open(file, &rt_cpu_seq_ops);
}

static const struct file_operations rt_cpu_seq_fops = {
	.open	 = rt_cpu_seq_open,
	.read	 = seq_read,
	.llseek	 = seq_lseek,
	.release = seq_release,
};

#ifdef CONFIG_IP_ROUTE_CLASSID
static int rt_acct_proc_show(struct seq_file *m, void *v)
{
	struct ip_rt_acct *dst, *src;
	unsigned int i, j;

	dst = kcalloc(256, sizeof(struct ip_rt_acct), GFP_KERNEL);
	if (!dst)
		return -ENOMEM;

	for_each_possible_cpu(i) {
		src = (struct ip_rt_acct *)per_cpu_ptr(ip_rt_acct, i);
		for (j = 0; j < 256; j++) {
			dst[j].o_bytes   += src[j].o_bytes;
			dst[j].o_packets += src[j].o_packets;
			dst[j].i_bytes   += src[j].i_bytes;
			dst[j].i_packets += src[j].i_packets;
		}
	}

	seq_write(m, dst, 256 * sizeof(struct ip_rt_acct));
	kfree(dst);
	return 0;
}

static int rt_acct_proc_open(struct inode *inode, struct file *file)
{
	return single_open(file, rt_acct_proc_show, NULL);
}

static const struct file_operations rt_acct_proc_fops = {
	.open		= rt_acct_proc_open,
	.read		= seq_read,
	.llseek		= seq_lseek,
	.release	= single_release,
};
#endif

static int __net_init ip_rt_do_proc_init(struct net *net)
{
	struct proc_dir_entry *pde;

	pde = proc_create("rt_cache", S_IRUGO, net->proc_net,
			  &rt_cache_seq_fops);
	if (!pde)
		goto err1;

	pde = proc_create("rt_cache", S_IRUGO,
			  net->proc_net_stat, &rt_cpu_seq_fops);
	if (!pde)
		goto err2;

#ifdef CONFIG_IP_ROUTE_CLASSID
	pde = proc_create("rt_acct", 0, net->proc_net, &rt_acct_proc_fops);
	if (!pde)
		goto err3;
#endif
	return 0;

#ifdef CONFIG_IP_ROUTE_CLASSID
err3:
	remove_proc_entry("rt_cache", net->proc_net_stat);
#endif
err2:
	remove_proc_entry("rt_cache", net->proc_net);
err1:
	return -ENOMEM;
}

static void __net_exit ip_rt_do_proc_exit(struct net *net)
{
	remove_proc_entry("rt_cache", net->proc_net_stat);
	remove_proc_entry("rt_cache", net->proc_net);
#ifdef CONFIG_IP_ROUTE_CLASSID
	remove_proc_entry("rt_acct", net->proc_net);
#endif
}

static struct pernet_operations ip_rt_proc_ops __net_initdata =  {
	.init = ip_rt_do_proc_init,
	.exit = ip_rt_do_proc_exit,
};

static int __init ip_rt_proc_init(void)
{
	return register_pernet_subsys(&ip_rt_proc_ops);
}

#else
static inline int ip_rt_proc_init(void)
{
	return 0;
}
#endif /* CONFIG_PROC_FS */

static inline bool rt_is_expired(const struct rtable *rth)
{
	return rth->rt_genid != rt_genid_ipv4(dev_net(rth->dst.dev));
}

void rt_cache_flush(struct net *net)
{
	rt_genid_bump_ipv4(net);
}

static struct neighbour *ipv4_neigh_lookup(const struct dst_entry *dst,
					   struct sk_buff *skb,
					   const void *daddr)
{
	struct net_device *dev = dst->dev;
	const __be32 *pkey = daddr;
	const struct rtable *rt;
	struct neighbour *n;

	rt = (const struct rtable *) dst;
	if (rt->rt_gateway)
		pkey = (const __be32 *) &rt->rt_gateway;
	else if (skb)
		pkey = &ip_hdr(skb)->daddr;

	n = __ipv4_neigh_lookup(dev, *(__force u32 *)pkey);
	if (n)
		return n;
	return neigh_create(&arp_tbl, pkey, dev);
}

static void ipv4_confirm_neigh(const struct dst_entry *dst, const void *daddr)
{
	struct net_device *dev = dst->dev;
	const __be32 *pkey = daddr;
	const struct rtable *rt;

	rt = (const struct rtable *)dst;
	if (rt->rt_gateway)
		pkey = (const __be32 *)&rt->rt_gateway;
	else if (!daddr ||
		 (rt->rt_flags &
		  (RTCF_MULTICAST | RTCF_BROADCAST | RTCF_LOCAL)))
		return;

	__ipv4_confirm_neigh(dev, *(__force u32 *)pkey);
}

#define IP_IDENTS_SZ 2048u

static atomic_t *ip_idents __read_mostly;
static u32 *ip_tstamps __read_mostly;

/* In order to protect privacy, we add a perturbation to identifiers
 * if one generator is seldom used. This makes hard for an attacker
 * to infer how many packets were sent between two points in time.
 */
u32 ip_idents_reserve(u32 hash, int segs)
{
	u32 *p_tstamp = ip_tstamps + hash % IP_IDENTS_SZ;
	atomic_t *p_id = ip_idents + hash % IP_IDENTS_SZ;
	u32 old = READ_ONCE(*p_tstamp);
	u32 now = (u32)jiffies;
	u32 new, delta = 0;

	if (old != now && cmpxchg(p_tstamp, old, now) == old)
		delta = prandom_u32_max(now - old);

	/* Do not use atomic_add_return() as it makes UBSAN unhappy */
	do {
		old = (u32)atomic_read(p_id);
		new = old + delta + segs;
	} while (atomic_cmpxchg(p_id, old, new) != old);

	return new - segs;
}
EXPORT_SYMBOL(ip_idents_reserve);

void __ip_select_ident(struct net *net, struct iphdr *iph, int segs)
{
	static u32 ip_idents_hashrnd __read_mostly;
	u32 hash, id;

	net_get_random_once(&ip_idents_hashrnd, sizeof(ip_idents_hashrnd));

	hash = jhash_3words((__force u32)iph->daddr,
			    (__force u32)iph->saddr,
			    iph->protocol ^ net_hash_mix(net),
			    ip_idents_hashrnd);
	id = ip_idents_reserve(hash, segs);
	iph->id = htons(id);
}
EXPORT_SYMBOL(__ip_select_ident);

static void __build_flow_key(const struct net *net, struct flowi4 *fl4,
			     const struct sock *sk,
			     const struct iphdr *iph,
			     int oif, u8 tos,
			     u8 prot, u32 mark, int flow_flags)
{
	if (sk) {
		const struct inet_sock *inet = inet_sk(sk);

		oif = sk->sk_bound_dev_if;
		mark = sk->sk_mark;
		tos = RT_CONN_FLAGS(sk);
		prot = inet->hdrincl ? IPPROTO_RAW : sk->sk_protocol;
	}
	flowi4_init_output(fl4, oif, mark, tos,
			   RT_SCOPE_UNIVERSE, prot,
			   flow_flags,
			   iph->daddr, iph->saddr, 0, 0,
			   sock_net_uid(net, sk));
}

static void build_skb_flow_key(struct flowi4 *fl4, const struct sk_buff *skb,
			       const struct sock *sk)
{
	const struct net *net = dev_net(skb->dev);
	const struct iphdr *iph = ip_hdr(skb);
	int oif = skb->dev->ifindex;
	u8 tos = RT_TOS(iph->tos);
	u8 prot = iph->protocol;
	u32 mark = skb->mark;

	__build_flow_key(net, fl4, sk, iph, oif, tos, prot, mark, 0);
}

static void build_sk_flow_key(struct flowi4 *fl4, const struct sock *sk)
{
	const struct inet_sock *inet = inet_sk(sk);
	const struct ip_options_rcu *inet_opt;
	__be32 daddr = inet->inet_daddr;

	rcu_read_lock();
	inet_opt = rcu_dereference(inet->inet_opt);
	if (inet_opt && inet_opt->opt.srr)
		daddr = inet_opt->opt.faddr;
	flowi4_init_output(fl4, sk->sk_bound_dev_if, sk->sk_mark,
			   RT_CONN_FLAGS(sk), RT_SCOPE_UNIVERSE,
			   inet->hdrincl ? IPPROTO_RAW : sk->sk_protocol,
			   inet_sk_flowi_flags(sk),
			   daddr, inet->inet_saddr, 0, 0, sk->sk_uid);
	rcu_read_unlock();
}

static void ip_rt_build_flow_key(struct flowi4 *fl4, const struct sock *sk,
				 const struct sk_buff *skb)
{
	if (skb)
		build_skb_flow_key(fl4, skb, sk);
	else
		build_sk_flow_key(fl4, sk);
}

static DEFINE_SPINLOCK(fnhe_lock);

static void fnhe_flush_routes(struct fib_nh_exception *fnhe)
{
	struct rtable *rt;

	rt = rcu_dereference(fnhe->fnhe_rth_input);
	if (rt) {
		RCU_INIT_POINTER(fnhe->fnhe_rth_input, NULL);
		dst_dev_put(&rt->dst);
		dst_release(&rt->dst);
	}
	rt = rcu_dereference(fnhe->fnhe_rth_output);
	if (rt) {
		RCU_INIT_POINTER(fnhe->fnhe_rth_output, NULL);
		dst_dev_put(&rt->dst);
		dst_release(&rt->dst);
	}
}

static struct fib_nh_exception *fnhe_oldest(struct fnhe_hash_bucket *hash)
{
	struct fib_nh_exception *fnhe, *oldest;

	oldest = rcu_dereference(hash->chain);
	for (fnhe = rcu_dereference(oldest->fnhe_next); fnhe;
	     fnhe = rcu_dereference(fnhe->fnhe_next)) {
		if (time_before(fnhe->fnhe_stamp, oldest->fnhe_stamp))
			oldest = fnhe;
	}
	fnhe_flush_routes(oldest);
	return oldest;
}

static inline u32 fnhe_hashfun(__be32 daddr)
{
	static u32 fnhe_hashrnd __read_mostly;
	u32 hval;

	net_get_random_once(&fnhe_hashrnd, sizeof(fnhe_hashrnd));
	hval = jhash_1word((__force u32) daddr, fnhe_hashrnd);
	return hash_32(hval, FNHE_HASH_SHIFT);
}

static void fill_route_from_fnhe(struct rtable *rt, struct fib_nh_exception *fnhe)
{
	rt->rt_pmtu = fnhe->fnhe_pmtu;
	rt->rt_mtu_locked = fnhe->fnhe_mtu_locked;
	rt->dst.expires = fnhe->fnhe_expires;

	if (fnhe->fnhe_gw) {
		rt->rt_flags |= RTCF_REDIRECTED;
		rt->rt_gateway = fnhe->fnhe_gw;
		rt->rt_uses_gateway = 1;
	}
}

static void update_or_create_fnhe(struct fib_nh *nh, __be32 daddr, __be32 gw,
				  u32 pmtu, bool lock, unsigned long expires)
{
	struct fnhe_hash_bucket *hash;
	struct fib_nh_exception *fnhe;
	struct rtable *rt;
	u32 genid, hval;
	unsigned int i;
	int depth;

	genid = fnhe_genid(dev_net(nh->nh_dev));
	hval = fnhe_hashfun(daddr);

	spin_lock_bh(&fnhe_lock);

	hash = rcu_dereference(nh->nh_exceptions);
	if (!hash) {
		hash = kzalloc(FNHE_HASH_SIZE * sizeof(*hash), GFP_ATOMIC);
		if (!hash)
			goto out_unlock;
		rcu_assign_pointer(nh->nh_exceptions, hash);
	}

	hash += hval;

	depth = 0;
	for (fnhe = rcu_dereference(hash->chain); fnhe;
	     fnhe = rcu_dereference(fnhe->fnhe_next)) {
		if (fnhe->fnhe_daddr == daddr)
			break;
		depth++;
	}

	if (fnhe) {
		if (fnhe->fnhe_genid != genid)
			fnhe->fnhe_genid = genid;
		if (gw)
			fnhe->fnhe_gw = gw;
		if (pmtu) {
			fnhe->fnhe_pmtu = pmtu;
			fnhe->fnhe_mtu_locked = lock;
		}
		fnhe->fnhe_expires = max(1UL, expires);
		/* Update all cached dsts too */
		rt = rcu_dereference(fnhe->fnhe_rth_input);
		if (rt)
			fill_route_from_fnhe(rt, fnhe);
		rt = rcu_dereference(fnhe->fnhe_rth_output);
		if (rt)
			fill_route_from_fnhe(rt, fnhe);
	} else {
		if (depth > FNHE_RECLAIM_DEPTH)
			fnhe = fnhe_oldest(hash);
		else {
			fnhe = kzalloc(sizeof(*fnhe), GFP_ATOMIC);
			if (!fnhe)
				goto out_unlock;

			fnhe->fnhe_next = hash->chain;
			rcu_assign_pointer(hash->chain, fnhe);
		}
		fnhe->fnhe_genid = genid;
		fnhe->fnhe_daddr = daddr;
		fnhe->fnhe_gw = gw;
		fnhe->fnhe_pmtu = pmtu;
		fnhe->fnhe_mtu_locked = lock;
		fnhe->fnhe_expires = expires;

		/* Exception created; mark the cached routes for the nexthop
		 * stale, so anyone caching it rechecks if this exception
		 * applies to them.
		 */
		rt = rcu_dereference(nh->nh_rth_input);
		if (rt)
			rt->dst.obsolete = DST_OBSOLETE_KILL;

		for_each_possible_cpu(i) {
			struct rtable __rcu **prt;
			prt = per_cpu_ptr(nh->nh_pcpu_rth_output, i);
			rt = rcu_dereference(*prt);
			if (rt)
				rt->dst.obsolete = DST_OBSOLETE_KILL;
		}
	}

	fnhe->fnhe_stamp = jiffies;

out_unlock:
	spin_unlock_bh(&fnhe_lock);
}

static void __ip_do_redirect(struct rtable *rt, struct sk_buff *skb, struct flowi4 *fl4,
			     bool kill_route)
{
	__be32 new_gw = icmp_hdr(skb)->un.gateway;
	__be32 old_gw = ip_hdr(skb)->saddr;
	struct net_device *dev = skb->dev;
	struct in_device *in_dev;
	struct fib_result res;
	struct neighbour *n;
	struct net *net;

	switch (icmp_hdr(skb)->code & 7) {
	case ICMP_REDIR_NET:
	case ICMP_REDIR_NETTOS:
	case ICMP_REDIR_HOST:
	case ICMP_REDIR_HOSTTOS:
		break;

	default:
		return;
	}

	if (rt->rt_gateway != old_gw)
		return;

	in_dev = __in_dev_get_rcu(dev);
	if (!in_dev)
		return;

	net = dev_net(dev);
	if (new_gw == old_gw || !IN_DEV_RX_REDIRECTS(in_dev) ||
	    ipv4_is_multicast(new_gw) || ipv4_is_lbcast(new_gw) ||
	    ipv4_is_zeronet(new_gw))
		goto reject_redirect;

	if (!IN_DEV_SHARED_MEDIA(in_dev)) {
		if (!inet_addr_onlink(in_dev, new_gw, old_gw))
			goto reject_redirect;
		if (IN_DEV_SEC_REDIRECTS(in_dev) && ip_fib_check_default(new_gw, dev))
			goto reject_redirect;
	} else {
		if (inet_addr_type(net, new_gw) != RTN_UNICAST)
			goto reject_redirect;
	}

	n = __ipv4_neigh_lookup(rt->dst.dev, new_gw);
	if (!n)
		n = neigh_create(&arp_tbl, &new_gw, rt->dst.dev);
	if (!IS_ERR(n)) {
		if (!(n->nud_state & NUD_VALID)) {
			neigh_event_send(n, NULL);
		} else {
			if (fib_lookup(net, fl4, &res, 0) == 0) {
				struct fib_nh *nh = &FIB_RES_NH(res);

				update_or_create_fnhe(nh, fl4->daddr, new_gw,
						0, false,
						jiffies + ip_rt_gc_timeout);
			}
			if (kill_route)
				rt->dst.obsolete = DST_OBSOLETE_KILL;
			call_netevent_notifiers(NETEVENT_NEIGH_UPDATE, n);
		}
		neigh_release(n);
	}
	return;

reject_redirect:
#ifdef CONFIG_IP_ROUTE_VERBOSE
	if (IN_DEV_LOG_MARTIANS(in_dev)) {
		const struct iphdr *iph = (const struct iphdr *) skb->data;
		__be32 daddr = iph->daddr;
		__be32 saddr = iph->saddr;

		net_info_ratelimited("Redirect from %pI4 on %s about %pI4 ignored\n"
				     "  Advised path = %pI4 -> %pI4\n",
				     &old_gw, dev->name, &new_gw,
				     &saddr, &daddr);
	}
#endif
	;
}

static void ip_do_redirect(struct dst_entry *dst, struct sock *sk, struct sk_buff *skb)
{
	struct rtable *rt;
	struct flowi4 fl4;
	const struct iphdr *iph = (const struct iphdr *) skb->data;
	struct net *net = dev_net(skb->dev);
	int oif = skb->dev->ifindex;
	u8 tos = RT_TOS(iph->tos);
	u8 prot = iph->protocol;
	u32 mark = skb->mark;

	rt = (struct rtable *) dst;

	__build_flow_key(net, &fl4, sk, iph, oif, tos, prot, mark, 0);
	__ip_do_redirect(rt, skb, &fl4, true);
}

static struct dst_entry *ipv4_negative_advice(struct dst_entry *dst)
{
	struct rtable *rt = (struct rtable *)dst;
	struct dst_entry *ret = dst;

	if (rt) {
		if (dst->obsolete > 0) {
			ip_rt_put(rt);
			ret = NULL;
		} else if ((rt->rt_flags & RTCF_REDIRECTED) ||
			   rt->dst.expires) {
			ip_rt_put(rt);
			ret = NULL;
		}
	}
	return ret;
}

/*
 * Algorithm:
 *	1. The first ip_rt_redirect_number redirects are sent
 *	   with exponential backoff, then we stop sending them at all,
 *	   assuming that the host ignores our redirects.
 *	2. If we did not see packets requiring redirects
 *	   during ip_rt_redirect_silence, we assume that the host
 *	   forgot redirected route and start to send redirects again.
 *
 * This algorithm is much cheaper and more intelligent than dumb load limiting
 * in icmp.c.
 *
 * NOTE. Do not forget to inhibit load limiting for redirects (redundant)
 * and "frag. need" (breaks PMTU discovery) in icmp.c.
 */

void ip_rt_send_redirect(struct sk_buff *skb)
{
	struct rtable *rt = skb_rtable(skb);
	struct in_device *in_dev;
	struct inet_peer *peer;
	struct net *net;
	int log_martians;
	int vif;

	rcu_read_lock();
	in_dev = __in_dev_get_rcu(rt->dst.dev);
	if (!in_dev || !IN_DEV_TX_REDIRECTS(in_dev)) {
		rcu_read_unlock();
		return;
	}
	log_martians = IN_DEV_LOG_MARTIANS(in_dev);
	vif = l3mdev_master_ifindex_rcu(rt->dst.dev);
	rcu_read_unlock();

	net = dev_net(rt->dst.dev);
	peer = inet_getpeer_v4(net->ipv4.peers, ip_hdr(skb)->saddr, vif, 1);
	if (!peer) {
		icmp_send(skb, ICMP_REDIRECT, ICMP_REDIR_HOST,
			  rt_nexthop(rt, ip_hdr(skb)->daddr));
		return;
	}

	/* No redirected packets during ip_rt_redirect_silence;
	 * reset the algorithm.
	 */
	if (time_after(jiffies, peer->rate_last + ip_rt_redirect_silence))
		peer->rate_tokens = 0;

	/* Too many ignored redirects; do not send anything
	 * set dst.rate_last to the last seen redirected packet.
	 */
	if (peer->rate_tokens >= ip_rt_redirect_number) {
		peer->rate_last = jiffies;
		goto out_put_peer;
	}

	/* Check for load limit; set rate_last to the latest sent
	 * redirect.
	 */
	if (peer->rate_tokens == 0 ||
	    time_after(jiffies,
		       (peer->rate_last +
			(ip_rt_redirect_load << peer->rate_tokens)))) {
		__be32 gw = rt_nexthop(rt, ip_hdr(skb)->daddr);

		icmp_send(skb, ICMP_REDIRECT, ICMP_REDIR_HOST, gw);
		peer->rate_last = jiffies;
		++peer->rate_tokens;
#ifdef CONFIG_IP_ROUTE_VERBOSE
		if (log_martians &&
		    peer->rate_tokens == ip_rt_redirect_number)
			net_warn_ratelimited("host %pI4/if%d ignores redirects for %pI4 to %pI4\n",
					     &ip_hdr(skb)->saddr, inet_iif(skb),
					     &ip_hdr(skb)->daddr, &gw);
#endif
	}
out_put_peer:
	inet_putpeer(peer);
}

static int ip_error(struct sk_buff *skb)
{
	struct rtable *rt = skb_rtable(skb);
	struct net_device *dev = skb->dev;
	struct in_device *in_dev;
	struct inet_peer *peer;
	unsigned long now;
	struct net *net;
	bool send;
	int code;

	if (netif_is_l3_master(skb->dev)) {
		dev = __dev_get_by_index(dev_net(skb->dev), IPCB(skb)->iif);
		if (!dev)
			goto out;
	}

	in_dev = __in_dev_get_rcu(dev);

	/* IP on this device is disabled. */
	if (!in_dev)
		goto out;

	net = dev_net(rt->dst.dev);
	if (!IN_DEV_FORWARD(in_dev)) {
		switch (rt->dst.error) {
		case EHOSTUNREACH:
			__IP_INC_STATS(net, IPSTATS_MIB_INADDRERRORS);
			break;

		case ENETUNREACH:
			__IP_INC_STATS(net, IPSTATS_MIB_INNOROUTES);
			break;
		}
		goto out;
	}

	switch (rt->dst.error) {
	case EINVAL:
	default:
		goto out;
	case EHOSTUNREACH:
		code = ICMP_HOST_UNREACH;
		break;
	case ENETUNREACH:
		code = ICMP_NET_UNREACH;
		__IP_INC_STATS(net, IPSTATS_MIB_INNOROUTES);
		break;
	case EACCES:
		code = ICMP_PKT_FILTERED;
		break;
	}

	peer = inet_getpeer_v4(net->ipv4.peers, ip_hdr(skb)->saddr,
			       l3mdev_master_ifindex(skb->dev), 1);

	send = true;
	if (peer) {
		now = jiffies;
		peer->rate_tokens += now - peer->rate_last;
		if (peer->rate_tokens > ip_rt_error_burst)
			peer->rate_tokens = ip_rt_error_burst;
		peer->rate_last = now;
		if (peer->rate_tokens >= ip_rt_error_cost)
			peer->rate_tokens -= ip_rt_error_cost;
		else
			send = false;
		inet_putpeer(peer);
	}
	if (send)
		icmp_send(skb, ICMP_DEST_UNREACH, code, 0);

out:	kfree_skb(skb);
	return 0;
}

static void __ip_rt_update_pmtu(struct rtable *rt, struct flowi4 *fl4, u32 mtu)
{
	struct dst_entry *dst = &rt->dst;
	struct fib_result res;
	bool lock = false;

	if (ip_mtu_locked(dst))
		return;

	if (ipv4_mtu(dst) < mtu)
		return;

	if (mtu < ip_rt_min_pmtu) {
		lock = true;
		mtu = ip_rt_min_pmtu;
	}

	if (rt->rt_pmtu == mtu &&
	    time_before(jiffies, dst->expires - ip_rt_mtu_expires / 2))
		return;

	rcu_read_lock();
	if (fib_lookup(dev_net(dst->dev), fl4, &res, 0) == 0) {
		struct fib_nh *nh = &FIB_RES_NH(res);

		update_or_create_fnhe(nh, fl4->daddr, 0, mtu, lock,
				      jiffies + ip_rt_mtu_expires);
	}
	rcu_read_unlock();
}

static void ip_rt_update_pmtu(struct dst_entry *dst, struct sock *sk,
			      struct sk_buff *skb, u32 mtu)
{
	struct rtable *rt = (struct rtable *) dst;
	struct flowi4 fl4;

	ip_rt_build_flow_key(&fl4, sk, skb);
	__ip_rt_update_pmtu(rt, &fl4, mtu);
}

void ipv4_update_pmtu(struct sk_buff *skb, struct net *net, u32 mtu,
		      int oif, u32 mark, u8 protocol, int flow_flags)
{
	const struct iphdr *iph = (const struct iphdr *) skb->data;
	struct flowi4 fl4;
	struct rtable *rt;

	if (!mark)
		mark = IP4_REPLY_MARK(net, skb->mark);

	__build_flow_key(net, &fl4, NULL, iph, oif,
			 RT_TOS(iph->tos), protocol, mark, flow_flags);
	rt = __ip_route_output_key(net, &fl4);
	if (!IS_ERR(rt)) {
		__ip_rt_update_pmtu(rt, &fl4, mtu);
		ip_rt_put(rt);
	}
}
EXPORT_SYMBOL_GPL(ipv4_update_pmtu);

static void __ipv4_sk_update_pmtu(struct sk_buff *skb, struct sock *sk, u32 mtu)
{
	const struct iphdr *iph = (const struct iphdr *) skb->data;
	struct flowi4 fl4;
	struct rtable *rt;

	__build_flow_key(sock_net(sk), &fl4, sk, iph, 0, 0, 0, 0, 0);

	if (!fl4.flowi4_mark)
		fl4.flowi4_mark = IP4_REPLY_MARK(sock_net(sk), skb->mark);

	rt = __ip_route_output_key(sock_net(sk), &fl4);
	if (!IS_ERR(rt)) {
		__ip_rt_update_pmtu(rt, &fl4, mtu);
		ip_rt_put(rt);
	}
}

void ipv4_sk_update_pmtu(struct sk_buff *skb, struct sock *sk, u32 mtu)
{
	const struct iphdr *iph = (const struct iphdr *) skb->data;
	struct flowi4 fl4;
	struct rtable *rt;
	struct dst_entry *odst = NULL;
	bool new = false;
	struct net *net = sock_net(sk);

	bh_lock_sock(sk);

	if (!ip_sk_accept_pmtu(sk))
		goto out;

	odst = sk_dst_get(sk);

	if (sock_owned_by_user(sk) || !odst) {
		__ipv4_sk_update_pmtu(skb, sk, mtu);
		goto out;
	}

	__build_flow_key(net, &fl4, sk, iph, 0, 0, 0, 0, 0);

	rt = (struct rtable *)odst;
	if (odst->obsolete && !odst->ops->check(odst, 0)) {
		rt = ip_route_output_flow(sock_net(sk), &fl4, sk);
		if (IS_ERR(rt))
			goto out;

		new = true;
	}

	__ip_rt_update_pmtu((struct rtable *) xfrm_dst_path(&rt->dst), &fl4, mtu);

	if (!dst_check(&rt->dst, 0)) {
		if (new)
			dst_release(&rt->dst);

		rt = ip_route_output_flow(sock_net(sk), &fl4, sk);
		if (IS_ERR(rt))
			goto out;

		new = true;
	}

	if (new)
		sk_dst_set(sk, &rt->dst);

out:
	bh_unlock_sock(sk);
	dst_release(odst);
}
EXPORT_SYMBOL_GPL(ipv4_sk_update_pmtu);

void ipv4_redirect(struct sk_buff *skb, struct net *net,
		   int oif, u32 mark, u8 protocol, int flow_flags)
{
	const struct iphdr *iph = (const struct iphdr *) skb->data;
	struct flowi4 fl4;
	struct rtable *rt;

	__build_flow_key(net, &fl4, NULL, iph, oif,
			 RT_TOS(iph->tos), protocol, mark, flow_flags);
	rt = __ip_route_output_key(net, &fl4);
	if (!IS_ERR(rt)) {
		__ip_do_redirect(rt, skb, &fl4, false);
		ip_rt_put(rt);
	}
}
EXPORT_SYMBOL_GPL(ipv4_redirect);

void ipv4_sk_redirect(struct sk_buff *skb, struct sock *sk)
{
	const struct iphdr *iph = (const struct iphdr *) skb->data;
	struct flowi4 fl4;
	struct rtable *rt;
	struct net *net = sock_net(sk);

	__build_flow_key(net, &fl4, sk, iph, 0, 0, 0, 0, 0);
	rt = __ip_route_output_key(net, &fl4);
	if (!IS_ERR(rt)) {
		__ip_do_redirect(rt, skb, &fl4, false);
		ip_rt_put(rt);
	}
}
EXPORT_SYMBOL_GPL(ipv4_sk_redirect);

static struct dst_entry *ipv4_dst_check(struct dst_entry *dst, u32 cookie)
{
	struct rtable *rt = (struct rtable *) dst;

	/* All IPV4 dsts are created with ->obsolete set to the value
	 * DST_OBSOLETE_FORCE_CHK which forces validation calls down
	 * into this function always.
	 *
	 * When a PMTU/redirect information update invalidates a route,
	 * this is indicated by setting obsolete to DST_OBSOLETE_KILL or
	 * DST_OBSOLETE_DEAD by dst_free().
	 */
	if (dst->obsolete != DST_OBSOLETE_FORCE_CHK || rt_is_expired(rt))
		return NULL;
	return dst;
}

static void ipv4_link_failure(struct sk_buff *skb)
{
	struct rtable *rt;

	icmp_send(skb, ICMP_DEST_UNREACH, ICMP_HOST_UNREACH, 0);

	rt = skb_rtable(skb);
	if (rt)
		dst_set_expires(&rt->dst, 0);
}

static int ip_rt_bug(struct net *net, struct sock *sk, struct sk_buff *skb)
{
	pr_debug("%s: %pI4 -> %pI4, %s\n",
		 __func__, &ip_hdr(skb)->saddr, &ip_hdr(skb)->daddr,
		 skb->dev ? skb->dev->name : "?");
	kfree_skb(skb);
	WARN_ON(1);
	return 0;
}

/*
   We do not cache source address of outgoing interface,
   because it is used only by IP RR, TS and SRR options,
   so that it out of fast path.

   BTW remember: "addr" is allowed to be not aligned
   in IP options!
 */

void ip_rt_get_source(u8 *addr, struct sk_buff *skb, struct rtable *rt)
{
	__be32 src;

	if (rt_is_output_route(rt))
		src = ip_hdr(skb)->saddr;
	else {
		struct fib_result res;
		struct flowi4 fl4;
		struct iphdr *iph;

		iph = ip_hdr(skb);

		memset(&fl4, 0, sizeof(fl4));
		fl4.daddr = iph->daddr;
		fl4.saddr = iph->saddr;
		fl4.flowi4_tos = RT_TOS(iph->tos);
		fl4.flowi4_oif = rt->dst.dev->ifindex;
		fl4.flowi4_iif = skb->dev->ifindex;
		fl4.flowi4_mark = skb->mark;

		rcu_read_lock();
		if (fib_lookup(dev_net(rt->dst.dev), &fl4, &res, 0) == 0)
			src = FIB_RES_PREFSRC(dev_net(rt->dst.dev), res);
		else
			src = inet_select_addr(rt->dst.dev,
					       rt_nexthop(rt, iph->daddr),
					       RT_SCOPE_UNIVERSE);
		rcu_read_unlock();
	}
	memcpy(addr, &src, 4);
}

#ifdef CONFIG_IP_ROUTE_CLASSID
static void set_class_tag(struct rtable *rt, u32 tag)
{
	if (!(rt->dst.tclassid & 0xFFFF))
		rt->dst.tclassid |= tag & 0xFFFF;
	if (!(rt->dst.tclassid & 0xFFFF0000))
		rt->dst.tclassid |= tag & 0xFFFF0000;
}
#endif

static unsigned int ipv4_default_advmss(const struct dst_entry *dst)
{
	unsigned int header_size = sizeof(struct tcphdr) + sizeof(struct iphdr);
	unsigned int advmss = max_t(unsigned int, ipv4_mtu(dst) - header_size,
				    ip_rt_min_advmss);

	return min(advmss, IPV4_MAX_PMTU - header_size);
}

static unsigned int ipv4_mtu(const struct dst_entry *dst)
{
	const struct rtable *rt = (const struct rtable *) dst;
	unsigned int mtu = rt->rt_pmtu;

	if (!mtu || time_after_eq(jiffies, rt->dst.expires))
		mtu = dst_metric_raw(dst, RTAX_MTU);

	if (mtu)
		return mtu;

	mtu = READ_ONCE(dst->dev->mtu);

	if (unlikely(ip_mtu_locked(dst))) {
		if (rt->rt_uses_gateway && mtu > 576)
			mtu = 576;
	}

	mtu = min_t(unsigned int, mtu, IP_MAX_MTU);

	return mtu - lwtunnel_headroom(dst->lwtstate, mtu);
}

static struct fib_nh_exception *find_exception(struct fib_nh *nh, __be32 daddr)
{
	struct fnhe_hash_bucket *hash = rcu_dereference(nh->nh_exceptions);
	struct fib_nh_exception *fnhe;
	u32 hval;

	if (!hash)
		return NULL;

	hval = fnhe_hashfun(daddr);

	for (fnhe = rcu_dereference(hash[hval].chain); fnhe;
	     fnhe = rcu_dereference(fnhe->fnhe_next)) {
		if (fnhe->fnhe_daddr == daddr)
			return fnhe;
	}
	return NULL;
}

static bool rt_bind_exception(struct rtable *rt, struct fib_nh_exception *fnhe,
			      __be32 daddr, const bool do_cache)
{
	bool ret = false;

	spin_lock_bh(&fnhe_lock);

	if (daddr == fnhe->fnhe_daddr) {
		struct rtable __rcu **porig;
		struct rtable *orig;
		int genid = fnhe_genid(dev_net(rt->dst.dev));

		if (rt_is_input_route(rt))
			porig = &fnhe->fnhe_rth_input;
		else
			porig = &fnhe->fnhe_rth_output;
		orig = rcu_dereference(*porig);

		if (fnhe->fnhe_genid != genid) {
			fnhe->fnhe_genid = genid;
			fnhe->fnhe_gw = 0;
			fnhe->fnhe_pmtu = 0;
			fnhe->fnhe_expires = 0;
			fnhe_flush_routes(fnhe);
			orig = NULL;
		}
		fill_route_from_fnhe(rt, fnhe);
		if (!rt->rt_gateway)
			rt->rt_gateway = daddr;

		if (do_cache) {
			dst_hold(&rt->dst);
			rcu_assign_pointer(*porig, rt);
			if (orig) {
				dst_dev_put(&orig->dst);
				dst_release(&orig->dst);
			}
			ret = true;
		}

		fnhe->fnhe_stamp = jiffies;
	}
	spin_unlock_bh(&fnhe_lock);

	return ret;
}

static bool rt_cache_route(struct fib_nh *nh, struct rtable *rt)
{
	struct rtable *orig, *prev, **p;
	bool ret = true;

	if (rt_is_input_route(rt)) {
		p = (struct rtable **)&nh->nh_rth_input;
	} else {
		p = (struct rtable **)raw_cpu_ptr(nh->nh_pcpu_rth_output);
	}
	orig = *p;

	/* hold dst before doing cmpxchg() to avoid race condition
	 * on this dst
	 */
	dst_hold(&rt->dst);
	prev = cmpxchg(p, orig, rt);
	if (prev == orig) {
		if (orig) {
			dst_dev_put(&orig->dst);
			dst_release(&orig->dst);
		}
	} else {
		dst_release(&rt->dst);
		ret = false;
	}

	return ret;
}

struct uncached_list {
	spinlock_t		lock;
	struct list_head	head;
};

static DEFINE_PER_CPU_ALIGNED(struct uncached_list, rt_uncached_list);

void rt_add_uncached_list(struct rtable *rt)
{
	struct uncached_list *ul = raw_cpu_ptr(&rt_uncached_list);

	rt->rt_uncached_list = ul;

	spin_lock_bh(&ul->lock);
	list_add_tail(&rt->rt_uncached, &ul->head);
	spin_unlock_bh(&ul->lock);
}

void rt_del_uncached_list(struct rtable *rt)
{
	if (!list_empty(&rt->rt_uncached)) {
		struct uncached_list *ul = rt->rt_uncached_list;

		spin_lock_bh(&ul->lock);
		list_del(&rt->rt_uncached);
		spin_unlock_bh(&ul->lock);
	}
}

static void ipv4_dst_destroy(struct dst_entry *dst)
{
	struct dst_metrics *p = (struct dst_metrics *)DST_METRICS_PTR(dst);
	struct rtable *rt = (struct rtable *)dst;

	if (p != &dst_default_metrics && refcount_dec_and_test(&p->refcnt))
		kfree(p);

	rt_del_uncached_list(rt);
}

void rt_flush_dev(struct net_device *dev)
{
	struct net *net = dev_net(dev);
	struct rtable *rt;
	int cpu;

	for_each_possible_cpu(cpu) {
		struct uncached_list *ul = &per_cpu(rt_uncached_list, cpu);

		spin_lock_bh(&ul->lock);
		list_for_each_entry(rt, &ul->head, rt_uncached) {
			if (rt->dst.dev != dev)
				continue;
			rt->dst.dev = net->loopback_dev;
			dev_hold(rt->dst.dev);
			dev_put(dev);
		}
		spin_unlock_bh(&ul->lock);
	}
}

static bool rt_cache_valid(const struct rtable *rt)
{
	return	rt &&
		rt->dst.obsolete == DST_OBSOLETE_FORCE_CHK &&
		!rt_is_expired(rt);
}

static void rt_set_nexthop(struct rtable *rt, __be32 daddr,
			   const struct fib_result *res,
			   struct fib_nh_exception *fnhe,
			   struct fib_info *fi, u16 type, u32 itag,
			   const bool do_cache)
{
	bool cached = false;

	if (fi) {
		struct fib_nh *nh = &FIB_RES_NH(*res);

		if (nh->nh_gw && nh->nh_scope == RT_SCOPE_LINK) {
			rt->rt_gateway = nh->nh_gw;
			rt->rt_uses_gateway = 1;
		}
		dst_init_metrics(&rt->dst, fi->fib_metrics->metrics, true);
		if (fi->fib_metrics != &dst_default_metrics) {
			rt->dst._metrics |= DST_METRICS_REFCOUNTED;
			refcount_inc(&fi->fib_metrics->refcnt);
		}
#ifdef CONFIG_IP_ROUTE_CLASSID
		rt->dst.tclassid = nh->nh_tclassid;
#endif
		rt->dst.lwtstate = lwtstate_get(nh->nh_lwtstate);
		if (unlikely(fnhe))
			cached = rt_bind_exception(rt, fnhe, daddr, do_cache);
		else if (do_cache)
			cached = rt_cache_route(nh, rt);
		if (unlikely(!cached)) {
			/* Routes we intend to cache in nexthop exception or
			 * FIB nexthop have the DST_NOCACHE bit clear.
			 * However, if we are unsuccessful at storing this
			 * route into the cache we really need to set it.
			 */
			if (!rt->rt_gateway)
				rt->rt_gateway = daddr;
			rt_add_uncached_list(rt);
		}
	} else
		rt_add_uncached_list(rt);

#ifdef CONFIG_IP_ROUTE_CLASSID
#ifdef CONFIG_IP_MULTIPLE_TABLES
	set_class_tag(rt, res->tclassid);
#endif
	set_class_tag(rt, itag);
#endif
}

struct rtable *rt_dst_alloc(struct net_device *dev,
			    unsigned int flags, u16 type,
			    bool nopolicy, bool noxfrm, bool will_cache)
{
	struct rtable *rt;

	rt = dst_alloc(&ipv4_dst_ops, dev, 1, DST_OBSOLETE_FORCE_CHK,
		       (will_cache ? 0 : DST_HOST) |
		       (nopolicy ? DST_NOPOLICY : 0) |
		       (noxfrm ? DST_NOXFRM : 0));

	if (rt) {
		rt->rt_genid = rt_genid_ipv4(dev_net(dev));
		rt->rt_flags = flags;
		rt->rt_type = type;
		rt->rt_is_input = 0;
		rt->rt_iif = 0;
		rt->rt_pmtu = 0;
		rt->rt_mtu_locked = 0;
		rt->rt_gateway = 0;
		rt->rt_uses_gateway = 0;
		rt->rt_table_id = 0;
		INIT_LIST_HEAD(&rt->rt_uncached);

		rt->dst.output = ip_output;
		if (flags & RTCF_LOCAL)
			rt->dst.input = ip_local_deliver;
	}

	return rt;
}
EXPORT_SYMBOL(rt_dst_alloc);

/* called in rcu_read_lock() section */
int ip_mc_validate_source(struct sk_buff *skb, __be32 daddr, __be32 saddr,
			  u8 tos, struct net_device *dev,
			  struct in_device *in_dev, u32 *itag)
{
	int err;

	/* Primary sanity checks. */
	if (!in_dev)
		return -EINVAL;

	if (ipv4_is_multicast(saddr) || ipv4_is_lbcast(saddr) ||
	    skb->protocol != htons(ETH_P_IP))
		return -EINVAL;

	if (ipv4_is_loopback(saddr) && !IN_DEV_ROUTE_LOCALNET(in_dev))
		return -EINVAL;

	if (ipv4_is_zeronet(saddr)) {
		if (!ipv4_is_local_multicast(daddr))
			return -EINVAL;
	} else {
		err = fib_validate_source(skb, saddr, 0, tos, 0, dev,
					  in_dev, itag);
		if (err < 0)
			return err;
	}
	return 0;
}

/* called in rcu_read_lock() section */
static int ip_route_input_mc(struct sk_buff *skb, __be32 daddr, __be32 saddr,
			     u8 tos, struct net_device *dev, int our)
{
	struct in_device *in_dev = __in_dev_get_rcu(dev);
	unsigned int flags = RTCF_MULTICAST;
	struct rtable *rth;
	u32 itag = 0;
	int err;

	err = ip_mc_validate_source(skb, daddr, saddr, tos, dev, in_dev, &itag);
	if (err)
		return err;

	if (our)
		flags |= RTCF_LOCAL;

	rth = rt_dst_alloc(dev_net(dev)->loopback_dev, flags, RTN_MULTICAST,
			   IN_DEV_CONF_GET(in_dev, NOPOLICY), false, false);
	if (!rth)
		return -ENOBUFS;

#ifdef CONFIG_IP_ROUTE_CLASSID
	rth->dst.tclassid = itag;
#endif
	rth->dst.output = ip_rt_bug;
	rth->rt_is_input= 1;

#ifdef CONFIG_IP_MROUTE
	if (!ipv4_is_local_multicast(daddr) && IN_DEV_MFORWARD(in_dev))
		rth->dst.input = ip_mr_input;
#endif
	RT_CACHE_STAT_INC(in_slow_mc);

	skb_dst_set(skb, &rth->dst);
	return 0;
}


static void ip_handle_martian_source(struct net_device *dev,
				     struct in_device *in_dev,
				     struct sk_buff *skb,
				     __be32 daddr,
				     __be32 saddr)
{
	RT_CACHE_STAT_INC(in_martian_src);
#ifdef CONFIG_IP_ROUTE_VERBOSE
	if (IN_DEV_LOG_MARTIANS(in_dev) && net_ratelimit()) {
		/*
		 *	RFC1812 recommendation, if source is martian,
		 *	the only hint is MAC header.
		 */
		pr_warn("martian source %pI4 from %pI4, on dev %s\n",
			&daddr, &saddr, dev->name);
		if (dev->hard_header_len && skb_mac_header_was_set(skb)) {
			print_hex_dump(KERN_WARNING, "ll header: ",
				       DUMP_PREFIX_OFFSET, 16, 1,
				       skb_mac_header(skb),
				       dev->hard_header_len, true);
		}
	}
#endif
}

static void ip_del_fnhe(struct fib_nh *nh, __be32 daddr)
{
	struct fnhe_hash_bucket *hash;
	struct fib_nh_exception *fnhe, __rcu **fnhe_p;
	u32 hval = fnhe_hashfun(daddr);

	spin_lock_bh(&fnhe_lock);

	hash = rcu_dereference_protected(nh->nh_exceptions,
					 lockdep_is_held(&fnhe_lock));
	hash += hval;

	fnhe_p = &hash->chain;
	fnhe = rcu_dereference_protected(*fnhe_p, lockdep_is_held(&fnhe_lock));
	while (fnhe) {
		if (fnhe->fnhe_daddr == daddr) {
			rcu_assign_pointer(*fnhe_p, rcu_dereference_protected(
				fnhe->fnhe_next, lockdep_is_held(&fnhe_lock)));
			fnhe_flush_routes(fnhe);
			kfree_rcu(fnhe, rcu);
			break;
		}
		fnhe_p = &fnhe->fnhe_next;
		fnhe = rcu_dereference_protected(fnhe->fnhe_next,
						 lockdep_is_held(&fnhe_lock));
	}

	spin_unlock_bh(&fnhe_lock);
}

static void set_lwt_redirect(struct rtable *rth)
{
	if (lwtunnel_output_redirect(rth->dst.lwtstate)) {
		rth->dst.lwtstate->orig_output = rth->dst.output;
		rth->dst.output = lwtunnel_output;
	}

	if (lwtunnel_input_redirect(rth->dst.lwtstate)) {
		rth->dst.lwtstate->orig_input = rth->dst.input;
		rth->dst.input = lwtunnel_input;
	}
}

/* called in rcu_read_lock() section */
static int __mkroute_input(struct sk_buff *skb,
			   const struct fib_result *res,
			   struct in_device *in_dev,
			   __be32 daddr, __be32 saddr, u32 tos)
{
	struct fib_nh_exception *fnhe;
	struct rtable *rth;
	int err;
	struct in_device *out_dev;
	bool do_cache;
	u32 itag = 0;

	/* get a working reference to the output device */
	out_dev = __in_dev_get_rcu(FIB_RES_DEV(*res));
	if (!out_dev) {
		net_crit_ratelimited("Bug in ip_route_input_slow(). Please report.\n");
		return -EINVAL;
	}

	err = fib_validate_source(skb, saddr, daddr, tos, FIB_RES_OIF(*res),
				  in_dev->dev, in_dev, &itag);
	if (err < 0) {
		ip_handle_martian_source(in_dev->dev, in_dev, skb, daddr,
					 saddr);

		goto cleanup;
	}

	do_cache = res->fi && !itag;
	if (out_dev == in_dev && err && IN_DEV_TX_REDIRECTS(out_dev) &&
	    skb->protocol == htons(ETH_P_IP) &&
	    (IN_DEV_SHARED_MEDIA(out_dev) ||
	     inet_addr_onlink(out_dev, saddr, FIB_RES_GW(*res))))
		IPCB(skb)->flags |= IPSKB_DOREDIRECT;

	if (skb->protocol != htons(ETH_P_IP)) {
		/* Not IP (i.e. ARP). Do not create route, if it is
		 * invalid for proxy arp. DNAT routes are always valid.
		 *
		 * Proxy arp feature have been extended to allow, ARP
		 * replies back to the same interface, to support
		 * Private VLAN switch technologies. See arp.c.
		 */
		if (out_dev == in_dev &&
		    IN_DEV_PROXY_ARP_PVLAN(in_dev) == 0) {
			err = -EINVAL;
			goto cleanup;
		}
	}

	fnhe = find_exception(&FIB_RES_NH(*res), daddr);
	if (do_cache) {
		if (fnhe) {
			rth = rcu_dereference(fnhe->fnhe_rth_input);
			if (rth && rth->dst.expires &&
			    time_after(jiffies, rth->dst.expires)) {
				ip_del_fnhe(&FIB_RES_NH(*res), daddr);
				fnhe = NULL;
			} else {
				goto rt_cache;
			}
		}

		rth = rcu_dereference(FIB_RES_NH(*res).nh_rth_input);

rt_cache:
		if (rt_cache_valid(rth)) {
			skb_dst_set_noref(skb, &rth->dst);
			goto out;
		}
	}

	rth = rt_dst_alloc(out_dev->dev, 0, res->type,
			   IN_DEV_CONF_GET(in_dev, NOPOLICY),
			   IN_DEV_CONF_GET(out_dev, NOXFRM), do_cache);
	if (!rth) {
		err = -ENOBUFS;
		goto cleanup;
	}

	rth->rt_is_input = 1;
	if (res->table)
		rth->rt_table_id = res->table->tb_id;
	RT_CACHE_STAT_INC(in_slow_tot);

	rth->dst.input = ip_forward;

	rt_set_nexthop(rth, daddr, res, fnhe, res->fi, res->type, itag,
		       do_cache);
	set_lwt_redirect(rth);
	skb_dst_set(skb, &rth->dst);
out:
	err = 0;
 cleanup:
	return err;
}

#ifdef CONFIG_IP_ROUTE_MULTIPATH
/* To make ICMP packets follow the right flow, the multipath hash is
 * calculated from the inner IP addresses.
 */
static void ip_multipath_l3_keys(const struct sk_buff *skb,
				 struct flow_keys *hash_keys)
{
	const struct iphdr *outer_iph = ip_hdr(skb);
	const struct iphdr *inner_iph;
	const struct icmphdr *icmph;
	struct iphdr _inner_iph;
	struct icmphdr _icmph;

	hash_keys->addrs.v4addrs.src = outer_iph->saddr;
	hash_keys->addrs.v4addrs.dst = outer_iph->daddr;
	if (likely(outer_iph->protocol != IPPROTO_ICMP))
		return;

	if (unlikely((outer_iph->frag_off & htons(IP_OFFSET)) != 0))
		return;

	icmph = skb_header_pointer(skb, outer_iph->ihl * 4, sizeof(_icmph),
				   &_icmph);
	if (!icmph)
		return;

	if (icmph->type != ICMP_DEST_UNREACH &&
	    icmph->type != ICMP_REDIRECT &&
	    icmph->type != ICMP_TIME_EXCEEDED &&
	    icmph->type != ICMP_PARAMETERPROB)
		return;

	inner_iph = skb_header_pointer(skb,
				       outer_iph->ihl * 4 + sizeof(_icmph),
				       sizeof(_inner_iph), &_inner_iph);
	if (!inner_iph)
		return;
	hash_keys->addrs.v4addrs.src = inner_iph->saddr;
	hash_keys->addrs.v4addrs.dst = inner_iph->daddr;
}

/* if skb is set it will be used and fl4 can be NULL */
int fib_multipath_hash(const struct fib_info *fi, const struct flowi4 *fl4,
		       const struct sk_buff *skb)
{
	struct net *net = fi->fib_net;
	struct flow_keys hash_keys;
	u32 mhash;

	switch (net->ipv4.sysctl_fib_multipath_hash_policy) {
	case 0:
		memset(&hash_keys, 0, sizeof(hash_keys));
		hash_keys.control.addr_type = FLOW_DISSECTOR_KEY_IPV4_ADDRS;
		if (skb) {
			ip_multipath_l3_keys(skb, &hash_keys);
		} else {
			hash_keys.addrs.v4addrs.src = fl4->saddr;
			hash_keys.addrs.v4addrs.dst = fl4->daddr;
		}
		break;
	case 1:
		/* skb is currently provided only when forwarding */
		if (skb) {
			unsigned int flag = FLOW_DISSECTOR_F_STOP_AT_ENCAP;
			struct flow_keys keys;

			/* short-circuit if we already have L4 hash present */
			if (skb->l4_hash)
				return skb_get_hash_raw(skb) >> 1;
			memset(&hash_keys, 0, sizeof(hash_keys));
			skb_flow_dissect_flow_keys(skb, &keys, flag);

			hash_keys.control.addr_type = FLOW_DISSECTOR_KEY_IPV4_ADDRS;
			hash_keys.addrs.v4addrs.src = keys.addrs.v4addrs.src;
			hash_keys.addrs.v4addrs.dst = keys.addrs.v4addrs.dst;
			hash_keys.ports.src = keys.ports.src;
			hash_keys.ports.dst = keys.ports.dst;
			hash_keys.basic.ip_proto = keys.basic.ip_proto;
		} else {
			memset(&hash_keys, 0, sizeof(hash_keys));
			hash_keys.control.addr_type = FLOW_DISSECTOR_KEY_IPV4_ADDRS;
			hash_keys.addrs.v4addrs.src = fl4->saddr;
			hash_keys.addrs.v4addrs.dst = fl4->daddr;
			hash_keys.ports.src = fl4->fl4_sport;
			hash_keys.ports.dst = fl4->fl4_dport;
			hash_keys.basic.ip_proto = fl4->flowi4_proto;
		}
		break;
	}
	mhash = flow_hash_from_keys(&hash_keys);

	return mhash >> 1;
}
EXPORT_SYMBOL_GPL(fib_multipath_hash);
#endif /* CONFIG_IP_ROUTE_MULTIPATH */

static int ip_mkroute_input(struct sk_buff *skb,
			    struct fib_result *res,
			    struct in_device *in_dev,
			    __be32 daddr, __be32 saddr, u32 tos)
{
#ifdef CONFIG_IP_ROUTE_MULTIPATH
	if (res->fi && res->fi->fib_nhs > 1) {
		int h = fib_multipath_hash(res->fi, NULL, skb);

		fib_select_multipath(res, h);
	}
#endif

	/* create a routing cache entry */
	return __mkroute_input(skb, res, in_dev, daddr, saddr, tos);
}

/*
 *	NOTE. We drop all the packets that has local source
 *	addresses, because every properly looped back packet
 *	must have correct destination already attached by output routine.
 *
 *	Such approach solves two big problems:
 *	1. Not simplex devices are handled properly.
 *	2. IP spoofing attempts are filtered with 100% of guarantee.
 *	called with rcu_read_lock()
 */

static int ip_route_input_slow(struct sk_buff *skb, __be32 daddr, __be32 saddr,
			       u8 tos, struct net_device *dev,
			       struct fib_result *res)
{
	struct in_device *in_dev = __in_dev_get_rcu(dev);
	struct ip_tunnel_info *tun_info;
	struct flowi4	fl4;
	unsigned int	flags = 0;
	u32		itag = 0;
	struct rtable	*rth;
	int		err = -EINVAL;
	struct net    *net = dev_net(dev);
	bool do_cache;

	/* IP on this device is disabled. */

	if (!in_dev)
		goto out;

	/* Check for the most weird martians, which can be not detected
	   by fib_lookup.
	 */

	tun_info = skb_tunnel_info(skb);
	if (tun_info && !(tun_info->mode & IP_TUNNEL_INFO_TX))
		fl4.flowi4_tun_key.tun_id = tun_info->key.tun_id;
	else
		fl4.flowi4_tun_key.tun_id = 0;
	skb_dst_drop(skb);

	if (ipv4_is_multicast(saddr) || ipv4_is_lbcast(saddr))
		goto martian_source;

	res->fi = NULL;
	res->table = NULL;
	if (ipv4_is_lbcast(daddr) || (saddr == 0 && daddr == 0))
		goto brd_input;

	/* Accept zero addresses only to limited broadcast;
	 * I even do not know to fix it or not. Waiting for complains :-)
	 */
	if (ipv4_is_zeronet(saddr))
		goto martian_source;

	if (ipv4_is_zeronet(daddr))
		goto martian_destination;

	/* Following code try to avoid calling IN_DEV_NET_ROUTE_LOCALNET(),
	 * and call it once if daddr or/and saddr are loopback addresses
	 */
	if (ipv4_is_loopback(daddr)) {
		if (!IN_DEV_NET_ROUTE_LOCALNET(in_dev, net))
			goto martian_destination;
	} else if (ipv4_is_loopback(saddr)) {
		if (!IN_DEV_NET_ROUTE_LOCALNET(in_dev, net))
			goto martian_source;
	}

	/*
	 *	Now we are ready to route packet.
	 */
	fl4.flowi4_oif = 0;
	fl4.flowi4_iif = dev->ifindex;
	fl4.flowi4_mark = skb->mark;
	fl4.flowi4_tos = tos;
	fl4.flowi4_scope = RT_SCOPE_UNIVERSE;
	fl4.flowi4_flags = 0;
	fl4.daddr = daddr;
	fl4.saddr = saddr;
	fl4.flowi4_uid = sock_net_uid(net, NULL);
	err = fib_lookup(net, &fl4, res, 0);
	if (err != 0) {
		if (!IN_DEV_FORWARD(in_dev))
			err = -EHOSTUNREACH;
		goto no_route;
	}

	if (res->type == RTN_BROADCAST)
		goto brd_input;

	if (res->type == RTN_LOCAL) {
		err = fib_validate_source(skb, saddr, daddr, tos,
					  0, dev, in_dev, &itag);
		if (err < 0)
			goto martian_source;
		goto local_input;
	}

	if (!IN_DEV_FORWARD(in_dev)) {
		err = -EHOSTUNREACH;
		goto no_route;
	}
	if (res->type != RTN_UNICAST)
		goto martian_destination;

	err = ip_mkroute_input(skb, res, in_dev, daddr, saddr, tos);
out:	return err;

brd_input:
	if (skb->protocol != htons(ETH_P_IP))
		goto e_inval;

	if (!ipv4_is_zeronet(saddr)) {
		err = fib_validate_source(skb, saddr, 0, tos, 0, dev,
					  in_dev, &itag);
		if (err < 0)
			goto martian_source;
	}
	flags |= RTCF_BROADCAST;
	res->type = RTN_BROADCAST;
	RT_CACHE_STAT_INC(in_brd);

local_input:
	do_cache = false;
	if (res->fi) {
		if (!itag) {
			rth = rcu_dereference(FIB_RES_NH(*res).nh_rth_input);
			if (rt_cache_valid(rth)) {
				skb_dst_set_noref(skb, &rth->dst);
				err = 0;
				goto out;
			}
			do_cache = true;
		}
	}

	rth = rt_dst_alloc(l3mdev_master_dev_rcu(dev) ? : net->loopback_dev,
			   flags | RTCF_LOCAL, res->type,
			   IN_DEV_CONF_GET(in_dev, NOPOLICY), false, do_cache);
	if (!rth)
		goto e_nobufs;

	rth->dst.output= ip_rt_bug;
#ifdef CONFIG_IP_ROUTE_CLASSID
	rth->dst.tclassid = itag;
#endif
	rth->rt_is_input = 1;
	if (res->table)
		rth->rt_table_id = res->table->tb_id;

	RT_CACHE_STAT_INC(in_slow_tot);
	if (res->type == RTN_UNREACHABLE) {
		rth->dst.input= ip_error;
		rth->dst.error= -err;
		rth->rt_flags 	&= ~RTCF_LOCAL;
	}

	if (do_cache) {
		struct fib_nh *nh = &FIB_RES_NH(*res);

		rth->dst.lwtstate = lwtstate_get(nh->nh_lwtstate);
		if (lwtunnel_input_redirect(rth->dst.lwtstate)) {
			WARN_ON(rth->dst.input == lwtunnel_input);
			rth->dst.lwtstate->orig_input = rth->dst.input;
			rth->dst.input = lwtunnel_input;
		}

		if (unlikely(!rt_cache_route(nh, rth)))
			rt_add_uncached_list(rth);
	}
	skb_dst_set(skb, &rth->dst);
	err = 0;
	goto out;

no_route:
	RT_CACHE_STAT_INC(in_no_route);
	res->type = RTN_UNREACHABLE;
	res->fi = NULL;
	res->table = NULL;
	goto local_input;

	/*
	 *	Do not cache martian addresses: they should be logged (RFC1812)
	 */
martian_destination:
	RT_CACHE_STAT_INC(in_martian_dst);
#ifdef CONFIG_IP_ROUTE_VERBOSE
	if (IN_DEV_LOG_MARTIANS(in_dev))
		net_warn_ratelimited("martian destination %pI4 from %pI4, dev %s\n",
				     &daddr, &saddr, dev->name);
#endif

e_inval:
	err = -EINVAL;
	goto out;

e_nobufs:
	err = -ENOBUFS;
	goto out;

martian_source:
	ip_handle_martian_source(dev, in_dev, skb, daddr, saddr);
	goto out;
}

int ip_route_input_noref(struct sk_buff *skb, __be32 daddr, __be32 saddr,
			 u8 tos, struct net_device *dev)
{
	struct fib_result res;
	int err;

	tos &= IPTOS_RT_MASK;
	rcu_read_lock();
	err = ip_route_input_rcu(skb, daddr, saddr, tos, dev, &res);
	rcu_read_unlock();

	return err;
}
EXPORT_SYMBOL(ip_route_input_noref);

/* called with rcu_read_lock held */
int ip_route_input_rcu(struct sk_buff *skb, __be32 daddr, __be32 saddr,
		       u8 tos, struct net_device *dev, struct fib_result *res)
{
	/* Multicast recognition logic is moved from route cache to here.
	   The problem was that too many Ethernet cards have broken/missing
	   hardware multicast filters :-( As result the host on multicasting
	   network acquires a lot of useless route cache entries, sort of
	   SDR messages from all the world. Now we try to get rid of them.
	   Really, provided software IP multicast filter is organized
	   reasonably (at least, hashed), it does not result in a slowdown
	   comparing with route cache reject entries.
	   Note, that multicast routers are not affected, because
	   route cache entry is created eventually.
	 */
	if (ipv4_is_multicast(daddr)) {
		struct in_device *in_dev = __in_dev_get_rcu(dev);
		int our = 0;
		int err = -EINVAL;

		if (in_dev)
			our = ip_check_mc_rcu(in_dev, daddr, saddr,
					      ip_hdr(skb)->protocol);

		/* check l3 master if no match yet */
		if ((!in_dev || !our) && netif_is_l3_slave(dev)) {
			struct in_device *l3_in_dev;

			l3_in_dev = __in_dev_get_rcu(skb->dev);
			if (l3_in_dev)
				our = ip_check_mc_rcu(l3_in_dev, daddr, saddr,
						      ip_hdr(skb)->protocol);
		}

		if (our
#ifdef CONFIG_IP_MROUTE
			||
		    (!ipv4_is_local_multicast(daddr) &&
		     IN_DEV_MFORWARD(in_dev))
#endif
		   ) {
			err = ip_route_input_mc(skb, daddr, saddr,
						tos, dev, our);
		}
		return err;
	}

	return ip_route_input_slow(skb, daddr, saddr, tos, dev, res);
}

/* called with rcu_read_lock() */
static struct rtable *__mkroute_output(const struct fib_result *res,
				       const struct flowi4 *fl4, int orig_oif,
				       struct net_device *dev_out,
				       unsigned int flags)
{
	struct fib_info *fi = res->fi;
	struct fib_nh_exception *fnhe;
	struct in_device *in_dev;
	u16 type = res->type;
	struct rtable *rth;
	bool do_cache;

	in_dev = __in_dev_get_rcu(dev_out);
	if (!in_dev)
		return ERR_PTR(-EINVAL);

	if (likely(!IN_DEV_ROUTE_LOCALNET(in_dev)))
		if (ipv4_is_loopback(fl4->saddr) &&
		    !(dev_out->flags & IFF_LOOPBACK) &&
		    !netif_is_l3_master(dev_out))
			return ERR_PTR(-EINVAL);

	if (ipv4_is_lbcast(fl4->daddr))
		type = RTN_BROADCAST;
	else if (ipv4_is_multicast(fl4->daddr))
		type = RTN_MULTICAST;
	else if (ipv4_is_zeronet(fl4->daddr))
		return ERR_PTR(-EINVAL);

	if (dev_out->flags & IFF_LOOPBACK)
		flags |= RTCF_LOCAL;

	do_cache = true;
	if (type == RTN_BROADCAST) {
		flags |= RTCF_BROADCAST | RTCF_LOCAL;
		fi = NULL;
	} else if (type == RTN_MULTICAST) {
		flags |= RTCF_MULTICAST | RTCF_LOCAL;
		if (!ip_check_mc_rcu(in_dev, fl4->daddr, fl4->saddr,
				     fl4->flowi4_proto))
			flags &= ~RTCF_LOCAL;
		else
			do_cache = false;
		/* If multicast route do not exist use
		 * default one, but do not gateway in this case.
		 * Yes, it is hack.
		 */
		if (fi && res->prefixlen < 4)
			fi = NULL;
	} else if ((type == RTN_LOCAL) && (orig_oif != 0) &&
		   (orig_oif != dev_out->ifindex)) {
		/* For local routes that require a particular output interface
		 * we do not want to cache the result.  Caching the result
		 * causes incorrect behaviour when there are multiple source
		 * addresses on the interface, the end result being that if the
		 * intended recipient is waiting on that interface for the
		 * packet he won't receive it because it will be delivered on
		 * the loopback interface and the IP_PKTINFO ipi_ifindex will
		 * be set to the loopback interface as well.
		 */
		fi = NULL;
	}

	fnhe = NULL;
	do_cache &= fi != NULL;
	if (do_cache) {
		struct rtable __rcu **prth;
		struct fib_nh *nh = &FIB_RES_NH(*res);

		fnhe = find_exception(nh, fl4->daddr);
		if (fnhe) {
			prth = &fnhe->fnhe_rth_output;
			rth = rcu_dereference(*prth);
			if (rth && rth->dst.expires &&
			    time_after(jiffies, rth->dst.expires)) {
				ip_del_fnhe(nh, fl4->daddr);
				fnhe = NULL;
			} else {
				goto rt_cache;
			}
		}

		if (unlikely(fl4->flowi4_flags &
			     FLOWI_FLAG_KNOWN_NH &&
			     !(nh->nh_gw &&
			       nh->nh_scope == RT_SCOPE_LINK))) {
			do_cache = false;
			goto add;
		}
		prth = raw_cpu_ptr(nh->nh_pcpu_rth_output);
		rth = rcu_dereference(*prth);

rt_cache:
		if (rt_cache_valid(rth) && dst_hold_safe(&rth->dst))
			return rth;
	}

add:
	rth = rt_dst_alloc(dev_out, flags, type,
			   IN_DEV_CONF_GET(in_dev, NOPOLICY),
			   IN_DEV_CONF_GET(in_dev, NOXFRM),
			   do_cache);
	if (!rth)
		return ERR_PTR(-ENOBUFS);

	rth->rt_iif = orig_oif;
	if (res->table)
		rth->rt_table_id = res->table->tb_id;

	RT_CACHE_STAT_INC(out_slow_tot);

	if (flags & (RTCF_BROADCAST | RTCF_MULTICAST)) {
		if (flags & RTCF_LOCAL &&
		    !(dev_out->flags & IFF_LOOPBACK)) {
			rth->dst.output = ip_mc_output;
			RT_CACHE_STAT_INC(out_slow_mc);
		}
#ifdef CONFIG_IP_MROUTE
		if (type == RTN_MULTICAST) {
			if (IN_DEV_MFORWARD(in_dev) &&
			    !ipv4_is_local_multicast(fl4->daddr)) {
				rth->dst.input = ip_mr_input;
				rth->dst.output = ip_mc_output;
			}
		}
#endif
	}

	rt_set_nexthop(rth, fl4->daddr, res, fnhe, fi, type, 0, do_cache);
	set_lwt_redirect(rth);

	return rth;
}

/*
 * Major route resolver routine.
 */

struct rtable *ip_route_output_key_hash(struct net *net, struct flowi4 *fl4,
					const struct sk_buff *skb)
{
	__u8 tos = RT_FL_TOS(fl4);
	struct fib_result res;
	struct rtable *rth;

	res.tclassid	= 0;
	res.fi		= NULL;
	res.table	= NULL;

	fl4->flowi4_iif = LOOPBACK_IFINDEX;
	fl4->flowi4_tos = tos & IPTOS_RT_MASK;
	fl4->flowi4_scope = ((tos & RTO_ONLINK) ?
			 RT_SCOPE_LINK : RT_SCOPE_UNIVERSE);

	rcu_read_lock();
	rth = ip_route_output_key_hash_rcu(net, fl4, &res, skb);
	rcu_read_unlock();

	return rth;
}
EXPORT_SYMBOL_GPL(ip_route_output_key_hash);

struct rtable *ip_route_output_key_hash_rcu(struct net *net, struct flowi4 *fl4,
					    struct fib_result *res,
					    const struct sk_buff *skb)
{
	struct net_device *dev_out = NULL;
	int orig_oif = fl4->flowi4_oif;
	unsigned int flags = 0;
	struct rtable *rth;
	int err = -ENETUNREACH;

	if (fl4->saddr) {
		rth = ERR_PTR(-EINVAL);
		if (ipv4_is_multicast(fl4->saddr) ||
		    ipv4_is_lbcast(fl4->saddr) ||
		    ipv4_is_zeronet(fl4->saddr))
			goto out;

		/* I removed check for oif == dev_out->oif here.
		   It was wrong for two reasons:
		   1. ip_dev_find(net, saddr) can return wrong iface, if saddr
		      is assigned to multiple interfaces.
		   2. Moreover, we are allowed to send packets with saddr
		      of another iface. --ANK
		 */

		if (fl4->flowi4_oif == 0 &&
		    (ipv4_is_multicast(fl4->daddr) ||
		     ipv4_is_lbcast(fl4->daddr))) {
			/* It is equivalent to inet_addr_type(saddr) == RTN_LOCAL */
			dev_out = __ip_dev_find(net, fl4->saddr, false);
			if (!dev_out)
				goto out;

			/* Special hack: user can direct multicasts
			   and limited broadcast via necessary interface
			   without fiddling with IP_MULTICAST_IF or IP_PKTINFO.
			   This hack is not just for fun, it allows
			   vic,vat and friends to work.
			   They bind socket to loopback, set ttl to zero
			   and expect that it will work.
			   From the viewpoint of routing cache they are broken,
			   because we are not allowed to build multicast path
			   with loopback source addr (look, routing cache
			   cannot know, that ttl is zero, so that packet
			   will not leave this host and route is valid).
			   Luckily, this hack is good workaround.
			 */

			fl4->flowi4_oif = dev_out->ifindex;
			goto make_route;
		}

		if (!(fl4->flowi4_flags & FLOWI_FLAG_ANYSRC)) {
			/* It is equivalent to inet_addr_type(saddr) == RTN_LOCAL */
			if (!__ip_dev_find(net, fl4->saddr, false))
				goto out;
		}
	}


	if (fl4->flowi4_oif) {
		dev_out = dev_get_by_index_rcu(net, fl4->flowi4_oif);
		rth = ERR_PTR(-ENODEV);
		if (!dev_out)
			goto out;

		/* RACE: Check return value of inet_select_addr instead. */
		if (!(dev_out->flags & IFF_UP) || !__in_dev_get_rcu(dev_out)) {
			rth = ERR_PTR(-ENETUNREACH);
			goto out;
		}
		if (ipv4_is_local_multicast(fl4->daddr) ||
		    ipv4_is_lbcast(fl4->daddr) ||
		    fl4->flowi4_proto == IPPROTO_IGMP) {
			if (!fl4->saddr)
				fl4->saddr = inet_select_addr(dev_out, 0,
							      RT_SCOPE_LINK);
			goto make_route;
		}
		if (!fl4->saddr) {
			if (ipv4_is_multicast(fl4->daddr))
				fl4->saddr = inet_select_addr(dev_out, 0,
							      fl4->flowi4_scope);
			else if (!fl4->daddr)
				fl4->saddr = inet_select_addr(dev_out, 0,
							      RT_SCOPE_HOST);
		}
	}

	if (!fl4->daddr) {
		fl4->daddr = fl4->saddr;
		if (!fl4->daddr)
			fl4->daddr = fl4->saddr = htonl(INADDR_LOOPBACK);
		dev_out = net->loopback_dev;
		fl4->flowi4_oif = LOOPBACK_IFINDEX;
		res->type = RTN_LOCAL;
		flags |= RTCF_LOCAL;
		goto make_route;
	}

	err = fib_lookup(net, fl4, res, 0);
	if (err) {
		res->fi = NULL;
		res->table = NULL;
		if (fl4->flowi4_oif &&
		    (ipv4_is_multicast(fl4->daddr) ||
		    !netif_index_is_l3_master(net, fl4->flowi4_oif))) {
			/* Apparently, routing tables are wrong. Assume,
			   that the destination is on link.

			   WHY? DW.
			   Because we are allowed to send to iface
			   even if it has NO routes and NO assigned
			   addresses. When oif is specified, routing
			   tables are looked up with only one purpose:
			   to catch if destination is gatewayed, rather than
			   direct. Moreover, if MSG_DONTROUTE is set,
			   we send packet, ignoring both routing tables
			   and ifaddr state. --ANK


			   We could make it even if oif is unknown,
			   likely IPv6, but we do not.
			 */

			if (fl4->saddr == 0)
				fl4->saddr = inet_select_addr(dev_out, 0,
							      RT_SCOPE_LINK);
			res->type = RTN_UNICAST;
			goto make_route;
		}
		rth = ERR_PTR(err);
		goto out;
	}

	if (res->type == RTN_LOCAL) {
		if (!fl4->saddr) {
			if (res->fi->fib_prefsrc)
				fl4->saddr = res->fi->fib_prefsrc;
			else
				fl4->saddr = fl4->daddr;
		}

		/* L3 master device is the loopback for that domain */
		dev_out = l3mdev_master_dev_rcu(FIB_RES_DEV(*res)) ? :
			net->loopback_dev;

		/* make sure orig_oif points to fib result device even
		 * though packet rx/tx happens over loopback or l3mdev
		 */
		orig_oif = FIB_RES_OIF(*res);

		fl4->flowi4_oif = dev_out->ifindex;
		flags |= RTCF_LOCAL;
		goto make_route;
	}

	fib_select_path(net, res, fl4, skb);

	dev_out = FIB_RES_DEV(*res);
	fl4->flowi4_oif = dev_out->ifindex;


make_route:
	rth = __mkroute_output(res, fl4, orig_oif, dev_out, flags);

out:
	return rth;
}

static struct dst_entry *ipv4_blackhole_dst_check(struct dst_entry *dst, u32 cookie)
{
	return NULL;
}

static unsigned int ipv4_blackhole_mtu(const struct dst_entry *dst)
{
	unsigned int mtu = dst_metric_raw(dst, RTAX_MTU);

	return mtu ? : dst->dev->mtu;
}

static void ipv4_rt_blackhole_update_pmtu(struct dst_entry *dst, struct sock *sk,
					  struct sk_buff *skb, u32 mtu)
{
}

static void ipv4_rt_blackhole_redirect(struct dst_entry *dst, struct sock *sk,
				       struct sk_buff *skb)
{
}

static u32 *ipv4_rt_blackhole_cow_metrics(struct dst_entry *dst,
					  unsigned long old)
{
	return NULL;
}

static struct dst_ops ipv4_dst_blackhole_ops = {
	.family			=	AF_INET,
	.check			=	ipv4_blackhole_dst_check,
	.mtu			=	ipv4_blackhole_mtu,
	.default_advmss		=	ipv4_default_advmss,
	.update_pmtu		=	ipv4_rt_blackhole_update_pmtu,
	.redirect		=	ipv4_rt_blackhole_redirect,
	.cow_metrics		=	ipv4_rt_blackhole_cow_metrics,
	.neigh_lookup		=	ipv4_neigh_lookup,
};

struct dst_entry *ipv4_blackhole_route(struct net *net, struct dst_entry *dst_orig)
{
	struct rtable *ort = (struct rtable *) dst_orig;
	struct rtable *rt;

	rt = dst_alloc(&ipv4_dst_blackhole_ops, NULL, 1, DST_OBSOLETE_DEAD, 0);
	if (rt) {
		struct dst_entry *new = &rt->dst;

		new->__use = 1;
		new->input = dst_discard;
		new->output = dst_discard_out;

		new->dev = net->loopback_dev;
		if (new->dev)
			dev_hold(new->dev);

		rt->rt_is_input = ort->rt_is_input;
		rt->rt_iif = ort->rt_iif;
		rt->rt_pmtu = ort->rt_pmtu;
		rt->rt_mtu_locked = ort->rt_mtu_locked;

		rt->rt_genid = rt_genid_ipv4(net);
		rt->rt_flags = ort->rt_flags;
		rt->rt_type = ort->rt_type;
		rt->rt_gateway = ort->rt_gateway;
		rt->rt_uses_gateway = ort->rt_uses_gateway;

		INIT_LIST_HEAD(&rt->rt_uncached);
	}

	dst_release(dst_orig);

	return rt ? &rt->dst : ERR_PTR(-ENOMEM);
}

struct rtable *ip_route_output_flow(struct net *net, struct flowi4 *flp4,
				    const struct sock *sk)
{
	struct rtable *rt = __ip_route_output_key(net, flp4);

	if (IS_ERR(rt))
		return rt;

	if (flp4->flowi4_proto)
		rt = (struct rtable *)xfrm_lookup_route(net, &rt->dst,
							flowi4_to_flowi(flp4),
							sk, 0);

	return rt;
}
EXPORT_SYMBOL_GPL(ip_route_output_flow);

/* called with rcu_read_lock held */
static int rt_fill_info(struct net *net,  __be32 dst, __be32 src, u32 table_id,
			struct flowi4 *fl4, struct sk_buff *skb, u32 portid,
			u32 seq)
{
	struct rtable *rt = skb_rtable(skb);
	struct rtmsg *r;
	struct nlmsghdr *nlh;
	unsigned long expires = 0;
	u32 error;
	u32 metrics[RTAX_MAX];

	nlh = nlmsg_put(skb, portid, seq, RTM_NEWROUTE, sizeof(*r), 0);
	if (!nlh)
		return -EMSGSIZE;

	r = nlmsg_data(nlh);
	r->rtm_family	 = AF_INET;
	r->rtm_dst_len	= 32;
	r->rtm_src_len	= 0;
	r->rtm_tos	= fl4->flowi4_tos;
	r->rtm_table	= table_id < 256 ? table_id : RT_TABLE_COMPAT;
	if (nla_put_u32(skb, RTA_TABLE, table_id))
		goto nla_put_failure;
	r->rtm_type	= rt->rt_type;
	r->rtm_scope	= RT_SCOPE_UNIVERSE;
	r->rtm_protocol = RTPROT_UNSPEC;
	r->rtm_flags	= (rt->rt_flags & ~0xFFFF) | RTM_F_CLONED;
	if (rt->rt_flags & RTCF_NOTIFY)
		r->rtm_flags |= RTM_F_NOTIFY;
	if (IPCB(skb)->flags & IPSKB_DOREDIRECT)
		r->rtm_flags |= RTCF_DOREDIRECT;

	if (nla_put_in_addr(skb, RTA_DST, dst))
		goto nla_put_failure;
	if (src) {
		r->rtm_src_len = 32;
		if (nla_put_in_addr(skb, RTA_SRC, src))
			goto nla_put_failure;
	}
	if (rt->dst.dev &&
	    nla_put_u32(skb, RTA_OIF, rt->dst.dev->ifindex))
		goto nla_put_failure;
#ifdef CONFIG_IP_ROUTE_CLASSID
	if (rt->dst.tclassid &&
	    nla_put_u32(skb, RTA_FLOW, rt->dst.tclassid))
		goto nla_put_failure;
#endif
	if (!rt_is_input_route(rt) &&
	    fl4->saddr != src) {
		if (nla_put_in_addr(skb, RTA_PREFSRC, fl4->saddr))
			goto nla_put_failure;
	}
	if (rt->rt_uses_gateway &&
	    nla_put_in_addr(skb, RTA_GATEWAY, rt->rt_gateway))
		goto nla_put_failure;

	expires = rt->dst.expires;
	if (expires) {
		unsigned long now = jiffies;

		if (time_before(now, expires))
			expires -= now;
		else
			expires = 0;
	}

	memcpy(metrics, dst_metrics_ptr(&rt->dst), sizeof(metrics));
	if (rt->rt_pmtu && expires)
		metrics[RTAX_MTU - 1] = rt->rt_pmtu;
	if (rt->rt_mtu_locked && expires)
		metrics[RTAX_LOCK - 1] |= BIT(RTAX_MTU);
	if (rtnetlink_put_metrics(skb, metrics) < 0)
		goto nla_put_failure;

	if (fl4->flowi4_mark &&
	    nla_put_u32(skb, RTA_MARK, fl4->flowi4_mark))
		goto nla_put_failure;

	if (!uid_eq(fl4->flowi4_uid, INVALID_UID) &&
	    nla_put_u32(skb, RTA_UID,
			from_kuid_munged(current_user_ns(), fl4->flowi4_uid)))
		goto nla_put_failure;

	error = rt->dst.error;

	if (rt_is_input_route(rt)) {
#ifdef CONFIG_IP_MROUTE
		if (ipv4_is_multicast(dst) && !ipv4_is_local_multicast(dst) &&
		    IPV4_DEVCONF_ALL(net, MC_FORWARDING)) {
			int err = ipmr_get_route(net, skb,
						 fl4->saddr, fl4->daddr,
						 r, portid);

			if (err <= 0) {
				if (err == 0)
					return 0;
				goto nla_put_failure;
			}
		} else
#endif
			if (nla_put_u32(skb, RTA_IIF, skb->dev->ifindex))
				goto nla_put_failure;
	}

	if (rtnl_put_cacheinfo(skb, &rt->dst, 0, expires, error) < 0)
		goto nla_put_failure;

	nlmsg_end(skb, nlh);
	return 0;

nla_put_failure:
	nlmsg_cancel(skb, nlh);
	return -EMSGSIZE;
}

static int inet_rtm_getroute(struct sk_buff *in_skb, struct nlmsghdr *nlh,
			     struct netlink_ext_ack *extack)
{
	struct net *net = sock_net(in_skb->sk);
	struct rtmsg *rtm;
	struct nlattr *tb[RTA_MAX+1];
	struct fib_result res = {};
	struct rtable *rt = NULL;
	struct flowi4 fl4;
	__be32 dst = 0;
	__be32 src = 0;
	u32 iif;
	int err;
	int mark;
	struct sk_buff *skb;
	u32 table_id = RT_TABLE_MAIN;
	kuid_t uid;

	err = nlmsg_parse(nlh, sizeof(*rtm), tb, RTA_MAX, rtm_ipv4_policy,
			  extack);
	if (err < 0)
		goto errout;

	rtm = nlmsg_data(nlh);

	skb = alloc_skb(NLMSG_GOODSIZE, GFP_KERNEL);
	if (!skb) {
		err = -ENOBUFS;
		goto errout;
	}

	/* Reserve room for dummy headers, this skb can pass
	   through good chunk of routing engine.
	 */
	skb_reset_mac_header(skb);
	skb_reset_network_header(skb);

	src = tb[RTA_SRC] ? nla_get_in_addr(tb[RTA_SRC]) : 0;
	dst = tb[RTA_DST] ? nla_get_in_addr(tb[RTA_DST]) : 0;
	iif = tb[RTA_IIF] ? nla_get_u32(tb[RTA_IIF]) : 0;
	mark = tb[RTA_MARK] ? nla_get_u32(tb[RTA_MARK]) : 0;
	if (tb[RTA_UID])
		uid = make_kuid(current_user_ns(), nla_get_u32(tb[RTA_UID]));
	else
		uid = (iif ? INVALID_UID : current_uid());

	/* Bugfix: need to give ip_route_input enough of an IP header to
	 * not gag.
	 */
	ip_hdr(skb)->protocol = IPPROTO_UDP;
	ip_hdr(skb)->saddr = src;
	ip_hdr(skb)->daddr = dst;

	skb_reserve(skb, MAX_HEADER + sizeof(struct iphdr));

	memset(&fl4, 0, sizeof(fl4));
	fl4.daddr = dst;
	fl4.saddr = src;
	fl4.flowi4_tos = rtm->rtm_tos;
	fl4.flowi4_oif = tb[RTA_OIF] ? nla_get_u32(tb[RTA_OIF]) : 0;
	fl4.flowi4_mark = mark;
	fl4.flowi4_uid = uid;

	rcu_read_lock();

	if (iif) {
		struct net_device *dev;

		dev = dev_get_by_index_rcu(net, iif);
		if (!dev) {
			err = -ENODEV;
			goto errout_free;
		}

		skb->protocol	= htons(ETH_P_IP);
		skb->dev	= dev;
		skb->mark	= mark;
		err = ip_route_input_rcu(skb, dst, src, rtm->rtm_tos,
					 dev, &res);

		rt = skb_rtable(skb);
		if (err == 0 && rt->dst.error)
			err = -rt->dst.error;
	} else {
		fl4.flowi4_iif = LOOPBACK_IFINDEX;
		rt = ip_route_output_key_hash_rcu(net, &fl4, &res, skb);
		err = 0;
		if (IS_ERR(rt))
			err = PTR_ERR(rt);
		else
			skb_dst_set(skb, &rt->dst);
	}

	if (err)
		goto errout_free;

	if (rtm->rtm_flags & RTM_F_NOTIFY)
		rt->rt_flags |= RTCF_NOTIFY;

	if (rtm->rtm_flags & RTM_F_LOOKUP_TABLE)
		table_id = rt->rt_table_id;

	if (rtm->rtm_flags & RTM_F_FIB_MATCH) {
		if (!res.fi) {
			err = fib_props[res.type].error;
			if (!err)
				err = -EHOSTUNREACH;
			goto errout_free;
		}
		err = fib_dump_info(skb, NETLINK_CB(in_skb).portid,
				    nlh->nlmsg_seq, RTM_NEWROUTE, table_id,
				    rt->rt_type, res.prefix, res.prefixlen,
				    fl4.flowi4_tos, res.fi, 0);
	} else {
		err = rt_fill_info(net, dst, src, table_id, &fl4, skb,
				   NETLINK_CB(in_skb).portid, nlh->nlmsg_seq);
	}
	if (err < 0)
		goto errout_free;

	rcu_read_unlock();

	err = rtnl_unicast(skb, net, NETLINK_CB(in_skb).portid);
errout:
	return err;

errout_free:
	rcu_read_unlock();
	kfree_skb(skb);
	goto errout;
}

void ip_rt_multicast_event(struct in_device *in_dev)
{
	rt_cache_flush(dev_net(in_dev->dev));
}

#ifdef CONFIG_SYSCTL
static int ip_rt_gc_interval __read_mostly  = 60 * HZ;
static int ip_rt_gc_min_interval __read_mostly	= HZ / 2;
static int ip_rt_gc_elasticity __read_mostly	= 8;
static int ip_min_valid_pmtu __read_mostly	= IPV4_MIN_MTU;

static int ipv4_sysctl_rtcache_flush(struct ctl_table *__ctl, int write,
					void __user *buffer,
					size_t *lenp, loff_t *ppos)
{
	struct net *net = (struct net *)__ctl->extra1;

	if (write) {
		rt_cache_flush(net);
		fnhe_genid_bump(net);
		return 0;
	}

	return -EINVAL;
}

static struct ctl_table ipv4_route_table[] = {
	{
		.procname	= "gc_thresh",
		.data		= &ipv4_dst_ops.gc_thresh,
		.maxlen		= sizeof(int),
		.mode		= 0644,
		.proc_handler	= proc_dointvec,
	},
	{
		.procname	= "max_size",
		.data		= &ip_rt_max_size,
		.maxlen		= sizeof(int),
		.mode		= 0644,
		.proc_handler	= proc_dointvec,
	},
	{
		/*  Deprecated. Use gc_min_interval_ms */

		.procname	= "gc_min_interval",
		.data		= &ip_rt_gc_min_interval,
		.maxlen		= sizeof(int),
		.mode		= 0644,
		.proc_handler	= proc_dointvec_jiffies,
	},
	{
		.procname	= "gc_min_interval_ms",
		.data		= &ip_rt_gc_min_interval,
		.maxlen		= sizeof(int),
		.mode		= 0644,
		.proc_handler	= proc_dointvec_ms_jiffies,
	},
	{
		.procname	= "gc_timeout",
		.data		= &ip_rt_gc_timeout,
		.maxlen		= sizeof(int),
		.mode		= 0644,
		.proc_handler	= proc_dointvec_jiffies,
	},
	{
		.procname	= "gc_interval",
		.data		= &ip_rt_gc_interval,
		.maxlen		= sizeof(int),
		.mode		= 0644,
		.proc_handler	= proc_dointvec_jiffies,
	},
	{
		.procname	= "redirect_load",
		.data		= &ip_rt_redirect_load,
		.maxlen		= sizeof(int),
		.mode		= 0644,
		.proc_handler	= proc_dointvec,
	},
	{
		.procname	= "redirect_number",
		.data		= &ip_rt_redirect_number,
		.maxlen		= sizeof(int),
		.mode		= 0644,
		.proc_handler	= proc_dointvec,
	},
	{
		.procname	= "redirect_silence",
		.data		= &ip_rt_redirect_silence,
		.maxlen		= sizeof(int),
		.mode		= 0644,
		.proc_handler	= proc_dointvec,
	},
	{
		.procname	= "error_cost",
		.data		= &ip_rt_error_cost,
		.maxlen		= sizeof(int),
		.mode		= 0644,
		.proc_handler	= proc_dointvec,
	},
	{
		.procname	= "error_burst",
		.data		= &ip_rt_error_burst,
		.maxlen		= sizeof(int),
		.mode		= 0644,
		.proc_handler	= proc_dointvec,
	},
	{
		.procname	= "gc_elasticity",
		.data		= &ip_rt_gc_elasticity,
		.maxlen		= sizeof(int),
		.mode		= 0644,
		.proc_handler	= proc_dointvec,
	},
	{
		.procname	= "mtu_expires",
		.data		= &ip_rt_mtu_expires,
		.maxlen		= sizeof(int),
		.mode		= 0644,
		.proc_handler	= proc_dointvec_jiffies,
	},
	{
		.procname	= "min_pmtu",
		.data		= &ip_rt_min_pmtu,
		.maxlen		= sizeof(int),
		.mode		= 0644,
		.proc_handler	= proc_dointvec_minmax,
		.extra1		= &ip_min_valid_pmtu,
	},
	{
		.procname	= "min_adv_mss",
		.data		= &ip_rt_min_advmss,
		.maxlen		= sizeof(int),
		.mode		= 0644,
		.proc_handler	= proc_dointvec,
	},
	{ }
};

static struct ctl_table ipv4_route_flush_table[] = {
	{
		.procname	= "flush",
		.maxlen		= sizeof(int),
		.mode		= 0200,
		.proc_handler	= ipv4_sysctl_rtcache_flush,
	},
	{ },
};

static __net_init int sysctl_route_net_init(struct net *net)
{
	struct ctl_table *tbl;

	tbl = ipv4_route_flush_table;
	if (!net_eq(net, &init_net)) {
		tbl = kmemdup(tbl, sizeof(ipv4_route_flush_table), GFP_KERNEL);
		if (!tbl)
			goto err_dup;

		/* Don't export sysctls to unprivileged users */
		if (net->user_ns != &init_user_ns)
			tbl[0].procname = NULL;
	}
	tbl[0].extra1 = net;

	net->ipv4.route_hdr = register_net_sysctl(net, "net/ipv4/route", tbl);
	if (!net->ipv4.route_hdr)
		goto err_reg;
	return 0;

err_reg:
	if (tbl != ipv4_route_flush_table)
		kfree(tbl);
err_dup:
	return -ENOMEM;
}

static __net_exit void sysctl_route_net_exit(struct net *net)
{
	struct ctl_table *tbl;

	tbl = net->ipv4.route_hdr->ctl_table_arg;
	unregister_net_sysctl_table(net->ipv4.route_hdr);
	BUG_ON(tbl == ipv4_route_flush_table);
	kfree(tbl);
}

static __net_initdata struct pernet_operations sysctl_route_ops = {
	.init = sysctl_route_net_init,
	.exit = sysctl_route_net_exit,
};
#endif

static __net_init int rt_genid_init(struct net *net)
{
	atomic_set(&net->ipv4.rt_genid, 0);
	atomic_set(&net->fnhe_genid, 0);
	atomic_set(&net->ipv4.dev_addr_genid, get_random_int());
	return 0;
}

static __net_initdata struct pernet_operations rt_genid_ops = {
	.init = rt_genid_init,
};

static int __net_init ipv4_inetpeer_init(struct net *net)
{
	struct inet_peer_base *bp = kmalloc(sizeof(*bp), GFP_KERNEL);

	if (!bp)
		return -ENOMEM;
	inet_peer_base_init(bp);
	net->ipv4.peers = bp;
	return 0;
}

static void __net_exit ipv4_inetpeer_exit(struct net *net)
{
	struct inet_peer_base *bp = net->ipv4.peers;

	net->ipv4.peers = NULL;
	inetpeer_invalidate_tree(bp);
	kfree(bp);
}

static __net_initdata struct pernet_operations ipv4_inetpeer_ops = {
	.init	=	ipv4_inetpeer_init,
	.exit	=	ipv4_inetpeer_exit,
};

#ifdef CONFIG_IP_ROUTE_CLASSID
struct ip_rt_acct __percpu *ip_rt_acct __read_mostly;
#endif /* CONFIG_IP_ROUTE_CLASSID */

int __init ip_rt_init(void)
{
	int cpu;

	ip_idents = kmalloc(IP_IDENTS_SZ * sizeof(*ip_idents), GFP_KERNEL);
	if (!ip_idents)
		panic("IP: failed to allocate ip_idents\n");

	prandom_bytes(ip_idents, IP_IDENTS_SZ * sizeof(*ip_idents));

	ip_tstamps = kcalloc(IP_IDENTS_SZ, sizeof(*ip_tstamps), GFP_KERNEL);
	if (!ip_tstamps)
		panic("IP: failed to allocate ip_tstamps\n");

	for_each_possible_cpu(cpu) {
		struct uncached_list *ul = &per_cpu(rt_uncached_list, cpu);

		INIT_LIST_HEAD(&ul->head);
		spin_lock_init(&ul->lock);
	}
#ifdef CONFIG_IP_ROUTE_CLASSID
	ip_rt_acct = __alloc_percpu(256 * sizeof(struct ip_rt_acct), __alignof__(struct ip_rt_acct));
	if (!ip_rt_acct)
		panic("IP: failed to allocate ip_rt_acct\n");
#endif

	ipv4_dst_ops.kmem_cachep =
		kmem_cache_create("ip_dst_cache", sizeof(struct rtable), 0,
				  SLAB_HWCACHE_ALIGN|SLAB_PANIC, NULL);

	ipv4_dst_blackhole_ops.kmem_cachep = ipv4_dst_ops.kmem_cachep;

	if (dst_entries_init(&ipv4_dst_ops) < 0)
		panic("IP: failed to allocate ipv4_dst_ops counter\n");

	if (dst_entries_init(&ipv4_dst_blackhole_ops) < 0)
		panic("IP: failed to allocate ipv4_dst_blackhole_ops counter\n");

	ipv4_dst_ops.gc_thresh = ~0;
	ip_rt_max_size = INT_MAX;

	devinet_init();
	ip_fib_init();

	if (ip_rt_proc_init())
		pr_err("Unable to create route proc files\n");
#ifdef CONFIG_XFRM
	xfrm_init();
	xfrm4_init();
#endif
	rtnl_register(PF_INET, RTM_GETROUTE, inet_rtm_getroute, NULL,
		      RTNL_FLAG_DOIT_UNLOCKED);

#ifdef CONFIG_SYSCTL
	register_pernet_subsys(&sysctl_route_ops);
#endif
	register_pernet_subsys(&rt_genid_ops);
	register_pernet_subsys(&ipv4_inetpeer_ops);
	return 0;
}

#ifdef CONFIG_SYSCTL
/*
 * We really need to sanitize the damn ipv4 init order, then all
 * this nonsense will go away.
 */
void __init ip_static_sysctl_init(void)
{
	register_net_sysctl(&init_net, "net/ipv4/route", ipv4_route_table);
}
#endif<|MERGE_RESOLUTION|>--- conflicted
+++ resolved
@@ -133,11 +133,6 @@
 
 static int ip_rt_gc_timeout __read_mostly	= RT_GC_TIMEOUT;
 
-<<<<<<< HEAD
-static int ip_min_valid_pmtu __read_mostly	= IPV4_MIN_MTU;
-
-=======
->>>>>>> 022a1d6c
 /*
  *	Interface to generic destination cache.
  */
