/*
 * INET		An implementation of the TCP/IP protocol suite for the LINUX
 *		operating system.  INET is implemented using the  BSD Socket
 *		interface as the means of communication with the user level.
 *
 *		The IP to API glue.
 *
 * Authors:	see ip.c
 *
 * Fixes:
 *		Many		:	Split from ip.c , see ip.c for history.
 *		Martin Mares	:	TOS setting fixed.
 *		Alan Cox	:	Fixed a couple of oopses in Martin's
 *					TOS tweaks.
 *		Mike McLagan	:	Routing by source
 */

#include <linux/module.h>
#include <linux/types.h>
#include <linux/mm.h>
#include <linux/skbuff.h>
#include <linux/ip.h>
#include <linux/icmp.h>
#include <linux/inetdevice.h>
#include <linux/netdevice.h>
#include <linux/slab.h>
#include <net/sock.h>
#include <net/ip.h>
#include <net/icmp.h>
#include <net/tcp_states.h>
#include <linux/udp.h>
#include <linux/igmp.h>
#include <linux/netfilter.h>
#include <linux/route.h>
#include <linux/mroute.h>
#include <net/inet_ecn.h>
#include <net/route.h>
#include <net/xfrm.h>
#include <net/compat.h>
#include <net/checksum.h>
#if IS_ENABLED(CONFIG_IPV6)
#include <net/transp_v6.h>
#endif
#include <net/ip_fib.h>

#include <linux/errqueue.h>
#include <linux/uaccess.h>

/*
 *	SOL_IP control messages.
 */

static void ip_cmsg_recv_pktinfo(struct msghdr *msg, struct sk_buff *skb)
{
	struct in_pktinfo info = *PKTINFO_SKB_CB(skb);

	info.ipi_addr.s_addr = ip_hdr(skb)->daddr;

	put_cmsg(msg, SOL_IP, IP_PKTINFO, sizeof(info), &info);
}

static void ip_cmsg_recv_ttl(struct msghdr *msg, struct sk_buff *skb)
{
	int ttl = ip_hdr(skb)->ttl;
	put_cmsg(msg, SOL_IP, IP_TTL, sizeof(int), &ttl);
}

static void ip_cmsg_recv_tos(struct msghdr *msg, struct sk_buff *skb)
{
	put_cmsg(msg, SOL_IP, IP_TOS, 1, &ip_hdr(skb)->tos);
}

static void ip_cmsg_recv_opts(struct msghdr *msg, struct sk_buff *skb)
{
	if (IPCB(skb)->opt.optlen == 0)
		return;

	put_cmsg(msg, SOL_IP, IP_RECVOPTS, IPCB(skb)->opt.optlen,
		 ip_hdr(skb) + 1);
}


static void ip_cmsg_recv_retopts(struct net *net, struct msghdr *msg,
				 struct sk_buff *skb)
{
	unsigned char optbuf[sizeof(struct ip_options) + 40];
	struct ip_options *opt = (struct ip_options *)optbuf;

	if (IPCB(skb)->opt.optlen == 0)
		return;

	if (ip_options_echo(net, opt, skb)) {
		msg->msg_flags |= MSG_CTRUNC;
		return;
	}
	ip_options_undo(opt);

	put_cmsg(msg, SOL_IP, IP_RETOPTS, opt->optlen, opt->__data);
}

static void ip_cmsg_recv_fragsize(struct msghdr *msg, struct sk_buff *skb)
{
	int val;

	if (IPCB(skb)->frag_max_size == 0)
		return;

	val = IPCB(skb)->frag_max_size;
	put_cmsg(msg, SOL_IP, IP_RECVFRAGSIZE, sizeof(val), &val);
}

static void ip_cmsg_recv_checksum(struct msghdr *msg, struct sk_buff *skb,
				  int tlen, int offset)
{
	__wsum csum = skb->csum;

	if (skb->ip_summed != CHECKSUM_COMPLETE)
		return;

	if (offset != 0) {
		int tend_off = skb_transport_offset(skb) + tlen;
		csum = csum_sub(csum, skb_checksum(skb, tend_off, offset, 0));
	}

	put_cmsg(msg, SOL_IP, IP_CHECKSUM, sizeof(__wsum), &csum);
}

static void ip_cmsg_recv_security(struct msghdr *msg, struct sk_buff *skb)
{
	char *secdata;
	u32 seclen, secid;
	int err;

	err = security_socket_getpeersec_dgram(NULL, skb, &secid);
	if (err)
		return;

	err = security_secid_to_secctx(secid, &secdata, &seclen);
	if (err)
		return;

	put_cmsg(msg, SOL_IP, SCM_SECURITY, seclen, secdata);
	security_release_secctx(secdata, seclen);
}

static void ip_cmsg_recv_dstaddr(struct msghdr *msg, struct sk_buff *skb)
{
	struct sockaddr_in sin;
	const struct iphdr *iph = ip_hdr(skb);
	__be16 *ports = (__be16 *)skb_transport_header(skb);

	if (skb_transport_offset(skb) + 4 > (int)skb->len)
		return;

	/* All current transport protocols have the port numbers in the
	 * first four bytes of the transport header and this function is
	 * written with this assumption in mind.
	 */

	sin.sin_family = AF_INET;
	sin.sin_addr.s_addr = iph->daddr;
	sin.sin_port = ports[1];
	memset(sin.sin_zero, 0, sizeof(sin.sin_zero));

	put_cmsg(msg, SOL_IP, IP_ORIGDSTADDR, sizeof(sin), &sin);
}

void ip_cmsg_recv_offset(struct msghdr *msg, struct sock *sk,
			 struct sk_buff *skb, int tlen, int offset)
{
	struct inet_sock *inet = inet_sk(sk);
	unsigned int flags = inet->cmsg_flags;

	/* Ordered by supposed usage frequency */
	if (flags & IP_CMSG_PKTINFO) {
		ip_cmsg_recv_pktinfo(msg, skb);

		flags &= ~IP_CMSG_PKTINFO;
		if (!flags)
			return;
	}

	if (flags & IP_CMSG_TTL) {
		ip_cmsg_recv_ttl(msg, skb);

		flags &= ~IP_CMSG_TTL;
		if (!flags)
			return;
	}

	if (flags & IP_CMSG_TOS) {
		ip_cmsg_recv_tos(msg, skb);

		flags &= ~IP_CMSG_TOS;
		if (!flags)
			return;
	}

	if (flags & IP_CMSG_RECVOPTS) {
		ip_cmsg_recv_opts(msg, skb);

		flags &= ~IP_CMSG_RECVOPTS;
		if (!flags)
			return;
	}

	if (flags & IP_CMSG_RETOPTS) {
		ip_cmsg_recv_retopts(sock_net(sk), msg, skb);

		flags &= ~IP_CMSG_RETOPTS;
		if (!flags)
			return;
	}

	if (flags & IP_CMSG_PASSSEC) {
		ip_cmsg_recv_security(msg, skb);

		flags &= ~IP_CMSG_PASSSEC;
		if (!flags)
			return;
	}

	if (flags & IP_CMSG_ORIGDSTADDR) {
		ip_cmsg_recv_dstaddr(msg, skb);

		flags &= ~IP_CMSG_ORIGDSTADDR;
		if (!flags)
			return;
	}

	if (flags & IP_CMSG_CHECKSUM)
		ip_cmsg_recv_checksum(msg, skb, tlen, offset);

	if (flags & IP_CMSG_RECVFRAGSIZE)
		ip_cmsg_recv_fragsize(msg, skb);
}
EXPORT_SYMBOL(ip_cmsg_recv_offset);

int ip_cmsg_send(struct sock *sk, struct msghdr *msg, struct ipcm_cookie *ipc,
		 bool allow_ipv6)
{
	int err, val;
	struct cmsghdr *cmsg;
	struct net *net = sock_net(sk);

	for_each_cmsghdr(cmsg, msg) {
		if (!CMSG_OK(msg, cmsg))
			return -EINVAL;
#if IS_ENABLED(CONFIG_IPV6)
		if (allow_ipv6 &&
		    cmsg->cmsg_level == SOL_IPV6 &&
		    cmsg->cmsg_type == IPV6_PKTINFO) {
			struct in6_pktinfo *src_info;

			if (cmsg->cmsg_len < CMSG_LEN(sizeof(*src_info)))
				return -EINVAL;
			src_info = (struct in6_pktinfo *)CMSG_DATA(cmsg);
			if (!ipv6_addr_v4mapped(&src_info->ipi6_addr))
				return -EINVAL;
			ipc->oif = src_info->ipi6_ifindex;
			ipc->addr = src_info->ipi6_addr.s6_addr32[3];
			continue;
		}
#endif
		if (cmsg->cmsg_level == SOL_SOCKET) {
			err = __sock_cmsg_send(sk, msg, cmsg, &ipc->sockc);
			if (err)
				return err;
			continue;
		}

		if (cmsg->cmsg_level != SOL_IP)
			continue;
		switch (cmsg->cmsg_type) {
		case IP_RETOPTS:
			err = cmsg->cmsg_len - sizeof(struct cmsghdr);

			/* Our caller is responsible for freeing ipc->opt */
			err = ip_options_get(net, &ipc->opt, CMSG_DATA(cmsg),
					     err < 40 ? err : 40);
			if (err)
				return err;
			break;
		case IP_PKTINFO:
		{
			struct in_pktinfo *info;
			if (cmsg->cmsg_len != CMSG_LEN(sizeof(struct in_pktinfo)))
				return -EINVAL;
			info = (struct in_pktinfo *)CMSG_DATA(cmsg);
			ipc->oif = info->ipi_ifindex;
			ipc->addr = info->ipi_spec_dst.s_addr;
			break;
		}
		case IP_TTL:
			if (cmsg->cmsg_len != CMSG_LEN(sizeof(int)))
				return -EINVAL;
			val = *(int *)CMSG_DATA(cmsg);
			if (val < 1 || val > 255)
				return -EINVAL;
			ipc->ttl = val;
			break;
		case IP_TOS:
			if (cmsg->cmsg_len == CMSG_LEN(sizeof(int)))
				val = *(int *)CMSG_DATA(cmsg);
			else if (cmsg->cmsg_len == CMSG_LEN(sizeof(u8)))
				val = *(u8 *)CMSG_DATA(cmsg);
			else
				return -EINVAL;
			if (val < 0 || val > 255)
				return -EINVAL;
			ipc->tos = val;
			ipc->priority = rt_tos2priority(ipc->tos);
			break;

		default:
			return -EINVAL;
		}
	}
	return 0;
}


/* Special input handler for packets caught by router alert option.
   They are selected only by protocol field, and then processed likely
   local ones; but only if someone wants them! Otherwise, router
   not running rsvpd will kill RSVP.

   It is user level problem, what it will make with them.
   I have no idea, how it will masquearde or NAT them (it is joke, joke :-)),
   but receiver should be enough clever f.e. to forward mtrace requests,
   sent to multicast group to reach destination designated router.
 */
struct ip_ra_chain __rcu *ip_ra_chain;


static void ip_ra_destroy_rcu(struct rcu_head *head)
{
	struct ip_ra_chain *ra = container_of(head, struct ip_ra_chain, rcu);

	sock_put(ra->saved_sk);
	kfree(ra);
}

int ip_ra_control(struct sock *sk, unsigned char on,
		  void (*destructor)(struct sock *))
{
	struct ip_ra_chain *ra, *new_ra;
	struct ip_ra_chain __rcu **rap;

	if (sk->sk_type != SOCK_RAW || inet_sk(sk)->inet_num == IPPROTO_RAW)
		return -EINVAL;

	new_ra = on ? kmalloc(sizeof(*new_ra), GFP_KERNEL) : NULL;

	for (rap = &ip_ra_chain;
	     (ra = rtnl_dereference(*rap)) != NULL;
	     rap = &ra->next) {
		if (ra->sk == sk) {
			if (on) {
				kfree(new_ra);
				return -EADDRINUSE;
			}
			/* dont let ip_call_ra_chain() use sk again */
			ra->sk = NULL;
			RCU_INIT_POINTER(*rap, ra->next);

			if (ra->destructor)
				ra->destructor(sk);
			/*
			 * Delay sock_put(sk) and kfree(ra) after one rcu grace
			 * period. This guarantee ip_call_ra_chain() dont need
			 * to mess with socket refcounts.
			 */
			ra->saved_sk = sk;
			call_rcu(&ra->rcu, ip_ra_destroy_rcu);
			return 0;
		}
	}
	if (!new_ra)
		return -ENOBUFS;
	new_ra->sk = sk;
	new_ra->destructor = destructor;

	RCU_INIT_POINTER(new_ra->next, ra);
	rcu_assign_pointer(*rap, new_ra);
	sock_hold(sk);

	return 0;
}

void ip_icmp_error(struct sock *sk, struct sk_buff *skb, int err,
		   __be16 port, u32 info, u8 *payload)
{
	struct sock_exterr_skb *serr;

	skb = skb_clone(skb, GFP_ATOMIC);
	if (!skb)
		return;

	serr = SKB_EXT_ERR(skb);
	serr->ee.ee_errno = err;
	serr->ee.ee_origin = SO_EE_ORIGIN_ICMP;
	serr->ee.ee_type = icmp_hdr(skb)->type;
	serr->ee.ee_code = icmp_hdr(skb)->code;
	serr->ee.ee_pad = 0;
	serr->ee.ee_info = info;
	serr->ee.ee_data = 0;
	serr->addr_offset = (u8 *)&(((struct iphdr *)(icmp_hdr(skb) + 1))->daddr) -
				   skb_network_header(skb);
	serr->port = port;

	if (skb_pull(skb, payload - skb->data)) {
		skb_reset_transport_header(skb);
		if (sock_queue_err_skb(sk, skb) == 0)
			return;
	}
	kfree_skb(skb);
}

void ip_local_error(struct sock *sk, int err, __be32 daddr, __be16 port, u32 info)
{
	struct inet_sock *inet = inet_sk(sk);
	struct sock_exterr_skb *serr;
	struct iphdr *iph;
	struct sk_buff *skb;

	if (!inet->recverr)
		return;

	skb = alloc_skb(sizeof(struct iphdr), GFP_ATOMIC);
	if (!skb)
		return;

	skb_put(skb, sizeof(struct iphdr));
	skb_reset_network_header(skb);
	iph = ip_hdr(skb);
	iph->daddr = daddr;

	serr = SKB_EXT_ERR(skb);
	serr->ee.ee_errno = err;
	serr->ee.ee_origin = SO_EE_ORIGIN_LOCAL;
	serr->ee.ee_type = 0;
	serr->ee.ee_code = 0;
	serr->ee.ee_pad = 0;
	serr->ee.ee_info = info;
	serr->ee.ee_data = 0;
	serr->addr_offset = (u8 *)&iph->daddr - skb_network_header(skb);
	serr->port = port;

	__skb_pull(skb, skb_tail_pointer(skb) - skb->data);
	skb_reset_transport_header(skb);

	if (sock_queue_err_skb(sk, skb))
		kfree_skb(skb);
}

/* For some errors we have valid addr_offset even with zero payload and
 * zero port. Also, addr_offset should be supported if port is set.
 */
static inline bool ipv4_datagram_support_addr(struct sock_exterr_skb *serr)
{
	return serr->ee.ee_origin == SO_EE_ORIGIN_ICMP ||
	       serr->ee.ee_origin == SO_EE_ORIGIN_LOCAL || serr->port;
}

/* IPv4 supports cmsg on all imcp errors and some timestamps
 *
 * Timestamp code paths do not initialize the fields expected by cmsg:
 * the PKTINFO fields in skb->cb[]. Fill those in here.
 */
static bool ipv4_datagram_support_cmsg(const struct sock *sk,
				       struct sk_buff *skb,
				       int ee_origin)
{
	struct in_pktinfo *info;

	if (ee_origin == SO_EE_ORIGIN_ICMP)
		return true;

	if (ee_origin == SO_EE_ORIGIN_LOCAL)
		return false;

	/* Support IP_PKTINFO on tstamp packets if requested, to correlate
	 * timestamp with egress dev. Not possible for packets without iif
	 * or without payload (SOF_TIMESTAMPING_OPT_TSONLY).
	 */
	info = PKTINFO_SKB_CB(skb);
	if (!(sk->sk_tsflags & SOF_TIMESTAMPING_OPT_CMSG) ||
	    !info->ipi_ifindex)
		return false;

	info->ipi_spec_dst.s_addr = ip_hdr(skb)->saddr;
	return true;
}

/*
 *	Handle MSG_ERRQUEUE
 */
int ip_recv_error(struct sock *sk, struct msghdr *msg, int len, int *addr_len)
{
	struct sock_exterr_skb *serr;
	struct sk_buff *skb;
	DECLARE_SOCKADDR(struct sockaddr_in *, sin, msg->msg_name);
	struct {
		struct sock_extended_err ee;
		struct sockaddr_in	 offender;
	} errhdr;
	int err;
	int copied;

	WARN_ON_ONCE(sk->sk_family == AF_INET6);

	err = -EAGAIN;
	skb = sock_dequeue_err_skb(sk);
	if (!skb)
		goto out;

	copied = skb->len;
	if (copied > len) {
		msg->msg_flags |= MSG_TRUNC;
		copied = len;
	}
	err = skb_copy_datagram_msg(skb, 0, msg, copied);
	if (unlikely(err)) {
		kfree_skb(skb);
		return err;
	}
	sock_recv_timestamp(msg, sk, skb);

	serr = SKB_EXT_ERR(skb);

	if (sin && ipv4_datagram_support_addr(serr)) {
		sin->sin_family = AF_INET;
		sin->sin_addr.s_addr = *(__be32 *)(skb_network_header(skb) +
						   serr->addr_offset);
		sin->sin_port = serr->port;
		memset(&sin->sin_zero, 0, sizeof(sin->sin_zero));
		*addr_len = sizeof(*sin);
	}

	memcpy(&errhdr.ee, &serr->ee, sizeof(struct sock_extended_err));
	sin = &errhdr.offender;
	memset(sin, 0, sizeof(*sin));

	if (ipv4_datagram_support_cmsg(sk, skb, serr->ee.ee_origin)) {
		sin->sin_family = AF_INET;
		sin->sin_addr.s_addr = ip_hdr(skb)->saddr;
		if (inet_sk(sk)->cmsg_flags)
			ip_cmsg_recv(msg, skb);
	}

	put_cmsg(msg, SOL_IP, IP_RECVERR, sizeof(errhdr), &errhdr);

	/* Now we could try to dump offended packet options */

	msg->msg_flags |= MSG_ERRQUEUE;
	err = copied;

	consume_skb(skb);
out:
	return err;
}


/*
 *	Socket option code for IP. This is the end of the line after any
 *	TCP,UDP etc options on an IP socket.
 */
static bool setsockopt_needs_rtnl(int optname)
{
	switch (optname) {
	case IP_ADD_MEMBERSHIP:
	case IP_ADD_SOURCE_MEMBERSHIP:
	case IP_BLOCK_SOURCE:
	case IP_DROP_MEMBERSHIP:
	case IP_DROP_SOURCE_MEMBERSHIP:
	case IP_MSFILTER:
	case IP_UNBLOCK_SOURCE:
	case MCAST_BLOCK_SOURCE:
	case MCAST_MSFILTER:
	case MCAST_JOIN_GROUP:
	case MCAST_JOIN_SOURCE_GROUP:
	case MCAST_LEAVE_GROUP:
	case MCAST_LEAVE_SOURCE_GROUP:
	case MCAST_UNBLOCK_SOURCE:
	case IP_ROUTER_ALERT:
		return true;
	}
	return false;
}

static int do_ip_setsockopt(struct sock *sk, int level,
			    int optname, char __user *optval, unsigned int optlen)
{
	struct inet_sock *inet = inet_sk(sk);
	struct net *net = sock_net(sk);
	int val = 0, err;
	bool needs_rtnl = setsockopt_needs_rtnl(optname);

	switch (optname) {
	case IP_PKTINFO:
	case IP_RECVTTL:
	case IP_RECVOPTS:
	case IP_RECVTOS:
	case IP_RETOPTS:
	case IP_TOS:
	case IP_TTL:
	case IP_HDRINCL:
	case IP_MTU_DISCOVER:
	case IP_RECVERR:
	case IP_ROUTER_ALERT:
	case IP_FREEBIND:
	case IP_PASSSEC:
	case IP_TRANSPARENT:
	case IP_MINTTL:
	case IP_NODEFRAG:
	case IP_BIND_ADDRESS_NO_PORT:
	case IP_UNICAST_IF:
	case IP_MULTICAST_TTL:
	case IP_MULTICAST_ALL:
	case IP_MULTICAST_LOOP:
	case IP_RECVORIGDSTADDR:
	case IP_CHECKSUM:
	case IP_RECVFRAGSIZE:
		if (optlen >= sizeof(int)) {
			if (get_user(val, (int __user *) optval))
				return -EFAULT;
		} else if (optlen >= sizeof(char)) {
			unsigned char ucval;

			if (get_user(ucval, (unsigned char __user *) optval))
				return -EFAULT;
			val = (int) ucval;
		}
	}

	/* If optlen==0, it is equivalent to val == 0 */

	if (ip_mroute_opt(optname))
		return ip_mroute_setsockopt(sk, optname, optval, optlen);

	err = 0;
	if (needs_rtnl)
		rtnl_lock();
	lock_sock(sk);

	switch (optname) {
	case IP_OPTIONS:
	{
		struct ip_options_rcu *old, *opt = NULL;

		if (optlen > 40)
			goto e_inval;
		err = ip_options_get_from_user(sock_net(sk), &opt,
					       optval, optlen);
		if (err)
			break;
		old = rcu_dereference_protected(inet->inet_opt,
						lockdep_sock_is_held(sk));
		if (inet->is_icsk) {
			struct inet_connection_sock *icsk = inet_csk(sk);
#if IS_ENABLED(CONFIG_IPV6)
			if (sk->sk_family == PF_INET ||
			    (!((1 << sk->sk_state) &
			       (TCPF_LISTEN | TCPF_CLOSE)) &&
			     inet->inet_daddr != LOOPBACK4_IPV6)) {
#endif
				if (old)
					icsk->icsk_ext_hdr_len -= old->opt.optlen;
				if (opt)
					icsk->icsk_ext_hdr_len += opt->opt.optlen;
				icsk->icsk_sync_mss(sk, icsk->icsk_pmtu_cookie);
#if IS_ENABLED(CONFIG_IPV6)
			}
#endif
		}
		rcu_assign_pointer(inet->inet_opt, opt);
		if (old)
			kfree_rcu(old, rcu);
		break;
	}
	case IP_PKTINFO:
		if (val)
			inet->cmsg_flags |= IP_CMSG_PKTINFO;
		else
			inet->cmsg_flags &= ~IP_CMSG_PKTINFO;
		break;
	case IP_RECVTTL:
		if (val)
			inet->cmsg_flags |=  IP_CMSG_TTL;
		else
			inet->cmsg_flags &= ~IP_CMSG_TTL;
		break;
	case IP_RECVTOS:
		if (val)
			inet->cmsg_flags |=  IP_CMSG_TOS;
		else
			inet->cmsg_flags &= ~IP_CMSG_TOS;
		break;
	case IP_RECVOPTS:
		if (val)
			inet->cmsg_flags |=  IP_CMSG_RECVOPTS;
		else
			inet->cmsg_flags &= ~IP_CMSG_RECVOPTS;
		break;
	case IP_RETOPTS:
		if (val)
			inet->cmsg_flags |= IP_CMSG_RETOPTS;
		else
			inet->cmsg_flags &= ~IP_CMSG_RETOPTS;
		break;
	case IP_PASSSEC:
		if (val)
			inet->cmsg_flags |= IP_CMSG_PASSSEC;
		else
			inet->cmsg_flags &= ~IP_CMSG_PASSSEC;
		break;
	case IP_RECVORIGDSTADDR:
		if (val)
			inet->cmsg_flags |= IP_CMSG_ORIGDSTADDR;
		else
			inet->cmsg_flags &= ~IP_CMSG_ORIGDSTADDR;
		break;
	case IP_CHECKSUM:
		if (val) {
			if (!(inet->cmsg_flags & IP_CMSG_CHECKSUM)) {
				inet_inc_convert_csum(sk);
				inet->cmsg_flags |= IP_CMSG_CHECKSUM;
			}
		} else {
			if (inet->cmsg_flags & IP_CMSG_CHECKSUM) {
				inet_dec_convert_csum(sk);
				inet->cmsg_flags &= ~IP_CMSG_CHECKSUM;
			}
		}
		break;
	case IP_RECVFRAGSIZE:
		if (sk->sk_type != SOCK_RAW && sk->sk_type != SOCK_DGRAM)
			goto e_inval;
		if (val)
			inet->cmsg_flags |= IP_CMSG_RECVFRAGSIZE;
		else
			inet->cmsg_flags &= ~IP_CMSG_RECVFRAGSIZE;
		break;
	case IP_TOS:	/* This sets both TOS and Precedence */
		if (sk->sk_type == SOCK_STREAM) {
			val &= ~INET_ECN_MASK;
			val |= inet->tos & INET_ECN_MASK;
		}
		if (inet->tos != val) {
			inet->tos = val;
			sk->sk_priority = rt_tos2priority(val);
			sk_dst_reset(sk);
		}
		break;
	case IP_TTL:
		if (optlen < 1)
			goto e_inval;
		if (val != -1 && (val < 1 || val > 255))
			goto e_inval;
		inet->uc_ttl = val;
		break;
	case IP_HDRINCL:
		if (sk->sk_type != SOCK_RAW) {
			err = -ENOPROTOOPT;
			break;
		}
		inet->hdrincl = val ? 1 : 0;
		break;
	case IP_NODEFRAG:
		if (sk->sk_type != SOCK_RAW) {
			err = -ENOPROTOOPT;
			break;
		}
		inet->nodefrag = val ? 1 : 0;
		break;
	case IP_BIND_ADDRESS_NO_PORT:
		inet->bind_address_no_port = val ? 1 : 0;
		break;
	case IP_MTU_DISCOVER:
		if (val < IP_PMTUDISC_DONT || val > IP_PMTUDISC_OMIT)
			goto e_inval;
		inet->pmtudisc = val;
		break;
	case IP_RECVERR:
		inet->recverr = !!val;
		if (!val)
			skb_queue_purge(&sk->sk_error_queue);
		break;
	case IP_MULTICAST_TTL:
		if (sk->sk_type == SOCK_STREAM)
			goto e_inval;
		if (optlen < 1)
			goto e_inval;
		if (val == -1)
			val = 1;
		if (val < 0 || val > 255)
			goto e_inval;
		inet->mc_ttl = val;
		break;
	case IP_MULTICAST_LOOP:
		if (optlen < 1)
			goto e_inval;
		inet->mc_loop = !!val;
		break;
	case IP_UNICAST_IF:
	{
		struct net_device *dev = NULL;
		int ifindex;

		if (optlen != sizeof(int))
			goto e_inval;

		ifindex = (__force int)ntohl((__force __be32)val);
		if (ifindex == 0) {
			inet->uc_index = 0;
			err = 0;
			break;
		}

		dev = dev_get_by_index(sock_net(sk), ifindex);
		err = -EADDRNOTAVAIL;
		if (!dev)
			break;
		dev_put(dev);

		err = -EINVAL;
		if (sk->sk_bound_dev_if)
			break;

		inet->uc_index = ifindex;
		err = 0;
		break;
	}
	case IP_MULTICAST_IF:
	{
		struct ip_mreqn mreq;
		struct net_device *dev = NULL;
		int midx;

		if (sk->sk_type == SOCK_STREAM)
			goto e_inval;
		/*
		 *	Check the arguments are allowable
		 */

		if (optlen < sizeof(struct in_addr))
			goto e_inval;

		err = -EFAULT;
		if (optlen >= sizeof(struct ip_mreqn)) {
			if (copy_from_user(&mreq, optval, sizeof(mreq)))
				break;
		} else {
			memset(&mreq, 0, sizeof(mreq));
			if (optlen >= sizeof(struct ip_mreq)) {
				if (copy_from_user(&mreq, optval,
						   sizeof(struct ip_mreq)))
					break;
			} else if (optlen >= sizeof(struct in_addr)) {
				if (copy_from_user(&mreq.imr_address, optval,
						   sizeof(struct in_addr)))
					break;
			}
		}

		if (!mreq.imr_ifindex) {
			if (mreq.imr_address.s_addr == htonl(INADDR_ANY)) {
				inet->mc_index = 0;
				inet->mc_addr  = 0;
				err = 0;
				break;
			}
			dev = ip_dev_find(sock_net(sk), mreq.imr_address.s_addr);
			if (dev)
				mreq.imr_ifindex = dev->ifindex;
		} else
			dev = dev_get_by_index(sock_net(sk), mreq.imr_ifindex);


		err = -EADDRNOTAVAIL;
		if (!dev)
			break;

		midx = l3mdev_master_ifindex(dev);

		dev_put(dev);

		err = -EINVAL;
		if (sk->sk_bound_dev_if &&
		    mreq.imr_ifindex != sk->sk_bound_dev_if &&
		    (!midx || midx != sk->sk_bound_dev_if))
			break;

		inet->mc_index = mreq.imr_ifindex;
		inet->mc_addr  = mreq.imr_address.s_addr;
		err = 0;
		break;
	}

	case IP_ADD_MEMBERSHIP:
	case IP_DROP_MEMBERSHIP:
	{
		struct ip_mreqn mreq;

		err = -EPROTO;
		if (inet_sk(sk)->is_icsk)
			break;

		if (optlen < sizeof(struct ip_mreq))
			goto e_inval;
		err = -EFAULT;
		if (optlen >= sizeof(struct ip_mreqn)) {
			if (copy_from_user(&mreq, optval, sizeof(mreq)))
				break;
		} else {
			memset(&mreq, 0, sizeof(mreq));
			if (copy_from_user(&mreq, optval, sizeof(struct ip_mreq)))
				break;
		}

		if (optname == IP_ADD_MEMBERSHIP)
			err = ip_mc_join_group(sk, &mreq);
		else
			err = ip_mc_leave_group(sk, &mreq);
		break;
	}
	case IP_MSFILTER:
	{
		struct ip_msfilter *msf;

		if (optlen < IP_MSFILTER_SIZE(0))
			goto e_inval;
		if (optlen > sysctl_optmem_max) {
			err = -ENOBUFS;
			break;
		}
		msf = memdup_user(optval, optlen);
		if (IS_ERR(msf)) {
			err = PTR_ERR(msf);
			break;
		}
		/* numsrc >= (1G-4) overflow in 32 bits */
		if (msf->imsf_numsrc >= 0x3ffffffcU ||
		    msf->imsf_numsrc > net->ipv4.sysctl_igmp_max_msf) {
			kfree(msf);
			err = -ENOBUFS;
			break;
		}
		if (IP_MSFILTER_SIZE(msf->imsf_numsrc) > optlen) {
			kfree(msf);
			err = -EINVAL;
			break;
		}
		err = ip_mc_msfilter(sk, msf, 0);
		kfree(msf);
		break;
	}
	case IP_BLOCK_SOURCE:
	case IP_UNBLOCK_SOURCE:
	case IP_ADD_SOURCE_MEMBERSHIP:
	case IP_DROP_SOURCE_MEMBERSHIP:
	{
		struct ip_mreq_source mreqs;
		int omode, add;

		if (optlen != sizeof(struct ip_mreq_source))
			goto e_inval;
		if (copy_from_user(&mreqs, optval, sizeof(mreqs))) {
			err = -EFAULT;
			break;
		}
		if (optname == IP_BLOCK_SOURCE) {
			omode = MCAST_EXCLUDE;
			add = 1;
		} else if (optname == IP_UNBLOCK_SOURCE) {
			omode = MCAST_EXCLUDE;
			add = 0;
		} else if (optname == IP_ADD_SOURCE_MEMBERSHIP) {
			struct ip_mreqn mreq;

			mreq.imr_multiaddr.s_addr = mreqs.imr_multiaddr;
			mreq.imr_address.s_addr = mreqs.imr_interface;
			mreq.imr_ifindex = 0;
			err = ip_mc_join_group(sk, &mreq);
			if (err && err != -EADDRINUSE)
				break;
			omode = MCAST_INCLUDE;
			add = 1;
		} else /* IP_DROP_SOURCE_MEMBERSHIP */ {
			omode = MCAST_INCLUDE;
			add = 0;
		}
		err = ip_mc_source(add, omode, sk, &mreqs, 0);
		break;
	}
	case MCAST_JOIN_GROUP:
	case MCAST_LEAVE_GROUP:
	{
		struct group_req greq;
		struct sockaddr_in *psin;
		struct ip_mreqn mreq;

		if (optlen < sizeof(struct group_req))
			goto e_inval;
		err = -EFAULT;
		if (copy_from_user(&greq, optval, sizeof(greq)))
			break;
		psin = (struct sockaddr_in *)&greq.gr_group;
		if (psin->sin_family != AF_INET)
			goto e_inval;
		memset(&mreq, 0, sizeof(mreq));
		mreq.imr_multiaddr = psin->sin_addr;
		mreq.imr_ifindex = greq.gr_interface;

		if (optname == MCAST_JOIN_GROUP)
			err = ip_mc_join_group(sk, &mreq);
		else
			err = ip_mc_leave_group(sk, &mreq);
		break;
	}
	case MCAST_JOIN_SOURCE_GROUP:
	case MCAST_LEAVE_SOURCE_GROUP:
	case MCAST_BLOCK_SOURCE:
	case MCAST_UNBLOCK_SOURCE:
	{
		struct group_source_req greqs;
		struct ip_mreq_source mreqs;
		struct sockaddr_in *psin;
		int omode, add;

		if (optlen != sizeof(struct group_source_req))
			goto e_inval;
		if (copy_from_user(&greqs, optval, sizeof(greqs))) {
			err = -EFAULT;
			break;
		}
		if (greqs.gsr_group.ss_family != AF_INET ||
		    greqs.gsr_source.ss_family != AF_INET) {
			err = -EADDRNOTAVAIL;
			break;
		}
		psin = (struct sockaddr_in *)&greqs.gsr_group;
		mreqs.imr_multiaddr = psin->sin_addr.s_addr;
		psin = (struct sockaddr_in *)&greqs.gsr_source;
		mreqs.imr_sourceaddr = psin->sin_addr.s_addr;
		mreqs.imr_interface = 0; /* use index for mc_source */

		if (optname == MCAST_BLOCK_SOURCE) {
			omode = MCAST_EXCLUDE;
			add = 1;
		} else if (optname == MCAST_UNBLOCK_SOURCE) {
			omode = MCAST_EXCLUDE;
			add = 0;
		} else if (optname == MCAST_JOIN_SOURCE_GROUP) {
			struct ip_mreqn mreq;

			psin = (struct sockaddr_in *)&greqs.gsr_group;
			mreq.imr_multiaddr = psin->sin_addr;
			mreq.imr_address.s_addr = 0;
			mreq.imr_ifindex = greqs.gsr_interface;
			err = ip_mc_join_group(sk, &mreq);
			if (err && err != -EADDRINUSE)
				break;
			greqs.gsr_interface = mreq.imr_ifindex;
			omode = MCAST_INCLUDE;
			add = 1;
		} else /* MCAST_LEAVE_SOURCE_GROUP */ {
			omode = MCAST_INCLUDE;
			add = 0;
		}
		err = ip_mc_source(add, omode, sk, &mreqs,
				   greqs.gsr_interface);
		break;
	}
	case MCAST_MSFILTER:
	{
		struct sockaddr_in *psin;
		struct ip_msfilter *msf = NULL;
		struct group_filter *gsf = NULL;
		int msize, i, ifindex;

		if (optlen < GROUP_FILTER_SIZE(0))
			goto e_inval;
		if (optlen > sysctl_optmem_max) {
			err = -ENOBUFS;
			break;
		}
		gsf = memdup_user(optval, optlen);
		if (IS_ERR(gsf)) {
			err = PTR_ERR(gsf);
			break;
		}

		/* numsrc >= (4G-140)/128 overflow in 32 bits */
		if (gsf->gf_numsrc >= 0x1ffffff ||
		    gsf->gf_numsrc > net->ipv4.sysctl_igmp_max_msf) {
			err = -ENOBUFS;
			goto mc_msf_out;
		}
		if (GROUP_FILTER_SIZE(gsf->gf_numsrc) > optlen) {
			err = -EINVAL;
			goto mc_msf_out;
		}
		msize = IP_MSFILTER_SIZE(gsf->gf_numsrc);
		msf = kmalloc(msize, GFP_KERNEL);
		if (!msf) {
			err = -ENOBUFS;
			goto mc_msf_out;
		}
		ifindex = gsf->gf_interface;
		psin = (struct sockaddr_in *)&gsf->gf_group;
		if (psin->sin_family != AF_INET) {
			err = -EADDRNOTAVAIL;
			goto mc_msf_out;
		}
		msf->imsf_multiaddr = psin->sin_addr.s_addr;
		msf->imsf_interface = 0;
		msf->imsf_fmode = gsf->gf_fmode;
		msf->imsf_numsrc = gsf->gf_numsrc;
		err = -EADDRNOTAVAIL;
		for (i = 0; i < gsf->gf_numsrc; ++i) {
			psin = (struct sockaddr_in *)&gsf->gf_slist[i];

			if (psin->sin_family != AF_INET)
				goto mc_msf_out;
			msf->imsf_slist[i] = psin->sin_addr.s_addr;
		}
		kfree(gsf);
		gsf = NULL;

		err = ip_mc_msfilter(sk, msf, ifindex);
mc_msf_out:
		kfree(msf);
		kfree(gsf);
		break;
	}
	case IP_MULTICAST_ALL:
		if (optlen < 1)
			goto e_inval;
		if (val != 0 && val != 1)
			goto e_inval;
		inet->mc_all = val;
		break;
	case IP_ROUTER_ALERT:
		err = ip_ra_control(sk, val ? 1 : 0, NULL);
		break;

	case IP_FREEBIND:
		if (optlen < 1)
			goto e_inval;
		inet->freebind = !!val;
		break;

	case IP_IPSEC_POLICY:
	case IP_XFRM_POLICY:
		err = -EPERM;
		if (!ns_capable(sock_net(sk)->user_ns, CAP_NET_ADMIN))
			break;
		err = xfrm_user_policy(sk, optname, optval, optlen);
		break;

	case IP_TRANSPARENT:
		if (!!val && !ns_capable(sock_net(sk)->user_ns, CAP_NET_RAW) &&
		    !ns_capable(sock_net(sk)->user_ns, CAP_NET_ADMIN)) {
			err = -EPERM;
			break;
		}
		if (optlen < 1)
			goto e_inval;
		inet->transparent = !!val;
		break;

	case IP_MINTTL:
		if (optlen < 1)
			goto e_inval;
		if (val < 0 || val > 255)
			goto e_inval;
		inet->min_ttl = val;
		break;

	default:
		err = -ENOPROTOOPT;
		break;
	}
	release_sock(sk);
	if (needs_rtnl)
		rtnl_unlock();
	return err;

e_inval:
	release_sock(sk);
	if (needs_rtnl)
		rtnl_unlock();
	return -EINVAL;
}

/**
 * ipv4_pktinfo_prepare - transfer some info from rtable to skb
 * @sk: socket
 * @skb: buffer
 *
 * To support IP_CMSG_PKTINFO option, we store rt_iif and specific
 * destination in skb->cb[] before dst drop.
 * This way, receiver doesn't make cache line misses to read rtable.
 */
void ipv4_pktinfo_prepare(const struct sock *sk, struct sk_buff *skb)
{
	struct in_pktinfo *pktinfo = PKTINFO_SKB_CB(skb);
	bool l3slave = ipv4_l3mdev_skb(IPCB(skb)->flags);
	bool prepare = (inet_sk(sk)->cmsg_flags & IP_CMSG_PKTINFO) ||
		       ipv6_sk_rxinfo(sk);

	if (prepare && skb_rtable(skb)) {
		/* skb->cb is overloaded: prior to this point it is IP{6}CB
		 * which has interface index (iif) as the first member of the
		 * underlying inet{6}_skb_parm struct. This code then overlays
		 * PKTINFO_SKB_CB and in_pktinfo also has iif as the first
		 * element so the iif is picked up from the prior IPCB. If iif
		 * is the loopback interface, then return the sending interface
		 * (e.g., process binds socket to eth0 for Tx which is
		 * redirected to loopback in the rtable/dst).
		 */
<<<<<<< HEAD
		if (pktinfo->ipi_ifindex == LOOPBACK_IFINDEX || l3slave)
=======
		struct rtable *rt = skb_rtable(skb);
		bool l3slave = ipv4_l3mdev_skb(IPCB(skb)->flags);

		if (pktinfo->ipi_ifindex == LOOPBACK_IFINDEX)
>>>>>>> 2bd6bf03
			pktinfo->ipi_ifindex = inet_iif(skb);
		else if (l3slave && rt && rt->rt_iif)
			pktinfo->ipi_ifindex = rt->rt_iif;

		pktinfo->ipi_spec_dst.s_addr = fib_compute_spec_dst(skb);
	} else {
		pktinfo->ipi_ifindex = 0;
		pktinfo->ipi_spec_dst.s_addr = 0;
	}
	skb_dst_drop(skb);
}

int ip_setsockopt(struct sock *sk, int level,
		int optname, char __user *optval, unsigned int optlen)
{
	int err;

	if (level != SOL_IP)
		return -ENOPROTOOPT;

	err = do_ip_setsockopt(sk, level, optname, optval, optlen);
#ifdef CONFIG_NETFILTER
	/* we need to exclude all possible ENOPROTOOPTs except default case */
	if (err == -ENOPROTOOPT && optname != IP_HDRINCL &&
			optname != IP_IPSEC_POLICY &&
			optname != IP_XFRM_POLICY &&
			!ip_mroute_opt(optname)) {
		lock_sock(sk);
		err = nf_setsockopt(sk, PF_INET, optname, optval, optlen);
		release_sock(sk);
	}
#endif
	return err;
}
EXPORT_SYMBOL(ip_setsockopt);

#ifdef CONFIG_COMPAT
int compat_ip_setsockopt(struct sock *sk, int level, int optname,
			 char __user *optval, unsigned int optlen)
{
	int err;

	if (level != SOL_IP)
		return -ENOPROTOOPT;

	if (optname >= MCAST_JOIN_GROUP && optname <= MCAST_MSFILTER)
		return compat_mc_setsockopt(sk, level, optname, optval, optlen,
			ip_setsockopt);

	err = do_ip_setsockopt(sk, level, optname, optval, optlen);
#ifdef CONFIG_NETFILTER
	/* we need to exclude all possible ENOPROTOOPTs except default case */
	if (err == -ENOPROTOOPT && optname != IP_HDRINCL &&
			optname != IP_IPSEC_POLICY &&
			optname != IP_XFRM_POLICY &&
			!ip_mroute_opt(optname)) {
		lock_sock(sk);
		err = compat_nf_setsockopt(sk, PF_INET, optname,
					   optval, optlen);
		release_sock(sk);
	}
#endif
	return err;
}
EXPORT_SYMBOL(compat_ip_setsockopt);
#endif

/*
 *	Get the options. Note for future reference. The GET of IP options gets
 *	the _received_ ones. The set sets the _sent_ ones.
 */

static bool getsockopt_needs_rtnl(int optname)
{
	switch (optname) {
	case IP_MSFILTER:
	case MCAST_MSFILTER:
		return true;
	}
	return false;
}

static int do_ip_getsockopt(struct sock *sk, int level, int optname,
			    char __user *optval, int __user *optlen, unsigned int flags)
{
	struct inet_sock *inet = inet_sk(sk);
	bool needs_rtnl = getsockopt_needs_rtnl(optname);
	int val, err = 0;
	int len;

	if (level != SOL_IP)
		return -EOPNOTSUPP;

	if (ip_mroute_opt(optname))
		return ip_mroute_getsockopt(sk, optname, optval, optlen);

	if (get_user(len, optlen))
		return -EFAULT;
	if (len < 0)
		return -EINVAL;

	if (needs_rtnl)
		rtnl_lock();
	lock_sock(sk);

	switch (optname) {
	case IP_OPTIONS:
	{
		unsigned char optbuf[sizeof(struct ip_options)+40];
		struct ip_options *opt = (struct ip_options *)optbuf;
		struct ip_options_rcu *inet_opt;

		inet_opt = rcu_dereference_protected(inet->inet_opt,
						     lockdep_sock_is_held(sk));
		opt->optlen = 0;
		if (inet_opt)
			memcpy(optbuf, &inet_opt->opt,
			       sizeof(struct ip_options) +
			       inet_opt->opt.optlen);
		release_sock(sk);

		if (opt->optlen == 0)
			return put_user(0, optlen);

		ip_options_undo(opt);

		len = min_t(unsigned int, len, opt->optlen);
		if (put_user(len, optlen))
			return -EFAULT;
		if (copy_to_user(optval, opt->__data, len))
			return -EFAULT;
		return 0;
	}
	case IP_PKTINFO:
		val = (inet->cmsg_flags & IP_CMSG_PKTINFO) != 0;
		break;
	case IP_RECVTTL:
		val = (inet->cmsg_flags & IP_CMSG_TTL) != 0;
		break;
	case IP_RECVTOS:
		val = (inet->cmsg_flags & IP_CMSG_TOS) != 0;
		break;
	case IP_RECVOPTS:
		val = (inet->cmsg_flags & IP_CMSG_RECVOPTS) != 0;
		break;
	case IP_RETOPTS:
		val = (inet->cmsg_flags & IP_CMSG_RETOPTS) != 0;
		break;
	case IP_PASSSEC:
		val = (inet->cmsg_flags & IP_CMSG_PASSSEC) != 0;
		break;
	case IP_RECVORIGDSTADDR:
		val = (inet->cmsg_flags & IP_CMSG_ORIGDSTADDR) != 0;
		break;
	case IP_CHECKSUM:
		val = (inet->cmsg_flags & IP_CMSG_CHECKSUM) != 0;
		break;
	case IP_RECVFRAGSIZE:
		val = (inet->cmsg_flags & IP_CMSG_RECVFRAGSIZE) != 0;
		break;
	case IP_TOS:
		val = inet->tos;
		break;
	case IP_TTL:
	{
		struct net *net = sock_net(sk);
		val = (inet->uc_ttl == -1 ?
		       net->ipv4.sysctl_ip_default_ttl :
		       inet->uc_ttl);
		break;
	}
	case IP_HDRINCL:
		val = inet->hdrincl;
		break;
	case IP_NODEFRAG:
		val = inet->nodefrag;
		break;
	case IP_BIND_ADDRESS_NO_PORT:
		val = inet->bind_address_no_port;
		break;
	case IP_MTU_DISCOVER:
		val = inet->pmtudisc;
		break;
	case IP_MTU:
	{
		struct dst_entry *dst;
		val = 0;
		dst = sk_dst_get(sk);
		if (dst) {
			val = dst_mtu(dst);
			dst_release(dst);
		}
		if (!val) {
			release_sock(sk);
			return -ENOTCONN;
		}
		break;
	}
	case IP_RECVERR:
		val = inet->recverr;
		break;
	case IP_MULTICAST_TTL:
		val = inet->mc_ttl;
		break;
	case IP_MULTICAST_LOOP:
		val = inet->mc_loop;
		break;
	case IP_UNICAST_IF:
		val = (__force int)htonl((__u32) inet->uc_index);
		break;
	case IP_MULTICAST_IF:
	{
		struct in_addr addr;
		len = min_t(unsigned int, len, sizeof(struct in_addr));
		addr.s_addr = inet->mc_addr;
		release_sock(sk);

		if (put_user(len, optlen))
			return -EFAULT;
		if (copy_to_user(optval, &addr, len))
			return -EFAULT;
		return 0;
	}
	case IP_MSFILTER:
	{
		struct ip_msfilter msf;

		if (len < IP_MSFILTER_SIZE(0)) {
			err = -EINVAL;
			goto out;
		}
		if (copy_from_user(&msf, optval, IP_MSFILTER_SIZE(0))) {
			err = -EFAULT;
			goto out;
		}
		err = ip_mc_msfget(sk, &msf,
				   (struct ip_msfilter __user *)optval, optlen);
		goto out;
	}
	case MCAST_MSFILTER:
	{
		struct group_filter gsf;

		if (len < GROUP_FILTER_SIZE(0)) {
			err = -EINVAL;
			goto out;
		}
		if (copy_from_user(&gsf, optval, GROUP_FILTER_SIZE(0))) {
			err = -EFAULT;
			goto out;
		}
		err = ip_mc_gsfget(sk, &gsf,
				   (struct group_filter __user *)optval,
				   optlen);
		goto out;
	}
	case IP_MULTICAST_ALL:
		val = inet->mc_all;
		break;
	case IP_PKTOPTIONS:
	{
		struct msghdr msg;

		release_sock(sk);

		if (sk->sk_type != SOCK_STREAM)
			return -ENOPROTOOPT;

		msg.msg_control = (__force void *) optval;
		msg.msg_controllen = len;
		msg.msg_flags = flags;

		if (inet->cmsg_flags & IP_CMSG_PKTINFO) {
			struct in_pktinfo info;

			info.ipi_addr.s_addr = inet->inet_rcv_saddr;
			info.ipi_spec_dst.s_addr = inet->inet_rcv_saddr;
			info.ipi_ifindex = inet->mc_index;
			put_cmsg(&msg, SOL_IP, IP_PKTINFO, sizeof(info), &info);
		}
		if (inet->cmsg_flags & IP_CMSG_TTL) {
			int hlim = inet->mc_ttl;
			put_cmsg(&msg, SOL_IP, IP_TTL, sizeof(hlim), &hlim);
		}
		if (inet->cmsg_flags & IP_CMSG_TOS) {
			int tos = inet->rcv_tos;
			put_cmsg(&msg, SOL_IP, IP_TOS, sizeof(tos), &tos);
		}
		len -= msg.msg_controllen;
		return put_user(len, optlen);
	}
	case IP_FREEBIND:
		val = inet->freebind;
		break;
	case IP_TRANSPARENT:
		val = inet->transparent;
		break;
	case IP_MINTTL:
		val = inet->min_ttl;
		break;
	default:
		release_sock(sk);
		return -ENOPROTOOPT;
	}
	release_sock(sk);

	if (len < sizeof(int) && len > 0 && val >= 0 && val <= 255) {
		unsigned char ucval = (unsigned char)val;
		len = 1;
		if (put_user(len, optlen))
			return -EFAULT;
		if (copy_to_user(optval, &ucval, 1))
			return -EFAULT;
	} else {
		len = min_t(unsigned int, sizeof(int), len);
		if (put_user(len, optlen))
			return -EFAULT;
		if (copy_to_user(optval, &val, len))
			return -EFAULT;
	}
	return 0;

out:
	release_sock(sk);
	if (needs_rtnl)
		rtnl_unlock();
	return err;
}

int ip_getsockopt(struct sock *sk, int level,
		  int optname, char __user *optval, int __user *optlen)
{
	int err;

	err = do_ip_getsockopt(sk, level, optname, optval, optlen, 0);
#ifdef CONFIG_NETFILTER
	/* we need to exclude all possible ENOPROTOOPTs except default case */
	if (err == -ENOPROTOOPT && optname != IP_PKTOPTIONS &&
			!ip_mroute_opt(optname)) {
		int len;

		if (get_user(len, optlen))
			return -EFAULT;

		lock_sock(sk);
		err = nf_getsockopt(sk, PF_INET, optname, optval,
				&len);
		release_sock(sk);
		if (err >= 0)
			err = put_user(len, optlen);
		return err;
	}
#endif
	return err;
}
EXPORT_SYMBOL(ip_getsockopt);

#ifdef CONFIG_COMPAT
int compat_ip_getsockopt(struct sock *sk, int level, int optname,
			 char __user *optval, int __user *optlen)
{
	int err;

	if (optname == MCAST_MSFILTER)
		return compat_mc_getsockopt(sk, level, optname, optval, optlen,
			ip_getsockopt);

	err = do_ip_getsockopt(sk, level, optname, optval, optlen,
		MSG_CMSG_COMPAT);

#ifdef CONFIG_NETFILTER
	/* we need to exclude all possible ENOPROTOOPTs except default case */
	if (err == -ENOPROTOOPT && optname != IP_PKTOPTIONS &&
			!ip_mroute_opt(optname)) {
		int len;

		if (get_user(len, optlen))
			return -EFAULT;

		lock_sock(sk);
		err = compat_nf_getsockopt(sk, PF_INET, optname, optval, &len);
		release_sock(sk);
		if (err >= 0)
			err = put_user(len, optlen);
		return err;
	}
#endif
	return err;
}
EXPORT_SYMBOL(compat_ip_getsockopt);
#endif<|MERGE_RESOLUTION|>--- conflicted
+++ resolved
@@ -1207,7 +1207,6 @@
 void ipv4_pktinfo_prepare(const struct sock *sk, struct sk_buff *skb)
 {
 	struct in_pktinfo *pktinfo = PKTINFO_SKB_CB(skb);
-	bool l3slave = ipv4_l3mdev_skb(IPCB(skb)->flags);
 	bool prepare = (inet_sk(sk)->cmsg_flags & IP_CMSG_PKTINFO) ||
 		       ipv6_sk_rxinfo(sk);
 
@@ -1221,14 +1220,10 @@
 		 * (e.g., process binds socket to eth0 for Tx which is
 		 * redirected to loopback in the rtable/dst).
 		 */
-<<<<<<< HEAD
-		if (pktinfo->ipi_ifindex == LOOPBACK_IFINDEX || l3slave)
-=======
 		struct rtable *rt = skb_rtable(skb);
 		bool l3slave = ipv4_l3mdev_skb(IPCB(skb)->flags);
 
 		if (pktinfo->ipi_ifindex == LOOPBACK_IFINDEX)
->>>>>>> 2bd6bf03
 			pktinfo->ipi_ifindex = inet_iif(skb);
 		else if (l3slave && rt && rt->rt_iif)
 			pktinfo->ipi_ifindex = rt->rt_iif;
