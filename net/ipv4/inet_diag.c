--- conflicted
+++ resolved
@@ -736,22 +736,13 @@
 		tmo = 0;
 
 	r->id.idiag_sport = inet->inet_sport;
-<<<<<<< HEAD
-	r->id.idiag_dport = ireq->rmt_port;
-=======
 	r->id.idiag_dport = ireq->ir_rmt_port;
->>>>>>> 5da42cf7
 
 	memset(&r->id.idiag_src, 0, sizeof(r->id.idiag_src));
 	memset(&r->id.idiag_dst, 0, sizeof(r->id.idiag_dst));
 
-<<<<<<< HEAD
-	r->id.idiag_src[0] = ireq->loc_addr;
-	r->id.idiag_dst[0] = ireq->rmt_addr;
-=======
 	r->id.idiag_src[0] = ireq->ir_loc_addr;
 	r->id.idiag_dst[0] = ireq->ir_rmt_addr;
->>>>>>> 5da42cf7
 
 	r->idiag_expires = jiffies_to_msecs(tmo);
 	r->idiag_rqueue = 0;
