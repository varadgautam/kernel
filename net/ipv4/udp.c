--- conflicted
+++ resolved
@@ -295,8 +295,6 @@
 	return result;
 }
 
-<<<<<<< HEAD
-=======
 static inline struct sock *__udp4_lib_lookup_skb(struct sk_buff *skb,
 						 __be16 sport, __be16 dport,
 						 struct udp_table *udptable)
@@ -319,7 +317,6 @@
 }
 EXPORT_SYMBOL_GPL(udp4_lib_lookup);
 
->>>>>>> 18e352e4
 static inline struct sock *udp_v4_mcast_next(struct net *net, struct sock *sk,
 					     __be16 loc_port, __be32 loc_addr,
 					     __be16 rmt_port, __be32 rmt_addr,
@@ -1142,11 +1139,7 @@
 		do {
 			struct sk_buff *skb1 = skb;
 
-<<<<<<< HEAD
-			sknext = udp_v4_mcast_next(net, sk_next(sk), uh->dest,
-=======
 			sknext = udp_v4_mcast_next(net, sk_nulls_next(sk), uh->dest,
->>>>>>> 18e352e4
 						   daddr, uh->source, saddr,
 						   dif);
 			if (sknext)
