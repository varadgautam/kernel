/*
 * This file contains the softmac's association logic.
 *
 * Copyright (c) 2005, 2006 Johannes Berg <johannes@sipsolutions.net>
 *                          Joseph Jezak <josejx@gentoo.org>
 *                          Larry Finger <Larry.Finger@lwfinger.net>
 *                          Danny van Dyk <kugelfang@gentoo.org>
 *                          Michael Buesch <mbuesch@freenet.de>
 *
 * This program is free software; you can redistribute it and/or modify it
 * under the terms of version 2 of the GNU General Public License as
 * published by the Free Software Foundation.
 *
 * This program is distributed in the hope that it will be useful, but WITHOUT
 * ANY WARRANTY; without even the implied warranty of MERCHANTABILITY or
 * FITNESS FOR A PARTICULAR PURPOSE.  See the GNU General Public License for
 * more details.
 *
 * You should have received a copy of the GNU General Public License
 * along with this program; if not, write to the Free Software
 * Foundation, Inc., 51 Franklin St, Fifth Floor, Boston, MA  02110-1301 USA
 *
 * The full GNU General Public License is included in this distribution in the
 * file called COPYING.
 */

#include "ieee80211softmac_priv.h"

/*
 * Overview
 *
 * Before you can associate, you have to authenticate.
 *
 */

/* Sends out an association request to the desired AP */
static void
ieee80211softmac_assoc(struct ieee80211softmac_device *mac, struct ieee80211softmac_network *net)
{
	unsigned long flags;

	/* Switch to correct channel for this network */
	mac->set_channel(mac->dev, net->channel);

	/* Send association request */
	ieee80211softmac_send_mgt_frame(mac, net, IEEE80211_STYPE_ASSOC_REQ, 0);

	dprintk(KERN_INFO PFX "sent association request!\n");

	spin_lock_irqsave(&mac->lock, flags);
	mac->associnfo.associated = 0; /* just to make sure */

	/* Set a timer for timeout */
	/* FIXME: make timeout configurable */
	if (likely(mac->running))
		schedule_delayed_work(&mac->associnfo.timeout, 5 * HZ);
	spin_unlock_irqrestore(&mac->lock, flags);
}

void
ieee80211softmac_assoc_timeout(struct work_struct *work)
{
	struct ieee80211softmac_device *mac =
		container_of(work, struct ieee80211softmac_device,
			     associnfo.timeout.work);
	struct ieee80211softmac_network *n;

	mutex_lock(&mac->associnfo.mutex);
	/* we might race against ieee80211softmac_handle_assoc_response,
	 * so make sure only one of us does something */
	if (!mac->associnfo.associating)
		goto out;
	mac->associnfo.associating = 0;
	mac->associnfo.bssvalid = 0;
	mac->associnfo.associated = 0;

	n = ieee80211softmac_get_network_by_bssid_locked(mac, mac->associnfo.bssid);

	dprintk(KERN_INFO PFX "assoc request timed out!\n");
	ieee80211softmac_call_events(mac, IEEE80211SOFTMAC_EVENT_ASSOCIATE_TIMEOUT, n);
out:
	mutex_unlock(&mac->associnfo.mutex);
}

void
ieee80211softmac_disassoc(struct ieee80211softmac_device *mac)
{
	unsigned long flags;

	spin_lock_irqsave(&mac->lock, flags);
	if (mac->associnfo.associating)
		cancel_delayed_work(&mac->associnfo.timeout);

	netif_carrier_off(mac->dev);

	mac->associnfo.associated = 0;
	mac->associnfo.bssvalid = 0;
	mac->associnfo.associating = 0;
	ieee80211softmac_init_bss(mac);
	ieee80211softmac_call_events_locked(mac, IEEE80211SOFTMAC_EVENT_DISASSOCIATED, NULL);
	spin_unlock_irqrestore(&mac->lock, flags);
}

/* Sends out a disassociation request to the desired AP */
void
ieee80211softmac_send_disassoc_req(struct ieee80211softmac_device *mac, u16 reason)
{
	struct ieee80211softmac_network *found;

	if (mac->associnfo.bssvalid && mac->associnfo.associated) {
		found = ieee80211softmac_get_network_by_bssid(mac, mac->associnfo.bssid);
		if (found)
			ieee80211softmac_send_mgt_frame(mac, found, IEEE80211_STYPE_DISASSOC, reason);
	}

	ieee80211softmac_disassoc(mac);
}

static inline int
we_support_all_basic_rates(struct ieee80211softmac_device *mac, u8 *from, u8 from_len)
{
	int idx;
	u8 rate;

	for (idx = 0; idx < (from_len); idx++) {
		rate = (from)[idx];
		if (!(rate & IEEE80211_BASIC_RATE_MASK))
			continue;
		rate &= ~IEEE80211_BASIC_RATE_MASK;
		if (!ieee80211softmac_ratesinfo_rate_supported(&mac->ratesinfo, rate))
			return 0;
	}
	return 1;
}

static int
network_matches_request(struct ieee80211softmac_device *mac, struct ieee80211_network *net)
{
	/* we cannot associate to networks whose name we don't know */
	if (ieee80211_is_empty_essid(net->ssid, net->ssid_len))
		return 0;
	/* do not associate to a network whose BSSBasicRateSet we cannot support */
	if (!we_support_all_basic_rates(mac, net->rates, net->rates_len))
		return 0;
	/* do we really need to check the ex rates? */
	if (!we_support_all_basic_rates(mac, net->rates_ex, net->rates_ex_len))
		return 0;

	/* assume that users know what they're doing ...
	 * (note we don't let them select a net we're incompatible with) */
	if (mac->associnfo.bssfixed) {
		return !memcmp(mac->associnfo.bssid, net->bssid, ETH_ALEN);
	}

	/* if 'ANY' network requested, take any that doesn't have privacy enabled */
	if (mac->associnfo.req_essid.len == 0
	    && !(net->capability & WLAN_CAPABILITY_PRIVACY))
		return 1;
	if (net->ssid_len != mac->associnfo.req_essid.len)
		return 0;
	if (!memcmp(net->ssid, mac->associnfo.req_essid.data, mac->associnfo.req_essid.len))
		return 1;
	return 0;
}

static void
ieee80211softmac_assoc_notify_scan(struct net_device *dev, int event_type, void *context)
{
	struct ieee80211softmac_device *mac = ieee80211_priv(dev);
	ieee80211softmac_assoc_work(&mac->associnfo.work.work);
}

static void
ieee80211softmac_assoc_notify_auth(struct net_device *dev, int event_type, void *context)
{
	struct ieee80211softmac_device *mac = ieee80211_priv(dev);

	switch (event_type) {
	case IEEE80211SOFTMAC_EVENT_AUTHENTICATED:
		ieee80211softmac_assoc_work(&mac->associnfo.work.work);
		break;
	case IEEE80211SOFTMAC_EVENT_AUTH_FAILED:
	case IEEE80211SOFTMAC_EVENT_AUTH_TIMEOUT:
		ieee80211softmac_disassoc(mac);
		break;
	}
}

/* This function is called to handle userspace requests (asynchronously) */
void
ieee80211softmac_assoc_work(struct work_struct *work)
{
	struct ieee80211softmac_device *mac =
		container_of(work, struct ieee80211softmac_device,
			     associnfo.work.work);
	struct ieee80211softmac_network *found = NULL;
	struct ieee80211_network *net = NULL, *best = NULL;
	int bssvalid;
	unsigned long flags;

	mutex_lock(&mac->associnfo.mutex);

	if (!mac->associnfo.associating)
		goto out;

	/* ieee80211_disassoc might clear this */
	bssvalid = mac->associnfo.bssvalid;

	/* meh */
	if (mac->associnfo.associated)
		ieee80211softmac_send_disassoc_req(mac, WLAN_REASON_DISASSOC_STA_HAS_LEFT);

	/* try to find the requested network in our list, if we found one already */
	if (bssvalid || mac->associnfo.bssfixed)
		found = ieee80211softmac_get_network_by_bssid(mac, mac->associnfo.bssid);

	/* Search the ieee80211 networks for this network if we didn't find it by bssid,
	 * but only if we've scanned at least once (to get a better list of networks to
	 * select from). If we have not scanned before, the !found logic below will be
	 * invoked and will scan. */
	if (!found && (mac->associnfo.scan_retry < IEEE80211SOFTMAC_ASSOC_SCAN_RETRY_LIMIT))
	{
		s8 rssi = -128;	/* if I don't initialise, gcc emits an invalid warning
				   because it cannot follow the best pointer logic. */
		spin_lock_irqsave(&mac->ieee->lock, flags);
		list_for_each_entry(net, &mac->ieee->network_list, list) {
			/* we're supposed to find the network with
			 * the best signal here, as we're asked to join
			 * any network with a specific ESSID, and many
			 * different ones could have that.
			 *
			 * I'll for now just go with the reported rssi.
			 *
			 * We also should take into account the rateset
			 * here to find the best BSSID to try.
			 */
			if (network_matches_request(mac, net)) {
				if (!best) {
					best = net;
					rssi = best->stats.rssi;
					continue;
				}
				/* we already had a matching network, so
				 * compare their properties to get the
				 * better of the two ... (see above)
				 */
				if (rssi < net->stats.rssi) {
					best = net;
					rssi = best->stats.rssi;
				}
			}
		}
		/* if we unlock here, we might get interrupted and the `best'
		 * pointer could go stale */
		if (best) {
			found = ieee80211softmac_create_network(mac, best);
			/* if found is still NULL, then we got -ENOMEM somewhere */
			if (found)
				ieee80211softmac_add_network(mac, found);
		}
		spin_unlock_irqrestore(&mac->ieee->lock, flags);
	}

	if (!found) {
		if (mac->associnfo.scan_retry > 0) {
			mac->associnfo.scan_retry--;

			/* We know of no such network. Let's scan.
			 * NB: this also happens if we had no memory to copy the network info...
			 * Maybe we can hope to have more memory after scanning finishes ;)
			 */
			dprintk(KERN_INFO PFX "Associate: Scanning for networks first.\n");
			ieee80211softmac_notify(mac->dev, IEEE80211SOFTMAC_EVENT_SCAN_FINISHED, ieee80211softmac_assoc_notify_scan, NULL);
			if (ieee80211softmac_start_scan(mac)) {
				dprintk(KERN_INFO PFX "Associate: failed to initiate scan. Is device up?\n");
<<<<<<< HEAD
				mac->associnfo.associating = 0;
				mac->associnfo.associated = 0;
=======
>>>>>>> 4367388f
			}
			goto out;
		} else {
			mac->associnfo.associating = 0;
			mac->associnfo.associated = 0;

			dprintk(KERN_INFO PFX "Unable to find matching network after scan!\n");
			/* reset the retry counter for the next user request since we
			 * break out and don't reschedule ourselves after this point. */
			mac->associnfo.scan_retry = IEEE80211SOFTMAC_ASSOC_SCAN_RETRY_LIMIT;
			ieee80211softmac_call_events(mac, IEEE80211SOFTMAC_EVENT_ASSOCIATE_NET_NOT_FOUND, NULL);
			goto out;
		}
	}

	/* reset the retry counter for the next user request since we
	 * now found a net and will try to associate to it, but not
	 * schedule this function again. */
	mac->associnfo.scan_retry = IEEE80211SOFTMAC_ASSOC_SCAN_RETRY_LIMIT;
	mac->associnfo.bssvalid = 1;
	memcpy(mac->associnfo.bssid, found->bssid, ETH_ALEN);
	/* copy the ESSID for displaying it */
	mac->associnfo.associate_essid.len = found->essid.len;
	memcpy(mac->associnfo.associate_essid.data, found->essid.data, IW_ESSID_MAX_SIZE + 1);

	/* we found a network! authenticate (if necessary) and associate to it. */
	if (found->authenticating) {
		dprintk(KERN_INFO PFX "Already requested authentication, waiting...\n");
		if(!mac->associnfo.assoc_wait) {
			mac->associnfo.assoc_wait = 1;
			ieee80211softmac_notify_internal(mac, IEEE80211SOFTMAC_EVENT_ANY, found, ieee80211softmac_assoc_notify_auth, NULL, GFP_KERNEL);
		}
		goto out;
	}
	if (!found->authenticated && !found->authenticating) {
		/* This relies on the fact that _auth_req only queues the work,
		 * otherwise adding the notification would be racy. */
		if (!ieee80211softmac_auth_req(mac, found)) {
			if(!mac->associnfo.assoc_wait) {
				dprintk(KERN_INFO PFX "Cannot associate without being authenticated, requested authentication\n");
				mac->associnfo.assoc_wait = 1;
				ieee80211softmac_notify_internal(mac, IEEE80211SOFTMAC_EVENT_ANY, found, ieee80211softmac_assoc_notify_auth, NULL, GFP_KERNEL);
			}
		} else {
			printkl(KERN_WARNING PFX "Not authenticated, but requesting authentication failed. Giving up to associate\n");
			mac->associnfo.assoc_wait = 0;
			ieee80211softmac_call_events(mac, IEEE80211SOFTMAC_EVENT_ASSOCIATE_FAILED, found);
		}
		goto out;
	}
	/* finally! now we can start associating */
	mac->associnfo.assoc_wait = 0;
	ieee80211softmac_assoc(mac, found);

out:
	mutex_unlock(&mac->associnfo.mutex);
}

/* call this to do whatever is necessary when we're associated */
static void
ieee80211softmac_associated(struct ieee80211softmac_device *mac,
	struct ieee80211_assoc_response * resp,
	struct ieee80211softmac_network *net)
{
	u16 cap = le16_to_cpu(resp->capability);
	u8 erp_value = net->erp_value;

	mac->associnfo.associating = 0;
	mac->bssinfo.supported_rates = net->supported_rates;
	ieee80211softmac_recalc_txrates(mac);

	mac->associnfo.associated = 1;

	mac->associnfo.short_preamble_available =
		(cap & WLAN_CAPABILITY_SHORT_PREAMBLE) != 0;
	ieee80211softmac_process_erp(mac, erp_value);

	if (mac->set_bssid_filter)
		mac->set_bssid_filter(mac->dev, net->bssid);
	memcpy(mac->ieee->bssid, net->bssid, ETH_ALEN);
	netif_carrier_on(mac->dev);

	mac->association_id = le16_to_cpup(&resp->aid);
}

/* received frame handling functions */
int
ieee80211softmac_handle_assoc_response(struct net_device * dev,
				       struct ieee80211_assoc_response * resp,
				       struct ieee80211_network * _ieee80211_network)
{
	/* NOTE: the network parameter has to be mostly ignored by
	 *       this code because it is the ieee80211's pointer
	 *       to the struct, not ours (we made a copy)
	 */
	struct ieee80211softmac_device *mac = ieee80211_priv(dev);
	u16 status = le16_to_cpup(&resp->status);
	struct ieee80211softmac_network *network = NULL;
	unsigned long flags;

	if (unlikely(!mac->running))
		return -ENODEV;

	spin_lock_irqsave(&mac->lock, flags);

	if (!mac->associnfo.associating) {
		/* we race against the timeout function, so make sure
		 * only one of us can do work */
		spin_unlock_irqrestore(&mac->lock, flags);
		return 0;
	}
	network = ieee80211softmac_get_network_by_bssid_locked(mac, resp->header.addr3);

	/* someone sending us things without us knowing him? Ignore. */
	if (!network) {
		dprintk(KERN_INFO PFX "Received unrequested assocation response from " MAC_FMT "\n", MAC_ARG(resp->header.addr3));
		spin_unlock_irqrestore(&mac->lock, flags);
		return 0;
	}

	/* now that we know it was for us, we can cancel the timeout */
	cancel_delayed_work(&mac->associnfo.timeout);

	/* if the association response included an ERP IE, update our saved
	 * copy */
	if (_ieee80211_network->flags & NETWORK_HAS_ERP_VALUE)
		network->erp_value = _ieee80211_network->erp_value;

	switch (status) {
		case 0:
			dprintk(KERN_INFO PFX "associated!\n");
			ieee80211softmac_associated(mac, resp, network);
			ieee80211softmac_call_events_locked(mac, IEEE80211SOFTMAC_EVENT_ASSOCIATED, network);
			break;
		case WLAN_REASON_STA_REQ_ASSOC_WITHOUT_AUTH:
			if (!network->auth_desynced_once) {
				/* there seem to be a few rare cases where our view of
				 * the world is obscured, or buggy APs that don't DEAUTH
				 * us properly. So we handle that, but allow it only once.
				 */
				printkl(KERN_INFO PFX "We were not authenticated during association, retrying...\n");
				network->authenticated = 0;
				/* we don't want to do this more than once ... */
				network->auth_desynced_once = 1;
				schedule_delayed_work(&mac->associnfo.work, 0);
				break;
			}
		default:
			dprintk(KERN_INFO PFX "associating failed (reason: 0x%x)!\n", status);
			mac->associnfo.associating = 0;
			mac->associnfo.bssvalid = 0;
			mac->associnfo.associated = 0;
			ieee80211softmac_call_events_locked(mac, IEEE80211SOFTMAC_EVENT_ASSOCIATE_FAILED, network);
	}

	spin_unlock_irqrestore(&mac->lock, flags);
	return 0;
}

void
ieee80211softmac_try_reassoc(struct ieee80211softmac_device *mac)
{
	unsigned long flags;

	spin_lock_irqsave(&mac->lock, flags);
	mac->associnfo.associating = 1;
	schedule_delayed_work(&mac->associnfo.work, 0);
	spin_unlock_irqrestore(&mac->lock, flags);
}

int
ieee80211softmac_handle_disassoc(struct net_device * dev,
				 struct ieee80211_disassoc *disassoc)
{
	struct ieee80211softmac_device *mac = ieee80211_priv(dev);

	if (unlikely(!mac->running))
		return -ENODEV;

	if (memcmp(disassoc->header.addr2, mac->associnfo.bssid, ETH_ALEN))
		return 0;

	if (memcmp(disassoc->header.addr1, mac->dev->dev_addr, ETH_ALEN))
		return 0;

	dprintk(KERN_INFO PFX "got disassoc frame\n");
	ieee80211softmac_disassoc(mac);

	ieee80211softmac_try_reassoc(mac);

	return 0;
}

int
ieee80211softmac_handle_reassoc_req(struct net_device * dev,
				    struct ieee80211_reassoc_request * resp)
{
	struct ieee80211softmac_device *mac = ieee80211_priv(dev);
	struct ieee80211softmac_network *network;

	if (unlikely(!mac->running))
		return -ENODEV;

	network = ieee80211softmac_get_network_by_bssid(mac, resp->header.addr3);
	if (!network) {
		dprintkl(KERN_INFO PFX "reassoc request from unknown network\n");
		return 0;
	}
	schedule_delayed_work(&mac->associnfo.work, 0);

	return 0;
}<|MERGE_RESOLUTION|>--- conflicted
+++ resolved
@@ -273,11 +273,6 @@
 			ieee80211softmac_notify(mac->dev, IEEE80211SOFTMAC_EVENT_SCAN_FINISHED, ieee80211softmac_assoc_notify_scan, NULL);
 			if (ieee80211softmac_start_scan(mac)) {
 				dprintk(KERN_INFO PFX "Associate: failed to initiate scan. Is device up?\n");
-<<<<<<< HEAD
-				mac->associnfo.associating = 0;
-				mac->associnfo.associated = 0;
-=======
->>>>>>> 4367388f
 			}
 			goto out;
 		} else {
