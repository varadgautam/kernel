--- conflicted
+++ resolved
@@ -165,7 +165,6 @@
 /**
  * batadv_neigh_ifinfo_release - release neigh_ifinfo from lists and queue for
  *  free after rcu grace period
-<<<<<<< HEAD
  * @neigh_ifinfo: the neigh_ifinfo object to release
  */
 static void
@@ -181,22 +180,6 @@
  * batadv_neigh_ifinfo_free_ref - decrement the refcounter and possibly release
  *  the neigh_ifinfo
  * @neigh_ifinfo: the neigh_ifinfo object to release
-=======
- * @neigh_ifinfo: the neigh_ifinfo object to release
- */
-static void
-batadv_neigh_ifinfo_release(struct batadv_neigh_ifinfo *neigh_ifinfo)
-{
-	if (neigh_ifinfo->if_outgoing != BATADV_IF_DEFAULT)
-		batadv_hardif_free_ref(neigh_ifinfo->if_outgoing);
-
-	kfree_rcu(neigh_ifinfo, rcu);
-}
-
-/**
- * batadv_neigh_ifinfo_free_ref - decrement the refcounter and possibly release
- *  the neigh_ifinfo
- * @neigh_ifinfo: the neigh_ifinfo object to release
  */
 void batadv_neigh_ifinfo_free_ref(struct batadv_neigh_ifinfo *neigh_ifinfo)
 {
@@ -208,19 +191,10 @@
  * batadv_hardif_neigh_release - release hardif neigh node from lists and
  *  queue for free after rcu grace period
  * @hardif_neigh: hardif neigh neighbor to free
->>>>>>> 05ec7de7
  */
 static void
 batadv_hardif_neigh_release(struct batadv_hardif_neigh_node *hardif_neigh)
 {
-<<<<<<< HEAD
-	if (atomic_dec_and_test(&neigh_ifinfo->refcount))
-		batadv_neigh_ifinfo_release(neigh_ifinfo);
-}
-
-/**
- * batadv_neigh_node_free_rcu - free the neigh_node
-=======
 	spin_lock_bh(&hardif_neigh->if_incoming->neigh_list_lock);
 	hlist_del_init_rcu(&hardif_neigh->list);
 	spin_unlock_bh(&hardif_neigh->if_incoming->neigh_list_lock);
@@ -241,7 +215,6 @@
 }
 
 /**
->>>>>>> 05ec7de7
  * batadv_neigh_node_release - release neigh_node from lists and queue for
  *  free after rcu grace period
  * @neigh_node: neigh neighbor to free
@@ -249,10 +222,7 @@
 static void batadv_neigh_node_release(struct batadv_neigh_node *neigh_node)
 {
 	struct hlist_node *node_tmp;
-<<<<<<< HEAD
-=======
 	struct batadv_hardif_neigh_node *hardif_neigh;
->>>>>>> 05ec7de7
 	struct batadv_neigh_ifinfo *neigh_ifinfo;
 	struct batadv_algo_ops *bao;
 
@@ -261,8 +231,6 @@
 	hlist_for_each_entry_safe(neigh_ifinfo, node_tmp,
 				  &neigh_node->ifinfo_list, list) {
 		batadv_neigh_ifinfo_free_ref(neigh_ifinfo);
-<<<<<<< HEAD
-=======
 	}
 
 	hardif_neigh = batadv_hardif_neigh_get(neigh_node->if_incoming,
@@ -271,7 +239,6 @@
 		/* batadv_hardif_neigh_get() increases refcount too */
 		batadv_hardif_neigh_free_ref(hardif_neigh);
 		batadv_hardif_neigh_free_ref(hardif_neigh);
->>>>>>> 05ec7de7
 	}
 
 	if (bao->bat_neigh_free)
@@ -685,7 +652,40 @@
 }
 
 /**
-<<<<<<< HEAD
+ * batadv_hardif_neigh_seq_print_text - print the single hop neighbour list
+ * @seq: neighbour table seq_file struct
+ * @offset: not used
+ *
+ * Always returns 0.
+ */
+int batadv_hardif_neigh_seq_print_text(struct seq_file *seq, void *offset)
+{
+	struct net_device *net_dev = (struct net_device *)seq->private;
+	struct batadv_priv *bat_priv = netdev_priv(net_dev);
+	struct batadv_hard_iface *primary_if;
+
+	primary_if = batadv_seq_print_text_primary_if_get(seq);
+	if (!primary_if)
+		return 0;
+
+	seq_printf(seq, "[B.A.T.M.A.N. adv %s, MainIF/MAC: %s/%pM (%s %s)]\n",
+		   BATADV_SOURCE_VERSION, primary_if->net_dev->name,
+		   primary_if->net_dev->dev_addr, net_dev->name,
+		   bat_priv->bat_algo_ops->name);
+
+	batadv_hardif_free_ref(primary_if);
+
+	if (!bat_priv->bat_algo_ops->bat_neigh_print) {
+		seq_puts(seq,
+			 "No printing function for this routing protocol\n");
+		return 0;
+	}
+
+	bat_priv->bat_algo_ops->bat_neigh_print(bat_priv, seq);
+	return 0;
+}
+
+/**
  * batadv_orig_ifinfo_release - release orig_ifinfo from lists and queue for
  *  free after rcu grace period
  * @orig_ifinfo: the orig_ifinfo object to release
@@ -719,69 +719,9 @@
 /**
  * batadv_orig_node_free_rcu - free the orig_node
  * @rcu: rcu pointer of the orig_node
-=======
- * batadv_hardif_neigh_seq_print_text - print the single hop neighbour list
- * @seq: neighbour table seq_file struct
- * @offset: not used
- *
- * Always returns 0.
- */
-int batadv_hardif_neigh_seq_print_text(struct seq_file *seq, void *offset)
-{
-	struct net_device *net_dev = (struct net_device *)seq->private;
-	struct batadv_priv *bat_priv = netdev_priv(net_dev);
-	struct batadv_hard_iface *primary_if;
-
-	primary_if = batadv_seq_print_text_primary_if_get(seq);
-	if (!primary_if)
-		return 0;
-
-	seq_printf(seq, "[B.A.T.M.A.N. adv %s, MainIF/MAC: %s/%pM (%s %s)]\n",
-		   BATADV_SOURCE_VERSION, primary_if->net_dev->name,
-		   primary_if->net_dev->dev_addr, net_dev->name,
-		   bat_priv->bat_algo_ops->name);
-
-	batadv_hardif_free_ref(primary_if);
-
-	if (!bat_priv->bat_algo_ops->bat_neigh_print) {
-		seq_puts(seq,
-			 "No printing function for this routing protocol\n");
-		return 0;
-	}
-
-	bat_priv->bat_algo_ops->bat_neigh_print(bat_priv, seq);
-	return 0;
-}
-
-/**
- * batadv_orig_ifinfo_release - release orig_ifinfo from lists and queue for
- *  free after rcu grace period
- * @orig_ifinfo: the orig_ifinfo object to release
- */
-static void batadv_orig_ifinfo_release(struct batadv_orig_ifinfo *orig_ifinfo)
-{
-	struct batadv_neigh_node *router;
-
-	if (orig_ifinfo->if_outgoing != BATADV_IF_DEFAULT)
-		batadv_hardif_free_ref(orig_ifinfo->if_outgoing);
-
-	/* this is the last reference to this object */
-	router = rcu_dereference_protected(orig_ifinfo->router, true);
-	if (router)
-		batadv_neigh_node_free_ref(router);
-
-	kfree_rcu(orig_ifinfo, rcu);
-}
-
-/**
- * batadv_orig_ifinfo_free_ref - decrement the refcounter and possibly release
- *  the orig_ifinfo
- * @orig_ifinfo: the orig_ifinfo object to release
->>>>>>> 05ec7de7
  */
 static void batadv_orig_node_free_rcu(struct rcu_head *rcu)
 {
-<<<<<<< HEAD
 	struct batadv_orig_node *orig_node;
 
 	orig_node = container_of(rcu, struct batadv_orig_node, rcu);
@@ -808,44 +748,6 @@
 	struct batadv_neigh_node *neigh_node;
 	struct batadv_orig_ifinfo *orig_ifinfo;
 
-=======
-	if (atomic_dec_and_test(&orig_ifinfo->refcount))
-		batadv_orig_ifinfo_release(orig_ifinfo);
-}
-
-/**
- * batadv_orig_node_free_rcu - free the orig_node
- * @rcu: rcu pointer of the orig_node
- */
-static void batadv_orig_node_free_rcu(struct rcu_head *rcu)
-{
-	struct batadv_orig_node *orig_node;
-
-	orig_node = container_of(rcu, struct batadv_orig_node, rcu);
-
-	batadv_mcast_purge_orig(orig_node);
-
-	batadv_frag_purge_orig(orig_node, NULL);
-
-	if (orig_node->bat_priv->bat_algo_ops->bat_orig_free)
-		orig_node->bat_priv->bat_algo_ops->bat_orig_free(orig_node);
-
-	kfree(orig_node->tt_buff);
-	kfree(orig_node);
-}
-
-/**
- * batadv_orig_node_release - release orig_node from lists and queue for
- *  free after rcu grace period
- * @orig_node: the orig node to free
- */
-static void batadv_orig_node_release(struct batadv_orig_node *orig_node)
-{
-	struct hlist_node *node_tmp;
-	struct batadv_neigh_node *neigh_node;
-	struct batadv_orig_ifinfo *orig_ifinfo;
-
->>>>>>> 05ec7de7
 	spin_lock_bh(&orig_node->neigh_list_lock);
 
 	/* for all neighbors towards this originator ... */
