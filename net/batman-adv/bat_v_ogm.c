--- conflicted
+++ resolved
@@ -510,17 +510,10 @@
 		goto out;
 	}
 
-<<<<<<< HEAD
-	if (router) {
-		batadv_neigh_node_put(router);
-		router = NULL;
-	}
-=======
 	/* Mark the OGM to be considered for forwarding, and update routes
 	 * if needed.
 	 */
 	forward = true;
->>>>>>> a9cdd8e3
 
 	batadv_dbg(BATADV_DBG_BATMAN, bat_priv,
 		   "Searching and updating originator entry of received packet\n");
