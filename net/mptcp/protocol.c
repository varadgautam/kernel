--- conflicted
+++ resolved
@@ -886,14 +886,11 @@
 restart:
 	mptcp_clean_una(sk);
 
-<<<<<<< HEAD
-=======
 	if (sk->sk_err || (sk->sk_shutdown & SEND_SHUTDOWN)) {
 		ret = -EPIPE;
 		goto out;
 	}
 
->>>>>>> 019683d8
 	__mptcp_flush_join_list(msk);
 	ssk = mptcp_subflow_get_send(msk);
 	while (!sk_stream_memory_free(sk) ||
