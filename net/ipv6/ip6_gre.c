/*
 *	GRE over IPv6 protocol decoder.
 *
 *	Authors: Dmitry Kozlov (xeb@mail.ru)
 *
 *	This program is free software; you can redistribute it and/or
 *	modify it under the terms of the GNU General Public License
 *	as published by the Free Software Foundation; either version
 *	2 of the License, or (at your option) any later version.
 *
 */

#define pr_fmt(fmt) KBUILD_MODNAME ": " fmt

#include <linux/capability.h>
#include <linux/module.h>
#include <linux/types.h>
#include <linux/kernel.h>
#include <linux/slab.h>
#include <linux/uaccess.h>
#include <linux/skbuff.h>
#include <linux/netdevice.h>
#include <linux/in.h>
#include <linux/tcp.h>
#include <linux/udp.h>
#include <linux/if_arp.h>
#include <linux/init.h>
#include <linux/in6.h>
#include <linux/inetdevice.h>
#include <linux/igmp.h>
#include <linux/netfilter_ipv4.h>
#include <linux/etherdevice.h>
#include <linux/if_ether.h>
#include <linux/hash.h>
#include <linux/if_tunnel.h>
#include <linux/ip6_tunnel.h>

#include <net/sock.h>
#include <net/ip.h>
#include <net/ip_tunnels.h>
#include <net/icmp.h>
#include <net/protocol.h>
#include <net/addrconf.h>
#include <net/arp.h>
#include <net/checksum.h>
#include <net/dsfield.h>
#include <net/inet_ecn.h>
#include <net/xfrm.h>
#include <net/net_namespace.h>
#include <net/netns/generic.h>
#include <net/rtnetlink.h>

#include <net/ipv6.h>
#include <net/ip6_fib.h>
#include <net/ip6_route.h>
#include <net/ip6_tunnel.h>
#include <net/gre.h>
#include <net/erspan.h>
#include <net/dst_metadata.h>


static bool log_ecn_error = true;
module_param(log_ecn_error, bool, 0644);
MODULE_PARM_DESC(log_ecn_error, "Log packets received with corrupted ECN");

#define IP6_GRE_HASH_SIZE_SHIFT  5
#define IP6_GRE_HASH_SIZE (1 << IP6_GRE_HASH_SIZE_SHIFT)

static unsigned int ip6gre_net_id __read_mostly;
struct ip6gre_net {
	struct ip6_tnl __rcu *tunnels[4][IP6_GRE_HASH_SIZE];

	struct ip6_tnl __rcu *collect_md_tun;
	struct ip6_tnl __rcu *collect_md_tun_erspan;
	struct net_device *fb_tunnel_dev;
};

static struct rtnl_link_ops ip6gre_link_ops __read_mostly;
static struct rtnl_link_ops ip6gre_tap_ops __read_mostly;
static struct rtnl_link_ops ip6erspan_tap_ops __read_mostly;
static int ip6gre_tunnel_init(struct net_device *dev);
static void ip6gre_tunnel_setup(struct net_device *dev);
static void ip6gre_tunnel_link(struct ip6gre_net *ign, struct ip6_tnl *t);
static void ip6gre_tnl_link_config(struct ip6_tnl *t, int set_mtu);
static void ip6erspan_tnl_link_config(struct ip6_tnl *t, int set_mtu);

/* Tunnel hash table */

/*
   4 hash tables:

   3: (remote,local)
   2: (remote,*)
   1: (*,local)
   0: (*,*)

   We require exact key match i.e. if a key is present in packet
   it will match only tunnel with the same key; if it is not present,
   it will match only keyless tunnel.

   All keysless packets, if not matched configured keyless tunnels
   will match fallback tunnel.
 */

#define HASH_KEY(key) (((__force u32)key^((__force u32)key>>4))&(IP6_GRE_HASH_SIZE - 1))
static u32 HASH_ADDR(const struct in6_addr *addr)
{
	u32 hash = ipv6_addr_hash(addr);

	return hash_32(hash, IP6_GRE_HASH_SIZE_SHIFT);
}

#define tunnels_r_l	tunnels[3]
#define tunnels_r	tunnels[2]
#define tunnels_l	tunnels[1]
#define tunnels_wc	tunnels[0]

/* Given src, dst and key, find appropriate for input tunnel. */

static struct ip6_tnl *ip6gre_tunnel_lookup(struct net_device *dev,
		const struct in6_addr *remote, const struct in6_addr *local,
		__be32 key, __be16 gre_proto)
{
	struct net *net = dev_net(dev);
	int link = dev->ifindex;
	unsigned int h0 = HASH_ADDR(remote);
	unsigned int h1 = HASH_KEY(key);
	struct ip6_tnl *t, *cand = NULL;
	struct ip6gre_net *ign = net_generic(net, ip6gre_net_id);
	int dev_type = (gre_proto == htons(ETH_P_TEB) ||
			gre_proto == htons(ETH_P_ERSPAN) ||
			gre_proto == htons(ETH_P_ERSPAN2)) ?
		       ARPHRD_ETHER : ARPHRD_IP6GRE;
	int score, cand_score = 4;

	for_each_ip_tunnel_rcu(t, ign->tunnels_r_l[h0 ^ h1]) {
		if (!ipv6_addr_equal(local, &t->parms.laddr) ||
		    !ipv6_addr_equal(remote, &t->parms.raddr) ||
		    key != t->parms.i_key ||
		    !(t->dev->flags & IFF_UP))
			continue;

		if (t->dev->type != ARPHRD_IP6GRE &&
		    t->dev->type != dev_type)
			continue;

		score = 0;
		if (t->parms.link != link)
			score |= 1;
		if (t->dev->type != dev_type)
			score |= 2;
		if (score == 0)
			return t;

		if (score < cand_score) {
			cand = t;
			cand_score = score;
		}
	}

	for_each_ip_tunnel_rcu(t, ign->tunnels_r[h0 ^ h1]) {
		if (!ipv6_addr_equal(remote, &t->parms.raddr) ||
		    key != t->parms.i_key ||
		    !(t->dev->flags & IFF_UP))
			continue;

		if (t->dev->type != ARPHRD_IP6GRE &&
		    t->dev->type != dev_type)
			continue;

		score = 0;
		if (t->parms.link != link)
			score |= 1;
		if (t->dev->type != dev_type)
			score |= 2;
		if (score == 0)
			return t;

		if (score < cand_score) {
			cand = t;
			cand_score = score;
		}
	}

	for_each_ip_tunnel_rcu(t, ign->tunnels_l[h1]) {
		if ((!ipv6_addr_equal(local, &t->parms.laddr) &&
			  (!ipv6_addr_equal(local, &t->parms.raddr) ||
				 !ipv6_addr_is_multicast(local))) ||
		    key != t->parms.i_key ||
		    !(t->dev->flags & IFF_UP))
			continue;

		if (t->dev->type != ARPHRD_IP6GRE &&
		    t->dev->type != dev_type)
			continue;

		score = 0;
		if (t->parms.link != link)
			score |= 1;
		if (t->dev->type != dev_type)
			score |= 2;
		if (score == 0)
			return t;

		if (score < cand_score) {
			cand = t;
			cand_score = score;
		}
	}

	for_each_ip_tunnel_rcu(t, ign->tunnels_wc[h1]) {
		if (t->parms.i_key != key ||
		    !(t->dev->flags & IFF_UP))
			continue;

		if (t->dev->type != ARPHRD_IP6GRE &&
		    t->dev->type != dev_type)
			continue;

		score = 0;
		if (t->parms.link != link)
			score |= 1;
		if (t->dev->type != dev_type)
			score |= 2;
		if (score == 0)
			return t;

		if (score < cand_score) {
			cand = t;
			cand_score = score;
		}
	}

	if (cand)
		return cand;

	if (gre_proto == htons(ETH_P_ERSPAN) ||
	    gre_proto == htons(ETH_P_ERSPAN2))
		t = rcu_dereference(ign->collect_md_tun_erspan);
	else
		t = rcu_dereference(ign->collect_md_tun);

	if (t && t->dev->flags & IFF_UP)
		return t;

	dev = ign->fb_tunnel_dev;
	if (dev && dev->flags & IFF_UP)
		return netdev_priv(dev);

	return NULL;
}

static struct ip6_tnl __rcu **__ip6gre_bucket(struct ip6gre_net *ign,
		const struct __ip6_tnl_parm *p)
{
	const struct in6_addr *remote = &p->raddr;
	const struct in6_addr *local = &p->laddr;
	unsigned int h = HASH_KEY(p->i_key);
	int prio = 0;

	if (!ipv6_addr_any(local))
		prio |= 1;
	if (!ipv6_addr_any(remote) && !ipv6_addr_is_multicast(remote)) {
		prio |= 2;
		h ^= HASH_ADDR(remote);
	}

	return &ign->tunnels[prio][h];
}

static void ip6gre_tunnel_link_md(struct ip6gre_net *ign, struct ip6_tnl *t)
{
	if (t->parms.collect_md)
		rcu_assign_pointer(ign->collect_md_tun, t);
}

static void ip6erspan_tunnel_link_md(struct ip6gre_net *ign, struct ip6_tnl *t)
{
	if (t->parms.collect_md)
		rcu_assign_pointer(ign->collect_md_tun_erspan, t);
}

static void ip6gre_tunnel_unlink_md(struct ip6gre_net *ign, struct ip6_tnl *t)
{
	if (t->parms.collect_md)
		rcu_assign_pointer(ign->collect_md_tun, NULL);
}

static void ip6erspan_tunnel_unlink_md(struct ip6gre_net *ign,
				       struct ip6_tnl *t)
{
	if (t->parms.collect_md)
		rcu_assign_pointer(ign->collect_md_tun_erspan, NULL);
}

static inline struct ip6_tnl __rcu **ip6gre_bucket(struct ip6gre_net *ign,
		const struct ip6_tnl *t)
{
	return __ip6gre_bucket(ign, &t->parms);
}

static void ip6gre_tunnel_link(struct ip6gre_net *ign, struct ip6_tnl *t)
{
	struct ip6_tnl __rcu **tp = ip6gre_bucket(ign, t);

	rcu_assign_pointer(t->next, rtnl_dereference(*tp));
	rcu_assign_pointer(*tp, t);
}

static void ip6gre_tunnel_unlink(struct ip6gre_net *ign, struct ip6_tnl *t)
{
	struct ip6_tnl __rcu **tp;
	struct ip6_tnl *iter;

	for (tp = ip6gre_bucket(ign, t);
	     (iter = rtnl_dereference(*tp)) != NULL;
	     tp = &iter->next) {
		if (t == iter) {
			rcu_assign_pointer(*tp, t->next);
			break;
		}
	}
}

static struct ip6_tnl *ip6gre_tunnel_find(struct net *net,
					   const struct __ip6_tnl_parm *parms,
					   int type)
{
	const struct in6_addr *remote = &parms->raddr;
	const struct in6_addr *local = &parms->laddr;
	__be32 key = parms->i_key;
	int link = parms->link;
	struct ip6_tnl *t;
	struct ip6_tnl __rcu **tp;
	struct ip6gre_net *ign = net_generic(net, ip6gre_net_id);

	for (tp = __ip6gre_bucket(ign, parms);
	     (t = rtnl_dereference(*tp)) != NULL;
	     tp = &t->next)
		if (ipv6_addr_equal(local, &t->parms.laddr) &&
		    ipv6_addr_equal(remote, &t->parms.raddr) &&
		    key == t->parms.i_key &&
		    link == t->parms.link &&
		    type == t->dev->type)
			break;

	return t;
}

static struct ip6_tnl *ip6gre_tunnel_locate(struct net *net,
		const struct __ip6_tnl_parm *parms, int create)
{
	struct ip6_tnl *t, *nt;
	struct net_device *dev;
	char name[IFNAMSIZ];
	struct ip6gre_net *ign = net_generic(net, ip6gre_net_id);

	t = ip6gre_tunnel_find(net, parms, ARPHRD_IP6GRE);
	if (t && create)
		return NULL;
	if (t || !create)
		return t;

	if (parms->name[0]) {
		if (!dev_valid_name(parms->name))
			return NULL;
		strlcpy(name, parms->name, IFNAMSIZ);
	} else {
		strcpy(name, "ip6gre%d");
	}
	dev = alloc_netdev(sizeof(*t), name, NET_NAME_UNKNOWN,
			   ip6gre_tunnel_setup);
	if (!dev)
		return NULL;

	dev_net_set(dev, net);

	nt = netdev_priv(dev);
	nt->parms = *parms;
	dev->rtnl_link_ops = &ip6gre_link_ops;

	nt->dev = dev;
	nt->net = dev_net(dev);

	if (register_netdevice(dev) < 0)
		goto failed_free;

	ip6gre_tnl_link_config(nt, 1);

	/* Can use a lockless transmit, unless we generate output sequences */
	if (!(nt->parms.o_flags & TUNNEL_SEQ))
		dev->features |= NETIF_F_LLTX;

	dev_hold(dev);
	ip6gre_tunnel_link(ign, nt);
	return nt;

failed_free:
	free_netdev(dev);
	return NULL;
}

static void ip6erspan_tunnel_uninit(struct net_device *dev)
{
	struct ip6_tnl *t = netdev_priv(dev);
	struct ip6gre_net *ign = net_generic(t->net, ip6gre_net_id);

	ip6erspan_tunnel_unlink_md(ign, t);
	ip6gre_tunnel_unlink(ign, t);
	dst_cache_reset(&t->dst_cache);
	dev_put(dev);
}

static void ip6gre_tunnel_uninit(struct net_device *dev)
{
	struct ip6_tnl *t = netdev_priv(dev);
	struct ip6gre_net *ign = net_generic(t->net, ip6gre_net_id);

	ip6gre_tunnel_unlink_md(ign, t);
	ip6gre_tunnel_unlink(ign, t);
	dst_cache_reset(&t->dst_cache);
	dev_put(dev);
}


static int ip6gre_err(struct sk_buff *skb, struct inet6_skb_parm *opt,
		       u8 type, u8 code, int offset, __be32 info)
{
	struct net *net = dev_net(skb->dev);
	const struct ipv6hdr *ipv6h;
	struct tnl_ptk_info tpi;
	struct ip6_tnl *t;

	if (gre_parse_header(skb, &tpi, NULL, htons(ETH_P_IPV6),
			     offset) < 0)
		return -EINVAL;

	ipv6h = (const struct ipv6hdr *)skb->data;
	t = ip6gre_tunnel_lookup(skb->dev, &ipv6h->daddr, &ipv6h->saddr,
				 tpi.key, tpi.proto);
	if (!t)
		return -ENOENT;

	switch (type) {
		struct ipv6_tlv_tnl_enc_lim *tel;
		__u32 teli;
	case ICMPV6_DEST_UNREACH:
		net_dbg_ratelimited("%s: Path to destination invalid or inactive!\n",
				    t->parms.name);
		if (code != ICMPV6_PORT_UNREACH)
			break;
		return 0;
	case ICMPV6_TIME_EXCEED:
		if (code == ICMPV6_EXC_HOPLIMIT) {
			net_dbg_ratelimited("%s: Too small hop limit or routing loop in tunnel!\n",
					    t->parms.name);
			break;
		}
		return 0;
	case ICMPV6_PARAMPROB:
		teli = 0;
		if (code == ICMPV6_HDR_FIELD)
			teli = ip6_tnl_parse_tlv_enc_lim(skb, skb->data);

		if (teli && teli == be32_to_cpu(info) - 2) {
			tel = (struct ipv6_tlv_tnl_enc_lim *) &skb->data[teli];
			if (tel->encap_limit == 0) {
				net_dbg_ratelimited("%s: Too small encapsulation limit or routing loop in tunnel!\n",
						    t->parms.name);
			}
		} else {
			net_dbg_ratelimited("%s: Recipient unable to parse tunneled packet!\n",
					    t->parms.name);
		}
		return 0;
	case ICMPV6_PKT_TOOBIG:
		ip6_update_pmtu(skb, net, info, 0, 0, sock_net_uid(net, NULL));
		return 0;
	case NDISC_REDIRECT:
		ip6_redirect(skb, net, skb->dev->ifindex, 0,
			     sock_net_uid(net, NULL));
		return 0;
	}

	if (time_before(jiffies, t->err_time + IP6TUNNEL_ERR_TIMEO))
		t->err_count++;
	else
		t->err_count = 1;
	t->err_time = jiffies;

	return 0;
}

static int ip6gre_rcv(struct sk_buff *skb, const struct tnl_ptk_info *tpi)
{
	const struct ipv6hdr *ipv6h;
	struct ip6_tnl *tunnel;

	ipv6h = ipv6_hdr(skb);
	tunnel = ip6gre_tunnel_lookup(skb->dev,
				      &ipv6h->saddr, &ipv6h->daddr, tpi->key,
				      tpi->proto);
	if (tunnel) {
		if (tunnel->parms.collect_md) {
			struct metadata_dst *tun_dst;
			__be64 tun_id;
			__be16 flags;

			flags = tpi->flags;
			tun_id = key32_to_tunnel_id(tpi->key);

			tun_dst = ipv6_tun_rx_dst(skb, flags, tun_id, 0);
			if (!tun_dst)
				return PACKET_REJECT;

			ip6_tnl_rcv(tunnel, skb, tpi, tun_dst, log_ecn_error);
		} else {
			ip6_tnl_rcv(tunnel, skb, tpi, NULL, log_ecn_error);
		}

		return PACKET_RCVD;
	}

	return PACKET_REJECT;
}

<<<<<<< HEAD
static int ip6erspan_rcv(struct sk_buff *skb, struct tnl_ptk_info *tpi,
=======
static int ip6erspan_rcv(struct sk_buff *skb,
			 struct tnl_ptk_info *tpi,
>>>>>>> 1a03a6ab
			 int gre_hdr_len)
{
	struct erspan_base_hdr *ershdr;
	const struct ipv6hdr *ipv6h;
	struct erspan_md2 *md2;
	struct ip6_tnl *tunnel;
	u8 ver;

	ipv6h = ipv6_hdr(skb);
	ershdr = (struct erspan_base_hdr *)skb->data;
	ver = ershdr->ver;

	tunnel = ip6gre_tunnel_lookup(skb->dev,
				      &ipv6h->saddr, &ipv6h->daddr, tpi->key,
				      tpi->proto);
	if (tunnel) {
		int len = erspan_hdr_len(ver);

		if (unlikely(!pskb_may_pull(skb, len)))
			return PACKET_REJECT;

		if (__iptunnel_pull_header(skb, len,
					   htons(ETH_P_TEB),
					   false, false) < 0)
			return PACKET_REJECT;

		if (tunnel->parms.collect_md) {
			struct erspan_metadata *pkt_md, *md;
			struct metadata_dst *tun_dst;
			struct ip_tunnel_info *info;
			unsigned char *gh;
			__be64 tun_id;
			__be16 flags;

			tpi->flags |= TUNNEL_KEY;
			flags = tpi->flags;
			tun_id = key32_to_tunnel_id(tpi->key);

			tun_dst = ipv6_tun_rx_dst(skb, flags, tun_id,
						  sizeof(*md));
			if (!tun_dst)
				return PACKET_REJECT;

			/* skb can be uncloned in __iptunnel_pull_header, so
			 * old pkt_md is no longer valid and we need to reset
			 * it
			 */
			gh = skb_network_header(skb) +
			     skb_network_header_len(skb);
			pkt_md = (struct erspan_metadata *)(gh + gre_hdr_len +
							    sizeof(*ershdr));
			info = &tun_dst->u.tun_info;
			md = ip_tunnel_info_opts(info);
			md->version = ver;
			md2 = &md->u.md2;
			memcpy(md2, pkt_md, ver == 1 ? ERSPAN_V1_MDSIZE :
						       ERSPAN_V2_MDSIZE);
			info->key.tun_flags |= TUNNEL_ERSPAN_OPT;
			info->options_len = sizeof(*md);

			ip6_tnl_rcv(tunnel, skb, tpi, tun_dst, log_ecn_error);

		} else {
			ip6_tnl_rcv(tunnel, skb, tpi, NULL, log_ecn_error);
		}

		return PACKET_RCVD;
	}

	return PACKET_REJECT;
}

static int gre_rcv(struct sk_buff *skb)
{
	struct tnl_ptk_info tpi;
	bool csum_err = false;
	int hdr_len;

	hdr_len = gre_parse_header(skb, &tpi, &csum_err, htons(ETH_P_IPV6), 0);
	if (hdr_len < 0)
		goto drop;

	if (iptunnel_pull_header(skb, hdr_len, tpi.proto, false))
		goto drop;

	if (unlikely(tpi.proto == htons(ETH_P_ERSPAN) ||
		     tpi.proto == htons(ETH_P_ERSPAN2))) {
		if (ip6erspan_rcv(skb, &tpi, hdr_len) == PACKET_RCVD)
			return 0;
		goto out;
	}

	if (ip6gre_rcv(skb, &tpi) == PACKET_RCVD)
		return 0;

out:
	icmpv6_send(skb, ICMPV6_DEST_UNREACH, ICMPV6_PORT_UNREACH, 0);
drop:
	kfree_skb(skb);
	return 0;
}

static int gre_handle_offloads(struct sk_buff *skb, bool csum)
{
	return iptunnel_handle_offloads(skb,
					csum ? SKB_GSO_GRE_CSUM : SKB_GSO_GRE);
}

static void prepare_ip6gre_xmit_ipv4(struct sk_buff *skb,
				     struct net_device *dev,
				     struct flowi6 *fl6, __u8 *dsfield,
				     int *encap_limit)
{
	const struct iphdr *iph = ip_hdr(skb);
	struct ip6_tnl *t = netdev_priv(dev);

	if (!(t->parms.flags & IP6_TNL_F_IGN_ENCAP_LIMIT))
		*encap_limit = t->parms.encap_limit;

	memcpy(fl6, &t->fl.u.ip6, sizeof(*fl6));

	if (t->parms.flags & IP6_TNL_F_USE_ORIG_TCLASS)
		*dsfield = ipv4_get_dsfield(iph);
	else
		*dsfield = ip6_tclass(t->parms.flowinfo);

	if (t->parms.flags & IP6_TNL_F_USE_ORIG_FWMARK)
		fl6->flowi6_mark = skb->mark;
	else
		fl6->flowi6_mark = t->parms.fwmark;

	fl6->flowi6_uid = sock_net_uid(dev_net(dev), NULL);
}

static int prepare_ip6gre_xmit_ipv6(struct sk_buff *skb,
				    struct net_device *dev,
				    struct flowi6 *fl6, __u8 *dsfield,
				    int *encap_limit)
{
	struct ipv6hdr *ipv6h = ipv6_hdr(skb);
	struct ip6_tnl *t = netdev_priv(dev);
	__u16 offset;

	offset = ip6_tnl_parse_tlv_enc_lim(skb, skb_network_header(skb));
	/* ip6_tnl_parse_tlv_enc_lim() might have reallocated skb->head */

	if (offset > 0) {
		struct ipv6_tlv_tnl_enc_lim *tel;

		tel = (struct ipv6_tlv_tnl_enc_lim *)&skb_network_header(skb)[offset];
		if (tel->encap_limit == 0) {
			icmpv6_send(skb, ICMPV6_PARAMPROB,
				    ICMPV6_HDR_FIELD, offset + 2);
			return -1;
		}
		*encap_limit = tel->encap_limit - 1;
	} else if (!(t->parms.flags & IP6_TNL_F_IGN_ENCAP_LIMIT)) {
		*encap_limit = t->parms.encap_limit;
	}

	memcpy(fl6, &t->fl.u.ip6, sizeof(*fl6));

	if (t->parms.flags & IP6_TNL_F_USE_ORIG_TCLASS)
		*dsfield = ipv6_get_dsfield(ipv6h);
	else
		*dsfield = ip6_tclass(t->parms.flowinfo);

	if (t->parms.flags & IP6_TNL_F_USE_ORIG_FLOWLABEL)
		fl6->flowlabel |= ip6_flowlabel(ipv6h);

	if (t->parms.flags & IP6_TNL_F_USE_ORIG_FWMARK)
		fl6->flowi6_mark = skb->mark;
	else
		fl6->flowi6_mark = t->parms.fwmark;

	fl6->flowi6_uid = sock_net_uid(dev_net(dev), NULL);

	return 0;
}

static netdev_tx_t __gre6_xmit(struct sk_buff *skb,
			       struct net_device *dev, __u8 dsfield,
			       struct flowi6 *fl6, int encap_limit,
			       __u32 *pmtu, __be16 proto)
{
	struct ip6_tnl *tunnel = netdev_priv(dev);
	__be16 protocol;

	if (dev->type == ARPHRD_ETHER)
		IPCB(skb)->flags = 0;

	if (dev->header_ops && dev->type == ARPHRD_IP6GRE)
		fl6->daddr = ((struct ipv6hdr *)skb->data)->daddr;
	else
		fl6->daddr = tunnel->parms.raddr;

	if (skb_cow_head(skb, dev->needed_headroom ?: tunnel->hlen))
		return -ENOMEM;

	/* Push GRE header. */
	protocol = (dev->type == ARPHRD_ETHER) ? htons(ETH_P_TEB) : proto;

	if (tunnel->parms.collect_md) {
		struct ip_tunnel_info *tun_info;
		const struct ip_tunnel_key *key;
		__be16 flags;

		tun_info = skb_tunnel_info(skb);
		if (unlikely(!tun_info ||
			     !(tun_info->mode & IP_TUNNEL_INFO_TX) ||
			     ip_tunnel_info_af(tun_info) != AF_INET6))
			return -EINVAL;

		key = &tun_info->key;
		memset(fl6, 0, sizeof(*fl6));
		fl6->flowi6_proto = IPPROTO_GRE;
		fl6->daddr = key->u.ipv6.dst;
		fl6->flowlabel = key->label;
		fl6->flowi6_uid = sock_net_uid(dev_net(dev), NULL);

		dsfield = key->tos;
		flags = key->tun_flags &
			(TUNNEL_CSUM | TUNNEL_KEY | TUNNEL_SEQ);
		tunnel->tun_hlen = gre_calc_hlen(flags);

		gre_build_header(skb, tunnel->tun_hlen,
				 flags, protocol,
				 tunnel_id_to_key32(tun_info->key.tun_id),
				 (flags & TUNNEL_SEQ) ? htonl(tunnel->o_seqno++)
						      : 0);

	} else {
		if (tunnel->parms.o_flags & TUNNEL_SEQ)
			tunnel->o_seqno++;

		gre_build_header(skb, tunnel->tun_hlen, tunnel->parms.o_flags,
				 protocol, tunnel->parms.o_key,
				 htonl(tunnel->o_seqno));
	}

	return ip6_tnl_xmit(skb, dev, dsfield, fl6, encap_limit, pmtu,
			    NEXTHDR_GRE);
}

static inline int ip6gre_xmit_ipv4(struct sk_buff *skb, struct net_device *dev)
{
	struct ip6_tnl *t = netdev_priv(dev);
	int encap_limit = -1;
	struct flowi6 fl6;
	__u8 dsfield = 0;
	__u32 mtu;
	int err;

	memset(&(IPCB(skb)->opt), 0, sizeof(IPCB(skb)->opt));

	if (!t->parms.collect_md)
		prepare_ip6gre_xmit_ipv4(skb, dev, &fl6,
					 &dsfield, &encap_limit);

	err = gre_handle_offloads(skb, !!(t->parms.o_flags & TUNNEL_CSUM));
	if (err)
		return -1;

	err = __gre6_xmit(skb, dev, dsfield, &fl6, encap_limit, &mtu,
			  skb->protocol);
	if (err != 0) {
		/* XXX: send ICMP error even if DF is not set. */
		if (err == -EMSGSIZE)
			icmp_send(skb, ICMP_DEST_UNREACH, ICMP_FRAG_NEEDED,
				  htonl(mtu));
		return -1;
	}

	return 0;
}

static inline int ip6gre_xmit_ipv6(struct sk_buff *skb, struct net_device *dev)
{
	struct ip6_tnl *t = netdev_priv(dev);
	struct ipv6hdr *ipv6h = ipv6_hdr(skb);
	int encap_limit = -1;
	struct flowi6 fl6;
	__u8 dsfield = 0;
	__u32 mtu;
	int err;

	if (ipv6_addr_equal(&t->parms.raddr, &ipv6h->saddr))
		return -1;

	if (!t->parms.collect_md &&
	    prepare_ip6gre_xmit_ipv6(skb, dev, &fl6, &dsfield, &encap_limit))
		return -1;

	if (gre_handle_offloads(skb, !!(t->parms.o_flags & TUNNEL_CSUM)))
		return -1;

	err = __gre6_xmit(skb, dev, dsfield, &fl6, encap_limit,
			  &mtu, skb->protocol);
	if (err != 0) {
		if (err == -EMSGSIZE)
			icmpv6_send(skb, ICMPV6_PKT_TOOBIG, 0, mtu);
		return -1;
	}

	return 0;
}

/**
 * ip6gre_tnl_addr_conflict - compare packet addresses to tunnel's own
 *   @t: the outgoing tunnel device
 *   @hdr: IPv6 header from the incoming packet
 *
 * Description:
 *   Avoid trivial tunneling loop by checking that tunnel exit-point
 *   doesn't match source of incoming packet.
 *
 * Return:
 *   1 if conflict,
 *   0 else
 **/

static inline bool ip6gre_tnl_addr_conflict(const struct ip6_tnl *t,
	const struct ipv6hdr *hdr)
{
	return ipv6_addr_equal(&t->parms.raddr, &hdr->saddr);
}

static int ip6gre_xmit_other(struct sk_buff *skb, struct net_device *dev)
{
	struct ip6_tnl *t = netdev_priv(dev);
	int encap_limit = -1;
	struct flowi6 fl6;
	__u32 mtu;
	int err;

	if (!(t->parms.flags & IP6_TNL_F_IGN_ENCAP_LIMIT))
		encap_limit = t->parms.encap_limit;

	if (!t->parms.collect_md)
		memcpy(&fl6, &t->fl.u.ip6, sizeof(fl6));

	err = gre_handle_offloads(skb, !!(t->parms.o_flags & TUNNEL_CSUM));
	if (err)
		return err;

	err = __gre6_xmit(skb, dev, 0, &fl6, encap_limit, &mtu, skb->protocol);

	return err;
}

static netdev_tx_t ip6gre_tunnel_xmit(struct sk_buff *skb,
	struct net_device *dev)
{
	struct ip6_tnl *t = netdev_priv(dev);
	struct net_device_stats *stats = &t->dev->stats;
	int ret;

	if (!pskb_inet_may_pull(skb))
		goto tx_err;

	if (!ip6_tnl_xmit_ctl(t, &t->parms.laddr, &t->parms.raddr))
		goto tx_err;

	switch (skb->protocol) {
	case htons(ETH_P_IP):
		ret = ip6gre_xmit_ipv4(skb, dev);
		break;
	case htons(ETH_P_IPV6):
		ret = ip6gre_xmit_ipv6(skb, dev);
		break;
	default:
		ret = ip6gre_xmit_other(skb, dev);
		break;
	}

	if (ret < 0)
		goto tx_err;

	return NETDEV_TX_OK;

tx_err:
	stats->tx_errors++;
	stats->tx_dropped++;
	kfree_skb(skb);
	return NETDEV_TX_OK;
}

static netdev_tx_t ip6erspan_tunnel_xmit(struct sk_buff *skb,
					 struct net_device *dev)
{
	struct ip6_tnl *t = netdev_priv(dev);
	struct dst_entry *dst = skb_dst(skb);
	struct net_device_stats *stats;
	bool truncate = false;
	int encap_limit = -1;
	__u8 dsfield = false;
	struct flowi6 fl6;
	int err = -EINVAL;
	__be16 proto;
	__u32 mtu;
	int nhoff;
	int thoff;

	if (!pskb_inet_may_pull(skb))
		goto tx_err;

	if (!ip6_tnl_xmit_ctl(t, &t->parms.laddr, &t->parms.raddr))
		goto tx_err;

	if (gre_handle_offloads(skb, false))
		goto tx_err;

	if (skb->len > dev->mtu + dev->hard_header_len) {
		pskb_trim(skb, dev->mtu + dev->hard_header_len);
		truncate = true;
	}

	nhoff = skb_network_header(skb) - skb_mac_header(skb);
	if (skb->protocol == htons(ETH_P_IP) &&
	    (ntohs(ip_hdr(skb)->tot_len) > skb->len - nhoff))
		truncate = true;

	thoff = skb_transport_header(skb) - skb_mac_header(skb);
	if (skb->protocol == htons(ETH_P_IPV6) &&
	    (ntohs(ipv6_hdr(skb)->payload_len) > skb->len - thoff))
		truncate = true;

	if (skb_cow_head(skb, dev->needed_headroom ?: t->hlen))
		goto tx_err;

	t->parms.o_flags &= ~TUNNEL_KEY;
	IPCB(skb)->flags = 0;

	/* For collect_md mode, derive fl6 from the tunnel key,
	 * for native mode, call prepare_ip6gre_xmit_{ipv4,ipv6}.
	 */
	if (t->parms.collect_md) {
		struct ip_tunnel_info *tun_info;
		const struct ip_tunnel_key *key;
		struct erspan_metadata *md;
		__be32 tun_id;

		tun_info = skb_tunnel_info(skb);
		if (unlikely(!tun_info ||
			     !(tun_info->mode & IP_TUNNEL_INFO_TX) ||
			     ip_tunnel_info_af(tun_info) != AF_INET6))
			return -EINVAL;

		key = &tun_info->key;
		memset(&fl6, 0, sizeof(fl6));
		fl6.flowi6_proto = IPPROTO_GRE;
		fl6.daddr = key->u.ipv6.dst;
		fl6.flowlabel = key->label;
		fl6.flowi6_uid = sock_net_uid(dev_net(dev), NULL);

		dsfield = key->tos;
		if (!(tun_info->key.tun_flags & TUNNEL_ERSPAN_OPT))
			goto tx_err;
		md = ip_tunnel_info_opts(tun_info);
		if (!md)
			goto tx_err;

		tun_id = tunnel_id_to_key32(key->tun_id);
		if (md->version == 1) {
			erspan_build_header(skb,
					    ntohl(tun_id),
					    ntohl(md->u.index), truncate,
					    false);
		} else if (md->version == 2) {
			erspan_build_header_v2(skb,
					       ntohl(tun_id),
					       md->u.md2.dir,
					       get_hwid(&md->u.md2),
					       truncate, false);
		} else {
			goto tx_err;
		}
	} else {
		switch (skb->protocol) {
		case htons(ETH_P_IP):
			memset(&(IPCB(skb)->opt), 0, sizeof(IPCB(skb)->opt));
			prepare_ip6gre_xmit_ipv4(skb, dev, &fl6,
						 &dsfield, &encap_limit);
			break;
		case htons(ETH_P_IPV6):
			if (ipv6_addr_equal(&t->parms.raddr, &ipv6_hdr(skb)->saddr))
				goto tx_err;
			if (prepare_ip6gre_xmit_ipv6(skb, dev, &fl6,
						     &dsfield, &encap_limit))
				goto tx_err;
			break;
		default:
			memcpy(&fl6, &t->fl.u.ip6, sizeof(fl6));
			break;
		}

		if (t->parms.erspan_ver == 1)
			erspan_build_header(skb, ntohl(t->parms.o_key),
					    t->parms.index,
					    truncate, false);
		else if (t->parms.erspan_ver == 2)
			erspan_build_header_v2(skb, ntohl(t->parms.o_key),
					       t->parms.dir,
					       t->parms.hwid,
					       truncate, false);
		else
			goto tx_err;

		fl6.daddr = t->parms.raddr;
	}

	/* Push GRE header. */
	proto = (t->parms.erspan_ver == 1) ? htons(ETH_P_ERSPAN)
					   : htons(ETH_P_ERSPAN2);
	gre_build_header(skb, 8, TUNNEL_SEQ, proto, 0, htonl(t->o_seqno++));

	/* TooBig packet may have updated dst->dev's mtu */
	if (!t->parms.collect_md && dst && dst_mtu(dst) > dst->dev->mtu)
		dst->ops->update_pmtu(dst, NULL, skb, dst->dev->mtu);

	err = ip6_tnl_xmit(skb, dev, dsfield, &fl6, encap_limit, &mtu,
			   NEXTHDR_GRE);
	if (err != 0) {
		/* XXX: send ICMP error even if DF is not set. */
		if (err == -EMSGSIZE) {
			if (skb->protocol == htons(ETH_P_IP))
				icmp_send(skb, ICMP_DEST_UNREACH,
					  ICMP_FRAG_NEEDED, htonl(mtu));
			else
				icmpv6_send(skb, ICMPV6_PKT_TOOBIG, 0, mtu);
		}

		goto tx_err;
	}
	return NETDEV_TX_OK;

tx_err:
	stats = &t->dev->stats;
	stats->tx_errors++;
	stats->tx_dropped++;
	kfree_skb(skb);
	return NETDEV_TX_OK;
}

static void ip6gre_tnl_link_config_common(struct ip6_tnl *t)
{
	struct net_device *dev = t->dev;
	struct __ip6_tnl_parm *p = &t->parms;
	struct flowi6 *fl6 = &t->fl.u.ip6;

	if (dev->type != ARPHRD_ETHER) {
		memcpy(dev->dev_addr, &p->laddr, sizeof(struct in6_addr));
		memcpy(dev->broadcast, &p->raddr, sizeof(struct in6_addr));
	}

	/* Set up flowi template */
	fl6->saddr = p->laddr;
	fl6->daddr = p->raddr;
	fl6->flowi6_oif = p->link;
	fl6->flowlabel = 0;
	fl6->flowi6_proto = IPPROTO_GRE;

	if (!(p->flags&IP6_TNL_F_USE_ORIG_TCLASS))
		fl6->flowlabel |= IPV6_TCLASS_MASK & p->flowinfo;
	if (!(p->flags&IP6_TNL_F_USE_ORIG_FLOWLABEL))
		fl6->flowlabel |= IPV6_FLOWLABEL_MASK & p->flowinfo;

	p->flags &= ~(IP6_TNL_F_CAP_XMIT|IP6_TNL_F_CAP_RCV|IP6_TNL_F_CAP_PER_PACKET);
	p->flags |= ip6_tnl_get_cap(t, &p->laddr, &p->raddr);

	if (p->flags&IP6_TNL_F_CAP_XMIT &&
			p->flags&IP6_TNL_F_CAP_RCV && dev->type != ARPHRD_ETHER)
		dev->flags |= IFF_POINTOPOINT;
	else
		dev->flags &= ~IFF_POINTOPOINT;
}

static void ip6gre_tnl_link_config_route(struct ip6_tnl *t, int set_mtu,
					 int t_hlen)
{
	const struct __ip6_tnl_parm *p = &t->parms;
	struct net_device *dev = t->dev;

	if (p->flags & IP6_TNL_F_CAP_XMIT) {
		int strict = (ipv6_addr_type(&p->raddr) &
			      (IPV6_ADDR_MULTICAST|IPV6_ADDR_LINKLOCAL));

		struct rt6_info *rt = rt6_lookup(t->net,
						 &p->raddr, &p->laddr,
						 p->link, NULL, strict);

		if (!rt)
			return;

		if (rt->dst.dev) {
			dev->needed_headroom = rt->dst.dev->hard_header_len +
					       t_hlen;

			if (set_mtu) {
				dev->mtu = rt->dst.dev->mtu - t_hlen;
				if (!(t->parms.flags & IP6_TNL_F_IGN_ENCAP_LIMIT))
					dev->mtu -= 8;
				if (dev->type == ARPHRD_ETHER)
					dev->mtu -= ETH_HLEN;

				if (dev->mtu < IPV6_MIN_MTU)
					dev->mtu = IPV6_MIN_MTU;
			}
		}
		ip6_rt_put(rt);
	}
}

static int ip6gre_calc_hlen(struct ip6_tnl *tunnel)
{
	int t_hlen;

	tunnel->tun_hlen = gre_calc_hlen(tunnel->parms.o_flags);
	tunnel->hlen = tunnel->tun_hlen + tunnel->encap_hlen;

	t_hlen = tunnel->hlen + sizeof(struct ipv6hdr);
	tunnel->dev->needed_headroom = LL_MAX_HEADER + t_hlen;
	return t_hlen;
}

static void ip6gre_tnl_link_config(struct ip6_tnl *t, int set_mtu)
{
	ip6gre_tnl_link_config_common(t);
	ip6gre_tnl_link_config_route(t, set_mtu, ip6gre_calc_hlen(t));
}

static void ip6gre_tnl_copy_tnl_parm(struct ip6_tnl *t,
				     const struct __ip6_tnl_parm *p)
{
	t->parms.laddr = p->laddr;
	t->parms.raddr = p->raddr;
	t->parms.flags = p->flags;
	t->parms.hop_limit = p->hop_limit;
	t->parms.encap_limit = p->encap_limit;
	t->parms.flowinfo = p->flowinfo;
	t->parms.link = p->link;
	t->parms.proto = p->proto;
	t->parms.i_key = p->i_key;
	t->parms.o_key = p->o_key;
	t->parms.i_flags = p->i_flags;
	t->parms.o_flags = p->o_flags;
	t->parms.fwmark = p->fwmark;
	t->parms.erspan_ver = p->erspan_ver;
	t->parms.index = p->index;
	t->parms.dir = p->dir;
	t->parms.hwid = p->hwid;
	dst_cache_reset(&t->dst_cache);
}

static int ip6gre_tnl_change(struct ip6_tnl *t, const struct __ip6_tnl_parm *p,
			     int set_mtu)
{
	ip6gre_tnl_copy_tnl_parm(t, p);
	ip6gre_tnl_link_config(t, set_mtu);
	return 0;
}

static void ip6gre_tnl_parm_from_user(struct __ip6_tnl_parm *p,
	const struct ip6_tnl_parm2 *u)
{
	p->laddr = u->laddr;
	p->raddr = u->raddr;
	p->flags = u->flags;
	p->hop_limit = u->hop_limit;
	p->encap_limit = u->encap_limit;
	p->flowinfo = u->flowinfo;
	p->link = u->link;
	p->i_key = u->i_key;
	p->o_key = u->o_key;
	p->i_flags = gre_flags_to_tnl_flags(u->i_flags);
	p->o_flags = gre_flags_to_tnl_flags(u->o_flags);
	memcpy(p->name, u->name, sizeof(u->name));
}

static void ip6gre_tnl_parm_to_user(struct ip6_tnl_parm2 *u,
	const struct __ip6_tnl_parm *p)
{
	u->proto = IPPROTO_GRE;
	u->laddr = p->laddr;
	u->raddr = p->raddr;
	u->flags = p->flags;
	u->hop_limit = p->hop_limit;
	u->encap_limit = p->encap_limit;
	u->flowinfo = p->flowinfo;
	u->link = p->link;
	u->i_key = p->i_key;
	u->o_key = p->o_key;
	u->i_flags = gre_tnl_flags_to_gre_flags(p->i_flags);
	u->o_flags = gre_tnl_flags_to_gre_flags(p->o_flags);
	memcpy(u->name, p->name, sizeof(u->name));
}

static int ip6gre_tunnel_ioctl(struct net_device *dev,
	struct ifreq *ifr, int cmd)
{
	int err = 0;
	struct ip6_tnl_parm2 p;
	struct __ip6_tnl_parm p1;
	struct ip6_tnl *t = netdev_priv(dev);
	struct net *net = t->net;
	struct ip6gre_net *ign = net_generic(net, ip6gre_net_id);

	memset(&p1, 0, sizeof(p1));

	switch (cmd) {
	case SIOCGETTUNNEL:
		if (dev == ign->fb_tunnel_dev) {
			if (copy_from_user(&p, ifr->ifr_ifru.ifru_data, sizeof(p))) {
				err = -EFAULT;
				break;
			}
			ip6gre_tnl_parm_from_user(&p1, &p);
			t = ip6gre_tunnel_locate(net, &p1, 0);
			if (!t)
				t = netdev_priv(dev);
		}
		memset(&p, 0, sizeof(p));
		ip6gre_tnl_parm_to_user(&p, &t->parms);
		if (copy_to_user(ifr->ifr_ifru.ifru_data, &p, sizeof(p)))
			err = -EFAULT;
		break;

	case SIOCADDTUNNEL:
	case SIOCCHGTUNNEL:
		err = -EPERM;
		if (!ns_capable(net->user_ns, CAP_NET_ADMIN))
			goto done;

		err = -EFAULT;
		if (copy_from_user(&p, ifr->ifr_ifru.ifru_data, sizeof(p)))
			goto done;

		err = -EINVAL;
		if ((p.i_flags|p.o_flags)&(GRE_VERSION|GRE_ROUTING))
			goto done;

		if (!(p.i_flags&GRE_KEY))
			p.i_key = 0;
		if (!(p.o_flags&GRE_KEY))
			p.o_key = 0;

		ip6gre_tnl_parm_from_user(&p1, &p);
		t = ip6gre_tunnel_locate(net, &p1, cmd == SIOCADDTUNNEL);

		if (dev != ign->fb_tunnel_dev && cmd == SIOCCHGTUNNEL) {
			if (t) {
				if (t->dev != dev) {
					err = -EEXIST;
					break;
				}
			} else {
				t = netdev_priv(dev);

				ip6gre_tunnel_unlink(ign, t);
				synchronize_net();
				ip6gre_tnl_change(t, &p1, 1);
				ip6gre_tunnel_link(ign, t);
				netdev_state_change(dev);
			}
		}

		if (t) {
			err = 0;

			memset(&p, 0, sizeof(p));
			ip6gre_tnl_parm_to_user(&p, &t->parms);
			if (copy_to_user(ifr->ifr_ifru.ifru_data, &p, sizeof(p)))
				err = -EFAULT;
		} else
			err = (cmd == SIOCADDTUNNEL ? -ENOBUFS : -ENOENT);
		break;

	case SIOCDELTUNNEL:
		err = -EPERM;
		if (!ns_capable(net->user_ns, CAP_NET_ADMIN))
			goto done;

		if (dev == ign->fb_tunnel_dev) {
			err = -EFAULT;
			if (copy_from_user(&p, ifr->ifr_ifru.ifru_data, sizeof(p)))
				goto done;
			err = -ENOENT;
			ip6gre_tnl_parm_from_user(&p1, &p);
			t = ip6gre_tunnel_locate(net, &p1, 0);
			if (!t)
				goto done;
			err = -EPERM;
			if (t == netdev_priv(ign->fb_tunnel_dev))
				goto done;
			dev = t->dev;
		}
		unregister_netdevice(dev);
		err = 0;
		break;

	default:
		err = -EINVAL;
	}

done:
	return err;
}

static int ip6gre_header(struct sk_buff *skb, struct net_device *dev,
			 unsigned short type, const void *daddr,
			 const void *saddr, unsigned int len)
{
	struct ip6_tnl *t = netdev_priv(dev);
	struct ipv6hdr *ipv6h;
	__be16 *p;

	ipv6h = skb_push(skb, t->hlen + sizeof(*ipv6h));
	ip6_flow_hdr(ipv6h, 0, ip6_make_flowlabel(dev_net(dev), skb,
						  t->fl.u.ip6.flowlabel,
						  true, &t->fl.u.ip6));
	ipv6h->hop_limit = t->parms.hop_limit;
	ipv6h->nexthdr = NEXTHDR_GRE;
	ipv6h->saddr = t->parms.laddr;
	ipv6h->daddr = t->parms.raddr;

	p = (__be16 *)(ipv6h + 1);
	p[0] = t->parms.o_flags;
	p[1] = htons(type);

	/*
	 *	Set the source hardware address.
	 */

	if (saddr)
		memcpy(&ipv6h->saddr, saddr, sizeof(struct in6_addr));
	if (daddr)
		memcpy(&ipv6h->daddr, daddr, sizeof(struct in6_addr));
	if (!ipv6_addr_any(&ipv6h->daddr))
		return t->hlen;

	return -t->hlen;
}

static const struct header_ops ip6gre_header_ops = {
	.create	= ip6gre_header,
};

static const struct net_device_ops ip6gre_netdev_ops = {
	.ndo_init		= ip6gre_tunnel_init,
	.ndo_uninit		= ip6gre_tunnel_uninit,
	.ndo_start_xmit		= ip6gre_tunnel_xmit,
	.ndo_do_ioctl		= ip6gre_tunnel_ioctl,
	.ndo_change_mtu		= ip6_tnl_change_mtu,
	.ndo_get_stats64	= ip_tunnel_get_stats64,
	.ndo_get_iflink		= ip6_tnl_get_iflink,
};

static void ip6gre_dev_free(struct net_device *dev)
{
	struct ip6_tnl *t = netdev_priv(dev);

	gro_cells_destroy(&t->gro_cells);
	dst_cache_destroy(&t->dst_cache);
	free_percpu(dev->tstats);
}

static void ip6gre_tunnel_setup(struct net_device *dev)
{
	dev->netdev_ops = &ip6gre_netdev_ops;
	dev->needs_free_netdev = true;
	dev->priv_destructor = ip6gre_dev_free;

	dev->type = ARPHRD_IP6GRE;

	dev->flags |= IFF_NOARP;
	dev->addr_len = sizeof(struct in6_addr);
	netif_keep_dst(dev);
	/* This perm addr will be used as interface identifier by IPv6 */
	dev->addr_assign_type = NET_ADDR_RANDOM;
	eth_random_addr(dev->perm_addr);
}

#define GRE6_FEATURES (NETIF_F_SG |		\
		       NETIF_F_FRAGLIST |	\
		       NETIF_F_HIGHDMA |	\
		       NETIF_F_HW_CSUM)

static void ip6gre_tnl_init_features(struct net_device *dev)
{
	struct ip6_tnl *nt = netdev_priv(dev);

	dev->features		|= GRE6_FEATURES;
	dev->hw_features	|= GRE6_FEATURES;

	if (!(nt->parms.o_flags & TUNNEL_SEQ)) {
		/* TCP offload with GRE SEQ is not supported, nor
		 * can we support 2 levels of outer headers requiring
		 * an update.
		 */
		if (!(nt->parms.o_flags & TUNNEL_CSUM) ||
		    nt->encap.type == TUNNEL_ENCAP_NONE) {
			dev->features    |= NETIF_F_GSO_SOFTWARE;
			dev->hw_features |= NETIF_F_GSO_SOFTWARE;
		}

		/* Can use a lockless transmit, unless we generate
		 * output sequences
		 */
		dev->features |= NETIF_F_LLTX;
	}
}

static int ip6gre_tunnel_init_common(struct net_device *dev)
{
	struct ip6_tnl *tunnel;
	int ret;
	int t_hlen;

	tunnel = netdev_priv(dev);

	tunnel->dev = dev;
	tunnel->net = dev_net(dev);
	strcpy(tunnel->parms.name, dev->name);

	dev->tstats = netdev_alloc_pcpu_stats(struct pcpu_sw_netstats);
	if (!dev->tstats)
		return -ENOMEM;

	ret = dst_cache_init(&tunnel->dst_cache, GFP_KERNEL);
	if (ret)
		goto cleanup_alloc_pcpu_stats;

	ret = gro_cells_init(&tunnel->gro_cells, dev);
	if (ret)
		goto cleanup_dst_cache_init;

	t_hlen = ip6gre_calc_hlen(tunnel);
	dev->mtu = ETH_DATA_LEN - t_hlen;
	if (dev->type == ARPHRD_ETHER)
		dev->mtu -= ETH_HLEN;
	if (!(tunnel->parms.flags & IP6_TNL_F_IGN_ENCAP_LIMIT))
		dev->mtu -= 8;

	if (tunnel->parms.collect_md) {
		dev->features |= NETIF_F_NETNS_LOCAL;
		netif_keep_dst(dev);
	}
	ip6gre_tnl_init_features(dev);

	return 0;

cleanup_dst_cache_init:
	dst_cache_destroy(&tunnel->dst_cache);
cleanup_alloc_pcpu_stats:
	free_percpu(dev->tstats);
	dev->tstats = NULL;
	return ret;
}

static int ip6gre_tunnel_init(struct net_device *dev)
{
	struct ip6_tnl *tunnel;
	int ret;

	ret = ip6gre_tunnel_init_common(dev);
	if (ret)
		return ret;

	tunnel = netdev_priv(dev);

	if (tunnel->parms.collect_md)
		return 0;

	memcpy(dev->dev_addr, &tunnel->parms.laddr, sizeof(struct in6_addr));
	memcpy(dev->broadcast, &tunnel->parms.raddr, sizeof(struct in6_addr));

	if (ipv6_addr_any(&tunnel->parms.raddr))
		dev->header_ops = &ip6gre_header_ops;

	return 0;
}

static void ip6gre_fb_tunnel_init(struct net_device *dev)
{
	struct ip6_tnl *tunnel = netdev_priv(dev);

	tunnel->dev = dev;
	tunnel->net = dev_net(dev);
	strcpy(tunnel->parms.name, dev->name);

	tunnel->hlen		= sizeof(struct ipv6hdr) + 4;

	dev_hold(dev);
}

static struct inet6_protocol ip6gre_protocol __read_mostly = {
	.handler     = gre_rcv,
	.err_handler = ip6gre_err,
	.flags       = INET6_PROTO_NOPOLICY|INET6_PROTO_FINAL,
};

static void ip6gre_destroy_tunnels(struct net *net, struct list_head *head)
{
	struct ip6gre_net *ign = net_generic(net, ip6gre_net_id);
	struct net_device *dev, *aux;
	int prio;

	for_each_netdev_safe(net, dev, aux)
		if (dev->rtnl_link_ops == &ip6gre_link_ops ||
		    dev->rtnl_link_ops == &ip6gre_tap_ops ||
		    dev->rtnl_link_ops == &ip6erspan_tap_ops)
			unregister_netdevice_queue(dev, head);

	for (prio = 0; prio < 4; prio++) {
		int h;
		for (h = 0; h < IP6_GRE_HASH_SIZE; h++) {
			struct ip6_tnl *t;

			t = rtnl_dereference(ign->tunnels[prio][h]);

			while (t) {
				/* If dev is in the same netns, it has already
				 * been added to the list by the previous loop.
				 */
				if (!net_eq(dev_net(t->dev), net))
					unregister_netdevice_queue(t->dev,
								   head);
				t = rtnl_dereference(t->next);
			}
		}
	}
}

static int __net_init ip6gre_init_net(struct net *net)
{
	struct ip6gre_net *ign = net_generic(net, ip6gre_net_id);
	int err;

	if (!net_has_fallback_tunnels(net))
		return 0;
	ign->fb_tunnel_dev = alloc_netdev(sizeof(struct ip6_tnl), "ip6gre0",
					  NET_NAME_UNKNOWN,
					  ip6gre_tunnel_setup);
	if (!ign->fb_tunnel_dev) {
		err = -ENOMEM;
		goto err_alloc_dev;
	}
	dev_net_set(ign->fb_tunnel_dev, net);
	/* FB netdevice is special: we have one, and only one per netns.
	 * Allowing to move it to another netns is clearly unsafe.
	 */
	ign->fb_tunnel_dev->features |= NETIF_F_NETNS_LOCAL;


	ip6gre_fb_tunnel_init(ign->fb_tunnel_dev);
	ign->fb_tunnel_dev->rtnl_link_ops = &ip6gre_link_ops;

	err = register_netdev(ign->fb_tunnel_dev);
	if (err)
		goto err_reg_dev;

	rcu_assign_pointer(ign->tunnels_wc[0],
			   netdev_priv(ign->fb_tunnel_dev));
	return 0;

err_reg_dev:
	free_netdev(ign->fb_tunnel_dev);
err_alloc_dev:
	return err;
}

static void __net_exit ip6gre_exit_batch_net(struct list_head *net_list)
{
	struct net *net;
	LIST_HEAD(list);

	rtnl_lock();
	list_for_each_entry(net, net_list, exit_list)
		ip6gre_destroy_tunnels(net, &list);
	unregister_netdevice_many(&list);
	rtnl_unlock();
}

static struct pernet_operations ip6gre_net_ops = {
	.init = ip6gre_init_net,
	.exit_batch = ip6gre_exit_batch_net,
	.id   = &ip6gre_net_id,
	.size = sizeof(struct ip6gre_net),
};

static int ip6gre_tunnel_validate(struct nlattr *tb[], struct nlattr *data[],
				  struct netlink_ext_ack *extack)
{
	__be16 flags;

	if (!data)
		return 0;

	flags = 0;
	if (data[IFLA_GRE_IFLAGS])
		flags |= nla_get_be16(data[IFLA_GRE_IFLAGS]);
	if (data[IFLA_GRE_OFLAGS])
		flags |= nla_get_be16(data[IFLA_GRE_OFLAGS]);
	if (flags & (GRE_VERSION|GRE_ROUTING))
		return -EINVAL;

	return 0;
}

static int ip6gre_tap_validate(struct nlattr *tb[], struct nlattr *data[],
			       struct netlink_ext_ack *extack)
{
	struct in6_addr daddr;

	if (tb[IFLA_ADDRESS]) {
		if (nla_len(tb[IFLA_ADDRESS]) != ETH_ALEN)
			return -EINVAL;
		if (!is_valid_ether_addr(nla_data(tb[IFLA_ADDRESS])))
			return -EADDRNOTAVAIL;
	}

	if (!data)
		goto out;

	if (data[IFLA_GRE_REMOTE]) {
		daddr = nla_get_in6_addr(data[IFLA_GRE_REMOTE]);
		if (ipv6_addr_any(&daddr))
			return -EINVAL;
	}

out:
	return ip6gre_tunnel_validate(tb, data, extack);
}

static int ip6erspan_tap_validate(struct nlattr *tb[], struct nlattr *data[],
				  struct netlink_ext_ack *extack)
{
	__be16 flags = 0;
	int ret, ver = 0;

	if (!data)
		return 0;

	ret = ip6gre_tap_validate(tb, data, extack);
	if (ret)
		return ret;

	/* ERSPAN should only have GRE sequence and key flag */
	if (data[IFLA_GRE_OFLAGS])
		flags |= nla_get_be16(data[IFLA_GRE_OFLAGS]);
	if (data[IFLA_GRE_IFLAGS])
		flags |= nla_get_be16(data[IFLA_GRE_IFLAGS]);
	if (!data[IFLA_GRE_COLLECT_METADATA] &&
	    flags != (GRE_SEQ | GRE_KEY))
		return -EINVAL;

	/* ERSPAN Session ID only has 10-bit. Since we reuse
	 * 32-bit key field as ID, check it's range.
	 */
	if (data[IFLA_GRE_IKEY] &&
	    (ntohl(nla_get_be32(data[IFLA_GRE_IKEY])) & ~ID_MASK))
		return -EINVAL;

	if (data[IFLA_GRE_OKEY] &&
	    (ntohl(nla_get_be32(data[IFLA_GRE_OKEY])) & ~ID_MASK))
		return -EINVAL;

	if (data[IFLA_GRE_ERSPAN_VER]) {
		ver = nla_get_u8(data[IFLA_GRE_ERSPAN_VER]);
		if (ver != 1 && ver != 2)
			return -EINVAL;
	}

	if (ver == 1) {
		if (data[IFLA_GRE_ERSPAN_INDEX]) {
			u32 index = nla_get_u32(data[IFLA_GRE_ERSPAN_INDEX]);

			if (index & ~INDEX_MASK)
				return -EINVAL;
		}
	} else if (ver == 2) {
		if (data[IFLA_GRE_ERSPAN_DIR]) {
			u16 dir = nla_get_u8(data[IFLA_GRE_ERSPAN_DIR]);

			if (dir & ~(DIR_MASK >> DIR_OFFSET))
				return -EINVAL;
		}

		if (data[IFLA_GRE_ERSPAN_HWID]) {
			u16 hwid = nla_get_u16(data[IFLA_GRE_ERSPAN_HWID]);

			if (hwid & ~(HWID_MASK >> HWID_OFFSET))
				return -EINVAL;
		}
	}

	return 0;
}

static void ip6erspan_set_version(struct nlattr *data[],
				  struct __ip6_tnl_parm *parms)
{
	if (!data)
		return;

	parms->erspan_ver = 1;
	if (data[IFLA_GRE_ERSPAN_VER])
		parms->erspan_ver = nla_get_u8(data[IFLA_GRE_ERSPAN_VER]);

	if (parms->erspan_ver == 1) {
		if (data[IFLA_GRE_ERSPAN_INDEX])
			parms->index = nla_get_u32(data[IFLA_GRE_ERSPAN_INDEX]);
	} else if (parms->erspan_ver == 2) {
		if (data[IFLA_GRE_ERSPAN_DIR])
			parms->dir = nla_get_u8(data[IFLA_GRE_ERSPAN_DIR]);
		if (data[IFLA_GRE_ERSPAN_HWID])
			parms->hwid = nla_get_u16(data[IFLA_GRE_ERSPAN_HWID]);
	}
}

static void ip6gre_netlink_parms(struct nlattr *data[],
				struct __ip6_tnl_parm *parms)
{
	memset(parms, 0, sizeof(*parms));

	if (!data)
		return;

	if (data[IFLA_GRE_LINK])
		parms->link = nla_get_u32(data[IFLA_GRE_LINK]);

	if (data[IFLA_GRE_IFLAGS])
		parms->i_flags = gre_flags_to_tnl_flags(
				nla_get_be16(data[IFLA_GRE_IFLAGS]));

	if (data[IFLA_GRE_OFLAGS])
		parms->o_flags = gre_flags_to_tnl_flags(
				nla_get_be16(data[IFLA_GRE_OFLAGS]));

	if (data[IFLA_GRE_IKEY])
		parms->i_key = nla_get_be32(data[IFLA_GRE_IKEY]);

	if (data[IFLA_GRE_OKEY])
		parms->o_key = nla_get_be32(data[IFLA_GRE_OKEY]);

	if (data[IFLA_GRE_LOCAL])
		parms->laddr = nla_get_in6_addr(data[IFLA_GRE_LOCAL]);

	if (data[IFLA_GRE_REMOTE])
		parms->raddr = nla_get_in6_addr(data[IFLA_GRE_REMOTE]);

	if (data[IFLA_GRE_TTL])
		parms->hop_limit = nla_get_u8(data[IFLA_GRE_TTL]);

	if (data[IFLA_GRE_ENCAP_LIMIT])
		parms->encap_limit = nla_get_u8(data[IFLA_GRE_ENCAP_LIMIT]);

	if (data[IFLA_GRE_FLOWINFO])
		parms->flowinfo = nla_get_be32(data[IFLA_GRE_FLOWINFO]);

	if (data[IFLA_GRE_FLAGS])
		parms->flags = nla_get_u32(data[IFLA_GRE_FLAGS]);

	if (data[IFLA_GRE_FWMARK])
		parms->fwmark = nla_get_u32(data[IFLA_GRE_FWMARK]);

	if (data[IFLA_GRE_COLLECT_METADATA])
		parms->collect_md = true;
}

static int ip6gre_tap_init(struct net_device *dev)
{
	int ret;

	ret = ip6gre_tunnel_init_common(dev);
	if (ret)
		return ret;

	dev->priv_flags |= IFF_LIVE_ADDR_CHANGE;

	return 0;
}

static const struct net_device_ops ip6gre_tap_netdev_ops = {
	.ndo_init = ip6gre_tap_init,
	.ndo_uninit = ip6gre_tunnel_uninit,
	.ndo_start_xmit = ip6gre_tunnel_xmit,
	.ndo_set_mac_address = eth_mac_addr,
	.ndo_validate_addr = eth_validate_addr,
	.ndo_change_mtu = ip6_tnl_change_mtu,
	.ndo_get_stats64 = ip_tunnel_get_stats64,
	.ndo_get_iflink = ip6_tnl_get_iflink,
};

static int ip6erspan_calc_hlen(struct ip6_tnl *tunnel)
{
	int t_hlen;

	tunnel->tun_hlen = 8;
	tunnel->hlen = tunnel->tun_hlen + tunnel->encap_hlen +
		       erspan_hdr_len(tunnel->parms.erspan_ver);

	t_hlen = tunnel->hlen + sizeof(struct ipv6hdr);
	tunnel->dev->needed_headroom = LL_MAX_HEADER + t_hlen;
	return t_hlen;
}

static int ip6erspan_tap_init(struct net_device *dev)
{
	struct ip6_tnl *tunnel;
	int t_hlen;
	int ret;

	tunnel = netdev_priv(dev);

	tunnel->dev = dev;
	tunnel->net = dev_net(dev);
	strcpy(tunnel->parms.name, dev->name);

	dev->tstats = netdev_alloc_pcpu_stats(struct pcpu_sw_netstats);
	if (!dev->tstats)
		return -ENOMEM;

	ret = dst_cache_init(&tunnel->dst_cache, GFP_KERNEL);
	if (ret)
		goto cleanup_alloc_pcpu_stats;

	ret = gro_cells_init(&tunnel->gro_cells, dev);
	if (ret)
		goto cleanup_dst_cache_init;

	t_hlen = ip6erspan_calc_hlen(tunnel);
	dev->mtu = ETH_DATA_LEN - t_hlen;
	if (dev->type == ARPHRD_ETHER)
		dev->mtu -= ETH_HLEN;
	if (!(tunnel->parms.flags & IP6_TNL_F_IGN_ENCAP_LIMIT))
		dev->mtu -= 8;

	dev->priv_flags |= IFF_LIVE_ADDR_CHANGE;
	ip6erspan_tnl_link_config(tunnel, 1);

	return 0;

cleanup_dst_cache_init:
	dst_cache_destroy(&tunnel->dst_cache);
cleanup_alloc_pcpu_stats:
	free_percpu(dev->tstats);
	dev->tstats = NULL;
	return ret;
}

static const struct net_device_ops ip6erspan_netdev_ops = {
	.ndo_init =		ip6erspan_tap_init,
	.ndo_uninit =		ip6erspan_tunnel_uninit,
	.ndo_start_xmit =	ip6erspan_tunnel_xmit,
	.ndo_set_mac_address =	eth_mac_addr,
	.ndo_validate_addr =	eth_validate_addr,
	.ndo_change_mtu =	ip6_tnl_change_mtu,
	.ndo_get_stats64 =	ip_tunnel_get_stats64,
	.ndo_get_iflink =	ip6_tnl_get_iflink,
};

static void ip6gre_tap_setup(struct net_device *dev)
{

	ether_setup(dev);

	dev->max_mtu = 0;
	dev->netdev_ops = &ip6gre_tap_netdev_ops;
	dev->needs_free_netdev = true;
	dev->priv_destructor = ip6gre_dev_free;

	dev->features |= NETIF_F_NETNS_LOCAL;
	dev->priv_flags &= ~IFF_TX_SKB_SHARING;
	dev->priv_flags |= IFF_LIVE_ADDR_CHANGE;
	netif_keep_dst(dev);
}

static bool ip6gre_netlink_encap_parms(struct nlattr *data[],
				       struct ip_tunnel_encap *ipencap)
{
	bool ret = false;

	memset(ipencap, 0, sizeof(*ipencap));

	if (!data)
		return ret;

	if (data[IFLA_GRE_ENCAP_TYPE]) {
		ret = true;
		ipencap->type = nla_get_u16(data[IFLA_GRE_ENCAP_TYPE]);
	}

	if (data[IFLA_GRE_ENCAP_FLAGS]) {
		ret = true;
		ipencap->flags = nla_get_u16(data[IFLA_GRE_ENCAP_FLAGS]);
	}

	if (data[IFLA_GRE_ENCAP_SPORT]) {
		ret = true;
		ipencap->sport = nla_get_be16(data[IFLA_GRE_ENCAP_SPORT]);
	}

	if (data[IFLA_GRE_ENCAP_DPORT]) {
		ret = true;
		ipencap->dport = nla_get_be16(data[IFLA_GRE_ENCAP_DPORT]);
	}

	return ret;
}

static int ip6gre_newlink_common(struct net *src_net, struct net_device *dev,
				 struct nlattr *tb[], struct nlattr *data[],
				 struct netlink_ext_ack *extack)
{
	struct ip6_tnl *nt;
	struct ip_tunnel_encap ipencap;
	int err;

	nt = netdev_priv(dev);

	if (ip6gre_netlink_encap_parms(data, &ipencap)) {
		int err = ip6_tnl_encap_setup(nt, &ipencap);

		if (err < 0)
			return err;
	}

	if (dev->type == ARPHRD_ETHER && !tb[IFLA_ADDRESS])
		eth_hw_addr_random(dev);

	nt->dev = dev;
	nt->net = dev_net(dev);

	err = register_netdevice(dev);
	if (err)
		goto out;

	if (tb[IFLA_MTU])
		ip6_tnl_change_mtu(dev, nla_get_u32(tb[IFLA_MTU]));

	dev_hold(dev);

out:
	return err;
}

static int ip6gre_newlink(struct net *src_net, struct net_device *dev,
			  struct nlattr *tb[], struct nlattr *data[],
			  struct netlink_ext_ack *extack)
{
	struct ip6_tnl *nt = netdev_priv(dev);
	struct net *net = dev_net(dev);
	struct ip6gre_net *ign;
	int err;

	ip6gre_netlink_parms(data, &nt->parms);
	ign = net_generic(net, ip6gre_net_id);

	if (nt->parms.collect_md) {
		if (rtnl_dereference(ign->collect_md_tun))
			return -EEXIST;
	} else {
		if (ip6gre_tunnel_find(net, &nt->parms, dev->type))
			return -EEXIST;
	}

	err = ip6gre_newlink_common(src_net, dev, tb, data, extack);
	if (!err) {
		ip6gre_tnl_link_config(nt, !tb[IFLA_MTU]);
		ip6gre_tunnel_link_md(ign, nt);
		ip6gre_tunnel_link(net_generic(net, ip6gre_net_id), nt);
	}
	return err;
}

static struct ip6_tnl *
ip6gre_changelink_common(struct net_device *dev, struct nlattr *tb[],
			 struct nlattr *data[], struct __ip6_tnl_parm *p_p,
			 struct netlink_ext_ack *extack)
{
	struct ip6_tnl *t, *nt = netdev_priv(dev);
	struct net *net = nt->net;
	struct ip6gre_net *ign = net_generic(net, ip6gre_net_id);
	struct ip_tunnel_encap ipencap;

	if (dev == ign->fb_tunnel_dev)
		return ERR_PTR(-EINVAL);

	if (ip6gre_netlink_encap_parms(data, &ipencap)) {
		int err = ip6_tnl_encap_setup(nt, &ipencap);

		if (err < 0)
			return ERR_PTR(err);
	}

	ip6gre_netlink_parms(data, p_p);

	t = ip6gre_tunnel_locate(net, p_p, 0);

	if (t) {
		if (t->dev != dev)
			return ERR_PTR(-EEXIST);
	} else {
		t = nt;
	}

	return t;
}

static int ip6gre_changelink(struct net_device *dev, struct nlattr *tb[],
			     struct nlattr *data[],
			     struct netlink_ext_ack *extack)
{
	struct ip6_tnl *t = netdev_priv(dev);
	struct ip6gre_net *ign = net_generic(t->net, ip6gre_net_id);
	struct __ip6_tnl_parm p;

	t = ip6gre_changelink_common(dev, tb, data, &p, extack);
	if (IS_ERR(t))
		return PTR_ERR(t);

	ip6gre_tunnel_unlink_md(ign, t);
	ip6gre_tunnel_unlink(ign, t);
	ip6gre_tnl_change(t, &p, !tb[IFLA_MTU]);
	ip6gre_tunnel_link_md(ign, t);
	ip6gre_tunnel_link(ign, t);
	return 0;
}

static void ip6gre_dellink(struct net_device *dev, struct list_head *head)
{
	struct net *net = dev_net(dev);
	struct ip6gre_net *ign = net_generic(net, ip6gre_net_id);

	if (dev != ign->fb_tunnel_dev)
		unregister_netdevice_queue(dev, head);
}

static size_t ip6gre_get_size(const struct net_device *dev)
{
	return
		/* IFLA_GRE_LINK */
		nla_total_size(4) +
		/* IFLA_GRE_IFLAGS */
		nla_total_size(2) +
		/* IFLA_GRE_OFLAGS */
		nla_total_size(2) +
		/* IFLA_GRE_IKEY */
		nla_total_size(4) +
		/* IFLA_GRE_OKEY */
		nla_total_size(4) +
		/* IFLA_GRE_LOCAL */
		nla_total_size(sizeof(struct in6_addr)) +
		/* IFLA_GRE_REMOTE */
		nla_total_size(sizeof(struct in6_addr)) +
		/* IFLA_GRE_TTL */
		nla_total_size(1) +
		/* IFLA_GRE_ENCAP_LIMIT */
		nla_total_size(1) +
		/* IFLA_GRE_FLOWINFO */
		nla_total_size(4) +
		/* IFLA_GRE_FLAGS */
		nla_total_size(4) +
		/* IFLA_GRE_ENCAP_TYPE */
		nla_total_size(2) +
		/* IFLA_GRE_ENCAP_FLAGS */
		nla_total_size(2) +
		/* IFLA_GRE_ENCAP_SPORT */
		nla_total_size(2) +
		/* IFLA_GRE_ENCAP_DPORT */
		nla_total_size(2) +
		/* IFLA_GRE_COLLECT_METADATA */
		nla_total_size(0) +
		/* IFLA_GRE_FWMARK */
		nla_total_size(4) +
		/* IFLA_GRE_ERSPAN_INDEX */
		nla_total_size(4) +
		0;
}

static int ip6gre_fill_info(struct sk_buff *skb, const struct net_device *dev)
{
	struct ip6_tnl *t = netdev_priv(dev);
	struct __ip6_tnl_parm *p = &t->parms;
	__be16 o_flags = p->o_flags;

	if (p->erspan_ver == 1 || p->erspan_ver == 2) {
		if (!p->collect_md)
			o_flags |= TUNNEL_KEY;

		if (nla_put_u8(skb, IFLA_GRE_ERSPAN_VER, p->erspan_ver))
			goto nla_put_failure;

		if (p->erspan_ver == 1) {
			if (nla_put_u32(skb, IFLA_GRE_ERSPAN_INDEX, p->index))
				goto nla_put_failure;
		} else {
			if (nla_put_u8(skb, IFLA_GRE_ERSPAN_DIR, p->dir))
				goto nla_put_failure;
			if (nla_put_u16(skb, IFLA_GRE_ERSPAN_HWID, p->hwid))
				goto nla_put_failure;
		}
	}

	if (nla_put_u32(skb, IFLA_GRE_LINK, p->link) ||
	    nla_put_be16(skb, IFLA_GRE_IFLAGS,
			 gre_tnl_flags_to_gre_flags(p->i_flags)) ||
	    nla_put_be16(skb, IFLA_GRE_OFLAGS,
			 gre_tnl_flags_to_gre_flags(o_flags)) ||
	    nla_put_be32(skb, IFLA_GRE_IKEY, p->i_key) ||
	    nla_put_be32(skb, IFLA_GRE_OKEY, p->o_key) ||
	    nla_put_in6_addr(skb, IFLA_GRE_LOCAL, &p->laddr) ||
	    nla_put_in6_addr(skb, IFLA_GRE_REMOTE, &p->raddr) ||
	    nla_put_u8(skb, IFLA_GRE_TTL, p->hop_limit) ||
	    nla_put_u8(skb, IFLA_GRE_ENCAP_LIMIT, p->encap_limit) ||
	    nla_put_be32(skb, IFLA_GRE_FLOWINFO, p->flowinfo) ||
	    nla_put_u32(skb, IFLA_GRE_FLAGS, p->flags) ||
	    nla_put_u32(skb, IFLA_GRE_FWMARK, p->fwmark))
		goto nla_put_failure;

	if (nla_put_u16(skb, IFLA_GRE_ENCAP_TYPE,
			t->encap.type) ||
	    nla_put_be16(skb, IFLA_GRE_ENCAP_SPORT,
			 t->encap.sport) ||
	    nla_put_be16(skb, IFLA_GRE_ENCAP_DPORT,
			 t->encap.dport) ||
	    nla_put_u16(skb, IFLA_GRE_ENCAP_FLAGS,
			t->encap.flags))
		goto nla_put_failure;

	if (p->collect_md) {
		if (nla_put_flag(skb, IFLA_GRE_COLLECT_METADATA))
			goto nla_put_failure;
	}

	return 0;

nla_put_failure:
	return -EMSGSIZE;
}

static const struct nla_policy ip6gre_policy[IFLA_GRE_MAX + 1] = {
	[IFLA_GRE_LINK]        = { .type = NLA_U32 },
	[IFLA_GRE_IFLAGS]      = { .type = NLA_U16 },
	[IFLA_GRE_OFLAGS]      = { .type = NLA_U16 },
	[IFLA_GRE_IKEY]        = { .type = NLA_U32 },
	[IFLA_GRE_OKEY]        = { .type = NLA_U32 },
	[IFLA_GRE_LOCAL]       = { .len = FIELD_SIZEOF(struct ipv6hdr, saddr) },
	[IFLA_GRE_REMOTE]      = { .len = FIELD_SIZEOF(struct ipv6hdr, daddr) },
	[IFLA_GRE_TTL]         = { .type = NLA_U8 },
	[IFLA_GRE_ENCAP_LIMIT] = { .type = NLA_U8 },
	[IFLA_GRE_FLOWINFO]    = { .type = NLA_U32 },
	[IFLA_GRE_FLAGS]       = { .type = NLA_U32 },
	[IFLA_GRE_ENCAP_TYPE]   = { .type = NLA_U16 },
	[IFLA_GRE_ENCAP_FLAGS]  = { .type = NLA_U16 },
	[IFLA_GRE_ENCAP_SPORT]  = { .type = NLA_U16 },
	[IFLA_GRE_ENCAP_DPORT]  = { .type = NLA_U16 },
	[IFLA_GRE_COLLECT_METADATA] = { .type = NLA_FLAG },
	[IFLA_GRE_FWMARK]       = { .type = NLA_U32 },
	[IFLA_GRE_ERSPAN_INDEX] = { .type = NLA_U32 },
	[IFLA_GRE_ERSPAN_VER]	= { .type = NLA_U8 },
	[IFLA_GRE_ERSPAN_DIR]	= { .type = NLA_U8 },
	[IFLA_GRE_ERSPAN_HWID]	= { .type = NLA_U16 },
};

static void ip6erspan_tap_setup(struct net_device *dev)
{
	ether_setup(dev);

	dev->netdev_ops = &ip6erspan_netdev_ops;
	dev->needs_free_netdev = true;
	dev->priv_destructor = ip6gre_dev_free;

	dev->features |= NETIF_F_NETNS_LOCAL;
	dev->priv_flags &= ~IFF_TX_SKB_SHARING;
	dev->priv_flags |= IFF_LIVE_ADDR_CHANGE;
	netif_keep_dst(dev);
}

static int ip6erspan_newlink(struct net *src_net, struct net_device *dev,
			     struct nlattr *tb[], struct nlattr *data[],
			     struct netlink_ext_ack *extack)
{
	struct ip6_tnl *nt = netdev_priv(dev);
	struct net *net = dev_net(dev);
	struct ip6gre_net *ign;
	int err;

	ip6gre_netlink_parms(data, &nt->parms);
	ip6erspan_set_version(data, &nt->parms);
	ign = net_generic(net, ip6gre_net_id);

	if (nt->parms.collect_md) {
		if (rtnl_dereference(ign->collect_md_tun_erspan))
			return -EEXIST;
	} else {
		if (ip6gre_tunnel_find(net, &nt->parms, dev->type))
			return -EEXIST;
	}

	err = ip6gre_newlink_common(src_net, dev, tb, data, extack);
	if (!err) {
		ip6erspan_tnl_link_config(nt, !tb[IFLA_MTU]);
		ip6erspan_tunnel_link_md(ign, nt);
		ip6gre_tunnel_link(net_generic(net, ip6gre_net_id), nt);
	}
	return err;
}

static void ip6erspan_tnl_link_config(struct ip6_tnl *t, int set_mtu)
{
	ip6gre_tnl_link_config_common(t);
	ip6gre_tnl_link_config_route(t, set_mtu, ip6erspan_calc_hlen(t));
}

static int ip6erspan_tnl_change(struct ip6_tnl *t,
				const struct __ip6_tnl_parm *p, int set_mtu)
{
	ip6gre_tnl_copy_tnl_parm(t, p);
	ip6erspan_tnl_link_config(t, set_mtu);
	return 0;
}

static int ip6erspan_changelink(struct net_device *dev, struct nlattr *tb[],
				struct nlattr *data[],
				struct netlink_ext_ack *extack)
{
	struct ip6gre_net *ign = net_generic(dev_net(dev), ip6gre_net_id);
	struct __ip6_tnl_parm p;
	struct ip6_tnl *t;

	t = ip6gre_changelink_common(dev, tb, data, &p, extack);
	if (IS_ERR(t))
		return PTR_ERR(t);

	ip6erspan_set_version(data, &p);
	ip6gre_tunnel_unlink_md(ign, t);
	ip6gre_tunnel_unlink(ign, t);
	ip6erspan_tnl_change(t, &p, !tb[IFLA_MTU]);
	ip6erspan_tunnel_link_md(ign, t);
	ip6gre_tunnel_link(ign, t);
	return 0;
}

static struct rtnl_link_ops ip6gre_link_ops __read_mostly = {
	.kind		= "ip6gre",
	.maxtype	= IFLA_GRE_MAX,
	.policy		= ip6gre_policy,
	.priv_size	= sizeof(struct ip6_tnl),
	.setup		= ip6gre_tunnel_setup,
	.validate	= ip6gre_tunnel_validate,
	.newlink	= ip6gre_newlink,
	.changelink	= ip6gre_changelink,
	.dellink	= ip6gre_dellink,
	.get_size	= ip6gre_get_size,
	.fill_info	= ip6gre_fill_info,
	.get_link_net	= ip6_tnl_get_link_net,
};

static struct rtnl_link_ops ip6gre_tap_ops __read_mostly = {
	.kind		= "ip6gretap",
	.maxtype	= IFLA_GRE_MAX,
	.policy		= ip6gre_policy,
	.priv_size	= sizeof(struct ip6_tnl),
	.setup		= ip6gre_tap_setup,
	.validate	= ip6gre_tap_validate,
	.newlink	= ip6gre_newlink,
	.changelink	= ip6gre_changelink,
	.get_size	= ip6gre_get_size,
	.fill_info	= ip6gre_fill_info,
	.get_link_net	= ip6_tnl_get_link_net,
};

static struct rtnl_link_ops ip6erspan_tap_ops __read_mostly = {
	.kind		= "ip6erspan",
	.maxtype	= IFLA_GRE_MAX,
	.policy		= ip6gre_policy,
	.priv_size	= sizeof(struct ip6_tnl),
	.setup		= ip6erspan_tap_setup,
	.validate	= ip6erspan_tap_validate,
	.newlink	= ip6erspan_newlink,
	.changelink	= ip6erspan_changelink,
	.get_size	= ip6gre_get_size,
	.fill_info	= ip6gre_fill_info,
	.get_link_net	= ip6_tnl_get_link_net,
};

/*
 *	And now the modules code and kernel interface.
 */

static int __init ip6gre_init(void)
{
	int err;

	pr_info("GRE over IPv6 tunneling driver\n");

	err = register_pernet_device(&ip6gre_net_ops);
	if (err < 0)
		return err;

	err = inet6_add_protocol(&ip6gre_protocol, IPPROTO_GRE);
	if (err < 0) {
		pr_info("%s: can't add protocol\n", __func__);
		goto add_proto_failed;
	}

	err = rtnl_link_register(&ip6gre_link_ops);
	if (err < 0)
		goto rtnl_link_failed;

	err = rtnl_link_register(&ip6gre_tap_ops);
	if (err < 0)
		goto tap_ops_failed;

	err = rtnl_link_register(&ip6erspan_tap_ops);
	if (err < 0)
		goto erspan_link_failed;

out:
	return err;

erspan_link_failed:
	rtnl_link_unregister(&ip6gre_tap_ops);
tap_ops_failed:
	rtnl_link_unregister(&ip6gre_link_ops);
rtnl_link_failed:
	inet6_del_protocol(&ip6gre_protocol, IPPROTO_GRE);
add_proto_failed:
	unregister_pernet_device(&ip6gre_net_ops);
	goto out;
}

static void __exit ip6gre_fini(void)
{
	rtnl_link_unregister(&ip6gre_tap_ops);
	rtnl_link_unregister(&ip6gre_link_ops);
	rtnl_link_unregister(&ip6erspan_tap_ops);
	inet6_del_protocol(&ip6gre_protocol, IPPROTO_GRE);
	unregister_pernet_device(&ip6gre_net_ops);
}

module_init(ip6gre_init);
module_exit(ip6gre_fini);
MODULE_LICENSE("GPL");
MODULE_AUTHOR("D. Kozlov (xeb@mail.ru)");
MODULE_DESCRIPTION("GRE over IPv6 tunneling device");
MODULE_ALIAS_RTNL_LINK("ip6gre");
MODULE_ALIAS_RTNL_LINK("ip6gretap");
MODULE_ALIAS_RTNL_LINK("ip6erspan");
MODULE_ALIAS_NETDEV("ip6gre0");<|MERGE_RESOLUTION|>--- conflicted
+++ resolved
@@ -524,12 +524,8 @@
 	return PACKET_REJECT;
 }
 
-<<<<<<< HEAD
-static int ip6erspan_rcv(struct sk_buff *skb, struct tnl_ptk_info *tpi,
-=======
 static int ip6erspan_rcv(struct sk_buff *skb,
 			 struct tnl_ptk_info *tpi,
->>>>>>> 1a03a6ab
 			 int gre_hdr_len)
 {
 	struct erspan_base_hdr *ershdr;
