--- conflicted
+++ resolved
@@ -166,11 +166,7 @@
 			    !(IP6CB(skb)->flags & IP6SKB_REROUTED));
 }
 
-<<<<<<< HEAD
-static bool ip6_autoflowlabel(struct net *net, const struct ipv6_pinfo *np)
-=======
 bool ip6_autoflowlabel(struct net *net, const struct ipv6_pinfo *np)
->>>>>>> 0186f2dc
 {
 	if (!np->autoflowlabel_set)
 		return ip6_default_np_autolabel(net);
