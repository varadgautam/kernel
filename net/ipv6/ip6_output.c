--- conflicted
+++ resolved
@@ -601,35 +601,6 @@
 	return offset;
 }
 
-<<<<<<< HEAD
-static u32 hashidentrnd __read_mostly;
-#define FID_HASH_SZ 16
-static u32 ipv6_fragmentation_id[FID_HASH_SZ];
-
-void __init initialize_hashidentrnd(void)
-{
-	get_random_bytes(&hashidentrnd, sizeof(hashidentrnd));
-}
-
-static u32 __ipv6_select_ident(const struct in6_addr *addr)
-{
-	u32 newid, oldid, hash = jhash2((u32 *)addr, 4, hashidentrnd);
-	u32 *pid = &ipv6_fragmentation_id[hash % FID_HASH_SZ];
-
-	do {
-		oldid = *pid;
-		newid = oldid + 1;
-		if (!(hash + newid))
-			newid++;
-	} while (cmpxchg(pid, oldid, newid) != oldid);
-
-	return hash + newid;
-}
-
-void ipv6_select_ident(struct frag_hdr *fhdr, struct in6_addr *addr)
-{
-	fhdr->identification = htonl(__ipv6_select_ident(addr));
-=======
 void ipv6_select_ident(struct frag_hdr *fhdr, struct rt6_info *rt)
 {
 	static atomic_t ipv6_fragmentation_id;
@@ -653,7 +624,6 @@
 			new = 1;
 	} while (atomic_cmpxchg(&ipv6_fragmentation_id, old, new) != old);
 	fhdr->identification = htonl(new);
->>>>>>> 9c61904c
 }
 
 int ip6_fragment(struct sk_buff *skb, int (*output)(struct sk_buff *))
@@ -740,11 +710,7 @@
 		skb_reset_network_header(skb);
 		memcpy(skb_network_header(skb), tmp_hdr, hlen);
 
-<<<<<<< HEAD
-		ipv6_select_ident(fh, &rt->rt6i_dst.addr);
-=======
 		ipv6_select_ident(fh, rt);
->>>>>>> 9c61904c
 		fh->nexthdr = nexthdr;
 		fh->reserved = 0;
 		fh->frag_off = htons(IP6_MF);
@@ -890,11 +856,7 @@
 		fh->nexthdr = nexthdr;
 		fh->reserved = 0;
 		if (!frag_id) {
-<<<<<<< HEAD
-			ipv6_select_ident(fh, &rt->rt6i_dst.addr);
-=======
 			ipv6_select_ident(fh, rt);
->>>>>>> 9c61904c
 			frag_id = fh->identification;
 		} else
 			fh->identification = frag_id;
@@ -1193,11 +1155,7 @@
 		skb_shinfo(skb)->gso_size = (mtu - fragheaderlen -
 					     sizeof(struct frag_hdr)) & ~7;
 		skb_shinfo(skb)->gso_type = SKB_GSO_UDP;
-<<<<<<< HEAD
-		ipv6_select_ident(&fhdr, &rt->rt6i_dst.addr);
-=======
 		ipv6_select_ident(&fhdr, rt);
->>>>>>> 9c61904c
 		skb_shinfo(skb)->ip6_frag_id = fhdr.identification;
 		__skb_queue_tail(&sk->sk_write_queue, skb);
 
