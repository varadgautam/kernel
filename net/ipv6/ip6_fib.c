// SPDX-License-Identifier: GPL-2.0-or-later
/*
 *	Linux INET6 implementation
 *	Forwarding Information Database
 *
 *	Authors:
 *	Pedro Roque		<roque@di.fc.ul.pt>
 *
 *	Changes:
 *	Yuji SEKIYA @USAGI:	Support default route on router node;
 *				remove ip6_null_entry from the top of
 *				routing table.
 *	Ville Nuorvala:		Fixed routing subtrees.
 */

#define pr_fmt(fmt) "IPv6: " fmt

#include <linux/errno.h>
#include <linux/types.h>
#include <linux/net.h>
#include <linux/route.h>
#include <linux/netdevice.h>
#include <linux/in6.h>
#include <linux/init.h>
#include <linux/list.h>
#include <linux/slab.h>

#include <net/ip.h>
#include <net/ipv6.h>
#include <net/ndisc.h>
#include <net/addrconf.h>
#include <net/lwtunnel.h>
#include <net/fib_notifier.h>

#include <net/ip6_fib.h>
#include <net/ip6_route.h>

static struct kmem_cache *fib6_node_kmem __read_mostly;

struct fib6_cleaner {
	struct fib6_walker w;
	struct net *net;
	int (*func)(struct fib6_info *, void *arg);
	int sernum;
	void *arg;
	bool skip_notify;
};

#ifdef CONFIG_IPV6_SUBTREES
#define FWS_INIT FWS_S
#else
#define FWS_INIT FWS_L
#endif

static struct fib6_info *fib6_find_prefix(struct net *net,
					 struct fib6_table *table,
					 struct fib6_node *fn);
static struct fib6_node *fib6_repair_tree(struct net *net,
					  struct fib6_table *table,
					  struct fib6_node *fn);
static int fib6_walk(struct net *net, struct fib6_walker *w);
static int fib6_walk_continue(struct fib6_walker *w);

/*
 *	A routing update causes an increase of the serial number on the
 *	affected subtree. This allows for cached routes to be asynchronously
 *	tested when modifications are made to the destination cache as a
 *	result of redirects, path MTU changes, etc.
 */

static void fib6_gc_timer_cb(struct timer_list *t);

#define FOR_WALKERS(net, w) \
	list_for_each_entry(w, &(net)->ipv6.fib6_walkers, lh)

static void fib6_walker_link(struct net *net, struct fib6_walker *w)
{
	write_lock_bh(&net->ipv6.fib6_walker_lock);
	list_add(&w->lh, &net->ipv6.fib6_walkers);
	write_unlock_bh(&net->ipv6.fib6_walker_lock);
}

static void fib6_walker_unlink(struct net *net, struct fib6_walker *w)
{
	write_lock_bh(&net->ipv6.fib6_walker_lock);
	list_del(&w->lh);
	write_unlock_bh(&net->ipv6.fib6_walker_lock);
}

static int fib6_new_sernum(struct net *net)
{
	int new, old;

	do {
		old = atomic_read(&net->ipv6.fib6_sernum);
		new = old < INT_MAX ? old + 1 : 1;
	} while (atomic_cmpxchg(&net->ipv6.fib6_sernum,
				old, new) != old);
	return new;
}

enum {
	FIB6_NO_SERNUM_CHANGE = 0,
};

void fib6_update_sernum(struct net *net, struct fib6_info *f6i)
{
	struct fib6_node *fn;

	fn = rcu_dereference_protected(f6i->fib6_node,
			lockdep_is_held(&f6i->fib6_table->tb6_lock));
	if (fn)
		fn->fn_sernum = fib6_new_sernum(net);
}

/*
 *	Auxiliary address test functions for the radix tree.
 *
 *	These assume a 32bit processor (although it will work on
 *	64bit processors)
 */

/*
 *	test bit
 */
#if defined(__LITTLE_ENDIAN)
# define BITOP_BE32_SWIZZLE	(0x1F & ~7)
#else
# define BITOP_BE32_SWIZZLE	0
#endif

static __be32 addr_bit_set(const void *token, int fn_bit)
{
	const __be32 *addr = token;
	/*
	 * Here,
	 *	1 << ((~fn_bit ^ BITOP_BE32_SWIZZLE) & 0x1f)
	 * is optimized version of
	 *	htonl(1 << ((~fn_bit)&0x1F))
	 * See include/asm-generic/bitops/le.h.
	 */
	return (__force __be32)(1 << ((~fn_bit ^ BITOP_BE32_SWIZZLE) & 0x1f)) &
	       addr[fn_bit >> 5];
}

struct fib6_info *fib6_info_alloc(gfp_t gfp_flags, bool with_fib6_nh)
{
	struct fib6_info *f6i;
	size_t sz = sizeof(*f6i);

	if (with_fib6_nh)
		sz += sizeof(struct fib6_nh);

	f6i = kzalloc(sz, gfp_flags);
	if (!f6i)
		return NULL;

	/* fib6_siblings is a union with nh_list, so this initializes both */
	INIT_LIST_HEAD(&f6i->fib6_siblings);
	refcount_set(&f6i->fib6_ref, 1);

	return f6i;
}

void fib6_info_destroy_rcu(struct rcu_head *head)
{
	struct fib6_info *f6i = container_of(head, struct fib6_info, rcu);

	WARN_ON(f6i->fib6_node);

	if (f6i->nh)
		nexthop_put(f6i->nh);
	else
		fib6_nh_release(f6i->fib6_nh);

	ip_fib_metrics_put(f6i->fib6_metrics);
	kfree(f6i);
}
EXPORT_SYMBOL_GPL(fib6_info_destroy_rcu);

static struct fib6_node *node_alloc(struct net *net)
{
	struct fib6_node *fn;

	fn = kmem_cache_zalloc(fib6_node_kmem, GFP_ATOMIC);
	if (fn)
		net->ipv6.rt6_stats->fib_nodes++;

	return fn;
}

static void node_free_immediate(struct net *net, struct fib6_node *fn)
{
	kmem_cache_free(fib6_node_kmem, fn);
	net->ipv6.rt6_stats->fib_nodes--;
}

static void node_free_rcu(struct rcu_head *head)
{
	struct fib6_node *fn = container_of(head, struct fib6_node, rcu);

	kmem_cache_free(fib6_node_kmem, fn);
}

static void node_free(struct net *net, struct fib6_node *fn)
{
	call_rcu(&fn->rcu, node_free_rcu);
	net->ipv6.rt6_stats->fib_nodes--;
}

static void fib6_free_table(struct fib6_table *table)
{
	inetpeer_invalidate_tree(&table->tb6_peers);
	kfree(table);
}

static void fib6_link_table(struct net *net, struct fib6_table *tb)
{
	unsigned int h;

	/*
	 * Initialize table lock at a single place to give lockdep a key,
	 * tables aren't visible prior to being linked to the list.
	 */
	spin_lock_init(&tb->tb6_lock);
	h = tb->tb6_id & (FIB6_TABLE_HASHSZ - 1);

	/*
	 * No protection necessary, this is the only list mutatation
	 * operation, tables never disappear once they exist.
	 */
	hlist_add_head_rcu(&tb->tb6_hlist, &net->ipv6.fib_table_hash[h]);
}

#ifdef CONFIG_IPV6_MULTIPLE_TABLES

static struct fib6_table *fib6_alloc_table(struct net *net, u32 id)
{
	struct fib6_table *table;

	table = kzalloc(sizeof(*table), GFP_ATOMIC);
	if (table) {
		table->tb6_id = id;
		rcu_assign_pointer(table->tb6_root.leaf,
				   net->ipv6.fib6_null_entry);
		table->tb6_root.fn_flags = RTN_ROOT | RTN_TL_ROOT | RTN_RTINFO;
		inet_peer_base_init(&table->tb6_peers);
	}

	return table;
}

struct fib6_table *fib6_new_table(struct net *net, u32 id)
{
	struct fib6_table *tb;

	if (id == 0)
		id = RT6_TABLE_MAIN;
	tb = fib6_get_table(net, id);
	if (tb)
		return tb;

	tb = fib6_alloc_table(net, id);
	if (tb)
		fib6_link_table(net, tb);

	return tb;
}
EXPORT_SYMBOL_GPL(fib6_new_table);

struct fib6_table *fib6_get_table(struct net *net, u32 id)
{
	struct fib6_table *tb;
	struct hlist_head *head;
	unsigned int h;

	if (id == 0)
		id = RT6_TABLE_MAIN;
	h = id & (FIB6_TABLE_HASHSZ - 1);
	rcu_read_lock();
	head = &net->ipv6.fib_table_hash[h];
	hlist_for_each_entry_rcu(tb, head, tb6_hlist) {
		if (tb->tb6_id == id) {
			rcu_read_unlock();
			return tb;
		}
	}
	rcu_read_unlock();

	return NULL;
}
EXPORT_SYMBOL_GPL(fib6_get_table);

static void __net_init fib6_tables_init(struct net *net)
{
	fib6_link_table(net, net->ipv6.fib6_main_tbl);
	fib6_link_table(net, net->ipv6.fib6_local_tbl);
}
#else

struct fib6_table *fib6_new_table(struct net *net, u32 id)
{
	return fib6_get_table(net, id);
}

struct fib6_table *fib6_get_table(struct net *net, u32 id)
{
	  return net->ipv6.fib6_main_tbl;
}

struct dst_entry *fib6_rule_lookup(struct net *net, struct flowi6 *fl6,
				   const struct sk_buff *skb,
				   int flags, pol_lookup_t lookup)
{
	struct rt6_info *rt;

	rt = lookup(net, net->ipv6.fib6_main_tbl, fl6, skb, flags);
	if (rt->dst.error == -EAGAIN) {
		ip6_rt_put_flags(rt, flags);
		rt = net->ipv6.ip6_null_entry;
		if (!(flags | RT6_LOOKUP_F_DST_NOREF))
			dst_hold(&rt->dst);
	}

	return &rt->dst;
}

/* called with rcu lock held; no reference taken on fib6_info */
int fib6_lookup(struct net *net, int oif, struct flowi6 *fl6,
		struct fib6_result *res, int flags)
{
	return fib6_table_lookup(net, net->ipv6.fib6_main_tbl, oif, fl6,
				 res, flags);
}

static void __net_init fib6_tables_init(struct net *net)
{
	fib6_link_table(net, net->ipv6.fib6_main_tbl);
}

#endif

unsigned int fib6_tables_seq_read(struct net *net)
{
	unsigned int h, fib_seq = 0;

	rcu_read_lock();
	for (h = 0; h < FIB6_TABLE_HASHSZ; h++) {
		struct hlist_head *head = &net->ipv6.fib_table_hash[h];
		struct fib6_table *tb;

		hlist_for_each_entry_rcu(tb, head, tb6_hlist)
			fib_seq += tb->fib_seq;
	}
	rcu_read_unlock();

	return fib_seq;
}

static int call_fib6_entry_notifier(struct notifier_block *nb, struct net *net,
				    enum fib_event_type event_type,
				    struct fib6_info *rt)
{
	struct fib6_entry_notifier_info info = {
		.rt = rt,
	};

	return call_fib6_notifier(nb, net, event_type, &info.info);
}

int call_fib6_entry_notifiers(struct net *net,
			      enum fib_event_type event_type,
			      struct fib6_info *rt,
			      struct netlink_ext_ack *extack)
{
	struct fib6_entry_notifier_info info = {
		.info.extack = extack,
		.rt = rt,
	};

	rt->fib6_table->fib_seq++;
	return call_fib6_notifiers(net, event_type, &info.info);
}

int call_fib6_multipath_entry_notifiers(struct net *net,
					enum fib_event_type event_type,
					struct fib6_info *rt,
					unsigned int nsiblings,
					struct netlink_ext_ack *extack)
{
	struct fib6_entry_notifier_info info = {
		.info.extack = extack,
		.rt = rt,
		.nsiblings = nsiblings,
	};

	rt->fib6_table->fib_seq++;
	return call_fib6_notifiers(net, event_type, &info.info);
}

struct fib6_dump_arg {
	struct net *net;
	struct notifier_block *nb;
};

static void fib6_rt_dump(struct fib6_info *rt, struct fib6_dump_arg *arg)
{
	if (rt == arg->net->ipv6.fib6_null_entry)
		return;
	call_fib6_entry_notifier(arg->nb, arg->net, FIB_EVENT_ENTRY_ADD, rt);
}

static int fib6_node_dump(struct fib6_walker *w)
{
	struct fib6_info *rt;

	for_each_fib6_walker_rt(w)
		fib6_rt_dump(rt, w->args);
	w->leaf = NULL;
	return 0;
}

static void fib6_table_dump(struct net *net, struct fib6_table *tb,
			    struct fib6_walker *w)
{
	w->root = &tb->tb6_root;
	spin_lock_bh(&tb->tb6_lock);
	fib6_walk(net, w);
	spin_unlock_bh(&tb->tb6_lock);
}

/* Called with rcu_read_lock() */
int fib6_tables_dump(struct net *net, struct notifier_block *nb)
{
	struct fib6_dump_arg arg;
	struct fib6_walker *w;
	unsigned int h;

	w = kzalloc(sizeof(*w), GFP_ATOMIC);
	if (!w)
		return -ENOMEM;

	w->func = fib6_node_dump;
	arg.net = net;
	arg.nb = nb;
	w->args = &arg;

	for (h = 0; h < FIB6_TABLE_HASHSZ; h++) {
		struct hlist_head *head = &net->ipv6.fib_table_hash[h];
		struct fib6_table *tb;

		hlist_for_each_entry_rcu(tb, head, tb6_hlist)
			fib6_table_dump(net, tb, w);
	}

	kfree(w);

	return 0;
}

static int fib6_dump_node(struct fib6_walker *w)
{
	int res;
	struct fib6_info *rt;

	for_each_fib6_walker_rt(w) {
		res = rt6_dump_route(rt, w->args, w->skip_in_node);
		if (res >= 0) {
			/* Frame is full, suspend walking */
			w->leaf = rt;

			/* We'll restart from this node, so if some routes were
			 * already dumped, skip them next time.
			 */
			w->skip_in_node += res;

			return 1;
		}
		w->skip_in_node = 0;

		/* Multipath routes are dumped in one route with the
		 * RTA_MULTIPATH attribute. Jump 'rt' to point to the
		 * last sibling of this route (no need to dump the
		 * sibling routes again)
		 */
		if (rt->fib6_nsiblings)
			rt = list_last_entry(&rt->fib6_siblings,
					     struct fib6_info,
					     fib6_siblings);
	}
	w->leaf = NULL;
	return 0;
}

static void fib6_dump_end(struct netlink_callback *cb)
{
	struct net *net = sock_net(cb->skb->sk);
	struct fib6_walker *w = (void *)cb->args[2];

	if (w) {
		if (cb->args[4]) {
			cb->args[4] = 0;
			fib6_walker_unlink(net, w);
		}
		cb->args[2] = 0;
		kfree(w);
	}
	cb->done = (void *)cb->args[3];
	cb->args[1] = 3;
}

static int fib6_dump_done(struct netlink_callback *cb)
{
	fib6_dump_end(cb);
	return cb->done ? cb->done(cb) : 0;
}

static int fib6_dump_table(struct fib6_table *table, struct sk_buff *skb,
			   struct netlink_callback *cb)
{
	struct net *net = sock_net(skb->sk);
	struct fib6_walker *w;
	int res;

	w = (void *)cb->args[2];
	w->root = &table->tb6_root;

	if (cb->args[4] == 0) {
		w->count = 0;
		w->skip = 0;
		w->skip_in_node = 0;

		spin_lock_bh(&table->tb6_lock);
		res = fib6_walk(net, w);
		spin_unlock_bh(&table->tb6_lock);
		if (res > 0) {
			cb->args[4] = 1;
			cb->args[5] = w->root->fn_sernum;
		}
	} else {
		if (cb->args[5] != w->root->fn_sernum) {
			/* Begin at the root if the tree changed */
			cb->args[5] = w->root->fn_sernum;
			w->state = FWS_INIT;
			w->node = w->root;
			w->skip = w->count;
			w->skip_in_node = 0;
		} else
			w->skip = 0;

		spin_lock_bh(&table->tb6_lock);
		res = fib6_walk_continue(w);
		spin_unlock_bh(&table->tb6_lock);
		if (res <= 0) {
			fib6_walker_unlink(net, w);
			cb->args[4] = 0;
		}
	}

	return res;
}

static int inet6_dump_fib(struct sk_buff *skb, struct netlink_callback *cb)
{
	struct rt6_rtnl_dump_arg arg = { .filter.dump_exceptions = true,
					 .filter.dump_routes = true };
	const struct nlmsghdr *nlh = cb->nlh;
	struct net *net = sock_net(skb->sk);
	unsigned int h, s_h;
	unsigned int e = 0, s_e;
	struct fib6_walker *w;
	struct fib6_table *tb;
	struct hlist_head *head;
	int res = 0;

	if (cb->strict_check) {
		int err;

		err = ip_valid_fib_dump_req(net, nlh, &arg.filter, cb);
		if (err < 0)
			return err;
	} else if (nlmsg_len(nlh) >= sizeof(struct rtmsg)) {
		struct rtmsg *rtm = nlmsg_data(nlh);

		if (rtm->rtm_flags & RTM_F_PREFIX)
			arg.filter.flags = RTM_F_PREFIX;
	}

	w = (void *)cb->args[2];
	if (!w) {
		/* New dump:
		 *
		 * 1. hook callback destructor.
		 */
		cb->args[3] = (long)cb->done;
		cb->done = fib6_dump_done;

		/*
		 * 2. allocate and initialize walker.
		 */
		w = kzalloc(sizeof(*w), GFP_ATOMIC);
		if (!w)
			return -ENOMEM;
		w->func = fib6_dump_node;
		cb->args[2] = (long)w;
	}

	arg.skb = skb;
	arg.cb = cb;
	arg.net = net;
	w->args = &arg;

	if (arg.filter.table_id) {
		tb = fib6_get_table(net, arg.filter.table_id);
		if (!tb) {
			if (arg.filter.dump_all_families)
				goto out;

			NL_SET_ERR_MSG_MOD(cb->extack, "FIB table does not exist");
			return -ENOENT;
		}

		if (!cb->args[0]) {
			res = fib6_dump_table(tb, skb, cb);
			if (!res)
				cb->args[0] = 1;
		}
		goto out;
	}

	s_h = cb->args[0];
	s_e = cb->args[1];

	rcu_read_lock();
	for (h = s_h; h < FIB6_TABLE_HASHSZ; h++, s_e = 0) {
		e = 0;
		head = &net->ipv6.fib_table_hash[h];
		hlist_for_each_entry_rcu(tb, head, tb6_hlist) {
			if (e < s_e)
				goto next;
			res = fib6_dump_table(tb, skb, cb);
			if (res != 0)
				goto out_unlock;
next:
			e++;
		}
	}
out_unlock:
	rcu_read_unlock();
	cb->args[1] = e;
	cb->args[0] = h;
out:
	res = res < 0 ? res : skb->len;
	if (res <= 0)
		fib6_dump_end(cb);
	return res;
}

void fib6_metric_set(struct fib6_info *f6i, int metric, u32 val)
{
	if (!f6i)
		return;

	if (f6i->fib6_metrics == &dst_default_metrics) {
		struct dst_metrics *p = kzalloc(sizeof(*p), GFP_ATOMIC);

		if (!p)
			return;

		refcount_set(&p->refcnt, 1);
		f6i->fib6_metrics = p;
	}

	f6i->fib6_metrics->metrics[metric - 1] = val;
}

/*
 *	Routing Table
 *
 *	return the appropriate node for a routing tree "add" operation
 *	by either creating and inserting or by returning an existing
 *	node.
 */

static struct fib6_node *fib6_add_1(struct net *net,
				    struct fib6_table *table,
				    struct fib6_node *root,
				    struct in6_addr *addr, int plen,
				    int offset, int allow_create,
				    int replace_required,
				    struct netlink_ext_ack *extack)
{
	struct fib6_node *fn, *in, *ln;
	struct fib6_node *pn = NULL;
	struct rt6key *key;
	int	bit;
	__be32	dir = 0;

	RT6_TRACE("fib6_add_1\n");

	/* insert node in tree */

	fn = root;

	do {
		struct fib6_info *leaf = rcu_dereference_protected(fn->leaf,
					    lockdep_is_held(&table->tb6_lock));
		key = (struct rt6key *)((u8 *)leaf + offset);

		/*
		 *	Prefix match
		 */
		if (plen < fn->fn_bit ||
		    !ipv6_prefix_equal(&key->addr, addr, fn->fn_bit)) {
			if (!allow_create) {
				if (replace_required) {
					NL_SET_ERR_MSG(extack,
						       "Can not replace route - no match found");
					pr_warn("Can't replace route, no match found\n");
					return ERR_PTR(-ENOENT);
				}
				pr_warn("NLM_F_CREATE should be set when creating new route\n");
			}
			goto insert_above;
		}

		/*
		 *	Exact match ?
		 */

		if (plen == fn->fn_bit) {
			/* clean up an intermediate node */
			if (!(fn->fn_flags & RTN_RTINFO)) {
				RCU_INIT_POINTER(fn->leaf, NULL);
				fib6_info_release(leaf);
			/* remove null_entry in the root node */
			} else if (fn->fn_flags & RTN_TL_ROOT &&
				   rcu_access_pointer(fn->leaf) ==
				   net->ipv6.fib6_null_entry) {
				RCU_INIT_POINTER(fn->leaf, NULL);
			}

			return fn;
		}

		/*
		 *	We have more bits to go
		 */

		/* Try to walk down on tree. */
		dir = addr_bit_set(addr, fn->fn_bit);
		pn = fn;
		fn = dir ?
		     rcu_dereference_protected(fn->right,
					lockdep_is_held(&table->tb6_lock)) :
		     rcu_dereference_protected(fn->left,
					lockdep_is_held(&table->tb6_lock));
	} while (fn);

	if (!allow_create) {
		/* We should not create new node because
		 * NLM_F_REPLACE was specified without NLM_F_CREATE
		 * I assume it is safe to require NLM_F_CREATE when
		 * REPLACE flag is used! Later we may want to remove the
		 * check for replace_required, because according
		 * to netlink specification, NLM_F_CREATE
		 * MUST be specified if new route is created.
		 * That would keep IPv6 consistent with IPv4
		 */
		if (replace_required) {
			NL_SET_ERR_MSG(extack,
				       "Can not replace route - no match found");
			pr_warn("Can't replace route, no match found\n");
			return ERR_PTR(-ENOENT);
		}
		pr_warn("NLM_F_CREATE should be set when creating new route\n");
	}
	/*
	 *	We walked to the bottom of tree.
	 *	Create new leaf node without children.
	 */

	ln = node_alloc(net);

	if (!ln)
		return ERR_PTR(-ENOMEM);
	ln->fn_bit = plen;
	RCU_INIT_POINTER(ln->parent, pn);

	if (dir)
		rcu_assign_pointer(pn->right, ln);
	else
		rcu_assign_pointer(pn->left, ln);

	return ln;


insert_above:
	/*
	 * split since we don't have a common prefix anymore or
	 * we have a less significant route.
	 * we've to insert an intermediate node on the list
	 * this new node will point to the one we need to create
	 * and the current
	 */

	pn = rcu_dereference_protected(fn->parent,
				       lockdep_is_held(&table->tb6_lock));

	/* find 1st bit in difference between the 2 addrs.

	   See comment in __ipv6_addr_diff: bit may be an invalid value,
	   but if it is >= plen, the value is ignored in any case.
	 */

	bit = __ipv6_addr_diff(addr, &key->addr, sizeof(*addr));

	/*
	 *		(intermediate)[in]
	 *	          /	   \
	 *	(new leaf node)[ln] (old node)[fn]
	 */
	if (plen > bit) {
		in = node_alloc(net);
		ln = node_alloc(net);

		if (!in || !ln) {
			if (in)
				node_free_immediate(net, in);
			if (ln)
				node_free_immediate(net, ln);
			return ERR_PTR(-ENOMEM);
		}

		/*
		 * new intermediate node.
		 * RTN_RTINFO will
		 * be off since that an address that chooses one of
		 * the branches would not match less specific routes
		 * in the other branch
		 */

		in->fn_bit = bit;

		RCU_INIT_POINTER(in->parent, pn);
		in->leaf = fn->leaf;
		fib6_info_hold(rcu_dereference_protected(in->leaf,
				lockdep_is_held(&table->tb6_lock)));

		/* update parent pointer */
		if (dir)
			rcu_assign_pointer(pn->right, in);
		else
			rcu_assign_pointer(pn->left, in);

		ln->fn_bit = plen;

		RCU_INIT_POINTER(ln->parent, in);
		rcu_assign_pointer(fn->parent, in);

		if (addr_bit_set(addr, bit)) {
			rcu_assign_pointer(in->right, ln);
			rcu_assign_pointer(in->left, fn);
		} else {
			rcu_assign_pointer(in->left, ln);
			rcu_assign_pointer(in->right, fn);
		}
	} else { /* plen <= bit */

		/*
		 *		(new leaf node)[ln]
		 *	          /	   \
		 *	     (old node)[fn] NULL
		 */

		ln = node_alloc(net);

		if (!ln)
			return ERR_PTR(-ENOMEM);

		ln->fn_bit = plen;

		RCU_INIT_POINTER(ln->parent, pn);

		if (addr_bit_set(&key->addr, plen))
			RCU_INIT_POINTER(ln->right, fn);
		else
			RCU_INIT_POINTER(ln->left, fn);

		rcu_assign_pointer(fn->parent, ln);

		if (dir)
			rcu_assign_pointer(pn->right, ln);
		else
			rcu_assign_pointer(pn->left, ln);
	}
	return ln;
}

static void __fib6_drop_pcpu_from(struct fib6_nh *fib6_nh,
				  const struct fib6_info *match,
				  const struct fib6_table *table)
{
	int cpu;

	if (!fib6_nh->rt6i_pcpu)
		return;

	/* release the reference to this fib entry from
	 * all of its cached pcpu routes
	 */
	for_each_possible_cpu(cpu) {
		struct rt6_info **ppcpu_rt;
		struct rt6_info *pcpu_rt;

		ppcpu_rt = per_cpu_ptr(fib6_nh->rt6i_pcpu, cpu);
		pcpu_rt = *ppcpu_rt;

		/* only dropping the 'from' reference if the cached route
		 * is using 'match'. The cached pcpu_rt->from only changes
		 * from a fib6_info to NULL (ip6_dst_destroy); it can never
		 * change from one fib6_info reference to another
		 */
		if (pcpu_rt && rcu_access_pointer(pcpu_rt->from) == match) {
			struct fib6_info *from;

			from = xchg((__force struct fib6_info **)&pcpu_rt->from, NULL);
			fib6_info_release(from);
		}
	}
}

struct fib6_nh_pcpu_arg {
	struct fib6_info	*from;
	const struct fib6_table *table;
};

static int fib6_nh_drop_pcpu_from(struct fib6_nh *nh, void *_arg)
{
	struct fib6_nh_pcpu_arg *arg = _arg;

	__fib6_drop_pcpu_from(nh, arg->from, arg->table);
	return 0;
}

static void fib6_drop_pcpu_from(struct fib6_info *f6i,
				const struct fib6_table *table)
{
	/* Make sure rt6_make_pcpu_route() wont add other percpu routes
	 * while we are cleaning them here.
	 */
	f6i->fib6_destroying = 1;
	mb(); /* paired with the cmpxchg() in rt6_make_pcpu_route() */

	if (f6i->nh) {
		struct fib6_nh_pcpu_arg arg = {
			.from = f6i,
			.table = table
		};

		nexthop_for_each_fib6_nh(f6i->nh, fib6_nh_drop_pcpu_from,
					 &arg);
	} else {
		struct fib6_nh *fib6_nh;

		fib6_nh = f6i->fib6_nh;
		__fib6_drop_pcpu_from(fib6_nh, f6i, table);
	}
}

static void fib6_purge_rt(struct fib6_info *rt, struct fib6_node *fn,
			  struct net *net)
{
	struct fib6_table *table = rt->fib6_table;

	fib6_drop_pcpu_from(rt, table);

	if (rt->nh && !list_empty(&rt->nh_list))
		list_del_init(&rt->nh_list);

	if (refcount_read(&rt->fib6_ref) != 1) {
		/* This route is used as dummy address holder in some split
		 * nodes. It is not leaked, but it still holds other resources,
		 * which must be released in time. So, scan ascendant nodes
		 * and replace dummy references to this route with references
		 * to still alive ones.
		 */
		while (fn) {
			struct fib6_info *leaf = rcu_dereference_protected(fn->leaf,
					    lockdep_is_held(&table->tb6_lock));
			struct fib6_info *new_leaf;
			if (!(fn->fn_flags & RTN_RTINFO) && leaf == rt) {
				new_leaf = fib6_find_prefix(net, table, fn);
				fib6_info_hold(new_leaf);

				rcu_assign_pointer(fn->leaf, new_leaf);
				fib6_info_release(rt);
			}
			fn = rcu_dereference_protected(fn->parent,
				    lockdep_is_held(&table->tb6_lock));
		}
	}
}

/*
 *	Insert routing information in a node.
 */

static int fib6_add_rt2node(struct fib6_node *fn, struct fib6_info *rt,
			    struct nl_info *info,
			    struct netlink_ext_ack *extack)
{
	struct fib6_info *leaf = rcu_dereference_protected(fn->leaf,
				    lockdep_is_held(&rt->fib6_table->tb6_lock));
	struct fib6_info *iter = NULL;
	struct fib6_info __rcu **ins;
	struct fib6_info __rcu **fallback_ins = NULL;
	int replace = (info->nlh &&
		       (info->nlh->nlmsg_flags & NLM_F_REPLACE));
	int add = (!info->nlh ||
		   (info->nlh->nlmsg_flags & NLM_F_CREATE));
	int found = 0;
	bool rt_can_ecmp = rt6_qualify_for_ecmp(rt);
	u16 nlflags = NLM_F_EXCL;
	int err;

	if (info->nlh && (info->nlh->nlmsg_flags & NLM_F_APPEND))
		nlflags |= NLM_F_APPEND;

	ins = &fn->leaf;

	for (iter = leaf; iter;
	     iter = rcu_dereference_protected(iter->fib6_next,
				lockdep_is_held(&rt->fib6_table->tb6_lock))) {
		/*
		 *	Search for duplicates
		 */

		if (iter->fib6_metric == rt->fib6_metric) {
			/*
			 *	Same priority level
			 */
			if (info->nlh &&
			    (info->nlh->nlmsg_flags & NLM_F_EXCL))
				return -EEXIST;

			nlflags &= ~NLM_F_EXCL;
			if (replace) {
				if (rt_can_ecmp == rt6_qualify_for_ecmp(iter)) {
					found++;
					break;
				}
				if (rt_can_ecmp)
					fallback_ins = fallback_ins ?: ins;
				goto next_iter;
			}

			if (rt6_duplicate_nexthop(iter, rt)) {
				if (rt->fib6_nsiblings)
					rt->fib6_nsiblings = 0;
				if (!(iter->fib6_flags & RTF_EXPIRES))
					return -EEXIST;
				if (!(rt->fib6_flags & RTF_EXPIRES))
					fib6_clean_expires(iter);
				else
					fib6_set_expires(iter, rt->expires);

				if (rt->fib6_pmtu)
					fib6_metric_set(iter, RTAX_MTU,
							rt->fib6_pmtu);
				return -EEXIST;
			}
			/* If we have the same destination and the same metric,
			 * but not the same gateway, then the route we try to
			 * add is sibling to this route, increment our counter
			 * of siblings, and later we will add our route to the
			 * list.
			 * Only static routes (which don't have flag
			 * RTF_EXPIRES) are used for ECMPv6.
			 *
			 * To avoid long list, we only had siblings if the
			 * route have a gateway.
			 */
			if (rt_can_ecmp &&
			    rt6_qualify_for_ecmp(iter))
				rt->fib6_nsiblings++;
		}

		if (iter->fib6_metric > rt->fib6_metric)
			break;

next_iter:
		ins = &iter->fib6_next;
	}

	if (fallback_ins && !found) {
		/* No ECMP-able route found, replace first non-ECMP one */
		ins = fallback_ins;
		iter = rcu_dereference_protected(*ins,
				    lockdep_is_held(&rt->fib6_table->tb6_lock));
		found++;
	}

	/* Reset round-robin state, if necessary */
	if (ins == &fn->leaf)
		fn->rr_ptr = NULL;

	/* Link this route to others same route. */
	if (rt->fib6_nsiblings) {
		unsigned int fib6_nsiblings;
		struct fib6_info *sibling, *temp_sibling;

		/* Find the first route that have the same metric */
		sibling = leaf;
		while (sibling) {
			if (sibling->fib6_metric == rt->fib6_metric &&
			    rt6_qualify_for_ecmp(sibling)) {
				list_add_tail(&rt->fib6_siblings,
					      &sibling->fib6_siblings);
				break;
			}
			sibling = rcu_dereference_protected(sibling->fib6_next,
				    lockdep_is_held(&rt->fib6_table->tb6_lock));
		}
		/* For each sibling in the list, increment the counter of
		 * siblings. BUG() if counters does not match, list of siblings
		 * is broken!
		 */
		fib6_nsiblings = 0;
		list_for_each_entry_safe(sibling, temp_sibling,
					 &rt->fib6_siblings, fib6_siblings) {
			sibling->fib6_nsiblings++;
			BUG_ON(sibling->fib6_nsiblings != rt->fib6_nsiblings);
			fib6_nsiblings++;
		}
		BUG_ON(fib6_nsiblings != rt->fib6_nsiblings);
		rt6_multipath_rebalance(temp_sibling);
	}

	/*
	 *	insert node
	 */
	if (!replace) {
		if (!add)
			pr_warn("NLM_F_CREATE should be set when creating new route\n");

add:
		nlflags |= NLM_F_CREATE;

<<<<<<< HEAD
		err = call_fib6_entry_notifiers(info->nl_net,
						FIB_EVENT_ENTRY_ADD,
						rt, extack);
		if (err) {
			struct fib6_info *sibling, *next_sibling;

			/* If the route has siblings, then it first
			 * needs to be unlinked from them.
			 */
			if (!rt->fib6_nsiblings)
				return err;

			list_for_each_entry_safe(sibling, next_sibling,
						 &rt->fib6_siblings,
						 fib6_siblings)
				sibling->fib6_nsiblings--;
			rt->fib6_nsiblings = 0;
			list_del_init(&rt->fib6_siblings);
			rt6_multipath_rebalance(next_sibling);
			return err;
=======
		if (!info->skip_notify_kernel) {
			err = call_fib6_entry_notifiers(info->nl_net,
							FIB_EVENT_ENTRY_ADD,
							rt, extack);
			if (err) {
				struct fib6_info *sibling, *next_sibling;

				/* If the route has siblings, then it first
				 * needs to be unlinked from them.
				 */
				if (!rt->fib6_nsiblings)
					return err;

				list_for_each_entry_safe(sibling, next_sibling,
							 &rt->fib6_siblings,
							 fib6_siblings)
					sibling->fib6_nsiblings--;
				rt->fib6_nsiblings = 0;
				list_del_init(&rt->fib6_siblings);
				rt6_multipath_rebalance(next_sibling);
				return err;
			}
>>>>>>> f95f0722
		}

		rcu_assign_pointer(rt->fib6_next, iter);
		fib6_info_hold(rt);
		rcu_assign_pointer(rt->fib6_node, fn);
		rcu_assign_pointer(*ins, rt);
		if (!info->skip_notify)
			inet6_rt_notify(RTM_NEWROUTE, rt, info, nlflags);
		info->nl_net->ipv6.rt6_stats->fib_rt_entries++;

		if (!(fn->fn_flags & RTN_RTINFO)) {
			info->nl_net->ipv6.rt6_stats->fib_route_nodes++;
			fn->fn_flags |= RTN_RTINFO;
		}

	} else {
		int nsiblings;

		if (!found) {
			if (add)
				goto add;
			pr_warn("NLM_F_REPLACE set, but no existing node found!\n");
			return -ENOENT;
		}

		if (!info->skip_notify_kernel) {
			err = call_fib6_entry_notifiers(info->nl_net,
							FIB_EVENT_ENTRY_REPLACE,
							rt, extack);
			if (err)
				return err;
		}

		fib6_info_hold(rt);
		rcu_assign_pointer(rt->fib6_node, fn);
		rt->fib6_next = iter->fib6_next;
		rcu_assign_pointer(*ins, rt);
		if (!info->skip_notify)
			inet6_rt_notify(RTM_NEWROUTE, rt, info, NLM_F_REPLACE);
		if (!(fn->fn_flags & RTN_RTINFO)) {
			info->nl_net->ipv6.rt6_stats->fib_route_nodes++;
			fn->fn_flags |= RTN_RTINFO;
		}
		nsiblings = iter->fib6_nsiblings;
		iter->fib6_node = NULL;
		fib6_purge_rt(iter, fn, info->nl_net);
		if (rcu_access_pointer(fn->rr_ptr) == iter)
			fn->rr_ptr = NULL;
		fib6_info_release(iter);

		if (nsiblings) {
			/* Replacing an ECMP route, remove all siblings */
			ins = &rt->fib6_next;
			iter = rcu_dereference_protected(*ins,
				    lockdep_is_held(&rt->fib6_table->tb6_lock));
			while (iter) {
				if (iter->fib6_metric > rt->fib6_metric)
					break;
				if (rt6_qualify_for_ecmp(iter)) {
					*ins = iter->fib6_next;
					iter->fib6_node = NULL;
					fib6_purge_rt(iter, fn, info->nl_net);
					if (rcu_access_pointer(fn->rr_ptr) == iter)
						fn->rr_ptr = NULL;
					fib6_info_release(iter);
					nsiblings--;
					info->nl_net->ipv6.rt6_stats->fib_rt_entries--;
				} else {
					ins = &iter->fib6_next;
				}
				iter = rcu_dereference_protected(*ins,
					lockdep_is_held(&rt->fib6_table->tb6_lock));
			}
			WARN_ON(nsiblings != 0);
		}
	}

	return 0;
}

static void fib6_start_gc(struct net *net, struct fib6_info *rt)
{
	if (!timer_pending(&net->ipv6.ip6_fib_timer) &&
	    (rt->fib6_flags & RTF_EXPIRES))
		mod_timer(&net->ipv6.ip6_fib_timer,
			  jiffies + net->ipv6.sysctl.ip6_rt_gc_interval);
}

void fib6_force_start_gc(struct net *net)
{
	if (!timer_pending(&net->ipv6.ip6_fib_timer))
		mod_timer(&net->ipv6.ip6_fib_timer,
			  jiffies + net->ipv6.sysctl.ip6_rt_gc_interval);
}

static void __fib6_update_sernum_upto_root(struct fib6_info *rt,
					   int sernum)
{
	struct fib6_node *fn = rcu_dereference_protected(rt->fib6_node,
				lockdep_is_held(&rt->fib6_table->tb6_lock));

	/* paired with smp_rmb() in rt6_get_cookie_safe() */
	smp_wmb();
	while (fn) {
		fn->fn_sernum = sernum;
		fn = rcu_dereference_protected(fn->parent,
				lockdep_is_held(&rt->fib6_table->tb6_lock));
	}
}

void fib6_update_sernum_upto_root(struct net *net, struct fib6_info *rt)
{
	__fib6_update_sernum_upto_root(rt, fib6_new_sernum(net));
}

/* allow ipv4 to update sernum via ipv6_stub */
void fib6_update_sernum_stub(struct net *net, struct fib6_info *f6i)
{
	spin_lock_bh(&f6i->fib6_table->tb6_lock);
	fib6_update_sernum_upto_root(net, f6i);
	spin_unlock_bh(&f6i->fib6_table->tb6_lock);
}

/*
 *	Add routing information to the routing tree.
 *	<destination addr>/<source addr>
 *	with source addr info in sub-trees
 *	Need to own table->tb6_lock
 */

int fib6_add(struct fib6_node *root, struct fib6_info *rt,
	     struct nl_info *info, struct netlink_ext_ack *extack)
{
	struct fib6_table *table = rt->fib6_table;
	struct fib6_node *fn, *pn = NULL;
	int err = -ENOMEM;
	int allow_create = 1;
	int replace_required = 0;
	int sernum = fib6_new_sernum(info->nl_net);

	if (info->nlh) {
		if (!(info->nlh->nlmsg_flags & NLM_F_CREATE))
			allow_create = 0;
		if (info->nlh->nlmsg_flags & NLM_F_REPLACE)
			replace_required = 1;
	}
	if (!allow_create && !replace_required)
		pr_warn("RTM_NEWROUTE with no NLM_F_CREATE or NLM_F_REPLACE\n");

	fn = fib6_add_1(info->nl_net, table, root,
			&rt->fib6_dst.addr, rt->fib6_dst.plen,
			offsetof(struct fib6_info, fib6_dst), allow_create,
			replace_required, extack);
	if (IS_ERR(fn)) {
		err = PTR_ERR(fn);
		fn = NULL;
		goto out;
	}

	pn = fn;

#ifdef CONFIG_IPV6_SUBTREES
	if (rt->fib6_src.plen) {
		struct fib6_node *sn;

		if (!rcu_access_pointer(fn->subtree)) {
			struct fib6_node *sfn;

			/*
			 * Create subtree.
			 *
			 *		fn[main tree]
			 *		|
			 *		sfn[subtree root]
			 *		   \
			 *		    sn[new leaf node]
			 */

			/* Create subtree root node */
			sfn = node_alloc(info->nl_net);
			if (!sfn)
				goto failure;

			fib6_info_hold(info->nl_net->ipv6.fib6_null_entry);
			rcu_assign_pointer(sfn->leaf,
					   info->nl_net->ipv6.fib6_null_entry);
			sfn->fn_flags = RTN_ROOT;

			/* Now add the first leaf node to new subtree */

			sn = fib6_add_1(info->nl_net, table, sfn,
					&rt->fib6_src.addr, rt->fib6_src.plen,
					offsetof(struct fib6_info, fib6_src),
					allow_create, replace_required, extack);

			if (IS_ERR(sn)) {
				/* If it is failed, discard just allocated
				   root, and then (in failure) stale node
				   in main tree.
				 */
				node_free_immediate(info->nl_net, sfn);
				err = PTR_ERR(sn);
				goto failure;
			}

			/* Now link new subtree to main tree */
			rcu_assign_pointer(sfn->parent, fn);
			rcu_assign_pointer(fn->subtree, sfn);
		} else {
			sn = fib6_add_1(info->nl_net, table, FIB6_SUBTREE(fn),
					&rt->fib6_src.addr, rt->fib6_src.plen,
					offsetof(struct fib6_info, fib6_src),
					allow_create, replace_required, extack);

			if (IS_ERR(sn)) {
				err = PTR_ERR(sn);
				goto failure;
			}
		}

		if (!rcu_access_pointer(fn->leaf)) {
			if (fn->fn_flags & RTN_TL_ROOT) {
				/* put back null_entry for root node */
				rcu_assign_pointer(fn->leaf,
					    info->nl_net->ipv6.fib6_null_entry);
			} else {
				fib6_info_hold(rt);
				rcu_assign_pointer(fn->leaf, rt);
			}
		}
		fn = sn;
	}
#endif

	err = fib6_add_rt2node(fn, rt, info, extack);
	if (!err) {
		if (rt->nh)
			list_add(&rt->nh_list, &rt->nh->f6i_list);
		__fib6_update_sernum_upto_root(rt, sernum);
		fib6_start_gc(info->nl_net, rt);
	}

out:
	if (err) {
#ifdef CONFIG_IPV6_SUBTREES
		/*
		 * If fib6_add_1 has cleared the old leaf pointer in the
		 * super-tree leaf node we have to find a new one for it.
		 */
		if (pn != fn) {
			struct fib6_info *pn_leaf =
				rcu_dereference_protected(pn->leaf,
				    lockdep_is_held(&table->tb6_lock));
			if (pn_leaf == rt) {
				pn_leaf = NULL;
				RCU_INIT_POINTER(pn->leaf, NULL);
				fib6_info_release(rt);
			}
			if (!pn_leaf && !(pn->fn_flags & RTN_RTINFO)) {
				pn_leaf = fib6_find_prefix(info->nl_net, table,
							   pn);
#if RT6_DEBUG >= 2
				if (!pn_leaf) {
					WARN_ON(!pn_leaf);
					pn_leaf =
					    info->nl_net->ipv6.fib6_null_entry;
				}
#endif
				fib6_info_hold(pn_leaf);
				rcu_assign_pointer(pn->leaf, pn_leaf);
			}
		}
#endif
		goto failure;
	}
	return err;

failure:
	/* fn->leaf could be NULL and fib6_repair_tree() needs to be called if:
	 * 1. fn is an intermediate node and we failed to add the new
	 * route to it in both subtree creation failure and fib6_add_rt2node()
	 * failure case.
	 * 2. fn is the root node in the table and we fail to add the first
	 * default route to it.
	 */
	if (fn &&
	    (!(fn->fn_flags & (RTN_RTINFO|RTN_ROOT)) ||
	     (fn->fn_flags & RTN_TL_ROOT &&
	      !rcu_access_pointer(fn->leaf))))
		fib6_repair_tree(info->nl_net, table, fn);
	return err;
}

/*
 *	Routing tree lookup
 *
 */

struct lookup_args {
	int			offset;		/* key offset on fib6_info */
	const struct in6_addr	*addr;		/* search key			*/
};

static struct fib6_node *fib6_node_lookup_1(struct fib6_node *root,
					    struct lookup_args *args)
{
	struct fib6_node *fn;
	__be32 dir;

	if (unlikely(args->offset == 0))
		return NULL;

	/*
	 *	Descend on a tree
	 */

	fn = root;

	for (;;) {
		struct fib6_node *next;

		dir = addr_bit_set(args->addr, fn->fn_bit);

		next = dir ? rcu_dereference(fn->right) :
			     rcu_dereference(fn->left);

		if (next) {
			fn = next;
			continue;
		}
		break;
	}

	while (fn) {
		struct fib6_node *subtree = FIB6_SUBTREE(fn);

		if (subtree || fn->fn_flags & RTN_RTINFO) {
			struct fib6_info *leaf = rcu_dereference(fn->leaf);
			struct rt6key *key;

			if (!leaf)
				goto backtrack;

			key = (struct rt6key *) ((u8 *)leaf + args->offset);

			if (ipv6_prefix_equal(&key->addr, args->addr, key->plen)) {
#ifdef CONFIG_IPV6_SUBTREES
				if (subtree) {
					struct fib6_node *sfn;
					sfn = fib6_node_lookup_1(subtree,
								 args + 1);
					if (!sfn)
						goto backtrack;
					fn = sfn;
				}
#endif
				if (fn->fn_flags & RTN_RTINFO)
					return fn;
			}
		}
backtrack:
		if (fn->fn_flags & RTN_ROOT)
			break;

		fn = rcu_dereference(fn->parent);
	}

	return NULL;
}

/* called with rcu_read_lock() held
 */
struct fib6_node *fib6_node_lookup(struct fib6_node *root,
				   const struct in6_addr *daddr,
				   const struct in6_addr *saddr)
{
	struct fib6_node *fn;
	struct lookup_args args[] = {
		{
			.offset = offsetof(struct fib6_info, fib6_dst),
			.addr = daddr,
		},
#ifdef CONFIG_IPV6_SUBTREES
		{
			.offset = offsetof(struct fib6_info, fib6_src),
			.addr = saddr,
		},
#endif
		{
			.offset = 0,	/* sentinel */
		}
	};

	fn = fib6_node_lookup_1(root, daddr ? args : args + 1);
	if (!fn || fn->fn_flags & RTN_TL_ROOT)
		fn = root;

	return fn;
}

/*
 *	Get node with specified destination prefix (and source prefix,
 *	if subtrees are used)
 *	exact_match == true means we try to find fn with exact match of
 *	the passed in prefix addr
 *	exact_match == false means we try to find fn with longest prefix
 *	match of the passed in prefix addr. This is useful for finding fn
 *	for cached route as it will be stored in the exception table under
 *	the node with longest prefix length.
 */


static struct fib6_node *fib6_locate_1(struct fib6_node *root,
				       const struct in6_addr *addr,
				       int plen, int offset,
				       bool exact_match)
{
	struct fib6_node *fn, *prev = NULL;

	for (fn = root; fn ; ) {
		struct fib6_info *leaf = rcu_dereference(fn->leaf);
		struct rt6key *key;

		/* This node is being deleted */
		if (!leaf) {
			if (plen <= fn->fn_bit)
				goto out;
			else
				goto next;
		}

		key = (struct rt6key *)((u8 *)leaf + offset);

		/*
		 *	Prefix match
		 */
		if (plen < fn->fn_bit ||
		    !ipv6_prefix_equal(&key->addr, addr, fn->fn_bit))
			goto out;

		if (plen == fn->fn_bit)
			return fn;

		if (fn->fn_flags & RTN_RTINFO)
			prev = fn;

next:
		/*
		 *	We have more bits to go
		 */
		if (addr_bit_set(addr, fn->fn_bit))
			fn = rcu_dereference(fn->right);
		else
			fn = rcu_dereference(fn->left);
	}
out:
	if (exact_match)
		return NULL;
	else
		return prev;
}

struct fib6_node *fib6_locate(struct fib6_node *root,
			      const struct in6_addr *daddr, int dst_len,
			      const struct in6_addr *saddr, int src_len,
			      bool exact_match)
{
	struct fib6_node *fn;

	fn = fib6_locate_1(root, daddr, dst_len,
			   offsetof(struct fib6_info, fib6_dst),
			   exact_match);

#ifdef CONFIG_IPV6_SUBTREES
	if (src_len) {
		WARN_ON(saddr == NULL);
		if (fn) {
			struct fib6_node *subtree = FIB6_SUBTREE(fn);

			if (subtree) {
				fn = fib6_locate_1(subtree, saddr, src_len,
					   offsetof(struct fib6_info, fib6_src),
					   exact_match);
			}
		}
	}
#endif

	if (fn && fn->fn_flags & RTN_RTINFO)
		return fn;

	return NULL;
}


/*
 *	Deletion
 *
 */

static struct fib6_info *fib6_find_prefix(struct net *net,
					 struct fib6_table *table,
					 struct fib6_node *fn)
{
	struct fib6_node *child_left, *child_right;

	if (fn->fn_flags & RTN_ROOT)
		return net->ipv6.fib6_null_entry;

	while (fn) {
		child_left = rcu_dereference_protected(fn->left,
				    lockdep_is_held(&table->tb6_lock));
		child_right = rcu_dereference_protected(fn->right,
				    lockdep_is_held(&table->tb6_lock));
		if (child_left)
			return rcu_dereference_protected(child_left->leaf,
					lockdep_is_held(&table->tb6_lock));
		if (child_right)
			return rcu_dereference_protected(child_right->leaf,
					lockdep_is_held(&table->tb6_lock));

		fn = FIB6_SUBTREE(fn);
	}
	return NULL;
}

/*
 *	Called to trim the tree of intermediate nodes when possible. "fn"
 *	is the node we want to try and remove.
 *	Need to own table->tb6_lock
 */

static struct fib6_node *fib6_repair_tree(struct net *net,
					  struct fib6_table *table,
					  struct fib6_node *fn)
{
	int children;
	int nstate;
	struct fib6_node *child;
	struct fib6_walker *w;
	int iter = 0;

	/* Set fn->leaf to null_entry for root node. */
	if (fn->fn_flags & RTN_TL_ROOT) {
		rcu_assign_pointer(fn->leaf, net->ipv6.fib6_null_entry);
		return fn;
	}

	for (;;) {
		struct fib6_node *fn_r = rcu_dereference_protected(fn->right,
					    lockdep_is_held(&table->tb6_lock));
		struct fib6_node *fn_l = rcu_dereference_protected(fn->left,
					    lockdep_is_held(&table->tb6_lock));
		struct fib6_node *pn = rcu_dereference_protected(fn->parent,
					    lockdep_is_held(&table->tb6_lock));
		struct fib6_node *pn_r = rcu_dereference_protected(pn->right,
					    lockdep_is_held(&table->tb6_lock));
		struct fib6_node *pn_l = rcu_dereference_protected(pn->left,
					    lockdep_is_held(&table->tb6_lock));
		struct fib6_info *fn_leaf = rcu_dereference_protected(fn->leaf,
					    lockdep_is_held(&table->tb6_lock));
		struct fib6_info *pn_leaf = rcu_dereference_protected(pn->leaf,
					    lockdep_is_held(&table->tb6_lock));
		struct fib6_info *new_fn_leaf;

		RT6_TRACE("fixing tree: plen=%d iter=%d\n", fn->fn_bit, iter);
		iter++;

		WARN_ON(fn->fn_flags & RTN_RTINFO);
		WARN_ON(fn->fn_flags & RTN_TL_ROOT);
		WARN_ON(fn_leaf);

		children = 0;
		child = NULL;
		if (fn_r)
			child = fn_r, children |= 1;
		if (fn_l)
			child = fn_l, children |= 2;

		if (children == 3 || FIB6_SUBTREE(fn)
#ifdef CONFIG_IPV6_SUBTREES
		    /* Subtree root (i.e. fn) may have one child */
		    || (children && fn->fn_flags & RTN_ROOT)
#endif
		    ) {
			new_fn_leaf = fib6_find_prefix(net, table, fn);
#if RT6_DEBUG >= 2
			if (!new_fn_leaf) {
				WARN_ON(!new_fn_leaf);
				new_fn_leaf = net->ipv6.fib6_null_entry;
			}
#endif
			fib6_info_hold(new_fn_leaf);
			rcu_assign_pointer(fn->leaf, new_fn_leaf);
			return pn;
		}

#ifdef CONFIG_IPV6_SUBTREES
		if (FIB6_SUBTREE(pn) == fn) {
			WARN_ON(!(fn->fn_flags & RTN_ROOT));
			RCU_INIT_POINTER(pn->subtree, NULL);
			nstate = FWS_L;
		} else {
			WARN_ON(fn->fn_flags & RTN_ROOT);
#endif
			if (pn_r == fn)
				rcu_assign_pointer(pn->right, child);
			else if (pn_l == fn)
				rcu_assign_pointer(pn->left, child);
#if RT6_DEBUG >= 2
			else
				WARN_ON(1);
#endif
			if (child)
				rcu_assign_pointer(child->parent, pn);
			nstate = FWS_R;
#ifdef CONFIG_IPV6_SUBTREES
		}
#endif

		read_lock(&net->ipv6.fib6_walker_lock);
		FOR_WALKERS(net, w) {
			if (!child) {
				if (w->node == fn) {
					RT6_TRACE("W %p adjusted by delnode 1, s=%d/%d\n", w, w->state, nstate);
					w->node = pn;
					w->state = nstate;
				}
			} else {
				if (w->node == fn) {
					w->node = child;
					if (children&2) {
						RT6_TRACE("W %p adjusted by delnode 2, s=%d\n", w, w->state);
						w->state = w->state >= FWS_R ? FWS_U : FWS_INIT;
					} else {
						RT6_TRACE("W %p adjusted by delnode 2, s=%d\n", w, w->state);
						w->state = w->state >= FWS_C ? FWS_U : FWS_INIT;
					}
				}
			}
		}
		read_unlock(&net->ipv6.fib6_walker_lock);

		node_free(net, fn);
		if (pn->fn_flags & RTN_RTINFO || FIB6_SUBTREE(pn))
			return pn;

		RCU_INIT_POINTER(pn->leaf, NULL);
		fib6_info_release(pn_leaf);
		fn = pn;
	}
}

static void fib6_del_route(struct fib6_table *table, struct fib6_node *fn,
			   struct fib6_info __rcu **rtp, struct nl_info *info)
{
	struct fib6_walker *w;
	struct fib6_info *rt = rcu_dereference_protected(*rtp,
				    lockdep_is_held(&table->tb6_lock));
	struct net *net = info->nl_net;

	RT6_TRACE("fib6_del_route\n");

	/* Unlink it */
	*rtp = rt->fib6_next;
	rt->fib6_node = NULL;
	net->ipv6.rt6_stats->fib_rt_entries--;
	net->ipv6.rt6_stats->fib_discarded_routes++;

	/* Flush all cached dst in exception table */
	rt6_flush_exceptions(rt);

	/* Reset round-robin state, if necessary */
	if (rcu_access_pointer(fn->rr_ptr) == rt)
		fn->rr_ptr = NULL;

	/* Remove this entry from other siblings */
	if (rt->fib6_nsiblings) {
		struct fib6_info *sibling, *next_sibling;

		list_for_each_entry_safe(sibling, next_sibling,
					 &rt->fib6_siblings, fib6_siblings)
			sibling->fib6_nsiblings--;
		rt->fib6_nsiblings = 0;
		list_del_init(&rt->fib6_siblings);
		rt6_multipath_rebalance(next_sibling);
	}

	/* Adjust walkers */
	read_lock(&net->ipv6.fib6_walker_lock);
	FOR_WALKERS(net, w) {
		if (w->state == FWS_C && w->leaf == rt) {
			RT6_TRACE("walker %p adjusted by delroute\n", w);
			w->leaf = rcu_dereference_protected(rt->fib6_next,
					    lockdep_is_held(&table->tb6_lock));
			if (!w->leaf)
				w->state = FWS_U;
		}
	}
	read_unlock(&net->ipv6.fib6_walker_lock);

	/* If it was last route, call fib6_repair_tree() to:
	 * 1. For root node, put back null_entry as how the table was created.
	 * 2. For other nodes, expunge its radix tree node.
	 */
	if (!rcu_access_pointer(fn->leaf)) {
		if (!(fn->fn_flags & RTN_TL_ROOT)) {
			fn->fn_flags &= ~RTN_RTINFO;
			net->ipv6.rt6_stats->fib_route_nodes--;
		}
		fn = fib6_repair_tree(net, table, fn);
	}

	fib6_purge_rt(rt, fn, net);

	if (!info->skip_notify_kernel)
		call_fib6_entry_notifiers(net, FIB_EVENT_ENTRY_DEL, rt, NULL);
	if (!info->skip_notify)
		inet6_rt_notify(RTM_DELROUTE, rt, info, 0);

	fib6_info_release(rt);
}

/* Need to own table->tb6_lock */
int fib6_del(struct fib6_info *rt, struct nl_info *info)
{
	struct fib6_node *fn = rcu_dereference_protected(rt->fib6_node,
				    lockdep_is_held(&rt->fib6_table->tb6_lock));
	struct fib6_table *table = rt->fib6_table;
	struct net *net = info->nl_net;
	struct fib6_info __rcu **rtp;
	struct fib6_info __rcu **rtp_next;

	if (!fn || rt == net->ipv6.fib6_null_entry)
		return -ENOENT;

	WARN_ON(!(fn->fn_flags & RTN_RTINFO));

	/*
	 *	Walk the leaf entries looking for ourself
	 */

	for (rtp = &fn->leaf; *rtp; rtp = rtp_next) {
		struct fib6_info *cur = rcu_dereference_protected(*rtp,
					lockdep_is_held(&table->tb6_lock));
		if (rt == cur) {
			fib6_del_route(table, fn, rtp, info);
			return 0;
		}
		rtp_next = &cur->fib6_next;
	}
	return -ENOENT;
}

/*
 *	Tree traversal function.
 *
 *	Certainly, it is not interrupt safe.
 *	However, it is internally reenterable wrt itself and fib6_add/fib6_del.
 *	It means, that we can modify tree during walking
 *	and use this function for garbage collection, clone pruning,
 *	cleaning tree when a device goes down etc. etc.
 *
 *	It guarantees that every node will be traversed,
 *	and that it will be traversed only once.
 *
 *	Callback function w->func may return:
 *	0 -> continue walking.
 *	positive value -> walking is suspended (used by tree dumps,
 *	and probably by gc, if it will be split to several slices)
 *	negative value -> terminate walking.
 *
 *	The function itself returns:
 *	0   -> walk is complete.
 *	>0  -> walk is incomplete (i.e. suspended)
 *	<0  -> walk is terminated by an error.
 *
 *	This function is called with tb6_lock held.
 */

static int fib6_walk_continue(struct fib6_walker *w)
{
	struct fib6_node *fn, *pn, *left, *right;

	/* w->root should always be table->tb6_root */
	WARN_ON_ONCE(!(w->root->fn_flags & RTN_TL_ROOT));

	for (;;) {
		fn = w->node;
		if (!fn)
			return 0;

		switch (w->state) {
#ifdef CONFIG_IPV6_SUBTREES
		case FWS_S:
			if (FIB6_SUBTREE(fn)) {
				w->node = FIB6_SUBTREE(fn);
				continue;
			}
			w->state = FWS_L;
#endif
			/* fall through */
		case FWS_L:
			left = rcu_dereference_protected(fn->left, 1);
			if (left) {
				w->node = left;
				w->state = FWS_INIT;
				continue;
			}
			w->state = FWS_R;
			/* fall through */
		case FWS_R:
			right = rcu_dereference_protected(fn->right, 1);
			if (right) {
				w->node = right;
				w->state = FWS_INIT;
				continue;
			}
			w->state = FWS_C;
			w->leaf = rcu_dereference_protected(fn->leaf, 1);
			/* fall through */
		case FWS_C:
			if (w->leaf && fn->fn_flags & RTN_RTINFO) {
				int err;

				if (w->skip) {
					w->skip--;
					goto skip;
				}

				err = w->func(w);
				if (err)
					return err;

				w->count++;
				continue;
			}
skip:
			w->state = FWS_U;
			/* fall through */
		case FWS_U:
			if (fn == w->root)
				return 0;
			pn = rcu_dereference_protected(fn->parent, 1);
			left = rcu_dereference_protected(pn->left, 1);
			right = rcu_dereference_protected(pn->right, 1);
			w->node = pn;
#ifdef CONFIG_IPV6_SUBTREES
			if (FIB6_SUBTREE(pn) == fn) {
				WARN_ON(!(fn->fn_flags & RTN_ROOT));
				w->state = FWS_L;
				continue;
			}
#endif
			if (left == fn) {
				w->state = FWS_R;
				continue;
			}
			if (right == fn) {
				w->state = FWS_C;
				w->leaf = rcu_dereference_protected(w->node->leaf, 1);
				continue;
			}
#if RT6_DEBUG >= 2
			WARN_ON(1);
#endif
		}
	}
}

static int fib6_walk(struct net *net, struct fib6_walker *w)
{
	int res;

	w->state = FWS_INIT;
	w->node = w->root;

	fib6_walker_link(net, w);
	res = fib6_walk_continue(w);
	if (res <= 0)
		fib6_walker_unlink(net, w);
	return res;
}

static int fib6_clean_node(struct fib6_walker *w)
{
	int res;
	struct fib6_info *rt;
	struct fib6_cleaner *c = container_of(w, struct fib6_cleaner, w);
	struct nl_info info = {
		.nl_net = c->net,
		.skip_notify = c->skip_notify,
	};

	if (c->sernum != FIB6_NO_SERNUM_CHANGE &&
	    w->node->fn_sernum != c->sernum)
		w->node->fn_sernum = c->sernum;

	if (!c->func) {
		WARN_ON_ONCE(c->sernum == FIB6_NO_SERNUM_CHANGE);
		w->leaf = NULL;
		return 0;
	}

	for_each_fib6_walker_rt(w) {
		res = c->func(rt, c->arg);
		if (res == -1) {
			w->leaf = rt;
			res = fib6_del(rt, &info);
			if (res) {
#if RT6_DEBUG >= 2
				pr_debug("%s: del failed: rt=%p@%p err=%d\n",
					 __func__, rt,
					 rcu_access_pointer(rt->fib6_node),
					 res);
#endif
				continue;
			}
			return 0;
		} else if (res == -2) {
			if (WARN_ON(!rt->fib6_nsiblings))
				continue;
			rt = list_last_entry(&rt->fib6_siblings,
					     struct fib6_info, fib6_siblings);
			continue;
		}
		WARN_ON(res != 0);
	}
	w->leaf = rt;
	return 0;
}

/*
 *	Convenient frontend to tree walker.
 *
 *	func is called on each route.
 *		It may return -2 -> skip multipath route.
 *			      -1 -> delete this route.
 *		              0  -> continue walking
 */

static void fib6_clean_tree(struct net *net, struct fib6_node *root,
			    int (*func)(struct fib6_info *, void *arg),
			    int sernum, void *arg, bool skip_notify)
{
	struct fib6_cleaner c;

	c.w.root = root;
	c.w.func = fib6_clean_node;
	c.w.count = 0;
	c.w.skip = 0;
	c.w.skip_in_node = 0;
	c.func = func;
	c.sernum = sernum;
	c.arg = arg;
	c.net = net;
	c.skip_notify = skip_notify;

	fib6_walk(net, &c.w);
}

static void __fib6_clean_all(struct net *net,
			     int (*func)(struct fib6_info *, void *),
			     int sernum, void *arg, bool skip_notify)
{
	struct fib6_table *table;
	struct hlist_head *head;
	unsigned int h;

	rcu_read_lock();
	for (h = 0; h < FIB6_TABLE_HASHSZ; h++) {
		head = &net->ipv6.fib_table_hash[h];
		hlist_for_each_entry_rcu(table, head, tb6_hlist) {
			spin_lock_bh(&table->tb6_lock);
			fib6_clean_tree(net, &table->tb6_root,
					func, sernum, arg, skip_notify);
			spin_unlock_bh(&table->tb6_lock);
		}
	}
	rcu_read_unlock();
}

void fib6_clean_all(struct net *net, int (*func)(struct fib6_info *, void *),
		    void *arg)
{
	__fib6_clean_all(net, func, FIB6_NO_SERNUM_CHANGE, arg, false);
}

void fib6_clean_all_skip_notify(struct net *net,
				int (*func)(struct fib6_info *, void *),
				void *arg)
{
	__fib6_clean_all(net, func, FIB6_NO_SERNUM_CHANGE, arg, true);
}

static void fib6_flush_trees(struct net *net)
{
	int new_sernum = fib6_new_sernum(net);

	__fib6_clean_all(net, NULL, new_sernum, NULL, false);
}

/*
 *	Garbage collection
 */

static int fib6_age(struct fib6_info *rt, void *arg)
{
	struct fib6_gc_args *gc_args = arg;
	unsigned long now = jiffies;

	/*
	 *	check addrconf expiration here.
	 *	Routes are expired even if they are in use.
	 */

	if (rt->fib6_flags & RTF_EXPIRES && rt->expires) {
		if (time_after(now, rt->expires)) {
			RT6_TRACE("expiring %p\n", rt);
			return -1;
		}
		gc_args->more++;
	}

	/*	Also age clones in the exception table.
	 *	Note, that clones are aged out
	 *	only if they are not in use now.
	 */
	rt6_age_exceptions(rt, gc_args, now);

	return 0;
}

void fib6_run_gc(unsigned long expires, struct net *net, bool force)
{
	struct fib6_gc_args gc_args;
	unsigned long now;

	if (force) {
		spin_lock_bh(&net->ipv6.fib6_gc_lock);
	} else if (!spin_trylock_bh(&net->ipv6.fib6_gc_lock)) {
		mod_timer(&net->ipv6.ip6_fib_timer, jiffies + HZ);
		return;
	}
	gc_args.timeout = expires ? (int)expires :
			  net->ipv6.sysctl.ip6_rt_gc_interval;
	gc_args.more = 0;

	fib6_clean_all(net, fib6_age, &gc_args);
	now = jiffies;
	net->ipv6.ip6_rt_last_gc = now;

	if (gc_args.more)
		mod_timer(&net->ipv6.ip6_fib_timer,
			  round_jiffies(now
					+ net->ipv6.sysctl.ip6_rt_gc_interval));
	else
		del_timer(&net->ipv6.ip6_fib_timer);
	spin_unlock_bh(&net->ipv6.fib6_gc_lock);
}

static void fib6_gc_timer_cb(struct timer_list *t)
{
	struct net *arg = from_timer(arg, t, ipv6.ip6_fib_timer);

	fib6_run_gc(0, arg, true);
}

static int __net_init fib6_net_init(struct net *net)
{
	size_t size = sizeof(struct hlist_head) * FIB6_TABLE_HASHSZ;
	int err;

	err = fib6_notifier_init(net);
	if (err)
		return err;

	spin_lock_init(&net->ipv6.fib6_gc_lock);
	rwlock_init(&net->ipv6.fib6_walker_lock);
	INIT_LIST_HEAD(&net->ipv6.fib6_walkers);
	timer_setup(&net->ipv6.ip6_fib_timer, fib6_gc_timer_cb, 0);

	net->ipv6.rt6_stats = kzalloc(sizeof(*net->ipv6.rt6_stats), GFP_KERNEL);
	if (!net->ipv6.rt6_stats)
		goto out_timer;

	/* Avoid false sharing : Use at least a full cache line */
	size = max_t(size_t, size, L1_CACHE_BYTES);

	net->ipv6.fib_table_hash = kzalloc(size, GFP_KERNEL);
	if (!net->ipv6.fib_table_hash)
		goto out_rt6_stats;

	net->ipv6.fib6_main_tbl = kzalloc(sizeof(*net->ipv6.fib6_main_tbl),
					  GFP_KERNEL);
	if (!net->ipv6.fib6_main_tbl)
		goto out_fib_table_hash;

	net->ipv6.fib6_main_tbl->tb6_id = RT6_TABLE_MAIN;
	rcu_assign_pointer(net->ipv6.fib6_main_tbl->tb6_root.leaf,
			   net->ipv6.fib6_null_entry);
	net->ipv6.fib6_main_tbl->tb6_root.fn_flags =
		RTN_ROOT | RTN_TL_ROOT | RTN_RTINFO;
	inet_peer_base_init(&net->ipv6.fib6_main_tbl->tb6_peers);

#ifdef CONFIG_IPV6_MULTIPLE_TABLES
	net->ipv6.fib6_local_tbl = kzalloc(sizeof(*net->ipv6.fib6_local_tbl),
					   GFP_KERNEL);
	if (!net->ipv6.fib6_local_tbl)
		goto out_fib6_main_tbl;
	net->ipv6.fib6_local_tbl->tb6_id = RT6_TABLE_LOCAL;
	rcu_assign_pointer(net->ipv6.fib6_local_tbl->tb6_root.leaf,
			   net->ipv6.fib6_null_entry);
	net->ipv6.fib6_local_tbl->tb6_root.fn_flags =
		RTN_ROOT | RTN_TL_ROOT | RTN_RTINFO;
	inet_peer_base_init(&net->ipv6.fib6_local_tbl->tb6_peers);
#endif
	fib6_tables_init(net);

	return 0;

#ifdef CONFIG_IPV6_MULTIPLE_TABLES
out_fib6_main_tbl:
	kfree(net->ipv6.fib6_main_tbl);
#endif
out_fib_table_hash:
	kfree(net->ipv6.fib_table_hash);
out_rt6_stats:
	kfree(net->ipv6.rt6_stats);
out_timer:
	fib6_notifier_exit(net);
	return -ENOMEM;
}

static void fib6_net_exit(struct net *net)
{
	unsigned int i;

	del_timer_sync(&net->ipv6.ip6_fib_timer);

	for (i = 0; i < FIB6_TABLE_HASHSZ; i++) {
		struct hlist_head *head = &net->ipv6.fib_table_hash[i];
		struct hlist_node *tmp;
		struct fib6_table *tb;

		hlist_for_each_entry_safe(tb, tmp, head, tb6_hlist) {
			hlist_del(&tb->tb6_hlist);
			fib6_free_table(tb);
		}
	}

	kfree(net->ipv6.fib_table_hash);
	kfree(net->ipv6.rt6_stats);
	fib6_notifier_exit(net);
}

static struct pernet_operations fib6_net_ops = {
	.init = fib6_net_init,
	.exit = fib6_net_exit,
};

int __init fib6_init(void)
{
	int ret = -ENOMEM;

	fib6_node_kmem = kmem_cache_create("fib6_nodes",
					   sizeof(struct fib6_node),
					   0, SLAB_HWCACHE_ALIGN,
					   NULL);
	if (!fib6_node_kmem)
		goto out;

	ret = register_pernet_subsys(&fib6_net_ops);
	if (ret)
		goto out_kmem_cache_create;

	ret = rtnl_register_module(THIS_MODULE, PF_INET6, RTM_GETROUTE, NULL,
				   inet6_dump_fib, 0);
	if (ret)
		goto out_unregister_subsys;

	__fib6_flush_trees = fib6_flush_trees;
out:
	return ret;

out_unregister_subsys:
	unregister_pernet_subsys(&fib6_net_ops);
out_kmem_cache_create:
	kmem_cache_destroy(fib6_node_kmem);
	goto out;
}

void fib6_gc_cleanup(void)
{
	unregister_pernet_subsys(&fib6_net_ops);
	kmem_cache_destroy(fib6_node_kmem);
}

#ifdef CONFIG_PROC_FS
static int ipv6_route_seq_show(struct seq_file *seq, void *v)
{
	struct fib6_info *rt = v;
	struct ipv6_route_iter *iter = seq->private;
	struct fib6_nh *fib6_nh = rt->fib6_nh;
	unsigned int flags = rt->fib6_flags;
	const struct net_device *dev;

	if (rt->nh)
		fib6_nh = nexthop_fib6_nh(rt->nh);

	seq_printf(seq, "%pi6 %02x ", &rt->fib6_dst.addr, rt->fib6_dst.plen);

#ifdef CONFIG_IPV6_SUBTREES
	seq_printf(seq, "%pi6 %02x ", &rt->fib6_src.addr, rt->fib6_src.plen);
#else
	seq_puts(seq, "00000000000000000000000000000000 00 ");
#endif
	if (fib6_nh->fib_nh_gw_family) {
		flags |= RTF_GATEWAY;
		seq_printf(seq, "%pi6", &fib6_nh->fib_nh_gw6);
	} else {
		seq_puts(seq, "00000000000000000000000000000000");
	}

	dev = fib6_nh->fib_nh_dev;
	seq_printf(seq, " %08x %08x %08x %08x %8s\n",
		   rt->fib6_metric, refcount_read(&rt->fib6_ref), 0,
		   flags, dev ? dev->name : "");
	iter->w.leaf = NULL;
	return 0;
}

static int ipv6_route_yield(struct fib6_walker *w)
{
	struct ipv6_route_iter *iter = w->args;

	if (!iter->skip)
		return 1;

	do {
		iter->w.leaf = rcu_dereference_protected(
				iter->w.leaf->fib6_next,
				lockdep_is_held(&iter->tbl->tb6_lock));
		iter->skip--;
		if (!iter->skip && iter->w.leaf)
			return 1;
	} while (iter->w.leaf);

	return 0;
}

static void ipv6_route_seq_setup_walk(struct ipv6_route_iter *iter,
				      struct net *net)
{
	memset(&iter->w, 0, sizeof(iter->w));
	iter->w.func = ipv6_route_yield;
	iter->w.root = &iter->tbl->tb6_root;
	iter->w.state = FWS_INIT;
	iter->w.node = iter->w.root;
	iter->w.args = iter;
	iter->sernum = iter->w.root->fn_sernum;
	INIT_LIST_HEAD(&iter->w.lh);
	fib6_walker_link(net, &iter->w);
}

static struct fib6_table *ipv6_route_seq_next_table(struct fib6_table *tbl,
						    struct net *net)
{
	unsigned int h;
	struct hlist_node *node;

	if (tbl) {
		h = (tbl->tb6_id & (FIB6_TABLE_HASHSZ - 1)) + 1;
		node = rcu_dereference_bh(hlist_next_rcu(&tbl->tb6_hlist));
	} else {
		h = 0;
		node = NULL;
	}

	while (!node && h < FIB6_TABLE_HASHSZ) {
		node = rcu_dereference_bh(
			hlist_first_rcu(&net->ipv6.fib_table_hash[h++]));
	}
	return hlist_entry_safe(node, struct fib6_table, tb6_hlist);
}

static void ipv6_route_check_sernum(struct ipv6_route_iter *iter)
{
	if (iter->sernum != iter->w.root->fn_sernum) {
		iter->sernum = iter->w.root->fn_sernum;
		iter->w.state = FWS_INIT;
		iter->w.node = iter->w.root;
		WARN_ON(iter->w.skip);
		iter->w.skip = iter->w.count;
	}
}

static void *ipv6_route_seq_next(struct seq_file *seq, void *v, loff_t *pos)
{
	int r;
	struct fib6_info *n;
	struct net *net = seq_file_net(seq);
	struct ipv6_route_iter *iter = seq->private;

	if (!v)
		goto iter_table;

	n = rcu_dereference_bh(((struct fib6_info *)v)->fib6_next);
	if (n) {
		++*pos;
		return n;
	}

iter_table:
	ipv6_route_check_sernum(iter);
	spin_lock_bh(&iter->tbl->tb6_lock);
	r = fib6_walk_continue(&iter->w);
	spin_unlock_bh(&iter->tbl->tb6_lock);
	if (r > 0) {
		if (v)
			++*pos;
		return iter->w.leaf;
	} else if (r < 0) {
		fib6_walker_unlink(net, &iter->w);
		return NULL;
	}
	fib6_walker_unlink(net, &iter->w);

	iter->tbl = ipv6_route_seq_next_table(iter->tbl, net);
	if (!iter->tbl)
		return NULL;

	ipv6_route_seq_setup_walk(iter, net);
	goto iter_table;
}

static void *ipv6_route_seq_start(struct seq_file *seq, loff_t *pos)
	__acquires(RCU_BH)
{
	struct net *net = seq_file_net(seq);
	struct ipv6_route_iter *iter = seq->private;

	rcu_read_lock_bh();
	iter->tbl = ipv6_route_seq_next_table(NULL, net);
	iter->skip = *pos;

	if (iter->tbl) {
		ipv6_route_seq_setup_walk(iter, net);
		return ipv6_route_seq_next(seq, NULL, pos);
	} else {
		return NULL;
	}
}

static bool ipv6_route_iter_active(struct ipv6_route_iter *iter)
{
	struct fib6_walker *w = &iter->w;
	return w->node && !(w->state == FWS_U && w->node == w->root);
}

static void ipv6_route_seq_stop(struct seq_file *seq, void *v)
	__releases(RCU_BH)
{
	struct net *net = seq_file_net(seq);
	struct ipv6_route_iter *iter = seq->private;

	if (ipv6_route_iter_active(iter))
		fib6_walker_unlink(net, &iter->w);

	rcu_read_unlock_bh();
}

const struct seq_operations ipv6_route_seq_ops = {
	.start	= ipv6_route_seq_start,
	.next	= ipv6_route_seq_next,
	.stop	= ipv6_route_seq_stop,
	.show	= ipv6_route_seq_show
};
#endif /* CONFIG_PROC_FS */<|MERGE_RESOLUTION|>--- conflicted
+++ resolved
@@ -1147,28 +1147,6 @@
 add:
 		nlflags |= NLM_F_CREATE;
 
-<<<<<<< HEAD
-		err = call_fib6_entry_notifiers(info->nl_net,
-						FIB_EVENT_ENTRY_ADD,
-						rt, extack);
-		if (err) {
-			struct fib6_info *sibling, *next_sibling;
-
-			/* If the route has siblings, then it first
-			 * needs to be unlinked from them.
-			 */
-			if (!rt->fib6_nsiblings)
-				return err;
-
-			list_for_each_entry_safe(sibling, next_sibling,
-						 &rt->fib6_siblings,
-						 fib6_siblings)
-				sibling->fib6_nsiblings--;
-			rt->fib6_nsiblings = 0;
-			list_del_init(&rt->fib6_siblings);
-			rt6_multipath_rebalance(next_sibling);
-			return err;
-=======
 		if (!info->skip_notify_kernel) {
 			err = call_fib6_entry_notifiers(info->nl_net,
 							FIB_EVENT_ENTRY_ADD,
@@ -1191,7 +1169,6 @@
 				rt6_multipath_rebalance(next_sibling);
 				return err;
 			}
->>>>>>> f95f0722
 		}
 
 		rcu_assign_pointer(rt->fib6_next, iter);
