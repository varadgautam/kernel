/*
 *	Neighbour Discovery for IPv6
 *	Linux INET6 implementation
 *
 *	Authors:
 *	Pedro Roque		<roque@di.fc.ul.pt>
 *	Mike Shaver		<shaver@ingenia.com>
 *
 *	This program is free software; you can redistribute it and/or
 *      modify it under the terms of the GNU General Public License
 *      as published by the Free Software Foundation; either version
 *      2 of the License, or (at your option) any later version.
 */

/*
 *	Changes:
 *
 *	Pierre Ynard			:	export userland ND options
 *						through netlink (RDNSS support)
 *	Lars Fenneberg			:	fixed MTU setting on receipt
 *						of an RA.
 *	Janos Farkas			:	kmalloc failure checks
 *	Alexey Kuznetsov		:	state machine reworked
 *						and moved to net/core.
 *	Pekka Savola			:	RFC2461 validation
 *	YOSHIFUJI Hideaki @USAGI	:	Verify ND options properly
 */

/* Set to 3 to get tracing... */
#define ND_DEBUG 1

#define ND_PRINTK(fmt, args...) do { if (net_ratelimit()) { printk(fmt, ## args); } } while(0)
#define ND_NOPRINTK(x...) do { ; } while(0)
#define ND_PRINTK0 ND_PRINTK
#define ND_PRINTK1 ND_NOPRINTK
#define ND_PRINTK2 ND_NOPRINTK
#define ND_PRINTK3 ND_NOPRINTK
#if ND_DEBUG >= 1
#undef ND_PRINTK1
#define ND_PRINTK1 ND_PRINTK
#endif
#if ND_DEBUG >= 2
#undef ND_PRINTK2
#define ND_PRINTK2 ND_PRINTK
#endif
#if ND_DEBUG >= 3
#undef ND_PRINTK3
#define ND_PRINTK3 ND_PRINTK
#endif

#include <linux/module.h>
#include <linux/errno.h>
#include <linux/types.h>
#include <linux/socket.h>
#include <linux/sockios.h>
#include <linux/sched.h>
#include <linux/net.h>
#include <linux/in6.h>
#include <linux/route.h>
#include <linux/init.h>
#include <linux/rcupdate.h>
#ifdef CONFIG_SYSCTL
#include <linux/sysctl.h>
#endif

#include <linux/if_addr.h>
#include <linux/if_arp.h>
#include <linux/ipv6.h>
#include <linux/icmpv6.h>
#include <linux/jhash.h>

#include <net/sock.h>
#include <net/snmp.h>

#include <net/ipv6.h>
#include <net/protocol.h>
#include <net/ndisc.h>
#include <net/ip6_route.h>
#include <net/addrconf.h>
#include <net/icmp.h>

#include <net/netlink.h>
#include <linux/rtnetlink.h>

#include <net/flow.h>
#include <net/ip6_checksum.h>
#include <linux/proc_fs.h>

#include <linux/netfilter.h>
#include <linux/netfilter_ipv6.h>

static struct socket *ndisc_socket;

static u32 ndisc_hash(const void *pkey, const struct net_device *dev);
static int ndisc_constructor(struct neighbour *neigh);
static void ndisc_solicit(struct neighbour *neigh, struct sk_buff *skb);
static void ndisc_error_report(struct neighbour *neigh, struct sk_buff *skb);
static int pndisc_constructor(struct pneigh_entry *n);
static void pndisc_destructor(struct pneigh_entry *n);
static void pndisc_redo(struct sk_buff *skb);

static struct neigh_ops ndisc_generic_ops = {
	.family =		AF_INET6,
	.solicit =		ndisc_solicit,
	.error_report =		ndisc_error_report,
	.output =		neigh_resolve_output,
	.connected_output =	neigh_connected_output,
	.hh_output =		dev_queue_xmit,
	.queue_xmit =		dev_queue_xmit,
};

static struct neigh_ops ndisc_hh_ops = {
	.family =		AF_INET6,
	.solicit =		ndisc_solicit,
	.error_report =		ndisc_error_report,
	.output =		neigh_resolve_output,
	.connected_output =	neigh_resolve_output,
	.hh_output =		dev_queue_xmit,
	.queue_xmit =		dev_queue_xmit,
};


static struct neigh_ops ndisc_direct_ops = {
	.family =		AF_INET6,
	.output =		dev_queue_xmit,
	.connected_output =	dev_queue_xmit,
	.hh_output =		dev_queue_xmit,
	.queue_xmit =		dev_queue_xmit,
};

struct neigh_table nd_tbl = {
	.family =	AF_INET6,
	.entry_size =	sizeof(struct neighbour) + sizeof(struct in6_addr),
	.key_len =	sizeof(struct in6_addr),
	.hash =		ndisc_hash,
	.constructor =	ndisc_constructor,
	.pconstructor =	pndisc_constructor,
	.pdestructor =	pndisc_destructor,
	.proxy_redo =	pndisc_redo,
	.id =		"ndisc_cache",
	.parms = {
		.tbl =			&nd_tbl,
		.base_reachable_time =	30 * HZ,
		.retrans_time =	 1 * HZ,
		.gc_staletime =	60 * HZ,
		.reachable_time =		30 * HZ,
		.delay_probe_time =	 5 * HZ,
		.queue_len =		 3,
		.ucast_probes =	 3,
		.mcast_probes =	 3,
		.anycast_delay =	 1 * HZ,
		.proxy_delay =		(8 * HZ) / 10,
		.proxy_qlen =		64,
	},
	.gc_interval =	  30 * HZ,
	.gc_thresh1 =	 128,
	.gc_thresh2 =	 512,
	.gc_thresh3 =	1024,
};

/* ND options */
struct ndisc_options {
	struct nd_opt_hdr *nd_opt_array[__ND_OPT_ARRAY_MAX];
#ifdef CONFIG_IPV6_ROUTE_INFO
	struct nd_opt_hdr *nd_opts_ri;
	struct nd_opt_hdr *nd_opts_ri_end;
#endif
	struct nd_opt_hdr *nd_useropts;
	struct nd_opt_hdr *nd_useropts_end;
};

#define nd_opts_src_lladdr	nd_opt_array[ND_OPT_SOURCE_LL_ADDR]
#define nd_opts_tgt_lladdr	nd_opt_array[ND_OPT_TARGET_LL_ADDR]
#define nd_opts_pi		nd_opt_array[ND_OPT_PREFIX_INFO]
#define nd_opts_pi_end		nd_opt_array[__ND_OPT_PREFIX_INFO_END]
#define nd_opts_rh		nd_opt_array[ND_OPT_REDIRECT_HDR]
#define nd_opts_mtu		nd_opt_array[ND_OPT_MTU]

#define NDISC_OPT_SPACE(len) (((len)+2+7)&~7)

/*
 * Return the padding between the option length and the start of the
 * link addr.  Currently only IP-over-InfiniBand needs this, although
 * if RFC 3831 IPv6-over-Fibre Channel is ever implemented it may
 * also need a pad of 2.
 */
static int ndisc_addr_option_pad(unsigned short type)
{
	switch (type) {
	case ARPHRD_INFINIBAND: return 2;
	default:                return 0;
	}
}

static inline int ndisc_opt_addr_space(struct net_device *dev)
{
	return NDISC_OPT_SPACE(dev->addr_len + ndisc_addr_option_pad(dev->type));
}

static u8 *ndisc_fill_addr_option(u8 *opt, int type, void *data, int data_len,
				  unsigned short addr_type)
{
	int space = NDISC_OPT_SPACE(data_len);
	int pad   = ndisc_addr_option_pad(addr_type);

	opt[0] = type;
	opt[1] = space>>3;

	memset(opt + 2, 0, pad);
	opt   += pad;
	space -= pad;

	memcpy(opt+2, data, data_len);
	data_len += 2;
	opt += data_len;
	if ((space -= data_len) > 0)
		memset(opt, 0, space);
	return opt + space;
}

static struct nd_opt_hdr *ndisc_next_option(struct nd_opt_hdr *cur,
					    struct nd_opt_hdr *end)
{
	int type;
	if (!cur || !end || cur >= end)
		return NULL;
	type = cur->nd_opt_type;
	do {
		cur = ((void *)cur) + (cur->nd_opt_len << 3);
	} while(cur < end && cur->nd_opt_type != type);
	return (cur <= end && cur->nd_opt_type == type ? cur : NULL);
}

static inline int ndisc_is_useropt(struct nd_opt_hdr *opt)
{
	return (opt->nd_opt_type == ND_OPT_RDNSS);
}

static struct nd_opt_hdr *ndisc_next_useropt(struct nd_opt_hdr *cur,
					     struct nd_opt_hdr *end)
{
	if (!cur || !end || cur >= end)
		return NULL;
	do {
		cur = ((void *)cur) + (cur->nd_opt_len << 3);
	} while(cur < end && !ndisc_is_useropt(cur));
	return (cur <= end && ndisc_is_useropt(cur) ? cur : NULL);
}

static struct ndisc_options *ndisc_parse_options(u8 *opt, int opt_len,
						 struct ndisc_options *ndopts)
{
	struct nd_opt_hdr *nd_opt = (struct nd_opt_hdr *)opt;

	if (!nd_opt || opt_len < 0 || !ndopts)
		return NULL;
	memset(ndopts, 0, sizeof(*ndopts));
	while (opt_len) {
		int l;
		if (opt_len < sizeof(struct nd_opt_hdr))
			return NULL;
		l = nd_opt->nd_opt_len << 3;
		if (opt_len < l || l == 0)
			return NULL;
		switch (nd_opt->nd_opt_type) {
		case ND_OPT_SOURCE_LL_ADDR:
		case ND_OPT_TARGET_LL_ADDR:
		case ND_OPT_MTU:
		case ND_OPT_REDIRECT_HDR:
			if (ndopts->nd_opt_array[nd_opt->nd_opt_type]) {
				ND_PRINTK2(KERN_WARNING
					   "%s(): duplicated ND6 option found: type=%d\n",
					   __FUNCTION__,
					   nd_opt->nd_opt_type);
			} else {
				ndopts->nd_opt_array[nd_opt->nd_opt_type] = nd_opt;
			}
			break;
		case ND_OPT_PREFIX_INFO:
			ndopts->nd_opts_pi_end = nd_opt;
			if (!ndopts->nd_opt_array[nd_opt->nd_opt_type])
				ndopts->nd_opt_array[nd_opt->nd_opt_type] = nd_opt;
			break;
#ifdef CONFIG_IPV6_ROUTE_INFO
		case ND_OPT_ROUTE_INFO:
			ndopts->nd_opts_ri_end = nd_opt;
			if (!ndopts->nd_opts_ri)
				ndopts->nd_opts_ri = nd_opt;
			break;
#endif
		default:
			if (ndisc_is_useropt(nd_opt)) {
				ndopts->nd_useropts_end = nd_opt;
				if (!ndopts->nd_useropts)
					ndopts->nd_useropts = nd_opt;
			} else {
				/*
				 * Unknown options must be silently ignored,
				 * to accommodate future extension to the
				 * protocol.
				 */
				ND_PRINTK2(KERN_NOTICE
					   "%s(): ignored unsupported option; type=%d, len=%d\n",
					   __FUNCTION__,
					   nd_opt->nd_opt_type, nd_opt->nd_opt_len);
			}
		}
		opt_len -= l;
		nd_opt = ((void *)nd_opt) + l;
	}
	return ndopts;
}

static inline u8 *ndisc_opt_addr_data(struct nd_opt_hdr *p,
				      struct net_device *dev)
{
	u8 *lladdr = (u8 *)(p + 1);
	int lladdrlen = p->nd_opt_len << 3;
	int prepad = ndisc_addr_option_pad(dev->type);
	if (lladdrlen != NDISC_OPT_SPACE(dev->addr_len + prepad))
		return NULL;
	return (lladdr + prepad);
}

int ndisc_mc_map(struct in6_addr *addr, char *buf, struct net_device *dev, int dir)
{
	switch (dev->type) {
	case ARPHRD_ETHER:
	case ARPHRD_IEEE802:	/* Not sure. Check it later. --ANK */
	case ARPHRD_FDDI:
		ipv6_eth_mc_map(addr, buf);
		return 0;
	case ARPHRD_IEEE802_TR:
		ipv6_tr_mc_map(addr,buf);
		return 0;
	case ARPHRD_ARCNET:
		ipv6_arcnet_mc_map(addr, buf);
		return 0;
	case ARPHRD_INFINIBAND:
		ipv6_ib_mc_map(addr, buf);
		return 0;
	default:
		if (dir) {
			memcpy(buf, dev->broadcast, dev->addr_len);
			return 0;
		}
	}
	return -EINVAL;
}

EXPORT_SYMBOL(ndisc_mc_map);

static u32 ndisc_hash(const void *pkey, const struct net_device *dev)
{
	const u32 *p32 = pkey;
	u32 addr_hash, i;

	addr_hash = 0;
	for (i = 0; i < (sizeof(struct in6_addr) / sizeof(u32)); i++)
		addr_hash ^= *p32++;

	return jhash_2words(addr_hash, dev->ifindex, nd_tbl.hash_rnd);
}

static int ndisc_constructor(struct neighbour *neigh)
{
	struct in6_addr *addr = (struct in6_addr*)&neigh->primary_key;
	struct net_device *dev = neigh->dev;
	struct inet6_dev *in6_dev;
	struct neigh_parms *parms;
	int is_multicast = ipv6_addr_is_multicast(addr);

	rcu_read_lock();
	in6_dev = in6_dev_get(dev);
	if (in6_dev == NULL) {
		rcu_read_unlock();
		return -EINVAL;
	}

	parms = in6_dev->nd_parms;
	__neigh_parms_put(neigh->parms);
	neigh->parms = neigh_parms_clone(parms);
	rcu_read_unlock();

	neigh->type = is_multicast ? RTN_MULTICAST : RTN_UNICAST;
	if (!dev->header_ops) {
		neigh->nud_state = NUD_NOARP;
		neigh->ops = &ndisc_direct_ops;
		neigh->output = neigh->ops->queue_xmit;
	} else {
		if (is_multicast) {
			neigh->nud_state = NUD_NOARP;
			ndisc_mc_map(addr, neigh->ha, dev, 1);
		} else if (dev->flags&(IFF_NOARP|IFF_LOOPBACK)) {
			neigh->nud_state = NUD_NOARP;
			memcpy(neigh->ha, dev->dev_addr, dev->addr_len);
			if (dev->flags&IFF_LOOPBACK)
				neigh->type = RTN_LOCAL;
		} else if (dev->flags&IFF_POINTOPOINT) {
			neigh->nud_state = NUD_NOARP;
			memcpy(neigh->ha, dev->broadcast, dev->addr_len);
		}
		if (dev->header_ops->cache)
			neigh->ops = &ndisc_hh_ops;
		else
			neigh->ops = &ndisc_generic_ops;
		if (neigh->nud_state&NUD_VALID)
			neigh->output = neigh->ops->connected_output;
		else
			neigh->output = neigh->ops->output;
	}
	in6_dev_put(in6_dev);
	return 0;
}

static int pndisc_constructor(struct pneigh_entry *n)
{
	struct in6_addr *addr = (struct in6_addr*)&n->key;
	struct in6_addr maddr;
	struct net_device *dev = n->dev;

	if (dev == NULL || __in6_dev_get(dev) == NULL)
		return -EINVAL;
	addrconf_addr_solict_mult(addr, &maddr);
	ipv6_dev_mc_inc(dev, &maddr);
	return 0;
}

static void pndisc_destructor(struct pneigh_entry *n)
{
	struct in6_addr *addr = (struct in6_addr*)&n->key;
	struct in6_addr maddr;
	struct net_device *dev = n->dev;

	if (dev == NULL || __in6_dev_get(dev) == NULL)
		return;
	addrconf_addr_solict_mult(addr, &maddr);
	ipv6_dev_mc_dec(dev, &maddr);
}

/*
 *	Send a Neighbour Advertisement
 */

static inline void ndisc_flow_init(struct flowi *fl, u8 type,
			    struct in6_addr *saddr, struct in6_addr *daddr,
			    int oif)
{
	memset(fl, 0, sizeof(*fl));
	ipv6_addr_copy(&fl->fl6_src, saddr);
	ipv6_addr_copy(&fl->fl6_dst, daddr);
	fl->proto	 	= IPPROTO_ICMPV6;
	fl->fl_icmp_type	= type;
	fl->fl_icmp_code	= 0;
	fl->oif			= oif;
	security_sk_classify_flow(ndisc_socket->sk, fl);
}

static void __ndisc_send(struct net_device *dev,
			 struct neighbour *neigh,
			 struct in6_addr *daddr, struct in6_addr *saddr,
			 struct icmp6hdr *icmp6h, struct in6_addr *target,
			 int llinfo)
{
	struct flowi fl;
	struct dst_entry *dst;
	struct sock *sk = ndisc_socket->sk;
	struct sk_buff *skb;
	struct icmp6hdr *hdr;
	struct inet6_dev *idev;
	int len;
	int err;
	u8 *opt, type;

	type = icmp6h->icmp6_type;

	ndisc_flow_init(&fl, type, saddr, daddr,
			dev->ifindex);

	dst = ndisc_dst_alloc(dev, neigh, daddr, ip6_output);
	if (!dst)
		return;

	err = xfrm_lookup(&dst, &fl, NULL, 0);
	if (err < 0)
		return;

	if (!dev->addr_len)
		llinfo = 0;

	len = sizeof(struct icmp6hdr) + (target ? sizeof(*target) : 0);
	if (llinfo)
		len += ndisc_opt_addr_space(dev);

	skb = sock_alloc_send_skb(sk,
				  (MAX_HEADER + sizeof(struct ipv6hdr) +
				   len + LL_RESERVED_SPACE(dev)),
				  1, &err);
	if (!skb) {
		ND_PRINTK0(KERN_ERR
			   "ICMPv6 ND: %s() failed to allocate an skb.\n",
			   __FUNCTION__);
		dst_release(dst);
		return;
	}

	skb_reserve(skb, LL_RESERVED_SPACE(dev));
	ip6_nd_hdr(sk, skb, dev, saddr, daddr, IPPROTO_ICMPV6, len);

	skb->transport_header = skb->tail;
	skb_put(skb, len);

	hdr = (struct icmp6hdr *)skb_transport_header(skb);
	memcpy(hdr, icmp6h, sizeof(*hdr));

	opt = skb_transport_header(skb) + sizeof(struct icmp6hdr);
	if (target) {
		ipv6_addr_copy((struct in6_addr *)opt, target);
		opt += sizeof(*target);
	}

	if (llinfo)
		ndisc_fill_addr_option(opt, llinfo, dev->dev_addr,
				       dev->addr_len, dev->type);

	hdr->icmp6_cksum = csum_ipv6_magic(saddr, daddr, len,
					   IPPROTO_ICMPV6,
					   csum_partial((__u8 *) hdr,
							len, 0));

	skb->dst = dst;

	idev = in6_dev_get(dst->dev);
	IP6_INC_STATS(idev, IPSTATS_MIB_OUTREQUESTS);

	err = NF_HOOK(PF_INET6, NF_IP6_LOCAL_OUT, skb, NULL, dst->dev, dst_output);
	if (!err) {
		ICMP6MSGOUT_INC_STATS(idev, type);
		ICMP6_INC_STATS(idev, ICMP6_MIB_OUTMSGS);
	}

	if (likely(idev != NULL))
		in6_dev_put(idev);
}

static void ndisc_send_na(struct net_device *dev, struct neighbour *neigh,
		   struct in6_addr *daddr, struct in6_addr *solicited_addr,
		   int router, int solicited, int override, int inc_opt)
{
	struct in6_addr tmpaddr;
	struct inet6_ifaddr *ifp;
	struct in6_addr *src_addr;
	struct icmp6hdr icmp6h = {
		.icmp6_type = NDISC_NEIGHBOUR_ADVERTISEMENT,
	};

	/* for anycast or proxy, solicited_addr != src_addr */
	ifp = ipv6_get_ifaddr(solicited_addr, dev, 1);
	if (ifp) {
		src_addr = solicited_addr;
		if (ifp->flags & IFA_F_OPTIMISTIC)
			override = 0;
		in6_ifa_put(ifp);
	} else {
		if (ipv6_dev_get_saddr(dev, daddr, &tmpaddr))
			return;
		src_addr = &tmpaddr;
	}

	icmp6h.icmp6_router = router;
	icmp6h.icmp6_solicited = solicited;
	icmp6h.icmp6_override = override;

	__ndisc_send(dev, neigh, daddr, src_addr,
		     &icmp6h, solicited_addr,
		     inc_opt ? ND_OPT_TARGET_LL_ADDR : 0);
}

void ndisc_send_ns(struct net_device *dev, struct neighbour *neigh,
		   struct in6_addr *solicit,
		   struct in6_addr *daddr, struct in6_addr *saddr)
{
	struct in6_addr addr_buf;
	struct icmp6hdr icmp6h = {
		.icmp6_type = NDISC_NEIGHBOUR_SOLICITATION,
	};

	if (saddr == NULL) {
		if (ipv6_get_lladdr(dev, &addr_buf,
				   (IFA_F_TENTATIVE|IFA_F_OPTIMISTIC)))
			return;
		saddr = &addr_buf;
	}

	__ndisc_send(dev, neigh, daddr, saddr,
		     &icmp6h, solicit,
		     !ipv6_addr_any(saddr) ? ND_OPT_SOURCE_LL_ADDR : 0);
}

void ndisc_send_rs(struct net_device *dev, struct in6_addr *saddr,
		   struct in6_addr *daddr)
{
	struct icmp6hdr icmp6h = {
		.icmp6_type = NDISC_ROUTER_SOLICITATION,
	};
	int send_sllao = dev->addr_len;

#ifdef CONFIG_IPV6_OPTIMISTIC_DAD
	/*
	 * According to section 2.2 of RFC 4429, we must not
	 * send router solicitations with a sllao from
	 * optimistic addresses, but we may send the solicitation
	 * if we don't include the sllao.  So here we check
	 * if our address is optimistic, and if so, we
	 * supress the inclusion of the sllao.
	 */
	if (send_sllao) {
		struct inet6_ifaddr *ifp = ipv6_get_ifaddr(saddr, dev, 1);
		if (ifp) {
			if (ifp->flags & IFA_F_OPTIMISTIC)  {
				send_sllao = 0;
			}
			in6_ifa_put(ifp);
		} else {
			send_sllao = 0;
		}
	}
#endif
	__ndisc_send(dev, NULL, daddr, saddr,
		     &icmp6h, NULL,
		     send_sllao ? ND_OPT_SOURCE_LL_ADDR : 0);
}


static void ndisc_error_report(struct neighbour *neigh, struct sk_buff *skb)
{
	/*
	 *	"The sender MUST return an ICMP
	 *	 destination unreachable"
	 */
	dst_link_failure(skb);
	kfree_skb(skb);
}

/* Called with locked neigh: either read or both */

static void ndisc_solicit(struct neighbour *neigh, struct sk_buff *skb)
{
	struct in6_addr *saddr = NULL;
	struct in6_addr mcaddr;
	struct net_device *dev = neigh->dev;
	struct in6_addr *target = (struct in6_addr *)&neigh->primary_key;
	int probes = atomic_read(&neigh->probes);

	if (skb && ipv6_chk_addr(&ipv6_hdr(skb)->saddr, dev, 1))
		saddr = &ipv6_hdr(skb)->saddr;

	if ((probes -= neigh->parms->ucast_probes) < 0) {
		if (!(neigh->nud_state & NUD_VALID)) {
			ND_PRINTK1(KERN_DEBUG
				   "%s(): trying to ucast probe in NUD_INVALID: "
				   NIP6_FMT "\n",
				   __FUNCTION__,
				   NIP6(*target));
		}
		ndisc_send_ns(dev, neigh, target, target, saddr);
	} else if ((probes -= neigh->parms->app_probes) < 0) {
#ifdef CONFIG_ARPD
		neigh_app_ns(neigh);
#endif
	} else {
		addrconf_addr_solict_mult(target, &mcaddr);
		ndisc_send_ns(dev, NULL, target, &mcaddr, saddr);
	}
}

static void ndisc_recv_ns(struct sk_buff *skb)
{
	struct nd_msg *msg = (struct nd_msg *)skb_transport_header(skb);
	struct in6_addr *saddr = &ipv6_hdr(skb)->saddr;
	struct in6_addr *daddr = &ipv6_hdr(skb)->daddr;
	u8 *lladdr = NULL;
	u32 ndoptlen = skb->tail - (skb->transport_header +
				    offsetof(struct nd_msg, opt));
	struct ndisc_options ndopts;
	struct net_device *dev = skb->dev;
	struct inet6_ifaddr *ifp;
	struct inet6_dev *idev = NULL;
	struct neighbour *neigh;
	struct pneigh_entry *pneigh = NULL;
	int dad = ipv6_addr_any(saddr);
	int inc;
	int is_router;

	if (ipv6_addr_is_multicast(&msg->target)) {
		ND_PRINTK2(KERN_WARNING
			   "ICMPv6 NS: multicast target address");
		return;
	}

	/*
	 * RFC2461 7.1.1:
	 * DAD has to be destined for solicited node multicast address.
	 */
	if (dad &&
	    !(daddr->s6_addr32[0] == htonl(0xff020000) &&
	      daddr->s6_addr32[1] == htonl(0x00000000) &&
	      daddr->s6_addr32[2] == htonl(0x00000001) &&
	      daddr->s6_addr [12] == 0xff )) {
		ND_PRINTK2(KERN_WARNING
			   "ICMPv6 NS: bad DAD packet (wrong destination)\n");
		return;
	}

	if (!ndisc_parse_options(msg->opt, ndoptlen, &ndopts)) {
		ND_PRINTK2(KERN_WARNING
			   "ICMPv6 NS: invalid ND options\n");
		return;
	}

	if (ndopts.nd_opts_src_lladdr) {
		lladdr = ndisc_opt_addr_data(ndopts.nd_opts_src_lladdr, dev);
		if (!lladdr) {
			ND_PRINTK2(KERN_WARNING
				   "ICMPv6 NS: invalid link-layer address length\n");
			return;
		}

		/* RFC2461 7.1.1:
		 *	If the IP source address is the unspecified address,
		 *	there MUST NOT be source link-layer address option
		 *	in the message.
		 */
		if (dad) {
			ND_PRINTK2(KERN_WARNING
				   "ICMPv6 NS: bad DAD packet (link-layer address option)\n");
			return;
		}
	}

	inc = ipv6_addr_is_multicast(daddr);

	if ((ifp = ipv6_get_ifaddr(&msg->target, dev, 1)) != NULL) {

		if (ifp->flags & (IFA_F_TENTATIVE|IFA_F_OPTIMISTIC)) {
			if (dad) {
				if (dev->type == ARPHRD_IEEE802_TR) {
					const unsigned char *sadr;
					sadr = skb_mac_header(skb);
					if (((sadr[8] ^ dev->dev_addr[0]) & 0x7f) == 0 &&
					    sadr[9] == dev->dev_addr[1] &&
					    sadr[10] == dev->dev_addr[2] &&
					    sadr[11] == dev->dev_addr[3] &&
					    sadr[12] == dev->dev_addr[4] &&
					    sadr[13] == dev->dev_addr[5]) {
						/* looped-back to us */
						goto out;
					}
				}

				/*
				 * We are colliding with another node
				 * who is doing DAD
				 * so fail our DAD process
				 */
				addrconf_dad_failure(ifp);
				return;
			} else {
				/*
				 * This is not a dad solicitation.
				 * If we are an optimistic node,
				 * we should respond.
				 * Otherwise, we should ignore it.
				 */
				if (!(ifp->flags & IFA_F_OPTIMISTIC))
					goto out;
			}
		}

		idev = ifp->idev;
	} else {
		idev = in6_dev_get(dev);
		if (!idev) {
			/* XXX: count this drop? */
			return;
		}

		if (ipv6_chk_acast_addr(dev, &msg->target) ||
		    (idev->cnf.forwarding &&
		     (ipv6_devconf.proxy_ndp || idev->cnf.proxy_ndp) &&
		     (pneigh = pneigh_lookup(&nd_tbl,
					     &msg->target, dev, 0)) != NULL)) {
			if (!(NEIGH_CB(skb)->flags & LOCALLY_ENQUEUED) &&
			    skb->pkt_type != PACKET_HOST &&
			    inc != 0 &&
			    idev->nd_parms->proxy_delay != 0) {
				/*
				 * for anycast or proxy,
				 * sender should delay its response
				 * by a random time between 0 and
				 * MAX_ANYCAST_DELAY_TIME seconds.
				 * (RFC2461) -- yoshfuji
				 */
				struct sk_buff *n = skb_clone(skb, GFP_ATOMIC);
				if (n)
					pneigh_enqueue(&nd_tbl, idev->nd_parms, n);
				goto out;
			}
		} else
			goto out;
	}

	is_router = !!(pneigh ? pneigh->flags & NTF_ROUTER : idev->cnf.forwarding);

	if (dad) {
		struct in6_addr maddr;

		ipv6_addr_all_nodes(&maddr);
		ndisc_send_na(dev, NULL, &maddr, &msg->target,
			      is_router, 0, (ifp != NULL), 1);
		goto out;
	}

	if (inc)
		NEIGH_CACHE_STAT_INC(&nd_tbl, rcv_probes_mcast);
	else
		NEIGH_CACHE_STAT_INC(&nd_tbl, rcv_probes_ucast);

	/*
	 *	update / create cache entry
	 *	for the source address
	 */
	neigh = __neigh_lookup(&nd_tbl, saddr, dev,
			       !inc || lladdr || !dev->addr_len);
	if (neigh)
		neigh_update(neigh, lladdr, NUD_STALE,
			     NEIGH_UPDATE_F_WEAK_OVERRIDE|
			     NEIGH_UPDATE_F_OVERRIDE);
	if (neigh || !dev->header_ops) {
		ndisc_send_na(dev, neigh, saddr, &msg->target,
			      is_router,
			      1, (ifp != NULL && inc), inc);
		if (neigh)
			neigh_release(neigh);
	}

out:
	if (ifp)
		in6_ifa_put(ifp);
	else
		in6_dev_put(idev);

	return;
}

static void ndisc_recv_na(struct sk_buff *skb)
{
	struct nd_msg *msg = (struct nd_msg *)skb_transport_header(skb);
	struct in6_addr *saddr = &ipv6_hdr(skb)->saddr;
	struct in6_addr *daddr = &ipv6_hdr(skb)->daddr;
	u8 *lladdr = NULL;
	u32 ndoptlen = skb->tail - (skb->transport_header +
				    offsetof(struct nd_msg, opt));
	struct ndisc_options ndopts;
	struct net_device *dev = skb->dev;
	struct inet6_ifaddr *ifp;
	struct neighbour *neigh;

	if (skb->len < sizeof(struct nd_msg)) {
		ND_PRINTK2(KERN_WARNING
			   "ICMPv6 NA: packet too short\n");
		return;
	}

	if (ipv6_addr_is_multicast(&msg->target)) {
		ND_PRINTK2(KERN_WARNING
			   "ICMPv6 NA: target address is multicast.\n");
		return;
	}

	if (ipv6_addr_is_multicast(daddr) &&
	    msg->icmph.icmp6_solicited) {
		ND_PRINTK2(KERN_WARNING
			   "ICMPv6 NA: solicited NA is multicasted.\n");
		return;
	}

	if (!ndisc_parse_options(msg->opt, ndoptlen, &ndopts)) {
		ND_PRINTK2(KERN_WARNING
			   "ICMPv6 NS: invalid ND option\n");
		return;
	}
	if (ndopts.nd_opts_tgt_lladdr) {
		lladdr = ndisc_opt_addr_data(ndopts.nd_opts_tgt_lladdr, dev);
		if (!lladdr) {
			ND_PRINTK2(KERN_WARNING
				   "ICMPv6 NA: invalid link-layer address length\n");
			return;
		}
	}
	if ((ifp = ipv6_get_ifaddr(&msg->target, dev, 1))) {
		if (ifp->flags & IFA_F_TENTATIVE) {
			addrconf_dad_failure(ifp);
			return;
		}
		/* What should we make now? The advertisement
		   is invalid, but ndisc specs say nothing
		   about it. It could be misconfiguration, or
		   an smart proxy agent tries to help us :-)
		 */
		ND_PRINTK1(KERN_WARNING
			   "ICMPv6 NA: someone advertises our address on %s!\n",
			   ifp->idev->dev->name);
		in6_ifa_put(ifp);
		return;
	}
	neigh = neigh_lookup(&nd_tbl, &msg->target, dev);

	if (neigh) {
		u8 old_flags = neigh->flags;

		if (neigh->nud_state & NUD_FAILED)
			goto out;

		/*
		 * Don't update the neighbor cache entry on a proxy NA from
		 * ourselves because either the proxied node is off link or it
		 * has already sent a NA to us.
		 */
		if (lladdr && !memcmp(lladdr, dev->dev_addr, dev->addr_len) &&
		    ipv6_devconf.forwarding && ipv6_devconf.proxy_ndp &&
		    pneigh_lookup(&nd_tbl, &msg->target, dev, 0)) {
			/* XXX: idev->cnf.prixy_ndp */
			goto out;
		}

		neigh_update(neigh, lladdr,
			     msg->icmph.icmp6_solicited ? NUD_REACHABLE : NUD_STALE,
			     NEIGH_UPDATE_F_WEAK_OVERRIDE|
			     (msg->icmph.icmp6_override ? NEIGH_UPDATE_F_OVERRIDE : 0)|
			     NEIGH_UPDATE_F_OVERRIDE_ISROUTER|
			     (msg->icmph.icmp6_router ? NEIGH_UPDATE_F_ISROUTER : 0));

		if ((old_flags & ~neigh->flags) & NTF_ROUTER) {
			/*
			 * Change: router to host
			 */
			struct rt6_info *rt;
			rt = rt6_get_dflt_router(saddr, dev);
			if (rt)
				ip6_del_rt(rt);
		}

out:
		neigh_release(neigh);
	}
}

static void ndisc_recv_rs(struct sk_buff *skb)
{
	struct rs_msg *rs_msg = (struct rs_msg *)skb_transport_header(skb);
	unsigned long ndoptlen = skb->len - sizeof(*rs_msg);
	struct neighbour *neigh;
	struct inet6_dev *idev;
	struct in6_addr *saddr = &ipv6_hdr(skb)->saddr;
	struct ndisc_options ndopts;
	u8 *lladdr = NULL;

	if (skb->len < sizeof(*rs_msg))
		return;

	idev = in6_dev_get(skb->dev);
	if (!idev) {
		if (net_ratelimit())
			ND_PRINTK1("ICMP6 RS: can't find in6 device\n");
		return;
	}

	/* Don't accept RS if we're not in router mode */
	if (!idev->cnf.forwarding)
		goto out;

	/*
	 * Don't update NCE if src = ::;
	 * this implies that the source node has no ip address assigned yet.
	 */
	if (ipv6_addr_any(saddr))
		goto out;

	/* Parse ND options */
	if (!ndisc_parse_options(rs_msg->opt, ndoptlen, &ndopts)) {
		if (net_ratelimit())
			ND_PRINTK2("ICMP6 NS: invalid ND option, ignored\n");
		goto out;
	}

	if (ndopts.nd_opts_src_lladdr) {
		lladdr = ndisc_opt_addr_data(ndopts.nd_opts_src_lladdr,
					     skb->dev);
		if (!lladdr)
			goto out;
	}

	neigh = __neigh_lookup(&nd_tbl, saddr, skb->dev, 1);
	if (neigh) {
		neigh_update(neigh, lladdr, NUD_STALE,
			     NEIGH_UPDATE_F_WEAK_OVERRIDE|
			     NEIGH_UPDATE_F_OVERRIDE|
			     NEIGH_UPDATE_F_OVERRIDE_ISROUTER);
		neigh_release(neigh);
	}
out:
	in6_dev_put(idev);
}

static void ndisc_ra_useropt(struct sk_buff *ra, struct nd_opt_hdr *opt)
{
	struct icmp6hdr *icmp6h = (struct icmp6hdr *)skb_transport_header(ra);
	struct sk_buff *skb;
	struct nlmsghdr *nlh;
	struct nduseroptmsg *ndmsg;
	int err;
	int base_size = NLMSG_ALIGN(sizeof(struct nduseroptmsg)
				    + (opt->nd_opt_len << 3));
	size_t msg_size = base_size + nla_total_size(sizeof(struct in6_addr));

	skb = nlmsg_new(msg_size, GFP_ATOMIC);
	if (skb == NULL) {
		err = -ENOBUFS;
		goto errout;
	}

	nlh = nlmsg_put(skb, 0, 0, RTM_NEWNDUSEROPT, base_size, 0);
	if (nlh == NULL) {
		goto nla_put_failure;
	}

	ndmsg = nlmsg_data(nlh);
	ndmsg->nduseropt_family = AF_INET6;
<<<<<<< HEAD
=======
	ndmsg->nduseropt_ifindex = ra->dev->ifindex;
>>>>>>> 9418d5dc
	ndmsg->nduseropt_icmp_type = icmp6h->icmp6_type;
	ndmsg->nduseropt_icmp_code = icmp6h->icmp6_code;
	ndmsg->nduseropt_opts_len = opt->nd_opt_len << 3;

	memcpy(ndmsg + 1, opt, opt->nd_opt_len << 3);

	NLA_PUT(skb, NDUSEROPT_SRCADDR, sizeof(struct in6_addr),
		&ipv6_hdr(ra)->saddr);
	nlmsg_end(skb, nlh);

	err = rtnl_notify(skb, 0, RTNLGRP_ND_USEROPT, NULL, GFP_ATOMIC);
	if (err < 0)
		goto errout;

	return;

nla_put_failure:
	nlmsg_free(skb);
	err = -EMSGSIZE;
errout:
	rtnl_set_sk_err(RTNLGRP_ND_USEROPT, err);
}

static void ndisc_router_discovery(struct sk_buff *skb)
{
	struct ra_msg *ra_msg = (struct ra_msg *)skb_transport_header(skb);
	struct neighbour *neigh = NULL;
	struct inet6_dev *in6_dev;
	struct rt6_info *rt = NULL;
	int lifetime;
	struct ndisc_options ndopts;
	int optlen;
	unsigned int pref = 0;

	__u8 * opt = (__u8 *)(ra_msg + 1);

	optlen = (skb->tail - skb->transport_header) - sizeof(struct ra_msg);

	if (!(ipv6_addr_type(&ipv6_hdr(skb)->saddr) & IPV6_ADDR_LINKLOCAL)) {
		ND_PRINTK2(KERN_WARNING
			   "ICMPv6 RA: source address is not link-local.\n");
		return;
	}
	if (optlen < 0) {
		ND_PRINTK2(KERN_WARNING
			   "ICMPv6 RA: packet too short\n");
		return;
	}

	/*
	 *	set the RA_RECV flag in the interface
	 */

	in6_dev = in6_dev_get(skb->dev);
	if (in6_dev == NULL) {
		ND_PRINTK0(KERN_ERR
			   "ICMPv6 RA: can't find inet6 device for %s.\n",
			   skb->dev->name);
		return;
	}
	if (in6_dev->cnf.forwarding || !in6_dev->cnf.accept_ra) {
		in6_dev_put(in6_dev);
		return;
	}

	if (!ndisc_parse_options(opt, optlen, &ndopts)) {
		in6_dev_put(in6_dev);
		ND_PRINTK2(KERN_WARNING
			   "ICMP6 RA: invalid ND options\n");
		return;
	}

	if (in6_dev->if_flags & IF_RS_SENT) {
		/*
		 *	flag that an RA was received after an RS was sent
		 *	out on this interface.
		 */
		in6_dev->if_flags |= IF_RA_RCVD;
	}

	/*
	 * Remember the managed/otherconf flags from most recently
	 * received RA message (RFC 2462) -- yoshfuji
	 */
	in6_dev->if_flags = (in6_dev->if_flags & ~(IF_RA_MANAGED |
				IF_RA_OTHERCONF)) |
				(ra_msg->icmph.icmp6_addrconf_managed ?
					IF_RA_MANAGED : 0) |
				(ra_msg->icmph.icmp6_addrconf_other ?
					IF_RA_OTHERCONF : 0);

	if (!in6_dev->cnf.accept_ra_defrtr)
		goto skip_defrtr;

	lifetime = ntohs(ra_msg->icmph.icmp6_rt_lifetime);

#ifdef CONFIG_IPV6_ROUTER_PREF
	pref = ra_msg->icmph.icmp6_router_pref;
	/* 10b is handled as if it were 00b (medium) */
	if (pref == ICMPV6_ROUTER_PREF_INVALID ||
	    !in6_dev->cnf.accept_ra_rtr_pref)
		pref = ICMPV6_ROUTER_PREF_MEDIUM;
#endif

	rt = rt6_get_dflt_router(&ipv6_hdr(skb)->saddr, skb->dev);

	if (rt)
		neigh = rt->rt6i_nexthop;

	if (rt && lifetime == 0) {
		neigh_clone(neigh);
		ip6_del_rt(rt);
		rt = NULL;
	}

	if (rt == NULL && lifetime) {
		ND_PRINTK3(KERN_DEBUG
			   "ICMPv6 RA: adding default router.\n");

		rt = rt6_add_dflt_router(&ipv6_hdr(skb)->saddr, skb->dev, pref);
		if (rt == NULL) {
			ND_PRINTK0(KERN_ERR
				   "ICMPv6 RA: %s() failed to add default route.\n",
				   __FUNCTION__);
			in6_dev_put(in6_dev);
			return;
		}

		neigh = rt->rt6i_nexthop;
		if (neigh == NULL) {
			ND_PRINTK0(KERN_ERR
				   "ICMPv6 RA: %s() got default router without neighbour.\n",
				   __FUNCTION__);
			dst_release(&rt->u.dst);
			in6_dev_put(in6_dev);
			return;
		}
		neigh->flags |= NTF_ROUTER;
	} else if (rt) {
		rt->rt6i_flags |= (rt->rt6i_flags & ~RTF_PREF_MASK) | RTF_PREF(pref);
	}

	if (rt)
		rt->rt6i_expires = jiffies + (HZ * lifetime);

	if (ra_msg->icmph.icmp6_hop_limit) {
		in6_dev->cnf.hop_limit = ra_msg->icmph.icmp6_hop_limit;
		if (rt)
			rt->u.dst.metrics[RTAX_HOPLIMIT-1] = ra_msg->icmph.icmp6_hop_limit;
	}

skip_defrtr:

	/*
	 *	Update Reachable Time and Retrans Timer
	 */

	if (in6_dev->nd_parms) {
		unsigned long rtime = ntohl(ra_msg->retrans_timer);

		if (rtime && rtime/1000 < MAX_SCHEDULE_TIMEOUT/HZ) {
			rtime = (rtime*HZ)/1000;
			if (rtime < HZ/10)
				rtime = HZ/10;
			in6_dev->nd_parms->retrans_time = rtime;
			in6_dev->tstamp = jiffies;
			inet6_ifinfo_notify(RTM_NEWLINK, in6_dev);
		}

		rtime = ntohl(ra_msg->reachable_time);
		if (rtime && rtime/1000 < MAX_SCHEDULE_TIMEOUT/(3*HZ)) {
			rtime = (rtime*HZ)/1000;

			if (rtime < HZ/10)
				rtime = HZ/10;

			if (rtime != in6_dev->nd_parms->base_reachable_time) {
				in6_dev->nd_parms->base_reachable_time = rtime;
				in6_dev->nd_parms->gc_staletime = 3 * rtime;
				in6_dev->nd_parms->reachable_time = neigh_rand_reach_time(rtime);
				in6_dev->tstamp = jiffies;
				inet6_ifinfo_notify(RTM_NEWLINK, in6_dev);
			}
		}
	}

	/*
	 *	Process options.
	 */

	if (!neigh)
		neigh = __neigh_lookup(&nd_tbl, &ipv6_hdr(skb)->saddr,
				       skb->dev, 1);
	if (neigh) {
		u8 *lladdr = NULL;
		if (ndopts.nd_opts_src_lladdr) {
			lladdr = ndisc_opt_addr_data(ndopts.nd_opts_src_lladdr,
						     skb->dev);
			if (!lladdr) {
				ND_PRINTK2(KERN_WARNING
					   "ICMPv6 RA: invalid link-layer address length\n");
				goto out;
			}
		}
		neigh_update(neigh, lladdr, NUD_STALE,
			     NEIGH_UPDATE_F_WEAK_OVERRIDE|
			     NEIGH_UPDATE_F_OVERRIDE|
			     NEIGH_UPDATE_F_OVERRIDE_ISROUTER|
			     NEIGH_UPDATE_F_ISROUTER);
	}

#ifdef CONFIG_IPV6_ROUTE_INFO
	if (in6_dev->cnf.accept_ra_rtr_pref && ndopts.nd_opts_ri) {
		struct nd_opt_hdr *p;
		for (p = ndopts.nd_opts_ri;
		     p;
		     p = ndisc_next_option(p, ndopts.nd_opts_ri_end)) {
			if (((struct route_info *)p)->prefix_len > in6_dev->cnf.accept_ra_rt_info_max_plen)
				continue;
			rt6_route_rcv(skb->dev, (u8*)p, (p->nd_opt_len) << 3,
				      &ipv6_hdr(skb)->saddr);
		}
	}
#endif

	if (in6_dev->cnf.accept_ra_pinfo && ndopts.nd_opts_pi) {
		struct nd_opt_hdr *p;
		for (p = ndopts.nd_opts_pi;
		     p;
		     p = ndisc_next_option(p, ndopts.nd_opts_pi_end)) {
			addrconf_prefix_rcv(skb->dev, (u8*)p, (p->nd_opt_len) << 3);
		}
	}

	if (ndopts.nd_opts_mtu) {
		__be32 n;
		u32 mtu;

		memcpy(&n, ((u8*)(ndopts.nd_opts_mtu+1))+2, sizeof(mtu));
		mtu = ntohl(n);

		if (mtu < IPV6_MIN_MTU || mtu > skb->dev->mtu) {
			ND_PRINTK2(KERN_WARNING
				   "ICMPv6 RA: invalid mtu: %d\n",
				   mtu);
		} else if (in6_dev->cnf.mtu6 != mtu) {
			in6_dev->cnf.mtu6 = mtu;

			if (rt)
				rt->u.dst.metrics[RTAX_MTU-1] = mtu;

			rt6_mtu_change(skb->dev, mtu);
		}
	}

	if (ndopts.nd_useropts) {
		struct nd_opt_hdr *opt;
		for (opt = ndopts.nd_useropts;
		     opt;
		     opt = ndisc_next_useropt(opt, ndopts.nd_useropts_end)) {
				ndisc_ra_useropt(skb, opt);
		}
	}

	if (ndopts.nd_opts_tgt_lladdr || ndopts.nd_opts_rh) {
		ND_PRINTK2(KERN_WARNING
			   "ICMPv6 RA: invalid RA options");
	}
out:
	if (rt)
		dst_release(&rt->u.dst);
	else if (neigh)
		neigh_release(neigh);
	in6_dev_put(in6_dev);
}

static void ndisc_redirect_rcv(struct sk_buff *skb)
{
	struct inet6_dev *in6_dev;
	struct icmp6hdr *icmph;
	struct in6_addr *dest;
	struct in6_addr *target;	/* new first hop to destination */
	struct neighbour *neigh;
	int on_link = 0;
	struct ndisc_options ndopts;
	int optlen;
	u8 *lladdr = NULL;

	if (!(ipv6_addr_type(&ipv6_hdr(skb)->saddr) & IPV6_ADDR_LINKLOCAL)) {
		ND_PRINTK2(KERN_WARNING
			   "ICMPv6 Redirect: source address is not link-local.\n");
		return;
	}

	optlen = skb->tail - skb->transport_header;
	optlen -= sizeof(struct icmp6hdr) + 2 * sizeof(struct in6_addr);

	if (optlen < 0) {
		ND_PRINTK2(KERN_WARNING
			   "ICMPv6 Redirect: packet too short\n");
		return;
	}

	icmph = icmp6_hdr(skb);
	target = (struct in6_addr *) (icmph + 1);
	dest = target + 1;

	if (ipv6_addr_is_multicast(dest)) {
		ND_PRINTK2(KERN_WARNING
			   "ICMPv6 Redirect: destination address is multicast.\n");
		return;
	}

	if (ipv6_addr_equal(dest, target)) {
		on_link = 1;
	} else if (ipv6_addr_type(target) !=
		   (IPV6_ADDR_UNICAST|IPV6_ADDR_LINKLOCAL)) {
		ND_PRINTK2(KERN_WARNING
			   "ICMPv6 Redirect: target address is not link-local unicast.\n");
		return;
	}

	in6_dev = in6_dev_get(skb->dev);
	if (!in6_dev)
		return;
	if (in6_dev->cnf.forwarding || !in6_dev->cnf.accept_redirects) {
		in6_dev_put(in6_dev);
		return;
	}

	/* RFC2461 8.1:
	 *	The IP source address of the Redirect MUST be the same as the current
	 *	first-hop router for the specified ICMP Destination Address.
	 */

	if (!ndisc_parse_options((u8*)(dest + 1), optlen, &ndopts)) {
		ND_PRINTK2(KERN_WARNING
			   "ICMPv6 Redirect: invalid ND options\n");
		in6_dev_put(in6_dev);
		return;
	}
	if (ndopts.nd_opts_tgt_lladdr) {
		lladdr = ndisc_opt_addr_data(ndopts.nd_opts_tgt_lladdr,
					     skb->dev);
		if (!lladdr) {
			ND_PRINTK2(KERN_WARNING
				   "ICMPv6 Redirect: invalid link-layer address length\n");
			in6_dev_put(in6_dev);
			return;
		}
	}

	neigh = __neigh_lookup(&nd_tbl, target, skb->dev, 1);
	if (neigh) {
		rt6_redirect(dest, &ipv6_hdr(skb)->daddr,
			     &ipv6_hdr(skb)->saddr, neigh, lladdr,
			     on_link);
		neigh_release(neigh);
	}
	in6_dev_put(in6_dev);
}

void ndisc_send_redirect(struct sk_buff *skb, struct neighbour *neigh,
			 struct in6_addr *target)
{
	struct sock *sk = ndisc_socket->sk;
	int len = sizeof(struct icmp6hdr) + 2 * sizeof(struct in6_addr);
	struct sk_buff *buff;
	struct icmp6hdr *icmph;
	struct in6_addr saddr_buf;
	struct in6_addr *addrp;
	struct net_device *dev;
	struct rt6_info *rt;
	struct dst_entry *dst;
	struct inet6_dev *idev;
	struct flowi fl;
	u8 *opt;
	int rd_len;
	int err;
	int hlen;
	u8 ha_buf[MAX_ADDR_LEN], *ha = NULL;

	dev = skb->dev;

	if (ipv6_get_lladdr(dev, &saddr_buf, IFA_F_TENTATIVE)) {
		ND_PRINTK2(KERN_WARNING
			   "ICMPv6 Redirect: no link-local address on %s\n",
			   dev->name);
		return;
	}

	if (!ipv6_addr_equal(&ipv6_hdr(skb)->daddr, target) &&
	    ipv6_addr_type(target) != (IPV6_ADDR_UNICAST|IPV6_ADDR_LINKLOCAL)) {
		ND_PRINTK2(KERN_WARNING
			"ICMPv6 Redirect: target address is not link-local unicast.\n");
		return;
	}

	ndisc_flow_init(&fl, NDISC_REDIRECT, &saddr_buf, &ipv6_hdr(skb)->saddr,
			dev->ifindex);

	dst = ip6_route_output(NULL, &fl);
	if (dst == NULL)
		return;

	err = xfrm_lookup(&dst, &fl, NULL, 0);
	if (err)
		return;

	rt = (struct rt6_info *) dst;

	if (rt->rt6i_flags & RTF_GATEWAY) {
		ND_PRINTK2(KERN_WARNING
			   "ICMPv6 Redirect: destination is not a neighbour.\n");
		dst_release(dst);
		return;
	}
	if (!xrlim_allow(dst, 1*HZ)) {
		dst_release(dst);
		return;
	}

	if (dev->addr_len) {
		read_lock_bh(&neigh->lock);
		if (neigh->nud_state & NUD_VALID) {
			memcpy(ha_buf, neigh->ha, dev->addr_len);
			read_unlock_bh(&neigh->lock);
			ha = ha_buf;
			len += ndisc_opt_addr_space(dev);
		} else
			read_unlock_bh(&neigh->lock);
	}

	rd_len = min_t(unsigned int,
		     IPV6_MIN_MTU-sizeof(struct ipv6hdr)-len, skb->len + 8);
	rd_len &= ~0x7;
	len += rd_len;

	buff = sock_alloc_send_skb(sk,
				   (MAX_HEADER + sizeof(struct ipv6hdr) +
				    len + LL_RESERVED_SPACE(dev)),
				   1, &err);
	if (buff == NULL) {
		ND_PRINTK0(KERN_ERR
			   "ICMPv6 Redirect: %s() failed to allocate an skb.\n",
			   __FUNCTION__);
		dst_release(dst);
		return;
	}

	hlen = 0;

	skb_reserve(buff, LL_RESERVED_SPACE(dev));
	ip6_nd_hdr(sk, buff, dev, &saddr_buf, &ipv6_hdr(skb)->saddr,
		   IPPROTO_ICMPV6, len);

	skb_set_transport_header(buff, skb_tail_pointer(buff) - buff->data);
	skb_put(buff, len);
	icmph = icmp6_hdr(buff);

	memset(icmph, 0, sizeof(struct icmp6hdr));
	icmph->icmp6_type = NDISC_REDIRECT;

	/*
	 *	copy target and destination addresses
	 */

	addrp = (struct in6_addr *)(icmph + 1);
	ipv6_addr_copy(addrp, target);
	addrp++;
	ipv6_addr_copy(addrp, &ipv6_hdr(skb)->daddr);

	opt = (u8*) (addrp + 1);

	/*
	 *	include target_address option
	 */

	if (ha)
		opt = ndisc_fill_addr_option(opt, ND_OPT_TARGET_LL_ADDR, ha,
					     dev->addr_len, dev->type);

	/*
	 *	build redirect option and copy skb over to the new packet.
	 */

	memset(opt, 0, 8);
	*(opt++) = ND_OPT_REDIRECT_HDR;
	*(opt++) = (rd_len >> 3);
	opt += 6;

	memcpy(opt, ipv6_hdr(skb), rd_len - 8);

	icmph->icmp6_cksum = csum_ipv6_magic(&saddr_buf, &ipv6_hdr(skb)->saddr,
					     len, IPPROTO_ICMPV6,
					     csum_partial((u8 *) icmph, len, 0));

	buff->dst = dst;
	idev = in6_dev_get(dst->dev);
	IP6_INC_STATS(idev, IPSTATS_MIB_OUTREQUESTS);
	err = NF_HOOK(PF_INET6, NF_IP6_LOCAL_OUT, buff, NULL, dst->dev, dst_output);
	if (!err) {
		ICMP6MSGOUT_INC_STATS(idev, NDISC_REDIRECT);
		ICMP6_INC_STATS(idev, ICMP6_MIB_OUTMSGS);
	}

	if (likely(idev != NULL))
		in6_dev_put(idev);
}

static void pndisc_redo(struct sk_buff *skb)
{
	ndisc_recv_ns(skb);
	kfree_skb(skb);
}

int ndisc_rcv(struct sk_buff *skb)
{
	struct nd_msg *msg;

	if (!pskb_may_pull(skb, skb->len))
		return 0;

	msg = (struct nd_msg *)skb_transport_header(skb);

	__skb_push(skb, skb->data - skb_transport_header(skb));

	if (ipv6_hdr(skb)->hop_limit != 255) {
		ND_PRINTK2(KERN_WARNING
			   "ICMPv6 NDISC: invalid hop-limit: %d\n",
			   ipv6_hdr(skb)->hop_limit);
		return 0;
	}

	if (msg->icmph.icmp6_code != 0) {
		ND_PRINTK2(KERN_WARNING
			   "ICMPv6 NDISC: invalid ICMPv6 code: %d\n",
			   msg->icmph.icmp6_code);
		return 0;
	}

	memset(NEIGH_CB(skb), 0, sizeof(struct neighbour_cb));

	switch (msg->icmph.icmp6_type) {
	case NDISC_NEIGHBOUR_SOLICITATION:
		ndisc_recv_ns(skb);
		break;

	case NDISC_NEIGHBOUR_ADVERTISEMENT:
		ndisc_recv_na(skb);
		break;

	case NDISC_ROUTER_SOLICITATION:
		ndisc_recv_rs(skb);
		break;

	case NDISC_ROUTER_ADVERTISEMENT:
		ndisc_router_discovery(skb);
		break;

	case NDISC_REDIRECT:
		ndisc_redirect_rcv(skb);
		break;
	}

	return 0;
}

static int ndisc_netdev_event(struct notifier_block *this, unsigned long event, void *ptr)
{
	struct net_device *dev = ptr;

	if (dev->nd_net != &init_net)
		return NOTIFY_DONE;

	switch (event) {
	case NETDEV_CHANGEADDR:
		neigh_changeaddr(&nd_tbl, dev);
		fib6_run_gc(~0UL);
		break;
	case NETDEV_DOWN:
		neigh_ifdown(&nd_tbl, dev);
		fib6_run_gc(~0UL);
		break;
	default:
		break;
	}

	return NOTIFY_DONE;
}

static struct notifier_block ndisc_netdev_notifier = {
	.notifier_call = ndisc_netdev_event,
};

#ifdef CONFIG_SYSCTL
static void ndisc_warn_deprecated_sysctl(struct ctl_table *ctl,
					 const char *func, const char *dev_name)
{
	static char warncomm[TASK_COMM_LEN];
	static int warned;
	if (strcmp(warncomm, current->comm) && warned < 5) {
		strcpy(warncomm, current->comm);
		printk(KERN_WARNING
			"process `%s' is using deprecated sysctl (%s) "
			"net.ipv6.neigh.%s.%s; "
			"Use net.ipv6.neigh.%s.%s_ms "
			"instead.\n",
			warncomm, func,
			dev_name, ctl->procname,
			dev_name, ctl->procname);
		warned++;
	}
}

int ndisc_ifinfo_sysctl_change(struct ctl_table *ctl, int write, struct file * filp, void __user *buffer, size_t *lenp, loff_t *ppos)
{
	struct net_device *dev = ctl->extra1;
	struct inet6_dev *idev;
	int ret;

	if ((strcmp(ctl->procname, "retrans_time") == 0) ||
	    (strcmp(ctl->procname, "base_reachable_time") == 0))
		ndisc_warn_deprecated_sysctl(ctl, "syscall", dev ? dev->name : "default");

	if (strcmp(ctl->procname, "retrans_time") == 0)
		ret = proc_dointvec(ctl, write, filp, buffer, lenp, ppos);

	else if (strcmp(ctl->procname, "base_reachable_time") == 0)
		ret = proc_dointvec_jiffies(ctl, write,
					    filp, buffer, lenp, ppos);

	else if ((strcmp(ctl->procname, "retrans_time_ms") == 0) ||
		 (strcmp(ctl->procname, "base_reachable_time_ms") == 0))
		ret = proc_dointvec_ms_jiffies(ctl, write,
					       filp, buffer, lenp, ppos);
	else
		ret = -1;

	if (write && ret == 0 && dev && (idev = in6_dev_get(dev)) != NULL) {
		if (ctl->data == &idev->nd_parms->base_reachable_time)
			idev->nd_parms->reachable_time = neigh_rand_reach_time(idev->nd_parms->base_reachable_time);
		idev->tstamp = jiffies;
		inet6_ifinfo_notify(RTM_NEWLINK, idev);
		in6_dev_put(idev);
	}
	return ret;
}

static int ndisc_ifinfo_sysctl_strategy(ctl_table *ctl, int __user *name,
					int nlen, void __user *oldval,
					size_t __user *oldlenp,
					void __user *newval, size_t newlen)
{
	struct net_device *dev = ctl->extra1;
	struct inet6_dev *idev;
	int ret;

	if (ctl->ctl_name == NET_NEIGH_RETRANS_TIME ||
	    ctl->ctl_name == NET_NEIGH_REACHABLE_TIME)
		ndisc_warn_deprecated_sysctl(ctl, "procfs", dev ? dev->name : "default");

	switch (ctl->ctl_name) {
	case NET_NEIGH_REACHABLE_TIME:
		ret = sysctl_jiffies(ctl, name, nlen,
				     oldval, oldlenp, newval, newlen);
		break;
	case NET_NEIGH_RETRANS_TIME_MS:
	case NET_NEIGH_REACHABLE_TIME_MS:
		 ret = sysctl_ms_jiffies(ctl, name, nlen,
					 oldval, oldlenp, newval, newlen);
		 break;
	default:
		ret = 0;
	}

	if (newval && newlen && ret > 0 &&
	    dev && (idev = in6_dev_get(dev)) != NULL) {
		if (ctl->ctl_name == NET_NEIGH_REACHABLE_TIME ||
		    ctl->ctl_name == NET_NEIGH_REACHABLE_TIME_MS)
			idev->nd_parms->reachable_time = neigh_rand_reach_time(idev->nd_parms->base_reachable_time);
		idev->tstamp = jiffies;
		inet6_ifinfo_notify(RTM_NEWLINK, idev);
		in6_dev_put(idev);
	}

	return ret;
}

#endif

int __init ndisc_init(struct net_proto_family *ops)
{
	struct ipv6_pinfo *np;
	struct sock *sk;
	int err;

	err = sock_create_kern(PF_INET6, SOCK_RAW, IPPROTO_ICMPV6, &ndisc_socket);
	if (err < 0) {
		ND_PRINTK0(KERN_ERR
			   "ICMPv6 NDISC: Failed to initialize the control socket (err %d).\n",
			   err);
		ndisc_socket = NULL; /* For safety. */
		return err;
	}

	sk = ndisc_socket->sk;
	np = inet6_sk(sk);
	sk->sk_allocation = GFP_ATOMIC;
	np->hop_limit = 255;
	/* Do not loopback ndisc messages */
	np->mc_loop = 0;
	sk->sk_prot->unhash(sk);

	/*
	 * Initialize the neighbour table
	 */

	neigh_table_init(&nd_tbl);

#ifdef CONFIG_SYSCTL
	neigh_sysctl_register(NULL, &nd_tbl.parms, NET_IPV6, NET_IPV6_NEIGH,
			      "ipv6",
			      &ndisc_ifinfo_sysctl_change,
			      &ndisc_ifinfo_sysctl_strategy);
#endif

	register_netdevice_notifier(&ndisc_netdev_notifier);
	return 0;
}

void ndisc_cleanup(void)
{
	unregister_netdevice_notifier(&ndisc_netdev_notifier);
#ifdef CONFIG_SYSCTL
	neigh_sysctl_unregister(&nd_tbl.parms);
#endif
	neigh_table_clear(&nd_tbl);
	sock_release(ndisc_socket);
	ndisc_socket = NULL; /* For safety. */
}<|MERGE_RESOLUTION|>--- conflicted
+++ resolved
@@ -1037,10 +1037,7 @@
 
 	ndmsg = nlmsg_data(nlh);
 	ndmsg->nduseropt_family = AF_INET6;
-<<<<<<< HEAD
-=======
 	ndmsg->nduseropt_ifindex = ra->dev->ifindex;
->>>>>>> 9418d5dc
 	ndmsg->nduseropt_icmp_type = icmp6h->icmp6_type;
 	ndmsg->nduseropt_icmp_code = icmp6h->icmp6_code;
 	ndmsg->nduseropt_opts_len = opt->nd_opt_len << 3;
