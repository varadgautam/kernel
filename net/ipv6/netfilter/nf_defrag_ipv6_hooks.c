/* (C) 1999-2001 Paul `Rusty' Russell
 * (C) 2002-2004 Netfilter Core Team <coreteam@netfilter.org>
 *
 * This program is free software; you can redistribute it and/or modify
 * it under the terms of the GNU General Public License version 2 as
 * published by the Free Software Foundation.
 */

#include <linux/types.h>
#include <linux/ipv6.h>
#include <linux/in6.h>
#include <linux/netfilter.h>
#include <linux/module.h>
#include <linux/skbuff.h>
#include <linux/icmp.h>
#include <linux/sysctl.h>
#include <net/ipv6.h>
#include <net/inet_frag.h>

#include <linux/netfilter_ipv6.h>
#include <linux/netfilter_bridge.h>
#if IS_ENABLED(CONFIG_NF_CONNTRACK)
#include <net/netfilter/nf_conntrack.h>
#include <net/netfilter/nf_conntrack_helper.h>
#include <net/netfilter/nf_conntrack_l4proto.h>
#include <net/netfilter/nf_conntrack_l3proto.h>
#include <net/netfilter/nf_conntrack_core.h>
#include <net/netfilter/ipv6/nf_conntrack_ipv6.h>
#endif
#include <net/netfilter/nf_conntrack_zones.h>
#include <net/netfilter/ipv6/nf_defrag_ipv6.h>

static enum ip6_defrag_users nf_ct6_defrag_user(unsigned int hooknum,
						struct sk_buff *skb)
{
	u16 zone = NF_CT_DEFAULT_ZONE;

#if IS_ENABLED(CONFIG_NF_CONNTRACK)
	if (skb->nfct)
		zone = nf_ct_zone((struct nf_conn *)skb->nfct);
#endif

#ifdef CONFIG_BRIDGE_NETFILTER
	if (skb->nf_bridge &&
	    skb->nf_bridge->mask & BRNF_NF_BRIDGE_PREROUTING)
		return IP6_DEFRAG_CONNTRACK_BRIDGE_IN + zone;
#endif
	if (hooknum == NF_INET_PRE_ROUTING)
		return IP6_DEFRAG_CONNTRACK_IN + zone;
	else
		return IP6_DEFRAG_CONNTRACK_OUT + zone;

}

static unsigned int ipv6_defrag(const struct nf_hook_ops *ops,
				struct sk_buff *skb,
				const struct net_device *in,
				const struct net_device *out,
				int (*okfn)(struct sk_buff *))
{
	struct sk_buff *reasm;

#if IS_ENABLED(CONFIG_NF_CONNTRACK)
	/* Previously seen (loopback)?	*/
	if (skb->nfct && !nf_ct_is_template((struct nf_conn *)skb->nfct))
		return NF_ACCEPT;
#endif

	reasm = nf_ct_frag6_gather(skb, nf_ct6_defrag_user(ops->hooknum, skb));
	/* queued */
	if (reasm == NULL)
		return NF_STOLEN;

	/* error occurred or not fragmented */
	if (reasm == skb)
		return NF_ACCEPT;

	nf_ct_frag6_consume_orig(reasm);

<<<<<<< HEAD
	NF_HOOK_THRESH(NFPROTO_IPV6, hooknum, reasm,
=======
	NF_HOOK_THRESH(NFPROTO_IPV6, ops->hooknum, reasm,
>>>>>>> 5da42cf7
		       (struct net_device *) in, (struct net_device *) out,
		       okfn, NF_IP6_PRI_CONNTRACK_DEFRAG + 1);

	return NF_STOLEN;
}

static struct nf_hook_ops ipv6_defrag_ops[] = {
	{
		.hook		= ipv6_defrag,
		.owner		= THIS_MODULE,
		.pf		= NFPROTO_IPV6,
		.hooknum	= NF_INET_PRE_ROUTING,
		.priority	= NF_IP6_PRI_CONNTRACK_DEFRAG,
	},
	{
		.hook		= ipv6_defrag,
		.owner		= THIS_MODULE,
		.pf		= NFPROTO_IPV6,
		.hooknum	= NF_INET_LOCAL_OUT,
		.priority	= NF_IP6_PRI_CONNTRACK_DEFRAG,
	},
};

static int __init nf_defrag_init(void)
{
	int ret = 0;

	ret = nf_ct_frag6_init();
	if (ret < 0) {
		pr_err("nf_defrag_ipv6: can't initialize frag6.\n");
		return ret;
	}
	ret = nf_register_hooks(ipv6_defrag_ops, ARRAY_SIZE(ipv6_defrag_ops));
	if (ret < 0) {
		pr_err("nf_defrag_ipv6: can't register hooks\n");
		goto cleanup_frag6;
	}
	return ret;

cleanup_frag6:
	nf_ct_frag6_cleanup();
	return ret;

}

static void __exit nf_defrag_fini(void)
{
	nf_unregister_hooks(ipv6_defrag_ops, ARRAY_SIZE(ipv6_defrag_ops));
	nf_ct_frag6_cleanup();
}

void nf_defrag_ipv6_enable(void)
{
}
EXPORT_SYMBOL_GPL(nf_defrag_ipv6_enable);

module_init(nf_defrag_init);
module_exit(nf_defrag_fini);

MODULE_LICENSE("GPL");<|MERGE_RESOLUTION|>--- conflicted
+++ resolved
@@ -77,11 +77,7 @@
 
 	nf_ct_frag6_consume_orig(reasm);
 
-<<<<<<< HEAD
-	NF_HOOK_THRESH(NFPROTO_IPV6, hooknum, reasm,
-=======
 	NF_HOOK_THRESH(NFPROTO_IPV6, ops->hooknum, reasm,
->>>>>>> 5da42cf7
 		       (struct net_device *) in, (struct net_device *) out,
 		       okfn, NF_IP6_PRI_CONNTRACK_DEFRAG + 1);
 
