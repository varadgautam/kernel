--- conflicted
+++ resolved
@@ -1759,13 +1759,10 @@
 		goto err_alloc_dev;
 	dev_net_set(ip6n->fb_tnl_dev, net);
 	ip6n->fb_tnl_dev->rtnl_link_ops = &ip6_link_ops;
-<<<<<<< HEAD
-=======
 	/* FB netdevice is special: we have one, and only one per netns.
 	 * Allowing to move it to another netns is clearly unsafe.
 	 */
 	ip6n->fb_tnl_dev->features |= NETIF_F_NETNS_LOCAL;
->>>>>>> 10ab4096
 
 	err = ip6_fb_tnl_dev_init(ip6n->fb_tnl_dev);
 	if (err < 0)
