--- conflicted
+++ resolved
@@ -574,10 +574,6 @@
 			break;
 		list_del_init(&p_ptr->wait_list);
 		p_ptr->congested_link = NULL;
-<<<<<<< HEAD
-		assert(p_ptr->wakeup);
-=======
->>>>>>> 120bda20
 		spin_lock_bh(p_ptr->publ.lock);
 		p_ptr->publ.congested = 0;
 		p_ptr->wakeup(&p_ptr->publ);
@@ -1734,24 +1730,6 @@
 		msg_set_ack(msg, mod(l_ptr->next_in_no - 1));
 		msg_set_bcast_ack(msg, l_ptr->owner->bclink.last_in); 
 		if (tipc_bearer_send(l_ptr->b_ptr, buf, &l_ptr->media_addr)) {
-<<<<<<< HEAD
-                        /* Catch if retransmissions fail repeatedly: */
-                        if (l_ptr->last_retransmitted == msg_seqno(msg)) {
-                                if (++l_ptr->stale_count > 100) {
-                                        tipc_msg_print(TIPC_CONS, buf_msg(buf), ">RETR>");
-                                        info("...Retransmitted %u times\n",
-					     l_ptr->stale_count);
-                                        link_print(l_ptr, TIPC_CONS, "Resetting Link\n");
-                                        tipc_link_reset(l_ptr);
-                                        break;
-                                }
-                        } else {
-                                l_ptr->stale_count = 0;
-                        }
-                        l_ptr->last_retransmitted = msg_seqno(msg);
-
-=======
->>>>>>> 120bda20
 			msg_dbg(buf_msg(buf), ">RETR>");
 			buf = buf->next;
 			retransmits--;
