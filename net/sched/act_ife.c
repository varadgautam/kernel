/*
 * net/sched/ife.c	Inter-FE action based on ForCES WG InterFE LFB
 *
 *		Refer to:
 *		draft-ietf-forces-interfelfb-03
 *		and
 *		netdev01 paper:
 *		"Distributing Linux Traffic Control Classifier-Action
 *		Subsystem"
 *		Authors: Jamal Hadi Salim and Damascene M. Joachimpillai
 *
 *		This program is free software; you can redistribute it and/or
 *		modify it under the terms of the GNU General Public License
 *		as published by the Free Software Foundation; either version
 *		2 of the License, or (at your option) any later version.
 *
 * copyright Jamal Hadi Salim (2015)
 *
*/

#include <linux/types.h>
#include <linux/kernel.h>
#include <linux/string.h>
#include <linux/errno.h>
#include <linux/skbuff.h>
#include <linux/rtnetlink.h>
#include <linux/module.h>
#include <linux/init.h>
#include <net/net_namespace.h>
#include <net/netlink.h>
#include <net/pkt_sched.h>
#include <uapi/linux/tc_act/tc_ife.h>
#include <net/tc_act/tc_ife.h>
#include <linux/etherdevice.h>
#include <net/ife.h>

static unsigned int ife_net_id;
static int max_metacnt = IFE_META_MAX + 1;
static struct tc_action_ops act_ife_ops;

static const struct nla_policy ife_policy[TCA_IFE_MAX + 1] = {
	[TCA_IFE_PARMS] = { .len = sizeof(struct tc_ife)},
	[TCA_IFE_DMAC] = { .len = ETH_ALEN},
	[TCA_IFE_SMAC] = { .len = ETH_ALEN},
	[TCA_IFE_TYPE] = { .type = NLA_U16},
};

int ife_encode_meta_u16(u16 metaval, void *skbdata, struct tcf_meta_info *mi)
{
	u16 edata = 0;

	if (mi->metaval)
		edata = *(u16 *)mi->metaval;
	else if (metaval)
		edata = metaval;

	if (!edata) /* will not encode */
		return 0;

	edata = htons(edata);
	return ife_tlv_meta_encode(skbdata, mi->metaid, 2, &edata);
}
EXPORT_SYMBOL_GPL(ife_encode_meta_u16);

int ife_get_meta_u32(struct sk_buff *skb, struct tcf_meta_info *mi)
{
	if (mi->metaval)
		return nla_put_u32(skb, mi->metaid, *(u32 *)mi->metaval);
	else
		return nla_put(skb, mi->metaid, 0, NULL);
}
EXPORT_SYMBOL_GPL(ife_get_meta_u32);

int ife_check_meta_u32(u32 metaval, struct tcf_meta_info *mi)
{
	if (metaval || mi->metaval)
		return 8; /* T+L+V == 2+2+4 */

	return 0;
}
EXPORT_SYMBOL_GPL(ife_check_meta_u32);

int ife_check_meta_u16(u16 metaval, struct tcf_meta_info *mi)
{
	if (metaval || mi->metaval)
		return 8; /* T+L+(V) == 2+2+(2+2bytepad) */

	return 0;
}
EXPORT_SYMBOL_GPL(ife_check_meta_u16);

int ife_encode_meta_u32(u32 metaval, void *skbdata, struct tcf_meta_info *mi)
{
	u32 edata = metaval;

	if (mi->metaval)
		edata = *(u32 *)mi->metaval;
	else if (metaval)
		edata = metaval;

	if (!edata) /* will not encode */
		return 0;

	edata = htonl(edata);
	return ife_tlv_meta_encode(skbdata, mi->metaid, 4, &edata);
}
EXPORT_SYMBOL_GPL(ife_encode_meta_u32);

int ife_get_meta_u16(struct sk_buff *skb, struct tcf_meta_info *mi)
{
	if (mi->metaval)
		return nla_put_u16(skb, mi->metaid, *(u16 *)mi->metaval);
	else
		return nla_put(skb, mi->metaid, 0, NULL);
}
EXPORT_SYMBOL_GPL(ife_get_meta_u16);

int ife_alloc_meta_u32(struct tcf_meta_info *mi, void *metaval, gfp_t gfp)
{
	mi->metaval = kmemdup(metaval, sizeof(u32), gfp);
	if (!mi->metaval)
		return -ENOMEM;

	return 0;
}
EXPORT_SYMBOL_GPL(ife_alloc_meta_u32);

int ife_alloc_meta_u16(struct tcf_meta_info *mi, void *metaval, gfp_t gfp)
{
	mi->metaval = kmemdup(metaval, sizeof(u16), gfp);
	if (!mi->metaval)
		return -ENOMEM;

	return 0;
}
EXPORT_SYMBOL_GPL(ife_alloc_meta_u16);

void ife_release_meta_gen(struct tcf_meta_info *mi)
{
	kfree(mi->metaval);
}
EXPORT_SYMBOL_GPL(ife_release_meta_gen);

int ife_validate_meta_u32(void *val, int len)
{
	if (len == sizeof(u32))
		return 0;

	return -EINVAL;
}
EXPORT_SYMBOL_GPL(ife_validate_meta_u32);

int ife_validate_meta_u16(void *val, int len)
{
	/* length will not include padding */
	if (len == sizeof(u16))
		return 0;

	return -EINVAL;
}
EXPORT_SYMBOL_GPL(ife_validate_meta_u16);

static LIST_HEAD(ifeoplist);
static DEFINE_RWLOCK(ife_mod_lock);

static struct tcf_meta_ops *find_ife_oplist(u16 metaid)
{
	struct tcf_meta_ops *o;

	read_lock(&ife_mod_lock);
	list_for_each_entry(o, &ifeoplist, list) {
		if (o->metaid == metaid) {
			if (!try_module_get(o->owner))
				o = NULL;
			read_unlock(&ife_mod_lock);
			return o;
		}
	}
	read_unlock(&ife_mod_lock);

	return NULL;
}

int register_ife_op(struct tcf_meta_ops *mops)
{
	struct tcf_meta_ops *m;

	if (!mops->metaid || !mops->metatype || !mops->name ||
	    !mops->check_presence || !mops->encode || !mops->decode ||
	    !mops->get || !mops->alloc)
		return -EINVAL;

	write_lock(&ife_mod_lock);

	list_for_each_entry(m, &ifeoplist, list) {
		if (m->metaid == mops->metaid ||
		    (strcmp(mops->name, m->name) == 0)) {
			write_unlock(&ife_mod_lock);
			return -EEXIST;
		}
	}

	if (!mops->release)
		mops->release = ife_release_meta_gen;

	list_add_tail(&mops->list, &ifeoplist);
	write_unlock(&ife_mod_lock);
	return 0;
}
EXPORT_SYMBOL_GPL(unregister_ife_op);

int unregister_ife_op(struct tcf_meta_ops *mops)
{
	struct tcf_meta_ops *m;
	int err = -ENOENT;

	write_lock(&ife_mod_lock);
	list_for_each_entry(m, &ifeoplist, list) {
		if (m->metaid == mops->metaid) {
			list_del(&mops->list);
			err = 0;
			break;
		}
	}
	write_unlock(&ife_mod_lock);

	return err;
}
EXPORT_SYMBOL_GPL(register_ife_op);

static int ife_validate_metatype(struct tcf_meta_ops *ops, void *val, int len)
{
	int ret = 0;
	/* XXX: unfortunately cant use nla_policy at this point
	* because a length of 0 is valid in the case of
	* "allow". "use" semantics do enforce for proper
	* length and i couldve use nla_policy but it makes it hard
	* to use it just for that..
	*/
	if (ops->validate)
		return ops->validate(val, len);

	if (ops->metatype == NLA_U32)
		ret = ife_validate_meta_u32(val, len);
	else if (ops->metatype == NLA_U16)
		ret = ife_validate_meta_u16(val, len);

	return ret;
}

#ifdef CONFIG_MODULES
static const char *ife_meta_id2name(u32 metaid)
{
	switch (metaid) {
	case IFE_META_SKBMARK:
		return "skbmark";
	case IFE_META_PRIO:
		return "skbprio";
	case IFE_META_TCINDEX:
		return "tcindex";
	default:
		return "unknown";
	}
}
#endif

/* called when adding new meta information
*/
<<<<<<< HEAD
static int load_metaops_and_vet(u32 metaid, void *val, int len)
=======
static int load_metaops_and_vet(u32 metaid, void *val, int len, bool rtnl_held)
>>>>>>> 8e6fbfc0
{
	struct tcf_meta_ops *ops = find_ife_oplist(metaid);
	int ret = 0;

	if (!ops) {
		ret = -ENOENT;
#ifdef CONFIG_MODULES
<<<<<<< HEAD
		rtnl_unlock();
		request_module("ife-meta-%s", ife_meta_id2name(metaid));
		rtnl_lock();
=======
		if (rtnl_held)
			rtnl_unlock();
		request_module("ife-meta-%s", ife_meta_id2name(metaid));
		if (rtnl_held)
			rtnl_lock();
>>>>>>> 8e6fbfc0
		ops = find_ife_oplist(metaid);
#endif
	}

	if (ops) {
		ret = 0;
		if (len)
			ret = ife_validate_metatype(ops, val, len);

		module_put(ops->owner);
	}

	return ret;
}

/* called when adding new meta information
*/
static int __add_metainfo(const struct tcf_meta_ops *ops,
			  struct tcf_ife_info *ife, u32 metaid, void *metaval,
			  int len, bool atomic, bool exists)
{
	struct tcf_meta_info *mi = NULL;
	int ret = 0;

	mi = kzalloc(sizeof(*mi), atomic ? GFP_ATOMIC : GFP_KERNEL);
	if (!mi)
		return -ENOMEM;

	mi->metaid = metaid;
	mi->ops = ops;
	if (len > 0) {
		ret = ops->alloc(mi, metaval, atomic ? GFP_ATOMIC : GFP_KERNEL);
		if (ret != 0) {
			kfree(mi);
			return ret;
		}
	}

	if (exists)
		spin_lock_bh(&ife->tcf_lock);
	list_add_tail(&mi->metalist, &ife->metalist);
	if (exists)
		spin_unlock_bh(&ife->tcf_lock);

	return ret;
}

static int add_metainfo_and_get_ops(const struct tcf_meta_ops *ops,
				    struct tcf_ife_info *ife, u32 metaid,
				    bool exists)
{
	int ret;

	if (!try_module_get(ops->owner))
		return -ENOENT;
	ret = __add_metainfo(ops, ife, metaid, NULL, 0, true, exists);
	if (ret)
		module_put(ops->owner);
	return ret;
}

static int add_metainfo(struct tcf_ife_info *ife, u32 metaid, void *metaval,
			int len, bool exists)
{
	const struct tcf_meta_ops *ops = find_ife_oplist(metaid);
	int ret;

	if (!ops)
		return -ENOENT;
	ret = __add_metainfo(ops, ife, metaid, metaval, len, false, exists);
	if (ret)
		/*put back what find_ife_oplist took */
		module_put(ops->owner);
	return ret;
}

static int use_all_metadata(struct tcf_ife_info *ife, bool exists)
{
	struct tcf_meta_ops *o;
	int rc = 0;
	int installed = 0;

	read_lock(&ife_mod_lock);
	list_for_each_entry(o, &ifeoplist, list) {
		rc = add_metainfo_and_get_ops(o, ife, o->metaid, exists);
		if (rc == 0)
			installed += 1;
	}
	read_unlock(&ife_mod_lock);

	if (installed)
		return 0;
	else
		return -EINVAL;
}

static int dump_metalist(struct sk_buff *skb, struct tcf_ife_info *ife)
{
	struct tcf_meta_info *e;
	struct nlattr *nest;
	unsigned char *b = skb_tail_pointer(skb);
	int total_encoded = 0;

	/*can only happen on decode */
	if (list_empty(&ife->metalist))
		return 0;

	nest = nla_nest_start(skb, TCA_IFE_METALST);
	if (!nest)
		goto out_nlmsg_trim;

	list_for_each_entry(e, &ife->metalist, metalist) {
		if (!e->ops->get(skb, e))
			total_encoded += 1;
	}

	if (!total_encoded)
		goto out_nlmsg_trim;

	nla_nest_end(skb, nest);

	return 0;

out_nlmsg_trim:
	nlmsg_trim(skb, b);
	return -1;
}

/* under ife->tcf_lock */
static void _tcf_ife_cleanup(struct tc_action *a)
{
	struct tcf_ife_info *ife = to_ife(a);
	struct tcf_meta_info *e, *n;

	list_for_each_entry_safe(e, n, &ife->metalist, metalist) {
		list_del(&e->metalist);
		if (e->metaval) {
			if (e->ops->release)
				e->ops->release(e);
			else
				kfree(e->metaval);
		}
		module_put(e->ops->owner);
		kfree(e);
	}
}

static void tcf_ife_cleanup(struct tc_action *a)
{
	struct tcf_ife_info *ife = to_ife(a);
	struct tcf_ife_params *p;

	spin_lock_bh(&ife->tcf_lock);
	_tcf_ife_cleanup(a);
	spin_unlock_bh(&ife->tcf_lock);

	p = rcu_dereference_protected(ife->params, 1);
	if (p)
		kfree_rcu(p, rcu);
}

static int populate_metalist(struct tcf_ife_info *ife, struct nlattr **tb,
			     bool exists, bool rtnl_held)
{
	int len = 0;
	int rc = 0;
	int i = 0;
	void *val;

	for (i = 1; i < max_metacnt; i++) {
		if (tb[i]) {
			val = nla_data(tb[i]);
			len = nla_len(tb[i]);

<<<<<<< HEAD
			rc = load_metaops_and_vet(i, val, len);
=======
			rc = load_metaops_and_vet(i, val, len, rtnl_held);
>>>>>>> 8e6fbfc0
			if (rc != 0)
				return rc;

			rc = add_metainfo(ife, i, val, len, exists);
			if (rc)
				return rc;
		}
	}

	return rc;
}

static int tcf_ife_init(struct net *net, struct nlattr *nla,
			struct nlattr *est, struct tc_action **a,
			int ovr, int bind, bool rtnl_held,
			struct netlink_ext_ack *extack)
{
	struct tc_action_net *tn = net_generic(net, ife_net_id);
	struct nlattr *tb[TCA_IFE_MAX + 1];
	struct nlattr *tb2[IFE_META_MAX + 1];
	struct tcf_ife_params *p;
	struct tcf_ife_info *ife;
	u16 ife_type = ETH_P_IFE;
	struct tc_ife *parm;
	u8 *daddr = NULL;
	u8 *saddr = NULL;
	bool exists = false;
	int ret = 0;
	int err;

	err = nla_parse_nested(tb, TCA_IFE_MAX, nla, ife_policy, NULL);
	if (err < 0)
		return err;

	if (!tb[TCA_IFE_PARMS])
		return -EINVAL;

	parm = nla_data(tb[TCA_IFE_PARMS]);

	/* IFE_DECODE is 0 and indicates the opposite of IFE_ENCODE because
	 * they cannot run as the same time. Check on all other values which
	 * are not supported right now.
	 */
	if (parm->flags & ~IFE_ENCODE)
		return -EINVAL;

	p = kzalloc(sizeof(*p), GFP_KERNEL);
	if (!p)
		return -ENOMEM;

	err = tcf_idr_check_alloc(tn, &parm->index, a, bind);
	if (err < 0) {
		kfree(p);
		return err;
	}
	exists = err;
	if (exists && bind) {
		kfree(p);
		return 0;
	}

	if (!exists) {
		ret = tcf_idr_create(tn, parm->index, est, a, &act_ife_ops,
				     bind, true);
		if (ret) {
			tcf_idr_cleanup(tn, parm->index);
			kfree(p);
			return ret;
		}
		ret = ACT_P_CREATED;
	} else if (!ovr) {
		tcf_idr_release(*a, bind);
		kfree(p);
		return -EEXIST;
	}

	ife = to_ife(*a);
	p->flags = parm->flags;

	if (parm->flags & IFE_ENCODE) {
		if (tb[TCA_IFE_TYPE])
			ife_type = nla_get_u16(tb[TCA_IFE_TYPE]);
		if (tb[TCA_IFE_DMAC])
			daddr = nla_data(tb[TCA_IFE_DMAC]);
		if (tb[TCA_IFE_SMAC])
			saddr = nla_data(tb[TCA_IFE_SMAC]);
	}

	if (parm->flags & IFE_ENCODE) {
		if (daddr)
			ether_addr_copy(p->eth_dst, daddr);
		else
			eth_zero_addr(p->eth_dst);

		if (saddr)
			ether_addr_copy(p->eth_src, saddr);
		else
			eth_zero_addr(p->eth_src);

		p->eth_type = ife_type;
	}


	if (ret == ACT_P_CREATED)
		INIT_LIST_HEAD(&ife->metalist);

	if (tb[TCA_IFE_METALST]) {
		err = nla_parse_nested(tb2, IFE_META_MAX, tb[TCA_IFE_METALST],
				       NULL, NULL);
		if (err) {
metadata_parse_err:
<<<<<<< HEAD
			if (ret == ACT_P_CREATED)
				tcf_idr_release(*a, bind);
=======
			tcf_idr_release(*a, bind);
>>>>>>> 8e6fbfc0
			kfree(p);
			return err;
		}

		err = populate_metalist(ife, tb2, exists, rtnl_held);
		if (err)
			goto metadata_parse_err;

	} else {
		/* if no passed metadata allow list or passed allow-all
		 * then here we process by adding as many supported metadatum
		 * as we can. You better have at least one else we are
		 * going to bail out
		 */
		err = use_all_metadata(ife, exists);
		if (err) {
<<<<<<< HEAD
			if (ret == ACT_P_CREATED)
				tcf_idr_release(*a, bind);
=======
			tcf_idr_release(*a, bind);
>>>>>>> 8e6fbfc0
			kfree(p);
			return err;
		}
	}

	if (exists)
		spin_lock_bh(&ife->tcf_lock);
	ife->tcf_action = parm->action;
	/* protected by tcf_lock when modifying existing action */
	rcu_swap_protected(ife->params, p, 1);

	if (exists)
		spin_unlock_bh(&ife->tcf_lock);
	if (p)
		kfree_rcu(p, rcu);

	if (ret == ACT_P_CREATED)
		tcf_idr_insert(tn, *a);

	return ret;
}

static int tcf_ife_dump(struct sk_buff *skb, struct tc_action *a, int bind,
			int ref)
{
	unsigned char *b = skb_tail_pointer(skb);
	struct tcf_ife_info *ife = to_ife(a);
	struct tcf_ife_params *p;
	struct tc_ife opt = {
		.index = ife->tcf_index,
		.refcnt = refcount_read(&ife->tcf_refcnt) - ref,
		.bindcnt = atomic_read(&ife->tcf_bindcnt) - bind,
	};
	struct tcf_t t;

	spin_lock_bh(&ife->tcf_lock);
	opt.action = ife->tcf_action;
	p = rcu_dereference_protected(ife->params,
				      lockdep_is_held(&ife->tcf_lock));
	opt.flags = p->flags;

	if (nla_put(skb, TCA_IFE_PARMS, sizeof(opt), &opt))
		goto nla_put_failure;

	tcf_tm_dump(&t, &ife->tcf_tm);
	if (nla_put_64bit(skb, TCA_IFE_TM, sizeof(t), &t, TCA_IFE_PAD))
		goto nla_put_failure;

	if (!is_zero_ether_addr(p->eth_dst)) {
		if (nla_put(skb, TCA_IFE_DMAC, ETH_ALEN, p->eth_dst))
			goto nla_put_failure;
	}

	if (!is_zero_ether_addr(p->eth_src)) {
		if (nla_put(skb, TCA_IFE_SMAC, ETH_ALEN, p->eth_src))
			goto nla_put_failure;
	}

	if (nla_put(skb, TCA_IFE_TYPE, 2, &p->eth_type))
		goto nla_put_failure;

	if (dump_metalist(skb, ife)) {
		/*ignore failure to dump metalist */
		pr_info("Failed to dump metalist\n");
	}

	spin_unlock_bh(&ife->tcf_lock);
	return skb->len;

nla_put_failure:
	spin_unlock_bh(&ife->tcf_lock);
	nlmsg_trim(skb, b);
	return -1;
}

static int find_decode_metaid(struct sk_buff *skb, struct tcf_ife_info *ife,
			      u16 metaid, u16 mlen, void *mdata)
{
	struct tcf_meta_info *e;

	/* XXX: use hash to speed up */
	list_for_each_entry(e, &ife->metalist, metalist) {
		if (metaid == e->metaid) {
			if (e->ops) {
				/* We check for decode presence already */
				return e->ops->decode(skb, mdata, mlen);
			}
		}
	}

	return -ENOENT;
}

static int tcf_ife_decode(struct sk_buff *skb, const struct tc_action *a,
			  struct tcf_result *res)
{
	struct tcf_ife_info *ife = to_ife(a);
	int action = ife->tcf_action;
	u8 *ifehdr_end;
	u8 *tlv_data;
	u16 metalen;

	bstats_cpu_update(this_cpu_ptr(ife->common.cpu_bstats), skb);
	tcf_lastuse_update(&ife->tcf_tm);

	if (skb_at_tc_ingress(skb))
		skb_push(skb, skb->dev->hard_header_len);

	tlv_data = ife_decode(skb, &metalen);
	if (unlikely(!tlv_data)) {
		qstats_drop_inc(this_cpu_ptr(ife->common.cpu_qstats));
		return TC_ACT_SHOT;
	}

	ifehdr_end = tlv_data + metalen;
	for (; tlv_data < ifehdr_end; tlv_data = ife_tlv_meta_next(tlv_data)) {
		u8 *curr_data;
		u16 mtype;
		u16 dlen;

		curr_data = ife_tlv_meta_decode(tlv_data, ifehdr_end, &mtype,
						&dlen, NULL);
		if (!curr_data) {
			qstats_drop_inc(this_cpu_ptr(ife->common.cpu_qstats));
			return TC_ACT_SHOT;
		}

		if (find_decode_metaid(skb, ife, mtype, dlen, curr_data)) {
			/* abuse overlimits to count when we receive metadata
			 * but dont have an ops for it
			 */
			pr_info_ratelimited("Unknown metaid %d dlen %d\n",
					    mtype, dlen);
			qstats_overlimit_inc(this_cpu_ptr(ife->common.cpu_qstats));
		}
	}

	if (WARN_ON(tlv_data != ifehdr_end)) {
		qstats_drop_inc(this_cpu_ptr(ife->common.cpu_qstats));
		return TC_ACT_SHOT;
	}

	skb->protocol = eth_type_trans(skb, skb->dev);
	skb_reset_network_header(skb);

	return action;
}

/*XXX: check if we can do this at install time instead of current
 * send data path
**/
static int ife_get_sz(struct sk_buff *skb, struct tcf_ife_info *ife)
{
	struct tcf_meta_info *e, *n;
	int tot_run_sz = 0, run_sz = 0;

	list_for_each_entry_safe(e, n, &ife->metalist, metalist) {
		if (e->ops->check_presence) {
			run_sz = e->ops->check_presence(skb, e);
			tot_run_sz += run_sz;
		}
	}

	return tot_run_sz;
}

static int tcf_ife_encode(struct sk_buff *skb, const struct tc_action *a,
			  struct tcf_result *res, struct tcf_ife_params *p)
{
	struct tcf_ife_info *ife = to_ife(a);
	int action = ife->tcf_action;
	struct ethhdr *oethh;	/* outer ether header */
	struct tcf_meta_info *e;
	/*
	   OUTERHDR:TOTMETALEN:{TLVHDR:Metadatum:TLVHDR..}:ORIGDATA
	   where ORIGDATA = original ethernet header ...
	 */
	u16 metalen = ife_get_sz(skb, ife);
	int hdrm = metalen + skb->dev->hard_header_len + IFE_METAHDRLEN;
	unsigned int skboff = 0;
	int new_len = skb->len + hdrm;
	bool exceed_mtu = false;
	void *ife_meta;
	int err = 0;

	if (!skb_at_tc_ingress(skb)) {
		if (new_len > skb->dev->mtu)
			exceed_mtu = true;
	}

	bstats_cpu_update(this_cpu_ptr(ife->common.cpu_bstats), skb);
	tcf_lastuse_update(&ife->tcf_tm);

	if (!metalen) {		/* no metadata to send */
		/* abuse overlimits to count when we allow packet
		 * with no metadata
		 */
		qstats_overlimit_inc(this_cpu_ptr(ife->common.cpu_qstats));
		return action;
	}
	/* could be stupid policy setup or mtu config
	 * so lets be conservative.. */
	if ((action == TC_ACT_SHOT) || exceed_mtu) {
		qstats_drop_inc(this_cpu_ptr(ife->common.cpu_qstats));
		return TC_ACT_SHOT;
	}

	if (skb_at_tc_ingress(skb))
		skb_push(skb, skb->dev->hard_header_len);

	ife_meta = ife_encode(skb, metalen);

	spin_lock(&ife->tcf_lock);

	/* XXX: we dont have a clever way of telling encode to
	 * not repeat some of the computations that are done by
	 * ops->presence_check...
	 */
	list_for_each_entry(e, &ife->metalist, metalist) {
		if (e->ops->encode) {
			err = e->ops->encode(skb, (void *)(ife_meta + skboff),
					     e);
		}
		if (err < 0) {
			/* too corrupt to keep around if overwritten */
			spin_unlock(&ife->tcf_lock);
			qstats_drop_inc(this_cpu_ptr(ife->common.cpu_qstats));
			return TC_ACT_SHOT;
		}
		skboff += err;
	}
	spin_unlock(&ife->tcf_lock);
	oethh = (struct ethhdr *)skb->data;

	if (!is_zero_ether_addr(p->eth_src))
		ether_addr_copy(oethh->h_source, p->eth_src);
	if (!is_zero_ether_addr(p->eth_dst))
		ether_addr_copy(oethh->h_dest, p->eth_dst);
	oethh->h_proto = htons(p->eth_type);

	if (skb_at_tc_ingress(skb))
		skb_pull(skb, skb->dev->hard_header_len);

	return action;
}

static int tcf_ife_act(struct sk_buff *skb, const struct tc_action *a,
		       struct tcf_result *res)
{
	struct tcf_ife_info *ife = to_ife(a);
	struct tcf_ife_params *p;
	int ret;

	p = rcu_dereference_bh(ife->params);
	if (p->flags & IFE_ENCODE) {
		ret = tcf_ife_encode(skb, a, res, p);
		return ret;
	}

	return tcf_ife_decode(skb, a, res);
}

static int tcf_ife_walker(struct net *net, struct sk_buff *skb,
			  struct netlink_callback *cb, int type,
			  const struct tc_action_ops *ops,
			  struct netlink_ext_ack *extack)
{
	struct tc_action_net *tn = net_generic(net, ife_net_id);

	return tcf_generic_walker(tn, skb, cb, type, ops, extack);
}

static int tcf_ife_search(struct net *net, struct tc_action **a, u32 index,
			  struct netlink_ext_ack *extack)
{
	struct tc_action_net *tn = net_generic(net, ife_net_id);

	return tcf_idr_search(tn, a, index);
}

static struct tc_action_ops act_ife_ops = {
	.kind = "ife",
	.type = TCA_ACT_IFE,
	.owner = THIS_MODULE,
	.act = tcf_ife_act,
	.dump = tcf_ife_dump,
	.cleanup = tcf_ife_cleanup,
	.init = tcf_ife_init,
	.walk = tcf_ife_walker,
	.lookup = tcf_ife_search,
	.size =	sizeof(struct tcf_ife_info),
};

static __net_init int ife_init_net(struct net *net)
{
	struct tc_action_net *tn = net_generic(net, ife_net_id);

	return tc_action_net_init(tn, &act_ife_ops);
}

static void __net_exit ife_exit_net(struct list_head *net_list)
{
	tc_action_net_exit(net_list, ife_net_id);
}

static struct pernet_operations ife_net_ops = {
	.init = ife_init_net,
	.exit_batch = ife_exit_net,
	.id   = &ife_net_id,
	.size = sizeof(struct tc_action_net),
};

static int __init ife_init_module(void)
{
	return tcf_register_action(&act_ife_ops, &ife_net_ops);
}

static void __exit ife_cleanup_module(void)
{
	tcf_unregister_action(&act_ife_ops, &ife_net_ops);
}

module_init(ife_init_module);
module_exit(ife_cleanup_module);

MODULE_AUTHOR("Jamal Hadi Salim(2015)");
MODULE_DESCRIPTION("Inter-FE LFB action");
MODULE_LICENSE("GPL");<|MERGE_RESOLUTION|>--- conflicted
+++ resolved
@@ -266,11 +266,7 @@
 
 /* called when adding new meta information
 */
-<<<<<<< HEAD
-static int load_metaops_and_vet(u32 metaid, void *val, int len)
-=======
 static int load_metaops_and_vet(u32 metaid, void *val, int len, bool rtnl_held)
->>>>>>> 8e6fbfc0
 {
 	struct tcf_meta_ops *ops = find_ife_oplist(metaid);
 	int ret = 0;
@@ -278,17 +274,11 @@
 	if (!ops) {
 		ret = -ENOENT;
 #ifdef CONFIG_MODULES
-<<<<<<< HEAD
-		rtnl_unlock();
-		request_module("ife-meta-%s", ife_meta_id2name(metaid));
-		rtnl_lock();
-=======
 		if (rtnl_held)
 			rtnl_unlock();
 		request_module("ife-meta-%s", ife_meta_id2name(metaid));
 		if (rtnl_held)
 			rtnl_lock();
->>>>>>> 8e6fbfc0
 		ops = find_ife_oplist(metaid);
 #endif
 	}
@@ -463,11 +453,7 @@
 			val = nla_data(tb[i]);
 			len = nla_len(tb[i]);
 
-<<<<<<< HEAD
-			rc = load_metaops_and_vet(i, val, len);
-=======
 			rc = load_metaops_and_vet(i, val, len, rtnl_held);
->>>>>>> 8e6fbfc0
 			if (rc != 0)
 				return rc;
 
@@ -579,12 +565,7 @@
 				       NULL, NULL);
 		if (err) {
 metadata_parse_err:
-<<<<<<< HEAD
-			if (ret == ACT_P_CREATED)
-				tcf_idr_release(*a, bind);
-=======
 			tcf_idr_release(*a, bind);
->>>>>>> 8e6fbfc0
 			kfree(p);
 			return err;
 		}
@@ -601,12 +582,7 @@
 		 */
 		err = use_all_metadata(ife, exists);
 		if (err) {
-<<<<<<< HEAD
-			if (ret == ACT_P_CREATED)
-				tcf_idr_release(*a, bind);
-=======
 			tcf_idr_release(*a, bind);
->>>>>>> 8e6fbfc0
 			kfree(p);
 			return err;
 		}
