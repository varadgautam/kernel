--- conflicted
+++ resolved
@@ -44,10 +44,7 @@
 	struct tc_action_net *tn = net_generic(net, sample_net_id);
 	struct nlattr *tb[TCA_SAMPLE_MAX + 1];
 	struct psample_group *psample_group;
-<<<<<<< HEAD
-=======
 	struct tcf_chain *goto_ch = NULL;
->>>>>>> 1a03a6ab
 	u32 psample_group_num, rate;
 	struct tc_sample *parm;
 	struct tcf_sample *s;
@@ -91,13 +88,8 @@
 	rate = nla_get_u32(tb[TCA_SAMPLE_RATE]);
 	if (!rate) {
 		NL_SET_ERR_MSG(extack, "invalid sample rate");
-<<<<<<< HEAD
-		tcf_idr_release(*a, bind);
-		return -EINVAL;
-=======
 		err = -EINVAL;
 		goto put_chain;
->>>>>>> 1a03a6ab
 	}
 	psample_group_num = nla_get_u32(tb[TCA_SAMPLE_PSAMPLE_GROUP]);
 	psample_group = psample_group_get(net, psample_group_num);
@@ -109,11 +101,7 @@
 	s = to_sample(*a);
 
 	spin_lock_bh(&s->tcf_lock);
-<<<<<<< HEAD
-	s->tcf_action = parm->action;
-=======
 	goto_ch = tcf_action_set_ctrlact(*a, parm->action, goto_ch);
->>>>>>> 1a03a6ab
 	s->rate = rate;
 	s->psample_group_num = psample_group_num;
 	RCU_INIT_POINTER(s->psample_group, psample_group);
