--- conflicted
+++ resolved
@@ -956,7 +956,6 @@
 	int speed = SPEED_10;
 	int picos_per_byte;
 	int err;
-<<<<<<< HEAD
 
 	err = __ethtool_get_link_ksettings(dev, &ecmd);
 	if (err < 0)
@@ -965,16 +964,6 @@
 	if (ecmd.base.speed != SPEED_UNKNOWN)
 		speed = ecmd.base.speed;
 
-=======
-
-	err = __ethtool_get_link_ksettings(dev, &ecmd);
-	if (err < 0)
-		goto skip;
-
-	if (ecmd.base.speed != SPEED_UNKNOWN)
-		speed = ecmd.base.speed;
-
->>>>>>> f95f0722
 skip:
 	picos_per_byte = div64_s64(NSEC_PER_SEC * 1000LL * 8,
 				   speed * 1000 * 1000);
