/*
 * net/sched/sch_cbq.c	Class-Based Queueing discipline.
 *
 *		This program is free software; you can redistribute it and/or
 *		modify it under the terms of the GNU General Public License
 *		as published by the Free Software Foundation; either version
 *		2 of the License, or (at your option) any later version.
 *
 * Authors:	Alexey Kuznetsov, <kuznet@ms2.inr.ac.ru>
 *
 */

#include <linux/module.h>
#include <linux/slab.h>
#include <linux/types.h>
#include <linux/kernel.h>
#include <linux/string.h>
#include <linux/errno.h>
#include <linux/skbuff.h>
#include <net/netlink.h>
#include <net/pkt_sched.h>
#include <net/pkt_cls.h>


/*	Class-Based Queueing (CBQ) algorithm.
	=======================================

	Sources: [1] Sally Floyd and Van Jacobson, "Link-sharing and Resource
		 Management Models for Packet Networks",
		 IEEE/ACM Transactions on Networking, Vol.3, No.4, 1995

		 [2] Sally Floyd, "Notes on CBQ and Guaranteed Service", 1995

		 [3] Sally Floyd, "Notes on Class-Based Queueing: Setting
		 Parameters", 1996

		 [4] Sally Floyd and Michael Speer, "Experimental Results
		 for Class-Based Queueing", 1998, not published.

	-----------------------------------------------------------------------

	Algorithm skeleton was taken from NS simulator cbq.cc.
	If someone wants to check this code against the LBL version,
	he should take into account that ONLY the skeleton was borrowed,
	the implementation is different. Particularly:

	--- The WRR algorithm is different. Our version looks more
	reasonable (I hope) and works when quanta are allowed to be
	less than MTU, which is always the case when real time classes
	have small rates. Note, that the statement of [3] is
	incomplete, delay may actually be estimated even if class
	per-round allotment is less than MTU. Namely, if per-round
	allotment is W*r_i, and r_1+...+r_k = r < 1

	delay_i <= ([MTU/(W*r_i)]*W*r + W*r + k*MTU)/B

	In the worst case we have IntServ estimate with D = W*r+k*MTU
	and C = MTU*r. The proof (if correct at all) is trivial.


	--- It seems that cbq-2.0 is not very accurate. At least, I cannot
	interpret some places, which look like wrong translations
	from NS. Anyone is advised to find these differences
	and explain to me, why I am wrong 8).

	--- Linux has no EOI event, so that we cannot estimate true class
	idle time. Workaround is to consider the next dequeue event
	as sign that previous packet is finished. This is wrong because of
	internal device queueing, but on a permanently loaded link it is true.
	Moreover, combined with clock integrator, this scheme looks
	very close to an ideal solution.  */

struct cbq_sched_data;


struct cbq_class {
	struct Qdisc_class_common common;
	struct cbq_class	*next_alive;	/* next class with backlog in this priority band */

/* Parameters */
	unsigned char		priority;	/* class priority */
	unsigned char		priority2;	/* priority to be used after overlimit */
	unsigned char		ewma_log;	/* time constant for idle time calculation */

	u32			defmap;

	/* Link-sharing scheduler parameters */
	long			maxidle;	/* Class parameters: see below. */
	long			offtime;
	long			minidle;
	u32			avpkt;
	struct qdisc_rate_table	*R_tab;

	/* General scheduler (WRR) parameters */
	long			allot;
	long			quantum;	/* Allotment per WRR round */
	long			weight;		/* Relative allotment: see below */

	struct Qdisc		*qdisc;		/* Ptr to CBQ discipline */
	struct cbq_class	*split;		/* Ptr to split node */
	struct cbq_class	*share;		/* Ptr to LS parent in the class tree */
	struct cbq_class	*tparent;	/* Ptr to tree parent in the class tree */
	struct cbq_class	*borrow;	/* NULL if class is bandwidth limited;
						   parent otherwise */
	struct cbq_class	*sibling;	/* Sibling chain */
	struct cbq_class	*children;	/* Pointer to children chain */

	struct Qdisc		*q;		/* Elementary queueing discipline */


/* Variables */
	unsigned char		cpriority;	/* Effective priority */
	unsigned char		delayed;
	unsigned char		level;		/* level of the class in hierarchy:
						   0 for leaf classes, and maximal
						   level of children + 1 for nodes.
						 */

	psched_time_t		last;		/* Last end of service */
	psched_time_t		undertime;
	long			avgidle;
	long			deficit;	/* Saved deficit for WRR */
	psched_time_t		penalized;
	struct gnet_stats_basic_packed bstats;
	struct gnet_stats_queue qstats;
	struct net_rate_estimator __rcu *rate_est;
	struct tc_cbq_xstats	xstats;

	struct tcf_proto __rcu	*filter_list;
	struct tcf_block	*block;

	int			filters;

	struct cbq_class	*defaults[TC_PRIO_MAX + 1];
};

struct cbq_sched_data {
	struct Qdisc_class_hash	clhash;			/* Hash table of all classes */
	int			nclasses[TC_CBQ_MAXPRIO + 1];
	unsigned int		quanta[TC_CBQ_MAXPRIO + 1];

	struct cbq_class	link;

	unsigned int		activemask;
	struct cbq_class	*active[TC_CBQ_MAXPRIO + 1];	/* List of all classes
								   with backlog */

#ifdef CONFIG_NET_CLS_ACT
	struct cbq_class	*rx_class;
#endif
	struct cbq_class	*tx_class;
	struct cbq_class	*tx_borrowed;
	int			tx_len;
	psched_time_t		now;		/* Cached timestamp */
	unsigned int		pmask;

	struct hrtimer		delay_timer;
	struct qdisc_watchdog	watchdog;	/* Watchdog timer,
						   started when CBQ has
						   backlog, but cannot
						   transmit just now */
	psched_tdiff_t		wd_expires;
	int			toplevel;
	u32			hgenerator;
};


#define L2T(cl, len)	qdisc_l2t((cl)->R_tab, len)

static inline struct cbq_class *
cbq_class_lookup(struct cbq_sched_data *q, u32 classid)
{
	struct Qdisc_class_common *clc;

	clc = qdisc_class_find(&q->clhash, classid);
	if (clc == NULL)
		return NULL;
	return container_of(clc, struct cbq_class, common);
}

#ifdef CONFIG_NET_CLS_ACT

static struct cbq_class *
cbq_reclassify(struct sk_buff *skb, struct cbq_class *this)
{
	struct cbq_class *cl;

	for (cl = this->tparent; cl; cl = cl->tparent) {
		struct cbq_class *new = cl->defaults[TC_PRIO_BESTEFFORT];

		if (new != NULL && new != this)
			return new;
	}
	return NULL;
}

#endif

/* Classify packet. The procedure is pretty complicated, but
 * it allows us to combine link sharing and priority scheduling
 * transparently.
 *
 * Namely, you can put link sharing rules (f.e. route based) at root of CBQ,
 * so that it resolves to split nodes. Then packets are classified
 * by logical priority, or a more specific classifier may be attached
 * to the split node.
 */

static struct cbq_class *
cbq_classify(struct sk_buff *skb, struct Qdisc *sch, int *qerr)
{
	struct cbq_sched_data *q = qdisc_priv(sch);
	struct cbq_class *head = &q->link;
	struct cbq_class **defmap;
	struct cbq_class *cl = NULL;
	u32 prio = skb->priority;
	struct tcf_proto *fl;
	struct tcf_result res;

	/*
	 *  Step 1. If skb->priority points to one of our classes, use it.
	 */
	if (TC_H_MAJ(prio ^ sch->handle) == 0 &&
	    (cl = cbq_class_lookup(q, prio)) != NULL)
		return cl;

	*qerr = NET_XMIT_SUCCESS | __NET_XMIT_BYPASS;
	for (;;) {
		int result = 0;
		defmap = head->defaults;

		fl = rcu_dereference_bh(head->filter_list);
		/*
		 * Step 2+n. Apply classifier.
		 */
		result = tcf_classify(skb, fl, &res, true);
		if (!fl || result < 0)
			goto fallback;

		cl = (void *)res.class;
		if (!cl) {
			if (TC_H_MAJ(res.classid))
				cl = cbq_class_lookup(q, res.classid);
			else if ((cl = defmap[res.classid & TC_PRIO_MAX]) == NULL)
				cl = defmap[TC_PRIO_BESTEFFORT];

			if (cl == NULL)
				goto fallback;
		}
		if (cl->level >= head->level)
			goto fallback;
#ifdef CONFIG_NET_CLS_ACT
		switch (result) {
		case TC_ACT_QUEUED:
		case TC_ACT_STOLEN:
		case TC_ACT_TRAP:
			*qerr = NET_XMIT_SUCCESS | __NET_XMIT_STOLEN;
			/* fall through */
		case TC_ACT_SHOT:
			return NULL;
		case TC_ACT_RECLASSIFY:
			return cbq_reclassify(skb, cl);
		}
#endif
		if (cl->level == 0)
			return cl;

		/*
		 * Step 3+n. If classifier selected a link sharing class,
		 *	   apply agency specific classifier.
		 *	   Repeat this procdure until we hit a leaf node.
		 */
		head = cl;
	}

fallback:
	cl = head;

	/*
	 * Step 4. No success...
	 */
	if (TC_H_MAJ(prio) == 0 &&
	    !(cl = head->defaults[prio & TC_PRIO_MAX]) &&
	    !(cl = head->defaults[TC_PRIO_BESTEFFORT]))
		return head;

	return cl;
}

/*
 * A packet has just been enqueued on the empty class.
 * cbq_activate_class adds it to the tail of active class list
 * of its priority band.
 */

static inline void cbq_activate_class(struct cbq_class *cl)
{
	struct cbq_sched_data *q = qdisc_priv(cl->qdisc);
	int prio = cl->cpriority;
	struct cbq_class *cl_tail;

	cl_tail = q->active[prio];
	q->active[prio] = cl;

	if (cl_tail != NULL) {
		cl->next_alive = cl_tail->next_alive;
		cl_tail->next_alive = cl;
	} else {
		cl->next_alive = cl;
		q->activemask |= (1<<prio);
	}
}

/*
 * Unlink class from active chain.
 * Note that this same procedure is done directly in cbq_dequeue*
 * during round-robin procedure.
 */

static void cbq_deactivate_class(struct cbq_class *this)
{
	struct cbq_sched_data *q = qdisc_priv(this->qdisc);
	int prio = this->cpriority;
	struct cbq_class *cl;
	struct cbq_class *cl_prev = q->active[prio];

	do {
		cl = cl_prev->next_alive;
		if (cl == this) {
			cl_prev->next_alive = cl->next_alive;
			cl->next_alive = NULL;

			if (cl == q->active[prio]) {
				q->active[prio] = cl_prev;
				if (cl == q->active[prio]) {
					q->active[prio] = NULL;
					q->activemask &= ~(1<<prio);
					return;
				}
			}
			return;
		}
	} while ((cl_prev = cl) != q->active[prio]);
}

static void
cbq_mark_toplevel(struct cbq_sched_data *q, struct cbq_class *cl)
{
	int toplevel = q->toplevel;

	if (toplevel > cl->level) {
		psched_time_t now = psched_get_time();

		do {
			if (cl->undertime < now) {
				q->toplevel = cl->level;
				return;
			}
		} while ((cl = cl->borrow) != NULL && toplevel > cl->level);
	}
}

static int
cbq_enqueue(struct sk_buff *skb, struct Qdisc *sch,
	    struct sk_buff **to_free)
{
	struct cbq_sched_data *q = qdisc_priv(sch);
	int uninitialized_var(ret);
	struct cbq_class *cl = cbq_classify(skb, sch, &ret);

#ifdef CONFIG_NET_CLS_ACT
	q->rx_class = cl;
#endif
	if (cl == NULL) {
		if (ret & __NET_XMIT_BYPASS)
			qdisc_qstats_drop(sch);
		__qdisc_drop(skb, to_free);
		return ret;
	}

	ret = qdisc_enqueue(skb, cl->q, to_free);
	if (ret == NET_XMIT_SUCCESS) {
		sch->q.qlen++;
		cbq_mark_toplevel(q, cl);
		if (!cl->next_alive)
			cbq_activate_class(cl);
		return ret;
	}

	if (net_xmit_drop_count(ret)) {
		qdisc_qstats_drop(sch);
		cbq_mark_toplevel(q, cl);
		cl->qstats.drops++;
	}
	return ret;
}

/* Overlimit action: penalize leaf class by adding offtime */
static void cbq_overlimit(struct cbq_class *cl)
{
	struct cbq_sched_data *q = qdisc_priv(cl->qdisc);
	psched_tdiff_t delay = cl->undertime - q->now;

	if (!cl->delayed) {
		delay += cl->offtime;

		/*
		 * Class goes to sleep, so that it will have no
		 * chance to work avgidle. Let's forgive it 8)
		 *
		 * BTW cbq-2.0 has a crap in this
		 * place, apparently they forgot to shift it by cl->ewma_log.
		 */
		if (cl->avgidle < 0)
			delay -= (-cl->avgidle) - ((-cl->avgidle) >> cl->ewma_log);
		if (cl->avgidle < cl->minidle)
			cl->avgidle = cl->minidle;
		if (delay <= 0)
			delay = 1;
		cl->undertime = q->now + delay;

		cl->xstats.overactions++;
		cl->delayed = 1;
	}
	if (q->wd_expires == 0 || q->wd_expires > delay)
		q->wd_expires = delay;

	/* Dirty work! We must schedule wakeups based on
	 * real available rate, rather than leaf rate,
	 * which may be tiny (even zero).
	 */
	if (q->toplevel == TC_CBQ_MAXLEVEL) {
		struct cbq_class *b;
		psched_tdiff_t base_delay = q->wd_expires;

		for (b = cl->borrow; b; b = b->borrow) {
			delay = b->undertime - q->now;
			if (delay < base_delay) {
				if (delay <= 0)
					delay = 1;
				base_delay = delay;
			}
		}

		q->wd_expires = base_delay;
	}
}

static psched_tdiff_t cbq_undelay_prio(struct cbq_sched_data *q, int prio,
				       psched_time_t now)
{
	struct cbq_class *cl;
	struct cbq_class *cl_prev = q->active[prio];
	psched_time_t sched = now;

	if (cl_prev == NULL)
		return 0;

	do {
		cl = cl_prev->next_alive;
		if (now - cl->penalized > 0) {
			cl_prev->next_alive = cl->next_alive;
			cl->next_alive = NULL;
			cl->cpriority = cl->priority;
			cl->delayed = 0;
			cbq_activate_class(cl);

			if (cl == q->active[prio]) {
				q->active[prio] = cl_prev;
				if (cl == q->active[prio]) {
					q->active[prio] = NULL;
					return 0;
				}
			}

			cl = cl_prev->next_alive;
		} else if (sched - cl->penalized > 0)
			sched = cl->penalized;
	} while ((cl_prev = cl) != q->active[prio]);

	return sched - now;
}

static enum hrtimer_restart cbq_undelay(struct hrtimer *timer)
{
	struct cbq_sched_data *q = container_of(timer, struct cbq_sched_data,
						delay_timer);
	struct Qdisc *sch = q->watchdog.qdisc;
	psched_time_t now;
	psched_tdiff_t delay = 0;
	unsigned int pmask;

	now = psched_get_time();

	pmask = q->pmask;
	q->pmask = 0;

	while (pmask) {
		int prio = ffz(~pmask);
		psched_tdiff_t tmp;

		pmask &= ~(1<<prio);

		tmp = cbq_undelay_prio(q, prio, now);
		if (tmp > 0) {
			q->pmask |= 1<<prio;
			if (tmp < delay || delay == 0)
				delay = tmp;
		}
	}

	if (delay) {
		ktime_t time;

		time = 0;
		time = ktime_add_ns(time, PSCHED_TICKS2NS(now + delay));
		hrtimer_start(&q->delay_timer, time, HRTIMER_MODE_ABS_PINNED);
	}

	__netif_schedule(qdisc_root(sch));
	return HRTIMER_NORESTART;
}

/*
 * It is mission critical procedure.
 *
 * We "regenerate" toplevel cutoff, if transmitting class
 * has backlog and it is not regulated. It is not part of
 * original CBQ description, but looks more reasonable.
 * Probably, it is wrong. This question needs further investigation.
 */

static inline void
cbq_update_toplevel(struct cbq_sched_data *q, struct cbq_class *cl,
		    struct cbq_class *borrowed)
{
	if (cl && q->toplevel >= borrowed->level) {
		if (cl->q->q.qlen > 1) {
			do {
				if (borrowed->undertime == PSCHED_PASTPERFECT) {
					q->toplevel = borrowed->level;
					return;
				}
			} while ((borrowed = borrowed->borrow) != NULL);
		}
#if 0
	/* It is not necessary now. Uncommenting it
	   will save CPU cycles, but decrease fairness.
	 */
		q->toplevel = TC_CBQ_MAXLEVEL;
#endif
	}
}

static void
cbq_update(struct cbq_sched_data *q)
{
	struct cbq_class *this = q->tx_class;
	struct cbq_class *cl = this;
	int len = q->tx_len;
	psched_time_t now;

	q->tx_class = NULL;
	/* Time integrator. We calculate EOS time
	 * by adding expected packet transmission time.
	 */
	now = q->now + L2T(&q->link, len);

	for ( ; cl; cl = cl->share) {
		long avgidle = cl->avgidle;
		long idle;

		cl->bstats.packets++;
		cl->bstats.bytes += len;

		/*
		 * (now - last) is total time between packet right edges.
		 * (last_pktlen/rate) is "virtual" busy time, so that
		 *
		 *	idle = (now - last) - last_pktlen/rate
		 */

		idle = now - cl->last;
		if ((unsigned long)idle > 128*1024*1024) {
			avgidle = cl->maxidle;
		} else {
			idle -= L2T(cl, len);

		/* true_avgidle := (1-W)*true_avgidle + W*idle,
		 * where W=2^{-ewma_log}. But cl->avgidle is scaled:
		 * cl->avgidle == true_avgidle/W,
		 * hence:
		 */
			avgidle += idle - (avgidle>>cl->ewma_log);
		}

		if (avgidle <= 0) {
			/* Overlimit or at-limit */

			if (avgidle < cl->minidle)
				avgidle = cl->minidle;

			cl->avgidle = avgidle;

			/* Calculate expected time, when this class
			 * will be allowed to send.
			 * It will occur, when:
			 * (1-W)*true_avgidle + W*delay = 0, i.e.
			 * idle = (1/W - 1)*(-true_avgidle)
			 * or
			 * idle = (1 - W)*(-cl->avgidle);
			 */
			idle = (-avgidle) - ((-avgidle) >> cl->ewma_log);

			/*
			 * That is not all.
			 * To maintain the rate allocated to the class,
			 * we add to undertime virtual clock,
			 * necessary to complete transmitted packet.
			 * (len/phys_bandwidth has been already passed
			 * to the moment of cbq_update)
			 */

			idle -= L2T(&q->link, len);
			idle += L2T(cl, len);

			cl->undertime = now + idle;
		} else {
			/* Underlimit */

			cl->undertime = PSCHED_PASTPERFECT;
			if (avgidle > cl->maxidle)
				cl->avgidle = cl->maxidle;
			else
				cl->avgidle = avgidle;
		}
		if ((s64)(now - cl->last) > 0)
			cl->last = now;
	}

	cbq_update_toplevel(q, this, q->tx_borrowed);
}

static inline struct cbq_class *
cbq_under_limit(struct cbq_class *cl)
{
	struct cbq_sched_data *q = qdisc_priv(cl->qdisc);
	struct cbq_class *this_cl = cl;

	if (cl->tparent == NULL)
		return cl;

	if (cl->undertime == PSCHED_PASTPERFECT || q->now >= cl->undertime) {
		cl->delayed = 0;
		return cl;
	}

	do {
		/* It is very suspicious place. Now overlimit
		 * action is generated for not bounded classes
		 * only if link is completely congested.
		 * Though it is in agree with ancestor-only paradigm,
		 * it looks very stupid. Particularly,
		 * it means that this chunk of code will either
		 * never be called or result in strong amplification
		 * of burstiness. Dangerous, silly, and, however,
		 * no another solution exists.
		 */
		cl = cl->borrow;
		if (!cl) {
			this_cl->qstats.overlimits++;
			cbq_overlimit(this_cl);
			return NULL;
		}
		if (cl->level > q->toplevel)
			return NULL;
	} while (cl->undertime != PSCHED_PASTPERFECT && q->now < cl->undertime);

	cl->delayed = 0;
	return cl;
}

static inline struct sk_buff *
cbq_dequeue_prio(struct Qdisc *sch, int prio)
{
	struct cbq_sched_data *q = qdisc_priv(sch);
	struct cbq_class *cl_tail, *cl_prev, *cl;
	struct sk_buff *skb;
	int deficit;

	cl_tail = cl_prev = q->active[prio];
	cl = cl_prev->next_alive;

	do {
		deficit = 0;

		/* Start round */
		do {
			struct cbq_class *borrow = cl;

			if (cl->q->q.qlen &&
			    (borrow = cbq_under_limit(cl)) == NULL)
				goto skip_class;

			if (cl->deficit <= 0) {
				/* Class exhausted its allotment per
				 * this round. Switch to the next one.
				 */
				deficit = 1;
				cl->deficit += cl->quantum;
				goto next_class;
			}

			skb = cl->q->dequeue(cl->q);

			/* Class did not give us any skb :-(
			 * It could occur even if cl->q->q.qlen != 0
			 * f.e. if cl->q == "tbf"
			 */
			if (skb == NULL)
				goto skip_class;

			cl->deficit -= qdisc_pkt_len(skb);
			q->tx_class = cl;
			q->tx_borrowed = borrow;
			if (borrow != cl) {
#ifndef CBQ_XSTATS_BORROWS_BYTES
				borrow->xstats.borrows++;
				cl->xstats.borrows++;
#else
				borrow->xstats.borrows += qdisc_pkt_len(skb);
				cl->xstats.borrows += qdisc_pkt_len(skb);
#endif
			}
			q->tx_len = qdisc_pkt_len(skb);

			if (cl->deficit <= 0) {
				q->active[prio] = cl;
				cl = cl->next_alive;
				cl->deficit += cl->quantum;
			}
			return skb;

skip_class:
			if (cl->q->q.qlen == 0 || prio != cl->cpriority) {
				/* Class is empty or penalized.
				 * Unlink it from active chain.
				 */
				cl_prev->next_alive = cl->next_alive;
				cl->next_alive = NULL;

				/* Did cl_tail point to it? */
				if (cl == cl_tail) {
					/* Repair it! */
					cl_tail = cl_prev;

					/* Was it the last class in this band? */
					if (cl == cl_tail) {
						/* Kill the band! */
						q->active[prio] = NULL;
						q->activemask &= ~(1<<prio);
						if (cl->q->q.qlen)
							cbq_activate_class(cl);
						return NULL;
					}

					q->active[prio] = cl_tail;
				}
				if (cl->q->q.qlen)
					cbq_activate_class(cl);

				cl = cl_prev;
			}

next_class:
			cl_prev = cl;
			cl = cl->next_alive;
		} while (cl_prev != cl_tail);
	} while (deficit);

	q->active[prio] = cl_prev;

	return NULL;
}

static inline struct sk_buff *
cbq_dequeue_1(struct Qdisc *sch)
{
	struct cbq_sched_data *q = qdisc_priv(sch);
	struct sk_buff *skb;
	unsigned int activemask;

	activemask = q->activemask & 0xFF;
	while (activemask) {
		int prio = ffz(~activemask);
		activemask &= ~(1<<prio);
		skb = cbq_dequeue_prio(sch, prio);
		if (skb)
			return skb;
	}
	return NULL;
}

static struct sk_buff *
cbq_dequeue(struct Qdisc *sch)
{
	struct sk_buff *skb;
	struct cbq_sched_data *q = qdisc_priv(sch);
	psched_time_t now;

	now = psched_get_time();

	if (q->tx_class)
		cbq_update(q);

	q->now = now;

	for (;;) {
		q->wd_expires = 0;

		skb = cbq_dequeue_1(sch);
		if (skb) {
			qdisc_bstats_update(sch, skb);
			sch->q.qlen--;
			return skb;
		}

		/* All the classes are overlimit.
		 *
		 * It is possible, if:
		 *
		 * 1. Scheduler is empty.
		 * 2. Toplevel cutoff inhibited borrowing.
		 * 3. Root class is overlimit.
		 *
		 * Reset 2d and 3d conditions and retry.
		 *
		 * Note, that NS and cbq-2.0 are buggy, peeking
		 * an arbitrary class is appropriate for ancestor-only
		 * sharing, but not for toplevel algorithm.
		 *
		 * Our version is better, but slower, because it requires
		 * two passes, but it is unavoidable with top-level sharing.
		 */

		if (q->toplevel == TC_CBQ_MAXLEVEL &&
		    q->link.undertime == PSCHED_PASTPERFECT)
			break;

		q->toplevel = TC_CBQ_MAXLEVEL;
		q->link.undertime = PSCHED_PASTPERFECT;
	}

	/* No packets in scheduler or nobody wants to give them to us :-(
	 * Sigh... start watchdog timer in the last case.
	 */

	if (sch->q.qlen) {
		qdisc_qstats_overlimit(sch);
		if (q->wd_expires)
			qdisc_watchdog_schedule(&q->watchdog,
						now + q->wd_expires);
	}
	return NULL;
}

/* CBQ class maintanance routines */

static void cbq_adjust_levels(struct cbq_class *this)
{
	if (this == NULL)
		return;

	do {
		int level = 0;
		struct cbq_class *cl;

		cl = this->children;
		if (cl) {
			do {
				if (cl->level > level)
					level = cl->level;
			} while ((cl = cl->sibling) != this->children);
		}
		this->level = level + 1;
	} while ((this = this->tparent) != NULL);
}

static void cbq_normalize_quanta(struct cbq_sched_data *q, int prio)
{
	struct cbq_class *cl;
	unsigned int h;

	if (q->quanta[prio] == 0)
		return;

	for (h = 0; h < q->clhash.hashsize; h++) {
		hlist_for_each_entry(cl, &q->clhash.hash[h], common.hnode) {
			/* BUGGGG... Beware! This expression suffer of
			 * arithmetic overflows!
			 */
			if (cl->priority == prio) {
				cl->quantum = (cl->weight*cl->allot*q->nclasses[prio])/
					q->quanta[prio];
			}
			if (cl->quantum <= 0 ||
			    cl->quantum > 32*qdisc_dev(cl->qdisc)->mtu) {
				pr_warn("CBQ: class %08x has bad quantum==%ld, repaired.\n",
					cl->common.classid, cl->quantum);
				cl->quantum = qdisc_dev(cl->qdisc)->mtu/2 + 1;
			}
		}
	}
}

static void cbq_sync_defmap(struct cbq_class *cl)
{
	struct cbq_sched_data *q = qdisc_priv(cl->qdisc);
	struct cbq_class *split = cl->split;
	unsigned int h;
	int i;

	if (split == NULL)
		return;

	for (i = 0; i <= TC_PRIO_MAX; i++) {
		if (split->defaults[i] == cl && !(cl->defmap & (1<<i)))
			split->defaults[i] = NULL;
	}

	for (i = 0; i <= TC_PRIO_MAX; i++) {
		int level = split->level;

		if (split->defaults[i])
			continue;

		for (h = 0; h < q->clhash.hashsize; h++) {
			struct cbq_class *c;

			hlist_for_each_entry(c, &q->clhash.hash[h],
					     common.hnode) {
				if (c->split == split && c->level < level &&
				    c->defmap & (1<<i)) {
					split->defaults[i] = c;
					level = c->level;
				}
			}
		}
	}
}

static void cbq_change_defmap(struct cbq_class *cl, u32 splitid, u32 def, u32 mask)
{
	struct cbq_class *split = NULL;

	if (splitid == 0) {
		split = cl->split;
		if (!split)
			return;
		splitid = split->common.classid;
	}

	if (split == NULL || split->common.classid != splitid) {
		for (split = cl->tparent; split; split = split->tparent)
			if (split->common.classid == splitid)
				break;
	}

	if (split == NULL)
		return;

	if (cl->split != split) {
		cl->defmap = 0;
		cbq_sync_defmap(cl);
		cl->split = split;
		cl->defmap = def & mask;
	} else
		cl->defmap = (cl->defmap & ~mask) | (def & mask);

	cbq_sync_defmap(cl);
}

static void cbq_unlink_class(struct cbq_class *this)
{
	struct cbq_class *cl, **clp;
	struct cbq_sched_data *q = qdisc_priv(this->qdisc);

	qdisc_class_hash_remove(&q->clhash, &this->common);

	if (this->tparent) {
		clp = &this->sibling;
		cl = *clp;
		do {
			if (cl == this) {
				*clp = cl->sibling;
				break;
			}
			clp = &cl->sibling;
		} while ((cl = *clp) != this->sibling);

		if (this->tparent->children == this) {
			this->tparent->children = this->sibling;
			if (this->sibling == this)
				this->tparent->children = NULL;
		}
	} else {
		WARN_ON(this->sibling != this);
	}
}

static void cbq_link_class(struct cbq_class *this)
{
	struct cbq_sched_data *q = qdisc_priv(this->qdisc);
	struct cbq_class *parent = this->tparent;

	this->sibling = this;
	qdisc_class_hash_insert(&q->clhash, &this->common);

	if (parent == NULL)
		return;

	if (parent->children == NULL) {
		parent->children = this;
	} else {
		this->sibling = parent->children->sibling;
		parent->children->sibling = this;
	}
}

static void
cbq_reset(struct Qdisc *sch)
{
	struct cbq_sched_data *q = qdisc_priv(sch);
	struct cbq_class *cl;
	int prio;
	unsigned int h;

	q->activemask = 0;
	q->pmask = 0;
	q->tx_class = NULL;
	q->tx_borrowed = NULL;
	qdisc_watchdog_cancel(&q->watchdog);
	hrtimer_cancel(&q->delay_timer);
	q->toplevel = TC_CBQ_MAXLEVEL;
	q->now = psched_get_time();

	for (prio = 0; prio <= TC_CBQ_MAXPRIO; prio++)
		q->active[prio] = NULL;

	for (h = 0; h < q->clhash.hashsize; h++) {
		hlist_for_each_entry(cl, &q->clhash.hash[h], common.hnode) {
			qdisc_reset(cl->q);

			cl->next_alive = NULL;
			cl->undertime = PSCHED_PASTPERFECT;
			cl->avgidle = cl->maxidle;
			cl->deficit = cl->quantum;
			cl->cpriority = cl->priority;
		}
	}
	sch->q.qlen = 0;
}


static int cbq_set_lss(struct cbq_class *cl, struct tc_cbq_lssopt *lss)
{
	if (lss->change & TCF_CBQ_LSS_FLAGS) {
		cl->share = (lss->flags & TCF_CBQ_LSS_ISOLATED) ? NULL : cl->tparent;
		cl->borrow = (lss->flags & TCF_CBQ_LSS_BOUNDED) ? NULL : cl->tparent;
	}
	if (lss->change & TCF_CBQ_LSS_EWMA)
		cl->ewma_log = lss->ewma_log;
	if (lss->change & TCF_CBQ_LSS_AVPKT)
		cl->avpkt = lss->avpkt;
	if (lss->change & TCF_CBQ_LSS_MINIDLE)
		cl->minidle = -(long)lss->minidle;
	if (lss->change & TCF_CBQ_LSS_MAXIDLE) {
		cl->maxidle = lss->maxidle;
		cl->avgidle = lss->maxidle;
	}
	if (lss->change & TCF_CBQ_LSS_OFFTIME)
		cl->offtime = lss->offtime;
	return 0;
}

static void cbq_rmprio(struct cbq_sched_data *q, struct cbq_class *cl)
{
	q->nclasses[cl->priority]--;
	q->quanta[cl->priority] -= cl->weight;
	cbq_normalize_quanta(q, cl->priority);
}

static void cbq_addprio(struct cbq_sched_data *q, struct cbq_class *cl)
{
	q->nclasses[cl->priority]++;
	q->quanta[cl->priority] += cl->weight;
	cbq_normalize_quanta(q, cl->priority);
}

static int cbq_set_wrr(struct cbq_class *cl, struct tc_cbq_wrropt *wrr)
{
	struct cbq_sched_data *q = qdisc_priv(cl->qdisc);

	if (wrr->allot)
		cl->allot = wrr->allot;
	if (wrr->weight)
		cl->weight = wrr->weight;
	if (wrr->priority) {
		cl->priority = wrr->priority - 1;
		cl->cpriority = cl->priority;
		if (cl->priority >= cl->priority2)
			cl->priority2 = TC_CBQ_MAXPRIO - 1;
	}

	cbq_addprio(q, cl);
	return 0;
}

static int cbq_set_fopt(struct cbq_class *cl, struct tc_cbq_fopt *fopt)
{
	cbq_change_defmap(cl, fopt->split, fopt->defmap, fopt->defchange);
	return 0;
}

static const struct nla_policy cbq_policy[TCA_CBQ_MAX + 1] = {
	[TCA_CBQ_LSSOPT]	= { .len = sizeof(struct tc_cbq_lssopt) },
	[TCA_CBQ_WRROPT]	= { .len = sizeof(struct tc_cbq_wrropt) },
	[TCA_CBQ_FOPT]		= { .len = sizeof(struct tc_cbq_fopt) },
	[TCA_CBQ_OVL_STRATEGY]	= { .len = sizeof(struct tc_cbq_ovl) },
	[TCA_CBQ_RATE]		= { .len = sizeof(struct tc_ratespec) },
	[TCA_CBQ_RTAB]		= { .type = NLA_BINARY, .len = TC_RTAB_SIZE },
	[TCA_CBQ_POLICE]	= { .len = sizeof(struct tc_cbq_police) },
};

static int cbq_init(struct Qdisc *sch, struct nlattr *opt)
{
	struct cbq_sched_data *q = qdisc_priv(sch);
	struct nlattr *tb[TCA_CBQ_MAX + 1];
	struct tc_ratespec *r;
	int err;

	qdisc_watchdog_init(&q->watchdog, sch);
	hrtimer_init(&q->delay_timer, CLOCK_MONOTONIC, HRTIMER_MODE_ABS_PINNED);
	q->delay_timer.function = cbq_undelay;

	if (!opt)
		return -EINVAL;

	err = nla_parse_nested(tb, TCA_CBQ_MAX, opt, cbq_policy, NULL);
	if (err < 0)
		return err;

	if (tb[TCA_CBQ_RTAB] == NULL || tb[TCA_CBQ_RATE] == NULL)
		return -EINVAL;

	r = nla_data(tb[TCA_CBQ_RATE]);

	if ((q->link.R_tab = qdisc_get_rtab(r, tb[TCA_CBQ_RTAB])) == NULL)
		return -EINVAL;

<<<<<<< HEAD
	err = tcf_block_get(&q->link.block, &q->link.filter_list);
=======
	err = tcf_block_get(&q->link.block, &q->link.filter_list, sch);
>>>>>>> 0186f2dc
	if (err)
		goto put_rtab;

	err = qdisc_class_hash_init(&q->clhash);
	if (err < 0)
		goto put_block;

	q->link.sibling = &q->link;
	q->link.common.classid = sch->handle;
	q->link.qdisc = sch;
	q->link.q = qdisc_create_dflt(sch->dev_queue, &pfifo_qdisc_ops,
				      sch->handle);
	if (!q->link.q)
		q->link.q = &noop_qdisc;
	else
		qdisc_hash_add(q->link.q, true);

	q->link.priority = TC_CBQ_MAXPRIO - 1;
	q->link.priority2 = TC_CBQ_MAXPRIO - 1;
	q->link.cpriority = TC_CBQ_MAXPRIO - 1;
	q->link.allot = psched_mtu(qdisc_dev(sch));
	q->link.quantum = q->link.allot;
	q->link.weight = q->link.R_tab->rate.rate;

	q->link.ewma_log = TC_CBQ_DEF_EWMA;
	q->link.avpkt = q->link.allot/2;
	q->link.minidle = -0x7FFFFFFF;

	q->toplevel = TC_CBQ_MAXLEVEL;
	q->now = psched_get_time();

	cbq_link_class(&q->link);

	if (tb[TCA_CBQ_LSSOPT])
		cbq_set_lss(&q->link, nla_data(tb[TCA_CBQ_LSSOPT]));

	cbq_addprio(q, &q->link);
	return 0;

put_block:
	tcf_block_put(q->link.block);

put_rtab:
	qdisc_put_rtab(q->link.R_tab);
	return err;
}

static int cbq_dump_rate(struct sk_buff *skb, struct cbq_class *cl)
{
	unsigned char *b = skb_tail_pointer(skb);

	if (nla_put(skb, TCA_CBQ_RATE, sizeof(cl->R_tab->rate), &cl->R_tab->rate))
		goto nla_put_failure;
	return skb->len;

nla_put_failure:
	nlmsg_trim(skb, b);
	return -1;
}

static int cbq_dump_lss(struct sk_buff *skb, struct cbq_class *cl)
{
	unsigned char *b = skb_tail_pointer(skb);
	struct tc_cbq_lssopt opt;

	opt.flags = 0;
	if (cl->borrow == NULL)
		opt.flags |= TCF_CBQ_LSS_BOUNDED;
	if (cl->share == NULL)
		opt.flags |= TCF_CBQ_LSS_ISOLATED;
	opt.ewma_log = cl->ewma_log;
	opt.level = cl->level;
	opt.avpkt = cl->avpkt;
	opt.maxidle = cl->maxidle;
	opt.minidle = (u32)(-cl->minidle);
	opt.offtime = cl->offtime;
	opt.change = ~0;
	if (nla_put(skb, TCA_CBQ_LSSOPT, sizeof(opt), &opt))
		goto nla_put_failure;
	return skb->len;

nla_put_failure:
	nlmsg_trim(skb, b);
	return -1;
}

static int cbq_dump_wrr(struct sk_buff *skb, struct cbq_class *cl)
{
	unsigned char *b = skb_tail_pointer(skb);
	struct tc_cbq_wrropt opt;

	memset(&opt, 0, sizeof(opt));
	opt.flags = 0;
	opt.allot = cl->allot;
	opt.priority = cl->priority + 1;
	opt.cpriority = cl->cpriority + 1;
	opt.weight = cl->weight;
	if (nla_put(skb, TCA_CBQ_WRROPT, sizeof(opt), &opt))
		goto nla_put_failure;
	return skb->len;

nla_put_failure:
	nlmsg_trim(skb, b);
	return -1;
}

static int cbq_dump_fopt(struct sk_buff *skb, struct cbq_class *cl)
{
	unsigned char *b = skb_tail_pointer(skb);
	struct tc_cbq_fopt opt;

	if (cl->split || cl->defmap) {
		opt.split = cl->split ? cl->split->common.classid : 0;
		opt.defmap = cl->defmap;
		opt.defchange = ~0;
		if (nla_put(skb, TCA_CBQ_FOPT, sizeof(opt), &opt))
			goto nla_put_failure;
	}
	return skb->len;

nla_put_failure:
	nlmsg_trim(skb, b);
	return -1;
}

static int cbq_dump_attr(struct sk_buff *skb, struct cbq_class *cl)
{
	if (cbq_dump_lss(skb, cl) < 0 ||
	    cbq_dump_rate(skb, cl) < 0 ||
	    cbq_dump_wrr(skb, cl) < 0 ||
	    cbq_dump_fopt(skb, cl) < 0)
		return -1;
	return 0;
}

static int cbq_dump(struct Qdisc *sch, struct sk_buff *skb)
{
	struct cbq_sched_data *q = qdisc_priv(sch);
	struct nlattr *nest;

	nest = nla_nest_start(skb, TCA_OPTIONS);
	if (nest == NULL)
		goto nla_put_failure;
	if (cbq_dump_attr(skb, &q->link) < 0)
		goto nla_put_failure;
	return nla_nest_end(skb, nest);

nla_put_failure:
	nla_nest_cancel(skb, nest);
	return -1;
}

static int
cbq_dump_stats(struct Qdisc *sch, struct gnet_dump *d)
{
	struct cbq_sched_data *q = qdisc_priv(sch);

	q->link.xstats.avgidle = q->link.avgidle;
	return gnet_stats_copy_app(d, &q->link.xstats, sizeof(q->link.xstats));
}

static int
cbq_dump_class(struct Qdisc *sch, unsigned long arg,
	       struct sk_buff *skb, struct tcmsg *tcm)
{
	struct cbq_class *cl = (struct cbq_class *)arg;
	struct nlattr *nest;

	if (cl->tparent)
		tcm->tcm_parent = cl->tparent->common.classid;
	else
		tcm->tcm_parent = TC_H_ROOT;
	tcm->tcm_handle = cl->common.classid;
	tcm->tcm_info = cl->q->handle;

	nest = nla_nest_start(skb, TCA_OPTIONS);
	if (nest == NULL)
		goto nla_put_failure;
	if (cbq_dump_attr(skb, cl) < 0)
		goto nla_put_failure;
	return nla_nest_end(skb, nest);

nla_put_failure:
	nla_nest_cancel(skb, nest);
	return -1;
}

static int
cbq_dump_class_stats(struct Qdisc *sch, unsigned long arg,
	struct gnet_dump *d)
{
	struct cbq_sched_data *q = qdisc_priv(sch);
	struct cbq_class *cl = (struct cbq_class *)arg;

	cl->xstats.avgidle = cl->avgidle;
	cl->xstats.undertime = 0;

	if (cl->undertime != PSCHED_PASTPERFECT)
		cl->xstats.undertime = cl->undertime - q->now;

	if (gnet_stats_copy_basic(qdisc_root_sleeping_running(sch),
				  d, NULL, &cl->bstats) < 0 ||
	    gnet_stats_copy_rate_est(d, &cl->rate_est) < 0 ||
	    gnet_stats_copy_queue(d, NULL, &cl->qstats, cl->q->q.qlen) < 0)
		return -1;

	return gnet_stats_copy_app(d, &cl->xstats, sizeof(cl->xstats));
}

static int cbq_graft(struct Qdisc *sch, unsigned long arg, struct Qdisc *new,
		     struct Qdisc **old)
{
	struct cbq_class *cl = (struct cbq_class *)arg;

	if (new == NULL) {
		new = qdisc_create_dflt(sch->dev_queue,
					&pfifo_qdisc_ops, cl->common.classid);
		if (new == NULL)
			return -ENOBUFS;
	}

	*old = qdisc_replace(sch, new, &cl->q);
	return 0;
}

static struct Qdisc *cbq_leaf(struct Qdisc *sch, unsigned long arg)
{
	struct cbq_class *cl = (struct cbq_class *)arg;

	return cl->q;
}

static void cbq_qlen_notify(struct Qdisc *sch, unsigned long arg)
{
	struct cbq_class *cl = (struct cbq_class *)arg;

	cbq_deactivate_class(cl);
}

static unsigned long cbq_find(struct Qdisc *sch, u32 classid)
{
	struct cbq_sched_data *q = qdisc_priv(sch);

	return (unsigned long)cbq_class_lookup(q, classid);
}

static void cbq_destroy_class(struct Qdisc *sch, struct cbq_class *cl)
{
	struct cbq_sched_data *q = qdisc_priv(sch);

	WARN_ON(cl->filters);

	tcf_block_put(cl->block);
	qdisc_destroy(cl->q);
	qdisc_put_rtab(cl->R_tab);
	gen_kill_estimator(&cl->rate_est);
	if (cl != &q->link)
		kfree(cl);
}

static void cbq_destroy(struct Qdisc *sch)
{
	struct cbq_sched_data *q = qdisc_priv(sch);
	struct hlist_node *next;
	struct cbq_class *cl;
	unsigned int h;

#ifdef CONFIG_NET_CLS_ACT
	q->rx_class = NULL;
#endif
	/*
	 * Filters must be destroyed first because we don't destroy the
	 * classes from root to leafs which means that filters can still
	 * be bound to classes which have been destroyed already. --TGR '04
	 */
	for (h = 0; h < q->clhash.hashsize; h++) {
		hlist_for_each_entry(cl, &q->clhash.hash[h], common.hnode) {
			tcf_block_put(cl->block);
			cl->block = NULL;
		}
	}
	for (h = 0; h < q->clhash.hashsize; h++) {
		hlist_for_each_entry_safe(cl, next, &q->clhash.hash[h],
					  common.hnode)
			cbq_destroy_class(sch, cl);
	}
	qdisc_class_hash_destroy(&q->clhash);
}

static int
cbq_change_class(struct Qdisc *sch, u32 classid, u32 parentid, struct nlattr **tca,
		 unsigned long *arg)
{
	int err;
	struct cbq_sched_data *q = qdisc_priv(sch);
	struct cbq_class *cl = (struct cbq_class *)*arg;
	struct nlattr *opt = tca[TCA_OPTIONS];
	struct nlattr *tb[TCA_CBQ_MAX + 1];
	struct cbq_class *parent;
	struct qdisc_rate_table *rtab = NULL;

	if (opt == NULL)
		return -EINVAL;

	err = nla_parse_nested(tb, TCA_CBQ_MAX, opt, cbq_policy, NULL);
	if (err < 0)
		return err;

	if (tb[TCA_CBQ_OVL_STRATEGY] || tb[TCA_CBQ_POLICE])
		return -EOPNOTSUPP;

	if (cl) {
		/* Check parent */
		if (parentid) {
			if (cl->tparent &&
			    cl->tparent->common.classid != parentid)
				return -EINVAL;
			if (!cl->tparent && parentid != TC_H_ROOT)
				return -EINVAL;
		}

		if (tb[TCA_CBQ_RATE]) {
			rtab = qdisc_get_rtab(nla_data(tb[TCA_CBQ_RATE]),
					      tb[TCA_CBQ_RTAB]);
			if (rtab == NULL)
				return -EINVAL;
		}

		if (tca[TCA_RATE]) {
			err = gen_replace_estimator(&cl->bstats, NULL,
						    &cl->rate_est,
						    NULL,
						    qdisc_root_sleeping_running(sch),
						    tca[TCA_RATE]);
			if (err) {
				qdisc_put_rtab(rtab);
				return err;
			}
		}

		/* Change class parameters */
		sch_tree_lock(sch);

		if (cl->next_alive != NULL)
			cbq_deactivate_class(cl);

		if (rtab) {
			qdisc_put_rtab(cl->R_tab);
			cl->R_tab = rtab;
		}

		if (tb[TCA_CBQ_LSSOPT])
			cbq_set_lss(cl, nla_data(tb[TCA_CBQ_LSSOPT]));

		if (tb[TCA_CBQ_WRROPT]) {
			cbq_rmprio(q, cl);
			cbq_set_wrr(cl, nla_data(tb[TCA_CBQ_WRROPT]));
		}

		if (tb[TCA_CBQ_FOPT])
			cbq_set_fopt(cl, nla_data(tb[TCA_CBQ_FOPT]));

		if (cl->q->q.qlen)
			cbq_activate_class(cl);

		sch_tree_unlock(sch);

		return 0;
	}

	if (parentid == TC_H_ROOT)
		return -EINVAL;

	if (tb[TCA_CBQ_WRROPT] == NULL || tb[TCA_CBQ_RATE] == NULL ||
	    tb[TCA_CBQ_LSSOPT] == NULL)
		return -EINVAL;

	rtab = qdisc_get_rtab(nla_data(tb[TCA_CBQ_RATE]), tb[TCA_CBQ_RTAB]);
	if (rtab == NULL)
		return -EINVAL;

	if (classid) {
		err = -EINVAL;
		if (TC_H_MAJ(classid ^ sch->handle) ||
		    cbq_class_lookup(q, classid))
			goto failure;
	} else {
		int i;
		classid = TC_H_MAKE(sch->handle, 0x8000);

		for (i = 0; i < 0x8000; i++) {
			if (++q->hgenerator >= 0x8000)
				q->hgenerator = 1;
			if (cbq_class_lookup(q, classid|q->hgenerator) == NULL)
				break;
		}
		err = -ENOSR;
		if (i >= 0x8000)
			goto failure;
		classid = classid|q->hgenerator;
	}

	parent = &q->link;
	if (parentid) {
		parent = cbq_class_lookup(q, parentid);
		err = -EINVAL;
		if (parent == NULL)
			goto failure;
	}

	err = -ENOBUFS;
	cl = kzalloc(sizeof(*cl), GFP_KERNEL);
	if (cl == NULL)
		goto failure;

	err = tcf_block_get(&cl->block, &cl->filter_list, sch);
	if (err) {
		kfree(cl);
		return err;
	}

	if (tca[TCA_RATE]) {
		err = gen_new_estimator(&cl->bstats, NULL, &cl->rate_est,
					NULL,
					qdisc_root_sleeping_running(sch),
					tca[TCA_RATE]);
		if (err) {
			tcf_block_put(cl->block);
			kfree(cl);
			goto failure;
		}
	}

	cl->R_tab = rtab;
	rtab = NULL;
	cl->q = qdisc_create_dflt(sch->dev_queue, &pfifo_qdisc_ops, classid);
	if (!cl->q)
		cl->q = &noop_qdisc;
	else
		qdisc_hash_add(cl->q, true);

	cl->common.classid = classid;
	cl->tparent = parent;
	cl->qdisc = sch;
	cl->allot = parent->allot;
	cl->quantum = cl->allot;
	cl->weight = cl->R_tab->rate.rate;

	sch_tree_lock(sch);
	cbq_link_class(cl);
	cl->borrow = cl->tparent;
	if (cl->tparent != &q->link)
		cl->share = cl->tparent;
	cbq_adjust_levels(parent);
	cl->minidle = -0x7FFFFFFF;
	cbq_set_lss(cl, nla_data(tb[TCA_CBQ_LSSOPT]));
	cbq_set_wrr(cl, nla_data(tb[TCA_CBQ_WRROPT]));
	if (cl->ewma_log == 0)
		cl->ewma_log = q->link.ewma_log;
	if (cl->maxidle == 0)
		cl->maxidle = q->link.maxidle;
	if (cl->avpkt == 0)
		cl->avpkt = q->link.avpkt;
	if (tb[TCA_CBQ_FOPT])
		cbq_set_fopt(cl, nla_data(tb[TCA_CBQ_FOPT]));
	sch_tree_unlock(sch);

	qdisc_class_hash_grow(sch, &q->clhash);

	*arg = (unsigned long)cl;
	return 0;

failure:
	qdisc_put_rtab(rtab);
	return err;
}

static int cbq_delete(struct Qdisc *sch, unsigned long arg)
{
	struct cbq_sched_data *q = qdisc_priv(sch);
	struct cbq_class *cl = (struct cbq_class *)arg;
	unsigned int qlen, backlog;

	if (cl->filters || cl->children || cl == &q->link)
		return -EBUSY;

	sch_tree_lock(sch);

	qlen = cl->q->q.qlen;
	backlog = cl->q->qstats.backlog;
	qdisc_reset(cl->q);
	qdisc_tree_reduce_backlog(cl->q, qlen, backlog);

	if (cl->next_alive)
		cbq_deactivate_class(cl);

	if (q->tx_borrowed == cl)
		q->tx_borrowed = q->tx_class;
	if (q->tx_class == cl) {
		q->tx_class = NULL;
		q->tx_borrowed = NULL;
	}
#ifdef CONFIG_NET_CLS_ACT
	if (q->rx_class == cl)
		q->rx_class = NULL;
#endif

	cbq_unlink_class(cl);
	cbq_adjust_levels(cl->tparent);
	cl->defmap = 0;
	cbq_sync_defmap(cl);

	cbq_rmprio(q, cl);
	sch_tree_unlock(sch);

	cbq_destroy_class(sch, cl);
	return 0;
}

static struct tcf_block *cbq_tcf_block(struct Qdisc *sch, unsigned long arg)
{
	struct cbq_sched_data *q = qdisc_priv(sch);
	struct cbq_class *cl = (struct cbq_class *)arg;

	if (cl == NULL)
		cl = &q->link;

	return cl->block;
}

static unsigned long cbq_bind_filter(struct Qdisc *sch, unsigned long parent,
				     u32 classid)
{
	struct cbq_sched_data *q = qdisc_priv(sch);
	struct cbq_class *p = (struct cbq_class *)parent;
	struct cbq_class *cl = cbq_class_lookup(q, classid);

	if (cl) {
		if (p && p->level <= cl->level)
			return 0;
		cl->filters++;
		return (unsigned long)cl;
	}
	return 0;
}

static void cbq_unbind_filter(struct Qdisc *sch, unsigned long arg)
{
	struct cbq_class *cl = (struct cbq_class *)arg;

	cl->filters--;
}

static void cbq_walk(struct Qdisc *sch, struct qdisc_walker *arg)
{
	struct cbq_sched_data *q = qdisc_priv(sch);
	struct cbq_class *cl;
	unsigned int h;

	if (arg->stop)
		return;

	for (h = 0; h < q->clhash.hashsize; h++) {
		hlist_for_each_entry(cl, &q->clhash.hash[h], common.hnode) {
			if (arg->count < arg->skip) {
				arg->count++;
				continue;
			}
			if (arg->fn(sch, (unsigned long)cl, arg) < 0) {
				arg->stop = 1;
				return;
			}
			arg->count++;
		}
	}
}

static const struct Qdisc_class_ops cbq_class_ops = {
	.graft		=	cbq_graft,
	.leaf		=	cbq_leaf,
	.qlen_notify	=	cbq_qlen_notify,
	.find		=	cbq_find,
	.change		=	cbq_change_class,
	.delete		=	cbq_delete,
	.walk		=	cbq_walk,
	.tcf_block	=	cbq_tcf_block,
	.bind_tcf	=	cbq_bind_filter,
	.unbind_tcf	=	cbq_unbind_filter,
	.dump		=	cbq_dump_class,
	.dump_stats	=	cbq_dump_class_stats,
};

static struct Qdisc_ops cbq_qdisc_ops __read_mostly = {
	.next		=	NULL,
	.cl_ops		=	&cbq_class_ops,
	.id		=	"cbq",
	.priv_size	=	sizeof(struct cbq_sched_data),
	.enqueue	=	cbq_enqueue,
	.dequeue	=	cbq_dequeue,
	.peek		=	qdisc_peek_dequeued,
	.init		=	cbq_init,
	.reset		=	cbq_reset,
	.destroy	=	cbq_destroy,
	.change		=	NULL,
	.dump		=	cbq_dump,
	.dump_stats	=	cbq_dump_stats,
	.owner		=	THIS_MODULE,
};

static int __init cbq_module_init(void)
{
	return register_qdisc(&cbq_qdisc_ops);
}
static void __exit cbq_module_exit(void)
{
	unregister_qdisc(&cbq_qdisc_ops);
}
module_init(cbq_module_init)
module_exit(cbq_module_exit)
MODULE_LICENSE("GPL");<|MERGE_RESOLUTION|>--- conflicted
+++ resolved
@@ -1158,11 +1158,7 @@
 	if ((q->link.R_tab = qdisc_get_rtab(r, tb[TCA_CBQ_RTAB])) == NULL)
 		return -EINVAL;
 
-<<<<<<< HEAD
-	err = tcf_block_get(&q->link.block, &q->link.filter_list);
-=======
 	err = tcf_block_get(&q->link.block, &q->link.filter_list, sch);
->>>>>>> 0186f2dc
 	if (err)
 		goto put_rtab;
 
