/*
 * net/sched/sch_cbq.c	Class-Based Queueing discipline.
 *
 *		This program is free software; you can redistribute it and/or
 *		modify it under the terms of the GNU General Public License
 *		as published by the Free Software Foundation; either version
 *		2 of the License, or (at your option) any later version.
 *
 * Authors:	Alexey Kuznetsov, <kuznet@ms2.inr.ac.ru>
 *
 */

#include <linux/module.h>
#include <linux/slab.h>
#include <linux/types.h>
#include <linux/kernel.h>
#include <linux/string.h>
#include <linux/errno.h>
#include <linux/skbuff.h>
#include <net/netlink.h>
#include <net/pkt_sched.h>
#include <net/pkt_cls.h>


/*	Class-Based Queueing (CBQ) algorithm.
	=======================================

	Sources: [1] Sally Floyd and Van Jacobson, "Link-sharing and Resource
		 Management Models for Packet Networks",
		 IEEE/ACM Transactions on Networking, Vol.3, No.4, 1995

		 [2] Sally Floyd, "Notes on CBQ and Guaranteed Service", 1995

		 [3] Sally Floyd, "Notes on Class-Based Queueing: Setting
		 Parameters", 1996

		 [4] Sally Floyd and Michael Speer, "Experimental Results
		 for Class-Based Queueing", 1998, not published.

	-----------------------------------------------------------------------

	Algorithm skeleton was taken from NS simulator cbq.cc.
	If someone wants to check this code against the LBL version,
	he should take into account that ONLY the skeleton was borrowed,
	the implementation is different. Particularly:

	--- The WRR algorithm is different. Our version looks more
	reasonable (I hope) and works when quanta are allowed to be
	less than MTU, which is always the case when real time classes
	have small rates. Note, that the statement of [3] is
	incomplete, delay may actually be estimated even if class
	per-round allotment is less than MTU. Namely, if per-round
	allotment is W*r_i, and r_1+...+r_k = r < 1

	delay_i <= ([MTU/(W*r_i)]*W*r + W*r + k*MTU)/B

	In the worst case we have IntServ estimate with D = W*r+k*MTU
	and C = MTU*r. The proof (if correct at all) is trivial.


	--- It seems that cbq-2.0 is not very accurate. At least, I cannot
	interpret some places, which look like wrong translations
	from NS. Anyone is advised to find these differences
	and explain to me, why I am wrong 8).

	--- Linux has no EOI event, so that we cannot estimate true class
	idle time. Workaround is to consider the next dequeue event
	as sign that previous packet is finished. This is wrong because of
	internal device queueing, but on a permanently loaded link it is true.
	Moreover, combined with clock integrator, this scheme looks
	very close to an ideal solution.  */

struct cbq_sched_data;


struct cbq_class {
	struct Qdisc_class_common common;
	struct cbq_class	*next_alive;	/* next class with backlog in this priority band */

/* Parameters */
	unsigned char		priority;	/* class priority */
	unsigned char		priority2;	/* priority to be used after overlimit */
	unsigned char		ewma_log;	/* time constant for idle time calculation */

	u32			defmap;

	/* Link-sharing scheduler parameters */
	long			maxidle;	/* Class parameters: see below. */
	long			offtime;
	long			minidle;
	u32			avpkt;
	struct qdisc_rate_table	*R_tab;

	/* General scheduler (WRR) parameters */
	long			allot;
	long			quantum;	/* Allotment per WRR round */
	long			weight;		/* Relative allotment: see below */

	struct Qdisc		*qdisc;		/* Ptr to CBQ discipline */
	struct cbq_class	*split;		/* Ptr to split node */
	struct cbq_class	*share;		/* Ptr to LS parent in the class tree */
	struct cbq_class	*tparent;	/* Ptr to tree parent in the class tree */
	struct cbq_class	*borrow;	/* NULL if class is bandwidth limited;
						   parent otherwise */
	struct cbq_class	*sibling;	/* Sibling chain */
	struct cbq_class	*children;	/* Pointer to children chain */

	struct Qdisc		*q;		/* Elementary queueing discipline */


/* Variables */
	unsigned char		cpriority;	/* Effective priority */
	unsigned char		delayed;
	unsigned char		level;		/* level of the class in hierarchy:
						   0 for leaf classes, and maximal
						   level of children + 1 for nodes.
						 */

	psched_time_t		last;		/* Last end of service */
	psched_time_t		undertime;
	long			avgidle;
	long			deficit;	/* Saved deficit for WRR */
	psched_time_t		penalized;
	struct gnet_stats_basic_packed bstats;
	struct gnet_stats_queue qstats;
	struct net_rate_estimator __rcu *rate_est;
	struct tc_cbq_xstats	xstats;

	struct tcf_proto __rcu	*filter_list;
	struct tcf_block	*block;

	int			refcnt;
	int			filters;

	struct cbq_class	*defaults[TC_PRIO_MAX + 1];
};

struct cbq_sched_data {
	struct Qdisc_class_hash	clhash;			/* Hash table of all classes */
	int			nclasses[TC_CBQ_MAXPRIO + 1];
	unsigned int		quanta[TC_CBQ_MAXPRIO + 1];

	struct cbq_class	link;

	unsigned int		activemask;
	struct cbq_class	*active[TC_CBQ_MAXPRIO + 1];	/* List of all classes
								   with backlog */

#ifdef CONFIG_NET_CLS_ACT
	struct cbq_class	*rx_class;
#endif
	struct cbq_class	*tx_class;
	struct cbq_class	*tx_borrowed;
	int			tx_len;
	psched_time_t		now;		/* Cached timestamp */
	unsigned int		pmask;

	struct hrtimer		delay_timer;
	struct qdisc_watchdog	watchdog;	/* Watchdog timer,
						   started when CBQ has
						   backlog, but cannot
						   transmit just now */
	psched_tdiff_t		wd_expires;
	int			toplevel;
	u32			hgenerator;
};


#define L2T(cl, len)	qdisc_l2t((cl)->R_tab, len)

static inline struct cbq_class *
cbq_class_lookup(struct cbq_sched_data *q, u32 classid)
{
	struct Qdisc_class_common *clc;

	clc = qdisc_class_find(&q->clhash, classid);
	if (clc == NULL)
		return NULL;
	return container_of(clc, struct cbq_class, common);
}

#ifdef CONFIG_NET_CLS_ACT

static struct cbq_class *
cbq_reclassify(struct sk_buff *skb, struct cbq_class *this)
{
	struct cbq_class *cl;

	for (cl = this->tparent; cl; cl = cl->tparent) {
		struct cbq_class *new = cl->defaults[TC_PRIO_BESTEFFORT];

		if (new != NULL && new != this)
			return new;
	}
	return NULL;
}

#endif

/* Classify packet. The procedure is pretty complicated, but
 * it allows us to combine link sharing and priority scheduling
 * transparently.
 *
 * Namely, you can put link sharing rules (f.e. route based) at root of CBQ,
 * so that it resolves to split nodes. Then packets are classified
 * by logical priority, or a more specific classifier may be attached
 * to the split node.
 */

static struct cbq_class *
cbq_classify(struct sk_buff *skb, struct Qdisc *sch, int *qerr)
{
	struct cbq_sched_data *q = qdisc_priv(sch);
	struct cbq_class *head = &q->link;
	struct cbq_class **defmap;
	struct cbq_class *cl = NULL;
	u32 prio = skb->priority;
	struct tcf_proto *fl;
	struct tcf_result res;

	/*
	 *  Step 1. If skb->priority points to one of our classes, use it.
	 */
	if (TC_H_MAJ(prio ^ sch->handle) == 0 &&
	    (cl = cbq_class_lookup(q, prio)) != NULL)
		return cl;

	*qerr = NET_XMIT_SUCCESS | __NET_XMIT_BYPASS;
	for (;;) {
		int result = 0;
		defmap = head->defaults;

		fl = rcu_dereference_bh(head->filter_list);
		/*
		 * Step 2+n. Apply classifier.
		 */
		result = tcf_classify(skb, fl, &res, true);
		if (!fl || result < 0)
			goto fallback;

		cl = (void *)res.class;
		if (!cl) {
			if (TC_H_MAJ(res.classid))
				cl = cbq_class_lookup(q, res.classid);
			else if ((cl = defmap[res.classid & TC_PRIO_MAX]) == NULL)
				cl = defmap[TC_PRIO_BESTEFFORT];

			if (cl == NULL)
				goto fallback;
		}
		if (cl->level >= head->level)
			goto fallback;
#ifdef CONFIG_NET_CLS_ACT
		switch (result) {
		case TC_ACT_QUEUED:
		case TC_ACT_STOLEN:
		case TC_ACT_TRAP:
			*qerr = NET_XMIT_SUCCESS | __NET_XMIT_STOLEN;
		case TC_ACT_SHOT:
			return NULL;
		case TC_ACT_RECLASSIFY:
			return cbq_reclassify(skb, cl);
		}
#endif
		if (cl->level == 0)
			return cl;

		/*
		 * Step 3+n. If classifier selected a link sharing class,
		 *	   apply agency specific classifier.
		 *	   Repeat this procdure until we hit a leaf node.
		 */
		head = cl;
	}

fallback:
	cl = head;

	/*
	 * Step 4. No success...
	 */
	if (TC_H_MAJ(prio) == 0 &&
	    !(cl = head->defaults[prio & TC_PRIO_MAX]) &&
	    !(cl = head->defaults[TC_PRIO_BESTEFFORT]))
		return head;

	return cl;
}

/*
 * A packet has just been enqueued on the empty class.
 * cbq_activate_class adds it to the tail of active class list
 * of its priority band.
 */

static inline void cbq_activate_class(struct cbq_class *cl)
{
	struct cbq_sched_data *q = qdisc_priv(cl->qdisc);
	int prio = cl->cpriority;
	struct cbq_class *cl_tail;

	cl_tail = q->active[prio];
	q->active[prio] = cl;

	if (cl_tail != NULL) {
		cl->next_alive = cl_tail->next_alive;
		cl_tail->next_alive = cl;
	} else {
		cl->next_alive = cl;
		q->activemask |= (1<<prio);
	}
}

/*
 * Unlink class from active chain.
 * Note that this same procedure is done directly in cbq_dequeue*
 * during round-robin procedure.
 */

static void cbq_deactivate_class(struct cbq_class *this)
{
	struct cbq_sched_data *q = qdisc_priv(this->qdisc);
	int prio = this->cpriority;
	struct cbq_class *cl;
	struct cbq_class *cl_prev = q->active[prio];

	do {
		cl = cl_prev->next_alive;
		if (cl == this) {
			cl_prev->next_alive = cl->next_alive;
			cl->next_alive = NULL;

			if (cl == q->active[prio]) {
				q->active[prio] = cl_prev;
				if (cl == q->active[prio]) {
					q->active[prio] = NULL;
					q->activemask &= ~(1<<prio);
					return;
				}
			}
			return;
		}
	} while ((cl_prev = cl) != q->active[prio]);
}

static void
cbq_mark_toplevel(struct cbq_sched_data *q, struct cbq_class *cl)
{
	int toplevel = q->toplevel;

	if (toplevel > cl->level) {
		psched_time_t now = psched_get_time();

		do {
			if (cl->undertime < now) {
				q->toplevel = cl->level;
				return;
			}
		} while ((cl = cl->borrow) != NULL && toplevel > cl->level);
	}
}

static int
cbq_enqueue(struct sk_buff *skb, struct Qdisc *sch,
	    struct sk_buff **to_free)
{
	struct cbq_sched_data *q = qdisc_priv(sch);
	int uninitialized_var(ret);
	struct cbq_class *cl = cbq_classify(skb, sch, &ret);

#ifdef CONFIG_NET_CLS_ACT
	q->rx_class = cl;
#endif
	if (cl == NULL) {
		if (ret & __NET_XMIT_BYPASS)
			qdisc_qstats_drop(sch);
		__qdisc_drop(skb, to_free);
		return ret;
	}

	ret = qdisc_enqueue(skb, cl->q, to_free);
	if (ret == NET_XMIT_SUCCESS) {
		sch->q.qlen++;
		cbq_mark_toplevel(q, cl);
		if (!cl->next_alive)
			cbq_activate_class(cl);
		return ret;
	}

	if (net_xmit_drop_count(ret)) {
		qdisc_qstats_drop(sch);
		cbq_mark_toplevel(q, cl);
		cl->qstats.drops++;
	}
	return ret;
}

/* Overlimit action: penalize leaf class by adding offtime */
static void cbq_overlimit(struct cbq_class *cl)
{
	struct cbq_sched_data *q = qdisc_priv(cl->qdisc);
	psched_tdiff_t delay = cl->undertime - q->now;

	if (!cl->delayed) {
		delay += cl->offtime;

		/*
		 * Class goes to sleep, so that it will have no
		 * chance to work avgidle. Let's forgive it 8)
		 *
		 * BTW cbq-2.0 has a crap in this
		 * place, apparently they forgot to shift it by cl->ewma_log.
		 */
		if (cl->avgidle < 0)
			delay -= (-cl->avgidle) - ((-cl->avgidle) >> cl->ewma_log);
		if (cl->avgidle < cl->minidle)
			cl->avgidle = cl->minidle;
		if (delay <= 0)
			delay = 1;
		cl->undertime = q->now + delay;

		cl->xstats.overactions++;
		cl->delayed = 1;
	}
	if (q->wd_expires == 0 || q->wd_expires > delay)
		q->wd_expires = delay;

	/* Dirty work! We must schedule wakeups based on
	 * real available rate, rather than leaf rate,
	 * which may be tiny (even zero).
	 */
	if (q->toplevel == TC_CBQ_MAXLEVEL) {
		struct cbq_class *b;
		psched_tdiff_t base_delay = q->wd_expires;

		for (b = cl->borrow; b; b = b->borrow) {
			delay = b->undertime - q->now;
			if (delay < base_delay) {
				if (delay <= 0)
					delay = 1;
				base_delay = delay;
			}
		}

		q->wd_expires = base_delay;
	}
}

static psched_tdiff_t cbq_undelay_prio(struct cbq_sched_data *q, int prio,
				       psched_time_t now)
{
	struct cbq_class *cl;
	struct cbq_class *cl_prev = q->active[prio];
	psched_time_t sched = now;

	if (cl_prev == NULL)
		return 0;

	do {
		cl = cl_prev->next_alive;
		if (now - cl->penalized > 0) {
			cl_prev->next_alive = cl->next_alive;
			cl->next_alive = NULL;
			cl->cpriority = cl->priority;
			cl->delayed = 0;
			cbq_activate_class(cl);

			if (cl == q->active[prio]) {
				q->active[prio] = cl_prev;
				if (cl == q->active[prio]) {
					q->active[prio] = NULL;
					return 0;
				}
			}

			cl = cl_prev->next_alive;
		} else if (sched - cl->penalized > 0)
			sched = cl->penalized;
	} while ((cl_prev = cl) != q->active[prio]);

	return sched - now;
}

static enum hrtimer_restart cbq_undelay(struct hrtimer *timer)
{
	struct cbq_sched_data *q = container_of(timer, struct cbq_sched_data,
						delay_timer);
	struct Qdisc *sch = q->watchdog.qdisc;
	psched_time_t now;
	psched_tdiff_t delay = 0;
	unsigned int pmask;

	now = psched_get_time();

	pmask = q->pmask;
	q->pmask = 0;

	while (pmask) {
		int prio = ffz(~pmask);
		psched_tdiff_t tmp;

		pmask &= ~(1<<prio);

		tmp = cbq_undelay_prio(q, prio, now);
		if (tmp > 0) {
			q->pmask |= 1<<prio;
			if (tmp < delay || delay == 0)
				delay = tmp;
		}
	}

	if (delay) {
		ktime_t time;

		time = 0;
		time = ktime_add_ns(time, PSCHED_TICKS2NS(now + delay));
		hrtimer_start(&q->delay_timer, time, HRTIMER_MODE_ABS_PINNED);
	}

	__netif_schedule(qdisc_root(sch));
	return HRTIMER_NORESTART;
}

/*
 * It is mission critical procedure.
 *
 * We "regenerate" toplevel cutoff, if transmitting class
 * has backlog and it is not regulated. It is not part of
 * original CBQ description, but looks more reasonable.
 * Probably, it is wrong. This question needs further investigation.
 */

static inline void
cbq_update_toplevel(struct cbq_sched_data *q, struct cbq_class *cl,
		    struct cbq_class *borrowed)
{
	if (cl && q->toplevel >= borrowed->level) {
		if (cl->q->q.qlen > 1) {
			do {
				if (borrowed->undertime == PSCHED_PASTPERFECT) {
					q->toplevel = borrowed->level;
					return;
				}
			} while ((borrowed = borrowed->borrow) != NULL);
		}
#if 0
	/* It is not necessary now. Uncommenting it
	   will save CPU cycles, but decrease fairness.
	 */
		q->toplevel = TC_CBQ_MAXLEVEL;
#endif
	}
}

static void
cbq_update(struct cbq_sched_data *q)
{
	struct cbq_class *this = q->tx_class;
	struct cbq_class *cl = this;
	int len = q->tx_len;
	psched_time_t now;

	q->tx_class = NULL;
	/* Time integrator. We calculate EOS time
	 * by adding expected packet transmission time.
	 */
	now = q->now + L2T(&q->link, len);

	for ( ; cl; cl = cl->share) {
		long avgidle = cl->avgidle;
		long idle;

		cl->bstats.packets++;
		cl->bstats.bytes += len;

		/*
		 * (now - last) is total time between packet right edges.
		 * (last_pktlen/rate) is "virtual" busy time, so that
		 *
		 *	idle = (now - last) - last_pktlen/rate
		 */

		idle = now - cl->last;
		if ((unsigned long)idle > 128*1024*1024) {
			avgidle = cl->maxidle;
		} else {
			idle -= L2T(cl, len);

		/* true_avgidle := (1-W)*true_avgidle + W*idle,
		 * where W=2^{-ewma_log}. But cl->avgidle is scaled:
		 * cl->avgidle == true_avgidle/W,
		 * hence:
		 */
			avgidle += idle - (avgidle>>cl->ewma_log);
		}

		if (avgidle <= 0) {
			/* Overlimit or at-limit */

			if (avgidle < cl->minidle)
				avgidle = cl->minidle;

			cl->avgidle = avgidle;

			/* Calculate expected time, when this class
			 * will be allowed to send.
			 * It will occur, when:
			 * (1-W)*true_avgidle + W*delay = 0, i.e.
			 * idle = (1/W - 1)*(-true_avgidle)
			 * or
			 * idle = (1 - W)*(-cl->avgidle);
			 */
			idle = (-avgidle) - ((-avgidle) >> cl->ewma_log);

			/*
			 * That is not all.
			 * To maintain the rate allocated to the class,
			 * we add to undertime virtual clock,
			 * necessary to complete transmitted packet.
			 * (len/phys_bandwidth has been already passed
			 * to the moment of cbq_update)
			 */

			idle -= L2T(&q->link, len);
			idle += L2T(cl, len);

			cl->undertime = now + idle;
		} else {
			/* Underlimit */

			cl->undertime = PSCHED_PASTPERFECT;
			if (avgidle > cl->maxidle)
				cl->avgidle = cl->maxidle;
			else
				cl->avgidle = avgidle;
		}
		if ((s64)(now - cl->last) > 0)
			cl->last = now;
	}

	cbq_update_toplevel(q, this, q->tx_borrowed);
}

static inline struct cbq_class *
cbq_under_limit(struct cbq_class *cl)
{
	struct cbq_sched_data *q = qdisc_priv(cl->qdisc);
	struct cbq_class *this_cl = cl;

	if (cl->tparent == NULL)
		return cl;

	if (cl->undertime == PSCHED_PASTPERFECT || q->now >= cl->undertime) {
		cl->delayed = 0;
		return cl;
	}

	do {
		/* It is very suspicious place. Now overlimit
		 * action is generated for not bounded classes
		 * only if link is completely congested.
		 * Though it is in agree with ancestor-only paradigm,
		 * it looks very stupid. Particularly,
		 * it means that this chunk of code will either
		 * never be called or result in strong amplification
		 * of burstiness. Dangerous, silly, and, however,
		 * no another solution exists.
		 */
		cl = cl->borrow;
		if (!cl) {
			this_cl->qstats.overlimits++;
			cbq_overlimit(this_cl);
			return NULL;
		}
		if (cl->level > q->toplevel)
			return NULL;
	} while (cl->undertime != PSCHED_PASTPERFECT && q->now < cl->undertime);

	cl->delayed = 0;
	return cl;
}

static inline struct sk_buff *
cbq_dequeue_prio(struct Qdisc *sch, int prio)
{
	struct cbq_sched_data *q = qdisc_priv(sch);
	struct cbq_class *cl_tail, *cl_prev, *cl;
	struct sk_buff *skb;
	int deficit;

	cl_tail = cl_prev = q->active[prio];
	cl = cl_prev->next_alive;

	do {
		deficit = 0;

		/* Start round */
		do {
			struct cbq_class *borrow = cl;

			if (cl->q->q.qlen &&
			    (borrow = cbq_under_limit(cl)) == NULL)
				goto skip_class;

			if (cl->deficit <= 0) {
				/* Class exhausted its allotment per
				 * this round. Switch to the next one.
				 */
				deficit = 1;
				cl->deficit += cl->quantum;
				goto next_class;
			}

			skb = cl->q->dequeue(cl->q);

			/* Class did not give us any skb :-(
			 * It could occur even if cl->q->q.qlen != 0
			 * f.e. if cl->q == "tbf"
			 */
			if (skb == NULL)
				goto skip_class;

			cl->deficit -= qdisc_pkt_len(skb);
			q->tx_class = cl;
			q->tx_borrowed = borrow;
			if (borrow != cl) {
#ifndef CBQ_XSTATS_BORROWS_BYTES
				borrow->xstats.borrows++;
				cl->xstats.borrows++;
#else
				borrow->xstats.borrows += qdisc_pkt_len(skb);
				cl->xstats.borrows += qdisc_pkt_len(skb);
#endif
			}
			q->tx_len = qdisc_pkt_len(skb);

			if (cl->deficit <= 0) {
				q->active[prio] = cl;
				cl = cl->next_alive;
				cl->deficit += cl->quantum;
			}
			return skb;

skip_class:
			if (cl->q->q.qlen == 0 || prio != cl->cpriority) {
				/* Class is empty or penalized.
				 * Unlink it from active chain.
				 */
				cl_prev->next_alive = cl->next_alive;
				cl->next_alive = NULL;

				/* Did cl_tail point to it? */
				if (cl == cl_tail) {
					/* Repair it! */
					cl_tail = cl_prev;

					/* Was it the last class in this band? */
					if (cl == cl_tail) {
						/* Kill the band! */
						q->active[prio] = NULL;
						q->activemask &= ~(1<<prio);
						if (cl->q->q.qlen)
							cbq_activate_class(cl);
						return NULL;
					}

					q->active[prio] = cl_tail;
				}
				if (cl->q->q.qlen)
					cbq_activate_class(cl);

				cl = cl_prev;
			}

next_class:
			cl_prev = cl;
			cl = cl->next_alive;
		} while (cl_prev != cl_tail);
	} while (deficit);

	q->active[prio] = cl_prev;

	return NULL;
}

static inline struct sk_buff *
cbq_dequeue_1(struct Qdisc *sch)
{
	struct cbq_sched_data *q = qdisc_priv(sch);
	struct sk_buff *skb;
	unsigned int activemask;

	activemask = q->activemask & 0xFF;
	while (activemask) {
		int prio = ffz(~activemask);
		activemask &= ~(1<<prio);
		skb = cbq_dequeue_prio(sch, prio);
		if (skb)
			return skb;
	}
	return NULL;
}

static struct sk_buff *
cbq_dequeue(struct Qdisc *sch)
{
	struct sk_buff *skb;
	struct cbq_sched_data *q = qdisc_priv(sch);
	psched_time_t now;

	now = psched_get_time();

	if (q->tx_class)
		cbq_update(q);

	q->now = now;

	for (;;) {
		q->wd_expires = 0;

		skb = cbq_dequeue_1(sch);
		if (skb) {
			qdisc_bstats_update(sch, skb);
			sch->q.qlen--;
			return skb;
		}

		/* All the classes are overlimit.
		 *
		 * It is possible, if:
		 *
		 * 1. Scheduler is empty.
		 * 2. Toplevel cutoff inhibited borrowing.
		 * 3. Root class is overlimit.
		 *
		 * Reset 2d and 3d conditions and retry.
		 *
		 * Note, that NS and cbq-2.0 are buggy, peeking
		 * an arbitrary class is appropriate for ancestor-only
		 * sharing, but not for toplevel algorithm.
		 *
		 * Our version is better, but slower, because it requires
		 * two passes, but it is unavoidable with top-level sharing.
		 */

		if (q->toplevel == TC_CBQ_MAXLEVEL &&
		    q->link.undertime == PSCHED_PASTPERFECT)
			break;

		q->toplevel = TC_CBQ_MAXLEVEL;
		q->link.undertime = PSCHED_PASTPERFECT;
	}

	/* No packets in scheduler or nobody wants to give them to us :-(
	 * Sigh... start watchdog timer in the last case.
	 */

	if (sch->q.qlen) {
		qdisc_qstats_overlimit(sch);
		if (q->wd_expires)
			qdisc_watchdog_schedule(&q->watchdog,
						now + q->wd_expires);
	}
	return NULL;
}

/* CBQ class maintanance routines */

static void cbq_adjust_levels(struct cbq_class *this)
{
	if (this == NULL)
		return;

	do {
		int level = 0;
		struct cbq_class *cl;

		cl = this->children;
		if (cl) {
			do {
				if (cl->level > level)
					level = cl->level;
			} while ((cl = cl->sibling) != this->children);
		}
		this->level = level + 1;
	} while ((this = this->tparent) != NULL);
}

static void cbq_normalize_quanta(struct cbq_sched_data *q, int prio)
{
	struct cbq_class *cl;
	unsigned int h;

	if (q->quanta[prio] == 0)
		return;

	for (h = 0; h < q->clhash.hashsize; h++) {
		hlist_for_each_entry(cl, &q->clhash.hash[h], common.hnode) {
			/* BUGGGG... Beware! This expression suffer of
			 * arithmetic overflows!
			 */
			if (cl->priority == prio) {
				cl->quantum = (cl->weight*cl->allot*q->nclasses[prio])/
					q->quanta[prio];
			}
			if (cl->quantum <= 0 ||
			    cl->quantum > 32*qdisc_dev(cl->qdisc)->mtu) {
				pr_warn("CBQ: class %08x has bad quantum==%ld, repaired.\n",
					cl->common.classid, cl->quantum);
				cl->quantum = qdisc_dev(cl->qdisc)->mtu/2 + 1;
			}
		}
	}
}

static void cbq_sync_defmap(struct cbq_class *cl)
{
	struct cbq_sched_data *q = qdisc_priv(cl->qdisc);
	struct cbq_class *split = cl->split;
	unsigned int h;
	int i;

	if (split == NULL)
		return;

	for (i = 0; i <= TC_PRIO_MAX; i++) {
		if (split->defaults[i] == cl && !(cl->defmap & (1<<i)))
			split->defaults[i] = NULL;
	}

	for (i = 0; i <= TC_PRIO_MAX; i++) {
		int level = split->level;

		if (split->defaults[i])
			continue;

		for (h = 0; h < q->clhash.hashsize; h++) {
			struct cbq_class *c;

			hlist_for_each_entry(c, &q->clhash.hash[h],
					     common.hnode) {
				if (c->split == split && c->level < level &&
				    c->defmap & (1<<i)) {
					split->defaults[i] = c;
					level = c->level;
				}
			}
		}
	}
}

static void cbq_change_defmap(struct cbq_class *cl, u32 splitid, u32 def, u32 mask)
{
	struct cbq_class *split = NULL;

	if (splitid == 0) {
		split = cl->split;
		if (!split)
			return;
		splitid = split->common.classid;
	}

	if (split == NULL || split->common.classid != splitid) {
		for (split = cl->tparent; split; split = split->tparent)
			if (split->common.classid == splitid)
				break;
	}

	if (split == NULL)
		return;

	if (cl->split != split) {
		cl->defmap = 0;
		cbq_sync_defmap(cl);
		cl->split = split;
		cl->defmap = def & mask;
	} else
		cl->defmap = (cl->defmap & ~mask) | (def & mask);

	cbq_sync_defmap(cl);
}

static void cbq_unlink_class(struct cbq_class *this)
{
	struct cbq_class *cl, **clp;
	struct cbq_sched_data *q = qdisc_priv(this->qdisc);

	qdisc_class_hash_remove(&q->clhash, &this->common);

	if (this->tparent) {
		clp = &this->sibling;
		cl = *clp;
		do {
			if (cl == this) {
				*clp = cl->sibling;
				break;
			}
			clp = &cl->sibling;
		} while ((cl = *clp) != this->sibling);

		if (this->tparent->children == this) {
			this->tparent->children = this->sibling;
			if (this->sibling == this)
				this->tparent->children = NULL;
		}
	} else {
		WARN_ON(this->sibling != this);
	}
}

static void cbq_link_class(struct cbq_class *this)
{
	struct cbq_sched_data *q = qdisc_priv(this->qdisc);
	struct cbq_class *parent = this->tparent;

	this->sibling = this;
	qdisc_class_hash_insert(&q->clhash, &this->common);

	if (parent == NULL)
		return;

	if (parent->children == NULL) {
		parent->children = this;
	} else {
		this->sibling = parent->children->sibling;
		parent->children->sibling = this;
	}
}

static void
cbq_reset(struct Qdisc *sch)
{
	struct cbq_sched_data *q = qdisc_priv(sch);
	struct cbq_class *cl;
	int prio;
	unsigned int h;

	q->activemask = 0;
	q->pmask = 0;
	q->tx_class = NULL;
	q->tx_borrowed = NULL;
	qdisc_watchdog_cancel(&q->watchdog);
	hrtimer_cancel(&q->delay_timer);
	q->toplevel = TC_CBQ_MAXLEVEL;
	q->now = psched_get_time();

	for (prio = 0; prio <= TC_CBQ_MAXPRIO; prio++)
		q->active[prio] = NULL;

	for (h = 0; h < q->clhash.hashsize; h++) {
		hlist_for_each_entry(cl, &q->clhash.hash[h], common.hnode) {
			qdisc_reset(cl->q);

			cl->next_alive = NULL;
			cl->undertime = PSCHED_PASTPERFECT;
			cl->avgidle = cl->maxidle;
			cl->deficit = cl->quantum;
			cl->cpriority = cl->priority;
		}
	}
	sch->q.qlen = 0;
}


static int cbq_set_lss(struct cbq_class *cl, struct tc_cbq_lssopt *lss)
{
	if (lss->change & TCF_CBQ_LSS_FLAGS) {
		cl->share = (lss->flags & TCF_CBQ_LSS_ISOLATED) ? NULL : cl->tparent;
		cl->borrow = (lss->flags & TCF_CBQ_LSS_BOUNDED) ? NULL : cl->tparent;
	}
	if (lss->change & TCF_CBQ_LSS_EWMA)
		cl->ewma_log = lss->ewma_log;
	if (lss->change & TCF_CBQ_LSS_AVPKT)
		cl->avpkt = lss->avpkt;
	if (lss->change & TCF_CBQ_LSS_MINIDLE)
		cl->minidle = -(long)lss->minidle;
	if (lss->change & TCF_CBQ_LSS_MAXIDLE) {
		cl->maxidle = lss->maxidle;
		cl->avgidle = lss->maxidle;
	}
	if (lss->change & TCF_CBQ_LSS_OFFTIME)
		cl->offtime = lss->offtime;
	return 0;
}

static void cbq_rmprio(struct cbq_sched_data *q, struct cbq_class *cl)
{
	q->nclasses[cl->priority]--;
	q->quanta[cl->priority] -= cl->weight;
	cbq_normalize_quanta(q, cl->priority);
}

static void cbq_addprio(struct cbq_sched_data *q, struct cbq_class *cl)
{
	q->nclasses[cl->priority]++;
	q->quanta[cl->priority] += cl->weight;
	cbq_normalize_quanta(q, cl->priority);
}

static int cbq_set_wrr(struct cbq_class *cl, struct tc_cbq_wrropt *wrr)
{
	struct cbq_sched_data *q = qdisc_priv(cl->qdisc);

	if (wrr->allot)
		cl->allot = wrr->allot;
	if (wrr->weight)
		cl->weight = wrr->weight;
	if (wrr->priority) {
		cl->priority = wrr->priority - 1;
		cl->cpriority = cl->priority;
		if (cl->priority >= cl->priority2)
			cl->priority2 = TC_CBQ_MAXPRIO - 1;
	}

	cbq_addprio(q, cl);
	return 0;
}

static int cbq_set_fopt(struct cbq_class *cl, struct tc_cbq_fopt *fopt)
{
	cbq_change_defmap(cl, fopt->split, fopt->defmap, fopt->defchange);
	return 0;
}

static const struct nla_policy cbq_policy[TCA_CBQ_MAX + 1] = {
	[TCA_CBQ_LSSOPT]	= { .len = sizeof(struct tc_cbq_lssopt) },
	[TCA_CBQ_WRROPT]	= { .len = sizeof(struct tc_cbq_wrropt) },
	[TCA_CBQ_FOPT]		= { .len = sizeof(struct tc_cbq_fopt) },
	[TCA_CBQ_OVL_STRATEGY]	= { .len = sizeof(struct tc_cbq_ovl) },
	[TCA_CBQ_RATE]		= { .len = sizeof(struct tc_ratespec) },
	[TCA_CBQ_RTAB]		= { .type = NLA_BINARY, .len = TC_RTAB_SIZE },
	[TCA_CBQ_POLICE]	= { .len = sizeof(struct tc_cbq_police) },
};

static int cbq_init(struct Qdisc *sch, struct nlattr *opt)
{
	struct cbq_sched_data *q = qdisc_priv(sch);
	struct nlattr *tb[TCA_CBQ_MAX + 1];
	struct tc_ratespec *r;
	int err;

	err = nla_parse_nested(tb, TCA_CBQ_MAX, opt, cbq_policy, NULL);
	if (err < 0)
		return err;

	if (tb[TCA_CBQ_RTAB] == NULL || tb[TCA_CBQ_RATE] == NULL)
		return -EINVAL;

	r = nla_data(tb[TCA_CBQ_RATE]);

	if ((q->link.R_tab = qdisc_get_rtab(r, tb[TCA_CBQ_RTAB])) == NULL)
		return -EINVAL;

	err = qdisc_class_hash_init(&q->clhash);
	if (err < 0)
		goto put_rtab;

	q->link.refcnt = 1;
	q->link.sibling = &q->link;
	q->link.common.classid = sch->handle;
	q->link.qdisc = sch;
	q->link.q = qdisc_create_dflt(sch->dev_queue, &pfifo_qdisc_ops,
				      sch->handle);
	if (!q->link.q)
		q->link.q = &noop_qdisc;
	else
		qdisc_hash_add(q->link.q, true);

	q->link.priority = TC_CBQ_MAXPRIO - 1;
	q->link.priority2 = TC_CBQ_MAXPRIO - 1;
	q->link.cpriority = TC_CBQ_MAXPRIO - 1;
	q->link.allot = psched_mtu(qdisc_dev(sch));
	q->link.quantum = q->link.allot;
	q->link.weight = q->link.R_tab->rate.rate;

	q->link.ewma_log = TC_CBQ_DEF_EWMA;
	q->link.avpkt = q->link.allot/2;
	q->link.minidle = -0x7FFFFFFF;

	qdisc_watchdog_init(&q->watchdog, sch);
	hrtimer_init(&q->delay_timer, CLOCK_MONOTONIC, HRTIMER_MODE_ABS_PINNED);
	q->delay_timer.function = cbq_undelay;
	q->toplevel = TC_CBQ_MAXLEVEL;
	q->now = psched_get_time();

	cbq_link_class(&q->link);

	if (tb[TCA_CBQ_LSSOPT])
		cbq_set_lss(&q->link, nla_data(tb[TCA_CBQ_LSSOPT]));

	cbq_addprio(q, &q->link);
	return 0;

put_rtab:
	qdisc_put_rtab(q->link.R_tab);
	return err;
}

static int cbq_dump_rate(struct sk_buff *skb, struct cbq_class *cl)
{
	unsigned char *b = skb_tail_pointer(skb);

	if (nla_put(skb, TCA_CBQ_RATE, sizeof(cl->R_tab->rate), &cl->R_tab->rate))
		goto nla_put_failure;
	return skb->len;

nla_put_failure:
	nlmsg_trim(skb, b);
	return -1;
}

static int cbq_dump_lss(struct sk_buff *skb, struct cbq_class *cl)
{
	unsigned char *b = skb_tail_pointer(skb);
	struct tc_cbq_lssopt opt;

	opt.flags = 0;
	if (cl->borrow == NULL)
		opt.flags |= TCF_CBQ_LSS_BOUNDED;
	if (cl->share == NULL)
		opt.flags |= TCF_CBQ_LSS_ISOLATED;
	opt.ewma_log = cl->ewma_log;
	opt.level = cl->level;
	opt.avpkt = cl->avpkt;
	opt.maxidle = cl->maxidle;
	opt.minidle = (u32)(-cl->minidle);
	opt.offtime = cl->offtime;
	opt.change = ~0;
	if (nla_put(skb, TCA_CBQ_LSSOPT, sizeof(opt), &opt))
		goto nla_put_failure;
	return skb->len;

nla_put_failure:
	nlmsg_trim(skb, b);
	return -1;
}

static int cbq_dump_wrr(struct sk_buff *skb, struct cbq_class *cl)
{
	unsigned char *b = skb_tail_pointer(skb);
	struct tc_cbq_wrropt opt;

	memset(&opt, 0, sizeof(opt));
	opt.flags = 0;
	opt.allot = cl->allot;
	opt.priority = cl->priority + 1;
	opt.cpriority = cl->cpriority + 1;
	opt.weight = cl->weight;
	if (nla_put(skb, TCA_CBQ_WRROPT, sizeof(opt), &opt))
		goto nla_put_failure;
	return skb->len;

nla_put_failure:
	nlmsg_trim(skb, b);
	return -1;
}

static int cbq_dump_fopt(struct sk_buff *skb, struct cbq_class *cl)
{
	unsigned char *b = skb_tail_pointer(skb);
	struct tc_cbq_fopt opt;

	if (cl->split || cl->defmap) {
		opt.split = cl->split ? cl->split->common.classid : 0;
		opt.defmap = cl->defmap;
		opt.defchange = ~0;
		if (nla_put(skb, TCA_CBQ_FOPT, sizeof(opt), &opt))
			goto nla_put_failure;
	}
	return skb->len;

nla_put_failure:
	nlmsg_trim(skb, b);
	return -1;
}

static int cbq_dump_attr(struct sk_buff *skb, struct cbq_class *cl)
{
	if (cbq_dump_lss(skb, cl) < 0 ||
	    cbq_dump_rate(skb, cl) < 0 ||
	    cbq_dump_wrr(skb, cl) < 0 ||
	    cbq_dump_fopt(skb, cl) < 0)
		return -1;
	return 0;
}

static int cbq_dump(struct Qdisc *sch, struct sk_buff *skb)
{
	struct cbq_sched_data *q = qdisc_priv(sch);
	struct nlattr *nest;

	nest = nla_nest_start(skb, TCA_OPTIONS);
	if (nest == NULL)
		goto nla_put_failure;
	if (cbq_dump_attr(skb, &q->link) < 0)
		goto nla_put_failure;
	return nla_nest_end(skb, nest);

nla_put_failure:
	nla_nest_cancel(skb, nest);
	return -1;
}

static int
cbq_dump_stats(struct Qdisc *sch, struct gnet_dump *d)
{
	struct cbq_sched_data *q = qdisc_priv(sch);

	q->link.xstats.avgidle = q->link.avgidle;
	return gnet_stats_copy_app(d, &q->link.xstats, sizeof(q->link.xstats));
}

static int
cbq_dump_class(struct Qdisc *sch, unsigned long arg,
	       struct sk_buff *skb, struct tcmsg *tcm)
{
	struct cbq_class *cl = (struct cbq_class *)arg;
	struct nlattr *nest;

	if (cl->tparent)
		tcm->tcm_parent = cl->tparent->common.classid;
	else
		tcm->tcm_parent = TC_H_ROOT;
	tcm->tcm_handle = cl->common.classid;
	tcm->tcm_info = cl->q->handle;

	nest = nla_nest_start(skb, TCA_OPTIONS);
	if (nest == NULL)
		goto nla_put_failure;
	if (cbq_dump_attr(skb, cl) < 0)
		goto nla_put_failure;
	return nla_nest_end(skb, nest);

nla_put_failure:
	nla_nest_cancel(skb, nest);
	return -1;
}

static int
cbq_dump_class_stats(struct Qdisc *sch, unsigned long arg,
	struct gnet_dump *d)
{
	struct cbq_sched_data *q = qdisc_priv(sch);
	struct cbq_class *cl = (struct cbq_class *)arg;

	cl->xstats.avgidle = cl->avgidle;
	cl->xstats.undertime = 0;

	if (cl->undertime != PSCHED_PASTPERFECT)
		cl->xstats.undertime = cl->undertime - q->now;

	if (gnet_stats_copy_basic(qdisc_root_sleeping_running(sch),
				  d, NULL, &cl->bstats) < 0 ||
	    gnet_stats_copy_rate_est(d, &cl->rate_est) < 0 ||
	    gnet_stats_copy_queue(d, NULL, &cl->qstats, cl->q->q.qlen) < 0)
		return -1;

	return gnet_stats_copy_app(d, &cl->xstats, sizeof(cl->xstats));
}

static int cbq_graft(struct Qdisc *sch, unsigned long arg, struct Qdisc *new,
		     struct Qdisc **old)
{
	struct cbq_class *cl = (struct cbq_class *)arg;

	if (new == NULL) {
		new = qdisc_create_dflt(sch->dev_queue,
					&pfifo_qdisc_ops, cl->common.classid);
		if (new == NULL)
			return -ENOBUFS;
	}

	*old = qdisc_replace(sch, new, &cl->q);
	return 0;
}

static struct Qdisc *cbq_leaf(struct Qdisc *sch, unsigned long arg)
{
	struct cbq_class *cl = (struct cbq_class *)arg;

	return cl->q;
}

static void cbq_qlen_notify(struct Qdisc *sch, unsigned long arg)
{
	struct cbq_class *cl = (struct cbq_class *)arg;

	if (cl->q->q.qlen == 0)
		cbq_deactivate_class(cl);
}

static unsigned long cbq_get(struct Qdisc *sch, u32 classid)
{
	struct cbq_sched_data *q = qdisc_priv(sch);
	struct cbq_class *cl = cbq_class_lookup(q, classid);

	if (cl) {
		cl->refcnt++;
		return (unsigned long)cl;
	}
	return 0;
}

static void cbq_destroy_class(struct Qdisc *sch, struct cbq_class *cl)
{
	struct cbq_sched_data *q = qdisc_priv(sch);

	WARN_ON(cl->filters);

	tcf_block_put(cl->block);
	qdisc_destroy(cl->q);
	qdisc_put_rtab(cl->R_tab);
	gen_kill_estimator(&cl->rate_est);
	if (cl != &q->link)
		kfree(cl);
}

static void cbq_destroy(struct Qdisc *sch)
{
	struct cbq_sched_data *q = qdisc_priv(sch);
	struct hlist_node *next;
	struct cbq_class *cl;
	unsigned int h;

#ifdef CONFIG_NET_CLS_ACT
	q->rx_class = NULL;
#endif
	/*
	 * Filters must be destroyed first because we don't destroy the
	 * classes from root to leafs which means that filters can still
	 * be bound to classes which have been destroyed already. --TGR '04
	 */
	for (h = 0; h < q->clhash.hashsize; h++) {
<<<<<<< HEAD
		hlist_for_each_entry(cl, &q->clhash.hash[h], common.hnode)
			tcf_block_put(cl->block);
=======
		hlist_for_each_entry(cl, &q->clhash.hash[h], common.hnode) {
			tcf_block_put(cl->block);
			cl->block = NULL;
		}
>>>>>>> 6b0ca60c
	}
	for (h = 0; h < q->clhash.hashsize; h++) {
		hlist_for_each_entry_safe(cl, next, &q->clhash.hash[h],
					  common.hnode)
			cbq_destroy_class(sch, cl);
	}
	qdisc_class_hash_destroy(&q->clhash);
}

static void cbq_put(struct Qdisc *sch, unsigned long arg)
{
	struct cbq_class *cl = (struct cbq_class *)arg;

	if (--cl->refcnt == 0) {
#ifdef CONFIG_NET_CLS_ACT
		spinlock_t *root_lock = qdisc_root_sleeping_lock(sch);
		struct cbq_sched_data *q = qdisc_priv(sch);

		spin_lock_bh(root_lock);
		if (q->rx_class == cl)
			q->rx_class = NULL;
		spin_unlock_bh(root_lock);
#endif

		cbq_destroy_class(sch, cl);
	}
}

static int
cbq_change_class(struct Qdisc *sch, u32 classid, u32 parentid, struct nlattr **tca,
		 unsigned long *arg)
{
	int err;
	struct cbq_sched_data *q = qdisc_priv(sch);
	struct cbq_class *cl = (struct cbq_class *)*arg;
	struct nlattr *opt = tca[TCA_OPTIONS];
	struct nlattr *tb[TCA_CBQ_MAX + 1];
	struct cbq_class *parent;
	struct qdisc_rate_table *rtab = NULL;

	if (opt == NULL)
		return -EINVAL;

	err = nla_parse_nested(tb, TCA_CBQ_MAX, opt, cbq_policy, NULL);
	if (err < 0)
		return err;

	if (tb[TCA_CBQ_OVL_STRATEGY] || tb[TCA_CBQ_POLICE])
		return -EOPNOTSUPP;

	if (cl) {
		/* Check parent */
		if (parentid) {
			if (cl->tparent &&
			    cl->tparent->common.classid != parentid)
				return -EINVAL;
			if (!cl->tparent && parentid != TC_H_ROOT)
				return -EINVAL;
		}

		if (tb[TCA_CBQ_RATE]) {
			rtab = qdisc_get_rtab(nla_data(tb[TCA_CBQ_RATE]),
					      tb[TCA_CBQ_RTAB]);
			if (rtab == NULL)
				return -EINVAL;
		}

		if (tca[TCA_RATE]) {
			err = gen_replace_estimator(&cl->bstats, NULL,
						    &cl->rate_est,
						    NULL,
						    qdisc_root_sleeping_running(sch),
						    tca[TCA_RATE]);
			if (err) {
				qdisc_put_rtab(rtab);
				return err;
			}
		}

		/* Change class parameters */
		sch_tree_lock(sch);

		if (cl->next_alive != NULL)
			cbq_deactivate_class(cl);

		if (rtab) {
			qdisc_put_rtab(cl->R_tab);
			cl->R_tab = rtab;
		}

		if (tb[TCA_CBQ_LSSOPT])
			cbq_set_lss(cl, nla_data(tb[TCA_CBQ_LSSOPT]));

		if (tb[TCA_CBQ_WRROPT]) {
			cbq_rmprio(q, cl);
			cbq_set_wrr(cl, nla_data(tb[TCA_CBQ_WRROPT]));
		}

		if (tb[TCA_CBQ_FOPT])
			cbq_set_fopt(cl, nla_data(tb[TCA_CBQ_FOPT]));

		if (cl->q->q.qlen)
			cbq_activate_class(cl);

		sch_tree_unlock(sch);

		return 0;
	}

	if (parentid == TC_H_ROOT)
		return -EINVAL;

	if (tb[TCA_CBQ_WRROPT] == NULL || tb[TCA_CBQ_RATE] == NULL ||
	    tb[TCA_CBQ_LSSOPT] == NULL)
		return -EINVAL;

	rtab = qdisc_get_rtab(nla_data(tb[TCA_CBQ_RATE]), tb[TCA_CBQ_RTAB]);
	if (rtab == NULL)
		return -EINVAL;

	if (classid) {
		err = -EINVAL;
		if (TC_H_MAJ(classid ^ sch->handle) ||
		    cbq_class_lookup(q, classid))
			goto failure;
	} else {
		int i;
		classid = TC_H_MAKE(sch->handle, 0x8000);

		for (i = 0; i < 0x8000; i++) {
			if (++q->hgenerator >= 0x8000)
				q->hgenerator = 1;
			if (cbq_class_lookup(q, classid|q->hgenerator) == NULL)
				break;
		}
		err = -ENOSR;
		if (i >= 0x8000)
			goto failure;
		classid = classid|q->hgenerator;
	}

	parent = &q->link;
	if (parentid) {
		parent = cbq_class_lookup(q, parentid);
		err = -EINVAL;
		if (parent == NULL)
			goto failure;
	}

	err = -ENOBUFS;
	cl = kzalloc(sizeof(*cl), GFP_KERNEL);
	if (cl == NULL)
		goto failure;

	err = tcf_block_get(&cl->block, &cl->filter_list);
	if (err) {
		kfree(cl);
		return err;
	}

	if (tca[TCA_RATE]) {
		err = gen_new_estimator(&cl->bstats, NULL, &cl->rate_est,
					NULL,
					qdisc_root_sleeping_running(sch),
					tca[TCA_RATE]);
		if (err) {
			tcf_block_put(cl->block);
			kfree(cl);
			goto failure;
		}
	}

	cl->R_tab = rtab;
	rtab = NULL;
	cl->refcnt = 1;
	cl->q = qdisc_create_dflt(sch->dev_queue, &pfifo_qdisc_ops, classid);
	if (!cl->q)
		cl->q = &noop_qdisc;
	else
		qdisc_hash_add(cl->q, true);

	cl->common.classid = classid;
	cl->tparent = parent;
	cl->qdisc = sch;
	cl->allot = parent->allot;
	cl->quantum = cl->allot;
	cl->weight = cl->R_tab->rate.rate;

	sch_tree_lock(sch);
	cbq_link_class(cl);
	cl->borrow = cl->tparent;
	if (cl->tparent != &q->link)
		cl->share = cl->tparent;
	cbq_adjust_levels(parent);
	cl->minidle = -0x7FFFFFFF;
	cbq_set_lss(cl, nla_data(tb[TCA_CBQ_LSSOPT]));
	cbq_set_wrr(cl, nla_data(tb[TCA_CBQ_WRROPT]));
	if (cl->ewma_log == 0)
		cl->ewma_log = q->link.ewma_log;
	if (cl->maxidle == 0)
		cl->maxidle = q->link.maxidle;
	if (cl->avpkt == 0)
		cl->avpkt = q->link.avpkt;
	if (tb[TCA_CBQ_FOPT])
		cbq_set_fopt(cl, nla_data(tb[TCA_CBQ_FOPT]));
	sch_tree_unlock(sch);

	qdisc_class_hash_grow(sch, &q->clhash);

	*arg = (unsigned long)cl;
	return 0;

failure:
	qdisc_put_rtab(rtab);
	return err;
}

static int cbq_delete(struct Qdisc *sch, unsigned long arg)
{
	struct cbq_sched_data *q = qdisc_priv(sch);
	struct cbq_class *cl = (struct cbq_class *)arg;
	unsigned int qlen, backlog;

	if (cl->filters || cl->children || cl == &q->link)
		return -EBUSY;

	sch_tree_lock(sch);

	qlen = cl->q->q.qlen;
	backlog = cl->q->qstats.backlog;
	qdisc_reset(cl->q);
	qdisc_tree_reduce_backlog(cl->q, qlen, backlog);

	if (cl->next_alive)
		cbq_deactivate_class(cl);

	if (q->tx_borrowed == cl)
		q->tx_borrowed = q->tx_class;
	if (q->tx_class == cl) {
		q->tx_class = NULL;
		q->tx_borrowed = NULL;
	}
#ifdef CONFIG_NET_CLS_ACT
	if (q->rx_class == cl)
		q->rx_class = NULL;
#endif

	cbq_unlink_class(cl);
	cbq_adjust_levels(cl->tparent);
	cl->defmap = 0;
	cbq_sync_defmap(cl);

	cbq_rmprio(q, cl);
	sch_tree_unlock(sch);

	BUG_ON(--cl->refcnt == 0);
	/*
	 * This shouldn't happen: we "hold" one cops->get() when called
	 * from tc_ctl_tclass; the destroy method is done from cops->put().
	 */

	return 0;
}

static struct tcf_block *cbq_tcf_block(struct Qdisc *sch, unsigned long arg)
{
	struct cbq_sched_data *q = qdisc_priv(sch);
	struct cbq_class *cl = (struct cbq_class *)arg;

	if (cl == NULL)
		cl = &q->link;

	return cl->block;
}

static unsigned long cbq_bind_filter(struct Qdisc *sch, unsigned long parent,
				     u32 classid)
{
	struct cbq_sched_data *q = qdisc_priv(sch);
	struct cbq_class *p = (struct cbq_class *)parent;
	struct cbq_class *cl = cbq_class_lookup(q, classid);

	if (cl) {
		if (p && p->level <= cl->level)
			return 0;
		cl->filters++;
		return (unsigned long)cl;
	}
	return 0;
}

static void cbq_unbind_filter(struct Qdisc *sch, unsigned long arg)
{
	struct cbq_class *cl = (struct cbq_class *)arg;

	cl->filters--;
}

static void cbq_walk(struct Qdisc *sch, struct qdisc_walker *arg)
{
	struct cbq_sched_data *q = qdisc_priv(sch);
	struct cbq_class *cl;
	unsigned int h;

	if (arg->stop)
		return;

	for (h = 0; h < q->clhash.hashsize; h++) {
		hlist_for_each_entry(cl, &q->clhash.hash[h], common.hnode) {
			if (arg->count < arg->skip) {
				arg->count++;
				continue;
			}
			if (arg->fn(sch, (unsigned long)cl, arg) < 0) {
				arg->stop = 1;
				return;
			}
			arg->count++;
		}
	}
}

static const struct Qdisc_class_ops cbq_class_ops = {
	.graft		=	cbq_graft,
	.leaf		=	cbq_leaf,
	.qlen_notify	=	cbq_qlen_notify,
	.get		=	cbq_get,
	.put		=	cbq_put,
	.change		=	cbq_change_class,
	.delete		=	cbq_delete,
	.walk		=	cbq_walk,
	.tcf_block	=	cbq_tcf_block,
	.bind_tcf	=	cbq_bind_filter,
	.unbind_tcf	=	cbq_unbind_filter,
	.dump		=	cbq_dump_class,
	.dump_stats	=	cbq_dump_class_stats,
};

static struct Qdisc_ops cbq_qdisc_ops __read_mostly = {
	.next		=	NULL,
	.cl_ops		=	&cbq_class_ops,
	.id		=	"cbq",
	.priv_size	=	sizeof(struct cbq_sched_data),
	.enqueue	=	cbq_enqueue,
	.dequeue	=	cbq_dequeue,
	.peek		=	qdisc_peek_dequeued,
	.init		=	cbq_init,
	.reset		=	cbq_reset,
	.destroy	=	cbq_destroy,
	.change		=	NULL,
	.dump		=	cbq_dump,
	.dump_stats	=	cbq_dump_stats,
	.owner		=	THIS_MODULE,
};

static int __init cbq_module_init(void)
{
	return register_qdisc(&cbq_qdisc_ops);
}
static void __exit cbq_module_exit(void)
{
	unregister_qdisc(&cbq_qdisc_ops);
}
module_init(cbq_module_init)
module_exit(cbq_module_exit)
MODULE_LICENSE("GPL");<|MERGE_RESOLUTION|>--- conflicted
+++ resolved
@@ -1431,15 +1431,10 @@
 	 * be bound to classes which have been destroyed already. --TGR '04
 	 */
 	for (h = 0; h < q->clhash.hashsize; h++) {
-<<<<<<< HEAD
-		hlist_for_each_entry(cl, &q->clhash.hash[h], common.hnode)
-			tcf_block_put(cl->block);
-=======
 		hlist_for_each_entry(cl, &q->clhash.hash[h], common.hnode) {
 			tcf_block_put(cl->block);
 			cl->block = NULL;
 		}
->>>>>>> 6b0ca60c
 	}
 	for (h = 0; h < q->clhash.hashsize; h++) {
 		hlist_for_each_entry_safe(cl, next, &q->clhash.hash[h],
