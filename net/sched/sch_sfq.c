/*
 * net/sched/sch_sfq.c	Stochastic Fairness Queueing discipline.
 *
 *		This program is free software; you can redistribute it and/or
 *		modify it under the terms of the GNU General Public License
 *		as published by the Free Software Foundation; either version
 *		2 of the License, or (at your option) any later version.
 *
 * Authors:	Alexey Kuznetsov, <kuznet@ms2.inr.ac.ru>
 */

#include <linux/module.h>
#include <linux/types.h>
#include <linux/kernel.h>
#include <linux/jiffies.h>
#include <linux/string.h>
#include <linux/in.h>
#include <linux/errno.h>
#include <linux/init.h>
#include <linux/skbuff.h>
#include <linux/jhash.h>
#include <linux/slab.h>
#include <linux/vmalloc.h>
#include <net/netlink.h>
#include <net/pkt_sched.h>
#include <net/pkt_cls.h>
#include <net/red.h>


/*	Stochastic Fairness Queuing algorithm.
	=======================================

	Source:
	Paul E. McKenney "Stochastic Fairness Queuing",
	IEEE INFOCOMM'90 Proceedings, San Francisco, 1990.

	Paul E. McKenney "Stochastic Fairness Queuing",
	"Interworking: Research and Experience", v.2, 1991, p.113-131.


	See also:
	M. Shreedhar and George Varghese "Efficient Fair
	Queuing using Deficit Round Robin", Proc. SIGCOMM 95.


	This is not the thing that is usually called (W)FQ nowadays.
	It does not use any timestamp mechanism, but instead
	processes queues in round-robin order.

	ADVANTAGE:

	- It is very cheap. Both CPU and memory requirements are minimal.

	DRAWBACKS:

	- "Stochastic" -> It is not 100% fair.
	When hash collisions occur, several flows are considered as one.

	- "Round-robin" -> It introduces larger delays than virtual clock
	based schemes, and should not be used for isolating interactive
	traffic	from non-interactive. It means, that this scheduler
	should be used as leaf of CBQ or P3, which put interactive traffic
	to higher priority band.

	We still need true WFQ for top level CSZ, but using WFQ
	for the best effort traffic is absolutely pointless:
	SFQ is superior for this purpose.

	IMPLEMENTATION:
	This implementation limits :
	- maximal queue length per flow to 127 packets.
	- max mtu to 2^18-1;
	- max 65408 flows,
	- number of hash buckets to 65536.

	It is easy to increase these values, but not in flight.  */

#define SFQ_MAX_DEPTH		127 /* max number of packets per flow */
#define SFQ_DEFAULT_FLOWS	128
#define SFQ_MAX_FLOWS		(0x10000 - SFQ_MAX_DEPTH - 1) /* max number of flows */
#define SFQ_EMPTY_SLOT		0xffff
#define SFQ_DEFAULT_HASH_DIVISOR 1024

/* We use 16 bits to store allot, and want to handle packets up to 64K
 * Scale allot by 8 (1<<3) so that no overflow occurs.
 */
#define SFQ_ALLOT_SHIFT		3
#define SFQ_ALLOT_SIZE(X)	DIV_ROUND_UP(X, 1 << SFQ_ALLOT_SHIFT)

/* This type should contain at least SFQ_MAX_DEPTH + 1 + SFQ_MAX_FLOWS values */
typedef u16 sfq_index;

/*
 * We dont use pointers to save space.
 * Small indexes [0 ... SFQ_MAX_FLOWS - 1] are 'pointers' to slots[] array
 * while following values [SFQ_MAX_FLOWS ... SFQ_MAX_FLOWS + SFQ_MAX_DEPTH]
 * are 'pointers' to dep[] array
 */
struct sfq_head {
	sfq_index	next;
	sfq_index	prev;
};

struct sfq_slot {
	struct sk_buff	*skblist_next;
	struct sk_buff	*skblist_prev;
	sfq_index	qlen; /* number of skbs in skblist */
	sfq_index	next; /* next slot in sfq RR chain */
	struct sfq_head dep; /* anchor in dep[] chains */
	unsigned short	hash; /* hash value (index in ht[]) */
	short		allot; /* credit for this slot */

	unsigned int    backlog;
	struct red_vars vars;
};

struct sfq_sched_data {
/* frequently used fields */
	int		limit;		/* limit of total number of packets in this qdisc */
	unsigned int	divisor;	/* number of slots in hash table */
	u8		headdrop;
	u8		maxdepth;	/* limit of packets per flow */

	u32		perturbation;
	u8		cur_depth;	/* depth of longest slot */
	u8		flags;
	unsigned short  scaled_quantum; /* SFQ_ALLOT_SIZE(quantum) */
	struct tcf_proto __rcu *filter_list;
	struct tcf_block *block;
	sfq_index	*ht;		/* Hash table ('divisor' slots) */
	struct sfq_slot	*slots;		/* Flows table ('maxflows' entries) */

	struct red_parms *red_parms;
	struct tc_sfqred_stats stats;
	struct sfq_slot *tail;		/* current slot in round */

	struct sfq_head	dep[SFQ_MAX_DEPTH + 1];
					/* Linked lists of slots, indexed by depth
					 * dep[0] : list of unused flows
					 * dep[1] : list of flows with 1 packet
					 * dep[X] : list of flows with X packets
					 */

	unsigned int	maxflows;	/* number of flows in flows array */
	int		perturb_period;
	unsigned int	quantum;	/* Allotment per round: MUST BE >= MTU */
	struct timer_list perturb_timer;
};

/*
 * sfq_head are either in a sfq_slot or in dep[] array
 */
static inline struct sfq_head *sfq_dep_head(struct sfq_sched_data *q, sfq_index val)
{
	if (val < SFQ_MAX_FLOWS)
		return &q->slots[val].dep;
	return &q->dep[val - SFQ_MAX_FLOWS];
}

static unsigned int sfq_hash(const struct sfq_sched_data *q,
			     const struct sk_buff *skb)
{
	return skb_get_hash_perturb(skb, q->perturbation) & (q->divisor - 1);
}

static unsigned int sfq_classify(struct sk_buff *skb, struct Qdisc *sch,
				 int *qerr)
{
	struct sfq_sched_data *q = qdisc_priv(sch);
	struct tcf_result res;
	struct tcf_proto *fl;
	int result;

	if (TC_H_MAJ(skb->priority) == sch->handle &&
	    TC_H_MIN(skb->priority) > 0 &&
	    TC_H_MIN(skb->priority) <= q->divisor)
		return TC_H_MIN(skb->priority);

	fl = rcu_dereference_bh(q->filter_list);
	if (!fl)
		return sfq_hash(q, skb) + 1;

	*qerr = NET_XMIT_SUCCESS | __NET_XMIT_BYPASS;
	result = tcf_classify(skb, fl, &res, false);
	if (result >= 0) {
#ifdef CONFIG_NET_CLS_ACT
		switch (result) {
		case TC_ACT_STOLEN:
		case TC_ACT_QUEUED:
		case TC_ACT_TRAP:
			*qerr = NET_XMIT_SUCCESS | __NET_XMIT_STOLEN;
		case TC_ACT_SHOT:
			return 0;
		}
#endif
		if (TC_H_MIN(res.classid) <= q->divisor)
			return TC_H_MIN(res.classid);
	}
	return 0;
}

/*
 * x : slot number [0 .. SFQ_MAX_FLOWS - 1]
 */
static inline void sfq_link(struct sfq_sched_data *q, sfq_index x)
{
	sfq_index p, n;
	struct sfq_slot *slot = &q->slots[x];
	int qlen = slot->qlen;

	p = qlen + SFQ_MAX_FLOWS;
	n = q->dep[qlen].next;

	slot->dep.next = n;
	slot->dep.prev = p;

	q->dep[qlen].next = x;		/* sfq_dep_head(q, p)->next = x */
	sfq_dep_head(q, n)->prev = x;
}

#define sfq_unlink(q, x, n, p)			\
	do {					\
		n = q->slots[x].dep.next;	\
		p = q->slots[x].dep.prev;	\
		sfq_dep_head(q, p)->next = n;	\
		sfq_dep_head(q, n)->prev = p;	\
	} while (0)


static inline void sfq_dec(struct sfq_sched_data *q, sfq_index x)
{
	sfq_index p, n;
	int d;

	sfq_unlink(q, x, n, p);

	d = q->slots[x].qlen--;
	if (n == p && q->cur_depth == d)
		q->cur_depth--;
	sfq_link(q, x);
}

static inline void sfq_inc(struct sfq_sched_data *q, sfq_index x)
{
	sfq_index p, n;
	int d;

	sfq_unlink(q, x, n, p);

	d = ++q->slots[x].qlen;
	if (q->cur_depth < d)
		q->cur_depth = d;
	sfq_link(q, x);
}

/* helper functions : might be changed when/if skb use a standard list_head */

/* remove one skb from tail of slot queue */
static inline struct sk_buff *slot_dequeue_tail(struct sfq_slot *slot)
{
	struct sk_buff *skb = slot->skblist_prev;

	slot->skblist_prev = skb->prev;
	skb->prev->next = (struct sk_buff *)slot;
	skb->next = skb->prev = NULL;
	return skb;
}

/* remove one skb from head of slot queue */
static inline struct sk_buff *slot_dequeue_head(struct sfq_slot *slot)
{
	struct sk_buff *skb = slot->skblist_next;

	slot->skblist_next = skb->next;
	skb->next->prev = (struct sk_buff *)slot;
	skb->next = skb->prev = NULL;
	return skb;
}

static inline void slot_queue_init(struct sfq_slot *slot)
{
	memset(slot, 0, sizeof(*slot));
	slot->skblist_prev = slot->skblist_next = (struct sk_buff *)slot;
}

/* add skb to slot queue (tail add) */
static inline void slot_queue_add(struct sfq_slot *slot, struct sk_buff *skb)
{
	skb->prev = slot->skblist_prev;
	skb->next = (struct sk_buff *)slot;
	slot->skblist_prev->next = skb;
	slot->skblist_prev = skb;
}

static unsigned int sfq_drop(struct Qdisc *sch)
{
	struct sfq_sched_data *q = qdisc_priv(sch);
	sfq_index x, d = q->cur_depth;
	struct sk_buff *skb;
	unsigned int len;
	struct sfq_slot *slot;

	/* Queue is full! Find the longest slot and drop tail packet from it */
	if (d > 1) {
		x = q->dep[d].next;
		slot = &q->slots[x];
drop:
		skb = q->headdrop ? slot_dequeue_head(slot) : slot_dequeue_tail(slot);
		len = qdisc_pkt_len(skb);
		slot->backlog -= len;
		sfq_dec(q, x);
		sch->q.qlen--;
		qdisc_qstats_drop(sch);
		qdisc_qstats_backlog_dec(sch, skb);
		kfree_skb(skb);
		return len;
	}

	if (d == 1) {
		/* It is difficult to believe, but ALL THE SLOTS HAVE LENGTH 1. */
		x = q->tail->next;
		slot = &q->slots[x];
		q->tail->next = slot->next;
		q->ht[slot->hash] = SFQ_EMPTY_SLOT;
		goto drop;
	}

	return 0;
}

/* Is ECN parameter configured */
static int sfq_prob_mark(const struct sfq_sched_data *q)
{
	return q->flags & TC_RED_ECN;
}

/* Should packets over max threshold just be marked */
static int sfq_hard_mark(const struct sfq_sched_data *q)
{
	return (q->flags & (TC_RED_ECN | TC_RED_HARDDROP)) == TC_RED_ECN;
}

static int sfq_headdrop(const struct sfq_sched_data *q)
{
	return q->headdrop;
}

static int
sfq_enqueue(struct sk_buff *skb, struct Qdisc *sch, struct sk_buff **to_free)
{
	struct sfq_sched_data *q = qdisc_priv(sch);
	unsigned int hash, dropped;
	sfq_index x, qlen;
	struct sfq_slot *slot;
	int uninitialized_var(ret);
	struct sk_buff *head;
	int delta;

	hash = sfq_classify(skb, sch, &ret);
	if (hash == 0) {
		if (ret & __NET_XMIT_BYPASS)
			qdisc_qstats_drop(sch);
		kfree_skb(skb);
		return ret;
	}
	hash--;

	x = q->ht[hash];
	slot = &q->slots[x];
	if (x == SFQ_EMPTY_SLOT) {
		x = q->dep[0].next; /* get a free slot */
		if (x >= SFQ_MAX_FLOWS)
			return qdisc_drop(skb, sch, to_free);
		q->ht[hash] = x;
		slot = &q->slots[x];
		slot->hash = hash;
		slot->backlog = 0; /* should already be 0 anyway... */
		red_set_vars(&slot->vars);
		goto enqueue;
	}
	if (q->red_parms) {
		slot->vars.qavg = red_calc_qavg_no_idle_time(q->red_parms,
							&slot->vars,
							slot->backlog);
		switch (red_action(q->red_parms,
				   &slot->vars,
				   slot->vars.qavg)) {
		case RED_DONT_MARK:
			break;

		case RED_PROB_MARK:
			qdisc_qstats_overlimit(sch);
			if (sfq_prob_mark(q)) {
				/* We know we have at least one packet in queue */
				if (sfq_headdrop(q) &&
				    INET_ECN_set_ce(slot->skblist_next)) {
					q->stats.prob_mark_head++;
					break;
				}
				if (INET_ECN_set_ce(skb)) {
					q->stats.prob_mark++;
					break;
				}
			}
			q->stats.prob_drop++;
			goto congestion_drop;

		case RED_HARD_MARK:
			qdisc_qstats_overlimit(sch);
			if (sfq_hard_mark(q)) {
				/* We know we have at least one packet in queue */
				if (sfq_headdrop(q) &&
				    INET_ECN_set_ce(slot->skblist_next)) {
					q->stats.forced_mark_head++;
					break;
				}
				if (INET_ECN_set_ce(skb)) {
					q->stats.forced_mark++;
					break;
				}
			}
			q->stats.forced_drop++;
			goto congestion_drop;
		}
	}

	if (slot->qlen >= q->maxdepth) {
congestion_drop:
		if (!sfq_headdrop(q))
			return qdisc_drop(skb, sch, to_free);

		/* We know we have at least one packet in queue */
		head = slot_dequeue_head(slot);
		delta = qdisc_pkt_len(head) - qdisc_pkt_len(skb);
		sch->qstats.backlog -= delta;
		slot->backlog -= delta;
		qdisc_drop(head, sch, to_free);

		slot_queue_add(slot, skb);
		qdisc_tree_reduce_backlog(sch, 0, delta);
		return NET_XMIT_CN;
	}

enqueue:
	qdisc_qstats_backlog_inc(sch, skb);
	slot->backlog += qdisc_pkt_len(skb);
	slot_queue_add(slot, skb);
	sfq_inc(q, x);
	if (slot->qlen == 1) {		/* The flow is new */
		if (q->tail == NULL) {	/* It is the first flow */
			slot->next = x;
		} else {
			slot->next = q->tail->next;
			q->tail->next = x;
		}
		/* We put this flow at the end of our flow list.
		 * This might sound unfair for a new flow to wait after old ones,
		 * but we could endup servicing new flows only, and freeze old ones.
		 */
		q->tail = slot;
		/* We could use a bigger initial quantum for new flows */
		slot->allot = q->scaled_quantum;
	}
	if (++sch->q.qlen <= q->limit)
		return NET_XMIT_SUCCESS;

	qlen = slot->qlen;
	dropped = sfq_drop(sch);
	/* Return Congestion Notification only if we dropped a packet
	 * from this flow.
	 */
	if (qlen != slot->qlen) {
		qdisc_tree_reduce_backlog(sch, 0, dropped - qdisc_pkt_len(skb));
		return NET_XMIT_CN;
	}

	/* As we dropped a packet, better let upper stack know this */
	qdisc_tree_reduce_backlog(sch, 1, dropped);
	return NET_XMIT_SUCCESS;
}

static struct sk_buff *
sfq_dequeue(struct Qdisc *sch)
{
	struct sfq_sched_data *q = qdisc_priv(sch);
	struct sk_buff *skb;
	sfq_index a, next_a;
	struct sfq_slot *slot;

	/* No active slots */
	if (q->tail == NULL)
		return NULL;

next_slot:
	a = q->tail->next;
	slot = &q->slots[a];
	if (slot->allot <= 0) {
		q->tail = slot;
		slot->allot += q->scaled_quantum;
		goto next_slot;
	}
	skb = slot_dequeue_head(slot);
	sfq_dec(q, a);
	qdisc_bstats_update(sch, skb);
	sch->q.qlen--;
	qdisc_qstats_backlog_dec(sch, skb);
	slot->backlog -= qdisc_pkt_len(skb);
	/* Is the slot empty? */
	if (slot->qlen == 0) {
		q->ht[slot->hash] = SFQ_EMPTY_SLOT;
		next_a = slot->next;
		if (a == next_a) {
			q->tail = NULL; /* no more active slots */
			return skb;
		}
		q->tail->next = next_a;
	} else {
		slot->allot -= SFQ_ALLOT_SIZE(qdisc_pkt_len(skb));
	}
	return skb;
}

static void
sfq_reset(struct Qdisc *sch)
{
	struct sk_buff *skb;

	while ((skb = sfq_dequeue(sch)) != NULL)
		rtnl_kfree_skbs(skb, skb);
}

/*
 * When q->perturbation is changed, we rehash all queued skbs
 * to avoid OOO (Out Of Order) effects.
 * We dont use sfq_dequeue()/sfq_enqueue() because we dont want to change
 * counters.
 */
static void sfq_rehash(struct Qdisc *sch)
{
	struct sfq_sched_data *q = qdisc_priv(sch);
	struct sk_buff *skb;
	int i;
	struct sfq_slot *slot;
	struct sk_buff_head list;
	int dropped = 0;
	unsigned int drop_len = 0;

	__skb_queue_head_init(&list);

	for (i = 0; i < q->maxflows; i++) {
		slot = &q->slots[i];
		if (!slot->qlen)
			continue;
		while (slot->qlen) {
			skb = slot_dequeue_head(slot);
			sfq_dec(q, i);
			__skb_queue_tail(&list, skb);
		}
		slot->backlog = 0;
		red_set_vars(&slot->vars);
		q->ht[slot->hash] = SFQ_EMPTY_SLOT;
	}
	q->tail = NULL;

	while ((skb = __skb_dequeue(&list)) != NULL) {
		unsigned int hash = sfq_hash(q, skb);
		sfq_index x = q->ht[hash];

		slot = &q->slots[x];
		if (x == SFQ_EMPTY_SLOT) {
			x = q->dep[0].next; /* get a free slot */
			if (x >= SFQ_MAX_FLOWS) {
drop:
				qdisc_qstats_backlog_dec(sch, skb);
				drop_len += qdisc_pkt_len(skb);
				kfree_skb(skb);
				dropped++;
				continue;
			}
			q->ht[hash] = x;
			slot = &q->slots[x];
			slot->hash = hash;
		}
		if (slot->qlen >= q->maxdepth)
			goto drop;
		slot_queue_add(slot, skb);
		if (q->red_parms)
			slot->vars.qavg = red_calc_qavg(q->red_parms,
							&slot->vars,
							slot->backlog);
		slot->backlog += qdisc_pkt_len(skb);
		sfq_inc(q, x);
		if (slot->qlen == 1) {		/* The flow is new */
			if (q->tail == NULL) {	/* It is the first flow */
				slot->next = x;
			} else {
				slot->next = q->tail->next;
				q->tail->next = x;
			}
			q->tail = slot;
			slot->allot = q->scaled_quantum;
		}
	}
	sch->q.qlen -= dropped;
	qdisc_tree_reduce_backlog(sch, dropped, drop_len);
}

static void sfq_perturbation(unsigned long arg)
{
	struct Qdisc *sch = (struct Qdisc *)arg;
	struct sfq_sched_data *q = qdisc_priv(sch);
	spinlock_t *root_lock = qdisc_lock(qdisc_root_sleeping(sch));

	spin_lock(root_lock);
	q->perturbation = prandom_u32();
	if (!q->filter_list && q->tail)
		sfq_rehash(sch);
	spin_unlock(root_lock);

	if (q->perturb_period)
		mod_timer(&q->perturb_timer, jiffies + q->perturb_period);
}

static int sfq_change(struct Qdisc *sch, struct nlattr *opt)
{
	struct sfq_sched_data *q = qdisc_priv(sch);
	struct tc_sfq_qopt *ctl = nla_data(opt);
	struct tc_sfq_qopt_v1 *ctl_v1 = NULL;
	unsigned int qlen, dropped = 0;
	struct red_parms *p = NULL;

	if (opt->nla_len < nla_attr_size(sizeof(*ctl)))
		return -EINVAL;
	if (opt->nla_len >= nla_attr_size(sizeof(*ctl_v1)))
		ctl_v1 = nla_data(opt);
	if (ctl->divisor &&
	    (!is_power_of_2(ctl->divisor) || ctl->divisor > 65536))
		return -EINVAL;
	if (ctl_v1 && ctl_v1->qth_min) {
		p = kmalloc(sizeof(*p), GFP_KERNEL);
		if (!p)
			return -ENOMEM;
	}
	sch_tree_lock(sch);
	if (ctl->quantum) {
		q->quantum = ctl->quantum;
		q->scaled_quantum = SFQ_ALLOT_SIZE(q->quantum);
	}
	q->perturb_period = ctl->perturb_period * HZ;
	if (ctl->flows)
		q->maxflows = min_t(u32, ctl->flows, SFQ_MAX_FLOWS);
	if (ctl->divisor) {
		q->divisor = ctl->divisor;
		q->maxflows = min_t(u32, q->maxflows, q->divisor);
	}
	if (ctl_v1) {
		if (ctl_v1->depth)
			q->maxdepth = min_t(u32, ctl_v1->depth, SFQ_MAX_DEPTH);
		if (p) {
			swap(q->red_parms, p);
			red_set_parms(q->red_parms,
				      ctl_v1->qth_min, ctl_v1->qth_max,
				      ctl_v1->Wlog,
				      ctl_v1->Plog, ctl_v1->Scell_log,
				      NULL,
				      ctl_v1->max_P);
		}
		q->flags = ctl_v1->flags;
		q->headdrop = ctl_v1->headdrop;
	}
	if (ctl->limit) {
		q->limit = min_t(u32, ctl->limit, q->maxdepth * q->maxflows);
		q->maxflows = min_t(u32, q->maxflows, q->limit);
	}

	qlen = sch->q.qlen;
	while (sch->q.qlen > q->limit)
		dropped += sfq_drop(sch);
	qdisc_tree_reduce_backlog(sch, qlen - sch->q.qlen, dropped);

	del_timer(&q->perturb_timer);
	if (q->perturb_period) {
		mod_timer(&q->perturb_timer, jiffies + q->perturb_period);
		q->perturbation = prandom_u32();
	}
	sch_tree_unlock(sch);
	kfree(p);
	return 0;
}

static void *sfq_alloc(size_t sz)
{
	return  kvmalloc(sz, GFP_KERNEL);
}

static void sfq_free(void *addr)
{
	kvfree(addr);
}

static void sfq_destroy(struct Qdisc *sch)
{
	struct sfq_sched_data *q = qdisc_priv(sch);

	tcf_block_put(q->block);
	q->perturb_period = 0;
	del_timer_sync(&q->perturb_timer);
	sfq_free(q->ht);
	sfq_free(q->slots);
	kfree(q->red_parms);
}

static int sfq_init(struct Qdisc *sch, struct nlattr *opt)
{
	struct sfq_sched_data *q = qdisc_priv(sch);
	int i;
	int err;
<<<<<<< HEAD

	err = tcf_block_get(&q->block, &q->filter_list);
	if (err)
		return err;
=======
>>>>>>> 6b0ca60c

	setup_deferrable_timer(&q->perturb_timer, sfq_perturbation,
			       (unsigned long)sch);

	err = tcf_block_get(&q->block, &q->filter_list);
	if (err)
		return err;

	for (i = 0; i < SFQ_MAX_DEPTH + 1; i++) {
		q->dep[i].next = i + SFQ_MAX_FLOWS;
		q->dep[i].prev = i + SFQ_MAX_FLOWS;
	}

	q->limit = SFQ_MAX_DEPTH;
	q->maxdepth = SFQ_MAX_DEPTH;
	q->cur_depth = 0;
	q->tail = NULL;
	q->divisor = SFQ_DEFAULT_HASH_DIVISOR;
	q->maxflows = SFQ_DEFAULT_FLOWS;
	q->quantum = psched_mtu(qdisc_dev(sch));
	q->scaled_quantum = SFQ_ALLOT_SIZE(q->quantum);
	q->perturb_period = 0;
	q->perturbation = prandom_u32();

	if (opt) {
		int err = sfq_change(sch, opt);
		if (err)
			return err;
	}

	q->ht = sfq_alloc(sizeof(q->ht[0]) * q->divisor);
	q->slots = sfq_alloc(sizeof(q->slots[0]) * q->maxflows);
	if (!q->ht || !q->slots) {
		/* Note: sfq_destroy() will be called by our caller */
		return -ENOMEM;
	}

	for (i = 0; i < q->divisor; i++)
		q->ht[i] = SFQ_EMPTY_SLOT;

	for (i = 0; i < q->maxflows; i++) {
		slot_queue_init(&q->slots[i]);
		sfq_link(q, i);
	}
	if (q->limit >= 1)
		sch->flags |= TCQ_F_CAN_BYPASS;
	else
		sch->flags &= ~TCQ_F_CAN_BYPASS;
	return 0;
}

static int sfq_dump(struct Qdisc *sch, struct sk_buff *skb)
{
	struct sfq_sched_data *q = qdisc_priv(sch);
	unsigned char *b = skb_tail_pointer(skb);
	struct tc_sfq_qopt_v1 opt;
	struct red_parms *p = q->red_parms;

	memset(&opt, 0, sizeof(opt));
	opt.v0.quantum	= q->quantum;
	opt.v0.perturb_period = q->perturb_period / HZ;
	opt.v0.limit	= q->limit;
	opt.v0.divisor	= q->divisor;
	opt.v0.flows	= q->maxflows;
	opt.depth	= q->maxdepth;
	opt.headdrop	= q->headdrop;

	if (p) {
		opt.qth_min	= p->qth_min >> p->Wlog;
		opt.qth_max	= p->qth_max >> p->Wlog;
		opt.Wlog	= p->Wlog;
		opt.Plog	= p->Plog;
		opt.Scell_log	= p->Scell_log;
		opt.max_P	= p->max_P;
	}
	memcpy(&opt.stats, &q->stats, sizeof(opt.stats));
	opt.flags	= q->flags;

	if (nla_put(skb, TCA_OPTIONS, sizeof(opt), &opt))
		goto nla_put_failure;

	return skb->len;

nla_put_failure:
	nlmsg_trim(skb, b);
	return -1;
}

static struct Qdisc *sfq_leaf(struct Qdisc *sch, unsigned long arg)
{
	return NULL;
}

static unsigned long sfq_get(struct Qdisc *sch, u32 classid)
{
	return 0;
}

static unsigned long sfq_bind(struct Qdisc *sch, unsigned long parent,
			      u32 classid)
{
	/* we cannot bypass queue discipline anymore */
	sch->flags &= ~TCQ_F_CAN_BYPASS;
	return 0;
}

static void sfq_put(struct Qdisc *q, unsigned long cl)
{
}

static struct tcf_block *sfq_tcf_block(struct Qdisc *sch, unsigned long cl)
{
	struct sfq_sched_data *q = qdisc_priv(sch);

	if (cl)
		return NULL;
	return q->block;
}

static int sfq_dump_class(struct Qdisc *sch, unsigned long cl,
			  struct sk_buff *skb, struct tcmsg *tcm)
{
	tcm->tcm_handle |= TC_H_MIN(cl);
	return 0;
}

static int sfq_dump_class_stats(struct Qdisc *sch, unsigned long cl,
				struct gnet_dump *d)
{
	struct sfq_sched_data *q = qdisc_priv(sch);
	sfq_index idx = q->ht[cl - 1];
	struct gnet_stats_queue qs = { 0 };
	struct tc_sfq_xstats xstats = { 0 };

	if (idx != SFQ_EMPTY_SLOT) {
		const struct sfq_slot *slot = &q->slots[idx];

		xstats.allot = slot->allot << SFQ_ALLOT_SHIFT;
		qs.qlen = slot->qlen;
		qs.backlog = slot->backlog;
	}
	if (gnet_stats_copy_queue(d, NULL, &qs, qs.qlen) < 0)
		return -1;
	return gnet_stats_copy_app(d, &xstats, sizeof(xstats));
}

static void sfq_walk(struct Qdisc *sch, struct qdisc_walker *arg)
{
	struct sfq_sched_data *q = qdisc_priv(sch);
	unsigned int i;

	if (arg->stop)
		return;

	for (i = 0; i < q->divisor; i++) {
		if (q->ht[i] == SFQ_EMPTY_SLOT ||
		    arg->count < arg->skip) {
			arg->count++;
			continue;
		}
		if (arg->fn(sch, i + 1, arg) < 0) {
			arg->stop = 1;
			break;
		}
		arg->count++;
	}
}

static const struct Qdisc_class_ops sfq_class_ops = {
	.leaf		=	sfq_leaf,
	.get		=	sfq_get,
	.put		=	sfq_put,
	.tcf_block	=	sfq_tcf_block,
	.bind_tcf	=	sfq_bind,
	.unbind_tcf	=	sfq_put,
	.dump		=	sfq_dump_class,
	.dump_stats	=	sfq_dump_class_stats,
	.walk		=	sfq_walk,
};

static struct Qdisc_ops sfq_qdisc_ops __read_mostly = {
	.cl_ops		=	&sfq_class_ops,
	.id		=	"sfq",
	.priv_size	=	sizeof(struct sfq_sched_data),
	.enqueue	=	sfq_enqueue,
	.dequeue	=	sfq_dequeue,
	.peek		=	qdisc_peek_dequeued,
	.init		=	sfq_init,
	.reset		=	sfq_reset,
	.destroy	=	sfq_destroy,
	.change		=	NULL,
	.dump		=	sfq_dump,
	.owner		=	THIS_MODULE,
};

static int __init sfq_module_init(void)
{
	return register_qdisc(&sfq_qdisc_ops);
}
static void __exit sfq_module_exit(void)
{
	unregister_qdisc(&sfq_qdisc_ops);
}
module_init(sfq_module_init)
module_exit(sfq_module_exit)
MODULE_LICENSE("GPL");<|MERGE_RESOLUTION|>--- conflicted
+++ resolved
@@ -715,13 +715,6 @@
 	struct sfq_sched_data *q = qdisc_priv(sch);
 	int i;
 	int err;
-<<<<<<< HEAD
-
-	err = tcf_block_get(&q->block, &q->filter_list);
-	if (err)
-		return err;
-=======
->>>>>>> 6b0ca60c
 
 	setup_deferrable_timer(&q->perturb_timer, sfq_perturbation,
 			       (unsigned long)sch);
