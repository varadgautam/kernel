/*
 * net/sched/sch_netem.c	Network emulator
 *
 * 		This program is free software; you can redistribute it and/or
 * 		modify it under the terms of the GNU General Public License
 * 		as published by the Free Software Foundation; either version
 * 		2 of the License.
 *
 *  		Many of the algorithms and ideas for this came from
 *		NIST Net which is not copyrighted.
 *
 * Authors:	Stephen Hemminger <shemminger@osdl.org>
 *		Catalin(ux aka Dino) BOIE <catab at umbrella dot ro>
 */

#include <linux/mm.h>
#include <linux/module.h>
#include <linux/slab.h>
#include <linux/types.h>
#include <linux/kernel.h>
#include <linux/errno.h>
#include <linux/skbuff.h>
#include <linux/vmalloc.h>
#include <linux/rtnetlink.h>
#include <linux/reciprocal_div.h>

#include <net/netlink.h>
#include <net/pkt_sched.h>

#define VERSION "1.3"

/*	Network Emulation Queuing algorithm.
	====================================

	Sources: [1] Mark Carson, Darrin Santay, "NIST Net - A Linux-based
		 Network Emulation Tool
		 [2] Luigi Rizzo, DummyNet for FreeBSD

	 ----------------------------------------------------------------

	 This started out as a simple way to delay outgoing packets to
	 test TCP but has grown to include most of the functionality
	 of a full blown network emulator like NISTnet. It can delay
	 packets and add random jitter (and correlation). The random
	 distribution can be loaded from a table as well to provide
	 normal, Pareto, or experimental curves. Packet loss,
	 duplication, and reordering can also be emulated.

	 This qdisc does not do classification that can be handled in
	 layering other disciplines.  It does not need to do bandwidth
	 control either since that can be handled by using token
	 bucket or other rate control.

     Correlated Loss Generator models

	Added generation of correlated loss according to the
	"Gilbert-Elliot" model, a 4-state markov model.

	References:
	[1] NetemCLG Home http://netgroup.uniroma2.it/NetemCLG
	[2] S. Salsano, F. Ludovici, A. Ordine, "Definition of a general
	and intuitive loss model for packet networks and its implementation
	in the Netem module in the Linux kernel", available in [1]

	Authors: Stefano Salsano <stefano.salsano at uniroma2.it
		 Fabio Ludovici <fabio.ludovici at yahoo.it>
*/

struct netem_sched_data {
	/* internal t(ime)fifo qdisc uses sch->q and sch->limit */

	/* optional qdisc for classful handling (NULL at netem init) */
	struct Qdisc	*qdisc;

	struct qdisc_watchdog watchdog;

	psched_tdiff_t latency;
	psched_tdiff_t jitter;

	u32 loss;
	u32 limit;
	u32 counter;
	u32 gap;
	u32 duplicate;
	u32 reorder;
	u32 corrupt;
	u32 rate;
	s32 packet_overhead;
	u32 cell_size;
	u32 cell_size_reciprocal;
	s32 cell_overhead;

	struct crndstate {
		u32 last;
		u32 rho;
	} delay_cor, loss_cor, dup_cor, reorder_cor, corrupt_cor;

	struct disttable {
		u32  size;
		s16 table[0];
	} *delay_dist;

	enum  {
		CLG_RANDOM,
		CLG_4_STATES,
		CLG_GILB_ELL,
	} loss_model;

	/* Correlated Loss Generation models */
	struct clgstate {
		/* state of the Markov chain */
		u8 state;

		/* 4-states and Gilbert-Elliot models */
		u32 a1;	/* p13 for 4-states or p for GE */
		u32 a2;	/* p31 for 4-states or r for GE */
		u32 a3;	/* p32 for 4-states or h for GE */
		u32 a4;	/* p14 for 4-states or 1-k for GE */
		u32 a5; /* p23 used only in 4-states */
	} clg;

};

/* Time stamp put into socket buffer control block
 * Only valid when skbs are in our internal t(ime)fifo queue.
 */
struct netem_skb_cb {
	psched_time_t	time_to_send;
};

static inline struct netem_skb_cb *netem_skb_cb(struct sk_buff *skb)
{
	qdisc_cb_private_validate(skb, sizeof(struct netem_skb_cb));
	return (struct netem_skb_cb *)qdisc_skb_cb(skb)->data;
}

/* init_crandom - initialize correlated random number generator
 * Use entropy source for initial seed.
 */
static void init_crandom(struct crndstate *state, unsigned long rho)
{
	state->rho = rho;
	state->last = net_random();
}

/* get_crandom - correlated random number generator
 * Next number depends on last value.
 * rho is scaled to avoid floating point.
 */
static u32 get_crandom(struct crndstate *state)
{
	u64 value, rho;
	unsigned long answer;

	if (state->rho == 0)	/* no correlation */
		return net_random();

	value = net_random();
	rho = (u64)state->rho + 1;
	answer = (value * ((1ull<<32) - rho) + state->last * rho) >> 32;
	state->last = answer;
	return answer;
}

/* loss_4state - 4-state model loss generator
 * Generates losses according to the 4-state Markov chain adopted in
 * the GI (General and Intuitive) loss model.
 */
static bool loss_4state(struct netem_sched_data *q)
{
	struct clgstate *clg = &q->clg;
	u32 rnd = net_random();

	/*
	 * Makes a comparison between rnd and the transition
	 * probabilities outgoing from the current state, then decides the
	 * next state and if the next packet has to be transmitted or lost.
	 * The four states correspond to:
	 *   1 => successfully transmitted packets within a gap period
	 *   4 => isolated losses within a gap period
	 *   3 => lost packets within a burst period
	 *   2 => successfully transmitted packets within a burst period
	 */
	switch (clg->state) {
	case 1:
		if (rnd < clg->a4) {
			clg->state = 4;
			return true;
		} else if (clg->a4 < rnd && rnd < clg->a1) {
			clg->state = 3;
			return true;
		} else if (clg->a1 < rnd)
			clg->state = 1;

		break;
	case 2:
		if (rnd < clg->a5) {
			clg->state = 3;
			return true;
		} else
			clg->state = 2;

		break;
	case 3:
		if (rnd < clg->a3)
			clg->state = 2;
		else if (clg->a3 < rnd && rnd < clg->a2 + clg->a3) {
			clg->state = 1;
			return true;
		} else if (clg->a2 + clg->a3 < rnd) {
			clg->state = 3;
			return true;
		}
		break;
	case 4:
		clg->state = 1;
		break;
	}

	return false;
}

/* loss_gilb_ell - Gilbert-Elliot model loss generator
 * Generates losses according to the Gilbert-Elliot loss model or
 * its special cases  (Gilbert or Simple Gilbert)
 *
 * Makes a comparison between random number and the transition
 * probabilities outgoing from the current state, then decides the
 * next state. A second random number is extracted and the comparison
 * with the loss probability of the current state decides if the next
 * packet will be transmitted or lost.
 */
static bool loss_gilb_ell(struct netem_sched_data *q)
{
	struct clgstate *clg = &q->clg;

	switch (clg->state) {
	case 1:
		if (net_random() < clg->a1)
			clg->state = 2;
		if (net_random() < clg->a4)
			return true;
	case 2:
		if (net_random() < clg->a2)
			clg->state = 1;
		if (clg->a3 > net_random())
			return true;
	}

	return false;
}

static bool loss_event(struct netem_sched_data *q)
{
	switch (q->loss_model) {
	case CLG_RANDOM:
		/* Random packet drop 0 => none, ~0 => all */
		return q->loss && q->loss >= get_crandom(&q->loss_cor);

	case CLG_4_STATES:
		/* 4state loss model algorithm (used also for GI model)
		* Extracts a value from the markov 4 state loss generator,
		* if it is 1 drops a packet and if needed writes the event in
		* the kernel logs
		*/
		return loss_4state(q);

	case CLG_GILB_ELL:
		/* Gilbert-Elliot loss model algorithm
		* Extracts a value from the Gilbert-Elliot loss generator,
		* if it is 1 drops a packet and if needed writes the event in
		* the kernel logs
		*/
		return loss_gilb_ell(q);
	}

	return false;	/* not reached */
}


/* tabledist - return a pseudo-randomly distributed value with mean mu and
 * std deviation sigma.  Uses table lookup to approximate the desired
 * distribution, and a uniformly-distributed pseudo-random source.
 */
static psched_tdiff_t tabledist(psched_tdiff_t mu, psched_tdiff_t sigma,
				struct crndstate *state,
				const struct disttable *dist)
{
	psched_tdiff_t x;
	long t;
	u32 rnd;

	if (sigma == 0)
		return mu;

	rnd = get_crandom(state);

	/* default uniform distribution */
	if (dist == NULL)
		return (rnd % (2*sigma)) - sigma + mu;

	t = dist->table[rnd % dist->size];
	x = (sigma % NETEM_DIST_SCALE) * t;
	if (x >= 0)
		x += NETEM_DIST_SCALE/2;
	else
		x -= NETEM_DIST_SCALE/2;

	return  x / NETEM_DIST_SCALE + (sigma / NETEM_DIST_SCALE) * t + mu;
}

static psched_time_t packet_len_2_sched_time(unsigned int len, struct netem_sched_data *q)
{
	u64 ticks;

	len += q->packet_overhead;

	if (q->cell_size) {
		u32 cells = reciprocal_divide(len, q->cell_size_reciprocal);

		if (len > cells * q->cell_size)	/* extra cell needed for remainder */
			cells++;
		len = cells * (q->cell_size + q->cell_overhead);
	}

	ticks = (u64)len * NSEC_PER_SEC;

	do_div(ticks, q->rate);
	return PSCHED_NS2TICKS(ticks);
}

static int tfifo_enqueue(struct sk_buff *nskb, struct Qdisc *sch)
{
	struct sk_buff_head *list = &sch->q;
	psched_time_t tnext = netem_skb_cb(nskb)->time_to_send;
	struct sk_buff *skb;

	if (likely(skb_queue_len(list) < sch->limit)) {
		skb = skb_peek_tail(list);
		/* Optimize for add at tail */
		if (likely(!skb || tnext >= netem_skb_cb(skb)->time_to_send))
			return qdisc_enqueue_tail(nskb, sch);

		skb_queue_reverse_walk(list, skb) {
			if (tnext >= netem_skb_cb(skb)->time_to_send)
				break;
		}

		__skb_queue_after(list, skb, nskb);
		sch->qstats.backlog += qdisc_pkt_len(nskb);
		return NET_XMIT_SUCCESS;
	}

	return qdisc_reshape_fail(nskb, sch);
}

/*
 * Insert one skb into qdisc.
 * Note: parent depends on return value to account for queue length.
 * 	NET_XMIT_DROP: queue length didn't change.
 *      NET_XMIT_SUCCESS: one skb was queued.
 */
static int netem_enqueue(struct sk_buff *skb, struct Qdisc *sch)
{
	struct netem_sched_data *q = qdisc_priv(sch);
	/* We don't fill cb now as skb_unshare() may invalidate it */
	struct netem_skb_cb *cb;
	struct sk_buff *skb2;
	int ret;
	int count = 1;

	/* Random duplication */
	if (q->duplicate && q->duplicate >= get_crandom(&q->dup_cor))
		++count;

	/* Drop packet? */
	if (loss_event(q))
		--count;

	if (count == 0) {
		sch->qstats.drops++;
		kfree_skb(skb);
		return NET_XMIT_SUCCESS | __NET_XMIT_BYPASS;
	}

	skb_orphan(skb);

	/*
	 * If we need to duplicate packet, then re-insert at top of the
	 * qdisc tree, since parent queuer expects that only one
	 * skb will be queued.
	 */
	if (count > 1 && (skb2 = skb_clone(skb, GFP_ATOMIC)) != NULL) {
		struct Qdisc *rootq = qdisc_root(sch);
		u32 dupsave = q->duplicate; /* prevent duplicating a dup... */
		q->duplicate = 0;

		qdisc_enqueue_root(skb2, rootq);
		q->duplicate = dupsave;
	}

	/*
	 * Randomized packet corruption.
	 * Make copy if needed since we are modifying
	 * If packet is going to be hardware checksummed, then
	 * do it now in software before we mangle it.
	 */
	if (q->corrupt && q->corrupt >= get_crandom(&q->corrupt_cor)) {
		if (!(skb = skb_unshare(skb, GFP_ATOMIC)) ||
		    (skb->ip_summed == CHECKSUM_PARTIAL &&
		     skb_checksum_help(skb))) {
			sch->qstats.drops++;
			return NET_XMIT_DROP;
		}

		skb->data[net_random() % skb_headlen(skb)] ^= 1<<(net_random() % 8);
	}

	cb = netem_skb_cb(skb);
	if (q->gap == 0 ||		/* not doing reordering */
	    q->counter < q->gap - 1 ||	/* inside last reordering gap */
	    q->reorder < get_crandom(&q->reorder_cor)) {
		psched_time_t now;
		psched_tdiff_t delay;

		delay = tabledist(q->latency, q->jitter,
				  &q->delay_cor, q->delay_dist);

		now = psched_get_time();

		if (q->rate) {
			struct sk_buff_head *list = &sch->q;

			delay += packet_len_2_sched_time(skb->len, q);

			if (!skb_queue_empty(list)) {
				/*
				 * Last packet in queue is reference point (now).
				 * First packet in queue is already in flight,
				 * calculate this time bonus and substract
				 * from delay.
				 */
				delay -= now - netem_skb_cb(skb_peek(list))->time_to_send;
				now = netem_skb_cb(skb_peek_tail(list))->time_to_send;
			}
		}

		cb->time_to_send = now + delay;
		++q->counter;
		ret = tfifo_enqueue(skb, sch);
	} else {
		/*
		 * Do re-ordering by putting one out of N packets at the front
		 * of the queue.
		 */
		cb->time_to_send = psched_get_time();
		q->counter = 0;

<<<<<<< HEAD
		__skb_queue_head(&q->qdisc->q, skb);
=======
		__skb_queue_head(&sch->q, skb);
>>>>>>> 6f5c871d
		sch->qstats.backlog += qdisc_pkt_len(skb);
		sch->qstats.requeues++;
		ret = NET_XMIT_SUCCESS;
	}

	if (ret != NET_XMIT_SUCCESS) {
		if (net_xmit_drop_count(ret)) {
			sch->qstats.drops++;
			return ret;
		}
	}

	return NET_XMIT_SUCCESS;
}

static unsigned int netem_drop(struct Qdisc *sch)
{
	struct netem_sched_data *q = qdisc_priv(sch);
	unsigned int len;

	len = qdisc_queue_drop(sch);
	if (!len && q->qdisc && q->qdisc->ops->drop)
	    len = q->qdisc->ops->drop(q->qdisc);
	if (len)
		sch->qstats.drops++;

	return len;
}

static struct sk_buff *netem_dequeue(struct Qdisc *sch)
{
	struct netem_sched_data *q = qdisc_priv(sch);
	struct sk_buff *skb;

	if (qdisc_is_throttled(sch))
		return NULL;

tfifo_dequeue:
	skb = qdisc_peek_head(sch);
	if (skb) {
		const struct netem_skb_cb *cb = netem_skb_cb(skb);

		/* if more time remaining? */
		if (cb->time_to_send <= psched_get_time()) {
			__skb_unlink(skb, &sch->q);
			sch->qstats.backlog -= qdisc_pkt_len(skb);

#ifdef CONFIG_NET_CLS_ACT
			/*
			 * If it's at ingress let's pretend the delay is
			 * from the network (tstamp will be updated).
			 */
			if (G_TC_FROM(skb->tc_verd) & AT_INGRESS)
				skb->tstamp.tv64 = 0;
#endif

			if (q->qdisc) {
				int err = qdisc_enqueue(skb, q->qdisc);

				if (unlikely(err != NET_XMIT_SUCCESS)) {
					if (net_xmit_drop_count(err)) {
						sch->qstats.drops++;
						qdisc_tree_decrease_qlen(sch, 1);
					}
				}
				goto tfifo_dequeue;
			}
deliver:
			qdisc_unthrottled(sch);
			qdisc_bstats_update(sch, skb);
			return skb;
		}

		if (q->qdisc) {
			skb = q->qdisc->ops->dequeue(q->qdisc);
			if (skb)
				goto deliver;
		}
		qdisc_watchdog_schedule(&q->watchdog, cb->time_to_send);
	}

	if (q->qdisc) {
		skb = q->qdisc->ops->dequeue(q->qdisc);
		if (skb)
			goto deliver;
	}
	return NULL;
}

static void netem_reset(struct Qdisc *sch)
{
	struct netem_sched_data *q = qdisc_priv(sch);

	qdisc_reset_queue(sch);
	if (q->qdisc)
		qdisc_reset(q->qdisc);
	qdisc_watchdog_cancel(&q->watchdog);
}

static void dist_free(struct disttable *d)
{
	if (d) {
		if (is_vmalloc_addr(d))
			vfree(d);
		else
			kfree(d);
	}
}

/*
 * Distribution data is a variable size payload containing
 * signed 16 bit values.
 */
static int get_dist_table(struct Qdisc *sch, const struct nlattr *attr)
{
	struct netem_sched_data *q = qdisc_priv(sch);
	size_t n = nla_len(attr)/sizeof(__s16);
	const __s16 *data = nla_data(attr);
	spinlock_t *root_lock;
	struct disttable *d;
	int i;
	size_t s;

	if (n > NETEM_DIST_MAX)
		return -EINVAL;

	s = sizeof(struct disttable) + n * sizeof(s16);
	d = kmalloc(s, GFP_KERNEL | __GFP_NOWARN);
	if (!d)
		d = vmalloc(s);
	if (!d)
		return -ENOMEM;

	d->size = n;
	for (i = 0; i < n; i++)
		d->table[i] = data[i];

	root_lock = qdisc_root_sleeping_lock(sch);

	spin_lock_bh(root_lock);
	swap(q->delay_dist, d);
	spin_unlock_bh(root_lock);

	dist_free(d);
	return 0;
}

static void get_correlation(struct Qdisc *sch, const struct nlattr *attr)
{
	struct netem_sched_data *q = qdisc_priv(sch);
	const struct tc_netem_corr *c = nla_data(attr);

	init_crandom(&q->delay_cor, c->delay_corr);
	init_crandom(&q->loss_cor, c->loss_corr);
	init_crandom(&q->dup_cor, c->dup_corr);
}

static void get_reorder(struct Qdisc *sch, const struct nlattr *attr)
{
	struct netem_sched_data *q = qdisc_priv(sch);
	const struct tc_netem_reorder *r = nla_data(attr);

	q->reorder = r->probability;
	init_crandom(&q->reorder_cor, r->correlation);
}

static void get_corrupt(struct Qdisc *sch, const struct nlattr *attr)
{
	struct netem_sched_data *q = qdisc_priv(sch);
	const struct tc_netem_corrupt *r = nla_data(attr);

	q->corrupt = r->probability;
	init_crandom(&q->corrupt_cor, r->correlation);
}

static void get_rate(struct Qdisc *sch, const struct nlattr *attr)
{
	struct netem_sched_data *q = qdisc_priv(sch);
	const struct tc_netem_rate *r = nla_data(attr);

	q->rate = r->rate;
	q->packet_overhead = r->packet_overhead;
	q->cell_size = r->cell_size;
	if (q->cell_size)
		q->cell_size_reciprocal = reciprocal_value(q->cell_size);
	q->cell_overhead = r->cell_overhead;
}

static int get_loss_clg(struct Qdisc *sch, const struct nlattr *attr)
{
	struct netem_sched_data *q = qdisc_priv(sch);
	const struct nlattr *la;
	int rem;

	nla_for_each_nested(la, attr, rem) {
		u16 type = nla_type(la);

		switch(type) {
		case NETEM_LOSS_GI: {
			const struct tc_netem_gimodel *gi = nla_data(la);

			if (nla_len(la) < sizeof(struct tc_netem_gimodel)) {
				pr_info("netem: incorrect gi model size\n");
				return -EINVAL;
			}

			q->loss_model = CLG_4_STATES;

			q->clg.state = 1;
			q->clg.a1 = gi->p13;
			q->clg.a2 = gi->p31;
			q->clg.a3 = gi->p32;
			q->clg.a4 = gi->p14;
			q->clg.a5 = gi->p23;
			break;
		}

		case NETEM_LOSS_GE: {
			const struct tc_netem_gemodel *ge = nla_data(la);

			if (nla_len(la) < sizeof(struct tc_netem_gemodel)) {
				pr_info("netem: incorrect ge model size\n");
				return -EINVAL;
			}

			q->loss_model = CLG_GILB_ELL;
			q->clg.state = 1;
			q->clg.a1 = ge->p;
			q->clg.a2 = ge->r;
			q->clg.a3 = ge->h;
			q->clg.a4 = ge->k1;
			break;
		}

		default:
			pr_info("netem: unknown loss type %u\n", type);
			return -EINVAL;
		}
	}

	return 0;
}

static const struct nla_policy netem_policy[TCA_NETEM_MAX + 1] = {
	[TCA_NETEM_CORR]	= { .len = sizeof(struct tc_netem_corr) },
	[TCA_NETEM_REORDER]	= { .len = sizeof(struct tc_netem_reorder) },
	[TCA_NETEM_CORRUPT]	= { .len = sizeof(struct tc_netem_corrupt) },
	[TCA_NETEM_RATE]	= { .len = sizeof(struct tc_netem_rate) },
	[TCA_NETEM_LOSS]	= { .type = NLA_NESTED },
};

static int parse_attr(struct nlattr *tb[], int maxtype, struct nlattr *nla,
		      const struct nla_policy *policy, int len)
{
	int nested_len = nla_len(nla) - NLA_ALIGN(len);

	if (nested_len < 0) {
		pr_info("netem: invalid attributes len %d\n", nested_len);
		return -EINVAL;
	}

	if (nested_len >= nla_attr_size(0))
		return nla_parse(tb, maxtype, nla_data(nla) + NLA_ALIGN(len),
				 nested_len, policy);

	memset(tb, 0, sizeof(struct nlattr *) * (maxtype + 1));
	return 0;
}

/* Parse netlink message to set options */
static int netem_change(struct Qdisc *sch, struct nlattr *opt)
{
	struct netem_sched_data *q = qdisc_priv(sch);
	struct nlattr *tb[TCA_NETEM_MAX + 1];
	struct tc_netem_qopt *qopt;
	int ret;

	if (opt == NULL)
		return -EINVAL;

	qopt = nla_data(opt);
	ret = parse_attr(tb, TCA_NETEM_MAX, opt, netem_policy, sizeof(*qopt));
	if (ret < 0)
		return ret;

	sch->limit = qopt->limit;

	q->latency = qopt->latency;
	q->jitter = qopt->jitter;
	q->limit = qopt->limit;
	q->gap = qopt->gap;
	q->counter = 0;
	q->loss = qopt->loss;
	q->duplicate = qopt->duplicate;

	/* for compatibility with earlier versions.
	 * if gap is set, need to assume 100% probability
	 */
	if (q->gap)
		q->reorder = ~0;

	if (tb[TCA_NETEM_CORR])
		get_correlation(sch, tb[TCA_NETEM_CORR]);

	if (tb[TCA_NETEM_DELAY_DIST]) {
		ret = get_dist_table(sch, tb[TCA_NETEM_DELAY_DIST]);
		if (ret)
			return ret;
	}

	if (tb[TCA_NETEM_REORDER])
		get_reorder(sch, tb[TCA_NETEM_REORDER]);

	if (tb[TCA_NETEM_CORRUPT])
		get_corrupt(sch, tb[TCA_NETEM_CORRUPT]);

	if (tb[TCA_NETEM_RATE])
		get_rate(sch, tb[TCA_NETEM_RATE]);

	q->loss_model = CLG_RANDOM;
	if (tb[TCA_NETEM_LOSS])
		ret = get_loss_clg(sch, tb[TCA_NETEM_LOSS]);

	return ret;
}

static int netem_init(struct Qdisc *sch, struct nlattr *opt)
{
	struct netem_sched_data *q = qdisc_priv(sch);
	int ret;

	if (!opt)
		return -EINVAL;

	qdisc_watchdog_init(&q->watchdog, sch);

	q->loss_model = CLG_RANDOM;
	ret = netem_change(sch, opt);
	if (ret)
		pr_info("netem: change failed\n");
	return ret;
}

static void netem_destroy(struct Qdisc *sch)
{
	struct netem_sched_data *q = qdisc_priv(sch);

	qdisc_watchdog_cancel(&q->watchdog);
	if (q->qdisc)
		qdisc_destroy(q->qdisc);
	dist_free(q->delay_dist);
}

static int dump_loss_model(const struct netem_sched_data *q,
			   struct sk_buff *skb)
{
	struct nlattr *nest;

	nest = nla_nest_start(skb, TCA_NETEM_LOSS);
	if (nest == NULL)
		goto nla_put_failure;

	switch (q->loss_model) {
	case CLG_RANDOM:
		/* legacy loss model */
		nla_nest_cancel(skb, nest);
		return 0;	/* no data */

	case CLG_4_STATES: {
		struct tc_netem_gimodel gi = {
			.p13 = q->clg.a1,
			.p31 = q->clg.a2,
			.p32 = q->clg.a3,
			.p14 = q->clg.a4,
			.p23 = q->clg.a5,
		};

		NLA_PUT(skb, NETEM_LOSS_GI, sizeof(gi), &gi);
		break;
	}
	case CLG_GILB_ELL: {
		struct tc_netem_gemodel ge = {
			.p = q->clg.a1,
			.r = q->clg.a2,
			.h = q->clg.a3,
			.k1 = q->clg.a4,
		};

		NLA_PUT(skb, NETEM_LOSS_GE, sizeof(ge), &ge);
		break;
	}
	}

	nla_nest_end(skb, nest);
	return 0;

nla_put_failure:
	nla_nest_cancel(skb, nest);
	return -1;
}

static int netem_dump(struct Qdisc *sch, struct sk_buff *skb)
{
	const struct netem_sched_data *q = qdisc_priv(sch);
	struct nlattr *nla = (struct nlattr *) skb_tail_pointer(skb);
	struct tc_netem_qopt qopt;
	struct tc_netem_corr cor;
	struct tc_netem_reorder reorder;
	struct tc_netem_corrupt corrupt;
	struct tc_netem_rate rate;

	qopt.latency = q->latency;
	qopt.jitter = q->jitter;
	qopt.limit = q->limit;
	qopt.loss = q->loss;
	qopt.gap = q->gap;
	qopt.duplicate = q->duplicate;
	NLA_PUT(skb, TCA_OPTIONS, sizeof(qopt), &qopt);

	cor.delay_corr = q->delay_cor.rho;
	cor.loss_corr = q->loss_cor.rho;
	cor.dup_corr = q->dup_cor.rho;
	NLA_PUT(skb, TCA_NETEM_CORR, sizeof(cor), &cor);

	reorder.probability = q->reorder;
	reorder.correlation = q->reorder_cor.rho;
	NLA_PUT(skb, TCA_NETEM_REORDER, sizeof(reorder), &reorder);

	corrupt.probability = q->corrupt;
	corrupt.correlation = q->corrupt_cor.rho;
	NLA_PUT(skb, TCA_NETEM_CORRUPT, sizeof(corrupt), &corrupt);

	rate.rate = q->rate;
	rate.packet_overhead = q->packet_overhead;
	rate.cell_size = q->cell_size;
	rate.cell_overhead = q->cell_overhead;
	NLA_PUT(skb, TCA_NETEM_RATE, sizeof(rate), &rate);

	if (dump_loss_model(q, skb) != 0)
		goto nla_put_failure;

	return nla_nest_end(skb, nla);

nla_put_failure:
	nlmsg_trim(skb, nla);
	return -1;
}

static int netem_dump_class(struct Qdisc *sch, unsigned long cl,
			  struct sk_buff *skb, struct tcmsg *tcm)
{
	struct netem_sched_data *q = qdisc_priv(sch);

	if (cl != 1 || !q->qdisc) 	/* only one class */
		return -ENOENT;

	tcm->tcm_handle |= TC_H_MIN(1);
	tcm->tcm_info = q->qdisc->handle;

	return 0;
}

static int netem_graft(struct Qdisc *sch, unsigned long arg, struct Qdisc *new,
		     struct Qdisc **old)
{
	struct netem_sched_data *q = qdisc_priv(sch);

	sch_tree_lock(sch);
	*old = q->qdisc;
	q->qdisc = new;
	if (*old) {
		qdisc_tree_decrease_qlen(*old, (*old)->q.qlen);
		qdisc_reset(*old);
	}
	sch_tree_unlock(sch);

	return 0;
}

static struct Qdisc *netem_leaf(struct Qdisc *sch, unsigned long arg)
{
	struct netem_sched_data *q = qdisc_priv(sch);
	return q->qdisc;
}

static unsigned long netem_get(struct Qdisc *sch, u32 classid)
{
	return 1;
}

static void netem_put(struct Qdisc *sch, unsigned long arg)
{
}

static void netem_walk(struct Qdisc *sch, struct qdisc_walker *walker)
{
	if (!walker->stop) {
		if (walker->count >= walker->skip)
			if (walker->fn(sch, 1, walker) < 0) {
				walker->stop = 1;
				return;
			}
		walker->count++;
	}
}

static const struct Qdisc_class_ops netem_class_ops = {
	.graft		=	netem_graft,
	.leaf		=	netem_leaf,
	.get		=	netem_get,
	.put		=	netem_put,
	.walk		=	netem_walk,
	.dump		=	netem_dump_class,
};

static struct Qdisc_ops netem_qdisc_ops __read_mostly = {
	.id		=	"netem",
	.cl_ops		=	&netem_class_ops,
	.priv_size	=	sizeof(struct netem_sched_data),
	.enqueue	=	netem_enqueue,
	.dequeue	=	netem_dequeue,
	.peek		=	qdisc_peek_dequeued,
	.drop		=	netem_drop,
	.init		=	netem_init,
	.reset		=	netem_reset,
	.destroy	=	netem_destroy,
	.change		=	netem_change,
	.dump		=	netem_dump,
	.owner		=	THIS_MODULE,
};


static int __init netem_module_init(void)
{
	pr_info("netem: version " VERSION "\n");
	return register_qdisc(&netem_qdisc_ops);
}
static void __exit netem_module_exit(void)
{
	unregister_qdisc(&netem_qdisc_ops);
}
module_init(netem_module_init)
module_exit(netem_module_exit)
MODULE_LICENSE("GPL");<|MERGE_RESOLUTION|>--- conflicted
+++ resolved
@@ -456,11 +456,7 @@
 		cb->time_to_send = psched_get_time();
 		q->counter = 0;
 
-<<<<<<< HEAD
-		__skb_queue_head(&q->qdisc->q, skb);
-=======
 		__skb_queue_head(&sch->q, skb);
->>>>>>> 6f5c871d
 		sch->qstats.backlog += qdisc_pkt_len(skb);
 		sch->qstats.requeues++;
 		ret = NET_XMIT_SUCCESS;
