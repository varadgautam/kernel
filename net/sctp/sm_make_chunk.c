/* SCTP kernel implementation
 * (C) Copyright IBM Corp. 2001, 2004
 * Copyright (c) 1999-2000 Cisco, Inc.
 * Copyright (c) 1999-2001 Motorola, Inc.
 * Copyright (c) 2001-2002 Intel Corp.
 *
 * This file is part of the SCTP kernel implementation
 *
 * These functions work with the state functions in sctp_sm_statefuns.c
 * to implement the state operations.  These functions implement the
 * steps which require modifying existing data structures.
 *
 * This SCTP implementation is free software;
 * you can redistribute it and/or modify it under the terms of
 * the GNU General Public License as published by
 * the Free Software Foundation; either version 2, or (at your option)
 * any later version.
 *
 * This SCTP implementation is distributed in the hope that it
 * will be useful, but WITHOUT ANY WARRANTY; without even the implied
 *                 ************************
 * warranty of MERCHANTABILITY or FITNESS FOR A PARTICULAR PURPOSE.
 * See the GNU General Public License for more details.
 *
 * You should have received a copy of the GNU General Public License
 * along with GNU CC; see the file COPYING.  If not, see
 * <http://www.gnu.org/licenses/>.
 *
 * Please send any bug reports or fixes you make to the
 * email address(es):
 *    lksctp developers <linux-sctp@vger.kernel.org>
 *
 * Written or modified by:
 *    La Monte H.P. Yarroll <piggy@acm.org>
 *    Karl Knutson          <karl@athena.chicago.il.us>
 *    C. Robin              <chris@hundredacre.ac.uk>
 *    Jon Grimm             <jgrimm@us.ibm.com>
 *    Xingang Guo           <xingang.guo@intel.com>
 *    Dajiang Zhang	    <dajiang.zhang@nokia.com>
 *    Sridhar Samudrala	    <sri@us.ibm.com>
 *    Daisy Chang	    <daisyc@us.ibm.com>
 *    Ardelle Fan	    <ardelle.fan@intel.com>
 *    Kevin Gao             <kevin.gao@intel.com>
 */

#define pr_fmt(fmt) KBUILD_MODNAME ": " fmt

#include <crypto/hash.h>
#include <linux/types.h>
#include <linux/kernel.h>
#include <linux/ip.h>
#include <linux/ipv6.h>
#include <linux/net.h>
#include <linux/inet.h>
#include <linux/scatterlist.h>
#include <linux/slab.h>
#include <net/sock.h>

#include <linux/skbuff.h>
#include <linux/random.h>	/* for get_random_bytes */
#include <net/sctp/sctp.h>
#include <net/sctp/sm.h>

static struct sctp_chunk *sctp_make_control(const struct sctp_association *asoc,
					    __u8 type, __u8 flags, int paylen,
					    gfp_t gfp);
static struct sctp_chunk *sctp_make_data(const struct sctp_association *asoc,
					 __u8 flags, int paylen, gfp_t gfp);
static struct sctp_chunk *_sctp_make_chunk(const struct sctp_association *asoc,
					   __u8 type, __u8 flags, int paylen,
					   gfp_t gfp);
static sctp_cookie_param_t *sctp_pack_cookie(const struct sctp_endpoint *ep,
					const struct sctp_association *asoc,
					const struct sctp_chunk *init_chunk,
					int *cookie_len,
					const __u8 *raw_addrs, int addrs_len);
static int sctp_process_param(struct sctp_association *asoc,
			      union sctp_params param,
			      const union sctp_addr *peer_addr,
			      gfp_t gfp);
static void *sctp_addto_param(struct sctp_chunk *chunk, int len,
			      const void *data);
static void  *sctp_addto_chunk_fixed(struct sctp_chunk *, int len,
				     const void *data);

/* Control chunk destructor */
static void sctp_control_release_owner(struct sk_buff *skb)
{
	/*TODO: do memory release */
}

static void sctp_control_set_owner_w(struct sctp_chunk *chunk)
{
	struct sctp_association *asoc = chunk->asoc;
	struct sk_buff *skb = chunk->skb;

	/* TODO: properly account for control chunks.
	 * To do it right we'll need:
	 *  1) endpoint if association isn't known.
	 *  2) proper memory accounting.
	 *
	 *  For now don't do anything for now.
	 */
	skb->sk = asoc ? asoc->base.sk : NULL;
	skb->destructor = sctp_control_release_owner;
}

/* What was the inbound interface for this chunk? */
int sctp_chunk_iif(const struct sctp_chunk *chunk)
{
	struct sk_buff *skb = chunk->skb;

	return SCTP_INPUT_CB(skb)->af->skb_iif(skb);
}

/* RFC 2960 3.3.2 Initiation (INIT) (1)
 *
 * Note 2: The ECN capable field is reserved for future use of
 * Explicit Congestion Notification.
 */
static const struct sctp_paramhdr ecap_param = {
	SCTP_PARAM_ECN_CAPABLE,
	cpu_to_be16(sizeof(struct sctp_paramhdr)),
};
static const struct sctp_paramhdr prsctp_param = {
	SCTP_PARAM_FWD_TSN_SUPPORT,
	cpu_to_be16(sizeof(struct sctp_paramhdr)),
};

/* A helper to initialize an op error inside a
 * provided chunk, as most cause codes will be embedded inside an
 * abort chunk.
 */
void  sctp_init_cause(struct sctp_chunk *chunk, __be16 cause_code,
		      size_t paylen)
{
	sctp_errhdr_t err;
	__u16 len;

	/* Cause code constants are now defined in network order.  */
	err.cause = cause_code;
	len = sizeof(sctp_errhdr_t) + paylen;
	err.length  = htons(len);
	chunk->subh.err_hdr = sctp_addto_chunk(chunk, sizeof(sctp_errhdr_t), &err);
}

/* A helper to initialize an op error inside a
 * provided chunk, as most cause codes will be embedded inside an
 * abort chunk.  Differs from sctp_init_cause in that it won't oops
 * if there isn't enough space in the op error chunk
 */
static int sctp_init_cause_fixed(struct sctp_chunk *chunk, __be16 cause_code,
		      size_t paylen)
{
	sctp_errhdr_t err;
	__u16 len;

	/* Cause code constants are now defined in network order.  */
	err.cause = cause_code;
	len = sizeof(sctp_errhdr_t) + paylen;
	err.length  = htons(len);

	if (skb_tailroom(chunk->skb) < len)
		return -ENOSPC;
	chunk->subh.err_hdr = sctp_addto_chunk_fixed(chunk,
						     sizeof(sctp_errhdr_t),
						     &err);
	return 0;
}
/* 3.3.2 Initiation (INIT) (1)
 *
 * This chunk is used to initiate a SCTP association between two
 * endpoints. The format of the INIT chunk is shown below:
 *
 *     0                   1                   2                   3
 *     0 1 2 3 4 5 6 7 8 9 0 1 2 3 4 5 6 7 8 9 0 1 2 3 4 5 6 7 8 9 0 1
 *    +-+-+-+-+-+-+-+-+-+-+-+-+-+-+-+-+-+-+-+-+-+-+-+-+-+-+-+-+-+-+-+-+
 *    |   Type = 1    |  Chunk Flags  |      Chunk Length             |
 *    +-+-+-+-+-+-+-+-+-+-+-+-+-+-+-+-+-+-+-+-+-+-+-+-+-+-+-+-+-+-+-+-+
 *    |                         Initiate Tag                          |
 *    +-+-+-+-+-+-+-+-+-+-+-+-+-+-+-+-+-+-+-+-+-+-+-+-+-+-+-+-+-+-+-+-+
 *    |           Advertised Receiver Window Credit (a_rwnd)          |
 *    +-+-+-+-+-+-+-+-+-+-+-+-+-+-+-+-+-+-+-+-+-+-+-+-+-+-+-+-+-+-+-+-+
 *    |  Number of Outbound Streams   |  Number of Inbound Streams    |
 *    +-+-+-+-+-+-+-+-+-+-+-+-+-+-+-+-+-+-+-+-+-+-+-+-+-+-+-+-+-+-+-+-+
 *    |                          Initial TSN                          |
 *    +-+-+-+-+-+-+-+-+-+-+-+-+-+-+-+-+-+-+-+-+-+-+-+-+-+-+-+-+-+-+-+-+
 *    \                                                               \
 *    /              Optional/Variable-Length Parameters              /
 *    \                                                               \
 *    +-+-+-+-+-+-+-+-+-+-+-+-+-+-+-+-+-+-+-+-+-+-+-+-+-+-+-+-+-+-+-+-+
 *
 *
 * The INIT chunk contains the following parameters. Unless otherwise
 * noted, each parameter MUST only be included once in the INIT chunk.
 *
 * Fixed Parameters                     Status
 * ----------------------------------------------
 * Initiate Tag                        Mandatory
 * Advertised Receiver Window Credit   Mandatory
 * Number of Outbound Streams          Mandatory
 * Number of Inbound Streams           Mandatory
 * Initial TSN                         Mandatory
 *
 * Variable Parameters                  Status     Type Value
 * -------------------------------------------------------------
 * IPv4 Address (Note 1)               Optional    5
 * IPv6 Address (Note 1)               Optional    6
 * Cookie Preservative                 Optional    9
 * Reserved for ECN Capable (Note 2)   Optional    32768 (0x8000)
 * Host Name Address (Note 3)          Optional    11
 * Supported Address Types (Note 4)    Optional    12
 */
struct sctp_chunk *sctp_make_init(const struct sctp_association *asoc,
			     const struct sctp_bind_addr *bp,
			     gfp_t gfp, int vparam_len)
{
	struct net *net = sock_net(asoc->base.sk);
	struct sctp_endpoint *ep = asoc->ep;
	struct sctp_inithdr init;
	union sctp_params addrs;
	size_t chunksize;
	struct sctp_chunk *retval = NULL;
	int num_types, addrs_len = 0;
	struct sctp_sock *sp;
	sctp_supported_addrs_param_t sat;
	__be16 types[2];
	sctp_adaptation_ind_param_t aiparam;
	sctp_supported_ext_param_t ext_param;
	int num_ext = 0;
	__u8 extensions[4];
<<<<<<< HEAD
	sctp_paramhdr_t *auth_chunks = NULL,
=======
	struct sctp_paramhdr *auth_chunks = NULL,
>>>>>>> f4a53352
			*auth_hmacs = NULL;

	/* RFC 2960 3.3.2 Initiation (INIT) (1)
	 *
	 * Note 1: The INIT chunks can contain multiple addresses that
	 * can be IPv4 and/or IPv6 in any combination.
	 */
	retval = NULL;

	/* Convert the provided bind address list to raw format. */
	addrs = sctp_bind_addrs_to_raw(bp, &addrs_len, gfp);

	init.init_tag		   = htonl(asoc->c.my_vtag);
	init.a_rwnd		   = htonl(asoc->rwnd);
	init.num_outbound_streams  = htons(asoc->c.sinit_num_ostreams);
	init.num_inbound_streams   = htons(asoc->c.sinit_max_instreams);
	init.initial_tsn	   = htonl(asoc->c.initial_tsn);

	/* How many address types are needed? */
	sp = sctp_sk(asoc->base.sk);
	num_types = sp->pf->supported_addrs(sp, types);

	chunksize = sizeof(init) + addrs_len;
	chunksize += SCTP_PAD4(SCTP_SAT_LEN(num_types));
	chunksize += sizeof(ecap_param);

	if (asoc->prsctp_enable)
		chunksize += sizeof(prsctp_param);

	/* ADDIP: Section 4.2.7:
	 *  An implementation supporting this extension [ADDIP] MUST list
	 *  the ASCONF,the ASCONF-ACK, and the AUTH  chunks in its INIT and
	 *  INIT-ACK parameters.
	 */
	if (net->sctp.addip_enable) {
		extensions[num_ext] = SCTP_CID_ASCONF;
		extensions[num_ext+1] = SCTP_CID_ASCONF_ACK;
		num_ext += 2;
	}

	if (asoc->reconf_enable) {
		extensions[num_ext] = SCTP_CID_RECONF;
		num_ext += 1;
	}

	if (sp->adaptation_ind)
		chunksize += sizeof(aiparam);

	chunksize += vparam_len;

	/* Account for AUTH related parameters */
	if (ep->auth_enable) {
		/* Add random parameter length*/
		chunksize += sizeof(asoc->c.auth_random);

		/* Add HMACS parameter length if any were defined */
		auth_hmacs = (struct sctp_paramhdr *)asoc->c.auth_hmacs;
		if (auth_hmacs->length)
			chunksize += SCTP_PAD4(ntohs(auth_hmacs->length));
		else
			auth_hmacs = NULL;

		/* Add CHUNKS parameter length */
		auth_chunks = (struct sctp_paramhdr *)asoc->c.auth_chunks;
		if (auth_chunks->length)
			chunksize += SCTP_PAD4(ntohs(auth_chunks->length));
		else
			auth_chunks = NULL;

		extensions[num_ext] = SCTP_CID_AUTH;
		num_ext += 1;
	}

	/* If we have any extensions to report, account for that */
	if (num_ext)
		chunksize += SCTP_PAD4(sizeof(sctp_supported_ext_param_t) +
				       num_ext);

	/* RFC 2960 3.3.2 Initiation (INIT) (1)
	 *
	 * Note 3: An INIT chunk MUST NOT contain more than one Host
	 * Name address parameter. Moreover, the sender of the INIT
	 * MUST NOT combine any other address types with the Host Name
	 * address in the INIT. The receiver of INIT MUST ignore any
	 * other address types if the Host Name address parameter is
	 * present in the received INIT chunk.
	 *
	 * PLEASE DO NOT FIXME [This version does not support Host Name.]
	 */

	retval = sctp_make_control(asoc, SCTP_CID_INIT, 0, chunksize, gfp);
	if (!retval)
		goto nodata;

	retval->subh.init_hdr =
		sctp_addto_chunk(retval, sizeof(init), &init);
	retval->param_hdr.v =
		sctp_addto_chunk(retval, addrs_len, addrs.v);

	/* RFC 2960 3.3.2 Initiation (INIT) (1)
	 *
	 * Note 4: This parameter, when present, specifies all the
	 * address types the sending endpoint can support. The absence
	 * of this parameter indicates that the sending endpoint can
	 * support any address type.
	 */
	sat.param_hdr.type = SCTP_PARAM_SUPPORTED_ADDRESS_TYPES;
	sat.param_hdr.length = htons(SCTP_SAT_LEN(num_types));
	sctp_addto_chunk(retval, sizeof(sat), &sat);
	sctp_addto_chunk(retval, num_types * sizeof(__u16), &types);

	sctp_addto_chunk(retval, sizeof(ecap_param), &ecap_param);

	/* Add the supported extensions parameter.  Be nice and add this
	 * fist before addiding the parameters for the extensions themselves
	 */
	if (num_ext) {
		ext_param.param_hdr.type = SCTP_PARAM_SUPPORTED_EXT;
		ext_param.param_hdr.length =
			    htons(sizeof(sctp_supported_ext_param_t) + num_ext);
		sctp_addto_chunk(retval, sizeof(sctp_supported_ext_param_t),
				&ext_param);
		sctp_addto_param(retval, num_ext, extensions);
	}

	if (asoc->prsctp_enable)
		sctp_addto_chunk(retval, sizeof(prsctp_param), &prsctp_param);

	if (sp->adaptation_ind) {
		aiparam.param_hdr.type = SCTP_PARAM_ADAPTATION_LAYER_IND;
		aiparam.param_hdr.length = htons(sizeof(aiparam));
		aiparam.adaptation_ind = htonl(sp->adaptation_ind);
		sctp_addto_chunk(retval, sizeof(aiparam), &aiparam);
	}

	/* Add SCTP-AUTH chunks to the parameter list */
	if (ep->auth_enable) {
		sctp_addto_chunk(retval, sizeof(asoc->c.auth_random),
				 asoc->c.auth_random);
		if (auth_hmacs)
			sctp_addto_chunk(retval, ntohs(auth_hmacs->length),
					auth_hmacs);
		if (auth_chunks)
			sctp_addto_chunk(retval, ntohs(auth_chunks->length),
					auth_chunks);
	}
nodata:
	kfree(addrs.v);
	return retval;
}

struct sctp_chunk *sctp_make_init_ack(const struct sctp_association *asoc,
				 const struct sctp_chunk *chunk,
				 gfp_t gfp, int unkparam_len)
{
	struct sctp_inithdr initack;
	struct sctp_chunk *retval;
	union sctp_params addrs;
	struct sctp_sock *sp;
	int addrs_len;
	sctp_cookie_param_t *cookie;
	int cookie_len;
	size_t chunksize;
	sctp_adaptation_ind_param_t aiparam;
	sctp_supported_ext_param_t ext_param;
	int num_ext = 0;
	__u8 extensions[4];
<<<<<<< HEAD
	sctp_paramhdr_t *auth_chunks = NULL,
=======
	struct sctp_paramhdr *auth_chunks = NULL,
>>>>>>> f4a53352
			*auth_hmacs = NULL,
			*auth_random = NULL;

	retval = NULL;

	/* Note: there may be no addresses to embed. */
	addrs = sctp_bind_addrs_to_raw(&asoc->base.bind_addr, &addrs_len, gfp);

	initack.init_tag	        = htonl(asoc->c.my_vtag);
	initack.a_rwnd			= htonl(asoc->rwnd);
	initack.num_outbound_streams	= htons(asoc->c.sinit_num_ostreams);
	initack.num_inbound_streams	= htons(asoc->c.sinit_max_instreams);
	initack.initial_tsn		= htonl(asoc->c.initial_tsn);

	/* FIXME:  We really ought to build the cookie right
	 * into the packet instead of allocating more fresh memory.
	 */
	cookie = sctp_pack_cookie(asoc->ep, asoc, chunk, &cookie_len,
				  addrs.v, addrs_len);
	if (!cookie)
		goto nomem_cookie;

	/* Calculate the total size of allocation, include the reserved
	 * space for reporting unknown parameters if it is specified.
	 */
	sp = sctp_sk(asoc->base.sk);
	chunksize = sizeof(initack) + addrs_len + cookie_len + unkparam_len;

	/* Tell peer that we'll do ECN only if peer advertised such cap.  */
	if (asoc->peer.ecn_capable)
		chunksize += sizeof(ecap_param);

	if (asoc->peer.prsctp_capable)
		chunksize += sizeof(prsctp_param);

	if (asoc->peer.asconf_capable) {
		extensions[num_ext] = SCTP_CID_ASCONF;
		extensions[num_ext+1] = SCTP_CID_ASCONF_ACK;
		num_ext += 2;
	}

	if (asoc->peer.reconf_capable) {
		extensions[num_ext] = SCTP_CID_RECONF;
		num_ext += 1;
	}

	if (sp->adaptation_ind)
		chunksize += sizeof(aiparam);

	if (asoc->peer.auth_capable) {
		auth_random = (struct sctp_paramhdr *)asoc->c.auth_random;
		chunksize += ntohs(auth_random->length);

		auth_hmacs = (struct sctp_paramhdr *)asoc->c.auth_hmacs;
		if (auth_hmacs->length)
			chunksize += SCTP_PAD4(ntohs(auth_hmacs->length));
		else
			auth_hmacs = NULL;

		auth_chunks = (struct sctp_paramhdr *)asoc->c.auth_chunks;
		if (auth_chunks->length)
			chunksize += SCTP_PAD4(ntohs(auth_chunks->length));
		else
			auth_chunks = NULL;

		extensions[num_ext] = SCTP_CID_AUTH;
		num_ext += 1;
	}

	if (num_ext)
		chunksize += SCTP_PAD4(sizeof(sctp_supported_ext_param_t) +
				       num_ext);

	/* Now allocate and fill out the chunk.  */
	retval = sctp_make_control(asoc, SCTP_CID_INIT_ACK, 0, chunksize, gfp);
	if (!retval)
		goto nomem_chunk;

	/* RFC 2960 6.4 Multi-homed SCTP Endpoints
	 *
	 * An endpoint SHOULD transmit reply chunks (e.g., SACK,
	 * HEARTBEAT ACK, * etc.) to the same destination transport
	 * address from which it received the DATA or control chunk
	 * to which it is replying.
	 *
	 * [INIT ACK back to where the INIT came from.]
	 */
	retval->transport = chunk->transport;

	retval->subh.init_hdr =
		sctp_addto_chunk(retval, sizeof(initack), &initack);
	retval->param_hdr.v = sctp_addto_chunk(retval, addrs_len, addrs.v);
	sctp_addto_chunk(retval, cookie_len, cookie);
	if (asoc->peer.ecn_capable)
		sctp_addto_chunk(retval, sizeof(ecap_param), &ecap_param);
	if (num_ext) {
		ext_param.param_hdr.type = SCTP_PARAM_SUPPORTED_EXT;
		ext_param.param_hdr.length =
			    htons(sizeof(sctp_supported_ext_param_t) + num_ext);
		sctp_addto_chunk(retval, sizeof(sctp_supported_ext_param_t),
				 &ext_param);
		sctp_addto_param(retval, num_ext, extensions);
	}
	if (asoc->peer.prsctp_capable)
		sctp_addto_chunk(retval, sizeof(prsctp_param), &prsctp_param);

	if (sp->adaptation_ind) {
		aiparam.param_hdr.type = SCTP_PARAM_ADAPTATION_LAYER_IND;
		aiparam.param_hdr.length = htons(sizeof(aiparam));
		aiparam.adaptation_ind = htonl(sp->adaptation_ind);
		sctp_addto_chunk(retval, sizeof(aiparam), &aiparam);
	}

	if (asoc->peer.auth_capable) {
		sctp_addto_chunk(retval, ntohs(auth_random->length),
				 auth_random);
		if (auth_hmacs)
			sctp_addto_chunk(retval, ntohs(auth_hmacs->length),
					auth_hmacs);
		if (auth_chunks)
			sctp_addto_chunk(retval, ntohs(auth_chunks->length),
					auth_chunks);
	}

	/* We need to remove the const qualifier at this point.  */
	retval->asoc = (struct sctp_association *) asoc;

nomem_chunk:
	kfree(cookie);
nomem_cookie:
	kfree(addrs.v);
	return retval;
}

/* 3.3.11 Cookie Echo (COOKIE ECHO) (10):
 *
 * This chunk is used only during the initialization of an association.
 * It is sent by the initiator of an association to its peer to complete
 * the initialization process. This chunk MUST precede any DATA chunk
 * sent within the association, but MAY be bundled with one or more DATA
 * chunks in the same packet.
 *
 *      0                   1                   2                   3
 *      0 1 2 3 4 5 6 7 8 9 0 1 2 3 4 5 6 7 8 9 0 1 2 3 4 5 6 7 8 9 0 1
 *     +-+-+-+-+-+-+-+-+-+-+-+-+-+-+-+-+-+-+-+-+-+-+-+-+-+-+-+-+-+-+-+-+
 *     |   Type = 10   |Chunk  Flags   |         Length                |
 *     +-+-+-+-+-+-+-+-+-+-+-+-+-+-+-+-+-+-+-+-+-+-+-+-+-+-+-+-+-+-+-+-+
 *     /                     Cookie                                    /
 *     \                                                               \
 *     +-+-+-+-+-+-+-+-+-+-+-+-+-+-+-+-+-+-+-+-+-+-+-+-+-+-+-+-+-+-+-+-+
 *
 * Chunk Flags: 8 bit
 *
 *   Set to zero on transmit and ignored on receipt.
 *
 * Length: 16 bits (unsigned integer)
 *
 *   Set to the size of the chunk in bytes, including the 4 bytes of
 *   the chunk header and the size of the Cookie.
 *
 * Cookie: variable size
 *
 *   This field must contain the exact cookie received in the
 *   State Cookie parameter from the previous INIT ACK.
 *
 *   An implementation SHOULD make the cookie as small as possible
 *   to insure interoperability.
 */
struct sctp_chunk *sctp_make_cookie_echo(const struct sctp_association *asoc,
				    const struct sctp_chunk *chunk)
{
	struct sctp_chunk *retval;
	void *cookie;
	int cookie_len;

	cookie = asoc->peer.cookie;
	cookie_len = asoc->peer.cookie_len;

	/* Build a cookie echo chunk.  */
	retval = sctp_make_control(asoc, SCTP_CID_COOKIE_ECHO, 0,
				   cookie_len, GFP_ATOMIC);
	if (!retval)
		goto nodata;
	retval->subh.cookie_hdr =
		sctp_addto_chunk(retval, cookie_len, cookie);

	/* RFC 2960 6.4 Multi-homed SCTP Endpoints
	 *
	 * An endpoint SHOULD transmit reply chunks (e.g., SACK,
	 * HEARTBEAT ACK, * etc.) to the same destination transport
	 * address from which it * received the DATA or control chunk
	 * to which it is replying.
	 *
	 * [COOKIE ECHO back to where the INIT ACK came from.]
	 */
	if (chunk)
		retval->transport = chunk->transport;

nodata:
	return retval;
}

/* 3.3.12 Cookie Acknowledgement (COOKIE ACK) (11):
 *
 * This chunk is used only during the initialization of an
 * association.  It is used to acknowledge the receipt of a COOKIE
 * ECHO chunk.  This chunk MUST precede any DATA or SACK chunk sent
 * within the association, but MAY be bundled with one or more DATA
 * chunks or SACK chunk in the same SCTP packet.
 *
 *      0                   1                   2                   3
 *      0 1 2 3 4 5 6 7 8 9 0 1 2 3 4 5 6 7 8 9 0 1 2 3 4 5 6 7 8 9 0 1
 *     +-+-+-+-+-+-+-+-+-+-+-+-+-+-+-+-+-+-+-+-+-+-+-+-+-+-+-+-+-+-+-+-+
 *     |   Type = 11   |Chunk  Flags   |     Length = 4                |
 *     +-+-+-+-+-+-+-+-+-+-+-+-+-+-+-+-+-+-+-+-+-+-+-+-+-+-+-+-+-+-+-+-+
 *
 * Chunk Flags: 8 bits
 *
 *   Set to zero on transmit and ignored on receipt.
 */
struct sctp_chunk *sctp_make_cookie_ack(const struct sctp_association *asoc,
				   const struct sctp_chunk *chunk)
{
	struct sctp_chunk *retval;

	retval = sctp_make_control(asoc, SCTP_CID_COOKIE_ACK, 0, 0, GFP_ATOMIC);

	/* RFC 2960 6.4 Multi-homed SCTP Endpoints
	 *
	 * An endpoint SHOULD transmit reply chunks (e.g., SACK,
	 * HEARTBEAT ACK, * etc.) to the same destination transport
	 * address from which it * received the DATA or control chunk
	 * to which it is replying.
	 *
	 * [COOKIE ACK back to where the COOKIE ECHO came from.]
	 */
	if (retval && chunk)
		retval->transport = chunk->transport;

	return retval;
}

/*
 *  Appendix A: Explicit Congestion Notification:
 *  CWR:
 *
 *  RFC 2481 details a specific bit for a sender to send in the header of
 *  its next outbound TCP segment to indicate to its peer that it has
 *  reduced its congestion window.  This is termed the CWR bit.  For
 *  SCTP the same indication is made by including the CWR chunk.
 *  This chunk contains one data element, i.e. the TSN number that
 *  was sent in the ECNE chunk.  This element represents the lowest
 *  TSN number in the datagram that was originally marked with the
 *  CE bit.
 *
 *     0                   1                   2                   3
 *     0 1 2 3 4 5 6 7 8 9 0 1 2 3 4 5 6 7 8 9 0 1 2 3 4 5 6 7 8 9 0 1
 *    +-+-+-+-+-+-+-+-+-+-+-+-+-+-+-+-+-+-+-+-+-+-+-+-+-+-+-+-+-+-+-+-+
 *    | Chunk Type=13 | Flags=00000000|    Chunk Length = 8           |
 *    +-+-+-+-+-+-+-+-+-+-+-+-+-+-+-+-+-+-+-+-+-+-+-+-+-+-+-+-+-+-+-+-+
 *    |                      Lowest TSN Number                        |
 *    +-+-+-+-+-+-+-+-+-+-+-+-+-+-+-+-+-+-+-+-+-+-+-+-+-+-+-+-+-+-+-+-+
 *
 *     Note: The CWR is considered a Control chunk.
 */
struct sctp_chunk *sctp_make_cwr(const struct sctp_association *asoc,
			    const __u32 lowest_tsn,
			    const struct sctp_chunk *chunk)
{
	struct sctp_chunk *retval;
	sctp_cwrhdr_t cwr;

	cwr.lowest_tsn = htonl(lowest_tsn);
	retval = sctp_make_control(asoc, SCTP_CID_ECN_CWR, 0,
				   sizeof(sctp_cwrhdr_t), GFP_ATOMIC);

	if (!retval)
		goto nodata;

	retval->subh.ecn_cwr_hdr =
		sctp_addto_chunk(retval, sizeof(cwr), &cwr);

	/* RFC 2960 6.4 Multi-homed SCTP Endpoints
	 *
	 * An endpoint SHOULD transmit reply chunks (e.g., SACK,
	 * HEARTBEAT ACK, * etc.) to the same destination transport
	 * address from which it * received the DATA or control chunk
	 * to which it is replying.
	 *
	 * [Report a reduced congestion window back to where the ECNE
	 * came from.]
	 */
	if (chunk)
		retval->transport = chunk->transport;

nodata:
	return retval;
}

/* Make an ECNE chunk.  This is a congestion experienced report.  */
struct sctp_chunk *sctp_make_ecne(const struct sctp_association *asoc,
			     const __u32 lowest_tsn)
{
	struct sctp_chunk *retval;
	sctp_ecnehdr_t ecne;

	ecne.lowest_tsn = htonl(lowest_tsn);
	retval = sctp_make_control(asoc, SCTP_CID_ECN_ECNE, 0,
				   sizeof(sctp_ecnehdr_t), GFP_ATOMIC);
	if (!retval)
		goto nodata;
	retval->subh.ecne_hdr =
		sctp_addto_chunk(retval, sizeof(ecne), &ecne);

nodata:
	return retval;
}

/* Make a DATA chunk for the given association from the provided
 * parameters.  However, do not populate the data payload.
 */
struct sctp_chunk *sctp_make_datafrag_empty(struct sctp_association *asoc,
				       const struct sctp_sndrcvinfo *sinfo,
				       int data_len, __u8 flags, __u16 ssn,
				       gfp_t gfp)
{
	struct sctp_chunk *retval;
	struct sctp_datahdr dp;
	int chunk_len;

	/* We assign the TSN as LATE as possible, not here when
	 * creating the chunk.
	 */
	dp.tsn = 0;
	dp.stream = htons(sinfo->sinfo_stream);
	dp.ppid   = sinfo->sinfo_ppid;

	/* Set the flags for an unordered send.  */
	if (sinfo->sinfo_flags & SCTP_UNORDERED) {
		flags |= SCTP_DATA_UNORDERED;
		dp.ssn = 0;
	} else
		dp.ssn = htons(ssn);

	chunk_len = sizeof(dp) + data_len;
	retval = sctp_make_data(asoc, flags, chunk_len, gfp);
	if (!retval)
		goto nodata;

	retval->subh.data_hdr = sctp_addto_chunk(retval, sizeof(dp), &dp);
	memcpy(&retval->sinfo, sinfo, sizeof(struct sctp_sndrcvinfo));

nodata:
	return retval;
}

/* Create a selective ackowledgement (SACK) for the given
 * association.  This reports on which TSN's we've seen to date,
 * including duplicates and gaps.
 */
struct sctp_chunk *sctp_make_sack(const struct sctp_association *asoc)
{
	struct sctp_chunk *retval;
	struct sctp_sackhdr sack;
	int len;
	__u32 ctsn;
	__u16 num_gabs, num_dup_tsns;
	struct sctp_association *aptr = (struct sctp_association *)asoc;
	struct sctp_tsnmap *map = (struct sctp_tsnmap *)&asoc->peer.tsn_map;
	struct sctp_gap_ack_block gabs[SCTP_MAX_GABS];
	struct sctp_transport *trans;

	memset(gabs, 0, sizeof(gabs));
	ctsn = sctp_tsnmap_get_ctsn(map);

	pr_debug("%s: sackCTSNAck sent:0x%x\n", __func__, ctsn);

	/* How much room is needed in the chunk? */
	num_gabs = sctp_tsnmap_num_gabs(map, gabs);
	num_dup_tsns = sctp_tsnmap_num_dups(map);

	/* Initialize the SACK header.  */
	sack.cum_tsn_ack	    = htonl(ctsn);
	sack.a_rwnd 		    = htonl(asoc->a_rwnd);
	sack.num_gap_ack_blocks     = htons(num_gabs);
	sack.num_dup_tsns           = htons(num_dup_tsns);

	len = sizeof(sack)
		+ sizeof(struct sctp_gap_ack_block) * num_gabs
		+ sizeof(__u32) * num_dup_tsns;

	/* Create the chunk.  */
	retval = sctp_make_control(asoc, SCTP_CID_SACK, 0, len, GFP_ATOMIC);
	if (!retval)
		goto nodata;

	/* RFC 2960 6.4 Multi-homed SCTP Endpoints
	 *
	 * An endpoint SHOULD transmit reply chunks (e.g., SACK,
	 * HEARTBEAT ACK, etc.) to the same destination transport
	 * address from which it received the DATA or control chunk to
	 * which it is replying.  This rule should also be followed if
	 * the endpoint is bundling DATA chunks together with the
	 * reply chunk.
	 *
	 * However, when acknowledging multiple DATA chunks received
	 * in packets from different source addresses in a single
	 * SACK, the SACK chunk may be transmitted to one of the
	 * destination transport addresses from which the DATA or
	 * control chunks being acknowledged were received.
	 *
	 * [BUG:  We do not implement the following paragraph.
	 * Perhaps we should remember the last transport we used for a
	 * SACK and avoid that (if possible) if we have seen any
	 * duplicates. --piggy]
	 *
	 * When a receiver of a duplicate DATA chunk sends a SACK to a
	 * multi- homed endpoint it MAY be beneficial to vary the
	 * destination address and not use the source address of the
	 * DATA chunk.  The reason being that receiving a duplicate
	 * from a multi-homed endpoint might indicate that the return
	 * path (as specified in the source address of the DATA chunk)
	 * for the SACK is broken.
	 *
	 * [Send to the address from which we last received a DATA chunk.]
	 */
	retval->transport = asoc->peer.last_data_from;

	retval->subh.sack_hdr =
		sctp_addto_chunk(retval, sizeof(sack), &sack);

	/* Add the gap ack block information.   */
	if (num_gabs)
		sctp_addto_chunk(retval, sizeof(__u32) * num_gabs,
				 gabs);

	/* Add the duplicate TSN information.  */
	if (num_dup_tsns) {
		aptr->stats.idupchunks += num_dup_tsns;
		sctp_addto_chunk(retval, sizeof(__u32) * num_dup_tsns,
				 sctp_tsnmap_get_dups(map));
	}
	/* Once we have a sack generated, check to see what our sack
	 * generation is, if its 0, reset the transports to 0, and reset
	 * the association generation to 1
	 *
	 * The idea is that zero is never used as a valid generation for the
	 * association so no transport will match after a wrap event like this,
	 * Until the next sack
	 */
	if (++aptr->peer.sack_generation == 0) {
		list_for_each_entry(trans, &asoc->peer.transport_addr_list,
				    transports)
			trans->sack_generation = 0;
		aptr->peer.sack_generation = 1;
	}
nodata:
	return retval;
}

/* Make a SHUTDOWN chunk. */
struct sctp_chunk *sctp_make_shutdown(const struct sctp_association *asoc,
				      const struct sctp_chunk *chunk)
{
	struct sctp_chunk *retval;
	sctp_shutdownhdr_t shut;
	__u32 ctsn;

	ctsn = sctp_tsnmap_get_ctsn(&asoc->peer.tsn_map);
	shut.cum_tsn_ack = htonl(ctsn);

	retval = sctp_make_control(asoc, SCTP_CID_SHUTDOWN, 0,
				   sizeof(sctp_shutdownhdr_t), GFP_ATOMIC);
	if (!retval)
		goto nodata;

	retval->subh.shutdown_hdr =
		sctp_addto_chunk(retval, sizeof(shut), &shut);

	if (chunk)
		retval->transport = chunk->transport;
nodata:
	return retval;
}

struct sctp_chunk *sctp_make_shutdown_ack(const struct sctp_association *asoc,
				     const struct sctp_chunk *chunk)
{
	struct sctp_chunk *retval;

	retval = sctp_make_control(asoc, SCTP_CID_SHUTDOWN_ACK, 0, 0,
				   GFP_ATOMIC);

	/* RFC 2960 6.4 Multi-homed SCTP Endpoints
	 *
	 * An endpoint SHOULD transmit reply chunks (e.g., SACK,
	 * HEARTBEAT ACK, * etc.) to the same destination transport
	 * address from which it * received the DATA or control chunk
	 * to which it is replying.
	 *
	 * [ACK back to where the SHUTDOWN came from.]
	 */
	if (retval && chunk)
		retval->transport = chunk->transport;

	return retval;
}

struct sctp_chunk *sctp_make_shutdown_complete(
	const struct sctp_association *asoc,
	const struct sctp_chunk *chunk)
{
	struct sctp_chunk *retval;
	__u8 flags = 0;

	/* Set the T-bit if we have no association (vtag will be
	 * reflected)
	 */
	flags |= asoc ? 0 : SCTP_CHUNK_FLAG_T;

	retval = sctp_make_control(asoc, SCTP_CID_SHUTDOWN_COMPLETE, flags,
				   0, GFP_ATOMIC);

	/* RFC 2960 6.4 Multi-homed SCTP Endpoints
	 *
	 * An endpoint SHOULD transmit reply chunks (e.g., SACK,
	 * HEARTBEAT ACK, * etc.) to the same destination transport
	 * address from which it * received the DATA or control chunk
	 * to which it is replying.
	 *
	 * [Report SHUTDOWN COMPLETE back to where the SHUTDOWN ACK
	 * came from.]
	 */
	if (retval && chunk)
		retval->transport = chunk->transport;

	return retval;
}

/* Create an ABORT.  Note that we set the T bit if we have no
 * association, except when responding to an INIT (sctpimpguide 2.41).
 */
struct sctp_chunk *sctp_make_abort(const struct sctp_association *asoc,
			      const struct sctp_chunk *chunk,
			      const size_t hint)
{
	struct sctp_chunk *retval;
	__u8 flags = 0;

	/* Set the T-bit if we have no association and 'chunk' is not
	 * an INIT (vtag will be reflected).
	 */
	if (!asoc) {
		if (chunk && chunk->chunk_hdr &&
		    chunk->chunk_hdr->type == SCTP_CID_INIT)
			flags = 0;
		else
			flags = SCTP_CHUNK_FLAG_T;
	}

	retval = sctp_make_control(asoc, SCTP_CID_ABORT, flags, hint,
				   GFP_ATOMIC);

	/* RFC 2960 6.4 Multi-homed SCTP Endpoints
	 *
	 * An endpoint SHOULD transmit reply chunks (e.g., SACK,
	 * HEARTBEAT ACK, * etc.) to the same destination transport
	 * address from which it * received the DATA or control chunk
	 * to which it is replying.
	 *
	 * [ABORT back to where the offender came from.]
	 */
	if (retval && chunk)
		retval->transport = chunk->transport;

	return retval;
}

/* Helper to create ABORT with a NO_USER_DATA error.  */
struct sctp_chunk *sctp_make_abort_no_data(
	const struct sctp_association *asoc,
	const struct sctp_chunk *chunk, __u32 tsn)
{
	struct sctp_chunk *retval;
	__be32 payload;

	retval = sctp_make_abort(asoc, chunk, sizeof(sctp_errhdr_t)
				 + sizeof(tsn));

	if (!retval)
		goto no_mem;

	/* Put the tsn back into network byte order.  */
	payload = htonl(tsn);
	sctp_init_cause(retval, SCTP_ERROR_NO_DATA, sizeof(payload));
	sctp_addto_chunk(retval, sizeof(payload), (const void *)&payload);

	/* RFC 2960 6.4 Multi-homed SCTP Endpoints
	 *
	 * An endpoint SHOULD transmit reply chunks (e.g., SACK,
	 * HEARTBEAT ACK, * etc.) to the same destination transport
	 * address from which it * received the DATA or control chunk
	 * to which it is replying.
	 *
	 * [ABORT back to where the offender came from.]
	 */
	if (chunk)
		retval->transport = chunk->transport;

no_mem:
	return retval;
}

/* Helper to create ABORT with a SCTP_ERROR_USER_ABORT error.  */
struct sctp_chunk *sctp_make_abort_user(const struct sctp_association *asoc,
					struct msghdr *msg,
					size_t paylen)
{
	struct sctp_chunk *retval;
	void *payload = NULL;
	int err;

	retval = sctp_make_abort(asoc, NULL, sizeof(sctp_errhdr_t) + paylen);
	if (!retval)
		goto err_chunk;

	if (paylen) {
		/* Put the msg_iov together into payload.  */
		payload = kmalloc(paylen, GFP_KERNEL);
		if (!payload)
			goto err_payload;

		err = memcpy_from_msg(payload, msg, paylen);
		if (err < 0)
			goto err_copy;
	}

	sctp_init_cause(retval, SCTP_ERROR_USER_ABORT, paylen);
	sctp_addto_chunk(retval, paylen, payload);

	if (paylen)
		kfree(payload);

	return retval;

err_copy:
	kfree(payload);
err_payload:
	sctp_chunk_free(retval);
	retval = NULL;
err_chunk:
	return retval;
}

/* Append bytes to the end of a parameter.  Will panic if chunk is not big
 * enough.
 */
static void *sctp_addto_param(struct sctp_chunk *chunk, int len,
			      const void *data)
{
	void *target;
	int chunklen = ntohs(chunk->chunk_hdr->length);

	target = skb_put(chunk->skb, len);

	if (data)
		memcpy(target, data, len);
	else
		memset(target, 0, len);

	/* Adjust the chunk length field.  */
	chunk->chunk_hdr->length = htons(chunklen + len);
	chunk->chunk_end = skb_tail_pointer(chunk->skb);

	return target;
}

/* Make an ABORT chunk with a PROTOCOL VIOLATION cause code. */
struct sctp_chunk *sctp_make_abort_violation(
	const struct sctp_association *asoc,
	const struct sctp_chunk *chunk,
	const __u8   *payload,
	const size_t paylen)
{
	struct sctp_chunk  *retval;
	struct sctp_paramhdr phdr;

	retval = sctp_make_abort(asoc, chunk, sizeof(sctp_errhdr_t) + paylen +
					      sizeof(phdr));
	if (!retval)
		goto end;

	sctp_init_cause(retval, SCTP_ERROR_PROTO_VIOLATION, paylen +
							    sizeof(phdr));

	phdr.type = htons(chunk->chunk_hdr->type);
	phdr.length = chunk->chunk_hdr->length;
	sctp_addto_chunk(retval, paylen, payload);
	sctp_addto_param(retval, sizeof(phdr), &phdr);

end:
	return retval;
}

struct sctp_chunk *sctp_make_violation_paramlen(
	const struct sctp_association *asoc,
	const struct sctp_chunk *chunk,
	struct sctp_paramhdr *param)
{
	struct sctp_chunk *retval;
	static const char error[] = "The following parameter had invalid length:";
	size_t payload_len = sizeof(error) + sizeof(sctp_errhdr_t) +
			     sizeof(*param);

	retval = sctp_make_abort(asoc, chunk, payload_len);
	if (!retval)
		goto nodata;

	sctp_init_cause(retval, SCTP_ERROR_PROTO_VIOLATION,
			sizeof(error) + sizeof(*param));
	sctp_addto_chunk(retval, sizeof(error), error);
	sctp_addto_param(retval, sizeof(*param), param);

nodata:
	return retval;
}

struct sctp_chunk *sctp_make_violation_max_retrans(
	const struct sctp_association *asoc,
	const struct sctp_chunk *chunk)
{
	struct sctp_chunk *retval;
	static const char error[] = "Association exceeded its max_retans count";
	size_t payload_len = sizeof(error) + sizeof(sctp_errhdr_t);

	retval = sctp_make_abort(asoc, chunk, payload_len);
	if (!retval)
		goto nodata;

	sctp_init_cause(retval, SCTP_ERROR_PROTO_VIOLATION, sizeof(error));
	sctp_addto_chunk(retval, sizeof(error), error);

nodata:
	return retval;
}

/* Make a HEARTBEAT chunk.  */
struct sctp_chunk *sctp_make_heartbeat(const struct sctp_association *asoc,
				  const struct sctp_transport *transport)
{
	struct sctp_chunk *retval;
	sctp_sender_hb_info_t hbinfo;

	retval = sctp_make_control(asoc, SCTP_CID_HEARTBEAT, 0,
				   sizeof(hbinfo), GFP_ATOMIC);

	if (!retval)
		goto nodata;

	hbinfo.param_hdr.type = SCTP_PARAM_HEARTBEAT_INFO;
	hbinfo.param_hdr.length = htons(sizeof(sctp_sender_hb_info_t));
	hbinfo.daddr = transport->ipaddr;
	hbinfo.sent_at = jiffies;
	hbinfo.hb_nonce = transport->hb_nonce;

	/* Cast away the 'const', as this is just telling the chunk
	 * what transport it belongs to.
	 */
	retval->transport = (struct sctp_transport *) transport;
	retval->subh.hbs_hdr = sctp_addto_chunk(retval, sizeof(hbinfo),
						&hbinfo);

nodata:
	return retval;
}

struct sctp_chunk *sctp_make_heartbeat_ack(const struct sctp_association *asoc,
				      const struct sctp_chunk *chunk,
				      const void *payload, const size_t paylen)
{
	struct sctp_chunk *retval;

	retval  = sctp_make_control(asoc, SCTP_CID_HEARTBEAT_ACK, 0, paylen,
				    GFP_ATOMIC);
	if (!retval)
		goto nodata;

	retval->subh.hbs_hdr = sctp_addto_chunk(retval, paylen, payload);

	/* RFC 2960 6.4 Multi-homed SCTP Endpoints
	 *
	 * An endpoint SHOULD transmit reply chunks (e.g., SACK,
	 * HEARTBEAT ACK, * etc.) to the same destination transport
	 * address from which it * received the DATA or control chunk
	 * to which it is replying.
	 *
	 * [HBACK back to where the HEARTBEAT came from.]
	 */
	if (chunk)
		retval->transport = chunk->transport;

nodata:
	return retval;
}

/* Create an Operation Error chunk with the specified space reserved.
 * This routine can be used for containing multiple causes in the chunk.
 */
static struct sctp_chunk *sctp_make_op_error_space(
	const struct sctp_association *asoc,
	const struct sctp_chunk *chunk,
	size_t size)
{
	struct sctp_chunk *retval;

	retval = sctp_make_control(asoc, SCTP_CID_ERROR, 0,
				   sizeof(sctp_errhdr_t) + size, GFP_ATOMIC);
	if (!retval)
		goto nodata;

	/* RFC 2960 6.4 Multi-homed SCTP Endpoints
	 *
	 * An endpoint SHOULD transmit reply chunks (e.g., SACK,
	 * HEARTBEAT ACK, etc.) to the same destination transport
	 * address from which it received the DATA or control chunk
	 * to which it is replying.
	 *
	 */
	if (chunk)
		retval->transport = chunk->transport;

nodata:
	return retval;
}

/* Create an Operation Error chunk of a fixed size,
 * specifically, max(asoc->pathmtu, SCTP_DEFAULT_MAXSEGMENT)
 * This is a helper function to allocate an error chunk for
 * for those invalid parameter codes in which we may not want
 * to report all the errors, if the incoming chunk is large
 */
static inline struct sctp_chunk *sctp_make_op_error_fixed(
	const struct sctp_association *asoc,
	const struct sctp_chunk *chunk)
{
	size_t size = asoc ? asoc->pathmtu : 0;

	if (!size)
		size = SCTP_DEFAULT_MAXSEGMENT;

	return sctp_make_op_error_space(asoc, chunk, size);
}

/* Create an Operation Error chunk.  */
struct sctp_chunk *sctp_make_op_error(const struct sctp_association *asoc,
				 const struct sctp_chunk *chunk,
				 __be16 cause_code, const void *payload,
				 size_t paylen, size_t reserve_tail)
{
	struct sctp_chunk *retval;

	retval = sctp_make_op_error_space(asoc, chunk, paylen + reserve_tail);
	if (!retval)
		goto nodata;

	sctp_init_cause(retval, cause_code, paylen + reserve_tail);
	sctp_addto_chunk(retval, paylen, payload);
	if (reserve_tail)
		sctp_addto_param(retval, reserve_tail, NULL);

nodata:
	return retval;
}

struct sctp_chunk *sctp_make_auth(const struct sctp_association *asoc)
{
	struct sctp_chunk *retval;
	struct sctp_hmac *hmac_desc;
	struct sctp_authhdr auth_hdr;
	__u8 *hmac;

	/* Get the first hmac that the peer told us to use */
	hmac_desc = sctp_auth_asoc_get_hmac(asoc);
	if (unlikely(!hmac_desc))
		return NULL;

	retval = sctp_make_control(asoc, SCTP_CID_AUTH, 0,
			hmac_desc->hmac_len + sizeof(sctp_authhdr_t),
			GFP_ATOMIC);
	if (!retval)
		return NULL;

	auth_hdr.hmac_id = htons(hmac_desc->hmac_id);
	auth_hdr.shkey_id = htons(asoc->active_key_id);

	retval->subh.auth_hdr = sctp_addto_chunk(retval, sizeof(sctp_authhdr_t),
						&auth_hdr);

	hmac = skb_put_zero(retval->skb, hmac_desc->hmac_len);

	/* Adjust the chunk header to include the empty MAC */
	retval->chunk_hdr->length =
		htons(ntohs(retval->chunk_hdr->length) + hmac_desc->hmac_len);
	retval->chunk_end = skb_tail_pointer(retval->skb);

	return retval;
}


/********************************************************************
 * 2nd Level Abstractions
 ********************************************************************/

/* Turn an skb into a chunk.
 * FIXME: Eventually move the structure directly inside the skb->cb[].
 *
 * sctpimpguide-05.txt Section 2.8.2
 * M1) Each time a new DATA chunk is transmitted
 * set the 'TSN.Missing.Report' count for that TSN to 0. The
 * 'TSN.Missing.Report' count will be used to determine missing chunks
 * and when to fast retransmit.
 *
 */
struct sctp_chunk *sctp_chunkify(struct sk_buff *skb,
			    const struct sctp_association *asoc,
			    struct sock *sk, gfp_t gfp)
{
	struct sctp_chunk *retval;

	retval = kmem_cache_zalloc(sctp_chunk_cachep, gfp);

	if (!retval)
		goto nodata;
	if (!sk)
		pr_debug("%s: chunkifying skb:%p w/o an sk\n", __func__, skb);

	INIT_LIST_HEAD(&retval->list);
	retval->skb		= skb;
	retval->asoc		= (struct sctp_association *)asoc;
	retval->singleton	= 1;

	retval->fast_retransmit = SCTP_CAN_FRTX;

	/* Polish the bead hole.  */
	INIT_LIST_HEAD(&retval->transmitted_list);
	INIT_LIST_HEAD(&retval->frag_list);
	SCTP_DBG_OBJCNT_INC(chunk);
	refcount_set(&retval->refcnt, 1);

nodata:
	return retval;
}

/* Set chunk->source and dest based on the IP header in chunk->skb.  */
void sctp_init_addrs(struct sctp_chunk *chunk, union sctp_addr *src,
		     union sctp_addr *dest)
{
	memcpy(&chunk->source, src, sizeof(union sctp_addr));
	memcpy(&chunk->dest, dest, sizeof(union sctp_addr));
}

/* Extract the source address from a chunk.  */
const union sctp_addr *sctp_source(const struct sctp_chunk *chunk)
{
	/* If we have a known transport, use that.  */
	if (chunk->transport) {
		return &chunk->transport->ipaddr;
	} else {
		/* Otherwise, extract it from the IP header.  */
		return &chunk->source;
	}
}

/* Create a new chunk, setting the type and flags headers from the
 * arguments, reserving enough space for a 'paylen' byte payload.
 */
static struct sctp_chunk *_sctp_make_chunk(const struct sctp_association *asoc,
					    __u8 type, __u8 flags, int paylen,
					    gfp_t gfp)
{
	struct sctp_chunk *retval;
	struct sctp_chunkhdr *chunk_hdr;
	struct sk_buff *skb;
	struct sock *sk;

	/* No need to allocate LL here, as this is only a chunk. */
	skb = alloc_skb(SCTP_PAD4(sizeof(*chunk_hdr) + paylen), gfp);
	if (!skb)
		goto nodata;

	/* Make room for the chunk header.  */
	chunk_hdr = (struct sctp_chunkhdr *)skb_put(skb, sizeof(*chunk_hdr));
	chunk_hdr->type	  = type;
	chunk_hdr->flags  = flags;
	chunk_hdr->length = htons(sizeof(*chunk_hdr));

	sk = asoc ? asoc->base.sk : NULL;
	retval = sctp_chunkify(skb, asoc, sk, gfp);
	if (!retval) {
		kfree_skb(skb);
		goto nodata;
	}

	retval->chunk_hdr = chunk_hdr;
	retval->chunk_end = ((__u8 *)chunk_hdr) + sizeof(*chunk_hdr);

	/* Determine if the chunk needs to be authenticated */
	if (sctp_auth_send_cid(type, asoc))
		retval->auth = 1;

	return retval;
nodata:
	return NULL;
}

static struct sctp_chunk *sctp_make_data(const struct sctp_association *asoc,
					 __u8 flags, int paylen, gfp_t gfp)
{
	return _sctp_make_chunk(asoc, SCTP_CID_DATA, flags, paylen, gfp);
}

static struct sctp_chunk *sctp_make_control(const struct sctp_association *asoc,
					    __u8 type, __u8 flags, int paylen,
					    gfp_t gfp)
{
	struct sctp_chunk *chunk;

	chunk = _sctp_make_chunk(asoc, type, flags, paylen, gfp);
	if (chunk)
		sctp_control_set_owner_w(chunk);

	return chunk;
}

/* Release the memory occupied by a chunk.  */
static void sctp_chunk_destroy(struct sctp_chunk *chunk)
{
	BUG_ON(!list_empty(&chunk->list));
	list_del_init(&chunk->transmitted_list);

	consume_skb(chunk->skb);
	consume_skb(chunk->auth_chunk);

	SCTP_DBG_OBJCNT_DEC(chunk);
	kmem_cache_free(sctp_chunk_cachep, chunk);
}

/* Possibly, free the chunk.  */
void sctp_chunk_free(struct sctp_chunk *chunk)
{
	/* Release our reference on the message tracker. */
	if (chunk->msg)
		sctp_datamsg_put(chunk->msg);

	sctp_chunk_put(chunk);
}

/* Grab a reference to the chunk. */
void sctp_chunk_hold(struct sctp_chunk *ch)
{
	refcount_inc(&ch->refcnt);
}

/* Release a reference to the chunk. */
void sctp_chunk_put(struct sctp_chunk *ch)
{
	if (refcount_dec_and_test(&ch->refcnt))
		sctp_chunk_destroy(ch);
}

/* Append bytes to the end of a chunk.  Will panic if chunk is not big
 * enough.
 */
void *sctp_addto_chunk(struct sctp_chunk *chunk, int len, const void *data)
{
	void *target;
	int chunklen = ntohs(chunk->chunk_hdr->length);
	int padlen = SCTP_PAD4(chunklen) - chunklen;

	skb_put_zero(chunk->skb, padlen);
	target = skb_put_data(chunk->skb, data, len);

	/* Adjust the chunk length field.  */
	chunk->chunk_hdr->length = htons(chunklen + padlen + len);
	chunk->chunk_end = skb_tail_pointer(chunk->skb);

	return target;
}

/* Append bytes to the end of a chunk. Returns NULL if there isn't sufficient
 * space in the chunk
 */
static void *sctp_addto_chunk_fixed(struct sctp_chunk *chunk,
				    int len, const void *data)
{
	if (skb_tailroom(chunk->skb) >= len)
		return sctp_addto_chunk(chunk, len, data);
	else
		return NULL;
}

/* Append bytes from user space to the end of a chunk.  Will panic if
 * chunk is not big enough.
 * Returns a kernel err value.
 */
int sctp_user_addto_chunk(struct sctp_chunk *chunk, int len,
			  struct iov_iter *from)
{
	void *target;

	/* Make room in chunk for data.  */
	target = skb_put(chunk->skb, len);

	/* Copy data (whole iovec) into chunk */
	if (!copy_from_iter_full(target, len, from))
		return -EFAULT;

	/* Adjust the chunk length field.  */
	chunk->chunk_hdr->length =
		htons(ntohs(chunk->chunk_hdr->length) + len);
	chunk->chunk_end = skb_tail_pointer(chunk->skb);

	return 0;
}

/* Helper function to assign a TSN if needed.  This assumes that both
 * the data_hdr and association have already been assigned.
 */
void sctp_chunk_assign_ssn(struct sctp_chunk *chunk)
{
	struct sctp_datamsg *msg;
	struct sctp_chunk *lchunk;
	struct sctp_stream *stream;
	__u16 ssn;
	__u16 sid;

	if (chunk->has_ssn)
		return;

	/* All fragments will be on the same stream */
	sid = ntohs(chunk->subh.data_hdr->stream);
	stream = &chunk->asoc->stream;

	/* Now assign the sequence number to the entire message.
	 * All fragments must have the same stream sequence number.
	 */
	msg = chunk->msg;
	list_for_each_entry(lchunk, &msg->chunks, frag_list) {
		if (lchunk->chunk_hdr->flags & SCTP_DATA_UNORDERED) {
			ssn = 0;
		} else {
			if (lchunk->chunk_hdr->flags & SCTP_DATA_LAST_FRAG)
				ssn = sctp_ssn_next(stream, out, sid);
			else
				ssn = sctp_ssn_peek(stream, out, sid);
		}

		lchunk->subh.data_hdr->ssn = htons(ssn);
		lchunk->has_ssn = 1;
	}
}

/* Helper function to assign a TSN if needed.  This assumes that both
 * the data_hdr and association have already been assigned.
 */
void sctp_chunk_assign_tsn(struct sctp_chunk *chunk)
{
	if (!chunk->has_tsn) {
		/* This is the last possible instant to
		 * assign a TSN.
		 */
		chunk->subh.data_hdr->tsn =
			htonl(sctp_association_get_next_tsn(chunk->asoc));
		chunk->has_tsn = 1;
	}
}

/* Create a CLOSED association to use with an incoming packet.  */
struct sctp_association *sctp_make_temp_asoc(const struct sctp_endpoint *ep,
					struct sctp_chunk *chunk,
					gfp_t gfp)
{
	struct sctp_association *asoc;
	struct sk_buff *skb;
	sctp_scope_t scope;

	/* Create the bare association.  */
	scope = sctp_scope(sctp_source(chunk));
	asoc = sctp_association_new(ep, ep->base.sk, scope, gfp);
	if (!asoc)
		goto nodata;
	asoc->temp = 1;
	skb = chunk->skb;
	/* Create an entry for the source address of the packet.  */
	SCTP_INPUT_CB(skb)->af->from_skb(&asoc->c.peer_addr, skb, 1);

nodata:
	return asoc;
}

/* Build a cookie representing asoc.
 * This INCLUDES the param header needed to put the cookie in the INIT ACK.
 */
static sctp_cookie_param_t *sctp_pack_cookie(const struct sctp_endpoint *ep,
				      const struct sctp_association *asoc,
				      const struct sctp_chunk *init_chunk,
				      int *cookie_len,
				      const __u8 *raw_addrs, int addrs_len)
{
	sctp_cookie_param_t *retval;
	struct sctp_signed_cookie *cookie;
	int headersize, bodysize;

	/* Header size is static data prior to the actual cookie, including
	 * any padding.
	 */
	headersize = sizeof(struct sctp_paramhdr) +
		     (sizeof(struct sctp_signed_cookie) -
		      sizeof(struct sctp_cookie));
	bodysize = sizeof(struct sctp_cookie)
		+ ntohs(init_chunk->chunk_hdr->length) + addrs_len;

	/* Pad out the cookie to a multiple to make the signature
	 * functions simpler to write.
	 */
	if (bodysize % SCTP_COOKIE_MULTIPLE)
		bodysize += SCTP_COOKIE_MULTIPLE
			- (bodysize % SCTP_COOKIE_MULTIPLE);
	*cookie_len = headersize + bodysize;

	/* Clear this memory since we are sending this data structure
	 * out on the network.
	 */
	retval = kzalloc(*cookie_len, GFP_ATOMIC);
	if (!retval)
		goto nodata;

	cookie = (struct sctp_signed_cookie *) retval->body;

	/* Set up the parameter header.  */
	retval->p.type = SCTP_PARAM_STATE_COOKIE;
	retval->p.length = htons(*cookie_len);

	/* Copy the cookie part of the association itself.  */
	cookie->c = asoc->c;
	/* Save the raw address list length in the cookie. */
	cookie->c.raw_addr_list_len = addrs_len;

	/* Remember PR-SCTP capability. */
	cookie->c.prsctp_capable = asoc->peer.prsctp_capable;

	/* Save adaptation indication in the cookie. */
	cookie->c.adaptation_ind = asoc->peer.adaptation_ind;

	/* Set an expiration time for the cookie.  */
	cookie->c.expiration = ktime_add(asoc->cookie_life,
					 ktime_get_real());

	/* Copy the peer's init packet.  */
	memcpy(&cookie->c.peer_init[0], init_chunk->chunk_hdr,
	       ntohs(init_chunk->chunk_hdr->length));

	/* Copy the raw local address list of the association. */
	memcpy((__u8 *)&cookie->c.peer_init[0] +
	       ntohs(init_chunk->chunk_hdr->length), raw_addrs, addrs_len);

	if (sctp_sk(ep->base.sk)->hmac) {
		SHASH_DESC_ON_STACK(desc, sctp_sk(ep->base.sk)->hmac);
		int err;

		/* Sign the message.  */
		desc->tfm = sctp_sk(ep->base.sk)->hmac;
		desc->flags = 0;

		err = crypto_shash_setkey(desc->tfm, ep->secret_key,
					  sizeof(ep->secret_key)) ?:
		      crypto_shash_digest(desc, (u8 *)&cookie->c, bodysize,
					  cookie->signature);
		shash_desc_zero(desc);
		if (err)
			goto free_cookie;
	}

	return retval;

free_cookie:
	kfree(retval);
nodata:
	*cookie_len = 0;
	return NULL;
}

/* Unpack the cookie from COOKIE ECHO chunk, recreating the association.  */
struct sctp_association *sctp_unpack_cookie(
	const struct sctp_endpoint *ep,
	const struct sctp_association *asoc,
	struct sctp_chunk *chunk, gfp_t gfp,
	int *error, struct sctp_chunk **errp)
{
	struct sctp_association *retval = NULL;
	struct sctp_signed_cookie *cookie;
	struct sctp_cookie *bear_cookie;
	int headersize, bodysize, fixed_size;
	__u8 *digest = ep->digest;
	unsigned int len;
	sctp_scope_t scope;
	struct sk_buff *skb = chunk->skb;
	ktime_t kt;

	/* Header size is static data prior to the actual cookie, including
	 * any padding.
	 */
	headersize = sizeof(struct sctp_chunkhdr) +
		     (sizeof(struct sctp_signed_cookie) -
		      sizeof(struct sctp_cookie));
	bodysize = ntohs(chunk->chunk_hdr->length) - headersize;
	fixed_size = headersize + sizeof(struct sctp_cookie);

	/* Verify that the chunk looks like it even has a cookie.
	 * There must be enough room for our cookie and our peer's
	 * INIT chunk.
	 */
	len = ntohs(chunk->chunk_hdr->length);
	if (len < fixed_size + sizeof(struct sctp_chunkhdr))
		goto malformed;

	/* Verify that the cookie has been padded out. */
	if (bodysize % SCTP_COOKIE_MULTIPLE)
		goto malformed;

	/* Process the cookie.  */
	cookie = chunk->subh.cookie_hdr;
	bear_cookie = &cookie->c;

	if (!sctp_sk(ep->base.sk)->hmac)
		goto no_hmac;

	/* Check the signature.  */
	{
		SHASH_DESC_ON_STACK(desc, sctp_sk(ep->base.sk)->hmac);
		int err;

		desc->tfm = sctp_sk(ep->base.sk)->hmac;
		desc->flags = 0;

		err = crypto_shash_setkey(desc->tfm, ep->secret_key,
					  sizeof(ep->secret_key)) ?:
		      crypto_shash_digest(desc, (u8 *)bear_cookie, bodysize,
					  digest);
		shash_desc_zero(desc);

		if (err) {
			*error = -SCTP_IERROR_NOMEM;
			goto fail;
		}
	}

	if (memcmp(digest, cookie->signature, SCTP_SIGNATURE_SIZE)) {
		*error = -SCTP_IERROR_BAD_SIG;
		goto fail;
	}

no_hmac:
	/* IG Section 2.35.2:
	 *  3) Compare the port numbers and the verification tag contained
	 *     within the COOKIE ECHO chunk to the actual port numbers and the
	 *     verification tag within the SCTP common header of the received
	 *     packet. If these values do not match the packet MUST be silently
	 *     discarded,
	 */
	if (ntohl(chunk->sctp_hdr->vtag) != bear_cookie->my_vtag) {
		*error = -SCTP_IERROR_BAD_TAG;
		goto fail;
	}

	if (chunk->sctp_hdr->source != bear_cookie->peer_addr.v4.sin_port ||
	    ntohs(chunk->sctp_hdr->dest) != bear_cookie->my_port) {
		*error = -SCTP_IERROR_BAD_PORTS;
		goto fail;
	}

	/* Check to see if the cookie is stale.  If there is already
	 * an association, there is no need to check cookie's expiration
	 * for init collision case of lost COOKIE ACK.
	 * If skb has been timestamped, then use the stamp, otherwise
	 * use current time.  This introduces a small possibility that
	 * that a cookie may be considered expired, but his would only slow
	 * down the new association establishment instead of every packet.
	 */
	if (sock_flag(ep->base.sk, SOCK_TIMESTAMP))
		kt = skb_get_ktime(skb);
	else
		kt = ktime_get_real();

	if (!asoc && ktime_before(bear_cookie->expiration, kt)) {
		/*
		 * Section 3.3.10.3 Stale Cookie Error (3)
		 *
		 * Cause of error
		 * ---------------
		 * Stale Cookie Error:  Indicates the receipt of a valid State
		 * Cookie that has expired.
		 */
		len = ntohs(chunk->chunk_hdr->length);
		*errp = sctp_make_op_error_space(asoc, chunk, len);
		if (*errp) {
			suseconds_t usecs = ktime_to_us(ktime_sub(kt, bear_cookie->expiration));
			__be32 n = htonl(usecs);

			sctp_init_cause(*errp, SCTP_ERROR_STALE_COOKIE,
					sizeof(n));
			sctp_addto_chunk(*errp, sizeof(n), &n);
			*error = -SCTP_IERROR_STALE_COOKIE;
		} else
			*error = -SCTP_IERROR_NOMEM;

		goto fail;
	}

	/* Make a new base association.  */
	scope = sctp_scope(sctp_source(chunk));
	retval = sctp_association_new(ep, ep->base.sk, scope, gfp);
	if (!retval) {
		*error = -SCTP_IERROR_NOMEM;
		goto fail;
	}

	/* Set up our peer's port number.  */
	retval->peer.port = ntohs(chunk->sctp_hdr->source);

	/* Populate the association from the cookie.  */
	memcpy(&retval->c, bear_cookie, sizeof(*bear_cookie));

	if (sctp_assoc_set_bind_addr_from_cookie(retval, bear_cookie,
						 GFP_ATOMIC) < 0) {
		*error = -SCTP_IERROR_NOMEM;
		goto fail;
	}

	/* Also, add the destination address. */
	if (list_empty(&retval->base.bind_addr.address_list)) {
		sctp_add_bind_addr(&retval->base.bind_addr, &chunk->dest,
				   sizeof(chunk->dest), SCTP_ADDR_SRC,
				   GFP_ATOMIC);
	}

	retval->next_tsn = retval->c.initial_tsn;
	retval->ctsn_ack_point = retval->next_tsn - 1;
	retval->addip_serial = retval->c.initial_tsn;
	retval->strreset_outseq = retval->c.initial_tsn;
	retval->adv_peer_ack_point = retval->ctsn_ack_point;
	retval->peer.prsctp_capable = retval->c.prsctp_capable;
	retval->peer.adaptation_ind = retval->c.adaptation_ind;

	/* The INIT stuff will be done by the side effects.  */
	return retval;

fail:
	if (retval)
		sctp_association_free(retval);

	return NULL;

malformed:
	/* Yikes!  The packet is either corrupt or deliberately
	 * malformed.
	 */
	*error = -SCTP_IERROR_MALFORMED;
	goto fail;
}

/********************************************************************
 * 3rd Level Abstractions
 ********************************************************************/

struct __sctp_missing {
	__be32 num_missing;
	__be16 type;
}  __packed;

/*
 * Report a missing mandatory parameter.
 */
static int sctp_process_missing_param(const struct sctp_association *asoc,
				      enum sctp_param paramtype,
				      struct sctp_chunk *chunk,
				      struct sctp_chunk **errp)
{
	struct __sctp_missing report;
	__u16 len;

	len = SCTP_PAD4(sizeof(report));

	/* Make an ERROR chunk, preparing enough room for
	 * returning multiple unknown parameters.
	 */
	if (!*errp)
		*errp = sctp_make_op_error_space(asoc, chunk, len);

	if (*errp) {
		report.num_missing = htonl(1);
		report.type = paramtype;
		sctp_init_cause(*errp, SCTP_ERROR_MISS_PARAM,
				sizeof(report));
		sctp_addto_chunk(*errp, sizeof(report), &report);
	}

	/* Stop processing this chunk. */
	return 0;
}

/* Report an Invalid Mandatory Parameter.  */
static int sctp_process_inv_mandatory(const struct sctp_association *asoc,
				      struct sctp_chunk *chunk,
				      struct sctp_chunk **errp)
{
	/* Invalid Mandatory Parameter Error has no payload. */

	if (!*errp)
		*errp = sctp_make_op_error_space(asoc, chunk, 0);

	if (*errp)
		sctp_init_cause(*errp, SCTP_ERROR_INV_PARAM, 0);

	/* Stop processing this chunk. */
	return 0;
}

static int sctp_process_inv_paramlength(const struct sctp_association *asoc,
					struct sctp_paramhdr *param,
					const struct sctp_chunk *chunk,
					struct sctp_chunk **errp)
{
	/* This is a fatal error.  Any accumulated non-fatal errors are
	 * not reported.
	 */
	if (*errp)
		sctp_chunk_free(*errp);

	/* Create an error chunk and fill it in with our payload. */
	*errp = sctp_make_violation_paramlen(asoc, chunk, param);

	return 0;
}


/* Do not attempt to handle the HOST_NAME parm.  However, do
 * send back an indicator to the peer.
 */
static int sctp_process_hn_param(const struct sctp_association *asoc,
				 union sctp_params param,
				 struct sctp_chunk *chunk,
				 struct sctp_chunk **errp)
{
	__u16 len = ntohs(param.p->length);

	/* Processing of the HOST_NAME parameter will generate an
	 * ABORT.  If we've accumulated any non-fatal errors, they
	 * would be unrecognized parameters and we should not include
	 * them in the ABORT.
	 */
	if (*errp)
		sctp_chunk_free(*errp);

	*errp = sctp_make_op_error_space(asoc, chunk, len);

	if (*errp) {
		sctp_init_cause(*errp, SCTP_ERROR_DNS_FAILED, len);
		sctp_addto_chunk(*errp, len, param.v);
	}

	/* Stop processing this chunk. */
	return 0;
}

static int sctp_verify_ext_param(struct net *net, union sctp_params param)
{
	__u16 num_ext = ntohs(param.p->length) - sizeof(struct sctp_paramhdr);
	int have_auth = 0;
	int have_asconf = 0;
	int i;

	for (i = 0; i < num_ext; i++) {
		switch (param.ext->chunks[i]) {
		case SCTP_CID_AUTH:
			have_auth = 1;
			break;
		case SCTP_CID_ASCONF:
		case SCTP_CID_ASCONF_ACK:
			have_asconf = 1;
			break;
		}
	}

	/* ADD-IP Security: The draft requires us to ABORT or ignore the
	 * INIT/INIT-ACK if ADD-IP is listed, but AUTH is not.  Do this
	 * only if ADD-IP is turned on and we are not backward-compatible
	 * mode.
	 */
	if (net->sctp.addip_noauth)
		return 1;

	if (net->sctp.addip_enable && !have_auth && have_asconf)
		return 0;

	return 1;
}

static void sctp_process_ext_param(struct sctp_association *asoc,
				    union sctp_params param)
{
	struct net *net = sock_net(asoc->base.sk);
	__u16 num_ext = ntohs(param.p->length) - sizeof(struct sctp_paramhdr);
	int i;

	for (i = 0; i < num_ext; i++) {
		switch (param.ext->chunks[i]) {
		case SCTP_CID_RECONF:
			if (asoc->reconf_enable &&
			    !asoc->peer.reconf_capable)
				asoc->peer.reconf_capable = 1;
			break;
		case SCTP_CID_FWD_TSN:
			if (asoc->prsctp_enable && !asoc->peer.prsctp_capable)
				asoc->peer.prsctp_capable = 1;
			break;
		case SCTP_CID_AUTH:
			/* if the peer reports AUTH, assume that he
			 * supports AUTH.
			 */
			if (asoc->ep->auth_enable)
				asoc->peer.auth_capable = 1;
			break;
		case SCTP_CID_ASCONF:
		case SCTP_CID_ASCONF_ACK:
			if (net->sctp.addip_enable)
				asoc->peer.asconf_capable = 1;
			break;
		default:
			break;
		}
	}
}

/* RFC 3.2.1 & the Implementers Guide 2.2.
 *
 * The Parameter Types are encoded such that the
 * highest-order two bits specify the action that must be
 * taken if the processing endpoint does not recognize the
 * Parameter Type.
 *
 * 00 - Stop processing this parameter; do not process any further
 * 	parameters within this chunk
 *
 * 01 - Stop processing this parameter, do not process any further
 *	parameters within this chunk, and report the unrecognized
 *	parameter in an 'Unrecognized Parameter' ERROR chunk.
 *
 * 10 - Skip this parameter and continue processing.
 *
 * 11 - Skip this parameter and continue processing but
 *	report the unrecognized parameter in an
 *	'Unrecognized Parameter' ERROR chunk.
 *
 * Return value:
 * 	SCTP_IERROR_NO_ERROR - continue with the chunk
 * 	SCTP_IERROR_ERROR    - stop and report an error.
 * 	SCTP_IERROR_NOMEME   - out of memory.
 */
static sctp_ierror_t sctp_process_unk_param(const struct sctp_association *asoc,
					    union sctp_params param,
					    struct sctp_chunk *chunk,
					    struct sctp_chunk **errp)
{
	int retval = SCTP_IERROR_NO_ERROR;

	switch (param.p->type & SCTP_PARAM_ACTION_MASK) {
	case SCTP_PARAM_ACTION_DISCARD:
		retval =  SCTP_IERROR_ERROR;
		break;
	case SCTP_PARAM_ACTION_SKIP:
		break;
	case SCTP_PARAM_ACTION_DISCARD_ERR:
		retval =  SCTP_IERROR_ERROR;
		/* Fall through */
	case SCTP_PARAM_ACTION_SKIP_ERR:
		/* Make an ERROR chunk, preparing enough room for
		 * returning multiple unknown parameters.
		 */
		if (NULL == *errp)
			*errp = sctp_make_op_error_fixed(asoc, chunk);

		if (*errp) {
			if (!sctp_init_cause_fixed(*errp, SCTP_ERROR_UNKNOWN_PARAM,
					SCTP_PAD4(ntohs(param.p->length))))
				sctp_addto_chunk_fixed(*errp,
						SCTP_PAD4(ntohs(param.p->length)),
						param.v);
		} else {
			/* If there is no memory for generating the ERROR
			 * report as specified, an ABORT will be triggered
			 * to the peer and the association won't be
			 * established.
			 */
			retval = SCTP_IERROR_NOMEM;
		}
		break;
	default:
		break;
	}

	return retval;
}

/* Verify variable length parameters
 * Return values:
 * 	SCTP_IERROR_ABORT - trigger an ABORT
 * 	SCTP_IERROR_NOMEM - out of memory (abort)
 *	SCTP_IERROR_ERROR - stop processing, trigger an ERROR
 * 	SCTP_IERROR_NO_ERROR - continue with the chunk
 */
static sctp_ierror_t sctp_verify_param(struct net *net,
					const struct sctp_endpoint *ep,
					const struct sctp_association *asoc,
					union sctp_params param,
					enum sctp_cid cid,
					struct sctp_chunk *chunk,
					struct sctp_chunk **err_chunk)
{
	struct sctp_hmac_algo_param *hmacs;
	int retval = SCTP_IERROR_NO_ERROR;
	__u16 n_elt, id = 0;
	int i;

	/* FIXME - This routine is not looking at each parameter per the
	 * chunk type, i.e., unrecognized parameters should be further
	 * identified based on the chunk id.
	 */

	switch (param.p->type) {
	case SCTP_PARAM_IPV4_ADDRESS:
	case SCTP_PARAM_IPV6_ADDRESS:
	case SCTP_PARAM_COOKIE_PRESERVATIVE:
	case SCTP_PARAM_SUPPORTED_ADDRESS_TYPES:
	case SCTP_PARAM_STATE_COOKIE:
	case SCTP_PARAM_HEARTBEAT_INFO:
	case SCTP_PARAM_UNRECOGNIZED_PARAMETERS:
	case SCTP_PARAM_ECN_CAPABLE:
	case SCTP_PARAM_ADAPTATION_LAYER_IND:
		break;

	case SCTP_PARAM_SUPPORTED_EXT:
		if (!sctp_verify_ext_param(net, param))
			return SCTP_IERROR_ABORT;
		break;

	case SCTP_PARAM_SET_PRIMARY:
		if (net->sctp.addip_enable)
			break;
		goto fallthrough;

	case SCTP_PARAM_HOST_NAME_ADDRESS:
		/* Tell the peer, we won't support this param.  */
		sctp_process_hn_param(asoc, param, chunk, err_chunk);
		retval = SCTP_IERROR_ABORT;
		break;

	case SCTP_PARAM_FWD_TSN_SUPPORT:
		if (ep->prsctp_enable)
			break;
		goto fallthrough;

	case SCTP_PARAM_RANDOM:
		if (!ep->auth_enable)
			goto fallthrough;

		/* SCTP-AUTH: Secion 6.1
		 * If the random number is not 32 byte long the association
		 * MUST be aborted.  The ABORT chunk SHOULD contain the error
		 * cause 'Protocol Violation'.
		 */
		if (SCTP_AUTH_RANDOM_LENGTH !=
			ntohs(param.p->length) - sizeof(struct sctp_paramhdr)) {
			sctp_process_inv_paramlength(asoc, param.p,
							chunk, err_chunk);
			retval = SCTP_IERROR_ABORT;
		}
		break;

	case SCTP_PARAM_CHUNKS:
		if (!ep->auth_enable)
			goto fallthrough;

		/* SCTP-AUTH: Section 3.2
		 * The CHUNKS parameter MUST be included once in the INIT or
		 *  INIT-ACK chunk if the sender wants to receive authenticated
		 *  chunks.  Its maximum length is 260 bytes.
		 */
		if (260 < ntohs(param.p->length)) {
			sctp_process_inv_paramlength(asoc, param.p,
						     chunk, err_chunk);
			retval = SCTP_IERROR_ABORT;
		}
		break;

	case SCTP_PARAM_HMAC_ALGO:
		if (!ep->auth_enable)
			goto fallthrough;

		hmacs = (struct sctp_hmac_algo_param *)param.p;
		n_elt = (ntohs(param.p->length) -
			 sizeof(struct sctp_paramhdr)) >> 1;

		/* SCTP-AUTH: Section 6.1
		 * The HMAC algorithm based on SHA-1 MUST be supported and
		 * included in the HMAC-ALGO parameter.
		 */
		for (i = 0; i < n_elt; i++) {
			id = ntohs(hmacs->hmac_ids[i]);

			if (id == SCTP_AUTH_HMAC_ID_SHA1)
				break;
		}

		if (id != SCTP_AUTH_HMAC_ID_SHA1) {
			sctp_process_inv_paramlength(asoc, param.p, chunk,
						     err_chunk);
			retval = SCTP_IERROR_ABORT;
		}
		break;
fallthrough:
	default:
		pr_debug("%s: unrecognized param:%d for chunk:%d\n",
			 __func__, ntohs(param.p->type), cid);

		retval = sctp_process_unk_param(asoc, param, chunk, err_chunk);
		break;
	}
	return retval;
}

/* Verify the INIT packet before we process it.  */
int sctp_verify_init(struct net *net, const struct sctp_endpoint *ep,
		     const struct sctp_association *asoc, enum sctp_cid cid,
		     struct sctp_init_chunk *peer_init,
		     struct sctp_chunk *chunk, struct sctp_chunk **errp)
{
	union sctp_params param;
	bool has_cookie = false;
	int result;

	/* Check for missing mandatory parameters. Note: Initial TSN is
	 * also mandatory, but is not checked here since the valid range
	 * is 0..2**32-1. RFC4960, section 3.3.3.
	 */
	if (peer_init->init_hdr.num_outbound_streams == 0 ||
	    peer_init->init_hdr.num_inbound_streams == 0 ||
	    peer_init->init_hdr.init_tag == 0 ||
	    ntohl(peer_init->init_hdr.a_rwnd) < SCTP_DEFAULT_MINWINDOW)
		return sctp_process_inv_mandatory(asoc, chunk, errp);

	sctp_walk_params(param, peer_init, init_hdr.params) {
		if (param.p->type == SCTP_PARAM_STATE_COOKIE)
			has_cookie = true;
	}

	/* There is a possibility that a parameter length was bad and
	 * in that case we would have stoped walking the parameters.
	 * The current param.p would point at the bad one.
	 * Current consensus on the mailing list is to generate a PROTOCOL
	 * VIOLATION error.  We build the ERROR chunk here and let the normal
	 * error handling code build and send the packet.
	 */
	if (param.v != (void *)chunk->chunk_end)
		return sctp_process_inv_paramlength(asoc, param.p, chunk, errp);

	/* The only missing mandatory param possible today is
	 * the state cookie for an INIT-ACK chunk.
	 */
	if ((SCTP_CID_INIT_ACK == cid) && !has_cookie)
		return sctp_process_missing_param(asoc, SCTP_PARAM_STATE_COOKIE,
						  chunk, errp);

	/* Verify all the variable length parameters */
	sctp_walk_params(param, peer_init, init_hdr.params) {
		result = sctp_verify_param(net, ep, asoc, param, cid,
					   chunk, errp);
		switch (result) {
		case SCTP_IERROR_ABORT:
		case SCTP_IERROR_NOMEM:
			return 0;
		case SCTP_IERROR_ERROR:
			return 1;
		case SCTP_IERROR_NO_ERROR:
		default:
			break;
		}

	} /* for (loop through all parameters) */

	return 1;
}

/* Unpack the parameters in an INIT packet into an association.
 * Returns 0 on failure, else success.
 * FIXME:  This is an association method.
 */
int sctp_process_init(struct sctp_association *asoc, struct sctp_chunk *chunk,
		      const union sctp_addr *peer_addr,
		      struct sctp_init_chunk *peer_init, gfp_t gfp)
{
	struct net *net = sock_net(asoc->base.sk);
	union sctp_params param;
	struct sctp_transport *transport;
	struct list_head *pos, *temp;
	struct sctp_af *af;
	union sctp_addr addr;
	char *cookie;
	int src_match = 0;

	/* We must include the address that the INIT packet came from.
	 * This is the only address that matters for an INIT packet.
	 * When processing a COOKIE ECHO, we retrieve the from address
	 * of the INIT from the cookie.
	 */

	/* This implementation defaults to making the first transport
	 * added as the primary transport.  The source address seems to
	 * be a a better choice than any of the embedded addresses.
	 */
	if (!sctp_assoc_add_peer(asoc, peer_addr, gfp, SCTP_ACTIVE))
		goto nomem;

	if (sctp_cmp_addr_exact(sctp_source(chunk), peer_addr))
		src_match = 1;

	/* Process the initialization parameters.  */
	sctp_walk_params(param, peer_init, init_hdr.params) {
		if (!src_match && (param.p->type == SCTP_PARAM_IPV4_ADDRESS ||
		    param.p->type == SCTP_PARAM_IPV6_ADDRESS)) {
			af = sctp_get_af_specific(param_type2af(param.p->type));
			af->from_addr_param(&addr, param.addr,
					    chunk->sctp_hdr->source, 0);
			if (sctp_cmp_addr_exact(sctp_source(chunk), &addr))
				src_match = 1;
		}

		if (!sctp_process_param(asoc, param, peer_addr, gfp))
			goto clean_up;
	}

	/* source address of chunk may not match any valid address */
	if (!src_match)
		goto clean_up;

	/* AUTH: After processing the parameters, make sure that we
	 * have all the required info to potentially do authentications.
	 */
	if (asoc->peer.auth_capable && (!asoc->peer.peer_random ||
					!asoc->peer.peer_hmacs))
		asoc->peer.auth_capable = 0;

	/* In a non-backward compatible mode, if the peer claims
	 * support for ADD-IP but not AUTH,  the ADD-IP spec states
	 * that we MUST ABORT the association. Section 6.  The section
	 * also give us an option to silently ignore the packet, which
	 * is what we'll do here.
	 */
	if (!net->sctp.addip_noauth &&
	     (asoc->peer.asconf_capable && !asoc->peer.auth_capable)) {
		asoc->peer.addip_disabled_mask |= (SCTP_PARAM_ADD_IP |
						  SCTP_PARAM_DEL_IP |
						  SCTP_PARAM_SET_PRIMARY);
		asoc->peer.asconf_capable = 0;
		goto clean_up;
	}

	/* Walk list of transports, removing transports in the UNKNOWN state. */
	list_for_each_safe(pos, temp, &asoc->peer.transport_addr_list) {
		transport = list_entry(pos, struct sctp_transport, transports);
		if (transport->state == SCTP_UNKNOWN) {
			sctp_assoc_rm_peer(asoc, transport);
		}
	}

	/* The fixed INIT headers are always in network byte
	 * order.
	 */
	asoc->peer.i.init_tag =
		ntohl(peer_init->init_hdr.init_tag);
	asoc->peer.i.a_rwnd =
		ntohl(peer_init->init_hdr.a_rwnd);
	asoc->peer.i.num_outbound_streams =
		ntohs(peer_init->init_hdr.num_outbound_streams);
	asoc->peer.i.num_inbound_streams =
		ntohs(peer_init->init_hdr.num_inbound_streams);
	asoc->peer.i.initial_tsn =
		ntohl(peer_init->init_hdr.initial_tsn);

	asoc->strreset_inseq = asoc->peer.i.initial_tsn;

	/* Apply the upper bounds for output streams based on peer's
	 * number of inbound streams.
	 */
	if (asoc->c.sinit_num_ostreams  >
	    ntohs(peer_init->init_hdr.num_inbound_streams)) {
		asoc->c.sinit_num_ostreams =
			ntohs(peer_init->init_hdr.num_inbound_streams);
	}

	if (asoc->c.sinit_max_instreams >
	    ntohs(peer_init->init_hdr.num_outbound_streams)) {
		asoc->c.sinit_max_instreams =
			ntohs(peer_init->init_hdr.num_outbound_streams);
	}

	/* Copy Initiation tag from INIT to VT_peer in cookie.   */
	asoc->c.peer_vtag = asoc->peer.i.init_tag;

	/* Peer Rwnd   : Current calculated value of the peer's rwnd.  */
	asoc->peer.rwnd = asoc->peer.i.a_rwnd;

	/* Copy cookie in case we need to resend COOKIE-ECHO. */
	cookie = asoc->peer.cookie;
	if (cookie) {
		asoc->peer.cookie = kmemdup(cookie, asoc->peer.cookie_len, gfp);
		if (!asoc->peer.cookie)
			goto clean_up;
	}

	/* RFC 2960 7.2.1 The initial value of ssthresh MAY be arbitrarily
	 * high (for example, implementations MAY use the size of the receiver
	 * advertised window).
	 */
	list_for_each_entry(transport, &asoc->peer.transport_addr_list,
			transports) {
		transport->ssthresh = asoc->peer.i.a_rwnd;
	}

	/* Set up the TSN tracking pieces.  */
	if (!sctp_tsnmap_init(&asoc->peer.tsn_map, SCTP_TSN_MAP_INITIAL,
				asoc->peer.i.initial_tsn, gfp))
		goto clean_up;

	/* RFC 2960 6.5 Stream Identifier and Stream Sequence Number
	 *
	 * The stream sequence number in all the streams shall start
	 * from 0 when the association is established.  Also, when the
	 * stream sequence number reaches the value 65535 the next
	 * stream sequence number shall be set to 0.
	 */

	if (sctp_stream_init(&asoc->stream, asoc->c.sinit_num_ostreams,
			     asoc->c.sinit_max_instreams, gfp))
		goto clean_up;

	if (!asoc->temp && sctp_assoc_set_id(asoc, gfp))
		goto clean_up;

	/* ADDIP Section 4.1 ASCONF Chunk Procedures
	 *
	 * When an endpoint has an ASCONF signaled change to be sent to the
	 * remote endpoint it should do the following:
	 * ...
	 * A2) A serial number should be assigned to the Chunk. The serial
	 * number should be a monotonically increasing number. All serial
	 * numbers are defined to be initialized at the start of the
	 * association to the same value as the Initial TSN.
	 */
	asoc->peer.addip_serial = asoc->peer.i.initial_tsn - 1;
	return 1;

clean_up:
	/* Release the transport structures. */
	list_for_each_safe(pos, temp, &asoc->peer.transport_addr_list) {
		transport = list_entry(pos, struct sctp_transport, transports);
		if (transport->state != SCTP_ACTIVE)
			sctp_assoc_rm_peer(asoc, transport);
	}

nomem:
	return 0;
}


/* Update asoc with the option described in param.
 *
 * RFC2960 3.3.2.1 Optional/Variable Length Parameters in INIT
 *
 * asoc is the association to update.
 * param is the variable length parameter to use for update.
 * cid tells us if this is an INIT, INIT ACK or COOKIE ECHO.
 * If the current packet is an INIT we want to minimize the amount of
 * work we do.  In particular, we should not build transport
 * structures for the addresses.
 */
static int sctp_process_param(struct sctp_association *asoc,
			      union sctp_params param,
			      const union sctp_addr *peer_addr,
			      gfp_t gfp)
{
	struct net *net = sock_net(asoc->base.sk);
	union sctp_addr addr;
	int i;
	__u16 sat;
	int retval = 1;
	sctp_scope_t scope;
	u32 stale;
	struct sctp_af *af;
	union sctp_addr_param *addr_param;
	struct sctp_transport *t;
	struct sctp_endpoint *ep = asoc->ep;

	/* We maintain all INIT parameters in network byte order all the
	 * time.  This allows us to not worry about whether the parameters
	 * came from a fresh INIT, and INIT ACK, or were stored in a cookie.
	 */
	switch (param.p->type) {
	case SCTP_PARAM_IPV6_ADDRESS:
		if (PF_INET6 != asoc->base.sk->sk_family)
			break;
		goto do_addr_param;

	case SCTP_PARAM_IPV4_ADDRESS:
		/* v4 addresses are not allowed on v6-only socket */
		if (ipv6_only_sock(asoc->base.sk))
			break;
do_addr_param:
		af = sctp_get_af_specific(param_type2af(param.p->type));
		af->from_addr_param(&addr, param.addr, htons(asoc->peer.port), 0);
		scope = sctp_scope(peer_addr);
		if (sctp_in_scope(net, &addr, scope))
			if (!sctp_assoc_add_peer(asoc, &addr, gfp, SCTP_UNCONFIRMED))
				return 0;
		break;

	case SCTP_PARAM_COOKIE_PRESERVATIVE:
		if (!net->sctp.cookie_preserve_enable)
			break;

		stale = ntohl(param.life->lifespan_increment);

		/* Suggested Cookie Life span increment's unit is msec,
		 * (1/1000sec).
		 */
		asoc->cookie_life = ktime_add_ms(asoc->cookie_life, stale);
		break;

	case SCTP_PARAM_HOST_NAME_ADDRESS:
		pr_debug("%s: unimplemented SCTP_HOST_NAME_ADDRESS\n", __func__);
		break;

	case SCTP_PARAM_SUPPORTED_ADDRESS_TYPES:
		/* Turn off the default values first so we'll know which
		 * ones are really set by the peer.
		 */
		asoc->peer.ipv4_address = 0;
		asoc->peer.ipv6_address = 0;

		/* Assume that peer supports the address family
		 * by which it sends a packet.
		 */
		if (peer_addr->sa.sa_family == AF_INET6)
			asoc->peer.ipv6_address = 1;
		else if (peer_addr->sa.sa_family == AF_INET)
			asoc->peer.ipv4_address = 1;

		/* Cycle through address types; avoid divide by 0. */
		sat = ntohs(param.p->length) - sizeof(struct sctp_paramhdr);
		if (sat)
			sat /= sizeof(__u16);

		for (i = 0; i < sat; ++i) {
			switch (param.sat->types[i]) {
			case SCTP_PARAM_IPV4_ADDRESS:
				asoc->peer.ipv4_address = 1;
				break;

			case SCTP_PARAM_IPV6_ADDRESS:
				if (PF_INET6 == asoc->base.sk->sk_family)
					asoc->peer.ipv6_address = 1;
				break;

			case SCTP_PARAM_HOST_NAME_ADDRESS:
				asoc->peer.hostname_address = 1;
				break;

			default: /* Just ignore anything else.  */
				break;
			}
		}
		break;

	case SCTP_PARAM_STATE_COOKIE:
		asoc->peer.cookie_len =
			ntohs(param.p->length) - sizeof(struct sctp_paramhdr);
		asoc->peer.cookie = param.cookie->body;
		break;

	case SCTP_PARAM_HEARTBEAT_INFO:
		/* Would be odd to receive, but it causes no problems. */
		break;

	case SCTP_PARAM_UNRECOGNIZED_PARAMETERS:
		/* Rejected during verify stage. */
		break;

	case SCTP_PARAM_ECN_CAPABLE:
		asoc->peer.ecn_capable = 1;
		break;

	case SCTP_PARAM_ADAPTATION_LAYER_IND:
		asoc->peer.adaptation_ind = ntohl(param.aind->adaptation_ind);
		break;

	case SCTP_PARAM_SET_PRIMARY:
		if (!net->sctp.addip_enable)
			goto fall_through;

		addr_param = param.v + sizeof(sctp_addip_param_t);

		af = sctp_get_af_specific(param_type2af(addr_param->p.type));
		if (af == NULL)
			break;

		af->from_addr_param(&addr, addr_param,
				    htons(asoc->peer.port), 0);

		/* if the address is invalid, we can't process it.
		 * XXX: see spec for what to do.
		 */
		if (!af->addr_valid(&addr, NULL, NULL))
			break;

		t = sctp_assoc_lookup_paddr(asoc, &addr);
		if (!t)
			break;

		sctp_assoc_set_primary(asoc, t);
		break;

	case SCTP_PARAM_SUPPORTED_EXT:
		sctp_process_ext_param(asoc, param);
		break;

	case SCTP_PARAM_FWD_TSN_SUPPORT:
		if (asoc->prsctp_enable) {
			asoc->peer.prsctp_capable = 1;
			break;
		}
		/* Fall Through */
		goto fall_through;

	case SCTP_PARAM_RANDOM:
		if (!ep->auth_enable)
			goto fall_through;

		/* Save peer's random parameter */
		asoc->peer.peer_random = kmemdup(param.p,
					    ntohs(param.p->length), gfp);
		if (!asoc->peer.peer_random) {
			retval = 0;
			break;
		}
		break;

	case SCTP_PARAM_HMAC_ALGO:
		if (!ep->auth_enable)
			goto fall_through;

		/* Save peer's HMAC list */
		asoc->peer.peer_hmacs = kmemdup(param.p,
					    ntohs(param.p->length), gfp);
		if (!asoc->peer.peer_hmacs) {
			retval = 0;
			break;
		}

		/* Set the default HMAC the peer requested*/
		sctp_auth_asoc_set_default_hmac(asoc, param.hmac_algo);
		break;

	case SCTP_PARAM_CHUNKS:
		if (!ep->auth_enable)
			goto fall_through;

		asoc->peer.peer_chunks = kmemdup(param.p,
					    ntohs(param.p->length), gfp);
		if (!asoc->peer.peer_chunks)
			retval = 0;
		break;
fall_through:
	default:
		/* Any unrecognized parameters should have been caught
		 * and handled by sctp_verify_param() which should be
		 * called prior to this routine.  Simply log the error
		 * here.
		 */
		pr_debug("%s: ignoring param:%d for association:%p.\n",
			 __func__, ntohs(param.p->type), asoc);
		break;
	}

	return retval;
}

/* Select a new verification tag.  */
__u32 sctp_generate_tag(const struct sctp_endpoint *ep)
{
	/* I believe that this random number generator complies with RFC1750.
	 * A tag of 0 is reserved for special cases (e.g. INIT).
	 */
	__u32 x;

	do {
		get_random_bytes(&x, sizeof(__u32));
	} while (x == 0);

	return x;
}

/* Select an initial TSN to send during startup.  */
__u32 sctp_generate_tsn(const struct sctp_endpoint *ep)
{
	__u32 retval;

	get_random_bytes(&retval, sizeof(__u32));
	return retval;
}

/*
 * ADDIP 3.1.1 Address Configuration Change Chunk (ASCONF)
 *      0                   1                   2                   3
 *      0 1 2 3 4 5 6 7 8 9 0 1 2 3 4 5 6 7 8 9 0 1 2 3 4 5 6 7 8 9 0 1
 *     +-+-+-+-+-+-+-+-+-+-+-+-+-+-+-+-+-+-+-+-+-+-+-+-+-+-+-+-+-+-+-+-+
 *     | Type = 0xC1   |  Chunk Flags  |      Chunk Length             |
 *     +-+-+-+-+-+-+-+-+-+-+-+-+-+-+-+-+-+-+-+-+-+-+-+-+-+-+-+-+-+-+-+-+
 *     |                       Serial Number                           |
 *     +-+-+-+-+-+-+-+-+-+-+-+-+-+-+-+-+-+-+-+-+-+-+-+-+-+-+-+-+-+-+-+-+
 *     |                    Address Parameter                          |
 *     +-+-+-+-+-+-+-+-+-+-+-+-+-+-+-+-+-+-+-+-+-+-+-+-+-+-+-+-+-+-+-+-+
 *     |                     ASCONF Parameter #1                       |
 *     +-+-+-+-+-+-+-+-+-+-+-+-+-+-+-+-+-+-+-+-+-+-+-+-+-+-+-+-+-+-+-+-+
 *     \                                                               \
 *     /                             ....                              /
 *     \                                                               \
 *     +-+-+-+-+-+-+-+-+-+-+-+-+-+-+-+-+-+-+-+-+-+-+-+-+-+-+-+-+-+-+-+-+
 *     |                     ASCONF Parameter #N                       |
 *      +-+-+-+-+-+-+-+-+-+-+-+-+-+-+-+-+-+-+-+-+-+-+-+-+-+-+-+-+-+-+-+-+
 *
 * Address Parameter and other parameter will not be wrapped in this function
 */
static struct sctp_chunk *sctp_make_asconf(struct sctp_association *asoc,
					   union sctp_addr *addr,
					   int vparam_len)
{
	sctp_addiphdr_t asconf;
	struct sctp_chunk *retval;
	int length = sizeof(asconf) + vparam_len;
	union sctp_addr_param addrparam;
	int addrlen;
	struct sctp_af *af = sctp_get_af_specific(addr->v4.sin_family);

	addrlen = af->to_addr_param(addr, &addrparam);
	if (!addrlen)
		return NULL;
	length += addrlen;

	/* Create the chunk.  */
	retval = sctp_make_control(asoc, SCTP_CID_ASCONF, 0, length,
				   GFP_ATOMIC);
	if (!retval)
		return NULL;

	asconf.serial = htonl(asoc->addip_serial++);

	retval->subh.addip_hdr =
		sctp_addto_chunk(retval, sizeof(asconf), &asconf);
	retval->param_hdr.v =
		sctp_addto_chunk(retval, addrlen, &addrparam);

	return retval;
}

/* ADDIP
 * 3.2.1 Add IP Address
 * 	0                   1                   2                   3
 * 	0 1 2 3 4 5 6 7 8 9 0 1 2 3 4 5 6 7 8 9 0 1 2 3 4 5 6 7 8 9 0 1
 *     +-+-+-+-+-+-+-+-+-+-+-+-+-+-+-+-+-+-+-+-+-+-+-+-+-+-+-+-+-+-+-+-+
 *     |        Type = 0xC001          |    Length = Variable          |
 *     +-+-+-+-+-+-+-+-+-+-+-+-+-+-+-+-+-+-+-+-+-+-+-+-+-+-+-+-+-+-+-+-+
 *     |               ASCONF-Request Correlation ID                   |
 *     +-+-+-+-+-+-+-+-+-+-+-+-+-+-+-+-+-+-+-+-+-+-+-+-+-+-+-+-+-+-+-+-+
 *     |                       Address Parameter                       |
 *     +-+-+-+-+-+-+-+-+-+-+-+-+-+-+-+-+-+-+-+-+-+-+-+-+-+-+-+-+-+-+-+-+
 *
 * 3.2.2 Delete IP Address
 * 	0                   1                   2                   3
 * 	0 1 2 3 4 5 6 7 8 9 0 1 2 3 4 5 6 7 8 9 0 1 2 3 4 5 6 7 8 9 0 1
 *     +-+-+-+-+-+-+-+-+-+-+-+-+-+-+-+-+-+-+-+-+-+-+-+-+-+-+-+-+-+-+-+-+
 *     |        Type = 0xC002          |    Length = Variable          |
 *     +-+-+-+-+-+-+-+-+-+-+-+-+-+-+-+-+-+-+-+-+-+-+-+-+-+-+-+-+-+-+-+-+
 *     |               ASCONF-Request Correlation ID                   |
 *     +-+-+-+-+-+-+-+-+-+-+-+-+-+-+-+-+-+-+-+-+-+-+-+-+-+-+-+-+-+-+-+-+
 *     |                       Address Parameter                       |
 *     +-+-+-+-+-+-+-+-+-+-+-+-+-+-+-+-+-+-+-+-+-+-+-+-+-+-+-+-+-+-+-+-+
 *
 */
struct sctp_chunk *sctp_make_asconf_update_ip(struct sctp_association *asoc,
					      union sctp_addr	      *laddr,
					      struct sockaddr	      *addrs,
					      int		      addrcnt,
					      __be16		      flags)
{
	sctp_addip_param_t	param;
	struct sctp_chunk	*retval;
	union sctp_addr_param	addr_param;
	union sctp_addr		*addr;
	void			*addr_buf;
	struct sctp_af		*af;
	int			paramlen = sizeof(param);
	int			addr_param_len = 0;
	int 			totallen = 0;
	int 			i;
	int			del_pickup = 0;

	/* Get total length of all the address parameters. */
	addr_buf = addrs;
	for (i = 0; i < addrcnt; i++) {
		addr = addr_buf;
		af = sctp_get_af_specific(addr->v4.sin_family);
		addr_param_len = af->to_addr_param(addr, &addr_param);

		totallen += paramlen;
		totallen += addr_param_len;

		addr_buf += af->sockaddr_len;
		if (asoc->asconf_addr_del_pending && !del_pickup) {
			/* reuse the parameter length from the same scope one */
			totallen += paramlen;
			totallen += addr_param_len;
			del_pickup = 1;

			pr_debug("%s: picked same-scope del_pending addr, "
				 "totallen for all addresses is %d\n",
				 __func__, totallen);
		}
	}

	/* Create an asconf chunk with the required length. */
	retval = sctp_make_asconf(asoc, laddr, totallen);
	if (!retval)
		return NULL;

	/* Add the address parameters to the asconf chunk. */
	addr_buf = addrs;
	for (i = 0; i < addrcnt; i++) {
		addr = addr_buf;
		af = sctp_get_af_specific(addr->v4.sin_family);
		addr_param_len = af->to_addr_param(addr, &addr_param);
		param.param_hdr.type = flags;
		param.param_hdr.length = htons(paramlen + addr_param_len);
		param.crr_id = i;

		sctp_addto_chunk(retval, paramlen, &param);
		sctp_addto_chunk(retval, addr_param_len, &addr_param);

		addr_buf += af->sockaddr_len;
	}
	if (flags == SCTP_PARAM_ADD_IP && del_pickup) {
		addr = asoc->asconf_addr_del_pending;
		af = sctp_get_af_specific(addr->v4.sin_family);
		addr_param_len = af->to_addr_param(addr, &addr_param);
		param.param_hdr.type = SCTP_PARAM_DEL_IP;
		param.param_hdr.length = htons(paramlen + addr_param_len);
		param.crr_id = i;

		sctp_addto_chunk(retval, paramlen, &param);
		sctp_addto_chunk(retval, addr_param_len, &addr_param);
	}
	return retval;
}

/* ADDIP
 * 3.2.4 Set Primary IP Address
 *	0                   1                   2                   3
 *	0 1 2 3 4 5 6 7 8 9 0 1 2 3 4 5 6 7 8 9 0 1 2 3 4 5 6 7 8 9 0 1
 *     +-+-+-+-+-+-+-+-+-+-+-+-+-+-+-+-+-+-+-+-+-+-+-+-+-+-+-+-+-+-+-+-+
 *     |        Type =0xC004           |    Length = Variable          |
 *     +-+-+-+-+-+-+-+-+-+-+-+-+-+-+-+-+-+-+-+-+-+-+-+-+-+-+-+-+-+-+-+-+
 *     |               ASCONF-Request Correlation ID                   |
 *     +-+-+-+-+-+-+-+-+-+-+-+-+-+-+-+-+-+-+-+-+-+-+-+-+-+-+-+-+-+-+-+-+
 *     |                       Address Parameter                       |
 *     +-+-+-+-+-+-+-+-+-+-+-+-+-+-+-+-+-+-+-+-+-+-+-+-+-+-+-+-+-+-+-+-+
 *
 * Create an ASCONF chunk with Set Primary IP address parameter.
 */
struct sctp_chunk *sctp_make_asconf_set_prim(struct sctp_association *asoc,
					     union sctp_addr *addr)
{
	sctp_addip_param_t	param;
	struct sctp_chunk 	*retval;
	int 			len = sizeof(param);
	union sctp_addr_param	addrparam;
	int			addrlen;
	struct sctp_af		*af = sctp_get_af_specific(addr->v4.sin_family);

	addrlen = af->to_addr_param(addr, &addrparam);
	if (!addrlen)
		return NULL;
	len += addrlen;

	/* Create the chunk and make asconf header. */
	retval = sctp_make_asconf(asoc, addr, len);
	if (!retval)
		return NULL;

	param.param_hdr.type = SCTP_PARAM_SET_PRIMARY;
	param.param_hdr.length = htons(len);
	param.crr_id = 0;

	sctp_addto_chunk(retval, sizeof(param), &param);
	sctp_addto_chunk(retval, addrlen, &addrparam);

	return retval;
}

/* ADDIP 3.1.2 Address Configuration Acknowledgement Chunk (ASCONF-ACK)
 *      0                   1                   2                   3
 *      0 1 2 3 4 5 6 7 8 9 0 1 2 3 4 5 6 7 8 9 0 1 2 3 4 5 6 7 8 9 0 1
 *     +-+-+-+-+-+-+-+-+-+-+-+-+-+-+-+-+-+-+-+-+-+-+-+-+-+-+-+-+-+-+-+-+
 *     | Type = 0x80   |  Chunk Flags  |      Chunk Length             |
 *     +-+-+-+-+-+-+-+-+-+-+-+-+-+-+-+-+-+-+-+-+-+-+-+-+-+-+-+-+-+-+-+-+
 *     |                       Serial Number                           |
 *     +-+-+-+-+-+-+-+-+-+-+-+-+-+-+-+-+-+-+-+-+-+-+-+-+-+-+-+-+-+-+-+-+
 *     |                 ASCONF Parameter Response#1                   |
 *     +-+-+-+-+-+-+-+-+-+-+-+-+-+-+-+-+-+-+-+-+-+-+-+-+-+-+-+-+-+-+-+-+
 *     \                                                               \
 *     /                             ....                              /
 *     \                                                               \
 *     +-+-+-+-+-+-+-+-+-+-+-+-+-+-+-+-+-+-+-+-+-+-+-+-+-+-+-+-+-+-+-+-+
 *     |                 ASCONF Parameter Response#N                   |
 *     +-+-+-+-+-+-+-+-+-+-+-+-+-+-+-+-+-+-+-+-+-+-+-+-+-+-+-+-+-+-+-+-+
 *
 * Create an ASCONF_ACK chunk with enough space for the parameter responses.
 */
static struct sctp_chunk *sctp_make_asconf_ack(const struct sctp_association *asoc,
					       __u32 serial, int vparam_len)
{
	sctp_addiphdr_t		asconf;
	struct sctp_chunk	*retval;
	int			length = sizeof(asconf) + vparam_len;

	/* Create the chunk.  */
	retval = sctp_make_control(asoc, SCTP_CID_ASCONF_ACK, 0, length,
				   GFP_ATOMIC);
	if (!retval)
		return NULL;

	asconf.serial = htonl(serial);

	retval->subh.addip_hdr =
		sctp_addto_chunk(retval, sizeof(asconf), &asconf);

	return retval;
}

/* Add response parameters to an ASCONF_ACK chunk. */
static void sctp_add_asconf_response(struct sctp_chunk *chunk, __be32 crr_id,
			      __be16 err_code, sctp_addip_param_t *asconf_param)
{
	sctp_addip_param_t 	ack_param;
	sctp_errhdr_t		err_param;
	int			asconf_param_len = 0;
	int			err_param_len = 0;
	__be16			response_type;

	if (SCTP_ERROR_NO_ERROR == err_code) {
		response_type = SCTP_PARAM_SUCCESS_REPORT;
	} else {
		response_type = SCTP_PARAM_ERR_CAUSE;
		err_param_len = sizeof(err_param);
		if (asconf_param)
			asconf_param_len =
				 ntohs(asconf_param->param_hdr.length);
	}

	/* Add Success Indication or Error Cause Indication parameter. */
	ack_param.param_hdr.type = response_type;
	ack_param.param_hdr.length = htons(sizeof(ack_param) +
					   err_param_len +
					   asconf_param_len);
	ack_param.crr_id = crr_id;
	sctp_addto_chunk(chunk, sizeof(ack_param), &ack_param);

	if (SCTP_ERROR_NO_ERROR == err_code)
		return;

	/* Add Error Cause parameter. */
	err_param.cause = err_code;
	err_param.length = htons(err_param_len + asconf_param_len);
	sctp_addto_chunk(chunk, err_param_len, &err_param);

	/* Add the failed TLV copied from ASCONF chunk. */
	if (asconf_param)
		sctp_addto_chunk(chunk, asconf_param_len, asconf_param);
}

/* Process a asconf parameter. */
static __be16 sctp_process_asconf_param(struct sctp_association *asoc,
				       struct sctp_chunk *asconf,
				       sctp_addip_param_t *asconf_param)
{
	struct sctp_transport *peer;
	struct sctp_af *af;
	union sctp_addr	addr;
	union sctp_addr_param *addr_param;

	addr_param = (void *)asconf_param + sizeof(sctp_addip_param_t);

	if (asconf_param->param_hdr.type != SCTP_PARAM_ADD_IP &&
	    asconf_param->param_hdr.type != SCTP_PARAM_DEL_IP &&
	    asconf_param->param_hdr.type != SCTP_PARAM_SET_PRIMARY)
		return SCTP_ERROR_UNKNOWN_PARAM;

	switch (addr_param->p.type) {
	case SCTP_PARAM_IPV6_ADDRESS:
		if (!asoc->peer.ipv6_address)
			return SCTP_ERROR_DNS_FAILED;
		break;
	case SCTP_PARAM_IPV4_ADDRESS:
		if (!asoc->peer.ipv4_address)
			return SCTP_ERROR_DNS_FAILED;
		break;
	default:
		return SCTP_ERROR_DNS_FAILED;
	}

	af = sctp_get_af_specific(param_type2af(addr_param->p.type));
	if (unlikely(!af))
		return SCTP_ERROR_DNS_FAILED;

	af->from_addr_param(&addr, addr_param, htons(asoc->peer.port), 0);

	/* ADDIP 4.2.1  This parameter MUST NOT contain a broadcast
	 * or multicast address.
	 * (note: wildcard is permitted and requires special handling so
	 *  make sure we check for that)
	 */
	if (!af->is_any(&addr) && !af->addr_valid(&addr, NULL, asconf->skb))
		return SCTP_ERROR_DNS_FAILED;

	switch (asconf_param->param_hdr.type) {
	case SCTP_PARAM_ADD_IP:
		/* Section 4.2.1:
		 * If the address 0.0.0.0 or ::0 is provided, the source
		 * address of the packet MUST be added.
		 */
		if (af->is_any(&addr))
			memcpy(&addr, &asconf->source, sizeof(addr));

		/* ADDIP 4.3 D9) If an endpoint receives an ADD IP address
		 * request and does not have the local resources to add this
		 * new address to the association, it MUST return an Error
		 * Cause TLV set to the new error code 'Operation Refused
		 * Due to Resource Shortage'.
		 */

		peer = sctp_assoc_add_peer(asoc, &addr, GFP_ATOMIC, SCTP_UNCONFIRMED);
		if (!peer)
			return SCTP_ERROR_RSRC_LOW;

		/* Start the heartbeat timer. */
		sctp_transport_reset_hb_timer(peer);
		asoc->new_transport = peer;
		break;
	case SCTP_PARAM_DEL_IP:
		/* ADDIP 4.3 D7) If a request is received to delete the
		 * last remaining IP address of a peer endpoint, the receiver
		 * MUST send an Error Cause TLV with the error cause set to the
		 * new error code 'Request to Delete Last Remaining IP Address'.
		 */
		if (asoc->peer.transport_count == 1)
			return SCTP_ERROR_DEL_LAST_IP;

		/* ADDIP 4.3 D8) If a request is received to delete an IP
		 * address which is also the source address of the IP packet
		 * which contained the ASCONF chunk, the receiver MUST reject
		 * this request. To reject the request the receiver MUST send
		 * an Error Cause TLV set to the new error code 'Request to
		 * Delete Source IP Address'
		 */
		if (sctp_cmp_addr_exact(&asconf->source, &addr))
			return SCTP_ERROR_DEL_SRC_IP;

		/* Section 4.2.2
		 * If the address 0.0.0.0 or ::0 is provided, all
		 * addresses of the peer except	the source address of the
		 * packet MUST be deleted.
		 */
		if (af->is_any(&addr)) {
			sctp_assoc_set_primary(asoc, asconf->transport);
			sctp_assoc_del_nonprimary_peers(asoc,
							asconf->transport);
			return SCTP_ERROR_NO_ERROR;
		}

		/* If the address is not part of the association, the
		 * ASCONF-ACK with Error Cause Indication Parameter
		 * which including cause of Unresolvable Address should
		 * be sent.
		 */
		peer = sctp_assoc_lookup_paddr(asoc, &addr);
		if (!peer)
			return SCTP_ERROR_DNS_FAILED;

		sctp_assoc_rm_peer(asoc, peer);
		break;
	case SCTP_PARAM_SET_PRIMARY:
		/* ADDIP Section 4.2.4
		 * If the address 0.0.0.0 or ::0 is provided, the receiver
		 * MAY mark the source address of the packet as its
		 * primary.
		 */
		if (af->is_any(&addr))
			memcpy(&addr.v4, sctp_source(asconf), sizeof(addr));

		peer = sctp_assoc_lookup_paddr(asoc, &addr);
		if (!peer)
			return SCTP_ERROR_DNS_FAILED;

		sctp_assoc_set_primary(asoc, peer);
		break;
	}

	return SCTP_ERROR_NO_ERROR;
}

/* Verify the ASCONF packet before we process it. */
bool sctp_verify_asconf(const struct sctp_association *asoc,
			struct sctp_chunk *chunk, bool addr_param_needed,
			struct sctp_paramhdr **errp)
{
	sctp_addip_chunk_t *addip = (sctp_addip_chunk_t *) chunk->chunk_hdr;
	union sctp_params param;
	bool addr_param_seen = false;

	sctp_walk_params(param, addip, addip_hdr.params) {
		size_t length = ntohs(param.p->length);

		*errp = param.p;
		switch (param.p->type) {
		case SCTP_PARAM_ERR_CAUSE:
			break;
		case SCTP_PARAM_IPV4_ADDRESS:
			if (length != sizeof(sctp_ipv4addr_param_t))
				return false;
			/* ensure there is only one addr param and it's in the
			 * beginning of addip_hdr params, or we reject it.
			 */
			if (param.v != addip->addip_hdr.params)
				return false;
			addr_param_seen = true;
			break;
		case SCTP_PARAM_IPV6_ADDRESS:
			if (length != sizeof(sctp_ipv6addr_param_t))
				return false;
			if (param.v != addip->addip_hdr.params)
				return false;
			addr_param_seen = true;
			break;
		case SCTP_PARAM_ADD_IP:
		case SCTP_PARAM_DEL_IP:
		case SCTP_PARAM_SET_PRIMARY:
			/* In ASCONF chunks, these need to be first. */
			if (addr_param_needed && !addr_param_seen)
				return false;
			length = ntohs(param.addip->param_hdr.length);
			if (length < sizeof(sctp_addip_param_t) +
				     sizeof(**errp))
				return false;
			break;
		case SCTP_PARAM_SUCCESS_REPORT:
		case SCTP_PARAM_ADAPTATION_LAYER_IND:
			if (length != sizeof(sctp_addip_param_t))
				return false;
			break;
		default:
			/* This is unkown to us, reject! */
			return false;
		}
	}

	/* Remaining sanity checks. */
	if (addr_param_needed && !addr_param_seen)
		return false;
	if (!addr_param_needed && addr_param_seen)
		return false;
	if (param.v != chunk->chunk_end)
		return false;

	return true;
}

/* Process an incoming ASCONF chunk with the next expected serial no. and
 * return an ASCONF_ACK chunk to be sent in response.
 */
struct sctp_chunk *sctp_process_asconf(struct sctp_association *asoc,
				       struct sctp_chunk *asconf)
{
	sctp_addip_chunk_t *addip = (sctp_addip_chunk_t *) asconf->chunk_hdr;
	bool all_param_pass = true;
	union sctp_params param;
	sctp_addiphdr_t		*hdr;
	union sctp_addr_param	*addr_param;
	struct sctp_chunk	*asconf_ack;
	__be16	err_code;
	int	length = 0;
	int	chunk_len;
	__u32	serial;

	chunk_len = ntohs(asconf->chunk_hdr->length) -
		    sizeof(struct sctp_chunkhdr);
	hdr = (sctp_addiphdr_t *)asconf->skb->data;
	serial = ntohl(hdr->serial);

	/* Skip the addiphdr and store a pointer to address parameter.  */
	length = sizeof(sctp_addiphdr_t);
	addr_param = (union sctp_addr_param *)(asconf->skb->data + length);
	chunk_len -= length;

	/* Skip the address parameter and store a pointer to the first
	 * asconf parameter.
	 */
	length = ntohs(addr_param->p.length);
	chunk_len -= length;

	/* create an ASCONF_ACK chunk.
	 * Based on the definitions of parameters, we know that the size of
	 * ASCONF_ACK parameters are less than or equal to the fourfold of ASCONF
	 * parameters.
	 */
	asconf_ack = sctp_make_asconf_ack(asoc, serial, chunk_len * 4);
	if (!asconf_ack)
		goto done;

	/* Process the TLVs contained within the ASCONF chunk. */
	sctp_walk_params(param, addip, addip_hdr.params) {
		/* Skip preceeding address parameters. */
		if (param.p->type == SCTP_PARAM_IPV4_ADDRESS ||
		    param.p->type == SCTP_PARAM_IPV6_ADDRESS)
			continue;

		err_code = sctp_process_asconf_param(asoc, asconf,
						     param.addip);
		/* ADDIP 4.1 A7)
		 * If an error response is received for a TLV parameter,
		 * all TLVs with no response before the failed TLV are
		 * considered successful if not reported.  All TLVs after
		 * the failed response are considered unsuccessful unless
		 * a specific success indication is present for the parameter.
		 */
		if (err_code != SCTP_ERROR_NO_ERROR)
			all_param_pass = false;
		if (!all_param_pass)
			sctp_add_asconf_response(asconf_ack, param.addip->crr_id,
						 err_code, param.addip);

		/* ADDIP 4.3 D11) When an endpoint receiving an ASCONF to add
		 * an IP address sends an 'Out of Resource' in its response, it
		 * MUST also fail any subsequent add or delete requests bundled
		 * in the ASCONF.
		 */
		if (err_code == SCTP_ERROR_RSRC_LOW)
			goto done;
	}
done:
	asoc->peer.addip_serial++;

	/* If we are sending a new ASCONF_ACK hold a reference to it in assoc
	 * after freeing the reference to old asconf ack if any.
	 */
	if (asconf_ack) {
		sctp_chunk_hold(asconf_ack);
		list_add_tail(&asconf_ack->transmitted_list,
			      &asoc->asconf_ack_list);
	}

	return asconf_ack;
}

/* Process a asconf parameter that is successfully acked. */
static void sctp_asconf_param_success(struct sctp_association *asoc,
				     sctp_addip_param_t *asconf_param)
{
	struct sctp_af *af;
	union sctp_addr	addr;
	struct sctp_bind_addr *bp = &asoc->base.bind_addr;
	union sctp_addr_param *addr_param;
	struct sctp_transport *transport;
	struct sctp_sockaddr_entry *saddr;

	addr_param = (void *)asconf_param + sizeof(sctp_addip_param_t);

	/* We have checked the packet before, so we do not check again.	*/
	af = sctp_get_af_specific(param_type2af(addr_param->p.type));
	af->from_addr_param(&addr, addr_param, htons(bp->port), 0);

	switch (asconf_param->param_hdr.type) {
	case SCTP_PARAM_ADD_IP:
		/* This is always done in BH context with a socket lock
		 * held, so the list can not change.
		 */
		local_bh_disable();
		list_for_each_entry(saddr, &bp->address_list, list) {
			if (sctp_cmp_addr_exact(&saddr->a, &addr))
				saddr->state = SCTP_ADDR_SRC;
		}
		local_bh_enable();
		list_for_each_entry(transport, &asoc->peer.transport_addr_list,
				transports) {
			sctp_transport_dst_release(transport);
		}
		break;
	case SCTP_PARAM_DEL_IP:
		local_bh_disable();
		sctp_del_bind_addr(bp, &addr);
		if (asoc->asconf_addr_del_pending != NULL &&
		    sctp_cmp_addr_exact(asoc->asconf_addr_del_pending, &addr)) {
			kfree(asoc->asconf_addr_del_pending);
			asoc->asconf_addr_del_pending = NULL;
		}
		local_bh_enable();
		list_for_each_entry(transport, &asoc->peer.transport_addr_list,
				transports) {
			sctp_transport_dst_release(transport);
		}
		break;
	default:
		break;
	}
}

/* Get the corresponding ASCONF response error code from the ASCONF_ACK chunk
 * for the given asconf parameter.  If there is no response for this parameter,
 * return the error code based on the third argument 'no_err'.
 * ADDIP 4.1
 * A7) If an error response is received for a TLV parameter, all TLVs with no
 * response before the failed TLV are considered successful if not reported.
 * All TLVs after the failed response are considered unsuccessful unless a
 * specific success indication is present for the parameter.
 */
static __be16 sctp_get_asconf_response(struct sctp_chunk *asconf_ack,
				      sctp_addip_param_t *asconf_param,
				      int no_err)
{
	sctp_addip_param_t	*asconf_ack_param;
	sctp_errhdr_t		*err_param;
	int			length;
	int			asconf_ack_len;
	__be16			err_code;

	if (no_err)
		err_code = SCTP_ERROR_NO_ERROR;
	else
		err_code = SCTP_ERROR_REQ_REFUSED;

	asconf_ack_len = ntohs(asconf_ack->chunk_hdr->length) -
			 sizeof(struct sctp_chunkhdr);

	/* Skip the addiphdr from the asconf_ack chunk and store a pointer to
	 * the first asconf_ack parameter.
	 */
	length = sizeof(sctp_addiphdr_t);
	asconf_ack_param = (sctp_addip_param_t *)(asconf_ack->skb->data +
						  length);
	asconf_ack_len -= length;

	while (asconf_ack_len > 0) {
		if (asconf_ack_param->crr_id == asconf_param->crr_id) {
			switch (asconf_ack_param->param_hdr.type) {
			case SCTP_PARAM_SUCCESS_REPORT:
				return SCTP_ERROR_NO_ERROR;
			case SCTP_PARAM_ERR_CAUSE:
				length = sizeof(sctp_addip_param_t);
				err_param = (void *)asconf_ack_param + length;
				asconf_ack_len -= length;
				if (asconf_ack_len > 0)
					return err_param->cause;
				else
					return SCTP_ERROR_INV_PARAM;
				break;
			default:
				return SCTP_ERROR_INV_PARAM;
			}
		}

		length = ntohs(asconf_ack_param->param_hdr.length);
		asconf_ack_param = (void *)asconf_ack_param + length;
		asconf_ack_len -= length;
	}

	return err_code;
}

/* Process an incoming ASCONF_ACK chunk against the cached last ASCONF chunk. */
int sctp_process_asconf_ack(struct sctp_association *asoc,
			    struct sctp_chunk *asconf_ack)
{
	struct sctp_chunk	*asconf = asoc->addip_last_asconf;
	union sctp_addr_param	*addr_param;
	sctp_addip_param_t	*asconf_param;
	int	length = 0;
	int	asconf_len = asconf->skb->len;
	int	all_param_pass = 0;
	int	no_err = 1;
	int	retval = 0;
	__be16	err_code = SCTP_ERROR_NO_ERROR;

	/* Skip the chunkhdr and addiphdr from the last asconf sent and store
	 * a pointer to address parameter.
	 */
	length = sizeof(sctp_addip_chunk_t);
	addr_param = (union sctp_addr_param *)(asconf->skb->data + length);
	asconf_len -= length;

	/* Skip the address parameter in the last asconf sent and store a
	 * pointer to the first asconf parameter.
	 */
	length = ntohs(addr_param->p.length);
	asconf_param = (void *)addr_param + length;
	asconf_len -= length;

	/* ADDIP 4.1
	 * A8) If there is no response(s) to specific TLV parameter(s), and no
	 * failures are indicated, then all request(s) are considered
	 * successful.
	 */
	if (asconf_ack->skb->len == sizeof(sctp_addiphdr_t))
		all_param_pass = 1;

	/* Process the TLVs contained in the last sent ASCONF chunk. */
	while (asconf_len > 0) {
		if (all_param_pass)
			err_code = SCTP_ERROR_NO_ERROR;
		else {
			err_code = sctp_get_asconf_response(asconf_ack,
							    asconf_param,
							    no_err);
			if (no_err && (SCTP_ERROR_NO_ERROR != err_code))
				no_err = 0;
		}

		switch (err_code) {
		case SCTP_ERROR_NO_ERROR:
			sctp_asconf_param_success(asoc, asconf_param);
			break;

		case SCTP_ERROR_RSRC_LOW:
			retval = 1;
			break;

		case SCTP_ERROR_UNKNOWN_PARAM:
			/* Disable sending this type of asconf parameter in
			 * future.
			 */
			asoc->peer.addip_disabled_mask |=
				asconf_param->param_hdr.type;
			break;

		case SCTP_ERROR_REQ_REFUSED:
		case SCTP_ERROR_DEL_LAST_IP:
		case SCTP_ERROR_DEL_SRC_IP:
		default:
			 break;
		}

		/* Skip the processed asconf parameter and move to the next
		 * one.
		 */
		length = ntohs(asconf_param->param_hdr.length);
		asconf_param = (void *)asconf_param + length;
		asconf_len -= length;
	}

	if (no_err && asoc->src_out_of_asoc_ok) {
		asoc->src_out_of_asoc_ok = 0;
		sctp_transport_immediate_rtx(asoc->peer.primary_path);
	}

	/* Free the cached last sent asconf chunk. */
	list_del_init(&asconf->transmitted_list);
	sctp_chunk_free(asconf);
	asoc->addip_last_asconf = NULL;

	return retval;
}

/* Make a FWD TSN chunk. */
struct sctp_chunk *sctp_make_fwdtsn(const struct sctp_association *asoc,
				    __u32 new_cum_tsn, size_t nstreams,
				    struct sctp_fwdtsn_skip *skiplist)
{
	struct sctp_chunk *retval = NULL;
	struct sctp_fwdtsn_hdr ftsn_hdr;
	struct sctp_fwdtsn_skip skip;
	size_t hint;
	int i;

	hint = (nstreams + 1) * sizeof(__u32);

	retval = sctp_make_control(asoc, SCTP_CID_FWD_TSN, 0, hint, GFP_ATOMIC);

	if (!retval)
		return NULL;

	ftsn_hdr.new_cum_tsn = htonl(new_cum_tsn);
	retval->subh.fwdtsn_hdr =
		sctp_addto_chunk(retval, sizeof(ftsn_hdr), &ftsn_hdr);

	for (i = 0; i < nstreams; i++) {
		skip.stream = skiplist[i].stream;
		skip.ssn = skiplist[i].ssn;
		sctp_addto_chunk(retval, sizeof(skip), &skip);
	}

	return retval;
}

/* RE-CONFIG 3.1 (RE-CONFIG chunk)
 *   0                   1                   2                   3
 *   0 1 2 3 4 5 6 7 8 9 0 1 2 3 4 5 6 7 8 9 0 1 2 3 4 5 6 7 8 9 0 1
 *  +-+-+-+-+-+-+-+-+-+-+-+-+-+-+-+-+-+-+-+-+-+-+-+-+-+-+-+-+-+-+-+-+
 *  | Type = 130    |  Chunk Flags  |      Chunk Length             |
 *  +-+-+-+-+-+-+-+-+-+-+-+-+-+-+-+-+-+-+-+-+-+-+-+-+-+-+-+-+-+-+-+-+
 *  \                                                               \
 *  /                  Re-configuration Parameter                   /
 *  \                                                               \
 *  +-+-+-+-+-+-+-+-+-+-+-+-+-+-+-+-+-+-+-+-+-+-+-+-+-+-+-+-+-+-+-+-+
 *  \                                                               \
 *  /             Re-configuration Parameter (optional)             /
 *  \                                                               \
 *  +-+-+-+-+-+-+-+-+-+-+-+-+-+-+-+-+-+-+-+-+-+-+-+-+-+-+-+-+-+-+-+-+
 */
static struct sctp_chunk *sctp_make_reconf(
				const struct sctp_association *asoc,
				int length)
{
	struct sctp_reconf_chunk *reconf;
	struct sctp_chunk *retval;

	retval = sctp_make_control(asoc, SCTP_CID_RECONF, 0, length,
				   GFP_ATOMIC);
	if (!retval)
		return NULL;

	reconf = (struct sctp_reconf_chunk *)retval->chunk_hdr;
	retval->param_hdr.v = reconf->params;

	return retval;
}

/* RE-CONFIG 4.1 (STREAM OUT RESET)
 *   0                   1                   2                   3
 *   0 1 2 3 4 5 6 7 8 9 0 1 2 3 4 5 6 7 8 9 0 1 2 3 4 5 6 7 8 9 0 1
 *  +-+-+-+-+-+-+-+-+-+-+-+-+-+-+-+-+-+-+-+-+-+-+-+-+-+-+-+-+-+-+-+-+
 *  |     Parameter Type = 13       | Parameter Length = 16 + 2 * N |
 *  +-+-+-+-+-+-+-+-+-+-+-+-+-+-+-+-+-+-+-+-+-+-+-+-+-+-+-+-+-+-+-+-+
 *  |           Re-configuration Request Sequence Number            |
 *  +-+-+-+-+-+-+-+-+-+-+-+-+-+-+-+-+-+-+-+-+-+-+-+-+-+-+-+-+-+-+-+-+
 *  |           Re-configuration Response Sequence Number           |
 *  +-+-+-+-+-+-+-+-+-+-+-+-+-+-+-+-+-+-+-+-+-+-+-+-+-+-+-+-+-+-+-+-+
 *  |                Sender's Last Assigned TSN                     |
 *  +-+-+-+-+-+-+-+-+-+-+-+-+-+-+-+-+-+-+-+-+-+-+-+-+-+-+-+-+-+-+-+-+
 *  |  Stream Number 1 (optional)   |    Stream Number 2 (optional) |
 *  +-+-+-+-+-+-+-+-+-+-+-+-+-+-+-+-+-+-+-+-+-+-+-+-+-+-+-+-+-+-+-+-+
 *  /                            ......                             /
 *  +-+-+-+-+-+-+-+-+-+-+-+-+-+-+-+-+-+-+-+-+-+-+-+-+-+-+-+-+-+-+-+-+
 *  |  Stream Number N-1 (optional) |    Stream Number N (optional) |
 *  +-+-+-+-+-+-+-+-+-+-+-+-+-+-+-+-+-+-+-+-+-+-+-+-+-+-+-+-+-+-+-+-+
 *
 * RE-CONFIG 4.2 (STREAM IN RESET)
 *   0                   1                   2                   3
 *   0 1 2 3 4 5 6 7 8 9 0 1 2 3 4 5 6 7 8 9 0 1 2 3 4 5 6 7 8 9 0 1
 *  +-+-+-+-+-+-+-+-+-+-+-+-+-+-+-+-+-+-+-+-+-+-+-+-+-+-+-+-+-+-+-+-+
 *  |     Parameter Type = 14       |  Parameter Length = 8 + 2 * N |
 *  +-+-+-+-+-+-+-+-+-+-+-+-+-+-+-+-+-+-+-+-+-+-+-+-+-+-+-+-+-+-+-+-+
 *  |          Re-configuration Request Sequence Number             |
 *  +-+-+-+-+-+-+-+-+-+-+-+-+-+-+-+-+-+-+-+-+-+-+-+-+-+-+-+-+-+-+-+-+
 *  |  Stream Number 1 (optional)   |    Stream Number 2 (optional) |
 *  +-+-+-+-+-+-+-+-+-+-+-+-+-+-+-+-+-+-+-+-+-+-+-+-+-+-+-+-+-+-+-+-+
 *  /                            ......                             /
 *  +-+-+-+-+-+-+-+-+-+-+-+-+-+-+-+-+-+-+-+-+-+-+-+-+-+-+-+-+-+-+-+-+
 *  |  Stream Number N-1 (optional) |    Stream Number N (optional) |
 *  +-+-+-+-+-+-+-+-+-+-+-+-+-+-+-+-+-+-+-+-+-+-+-+-+-+-+-+-+-+-+-+-+
 */
struct sctp_chunk *sctp_make_strreset_req(
				const struct sctp_association *asoc,
				__u16 stream_num, __u16 *stream_list,
				bool out, bool in)
{
	struct sctp_strreset_outreq outreq;
	__u16 stream_len = stream_num * 2;
	struct sctp_strreset_inreq inreq;
	struct sctp_chunk *retval;
	__u16 outlen, inlen;

	outlen = (sizeof(outreq) + stream_len) * out;
	inlen = (sizeof(inreq) + stream_len) * in;

	retval = sctp_make_reconf(asoc, outlen + inlen);
	if (!retval)
		return NULL;

	if (outlen) {
		outreq.param_hdr.type = SCTP_PARAM_RESET_OUT_REQUEST;
		outreq.param_hdr.length = htons(outlen);
		outreq.request_seq = htonl(asoc->strreset_outseq);
		outreq.response_seq = htonl(asoc->strreset_inseq - 1);
		outreq.send_reset_at_tsn = htonl(asoc->next_tsn - 1);

		sctp_addto_chunk(retval, sizeof(outreq), &outreq);

		if (stream_len)
			sctp_addto_chunk(retval, stream_len, stream_list);
	}

	if (inlen) {
		inreq.param_hdr.type = SCTP_PARAM_RESET_IN_REQUEST;
		inreq.param_hdr.length = htons(inlen);
		inreq.request_seq = htonl(asoc->strreset_outseq + out);

		sctp_addto_chunk(retval, sizeof(inreq), &inreq);

		if (stream_len)
			sctp_addto_chunk(retval, stream_len, stream_list);
	}

	return retval;
}

/* RE-CONFIG 4.3 (SSN/TSN RESET ALL)
 *   0                   1                   2                   3
 *   0 1 2 3 4 5 6 7 8 9 0 1 2 3 4 5 6 7 8 9 0 1 2 3 4 5 6 7 8 9 0 1
 *  +-+-+-+-+-+-+-+-+-+-+-+-+-+-+-+-+-+-+-+-+-+-+-+-+-+-+-+-+-+-+-+-+
 *  |     Parameter Type = 15       |      Parameter Length = 8     |
 *  +-+-+-+-+-+-+-+-+-+-+-+-+-+-+-+-+-+-+-+-+-+-+-+-+-+-+-+-+-+-+-+-+
 *  |         Re-configuration Request Sequence Number              |
 *  +-+-+-+-+-+-+-+-+-+-+-+-+-+-+-+-+-+-+-+-+-+-+-+-+-+-+-+-+-+-+-+-+
 */
struct sctp_chunk *sctp_make_strreset_tsnreq(
				const struct sctp_association *asoc)
{
	struct sctp_strreset_tsnreq tsnreq;
	__u16 length = sizeof(tsnreq);
	struct sctp_chunk *retval;

	retval = sctp_make_reconf(asoc, length);
	if (!retval)
		return NULL;

	tsnreq.param_hdr.type = SCTP_PARAM_RESET_TSN_REQUEST;
	tsnreq.param_hdr.length = htons(length);
	tsnreq.request_seq = htonl(asoc->strreset_outseq);

	sctp_addto_chunk(retval, sizeof(tsnreq), &tsnreq);

	return retval;
}

/* RE-CONFIG 4.5/4.6 (ADD STREAM)
 *   0                   1                   2                   3
 *   0 1 2 3 4 5 6 7 8 9 0 1 2 3 4 5 6 7 8 9 0 1 2 3 4 5 6 7 8 9 0 1
 *  +-+-+-+-+-+-+-+-+-+-+-+-+-+-+-+-+-+-+-+-+-+-+-+-+-+-+-+-+-+-+-+-+
 *  |     Parameter Type = 17       |      Parameter Length = 12    |
 *  +-+-+-+-+-+-+-+-+-+-+-+-+-+-+-+-+-+-+-+-+-+-+-+-+-+-+-+-+-+-+-+-+
 *  |          Re-configuration Request Sequence Number             |
 *  +-+-+-+-+-+-+-+-+-+-+-+-+-+-+-+-+-+-+-+-+-+-+-+-+-+-+-+-+-+-+-+-+
 *  |      Number of new streams    |         Reserved              |
 *  +-+-+-+-+-+-+-+-+-+-+-+-+-+-+-+-+-+-+-+-+-+-+-+-+-+-+-+-+-+-+-+-+
 */
struct sctp_chunk *sctp_make_strreset_addstrm(
				const struct sctp_association *asoc,
				__u16 out, __u16 in)
{
	struct sctp_strreset_addstrm addstrm;
	__u16 size = sizeof(addstrm);
	struct sctp_chunk *retval;

	retval = sctp_make_reconf(asoc, (!!out + !!in) * size);
	if (!retval)
		return NULL;

	if (out) {
		addstrm.param_hdr.type = SCTP_PARAM_RESET_ADD_OUT_STREAMS;
		addstrm.param_hdr.length = htons(size);
		addstrm.number_of_streams = htons(out);
		addstrm.request_seq = htonl(asoc->strreset_outseq);
		addstrm.reserved = 0;

		sctp_addto_chunk(retval, size, &addstrm);
	}

	if (in) {
		addstrm.param_hdr.type = SCTP_PARAM_RESET_ADD_IN_STREAMS;
		addstrm.param_hdr.length = htons(size);
		addstrm.number_of_streams = htons(in);
		addstrm.request_seq = htonl(asoc->strreset_outseq + !!out);
		addstrm.reserved = 0;

		sctp_addto_chunk(retval, size, &addstrm);
	}

	return retval;
}

/* RE-CONFIG 4.4 (RESP)
 *   0                   1                   2                   3
 *   0 1 2 3 4 5 6 7 8 9 0 1 2 3 4 5 6 7 8 9 0 1 2 3 4 5 6 7 8 9 0 1
 *  +-+-+-+-+-+-+-+-+-+-+-+-+-+-+-+-+-+-+-+-+-+-+-+-+-+-+-+-+-+-+-+-+
 *  |     Parameter Type = 16       |      Parameter Length         |
 *  +-+-+-+-+-+-+-+-+-+-+-+-+-+-+-+-+-+-+-+-+-+-+-+-+-+-+-+-+-+-+-+-+
 *  |         Re-configuration Response Sequence Number             |
 *  +-+-+-+-+-+-+-+-+-+-+-+-+-+-+-+-+-+-+-+-+-+-+-+-+-+-+-+-+-+-+-+-+
 *  |                            Result                             |
 *  +-+-+-+-+-+-+-+-+-+-+-+-+-+-+-+-+-+-+-+-+-+-+-+-+-+-+-+-+-+-+-+-+
 */
struct sctp_chunk *sctp_make_strreset_resp(
				const struct sctp_association *asoc,
				__u32 result, __u32 sn)
{
	struct sctp_strreset_resp resp;
	__u16 length = sizeof(resp);
	struct sctp_chunk *retval;

	retval = sctp_make_reconf(asoc, length);
	if (!retval)
		return NULL;

	resp.param_hdr.type = SCTP_PARAM_RESET_RESPONSE;
	resp.param_hdr.length = htons(length);
	resp.response_seq = htonl(sn);
	resp.result = htonl(result);

	sctp_addto_chunk(retval, sizeof(resp), &resp);

	return retval;
}

/* RE-CONFIG 4.4 OPTIONAL (TSNRESP)
 *   0                   1                   2                   3
 *   0 1 2 3 4 5 6 7 8 9 0 1 2 3 4 5 6 7 8 9 0 1 2 3 4 5 6 7 8 9 0 1
 *  +-+-+-+-+-+-+-+-+-+-+-+-+-+-+-+-+-+-+-+-+-+-+-+-+-+-+-+-+-+-+-+-+
 *  |     Parameter Type = 16       |      Parameter Length         |
 *  +-+-+-+-+-+-+-+-+-+-+-+-+-+-+-+-+-+-+-+-+-+-+-+-+-+-+-+-+-+-+-+-+
 *  |         Re-configuration Response Sequence Number             |
 *  +-+-+-+-+-+-+-+-+-+-+-+-+-+-+-+-+-+-+-+-+-+-+-+-+-+-+-+-+-+-+-+-+
 *  |                            Result                             |
 *  +-+-+-+-+-+-+-+-+-+-+-+-+-+-+-+-+-+-+-+-+-+-+-+-+-+-+-+-+-+-+-+-+
 *  |                   Sender's Next TSN (optional)                |
 *  +-+-+-+-+-+-+-+-+-+-+-+-+-+-+-+-+-+-+-+-+-+-+-+-+-+-+-+-+-+-+-+-+
 *  |                  Receiver's Next TSN (optional)               |
 *  +-+-+-+-+-+-+-+-+-+-+-+-+-+-+-+-+-+-+-+-+-+-+-+-+-+-+-+-+-+-+-+-+
 */
struct sctp_chunk *sctp_make_strreset_tsnresp(
					struct sctp_association *asoc,
					__u32 result, __u32 sn,
					__u32 sender_tsn, __u32 receiver_tsn)
{
	struct sctp_strreset_resptsn tsnresp;
	__u16 length = sizeof(tsnresp);
	struct sctp_chunk *retval;

	retval = sctp_make_reconf(asoc, length);
	if (!retval)
		return NULL;

	tsnresp.param_hdr.type = SCTP_PARAM_RESET_RESPONSE;
	tsnresp.param_hdr.length = htons(length);

	tsnresp.response_seq = htonl(sn);
	tsnresp.result = htonl(result);
	tsnresp.senders_next_tsn = htonl(sender_tsn);
	tsnresp.receivers_next_tsn = htonl(receiver_tsn);

	sctp_addto_chunk(retval, sizeof(tsnresp), &tsnresp);

	return retval;
}

bool sctp_verify_reconf(const struct sctp_association *asoc,
			struct sctp_chunk *chunk,
			struct sctp_paramhdr **errp)
{
	struct sctp_reconf_chunk *hdr;
	union sctp_params param;
	__u16 last = 0, cnt = 0;

	hdr = (struct sctp_reconf_chunk *)chunk->chunk_hdr;
	sctp_walk_params(param, hdr, params) {
		__u16 length = ntohs(param.p->length);

		*errp = param.p;
		if (cnt++ > 2)
			return false;
		switch (param.p->type) {
		case SCTP_PARAM_RESET_OUT_REQUEST:
			if (length < sizeof(struct sctp_strreset_outreq) ||
			    (last && last != SCTP_PARAM_RESET_RESPONSE &&
			     last != SCTP_PARAM_RESET_IN_REQUEST))
				return false;
			break;
		case SCTP_PARAM_RESET_IN_REQUEST:
			if (length < sizeof(struct sctp_strreset_inreq) ||
			    (last && last != SCTP_PARAM_RESET_OUT_REQUEST))
				return false;
			break;
		case SCTP_PARAM_RESET_RESPONSE:
			if ((length != sizeof(struct sctp_strreset_resp) &&
			     length != sizeof(struct sctp_strreset_resptsn)) ||
			    (last && last != SCTP_PARAM_RESET_RESPONSE &&
			     last != SCTP_PARAM_RESET_OUT_REQUEST))
				return false;
			break;
		case SCTP_PARAM_RESET_TSN_REQUEST:
			if (length !=
			    sizeof(struct sctp_strreset_tsnreq) || last)
				return false;
			break;
		case SCTP_PARAM_RESET_ADD_IN_STREAMS:
			if (length != sizeof(struct sctp_strreset_addstrm) ||
			    (last && last != SCTP_PARAM_RESET_ADD_OUT_STREAMS))
				return false;
			break;
		case SCTP_PARAM_RESET_ADD_OUT_STREAMS:
			if (length != sizeof(struct sctp_strreset_addstrm) ||
			    (last && last != SCTP_PARAM_RESET_ADD_IN_STREAMS))
				return false;
			break;
		default:
			return false;
		}

		last = param.p->type;
	}

	return true;
}<|MERGE_RESOLUTION|>--- conflicted
+++ resolved
@@ -229,11 +229,7 @@
 	sctp_supported_ext_param_t ext_param;
 	int num_ext = 0;
 	__u8 extensions[4];
-<<<<<<< HEAD
-	sctp_paramhdr_t *auth_chunks = NULL,
-=======
 	struct sctp_paramhdr *auth_chunks = NULL,
->>>>>>> f4a53352
 			*auth_hmacs = NULL;
 
 	/* RFC 2960 3.3.2 Initiation (INIT) (1)
@@ -401,11 +397,7 @@
 	sctp_supported_ext_param_t ext_param;
 	int num_ext = 0;
 	__u8 extensions[4];
-<<<<<<< HEAD
-	sctp_paramhdr_t *auth_chunks = NULL,
-=======
 	struct sctp_paramhdr *auth_chunks = NULL,
->>>>>>> f4a53352
 			*auth_hmacs = NULL,
 			*auth_random = NULL;
 
