/* SCTP kernel reference Implementation
 * Copyright (c) 1999-2000 Cisco, Inc.
 * Copyright (c) 1999-2001 Motorola, Inc.
 * Copyright (c) 2001-2003 International Business Machines, Corp.
 * Copyright (c) 2001 Intel Corp.
 * Copyright (c) 2001 Nokia, Inc.
 * Copyright (c) 2001 La Monte H.P. Yarroll
 *
 * This abstraction carries sctp events to the ULP (sockets).
 *
 * The SCTP reference implementation is free software;
 * you can redistribute it and/or modify it under the terms of
 * the GNU General Public License as published by
 * the Free Software Foundation; either version 2, or (at your option)
 * any later version.
 *
 * The SCTP reference implementation is distributed in the hope that it
 * will be useful, but WITHOUT ANY WARRANTY; without even the implied
 *                 ************************
 * warranty of MERCHANTABILITY or FITNESS FOR A PARTICULAR PURPOSE.
 * See the GNU General Public License for more details.
 *
 * You should have received a copy of the GNU General Public License
 * along with GNU CC; see the file COPYING.  If not, write to
 * the Free Software Foundation, 59 Temple Place - Suite 330,
 * Boston, MA 02111-1307, USA.
 *
 * Please send any bug reports or fixes you make to the
 * email address(es):
 *    lksctp developers <lksctp-developers@lists.sourceforge.net>
 *
 * Or submit a bug report through the following website:
 *    http://www.sf.net/projects/lksctp
 *
 * Written or modified by:
 *    Jon Grimm             <jgrimm@us.ibm.com>
 *    La Monte H.P. Yarroll <piggy@acm.org>
 *    Sridhar Samudrala     <sri@us.ibm.com>
 *
 * Any bugs reported given to us we will try to fix... any fixes shared will
 * be incorporated into the next SCTP release.
 */

#include <linux/types.h>
#include <linux/skbuff.h>
#include <net/sock.h>
#include <net/sctp/structs.h>
#include <net/sctp/sctp.h>
#include <net/sctp/sm.h>

/* Forward declarations for internal helpers.  */
static inline struct sctp_ulpevent * sctp_ulpq_reasm(struct sctp_ulpq *ulpq,
						     struct sctp_ulpevent *);
static inline struct sctp_ulpevent *sctp_ulpq_order(struct sctp_ulpq *,
						    struct sctp_ulpevent *);

/* 1st Level Abstractions */

/* Create a new ULP queue.  */
struct sctp_ulpq *sctp_ulpq_new(sctp_association_t *asoc, int priority)
{
	struct sctp_ulpq *ulpq;

	ulpq = kmalloc(sizeof(struct sctp_ulpq), priority);
	if (!ulpq)
		goto fail;
	if (!sctp_ulpq_init(ulpq, asoc))
		goto fail_init;
	ulpq->malloced = 1;
	return ulpq;

fail_init:
	kfree(ulpq);
fail:
	return NULL;
}

/* Initialize a ULP queue from a block of memory.  */
struct sctp_ulpq *sctp_ulpq_init(struct sctp_ulpq *ulpq,
				 sctp_association_t *asoc)
{
	memset(ulpq, sizeof(struct sctp_ulpq), 0x00);

	ulpq->asoc = asoc;
	skb_queue_head_init(&ulpq->reasm);
	skb_queue_head_init(&ulpq->lobby);
	ulpq->pd_mode  = 0;
	ulpq->malloced = 0;

	return ulpq;
}


/* Flush the reassembly and ordering queues.  */
void sctp_ulpq_flush(struct sctp_ulpq *ulpq)
{
	struct sk_buff *skb;
	struct sctp_ulpevent *event;

	while ((skb = __skb_dequeue(&ulpq->lobby))) {
		event = sctp_skb2event(skb);
		sctp_ulpevent_free(event);
	}

	while ((skb = __skb_dequeue(&ulpq->reasm))) {
		event = sctp_skb2event(skb);
		sctp_ulpevent_free(event);
	}

}

/* Dispose of a ulpqueue.  */
void sctp_ulpq_free(struct sctp_ulpq *ulpq)
{
	sctp_ulpq_flush(ulpq);
	if (ulpq->malloced)
		kfree(ulpq);
}

/* Process an incoming DATA chunk.  */
int sctp_ulpq_tail_data(struct sctp_ulpq *ulpq, sctp_chunk_t *chunk,
			int priority)
{
	struct sk_buff_head temp;
	sctp_data_chunk_t *hdr;
	struct sctp_ulpevent *event;

	hdr = (sctp_data_chunk_t *) chunk->chunk_hdr;

	/* Create an event from the incoming chunk. */
	event = sctp_ulpevent_make_rcvmsg(chunk->asoc, chunk, priority);
	if (!event)
		return -ENOMEM;

	/* Do reassembly if needed.  */
	event = sctp_ulpq_reasm(ulpq, event);

	/* Do ordering if needed.  */
	if ((event) && (event->msg_flags & MSG_EOR)){
		/* Create a temporary list to collect chunks on.  */
		skb_queue_head_init(&temp);
		__skb_queue_tail(&temp, sctp_event2skb(event));

		event = sctp_ulpq_order(ulpq, event);
	}

	/* Send event to the ULP.  */
	if (event)
		sctp_ulpq_tail_event(ulpq, event);

	return 0;
}

<<<<<<< HEAD
/* Add a new event for propagation to the ULP.  */
=======
/* Clear the partial delivery mode for this socket.   Note: This
 * assumes that no association is currently in partial delivery mode.
 */
int sctp_clear_pd(struct sock *sk)
{
	struct sctp_opt *sp;
	sp = sctp_sk(sk);

	sp->pd_mode = 0;
	if (!skb_queue_empty(&sp->pd_lobby)) {
		struct list_head *list;
		sctp_skb_list_tail(&sp->pd_lobby, &sk->receive_queue);
		list = (struct list_head *)&sctp_sk(sk)->pd_lobby;
		INIT_LIST_HEAD(list);
		return 1;
	}
	return 0;
}

/* Clear the pd_mode and restart any pending messages waiting for delivery. */
static int sctp_ulpq_clear_pd(struct sctp_ulpq *ulpq)
{
	ulpq->pd_mode = 0;
	return sctp_clear_pd(ulpq->asoc->base.sk);
}



/* Add a new event for propogation to the ULP.  */
>>>>>>> 294cb923
int sctp_ulpq_tail_event(struct sctp_ulpq *ulpq, struct sctp_ulpevent *event)
{
	struct sock *sk = ulpq->asoc->base.sk;
	struct sk_buff_head *queue;
	int clear_pd = 0;

	/* If the socket is just going to throw this away, do not
	 * even try to deliver it.
	 */
	if (sk->dead || (sk->shutdown & RCV_SHUTDOWN))
		goto out_free;

	/* Check if the user wishes to receive this event.  */
	if (!sctp_ulpevent_is_enabled(event, &sctp_sk(sk)->subscribe))
		goto out_free;

	/* If we are in partial delivery mode, post to the lobby until
	 * partial delivery is cleared, unless, of course _this_ is
	 * the association the cause of the partial delivery.
	 */

	if (!sctp_sk(sk)->pd_mode) {
		queue = &sk->receive_queue;
	} else if (ulpq->pd_mode) {
		if (event->msg_flags & MSG_NOTIFICATION)
		       	queue = &sctp_sk(sk)->pd_lobby;
		else {
			clear_pd = event->msg_flags & MSG_EOR;
			queue = &sk->receive_queue;
		}
	} else
		queue = &sctp_sk(sk)->pd_lobby;


	/* If we are harvesting multiple skbs they will be
	 * collected on a list.
	 */
	if (sctp_event2skb(event)->list)
		sctp_skb_list_tail(sctp_event2skb(event)->list, queue);
	else
		skb_queue_tail(queue, sctp_event2skb(event));

	/* Did we just complete partial delivery and need to get
	 * rolling again?  Move pending data to the receive
	 * queue.
	 */
	if (clear_pd)
		sctp_ulpq_clear_pd(ulpq);

	if (queue == &sk->receive_queue)
		wake_up_interruptible(sk->sleep);
	return 1;

out_free:
	if (sctp_event2skb(event)->list)
		skb_queue_purge(sctp_event2skb(event)->list);
	else
		kfree_skb(sctp_event2skb(event));
	return 0;
}

/* 2nd Level Abstractions */

/* Helper function to store chunks that need to be reassembled.  */
static inline void sctp_ulpq_store_reasm(struct sctp_ulpq *ulpq,
					 struct sctp_ulpevent *event)
{
	struct sk_buff *pos, *tmp;
	struct sctp_ulpevent *cevent;
	__u32 tsn, ctsn;

	tsn = event->sndrcvinfo.sinfo_tsn;

	/* Find the right place in this list. We store them by TSN.  */
	sctp_skb_for_each(pos, &ulpq->reasm, tmp) {
		cevent = sctp_skb2event(pos);
		ctsn = cevent->sndrcvinfo.sinfo_tsn;

		if (TSN_lt(tsn, ctsn))
			break;
	}

	/* If the queue is empty, we have a different function to call.  */
	if (skb_peek(&ulpq->reasm))
		__skb_insert(sctp_event2skb(event), pos->prev, pos,
			     &ulpq->reasm);
	else
		__skb_queue_tail(&ulpq->reasm, sctp_event2skb(event));
}

/* Helper function to return an event corresponding to the reassembled
 * datagram.
 * This routine creates a re-assembled skb given the first and last skb's
 * as stored in the reassembly queue. The skb's may be non-linear if the sctp
 * payload was fragmented on the way and ip had to reassemble them.
 * We add the rest of skb's to the first skb's fraglist.
 */
static inline struct sctp_ulpevent *sctp_make_reassembled_event(struct sk_buff *f_frag, struct sk_buff *l_frag)
{
	struct sk_buff *pos;
	struct sctp_ulpevent *event;
	struct sk_buff *pnext, *last;
	struct sk_buff *list = skb_shinfo(f_frag)->frag_list;

	/* Store the pointer to the 2nd skb */
	if (f_frag == l_frag)
		pos = NULL;
	else
		pos = f_frag->next;

	/* Get the last skb in the f_frag's frag_list if present. */
	for (last = list; list; last = list, list = list->next);

	/* Add the list of remaining fragments to the first fragments
	 * frag_list.
	 */
	if (last)
		last->next = pos;
	else
		skb_shinfo(f_frag)->frag_list = pos;

	/* Remove the first fragment from the reassembly queue.  */
	__skb_unlink(f_frag, f_frag->list);
	while (pos) {

		pnext = pos->next;

		/* Update the len and data_len fields of the first fragment. */
		f_frag->len += pos->len;
		f_frag->data_len += pos->len;

		/* Remove the fragment from the reassembly queue.  */
		__skb_unlink(pos, pos->list);

		/* Break if we have reached the last fragment.  */
		if (pos == l_frag)
			break;

		pos->next = pnext;
		pos = pnext;
	};

	event = sctp_skb2event(f_frag);
	SCTP_INC_STATS(SctpReasmUsrMsgs);

	return event;
}


/* Helper function to check if an incoming chunk has filled up the last
 * missing fragment in a SCTP datagram and return the corresponding event.
 */
static inline struct sctp_ulpevent *sctp_ulpq_retrieve_reassembled(struct sctp_ulpq *ulpq)
{
	struct sk_buff *pos, *tmp;
	struct sctp_ulpevent *cevent;
	struct sk_buff *first_frag = NULL;
	__u32 ctsn, next_tsn;
	struct sctp_ulpevent *retval = NULL;

	/* Initialized to 0 just to avoid compiler warning message.  Will
	 * never be used with this value. It is referenced only after it
	 * is set when we find the first fragment of a message.
	 */
	next_tsn = 0;

	/* The chunks are held in the reasm queue sorted by TSN.
	 * Walk through the queue sequentially and look for a sequence of
	 * fragmented chunks that complete a datagram.
	 * 'first_frag' and next_tsn are reset when we find a chunk which
	 * is the first fragment of a datagram. Once these 2 fields are set
	 * we expect to find the remaining middle fragments and the last
	 * fragment in order. If not, first_frag is reset to NULL and we
	 * start the next pass when we find another first fragment.
	 */
	sctp_skb_for_each(pos, &ulpq->reasm, tmp) {
		cevent = sctp_skb2event(pos);
		ctsn = cevent->sndrcvinfo.sinfo_tsn;

		switch (cevent->msg_flags & SCTP_DATA_FRAG_MASK) {
		case SCTP_DATA_FIRST_FRAG:
			first_frag = pos;
			next_tsn = ctsn + 1;
			break;

		case SCTP_DATA_MIDDLE_FRAG:
			if ((first_frag) && (ctsn == next_tsn))
				next_tsn++;
			else
				first_frag = NULL;
			break;

		case SCTP_DATA_LAST_FRAG:
			if (first_frag && (ctsn == next_tsn))
				retval = sctp_make_reassembled_event(
						first_frag, pos);
			else
				first_frag = NULL;
			break;
		};

		/* We have the reassembled event. There is no need to look
		 * further.
		 */
		if (retval) {
			retval->msg_flags |= MSG_EOR;
			break;
		}
	}

	return retval;
}

/* Retrieve the next set of fragments of a partial message. */
static inline struct sctp_ulpevent *sctp_ulpq_retrieve_partial(struct sctp_ulpq *ulpq)
{
	struct sk_buff *pos, *tmp, *last_frag, *first_frag;
	struct sctp_ulpevent *cevent;
	__u32 ctsn, next_tsn;
	int is_last;
	struct sctp_ulpevent *retval;

	/* The chunks are held in the reasm queue sorted by TSN.
	 * Walk through the queue sequentially and look for the first
	 * sequence of fragmented chunks.
	 */

	if (skb_queue_empty(&ulpq->reasm))
		return NULL;

	last_frag = first_frag = NULL;
	retval = NULL;
	next_tsn = 0;
	is_last = 0;

	sctp_skb_for_each(pos, &ulpq->reasm, tmp) {
		cevent = sctp_skb2event(pos);
		ctsn = cevent->sndrcvinfo.sinfo_tsn;

		switch (cevent->msg_flags & SCTP_DATA_FRAG_MASK) {
		case SCTP_DATA_MIDDLE_FRAG:
			if (!first_frag) {
				first_frag = pos;
				next_tsn = ctsn + 1;
				last_frag = pos;
			} else if (next_tsn == ctsn)
				next_tsn++;
			else
				goto done;
			break;
		case SCTP_DATA_LAST_FRAG:
			if (!first_frag)
				first_frag = pos;
			else if (ctsn != next_tsn)
				goto done;
			last_frag = pos;
			is_last = 1;
			goto done;
		default:
			return NULL;
		};
	}

	/* We have the reassembled event. There is no need to look
	 * further.
	 */
done:
	retval = sctp_make_reassembled_event(first_frag, last_frag);
	if (is_last)
		retval->msg_flags |= MSG_EOR;

	return retval;
}


/* Helper function to reassemble chunks.  Hold chunks on the reasm queue that
 * need reassembling.
 */
static inline struct sctp_ulpevent *sctp_ulpq_reasm(struct sctp_ulpq *ulpq,
						   struct sctp_ulpevent *event)
{
	struct sctp_ulpevent *retval = NULL;

	/* Check if this is part of a fragmented message.  */
	if (SCTP_DATA_NOT_FRAG == (event->msg_flags & SCTP_DATA_FRAG_MASK)) {
		event->msg_flags |= MSG_EOR;
		return event;
	}

	sctp_ulpq_store_reasm(ulpq, event);
	if (!ulpq->pd_mode)
		retval = sctp_ulpq_retrieve_reassembled(ulpq);
	else {
		__u32 ctsn, ctsnap;

		/* Do not even bother unless this is the next tsn to
		 * be delivered.
		 */
		ctsn = event->sndrcvinfo.sinfo_tsn;
		ctsnap = sctp_tsnmap_get_ctsn(&ulpq->asoc->peer.tsn_map);
		if (TSN_lte(ctsn, ctsnap))
			retval = sctp_ulpq_retrieve_partial(ulpq);
	}

	return retval;
}

/* Retrieve the first part (sequential fragments) for partial delivery.  */
static inline struct sctp_ulpevent *sctp_ulpq_retrieve_first(struct sctp_ulpq *ulpq)
{
	struct sk_buff *pos, *tmp, *last_frag, *first_frag;
	struct sctp_ulpevent *cevent;
	__u32 ctsn, next_tsn;
	struct sctp_ulpevent *retval;

	/* The chunks are held in the reasm queue sorted by TSN.
	 * Walk through the queue sequentially and look for a sequence of
	 * fragmented chunks that start a datagram.
	 */

	if (skb_queue_empty(&ulpq->reasm))
		return NULL;

	last_frag = first_frag = NULL;
	retval = NULL;
	next_tsn = 0;

	sctp_skb_for_each(pos, &ulpq->reasm, tmp) {
		cevent = sctp_skb2event(pos);
		ctsn = cevent->sndrcvinfo.sinfo_tsn;

		switch (cevent->msg_flags & SCTP_DATA_FRAG_MASK) {
		case SCTP_DATA_FIRST_FRAG:
			if (!first_frag) {
				first_frag = pos;
				next_tsn = ctsn + 1;
				last_frag = pos;
			} else
				goto done;
			break;

		case SCTP_DATA_MIDDLE_FRAG:
			if (!first_frag)
				return NULL;
			if (ctsn == next_tsn) {
				next_tsn++;
				last_frag = pos;
			} else
				goto done;
			break;
		default:
			return NULL;
		};
	}

	/* We have the reassembled event. There is no need to look
	 * further.
	 */
done:
	retval = sctp_make_reassembled_event(first_frag, last_frag);
	return retval;
}

/* Helper function to gather skbs that have possibly become
 * ordered by an an incoming chunk.
 */
static inline void sctp_ulpq_retrieve_ordered(struct sctp_ulpq *ulpq,
					      struct sctp_ulpevent *event)
{
	struct sk_buff *pos, *tmp;
	struct sctp_ulpevent *cevent;
	struct sctp_stream *in;
	__u16 sid, csid;
	__u16 ssn, cssn;

	sid = event->sndrcvinfo.sinfo_stream;
	ssn = event->sndrcvinfo.sinfo_ssn;
	in  = &ulpq->asoc->ssnmap->in;

	/* We are holding the chunks by stream, by SSN.  */
	sctp_skb_for_each(pos, &ulpq->lobby, tmp) {
		cevent = (struct sctp_ulpevent *) pos->cb;
		csid = cevent->sndrcvinfo.sinfo_stream;
		cssn = cevent->sndrcvinfo.sinfo_ssn;

		/* Have we gone too far?  */
		if (csid > sid)
			break;

		/* Have we not gone far enough?  */
		if (csid < sid)
			continue;

		if (cssn != sctp_ssn_peek(in, sid))
			break;

		/* Found it, so mark in the ssnmap. */
		sctp_ssn_next(in, sid);

		__skb_unlink(pos, pos->list);

		/* Attach all gathered skbs to the event.  */
		__skb_queue_tail(sctp_event2skb(event)->list, pos);
	}
}

/* Helper function to store chunks needing ordering.  */
static inline void sctp_ulpq_store_ordered(struct sctp_ulpq *ulpq,
					   struct sctp_ulpevent *event)
{
	struct sk_buff *pos, *tmp;
	struct sctp_ulpevent *cevent;
	__u16 sid, csid;
	__u16 ssn, cssn;

	sid = event->sndrcvinfo.sinfo_stream;
	ssn = event->sndrcvinfo.sinfo_ssn;

	/* Find the right place in this list.  We store them by
	 * stream ID and then by SSN.
	 */
	sctp_skb_for_each(pos, &ulpq->lobby, tmp) {
		cevent = (struct sctp_ulpevent *) pos->cb;
		csid = cevent->sndrcvinfo.sinfo_stream;
		cssn = cevent->sndrcvinfo.sinfo_ssn;

		if (csid > sid)
			break;
		if (csid == sid && SSN_lt(ssn, cssn))
			break;
	}

	/* If the queue is empty, we have a different function to call.  */
	if (skb_peek(&ulpq->lobby))
		__skb_insert(sctp_event2skb(event), pos->prev, pos,
			     &ulpq->lobby);
	else
		__skb_queue_tail(&ulpq->lobby, sctp_event2skb(event));
}

static inline struct sctp_ulpevent *sctp_ulpq_order(struct sctp_ulpq *ulpq,
					struct sctp_ulpevent *event)
{
	__u16 sid, ssn;
	struct sctp_stream *in;

	/* Check if this message needs ordering.  */
	if (SCTP_DATA_UNORDERED & event->msg_flags)
		return event;

	/* Note: The stream ID must be verified before this routine.  */
	sid = event->sndrcvinfo.sinfo_stream;
	ssn = event->sndrcvinfo.sinfo_ssn;
	in  = &ulpq->asoc->ssnmap->in;

	/* Is this the expected SSN for this stream ID?  */
	if (ssn != sctp_ssn_peek(in, sid)) {
		/* We've received something out of order, so find where it
		 * needs to be placed.  We order by stream and then by SSN.
		 */
		sctp_ulpq_store_ordered(ulpq, event);
		return NULL;
	}

	/* Mark that the next chunk has been found.  */
	sctp_ssn_next(in, sid);

	/* Go find any other chunks that were waiting for
	 * ordering.
	 */
	sctp_ulpq_retrieve_ordered(ulpq, event);

	return event;
}

/* Renege 'needed' bytes from the ordering queue. */
static __u16 sctp_ulpq_renege_order(struct sctp_ulpq *ulpq, __u16 needed)
{
	__u16 freed = 0;
	__u32 tsn;
	struct sk_buff *skb;
	struct sctp_ulpevent *event;
	struct sctp_tsnmap *tsnmap;

	tsnmap = &ulpq->asoc->peer.tsn_map;

	while ((skb = __skb_dequeue_tail(&ulpq->lobby))) {
		freed += skb_headlen(skb);
		event = sctp_skb2event(skb);
		tsn = event->sndrcvinfo.sinfo_tsn;

		sctp_ulpevent_free(event);
		sctp_tsnmap_renege(tsnmap, tsn);
		if (freed >= needed)
			return freed;
	}

	return freed;
}

/* Renege 'needed' bytes from the reassembly queue. */
static __u16 sctp_ulpq_renege_frags(struct sctp_ulpq *ulpq, __u16 needed)
{
	__u16 freed = 0;
	__u32 tsn;
	struct sk_buff *skb;
	struct sctp_ulpevent *event;
	struct sctp_tsnmap *tsnmap;

	tsnmap = &ulpq->asoc->peer.tsn_map;

	/* Walk backwards through the list, reneges the newest tsns. */
	while ((skb = __skb_dequeue_tail(&ulpq->reasm))) {
		freed += skb_headlen(skb);
		event = sctp_skb2event(skb);
		tsn = event->sndrcvinfo.sinfo_tsn;

		sctp_ulpevent_free(event);
		sctp_tsnmap_renege(tsnmap, tsn);
		if (freed >= needed)
			return freed;
	}

	return freed;
}

/* Partial deliver the first message as there is pressure on rwnd. */
void sctp_ulpq_partial_delivery(struct sctp_ulpq *ulpq,
				struct sctp_chunk *chunk, int priority)
{
	struct sctp_ulpevent *event;
	struct sctp_association *asoc;

	asoc = ulpq->asoc;

	/* Are we already in partial delivery mode?  */
	if (!sctp_sk(asoc->base.sk)->pd_mode) {

		/* Is partial delivery possible?  */
		event = sctp_ulpq_retrieve_first(ulpq);
		/* Send event to the ULP.   */
		if (event) {
			sctp_ulpq_tail_event(ulpq, event);
			sctp_sk(asoc->base.sk)->pd_mode = 1;
			ulpq->pd_mode = 1;
			return;
		}
	}
}

/* Renege some packets to make room for an incoming chunk.  */
void sctp_ulpq_renege(struct sctp_ulpq *ulpq, struct sctp_chunk *chunk,
		      int priority)
{
	struct sctp_association *asoc;
	__u16 needed, freed;

	asoc = ulpq->asoc;

	if (chunk) {
		needed = ntohs(chunk->chunk_hdr->length);
		needed -= sizeof(sctp_data_chunk_t);
	} else 
		needed = SCTP_DEFAULT_MAXWINDOW;

	freed = 0;

	if (skb_queue_empty(&asoc->base.sk->receive_queue)) {
		freed = sctp_ulpq_renege_order(ulpq, needed);
		if (freed < needed) {
			freed += sctp_ulpq_renege_frags(ulpq, needed - freed);
		}
	}
	/* If able to free enough room, accept this chunk. */
	if (chunk && (freed >= needed)) {
		__u32 tsn;
		tsn = ntohl(chunk->subh.data_hdr->tsn);
		sctp_tsnmap_mark(&asoc->peer.tsn_map, tsn);
		sctp_ulpq_tail_data(ulpq, chunk, priority);
		
		sctp_ulpq_partial_delivery(ulpq, chunk, priority);
	}

	return;
}



/* Notify the application if an association is aborted and in
 * partial delivery mode.  Send up any pending received messages.
 */
void sctp_ulpq_abort_pd(struct sctp_ulpq *ulpq, int priority)
{
	struct sctp_ulpevent *ev = NULL;
	struct sock *sk;

	if (!ulpq->pd_mode)
		return;

	sk = ulpq->asoc->base.sk;
	if (sctp_ulpevent_type_enabled(SCTP_PARTIAL_DELIVERY_EVENT,
				       &sctp_sk(sk)->subscribe))
		ev = sctp_ulpevent_make_pdapi(ulpq->asoc,
					      SCTP_PARTIAL_DELIVERY_ABORTED,
					      priority);
	if (ev)
		skb_queue_tail(&sk->receive_queue, sctp_event2skb(ev));

	/* If there is data waiting, send it up the socket now. */
	if (sctp_ulpq_clear_pd(ulpq) || ev)
		wake_up_interruptible(sk->sleep);
}<|MERGE_RESOLUTION|>--- conflicted
+++ resolved
@@ -151,9 +151,7 @@
 	return 0;
 }
 
-<<<<<<< HEAD
 /* Add a new event for propagation to the ULP.  */
-=======
 /* Clear the partial delivery mode for this socket.   Note: This
  * assumes that no association is currently in partial delivery mode.
  */
@@ -182,8 +180,6 @@
 
 
 
-/* Add a new event for propogation to the ULP.  */
->>>>>>> 294cb923
 int sctp_ulpq_tail_event(struct sctp_ulpq *ulpq, struct sctp_ulpevent *event)
 {
 	struct sock *sk = ulpq->asoc->base.sk;
