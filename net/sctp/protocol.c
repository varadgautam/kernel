/* SCTP kernel implementation
 * (C) Copyright IBM Corp. 2001, 2004
 * Copyright (c) 1999-2000 Cisco, Inc.
 * Copyright (c) 1999-2001 Motorola, Inc.
 * Copyright (c) 2001 Intel Corp.
 * Copyright (c) 2001 Nokia, Inc.
 * Copyright (c) 2001 La Monte H.P. Yarroll
 *
 * This file is part of the SCTP kernel implementation
 *
 * Initialization/cleanup for SCTP protocol support.
 *
 * This SCTP implementation is free software;
 * you can redistribute it and/or modify it under the terms of
 * the GNU General Public License as published by
 * the Free Software Foundation; either version 2, or (at your option)
 * any later version.
 *
 * This SCTP implementation is distributed in the hope that it
 * will be useful, but WITHOUT ANY WARRANTY; without even the implied
 *                 ************************
 * warranty of MERCHANTABILITY or FITNESS FOR A PARTICULAR PURPOSE.
 * See the GNU General Public License for more details.
 *
 * You should have received a copy of the GNU General Public License
 * along with GNU CC; see the file COPYING.  If not, see
 * <http://www.gnu.org/licenses/>.
 *
 * Please send any bug reports or fixes you make to the
 * email address(es):
 *    lksctp developers <linux-sctp@vger.kernel.org>
 *
 * Written or modified by:
 *    La Monte H.P. Yarroll <piggy@acm.org>
 *    Karl Knutson <karl@athena.chicago.il.us>
 *    Jon Grimm <jgrimm@us.ibm.com>
 *    Sridhar Samudrala <sri@us.ibm.com>
 *    Daisy Chang <daisyc@us.ibm.com>
 *    Ardelle Fan <ardelle.fan@intel.com>
 */

#define pr_fmt(fmt) KBUILD_MODNAME ": " fmt

#include <linux/module.h>
#include <linux/init.h>
#include <linux/netdevice.h>
#include <linux/inetdevice.h>
#include <linux/seq_file.h>
#include <linux/bootmem.h>
#include <linux/highmem.h>
#include <linux/swap.h>
#include <linux/slab.h>
#include <net/net_namespace.h>
#include <net/protocol.h>
#include <net/ip.h>
#include <net/ipv6.h>
#include <net/route.h>
#include <net/sctp/sctp.h>
#include <net/addrconf.h>
#include <net/inet_common.h>
#include <net/inet_ecn.h>

#define MAX_SCTP_PORT_HASH_ENTRIES (64 * 1024)

/* Global data structures. */
struct sctp_globals sctp_globals __read_mostly;

struct idr sctp_assocs_id;
DEFINE_SPINLOCK(sctp_assocs_id_lock);

static struct sctp_pf *sctp_pf_inet6_specific;
static struct sctp_pf *sctp_pf_inet_specific;
static struct sctp_af *sctp_af_v4_specific;
static struct sctp_af *sctp_af_v6_specific;

struct kmem_cache *sctp_chunk_cachep __read_mostly;
struct kmem_cache *sctp_bucket_cachep __read_mostly;

long sysctl_sctp_mem[3];
int sysctl_sctp_rmem[3];
int sysctl_sctp_wmem[3];

/* Set up the proc fs entry for the SCTP protocol. */
static int __net_init sctp_proc_init(struct net *net)
{
#ifdef CONFIG_PROC_FS
	net->sctp.proc_net_sctp = proc_net_mkdir(net, "sctp", net->proc_net);
	if (!net->sctp.proc_net_sctp)
		goto out_proc_net_sctp;
	if (sctp_snmp_proc_init(net))
		goto out_snmp_proc_init;
	if (sctp_eps_proc_init(net))
		goto out_eps_proc_init;
	if (sctp_assocs_proc_init(net))
		goto out_assocs_proc_init;
	if (sctp_remaddr_proc_init(net))
		goto out_remaddr_proc_init;

	return 0;

out_remaddr_proc_init:
	sctp_assocs_proc_exit(net);
out_assocs_proc_init:
	sctp_eps_proc_exit(net);
out_eps_proc_init:
	sctp_snmp_proc_exit(net);
out_snmp_proc_init:
	remove_proc_entry("sctp", net->proc_net);
	net->sctp.proc_net_sctp = NULL;
out_proc_net_sctp:
	return -ENOMEM;
#endif /* CONFIG_PROC_FS */
	return 0;
}

/* Clean up the proc fs entry for the SCTP protocol.
 * Note: Do not make this __exit as it is used in the init error
 * path.
 */
static void sctp_proc_exit(struct net *net)
{
#ifdef CONFIG_PROC_FS
	sctp_snmp_proc_exit(net);
	sctp_eps_proc_exit(net);
	sctp_assocs_proc_exit(net);
	sctp_remaddr_proc_exit(net);

	remove_proc_entry("sctp", net->proc_net);
	net->sctp.proc_net_sctp = NULL;
#endif
}

/* Private helper to extract ipv4 address and stash them in
 * the protocol structure.
 */
static void sctp_v4_copy_addrlist(struct list_head *addrlist,
				  struct net_device *dev)
{
	struct in_device *in_dev;
	struct in_ifaddr *ifa;
	struct sctp_sockaddr_entry *addr;

	rcu_read_lock();
	if ((in_dev = __in_dev_get_rcu(dev)) == NULL) {
		rcu_read_unlock();
		return;
	}

	for (ifa = in_dev->ifa_list; ifa; ifa = ifa->ifa_next) {
		/* Add the address to the local list.  */
		addr = kzalloc(sizeof(*addr), GFP_ATOMIC);
		if (addr) {
			addr->a.v4.sin_family = AF_INET;
			addr->a.v4.sin_port = 0;
			addr->a.v4.sin_addr.s_addr = ifa->ifa_local;
			addr->valid = 1;
			INIT_LIST_HEAD(&addr->list);
			list_add_tail(&addr->list, addrlist);
		}
	}

	rcu_read_unlock();
}

/* Extract our IP addresses from the system and stash them in the
 * protocol structure.
 */
static void sctp_get_local_addr_list(struct net *net)
{
	struct net_device *dev;
	struct list_head *pos;
	struct sctp_af *af;

	rcu_read_lock();
	for_each_netdev_rcu(net, dev) {
		list_for_each(pos, &sctp_address_families) {
			af = list_entry(pos, struct sctp_af, list);
			af->copy_addrlist(&net->sctp.local_addr_list, dev);
		}
	}
	rcu_read_unlock();
}

/* Free the existing local addresses.  */
static void sctp_free_local_addr_list(struct net *net)
{
	struct sctp_sockaddr_entry *addr;
	struct list_head *pos, *temp;

	list_for_each_safe(pos, temp, &net->sctp.local_addr_list) {
		addr = list_entry(pos, struct sctp_sockaddr_entry, list);
		list_del(pos);
		kfree(addr);
	}
}

/* Copy the local addresses which are valid for 'scope' into 'bp'.  */
int sctp_copy_local_addr_list(struct net *net, struct sctp_bind_addr *bp,
			      sctp_scope_t scope, gfp_t gfp, int copy_flags)
{
	struct sctp_sockaddr_entry *addr;
	int error = 0;

	rcu_read_lock();
	list_for_each_entry_rcu(addr, &net->sctp.local_addr_list, list) {
		if (!addr->valid)
			continue;
		if (sctp_in_scope(net, &addr->a, scope)) {
			/* Now that the address is in scope, check to see if
			 * the address type is really supported by the local
			 * sock as well as the remote peer.
			 */
			if ((((AF_INET == addr->a.sa.sa_family) &&
			      (copy_flags & SCTP_ADDR4_PEERSUPP))) ||
			    (((AF_INET6 == addr->a.sa.sa_family) &&
			      (copy_flags & SCTP_ADDR6_ALLOWED) &&
			      (copy_flags & SCTP_ADDR6_PEERSUPP)))) {
				error = sctp_add_bind_addr(bp, &addr->a,
						    SCTP_ADDR_SRC, GFP_ATOMIC);
				if (error)
					goto end_copy;
			}
		}
	}

end_copy:
	rcu_read_unlock();
	return error;
}

/* Initialize a sctp_addr from in incoming skb.  */
static void sctp_v4_from_skb(union sctp_addr *addr, struct sk_buff *skb,
			     int is_saddr)
{
	void *from;
	__be16 *port;
	struct sctphdr *sh;

	port = &addr->v4.sin_port;
	addr->v4.sin_family = AF_INET;

	sh = sctp_hdr(skb);
	if (is_saddr) {
		*port  = sh->source;
		from = &ip_hdr(skb)->saddr;
	} else {
		*port = sh->dest;
		from = &ip_hdr(skb)->daddr;
	}
	memcpy(&addr->v4.sin_addr.s_addr, from, sizeof(struct in_addr));
}

/* Initialize an sctp_addr from a socket. */
static void sctp_v4_from_sk(union sctp_addr *addr, struct sock *sk)
{
	addr->v4.sin_family = AF_INET;
	addr->v4.sin_port = 0;
	addr->v4.sin_addr.s_addr = inet_sk(sk)->inet_rcv_saddr;
}

/* Initialize sk->sk_rcv_saddr from sctp_addr. */
static void sctp_v4_to_sk_saddr(union sctp_addr *addr, struct sock *sk)
{
	inet_sk(sk)->inet_rcv_saddr = addr->v4.sin_addr.s_addr;
}

/* Initialize sk->sk_daddr from sctp_addr. */
static void sctp_v4_to_sk_daddr(union sctp_addr *addr, struct sock *sk)
{
	inet_sk(sk)->inet_daddr = addr->v4.sin_addr.s_addr;
}

/* Initialize a sctp_addr from an address parameter. */
static void sctp_v4_from_addr_param(union sctp_addr *addr,
				    union sctp_addr_param *param,
				    __be16 port, int iif)
{
	addr->v4.sin_family = AF_INET;
	addr->v4.sin_port = port;
	addr->v4.sin_addr.s_addr = param->v4.addr.s_addr;
}

/* Initialize an address parameter from a sctp_addr and return the length
 * of the address parameter.
 */
static int sctp_v4_to_addr_param(const union sctp_addr *addr,
				 union sctp_addr_param *param)
{
	int length = sizeof(sctp_ipv4addr_param_t);

	param->v4.param_hdr.type = SCTP_PARAM_IPV4_ADDRESS;
	param->v4.param_hdr.length = htons(length);
	param->v4.addr.s_addr = addr->v4.sin_addr.s_addr;

	return length;
}

/* Initialize a sctp_addr from a dst_entry. */
static void sctp_v4_dst_saddr(union sctp_addr *saddr, struct flowi4 *fl4,
			      __be16 port)
{
	saddr->v4.sin_family = AF_INET;
	saddr->v4.sin_port = port;
	saddr->v4.sin_addr.s_addr = fl4->saddr;
}

/* Compare two addresses exactly. */
static int sctp_v4_cmp_addr(const union sctp_addr *addr1,
			    const union sctp_addr *addr2)
{
	if (addr1->sa.sa_family != addr2->sa.sa_family)
		return 0;
	if (addr1->v4.sin_port != addr2->v4.sin_port)
		return 0;
	if (addr1->v4.sin_addr.s_addr != addr2->v4.sin_addr.s_addr)
		return 0;

	return 1;
}

/* Initialize addr struct to INADDR_ANY. */
static void sctp_v4_inaddr_any(union sctp_addr *addr, __be16 port)
{
	addr->v4.sin_family = AF_INET;
	addr->v4.sin_addr.s_addr = htonl(INADDR_ANY);
	addr->v4.sin_port = port;
}

/* Is this a wildcard address? */
static int sctp_v4_is_any(const union sctp_addr *addr)
{
	return htonl(INADDR_ANY) == addr->v4.sin_addr.s_addr;
}

/* This function checks if the address is a valid address to be used for
 * SCTP binding.
 *
 * Output:
 * Return 0 - If the address is a non-unicast or an illegal address.
 * Return 1 - If the address is a unicast.
 */
static int sctp_v4_addr_valid(union sctp_addr *addr,
			      struct sctp_sock *sp,
			      const struct sk_buff *skb)
{
	/* IPv4 addresses not allowed */
	if (sp && ipv6_only_sock(sctp_opt2sk(sp)))
		return 0;

	/* Is this a non-unicast address or a unusable SCTP address? */
	if (IS_IPV4_UNUSABLE_ADDRESS(addr->v4.sin_addr.s_addr))
		return 0;

	/* Is this a broadcast address? */
	if (skb && skb_rtable(skb)->rt_flags & RTCF_BROADCAST)
		return 0;

	return 1;
}

/* Should this be available for binding?   */
static int sctp_v4_available(union sctp_addr *addr, struct sctp_sock *sp)
{
	struct net *net = sock_net(&sp->inet.sk);
	int ret = inet_addr_type(net, addr->v4.sin_addr.s_addr);


	if (addr->v4.sin_addr.s_addr != htonl(INADDR_ANY) &&
	   ret != RTN_LOCAL &&
	   !sp->inet.freebind &&
	   !net->ipv4.sysctl_ip_nonlocal_bind)
		return 0;

	if (ipv6_only_sock(sctp_opt2sk(sp)))
		return 0;

	return 1;
}

/* Checking the loopback, private and other address scopes as defined in
 * RFC 1918.   The IPv4 scoping is based on the draft for SCTP IPv4
 * scoping <draft-stewart-tsvwg-sctp-ipv4-00.txt>.
 *
 * Level 0 - unusable SCTP addresses
 * Level 1 - loopback address
 * Level 2 - link-local addresses
 * Level 3 - private addresses.
 * Level 4 - global addresses
 * For INIT and INIT-ACK address list, let L be the level of
 * of requested destination address, sender and receiver
 * SHOULD include all of its addresses with level greater
 * than or equal to L.
 *
 * IPv4 scoping can be controlled through sysctl option
 * net.sctp.addr_scope_policy
 */
static sctp_scope_t sctp_v4_scope(union sctp_addr *addr)
{
	sctp_scope_t retval;

	/* Check for unusable SCTP addresses. */
	if (IS_IPV4_UNUSABLE_ADDRESS(addr->v4.sin_addr.s_addr)) {
		retval =  SCTP_SCOPE_UNUSABLE;
	} else if (ipv4_is_loopback(addr->v4.sin_addr.s_addr)) {
		retval = SCTP_SCOPE_LOOPBACK;
	} else if (ipv4_is_linklocal_169(addr->v4.sin_addr.s_addr)) {
		retval = SCTP_SCOPE_LINK;
	} else if (ipv4_is_private_10(addr->v4.sin_addr.s_addr) ||
		   ipv4_is_private_172(addr->v4.sin_addr.s_addr) ||
		   ipv4_is_private_192(addr->v4.sin_addr.s_addr)) {
		retval = SCTP_SCOPE_PRIVATE;
	} else {
		retval = SCTP_SCOPE_GLOBAL;
	}

	return retval;
}

/* Returns a valid dst cache entry for the given source and destination ip
 * addresses. If an association is passed, trys to get a dst entry with a
 * source address that matches an address in the bind address list.
 */
static void sctp_v4_get_dst(struct sctp_transport *t, union sctp_addr *saddr,
				struct flowi *fl, struct sock *sk)
{
	struct sctp_association *asoc = t->asoc;
	struct rtable *rt;
	struct flowi4 *fl4 = &fl->u.ip4;
	struct sctp_bind_addr *bp;
	struct sctp_sockaddr_entry *laddr;
	struct dst_entry *dst = NULL;
	union sctp_addr *daddr = &t->ipaddr;
	union sctp_addr dst_saddr;

	memset(fl4, 0x0, sizeof(struct flowi4));
	fl4->daddr  = daddr->v4.sin_addr.s_addr;
	fl4->fl4_dport = daddr->v4.sin_port;
	fl4->flowi4_proto = IPPROTO_SCTP;
	if (asoc) {
		fl4->flowi4_tos = RT_CONN_FLAGS(asoc->base.sk);
		fl4->flowi4_oif = asoc->base.sk->sk_bound_dev_if;
		fl4->fl4_sport = htons(asoc->base.bind_addr.port);
	}
	if (saddr) {
		fl4->saddr = saddr->v4.sin_addr.s_addr;
		fl4->fl4_sport = saddr->v4.sin_port;
	}

	pr_debug("%s: dst:%pI4, src:%pI4 - ", __func__, &fl4->daddr,
		 &fl4->saddr);

	rt = ip_route_output_key(sock_net(sk), fl4);
	if (!IS_ERR(rt))
		dst = &rt->dst;

	/* If there is no association or if a source address is passed, no
	 * more validation is required.
	 */
	if (!asoc || saddr)
		goto out;

	bp = &asoc->base.bind_addr;

	if (dst) {
		/* Walk through the bind address list and look for a bind
		 * address that matches the source address of the returned dst.
		 */
		sctp_v4_dst_saddr(&dst_saddr, fl4, htons(bp->port));
		rcu_read_lock();
		list_for_each_entry_rcu(laddr, &bp->address_list, list) {
			if (!laddr->valid || (laddr->state == SCTP_ADDR_DEL) ||
			    (laddr->state != SCTP_ADDR_SRC &&
			    !asoc->src_out_of_asoc_ok))
				continue;
			if (sctp_v4_cmp_addr(&dst_saddr, &laddr->a))
				goto out_unlock;
		}
		rcu_read_unlock();

		/* None of the bound addresses match the source address of the
		 * dst. So release it.
		 */
		dst_release(dst);
		dst = NULL;
	}

	/* Walk through the bind address list and try to get a dst that
	 * matches a bind address as the source address.
	 */
	rcu_read_lock();
	list_for_each_entry_rcu(laddr, &bp->address_list, list) {
		struct net_device *odev;

		if (!laddr->valid)
			continue;
		if (laddr->state != SCTP_ADDR_SRC ||
		    AF_INET != laddr->a.sa.sa_family)
			continue;

		fl4->fl4_sport = laddr->a.v4.sin_port;
		flowi4_update_output(fl4,
				     asoc->base.sk->sk_bound_dev_if,
				     RT_CONN_FLAGS(asoc->base.sk),
				     daddr->v4.sin_addr.s_addr,
				     laddr->a.v4.sin_addr.s_addr);

		rt = ip_route_output_key(sock_net(sk), fl4);
		if (IS_ERR(rt))
			continue;

		if (!dst)
			dst = &rt->dst;

		/* Ensure the src address belongs to the output
		 * interface.
		 */
		odev = __ip_dev_find(sock_net(sk), laddr->a.v4.sin_addr.s_addr,
				     false);
		if (!odev || odev->ifindex != fl4->flowi4_oif) {
			if (&rt->dst != dst)
				dst_release(&rt->dst);
			continue;
		}

		if (dst != &rt->dst)
			dst_release(dst);
		dst = &rt->dst;
		break;
	}

out_unlock:
	rcu_read_unlock();
out:
	t->dst = dst;
	if (dst)
		pr_debug("rt_dst:%pI4, rt_src:%pI4\n",
			 &fl4->daddr, &fl4->saddr);
	else
		pr_debug("no route\n");
}

/* For v4, the source address is cached in the route entry(dst). So no need
 * to cache it separately and hence this is an empty routine.
 */
static void sctp_v4_get_saddr(struct sctp_sock *sk,
			      struct sctp_transport *t,
			      struct flowi *fl)
{
	union sctp_addr *saddr = &t->saddr;
	struct rtable *rt = (struct rtable *)t->dst;

	if (rt) {
		saddr->v4.sin_family = AF_INET;
		saddr->v4.sin_addr.s_addr = fl->u.ip4.saddr;
	}
}

/* What interface did this skb arrive on? */
static int sctp_v4_skb_iif(const struct sk_buff *skb)
{
	return inet_iif(skb);
}

/* Was this packet marked by Explicit Congestion Notification? */
static int sctp_v4_is_ce(const struct sk_buff *skb)
{
	return INET_ECN_is_ce(ip_hdr(skb)->tos);
}

/* Create and initialize a new sk for the socket returned by accept(). */
static struct sock *sctp_v4_create_accept_sk(struct sock *sk,
					     struct sctp_association *asoc)
{
	struct sock *newsk = sk_alloc(sock_net(sk), PF_INET, GFP_KERNEL,
			sk->sk_prot, 0);
	struct inet_sock *newinet;

	if (!newsk)
		goto out;

	sock_init_data(NULL, newsk);

	sctp_copy_sock(newsk, sk, asoc);
	sock_reset_flag(newsk, SOCK_ZAPPED);

	newinet = inet_sk(newsk);

	newinet->inet_daddr = asoc->peer.primary_addr.v4.sin_addr.s_addr;

	sk_refcnt_debug_inc(newsk);

	if (newsk->sk_prot->init(newsk)) {
		sk_common_release(newsk);
		newsk = NULL;
	}

out:
	return newsk;
}

static int sctp_v4_addr_to_user(struct sctp_sock *sp, union sctp_addr *addr)
{
	/* No address mapping for V4 sockets */
	return sizeof(struct sockaddr_in);
}

/* Dump the v4 addr to the seq file. */
static void sctp_v4_seq_dump_addr(struct seq_file *seq, union sctp_addr *addr)
{
	seq_printf(seq, "%pI4 ", &addr->v4.sin_addr);
}

static void sctp_v4_ecn_capable(struct sock *sk)
{
	INET_ECN_xmit(sk);
}

static void sctp_addr_wq_timeout_handler(unsigned long arg)
{
	struct net *net = (struct net *)arg;
	struct sctp_sockaddr_entry *addrw, *temp;
	struct sctp_sock *sp;

	spin_lock_bh(&net->sctp.addr_wq_lock);

	list_for_each_entry_safe(addrw, temp, &net->sctp.addr_waitq, list) {
		pr_debug("%s: the first ent in wq:%p is addr:%pISc for cmd:%d at "
			 "entry:%p\n", __func__, &net->sctp.addr_waitq, &addrw->a.sa,
			 addrw->state, addrw);

#if IS_ENABLED(CONFIG_IPV6)
		/* Now we send an ASCONF for each association */
		/* Note. we currently don't handle link local IPv6 addressees */
		if (addrw->a.sa.sa_family == AF_INET6) {
			struct in6_addr *in6;

			if (ipv6_addr_type(&addrw->a.v6.sin6_addr) &
			    IPV6_ADDR_LINKLOCAL)
				goto free_next;

			in6 = (struct in6_addr *)&addrw->a.v6.sin6_addr;
			if (ipv6_chk_addr(net, in6, NULL, 0) == 0 &&
			    addrw->state == SCTP_ADDR_NEW) {
				unsigned long timeo_val;

				pr_debug("%s: this is on DAD, trying %d sec "
					 "later\n", __func__,
					 SCTP_ADDRESS_TICK_DELAY);

				timeo_val = jiffies;
				timeo_val += msecs_to_jiffies(SCTP_ADDRESS_TICK_DELAY);
				mod_timer(&net->sctp.addr_wq_timer, timeo_val);
				break;
			}
		}
#endif
		list_for_each_entry(sp, &net->sctp.auto_asconf_splist, auto_asconf_list) {
			struct sock *sk;

			sk = sctp_opt2sk(sp);
			/* ignore bound-specific endpoints */
			if (!sctp_is_ep_boundall(sk))
				continue;
			bh_lock_sock(sk);
			if (sctp_asconf_mgmt(sp, addrw) < 0)
				pr_debug("%s: sctp_asconf_mgmt failed\n", __func__);
			bh_unlock_sock(sk);
		}
#if IS_ENABLED(CONFIG_IPV6)
free_next:
#endif
		list_del(&addrw->list);
		kfree(addrw);
	}
	spin_unlock_bh(&net->sctp.addr_wq_lock);
}

static void sctp_free_addr_wq(struct net *net)
{
	struct sctp_sockaddr_entry *addrw;
	struct sctp_sockaddr_entry *temp;

	spin_lock_bh(&net->sctp.addr_wq_lock);
	del_timer(&net->sctp.addr_wq_timer);
	list_for_each_entry_safe(addrw, temp, &net->sctp.addr_waitq, list) {
		list_del(&addrw->list);
		kfree(addrw);
	}
	spin_unlock_bh(&net->sctp.addr_wq_lock);
}

/* lookup the entry for the same address in the addr_waitq
 * sctp_addr_wq MUST be locked
 */
static struct sctp_sockaddr_entry *sctp_addr_wq_lookup(struct net *net,
					struct sctp_sockaddr_entry *addr)
{
	struct sctp_sockaddr_entry *addrw;

	list_for_each_entry(addrw, &net->sctp.addr_waitq, list) {
		if (addrw->a.sa.sa_family != addr->a.sa.sa_family)
			continue;
		if (addrw->a.sa.sa_family == AF_INET) {
			if (addrw->a.v4.sin_addr.s_addr ==
			    addr->a.v4.sin_addr.s_addr)
				return addrw;
		} else if (addrw->a.sa.sa_family == AF_INET6) {
			if (ipv6_addr_equal(&addrw->a.v6.sin6_addr,
			    &addr->a.v6.sin6_addr))
				return addrw;
		}
	}
	return NULL;
}

void sctp_addr_wq_mgmt(struct net *net, struct sctp_sockaddr_entry *addr, int cmd)
{
	struct sctp_sockaddr_entry *addrw;
	unsigned long timeo_val;

	/* first, we check if an opposite message already exist in the queue.
	 * If we found such message, it is removed.
	 * This operation is a bit stupid, but the DHCP client attaches the
	 * new address after a couple of addition and deletion of that address
	 */

	spin_lock_bh(&net->sctp.addr_wq_lock);
	/* Offsets existing events in addr_wq */
	addrw = sctp_addr_wq_lookup(net, addr);
	if (addrw) {
		if (addrw->state != cmd) {
			pr_debug("%s: offsets existing entry for %d, addr:%pISc "
				 "in wq:%p\n", __func__, addrw->state, &addrw->a.sa,
				 &net->sctp.addr_waitq);

			list_del(&addrw->list);
			kfree(addrw);
		}
		spin_unlock_bh(&net->sctp.addr_wq_lock);
		return;
	}

	/* OK, we have to add the new address to the wait queue */
	addrw = kmemdup(addr, sizeof(struct sctp_sockaddr_entry), GFP_ATOMIC);
	if (addrw == NULL) {
		spin_unlock_bh(&net->sctp.addr_wq_lock);
		return;
	}
	addrw->state = cmd;
	list_add_tail(&addrw->list, &net->sctp.addr_waitq);

	pr_debug("%s: add new entry for cmd:%d, addr:%pISc in wq:%p\n",
		 __func__, addrw->state, &addrw->a.sa, &net->sctp.addr_waitq);

	if (!timer_pending(&net->sctp.addr_wq_timer)) {
		timeo_val = jiffies;
		timeo_val += msecs_to_jiffies(SCTP_ADDRESS_TICK_DELAY);
		mod_timer(&net->sctp.addr_wq_timer, timeo_val);
	}
	spin_unlock_bh(&net->sctp.addr_wq_lock);
}

/* Event handler for inet address addition/deletion events.
 * The sctp_local_addr_list needs to be protocted by a spin lock since
 * multiple notifiers (say IPv4 and IPv6) may be running at the same
 * time and thus corrupt the list.
 * The reader side is protected with RCU.
 */
static int sctp_inetaddr_event(struct notifier_block *this, unsigned long ev,
			       void *ptr)
{
	struct in_ifaddr *ifa = (struct in_ifaddr *)ptr;
	struct sctp_sockaddr_entry *addr = NULL;
	struct sctp_sockaddr_entry *temp;
	struct net *net = dev_net(ifa->ifa_dev->dev);
	int found = 0;

	switch (ev) {
	case NETDEV_UP:
		addr = kmalloc(sizeof(struct sctp_sockaddr_entry), GFP_ATOMIC);
		if (addr) {
			addr->a.v4.sin_family = AF_INET;
			addr->a.v4.sin_port = 0;
			addr->a.v4.sin_addr.s_addr = ifa->ifa_local;
			addr->valid = 1;
			spin_lock_bh(&net->sctp.local_addr_lock);
			list_add_tail_rcu(&addr->list, &net->sctp.local_addr_list);
			sctp_addr_wq_mgmt(net, addr, SCTP_ADDR_NEW);
			spin_unlock_bh(&net->sctp.local_addr_lock);
		}
		break;
	case NETDEV_DOWN:
		spin_lock_bh(&net->sctp.local_addr_lock);
		list_for_each_entry_safe(addr, temp,
					&net->sctp.local_addr_list, list) {
			if (addr->a.sa.sa_family == AF_INET &&
					addr->a.v4.sin_addr.s_addr ==
					ifa->ifa_local) {
				sctp_addr_wq_mgmt(net, addr, SCTP_ADDR_DEL);
				found = 1;
				addr->valid = 0;
				list_del_rcu(&addr->list);
				break;
			}
		}
		spin_unlock_bh(&net->sctp.local_addr_lock);
		if (found)
			kfree_rcu(addr, rcu);
		break;
	}

	return NOTIFY_DONE;
}

/*
 * Initialize the control inode/socket with a control endpoint data
 * structure.  This endpoint is reserved exclusively for the OOTB processing.
 */
static int sctp_ctl_sock_init(struct net *net)
{
	int err;
	sa_family_t family = PF_INET;

	if (sctp_get_pf_specific(PF_INET6))
		family = PF_INET6;

	err = inet_ctl_sock_create(&net->sctp.ctl_sock, family,
				   SOCK_SEQPACKET, IPPROTO_SCTP, net);

	/* If IPv6 socket could not be created, try the IPv4 socket */
	if (err < 0 && family == PF_INET6)
		err = inet_ctl_sock_create(&net->sctp.ctl_sock, AF_INET,
					   SOCK_SEQPACKET, IPPROTO_SCTP,
					   net);

	if (err < 0) {
		pr_err("Failed to create the SCTP control socket\n");
		return err;
	}
	return 0;
}

/* Register address family specific functions. */
int sctp_register_af(struct sctp_af *af)
{
	switch (af->sa_family) {
	case AF_INET:
		if (sctp_af_v4_specific)
			return 0;
		sctp_af_v4_specific = af;
		break;
	case AF_INET6:
		if (sctp_af_v6_specific)
			return 0;
		sctp_af_v6_specific = af;
		break;
	default:
		return 0;
	}

	INIT_LIST_HEAD(&af->list);
	list_add_tail(&af->list, &sctp_address_families);
	return 1;
}

/* Get the table of functions for manipulating a particular address
 * family.
 */
struct sctp_af *sctp_get_af_specific(sa_family_t family)
{
	switch (family) {
	case AF_INET:
		return sctp_af_v4_specific;
	case AF_INET6:
		return sctp_af_v6_specific;
	default:
		return NULL;
	}
}

/* Common code to initialize a AF_INET msg_name. */
static void sctp_inet_msgname(char *msgname, int *addr_len)
{
	struct sockaddr_in *sin;

	sin = (struct sockaddr_in *)msgname;
	*addr_len = sizeof(struct sockaddr_in);
	sin->sin_family = AF_INET;
	memset(sin->sin_zero, 0, sizeof(sin->sin_zero));
}

/* Copy the primary address of the peer primary address as the msg_name. */
static void sctp_inet_event_msgname(struct sctp_ulpevent *event, char *msgname,
				    int *addr_len)
{
	struct sockaddr_in *sin, *sinfrom;

	if (msgname) {
		struct sctp_association *asoc;

		asoc = event->asoc;
		sctp_inet_msgname(msgname, addr_len);
		sin = (struct sockaddr_in *)msgname;
		sinfrom = &asoc->peer.primary_addr.v4;
		sin->sin_port = htons(asoc->peer.port);
		sin->sin_addr.s_addr = sinfrom->sin_addr.s_addr;
	}
}

/* Initialize and copy out a msgname from an inbound skb. */
static void sctp_inet_skb_msgname(struct sk_buff *skb, char *msgname, int *len)
{
	if (msgname) {
		struct sctphdr *sh = sctp_hdr(skb);
		struct sockaddr_in *sin = (struct sockaddr_in *)msgname;

		sctp_inet_msgname(msgname, len);
		sin->sin_port = sh->source;
		sin->sin_addr.s_addr = ip_hdr(skb)->saddr;
	}
}

/* Do we support this AF? */
static int sctp_inet_af_supported(sa_family_t family, struct sctp_sock *sp)
{
	/* PF_INET only supports AF_INET addresses. */
	return AF_INET == family;
}

/* Address matching with wildcards allowed. */
static int sctp_inet_cmp_addr(const union sctp_addr *addr1,
			      const union sctp_addr *addr2,
			      struct sctp_sock *opt)
{
	/* PF_INET only supports AF_INET addresses. */
	if (addr1->sa.sa_family != addr2->sa.sa_family)
		return 0;
	if (htonl(INADDR_ANY) == addr1->v4.sin_addr.s_addr ||
	    htonl(INADDR_ANY) == addr2->v4.sin_addr.s_addr)
		return 1;
	if (addr1->v4.sin_addr.s_addr == addr2->v4.sin_addr.s_addr)
		return 1;

	return 0;
}

/* Verify that provided sockaddr looks bindable.  Common verification has
 * already been taken care of.
 */
static int sctp_inet_bind_verify(struct sctp_sock *opt, union sctp_addr *addr)
{
	return sctp_v4_available(addr, opt);
}

/* Verify that sockaddr looks sendable.  Common verification has already
 * been taken care of.
 */
static int sctp_inet_send_verify(struct sctp_sock *opt, union sctp_addr *addr)
{
	return 1;
}

/* Fill in Supported Address Type information for INIT and INIT-ACK
 * chunks.  Returns number of addresses supported.
 */
static int sctp_inet_supported_addrs(const struct sctp_sock *opt,
				     __be16 *types)
{
	types[0] = SCTP_PARAM_IPV4_ADDRESS;
	return 1;
}

/* Wrapper routine that calls the ip transmit routine. */
static inline int sctp_v4_xmit(struct sk_buff *skb,
			       struct sctp_transport *transport)
{
	struct inet_sock *inet = inet_sk(skb->sk);

	pr_debug("%s: skb:%p, len:%d, src:%pI4, dst:%pI4\n", __func__, skb,
		 skb->len, &transport->fl.u.ip4.saddr, &transport->fl.u.ip4.daddr);

	inet->pmtudisc = transport->param_flags & SPP_PMTUD_ENABLE ?
			 IP_PMTUDISC_DO : IP_PMTUDISC_DONT;

	SCTP_INC_STATS(sock_net(&inet->sk), SCTP_MIB_OUTSCTPPACKS);

	return ip_queue_xmit(&inet->sk, skb, &transport->fl);
}

static struct sctp_af sctp_af_inet;

static struct sctp_pf sctp_pf_inet = {
	.event_msgname = sctp_inet_event_msgname,
	.skb_msgname   = sctp_inet_skb_msgname,
	.af_supported  = sctp_inet_af_supported,
	.cmp_addr      = sctp_inet_cmp_addr,
	.bind_verify   = sctp_inet_bind_verify,
	.send_verify   = sctp_inet_send_verify,
	.supported_addrs = sctp_inet_supported_addrs,
	.create_accept_sk = sctp_v4_create_accept_sk,
	.addr_to_user  = sctp_v4_addr_to_user,
	.to_sk_saddr   = sctp_v4_to_sk_saddr,
	.to_sk_daddr   = sctp_v4_to_sk_daddr,
	.af            = &sctp_af_inet
};

/* Notifier for inetaddr addition/deletion events.  */
static struct notifier_block sctp_inetaddr_notifier = {
	.notifier_call = sctp_inetaddr_event,
};

/* Socket operations.  */
static const struct proto_ops inet_seqpacket_ops = {
	.family		   = PF_INET,
	.owner		   = THIS_MODULE,
	.release	   = inet_release,	/* Needs to be wrapped... */
	.bind		   = inet_bind,
	.connect	   = inet_dgram_connect,
	.socketpair	   = sock_no_socketpair,
	.accept		   = inet_accept,
	.getname	   = inet_getname,	/* Semantics are different.  */
	.poll		   = sctp_poll,
	.ioctl		   = inet_ioctl,
	.listen		   = sctp_inet_listen,
	.shutdown	   = inet_shutdown,	/* Looks harmless.  */
	.setsockopt	   = sock_common_setsockopt, /* IP_SOL IP_OPTION is a problem */
	.getsockopt	   = sock_common_getsockopt,
	.sendmsg	   = inet_sendmsg,
	.recvmsg	   = sock_common_recvmsg,
	.mmap		   = sock_no_mmap,
	.sendpage	   = sock_no_sendpage,
#ifdef CONFIG_COMPAT
	.compat_setsockopt = compat_sock_common_setsockopt,
	.compat_getsockopt = compat_sock_common_getsockopt,
#endif
};

/* Registration with AF_INET family.  */
static struct inet_protosw sctp_seqpacket_protosw = {
	.type       = SOCK_SEQPACKET,
	.protocol   = IPPROTO_SCTP,
	.prot       = &sctp_prot,
	.ops        = &inet_seqpacket_ops,
	.flags      = SCTP_PROTOSW_FLAG
};
static struct inet_protosw sctp_stream_protosw = {
	.type       = SOCK_STREAM,
	.protocol   = IPPROTO_SCTP,
	.prot       = &sctp_prot,
	.ops        = &inet_seqpacket_ops,
	.flags      = SCTP_PROTOSW_FLAG
};

/* Register with IP layer.  */
static const struct net_protocol sctp_protocol = {
	.handler     = sctp_rcv,
	.err_handler = sctp_v4_err,
	.no_policy   = 1,
	.netns_ok    = 1,
	.icmp_strict_tag_validation = 1,
};

/* IPv4 address related functions.  */
static struct sctp_af sctp_af_inet = {
	.sa_family	   = AF_INET,
	.sctp_xmit	   = sctp_v4_xmit,
	.setsockopt	   = ip_setsockopt,
	.getsockopt	   = ip_getsockopt,
	.get_dst	   = sctp_v4_get_dst,
	.get_saddr	   = sctp_v4_get_saddr,
	.copy_addrlist	   = sctp_v4_copy_addrlist,
	.from_skb	   = sctp_v4_from_skb,
	.from_sk	   = sctp_v4_from_sk,
	.from_addr_param   = sctp_v4_from_addr_param,
	.to_addr_param	   = sctp_v4_to_addr_param,
	.cmp_addr	   = sctp_v4_cmp_addr,
	.addr_valid	   = sctp_v4_addr_valid,
	.inaddr_any	   = sctp_v4_inaddr_any,
	.is_any		   = sctp_v4_is_any,
	.available	   = sctp_v4_available,
	.scope		   = sctp_v4_scope,
	.skb_iif	   = sctp_v4_skb_iif,
	.is_ce		   = sctp_v4_is_ce,
	.seq_dump_addr	   = sctp_v4_seq_dump_addr,
	.ecn_capable	   = sctp_v4_ecn_capable,
	.net_header_len	   = sizeof(struct iphdr),
	.sockaddr_len	   = sizeof(struct sockaddr_in),
#ifdef CONFIG_COMPAT
	.compat_setsockopt = compat_ip_setsockopt,
	.compat_getsockopt = compat_ip_getsockopt,
#endif
};

struct sctp_pf *sctp_get_pf_specific(sa_family_t family)
{
	switch (family) {
	case PF_INET:
		return sctp_pf_inet_specific;
	case PF_INET6:
		return sctp_pf_inet6_specific;
	default:
		return NULL;
	}
}

/* Register the PF specific function table.  */
int sctp_register_pf(struct sctp_pf *pf, sa_family_t family)
{
	switch (family) {
	case PF_INET:
		if (sctp_pf_inet_specific)
			return 0;
		sctp_pf_inet_specific = pf;
		break;
	case PF_INET6:
		if (sctp_pf_inet6_specific)
			return 0;
		sctp_pf_inet6_specific = pf;
		break;
	default:
		return 0;
	}
	return 1;
}

static inline int init_sctp_mibs(struct net *net)
{
	net->sctp.sctp_statistics = alloc_percpu(struct sctp_mib);
	if (!net->sctp.sctp_statistics)
		return -ENOMEM;
	return 0;
}

static inline void cleanup_sctp_mibs(struct net *net)
{
	free_percpu(net->sctp.sctp_statistics);
}

static void sctp_v4_pf_init(void)
{
	/* Initialize the SCTP specific PF functions. */
	sctp_register_pf(&sctp_pf_inet, PF_INET);
	sctp_register_af(&sctp_af_inet);
}

static void sctp_v4_pf_exit(void)
{
	list_del(&sctp_af_inet.list);
}

static int sctp_v4_protosw_init(void)
{
	int rc;

	rc = proto_register(&sctp_prot, 1);
	if (rc)
		return rc;

	/* Register SCTP(UDP and TCP style) with socket layer.  */
	inet_register_protosw(&sctp_seqpacket_protosw);
	inet_register_protosw(&sctp_stream_protosw);

	return 0;
}

static void sctp_v4_protosw_exit(void)
{
	inet_unregister_protosw(&sctp_stream_protosw);
	inet_unregister_protosw(&sctp_seqpacket_protosw);
	proto_unregister(&sctp_prot);
}

static int sctp_v4_add_protocol(void)
{
	/* Register notifier for inet address additions/deletions. */
	register_inetaddr_notifier(&sctp_inetaddr_notifier);

	/* Register SCTP with inet layer.  */
	if (inet_add_protocol(&sctp_protocol, IPPROTO_SCTP) < 0)
		return -EAGAIN;

	return 0;
}

static void sctp_v4_del_protocol(void)
{
	inet_del_protocol(&sctp_protocol, IPPROTO_SCTP);
	unregister_inetaddr_notifier(&sctp_inetaddr_notifier);
}

static int __net_init sctp_defaults_init(struct net *net)
{
	int status;

	/*
	 * 14. Suggested SCTP Protocol Parameter Values
	 */
	/* The following protocol parameters are RECOMMENDED:  */
	/* RTO.Initial              - 3  seconds */
	net->sctp.rto_initial			= SCTP_RTO_INITIAL;
	/* RTO.Min                  - 1  second */
	net->sctp.rto_min	 		= SCTP_RTO_MIN;
	/* RTO.Max                 -  60 seconds */
	net->sctp.rto_max 			= SCTP_RTO_MAX;
	/* RTO.Alpha                - 1/8 */
	net->sctp.rto_alpha			= SCTP_RTO_ALPHA;
	/* RTO.Beta                 - 1/4 */
	net->sctp.rto_beta			= SCTP_RTO_BETA;

	/* Valid.Cookie.Life        - 60  seconds */
	net->sctp.valid_cookie_life		= SCTP_DEFAULT_COOKIE_LIFE;

	/* Whether Cookie Preservative is enabled(1) or not(0) */
	net->sctp.cookie_preserve_enable 	= 1;

	/* Default sctp sockets to use md5 as their hmac alg */
#if defined (CONFIG_SCTP_DEFAULT_COOKIE_HMAC_MD5)
	net->sctp.sctp_hmac_alg			= "md5";
#elif defined (CONFIG_SCTP_DEFAULT_COOKIE_HMAC_SHA1)
	net->sctp.sctp_hmac_alg			= "sha1";
#else
	net->sctp.sctp_hmac_alg			= NULL;
#endif

	/* Max.Burst		    - 4 */
	net->sctp.max_burst			= SCTP_DEFAULT_MAX_BURST;

	/* Enable pf state by default */
	net->sctp.pf_enable = 1;

	/* Association.Max.Retrans  - 10 attempts
	 * Path.Max.Retrans         - 5  attempts (per destination address)
	 * Max.Init.Retransmits     - 8  attempts
	 */
	net->sctp.max_retrans_association	= 10;
	net->sctp.max_retrans_path		= 5;
	net->sctp.max_retrans_init		= 8;

	/* Sendbuffer growth	    - do per-socket accounting */
	net->sctp.sndbuf_policy			= 0;

	/* Rcvbuffer growth	    - do per-socket accounting */
	net->sctp.rcvbuf_policy			= 0;

	/* HB.interval              - 30 seconds */
	net->sctp.hb_interval			= SCTP_DEFAULT_TIMEOUT_HEARTBEAT;

	/* delayed SACK timeout */
	net->sctp.sack_timeout			= SCTP_DEFAULT_TIMEOUT_SACK;

	/* Disable ADDIP by default. */
	net->sctp.addip_enable = 0;
	net->sctp.addip_noauth = 0;
	net->sctp.default_auto_asconf = 0;

	/* Enable PR-SCTP by default. */
	net->sctp.prsctp_enable = 1;

	/* Disable AUTH by default. */
	net->sctp.auth_enable = 0;

	/* Set SCOPE policy to enabled */
	net->sctp.scope_policy = SCTP_SCOPE_POLICY_ENABLE;

	/* Set the default rwnd update threshold */
	net->sctp.rwnd_upd_shift = SCTP_DEFAULT_RWND_SHIFT;

	/* Initialize maximum autoclose timeout. */
	net->sctp.max_autoclose		= INT_MAX / HZ;

	status = sctp_sysctl_net_register(net);
	if (status)
		goto err_sysctl_register;

	/* Allocate and initialise sctp mibs.  */
	status = init_sctp_mibs(net);
	if (status)
		goto err_init_mibs;

	/* Initialize proc fs directory.  */
	status = sctp_proc_init(net);
	if (status)
		goto err_init_proc;

	sctp_dbg_objcnt_init(net);

	/* Initialize the local address list. */
	INIT_LIST_HEAD(&net->sctp.local_addr_list);
	spin_lock_init(&net->sctp.local_addr_lock);
	sctp_get_local_addr_list(net);

	/* Initialize the address event list */
	INIT_LIST_HEAD(&net->sctp.addr_waitq);
	INIT_LIST_HEAD(&net->sctp.auto_asconf_splist);
	spin_lock_init(&net->sctp.addr_wq_lock);
	net->sctp.addr_wq_timer.expires = 0;
	setup_timer(&net->sctp.addr_wq_timer, sctp_addr_wq_timeout_handler,
		    (unsigned long)net);

	return 0;

err_init_proc:
	cleanup_sctp_mibs(net);
err_init_mibs:
	sctp_sysctl_net_unregister(net);
err_sysctl_register:
	return status;
}

static void __net_exit sctp_defaults_exit(struct net *net)
{
	/* Free the local address list */
	sctp_free_addr_wq(net);
	sctp_free_local_addr_list(net);

	sctp_dbg_objcnt_exit(net);

	sctp_proc_exit(net);
	cleanup_sctp_mibs(net);
	sctp_sysctl_net_unregister(net);
}

static struct pernet_operations sctp_defaults_ops = {
	.init = sctp_defaults_init,
	.exit = sctp_defaults_exit,
};

static int __net_init sctp_ctrlsock_init(struct net *net)
{
	int status;

	/* Initialize the control inode/socket for handling OOTB packets.  */
	status = sctp_ctl_sock_init(net);
	if (status)
		pr_err("Failed to initialize the SCTP control sock\n");

	return status;
}

static void __net_init sctp_ctrlsock_exit(struct net *net)
{
	/* Free the control endpoint.  */
	inet_ctl_sock_destroy(net->sctp.ctl_sock);
}

static struct pernet_operations sctp_ctrlsock_ops = {
	.init = sctp_ctrlsock_init,
	.exit = sctp_ctrlsock_exit,
};

/* Initialize the universe into something sensible.  */
static __init int sctp_init(void)
{
	int i;
	int status = -EINVAL;
	unsigned long goal;
	unsigned long limit;
	int max_share;
	int order;
	int num_entries;
	int max_entry_order;

	sock_skb_cb_check_size(sizeof(struct sctp_ulpevent));

	/* Allocate bind_bucket and chunk caches. */
	status = -ENOBUFS;
	sctp_bucket_cachep = kmem_cache_create("sctp_bind_bucket",
					       sizeof(struct sctp_bind_bucket),
					       0, SLAB_HWCACHE_ALIGN,
					       NULL);
	if (!sctp_bucket_cachep)
		goto out;

	sctp_chunk_cachep = kmem_cache_create("sctp_chunk",
					       sizeof(struct sctp_chunk),
					       0, SLAB_HWCACHE_ALIGN,
					       NULL);
	if (!sctp_chunk_cachep)
		goto err_chunk_cachep;

	status = percpu_counter_init(&sctp_sockets_allocated, 0, GFP_KERNEL);
	if (status)
		goto err_percpu_counter_init;

	/* Implementation specific variables. */

	/* Initialize default stream count setup information. */
	sctp_max_instreams    		= SCTP_DEFAULT_INSTREAMS;
	sctp_max_outstreams   		= SCTP_DEFAULT_OUTSTREAMS;

	/* Initialize handle used for association ids. */
	idr_init(&sctp_assocs_id);

	limit = nr_free_buffer_pages() / 8;
	limit = max(limit, 128UL);
	sysctl_sctp_mem[0] = limit / 4 * 3;
	sysctl_sctp_mem[1] = limit;
	sysctl_sctp_mem[2] = sysctl_sctp_mem[0] * 2;

	/* Set per-socket limits to no more than 1/128 the pressure threshold*/
	limit = (sysctl_sctp_mem[1]) << (PAGE_SHIFT - 7);
	max_share = min(4UL*1024*1024, limit);

	sysctl_sctp_rmem[0] = SK_MEM_QUANTUM; /* give each asoc 1 page min */
	sysctl_sctp_rmem[1] = 1500 * SKB_TRUESIZE(1);
	sysctl_sctp_rmem[2] = max(sysctl_sctp_rmem[1], max_share);

	sysctl_sctp_wmem[0] = SK_MEM_QUANTUM;
	sysctl_sctp_wmem[1] = 16*1024;
	sysctl_sctp_wmem[2] = max(64*1024, max_share);

	/* Size and allocate the association hash table.
	 * The methodology is similar to that of the tcp hash tables.
	 * Though not identical.  Start by getting a goal size
	 */
	if (totalram_pages >= (128 * 1024))
		goal = totalram_pages >> (22 - PAGE_SHIFT);
	else
		goal = totalram_pages >> (24 - PAGE_SHIFT);

	/* Then compute the page order for said goal */
	order = get_order(goal);
<<<<<<< HEAD

	/* Now compute the required page order for the maximum sized table we
	 * want to create
	 */
	max_entry_order = get_order(MAX_SCTP_PORT_HASH_ENTRIES *
				    sizeof(struct sctp_bind_hashbucket));

	/* Limit the page order by that maximum hash table size */
	order = min(order, max_entry_order);
=======
>>>>>>> 05ec7de7

	/* Now compute the required page order for the maximum sized table we
	 * want to create
	 */
	max_entry_order = get_order(MAX_SCTP_PORT_HASH_ENTRIES *
				    sizeof(struct sctp_bind_hashbucket));

	/* Limit the page order by that maximum hash table size */
	order = min(order, max_entry_order);

	/* Allocate and initialize the endpoint hash table.  */
	sctp_ep_hashsize = 64;
	sctp_ep_hashtable =
		kmalloc(64 * sizeof(struct sctp_hashbucket), GFP_KERNEL);
	if (!sctp_ep_hashtable) {
		pr_err("Failed endpoint_hash alloc\n");
		status = -ENOMEM;
		goto err_ehash_alloc;
	}
	for (i = 0; i < sctp_ep_hashsize; i++) {
		rwlock_init(&sctp_ep_hashtable[i].lock);
		INIT_HLIST_HEAD(&sctp_ep_hashtable[i].chain);
	}

	/* Allocate and initialize the SCTP port hash table.
	 * Note that order is initalized to start at the max sized
	 * table we want to support.  If we can't get that many pages
	 * reduce the order and try again
	 */
	do {
		sctp_port_hashtable = (struct sctp_bind_hashbucket *)
			__get_free_pages(GFP_KERNEL | __GFP_NOWARN, order);
	} while (!sctp_port_hashtable && --order > 0);

	if (!sctp_port_hashtable) {
		pr_err("Failed bind hash alloc\n");
		status = -ENOMEM;
		goto err_bhash_alloc;
	}

	/* Now compute the number of entries that will fit in the
	 * port hash space we allocated
	 */
	num_entries = (1UL << order) * PAGE_SIZE /
		      sizeof(struct sctp_bind_hashbucket);

	/* And finish by rounding it down to the nearest power of two
	 * this wastes some memory of course, but its needed because
	 * the hash function operates based on the assumption that
	 * that the number of entries is a power of two
	 */
	sctp_port_hashsize = rounddown_pow_of_two(num_entries);

	for (i = 0; i < sctp_port_hashsize; i++) {
		spin_lock_init(&sctp_port_hashtable[i].lock);
		INIT_HLIST_HEAD(&sctp_port_hashtable[i].chain);
	}

	if (sctp_transport_hashtable_init())
		goto err_thash_alloc;

	pr_info("Hash tables configured (bind %d/%d)\n", sctp_port_hashsize,
		num_entries);

	sctp_sysctl_register();

	INIT_LIST_HEAD(&sctp_address_families);
	sctp_v4_pf_init();
	sctp_v6_pf_init();

	status = register_pernet_subsys(&sctp_defaults_ops);
	if (status)
		goto err_register_defaults;

	status = sctp_v4_protosw_init();
	if (status)
		goto err_protosw_init;

	status = sctp_v6_protosw_init();
	if (status)
		goto err_v6_protosw_init;

	status = register_pernet_subsys(&sctp_ctrlsock_ops);
	if (status)
		goto err_register_ctrlsock;

	status = sctp_v4_add_protocol();
	if (status)
		goto err_add_protocol;

	/* Register SCTP with inet6 layer.  */
	status = sctp_v6_add_protocol();
	if (status)
		goto err_v6_add_protocol;

out:
	return status;
err_v6_add_protocol:
	sctp_v4_del_protocol();
err_add_protocol:
	unregister_pernet_subsys(&sctp_ctrlsock_ops);
err_register_ctrlsock:
	sctp_v6_protosw_exit();
err_v6_protosw_init:
	sctp_v4_protosw_exit();
err_protosw_init:
	unregister_pernet_subsys(&sctp_defaults_ops);
err_register_defaults:
	sctp_v4_pf_exit();
	sctp_v6_pf_exit();
	sctp_sysctl_unregister();
	free_pages((unsigned long)sctp_port_hashtable,
		   get_order(sctp_port_hashsize *
			     sizeof(struct sctp_bind_hashbucket)));
err_bhash_alloc:
	sctp_transport_hashtable_destroy();
err_thash_alloc:
	kfree(sctp_ep_hashtable);
err_ehash_alloc:
	percpu_counter_destroy(&sctp_sockets_allocated);
err_percpu_counter_init:
	kmem_cache_destroy(sctp_chunk_cachep);
err_chunk_cachep:
	kmem_cache_destroy(sctp_bucket_cachep);
	goto out;
}

/* Exit handler for the SCTP protocol.  */
static __exit void sctp_exit(void)
{
	/* BUG.  This should probably do something useful like clean
	 * up all the remaining associations and all that memory.
	 */

	/* Unregister with inet6/inet layers. */
	sctp_v6_del_protocol();
	sctp_v4_del_protocol();

	unregister_pernet_subsys(&sctp_ctrlsock_ops);

	/* Free protosw registrations */
	sctp_v6_protosw_exit();
	sctp_v4_protosw_exit();

	unregister_pernet_subsys(&sctp_defaults_ops);

	/* Unregister with socket layer. */
	sctp_v6_pf_exit();
	sctp_v4_pf_exit();

	sctp_sysctl_unregister();

	free_pages((unsigned long)sctp_port_hashtable,
		   get_order(sctp_port_hashsize *
			     sizeof(struct sctp_bind_hashbucket)));
	kfree(sctp_ep_hashtable);
	sctp_transport_hashtable_destroy();

	percpu_counter_destroy(&sctp_sockets_allocated);

	rcu_barrier(); /* Wait for completion of call_rcu()'s */

	kmem_cache_destroy(sctp_chunk_cachep);
	kmem_cache_destroy(sctp_bucket_cachep);
}

module_init(sctp_init);
module_exit(sctp_exit);

/*
 * __stringify doesn't likes enums, so use IPPROTO_SCTP value (132) directly.
 */
MODULE_ALIAS("net-pf-" __stringify(PF_INET) "-proto-132");
MODULE_ALIAS("net-pf-" __stringify(PF_INET6) "-proto-132");
MODULE_AUTHOR("Linux Kernel SCTP developers <linux-sctp@vger.kernel.org>");
MODULE_DESCRIPTION("Support for the SCTP protocol (RFC2960)");
module_param_named(no_checksums, sctp_checksum_disable, bool, 0644);
MODULE_PARM_DESC(no_checksums, "Disable checksums computing and verification");
MODULE_LICENSE("GPL");<|MERGE_RESOLUTION|>--- conflicted
+++ resolved
@@ -1420,18 +1420,6 @@
 
 	/* Then compute the page order for said goal */
 	order = get_order(goal);
-<<<<<<< HEAD
-
-	/* Now compute the required page order for the maximum sized table we
-	 * want to create
-	 */
-	max_entry_order = get_order(MAX_SCTP_PORT_HASH_ENTRIES *
-				    sizeof(struct sctp_bind_hashbucket));
-
-	/* Limit the page order by that maximum hash table size */
-	order = min(order, max_entry_order);
-=======
->>>>>>> 05ec7de7
 
 	/* Now compute the required page order for the maximum sized table we
 	 * want to create
