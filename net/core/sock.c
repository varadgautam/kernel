--- conflicted
+++ resolved
@@ -858,7 +858,6 @@
 }
 
 static void sock_copy(struct sock *nsk, const struct sock *osk)
-<<<<<<< HEAD
 {
 #ifdef CONFIG_SECURITY_NETWORK
 	void *sptr = nsk->sk_security;
@@ -877,26 +876,6 @@
 	struct sock *sk;
 	struct kmem_cache *slab;
 
-=======
-{
-#ifdef CONFIG_SECURITY_NETWORK
-	void *sptr = nsk->sk_security;
-#endif
-
-	memcpy(nsk, osk, osk->sk_prot->obj_size);
-#ifdef CONFIG_SECURITY_NETWORK
-	nsk->sk_security = sptr;
-	security_sk_clone(osk, nsk);
-#endif
-}
-
-static struct sock *sk_prot_alloc(struct proto *prot, gfp_t priority,
-		int family)
-{
-	struct sock *sk;
-	struct kmem_cache *slab;
-
->>>>>>> 9418d5dc
 	slab = prot->slab;
 	if (slab != NULL)
 		sk = kmem_cache_alloc(slab, priority);
