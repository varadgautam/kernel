--- conflicted
+++ resolved
@@ -1368,10 +1368,7 @@
 	case NETDEV_DOWN:
 		rtmsg_ifinfo(RTM_NEWLINK, dev, IFF_UP|IFF_RUNNING);
 		break;
-<<<<<<< HEAD
-=======
 	case NETDEV_POST_INIT:
->>>>>>> 92dcffb9
 	case NETDEV_REGISTER:
 	case NETDEV_CHANGE:
 	case NETDEV_GOING_DOWN:
