/*
 * 	NET3	Protocol independent device support routines.
 *
 *		This program is free software; you can redistribute it and/or
 *		modify it under the terms of the GNU General Public License
 *		as published by the Free Software Foundation; either version
 *		2 of the License, or (at your option) any later version.
 *
 *	Derived from the non IP parts of dev.c 1.0.19
 * 		Authors:	Ross Biro
 *				Fred N. van Kempen, <waltje@uWalt.NL.Mugnet.ORG>
 *				Mark Evans, <evansmp@uhura.aston.ac.uk>
 *
 *	Additional Authors:
 *		Florian la Roche <rzsfl@rz.uni-sb.de>
 *		Alan Cox <gw4pts@gw4pts.ampr.org>
 *		David Hinds <dahinds@users.sourceforge.net>
 *		Alexey Kuznetsov <kuznet@ms2.inr.ac.ru>
 *		Adam Sulmicki <adam@cfar.umd.edu>
 *              Pekka Riikonen <priikone@poesidon.pspt.fi>
 *
 *	Changes:
 *              D.J. Barrow     :       Fixed bug where dev->refcnt gets set
 *              			to 2 if register_netdev gets called
 *              			before net_dev_init & also removed a
 *              			few lines of code in the process.
 *		Alan Cox	:	device private ioctl copies fields back.
 *		Alan Cox	:	Transmit queue code does relevant
 *					stunts to keep the queue safe.
 *		Alan Cox	:	Fixed double lock.
 *		Alan Cox	:	Fixed promisc NULL pointer trap
 *		????????	:	Support the full private ioctl range
 *		Alan Cox	:	Moved ioctl permission check into
 *					drivers
 *		Tim Kordas	:	SIOCADDMULTI/SIOCDELMULTI
 *		Alan Cox	:	100 backlog just doesn't cut it when
 *					you start doing multicast video 8)
 *		Alan Cox	:	Rewrote net_bh and list manager.
 *		Alan Cox	: 	Fix ETH_P_ALL echoback lengths.
 *		Alan Cox	:	Took out transmit every packet pass
 *					Saved a few bytes in the ioctl handler
 *		Alan Cox	:	Network driver sets packet type before
 *					calling netif_rx. Saves a function
 *					call a packet.
 *		Alan Cox	:	Hashed net_bh()
 *		Richard Kooijman:	Timestamp fixes.
 *		Alan Cox	:	Wrong field in SIOCGIFDSTADDR
 *		Alan Cox	:	Device lock protection.
 *		Alan Cox	: 	Fixed nasty side effect of device close
 *					changes.
 *		Rudi Cilibrasi	:	Pass the right thing to
 *					set_mac_address()
 *		Dave Miller	:	32bit quantity for the device lock to
 *					make it work out on a Sparc.
 *		Bjorn Ekwall	:	Added KERNELD hack.
 *		Alan Cox	:	Cleaned up the backlog initialise.
 *		Craig Metz	:	SIOCGIFCONF fix if space for under
 *					1 device.
 *	    Thomas Bogendoerfer :	Return ENODEV for dev_open, if there
 *					is no device open function.
 *		Andi Kleen	:	Fix error reporting for SIOCGIFCONF
 *	    Michael Chastain	:	Fix signed/unsigned for SIOCGIFCONF
 *		Cyrus Durgin	:	Cleaned for KMOD
 *		Adam Sulmicki   :	Bug Fix : Network Device Unload
 *					A network device unload needs to purge
 *					the backlog queue.
 *	Paul Rusty Russell	:	SIOCSIFNAME
 *              Pekka Riikonen  :	Netdev boot-time settings code
 *              Andrew Morton   :       Make unregister_netdevice wait
 *              			indefinitely on dev->refcnt
 * 		J Hadi Salim	:	- Backlog queue sampling
 *				        - netif_rx() feedback
 */

#include <asm/uaccess.h>
#include <asm/system.h>
#include <linux/bitops.h>
#include <linux/capability.h>
#include <linux/cpu.h>
#include <linux/types.h>
#include <linux/kernel.h>
#include <linux/hash.h>
#include <linux/sched.h>
#include <linux/mutex.h>
#include <linux/string.h>
#include <linux/mm.h>
#include <linux/socket.h>
#include <linux/sockios.h>
#include <linux/errno.h>
#include <linux/interrupt.h>
#include <linux/if_ether.h>
#include <linux/netdevice.h>
#include <linux/etherdevice.h>
#include <linux/ethtool.h>
#include <linux/notifier.h>
#include <linux/skbuff.h>
#include <net/net_namespace.h>
#include <net/sock.h>
#include <linux/rtnetlink.h>
#include <linux/proc_fs.h>
#include <linux/seq_file.h>
#include <linux/stat.h>
#include <linux/if_bridge.h>
#include <linux/if_macvlan.h>
#include <net/dst.h>
#include <net/pkt_sched.h>
#include <net/checksum.h>
#include <net/xfrm.h>
#include <linux/highmem.h>
#include <linux/init.h>
#include <linux/kmod.h>
#include <linux/module.h>
#include <linux/netpoll.h>
#include <linux/rcupdate.h>
#include <linux/delay.h>
#include <net/wext.h>
#include <net/iw_handler.h>
#include <asm/current.h>
#include <linux/audit.h>
#include <linux/dmaengine.h>
#include <linux/err.h>
#include <linux/ctype.h>
#include <linux/if_arp.h>
#include <linux/if_vlan.h>
#include <linux/ip.h>
#include <net/ip.h>
#include <linux/ipv6.h>
#include <linux/in.h>
#include <linux/jhash.h>
#include <linux/random.h>
#include <trace/events/napi.h>

#include "net-sysfs.h"

/* Instead of increasing this, you should create a hash table. */
#define MAX_GRO_SKBS 8

/* This should be increased if a protocol with a bigger head is added. */
#define GRO_MAX_HEAD (MAX_HEADER + 128)

/*
 *	The list of packet types we will receive (as opposed to discard)
 *	and the routines to invoke.
 *
 *	Why 16. Because with 16 the only overlap we get on a hash of the
 *	low nibble of the protocol value is RARP/SNAP/X.25.
 *
 *      NOTE:  That is no longer true with the addition of VLAN tags.  Not
 *             sure which should go first, but I bet it won't make much
 *             difference if we are running VLANs.  The good news is that
 *             this protocol won't be in the list unless compiled in, so
 *             the average user (w/out VLANs) will not be adversely affected.
 *             --BLG
 *
 *		0800	IP
 *		8100    802.1Q VLAN
 *		0001	802.3
 *		0002	AX.25
 *		0004	802.2
 *		8035	RARP
 *		0005	SNAP
 *		0805	X.25
 *		0806	ARP
 *		8137	IPX
 *		0009	Localtalk
 *		86DD	IPv6
 */

#define PTYPE_HASH_SIZE	(16)
#define PTYPE_HASH_MASK	(PTYPE_HASH_SIZE - 1)

static DEFINE_SPINLOCK(ptype_lock);
static struct list_head ptype_base[PTYPE_HASH_SIZE] __read_mostly;
static struct list_head ptype_all __read_mostly;	/* Taps */

/*
 * The @dev_base_head list is protected by @dev_base_lock and the rtnl
 * semaphore.
 *
 * Pure readers hold dev_base_lock for reading, or rcu_read_lock()
 *
 * Writers must hold the rtnl semaphore while they loop through the
 * dev_base_head list, and hold dev_base_lock for writing when they do the
 * actual updates.  This allows pure readers to access the list even
 * while a writer is preparing to update it.
 *
 * To put it another way, dev_base_lock is held for writing only to
 * protect against pure readers; the rtnl semaphore provides the
 * protection against other writers.
 *
 * See, for example usages, register_netdevice() and
 * unregister_netdevice(), which must be called with the rtnl
 * semaphore held.
 */
DEFINE_RWLOCK(dev_base_lock);
EXPORT_SYMBOL(dev_base_lock);

static inline struct hlist_head *dev_name_hash(struct net *net, const char *name)
{
	unsigned hash = full_name_hash(name, strnlen(name, IFNAMSIZ));
	return &net->dev_name_head[hash_32(hash, NETDEV_HASHBITS)];
}

static inline struct hlist_head *dev_index_hash(struct net *net, int ifindex)
{
	return &net->dev_index_head[ifindex & (NETDEV_HASHENTRIES - 1)];
}

/* Device list insertion */
static int list_netdevice(struct net_device *dev)
{
	struct net *net = dev_net(dev);

	ASSERT_RTNL();

	write_lock_bh(&dev_base_lock);
	list_add_tail_rcu(&dev->dev_list, &net->dev_base_head);
	hlist_add_head_rcu(&dev->name_hlist, dev_name_hash(net, dev->name));
	hlist_add_head_rcu(&dev->index_hlist,
			   dev_index_hash(net, dev->ifindex));
	write_unlock_bh(&dev_base_lock);
	return 0;
}

/* Device list removal
 * caller must respect a RCU grace period before freeing/reusing dev
 */
static void unlist_netdevice(struct net_device *dev)
{
	ASSERT_RTNL();

	/* Unlink dev from the device chain */
	write_lock_bh(&dev_base_lock);
	list_del_rcu(&dev->dev_list);
	hlist_del_rcu(&dev->name_hlist);
	hlist_del_rcu(&dev->index_hlist);
	write_unlock_bh(&dev_base_lock);
}

/*
 *	Our notifier list
 */

static RAW_NOTIFIER_HEAD(netdev_chain);

/*
 *	Device drivers call our routines to queue packets here. We empty the
 *	queue in the local softnet handler.
 */

DEFINE_PER_CPU(struct softnet_data, softnet_data);
EXPORT_PER_CPU_SYMBOL(softnet_data);

#ifdef CONFIG_LOCKDEP
/*
 * register_netdevice() inits txq->_xmit_lock and sets lockdep class
 * according to dev->type
 */
static const unsigned short netdev_lock_type[] =
	{ARPHRD_NETROM, ARPHRD_ETHER, ARPHRD_EETHER, ARPHRD_AX25,
	 ARPHRD_PRONET, ARPHRD_CHAOS, ARPHRD_IEEE802, ARPHRD_ARCNET,
	 ARPHRD_APPLETLK, ARPHRD_DLCI, ARPHRD_ATM, ARPHRD_METRICOM,
	 ARPHRD_IEEE1394, ARPHRD_EUI64, ARPHRD_INFINIBAND, ARPHRD_SLIP,
	 ARPHRD_CSLIP, ARPHRD_SLIP6, ARPHRD_CSLIP6, ARPHRD_RSRVD,
	 ARPHRD_ADAPT, ARPHRD_ROSE, ARPHRD_X25, ARPHRD_HWX25,
	 ARPHRD_PPP, ARPHRD_CISCO, ARPHRD_LAPB, ARPHRD_DDCMP,
	 ARPHRD_RAWHDLC, ARPHRD_TUNNEL, ARPHRD_TUNNEL6, ARPHRD_FRAD,
	 ARPHRD_SKIP, ARPHRD_LOOPBACK, ARPHRD_LOCALTLK, ARPHRD_FDDI,
	 ARPHRD_BIF, ARPHRD_SIT, ARPHRD_IPDDP, ARPHRD_IPGRE,
	 ARPHRD_PIMREG, ARPHRD_HIPPI, ARPHRD_ASH, ARPHRD_ECONET,
	 ARPHRD_IRDA, ARPHRD_FCPP, ARPHRD_FCAL, ARPHRD_FCPL,
	 ARPHRD_FCFABRIC, ARPHRD_IEEE802_TR, ARPHRD_IEEE80211,
	 ARPHRD_IEEE80211_PRISM, ARPHRD_IEEE80211_RADIOTAP, ARPHRD_PHONET,
	 ARPHRD_PHONET_PIPE, ARPHRD_IEEE802154,
	 ARPHRD_VOID, ARPHRD_NONE};

static const char *const netdev_lock_name[] =
	{"_xmit_NETROM", "_xmit_ETHER", "_xmit_EETHER", "_xmit_AX25",
	 "_xmit_PRONET", "_xmit_CHAOS", "_xmit_IEEE802", "_xmit_ARCNET",
	 "_xmit_APPLETLK", "_xmit_DLCI", "_xmit_ATM", "_xmit_METRICOM",
	 "_xmit_IEEE1394", "_xmit_EUI64", "_xmit_INFINIBAND", "_xmit_SLIP",
	 "_xmit_CSLIP", "_xmit_SLIP6", "_xmit_CSLIP6", "_xmit_RSRVD",
	 "_xmit_ADAPT", "_xmit_ROSE", "_xmit_X25", "_xmit_HWX25",
	 "_xmit_PPP", "_xmit_CISCO", "_xmit_LAPB", "_xmit_DDCMP",
	 "_xmit_RAWHDLC", "_xmit_TUNNEL", "_xmit_TUNNEL6", "_xmit_FRAD",
	 "_xmit_SKIP", "_xmit_LOOPBACK", "_xmit_LOCALTLK", "_xmit_FDDI",
	 "_xmit_BIF", "_xmit_SIT", "_xmit_IPDDP", "_xmit_IPGRE",
	 "_xmit_PIMREG", "_xmit_HIPPI", "_xmit_ASH", "_xmit_ECONET",
	 "_xmit_IRDA", "_xmit_FCPP", "_xmit_FCAL", "_xmit_FCPL",
	 "_xmit_FCFABRIC", "_xmit_IEEE802_TR", "_xmit_IEEE80211",
	 "_xmit_IEEE80211_PRISM", "_xmit_IEEE80211_RADIOTAP", "_xmit_PHONET",
	 "_xmit_PHONET_PIPE", "_xmit_IEEE802154",
	 "_xmit_VOID", "_xmit_NONE"};

static struct lock_class_key netdev_xmit_lock_key[ARRAY_SIZE(netdev_lock_type)];
static struct lock_class_key netdev_addr_lock_key[ARRAY_SIZE(netdev_lock_type)];

static inline unsigned short netdev_lock_pos(unsigned short dev_type)
{
	int i;

	for (i = 0; i < ARRAY_SIZE(netdev_lock_type); i++)
		if (netdev_lock_type[i] == dev_type)
			return i;
	/* the last key is used by default */
	return ARRAY_SIZE(netdev_lock_type) - 1;
}

static inline void netdev_set_xmit_lockdep_class(spinlock_t *lock,
						 unsigned short dev_type)
{
	int i;

	i = netdev_lock_pos(dev_type);
	lockdep_set_class_and_name(lock, &netdev_xmit_lock_key[i],
				   netdev_lock_name[i]);
}

static inline void netdev_set_addr_lockdep_class(struct net_device *dev)
{
	int i;

	i = netdev_lock_pos(dev->type);
	lockdep_set_class_and_name(&dev->addr_list_lock,
				   &netdev_addr_lock_key[i],
				   netdev_lock_name[i]);
}
#else
static inline void netdev_set_xmit_lockdep_class(spinlock_t *lock,
						 unsigned short dev_type)
{
}
static inline void netdev_set_addr_lockdep_class(struct net_device *dev)
{
}
#endif

/*******************************************************************************

		Protocol management and registration routines

*******************************************************************************/

/*
 *	Add a protocol ID to the list. Now that the input handler is
 *	smarter we can dispense with all the messy stuff that used to be
 *	here.
 *
 *	BEWARE!!! Protocol handlers, mangling input packets,
 *	MUST BE last in hash buckets and checking protocol handlers
 *	MUST start from promiscuous ptype_all chain in net_bh.
 *	It is true now, do not change it.
 *	Explanation follows: if protocol handler, mangling packet, will
 *	be the first on list, it is not able to sense, that packet
 *	is cloned and should be copied-on-write, so that it will
 *	change it and subsequent readers will get broken packet.
 *							--ANK (980803)
 */

/**
 *	dev_add_pack - add packet handler
 *	@pt: packet type declaration
 *
 *	Add a protocol handler to the networking stack. The passed &packet_type
 *	is linked into kernel lists and may not be freed until it has been
 *	removed from the kernel lists.
 *
 *	This call does not sleep therefore it can not
 *	guarantee all CPU's that are in middle of receiving packets
 *	will see the new packet type (until the next received packet).
 */

void dev_add_pack(struct packet_type *pt)
{
	int hash;

	spin_lock_bh(&ptype_lock);
	if (pt->type == htons(ETH_P_ALL))
		list_add_rcu(&pt->list, &ptype_all);
	else {
		hash = ntohs(pt->type) & PTYPE_HASH_MASK;
		list_add_rcu(&pt->list, &ptype_base[hash]);
	}
	spin_unlock_bh(&ptype_lock);
}
EXPORT_SYMBOL(dev_add_pack);

/**
 *	__dev_remove_pack	 - remove packet handler
 *	@pt: packet type declaration
 *
 *	Remove a protocol handler that was previously added to the kernel
 *	protocol handlers by dev_add_pack(). The passed &packet_type is removed
 *	from the kernel lists and can be freed or reused once this function
 *	returns.
 *
 *      The packet type might still be in use by receivers
 *	and must not be freed until after all the CPU's have gone
 *	through a quiescent state.
 */
void __dev_remove_pack(struct packet_type *pt)
{
	struct list_head *head;
	struct packet_type *pt1;

	spin_lock_bh(&ptype_lock);

	if (pt->type == htons(ETH_P_ALL))
		head = &ptype_all;
	else
		head = &ptype_base[ntohs(pt->type) & PTYPE_HASH_MASK];

	list_for_each_entry(pt1, head, list) {
		if (pt == pt1) {
			list_del_rcu(&pt->list);
			goto out;
		}
	}

	printk(KERN_WARNING "dev_remove_pack: %p not found.\n", pt);
out:
	spin_unlock_bh(&ptype_lock);
}
EXPORT_SYMBOL(__dev_remove_pack);

/**
 *	dev_remove_pack	 - remove packet handler
 *	@pt: packet type declaration
 *
 *	Remove a protocol handler that was previously added to the kernel
 *	protocol handlers by dev_add_pack(). The passed &packet_type is removed
 *	from the kernel lists and can be freed or reused once this function
 *	returns.
 *
 *	This call sleeps to guarantee that no CPU is looking at the packet
 *	type after return.
 */
void dev_remove_pack(struct packet_type *pt)
{
	__dev_remove_pack(pt);

	synchronize_net();
}
EXPORT_SYMBOL(dev_remove_pack);

/******************************************************************************

		      Device Boot-time Settings Routines

*******************************************************************************/

/* Boot time configuration table */
static struct netdev_boot_setup dev_boot_setup[NETDEV_BOOT_SETUP_MAX];

/**
 *	netdev_boot_setup_add	- add new setup entry
 *	@name: name of the device
 *	@map: configured settings for the device
 *
 *	Adds new setup entry to the dev_boot_setup list.  The function
 *	returns 0 on error and 1 on success.  This is a generic routine to
 *	all netdevices.
 */
static int netdev_boot_setup_add(char *name, struct ifmap *map)
{
	struct netdev_boot_setup *s;
	int i;

	s = dev_boot_setup;
	for (i = 0; i < NETDEV_BOOT_SETUP_MAX; i++) {
		if (s[i].name[0] == '\0' || s[i].name[0] == ' ') {
			memset(s[i].name, 0, sizeof(s[i].name));
			strlcpy(s[i].name, name, IFNAMSIZ);
			memcpy(&s[i].map, map, sizeof(s[i].map));
			break;
		}
	}

	return i >= NETDEV_BOOT_SETUP_MAX ? 0 : 1;
}

/**
 *	netdev_boot_setup_check	- check boot time settings
 *	@dev: the netdevice
 *
 * 	Check boot time settings for the device.
 *	The found settings are set for the device to be used
 *	later in the device probing.
 *	Returns 0 if no settings found, 1 if they are.
 */
int netdev_boot_setup_check(struct net_device *dev)
{
	struct netdev_boot_setup *s = dev_boot_setup;
	int i;

	for (i = 0; i < NETDEV_BOOT_SETUP_MAX; i++) {
		if (s[i].name[0] != '\0' && s[i].name[0] != ' ' &&
		    !strcmp(dev->name, s[i].name)) {
			dev->irq 	= s[i].map.irq;
			dev->base_addr 	= s[i].map.base_addr;
			dev->mem_start 	= s[i].map.mem_start;
			dev->mem_end 	= s[i].map.mem_end;
			return 1;
		}
	}
	return 0;
}
EXPORT_SYMBOL(netdev_boot_setup_check);


/**
 *	netdev_boot_base	- get address from boot time settings
 *	@prefix: prefix for network device
 *	@unit: id for network device
 *
 * 	Check boot time settings for the base address of device.
 *	The found settings are set for the device to be used
 *	later in the device probing.
 *	Returns 0 if no settings found.
 */
unsigned long netdev_boot_base(const char *prefix, int unit)
{
	const struct netdev_boot_setup *s = dev_boot_setup;
	char name[IFNAMSIZ];
	int i;

	sprintf(name, "%s%d", prefix, unit);

	/*
	 * If device already registered then return base of 1
	 * to indicate not to probe for this interface
	 */
	if (__dev_get_by_name(&init_net, name))
		return 1;

	for (i = 0; i < NETDEV_BOOT_SETUP_MAX; i++)
		if (!strcmp(name, s[i].name))
			return s[i].map.base_addr;
	return 0;
}

/*
 * Saves at boot time configured settings for any netdevice.
 */
int __init netdev_boot_setup(char *str)
{
	int ints[5];
	struct ifmap map;

	str = get_options(str, ARRAY_SIZE(ints), ints);
	if (!str || !*str)
		return 0;

	/* Save settings */
	memset(&map, 0, sizeof(map));
	if (ints[0] > 0)
		map.irq = ints[1];
	if (ints[0] > 1)
		map.base_addr = ints[2];
	if (ints[0] > 2)
		map.mem_start = ints[3];
	if (ints[0] > 3)
		map.mem_end = ints[4];

	/* Add new entry to the list */
	return netdev_boot_setup_add(str, &map);
}

__setup("netdev=", netdev_boot_setup);

/*******************************************************************************

			    Device Interface Subroutines

*******************************************************************************/

/**
 *	__dev_get_by_name	- find a device by its name
 *	@net: the applicable net namespace
 *	@name: name to find
 *
 *	Find an interface by name. Must be called under RTNL semaphore
 *	or @dev_base_lock. If the name is found a pointer to the device
 *	is returned. If the name is not found then %NULL is returned. The
 *	reference counters are not incremented so the caller must be
 *	careful with locks.
 */

struct net_device *__dev_get_by_name(struct net *net, const char *name)
{
	struct hlist_node *p;
	struct net_device *dev;
	struct hlist_head *head = dev_name_hash(net, name);

	hlist_for_each_entry(dev, p, head, name_hlist)
		if (!strncmp(dev->name, name, IFNAMSIZ))
			return dev;

	return NULL;
}
EXPORT_SYMBOL(__dev_get_by_name);

/**
 *	dev_get_by_name_rcu	- find a device by its name
 *	@net: the applicable net namespace
 *	@name: name to find
 *
 *	Find an interface by name.
 *	If the name is found a pointer to the device is returned.
 * 	If the name is not found then %NULL is returned.
 *	The reference counters are not incremented so the caller must be
 *	careful with locks. The caller must hold RCU lock.
 */

struct net_device *dev_get_by_name_rcu(struct net *net, const char *name)
{
	struct hlist_node *p;
	struct net_device *dev;
	struct hlist_head *head = dev_name_hash(net, name);

	hlist_for_each_entry_rcu(dev, p, head, name_hlist)
		if (!strncmp(dev->name, name, IFNAMSIZ))
			return dev;

	return NULL;
}
EXPORT_SYMBOL(dev_get_by_name_rcu);

/**
 *	dev_get_by_name		- find a device by its name
 *	@net: the applicable net namespace
 *	@name: name to find
 *
 *	Find an interface by name. This can be called from any
 *	context and does its own locking. The returned handle has
 *	the usage count incremented and the caller must use dev_put() to
 *	release it when it is no longer needed. %NULL is returned if no
 *	matching device is found.
 */

struct net_device *dev_get_by_name(struct net *net, const char *name)
{
	struct net_device *dev;

	rcu_read_lock();
	dev = dev_get_by_name_rcu(net, name);
	if (dev)
		dev_hold(dev);
	rcu_read_unlock();
	return dev;
}
EXPORT_SYMBOL(dev_get_by_name);

/**
 *	__dev_get_by_index - find a device by its ifindex
 *	@net: the applicable net namespace
 *	@ifindex: index of device
 *
 *	Search for an interface by index. Returns %NULL if the device
 *	is not found or a pointer to the device. The device has not
 *	had its reference counter increased so the caller must be careful
 *	about locking. The caller must hold either the RTNL semaphore
 *	or @dev_base_lock.
 */

struct net_device *__dev_get_by_index(struct net *net, int ifindex)
{
	struct hlist_node *p;
	struct net_device *dev;
	struct hlist_head *head = dev_index_hash(net, ifindex);

	hlist_for_each_entry(dev, p, head, index_hlist)
		if (dev->ifindex == ifindex)
			return dev;

	return NULL;
}
EXPORT_SYMBOL(__dev_get_by_index);

/**
 *	dev_get_by_index_rcu - find a device by its ifindex
 *	@net: the applicable net namespace
 *	@ifindex: index of device
 *
 *	Search for an interface by index. Returns %NULL if the device
 *	is not found or a pointer to the device. The device has not
 *	had its reference counter increased so the caller must be careful
 *	about locking. The caller must hold RCU lock.
 */

struct net_device *dev_get_by_index_rcu(struct net *net, int ifindex)
{
	struct hlist_node *p;
	struct net_device *dev;
	struct hlist_head *head = dev_index_hash(net, ifindex);

	hlist_for_each_entry_rcu(dev, p, head, index_hlist)
		if (dev->ifindex == ifindex)
			return dev;

	return NULL;
}
EXPORT_SYMBOL(dev_get_by_index_rcu);


/**
 *	dev_get_by_index - find a device by its ifindex
 *	@net: the applicable net namespace
 *	@ifindex: index of device
 *
 *	Search for an interface by index. Returns NULL if the device
 *	is not found or a pointer to the device. The device returned has
 *	had a reference added and the pointer is safe until the user calls
 *	dev_put to indicate they have finished with it.
 */

struct net_device *dev_get_by_index(struct net *net, int ifindex)
{
	struct net_device *dev;

	rcu_read_lock();
	dev = dev_get_by_index_rcu(net, ifindex);
	if (dev)
		dev_hold(dev);
	rcu_read_unlock();
	return dev;
}
EXPORT_SYMBOL(dev_get_by_index);

/**
 *	dev_getbyhwaddr - find a device by its hardware address
 *	@net: the applicable net namespace
 *	@type: media type of device
 *	@ha: hardware address
 *
 *	Search for an interface by MAC address. Returns NULL if the device
 *	is not found or a pointer to the device. The caller must hold the
 *	rtnl semaphore. The returned device has not had its ref count increased
 *	and the caller must therefore be careful about locking
 *
 *	BUGS:
 *	If the API was consistent this would be __dev_get_by_hwaddr
 */

struct net_device *dev_getbyhwaddr(struct net *net, unsigned short type, char *ha)
{
	struct net_device *dev;

	ASSERT_RTNL();

	for_each_netdev(net, dev)
		if (dev->type == type &&
		    !memcmp(dev->dev_addr, ha, dev->addr_len))
			return dev;

	return NULL;
}
EXPORT_SYMBOL(dev_getbyhwaddr);

struct net_device *__dev_getfirstbyhwtype(struct net *net, unsigned short type)
{
	struct net_device *dev;

	ASSERT_RTNL();
	for_each_netdev(net, dev)
		if (dev->type == type)
			return dev;

	return NULL;
}
EXPORT_SYMBOL(__dev_getfirstbyhwtype);

struct net_device *dev_getfirstbyhwtype(struct net *net, unsigned short type)
{
	struct net_device *dev;

	rtnl_lock();
	dev = __dev_getfirstbyhwtype(net, type);
	if (dev)
		dev_hold(dev);
	rtnl_unlock();
	return dev;
}
EXPORT_SYMBOL(dev_getfirstbyhwtype);

/**
 *	dev_get_by_flags - find any device with given flags
 *	@net: the applicable net namespace
 *	@if_flags: IFF_* values
 *	@mask: bitmask of bits in if_flags to check
 *
 *	Search for any interface with the given flags. Returns NULL if a device
 *	is not found or a pointer to the device. The device returned has
 *	had a reference added and the pointer is safe until the user calls
 *	dev_put to indicate they have finished with it.
 */

struct net_device *dev_get_by_flags(struct net *net, unsigned short if_flags,
				    unsigned short mask)
{
	struct net_device *dev, *ret;

	ret = NULL;
	rcu_read_lock();
	for_each_netdev_rcu(net, dev) {
		if (((dev->flags ^ if_flags) & mask) == 0) {
			dev_hold(dev);
			ret = dev;
			break;
		}
	}
	rcu_read_unlock();
	return ret;
}
EXPORT_SYMBOL(dev_get_by_flags);

/**
 *	dev_valid_name - check if name is okay for network device
 *	@name: name string
 *
 *	Network device names need to be valid file names to
 *	to allow sysfs to work.  We also disallow any kind of
 *	whitespace.
 */
int dev_valid_name(const char *name)
{
	if (*name == '\0')
		return 0;
	if (strlen(name) >= IFNAMSIZ)
		return 0;
	if (!strcmp(name, ".") || !strcmp(name, ".."))
		return 0;

	while (*name) {
		if (*name == '/' || isspace(*name))
			return 0;
		name++;
	}
	return 1;
}
EXPORT_SYMBOL(dev_valid_name);

/**
 *	__dev_alloc_name - allocate a name for a device
 *	@net: network namespace to allocate the device name in
 *	@name: name format string
 *	@buf:  scratch buffer and result name string
 *
 *	Passed a format string - eg "lt%d" it will try and find a suitable
 *	id. It scans list of devices to build up a free map, then chooses
 *	the first empty slot. The caller must hold the dev_base or rtnl lock
 *	while allocating the name and adding the device in order to avoid
 *	duplicates.
 *	Limited to bits_per_byte * page size devices (ie 32K on most platforms).
 *	Returns the number of the unit assigned or a negative errno code.
 */

static int __dev_alloc_name(struct net *net, const char *name, char *buf)
{
	int i = 0;
	const char *p;
	const int max_netdevices = 8*PAGE_SIZE;
	unsigned long *inuse;
	struct net_device *d;

	p = strnchr(name, IFNAMSIZ-1, '%');
	if (p) {
		/*
		 * Verify the string as this thing may have come from
		 * the user.  There must be either one "%d" and no other "%"
		 * characters.
		 */
		if (p[1] != 'd' || strchr(p + 2, '%'))
			return -EINVAL;

		/* Use one page as a bit array of possible slots */
		inuse = (unsigned long *) get_zeroed_page(GFP_ATOMIC);
		if (!inuse)
			return -ENOMEM;

		for_each_netdev(net, d) {
			if (!sscanf(d->name, name, &i))
				continue;
			if (i < 0 || i >= max_netdevices)
				continue;

			/*  avoid cases where sscanf is not exact inverse of printf */
			snprintf(buf, IFNAMSIZ, name, i);
			if (!strncmp(buf, d->name, IFNAMSIZ))
				set_bit(i, inuse);
		}

		i = find_first_zero_bit(inuse, max_netdevices);
		free_page((unsigned long) inuse);
	}

	if (buf != name)
		snprintf(buf, IFNAMSIZ, name, i);
	if (!__dev_get_by_name(net, buf))
		return i;

	/* It is possible to run out of possible slots
	 * when the name is long and there isn't enough space left
	 * for the digits, or if all bits are used.
	 */
	return -ENFILE;
}

/**
 *	dev_alloc_name - allocate a name for a device
 *	@dev: device
 *	@name: name format string
 *
 *	Passed a format string - eg "lt%d" it will try and find a suitable
 *	id. It scans list of devices to build up a free map, then chooses
 *	the first empty slot. The caller must hold the dev_base or rtnl lock
 *	while allocating the name and adding the device in order to avoid
 *	duplicates.
 *	Limited to bits_per_byte * page size devices (ie 32K on most platforms).
 *	Returns the number of the unit assigned or a negative errno code.
 */

int dev_alloc_name(struct net_device *dev, const char *name)
{
	char buf[IFNAMSIZ];
	struct net *net;
	int ret;

	BUG_ON(!dev_net(dev));
	net = dev_net(dev);
	ret = __dev_alloc_name(net, name, buf);
	if (ret >= 0)
		strlcpy(dev->name, buf, IFNAMSIZ);
	return ret;
}
EXPORT_SYMBOL(dev_alloc_name);

static int dev_get_valid_name(struct net *net, const char *name, char *buf,
			      bool fmt)
{
	if (!dev_valid_name(name))
		return -EINVAL;

	if (fmt && strchr(name, '%'))
		return __dev_alloc_name(net, name, buf);
	else if (__dev_get_by_name(net, name))
		return -EEXIST;
	else if (buf != name)
		strlcpy(buf, name, IFNAMSIZ);

	return 0;
}

/**
 *	dev_change_name - change name of a device
 *	@dev: device
 *	@newname: name (or format string) must be at least IFNAMSIZ
 *
 *	Change name of a device, can pass format strings "eth%d".
 *	for wildcarding.
 */
int dev_change_name(struct net_device *dev, const char *newname)
{
	char oldname[IFNAMSIZ];
	int err = 0;
	int ret;
	struct net *net;

	ASSERT_RTNL();
	BUG_ON(!dev_net(dev));

	net = dev_net(dev);
	if (dev->flags & IFF_UP)
		return -EBUSY;

	if (strncmp(newname, dev->name, IFNAMSIZ) == 0)
		return 0;

	memcpy(oldname, dev->name, IFNAMSIZ);

	err = dev_get_valid_name(net, newname, dev->name, 1);
	if (err < 0)
		return err;

rollback:
	/* For now only devices in the initial network namespace
	 * are in sysfs.
	 */
	if (net_eq(net, &init_net)) {
		ret = device_rename(&dev->dev, dev->name);
		if (ret) {
			memcpy(dev->name, oldname, IFNAMSIZ);
			return ret;
		}
	}

	write_lock_bh(&dev_base_lock);
	hlist_del(&dev->name_hlist);
	write_unlock_bh(&dev_base_lock);

	synchronize_rcu();

	write_lock_bh(&dev_base_lock);
	hlist_add_head_rcu(&dev->name_hlist, dev_name_hash(net, dev->name));
	write_unlock_bh(&dev_base_lock);

	ret = call_netdevice_notifiers(NETDEV_CHANGENAME, dev);
	ret = notifier_to_errno(ret);

	if (ret) {
		/* err >= 0 after dev_alloc_name() or stores the first errno */
		if (err >= 0) {
			err = ret;
			memcpy(dev->name, oldname, IFNAMSIZ);
			goto rollback;
		} else {
			printk(KERN_ERR
			       "%s: name change rollback failed: %d.\n",
			       dev->name, ret);
		}
	}

	return err;
}

/**
 *	dev_set_alias - change ifalias of a device
 *	@dev: device
 *	@alias: name up to IFALIASZ
 *	@len: limit of bytes to copy from info
 *
 *	Set ifalias for a device,
 */
int dev_set_alias(struct net_device *dev, const char *alias, size_t len)
{
	ASSERT_RTNL();

	if (len >= IFALIASZ)
		return -EINVAL;

	if (!len) {
		if (dev->ifalias) {
			kfree(dev->ifalias);
			dev->ifalias = NULL;
		}
		return 0;
	}

	dev->ifalias = krealloc(dev->ifalias, len + 1, GFP_KERNEL);
	if (!dev->ifalias)
		return -ENOMEM;

	strlcpy(dev->ifalias, alias, len+1);
	return len;
}


/**
 *	netdev_features_change - device changes features
 *	@dev: device to cause notification
 *
 *	Called to indicate a device has changed features.
 */
void netdev_features_change(struct net_device *dev)
{
	call_netdevice_notifiers(NETDEV_FEAT_CHANGE, dev);
}
EXPORT_SYMBOL(netdev_features_change);

/**
 *	netdev_state_change - device changes state
 *	@dev: device to cause notification
 *
 *	Called to indicate a device has changed state. This function calls
 *	the notifier chains for netdev_chain and sends a NEWLINK message
 *	to the routing socket.
 */
void netdev_state_change(struct net_device *dev)
{
	if (dev->flags & IFF_UP) {
		call_netdevice_notifiers(NETDEV_CHANGE, dev);
		rtmsg_ifinfo(RTM_NEWLINK, dev, 0);
	}
}
EXPORT_SYMBOL(netdev_state_change);

void netdev_bonding_change(struct net_device *dev, unsigned long event)
{
	call_netdevice_notifiers(event, dev);
}
EXPORT_SYMBOL(netdev_bonding_change);

/**
 *	dev_load 	- load a network module
 *	@net: the applicable net namespace
 *	@name: name of interface
 *
 *	If a network interface is not present and the process has suitable
 *	privileges this function loads the module. If module loading is not
 *	available in this kernel then it becomes a nop.
 */

void dev_load(struct net *net, const char *name)
{
	struct net_device *dev;

	rcu_read_lock();
	dev = dev_get_by_name_rcu(net, name);
	rcu_read_unlock();

	if (!dev && capable(CAP_NET_ADMIN))
		request_module("%s", name);
}
EXPORT_SYMBOL(dev_load);

/**
 *	dev_open	- prepare an interface for use.
 *	@dev:	device to open
 *
 *	Takes a device from down to up state. The device's private open
 *	function is invoked and then the multicast lists are loaded. Finally
 *	the device is moved into the up state and a %NETDEV_UP message is
 *	sent to the netdev notifier chain.
 *
 *	Calling this function on an active interface is a nop. On a failure
 *	a negative errno code is returned.
 */
int dev_open(struct net_device *dev)
{
	const struct net_device_ops *ops = dev->netdev_ops;
	int ret;

	ASSERT_RTNL();

	/*
	 *	Is it already up?
	 */

	if (dev->flags & IFF_UP)
		return 0;

	/*
	 *	Is it even present?
	 */
	if (!netif_device_present(dev))
		return -ENODEV;

	ret = call_netdevice_notifiers(NETDEV_PRE_UP, dev);
	ret = notifier_to_errno(ret);
	if (ret)
		return ret;

	/*
	 *	Call device private open method
	 */
	set_bit(__LINK_STATE_START, &dev->state);

	if (ops->ndo_validate_addr)
		ret = ops->ndo_validate_addr(dev);

	if (!ret && ops->ndo_open)
		ret = ops->ndo_open(dev);

	/*
	 *	If it went open OK then:
	 */

	if (ret)
		clear_bit(__LINK_STATE_START, &dev->state);
	else {
		/*
		 *	Set the flags.
		 */
		dev->flags |= IFF_UP;

		/*
		 *	Enable NET_DMA
		 */
		net_dmaengine_get();

		/*
		 *	Initialize multicasting status
		 */
		dev_set_rx_mode(dev);

		/*
		 *	Wakeup transmit queue engine
		 */
		dev_activate(dev);

		/*
		 *	... and announce new interface.
		 */
		call_netdevice_notifiers(NETDEV_UP, dev);
	}

	return ret;
}
EXPORT_SYMBOL(dev_open);

/**
 *	dev_close - shutdown an interface.
 *	@dev: device to shutdown
 *
 *	This function moves an active device into down state. A
 *	%NETDEV_GOING_DOWN is sent to the netdev notifier chain. The device
 *	is then deactivated and finally a %NETDEV_DOWN is sent to the notifier
 *	chain.
 */
int dev_close(struct net_device *dev)
{
	const struct net_device_ops *ops = dev->netdev_ops;
	ASSERT_RTNL();

	might_sleep();

	if (!(dev->flags & IFF_UP))
		return 0;

	/*
	 *	Tell people we are going down, so that they can
	 *	prepare to death, when device is still operating.
	 */
	call_netdevice_notifiers(NETDEV_GOING_DOWN, dev);

	clear_bit(__LINK_STATE_START, &dev->state);

	/* Synchronize to scheduled poll. We cannot touch poll list,
	 * it can be even on different cpu. So just clear netif_running().
	 *
	 * dev->stop() will invoke napi_disable() on all of it's
	 * napi_struct instances on this device.
	 */
	smp_mb__after_clear_bit(); /* Commit netif_running(). */

	dev_deactivate(dev);

	/*
	 *	Call the device specific close. This cannot fail.
	 *	Only if device is UP
	 *
	 *	We allow it to be called even after a DETACH hot-plug
	 *	event.
	 */
	if (ops->ndo_stop)
		ops->ndo_stop(dev);

	/*
	 *	Device is now down.
	 */

	dev->flags &= ~IFF_UP;

	/*
	 * Tell people we are down
	 */
	call_netdevice_notifiers(NETDEV_DOWN, dev);

	/*
	 *	Shutdown NET_DMA
	 */
	net_dmaengine_put();

	return 0;
}
EXPORT_SYMBOL(dev_close);


/**
 *	dev_disable_lro - disable Large Receive Offload on a device
 *	@dev: device
 *
 *	Disable Large Receive Offload (LRO) on a net device.  Must be
 *	called under RTNL.  This is needed if received packets may be
 *	forwarded to another interface.
 */
void dev_disable_lro(struct net_device *dev)
{
	if (dev->ethtool_ops && dev->ethtool_ops->get_flags &&
	    dev->ethtool_ops->set_flags) {
		u32 flags = dev->ethtool_ops->get_flags(dev);
		if (flags & ETH_FLAG_LRO) {
			flags &= ~ETH_FLAG_LRO;
			dev->ethtool_ops->set_flags(dev, flags);
		}
	}
	WARN_ON(dev->features & NETIF_F_LRO);
}
EXPORT_SYMBOL(dev_disable_lro);


static int dev_boot_phase = 1;

/*
 *	Device change register/unregister. These are not inline or static
 *	as we export them to the world.
 */

/**
 *	register_netdevice_notifier - register a network notifier block
 *	@nb: notifier
 *
 *	Register a notifier to be called when network device events occur.
 *	The notifier passed is linked into the kernel structures and must
 *	not be reused until it has been unregistered. A negative errno code
 *	is returned on a failure.
 *
 * 	When registered all registration and up events are replayed
 *	to the new notifier to allow device to have a race free
 *	view of the network device list.
 */

int register_netdevice_notifier(struct notifier_block *nb)
{
	struct net_device *dev;
	struct net_device *last;
	struct net *net;
	int err;

	rtnl_lock();
	err = raw_notifier_chain_register(&netdev_chain, nb);
	if (err)
		goto unlock;
	if (dev_boot_phase)
		goto unlock;
	for_each_net(net) {
		for_each_netdev(net, dev) {
			err = nb->notifier_call(nb, NETDEV_REGISTER, dev);
			err = notifier_to_errno(err);
			if (err)
				goto rollback;

			if (!(dev->flags & IFF_UP))
				continue;

			nb->notifier_call(nb, NETDEV_UP, dev);
		}
	}

unlock:
	rtnl_unlock();
	return err;

rollback:
	last = dev;
	for_each_net(net) {
		for_each_netdev(net, dev) {
			if (dev == last)
				break;

			if (dev->flags & IFF_UP) {
				nb->notifier_call(nb, NETDEV_GOING_DOWN, dev);
				nb->notifier_call(nb, NETDEV_DOWN, dev);
			}
			nb->notifier_call(nb, NETDEV_UNREGISTER, dev);
			nb->notifier_call(nb, NETDEV_UNREGISTER_BATCH, dev);
		}
	}

	raw_notifier_chain_unregister(&netdev_chain, nb);
	goto unlock;
}
EXPORT_SYMBOL(register_netdevice_notifier);

/**
 *	unregister_netdevice_notifier - unregister a network notifier block
 *	@nb: notifier
 *
 *	Unregister a notifier previously registered by
 *	register_netdevice_notifier(). The notifier is unlinked into the
 *	kernel structures and may then be reused. A negative errno code
 *	is returned on a failure.
 */

int unregister_netdevice_notifier(struct notifier_block *nb)
{
	int err;

	rtnl_lock();
	err = raw_notifier_chain_unregister(&netdev_chain, nb);
	rtnl_unlock();
	return err;
}
EXPORT_SYMBOL(unregister_netdevice_notifier);

/**
 *	call_netdevice_notifiers - call all network notifier blocks
 *      @val: value passed unmodified to notifier function
 *      @dev: net_device pointer passed unmodified to notifier function
 *
 *	Call all network notifier blocks.  Parameters and return value
 *	are as for raw_notifier_call_chain().
 */

int call_netdevice_notifiers(unsigned long val, struct net_device *dev)
{
	return raw_notifier_call_chain(&netdev_chain, val, dev);
}

/* When > 0 there are consumers of rx skb time stamps */
static atomic_t netstamp_needed = ATOMIC_INIT(0);

void net_enable_timestamp(void)
{
	atomic_inc(&netstamp_needed);
}
EXPORT_SYMBOL(net_enable_timestamp);

void net_disable_timestamp(void)
{
	atomic_dec(&netstamp_needed);
}
EXPORT_SYMBOL(net_disable_timestamp);

static inline void net_timestamp(struct sk_buff *skb)
{
	if (atomic_read(&netstamp_needed))
		__net_timestamp(skb);
	else
		skb->tstamp.tv64 = 0;
}

/**
 * dev_forward_skb - loopback an skb to another netif
 *
 * @dev: destination network device
 * @skb: buffer to forward
 *
 * return values:
 *	NET_RX_SUCCESS	(no congestion)
 *	NET_RX_DROP     (packet was dropped)
 *
 * dev_forward_skb can be used for injecting an skb from the
 * start_xmit function of one device into the receive queue
 * of another device.
 *
 * The receiving device may be in another namespace, so
 * we have to clear all information in the skb that could
 * impact namespace isolation.
 */
int dev_forward_skb(struct net_device *dev, struct sk_buff *skb)
{
	skb_orphan(skb);

	if (!(dev->flags & IFF_UP))
		return NET_RX_DROP;

	if (skb->len > (dev->mtu + dev->hard_header_len))
		return NET_RX_DROP;

	skb_dst_drop(skb);
	skb->tstamp.tv64 = 0;
	skb->pkt_type = PACKET_HOST;
	skb->protocol = eth_type_trans(skb, dev);
	skb->mark = 0;
	secpath_reset(skb);
	nf_reset(skb);
	return netif_rx(skb);
}
EXPORT_SYMBOL_GPL(dev_forward_skb);

/*
 *	Support routine. Sends outgoing frames to any network
 *	taps currently in use.
 */

static void dev_queue_xmit_nit(struct sk_buff *skb, struct net_device *dev)
{
	struct packet_type *ptype;

#ifdef CONFIG_NET_CLS_ACT
	if (!(skb->tstamp.tv64 && (G_TC_FROM(skb->tc_verd) & AT_INGRESS)))
		net_timestamp(skb);
#else
	net_timestamp(skb);
#endif

	rcu_read_lock();
	list_for_each_entry_rcu(ptype, &ptype_all, list) {
		/* Never send packets back to the socket
		 * they originated from - MvS (miquels@drinkel.ow.org)
		 */
		if ((ptype->dev == dev || !ptype->dev) &&
		    (ptype->af_packet_priv == NULL ||
		     (struct sock *)ptype->af_packet_priv != skb->sk)) {
			struct sk_buff *skb2 = skb_clone(skb, GFP_ATOMIC);
			if (!skb2)
				break;

			/* skb->nh should be correctly
			   set by sender, so that the second statement is
			   just protection against buggy protocols.
			 */
			skb_reset_mac_header(skb2);

			if (skb_network_header(skb2) < skb2->data ||
			    skb2->network_header > skb2->tail) {
				if (net_ratelimit())
					printk(KERN_CRIT "protocol %04x is "
					       "buggy, dev %s\n",
					       skb2->protocol, dev->name);
				skb_reset_network_header(skb2);
			}

			skb2->transport_header = skb2->network_header;
			skb2->pkt_type = PACKET_OUTGOING;
			ptype->func(skb2, skb->dev, ptype, skb->dev);
		}
	}
	rcu_read_unlock();
}


static inline void __netif_reschedule(struct Qdisc *q)
{
	struct softnet_data *sd;
	unsigned long flags;

	local_irq_save(flags);
	sd = &__get_cpu_var(softnet_data);
	q->next_sched = sd->output_queue;
	sd->output_queue = q;
	raise_softirq_irqoff(NET_TX_SOFTIRQ);
	local_irq_restore(flags);
}

void __netif_schedule(struct Qdisc *q)
{
	if (!test_and_set_bit(__QDISC_STATE_SCHED, &q->state))
		__netif_reschedule(q);
}
EXPORT_SYMBOL(__netif_schedule);

void dev_kfree_skb_irq(struct sk_buff *skb)
{
	if (atomic_dec_and_test(&skb->users)) {
		struct softnet_data *sd;
		unsigned long flags;

		local_irq_save(flags);
		sd = &__get_cpu_var(softnet_data);
		skb->next = sd->completion_queue;
		sd->completion_queue = skb;
		raise_softirq_irqoff(NET_TX_SOFTIRQ);
		local_irq_restore(flags);
	}
}
EXPORT_SYMBOL(dev_kfree_skb_irq);

void dev_kfree_skb_any(struct sk_buff *skb)
{
	if (in_irq() || irqs_disabled())
		dev_kfree_skb_irq(skb);
	else
		dev_kfree_skb(skb);
}
EXPORT_SYMBOL(dev_kfree_skb_any);


/**
 * netif_device_detach - mark device as removed
 * @dev: network device
 *
 * Mark device as removed from system and therefore no longer available.
 */
void netif_device_detach(struct net_device *dev)
{
	if (test_and_clear_bit(__LINK_STATE_PRESENT, &dev->state) &&
	    netif_running(dev)) {
		netif_tx_stop_all_queues(dev);
	}
}
EXPORT_SYMBOL(netif_device_detach);

/**
 * netif_device_attach - mark device as attached
 * @dev: network device
 *
 * Mark device as attached from system and restart if needed.
 */
void netif_device_attach(struct net_device *dev)
{
	if (!test_and_set_bit(__LINK_STATE_PRESENT, &dev->state) &&
	    netif_running(dev)) {
		netif_tx_wake_all_queues(dev);
		__netdev_watchdog_up(dev);
	}
}
EXPORT_SYMBOL(netif_device_attach);

static bool can_checksum_protocol(unsigned long features, __be16 protocol)
{
	return ((features & NETIF_F_GEN_CSUM) ||
		((features & NETIF_F_IP_CSUM) &&
		 protocol == htons(ETH_P_IP)) ||
		((features & NETIF_F_IPV6_CSUM) &&
		 protocol == htons(ETH_P_IPV6)) ||
		((features & NETIF_F_FCOE_CRC) &&
		 protocol == htons(ETH_P_FCOE)));
}

static bool dev_can_checksum(struct net_device *dev, struct sk_buff *skb)
{
	if (can_checksum_protocol(dev->features, skb->protocol))
		return true;

	if (skb->protocol == htons(ETH_P_8021Q)) {
		struct vlan_ethhdr *veh = (struct vlan_ethhdr *)skb->data;
		if (can_checksum_protocol(dev->features & dev->vlan_features,
					  veh->h_vlan_encapsulated_proto))
			return true;
	}

	return false;
}

/*
 * Invalidate hardware checksum when packet is to be mangled, and
 * complete checksum manually on outgoing path.
 */
int skb_checksum_help(struct sk_buff *skb)
{
	__wsum csum;
	int ret = 0, offset;

	if (skb->ip_summed == CHECKSUM_COMPLETE)
		goto out_set_summed;

	if (unlikely(skb_shinfo(skb)->gso_size)) {
		/* Let GSO fix up the checksum. */
		goto out_set_summed;
	}

	offset = skb->csum_start - skb_headroom(skb);
	BUG_ON(offset >= skb_headlen(skb));
	csum = skb_checksum(skb, offset, skb->len - offset, 0);

	offset += skb->csum_offset;
	BUG_ON(offset + sizeof(__sum16) > skb_headlen(skb));

	if (skb_cloned(skb) &&
	    !skb_clone_writable(skb, offset + sizeof(__sum16))) {
		ret = pskb_expand_head(skb, 0, 0, GFP_ATOMIC);
		if (ret)
			goto out;
	}

	*(__sum16 *)(skb->data + offset) = csum_fold(csum);
out_set_summed:
	skb->ip_summed = CHECKSUM_NONE;
out:
	return ret;
}
EXPORT_SYMBOL(skb_checksum_help);

/**
 *	skb_gso_segment - Perform segmentation on skb.
 *	@skb: buffer to segment
 *	@features: features for the output path (see dev->features)
 *
 *	This function segments the given skb and returns a list of segments.
 *
 *	It may return NULL if the skb requires no segmentation.  This is
 *	only possible when GSO is used for verifying header integrity.
 */
struct sk_buff *skb_gso_segment(struct sk_buff *skb, int features)
{
	struct sk_buff *segs = ERR_PTR(-EPROTONOSUPPORT);
	struct packet_type *ptype;
	__be16 type = skb->protocol;
	int err;

	skb_reset_mac_header(skb);
	skb->mac_len = skb->network_header - skb->mac_header;
	__skb_pull(skb, skb->mac_len);

	if (unlikely(skb->ip_summed != CHECKSUM_PARTIAL)) {
		struct net_device *dev = skb->dev;
		struct ethtool_drvinfo info = {};

		if (dev && dev->ethtool_ops && dev->ethtool_ops->get_drvinfo)
			dev->ethtool_ops->get_drvinfo(dev, &info);

		WARN(1, "%s: caps=(0x%lx, 0x%lx) len=%d data_len=%d "
			"ip_summed=%d",
		     info.driver, dev ? dev->features : 0L,
		     skb->sk ? skb->sk->sk_route_caps : 0L,
		     skb->len, skb->data_len, skb->ip_summed);

		if (skb_header_cloned(skb) &&
		    (err = pskb_expand_head(skb, 0, 0, GFP_ATOMIC)))
			return ERR_PTR(err);
	}

	rcu_read_lock();
	list_for_each_entry_rcu(ptype,
			&ptype_base[ntohs(type) & PTYPE_HASH_MASK], list) {
		if (ptype->type == type && !ptype->dev && ptype->gso_segment) {
			if (unlikely(skb->ip_summed != CHECKSUM_PARTIAL)) {
				err = ptype->gso_send_check(skb);
				segs = ERR_PTR(err);
				if (err || skb_gso_ok(skb, features))
					break;
				__skb_push(skb, (skb->data -
						 skb_network_header(skb)));
			}
			segs = ptype->gso_segment(skb, features);
			break;
		}
	}
	rcu_read_unlock();

	__skb_push(skb, skb->data - skb_mac_header(skb));

	return segs;
}
EXPORT_SYMBOL(skb_gso_segment);

/* Take action when hardware reception checksum errors are detected. */
#ifdef CONFIG_BUG
void netdev_rx_csum_fault(struct net_device *dev)
{
	if (net_ratelimit()) {
		printk(KERN_ERR "%s: hw csum failure.\n",
			dev ? dev->name : "<unknown>");
		dump_stack();
	}
}
EXPORT_SYMBOL(netdev_rx_csum_fault);
#endif

/* Actually, we should eliminate this check as soon as we know, that:
 * 1. IOMMU is present and allows to map all the memory.
 * 2. No high memory really exists on this machine.
 */

static inline int illegal_highdma(struct net_device *dev, struct sk_buff *skb)
{
#ifdef CONFIG_HIGHMEM
	int i;

	if (dev->features & NETIF_F_HIGHDMA)
		return 0;

	for (i = 0; i < skb_shinfo(skb)->nr_frags; i++)
		if (PageHighMem(skb_shinfo(skb)->frags[i].page))
			return 1;

#endif
	return 0;
}

struct dev_gso_cb {
	void (*destructor)(struct sk_buff *skb);
};

#define DEV_GSO_CB(skb) ((struct dev_gso_cb *)(skb)->cb)

static void dev_gso_skb_destructor(struct sk_buff *skb)
{
	struct dev_gso_cb *cb;

	do {
		struct sk_buff *nskb = skb->next;

		skb->next = nskb->next;
		nskb->next = NULL;
		kfree_skb(nskb);
	} while (skb->next);

	cb = DEV_GSO_CB(skb);
	if (cb->destructor)
		cb->destructor(skb);
}

/**
 *	dev_gso_segment - Perform emulated hardware segmentation on skb.
 *	@skb: buffer to segment
 *
 *	This function segments the given skb and stores the list of segments
 *	in skb->next.
 */
static int dev_gso_segment(struct sk_buff *skb)
{
	struct net_device *dev = skb->dev;
	struct sk_buff *segs;
	int features = dev->features & ~(illegal_highdma(dev, skb) ?
					 NETIF_F_SG : 0);

	segs = skb_gso_segment(skb, features);

	/* Verifying header integrity only. */
	if (!segs)
		return 0;

	if (IS_ERR(segs))
		return PTR_ERR(segs);

	skb->next = segs;
	DEV_GSO_CB(skb)->destructor = skb->destructor;
	skb->destructor = dev_gso_skb_destructor;

	return 0;
}

int dev_hard_start_xmit(struct sk_buff *skb, struct net_device *dev,
			struct netdev_queue *txq)
{
	const struct net_device_ops *ops = dev->netdev_ops;
	int rc = NETDEV_TX_OK;

	if (likely(!skb->next)) {
		if (!list_empty(&ptype_all))
			dev_queue_xmit_nit(skb, dev);

		if (netif_needs_gso(dev, skb)) {
			if (unlikely(dev_gso_segment(skb)))
				goto out_kfree_skb;
			if (skb->next)
				goto gso;
		}

		/*
		 * If device doesnt need skb->dst, release it right now while
		 * its hot in this cpu cache
		 */
		if (dev->priv_flags & IFF_XMIT_DST_RELEASE)
			skb_dst_drop(skb);

		rc = ops->ndo_start_xmit(skb, dev);
		if (rc == NETDEV_TX_OK)
			txq_trans_update(txq);
		/*
		 * TODO: if skb_orphan() was called by
		 * dev->hard_start_xmit() (for example, the unmodified
		 * igb driver does that; bnx2 doesn't), then
		 * skb_tx_software_timestamp() will be unable to send
		 * back the time stamp.
		 *
		 * How can this be prevented? Always create another
		 * reference to the socket before calling
		 * dev->hard_start_xmit()? Prevent that skb_orphan()
		 * does anything in dev->hard_start_xmit() by clearing
		 * the skb destructor before the call and restoring it
		 * afterwards, then doing the skb_orphan() ourselves?
		 */
		return rc;
	}

gso:
	do {
		struct sk_buff *nskb = skb->next;

		skb->next = nskb->next;
		nskb->next = NULL;
		rc = ops->ndo_start_xmit(nskb, dev);
		if (unlikely(rc != NETDEV_TX_OK)) {
			if (rc & ~NETDEV_TX_MASK)
				goto out_kfree_gso_skb;
			nskb->next = skb->next;
			skb->next = nskb;
			return rc;
		}
		txq_trans_update(txq);
		if (unlikely(netif_tx_queue_stopped(txq) && skb->next))
			return NETDEV_TX_BUSY;
	} while (skb->next);

out_kfree_gso_skb:
	if (likely(skb->next == NULL))
		skb->destructor = DEV_GSO_CB(skb)->destructor;
out_kfree_skb:
	kfree_skb(skb);
	return rc;
}

static u32 skb_tx_hashrnd;

u16 skb_tx_hash(const struct net_device *dev, const struct sk_buff *skb)
{
	u32 hash;

	if (skb_rx_queue_recorded(skb)) {
		hash = skb_get_rx_queue(skb);
		while (unlikely(hash >= dev->real_num_tx_queues))
			hash -= dev->real_num_tx_queues;
		return hash;
	}

	if (skb->sk && skb->sk->sk_hash)
		hash = skb->sk->sk_hash;
	else
		hash = skb->protocol;

	hash = jhash_1word(hash, skb_tx_hashrnd);

	return (u16) (((u64) hash * dev->real_num_tx_queues) >> 32);
}
EXPORT_SYMBOL(skb_tx_hash);

static inline u16 dev_cap_txqueue(struct net_device *dev, u16 queue_index)
{
	if (unlikely(queue_index >= dev->real_num_tx_queues)) {
		if (net_ratelimit()) {
			WARN(1, "%s selects TX queue %d, but "
			     "real number of TX queues is %d\n",
			     dev->name, queue_index,
			     dev->real_num_tx_queues);
		}
		return 0;
	}
	return queue_index;
}

static struct netdev_queue *dev_pick_tx(struct net_device *dev,
					struct sk_buff *skb)
{
	u16 queue_index;
	struct sock *sk = skb->sk;

	if (sk_tx_queue_recorded(sk)) {
		queue_index = sk_tx_queue_get(sk);
	} else {
		const struct net_device_ops *ops = dev->netdev_ops;

		if (ops->ndo_select_queue) {
			queue_index = ops->ndo_select_queue(dev, skb);
			queue_index = dev_cap_txqueue(dev, queue_index);
		} else {
			queue_index = 0;
			if (dev->real_num_tx_queues > 1)
				queue_index = skb_tx_hash(dev, skb);

			if (sk && sk->sk_dst_cache)
				sk_tx_queue_set(sk, queue_index);
		}
	}

	skb_set_queue_mapping(skb, queue_index);
	return netdev_get_tx_queue(dev, queue_index);
}

static inline int __dev_xmit_skb(struct sk_buff *skb, struct Qdisc *q,
				 struct net_device *dev,
				 struct netdev_queue *txq)
{
	spinlock_t *root_lock = qdisc_lock(q);
	int rc;

	spin_lock(root_lock);
	if (unlikely(test_bit(__QDISC_STATE_DEACTIVATED, &q->state))) {
		kfree_skb(skb);
		rc = NET_XMIT_DROP;
	} else if ((q->flags & TCQ_F_CAN_BYPASS) && !qdisc_qlen(q) &&
		   !test_and_set_bit(__QDISC_STATE_RUNNING, &q->state)) {
		/*
		 * This is a work-conserving queue; there are no old skbs
		 * waiting to be sent out; and the qdisc is not running -
		 * xmit the skb directly.
		 */
		__qdisc_update_bstats(q, skb->len);
		if (sch_direct_xmit(skb, q, dev, txq, root_lock))
			__qdisc_run(q);
		else
			clear_bit(__QDISC_STATE_RUNNING, &q->state);

		rc = NET_XMIT_SUCCESS;
	} else {
		rc = qdisc_enqueue_root(skb, q);
		qdisc_run(q);
	}
	spin_unlock(root_lock);

	return rc;
}

/**
 *	dev_queue_xmit - transmit a buffer
 *	@skb: buffer to transmit
 *
 *	Queue a buffer for transmission to a network device. The caller must
 *	have set the device and priority and built the buffer before calling
 *	this function. The function can be called from an interrupt.
 *
 *	A negative errno code is returned on a failure. A success does not
 *	guarantee the frame will be transmitted as it may be dropped due
 *	to congestion or traffic shaping.
 *
 * -----------------------------------------------------------------------------------
 *      I notice this method can also return errors from the queue disciplines,
 *      including NET_XMIT_DROP, which is a positive value.  So, errors can also
 *      be positive.
 *
 *      Regardless of the return value, the skb is consumed, so it is currently
 *      difficult to retry a send to this method.  (You can bump the ref count
 *      before sending to hold a reference for retry if you are careful.)
 *
 *      When calling this method, interrupts MUST be enabled.  This is because
 *      the BH enable code must have IRQs enabled so that it will not deadlock.
 *          --BLG
 */
int dev_queue_xmit(struct sk_buff *skb)
{
	struct net_device *dev = skb->dev;
	struct netdev_queue *txq;
	struct Qdisc *q;
	int rc = -ENOMEM;

	/* GSO will handle the following emulations directly. */
	if (netif_needs_gso(dev, skb))
		goto gso;

	if (skb_has_frags(skb) &&
	    !(dev->features & NETIF_F_FRAGLIST) &&
	    __skb_linearize(skb))
		goto out_kfree_skb;

	/* Fragmented skb is linearized if device does not support SG,
	 * or if at least one of fragments is in highmem and device
	 * does not support DMA from it.
	 */
	if (skb_shinfo(skb)->nr_frags &&
	    (!(dev->features & NETIF_F_SG) || illegal_highdma(dev, skb)) &&
	    __skb_linearize(skb))
		goto out_kfree_skb;

	/* If packet is not checksummed and device does not support
	 * checksumming for this protocol, complete checksumming here.
	 */
	if (skb->ip_summed == CHECKSUM_PARTIAL) {
		skb_set_transport_header(skb, skb->csum_start -
					      skb_headroom(skb));
		if (!dev_can_checksum(dev, skb) && skb_checksum_help(skb))
			goto out_kfree_skb;
	}

gso:
	/* Disable soft irqs for various locks below. Also
	 * stops preemption for RCU.
	 */
	rcu_read_lock_bh();

	txq = dev_pick_tx(dev, skb);
	q = rcu_dereference(txq->qdisc);

#ifdef CONFIG_NET_CLS_ACT
	skb->tc_verd = SET_TC_AT(skb->tc_verd, AT_EGRESS);
#endif
	if (q->enqueue) {
		rc = __dev_xmit_skb(skb, q, dev, txq);
		goto out;
	}

	/* The device has no queue. Common case for software devices:
	   loopback, all the sorts of tunnels...

	   Really, it is unlikely that netif_tx_lock protection is necessary
	   here.  (f.e. loopback and IP tunnels are clean ignoring statistics
	   counters.)
	   However, it is possible, that they rely on protection
	   made by us here.

	   Check this and shot the lock. It is not prone from deadlocks.
	   Either shot noqueue qdisc, it is even simpler 8)
	 */
	if (!(dev->flags & IFF_UP))
		goto err;

	/* Recursion is detected! It is possible, unfortunately: */
	if (netif_tx_lock_recursion(txq))
		goto err_recursion;

	HARD_TX_LOCK(dev, txq);

<<<<<<< HEAD
	if (netif_tx_queue_stopped(txq))
		goto err_tx_unlock;

	if (dev_hard_start_xmit(skb, dev, txq))
		goto err_tx_unlock;

	rc = 0;
	HARD_TX_UNLOCK(dev, txq);

out:
	rcu_read_unlock_bh();
	return rc;

err_recursion:
	if (net_ratelimit()) {
		printk(KERN_CRIT
		       "Dead loop on virtual device %s, fix it urgently!\n",
			dev->name);
	}
	goto err;

err_tx_unlock:
	HARD_TX_UNLOCK(dev, txq);

	if (net_ratelimit()) {
		printk(KERN_CRIT "Virtual device %s asks to queue packet!\n",
			dev->name);
=======
			if (!netif_tx_queue_stopped(txq)) {
				rc = dev_hard_start_xmit(skb, dev, txq);
				if (dev_xmit_complete(rc)) {
					HARD_TX_UNLOCK(dev, txq);
					goto out;
				}
			}
			HARD_TX_UNLOCK(dev, txq);
			if (net_ratelimit())
				printk(KERN_CRIT "Virtual device %s asks to "
				       "queue packet!\n", dev->name);
		} else {
			/* Recursion is detected! It is possible,
			 * unfortunately */
			if (net_ratelimit())
				printk(KERN_CRIT "Dead loop on virtual device "
				       "%s, fix it urgently!\n", dev->name);
		}
>>>>>>> 4ec62b2b
	}
	/* Fall through: */

err:
	rc = -ENETDOWN;
	rcu_read_unlock_bh();

out_kfree_skb:
	kfree_skb(skb);
	return rc;
}
EXPORT_SYMBOL(dev_queue_xmit);


/*=======================================================================
			Receiver routines
  =======================================================================*/

int netdev_max_backlog __read_mostly = 1000;
int netdev_budget __read_mostly = 300;
int weight_p __read_mostly = 64;            /* old backlog weight */

DEFINE_PER_CPU(struct netif_rx_stats, netdev_rx_stat) = { 0, };


/**
 *	netif_rx	-	post buffer to the network code
 *	@skb: buffer to post
 *
 *	This function receives a packet from a device driver and queues it for
 *	the upper (protocol) levels to process.  It always succeeds. The buffer
 *	may be dropped during processing for congestion control or by the
 *	protocol layers.
 *
 *	return values:
 *	NET_RX_SUCCESS	(no congestion)
 *	NET_RX_DROP     (packet was dropped)
 *
 */

int netif_rx(struct sk_buff *skb)
{
	struct softnet_data *queue;
	unsigned long flags;

	/* if netpoll wants it, pretend we never saw it */
	if (netpoll_rx(skb))
		return NET_RX_DROP;

	if (!skb->tstamp.tv64)
		net_timestamp(skb);

	/*
	 * The code is rearranged so that the path is the most
	 * short when CPU is congested, but is still operating.
	 */
	local_irq_save(flags);
	queue = &__get_cpu_var(softnet_data);

	__get_cpu_var(netdev_rx_stat).total++;
	if (queue->input_pkt_queue.qlen <= netdev_max_backlog) {
		if (queue->input_pkt_queue.qlen) {
enqueue:
			__skb_queue_tail(&queue->input_pkt_queue, skb);
			local_irq_restore(flags);
			return NET_RX_SUCCESS;
		}

		napi_schedule(&queue->backlog);
		goto enqueue;
	}

	__get_cpu_var(netdev_rx_stat).dropped++;
	local_irq_restore(flags);

	kfree_skb(skb);
	return NET_RX_DROP;
}
EXPORT_SYMBOL(netif_rx);

int netif_rx_ni(struct sk_buff *skb)
{
	int err;

	err = netif_rx(skb);
	preempt_disable();
	if (local_softirq_pending())
		do_softirq();
	preempt_enable();

	return err;
}
EXPORT_SYMBOL(netif_rx_ni);

static void net_tx_action(struct softirq_action *h)
{
	struct softnet_data *sd = &per_cpu(softnet_data,
					   raw_smp_processor_id());

	if (sd->completion_queue) {
		struct sk_buff *clist;

		local_irq_disable();
		clist = sd->completion_queue;
		sd->completion_queue = NULL;
		local_irq_enable();

		while (clist) {
			struct sk_buff *skb = clist;
			clist = clist->next;

			WARN_ON(atomic_read(&skb->users));
			__kfree_skb(skb);
			/*
			 * Safe to reschedule - the list is private
			 * at this point.
			 */
			cond_resched_softirq_context();
		}
	}

	if (sd->output_queue) {
		struct Qdisc *head;

		local_irq_disable();
		head = sd->output_queue;
		sd->output_queue = NULL;
		local_irq_enable();

		while (head) {
			struct Qdisc *q = head;
			spinlock_t *root_lock;

			head = head->next_sched;

			root_lock = qdisc_lock(q);
			/*
			 * We are executing in softirq context here, and
			 * if softirqs are preemptible, we must avoid
			 * infinite reactivation of the softirq by
			 * either the tx handler, or by netif_schedule().
			 * (it would result in an infinitely looping
			 *  softirq context)
			 * So we take the spinlock unconditionally.
			 */
#ifdef CONFIG_PREEMPT_SOFTIRQS
			spin_lock(root_lock);
			smp_mb__before_clear_bit();
			clear_bit(__QDISC_STATE_SCHED, &q->state);
			qdisc_run(q);
			spin_unlock(root_lock);
#else
			if (spin_trylock(root_lock)) {
				smp_mb__before_clear_bit();
				clear_bit(__QDISC_STATE_SCHED,
					  &q->state);
				qdisc_run(q);
				spin_unlock(root_lock);
			} else {
				if (!test_bit(__QDISC_STATE_DEACTIVATED,
					      &q->state)) {
					__netif_reschedule(q);
				} else {
					smp_mb__before_clear_bit();
					clear_bit(__QDISC_STATE_SCHED,
						  &q->state);
				}
			}
#endif
		}
	}
}

static inline int deliver_skb(struct sk_buff *skb,
			      struct packet_type *pt_prev,
			      struct net_device *orig_dev)
{
	atomic_inc(&skb->users);
	return pt_prev->func(skb, skb->dev, pt_prev, orig_dev);
}

#if defined(CONFIG_BRIDGE) || defined (CONFIG_BRIDGE_MODULE)

#if defined(CONFIG_ATM_LANE) || defined(CONFIG_ATM_LANE_MODULE)
/* This hook is defined here for ATM LANE */
int (*br_fdb_test_addr_hook)(struct net_device *dev,
			     unsigned char *addr) __read_mostly;
EXPORT_SYMBOL_GPL(br_fdb_test_addr_hook);
#endif

/*
 * If bridge module is loaded call bridging hook.
 *  returns NULL if packet was consumed.
 */
struct sk_buff *(*br_handle_frame_hook)(struct net_bridge_port *p,
					struct sk_buff *skb) __read_mostly;
EXPORT_SYMBOL_GPL(br_handle_frame_hook);

static inline struct sk_buff *handle_bridge(struct sk_buff *skb,
					    struct packet_type **pt_prev, int *ret,
					    struct net_device *orig_dev)
{
	struct net_bridge_port *port;

	if (skb->pkt_type == PACKET_LOOPBACK ||
	    (port = rcu_dereference(skb->dev->br_port)) == NULL)
		return skb;

	if (*pt_prev) {
		*ret = deliver_skb(skb, *pt_prev, orig_dev);
		*pt_prev = NULL;
	}

	return br_handle_frame_hook(port, skb);
}
#else
#define handle_bridge(skb, pt_prev, ret, orig_dev)	(skb)
#endif

#if defined(CONFIG_MACVLAN) || defined(CONFIG_MACVLAN_MODULE)
struct sk_buff *(*macvlan_handle_frame_hook)(struct sk_buff *skb) __read_mostly;
EXPORT_SYMBOL_GPL(macvlan_handle_frame_hook);

static inline struct sk_buff *handle_macvlan(struct sk_buff *skb,
					     struct packet_type **pt_prev,
					     int *ret,
					     struct net_device *orig_dev)
{
	if (skb->dev->macvlan_port == NULL)
		return skb;

	if (*pt_prev) {
		*ret = deliver_skb(skb, *pt_prev, orig_dev);
		*pt_prev = NULL;
	}
	return macvlan_handle_frame_hook(skb);
}
#else
#define handle_macvlan(skb, pt_prev, ret, orig_dev)	(skb)
#endif

#ifdef CONFIG_NET_CLS_ACT
/* TODO: Maybe we should just force sch_ingress to be compiled in
 * when CONFIG_NET_CLS_ACT is? otherwise some useless instructions
 * a compare and 2 stores extra right now if we dont have it on
 * but have CONFIG_NET_CLS_ACT
 * NOTE: This doesnt stop any functionality; if you dont have
 * the ingress scheduler, you just cant add policies on ingress.
 *
 */
static int ing_filter(struct sk_buff *skb)
{
	struct net_device *dev = skb->dev;
	u32 ttl = G_TC_RTTL(skb->tc_verd);
	struct netdev_queue *rxq;
	int result = TC_ACT_OK;
	struct Qdisc *q;

	if (MAX_RED_LOOP < ttl++) {
		printk(KERN_WARNING
		       "Redir loop detected Dropping packet (%d->%d)\n",
		       skb->skb_iif, dev->ifindex);
		return TC_ACT_SHOT;
	}

	skb->tc_verd = SET_TC_RTTL(skb->tc_verd, ttl);
	skb->tc_verd = SET_TC_AT(skb->tc_verd, AT_INGRESS);

	rxq = &dev->rx_queue;

	q = rxq->qdisc;
	if (q != &noop_qdisc) {
		spin_lock(qdisc_lock(q));
		if (likely(!test_bit(__QDISC_STATE_DEACTIVATED, &q->state)))
			result = qdisc_enqueue_root(skb, q);
		spin_unlock(qdisc_lock(q));
	}

	return result;
}

static inline struct sk_buff *handle_ing(struct sk_buff *skb,
					 struct packet_type **pt_prev,
					 int *ret, struct net_device *orig_dev)
{
	if (skb->dev->rx_queue.qdisc == &noop_qdisc)
		goto out;

	if (*pt_prev) {
		*ret = deliver_skb(skb, *pt_prev, orig_dev);
		*pt_prev = NULL;
	} else {
		/* Huh? Why does turning on AF_PACKET affect this? */
		skb->tc_verd = SET_TC_OK2MUNGE(skb->tc_verd);
	}

	switch (ing_filter(skb)) {
	case TC_ACT_SHOT:
	case TC_ACT_STOLEN:
		kfree_skb(skb);
		return NULL;
	}

out:
	skb->tc_verd = 0;
	return skb;
}
#endif

/*
 * 	netif_nit_deliver - deliver received packets to network taps
 * 	@skb: buffer
 *
 * 	This function is used to deliver incoming packets to network
 * 	taps. It should be used when the normal netif_receive_skb path
 * 	is bypassed, for example because of VLAN acceleration.
 */
void netif_nit_deliver(struct sk_buff *skb)
{
	struct packet_type *ptype;

	if (list_empty(&ptype_all))
		return;

	skb_reset_network_header(skb);
	skb_reset_transport_header(skb);
	skb->mac_len = skb->network_header - skb->mac_header;

	rcu_read_lock();
	list_for_each_entry_rcu(ptype, &ptype_all, list) {
		if (!ptype->dev || ptype->dev == skb->dev)
			deliver_skb(skb, ptype, skb->dev);
	}
	rcu_read_unlock();
}

/**
 *	netif_receive_skb - process receive buffer from network
 *	@skb: buffer to process
 *
 *	netif_receive_skb() is the main receive data processing function.
 *	It always succeeds. The buffer may be dropped during processing
 *	for congestion control or by the protocol layers.
 *
 *	This function may only be called from softirq context and interrupts
 *	should be enabled.
 *
 *	Return values (usually ignored):
 *	NET_RX_SUCCESS: no congestion
 *	NET_RX_DROP: packet was dropped
 */
int netif_receive_skb(struct sk_buff *skb)
{
	struct packet_type *ptype, *pt_prev;
	struct net_device *orig_dev;
	struct net_device *null_or_orig;
	int ret = NET_RX_DROP;
	__be16 type;

	if (!skb->tstamp.tv64)
		net_timestamp(skb);

	if (vlan_tx_tag_present(skb) && vlan_hwaccel_do_receive(skb))
		return NET_RX_SUCCESS;

	/* if we've gotten here through NAPI, check netpoll */
	if (netpoll_receive_skb(skb))
		return NET_RX_DROP;

	if (!skb->skb_iif)
		skb->skb_iif = skb->dev->ifindex;

	null_or_orig = NULL;
	orig_dev = skb->dev;
	if (orig_dev->master) {
		if (skb_bond_should_drop(skb))
			null_or_orig = orig_dev; /* deliver only exact match */
		else
			skb->dev = orig_dev->master;
	}

	per_cpu(netdev_rx_stat, raw_smp_processor_id()).total++;

	skb_reset_network_header(skb);
	skb_reset_transport_header(skb);
	skb->mac_len = skb->network_header - skb->mac_header;

	pt_prev = NULL;

	rcu_read_lock();

#ifdef CONFIG_NET_CLS_ACT
	if (skb->tc_verd & TC_NCLS) {
		skb->tc_verd = CLR_TC_NCLS(skb->tc_verd);
		goto ncls;
	}
#endif

	list_for_each_entry_rcu(ptype, &ptype_all, list) {
		if (ptype->dev == null_or_orig || ptype->dev == skb->dev ||
		    ptype->dev == orig_dev) {
			if (pt_prev)
				ret = deliver_skb(skb, pt_prev, orig_dev);
			pt_prev = ptype;
		}
	}

#ifdef CONFIG_NET_CLS_ACT
	skb = handle_ing(skb, &pt_prev, &ret, orig_dev);
	if (!skb)
		goto out;
ncls:
#endif

	skb = handle_bridge(skb, &pt_prev, &ret, orig_dev);
	if (!skb)
		goto out;
	skb = handle_macvlan(skb, &pt_prev, &ret, orig_dev);
	if (!skb)
		goto out;

	type = skb->protocol;
	list_for_each_entry_rcu(ptype,
			&ptype_base[ntohs(type) & PTYPE_HASH_MASK], list) {
		if (ptype->type == type &&
		    (ptype->dev == null_or_orig || ptype->dev == skb->dev ||
		     ptype->dev == orig_dev)) {
			if (pt_prev)
				ret = deliver_skb(skb, pt_prev, orig_dev);
			pt_prev = ptype;
		}
	}

	if (pt_prev) {
		ret = pt_prev->func(skb, skb->dev, pt_prev, orig_dev);
	} else {
		kfree_skb(skb);
		/* Jamal, now you will not able to escape explaining
		 * me how you were going to use this. :-)
		 */
		ret = NET_RX_DROP;
	}

out:
	rcu_read_unlock();
	return ret;
}
EXPORT_SYMBOL(netif_receive_skb);

/* Network device is going away, flush any packets still pending  */
static void flush_backlog(void *arg)
{
	struct net_device *dev = arg;
	struct softnet_data *queue = &__get_cpu_var(softnet_data);
	struct sk_buff *skb, *tmp;

	skb_queue_walk_safe(&queue->input_pkt_queue, skb, tmp)
		if (skb->dev == dev) {
			__skb_unlink(skb, &queue->input_pkt_queue);
			kfree_skb(skb);
		}
}

static int napi_gro_complete(struct sk_buff *skb)
{
	struct packet_type *ptype;
	__be16 type = skb->protocol;
	struct list_head *head = &ptype_base[ntohs(type) & PTYPE_HASH_MASK];
	int err = -ENOENT;

	if (NAPI_GRO_CB(skb)->count == 1) {
		skb_shinfo(skb)->gso_size = 0;
		goto out;
	}

	rcu_read_lock();
	list_for_each_entry_rcu(ptype, head, list) {
		if (ptype->type != type || ptype->dev || !ptype->gro_complete)
			continue;

		err = ptype->gro_complete(skb);
		break;
	}
	rcu_read_unlock();

	if (err) {
		WARN_ON(&ptype->list == head);
		kfree_skb(skb);
		return NET_RX_SUCCESS;
	}

out:
	return netif_receive_skb(skb);
}

void napi_gro_flush(struct napi_struct *napi)
{
	struct sk_buff *skb, *next;

	for (skb = napi->gro_list; skb; skb = next) {
		next = skb->next;
		skb->next = NULL;
		napi_gro_complete(skb);
	}

	napi->gro_count = 0;
	napi->gro_list = NULL;
}
EXPORT_SYMBOL(napi_gro_flush);

enum gro_result dev_gro_receive(struct napi_struct *napi, struct sk_buff *skb)
{
	struct sk_buff **pp = NULL;
	struct packet_type *ptype;
	__be16 type = skb->protocol;
	struct list_head *head = &ptype_base[ntohs(type) & PTYPE_HASH_MASK];
	int same_flow;
	int mac_len;
	enum gro_result ret;

	if (!(skb->dev->features & NETIF_F_GRO))
		goto normal;

	if (skb_is_gso(skb) || skb_has_frags(skb))
		goto normal;

	rcu_read_lock();
	list_for_each_entry_rcu(ptype, head, list) {
		if (ptype->type != type || ptype->dev || !ptype->gro_receive)
			continue;

		skb_set_network_header(skb, skb_gro_offset(skb));
		mac_len = skb->network_header - skb->mac_header;
		skb->mac_len = mac_len;
		NAPI_GRO_CB(skb)->same_flow = 0;
		NAPI_GRO_CB(skb)->flush = 0;
		NAPI_GRO_CB(skb)->free = 0;

		pp = ptype->gro_receive(&napi->gro_list, skb);
		break;
	}
	rcu_read_unlock();

	if (&ptype->list == head)
		goto normal;

	same_flow = NAPI_GRO_CB(skb)->same_flow;
	ret = NAPI_GRO_CB(skb)->free ? GRO_MERGED_FREE : GRO_MERGED;

	if (pp) {
		struct sk_buff *nskb = *pp;

		*pp = nskb->next;
		nskb->next = NULL;
		napi_gro_complete(nskb);
		napi->gro_count--;
	}

	if (same_flow)
		goto ok;

	if (NAPI_GRO_CB(skb)->flush || napi->gro_count >= MAX_GRO_SKBS)
		goto normal;

	napi->gro_count++;
	NAPI_GRO_CB(skb)->count = 1;
	skb_shinfo(skb)->gso_size = skb_gro_len(skb);
	skb->next = napi->gro_list;
	napi->gro_list = skb;
	ret = GRO_HELD;

pull:
	if (skb_headlen(skb) < skb_gro_offset(skb)) {
		int grow = skb_gro_offset(skb) - skb_headlen(skb);

		BUG_ON(skb->end - skb->tail < grow);

		memcpy(skb_tail_pointer(skb), NAPI_GRO_CB(skb)->frag0, grow);

		skb->tail += grow;
		skb->data_len -= grow;

		skb_shinfo(skb)->frags[0].page_offset += grow;
		skb_shinfo(skb)->frags[0].size -= grow;

		if (unlikely(!skb_shinfo(skb)->frags[0].size)) {
			put_page(skb_shinfo(skb)->frags[0].page);
			memmove(skb_shinfo(skb)->frags,
				skb_shinfo(skb)->frags + 1,
				--skb_shinfo(skb)->nr_frags);
		}
	}

ok:
	return ret;

normal:
	ret = GRO_NORMAL;
	goto pull;
}
EXPORT_SYMBOL(dev_gro_receive);

static gro_result_t
__napi_gro_receive(struct napi_struct *napi, struct sk_buff *skb)
{
	struct sk_buff *p;

	if (netpoll_rx_on(skb))
		return GRO_NORMAL;

	for (p = napi->gro_list; p; p = p->next) {
		NAPI_GRO_CB(p)->same_flow =
			(p->dev == skb->dev) &&
			!compare_ether_header(skb_mac_header(p),
					      skb_gro_mac_header(skb));
		NAPI_GRO_CB(p)->flush = 0;
	}

	return dev_gro_receive(napi, skb);
}

gro_result_t napi_skb_finish(gro_result_t ret, struct sk_buff *skb)
{
	switch (ret) {
	case GRO_NORMAL:
		if (netif_receive_skb(skb))
			ret = GRO_DROP;
		break;

	case GRO_DROP:
	case GRO_MERGED_FREE:
		kfree_skb(skb);
		break;

	case GRO_HELD:
	case GRO_MERGED:
		break;
	}

	return ret;
}
EXPORT_SYMBOL(napi_skb_finish);

void skb_gro_reset_offset(struct sk_buff *skb)
{
	NAPI_GRO_CB(skb)->data_offset = 0;
	NAPI_GRO_CB(skb)->frag0 = NULL;
	NAPI_GRO_CB(skb)->frag0_len = 0;

	if (skb->mac_header == skb->tail &&
	    !PageHighMem(skb_shinfo(skb)->frags[0].page)) {
		NAPI_GRO_CB(skb)->frag0 =
			page_address(skb_shinfo(skb)->frags[0].page) +
			skb_shinfo(skb)->frags[0].page_offset;
		NAPI_GRO_CB(skb)->frag0_len = skb_shinfo(skb)->frags[0].size;
	}
}
EXPORT_SYMBOL(skb_gro_reset_offset);

gro_result_t napi_gro_receive(struct napi_struct *napi, struct sk_buff *skb)
{
	skb_gro_reset_offset(skb);

	return napi_skb_finish(__napi_gro_receive(napi, skb), skb);
}
EXPORT_SYMBOL(napi_gro_receive);

void napi_reuse_skb(struct napi_struct *napi, struct sk_buff *skb)
{
	__skb_pull(skb, skb_headlen(skb));
	skb_reserve(skb, NET_IP_ALIGN - skb_headroom(skb));

	napi->skb = skb;
}
EXPORT_SYMBOL(napi_reuse_skb);

struct sk_buff *napi_get_frags(struct napi_struct *napi)
{
	struct sk_buff *skb = napi->skb;

	if (!skb) {
		skb = netdev_alloc_skb_ip_align(napi->dev, GRO_MAX_HEAD);
		if (skb)
			napi->skb = skb;
	}
	return skb;
}
EXPORT_SYMBOL(napi_get_frags);

gro_result_t napi_frags_finish(struct napi_struct *napi, struct sk_buff *skb,
			       gro_result_t ret)
{
	switch (ret) {
	case GRO_NORMAL:
	case GRO_HELD:
		skb->protocol = eth_type_trans(skb, napi->dev);

		if (ret == GRO_HELD)
			skb_gro_pull(skb, -ETH_HLEN);
		else if (netif_receive_skb(skb))
			ret = GRO_DROP;
		break;

	case GRO_DROP:
	case GRO_MERGED_FREE:
		napi_reuse_skb(napi, skb);
		break;

	case GRO_MERGED:
		break;
	}

	return ret;
}
EXPORT_SYMBOL(napi_frags_finish);

struct sk_buff *napi_frags_skb(struct napi_struct *napi)
{
	struct sk_buff *skb = napi->skb;
	struct ethhdr *eth;
	unsigned int hlen;
	unsigned int off;

	napi->skb = NULL;

	skb_reset_mac_header(skb);
	skb_gro_reset_offset(skb);

	off = skb_gro_offset(skb);
	hlen = off + sizeof(*eth);
	eth = skb_gro_header_fast(skb, off);
	if (skb_gro_header_hard(skb, hlen)) {
		eth = skb_gro_header_slow(skb, hlen, off);
		if (unlikely(!eth)) {
			napi_reuse_skb(napi, skb);
			skb = NULL;
			goto out;
		}
	}

	skb_gro_pull(skb, sizeof(*eth));

	/*
	 * This works because the only protocols we care about don't require
	 * special handling.  We'll fix it up properly at the end.
	 */
	skb->protocol = eth->h_proto;

out:
	return skb;
}
EXPORT_SYMBOL(napi_frags_skb);

gro_result_t napi_gro_frags(struct napi_struct *napi)
{
	struct sk_buff *skb = napi_frags_skb(napi);

	if (!skb)
		return GRO_DROP;

	return napi_frags_finish(napi, skb, __napi_gro_receive(napi, skb));
}
EXPORT_SYMBOL(napi_gro_frags);

static int process_backlog(struct napi_struct *napi, int quota)
{
	int work = 0;
	struct softnet_data *queue;
	unsigned long start_time = jiffies;

	queue = &per_cpu(softnet_data, raw_smp_processor_id());
	napi->weight = weight_p;
	do {
		struct sk_buff *skb;

		local_irq_disable();
		skb = __skb_dequeue(&queue->input_pkt_queue);
		if (!skb) {
			__napi_complete(napi);
			local_irq_enable();
			break;
		}
		local_irq_enable();

		netif_receive_skb(skb);
	} while (++work < quota && jiffies == start_time);

	return work;
}

/**
 * __napi_schedule - schedule for receive
 * @n: entry to schedule
 *
 * The entry's receive function will be scheduled to run
 */
void __napi_schedule(struct napi_struct *n)
{
	unsigned long flags;

	local_irq_save(flags);
	list_add_tail(&n->poll_list, &__get_cpu_var(softnet_data).poll_list);
	raise_softirq_irqoff(NET_RX_SOFTIRQ);
	local_irq_restore(flags);
}
EXPORT_SYMBOL(__napi_schedule);

void __napi_complete(struct napi_struct *n)
{
	BUG_ON(!test_bit(NAPI_STATE_SCHED, &n->state));
	BUG_ON(n->gro_list);

	list_del(&n->poll_list);
	smp_mb__before_clear_bit();
	clear_bit(NAPI_STATE_SCHED, &n->state);
}
EXPORT_SYMBOL(__napi_complete);

void napi_complete(struct napi_struct *n)
{
	unsigned long flags;

	/*
	 * don't let napi dequeue from the cpu poll list
	 * just in case its running on a different cpu
	 */
	if (unlikely(test_bit(NAPI_STATE_NPSVC, &n->state)))
		return;

	napi_gro_flush(n);
	local_irq_save(flags);
	__napi_complete(n);
	local_irq_restore(flags);
}
EXPORT_SYMBOL(napi_complete);

void netif_napi_add(struct net_device *dev, struct napi_struct *napi,
		    int (*poll)(struct napi_struct *, int), int weight)
{
	INIT_LIST_HEAD(&napi->poll_list);
	napi->gro_count = 0;
	napi->gro_list = NULL;
	napi->skb = NULL;
	napi->poll = poll;
	napi->weight = weight;
	list_add(&napi->dev_list, &dev->napi_list);
	napi->dev = dev;
#ifdef CONFIG_NETPOLL
	spin_lock_init(&napi->poll_lock);
	napi->poll_owner = -1;
#endif
	set_bit(NAPI_STATE_SCHED, &napi->state);
}
EXPORT_SYMBOL(netif_napi_add);

void netif_napi_del(struct napi_struct *napi)
{
	struct sk_buff *skb, *next;

	list_del_init(&napi->dev_list);
	napi_free_frags(napi);

	for (skb = napi->gro_list; skb; skb = next) {
		next = skb->next;
		skb->next = NULL;
		kfree_skb(skb);
	}

	napi->gro_list = NULL;
	napi->gro_count = 0;
}
EXPORT_SYMBOL(netif_napi_del);


static void net_rx_action(struct softirq_action *h)
{
	struct list_head *list = &__get_cpu_var(softnet_data).poll_list;
	unsigned long time_limit = jiffies + 2;
	int budget = netdev_budget;
	void *have;

	local_irq_disable();

	while (!list_empty(list)) {
		struct napi_struct *n;
		int work, weight;

		/* If softirq window is exhuasted then punt.
		 * Allow this to run for 2 jiffies since which will allow
		 * an average latency of 1.5/HZ.
		 */
		if (unlikely(budget <= 0 || time_after(jiffies, time_limit)))
			goto softnet_break;

		local_irq_enable();

		/* Even though interrupts have been re-enabled, this
		 * access is safe because interrupts can only add new
		 * entries to the tail of this list, and only ->poll()
		 * calls can remove this head entry from the list.
		 */
		n = list_entry(list->next, struct napi_struct, poll_list);

		have = netpoll_poll_lock(n);

		weight = n->weight;

		/* This NAPI_STATE_SCHED test is for avoiding a race
		 * with netpoll's poll_napi().  Only the entity which
		 * obtains the lock and sees NAPI_STATE_SCHED set will
		 * actually make the ->poll() call.  Therefore we avoid
		 * accidently calling ->poll() when NAPI is not scheduled.
		 */
		work = 0;
		if (test_bit(NAPI_STATE_SCHED, &n->state)) {
			work = n->poll(n, weight);
			trace_napi_poll(n);
		}

		WARN_ON_ONCE(work > weight);

		budget -= work;

		local_irq_disable();

		/* Drivers must not modify the NAPI state if they
		 * consume the entire weight.  In such cases this code
		 * still "owns" the NAPI instance and therefore can
		 * move the instance around on the list at-will.
		 */
		if (unlikely(work == weight)) {
			if (unlikely(napi_disable_pending(n))) {
				local_irq_enable();
				napi_complete(n);
				local_irq_disable();
			} else
				list_move_tail(&n->poll_list, list);
		}

		netpoll_poll_unlock(have);
	}
out:
	local_irq_enable();

#ifdef CONFIG_NET_DMA
	/*
	 * There may not be any more sk_buffs coming right now, so push
	 * any pending DMA copies to hardware
	 */
	dma_issue_pending_all();
#endif

	return;

softnet_break:
	__get_cpu_var(netdev_rx_stat).time_squeeze++;
	raise_softirq_irqoff(NET_RX_SOFTIRQ);
	goto out;
}

static gifconf_func_t *gifconf_list[NPROTO];

/**
 *	register_gifconf	-	register a SIOCGIF handler
 *	@family: Address family
 *	@gifconf: Function handler
 *
 *	Register protocol dependent address dumping routines. The handler
 *	that is passed must not be freed or reused until it has been replaced
 *	by another handler.
 */
int register_gifconf(unsigned int family, gifconf_func_t *gifconf)
{
	if (family >= NPROTO)
		return -EINVAL;
	gifconf_list[family] = gifconf;
	return 0;
}
EXPORT_SYMBOL(register_gifconf);


/*
 *	Map an interface index to its name (SIOCGIFNAME)
 */

/*
 *	We need this ioctl for efficient implementation of the
 *	if_indextoname() function required by the IPv6 API.  Without
 *	it, we would have to search all the interfaces to find a
 *	match.  --pb
 */

static int dev_ifname(struct net *net, struct ifreq __user *arg)
{
	struct net_device *dev;
	struct ifreq ifr;

	/*
	 *	Fetch the caller's info block.
	 */

	if (copy_from_user(&ifr, arg, sizeof(struct ifreq)))
		return -EFAULT;

	rcu_read_lock();
	dev = dev_get_by_index_rcu(net, ifr.ifr_ifindex);
	if (!dev) {
		rcu_read_unlock();
		return -ENODEV;
	}

	strcpy(ifr.ifr_name, dev->name);
	rcu_read_unlock();

	if (copy_to_user(arg, &ifr, sizeof(struct ifreq)))
		return -EFAULT;
	return 0;
}

/*
 *	Perform a SIOCGIFCONF call. This structure will change
 *	size eventually, and there is nothing I can do about it.
 *	Thus we will need a 'compatibility mode'.
 */

static int dev_ifconf(struct net *net, char __user *arg)
{
	struct ifconf ifc;
	struct net_device *dev;
	char __user *pos;
	int len;
	int total;
	int i;

	/*
	 *	Fetch the caller's info block.
	 */

	if (copy_from_user(&ifc, arg, sizeof(struct ifconf)))
		return -EFAULT;

	pos = ifc.ifc_buf;
	len = ifc.ifc_len;

	/*
	 *	Loop over the interfaces, and write an info block for each.
	 */

	total = 0;
	for_each_netdev(net, dev) {
		for (i = 0; i < NPROTO; i++) {
			if (gifconf_list[i]) {
				int done;
				if (!pos)
					done = gifconf_list[i](dev, NULL, 0);
				else
					done = gifconf_list[i](dev, pos + total,
							       len - total);
				if (done < 0)
					return -EFAULT;
				total += done;
			}
		}
	}

	/*
	 *	All done.  Write the updated control block back to the caller.
	 */
	ifc.ifc_len = total;

	/*
	 * 	Both BSD and Solaris return 0 here, so we do too.
	 */
	return copy_to_user(arg, &ifc, sizeof(struct ifconf)) ? -EFAULT : 0;
}

#ifdef CONFIG_PROC_FS
/*
 *	This is invoked by the /proc filesystem handler to display a device
 *	in detail.
 */
void *dev_seq_start(struct seq_file *seq, loff_t *pos)
	__acquires(RCU)
{
	struct net *net = seq_file_net(seq);
	loff_t off;
	struct net_device *dev;

	rcu_read_lock();
	if (!*pos)
		return SEQ_START_TOKEN;

	off = 1;
	for_each_netdev_rcu(net, dev)
		if (off++ == *pos)
			return dev;

	return NULL;
}

void *dev_seq_next(struct seq_file *seq, void *v, loff_t *pos)
{
	struct net_device *dev = (v == SEQ_START_TOKEN) ?
				  first_net_device(seq_file_net(seq)) :
				  next_net_device((struct net_device *)v);

	++*pos;
	return rcu_dereference(dev);
}

void dev_seq_stop(struct seq_file *seq, void *v)
	__releases(RCU)
{
	rcu_read_unlock();
}

static void dev_seq_printf_stats(struct seq_file *seq, struct net_device *dev)
{
	const struct net_device_stats *stats = dev_get_stats(dev);

	seq_printf(seq, "%6s:%8lu %7lu %4lu %4lu %4lu %5lu %10lu %9lu "
		   "%8lu %7lu %4lu %4lu %4lu %5lu %7lu %10lu\n",
		   dev->name, stats->rx_bytes, stats->rx_packets,
		   stats->rx_errors,
		   stats->rx_dropped + stats->rx_missed_errors,
		   stats->rx_fifo_errors,
		   stats->rx_length_errors + stats->rx_over_errors +
		    stats->rx_crc_errors + stats->rx_frame_errors,
		   stats->rx_compressed, stats->multicast,
		   stats->tx_bytes, stats->tx_packets,
		   stats->tx_errors, stats->tx_dropped,
		   stats->tx_fifo_errors, stats->collisions,
		   stats->tx_carrier_errors +
		    stats->tx_aborted_errors +
		    stats->tx_window_errors +
		    stats->tx_heartbeat_errors,
		   stats->tx_compressed);
}

/*
 *	Called from the PROCfs module. This now uses the new arbitrary sized
 *	/proc/net interface to create /proc/net/dev
 */
static int dev_seq_show(struct seq_file *seq, void *v)
{
	if (v == SEQ_START_TOKEN)
		seq_puts(seq, "Inter-|   Receive                            "
			      "                    |  Transmit\n"
			      " face |bytes    packets errs drop fifo frame "
			      "compressed multicast|bytes    packets errs "
			      "drop fifo colls carrier compressed\n");
	else
		dev_seq_printf_stats(seq, v);
	return 0;
}

static struct netif_rx_stats *softnet_get_online(loff_t *pos)
{
	struct netif_rx_stats *rc = NULL;

	while (*pos < nr_cpu_ids)
		if (cpu_online(*pos)) {
			rc = &per_cpu(netdev_rx_stat, *pos);
			break;
		} else
			++*pos;
	return rc;
}

static void *softnet_seq_start(struct seq_file *seq, loff_t *pos)
{
	return softnet_get_online(pos);
}

static void *softnet_seq_next(struct seq_file *seq, void *v, loff_t *pos)
{
	++*pos;
	return softnet_get_online(pos);
}

static void softnet_seq_stop(struct seq_file *seq, void *v)
{
}

static int softnet_seq_show(struct seq_file *seq, void *v)
{
	struct netif_rx_stats *s = v;

	seq_printf(seq, "%08x %08x %08x %08x %08x %08x %08x %08x %08x\n",
		   s->total, s->dropped, s->time_squeeze, 0,
		   0, 0, 0, 0, /* was fastroute */
		   s->cpu_collision);
	return 0;
}

static const struct seq_operations dev_seq_ops = {
	.start = dev_seq_start,
	.next  = dev_seq_next,
	.stop  = dev_seq_stop,
	.show  = dev_seq_show,
};

static int dev_seq_open(struct inode *inode, struct file *file)
{
	return seq_open_net(inode, file, &dev_seq_ops,
			    sizeof(struct seq_net_private));
}

static const struct file_operations dev_seq_fops = {
	.owner	 = THIS_MODULE,
	.open    = dev_seq_open,
	.read    = seq_read,
	.llseek  = seq_lseek,
	.release = seq_release_net,
};

static const struct seq_operations softnet_seq_ops = {
	.start = softnet_seq_start,
	.next  = softnet_seq_next,
	.stop  = softnet_seq_stop,
	.show  = softnet_seq_show,
};

static int softnet_seq_open(struct inode *inode, struct file *file)
{
	return seq_open(file, &softnet_seq_ops);
}

static const struct file_operations softnet_seq_fops = {
	.owner	 = THIS_MODULE,
	.open    = softnet_seq_open,
	.read    = seq_read,
	.llseek  = seq_lseek,
	.release = seq_release,
};

static void *ptype_get_idx(loff_t pos)
{
	struct packet_type *pt = NULL;
	loff_t i = 0;
	int t;

	list_for_each_entry_rcu(pt, &ptype_all, list) {
		if (i == pos)
			return pt;
		++i;
	}

	for (t = 0; t < PTYPE_HASH_SIZE; t++) {
		list_for_each_entry_rcu(pt, &ptype_base[t], list) {
			if (i == pos)
				return pt;
			++i;
		}
	}
	return NULL;
}

static void *ptype_seq_start(struct seq_file *seq, loff_t *pos)
	__acquires(RCU)
{
	rcu_read_lock();
	return *pos ? ptype_get_idx(*pos - 1) : SEQ_START_TOKEN;
}

static void *ptype_seq_next(struct seq_file *seq, void *v, loff_t *pos)
{
	struct packet_type *pt;
	struct list_head *nxt;
	int hash;

	++*pos;
	if (v == SEQ_START_TOKEN)
		return ptype_get_idx(0);

	pt = v;
	nxt = pt->list.next;
	if (pt->type == htons(ETH_P_ALL)) {
		if (nxt != &ptype_all)
			goto found;
		hash = 0;
		nxt = ptype_base[0].next;
	} else
		hash = ntohs(pt->type) & PTYPE_HASH_MASK;

	while (nxt == &ptype_base[hash]) {
		if (++hash >= PTYPE_HASH_SIZE)
			return NULL;
		nxt = ptype_base[hash].next;
	}
found:
	return list_entry(nxt, struct packet_type, list);
}

static void ptype_seq_stop(struct seq_file *seq, void *v)
	__releases(RCU)
{
	rcu_read_unlock();
}

static int ptype_seq_show(struct seq_file *seq, void *v)
{
	struct packet_type *pt = v;

	if (v == SEQ_START_TOKEN)
		seq_puts(seq, "Type Device      Function\n");
	else if (pt->dev == NULL || dev_net(pt->dev) == seq_file_net(seq)) {
		if (pt->type == htons(ETH_P_ALL))
			seq_puts(seq, "ALL ");
		else
			seq_printf(seq, "%04x", ntohs(pt->type));

		seq_printf(seq, " %-8s %pF\n",
			   pt->dev ? pt->dev->name : "", pt->func);
	}

	return 0;
}

static const struct seq_operations ptype_seq_ops = {
	.start = ptype_seq_start,
	.next  = ptype_seq_next,
	.stop  = ptype_seq_stop,
	.show  = ptype_seq_show,
};

static int ptype_seq_open(struct inode *inode, struct file *file)
{
	return seq_open_net(inode, file, &ptype_seq_ops,
			sizeof(struct seq_net_private));
}

static const struct file_operations ptype_seq_fops = {
	.owner	 = THIS_MODULE,
	.open    = ptype_seq_open,
	.read    = seq_read,
	.llseek  = seq_lseek,
	.release = seq_release_net,
};


static int __net_init dev_proc_net_init(struct net *net)
{
	int rc = -ENOMEM;

	if (!proc_net_fops_create(net, "dev", S_IRUGO, &dev_seq_fops))
		goto out;
	if (!proc_net_fops_create(net, "softnet_stat", S_IRUGO, &softnet_seq_fops))
		goto out_dev;
	if (!proc_net_fops_create(net, "ptype", S_IRUGO, &ptype_seq_fops))
		goto out_softnet;

	if (wext_proc_init(net))
		goto out_ptype;
	rc = 0;
out:
	return rc;
out_ptype:
	proc_net_remove(net, "ptype");
out_softnet:
	proc_net_remove(net, "softnet_stat");
out_dev:
	proc_net_remove(net, "dev");
	goto out;
}

static void __net_exit dev_proc_net_exit(struct net *net)
{
	wext_proc_exit(net);

	proc_net_remove(net, "ptype");
	proc_net_remove(net, "softnet_stat");
	proc_net_remove(net, "dev");
}

static struct pernet_operations __net_initdata dev_proc_ops = {
	.init = dev_proc_net_init,
	.exit = dev_proc_net_exit,
};

static int __init dev_proc_init(void)
{
	return register_pernet_subsys(&dev_proc_ops);
}
#else
#define dev_proc_init() 0
#endif	/* CONFIG_PROC_FS */


/**
 *	netdev_set_master	-	set up master/slave pair
 *	@slave: slave device
 *	@master: new master device
 *
 *	Changes the master device of the slave. Pass %NULL to break the
 *	bonding. The caller must hold the RTNL semaphore. On a failure
 *	a negative errno code is returned. On success the reference counts
 *	are adjusted, %RTM_NEWLINK is sent to the routing socket and the
 *	function returns zero.
 */
int netdev_set_master(struct net_device *slave, struct net_device *master)
{
	struct net_device *old = slave->master;

	ASSERT_RTNL();

	if (master) {
		if (old)
			return -EBUSY;
		dev_hold(master);
	}

	slave->master = master;

	synchronize_net();

	if (old)
		dev_put(old);

	if (master)
		slave->flags |= IFF_SLAVE;
	else
		slave->flags &= ~IFF_SLAVE;

	rtmsg_ifinfo(RTM_NEWLINK, slave, IFF_SLAVE);
	return 0;
}
EXPORT_SYMBOL(netdev_set_master);

static void dev_change_rx_flags(struct net_device *dev, int flags)
{
	const struct net_device_ops *ops = dev->netdev_ops;

	if ((dev->flags & IFF_UP) && ops->ndo_change_rx_flags)
		ops->ndo_change_rx_flags(dev, flags);
}

static int __dev_set_promiscuity(struct net_device *dev, int inc)
{
	unsigned short old_flags = dev->flags;
	uid_t uid;
	gid_t gid;

	ASSERT_RTNL();

	dev->flags |= IFF_PROMISC;
	dev->promiscuity += inc;
	if (dev->promiscuity == 0) {
		/*
		 * Avoid overflow.
		 * If inc causes overflow, untouch promisc and return error.
		 */
		if (inc < 0)
			dev->flags &= ~IFF_PROMISC;
		else {
			dev->promiscuity -= inc;
			printk(KERN_WARNING "%s: promiscuity touches roof, "
				"set promiscuity failed, promiscuity feature "
				"of device might be broken.\n", dev->name);
			return -EOVERFLOW;
		}
	}
	if (dev->flags != old_flags) {
		printk(KERN_INFO "device %s %s promiscuous mode\n",
		       dev->name, (dev->flags & IFF_PROMISC) ? "entered" :
							       "left");
		if (audit_enabled) {
			current_uid_gid(&uid, &gid);
			audit_log(current->audit_context, GFP_ATOMIC,
				AUDIT_ANOM_PROMISCUOUS,
				"dev=%s prom=%d old_prom=%d auid=%u uid=%u gid=%u ses=%u",
				dev->name, (dev->flags & IFF_PROMISC),
				(old_flags & IFF_PROMISC),
				audit_get_loginuid(current),
				uid, gid,
				audit_get_sessionid(current));
		}

		dev_change_rx_flags(dev, IFF_PROMISC);
	}
	return 0;
}

/**
 *	dev_set_promiscuity	- update promiscuity count on a device
 *	@dev: device
 *	@inc: modifier
 *
 *	Add or remove promiscuity from a device. While the count in the device
 *	remains above zero the interface remains promiscuous. Once it hits zero
 *	the device reverts back to normal filtering operation. A negative inc
 *	value is used to drop promiscuity on the device.
 *	Return 0 if successful or a negative errno code on error.
 */
int dev_set_promiscuity(struct net_device *dev, int inc)
{
	unsigned short old_flags = dev->flags;
	int err;

	err = __dev_set_promiscuity(dev, inc);
	if (err < 0)
		return err;
	if (dev->flags != old_flags)
		dev_set_rx_mode(dev);
	return err;
}
EXPORT_SYMBOL(dev_set_promiscuity);

/**
 *	dev_set_allmulti	- update allmulti count on a device
 *	@dev: device
 *	@inc: modifier
 *
 *	Add or remove reception of all multicast frames to a device. While the
 *	count in the device remains above zero the interface remains listening
 *	to all interfaces. Once it hits zero the device reverts back to normal
 *	filtering operation. A negative @inc value is used to drop the counter
 *	when releasing a resource needing all multicasts.
 *	Return 0 if successful or a negative errno code on error.
 */

int dev_set_allmulti(struct net_device *dev, int inc)
{
	unsigned short old_flags = dev->flags;

	ASSERT_RTNL();

	dev->flags |= IFF_ALLMULTI;
	dev->allmulti += inc;
	if (dev->allmulti == 0) {
		/*
		 * Avoid overflow.
		 * If inc causes overflow, untouch allmulti and return error.
		 */
		if (inc < 0)
			dev->flags &= ~IFF_ALLMULTI;
		else {
			dev->allmulti -= inc;
			printk(KERN_WARNING "%s: allmulti touches roof, "
				"set allmulti failed, allmulti feature of "
				"device might be broken.\n", dev->name);
			return -EOVERFLOW;
		}
	}
	if (dev->flags ^ old_flags) {
		dev_change_rx_flags(dev, IFF_ALLMULTI);
		dev_set_rx_mode(dev);
	}
	return 0;
}
EXPORT_SYMBOL(dev_set_allmulti);

/*
 *	Upload unicast and multicast address lists to device and
 *	configure RX filtering. When the device doesn't support unicast
 *	filtering it is put in promiscuous mode while unicast addresses
 *	are present.
 */
void __dev_set_rx_mode(struct net_device *dev)
{
	const struct net_device_ops *ops = dev->netdev_ops;

	/* dev_open will call this function so the list will stay sane. */
	if (!(dev->flags&IFF_UP))
		return;

	if (!netif_device_present(dev))
		return;

	if (ops->ndo_set_rx_mode)
		ops->ndo_set_rx_mode(dev);
	else {
		/* Unicast addresses changes may only happen under the rtnl,
		 * therefore calling __dev_set_promiscuity here is safe.
		 */
		if (dev->uc.count > 0 && !dev->uc_promisc) {
			__dev_set_promiscuity(dev, 1);
			dev->uc_promisc = 1;
		} else if (dev->uc.count == 0 && dev->uc_promisc) {
			__dev_set_promiscuity(dev, -1);
			dev->uc_promisc = 0;
		}

		if (ops->ndo_set_multicast_list)
			ops->ndo_set_multicast_list(dev);
	}
}

void dev_set_rx_mode(struct net_device *dev)
{
	netif_addr_lock_bh(dev);
	__dev_set_rx_mode(dev);
	netif_addr_unlock_bh(dev);
}

/* hw addresses list handling functions */

static int __hw_addr_add(struct netdev_hw_addr_list *list, unsigned char *addr,
			 int addr_len, unsigned char addr_type)
{
	struct netdev_hw_addr *ha;
	int alloc_size;

	if (addr_len > MAX_ADDR_LEN)
		return -EINVAL;

	list_for_each_entry(ha, &list->list, list) {
		if (!memcmp(ha->addr, addr, addr_len) &&
		    ha->type == addr_type) {
			ha->refcount++;
			return 0;
		}
	}


	alloc_size = sizeof(*ha);
	if (alloc_size < L1_CACHE_BYTES)
		alloc_size = L1_CACHE_BYTES;
	ha = kmalloc(alloc_size, GFP_ATOMIC);
	if (!ha)
		return -ENOMEM;
	memcpy(ha->addr, addr, addr_len);
	ha->type = addr_type;
	ha->refcount = 1;
	ha->synced = false;
	list_add_tail_rcu(&ha->list, &list->list);
	list->count++;
	return 0;
}

static void ha_rcu_free(struct rcu_head *head)
{
	struct netdev_hw_addr *ha;

	ha = container_of(head, struct netdev_hw_addr, rcu_head);
	kfree(ha);
}

static int __hw_addr_del(struct netdev_hw_addr_list *list, unsigned char *addr,
			 int addr_len, unsigned char addr_type)
{
	struct netdev_hw_addr *ha;

	list_for_each_entry(ha, &list->list, list) {
		if (!memcmp(ha->addr, addr, addr_len) &&
		    (ha->type == addr_type || !addr_type)) {
			if (--ha->refcount)
				return 0;
			list_del_rcu(&ha->list);
			call_rcu(&ha->rcu_head, ha_rcu_free);
			list->count--;
			return 0;
		}
	}
	return -ENOENT;
}

static int __hw_addr_add_multiple(struct netdev_hw_addr_list *to_list,
				  struct netdev_hw_addr_list *from_list,
				  int addr_len,
				  unsigned char addr_type)
{
	int err;
	struct netdev_hw_addr *ha, *ha2;
	unsigned char type;

	list_for_each_entry(ha, &from_list->list, list) {
		type = addr_type ? addr_type : ha->type;
		err = __hw_addr_add(to_list, ha->addr, addr_len, type);
		if (err)
			goto unroll;
	}
	return 0;

unroll:
	list_for_each_entry(ha2, &from_list->list, list) {
		if (ha2 == ha)
			break;
		type = addr_type ? addr_type : ha2->type;
		__hw_addr_del(to_list, ha2->addr, addr_len, type);
	}
	return err;
}

static void __hw_addr_del_multiple(struct netdev_hw_addr_list *to_list,
				   struct netdev_hw_addr_list *from_list,
				   int addr_len,
				   unsigned char addr_type)
{
	struct netdev_hw_addr *ha;
	unsigned char type;

	list_for_each_entry(ha, &from_list->list, list) {
		type = addr_type ? addr_type : ha->type;
		__hw_addr_del(to_list, ha->addr, addr_len, addr_type);
	}
}

static int __hw_addr_sync(struct netdev_hw_addr_list *to_list,
			  struct netdev_hw_addr_list *from_list,
			  int addr_len)
{
	int err = 0;
	struct netdev_hw_addr *ha, *tmp;

	list_for_each_entry_safe(ha, tmp, &from_list->list, list) {
		if (!ha->synced) {
			err = __hw_addr_add(to_list, ha->addr,
					    addr_len, ha->type);
			if (err)
				break;
			ha->synced = true;
			ha->refcount++;
		} else if (ha->refcount == 1) {
			__hw_addr_del(to_list, ha->addr, addr_len, ha->type);
			__hw_addr_del(from_list, ha->addr, addr_len, ha->type);
		}
	}
	return err;
}

static void __hw_addr_unsync(struct netdev_hw_addr_list *to_list,
			     struct netdev_hw_addr_list *from_list,
			     int addr_len)
{
	struct netdev_hw_addr *ha, *tmp;

	list_for_each_entry_safe(ha, tmp, &from_list->list, list) {
		if (ha->synced) {
			__hw_addr_del(to_list, ha->addr,
				      addr_len, ha->type);
			ha->synced = false;
			__hw_addr_del(from_list, ha->addr,
				      addr_len, ha->type);
		}
	}
}

static void __hw_addr_flush(struct netdev_hw_addr_list *list)
{
	struct netdev_hw_addr *ha, *tmp;

	list_for_each_entry_safe(ha, tmp, &list->list, list) {
		list_del_rcu(&ha->list);
		call_rcu(&ha->rcu_head, ha_rcu_free);
	}
	list->count = 0;
}

static void __hw_addr_init(struct netdev_hw_addr_list *list)
{
	INIT_LIST_HEAD(&list->list);
	list->count = 0;
}

/* Device addresses handling functions */

static void dev_addr_flush(struct net_device *dev)
{
	/* rtnl_mutex must be held here */

	__hw_addr_flush(&dev->dev_addrs);
	dev->dev_addr = NULL;
}

static int dev_addr_init(struct net_device *dev)
{
	unsigned char addr[MAX_ADDR_LEN];
	struct netdev_hw_addr *ha;
	int err;

	/* rtnl_mutex must be held here */

	__hw_addr_init(&dev->dev_addrs);
	memset(addr, 0, sizeof(addr));
	err = __hw_addr_add(&dev->dev_addrs, addr, sizeof(addr),
			    NETDEV_HW_ADDR_T_LAN);
	if (!err) {
		/*
		 * Get the first (previously created) address from the list
		 * and set dev_addr pointer to this location.
		 */
		ha = list_first_entry(&dev->dev_addrs.list,
				      struct netdev_hw_addr, list);
		dev->dev_addr = ha->addr;
	}
	return err;
}

/**
 *	dev_addr_add	- Add a device address
 *	@dev: device
 *	@addr: address to add
 *	@addr_type: address type
 *
 *	Add a device address to the device or increase the reference count if
 *	it already exists.
 *
 *	The caller must hold the rtnl_mutex.
 */
int dev_addr_add(struct net_device *dev, unsigned char *addr,
		 unsigned char addr_type)
{
	int err;

	ASSERT_RTNL();

	err = __hw_addr_add(&dev->dev_addrs, addr, dev->addr_len, addr_type);
	if (!err)
		call_netdevice_notifiers(NETDEV_CHANGEADDR, dev);
	return err;
}
EXPORT_SYMBOL(dev_addr_add);

/**
 *	dev_addr_del	- Release a device address.
 *	@dev: device
 *	@addr: address to delete
 *	@addr_type: address type
 *
 *	Release reference to a device address and remove it from the device
 *	if the reference count drops to zero.
 *
 *	The caller must hold the rtnl_mutex.
 */
int dev_addr_del(struct net_device *dev, unsigned char *addr,
		 unsigned char addr_type)
{
	int err;
	struct netdev_hw_addr *ha;

	ASSERT_RTNL();

	/*
	 * We can not remove the first address from the list because
	 * dev->dev_addr points to that.
	 */
	ha = list_first_entry(&dev->dev_addrs.list,
			      struct netdev_hw_addr, list);
	if (ha->addr == dev->dev_addr && ha->refcount == 1)
		return -ENOENT;

	err = __hw_addr_del(&dev->dev_addrs, addr, dev->addr_len,
			    addr_type);
	if (!err)
		call_netdevice_notifiers(NETDEV_CHANGEADDR, dev);
	return err;
}
EXPORT_SYMBOL(dev_addr_del);

/**
 *	dev_addr_add_multiple	- Add device addresses from another device
 *	@to_dev: device to which addresses will be added
 *	@from_dev: device from which addresses will be added
 *	@addr_type: address type - 0 means type will be used from from_dev
 *
 *	Add device addresses of the one device to another.
 **
 *	The caller must hold the rtnl_mutex.
 */
int dev_addr_add_multiple(struct net_device *to_dev,
			  struct net_device *from_dev,
			  unsigned char addr_type)
{
	int err;

	ASSERT_RTNL();

	if (from_dev->addr_len != to_dev->addr_len)
		return -EINVAL;
	err = __hw_addr_add_multiple(&to_dev->dev_addrs, &from_dev->dev_addrs,
				     to_dev->addr_len, addr_type);
	if (!err)
		call_netdevice_notifiers(NETDEV_CHANGEADDR, to_dev);
	return err;
}
EXPORT_SYMBOL(dev_addr_add_multiple);

/**
 *	dev_addr_del_multiple	- Delete device addresses by another device
 *	@to_dev: device where the addresses will be deleted
 *	@from_dev: device by which addresses the addresses will be deleted
 *	@addr_type: address type - 0 means type will used from from_dev
 *
 *	Deletes addresses in to device by the list of addresses in from device.
 *
 *	The caller must hold the rtnl_mutex.
 */
int dev_addr_del_multiple(struct net_device *to_dev,
			  struct net_device *from_dev,
			  unsigned char addr_type)
{
	ASSERT_RTNL();

	if (from_dev->addr_len != to_dev->addr_len)
		return -EINVAL;
	__hw_addr_del_multiple(&to_dev->dev_addrs, &from_dev->dev_addrs,
			       to_dev->addr_len, addr_type);
	call_netdevice_notifiers(NETDEV_CHANGEADDR, to_dev);
	return 0;
}
EXPORT_SYMBOL(dev_addr_del_multiple);

/* multicast addresses handling functions */

int __dev_addr_delete(struct dev_addr_list **list, int *count,
		      void *addr, int alen, int glbl)
{
	struct dev_addr_list *da;

	for (; (da = *list) != NULL; list = &da->next) {
		if (memcmp(da->da_addr, addr, da->da_addrlen) == 0 &&
		    alen == da->da_addrlen) {
			if (glbl) {
				int old_glbl = da->da_gusers;
				da->da_gusers = 0;
				if (old_glbl == 0)
					break;
			}
			if (--da->da_users)
				return 0;

			*list = da->next;
			kfree(da);
			(*count)--;
			return 0;
		}
	}
	return -ENOENT;
}

int __dev_addr_add(struct dev_addr_list **list, int *count,
		   void *addr, int alen, int glbl)
{
	struct dev_addr_list *da;

	for (da = *list; da != NULL; da = da->next) {
		if (memcmp(da->da_addr, addr, da->da_addrlen) == 0 &&
		    da->da_addrlen == alen) {
			if (glbl) {
				int old_glbl = da->da_gusers;
				da->da_gusers = 1;
				if (old_glbl)
					return 0;
			}
			da->da_users++;
			return 0;
		}
	}

	da = kzalloc(sizeof(*da), GFP_ATOMIC);
	if (da == NULL)
		return -ENOMEM;
	memcpy(da->da_addr, addr, alen);
	da->da_addrlen = alen;
	da->da_users = 1;
	da->da_gusers = glbl ? 1 : 0;
	da->next = *list;
	*list = da;
	(*count)++;
	return 0;
}

/**
 *	dev_unicast_delete	- Release secondary unicast address.
 *	@dev: device
 *	@addr: address to delete
 *
 *	Release reference to a secondary unicast address and remove it
 *	from the device if the reference count drops to zero.
 *
 * 	The caller must hold the rtnl_mutex.
 */
int dev_unicast_delete(struct net_device *dev, void *addr)
{
	int err;

	ASSERT_RTNL();

	netif_addr_lock_bh(dev);
	err = __hw_addr_del(&dev->uc, addr, dev->addr_len,
			    NETDEV_HW_ADDR_T_UNICAST);
	if (!err)
		__dev_set_rx_mode(dev);
	netif_addr_unlock_bh(dev);
	return err;
}
EXPORT_SYMBOL(dev_unicast_delete);

/**
 *	dev_unicast_add		- add a secondary unicast address
 *	@dev: device
 *	@addr: address to add
 *
 *	Add a secondary unicast address to the device or increase
 *	the reference count if it already exists.
 *
 *	The caller must hold the rtnl_mutex.
 */
int dev_unicast_add(struct net_device *dev, void *addr)
{
	int err;

	ASSERT_RTNL();

	netif_addr_lock_bh(dev);
	err = __hw_addr_add(&dev->uc, addr, dev->addr_len,
			    NETDEV_HW_ADDR_T_UNICAST);
	if (!err)
		__dev_set_rx_mode(dev);
	netif_addr_unlock_bh(dev);
	return err;
}
EXPORT_SYMBOL(dev_unicast_add);

int __dev_addr_sync(struct dev_addr_list **to, int *to_count,
		    struct dev_addr_list **from, int *from_count)
{
	struct dev_addr_list *da, *next;
	int err = 0;

	da = *from;
	while (da != NULL) {
		next = da->next;
		if (!da->da_synced) {
			err = __dev_addr_add(to, to_count,
					     da->da_addr, da->da_addrlen, 0);
			if (err < 0)
				break;
			da->da_synced = 1;
			da->da_users++;
		} else if (da->da_users == 1) {
			__dev_addr_delete(to, to_count,
					  da->da_addr, da->da_addrlen, 0);
			__dev_addr_delete(from, from_count,
					  da->da_addr, da->da_addrlen, 0);
		}
		da = next;
	}
	return err;
}
EXPORT_SYMBOL_GPL(__dev_addr_sync);

void __dev_addr_unsync(struct dev_addr_list **to, int *to_count,
		       struct dev_addr_list **from, int *from_count)
{
	struct dev_addr_list *da, *next;

	da = *from;
	while (da != NULL) {
		next = da->next;
		if (da->da_synced) {
			__dev_addr_delete(to, to_count,
					  da->da_addr, da->da_addrlen, 0);
			da->da_synced = 0;
			__dev_addr_delete(from, from_count,
					  da->da_addr, da->da_addrlen, 0);
		}
		da = next;
	}
}
EXPORT_SYMBOL_GPL(__dev_addr_unsync);

/**
 *	dev_unicast_sync - Synchronize device's unicast list to another device
 *	@to: destination device
 *	@from: source device
 *
 *	Add newly added addresses to the destination device and release
 *	addresses that have no users left. The source device must be
 *	locked by netif_tx_lock_bh.
 *
 *	This function is intended to be called from the dev->set_rx_mode
 *	function of layered software devices.
 */
int dev_unicast_sync(struct net_device *to, struct net_device *from)
{
	int err = 0;

	if (to->addr_len != from->addr_len)
		return -EINVAL;

	netif_addr_lock_bh(to);
	err = __hw_addr_sync(&to->uc, &from->uc, to->addr_len);
	if (!err)
		__dev_set_rx_mode(to);
	netif_addr_unlock_bh(to);
	return err;
}
EXPORT_SYMBOL(dev_unicast_sync);

/**
 *	dev_unicast_unsync - Remove synchronized addresses from the destination device
 *	@to: destination device
 *	@from: source device
 *
 *	Remove all addresses that were added to the destination device by
 *	dev_unicast_sync(). This function is intended to be called from the
 *	dev->stop function of layered software devices.
 */
void dev_unicast_unsync(struct net_device *to, struct net_device *from)
{
	if (to->addr_len != from->addr_len)
		return;

	netif_addr_lock_bh(from);
	netif_addr_lock(to);
	__hw_addr_unsync(&to->uc, &from->uc, to->addr_len);
	__dev_set_rx_mode(to);
	netif_addr_unlock(to);
	netif_addr_unlock_bh(from);
}
EXPORT_SYMBOL(dev_unicast_unsync);

static void dev_unicast_flush(struct net_device *dev)
{
	netif_addr_lock_bh(dev);
	__hw_addr_flush(&dev->uc);
	netif_addr_unlock_bh(dev);
}

static void dev_unicast_init(struct net_device *dev)
{
	__hw_addr_init(&dev->uc);
}


static void __dev_addr_discard(struct dev_addr_list **list)
{
	struct dev_addr_list *tmp;

	while (*list != NULL) {
		tmp = *list;
		*list = tmp->next;
		if (tmp->da_users > tmp->da_gusers)
			printk("__dev_addr_discard: address leakage! "
			       "da_users=%d\n", tmp->da_users);
		kfree(tmp);
	}
}

static void dev_addr_discard(struct net_device *dev)
{
	netif_addr_lock_bh(dev);

	__dev_addr_discard(&dev->mc_list);
	dev->mc_count = 0;

	netif_addr_unlock_bh(dev);
}

/**
 *	dev_get_flags - get flags reported to userspace
 *	@dev: device
 *
 *	Get the combination of flag bits exported through APIs to userspace.
 */
unsigned dev_get_flags(const struct net_device *dev)
{
	unsigned flags;

	flags = (dev->flags & ~(IFF_PROMISC |
				IFF_ALLMULTI |
				IFF_RUNNING |
				IFF_LOWER_UP |
				IFF_DORMANT)) |
		(dev->gflags & (IFF_PROMISC |
				IFF_ALLMULTI));

	if (netif_running(dev)) {
		if (netif_oper_up(dev))
			flags |= IFF_RUNNING;
		if (netif_carrier_ok(dev))
			flags |= IFF_LOWER_UP;
		if (netif_dormant(dev))
			flags |= IFF_DORMANT;
	}

	return flags;
}
EXPORT_SYMBOL(dev_get_flags);

/**
 *	dev_change_flags - change device settings
 *	@dev: device
 *	@flags: device state flags
 *
 *	Change settings on device based state flags. The flags are
 *	in the userspace exported format.
 */
int dev_change_flags(struct net_device *dev, unsigned flags)
{
	int ret, changes;
	int old_flags = dev->flags;

	ASSERT_RTNL();

	/*
	 *	Set the flags on our device.
	 */

	dev->flags = (flags & (IFF_DEBUG | IFF_NOTRAILERS | IFF_NOARP |
			       IFF_DYNAMIC | IFF_MULTICAST | IFF_PORTSEL |
			       IFF_AUTOMEDIA)) |
		     (dev->flags & (IFF_UP | IFF_VOLATILE | IFF_PROMISC |
				    IFF_ALLMULTI));

	/*
	 *	Load in the correct multicast list now the flags have changed.
	 */

	if ((old_flags ^ flags) & IFF_MULTICAST)
		dev_change_rx_flags(dev, IFF_MULTICAST);

	dev_set_rx_mode(dev);

	/*
	 *	Have we downed the interface. We handle IFF_UP ourselves
	 *	according to user attempts to set it, rather than blindly
	 *	setting it.
	 */

	ret = 0;
	if ((old_flags ^ flags) & IFF_UP) {	/* Bit is different  ? */
		ret = ((old_flags & IFF_UP) ? dev_close : dev_open)(dev);

		if (!ret)
			dev_set_rx_mode(dev);
	}

	if (dev->flags & IFF_UP &&
	    ((old_flags ^ dev->flags) & ~(IFF_UP | IFF_PROMISC | IFF_ALLMULTI |
					  IFF_VOLATILE)))
		call_netdevice_notifiers(NETDEV_CHANGE, dev);

	if ((flags ^ dev->gflags) & IFF_PROMISC) {
		int inc = (flags & IFF_PROMISC) ? 1 : -1;

		dev->gflags ^= IFF_PROMISC;
		dev_set_promiscuity(dev, inc);
	}

	/* NOTE: order of synchronization of IFF_PROMISC and IFF_ALLMULTI
	   is important. Some (broken) drivers set IFF_PROMISC, when
	   IFF_ALLMULTI is requested not asking us and not reporting.
	 */
	if ((flags ^ dev->gflags) & IFF_ALLMULTI) {
		int inc = (flags & IFF_ALLMULTI) ? 1 : -1;

		dev->gflags ^= IFF_ALLMULTI;
		dev_set_allmulti(dev, inc);
	}

	/* Exclude state transition flags, already notified */
	changes = (old_flags ^ dev->flags) & ~(IFF_UP | IFF_RUNNING);
	if (changes)
		rtmsg_ifinfo(RTM_NEWLINK, dev, changes);

	return ret;
}
EXPORT_SYMBOL(dev_change_flags);

/**
 *	dev_set_mtu - Change maximum transfer unit
 *	@dev: device
 *	@new_mtu: new transfer unit
 *
 *	Change the maximum transfer size of the network device.
 */
int dev_set_mtu(struct net_device *dev, int new_mtu)
{
	const struct net_device_ops *ops = dev->netdev_ops;
	int err;

	if (new_mtu == dev->mtu)
		return 0;

	/*	MTU must be positive.	 */
	if (new_mtu < 0)
		return -EINVAL;

	if (!netif_device_present(dev))
		return -ENODEV;

	err = 0;
	if (ops->ndo_change_mtu)
		err = ops->ndo_change_mtu(dev, new_mtu);
	else
		dev->mtu = new_mtu;

	if (!err && dev->flags & IFF_UP)
		call_netdevice_notifiers(NETDEV_CHANGEMTU, dev);
	return err;
}
EXPORT_SYMBOL(dev_set_mtu);

/**
 *	dev_set_mac_address - Change Media Access Control Address
 *	@dev: device
 *	@sa: new address
 *
 *	Change the hardware (MAC) address of the device
 */
int dev_set_mac_address(struct net_device *dev, struct sockaddr *sa)
{
	const struct net_device_ops *ops = dev->netdev_ops;
	int err;

	if (!ops->ndo_set_mac_address)
		return -EOPNOTSUPP;
	if (sa->sa_family != dev->type)
		return -EINVAL;
	if (!netif_device_present(dev))
		return -ENODEV;
	err = ops->ndo_set_mac_address(dev, sa);
	if (!err)
		call_netdevice_notifiers(NETDEV_CHANGEADDR, dev);
	return err;
}
EXPORT_SYMBOL(dev_set_mac_address);

/*
 *	Perform the SIOCxIFxxx calls, inside rcu_read_lock()
 */
static int dev_ifsioc_locked(struct net *net, struct ifreq *ifr, unsigned int cmd)
{
	int err;
	struct net_device *dev = dev_get_by_name_rcu(net, ifr->ifr_name);

	if (!dev)
		return -ENODEV;

	switch (cmd) {
	case SIOCGIFFLAGS:	/* Get interface flags */
		ifr->ifr_flags = (short) dev_get_flags(dev);
		return 0;

	case SIOCGIFMETRIC:	/* Get the metric on the interface
				   (currently unused) */
		ifr->ifr_metric = 0;
		return 0;

	case SIOCGIFMTU:	/* Get the MTU of a device */
		ifr->ifr_mtu = dev->mtu;
		return 0;

	case SIOCGIFHWADDR:
		if (!dev->addr_len)
			memset(ifr->ifr_hwaddr.sa_data, 0, sizeof ifr->ifr_hwaddr.sa_data);
		else
			memcpy(ifr->ifr_hwaddr.sa_data, dev->dev_addr,
			       min(sizeof ifr->ifr_hwaddr.sa_data, (size_t) dev->addr_len));
		ifr->ifr_hwaddr.sa_family = dev->type;
		return 0;

	case SIOCGIFSLAVE:
		err = -EINVAL;
		break;

	case SIOCGIFMAP:
		ifr->ifr_map.mem_start = dev->mem_start;
		ifr->ifr_map.mem_end   = dev->mem_end;
		ifr->ifr_map.base_addr = dev->base_addr;
		ifr->ifr_map.irq       = dev->irq;
		ifr->ifr_map.dma       = dev->dma;
		ifr->ifr_map.port      = dev->if_port;
		return 0;

	case SIOCGIFINDEX:
		ifr->ifr_ifindex = dev->ifindex;
		return 0;

	case SIOCGIFTXQLEN:
		ifr->ifr_qlen = dev->tx_queue_len;
		return 0;

	default:
		/* dev_ioctl() should ensure this case
		 * is never reached
		 */
		WARN_ON(1);
		err = -EINVAL;
		break;

	}
	return err;
}

/*
 *	Perform the SIOCxIFxxx calls, inside rtnl_lock()
 */
static int dev_ifsioc(struct net *net, struct ifreq *ifr, unsigned int cmd)
{
	int err;
	struct net_device *dev = __dev_get_by_name(net, ifr->ifr_name);
	const struct net_device_ops *ops;

	if (!dev)
		return -ENODEV;

	ops = dev->netdev_ops;

	switch (cmd) {
	case SIOCSIFFLAGS:	/* Set interface flags */
		return dev_change_flags(dev, ifr->ifr_flags);

	case SIOCSIFMETRIC:	/* Set the metric on the interface
				   (currently unused) */
		return -EOPNOTSUPP;

	case SIOCSIFMTU:	/* Set the MTU of a device */
		return dev_set_mtu(dev, ifr->ifr_mtu);

	case SIOCSIFHWADDR:
		return dev_set_mac_address(dev, &ifr->ifr_hwaddr);

	case SIOCSIFHWBROADCAST:
		if (ifr->ifr_hwaddr.sa_family != dev->type)
			return -EINVAL;
		memcpy(dev->broadcast, ifr->ifr_hwaddr.sa_data,
		       min(sizeof ifr->ifr_hwaddr.sa_data, (size_t) dev->addr_len));
		call_netdevice_notifiers(NETDEV_CHANGEADDR, dev);
		return 0;

	case SIOCSIFMAP:
		if (ops->ndo_set_config) {
			if (!netif_device_present(dev))
				return -ENODEV;
			return ops->ndo_set_config(dev, &ifr->ifr_map);
		}
		return -EOPNOTSUPP;

	case SIOCADDMULTI:
		if ((!ops->ndo_set_multicast_list && !ops->ndo_set_rx_mode) ||
		    ifr->ifr_hwaddr.sa_family != AF_UNSPEC)
			return -EINVAL;
		if (!netif_device_present(dev))
			return -ENODEV;
		return dev_mc_add(dev, ifr->ifr_hwaddr.sa_data,
				  dev->addr_len, 1);

	case SIOCDELMULTI:
		if ((!ops->ndo_set_multicast_list && !ops->ndo_set_rx_mode) ||
		    ifr->ifr_hwaddr.sa_family != AF_UNSPEC)
			return -EINVAL;
		if (!netif_device_present(dev))
			return -ENODEV;
		return dev_mc_delete(dev, ifr->ifr_hwaddr.sa_data,
				     dev->addr_len, 1);

	case SIOCSIFTXQLEN:
		if (ifr->ifr_qlen < 0)
			return -EINVAL;
		dev->tx_queue_len = ifr->ifr_qlen;
		return 0;

	case SIOCSIFNAME:
		ifr->ifr_newname[IFNAMSIZ-1] = '\0';
		return dev_change_name(dev, ifr->ifr_newname);

	/*
	 *	Unknown or private ioctl
	 */
	default:
		if ((cmd >= SIOCDEVPRIVATE &&
		    cmd <= SIOCDEVPRIVATE + 15) ||
		    cmd == SIOCBONDENSLAVE ||
		    cmd == SIOCBONDRELEASE ||
		    cmd == SIOCBONDSETHWADDR ||
		    cmd == SIOCBONDSLAVEINFOQUERY ||
		    cmd == SIOCBONDINFOQUERY ||
		    cmd == SIOCBONDCHANGEACTIVE ||
		    cmd == SIOCGMIIPHY ||
		    cmd == SIOCGMIIREG ||
		    cmd == SIOCSMIIREG ||
		    cmd == SIOCBRADDIF ||
		    cmd == SIOCBRDELIF ||
		    cmd == SIOCSHWTSTAMP ||
		    cmd == SIOCWANDEV) {
			err = -EOPNOTSUPP;
			if (ops->ndo_do_ioctl) {
				if (netif_device_present(dev))
					err = ops->ndo_do_ioctl(dev, ifr, cmd);
				else
					err = -ENODEV;
			}
		} else
			err = -EINVAL;

	}
	return err;
}

/*
 *	This function handles all "interface"-type I/O control requests. The actual
 *	'doing' part of this is dev_ifsioc above.
 */

/**
 *	dev_ioctl	-	network device ioctl
 *	@net: the applicable net namespace
 *	@cmd: command to issue
 *	@arg: pointer to a struct ifreq in user space
 *
 *	Issue ioctl functions to devices. This is normally called by the
 *	user space syscall interfaces but can sometimes be useful for
 *	other purposes. The return value is the return from the syscall if
 *	positive or a negative errno code on error.
 */

int dev_ioctl(struct net *net, unsigned int cmd, void __user *arg)
{
	struct ifreq ifr;
	int ret;
	char *colon;

	/* One special case: SIOCGIFCONF takes ifconf argument
	   and requires shared lock, because it sleeps writing
	   to user space.
	 */

	if (cmd == SIOCGIFCONF) {
		rtnl_lock();
		ret = dev_ifconf(net, (char __user *) arg);
		rtnl_unlock();
		return ret;
	}
	if (cmd == SIOCGIFNAME)
		return dev_ifname(net, (struct ifreq __user *)arg);

	if (copy_from_user(&ifr, arg, sizeof(struct ifreq)))
		return -EFAULT;

	ifr.ifr_name[IFNAMSIZ-1] = 0;

	colon = strchr(ifr.ifr_name, ':');
	if (colon)
		*colon = 0;

	/*
	 *	See which interface the caller is talking about.
	 */

	switch (cmd) {
	/*
	 *	These ioctl calls:
	 *	- can be done by all.
	 *	- atomic and do not require locking.
	 *	- return a value
	 */
	case SIOCGIFFLAGS:
	case SIOCGIFMETRIC:
	case SIOCGIFMTU:
	case SIOCGIFHWADDR:
	case SIOCGIFSLAVE:
	case SIOCGIFMAP:
	case SIOCGIFINDEX:
	case SIOCGIFTXQLEN:
		dev_load(net, ifr.ifr_name);
		rcu_read_lock();
		ret = dev_ifsioc_locked(net, &ifr, cmd);
		rcu_read_unlock();
		if (!ret) {
			if (colon)
				*colon = ':';
			if (copy_to_user(arg, &ifr,
					 sizeof(struct ifreq)))
				ret = -EFAULT;
		}
		return ret;

	case SIOCETHTOOL:
		dev_load(net, ifr.ifr_name);
		rtnl_lock();
		ret = dev_ethtool(net, &ifr);
		rtnl_unlock();
		if (!ret) {
			if (colon)
				*colon = ':';
			if (copy_to_user(arg, &ifr,
					 sizeof(struct ifreq)))
				ret = -EFAULT;
		}
		return ret;

	/*
	 *	These ioctl calls:
	 *	- require superuser power.
	 *	- require strict serialization.
	 *	- return a value
	 */
	case SIOCGMIIPHY:
	case SIOCGMIIREG:
	case SIOCSIFNAME:
		if (!capable(CAP_NET_ADMIN))
			return -EPERM;
		dev_load(net, ifr.ifr_name);
		rtnl_lock();
		ret = dev_ifsioc(net, &ifr, cmd);
		rtnl_unlock();
		if (!ret) {
			if (colon)
				*colon = ':';
			if (copy_to_user(arg, &ifr,
					 sizeof(struct ifreq)))
				ret = -EFAULT;
		}
		return ret;

	/*
	 *	These ioctl calls:
	 *	- require superuser power.
	 *	- require strict serialization.
	 *	- do not return a value
	 */
	case SIOCSIFFLAGS:
	case SIOCSIFMETRIC:
	case SIOCSIFMTU:
	case SIOCSIFMAP:
	case SIOCSIFHWADDR:
	case SIOCSIFSLAVE:
	case SIOCADDMULTI:
	case SIOCDELMULTI:
	case SIOCSIFHWBROADCAST:
	case SIOCSIFTXQLEN:
	case SIOCSMIIREG:
	case SIOCBONDENSLAVE:
	case SIOCBONDRELEASE:
	case SIOCBONDSETHWADDR:
	case SIOCBONDCHANGEACTIVE:
	case SIOCBRADDIF:
	case SIOCBRDELIF:
	case SIOCSHWTSTAMP:
		if (!capable(CAP_NET_ADMIN))
			return -EPERM;
		/* fall through */
	case SIOCBONDSLAVEINFOQUERY:
	case SIOCBONDINFOQUERY:
		dev_load(net, ifr.ifr_name);
		rtnl_lock();
		ret = dev_ifsioc(net, &ifr, cmd);
		rtnl_unlock();
		return ret;

	case SIOCGIFMEM:
		/* Get the per device memory space. We can add this but
		 * currently do not support it */
	case SIOCSIFMEM:
		/* Set the per device memory buffer space.
		 * Not applicable in our case */
	case SIOCSIFLINK:
		return -EINVAL;

	/*
	 *	Unknown or private ioctl.
	 */
	default:
		if (cmd == SIOCWANDEV ||
		    (cmd >= SIOCDEVPRIVATE &&
		     cmd <= SIOCDEVPRIVATE + 15)) {
			dev_load(net, ifr.ifr_name);
			rtnl_lock();
			ret = dev_ifsioc(net, &ifr, cmd);
			rtnl_unlock();
			if (!ret && copy_to_user(arg, &ifr,
						 sizeof(struct ifreq)))
				ret = -EFAULT;
			return ret;
		}
		/* Take care of Wireless Extensions */
		if (cmd >= SIOCIWFIRST && cmd <= SIOCIWLAST)
			return wext_handle_ioctl(net, &ifr, cmd, arg);
		return -EINVAL;
	}
}


/**
 *	dev_new_index	-	allocate an ifindex
 *	@net: the applicable net namespace
 *
 *	Returns a suitable unique value for a new device interface
 *	number.  The caller must hold the rtnl semaphore or the
 *	dev_base_lock to be sure it remains unique.
 */
static int dev_new_index(struct net *net)
{
	static int ifindex;
	for (;;) {
		if (++ifindex <= 0)
			ifindex = 1;
		if (!__dev_get_by_index(net, ifindex))
			return ifindex;
	}
}

/* Delayed registration/unregisteration */
static LIST_HEAD(net_todo_list);

static void net_set_todo(struct net_device *dev)
{
	list_add_tail(&dev->todo_list, &net_todo_list);
}

static void rollback_registered_many(struct list_head *head)
{
	struct net_device *dev, *tmp;

	BUG_ON(dev_boot_phase);
	ASSERT_RTNL();

	list_for_each_entry_safe(dev, tmp, head, unreg_list) {
		/* Some devices call without registering
		 * for initialization unwind. Remove those
		 * devices and proceed with the remaining.
		 */
		if (dev->reg_state == NETREG_UNINITIALIZED) {
			pr_debug("unregister_netdevice: device %s/%p never "
				 "was registered\n", dev->name, dev);

			WARN_ON(1);
			list_del(&dev->unreg_list);
			continue;
		}

		BUG_ON(dev->reg_state != NETREG_REGISTERED);

		/* If device is running, close it first. */
		dev_close(dev);

		/* And unlink it from device chain. */
		unlist_netdevice(dev);

		dev->reg_state = NETREG_UNREGISTERING;
	}

	synchronize_net();

	list_for_each_entry(dev, head, unreg_list) {
		/* Shutdown queueing discipline. */
		dev_shutdown(dev);


		/* Notify protocols, that we are about to destroy
		   this device. They should clean all the things.
		*/
		call_netdevice_notifiers(NETDEV_UNREGISTER, dev);

		/*
		 *	Flush the unicast and multicast chains
		 */
		dev_unicast_flush(dev);
		dev_addr_discard(dev);

		if (dev->netdev_ops->ndo_uninit)
			dev->netdev_ops->ndo_uninit(dev);

		/* Notifier chain MUST detach us from master device. */
		WARN_ON(dev->master);

		/* Remove entries from kobject tree */
		netdev_unregister_kobject(dev);
	}

	/* Process any work delayed until the end of the batch */
	dev = list_entry(head->next, struct net_device, unreg_list);
	call_netdevice_notifiers(NETDEV_UNREGISTER_BATCH, dev);

	synchronize_net();

	list_for_each_entry(dev, head, unreg_list)
		dev_put(dev);
}

static void rollback_registered(struct net_device *dev)
{
	LIST_HEAD(single);

	list_add(&dev->unreg_list, &single);
	rollback_registered_many(&single);
}

static void __netdev_init_queue_locks_one(struct net_device *dev,
					  struct netdev_queue *dev_queue,
					  void *_unused)
{
	spin_lock_init(&dev_queue->_xmit_lock);
	netdev_set_xmit_lockdep_class(&dev_queue->_xmit_lock, dev->type);
	dev_queue->xmit_lock_owner = (void *)-1;
}

static void netdev_init_queue_locks(struct net_device *dev)
{
	netdev_for_each_tx_queue(dev, __netdev_init_queue_locks_one, NULL);
	__netdev_init_queue_locks_one(dev, &dev->rx_queue, NULL);
}

unsigned long netdev_fix_features(unsigned long features, const char *name)
{
	/* Fix illegal SG+CSUM combinations. */
	if ((features & NETIF_F_SG) &&
	    !(features & NETIF_F_ALL_CSUM)) {
		if (name)
			printk(KERN_NOTICE "%s: Dropping NETIF_F_SG since no "
			       "checksum feature.\n", name);
		features &= ~NETIF_F_SG;
	}

	/* TSO requires that SG is present as well. */
	if ((features & NETIF_F_TSO) && !(features & NETIF_F_SG)) {
		if (name)
			printk(KERN_NOTICE "%s: Dropping NETIF_F_TSO since no "
			       "SG feature.\n", name);
		features &= ~NETIF_F_TSO;
	}

	if (features & NETIF_F_UFO) {
		if (!(features & NETIF_F_GEN_CSUM)) {
			if (name)
				printk(KERN_ERR "%s: Dropping NETIF_F_UFO "
				       "since no NETIF_F_HW_CSUM feature.\n",
				       name);
			features &= ~NETIF_F_UFO;
		}

		if (!(features & NETIF_F_SG)) {
			if (name)
				printk(KERN_ERR "%s: Dropping NETIF_F_UFO "
				       "since no NETIF_F_SG feature.\n", name);
			features &= ~NETIF_F_UFO;
		}
	}

	return features;
}
EXPORT_SYMBOL(netdev_fix_features);

/**
 *	netif_stacked_transfer_operstate -	transfer operstate
 *	@rootdev: the root or lower level device to transfer state from
 *	@dev: the device to transfer operstate to
 *
 *	Transfer operational state from root to device. This is normally
 *	called when a stacking relationship exists between the root
 *	device and the device(a leaf device).
 */
void netif_stacked_transfer_operstate(const struct net_device *rootdev,
					struct net_device *dev)
{
	if (rootdev->operstate == IF_OPER_DORMANT)
		netif_dormant_on(dev);
	else
		netif_dormant_off(dev);

	if (netif_carrier_ok(rootdev)) {
		if (!netif_carrier_ok(dev))
			netif_carrier_on(dev);
	} else {
		if (netif_carrier_ok(dev))
			netif_carrier_off(dev);
	}
}
EXPORT_SYMBOL(netif_stacked_transfer_operstate);

/**
 *	register_netdevice	- register a network device
 *	@dev: device to register
 *
 *	Take a completed network device structure and add it to the kernel
 *	interfaces. A %NETDEV_REGISTER message is sent to the netdev notifier
 *	chain. 0 is returned on success. A negative errno code is returned
 *	on a failure to set up the device, or if the name is a duplicate.
 *
 *	Callers must hold the rtnl semaphore. You may want
 *	register_netdev() instead of this.
 *
 *	BUGS:
 *	The locking appears insufficient to guarantee two parallel registers
 *	will not get the same name.
 */

int register_netdevice(struct net_device *dev)
{
	int ret;
	struct net *net = dev_net(dev);

	BUG_ON(dev_boot_phase);
	ASSERT_RTNL();

	might_sleep();

	/* When net_device's are persistent, this will be fatal. */
	BUG_ON(dev->reg_state != NETREG_UNINITIALIZED);
	BUG_ON(!net);

	spin_lock_init(&dev->addr_list_lock);
	netdev_set_addr_lockdep_class(dev);
	netdev_init_queue_locks(dev);

	dev->iflink = -1;

	/* Init, if this function is available */
	if (dev->netdev_ops->ndo_init) {
		ret = dev->netdev_ops->ndo_init(dev);
		if (ret) {
			if (ret > 0)
				ret = -EIO;
			goto out;
		}
	}

	ret = dev_get_valid_name(net, dev->name, dev->name, 0);
	if (ret)
		goto err_uninit;

	dev->ifindex = dev_new_index(net);
	if (dev->iflink == -1)
		dev->iflink = dev->ifindex;

	/* Fix illegal checksum combinations */
	if ((dev->features & NETIF_F_HW_CSUM) &&
	    (dev->features & (NETIF_F_IP_CSUM|NETIF_F_IPV6_CSUM))) {
		printk(KERN_NOTICE "%s: mixed HW and IP checksum settings.\n",
		       dev->name);
		dev->features &= ~(NETIF_F_IP_CSUM|NETIF_F_IPV6_CSUM);
	}

	if ((dev->features & NETIF_F_NO_CSUM) &&
	    (dev->features & (NETIF_F_HW_CSUM|NETIF_F_IP_CSUM|NETIF_F_IPV6_CSUM))) {
		printk(KERN_NOTICE "%s: mixed no checksumming and other settings.\n",
		       dev->name);
		dev->features &= ~(NETIF_F_IP_CSUM|NETIF_F_IPV6_CSUM|NETIF_F_HW_CSUM);
	}

	dev->features = netdev_fix_features(dev->features, dev->name);

	/* Enable software GSO if SG is supported. */
	if (dev->features & NETIF_F_SG)
		dev->features |= NETIF_F_GSO;

	netdev_initialize_kobject(dev);

	ret = call_netdevice_notifiers(NETDEV_POST_INIT, dev);
	ret = notifier_to_errno(ret);
	if (ret)
		goto err_uninit;

	ret = netdev_register_kobject(dev);
	if (ret)
		goto err_uninit;
	dev->reg_state = NETREG_REGISTERED;

	/*
	 *	Default initial state at registry is that the
	 *	device is present.
	 */

	set_bit(__LINK_STATE_PRESENT, &dev->state);

	dev_init_scheduler(dev);
	dev_hold(dev);
	list_netdevice(dev);

	/* Notify protocols, that a new device appeared. */
	ret = call_netdevice_notifiers(NETDEV_REGISTER, dev);
	ret = notifier_to_errno(ret);
	if (ret) {
		rollback_registered(dev);
		dev->reg_state = NETREG_UNREGISTERED;
	}
	/*
	 *	Prevent userspace races by waiting until the network
	 *	device is fully setup before sending notifications.
	 */
	rtmsg_ifinfo(RTM_NEWLINK, dev, ~0U);

out:
	return ret;

err_uninit:
	if (dev->netdev_ops->ndo_uninit)
		dev->netdev_ops->ndo_uninit(dev);
	goto out;
}
EXPORT_SYMBOL(register_netdevice);

/**
 *	init_dummy_netdev	- init a dummy network device for NAPI
 *	@dev: device to init
 *
 *	This takes a network device structure and initialize the minimum
 *	amount of fields so it can be used to schedule NAPI polls without
 *	registering a full blown interface. This is to be used by drivers
 *	that need to tie several hardware interfaces to a single NAPI
 *	poll scheduler due to HW limitations.
 */
int init_dummy_netdev(struct net_device *dev)
{
	/* Clear everything. Note we don't initialize spinlocks
	 * are they aren't supposed to be taken by any of the
	 * NAPI code and this dummy netdev is supposed to be
	 * only ever used for NAPI polls
	 */
	memset(dev, 0, sizeof(struct net_device));

	/* make sure we BUG if trying to hit standard
	 * register/unregister code path
	 */
	dev->reg_state = NETREG_DUMMY;

	/* initialize the ref count */
	atomic_set(&dev->refcnt, 1);

	/* NAPI wants this */
	INIT_LIST_HEAD(&dev->napi_list);

	/* a dummy interface is started by default */
	set_bit(__LINK_STATE_PRESENT, &dev->state);
	set_bit(__LINK_STATE_START, &dev->state);

	return 0;
}
EXPORT_SYMBOL_GPL(init_dummy_netdev);


/**
 *	register_netdev	- register a network device
 *	@dev: device to register
 *
 *	Take a completed network device structure and add it to the kernel
 *	interfaces. A %NETDEV_REGISTER message is sent to the netdev notifier
 *	chain. 0 is returned on success. A negative errno code is returned
 *	on a failure to set up the device, or if the name is a duplicate.
 *
 *	This is a wrapper around register_netdevice that takes the rtnl semaphore
 *	and expands the device name if you passed a format string to
 *	alloc_netdev.
 */
int register_netdev(struct net_device *dev)
{
	int err;

	rtnl_lock();

	/*
	 * If the name is a format string the caller wants us to do a
	 * name allocation.
	 */
	if (strchr(dev->name, '%')) {
		err = dev_alloc_name(dev, dev->name);
		if (err < 0)
			goto out;
	}

	err = register_netdevice(dev);
out:
	rtnl_unlock();
	return err;
}
EXPORT_SYMBOL(register_netdev);

/*
 * netdev_wait_allrefs - wait until all references are gone.
 *
 * This is called when unregistering network devices.
 *
 * Any protocol or device that holds a reference should register
 * for netdevice notification, and cleanup and put back the
 * reference if they receive an UNREGISTER event.
 * We can get stuck here if buggy protocols don't correctly
 * call dev_put.
 */
static void netdev_wait_allrefs(struct net_device *dev)
{
	unsigned long rebroadcast_time, warning_time;

	linkwatch_forget_dev(dev);

	rebroadcast_time = warning_time = jiffies;
	while (atomic_read(&dev->refcnt) != 0) {
		if (time_after(jiffies, rebroadcast_time + 1 * HZ)) {
			rtnl_lock();

			/* Rebroadcast unregister notification */
			call_netdevice_notifiers(NETDEV_UNREGISTER, dev);
			/* don't resend NETDEV_UNREGISTER_BATCH, _BATCH users
			 * should have already handle it the first time */

			if (test_bit(__LINK_STATE_LINKWATCH_PENDING,
				     &dev->state)) {
				/* We must not have linkwatch events
				 * pending on unregister. If this
				 * happens, we simply run the queue
				 * unscheduled, resulting in a noop
				 * for this device.
				 */
				linkwatch_run_queue();
			}

			__rtnl_unlock();

			rebroadcast_time = jiffies;
		}

		msleep(250);

		if (time_after(jiffies, warning_time + 10 * HZ)) {
			printk(KERN_EMERG "unregister_netdevice: "
			       "waiting for %s to become free. Usage "
			       "count = %d\n",
			       dev->name, atomic_read(&dev->refcnt));
			warning_time = jiffies;
		}
	}
}

/* The sequence is:
 *
 *	rtnl_lock();
 *	...
 *	register_netdevice(x1);
 *	register_netdevice(x2);
 *	...
 *	unregister_netdevice(y1);
 *	unregister_netdevice(y2);
 *      ...
 *	rtnl_unlock();
 *	free_netdev(y1);
 *	free_netdev(y2);
 *
 * We are invoked by rtnl_unlock().
 * This allows us to deal with problems:
 * 1) We can delete sysfs objects which invoke hotplug
 *    without deadlocking with linkwatch via keventd.
 * 2) Since we run with the RTNL semaphore not held, we can sleep
 *    safely in order to wait for the netdev refcnt to drop to zero.
 *
 * We must not return until all unregister events added during
 * the interval the lock was held have been completed.
 */
void netdev_run_todo(void)
{
	struct list_head list;

	/* Snapshot list, allow later requests */
	list_replace_init(&net_todo_list, &list);

	__rtnl_unlock();

	while (!list_empty(&list)) {
		struct net_device *dev
			= list_entry(list.next, struct net_device, todo_list);
		list_del(&dev->todo_list);

		if (unlikely(dev->reg_state != NETREG_UNREGISTERING)) {
			printk(KERN_ERR "network todo '%s' but state %d\n",
			       dev->name, dev->reg_state);
			dump_stack();
			continue;
		}

		dev->reg_state = NETREG_UNREGISTERED;

		on_each_cpu(flush_backlog, dev, 1);

		netdev_wait_allrefs(dev);

		/* paranoia */
		BUG_ON(atomic_read(&dev->refcnt));
		WARN_ON(dev->ip_ptr);
		WARN_ON(dev->ip6_ptr);
		WARN_ON(dev->dn_ptr);

		if (dev->destructor)
			dev->destructor(dev);

		/* Free network device */
		kobject_put(&dev->dev.kobj);
	}
}

/**
 *	dev_txq_stats_fold - fold tx_queues stats
 *	@dev: device to get statistics from
 *	@stats: struct net_device_stats to hold results
 */
void dev_txq_stats_fold(const struct net_device *dev,
			struct net_device_stats *stats)
{
	unsigned long tx_bytes = 0, tx_packets = 0, tx_dropped = 0;
	unsigned int i;
	struct netdev_queue *txq;

	for (i = 0; i < dev->num_tx_queues; i++) {
		txq = netdev_get_tx_queue(dev, i);
		tx_bytes   += txq->tx_bytes;
		tx_packets += txq->tx_packets;
		tx_dropped += txq->tx_dropped;
	}
	if (tx_bytes || tx_packets || tx_dropped) {
		stats->tx_bytes   = tx_bytes;
		stats->tx_packets = tx_packets;
		stats->tx_dropped = tx_dropped;
	}
}
EXPORT_SYMBOL(dev_txq_stats_fold);

/**
 *	dev_get_stats	- get network device statistics
 *	@dev: device to get statistics from
 *
 *	Get network statistics from device. The device driver may provide
 *	its own method by setting dev->netdev_ops->get_stats; otherwise
 *	the internal statistics structure is used.
 */
const struct net_device_stats *dev_get_stats(struct net_device *dev)
{
	const struct net_device_ops *ops = dev->netdev_ops;

	if (ops->ndo_get_stats)
		return ops->ndo_get_stats(dev);

	dev_txq_stats_fold(dev, &dev->stats);
	return &dev->stats;
}
EXPORT_SYMBOL(dev_get_stats);

static void netdev_init_one_queue(struct net_device *dev,
				  struct netdev_queue *queue,
				  void *_unused)
{
	queue->dev = dev;
}

static void netdev_init_queues(struct net_device *dev)
{
	netdev_init_one_queue(dev, &dev->rx_queue, NULL);
	netdev_for_each_tx_queue(dev, netdev_init_one_queue, NULL);
	spin_lock_init(&dev->tx_global_lock);
}

/**
 *	alloc_netdev_mq - allocate network device
 *	@sizeof_priv:	size of private data to allocate space for
 *	@name:		device name format string
 *	@setup:		callback to initialize device
 *	@queue_count:	the number of subqueues to allocate
 *
 *	Allocates a struct net_device with private data area for driver use
 *	and performs basic initialization.  Also allocates subquue structs
 *	for each queue on the device at the end of the netdevice.
 */
struct net_device *alloc_netdev_mq(int sizeof_priv, const char *name,
		void (*setup)(struct net_device *), unsigned int queue_count)
{
	struct netdev_queue *tx;
	struct net_device *dev;
	size_t alloc_size;
	struct net_device *p;

	BUG_ON(strlen(name) >= sizeof(dev->name));

	alloc_size = sizeof(struct net_device);
	if (sizeof_priv) {
		/* ensure 32-byte alignment of private area */
		alloc_size = ALIGN(alloc_size, NETDEV_ALIGN);
		alloc_size += sizeof_priv;
	}
	/* ensure 32-byte alignment of whole construct */
	alloc_size += NETDEV_ALIGN - 1;

	p = kzalloc(alloc_size, GFP_KERNEL);
	if (!p) {
		printk(KERN_ERR "alloc_netdev: Unable to allocate device.\n");
		return NULL;
	}

	tx = kcalloc(queue_count, sizeof(struct netdev_queue), GFP_KERNEL);
	if (!tx) {
		printk(KERN_ERR "alloc_netdev: Unable to allocate "
		       "tx qdiscs.\n");
		goto free_p;
	}

	dev = PTR_ALIGN(p, NETDEV_ALIGN);
	dev->padded = (char *)dev - (char *)p;

	if (dev_addr_init(dev))
		goto free_tx;

	dev_unicast_init(dev);

	dev_net_set(dev, &init_net);

	dev->_tx = tx;
	dev->num_tx_queues = queue_count;
	dev->real_num_tx_queues = queue_count;

	dev->gso_max_size = GSO_MAX_SIZE;

	netdev_init_queues(dev);

	INIT_LIST_HEAD(&dev->napi_list);
	INIT_LIST_HEAD(&dev->unreg_list);
	INIT_LIST_HEAD(&dev->link_watch_list);
	dev->priv_flags = IFF_XMIT_DST_RELEASE;
	setup(dev);
	strcpy(dev->name, name);
	return dev;

free_tx:
	kfree(tx);

free_p:
	kfree(p);
	return NULL;
}
EXPORT_SYMBOL(alloc_netdev_mq);

/**
 *	free_netdev - free network device
 *	@dev: device
 *
 *	This function does the last stage of destroying an allocated device
 * 	interface. The reference to the device object is released.
 *	If this is the last reference then it will be freed.
 */
void free_netdev(struct net_device *dev)
{
	struct napi_struct *p, *n;

	release_net(dev_net(dev));

	kfree(dev->_tx);

	/* Flush device addresses */
	dev_addr_flush(dev);

	list_for_each_entry_safe(p, n, &dev->napi_list, dev_list)
		netif_napi_del(p);

	/*  Compatibility with error handling in drivers */
	if (dev->reg_state == NETREG_UNINITIALIZED) {
		kfree((char *)dev - dev->padded);
		return;
	}

	BUG_ON(dev->reg_state != NETREG_UNREGISTERED);
	dev->reg_state = NETREG_RELEASED;

	/* will free via device release */
	put_device(&dev->dev);
}
EXPORT_SYMBOL(free_netdev);

/**
 *	synchronize_net -  Synchronize with packet receive processing
 *
 *	Wait for packets currently being received to be done.
 *	Does not block later packets from starting.
 */
void synchronize_net(void)
{
	might_sleep();
	synchronize_rcu();
}
EXPORT_SYMBOL(synchronize_net);

/**
 *	unregister_netdevice_queue - remove device from the kernel
 *	@dev: device
 *	@head: list
 *
 *	This function shuts down a device interface and removes it
 *	from the kernel tables.
 *	If head not NULL, device is queued to be unregistered later.
 *
 *	Callers must hold the rtnl semaphore.  You may want
 *	unregister_netdev() instead of this.
 */

void unregister_netdevice_queue(struct net_device *dev, struct list_head *head)
{
	ASSERT_RTNL();

	if (head) {
		list_move_tail(&dev->unreg_list, head);
	} else {
		rollback_registered(dev);
		/* Finish processing unregister after unlock */
		net_set_todo(dev);
	}
}
EXPORT_SYMBOL(unregister_netdevice_queue);

/**
 *	unregister_netdevice_many - unregister many devices
 *	@head: list of devices
 */
void unregister_netdevice_many(struct list_head *head)
{
	struct net_device *dev;

	if (!list_empty(head)) {
		rollback_registered_many(head);
		list_for_each_entry(dev, head, unreg_list)
			net_set_todo(dev);
	}
}
EXPORT_SYMBOL(unregister_netdevice_many);

/**
 *	unregister_netdev - remove device from the kernel
 *	@dev: device
 *
 *	This function shuts down a device interface and removes it
 *	from the kernel tables.
 *
 *	This is just a wrapper for unregister_netdevice that takes
 *	the rtnl semaphore.  In general you want to use this and not
 *	unregister_netdevice.
 */
void unregister_netdev(struct net_device *dev)
{
	rtnl_lock();
	unregister_netdevice(dev);
	rtnl_unlock();
}
EXPORT_SYMBOL(unregister_netdev);

/**
 *	dev_change_net_namespace - move device to different nethost namespace
 *	@dev: device
 *	@net: network namespace
 *	@pat: If not NULL name pattern to try if the current device name
 *	      is already taken in the destination network namespace.
 *
 *	This function shuts down a device interface and moves it
 *	to a new network namespace. On success 0 is returned, on
 *	a failure a netagive errno code is returned.
 *
 *	Callers must hold the rtnl semaphore.
 */

int dev_change_net_namespace(struct net_device *dev, struct net *net, const char *pat)
{
	int err;

	ASSERT_RTNL();

	/* Don't allow namespace local devices to be moved. */
	err = -EINVAL;
	if (dev->features & NETIF_F_NETNS_LOCAL)
		goto out;

#ifdef CONFIG_SYSFS
	/* Don't allow real devices to be moved when sysfs
	 * is enabled.
	 */
	err = -EINVAL;
	if (dev->dev.parent)
		goto out;
#endif

	/* Ensure the device has been registrered */
	err = -EINVAL;
	if (dev->reg_state != NETREG_REGISTERED)
		goto out;

	/* Get out if there is nothing todo */
	err = 0;
	if (net_eq(dev_net(dev), net))
		goto out;

	/* Pick the destination device name, and ensure
	 * we can use it in the destination network namespace.
	 */
	err = -EEXIST;
	if (__dev_get_by_name(net, dev->name)) {
		/* We get here if we can't use the current device name */
		if (!pat)
			goto out;
		if (dev_get_valid_name(net, pat, dev->name, 1))
			goto out;
	}

	/*
	 * And now a mini version of register_netdevice unregister_netdevice.
	 */

	/* If device is running close it first. */
	dev_close(dev);

	/* And unlink it from device chain */
	err = -ENODEV;
	unlist_netdevice(dev);

	synchronize_net();

	/* Shutdown queueing discipline. */
	dev_shutdown(dev);

	/* Notify protocols, that we are about to destroy
	   this device. They should clean all the things.
	*/
	call_netdevice_notifiers(NETDEV_UNREGISTER, dev);
	call_netdevice_notifiers(NETDEV_UNREGISTER_BATCH, dev);

	/*
	 *	Flush the unicast and multicast chains
	 */
	dev_unicast_flush(dev);
	dev_addr_discard(dev);

	netdev_unregister_kobject(dev);

	/* Actually switch the network namespace */
	dev_net_set(dev, net);

	/* If there is an ifindex conflict assign a new one */
	if (__dev_get_by_index(net, dev->ifindex)) {
		int iflink = (dev->iflink == dev->ifindex);
		dev->ifindex = dev_new_index(net);
		if (iflink)
			dev->iflink = dev->ifindex;
	}

	/* Fixup kobjects */
	err = netdev_register_kobject(dev);
	WARN_ON(err);

	/* Add the device back in the hashes */
	list_netdevice(dev);

	/* Notify protocols, that a new device appeared. */
	call_netdevice_notifiers(NETDEV_REGISTER, dev);

	/*
	 *	Prevent userspace races by waiting until the network
	 *	device is fully setup before sending notifications.
	 */
	rtmsg_ifinfo(RTM_NEWLINK, dev, ~0U);

	synchronize_net();
	err = 0;
out:
	return err;
}
EXPORT_SYMBOL_GPL(dev_change_net_namespace);

static int dev_cpu_callback(struct notifier_block *nfb,
			    unsigned long action,
			    void *ocpu)
{
	struct sk_buff **list_skb;
	struct Qdisc **list_net;
	struct sk_buff *skb;
	unsigned int cpu, oldcpu = (unsigned long)ocpu;
	struct softnet_data *sd, *oldsd;

	if (action != CPU_DEAD && action != CPU_DEAD_FROZEN)
		return NOTIFY_OK;

	local_irq_disable();
	cpu = smp_processor_id();
	sd = &per_cpu(softnet_data, cpu);
	oldsd = &per_cpu(softnet_data, oldcpu);

	/* Find end of our completion_queue. */
	list_skb = &sd->completion_queue;
	while (*list_skb)
		list_skb = &(*list_skb)->next;
	/* Append completion queue from offline CPU. */
	*list_skb = oldsd->completion_queue;
	oldsd->completion_queue = NULL;

	/* Find end of our output_queue. */
	list_net = &sd->output_queue;
	while (*list_net)
		list_net = &(*list_net)->next_sched;
	/* Append output queue from offline CPU. */
	*list_net = oldsd->output_queue;
	oldsd->output_queue = NULL;

	raise_softirq_irqoff(NET_TX_SOFTIRQ);
	local_irq_enable();

	/* Process offline CPU's input_pkt_queue */
	while ((skb = __skb_dequeue(&oldsd->input_pkt_queue)))
		netif_rx(skb);

	return NOTIFY_OK;
}


/**
 *	netdev_increment_features - increment feature set by one
 *	@all: current feature set
 *	@one: new feature set
 *	@mask: mask feature set
 *
 *	Computes a new feature set after adding a device with feature set
 *	@one to the master device with current feature set @all.  Will not
 *	enable anything that is off in @mask. Returns the new feature set.
 */
unsigned long netdev_increment_features(unsigned long all, unsigned long one,
					unsigned long mask)
{
	/* If device needs checksumming, downgrade to it. */
	if (all & NETIF_F_NO_CSUM && !(one & NETIF_F_NO_CSUM))
		all ^= NETIF_F_NO_CSUM | (one & NETIF_F_ALL_CSUM);
	else if (mask & NETIF_F_ALL_CSUM) {
		/* If one device supports v4/v6 checksumming, set for all. */
		if (one & (NETIF_F_IP_CSUM | NETIF_F_IPV6_CSUM) &&
		    !(all & NETIF_F_GEN_CSUM)) {
			all &= ~NETIF_F_ALL_CSUM;
			all |= one & (NETIF_F_IP_CSUM | NETIF_F_IPV6_CSUM);
		}

		/* If one device supports hw checksumming, set for all. */
		if (one & NETIF_F_GEN_CSUM && !(all & NETIF_F_GEN_CSUM)) {
			all &= ~NETIF_F_ALL_CSUM;
			all |= NETIF_F_HW_CSUM;
		}
	}

	one |= NETIF_F_ALL_CSUM;

	one |= all & NETIF_F_ONE_FOR_ALL;
	all &= one | NETIF_F_LLTX | NETIF_F_GSO | NETIF_F_UFO;
	all |= one & mask & NETIF_F_ONE_FOR_ALL;

	return all;
}
EXPORT_SYMBOL(netdev_increment_features);

static struct hlist_head *netdev_create_hash(void)
{
	int i;
	struct hlist_head *hash;

	hash = kmalloc(sizeof(*hash) * NETDEV_HASHENTRIES, GFP_KERNEL);
	if (hash != NULL)
		for (i = 0; i < NETDEV_HASHENTRIES; i++)
			INIT_HLIST_HEAD(&hash[i]);

	return hash;
}

/* Initialize per network namespace state */
static int __net_init netdev_init(struct net *net)
{
	INIT_LIST_HEAD(&net->dev_base_head);

	net->dev_name_head = netdev_create_hash();
	if (net->dev_name_head == NULL)
		goto err_name;

	net->dev_index_head = netdev_create_hash();
	if (net->dev_index_head == NULL)
		goto err_idx;

	return 0;

err_idx:
	kfree(net->dev_name_head);
err_name:
	return -ENOMEM;
}

/**
 *	netdev_drivername - network driver for the device
 *	@dev: network device
 *	@buffer: buffer for resulting name
 *	@len: size of buffer
 *
 *	Determine network driver for device.
 */
char *netdev_drivername(const struct net_device *dev, char *buffer, int len)
{
	const struct device_driver *driver;
	const struct device *parent;

	if (len <= 0 || !buffer)
		return buffer;
	buffer[0] = 0;

	parent = dev->dev.parent;

	if (!parent)
		return buffer;

	driver = parent->driver;
	if (driver && driver->name)
		strlcpy(buffer, driver->name, len);
	return buffer;
}

static void __net_exit netdev_exit(struct net *net)
{
	kfree(net->dev_name_head);
	kfree(net->dev_index_head);
}

static struct pernet_operations __net_initdata netdev_net_ops = {
	.init = netdev_init,
	.exit = netdev_exit,
};

static void __net_exit default_device_exit(struct net *net)
{
	struct net_device *dev, *aux;
	/*
	 * Push all migratable network devices back to the
	 * initial network namespace
	 */
	rtnl_lock();
	for_each_netdev_safe(net, dev, aux) {
		int err;
		char fb_name[IFNAMSIZ];

		/* Ignore unmoveable devices (i.e. loopback) */
		if (dev->features & NETIF_F_NETNS_LOCAL)
			continue;

		/* Leave virtual devices for the generic cleanup */
		if (dev->rtnl_link_ops)
			continue;

		/* Push remaing network devices to init_net */
		snprintf(fb_name, IFNAMSIZ, "dev%d", dev->ifindex);
		err = dev_change_net_namespace(dev, &init_net, fb_name);
		if (err) {
			printk(KERN_EMERG "%s: failed to move %s to init_net: %d\n",
				__func__, dev->name, err);
			BUG();
		}
	}
	rtnl_unlock();
}

static void __net_exit default_device_exit_batch(struct list_head *net_list)
{
	/* At exit all network devices most be removed from a network
	 * namespace.  Do this in the reverse order of registeration.
	 * Do this across as many network namespaces as possible to
	 * improve batching efficiency.
	 */
	struct net_device *dev;
	struct net *net;
	LIST_HEAD(dev_kill_list);

	rtnl_lock();
	list_for_each_entry(net, net_list, exit_list) {
		for_each_netdev_reverse(net, dev) {
			if (dev->rtnl_link_ops)
				dev->rtnl_link_ops->dellink(dev, &dev_kill_list);
			else
				unregister_netdevice_queue(dev, &dev_kill_list);
		}
	}
	unregister_netdevice_many(&dev_kill_list);
	rtnl_unlock();
}

static struct pernet_operations __net_initdata default_device_ops = {
	.exit = default_device_exit,
	.exit_batch = default_device_exit_batch,
};

/*
 *	Initialize the DEV module. At boot time this walks the device list and
 *	unhooks any devices that fail to initialise (normally hardware not
 *	present) and leaves us with a valid list of present and active devices.
 *
 */

/*
 *       This is called single threaded during boot, so no need
 *       to take the rtnl semaphore.
 */
static int __init net_dev_init(void)
{
	int i, rc = -ENOMEM;

	BUG_ON(!dev_boot_phase);

	if (dev_proc_init())
		goto out;

	if (netdev_kobject_init())
		goto out;

	INIT_LIST_HEAD(&ptype_all);
	for (i = 0; i < PTYPE_HASH_SIZE; i++)
		INIT_LIST_HEAD(&ptype_base[i]);

	if (register_pernet_subsys(&netdev_net_ops))
		goto out;

	/*
	 *	Initialise the packet receive queues.
	 */

	for_each_possible_cpu(i) {
		struct softnet_data *queue;

		queue = &per_cpu(softnet_data, i);
		skb_queue_head_init(&queue->input_pkt_queue);
		queue->completion_queue = NULL;
		INIT_LIST_HEAD(&queue->poll_list);

		queue->backlog.poll = process_backlog;
		queue->backlog.weight = weight_p;
		queue->backlog.gro_list = NULL;
		queue->backlog.gro_count = 0;
	}

	dev_boot_phase = 0;

	/* The loopback device is special if any other network devices
	 * is present in a network namespace the loopback device must
	 * be present. Since we now dynamically allocate and free the
	 * loopback device ensure this invariant is maintained by
	 * keeping the loopback device as the first device on the
	 * list of network devices.  Ensuring the loopback devices
	 * is the first device that appears and the last network device
	 * that disappears.
	 */
	if (register_pernet_device(&loopback_net_ops))
		goto out;

	if (register_pernet_device(&default_device_ops))
		goto out;

	open_softirq(NET_TX_SOFTIRQ, net_tx_action);
	open_softirq(NET_RX_SOFTIRQ, net_rx_action);

	hotcpu_notifier(dev_cpu_callback, 0);
	dst_init();
	dev_mcast_init();
	rc = 0;
out:
	return rc;
}

subsys_initcall(net_dev_init);

static int __init initialize_hashrnd(void)
{
	get_random_bytes(&skb_tx_hashrnd, sizeof(skb_tx_hashrnd));
	return 0;
}

late_initcall_sync(initialize_hashrnd);
<|MERGE_RESOLUTION|>--- conflicted
+++ resolved
@@ -2063,44 +2063,14 @@
 	   Check this and shot the lock. It is not prone from deadlocks.
 	   Either shot noqueue qdisc, it is even simpler 8)
 	 */
-	if (!(dev->flags & IFF_UP))
-		goto err;
-
-	/* Recursion is detected! It is possible, unfortunately: */
-	if (netif_tx_lock_recursion(txq))
-		goto err_recursion;
-
-	HARD_TX_LOCK(dev, txq);
-
-<<<<<<< HEAD
-	if (netif_tx_queue_stopped(txq))
-		goto err_tx_unlock;
-
-	if (dev_hard_start_xmit(skb, dev, txq))
-		goto err_tx_unlock;
-
-	rc = 0;
-	HARD_TX_UNLOCK(dev, txq);
-
-out:
-	rcu_read_unlock_bh();
-	return rc;
-
-err_recursion:
-	if (net_ratelimit()) {
-		printk(KERN_CRIT
-		       "Dead loop on virtual device %s, fix it urgently!\n",
-			dev->name);
-	}
-	goto err;
-
-err_tx_unlock:
-	HARD_TX_UNLOCK(dev, txq);
-
-	if (net_ratelimit()) {
-		printk(KERN_CRIT "Virtual device %s asks to queue packet!\n",
-			dev->name);
-=======
+	if (dev->flags & IFF_UP) {
+		/*
+		 * No need to check for recursion with threaded interrupts:
+		 */
+		if (!netif_tx_lock_recursion(txq)) {
+
+			HARD_TX_LOCK(dev, txq);
+
 			if (!netif_tx_queue_stopped(txq)) {
 				rc = dev_hard_start_xmit(skb, dev, txq);
 				if (dev_xmit_complete(rc)) {
@@ -2119,16 +2089,16 @@
 				printk(KERN_CRIT "Dead loop on virtual device "
 				       "%s, fix it urgently!\n", dev->name);
 		}
->>>>>>> 4ec62b2b
-	}
-	/* Fall through: */
-
-err:
+	}
+
 	rc = -ENETDOWN;
 	rcu_read_unlock_bh();
 
 out_kfree_skb:
 	kfree_skb(skb);
+	return rc;
+out:
+	rcu_read_unlock_bh();
 	return rc;
 }
 EXPORT_SYMBOL(dev_queue_xmit);
