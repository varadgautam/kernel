/*
 * 	NET3	Protocol independent device support routines.
 *
 *		This program is free software; you can redistribute it and/or
 *		modify it under the terms of the GNU General Public License
 *		as published by the Free Software Foundation; either version
 *		2 of the License, or (at your option) any later version.
 *
 *	Derived from the non IP parts of dev.c 1.0.19
 * 		Authors:	Ross Biro
 *				Fred N. van Kempen, <waltje@uWalt.NL.Mugnet.ORG>
 *				Mark Evans, <evansmp@uhura.aston.ac.uk>
 *
 *	Additional Authors:
 *		Florian la Roche <rzsfl@rz.uni-sb.de>
 *		Alan Cox <gw4pts@gw4pts.ampr.org>
 *		David Hinds <dahinds@users.sourceforge.net>
 *		Alexey Kuznetsov <kuznet@ms2.inr.ac.ru>
 *		Adam Sulmicki <adam@cfar.umd.edu>
 *              Pekka Riikonen <priikone@poesidon.pspt.fi>
 *
 *	Changes:
 *              D.J. Barrow     :       Fixed bug where dev->refcnt gets set
 *              			to 2 if register_netdev gets called
 *              			before net_dev_init & also removed a
 *              			few lines of code in the process.
 *		Alan Cox	:	device private ioctl copies fields back.
 *		Alan Cox	:	Transmit queue code does relevant
 *					stunts to keep the queue safe.
 *		Alan Cox	:	Fixed double lock.
 *		Alan Cox	:	Fixed promisc NULL pointer trap
 *		????????	:	Support the full private ioctl range
 *		Alan Cox	:	Moved ioctl permission check into
 *					drivers
 *		Tim Kordas	:	SIOCADDMULTI/SIOCDELMULTI
 *		Alan Cox	:	100 backlog just doesn't cut it when
 *					you start doing multicast video 8)
 *		Alan Cox	:	Rewrote net_bh and list manager.
 *		Alan Cox	: 	Fix ETH_P_ALL echoback lengths.
 *		Alan Cox	:	Took out transmit every packet pass
 *					Saved a few bytes in the ioctl handler
 *		Alan Cox	:	Network driver sets packet type before
 *					calling netif_rx. Saves a function
 *					call a packet.
 *		Alan Cox	:	Hashed net_bh()
 *		Richard Kooijman:	Timestamp fixes.
 *		Alan Cox	:	Wrong field in SIOCGIFDSTADDR
 *		Alan Cox	:	Device lock protection.
 *		Alan Cox	: 	Fixed nasty side effect of device close
 *					changes.
 *		Rudi Cilibrasi	:	Pass the right thing to
 *					set_mac_address()
 *		Dave Miller	:	32bit quantity for the device lock to
 *					make it work out on a Sparc.
 *		Bjorn Ekwall	:	Added KERNELD hack.
 *		Alan Cox	:	Cleaned up the backlog initialise.
 *		Craig Metz	:	SIOCGIFCONF fix if space for under
 *					1 device.
 *	    Thomas Bogendoerfer :	Return ENODEV for dev_open, if there
 *					is no device open function.
 *		Andi Kleen	:	Fix error reporting for SIOCGIFCONF
 *	    Michael Chastain	:	Fix signed/unsigned for SIOCGIFCONF
 *		Cyrus Durgin	:	Cleaned for KMOD
 *		Adam Sulmicki   :	Bug Fix : Network Device Unload
 *					A network device unload needs to purge
 *					the backlog queue.
 *	Paul Rusty Russell	:	SIOCSIFNAME
 *              Pekka Riikonen  :	Netdev boot-time settings code
 *              Andrew Morton   :       Make unregister_netdevice wait
 *              			indefinitely on dev->refcnt
 * 		J Hadi Salim	:	- Backlog queue sampling
 *				        - netif_rx() feedback
 */

#include <asm/uaccess.h>
#include <asm/system.h>
#include <linux/bitops.h>
#include <linux/capability.h>
#include <linux/cpu.h>
#include <linux/types.h>
#include <linux/kernel.h>
#include <linux/hash.h>
#include <linux/sched.h>
#include <linux/mutex.h>
#include <linux/string.h>
#include <linux/mm.h>
#include <linux/socket.h>
#include <linux/sockios.h>
#include <linux/errno.h>
#include <linux/interrupt.h>
#include <linux/if_ether.h>
#include <linux/netdevice.h>
#include <linux/etherdevice.h>
#include <linux/ethtool.h>
#include <linux/notifier.h>
#include <linux/skbuff.h>
#include <net/net_namespace.h>
#include <net/sock.h>
#include <linux/rtnetlink.h>
#include <linux/proc_fs.h>
#include <linux/seq_file.h>
#include <linux/stat.h>
#include <linux/if_bridge.h>
#include <linux/if_macvlan.h>
#include <net/dst.h>
#include <net/pkt_sched.h>
#include <net/checksum.h>
#include <net/xfrm.h>
#include <linux/highmem.h>
#include <linux/init.h>
#include <linux/kmod.h>
#include <linux/module.h>
#include <linux/netpoll.h>
#include <linux/rcupdate.h>
#include <linux/delay.h>
#include <net/wext.h>
#include <net/iw_handler.h>
#include <asm/current.h>
#include <linux/audit.h>
#include <linux/dmaengine.h>
#include <linux/err.h>
#include <linux/ctype.h>
#include <linux/if_arp.h>
#include <linux/if_vlan.h>
#include <linux/ip.h>
#include <net/ip.h>
#include <linux/ipv6.h>
#include <linux/in.h>
#include <linux/jhash.h>
#include <linux/random.h>
#include <trace/events/napi.h>
#include <trace/net.h>

#include "net-sysfs.h"

/* Instead of increasing this, you should create a hash table. */
#define MAX_GRO_SKBS 8

/* This should be increased if a protocol with a bigger head is added. */
#define GRO_MAX_HEAD (MAX_HEADER + 128)

#if defined(CONFIG_XEN) || defined(CONFIG_PARAVIRT_XEN)
#include <net/ip.h>
#include <linux/tcp.h>
#include <linux/udp.h>
#endif

/*
 *	The list of packet types we will receive (as opposed to discard)
 *	and the routines to invoke.
 *
 *	Why 16. Because with 16 the only overlap we get on a hash of the
 *	low nibble of the protocol value is RARP/SNAP/X.25.
 *
 *      NOTE:  That is no longer true with the addition of VLAN tags.  Not
 *             sure which should go first, but I bet it won't make much
 *             difference if we are running VLANs.  The good news is that
 *             this protocol won't be in the list unless compiled in, so
 *             the average user (w/out VLANs) will not be adversely affected.
 *             --BLG
 *
 *		0800	IP
 *		8100    802.1Q VLAN
 *		0001	802.3
 *		0002	AX.25
 *		0004	802.2
 *		8035	RARP
 *		0005	SNAP
 *		0805	X.25
 *		0806	ARP
 *		8137	IPX
 *		0009	Localtalk
 *		86DD	IPv6
 */

#define PTYPE_HASH_SIZE	(16)
#define PTYPE_HASH_MASK	(PTYPE_HASH_SIZE - 1)

static DEFINE_SPINLOCK(ptype_lock);
static struct list_head ptype_base[PTYPE_HASH_SIZE] __read_mostly;
static struct list_head ptype_all __read_mostly;	/* Taps */

/*
 * The @dev_base_head list is protected by @dev_base_lock and the rtnl
 * semaphore.
 *
 * Pure readers hold dev_base_lock for reading, or rcu_read_lock()
 *
 * Writers must hold the rtnl semaphore while they loop through the
 * dev_base_head list, and hold dev_base_lock for writing when they do the
 * actual updates.  This allows pure readers to access the list even
 * while a writer is preparing to update it.
 *
 * To put it another way, dev_base_lock is held for writing only to
 * protect against pure readers; the rtnl semaphore provides the
 * protection against other writers.
 *
 * See, for example usages, register_netdevice() and
 * unregister_netdevice(), which must be called with the rtnl
 * semaphore held.
 */
DEFINE_RWLOCK(dev_base_lock);
EXPORT_SYMBOL(dev_base_lock);

<<<<<<< HEAD
#define NETDEV_HASHBITS	8
#define NETDEV_HASHENTRIES (1 << NETDEV_HASHBITS)

DEFINE_TRACE(net_dev_xmit);
DEFINE_TRACE(net_dev_receive);
DEFINE_TRACE(net_napi_schedule);
DEFINE_TRACE(net_napi_poll);
DEFINE_TRACE(net_napi_complete);
EXPORT_TRACEPOINT_SYMBOL_GPL(net_napi_complete);

=======
>>>>>>> 92dcffb9
static inline struct hlist_head *dev_name_hash(struct net *net, const char *name)
{
	unsigned hash = full_name_hash(name, strnlen(name, IFNAMSIZ));
	return &net->dev_name_head[hash_32(hash, NETDEV_HASHBITS)];
}

static inline struct hlist_head *dev_index_hash(struct net *net, int ifindex)
{
	return &net->dev_index_head[ifindex & (NETDEV_HASHENTRIES - 1)];
}

/* Device list insertion */
static int list_netdevice(struct net_device *dev)
{
	struct net *net = dev_net(dev);

	ASSERT_RTNL();

	write_lock_bh(&dev_base_lock);
	list_add_tail_rcu(&dev->dev_list, &net->dev_base_head);
	hlist_add_head_rcu(&dev->name_hlist, dev_name_hash(net, dev->name));
	hlist_add_head_rcu(&dev->index_hlist,
			   dev_index_hash(net, dev->ifindex));
	write_unlock_bh(&dev_base_lock);
	return 0;
}

/* Device list removal
 * caller must respect a RCU grace period before freeing/reusing dev
 */
static void unlist_netdevice(struct net_device *dev)
{
	ASSERT_RTNL();

	/* Unlink dev from the device chain */
	write_lock_bh(&dev_base_lock);
	list_del_rcu(&dev->dev_list);
	hlist_del_rcu(&dev->name_hlist);
	hlist_del_rcu(&dev->index_hlist);
	write_unlock_bh(&dev_base_lock);
}

/*
 *	Our notifier list
 */

static RAW_NOTIFIER_HEAD(netdev_chain);

/*
 *	Device drivers call our routines to queue packets here. We empty the
 *	queue in the local softnet handler.
 */

DEFINE_PER_CPU(struct softnet_data, softnet_data);
EXPORT_PER_CPU_SYMBOL(softnet_data);

#ifdef CONFIG_LOCKDEP
/*
 * register_netdevice() inits txq->_xmit_lock and sets lockdep class
 * according to dev->type
 */
static const unsigned short netdev_lock_type[] =
	{ARPHRD_NETROM, ARPHRD_ETHER, ARPHRD_EETHER, ARPHRD_AX25,
	 ARPHRD_PRONET, ARPHRD_CHAOS, ARPHRD_IEEE802, ARPHRD_ARCNET,
	 ARPHRD_APPLETLK, ARPHRD_DLCI, ARPHRD_ATM, ARPHRD_METRICOM,
	 ARPHRD_IEEE1394, ARPHRD_EUI64, ARPHRD_INFINIBAND, ARPHRD_SLIP,
	 ARPHRD_CSLIP, ARPHRD_SLIP6, ARPHRD_CSLIP6, ARPHRD_RSRVD,
	 ARPHRD_ADAPT, ARPHRD_ROSE, ARPHRD_X25, ARPHRD_HWX25,
	 ARPHRD_PPP, ARPHRD_CISCO, ARPHRD_LAPB, ARPHRD_DDCMP,
	 ARPHRD_RAWHDLC, ARPHRD_TUNNEL, ARPHRD_TUNNEL6, ARPHRD_FRAD,
	 ARPHRD_SKIP, ARPHRD_LOOPBACK, ARPHRD_LOCALTLK, ARPHRD_FDDI,
	 ARPHRD_BIF, ARPHRD_SIT, ARPHRD_IPDDP, ARPHRD_IPGRE,
	 ARPHRD_PIMREG, ARPHRD_HIPPI, ARPHRD_ASH, ARPHRD_ECONET,
	 ARPHRD_IRDA, ARPHRD_FCPP, ARPHRD_FCAL, ARPHRD_FCPL,
	 ARPHRD_FCFABRIC, ARPHRD_IEEE802_TR, ARPHRD_IEEE80211,
	 ARPHRD_IEEE80211_PRISM, ARPHRD_IEEE80211_RADIOTAP, ARPHRD_PHONET,
	 ARPHRD_PHONET_PIPE, ARPHRD_IEEE802154,
	 ARPHRD_VOID, ARPHRD_NONE};

static const char *const netdev_lock_name[] =
	{"_xmit_NETROM", "_xmit_ETHER", "_xmit_EETHER", "_xmit_AX25",
	 "_xmit_PRONET", "_xmit_CHAOS", "_xmit_IEEE802", "_xmit_ARCNET",
	 "_xmit_APPLETLK", "_xmit_DLCI", "_xmit_ATM", "_xmit_METRICOM",
	 "_xmit_IEEE1394", "_xmit_EUI64", "_xmit_INFINIBAND", "_xmit_SLIP",
	 "_xmit_CSLIP", "_xmit_SLIP6", "_xmit_CSLIP6", "_xmit_RSRVD",
	 "_xmit_ADAPT", "_xmit_ROSE", "_xmit_X25", "_xmit_HWX25",
	 "_xmit_PPP", "_xmit_CISCO", "_xmit_LAPB", "_xmit_DDCMP",
	 "_xmit_RAWHDLC", "_xmit_TUNNEL", "_xmit_TUNNEL6", "_xmit_FRAD",
	 "_xmit_SKIP", "_xmit_LOOPBACK", "_xmit_LOCALTLK", "_xmit_FDDI",
	 "_xmit_BIF", "_xmit_SIT", "_xmit_IPDDP", "_xmit_IPGRE",
	 "_xmit_PIMREG", "_xmit_HIPPI", "_xmit_ASH", "_xmit_ECONET",
	 "_xmit_IRDA", "_xmit_FCPP", "_xmit_FCAL", "_xmit_FCPL",
	 "_xmit_FCFABRIC", "_xmit_IEEE802_TR", "_xmit_IEEE80211",
	 "_xmit_IEEE80211_PRISM", "_xmit_IEEE80211_RADIOTAP", "_xmit_PHONET",
	 "_xmit_PHONET_PIPE", "_xmit_IEEE802154",
	 "_xmit_VOID", "_xmit_NONE"};

static struct lock_class_key netdev_xmit_lock_key[ARRAY_SIZE(netdev_lock_type)];
static struct lock_class_key netdev_addr_lock_key[ARRAY_SIZE(netdev_lock_type)];

static inline unsigned short netdev_lock_pos(unsigned short dev_type)
{
	int i;

	for (i = 0; i < ARRAY_SIZE(netdev_lock_type); i++)
		if (netdev_lock_type[i] == dev_type)
			return i;
	/* the last key is used by default */
	return ARRAY_SIZE(netdev_lock_type) - 1;
}

static inline void netdev_set_xmit_lockdep_class(spinlock_t *lock,
						 unsigned short dev_type)
{
	int i;

	i = netdev_lock_pos(dev_type);
	lockdep_set_class_and_name(lock, &netdev_xmit_lock_key[i],
				   netdev_lock_name[i]);
}

static inline void netdev_set_addr_lockdep_class(struct net_device *dev)
{
	int i;

	i = netdev_lock_pos(dev->type);
	lockdep_set_class_and_name(&dev->addr_list_lock,
				   &netdev_addr_lock_key[i],
				   netdev_lock_name[i]);
}
#else
static inline void netdev_set_xmit_lockdep_class(spinlock_t *lock,
						 unsigned short dev_type)
{
}
static inline void netdev_set_addr_lockdep_class(struct net_device *dev)
{
}
#endif

/*******************************************************************************

		Protocol management and registration routines

*******************************************************************************/

/*
 *	Add a protocol ID to the list. Now that the input handler is
 *	smarter we can dispense with all the messy stuff that used to be
 *	here.
 *
 *	BEWARE!!! Protocol handlers, mangling input packets,
 *	MUST BE last in hash buckets and checking protocol handlers
 *	MUST start from promiscuous ptype_all chain in net_bh.
 *	It is true now, do not change it.
 *	Explanation follows: if protocol handler, mangling packet, will
 *	be the first on list, it is not able to sense, that packet
 *	is cloned and should be copied-on-write, so that it will
 *	change it and subsequent readers will get broken packet.
 *							--ANK (980803)
 */

/**
 *	dev_add_pack - add packet handler
 *	@pt: packet type declaration
 *
 *	Add a protocol handler to the networking stack. The passed &packet_type
 *	is linked into kernel lists and may not be freed until it has been
 *	removed from the kernel lists.
 *
 *	This call does not sleep therefore it can not
 *	guarantee all CPU's that are in middle of receiving packets
 *	will see the new packet type (until the next received packet).
 */

void dev_add_pack(struct packet_type *pt)
{
	int hash;

	spin_lock_bh(&ptype_lock);
	if (pt->type == htons(ETH_P_ALL))
		list_add_rcu(&pt->list, &ptype_all);
	else {
		hash = ntohs(pt->type) & PTYPE_HASH_MASK;
		list_add_rcu(&pt->list, &ptype_base[hash]);
	}
	spin_unlock_bh(&ptype_lock);
}
EXPORT_SYMBOL(dev_add_pack);

/**
 *	__dev_remove_pack	 - remove packet handler
 *	@pt: packet type declaration
 *
 *	Remove a protocol handler that was previously added to the kernel
 *	protocol handlers by dev_add_pack(). The passed &packet_type is removed
 *	from the kernel lists and can be freed or reused once this function
 *	returns.
 *
 *      The packet type might still be in use by receivers
 *	and must not be freed until after all the CPU's have gone
 *	through a quiescent state.
 */
void __dev_remove_pack(struct packet_type *pt)
{
	struct list_head *head;
	struct packet_type *pt1;

	spin_lock_bh(&ptype_lock);

	if (pt->type == htons(ETH_P_ALL))
		head = &ptype_all;
	else
		head = &ptype_base[ntohs(pt->type) & PTYPE_HASH_MASK];

	list_for_each_entry(pt1, head, list) {
		if (pt == pt1) {
			list_del_rcu(&pt->list);
			goto out;
		}
	}

	printk(KERN_WARNING "dev_remove_pack: %p not found.\n", pt);
out:
	spin_unlock_bh(&ptype_lock);
}
EXPORT_SYMBOL(__dev_remove_pack);

/**
 *	dev_remove_pack	 - remove packet handler
 *	@pt: packet type declaration
 *
 *	Remove a protocol handler that was previously added to the kernel
 *	protocol handlers by dev_add_pack(). The passed &packet_type is removed
 *	from the kernel lists and can be freed or reused once this function
 *	returns.
 *
 *	This call sleeps to guarantee that no CPU is looking at the packet
 *	type after return.
 */
void dev_remove_pack(struct packet_type *pt)
{
	__dev_remove_pack(pt);

	synchronize_net();
}
EXPORT_SYMBOL(dev_remove_pack);

/******************************************************************************

		      Device Boot-time Settings Routines

*******************************************************************************/

/* Boot time configuration table */
static struct netdev_boot_setup dev_boot_setup[NETDEV_BOOT_SETUP_MAX];

/**
 *	netdev_boot_setup_add	- add new setup entry
 *	@name: name of the device
 *	@map: configured settings for the device
 *
 *	Adds new setup entry to the dev_boot_setup list.  The function
 *	returns 0 on error and 1 on success.  This is a generic routine to
 *	all netdevices.
 */
static int netdev_boot_setup_add(char *name, struct ifmap *map)
{
	struct netdev_boot_setup *s;
	int i;

	s = dev_boot_setup;
	for (i = 0; i < NETDEV_BOOT_SETUP_MAX; i++) {
		if (s[i].name[0] == '\0' || s[i].name[0] == ' ') {
			memset(s[i].name, 0, sizeof(s[i].name));
			strlcpy(s[i].name, name, IFNAMSIZ);
			memcpy(&s[i].map, map, sizeof(s[i].map));
			break;
		}
	}

	return i >= NETDEV_BOOT_SETUP_MAX ? 0 : 1;
}

/**
 *	netdev_boot_setup_check	- check boot time settings
 *	@dev: the netdevice
 *
 * 	Check boot time settings for the device.
 *	The found settings are set for the device to be used
 *	later in the device probing.
 *	Returns 0 if no settings found, 1 if they are.
 */
int netdev_boot_setup_check(struct net_device *dev)
{
	struct netdev_boot_setup *s = dev_boot_setup;
	int i;

	for (i = 0; i < NETDEV_BOOT_SETUP_MAX; i++) {
		if (s[i].name[0] != '\0' && s[i].name[0] != ' ' &&
		    !strcmp(dev->name, s[i].name)) {
			dev->irq 	= s[i].map.irq;
			dev->base_addr 	= s[i].map.base_addr;
			dev->mem_start 	= s[i].map.mem_start;
			dev->mem_end 	= s[i].map.mem_end;
			return 1;
		}
	}
	return 0;
}
EXPORT_SYMBOL(netdev_boot_setup_check);


/**
 *	netdev_boot_base	- get address from boot time settings
 *	@prefix: prefix for network device
 *	@unit: id for network device
 *
 * 	Check boot time settings for the base address of device.
 *	The found settings are set for the device to be used
 *	later in the device probing.
 *	Returns 0 if no settings found.
 */
unsigned long netdev_boot_base(const char *prefix, int unit)
{
	const struct netdev_boot_setup *s = dev_boot_setup;
	char name[IFNAMSIZ];
	int i;

	sprintf(name, "%s%d", prefix, unit);

	/*
	 * If device already registered then return base of 1
	 * to indicate not to probe for this interface
	 */
	if (__dev_get_by_name(&init_net, name))
		return 1;

	for (i = 0; i < NETDEV_BOOT_SETUP_MAX; i++)
		if (!strcmp(name, s[i].name))
			return s[i].map.base_addr;
	return 0;
}

/*
 * Saves at boot time configured settings for any netdevice.
 */
int __init netdev_boot_setup(char *str)
{
	int ints[5];
	struct ifmap map;

	str = get_options(str, ARRAY_SIZE(ints), ints);
	if (!str || !*str)
		return 0;

	/* Save settings */
	memset(&map, 0, sizeof(map));
	if (ints[0] > 0)
		map.irq = ints[1];
	if (ints[0] > 1)
		map.base_addr = ints[2];
	if (ints[0] > 2)
		map.mem_start = ints[3];
	if (ints[0] > 3)
		map.mem_end = ints[4];

	/* Add new entry to the list */
	return netdev_boot_setup_add(str, &map);
}

__setup("netdev=", netdev_boot_setup);

/*******************************************************************************

			    Device Interface Subroutines

*******************************************************************************/

/**
 *	__dev_get_by_name	- find a device by its name
 *	@net: the applicable net namespace
 *	@name: name to find
 *
 *	Find an interface by name. Must be called under RTNL semaphore
 *	or @dev_base_lock. If the name is found a pointer to the device
 *	is returned. If the name is not found then %NULL is returned. The
 *	reference counters are not incremented so the caller must be
 *	careful with locks.
 */

struct net_device *__dev_get_by_name(struct net *net, const char *name)
{
	struct hlist_node *p;
	struct net_device *dev;
	struct hlist_head *head = dev_name_hash(net, name);

	hlist_for_each_entry(dev, p, head, name_hlist)
		if (!strncmp(dev->name, name, IFNAMSIZ))
			return dev;

	return NULL;
}
EXPORT_SYMBOL(__dev_get_by_name);

/**
 *	dev_get_by_name_rcu	- find a device by its name
 *	@net: the applicable net namespace
 *	@name: name to find
 *
 *	Find an interface by name.
 *	If the name is found a pointer to the device is returned.
 * 	If the name is not found then %NULL is returned.
 *	The reference counters are not incremented so the caller must be
 *	careful with locks. The caller must hold RCU lock.
 */

struct net_device *dev_get_by_name_rcu(struct net *net, const char *name)
{
	struct hlist_node *p;
	struct net_device *dev;
	struct hlist_head *head = dev_name_hash(net, name);

	hlist_for_each_entry_rcu(dev, p, head, name_hlist)
		if (!strncmp(dev->name, name, IFNAMSIZ))
			return dev;

	return NULL;
}
EXPORT_SYMBOL(dev_get_by_name_rcu);

/**
 *	dev_get_by_name		- find a device by its name
 *	@net: the applicable net namespace
 *	@name: name to find
 *
 *	Find an interface by name. This can be called from any
 *	context and does its own locking. The returned handle has
 *	the usage count incremented and the caller must use dev_put() to
 *	release it when it is no longer needed. %NULL is returned if no
 *	matching device is found.
 */

struct net_device *dev_get_by_name(struct net *net, const char *name)
{
	struct net_device *dev;

	rcu_read_lock();
	dev = dev_get_by_name_rcu(net, name);
	if (dev)
		dev_hold(dev);
	rcu_read_unlock();
	return dev;
}
EXPORT_SYMBOL(dev_get_by_name);

/**
 *	__dev_get_by_index - find a device by its ifindex
 *	@net: the applicable net namespace
 *	@ifindex: index of device
 *
 *	Search for an interface by index. Returns %NULL if the device
 *	is not found or a pointer to the device. The device has not
 *	had its reference counter increased so the caller must be careful
 *	about locking. The caller must hold either the RTNL semaphore
 *	or @dev_base_lock.
 */

struct net_device *__dev_get_by_index(struct net *net, int ifindex)
{
	struct hlist_node *p;
	struct net_device *dev;
	struct hlist_head *head = dev_index_hash(net, ifindex);

	hlist_for_each_entry(dev, p, head, index_hlist)
		if (dev->ifindex == ifindex)
			return dev;

	return NULL;
}
EXPORT_SYMBOL(__dev_get_by_index);

/**
 *	dev_get_by_index_rcu - find a device by its ifindex
 *	@net: the applicable net namespace
 *	@ifindex: index of device
 *
 *	Search for an interface by index. Returns %NULL if the device
 *	is not found or a pointer to the device. The device has not
 *	had its reference counter increased so the caller must be careful
 *	about locking. The caller must hold RCU lock.
 */

struct net_device *dev_get_by_index_rcu(struct net *net, int ifindex)
{
	struct hlist_node *p;
	struct net_device *dev;
	struct hlist_head *head = dev_index_hash(net, ifindex);

	hlist_for_each_entry_rcu(dev, p, head, index_hlist)
		if (dev->ifindex == ifindex)
			return dev;

	return NULL;
}
EXPORT_SYMBOL(dev_get_by_index_rcu);


/**
 *	dev_get_by_index - find a device by its ifindex
 *	@net: the applicable net namespace
 *	@ifindex: index of device
 *
 *	Search for an interface by index. Returns NULL if the device
 *	is not found or a pointer to the device. The device returned has
 *	had a reference added and the pointer is safe until the user calls
 *	dev_put to indicate they have finished with it.
 */

struct net_device *dev_get_by_index(struct net *net, int ifindex)
{
	struct net_device *dev;

	rcu_read_lock();
	dev = dev_get_by_index_rcu(net, ifindex);
	if (dev)
		dev_hold(dev);
	rcu_read_unlock();
	return dev;
}
EXPORT_SYMBOL(dev_get_by_index);

/**
 *	dev_getbyhwaddr - find a device by its hardware address
 *	@net: the applicable net namespace
 *	@type: media type of device
 *	@ha: hardware address
 *
 *	Search for an interface by MAC address. Returns NULL if the device
 *	is not found or a pointer to the device. The caller must hold the
 *	rtnl semaphore. The returned device has not had its ref count increased
 *	and the caller must therefore be careful about locking
 *
 *	BUGS:
 *	If the API was consistent this would be __dev_get_by_hwaddr
 */

struct net_device *dev_getbyhwaddr(struct net *net, unsigned short type, char *ha)
{
	struct net_device *dev;

	ASSERT_RTNL();

	for_each_netdev(net, dev)
		if (dev->type == type &&
		    !memcmp(dev->dev_addr, ha, dev->addr_len))
			return dev;

	return NULL;
}
EXPORT_SYMBOL(dev_getbyhwaddr);

struct net_device *__dev_getfirstbyhwtype(struct net *net, unsigned short type)
{
	struct net_device *dev;

	ASSERT_RTNL();
	for_each_netdev(net, dev)
		if (dev->type == type)
			return dev;

	return NULL;
}
EXPORT_SYMBOL(__dev_getfirstbyhwtype);

struct net_device *dev_getfirstbyhwtype(struct net *net, unsigned short type)
{
	struct net_device *dev;

	rtnl_lock();
	dev = __dev_getfirstbyhwtype(net, type);
	if (dev)
		dev_hold(dev);
	rtnl_unlock();
	return dev;
}
EXPORT_SYMBOL(dev_getfirstbyhwtype);

/**
 *	dev_get_by_flags - find any device with given flags
 *	@net: the applicable net namespace
 *	@if_flags: IFF_* values
 *	@mask: bitmask of bits in if_flags to check
 *
 *	Search for any interface with the given flags. Returns NULL if a device
 *	is not found or a pointer to the device. The device returned has
 *	had a reference added and the pointer is safe until the user calls
 *	dev_put to indicate they have finished with it.
 */

struct net_device *dev_get_by_flags(struct net *net, unsigned short if_flags,
				    unsigned short mask)
{
	struct net_device *dev, *ret;

	ret = NULL;
	rcu_read_lock();
	for_each_netdev_rcu(net, dev) {
		if (((dev->flags ^ if_flags) & mask) == 0) {
			dev_hold(dev);
			ret = dev;
			break;
		}
	}
	rcu_read_unlock();
	return ret;
}
EXPORT_SYMBOL(dev_get_by_flags);

/**
 *	dev_valid_name - check if name is okay for network device
 *	@name: name string
 *
 *	Network device names need to be valid file names to
 *	to allow sysfs to work.  We also disallow any kind of
 *	whitespace.
 */
int dev_valid_name(const char *name)
{
	if (*name == '\0')
		return 0;
	if (strlen(name) >= IFNAMSIZ)
		return 0;
	if (!strcmp(name, ".") || !strcmp(name, ".."))
		return 0;

	while (*name) {
		if (*name == '/' || isspace(*name))
			return 0;
		name++;
	}
	return 1;
}
EXPORT_SYMBOL(dev_valid_name);

/**
 *	__dev_alloc_name - allocate a name for a device
 *	@net: network namespace to allocate the device name in
 *	@name: name format string
 *	@buf:  scratch buffer and result name string
 *
 *	Passed a format string - eg "lt%d" it will try and find a suitable
 *	id. It scans list of devices to build up a free map, then chooses
 *	the first empty slot. The caller must hold the dev_base or rtnl lock
 *	while allocating the name and adding the device in order to avoid
 *	duplicates.
 *	Limited to bits_per_byte * page size devices (ie 32K on most platforms).
 *	Returns the number of the unit assigned or a negative errno code.
 */

static int __dev_alloc_name(struct net *net, const char *name, char *buf)
{
	int i = 0;
	const char *p;
	const int max_netdevices = 8*PAGE_SIZE;
	unsigned long *inuse;
	struct net_device *d;

	p = strnchr(name, IFNAMSIZ-1, '%');
	if (p) {
		/*
		 * Verify the string as this thing may have come from
		 * the user.  There must be either one "%d" and no other "%"
		 * characters.
		 */
		if (p[1] != 'd' || strchr(p + 2, '%'))
			return -EINVAL;

		/* Use one page as a bit array of possible slots */
		inuse = (unsigned long *) get_zeroed_page(GFP_ATOMIC);
		if (!inuse)
			return -ENOMEM;

		for_each_netdev(net, d) {
			if (!sscanf(d->name, name, &i))
				continue;
			if (i < 0 || i >= max_netdevices)
				continue;

			/*  avoid cases where sscanf is not exact inverse of printf */
			snprintf(buf, IFNAMSIZ, name, i);
			if (!strncmp(buf, d->name, IFNAMSIZ))
				set_bit(i, inuse);
		}

		i = find_first_zero_bit(inuse, max_netdevices);
		free_page((unsigned long) inuse);
	}

	if (buf != name)
		snprintf(buf, IFNAMSIZ, name, i);
	if (!__dev_get_by_name(net, buf))
		return i;

	/* It is possible to run out of possible slots
	 * when the name is long and there isn't enough space left
	 * for the digits, or if all bits are used.
	 */
	return -ENFILE;
}

/**
 *	dev_alloc_name - allocate a name for a device
 *	@dev: device
 *	@name: name format string
 *
 *	Passed a format string - eg "lt%d" it will try and find a suitable
 *	id. It scans list of devices to build up a free map, then chooses
 *	the first empty slot. The caller must hold the dev_base or rtnl lock
 *	while allocating the name and adding the device in order to avoid
 *	duplicates.
 *	Limited to bits_per_byte * page size devices (ie 32K on most platforms).
 *	Returns the number of the unit assigned or a negative errno code.
 */

int dev_alloc_name(struct net_device *dev, const char *name)
{
	char buf[IFNAMSIZ];
	struct net *net;
	int ret;

	BUG_ON(!dev_net(dev));
	net = dev_net(dev);
	ret = __dev_alloc_name(net, name, buf);
	if (ret >= 0)
		strlcpy(dev->name, buf, IFNAMSIZ);
	return ret;
}
EXPORT_SYMBOL(dev_alloc_name);

static int dev_get_valid_name(struct net *net, const char *name, char *buf,
			      bool fmt)
{
	if (!dev_valid_name(name))
		return -EINVAL;

	if (fmt && strchr(name, '%'))
		return __dev_alloc_name(net, name, buf);
	else if (__dev_get_by_name(net, name))
		return -EEXIST;
	else if (buf != name)
		strlcpy(buf, name, IFNAMSIZ);

	return 0;
}

/**
 *	dev_change_name - change name of a device
 *	@dev: device
 *	@newname: name (or format string) must be at least IFNAMSIZ
 *
 *	Change name of a device, can pass format strings "eth%d".
 *	for wildcarding.
 */
int dev_change_name(struct net_device *dev, const char *newname)
{
	char oldname[IFNAMSIZ];
	int err = 0;
	int ret;
	struct net *net;

	ASSERT_RTNL();
	BUG_ON(!dev_net(dev));

	net = dev_net(dev);
	if (dev->flags & IFF_UP)
		return -EBUSY;

	if (strncmp(newname, dev->name, IFNAMSIZ) == 0)
		return 0;

	memcpy(oldname, dev->name, IFNAMSIZ);

<<<<<<< HEAD
	if (strchr(newname, '%')) {
		err = dev_alloc_name(dev, newname);
		if (err < 0)
			return err;
	} else if (__dev_get_by_name(net, newname))
		return -EEXIST;
	else {
		if (strncmp(newname, dev->name, IFNAMSIZ))
			printk(KERN_INFO "%s renamed to %s by %s [%u]\n",
			       dev->name, newname, current->comm,
			       current->pid);
		strlcpy(dev->name, newname, IFNAMSIZ);
	}
=======
	err = dev_get_valid_name(net, newname, dev->name, 1);
	if (err < 0)
		return err;
>>>>>>> 92dcffb9

rollback:
	/* For now only devices in the initial network namespace
	 * are in sysfs.
	 */
	if (net_eq(net, &init_net)) {
		ret = device_rename(&dev->dev, dev->name);
		if (ret) {
			memcpy(dev->name, oldname, IFNAMSIZ);
			return ret;
		}
	}

	write_lock_bh(&dev_base_lock);
	hlist_del(&dev->name_hlist);
	write_unlock_bh(&dev_base_lock);

	synchronize_rcu();

	write_lock_bh(&dev_base_lock);
	hlist_add_head_rcu(&dev->name_hlist, dev_name_hash(net, dev->name));
	write_unlock_bh(&dev_base_lock);

	ret = call_netdevice_notifiers(NETDEV_CHANGENAME, dev);
	ret = notifier_to_errno(ret);

	if (ret) {
		/* err >= 0 after dev_alloc_name() or stores the first errno */
		if (err >= 0) {
			err = ret;
			memcpy(dev->name, oldname, IFNAMSIZ);
			goto rollback;
		} else {
			printk(KERN_ERR
			       "%s: name change rollback failed: %d.\n",
			       dev->name, ret);
		}
	}

	return err;
}

/**
 *	dev_set_alias - change ifalias of a device
 *	@dev: device
 *	@alias: name up to IFALIASZ
 *	@len: limit of bytes to copy from info
 *
 *	Set ifalias for a device,
 */
int dev_set_alias(struct net_device *dev, const char *alias, size_t len)
{
	ASSERT_RTNL();

	if (len >= IFALIASZ)
		return -EINVAL;

	if (!len) {
		if (dev->ifalias) {
			kfree(dev->ifalias);
			dev->ifalias = NULL;
		}
		return 0;
	}

	dev->ifalias = krealloc(dev->ifalias, len + 1, GFP_KERNEL);
	if (!dev->ifalias)
		return -ENOMEM;

	strlcpy(dev->ifalias, alias, len+1);
	return len;
}


/**
 *	netdev_features_change - device changes features
 *	@dev: device to cause notification
 *
 *	Called to indicate a device has changed features.
 */
void netdev_features_change(struct net_device *dev)
{
	call_netdevice_notifiers(NETDEV_FEAT_CHANGE, dev);
}
EXPORT_SYMBOL(netdev_features_change);

/**
 *	netdev_state_change - device changes state
 *	@dev: device to cause notification
 *
 *	Called to indicate a device has changed state. This function calls
 *	the notifier chains for netdev_chain and sends a NEWLINK message
 *	to the routing socket.
 */
void netdev_state_change(struct net_device *dev)
{
	if (dev->flags & IFF_UP) {
		call_netdevice_notifiers(NETDEV_CHANGE, dev);
		rtmsg_ifinfo(RTM_NEWLINK, dev, 0);
	}
}
EXPORT_SYMBOL(netdev_state_change);

void netdev_bonding_change(struct net_device *dev, unsigned long event)
{
	call_netdevice_notifiers(event, dev);
}
EXPORT_SYMBOL(netdev_bonding_change);

/**
 *	dev_load 	- load a network module
 *	@net: the applicable net namespace
 *	@name: name of interface
 *
 *	If a network interface is not present and the process has suitable
 *	privileges this function loads the module. If module loading is not
 *	available in this kernel then it becomes a nop.
 */

void dev_load(struct net *net, const char *name)
{
	struct net_device *dev;

	rcu_read_lock();
	dev = dev_get_by_name_rcu(net, name);
	rcu_read_unlock();

	if (!dev && capable(CAP_NET_ADMIN))
		request_module("%s", name);
}
EXPORT_SYMBOL(dev_load);

/**
 *	dev_open	- prepare an interface for use.
 *	@dev:	device to open
 *
 *	Takes a device from down to up state. The device's private open
 *	function is invoked and then the multicast lists are loaded. Finally
 *	the device is moved into the up state and a %NETDEV_UP message is
 *	sent to the netdev notifier chain.
 *
 *	Calling this function on an active interface is a nop. On a failure
 *	a negative errno code is returned.
 */
int dev_open(struct net_device *dev)
{
	const struct net_device_ops *ops = dev->netdev_ops;
	int ret;

	ASSERT_RTNL();

	/*
	 *	Is it already up?
	 */

	if (dev->flags & IFF_UP)
		return 0;

	/*
	 *	Is it even present?
	 */
	if (!netif_device_present(dev))
		return -ENODEV;

	ret = call_netdevice_notifiers(NETDEV_PRE_UP, dev);
	ret = notifier_to_errno(ret);
	if (ret)
		return ret;

	/*
	 *	Call device private open method
	 */
	set_bit(__LINK_STATE_START, &dev->state);

	if (ops->ndo_validate_addr)
		ret = ops->ndo_validate_addr(dev);

	if (!ret && ops->ndo_open)
		ret = ops->ndo_open(dev);

	/*
	 *	If it went open OK then:
	 */

	if (ret)
		clear_bit(__LINK_STATE_START, &dev->state);
	else {
		/*
		 *	Set the flags.
		 */
		dev->flags |= IFF_UP;

		/*
		 *	Enable NET_DMA
		 */
		net_dmaengine_get();

		/*
		 *	Initialize multicasting status
		 */
		dev_set_rx_mode(dev);

		/*
		 *	Wakeup transmit queue engine
		 */
		dev_activate(dev);

		/*
		 *	... and announce new interface.
		 */
		call_netdevice_notifiers(NETDEV_UP, dev);
	}

	return ret;
}
EXPORT_SYMBOL(dev_open);

/**
 *	dev_close - shutdown an interface.
 *	@dev: device to shutdown
 *
 *	This function moves an active device into down state. A
 *	%NETDEV_GOING_DOWN is sent to the netdev notifier chain. The device
 *	is then deactivated and finally a %NETDEV_DOWN is sent to the notifier
 *	chain.
 */
int dev_close(struct net_device *dev)
{
	const struct net_device_ops *ops = dev->netdev_ops;
	ASSERT_RTNL();

	might_sleep();

	if (!(dev->flags & IFF_UP))
		return 0;

	/*
	 *	Tell people we are going down, so that they can
	 *	prepare to death, when device is still operating.
	 */
	call_netdevice_notifiers(NETDEV_GOING_DOWN, dev);

	clear_bit(__LINK_STATE_START, &dev->state);

	/* Synchronize to scheduled poll. We cannot touch poll list,
	 * it can be even on different cpu. So just clear netif_running().
	 *
	 * dev->stop() will invoke napi_disable() on all of it's
	 * napi_struct instances on this device.
	 */
	smp_mb__after_clear_bit(); /* Commit netif_running(). */

	dev_deactivate(dev);

	/*
	 *	Call the device specific close. This cannot fail.
	 *	Only if device is UP
	 *
	 *	We allow it to be called even after a DETACH hot-plug
	 *	event.
	 */
	if (ops->ndo_stop)
		ops->ndo_stop(dev);

	/*
	 *	Device is now down.
	 */

	dev->flags &= ~IFF_UP;

	/*
	 * Tell people we are down
	 */
	call_netdevice_notifiers(NETDEV_DOWN, dev);

	/*
	 *	Shutdown NET_DMA
	 */
	net_dmaengine_put();

	return 0;
}
EXPORT_SYMBOL(dev_close);


/**
 *	dev_disable_lro - disable Large Receive Offload on a device
 *	@dev: device
 *
 *	Disable Large Receive Offload (LRO) on a net device.  Must be
 *	called under RTNL.  This is needed if received packets may be
 *	forwarded to another interface.
 */
void dev_disable_lro(struct net_device *dev)
{
	if (dev->ethtool_ops && dev->ethtool_ops->get_flags &&
	    dev->ethtool_ops->set_flags) {
		u32 flags = dev->ethtool_ops->get_flags(dev);
		if (flags & ETH_FLAG_LRO) {
			flags &= ~ETH_FLAG_LRO;
			dev->ethtool_ops->set_flags(dev, flags);
		}
	}
	WARN_ON(dev->features & NETIF_F_LRO);
}
EXPORT_SYMBOL(dev_disable_lro);


static int dev_boot_phase = 1;

/*
 *	Device change register/unregister. These are not inline or static
 *	as we export them to the world.
 */

/**
 *	register_netdevice_notifier - register a network notifier block
 *	@nb: notifier
 *
 *	Register a notifier to be called when network device events occur.
 *	The notifier passed is linked into the kernel structures and must
 *	not be reused until it has been unregistered. A negative errno code
 *	is returned on a failure.
 *
 * 	When registered all registration and up events are replayed
 *	to the new notifier to allow device to have a race free
 *	view of the network device list.
 */

int register_netdevice_notifier(struct notifier_block *nb)
{
	struct net_device *dev;
	struct net_device *last;
	struct net *net;
	int err;

	rtnl_lock();
	err = raw_notifier_chain_register(&netdev_chain, nb);
	if (err)
		goto unlock;
	if (dev_boot_phase)
		goto unlock;
	for_each_net(net) {
		for_each_netdev(net, dev) {
			err = nb->notifier_call(nb, NETDEV_REGISTER, dev);
			err = notifier_to_errno(err);
			if (err)
				goto rollback;

			if (!(dev->flags & IFF_UP))
				continue;

			nb->notifier_call(nb, NETDEV_UP, dev);
		}
	}

unlock:
	rtnl_unlock();
	return err;

rollback:
	last = dev;
	for_each_net(net) {
		for_each_netdev(net, dev) {
			if (dev == last)
				break;

			if (dev->flags & IFF_UP) {
				nb->notifier_call(nb, NETDEV_GOING_DOWN, dev);
				nb->notifier_call(nb, NETDEV_DOWN, dev);
			}
			nb->notifier_call(nb, NETDEV_UNREGISTER, dev);
			nb->notifier_call(nb, NETDEV_UNREGISTER_BATCH, dev);
		}
	}

	raw_notifier_chain_unregister(&netdev_chain, nb);
	goto unlock;
}
EXPORT_SYMBOL(register_netdevice_notifier);

/**
 *	unregister_netdevice_notifier - unregister a network notifier block
 *	@nb: notifier
 *
 *	Unregister a notifier previously registered by
 *	register_netdevice_notifier(). The notifier is unlinked into the
 *	kernel structures and may then be reused. A negative errno code
 *	is returned on a failure.
 */

int unregister_netdevice_notifier(struct notifier_block *nb)
{
	int err;

	rtnl_lock();
	err = raw_notifier_chain_unregister(&netdev_chain, nb);
	rtnl_unlock();
	return err;
}
EXPORT_SYMBOL(unregister_netdevice_notifier);

/**
 *	call_netdevice_notifiers - call all network notifier blocks
 *      @val: value passed unmodified to notifier function
 *      @dev: net_device pointer passed unmodified to notifier function
 *
 *	Call all network notifier blocks.  Parameters and return value
 *	are as for raw_notifier_call_chain().
 */

int call_netdevice_notifiers(unsigned long val, struct net_device *dev)
{
	return raw_notifier_call_chain(&netdev_chain, val, dev);
}

/* When > 0 there are consumers of rx skb time stamps */
static atomic_t netstamp_needed = ATOMIC_INIT(0);

void net_enable_timestamp(void)
{
	atomic_inc(&netstamp_needed);
}
EXPORT_SYMBOL(net_enable_timestamp);

void net_disable_timestamp(void)
{
	atomic_dec(&netstamp_needed);
}
EXPORT_SYMBOL(net_disable_timestamp);

static inline void net_timestamp(struct sk_buff *skb)
{
	if (atomic_read(&netstamp_needed))
		__net_timestamp(skb);
	else
		skb->tstamp.tv64 = 0;
}

/**
 * dev_forward_skb - loopback an skb to another netif
 *
 * @dev: destination network device
 * @skb: buffer to forward
 *
 * return values:
 *	NET_RX_SUCCESS	(no congestion)
 *	NET_RX_DROP     (packet was dropped)
 *
 * dev_forward_skb can be used for injecting an skb from the
 * start_xmit function of one device into the receive queue
 * of another device.
 *
 * The receiving device may be in another namespace, so
 * we have to clear all information in the skb that could
 * impact namespace isolation.
 */
int dev_forward_skb(struct net_device *dev, struct sk_buff *skb)
{
	skb_orphan(skb);

	if (!(dev->flags & IFF_UP))
		return NET_RX_DROP;

	if (skb->len > (dev->mtu + dev->hard_header_len))
		return NET_RX_DROP;

	skb_dst_drop(skb);
	skb->tstamp.tv64 = 0;
	skb->pkt_type = PACKET_HOST;
	skb->protocol = eth_type_trans(skb, dev);
	skb->mark = 0;
	secpath_reset(skb);
	nf_reset(skb);
	return netif_rx(skb);
}
EXPORT_SYMBOL_GPL(dev_forward_skb);

/*
 *	Support routine. Sends outgoing frames to any network
 *	taps currently in use.
 */

static void dev_queue_xmit_nit(struct sk_buff *skb, struct net_device *dev)
{
	struct packet_type *ptype;

#ifdef CONFIG_NET_CLS_ACT
	if (!(skb->tstamp.tv64 && (G_TC_FROM(skb->tc_verd) & AT_INGRESS)))
		net_timestamp(skb);
#else
	net_timestamp(skb);
#endif

	rcu_read_lock();
	list_for_each_entry_rcu(ptype, &ptype_all, list) {
		/* Never send packets back to the socket
		 * they originated from - MvS (miquels@drinkel.ow.org)
		 */
		if ((ptype->dev == dev || !ptype->dev) &&
		    (ptype->af_packet_priv == NULL ||
		     (struct sock *)ptype->af_packet_priv != skb->sk)) {
			struct sk_buff *skb2 = skb_clone(skb, GFP_ATOMIC);
			if (!skb2)
				break;

			/* skb->nh should be correctly
			   set by sender, so that the second statement is
			   just protection against buggy protocols.
			 */
			skb_reset_mac_header(skb2);

			if (skb_network_header(skb2) < skb2->data ||
			    skb2->network_header > skb2->tail) {
				if (net_ratelimit())
					printk(KERN_CRIT "protocol %04x is "
					       "buggy, dev %s\n",
					       skb2->protocol, dev->name);
				skb_reset_network_header(skb2);
			}

			skb2->transport_header = skb2->network_header;
			skb2->pkt_type = PACKET_OUTGOING;
			ptype->func(skb2, skb->dev, ptype, skb->dev);
		}
	}
	rcu_read_unlock();
}


static inline void __netif_reschedule(struct Qdisc *q)
{
	struct softnet_data *sd;
	unsigned long flags;

	local_irq_save(flags);
	sd = &__get_cpu_var(softnet_data);
	q->next_sched = sd->output_queue;
	sd->output_queue = q;
	raise_softirq_irqoff(NET_TX_SOFTIRQ);
	local_irq_restore(flags);
}

void __netif_schedule(struct Qdisc *q)
{
	if (!test_and_set_bit(__QDISC_STATE_SCHED, &q->state))
		__netif_reschedule(q);
}
EXPORT_SYMBOL(__netif_schedule);

void dev_kfree_skb_irq(struct sk_buff *skb)
{
	if (atomic_dec_and_test(&skb->users)) {
		struct softnet_data *sd;
		unsigned long flags;

		local_irq_save(flags);
		sd = &__get_cpu_var(softnet_data);
		skb->next = sd->completion_queue;
		sd->completion_queue = skb;
		raise_softirq_irqoff(NET_TX_SOFTIRQ);
		local_irq_restore(flags);
	}
}
EXPORT_SYMBOL(dev_kfree_skb_irq);

void dev_kfree_skb_any(struct sk_buff *skb)
{
	if (in_irq() || irqs_disabled())
		dev_kfree_skb_irq(skb);
	else
		dev_kfree_skb(skb);
}
EXPORT_SYMBOL(dev_kfree_skb_any);


/**
 * netif_device_detach - mark device as removed
 * @dev: network device
 *
 * Mark device as removed from system and therefore no longer available.
 */
void netif_device_detach(struct net_device *dev)
{
	if (test_and_clear_bit(__LINK_STATE_PRESENT, &dev->state) &&
	    netif_running(dev)) {
		netif_tx_stop_all_queues(dev);
	}
}
EXPORT_SYMBOL(netif_device_detach);

/**
 * netif_device_attach - mark device as attached
 * @dev: network device
 *
 * Mark device as attached from system and restart if needed.
 */
void netif_device_attach(struct net_device *dev)
{
	if (!test_and_set_bit(__LINK_STATE_PRESENT, &dev->state) &&
	    netif_running(dev)) {
		netif_tx_wake_all_queues(dev);
		__netdev_watchdog_up(dev);
	}
}
EXPORT_SYMBOL(netif_device_attach);

static bool can_checksum_protocol(unsigned long features, __be16 protocol)
{
	return ((features & NETIF_F_GEN_CSUM) ||
		((features & NETIF_F_IP_CSUM) &&
		 protocol == htons(ETH_P_IP)) ||
		((features & NETIF_F_IPV6_CSUM) &&
		 protocol == htons(ETH_P_IPV6)) ||
		((features & NETIF_F_FCOE_CRC) &&
		 protocol == htons(ETH_P_FCOE)));
}

static bool dev_can_checksum(struct net_device *dev, struct sk_buff *skb)
{
	if (can_checksum_protocol(dev->features, skb->protocol))
		return true;

	if (skb->protocol == htons(ETH_P_8021Q)) {
		struct vlan_ethhdr *veh = (struct vlan_ethhdr *)skb->data;
		if (can_checksum_protocol(dev->features & dev->vlan_features,
					  veh->h_vlan_encapsulated_proto))
			return true;
	}

	return false;
}

/*
 * Invalidate hardware checksum when packet is to be mangled, and
 * complete checksum manually on outgoing path.
 */
int skb_checksum_help(struct sk_buff *skb)
{
	__wsum csum;
	int ret = 0, offset;

	if (skb->ip_summed == CHECKSUM_COMPLETE)
		goto out_set_summed;

	if (unlikely(skb_shinfo(skb)->gso_size)) {
		/* Let GSO fix up the checksum. */
		goto out_set_summed;
	}

	offset = skb->csum_start - skb_headroom(skb);
	BUG_ON(offset >= skb_headlen(skb));
	csum = skb_checksum(skb, offset, skb->len - offset, 0);

	offset += skb->csum_offset;
	BUG_ON(offset + sizeof(__sum16) > skb_headlen(skb));

	if (skb_cloned(skb) &&
	    !skb_clone_writable(skb, offset + sizeof(__sum16))) {
		ret = pskb_expand_head(skb, 0, 0, GFP_ATOMIC);
		if (ret)
			goto out;
	}

	*(__sum16 *)(skb->data + offset) = csum_fold(csum);
out_set_summed:
	skb->ip_summed = CHECKSUM_NONE;
out:
	return ret;
}
EXPORT_SYMBOL(skb_checksum_help);

/**
 *	skb_gso_segment - Perform segmentation on skb.
 *	@skb: buffer to segment
 *	@features: features for the output path (see dev->features)
 *
 *	This function segments the given skb and returns a list of segments.
 *
 *	It may return NULL if the skb requires no segmentation.  This is
 *	only possible when GSO is used for verifying header integrity.
 */
struct sk_buff *skb_gso_segment(struct sk_buff *skb, int features)
{
	struct sk_buff *segs = ERR_PTR(-EPROTONOSUPPORT);
	struct packet_type *ptype;
	__be16 type = skb->protocol;
	int err;

	skb_reset_mac_header(skb);
	skb->mac_len = skb->network_header - skb->mac_header;
	__skb_pull(skb, skb->mac_len);

	if (unlikely(skb->ip_summed != CHECKSUM_PARTIAL)) {
		struct net_device *dev = skb->dev;
		struct ethtool_drvinfo info = {};

		if (dev && dev->ethtool_ops && dev->ethtool_ops->get_drvinfo)
			dev->ethtool_ops->get_drvinfo(dev, &info);

		WARN(1, "%s: caps=(0x%lx, 0x%lx) len=%d data_len=%d "
			"ip_summed=%d",
		     info.driver, dev ? dev->features : 0L,
		     skb->sk ? skb->sk->sk_route_caps : 0L,
		     skb->len, skb->data_len, skb->ip_summed);

		if (skb_header_cloned(skb) &&
		    (err = pskb_expand_head(skb, 0, 0, GFP_ATOMIC)))
			return ERR_PTR(err);
	}

	rcu_read_lock();
	list_for_each_entry_rcu(ptype,
			&ptype_base[ntohs(type) & PTYPE_HASH_MASK], list) {
		if (ptype->type == type && !ptype->dev && ptype->gso_segment) {
			if (unlikely(skb->ip_summed != CHECKSUM_PARTIAL)) {
				err = ptype->gso_send_check(skb);
				segs = ERR_PTR(err);
				if (err || skb_gso_ok(skb, features))
					break;
				__skb_push(skb, (skb->data -
						 skb_network_header(skb)));
			}
			segs = ptype->gso_segment(skb, features);
			break;
		}
	}
	rcu_read_unlock();

	__skb_push(skb, skb->data - skb_mac_header(skb));

	return segs;
}
EXPORT_SYMBOL(skb_gso_segment);

/* Take action when hardware reception checksum errors are detected. */
#ifdef CONFIG_BUG
void netdev_rx_csum_fault(struct net_device *dev)
{
	if (net_ratelimit()) {
		printk(KERN_ERR "%s: hw csum failure.\n",
			dev ? dev->name : "<unknown>");
		dump_stack();
	}
}
EXPORT_SYMBOL(netdev_rx_csum_fault);
#endif

/* Actually, we should eliminate this check as soon as we know, that:
 * 1. IOMMU is present and allows to map all the memory.
 * 2. No high memory really exists on this machine.
 */

static inline int illegal_highdma(struct net_device *dev, struct sk_buff *skb)
{
#ifdef CONFIG_HIGHMEM
	int i;

	if (dev->features & NETIF_F_HIGHDMA)
		return 0;

	for (i = 0; i < skb_shinfo(skb)->nr_frags; i++)
		if (PageHighMem(skb_shinfo(skb)->frags[i].page))
			return 1;

#endif
	return 0;
}

struct dev_gso_cb {
	void (*destructor)(struct sk_buff *skb);
};

#define DEV_GSO_CB(skb) ((struct dev_gso_cb *)(skb)->cb)

static void dev_gso_skb_destructor(struct sk_buff *skb)
{
	struct dev_gso_cb *cb;

	do {
		struct sk_buff *nskb = skb->next;

		skb->next = nskb->next;
		nskb->next = NULL;
		kfree_skb(nskb);
	} while (skb->next);

	cb = DEV_GSO_CB(skb);
	if (cb->destructor)
		cb->destructor(skb);
}

/**
 *	dev_gso_segment - Perform emulated hardware segmentation on skb.
 *	@skb: buffer to segment
 *
 *	This function segments the given skb and stores the list of segments
 *	in skb->next.
 */
static int dev_gso_segment(struct sk_buff *skb)
{
	struct net_device *dev = skb->dev;
	struct sk_buff *segs;
	int features = dev->features & ~(illegal_highdma(dev, skb) ?
					 NETIF_F_SG : 0);

	segs = skb_gso_segment(skb, features);

	/* Verifying header integrity only. */
	if (!segs)
		return 0;

	if (IS_ERR(segs))
		return PTR_ERR(segs);

	skb->next = segs;
	DEV_GSO_CB(skb)->destructor = skb->destructor;
	skb->destructor = dev_gso_skb_destructor;

	return 0;
}

int dev_hard_start_xmit(struct sk_buff *skb, struct net_device *dev,
			struct netdev_queue *txq)
{
	const struct net_device_ops *ops = dev->netdev_ops;
	int rc = NETDEV_TX_OK;

	if (likely(!skb->next)) {
		if (!list_empty(&ptype_all))
			dev_queue_xmit_nit(skb, dev);

		if (netif_needs_gso(dev, skb)) {
			if (unlikely(dev_gso_segment(skb)))
				goto out_kfree_skb;
			if (skb->next)
				goto gso;
		}

		/*
		 * If device doesnt need skb->dst, release it right now while
		 * its hot in this cpu cache
		 */
		if (dev->priv_flags & IFF_XMIT_DST_RELEASE)
			skb_dst_drop(skb);

		rc = ops->ndo_start_xmit(skb, dev);
		if (rc == NETDEV_TX_OK)
			txq_trans_update(txq);
		/*
		 * TODO: if skb_orphan() was called by
		 * dev->hard_start_xmit() (for example, the unmodified
		 * igb driver does that; bnx2 doesn't), then
		 * skb_tx_software_timestamp() will be unable to send
		 * back the time stamp.
		 *
		 * How can this be prevented? Always create another
		 * reference to the socket before calling
		 * dev->hard_start_xmit()? Prevent that skb_orphan()
		 * does anything in dev->hard_start_xmit() by clearing
		 * the skb destructor before the call and restoring it
		 * afterwards, then doing the skb_orphan() ourselves?
		 */
		return rc;
	}

gso:
	do {
		struct sk_buff *nskb = skb->next;

		skb->next = nskb->next;
		nskb->next = NULL;
		rc = ops->ndo_start_xmit(nskb, dev);
		if (unlikely(rc != NETDEV_TX_OK)) {
			if (rc & ~NETDEV_TX_MASK)
				goto out_kfree_gso_skb;
			nskb->next = skb->next;
			skb->next = nskb;
			return rc;
		}
		txq_trans_update(txq);
		if (unlikely(netif_tx_queue_stopped(txq) && skb->next))
			return NETDEV_TX_BUSY;
	} while (skb->next);

out_kfree_gso_skb:
	if (likely(skb->next == NULL))
		skb->destructor = DEV_GSO_CB(skb)->destructor;
out_kfree_skb:
	kfree_skb(skb);
	return rc;
}

static u32 skb_tx_hashrnd;

u16 skb_tx_hash(const struct net_device *dev, const struct sk_buff *skb)
{
	u32 hash;

	if (skb_rx_queue_recorded(skb)) {
		hash = skb_get_rx_queue(skb);
		while (unlikely(hash >= dev->real_num_tx_queues))
			hash -= dev->real_num_tx_queues;
		return hash;
	}

	if (skb->sk && skb->sk->sk_hash)
		hash = skb->sk->sk_hash;
	else
		hash = skb->protocol;

	hash = jhash_1word(hash, skb_tx_hashrnd);

	return (u16) (((u64) hash * dev->real_num_tx_queues) >> 32);
}
EXPORT_SYMBOL(skb_tx_hash);

static inline u16 dev_cap_txqueue(struct net_device *dev, u16 queue_index)
{
	if (unlikely(queue_index >= dev->real_num_tx_queues)) {
		if (net_ratelimit()) {
			WARN(1, "%s selects TX queue %d, but "
			     "real number of TX queues is %d\n",
			     dev->name, queue_index,
			     dev->real_num_tx_queues);
		}
		return 0;
	}
	return queue_index;
}

static struct netdev_queue *dev_pick_tx(struct net_device *dev,
					struct sk_buff *skb)
{
	u16 queue_index;
	struct sock *sk = skb->sk;

	if (sk_tx_queue_recorded(sk)) {
		queue_index = sk_tx_queue_get(sk);
	} else {
		const struct net_device_ops *ops = dev->netdev_ops;

		if (ops->ndo_select_queue) {
			queue_index = ops->ndo_select_queue(dev, skb);
			queue_index = dev_cap_txqueue(dev, queue_index);
		} else {
			queue_index = 0;
			if (dev->real_num_tx_queues > 1)
				queue_index = skb_tx_hash(dev, skb);

			if (sk && sk->sk_dst_cache)
				sk_tx_queue_set(sk, queue_index);
		}
	}

	skb_set_queue_mapping(skb, queue_index);
	return netdev_get_tx_queue(dev, queue_index);
}

#if defined(CONFIG_XEN) || defined(CONFIG_PARAVIRT_XEN)
inline int skb_checksum_setup(struct sk_buff *skb)
{
	struct iphdr *iph;
	unsigned char *th;
	int err = -EPROTO;

#ifdef CONFIG_XEN
	if (!skb->proto_csum_blank)
		return 0;
#endif

	if (skb->protocol != htons(ETH_P_IP))
		goto out;

	iph = ip_hdr(skb);
	th = skb_network_header(skb) + 4 * iph->ihl;
	if (th >= skb_tail_pointer(skb))
		goto out;

	skb->csum_start = th - skb->head;
	switch (iph->protocol) {
	case IPPROTO_TCP:
		skb->csum_offset = offsetof(struct tcphdr, check);
		break;
	case IPPROTO_UDP:
		skb->csum_offset = offsetof(struct udphdr, check);
		break;
	default:
		if (net_ratelimit())
			printk(KERN_ERR "Attempting to checksum a non-"
			       "TCP/UDP packet, dropping a protocol"
			       " %d packet", iph->protocol);
		goto out;
	}

	if ((th + skb->csum_offset + 2) > skb_tail_pointer(skb))
		goto out;

#ifdef CONFIG_XEN
	skb->ip_summed = CHECKSUM_PARTIAL;
	skb->proto_csum_blank = 0;
#endif

	err = 0;

out:
	return err;
}
EXPORT_SYMBOL(skb_checksum_setup);
#endif

static inline int __dev_xmit_skb(struct sk_buff *skb, struct Qdisc *q,
				 struct net_device *dev,
				 struct netdev_queue *txq)
{
	spinlock_t *root_lock = qdisc_lock(q);
	int rc;

	spin_lock(root_lock);
	if (unlikely(test_bit(__QDISC_STATE_DEACTIVATED, &q->state))) {
		kfree_skb(skb);
		rc = NET_XMIT_DROP;
	} else if ((q->flags & TCQ_F_CAN_BYPASS) && !qdisc_qlen(q) &&
		   !test_and_set_bit(__QDISC_STATE_RUNNING, &q->state)) {
		/*
		 * This is a work-conserving queue; there are no old skbs
		 * waiting to be sent out; and the qdisc is not running -
		 * xmit the skb directly.
		 */
		__qdisc_update_bstats(q, skb->len);
		if (sch_direct_xmit(skb, q, dev, txq, root_lock))
			__qdisc_run(q);
		else
			clear_bit(__QDISC_STATE_RUNNING, &q->state);

		rc = NET_XMIT_SUCCESS;
	} else {
		rc = qdisc_enqueue_root(skb, q);
		qdisc_run(q);
	}
	spin_unlock(root_lock);

	return rc;
}

/**
 *	dev_queue_xmit - transmit a buffer
 *	@skb: buffer to transmit
 *
 *	Queue a buffer for transmission to a network device. The caller must
 *	have set the device and priority and built the buffer before calling
 *	this function. The function can be called from an interrupt.
 *
 *	A negative errno code is returned on a failure. A success does not
 *	guarantee the frame will be transmitted as it may be dropped due
 *	to congestion or traffic shaping.
 *
 * -----------------------------------------------------------------------------------
 *      I notice this method can also return errors from the queue disciplines,
 *      including NET_XMIT_DROP, which is a positive value.  So, errors can also
 *      be positive.
 *
 *      Regardless of the return value, the skb is consumed, so it is currently
 *      difficult to retry a send to this method.  (You can bump the ref count
 *      before sending to hold a reference for retry if you are careful.)
 *
 *      When calling this method, interrupts MUST be enabled.  This is because
 *      the BH enable code must have IRQs enabled so that it will not deadlock.
 *          --BLG
 */
int dev_queue_xmit(struct sk_buff *skb)
{
	struct net_device *dev = skb->dev;
	struct netdev_queue *txq;
	struct Qdisc *q;
	int rc = -ENOMEM;

 	/* If a checksum-deferred packet is forwarded to a device that needs a
 	 * checksum, correct the pointers and force checksumming.
 	 */
 	if (skb_checksum_setup(skb))
 		goto out_kfree_skb;

	/* GSO will handle the following emulations directly. */
	if (netif_needs_gso(dev, skb))
		goto gso;

	if (skb_has_frags(skb) &&
	    !(dev->features & NETIF_F_FRAGLIST) &&
	    __skb_linearize(skb))
		goto out_kfree_skb;

	/* Fragmented skb is linearized if device does not support SG,
	 * or if at least one of fragments is in highmem and device
	 * does not support DMA from it.
	 */
	if (skb_shinfo(skb)->nr_frags &&
	    (!(dev->features & NETIF_F_SG) || illegal_highdma(dev, skb)) &&
	    __skb_linearize(skb))
		goto out_kfree_skb;

	/* If packet is not checksummed and device does not support
	 * checksumming for this protocol, complete checksumming here.
	 */
	if (skb->ip_summed == CHECKSUM_PARTIAL) {
		skb_set_transport_header(skb, skb->csum_start -
					      skb_headroom(skb));
		if (!dev_can_checksum(dev, skb) && skb_checksum_help(skb))
			goto out_kfree_skb;
	}

gso:
	trace_net_dev_xmit(skb);
	/* Disable soft irqs for various locks below. Also
	 * stops preemption for RCU.
	 */
	rcu_read_lock_bh();

	txq = dev_pick_tx(dev, skb);
	q = rcu_dereference(txq->qdisc);

#ifdef CONFIG_NET_CLS_ACT
	skb->tc_verd = SET_TC_AT(skb->tc_verd, AT_EGRESS);
#endif
	if (q->enqueue) {
		rc = __dev_xmit_skb(skb, q, dev, txq);
		goto out;
	}

	/* The device has no queue. Common case for software devices:
	   loopback, all the sorts of tunnels...

	   Really, it is unlikely that netif_tx_lock protection is necessary
	   here.  (f.e. loopback and IP tunnels are clean ignoring statistics
	   counters.)
	   However, it is possible, that they rely on protection
	   made by us here.

	   Check this and shot the lock. It is not prone from deadlocks.
	   Either shot noqueue qdisc, it is even simpler 8)
	 */
	if (dev->flags & IFF_UP) {
		int cpu = smp_processor_id(); /* ok because BHs are off */

		if (txq->xmit_lock_owner != cpu) {

			HARD_TX_LOCK(dev, txq, cpu);

			if (!netif_tx_queue_stopped(txq)) {
				rc = dev_hard_start_xmit(skb, dev, txq);
				if (dev_xmit_complete(rc)) {
					HARD_TX_UNLOCK(dev, txq);
					goto out;
				}
			}
			HARD_TX_UNLOCK(dev, txq);
			if (net_ratelimit())
				printk(KERN_CRIT "Virtual device %s asks to "
				       "queue packet!\n", dev->name);
		} else {
			/* Recursion is detected! It is possible,
			 * unfortunately */
			if (net_ratelimit())
				printk(KERN_CRIT "Dead loop on virtual device "
				       "%s, fix it urgently!\n", dev->name);
		}
	}

	rc = -ENETDOWN;
	rcu_read_unlock_bh();

out_kfree_skb:
	kfree_skb(skb);
	return rc;
out:
	rcu_read_unlock_bh();
	return rc;
}
EXPORT_SYMBOL(dev_queue_xmit);


/*=======================================================================
			Receiver routines
  =======================================================================*/

int netdev_max_backlog __read_mostly = 1000;
int netdev_budget __read_mostly = 300;
int weight_p __read_mostly = 64;            /* old backlog weight */

DEFINE_PER_CPU(struct netif_rx_stats, netdev_rx_stat) = { 0, };


/**
 *	netif_rx	-	post buffer to the network code
 *	@skb: buffer to post
 *
 *	This function receives a packet from a device driver and queues it for
 *	the upper (protocol) levels to process.  It always succeeds. The buffer
 *	may be dropped during processing for congestion control or by the
 *	protocol layers.
 *
 *	return values:
 *	NET_RX_SUCCESS	(no congestion)
 *	NET_RX_DROP     (packet was dropped)
 *
 */

int netif_rx(struct sk_buff *skb)
{
	struct softnet_data *queue;
	unsigned long flags;

	/* if netpoll wants it, pretend we never saw it */
	if (netpoll_rx(skb))
		return NET_RX_DROP;

	if (!skb->tstamp.tv64)
		net_timestamp(skb);

	/*
	 * The code is rearranged so that the path is the most
	 * short when CPU is congested, but is still operating.
	 */
	local_irq_save(flags);
	queue = &__get_cpu_var(softnet_data);

	__get_cpu_var(netdev_rx_stat).total++;
	if (queue->input_pkt_queue.qlen <= netdev_max_backlog) {
		if (queue->input_pkt_queue.qlen) {
enqueue:
			__skb_queue_tail(&queue->input_pkt_queue, skb);
			local_irq_restore(flags);
			return NET_RX_SUCCESS;
		}

		napi_schedule(&queue->backlog);
		goto enqueue;
	}

	__get_cpu_var(netdev_rx_stat).dropped++;
	local_irq_restore(flags);

	kfree_skb(skb);
	return NET_RX_DROP;
}
EXPORT_SYMBOL(netif_rx);

int netif_rx_ni(struct sk_buff *skb)
{
	int err;

	preempt_disable();
	err = netif_rx(skb);
	if (local_softirq_pending())
		do_softirq();
	preempt_enable();

	return err;
}
EXPORT_SYMBOL(netif_rx_ni);

static void net_tx_action(struct softirq_action *h)
{
	struct softnet_data *sd = &__get_cpu_var(softnet_data);

	if (sd->completion_queue) {
		struct sk_buff *clist;

		local_irq_disable();
		clist = sd->completion_queue;
		sd->completion_queue = NULL;
		local_irq_enable();

		while (clist) {
			struct sk_buff *skb = clist;
			clist = clist->next;

			WARN_ON(atomic_read(&skb->users));
			__kfree_skb(skb);
		}
	}

	if (sd->output_queue) {
		struct Qdisc *head;

		local_irq_disable();
		head = sd->output_queue;
		sd->output_queue = NULL;
		local_irq_enable();

		while (head) {
			struct Qdisc *q = head;
			spinlock_t *root_lock;

			head = head->next_sched;

			root_lock = qdisc_lock(q);
			if (spin_trylock(root_lock)) {
				smp_mb__before_clear_bit();
				clear_bit(__QDISC_STATE_SCHED,
					  &q->state);
				qdisc_run(q);
				spin_unlock(root_lock);
			} else {
				if (!test_bit(__QDISC_STATE_DEACTIVATED,
					      &q->state)) {
					__netif_reschedule(q);
				} else {
					smp_mb__before_clear_bit();
					clear_bit(__QDISC_STATE_SCHED,
						  &q->state);
				}
			}
		}
	}
}

static inline int deliver_skb(struct sk_buff *skb,
			      struct packet_type *pt_prev,
			      struct net_device *orig_dev)
{
	atomic_inc(&skb->users);
	return pt_prev->func(skb, skb->dev, pt_prev, orig_dev);
}

#if defined(CONFIG_BRIDGE) || defined (CONFIG_BRIDGE_MODULE)

#if defined(CONFIG_ATM_LANE) || defined(CONFIG_ATM_LANE_MODULE)
/* This hook is defined here for ATM LANE */
int (*br_fdb_test_addr_hook)(struct net_device *dev,
			     unsigned char *addr) __read_mostly;
EXPORT_SYMBOL_GPL(br_fdb_test_addr_hook);
#endif

/*
 * If bridge module is loaded call bridging hook.
 *  returns NULL if packet was consumed.
 */
struct sk_buff *(*br_handle_frame_hook)(struct net_bridge_port *p,
					struct sk_buff *skb) __read_mostly;
EXPORT_SYMBOL_GPL(br_handle_frame_hook);

static inline struct sk_buff *handle_bridge(struct sk_buff *skb,
					    struct packet_type **pt_prev, int *ret,
					    struct net_device *orig_dev)
{
	struct net_bridge_port *port;

	if (skb->pkt_type == PACKET_LOOPBACK ||
	    (port = rcu_dereference(skb->dev->br_port)) == NULL)
		return skb;

	if (*pt_prev) {
		*ret = deliver_skb(skb, *pt_prev, orig_dev);
		*pt_prev = NULL;
	}

	return br_handle_frame_hook(port, skb);
}
#else
#define handle_bridge(skb, pt_prev, ret, orig_dev)	(skb)
#endif

#if defined(CONFIG_MACVLAN) || defined(CONFIG_MACVLAN_MODULE)
struct sk_buff *(*macvlan_handle_frame_hook)(struct sk_buff *skb) __read_mostly;
EXPORT_SYMBOL_GPL(macvlan_handle_frame_hook);

static inline struct sk_buff *handle_macvlan(struct sk_buff *skb,
					     struct packet_type **pt_prev,
					     int *ret,
					     struct net_device *orig_dev)
{
	if (skb->dev->macvlan_port == NULL)
		return skb;

	if (*pt_prev) {
		*ret = deliver_skb(skb, *pt_prev, orig_dev);
		*pt_prev = NULL;
	}
	return macvlan_handle_frame_hook(skb);
}
#else
#define handle_macvlan(skb, pt_prev, ret, orig_dev)	(skb)
#endif

#ifdef CONFIG_NET_CLS_ACT
/* TODO: Maybe we should just force sch_ingress to be compiled in
 * when CONFIG_NET_CLS_ACT is? otherwise some useless instructions
 * a compare and 2 stores extra right now if we dont have it on
 * but have CONFIG_NET_CLS_ACT
 * NOTE: This doesnt stop any functionality; if you dont have
 * the ingress scheduler, you just cant add policies on ingress.
 *
 */
static int ing_filter(struct sk_buff *skb)
{
	struct net_device *dev = skb->dev;
	u32 ttl = G_TC_RTTL(skb->tc_verd);
	struct netdev_queue *rxq;
	int result = TC_ACT_OK;
	struct Qdisc *q;

	if (MAX_RED_LOOP < ttl++) {
		printk(KERN_WARNING
		       "Redir loop detected Dropping packet (%d->%d)\n",
		       skb->skb_iif, dev->ifindex);
		return TC_ACT_SHOT;
	}

	skb->tc_verd = SET_TC_RTTL(skb->tc_verd, ttl);
	skb->tc_verd = SET_TC_AT(skb->tc_verd, AT_INGRESS);

	rxq = &dev->rx_queue;

	q = rxq->qdisc;
	if (q != &noop_qdisc) {
		spin_lock(qdisc_lock(q));
		if (likely(!test_bit(__QDISC_STATE_DEACTIVATED, &q->state)))
			result = qdisc_enqueue_root(skb, q);
		spin_unlock(qdisc_lock(q));
	}

	return result;
}

static inline struct sk_buff *handle_ing(struct sk_buff *skb,
					 struct packet_type **pt_prev,
					 int *ret, struct net_device *orig_dev)
{
	if (skb->dev->rx_queue.qdisc == &noop_qdisc)
		goto out;

	if (*pt_prev) {
		*ret = deliver_skb(skb, *pt_prev, orig_dev);
		*pt_prev = NULL;
	} else {
		/* Huh? Why does turning on AF_PACKET affect this? */
		skb->tc_verd = SET_TC_OK2MUNGE(skb->tc_verd);
	}

	switch (ing_filter(skb)) {
	case TC_ACT_SHOT:
	case TC_ACT_STOLEN:
		kfree_skb(skb);
		return NULL;
	}

out:
	skb->tc_verd = 0;
	return skb;
}
#endif

/*
 * 	netif_nit_deliver - deliver received packets to network taps
 * 	@skb: buffer
 *
 * 	This function is used to deliver incoming packets to network
 * 	taps. It should be used when the normal netif_receive_skb path
 * 	is bypassed, for example because of VLAN acceleration.
 */
void netif_nit_deliver(struct sk_buff *skb)
{
	struct packet_type *ptype;

	if (list_empty(&ptype_all))
		return;

	skb_reset_network_header(skb);
	skb_reset_transport_header(skb);
	skb->mac_len = skb->network_header - skb->mac_header;

	rcu_read_lock();
	list_for_each_entry_rcu(ptype, &ptype_all, list) {
		if (!ptype->dev || ptype->dev == skb->dev)
			deliver_skb(skb, ptype, skb->dev);
	}
	rcu_read_unlock();
}

/*
 * Filter the protocols for which the reserves are adequate.
 *
 * Before adding a protocol make sure that it is either covered by the existing
 * reserves, or add reserves covering the memory need of the new protocol's
 * packet processing.
 */
static int skb_emergency_protocol(struct sk_buff *skb)
{
	if (skb_emergency(skb))
		switch (skb->protocol) {
		case __constant_htons(ETH_P_ARP):
		case __constant_htons(ETH_P_IP):
		case __constant_htons(ETH_P_IPV6):
		case __constant_htons(ETH_P_8021Q):
			break;

		default:
			return 0;
		}

	return 1;
}

/**
 *	netif_receive_skb - process receive buffer from network
 *	@skb: buffer to process
 *
 *	netif_receive_skb() is the main receive data processing function.
 *	It always succeeds. The buffer may be dropped during processing
 *	for congestion control or by the protocol layers.
 *
 *	This function may only be called from softirq context and interrupts
 *	should be enabled.
 *
 *	Return values (usually ignored):
 *	NET_RX_SUCCESS: no congestion
 *	NET_RX_DROP: packet was dropped
 */
int netif_receive_skb(struct sk_buff *skb)
{
	struct packet_type *ptype, *pt_prev;
	struct net_device *orig_dev;
	struct net_device *null_or_orig;
	int ret = NET_RX_DROP;
	__be16 type;
	unsigned long pflags = current->flags;

	if (!skb->tstamp.tv64)
		net_timestamp(skb);

	if (vlan_tx_tag_present(skb) && vlan_hwaccel_do_receive(skb))
		return NET_RX_SUCCESS;

	/* Emergency skb are special, they should
	 * - be delivered to SOCK_MEMALLOC sockets only
	 * - stay away from userspace
	 * - have bounded memory usage
	 *
	 * Use PF_MEMALLOC as a poor mans memory pool - the grouping kind.
	 * This saves us from propagating the allocation context down to all
	 * allocation sites.
	 */
	if (skb_emergency(skb))
		current->flags |= PF_MEMALLOC;

	/* if we've gotten here through NAPI, check netpoll */
	if (netpoll_receive_skb(skb))
		goto out;

	if (!skb->skb_iif)
		skb->skb_iif = skb->dev->ifindex;

	null_or_orig = NULL;
	orig_dev = skb->dev;
	if (orig_dev->master) {
		if (skb_bond_should_drop(skb))
			null_or_orig = orig_dev; /* deliver only exact match */
		else
			skb->dev = orig_dev->master;
	}

	__get_cpu_var(netdev_rx_stat).total++;

	trace_net_dev_receive(skb);
	skb_reset_network_header(skb);
	skb_reset_transport_header(skb);
	skb->mac_len = skb->network_header - skb->mac_header;

	pt_prev = NULL;

	rcu_read_lock();

#ifdef CONFIG_NET_CLS_ACT
	if (skb->tc_verd & TC_NCLS) {
		skb->tc_verd = CLR_TC_NCLS(skb->tc_verd);
		goto ncls;
	}
#endif

#ifdef CONFIG_XEN
	switch (skb->ip_summed) {
	case CHECKSUM_UNNECESSARY:
		skb->proto_data_valid = 1;
		break;
	case CHECKSUM_PARTIAL:
		/* XXX Implement me. */
	default:
		skb->proto_data_valid = 0;
		break;
	}
#endif

	if (skb_emergency(skb))
		goto skip_taps;

	list_for_each_entry_rcu(ptype, &ptype_all, list) {
		if (ptype->dev == null_or_orig || ptype->dev == skb->dev ||
		    ptype->dev == orig_dev) {
			if (pt_prev)
				ret = deliver_skb(skb, pt_prev, orig_dev);
			pt_prev = ptype;
		}
	}

skip_taps:
#ifdef CONFIG_NET_CLS_ACT
	skb = handle_ing(skb, &pt_prev, &ret, orig_dev);
	if (!skb)
		goto unlock;
ncls:
#endif

	if (!skb_emergency_protocol(skb))
		goto drop;

	skb = handle_bridge(skb, &pt_prev, &ret, orig_dev);
	if (!skb)
		goto unlock;
	skb = handle_macvlan(skb, &pt_prev, &ret, orig_dev);
	if (!skb)
		goto unlock;

	type = skb->protocol;
	list_for_each_entry_rcu(ptype,
			&ptype_base[ntohs(type) & PTYPE_HASH_MASK], list) {
		if (ptype->type == type &&
		    (ptype->dev == null_or_orig || ptype->dev == skb->dev ||
		     ptype->dev == orig_dev)) {
			if (pt_prev)
				ret = deliver_skb(skb, pt_prev, orig_dev);
			pt_prev = ptype;
		}
	}

	if (pt_prev) {
		ret = pt_prev->func(skb, skb->dev, pt_prev, orig_dev);
	} else {
drop:
		kfree_skb(skb);
		/* Jamal, now you will not able to escape explaining
		 * me how you were going to use this. :-)
		 */
		ret = NET_RX_DROP;
	}

unlock:
	rcu_read_unlock();
out:
	tsk_restore_flags(current, pflags, PF_MEMALLOC);
	return ret;
}
EXPORT_SYMBOL(netif_receive_skb);

/* Network device is going away, flush any packets still pending  */
static void flush_backlog(void *arg)
{
	struct net_device *dev = arg;
	struct softnet_data *queue = &__get_cpu_var(softnet_data);
	struct sk_buff *skb, *tmp;

	skb_queue_walk_safe(&queue->input_pkt_queue, skb, tmp)
		if (skb->dev == dev) {
			__skb_unlink(skb, &queue->input_pkt_queue);
			kfree_skb(skb);
		}
}

static int napi_gro_complete(struct sk_buff *skb)
{
	struct packet_type *ptype;
	__be16 type = skb->protocol;
	struct list_head *head = &ptype_base[ntohs(type) & PTYPE_HASH_MASK];
	int err = -ENOENT;

	if (NAPI_GRO_CB(skb)->count == 1) {
		skb_shinfo(skb)->gso_size = 0;
		goto out;
	}

	rcu_read_lock();
	list_for_each_entry_rcu(ptype, head, list) {
		if (ptype->type != type || ptype->dev || !ptype->gro_complete)
			continue;

		err = ptype->gro_complete(skb);
		break;
	}
	rcu_read_unlock();

	if (err) {
		WARN_ON(&ptype->list == head);
		kfree_skb(skb);
		return NET_RX_SUCCESS;
	}

out:
	return netif_receive_skb(skb);
}

void napi_gro_flush(struct napi_struct *napi)
{
	struct sk_buff *skb, *next;

	for (skb = napi->gro_list; skb; skb = next) {
		next = skb->next;
		skb->next = NULL;
		napi_gro_complete(skb);
	}

	napi->gro_count = 0;
	napi->gro_list = NULL;
}
EXPORT_SYMBOL(napi_gro_flush);

enum gro_result dev_gro_receive(struct napi_struct *napi, struct sk_buff *skb)
{
	struct sk_buff **pp = NULL;
	struct packet_type *ptype;
	__be16 type = skb->protocol;
	struct list_head *head = &ptype_base[ntohs(type) & PTYPE_HASH_MASK];
	int same_flow;
	int mac_len;
	enum gro_result ret;

	if (!(skb->dev->features & NETIF_F_GRO))
		goto normal;

	if (skb_is_gso(skb) || skb_has_frags(skb))
		goto normal;

	rcu_read_lock();
	list_for_each_entry_rcu(ptype, head, list) {
		if (ptype->type != type || ptype->dev || !ptype->gro_receive)
			continue;

		skb_set_network_header(skb, skb_gro_offset(skb));
		mac_len = skb->network_header - skb->mac_header;
		skb->mac_len = mac_len;
		NAPI_GRO_CB(skb)->same_flow = 0;
		NAPI_GRO_CB(skb)->flush = 0;
		NAPI_GRO_CB(skb)->free = 0;

		pp = ptype->gro_receive(&napi->gro_list, skb);
		break;
	}
	rcu_read_unlock();

	if (&ptype->list == head)
		goto normal;

	same_flow = NAPI_GRO_CB(skb)->same_flow;
	ret = NAPI_GRO_CB(skb)->free ? GRO_MERGED_FREE : GRO_MERGED;

	if (pp) {
		struct sk_buff *nskb = *pp;

		*pp = nskb->next;
		nskb->next = NULL;
		napi_gro_complete(nskb);
		napi->gro_count--;
	}

	if (same_flow)
		goto ok;

	if (NAPI_GRO_CB(skb)->flush || napi->gro_count >= MAX_GRO_SKBS)
		goto normal;

	napi->gro_count++;
	NAPI_GRO_CB(skb)->count = 1;
	skb_shinfo(skb)->gso_size = skb_gro_len(skb);
	skb->next = napi->gro_list;
	napi->gro_list = skb;
	ret = GRO_HELD;

pull:
	if (skb_headlen(skb) < skb_gro_offset(skb)) {
		int grow = skb_gro_offset(skb) - skb_headlen(skb);

		BUG_ON(skb->end - skb->tail < grow);

		memcpy(skb_tail_pointer(skb), NAPI_GRO_CB(skb)->frag0, grow);

		skb->tail += grow;
		skb->data_len -= grow;

		skb_shinfo(skb)->frags[0].page_offset += grow;
		skb_shinfo(skb)->frags[0].size -= grow;

		if (unlikely(!skb_shinfo(skb)->frags[0].size)) {
			put_page(skb_shinfo(skb)->frags[0].page);
			memmove(skb_shinfo(skb)->frags,
				skb_shinfo(skb)->frags + 1,
				--skb_shinfo(skb)->nr_frags);
		}
	}

ok:
	return ret;

normal:
	ret = GRO_NORMAL;
	goto pull;
}
EXPORT_SYMBOL(dev_gro_receive);

static gro_result_t
__napi_gro_receive(struct napi_struct *napi, struct sk_buff *skb)
{
	struct sk_buff *p;

	if (netpoll_rx_on(skb))
		return GRO_NORMAL;

	for (p = napi->gro_list; p; p = p->next) {
		NAPI_GRO_CB(p)->same_flow =
			(p->dev == skb->dev) &&
			!compare_ether_header(skb_mac_header(p),
					      skb_gro_mac_header(skb));
		NAPI_GRO_CB(p)->flush = 0;
	}

	return dev_gro_receive(napi, skb);
}

gro_result_t napi_skb_finish(gro_result_t ret, struct sk_buff *skb)
{
	switch (ret) {
	case GRO_NORMAL:
		if (netif_receive_skb(skb))
			ret = GRO_DROP;
		break;

	case GRO_DROP:
	case GRO_MERGED_FREE:
		kfree_skb(skb);
		break;

	case GRO_HELD:
	case GRO_MERGED:
		break;
	}

	return ret;
}
EXPORT_SYMBOL(napi_skb_finish);

void skb_gro_reset_offset(struct sk_buff *skb)
{
	NAPI_GRO_CB(skb)->data_offset = 0;
	NAPI_GRO_CB(skb)->frag0 = NULL;
	NAPI_GRO_CB(skb)->frag0_len = 0;

	if (skb->mac_header == skb->tail &&
	    !PageHighMem(skb_shinfo(skb)->frags[0].page)) {
		NAPI_GRO_CB(skb)->frag0 =
			page_address(skb_shinfo(skb)->frags[0].page) +
			skb_shinfo(skb)->frags[0].page_offset;
		NAPI_GRO_CB(skb)->frag0_len = skb_shinfo(skb)->frags[0].size;
	}
}
EXPORT_SYMBOL(skb_gro_reset_offset);

gro_result_t napi_gro_receive(struct napi_struct *napi, struct sk_buff *skb)
{
	skb_gro_reset_offset(skb);

	return napi_skb_finish(__napi_gro_receive(napi, skb), skb);
}
EXPORT_SYMBOL(napi_gro_receive);

void napi_reuse_skb(struct napi_struct *napi, struct sk_buff *skb)
{
	__skb_pull(skb, skb_headlen(skb));
	skb_reserve(skb, NET_IP_ALIGN - skb_headroom(skb));

	napi->skb = skb;
}
EXPORT_SYMBOL(napi_reuse_skb);

struct sk_buff *napi_get_frags(struct napi_struct *napi)
{
	struct sk_buff *skb = napi->skb;

	if (!skb) {
		skb = netdev_alloc_skb_ip_align(napi->dev, GRO_MAX_HEAD);
		if (skb)
			napi->skb = skb;
	}
	return skb;
}
EXPORT_SYMBOL(napi_get_frags);

gro_result_t napi_frags_finish(struct napi_struct *napi, struct sk_buff *skb,
			       gro_result_t ret)
{
	switch (ret) {
	case GRO_NORMAL:
	case GRO_HELD:
		skb->protocol = eth_type_trans(skb, napi->dev);

		if (ret == GRO_HELD)
			skb_gro_pull(skb, -ETH_HLEN);
		else if (netif_receive_skb(skb))
			ret = GRO_DROP;
		break;

	case GRO_DROP:
	case GRO_MERGED_FREE:
		napi_reuse_skb(napi, skb);
		break;

	case GRO_MERGED:
		break;
	}

	return ret;
}
EXPORT_SYMBOL(napi_frags_finish);

struct sk_buff *napi_frags_skb(struct napi_struct *napi)
{
	struct sk_buff *skb = napi->skb;
	struct ethhdr *eth;
	unsigned int hlen;
	unsigned int off;

	napi->skb = NULL;

	skb_reset_mac_header(skb);
	skb_gro_reset_offset(skb);

	off = skb_gro_offset(skb);
	hlen = off + sizeof(*eth);
	eth = skb_gro_header_fast(skb, off);
	if (skb_gro_header_hard(skb, hlen)) {
		eth = skb_gro_header_slow(skb, hlen, off);
		if (unlikely(!eth)) {
			napi_reuse_skb(napi, skb);
			skb = NULL;
			goto out;
		}
	}

	skb_gro_pull(skb, sizeof(*eth));

	/*
	 * This works because the only protocols we care about don't require
	 * special handling.  We'll fix it up properly at the end.
	 */
	skb->protocol = eth->h_proto;

out:
	return skb;
}
EXPORT_SYMBOL(napi_frags_skb);

gro_result_t napi_gro_frags(struct napi_struct *napi)
{
	struct sk_buff *skb = napi_frags_skb(napi);

	if (!skb)
		return GRO_DROP;

	return napi_frags_finish(napi, skb, __napi_gro_receive(napi, skb));
}
EXPORT_SYMBOL(napi_gro_frags);

static int process_backlog(struct napi_struct *napi, int quota)
{
	int work = 0;
	struct softnet_data *queue = &__get_cpu_var(softnet_data);
	unsigned long start_time = jiffies;

	napi->weight = weight_p;
	do {
		struct sk_buff *skb;

		local_irq_disable();
		skb = __skb_dequeue(&queue->input_pkt_queue);
		if (!skb) {
			__napi_complete(napi);
			local_irq_enable();
			break;
		}
		local_irq_enable();

		netif_receive_skb(skb);
	} while (++work < quota && jiffies == start_time);

	return work;
}

/**
 * __napi_schedule - schedule for receive
 * @n: entry to schedule
 *
 * The entry's receive function will be scheduled to run
 */
void __napi_schedule(struct napi_struct *n)
{
	unsigned long flags;

	trace_net_napi_schedule(n);

	local_irq_save(flags);
	list_add_tail(&n->poll_list, &__get_cpu_var(softnet_data).poll_list);
	__raise_softirq_irqoff(NET_RX_SOFTIRQ);
	local_irq_restore(flags);
}
EXPORT_SYMBOL(__napi_schedule);

void __napi_complete(struct napi_struct *n)
{
	BUG_ON(!test_bit(NAPI_STATE_SCHED, &n->state));
	BUG_ON(n->gro_list);

	list_del(&n->poll_list);
	smp_mb__before_clear_bit();
	clear_bit(NAPI_STATE_SCHED, &n->state);
	trace_net_napi_complete(n);
}
EXPORT_SYMBOL(__napi_complete);

void napi_complete(struct napi_struct *n)
{
	unsigned long flags;

	/*
	 * don't let napi dequeue from the cpu poll list
	 * just in case its running on a different cpu
	 */
	if (unlikely(test_bit(NAPI_STATE_NPSVC, &n->state)))
		return;

	napi_gro_flush(n);
	local_irq_save(flags);
	__napi_complete(n);
	local_irq_restore(flags);
}
EXPORT_SYMBOL(napi_complete);

void netif_napi_add(struct net_device *dev, struct napi_struct *napi,
		    int (*poll)(struct napi_struct *, int), int weight)
{
	INIT_LIST_HEAD(&napi->poll_list);
	napi->gro_count = 0;
	napi->gro_list = NULL;
	napi->skb = NULL;
	napi->poll = poll;
	napi->weight = weight;
	list_add(&napi->dev_list, &dev->napi_list);
	napi->dev = dev;
#ifdef CONFIG_NETPOLL
	spin_lock_init(&napi->poll_lock);
	napi->poll_owner = -1;
#endif
	set_bit(NAPI_STATE_SCHED, &napi->state);
}
EXPORT_SYMBOL(netif_napi_add);

void netif_napi_del(struct napi_struct *napi)
{
	struct sk_buff *skb, *next;

	list_del_init(&napi->dev_list);
	napi_free_frags(napi);

	for (skb = napi->gro_list; skb; skb = next) {
		next = skb->next;
		skb->next = NULL;
		kfree_skb(skb);
	}

	napi->gro_list = NULL;
	napi->gro_count = 0;
}
EXPORT_SYMBOL(netif_napi_del);


static void net_rx_action(struct softirq_action *h)
{
	struct list_head *list = &__get_cpu_var(softnet_data).poll_list;
	unsigned long time_limit = jiffies + 2;
	int budget = netdev_budget;
	void *have;

	local_irq_disable();

	while (!list_empty(list)) {
		struct napi_struct *n;
		int work, weight;

		/* If softirq window is exhuasted then punt.
		 * Allow this to run for 2 jiffies since which will allow
		 * an average latency of 1.5/HZ.
		 */
		if (unlikely(budget <= 0 || time_after(jiffies, time_limit)))
			goto softnet_break;

		local_irq_enable();

		/* Even though interrupts have been re-enabled, this
		 * access is safe because interrupts can only add new
		 * entries to the tail of this list, and only ->poll()
		 * calls can remove this head entry from the list.
		 */
		n = list_entry(list->next, struct napi_struct, poll_list);

		have = netpoll_poll_lock(n);

		weight = n->weight;

		/* This NAPI_STATE_SCHED test is for avoiding a race
		 * with netpoll's poll_napi().  Only the entity which
		 * obtains the lock and sees NAPI_STATE_SCHED set will
		 * actually make the ->poll() call.  Therefore we avoid
		 * accidently calling ->poll() when NAPI is not scheduled.
		 */
		work = 0;
		if (test_bit(NAPI_STATE_SCHED, &n->state)) {
			trace_net_napi_poll(n);
			work = n->poll(n, weight);
			trace_napi_poll(n);
		}

		WARN_ON_ONCE(work > weight);

		budget -= work;

		local_irq_disable();

		/* Drivers must not modify the NAPI state if they
		 * consume the entire weight.  In such cases this code
		 * still "owns" the NAPI instance and therefore can
		 * move the instance around on the list at-will.
		 */
		if (unlikely(work == weight)) {
			if (unlikely(napi_disable_pending(n))) {
				local_irq_enable();
				napi_complete(n);
				local_irq_disable();
			} else
				list_move_tail(&n->poll_list, list);
		}

		netpoll_poll_unlock(have);
	}
out:
	local_irq_enable();

#ifdef CONFIG_NET_DMA
	/*
	 * There may not be any more sk_buffs coming right now, so push
	 * any pending DMA copies to hardware
	 */
	dma_issue_pending_all();
#endif

	return;

softnet_break:
	__get_cpu_var(netdev_rx_stat).time_squeeze++;
	__raise_softirq_irqoff(NET_RX_SOFTIRQ);
	goto out;
}

static gifconf_func_t *gifconf_list[NPROTO];

/**
 *	register_gifconf	-	register a SIOCGIF handler
 *	@family: Address family
 *	@gifconf: Function handler
 *
 *	Register protocol dependent address dumping routines. The handler
 *	that is passed must not be freed or reused until it has been replaced
 *	by another handler.
 */
int register_gifconf(unsigned int family, gifconf_func_t *gifconf)
{
	if (family >= NPROTO)
		return -EINVAL;
	gifconf_list[family] = gifconf;
	return 0;
}
EXPORT_SYMBOL(register_gifconf);


/*
 *	Map an interface index to its name (SIOCGIFNAME)
 */

/*
 *	We need this ioctl for efficient implementation of the
 *	if_indextoname() function required by the IPv6 API.  Without
 *	it, we would have to search all the interfaces to find a
 *	match.  --pb
 */

static int dev_ifname(struct net *net, struct ifreq __user *arg)
{
	struct net_device *dev;
	struct ifreq ifr;

	/*
	 *	Fetch the caller's info block.
	 */

	if (copy_from_user(&ifr, arg, sizeof(struct ifreq)))
		return -EFAULT;

	rcu_read_lock();
	dev = dev_get_by_index_rcu(net, ifr.ifr_ifindex);
	if (!dev) {
		rcu_read_unlock();
		return -ENODEV;
	}

	strcpy(ifr.ifr_name, dev->name);
	rcu_read_unlock();

	if (copy_to_user(arg, &ifr, sizeof(struct ifreq)))
		return -EFAULT;
	return 0;
}

/*
 *	Perform a SIOCGIFCONF call. This structure will change
 *	size eventually, and there is nothing I can do about it.
 *	Thus we will need a 'compatibility mode'.
 */

static int dev_ifconf(struct net *net, char __user *arg)
{
	struct ifconf ifc;
	struct net_device *dev;
	char __user *pos;
	int len;
	int total;
	int i;

	/*
	 *	Fetch the caller's info block.
	 */

	if (copy_from_user(&ifc, arg, sizeof(struct ifconf)))
		return -EFAULT;

	pos = ifc.ifc_buf;
	len = ifc.ifc_len;

	/*
	 *	Loop over the interfaces, and write an info block for each.
	 */

	total = 0;
	for_each_netdev(net, dev) {
		for (i = 0; i < NPROTO; i++) {
			if (gifconf_list[i]) {
				int done;
				if (!pos)
					done = gifconf_list[i](dev, NULL, 0);
				else
					done = gifconf_list[i](dev, pos + total,
							       len - total);
				if (done < 0)
					return -EFAULT;
				total += done;
			}
		}
	}

	/*
	 *	All done.  Write the updated control block back to the caller.
	 */
	ifc.ifc_len = total;

	/*
	 * 	Both BSD and Solaris return 0 here, so we do too.
	 */
	return copy_to_user(arg, &ifc, sizeof(struct ifconf)) ? -EFAULT : 0;
}

#ifdef CONFIG_PROC_FS
/*
 *	This is invoked by the /proc filesystem handler to display a device
 *	in detail.
 */
void *dev_seq_start(struct seq_file *seq, loff_t *pos)
	__acquires(RCU)
{
	struct net *net = seq_file_net(seq);
	loff_t off;
	struct net_device *dev;

	rcu_read_lock();
	if (!*pos)
		return SEQ_START_TOKEN;

	off = 1;
	for_each_netdev_rcu(net, dev)
		if (off++ == *pos)
			return dev;

	return NULL;
}

void *dev_seq_next(struct seq_file *seq, void *v, loff_t *pos)
{
	struct net_device *dev = (v == SEQ_START_TOKEN) ?
				  first_net_device(seq_file_net(seq)) :
				  next_net_device((struct net_device *)v);

	++*pos;
	return rcu_dereference(dev);
}

void dev_seq_stop(struct seq_file *seq, void *v)
	__releases(RCU)
{
	rcu_read_unlock();
}

static void dev_seq_printf_stats(struct seq_file *seq, struct net_device *dev)
{
	const struct net_device_stats *stats = dev_get_stats(dev);

	seq_printf(seq, "%6s:%8lu %7lu %4lu %4lu %4lu %5lu %10lu %9lu "
		   "%8lu %7lu %4lu %4lu %4lu %5lu %7lu %10lu\n",
		   dev->name, stats->rx_bytes, stats->rx_packets,
		   stats->rx_errors,
		   stats->rx_dropped + stats->rx_missed_errors,
		   stats->rx_fifo_errors,
		   stats->rx_length_errors + stats->rx_over_errors +
		    stats->rx_crc_errors + stats->rx_frame_errors,
		   stats->rx_compressed, stats->multicast,
		   stats->tx_bytes, stats->tx_packets,
		   stats->tx_errors, stats->tx_dropped,
		   stats->tx_fifo_errors, stats->collisions,
		   stats->tx_carrier_errors +
		    stats->tx_aborted_errors +
		    stats->tx_window_errors +
		    stats->tx_heartbeat_errors,
		   stats->tx_compressed);
}

/*
 *	Called from the PROCfs module. This now uses the new arbitrary sized
 *	/proc/net interface to create /proc/net/dev
 */
static int dev_seq_show(struct seq_file *seq, void *v)
{
	if (v == SEQ_START_TOKEN)
		seq_puts(seq, "Inter-|   Receive                            "
			      "                    |  Transmit\n"
			      " face |bytes    packets errs drop fifo frame "
			      "compressed multicast|bytes    packets errs "
			      "drop fifo colls carrier compressed\n");
	else
		dev_seq_printf_stats(seq, v);
	return 0;
}

static struct netif_rx_stats *softnet_get_online(loff_t *pos)
{
	struct netif_rx_stats *rc = NULL;

	while (*pos < nr_cpu_ids)
		if (cpu_online(*pos)) {
			rc = &per_cpu(netdev_rx_stat, *pos);
			break;
		} else
			++*pos;
	return rc;
}

static void *softnet_seq_start(struct seq_file *seq, loff_t *pos)
{
	return softnet_get_online(pos);
}

static void *softnet_seq_next(struct seq_file *seq, void *v, loff_t *pos)
{
	++*pos;
	return softnet_get_online(pos);
}

static void softnet_seq_stop(struct seq_file *seq, void *v)
{
}

static int softnet_seq_show(struct seq_file *seq, void *v)
{
	struct netif_rx_stats *s = v;

	seq_printf(seq, "%08x %08x %08x %08x %08x %08x %08x %08x %08x\n",
		   s->total, s->dropped, s->time_squeeze, 0,
		   0, 0, 0, 0, /* was fastroute */
		   s->cpu_collision);
	return 0;
}

static const struct seq_operations dev_seq_ops = {
	.start = dev_seq_start,
	.next  = dev_seq_next,
	.stop  = dev_seq_stop,
	.show  = dev_seq_show,
};

static int dev_seq_open(struct inode *inode, struct file *file)
{
	return seq_open_net(inode, file, &dev_seq_ops,
			    sizeof(struct seq_net_private));
}

static const struct file_operations dev_seq_fops = {
	.owner	 = THIS_MODULE,
	.open    = dev_seq_open,
	.read    = seq_read,
	.llseek  = seq_lseek,
	.release = seq_release_net,
};

static const struct seq_operations softnet_seq_ops = {
	.start = softnet_seq_start,
	.next  = softnet_seq_next,
	.stop  = softnet_seq_stop,
	.show  = softnet_seq_show,
};

static int softnet_seq_open(struct inode *inode, struct file *file)
{
	return seq_open(file, &softnet_seq_ops);
}

static const struct file_operations softnet_seq_fops = {
	.owner	 = THIS_MODULE,
	.open    = softnet_seq_open,
	.read    = seq_read,
	.llseek  = seq_lseek,
	.release = seq_release,
};

static void *ptype_get_idx(loff_t pos)
{
	struct packet_type *pt = NULL;
	loff_t i = 0;
	int t;

	list_for_each_entry_rcu(pt, &ptype_all, list) {
		if (i == pos)
			return pt;
		++i;
	}

	for (t = 0; t < PTYPE_HASH_SIZE; t++) {
		list_for_each_entry_rcu(pt, &ptype_base[t], list) {
			if (i == pos)
				return pt;
			++i;
		}
	}
	return NULL;
}

static void *ptype_seq_start(struct seq_file *seq, loff_t *pos)
	__acquires(RCU)
{
	rcu_read_lock();
	return *pos ? ptype_get_idx(*pos - 1) : SEQ_START_TOKEN;
}

static void *ptype_seq_next(struct seq_file *seq, void *v, loff_t *pos)
{
	struct packet_type *pt;
	struct list_head *nxt;
	int hash;

	++*pos;
	if (v == SEQ_START_TOKEN)
		return ptype_get_idx(0);

	pt = v;
	nxt = pt->list.next;
	if (pt->type == htons(ETH_P_ALL)) {
		if (nxt != &ptype_all)
			goto found;
		hash = 0;
		nxt = ptype_base[0].next;
	} else
		hash = ntohs(pt->type) & PTYPE_HASH_MASK;

	while (nxt == &ptype_base[hash]) {
		if (++hash >= PTYPE_HASH_SIZE)
			return NULL;
		nxt = ptype_base[hash].next;
	}
found:
	return list_entry(nxt, struct packet_type, list);
}

static void ptype_seq_stop(struct seq_file *seq, void *v)
	__releases(RCU)
{
	rcu_read_unlock();
}

static int ptype_seq_show(struct seq_file *seq, void *v)
{
	struct packet_type *pt = v;

	if (v == SEQ_START_TOKEN)
		seq_puts(seq, "Type Device      Function\n");
	else if (pt->dev == NULL || dev_net(pt->dev) == seq_file_net(seq)) {
		if (pt->type == htons(ETH_P_ALL))
			seq_puts(seq, "ALL ");
		else
			seq_printf(seq, "%04x", ntohs(pt->type));

		seq_printf(seq, " %-8s %pF\n",
			   pt->dev ? pt->dev->name : "", pt->func);
	}

	return 0;
}

static const struct seq_operations ptype_seq_ops = {
	.start = ptype_seq_start,
	.next  = ptype_seq_next,
	.stop  = ptype_seq_stop,
	.show  = ptype_seq_show,
};

static int ptype_seq_open(struct inode *inode, struct file *file)
{
	return seq_open_net(inode, file, &ptype_seq_ops,
			sizeof(struct seq_net_private));
}

static const struct file_operations ptype_seq_fops = {
	.owner	 = THIS_MODULE,
	.open    = ptype_seq_open,
	.read    = seq_read,
	.llseek  = seq_lseek,
	.release = seq_release_net,
};


static int __net_init dev_proc_net_init(struct net *net)
{
	int rc = -ENOMEM;

	if (!proc_net_fops_create(net, "dev", S_IRUGO, &dev_seq_fops))
		goto out;
	if (!proc_net_fops_create(net, "softnet_stat", S_IRUGO, &softnet_seq_fops))
		goto out_dev;
	if (!proc_net_fops_create(net, "ptype", S_IRUGO, &ptype_seq_fops))
		goto out_softnet;

	if (wext_proc_init(net))
		goto out_ptype;
	rc = 0;
out:
	return rc;
out_ptype:
	proc_net_remove(net, "ptype");
out_softnet:
	proc_net_remove(net, "softnet_stat");
out_dev:
	proc_net_remove(net, "dev");
	goto out;
}

static void __net_exit dev_proc_net_exit(struct net *net)
{
	wext_proc_exit(net);

	proc_net_remove(net, "ptype");
	proc_net_remove(net, "softnet_stat");
	proc_net_remove(net, "dev");
}

static struct pernet_operations __net_initdata dev_proc_ops = {
	.init = dev_proc_net_init,
	.exit = dev_proc_net_exit,
};

static int __init dev_proc_init(void)
{
	return register_pernet_subsys(&dev_proc_ops);
}
#else
#define dev_proc_init() 0
#endif	/* CONFIG_PROC_FS */


/**
 *	netdev_set_master	-	set up master/slave pair
 *	@slave: slave device
 *	@master: new master device
 *
 *	Changes the master device of the slave. Pass %NULL to break the
 *	bonding. The caller must hold the RTNL semaphore. On a failure
 *	a negative errno code is returned. On success the reference counts
 *	are adjusted, %RTM_NEWLINK is sent to the routing socket and the
 *	function returns zero.
 */
int netdev_set_master(struct net_device *slave, struct net_device *master)
{
	struct net_device *old = slave->master;

	ASSERT_RTNL();

	if (master) {
		if (old)
			return -EBUSY;
		dev_hold(master);
	}

	slave->master = master;

	synchronize_net();

	if (old)
		dev_put(old);

	if (master)
		slave->flags |= IFF_SLAVE;
	else
		slave->flags &= ~IFF_SLAVE;

	rtmsg_ifinfo(RTM_NEWLINK, slave, IFF_SLAVE);
	return 0;
}
EXPORT_SYMBOL(netdev_set_master);

static void dev_change_rx_flags(struct net_device *dev, int flags)
{
	const struct net_device_ops *ops = dev->netdev_ops;

	if ((dev->flags & IFF_UP) && ops->ndo_change_rx_flags)
		ops->ndo_change_rx_flags(dev, flags);
}

static int __dev_set_promiscuity(struct net_device *dev, int inc)
{
	unsigned short old_flags = dev->flags;
	uid_t uid;
	gid_t gid;

	ASSERT_RTNL();

	dev->flags |= IFF_PROMISC;
	dev->promiscuity += inc;
	if (dev->promiscuity == 0) {
		/*
		 * Avoid overflow.
		 * If inc causes overflow, untouch promisc and return error.
		 */
		if (inc < 0)
			dev->flags &= ~IFF_PROMISC;
		else {
			dev->promiscuity -= inc;
			printk(KERN_WARNING "%s: promiscuity touches roof, "
				"set promiscuity failed, promiscuity feature "
				"of device might be broken.\n", dev->name);
			return -EOVERFLOW;
		}
	}
	if (dev->flags != old_flags) {
		printk(KERN_INFO "device %s %s promiscuous mode\n",
		       dev->name, (dev->flags & IFF_PROMISC) ? "entered" :
							       "left");
		if (audit_enabled) {
			current_uid_gid(&uid, &gid);
			audit_log(current->audit_context, GFP_ATOMIC,
				AUDIT_ANOM_PROMISCUOUS,
				"dev=%s prom=%d old_prom=%d auid=%u uid=%u gid=%u ses=%u",
				dev->name, (dev->flags & IFF_PROMISC),
				(old_flags & IFF_PROMISC),
				audit_get_loginuid(current),
				uid, gid,
				audit_get_sessionid(current));
		}

		dev_change_rx_flags(dev, IFF_PROMISC);
	}
	return 0;
}

/**
 *	dev_set_promiscuity	- update promiscuity count on a device
 *	@dev: device
 *	@inc: modifier
 *
 *	Add or remove promiscuity from a device. While the count in the device
 *	remains above zero the interface remains promiscuous. Once it hits zero
 *	the device reverts back to normal filtering operation. A negative inc
 *	value is used to drop promiscuity on the device.
 *	Return 0 if successful or a negative errno code on error.
 */
int dev_set_promiscuity(struct net_device *dev, int inc)
{
	unsigned short old_flags = dev->flags;
	int err;

	err = __dev_set_promiscuity(dev, inc);
	if (err < 0)
		return err;
	if (dev->flags != old_flags)
		dev_set_rx_mode(dev);
	return err;
}
EXPORT_SYMBOL(dev_set_promiscuity);

/**
 *	dev_set_allmulti	- update allmulti count on a device
 *	@dev: device
 *	@inc: modifier
 *
 *	Add or remove reception of all multicast frames to a device. While the
 *	count in the device remains above zero the interface remains listening
 *	to all interfaces. Once it hits zero the device reverts back to normal
 *	filtering operation. A negative @inc value is used to drop the counter
 *	when releasing a resource needing all multicasts.
 *	Return 0 if successful or a negative errno code on error.
 */

int dev_set_allmulti(struct net_device *dev, int inc)
{
	unsigned short old_flags = dev->flags;

	ASSERT_RTNL();

	dev->flags |= IFF_ALLMULTI;
	dev->allmulti += inc;
	if (dev->allmulti == 0) {
		/*
		 * Avoid overflow.
		 * If inc causes overflow, untouch allmulti and return error.
		 */
		if (inc < 0)
			dev->flags &= ~IFF_ALLMULTI;
		else {
			dev->allmulti -= inc;
			printk(KERN_WARNING "%s: allmulti touches roof, "
				"set allmulti failed, allmulti feature of "
				"device might be broken.\n", dev->name);
			return -EOVERFLOW;
		}
	}
	if (dev->flags ^ old_flags) {
		dev_change_rx_flags(dev, IFF_ALLMULTI);
		dev_set_rx_mode(dev);
	}
	return 0;
}
EXPORT_SYMBOL(dev_set_allmulti);

/*
 *	Upload unicast and multicast address lists to device and
 *	configure RX filtering. When the device doesn't support unicast
 *	filtering it is put in promiscuous mode while unicast addresses
 *	are present.
 */
void __dev_set_rx_mode(struct net_device *dev)
{
	const struct net_device_ops *ops = dev->netdev_ops;

	/* dev_open will call this function so the list will stay sane. */
	if (!(dev->flags&IFF_UP))
		return;

	if (!netif_device_present(dev))
		return;

	if (ops->ndo_set_rx_mode)
		ops->ndo_set_rx_mode(dev);
	else {
		/* Unicast addresses changes may only happen under the rtnl,
		 * therefore calling __dev_set_promiscuity here is safe.
		 */
		if (dev->uc.count > 0 && !dev->uc_promisc) {
			__dev_set_promiscuity(dev, 1);
			dev->uc_promisc = 1;
		} else if (dev->uc.count == 0 && dev->uc_promisc) {
			__dev_set_promiscuity(dev, -1);
			dev->uc_promisc = 0;
		}

		if (ops->ndo_set_multicast_list)
			ops->ndo_set_multicast_list(dev);
	}
}

void dev_set_rx_mode(struct net_device *dev)
{
	netif_addr_lock_bh(dev);
	__dev_set_rx_mode(dev);
	netif_addr_unlock_bh(dev);
}

/* hw addresses list handling functions */

static int __hw_addr_add(struct netdev_hw_addr_list *list, unsigned char *addr,
			 int addr_len, unsigned char addr_type)
{
	struct netdev_hw_addr *ha;
	int alloc_size;

	if (addr_len > MAX_ADDR_LEN)
		return -EINVAL;

	list_for_each_entry(ha, &list->list, list) {
		if (!memcmp(ha->addr, addr, addr_len) &&
		    ha->type == addr_type) {
			ha->refcount++;
			return 0;
		}
	}


	alloc_size = sizeof(*ha);
	if (alloc_size < L1_CACHE_BYTES)
		alloc_size = L1_CACHE_BYTES;
	ha = kmalloc(alloc_size, GFP_ATOMIC);
	if (!ha)
		return -ENOMEM;
	memcpy(ha->addr, addr, addr_len);
	ha->type = addr_type;
	ha->refcount = 1;
	ha->synced = false;
	list_add_tail_rcu(&ha->list, &list->list);
	list->count++;
	return 0;
}

static void ha_rcu_free(struct rcu_head *head)
{
	struct netdev_hw_addr *ha;

	ha = container_of(head, struct netdev_hw_addr, rcu_head);
	kfree(ha);
}

static int __hw_addr_del(struct netdev_hw_addr_list *list, unsigned char *addr,
			 int addr_len, unsigned char addr_type)
{
	struct netdev_hw_addr *ha;

	list_for_each_entry(ha, &list->list, list) {
		if (!memcmp(ha->addr, addr, addr_len) &&
		    (ha->type == addr_type || !addr_type)) {
			if (--ha->refcount)
				return 0;
			list_del_rcu(&ha->list);
			call_rcu(&ha->rcu_head, ha_rcu_free);
			list->count--;
			return 0;
		}
	}
	return -ENOENT;
}

static int __hw_addr_add_multiple(struct netdev_hw_addr_list *to_list,
				  struct netdev_hw_addr_list *from_list,
				  int addr_len,
				  unsigned char addr_type)
{
	int err;
	struct netdev_hw_addr *ha, *ha2;
	unsigned char type;

	list_for_each_entry(ha, &from_list->list, list) {
		type = addr_type ? addr_type : ha->type;
		err = __hw_addr_add(to_list, ha->addr, addr_len, type);
		if (err)
			goto unroll;
	}
	return 0;

unroll:
	list_for_each_entry(ha2, &from_list->list, list) {
		if (ha2 == ha)
			break;
		type = addr_type ? addr_type : ha2->type;
		__hw_addr_del(to_list, ha2->addr, addr_len, type);
	}
	return err;
}

static void __hw_addr_del_multiple(struct netdev_hw_addr_list *to_list,
				   struct netdev_hw_addr_list *from_list,
				   int addr_len,
				   unsigned char addr_type)
{
	struct netdev_hw_addr *ha;
	unsigned char type;

	list_for_each_entry(ha, &from_list->list, list) {
		type = addr_type ? addr_type : ha->type;
		__hw_addr_del(to_list, ha->addr, addr_len, addr_type);
	}
}

static int __hw_addr_sync(struct netdev_hw_addr_list *to_list,
			  struct netdev_hw_addr_list *from_list,
			  int addr_len)
{
	int err = 0;
	struct netdev_hw_addr *ha, *tmp;

	list_for_each_entry_safe(ha, tmp, &from_list->list, list) {
		if (!ha->synced) {
			err = __hw_addr_add(to_list, ha->addr,
					    addr_len, ha->type);
			if (err)
				break;
			ha->synced = true;
			ha->refcount++;
		} else if (ha->refcount == 1) {
			__hw_addr_del(to_list, ha->addr, addr_len, ha->type);
			__hw_addr_del(from_list, ha->addr, addr_len, ha->type);
		}
	}
	return err;
}

static void __hw_addr_unsync(struct netdev_hw_addr_list *to_list,
			     struct netdev_hw_addr_list *from_list,
			     int addr_len)
{
	struct netdev_hw_addr *ha, *tmp;

	list_for_each_entry_safe(ha, tmp, &from_list->list, list) {
		if (ha->synced) {
			__hw_addr_del(to_list, ha->addr,
				      addr_len, ha->type);
			ha->synced = false;
			__hw_addr_del(from_list, ha->addr,
				      addr_len, ha->type);
		}
	}
}

static void __hw_addr_flush(struct netdev_hw_addr_list *list)
{
	struct netdev_hw_addr *ha, *tmp;

	list_for_each_entry_safe(ha, tmp, &list->list, list) {
		list_del_rcu(&ha->list);
		call_rcu(&ha->rcu_head, ha_rcu_free);
	}
	list->count = 0;
}

static void __hw_addr_init(struct netdev_hw_addr_list *list)
{
	INIT_LIST_HEAD(&list->list);
	list->count = 0;
}

/* Device addresses handling functions */

static void dev_addr_flush(struct net_device *dev)
{
	/* rtnl_mutex must be held here */

	__hw_addr_flush(&dev->dev_addrs);
	dev->dev_addr = NULL;
}

static int dev_addr_init(struct net_device *dev)
{
	unsigned char addr[MAX_ADDR_LEN];
	struct netdev_hw_addr *ha;
	int err;

	/* rtnl_mutex must be held here */

	__hw_addr_init(&dev->dev_addrs);
	memset(addr, 0, sizeof(addr));
	err = __hw_addr_add(&dev->dev_addrs, addr, sizeof(addr),
			    NETDEV_HW_ADDR_T_LAN);
	if (!err) {
		/*
		 * Get the first (previously created) address from the list
		 * and set dev_addr pointer to this location.
		 */
		ha = list_first_entry(&dev->dev_addrs.list,
				      struct netdev_hw_addr, list);
		dev->dev_addr = ha->addr;
	}
	return err;
}

/**
 *	dev_addr_add	- Add a device address
 *	@dev: device
 *	@addr: address to add
 *	@addr_type: address type
 *
 *	Add a device address to the device or increase the reference count if
 *	it already exists.
 *
 *	The caller must hold the rtnl_mutex.
 */
int dev_addr_add(struct net_device *dev, unsigned char *addr,
		 unsigned char addr_type)
{
	int err;

	ASSERT_RTNL();

	err = __hw_addr_add(&dev->dev_addrs, addr, dev->addr_len, addr_type);
	if (!err)
		call_netdevice_notifiers(NETDEV_CHANGEADDR, dev);
	return err;
}
EXPORT_SYMBOL(dev_addr_add);

/**
 *	dev_addr_del	- Release a device address.
 *	@dev: device
 *	@addr: address to delete
 *	@addr_type: address type
 *
 *	Release reference to a device address and remove it from the device
 *	if the reference count drops to zero.
 *
 *	The caller must hold the rtnl_mutex.
 */
int dev_addr_del(struct net_device *dev, unsigned char *addr,
		 unsigned char addr_type)
{
	int err;
	struct netdev_hw_addr *ha;

	ASSERT_RTNL();

	/*
	 * We can not remove the first address from the list because
	 * dev->dev_addr points to that.
	 */
	ha = list_first_entry(&dev->dev_addrs.list,
			      struct netdev_hw_addr, list);
	if (ha->addr == dev->dev_addr && ha->refcount == 1)
		return -ENOENT;

	err = __hw_addr_del(&dev->dev_addrs, addr, dev->addr_len,
			    addr_type);
	if (!err)
		call_netdevice_notifiers(NETDEV_CHANGEADDR, dev);
	return err;
}
EXPORT_SYMBOL(dev_addr_del);

/**
 *	dev_addr_add_multiple	- Add device addresses from another device
 *	@to_dev: device to which addresses will be added
 *	@from_dev: device from which addresses will be added
 *	@addr_type: address type - 0 means type will be used from from_dev
 *
 *	Add device addresses of the one device to another.
 **
 *	The caller must hold the rtnl_mutex.
 */
int dev_addr_add_multiple(struct net_device *to_dev,
			  struct net_device *from_dev,
			  unsigned char addr_type)
{
	int err;

	ASSERT_RTNL();

	if (from_dev->addr_len != to_dev->addr_len)
		return -EINVAL;
	err = __hw_addr_add_multiple(&to_dev->dev_addrs, &from_dev->dev_addrs,
				     to_dev->addr_len, addr_type);
	if (!err)
		call_netdevice_notifiers(NETDEV_CHANGEADDR, to_dev);
	return err;
}
EXPORT_SYMBOL(dev_addr_add_multiple);

/**
 *	dev_addr_del_multiple	- Delete device addresses by another device
 *	@to_dev: device where the addresses will be deleted
 *	@from_dev: device by which addresses the addresses will be deleted
 *	@addr_type: address type - 0 means type will used from from_dev
 *
 *	Deletes addresses in to device by the list of addresses in from device.
 *
 *	The caller must hold the rtnl_mutex.
 */
int dev_addr_del_multiple(struct net_device *to_dev,
			  struct net_device *from_dev,
			  unsigned char addr_type)
{
	ASSERT_RTNL();

	if (from_dev->addr_len != to_dev->addr_len)
		return -EINVAL;
	__hw_addr_del_multiple(&to_dev->dev_addrs, &from_dev->dev_addrs,
			       to_dev->addr_len, addr_type);
	call_netdevice_notifiers(NETDEV_CHANGEADDR, to_dev);
	return 0;
}
EXPORT_SYMBOL(dev_addr_del_multiple);

/* multicast addresses handling functions */

int __dev_addr_delete(struct dev_addr_list **list, int *count,
		      void *addr, int alen, int glbl)
{
	struct dev_addr_list *da;

	for (; (da = *list) != NULL; list = &da->next) {
		if (memcmp(da->da_addr, addr, da->da_addrlen) == 0 &&
		    alen == da->da_addrlen) {
			if (glbl) {
				int old_glbl = da->da_gusers;
				da->da_gusers = 0;
				if (old_glbl == 0)
					break;
			}
			if (--da->da_users)
				return 0;

			*list = da->next;
			kfree(da);
			(*count)--;
			return 0;
		}
	}
	return -ENOENT;
}

int __dev_addr_add(struct dev_addr_list **list, int *count,
		   void *addr, int alen, int glbl)
{
	struct dev_addr_list *da;

	for (da = *list; da != NULL; da = da->next) {
		if (memcmp(da->da_addr, addr, da->da_addrlen) == 0 &&
		    da->da_addrlen == alen) {
			if (glbl) {
				int old_glbl = da->da_gusers;
				da->da_gusers = 1;
				if (old_glbl)
					return 0;
			}
			da->da_users++;
			return 0;
		}
	}

	da = kzalloc(sizeof(*da), GFP_ATOMIC);
	if (da == NULL)
		return -ENOMEM;
	memcpy(da->da_addr, addr, alen);
	da->da_addrlen = alen;
	da->da_users = 1;
	da->da_gusers = glbl ? 1 : 0;
	da->next = *list;
	*list = da;
	(*count)++;
	return 0;
}

/**
 *	dev_unicast_delete	- Release secondary unicast address.
 *	@dev: device
 *	@addr: address to delete
 *
 *	Release reference to a secondary unicast address and remove it
 *	from the device if the reference count drops to zero.
 *
 * 	The caller must hold the rtnl_mutex.
 */
int dev_unicast_delete(struct net_device *dev, void *addr)
{
	int err;

	ASSERT_RTNL();

	netif_addr_lock_bh(dev);
	err = __hw_addr_del(&dev->uc, addr, dev->addr_len,
			    NETDEV_HW_ADDR_T_UNICAST);
	if (!err)
		__dev_set_rx_mode(dev);
	netif_addr_unlock_bh(dev);
	return err;
}
EXPORT_SYMBOL(dev_unicast_delete);

/**
 *	dev_unicast_add		- add a secondary unicast address
 *	@dev: device
 *	@addr: address to add
 *
 *	Add a secondary unicast address to the device or increase
 *	the reference count if it already exists.
 *
 *	The caller must hold the rtnl_mutex.
 */
int dev_unicast_add(struct net_device *dev, void *addr)
{
	int err;

	ASSERT_RTNL();

	netif_addr_lock_bh(dev);
	err = __hw_addr_add(&dev->uc, addr, dev->addr_len,
			    NETDEV_HW_ADDR_T_UNICAST);
	if (!err)
		__dev_set_rx_mode(dev);
	netif_addr_unlock_bh(dev);
	return err;
}
EXPORT_SYMBOL(dev_unicast_add);

int __dev_addr_sync(struct dev_addr_list **to, int *to_count,
		    struct dev_addr_list **from, int *from_count)
{
	struct dev_addr_list *da, *next;
	int err = 0;

	da = *from;
	while (da != NULL) {
		next = da->next;
		if (!da->da_synced) {
			err = __dev_addr_add(to, to_count,
					     da->da_addr, da->da_addrlen, 0);
			if (err < 0)
				break;
			da->da_synced = 1;
			da->da_users++;
		} else if (da->da_users == 1) {
			__dev_addr_delete(to, to_count,
					  da->da_addr, da->da_addrlen, 0);
			__dev_addr_delete(from, from_count,
					  da->da_addr, da->da_addrlen, 0);
		}
		da = next;
	}
	return err;
}
EXPORT_SYMBOL_GPL(__dev_addr_sync);

void __dev_addr_unsync(struct dev_addr_list **to, int *to_count,
		       struct dev_addr_list **from, int *from_count)
{
	struct dev_addr_list *da, *next;

	da = *from;
	while (da != NULL) {
		next = da->next;
		if (da->da_synced) {
			__dev_addr_delete(to, to_count,
					  da->da_addr, da->da_addrlen, 0);
			da->da_synced = 0;
			__dev_addr_delete(from, from_count,
					  da->da_addr, da->da_addrlen, 0);
		}
		da = next;
	}
}
EXPORT_SYMBOL_GPL(__dev_addr_unsync);

/**
 *	dev_unicast_sync - Synchronize device's unicast list to another device
 *	@to: destination device
 *	@from: source device
 *
 *	Add newly added addresses to the destination device and release
 *	addresses that have no users left. The source device must be
 *	locked by netif_tx_lock_bh.
 *
 *	This function is intended to be called from the dev->set_rx_mode
 *	function of layered software devices.
 */
int dev_unicast_sync(struct net_device *to, struct net_device *from)
{
	int err = 0;

	if (to->addr_len != from->addr_len)
		return -EINVAL;

	netif_addr_lock_bh(to);
	err = __hw_addr_sync(&to->uc, &from->uc, to->addr_len);
	if (!err)
		__dev_set_rx_mode(to);
	netif_addr_unlock_bh(to);
	return err;
}
EXPORT_SYMBOL(dev_unicast_sync);

/**
 *	dev_unicast_unsync - Remove synchronized addresses from the destination device
 *	@to: destination device
 *	@from: source device
 *
 *	Remove all addresses that were added to the destination device by
 *	dev_unicast_sync(). This function is intended to be called from the
 *	dev->stop function of layered software devices.
 */
void dev_unicast_unsync(struct net_device *to, struct net_device *from)
{
	if (to->addr_len != from->addr_len)
		return;

	netif_addr_lock_bh(from);
	netif_addr_lock(to);
	__hw_addr_unsync(&to->uc, &from->uc, to->addr_len);
	__dev_set_rx_mode(to);
	netif_addr_unlock(to);
	netif_addr_unlock_bh(from);
}
EXPORT_SYMBOL(dev_unicast_unsync);

static void dev_unicast_flush(struct net_device *dev)
{
	netif_addr_lock_bh(dev);
	__hw_addr_flush(&dev->uc);
	netif_addr_unlock_bh(dev);
}

static void dev_unicast_init(struct net_device *dev)
{
	__hw_addr_init(&dev->uc);
}


static void __dev_addr_discard(struct dev_addr_list **list)
{
	struct dev_addr_list *tmp;

	while (*list != NULL) {
		tmp = *list;
		*list = tmp->next;
		if (tmp->da_users > tmp->da_gusers)
			printk("__dev_addr_discard: address leakage! "
			       "da_users=%d\n", tmp->da_users);
		kfree(tmp);
	}
}

static void dev_addr_discard(struct net_device *dev)
{
	netif_addr_lock_bh(dev);

	__dev_addr_discard(&dev->mc_list);
	dev->mc_count = 0;

	netif_addr_unlock_bh(dev);
}

/**
 *	dev_get_flags - get flags reported to userspace
 *	@dev: device
 *
 *	Get the combination of flag bits exported through APIs to userspace.
 */
unsigned dev_get_flags(const struct net_device *dev)
{
	unsigned flags;

	flags = (dev->flags & ~(IFF_PROMISC |
				IFF_ALLMULTI |
				IFF_RUNNING |
				IFF_LOWER_UP |
				IFF_DORMANT)) |
		(dev->gflags & (IFF_PROMISC |
				IFF_ALLMULTI));

	if (netif_running(dev)) {
		if (netif_oper_up(dev))
			flags |= IFF_RUNNING;
		if (netif_carrier_ok(dev))
			flags |= IFF_LOWER_UP;
		if (netif_dormant(dev))
			flags |= IFF_DORMANT;
	}

	return flags;
}
EXPORT_SYMBOL(dev_get_flags);

/**
 *	dev_change_flags - change device settings
 *	@dev: device
 *	@flags: device state flags
 *
 *	Change settings on device based state flags. The flags are
 *	in the userspace exported format.
 */
int dev_change_flags(struct net_device *dev, unsigned flags)
{
	int ret, changes;
	int old_flags = dev->flags;

	ASSERT_RTNL();

	/*
	 *	Set the flags on our device.
	 */

	dev->flags = (flags & (IFF_DEBUG | IFF_NOTRAILERS | IFF_NOARP |
			       IFF_DYNAMIC | IFF_MULTICAST | IFF_PORTSEL |
			       IFF_AUTOMEDIA)) |
		     (dev->flags & (IFF_UP | IFF_VOLATILE | IFF_PROMISC |
				    IFF_ALLMULTI));

	/*
	 *	Load in the correct multicast list now the flags have changed.
	 */

	if ((old_flags ^ flags) & IFF_MULTICAST)
		dev_change_rx_flags(dev, IFF_MULTICAST);

	dev_set_rx_mode(dev);

	/*
	 *	Have we downed the interface. We handle IFF_UP ourselves
	 *	according to user attempts to set it, rather than blindly
	 *	setting it.
	 */

	ret = 0;
	if ((old_flags ^ flags) & IFF_UP) {	/* Bit is different  ? */
		ret = ((old_flags & IFF_UP) ? dev_close : dev_open)(dev);

		if (!ret)
			dev_set_rx_mode(dev);
	}

	if (dev->flags & IFF_UP &&
	    ((old_flags ^ dev->flags) & ~(IFF_UP | IFF_PROMISC | IFF_ALLMULTI |
					  IFF_VOLATILE)))
		call_netdevice_notifiers(NETDEV_CHANGE, dev);

	if ((flags ^ dev->gflags) & IFF_PROMISC) {
		int inc = (flags & IFF_PROMISC) ? 1 : -1;

		dev->gflags ^= IFF_PROMISC;
		dev_set_promiscuity(dev, inc);
	}

	/* NOTE: order of synchronization of IFF_PROMISC and IFF_ALLMULTI
	   is important. Some (broken) drivers set IFF_PROMISC, when
	   IFF_ALLMULTI is requested not asking us and not reporting.
	 */
	if ((flags ^ dev->gflags) & IFF_ALLMULTI) {
		int inc = (flags & IFF_ALLMULTI) ? 1 : -1;

		dev->gflags ^= IFF_ALLMULTI;
		dev_set_allmulti(dev, inc);
	}

	/* Exclude state transition flags, already notified */
	changes = (old_flags ^ dev->flags) & ~(IFF_UP | IFF_RUNNING);
	if (changes)
		rtmsg_ifinfo(RTM_NEWLINK, dev, changes);

	return ret;
}
EXPORT_SYMBOL(dev_change_flags);

/**
 *	dev_set_mtu - Change maximum transfer unit
 *	@dev: device
 *	@new_mtu: new transfer unit
 *
 *	Change the maximum transfer size of the network device.
 */
int dev_set_mtu(struct net_device *dev, int new_mtu)
{
	const struct net_device_ops *ops = dev->netdev_ops;
	int err;

	if (new_mtu == dev->mtu)
		return 0;

	/*	MTU must be positive.	 */
	if (new_mtu < 0)
		return -EINVAL;

	if (!netif_device_present(dev))
		return -ENODEV;

	err = 0;
	if (ops->ndo_change_mtu)
		err = ops->ndo_change_mtu(dev, new_mtu);
	else
		dev->mtu = new_mtu;

	if (!err && dev->flags & IFF_UP)
		call_netdevice_notifiers(NETDEV_CHANGEMTU, dev);
	return err;
}
EXPORT_SYMBOL(dev_set_mtu);

/**
 *	dev_set_mac_address - Change Media Access Control Address
 *	@dev: device
 *	@sa: new address
 *
 *	Change the hardware (MAC) address of the device
 */
int dev_set_mac_address(struct net_device *dev, struct sockaddr *sa)
{
	const struct net_device_ops *ops = dev->netdev_ops;
	int err;

	if (!ops->ndo_set_mac_address)
		return -EOPNOTSUPP;
	if (sa->sa_family != dev->type)
		return -EINVAL;
	if (!netif_device_present(dev))
		return -ENODEV;
	err = ops->ndo_set_mac_address(dev, sa);
	if (!err)
		call_netdevice_notifiers(NETDEV_CHANGEADDR, dev);
	return err;
}
EXPORT_SYMBOL(dev_set_mac_address);

/*
 *	Perform the SIOCxIFxxx calls, inside rcu_read_lock()
 */
static int dev_ifsioc_locked(struct net *net, struct ifreq *ifr, unsigned int cmd)
{
	int err;
	struct net_device *dev = dev_get_by_name_rcu(net, ifr->ifr_name);

	if (!dev)
		return -ENODEV;

	switch (cmd) {
	case SIOCGIFFLAGS:	/* Get interface flags */
		ifr->ifr_flags = (short) dev_get_flags(dev);
		return 0;

	case SIOCGIFMETRIC:	/* Get the metric on the interface
				   (currently unused) */
		ifr->ifr_metric = 0;
		return 0;

	case SIOCGIFMTU:	/* Get the MTU of a device */
		ifr->ifr_mtu = dev->mtu;
		return 0;

	case SIOCGIFHWADDR:
		if (!dev->addr_len)
			memset(ifr->ifr_hwaddr.sa_data, 0, sizeof ifr->ifr_hwaddr.sa_data);
		else
			memcpy(ifr->ifr_hwaddr.sa_data, dev->dev_addr,
			       min(sizeof ifr->ifr_hwaddr.sa_data, (size_t) dev->addr_len));
		ifr->ifr_hwaddr.sa_family = dev->type;
		return 0;

	case SIOCGIFSLAVE:
		err = -EINVAL;
		break;

	case SIOCGIFMAP:
		ifr->ifr_map.mem_start = dev->mem_start;
		ifr->ifr_map.mem_end   = dev->mem_end;
		ifr->ifr_map.base_addr = dev->base_addr;
		ifr->ifr_map.irq       = dev->irq;
		ifr->ifr_map.dma       = dev->dma;
		ifr->ifr_map.port      = dev->if_port;
		return 0;

	case SIOCGIFINDEX:
		ifr->ifr_ifindex = dev->ifindex;
		return 0;

	case SIOCGIFTXQLEN:
		ifr->ifr_qlen = dev->tx_queue_len;
		return 0;

	default:
		/* dev_ioctl() should ensure this case
		 * is never reached
		 */
		WARN_ON(1);
		err = -EINVAL;
		break;

	}
	return err;
}

/*
 *	Perform the SIOCxIFxxx calls, inside rtnl_lock()
 */
static int dev_ifsioc(struct net *net, struct ifreq *ifr, unsigned int cmd)
{
	int err;
	struct net_device *dev = __dev_get_by_name(net, ifr->ifr_name);
	const struct net_device_ops *ops;

	if (!dev)
		return -ENODEV;

	ops = dev->netdev_ops;

	switch (cmd) {
	case SIOCSIFFLAGS:	/* Set interface flags */
		return dev_change_flags(dev, ifr->ifr_flags);

	case SIOCSIFMETRIC:	/* Set the metric on the interface
				   (currently unused) */
		return -EOPNOTSUPP;

	case SIOCSIFMTU:	/* Set the MTU of a device */
		return dev_set_mtu(dev, ifr->ifr_mtu);

	case SIOCSIFHWADDR:
		return dev_set_mac_address(dev, &ifr->ifr_hwaddr);

	case SIOCSIFHWBROADCAST:
		if (ifr->ifr_hwaddr.sa_family != dev->type)
			return -EINVAL;
		memcpy(dev->broadcast, ifr->ifr_hwaddr.sa_data,
		       min(sizeof ifr->ifr_hwaddr.sa_data, (size_t) dev->addr_len));
		call_netdevice_notifiers(NETDEV_CHANGEADDR, dev);
		return 0;

	case SIOCSIFMAP:
		if (ops->ndo_set_config) {
			if (!netif_device_present(dev))
				return -ENODEV;
			return ops->ndo_set_config(dev, &ifr->ifr_map);
		}
		return -EOPNOTSUPP;

	case SIOCADDMULTI:
		if ((!ops->ndo_set_multicast_list && !ops->ndo_set_rx_mode) ||
		    ifr->ifr_hwaddr.sa_family != AF_UNSPEC)
			return -EINVAL;
		if (!netif_device_present(dev))
			return -ENODEV;
		return dev_mc_add(dev, ifr->ifr_hwaddr.sa_data,
				  dev->addr_len, 1);

	case SIOCDELMULTI:
		if ((!ops->ndo_set_multicast_list && !ops->ndo_set_rx_mode) ||
		    ifr->ifr_hwaddr.sa_family != AF_UNSPEC)
			return -EINVAL;
		if (!netif_device_present(dev))
			return -ENODEV;
		return dev_mc_delete(dev, ifr->ifr_hwaddr.sa_data,
				     dev->addr_len, 1);

	case SIOCSIFTXQLEN:
		if (ifr->ifr_qlen < 0)
			return -EINVAL;
		dev->tx_queue_len = ifr->ifr_qlen;
		return 0;

	case SIOCSIFNAME:
		ifr->ifr_newname[IFNAMSIZ-1] = '\0';
		return dev_change_name(dev, ifr->ifr_newname);

	/*
	 *	Unknown or private ioctl
	 */
	default:
		if ((cmd >= SIOCDEVPRIVATE &&
		    cmd <= SIOCDEVPRIVATE + 15) ||
		    cmd == SIOCBONDENSLAVE ||
		    cmd == SIOCBONDRELEASE ||
		    cmd == SIOCBONDSETHWADDR ||
		    cmd == SIOCBONDSLAVEINFOQUERY ||
		    cmd == SIOCBONDINFOQUERY ||
		    cmd == SIOCBONDCHANGEACTIVE ||
		    cmd == SIOCGMIIPHY ||
		    cmd == SIOCGMIIREG ||
		    cmd == SIOCSMIIREG ||
		    cmd == SIOCBRADDIF ||
		    cmd == SIOCBRDELIF ||
		    cmd == SIOCSHWTSTAMP ||
		    cmd == SIOCWANDEV) {
			err = -EOPNOTSUPP;
			if (ops->ndo_do_ioctl) {
				if (netif_device_present(dev))
					err = ops->ndo_do_ioctl(dev, ifr, cmd);
				else
					err = -ENODEV;
			}
		} else
			err = -EINVAL;

	}
	return err;
}

/*
 *	This function handles all "interface"-type I/O control requests. The actual
 *	'doing' part of this is dev_ifsioc above.
 */

/**
 *	dev_ioctl	-	network device ioctl
 *	@net: the applicable net namespace
 *	@cmd: command to issue
 *	@arg: pointer to a struct ifreq in user space
 *
 *	Issue ioctl functions to devices. This is normally called by the
 *	user space syscall interfaces but can sometimes be useful for
 *	other purposes. The return value is the return from the syscall if
 *	positive or a negative errno code on error.
 */

int dev_ioctl(struct net *net, unsigned int cmd, void __user *arg)
{
	struct ifreq ifr;
	int ret;
	char *colon;

	/* One special case: SIOCGIFCONF takes ifconf argument
	   and requires shared lock, because it sleeps writing
	   to user space.
	 */

	if (cmd == SIOCGIFCONF) {
		rtnl_lock();
		ret = dev_ifconf(net, (char __user *) arg);
		rtnl_unlock();
		return ret;
	}
	if (cmd == SIOCGIFNAME)
		return dev_ifname(net, (struct ifreq __user *)arg);

	if (copy_from_user(&ifr, arg, sizeof(struct ifreq)))
		return -EFAULT;

	ifr.ifr_name[IFNAMSIZ-1] = 0;

	colon = strchr(ifr.ifr_name, ':');
	if (colon)
		*colon = 0;

	/*
	 *	See which interface the caller is talking about.
	 */

	switch (cmd) {
	/*
	 *	These ioctl calls:
	 *	- can be done by all.
	 *	- atomic and do not require locking.
	 *	- return a value
	 */
	case SIOCGIFFLAGS:
	case SIOCGIFMETRIC:
	case SIOCGIFMTU:
	case SIOCGIFHWADDR:
	case SIOCGIFSLAVE:
	case SIOCGIFMAP:
	case SIOCGIFINDEX:
	case SIOCGIFTXQLEN:
		dev_load(net, ifr.ifr_name);
		rcu_read_lock();
		ret = dev_ifsioc_locked(net, &ifr, cmd);
		rcu_read_unlock();
		if (!ret) {
			if (colon)
				*colon = ':';
			if (copy_to_user(arg, &ifr,
					 sizeof(struct ifreq)))
				ret = -EFAULT;
		}
		return ret;

	case SIOCETHTOOL:
		dev_load(net, ifr.ifr_name);
		rtnl_lock();
		ret = dev_ethtool(net, &ifr);
		rtnl_unlock();
		if (!ret) {
			if (colon)
				*colon = ':';
			if (copy_to_user(arg, &ifr,
					 sizeof(struct ifreq)))
				ret = -EFAULT;
		}
		return ret;

	/*
	 *	These ioctl calls:
	 *	- require superuser power.
	 *	- require strict serialization.
	 *	- return a value
	 */
	case SIOCGMIIPHY:
	case SIOCGMIIREG:
	case SIOCSIFNAME:
		if (!capable(CAP_NET_ADMIN))
			return -EPERM;
		dev_load(net, ifr.ifr_name);
		rtnl_lock();
		ret = dev_ifsioc(net, &ifr, cmd);
		rtnl_unlock();
		if (!ret) {
			if (colon)
				*colon = ':';
			if (copy_to_user(arg, &ifr,
					 sizeof(struct ifreq)))
				ret = -EFAULT;
		}
		return ret;

	/*
	 *	These ioctl calls:
	 *	- require superuser power.
	 *	- require strict serialization.
	 *	- do not return a value
	 */
	case SIOCSIFFLAGS:
	case SIOCSIFMETRIC:
	case SIOCSIFMTU:
	case SIOCSIFMAP:
	case SIOCSIFHWADDR:
	case SIOCSIFSLAVE:
	case SIOCADDMULTI:
	case SIOCDELMULTI:
	case SIOCSIFHWBROADCAST:
	case SIOCSIFTXQLEN:
	case SIOCSMIIREG:
	case SIOCBONDENSLAVE:
	case SIOCBONDRELEASE:
	case SIOCBONDSETHWADDR:
	case SIOCBONDCHANGEACTIVE:
	case SIOCBRADDIF:
	case SIOCBRDELIF:
	case SIOCSHWTSTAMP:
		if (!capable(CAP_NET_ADMIN))
			return -EPERM;
		/* fall through */
	case SIOCBONDSLAVEINFOQUERY:
	case SIOCBONDINFOQUERY:
		dev_load(net, ifr.ifr_name);
		rtnl_lock();
		ret = dev_ifsioc(net, &ifr, cmd);
		rtnl_unlock();
		return ret;

	case SIOCGIFMEM:
		/* Get the per device memory space. We can add this but
		 * currently do not support it */
	case SIOCSIFMEM:
		/* Set the per device memory buffer space.
		 * Not applicable in our case */
	case SIOCSIFLINK:
		return -EINVAL;

	/*
	 *	Unknown or private ioctl.
	 */
	default:
		if (cmd == SIOCWANDEV ||
		    (cmd >= SIOCDEVPRIVATE &&
		     cmd <= SIOCDEVPRIVATE + 15)) {
			dev_load(net, ifr.ifr_name);
			rtnl_lock();
			ret = dev_ifsioc(net, &ifr, cmd);
			rtnl_unlock();
			if (!ret && copy_to_user(arg, &ifr,
						 sizeof(struct ifreq)))
				ret = -EFAULT;
			return ret;
		}
		/* Take care of Wireless Extensions */
		if (cmd >= SIOCIWFIRST && cmd <= SIOCIWLAST)
			return wext_handle_ioctl(net, &ifr, cmd, arg);
		return -EINVAL;
	}
}


/**
 *	dev_new_index	-	allocate an ifindex
 *	@net: the applicable net namespace
 *
 *	Returns a suitable unique value for a new device interface
 *	number.  The caller must hold the rtnl semaphore or the
 *	dev_base_lock to be sure it remains unique.
 */
static int dev_new_index(struct net *net)
{
	static int ifindex;
	for (;;) {
		if (++ifindex <= 0)
			ifindex = 1;
		if (!__dev_get_by_index(net, ifindex))
			return ifindex;
	}
}

/* Delayed registration/unregisteration */
static LIST_HEAD(net_todo_list);

static void net_set_todo(struct net_device *dev)
{
	list_add_tail(&dev->todo_list, &net_todo_list);
}

static void rollback_registered_many(struct list_head *head)
{
	struct net_device *dev, *tmp;

	BUG_ON(dev_boot_phase);
	ASSERT_RTNL();

	list_for_each_entry_safe(dev, tmp, head, unreg_list) {
		/* Some devices call without registering
		 * for initialization unwind. Remove those
		 * devices and proceed with the remaining.
		 */
		if (dev->reg_state == NETREG_UNINITIALIZED) {
			pr_debug("unregister_netdevice: device %s/%p never "
				 "was registered\n", dev->name, dev);

			WARN_ON(1);
			list_del(&dev->unreg_list);
			continue;
		}

		BUG_ON(dev->reg_state != NETREG_REGISTERED);

		/* If device is running, close it first. */
		dev_close(dev);

		/* And unlink it from device chain. */
		unlist_netdevice(dev);

		dev->reg_state = NETREG_UNREGISTERING;
	}

	synchronize_net();

	list_for_each_entry(dev, head, unreg_list) {
		/* Shutdown queueing discipline. */
		dev_shutdown(dev);


		/* Notify protocols, that we are about to destroy
		   this device. They should clean all the things.
		*/
		call_netdevice_notifiers(NETDEV_UNREGISTER, dev);

		/*
		 *	Flush the unicast and multicast chains
		 */
		dev_unicast_flush(dev);
		dev_addr_discard(dev);

		if (dev->netdev_ops->ndo_uninit)
			dev->netdev_ops->ndo_uninit(dev);

		/* Notifier chain MUST detach us from master device. */
		WARN_ON(dev->master);

		/* Remove entries from kobject tree */
		netdev_unregister_kobject(dev);
	}

	/* Process any work delayed until the end of the batch */
	dev = list_entry(head->next, struct net_device, unreg_list);
	call_netdevice_notifiers(NETDEV_UNREGISTER_BATCH, dev);

	synchronize_net();

	list_for_each_entry(dev, head, unreg_list)
		dev_put(dev);
}

static void rollback_registered(struct net_device *dev)
{
	LIST_HEAD(single);

	list_add(&dev->unreg_list, &single);
	rollback_registered_many(&single);
}

static void __netdev_init_queue_locks_one(struct net_device *dev,
					  struct netdev_queue *dev_queue,
					  void *_unused)
{
	spin_lock_init(&dev_queue->_xmit_lock);
	netdev_set_xmit_lockdep_class(&dev_queue->_xmit_lock, dev->type);
	dev_queue->xmit_lock_owner = -1;
}

static void netdev_init_queue_locks(struct net_device *dev)
{
	netdev_for_each_tx_queue(dev, __netdev_init_queue_locks_one, NULL);
	__netdev_init_queue_locks_one(dev, &dev->rx_queue, NULL);
}

unsigned long netdev_fix_features(unsigned long features, const char *name)
{
	/* Fix illegal SG+CSUM combinations. */
	if ((features & NETIF_F_SG) &&
	    !(features & NETIF_F_ALL_CSUM)) {
		if (name)
			printk(KERN_NOTICE "%s: Dropping NETIF_F_SG since no "
			       "checksum feature.\n", name);
		features &= ~NETIF_F_SG;
	}

	/* TSO requires that SG is present as well. */
	if ((features & NETIF_F_TSO) && !(features & NETIF_F_SG)) {
		if (name)
			printk(KERN_NOTICE "%s: Dropping NETIF_F_TSO since no "
			       "SG feature.\n", name);
		features &= ~NETIF_F_TSO;
	}

	if (features & NETIF_F_UFO) {
		if (!(features & NETIF_F_GEN_CSUM)) {
			if (name)
				printk(KERN_ERR "%s: Dropping NETIF_F_UFO "
				       "since no NETIF_F_HW_CSUM feature.\n",
				       name);
			features &= ~NETIF_F_UFO;
		}

		if (!(features & NETIF_F_SG)) {
			if (name)
				printk(KERN_ERR "%s: Dropping NETIF_F_UFO "
				       "since no NETIF_F_SG feature.\n", name);
			features &= ~NETIF_F_UFO;
		}
	}

	return features;
}
EXPORT_SYMBOL(netdev_fix_features);

/**
 *	netif_stacked_transfer_operstate -	transfer operstate
 *	@rootdev: the root or lower level device to transfer state from
 *	@dev: the device to transfer operstate to
 *
 *	Transfer operational state from root to device. This is normally
 *	called when a stacking relationship exists between the root
 *	device and the device(a leaf device).
 */
void netif_stacked_transfer_operstate(const struct net_device *rootdev,
					struct net_device *dev)
{
	if (rootdev->operstate == IF_OPER_DORMANT)
		netif_dormant_on(dev);
	else
		netif_dormant_off(dev);

	if (netif_carrier_ok(rootdev)) {
		if (!netif_carrier_ok(dev))
			netif_carrier_on(dev);
	} else {
		if (netif_carrier_ok(dev))
			netif_carrier_off(dev);
	}
}
EXPORT_SYMBOL(netif_stacked_transfer_operstate);

/**
 *	register_netdevice	- register a network device
 *	@dev: device to register
 *
 *	Take a completed network device structure and add it to the kernel
 *	interfaces. A %NETDEV_REGISTER message is sent to the netdev notifier
 *	chain. 0 is returned on success. A negative errno code is returned
 *	on a failure to set up the device, or if the name is a duplicate.
 *
 *	Callers must hold the rtnl semaphore. You may want
 *	register_netdev() instead of this.
 *
 *	BUGS:
 *	The locking appears insufficient to guarantee two parallel registers
 *	will not get the same name.
 */

int register_netdevice(struct net_device *dev)
{
	int ret;
	struct net *net = dev_net(dev);

	BUG_ON(dev_boot_phase);
	ASSERT_RTNL();

	might_sleep();

	/* When net_device's are persistent, this will be fatal. */
	BUG_ON(dev->reg_state != NETREG_UNINITIALIZED);
	BUG_ON(!net);

	spin_lock_init(&dev->addr_list_lock);
	netdev_set_addr_lockdep_class(dev);
	netdev_init_queue_locks(dev);

	dev->iflink = -1;

	/* Init, if this function is available */
	if (dev->netdev_ops->ndo_init) {
		ret = dev->netdev_ops->ndo_init(dev);
		if (ret) {
			if (ret > 0)
				ret = -EIO;
			goto out;
		}
	}

	ret = dev_get_valid_name(net, dev->name, dev->name, 0);
	if (ret)
		goto err_uninit;

	dev->ifindex = dev_new_index(net);
	if (dev->iflink == -1)
		dev->iflink = dev->ifindex;

	/* Fix illegal checksum combinations */
	if ((dev->features & NETIF_F_HW_CSUM) &&
	    (dev->features & (NETIF_F_IP_CSUM|NETIF_F_IPV6_CSUM))) {
		printk(KERN_NOTICE "%s: mixed HW and IP checksum settings.\n",
		       dev->name);
		dev->features &= ~(NETIF_F_IP_CSUM|NETIF_F_IPV6_CSUM);
	}

	if ((dev->features & NETIF_F_NO_CSUM) &&
	    (dev->features & (NETIF_F_HW_CSUM|NETIF_F_IP_CSUM|NETIF_F_IPV6_CSUM))) {
		printk(KERN_NOTICE "%s: mixed no checksumming and other settings.\n",
		       dev->name);
		dev->features &= ~(NETIF_F_IP_CSUM|NETIF_F_IPV6_CSUM|NETIF_F_HW_CSUM);
	}

	dev->features = netdev_fix_features(dev->features, dev->name);

	/* Enable software GSO if SG is supported. */
	if (dev->features & NETIF_F_SG)
		dev->features |= NETIF_F_GSO;

	netdev_initialize_kobject(dev);

	ret = call_netdevice_notifiers(NETDEV_POST_INIT, dev);
	ret = notifier_to_errno(ret);
	if (ret)
		goto err_uninit;

	ret = netdev_register_kobject(dev);
	if (ret)
		goto err_uninit;
	dev->reg_state = NETREG_REGISTERED;

	/*
	 *	Default initial state at registry is that the
	 *	device is present.
	 */

	set_bit(__LINK_STATE_PRESENT, &dev->state);

	dev_init_scheduler(dev);
	dev_hold(dev);
	list_netdevice(dev);

	/* Notify protocols, that a new device appeared. */
	ret = call_netdevice_notifiers(NETDEV_REGISTER, dev);
	ret = notifier_to_errno(ret);
	if (ret) {
		rollback_registered(dev);
		dev->reg_state = NETREG_UNREGISTERED;
	}
	/*
	 *	Prevent userspace races by waiting until the network
	 *	device is fully setup before sending notifications.
	 */
	rtmsg_ifinfo(RTM_NEWLINK, dev, ~0U);

out:
	return ret;

err_uninit:
	if (dev->netdev_ops->ndo_uninit)
		dev->netdev_ops->ndo_uninit(dev);
	goto out;
}
EXPORT_SYMBOL(register_netdevice);

/**
 *	init_dummy_netdev	- init a dummy network device for NAPI
 *	@dev: device to init
 *
 *	This takes a network device structure and initialize the minimum
 *	amount of fields so it can be used to schedule NAPI polls without
 *	registering a full blown interface. This is to be used by drivers
 *	that need to tie several hardware interfaces to a single NAPI
 *	poll scheduler due to HW limitations.
 */
int init_dummy_netdev(struct net_device *dev)
{
	/* Clear everything. Note we don't initialize spinlocks
	 * are they aren't supposed to be taken by any of the
	 * NAPI code and this dummy netdev is supposed to be
	 * only ever used for NAPI polls
	 */
	memset(dev, 0, sizeof(struct net_device));

	/* make sure we BUG if trying to hit standard
	 * register/unregister code path
	 */
	dev->reg_state = NETREG_DUMMY;

	/* initialize the ref count */
	atomic_set(&dev->refcnt, 1);

	/* NAPI wants this */
	INIT_LIST_HEAD(&dev->napi_list);

	/* a dummy interface is started by default */
	set_bit(__LINK_STATE_PRESENT, &dev->state);
	set_bit(__LINK_STATE_START, &dev->state);

	return 0;
}
EXPORT_SYMBOL_GPL(init_dummy_netdev);


/**
 *	register_netdev	- register a network device
 *	@dev: device to register
 *
 *	Take a completed network device structure and add it to the kernel
 *	interfaces. A %NETDEV_REGISTER message is sent to the netdev notifier
 *	chain. 0 is returned on success. A negative errno code is returned
 *	on a failure to set up the device, or if the name is a duplicate.
 *
 *	This is a wrapper around register_netdevice that takes the rtnl semaphore
 *	and expands the device name if you passed a format string to
 *	alloc_netdev.
 */
int register_netdev(struct net_device *dev)
{
	int err;

	rtnl_lock();

	/*
	 * If the name is a format string the caller wants us to do a
	 * name allocation.
	 */
	if (strchr(dev->name, '%')) {
		err = dev_alloc_name(dev, dev->name);
		if (err < 0)
			goto out;
	}

	err = register_netdevice(dev);
out:
	rtnl_unlock();
	return err;
}
EXPORT_SYMBOL(register_netdev);

/*
 * netdev_wait_allrefs - wait until all references are gone.
 *
 * This is called when unregistering network devices.
 *
 * Any protocol or device that holds a reference should register
 * for netdevice notification, and cleanup and put back the
 * reference if they receive an UNREGISTER event.
 * We can get stuck here if buggy protocols don't correctly
 * call dev_put.
 */
static void netdev_wait_allrefs(struct net_device *dev)
{
	unsigned long rebroadcast_time, warning_time;

	linkwatch_forget_dev(dev);

	rebroadcast_time = warning_time = jiffies;
	while (atomic_read(&dev->refcnt) != 0) {
		if (time_after(jiffies, rebroadcast_time + 1 * HZ)) {
			rtnl_lock();

			/* Rebroadcast unregister notification */
			call_netdevice_notifiers(NETDEV_UNREGISTER, dev);
			/* don't resend NETDEV_UNREGISTER_BATCH, _BATCH users
			 * should have already handle it the first time */

			if (test_bit(__LINK_STATE_LINKWATCH_PENDING,
				     &dev->state)) {
				/* We must not have linkwatch events
				 * pending on unregister. If this
				 * happens, we simply run the queue
				 * unscheduled, resulting in a noop
				 * for this device.
				 */
				linkwatch_run_queue();
			}

			__rtnl_unlock();

			rebroadcast_time = jiffies;
		}

		msleep(250);

		if (time_after(jiffies, warning_time + 10 * HZ)) {
			printk(KERN_EMERG "unregister_netdevice: "
			       "waiting for %s to become free. Usage "
			       "count = %d\n",
			       dev->name, atomic_read(&dev->refcnt));
			warning_time = jiffies;
		}
	}
}

/* The sequence is:
 *
 *	rtnl_lock();
 *	...
 *	register_netdevice(x1);
 *	register_netdevice(x2);
 *	...
 *	unregister_netdevice(y1);
 *	unregister_netdevice(y2);
 *      ...
 *	rtnl_unlock();
 *	free_netdev(y1);
 *	free_netdev(y2);
 *
 * We are invoked by rtnl_unlock().
 * This allows us to deal with problems:
 * 1) We can delete sysfs objects which invoke hotplug
 *    without deadlocking with linkwatch via keventd.
 * 2) Since we run with the RTNL semaphore not held, we can sleep
 *    safely in order to wait for the netdev refcnt to drop to zero.
 *
 * We must not return until all unregister events added during
 * the interval the lock was held have been completed.
 */
void netdev_run_todo(void)
{
	struct list_head list;

	/* Snapshot list, allow later requests */
	list_replace_init(&net_todo_list, &list);

	__rtnl_unlock();

	while (!list_empty(&list)) {
		struct net_device *dev
			= list_entry(list.next, struct net_device, todo_list);
		list_del(&dev->todo_list);

		if (unlikely(dev->reg_state != NETREG_UNREGISTERING)) {
			printk(KERN_ERR "network todo '%s' but state %d\n",
			       dev->name, dev->reg_state);
			dump_stack();
			continue;
		}

		dev->reg_state = NETREG_UNREGISTERED;

		on_each_cpu(flush_backlog, dev, 1);

		netdev_wait_allrefs(dev);

		/* paranoia */
		BUG_ON(atomic_read(&dev->refcnt));
		WARN_ON(dev->ip_ptr);
		WARN_ON(dev->ip6_ptr);
		WARN_ON(dev->dn_ptr);

		if (dev->destructor)
			dev->destructor(dev);

		/* Free network device */
		kobject_put(&dev->dev.kobj);
	}
}

/**
 *	dev_txq_stats_fold - fold tx_queues stats
 *	@dev: device to get statistics from
 *	@stats: struct net_device_stats to hold results
 */
void dev_txq_stats_fold(const struct net_device *dev,
			struct net_device_stats *stats)
{
	unsigned long tx_bytes = 0, tx_packets = 0, tx_dropped = 0;
	unsigned int i;
	struct netdev_queue *txq;

	for (i = 0; i < dev->num_tx_queues; i++) {
		txq = netdev_get_tx_queue(dev, i);
		tx_bytes   += txq->tx_bytes;
		tx_packets += txq->tx_packets;
		tx_dropped += txq->tx_dropped;
	}
	if (tx_bytes || tx_packets || tx_dropped) {
		stats->tx_bytes   = tx_bytes;
		stats->tx_packets = tx_packets;
		stats->tx_dropped = tx_dropped;
	}
}
EXPORT_SYMBOL(dev_txq_stats_fold);

/**
 *	dev_get_stats	- get network device statistics
 *	@dev: device to get statistics from
 *
 *	Get network statistics from device. The device driver may provide
 *	its own method by setting dev->netdev_ops->get_stats; otherwise
 *	the internal statistics structure is used.
 */
const struct net_device_stats *dev_get_stats(struct net_device *dev)
{
	const struct net_device_ops *ops = dev->netdev_ops;

	if (ops->ndo_get_stats)
		return ops->ndo_get_stats(dev);

	dev_txq_stats_fold(dev, &dev->stats);
	return &dev->stats;
}
EXPORT_SYMBOL(dev_get_stats);

static void netdev_init_one_queue(struct net_device *dev,
				  struct netdev_queue *queue,
				  void *_unused)
{
	queue->dev = dev;
}

static void netdev_init_queues(struct net_device *dev)
{
	netdev_init_one_queue(dev, &dev->rx_queue, NULL);
	netdev_for_each_tx_queue(dev, netdev_init_one_queue, NULL);
	spin_lock_init(&dev->tx_global_lock);
}

/**
 *	alloc_netdev_mq - allocate network device
 *	@sizeof_priv:	size of private data to allocate space for
 *	@name:		device name format string
 *	@setup:		callback to initialize device
 *	@queue_count:	the number of subqueues to allocate
 *
 *	Allocates a struct net_device with private data area for driver use
 *	and performs basic initialization.  Also allocates subquue structs
 *	for each queue on the device at the end of the netdevice.
 */
struct net_device *alloc_netdev_mq(int sizeof_priv, const char *name,
		void (*setup)(struct net_device *), unsigned int queue_count)
{
	struct netdev_queue *tx;
	struct net_device *dev;
	size_t alloc_size;
	struct net_device *p;

	BUG_ON(strlen(name) >= sizeof(dev->name));

	alloc_size = sizeof(struct net_device);
	if (sizeof_priv) {
		/* ensure 32-byte alignment of private area */
		alloc_size = ALIGN(alloc_size, NETDEV_ALIGN);
		alloc_size += sizeof_priv;
	}
	/* ensure 32-byte alignment of whole construct */
	alloc_size += NETDEV_ALIGN - 1;

	p = kzalloc(alloc_size, GFP_KERNEL);
	if (!p) {
		printk(KERN_ERR "alloc_netdev: Unable to allocate device.\n");
		return NULL;
	}

	tx = kcalloc(queue_count, sizeof(struct netdev_queue), GFP_KERNEL);
	if (!tx) {
		printk(KERN_ERR "alloc_netdev: Unable to allocate "
		       "tx qdiscs.\n");
		goto free_p;
	}

	dev = PTR_ALIGN(p, NETDEV_ALIGN);
	dev->padded = (char *)dev - (char *)p;

	if (dev_addr_init(dev))
		goto free_tx;

	dev_unicast_init(dev);

	dev_net_set(dev, &init_net);

	dev->_tx = tx;
	dev->num_tx_queues = queue_count;
	dev->real_num_tx_queues = queue_count;

	dev->gso_max_size = GSO_MAX_SIZE;

	netdev_init_queues(dev);

	INIT_LIST_HEAD(&dev->napi_list);
	INIT_LIST_HEAD(&dev->unreg_list);
	INIT_LIST_HEAD(&dev->link_watch_list);
	dev->priv_flags = IFF_XMIT_DST_RELEASE;
	setup(dev);
	strcpy(dev->name, name);
	return dev;

free_tx:
	kfree(tx);

free_p:
	kfree(p);
	return NULL;
}
EXPORT_SYMBOL(alloc_netdev_mq);

/**
 *	free_netdev - free network device
 *	@dev: device
 *
 *	This function does the last stage of destroying an allocated device
 * 	interface. The reference to the device object is released.
 *	If this is the last reference then it will be freed.
 */
void free_netdev(struct net_device *dev)
{
	struct napi_struct *p, *n;

	release_net(dev_net(dev));

	kfree(dev->_tx);

	/* Flush device addresses */
	dev_addr_flush(dev);

	list_for_each_entry_safe(p, n, &dev->napi_list, dev_list)
		netif_napi_del(p);

	/*  Compatibility with error handling in drivers */
	if (dev->reg_state == NETREG_UNINITIALIZED) {
		kfree((char *)dev - dev->padded);
		return;
	}

	BUG_ON(dev->reg_state != NETREG_UNREGISTERED);
	dev->reg_state = NETREG_RELEASED;

	/* will free via device release */
	put_device(&dev->dev);
}
EXPORT_SYMBOL(free_netdev);

/**
 *	synchronize_net -  Synchronize with packet receive processing
 *
 *	Wait for packets currently being received to be done.
 *	Does not block later packets from starting.
 */
void synchronize_net(void)
{
	might_sleep();
	synchronize_rcu();
}
EXPORT_SYMBOL(synchronize_net);

/**
 *	unregister_netdevice_queue - remove device from the kernel
 *	@dev: device
 *	@head: list
 *
 *	This function shuts down a device interface and removes it
 *	from the kernel tables.
 *	If head not NULL, device is queued to be unregistered later.
 *
 *	Callers must hold the rtnl semaphore.  You may want
 *	unregister_netdev() instead of this.
 */

void unregister_netdevice_queue(struct net_device *dev, struct list_head *head)
{
	ASSERT_RTNL();

	if (head) {
		list_move_tail(&dev->unreg_list, head);
	} else {
		rollback_registered(dev);
		/* Finish processing unregister after unlock */
		net_set_todo(dev);
	}
}
EXPORT_SYMBOL(unregister_netdevice_queue);

/**
 *	unregister_netdevice_many - unregister many devices
 *	@head: list of devices
 */
void unregister_netdevice_many(struct list_head *head)
{
	struct net_device *dev;

	if (!list_empty(head)) {
		rollback_registered_many(head);
		list_for_each_entry(dev, head, unreg_list)
			net_set_todo(dev);
	}
}
EXPORT_SYMBOL(unregister_netdevice_many);

/**
 *	unregister_netdev - remove device from the kernel
 *	@dev: device
 *
 *	This function shuts down a device interface and removes it
 *	from the kernel tables.
 *
 *	This is just a wrapper for unregister_netdevice that takes
 *	the rtnl semaphore.  In general you want to use this and not
 *	unregister_netdevice.
 */
void unregister_netdev(struct net_device *dev)
{
	rtnl_lock();
	unregister_netdevice(dev);
	rtnl_unlock();
}
EXPORT_SYMBOL(unregister_netdev);

/**
 *	dev_change_net_namespace - move device to different nethost namespace
 *	@dev: device
 *	@net: network namespace
 *	@pat: If not NULL name pattern to try if the current device name
 *	      is already taken in the destination network namespace.
 *
 *	This function shuts down a device interface and moves it
 *	to a new network namespace. On success 0 is returned, on
 *	a failure a netagive errno code is returned.
 *
 *	Callers must hold the rtnl semaphore.
 */

int dev_change_net_namespace(struct net_device *dev, struct net *net, const char *pat)
{
	int err;

	ASSERT_RTNL();

	/* Don't allow namespace local devices to be moved. */
	err = -EINVAL;
	if (dev->features & NETIF_F_NETNS_LOCAL)
		goto out;

#ifdef CONFIG_SYSFS
	/* Don't allow real devices to be moved when sysfs
	 * is enabled.
	 */
	err = -EINVAL;
	if (dev->dev.parent)
		goto out;
#endif

	/* Ensure the device has been registrered */
	err = -EINVAL;
	if (dev->reg_state != NETREG_REGISTERED)
		goto out;

	/* Get out if there is nothing todo */
	err = 0;
	if (net_eq(dev_net(dev), net))
		goto out;

	/* Pick the destination device name, and ensure
	 * we can use it in the destination network namespace.
	 */
	err = -EEXIST;
	if (__dev_get_by_name(net, dev->name)) {
		/* We get here if we can't use the current device name */
		if (!pat)
			goto out;
		if (dev_get_valid_name(net, pat, dev->name, 1))
			goto out;
	}

	/*
	 * And now a mini version of register_netdevice unregister_netdevice.
	 */

	/* If device is running close it first. */
	dev_close(dev);

	/* And unlink it from device chain */
	err = -ENODEV;
	unlist_netdevice(dev);

	synchronize_net();

	/* Shutdown queueing discipline. */
	dev_shutdown(dev);

	/* Notify protocols, that we are about to destroy
	   this device. They should clean all the things.
	*/
	call_netdevice_notifiers(NETDEV_UNREGISTER, dev);
	call_netdevice_notifiers(NETDEV_UNREGISTER_BATCH, dev);

	/*
	 *	Flush the unicast and multicast chains
	 */
	dev_unicast_flush(dev);
	dev_addr_discard(dev);

	netdev_unregister_kobject(dev);

	/* Actually switch the network namespace */
	dev_net_set(dev, net);

	/* If there is an ifindex conflict assign a new one */
	if (__dev_get_by_index(net, dev->ifindex)) {
		int iflink = (dev->iflink == dev->ifindex);
		dev->ifindex = dev_new_index(net);
		if (iflink)
			dev->iflink = dev->ifindex;
	}

	/* Fixup kobjects */
	err = netdev_register_kobject(dev);
	WARN_ON(err);

	/* Add the device back in the hashes */
	list_netdevice(dev);

	/* Notify protocols, that a new device appeared. */
	call_netdevice_notifiers(NETDEV_REGISTER, dev);

	/*
	 *	Prevent userspace races by waiting until the network
	 *	device is fully setup before sending notifications.
	 */
	rtmsg_ifinfo(RTM_NEWLINK, dev, ~0U);

	synchronize_net();
	err = 0;
out:
	return err;
}
EXPORT_SYMBOL_GPL(dev_change_net_namespace);

static int dev_cpu_callback(struct notifier_block *nfb,
			    unsigned long action,
			    void *ocpu)
{
	struct sk_buff **list_skb;
	struct Qdisc **list_net;
	struct sk_buff *skb;
	unsigned int cpu, oldcpu = (unsigned long)ocpu;
	struct softnet_data *sd, *oldsd;

	if (action != CPU_DEAD && action != CPU_DEAD_FROZEN)
		return NOTIFY_OK;

	local_irq_disable();
	cpu = smp_processor_id();
	sd = &per_cpu(softnet_data, cpu);
	oldsd = &per_cpu(softnet_data, oldcpu);

	/* Find end of our completion_queue. */
	list_skb = &sd->completion_queue;
	while (*list_skb)
		list_skb = &(*list_skb)->next;
	/* Append completion queue from offline CPU. */
	*list_skb = oldsd->completion_queue;
	oldsd->completion_queue = NULL;

	/* Find end of our output_queue. */
	list_net = &sd->output_queue;
	while (*list_net)
		list_net = &(*list_net)->next_sched;
	/* Append output queue from offline CPU. */
	*list_net = oldsd->output_queue;
	oldsd->output_queue = NULL;

	raise_softirq_irqoff(NET_TX_SOFTIRQ);
	local_irq_enable();

	/* Process offline CPU's input_pkt_queue */
	while ((skb = __skb_dequeue(&oldsd->input_pkt_queue)))
		netif_rx(skb);

	return NOTIFY_OK;
}


/**
 *	netdev_increment_features - increment feature set by one
 *	@all: current feature set
 *	@one: new feature set
 *	@mask: mask feature set
 *
 *	Computes a new feature set after adding a device with feature set
 *	@one to the master device with current feature set @all.  Will not
 *	enable anything that is off in @mask. Returns the new feature set.
 */
unsigned long netdev_increment_features(unsigned long all, unsigned long one,
					unsigned long mask)
{
	/* If device needs checksumming, downgrade to it. */
	if (all & NETIF_F_NO_CSUM && !(one & NETIF_F_NO_CSUM))
		all ^= NETIF_F_NO_CSUM | (one & NETIF_F_ALL_CSUM);
	else if (mask & NETIF_F_ALL_CSUM) {
		/* If one device supports v4/v6 checksumming, set for all. */
		if (one & (NETIF_F_IP_CSUM | NETIF_F_IPV6_CSUM) &&
		    !(all & NETIF_F_GEN_CSUM)) {
			all &= ~NETIF_F_ALL_CSUM;
			all |= one & (NETIF_F_IP_CSUM | NETIF_F_IPV6_CSUM);
		}

		/* If one device supports hw checksumming, set for all. */
		if (one & NETIF_F_GEN_CSUM && !(all & NETIF_F_GEN_CSUM)) {
			all &= ~NETIF_F_ALL_CSUM;
			all |= NETIF_F_HW_CSUM;
		}
	}

	one |= NETIF_F_ALL_CSUM;

	one |= all & NETIF_F_ONE_FOR_ALL;
	all &= one | NETIF_F_LLTX | NETIF_F_GSO | NETIF_F_UFO;
	all |= one & mask & NETIF_F_ONE_FOR_ALL;

	return all;
}
EXPORT_SYMBOL(netdev_increment_features);

static struct hlist_head *netdev_create_hash(void)
{
	int i;
	struct hlist_head *hash;

	hash = kmalloc(sizeof(*hash) * NETDEV_HASHENTRIES, GFP_KERNEL);
	if (hash != NULL)
		for (i = 0; i < NETDEV_HASHENTRIES; i++)
			INIT_HLIST_HEAD(&hash[i]);

	return hash;
}

/* Initialize per network namespace state */
static int __net_init netdev_init(struct net *net)
{
	INIT_LIST_HEAD(&net->dev_base_head);

	net->dev_name_head = netdev_create_hash();
	if (net->dev_name_head == NULL)
		goto err_name;

	net->dev_index_head = netdev_create_hash();
	if (net->dev_index_head == NULL)
		goto err_idx;

	return 0;

err_idx:
	kfree(net->dev_name_head);
err_name:
	return -ENOMEM;
}

/**
 *	netdev_drivername - network driver for the device
 *	@dev: network device
 *	@buffer: buffer for resulting name
 *	@len: size of buffer
 *
 *	Determine network driver for device.
 */
char *netdev_drivername(const struct net_device *dev, char *buffer, int len)
{
	const struct device_driver *driver;
	const struct device *parent;

	if (len <= 0 || !buffer)
		return buffer;
	buffer[0] = 0;

	parent = dev->dev.parent;

	if (!parent)
		return buffer;

	driver = parent->driver;
	if (driver && driver->name)
		strlcpy(buffer, driver->name, len);
	return buffer;
}

static void __net_exit netdev_exit(struct net *net)
{
	kfree(net->dev_name_head);
	kfree(net->dev_index_head);
}

static struct pernet_operations __net_initdata netdev_net_ops = {
	.init = netdev_init,
	.exit = netdev_exit,
};

static void __net_exit default_device_exit(struct net *net)
{
	struct net_device *dev, *aux;
	/*
	 * Push all migratable network devices back to the
	 * initial network namespace
	 */
	rtnl_lock();
	for_each_netdev_safe(net, dev, aux) {
		int err;
		char fb_name[IFNAMSIZ];

		/* Ignore unmoveable devices (i.e. loopback) */
		if (dev->features & NETIF_F_NETNS_LOCAL)
			continue;

		/* Leave virtual devices for the generic cleanup */
		if (dev->rtnl_link_ops)
			continue;

		/* Push remaing network devices to init_net */
		snprintf(fb_name, IFNAMSIZ, "dev%d", dev->ifindex);
		err = dev_change_net_namespace(dev, &init_net, fb_name);
		if (err) {
			printk(KERN_EMERG "%s: failed to move %s to init_net: %d\n",
				__func__, dev->name, err);
			BUG();
		}
	}
	rtnl_unlock();
}

static void __net_exit default_device_exit_batch(struct list_head *net_list)
{
	/* At exit all network devices most be removed from a network
	 * namespace.  Do this in the reverse order of registeration.
	 * Do this across as many network namespaces as possible to
	 * improve batching efficiency.
	 */
	struct net_device *dev;
	struct net *net;
	LIST_HEAD(dev_kill_list);

	rtnl_lock();
	list_for_each_entry(net, net_list, exit_list) {
		for_each_netdev_reverse(net, dev) {
			if (dev->rtnl_link_ops)
				dev->rtnl_link_ops->dellink(dev, &dev_kill_list);
			else
				unregister_netdevice_queue(dev, &dev_kill_list);
		}
	}
	unregister_netdevice_many(&dev_kill_list);
	rtnl_unlock();
}

static struct pernet_operations __net_initdata default_device_ops = {
	.exit = default_device_exit,
	.exit_batch = default_device_exit_batch,
};

/*
 *	Initialize the DEV module. At boot time this walks the device list and
 *	unhooks any devices that fail to initialise (normally hardware not
 *	present) and leaves us with a valid list of present and active devices.
 *
 */

/*
 *       This is called single threaded during boot, so no need
 *       to take the rtnl semaphore.
 */
static int __init net_dev_init(void)
{
	int i, rc = -ENOMEM;

	BUG_ON(!dev_boot_phase);

	if (dev_proc_init())
		goto out;

	if (netdev_kobject_init())
		goto out;

	INIT_LIST_HEAD(&ptype_all);
	for (i = 0; i < PTYPE_HASH_SIZE; i++)
		INIT_LIST_HEAD(&ptype_base[i]);

	if (register_pernet_subsys(&netdev_net_ops))
		goto out;

	/*
	 *	Initialise the packet receive queues.
	 */

	for_each_possible_cpu(i) {
		struct softnet_data *queue;

		queue = &per_cpu(softnet_data, i);
		skb_queue_head_init(&queue->input_pkt_queue);
		queue->completion_queue = NULL;
		INIT_LIST_HEAD(&queue->poll_list);

		queue->backlog.poll = process_backlog;
		queue->backlog.weight = weight_p;
		queue->backlog.gro_list = NULL;
		queue->backlog.gro_count = 0;
	}

	dev_boot_phase = 0;

	/* The loopback device is special if any other network devices
	 * is present in a network namespace the loopback device must
	 * be present. Since we now dynamically allocate and free the
	 * loopback device ensure this invariant is maintained by
	 * keeping the loopback device as the first device on the
	 * list of network devices.  Ensuring the loopback devices
	 * is the first device that appears and the last network device
	 * that disappears.
	 */
	if (register_pernet_device(&loopback_net_ops))
		goto out;

	if (register_pernet_device(&default_device_ops))
		goto out;

	open_softirq(NET_TX_SOFTIRQ, net_tx_action);
	open_softirq(NET_RX_SOFTIRQ, net_rx_action);

	hotcpu_notifier(dev_cpu_callback, 0);
	dst_init();
	dev_mcast_init();
	rc = 0;
out:
	return rc;
}

subsys_initcall(net_dev_init);

static int __init initialize_hashrnd(void)
{
	get_random_bytes(&skb_tx_hashrnd, sizeof(skb_tx_hashrnd));
	return 0;
}

late_initcall_sync(initialize_hashrnd);
<|MERGE_RESOLUTION|>--- conflicted
+++ resolved
@@ -139,12 +139,6 @@
 /* This should be increased if a protocol with a bigger head is added. */
 #define GRO_MAX_HEAD (MAX_HEADER + 128)
 
-#if defined(CONFIG_XEN) || defined(CONFIG_PARAVIRT_XEN)
-#include <net/ip.h>
-#include <linux/tcp.h>
-#include <linux/udp.h>
-#endif
-
 /*
  *	The list of packet types we will receive (as opposed to discard)
  *	and the routines to invoke.
@@ -202,10 +196,6 @@
 DEFINE_RWLOCK(dev_base_lock);
 EXPORT_SYMBOL(dev_base_lock);
 
-<<<<<<< HEAD
-#define NETDEV_HASHBITS	8
-#define NETDEV_HASHENTRIES (1 << NETDEV_HASHBITS)
-
 DEFINE_TRACE(net_dev_xmit);
 DEFINE_TRACE(net_dev_receive);
 DEFINE_TRACE(net_napi_schedule);
@@ -213,8 +203,6 @@
 DEFINE_TRACE(net_napi_complete);
 EXPORT_TRACEPOINT_SYMBOL_GPL(net_napi_complete);
 
-=======
->>>>>>> 92dcffb9
 static inline struct hlist_head *dev_name_hash(struct net *net, const char *name)
 {
 	unsigned hash = full_name_hash(name, strnlen(name, IFNAMSIZ));
@@ -965,8 +953,12 @@
 		return __dev_alloc_name(net, name, buf);
 	else if (__dev_get_by_name(net, name))
 		return -EEXIST;
-	else if (buf != name)
+	else if (buf != name) {
+		if (strncmp(name, buf, IFNAMSIZ))
+			printk(KERN_INFO "%s renamed to %s by %s [%u]\n",
+			       buf, name, current->comm, current->pid);
 		strlcpy(buf, name, IFNAMSIZ);
+	}
 
 	return 0;
 }
@@ -998,25 +990,9 @@
 
 	memcpy(oldname, dev->name, IFNAMSIZ);
 
-<<<<<<< HEAD
-	if (strchr(newname, '%')) {
-		err = dev_alloc_name(dev, newname);
-		if (err < 0)
-			return err;
-	} else if (__dev_get_by_name(net, newname))
-		return -EEXIST;
-	else {
-		if (strncmp(newname, dev->name, IFNAMSIZ))
-			printk(KERN_INFO "%s renamed to %s by %s [%u]\n",
-			       dev->name, newname, current->comm,
-			       current->pid);
-		strlcpy(dev->name, newname, IFNAMSIZ);
-	}
-=======
 	err = dev_get_valid_name(net, newname, dev->name, 1);
 	if (err < 0)
 		return err;
->>>>>>> 92dcffb9
 
 rollback:
 	/* For now only devices in the initial network namespace
@@ -1976,58 +1952,6 @@
 	return netdev_get_tx_queue(dev, queue_index);
 }
 
-#if defined(CONFIG_XEN) || defined(CONFIG_PARAVIRT_XEN)
-inline int skb_checksum_setup(struct sk_buff *skb)
-{
-	struct iphdr *iph;
-	unsigned char *th;
-	int err = -EPROTO;
-
-#ifdef CONFIG_XEN
-	if (!skb->proto_csum_blank)
-		return 0;
-#endif
-
-	if (skb->protocol != htons(ETH_P_IP))
-		goto out;
-
-	iph = ip_hdr(skb);
-	th = skb_network_header(skb) + 4 * iph->ihl;
-	if (th >= skb_tail_pointer(skb))
-		goto out;
-
-	skb->csum_start = th - skb->head;
-	switch (iph->protocol) {
-	case IPPROTO_TCP:
-		skb->csum_offset = offsetof(struct tcphdr, check);
-		break;
-	case IPPROTO_UDP:
-		skb->csum_offset = offsetof(struct udphdr, check);
-		break;
-	default:
-		if (net_ratelimit())
-			printk(KERN_ERR "Attempting to checksum a non-"
-			       "TCP/UDP packet, dropping a protocol"
-			       " %d packet", iph->protocol);
-		goto out;
-	}
-
-	if ((th + skb->csum_offset + 2) > skb_tail_pointer(skb))
-		goto out;
-
-#ifdef CONFIG_XEN
-	skb->ip_summed = CHECKSUM_PARTIAL;
-	skb->proto_csum_blank = 0;
-#endif
-
-	err = 0;
-
-out:
-	return err;
-}
-EXPORT_SYMBOL(skb_checksum_setup);
-#endif
-
 static inline int __dev_xmit_skb(struct sk_buff *skb, struct Qdisc *q,
 				 struct net_device *dev,
 				 struct netdev_queue *txq)
@@ -2093,12 +2017,6 @@
 	struct netdev_queue *txq;
 	struct Qdisc *q;
 	int rc = -ENOMEM;
-
- 	/* If a checksum-deferred packet is forwarded to a device that needs a
- 	 * checksum, correct the pointers and force checksumming.
- 	 */
- 	if (skb_checksum_setup(skb))
- 		goto out_kfree_skb;
 
 	/* GSO will handle the following emulations directly. */
 	if (netif_needs_gso(dev, skb))
@@ -2594,19 +2512,6 @@
 	if (skb->tc_verd & TC_NCLS) {
 		skb->tc_verd = CLR_TC_NCLS(skb->tc_verd);
 		goto ncls;
-	}
-#endif
-
-#ifdef CONFIG_XEN
-	switch (skb->ip_summed) {
-	case CHECKSUM_UNNECESSARY:
-		skb->proto_data_valid = 1;
-		break;
-	case CHECKSUM_PARTIAL:
-		/* XXX Implement me. */
-	default:
-		skb->proto_data_valid = 0;
-		break;
 	}
 #endif
 
