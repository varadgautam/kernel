--- conflicted
+++ resolved
@@ -261,11 +261,7 @@
 {
 	struct sk_buff *skb;
 
-<<<<<<< HEAD
-	skb = __alloc_skb(length + NET_SKB_PAD, gfp_mask, SKB_ALLOC_RX, node);
-=======
-	skb = __alloc_skb(length + NET_SKB_PAD, gfp_mask, 0, NUMA_NO_NODE);
->>>>>>> c8ddb271
+	skb = __alloc_skb(length + NET_SKB_PAD, gfp_mask, SKB_ALLOC_RX, NUMA_NO_NODE);
 	if (likely(skb)) {
 		skb_reserve(skb, NET_SKB_PAD);
 		skb->dev = dev;
@@ -274,27 +270,6 @@
 }
 EXPORT_SYMBOL(__netdev_alloc_skb);
 
-<<<<<<< HEAD
-struct page *__netdev_alloc_page(struct net_device *dev, gfp_t gfp_mask)
-{
-	int node = dev->dev.parent ? dev_to_node(dev->dev.parent) : -1;
-	struct page *page;
-
-	page = alloc_pages_reserve(node, gfp_mask | __GFP_MEMALLOC, 0,
-			&net_skb_reserve, NULL);
-
-	return page;
-}
-EXPORT_SYMBOL(__netdev_alloc_page);
-
-void __netdev_free_page(struct net_device *dev, struct page *page)
-{
-	free_pages_reserve(page, 0, &net_skb_reserve, page->reserve);
-}
-EXPORT_SYMBOL(__netdev_free_page);
-
-=======
->>>>>>> c8ddb271
 void skb_add_rx_frag(struct sk_buff *skb, int i, struct page *page, int off,
 		int size)
 {
@@ -639,10 +614,6 @@
 	n->hdr_len = skb->nohdr ? skb_headroom(skb) : skb->hdr_len;
 	n->cloned = 1;
 	n->nohdr = 0;
-#ifdef CONFIG_XEN
-	C(proto_data_valid);
-	C(proto_csum_blank);
-#endif
 	n->destructor = NULL;
 	C(tail);
 	C(end);
@@ -766,25 +737,11 @@
 
 struct sk_buff *skb_copy(const struct sk_buff *skb, gfp_t gfp_mask)
 {
-<<<<<<< HEAD
-	int headerlen = skb->data - skb->head;
-	int size;
-	/*
-	 *	Allocate the copy buffer
-	 */
-	struct sk_buff *n;
-#ifdef NET_SKBUFF_DATA_USES_OFFSET
-	size = skb->end + skb->data_len;
-#else
-	size = skb->end - skb->head + skb->data_len;
-#endif
-	n = __alloc_skb(size, gfp_mask, skb_alloc_rx_flag(skb), -1);
-=======
 	int headerlen = skb_headroom(skb);
 	unsigned int size = (skb_end_pointer(skb) - skb->head) + skb->data_len;
-	struct sk_buff *n = alloc_skb(size, gfp_mask);
-
->>>>>>> c8ddb271
+	struct sk_buff *n = __alloc_skb(size, gfp_mask, skb_alloc_rx_flag(skb),
+					NUMA_NO_NODE);
+
 	if (!n)
 		return NULL;
 
@@ -816,23 +773,10 @@
 
 struct sk_buff *pskb_copy(struct sk_buff *skb, gfp_t gfp_mask)
 {
-<<<<<<< HEAD
-	/*
-	 *	Allocate the copy buffer
-	 */
-	int size;
-	struct sk_buff *n;
-#ifdef NET_SKBUFF_DATA_USES_OFFSET
-	size = skb->end;
-#else
-	size = skb->end - skb->head;
-#endif
-	n = __alloc_skb(size, gfp_mask, skb_alloc_rx_flag(skb), -1);
-=======
 	unsigned int size = skb_end_pointer(skb) - skb->head;
-	struct sk_buff *n = alloc_skb(size, gfp_mask);
-
->>>>>>> c8ddb271
+	struct sk_buff *n = __alloc_skb(size, gfp_mask, skb_alloc_rx_flag(skb),
+					NUMA_NO_NODE);
+
 	if (!n)
 		goto out;
 
@@ -918,10 +862,6 @@
 	       skb_shinfo(skb),
 	       offsetof(struct skb_shared_info, frags[skb_shinfo(skb)->nr_frags]));
 
-<<<<<<< HEAD
-	for (i = 0; i < skb_shinfo(skb)->nr_frags; i++)
-		skb_get_page(skb, skb_shinfo(skb)->frags[i].page);
-=======
 	/* Check if we can avoid taking references on fragments if we own
 	 * the last reference on skb->head. (see skb_release_data())
 	 */
@@ -929,7 +869,6 @@
 		fastpath = true;
 	else {
 		int delta = skb->nohdr ? (1 << SKB_DATAREF_SHIFT) + 1 : 1;
->>>>>>> c8ddb271
 
 		fastpath = atomic_read(&skb_shinfo(skb)->dataref) == delta;
 	}
@@ -938,7 +877,7 @@
 		kfree(skb->head);
 	} else {
 		for (i = 0; i < skb_shinfo(skb)->nr_frags; i++)
-			get_page(skb_shinfo(skb)->frags[i].page);
+			skb_get_page(skb, skb_shinfo(skb)->frags[i].page);
 
 		if (skb_has_frag_list(skb))
 			skb_clone_fraglist(skb);
