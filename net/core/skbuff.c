/*
 *	Routines having to do with the 'struct sk_buff' memory handlers.
 *
 *	Authors:	Alan Cox <alan@lxorguk.ukuu.org.uk>
 *			Florian La Roche <rzsfl@rz.uni-sb.de>
 *
 *	Fixes:
 *		Alan Cox	:	Fixed the worst of the load
 *					balancer bugs.
 *		Dave Platt	:	Interrupt stacking fix.
 *	Richard Kooijman	:	Timestamp fixes.
 *		Alan Cox	:	Changed buffer format.
 *		Alan Cox	:	destructor hook for AF_UNIX etc.
 *		Linus Torvalds	:	Better skb_clone.
 *		Alan Cox	:	Added skb_copy.
 *		Alan Cox	:	Added all the changed routines Linus
 *					only put in the headers
 *		Ray VanTassle	:	Fixed --skb->lock in free
 *		Alan Cox	:	skb_copy copy arp field
 *		Andi Kleen	:	slabified it.
 *		Robert Olsson	:	Removed skb_head_pool
 *
 *	NOTE:
 *		The __skb_ routines should be called with interrupts
 *	disabled, or you better be *real* sure that the operation is atomic
 *	with respect to whatever list is being frobbed (e.g. via lock_sock()
 *	or via disabling bottom half handlers, etc).
 *
 *	This program is free software; you can redistribute it and/or
 *	modify it under the terms of the GNU General Public License
 *	as published by the Free Software Foundation; either version
 *	2 of the License, or (at your option) any later version.
 */

/*
 *	The functions in this file will not compile correctly with gcc 2.4.x
 */

#define pr_fmt(fmt) KBUILD_MODNAME ": " fmt

#include <linux/module.h>
#include <linux/types.h>
#include <linux/kernel.h>
#include <linux/kmemcheck.h>
#include <linux/mm.h>
#include <linux/interrupt.h>
#include <linux/in.h>
#include <linux/inet.h>
#include <linux/slab.h>
#include <linux/tcp.h>
#include <linux/udp.h>
#include <linux/sctp.h>
#include <linux/netdevice.h>
#ifdef CONFIG_NET_CLS_ACT
#include <net/pkt_sched.h>
#endif
#include <linux/string.h>
#include <linux/skbuff.h>
#include <linux/splice.h>
#include <linux/cache.h>
#include <linux/rtnetlink.h>
#include <linux/init.h>
#include <linux/scatterlist.h>
#include <linux/errqueue.h>
#include <linux/prefetch.h>
#include <linux/if_vlan.h>

#include <net/protocol.h>
#include <net/dst.h>
#include <net/sock.h>
#include <net/checksum.h>
#include <net/ip6_checksum.h>
#include <net/xfrm.h>

#include <linux/uaccess.h>
#include <trace/events/skb.h>
#include <linux/highmem.h>
#include <linux/capability.h>
#include <linux/user_namespace.h>

struct kmem_cache *skbuff_head_cache __read_mostly;
static struct kmem_cache *skbuff_fclone_cache __read_mostly;
int sysctl_max_skb_frags __read_mostly = MAX_SKB_FRAGS;
EXPORT_SYMBOL(sysctl_max_skb_frags);

/**
 *	skb_panic - private function for out-of-line support
 *	@skb:	buffer
 *	@sz:	size
 *	@addr:	address
 *	@msg:	skb_over_panic or skb_under_panic
 *
 *	Out-of-line support for skb_put() and skb_push().
 *	Called via the wrapper skb_over_panic() or skb_under_panic().
 *	Keep out of line to prevent kernel bloat.
 *	__builtin_return_address is not used because it is not always reliable.
 */
static void skb_panic(struct sk_buff *skb, unsigned int sz, void *addr,
		      const char msg[])
{
	pr_emerg("%s: text:%p len:%d put:%d head:%p data:%p tail:%#lx end:%#lx dev:%s\n",
		 msg, addr, skb->len, sz, skb->head, skb->data,
		 (unsigned long)skb->tail, (unsigned long)skb->end,
		 skb->dev ? skb->dev->name : "<NULL>");
	BUG();
}

static void skb_over_panic(struct sk_buff *skb, unsigned int sz, void *addr)
{
	skb_panic(skb, sz, addr, __func__);
}

static void skb_under_panic(struct sk_buff *skb, unsigned int sz, void *addr)
{
	skb_panic(skb, sz, addr, __func__);
}

/*
 * kmalloc_reserve is a wrapper around kmalloc_node_track_caller that tells
 * the caller if emergency pfmemalloc reserves are being used. If it is and
 * the socket is later found to be SOCK_MEMALLOC then PFMEMALLOC reserves
 * may be used. Otherwise, the packet data may be discarded until enough
 * memory is free
 */
#define kmalloc_reserve(size, gfp, node, pfmemalloc) \
	 __kmalloc_reserve(size, gfp, node, _RET_IP_, pfmemalloc)

static void *__kmalloc_reserve(size_t size, gfp_t flags, int node,
			       unsigned long ip, bool *pfmemalloc)
{
	void *obj;
	bool ret_pfmemalloc = false;

	/*
	 * Try a regular allocation, when that fails and we're not entitled
	 * to the reserves, fail.
	 */
	obj = kmalloc_node_track_caller(size,
					flags | __GFP_NOMEMALLOC | __GFP_NOWARN,
					node);
	if (obj || !(gfp_pfmemalloc_allowed(flags)))
		goto out;

	/* Try again but now we are using pfmemalloc reserves */
	ret_pfmemalloc = true;
	obj = kmalloc_node_track_caller(size, flags, node);

out:
	if (pfmemalloc)
		*pfmemalloc = ret_pfmemalloc;

	return obj;
}

/* 	Allocate a new skbuff. We do this ourselves so we can fill in a few
 *	'private' fields and also do memory statistics to find all the
 *	[BEEP] leaks.
 *
 */

struct sk_buff *__alloc_skb_head(gfp_t gfp_mask, int node)
{
	struct sk_buff *skb;

	/* Get the HEAD */
	skb = kmem_cache_alloc_node(skbuff_head_cache,
				    gfp_mask & ~__GFP_DMA, node);
	if (!skb)
		goto out;

	/*
	 * Only clear those fields we need to clear, not those that we will
	 * actually initialise below. Hence, don't put any more fields after
	 * the tail pointer in struct sk_buff!
	 */
	memset(skb, 0, offsetof(struct sk_buff, tail));
	skb->head = NULL;
	skb->truesize = sizeof(struct sk_buff);
	atomic_set(&skb->users, 1);

	skb->mac_header = (typeof(skb->mac_header))~0U;
out:
	return skb;
}

/**
 *	__alloc_skb	-	allocate a network buffer
 *	@size: size to allocate
 *	@gfp_mask: allocation mask
 *	@flags: If SKB_ALLOC_FCLONE is set, allocate from fclone cache
 *		instead of head cache and allocate a cloned (child) skb.
 *		If SKB_ALLOC_RX is set, __GFP_MEMALLOC will be used for
 *		allocations in case the data is required for writeback
 *	@node: numa node to allocate memory on
 *
 *	Allocate a new &sk_buff. The returned buffer has no headroom and a
 *	tail room of at least size bytes. The object has a reference count
 *	of one. The return is the buffer. On a failure the return is %NULL.
 *
 *	Buffers may only be allocated from interrupts using a @gfp_mask of
 *	%GFP_ATOMIC.
 */
struct sk_buff *__alloc_skb(unsigned int size, gfp_t gfp_mask,
			    int flags, int node)
{
	struct kmem_cache *cache;
	struct skb_shared_info *shinfo;
	struct sk_buff *skb;
	u8 *data;
	bool pfmemalloc;

	cache = (flags & SKB_ALLOC_FCLONE)
		? skbuff_fclone_cache : skbuff_head_cache;

	if (sk_memalloc_socks() && (flags & SKB_ALLOC_RX))
		gfp_mask |= __GFP_MEMALLOC;

	/* Get the HEAD */
	skb = kmem_cache_alloc_node(cache, gfp_mask & ~__GFP_DMA, node);
	if (!skb)
		goto out;
	prefetchw(skb);

	/* We do our best to align skb_shared_info on a separate cache
	 * line. It usually works because kmalloc(X > SMP_CACHE_BYTES) gives
	 * aligned memory blocks, unless SLUB/SLAB debug is enabled.
	 * Both skb->head and skb_shared_info are cache line aligned.
	 */
	size = SKB_DATA_ALIGN(size);
	size += SKB_DATA_ALIGN(sizeof(struct skb_shared_info));
	data = kmalloc_reserve(size, gfp_mask, node, &pfmemalloc);
	if (!data)
		goto nodata;
	/* kmalloc(size) might give us more room than requested.
	 * Put skb_shared_info exactly at the end of allocated zone,
	 * to allow max possible filling before reallocation.
	 */
	size = SKB_WITH_OVERHEAD(ksize(data));
	prefetchw(data + size);

	/*
	 * Only clear those fields we need to clear, not those that we will
	 * actually initialise below. Hence, don't put any more fields after
	 * the tail pointer in struct sk_buff!
	 */
	memset(skb, 0, offsetof(struct sk_buff, tail));
	/* Account for allocated memory : skb + skb->head */
	skb->truesize = SKB_TRUESIZE(size);
	skb->pfmemalloc = pfmemalloc;
	atomic_set(&skb->users, 1);
	skb->head = data;
	skb->data = data;
	skb_reset_tail_pointer(skb);
	skb->end = skb->tail + size;
	skb->mac_header = (typeof(skb->mac_header))~0U;
	skb->transport_header = (typeof(skb->transport_header))~0U;

	/* make sure we initialize shinfo sequentially */
	shinfo = skb_shinfo(skb);
	memset(shinfo, 0, offsetof(struct skb_shared_info, dataref));
	atomic_set(&shinfo->dataref, 1);
	kmemcheck_annotate_variable(shinfo->destructor_arg);

	if (flags & SKB_ALLOC_FCLONE) {
		struct sk_buff_fclones *fclones;

		fclones = container_of(skb, struct sk_buff_fclones, skb1);

		kmemcheck_annotate_bitfield(&fclones->skb2, flags1);
		skb->fclone = SKB_FCLONE_ORIG;
		atomic_set(&fclones->fclone_ref, 1);

		fclones->skb2.fclone = SKB_FCLONE_CLONE;
	}
out:
	return skb;
nodata:
	kmem_cache_free(cache, skb);
	skb = NULL;
	goto out;
}
EXPORT_SYMBOL(__alloc_skb);

/**
 * __build_skb - build a network buffer
 * @data: data buffer provided by caller
 * @frag_size: size of data, or 0 if head was kmalloced
 *
 * Allocate a new &sk_buff. Caller provides space holding head and
 * skb_shared_info. @data must have been allocated by kmalloc() only if
 * @frag_size is 0, otherwise data should come from the page allocator
 *  or vmalloc()
 * The return is the new skb buffer.
 * On a failure the return is %NULL, and @data is not freed.
 * Notes :
 *  Before IO, driver allocates only data buffer where NIC put incoming frame
 *  Driver should add room at head (NET_SKB_PAD) and
 *  MUST add room at tail (SKB_DATA_ALIGN(skb_shared_info))
 *  After IO, driver calls build_skb(), to allocate sk_buff and populate it
 *  before giving packet to stack.
 *  RX rings only contains data buffers, not full skbs.
 */
struct sk_buff *__build_skb(void *data, unsigned int frag_size)
{
	struct skb_shared_info *shinfo;
	struct sk_buff *skb;
	unsigned int size = frag_size ? : ksize(data);

	skb = kmem_cache_alloc(skbuff_head_cache, GFP_ATOMIC);
	if (!skb)
		return NULL;

	size -= SKB_DATA_ALIGN(sizeof(struct skb_shared_info));

	memset(skb, 0, offsetof(struct sk_buff, tail));
	skb->truesize = SKB_TRUESIZE(size);
	atomic_set(&skb->users, 1);
	skb->head = data;
	skb->data = data;
	skb_reset_tail_pointer(skb);
	skb->end = skb->tail + size;
	skb->mac_header = (typeof(skb->mac_header))~0U;
	skb->transport_header = (typeof(skb->transport_header))~0U;

	/* make sure we initialize shinfo sequentially */
	shinfo = skb_shinfo(skb);
	memset(shinfo, 0, offsetof(struct skb_shared_info, dataref));
	atomic_set(&shinfo->dataref, 1);
	kmemcheck_annotate_variable(shinfo->destructor_arg);

	return skb;
}

/* build_skb() is wrapper over __build_skb(), that specifically
 * takes care of skb->head and skb->pfmemalloc
 * This means that if @frag_size is not zero, then @data must be backed
 * by a page fragment, not kmalloc() or vmalloc()
 */
struct sk_buff *build_skb(void *data, unsigned int frag_size)
{
	struct sk_buff *skb = __build_skb(data, frag_size);

	if (skb && frag_size) {
		skb->head_frag = 1;
		if (page_is_pfmemalloc(virt_to_head_page(data)))
			skb->pfmemalloc = 1;
	}
	return skb;
}
EXPORT_SYMBOL(build_skb);

#define NAPI_SKB_CACHE_SIZE	64

struct napi_alloc_cache {
	struct page_frag_cache page;
	unsigned int skb_count;
	void *skb_cache[NAPI_SKB_CACHE_SIZE];
};

static DEFINE_PER_CPU(struct page_frag_cache, netdev_alloc_cache);
static DEFINE_PER_CPU(struct napi_alloc_cache, napi_alloc_cache);

static void *__netdev_alloc_frag(unsigned int fragsz, gfp_t gfp_mask)
{
	struct page_frag_cache *nc;
	unsigned long flags;
	void *data;

	local_irq_save(flags);
	nc = this_cpu_ptr(&netdev_alloc_cache);
	data = page_frag_alloc(nc, fragsz, gfp_mask);
	local_irq_restore(flags);
	return data;
}

/**
 * netdev_alloc_frag - allocate a page fragment
 * @fragsz: fragment size
 *
 * Allocates a frag from a page for receive buffer.
 * Uses GFP_ATOMIC allocations.
 */
void *netdev_alloc_frag(unsigned int fragsz)
{
	return __netdev_alloc_frag(fragsz, GFP_ATOMIC | __GFP_COLD);
}
EXPORT_SYMBOL(netdev_alloc_frag);

static void *__napi_alloc_frag(unsigned int fragsz, gfp_t gfp_mask)
{
	struct napi_alloc_cache *nc = this_cpu_ptr(&napi_alloc_cache);

	return page_frag_alloc(&nc->page, fragsz, gfp_mask);
}

void *napi_alloc_frag(unsigned int fragsz)
{
	return __napi_alloc_frag(fragsz, GFP_ATOMIC | __GFP_COLD);
}
EXPORT_SYMBOL(napi_alloc_frag);

/**
 *	__netdev_alloc_skb - allocate an skbuff for rx on a specific device
 *	@dev: network device to receive on
 *	@len: length to allocate
 *	@gfp_mask: get_free_pages mask, passed to alloc_skb
 *
 *	Allocate a new &sk_buff and assign it a usage count of one. The
 *	buffer has NET_SKB_PAD headroom built in. Users should allocate
 *	the headroom they think they need without accounting for the
 *	built in space. The built in space is used for optimisations.
 *
 *	%NULL is returned if there is no free memory.
 */
struct sk_buff *__netdev_alloc_skb(struct net_device *dev, unsigned int len,
				   gfp_t gfp_mask)
{
	struct page_frag_cache *nc;
	unsigned long flags;
	struct sk_buff *skb;
	bool pfmemalloc;
	void *data;

	len += NET_SKB_PAD;

	if ((len > SKB_WITH_OVERHEAD(PAGE_SIZE)) ||
	    (gfp_mask & (__GFP_DIRECT_RECLAIM | GFP_DMA))) {
		skb = __alloc_skb(len, gfp_mask, SKB_ALLOC_RX, NUMA_NO_NODE);
		if (!skb)
			goto skb_fail;
		goto skb_success;
	}

	len += SKB_DATA_ALIGN(sizeof(struct skb_shared_info));
	len = SKB_DATA_ALIGN(len);

	if (sk_memalloc_socks())
		gfp_mask |= __GFP_MEMALLOC;

	local_irq_save(flags);

	nc = this_cpu_ptr(&netdev_alloc_cache);
	data = page_frag_alloc(nc, len, gfp_mask);
	pfmemalloc = nc->pfmemalloc;

	local_irq_restore(flags);

	if (unlikely(!data))
		return NULL;

	skb = __build_skb(data, len);
	if (unlikely(!skb)) {
		skb_free_frag(data);
		return NULL;
	}

	/* use OR instead of assignment to avoid clearing of bits in mask */
	if (pfmemalloc)
		skb->pfmemalloc = 1;
	skb->head_frag = 1;

skb_success:
	skb_reserve(skb, NET_SKB_PAD);
	skb->dev = dev;

skb_fail:
	return skb;
}
EXPORT_SYMBOL(__netdev_alloc_skb);

/**
 *	__napi_alloc_skb - allocate skbuff for rx in a specific NAPI instance
 *	@napi: napi instance this buffer was allocated for
 *	@len: length to allocate
 *	@gfp_mask: get_free_pages mask, passed to alloc_skb and alloc_pages
 *
 *	Allocate a new sk_buff for use in NAPI receive.  This buffer will
 *	attempt to allocate the head from a special reserved region used
 *	only for NAPI Rx allocation.  By doing this we can save several
 *	CPU cycles by avoiding having to disable and re-enable IRQs.
 *
 *	%NULL is returned if there is no free memory.
 */
struct sk_buff *__napi_alloc_skb(struct napi_struct *napi, unsigned int len,
				 gfp_t gfp_mask)
{
	struct napi_alloc_cache *nc = this_cpu_ptr(&napi_alloc_cache);
	struct sk_buff *skb;
	void *data;

	len += NET_SKB_PAD + NET_IP_ALIGN;

	if ((len > SKB_WITH_OVERHEAD(PAGE_SIZE)) ||
	    (gfp_mask & (__GFP_DIRECT_RECLAIM | GFP_DMA))) {
		skb = __alloc_skb(len, gfp_mask, SKB_ALLOC_RX, NUMA_NO_NODE);
		if (!skb)
			goto skb_fail;
		goto skb_success;
	}

	len += SKB_DATA_ALIGN(sizeof(struct skb_shared_info));
	len = SKB_DATA_ALIGN(len);

	if (sk_memalloc_socks())
		gfp_mask |= __GFP_MEMALLOC;

	data = page_frag_alloc(&nc->page, len, gfp_mask);
	if (unlikely(!data))
		return NULL;

	skb = __build_skb(data, len);
	if (unlikely(!skb)) {
		skb_free_frag(data);
		return NULL;
	}

	/* use OR instead of assignment to avoid clearing of bits in mask */
	if (nc->page.pfmemalloc)
		skb->pfmemalloc = 1;
	skb->head_frag = 1;

skb_success:
	skb_reserve(skb, NET_SKB_PAD + NET_IP_ALIGN);
	skb->dev = napi->dev;

skb_fail:
	return skb;
}
EXPORT_SYMBOL(__napi_alloc_skb);

void skb_add_rx_frag(struct sk_buff *skb, int i, struct page *page, int off,
		     int size, unsigned int truesize)
{
	skb_fill_page_desc(skb, i, page, off, size);
	skb->len += size;
	skb->data_len += size;
	skb->truesize += truesize;
}
EXPORT_SYMBOL(skb_add_rx_frag);

void skb_coalesce_rx_frag(struct sk_buff *skb, int i, int size,
			  unsigned int truesize)
{
	skb_frag_t *frag = &skb_shinfo(skb)->frags[i];

	skb_frag_size_add(frag, size);
	skb->len += size;
	skb->data_len += size;
	skb->truesize += truesize;
}
EXPORT_SYMBOL(skb_coalesce_rx_frag);

static void skb_drop_list(struct sk_buff **listp)
{
	kfree_skb_list(*listp);
	*listp = NULL;
}

static inline void skb_drop_fraglist(struct sk_buff *skb)
{
	skb_drop_list(&skb_shinfo(skb)->frag_list);
}

static void skb_clone_fraglist(struct sk_buff *skb)
{
	struct sk_buff *list;

	skb_walk_frags(skb, list)
		skb_get(list);
}

static void skb_free_head(struct sk_buff *skb)
{
	unsigned char *head = skb->head;

	if (skb->head_frag)
		skb_free_frag(head);
	else
		kfree(head);
}

static void skb_release_data(struct sk_buff *skb)
{
	struct skb_shared_info *shinfo = skb_shinfo(skb);
	int i;

	if (skb->cloned &&
	    atomic_sub_return(skb->nohdr ? (1 << SKB_DATAREF_SHIFT) + 1 : 1,
			      &shinfo->dataref))
		return;

	for (i = 0; i < shinfo->nr_frags; i++)
		__skb_frag_unref(&shinfo->frags[i]);

	/*
	 * If skb buf is from userspace, we need to notify the caller
	 * the lower device DMA has done;
	 */
	if (shinfo->tx_flags & SKBTX_DEV_ZEROCOPY) {
		struct ubuf_info *uarg;

		uarg = shinfo->destructor_arg;
		if (uarg->callback)
			uarg->callback(uarg, true);
	}

	if (shinfo->frag_list)
		kfree_skb_list(shinfo->frag_list);

	skb_free_head(skb);
}

/*
 *	Free an skbuff by memory without cleaning the state.
 */
static void kfree_skbmem(struct sk_buff *skb)
{
	struct sk_buff_fclones *fclones;

	switch (skb->fclone) {
	case SKB_FCLONE_UNAVAILABLE:
		kmem_cache_free(skbuff_head_cache, skb);
		return;

	case SKB_FCLONE_ORIG:
		fclones = container_of(skb, struct sk_buff_fclones, skb1);

		/* We usually free the clone (TX completion) before original skb
		 * This test would have no chance to be true for the clone,
		 * while here, branch prediction will be good.
		 */
		if (atomic_read(&fclones->fclone_ref) == 1)
			goto fastpath;
		break;

	default: /* SKB_FCLONE_CLONE */
		fclones = container_of(skb, struct sk_buff_fclones, skb2);
		break;
	}
	if (!atomic_dec_and_test(&fclones->fclone_ref))
		return;
fastpath:
	kmem_cache_free(skbuff_fclone_cache, fclones);
}

static void skb_release_head_state(struct sk_buff *skb)
{
	skb_dst_drop(skb);
#ifdef CONFIG_XFRM
	secpath_put(skb->sp);
#endif
	if (skb->destructor) {
		WARN_ON(in_irq());
		skb->destructor(skb);
	}
#if IS_ENABLED(CONFIG_NF_CONNTRACK)
	nf_conntrack_put(skb_nfct(skb));
#endif
#if IS_ENABLED(CONFIG_BRIDGE_NETFILTER)
	nf_bridge_put(skb->nf_bridge);
#endif
}

/* Free everything but the sk_buff shell. */
static void skb_release_all(struct sk_buff *skb)
{
	skb_release_head_state(skb);
	if (likely(skb->head))
		skb_release_data(skb);
}

/**
 *	__kfree_skb - private function
 *	@skb: buffer
 *
 *	Free an sk_buff. Release anything attached to the buffer.
 *	Clean the state. This is an internal helper function. Users should
 *	always call kfree_skb
 */

void __kfree_skb(struct sk_buff *skb)
{
	skb_release_all(skb);
	kfree_skbmem(skb);
}
EXPORT_SYMBOL(__kfree_skb);

/**
 *	kfree_skb - free an sk_buff
 *	@skb: buffer to free
 *
 *	Drop a reference to the buffer and free it if the usage count has
 *	hit zero.
 */
void kfree_skb(struct sk_buff *skb)
{
	if (unlikely(!skb))
		return;
	if (likely(atomic_read(&skb->users) == 1))
		smp_rmb();
	else if (likely(!atomic_dec_and_test(&skb->users)))
		return;
	trace_kfree_skb(skb, __builtin_return_address(0));
	__kfree_skb(skb);
}
EXPORT_SYMBOL(kfree_skb);

void kfree_skb_list(struct sk_buff *segs)
{
	while (segs) {
		struct sk_buff *next = segs->next;

		kfree_skb(segs);
		segs = next;
	}
}
EXPORT_SYMBOL(kfree_skb_list);

/**
 *	skb_tx_error - report an sk_buff xmit error
 *	@skb: buffer that triggered an error
 *
 *	Report xmit error if a device callback is tracking this skb.
 *	skb must be freed afterwards.
 */
void skb_tx_error(struct sk_buff *skb)
{
	if (skb_shinfo(skb)->tx_flags & SKBTX_DEV_ZEROCOPY) {
		struct ubuf_info *uarg;

		uarg = skb_shinfo(skb)->destructor_arg;
		if (uarg->callback)
			uarg->callback(uarg, false);
		skb_shinfo(skb)->tx_flags &= ~SKBTX_DEV_ZEROCOPY;
	}
}
EXPORT_SYMBOL(skb_tx_error);

/**
 *	consume_skb - free an skbuff
 *	@skb: buffer to free
 *
 *	Drop a ref to the buffer and free it if the usage count has hit zero
 *	Functions identically to kfree_skb, but kfree_skb assumes that the frame
 *	is being dropped after a failure and notes that
 */
void consume_skb(struct sk_buff *skb)
{
	if (unlikely(!skb))
		return;
	if (likely(atomic_read(&skb->users) == 1))
		smp_rmb();
	else if (likely(!atomic_dec_and_test(&skb->users)))
		return;
	trace_consume_skb(skb);
	__kfree_skb(skb);
}
EXPORT_SYMBOL(consume_skb);

void __kfree_skb_flush(void)
{
	struct napi_alloc_cache *nc = this_cpu_ptr(&napi_alloc_cache);

	/* flush skb_cache if containing objects */
	if (nc->skb_count) {
		kmem_cache_free_bulk(skbuff_head_cache, nc->skb_count,
				     nc->skb_cache);
		nc->skb_count = 0;
	}
}

static inline void _kfree_skb_defer(struct sk_buff *skb)
{
	struct napi_alloc_cache *nc = this_cpu_ptr(&napi_alloc_cache);

	/* drop skb->head and call any destructors for packet */
	skb_release_all(skb);

	/* record skb to CPU local list */
	nc->skb_cache[nc->skb_count++] = skb;

#ifdef CONFIG_SLUB
	/* SLUB writes into objects when freeing */
	prefetchw(skb);
#endif

	/* flush skb_cache if it is filled */
	if (unlikely(nc->skb_count == NAPI_SKB_CACHE_SIZE)) {
		kmem_cache_free_bulk(skbuff_head_cache, NAPI_SKB_CACHE_SIZE,
				     nc->skb_cache);
		nc->skb_count = 0;
	}
}
void __kfree_skb_defer(struct sk_buff *skb)
{
	_kfree_skb_defer(skb);
}

void napi_consume_skb(struct sk_buff *skb, int budget)
{
	if (unlikely(!skb))
		return;

	/* Zero budget indicate non-NAPI context called us, like netpoll */
	if (unlikely(!budget)) {
		dev_consume_skb_any(skb);
		return;
	}

	if (likely(atomic_read(&skb->users) == 1))
		smp_rmb();
	else if (likely(!atomic_dec_and_test(&skb->users)))
		return;
	/* if reaching here SKB is ready to free */
	trace_consume_skb(skb);

	/* if SKB is a clone, don't handle this case */
	if (skb->fclone != SKB_FCLONE_UNAVAILABLE) {
		__kfree_skb(skb);
		return;
	}

	_kfree_skb_defer(skb);
}
EXPORT_SYMBOL(napi_consume_skb);

/* Make sure a field is enclosed inside headers_start/headers_end section */
#define CHECK_SKB_FIELD(field) \
	BUILD_BUG_ON(offsetof(struct sk_buff, field) <		\
		     offsetof(struct sk_buff, headers_start));	\
	BUILD_BUG_ON(offsetof(struct sk_buff, field) >		\
		     offsetof(struct sk_buff, headers_end));	\

static void __copy_skb_header(struct sk_buff *new, const struct sk_buff *old)
{
	new->tstamp		= old->tstamp;
	/* We do not copy old->sk */
	new->dev		= old->dev;
	memcpy(new->cb, old->cb, sizeof(old->cb));
	skb_dst_copy(new, old);
#ifdef CONFIG_XFRM
	new->sp			= secpath_get(old->sp);
#endif
	__nf_copy(new, old, false);

	/* Note : this field could be in headers_start/headers_end section
	 * It is not yet because we do not want to have a 16 bit hole
	 */
	new->queue_mapping = old->queue_mapping;

	memcpy(&new->headers_start, &old->headers_start,
	       offsetof(struct sk_buff, headers_end) -
	       offsetof(struct sk_buff, headers_start));
	CHECK_SKB_FIELD(protocol);
	CHECK_SKB_FIELD(csum);
	CHECK_SKB_FIELD(hash);
	CHECK_SKB_FIELD(priority);
	CHECK_SKB_FIELD(skb_iif);
	CHECK_SKB_FIELD(vlan_proto);
	CHECK_SKB_FIELD(vlan_tci);
	CHECK_SKB_FIELD(transport_header);
	CHECK_SKB_FIELD(network_header);
	CHECK_SKB_FIELD(mac_header);
	CHECK_SKB_FIELD(inner_protocol);
	CHECK_SKB_FIELD(inner_transport_header);
	CHECK_SKB_FIELD(inner_network_header);
	CHECK_SKB_FIELD(inner_mac_header);
	CHECK_SKB_FIELD(mark);
#ifdef CONFIG_NETWORK_SECMARK
	CHECK_SKB_FIELD(secmark);
#endif
#ifdef CONFIG_NET_RX_BUSY_POLL
	CHECK_SKB_FIELD(napi_id);
#endif
#ifdef CONFIG_XPS
	CHECK_SKB_FIELD(sender_cpu);
#endif
#ifdef CONFIG_NET_SCHED
	CHECK_SKB_FIELD(tc_index);
#endif

}

/*
 * You should not add any new code to this function.  Add it to
 * __copy_skb_header above instead.
 */
static struct sk_buff *__skb_clone(struct sk_buff *n, struct sk_buff *skb)
{
#define C(x) n->x = skb->x

	n->next = n->prev = NULL;
	n->sk = NULL;
	__copy_skb_header(n, skb);

	C(len);
	C(data_len);
	C(mac_len);
	n->hdr_len = skb->nohdr ? skb_headroom(skb) : skb->hdr_len;
	n->cloned = 1;
	n->nohdr = 0;
	n->destructor = NULL;
	C(tail);
	C(end);
	C(head);
	C(head_frag);
	C(data);
	C(truesize);
	atomic_set(&n->users, 1);

	atomic_inc(&(skb_shinfo(skb)->dataref));
	skb->cloned = 1;

	return n;
#undef C
}

/**
 *	skb_morph	-	morph one skb into another
 *	@dst: the skb to receive the contents
 *	@src: the skb to supply the contents
 *
 *	This is identical to skb_clone except that the target skb is
 *	supplied by the user.
 *
 *	The target skb is returned upon exit.
 */
struct sk_buff *skb_morph(struct sk_buff *dst, struct sk_buff *src)
{
	skb_release_all(dst);
	return __skb_clone(dst, src);
}
EXPORT_SYMBOL_GPL(skb_morph);

/**
 *	skb_copy_ubufs	-	copy userspace skb frags buffers to kernel
 *	@skb: the skb to modify
 *	@gfp_mask: allocation priority
 *
 *	This must be called on SKBTX_DEV_ZEROCOPY skb.
 *	It will copy all frags into kernel and drop the reference
 *	to userspace pages.
 *
 *	If this function is called from an interrupt gfp_mask() must be
 *	%GFP_ATOMIC.
 *
 *	Returns 0 on success or a negative error code on failure
 *	to allocate kernel memory to copy to.
 */
int skb_copy_ubufs(struct sk_buff *skb, gfp_t gfp_mask)
{
	int i;
	int num_frags = skb_shinfo(skb)->nr_frags;
	struct page *page, *head = NULL;
	struct ubuf_info *uarg = skb_shinfo(skb)->destructor_arg;

	for (i = 0; i < num_frags; i++) {
		u8 *vaddr;
		skb_frag_t *f = &skb_shinfo(skb)->frags[i];

		page = alloc_page(gfp_mask);
		if (!page) {
			while (head) {
				struct page *next = (struct page *)page_private(head);
				put_page(head);
				head = next;
			}
			return -ENOMEM;
		}
		vaddr = kmap_atomic(skb_frag_page(f));
		memcpy(page_address(page),
		       vaddr + f->page_offset, skb_frag_size(f));
		kunmap_atomic(vaddr);
		set_page_private(page, (unsigned long)head);
		head = page;
	}

	/* skb frags release userspace buffers */
	for (i = 0; i < num_frags; i++)
		skb_frag_unref(skb, i);

	uarg->callback(uarg, false);

	/* skb frags point to kernel buffers */
	for (i = num_frags - 1; i >= 0; i--) {
		__skb_fill_page_desc(skb, i, head, 0,
				     skb_shinfo(skb)->frags[i].size);
		head = (struct page *)page_private(head);
	}

	skb_shinfo(skb)->tx_flags &= ~SKBTX_DEV_ZEROCOPY;
	return 0;
}
EXPORT_SYMBOL_GPL(skb_copy_ubufs);

/**
 *	skb_clone	-	duplicate an sk_buff
 *	@skb: buffer to clone
 *	@gfp_mask: allocation priority
 *
 *	Duplicate an &sk_buff. The new one is not owned by a socket. Both
 *	copies share the same packet data but not structure. The new
 *	buffer has a reference count of 1. If the allocation fails the
 *	function returns %NULL otherwise the new buffer is returned.
 *
 *	If this function is called from an interrupt gfp_mask() must be
 *	%GFP_ATOMIC.
 */

struct sk_buff *skb_clone(struct sk_buff *skb, gfp_t gfp_mask)
{
	struct sk_buff_fclones *fclones = container_of(skb,
						       struct sk_buff_fclones,
						       skb1);
	struct sk_buff *n;

	if (skb_orphan_frags(skb, gfp_mask))
		return NULL;

	if (skb->fclone == SKB_FCLONE_ORIG &&
	    atomic_read(&fclones->fclone_ref) == 1) {
		n = &fclones->skb2;
		atomic_set(&fclones->fclone_ref, 2);
	} else {
		if (skb_pfmemalloc(skb))
			gfp_mask |= __GFP_MEMALLOC;

		n = kmem_cache_alloc(skbuff_head_cache, gfp_mask);
		if (!n)
			return NULL;

		kmemcheck_annotate_bitfield(n, flags1);
		n->fclone = SKB_FCLONE_UNAVAILABLE;
	}

	return __skb_clone(n, skb);
}
EXPORT_SYMBOL(skb_clone);

static void skb_headers_offset_update(struct sk_buff *skb, int off)
{
	/* Only adjust this if it actually is csum_start rather than csum */
	if (skb->ip_summed == CHECKSUM_PARTIAL)
		skb->csum_start += off;
	/* {transport,network,mac}_header and tail are relative to skb->head */
	skb->transport_header += off;
	skb->network_header   += off;
	if (skb_mac_header_was_set(skb))
		skb->mac_header += off;
	skb->inner_transport_header += off;
	skb->inner_network_header += off;
	skb->inner_mac_header += off;
}

static void copy_skb_header(struct sk_buff *new, const struct sk_buff *old)
{
	__copy_skb_header(new, old);

	skb_shinfo(new)->gso_size = skb_shinfo(old)->gso_size;
	skb_shinfo(new)->gso_segs = skb_shinfo(old)->gso_segs;
	skb_shinfo(new)->gso_type = skb_shinfo(old)->gso_type;
}

static inline int skb_alloc_rx_flag(const struct sk_buff *skb)
{
	if (skb_pfmemalloc(skb))
		return SKB_ALLOC_RX;
	return 0;
}

/**
 *	skb_copy	-	create private copy of an sk_buff
 *	@skb: buffer to copy
 *	@gfp_mask: allocation priority
 *
 *	Make a copy of both an &sk_buff and its data. This is used when the
 *	caller wishes to modify the data and needs a private copy of the
 *	data to alter. Returns %NULL on failure or the pointer to the buffer
 *	on success. The returned buffer has a reference count of 1.
 *
 *	As by-product this function converts non-linear &sk_buff to linear
 *	one, so that &sk_buff becomes completely private and caller is allowed
 *	to modify all the data of returned buffer. This means that this
 *	function is not recommended for use in circumstances when only
 *	header is going to be modified. Use pskb_copy() instead.
 */

struct sk_buff *skb_copy(const struct sk_buff *skb, gfp_t gfp_mask)
{
	int headerlen = skb_headroom(skb);
	unsigned int size = skb_end_offset(skb) + skb->data_len;
	struct sk_buff *n = __alloc_skb(size, gfp_mask,
					skb_alloc_rx_flag(skb), NUMA_NO_NODE);

	if (!n)
		return NULL;

	/* Set the data pointer */
	skb_reserve(n, headerlen);
	/* Set the tail pointer and length */
	skb_put(n, skb->len);

	if (skb_copy_bits(skb, -headerlen, n->head, headerlen + skb->len))
		BUG();

	copy_skb_header(n, skb);
	return n;
}
EXPORT_SYMBOL(skb_copy);

/**
 *	__pskb_copy_fclone	-  create copy of an sk_buff with private head.
 *	@skb: buffer to copy
 *	@headroom: headroom of new skb
 *	@gfp_mask: allocation priority
 *	@fclone: if true allocate the copy of the skb from the fclone
 *	cache instead of the head cache; it is recommended to set this
 *	to true for the cases where the copy will likely be cloned
 *
 *	Make a copy of both an &sk_buff and part of its data, located
 *	in header. Fragmented data remain shared. This is used when
 *	the caller wishes to modify only header of &sk_buff and needs
 *	private copy of the header to alter. Returns %NULL on failure
 *	or the pointer to the buffer on success.
 *	The returned buffer has a reference count of 1.
 */

struct sk_buff *__pskb_copy_fclone(struct sk_buff *skb, int headroom,
				   gfp_t gfp_mask, bool fclone)
{
	unsigned int size = skb_headlen(skb) + headroom;
	int flags = skb_alloc_rx_flag(skb) | (fclone ? SKB_ALLOC_FCLONE : 0);
	struct sk_buff *n = __alloc_skb(size, gfp_mask, flags, NUMA_NO_NODE);

	if (!n)
		goto out;

	/* Set the data pointer */
	skb_reserve(n, headroom);
	/* Set the tail pointer and length */
	skb_put(n, skb_headlen(skb));
	/* Copy the bytes */
	skb_copy_from_linear_data(skb, n->data, n->len);

	n->truesize += skb->data_len;
	n->data_len  = skb->data_len;
	n->len	     = skb->len;

	if (skb_shinfo(skb)->nr_frags) {
		int i;

		if (skb_orphan_frags(skb, gfp_mask)) {
			kfree_skb(n);
			n = NULL;
			goto out;
		}
		for (i = 0; i < skb_shinfo(skb)->nr_frags; i++) {
			skb_shinfo(n)->frags[i] = skb_shinfo(skb)->frags[i];
			skb_frag_ref(skb, i);
		}
		skb_shinfo(n)->nr_frags = i;
	}

	if (skb_has_frag_list(skb)) {
		skb_shinfo(n)->frag_list = skb_shinfo(skb)->frag_list;
		skb_clone_fraglist(n);
	}

	copy_skb_header(n, skb);
out:
	return n;
}
EXPORT_SYMBOL(__pskb_copy_fclone);

/**
 *	pskb_expand_head - reallocate header of &sk_buff
 *	@skb: buffer to reallocate
 *	@nhead: room to add at head
 *	@ntail: room to add at tail
 *	@gfp_mask: allocation priority
 *
 *	Expands (or creates identical copy, if @nhead and @ntail are zero)
 *	header of @skb. &sk_buff itself is not changed. &sk_buff MUST have
 *	reference count of 1. Returns zero in the case of success or error,
 *	if expansion failed. In the last case, &sk_buff is not changed.
 *
 *	All the pointers pointing into skb header may change and must be
 *	reloaded after call to this function.
 */

int pskb_expand_head(struct sk_buff *skb, int nhead, int ntail,
		     gfp_t gfp_mask)
{
	int i, osize = skb_end_offset(skb);
	int size = osize + nhead + ntail;
	long off;
	u8 *data;

	BUG_ON(nhead < 0);

	if (skb_shared(skb))
		BUG();

	size = SKB_DATA_ALIGN(size);

	if (skb_pfmemalloc(skb))
		gfp_mask |= __GFP_MEMALLOC;
	data = kmalloc_reserve(size + SKB_DATA_ALIGN(sizeof(struct skb_shared_info)),
			       gfp_mask, NUMA_NO_NODE, NULL);
	if (!data)
		goto nodata;
	size = SKB_WITH_OVERHEAD(ksize(data));

	/* Copy only real data... and, alas, header. This should be
	 * optimized for the cases when header is void.
	 */
	memcpy(data + nhead, skb->head, skb_tail_pointer(skb) - skb->head);

	memcpy((struct skb_shared_info *)(data + size),
	       skb_shinfo(skb),
	       offsetof(struct skb_shared_info, frags[skb_shinfo(skb)->nr_frags]));

	/*
	 * if shinfo is shared we must drop the old head gracefully, but if it
	 * is not we can just drop the old head and let the existing refcount
	 * be since all we did is relocate the values
	 */
	if (skb_cloned(skb)) {
		/* copy this zero copy skb frags */
		if (skb_orphan_frags(skb, gfp_mask))
			goto nofrags;
		for (i = 0; i < skb_shinfo(skb)->nr_frags; i++)
			skb_frag_ref(skb, i);

		if (skb_has_frag_list(skb))
			skb_clone_fraglist(skb);

		skb_release_data(skb);
	} else {
		skb_free_head(skb);
	}
	off = (data + nhead) - skb->head;

	skb->head     = data;
	skb->head_frag = 0;
	skb->data    += off;
#ifdef NET_SKBUFF_DATA_USES_OFFSET
	skb->end      = size;
	off           = nhead;
#else
	skb->end      = skb->head + size;
#endif
	skb->tail	      += off;
	skb_headers_offset_update(skb, nhead);
	skb->cloned   = 0;
	skb->hdr_len  = 0;
	skb->nohdr    = 0;
	atomic_set(&skb_shinfo(skb)->dataref, 1);

	/* It is not generally safe to change skb->truesize.
	 * For the moment, we really care of rx path, or
	 * when skb is orphaned (not attached to a socket).
	 */
	if (!skb->sk || skb->destructor == sock_edemux)
		skb->truesize += size - osize;

	return 0;

nofrags:
	kfree(data);
nodata:
	return -ENOMEM;
}
EXPORT_SYMBOL(pskb_expand_head);

/* Make private copy of skb with writable head and some headroom */

struct sk_buff *skb_realloc_headroom(struct sk_buff *skb, unsigned int headroom)
{
	struct sk_buff *skb2;
	int delta = headroom - skb_headroom(skb);

	if (delta <= 0)
		skb2 = pskb_copy(skb, GFP_ATOMIC);
	else {
		skb2 = skb_clone(skb, GFP_ATOMIC);
		if (skb2 && pskb_expand_head(skb2, SKB_DATA_ALIGN(delta), 0,
					     GFP_ATOMIC)) {
			kfree_skb(skb2);
			skb2 = NULL;
		}
	}
	return skb2;
}
EXPORT_SYMBOL(skb_realloc_headroom);

/**
 *	skb_copy_expand	-	copy and expand sk_buff
 *	@skb: buffer to copy
 *	@newheadroom: new free bytes at head
 *	@newtailroom: new free bytes at tail
 *	@gfp_mask: allocation priority
 *
 *	Make a copy of both an &sk_buff and its data and while doing so
 *	allocate additional space.
 *
 *	This is used when the caller wishes to modify the data and needs a
 *	private copy of the data to alter as well as more space for new fields.
 *	Returns %NULL on failure or the pointer to the buffer
 *	on success. The returned buffer has a reference count of 1.
 *
 *	You must pass %GFP_ATOMIC as the allocation priority if this function
 *	is called from an interrupt.
 */
struct sk_buff *skb_copy_expand(const struct sk_buff *skb,
				int newheadroom, int newtailroom,
				gfp_t gfp_mask)
{
	/*
	 *	Allocate the copy buffer
	 */
	struct sk_buff *n = __alloc_skb(newheadroom + skb->len + newtailroom,
					gfp_mask, skb_alloc_rx_flag(skb),
					NUMA_NO_NODE);
	int oldheadroom = skb_headroom(skb);
	int head_copy_len, head_copy_off;

	if (!n)
		return NULL;

	skb_reserve(n, newheadroom);

	/* Set the tail pointer and length */
	skb_put(n, skb->len);

	head_copy_len = oldheadroom;
	head_copy_off = 0;
	if (newheadroom <= head_copy_len)
		head_copy_len = newheadroom;
	else
		head_copy_off = newheadroom - head_copy_len;

	/* Copy the linear header and data. */
	if (skb_copy_bits(skb, -head_copy_len, n->head + head_copy_off,
			  skb->len + head_copy_len))
		BUG();

	copy_skb_header(n, skb);

	skb_headers_offset_update(n, newheadroom - oldheadroom);

	return n;
}
EXPORT_SYMBOL(skb_copy_expand);

/**
 *	skb_pad			-	zero pad the tail of an skb
 *	@skb: buffer to pad
 *	@pad: space to pad
 *
 *	Ensure that a buffer is followed by a padding area that is zero
 *	filled. Used by network drivers which may DMA or transfer data
 *	beyond the buffer end onto the wire.
 *
 *	May return error in out of memory cases. The skb is freed on error.
 */

int skb_pad(struct sk_buff *skb, int pad)
{
	int err;
	int ntail;

	/* If the skbuff is non linear tailroom is always zero.. */
	if (!skb_cloned(skb) && skb_tailroom(skb) >= pad) {
		memset(skb->data+skb->len, 0, pad);
		return 0;
	}

	ntail = skb->data_len + pad - (skb->end - skb->tail);
	if (likely(skb_cloned(skb) || ntail > 0)) {
		err = pskb_expand_head(skb, 0, ntail, GFP_ATOMIC);
		if (unlikely(err))
			goto free_skb;
	}

	/* FIXME: The use of this function with non-linear skb's really needs
	 * to be audited.
	 */
	err = skb_linearize(skb);
	if (unlikely(err))
		goto free_skb;

	memset(skb->data + skb->len, 0, pad);
	return 0;

free_skb:
	kfree_skb(skb);
	return err;
}
EXPORT_SYMBOL(skb_pad);

/**
 *	pskb_put - add data to the tail of a potentially fragmented buffer
 *	@skb: start of the buffer to use
 *	@tail: tail fragment of the buffer to use
 *	@len: amount of data to add
 *
 *	This function extends the used data area of the potentially
 *	fragmented buffer. @tail must be the last fragment of @skb -- or
 *	@skb itself. If this would exceed the total buffer size the kernel
 *	will panic. A pointer to the first byte of the extra data is
 *	returned.
 */

unsigned char *pskb_put(struct sk_buff *skb, struct sk_buff *tail, int len)
{
	if (tail != skb) {
		skb->data_len += len;
		skb->len += len;
	}
	return skb_put(tail, len);
}
EXPORT_SYMBOL_GPL(pskb_put);

/**
 *	skb_put - add data to a buffer
 *	@skb: buffer to use
 *	@len: amount of data to add
 *
 *	This function extends the used data area of the buffer. If this would
 *	exceed the total buffer size the kernel will panic. A pointer to the
 *	first byte of the extra data is returned.
 */
unsigned char *skb_put(struct sk_buff *skb, unsigned int len)
{
	unsigned char *tmp = skb_tail_pointer(skb);
	SKB_LINEAR_ASSERT(skb);
	skb->tail += len;
	skb->len  += len;
	if (unlikely(skb->tail > skb->end))
		skb_over_panic(skb, len, __builtin_return_address(0));
	return tmp;
}
EXPORT_SYMBOL(skb_put);

/**
 *	skb_push - add data to the start of a buffer
 *	@skb: buffer to use
 *	@len: amount of data to add
 *
 *	This function extends the used data area of the buffer at the buffer
 *	start. If this would exceed the total buffer headroom the kernel will
 *	panic. A pointer to the first byte of the extra data is returned.
 */
unsigned char *skb_push(struct sk_buff *skb, unsigned int len)
{
	skb->data -= len;
	skb->len  += len;
	if (unlikely(skb->data<skb->head))
		skb_under_panic(skb, len, __builtin_return_address(0));
	return skb->data;
}
EXPORT_SYMBOL(skb_push);

/**
 *	skb_pull - remove data from the start of a buffer
 *	@skb: buffer to use
 *	@len: amount of data to remove
 *
 *	This function removes data from the start of a buffer, returning
 *	the memory to the headroom. A pointer to the next data in the buffer
 *	is returned. Once the data has been pulled future pushes will overwrite
 *	the old data.
 */
unsigned char *skb_pull(struct sk_buff *skb, unsigned int len)
{
	return skb_pull_inline(skb, len);
}
EXPORT_SYMBOL(skb_pull);

/**
 *	skb_trim - remove end from a buffer
 *	@skb: buffer to alter
 *	@len: new length
 *
 *	Cut the length of a buffer down by removing data from the tail. If
 *	the buffer is already under the length specified it is not modified.
 *	The skb must be linear.
 */
void skb_trim(struct sk_buff *skb, unsigned int len)
{
	if (skb->len > len)
		__skb_trim(skb, len);
}
EXPORT_SYMBOL(skb_trim);

/* Trims skb to length len. It can change skb pointers.
 */

int ___pskb_trim(struct sk_buff *skb, unsigned int len)
{
	struct sk_buff **fragp;
	struct sk_buff *frag;
	int offset = skb_headlen(skb);
	int nfrags = skb_shinfo(skb)->nr_frags;
	int i;
	int err;

	if (skb_cloned(skb) &&
	    unlikely((err = pskb_expand_head(skb, 0, 0, GFP_ATOMIC))))
		return err;

	i = 0;
	if (offset >= len)
		goto drop_pages;

	for (; i < nfrags; i++) {
		int end = offset + skb_frag_size(&skb_shinfo(skb)->frags[i]);

		if (end < len) {
			offset = end;
			continue;
		}

		skb_frag_size_set(&skb_shinfo(skb)->frags[i++], len - offset);

drop_pages:
		skb_shinfo(skb)->nr_frags = i;

		for (; i < nfrags; i++)
			skb_frag_unref(skb, i);

		if (skb_has_frag_list(skb))
			skb_drop_fraglist(skb);
		goto done;
	}

	for (fragp = &skb_shinfo(skb)->frag_list; (frag = *fragp);
	     fragp = &frag->next) {
		int end = offset + frag->len;

		if (skb_shared(frag)) {
			struct sk_buff *nfrag;

			nfrag = skb_clone(frag, GFP_ATOMIC);
			if (unlikely(!nfrag))
				return -ENOMEM;

			nfrag->next = frag->next;
			consume_skb(frag);
			frag = nfrag;
			*fragp = frag;
		}

		if (end < len) {
			offset = end;
			continue;
		}

		if (end > len &&
		    unlikely((err = pskb_trim(frag, len - offset))))
			return err;

		if (frag->next)
			skb_drop_list(&frag->next);
		break;
	}

done:
	if (len > skb_headlen(skb)) {
		skb->data_len -= skb->len - len;
		skb->len       = len;
	} else {
		skb->len       = len;
		skb->data_len  = 0;
		skb_set_tail_pointer(skb, len);
	}

	if (!skb->sk || skb->destructor == sock_edemux)
		skb_condense(skb);
	return 0;
}
EXPORT_SYMBOL(___pskb_trim);

/**
 *	__pskb_pull_tail - advance tail of skb header
 *	@skb: buffer to reallocate
 *	@delta: number of bytes to advance tail
 *
 *	The function makes a sense only on a fragmented &sk_buff,
 *	it expands header moving its tail forward and copying necessary
 *	data from fragmented part.
 *
 *	&sk_buff MUST have reference count of 1.
 *
 *	Returns %NULL (and &sk_buff does not change) if pull failed
 *	or value of new tail of skb in the case of success.
 *
 *	All the pointers pointing into skb header may change and must be
 *	reloaded after call to this function.
 */

/* Moves tail of skb head forward, copying data from fragmented part,
 * when it is necessary.
 * 1. It may fail due to malloc failure.
 * 2. It may change skb pointers.
 *
 * It is pretty complicated. Luckily, it is called only in exceptional cases.
 */
unsigned char *__pskb_pull_tail(struct sk_buff *skb, int delta)
{
	/* If skb has not enough free space at tail, get new one
	 * plus 128 bytes for future expansions. If we have enough
	 * room at tail, reallocate without expansion only if skb is cloned.
	 */
	int i, k, eat = (skb->tail + delta) - skb->end;

	if (eat > 0 || skb_cloned(skb)) {
		if (pskb_expand_head(skb, 0, eat > 0 ? eat + 128 : 0,
				     GFP_ATOMIC))
			return NULL;
	}

	if (skb_copy_bits(skb, skb_headlen(skb), skb_tail_pointer(skb), delta))
		BUG();

	/* Optimization: no fragments, no reasons to preestimate
	 * size of pulled pages. Superb.
	 */
	if (!skb_has_frag_list(skb))
		goto pull_pages;

	/* Estimate size of pulled pages. */
	eat = delta;
	for (i = 0; i < skb_shinfo(skb)->nr_frags; i++) {
		int size = skb_frag_size(&skb_shinfo(skb)->frags[i]);

		if (size >= eat)
			goto pull_pages;
		eat -= size;
	}

	/* If we need update frag list, we are in troubles.
	 * Certainly, it possible to add an offset to skb data,
	 * but taking into account that pulling is expected to
	 * be very rare operation, it is worth to fight against
	 * further bloating skb head and crucify ourselves here instead.
	 * Pure masohism, indeed. 8)8)
	 */
	if (eat) {
		struct sk_buff *list = skb_shinfo(skb)->frag_list;
		struct sk_buff *clone = NULL;
		struct sk_buff *insp = NULL;

		do {
			BUG_ON(!list);

			if (list->len <= eat) {
				/* Eaten as whole. */
				eat -= list->len;
				list = list->next;
				insp = list;
			} else {
				/* Eaten partially. */

				if (skb_shared(list)) {
					/* Sucks! We need to fork list. :-( */
					clone = skb_clone(list, GFP_ATOMIC);
					if (!clone)
						return NULL;
					insp = list->next;
					list = clone;
				} else {
					/* This may be pulled without
					 * problems. */
					insp = list;
				}
				if (!pskb_pull(list, eat)) {
					kfree_skb(clone);
					return NULL;
				}
				break;
			}
		} while (eat);

		/* Free pulled out fragments. */
		while ((list = skb_shinfo(skb)->frag_list) != insp) {
			skb_shinfo(skb)->frag_list = list->next;
			kfree_skb(list);
		}
		/* And insert new clone at head. */
		if (clone) {
			clone->next = list;
			skb_shinfo(skb)->frag_list = clone;
		}
	}
	/* Success! Now we may commit changes to skb data. */

pull_pages:
	eat = delta;
	k = 0;
	for (i = 0; i < skb_shinfo(skb)->nr_frags; i++) {
		int size = skb_frag_size(&skb_shinfo(skb)->frags[i]);

		if (size <= eat) {
			skb_frag_unref(skb, i);
			eat -= size;
		} else {
			skb_shinfo(skb)->frags[k] = skb_shinfo(skb)->frags[i];
			if (eat) {
				skb_shinfo(skb)->frags[k].page_offset += eat;
				skb_frag_size_sub(&skb_shinfo(skb)->frags[k], eat);
				eat = 0;
			}
			k++;
		}
	}
	skb_shinfo(skb)->nr_frags = k;

	skb->tail     += delta;
	skb->data_len -= delta;

	return skb_tail_pointer(skb);
}
EXPORT_SYMBOL(__pskb_pull_tail);

/**
 *	skb_copy_bits - copy bits from skb to kernel buffer
 *	@skb: source skb
 *	@offset: offset in source
 *	@to: destination buffer
 *	@len: number of bytes to copy
 *
 *	Copy the specified number of bytes from the source skb to the
 *	destination buffer.
 *
 *	CAUTION ! :
 *		If its prototype is ever changed,
 *		check arch/{*}/net/{*}.S files,
 *		since it is called from BPF assembly code.
 */
int skb_copy_bits(const struct sk_buff *skb, int offset, void *to, int len)
{
	int start = skb_headlen(skb);
	struct sk_buff *frag_iter;
	int i, copy;

	if (offset > (int)skb->len - len)
		goto fault;

	/* Copy header. */
	if ((copy = start - offset) > 0) {
		if (copy > len)
			copy = len;
		skb_copy_from_linear_data_offset(skb, offset, to, copy);
		if ((len -= copy) == 0)
			return 0;
		offset += copy;
		to     += copy;
	}

	for (i = 0; i < skb_shinfo(skb)->nr_frags; i++) {
		int end;
		skb_frag_t *f = &skb_shinfo(skb)->frags[i];

		WARN_ON(start > offset + len);

		end = start + skb_frag_size(f);
		if ((copy = end - offset) > 0) {
			u8 *vaddr;

			if (copy > len)
				copy = len;

			vaddr = kmap_atomic(skb_frag_page(f));
			memcpy(to,
			       vaddr + f->page_offset + offset - start,
			       copy);
			kunmap_atomic(vaddr);

			if ((len -= copy) == 0)
				return 0;
			offset += copy;
			to     += copy;
		}
		start = end;
	}

	skb_walk_frags(skb, frag_iter) {
		int end;

		WARN_ON(start > offset + len);

		end = start + frag_iter->len;
		if ((copy = end - offset) > 0) {
			if (copy > len)
				copy = len;
			if (skb_copy_bits(frag_iter, offset - start, to, copy))
				goto fault;
			if ((len -= copy) == 0)
				return 0;
			offset += copy;
			to     += copy;
		}
		start = end;
	}

	if (!len)
		return 0;

fault:
	return -EFAULT;
}
EXPORT_SYMBOL(skb_copy_bits);

/*
 * Callback from splice_to_pipe(), if we need to release some pages
 * at the end of the spd in case we error'ed out in filling the pipe.
 */
static void sock_spd_release(struct splice_pipe_desc *spd, unsigned int i)
{
	put_page(spd->pages[i]);
}

static struct page *linear_to_page(struct page *page, unsigned int *len,
				   unsigned int *offset,
				   struct sock *sk)
{
	struct page_frag *pfrag = sk_page_frag(sk);

	if (!sk_page_frag_refill(sk, pfrag))
		return NULL;

	*len = min_t(unsigned int, *len, pfrag->size - pfrag->offset);

	memcpy(page_address(pfrag->page) + pfrag->offset,
	       page_address(page) + *offset, *len);
	*offset = pfrag->offset;
	pfrag->offset += *len;

	return pfrag->page;
}

static bool spd_can_coalesce(const struct splice_pipe_desc *spd,
			     struct page *page,
			     unsigned int offset)
{
	return	spd->nr_pages &&
		spd->pages[spd->nr_pages - 1] == page &&
		(spd->partial[spd->nr_pages - 1].offset +
		 spd->partial[spd->nr_pages - 1].len == offset);
}

/*
 * Fill page/offset/length into spd, if it can hold more pages.
 */
static bool spd_fill_page(struct splice_pipe_desc *spd,
			  struct pipe_inode_info *pipe, struct page *page,
			  unsigned int *len, unsigned int offset,
			  bool linear,
			  struct sock *sk)
{
	if (unlikely(spd->nr_pages == MAX_SKB_FRAGS))
		return true;

	if (linear) {
		page = linear_to_page(page, len, &offset, sk);
		if (!page)
			return true;
	}
	if (spd_can_coalesce(spd, page, offset)) {
		spd->partial[spd->nr_pages - 1].len += *len;
		return false;
	}
	get_page(page);
	spd->pages[spd->nr_pages] = page;
	spd->partial[spd->nr_pages].len = *len;
	spd->partial[spd->nr_pages].offset = offset;
	spd->nr_pages++;

	return false;
}

static bool __splice_segment(struct page *page, unsigned int poff,
			     unsigned int plen, unsigned int *off,
			     unsigned int *len,
			     struct splice_pipe_desc *spd, bool linear,
			     struct sock *sk,
			     struct pipe_inode_info *pipe)
{
	if (!*len)
		return true;

	/* skip this segment if already processed */
	if (*off >= plen) {
		*off -= plen;
		return false;
	}

	/* ignore any bits we already processed */
	poff += *off;
	plen -= *off;
	*off = 0;

	do {
		unsigned int flen = min(*len, plen);

		if (spd_fill_page(spd, pipe, page, &flen, poff,
				  linear, sk))
			return true;
		poff += flen;
		plen -= flen;
		*len -= flen;
	} while (*len && plen);

	return false;
}

/*
 * Map linear and fragment data from the skb to spd. It reports true if the
 * pipe is full or if we already spliced the requested length.
 */
static bool __skb_splice_bits(struct sk_buff *skb, struct pipe_inode_info *pipe,
			      unsigned int *offset, unsigned int *len,
			      struct splice_pipe_desc *spd, struct sock *sk)
{
	int seg;
	struct sk_buff *iter;

	/* map the linear part :
	 * If skb->head_frag is set, this 'linear' part is backed by a
	 * fragment, and if the head is not shared with any clones then
	 * we can avoid a copy since we own the head portion of this page.
	 */
	if (__splice_segment(virt_to_page(skb->data),
			     (unsigned long) skb->data & (PAGE_SIZE - 1),
			     skb_headlen(skb),
			     offset, len, spd,
			     skb_head_is_locked(skb),
			     sk, pipe))
		return true;

	/*
	 * then map the fragments
	 */
	for (seg = 0; seg < skb_shinfo(skb)->nr_frags; seg++) {
		const skb_frag_t *f = &skb_shinfo(skb)->frags[seg];

		if (__splice_segment(skb_frag_page(f),
				     f->page_offset, skb_frag_size(f),
				     offset, len, spd, false, sk, pipe))
			return true;
	}

	skb_walk_frags(skb, iter) {
		if (*offset >= iter->len) {
			*offset -= iter->len;
			continue;
		}
		/* __skb_splice_bits() only fails if the output has no room
		 * left, so no point in going over the frag_list for the error
		 * case.
		 */
		if (__skb_splice_bits(iter, pipe, offset, len, spd, sk))
			return true;
	}

	return false;
}

/*
 * Map data from the skb to a pipe. Should handle both the linear part,
 * the fragments, and the frag list.
 */
int skb_splice_bits(struct sk_buff *skb, struct sock *sk, unsigned int offset,
		    struct pipe_inode_info *pipe, unsigned int tlen,
		    unsigned int flags)
{
	struct partial_page partial[MAX_SKB_FRAGS];
	struct page *pages[MAX_SKB_FRAGS];
	struct splice_pipe_desc spd = {
		.pages = pages,
		.partial = partial,
		.nr_pages_max = MAX_SKB_FRAGS,
		.flags = flags,
		.ops = &nosteal_pipe_buf_ops,
		.spd_release = sock_spd_release,
	};
	int ret = 0;

	__skb_splice_bits(skb, pipe, &offset, &tlen, &spd, sk);

	if (spd.nr_pages)
		ret = splice_to_pipe(pipe, &spd);

	return ret;
}
EXPORT_SYMBOL_GPL(skb_splice_bits);

/**
 *	skb_store_bits - store bits from kernel buffer to skb
 *	@skb: destination buffer
 *	@offset: offset in destination
 *	@from: source buffer
 *	@len: number of bytes to copy
 *
 *	Copy the specified number of bytes from the source buffer to the
 *	destination skb.  This function handles all the messy bits of
 *	traversing fragment lists and such.
 */

int skb_store_bits(struct sk_buff *skb, int offset, const void *from, int len)
{
	int start = skb_headlen(skb);
	struct sk_buff *frag_iter;
	int i, copy;

	if (offset > (int)skb->len - len)
		goto fault;

	if ((copy = start - offset) > 0) {
		if (copy > len)
			copy = len;
		skb_copy_to_linear_data_offset(skb, offset, from, copy);
		if ((len -= copy) == 0)
			return 0;
		offset += copy;
		from += copy;
	}

	for (i = 0; i < skb_shinfo(skb)->nr_frags; i++) {
		skb_frag_t *frag = &skb_shinfo(skb)->frags[i];
		int end;

		WARN_ON(start > offset + len);

		end = start + skb_frag_size(frag);
		if ((copy = end - offset) > 0) {
			u8 *vaddr;

			if (copy > len)
				copy = len;

			vaddr = kmap_atomic(skb_frag_page(frag));
			memcpy(vaddr + frag->page_offset + offset - start,
			       from, copy);
			kunmap_atomic(vaddr);

			if ((len -= copy) == 0)
				return 0;
			offset += copy;
			from += copy;
		}
		start = end;
	}

	skb_walk_frags(skb, frag_iter) {
		int end;

		WARN_ON(start > offset + len);

		end = start + frag_iter->len;
		if ((copy = end - offset) > 0) {
			if (copy > len)
				copy = len;
			if (skb_store_bits(frag_iter, offset - start,
					   from, copy))
				goto fault;
			if ((len -= copy) == 0)
				return 0;
			offset += copy;
			from += copy;
		}
		start = end;
	}
	if (!len)
		return 0;

fault:
	return -EFAULT;
}
EXPORT_SYMBOL(skb_store_bits);

/* Checksum skb data. */
__wsum __skb_checksum(const struct sk_buff *skb, int offset, int len,
		      __wsum csum, const struct skb_checksum_ops *ops)
{
	int start = skb_headlen(skb);
	int i, copy = start - offset;
	struct sk_buff *frag_iter;
	int pos = 0;

	/* Checksum header. */
	if (copy > 0) {
		if (copy > len)
			copy = len;
		csum = ops->update(skb->data + offset, copy, csum);
		if ((len -= copy) == 0)
			return csum;
		offset += copy;
		pos	= copy;
	}

	for (i = 0; i < skb_shinfo(skb)->nr_frags; i++) {
		int end;
		skb_frag_t *frag = &skb_shinfo(skb)->frags[i];

		WARN_ON(start > offset + len);

		end = start + skb_frag_size(frag);
		if ((copy = end - offset) > 0) {
			__wsum csum2;
			u8 *vaddr;

			if (copy > len)
				copy = len;
			vaddr = kmap_atomic(skb_frag_page(frag));
			csum2 = ops->update(vaddr + frag->page_offset +
					    offset - start, copy, 0);
			kunmap_atomic(vaddr);
			csum = ops->combine(csum, csum2, pos, copy);
			if (!(len -= copy))
				return csum;
			offset += copy;
			pos    += copy;
		}
		start = end;
	}

	skb_walk_frags(skb, frag_iter) {
		int end;

		WARN_ON(start > offset + len);

		end = start + frag_iter->len;
		if ((copy = end - offset) > 0) {
			__wsum csum2;
			if (copy > len)
				copy = len;
			csum2 = __skb_checksum(frag_iter, offset - start,
					       copy, 0, ops);
			csum = ops->combine(csum, csum2, pos, copy);
			if ((len -= copy) == 0)
				return csum;
			offset += copy;
			pos    += copy;
		}
		start = end;
	}
	BUG_ON(len);

	return csum;
}
EXPORT_SYMBOL(__skb_checksum);

__wsum skb_checksum(const struct sk_buff *skb, int offset,
		    int len, __wsum csum)
{
	const struct skb_checksum_ops ops = {
		.update  = csum_partial_ext,
		.combine = csum_block_add_ext,
	};

	return __skb_checksum(skb, offset, len, csum, &ops);
}
EXPORT_SYMBOL(skb_checksum);

/* Both of above in one bottle. */

__wsum skb_copy_and_csum_bits(const struct sk_buff *skb, int offset,
				    u8 *to, int len, __wsum csum)
{
	int start = skb_headlen(skb);
	int i, copy = start - offset;
	struct sk_buff *frag_iter;
	int pos = 0;

	/* Copy header. */
	if (copy > 0) {
		if (copy > len)
			copy = len;
		csum = csum_partial_copy_nocheck(skb->data + offset, to,
						 copy, csum);
		if ((len -= copy) == 0)
			return csum;
		offset += copy;
		to     += copy;
		pos	= copy;
	}

	for (i = 0; i < skb_shinfo(skb)->nr_frags; i++) {
		int end;

		WARN_ON(start > offset + len);

		end = start + skb_frag_size(&skb_shinfo(skb)->frags[i]);
		if ((copy = end - offset) > 0) {
			__wsum csum2;
			u8 *vaddr;
			skb_frag_t *frag = &skb_shinfo(skb)->frags[i];

			if (copy > len)
				copy = len;
			vaddr = kmap_atomic(skb_frag_page(frag));
			csum2 = csum_partial_copy_nocheck(vaddr +
							  frag->page_offset +
							  offset - start, to,
							  copy, 0);
			kunmap_atomic(vaddr);
			csum = csum_block_add(csum, csum2, pos);
			if (!(len -= copy))
				return csum;
			offset += copy;
			to     += copy;
			pos    += copy;
		}
		start = end;
	}

	skb_walk_frags(skb, frag_iter) {
		__wsum csum2;
		int end;

		WARN_ON(start > offset + len);

		end = start + frag_iter->len;
		if ((copy = end - offset) > 0) {
			if (copy > len)
				copy = len;
			csum2 = skb_copy_and_csum_bits(frag_iter,
						       offset - start,
						       to, copy, 0);
			csum = csum_block_add(csum, csum2, pos);
			if ((len -= copy) == 0)
				return csum;
			offset += copy;
			to     += copy;
			pos    += copy;
		}
		start = end;
	}
	BUG_ON(len);
	return csum;
}
EXPORT_SYMBOL(skb_copy_and_csum_bits);

 /**
 *	skb_zerocopy_headlen - Calculate headroom needed for skb_zerocopy()
 *	@from: source buffer
 *
 *	Calculates the amount of linear headroom needed in the 'to' skb passed
 *	into skb_zerocopy().
 */
unsigned int
skb_zerocopy_headlen(const struct sk_buff *from)
{
	unsigned int hlen = 0;

	if (!from->head_frag ||
	    skb_headlen(from) < L1_CACHE_BYTES ||
	    skb_shinfo(from)->nr_frags >= MAX_SKB_FRAGS)
		hlen = skb_headlen(from);

	if (skb_has_frag_list(from))
		hlen = from->len;

	return hlen;
}
EXPORT_SYMBOL_GPL(skb_zerocopy_headlen);

/**
 *	skb_zerocopy - Zero copy skb to skb
 *	@to: destination buffer
 *	@from: source buffer
 *	@len: number of bytes to copy from source buffer
 *	@hlen: size of linear headroom in destination buffer
 *
 *	Copies up to `len` bytes from `from` to `to` by creating references
 *	to the frags in the source buffer.
 *
 *	The `hlen` as calculated by skb_zerocopy_headlen() specifies the
 *	headroom in the `to` buffer.
 *
 *	Return value:
 *	0: everything is OK
 *	-ENOMEM: couldn't orphan frags of @from due to lack of memory
 *	-EFAULT: skb_copy_bits() found some problem with skb geometry
 */
int
skb_zerocopy(struct sk_buff *to, struct sk_buff *from, int len, int hlen)
{
	int i, j = 0;
	int plen = 0; /* length of skb->head fragment */
	int ret;
	struct page *page;
	unsigned int offset;

	BUG_ON(!from->head_frag && !hlen);

	/* dont bother with small payloads */
	if (len <= skb_tailroom(to))
		return skb_copy_bits(from, 0, skb_put(to, len), len);

	if (hlen) {
		ret = skb_copy_bits(from, 0, skb_put(to, hlen), hlen);
		if (unlikely(ret))
			return ret;
		len -= hlen;
	} else {
		plen = min_t(int, skb_headlen(from), len);
		if (plen) {
			page = virt_to_head_page(from->head);
			offset = from->data - (unsigned char *)page_address(page);
			__skb_fill_page_desc(to, 0, page, offset, plen);
			get_page(page);
			j = 1;
			len -= plen;
		}
	}

	to->truesize += len + plen;
	to->len += len + plen;
	to->data_len += len + plen;

	if (unlikely(skb_orphan_frags(from, GFP_ATOMIC))) {
		skb_tx_error(from);
		return -ENOMEM;
	}

	for (i = 0; i < skb_shinfo(from)->nr_frags; i++) {
		if (!len)
			break;
		skb_shinfo(to)->frags[j] = skb_shinfo(from)->frags[i];
		skb_shinfo(to)->frags[j].size = min_t(int, skb_shinfo(to)->frags[j].size, len);
		len -= skb_shinfo(to)->frags[j].size;
		skb_frag_ref(to, j);
		j++;
	}
	skb_shinfo(to)->nr_frags = j;

	return 0;
}
EXPORT_SYMBOL_GPL(skb_zerocopy);

void skb_copy_and_csum_dev(const struct sk_buff *skb, u8 *to)
{
	__wsum csum;
	long csstart;

	if (skb->ip_summed == CHECKSUM_PARTIAL)
		csstart = skb_checksum_start_offset(skb);
	else
		csstart = skb_headlen(skb);

	BUG_ON(csstart > skb_headlen(skb));

	skb_copy_from_linear_data(skb, to, csstart);

	csum = 0;
	if (csstart != skb->len)
		csum = skb_copy_and_csum_bits(skb, csstart, to + csstart,
					      skb->len - csstart, 0);

	if (skb->ip_summed == CHECKSUM_PARTIAL) {
		long csstuff = csstart + skb->csum_offset;

		*((__sum16 *)(to + csstuff)) = csum_fold(csum);
	}
}
EXPORT_SYMBOL(skb_copy_and_csum_dev);

/**
 *	skb_dequeue - remove from the head of the queue
 *	@list: list to dequeue from
 *
 *	Remove the head of the list. The list lock is taken so the function
 *	may be used safely with other locking list functions. The head item is
 *	returned or %NULL if the list is empty.
 */

struct sk_buff *skb_dequeue(struct sk_buff_head *list)
{
	unsigned long flags;
	struct sk_buff *result;

	spin_lock_irqsave(&list->lock, flags);
	result = __skb_dequeue(list);
	spin_unlock_irqrestore(&list->lock, flags);
	return result;
}
EXPORT_SYMBOL(skb_dequeue);

/**
 *	skb_dequeue_tail - remove from the tail of the queue
 *	@list: list to dequeue from
 *
 *	Remove the tail of the list. The list lock is taken so the function
 *	may be used safely with other locking list functions. The tail item is
 *	returned or %NULL if the list is empty.
 */
struct sk_buff *skb_dequeue_tail(struct sk_buff_head *list)
{
	unsigned long flags;
	struct sk_buff *result;

	spin_lock_irqsave(&list->lock, flags);
	result = __skb_dequeue_tail(list);
	spin_unlock_irqrestore(&list->lock, flags);
	return result;
}
EXPORT_SYMBOL(skb_dequeue_tail);

/**
 *	skb_queue_purge - empty a list
 *	@list: list to empty
 *
 *	Delete all buffers on an &sk_buff list. Each buffer is removed from
 *	the list and one reference dropped. This function takes the list
 *	lock and is atomic with respect to other list locking functions.
 */
void skb_queue_purge(struct sk_buff_head *list)
{
	struct sk_buff *skb;
	while ((skb = skb_dequeue(list)) != NULL)
		kfree_skb(skb);
}
EXPORT_SYMBOL(skb_queue_purge);

/**
 *	skb_rbtree_purge - empty a skb rbtree
 *	@root: root of the rbtree to empty
 *
 *	Delete all buffers on an &sk_buff rbtree. Each buffer is removed from
 *	the list and one reference dropped. This function does not take
 *	any lock. Synchronization should be handled by the caller (e.g., TCP
 *	out-of-order queue is protected by the socket lock).
 */
void skb_rbtree_purge(struct rb_root *root)
{
	struct sk_buff *skb, *next;

	rbtree_postorder_for_each_entry_safe(skb, next, root, rbnode)
		kfree_skb(skb);

	*root = RB_ROOT;
}

/**
 *	skb_queue_head - queue a buffer at the list head
 *	@list: list to use
 *	@newsk: buffer to queue
 *
 *	Queue a buffer at the start of the list. This function takes the
 *	list lock and can be used safely with other locking &sk_buff functions
 *	safely.
 *
 *	A buffer cannot be placed on two lists at the same time.
 */
void skb_queue_head(struct sk_buff_head *list, struct sk_buff *newsk)
{
	unsigned long flags;

	spin_lock_irqsave(&list->lock, flags);
	__skb_queue_head(list, newsk);
	spin_unlock_irqrestore(&list->lock, flags);
}
EXPORT_SYMBOL(skb_queue_head);

/**
 *	skb_queue_tail - queue a buffer at the list tail
 *	@list: list to use
 *	@newsk: buffer to queue
 *
 *	Queue a buffer at the tail of the list. This function takes the
 *	list lock and can be used safely with other locking &sk_buff functions
 *	safely.
 *
 *	A buffer cannot be placed on two lists at the same time.
 */
void skb_queue_tail(struct sk_buff_head *list, struct sk_buff *newsk)
{
	unsigned long flags;

	spin_lock_irqsave(&list->lock, flags);
	__skb_queue_tail(list, newsk);
	spin_unlock_irqrestore(&list->lock, flags);
}
EXPORT_SYMBOL(skb_queue_tail);

/**
 *	skb_unlink	-	remove a buffer from a list
 *	@skb: buffer to remove
 *	@list: list to use
 *
 *	Remove a packet from a list. The list locks are taken and this
 *	function is atomic with respect to other list locked calls
 *
 *	You must know what list the SKB is on.
 */
void skb_unlink(struct sk_buff *skb, struct sk_buff_head *list)
{
	unsigned long flags;

	spin_lock_irqsave(&list->lock, flags);
	__skb_unlink(skb, list);
	spin_unlock_irqrestore(&list->lock, flags);
}
EXPORT_SYMBOL(skb_unlink);

/**
 *	skb_append	-	append a buffer
 *	@old: buffer to insert after
 *	@newsk: buffer to insert
 *	@list: list to use
 *
 *	Place a packet after a given packet in a list. The list locks are taken
 *	and this function is atomic with respect to other list locked calls.
 *	A buffer cannot be placed on two lists at the same time.
 */
void skb_append(struct sk_buff *old, struct sk_buff *newsk, struct sk_buff_head *list)
{
	unsigned long flags;

	spin_lock_irqsave(&list->lock, flags);
	__skb_queue_after(list, old, newsk);
	spin_unlock_irqrestore(&list->lock, flags);
}
EXPORT_SYMBOL(skb_append);

/**
 *	skb_insert	-	insert a buffer
 *	@old: buffer to insert before
 *	@newsk: buffer to insert
 *	@list: list to use
 *
 *	Place a packet before a given packet in a list. The list locks are
 * 	taken and this function is atomic with respect to other list locked
 *	calls.
 *
 *	A buffer cannot be placed on two lists at the same time.
 */
void skb_insert(struct sk_buff *old, struct sk_buff *newsk, struct sk_buff_head *list)
{
	unsigned long flags;

	spin_lock_irqsave(&list->lock, flags);
	__skb_insert(newsk, old->prev, old, list);
	spin_unlock_irqrestore(&list->lock, flags);
}
EXPORT_SYMBOL(skb_insert);

static inline void skb_split_inside_header(struct sk_buff *skb,
					   struct sk_buff* skb1,
					   const u32 len, const int pos)
{
	int i;

	skb_copy_from_linear_data_offset(skb, len, skb_put(skb1, pos - len),
					 pos - len);
	/* And move data appendix as is. */
	for (i = 0; i < skb_shinfo(skb)->nr_frags; i++)
		skb_shinfo(skb1)->frags[i] = skb_shinfo(skb)->frags[i];

	skb_shinfo(skb1)->nr_frags = skb_shinfo(skb)->nr_frags;
	skb_shinfo(skb)->nr_frags  = 0;
	skb1->data_len		   = skb->data_len;
	skb1->len		   += skb1->data_len;
	skb->data_len		   = 0;
	skb->len		   = len;
	skb_set_tail_pointer(skb, len);
}

static inline void skb_split_no_header(struct sk_buff *skb,
				       struct sk_buff* skb1,
				       const u32 len, int pos)
{
	int i, k = 0;
	const int nfrags = skb_shinfo(skb)->nr_frags;

	skb_shinfo(skb)->nr_frags = 0;
	skb1->len		  = skb1->data_len = skb->len - len;
	skb->len		  = len;
	skb->data_len		  = len - pos;

	for (i = 0; i < nfrags; i++) {
		int size = skb_frag_size(&skb_shinfo(skb)->frags[i]);

		if (pos + size > len) {
			skb_shinfo(skb1)->frags[k] = skb_shinfo(skb)->frags[i];

			if (pos < len) {
				/* Split frag.
				 * We have two variants in this case:
				 * 1. Move all the frag to the second
				 *    part, if it is possible. F.e.
				 *    this approach is mandatory for TUX,
				 *    where splitting is expensive.
				 * 2. Split is accurately. We make this.
				 */
				skb_frag_ref(skb, i);
				skb_shinfo(skb1)->frags[0].page_offset += len - pos;
				skb_frag_size_sub(&skb_shinfo(skb1)->frags[0], len - pos);
				skb_frag_size_set(&skb_shinfo(skb)->frags[i], len - pos);
				skb_shinfo(skb)->nr_frags++;
			}
			k++;
		} else
			skb_shinfo(skb)->nr_frags++;
		pos += size;
	}
	skb_shinfo(skb1)->nr_frags = k;
}

/**
 * skb_split - Split fragmented skb to two parts at length len.
 * @skb: the buffer to split
 * @skb1: the buffer to receive the second part
 * @len: new length for skb
 */
void skb_split(struct sk_buff *skb, struct sk_buff *skb1, const u32 len)
{
	int pos = skb_headlen(skb);

	skb_shinfo(skb1)->tx_flags = skb_shinfo(skb)->tx_flags & SKBTX_SHARED_FRAG;
	if (len < pos)	/* Split line is inside header. */
		skb_split_inside_header(skb, skb1, len, pos);
	else		/* Second chunk has no header, nothing to copy. */
		skb_split_no_header(skb, skb1, len, pos);
}
EXPORT_SYMBOL(skb_split);

/* Shifting from/to a cloned skb is a no-go.
 *
 * Caller cannot keep skb_shinfo related pointers past calling here!
 */
static int skb_prepare_for_shift(struct sk_buff *skb)
{
	return skb_cloned(skb) && pskb_expand_head(skb, 0, 0, GFP_ATOMIC);
}

/**
 * skb_shift - Shifts paged data partially from skb to another
 * @tgt: buffer into which tail data gets added
 * @skb: buffer from which the paged data comes from
 * @shiftlen: shift up to this many bytes
 *
 * Attempts to shift up to shiftlen worth of bytes, which may be less than
 * the length of the skb, from skb to tgt. Returns number bytes shifted.
 * It's up to caller to free skb if everything was shifted.
 *
 * If @tgt runs out of frags, the whole operation is aborted.
 *
 * Skb cannot include anything else but paged data while tgt is allowed
 * to have non-paged data as well.
 *
 * TODO: full sized shift could be optimized but that would need
 * specialized skb free'er to handle frags without up-to-date nr_frags.
 */
int skb_shift(struct sk_buff *tgt, struct sk_buff *skb, int shiftlen)
{
	int from, to, merge, todo;
	struct skb_frag_struct *fragfrom, *fragto;

	BUG_ON(shiftlen > skb->len);

	if (skb_headlen(skb))
		return 0;

	todo = shiftlen;
	from = 0;
	to = skb_shinfo(tgt)->nr_frags;
	fragfrom = &skb_shinfo(skb)->frags[from];

	/* Actual merge is delayed until the point when we know we can
	 * commit all, so that we don't have to undo partial changes
	 */
	if (!to ||
	    !skb_can_coalesce(tgt, to, skb_frag_page(fragfrom),
			      fragfrom->page_offset)) {
		merge = -1;
	} else {
		merge = to - 1;

		todo -= skb_frag_size(fragfrom);
		if (todo < 0) {
			if (skb_prepare_for_shift(skb) ||
			    skb_prepare_for_shift(tgt))
				return 0;

			/* All previous frag pointers might be stale! */
			fragfrom = &skb_shinfo(skb)->frags[from];
			fragto = &skb_shinfo(tgt)->frags[merge];

			skb_frag_size_add(fragto, shiftlen);
			skb_frag_size_sub(fragfrom, shiftlen);
			fragfrom->page_offset += shiftlen;

			goto onlymerged;
		}

		from++;
	}

	/* Skip full, not-fitting skb to avoid expensive operations */
	if ((shiftlen == skb->len) &&
	    (skb_shinfo(skb)->nr_frags - from) > (MAX_SKB_FRAGS - to))
		return 0;

	if (skb_prepare_for_shift(skb) || skb_prepare_for_shift(tgt))
		return 0;

	while ((todo > 0) && (from < skb_shinfo(skb)->nr_frags)) {
		if (to == MAX_SKB_FRAGS)
			return 0;

		fragfrom = &skb_shinfo(skb)->frags[from];
		fragto = &skb_shinfo(tgt)->frags[to];

		if (todo >= skb_frag_size(fragfrom)) {
			*fragto = *fragfrom;
			todo -= skb_frag_size(fragfrom);
			from++;
			to++;

		} else {
			__skb_frag_ref(fragfrom);
			fragto->page = fragfrom->page;
			fragto->page_offset = fragfrom->page_offset;
			skb_frag_size_set(fragto, todo);

			fragfrom->page_offset += todo;
			skb_frag_size_sub(fragfrom, todo);
			todo = 0;

			to++;
			break;
		}
	}

	/* Ready to "commit" this state change to tgt */
	skb_shinfo(tgt)->nr_frags = to;

	if (merge >= 0) {
		fragfrom = &skb_shinfo(skb)->frags[0];
		fragto = &skb_shinfo(tgt)->frags[merge];

		skb_frag_size_add(fragto, skb_frag_size(fragfrom));
		__skb_frag_unref(fragfrom);
	}

	/* Reposition in the original skb */
	to = 0;
	while (from < skb_shinfo(skb)->nr_frags)
		skb_shinfo(skb)->frags[to++] = skb_shinfo(skb)->frags[from++];
	skb_shinfo(skb)->nr_frags = to;

	BUG_ON(todo > 0 && !skb_shinfo(skb)->nr_frags);

onlymerged:
	/* Most likely the tgt won't ever need its checksum anymore, skb on
	 * the other hand might need it if it needs to be resent
	 */
	tgt->ip_summed = CHECKSUM_PARTIAL;
	skb->ip_summed = CHECKSUM_PARTIAL;

	/* Yak, is it really working this way? Some helper please? */
	skb->len -= shiftlen;
	skb->data_len -= shiftlen;
	skb->truesize -= shiftlen;
	tgt->len += shiftlen;
	tgt->data_len += shiftlen;
	tgt->truesize += shiftlen;

	return shiftlen;
}

/**
 * skb_prepare_seq_read - Prepare a sequential read of skb data
 * @skb: the buffer to read
 * @from: lower offset of data to be read
 * @to: upper offset of data to be read
 * @st: state variable
 *
 * Initializes the specified state variable. Must be called before
 * invoking skb_seq_read() for the first time.
 */
void skb_prepare_seq_read(struct sk_buff *skb, unsigned int from,
			  unsigned int to, struct skb_seq_state *st)
{
	st->lower_offset = from;
	st->upper_offset = to;
	st->root_skb = st->cur_skb = skb;
	st->frag_idx = st->stepped_offset = 0;
	st->frag_data = NULL;
}
EXPORT_SYMBOL(skb_prepare_seq_read);

/**
 * skb_seq_read - Sequentially read skb data
 * @consumed: number of bytes consumed by the caller so far
 * @data: destination pointer for data to be returned
 * @st: state variable
 *
 * Reads a block of skb data at @consumed relative to the
 * lower offset specified to skb_prepare_seq_read(). Assigns
 * the head of the data block to @data and returns the length
 * of the block or 0 if the end of the skb data or the upper
 * offset has been reached.
 *
 * The caller is not required to consume all of the data
 * returned, i.e. @consumed is typically set to the number
 * of bytes already consumed and the next call to
 * skb_seq_read() will return the remaining part of the block.
 *
 * Note 1: The size of each block of data returned can be arbitrary,
 *       this limitation is the cost for zerocopy sequential
 *       reads of potentially non linear data.
 *
 * Note 2: Fragment lists within fragments are not implemented
 *       at the moment, state->root_skb could be replaced with
 *       a stack for this purpose.
 */
unsigned int skb_seq_read(unsigned int consumed, const u8 **data,
			  struct skb_seq_state *st)
{
	unsigned int block_limit, abs_offset = consumed + st->lower_offset;
	skb_frag_t *frag;

	if (unlikely(abs_offset >= st->upper_offset)) {
		if (st->frag_data) {
			kunmap_atomic(st->frag_data);
			st->frag_data = NULL;
		}
		return 0;
	}

next_skb:
	block_limit = skb_headlen(st->cur_skb) + st->stepped_offset;

	if (abs_offset < block_limit && !st->frag_data) {
		*data = st->cur_skb->data + (abs_offset - st->stepped_offset);
		return block_limit - abs_offset;
	}

	if (st->frag_idx == 0 && !st->frag_data)
		st->stepped_offset += skb_headlen(st->cur_skb);

	while (st->frag_idx < skb_shinfo(st->cur_skb)->nr_frags) {
		frag = &skb_shinfo(st->cur_skb)->frags[st->frag_idx];
		block_limit = skb_frag_size(frag) + st->stepped_offset;

		if (abs_offset < block_limit) {
			if (!st->frag_data)
				st->frag_data = kmap_atomic(skb_frag_page(frag));

			*data = (u8 *) st->frag_data + frag->page_offset +
				(abs_offset - st->stepped_offset);

			return block_limit - abs_offset;
		}

		if (st->frag_data) {
			kunmap_atomic(st->frag_data);
			st->frag_data = NULL;
		}

		st->frag_idx++;
		st->stepped_offset += skb_frag_size(frag);
	}

	if (st->frag_data) {
		kunmap_atomic(st->frag_data);
		st->frag_data = NULL;
	}

	if (st->root_skb == st->cur_skb && skb_has_frag_list(st->root_skb)) {
		st->cur_skb = skb_shinfo(st->root_skb)->frag_list;
		st->frag_idx = 0;
		goto next_skb;
	} else if (st->cur_skb->next) {
		st->cur_skb = st->cur_skb->next;
		st->frag_idx = 0;
		goto next_skb;
	}

	return 0;
}
EXPORT_SYMBOL(skb_seq_read);

/**
 * skb_abort_seq_read - Abort a sequential read of skb data
 * @st: state variable
 *
 * Must be called if skb_seq_read() was not called until it
 * returned 0.
 */
void skb_abort_seq_read(struct skb_seq_state *st)
{
	if (st->frag_data)
		kunmap_atomic(st->frag_data);
}
EXPORT_SYMBOL(skb_abort_seq_read);

#define TS_SKB_CB(state)	((struct skb_seq_state *) &((state)->cb))

static unsigned int skb_ts_get_next_block(unsigned int offset, const u8 **text,
					  struct ts_config *conf,
					  struct ts_state *state)
{
	return skb_seq_read(offset, text, TS_SKB_CB(state));
}

static void skb_ts_finish(struct ts_config *conf, struct ts_state *state)
{
	skb_abort_seq_read(TS_SKB_CB(state));
}

/**
 * skb_find_text - Find a text pattern in skb data
 * @skb: the buffer to look in
 * @from: search offset
 * @to: search limit
 * @config: textsearch configuration
 *
 * Finds a pattern in the skb data according to the specified
 * textsearch configuration. Use textsearch_next() to retrieve
 * subsequent occurrences of the pattern. Returns the offset
 * to the first occurrence or UINT_MAX if no match was found.
 */
unsigned int skb_find_text(struct sk_buff *skb, unsigned int from,
			   unsigned int to, struct ts_config *config)
{
	struct ts_state state;
	unsigned int ret;

	config->get_next_block = skb_ts_get_next_block;
	config->finish = skb_ts_finish;

	skb_prepare_seq_read(skb, from, to, TS_SKB_CB(&state));

	ret = textsearch_find(config, &state);
	return (ret <= to - from ? ret : UINT_MAX);
}
EXPORT_SYMBOL(skb_find_text);

/**
 * skb_append_datato_frags - append the user data to a skb
 * @sk: sock  structure
 * @skb: skb structure to be appended with user data.
 * @getfrag: call back function to be used for getting the user data
 * @from: pointer to user message iov
 * @length: length of the iov message
 *
 * Description: This procedure append the user data in the fragment part
 * of the skb if any page alloc fails user this procedure returns  -ENOMEM
 */
int skb_append_datato_frags(struct sock *sk, struct sk_buff *skb,
			int (*getfrag)(void *from, char *to, int offset,
					int len, int odd, struct sk_buff *skb),
			void *from, int length)
{
	int frg_cnt = skb_shinfo(skb)->nr_frags;
	int copy;
	int offset = 0;
	int ret;
	struct page_frag *pfrag = &current->task_frag;

	do {
		/* Return error if we don't have space for new frag */
		if (frg_cnt >= MAX_SKB_FRAGS)
			return -EMSGSIZE;

		if (!sk_page_frag_refill(sk, pfrag))
			return -ENOMEM;

		/* copy the user data to page */
		copy = min_t(int, length, pfrag->size - pfrag->offset);

		ret = getfrag(from, page_address(pfrag->page) + pfrag->offset,
			      offset, copy, 0, skb);
		if (ret < 0)
			return -EFAULT;

		/* copy was successful so update the size parameters */
		skb_fill_page_desc(skb, frg_cnt, pfrag->page, pfrag->offset,
				   copy);
		frg_cnt++;
		pfrag->offset += copy;
		get_page(pfrag->page);

		skb->truesize += copy;
		atomic_add(copy, &sk->sk_wmem_alloc);
		skb->len += copy;
		skb->data_len += copy;
		offset += copy;
		length -= copy;

	} while (length > 0);

	return 0;
}
EXPORT_SYMBOL(skb_append_datato_frags);

int skb_append_pagefrags(struct sk_buff *skb, struct page *page,
			 int offset, size_t size)
{
	int i = skb_shinfo(skb)->nr_frags;

	if (skb_can_coalesce(skb, i, page, offset)) {
		skb_frag_size_add(&skb_shinfo(skb)->frags[i - 1], size);
	} else if (i < MAX_SKB_FRAGS) {
		get_page(page);
		skb_fill_page_desc(skb, i, page, offset, size);
	} else {
		return -EMSGSIZE;
	}

	return 0;
}
EXPORT_SYMBOL_GPL(skb_append_pagefrags);

/**
 *	skb_pull_rcsum - pull skb and update receive checksum
 *	@skb: buffer to update
 *	@len: length of data pulled
 *
 *	This function performs an skb_pull on the packet and updates
 *	the CHECKSUM_COMPLETE checksum.  It should be used on
 *	receive path processing instead of skb_pull unless you know
 *	that the checksum difference is zero (e.g., a valid IP header)
 *	or you are setting ip_summed to CHECKSUM_NONE.
 */
unsigned char *skb_pull_rcsum(struct sk_buff *skb, unsigned int len)
{
	unsigned char *data = skb->data;

	BUG_ON(len > skb->len);
	__skb_pull(skb, len);
	skb_postpull_rcsum(skb, data, len);
	return skb->data;
}
EXPORT_SYMBOL_GPL(skb_pull_rcsum);

/**
 *	skb_segment - Perform protocol segmentation on skb.
 *	@head_skb: buffer to segment
 *	@features: features for the output path (see dev->features)
 *
 *	This function performs segmentation on the given skb.  It returns
 *	a pointer to the first in a list of new skbs for the segments.
 *	In case of error it returns ERR_PTR(err).
 */
struct sk_buff *skb_segment(struct sk_buff *head_skb,
			    netdev_features_t features)
{
	struct sk_buff *segs = NULL;
	struct sk_buff *tail = NULL;
	struct sk_buff *list_skb = skb_shinfo(head_skb)->frag_list;
	skb_frag_t *frag = skb_shinfo(head_skb)->frags;
	unsigned int mss = skb_shinfo(head_skb)->gso_size;
	unsigned int doffset = head_skb->data - skb_mac_header(head_skb);
	struct sk_buff *frag_skb = head_skb;
	unsigned int offset = doffset;
	unsigned int tnl_hlen = skb_tnl_header_len(head_skb);
	unsigned int partial_segs = 0;
	unsigned int headroom;
	unsigned int len = head_skb->len;
	__be16 proto;
	bool csum, sg;
	int nfrags = skb_shinfo(head_skb)->nr_frags;
	int err = -ENOMEM;
	int i = 0;
	int pos;
	int dummy;

	__skb_push(head_skb, doffset);
	proto = skb_network_protocol(head_skb, &dummy);
	if (unlikely(!proto))
		return ERR_PTR(-EINVAL);

	sg = !!(features & NETIF_F_SG);
	csum = !!can_checksum_protocol(features, proto);

	if (sg && csum && (mss != GSO_BY_FRAGS))  {
		if (!(features & NETIF_F_GSO_PARTIAL)) {
			struct sk_buff *iter;
			unsigned int frag_len;

			if (!list_skb ||
			    !net_gso_ok(features, skb_shinfo(head_skb)->gso_type))
				goto normal;

			/* If we get here then all the required
			 * GSO features except frag_list are supported.
			 * Try to split the SKB to multiple GSO SKBs
			 * with no frag_list.
			 * Currently we can do that only when the buffers don't
			 * have a linear part and all the buffers except
			 * the last are of the same length.
			 */
			frag_len = list_skb->len;
			skb_walk_frags(head_skb, iter) {
				if (frag_len != iter->len && iter->next)
					goto normal;
				if (skb_headlen(iter))
					goto normal;

				len -= iter->len;
			}

			if (len != frag_len)
				goto normal;
		}

		/* GSO partial only requires that we trim off any excess that
		 * doesn't fit into an MSS sized block, so take care of that
		 * now.
		 */
		partial_segs = len / mss;
		if (partial_segs > 1)
			mss *= partial_segs;
		else
			partial_segs = 0;
	}

normal:
	headroom = skb_headroom(head_skb);
	pos = skb_headlen(head_skb);

	do {
		struct sk_buff *nskb;
		skb_frag_t *nskb_frag;
		int hsize;
		int size;

		if (unlikely(mss == GSO_BY_FRAGS)) {
			len = list_skb->len;
		} else {
			len = head_skb->len - offset;
			if (len > mss)
				len = mss;
		}

		hsize = skb_headlen(head_skb) - offset;
		if (hsize < 0)
			hsize = 0;
		if (hsize > len || !sg)
			hsize = len;

		if (!hsize && i >= nfrags && skb_headlen(list_skb) &&
		    (skb_headlen(list_skb) == len || sg)) {
			BUG_ON(skb_headlen(list_skb) > len);

			i = 0;
			nfrags = skb_shinfo(list_skb)->nr_frags;
			frag = skb_shinfo(list_skb)->frags;
			frag_skb = list_skb;
			pos += skb_headlen(list_skb);

			while (pos < offset + len) {
				BUG_ON(i >= nfrags);

				size = skb_frag_size(frag);
				if (pos + size > offset + len)
					break;

				i++;
				pos += size;
				frag++;
			}

			nskb = skb_clone(list_skb, GFP_ATOMIC);
			list_skb = list_skb->next;

			if (unlikely(!nskb))
				goto err;

			if (unlikely(pskb_trim(nskb, len))) {
				kfree_skb(nskb);
				goto err;
			}

			hsize = skb_end_offset(nskb);
			if (skb_cow_head(nskb, doffset + headroom)) {
				kfree_skb(nskb);
				goto err;
			}

			nskb->truesize += skb_end_offset(nskb) - hsize;
			skb_release_head_state(nskb);
			__skb_push(nskb, doffset);
		} else {
			nskb = __alloc_skb(hsize + doffset + headroom,
					   GFP_ATOMIC, skb_alloc_rx_flag(head_skb),
					   NUMA_NO_NODE);

			if (unlikely(!nskb))
				goto err;

			skb_reserve(nskb, headroom);
			__skb_put(nskb, doffset);
		}

		if (segs)
			tail->next = nskb;
		else
			segs = nskb;
		tail = nskb;

		__copy_skb_header(nskb, head_skb);

		skb_headers_offset_update(nskb, skb_headroom(nskb) - headroom);
		skb_reset_mac_len(nskb);

		skb_copy_from_linear_data_offset(head_skb, -tnl_hlen,
						 nskb->data - tnl_hlen,
						 doffset + tnl_hlen);

		if (nskb->len == len + doffset)
			goto perform_csum_check;

		if (!sg) {
			if (!nskb->remcsum_offload)
				nskb->ip_summed = CHECKSUM_NONE;
			SKB_GSO_CB(nskb)->csum =
				skb_copy_and_csum_bits(head_skb, offset,
						       skb_put(nskb, len),
						       len, 0);
			SKB_GSO_CB(nskb)->csum_start =
				skb_headroom(nskb) + doffset;
			continue;
		}

		nskb_frag = skb_shinfo(nskb)->frags;

		skb_copy_from_linear_data_offset(head_skb, offset,
						 skb_put(nskb, hsize), hsize);

		skb_shinfo(nskb)->tx_flags = skb_shinfo(head_skb)->tx_flags &
			SKBTX_SHARED_FRAG;

		while (pos < offset + len) {
			if (i >= nfrags) {
				BUG_ON(skb_headlen(list_skb));

				i = 0;
				nfrags = skb_shinfo(list_skb)->nr_frags;
				frag = skb_shinfo(list_skb)->frags;
				frag_skb = list_skb;

				BUG_ON(!nfrags);

				list_skb = list_skb->next;
			}

			if (unlikely(skb_shinfo(nskb)->nr_frags >=
				     MAX_SKB_FRAGS)) {
				net_warn_ratelimited(
					"skb_segment: too many frags: %u %u\n",
					pos, mss);
				goto err;
			}

			if (unlikely(skb_orphan_frags(frag_skb, GFP_ATOMIC)))
				goto err;

			*nskb_frag = *frag;
			__skb_frag_ref(nskb_frag);
			size = skb_frag_size(nskb_frag);

			if (pos < offset) {
				nskb_frag->page_offset += offset - pos;
				skb_frag_size_sub(nskb_frag, offset - pos);
			}

			skb_shinfo(nskb)->nr_frags++;

			if (pos + size <= offset + len) {
				i++;
				frag++;
				pos += size;
			} else {
				skb_frag_size_sub(nskb_frag, pos + size - (offset + len));
				goto skip_fraglist;
			}

			nskb_frag++;
		}

skip_fraglist:
		nskb->data_len = len - hsize;
		nskb->len += nskb->data_len;
		nskb->truesize += nskb->data_len;

perform_csum_check:
		if (!csum) {
			if (skb_has_shared_frag(nskb)) {
				err = __skb_linearize(nskb);
				if (err)
					goto err;
			}
			if (!nskb->remcsum_offload)
				nskb->ip_summed = CHECKSUM_NONE;
			SKB_GSO_CB(nskb)->csum =
				skb_checksum(nskb, doffset,
					     nskb->len - doffset, 0);
			SKB_GSO_CB(nskb)->csum_start =
				skb_headroom(nskb) + doffset;
		}
	} while ((offset += len) < head_skb->len);

	/* Some callers want to get the end of the list.
	 * Put it in segs->prev to avoid walking the list.
	 * (see validate_xmit_skb_list() for example)
	 */
	segs->prev = tail;

	if (partial_segs) {
		struct sk_buff *iter;
		int type = skb_shinfo(head_skb)->gso_type;
		unsigned short gso_size = skb_shinfo(head_skb)->gso_size;

		/* Update type to add partial and then remove dodgy if set */
		type |= (features & NETIF_F_GSO_PARTIAL) / NETIF_F_GSO_PARTIAL * SKB_GSO_PARTIAL;
		type &= ~SKB_GSO_DODGY;

		/* Update GSO info and prepare to start updating headers on
		 * our way back down the stack of protocols.
		 */
		for (iter = segs; iter; iter = iter->next) {
			skb_shinfo(iter)->gso_size = gso_size;
			skb_shinfo(iter)->gso_segs = partial_segs;
			skb_shinfo(iter)->gso_type = type;
			SKB_GSO_CB(iter)->data_offset = skb_headroom(iter) + doffset;
		}

		if (tail->len - doffset <= gso_size)
			skb_shinfo(tail)->gso_size = 0;
		else if (tail != segs)
			skb_shinfo(tail)->gso_segs = DIV_ROUND_UP(tail->len - doffset, gso_size);
	}

	/* Following permits correct backpressure, for protocols
	 * using skb_set_owner_w().
	 * Idea is to tranfert ownership from head_skb to last segment.
	 */
	if (head_skb->destructor == sock_wfree) {
		swap(tail->truesize, head_skb->truesize);
		swap(tail->destructor, head_skb->destructor);
		swap(tail->sk, head_skb->sk);
	}
	return segs;

err:
	kfree_skb_list(segs);
	return ERR_PTR(err);
}
EXPORT_SYMBOL_GPL(skb_segment);

int skb_gro_receive(struct sk_buff **head, struct sk_buff *skb)
{
	struct skb_shared_info *pinfo, *skbinfo = skb_shinfo(skb);
	unsigned int offset = skb_gro_offset(skb);
	unsigned int headlen = skb_headlen(skb);
	unsigned int len = skb_gro_len(skb);
	struct sk_buff *lp, *p = *head;
	unsigned int delta_truesize;

	if (unlikely(p->len + len >= 65536))
		return -E2BIG;

	lp = NAPI_GRO_CB(p)->last;
	pinfo = skb_shinfo(lp);

	if (headlen <= offset) {
		skb_frag_t *frag;
		skb_frag_t *frag2;
		int i = skbinfo->nr_frags;
		int nr_frags = pinfo->nr_frags + i;

		if (nr_frags > MAX_SKB_FRAGS)
			goto merge;

		offset -= headlen;
		pinfo->nr_frags = nr_frags;
		skbinfo->nr_frags = 0;

		frag = pinfo->frags + nr_frags;
		frag2 = skbinfo->frags + i;
		do {
			*--frag = *--frag2;
		} while (--i);

		frag->page_offset += offset;
		skb_frag_size_sub(frag, offset);

		/* all fragments truesize : remove (head size + sk_buff) */
		delta_truesize = skb->truesize -
				 SKB_TRUESIZE(skb_end_offset(skb));

		skb->truesize -= skb->data_len;
		skb->len -= skb->data_len;
		skb->data_len = 0;

		NAPI_GRO_CB(skb)->free = NAPI_GRO_FREE;
		goto done;
	} else if (skb->head_frag) {
		int nr_frags = pinfo->nr_frags;
		skb_frag_t *frag = pinfo->frags + nr_frags;
		struct page *page = virt_to_head_page(skb->head);
		unsigned int first_size = headlen - offset;
		unsigned int first_offset;

		if (nr_frags + 1 + skbinfo->nr_frags > MAX_SKB_FRAGS)
			goto merge;

		first_offset = skb->data -
			       (unsigned char *)page_address(page) +
			       offset;

		pinfo->nr_frags = nr_frags + 1 + skbinfo->nr_frags;

		frag->page.p	  = page;
		frag->page_offset = first_offset;
		skb_frag_size_set(frag, first_size);

		memcpy(frag + 1, skbinfo->frags, sizeof(*frag) * skbinfo->nr_frags);
		/* We dont need to clear skbinfo->nr_frags here */

		delta_truesize = skb->truesize - SKB_DATA_ALIGN(sizeof(struct sk_buff));
		NAPI_GRO_CB(skb)->free = NAPI_GRO_FREE_STOLEN_HEAD;
		goto done;
	}

merge:
	delta_truesize = skb->truesize;
	if (offset > headlen) {
		unsigned int eat = offset - headlen;

		skbinfo->frags[0].page_offset += eat;
		skb_frag_size_sub(&skbinfo->frags[0], eat);
		skb->data_len -= eat;
		skb->len -= eat;
		offset = headlen;
	}

	__skb_pull(skb, offset);

	if (NAPI_GRO_CB(p)->last == p)
		skb_shinfo(p)->frag_list = skb;
	else
		NAPI_GRO_CB(p)->last->next = skb;
	NAPI_GRO_CB(p)->last = skb;
	__skb_header_release(skb);
	lp = p;

done:
	NAPI_GRO_CB(p)->count++;
	p->data_len += len;
	p->truesize += delta_truesize;
	p->len += len;
	if (lp != p) {
		lp->data_len += len;
		lp->truesize += delta_truesize;
		lp->len += len;
	}
	NAPI_GRO_CB(skb)->same_flow = 1;
	return 0;
}
EXPORT_SYMBOL_GPL(skb_gro_receive);

void __init skb_init(void)
{
	skbuff_head_cache = kmem_cache_create("skbuff_head_cache",
					      sizeof(struct sk_buff),
					      0,
					      SLAB_HWCACHE_ALIGN|SLAB_PANIC,
					      NULL);
	skbuff_fclone_cache = kmem_cache_create("skbuff_fclone_cache",
						sizeof(struct sk_buff_fclones),
						0,
						SLAB_HWCACHE_ALIGN|SLAB_PANIC,
						NULL);
}

/**
 *	skb_to_sgvec - Fill a scatter-gather list from a socket buffer
 *	@skb: Socket buffer containing the buffers to be mapped
 *	@sg: The scatter-gather list to map into
 *	@offset: The offset into the buffer's contents to start mapping
 *	@len: Length of buffer space to be mapped
 *
 *	Fill the specified scatter-gather list with mappings/pointers into a
 *	region of the buffer space attached to a socket buffer.
 */
static int
__skb_to_sgvec(struct sk_buff *skb, struct scatterlist *sg, int offset, int len)
{
	int start = skb_headlen(skb);
	int i, copy = start - offset;
	struct sk_buff *frag_iter;
	int elt = 0;

	if (copy > 0) {
		if (copy > len)
			copy = len;
		sg_set_buf(sg, skb->data + offset, copy);
		elt++;
		if ((len -= copy) == 0)
			return elt;
		offset += copy;
	}

	for (i = 0; i < skb_shinfo(skb)->nr_frags; i++) {
		int end;

		WARN_ON(start > offset + len);

		end = start + skb_frag_size(&skb_shinfo(skb)->frags[i]);
		if ((copy = end - offset) > 0) {
			skb_frag_t *frag = &skb_shinfo(skb)->frags[i];

			if (copy > len)
				copy = len;
			sg_set_page(&sg[elt], skb_frag_page(frag), copy,
					frag->page_offset+offset-start);
			elt++;
			if (!(len -= copy))
				return elt;
			offset += copy;
		}
		start = end;
	}

	skb_walk_frags(skb, frag_iter) {
		int end;

		WARN_ON(start > offset + len);

		end = start + frag_iter->len;
		if ((copy = end - offset) > 0) {
			if (copy > len)
				copy = len;
			elt += __skb_to_sgvec(frag_iter, sg+elt, offset - start,
					      copy);
			if ((len -= copy) == 0)
				return elt;
			offset += copy;
		}
		start = end;
	}
	BUG_ON(len);
	return elt;
}

/* As compared with skb_to_sgvec, skb_to_sgvec_nomark only map skb to given
 * sglist without mark the sg which contain last skb data as the end.
 * So the caller can mannipulate sg list as will when padding new data after
 * the first call without calling sg_unmark_end to expend sg list.
 *
 * Scenario to use skb_to_sgvec_nomark:
 * 1. sg_init_table
 * 2. skb_to_sgvec_nomark(payload1)
 * 3. skb_to_sgvec_nomark(payload2)
 *
 * This is equivalent to:
 * 1. sg_init_table
 * 2. skb_to_sgvec(payload1)
 * 3. sg_unmark_end
 * 4. skb_to_sgvec(payload2)
 *
 * When mapping mutilple payload conditionally, skb_to_sgvec_nomark
 * is more preferable.
 */
int skb_to_sgvec_nomark(struct sk_buff *skb, struct scatterlist *sg,
			int offset, int len)
{
	return __skb_to_sgvec(skb, sg, offset, len);
}
EXPORT_SYMBOL_GPL(skb_to_sgvec_nomark);

int skb_to_sgvec(struct sk_buff *skb, struct scatterlist *sg, int offset, int len)
{
	int nsg = __skb_to_sgvec(skb, sg, offset, len);

	sg_mark_end(&sg[nsg - 1]);

	return nsg;
}
EXPORT_SYMBOL_GPL(skb_to_sgvec);

/**
 *	skb_cow_data - Check that a socket buffer's data buffers are writable
 *	@skb: The socket buffer to check.
 *	@tailbits: Amount of trailing space to be added
 *	@trailer: Returned pointer to the skb where the @tailbits space begins
 *
 *	Make sure that the data buffers attached to a socket buffer are
 *	writable. If they are not, private copies are made of the data buffers
 *	and the socket buffer is set to use these instead.
 *
 *	If @tailbits is given, make sure that there is space to write @tailbits
 *	bytes of data beyond current end of socket buffer.  @trailer will be
 *	set to point to the skb in which this space begins.
 *
 *	The number of scatterlist elements required to completely map the
 *	COW'd and extended socket buffer will be returned.
 */
int skb_cow_data(struct sk_buff *skb, int tailbits, struct sk_buff **trailer)
{
	int copyflag;
	int elt;
	struct sk_buff *skb1, **skb_p;

	/* If skb is cloned or its head is paged, reallocate
	 * head pulling out all the pages (pages are considered not writable
	 * at the moment even if they are anonymous).
	 */
	if ((skb_cloned(skb) || skb_shinfo(skb)->nr_frags) &&
	    __pskb_pull_tail(skb, skb_pagelen(skb)-skb_headlen(skb)) == NULL)
		return -ENOMEM;

	/* Easy case. Most of packets will go this way. */
	if (!skb_has_frag_list(skb)) {
		/* A little of trouble, not enough of space for trailer.
		 * This should not happen, when stack is tuned to generate
		 * good frames. OK, on miss we reallocate and reserve even more
		 * space, 128 bytes is fair. */

		if (skb_tailroom(skb) < tailbits &&
		    pskb_expand_head(skb, 0, tailbits-skb_tailroom(skb)+128, GFP_ATOMIC))
			return -ENOMEM;

		/* Voila! */
		*trailer = skb;
		return 1;
	}

	/* Misery. We are in troubles, going to mincer fragments... */

	elt = 1;
	skb_p = &skb_shinfo(skb)->frag_list;
	copyflag = 0;

	while ((skb1 = *skb_p) != NULL) {
		int ntail = 0;

		/* The fragment is partially pulled by someone,
		 * this can happen on input. Copy it and everything
		 * after it. */

		if (skb_shared(skb1))
			copyflag = 1;

		/* If the skb is the last, worry about trailer. */

		if (skb1->next == NULL && tailbits) {
			if (skb_shinfo(skb1)->nr_frags ||
			    skb_has_frag_list(skb1) ||
			    skb_tailroom(skb1) < tailbits)
				ntail = tailbits + 128;
		}

		if (copyflag ||
		    skb_cloned(skb1) ||
		    ntail ||
		    skb_shinfo(skb1)->nr_frags ||
		    skb_has_frag_list(skb1)) {
			struct sk_buff *skb2;

			/* Fuck, we are miserable poor guys... */
			if (ntail == 0)
				skb2 = skb_copy(skb1, GFP_ATOMIC);
			else
				skb2 = skb_copy_expand(skb1,
						       skb_headroom(skb1),
						       ntail,
						       GFP_ATOMIC);
			if (unlikely(skb2 == NULL))
				return -ENOMEM;

			if (skb1->sk)
				skb_set_owner_w(skb2, skb1->sk);

			/* Looking around. Are we still alive?
			 * OK, link new skb, drop old one */

			skb2->next = skb1->next;
			*skb_p = skb2;
			kfree_skb(skb1);
			skb1 = skb2;
		}
		elt++;
		*trailer = skb1;
		skb_p = &skb1->next;
	}

	return elt;
}
EXPORT_SYMBOL_GPL(skb_cow_data);

static void sock_rmem_free(struct sk_buff *skb)
{
	struct sock *sk = skb->sk;

	atomic_sub(skb->truesize, &sk->sk_rmem_alloc);
}

static void skb_set_err_queue(struct sk_buff *skb)
{
	/* pkt_type of skbs received on local sockets is never PACKET_OUTGOING.
	 * So, it is safe to (mis)use it to mark skbs on the error queue.
	 */
	skb->pkt_type = PACKET_OUTGOING;
	BUILD_BUG_ON(PACKET_OUTGOING == 0);
}

/*
 * Note: We dont mem charge error packets (no sk_forward_alloc changes)
 */
int sock_queue_err_skb(struct sock *sk, struct sk_buff *skb)
{
	if (atomic_read(&sk->sk_rmem_alloc) + skb->truesize >=
	    (unsigned int)sk->sk_rcvbuf)
		return -ENOMEM;

	skb_orphan(skb);
	skb->sk = sk;
	skb->destructor = sock_rmem_free;
	atomic_add(skb->truesize, &sk->sk_rmem_alloc);
	skb_set_err_queue(skb);

	/* before exiting rcu section, make sure dst is refcounted */
	skb_dst_force(skb);

	skb_queue_tail(&sk->sk_error_queue, skb);
	if (!sock_flag(sk, SOCK_DEAD))
		sk->sk_data_ready(sk);
	return 0;
}
EXPORT_SYMBOL(sock_queue_err_skb);

static bool is_icmp_err_skb(const struct sk_buff *skb)
{
	return skb && (SKB_EXT_ERR(skb)->ee.ee_origin == SO_EE_ORIGIN_ICMP ||
		       SKB_EXT_ERR(skb)->ee.ee_origin == SO_EE_ORIGIN_ICMP6);
}

struct sk_buff *sock_dequeue_err_skb(struct sock *sk)
{
	struct sk_buff_head *q = &sk->sk_error_queue;
	struct sk_buff *skb, *skb_next = NULL;
	bool icmp_next = false;
	unsigned long flags;

	spin_lock_irqsave(&q->lock, flags);
	skb = __skb_dequeue(q);
	if (skb && (skb_next = skb_peek(q)))
		icmp_next = is_icmp_err_skb(skb_next);
	spin_unlock_irqrestore(&q->lock, flags);

	if (is_icmp_err_skb(skb) && !icmp_next)
		sk->sk_err = 0;

	if (skb_next)
		sk->sk_error_report(sk);

	return skb;
}
EXPORT_SYMBOL(sock_dequeue_err_skb);

/**
 * skb_clone_sk - create clone of skb, and take reference to socket
 * @skb: the skb to clone
 *
 * This function creates a clone of a buffer that holds a reference on
 * sk_refcnt.  Buffers created via this function are meant to be
 * returned using sock_queue_err_skb, or free via kfree_skb.
 *
 * When passing buffers allocated with this function to sock_queue_err_skb
 * it is necessary to wrap the call with sock_hold/sock_put in order to
 * prevent the socket from being released prior to being enqueued on
 * the sk_error_queue.
 */
struct sk_buff *skb_clone_sk(struct sk_buff *skb)
{
	struct sock *sk = skb->sk;
	struct sk_buff *clone;

	if (!sk || !atomic_inc_not_zero(&sk->sk_refcnt))
		return NULL;

	clone = skb_clone(skb, GFP_ATOMIC);
	if (!clone) {
		sock_put(sk);
		return NULL;
	}

	clone->sk = sk;
	clone->destructor = sock_efree;

	return clone;
}
EXPORT_SYMBOL(skb_clone_sk);

static void __skb_complete_tx_timestamp(struct sk_buff *skb,
					struct sock *sk,
					int tstype,
					bool opt_stats)
{
	struct sock_exterr_skb *serr;
	int err;

	BUILD_BUG_ON(sizeof(struct sock_exterr_skb) > sizeof(skb->cb));

	serr = SKB_EXT_ERR(skb);
	memset(serr, 0, sizeof(*serr));
	serr->ee.ee_errno = ENOMSG;
	serr->ee.ee_origin = SO_EE_ORIGIN_TIMESTAMPING;
	serr->ee.ee_info = tstype;
	serr->opt_stats = opt_stats;
<<<<<<< HEAD
=======
	serr->header.h4.iif = skb->dev ? skb->dev->ifindex : 0;
>>>>>>> f2e5fa84
	if (sk->sk_tsflags & SOF_TIMESTAMPING_OPT_ID) {
		serr->ee.ee_data = skb_shinfo(skb)->tskey;
		if (sk->sk_protocol == IPPROTO_TCP &&
		    sk->sk_type == SOCK_STREAM)
			serr->ee.ee_data -= sk->sk_tskey;
	}

	err = sock_queue_err_skb(sk, skb);

	if (err)
		kfree_skb(skb);
}

static bool skb_may_tx_timestamp(struct sock *sk, bool tsonly)
{
	bool ret;

	if (likely(sysctl_tstamp_allow_data || tsonly))
		return true;

	read_lock_bh(&sk->sk_callback_lock);
	ret = sk->sk_socket && sk->sk_socket->file &&
	      file_ns_capable(sk->sk_socket->file, &init_user_ns, CAP_NET_RAW);
	read_unlock_bh(&sk->sk_callback_lock);
	return ret;
}

void skb_complete_tx_timestamp(struct sk_buff *skb,
			       struct skb_shared_hwtstamps *hwtstamps)
{
	struct sock *sk = skb->sk;

	if (!skb_may_tx_timestamp(sk, false))
		return;

	/* Take a reference to prevent skb_orphan() from freeing the socket,
	 * but only if the socket refcount is not zero.
	 */
	if (likely(atomic_inc_not_zero(&sk->sk_refcnt))) {
		*skb_hwtstamps(skb) = *hwtstamps;
		__skb_complete_tx_timestamp(skb, sk, SCM_TSTAMP_SND, false);
		sock_put(sk);
	}
}
EXPORT_SYMBOL_GPL(skb_complete_tx_timestamp);

void __skb_tstamp_tx(struct sk_buff *orig_skb,
		     struct skb_shared_hwtstamps *hwtstamps,
		     struct sock *sk, int tstype)
{
	struct sk_buff *skb;
	bool tsonly, opt_stats = false;

	if (!sk)
		return;

	tsonly = sk->sk_tsflags & SOF_TIMESTAMPING_OPT_TSONLY;
	if (!skb_may_tx_timestamp(sk, tsonly))
		return;

	if (tsonly) {
#ifdef CONFIG_INET
		if ((sk->sk_tsflags & SOF_TIMESTAMPING_OPT_STATS) &&
		    sk->sk_protocol == IPPROTO_TCP &&
		    sk->sk_type == SOCK_STREAM) {
			skb = tcp_get_timestamping_opt_stats(sk);
			opt_stats = true;
		} else
#endif
			skb = alloc_skb(0, GFP_ATOMIC);
	} else {
		skb = skb_clone(orig_skb, GFP_ATOMIC);
	}
	if (!skb)
		return;

	if (tsonly) {
		skb_shinfo(skb)->tx_flags = skb_shinfo(orig_skb)->tx_flags;
		skb_shinfo(skb)->tskey = skb_shinfo(orig_skb)->tskey;
	}

	if (hwtstamps)
		*skb_hwtstamps(skb) = *hwtstamps;
	else
		skb->tstamp = ktime_get_real();

	__skb_complete_tx_timestamp(skb, sk, tstype, opt_stats);
}
EXPORT_SYMBOL_GPL(__skb_tstamp_tx);

void skb_tstamp_tx(struct sk_buff *orig_skb,
		   struct skb_shared_hwtstamps *hwtstamps)
{
	return __skb_tstamp_tx(orig_skb, hwtstamps, orig_skb->sk,
			       SCM_TSTAMP_SND);
}
EXPORT_SYMBOL_GPL(skb_tstamp_tx);

void skb_complete_wifi_ack(struct sk_buff *skb, bool acked)
{
	struct sock *sk = skb->sk;
	struct sock_exterr_skb *serr;
	int err = 1;

	skb->wifi_acked_valid = 1;
	skb->wifi_acked = acked;

	serr = SKB_EXT_ERR(skb);
	memset(serr, 0, sizeof(*serr));
	serr->ee.ee_errno = ENOMSG;
	serr->ee.ee_origin = SO_EE_ORIGIN_TXSTATUS;

	/* Take a reference to prevent skb_orphan() from freeing the socket,
	 * but only if the socket refcount is not zero.
	 */
	if (likely(atomic_inc_not_zero(&sk->sk_refcnt))) {
		err = sock_queue_err_skb(sk, skb);
		sock_put(sk);
	}
	if (err)
		kfree_skb(skb);
}
EXPORT_SYMBOL_GPL(skb_complete_wifi_ack);

/**
 * skb_partial_csum_set - set up and verify partial csum values for packet
 * @skb: the skb to set
 * @start: the number of bytes after skb->data to start checksumming.
 * @off: the offset from start to place the checksum.
 *
 * For untrusted partially-checksummed packets, we need to make sure the values
 * for skb->csum_start and skb->csum_offset are valid so we don't oops.
 *
 * This function checks and sets those values and skb->ip_summed: if this
 * returns false you should drop the packet.
 */
bool skb_partial_csum_set(struct sk_buff *skb, u16 start, u16 off)
{
	if (unlikely(start > skb_headlen(skb)) ||
	    unlikely((int)start + off > skb_headlen(skb) - 2)) {
		net_warn_ratelimited("bad partial csum: csum=%u/%u len=%u\n",
				     start, off, skb_headlen(skb));
		return false;
	}
	skb->ip_summed = CHECKSUM_PARTIAL;
	skb->csum_start = skb_headroom(skb) + start;
	skb->csum_offset = off;
	skb_set_transport_header(skb, start);
	return true;
}
EXPORT_SYMBOL_GPL(skb_partial_csum_set);

static int skb_maybe_pull_tail(struct sk_buff *skb, unsigned int len,
			       unsigned int max)
{
	if (skb_headlen(skb) >= len)
		return 0;

	/* If we need to pullup then pullup to the max, so we
	 * won't need to do it again.
	 */
	if (max > skb->len)
		max = skb->len;

	if (__pskb_pull_tail(skb, max - skb_headlen(skb)) == NULL)
		return -ENOMEM;

	if (skb_headlen(skb) < len)
		return -EPROTO;

	return 0;
}

#define MAX_TCP_HDR_LEN (15 * 4)

static __sum16 *skb_checksum_setup_ip(struct sk_buff *skb,
				      typeof(IPPROTO_IP) proto,
				      unsigned int off)
{
	switch (proto) {
		int err;

	case IPPROTO_TCP:
		err = skb_maybe_pull_tail(skb, off + sizeof(struct tcphdr),
					  off + MAX_TCP_HDR_LEN);
		if (!err && !skb_partial_csum_set(skb, off,
						  offsetof(struct tcphdr,
							   check)))
			err = -EPROTO;
		return err ? ERR_PTR(err) : &tcp_hdr(skb)->check;

	case IPPROTO_UDP:
		err = skb_maybe_pull_tail(skb, off + sizeof(struct udphdr),
					  off + sizeof(struct udphdr));
		if (!err && !skb_partial_csum_set(skb, off,
						  offsetof(struct udphdr,
							   check)))
			err = -EPROTO;
		return err ? ERR_PTR(err) : &udp_hdr(skb)->check;
	}

	return ERR_PTR(-EPROTO);
}

/* This value should be large enough to cover a tagged ethernet header plus
 * maximally sized IP and TCP or UDP headers.
 */
#define MAX_IP_HDR_LEN 128

static int skb_checksum_setup_ipv4(struct sk_buff *skb, bool recalculate)
{
	unsigned int off;
	bool fragment;
	__sum16 *csum;
	int err;

	fragment = false;

	err = skb_maybe_pull_tail(skb,
				  sizeof(struct iphdr),
				  MAX_IP_HDR_LEN);
	if (err < 0)
		goto out;

	if (ip_hdr(skb)->frag_off & htons(IP_OFFSET | IP_MF))
		fragment = true;

	off = ip_hdrlen(skb);

	err = -EPROTO;

	if (fragment)
		goto out;

	csum = skb_checksum_setup_ip(skb, ip_hdr(skb)->protocol, off);
	if (IS_ERR(csum))
		return PTR_ERR(csum);

	if (recalculate)
		*csum = ~csum_tcpudp_magic(ip_hdr(skb)->saddr,
					   ip_hdr(skb)->daddr,
					   skb->len - off,
					   ip_hdr(skb)->protocol, 0);
	err = 0;

out:
	return err;
}

/* This value should be large enough to cover a tagged ethernet header plus
 * an IPv6 header, all options, and a maximal TCP or UDP header.
 */
#define MAX_IPV6_HDR_LEN 256

#define OPT_HDR(type, skb, off) \
	(type *)(skb_network_header(skb) + (off))

static int skb_checksum_setup_ipv6(struct sk_buff *skb, bool recalculate)
{
	int err;
	u8 nexthdr;
	unsigned int off;
	unsigned int len;
	bool fragment;
	bool done;
	__sum16 *csum;

	fragment = false;
	done = false;

	off = sizeof(struct ipv6hdr);

	err = skb_maybe_pull_tail(skb, off, MAX_IPV6_HDR_LEN);
	if (err < 0)
		goto out;

	nexthdr = ipv6_hdr(skb)->nexthdr;

	len = sizeof(struct ipv6hdr) + ntohs(ipv6_hdr(skb)->payload_len);
	while (off <= len && !done) {
		switch (nexthdr) {
		case IPPROTO_DSTOPTS:
		case IPPROTO_HOPOPTS:
		case IPPROTO_ROUTING: {
			struct ipv6_opt_hdr *hp;

			err = skb_maybe_pull_tail(skb,
						  off +
						  sizeof(struct ipv6_opt_hdr),
						  MAX_IPV6_HDR_LEN);
			if (err < 0)
				goto out;

			hp = OPT_HDR(struct ipv6_opt_hdr, skb, off);
			nexthdr = hp->nexthdr;
			off += ipv6_optlen(hp);
			break;
		}
		case IPPROTO_AH: {
			struct ip_auth_hdr *hp;

			err = skb_maybe_pull_tail(skb,
						  off +
						  sizeof(struct ip_auth_hdr),
						  MAX_IPV6_HDR_LEN);
			if (err < 0)
				goto out;

			hp = OPT_HDR(struct ip_auth_hdr, skb, off);
			nexthdr = hp->nexthdr;
			off += ipv6_authlen(hp);
			break;
		}
		case IPPROTO_FRAGMENT: {
			struct frag_hdr *hp;

			err = skb_maybe_pull_tail(skb,
						  off +
						  sizeof(struct frag_hdr),
						  MAX_IPV6_HDR_LEN);
			if (err < 0)
				goto out;

			hp = OPT_HDR(struct frag_hdr, skb, off);

			if (hp->frag_off & htons(IP6_OFFSET | IP6_MF))
				fragment = true;

			nexthdr = hp->nexthdr;
			off += sizeof(struct frag_hdr);
			break;
		}
		default:
			done = true;
			break;
		}
	}

	err = -EPROTO;

	if (!done || fragment)
		goto out;

	csum = skb_checksum_setup_ip(skb, nexthdr, off);
	if (IS_ERR(csum))
		return PTR_ERR(csum);

	if (recalculate)
		*csum = ~csum_ipv6_magic(&ipv6_hdr(skb)->saddr,
					 &ipv6_hdr(skb)->daddr,
					 skb->len - off, nexthdr, 0);
	err = 0;

out:
	return err;
}

/**
 * skb_checksum_setup - set up partial checksum offset
 * @skb: the skb to set up
 * @recalculate: if true the pseudo-header checksum will be recalculated
 */
int skb_checksum_setup(struct sk_buff *skb, bool recalculate)
{
	int err;

	switch (skb->protocol) {
	case htons(ETH_P_IP):
		err = skb_checksum_setup_ipv4(skb, recalculate);
		break;

	case htons(ETH_P_IPV6):
		err = skb_checksum_setup_ipv6(skb, recalculate);
		break;

	default:
		err = -EPROTO;
		break;
	}

	return err;
}
EXPORT_SYMBOL(skb_checksum_setup);

/**
 * skb_checksum_maybe_trim - maybe trims the given skb
 * @skb: the skb to check
 * @transport_len: the data length beyond the network header
 *
 * Checks whether the given skb has data beyond the given transport length.
 * If so, returns a cloned skb trimmed to this transport length.
 * Otherwise returns the provided skb. Returns NULL in error cases
 * (e.g. transport_len exceeds skb length or out-of-memory).
 *
 * Caller needs to set the skb transport header and free any returned skb if it
 * differs from the provided skb.
 */
static struct sk_buff *skb_checksum_maybe_trim(struct sk_buff *skb,
					       unsigned int transport_len)
{
	struct sk_buff *skb_chk;
	unsigned int len = skb_transport_offset(skb) + transport_len;
	int ret;

	if (skb->len < len)
		return NULL;
	else if (skb->len == len)
		return skb;

	skb_chk = skb_clone(skb, GFP_ATOMIC);
	if (!skb_chk)
		return NULL;

	ret = pskb_trim_rcsum(skb_chk, len);
	if (ret) {
		kfree_skb(skb_chk);
		return NULL;
	}

	return skb_chk;
}

/**
 * skb_checksum_trimmed - validate checksum of an skb
 * @skb: the skb to check
 * @transport_len: the data length beyond the network header
 * @skb_chkf: checksum function to use
 *
 * Applies the given checksum function skb_chkf to the provided skb.
 * Returns a checked and maybe trimmed skb. Returns NULL on error.
 *
 * If the skb has data beyond the given transport length, then a
 * trimmed & cloned skb is checked and returned.
 *
 * Caller needs to set the skb transport header and free any returned skb if it
 * differs from the provided skb.
 */
struct sk_buff *skb_checksum_trimmed(struct sk_buff *skb,
				     unsigned int transport_len,
				     __sum16(*skb_chkf)(struct sk_buff *skb))
{
	struct sk_buff *skb_chk;
	unsigned int offset = skb_transport_offset(skb);
	__sum16 ret;

	skb_chk = skb_checksum_maybe_trim(skb, transport_len);
	if (!skb_chk)
		goto err;

	if (!pskb_may_pull(skb_chk, offset))
		goto err;

	skb_pull_rcsum(skb_chk, offset);
	ret = skb_chkf(skb_chk);
	skb_push_rcsum(skb_chk, offset);

	if (ret)
		goto err;

	return skb_chk;

err:
	if (skb_chk && skb_chk != skb)
		kfree_skb(skb_chk);

	return NULL;

}
EXPORT_SYMBOL(skb_checksum_trimmed);

void __skb_warn_lro_forwarding(const struct sk_buff *skb)
{
	net_warn_ratelimited("%s: received packets cannot be forwarded while LRO is enabled\n",
			     skb->dev->name);
}
EXPORT_SYMBOL(__skb_warn_lro_forwarding);

void kfree_skb_partial(struct sk_buff *skb, bool head_stolen)
{
	if (head_stolen) {
		skb_release_head_state(skb);
		kmem_cache_free(skbuff_head_cache, skb);
	} else {
		__kfree_skb(skb);
	}
}
EXPORT_SYMBOL(kfree_skb_partial);

/**
 * skb_try_coalesce - try to merge skb to prior one
 * @to: prior buffer
 * @from: buffer to add
 * @fragstolen: pointer to boolean
 * @delta_truesize: how much more was allocated than was requested
 */
bool skb_try_coalesce(struct sk_buff *to, struct sk_buff *from,
		      bool *fragstolen, int *delta_truesize)
{
	int i, delta, len = from->len;

	*fragstolen = false;

	if (skb_cloned(to))
		return false;

	if (len <= skb_tailroom(to)) {
		if (len)
			BUG_ON(skb_copy_bits(from, 0, skb_put(to, len), len));
		*delta_truesize = 0;
		return true;
	}

	if (skb_has_frag_list(to) || skb_has_frag_list(from))
		return false;

	if (skb_headlen(from) != 0) {
		struct page *page;
		unsigned int offset;

		if (skb_shinfo(to)->nr_frags +
		    skb_shinfo(from)->nr_frags >= MAX_SKB_FRAGS)
			return false;

		if (skb_head_is_locked(from))
			return false;

		delta = from->truesize - SKB_DATA_ALIGN(sizeof(struct sk_buff));

		page = virt_to_head_page(from->head);
		offset = from->data - (unsigned char *)page_address(page);

		skb_fill_page_desc(to, skb_shinfo(to)->nr_frags,
				   page, offset, skb_headlen(from));
		*fragstolen = true;
	} else {
		if (skb_shinfo(to)->nr_frags +
		    skb_shinfo(from)->nr_frags > MAX_SKB_FRAGS)
			return false;

		delta = from->truesize - SKB_TRUESIZE(skb_end_offset(from));
	}

	WARN_ON_ONCE(delta < len);

	memcpy(skb_shinfo(to)->frags + skb_shinfo(to)->nr_frags,
	       skb_shinfo(from)->frags,
	       skb_shinfo(from)->nr_frags * sizeof(skb_frag_t));
	skb_shinfo(to)->nr_frags += skb_shinfo(from)->nr_frags;

	if (!skb_cloned(from))
		skb_shinfo(from)->nr_frags = 0;

	/* if the skb is not cloned this does nothing
	 * since we set nr_frags to 0.
	 */
	for (i = 0; i < skb_shinfo(from)->nr_frags; i++)
		skb_frag_ref(from, i);

	to->truesize += delta;
	to->len += len;
	to->data_len += len;

	*delta_truesize = delta;
	return true;
}
EXPORT_SYMBOL(skb_try_coalesce);

/**
 * skb_scrub_packet - scrub an skb
 *
 * @skb: buffer to clean
 * @xnet: packet is crossing netns
 *
 * skb_scrub_packet can be used after encapsulating or decapsulting a packet
 * into/from a tunnel. Some information have to be cleared during these
 * operations.
 * skb_scrub_packet can also be used to clean a skb before injecting it in
 * another namespace (@xnet == true). We have to clear all information in the
 * skb that could impact namespace isolation.
 */
void skb_scrub_packet(struct sk_buff *skb, bool xnet)
{
	skb->tstamp = 0;
	skb->pkt_type = PACKET_HOST;
	skb->skb_iif = 0;
	skb->ignore_df = 0;
	skb_dst_drop(skb);
	secpath_reset(skb);
	nf_reset(skb);
	nf_reset_trace(skb);

	if (!xnet)
		return;

	skb_orphan(skb);
	skb->mark = 0;
}
EXPORT_SYMBOL_GPL(skb_scrub_packet);

/**
 * skb_gso_transport_seglen - Return length of individual segments of a gso packet
 *
 * @skb: GSO skb
 *
 * skb_gso_transport_seglen is used to determine the real size of the
 * individual segments, including Layer4 headers (TCP/UDP).
 *
 * The MAC/L2 or network (IP, IPv6) headers are not accounted for.
 */
unsigned int skb_gso_transport_seglen(const struct sk_buff *skb)
{
	const struct skb_shared_info *shinfo = skb_shinfo(skb);
	unsigned int thlen = 0;

	if (skb->encapsulation) {
		thlen = skb_inner_transport_header(skb) -
			skb_transport_header(skb);

		if (likely(shinfo->gso_type & (SKB_GSO_TCPV4 | SKB_GSO_TCPV6)))
			thlen += inner_tcp_hdrlen(skb);
	} else if (likely(shinfo->gso_type & (SKB_GSO_TCPV4 | SKB_GSO_TCPV6))) {
		thlen = tcp_hdrlen(skb);
	} else if (unlikely(shinfo->gso_type & SKB_GSO_SCTP)) {
		thlen = sizeof(struct sctphdr);
	}
	/* UFO sets gso_size to the size of the fragmentation
	 * payload, i.e. the size of the L4 (UDP) header is already
	 * accounted for.
	 */
	return thlen + shinfo->gso_size;
}
EXPORT_SYMBOL_GPL(skb_gso_transport_seglen);

/**
 * skb_gso_validate_mtu - Return in case such skb fits a given MTU
 *
 * @skb: GSO skb
 * @mtu: MTU to validate against
 *
 * skb_gso_validate_mtu validates if a given skb will fit a wanted MTU
 * once split.
 */
bool skb_gso_validate_mtu(const struct sk_buff *skb, unsigned int mtu)
{
	const struct skb_shared_info *shinfo = skb_shinfo(skb);
	const struct sk_buff *iter;
	unsigned int hlen;

	hlen = skb_gso_network_seglen(skb);

	if (shinfo->gso_size != GSO_BY_FRAGS)
		return hlen <= mtu;

	/* Undo this so we can re-use header sizes */
	hlen -= GSO_BY_FRAGS;

	skb_walk_frags(skb, iter) {
		if (hlen + skb_headlen(iter) > mtu)
			return false;
	}

	return true;
}
EXPORT_SYMBOL_GPL(skb_gso_validate_mtu);

static struct sk_buff *skb_reorder_vlan_header(struct sk_buff *skb)
{
	if (skb_cow(skb, skb_headroom(skb)) < 0) {
		kfree_skb(skb);
		return NULL;
	}

	memmove(skb->data - ETH_HLEN, skb->data - skb->mac_len - VLAN_HLEN,
		2 * ETH_ALEN);
	skb->mac_header += VLAN_HLEN;
	return skb;
}

struct sk_buff *skb_vlan_untag(struct sk_buff *skb)
{
	struct vlan_hdr *vhdr;
	u16 vlan_tci;

	if (unlikely(skb_vlan_tag_present(skb))) {
		/* vlan_tci is already set-up so leave this for another time */
		return skb;
	}

	skb = skb_share_check(skb, GFP_ATOMIC);
	if (unlikely(!skb))
		goto err_free;

	if (unlikely(!pskb_may_pull(skb, VLAN_HLEN)))
		goto err_free;

	vhdr = (struct vlan_hdr *)skb->data;
	vlan_tci = ntohs(vhdr->h_vlan_TCI);
	__vlan_hwaccel_put_tag(skb, skb->protocol, vlan_tci);

	skb_pull_rcsum(skb, VLAN_HLEN);
	vlan_set_encap_proto(skb, vhdr);

	skb = skb_reorder_vlan_header(skb);
	if (unlikely(!skb))
		goto err_free;

	skb_reset_network_header(skb);
	skb_reset_transport_header(skb);
	skb_reset_mac_len(skb);

	return skb;

err_free:
	kfree_skb(skb);
	return NULL;
}
EXPORT_SYMBOL(skb_vlan_untag);

int skb_ensure_writable(struct sk_buff *skb, int write_len)
{
	if (!pskb_may_pull(skb, write_len))
		return -ENOMEM;

	if (!skb_cloned(skb) || skb_clone_writable(skb, write_len))
		return 0;

	return pskb_expand_head(skb, 0, 0, GFP_ATOMIC);
}
EXPORT_SYMBOL(skb_ensure_writable);

/* remove VLAN header from packet and update csum accordingly.
 * expects a non skb_vlan_tag_present skb with a vlan tag payload
 */
int __skb_vlan_pop(struct sk_buff *skb, u16 *vlan_tci)
{
	struct vlan_hdr *vhdr;
	int offset = skb->data - skb_mac_header(skb);
	int err;

	if (WARN_ONCE(offset,
		      "__skb_vlan_pop got skb with skb->data not at mac header (offset %d)\n",
		      offset)) {
		return -EINVAL;
	}

	err = skb_ensure_writable(skb, VLAN_ETH_HLEN);
	if (unlikely(err))
		return err;

	skb_postpull_rcsum(skb, skb->data + (2 * ETH_ALEN), VLAN_HLEN);

	vhdr = (struct vlan_hdr *)(skb->data + ETH_HLEN);
	*vlan_tci = ntohs(vhdr->h_vlan_TCI);

	memmove(skb->data + VLAN_HLEN, skb->data, 2 * ETH_ALEN);
	__skb_pull(skb, VLAN_HLEN);

	vlan_set_encap_proto(skb, vhdr);
	skb->mac_header += VLAN_HLEN;

	if (skb_network_offset(skb) < ETH_HLEN)
		skb_set_network_header(skb, ETH_HLEN);

	skb_reset_mac_len(skb);

	return err;
}
EXPORT_SYMBOL(__skb_vlan_pop);

/* Pop a vlan tag either from hwaccel or from payload.
 * Expects skb->data at mac header.
 */
int skb_vlan_pop(struct sk_buff *skb)
{
	u16 vlan_tci;
	__be16 vlan_proto;
	int err;

	if (likely(skb_vlan_tag_present(skb))) {
		skb->vlan_tci = 0;
	} else {
		if (unlikely(!eth_type_vlan(skb->protocol)))
			return 0;

		err = __skb_vlan_pop(skb, &vlan_tci);
		if (err)
			return err;
	}
	/* move next vlan tag to hw accel tag */
	if (likely(!eth_type_vlan(skb->protocol)))
		return 0;

	vlan_proto = skb->protocol;
	err = __skb_vlan_pop(skb, &vlan_tci);
	if (unlikely(err))
		return err;

	__vlan_hwaccel_put_tag(skb, vlan_proto, vlan_tci);
	return 0;
}
EXPORT_SYMBOL(skb_vlan_pop);

/* Push a vlan tag either into hwaccel or into payload (if hwaccel tag present).
 * Expects skb->data at mac header.
 */
int skb_vlan_push(struct sk_buff *skb, __be16 vlan_proto, u16 vlan_tci)
{
	if (skb_vlan_tag_present(skb)) {
		int offset = skb->data - skb_mac_header(skb);
		int err;

		if (WARN_ONCE(offset,
			      "skb_vlan_push got skb with skb->data not at mac header (offset %d)\n",
			      offset)) {
			return -EINVAL;
		}

		err = __vlan_insert_tag(skb, skb->vlan_proto,
					skb_vlan_tag_get(skb));
		if (err)
			return err;

		skb->protocol = skb->vlan_proto;
		skb->mac_len += VLAN_HLEN;

		skb_postpush_rcsum(skb, skb->data + (2 * ETH_ALEN), VLAN_HLEN);
	}
	__vlan_hwaccel_put_tag(skb, vlan_proto, vlan_tci);
	return 0;
}
EXPORT_SYMBOL(skb_vlan_push);

/**
 * alloc_skb_with_frags - allocate skb with page frags
 *
 * @header_len: size of linear part
 * @data_len: needed length in frags
 * @max_page_order: max page order desired.
 * @errcode: pointer to error code if any
 * @gfp_mask: allocation mask
 *
 * This can be used to allocate a paged skb, given a maximal order for frags.
 */
struct sk_buff *alloc_skb_with_frags(unsigned long header_len,
				     unsigned long data_len,
				     int max_page_order,
				     int *errcode,
				     gfp_t gfp_mask)
{
	int npages = (data_len + (PAGE_SIZE - 1)) >> PAGE_SHIFT;
	unsigned long chunk;
	struct sk_buff *skb;
	struct page *page;
	gfp_t gfp_head;
	int i;

	*errcode = -EMSGSIZE;
	/* Note this test could be relaxed, if we succeed to allocate
	 * high order pages...
	 */
	if (npages > MAX_SKB_FRAGS)
		return NULL;

	gfp_head = gfp_mask;
	if (gfp_head & __GFP_DIRECT_RECLAIM)
		gfp_head |= __GFP_REPEAT;

	*errcode = -ENOBUFS;
	skb = alloc_skb(header_len, gfp_head);
	if (!skb)
		return NULL;

	skb->truesize += npages << PAGE_SHIFT;

	for (i = 0; npages > 0; i++) {
		int order = max_page_order;

		while (order) {
			if (npages >= 1 << order) {
				page = alloc_pages((gfp_mask & ~__GFP_DIRECT_RECLAIM) |
						   __GFP_COMP |
						   __GFP_NOWARN |
						   __GFP_NORETRY,
						   order);
				if (page)
					goto fill_page;
				/* Do not retry other high order allocations */
				order = 1;
				max_page_order = 0;
			}
			order--;
		}
		page = alloc_page(gfp_mask);
		if (!page)
			goto failure;
fill_page:
		chunk = min_t(unsigned long, data_len,
			      PAGE_SIZE << order);
		skb_fill_page_desc(skb, i, page, 0, chunk);
		data_len -= chunk;
		npages -= 1 << order;
	}
	return skb;

failure:
	kfree_skb(skb);
	return NULL;
}
EXPORT_SYMBOL(alloc_skb_with_frags);

/* carve out the first off bytes from skb when off < headlen */
static int pskb_carve_inside_header(struct sk_buff *skb, const u32 off,
				    const int headlen, gfp_t gfp_mask)
{
	int i;
	int size = skb_end_offset(skb);
	int new_hlen = headlen - off;
	u8 *data;

	size = SKB_DATA_ALIGN(size);

	if (skb_pfmemalloc(skb))
		gfp_mask |= __GFP_MEMALLOC;
	data = kmalloc_reserve(size +
			       SKB_DATA_ALIGN(sizeof(struct skb_shared_info)),
			       gfp_mask, NUMA_NO_NODE, NULL);
	if (!data)
		return -ENOMEM;

	size = SKB_WITH_OVERHEAD(ksize(data));

	/* Copy real data, and all frags */
	skb_copy_from_linear_data_offset(skb, off, data, new_hlen);
	skb->len -= off;

	memcpy((struct skb_shared_info *)(data + size),
	       skb_shinfo(skb),
	       offsetof(struct skb_shared_info,
			frags[skb_shinfo(skb)->nr_frags]));
	if (skb_cloned(skb)) {
		/* drop the old head gracefully */
		if (skb_orphan_frags(skb, gfp_mask)) {
			kfree(data);
			return -ENOMEM;
		}
		for (i = 0; i < skb_shinfo(skb)->nr_frags; i++)
			skb_frag_ref(skb, i);
		if (skb_has_frag_list(skb))
			skb_clone_fraglist(skb);
		skb_release_data(skb);
	} else {
		/* we can reuse existing recount- all we did was
		 * relocate values
		 */
		skb_free_head(skb);
	}

	skb->head = data;
	skb->data = data;
	skb->head_frag = 0;
#ifdef NET_SKBUFF_DATA_USES_OFFSET
	skb->end = size;
#else
	skb->end = skb->head + size;
#endif
	skb_set_tail_pointer(skb, skb_headlen(skb));
	skb_headers_offset_update(skb, 0);
	skb->cloned = 0;
	skb->hdr_len = 0;
	skb->nohdr = 0;
	atomic_set(&skb_shinfo(skb)->dataref, 1);

	return 0;
}

static int pskb_carve(struct sk_buff *skb, const u32 off, gfp_t gfp);

/* carve out the first eat bytes from skb's frag_list. May recurse into
 * pskb_carve()
 */
static int pskb_carve_frag_list(struct sk_buff *skb,
				struct skb_shared_info *shinfo, int eat,
				gfp_t gfp_mask)
{
	struct sk_buff *list = shinfo->frag_list;
	struct sk_buff *clone = NULL;
	struct sk_buff *insp = NULL;

	do {
		if (!list) {
			pr_err("Not enough bytes to eat. Want %d\n", eat);
			return -EFAULT;
		}
		if (list->len <= eat) {
			/* Eaten as whole. */
			eat -= list->len;
			list = list->next;
			insp = list;
		} else {
			/* Eaten partially. */
			if (skb_shared(list)) {
				clone = skb_clone(list, gfp_mask);
				if (!clone)
					return -ENOMEM;
				insp = list->next;
				list = clone;
			} else {
				/* This may be pulled without problems. */
				insp = list;
			}
			if (pskb_carve(list, eat, gfp_mask) < 0) {
				kfree_skb(clone);
				return -ENOMEM;
			}
			break;
		}
	} while (eat);

	/* Free pulled out fragments. */
	while ((list = shinfo->frag_list) != insp) {
		shinfo->frag_list = list->next;
		kfree_skb(list);
	}
	/* And insert new clone at head. */
	if (clone) {
		clone->next = list;
		shinfo->frag_list = clone;
	}
	return 0;
}

/* carve off first len bytes from skb. Split line (off) is in the
 * non-linear part of skb
 */
static int pskb_carve_inside_nonlinear(struct sk_buff *skb, const u32 off,
				       int pos, gfp_t gfp_mask)
{
	int i, k = 0;
	int size = skb_end_offset(skb);
	u8 *data;
	const int nfrags = skb_shinfo(skb)->nr_frags;
	struct skb_shared_info *shinfo;

	size = SKB_DATA_ALIGN(size);

	if (skb_pfmemalloc(skb))
		gfp_mask |= __GFP_MEMALLOC;
	data = kmalloc_reserve(size +
			       SKB_DATA_ALIGN(sizeof(struct skb_shared_info)),
			       gfp_mask, NUMA_NO_NODE, NULL);
	if (!data)
		return -ENOMEM;

	size = SKB_WITH_OVERHEAD(ksize(data));

	memcpy((struct skb_shared_info *)(data + size),
	       skb_shinfo(skb), offsetof(struct skb_shared_info,
					 frags[skb_shinfo(skb)->nr_frags]));
	if (skb_orphan_frags(skb, gfp_mask)) {
		kfree(data);
		return -ENOMEM;
	}
	shinfo = (struct skb_shared_info *)(data + size);
	for (i = 0; i < nfrags; i++) {
		int fsize = skb_frag_size(&skb_shinfo(skb)->frags[i]);

		if (pos + fsize > off) {
			shinfo->frags[k] = skb_shinfo(skb)->frags[i];

			if (pos < off) {
				/* Split frag.
				 * We have two variants in this case:
				 * 1. Move all the frag to the second
				 *    part, if it is possible. F.e.
				 *    this approach is mandatory for TUX,
				 *    where splitting is expensive.
				 * 2. Split is accurately. We make this.
				 */
				shinfo->frags[0].page_offset += off - pos;
				skb_frag_size_sub(&shinfo->frags[0], off - pos);
			}
			skb_frag_ref(skb, i);
			k++;
		}
		pos += fsize;
	}
	shinfo->nr_frags = k;
	if (skb_has_frag_list(skb))
		skb_clone_fraglist(skb);

	if (k == 0) {
		/* split line is in frag list */
		pskb_carve_frag_list(skb, shinfo, off - pos, gfp_mask);
	}
	skb_release_data(skb);

	skb->head = data;
	skb->head_frag = 0;
	skb->data = data;
#ifdef NET_SKBUFF_DATA_USES_OFFSET
	skb->end = size;
#else
	skb->end = skb->head + size;
#endif
	skb_reset_tail_pointer(skb);
	skb_headers_offset_update(skb, 0);
	skb->cloned   = 0;
	skb->hdr_len  = 0;
	skb->nohdr    = 0;
	skb->len -= off;
	skb->data_len = skb->len;
	atomic_set(&skb_shinfo(skb)->dataref, 1);
	return 0;
}

/* remove len bytes from the beginning of the skb */
static int pskb_carve(struct sk_buff *skb, const u32 len, gfp_t gfp)
{
	int headlen = skb_headlen(skb);

	if (len < headlen)
		return pskb_carve_inside_header(skb, len, headlen, gfp);
	else
		return pskb_carve_inside_nonlinear(skb, len, headlen, gfp);
}

/* Extract to_copy bytes starting at off from skb, and return this in
 * a new skb
 */
struct sk_buff *pskb_extract(struct sk_buff *skb, int off,
			     int to_copy, gfp_t gfp)
{
	struct sk_buff  *clone = skb_clone(skb, gfp);

	if (!clone)
		return NULL;

	if (pskb_carve(clone, off, gfp) < 0 ||
	    pskb_trim(clone, to_copy)) {
		kfree_skb(clone);
		return NULL;
	}
	return clone;
}
EXPORT_SYMBOL(pskb_extract);

/**
 * skb_condense - try to get rid of fragments/frag_list if possible
 * @skb: buffer
 *
 * Can be used to save memory before skb is added to a busy queue.
 * If packet has bytes in frags and enough tail room in skb->head,
 * pull all of them, so that we can free the frags right now and adjust
 * truesize.
 * Notes:
 *	We do not reallocate skb->head thus can not fail.
 *	Caller must re-evaluate skb->truesize if needed.
 */
void skb_condense(struct sk_buff *skb)
{
	if (skb->data_len) {
		if (skb->data_len > skb->end - skb->tail ||
		    skb_cloned(skb))
			return;

		/* Nice, we can free page frag(s) right now */
		__pskb_pull_tail(skb, skb->data_len);
	}
	/* At this point, skb->truesize might be over estimated,
	 * because skb had a fragment, and fragments do not tell
	 * their truesize.
	 * When we pulled its content into skb->head, fragment
	 * was freed, but __pskb_pull_tail() could not possibly
	 * adjust skb->truesize, not knowing the frag truesize.
	 */
	skb->truesize = SKB_TRUESIZE(skb_end_offset(skb));
}<|MERGE_RESOLUTION|>--- conflicted
+++ resolved
@@ -3819,10 +3819,7 @@
 	serr->ee.ee_origin = SO_EE_ORIGIN_TIMESTAMPING;
 	serr->ee.ee_info = tstype;
 	serr->opt_stats = opt_stats;
-<<<<<<< HEAD
-=======
 	serr->header.h4.iif = skb->dev ? skb->dev->ifindex : 0;
->>>>>>> f2e5fa84
 	if (sk->sk_tsflags & SOF_TIMESTAMPING_OPT_ID) {
 		serr->ee.ee_data = skb_shinfo(skb)->tskey;
 		if (sk->sk_protocol == IPPROTO_TCP &&
