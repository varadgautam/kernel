--- conflicted
+++ resolved
@@ -598,11 +598,7 @@
 	char has_cookie_echo;
 
 	/* This packet containsa SACK chunk. */
-<<<<<<< HEAD
-	char has_sack; 
-=======
 	char has_sack;
->>>>>>> 7019ed1f
 
 	/* SCTP cannot fragment this packet. So let ip fragment it. */
 	char ipfragok;
