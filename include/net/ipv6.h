--- conflicted
+++ resolved
@@ -766,48 +766,6 @@
  *	socket options (ipv6_sockglue.c)
  */
 
-<<<<<<< HEAD
-extern int			ipv6_setsockopt(struct sock *sk, int level, 
-						int optname,
-						char __user *optval, 
-						unsigned int optlen);
-extern int			ipv6_getsockopt(struct sock *sk, int level, 
-						int optname,
-						char __user *optval, 
-						int __user *optlen);
-extern int			compat_ipv6_setsockopt(struct sock *sk,
-						int level,
-						int optname,
-						char __user *optval,
-						unsigned int optlen);
-extern int			compat_ipv6_getsockopt(struct sock *sk,
-						int level,
-						int optname,
-						char __user *optval,
-						int __user *optlen);
-
-extern int			ip6_datagram_connect(struct sock *sk, 
-						     struct sockaddr *addr, int addr_len);
-
-extern int 			ipv6_recv_error(struct sock *sk, struct msghdr *msg, int len,
-						int *addr_len);
-extern int 			ipv6_recv_rxpmtu(struct sock *sk, struct msghdr *msg, int len,
-						 int *addr_len);
-extern void			ipv6_icmp_error(struct sock *sk, struct sk_buff *skb, int err, __be16 port,
-						u32 info, u8 *payload);
-extern void			ipv6_local_error(struct sock *sk, int err, struct flowi6 *fl6, u32 info);
-extern void			ipv6_local_rxpmtu(struct sock *sk, struct flowi6 *fl6, u32 mtu);
-
-extern int inet6_release(struct socket *sock);
-extern int inet6_bind(struct socket *sock, struct sockaddr *uaddr, 
-		      int addr_len);
-extern int inet6_getname(struct socket *sock, struct sockaddr *uaddr,
-			 int *uaddr_len, int peer);
-extern int inet6_ioctl(struct socket *sock, unsigned int cmd, 
-		       unsigned long arg);
-
-extern int inet6_hash_connect(struct inet_timewait_death_row *death_row,
-=======
 int ipv6_setsockopt(struct sock *sk, int level, int optname,
 		    char __user *optval, unsigned int optlen);
 int ipv6_getsockopt(struct sock *sk, int level, int optname,
@@ -835,7 +793,6 @@
 int inet6_ioctl(struct socket *sock, unsigned int cmd, unsigned long arg);
 
 int inet6_hash_connect(struct inet_timewait_death_row *death_row,
->>>>>>> 5da42cf7
 			      struct sock *sk);
 
 /*
