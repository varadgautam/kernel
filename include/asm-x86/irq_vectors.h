--- conflicted
+++ resolved
@@ -78,11 +78,8 @@
 #define CALL_FUNCTION_SINGLE_VECTOR	0xfb
 #define THERMAL_APIC_VECTOR		0xfa
 #define THRESHOLD_APIC_VECTOR		0xf9
-<<<<<<< HEAD
-#define	KDB_VECTOR			0xf8
-=======
+#define	KDB_VECTOR		/* NEEDS FIXING: 0xf8 */
 #define UV_BAU_MESSAGE			0xf8
->>>>>>> 24342c34
 #define INVALIDATE_TLB_VECTOR_END	0xf7
 #define INVALIDATE_TLB_VECTOR_START	0xf0	/* f0-f7 used for TLB flush */
 
