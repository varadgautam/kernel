#ifndef _ASM_X86_PTRACE_ABI_H
#define _ASM_X86_PTRACE_ABI_H

#ifdef __i386__

#define EBX 0
#define ECX 1
#define EDX 2
#define ESI 3
#define EDI 4
#define EBP 5
#define EAX 6
#define DS 7
#define ES 8
#define FS 9
#define GS 10
#define ORIG_EAX 11
#define EIP 12
#define CS  13
#define EFL 14
#define UESP 15
#define SS   16
#define FRAME_SIZE 17

#else /* __i386__ */

#if defined(__ASSEMBLY__) || defined(__FRAME_OFFSETS)
#define R15 0
#define R14 8
#define R13 16
#define R12 24
#define RBP 32
#define RBX 40
/* arguments: interrupts/non tracing syscalls only save upto here*/
#define R11 48
#define R10 56
#define R9 64
#define R8 72
#define RAX 80
#define RCX 88
#define RDX 96
#define RSI 104
#define RDI 112
#define ORIG_RAX 120       /* = ERROR */
/* end of arguments */
/* cpu exception frame or undefined in case of fast syscall. */
#define RIP 128
#define CS 136
#define EFLAGS 144
#define RSP 152
#define SS 160
#define ARGOFFSET R11
#endif /* __ASSEMBLY__ */

/* top of stack page */
#define FRAME_SIZE 168

#endif /* !__i386__ */

/* Arbitrarily choose the same ptrace numbers as used by the Sparc code. */
#define PTRACE_GETREGS            12
#define PTRACE_SETREGS            13
#define PTRACE_GETFPREGS          14
#define PTRACE_SETFPREGS          15
#define PTRACE_GETFPXREGS         18
#define PTRACE_SETFPXREGS         19

#define PTRACE_OLDSETOPTIONS      21

/* only useful for access 32bit programs / kernels */
#define PTRACE_GET_THREAD_AREA    25
#define PTRACE_SET_THREAD_AREA    26

#ifdef __x86_64__
# define PTRACE_ARCH_PRCTL	  30
#else
# define PTRACE_SYSEMU		  31
# define PTRACE_SYSEMU_SINGLESTEP 32
#endif

#define PTRACE_SINGLEBLOCK	33	/* resume execution until next branch */

#ifndef __ASSEMBLY__

#include <asm/types.h>

/* configuration/status structure used in PTRACE_BTS_CONFIG and
   PTRACE_BTS_STATUS commands.
*/
struct ptrace_bts_config {
	/* requested or actual size of BTS buffer in bytes */
<<<<<<< HEAD
	u32 size;
	/* bitmask of below flags */
	u32 flags;
	/* buffer overflow signal */
	u32 signal;
	/* actual size of bts_struct in bytes */
	u32 bts_size;
=======
	__u32 size;
	/* bitmask of below flags */
	__u32 flags;
	/* buffer overflow signal */
	__u32 signal;
	/* actual size of bts_struct in bytes */
	__u32 bts_size;
>>>>>>> 976dde01
};
#endif

#define PTRACE_BTS_O_TRACE	0x1 /* branch trace */
#define PTRACE_BTS_O_SCHED	0x2 /* scheduling events w/ jiffies */
#define PTRACE_BTS_O_SIGNAL     0x4 /* send SIG<signal> on buffer overflow
				       instead of wrapping around */
#define PTRACE_BTS_O_CUT_SIZE	0x8 /* cut requested size to max available
				       instead of failing */

#define PTRACE_BTS_CONFIG	40
/* Configure branch trace recording.
   ADDR points to a struct ptrace_bts_config.
   DATA gives the size of that buffer.
   A new buffer is allocated, iff the size changes.
   Returns the number of bytes read.
*/
#define PTRACE_BTS_STATUS	41
/* Return the current configuration in a struct ptrace_bts_config
   pointed to by ADDR; DATA gives the size of that buffer.
   Returns the number of bytes written.
*/
#define PTRACE_BTS_SIZE		42
/* Return the number of available BTS records.
   DATA and ADDR are ignored.
*/
#define PTRACE_BTS_GET		43
/* Get a single BTS record.
   DATA defines the index into the BTS array, where 0 is the newest
   entry, and higher indices refer to older entries.
   ADDR is pointing to struct bts_struct (see asm/ds.h).
*/
#define PTRACE_BTS_CLEAR	44
/* Clear the BTS buffer.
   DATA and ADDR are ignored.
*/
#define PTRACE_BTS_DRAIN	45
/* Read all available BTS records and clear the buffer.
   ADDR points to an array of struct bts_struct.
   DATA gives the size of that buffer.
   BTS records are read from oldest to newest.
   Returns number of BTS records drained.
*/

#endif<|MERGE_RESOLUTION|>--- conflicted
+++ resolved
@@ -89,15 +89,6 @@
 */
 struct ptrace_bts_config {
 	/* requested or actual size of BTS buffer in bytes */
-<<<<<<< HEAD
-	u32 size;
-	/* bitmask of below flags */
-	u32 flags;
-	/* buffer overflow signal */
-	u32 signal;
-	/* actual size of bts_struct in bytes */
-	u32 bts_size;
-=======
 	__u32 size;
 	/* bitmask of below flags */
 	__u32 flags;
@@ -105,7 +96,6 @@
 	__u32 signal;
 	/* actual size of bts_struct in bytes */
 	__u32 bts_size;
->>>>>>> 976dde01
 };
 #endif
 
