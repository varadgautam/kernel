--- conflicted
+++ resolved
@@ -578,7 +578,6 @@
 typedef struct xenpf_resource_entry xenpf_resource_entry_t;
 DEFINE_XEN_GUEST_HANDLE(xenpf_resource_entry_t);
 
-<<<<<<< HEAD
 struct xenpf_resource_op {
     uint32_t nr_entries;    /* number of resource entry */
     uint32_t cpu;           /* which cpu to run */
@@ -586,6 +585,23 @@
 };
 typedef struct xenpf_resource_op xenpf_resource_op_t;
 DEFINE_XEN_GUEST_HANDLE(xenpf_resource_op_t);
+
+#define XENPF_get_symbol      63
+struct xenpf_symdata {
+	/* IN/OUT variables */
+	uint32_t	namelen; /* size of 'name' buffer */
+
+	/* IN/OUT variables */
+	uint32_t	symnum; /* IN:  Symbol to read                       */
+				/* OUT: Next available symbol. If same as IN */
+				/* then  we reached the end                  */
+
+	/* OUT variables */
+	XEN_GUEST_HANDLE(char) name;
+	uint64_t	address;
+	char            type;
+};
+DEFINE_GUEST_HANDLE_STRUCT(xenpf_symdata);
 
 #define XENPF_get_cpu_freq        ('N' << 24)
 #define XENPF_get_cpu_freq_min    (XENPF_get_cpu_freq + 1)
@@ -601,25 +617,6 @@
  * ` enum neg_errnoval
  * ` HYPERVISOR_platform_op(const struct xen_platform_op*);
  */
-=======
-#define XENPF_get_symbol      63
-struct xenpf_symdata {
-	/* IN/OUT variables */
-	uint32_t	namelen; /* size of 'name' buffer */
-
-	/* IN/OUT variables */
-	uint32_t	symnum; /* IN:  Symbol to read                       */
-				/* OUT: Next available symbol. If same as IN */
-				/* then  we reached the end                  */
-
-	/* OUT variables */
-	GUEST_HANDLE(char) name;
-	uint64_t	address;
-	char            type;
-};
-DEFINE_GUEST_HANDLE_STRUCT(xenpf_symdata);
-
->>>>>>> 25cb62b7
 struct xen_platform_op {
 	uint32_t cmd;
 	uint32_t interface_version; /* XENPF_INTERFACE_VERSION */
@@ -644,12 +641,9 @@
 		struct xenpf_cpu_hotadd        cpu_add;
 		struct xenpf_mem_hotadd        mem_add;
 		struct xenpf_core_parking      core_parking;
-<<<<<<< HEAD
 		struct xenpf_resource_op       resource_op;
+		struct xenpf_symdata           symdata;
 		struct xenpf_get_cpu_freq      get_cpu_freq;
-=======
-		struct xenpf_symdata           symdata;
->>>>>>> 25cb62b7
 		uint8_t                        pad[128];
 	} u;
 };
