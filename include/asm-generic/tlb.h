--- conflicted
+++ resolved
@@ -147,11 +147,6 @@
 		__pmd_free_tlb(tlb, pmdp);			\
 	} while (0)
 
-<<<<<<< HEAD
-#define tlb_migrate_prepare(mm) do { } while(0)
-
-=======
->>>>>>> 30e74fea
 #define tlb_migrate_finish(mm) do {} while (0)
 
 #endif /* _ASM_GENERIC__TLB_H */