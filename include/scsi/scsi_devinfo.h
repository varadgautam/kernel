--- conflicted
+++ resolved
@@ -29,8 +29,5 @@
 #define BLIST_SELECT_NO_ATN	0x200000 /* select without ATN */
 #define BLIST_RETRY_HWERROR	0x400000 /* retry HARDWARE_ERROR */
 #define BLIST_MAX_512		0x800000 /* maximum 512 sector cdb length */
-<<<<<<< HEAD
-=======
 #define BLIST_ATTACH_PQ3	0x1000000 /* Scan: Attach to PQ3 devices */
->>>>>>> 120bda20
 #endif