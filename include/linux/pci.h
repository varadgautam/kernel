--- conflicted
+++ resolved
@@ -350,13 +350,11 @@
 	unsigned int	hotplug_user_indicators:1; /* SlotCtl indicators
 						      controlled exclusively by
 						      user sysfs */
+#ifndef __GENKSYMS__
 	unsigned int	clear_retrain_link:1;	/* Need to clear Retrain Link
 						   bit manually */
-<<<<<<< HEAD
-=======
 	unsigned int	skip_bus_pm:1;	/* Internal: Skip bus-level PM */
 #endif
->>>>>>> 7ce58816
 	unsigned int	d3_delay;	/* D3->D0 transition time in ms */
 	unsigned int	d3cold_delay;	/* D3cold->D0 transition time in ms */
 
