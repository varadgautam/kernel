--- conflicted
+++ resolved
@@ -400,7 +400,6 @@
 	unsigned int	reset_fn:1;
 	unsigned int    is_hotplug_bridge:1;
 	unsigned int	is_thunderbolt:1; /* Thunderbolt controller */
-<<<<<<< HEAD
 	/*
 	 * Devices marked being untrusted are the ones that can potentially
 	 * execute DMA attacks and similar. They are typically connected
@@ -409,12 +408,8 @@
 	 * mappings to make sure they cannot access arbitrary memory.
 	 */
 	unsigned int	untrusted:1;
-	unsigned int    __aer_firmware_first_valid:1;
-	unsigned int	__aer_firmware_first:1;
-=======
-	unsigned int	__aer_firmware_first_valid:1; /* XXX: no longer used, SLE-specific kABI placeholder */
-	unsigned int	__aer_firmware_first:1; /* XXX: no longer used, SLE-specific kABI placeholder */
->>>>>>> ffa4ac5f
+	unsigned int    __aer_firmware_first_valid:1; /* XXX: no longer used, SLE-specific kABI placeholder */
+	unsigned int    __aer_firmware_first:1; /* XXX: no longer used, SLE-specific kABI placeholder */
 	unsigned int	broken_intx_masking:1;
 	unsigned int	io_window_1k:1;	/* Intel P2P bridge 1K I/O windows */
 	unsigned int	irq_managed:1;
