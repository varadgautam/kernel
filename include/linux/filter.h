--- conflicted
+++ resolved
@@ -744,14 +744,6 @@
 	set_vm_flush_reset_perms(hdr);
 	set_memory_ro((unsigned long)hdr, hdr->pages);
 	set_memory_x((unsigned long)hdr, hdr->pages);
-<<<<<<< HEAD
-}
-
-static inline void bpf_jit_binary_unlock_ro(struct bpf_binary_header *hdr)
-{
-	set_memory_rw((unsigned long)hdr, hdr->pages);
-=======
->>>>>>> c59c1e66
 }
 
 static inline struct bpf_binary_header *
