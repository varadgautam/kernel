--- conflicted
+++ resolved
@@ -59,14 +59,9 @@
 	 * and that once the synchronize_rcu() is done, the writer will see
 	 * anything we did within this RCU-sched read-size critical section.
 	 */
-<<<<<<< HEAD
 	if (likely(rcu_sync_is_idle(&sem->rss)))
-		__this_cpu_inc(*sem->read_count);
+		this_cpu_inc(*sem->read_count);
 	else
-=======
-	this_cpu_inc(*sem->read_count);
-	if (unlikely(!rcu_sync_is_idle(&sem->rss)))
->>>>>>> 1aecf7e5
 		__percpu_down_read(sem, false); /* Unconditional memory barrier */
 	/*
 	 * The preempt_enable() prevents the compiler from
@@ -83,14 +78,9 @@
 	/*
 	 * Same as in percpu_down_read().
 	 */
-<<<<<<< HEAD
 	if (likely(rcu_sync_is_idle(&sem->rss)))
-		__this_cpu_inc(*sem->read_count);
+		this_cpu_inc(*sem->read_count);
 	else
-=======
-	this_cpu_inc(*sem->read_count);
-	if (unlikely(!rcu_sync_is_idle(&sem->rss)))
->>>>>>> 1aecf7e5
 		ret = __percpu_down_read(sem, true); /* Unconditional memory barrier */
 	preempt_enable();
 	/*
@@ -112,9 +102,8 @@
 	/*
 	 * Same as in percpu_down_read().
 	 */
-<<<<<<< HEAD
 	if (likely(rcu_sync_is_idle(&sem->rss))) {
-		__this_cpu_dec(*sem->read_count);
+		this_cpu_dec(*sem->read_count);
 	} else {
 		/*
 		 * slowpath; reader will only ever wake a single blocked
@@ -126,15 +115,9 @@
 		 * aggregate zero, as that is the only time it matters) they
 		 * will also see our critical section.
 		 */
-		__this_cpu_dec(*sem->read_count);
+		this_cpu_dec(*sem->read_count);
 		rcuwait_wake_up(&sem->writer);
 	}
-=======
-	if (likely(rcu_sync_is_idle(&sem->rss)))
-		this_cpu_dec(*sem->read_count);
-	else
-		__percpu_up_read(sem); /* Unconditional memory barrier */
->>>>>>> 1aecf7e5
 	preempt_enable();
 }
 
