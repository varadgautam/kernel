--- conflicted
+++ resolved
@@ -227,13 +227,9 @@
 #define NFS_INO_FSCACHE		(5)		/* inode can be cached by FS-Cache */
 #define NFS_INO_FSCACHE_LOCK	(6)		/* FS-Cache cookie management lock */
 #define NFS_INO_COMMIT		(7)		/* inode is committing unstable writes */
-<<<<<<< HEAD
-#define NFS_INO_SEEN_GETATTR	(8)		/* flag to track if app is calling
-=======
 #define NFS_INO_PNFS_COMMIT	(8)		/* use pnfs code for commit */
 #define NFS_INO_LAYOUTCOMMIT	(9)		/* layoutcommit required */
 #define NFS_INO_SEEN_GETATTR	(10)		/* flag to track if app is calling
->>>>>>> ab799a3f
 						 * getattr in a directory during
 						 * readdir
 						 */
