--- conflicted
+++ resolved
@@ -16,9 +16,6 @@
 #include <linux/types.h>
 #include <linux/spinlock.h>
 #include <asm/atomic.h>
-#ifdef CONFIG_XEN
-#include <xen/interface/xenoprof.h>
-#endif
  
 /* Each escaped entry is prefixed by ESCAPE_CODE
  * then one of the following codes, then the
@@ -31,7 +28,7 @@
 #define CPU_SWITCH_CODE			2
 #define COOKIE_SWITCH_CODE		3
 #define KERNEL_ENTER_SWITCH_CODE	4
-#define USER_ENTER_SWITCH_CODE		5
+#define KERNEL_EXIT_SWITCH_CODE		5
 #define MODULE_LOADED_CODE		6
 #define CTX_TGID_CODE			7
 #define TRACE_BEGIN_CODE		8
@@ -39,12 +36,8 @@
 #define XEN_ENTER_SWITCH_CODE		10
 #define SPU_PROFILING_CODE		11
 #define SPU_CTX_SWITCH_CODE		12
-<<<<<<< HEAD
-#define DOMAIN_SWITCH_CODE		13
-=======
 #define IBS_FETCH_CODE			13
 #define IBS_OP_CODE			14
->>>>>>> 18e352e4
 
 struct super_block;
 struct dentry;
@@ -56,12 +49,6 @@
 	/* create any necessary configuration files in the oprofile fs.
 	 * Optional. */
 	int (*create_files)(struct super_block * sb, struct dentry * root);
-#ifdef CONFIG_XEN
-	/* setup active domains with Xen */
-	int (*set_active)(int *active_domains, unsigned int adomains);
-        /* setup passive domains with Xen */
-        int (*set_passive)(int *passive_domains, unsigned int pdomains);
-#endif
 	/* Do any necessary interrupt setup. Optional. */
 	int (*setup)(void);
 	/* Do any necessary interrupt shutdown. Optional. */
@@ -99,12 +86,7 @@
 void oprofile_arch_exit(void);
 
 /**
-<<<<<<< HEAD
- * Add a sample. This may be called from any context. Pass
- * smp_processor_id() as cpu.
-=======
  * Add a sample. This may be called from any context.
->>>>>>> 18e352e4
  */
 void oprofile_add_sample(struct pt_regs * const regs, unsigned long event);
 
@@ -125,8 +107,6 @@
 /* add a backtrace entry, to be called from the ->backtrace callback */
 void oprofile_add_trace(unsigned long eip);
 
-/* add a domain switch entry */
-int oprofile_add_domain_switch(int32_t domain_id);
 
 /**
  * Create a file of the given name as a child of the given root, with
