/*
 * Copyright (c) 2013-2015, Mellanox Technologies. All rights reserved.
 *
 * This software is available to you under a choice of one of two
 * licenses.  You may choose to be licensed under the terms of the GNU
 * General Public License (GPL) Version 2, available from the file
 * COPYING in the main directory of this source tree, or the
 * OpenIB.org BSD license below:
 *
 *     Redistribution and use in source and binary forms, with or
 *     without modification, are permitted provided that the following
 *     conditions are met:
 *
 *      - Redistributions of source code must retain the above
 *        copyright notice, this list of conditions and the following
 *        disclaimer.
 *
 *      - Redistributions in binary form must reproduce the above
 *        copyright notice, this list of conditions and the following
 *        disclaimer in the documentation and/or other materials
 *        provided with the distribution.
 *
 * THE SOFTWARE IS PROVIDED "AS IS", WITHOUT WARRANTY OF ANY KIND,
 * EXPRESS OR IMPLIED, INCLUDING BUT NOT LIMITED TO THE WARRANTIES OF
 * MERCHANTABILITY, FITNESS FOR A PARTICULAR PURPOSE AND
 * NONINFRINGEMENT. IN NO EVENT SHALL THE AUTHORS OR COPYRIGHT HOLDERS
 * BE LIABLE FOR ANY CLAIM, DAMAGES OR OTHER LIABILITY, WHETHER IN AN
 * ACTION OF CONTRACT, TORT OR OTHERWISE, ARISING FROM, OUT OF OR IN
 * CONNECTION WITH THE SOFTWARE OR THE USE OR OTHER DEALINGS IN THE
 * SOFTWARE.
 */

#ifndef MLX5_DRIVER_H
#define MLX5_DRIVER_H

#include <linux/kernel.h>
#include <linux/completion.h>
#include <linux/pci.h>
#include <linux/irq.h>
#include <linux/spinlock_types.h>
#include <linux/semaphore.h>
#include <linux/slab.h>
#include <linux/vmalloc.h>
#include <linux/radix-tree.h>
#include <linux/workqueue.h>
#include <linux/mempool.h>
#include <linux/interrupt.h>
#include <linux/idr.h>

#include <linux/mlx5/device.h>
#include <linux/mlx5/doorbell.h>
#include <linux/mlx5/srq.h>
#include <linux/timecounter.h>
#include <linux/ptp_clock_kernel.h>

enum {
	MLX5_BOARD_ID_LEN = 64,
	MLX5_MAX_NAME_LEN = 16,
};

enum {
	/* one minute for the sake of bringup. Generally, commands must always
	 * complete and we may need to increase this timeout value
	 */
	MLX5_CMD_TIMEOUT_MSEC	= 60 * 1000,
	MLX5_CMD_WQ_MAX_NAME	= 32,
};

enum {
	CMD_OWNER_SW		= 0x0,
	CMD_OWNER_HW		= 0x1,
	CMD_STATUS_SUCCESS	= 0,
};

enum mlx5_sqp_t {
	MLX5_SQP_SMI		= 0,
	MLX5_SQP_GSI		= 1,
	MLX5_SQP_IEEE_1588	= 2,
	MLX5_SQP_SNIFFER	= 3,
	MLX5_SQP_SYNC_UMR	= 4,
};

enum {
	MLX5_MAX_PORTS	= 2,
};

enum {
	MLX5_EQ_VEC_PAGES	 = 0,
	MLX5_EQ_VEC_CMD		 = 1,
	MLX5_EQ_VEC_ASYNC	 = 2,
	MLX5_EQ_VEC_PFAULT	 = 3,
	MLX5_EQ_VEC_COMP_BASE,
};

enum {
	MLX5_MAX_IRQ_NAME	= 32
};

enum {
	MLX5_ATOMIC_MODE_IB_COMP	= 1 << 16,
	MLX5_ATOMIC_MODE_CX		= 2 << 16,
	MLX5_ATOMIC_MODE_8B		= 3 << 16,
	MLX5_ATOMIC_MODE_16B		= 4 << 16,
	MLX5_ATOMIC_MODE_32B		= 5 << 16,
	MLX5_ATOMIC_MODE_64B		= 6 << 16,
	MLX5_ATOMIC_MODE_128B		= 7 << 16,
	MLX5_ATOMIC_MODE_256B		= 8 << 16,
};

enum {
	MLX5_REG_QPTS            = 0x4002,
	MLX5_REG_QETCR		 = 0x4005,
	MLX5_REG_QTCT		 = 0x400a,
	MLX5_REG_QPDPM           = 0x4013,
	MLX5_REG_QCAM            = 0x4019,
	MLX5_REG_DCBX_PARAM      = 0x4020,
	MLX5_REG_DCBX_APP        = 0x4021,
	MLX5_REG_FPGA_CAP	 = 0x4022,
	MLX5_REG_FPGA_CTRL	 = 0x4023,
	MLX5_REG_FPGA_ACCESS_REG = 0x4024,
	MLX5_REG_PCAP		 = 0x5001,
	MLX5_REG_PMTU		 = 0x5003,
	MLX5_REG_PTYS		 = 0x5004,
	MLX5_REG_PAOS		 = 0x5006,
	MLX5_REG_PFCC            = 0x5007,
	MLX5_REG_PPCNT		 = 0x5008,
	MLX5_REG_PMAOS		 = 0x5012,
	MLX5_REG_PUDE		 = 0x5009,
	MLX5_REG_PMPE		 = 0x5010,
	MLX5_REG_PELC		 = 0x500e,
	MLX5_REG_PVLC		 = 0x500f,
	MLX5_REG_PCMR		 = 0x5041,
	MLX5_REG_PMLP		 = 0x5002,
	MLX5_REG_PCAM		 = 0x507f,
	MLX5_REG_NODE_DESC	 = 0x6001,
	MLX5_REG_HOST_ENDIANNESS = 0x7004,
	MLX5_REG_MCIA		 = 0x9014,
	MLX5_REG_MLCR		 = 0x902b,
	MLX5_REG_MPCNT		 = 0x9051,
	MLX5_REG_MTPPS		 = 0x9053,
	MLX5_REG_MTPPSE		 = 0x9054,
	MLX5_REG_MCQI		 = 0x9061,
	MLX5_REG_MCC		 = 0x9062,
	MLX5_REG_MCDA		 = 0x9063,
	MLX5_REG_MCAM		 = 0x907f,
};

enum mlx5_qpts_trust_state {
	MLX5_QPTS_TRUST_PCP  = 1,
	MLX5_QPTS_TRUST_DSCP = 2,
};

enum mlx5_dcbx_oper_mode {
	MLX5E_DCBX_PARAM_VER_OPER_HOST  = 0x0,
	MLX5E_DCBX_PARAM_VER_OPER_AUTO  = 0x3,
};

enum mlx5_dct_atomic_mode {
	MLX5_ATOMIC_MODE_DCT_OFF        = 20,
	MLX5_ATOMIC_MODE_DCT_NONE       = 0 << MLX5_ATOMIC_MODE_DCT_OFF,
	MLX5_ATOMIC_MODE_DCT_IB_COMP    = 1 << MLX5_ATOMIC_MODE_DCT_OFF,
	MLX5_ATOMIC_MODE_DCT_CX         = 2 << MLX5_ATOMIC_MODE_DCT_OFF,
};

enum {
	MLX5_ATOMIC_OPS_CMP_SWAP	= 1 << 0,
	MLX5_ATOMIC_OPS_FETCH_ADD	= 1 << 1,
};

enum mlx5_page_fault_resume_flags {
	MLX5_PAGE_FAULT_RESUME_REQUESTOR = 1 << 0,
	MLX5_PAGE_FAULT_RESUME_WRITE	 = 1 << 1,
	MLX5_PAGE_FAULT_RESUME_RDMA	 = 1 << 2,
	MLX5_PAGE_FAULT_RESUME_ERROR	 = 1 << 7,
};

enum dbg_rsc_type {
	MLX5_DBG_RSC_QP,
	MLX5_DBG_RSC_EQ,
	MLX5_DBG_RSC_CQ,
};

enum port_state_policy {
	MLX5_POLICY_DOWN	= 0,
	MLX5_POLICY_UP		= 1,
	MLX5_POLICY_FOLLOW	= 2,
	MLX5_POLICY_INVALID	= 0xffffffff
};

struct mlx5_field_desc {
	struct dentry	       *dent;
	int			i;
};

struct mlx5_rsc_debug {
	struct mlx5_core_dev   *dev;
	void		       *object;
	enum dbg_rsc_type	type;
	struct dentry	       *root;
	struct mlx5_field_desc	fields[0];
};

enum mlx5_dev_event {
	MLX5_DEV_EVENT_SYS_ERROR,
	MLX5_DEV_EVENT_PORT_UP,
	MLX5_DEV_EVENT_PORT_DOWN,
	MLX5_DEV_EVENT_PORT_INITIALIZED,
	MLX5_DEV_EVENT_LID_CHANGE,
	MLX5_DEV_EVENT_PKEY_CHANGE,
	MLX5_DEV_EVENT_GUID_CHANGE,
	MLX5_DEV_EVENT_CLIENT_REREG,
	MLX5_DEV_EVENT_PPS,
	MLX5_DEV_EVENT_DELAY_DROP_TIMEOUT,
};

enum mlx5_port_status {
	MLX5_PORT_UP        = 1,
	MLX5_PORT_DOWN      = 2,
};

enum mlx5_eq_type {
	MLX5_EQ_TYPE_COMP,
	MLX5_EQ_TYPE_ASYNC,
#ifdef CONFIG_INFINIBAND_ON_DEMAND_PAGING
	MLX5_EQ_TYPE_PF,
#endif
};

struct mlx5_bfreg_info {
	u32		       *sys_pages;
	int			num_low_latency_bfregs;
	unsigned int	       *count;

	/*
	 * protect bfreg allocation data structs
	 */
	struct mutex		lock;
	u32			ver;
	bool			lib_uar_4k;
	u32			num_sys_pages;
	u32			num_static_sys_pages;
	u32			total_num_bfregs;
	u32			num_dyn_bfregs;
};

struct mlx5_cmd_first {
	__be32		data[4];
};

struct mlx5_cmd_msg {
	struct list_head		list;
	struct cmd_msg_cache	       *parent;
	u32				len;
	struct mlx5_cmd_first		first;
	struct mlx5_cmd_mailbox	       *next;
};

struct mlx5_cmd_debug {
	struct dentry	       *dbg_root;
	struct dentry	       *dbg_in;
	struct dentry	       *dbg_out;
	struct dentry	       *dbg_outlen;
	struct dentry	       *dbg_status;
	struct dentry	       *dbg_run;
	void		       *in_msg;
	void		       *out_msg;
	u8			status;
	u16			inlen;
	u16			outlen;
};

struct cmd_msg_cache {
	/* protect block chain allocations
	 */
	spinlock_t		lock;
	struct list_head	head;
	unsigned int		max_inbox_size;
	unsigned int		num_ent;
};

enum {
	MLX5_NUM_COMMAND_CACHES = 5,
};

struct mlx5_cmd_stats {
	u64		sum;
	u64		n;
	struct dentry  *root;
	struct dentry  *avg;
	struct dentry  *count;
	/* protect command average calculations */
	spinlock_t	lock;
};

struct mlx5_cmd {
	void	       *cmd_alloc_buf;
	dma_addr_t	alloc_dma;
	int		alloc_size;
	void	       *cmd_buf;
	dma_addr_t	dma;
	u16		cmdif_rev;
	u8		log_sz;
	u8		log_stride;
	int		max_reg_cmds;
	int		events;
	u32 __iomem    *vector;

	/* protect command queue allocations
	 */
	spinlock_t	alloc_lock;

	/* protect token allocations
	 */
	spinlock_t	token_lock;
	u8		token;
	unsigned long	bitmask;
	char		wq_name[MLX5_CMD_WQ_MAX_NAME];
	struct workqueue_struct *wq;
	struct semaphore sem;
	struct semaphore pages_sem;
	int	mode;
	struct mlx5_cmd_work_ent *ent_arr[MLX5_MAX_COMMANDS];
	struct dma_pool *pool;
	struct mlx5_cmd_debug dbg;
	struct cmd_msg_cache cache[MLX5_NUM_COMMAND_CACHES];
	int checksum_disabled;
	struct mlx5_cmd_stats stats[MLX5_CMD_OP_MAX];
};

struct mlx5_port_caps {
	int	gid_table_len;
	int	pkey_table_len;
	u8	ext_port_cap;
	bool	has_smi;
};

struct mlx5_cmd_mailbox {
	void	       *buf;
	dma_addr_t	dma;
	struct mlx5_cmd_mailbox *next;
};

struct mlx5_buf_list {
	void		       *buf;
	dma_addr_t		map;
};

struct mlx5_buf {
	struct mlx5_buf_list	direct;
	int			npages;
	int			size;
	u8			page_shift;
};

struct mlx5_frag_buf {
	struct mlx5_buf_list	*frags;
	int			npages;
	int			size;
	u8			page_shift;
};

struct mlx5_eq_tasklet {
	struct list_head list;
	struct list_head process_list;
	struct tasklet_struct task;
	/* lock on completion tasklet list */
	spinlock_t lock;
};

struct mlx5_eq_pagefault {
	struct work_struct       work;
	/* Pagefaults lock */
	spinlock_t		 lock;
	struct workqueue_struct *wq;
	mempool_t		*pool;
};

struct mlx5_eq {
	struct mlx5_core_dev   *dev;
	__be32 __iomem	       *doorbell;
	u32			cons_index;
	struct mlx5_buf		buf;
	int			size;
	unsigned int		irqn;
	u8			eqn;
	int			nent;
	u64			mask;
	struct list_head	list;
	int			index;
	struct mlx5_rsc_debug	*dbg;
	enum mlx5_eq_type	type;
	union {
		struct mlx5_eq_tasklet   tasklet_ctx;
#ifdef CONFIG_INFINIBAND_ON_DEMAND_PAGING
		struct mlx5_eq_pagefault pf_ctx;
#endif
	};
};

struct mlx5_core_psv {
	u32	psv_idx;
	struct psv_layout {
		u32	pd;
		u16	syndrome;
		u16	reserved;
		u16	bg;
		u16	app_tag;
		u32	ref_tag;
	} psv;
};

struct mlx5_core_sig_ctx {
	struct mlx5_core_psv	psv_memory;
	struct mlx5_core_psv	psv_wire;
	struct ib_sig_err       err_item;
	bool			sig_status_checked;
	bool			sig_err_exists;
	u32			sigerr_count;
};

enum {
	MLX5_MKEY_MR = 1,
	MLX5_MKEY_MW,
};

struct mlx5_core_mkey {
	u64			iova;
	u64			size;
	u32			key;
	u32			pd;
	u32			type;
};

#define MLX5_24BIT_MASK		((1 << 24) - 1)

enum mlx5_res_type {
	MLX5_RES_QP	= MLX5_EVENT_QUEUE_TYPE_QP,
	MLX5_RES_RQ	= MLX5_EVENT_QUEUE_TYPE_RQ,
	MLX5_RES_SQ	= MLX5_EVENT_QUEUE_TYPE_SQ,
	MLX5_RES_SRQ	= 3,
	MLX5_RES_XSRQ	= 4,
	MLX5_RES_XRQ	= 5,
	MLX5_RES_DCT	= MLX5_EVENT_QUEUE_TYPE_DCT,
};

struct mlx5_core_rsc_common {
	enum mlx5_res_type	res;
	atomic_t		refcount;
	struct completion	free;
};

struct mlx5_core_srq {
	struct mlx5_core_rsc_common	common; /* must be first */
	u32		srqn;
	int		max;
	size_t		max_gs;
	size_t		max_avail_gather;
	int		wqe_shift;
	void (*event)	(struct mlx5_core_srq *, enum mlx5_event);

	atomic_t		refcount;
	struct completion	free;
};

struct mlx5_eq_table {
	void __iomem	       *update_ci;
	void __iomem	       *update_arm_ci;
	struct list_head	comp_eqs_list;
	struct mlx5_eq		pages_eq;
	struct mlx5_eq		async_eq;
	struct mlx5_eq		cmd_eq;
#ifdef CONFIG_INFINIBAND_ON_DEMAND_PAGING
	struct mlx5_eq		pfault_eq;
#endif
	int			num_comp_vectors;
	/* protect EQs list
	 */
	spinlock_t		lock;
};

struct mlx5_uars_page {
	void __iomem	       *map;
	bool			wc;
	u32			index;
	struct list_head	list;
	unsigned int		bfregs;
	unsigned long	       *reg_bitmap; /* for non fast path bf regs */
	unsigned long	       *fp_bitmap;
	unsigned int		reg_avail;
	unsigned int		fp_avail;
	struct kref		ref_count;
	struct mlx5_core_dev   *mdev;
};

struct mlx5_bfreg_head {
	/* protect blue flame registers allocations */
	struct mutex		lock;
	struct list_head	list;
};

struct mlx5_bfreg_data {
	struct mlx5_bfreg_head	reg_head;
	struct mlx5_bfreg_head	wc_head;
};

struct mlx5_sq_bfreg {
	void __iomem	       *map;
	struct mlx5_uars_page  *up;
	bool			wc;
	u32			index;
	unsigned int		offset;
};

struct mlx5_core_health {
	struct health_buffer __iomem   *health;
	__be32 __iomem		       *health_counter;
	struct timer_list		timer;
	u32				prev;
	int				miss_counter;
	bool				sick;
	/* wq spinlock to synchronize draining */
	spinlock_t			wq_lock;
	struct workqueue_struct	       *wq;
	unsigned long			flags;
	struct work_struct		work;
	struct delayed_work		recover_work;
};

struct mlx5_cq_table {
	/* protect radix tree
	 */
	spinlock_t		lock;
	struct radix_tree_root	tree;
};

struct mlx5_qp_table {
	/* protect radix tree
	 */
	spinlock_t		lock;
	struct radix_tree_root	tree;
};

struct mlx5_srq_table {
	/* protect radix tree
	 */
	spinlock_t		lock;
	struct radix_tree_root	tree;
};

struct mlx5_mkey_table {
	/* protect radix tree
	 */
	rwlock_t		lock;
	struct radix_tree_root	tree;
};

struct mlx5_vf_context {
	int	enabled;
	u64	port_guid;
	u64	node_guid;
	enum port_state_policy	policy;
};

struct mlx5_core_sriov {
	struct mlx5_vf_context	*vfs_ctx;
	int			num_vfs;
	int			enabled_vfs;
};

struct mlx5_irq_info {
	cpumask_var_t mask;
	char name[MLX5_MAX_IRQ_NAME];
};

struct mlx5_fc_stats {
	struct rb_root counters;
	struct list_head addlist;
	/* protect addlist add/splice operations */
	spinlock_t addlist_lock;

	struct workqueue_struct *wq;
	struct delayed_work work;
	unsigned long next_query;
	unsigned long sampling_interval; /* jiffies */
};

struct mlx5_mpfs;
struct mlx5_eswitch;
struct mlx5_lag;
struct mlx5_pagefault;

struct mlx5_rl_entry {
	u32                     rate;
	u16                     index;
	u16                     refcount;
};

struct mlx5_rl_table {
	/* protect rate limit table */
	struct mutex            rl_lock;
	u16                     max_size;
	u32                     max_rate;
	u32                     min_rate;
	struct mlx5_rl_entry   *rl_entry;
};

enum port_module_event_status_type {
	MLX5_MODULE_STATUS_PLUGGED   = 0x1,
	MLX5_MODULE_STATUS_UNPLUGGED = 0x2,
	MLX5_MODULE_STATUS_ERROR     = 0x3,
	MLX5_MODULE_STATUS_NUM       = 0x3,
};

enum  port_module_event_error_type {
	MLX5_MODULE_EVENT_ERROR_POWER_BUDGET_EXCEEDED,
	MLX5_MODULE_EVENT_ERROR_LONG_RANGE_FOR_NON_MLNX_CABLE_MODULE,
	MLX5_MODULE_EVENT_ERROR_BUS_STUCK,
	MLX5_MODULE_EVENT_ERROR_NO_EEPROM_RETRY_TIMEOUT,
	MLX5_MODULE_EVENT_ERROR_ENFORCE_PART_NUMBER_LIST,
	MLX5_MODULE_EVENT_ERROR_UNKNOWN_IDENTIFIER,
	MLX5_MODULE_EVENT_ERROR_HIGH_TEMPERATURE,
	MLX5_MODULE_EVENT_ERROR_BAD_CABLE,
	MLX5_MODULE_EVENT_ERROR_UNKNOWN,
	MLX5_MODULE_EVENT_ERROR_NUM,
};

struct mlx5_port_module_event_stats {
	u64 status_counters[MLX5_MODULE_STATUS_NUM];
	u64 error_counters[MLX5_MODULE_EVENT_ERROR_NUM];
};

struct mlx5_priv {
	char			name[MLX5_MAX_NAME_LEN];
	struct mlx5_eq_table	eq_table;
	struct mlx5_irq_info	*irq_info;

	/* pages stuff */
	struct workqueue_struct *pg_wq;
	struct rb_root		page_root;
	int			fw_pages;
	atomic_t		reg_pages;
	struct list_head	free_list;
	int			vfs_pages;

	struct mlx5_core_health health;

	struct mlx5_srq_table	srq_table;

	/* start: qp staff */
	struct mlx5_qp_table	qp_table;
	struct dentry	       *qp_debugfs;
	struct dentry	       *eq_debugfs;
	struct dentry	       *cq_debugfs;
	struct dentry	       *cmdif_debugfs;
	/* end: qp staff */

	/* start: cq staff */
	struct mlx5_cq_table	cq_table;
	/* end: cq staff */

	/* start: mkey staff */
	struct mlx5_mkey_table	mkey_table;
	/* end: mkey staff */

	/* start: alloc staff */
	/* protect buffer alocation according to numa node */
	struct mutex            alloc_mutex;
	int                     numa_node;

	struct mutex            pgdir_mutex;
	struct list_head        pgdir_list;
	/* end: alloc staff */
	struct dentry	       *dbg_root;

	/* protect mkey key part */
	spinlock_t		mkey_lock;
	u8			mkey_key;

	struct list_head        dev_list;
	struct list_head        ctx_list;
	spinlock_t              ctx_lock;

	struct list_head	waiting_events_list;
	bool			is_accum_events;

	struct mlx5_flow_steering *steering;
	struct mlx5_mpfs        *mpfs;
	struct mlx5_eswitch     *eswitch;
	struct mlx5_core_sriov	sriov;
	struct mlx5_lag		*lag;
	unsigned long		pci_dev_data;
	struct mlx5_fc_stats		fc_stats;
	struct mlx5_rl_table            rl_table;

	struct mlx5_port_module_event_stats  pme_stats;

#ifdef CONFIG_INFINIBAND_ON_DEMAND_PAGING
	void		      (*pfault)(struct mlx5_core_dev *dev,
					void *context,
					struct mlx5_pagefault *pfault);
	void		       *pfault_ctx;
	struct srcu_struct      pfault_srcu;
#endif
	struct mlx5_bfreg_data		bfregs;
	struct mlx5_uars_page	       *uar;
};

enum mlx5_device_state {
	MLX5_DEVICE_STATE_UP,
	MLX5_DEVICE_STATE_INTERNAL_ERROR,
};

enum mlx5_interface_state {
	MLX5_INTERFACE_STATE_UP = BIT(0),
};

enum mlx5_pci_status {
	MLX5_PCI_STATUS_DISABLED,
	MLX5_PCI_STATUS_ENABLED,
};

enum mlx5_pagefault_type_flags {
	MLX5_PFAULT_REQUESTOR = 1 << 0,
	MLX5_PFAULT_WRITE     = 1 << 1,
	MLX5_PFAULT_RDMA      = 1 << 2,
};

/* Contains the details of a pagefault. */
struct mlx5_pagefault {
	u32			bytes_committed;
	u32			token;
	u8			event_subtype;
	u8			type;
	union {
		/* Initiator or send message responder pagefault details. */
		struct {
			/* Received packet size, only valid for responders. */
			u32	packet_size;
			/*
			 * Number of resource holding WQE, depends on type.
			 */
			u32	wq_num;
			/*
			 * WQE index. Refers to either the send queue or
			 * receive queue, according to event_subtype.
			 */
			u16	wqe_index;
		} wqe;
		/* RDMA responder pagefault details */
		struct {
			u32	r_key;
			/*
			 * Received packet size, minimal size page fault
			 * resolution required for forward progress.
			 */
			u32	packet_size;
			u32	rdma_op_len;
			u64	rdma_va;
		} rdma;
	};

	struct mlx5_eq	       *eq;
	struct work_struct	work;
};

struct mlx5_td {
	struct list_head tirs_list;
	u32              tdn;
};

struct mlx5e_resources {
	u32                        pdn;
	struct mlx5_td             td;
	struct mlx5_core_mkey      mkey;
	struct mlx5_sq_bfreg       bfreg;
};

#define MLX5_MAX_RESERVED_GIDS 8

struct mlx5_rsvd_gids {
	unsigned int start;
	unsigned int count;
	struct ida ida;
};

#define MAX_PIN_NUM	8
struct mlx5_pps {
	u8                         pin_caps[MAX_PIN_NUM];
	struct work_struct         out_work;
	u64                        start[MAX_PIN_NUM];
	u8                         enabled;
};

struct mlx5_clock {
	rwlock_t                   lock;
	struct cyclecounter        cycles;
	struct timecounter         tc;
	struct hwtstamp_config     hwtstamp_config;
	u32                        nominal_c_mult;
	unsigned long              overflow_period;
	struct delayed_work        overflow_work;
	struct mlx5_core_dev      *mdev;
	struct ptp_clock          *ptp;
	struct ptp_clock_info      ptp_info;
	struct mlx5_pps            pps_info;
};

struct mlx5_core_dev {
	struct pci_dev	       *pdev;
	/* sync pci state */
	struct mutex		pci_status_mutex;
	enum mlx5_pci_status	pci_status;
	u8			rev_id;
	char			board_id[MLX5_BOARD_ID_LEN];
	struct mlx5_cmd		cmd;
	struct mlx5_port_caps	port_caps[MLX5_MAX_PORTS];
	struct {
		u32 hca_cur[MLX5_CAP_NUM][MLX5_UN_SZ_DW(hca_cap_union)];
		u32 hca_max[MLX5_CAP_NUM][MLX5_UN_SZ_DW(hca_cap_union)];
		u32 pcam[MLX5_ST_SZ_DW(pcam_reg)];
		u32 mcam[MLX5_ST_SZ_DW(mcam_reg)];
		u32 fpga[MLX5_ST_SZ_DW(fpga_cap)];
		u32 qcam[MLX5_ST_SZ_DW(qcam_reg)];
	} caps;
	phys_addr_t		iseg_base;
	struct mlx5_init_seg __iomem *iseg;
	enum mlx5_device_state	state;
	/* sync interface state */
	struct mutex		intf_state_mutex;
	unsigned long		intf_state;
	void			(*event) (struct mlx5_core_dev *dev,
					  enum mlx5_dev_event event,
					  unsigned long param);
	struct mlx5_priv	priv;
	struct mlx5_profile	*profile;
	atomic_t		num_qps;
	u32			issi;
	struct mlx5e_resources  mlx5e_res;
	struct {
		struct mlx5_rsvd_gids	reserved_gids;
		u32			roce_en;
	} roce;
#ifdef CONFIG_MLX5_FPGA
	struct mlx5_fpga_device *fpga;
#endif
#ifdef CONFIG_RFS_ACCEL
	struct cpu_rmap         *rmap;
#endif
	struct mlx5_clock        clock;
	struct mlx5_ib_clock_info  *clock_info;
	struct page             *clock_info_page;
};

struct mlx5_db {
	__be32			*db;
	union {
		struct mlx5_db_pgdir		*pgdir;
		struct mlx5_ib_user_db_page	*user_page;
	}			u;
	dma_addr_t		dma;
	int			index;
};

enum {
	MLX5_COMP_EQ_SIZE = 1024,
};

enum {
	MLX5_PTYS_IB = 1 << 0,
	MLX5_PTYS_EN = 1 << 2,
};

typedef void (*mlx5_cmd_cbk_t)(int status, void *context);

enum {
	MLX5_CMD_ENT_STATE_PENDING_COMP,
};

struct mlx5_cmd_work_ent {
	unsigned long		state;
	struct mlx5_cmd_msg    *in;
	struct mlx5_cmd_msg    *out;
	void		       *uout;
	int			uout_size;
	mlx5_cmd_cbk_t		callback;
	struct delayed_work	cb_timeout_work;
	void		       *context;
	int			idx;
	struct completion	done;
	struct mlx5_cmd        *cmd;
	struct work_struct	work;
	struct mlx5_cmd_layout *lay;
	int			ret;
	int			page_queue;
	u8			status;
	u8			token;
	u64			ts1;
	u64			ts2;
	u16			op;
	bool			polling;
};

struct mlx5_pas {
	u64	pa;
	u8	log_sz;
};

enum phy_port_state {
	MLX5_AAA_111
};

struct mlx5_hca_vport_context {
	u32			field_select;
	bool			sm_virt_aware;
	bool			has_smi;
	bool			has_raw;
	enum port_state_policy	policy;
	enum phy_port_state	phys_state;
	enum ib_port_state	vport_state;
	u8			port_physical_state;
	u64			sys_image_guid;
	u64			port_guid;
	u64			node_guid;
	u32			cap_mask1;
	u32			cap_mask1_perm;
	u32			cap_mask2;
	u32			cap_mask2_perm;
	u16			lid;
	u8			init_type_reply; /* bitmask: see ib spec 14.2.5.6 InitTypeReply */
	u8			lmc;
	u8			subnet_timeout;
	u16			sm_lid;
	u8			sm_sl;
	u16			qkey_violation_counter;
	u16			pkey_violation_counter;
	bool			grh_required;
};

static inline void *mlx5_buf_offset(struct mlx5_buf *buf, int offset)
{
		return buf->direct.buf + offset;
}

#define STRUCT_FIELD(header, field) \
	.struct_offset_bytes = offsetof(struct ib_unpacked_ ## header, field),      \
	.struct_size_bytes   = sizeof((struct ib_unpacked_ ## header *)0)->field

static inline struct mlx5_core_dev *pci2mlx5_core_dev(struct pci_dev *pdev)
{
	return pci_get_drvdata(pdev);
}

extern struct dentry *mlx5_debugfs_root;

static inline u16 fw_rev_maj(struct mlx5_core_dev *dev)
{
	return ioread32be(&dev->iseg->fw_rev) & 0xffff;
}

static inline u16 fw_rev_min(struct mlx5_core_dev *dev)
{
	return ioread32be(&dev->iseg->fw_rev) >> 16;
}

static inline u16 fw_rev_sub(struct mlx5_core_dev *dev)
{
	return ioread32be(&dev->iseg->cmdif_rev_fw_sub) & 0xffff;
}

static inline u16 cmdif_rev(struct mlx5_core_dev *dev)
{
	return ioread32be(&dev->iseg->cmdif_rev_fw_sub) >> 16;
}

static inline u32 mlx5_base_mkey(const u32 key)
{
	return key & 0xffffff00u;
}

int mlx5_cmd_init(struct mlx5_core_dev *dev);
void mlx5_cmd_cleanup(struct mlx5_core_dev *dev);
void mlx5_cmd_use_events(struct mlx5_core_dev *dev);
void mlx5_cmd_use_polling(struct mlx5_core_dev *dev);

int mlx5_cmd_exec(struct mlx5_core_dev *dev, void *in, int in_size, void *out,
		  int out_size);
int mlx5_cmd_exec_cb(struct mlx5_core_dev *dev, void *in, int in_size,
		     void *out, int out_size, mlx5_cmd_cbk_t callback,
		     void *context);
int mlx5_cmd_exec_polling(struct mlx5_core_dev *dev, void *in, int in_size,
			  void *out, int out_size);
void mlx5_cmd_mbox_status(void *out, u8 *status, u32 *syndrome);

int mlx5_core_get_caps(struct mlx5_core_dev *dev, enum mlx5_cap_type cap_type);
int mlx5_cmd_alloc_uar(struct mlx5_core_dev *dev, u32 *uarn);
int mlx5_cmd_free_uar(struct mlx5_core_dev *dev, u32 uarn);
void mlx5_health_cleanup(struct mlx5_core_dev *dev);
int mlx5_health_init(struct mlx5_core_dev *dev);
void mlx5_start_health_poll(struct mlx5_core_dev *dev);
void mlx5_stop_health_poll(struct mlx5_core_dev *dev);
void mlx5_drain_health_wq(struct mlx5_core_dev *dev);
void mlx5_trigger_health_work(struct mlx5_core_dev *dev);
void mlx5_drain_health_recovery(struct mlx5_core_dev *dev);
int mlx5_buf_alloc_node(struct mlx5_core_dev *dev, int size,
			struct mlx5_buf *buf, int node);
int mlx5_buf_alloc(struct mlx5_core_dev *dev, int size, struct mlx5_buf *buf);
void mlx5_buf_free(struct mlx5_core_dev *dev, struct mlx5_buf *buf);
int mlx5_frag_buf_alloc_node(struct mlx5_core_dev *dev, int size,
			     struct mlx5_frag_buf *buf, int node);
void mlx5_frag_buf_free(struct mlx5_core_dev *dev, struct mlx5_frag_buf *buf);
struct mlx5_cmd_mailbox *mlx5_alloc_cmd_mailbox_chain(struct mlx5_core_dev *dev,
						      gfp_t flags, int npages);
void mlx5_free_cmd_mailbox_chain(struct mlx5_core_dev *dev,
				 struct mlx5_cmd_mailbox *head);
int mlx5_core_create_srq(struct mlx5_core_dev *dev, struct mlx5_core_srq *srq,
			 struct mlx5_srq_attr *in);
int mlx5_core_destroy_srq(struct mlx5_core_dev *dev, struct mlx5_core_srq *srq);
int mlx5_core_query_srq(struct mlx5_core_dev *dev, struct mlx5_core_srq *srq,
			struct mlx5_srq_attr *out);
int mlx5_core_arm_srq(struct mlx5_core_dev *dev, struct mlx5_core_srq *srq,
		      u16 lwm, int is_srq);
void mlx5_init_mkey_table(struct mlx5_core_dev *dev);
void mlx5_cleanup_mkey_table(struct mlx5_core_dev *dev);
int mlx5_core_create_mkey_cb(struct mlx5_core_dev *dev,
			     struct mlx5_core_mkey *mkey,
			     u32 *in, int inlen,
			     u32 *out, int outlen,
			     mlx5_cmd_cbk_t callback, void *context);
int mlx5_core_create_mkey(struct mlx5_core_dev *dev,
			  struct mlx5_core_mkey *mkey,
			  u32 *in, int inlen);
int mlx5_core_destroy_mkey(struct mlx5_core_dev *dev,
			   struct mlx5_core_mkey *mkey);
int mlx5_core_query_mkey(struct mlx5_core_dev *dev, struct mlx5_core_mkey *mkey,
			 u32 *out, int outlen);
int mlx5_core_dump_fill_mkey(struct mlx5_core_dev *dev, struct mlx5_core_mkey *_mkey,
			     u32 *mkey);
int mlx5_core_alloc_pd(struct mlx5_core_dev *dev, u32 *pdn);
int mlx5_core_dealloc_pd(struct mlx5_core_dev *dev, u32 pdn);
int mlx5_core_mad_ifc(struct mlx5_core_dev *dev, const void *inb, void *outb,
		      u16 opmod, u8 port);
void mlx5_pagealloc_init(struct mlx5_core_dev *dev);
void mlx5_pagealloc_cleanup(struct mlx5_core_dev *dev);
int mlx5_pagealloc_start(struct mlx5_core_dev *dev);
void mlx5_pagealloc_stop(struct mlx5_core_dev *dev);
void mlx5_core_req_pages_handler(struct mlx5_core_dev *dev, u16 func_id,
				 s32 npages);
int mlx5_satisfy_startup_pages(struct mlx5_core_dev *dev, int boot);
int mlx5_reclaim_startup_pages(struct mlx5_core_dev *dev);
void mlx5_register_debugfs(void);
void mlx5_unregister_debugfs(void);
int mlx5_eq_init(struct mlx5_core_dev *dev);
void mlx5_eq_cleanup(struct mlx5_core_dev *dev);
void mlx5_fill_page_array(struct mlx5_buf *buf, __be64 *pas);
void mlx5_fill_page_frag_array(struct mlx5_frag_buf *frag_buf, __be64 *pas);
void mlx5_cq_completion(struct mlx5_core_dev *dev, u32 cqn);
void mlx5_rsc_event(struct mlx5_core_dev *dev, u32 rsn, int event_type);
void mlx5_srq_event(struct mlx5_core_dev *dev, u32 srqn, int event_type);
struct mlx5_core_srq *mlx5_core_get_srq(struct mlx5_core_dev *dev, u32 srqn);
void mlx5_cmd_comp_handler(struct mlx5_core_dev *dev, u64 vec, bool forced);
void mlx5_cq_event(struct mlx5_core_dev *dev, u32 cqn, int event_type);
int mlx5_create_map_eq(struct mlx5_core_dev *dev, struct mlx5_eq *eq, u8 vecidx,
		       int nent, u64 mask, const char *name,
		       enum mlx5_eq_type type);
int mlx5_destroy_unmap_eq(struct mlx5_core_dev *dev, struct mlx5_eq *eq);
int mlx5_start_eqs(struct mlx5_core_dev *dev);
void mlx5_stop_eqs(struct mlx5_core_dev *dev);
int mlx5_vector2eqn(struct mlx5_core_dev *dev, int vector, int *eqn,
		    unsigned int *irqn);
int mlx5_core_attach_mcg(struct mlx5_core_dev *dev, union ib_gid *mgid, u32 qpn);
int mlx5_core_detach_mcg(struct mlx5_core_dev *dev, union ib_gid *mgid, u32 qpn);

int mlx5_qp_debugfs_init(struct mlx5_core_dev *dev);
void mlx5_qp_debugfs_cleanup(struct mlx5_core_dev *dev);
int mlx5_core_access_reg(struct mlx5_core_dev *dev, void *data_in,
			 int size_in, void *data_out, int size_out,
			 u16 reg_num, int arg, int write);

int mlx5_debug_eq_add(struct mlx5_core_dev *dev, struct mlx5_eq *eq);
void mlx5_debug_eq_remove(struct mlx5_core_dev *dev, struct mlx5_eq *eq);
int mlx5_core_eq_query(struct mlx5_core_dev *dev, struct mlx5_eq *eq,
		       u32 *out, int outlen);
int mlx5_eq_debugfs_init(struct mlx5_core_dev *dev);
void mlx5_eq_debugfs_cleanup(struct mlx5_core_dev *dev);
int mlx5_cq_debugfs_init(struct mlx5_core_dev *dev);
void mlx5_cq_debugfs_cleanup(struct mlx5_core_dev *dev);
int mlx5_db_alloc(struct mlx5_core_dev *dev, struct mlx5_db *db);
int mlx5_db_alloc_node(struct mlx5_core_dev *dev, struct mlx5_db *db,
		       int node);
void mlx5_db_free(struct mlx5_core_dev *dev, struct mlx5_db *db);

const char *mlx5_command_str(int command);
int mlx5_cmdif_debugfs_init(struct mlx5_core_dev *dev);
void mlx5_cmdif_debugfs_cleanup(struct mlx5_core_dev *dev);
int mlx5_core_create_psv(struct mlx5_core_dev *dev, u32 pdn,
			 int npsvs, u32 *sig_index);
int mlx5_core_destroy_psv(struct mlx5_core_dev *dev, int psv_num);
void mlx5_core_put_rsc(struct mlx5_core_rsc_common *common);
int mlx5_query_odp_caps(struct mlx5_core_dev *dev,
			struct mlx5_odp_caps *odp_caps);
int mlx5_core_query_ib_ppcnt(struct mlx5_core_dev *dev,
			     u8 port_num, void *out, size_t sz);
#ifdef CONFIG_INFINIBAND_ON_DEMAND_PAGING
int mlx5_core_page_fault_resume(struct mlx5_core_dev *dev, u32 token,
				u32 wq_num, u8 type, int error);
#endif

int mlx5_init_rl_table(struct mlx5_core_dev *dev);
void mlx5_cleanup_rl_table(struct mlx5_core_dev *dev);
int mlx5_rl_add_rate(struct mlx5_core_dev *dev, u32 rate, u16 *index);
void mlx5_rl_remove_rate(struct mlx5_core_dev *dev, u32 rate);
bool mlx5_rl_is_in_range(struct mlx5_core_dev *dev, u32 rate);
int mlx5_alloc_bfreg(struct mlx5_core_dev *mdev, struct mlx5_sq_bfreg *bfreg,
		     bool map_wc, bool fast_path);
void mlx5_free_bfreg(struct mlx5_core_dev *mdev, struct mlx5_sq_bfreg *bfreg);

unsigned int mlx5_core_reserved_gids_count(struct mlx5_core_dev *dev);
int mlx5_core_roce_gid_set(struct mlx5_core_dev *dev, unsigned int index,
			   u8 roce_version, u8 roce_l3_type, const u8 *gid,
			   const u8 *mac, bool vlan, u16 vlan_id, u8 port_num);

static inline int fw_initializing(struct mlx5_core_dev *dev)
{
	return ioread32be(&dev->iseg->initializing) >> 31;
}

static inline u32 mlx5_mkey_to_idx(u32 mkey)
{
	return mkey >> 8;
}

static inline u32 mlx5_idx_to_mkey(u32 mkey_idx)
{
	return mkey_idx << 8;
}

static inline u8 mlx5_mkey_variant(u32 mkey)
{
	return mkey & 0xff;
}

enum {
	MLX5_PROF_MASK_QP_SIZE		= (u64)1 << 0,
	MLX5_PROF_MASK_MR_CACHE		= (u64)1 << 1,
};

enum {
	MR_CACHE_LAST_STD_ENTRY = 20,
	MLX5_IMR_MTT_CACHE_ENTRY,
	MLX5_IMR_KSM_CACHE_ENTRY,
	MAX_MR_CACHE_ENTRIES
};

enum {
	MLX5_INTERFACE_PROTOCOL_IB  = 0,
	MLX5_INTERFACE_PROTOCOL_ETH = 1,
};

struct mlx5_interface {
	void *			(*add)(struct mlx5_core_dev *dev);
	void			(*remove)(struct mlx5_core_dev *dev, void *context);
	int			(*attach)(struct mlx5_core_dev *dev, void *context);
	void			(*detach)(struct mlx5_core_dev *dev, void *context);
	void			(*event)(struct mlx5_core_dev *dev, void *context,
					 enum mlx5_dev_event event, unsigned long param);
	void			(*pfault)(struct mlx5_core_dev *dev,
					  void *context,
					  struct mlx5_pagefault *pfault);
	void *                  (*get_dev)(void *context);
	int			protocol;
	struct list_head	list;
};

void *mlx5_get_protocol_dev(struct mlx5_core_dev *mdev, int protocol);
int mlx5_register_interface(struct mlx5_interface *intf);
void mlx5_unregister_interface(struct mlx5_interface *intf);
int mlx5_core_query_vendor_id(struct mlx5_core_dev *mdev, u32 *vendor_id);

int mlx5_cmd_create_vport_lag(struct mlx5_core_dev *dev);
int mlx5_cmd_destroy_vport_lag(struct mlx5_core_dev *dev);
bool mlx5_lag_is_active(struct mlx5_core_dev *dev);
struct net_device *mlx5_lag_get_roce_netdev(struct mlx5_core_dev *dev);
int mlx5_lag_query_cong_counters(struct mlx5_core_dev *dev,
				 u64 *values,
				 int num_counters,
				 size_t *offsets);
struct mlx5_uars_page *mlx5_get_uars_page(struct mlx5_core_dev *mdev);
void mlx5_put_uars_page(struct mlx5_core_dev *mdev, struct mlx5_uars_page *up);

#ifndef CONFIG_MLX5_CORE_IPOIB
static inline
struct net_device *mlx5_rdma_netdev_alloc(struct mlx5_core_dev *mdev,
					  struct ib_device *ibdev,
					  const char *name,
					  void (*setup)(struct net_device *))
{
	return ERR_PTR(-EOPNOTSUPP);
}

static inline void mlx5_rdma_netdev_free(struct net_device *netdev) {}
#else
struct net_device *mlx5_rdma_netdev_alloc(struct mlx5_core_dev *mdev,
					  struct ib_device *ibdev,
					  const char *name,
					  void (*setup)(struct net_device *));
void mlx5_rdma_netdev_free(struct net_device *netdev);
#endif /* CONFIG_MLX5_CORE_IPOIB */

struct mlx5_profile {
	u64	mask;
	u8	log_max_qp;
	struct {
		int	size;
		int	limit;
	} mr_cache[MAX_MR_CACHE_ENTRIES];
};

enum {
	MLX5_PCI_DEV_IS_VF		= 1 << 0,
};

static inline int mlx5_core_is_pf(struct mlx5_core_dev *dev)
{
	return !(dev->priv.pci_dev_data & MLX5_PCI_DEV_IS_VF);
}

static inline int mlx5_get_gid_table_len(u16 param)
{
	if (param > 4) {
		pr_warn("gid table length is zero\n");
		return 0;
	}

	return 8 * (1 << param);
}

static inline bool mlx5_rl_is_supported(struct mlx5_core_dev *dev)
{
	return !!(dev->priv.rl_table.max_size);
}

static inline int mlx5_core_is_mp_slave(struct mlx5_core_dev *dev)
{
	return MLX5_CAP_GEN(dev, affiliate_nic_vport_criteria) &&
	       MLX5_CAP_GEN(dev, num_vhca_ports) <= 1;
}

static inline int mlx5_core_is_mp_master(struct mlx5_core_dev *dev)
{
	return MLX5_CAP_GEN(dev, num_vhca_ports) > 1;
}

static inline int mlx5_core_mp_enabled(struct mlx5_core_dev *dev)
{
	return mlx5_core_is_mp_slave(dev) ||
	       mlx5_core_is_mp_master(dev);
}

static inline int mlx5_core_native_port_num(struct mlx5_core_dev *dev)
{
	if (!mlx5_core_mp_enabled(dev))
		return 1;

	return MLX5_CAP_GEN(dev, native_port_num);
}

enum {
	MLX5_TRIGGERED_CMD_COMP = (u64)1 << 32,
};

static inline const struct cpumask *
mlx5_get_vector_affinity(struct mlx5_core_dev *dev, int vector)
{
<<<<<<< HEAD
	const struct cpumask *mask;
	struct irq_desc *desc;
	unsigned int irq;
	int eqn;
	int err;

	err = mlx5_vector2eqn(dev, MLX5_EQ_VEC_COMP_BASE + vector, &eqn, &irq);
	if (err)
		return NULL;

	desc = irq_to_desc(irq);
#ifdef CONFIG_GENERIC_IRQ_EFFECTIVE_AFF_MASK
	mask = irq_data_get_effective_affinity_mask(&desc->irq_data);
#else
	mask = desc->irq_common_data.affinity;
#endif
	return mask;
=======
	return dev->priv.irq_info[vector].mask;
>>>>>>> e2a75b6d
}

#endif /* MLX5_DRIVER_H */<|MERGE_RESOLUTION|>--- conflicted
+++ resolved
@@ -1269,29 +1269,9 @@
 };
 
 static inline const struct cpumask *
-mlx5_get_vector_affinity(struct mlx5_core_dev *dev, int vector)
-{
-<<<<<<< HEAD
-	const struct cpumask *mask;
-	struct irq_desc *desc;
-	unsigned int irq;
-	int eqn;
-	int err;
-
-	err = mlx5_vector2eqn(dev, MLX5_EQ_VEC_COMP_BASE + vector, &eqn, &irq);
-	if (err)
-		return NULL;
-
-	desc = irq_to_desc(irq);
-#ifdef CONFIG_GENERIC_IRQ_EFFECTIVE_AFF_MASK
-	mask = irq_data_get_effective_affinity_mask(&desc->irq_data);
-#else
-	mask = desc->irq_common_data.affinity;
-#endif
-	return mask;
-=======
+mlx5_get_vector_affinity_hint(struct mlx5_core_dev *dev, int vector)
+{
 	return dev->priv.irq_info[vector].mask;
->>>>>>> e2a75b6d
 }
 
 #endif /* MLX5_DRIVER_H */