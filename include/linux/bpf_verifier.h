/* Copyright (c) 2011-2014 PLUMgrid, http://plumgrid.com
 *
 * This program is free software; you can redistribute it and/or
 * modify it under the terms of version 2 of the GNU General Public
 * License as published by the Free Software Foundation.
 */
#ifndef _LINUX_BPF_VERIFIER_H
#define _LINUX_BPF_VERIFIER_H 1

#include <linux/bpf.h> /* for enum bpf_reg_type */
#include <linux/filter.h> /* for MAX_BPF_STACK */
#include <linux/tnum.h>

/* Maximum variable offset umax_value permitted when resolving memory accesses.
 * In practice this is far bigger than any realistic pointer offset; this limit
 * ensures that umax_value + (int)off + (int)size cannot overflow a u64.
 */
#define BPF_MAX_VAR_OFF	(1 << 29)
/* Maximum variable size permitted for ARG_CONST_SIZE[_OR_ZERO].  This ensures
 * that converting umax_value to int cannot overflow.
 */
#define BPF_MAX_VAR_SIZ	(1 << 29)

/* Liveness marks, used for registers and spilled-regs (in stack slots).
 * Read marks propagate upwards until they find a write mark; they record that
 * "one of this state's descendants read this reg" (and therefore the reg is
 * relevant for states_equal() checks).
 * Write marks collect downwards and do not propagate; they record that "the
 * straight-line code that reached this state (from its parent) wrote this reg"
 * (and therefore that reads propagated from this state or its descendants
 * should not propagate to its parent).
 * A state with a write mark can receive read marks; it just won't propagate
 * them to its parent, since the write mark is a property, not of the state,
 * but of the link between it and its parent.  See mark_reg_read() and
 * mark_stack_slot_read() in kernel/bpf/verifier.c.
 */
enum bpf_reg_liveness {
	REG_LIVE_NONE = 0, /* reg hasn't been read or written this branch */
	REG_LIVE_READ, /* reg was read, so we're sensitive to initial value */
	REG_LIVE_WRITTEN, /* reg was written first, screening off later reads */
};

struct bpf_reg_state {
	enum bpf_reg_type type;
	union {
		/* valid when type == PTR_TO_PACKET */
		u16 range;

		/* valid when type == CONST_PTR_TO_MAP | PTR_TO_MAP_VALUE |
		 *   PTR_TO_MAP_VALUE_OR_NULL
		 */
		struct bpf_map *map_ptr;

#ifndef __GENKSYMS__
		/* Max size from any of the above. */
		unsigned long raw;
#endif
	};
	/* Fixed part of pointer offset, pointer types only */
	s32 off;
	/* For PTR_TO_PACKET, used to find other pointers with the same variable
	 * offset, so they can share range knowledge.
	 * For PTR_TO_MAP_VALUE_OR_NULL this is used to share which map value we
	 * came from, when one is tested for != NULL.
	 */
	u32 id;
	/* Ordering of fields matters.  See states_equal() */
	/* For scalar types (SCALAR_VALUE), this represents our knowledge of
	 * the actual value.
	 * For pointer types, this represents the variable part of the offset
	 * from the pointed-to object, and is shared with all bpf_reg_states
	 * with the same id as us.
	 */
	struct tnum var_off;
	/* Used to determine if any memory access using this register will
	 * result in a bad access.
	 * These refer to the same value as var_off, not necessarily the actual
	 * contents of the register.
	 */
	s64 smin_value; /* minimum possible (s64)value */
	s64 smax_value; /* maximum possible (s64)value */
	u64 umin_value; /* minimum possible (u64)value */
	u64 umax_value; /* maximum possible (u64)value */
	/* This field must be last, for states_equal() reasons. */
	enum bpf_reg_liveness live;
};

enum bpf_stack_slot_type {
	STACK_INVALID,    /* nothing was stored in this stack slot */
	STACK_SPILL,      /* register spilled into stack */
	STACK_MISC	  /* BPF program wrote some data into this slot */
};

#define BPF_REG_SIZE 8	/* size of eBPF register in bytes */

struct bpf_stack_state {
	struct bpf_reg_state spilled_ptr;
	u8 slot_type[BPF_REG_SIZE];
};

/* state of the program:
 * type of all registers and stack info
 */
struct bpf_verifier_state {
	struct bpf_reg_state regs[MAX_BPF_REG];
	struct bpf_verifier_state *parent;
	int allocated_stack;
	struct bpf_stack_state *stack;
#ifndef __GENKSYMS__
	bool speculative;
#endif
};

/* linked list of verifier states used to prune search */
struct bpf_verifier_state_list {
	struct bpf_verifier_state state;
	struct bpf_verifier_state_list *next;
};

/* Possible states for alu_state member. */
#define BPF_ALU_SANITIZE_SRC		1U
#define BPF_ALU_SANITIZE_DST		2U
#define BPF_ALU_NEG_VALUE		(1U << 2)
#define BPF_ALU_NON_POINTER		(1U << 3)
#define BPF_ALU_SANITIZE		(BPF_ALU_SANITIZE_SRC | \
					 BPF_ALU_SANITIZE_DST)

struct bpf_insn_aux_data {
	union {
		enum bpf_reg_type ptr_type;	/* pointer type for load/store insns */
		unsigned long map_state;	/* pointer/poison value for maps */
<<<<<<< HEAD
=======
		u32 alu_limit;			/* limit for add/sub register with pointer */
#else
		struct bpf_map *map_ptr;        /* pointer for call insn into lookup_elem */
#endif
>>>>>>> fb080521
	};
	int ctx_field_size; /* the ctx field size for load insn, maybe 0 */
	int sanitize_stack_off; /* stack slot to be cleared */
<<<<<<< HEAD
	bool seen; /* this insn was processed by the verifier */
=======
	u8 alu_state; /* used in combination with alu_limit */
#endif
>>>>>>> fb080521
};

#define MAX_USED_MAPS 64 /* max number of maps accessed by one eBPF program */

#define BPF_VERIFIER_TMP_LOG_SIZE	1024

struct bpf_verifer_log {
	u32 level;
	char kbuf[BPF_VERIFIER_TMP_LOG_SIZE];
	char __user *ubuf;
	u32 len_used;
	u32 len_total;
};

static inline bool bpf_verifier_log_full(const struct bpf_verifer_log *log)
{
	return log->len_used >= log->len_total - 1;
}

struct bpf_verifier_env;
struct bpf_ext_analyzer_ops {
	int (*insn_hook)(struct bpf_verifier_env *env,
			 int insn_idx, int prev_insn_idx);
};

/* single container for all structs
 * one verifier_env per bpf_check() call
 */
struct bpf_verifier_env {
#ifndef __GENKSYMS__
	u32 insn_idx;
	u32 prev_insn_idx;
#endif
	struct bpf_prog *prog;		/* eBPF program being verified */
	const struct bpf_verifier_ops *ops;
	struct bpf_verifier_stack_elem *head; /* stack of verifier states to be processed */
	int stack_size;			/* number of states to be processed */
	bool strict_alignment;		/* perform strict pointer alignment checks */
	struct bpf_verifier_state *cur_state; /* current verifier state */
	struct bpf_verifier_state_list **explored_states; /* search pruning optimization */
	const struct bpf_ext_analyzer_ops *analyzer_ops; /* external analyzer ops */
	void *analyzer_priv; /* pointer to external analyzer's private data */
	struct bpf_map *used_maps[MAX_USED_MAPS]; /* array of map's used by eBPF program */
	u32 used_map_cnt;		/* number of used maps */
	u32 id_gen;			/* used to generate unique reg IDs */
	bool allow_ptr_leaks;
	bool seen_direct_write;
	struct bpf_insn_aux_data *insn_aux_data; /* array of per-insn state */

	struct bpf_verifer_log log;
};

static inline struct bpf_reg_state *cur_regs(struct bpf_verifier_env *env)
{
	return env->cur_state->regs;
}

int bpf_analyzer(struct bpf_prog *prog, const struct bpf_ext_analyzer_ops *ops,
		 void *priv);

#endif /* _LINUX_BPF_VERIFIER_H */<|MERGE_RESOLUTION|>--- conflicted
+++ resolved
@@ -129,22 +129,16 @@
 	union {
 		enum bpf_reg_type ptr_type;	/* pointer type for load/store insns */
 		unsigned long map_state;	/* pointer/poison value for maps */
-<<<<<<< HEAD
-=======
+#ifndef __GENKSYMS__
 		u32 alu_limit;			/* limit for add/sub register with pointer */
-#else
-		struct bpf_map *map_ptr;        /* pointer for call insn into lookup_elem */
-#endif
->>>>>>> fb080521
+#endif
 	};
 	int ctx_field_size; /* the ctx field size for load insn, maybe 0 */
 	int sanitize_stack_off; /* stack slot to be cleared */
-<<<<<<< HEAD
 	bool seen; /* this insn was processed by the verifier */
-=======
+#ifndef __GENKSYMS__
 	u8 alu_state; /* used in combination with alu_limit */
 #endif
->>>>>>> fb080521
 };
 
 #define MAX_USED_MAPS 64 /* max number of maps accessed by one eBPF program */
