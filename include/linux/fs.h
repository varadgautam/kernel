#ifndef _LINUX_FS_H
#define _LINUX_FS_H

/*
 * This file has definitions for some important file table
 * structures etc.
 */

#include <linux/limits.h>
#include <linux/ioctl.h>
#include <linux/blk_types.h>
#include <linux/types.h>

/*
 * It's silly to have NR_OPEN bigger than NR_FILE, but you can change
 * the file limit at runtime and only root can increase the per-process
 * nr_file rlimit, so it's safe to set up a ridiculously high absolute
 * upper limit on files-per-process.
 *
 * Some programs (notably those using select()) may have to be 
 * recompiled to take full advantage of the new limits..  
 */

/* Fixed constants first: */
#undef NR_OPEN
#define INR_OPEN_CUR 1024	/* Initial setting for nfile rlimits */
#define INR_OPEN_MAX 4096	/* Hard limit for nfile rlimits */

#define BLOCK_SIZE_BITS 10
#define BLOCK_SIZE (1<<BLOCK_SIZE_BITS)

#define SEEK_SET	0	/* seek relative to beginning of file */
#define SEEK_CUR	1	/* seek relative to current file position */
#define SEEK_END	2	/* seek relative to end of file */
#define SEEK_DATA	3	/* seek to the next data */
#define SEEK_HOLE	4	/* seek to the next hole */
#define SEEK_MAX	SEEK_HOLE

struct fstrim_range {
	__u64 start;
	__u64 len;
	__u64 minlen;
};

/* And dynamically-tunable limits and defaults: */
struct files_stat_struct {
	unsigned long nr_files;		/* read only */
	unsigned long nr_free_files;	/* read only */
	unsigned long max_files;		/* tunable */
};

struct inodes_stat_t {
	int nr_inodes;
	int nr_unused;
	int dummy[5];		/* padding for sysctl ABI compatibility */
};


#define NR_FILE  8192	/* this can well be larger on a larger system */

#define MAY_EXEC		0x00000001
#define MAY_WRITE		0x00000002
#define MAY_READ		0x00000004
#define MAY_APPEND		0x00000008
#define MAY_ACCESS		0x00000010
#define MAY_OPEN		0x00000020
#define MAY_CHDIR		0x00000040
/* called from RCU mode, don't block */
#define MAY_NOT_BLOCK		0x00000080

/*
 * flags in file.f_mode.  Note that FMODE_READ and FMODE_WRITE must correspond
 * to O_WRONLY and O_RDWR via the strange trick in __dentry_open()
 */

/* file is open for reading */
#define FMODE_READ		((__force fmode_t)0x1)
/* file is open for writing */
#define FMODE_WRITE		((__force fmode_t)0x2)
/* file is seekable */
#define FMODE_LSEEK		((__force fmode_t)0x4)
/* file can be accessed using pread */
#define FMODE_PREAD		((__force fmode_t)0x8)
/* file can be accessed using pwrite */
#define FMODE_PWRITE		((__force fmode_t)0x10)
/* File is opened for execution with sys_execve / sys_uselib */
#define FMODE_EXEC		((__force fmode_t)0x20)
/* File is opened with O_NDELAY (only set for block devices) */
#define FMODE_NDELAY		((__force fmode_t)0x40)
/* File is opened with O_EXCL (only set for block devices) */
#define FMODE_EXCL		((__force fmode_t)0x80)
/* File is opened using open(.., 3, ..) and is writeable only for ioctls
   (specialy hack for floppy.c) */
#define FMODE_WRITE_IOCTL	((__force fmode_t)0x100)
/* 32bit hashes as llseek() offset (for directories) */
#define FMODE_32BITHASH         ((__force fmode_t)0x200)
/* 64bit hashes as llseek() offset (for directories) */
#define FMODE_64BITHASH         ((__force fmode_t)0x400)

/*
 * Don't update ctime and mtime.
 *
 * Currently a special hack for the XFS open_by_handle ioctl, but we'll
 * hopefully graduate it to a proper O_CMTIME flag supported by open(2) soon.
 */
#define FMODE_NOCMTIME		((__force fmode_t)0x800)

/* Expect random access pattern */
#define FMODE_RANDOM		((__force fmode_t)0x1000)

/* File is huge (eg. /dev/kmem): treat loff_t as unsigned */
#define FMODE_UNSIGNED_OFFSET	((__force fmode_t)0x2000)

/* File is opened with O_PATH; almost nothing can be done with it */
#define FMODE_PATH		((__force fmode_t)0x4000)

/* File was opened by fanotify and shouldn't generate fanotify events */
#define FMODE_NONOTIFY		((__force fmode_t)0x1000000)

/*
 * The below are the various read and write types that we support. Some of
 * them include behavioral modifiers that send information down to the
 * block layer and IO scheduler. Terminology:
 *
 *	The block layer uses device plugging to defer IO a little bit, in
 *	the hope that we will see more IO very shortly. This increases
 *	coalescing of adjacent IO and thus reduces the number of IOs we
 *	have to send to the device. It also allows for better queuing,
 *	if the IO isn't mergeable. If the caller is going to be waiting
 *	for the IO, then he must ensure that the device is unplugged so
 *	that the IO is dispatched to the driver.
 *
 *	All IO is handled async in Linux. This is fine for background
 *	writes, but for reads or writes that someone waits for completion
 *	on, we want to notify the block layer and IO scheduler so that they
 *	know about it. That allows them to make better scheduling
 *	decisions. So when the below references 'sync' and 'async', it
 *	is referencing this priority hint.
 *
 * With that in mind, the available types are:
 *
 * READ			A normal read operation. Device will be plugged.
 * READ_SYNC		A synchronous read. Device is not plugged, caller can
 *			immediately wait on this read without caring about
 *			unplugging.
 * READA		Used for read-ahead operations. Lower priority, and the
 *			block layer could (in theory) choose to ignore this
 *			request if it runs into resource problems.
 * WRITE		A normal async write. Device will be plugged.
 * WRITE_SYNC		Synchronous write. Identical to WRITE, but passes down
 *			the hint that someone will be waiting on this IO
 *			shortly. The write equivalent of READ_SYNC.
 * WRITE_ODIRECT	Special case write for O_DIRECT only.
 * WRITE_FLUSH		Like WRITE_SYNC but with preceding cache flush.
 * WRITE_FUA		Like WRITE_SYNC but data is guaranteed to be on
 *			non-volatile media on completion.
 * WRITE_FLUSH_FUA	Combination of WRITE_FLUSH and FUA. The IO is preceded
 *			by a cache flush and data is guaranteed to be on
 *			non-volatile media on completion.
 *
 */
#define RW_MASK			REQ_WRITE
#define RWA_MASK		REQ_RAHEAD

#define READ			0
#define WRITE			RW_MASK
#define READA			RWA_MASK

#define READ_SYNC		(READ | REQ_SYNC)
#define WRITE_SYNC		(WRITE | REQ_SYNC | REQ_NOIDLE)
#define WRITE_ODIRECT		(WRITE | REQ_SYNC)
#define WRITE_FLUSH		(WRITE | REQ_SYNC | REQ_NOIDLE | REQ_FLUSH)
#define WRITE_FUA		(WRITE | REQ_SYNC | REQ_NOIDLE | REQ_FUA)
#define WRITE_FLUSH_FUA		(WRITE | REQ_SYNC | REQ_NOIDLE | REQ_FLUSH | REQ_FUA)


/*
 * Flag for rw_copy_check_uvector and compat_rw_copy_check_uvector
 * that indicates that they should check the contents of the iovec are
 * valid, but not check the memory that the iovec elements
 * points too.
 */
#define CHECK_IOVEC_ONLY -1

#define SEL_IN		1
#define SEL_OUT		2
#define SEL_EX		4

/* public flags for file_system_type */
#define FS_REQUIRES_DEV 1 
#define FS_BINARY_MOUNTDATA 2
#define FS_HAS_SUBTYPE 4
#define FS_REVAL_DOT	16384	/* Check the paths ".", ".." for staleness */
#define FS_RENAME_DOES_D_MOVE	32768	/* FS will handle d_move()
					 * during rename() internally.
					 */

/*
 * These are the fs-independent mount-flags: up to 32 flags are supported
 */
#define MS_RDONLY	 1	/* Mount read-only */
#define MS_NOSUID	 2	/* Ignore suid and sgid bits */
#define MS_NODEV	 4	/* Disallow access to device special files */
#define MS_NOEXEC	 8	/* Disallow program execution */
#define MS_SYNCHRONOUS	16	/* Writes are synced at once */
#define MS_REMOUNT	32	/* Alter flags of a mounted FS */
#define MS_MANDLOCK	64	/* Allow mandatory locks on an FS */
#define MS_DIRSYNC	128	/* Directory modifications are synchronous */
#define MS_NOATIME	1024	/* Do not update access times. */
#define MS_NODIRATIME	2048	/* Do not update directory access times */
#define MS_BIND		4096
#define MS_MOVE		8192
#define MS_REC		16384
#define MS_VERBOSE	32768	/* War is peace. Verbosity is silence.
				   MS_VERBOSE is deprecated. */
#define MS_SILENT	32768
#define MS_POSIXACL	(1<<16) /* Supports POSIX ACLs */
#define MS_UNBINDABLE	(1<<17)	/* change to unbindable */
#define MS_PRIVATE	(1<<18)	/* change to private */
#define MS_SLAVE	(1<<19)	/* change to slave */
#define MS_SHARED	(1<<20)	/* change to shared */
#define MS_RELATIME	(1<<21)	/* Update atime relative to mtime/ctime. */
#define MS_KERNMOUNT	(1<<22) /* this is a kern_mount call */
#define MS_I_VERSION	(1<<23) /* Update inode I_version field */
#define MS_STRICTATIME	(1<<24) /* Always perform atime updates */
#define MS_RICHACL	(1<<25) /* Supports richacls */
#define MS_NOSEC	(1<<28)
#define MS_BORN		(1<<29)
#define MS_ACTIVE	(1<<30)
#define MS_NOUSER	(1<<31)

/*
 * Superblock flags that can be altered by MS_REMOUNT
 */
#define MS_RMT_MASK	(MS_RDONLY|MS_SYNCHRONOUS|MS_MANDLOCK|MS_I_VERSION)

/*
 * Old magic mount flag and mask
 */
#define MS_MGC_VAL 0xC0ED0000
#define MS_MGC_MSK 0xffff0000

/* Inode flags - they have nothing to superblock flags now */

#define S_SYNC		1	/* Writes are synced at once */
#define S_NOATIME	2	/* Do not update access times */
#define S_APPEND	4	/* Append-only file */
#define S_IMMUTABLE	8	/* Immutable file */
#define S_DEAD		16	/* removed, but still open directory */
#define S_NOQUOTA	32	/* Inode is not counted to quota */
#define S_DIRSYNC	64	/* Directory modifications are synchronous */
#define S_NOCMTIME	128	/* Do not update file c/mtime */
#define S_SWAPFILE	256	/* Do not truncate: swapon got its bmaps */
#define S_PRIVATE	512	/* Inode is fs-internal */
#define S_IMA		1024	/* Inode has an associated IMA struct */
#define S_AUTOMOUNT	2048	/* Automount/referral quasi-directory */
#define S_NOSEC		4096	/* no suid or xattr security attributes */

/*
 * Note that nosuid etc flags are inode-specific: setting some file-system
 * flags just means all the inodes inherit those flags by default. It might be
 * possible to override it selectively if you really wanted to with some
 * ioctl() that is not currently implemented.
 *
 * Exception: MS_RDONLY is always applied to the entire file system.
 *
 * Unfortunately, it is possible to change a filesystems flags with it mounted
 * with files in use.  This means that all of the inodes will not have their
 * i_flags updated.  Hence, i_flags no longer inherit the superblock mount
 * flags, so these have to be checked separately. -- rmk@arm.uk.linux.org
 */
#define __IS_FLG(inode,flg) ((inode)->i_sb->s_flags & (flg))

#define IS_RDONLY(inode) ((inode)->i_sb->s_flags & MS_RDONLY)
#define IS_SYNC(inode)		(__IS_FLG(inode, MS_SYNCHRONOUS) || \
					((inode)->i_flags & S_SYNC))
#define IS_DIRSYNC(inode)	(__IS_FLG(inode, MS_SYNCHRONOUS|MS_DIRSYNC) || \
					((inode)->i_flags & (S_SYNC|S_DIRSYNC)))
#define IS_MANDLOCK(inode)	__IS_FLG(inode, MS_MANDLOCK)
#define IS_NOATIME(inode)   __IS_FLG(inode, MS_RDONLY|MS_NOATIME)
#define IS_I_VERSION(inode)   __IS_FLG(inode, MS_I_VERSION)

#define IS_NOQUOTA(inode)	((inode)->i_flags & S_NOQUOTA)
#define IS_APPEND(inode)	((inode)->i_flags & S_APPEND)
#define IS_IMMUTABLE(inode)	((inode)->i_flags & S_IMMUTABLE)
#define IS_POSIXACL(inode)	__IS_FLG(inode, MS_POSIXACL)
#define IS_RICHACL(inode)	__IS_FLG(inode, MS_RICHACL)

#define IS_DEADDIR(inode)	((inode)->i_flags & S_DEAD)
#define IS_NOCMTIME(inode)	((inode)->i_flags & S_NOCMTIME)
#define IS_SWAPFILE(inode)	((inode)->i_flags & S_SWAPFILE)
#define IS_PRIVATE(inode)	((inode)->i_flags & S_PRIVATE)
#define IS_IMA(inode)		((inode)->i_flags & S_IMA)
#define IS_AUTOMOUNT(inode)	((inode)->i_flags & S_AUTOMOUNT)
#define IS_NOSEC(inode)		((inode)->i_flags & S_NOSEC)

/*
 * IS_ACL() tells the VFS to not apply the umask
 * and use iop->check_acl for acl permission checks when defined.
 */
#define IS_ACL(inode)		__IS_FLG(inode, MS_POSIXACL | MS_RICHACL)

/* the read-only stuff doesn't really belong here, but any other place is
   probably as bad and I don't want to create yet another include file. */

#define BLKROSET   _IO(0x12,93)	/* set device read-only (0 = read-write) */
#define BLKROGET   _IO(0x12,94)	/* get read-only status (0 = read_write) */
#define BLKRRPART  _IO(0x12,95)	/* re-read partition table */
#define BLKGETSIZE _IO(0x12,96)	/* return device size /512 (long *arg) */
#define BLKFLSBUF  _IO(0x12,97)	/* flush buffer cache */
#define BLKRASET   _IO(0x12,98)	/* set read ahead for block device */
#define BLKRAGET   _IO(0x12,99)	/* get current read ahead setting */
#define BLKFRASET  _IO(0x12,100)/* set filesystem (mm/filemap.c) read-ahead */
#define BLKFRAGET  _IO(0x12,101)/* get filesystem (mm/filemap.c) read-ahead */
#define BLKSECTSET _IO(0x12,102)/* set max sectors per request (ll_rw_blk.c) */
#define BLKSECTGET _IO(0x12,103)/* get max sectors per request (ll_rw_blk.c) */
#define BLKSSZGET  _IO(0x12,104)/* get block device sector size */
#if 0
#define BLKPG      _IO(0x12,105)/* See blkpg.h */

/* Some people are morons.  Do not use sizeof! */

#define BLKELVGET  _IOR(0x12,106,size_t)/* elevator get */
#define BLKELVSET  _IOW(0x12,107,size_t)/* elevator set */
/* This was here just to show that the number is taken -
   probably all these _IO(0x12,*) ioctls should be moved to blkpg.h. */
#endif
/* A jump here: 108-111 have been used for various private purposes. */
#define BLKBSZGET  _IOR(0x12,112,size_t)
#define BLKBSZSET  _IOW(0x12,113,size_t)
#define BLKGETSIZE64 _IOR(0x12,114,size_t)	/* return device size in bytes (u64 *arg) */
#define BLKTRACESETUP _IOWR(0x12,115,struct blk_user_trace_setup)
#define BLKTRACESTART _IO(0x12,116)
#define BLKTRACESTOP _IO(0x12,117)
#define BLKTRACETEARDOWN _IO(0x12,118)
#define BLKDISCARD _IO(0x12,119)
#define BLKIOMIN _IO(0x12,120)
#define BLKIOOPT _IO(0x12,121)
#define BLKALIGNOFF _IO(0x12,122)
#define BLKPBSZGET _IO(0x12,123)
#define BLKDISCARDZEROES _IO(0x12,124)
#define BLKSECDISCARD _IO(0x12,125)
#define BLKROTATIONAL _IO(0x12,126)

#define BMAP_IOCTL 1		/* obsolete - kept for compatibility */
#define FIBMAP	   _IO(0x00,1)	/* bmap access */
#define FIGETBSZ   _IO(0x00,2)	/* get the block size used for bmap */
#define FIFREEZE	_IOWR('X', 119, int)	/* Freeze */
#define FITHAW		_IOWR('X', 120, int)	/* Thaw */
#define FITRIM		_IOWR('X', 121, struct fstrim_range)	/* Trim */

#define	FS_IOC_GETFLAGS			_IOR('f', 1, long)
#define	FS_IOC_SETFLAGS			_IOW('f', 2, long)
#define	FS_IOC_GETVERSION		_IOR('v', 1, long)
#define	FS_IOC_SETVERSION		_IOW('v', 2, long)
#define FS_IOC_FIEMAP			_IOWR('f', 11, struct fiemap)
#define FS_IOC32_GETFLAGS		_IOR('f', 1, int)
#define FS_IOC32_SETFLAGS		_IOW('f', 2, int)
#define FS_IOC32_GETVERSION		_IOR('v', 1, int)
#define FS_IOC32_SETVERSION		_IOW('v', 2, int)

/*
 * Inode flags (FS_IOC_GETFLAGS / FS_IOC_SETFLAGS)
 */
#define	FS_SECRM_FL			0x00000001 /* Secure deletion */
#define	FS_UNRM_FL			0x00000002 /* Undelete */
#define	FS_COMPR_FL			0x00000004 /* Compress file */
#define FS_SYNC_FL			0x00000008 /* Synchronous updates */
#define FS_IMMUTABLE_FL			0x00000010 /* Immutable file */
#define FS_APPEND_FL			0x00000020 /* writes to file may only append */
#define FS_NODUMP_FL			0x00000040 /* do not dump file */
#define FS_NOATIME_FL			0x00000080 /* do not update atime */
/* Reserved for compression usage... */
#define FS_DIRTY_FL			0x00000100
#define FS_COMPRBLK_FL			0x00000200 /* One or more compressed clusters */
#define FS_NOCOMP_FL			0x00000400 /* Don't compress */
#define FS_ECOMPR_FL			0x00000800 /* Compression error */
/* End compression flags --- maybe not all used */
#define FS_BTREE_FL			0x00001000 /* btree format dir */
#define FS_INDEX_FL			0x00001000 /* hash-indexed directory */
#define FS_IMAGIC_FL			0x00002000 /* AFS directory */
#define FS_JOURNAL_DATA_FL		0x00004000 /* Reserved for ext3 */
#define FS_NOTAIL_FL			0x00008000 /* file tail should not be merged */
#define FS_DIRSYNC_FL			0x00010000 /* dirsync behaviour (directories only) */
#define FS_TOPDIR_FL			0x00020000 /* Top of directory hierarchies*/
#define FS_EXTENT_FL			0x00080000 /* Extents */
#define FS_DIRECTIO_FL			0x00100000 /* Use direct i/o */
#define FS_NOCOW_FL			0x00800000 /* Do not cow file */
#define FS_RESERVED_FL			0x80000000 /* reserved for ext2 lib */

#define FS_FL_USER_VISIBLE		0x0003DFFF /* User visible flags */
#define FS_FL_USER_MODIFIABLE		0x000380FF /* User modifiable flags */


#define SYNC_FILE_RANGE_WAIT_BEFORE	1
#define SYNC_FILE_RANGE_WRITE		2
#define SYNC_FILE_RANGE_WAIT_AFTER	4

#ifdef __KERNEL__

#include <linux/linkage.h>
#include <linux/wait.h>
#include <linux/kdev_t.h>
#include <linux/dcache.h>
#include <linux/path.h>
#include <linux/stat.h>
#include <linux/cache.h>
#include <linux/list.h>
#include <linux/radix-tree.h>
#include <linux/prio_tree.h>
#include <linux/init.h>
#include <linux/pid.h>
#include <linux/bug.h>
#include <linux/mutex.h>
#include <linux/capability.h>
#include <linux/semaphore.h>
#include <linux/fiemap.h>
#include <linux/rculist_bl.h>
#include <linux/atomic.h>
#include <linux/shrinker.h>
#include <linux/migrate_mode.h>
#include <linux/uidgid.h>

#include <asm/byteorder.h>

struct export_operations;
struct hd_geometry;
struct iovec;
struct nameidata;
struct kiocb;
struct kobject;
struct pipe_inode_info;
struct poll_table_struct;
struct kstatfs;
struct vm_area_struct;
struct vfsmount;
struct cred;

extern void __init inode_init(void);
extern void __init inode_init_early(void);
extern void __init files_init(unsigned long);

extern struct files_stat_struct files_stat;
extern unsigned long get_max_files(void);
extern int sysctl_nr_open;
extern struct inodes_stat_t inodes_stat;
extern int leases_enable, lease_break_time;

struct buffer_head;
typedef int (get_block_t)(struct inode *inode, sector_t iblock,
			struct buffer_head *bh_result, int create);
typedef void (dio_iodone_t)(struct kiocb *iocb, loff_t offset,
			ssize_t bytes, void *private, int ret,
			bool is_async);

/*
 * Attribute flags.  These should be or-ed together to figure out what
 * has been changed!
 */
#define ATTR_MODE	(1 << 0)
#define ATTR_UID	(1 << 1)
#define ATTR_GID	(1 << 2)
#define ATTR_SIZE	(1 << 3)
#define ATTR_ATIME	(1 << 4)
#define ATTR_MTIME	(1 << 5)
#define ATTR_CTIME	(1 << 6)
#define ATTR_ATIME_SET	(1 << 7)
#define ATTR_MTIME_SET	(1 << 8)
#define ATTR_FORCE	(1 << 9) /* Not a change, but a change it */
#define ATTR_ATTR_FLAG	(1 << 10)
#define ATTR_KILL_SUID	(1 << 11)
#define ATTR_KILL_SGID	(1 << 12)
#define ATTR_FILE	(1 << 13)
#define ATTR_KILL_PRIV	(1 << 14)
#define ATTR_OPEN	(1 << 15) /* Truncating from open(O_TRUNC) */
#define ATTR_TIMES_SET	(1 << 16)

/*
 * This is the Inode Attributes structure, used for notify_change().  It
 * uses the above definitions as flags, to know which values have changed.
 * Also, in this manner, a Filesystem can look at only the values it cares
 * about.  Basically, these are the attributes that the VFS layer can
 * request to change from the FS layer.
 *
 * Derek Atkins <warlord@MIT.EDU> 94-10-20
 */
struct iattr {
	unsigned int	ia_valid;
	umode_t		ia_mode;
	kuid_t		ia_uid;
	kgid_t		ia_gid;
	loff_t		ia_size;
	struct timespec	ia_atime;
	struct timespec	ia_mtime;
	struct timespec	ia_ctime;

	/*
	 * Not an attribute, but an auxiliary info for filesystems wanting to
	 * implement an ftruncate() like method.  NOTE: filesystem should
	 * check for (ia_valid & ATTR_FILE), and not for (ia_file != NULL).
	 */
	struct file	*ia_file;
};

/*
 * Includes for diskquotas.
 */
#include <linux/quota.h>

/** 
 * enum positive_aop_returns - aop return codes with specific semantics
 *
 * @AOP_WRITEPAGE_ACTIVATE: Informs the caller that page writeback has
 * 			    completed, that the page is still locked, and
 * 			    should be considered active.  The VM uses this hint
 * 			    to return the page to the active list -- it won't
 * 			    be a candidate for writeback again in the near
 * 			    future.  Other callers must be careful to unlock
 * 			    the page if they get this return.  Returned by
 * 			    writepage(); 
 *
 * @AOP_TRUNCATED_PAGE: The AOP method that was handed a locked page has
 *  			unlocked it and the page might have been truncated.
 *  			The caller should back up to acquiring a new page and
 *  			trying again.  The aop will be taking reasonable
 *  			precautions not to livelock.  If the caller held a page
 *  			reference, it should drop it before retrying.  Returned
 *  			by readpage().
 *
 * address_space_operation functions return these large constants to indicate
 * special semantics to the caller.  These are much larger than the bytes in a
 * page to allow for functions that return the number of bytes operated on in a
 * given page.
 */

enum positive_aop_returns {
	AOP_WRITEPAGE_ACTIVATE	= 0x80000,
	AOP_TRUNCATED_PAGE	= 0x80001,
};

#define AOP_FLAG_UNINTERRUPTIBLE	0x0001 /* will not do a short write */
#define AOP_FLAG_CONT_EXPAND		0x0002 /* called from cont_expand */
#define AOP_FLAG_NOFS			0x0004 /* used by filesystem to direct
						* helper code (eg buffer layer)
						* to clear GFP_FS from alloc */

/*
 * oh the beauties of C type declarations.
 */
struct page;
struct address_space;
struct writeback_control;

struct iov_iter {
	const struct iovec *iov;
	unsigned long nr_segs;
	size_t iov_offset;
	size_t count;
};

size_t iov_iter_copy_from_user_atomic(struct page *page,
		struct iov_iter *i, unsigned long offset, size_t bytes);
size_t iov_iter_copy_from_user(struct page *page,
		struct iov_iter *i, unsigned long offset, size_t bytes);
void iov_iter_advance(struct iov_iter *i, size_t bytes);
int iov_iter_fault_in_readable(struct iov_iter *i, size_t bytes);
size_t iov_iter_single_seg_count(struct iov_iter *i);

static inline void iov_iter_init(struct iov_iter *i,
			const struct iovec *iov, unsigned long nr_segs,
			size_t count, size_t written)
{
	i->iov = iov;
	i->nr_segs = nr_segs;
	i->iov_offset = 0;
	i->count = count + written;

	iov_iter_advance(i, written);
}

static inline size_t iov_iter_count(struct iov_iter *i)
{
	return i->count;
}

/*
 * "descriptor" for what we're up to with a read.
 * This allows us to use the same read code yet
 * have multiple different users of the data that
 * we read from a file.
 *
 * The simplest case just copies the data to user
 * mode.
 */
typedef struct {
	size_t written;
	size_t count;
	union {
		char __user *buf;
		void *data;
	} arg;
	int error;
} read_descriptor_t;

typedef int (*read_actor_t)(read_descriptor_t *, struct page *,
		unsigned long, unsigned long);

struct address_space_operations {
	int (*writepage)(struct page *page, struct writeback_control *wbc);
	int (*readpage)(struct file *, struct page *);

	/* Write back some dirty pages from this mapping. */
	int (*writepages)(struct address_space *, struct writeback_control *);

	/* Set a page dirty.  Return true if this dirtied it */
	int (*set_page_dirty)(struct page *page);

	int (*readpages)(struct file *filp, struct address_space *mapping,
			struct list_head *pages, unsigned nr_pages);

	int (*write_begin)(struct file *, struct address_space *mapping,
				loff_t pos, unsigned len, unsigned flags,
				struct page **pagep, void **fsdata);
	int (*write_end)(struct file *, struct address_space *mapping,
				loff_t pos, unsigned len, unsigned copied,
				struct page *page, void *fsdata);

	/* Unfortunately this kludge is needed for FIBMAP. Don't use it */
	sector_t (*bmap)(struct address_space *, sector_t);
	void (*invalidatepage) (struct page *, unsigned long);
	int (*releasepage) (struct page *, gfp_t);
	void (*freepage)(struct page *);
	ssize_t (*direct_IO)(int, struct kiocb *, const struct iovec *iov,
			loff_t offset, unsigned long nr_segs);
	int (*get_xip_mem)(struct address_space *, pgoff_t, int,
						void **, unsigned long *);
	/*
	 * migrate the contents of a page to the specified target. If sync
	 * is false, it must not block.
	 */
	int (*migratepage) (struct address_space *,
			struct page *, struct page *, enum migrate_mode);
	int (*launder_page) (struct page *);
	int (*is_partially_uptodate) (struct page *, read_descriptor_t *,
					unsigned long);
	int (*error_remove_page)(struct address_space *, struct page *);
};

extern const struct address_space_operations empty_aops;

/*
 * pagecache_write_begin/pagecache_write_end must be used by general code
 * to write into the pagecache.
 */
int pagecache_write_begin(struct file *, struct address_space *mapping,
				loff_t pos, unsigned len, unsigned flags,
				struct page **pagep, void **fsdata);

int pagecache_write_end(struct file *, struct address_space *mapping,
				loff_t pos, unsigned len, unsigned copied,
				struct page *page, void *fsdata);

struct backing_dev_info;
struct address_space {
	struct inode		*host;		/* owner: inode, block_device */
	struct radix_tree_root	page_tree;	/* radix tree of all pages */
	spinlock_t		tree_lock;	/* and lock protecting it */
	unsigned int		i_mmap_writable;/* count VM_SHARED mappings */
	struct prio_tree_root	i_mmap;		/* tree of private and shared mappings */
	struct list_head	i_mmap_nonlinear;/*list VM_NONLINEAR mappings */
	struct mutex		i_mmap_mutex;	/* protect tree, count, list */
	/* Protected by tree_lock together with the radix tree */
	unsigned long		nrpages;	/* number of total pages */
	pgoff_t			writeback_index;/* writeback starts here */
	const struct address_space_operations *a_ops;	/* methods */
	unsigned long		flags;		/* error bits/gfp mask */
	struct backing_dev_info *backing_dev_info; /* device readahead, etc */
	spinlock_t		private_lock;	/* for use by the address_space */
	struct list_head	private_list;	/* ditto */
	struct address_space	*assoc_mapping;	/* ditto */
} __attribute__((aligned(sizeof(long))));
	/*
	 * On most architectures that alignment is already the case; but
	 * must be enforced here for CRIS, to let the least significant bit
	 * of struct page's "mapping" pointer be used for PAGE_MAPPING_ANON.
	 */
struct request_queue;

struct block_device {
	dev_t			bd_dev;  /* not a kdev_t - it's a search key */
	int			bd_openers;
	struct inode *		bd_inode;	/* will die */
	struct super_block *	bd_super;
	struct mutex		bd_mutex;	/* open/close mutex */
	struct list_head	bd_inodes;
	void *			bd_claiming;
	void *			bd_holder;
	int			bd_holders;
	bool			bd_write_holder;
#ifdef CONFIG_SYSFS
	struct list_head	bd_holder_disks;
#endif
	struct block_device *	bd_contains;
	unsigned		bd_block_size;
	struct hd_struct *	bd_part;
	/* number of times partitions within this device have been opened. */
	unsigned		bd_part_count;
	int			bd_invalidated;
	struct gendisk *	bd_disk;
	struct request_queue *  bd_queue;
	struct list_head	bd_list;
	/*
	 * Private data.  You must have bd_claim'ed the block_device
	 * to use this.  NOTE:  bd_claim allows an owner to claim
	 * the same device multiple times, the owner must take special
	 * care to not mess up bd_private for that case.
	 */
	unsigned long		bd_private;

	/* The counter of freeze processes */
	int			bd_fsfreeze_count;
	/* Mutex for freeze */
	struct mutex		bd_fsfreeze_mutex;
};

/*
 * Radix-tree tags, for tagging dirty and writeback pages within the pagecache
 * radix trees
 */
#define PAGECACHE_TAG_DIRTY	0
#define PAGECACHE_TAG_WRITEBACK	1
#define PAGECACHE_TAG_TOWRITE	2

int mapping_tagged(struct address_space *mapping, int tag);

/*
 * Might pages of this file be mapped into userspace?
 */
static inline int mapping_mapped(struct address_space *mapping)
{
	return	!prio_tree_empty(&mapping->i_mmap) ||
		!list_empty(&mapping->i_mmap_nonlinear);
}

/*
 * Might pages of this file have been modified in userspace?
 * Note that i_mmap_writable counts all VM_SHARED vmas: do_mmap_pgoff
 * marks vma as VM_SHARED if it is shared, and the file was opened for
 * writing i.e. vma may be mprotected writable even if now readonly.
 */
static inline int mapping_writably_mapped(struct address_space *mapping)
{
	return mapping->i_mmap_writable != 0;
}

/*
 * Use sequence counter to get consistent i_size on 32-bit processors.
 */
#if BITS_PER_LONG==32 && defined(CONFIG_SMP)
#include <linux/seqlock.h>
#define __NEED_I_SIZE_ORDERED
#define i_size_ordered_init(inode) seqcount_init(&inode->i_size_seqcount)
#else
#define i_size_ordered_init(inode) do { } while (0)
#endif

struct posix_acl;
#define ACL_NOT_CACHED ((void *)(-1))

#define IOP_FASTPERM	0x0001
#define IOP_LOOKUP	0x0002
#define IOP_NOFOLLOW	0x0004

/*
 * Keep mostly read-only and often accessed (especially for
 * the RCU path lookup and 'stat' data) fields at the beginning
 * of the 'struct inode'
 */
struct inode {
	umode_t			i_mode;
	unsigned short		i_opflags;
	kuid_t			i_uid;
	kgid_t			i_gid;
	unsigned int		i_flags;

#ifdef CONFIG_FS_POSIX_ACL
	struct posix_acl	*i_acl;
	struct posix_acl	*i_default_acl;
#endif

	const struct inode_operations	*i_op;
	struct super_block	*i_sb;
	struct address_space	*i_mapping;

#ifdef CONFIG_SECURITY
	void			*i_security;
#endif

	/* Stat data, not accessed from path walking */
	unsigned long		i_ino;
	/*
	 * Filesystems may only read i_nlink directly.  They shall use the
	 * following functions for modification:
	 *
	 *    (set|clear|inc|drop)_nlink
	 *    inode_(inc|dec)_link_count
	 */
	union {
		const unsigned int i_nlink;
		unsigned int __i_nlink;
	};
	dev_t			i_rdev;
	loff_t			i_size;
	struct timespec		i_atime;
	struct timespec		i_mtime;
	struct timespec		i_ctime;
	spinlock_t		i_lock;	/* i_blocks, i_bytes, maybe i_size */
	unsigned short          i_bytes;
	unsigned int		i_blkbits;
	blkcnt_t		i_blocks;

#ifdef __NEED_I_SIZE_ORDERED
	seqcount_t		i_size_seqcount;
#endif

	/* Misc */
	unsigned long		i_state;
	struct mutex		i_mutex;

	unsigned long		dirtied_when;	/* jiffies of first dirtying */

	struct hlist_node	i_hash;
	struct list_head	i_wb_list;	/* backing dev IO list */
	struct list_head	i_lru;		/* inode LRU list */
	struct list_head	i_sb_list;
	union {
		struct list_head	i_dentry;
		struct rcu_head		i_rcu;
	};
	u64			i_version;
	atomic_t		i_count;
	atomic_t		i_dio_count;
	atomic_t		i_writecount;
	const struct file_operations	*i_fop;	/* former ->i_op->default_file_ops */
	struct file_lock	*i_flock;
	struct address_space	i_data;
#ifdef CONFIG_QUOTA
	struct dquot		*i_dquot[MAXQUOTAS];
#endif
	struct list_head	i_devices;
	union {
		struct pipe_inode_info	*i_pipe;
		struct block_device	*i_bdev;
		struct cdev		*i_cdev;
	};

	__u32			i_generation;

#ifdef CONFIG_FSNOTIFY
	__u32			i_fsnotify_mask; /* all events this inode cares about */
	struct hlist_head	i_fsnotify_marks;
#endif

#ifdef CONFIG_IMA
	atomic_t		i_readcount; /* struct files open RO */
#endif
	void			*i_private; /* fs or device private pointer */
};

static inline int inode_unhashed(struct inode *inode)
{
	return hlist_unhashed(&inode->i_hash);
}

/*
 * inode->i_mutex nesting subclasses for the lock validator:
 *
 * 0: the object of the current VFS operation
 * 1: parent
 * 2: child/target
 * 3: quota file
 *
 * The locking order between these classes is
 * parent -> child -> normal -> xattr -> quota
 */
enum inode_i_mutex_lock_class
{
	I_MUTEX_NORMAL,
	I_MUTEX_PARENT,
	I_MUTEX_CHILD,
	I_MUTEX_XATTR,
	I_MUTEX_QUOTA
};

/*
 * NOTE: in a 32bit arch with a preemptable kernel and
 * an UP compile the i_size_read/write must be atomic
 * with respect to the local cpu (unlike with preempt disabled),
 * but they don't need to be atomic with respect to other cpus like in
 * true SMP (so they need either to either locally disable irq around
 * the read or for example on x86 they can be still implemented as a
 * cmpxchg8b without the need of the lock prefix). For SMP compiles
 * and 64bit archs it makes no difference if preempt is enabled or not.
 */
static inline loff_t i_size_read(const struct inode *inode)
{
#if BITS_PER_LONG==32 && defined(CONFIG_SMP)
	loff_t i_size;
	unsigned int seq;

	do {
		seq = read_seqcount_begin(&inode->i_size_seqcount);
		i_size = inode->i_size;
	} while (read_seqcount_retry(&inode->i_size_seqcount, seq));
	return i_size;
#elif BITS_PER_LONG==32 && defined(CONFIG_PREEMPT)
	loff_t i_size;

	preempt_disable();
	i_size = inode->i_size;
	preempt_enable();
	return i_size;
#else
	return inode->i_size;
#endif
}

/*
 * NOTE: unlike i_size_read(), i_size_write() does need locking around it
 * (normally i_mutex), otherwise on 32bit/SMP an update of i_size_seqcount
 * can be lost, resulting in subsequent i_size_read() calls spinning forever.
 */
static inline void i_size_write(struct inode *inode, loff_t i_size)
{
#if BITS_PER_LONG==32 && defined(CONFIG_SMP)
	write_seqcount_begin(&inode->i_size_seqcount);
	inode->i_size = i_size;
	write_seqcount_end(&inode->i_size_seqcount);
#elif BITS_PER_LONG==32 && defined(CONFIG_PREEMPT)
	preempt_disable();
	inode->i_size = i_size;
	preempt_enable();
#else
	inode->i_size = i_size;
#endif
}

/* Helper functions so that in most cases filesystems will
 * not need to deal directly with kuid_t and kgid_t and can
 * instead deal with the raw numeric values that are stored
 * in the filesystem.
 */
static inline uid_t i_uid_read(const struct inode *inode)
{
	return from_kuid(&init_user_ns, inode->i_uid);
}

static inline gid_t i_gid_read(const struct inode *inode)
{
	return from_kgid(&init_user_ns, inode->i_gid);
}

static inline void i_uid_write(struct inode *inode, uid_t uid)
{
	inode->i_uid = make_kuid(&init_user_ns, uid);
}

static inline void i_gid_write(struct inode *inode, gid_t gid)
{
	inode->i_gid = make_kgid(&init_user_ns, gid);
}

static inline unsigned iminor(const struct inode *inode)
{
	return MINOR(inode->i_rdev);
}

static inline unsigned imajor(const struct inode *inode)
{
	return MAJOR(inode->i_rdev);
}

extern struct block_device *I_BDEV(struct inode *inode);

struct fown_struct {
	rwlock_t lock;          /* protects pid, uid, euid fields */
	struct pid *pid;	/* pid or -pgrp where SIGIO should be sent */
	enum pid_type pid_type;	/* Kind of process group SIGIO should be sent to */
	kuid_t uid, euid;	/* uid/euid of process setting the owner */
	int signum;		/* posix.1b rt signal to be delivered on IO */
};

/*
 * Track a single file's readahead state
 */
struct file_ra_state {
	pgoff_t start;			/* where readahead started */
	unsigned int size;		/* # of readahead pages */
	unsigned int async_size;	/* do asynchronous readahead when
					   there are only # of pages ahead */

	unsigned int ra_pages;		/* Maximum readahead window */
	unsigned int mmap_miss;		/* Cache miss stat for mmap accesses */
	loff_t prev_pos;		/* Cache last read() position */
};

/*
 * Check if @index falls in the readahead windows.
 */
static inline int ra_has_index(struct file_ra_state *ra, pgoff_t index)
{
	return (index >= ra->start &&
		index <  ra->start + ra->size);
}

#define FILE_MNT_WRITE_TAKEN	1
#define FILE_MNT_WRITE_RELEASED	2

struct file {
	/*
	 * fu_list becomes invalid after file_free is called and queued via
	 * fu_rcuhead for RCU freeing
	 */
	union {
		struct list_head	fu_list;
		struct rcu_head 	fu_rcuhead;
	} f_u;
	struct path		f_path;
#define f_dentry	f_path.dentry
#define f_vfsmnt	f_path.mnt
	const struct file_operations	*f_op;

	/*
	 * Protects f_ep_links, f_flags, f_pos vs i_size in lseek SEEK_CUR.
	 * Must not be taken from IRQ context.
	 */
	spinlock_t		f_lock;
#ifdef CONFIG_SMP
	int			f_sb_list_cpu;
#endif
	atomic_long_t		f_count;
	unsigned int 		f_flags;
	fmode_t			f_mode;
	loff_t			f_pos;
	struct fown_struct	f_owner;
	const struct cred	*f_cred;
	struct file_ra_state	f_ra;

	u64			f_version;
#ifdef CONFIG_SECURITY
	void			*f_security;
#endif
	/* needed for tty driver, and maybe others */
	void			*private_data;

#ifdef CONFIG_EPOLL
	/* Used by fs/eventpoll.c to link all the hooks to this file */
	struct list_head	f_ep_links;
	struct list_head	f_tfile_llink;
#endif /* #ifdef CONFIG_EPOLL */
	struct address_space	*f_mapping;
#ifdef CONFIG_DEBUG_WRITECOUNT
	unsigned long f_mnt_write_state;
#endif
};

struct file_handle {
	__u32 handle_bytes;
	int handle_type;
	/* file identifier */
	unsigned char f_handle[0];
};

#define get_file(x)	atomic_long_inc(&(x)->f_count)
#define fput_atomic(x)	atomic_long_add_unless(&(x)->f_count, -1, 1)
#define file_count(x)	atomic_long_read(&(x)->f_count)

#ifdef CONFIG_DEBUG_WRITECOUNT
static inline void file_take_write(struct file *f)
{
	WARN_ON(f->f_mnt_write_state != 0);
	f->f_mnt_write_state = FILE_MNT_WRITE_TAKEN;
}
static inline void file_release_write(struct file *f)
{
	f->f_mnt_write_state |= FILE_MNT_WRITE_RELEASED;
}
static inline void file_reset_write(struct file *f)
{
	f->f_mnt_write_state = 0;
}
static inline void file_check_state(struct file *f)
{
	/*
	 * At this point, either both or neither of these bits
	 * should be set.
	 */
	WARN_ON(f->f_mnt_write_state == FILE_MNT_WRITE_TAKEN);
	WARN_ON(f->f_mnt_write_state == FILE_MNT_WRITE_RELEASED);
}
static inline int file_check_writeable(struct file *f)
{
	if (f->f_mnt_write_state == FILE_MNT_WRITE_TAKEN)
		return 0;
	printk(KERN_WARNING "writeable file with no "
			    "mnt_want_write()\n");
	WARN_ON(1);
	return -EINVAL;
}
#else /* !CONFIG_DEBUG_WRITECOUNT */
static inline void file_take_write(struct file *filp) {}
static inline void file_release_write(struct file *filp) {}
static inline void file_reset_write(struct file *filp) {}
static inline void file_check_state(struct file *filp) {}
static inline int file_check_writeable(struct file *filp)
{
	return 0;
}
#endif /* CONFIG_DEBUG_WRITECOUNT */

#define	MAX_NON_LFS	((1UL<<31) - 1)

/* Page cache limit. The filesystems should put that into their s_maxbytes 
   limits, otherwise bad things can happen in VM. */ 
#if BITS_PER_LONG==32
#define MAX_LFS_FILESIZE	(((u64)PAGE_CACHE_SIZE << (BITS_PER_LONG-1))-1) 
#elif BITS_PER_LONG==64
#define MAX_LFS_FILESIZE 	0x7fffffffffffffffUL
#endif

#define FL_POSIX	1
#define FL_FLOCK	2
#define FL_ACCESS	8	/* not trying to lock, just looking */
#define FL_EXISTS	16	/* when unlocking, test for existence */
#define FL_LEASE	32	/* lease held on this file */
#define FL_CLOSE	64	/* unlock on close */
#define FL_SLEEP	128	/* A blocking lock */
#define FL_DOWNGRADE_PENDING	256 /* Lease is being downgraded */
#define FL_UNLOCK_PENDING	512 /* Lease is being broken */

/*
 * Special return value from posix_lock_file() and vfs_lock_file() for
 * asynchronous locking.
 */
#define FILE_LOCK_DEFERRED 1

/*
 * The POSIX file lock owner is determined by
 * the "struct files_struct" in the thread group
 * (or NULL for no owner - BSD locks).
 *
 * Lockd stuffs a "host" pointer into this.
 */
typedef struct files_struct *fl_owner_t;

struct file_lock_operations {
	void (*fl_copy_lock)(struct file_lock *, struct file_lock *);
	void (*fl_release_private)(struct file_lock *);
};

struct lock_manager_operations {
	int (*lm_compare_owner)(struct file_lock *, struct file_lock *);
	void (*lm_notify)(struct file_lock *);	/* unblock callback */
	int (*lm_grant)(struct file_lock *, struct file_lock *, int);
	void (*lm_release_private)(struct file_lock *);
	void (*lm_break)(struct file_lock *);
	int (*lm_change)(struct file_lock **, int);
};

struct lock_manager {
	struct list_head list;
};

void locks_start_grace(struct lock_manager *);
void locks_end_grace(struct lock_manager *);
int locks_in_grace(void);

/* that will die - we need it for nfs_lock_info */
#include <linux/nfs_fs_i.h>

struct file_lock {
	struct file_lock *fl_next;	/* singly linked list for this inode  */
	struct list_head fl_link;	/* doubly linked list of all locks */
	struct list_head fl_block;	/* circular list of blocked processes */
	fl_owner_t fl_owner;
	unsigned int fl_flags;
	unsigned char fl_type;
	unsigned int fl_pid;
	struct pid *fl_nspid;
	wait_queue_head_t fl_wait;
	struct file *fl_file;
	loff_t fl_start;
	loff_t fl_end;

	struct fasync_struct *	fl_fasync; /* for lease break notifications */
	/* for lease breaks: */
	unsigned long fl_break_time;
	unsigned long fl_downgrade_time;

	const struct file_lock_operations *fl_ops;	/* Callbacks for filesystems */
	const struct lock_manager_operations *fl_lmops;	/* Callbacks for lockmanagers */
	union {
		struct nfs_lock_info	nfs_fl;
		struct nfs4_lock_info	nfs4_fl;
		struct {
			struct list_head link;	/* link in AFS vnode's pending_locks list */
			int state;		/* state of grant or error if -ve */
		} afs;
	} fl_u;
};

/* The following constant reflects the upper bound of the file/locking space */
#ifndef OFFSET_MAX
#define INT_LIMIT(x)	(~((x)1 << (sizeof(x)*8 - 1)))
#define OFFSET_MAX	INT_LIMIT(loff_t)
#define OFFT_OFFSET_MAX	INT_LIMIT(off_t)
#endif

#include <linux/fcntl.h>

extern void send_sigio(struct fown_struct *fown, int fd, int band);

#ifdef CONFIG_FILE_LOCKING
extern int fcntl_getlk(struct file *, struct flock __user *);
extern int fcntl_setlk(unsigned int, struct file *, unsigned int,
			struct flock __user *);

#if BITS_PER_LONG == 32
extern int fcntl_getlk64(struct file *, struct flock64 __user *);
extern int fcntl_setlk64(unsigned int, struct file *, unsigned int,
			struct flock64 __user *);
#endif

extern int fcntl_setlease(unsigned int fd, struct file *filp, long arg);
extern int fcntl_getlease(struct file *filp);

/* fs/locks.c */
void locks_free_lock(struct file_lock *fl);
extern void locks_init_lock(struct file_lock *);
extern struct file_lock * locks_alloc_lock(void);
extern void locks_copy_lock(struct file_lock *, struct file_lock *);
extern void __locks_copy_lock(struct file_lock *, const struct file_lock *);
extern void locks_remove_posix(struct file *, fl_owner_t);
extern void locks_remove_flock(struct file *);
extern void locks_release_private(struct file_lock *);
extern void posix_test_lock(struct file *, struct file_lock *);
extern int posix_lock_file(struct file *, struct file_lock *, struct file_lock *);
extern int posix_lock_file_wait(struct file *, struct file_lock *);
extern int posix_unblock_lock(struct file *, struct file_lock *);
extern int vfs_test_lock(struct file *, struct file_lock *);
extern int vfs_lock_file(struct file *, unsigned int, struct file_lock *, struct file_lock *);
extern int vfs_cancel_lock(struct file *filp, struct file_lock *fl);
extern int flock_lock_file_wait(struct file *filp, struct file_lock *fl);
extern int __break_lease(struct inode *inode, unsigned int flags);
extern void lease_get_mtime(struct inode *, struct timespec *time);
extern int generic_setlease(struct file *, long, struct file_lock **);
extern int vfs_setlease(struct file *, long, struct file_lock **);
extern int lease_modify(struct file_lock **, int);
extern int lock_may_read(struct inode *, loff_t start, unsigned long count);
extern int lock_may_write(struct inode *, loff_t start, unsigned long count);
extern void locks_delete_block(struct file_lock *waiter);
extern void lock_flocks(void);
extern void unlock_flocks(void);
#else /* !CONFIG_FILE_LOCKING */
static inline int fcntl_getlk(struct file *file, struct flock __user *user)
{
	return -EINVAL;
}

static inline int fcntl_setlk(unsigned int fd, struct file *file,
			      unsigned int cmd, struct flock __user *user)
{
	return -EACCES;
}

#if BITS_PER_LONG == 32
static inline int fcntl_getlk64(struct file *file, struct flock64 __user *user)
{
	return -EINVAL;
}

static inline int fcntl_setlk64(unsigned int fd, struct file *file,
				unsigned int cmd, struct flock64 __user *user)
{
	return -EACCES;
}
#endif
static inline int fcntl_setlease(unsigned int fd, struct file *filp, long arg)
{
	return 0;
}

static inline int fcntl_getlease(struct file *filp)
{
	return 0;
}

static inline void locks_init_lock(struct file_lock *fl)
{
	return;
}

static inline void __locks_copy_lock(struct file_lock *new, struct file_lock *fl)
{
	return;
}

static inline void locks_copy_lock(struct file_lock *new, struct file_lock *fl)
{
	return;
}

static inline void locks_remove_posix(struct file *filp, fl_owner_t owner)
{
	return;
}

static inline void locks_remove_flock(struct file *filp)
{
	return;
}

static inline void posix_test_lock(struct file *filp, struct file_lock *fl)
{
	return;
}

static inline int posix_lock_file(struct file *filp, struct file_lock *fl,
				  struct file_lock *conflock)
{
	return -ENOLCK;
}

static inline int posix_lock_file_wait(struct file *filp, struct file_lock *fl)
{
	return -ENOLCK;
}

static inline int posix_unblock_lock(struct file *filp,
				     struct file_lock *waiter)
{
	return -ENOENT;
}

static inline int vfs_test_lock(struct file *filp, struct file_lock *fl)
{
	return 0;
}

static inline int vfs_lock_file(struct file *filp, unsigned int cmd,
				struct file_lock *fl, struct file_lock *conf)
{
	return -ENOLCK;
}

static inline int vfs_cancel_lock(struct file *filp, struct file_lock *fl)
{
	return 0;
}

static inline int flock_lock_file_wait(struct file *filp,
				       struct file_lock *request)
{
	return -ENOLCK;
}

static inline int __break_lease(struct inode *inode, unsigned int mode)
{
	return 0;
}

static inline void lease_get_mtime(struct inode *inode, struct timespec *time)
{
	return;
}

static inline int generic_setlease(struct file *filp, long arg,
				    struct file_lock **flp)
{
	return -EINVAL;
}

static inline int vfs_setlease(struct file *filp, long arg,
			       struct file_lock **lease)
{
	return -EINVAL;
}

static inline int lease_modify(struct file_lock **before, int arg)
{
	return -EINVAL;
}

static inline int lock_may_read(struct inode *inode, loff_t start,
				unsigned long len)
{
	return 1;
}

static inline int lock_may_write(struct inode *inode, loff_t start,
				 unsigned long len)
{
	return 1;
}

static inline void locks_delete_block(struct file_lock *waiter)
{
}

static inline void lock_flocks(void)
{
}

static inline void unlock_flocks(void)
{
}

#endif /* !CONFIG_FILE_LOCKING */


struct fasync_struct {
	spinlock_t		fa_lock;
	int			magic;
	int			fa_fd;
	struct fasync_struct	*fa_next; /* singly linked list */
	struct file		*fa_file;
	struct rcu_head		fa_rcu;
};

#define FASYNC_MAGIC 0x4601

/* SMP safe fasync helpers: */
extern int fasync_helper(int, struct file *, int, struct fasync_struct **);
extern struct fasync_struct *fasync_insert_entry(int, struct file *, struct fasync_struct **, struct fasync_struct *);
extern int fasync_remove_entry(struct file *, struct fasync_struct **);
extern struct fasync_struct *fasync_alloc(void);
extern void fasync_free(struct fasync_struct *);

/* can be called from interrupts */
extern void kill_fasync(struct fasync_struct **, int, int);

extern int __f_setown(struct file *filp, struct pid *, enum pid_type, int force);
extern int f_setown(struct file *filp, unsigned long arg, int force);
extern void f_delown(struct file *filp);
extern pid_t f_getown(struct file *filp);
extern int send_sigurg(struct fown_struct *fown);

/*
 *	Umount options
 */

#define MNT_FORCE	0x00000001	/* Attempt to forcibily umount */
#define MNT_DETACH	0x00000002	/* Just detach from the tree */
#define MNT_EXPIRE	0x00000004	/* Mark for expiry */
#define UMOUNT_NOFOLLOW	0x00000008	/* Don't follow symlink on umount */
#define UMOUNT_UNUSED	0x80000000	/* Flag guaranteed to be unused */

extern struct list_head super_blocks;
extern spinlock_t sb_lock;

struct super_block {
	struct list_head	s_list;		/* Keep this first */
	dev_t			s_dev;		/* search index; _not_ kdev_t */
	unsigned char		s_dirt;
	unsigned char		s_blocksize_bits;
	unsigned long		s_blocksize;
	loff_t			s_maxbytes;	/* Max file size */
	struct file_system_type	*s_type;
	const struct super_operations	*s_op;
	const struct dquot_operations	*dq_op;
	const struct quotactl_ops	*s_qcop;
	const struct export_operations *s_export_op;
	unsigned long		s_flags;
	unsigned long		s_magic;
	struct dentry		*s_root;
	struct rw_semaphore	s_umount;
	struct mutex		s_lock;
	int			s_count;
	atomic_t		s_active;
#ifdef CONFIG_SECURITY
	void                    *s_security;
#endif
	const struct xattr_handler **s_xattr;

	struct list_head	s_inodes;	/* all inodes */
	struct hlist_bl_head	s_anon;		/* anonymous dentries for (nfs) exporting */
#ifdef CONFIG_SMP
	struct list_head __percpu *s_files;
#else
	struct list_head	s_files;
#endif
	struct list_head	s_mounts;	/* list of mounts; _not_ for fs use */
	/* s_dentry_lru, s_nr_dentry_unused protected by dcache.c lru locks */
	struct list_head	s_dentry_lru;	/* unused dentry lru */
	int			s_nr_dentry_unused;	/* # of dentry on lru */

	/* s_inode_lru_lock protects s_inode_lru and s_nr_inodes_unused */
	spinlock_t		s_inode_lru_lock ____cacheline_aligned_in_smp;
	struct list_head	s_inode_lru;		/* unused inode lru */
	int			s_nr_inodes_unused;	/* # of inodes on lru */

	struct block_device	*s_bdev;
	struct backing_dev_info *s_bdi;
	struct mtd_info		*s_mtd;
	struct hlist_node	s_instances;
	struct quota_info	s_dquot;	/* Diskquota specific options */

	int			s_frozen;
	wait_queue_head_t	s_wait_unfrozen;

	char s_id[32];				/* Informational name */
	u8 s_uuid[16];				/* UUID */

	void 			*s_fs_info;	/* Filesystem private info */
	unsigned int		s_max_links;
	fmode_t			s_mode;

	/* Granularity of c/m/atime in ns.
	   Cannot be worse than a second */
	u32		   s_time_gran;

	/*
	 * The next field is for VFS *only*. No filesystems have any business
	 * even looking at it. You had been warned.
	 */
	struct mutex s_vfs_rename_mutex;	/* Kludge */

	/*
	 * Filesystem subtype.  If non-empty the filesystem type field
	 * in /proc/mounts will be "type.subtype"
	 */
	char *s_subtype;

	/*
	 * Saved mount options for lazy filesystems using
	 * generic_show_options()
	 */
	char __rcu *s_options;
	const struct dentry_operations *s_d_op; /* default d_op for dentries */

	/*
	 * Saved pool identifier for cleancache (-1 means none)
	 */
	int cleancache_poolid;

	struct shrinker s_shrink;	/* per-sb shrinker handle */

	/* Number of inodes with nlink == 0 but still referenced */
	atomic_long_t s_remove_count;

	/* Being remounted read-only */
	int s_readonly_remount;
};

/* superblock cache pruning functions */
extern void prune_icache_sb(struct super_block *sb, int nr_to_scan);
extern void prune_dcache_sb(struct super_block *sb, int nr_to_scan);

extern struct timespec current_fs_time(struct super_block *sb);

/*
 * Snapshotting support.
 */
enum {
	SB_UNFROZEN = 0,
	SB_FREEZE_WRITE	= 1,
	SB_FREEZE_TRANS = 2,
};

#define vfs_check_frozen(sb, level) \
	wait_event((sb)->s_wait_unfrozen, ((sb)->s_frozen < (level)))

extern bool inode_owner_or_capable(const struct inode *inode);

/* not quite ready to be deprecated, but... */
extern void lock_super(struct super_block *);
extern void unlock_super(struct super_block *);

/*
 * VFS helper functions..
 */
extern int vfs_create(struct inode *, struct dentry *, umode_t, struct nameidata *);
extern int vfs_mkdir(struct inode *, struct dentry *, umode_t);
extern int vfs_mknod(struct inode *, struct dentry *, umode_t, dev_t);
extern int vfs_symlink(struct inode *, struct dentry *, const char *);
extern int vfs_link(struct dentry *, struct inode *, struct dentry *);
extern int vfs_rmdir(struct inode *, struct dentry *);
extern int vfs_unlink(struct inode *, struct dentry *);
extern int vfs_rename(struct inode *, struct dentry *, struct inode *, struct dentry *);

/*
 * VFS dentry helper functions.
 */
extern void dentry_unhash(struct dentry *dentry);

/*
 * VFS file helper functions.
 */
extern void inode_init_owner(struct inode *inode, const struct inode *dir,
			umode_t mode);
/*
 * VFS FS_IOC_FIEMAP helper definitions.
 */
struct fiemap_extent_info {
	unsigned int fi_flags;		/* Flags as passed from user */
	unsigned int fi_extents_mapped;	/* Number of mapped extents */
	unsigned int fi_extents_max;	/* Size of fiemap_extent array */
	struct fiemap_extent __user *fi_extents_start; /* Start of
							fiemap_extent array */
};
int fiemap_fill_next_extent(struct fiemap_extent_info *info, u64 logical,
			    u64 phys, u64 len, u32 flags);
int fiemap_check_flags(struct fiemap_extent_info *fieinfo, u32 fs_flags);

/*
 * File types
 *
 * NOTE! These match bits 12..15 of stat.st_mode
 * (ie "(i_mode >> 12) & 15").
 */
#define DT_UNKNOWN	0
#define DT_FIFO		1
#define DT_CHR		2
#define DT_DIR		4
#define DT_BLK		6
#define DT_REG		8
#define DT_LNK		10
#define DT_SOCK		12
#define DT_WHT		14

/*
 * This is the "filldir" function type, used by readdir() to let
 * the kernel specify what kind of dirent layout it wants to have.
 * This allows the kernel to read directories into kernel space or
 * to have different dirent layouts depending on the binary type.
 */
typedef int (*filldir_t)(void *, const char *, int, loff_t, u64, unsigned);
struct block_device_operations;

/* These macros are for out of kernel modules to test that
 * the kernel supports the unlocked_ioctl and compat_ioctl
 * fields in struct file_operations. */
#define HAVE_COMPAT_IOCTL 1
#define HAVE_UNLOCKED_IOCTL 1

struct file_operations {
	struct module *owner;
	loff_t (*llseek) (struct file *, loff_t, int);
	ssize_t (*read) (struct file *, char __user *, size_t, loff_t *);
	ssize_t (*write) (struct file *, const char __user *, size_t, loff_t *);
	ssize_t (*aio_read) (struct kiocb *, const struct iovec *, unsigned long, loff_t);
	ssize_t (*aio_write) (struct kiocb *, const struct iovec *, unsigned long, loff_t);
	int (*readdir) (struct file *, void *, filldir_t);
	unsigned int (*poll) (struct file *, struct poll_table_struct *);
	long (*unlocked_ioctl) (struct file *, unsigned int, unsigned long);
	long (*compat_ioctl) (struct file *, unsigned int, unsigned long);
	int (*mmap) (struct file *, struct vm_area_struct *);
	int (*open) (struct inode *, struct file *);
	int (*flush) (struct file *, fl_owner_t id);
	int (*release) (struct inode *, struct file *);
	int (*fsync) (struct file *, loff_t, loff_t, int datasync);
	int (*aio_fsync) (struct kiocb *, int datasync);
	int (*fasync) (int, struct file *, int);
	int (*lock) (struct file *, int, struct file_lock *);
	ssize_t (*sendpage) (struct file *, struct page *, int, size_t, loff_t *, int);
	unsigned long (*get_unmapped_area)(struct file *, unsigned long, unsigned long, unsigned long, unsigned long);
	int (*check_flags)(int);
	int (*flock) (struct file *, int, struct file_lock *);
	ssize_t (*splice_write)(struct pipe_inode_info *, struct file *, loff_t *, size_t, unsigned int);
	ssize_t (*splice_read)(struct file *, loff_t *, struct pipe_inode_info *, size_t, unsigned int);
	int (*setlease)(struct file *, long, struct file_lock **);
	long (*fallocate)(struct file *file, int mode, loff_t offset,
			  loff_t len);
};

struct inode_operations {
	struct dentry * (*lookup) (struct inode *,struct dentry *, struct nameidata *);
	void * (*follow_link) (struct dentry *, struct nameidata *);
	int (*permission) (struct inode *, int);
	struct posix_acl * (*get_acl)(struct inode *, int);

	int (*readlink) (struct dentry *, char __user *,int);
	void (*put_link) (struct dentry *, struct nameidata *, void *);

	int (*create) (struct inode *,struct dentry *,umode_t,struct nameidata *);
	int (*link) (struct dentry *,struct inode *,struct dentry *);
	int (*unlink) (struct inode *,struct dentry *);
	int (*symlink) (struct inode *,struct dentry *,const char *);
	int (*mkdir) (struct inode *,struct dentry *,umode_t);
	int (*rmdir) (struct inode *,struct dentry *);
	int (*mknod) (struct inode *,struct dentry *,umode_t,dev_t);
	int (*rename) (struct inode *, struct dentry *,
			struct inode *, struct dentry *);
	void (*truncate) (struct inode *);
	int (*setattr) (struct dentry *, struct iattr *);
	int (*getattr) (struct vfsmount *mnt, struct dentry *, struct kstat *);
	int (*setxattr) (struct dentry *, const char *,const void *,size_t,int);
	ssize_t (*getxattr) (struct dentry *, const char *, void *, size_t);
	ssize_t (*listxattr) (struct dentry *, char *, size_t);
	int (*removexattr) (struct dentry *, const char *);
	int (*fiemap)(struct inode *, struct fiemap_extent_info *, u64 start,
		      u64 len);
<<<<<<< HEAD
	int (*may_create) (struct inode *, int);
	int (*may_delete) (struct inode *, struct inode *, int);


=======
	int (*update_time)(struct inode *, struct timespec *, int);
>>>>>>> 485802a6
} ____cacheline_aligned;

struct seq_file;

ssize_t rw_copy_check_uvector(int type, const struct iovec __user * uvector,
			      unsigned long nr_segs, unsigned long fast_segs,
			      struct iovec *fast_pointer,
			      struct iovec **ret_pointer);

extern ssize_t vfs_read(struct file *, char __user *, size_t, loff_t *);
extern ssize_t vfs_write(struct file *, const char __user *, size_t, loff_t *);
extern ssize_t vfs_readv(struct file *, const struct iovec __user *,
		unsigned long, loff_t *);
extern ssize_t vfs_writev(struct file *, const struct iovec __user *,
		unsigned long, loff_t *);

struct super_operations {
   	struct inode *(*alloc_inode)(struct super_block *sb);
	void (*destroy_inode)(struct inode *);

   	void (*dirty_inode) (struct inode *, int flags);
	int (*write_inode) (struct inode *, struct writeback_control *wbc);
	int (*drop_inode) (struct inode *);
	void (*evict_inode) (struct inode *);
	void (*put_super) (struct super_block *);
	void (*write_super) (struct super_block *);
	int (*sync_fs)(struct super_block *sb, int wait);
	int (*freeze_fs) (struct super_block *);
	int (*unfreeze_fs) (struct super_block *);
	int (*statfs) (struct dentry *, struct kstatfs *);
	int (*remount_fs) (struct super_block *, int *, char *);
	void (*umount_begin) (struct super_block *);

	int (*show_options)(struct seq_file *, struct dentry *);
	int (*show_devname)(struct seq_file *, struct dentry *);
	int (*show_path)(struct seq_file *, struct dentry *);
	int (*show_stats)(struct seq_file *, struct dentry *);
#ifdef CONFIG_QUOTA
	ssize_t (*quota_read)(struct super_block *, int, char *, size_t, loff_t);
	ssize_t (*quota_write)(struct super_block *, int, const char *, size_t, loff_t);
#endif
	int (*bdev_try_to_free_page)(struct super_block*, struct page*, gfp_t);
	int (*nr_cached_objects)(struct super_block *);
	void (*free_cached_objects)(struct super_block *, int);
};

/*
 * Inode state bits.  Protected by inode->i_lock
 *
 * Three bits determine the dirty state of the inode, I_DIRTY_SYNC,
 * I_DIRTY_DATASYNC and I_DIRTY_PAGES.
 *
 * Four bits define the lifetime of an inode.  Initially, inodes are I_NEW,
 * until that flag is cleared.  I_WILL_FREE, I_FREEING and I_CLEAR are set at
 * various stages of removing an inode.
 *
 * Two bits are used for locking and completion notification, I_NEW and I_SYNC.
 *
 * I_DIRTY_SYNC		Inode is dirty, but doesn't have to be written on
 *			fdatasync().  i_atime is the usual cause.
 * I_DIRTY_DATASYNC	Data-related inode changes pending. We keep track of
 *			these changes separately from I_DIRTY_SYNC so that we
 *			don't have to write inode on fdatasync() when only
 *			mtime has changed in it.
 * I_DIRTY_PAGES	Inode has dirty pages.  Inode itself may be clean.
 * I_NEW		Serves as both a mutex and completion notification.
 *			New inodes set I_NEW.  If two processes both create
 *			the same inode, one of them will release its inode and
 *			wait for I_NEW to be released before returning.
 *			Inodes in I_WILL_FREE, I_FREEING or I_CLEAR state can
 *			also cause waiting on I_NEW, without I_NEW actually
 *			being set.  find_inode() uses this to prevent returning
 *			nearly-dead inodes.
 * I_WILL_FREE		Must be set when calling write_inode_now() if i_count
 *			is zero.  I_FREEING must be set when I_WILL_FREE is
 *			cleared.
 * I_FREEING		Set when inode is about to be freed but still has dirty
 *			pages or buffers attached or the inode itself is still
 *			dirty.
 * I_CLEAR		Added by clear_inode().  In this state the inode is
 *			clean and can be destroyed.  Inode keeps I_FREEING.
 *
 *			Inodes that are I_WILL_FREE, I_FREEING or I_CLEAR are
 *			prohibited for many purposes.  iget() must wait for
 *			the inode to be completely released, then create it
 *			anew.  Other functions will just ignore such inodes,
 *			if appropriate.  I_NEW is used for waiting.
 *
 * I_SYNC		Writeback of inode is running. The bit is set during
 *			data writeback, and cleared with a wakeup on the bit
 *			address once it is done. The bit is also used to pin
 *			the inode in memory for flusher thread.
 *
 * I_REFERENCED		Marks the inode as recently references on the LRU list.
 *
 * I_DIO_WAKEUP		Never set.  Only used as a key for wait_on_bit().
 *
 * Q: What is the difference between I_WILL_FREE and I_FREEING?
 */
#define I_DIRTY_SYNC		(1 << 0)
#define I_DIRTY_DATASYNC	(1 << 1)
#define I_DIRTY_PAGES		(1 << 2)
#define __I_NEW			3
#define I_NEW			(1 << __I_NEW)
#define I_WILL_FREE		(1 << 4)
#define I_FREEING		(1 << 5)
#define I_CLEAR			(1 << 6)
#define __I_SYNC		7
#define I_SYNC			(1 << __I_SYNC)
#define I_REFERENCED		(1 << 8)
#define __I_DIO_WAKEUP		9
#define I_DIO_WAKEUP		(1 << I_DIO_WAKEUP)

#define I_DIRTY (I_DIRTY_SYNC | I_DIRTY_DATASYNC | I_DIRTY_PAGES)

extern void __mark_inode_dirty(struct inode *, int);
static inline void mark_inode_dirty(struct inode *inode)
{
	__mark_inode_dirty(inode, I_DIRTY);
}

static inline void mark_inode_dirty_sync(struct inode *inode)
{
	__mark_inode_dirty(inode, I_DIRTY_SYNC);
}

extern void inc_nlink(struct inode *inode);
extern void drop_nlink(struct inode *inode);
extern void clear_nlink(struct inode *inode);
extern void set_nlink(struct inode *inode, unsigned int nlink);

static inline void inode_inc_link_count(struct inode *inode)
{
	inc_nlink(inode);
	mark_inode_dirty(inode);
}

static inline void inode_dec_link_count(struct inode *inode)
{
	drop_nlink(inode);
	mark_inode_dirty(inode);
}

/**
 * inode_inc_iversion - increments i_version
 * @inode: inode that need to be updated
 *
 * Every time the inode is modified, the i_version field will be incremented.
 * The filesystem has to be mounted with i_version flag
 */

static inline void inode_inc_iversion(struct inode *inode)
{
       spin_lock(&inode->i_lock);
       inode->i_version++;
       spin_unlock(&inode->i_lock);
}

enum file_time_flags {
	S_ATIME = 1,
	S_MTIME = 2,
	S_CTIME = 4,
	S_VERSION = 8,
};

extern void touch_atime(struct path *);
static inline void file_accessed(struct file *file)
{
	if (!(file->f_flags & O_NOATIME))
		touch_atime(&file->f_path);
}

int sync_inode(struct inode *inode, struct writeback_control *wbc);
int sync_inode_metadata(struct inode *inode, int wait);

struct file_system_type {
	const char *name;
	int fs_flags;
	struct dentry *(*mount) (struct file_system_type *, int,
		       const char *, void *);
	void (*kill_sb) (struct super_block *);
	struct module *owner;
	struct file_system_type * next;
	struct hlist_head fs_supers;

	struct lock_class_key s_lock_key;
	struct lock_class_key s_umount_key;
	struct lock_class_key s_vfs_rename_key;

	struct lock_class_key i_lock_key;
	struct lock_class_key i_mutex_key;
	struct lock_class_key i_mutex_dir_key;
};

extern struct dentry *mount_ns(struct file_system_type *fs_type, int flags,
	void *data, int (*fill_super)(struct super_block *, void *, int));
extern struct dentry *mount_bdev(struct file_system_type *fs_type,
	int flags, const char *dev_name, void *data,
	int (*fill_super)(struct super_block *, void *, int));
extern struct dentry *mount_single(struct file_system_type *fs_type,
	int flags, void *data,
	int (*fill_super)(struct super_block *, void *, int));
extern struct dentry *mount_nodev(struct file_system_type *fs_type,
	int flags, void *data,
	int (*fill_super)(struct super_block *, void *, int));
extern struct dentry *mount_subtree(struct vfsmount *mnt, const char *path);
void generic_shutdown_super(struct super_block *sb);
void kill_block_super(struct super_block *sb);
void kill_anon_super(struct super_block *sb);
void kill_litter_super(struct super_block *sb);
void deactivate_super(struct super_block *sb);
void deactivate_locked_super(struct super_block *sb);
int set_anon_super(struct super_block *s, void *data);
int get_anon_bdev(dev_t *);
void free_anon_bdev(dev_t);
struct super_block *sget(struct file_system_type *type,
			int (*test)(struct super_block *,void *),
			int (*set)(struct super_block *,void *),
			void *data);
extern struct dentry *mount_pseudo(struct file_system_type *, char *,
	const struct super_operations *ops,
	const struct dentry_operations *dops,
	unsigned long);

/* Alas, no aliases. Too much hassle with bringing module.h everywhere */
#define fops_get(fops) \
	(((fops) && try_module_get((fops)->owner) ? (fops) : NULL))
#define fops_put(fops) \
	do { if (fops) module_put((fops)->owner); } while(0)

extern int register_filesystem(struct file_system_type *);
extern int unregister_filesystem(struct file_system_type *);
extern struct vfsmount *kern_mount_data(struct file_system_type *, void *data);
#define kern_mount(type) kern_mount_data(type, NULL)
extern void kern_unmount(struct vfsmount *mnt);
extern int may_umount_tree(struct vfsmount *);
extern int may_umount(struct vfsmount *);
extern long do_mount(char *, char *, char *, unsigned long, void *);
extern struct vfsmount *collect_mounts(struct path *);
extern void drop_collected_mounts(struct vfsmount *);
extern int iterate_mounts(int (*)(struct vfsmount *, void *), void *,
			  struct vfsmount *);
extern int vfs_statfs(struct path *, struct kstatfs *);
extern int user_statfs(const char __user *, struct kstatfs *);
extern int fd_statfs(int, struct kstatfs *);
extern int vfs_ustat(dev_t, struct kstatfs *);
extern int freeze_super(struct super_block *super);
extern int thaw_super(struct super_block *super);
extern bool our_mnt(struct vfsmount *mnt);

extern int current_umask(void);

/* /sys/fs */
extern struct kobject *fs_kobj;

#define MAX_RW_COUNT (INT_MAX & PAGE_CACHE_MASK)
extern int rw_verify_area(int, struct file *, loff_t *, size_t);

#define FLOCK_VERIFY_READ  1
#define FLOCK_VERIFY_WRITE 2

#ifdef CONFIG_FILE_LOCKING
extern int locks_mandatory_locked(struct inode *);
extern int locks_mandatory_area(int, struct inode *, struct file *, loff_t, size_t);

/*
 * Candidates for mandatory locking have the setgid bit set
 * but no group execute bit -  an otherwise meaningless combination.
 */

static inline int __mandatory_lock(struct inode *ino)
{
	return (ino->i_mode & (S_ISGID | S_IXGRP)) == S_ISGID;
}

/*
 * ... and these candidates should be on MS_MANDLOCK mounted fs,
 * otherwise these will be advisory locks
 */

static inline int mandatory_lock(struct inode *ino)
{
	return IS_MANDLOCK(ino) && __mandatory_lock(ino);
}

static inline int locks_verify_locked(struct inode *inode)
{
	if (mandatory_lock(inode))
		return locks_mandatory_locked(inode);
	return 0;
}

static inline int locks_verify_truncate(struct inode *inode,
				    struct file *filp,
				    loff_t size)
{
	if (inode->i_flock && mandatory_lock(inode))
		return locks_mandatory_area(
			FLOCK_VERIFY_WRITE, inode, filp,
			size < inode->i_size ? size : inode->i_size,
			(size < inode->i_size ? inode->i_size - size
			 : size - inode->i_size)
		);
	return 0;
}

static inline int break_lease(struct inode *inode, unsigned int mode)
{
	if (inode->i_flock)
		return __break_lease(inode, mode);
	return 0;
}
#else /* !CONFIG_FILE_LOCKING */
static inline int locks_mandatory_locked(struct inode *inode)
{
	return 0;
}

static inline int locks_mandatory_area(int rw, struct inode *inode,
				       struct file *filp, loff_t offset,
				       size_t count)
{
	return 0;
}

static inline int __mandatory_lock(struct inode *inode)
{
	return 0;
}

static inline int mandatory_lock(struct inode *inode)
{
	return 0;
}

static inline int locks_verify_locked(struct inode *inode)
{
	return 0;
}

static inline int locks_verify_truncate(struct inode *inode, struct file *filp,
					size_t size)
{
	return 0;
}

static inline int break_lease(struct inode *inode, unsigned int mode)
{
	return 0;
}

#endif /* CONFIG_FILE_LOCKING */

/* fs/open.c */

extern int do_truncate(struct dentry *, loff_t start, unsigned int time_attrs,
		       struct file *filp);
extern int do_fallocate(struct file *file, int mode, loff_t offset,
			loff_t len);
extern long do_sys_open(int dfd, const char __user *filename, int flags,
			umode_t mode);
extern struct file *filp_open(const char *, int, umode_t);
extern struct file *file_open_root(struct dentry *, struct vfsmount *,
				   const char *, int);
extern struct file * dentry_open(struct dentry *, struct vfsmount *, int,
				 const struct cred *);
extern int filp_close(struct file *, fl_owner_t id);
extern char * getname(const char __user *);

/* fs/ioctl.c */

extern int ioctl_preallocate(struct file *filp, void __user *argp);

/* fs/dcache.c */
extern void __init vfs_caches_init_early(void);
extern void __init vfs_caches_init(unsigned long);

extern struct kmem_cache *names_cachep;

#define __getname_gfp(gfp)	kmem_cache_alloc(names_cachep, (gfp))
#define __getname()		__getname_gfp(GFP_KERNEL)
#define __putname(name)		kmem_cache_free(names_cachep, (void *)(name))
#ifndef CONFIG_AUDITSYSCALL
#define putname(name)   __putname(name)
#else
extern void putname(const char *name);
#endif

#ifdef CONFIG_BLOCK
extern int register_blkdev(unsigned int, const char *);
extern void unregister_blkdev(unsigned int, const char *);
extern struct block_device *bdget(dev_t);
extern struct block_device *bdgrab(struct block_device *bdev);
extern void bd_set_size(struct block_device *, loff_t size);
extern sector_t blkdev_max_block(struct block_device *bdev);
extern void bd_forget(struct inode *inode);
extern void bdput(struct block_device *);
extern void invalidate_bdev(struct block_device *);
extern int sync_blockdev(struct block_device *bdev);
extern void kill_bdev(struct block_device *);
extern struct super_block *freeze_bdev(struct block_device *);
extern void emergency_thaw_all(void);
extern int thaw_bdev(struct block_device *bdev, struct super_block *sb);
extern int fsync_bdev(struct block_device *);
#else
static inline void bd_forget(struct inode *inode) {}
static inline int sync_blockdev(struct block_device *bdev) { return 0; }
static inline void kill_bdev(struct block_device *bdev) {}
static inline void invalidate_bdev(struct block_device *bdev) {}

static inline struct super_block *freeze_bdev(struct block_device *sb)
{
	return NULL;
}

static inline int thaw_bdev(struct block_device *bdev, struct super_block *sb)
{
	return 0;
}
#endif
extern int sync_filesystem(struct super_block *);
extern const struct file_operations def_blk_fops;
extern const struct file_operations def_chr_fops;
extern const struct file_operations bad_sock_fops;
extern const struct file_operations def_fifo_fops;
#ifdef CONFIG_BLOCK
extern int ioctl_by_bdev(struct block_device *, unsigned, unsigned long);
extern int blkdev_ioctl(struct block_device *, fmode_t, unsigned, unsigned long);
extern long compat_blkdev_ioctl(struct file *, unsigned, unsigned long);
extern int blkdev_get(struct block_device *bdev, fmode_t mode, void *holder);
extern struct block_device *blkdev_get_by_path(const char *path, fmode_t mode,
					       void *holder);
extern struct block_device *blkdev_get_by_dev(dev_t dev, fmode_t mode,
					      void *holder);
extern int blkdev_put(struct block_device *bdev, fmode_t mode);
#ifdef CONFIG_SYSFS
extern int bd_link_disk_holder(struct block_device *bdev, struct gendisk *disk);
extern void bd_unlink_disk_holder(struct block_device *bdev,
				  struct gendisk *disk);
#else
static inline int bd_link_disk_holder(struct block_device *bdev,
				      struct gendisk *disk)
{
	return 0;
}
static inline void bd_unlink_disk_holder(struct block_device *bdev,
					 struct gendisk *disk)
{
}
#endif
#endif

/* fs/char_dev.c */
#define CHRDEV_MAJOR_HASH_SIZE	255
extern int alloc_chrdev_region(dev_t *, unsigned, unsigned, const char *);
extern int register_chrdev_region(dev_t, unsigned, const char *);
extern int __register_chrdev(unsigned int major, unsigned int baseminor,
			     unsigned int count, const char *name,
			     const struct file_operations *fops);
extern void __unregister_chrdev(unsigned int major, unsigned int baseminor,
				unsigned int count, const char *name);
extern void unregister_chrdev_region(dev_t, unsigned);
extern void chrdev_show(struct seq_file *,off_t);

static inline int register_chrdev(unsigned int major, const char *name,
				  const struct file_operations *fops)
{
	return __register_chrdev(major, 0, 256, name, fops);
}

static inline void unregister_chrdev(unsigned int major, const char *name)
{
	__unregister_chrdev(major, 0, 256, name);
}

/* fs/block_dev.c */
#define BDEVNAME_SIZE	32	/* Largest string for a blockdev identifier */
#define BDEVT_SIZE	10	/* Largest string for MAJ:MIN for blkdev */

#ifdef CONFIG_BLOCK
#define BLKDEV_MAJOR_HASH_SIZE	255
extern const char *__bdevname(dev_t, char *buffer);
extern const char *bdevname(struct block_device *bdev, char *buffer);
extern struct block_device *lookup_bdev(const char *);
extern void blkdev_show(struct seq_file *,off_t);

#else
#define BLKDEV_MAJOR_HASH_SIZE	0
#endif

extern void init_special_inode(struct inode *, umode_t, dev_t);

/* Invalid inode operations -- fs/bad_inode.c */
extern void make_bad_inode(struct inode *);
extern int is_bad_inode(struct inode *);

extern const struct file_operations read_pipefifo_fops;
extern const struct file_operations write_pipefifo_fops;
extern const struct file_operations rdwr_pipefifo_fops;

#ifdef CONFIG_BLOCK
/*
 * return READ, READA, or WRITE
 */
#define bio_rw(bio)		((bio)->bi_rw & (RW_MASK | RWA_MASK))

/*
 * return data direction, READ or WRITE
 */
#define bio_data_dir(bio)	((bio)->bi_rw & 1)

extern void check_disk_size_change(struct gendisk *disk,
				   struct block_device *bdev);
extern int revalidate_disk(struct gendisk *);
extern int check_disk_change(struct block_device *);
extern int __invalidate_device(struct block_device *, bool);
extern int invalidate_partition(struct gendisk *, int);
#endif
unsigned long invalidate_mapping_pages(struct address_space *mapping,
					pgoff_t start, pgoff_t end);

static inline void invalidate_remote_inode(struct inode *inode)
{
	if (S_ISREG(inode->i_mode) || S_ISDIR(inode->i_mode) ||
	    S_ISLNK(inode->i_mode))
		invalidate_mapping_pages(inode->i_mapping, 0, -1);
}
extern int invalidate_inode_pages2(struct address_space *mapping);
extern int invalidate_inode_pages2_range(struct address_space *mapping,
					 pgoff_t start, pgoff_t end);
extern int write_inode_now(struct inode *, int);
extern int filemap_fdatawrite(struct address_space *);
extern int filemap_flush(struct address_space *);
extern int filemap_fdatawait(struct address_space *);
extern int filemap_fdatawait_range(struct address_space *, loff_t lstart,
				   loff_t lend);
extern int filemap_write_and_wait(struct address_space *mapping);
extern int filemap_write_and_wait_range(struct address_space *mapping,
				        loff_t lstart, loff_t lend);
extern int __filemap_fdatawrite_range(struct address_space *mapping,
				loff_t start, loff_t end, int sync_mode);
extern int filemap_fdatawrite_range(struct address_space *mapping,
				loff_t start, loff_t end);

extern int vfs_fsync_range(struct file *file, loff_t start, loff_t end,
			   int datasync);
extern int vfs_fsync(struct file *file, int datasync);
extern int generic_write_sync(struct file *file, loff_t pos, loff_t count);
extern void sync_supers(void);
extern void emergency_sync(void);
extern void emergency_remount(void);
#ifdef CONFIG_BLOCK
extern sector_t bmap(struct inode *, sector_t);
#endif
extern int notify_change(struct dentry *, struct iattr *);
extern int inode_permission(struct inode *, int);
extern int generic_permission(struct inode *, int);

static inline bool execute_ok(struct inode *inode)
{
	return (inode->i_mode & S_IXUGO) || S_ISDIR(inode->i_mode);
}

/*
 * get_write_access() gets write permission for a file.
 * put_write_access() releases this write permission.
 * This is used for regular files.
 * We cannot support write (and maybe mmap read-write shared) accesses and
 * MAP_DENYWRITE mmappings simultaneously. The i_writecount field of an inode
 * can have the following values:
 * 0: no writers, no VM_DENYWRITE mappings
 * < 0: (-i_writecount) vm_area_structs with VM_DENYWRITE set exist
 * > 0: (i_writecount) users are writing to the file.
 *
 * Normally we operate on that counter with atomic_{inc,dec} and it's safe
 * except for the cases where we don't hold i_writecount yet. Then we need to
 * use {get,deny}_write_access() - these functions check the sign and refuse
 * to do the change if sign is wrong.
 */
static inline int get_write_access(struct inode *inode)
{
	return atomic_inc_unless_negative(&inode->i_writecount) ? 0 : -ETXTBSY;
}
static inline int deny_write_access(struct file *file)
{
	struct inode *inode = file->f_path.dentry->d_inode;
	return atomic_dec_unless_positive(&inode->i_writecount) ? 0 : -ETXTBSY;
}
static inline void put_write_access(struct inode * inode)
{
	atomic_dec(&inode->i_writecount);
}
static inline void allow_write_access(struct file *file)
{
	if (file)
		atomic_inc(&file->f_path.dentry->d_inode->i_writecount);
}
#ifdef CONFIG_IMA
static inline void i_readcount_dec(struct inode *inode)
{
	BUG_ON(!atomic_read(&inode->i_readcount));
	atomic_dec(&inode->i_readcount);
}
static inline void i_readcount_inc(struct inode *inode)
{
	atomic_inc(&inode->i_readcount);
}
#else
static inline void i_readcount_dec(struct inode *inode)
{
	return;
}
static inline void i_readcount_inc(struct inode *inode)
{
	return;
}
#endif
extern int do_pipe_flags(int *, int);
extern struct file *create_read_pipe(struct file *f, int flags);
extern struct file *create_write_pipe(int flags);
extern void free_write_pipe(struct file *);

extern int kernel_read(struct file *, loff_t, char *, unsigned long);
extern struct file * open_exec(const char *);
 
/* fs/dcache.c -- generic fs support functions */
extern int is_subdir(struct dentry *, struct dentry *);
extern int path_is_under(struct path *, struct path *);
extern ino_t find_inode_number(struct dentry *, struct qstr *);

#include <linux/err.h>

/* needed for stackable file system support */
extern loff_t default_llseek(struct file *file, loff_t offset, int origin);

extern loff_t vfs_llseek(struct file *file, loff_t offset, int origin);

extern int inode_init_always(struct super_block *, struct inode *);
extern void inode_init_once(struct inode *);
extern void address_space_init_once(struct address_space *mapping);
extern void ihold(struct inode * inode);
extern void iput(struct inode *);
extern struct inode * igrab(struct inode *);
extern ino_t iunique(struct super_block *, ino_t);
extern int inode_needs_sync(struct inode *inode);
extern int generic_delete_inode(struct inode *inode);
static inline int generic_drop_inode(struct inode *inode)
{
	return !inode->i_nlink || inode_unhashed(inode);
}

extern struct inode *ilookup5_nowait(struct super_block *sb,
		unsigned long hashval, int (*test)(struct inode *, void *),
		void *data);
extern struct inode *ilookup5(struct super_block *sb, unsigned long hashval,
		int (*test)(struct inode *, void *), void *data);
extern struct inode *ilookup(struct super_block *sb, unsigned long ino);

extern struct inode * iget5_locked(struct super_block *, unsigned long, int (*test)(struct inode *, void *), int (*set)(struct inode *, void *), void *);
extern struct inode * iget_locked(struct super_block *, unsigned long);
extern int insert_inode_locked4(struct inode *, unsigned long, int (*test)(struct inode *, void *), void *);
extern int insert_inode_locked(struct inode *);
#ifdef CONFIG_DEBUG_LOCK_ALLOC
extern void lockdep_annotate_inode_mutex_key(struct inode *inode);
#else
static inline void lockdep_annotate_inode_mutex_key(struct inode *inode) { };
#endif
extern void unlock_new_inode(struct inode *);
extern unsigned int get_next_ino(void);

extern void __iget(struct inode * inode);
extern void iget_failed(struct inode *);
extern void clear_inode(struct inode *);
extern void __destroy_inode(struct inode *);
extern struct inode *new_inode_pseudo(struct super_block *sb);
extern struct inode *new_inode(struct super_block *sb);
extern void free_inode_nonrcu(struct inode *inode);
extern int should_remove_suid(struct dentry *);
extern int file_remove_suid(struct file *);

extern void __insert_inode_hash(struct inode *, unsigned long hashval);
static inline void insert_inode_hash(struct inode *inode)
{
	__insert_inode_hash(inode, inode->i_ino);
}

extern void __remove_inode_hash(struct inode *);
static inline void remove_inode_hash(struct inode *inode)
{
	if (!inode_unhashed(inode))
		__remove_inode_hash(inode);
}

extern void inode_sb_list_add(struct inode *inode);

#ifdef CONFIG_BLOCK
extern void submit_bio(int, struct bio *);
extern int bdev_read_only(struct block_device *);
#endif
extern int set_blocksize(struct block_device *, int);
extern int sb_set_blocksize(struct super_block *, int);
extern int sb_min_blocksize(struct super_block *, int);

extern int generic_file_mmap(struct file *, struct vm_area_struct *);
extern int generic_file_readonly_mmap(struct file *, struct vm_area_struct *);
extern int file_read_actor(read_descriptor_t * desc, struct page *page, unsigned long offset, unsigned long size);
int generic_write_checks(struct file *file, loff_t *pos, size_t *count, int isblk);
extern ssize_t generic_file_aio_read(struct kiocb *, const struct iovec *, unsigned long, loff_t);
extern ssize_t __generic_file_aio_write(struct kiocb *, const struct iovec *, unsigned long,
		loff_t *);
extern ssize_t generic_file_aio_write(struct kiocb *, const struct iovec *, unsigned long, loff_t);
extern ssize_t generic_file_direct_write(struct kiocb *, const struct iovec *,
		unsigned long *, loff_t, loff_t *, size_t, size_t);
extern ssize_t generic_file_buffered_write(struct kiocb *, const struct iovec *,
		unsigned long, loff_t, loff_t *, size_t, ssize_t);
extern ssize_t do_sync_read(struct file *filp, char __user *buf, size_t len, loff_t *ppos);
extern ssize_t do_sync_write(struct file *filp, const char __user *buf, size_t len, loff_t *ppos);
extern int generic_segment_checks(const struct iovec *iov,
		unsigned long *nr_segs, size_t *count, int access_flags);

/* fs/block_dev.c */
extern ssize_t blkdev_aio_write(struct kiocb *iocb, const struct iovec *iov,
				unsigned long nr_segs, loff_t pos);
extern int blkdev_fsync(struct file *filp, loff_t start, loff_t end,
			int datasync);
extern void block_sync_page(struct page *page);

/* fs/splice.c */
extern ssize_t generic_file_splice_read(struct file *, loff_t *,
		struct pipe_inode_info *, size_t, unsigned int);
extern ssize_t default_file_splice_read(struct file *, loff_t *,
		struct pipe_inode_info *, size_t, unsigned int);
extern ssize_t generic_file_splice_write(struct pipe_inode_info *,
		struct file *, loff_t *, size_t, unsigned int);
extern ssize_t generic_splice_sendpage(struct pipe_inode_info *pipe,
		struct file *out, loff_t *, size_t len, unsigned int flags);
extern long do_splice_direct(struct file *in, loff_t *ppos, struct file *out,
		size_t len, unsigned int flags);

extern void
file_ra_state_init(struct file_ra_state *ra, struct address_space *mapping);
extern loff_t noop_llseek(struct file *file, loff_t offset, int origin);
extern loff_t no_llseek(struct file *file, loff_t offset, int origin);
extern loff_t generic_file_llseek(struct file *file, loff_t offset, int origin);
extern loff_t generic_file_llseek_size(struct file *file, loff_t offset,
		int origin, loff_t maxsize);
extern int generic_file_open(struct inode * inode, struct file * filp);
extern int nonseekable_open(struct inode * inode, struct file * filp);

#ifdef CONFIG_FS_XIP
extern ssize_t xip_file_read(struct file *filp, char __user *buf, size_t len,
			     loff_t *ppos);
extern int xip_file_mmap(struct file * file, struct vm_area_struct * vma);
extern ssize_t xip_file_write(struct file *filp, const char __user *buf,
			      size_t len, loff_t *ppos);
extern int xip_truncate_page(struct address_space *mapping, loff_t from);
#else
static inline int xip_truncate_page(struct address_space *mapping, loff_t from)
{
	return 0;
}
#endif

#ifdef CONFIG_BLOCK
typedef void (dio_submit_t)(int rw, struct bio *bio, struct inode *inode,
			    loff_t file_offset);

enum {
	/* need locking between buffered and direct access */
	DIO_LOCKING	= 0x01,

	/* filesystem does not support filling holes */
	DIO_SKIP_HOLES	= 0x02,
};

void dio_end_io(struct bio *bio, int error);

ssize_t __blockdev_direct_IO(int rw, struct kiocb *iocb, struct inode *inode,
	struct block_device *bdev, const struct iovec *iov, loff_t offset,
	unsigned long nr_segs, get_block_t get_block, dio_iodone_t end_io,
	dio_submit_t submit_io,	int flags);

static inline ssize_t blockdev_direct_IO(int rw, struct kiocb *iocb,
		struct inode *inode, const struct iovec *iov, loff_t offset,
		unsigned long nr_segs, get_block_t get_block)
{
	return __blockdev_direct_IO(rw, iocb, inode, inode->i_sb->s_bdev, iov,
				    offset, nr_segs, get_block, NULL, NULL,
				    DIO_LOCKING | DIO_SKIP_HOLES);
}
#endif

void inode_dio_wait(struct inode *inode);
void inode_dio_done(struct inode *inode);

extern const struct file_operations generic_ro_fops;

#define special_file(m) (S_ISCHR(m)||S_ISBLK(m)||S_ISFIFO(m)||S_ISSOCK(m))

extern int vfs_readlink(struct dentry *, char __user *, int, const char *);
extern int vfs_follow_link(struct nameidata *, const char *);
extern int page_readlink(struct dentry *, char __user *, int);
extern void *page_follow_link_light(struct dentry *, struct nameidata *);
extern void page_put_link(struct dentry *, struct nameidata *, void *);
extern int __page_symlink(struct inode *inode, const char *symname, int len,
		int nofs);
extern int page_symlink(struct inode *inode, const char *symname, int len);
extern const struct inode_operations page_symlink_inode_operations;
extern int generic_readlink(struct dentry *, char __user *, int);
extern void generic_fillattr(struct inode *, struct kstat *);
extern int vfs_getattr(struct vfsmount *, struct dentry *, struct kstat *);
void __inode_add_bytes(struct inode *inode, loff_t bytes);
void inode_add_bytes(struct inode *inode, loff_t bytes);
void inode_sub_bytes(struct inode *inode, loff_t bytes);
loff_t inode_get_bytes(struct inode *inode);
void inode_set_bytes(struct inode *inode, loff_t bytes);

extern int vfs_readdir(struct file *, filldir_t, void *);

extern int vfs_stat(const char __user *, struct kstat *);
extern int vfs_lstat(const char __user *, struct kstat *);
extern int vfs_fstat(unsigned int, struct kstat *);
extern int vfs_fstatat(int , const char __user *, struct kstat *, int);

extern int do_vfs_ioctl(struct file *filp, unsigned int fd, unsigned int cmd,
		    unsigned long arg);
extern int __generic_block_fiemap(struct inode *inode,
				  struct fiemap_extent_info *fieinfo,
				  loff_t start, loff_t len,
				  get_block_t *get_block);
extern int generic_block_fiemap(struct inode *inode,
				struct fiemap_extent_info *fieinfo, u64 start,
				u64 len, get_block_t *get_block);

extern void get_filesystem(struct file_system_type *fs);
extern void put_filesystem(struct file_system_type *fs);
extern struct file_system_type *get_fs_type(const char *name);
extern struct super_block *get_super(struct block_device *);
extern struct super_block *get_super_thawed(struct block_device *);
extern struct super_block *get_active_super(struct block_device *bdev);
extern void drop_super(struct super_block *sb);
extern void iterate_supers(void (*)(struct super_block *, void *), void *);
extern void iterate_supers_type(struct file_system_type *,
			        void (*)(struct super_block *, void *), void *);

extern int dcache_dir_open(struct inode *, struct file *);
extern int dcache_dir_close(struct inode *, struct file *);
extern loff_t dcache_dir_lseek(struct file *, loff_t, int);
extern int dcache_readdir(struct file *, void *, filldir_t);
extern int simple_setattr(struct dentry *, struct iattr *);
extern int simple_getattr(struct vfsmount *, struct dentry *, struct kstat *);
extern int simple_statfs(struct dentry *, struct kstatfs *);
extern int simple_open(struct inode *inode, struct file *file);
extern int simple_link(struct dentry *, struct inode *, struct dentry *);
extern int simple_unlink(struct inode *, struct dentry *);
extern int simple_rmdir(struct inode *, struct dentry *);
extern int simple_rename(struct inode *, struct dentry *, struct inode *, struct dentry *);
extern int noop_fsync(struct file *, loff_t, loff_t, int);
extern int simple_empty(struct dentry *);
extern int simple_readpage(struct file *file, struct page *page);
extern int simple_write_begin(struct file *file, struct address_space *mapping,
			loff_t pos, unsigned len, unsigned flags,
			struct page **pagep, void **fsdata);
extern int simple_write_end(struct file *file, struct address_space *mapping,
			loff_t pos, unsigned len, unsigned copied,
			struct page *page, void *fsdata);

extern struct dentry *simple_lookup(struct inode *, struct dentry *, struct nameidata *);
extern ssize_t generic_read_dir(struct file *, char __user *, size_t, loff_t *);
extern const struct file_operations simple_dir_operations;
extern const struct inode_operations simple_dir_inode_operations;
struct tree_descr { char *name; const struct file_operations *ops; int mode; };
struct dentry *d_alloc_name(struct dentry *, const char *);
extern int simple_fill_super(struct super_block *, unsigned long, struct tree_descr *);
extern int simple_pin_fs(struct file_system_type *, struct vfsmount **mount, int *count);
extern void simple_release_fs(struct vfsmount **mount, int *count);

extern ssize_t simple_read_from_buffer(void __user *to, size_t count,
			loff_t *ppos, const void *from, size_t available);
extern ssize_t simple_write_to_buffer(void *to, size_t available, loff_t *ppos,
		const void __user *from, size_t count);

extern int generic_file_fsync(struct file *, loff_t, loff_t, int);

extern int generic_check_addressable(unsigned, u64);

#ifdef CONFIG_MIGRATION
extern int buffer_migrate_page(struct address_space *,
				struct page *, struct page *,
				enum migrate_mode);
#else
#define buffer_migrate_page NULL
#endif

extern int inode_change_ok(const struct inode *, struct iattr *);
extern int inode_newsize_ok(const struct inode *, loff_t offset);
extern void setattr_copy(struct inode *inode, const struct iattr *attr);

extern int file_update_time(struct file *file);

extern int generic_show_options(struct seq_file *m, struct dentry *root);
extern void save_mount_options(struct super_block *sb, char *options);
extern void replace_mount_options(struct super_block *sb, char *options);

static inline ino_t parent_ino(struct dentry *dentry)
{
	ino_t res;

	/*
	 * Don't strictly need d_lock here? If the parent ino could change
	 * then surely we'd have a deeper race in the caller?
	 */
	spin_lock(&dentry->d_lock);
	res = dentry->d_parent->d_inode->i_ino;
	spin_unlock(&dentry->d_lock);
	return res;
}

/* Transaction based IO helpers */

/*
 * An argresp is stored in an allocated page and holds the
 * size of the argument or response, along with its content
 */
struct simple_transaction_argresp {
	ssize_t size;
	char data[0];
};

#define SIMPLE_TRANSACTION_LIMIT (PAGE_SIZE - sizeof(struct simple_transaction_argresp))

char *simple_transaction_get(struct file *file, const char __user *buf,
				size_t size);
ssize_t simple_transaction_read(struct file *file, char __user *buf,
				size_t size, loff_t *pos);
int simple_transaction_release(struct inode *inode, struct file *file);

void simple_transaction_set(struct file *file, size_t n);

/*
 * simple attribute files
 *
 * These attributes behave similar to those in sysfs:
 *
 * Writing to an attribute immediately sets a value, an open file can be
 * written to multiple times.
 *
 * Reading from an attribute creates a buffer from the value that might get
 * read with multiple read calls. When the attribute has been read
 * completely, no further read calls are possible until the file is opened
 * again.
 *
 * All attributes contain a text representation of a numeric value
 * that are accessed with the get() and set() functions.
 */
#define DEFINE_SIMPLE_ATTRIBUTE(__fops, __get, __set, __fmt)		\
static int __fops ## _open(struct inode *inode, struct file *file)	\
{									\
	__simple_attr_check_format(__fmt, 0ull);			\
	return simple_attr_open(inode, file, __get, __set, __fmt);	\
}									\
static const struct file_operations __fops = {				\
	.owner	 = THIS_MODULE,						\
	.open	 = __fops ## _open,					\
	.release = simple_attr_release,					\
	.read	 = simple_attr_read,					\
	.write	 = simple_attr_write,					\
	.llseek	 = generic_file_llseek,					\
};

static inline __printf(1, 2)
void __simple_attr_check_format(const char *fmt, ...)
{
	/* don't do anything, just let the compiler check the arguments; */
}

int simple_attr_open(struct inode *inode, struct file *file,
		     int (*get)(void *, u64 *), int (*set)(void *, u64),
		     const char *fmt);
int simple_attr_release(struct inode *inode, struct file *file);
ssize_t simple_attr_read(struct file *file, char __user *buf,
			 size_t len, loff_t *ppos);
ssize_t simple_attr_write(struct file *file, const char __user *buf,
			  size_t len, loff_t *ppos);

struct ctl_table;
int proc_nr_files(struct ctl_table *table, int write,
		  void __user *buffer, size_t *lenp, loff_t *ppos);
int proc_nr_dentry(struct ctl_table *table, int write,
		  void __user *buffer, size_t *lenp, loff_t *ppos);
int proc_nr_inodes(struct ctl_table *table, int write,
		   void __user *buffer, size_t *lenp, loff_t *ppos);
int __init get_filesystem_list(char *buf);

#define __FMODE_EXEC		((__force int) FMODE_EXEC)
#define __FMODE_NONOTIFY	((__force int) FMODE_NONOTIFY)

#define ACC_MODE(x) ("\004\002\006\006"[(x)&O_ACCMODE])
#define OPEN_FMODE(flag) ((__force fmode_t)(((flag + 1) & O_ACCMODE) | \
					    (flag & __FMODE_NONOTIFY)))

static inline int is_sxid(umode_t mode)
{
	return (mode & S_ISUID) || ((mode & S_ISGID) && (mode & S_IXGRP));
}

static inline void inode_has_no_xattr(struct inode *inode)
{
	if (!is_sxid(inode->i_mode) && (inode->i_sb->s_flags & MS_NOSEC))
		inode->i_flags |= S_NOSEC;
}

#endif /* __KERNEL__ */
#endif /* _LINUX_FS_H */<|MERGE_RESOLUTION|>--- conflicted
+++ resolved
@@ -1700,14 +1700,11 @@
 	int (*removexattr) (struct dentry *, const char *);
 	int (*fiemap)(struct inode *, struct fiemap_extent_info *, u64 start,
 		      u64 len);
-<<<<<<< HEAD
+	int (*update_time)(struct inode *, struct timespec *, int);
 	int (*may_create) (struct inode *, int);
 	int (*may_delete) (struct inode *, struct inode *, int);
 
 
-=======
-	int (*update_time)(struct inode *, struct timespec *, int);
->>>>>>> 485802a6
 } ____cacheline_aligned;
 
 struct seq_file;
