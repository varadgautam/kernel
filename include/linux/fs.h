--- conflicted
+++ resolved
@@ -217,11 +217,8 @@
 #define MS_KERNMOUNT	(1<<22) /* this is a kern_mount call */
 #define MS_I_VERSION	(1<<23) /* Update inode I_version field */
 #define MS_STRICTATIME	(1<<24) /* Always perform atime updates */
-<<<<<<< HEAD
 #define MS_RICHACL	(1<<25) /* Supports richacls */
-=======
 #define MS_BORN		(1<<29)
->>>>>>> da5cabf8
 #define MS_ACTIVE	(1<<30)
 #define MS_NOUSER	(1<<31)
 
@@ -457,7 +454,6 @@
 #define ATTR_KILL_PRIV	(1 << 14)
 #define ATTR_OPEN	(1 << 15) /* Truncating from open(O_TRUNC) */
 #define ATTR_TIMES_SET	(1 << 16)
-#define ATTR_NO_BLOCK 	(1 << 17) /* Return EAGAIN and don't block on long truncates */
 
 /*
  * This is the Inode Attributes structure, used for notify_change().  It
@@ -1389,9 +1385,6 @@
 	/* Granularity of c/m/atime in ns.
 	   Cannot be worse than a second */
 	u32		   s_time_gran;
-#ifdef CONFIG_PRECACHE
-	u32                precache_poolid;
-#endif
 
 	/*
 	 * The next field is for VFS *only*. No filesystems have any business
@@ -1535,8 +1528,6 @@
 	int (*flock) (struct file *, int, struct file_lock *);
 	ssize_t (*splice_write)(struct pipe_inode_info *, struct file *, loff_t *, size_t, unsigned int);
 	ssize_t (*splice_read)(struct file *, loff_t *, struct pipe_inode_info *, size_t, unsigned int);
-#define HAVE_FOP_OPEN_EXEC
-	int (*open_exec) (struct inode *);
 	int (*setlease)(struct file *, long, struct file_lock **);
 };
 
