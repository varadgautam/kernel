--- conflicted
+++ resolved
@@ -231,19 +231,11 @@
 #ifndef __SYSCALL_DEFINEx
 #define __SYSCALL_DEFINEx(x, name, ...)					\
 	asmlinkage long sys##name(__MAP(x,__SC_DECL,__VA_ARGS__))	\
-<<<<<<< HEAD
-		__attribute__((alias(__stringify(SyS##name))));		\
-	ALLOW_ERROR_INJECTION(sys##name, ERRNO);			\
-	static inline long SYSC##name(__MAP(x,__SC_DECL,__VA_ARGS__));	\
-	asmlinkage long SyS##name(__MAP(x,__SC_LONG,__VA_ARGS__));	\
-	asmlinkage long SyS##name(__MAP(x,__SC_LONG,__VA_ARGS__))	\
-=======
 		__attribute__((alias(__stringify(__se_sys##name))));	\
 	ALLOW_ERROR_INJECTION(sys##name, ERRNO);			\
 	static inline long __do_sys##name(__MAP(x,__SC_DECL,__VA_ARGS__));\
 	asmlinkage long __se_sys##name(__MAP(x,__SC_LONG,__VA_ARGS__));	\
 	asmlinkage long __se_sys##name(__MAP(x,__SC_LONG,__VA_ARGS__))	\
->>>>>>> 60cc43fc
 	{								\
 		long ret = __do_sys##name(__MAP(x,__SC_CAST,__VA_ARGS__));\
 		__MAP(x,__SC_TEST,__VA_ARGS__);				\
@@ -281,16 +273,12 @@
  * Please note that these prototypes here are only provided for information
  * purposes, for static analysis, and for linking from the syscall table.
  * These functions should not be called elsewhere from kernel code.
-<<<<<<< HEAD
- */
-=======
  *
  * As the syscall calling convention may be different from the default
  * for architectures overriding the syscall calling convention, do not
  * include the prototypes if CONFIG_ARCH_HAS_SYSCALL_WRAPPER is enabled.
  */
 #ifndef CONFIG_ARCH_HAS_SYSCALL_WRAPPER
->>>>>>> 60cc43fc
 asmlinkage long sys_io_setup(unsigned nr_reqs, aio_context_t __user *ctx);
 asmlinkage long sys_io_destroy(aio_context_t ctx);
 asmlinkage long sys_io_submit(aio_context_t, long,
@@ -352,7 +340,6 @@
 #if BITS_PER_LONG == 32
 asmlinkage long sys_fcntl64(unsigned int fd,
 				unsigned int cmd, unsigned long arg);
-<<<<<<< HEAD
 #endif
 
 /* fs/inotify_user.c */
@@ -1071,726 +1058,6 @@
 asmlinkage long sys_getegid16(void);
 #endif
 
-=======
-#endif
-
-/* fs/inotify_user.c */
-asmlinkage long sys_inotify_init1(int flags);
-asmlinkage long sys_inotify_add_watch(int fd, const char __user *path,
-					u32 mask);
-asmlinkage long sys_inotify_rm_watch(int fd, __s32 wd);
-
-/* fs/ioctl.c */
-asmlinkage long sys_ioctl(unsigned int fd, unsigned int cmd,
-				unsigned long arg);
-
-/* fs/ioprio.c */
-asmlinkage long sys_ioprio_set(int which, int who, int ioprio);
-asmlinkage long sys_ioprio_get(int which, int who);
-
-/* fs/locks.c */
-asmlinkage long sys_flock(unsigned int fd, unsigned int cmd);
-
-/* fs/namei.c */
-asmlinkage long sys_mknodat(int dfd, const char __user * filename, umode_t mode,
-			    unsigned dev);
-asmlinkage long sys_mkdirat(int dfd, const char __user * pathname, umode_t mode);
-asmlinkage long sys_unlinkat(int dfd, const char __user * pathname, int flag);
-asmlinkage long sys_symlinkat(const char __user * oldname,
-			      int newdfd, const char __user * newname);
-asmlinkage long sys_linkat(int olddfd, const char __user *oldname,
-			   int newdfd, const char __user *newname, int flags);
-asmlinkage long sys_renameat(int olddfd, const char __user * oldname,
-			     int newdfd, const char __user * newname);
-
-/* fs/namespace.c */
-asmlinkage long sys_umount(char __user *name, int flags);
-asmlinkage long sys_mount(char __user *dev_name, char __user *dir_name,
-				char __user *type, unsigned long flags,
-				void __user *data);
-asmlinkage long sys_pivot_root(const char __user *new_root,
-				const char __user *put_old);
-
-/* fs/nfsctl.c */
-
-/* fs/open.c */
-asmlinkage long sys_statfs(const char __user * path,
-				struct statfs __user *buf);
-asmlinkage long sys_statfs64(const char __user *path, size_t sz,
-				struct statfs64 __user *buf);
-asmlinkage long sys_fstatfs(unsigned int fd, struct statfs __user *buf);
-asmlinkage long sys_fstatfs64(unsigned int fd, size_t sz,
-				struct statfs64 __user *buf);
-asmlinkage long sys_truncate(const char __user *path, long length);
-asmlinkage long sys_ftruncate(unsigned int fd, unsigned long length);
-#if BITS_PER_LONG == 32
-asmlinkage long sys_truncate64(const char __user *path, loff_t length);
-asmlinkage long sys_ftruncate64(unsigned int fd, loff_t length);
-#endif
-asmlinkage long sys_fallocate(int fd, int mode, loff_t offset, loff_t len);
-asmlinkage long sys_faccessat(int dfd, const char __user *filename, int mode);
-asmlinkage long sys_chdir(const char __user *filename);
-asmlinkage long sys_fchdir(unsigned int fd);
-asmlinkage long sys_chroot(const char __user *filename);
-asmlinkage long sys_fchmod(unsigned int fd, umode_t mode);
-asmlinkage long sys_fchmodat(int dfd, const char __user * filename,
-			     umode_t mode);
-asmlinkage long sys_fchownat(int dfd, const char __user *filename, uid_t user,
-			     gid_t group, int flag);
-asmlinkage long sys_fchown(unsigned int fd, uid_t user, gid_t group);
-asmlinkage long sys_openat(int dfd, const char __user *filename, int flags,
-			   umode_t mode);
-asmlinkage long sys_close(unsigned int fd);
-asmlinkage long sys_vhangup(void);
-
-/* fs/pipe.c */
-asmlinkage long sys_pipe2(int __user *fildes, int flags);
-
-/* fs/quota.c */
-asmlinkage long sys_quotactl(unsigned int cmd, const char __user *special,
-				qid_t id, void __user *addr);
-
-/* fs/readdir.c */
-asmlinkage long sys_getdents64(unsigned int fd,
-				struct linux_dirent64 __user *dirent,
-				unsigned int count);
-
-/* fs/read_write.c */
-asmlinkage long sys_llseek(unsigned int fd, unsigned long offset_high,
-			unsigned long offset_low, loff_t __user *result,
-			unsigned int whence);
-asmlinkage long sys_lseek(unsigned int fd, off_t offset,
-			  unsigned int whence);
-asmlinkage long sys_read(unsigned int fd, char __user *buf, size_t count);
-asmlinkage long sys_write(unsigned int fd, const char __user *buf,
-			  size_t count);
-asmlinkage long sys_readv(unsigned long fd,
-			  const struct iovec __user *vec,
-			  unsigned long vlen);
-asmlinkage long sys_writev(unsigned long fd,
-			   const struct iovec __user *vec,
-			   unsigned long vlen);
-asmlinkage long sys_pread64(unsigned int fd, char __user *buf,
-			    size_t count, loff_t pos);
-asmlinkage long sys_pwrite64(unsigned int fd, const char __user *buf,
-			     size_t count, loff_t pos);
-asmlinkage long sys_preadv(unsigned long fd, const struct iovec __user *vec,
-			   unsigned long vlen, unsigned long pos_l, unsigned long pos_h);
-asmlinkage long sys_pwritev(unsigned long fd, const struct iovec __user *vec,
-			    unsigned long vlen, unsigned long pos_l, unsigned long pos_h);
-
-/* fs/sendfile.c */
-asmlinkage long sys_sendfile64(int out_fd, int in_fd,
-			       loff_t __user *offset, size_t count);
-
-/* fs/select.c */
-asmlinkage long sys_pselect6(int, fd_set __user *, fd_set __user *,
-			     fd_set __user *, struct timespec __user *,
-			     void __user *);
-asmlinkage long sys_ppoll(struct pollfd __user *, unsigned int,
-			  struct timespec __user *, const sigset_t __user *,
-			  size_t);
-
-/* fs/signalfd.c */
-asmlinkage long sys_signalfd4(int ufd, sigset_t __user *user_mask, size_t sizemask, int flags);
-
-/* fs/splice.c */
-asmlinkage long sys_vmsplice(int fd, const struct iovec __user *iov,
-			     unsigned long nr_segs, unsigned int flags);
-asmlinkage long sys_splice(int fd_in, loff_t __user *off_in,
-			   int fd_out, loff_t __user *off_out,
-			   size_t len, unsigned int flags);
-asmlinkage long sys_tee(int fdin, int fdout, size_t len, unsigned int flags);
-
-/* fs/stat.c */
-asmlinkage long sys_readlinkat(int dfd, const char __user *path, char __user *buf,
-			       int bufsiz);
-asmlinkage long sys_newfstatat(int dfd, const char __user *filename,
-			       struct stat __user *statbuf, int flag);
-asmlinkage long sys_newfstat(unsigned int fd, struct stat __user *statbuf);
-#if defined(__ARCH_WANT_STAT64) || defined(__ARCH_WANT_COMPAT_STAT64)
-asmlinkage long sys_fstat64(unsigned long fd, struct stat64 __user *statbuf);
-asmlinkage long sys_fstatat64(int dfd, const char __user *filename,
-			       struct stat64 __user *statbuf, int flag);
-#endif
-
-/* fs/sync.c */
-asmlinkage long sys_sync(void);
-asmlinkage long sys_fsync(unsigned int fd);
-asmlinkage long sys_fdatasync(unsigned int fd);
-asmlinkage long sys_sync_file_range2(int fd, unsigned int flags,
-				     loff_t offset, loff_t nbytes);
-asmlinkage long sys_sync_file_range(int fd, loff_t offset, loff_t nbytes,
-					unsigned int flags);
-
-/* fs/timerfd.c */
-asmlinkage long sys_timerfd_create(int clockid, int flags);
-asmlinkage long sys_timerfd_settime(int ufd, int flags,
-				    const struct itimerspec __user *utmr,
-				    struct itimerspec __user *otmr);
-asmlinkage long sys_timerfd_gettime(int ufd, struct itimerspec __user *otmr);
-
-/* fs/utimes.c */
-asmlinkage long sys_utimensat(int dfd, const char __user *filename,
-				struct timespec __user *utimes, int flags);
-
-/* kernel/acct.c */
-asmlinkage long sys_acct(const char __user *name);
-
-/* kernel/capability.c */
-asmlinkage long sys_capget(cap_user_header_t header,
-				cap_user_data_t dataptr);
-asmlinkage long sys_capset(cap_user_header_t header,
-				const cap_user_data_t data);
-
-/* kernel/exec_domain.c */
-asmlinkage long sys_personality(unsigned int personality);
-
-/* kernel/exit.c */
-asmlinkage long sys_exit(int error_code);
-asmlinkage long sys_exit_group(int error_code);
-asmlinkage long sys_waitid(int which, pid_t pid,
-			   struct siginfo __user *infop,
-			   int options, struct rusage __user *ru);
-
-/* kernel/fork.c */
-asmlinkage long sys_set_tid_address(int __user *tidptr);
-asmlinkage long sys_unshare(unsigned long unshare_flags);
-
-/* kernel/futex.c */
-asmlinkage long sys_futex(u32 __user *uaddr, int op, u32 val,
-			struct timespec __user *utime, u32 __user *uaddr2,
-			u32 val3);
-asmlinkage long sys_get_robust_list(int pid,
-				    struct robust_list_head __user * __user *head_ptr,
-				    size_t __user *len_ptr);
-asmlinkage long sys_set_robust_list(struct robust_list_head __user *head,
-				    size_t len);
-
-/* kernel/hrtimer.c */
-asmlinkage long sys_nanosleep(struct timespec __user *rqtp, struct timespec __user *rmtp);
-
-/* kernel/itimer.c */
-asmlinkage long sys_getitimer(int which, struct itimerval __user *value);
-asmlinkage long sys_setitimer(int which,
-				struct itimerval __user *value,
-				struct itimerval __user *ovalue);
-
-/* kernel/kexec.c */
-asmlinkage long sys_kexec_load(unsigned long entry, unsigned long nr_segments,
-				struct kexec_segment __user *segments,
-				unsigned long flags);
-
-/* kernel/module.c */
-asmlinkage long sys_init_module(void __user *umod, unsigned long len,
-				const char __user *uargs);
-asmlinkage long sys_delete_module(const char __user *name_user,
-				unsigned int flags);
-
-/* kernel/posix-timers.c */
-asmlinkage long sys_timer_create(clockid_t which_clock,
-				 struct sigevent __user *timer_event_spec,
-				 timer_t __user * created_timer_id);
-asmlinkage long sys_timer_gettime(timer_t timer_id,
-				struct itimerspec __user *setting);
-asmlinkage long sys_timer_getoverrun(timer_t timer_id);
-asmlinkage long sys_timer_settime(timer_t timer_id, int flags,
-				const struct itimerspec __user *new_setting,
-				struct itimerspec __user *old_setting);
-asmlinkage long sys_timer_delete(timer_t timer_id);
-asmlinkage long sys_clock_settime(clockid_t which_clock,
-				const struct timespec __user *tp);
-asmlinkage long sys_clock_gettime(clockid_t which_clock,
-				struct timespec __user *tp);
-asmlinkage long sys_clock_getres(clockid_t which_clock,
-				struct timespec __user *tp);
-asmlinkage long sys_clock_nanosleep(clockid_t which_clock, int flags,
-				const struct timespec __user *rqtp,
-				struct timespec __user *rmtp);
-
-/* kernel/printk.c */
-asmlinkage long sys_syslog(int type, char __user *buf, int len);
-
-/* kernel/ptrace.c */
-asmlinkage long sys_ptrace(long request, long pid, unsigned long addr,
-			   unsigned long data);
-/* kernel/sched/core.c */
-
-asmlinkage long sys_sched_setparam(pid_t pid,
-					struct sched_param __user *param);
-asmlinkage long sys_sched_setscheduler(pid_t pid, int policy,
-					struct sched_param __user *param);
-asmlinkage long sys_sched_getscheduler(pid_t pid);
-asmlinkage long sys_sched_getparam(pid_t pid,
-					struct sched_param __user *param);
-asmlinkage long sys_sched_setaffinity(pid_t pid, unsigned int len,
-					unsigned long __user *user_mask_ptr);
-asmlinkage long sys_sched_getaffinity(pid_t pid, unsigned int len,
-					unsigned long __user *user_mask_ptr);
-asmlinkage long sys_sched_yield(void);
-asmlinkage long sys_sched_get_priority_max(int policy);
-asmlinkage long sys_sched_get_priority_min(int policy);
-asmlinkage long sys_sched_rr_get_interval(pid_t pid,
-					struct timespec __user *interval);
-
-/* kernel/signal.c */
-asmlinkage long sys_restart_syscall(void);
-asmlinkage long sys_kill(pid_t pid, int sig);
-asmlinkage long sys_tkill(pid_t pid, int sig);
-asmlinkage long sys_tgkill(pid_t tgid, pid_t pid, int sig);
-asmlinkage long sys_sigaltstack(const struct sigaltstack __user *uss,
-				struct sigaltstack __user *uoss);
-asmlinkage long sys_rt_sigsuspend(sigset_t __user *unewset, size_t sigsetsize);
-#ifndef CONFIG_ODD_RT_SIGACTION
-asmlinkage long sys_rt_sigaction(int,
-				 const struct sigaction __user *,
-				 struct sigaction __user *,
-				 size_t);
-#endif
-asmlinkage long sys_rt_sigprocmask(int how, sigset_t __user *set,
-				sigset_t __user *oset, size_t sigsetsize);
-asmlinkage long sys_rt_sigpending(sigset_t __user *set, size_t sigsetsize);
-asmlinkage long sys_rt_sigtimedwait(const sigset_t __user *uthese,
-				siginfo_t __user *uinfo,
-				const struct timespec __user *uts,
-				size_t sigsetsize);
-asmlinkage long sys_rt_sigqueueinfo(pid_t pid, int sig, siginfo_t __user *uinfo);
-
-/* kernel/sys.c */
-asmlinkage long sys_setpriority(int which, int who, int niceval);
-asmlinkage long sys_getpriority(int which, int who);
-asmlinkage long sys_reboot(int magic1, int magic2, unsigned int cmd,
-				void __user *arg);
-asmlinkage long sys_setregid(gid_t rgid, gid_t egid);
-asmlinkage long sys_setgid(gid_t gid);
-asmlinkage long sys_setreuid(uid_t ruid, uid_t euid);
-asmlinkage long sys_setuid(uid_t uid);
-asmlinkage long sys_setresuid(uid_t ruid, uid_t euid, uid_t suid);
-asmlinkage long sys_getresuid(uid_t __user *ruid, uid_t __user *euid, uid_t __user *suid);
-asmlinkage long sys_setresgid(gid_t rgid, gid_t egid, gid_t sgid);
-asmlinkage long sys_getresgid(gid_t __user *rgid, gid_t __user *egid, gid_t __user *sgid);
-asmlinkage long sys_setfsuid(uid_t uid);
-asmlinkage long sys_setfsgid(gid_t gid);
-asmlinkage long sys_times(struct tms __user *tbuf);
-asmlinkage long sys_setpgid(pid_t pid, pid_t pgid);
-asmlinkage long sys_getpgid(pid_t pid);
-asmlinkage long sys_getsid(pid_t pid);
-asmlinkage long sys_setsid(void);
-asmlinkage long sys_getgroups(int gidsetsize, gid_t __user *grouplist);
-asmlinkage long sys_setgroups(int gidsetsize, gid_t __user *grouplist);
-asmlinkage long sys_newuname(struct new_utsname __user *name);
-asmlinkage long sys_sethostname(char __user *name, int len);
-asmlinkage long sys_setdomainname(char __user *name, int len);
-asmlinkage long sys_getrlimit(unsigned int resource,
-				struct rlimit __user *rlim);
-asmlinkage long sys_setrlimit(unsigned int resource,
-				struct rlimit __user *rlim);
-asmlinkage long sys_getrusage(int who, struct rusage __user *ru);
-asmlinkage long sys_umask(int mask);
-asmlinkage long sys_prctl(int option, unsigned long arg2, unsigned long arg3,
-			unsigned long arg4, unsigned long arg5);
-asmlinkage long sys_getcpu(unsigned __user *cpu, unsigned __user *node, struct getcpu_cache __user *cache);
-
-/* kernel/time.c */
-asmlinkage long sys_gettimeofday(struct timeval __user *tv,
-				struct timezone __user *tz);
-asmlinkage long sys_settimeofday(struct timeval __user *tv,
-				struct timezone __user *tz);
-asmlinkage long sys_adjtimex(struct timex __user *txc_p);
-
-/* kernel/timer.c */
-asmlinkage long sys_getpid(void);
-asmlinkage long sys_getppid(void);
-asmlinkage long sys_getuid(void);
-asmlinkage long sys_geteuid(void);
-asmlinkage long sys_getgid(void);
-asmlinkage long sys_getegid(void);
-asmlinkage long sys_gettid(void);
-asmlinkage long sys_sysinfo(struct sysinfo __user *info);
-
-/* ipc/mqueue.c */
-asmlinkage long sys_mq_open(const char __user *name, int oflag, umode_t mode, struct mq_attr __user *attr);
-asmlinkage long sys_mq_unlink(const char __user *name);
-asmlinkage long sys_mq_timedsend(mqd_t mqdes, const char __user *msg_ptr, size_t msg_len, unsigned int msg_prio, const struct timespec __user *abs_timeout);
-asmlinkage long sys_mq_timedreceive(mqd_t mqdes, char __user *msg_ptr, size_t msg_len, unsigned int __user *msg_prio, const struct timespec __user *abs_timeout);
-asmlinkage long sys_mq_notify(mqd_t mqdes, const struct sigevent __user *notification);
-asmlinkage long sys_mq_getsetattr(mqd_t mqdes, const struct mq_attr __user *mqstat, struct mq_attr __user *omqstat);
-
-/* ipc/msg.c */
-asmlinkage long sys_msgget(key_t key, int msgflg);
-asmlinkage long sys_msgctl(int msqid, int cmd, struct msqid_ds __user *buf);
-asmlinkage long sys_msgrcv(int msqid, struct msgbuf __user *msgp,
-				size_t msgsz, long msgtyp, int msgflg);
-asmlinkage long sys_msgsnd(int msqid, struct msgbuf __user *msgp,
-				size_t msgsz, int msgflg);
-
-/* ipc/sem.c */
-asmlinkage long sys_semget(key_t key, int nsems, int semflg);
-asmlinkage long sys_semctl(int semid, int semnum, int cmd, unsigned long arg);
-asmlinkage long sys_semtimedop(int semid, struct sembuf __user *sops,
-				unsigned nsops,
-				const struct timespec __user *timeout);
-asmlinkage long sys_semop(int semid, struct sembuf __user *sops,
-				unsigned nsops);
-
-/* ipc/shm.c */
-asmlinkage long sys_shmget(key_t key, size_t size, int flag);
-asmlinkage long sys_shmctl(int shmid, int cmd, struct shmid_ds __user *buf);
-asmlinkage long sys_shmat(int shmid, char __user *shmaddr, int shmflg);
-asmlinkage long sys_shmdt(char __user *shmaddr);
-
-/* net/socket.c */
-asmlinkage long sys_socket(int, int, int);
-asmlinkage long sys_socketpair(int, int, int, int __user *);
-asmlinkage long sys_bind(int, struct sockaddr __user *, int);
-asmlinkage long sys_listen(int, int);
-asmlinkage long sys_accept(int, struct sockaddr __user *, int __user *);
-asmlinkage long sys_connect(int, struct sockaddr __user *, int);
-asmlinkage long sys_getsockname(int, struct sockaddr __user *, int __user *);
-asmlinkage long sys_getpeername(int, struct sockaddr __user *, int __user *);
-asmlinkage long sys_sendto(int, void __user *, size_t, unsigned,
-				struct sockaddr __user *, int);
-asmlinkage long sys_recvfrom(int, void __user *, size_t, unsigned,
-				struct sockaddr __user *, int __user *);
-asmlinkage long sys_setsockopt(int fd, int level, int optname,
-				char __user *optval, int optlen);
-asmlinkage long sys_getsockopt(int fd, int level, int optname,
-				char __user *optval, int __user *optlen);
-asmlinkage long sys_shutdown(int, int);
-asmlinkage long sys_sendmsg(int fd, struct user_msghdr __user *msg, unsigned flags);
-asmlinkage long sys_recvmsg(int fd, struct user_msghdr __user *msg, unsigned flags);
-
-/* mm/filemap.c */
-asmlinkage long sys_readahead(int fd, loff_t offset, size_t count);
-
-/* mm/nommu.c, also with MMU */
-asmlinkage long sys_brk(unsigned long brk);
-asmlinkage long sys_munmap(unsigned long addr, size_t len);
-asmlinkage long sys_mremap(unsigned long addr,
-			   unsigned long old_len, unsigned long new_len,
-			   unsigned long flags, unsigned long new_addr);
-
-/* security/keys/keyctl.c */
-asmlinkage long sys_add_key(const char __user *_type,
-			    const char __user *_description,
-			    const void __user *_payload,
-			    size_t plen,
-			    key_serial_t destringid);
-asmlinkage long sys_request_key(const char __user *_type,
-				const char __user *_description,
-				const char __user *_callout_info,
-				key_serial_t destringid);
-asmlinkage long sys_keyctl(int cmd, unsigned long arg2, unsigned long arg3,
-			   unsigned long arg4, unsigned long arg5);
-
-/* arch/example/kernel/sys_example.c */
-#ifdef CONFIG_CLONE_BACKWARDS
-asmlinkage long sys_clone(unsigned long, unsigned long, int __user *, unsigned long,
-	       int __user *);
-#else
-#ifdef CONFIG_CLONE_BACKWARDS3
-asmlinkage long sys_clone(unsigned long, unsigned long, int, int __user *,
-			  int __user *, unsigned long);
-#else
-asmlinkage long sys_clone(unsigned long, unsigned long, int __user *,
-	       int __user *, unsigned long);
-#endif
-#endif
-asmlinkage long sys_execve(const char __user *filename,
-		const char __user *const __user *argv,
-		const char __user *const __user *envp);
-
-/* mm/fadvise.c */
-asmlinkage long sys_fadvise64_64(int fd, loff_t offset, loff_t len, int advice);
-
-/* mm/, CONFIG_MMU only */
-asmlinkage long sys_swapon(const char __user *specialfile, int swap_flags);
-asmlinkage long sys_swapoff(const char __user *specialfile);
-asmlinkage long sys_mprotect(unsigned long start, size_t len,
-				unsigned long prot);
-asmlinkage long sys_msync(unsigned long start, size_t len, int flags);
-asmlinkage long sys_mlock(unsigned long start, size_t len);
-asmlinkage long sys_munlock(unsigned long start, size_t len);
-asmlinkage long sys_mlockall(int flags);
-asmlinkage long sys_munlockall(void);
-asmlinkage long sys_mincore(unsigned long start, size_t len,
-				unsigned char __user * vec);
-asmlinkage long sys_madvise(unsigned long start, size_t len, int behavior);
-asmlinkage long sys_remap_file_pages(unsigned long start, unsigned long size,
-			unsigned long prot, unsigned long pgoff,
-			unsigned long flags);
-asmlinkage long sys_mbind(unsigned long start, unsigned long len,
-				unsigned long mode,
-				const unsigned long __user *nmask,
-				unsigned long maxnode,
-				unsigned flags);
-asmlinkage long sys_get_mempolicy(int __user *policy,
-				unsigned long __user *nmask,
-				unsigned long maxnode,
-				unsigned long addr, unsigned long flags);
-asmlinkage long sys_set_mempolicy(int mode, const unsigned long __user *nmask,
-				unsigned long maxnode);
-asmlinkage long sys_migrate_pages(pid_t pid, unsigned long maxnode,
-				const unsigned long __user *from,
-				const unsigned long __user *to);
-asmlinkage long sys_move_pages(pid_t pid, unsigned long nr_pages,
-				const void __user * __user *pages,
-				const int __user *nodes,
-				int __user *status,
-				int flags);
-
-asmlinkage long sys_rt_tgsigqueueinfo(pid_t tgid, pid_t  pid, int sig,
-		siginfo_t __user *uinfo);
-asmlinkage long sys_perf_event_open(
-		struct perf_event_attr __user *attr_uptr,
-		pid_t pid, int cpu, int group_fd, unsigned long flags);
-asmlinkage long sys_accept4(int, struct sockaddr __user *, int __user *, int);
-asmlinkage long sys_recvmmsg(int fd, struct mmsghdr __user *msg,
-			     unsigned int vlen, unsigned flags,
-			     struct timespec __user *timeout);
-
-asmlinkage long sys_wait4(pid_t pid, int __user *stat_addr,
-				int options, struct rusage __user *ru);
-asmlinkage long sys_prlimit64(pid_t pid, unsigned int resource,
-				const struct rlimit64 __user *new_rlim,
-				struct rlimit64 __user *old_rlim);
-asmlinkage long sys_fanotify_init(unsigned int flags, unsigned int event_f_flags);
-asmlinkage long sys_fanotify_mark(int fanotify_fd, unsigned int flags,
-				  u64 mask, int fd,
-				  const char  __user *pathname);
-asmlinkage long sys_name_to_handle_at(int dfd, const char __user *name,
-				      struct file_handle __user *handle,
-				      int __user *mnt_id, int flag);
-asmlinkage long sys_open_by_handle_at(int mountdirfd,
-				      struct file_handle __user *handle,
-				      int flags);
-asmlinkage long sys_clock_adjtime(clockid_t which_clock,
-				struct timex __user *tx);
-asmlinkage long sys_syncfs(int fd);
-asmlinkage long sys_setns(int fd, int nstype);
-asmlinkage long sys_sendmmsg(int fd, struct mmsghdr __user *msg,
-			     unsigned int vlen, unsigned flags);
-asmlinkage long sys_process_vm_readv(pid_t pid,
-				     const struct iovec __user *lvec,
-				     unsigned long liovcnt,
-				     const struct iovec __user *rvec,
-				     unsigned long riovcnt,
-				     unsigned long flags);
-asmlinkage long sys_process_vm_writev(pid_t pid,
-				      const struct iovec __user *lvec,
-				      unsigned long liovcnt,
-				      const struct iovec __user *rvec,
-				      unsigned long riovcnt,
-				      unsigned long flags);
-asmlinkage long sys_kcmp(pid_t pid1, pid_t pid2, int type,
-			 unsigned long idx1, unsigned long idx2);
-asmlinkage long sys_finit_module(int fd, const char __user *uargs, int flags);
-asmlinkage long sys_sched_setattr(pid_t pid,
-					struct sched_attr __user *attr,
-					unsigned int flags);
-asmlinkage long sys_sched_getattr(pid_t pid,
-					struct sched_attr __user *attr,
-					unsigned int size,
-					unsigned int flags);
-asmlinkage long sys_renameat2(int olddfd, const char __user *oldname,
-			      int newdfd, const char __user *newname,
-			      unsigned int flags);
-asmlinkage long sys_seccomp(unsigned int op, unsigned int flags,
-			    const char __user *uargs);
-asmlinkage long sys_getrandom(char __user *buf, size_t count,
-			      unsigned int flags);
-asmlinkage long sys_memfd_create(const char __user *uname_ptr, unsigned int flags);
-asmlinkage long sys_bpf(int cmd, union bpf_attr *attr, unsigned int size);
-asmlinkage long sys_execveat(int dfd, const char __user *filename,
-			const char __user *const __user *argv,
-			const char __user *const __user *envp, int flags);
-asmlinkage long sys_userfaultfd(int flags);
-asmlinkage long sys_membarrier(int cmd, int flags);
-asmlinkage long sys_mlock2(unsigned long start, size_t len, int flags);
-asmlinkage long sys_copy_file_range(int fd_in, loff_t __user *off_in,
-				    int fd_out, loff_t __user *off_out,
-				    size_t len, unsigned int flags);
-asmlinkage long sys_preadv2(unsigned long fd, const struct iovec __user *vec,
-			    unsigned long vlen, unsigned long pos_l, unsigned long pos_h,
-			    rwf_t flags);
-asmlinkage long sys_pwritev2(unsigned long fd, const struct iovec __user *vec,
-			    unsigned long vlen, unsigned long pos_l, unsigned long pos_h,
-			    rwf_t flags);
-asmlinkage long sys_pkey_mprotect(unsigned long start, size_t len,
-				  unsigned long prot, int pkey);
-asmlinkage long sys_pkey_alloc(unsigned long flags, unsigned long init_val);
-asmlinkage long sys_pkey_free(int pkey);
-asmlinkage long sys_statx(int dfd, const char __user *path, unsigned flags,
-			  unsigned mask, struct statx __user *buffer);
-
-
-/*
- * Architecture-specific system calls
- */
-
-/* arch/x86/kernel/ioport.c */
-asmlinkage long sys_ioperm(unsigned long from, unsigned long num, int on);
-
-/* pciconfig: alpha, arm, arm64, ia64, sparc */
-asmlinkage long sys_pciconfig_read(unsigned long bus, unsigned long dfn,
-				unsigned long off, unsigned long len,
-				void __user *buf);
-asmlinkage long sys_pciconfig_write(unsigned long bus, unsigned long dfn,
-				unsigned long off, unsigned long len,
-				void __user *buf);
-asmlinkage long sys_pciconfig_iobase(long which, unsigned long bus, unsigned long devfn);
-
-/* powerpc */
-asmlinkage long sys_spu_run(int fd, __u32 __user *unpc,
-				 __u32 __user *ustatus);
-asmlinkage long sys_spu_create(const char __user *name,
-		unsigned int flags, umode_t mode, int fd);
-
-
-/*
- * Deprecated system calls which are still defined in
- * include/uapi/asm-generic/unistd.h and wanted by >= 1 arch
- */
-
-/* __ARCH_WANT_SYSCALL_NO_AT */
-asmlinkage long sys_open(const char __user *filename,
-				int flags, umode_t mode);
-asmlinkage long sys_link(const char __user *oldname,
-				const char __user *newname);
-asmlinkage long sys_unlink(const char __user *pathname);
-asmlinkage long sys_mknod(const char __user *filename, umode_t mode,
-				unsigned dev);
-asmlinkage long sys_chmod(const char __user *filename, umode_t mode);
-asmlinkage long sys_chown(const char __user *filename,
-				uid_t user, gid_t group);
-asmlinkage long sys_mkdir(const char __user *pathname, umode_t mode);
-asmlinkage long sys_rmdir(const char __user *pathname);
-asmlinkage long sys_lchown(const char __user *filename,
-				uid_t user, gid_t group);
-asmlinkage long sys_access(const char __user *filename, int mode);
-asmlinkage long sys_rename(const char __user *oldname,
-				const char __user *newname);
-asmlinkage long sys_symlink(const char __user *old, const char __user *new);
-asmlinkage long sys_utimes(char __user *filename,
-				struct timeval __user *utimes);
-#if defined(__ARCH_WANT_STAT64) || defined(__ARCH_WANT_COMPAT_STAT64)
-asmlinkage long sys_stat64(const char __user *filename,
-				struct stat64 __user *statbuf);
-asmlinkage long sys_lstat64(const char __user *filename,
-				struct stat64 __user *statbuf);
-#endif
-
-/* __ARCH_WANT_SYSCALL_NO_FLAGS */
-asmlinkage long sys_pipe(int __user *fildes);
-asmlinkage long sys_dup2(unsigned int oldfd, unsigned int newfd);
-asmlinkage long sys_epoll_create(int size);
-asmlinkage long sys_inotify_init(void);
-asmlinkage long sys_eventfd(unsigned int count);
-asmlinkage long sys_signalfd(int ufd, sigset_t __user *user_mask, size_t sizemask);
-
-/* __ARCH_WANT_SYSCALL_OFF_T */
-asmlinkage long sys_sendfile(int out_fd, int in_fd,
-			     off_t __user *offset, size_t count);
-asmlinkage long sys_newstat(const char __user *filename,
-				struct stat __user *statbuf);
-asmlinkage long sys_newlstat(const char __user *filename,
-				struct stat __user *statbuf);
-asmlinkage long sys_fadvise64(int fd, loff_t offset, size_t len, int advice);
-
-/* __ARCH_WANT_SYSCALL_DEPRECATED */
-asmlinkage long sys_alarm(unsigned int seconds);
-asmlinkage long sys_getpgrp(void);
-asmlinkage long sys_pause(void);
-asmlinkage long sys_time(time_t __user *tloc);
-asmlinkage long sys_utime(char __user *filename,
-				struct utimbuf __user *times);
-asmlinkage long sys_creat(const char __user *pathname, umode_t mode);
-asmlinkage long sys_getdents(unsigned int fd,
-				struct linux_dirent __user *dirent,
-				unsigned int count);
-asmlinkage long sys_futimesat(int dfd, const char __user *filename,
-			      struct timeval __user *utimes);
-asmlinkage long sys_select(int n, fd_set __user *inp, fd_set __user *outp,
-			fd_set __user *exp, struct timeval __user *tvp);
-asmlinkage long sys_poll(struct pollfd __user *ufds, unsigned int nfds,
-				int timeout);
-asmlinkage long sys_epoll_wait(int epfd, struct epoll_event __user *events,
-				int maxevents, int timeout);
-asmlinkage long sys_ustat(unsigned dev, struct ustat __user *ubuf);
-asmlinkage long sys_vfork(void);
-asmlinkage long sys_recv(int, void __user *, size_t, unsigned);
-asmlinkage long sys_send(int, void __user *, size_t, unsigned);
-asmlinkage long sys_bdflush(int func, long data);
-asmlinkage long sys_oldumount(char __user *name);
-asmlinkage long sys_uselib(const char __user *library);
-asmlinkage long sys_sysctl(struct __sysctl_args __user *args);
-asmlinkage long sys_sysfs(int option,
-				unsigned long arg1, unsigned long arg2);
-asmlinkage long sys_fork(void);
-
-/* obsolete: kernel/time/time.c */
-asmlinkage long sys_stime(time_t __user *tptr);
-
-/* obsolete: kernel/signal.c */
-asmlinkage long sys_sigpending(old_sigset_t __user *uset);
-asmlinkage long sys_sigprocmask(int how, old_sigset_t __user *set,
-				old_sigset_t __user *oset);
-#ifdef CONFIG_OLD_SIGSUSPEND
-asmlinkage long sys_sigsuspend(old_sigset_t mask);
-#endif
-
-#ifdef CONFIG_OLD_SIGSUSPEND3
-asmlinkage long sys_sigsuspend(int unused1, int unused2, old_sigset_t mask);
-#endif
-
-#ifdef CONFIG_OLD_SIGACTION
-asmlinkage long sys_sigaction(int, const struct old_sigaction __user *,
-				struct old_sigaction __user *);
-#endif
-asmlinkage long sys_sgetmask(void);
-asmlinkage long sys_ssetmask(int newmask);
-asmlinkage long sys_signal(int sig, __sighandler_t handler);
-
-/* obsolete: kernel/sched/core.c */
-asmlinkage long sys_nice(int increment);
-
-/* obsolete: kernel/kexec_file.c */
-asmlinkage long sys_kexec_file_load(int kernel_fd, int initrd_fd,
-				    unsigned long cmdline_len,
-				    const char __user *cmdline_ptr,
-				    unsigned long flags);
-
-/* obsolete: kernel/exit.c */
-asmlinkage long sys_waitpid(pid_t pid, int __user *stat_addr, int options);
-
-/* obsolete: kernel/uid16.c */
-#ifdef CONFIG_HAVE_UID16
-asmlinkage long sys_chown16(const char __user *filename,
-				old_uid_t user, old_gid_t group);
-asmlinkage long sys_lchown16(const char __user *filename,
-				old_uid_t user, old_gid_t group);
-asmlinkage long sys_fchown16(unsigned int fd, old_uid_t user, old_gid_t group);
-asmlinkage long sys_setregid16(old_gid_t rgid, old_gid_t egid);
-asmlinkage long sys_setgid16(old_gid_t gid);
-asmlinkage long sys_setreuid16(old_uid_t ruid, old_uid_t euid);
-asmlinkage long sys_setuid16(old_uid_t uid);
-asmlinkage long sys_setresuid16(old_uid_t ruid, old_uid_t euid, old_uid_t suid);
-asmlinkage long sys_getresuid16(old_uid_t __user *ruid,
-				old_uid_t __user *euid, old_uid_t __user *suid);
-asmlinkage long sys_setresgid16(old_gid_t rgid, old_gid_t egid, old_gid_t sgid);
-asmlinkage long sys_getresgid16(old_gid_t __user *rgid,
-				old_gid_t __user *egid, old_gid_t __user *sgid);
-asmlinkage long sys_setfsuid16(old_uid_t uid);
-asmlinkage long sys_setfsgid16(old_gid_t gid);
-asmlinkage long sys_getgroups16(int gidsetsize, old_gid_t __user *grouplist);
-asmlinkage long sys_setgroups16(int gidsetsize, old_gid_t __user *grouplist);
-asmlinkage long sys_getuid16(void);
-asmlinkage long sys_geteuid16(void);
-asmlinkage long sys_getgid16(void);
-asmlinkage long sys_getegid16(void);
-#endif
-
->>>>>>> 60cc43fc
 /* obsolete: net/socket.c */
 asmlinkage long sys_socketcall(int call, unsigned long __user *args);
 
@@ -1835,7 +1102,8 @@
  */
 asmlinkage long sys_ni_syscall(void);
 
-<<<<<<< HEAD
+#endif /* CONFIG_ARCH_HAS_SYSCALL_WRAPPER */
+
 
 /*
  * Kernel code should not call syscalls (i.e., sys_xyzyyz()) directly.
@@ -1947,121 +1215,6 @@
 	return do_faccessat(AT_FDCWD, filename, mode);
 }
 
-=======
-#endif /* CONFIG_ARCH_HAS_SYSCALL_WRAPPER */
-
-
-/*
- * Kernel code should not call syscalls (i.e., sys_xyzyyz()) directly.
- * Instead, use one of the functions which work equivalently, such as
- * the ksys_xyzyyz() functions prototyped below.
- */
-
-int ksys_mount(char __user *dev_name, char __user *dir_name, char __user *type,
-	       unsigned long flags, void __user *data);
-int ksys_umount(char __user *name, int flags);
-int ksys_dup(unsigned int fildes);
-int ksys_chroot(const char __user *filename);
-ssize_t ksys_write(unsigned int fd, const char __user *buf, size_t count);
-int ksys_chdir(const char __user *filename);
-int ksys_fchmod(unsigned int fd, umode_t mode);
-int ksys_fchown(unsigned int fd, uid_t user, gid_t group);
-int ksys_getdents64(unsigned int fd, struct linux_dirent64 __user *dirent,
-		    unsigned int count);
-int ksys_ioctl(unsigned int fd, unsigned int cmd, unsigned long arg);
-off_t ksys_lseek(unsigned int fd, off_t offset, unsigned int whence);
-ssize_t ksys_read(unsigned int fd, char __user *buf, size_t count);
-void ksys_sync(void);
-int ksys_unshare(unsigned long unshare_flags);
-int ksys_setsid(void);
-int ksys_sync_file_range(int fd, loff_t offset, loff_t nbytes,
-			 unsigned int flags);
-ssize_t ksys_pread64(unsigned int fd, char __user *buf, size_t count,
-		     loff_t pos);
-ssize_t ksys_pwrite64(unsigned int fd, const char __user *buf,
-		      size_t count, loff_t pos);
-int ksys_fallocate(int fd, int mode, loff_t offset, loff_t len);
-#ifdef CONFIG_ADVISE_SYSCALLS
-int ksys_fadvise64_64(int fd, loff_t offset, loff_t len, int advice);
-#else
-static inline int ksys_fadvise64_64(int fd, loff_t offset, loff_t len,
-				    int advice)
-{
-	return -EINVAL;
-}
-#endif
-unsigned long ksys_mmap_pgoff(unsigned long addr, unsigned long len,
-			      unsigned long prot, unsigned long flags,
-			      unsigned long fd, unsigned long pgoff);
-ssize_t ksys_readahead(int fd, loff_t offset, size_t count);
-
-/*
- * The following kernel syscall equivalents are just wrappers to fs-internal
- * functions. Therefore, provide stubs to be inlined at the callsites.
- */
-extern long do_unlinkat(int dfd, struct filename *name);
-
-static inline long ksys_unlink(const char __user *pathname)
-{
-	return do_unlinkat(AT_FDCWD, getname(pathname));
-}
-
-extern long do_rmdir(int dfd, const char __user *pathname);
-
-static inline long ksys_rmdir(const char __user *pathname)
-{
-	return do_rmdir(AT_FDCWD, pathname);
-}
-
-extern long do_mkdirat(int dfd, const char __user *pathname, umode_t mode);
-
-static inline long ksys_mkdir(const char __user *pathname, umode_t mode)
-{
-	return do_mkdirat(AT_FDCWD, pathname, mode);
-}
-
-extern long do_symlinkat(const char __user *oldname, int newdfd,
-			 const char __user *newname);
-
-static inline long ksys_symlink(const char __user *oldname,
-				const char __user *newname)
-{
-	return do_symlinkat(oldname, AT_FDCWD, newname);
-}
-
-extern long do_mknodat(int dfd, const char __user *filename, umode_t mode,
-		       unsigned int dev);
-
-static inline long ksys_mknod(const char __user *filename, umode_t mode,
-			      unsigned int dev)
-{
-	return do_mknodat(AT_FDCWD, filename, mode, dev);
-}
-
-extern int do_linkat(int olddfd, const char __user *oldname, int newdfd,
-		     const char __user *newname, int flags);
-
-static inline long ksys_link(const char __user *oldname,
-			     const char __user *newname)
-{
-	return do_linkat(AT_FDCWD, oldname, AT_FDCWD, newname, 0);
-}
-
-extern int do_fchmodat(int dfd, const char __user *filename, umode_t mode);
-
-static inline int ksys_chmod(const char __user *filename, umode_t mode)
-{
-	return do_fchmodat(AT_FDCWD, filename, mode);
-}
-
-extern long do_faccessat(int dfd, const char __user *filename, int mode);
-
-static inline long ksys_access(const char __user *filename, int mode)
-{
-	return do_faccessat(AT_FDCWD, filename, mode);
-}
-
->>>>>>> 60cc43fc
 extern int do_fchownat(int dfd, const char __user *filename, uid_t user,
 		       gid_t group, int flag);
 
