/*
 * Descending-priority-sorted double-linked list
 *
 * (C) 2002-2003 Intel Corp
 * Inaky Perez-Gonzalez <inaky.perez-gonzalez@intel.com>.
 *
 * 2001-2005 (c) MontaVista Software, Inc.
 * Daniel Walker <dwalker@mvista.com>
 *
 * (C) 2005 Thomas Gleixner <tglx@linutronix.de>
 *
 * Simplifications of the original code by
 * Oleg Nesterov <oleg@tv-sign.ru>
 *
 * Licensed under the FSF's GNU Public License v2 or later.
 *
 * Based on simple lists (include/linux/list.h).
 *
 * This is a priority-sorted list of nodes; each node has a
 * priority from INT_MIN (highest) to INT_MAX (lowest).
 *
 * Addition is O(K), removal is O(1), change of priority of a node is
 * O(K) and K is the number of RT priority levels used in the system.
 * (1 <= K <= 99)
 *
 * This list is really a list of lists:
 *
 *  - The tier 1 list is the prio_list, different priority nodes.
 *
 *  - The tier 2 list is the node_list, serialized nodes.
 *
 * Simple ASCII art explanation:
 *
 * |HEAD          |
 * |              |
 * |prio_list.prev|<------------------------------------|
 * |prio_list.next|<->|pl|<->|pl|<--------------->|pl|<-|
 * |10            |   |10|   |21|   |21|   |21|   |40|   (prio)
 * |              |   |  |   |  |   |  |   |  |   |  |
 * |              |   |  |   |  |   |  |   |  |   |  |
 * |node_list.next|<->|nl|<->|nl|<->|nl|<->|nl|<->|nl|<-|
 * |node_list.prev|<------------------------------------|
 *
 * The nodes on the prio_list list are sorted by priority to simplify
 * the insertion of new nodes. There are no nodes with duplicate
 * priorites on the list.
 *
 * The nodes on the node_list is ordered by priority and can contain
 * entries which have the same priority. Those entries are ordered
 * FIFO
 *
 * Addition means: look for the prio_list node in the prio_list
 * for the priority of the node and insert it before the node_list
 * entry of the next prio_list node. If it is the first node of
 * that priority, add it to the prio_list in the right position and
 * insert it into the serialized node_list list
 *
 * Removal means remove it from the node_list and remove it from
 * the prio_list if the node_list list_head is non empty. In case
 * of removal from the prio_list it must be checked whether other
 * entries of the same priority are on the list or not. If there
 * is another entry of the same priority then this entry has to
 * replace the removed entry on the prio_list. If the entry which
 * is removed is the only entry of this priority then a simple
 * remove from both list is sufficient.
 *
 * INT_MIN is the highest priority, 0 is the medium highest, INT_MAX
 * is lowest priority.
 *
 * No locking is done, up to the caller.
 *
 */
#ifndef _LINUX_PLIST_H_
#define _LINUX_PLIST_H_

#include <linux/kernel.h>
#include <linux/list.h>

struct spinlock;
struct atomic_spinlock;

struct plist_head {
	struct list_head prio_list;
	struct list_head node_list;
#ifdef CONFIG_DEBUG_PI_LIST
<<<<<<< HEAD
	struct atomic_spinlock *alock;
	struct spinlock *slock;
=======
	raw_spinlock_t *rawlock;
	spinlock_t *spinlock;
>>>>>>> 4ec62b2b
#endif
};

struct plist_node {
	int			prio;
	struct plist_head	plist;
};

#ifdef CONFIG_DEBUG_PI_LIST
<<<<<<< HEAD
# define PLIST_HEAD_LOCK_INIT(_lock)		.slock = _lock
# define PLIST_HEAD_LOCK_INIT_ATOMIC(_lock)	.alock = _lock
#else
# define PLIST_HEAD_LOCK_INIT(_lock)
# define PLIST_HEAD_LOCK_INIT_ATOMIC(_lock)
=======
# define PLIST_HEAD_LOCK_INIT(_lock)		.spinlock = _lock
# define PLIST_HEAD_LOCK_INIT_RAW(_lock)	.rawlock = _lock
#else
# define PLIST_HEAD_LOCK_INIT(_lock)
# define PLIST_HEAD_LOCK_INIT_RAW(_lock)
>>>>>>> 4ec62b2b
#endif

#define _PLIST_HEAD_INIT(head)				\
	.prio_list = LIST_HEAD_INIT((head).prio_list),	\
	.node_list = LIST_HEAD_INIT((head).node_list)

/**
 * PLIST_HEAD_INIT - static struct plist_head initializer
 * @head:	struct plist_head variable name
 * @_lock:	lock to initialize for this list
 */
#define PLIST_HEAD_INIT(head, _lock)			\
{							\
	_PLIST_HEAD_INIT(head),				\
	PLIST_HEAD_LOCK_INIT(&(_lock))			\
}

/**
<<<<<<< HEAD
 * PLIST_HEAD_INIT_ATOMIC - static struct plist_head initializer
 * @head:	struct plist_head variable name
 * @_lock:	lock to initialize for this list
 */
#define PLIST_HEAD_INIT_ATOMIC(head, _lock)		\
{							\
	_PLIST_HEAD_INIT(head),				\
	PLIST_HEAD_LOCK_INIT_ATOMIC(&(_lock))		\
=======
 * PLIST_HEAD_INIT_RAW - static struct plist_head initializer
 * @head:	struct plist_head variable name
 * @_lock:	lock to initialize for this list
 */
#define PLIST_HEAD_INIT_RAW(head, _lock)		\
{							\
	_PLIST_HEAD_INIT(head),				\
	PLIST_HEAD_LOCK_INIT_RAW(&(_lock))		\
>>>>>>> 4ec62b2b
}

/**
 * PLIST_NODE_INIT - static struct plist_node initializer
 * @node:	struct plist_node variable name
 * @__prio:	initial node priority
 */
#define PLIST_NODE_INIT(node, __prio)			\
{							\
	.prio  = (__prio),				\
	.plist = { _PLIST_HEAD_INIT((node).plist) },	\
}

/**
 * plist_head_init - dynamic struct plist_head initializer
 * @head:	&struct plist_head pointer
 * @lock:	spinlock protecting the list (debugging)
 */
static inline void
plist_head_init(struct plist_head *head, struct spinlock *lock)
{
	INIT_LIST_HEAD(&head->prio_list);
	INIT_LIST_HEAD(&head->node_list);
#ifdef CONFIG_DEBUG_PI_LIST
	head->slock = lock;
	head->alock = NULL;
#endif
}

/**
 * plist_head_init_atomic - dynamic struct plist_head initializer
 * @head:	&struct plist_head pointer
 * @lock:	list atomic_spinlock, remembered for debugging
 */
static inline void
plist_head_init_atomic(struct plist_head *head, struct atomic_spinlock *lock)
{
	INIT_LIST_HEAD(&head->prio_list);
	INIT_LIST_HEAD(&head->node_list);
#ifdef CONFIG_DEBUG_PI_LIST
<<<<<<< HEAD
	head->alock = lock;
	head->slock = NULL;
=======
	head->spinlock = lock;
	head->rawlock = NULL;
#endif
}

/**
 * plist_head_init_raw - dynamic struct plist_head initializer
 * @head:	&struct plist_head pointer
 * @lock:	raw_spinlock protecting the list (debugging)
 */
static inline void
plist_head_init_raw(struct plist_head *head, raw_spinlock_t *lock)
{
	INIT_LIST_HEAD(&head->prio_list);
	INIT_LIST_HEAD(&head->node_list);
#ifdef CONFIG_DEBUG_PI_LIST
	head->rawlock = lock;
	head->spinlock = NULL;
>>>>>>> 4ec62b2b
#endif
}

/**
 * plist_node_init - Dynamic struct plist_node initializer
 * @node:	&struct plist_node pointer
 * @prio:	initial node priority
 */
static inline void plist_node_init(struct plist_node *node, int prio)
{
	node->prio = prio;
	plist_head_init(&node->plist, NULL);
}

extern void plist_add(struct plist_node *node, struct plist_head *head);
extern void plist_del(struct plist_node *node, struct plist_head *head);

/**
 * plist_for_each - iterate over the plist
 * @pos:	the type * to use as a loop counter
 * @head:	the head for your list
 */
#define plist_for_each(pos, head)	\
	 list_for_each_entry(pos, &(head)->node_list, plist.node_list)

/**
 * plist_for_each_safe - iterate safely over a plist of given type
 * @pos:	the type * to use as a loop counter
 * @n:	another type * to use as temporary storage
 * @head:	the head for your list
 *
 * Iterate over a plist of given type, safe against removal of list entry.
 */
#define plist_for_each_safe(pos, n, head)	\
	 list_for_each_entry_safe(pos, n, &(head)->node_list, plist.node_list)

/**
 * plist_for_each_entry	- iterate over list of given type
 * @pos:	the type * to use as a loop counter
 * @head:	the head for your list
 * @mem:	the name of the list_struct within the struct
 */
#define plist_for_each_entry(pos, head, mem)	\
	 list_for_each_entry(pos, &(head)->node_list, mem.plist.node_list)

/**
 * plist_for_each_entry_safe - iterate safely over list of given type
 * @pos:	the type * to use as a loop counter
 * @n:		another type * to use as temporary storage
 * @head:	the head for your list
 * @m:		the name of the list_struct within the struct
 *
 * Iterate over list of given type, safe against removal of list entry.
 */
#define plist_for_each_entry_safe(pos, n, head, m)	\
	list_for_each_entry_safe(pos, n, &(head)->node_list, m.plist.node_list)

/**
 * plist_head_empty - return !0 if a plist_head is empty
 * @head:	&struct plist_head pointer
 */
static inline int plist_head_empty(const struct plist_head *head)
{
	return list_empty(&head->node_list);
}

/**
 * plist_node_empty - return !0 if plist_node is not on a list
 * @node:	&struct plist_node pointer
 */
static inline int plist_node_empty(const struct plist_node *node)
{
	return plist_head_empty(&node->plist);
}

/* All functions below assume the plist_head is not empty. */

/**
 * plist_first_entry - get the struct for the first entry
 * @head:	the &struct plist_head pointer
 * @type:	the type of the struct this is embedded in
 * @member:	the name of the list_struct within the struct
 */
#ifdef CONFIG_DEBUG_PI_LIST
# define plist_first_entry(head, type, member)	\
({ \
	WARN_ON(plist_head_empty(head)); \
	container_of(plist_first(head), type, member); \
})
#else
# define plist_first_entry(head, type, member)	\
	container_of(plist_first(head), type, member)
#endif

/**
 * plist_first - return the first node (and thus, highest priority)
 * @head:	the &struct plist_head pointer
 *
 * Assumes the plist is _not_ empty.
 */
static inline struct plist_node* plist_first(const struct plist_head *head)
{
	return list_entry(head->node_list.next,
			  struct plist_node, plist.node_list);
}

#endif<|MERGE_RESOLUTION|>--- conflicted
+++ resolved
@@ -77,19 +77,14 @@
 #include <linux/list.h>
 
 struct spinlock;
-struct atomic_spinlock;
+struct raw_spinlock;
 
 struct plist_head {
 	struct list_head prio_list;
 	struct list_head node_list;
 #ifdef CONFIG_DEBUG_PI_LIST
-<<<<<<< HEAD
-	struct atomic_spinlock *alock;
-	struct spinlock *slock;
-=======
-	raw_spinlock_t *rawlock;
-	spinlock_t *spinlock;
->>>>>>> 4ec62b2b
+	struct raw_spinlock *rawlock;
+	struct spinlock *spinlock;
 #endif
 };
 
@@ -99,19 +94,11 @@
 };
 
 #ifdef CONFIG_DEBUG_PI_LIST
-<<<<<<< HEAD
-# define PLIST_HEAD_LOCK_INIT(_lock)		.slock = _lock
-# define PLIST_HEAD_LOCK_INIT_ATOMIC(_lock)	.alock = _lock
-#else
-# define PLIST_HEAD_LOCK_INIT(_lock)
-# define PLIST_HEAD_LOCK_INIT_ATOMIC(_lock)
-=======
 # define PLIST_HEAD_LOCK_INIT(_lock)		.spinlock = _lock
 # define PLIST_HEAD_LOCK_INIT_RAW(_lock)	.rawlock = _lock
 #else
 # define PLIST_HEAD_LOCK_INIT(_lock)
 # define PLIST_HEAD_LOCK_INIT_RAW(_lock)
->>>>>>> 4ec62b2b
 #endif
 
 #define _PLIST_HEAD_INIT(head)				\
@@ -130,16 +117,6 @@
 }
 
 /**
-<<<<<<< HEAD
- * PLIST_HEAD_INIT_ATOMIC - static struct plist_head initializer
- * @head:	struct plist_head variable name
- * @_lock:	lock to initialize for this list
- */
-#define PLIST_HEAD_INIT_ATOMIC(head, _lock)		\
-{							\
-	_PLIST_HEAD_INIT(head),				\
-	PLIST_HEAD_LOCK_INIT_ATOMIC(&(_lock))		\
-=======
  * PLIST_HEAD_INIT_RAW - static struct plist_head initializer
  * @head:	struct plist_head variable name
  * @_lock:	lock to initialize for this list
@@ -148,7 +125,6 @@
 {							\
 	_PLIST_HEAD_INIT(head),				\
 	PLIST_HEAD_LOCK_INIT_RAW(&(_lock))		\
->>>>>>> 4ec62b2b
 }
 
 /**
@@ -173,26 +149,6 @@
 	INIT_LIST_HEAD(&head->prio_list);
 	INIT_LIST_HEAD(&head->node_list);
 #ifdef CONFIG_DEBUG_PI_LIST
-	head->slock = lock;
-	head->alock = NULL;
-#endif
-}
-
-/**
- * plist_head_init_atomic - dynamic struct plist_head initializer
- * @head:	&struct plist_head pointer
- * @lock:	list atomic_spinlock, remembered for debugging
- */
-static inline void
-plist_head_init_atomic(struct plist_head *head, struct atomic_spinlock *lock)
-{
-	INIT_LIST_HEAD(&head->prio_list);
-	INIT_LIST_HEAD(&head->node_list);
-#ifdef CONFIG_DEBUG_PI_LIST
-<<<<<<< HEAD
-	head->alock = lock;
-	head->slock = NULL;
-=======
 	head->spinlock = lock;
 	head->rawlock = NULL;
 #endif
@@ -204,14 +160,13 @@
  * @lock:	raw_spinlock protecting the list (debugging)
  */
 static inline void
-plist_head_init_raw(struct plist_head *head, raw_spinlock_t *lock)
+plist_head_init_raw(struct plist_head *head, struct raw_spinlock *lock)
 {
 	INIT_LIST_HEAD(&head->prio_list);
 	INIT_LIST_HEAD(&head->node_list);
 #ifdef CONFIG_DEBUG_PI_LIST
 	head->rawlock = lock;
 	head->spinlock = NULL;
->>>>>>> 4ec62b2b
 #endif
 }
 
