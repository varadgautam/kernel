#ifndef __HID_H
#define __HID_H

/*
 *  Copyright (c) 1999 Andreas Gal
 *  Copyright (c) 2000-2001 Vojtech Pavlik
 *  Copyright (c) 2006-2007 Jiri Kosina
 */

/*
 * This program is free software; you can redistribute it and/or modify
 * it under the terms of the GNU General Public License as published by
 * the Free Software Foundation; either version 2 of the License, or
 * (at your option) any later version.
 *
 * This program is distributed in the hope that it will be useful,
 * but WITHOUT ANY WARRANTY; without even the implied warranty of
 * MERCHANTABILITY or FITNESS FOR A PARTICULAR PURPOSE.  See the
 * GNU General Public License for more details.
 *
 * You should have received a copy of the GNU General Public License
 * along with this program; if not, write to the Free Software
 * Foundation, Inc., 59 Temple Place, Suite 330, Boston, MA 02111-1307 USA
 *
 * Should you need to contact me, the author, you can do so either by
 * e-mail - mail your message to <vojtech@ucw.cz>, or by paper mail:
 * Vojtech Pavlik, Simunkova 1594, Prague 8, 182 00 Czech Republic
 */

/*
 * USB HID (Human Interface Device) interface class code
 */

#define USB_INTERFACE_CLASS_HID		3

/*
 * USB HID interface subclass and protocol codes
 */

#define USB_INTERFACE_SUBCLASS_BOOT	1
#define USB_INTERFACE_PROTOCOL_KEYBOARD	1
#define USB_INTERFACE_PROTOCOL_MOUSE	2

/*
 * HID class requests
 */

#define HID_REQ_GET_REPORT		0x01
#define HID_REQ_GET_IDLE		0x02
#define HID_REQ_GET_PROTOCOL		0x03
#define HID_REQ_SET_REPORT		0x09
#define HID_REQ_SET_IDLE		0x0A
#define HID_REQ_SET_PROTOCOL		0x0B

/*
 * HID class descriptor types
 */

#define HID_DT_HID			(USB_TYPE_CLASS | 0x01)
#define HID_DT_REPORT			(USB_TYPE_CLASS | 0x02)
#define HID_DT_PHYSICAL			(USB_TYPE_CLASS | 0x03)

#define HID_MAX_DESCRIPTOR_SIZE		4096

#ifdef __KERNEL__

#include <linux/types.h>
#include <linux/slab.h>
#include <linux/list.h>
#include <linux/mod_devicetable.h> /* hid_device_id */
#include <linux/timer.h>
#include <linux/workqueue.h>
#include <linux/input.h>

/*
 * We parse each description item into this structure. Short items data
 * values are expanded to 32-bit signed int, long items contain a pointer
 * into the data area.
 */

struct hid_item {
	unsigned  format;
	__u8      size;
	__u8      type;
	__u8      tag;
	union {
	    __u8   u8;
	    __s8   s8;
	    __u16  u16;
	    __s16  s16;
	    __u32  u32;
	    __s32  s32;
	    __u8  *longdata;
	} data;
};

/*
 * HID report item format
 */

#define HID_ITEM_FORMAT_SHORT	0
#define HID_ITEM_FORMAT_LONG	1

/*
 * Special tag indicating long items
 */

#define HID_ITEM_TAG_LONG	15

/*
 * HID report descriptor item type (prefix bit 2,3)
 */

#define HID_ITEM_TYPE_MAIN		0
#define HID_ITEM_TYPE_GLOBAL		1
#define HID_ITEM_TYPE_LOCAL		2
#define HID_ITEM_TYPE_RESERVED		3

/*
 * HID report descriptor main item tags
 */

#define HID_MAIN_ITEM_TAG_INPUT			8
#define HID_MAIN_ITEM_TAG_OUTPUT		9
#define HID_MAIN_ITEM_TAG_FEATURE		11
#define HID_MAIN_ITEM_TAG_BEGIN_COLLECTION	10
#define HID_MAIN_ITEM_TAG_END_COLLECTION	12

/*
 * HID report descriptor main item contents
 */

#define HID_MAIN_ITEM_CONSTANT		0x001
#define HID_MAIN_ITEM_VARIABLE		0x002
#define HID_MAIN_ITEM_RELATIVE		0x004
#define HID_MAIN_ITEM_WRAP		0x008
#define HID_MAIN_ITEM_NONLINEAR		0x010
#define HID_MAIN_ITEM_NO_PREFERRED	0x020
#define HID_MAIN_ITEM_NULL_STATE	0x040
#define HID_MAIN_ITEM_VOLATILE		0x080
#define HID_MAIN_ITEM_BUFFERED_BYTE	0x100

/*
 * HID report descriptor collection item types
 */

#define HID_COLLECTION_PHYSICAL		0
#define HID_COLLECTION_APPLICATION	1
#define HID_COLLECTION_LOGICAL		2

/*
 * HID report descriptor global item tags
 */

#define HID_GLOBAL_ITEM_TAG_USAGE_PAGE		0
#define HID_GLOBAL_ITEM_TAG_LOGICAL_MINIMUM	1
#define HID_GLOBAL_ITEM_TAG_LOGICAL_MAXIMUM	2
#define HID_GLOBAL_ITEM_TAG_PHYSICAL_MINIMUM	3
#define HID_GLOBAL_ITEM_TAG_PHYSICAL_MAXIMUM	4
#define HID_GLOBAL_ITEM_TAG_UNIT_EXPONENT	5
#define HID_GLOBAL_ITEM_TAG_UNIT		6
#define HID_GLOBAL_ITEM_TAG_REPORT_SIZE		7
#define HID_GLOBAL_ITEM_TAG_REPORT_ID		8
#define HID_GLOBAL_ITEM_TAG_REPORT_COUNT	9
#define HID_GLOBAL_ITEM_TAG_PUSH		10
#define HID_GLOBAL_ITEM_TAG_POP			11

/*
 * HID report descriptor local item tags
 */

#define HID_LOCAL_ITEM_TAG_USAGE		0
#define HID_LOCAL_ITEM_TAG_USAGE_MINIMUM	1
#define HID_LOCAL_ITEM_TAG_USAGE_MAXIMUM	2
#define HID_LOCAL_ITEM_TAG_DESIGNATOR_INDEX	3
#define HID_LOCAL_ITEM_TAG_DESIGNATOR_MINIMUM	4
#define HID_LOCAL_ITEM_TAG_DESIGNATOR_MAXIMUM	5
#define HID_LOCAL_ITEM_TAG_STRING_INDEX		7
#define HID_LOCAL_ITEM_TAG_STRING_MINIMUM	8
#define HID_LOCAL_ITEM_TAG_STRING_MAXIMUM	9
#define HID_LOCAL_ITEM_TAG_DELIMITER		10

/*
 * HID usage tables
 */

#define HID_USAGE_PAGE		0xffff0000

#define HID_UP_UNDEFINED	0x00000000
#define HID_UP_GENDESK		0x00010000
#define HID_UP_SIMULATION	0x00020000
#define HID_UP_KEYBOARD		0x00070000
#define HID_UP_LED		0x00080000
#define HID_UP_BUTTON		0x00090000
#define HID_UP_ORDINAL		0x000a0000
#define HID_UP_CONSUMER		0x000c0000
#define HID_UP_DIGITIZER	0x000d0000
#define HID_UP_PID		0x000f0000
#define HID_UP_HPVENDOR         0xff7f0000
#define HID_UP_MSVENDOR		0xff000000
#define HID_UP_CUSTOM		0x00ff0000
#define HID_UP_LOGIVENDOR	0xffbc0000

#define HID_USAGE		0x0000ffff

#define HID_GD_POINTER		0x00010001
#define HID_GD_MOUSE		0x00010002
#define HID_GD_JOYSTICK		0x00010004
#define HID_GD_GAMEPAD		0x00010005
#define HID_GD_KEYBOARD		0x00010006
#define HID_GD_KEYPAD		0x00010007
#define HID_GD_MULTIAXIS	0x00010008
#define HID_GD_X		0x00010030
#define HID_GD_Y		0x00010031
#define HID_GD_Z		0x00010032
#define HID_GD_RX		0x00010033
#define HID_GD_RY		0x00010034
#define HID_GD_RZ		0x00010035
#define HID_GD_SLIDER		0x00010036
#define HID_GD_DIAL		0x00010037
#define HID_GD_WHEEL		0x00010038
#define HID_GD_HATSWITCH	0x00010039
#define HID_GD_BUFFER		0x0001003a
#define HID_GD_BYTECOUNT	0x0001003b
#define HID_GD_MOTION		0x0001003c
#define HID_GD_START		0x0001003d
#define HID_GD_SELECT		0x0001003e
#define HID_GD_VX		0x00010040
#define HID_GD_VY		0x00010041
#define HID_GD_VZ		0x00010042
#define HID_GD_VBRX		0x00010043
#define HID_GD_VBRY		0x00010044
#define HID_GD_VBRZ		0x00010045
#define HID_GD_VNO		0x00010046
#define HID_GD_FEATURE		0x00010047
#define HID_GD_UP		0x00010090
#define HID_GD_DOWN		0x00010091
#define HID_GD_RIGHT		0x00010092
#define HID_GD_LEFT		0x00010093

/*
 * HID report types --- Ouch! HID spec says 1 2 3!
 */

#define HID_INPUT_REPORT	0
#define HID_OUTPUT_REPORT	1
#define HID_FEATURE_REPORT	2

/*
 * HID connect requests
 */

#define HID_CONNECT_HIDINPUT		0x01
#define HID_CONNECT_HIDINPUT_FORCE	0x02
#define HID_CONNECT_HIDRAW		0x04
#define HID_CONNECT_HIDDEV		0x08
#define HID_CONNECT_HIDDEV_FORCE	0x10
#define HID_CONNECT_FF			0x20
#define HID_CONNECT_DEFAULT	(HID_CONNECT_HIDINPUT|HID_CONNECT_HIDRAW| \
		HID_CONNECT_HIDDEV|HID_CONNECT_FF)

/*
 * HID device quirks.
 */

/* 
 * Increase this if you need to configure more HID quirks at module load time
 */
#define MAX_USBHID_BOOT_QUIRKS 4

#define HID_QUIRK_INVERT			0x00000001
#define HID_QUIRK_NOTOUCH			0x00000002
#define HID_QUIRK_NOGET				0x00000008
#define HID_QUIRK_BADPAD			0x00000020
#define HID_QUIRK_MULTI_INPUT			0x00000040
#define HID_QUIRK_SKIP_OUTPUT_REPORTS		0x00010000
#define HID_QUIRK_FULLSPEED_INTERVAL		0x10000000
<<<<<<< HEAD
#define HID_QUIRK_APPLE_NUMLOCK_EMULATION	0x20000000

/*
 * Separate quirks for runtime report descriptor fixup
 */

#define HID_QUIRK_RDESC_CYMOTION		0x00000001
#define HID_QUIRK_RDESC_LOGITECH		0x00000002
#define HID_QUIRK_RDESC_SWAPPED_MIN_MAX		0x00000004
#define HID_QUIRK_RDESC_PETALYNX		0x00000008
#define HID_QUIRK_RDESC_MACBOOK_JIS		0x00000010
#define HID_QUIRK_RDESC_BUTTON_CONSUMER		0x00000020
#define HID_QUIRK_RDESC_SAMSUNG_REMOTE		0x00000040
#define HID_QUIRK_RDESC_MICROSOFT_RECV_1028	0x00000080
#define HID_QUIRK_RDESC_SUNPLUS_WDESKTOP	0x00000100
#define HID_QUIRK_RDESC_SONY_VAIO_VGX		0x00000200
=======
>>>>>>> 18e352e4

/*
 * This is the global environment of the parser. This information is
 * persistent for main-items. The global environment can be saved and
 * restored with PUSH/POP statements.
 */

struct hid_global {
	unsigned usage_page;
	__s32    logical_minimum;
	__s32    logical_maximum;
	__s32    physical_minimum;
	__s32    physical_maximum;
	__s32    unit_exponent;
	unsigned unit;
	unsigned report_id;
	unsigned report_size;
	unsigned report_count;
};

/*
 * This is the local environment. It is persistent up the next main-item.
 */

#define HID_MAX_USAGES			12288
#define HID_DEFAULT_NUM_COLLECTIONS	16

struct hid_local {
	unsigned usage[HID_MAX_USAGES]; /* usage array */
	unsigned collection_index[HID_MAX_USAGES]; /* collection index array */
	unsigned usage_index;
	unsigned usage_minimum;
	unsigned delimiter_depth;
	unsigned delimiter_branch;
};

/*
 * This is the collection stack. We climb up the stack to determine
 * application and function of each field.
 */

struct hid_collection {
	unsigned type;
	unsigned usage;
	unsigned level;
};

struct hid_usage {
	unsigned  hid;			/* hid usage code */
	unsigned  collection_index;	/* index into collection array */
	/* hidinput data */
	__u16     code;			/* input driver code */
	__u8      type;			/* input driver type */
	__s8	  hat_min;		/* hat switch fun */
	__s8	  hat_max;		/* ditto */
	__s8	  hat_dir;		/* ditto */
};

struct hid_input;

struct hid_field {
	unsigned  physical;		/* physical usage for this field */
	unsigned  logical;		/* logical usage for this field */
	unsigned  application;		/* application usage for this field */
	struct hid_usage *usage;	/* usage table for this function */
	unsigned  maxusage;		/* maximum usage index */
	unsigned  flags;		/* main-item flags (i.e. volatile,array,constant) */
	unsigned  report_offset;	/* bit offset in the report */
	unsigned  report_size;		/* size of this field in the report */
	unsigned  report_count;		/* number of this field in the report */
	unsigned  report_type;		/* (input,output,feature) */
	__s32    *value;		/* last known value(s) */
	__s32     logical_minimum;
	__s32     logical_maximum;
	__s32     physical_minimum;
	__s32     physical_maximum;
	__s32     unit_exponent;
	unsigned  unit;
	struct hid_report *report;	/* associated report */
	unsigned index;			/* index into report->field[] */
	/* hidinput data */
	struct hid_input *hidinput;	/* associated input structure */
	__u16 dpad;			/* dpad input code */
};

#define HID_MAX_FIELDS 64

struct hid_report {
	struct list_head list;
	unsigned id;					/* id of this report */
	unsigned type;					/* report type */
	struct hid_field *field[HID_MAX_FIELDS];	/* fields of the report */
	unsigned maxfield;				/* maximum valid field index */
	unsigned size;					/* size of the report (bits) */
	struct hid_device *device;			/* associated device */
};

struct hid_report_enum {
	unsigned numbered;
	struct list_head report_list;
	struct hid_report *report_id_hash[256];
};

#define HID_REPORT_TYPES 3

#define HID_MIN_BUFFER_SIZE	64		/* make sure there is at least a packet size of space */
#define HID_MAX_BUFFER_SIZE	4096		/* 4kb */
#define HID_CONTROL_FIFO_SIZE	256		/* to init devices with >100 reports */
#define HID_OUTPUT_FIFO_SIZE	64

struct hid_control_fifo {
	unsigned char dir;
	struct hid_report *report;
	char *raw_report;
};

struct hid_output_fifo {
	struct hid_report *report;
	char *raw_report;
};

#define HID_CLAIMED_INPUT	1
#define HID_CLAIMED_HIDDEV	2
#define HID_CLAIMED_HIDRAW	4

#define HID_STAT_ADDED		1
#define HID_STAT_PARSED		2

struct hid_input {
	struct list_head list;
	struct hid_report *report;
	struct input_dev *input;
};

enum hid_type {
	HID_TYPE_OTHER = 0,
	HID_TYPE_USBMOUSE
};

struct hid_driver;
struct hid_ll_driver;

struct hid_device {							/* device report descriptor */
	__u8 *rdesc;
	unsigned rsize;
	struct hid_collection *collection;				/* List of HID collections */
	unsigned collection_size;					/* Number of allocated hid_collections */
	unsigned maxcollection;						/* Number of parsed collections */
	unsigned maxapplication;					/* Number of applications */
	__u16 bus;							/* BUS ID */
	__u32 vendor;							/* Vendor ID */
	__u32 product;							/* Product ID */
	__u32 version;							/* HID version */
	enum hid_type type;						/* device type (mouse, kbd, ...) */
	unsigned country;						/* HID country */
	struct hid_report_enum report_enum[HID_REPORT_TYPES];

	struct device dev;						/* device */
	struct hid_driver *driver;
	struct hid_ll_driver *ll_driver;

	unsigned int status;						/* see STAT flags above */
	unsigned claimed;						/* Claimed by hidinput, hiddev? */
	unsigned quirks;						/* Various quirks the device can pull on us */

	struct list_head inputs;					/* The list of inputs */
	void *hiddev;							/* The hiddev structure */
	void *hidraw;
	int minor;							/* Hiddev minor number */

	int open;							/* is the device open by anyone? */
	char name[128];							/* Device name */
	char phys[64];							/* Device physical location */
	char uniq[64];							/* Device unique identifier (serial #) */

	void *driver_data;

	/* temporary hid_ff handling (until moved to the drivers) */
	int (*ff_init)(struct hid_device *);

	/* hiddev event handler */
	int (*hiddev_connect)(struct hid_device *, unsigned int);
	void (*hiddev_hid_event) (struct hid_device *, struct hid_field *field,
				  struct hid_usage *, __s32);
	void (*hiddev_report_event) (struct hid_device *, struct hid_report *);

	/* handler for raw output data, used by hidraw */
	int (*hid_output_raw_report) (struct hid_device *, __u8 *, size_t);
};

static inline void *hid_get_drvdata(struct hid_device *hdev)
{
	return dev_get_drvdata(&hdev->dev);
}

static inline void hid_set_drvdata(struct hid_device *hdev, void *data)
{
	dev_set_drvdata(&hdev->dev, data);
}

#define HID_GLOBAL_STACK_SIZE 4
#define HID_COLLECTION_STACK_SIZE 4

struct hid_parser {
	struct hid_global     global;
	struct hid_global     global_stack[HID_GLOBAL_STACK_SIZE];
	unsigned              global_stack_ptr;
	struct hid_local      local;
	unsigned              collection_stack[HID_COLLECTION_STACK_SIZE];
	unsigned              collection_stack_ptr;
	struct hid_device    *device;
};

struct hid_class_descriptor {
	__u8  bDescriptorType;
	__le16 wDescriptorLength;
} __attribute__ ((packed));

struct hid_descriptor {
	__u8  bLength;
	__u8  bDescriptorType;
	__le16 bcdHID;
	__u8  bCountryCode;
	__u8  bNumDescriptors;

	struct hid_class_descriptor desc[1];
} __attribute__ ((packed));

#define HID_DEVICE(b, ven, prod) \
	.bus = (b), \
	.vendor = (ven), .product = (prod)

#define HID_USB_DEVICE(ven, prod)	HID_DEVICE(BUS_USB, ven, prod)
#define HID_BLUETOOTH_DEVICE(ven, prod)	HID_DEVICE(BUS_BLUETOOTH, ven, prod)

#define HID_REPORT_ID(rep) \
	.report_type = (rep)
#define HID_USAGE_ID(uhid, utype, ucode) \
	.usage_hid = (uhid), .usage_type = (utype), .usage_code = (ucode)
/* we don't want to catch types and codes equal to 0 */
#define HID_TERMINATOR		(HID_ANY_ID - 1)

struct hid_report_id {
	__u32 report_type;
};
struct hid_usage_id {
	__u32 usage_hid;
	__u32 usage_type;
	__u32 usage_code;
};

/**
 * struct hid_driver
 * @name: driver name (e.g. "Footech_bar-wheel")
 * @id_table: which devices is this driver for (must be non-NULL for probe
 * 	      to be called)
 * @dyn_list: list of dynamically added device ids
 * @dyn_lock: lock protecting @dyn_list
 * @probe: new device inserted
 * @remove: device removed (NULL if not a hot-plug capable driver)
 * @report_table: on which reports to call raw_event (NULL means all)
 * @raw_event: if report in report_table, this hook is called (NULL means nop)
 * @usage_table: on which events to call event (NULL means all)
 * @event: if usage in usage_table, this hook is called (NULL means nop)
 * @report_fixup: called before report descriptor parsing (NULL means nop)
 * @input_mapping: invoked on input registering before mapping an usage
 * @input_mapped: invoked on input registering after mapping an usage
 *
 * raw_event and event should return 0 on no action performed, 1 when no
 * further processing should be done and negative on error
 *
 * input_mapping shall return a negative value to completely ignore this usage
 * (e.g. doubled or invalid usage), zero to continue with parsing of this
 * usage by generic code (no special handling needed) or positive to skip
 * generic parsing (needed special handling which was done in the hook already)
 * input_mapped shall return negative to inform the layer that this usage
 * should not be considered for further processing or zero to notify that
 * no processing was performed and should be done in a generic manner
 * Both these functions may be NULL which means the same behavior as returning
 * zero from them.
 */
struct hid_driver {
	char *name;
	const struct hid_device_id *id_table;

	struct list_head dyn_list;
	spinlock_t dyn_lock;

	int (*probe)(struct hid_device *dev, const struct hid_device_id *id);
	void (*remove)(struct hid_device *dev);

	const struct hid_report_id *report_table;
	int (*raw_event)(struct hid_device *hdev, struct hid_report *report,
			u8 *data, int size);
	const struct hid_usage_id *usage_table;
	int (*event)(struct hid_device *hdev, struct hid_field *field,
			struct hid_usage *usage, __s32 value);

	void (*report_fixup)(struct hid_device *hdev, __u8 *buf,
			unsigned int size);

	int (*input_mapping)(struct hid_device *hdev,
			struct hid_input *hidinput, struct hid_field *field,
			struct hid_usage *usage, unsigned long **bit, int *max);
	int (*input_mapped)(struct hid_device *hdev,
			struct hid_input *hidinput, struct hid_field *field,
			struct hid_usage *usage, unsigned long **bit, int *max);
/* private: */
	struct device_driver driver;
};

/**
 * hid_ll_driver - low level driver callbacks
 * @start: called on probe to start the device
 * @stop: called on remove
 * @open: called by input layer on open
 * @close: called by input layer on close
 * @hidinput_input_event: event input event (e.g. ff or leds)
 * @parse: this method is called only once to parse the device data,
 *	   shouldn't allocate anything to not leak memory
 */
struct hid_ll_driver {
	int (*start)(struct hid_device *hdev);
	void (*stop)(struct hid_device *hdev);

	int (*open)(struct hid_device *hdev);
	void (*close)(struct hid_device *hdev);

	int (*hidinput_input_event) (struct input_dev *idev, unsigned int type,
			unsigned int code, int value);

	int (*parse)(struct hid_device *hdev);
};

/* Applications from HID Usage Tables 4/8/99 Version 1.1 */
/* We ignore a few input applications that are not widely used */
#define IS_INPUT_APPLICATION(a) (((a >= 0x00010000) && (a <= 0x00010008)) || (a == 0x00010080) || (a == 0x000c0001) || (a == 0x000d0002))

/* HID core API */

#ifdef CONFIG_HID_DEBUG
extern int hid_debug;
#endif

extern int hid_add_device(struct hid_device *);
extern void hid_destroy_device(struct hid_device *);

extern int __must_check __hid_register_driver(struct hid_driver *,
		struct module *, const char *mod_name);
static inline int __must_check hid_register_driver(struct hid_driver *driver)
{
	return __hid_register_driver(driver, THIS_MODULE, KBUILD_MODNAME);
}
extern void hid_unregister_driver(struct hid_driver *);

extern void hidinput_hid_event(struct hid_device *, struct hid_field *, struct hid_usage *, __s32);
extern void hidinput_report_event(struct hid_device *hid, struct hid_report *report);
extern int hidinput_connect(struct hid_device *hid, unsigned int force);
extern void hidinput_disconnect(struct hid_device *);

int hid_set_field(struct hid_field *, unsigned, __s32);
int hid_input_report(struct hid_device *, int type, u8 *, int, int);
int hidinput_find_field(struct hid_device *hid, unsigned int type, unsigned int code, struct hid_field **field);
void hid_output_report(struct hid_report *report, __u8 *data);
struct hid_device *hid_allocate_device(void);
int hid_parse_report(struct hid_device *hid, __u8 *start, unsigned size);
int hid_connect(struct hid_device *hid, unsigned int connect_mask);

/**
 * hid_map_usage - map usage input bits
 *
 * @hidinput: hidinput which we are interested in
 * @usage: usage to fill in
 * @bit: pointer to input->{}bit (out parameter)
 * @max: maximal valid usage->code to consider later (out parameter)
 * @type: input event type (EV_KEY, EV_REL, ...)
 * @c: code which corresponds to this usage and type
 */
static inline void hid_map_usage(struct hid_input *hidinput,
		struct hid_usage *usage, unsigned long **bit, int *max,
		__u8 type, __u16 c)
{
	struct input_dev *input = hidinput->input;

	usage->type = type;
	usage->code = c;

	switch (type) {
	case EV_ABS:
		*bit = input->absbit;
		*max = ABS_MAX;
		break;
	case EV_REL:
		*bit = input->relbit;
		*max = REL_MAX;
		break;
	case EV_KEY:
		*bit = input->keybit;
		*max = KEY_MAX;
		break;
	case EV_LED:
		*bit = input->ledbit;
		*max = LED_MAX;
		break;
	}
}

/**
 * hid_map_usage_clear - map usage input bits and clear the input bit
 *
 * The same as hid_map_usage, except the @c bit is also cleared in supported
 * bits (@bit).
 */
static inline void hid_map_usage_clear(struct hid_input *hidinput,
		struct hid_usage *usage, unsigned long **bit, int *max,
		__u8 type, __u16 c)
{
	hid_map_usage(hidinput, usage, bit, max, type, c);
	clear_bit(c, *bit);
}

/**
 * hid_parse - parse HW reports
 *
 * @hdev: hid device
 *
 * Call this from probe after you set up the device (if needed). Your
 * report_fixup will be called (if non-NULL) after reading raw report from
 * device before passing it to hid layer for real parsing.
 */
static inline int __must_check hid_parse(struct hid_device *hdev)
{
	int ret;

	if (hdev->status & HID_STAT_PARSED)
		return 0;

	ret = hdev->ll_driver->parse(hdev);
	if (!ret)
		hdev->status |= HID_STAT_PARSED;

	return ret;
}

/**
 * hid_hw_start - start underlaying HW
 *
 * @hdev: hid device
 * @connect_mask: which outputs to connect, see HID_CONNECT_*
 *
 * Call this in probe function *after* hid_parse. This will setup HW buffers
 * and start the device (if not deffered to device open). hid_hw_stop must be
 * called if this was successfull.
 */
static inline int __must_check hid_hw_start(struct hid_device *hdev,
		unsigned int connect_mask)
{
	int ret = hdev->ll_driver->start(hdev);
	if (ret || !connect_mask)
		return ret;
	ret = hid_connect(hdev, connect_mask);
	if (ret)
		hdev->ll_driver->stop(hdev);
	return ret;
}

/**
 * hid_hw_stop - stop underlaying HW
 *
 * @hdev: hid device
 *
 * This is usually called from remove function or from probe when something
 * failed and hid_hw_start was called already.
 */
static inline void hid_hw_stop(struct hid_device *hdev)
{
	hdev->ll_driver->stop(hdev);
}

void hid_report_raw_event(struct hid_device *hid, int type, u8 *data, int size,
		int interrupt);

extern int hid_generic_init(void);
extern void hid_generic_exit(void);

/* HID quirks API */
u32 usbhid_lookup_quirk(const u16 idVendor, const u16 idProduct);
int usbhid_quirks_init(char **quirks_param);
void usbhid_quirks_exit(void);
void usbhid_set_leds(struct hid_device *hid);

#ifdef CONFIG_HID_PID
int hid_pidff_init(struct hid_device *hid);
#else
#define hid_pidff_init NULL
#endif

#ifdef CONFIG_HID_DEBUG
#define dbg_hid(format, arg...) if (hid_debug) \
				printk(KERN_DEBUG "%s: " format ,\
				__FILE__ , ## arg)
#define dbg_hid_line(format, arg...) if (hid_debug) \
				printk(format, ## arg)
#else
static inline int __attribute__((format(printf, 1, 2)))
dbg_hid(const char *fmt, ...)
{
	return 0;
}
#define dbg_hid_line dbg_hid
#endif /* HID_DEBUG */

#define err_hid(format, arg...) printk(KERN_ERR "%s: " format "\n" , \
		__FILE__ , ## arg)
#endif /* HID_FF */

#ifdef CONFIG_HID_COMPAT
#define HID_COMPAT_LOAD_DRIVER(name)	\
/* prototype to avoid sparse warning */	\
extern void hid_compat_##name(void);	\
void hid_compat_##name(void) { }	\
EXPORT_SYMBOL(hid_compat_##name)
#else
#define HID_COMPAT_LOAD_DRIVER(name)
#endif /* HID_COMPAT */
#define HID_COMPAT_CALL_DRIVER(name)	do {	\
	extern void hid_compat_##name(void);	\
	hid_compat_##name();			\
} while (0)

#endif
<|MERGE_RESOLUTION|>--- conflicted
+++ resolved
@@ -275,25 +275,6 @@
 #define HID_QUIRK_MULTI_INPUT			0x00000040
 #define HID_QUIRK_SKIP_OUTPUT_REPORTS		0x00010000
 #define HID_QUIRK_FULLSPEED_INTERVAL		0x10000000
-<<<<<<< HEAD
-#define HID_QUIRK_APPLE_NUMLOCK_EMULATION	0x20000000
-
-/*
- * Separate quirks for runtime report descriptor fixup
- */
-
-#define HID_QUIRK_RDESC_CYMOTION		0x00000001
-#define HID_QUIRK_RDESC_LOGITECH		0x00000002
-#define HID_QUIRK_RDESC_SWAPPED_MIN_MAX		0x00000004
-#define HID_QUIRK_RDESC_PETALYNX		0x00000008
-#define HID_QUIRK_RDESC_MACBOOK_JIS		0x00000010
-#define HID_QUIRK_RDESC_BUTTON_CONSUMER		0x00000020
-#define HID_QUIRK_RDESC_SAMSUNG_REMOTE		0x00000040
-#define HID_QUIRK_RDESC_MICROSOFT_RECV_1028	0x00000080
-#define HID_QUIRK_RDESC_SUNPLUS_WDESKTOP	0x00000100
-#define HID_QUIRK_RDESC_SONY_VAIO_VGX		0x00000200
-=======
->>>>>>> 18e352e4
 
 /*
  * This is the global environment of the parser. This information is
