/*
 *  Copyright (c) 1999 Andreas Gal
 *  Copyright (c) 2000-2001 Vojtech Pavlik
 *  Copyright (c) 2006-2007 Jiri Kosina
 */
/*
 * This program is free software; you can redistribute it and/or modify
 * it under the terms of the GNU General Public License as published by
 * the Free Software Foundation; either version 2 of the License, or
 * (at your option) any later version.
 *
 * This program is distributed in the hope that it will be useful,
 * but WITHOUT ANY WARRANTY; without even the implied warranty of
 * MERCHANTABILITY or FITNESS FOR A PARTICULAR PURPOSE.  See the
 * GNU General Public License for more details.
 *
 * You should have received a copy of the GNU General Public License
 * along with this program; if not, write to the Free Software
 * Foundation, Inc., 59 Temple Place, Suite 330, Boston, MA 02111-1307 USA
 *
 * Should you need to contact me, the author, you can do so either by
 * e-mail - mail your message to <vojtech@ucw.cz>, or by paper mail:
 * Vojtech Pavlik, Simunkova 1594, Prague 8, 182 00 Czech Republic
 */
#ifndef __HID_H
#define __HID_H


#include <linux/bitops.h>
#include <linux/types.h>
#include <linux/slab.h>
#include <linux/list.h>
#include <linux/mod_devicetable.h> /* hid_device_id */
#include <linux/timer.h>
#include <linux/workqueue.h>
#include <linux/input.h>
#include <linux/semaphore.h>
#include <linux/mutex.h>
#include <linux/power_supply.h>
#include <uapi/linux/hid.h>

/*
 * We parse each description item into this structure. Short items data
 * values are expanded to 32-bit signed int, long items contain a pointer
 * into the data area.
 */

struct hid_item {
	unsigned  format;
	__u8      size;
	__u8      type;
	__u8      tag;
	union {
	    __u8   u8;
	    __s8   s8;
	    __u16  u16;
	    __s16  s16;
	    __u32  u32;
	    __s32  s32;
	    __u8  *longdata;
	} data;
};

/*
 * HID report item format
 */

#define HID_ITEM_FORMAT_SHORT	0
#define HID_ITEM_FORMAT_LONG	1

/*
 * Special tag indicating long items
 */

#define HID_ITEM_TAG_LONG	15

/*
 * HID report descriptor item type (prefix bit 2,3)
 */

#define HID_ITEM_TYPE_MAIN		0
#define HID_ITEM_TYPE_GLOBAL		1
#define HID_ITEM_TYPE_LOCAL		2
#define HID_ITEM_TYPE_RESERVED		3

/*
 * HID report descriptor main item tags
 */

#define HID_MAIN_ITEM_TAG_INPUT			8
#define HID_MAIN_ITEM_TAG_OUTPUT		9
#define HID_MAIN_ITEM_TAG_FEATURE		11
#define HID_MAIN_ITEM_TAG_BEGIN_COLLECTION	10
#define HID_MAIN_ITEM_TAG_END_COLLECTION	12

/*
 * HID report descriptor main item contents
 */

#define HID_MAIN_ITEM_CONSTANT		0x001
#define HID_MAIN_ITEM_VARIABLE		0x002
#define HID_MAIN_ITEM_RELATIVE		0x004
#define HID_MAIN_ITEM_WRAP		0x008
#define HID_MAIN_ITEM_NONLINEAR		0x010
#define HID_MAIN_ITEM_NO_PREFERRED	0x020
#define HID_MAIN_ITEM_NULL_STATE	0x040
#define HID_MAIN_ITEM_VOLATILE		0x080
#define HID_MAIN_ITEM_BUFFERED_BYTE	0x100

/*
 * HID report descriptor collection item types
 */

#define HID_COLLECTION_PHYSICAL		0
#define HID_COLLECTION_APPLICATION	1
#define HID_COLLECTION_LOGICAL		2

/*
 * HID report descriptor global item tags
 */

#define HID_GLOBAL_ITEM_TAG_USAGE_PAGE		0
#define HID_GLOBAL_ITEM_TAG_LOGICAL_MINIMUM	1
#define HID_GLOBAL_ITEM_TAG_LOGICAL_MAXIMUM	2
#define HID_GLOBAL_ITEM_TAG_PHYSICAL_MINIMUM	3
#define HID_GLOBAL_ITEM_TAG_PHYSICAL_MAXIMUM	4
#define HID_GLOBAL_ITEM_TAG_UNIT_EXPONENT	5
#define HID_GLOBAL_ITEM_TAG_UNIT		6
#define HID_GLOBAL_ITEM_TAG_REPORT_SIZE		7
#define HID_GLOBAL_ITEM_TAG_REPORT_ID		8
#define HID_GLOBAL_ITEM_TAG_REPORT_COUNT	9
#define HID_GLOBAL_ITEM_TAG_PUSH		10
#define HID_GLOBAL_ITEM_TAG_POP			11

/*
 * HID report descriptor local item tags
 */

#define HID_LOCAL_ITEM_TAG_USAGE		0
#define HID_LOCAL_ITEM_TAG_USAGE_MINIMUM	1
#define HID_LOCAL_ITEM_TAG_USAGE_MAXIMUM	2
#define HID_LOCAL_ITEM_TAG_DESIGNATOR_INDEX	3
#define HID_LOCAL_ITEM_TAG_DESIGNATOR_MINIMUM	4
#define HID_LOCAL_ITEM_TAG_DESIGNATOR_MAXIMUM	5
#define HID_LOCAL_ITEM_TAG_STRING_INDEX		7
#define HID_LOCAL_ITEM_TAG_STRING_MINIMUM	8
#define HID_LOCAL_ITEM_TAG_STRING_MAXIMUM	9
#define HID_LOCAL_ITEM_TAG_DELIMITER		10

/*
 * HID usage tables
 */

#define HID_USAGE_PAGE		0xffff0000

#define HID_UP_UNDEFINED	0x00000000
#define HID_UP_GENDESK		0x00010000
#define HID_UP_SIMULATION	0x00020000
#define HID_UP_GENDEVCTRLS	0x00060000
#define HID_UP_KEYBOARD		0x00070000
#define HID_UP_LED		0x00080000
#define HID_UP_BUTTON		0x00090000
#define HID_UP_ORDINAL		0x000a0000
#define HID_UP_TELEPHONY	0x000b0000
#define HID_UP_CONSUMER		0x000c0000
#define HID_UP_DIGITIZER	0x000d0000
#define HID_UP_PID		0x000f0000
#define HID_UP_HPVENDOR         0xff7f0000
#define HID_UP_HPVENDOR2        0xff010000
#define HID_UP_MSVENDOR		0xff000000
#define HID_UP_CUSTOM		0x00ff0000
#define HID_UP_LOGIVENDOR	0xffbc0000
#define HID_UP_LOGIVENDOR2   0xff090000
#define HID_UP_LOGIVENDOR3   0xff430000
#define HID_UP_LNVENDOR		0xffa00000
#define HID_UP_SENSOR		0x00200000
#define HID_UP_ASUSVENDOR	0xff310000

#define HID_USAGE		0x0000ffff

#define HID_GD_POINTER		0x00010001
#define HID_GD_MOUSE		0x00010002
#define HID_GD_JOYSTICK		0x00010004
#define HID_GD_GAMEPAD		0x00010005
#define HID_GD_KEYBOARD		0x00010006
#define HID_GD_KEYPAD		0x00010007
#define HID_GD_MULTIAXIS	0x00010008
/*
 * Microsoft Win8 Wireless Radio Controls extensions CA, see:
 * http://www.usb.org/developers/hidpage/HUTRR40RadioHIDUsagesFinal.pdf
 */
#define HID_GD_WIRELESS_RADIO_CTLS	0x0001000c
#define HID_GD_X		0x00010030
#define HID_GD_Y		0x00010031
#define HID_GD_Z		0x00010032
#define HID_GD_RX		0x00010033
#define HID_GD_RY		0x00010034
#define HID_GD_RZ		0x00010035
#define HID_GD_SLIDER		0x00010036
#define HID_GD_DIAL		0x00010037
#define HID_GD_WHEEL		0x00010038
#define HID_GD_HATSWITCH	0x00010039
#define HID_GD_BUFFER		0x0001003a
#define HID_GD_BYTECOUNT	0x0001003b
#define HID_GD_MOTION		0x0001003c
#define HID_GD_START		0x0001003d
#define HID_GD_SELECT		0x0001003e
#define HID_GD_VX		0x00010040
#define HID_GD_VY		0x00010041
#define HID_GD_VZ		0x00010042
#define HID_GD_VBRX		0x00010043
#define HID_GD_VBRY		0x00010044
#define HID_GD_VBRZ		0x00010045
#define HID_GD_VNO		0x00010046
#define HID_GD_FEATURE		0x00010047
#define HID_GD_SYSTEM_CONTROL	0x00010080
#define HID_GD_UP		0x00010090
#define HID_GD_DOWN		0x00010091
#define HID_GD_RIGHT		0x00010092
#define HID_GD_LEFT		0x00010093
/* Microsoft Win8 Wireless Radio Controls CA usage codes */
#define HID_GD_RFKILL_BTN	0x000100c6
#define HID_GD_RFKILL_LED	0x000100c7
#define HID_GD_RFKILL_SWITCH	0x000100c8

#define HID_DC_BATTERYSTRENGTH	0x00060020

#define HID_CP_CONSUMER_CONTROL	0x000c0001

#define HID_DG_DIGITIZER	0x000d0001
#define HID_DG_PEN		0x000d0002
#define HID_DG_LIGHTPEN		0x000d0003
#define HID_DG_TOUCHSCREEN	0x000d0004
#define HID_DG_TOUCHPAD		0x000d0005
#define HID_DG_STYLUS		0x000d0020
#define HID_DG_PUCK		0x000d0021
#define HID_DG_FINGER		0x000d0022
#define HID_DG_TIPPRESSURE	0x000d0030
#define HID_DG_BARRELPRESSURE	0x000d0031
#define HID_DG_INRANGE		0x000d0032
#define HID_DG_TOUCH		0x000d0033
#define HID_DG_UNTOUCH		0x000d0034
#define HID_DG_TAP		0x000d0035
#define HID_DG_TABLETFUNCTIONKEY	0x000d0039
#define HID_DG_PROGRAMCHANGEKEY	0x000d003a
#define HID_DG_BATTERYSTRENGTH	0x000d003b
#define HID_DG_INVERT		0x000d003c
#define HID_DG_TILT_X		0x000d003d
#define HID_DG_TILT_Y		0x000d003e
#define HID_DG_TWIST		0x000d0041
#define HID_DG_TIPSWITCH	0x000d0042
#define HID_DG_TIPSWITCH2	0x000d0043
#define HID_DG_BARRELSWITCH	0x000d0044
#define HID_DG_ERASER		0x000d0045
#define HID_DG_TABLETPICK	0x000d0046

#define HID_CP_CONSUMERCONTROL	0x000c0001
#define HID_CP_NUMERICKEYPAD	0x000c0002
#define HID_CP_PROGRAMMABLEBUTTONS	0x000c0003
#define HID_CP_MICROPHONE	0x000c0004
#define HID_CP_HEADPHONE	0x000c0005
#define HID_CP_GRAPHICEQUALIZER	0x000c0006
#define HID_CP_FUNCTIONBUTTONS	0x000c0036
#define HID_CP_SELECTION	0x000c0080
#define HID_CP_MEDIASELECTION	0x000c0087
#define HID_CP_SELECTDISC	0x000c00ba
#define HID_CP_PLAYBACKSPEED	0x000c00f1
#define HID_CP_PROXIMITY	0x000c0109
#define HID_CP_SPEAKERSYSTEM	0x000c0160
#define HID_CP_CHANNELLEFT	0x000c0161
#define HID_CP_CHANNELRIGHT	0x000c0162
#define HID_CP_CHANNELCENTER	0x000c0163
#define HID_CP_CHANNELFRONT	0x000c0164
#define HID_CP_CHANNELCENTERFRONT	0x000c0165
#define HID_CP_CHANNELSIDE	0x000c0166
#define HID_CP_CHANNELSURROUND	0x000c0167
#define HID_CP_CHANNELLOWFREQUENCYENHANCEMENT	0x000c0168
#define HID_CP_CHANNELTOP	0x000c0169
#define HID_CP_CHANNELUNKNOWN	0x000c016a
#define HID_CP_APPLICATIONLAUNCHBUTTONS	0x000c0180
#define HID_CP_GENERICGUIAPPLICATIONCONTROLS	0x000c0200

#define HID_DG_DEVICECONFIG	0x000d000e
#define HID_DG_DEVICESETTINGS	0x000d0023
#define HID_DG_AZIMUTH		0x000d003f
#define HID_DG_CONFIDENCE	0x000d0047
#define HID_DG_WIDTH		0x000d0048
#define HID_DG_HEIGHT		0x000d0049
#define HID_DG_CONTACTID	0x000d0051
#define HID_DG_INPUTMODE	0x000d0052
#define HID_DG_DEVICEINDEX	0x000d0053
#define HID_DG_CONTACTCOUNT	0x000d0054
#define HID_DG_CONTACTMAX	0x000d0055
#define HID_DG_SCANTIME		0x000d0056
#define HID_DG_SURFACESWITCH	0x000d0057
#define HID_DG_BUTTONSWITCH	0x000d0058
#define HID_DG_BUTTONTYPE	0x000d0059
#define HID_DG_BARRELSWITCH2	0x000d005a
#define HID_DG_TOOLSERIALNUMBER	0x000d005b
#define HID_DG_LATENCYMODE	0x000d0060

#define HID_VD_ASUS_CUSTOM_MEDIA_KEYS	0xff310076
/*
 * HID report types --- Ouch! HID spec says 1 2 3!
 */

#define HID_INPUT_REPORT	0
#define HID_OUTPUT_REPORT	1
#define HID_FEATURE_REPORT	2

#define HID_REPORT_TYPES	3

/*
 * HID connect requests
 */

#define HID_CONNECT_HIDINPUT		BIT(0)
#define HID_CONNECT_HIDINPUT_FORCE	BIT(1)
#define HID_CONNECT_HIDRAW		BIT(2)
#define HID_CONNECT_HIDDEV		BIT(3)
#define HID_CONNECT_HIDDEV_FORCE	BIT(4)
#define HID_CONNECT_FF			BIT(5)
#define HID_CONNECT_DRIVER		BIT(6)
#define HID_CONNECT_DEFAULT	(HID_CONNECT_HIDINPUT|HID_CONNECT_HIDRAW| \
		HID_CONNECT_HIDDEV|HID_CONNECT_FF)

/*
 * HID device quirks.
 */

/* 
 * Increase this if you need to configure more HID quirks at module load time
 */
#define MAX_USBHID_BOOT_QUIRKS 4

#define HID_QUIRK_INVERT			BIT(0)
#define HID_QUIRK_NOTOUCH			BIT(1)
#define HID_QUIRK_IGNORE			BIT(2)
#define HID_QUIRK_NOGET				BIT(3)
#define HID_QUIRK_HIDDEV_FORCE			BIT(4)
#define HID_QUIRK_BADPAD			BIT(5)
#define HID_QUIRK_MULTI_INPUT			BIT(6)
#define HID_QUIRK_HIDINPUT_FORCE		BIT(7)
/* BIT(8) reserved for backward compatibility, was HID_QUIRK_NO_EMPTY_INPUT */
/* BIT(9) reserved for backward compatibility, was NO_INIT_INPUT_REPORTS */
#define HID_QUIRK_ALWAYS_POLL			BIT(10)
#define HID_QUIRK_INPUT_PER_APP			BIT(11)
#define HID_QUIRK_SKIP_OUTPUT_REPORTS		BIT(16)
#define HID_QUIRK_SKIP_OUTPUT_REPORT_ID		BIT(17)
#define HID_QUIRK_NO_OUTPUT_REPORTS_ON_INTR_EP	BIT(18)
#define HID_QUIRK_HAVE_SPECIAL_DRIVER		BIT(19)
#define HID_QUIRK_INCREMENT_USAGE_ON_DUPLICATE	BIT(20)
#define HID_QUIRK_FULLSPEED_INTERVAL		BIT(28)
#define HID_QUIRK_NO_INIT_REPORTS		BIT(29)
#define HID_QUIRK_NO_IGNORE			BIT(30)
#define HID_QUIRK_NO_INPUT_SYNC			BIT(31)

/*
 * HID device groups
 *
 * Note: HID_GROUP_ANY is declared in linux/mod_devicetable.h
 * and has a value of 0x0000
 */
#define HID_GROUP_GENERIC			0x0001
#define HID_GROUP_MULTITOUCH			0x0002
#define HID_GROUP_SENSOR_HUB			0x0003
#define HID_GROUP_MULTITOUCH_WIN_8		0x0004

/*
 * Vendor specific HID device groups
 */
#define HID_GROUP_RMI				0x0100
#define HID_GROUP_WACOM				0x0101
#define HID_GROUP_LOGITECH_DJ_DEVICE		0x0102
#define HID_GROUP_STEAM				0x0103

/*
 * HID protocol status
 */
#define HID_REPORT_PROTOCOL	1
#define HID_BOOT_PROTOCOL	0

/*
 * This is the global environment of the parser. This information is
 * persistent for main-items. The global environment can be saved and
 * restored with PUSH/POP statements.
 */

struct hid_global {
	unsigned usage_page;
	__s32    logical_minimum;
	__s32    logical_maximum;
	__s32    physical_minimum;
	__s32    physical_maximum;
	__s32    unit_exponent;
	unsigned unit;
	unsigned report_id;
	unsigned report_size;
	unsigned report_count;
};

/*
 * This is the local environment. It is persistent up the next main-item.
 */

#define HID_MAX_USAGES			12288
#define HID_DEFAULT_NUM_COLLECTIONS	16

struct hid_local {
	unsigned usage[HID_MAX_USAGES]; /* usage array */
	unsigned collection_index[HID_MAX_USAGES]; /* collection index array */
	unsigned usage_index;
	unsigned usage_minimum;
	unsigned delimiter_depth;
	unsigned delimiter_branch;
};

/*
 * This is the collection stack. We climb up the stack to determine
 * application and function of each field.
 */

struct hid_collection {
	unsigned type;
	unsigned usage;
	unsigned level;
};

struct hid_usage {
	unsigned  hid;			/* hid usage code */
	unsigned  collection_index;	/* index into collection array */
	unsigned  usage_index;		/* index into usage array */
	/* hidinput data */
	__u16     code;			/* input driver code */
	__u8      type;			/* input driver type */
	__s8	  hat_min;		/* hat switch fun */
	__s8	  hat_max;		/* ditto */
	__s8	  hat_dir;		/* ditto */
};

struct hid_input;

struct hid_field {
	unsigned  physical;		/* physical usage for this field */
	unsigned  logical;		/* logical usage for this field */
	unsigned  application;		/* application usage for this field */
	struct hid_usage *usage;	/* usage table for this function */
	unsigned  maxusage;		/* maximum usage index */
	unsigned  flags;		/* main-item flags (i.e. volatile,array,constant) */
	unsigned  report_offset;	/* bit offset in the report */
	unsigned  report_size;		/* size of this field in the report */
	unsigned  report_count;		/* number of this field in the report */
	unsigned  report_type;		/* (input,output,feature) */
	__s32    *value;		/* last known value(s) */
	__s32     logical_minimum;
	__s32     logical_maximum;
	__s32     physical_minimum;
	__s32     physical_maximum;
	__s32     unit_exponent;
	unsigned  unit;
	struct hid_report *report;	/* associated report */
	unsigned index;			/* index into report->field[] */
	/* hidinput data */
	struct hid_input *hidinput;	/* associated input structure */
	__u16 dpad;			/* dpad input code */
};

#define HID_MAX_FIELDS 256

struct hid_report {
	struct list_head list;
	struct list_head hidinput_list;
	unsigned int id;				/* id of this report */
	unsigned int type;				/* report type */
	unsigned int application;			/* application usage for this report */
	struct hid_field *field[HID_MAX_FIELDS];	/* fields of the report */
	unsigned maxfield;				/* maximum valid field index */
	unsigned size;					/* size of the report (bits) */
	struct hid_device *device;			/* associated device */
};

#define HID_MAX_IDS 256

struct hid_report_enum {
	unsigned numbered;
	struct list_head report_list;
	struct hid_report *report_id_hash[HID_MAX_IDS];
};

#define HID_MIN_BUFFER_SIZE	64		/* make sure there is at least a packet size of space */
#define HID_MAX_BUFFER_SIZE	4096		/* 4kb */
#define HID_CONTROL_FIFO_SIZE	256		/* to init devices with >100 reports */
#define HID_OUTPUT_FIFO_SIZE	64

struct hid_control_fifo {
	unsigned char dir;
	struct hid_report *report;
	char *raw_report;
};

struct hid_output_fifo {
	struct hid_report *report;
	char *raw_report;
};

#define HID_CLAIMED_INPUT	BIT(0)
#define HID_CLAIMED_HIDDEV	BIT(1)
#define HID_CLAIMED_HIDRAW	BIT(2)
#define HID_CLAIMED_DRIVER	BIT(3)

#define HID_STAT_ADDED		BIT(0)
#define HID_STAT_PARSED		BIT(1)
<<<<<<< HEAD
=======
#define HID_STAT_DUP_DETECTED	BIT(2)
>>>>>>> 22cb595e
#define HID_STAT_REPROBED	BIT(3)

struct hid_input {
	struct list_head list;
	struct hid_report *report;
	struct input_dev *input;
	const char *name;
	bool registered;
	struct list_head reports;	/* the list of reports */
};

enum hid_type {
	HID_TYPE_OTHER = 0,
	HID_TYPE_USBMOUSE,
	HID_TYPE_USBNONE
};

enum hid_battery_status {
	HID_BATTERY_UNKNOWN = 0,
	HID_BATTERY_QUERIED,		/* Kernel explicitly queried battery strength */
	HID_BATTERY_REPORTED,		/* Device sent unsolicited battery strength report */
};

struct hid_driver;
struct hid_ll_driver;

struct hid_device {							/* device report descriptor */
	__u8 *dev_rdesc;
	unsigned dev_rsize;
	__u8 *rdesc;
	unsigned rsize;
	struct hid_collection *collection;				/* List of HID collections */
	unsigned collection_size;					/* Number of allocated hid_collections */
	unsigned maxcollection;						/* Number of parsed collections */
	unsigned maxapplication;					/* Number of applications */
	__u16 bus;							/* BUS ID */
	__u16 group;							/* Report group */
	__u32 vendor;							/* Vendor ID */
	__u32 product;							/* Product ID */
	__u32 version;							/* HID version */
	enum hid_type type;						/* device type (mouse, kbd, ...) */
	unsigned country;						/* HID country */
	struct hid_report_enum report_enum[HID_REPORT_TYPES];
	struct work_struct led_work;					/* delayed LED worker */

	struct semaphore driver_input_lock;				/* protects the current driver */
	struct device dev;						/* device */
	struct hid_driver *driver;

	struct hid_ll_driver *ll_driver;
	struct mutex ll_open_lock;
	unsigned int ll_open_count;

#ifdef CONFIG_HID_BATTERY_STRENGTH
	/*
	 * Power supply information for HID devices which report
	 * battery strength. power_supply was successfully registered if
	 * battery is non-NULL.
	 */
	struct power_supply *battery;
	__s32 battery_capacity;
	__s32 battery_min;
	__s32 battery_max;
	__s32 battery_report_type;
	__s32 battery_report_id;
	enum hid_battery_status battery_status;
	bool battery_avoid_query;
#endif

	unsigned long status;						/* see STAT flags above */
	unsigned claimed;						/* Claimed by hidinput, hiddev? */
	unsigned quirks;						/* Various quirks the device can pull on us */
	bool io_started;						/* If IO has started */

	struct list_head inputs;					/* The list of inputs */
	void *hiddev;							/* The hiddev structure */
	void *hidraw;

	char name[128];							/* Device name */
	char phys[64];							/* Device physical location */
	char uniq[64];							/* Device unique identifier (serial #) */

	void *driver_data;

	/* temporary hid_ff handling (until moved to the drivers) */
	int (*ff_init)(struct hid_device *);

	/* hiddev event handler */
	int (*hiddev_connect)(struct hid_device *, unsigned int);
	void (*hiddev_disconnect)(struct hid_device *);
	void (*hiddev_hid_event) (struct hid_device *, struct hid_field *field,
				  struct hid_usage *, __s32);
	void (*hiddev_report_event) (struct hid_device *, struct hid_report *);

	/* debugging support via debugfs */
	unsigned short debug;
	struct dentry *debug_dir;
	struct dentry *debug_rdesc;
	struct dentry *debug_events;
	struct list_head debug_list;
	spinlock_t  debug_list_lock;
	wait_queue_head_t debug_wait;
};

#define to_hid_device(pdev) \
	container_of(pdev, struct hid_device, dev)

static inline void *hid_get_drvdata(struct hid_device *hdev)
{
	return dev_get_drvdata(&hdev->dev);
}

static inline void hid_set_drvdata(struct hid_device *hdev, void *data)
{
	dev_set_drvdata(&hdev->dev, data);
}

#define HID_GLOBAL_STACK_SIZE 4
#define HID_COLLECTION_STACK_SIZE 4

#define HID_SCAN_FLAG_MT_WIN_8			BIT(0)
#define HID_SCAN_FLAG_VENDOR_SPECIFIC		BIT(1)
#define HID_SCAN_FLAG_GD_POINTER		BIT(2)

struct hid_parser {
	struct hid_global     global;
	struct hid_global     global_stack[HID_GLOBAL_STACK_SIZE];
	unsigned              global_stack_ptr;
	struct hid_local      local;
	unsigned              collection_stack[HID_COLLECTION_STACK_SIZE];
	unsigned              collection_stack_ptr;
	struct hid_device    *device;
	unsigned              scan_flags;
};

struct hid_class_descriptor {
	__u8  bDescriptorType;
	__le16 wDescriptorLength;
} __attribute__ ((packed));

struct hid_descriptor {
	__u8  bLength;
	__u8  bDescriptorType;
	__le16 bcdHID;
	__u8  bCountryCode;
	__u8  bNumDescriptors;

	struct hid_class_descriptor desc[1];
} __attribute__ ((packed));

#define HID_DEVICE(b, g, ven, prod)					\
	.bus = (b), .group = (g), .vendor = (ven), .product = (prod)
#define HID_USB_DEVICE(ven, prod)				\
	.bus = BUS_USB, .vendor = (ven), .product = (prod)
#define HID_BLUETOOTH_DEVICE(ven, prod)					\
	.bus = BUS_BLUETOOTH, .vendor = (ven), .product = (prod)
#define HID_I2C_DEVICE(ven, prod)				\
	.bus = BUS_I2C, .vendor = (ven), .product = (prod)

#define HID_REPORT_ID(rep) \
	.report_type = (rep)
#define HID_USAGE_ID(uhid, utype, ucode) \
	.usage_hid = (uhid), .usage_type = (utype), .usage_code = (ucode)
/* we don't want to catch types and codes equal to 0 */
#define HID_TERMINATOR		(HID_ANY_ID - 1)

struct hid_report_id {
	__u32 report_type;
};
struct hid_usage_id {
	__u32 usage_hid;
	__u32 usage_type;
	__u32 usage_code;
};

/**
 * struct hid_driver
 * @name: driver name (e.g. "Footech_bar-wheel")
 * @id_table: which devices is this driver for (must be non-NULL for probe
 * 	      to be called)
 * @dyn_list: list of dynamically added device ids
 * @dyn_lock: lock protecting @dyn_list
 * @match: check if the given device is handled by this driver
 * @probe: new device inserted
 * @remove: device removed (NULL if not a hot-plug capable driver)
 * @report_table: on which reports to call raw_event (NULL means all)
 * @raw_event: if report in report_table, this hook is called (NULL means nop)
 * @usage_table: on which events to call event (NULL means all)
 * @event: if usage in usage_table, this hook is called (NULL means nop)
 * @report: this hook is called after parsing a report (NULL means nop)
 * @report_fixup: called before report descriptor parsing (NULL means nop)
 * @input_mapping: invoked on input registering before mapping an usage
 * @input_mapped: invoked on input registering after mapping an usage
 * @input_configured: invoked just before the device is registered
 * @feature_mapping: invoked on feature registering
 * @suspend: invoked on suspend (NULL means nop)
 * @resume: invoked on resume if device was not reset (NULL means nop)
 * @reset_resume: invoked on resume if device was reset (NULL means nop)
 *
 * probe should return -errno on error, or 0 on success. During probe,
 * input will not be passed to raw_event unless hid_device_io_start is
 * called.
 *
 * raw_event and event should return 0 on no action performed, 1 when no
 * further processing should be done and negative on error
 *
 * input_mapping shall return a negative value to completely ignore this usage
 * (e.g. doubled or invalid usage), zero to continue with parsing of this
 * usage by generic code (no special handling needed) or positive to skip
 * generic parsing (needed special handling which was done in the hook already)
 * input_mapped shall return negative to inform the layer that this usage
 * should not be considered for further processing or zero to notify that
 * no processing was performed and should be done in a generic manner
 * Both these functions may be NULL which means the same behavior as returning
 * zero from them.
 */
struct hid_driver {
	char *name;
	const struct hid_device_id *id_table;

	struct list_head dyn_list;
	spinlock_t dyn_lock;

	bool (*match)(struct hid_device *dev, bool ignore_special_driver);
	int (*probe)(struct hid_device *dev, const struct hid_device_id *id);
	void (*remove)(struct hid_device *dev);

	const struct hid_report_id *report_table;
	int (*raw_event)(struct hid_device *hdev, struct hid_report *report,
			u8 *data, int size);
	const struct hid_usage_id *usage_table;
	int (*event)(struct hid_device *hdev, struct hid_field *field,
			struct hid_usage *usage, __s32 value);
	void (*report)(struct hid_device *hdev, struct hid_report *report);

	__u8 *(*report_fixup)(struct hid_device *hdev, __u8 *buf,
			unsigned int *size);

	int (*input_mapping)(struct hid_device *hdev,
			struct hid_input *hidinput, struct hid_field *field,
			struct hid_usage *usage, unsigned long **bit, int *max);
	int (*input_mapped)(struct hid_device *hdev,
			struct hid_input *hidinput, struct hid_field *field,
			struct hid_usage *usage, unsigned long **bit, int *max);
	int (*input_configured)(struct hid_device *hdev,
				struct hid_input *hidinput);
	void (*feature_mapping)(struct hid_device *hdev,
			struct hid_field *field,
			struct hid_usage *usage);
#ifdef CONFIG_PM
	int (*suspend)(struct hid_device *hdev, pm_message_t message);
	int (*resume)(struct hid_device *hdev);
	int (*reset_resume)(struct hid_device *hdev);
#endif
/* private: */
	struct device_driver driver;
};

#define to_hid_driver(pdrv) \
	container_of(pdrv, struct hid_driver, driver)

/**
 * hid_ll_driver - low level driver callbacks
 * @start: called on probe to start the device
 * @stop: called on remove
 * @open: called by input layer on open
 * @close: called by input layer on close
 * @power: request underlying hardware to enter requested power mode
 * @parse: this method is called only once to parse the device data,
 *	   shouldn't allocate anything to not leak memory
 * @request: send report request to device (e.g. feature report)
 * @wait: wait for buffered io to complete (send/recv reports)
 * @raw_request: send raw report request to device (e.g. feature report)
 * @output_report: send output report to device
 * @idle: send idle request to device
 */
struct hid_ll_driver {
	int (*start)(struct hid_device *hdev);
	void (*stop)(struct hid_device *hdev);

	int (*open)(struct hid_device *hdev);
	void (*close)(struct hid_device *hdev);

	int (*power)(struct hid_device *hdev, int level);

	int (*parse)(struct hid_device *hdev);

	void (*request)(struct hid_device *hdev,
			struct hid_report *report, int reqtype);

	int (*wait)(struct hid_device *hdev);

	int (*raw_request) (struct hid_device *hdev, unsigned char reportnum,
			    __u8 *buf, size_t len, unsigned char rtype,
			    int reqtype);

	int (*output_report) (struct hid_device *hdev, __u8 *buf, size_t len);

	int (*idle)(struct hid_device *hdev, int report, int idle, int reqtype);
};

extern struct hid_ll_driver i2c_hid_ll_driver;
extern struct hid_ll_driver hidp_hid_driver;
extern struct hid_ll_driver uhid_hid_driver;
extern struct hid_ll_driver usb_hid_driver;

static inline bool hid_is_using_ll_driver(struct hid_device *hdev,
		struct hid_ll_driver *driver)
{
	return hdev->ll_driver == driver;
}

#define	PM_HINT_FULLON	1<<5
#define PM_HINT_NORMAL	1<<1

/* Applications from HID Usage Tables 4/8/99 Version 1.1 */
/* We ignore a few input applications that are not widely used */
#define IS_INPUT_APPLICATION(a) (((a >= 0x00010000) && (a <= 0x00010008)) || (a == 0x00010080) || (a == 0x000c0001) || ((a >= 0x000d0002) && (a <= 0x000d0006)))

/* HID core API */

extern int hid_debug;

extern bool hid_ignore(struct hid_device *);
extern int hid_add_device(struct hid_device *);
extern void hid_destroy_device(struct hid_device *);

extern struct bus_type hid_bus_type;

extern int __must_check __hid_register_driver(struct hid_driver *,
		struct module *, const char *mod_name);

/* use a define to avoid include chaining to get THIS_MODULE & friends */
#define hid_register_driver(driver) \
	__hid_register_driver(driver, THIS_MODULE, KBUILD_MODNAME)

extern void hid_unregister_driver(struct hid_driver *);

/**
 * module_hid_driver() - Helper macro for registering a HID driver
 * @__hid_driver: hid_driver struct
 *
 * Helper macro for HID drivers which do not do anything special in module
 * init/exit. This eliminates a lot of boilerplate. Each module may only
 * use this macro once, and calling it replaces module_init() and module_exit()
 */
#define module_hid_driver(__hid_driver) \
	module_driver(__hid_driver, hid_register_driver, \
		      hid_unregister_driver)

extern void hidinput_hid_event(struct hid_device *, struct hid_field *, struct hid_usage *, __s32);
extern void hidinput_report_event(struct hid_device *hid, struct hid_report *report);
extern int hidinput_connect(struct hid_device *hid, unsigned int force);
extern void hidinput_disconnect(struct hid_device *);

int hid_set_field(struct hid_field *, unsigned, __s32);
int hid_input_report(struct hid_device *, int type, u8 *, u32, int);
int hidinput_find_field(struct hid_device *hid, unsigned int type, unsigned int code, struct hid_field **field);
struct hid_field *hidinput_get_led_field(struct hid_device *hid);
unsigned int hidinput_count_leds(struct hid_device *hid);
__s32 hidinput_calc_abs_res(const struct hid_field *field, __u16 code);
void hid_output_report(struct hid_report *report, __u8 *data);
void __hid_request(struct hid_device *hid, struct hid_report *rep, int reqtype);
u8 *hid_alloc_report_buf(struct hid_report *report, gfp_t flags);
struct hid_device *hid_allocate_device(void);
struct hid_report *hid_register_report(struct hid_device *device,
				       unsigned int type, unsigned int id,
				       unsigned int application);
int hid_parse_report(struct hid_device *hid, __u8 *start, unsigned size);
struct hid_report *hid_validate_values(struct hid_device *hid,
				       unsigned int type, unsigned int id,
				       unsigned int field_index,
				       unsigned int report_counts);
int hid_open_report(struct hid_device *device);
int hid_check_keys_pressed(struct hid_device *hid);
int hid_connect(struct hid_device *hid, unsigned int connect_mask);
void hid_disconnect(struct hid_device *hid);
bool hid_match_one_id(const struct hid_device *hdev,
		      const struct hid_device_id *id);
const struct hid_device_id *hid_match_id(const struct hid_device *hdev,
					 const struct hid_device_id *id);
const struct hid_device_id *hid_match_device(struct hid_device *hdev,
					     struct hid_driver *hdrv);
s32 hid_snto32(__u32 value, unsigned n);
__u32 hid_field_extract(const struct hid_device *hid, __u8 *report,
		     unsigned offset, unsigned n);

/**
 * hid_device_io_start - enable HID input during probe, remove
 *
 * @hid - the device
 *
 * This should only be called during probe or remove and only be
 * called by the thread calling probe or remove. It will allow
 * incoming packets to be delivered to the driver.
 */
static inline void hid_device_io_start(struct hid_device *hid) {
	if (hid->io_started) {
		dev_warn(&hid->dev, "io already started\n");
		return;
	}
	hid->io_started = true;
	up(&hid->driver_input_lock);
}

/**
 * hid_device_io_stop - disable HID input during probe, remove
 *
 * @hid - the device
 *
 * Should only be called after hid_device_io_start. It will prevent
 * incoming packets from going to the driver for the duration of
 * probe, remove. If called during probe, packets will still go to the
 * driver after probe is complete. This function should only be called
 * by the thread calling probe or remove.
 */
static inline void hid_device_io_stop(struct hid_device *hid) {
	if (!hid->io_started) {
		dev_warn(&hid->dev, "io already stopped\n");
		return;
	}
	hid->io_started = false;
	down(&hid->driver_input_lock);
}

/**
 * hid_map_usage - map usage input bits
 *
 * @hidinput: hidinput which we are interested in
 * @usage: usage to fill in
 * @bit: pointer to input->{}bit (out parameter)
 * @max: maximal valid usage->code to consider later (out parameter)
 * @type: input event type (EV_KEY, EV_REL, ...)
 * @c: code which corresponds to this usage and type
 */
static inline void hid_map_usage(struct hid_input *hidinput,
		struct hid_usage *usage, unsigned long **bit, int *max,
		__u8 type, __u16 c)
{
	struct input_dev *input = hidinput->input;

	usage->type = type;
	usage->code = c;

	switch (type) {
	case EV_ABS:
		*bit = input->absbit;
		*max = ABS_MAX;
		break;
	case EV_REL:
		*bit = input->relbit;
		*max = REL_MAX;
		break;
	case EV_KEY:
		*bit = input->keybit;
		*max = KEY_MAX;
		break;
	case EV_LED:
		*bit = input->ledbit;
		*max = LED_MAX;
		break;
	}
}

/**
 * hid_map_usage_clear - map usage input bits and clear the input bit
 *
 * The same as hid_map_usage, except the @c bit is also cleared in supported
 * bits (@bit).
 */
static inline void hid_map_usage_clear(struct hid_input *hidinput,
		struct hid_usage *usage, unsigned long **bit, int *max,
		__u8 type, __u16 c)
{
	hid_map_usage(hidinput, usage, bit, max, type, c);
	clear_bit(c, *bit);
}

/**
 * hid_parse - parse HW reports
 *
 * @hdev: hid device
 *
 * Call this from probe after you set up the device (if needed). Your
 * report_fixup will be called (if non-NULL) after reading raw report from
 * device before passing it to hid layer for real parsing.
 */
static inline int __must_check hid_parse(struct hid_device *hdev)
{
	return hid_open_report(hdev);
}

int __must_check hid_hw_start(struct hid_device *hdev,
			      unsigned int connect_mask);
void hid_hw_stop(struct hid_device *hdev);
int __must_check hid_hw_open(struct hid_device *hdev);
void hid_hw_close(struct hid_device *hdev);

/**
 * hid_hw_power - requests underlying HW to go into given power mode
 *
 * @hdev: hid device
 * @level: requested power level (one of %PM_HINT_* defines)
 *
 * This function requests underlying hardware to enter requested power
 * mode.
 */

static inline int hid_hw_power(struct hid_device *hdev, int level)
{
	return hdev->ll_driver->power ? hdev->ll_driver->power(hdev, level) : 0;
}


/**
 * hid_hw_request - send report request to device
 *
 * @hdev: hid device
 * @report: report to send
 * @reqtype: hid request type
 */
static inline void hid_hw_request(struct hid_device *hdev,
				  struct hid_report *report, int reqtype)
{
	if (hdev->ll_driver->request)
		return hdev->ll_driver->request(hdev, report, reqtype);

	__hid_request(hdev, report, reqtype);
}

/**
 * hid_hw_raw_request - send report request to device
 *
 * @hdev: hid device
 * @reportnum: report ID
 * @buf: in/out data to transfer
 * @len: length of buf
 * @rtype: HID report type
 * @reqtype: HID_REQ_GET_REPORT or HID_REQ_SET_REPORT
 *
 * @return: count of data transfered, negative if error
 *
 * Same behavior as hid_hw_request, but with raw buffers instead.
 */
static inline int hid_hw_raw_request(struct hid_device *hdev,
				  unsigned char reportnum, __u8 *buf,
				  size_t len, unsigned char rtype, int reqtype)
{
	if (len < 1 || len > HID_MAX_BUFFER_SIZE || !buf)
		return -EINVAL;

	return hdev->ll_driver->raw_request(hdev, reportnum, buf, len,
						    rtype, reqtype);
}

/**
 * hid_hw_output_report - send output report to device
 *
 * @hdev: hid device
 * @buf: raw data to transfer
 * @len: length of buf
 *
 * @return: count of data transfered, negative if error
 */
static inline int hid_hw_output_report(struct hid_device *hdev, __u8 *buf,
					size_t len)
{
	if (len < 1 || len > HID_MAX_BUFFER_SIZE || !buf)
		return -EINVAL;

	if (hdev->ll_driver->output_report)
		return hdev->ll_driver->output_report(hdev, buf, len);

	return -ENOSYS;
}

/**
 * hid_hw_idle - send idle request to device
 *
 * @hdev: hid device
 * @report: report to control
 * @idle: idle state
 * @reqtype: hid request type
 */
static inline int hid_hw_idle(struct hid_device *hdev, int report, int idle,
		int reqtype)
{
	if (hdev->ll_driver->idle)
		return hdev->ll_driver->idle(hdev, report, idle, reqtype);

	return 0;
}

/**
 * hid_hw_wait - wait for buffered io to complete
 *
 * @hdev: hid device
 */
static inline void hid_hw_wait(struct hid_device *hdev)
{
	if (hdev->ll_driver->wait)
		hdev->ll_driver->wait(hdev);
}

/**
 * hid_report_len - calculate the report length
 *
 * @report: the report we want to know the length
 */
static inline u32 hid_report_len(struct hid_report *report)
{
	/* equivalent to DIV_ROUND_UP(report->size, 8) + !!(report->id > 0) */
	return ((report->size - 1) >> 3) + 1 + (report->id > 0);
}

int hid_report_raw_event(struct hid_device *hid, int type, u8 *data, u32 size,
		int interrupt);

/* HID quirks API */
unsigned long hid_lookup_quirk(const struct hid_device *hdev);
int hid_quirks_init(char **quirks_param, __u16 bus, int count);
void hid_quirks_exit(__u16 bus);

#ifdef CONFIG_HID_PID
int hid_pidff_init(struct hid_device *hid);
#else
#define hid_pidff_init NULL
#endif

#define dbg_hid(format, arg...)						\
do {									\
	if (hid_debug)							\
		printk(KERN_DEBUG "%s: " format, __FILE__, ##arg);	\
} while (0)

#define hid_printk(level, hid, fmt, arg...)		\
	dev_printk(level, &(hid)->dev, fmt, ##arg)
#define hid_emerg(hid, fmt, arg...)			\
	dev_emerg(&(hid)->dev, fmt, ##arg)
#define hid_crit(hid, fmt, arg...)			\
	dev_crit(&(hid)->dev, fmt, ##arg)
#define hid_alert(hid, fmt, arg...)			\
	dev_alert(&(hid)->dev, fmt, ##arg)
#define hid_err(hid, fmt, arg...)			\
	dev_err(&(hid)->dev, fmt, ##arg)
#define hid_notice(hid, fmt, arg...)			\
	dev_notice(&(hid)->dev, fmt, ##arg)
#define hid_warn(hid, fmt, arg...)			\
	dev_warn(&(hid)->dev, fmt, ##arg)
#define hid_info(hid, fmt, arg...)			\
	dev_info(&(hid)->dev, fmt, ##arg)
#define hid_dbg(hid, fmt, arg...)			\
	dev_dbg(&(hid)->dev, fmt, ##arg)

#endif<|MERGE_RESOLUTION|>--- conflicted
+++ resolved
@@ -510,10 +510,7 @@
 
 #define HID_STAT_ADDED		BIT(0)
 #define HID_STAT_PARSED		BIT(1)
-<<<<<<< HEAD
-=======
 #define HID_STAT_DUP_DETECTED	BIT(2)
->>>>>>> 22cb595e
 #define HID_STAT_REPROBED	BIT(3)
 
 struct hid_input {
