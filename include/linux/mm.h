#ifndef _LINUX_MM_H
#define _LINUX_MM_H

#include <linux/sched.h>
#include <linux/errno.h>

#ifdef __KERNEL__

#include <linux/config.h>
#include <linux/gfp.h>
#include <linux/list.h>
#include <linux/mmzone.h>
#include <linux/rbtree.h>
#include <linux/prio_tree.h>
#include <linux/fs.h>

struct mempolicy;
struct anon_vma;

#ifndef CONFIG_DISCONTIGMEM          /* Don't use mapnrs, do it properly */
extern unsigned long max_mapnr;
#endif

extern unsigned long num_physpages;
extern void * high_memory;
extern unsigned long vmalloc_earlyreserve;
extern int page_cluster;

#ifdef CONFIG_SYSCTL
extern int sysctl_legacy_va_layout;
#else
#define sysctl_legacy_va_layout 0
#endif

#include <asm/page.h>
#include <asm/pgtable.h>
#include <asm/processor.h>
#include <asm/atomic.h>

#ifndef MM_VM_SIZE
#define MM_VM_SIZE(mm)	TASK_SIZE
#endif

/*
 * Linux kernel virtual memory manager primitives.
 * The idea being to have a "virtual" mm in the same way
 * we have a virtual fs - giving a cleaner interface to the
 * mm details, and allowing different kinds of memory mappings
 * (from shared memory to executable loading to arbitrary
 * mmap() functions).
 */

/*
 * This struct defines a memory VMM memory area. There is one of these
 * per VM-area/task.  A VM area is any part of the process virtual memory
 * space that has a special rule for the page-fault handlers (ie a shared
 * library, the executable area etc).
 */
struct vm_area_struct {
	struct mm_struct * vm_mm;	/* The address space we belong to. */
	unsigned long vm_start;		/* Our start address within vm_mm. */
	unsigned long vm_end;		/* The first byte after our end address
					   within vm_mm. */

	/* linked list of VM areas per task, sorted by address */
	struct vm_area_struct *vm_next;

	pgprot_t vm_page_prot;		/* Access permissions of this VMA. */
	unsigned long vm_flags;		/* Flags, listed below. */

	struct rb_node vm_rb;

	/*
	 * For areas with an address space and backing store,
	 * linkage into the address_space->i_mmap prio tree, or
	 * linkage to the list of like vmas hanging off its node, or
	 * linkage of vma in the address_space->i_mmap_nonlinear list.
	 */
	union {
		struct {
			struct list_head list;
			void *parent;	/* aligns with prio_tree_node parent */
			struct vm_area_struct *head;
		} vm_set;

		struct prio_tree_node prio_tree_node;
	} shared;

	/*
	 * A file's MAP_PRIVATE vma can be in both i_mmap tree and anon_vma
	 * list, after a COW of one of the file pages.  A MAP_SHARED vma
	 * can only be in the i_mmap tree.  An anonymous MAP_PRIVATE, stack
	 * or brk vma (with NULL file) can only be in an anon_vma list.
	 */
	struct list_head anon_vma_node;	/* Serialized by anon_vma->lock */
	struct anon_vma *anon_vma;	/* Serialized by page_table_lock */

	/* Function pointers to deal with this struct. */
	struct vm_operations_struct * vm_ops;

	/* Information about our backing store: */
	unsigned long vm_pgoff;		/* Offset (within vm_file) in PAGE_SIZE
					   units, *not* PAGE_CACHE_SIZE */
	struct file * vm_file;		/* File we map to (can be NULL). */
	void * vm_private_data;		/* was vm_pte (shared mem) */

#ifdef CONFIG_NUMA
	struct mempolicy *vm_policy;	/* NUMA policy for the VMA */
#endif
};

/*
 * vm_flags..
 */
#define VM_READ		0x00000001	/* currently active flags */
#define VM_WRITE	0x00000002
#define VM_EXEC		0x00000004
#define VM_SHARED	0x00000008

#define VM_MAYREAD	0x00000010	/* limits for mprotect() etc */
#define VM_MAYWRITE	0x00000020
#define VM_MAYEXEC	0x00000040
#define VM_MAYSHARE	0x00000080

#define VM_GROWSDOWN	0x00000100	/* general info on the segment */
#define VM_GROWSUP	0x00000200
#define VM_SHM		0x00000400	/* shared memory area, don't swap out */
#define VM_DENYWRITE	0x00000800	/* ETXTBSY on write attempts.. */

#define VM_EXECUTABLE	0x00001000
#define VM_LOCKED	0x00002000
#define VM_IO           0x00004000	/* Memory mapped I/O or similar */

					/* Used by sys_madvise() */
#define VM_SEQ_READ	0x00008000	/* App will access data sequentially */
#define VM_RAND_READ	0x00010000	/* App will not benefit from clustered reads */

#define VM_DONTCOPY	0x00020000      /* Do not copy this vma on fork */
#define VM_DONTEXPAND	0x00040000	/* Cannot expand with mremap() */
#define VM_RESERVED	0x00080000	/* Don't unmap it from swap_out */
#define VM_ACCOUNT	0x00100000	/* Is a VM accounted object */
#define VM_NONCACHED	0x00200000	/* Noncached access */
#define VM_HUGETLB	0x00400000	/* Huge TLB Page VM */
#define VM_NONLINEAR	0x00800000	/* Is non-linear (remap_file_pages) */

#ifndef VM_STACK_DEFAULT_FLAGS		/* arch can override this */
#define VM_STACK_DEFAULT_FLAGS VM_DATA_DEFAULT_FLAGS
#endif

#ifdef CONFIG_STACK_GROWSUP
#define VM_STACK_FLAGS	(VM_GROWSUP | VM_STACK_DEFAULT_FLAGS | VM_ACCOUNT)
#else
#define VM_STACK_FLAGS	(VM_GROWSDOWN | VM_STACK_DEFAULT_FLAGS | VM_ACCOUNT)
#endif

#define VM_READHINTMASK			(VM_SEQ_READ | VM_RAND_READ)
#define VM_ClearReadHint(v)		(v)->vm_flags &= ~VM_READHINTMASK
#define VM_NormalReadHint(v)		(!((v)->vm_flags & VM_READHINTMASK))
#define VM_SequentialReadHint(v)	((v)->vm_flags & VM_SEQ_READ)
#define VM_RandomReadHint(v)		((v)->vm_flags & VM_RAND_READ)

/*
 * mapping from the currently active vm_flags protection bits (the
 * low four bits) to a page protection mask..
 */
extern pgprot_t protection_map[16];


/*
 * These are the virtual MM functions - opening of an area, closing and
 * unmapping it (needed to keep files on disk up-to-date etc), pointer
 * to the functions called when a no-page or a wp-page exception occurs. 
 */
struct vm_operations_struct {
	void (*open)(struct vm_area_struct * area);
	void (*close)(struct vm_area_struct * area);
	struct page * (*nopage)(struct vm_area_struct * area, unsigned long address, int *type);
	int (*populate)(struct vm_area_struct * area, unsigned long address, unsigned long len, pgprot_t prot, unsigned long pgoff, int nonblock);
#ifdef CONFIG_NUMA
	int (*set_policy)(struct vm_area_struct *vma, struct mempolicy *new);
	struct mempolicy *(*get_policy)(struct vm_area_struct *vma,
					unsigned long addr);
#endif
};

struct mmu_gather;
struct inode;

#ifdef ARCH_HAS_ATOMIC_UNSIGNED
typedef unsigned page_flags_t;
#else
typedef unsigned long page_flags_t;
#endif

/*
 * Each physical page in the system has a struct page associated with
 * it to keep track of whatever it is we are using the page for at the
 * moment. Note that we have no way to track which tasks are using
 * a page.
 */
struct page {
	page_flags_t flags;		/* Atomic flags, some possibly
					 * updated asynchronously */
	atomic_t _count;		/* Usage count, see below. */
	atomic_t _mapcount;		/* Count of ptes mapped in mms,
					 * to show when page is mapped
					 * & limit reverse map searches.
					 */
	unsigned long private;		/* Mapping-private opaque data:
					 * usually used for buffer_heads
					 * if PagePrivate set; used for
					 * swp_entry_t if PageSwapCache
					 */
	struct address_space *mapping;	/* If low bit clear, points to
					 * inode address_space, or NULL.
					 * If page mapped as anonymous
					 * memory, low bit is set, and
					 * it points to anon_vma object:
					 * see PAGE_MAPPING_ANON below.
					 */
	pgoff_t index;			/* Our offset within mapping. */
	struct list_head lru;		/* Pageout list, eg. active_list
					 * protected by zone->lru_lock !
					 */
	/*
	 * On machines where all RAM is mapped into kernel address space,
	 * we can simply calculate the virtual address. On machines with
	 * highmem some memory is mapped into kernel virtual memory
	 * dynamically, so we need a place to store that address.
	 * Note that this field could be 16 bits on x86 ... ;)
	 *
	 * Architectures with slow multiplication can define
	 * WANT_PAGE_VIRTUAL in asm/page.h
	 */
#if defined(WANT_PAGE_VIRTUAL)
	void *virtual;			/* Kernel virtual address (NULL if
					   not kmapped, ie. highmem) */
#endif /* WANT_PAGE_VIRTUAL */
};

/*
 * FIXME: take this include out, include page-flags.h in
 * files which need it (119 of them)
 */
#include <linux/page-flags.h>

/*
 * Methods to modify the page usage count.
 *
 * What counts for a page usage:
 * - cache mapping   (page->mapping)
 * - private data    (page->private)
 * - page mapped in a task's page tables, each mapping
 *   is counted separately
 *
 * Also, many kernel routines increase the page count before a critical
 * routine so they can be sure the page doesn't go away from under them.
 *
 * Since 2.6.6 (approx), a free page has ->_count = -1.  This is so that we
 * can use atomic_add_negative(-1, page->_count) to detect when the page
 * becomes free and so that we can also use atomic_inc_and_test to atomically
 * detect when we just tried to grab a ref on a page which some other CPU has
 * already deemed to be freeable.
 *
 * NO code should make assumptions about this internal detail!  Use the provided
 * macros which retain the old rules: page_count(page) == 0 is a free page.
 */

/*
 * Drop a ref, return true if the logical refcount fell to zero (the page has
 * no users)
 */
#define put_page_testzero(p)				\
	({						\
		BUG_ON(page_count(p) == 0);		\
		atomic_add_negative(-1, &(p)->_count);	\
	})

/*
 * Grab a ref, return true if the page previously had a logical refcount of
 * zero.  ie: returns true if we just grabbed an already-deemed-to-be-free page
 */
#define get_page_testone(p)	atomic_inc_and_test(&(p)->_count)

#define set_page_count(p,v) 	atomic_set(&(p)->_count, v - 1)
#define __put_page(p)		atomic_dec(&(p)->_count)

extern void FASTCALL(__page_cache_release(struct page *));

#ifdef CONFIG_HUGETLB_PAGE

static inline int page_count(struct page *p)
{
	if (PageCompound(p))
		p = (struct page *)p->private;
	return atomic_read(&(p)->_count) + 1;
}

static inline void get_page(struct page *page)
{
	if (unlikely(PageCompound(page)))
		page = (struct page *)page->private;
	atomic_inc(&page->_count);
}

void put_page(struct page *page);

#else		/* CONFIG_HUGETLB_PAGE */

#define page_count(p)		(atomic_read(&(p)->_count) + 1)

static inline void get_page(struct page *page)
{
	atomic_inc(&page->_count);
}

static inline void put_page(struct page *page)
{
	if (!PageReserved(page) && put_page_testzero(page))
		__page_cache_release(page);
}

#endif		/* CONFIG_HUGETLB_PAGE */

/*
 * Multiple processes may "see" the same page. E.g. for untouched
 * mappings of /dev/null, all processes see the same page full of
 * zeroes, and text pages of executables and shared libraries have
 * only one copy in memory, at most, normally.
 *
 * For the non-reserved pages, page_count(page) denotes a reference count.
 *   page_count() == 0 means the page is free.
 *   page_count() == 1 means the page is used for exactly one purpose
 *   (e.g. a private data page of one process).
 *
 * A page may be used for kmalloc() or anyone else who does a
 * __get_free_page(). In this case the page_count() is at least 1, and
 * all other fields are unused but should be 0 or NULL. The
 * management of this page is the responsibility of the one who uses
 * it.
 *
 * The other pages (we may call them "process pages") are completely
 * managed by the Linux memory manager: I/O, buffers, swapping etc.
 * The following discussion applies only to them.
 *
 * A page may belong to an inode's memory mapping. In this case,
 * page->mapping is the pointer to the inode, and page->index is the
 * file offset of the page, in units of PAGE_CACHE_SIZE.
 *
 * A page contains an opaque `private' member, which belongs to the
 * page's address_space.  Usually, this is the address of a circular
 * list of the page's disk buffers.
 *
 * For pages belonging to inodes, the page_count() is the number of
 * attaches, plus 1 if `private' contains something, plus one for
 * the page cache itself.
 *
 * All pages belonging to an inode are in these doubly linked lists:
 * mapping->clean_pages, mapping->dirty_pages and mapping->locked_pages;
 * using the page->list list_head. These fields are also used for
 * freelist managemet (when page_count()==0).
 *
 * There is also a per-mapping radix tree mapping index to the page
 * in memory if present. The tree is rooted at mapping->root.  
 *
 * All process pages can do I/O:
 * - inode pages may need to be read from disk,
 * - inode pages which have been modified and are MAP_SHARED may need
 *   to be written to disk,
 * - private pages which have been modified may need to be swapped out
 *   to swap space and (later) to be read back into memory.
 */

/*
 * The zone field is never updated after free_area_init_core()
 * sets it, so none of the operations on it need to be atomic.
 * We'll have up to (MAX_NUMNODES * MAX_NR_ZONES) zones total,
 * so we use (MAX_NODES_SHIFT + MAX_ZONES_SHIFT) here to get enough bits.
 */
#define NODEZONE_SHIFT (sizeof(page_flags_t)*8 - MAX_NODES_SHIFT - MAX_ZONES_SHIFT)
#define NODEZONE(node, zone)	((node << ZONES_SHIFT) | zone)

static inline unsigned long page_zonenum(struct page *page)
{
	return (page->flags >> NODEZONE_SHIFT) & (~(~0UL << ZONES_SHIFT));
}
static inline unsigned long page_to_nid(struct page *page)
{
	return (page->flags >> (NODEZONE_SHIFT + ZONES_SHIFT));
}

struct zone;
extern struct zone *zone_table[];

static inline struct zone *page_zone(struct page *page)
{
	return zone_table[page->flags >> NODEZONE_SHIFT];
}

static inline void set_page_zone(struct page *page, unsigned long nodezone_num)
{
	page->flags &= ~(~0UL << NODEZONE_SHIFT);
	page->flags |= nodezone_num << NODEZONE_SHIFT;
}

#ifndef CONFIG_DISCONTIGMEM
/* The array of struct pages - for discontigmem use pgdat->lmem_map */
extern struct page *mem_map;
#endif

static inline void *lowmem_page_address(struct page *page)
{
	return __va(page_to_pfn(page) << PAGE_SHIFT);
}

#if defined(CONFIG_HIGHMEM) && !defined(WANT_PAGE_VIRTUAL)
#define HASHED_PAGE_VIRTUAL
#endif

#if defined(WANT_PAGE_VIRTUAL)
#define page_address(page) ((page)->virtual)
#define set_page_address(page, address)			\
	do {						\
		(page)->virtual = (address);		\
	} while(0)
#define page_address_init()  do { } while(0)
#endif

#if defined(HASHED_PAGE_VIRTUAL)
void *page_address(struct page *page);
void set_page_address(struct page *page, void *virtual);
void page_address_init(void);
#endif

#if !defined(HASHED_PAGE_VIRTUAL) && !defined(WANT_PAGE_VIRTUAL)
#define page_address(page) lowmem_page_address(page)
#define set_page_address(page, address)  do { } while(0)
#define page_address_init()  do { } while(0)
#endif

/*
 * On an anonymous page mapped into a user virtual memory area,
 * page->mapping points to its anon_vma, not to a struct address_space;
 * with the PAGE_MAPPING_ANON bit set to distinguish it.
 *
 * Please note that, confusingly, "page_mapping" refers to the inode
 * address_space which maps the page from disk; whereas "page_mapped"
 * refers to user virtual address space into which the page is mapped.
 */
#define PAGE_MAPPING_ANON	1

extern struct address_space swapper_space;
static inline struct address_space *page_mapping(struct page *page)
{
	struct address_space *mapping = page->mapping;

	if (unlikely(PageSwapCache(page)))
		mapping = &swapper_space;
	else if (unlikely((unsigned long)mapping & PAGE_MAPPING_ANON))
		mapping = NULL;
	return mapping;
}

static inline int PageAnon(struct page *page)
{
	return ((unsigned long)page->mapping & PAGE_MAPPING_ANON) != 0;
}

/*
 * Return the pagecache index of the passed page.  Regular pagecache pages
 * use ->index whereas swapcache pages use ->private
 */
static inline pgoff_t page_index(struct page *page)
{
	if (unlikely(PageSwapCache(page)))
		return page->private;
	return page->index;
}

/*
 * The atomic page->_mapcount, like _count, starts from -1:
 * so that transitions both from it and to it can be tracked,
 * using atomic_inc_and_test and atomic_add_negative(-1).
 */
static inline void reset_page_mapcount(struct page *page)
{
	atomic_set(&(page)->_mapcount, -1);
}

static inline int page_mapcount(struct page *page)
{
	return atomic_read(&(page)->_mapcount) + 1;
}

/*
 * Return true if this page is mapped into pagetables.
 */
static inline int page_mapped(struct page *page)
{
	return atomic_read(&(page)->_mapcount) >= 0;
}

/*
 * Error return values for the *_nopage functions
 */
#define NOPAGE_SIGBUS	(NULL)
#define NOPAGE_OOM	((struct page *) (-1))

/*
 * Different kinds of faults, as returned by handle_mm_fault().
 * Used to decide whether a process gets delivered SIGBUS or
 * just gets major/minor fault counters bumped up.
 */
#define VM_FAULT_OOM	(-1)
#define VM_FAULT_SIGBUS	0
#define VM_FAULT_MINOR	1
#define VM_FAULT_MAJOR	2

#define offset_in_page(p)	((unsigned long)(p) & ~PAGE_MASK)

extern void show_free_areas(void);

#ifdef CONFIG_SHMEM
struct page *shmem_nopage(struct vm_area_struct *vma,
			unsigned long address, int *type);
int shmem_set_policy(struct vm_area_struct *vma, struct mempolicy *new);
struct mempolicy *shmem_get_policy(struct vm_area_struct *vma,
					unsigned long addr);
<<<<<<< HEAD
struct file *shmem_file_setup(char * name, loff_t size, unsigned long flags);
int shmem_lock(struct file *file, int lock, struct user_struct *user);
=======
int shmem_lock(struct file *file, int lock, struct user_struct *user);
#else
#define shmem_nopage filemap_nopage
#define shmem_lock(a, b, c) 	({0;})	/* always in memory, no need to lock */
#define shmem_set_policy(a, b)	(0)
#define shmem_get_policy(a, b)	(NULL)
#endif
struct file *shmem_file_setup(char *name, loff_t size, unsigned long flags);

>>>>>>> 8a690d16
int shmem_zero_setup(struct vm_area_struct *);

static inline int can_do_mlock(void)
{
	if (capable(CAP_IPC_LOCK))
		return 1;
	if (current->rlim[RLIMIT_MEMLOCK].rlim_cur != 0)
		return 1;
	return 0;
}
extern int user_shm_lock(size_t, struct user_struct *);
extern void user_shm_unlock(size_t, struct user_struct *);

/*
 * Parameter block passed down to zap_pte_range in exceptional cases.
 */
struct zap_details {
	struct vm_area_struct *nonlinear_vma;	/* Check page->index if set */
	struct address_space *check_mapping;	/* Check page->mapping if set */
	pgoff_t	first_index;			/* Lowest page->index to unmap */
	pgoff_t last_index;			/* Highest page->index to unmap */
	int atomic;				/* May not schedule() */
};

void zap_page_range(struct vm_area_struct *vma, unsigned long address,
		unsigned long size, struct zap_details *);
int unmap_vmas(struct mmu_gather **tlbp, struct mm_struct *mm,
		struct vm_area_struct *start_vma, unsigned long start_addr,
		unsigned long end_addr, unsigned long *nr_accounted,
		struct zap_details *);
void clear_page_tables(struct mmu_gather *tlb, unsigned long first, int nr);
int copy_page_range(struct mm_struct *dst, struct mm_struct *src,
			struct vm_area_struct *vma);
int zeromap_page_range(struct vm_area_struct *vma, unsigned long from,
			unsigned long size, pgprot_t prot);
void unmap_mapping_range(struct address_space *mapping,
		loff_t const holebegin, loff_t const holelen, int even_cows);

static inline void unmap_shared_mapping_range(struct address_space *mapping,
		loff_t const holebegin, loff_t const holelen)
{
	unmap_mapping_range(mapping, holebegin, holelen, 0);
}

extern int vmtruncate(struct inode * inode, loff_t offset);
extern pmd_t *FASTCALL(__pmd_alloc(struct mm_struct *mm, pgd_t *pgd, unsigned long address));
extern pte_t *FASTCALL(pte_alloc_kernel(struct mm_struct *mm, pmd_t *pmd, unsigned long address));
extern pte_t *FASTCALL(pte_alloc_map(struct mm_struct *mm, pmd_t *pmd, unsigned long address));
extern int install_page(struct mm_struct *mm, struct vm_area_struct *vma, unsigned long addr, struct page *page, pgprot_t prot);
extern int install_file_pte(struct mm_struct *mm, struct vm_area_struct *vma, unsigned long addr, unsigned long pgoff, pgprot_t prot);
extern int handle_mm_fault(struct mm_struct *mm,struct vm_area_struct *vma, unsigned long address, int write_access);
extern int make_pages_present(unsigned long addr, unsigned long end);
extern int access_process_vm(struct task_struct *tsk, unsigned long addr, void *buf, int len, int write);
void install_arg_page(struct vm_area_struct *, struct page *, unsigned long);

int get_user_pages(struct task_struct *tsk, struct mm_struct *mm, unsigned long start,
		int len, int write, int force, struct page **pages, struct vm_area_struct **vmas);

int __set_page_dirty_buffers(struct page *page);
int __set_page_dirty_nobuffers(struct page *page);
int redirty_page_for_writepage(struct writeback_control *wbc,
				struct page *page);
int FASTCALL(set_page_dirty(struct page *page));
int set_page_dirty_lock(struct page *page);
int clear_page_dirty_for_io(struct page *page);

/*
 * Prototype to add a shrinker callback for ageable caches.
 * 
 * These functions are passed a count `nr_to_scan' and a gfpmask.  They should
 * scan `nr_to_scan' objects, attempting to free them.
 *
 * The callback must the number of objects which remain in the cache.
 *
 * The callback will be passes nr_to_scan == 0 when the VM is querying the
 * cache size, so a fastpath for that case is appropriate.
 */
typedef int (*shrinker_t)(int nr_to_scan, unsigned int gfp_mask);

/*
 * Add an aging callback.  The int is the number of 'seeks' it takes
 * to recreate one of the objects that these functions age.
 */

#define DEFAULT_SEEKS 2
struct shrinker;
extern struct shrinker *set_shrinker(int, shrinker_t);
extern void remove_shrinker(struct shrinker *shrinker);

/*
 * On a two-level page table, this ends up being trivial. Thus the
 * inlining and the symmetry break with pte_alloc_map() that does all
 * of this out-of-line.
 */
static inline pmd_t *pmd_alloc(struct mm_struct *mm, pgd_t *pgd, unsigned long address)
{
	if (pgd_none(*pgd))
		return __pmd_alloc(mm, pgd, address);
	return pmd_offset(pgd, address);
}

extern void free_area_init(unsigned long * zones_size);
extern void free_area_init_node(int nid, pg_data_t *pgdat,
	unsigned long * zones_size, unsigned long zone_start_pfn, 
	unsigned long *zholes_size);
extern void memmap_init_zone(unsigned long, int, unsigned long, unsigned long);
extern void mem_init(void);
extern void show_mem(void);
extern void si_meminfo(struct sysinfo * val);
extern void si_meminfo_node(struct sysinfo *val, int nid);

/* prio_tree.c */
void vma_prio_tree_add(struct vm_area_struct *, struct vm_area_struct *old);
void vma_prio_tree_insert(struct vm_area_struct *, struct prio_tree_root *);
void vma_prio_tree_remove(struct vm_area_struct *, struct prio_tree_root *);
struct vm_area_struct *vma_prio_tree_next(struct vm_area_struct *vma,
	struct prio_tree_iter *iter);

#define vma_prio_tree_foreach(vma, iter, root, begin, end)	\
	for (prio_tree_iter_init(iter, root, begin, end), vma = NULL;	\
		(vma = vma_prio_tree_next(vma, iter)); )

static inline void vma_nonlinear_insert(struct vm_area_struct *vma,
					struct list_head *list)
{
	vma->shared.vm_set.parent = NULL;
	list_add_tail(&vma->shared.vm_set.list, list);
}

/* mmap.c */
extern void vma_adjust(struct vm_area_struct *vma, unsigned long start,
	unsigned long end, pgoff_t pgoff, struct vm_area_struct *insert);
extern struct vm_area_struct *vma_merge(struct mm_struct *,
	struct vm_area_struct *prev, unsigned long addr, unsigned long end,
	unsigned long vm_flags, struct anon_vma *, struct file *, pgoff_t,
	struct mempolicy *);
extern struct anon_vma *find_mergeable_anon_vma(struct vm_area_struct *);
extern int split_vma(struct mm_struct *,
	struct vm_area_struct *, unsigned long addr, int new_below);
extern void insert_vm_struct(struct mm_struct *, struct vm_area_struct *);
extern void __vma_link_rb(struct mm_struct *, struct vm_area_struct *,
	struct rb_node **, struct rb_node *);
extern struct vm_area_struct *copy_vma(struct vm_area_struct **,
	unsigned long addr, unsigned long len, pgoff_t pgoff);
extern void exit_mmap(struct mm_struct *);

extern unsigned long get_unmapped_area(struct file *, unsigned long, unsigned long, unsigned long, unsigned long);

extern unsigned long do_mmap_pgoff(struct file *file, unsigned long addr,
	unsigned long len, unsigned long prot,
	unsigned long flag, unsigned long pgoff);

static inline unsigned long do_mmap(struct file *file, unsigned long addr,
	unsigned long len, unsigned long prot,
	unsigned long flag, unsigned long offset)
{
	unsigned long ret = -EINVAL;
	if ((offset + PAGE_ALIGN(len)) < offset)
		goto out;
	if (!(offset & ~PAGE_MASK))
		ret = do_mmap_pgoff(file, addr, len, prot, flag, offset >> PAGE_SHIFT);
out:
	return ret;
}

extern int do_munmap(struct mm_struct *, unsigned long, size_t);

extern unsigned long do_brk(unsigned long, unsigned long);

/* filemap.c */
extern unsigned long page_unuse(struct page *);
extern void truncate_inode_pages(struct address_space *, loff_t);
extern void truncate_inode_pages_range(struct address_space *,
				       loff_t lstart, loff_t lend);

/* generic vm_area_ops exported for stackable file systems */
struct page *filemap_nopage(struct vm_area_struct *, unsigned long, int *);

/* mm/page-writeback.c */
int write_one_page(struct page *page, int wait);

/* readahead.c */
#define VM_MAX_READAHEAD	128	/* kbytes */
#define VM_MIN_READAHEAD	16	/* kbytes (includes current page) */

int do_page_cache_readahead(struct address_space *mapping, struct file *filp,
			unsigned long offset, unsigned long nr_to_read);
int force_page_cache_readahead(struct address_space *mapping, struct file *filp,
			unsigned long offset, unsigned long nr_to_read);
void page_cache_readahead(struct address_space *mapping, 
			  struct file_ra_state *ra,
			  struct file *filp,
			  unsigned long offset);
void handle_ra_miss(struct address_space *mapping, 
		    struct file_ra_state *ra, pgoff_t offset);
unsigned long max_sane_readahead(unsigned long nr);

/* Do stack extension */
extern int expand_stack(struct vm_area_struct * vma, unsigned long address);

/* Look up the first VMA which satisfies  addr < vm_end,  NULL if none. */
extern struct vm_area_struct * find_vma(struct mm_struct * mm, unsigned long addr);
extern struct vm_area_struct * find_vma_prev(struct mm_struct * mm, unsigned long addr,
					     struct vm_area_struct **pprev);

/* Look up the first VMA which intersects the interval start_addr..end_addr-1,
   NULL if none.  Assume start_addr < end_addr. */
static inline struct vm_area_struct * find_vma_intersection(struct mm_struct * mm, unsigned long start_addr, unsigned long end_addr)
{
	struct vm_area_struct * vma = find_vma(mm,start_addr);

	if (vma && end_addr <= vma->vm_start)
		vma = NULL;
	return vma;
}

static inline unsigned long vma_pages(struct vm_area_struct *vma)
{
	return (vma->vm_end - vma->vm_start) >> PAGE_SHIFT;
}

extern struct vm_area_struct *find_extend_vma(struct mm_struct *mm, unsigned long addr);

extern struct page * vmalloc_to_page(void *addr);
extern struct page * follow_page(struct mm_struct *mm, unsigned long address,
		int write);
extern int remap_page_range(struct vm_area_struct *vma, unsigned long from,
		unsigned long to, unsigned long size, pgprot_t prot);

#ifdef CONFIG_PROC_FS
void __vm_stat_account(struct mm_struct *, unsigned long, struct file *, long);
#else
static inline void __vm_stat_account(struct mm_struct *mm,
			unsigned long flags, struct file *file, long pages)
{
}
#endif /* CONFIG_PROC_FS */

static inline void vm_stat_account(struct vm_area_struct *vma)
{
	__vm_stat_account(vma->vm_mm, vma->vm_flags, vma->vm_file,
							vma_pages(vma));
}

static inline void vm_stat_unaccount(struct vm_area_struct *vma)
{
	__vm_stat_account(vma->vm_mm, vma->vm_flags, vma->vm_file,
							-vma_pages(vma));
}

#ifndef CONFIG_DEBUG_PAGEALLOC
static inline void
kernel_map_pages(struct page *page, int numpages, int enable)
{
}
#endif

#ifndef CONFIG_ARCH_GATE_AREA
extern struct vm_area_struct *get_gate_vma(struct task_struct *tsk);
int in_gate_area(struct task_struct *task, unsigned long addr);
#endif

#endif /* __KERNEL__ */
#endif /* _LINUX_MM_H */<|MERGE_RESOLUTION|>--- conflicted
+++ resolved
@@ -526,10 +526,6 @@
 int shmem_set_policy(struct vm_area_struct *vma, struct mempolicy *new);
 struct mempolicy *shmem_get_policy(struct vm_area_struct *vma,
 					unsigned long addr);
-<<<<<<< HEAD
-struct file *shmem_file_setup(char * name, loff_t size, unsigned long flags);
-int shmem_lock(struct file *file, int lock, struct user_struct *user);
-=======
 int shmem_lock(struct file *file, int lock, struct user_struct *user);
 #else
 #define shmem_nopage filemap_nopage
@@ -539,7 +535,6 @@
 #endif
 struct file *shmem_file_setup(char *name, loff_t size, unsigned long flags);
 
->>>>>>> 8a690d16
 int shmem_zero_setup(struct vm_area_struct *);
 
 static inline int can_do_mlock(void)
