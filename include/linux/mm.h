/* SPDX-License-Identifier: GPL-2.0 */
#ifndef _LINUX_MM_H
#define _LINUX_MM_H

#include <linux/errno.h>

#ifdef __KERNEL__

#include <linux/mmdebug.h>
#include <linux/gfp.h>
#include <linux/bug.h>
#include <linux/list.h>
#include <linux/mmzone.h>
#include <linux/rbtree.h>
#include <linux/atomic.h>
#include <linux/debug_locks.h>
#include <linux/mm_types.h>
#include <linux/range.h>
#include <linux/pfn.h>
#include <linux/percpu-refcount.h>
#include <linux/bit_spinlock.h>
#include <linux/shrinker.h>
#include <linux/resource.h>
#include <linux/page_ext.h>
#include <linux/err.h>
#include <linux/page_ref.h>
#include <linux/memremap.h>
#include <linux/overflow.h>

struct mempolicy;
struct anon_vma;
struct anon_vma_chain;
struct file_ra_state;
struct user_struct;
struct writeback_control;
struct bdi_writeback;

void init_mm_internals(void);

#ifndef CONFIG_NEED_MULTIPLE_NODES	/* Don't use mapnrs, do it properly */
extern unsigned long max_mapnr;

static inline void set_max_mapnr(unsigned long limit)
{
	max_mapnr = limit;
}
#else
static inline void set_max_mapnr(unsigned long limit) { }
#endif

extern unsigned long totalram_pages;
extern void * high_memory;
extern int page_cluster;

#ifdef CONFIG_SYSCTL
extern int sysctl_legacy_va_layout;
#else
#define sysctl_legacy_va_layout 0
#endif

#ifdef CONFIG_HAVE_ARCH_MMAP_RND_BITS
extern const int mmap_rnd_bits_min;
extern const int mmap_rnd_bits_max;
extern int mmap_rnd_bits __read_mostly;
#endif
#ifdef CONFIG_HAVE_ARCH_MMAP_RND_COMPAT_BITS
extern const int mmap_rnd_compat_bits_min;
extern const int mmap_rnd_compat_bits_max;
extern int mmap_rnd_compat_bits __read_mostly;
#endif

#include <asm/page.h>
#include <asm/pgtable.h>
#include <asm/processor.h>

#ifndef __pa_symbol
#define __pa_symbol(x)  __pa(RELOC_HIDE((unsigned long)(x), 0))
#endif

#ifndef page_to_virt
#define page_to_virt(x)	__va(PFN_PHYS(page_to_pfn(x)))
#endif

#ifndef lm_alias
#define lm_alias(x)	__va(__pa_symbol(x))
#endif

/*
 * To prevent common memory management code establishing
 * a zero page mapping on a read fault.
 * This macro should be defined within <asm/pgtable.h>.
 * s390 does this to prevent multiplexing of hardware bits
 * related to the physical page in case of virtualization.
 */
#ifndef mm_forbids_zeropage
#define mm_forbids_zeropage(X)	(0)
#endif

/*
 * On some architectures it is expensive to call memset() for small sizes.
 * Those architectures should provide their own implementation of "struct page"
 * zeroing by defining this macro in <asm/pgtable.h>.
 */
#ifndef mm_zero_struct_page
#define mm_zero_struct_page(pp)  ((void)memset((pp), 0, sizeof(struct page)))
#endif

/*
 * Default maximum number of active map areas, this limits the number of vmas
 * per mm struct. Users can overwrite this number by sysctl but there is a
 * problem.
 *
 * When a program's coredump is generated as ELF format, a section is created
 * per a vma. In ELF, the number of sections is represented in unsigned short.
 * This means the number of sections should be smaller than 65535 at coredump.
 * Because the kernel adds some informative sections to a image of program at
 * generating coredump, we need some margin. The number of extra sections is
 * 1-3 now and depends on arch. We use "5" as safe margin, here.
 *
 * ELF extended numbering allows more than 65535 sections, so 16-bit bound is
 * not a hard limit any more. Although some userspace tools can be surprised by
 * that.
 */
#define MAPCOUNT_ELF_CORE_MARGIN	(5)
#define DEFAULT_MAX_MAP_COUNT	(USHRT_MAX - MAPCOUNT_ELF_CORE_MARGIN)

extern int sysctl_max_map_count;

extern unsigned long sysctl_user_reserve_kbytes;
extern unsigned long sysctl_admin_reserve_kbytes;

extern int sysctl_overcommit_memory;
extern int sysctl_overcommit_ratio;
extern unsigned long sysctl_overcommit_kbytes;

extern int overcommit_ratio_handler(struct ctl_table *, int, void __user *,
				    size_t *, loff_t *);
extern int overcommit_kbytes_handler(struct ctl_table *, int, void __user *,
				    size_t *, loff_t *);

#define nth_page(page,n) pfn_to_page(page_to_pfn((page)) + (n))

/* to align the pointer to the (next) page boundary */
#define PAGE_ALIGN(addr) ALIGN(addr, PAGE_SIZE)

/* test whether an address (unsigned long or pointer) is aligned to PAGE_SIZE */
#define PAGE_ALIGNED(addr)	IS_ALIGNED((unsigned long)(addr), PAGE_SIZE)

/*
 * Linux kernel virtual memory manager primitives.
 * The idea being to have a "virtual" mm in the same way
 * we have a virtual fs - giving a cleaner interface to the
 * mm details, and allowing different kinds of memory mappings
 * (from shared memory to executable loading to arbitrary
 * mmap() functions).
 */

struct vm_area_struct *vm_area_alloc(struct mm_struct *);
struct vm_area_struct *vm_area_dup(struct vm_area_struct *);
void vm_area_free(struct vm_area_struct *);

#ifndef CONFIG_MMU
extern struct rb_root nommu_region_tree;
extern struct rw_semaphore nommu_region_sem;

extern unsigned int kobjsize(const void *objp);
#endif

/*
 * vm_flags in vm_area_struct, see mm_types.h.
 * When changing, update also include/trace/events/mmflags.h
 */
#define VM_NONE		0x00000000

#define VM_READ		0x00000001	/* currently active flags */
#define VM_WRITE	0x00000002
#define VM_EXEC		0x00000004
#define VM_SHARED	0x00000008

/* mprotect() hardcodes VM_MAYREAD >> 4 == VM_READ, and so for r/w/x bits. */
#define VM_MAYREAD	0x00000010	/* limits for mprotect() etc */
#define VM_MAYWRITE	0x00000020
#define VM_MAYEXEC	0x00000040
#define VM_MAYSHARE	0x00000080

#define VM_GROWSDOWN	0x00000100	/* general info on the segment */
#define VM_UFFD_MISSING	0x00000200	/* missing pages tracking */
#define VM_PFNMAP	0x00000400	/* Page-ranges managed without "struct page", just pure PFN */
#define VM_DENYWRITE	0x00000800	/* ETXTBSY on write attempts.. */
#define VM_UFFD_WP	0x00001000	/* wrprotect pages tracking */

#define VM_LOCKED	0x00002000
#define VM_IO           0x00004000	/* Memory mapped I/O or similar */

					/* Used by sys_madvise() */
#define VM_SEQ_READ	0x00008000	/* App will access data sequentially */
#define VM_RAND_READ	0x00010000	/* App will not benefit from clustered reads */

#define VM_DONTCOPY	0x00020000      /* Do not copy this vma on fork */
#define VM_DONTEXPAND	0x00040000	/* Cannot expand with mremap() */
#define VM_LOCKONFAULT	0x00080000	/* Lock the pages covered when they are faulted in */
#define VM_ACCOUNT	0x00100000	/* Is a VM accounted object */
#define VM_NORESERVE	0x00200000	/* should the VM suppress accounting */
#define VM_HUGETLB	0x00400000	/* Huge TLB Page VM */
#define VM_SYNC		0x00800000	/* Synchronous page faults */
#define VM_ARCH_1	0x01000000	/* Architecture-specific flag */
#define VM_WIPEONFORK	0x02000000	/* Wipe VMA contents in child. */
#define VM_DONTDUMP	0x04000000	/* Do not include in the core dump */

#ifdef CONFIG_MEM_SOFT_DIRTY
# define VM_SOFTDIRTY	0x08000000	/* Not soft dirty clean area */
#else
# define VM_SOFTDIRTY	0
#endif

#define VM_MIXEDMAP	0x10000000	/* Can contain "struct page" and pure PFN pages */
#define VM_HUGEPAGE	0x20000000	/* MADV_HUGEPAGE marked this vma */
#define VM_NOHUGEPAGE	0x40000000	/* MADV_NOHUGEPAGE marked this vma */
#define VM_MERGEABLE	0x80000000	/* KSM may merge identical pages */

#ifdef CONFIG_ARCH_USES_HIGH_VMA_FLAGS
#define VM_HIGH_ARCH_BIT_0	32	/* bit only usable on 64-bit architectures */
#define VM_HIGH_ARCH_BIT_1	33	/* bit only usable on 64-bit architectures */
#define VM_HIGH_ARCH_BIT_2	34	/* bit only usable on 64-bit architectures */
#define VM_HIGH_ARCH_BIT_3	35	/* bit only usable on 64-bit architectures */
#define VM_HIGH_ARCH_BIT_4	36	/* bit only usable on 64-bit architectures */
#define VM_HIGH_ARCH_0	BIT(VM_HIGH_ARCH_BIT_0)
#define VM_HIGH_ARCH_1	BIT(VM_HIGH_ARCH_BIT_1)
#define VM_HIGH_ARCH_2	BIT(VM_HIGH_ARCH_BIT_2)
#define VM_HIGH_ARCH_3	BIT(VM_HIGH_ARCH_BIT_3)
#define VM_HIGH_ARCH_4	BIT(VM_HIGH_ARCH_BIT_4)
#endif /* CONFIG_ARCH_USES_HIGH_VMA_FLAGS */

#ifdef CONFIG_ARCH_HAS_PKEYS
# define VM_PKEY_SHIFT	VM_HIGH_ARCH_BIT_0
# define VM_PKEY_BIT0	VM_HIGH_ARCH_0	/* A protection key is a 4-bit value */
# define VM_PKEY_BIT1	VM_HIGH_ARCH_1	/* on x86 and 5-bit value on ppc64   */
# define VM_PKEY_BIT2	VM_HIGH_ARCH_2
# define VM_PKEY_BIT3	VM_HIGH_ARCH_3
<<<<<<< HEAD
=======
#ifdef CONFIG_PPC
# define VM_PKEY_BIT4  VM_HIGH_ARCH_4
#else
# define VM_PKEY_BIT4  0
#endif
>>>>>>> 22cb595e
#endif /* CONFIG_ARCH_HAS_PKEYS */

#if defined(CONFIG_X86)
# define VM_PAT		VM_ARCH_1	/* PAT reserves whole VMA at once (x86) */
#elif defined(CONFIG_PPC)
# define VM_SAO		VM_ARCH_1	/* Strong Access Ordering (powerpc) */
#elif defined(CONFIG_PARISC)
# define VM_GROWSUP	VM_ARCH_1
#elif defined(CONFIG_IA64)
# define VM_GROWSUP	VM_ARCH_1
#elif defined(CONFIG_SPARC64)
# define VM_SPARC_ADI	VM_ARCH_1	/* Uses ADI tag for access control */
# define VM_ARCH_CLEAR	VM_SPARC_ADI
#elif !defined(CONFIG_MMU)
# define VM_MAPPED_COPY	VM_ARCH_1	/* T if mapped copy of data (nommu mmap) */
#endif

#if defined(CONFIG_X86_INTEL_MPX)
/* MPX specific bounds table or bounds directory */
# define VM_MPX		VM_HIGH_ARCH_4
#else
# define VM_MPX		VM_NONE
#endif

#ifndef VM_GROWSUP
# define VM_GROWSUP	VM_NONE
#endif

/* Bits set in the VMA until the stack is in its final location */
#define VM_STACK_INCOMPLETE_SETUP	(VM_RAND_READ | VM_SEQ_READ)

#ifndef VM_STACK_DEFAULT_FLAGS		/* arch can override this */
#define VM_STACK_DEFAULT_FLAGS VM_DATA_DEFAULT_FLAGS
#endif

#ifdef CONFIG_STACK_GROWSUP
#define VM_STACK	VM_GROWSUP
#else
#define VM_STACK	VM_GROWSDOWN
#endif

#define VM_STACK_FLAGS	(VM_STACK | VM_STACK_DEFAULT_FLAGS | VM_ACCOUNT)

/*
 * Special vmas that are non-mergable, non-mlock()able.
 * Note: mm/huge_memory.c VM_NO_THP depends on this definition.
 */
#define VM_SPECIAL (VM_IO | VM_DONTEXPAND | VM_PFNMAP | VM_MIXEDMAP)

/* This mask defines which mm->def_flags a process can inherit its parent */
#define VM_INIT_DEF_MASK	VM_NOHUGEPAGE

/* This mask is used to clear all the VMA flags used by mlock */
#define VM_LOCKED_CLEAR_MASK	(~(VM_LOCKED | VM_LOCKONFAULT))

/* Arch-specific flags to clear when updating VM flags on protection change */
#ifndef VM_ARCH_CLEAR
# define VM_ARCH_CLEAR	VM_NONE
#endif
#define VM_FLAGS_CLEAR	(ARCH_VM_PKEY_FLAGS | VM_ARCH_CLEAR)

/*
 * mapping from the currently active vm_flags protection bits (the
 * low four bits) to a page protection mask..
 */
extern pgprot_t protection_map[16];

#define FAULT_FLAG_WRITE	0x01	/* Fault was a write access */
#define FAULT_FLAG_MKWRITE	0x02	/* Fault was mkwrite of existing pte */
#define FAULT_FLAG_ALLOW_RETRY	0x04	/* Retry fault if blocking */
#define FAULT_FLAG_RETRY_NOWAIT	0x08	/* Don't drop mmap_sem and wait when retrying */
#define FAULT_FLAG_KILLABLE	0x10	/* The fault task is in SIGKILL killable region */
#define FAULT_FLAG_TRIED	0x20	/* Second try */
#define FAULT_FLAG_USER		0x40	/* The fault originated in userspace */
#define FAULT_FLAG_REMOTE	0x80	/* faulting for non current tsk/mm */
#define FAULT_FLAG_INSTRUCTION  0x100	/* The fault was during an instruction fetch */

#define FAULT_FLAG_TRACE \
	{ FAULT_FLAG_WRITE,		"WRITE" }, \
	{ FAULT_FLAG_MKWRITE,		"MKWRITE" }, \
	{ FAULT_FLAG_ALLOW_RETRY,	"ALLOW_RETRY" }, \
	{ FAULT_FLAG_RETRY_NOWAIT,	"RETRY_NOWAIT" }, \
	{ FAULT_FLAG_KILLABLE,		"KILLABLE" }, \
	{ FAULT_FLAG_TRIED,		"TRIED" }, \
	{ FAULT_FLAG_USER,		"USER" }, \
	{ FAULT_FLAG_REMOTE,		"REMOTE" }, \
	{ FAULT_FLAG_INSTRUCTION,	"INSTRUCTION" }

/*
 * vm_fault is filled by the the pagefault handler and passed to the vma's
 * ->fault function. The vma's ->fault is responsible for returning a bitmask
 * of VM_FAULT_xxx flags that give details about how the fault was handled.
 *
 * MM layer fills up gfp_mask for page allocations but fault handler might
 * alter it if its implementation requires a different allocation context.
 *
 * pgoff should be used in favour of virtual_address, if possible.
 */
struct vm_fault {
	struct vm_area_struct *vma;	/* Target VMA */
	unsigned int flags;		/* FAULT_FLAG_xxx flags */
	gfp_t gfp_mask;			/* gfp mask to be used for allocations */
	pgoff_t pgoff;			/* Logical page offset based on vma */
	unsigned long address;		/* Faulting virtual address */
	pmd_t *pmd;			/* Pointer to pmd entry matching
					 * the 'address' */
	pud_t *pud;			/* Pointer to pud entry matching
					 * the 'address'
					 */
	pte_t orig_pte;			/* Value of PTE at the time of fault */

	struct page *cow_page;		/* Page handler may use for COW fault */
	struct mem_cgroup *memcg;	/* Cgroup cow_page belongs to */
	struct page *page;		/* ->fault handlers should return a
					 * page here, unless VM_FAULT_NOPAGE
					 * is set (which is also implied by
					 * VM_FAULT_ERROR).
					 */
	/* These three entries are valid only while holding ptl lock */
	pte_t *pte;			/* Pointer to pte entry matching
					 * the 'address'. NULL if the page
					 * table hasn't been allocated.
					 */
	spinlock_t *ptl;		/* Page table lock.
					 * Protects pte page table if 'pte'
					 * is not NULL, otherwise pmd.
					 */
	pgtable_t prealloc_pte;		/* Pre-allocated pte page table.
					 * vm_ops->map_pages() calls
					 * alloc_set_pte() from atomic context.
					 * do_fault_around() pre-allocates
					 * page table to avoid allocation from
					 * atomic context.
					 */
};

/* page entry size for vm->huge_fault() */
enum page_entry_size {
	PE_SIZE_PTE = 0,
	PE_SIZE_PMD,
	PE_SIZE_PUD,
};

/*
 * These are the virtual MM functions - opening of an area, closing and
 * unmapping it (needed to keep files on disk up-to-date etc), pointer
 * to the functions called when a no-page or a wp-page exception occurs.
 */
struct vm_operations_struct {
	void (*open)(struct vm_area_struct * area);
	void (*close)(struct vm_area_struct * area);
	int (*split)(struct vm_area_struct * area, unsigned long addr);
	int (*mremap)(struct vm_area_struct * area);
	vm_fault_t (*fault)(struct vm_fault *vmf);
	vm_fault_t (*huge_fault)(struct vm_fault *vmf,
			enum page_entry_size pe_size);
	void (*map_pages)(struct vm_fault *vmf,
			pgoff_t start_pgoff, pgoff_t end_pgoff);
	unsigned long (*pagesize)(struct vm_area_struct * area);

	/* notification that a previously read-only page is about to become
	 * writable, if an error is returned it will cause a SIGBUS */
	vm_fault_t (*page_mkwrite)(struct vm_fault *vmf);

	/* same as page_mkwrite when using VM_PFNMAP|VM_MIXEDMAP */
	vm_fault_t (*pfn_mkwrite)(struct vm_fault *vmf);

	/* called by access_process_vm when get_user_pages() fails, typically
	 * for use by special VMAs that can switch between memory and hardware
	 */
	int (*access)(struct vm_area_struct *vma, unsigned long addr,
		      void *buf, int len, int write);

	/* Called by the /proc/PID/maps code to ask the vma whether it
	 * has a special name.  Returning non-NULL will also cause this
	 * vma to be dumped unconditionally. */
	const char *(*name)(struct vm_area_struct *vma);

#ifdef CONFIG_NUMA
	/*
	 * set_policy() op must add a reference to any non-NULL @new mempolicy
	 * to hold the policy upon return.  Caller should pass NULL @new to
	 * remove a policy and fall back to surrounding context--i.e. do not
	 * install a MPOL_DEFAULT policy, nor the task or system default
	 * mempolicy.
	 */
	int (*set_policy)(struct vm_area_struct *vma, struct mempolicy *new);

	/*
	 * get_policy() op must add reference [mpol_get()] to any policy at
	 * (vma,addr) marked as MPOL_SHARED.  The shared policy infrastructure
	 * in mm/mempolicy.c will do this automatically.
	 * get_policy() must NOT add a ref if the policy at (vma,addr) is not
	 * marked as MPOL_SHARED. vma policies are protected by the mmap_sem.
	 * If no [shared/vma] mempolicy exists at the addr, get_policy() op
	 * must return NULL--i.e., do not "fallback" to task or system default
	 * policy.
	 */
	struct mempolicy *(*get_policy)(struct vm_area_struct *vma,
					unsigned long addr);
#endif
	/*
	 * Called by vm_normal_page() for special PTEs to find the
	 * page for @addr.  This is useful if the default behavior
	 * (using pte_page()) would not find the correct page.
	 */
	struct page *(*find_special_page)(struct vm_area_struct *vma,
					  unsigned long addr);
};

static inline void vma_init(struct vm_area_struct *vma, struct mm_struct *mm)
{
	static const struct vm_operations_struct dummy_vm_ops = {};

	vma->vm_mm = mm;
	vma->vm_ops = &dummy_vm_ops;
	INIT_LIST_HEAD(&vma->anon_vma_chain);
}

static inline void vma_set_anonymous(struct vm_area_struct *vma)
{
	vma->vm_ops = NULL;
}

/* flush_tlb_range() takes a vma, not a mm, and can care about flags */
#define TLB_FLUSH_VMA(mm,flags) { .vm_mm = (mm), .vm_flags = (flags) }

struct mmu_gather;
struct inode;

#define page_private(page)		((page)->private)
#define set_page_private(page, v)	((page)->private = (v))

#if !defined(__HAVE_ARCH_PTE_DEVMAP) || !defined(CONFIG_TRANSPARENT_HUGEPAGE)
static inline int pmd_devmap(pmd_t pmd)
{
	return 0;
}
static inline int pud_devmap(pud_t pud)
{
	return 0;
}
static inline int pgd_devmap(pgd_t pgd)
{
	return 0;
}
#endif

/*
 * FIXME: take this include out, include page-flags.h in
 * files which need it (119 of them)
 */
#include <linux/page-flags.h>
#include <linux/huge_mm.h>

/*
 * Methods to modify the page usage count.
 *
 * What counts for a page usage:
 * - cache mapping   (page->mapping)
 * - private data    (page->private)
 * - page mapped in a task's page tables, each mapping
 *   is counted separately
 *
 * Also, many kernel routines increase the page count before a critical
 * routine so they can be sure the page doesn't go away from under them.
 */

/*
 * Drop a ref, return true if the refcount fell to zero (the page has no users)
 */
static inline int put_page_testzero(struct page *page)
{
	VM_BUG_ON_PAGE(page_ref_count(page) == 0, page);
	return page_ref_dec_and_test(page);
}

/*
 * Try to grab a ref unless the page has a refcount of zero, return false if
 * that is the case.
 * This can be called when MMU is off so it must not access
 * any of the virtual mappings.
 */
static inline int get_page_unless_zero(struct page *page)
{
	return page_ref_add_unless(page, 1, 0);
}

extern int page_is_ram(unsigned long pfn);

enum {
	REGION_INTERSECTS,
	REGION_DISJOINT,
	REGION_MIXED,
};

int region_intersects(resource_size_t offset, size_t size, unsigned long flags,
		      unsigned long desc);

/* Support for virtually mapped pages */
struct page *vmalloc_to_page(const void *addr);
unsigned long vmalloc_to_pfn(const void *addr);

/*
 * Determine if an address is within the vmalloc range
 *
 * On nommu, vmalloc/vfree wrap through kmalloc/kfree directly, so there
 * is no special casing required.
 */
static inline bool is_vmalloc_addr(const void *x)
{
#ifdef CONFIG_MMU
	unsigned long addr = (unsigned long)x;

	return addr >= VMALLOC_START && addr < VMALLOC_END;
#else
	return false;
#endif
}
#ifdef CONFIG_MMU
extern int is_vmalloc_or_module_addr(const void *x);
#else
static inline int is_vmalloc_or_module_addr(const void *x)
{
	return 0;
}
#endif

extern void *kvmalloc_node(size_t size, gfp_t flags, int node);
static inline void *kvmalloc(size_t size, gfp_t flags)
{
	return kvmalloc_node(size, flags, NUMA_NO_NODE);
}
static inline void *kvzalloc_node(size_t size, gfp_t flags, int node)
{
	return kvmalloc_node(size, flags | __GFP_ZERO, node);
}
static inline void *kvzalloc(size_t size, gfp_t flags)
{
	return kvmalloc(size, flags | __GFP_ZERO);
}

static inline void *kvmalloc_array(size_t n, size_t size, gfp_t flags)
{
	size_t bytes;

	if (unlikely(check_mul_overflow(n, size, &bytes)))
		return NULL;

	return kvmalloc(bytes, flags);
}

static inline void *kvcalloc(size_t n, size_t size, gfp_t flags)
{
	return kvmalloc_array(n, size, flags | __GFP_ZERO);
}

extern void kvfree(const void *addr);

static inline atomic_t *compound_mapcount_ptr(struct page *page)
{
	return &page[1].compound_mapcount;
}

static inline int compound_mapcount(struct page *page)
{
	VM_BUG_ON_PAGE(!PageCompound(page), page);
	page = compound_head(page);
	return atomic_read(compound_mapcount_ptr(page)) + 1;
}

/*
 * The atomic page->_mapcount, starts from -1: so that transitions
 * both from it and to it can be tracked, using atomic_inc_and_test
 * and atomic_add_negative(-1).
 */
static inline void page_mapcount_reset(struct page *page)
{
	atomic_set(&(page)->_mapcount, -1);
}

int __page_mapcount(struct page *page);

static inline int page_mapcount(struct page *page)
{
	VM_BUG_ON_PAGE(PageSlab(page), page);

	if (unlikely(PageCompound(page)))
		return __page_mapcount(page);
	return atomic_read(&page->_mapcount) + 1;
}

#ifdef CONFIG_TRANSPARENT_HUGEPAGE
int total_mapcount(struct page *page);
int page_trans_huge_mapcount(struct page *page, int *total_mapcount);
#else
static inline int total_mapcount(struct page *page)
{
	return page_mapcount(page);
}
static inline int page_trans_huge_mapcount(struct page *page,
					   int *total_mapcount)
{
	int mapcount = page_mapcount(page);
	if (total_mapcount)
		*total_mapcount = mapcount;
	return mapcount;
}
#endif

static inline struct page *virt_to_head_page(const void *x)
{
	struct page *page = virt_to_page(x);

	return compound_head(page);
}

void __put_page(struct page *page);

void put_pages_list(struct list_head *pages);

void split_page(struct page *page, unsigned int order);

/*
 * Compound pages have a destructor function.  Provide a
 * prototype for that function and accessor functions.
 * These are _only_ valid on the head of a compound page.
 */
typedef void compound_page_dtor(struct page *);

/* Keep the enum in sync with compound_page_dtors array in mm/page_alloc.c */
enum compound_dtor_id {
	NULL_COMPOUND_DTOR,
	COMPOUND_PAGE_DTOR,
#ifdef CONFIG_HUGETLB_PAGE
	HUGETLB_PAGE_DTOR,
#endif
#ifdef CONFIG_TRANSPARENT_HUGEPAGE
	TRANSHUGE_PAGE_DTOR,
#endif
	NR_COMPOUND_DTORS,
};
extern compound_page_dtor * const compound_page_dtors[];

static inline void set_compound_page_dtor(struct page *page,
		enum compound_dtor_id compound_dtor)
{
	VM_BUG_ON_PAGE(compound_dtor >= NR_COMPOUND_DTORS, page);
	page[1].compound_dtor = compound_dtor;
}

static inline compound_page_dtor *get_compound_page_dtor(struct page *page)
{
	VM_BUG_ON_PAGE(page[1].compound_dtor >= NR_COMPOUND_DTORS, page);
	return compound_page_dtors[page[1].compound_dtor];
}

static inline unsigned int compound_order(struct page *page)
{
	if (!PageHead(page))
		return 0;
	return page[1].compound_order;
}

static inline void set_compound_order(struct page *page, unsigned int order)
{
	page[1].compound_order = order;
}

void free_compound_page(struct page *page);

#ifdef CONFIG_MMU
/*
 * Do pte_mkwrite, but only if the vma says VM_WRITE.  We do this when
 * servicing faults for write access.  In the normal case, do always want
 * pte_mkwrite.  But get_user_pages can cause write faults for mappings
 * that do not have writing enabled, when used by access_process_vm.
 */
static inline pte_t maybe_mkwrite(pte_t pte, struct vm_area_struct *vma)
{
	if (likely(vma->vm_flags & VM_WRITE))
		pte = pte_mkwrite(pte);
	return pte;
}

int alloc_set_pte(struct vm_fault *vmf, struct mem_cgroup *memcg,
		struct page *page);
int finish_fault(struct vm_fault *vmf);
int finish_mkwrite_fault(struct vm_fault *vmf);
#endif

/*
 * Multiple processes may "see" the same page. E.g. for untouched
 * mappings of /dev/null, all processes see the same page full of
 * zeroes, and text pages of executables and shared libraries have
 * only one copy in memory, at most, normally.
 *
 * For the non-reserved pages, page_count(page) denotes a reference count.
 *   page_count() == 0 means the page is free. page->lru is then used for
 *   freelist management in the buddy allocator.
 *   page_count() > 0  means the page has been allocated.
 *
 * Pages are allocated by the slab allocator in order to provide memory
 * to kmalloc and kmem_cache_alloc. In this case, the management of the
 * page, and the fields in 'struct page' are the responsibility of mm/slab.c
 * unless a particular usage is carefully commented. (the responsibility of
 * freeing the kmalloc memory is the caller's, of course).
 *
 * A page may be used by anyone else who does a __get_free_page().
 * In this case, page_count still tracks the references, and should only
 * be used through the normal accessor functions. The top bits of page->flags
 * and page->virtual store page management information, but all other fields
 * are unused and could be used privately, carefully. The management of this
 * page is the responsibility of the one who allocated it, and those who have
 * subsequently been given references to it.
 *
 * The other pages (we may call them "pagecache pages") are completely
 * managed by the Linux memory manager: I/O, buffers, swapping etc.
 * The following discussion applies only to them.
 *
 * A pagecache page contains an opaque `private' member, which belongs to the
 * page's address_space. Usually, this is the address of a circular list of
 * the page's disk buffers. PG_private must be set to tell the VM to call
 * into the filesystem to release these pages.
 *
 * A page may belong to an inode's memory mapping. In this case, page->mapping
 * is the pointer to the inode, and page->index is the file offset of the page,
 * in units of PAGE_SIZE.
 *
 * If pagecache pages are not associated with an inode, they are said to be
 * anonymous pages. These may become associated with the swapcache, and in that
 * case PG_swapcache is set, and page->private is an offset into the swapcache.
 *
 * In either case (swapcache or inode backed), the pagecache itself holds one
 * reference to the page. Setting PG_private should also increment the
 * refcount. The each user mapping also has a reference to the page.
 *
 * The pagecache pages are stored in a per-mapping radix tree, which is
 * rooted at mapping->i_pages, and indexed by offset.
 * Where 2.4 and early 2.6 kernels kept dirty/clean pages in per-address_space
 * lists, we instead now tag pages as dirty/writeback in the radix tree.
 *
 * All pagecache pages may be subject to I/O:
 * - inode pages may need to be read from disk,
 * - inode pages which have been modified and are MAP_SHARED may need
 *   to be written back to the inode on disk,
 * - anonymous pages (including MAP_PRIVATE file mappings) which have been
 *   modified may need to be swapped out to swap space and (later) to be read
 *   back into memory.
 */

/*
 * The zone field is never updated after free_area_init_core()
 * sets it, so none of the operations on it need to be atomic.
 */

/* Page flags: | [SECTION] | [NODE] | ZONE | [LAST_CPUPID] | ... | FLAGS | */
#define SECTIONS_PGOFF		((sizeof(unsigned long)*8) - SECTIONS_WIDTH)
#define NODES_PGOFF		(SECTIONS_PGOFF - NODES_WIDTH)
#define ZONES_PGOFF		(NODES_PGOFF - ZONES_WIDTH)
#define LAST_CPUPID_PGOFF	(ZONES_PGOFF - LAST_CPUPID_WIDTH)

/*
 * Define the bit shifts to access each section.  For non-existent
 * sections we define the shift as 0; that plus a 0 mask ensures
 * the compiler will optimise away reference to them.
 */
#define SECTIONS_PGSHIFT	(SECTIONS_PGOFF * (SECTIONS_WIDTH != 0))
#define NODES_PGSHIFT		(NODES_PGOFF * (NODES_WIDTH != 0))
#define ZONES_PGSHIFT		(ZONES_PGOFF * (ZONES_WIDTH != 0))
#define LAST_CPUPID_PGSHIFT	(LAST_CPUPID_PGOFF * (LAST_CPUPID_WIDTH != 0))

/* NODE:ZONE or SECTION:ZONE is used to ID a zone for the buddy allocator */
#ifdef NODE_NOT_IN_PAGE_FLAGS
#define ZONEID_SHIFT		(SECTIONS_SHIFT + ZONES_SHIFT)
#define ZONEID_PGOFF		((SECTIONS_PGOFF < ZONES_PGOFF)? \
						SECTIONS_PGOFF : ZONES_PGOFF)
#else
#define ZONEID_SHIFT		(NODES_SHIFT + ZONES_SHIFT)
#define ZONEID_PGOFF		((NODES_PGOFF < ZONES_PGOFF)? \
						NODES_PGOFF : ZONES_PGOFF)
#endif

#define ZONEID_PGSHIFT		(ZONEID_PGOFF * (ZONEID_SHIFT != 0))

#if SECTIONS_WIDTH+NODES_WIDTH+ZONES_WIDTH > BITS_PER_LONG - NR_PAGEFLAGS
#error SECTIONS_WIDTH+NODES_WIDTH+ZONES_WIDTH > BITS_PER_LONG - NR_PAGEFLAGS
#endif

#define ZONES_MASK		((1UL << ZONES_WIDTH) - 1)
#define NODES_MASK		((1UL << NODES_WIDTH) - 1)
#define SECTIONS_MASK		((1UL << SECTIONS_WIDTH) - 1)
#define LAST_CPUPID_MASK	((1UL << LAST_CPUPID_SHIFT) - 1)
#define ZONEID_MASK		((1UL << ZONEID_SHIFT) - 1)

static inline enum zone_type page_zonenum(const struct page *page)
{
	return (page->flags >> ZONES_PGSHIFT) & ZONES_MASK;
}

#ifdef CONFIG_ZONE_DEVICE
static inline bool is_zone_device_page(const struct page *page)
{
	return page_zonenum(page) == ZONE_DEVICE;
}
#else
static inline bool is_zone_device_page(const struct page *page)
{
	return false;
}
#endif

#ifdef CONFIG_DEV_PAGEMAP_OPS
void dev_pagemap_get_ops(void);
void dev_pagemap_put_ops(void);
void __put_devmap_managed_page(struct page *page);
DECLARE_STATIC_KEY_FALSE(devmap_managed_key);
static inline bool put_devmap_managed_page(struct page *page)
{
	if (!static_branch_unlikely(&devmap_managed_key))
		return false;
	if (!is_zone_device_page(page))
		return false;
	switch (page->pgmap->type) {
	case MEMORY_DEVICE_PRIVATE:
	case MEMORY_DEVICE_PUBLIC:
	case MEMORY_DEVICE_FS_DAX:
		__put_devmap_managed_page(page);
		return true;
	default:
		break;
	}
	return false;
}

static inline bool is_device_private_page(const struct page *page)
{
	return is_zone_device_page(page) &&
		page->pgmap->type == MEMORY_DEVICE_PRIVATE;
}

static inline bool is_device_public_page(const struct page *page)
{
	return is_zone_device_page(page) &&
		page->pgmap->type == MEMORY_DEVICE_PUBLIC;
}

#else /* CONFIG_DEV_PAGEMAP_OPS */
static inline void dev_pagemap_get_ops(void)
{
}

static inline void dev_pagemap_put_ops(void)
{
}

static inline bool put_devmap_managed_page(struct page *page)
{
	return false;
}

static inline bool is_device_private_page(const struct page *page)
{
	return false;
}

static inline bool is_device_public_page(const struct page *page)
{
	return false;
}
#endif /* CONFIG_DEV_PAGEMAP_OPS */

static inline void get_page(struct page *page)
{
	page = compound_head(page);
	/*
	 * Getting a normal page or the head of a compound page
	 * requires to already have an elevated page->_refcount.
	 */
	VM_BUG_ON_PAGE(page_ref_count(page) <= 0, page);
	page_ref_inc(page);
}

static inline void put_page(struct page *page)
{
	page = compound_head(page);

	/*
	 * For devmap managed pages we need to catch refcount transition from
	 * 2 to 1, when refcount reach one it means the page is free and we
	 * need to inform the device driver through callback. See
	 * include/linux/memremap.h and HMM for details.
	 */
	if (put_devmap_managed_page(page))
		return;

	if (put_page_testzero(page))
		__put_page(page);
}

#if defined(CONFIG_SPARSEMEM) && !defined(CONFIG_SPARSEMEM_VMEMMAP)
#define SECTION_IN_PAGE_FLAGS
#endif

/*
 * The identification function is mainly used by the buddy allocator for
 * determining if two pages could be buddies. We are not really identifying
 * the zone since we could be using the section number id if we do not have
 * node id available in page flags.
 * We only guarantee that it will return the same value for two combinable
 * pages in a zone.
 */
static inline int page_zone_id(struct page *page)
{
	return (page->flags >> ZONEID_PGSHIFT) & ZONEID_MASK;
}

static inline int zone_to_nid(struct zone *zone)
{
#ifdef CONFIG_NUMA
	return zone->node;
#else
	return 0;
#endif
}

#ifdef NODE_NOT_IN_PAGE_FLAGS
extern int page_to_nid(const struct page *page);
#else
static inline int page_to_nid(const struct page *page)
{
	struct page *p = (struct page *)page;

	return (PF_POISONED_CHECK(p)->flags >> NODES_PGSHIFT) & NODES_MASK;
}
#endif

#ifdef CONFIG_NUMA_BALANCING
static inline int cpu_pid_to_cpupid(int cpu, int pid)
{
	return ((cpu & LAST__CPU_MASK) << LAST__PID_SHIFT) | (pid & LAST__PID_MASK);
}

static inline int cpupid_to_pid(int cpupid)
{
	return cpupid & LAST__PID_MASK;
}

static inline int cpupid_to_cpu(int cpupid)
{
	return (cpupid >> LAST__PID_SHIFT) & LAST__CPU_MASK;
}

static inline int cpupid_to_nid(int cpupid)
{
	return cpu_to_node(cpupid_to_cpu(cpupid));
}

static inline bool cpupid_pid_unset(int cpupid)
{
	return cpupid_to_pid(cpupid) == (-1 & LAST__PID_MASK);
}

static inline bool cpupid_cpu_unset(int cpupid)
{
	return cpupid_to_cpu(cpupid) == (-1 & LAST__CPU_MASK);
}

static inline bool __cpupid_match_pid(pid_t task_pid, int cpupid)
{
	return (task_pid & LAST__PID_MASK) == cpupid_to_pid(cpupid);
}

#define cpupid_match_pid(task, cpupid) __cpupid_match_pid(task->pid, cpupid)
#ifdef LAST_CPUPID_NOT_IN_PAGE_FLAGS
static inline int page_cpupid_xchg_last(struct page *page, int cpupid)
{
	return xchg(&page->_last_cpupid, cpupid & LAST_CPUPID_MASK);
}

static inline int page_cpupid_last(struct page *page)
{
	return page->_last_cpupid;
}
static inline void page_cpupid_reset_last(struct page *page)
{
	page->_last_cpupid = -1 & LAST_CPUPID_MASK;
}
#else
static inline int page_cpupid_last(struct page *page)
{
	return (page->flags >> LAST_CPUPID_PGSHIFT) & LAST_CPUPID_MASK;
}

extern int page_cpupid_xchg_last(struct page *page, int cpupid);

static inline void page_cpupid_reset_last(struct page *page)
{
	page->flags |= LAST_CPUPID_MASK << LAST_CPUPID_PGSHIFT;
}
#endif /* LAST_CPUPID_NOT_IN_PAGE_FLAGS */
#else /* !CONFIG_NUMA_BALANCING */
static inline int page_cpupid_xchg_last(struct page *page, int cpupid)
{
	return page_to_nid(page); /* XXX */
}

static inline int page_cpupid_last(struct page *page)
{
	return page_to_nid(page); /* XXX */
}

static inline int cpupid_to_nid(int cpupid)
{
	return -1;
}

static inline int cpupid_to_pid(int cpupid)
{
	return -1;
}

static inline int cpupid_to_cpu(int cpupid)
{
	return -1;
}

static inline int cpu_pid_to_cpupid(int nid, int pid)
{
	return -1;
}

static inline bool cpupid_pid_unset(int cpupid)
{
	return 1;
}

static inline void page_cpupid_reset_last(struct page *page)
{
}

static inline bool cpupid_match_pid(struct task_struct *task, int cpupid)
{
	return false;
}
#endif /* CONFIG_NUMA_BALANCING */

static inline struct zone *page_zone(const struct page *page)
{
	return &NODE_DATA(page_to_nid(page))->node_zones[page_zonenum(page)];
}

static inline pg_data_t *page_pgdat(const struct page *page)
{
	return NODE_DATA(page_to_nid(page));
}

#ifdef SECTION_IN_PAGE_FLAGS
static inline void set_page_section(struct page *page, unsigned long section)
{
	page->flags &= ~(SECTIONS_MASK << SECTIONS_PGSHIFT);
	page->flags |= (section & SECTIONS_MASK) << SECTIONS_PGSHIFT;
}

static inline unsigned long page_to_section(const struct page *page)
{
	return (page->flags >> SECTIONS_PGSHIFT) & SECTIONS_MASK;
}
#endif

static inline void set_page_zone(struct page *page, enum zone_type zone)
{
	page->flags &= ~(ZONES_MASK << ZONES_PGSHIFT);
	page->flags |= (zone & ZONES_MASK) << ZONES_PGSHIFT;
}

static inline void set_page_node(struct page *page, unsigned long node)
{
	page->flags &= ~(NODES_MASK << NODES_PGSHIFT);
	page->flags |= (node & NODES_MASK) << NODES_PGSHIFT;
}

static inline void set_page_links(struct page *page, enum zone_type zone,
	unsigned long node, unsigned long pfn)
{
	set_page_zone(page, zone);
	set_page_node(page, node);
#ifdef SECTION_IN_PAGE_FLAGS
	set_page_section(page, pfn_to_section_nr(pfn));
#endif
}

#ifdef CONFIG_MEMCG
static inline struct mem_cgroup *page_memcg(struct page *page)
{
	return page->mem_cgroup;
}
static inline struct mem_cgroup *page_memcg_rcu(struct page *page)
{
	WARN_ON_ONCE(!rcu_read_lock_held());
	return READ_ONCE(page->mem_cgroup);
}
#else
static inline struct mem_cgroup *page_memcg(struct page *page)
{
	return NULL;
}
static inline struct mem_cgroup *page_memcg_rcu(struct page *page)
{
	WARN_ON_ONCE(!rcu_read_lock_held());
	return NULL;
}
#endif

/*
 * Some inline functions in vmstat.h depend on page_zone()
 */
#include <linux/vmstat.h>

static __always_inline void *lowmem_page_address(const struct page *page)
{
	return page_to_virt(page);
}

#if defined(CONFIG_HIGHMEM) && !defined(WANT_PAGE_VIRTUAL)
#define HASHED_PAGE_VIRTUAL
#endif

#if defined(WANT_PAGE_VIRTUAL)
static inline void *page_address(const struct page *page)
{
	return page->virtual;
}
static inline void set_page_address(struct page *page, void *address)
{
	page->virtual = address;
}
#define page_address_init()  do { } while(0)
#endif

#if defined(HASHED_PAGE_VIRTUAL)
void *page_address(const struct page *page);
void set_page_address(struct page *page, void *virtual);
void page_address_init(void);
#endif

#if !defined(HASHED_PAGE_VIRTUAL) && !defined(WANT_PAGE_VIRTUAL)
#define page_address(page) lowmem_page_address(page)
#define set_page_address(page, address)  do { } while(0)
#define page_address_init()  do { } while(0)
#endif

extern void *page_rmapping(struct page *page);
extern struct anon_vma *page_anon_vma(struct page *page);
extern struct address_space *page_mapping(struct page *page);

extern struct address_space *__page_file_mapping(struct page *);

static inline
struct address_space *page_file_mapping(struct page *page)
{
	if (unlikely(PageSwapCache(page)))
		return __page_file_mapping(page);

	return page->mapping;
}

extern pgoff_t __page_file_index(struct page *page);

/*
 * Return the pagecache index of the passed page.  Regular pagecache pages
 * use ->index whereas swapcache pages use swp_offset(->private)
 */
static inline pgoff_t page_index(struct page *page)
{
	if (unlikely(PageSwapCache(page)))
		return __page_file_index(page);
	return page->index;
}

bool page_mapped(struct page *page);
struct address_space *page_mapping(struct page *page);
struct address_space *page_mapping_file(struct page *page);

/*
 * Return true only if the page has been allocated with
 * ALLOC_NO_WATERMARKS and the low watermark was not
 * met implying that the system is under some pressure.
 */
static inline bool page_is_pfmemalloc(struct page *page)
{
	/*
	 * Page index cannot be this large so this must be
	 * a pfmemalloc page.
	 */
	return page->index == -1UL;
}

/*
 * Only to be called by the page allocator on a freshly allocated
 * page.
 */
static inline void set_page_pfmemalloc(struct page *page)
{
	page->index = -1UL;
}

static inline void clear_page_pfmemalloc(struct page *page)
{
	page->index = 0;
}

/*
 * Different kinds of faults, as returned by handle_mm_fault().
 * Used to decide whether a process gets delivered SIGBUS or
 * just gets major/minor fault counters bumped up.
 */

#define VM_FAULT_OOM	0x0001
#define VM_FAULT_SIGBUS	0x0002
#define VM_FAULT_MAJOR	0x0004
#define VM_FAULT_WRITE	0x0008	/* Special case for get_user_pages */
#define VM_FAULT_HWPOISON 0x0010	/* Hit poisoned small page */
#define VM_FAULT_HWPOISON_LARGE 0x0020  /* Hit poisoned large page. Index encoded in upper bits */
#define VM_FAULT_SIGSEGV 0x0040

#define VM_FAULT_NOPAGE	0x0100	/* ->fault installed the pte, not return page */
#define VM_FAULT_LOCKED	0x0200	/* ->fault locked the returned page */
#define VM_FAULT_RETRY	0x0400	/* ->fault blocked, must retry */
#define VM_FAULT_FALLBACK 0x0800	/* huge page fault failed, fall back to small */
#define VM_FAULT_DONE_COW   0x1000	/* ->fault has fully handled COW */
#define VM_FAULT_NEEDDSYNC  0x2000	/* ->fault did not modify page tables
					 * and needs fsync() to complete (for
					 * synchronous page faults in DAX) */

#define VM_FAULT_ERROR	(VM_FAULT_OOM | VM_FAULT_SIGBUS | VM_FAULT_SIGSEGV | \
			 VM_FAULT_HWPOISON | VM_FAULT_HWPOISON_LARGE | \
			 VM_FAULT_FALLBACK)

#define VM_FAULT_RESULT_TRACE \
	{ VM_FAULT_OOM,			"OOM" }, \
	{ VM_FAULT_SIGBUS,		"SIGBUS" }, \
	{ VM_FAULT_MAJOR,		"MAJOR" }, \
	{ VM_FAULT_WRITE,		"WRITE" }, \
	{ VM_FAULT_HWPOISON,		"HWPOISON" }, \
	{ VM_FAULT_HWPOISON_LARGE,	"HWPOISON_LARGE" }, \
	{ VM_FAULT_SIGSEGV,		"SIGSEGV" }, \
	{ VM_FAULT_NOPAGE,		"NOPAGE" }, \
	{ VM_FAULT_LOCKED,		"LOCKED" }, \
	{ VM_FAULT_RETRY,		"RETRY" }, \
	{ VM_FAULT_FALLBACK,		"FALLBACK" }, \
	{ VM_FAULT_DONE_COW,		"DONE_COW" }, \
	{ VM_FAULT_NEEDDSYNC,		"NEEDDSYNC" }

/* Encode hstate index for a hwpoisoned large page */
#define VM_FAULT_SET_HINDEX(x) ((x) << 12)
#define VM_FAULT_GET_HINDEX(x) (((x) >> 12) & 0xf)

/*
 * Can be called by the pagefault handler when it gets a VM_FAULT_OOM.
 */
extern void pagefault_out_of_memory(void);

#define offset_in_page(p)	((unsigned long)(p) & ~PAGE_MASK)

/*
 * Flags passed to show_mem() and show_free_areas() to suppress output in
 * various contexts.
 */
#define SHOW_MEM_FILTER_NODES		(0x0001u)	/* disallowed nodes */

extern void show_free_areas(unsigned int flags, nodemask_t *nodemask);

extern bool can_do_mlock(void);
extern int user_shm_lock(size_t, struct user_struct *);
extern void user_shm_unlock(size_t, struct user_struct *);

/*
 * Parameter block passed down to zap_pte_range in exceptional cases.
 */
struct zap_details {
	struct address_space *check_mapping;	/* Check page->mapping if set */
	pgoff_t	first_index;			/* Lowest page->index to unmap */
	pgoff_t last_index;			/* Highest page->index to unmap */
};

struct page *_vm_normal_page(struct vm_area_struct *vma, unsigned long addr,
			     pte_t pte, bool with_public_device);
#define vm_normal_page(vma, addr, pte) _vm_normal_page(vma, addr, pte, false)

struct page *vm_normal_page_pmd(struct vm_area_struct *vma, unsigned long addr,
				pmd_t pmd);

void zap_vma_ptes(struct vm_area_struct *vma, unsigned long address,
		  unsigned long size);
void zap_page_range(struct vm_area_struct *vma, unsigned long address,
		    unsigned long size);
void unmap_vmas(struct mmu_gather *tlb, struct vm_area_struct *start_vma,
		unsigned long start, unsigned long end);

/**
 * mm_walk - callbacks for walk_page_range
 * @pud_entry: if set, called for each non-empty PUD (2nd-level) entry
 *	       this handler should only handle pud_trans_huge() puds.
 *	       the pmd_entry or pte_entry callbacks will be used for
 *	       regular PUDs.
 * @pmd_entry: if set, called for each non-empty PMD (3rd-level) entry
 *	       this handler is required to be able to handle
 *	       pmd_trans_huge() pmds.  They may simply choose to
 *	       split_huge_page() instead of handling it explicitly.
 * @pte_entry: if set, called for each non-empty PTE (4th-level) entry
 * @pte_hole: if set, called for each hole at all levels
 * @hugetlb_entry: if set, called for each hugetlb entry
 * @test_walk: caller specific callback function to determine whether
 *             we walk over the current vma or not. Returning 0
 *             value means "do page table walk over the current vma,"
 *             and a negative one means "abort current page table walk
 *             right now." 1 means "skip the current vma."
 * @mm:        mm_struct representing the target process of page table walk
 * @vma:       vma currently walked (NULL if walking outside vmas)
 * @private:   private data for callbacks' usage
 *
 * (see the comment on walk_page_range() for more details)
 */
struct mm_walk {
	int (*pud_entry)(pud_t *pud, unsigned long addr,
			 unsigned long next, struct mm_walk *walk);
	int (*pmd_entry)(pmd_t *pmd, unsigned long addr,
			 unsigned long next, struct mm_walk *walk);
	int (*pte_entry)(pte_t *pte, unsigned long addr,
			 unsigned long next, struct mm_walk *walk);
	int (*pte_hole)(unsigned long addr, unsigned long next,
			struct mm_walk *walk);
	int (*hugetlb_entry)(pte_t *pte, unsigned long hmask,
			     unsigned long addr, unsigned long next,
			     struct mm_walk *walk);
	int (*test_walk)(unsigned long addr, unsigned long next,
			struct mm_walk *walk);
	struct mm_struct *mm;
	struct vm_area_struct *vma;
	void *private;
};

int walk_page_range(unsigned long addr, unsigned long end,
		struct mm_walk *walk);
int walk_page_vma(struct vm_area_struct *vma, struct mm_walk *walk);
void free_pgd_range(struct mmu_gather *tlb, unsigned long addr,
		unsigned long end, unsigned long floor, unsigned long ceiling);
int copy_page_range(struct mm_struct *dst, struct mm_struct *src,
			struct vm_area_struct *vma);
int follow_pte_pmd(struct mm_struct *mm, unsigned long address,
			     unsigned long *start, unsigned long *end,
			     pte_t **ptepp, pmd_t **pmdpp, spinlock_t **ptlp);
int follow_pfn(struct vm_area_struct *vma, unsigned long address,
	unsigned long *pfn);
int follow_phys(struct vm_area_struct *vma, unsigned long address,
		unsigned int flags, unsigned long *prot, resource_size_t *phys);
int generic_access_phys(struct vm_area_struct *vma, unsigned long addr,
			void *buf, int len, int write);

extern void truncate_pagecache(struct inode *inode, loff_t new);
extern void truncate_setsize(struct inode *inode, loff_t newsize);
void pagecache_isize_extended(struct inode *inode, loff_t from, loff_t to);
void truncate_pagecache_range(struct inode *inode, loff_t offset, loff_t end);
int truncate_inode_page(struct address_space *mapping, struct page *page);
int generic_error_remove_page(struct address_space *mapping, struct page *page);
int invalidate_inode_page(struct page *page);

#ifdef CONFIG_MMU
extern int handle_mm_fault(struct vm_area_struct *vma, unsigned long address,
		unsigned int flags);
extern int fixup_user_fault(struct task_struct *tsk, struct mm_struct *mm,
			    unsigned long address, unsigned int fault_flags,
			    bool *unlocked);
void unmap_mapping_pages(struct address_space *mapping,
		pgoff_t start, pgoff_t nr, bool even_cows);
void unmap_mapping_range(struct address_space *mapping,
		loff_t const holebegin, loff_t const holelen, int even_cows);
#else
static inline int handle_mm_fault(struct vm_area_struct *vma,
		unsigned long address, unsigned int flags)
{
	/* should never happen if there's no MMU */
	BUG();
	return VM_FAULT_SIGBUS;
}
static inline int fixup_user_fault(struct task_struct *tsk,
		struct mm_struct *mm, unsigned long address,
		unsigned int fault_flags, bool *unlocked)
{
	/* should never happen if there's no MMU */
	BUG();
	return -EFAULT;
}
static inline void unmap_mapping_pages(struct address_space *mapping,
		pgoff_t start, pgoff_t nr, bool even_cows) { }
static inline void unmap_mapping_range(struct address_space *mapping,
		loff_t const holebegin, loff_t const holelen, int even_cows) { }
#endif

static inline void unmap_shared_mapping_range(struct address_space *mapping,
		loff_t const holebegin, loff_t const holelen)
{
	unmap_mapping_range(mapping, holebegin, holelen, 0);
}

extern int access_process_vm(struct task_struct *tsk, unsigned long addr,
		void *buf, int len, unsigned int gup_flags);
extern int access_remote_vm(struct mm_struct *mm, unsigned long addr,
		void *buf, int len, unsigned int gup_flags);
extern int __access_remote_vm(struct task_struct *tsk, struct mm_struct *mm,
		unsigned long addr, void *buf, int len, unsigned int gup_flags);

long get_user_pages_remote(struct task_struct *tsk, struct mm_struct *mm,
			    unsigned long start, unsigned long nr_pages,
			    unsigned int gup_flags, struct page **pages,
			    struct vm_area_struct **vmas, int *locked);
long get_user_pages(unsigned long start, unsigned long nr_pages,
			    unsigned int gup_flags, struct page **pages,
			    struct vm_area_struct **vmas);
long get_user_pages_locked(unsigned long start, unsigned long nr_pages,
		    unsigned int gup_flags, struct page **pages, int *locked);
long get_user_pages_unlocked(unsigned long start, unsigned long nr_pages,
		    struct page **pages, unsigned int gup_flags);
#ifdef CONFIG_FS_DAX
long get_user_pages_longterm(unsigned long start, unsigned long nr_pages,
			    unsigned int gup_flags, struct page **pages,
			    struct vm_area_struct **vmas);
#else
static inline long get_user_pages_longterm(unsigned long start,
		unsigned long nr_pages, unsigned int gup_flags,
		struct page **pages, struct vm_area_struct **vmas)
{
	return get_user_pages(start, nr_pages, gup_flags, pages, vmas);
}
#endif /* CONFIG_FS_DAX */

int get_user_pages_fast(unsigned long start, int nr_pages, int write,
			struct page **pages);

/* Container for pinned pfns / pages */
struct frame_vector {
	unsigned int nr_allocated;	/* Number of frames we have space for */
	unsigned int nr_frames;	/* Number of frames stored in ptrs array */
	bool got_ref;		/* Did we pin pages by getting page ref? */
	bool is_pfns;		/* Does array contain pages or pfns? */
	void *ptrs[0];		/* Array of pinned pfns / pages. Use
				 * pfns_vector_pages() or pfns_vector_pfns()
				 * for access */
};

struct frame_vector *frame_vector_create(unsigned int nr_frames);
void frame_vector_destroy(struct frame_vector *vec);
int get_vaddr_frames(unsigned long start, unsigned int nr_pfns,
		     unsigned int gup_flags, struct frame_vector *vec);
void put_vaddr_frames(struct frame_vector *vec);
int frame_vector_to_pages(struct frame_vector *vec);
void frame_vector_to_pfns(struct frame_vector *vec);

static inline unsigned int frame_vector_count(struct frame_vector *vec)
{
	return vec->nr_frames;
}

static inline struct page **frame_vector_pages(struct frame_vector *vec)
{
	if (vec->is_pfns) {
		int err = frame_vector_to_pages(vec);

		if (err)
			return ERR_PTR(err);
	}
	return (struct page **)(vec->ptrs);
}

static inline unsigned long *frame_vector_pfns(struct frame_vector *vec)
{
	if (!vec->is_pfns)
		frame_vector_to_pfns(vec);
	return (unsigned long *)(vec->ptrs);
}

struct kvec;
int get_kernel_pages(const struct kvec *iov, int nr_pages, int write,
			struct page **pages);
int get_kernel_page(unsigned long start, int write, struct page **pages);
struct page *get_dump_page(unsigned long addr);

extern int try_to_release_page(struct page * page, gfp_t gfp_mask);
extern void do_invalidatepage(struct page *page, unsigned int offset,
			      unsigned int length);

void __set_page_dirty(struct page *, struct address_space *, int warn);
int __set_page_dirty_nobuffers(struct page *page);
int __set_page_dirty_no_writeback(struct page *page);
int redirty_page_for_writepage(struct writeback_control *wbc,
				struct page *page);
void account_page_dirtied(struct page *page, struct address_space *mapping);
void account_page_cleaned(struct page *page, struct address_space *mapping,
			  struct bdi_writeback *wb);
int set_page_dirty(struct page *page);
int set_page_dirty_lock(struct page *page);
void __cancel_dirty_page(struct page *page);
static inline void cancel_dirty_page(struct page *page)
{
	/* Avoid atomic ops, locking, etc. when not actually needed. */
	if (PageDirty(page))
		__cancel_dirty_page(page);
}
int clear_page_dirty_for_io(struct page *page);

int get_cmdline(struct task_struct *task, char *buffer, int buflen);

static inline bool vma_is_anonymous(struct vm_area_struct *vma)
{
	return !vma->vm_ops;
}

#ifdef CONFIG_SHMEM
/*
 * The vma_is_shmem is not inline because it is used only by slow
 * paths in userfault.
 */
bool vma_is_shmem(struct vm_area_struct *vma);
#else
static inline bool vma_is_shmem(struct vm_area_struct *vma) { return false; }
#endif

int vma_is_stack_for_current(struct vm_area_struct *vma);

extern unsigned long move_page_tables(struct vm_area_struct *vma,
		unsigned long old_addr, struct vm_area_struct *new_vma,
		unsigned long new_addr, unsigned long len,
		bool need_rmap_locks);
extern unsigned long change_protection(struct vm_area_struct *vma, unsigned long start,
			      unsigned long end, pgprot_t newprot,
			      int dirty_accountable, int prot_numa);
extern int mprotect_fixup(struct vm_area_struct *vma,
			  struct vm_area_struct **pprev, unsigned long start,
			  unsigned long end, unsigned long newflags);

/*
 * doesn't attempt to fault and will return short.
 */
int __get_user_pages_fast(unsigned long start, int nr_pages, int write,
			  struct page **pages);
/*
 * per-process(per-mm_struct) statistics.
 */
static inline unsigned long get_mm_counter(struct mm_struct *mm, int member)
{
	long val = atomic_long_read(&mm->rss_stat.count[member]);

#ifdef SPLIT_RSS_COUNTING
	/*
	 * counter is updated in asynchronous manner and may go to minus.
	 * But it's never be expected number for users.
	 */
	if (val < 0)
		val = 0;
#endif
	return (unsigned long)val;
}

static inline void add_mm_counter(struct mm_struct *mm, int member, long value)
{
	atomic_long_add(value, &mm->rss_stat.count[member]);
}

static inline void inc_mm_counter(struct mm_struct *mm, int member)
{
	atomic_long_inc(&mm->rss_stat.count[member]);
}

static inline void dec_mm_counter(struct mm_struct *mm, int member)
{
	atomic_long_dec(&mm->rss_stat.count[member]);
}

/* Optimized variant when page is already known not to be PageAnon */
static inline int mm_counter_file(struct page *page)
{
	if (PageSwapBacked(page))
		return MM_SHMEMPAGES;
	return MM_FILEPAGES;
}

static inline int mm_counter(struct page *page)
{
	if (PageAnon(page))
		return MM_ANONPAGES;
	return mm_counter_file(page);
}

static inline unsigned long get_mm_rss(struct mm_struct *mm)
{
	return get_mm_counter(mm, MM_FILEPAGES) +
		get_mm_counter(mm, MM_ANONPAGES) +
		get_mm_counter(mm, MM_SHMEMPAGES);
}

static inline unsigned long get_mm_hiwater_rss(struct mm_struct *mm)
{
	return max(mm->hiwater_rss, get_mm_rss(mm));
}

static inline unsigned long get_mm_hiwater_vm(struct mm_struct *mm)
{
	return max(mm->hiwater_vm, mm->total_vm);
}

static inline void update_hiwater_rss(struct mm_struct *mm)
{
	unsigned long _rss = get_mm_rss(mm);

	if ((mm)->hiwater_rss < _rss)
		(mm)->hiwater_rss = _rss;
}

static inline void update_hiwater_vm(struct mm_struct *mm)
{
	if (mm->hiwater_vm < mm->total_vm)
		mm->hiwater_vm = mm->total_vm;
}

static inline void reset_mm_hiwater_rss(struct mm_struct *mm)
{
	mm->hiwater_rss = get_mm_rss(mm);
}

static inline void setmax_mm_hiwater_rss(unsigned long *maxrss,
					 struct mm_struct *mm)
{
	unsigned long hiwater_rss = get_mm_hiwater_rss(mm);

	if (*maxrss < hiwater_rss)
		*maxrss = hiwater_rss;
}

#if defined(SPLIT_RSS_COUNTING)
void sync_mm_rss(struct mm_struct *mm);
#else
static inline void sync_mm_rss(struct mm_struct *mm)
{
}
#endif

#ifndef __HAVE_ARCH_PTE_DEVMAP
static inline int pte_devmap(pte_t pte)
{
	return 0;
}
#endif

int vma_wants_writenotify(struct vm_area_struct *vma, pgprot_t vm_page_prot);

extern pte_t *__get_locked_pte(struct mm_struct *mm, unsigned long addr,
			       spinlock_t **ptl);
static inline pte_t *get_locked_pte(struct mm_struct *mm, unsigned long addr,
				    spinlock_t **ptl)
{
	pte_t *ptep;
	__cond_lock(*ptl, ptep = __get_locked_pte(mm, addr, ptl));
	return ptep;
}

#ifdef __PAGETABLE_P4D_FOLDED
static inline int __p4d_alloc(struct mm_struct *mm, pgd_t *pgd,
						unsigned long address)
{
	return 0;
}
#else
int __p4d_alloc(struct mm_struct *mm, pgd_t *pgd, unsigned long address);
#endif

#if defined(__PAGETABLE_PUD_FOLDED) || !defined(CONFIG_MMU)
static inline int __pud_alloc(struct mm_struct *mm, p4d_t *p4d,
						unsigned long address)
{
	return 0;
}
static inline void mm_inc_nr_puds(struct mm_struct *mm) {}
static inline void mm_dec_nr_puds(struct mm_struct *mm) {}

#else
int __pud_alloc(struct mm_struct *mm, p4d_t *p4d, unsigned long address);

static inline void mm_inc_nr_puds(struct mm_struct *mm)
{
	atomic_long_add(PTRS_PER_PUD * sizeof(pud_t), &mm->pgtables_bytes);
}

static inline void mm_dec_nr_puds(struct mm_struct *mm)
{
	atomic_long_sub(PTRS_PER_PUD * sizeof(pud_t), &mm->pgtables_bytes);
}
#endif

#if defined(__PAGETABLE_PMD_FOLDED) || !defined(CONFIG_MMU)
static inline int __pmd_alloc(struct mm_struct *mm, pud_t *pud,
						unsigned long address)
{
	return 0;
}

static inline void mm_inc_nr_pmds(struct mm_struct *mm) {}
static inline void mm_dec_nr_pmds(struct mm_struct *mm) {}

#else
int __pmd_alloc(struct mm_struct *mm, pud_t *pud, unsigned long address);

static inline void mm_inc_nr_pmds(struct mm_struct *mm)
{
	atomic_long_add(PTRS_PER_PMD * sizeof(pmd_t), &mm->pgtables_bytes);
}

static inline void mm_dec_nr_pmds(struct mm_struct *mm)
{
	atomic_long_sub(PTRS_PER_PMD * sizeof(pmd_t), &mm->pgtables_bytes);
}
#endif

#ifdef CONFIG_MMU
static inline void mm_pgtables_bytes_init(struct mm_struct *mm)
{
	atomic_long_set(&mm->pgtables_bytes, 0);
}

static inline unsigned long mm_pgtables_bytes(const struct mm_struct *mm)
{
	return atomic_long_read(&mm->pgtables_bytes);
}

static inline void mm_inc_nr_ptes(struct mm_struct *mm)
{
	atomic_long_add(PTRS_PER_PTE * sizeof(pte_t), &mm->pgtables_bytes);
}

static inline void mm_dec_nr_ptes(struct mm_struct *mm)
{
	atomic_long_sub(PTRS_PER_PTE * sizeof(pte_t), &mm->pgtables_bytes);
}
#else

static inline void mm_pgtables_bytes_init(struct mm_struct *mm) {}
static inline unsigned long mm_pgtables_bytes(const struct mm_struct *mm)
{
	return 0;
}

static inline void mm_inc_nr_ptes(struct mm_struct *mm) {}
static inline void mm_dec_nr_ptes(struct mm_struct *mm) {}
#endif

int __pte_alloc(struct mm_struct *mm, pmd_t *pmd, unsigned long address);
int __pte_alloc_kernel(pmd_t *pmd, unsigned long address);

/*
 * The following ifdef needed to get the 4level-fixup.h header to work.
 * Remove it when 4level-fixup.h has been removed.
 */
#if defined(CONFIG_MMU) && !defined(__ARCH_HAS_4LEVEL_HACK)

#ifndef __ARCH_HAS_5LEVEL_HACK
static inline p4d_t *p4d_alloc(struct mm_struct *mm, pgd_t *pgd,
		unsigned long address)
{
	return (unlikely(pgd_none(*pgd)) && __p4d_alloc(mm, pgd, address)) ?
		NULL : p4d_offset(pgd, address);
}

static inline pud_t *pud_alloc(struct mm_struct *mm, p4d_t *p4d,
		unsigned long address)
{
	return (unlikely(p4d_none(*p4d)) && __pud_alloc(mm, p4d, address)) ?
		NULL : pud_offset(p4d, address);
}
#endif /* !__ARCH_HAS_5LEVEL_HACK */

static inline pmd_t *pmd_alloc(struct mm_struct *mm, pud_t *pud, unsigned long address)
{
	return (unlikely(pud_none(*pud)) && __pmd_alloc(mm, pud, address))?
		NULL: pmd_offset(pud, address);
}
#endif /* CONFIG_MMU && !__ARCH_HAS_4LEVEL_HACK */

#if USE_SPLIT_PTE_PTLOCKS
#if ALLOC_SPLIT_PTLOCKS
void __init ptlock_cache_init(void);
extern bool ptlock_alloc(struct page *page);
extern void ptlock_free(struct page *page);

static inline spinlock_t *ptlock_ptr(struct page *page)
{
	return page->ptl;
}
#else /* ALLOC_SPLIT_PTLOCKS */
static inline void ptlock_cache_init(void)
{
}

static inline bool ptlock_alloc(struct page *page)
{
	return true;
}

static inline void ptlock_free(struct page *page)
{
}

static inline spinlock_t *ptlock_ptr(struct page *page)
{
	return &page->ptl;
}
#endif /* ALLOC_SPLIT_PTLOCKS */

static inline spinlock_t *pte_lockptr(struct mm_struct *mm, pmd_t *pmd)
{
	return ptlock_ptr(pmd_page(*pmd));
}

static inline bool ptlock_init(struct page *page)
{
	/*
	 * prep_new_page() initialize page->private (and therefore page->ptl)
	 * with 0. Make sure nobody took it in use in between.
	 *
	 * It can happen if arch try to use slab for page table allocation:
	 * slab code uses page->slab_cache, which share storage with page->ptl.
	 */
	VM_BUG_ON_PAGE(*(unsigned long *)&page->ptl, page);
	if (!ptlock_alloc(page))
		return false;
	spin_lock_init(ptlock_ptr(page));
	return true;
}

/* Reset page->mapping so free_pages_check won't complain. */
static inline void pte_lock_deinit(struct page *page)
{
	page->mapping = NULL;
	ptlock_free(page);
}

#else	/* !USE_SPLIT_PTE_PTLOCKS */
/*
 * We use mm->page_table_lock to guard all pagetable pages of the mm.
 */
static inline spinlock_t *pte_lockptr(struct mm_struct *mm, pmd_t *pmd)
{
	return &mm->page_table_lock;
}
static inline void ptlock_cache_init(void) {}
static inline bool ptlock_init(struct page *page) { return true; }
static inline void pte_lock_deinit(struct page *page) {}
#endif /* USE_SPLIT_PTE_PTLOCKS */

static inline void pgtable_init(void)
{
	ptlock_cache_init();
	pgtable_cache_init();
}

static inline bool pgtable_page_ctor(struct page *page)
{
	if (!ptlock_init(page))
		return false;
	__SetPageTable(page);
	inc_zone_page_state(page, NR_PAGETABLE);
	return true;
}

static inline void pgtable_page_dtor(struct page *page)
{
	pte_lock_deinit(page);
	__ClearPageTable(page);
	dec_zone_page_state(page, NR_PAGETABLE);
}

#define pte_offset_map_lock(mm, pmd, address, ptlp)	\
({							\
	spinlock_t *__ptl = pte_lockptr(mm, pmd);	\
	pte_t *__pte = pte_offset_map(pmd, address);	\
	*(ptlp) = __ptl;				\
	spin_lock(__ptl);				\
	__pte;						\
})

#define pte_unmap_unlock(pte, ptl)	do {		\
	spin_unlock(ptl);				\
	pte_unmap(pte);					\
} while (0)

#define pte_alloc(mm, pmd, address)			\
	(unlikely(pmd_none(*(pmd))) && __pte_alloc(mm, pmd, address))

#define pte_alloc_map(mm, pmd, address)			\
	(pte_alloc(mm, pmd, address) ? NULL : pte_offset_map(pmd, address))

#define pte_alloc_map_lock(mm, pmd, address, ptlp)	\
	(pte_alloc(mm, pmd, address) ?			\
		 NULL : pte_offset_map_lock(mm, pmd, address, ptlp))

#define pte_alloc_kernel(pmd, address)			\
	((unlikely(pmd_none(*(pmd))) && __pte_alloc_kernel(pmd, address))? \
		NULL: pte_offset_kernel(pmd, address))

#if USE_SPLIT_PMD_PTLOCKS

static struct page *pmd_to_page(pmd_t *pmd)
{
	unsigned long mask = ~(PTRS_PER_PMD * sizeof(pmd_t) - 1);
	return virt_to_page((void *)((unsigned long) pmd & mask));
}

static inline spinlock_t *pmd_lockptr(struct mm_struct *mm, pmd_t *pmd)
{
	return ptlock_ptr(pmd_to_page(pmd));
}

static inline bool pgtable_pmd_page_ctor(struct page *page)
{
#ifdef CONFIG_TRANSPARENT_HUGEPAGE
	page->pmd_huge_pte = NULL;
#endif
	return ptlock_init(page);
}

static inline void pgtable_pmd_page_dtor(struct page *page)
{
#ifdef CONFIG_TRANSPARENT_HUGEPAGE
	VM_BUG_ON_PAGE(page->pmd_huge_pte, page);
#endif
	ptlock_free(page);
}

#define pmd_huge_pte(mm, pmd) (pmd_to_page(pmd)->pmd_huge_pte)

#else

static inline spinlock_t *pmd_lockptr(struct mm_struct *mm, pmd_t *pmd)
{
	return &mm->page_table_lock;
}

static inline bool pgtable_pmd_page_ctor(struct page *page) { return true; }
static inline void pgtable_pmd_page_dtor(struct page *page) {}

#define pmd_huge_pte(mm, pmd) ((mm)->pmd_huge_pte)

#endif

static inline spinlock_t *pmd_lock(struct mm_struct *mm, pmd_t *pmd)
{
	spinlock_t *ptl = pmd_lockptr(mm, pmd);
	spin_lock(ptl);
	return ptl;
}

/*
 * No scalability reason to split PUD locks yet, but follow the same pattern
 * as the PMD locks to make it easier if we decide to.  The VM should not be
 * considered ready to switch to split PUD locks yet; there may be places
 * which need to be converted from page_table_lock.
 */
static inline spinlock_t *pud_lockptr(struct mm_struct *mm, pud_t *pud)
{
	return &mm->page_table_lock;
}

static inline spinlock_t *pud_lock(struct mm_struct *mm, pud_t *pud)
{
	spinlock_t *ptl = pud_lockptr(mm, pud);

	spin_lock(ptl);
	return ptl;
}

extern void __init pagecache_init(void);
extern void free_area_init(unsigned long * zones_size);
extern void free_area_init_node(int nid, unsigned long * zones_size,
		unsigned long zone_start_pfn, unsigned long *zholes_size);
extern void free_initmem(void);

/*
 * Free reserved pages within range [PAGE_ALIGN(start), end & PAGE_MASK)
 * into the buddy system. The freed pages will be poisoned with pattern
 * "poison" if it's within range [0, UCHAR_MAX].
 * Return pages freed into the buddy system.
 */
extern unsigned long free_reserved_area(void *start, void *end,
					int poison, char *s);

#ifdef	CONFIG_HIGHMEM
/*
 * Free a highmem page into the buddy system, adjusting totalhigh_pages
 * and totalram_pages.
 */
extern void free_highmem_page(struct page *page);
#endif

extern void adjust_managed_page_count(struct page *page, long count);
extern void mem_init_print_info(const char *str);

extern void reserve_bootmem_region(phys_addr_t start, phys_addr_t end);

/* Free the reserved page into the buddy system, so it gets managed. */
static inline void __free_reserved_page(struct page *page)
{
	ClearPageReserved(page);
	init_page_count(page);
	__free_page(page);
}

static inline void free_reserved_page(struct page *page)
{
	__free_reserved_page(page);
	adjust_managed_page_count(page, 1);
}

static inline void mark_page_reserved(struct page *page)
{
	SetPageReserved(page);
	adjust_managed_page_count(page, -1);
}

/*
 * Default method to free all the __init memory into the buddy system.
 * The freed pages will be poisoned with pattern "poison" if it's within
 * range [0, UCHAR_MAX].
 * Return pages freed into the buddy system.
 */
static inline unsigned long free_initmem_default(int poison)
{
	extern char __init_begin[], __init_end[];

	return free_reserved_area(&__init_begin, &__init_end,
				  poison, "unused kernel");
}

static inline unsigned long get_num_physpages(void)
{
	int nid;
	unsigned long phys_pages = 0;

	for_each_online_node(nid)
		phys_pages += node_present_pages(nid);

	return phys_pages;
}

#ifdef CONFIG_HAVE_MEMBLOCK_NODE_MAP
/*
 * With CONFIG_HAVE_MEMBLOCK_NODE_MAP set, an architecture may initialise its
 * zones, allocate the backing mem_map and account for memory holes in a more
 * architecture independent manner. This is a substitute for creating the
 * zone_sizes[] and zholes_size[] arrays and passing them to
 * free_area_init_node()
 *
 * An architecture is expected to register range of page frames backed by
 * physical memory with memblock_add[_node]() before calling
 * free_area_init_nodes() passing in the PFN each zone ends at. At a basic
 * usage, an architecture is expected to do something like
 *
 * unsigned long max_zone_pfns[MAX_NR_ZONES] = {max_dma, max_normal_pfn,
 * 							 max_highmem_pfn};
 * for_each_valid_physical_page_range()
 * 	memblock_add_node(base, size, nid)
 * free_area_init_nodes(max_zone_pfns);
 *
 * free_bootmem_with_active_regions() calls free_bootmem_node() for each
 * registered physical page range.  Similarly
 * sparse_memory_present_with_active_regions() calls memory_present() for
 * each range when SPARSEMEM is enabled.
 *
 * See mm/page_alloc.c for more information on each function exposed by
 * CONFIG_HAVE_MEMBLOCK_NODE_MAP.
 */
extern void free_area_init_nodes(unsigned long *max_zone_pfn);
unsigned long node_map_pfn_alignment(void);
unsigned long __absent_pages_in_range(int nid, unsigned long start_pfn,
						unsigned long end_pfn);
extern unsigned long absent_pages_in_range(unsigned long start_pfn,
						unsigned long end_pfn);
extern void get_pfn_range_for_nid(unsigned int nid,
			unsigned long *start_pfn, unsigned long *end_pfn);
extern unsigned long find_min_pfn_with_active_regions(void);
extern void free_bootmem_with_active_regions(int nid,
						unsigned long max_low_pfn);
extern void sparse_memory_present_with_active_regions(int nid);

#endif /* CONFIG_HAVE_MEMBLOCK_NODE_MAP */

#if !defined(CONFIG_HAVE_MEMBLOCK_NODE_MAP) && \
    !defined(CONFIG_HAVE_ARCH_EARLY_PFN_TO_NID)
static inline int __early_pfn_to_nid(unsigned long pfn,
					struct mminit_pfnnid_cache *state)
{
	return 0;
}
#else
/* please see mm/page_alloc.c */
extern int __meminit early_pfn_to_nid(unsigned long pfn);
/* there is a per-arch backend function. */
extern int __meminit __early_pfn_to_nid(unsigned long pfn,
					struct mminit_pfnnid_cache *state);
#endif

#if defined(CONFIG_HAVE_MEMBLOCK) && !defined(CONFIG_FLAT_NODE_MEM_MAP)
void zero_resv_unavail(void);
#else
static inline void zero_resv_unavail(void) {}
#endif

extern void set_dma_reserve(unsigned long new_dma_reserve);
extern void memmap_init_zone(unsigned long, int, unsigned long, unsigned long,
		enum memmap_context, struct vmem_altmap *);
extern void setup_per_zone_wmarks(void);
extern int __meminit init_per_zone_wmark_min(void);
extern void mem_init(void);
extern void __init mmap_init(void);
extern void show_mem(unsigned int flags, nodemask_t *nodemask);
extern long si_mem_available(void);
extern void si_meminfo(struct sysinfo * val);
extern void si_meminfo_node(struct sysinfo *val, int nid);
#ifdef __HAVE_ARCH_RESERVED_KERNEL_PAGES
extern unsigned long arch_reserved_kernel_pages(void);
#endif

extern __printf(3, 4)
void warn_alloc(gfp_t gfp_mask, nodemask_t *nodemask, const char *fmt, ...);

extern void setup_per_cpu_pageset(void);

extern void zone_pcp_update(struct zone *zone);
extern void zone_pcp_reset(struct zone *zone);

/* page_alloc.c */
extern int min_free_kbytes;
extern int watermark_scale_factor;

/* nommu.c */
extern atomic_long_t mmap_pages_allocated;
extern int nommu_shrink_inode_mappings(struct inode *, size_t, size_t);

/* interval_tree.c */
void vma_interval_tree_insert(struct vm_area_struct *node,
			      struct rb_root_cached *root);
void vma_interval_tree_insert_after(struct vm_area_struct *node,
				    struct vm_area_struct *prev,
				    struct rb_root_cached *root);
void vma_interval_tree_remove(struct vm_area_struct *node,
			      struct rb_root_cached *root);
struct vm_area_struct *vma_interval_tree_iter_first(struct rb_root_cached *root,
				unsigned long start, unsigned long last);
struct vm_area_struct *vma_interval_tree_iter_next(struct vm_area_struct *node,
				unsigned long start, unsigned long last);

#define vma_interval_tree_foreach(vma, root, start, last)		\
	for (vma = vma_interval_tree_iter_first(root, start, last);	\
	     vma; vma = vma_interval_tree_iter_next(vma, start, last))

void anon_vma_interval_tree_insert(struct anon_vma_chain *node,
				   struct rb_root_cached *root);
void anon_vma_interval_tree_remove(struct anon_vma_chain *node,
				   struct rb_root_cached *root);
struct anon_vma_chain *
anon_vma_interval_tree_iter_first(struct rb_root_cached *root,
				  unsigned long start, unsigned long last);
struct anon_vma_chain *anon_vma_interval_tree_iter_next(
	struct anon_vma_chain *node, unsigned long start, unsigned long last);
#ifdef CONFIG_DEBUG_VM_RB
void anon_vma_interval_tree_verify(struct anon_vma_chain *node);
#endif

#define anon_vma_interval_tree_foreach(avc, root, start, last)		 \
	for (avc = anon_vma_interval_tree_iter_first(root, start, last); \
	     avc; avc = anon_vma_interval_tree_iter_next(avc, start, last))

/* mmap.c */
extern int __vm_enough_memory(struct mm_struct *mm, long pages, int cap_sys_admin);
extern int __vma_adjust(struct vm_area_struct *vma, unsigned long start,
	unsigned long end, pgoff_t pgoff, struct vm_area_struct *insert,
	struct vm_area_struct *expand);
static inline int vma_adjust(struct vm_area_struct *vma, unsigned long start,
	unsigned long end, pgoff_t pgoff, struct vm_area_struct *insert)
{
	return __vma_adjust(vma, start, end, pgoff, insert, NULL);
}
extern struct vm_area_struct *vma_merge(struct mm_struct *,
	struct vm_area_struct *prev, unsigned long addr, unsigned long end,
	unsigned long vm_flags, struct anon_vma *, struct file *, pgoff_t,
	struct mempolicy *, struct vm_userfaultfd_ctx);
extern struct anon_vma *find_mergeable_anon_vma(struct vm_area_struct *);
extern int __split_vma(struct mm_struct *, struct vm_area_struct *,
	unsigned long addr, int new_below);
extern int split_vma(struct mm_struct *, struct vm_area_struct *,
	unsigned long addr, int new_below);
extern int insert_vm_struct(struct mm_struct *, struct vm_area_struct *);
extern void __vma_link_rb(struct mm_struct *, struct vm_area_struct *,
	struct rb_node **, struct rb_node *);
extern void unlink_file_vma(struct vm_area_struct *);
extern struct vm_area_struct *copy_vma(struct vm_area_struct **,
	unsigned long addr, unsigned long len, pgoff_t pgoff,
	bool *need_rmap_locks);
extern void exit_mmap(struct mm_struct *);

static inline int check_data_rlimit(unsigned long rlim,
				    unsigned long new,
				    unsigned long start,
				    unsigned long end_data,
				    unsigned long start_data)
{
	if (rlim < RLIM_INFINITY) {
		if (((new - start) + (end_data - start_data)) > rlim)
			return -ENOSPC;
	}

	return 0;
}

extern int mm_take_all_locks(struct mm_struct *mm);
extern void mm_drop_all_locks(struct mm_struct *mm);

extern void set_mm_exe_file(struct mm_struct *mm, struct file *new_exe_file);
extern struct file *get_mm_exe_file(struct mm_struct *mm);
extern struct file *get_task_exe_file(struct task_struct *task);

extern bool may_expand_vm(struct mm_struct *, vm_flags_t, unsigned long npages);
extern void vm_stat_account(struct mm_struct *, vm_flags_t, long npages);

extern bool vma_is_special_mapping(const struct vm_area_struct *vma,
				   const struct vm_special_mapping *sm);
extern struct vm_area_struct *_install_special_mapping(struct mm_struct *mm,
				   unsigned long addr, unsigned long len,
				   unsigned long flags,
				   const struct vm_special_mapping *spec);
/* This is an obsolete alternative to _install_special_mapping. */
extern int install_special_mapping(struct mm_struct *mm,
				   unsigned long addr, unsigned long len,
				   unsigned long flags, struct page **pages);

extern unsigned long get_unmapped_area(struct file *, unsigned long, unsigned long, unsigned long, unsigned long);

extern unsigned long mmap_region(struct file *file, unsigned long addr,
	unsigned long len, vm_flags_t vm_flags, unsigned long pgoff,
	struct list_head *uf);
extern unsigned long do_mmap(struct file *file, unsigned long addr,
	unsigned long len, unsigned long prot, unsigned long flags,
	vm_flags_t vm_flags, unsigned long pgoff, unsigned long *populate,
	struct list_head *uf);
extern int do_munmap(struct mm_struct *, unsigned long, size_t,
		     struct list_head *uf);

static inline unsigned long
do_mmap_pgoff(struct file *file, unsigned long addr,
	unsigned long len, unsigned long prot, unsigned long flags,
	unsigned long pgoff, unsigned long *populate,
	struct list_head *uf)
{
	return do_mmap(file, addr, len, prot, flags, 0, pgoff, populate, uf);
}

#ifdef CONFIG_MMU
extern int __mm_populate(unsigned long addr, unsigned long len,
			 int ignore_errors);
static inline void mm_populate(unsigned long addr, unsigned long len)
{
	/* Ignore errors */
	(void) __mm_populate(addr, len, 1);
}
#else
static inline void mm_populate(unsigned long addr, unsigned long len) {}
#endif

/* These take the mm semaphore themselves */
extern int __must_check vm_brk(unsigned long, unsigned long);
extern int __must_check vm_brk_flags(unsigned long, unsigned long, unsigned long);
extern int vm_munmap(unsigned long, size_t);
extern unsigned long __must_check vm_mmap(struct file *, unsigned long,
        unsigned long, unsigned long,
        unsigned long, unsigned long);

struct vm_unmapped_area_info {
#define VM_UNMAPPED_AREA_TOPDOWN 1
	unsigned long flags;
	unsigned long length;
	unsigned long low_limit;
	unsigned long high_limit;
	unsigned long align_mask;
	unsigned long align_offset;
};

extern unsigned long unmapped_area(struct vm_unmapped_area_info *info);
extern unsigned long unmapped_area_topdown(struct vm_unmapped_area_info *info);

/*
 * Search for an unmapped address range.
 *
 * We are looking for a range that:
 * - does not intersect with any VMA;
 * - is contained within the [low_limit, high_limit) interval;
 * - is at least the desired size.
 * - satisfies (begin_addr & align_mask) == (align_offset & align_mask)
 */
static inline unsigned long
vm_unmapped_area(struct vm_unmapped_area_info *info)
{
	if (info->flags & VM_UNMAPPED_AREA_TOPDOWN)
		return unmapped_area_topdown(info);
	else
		return unmapped_area(info);
}

/* truncate.c */
extern void truncate_inode_pages(struct address_space *, loff_t);
extern void truncate_inode_pages_range(struct address_space *,
				       loff_t lstart, loff_t lend);
extern void truncate_inode_pages_final(struct address_space *);

/* generic vm_area_ops exported for stackable file systems */
extern vm_fault_t filemap_fault(struct vm_fault *vmf);
extern void filemap_map_pages(struct vm_fault *vmf,
		pgoff_t start_pgoff, pgoff_t end_pgoff);
extern vm_fault_t filemap_page_mkwrite(struct vm_fault *vmf);

/* mm/page-writeback.c */
int __must_check write_one_page(struct page *page);
void task_dirty_inc(struct task_struct *tsk);

/* readahead.c */
#define VM_MAX_READAHEAD	512	/* kbytes */
#define VM_MIN_READAHEAD	16	/* kbytes (includes current page) */

int force_page_cache_readahead(struct address_space *mapping, struct file *filp,
			pgoff_t offset, unsigned long nr_to_read);

void page_cache_sync_readahead(struct address_space *mapping,
			       struct file_ra_state *ra,
			       struct file *filp,
			       pgoff_t offset,
			       unsigned long size);

void page_cache_async_readahead(struct address_space *mapping,
				struct file_ra_state *ra,
				struct file *filp,
				struct page *pg,
				pgoff_t offset,
				unsigned long size);

extern unsigned long stack_guard_gap;
/* Generic expand stack which grows the stack according to GROWS{UP,DOWN} */
extern int expand_stack(struct vm_area_struct *vma, unsigned long address);

/* CONFIG_STACK_GROWSUP still needs to to grow downwards at some places */
extern int expand_downwards(struct vm_area_struct *vma,
		unsigned long address);
#if VM_GROWSUP
extern int expand_upwards(struct vm_area_struct *vma, unsigned long address);
#else
  #define expand_upwards(vma, address) (0)
#endif

/* Look up the first VMA which satisfies  addr < vm_end,  NULL if none. */
extern struct vm_area_struct * find_vma(struct mm_struct * mm, unsigned long addr);
extern struct vm_area_struct * find_vma_prev(struct mm_struct * mm, unsigned long addr,
					     struct vm_area_struct **pprev);

/* Look up the first VMA which intersects the interval start_addr..end_addr-1,
   NULL if none.  Assume start_addr < end_addr. */
static inline struct vm_area_struct * find_vma_intersection(struct mm_struct * mm, unsigned long start_addr, unsigned long end_addr)
{
	struct vm_area_struct * vma = find_vma(mm,start_addr);

	if (vma && end_addr <= vma->vm_start)
		vma = NULL;
	return vma;
}

static inline unsigned long vm_start_gap(struct vm_area_struct *vma)
{
	unsigned long vm_start = vma->vm_start;

	if (vma->vm_flags & VM_GROWSDOWN) {
		vm_start -= stack_guard_gap;
		if (vm_start > vma->vm_start)
			vm_start = 0;
	}
	return vm_start;
}

static inline unsigned long vm_end_gap(struct vm_area_struct *vma)
{
	unsigned long vm_end = vma->vm_end;

	if (vma->vm_flags & VM_GROWSUP) {
		vm_end += stack_guard_gap;
		if (vm_end < vma->vm_end)
			vm_end = -PAGE_SIZE;
	}
	return vm_end;
}

static inline unsigned long vma_pages(struct vm_area_struct *vma)
{
	return (vma->vm_end - vma->vm_start) >> PAGE_SHIFT;
}

/* Look up the first VMA which exactly match the interval vm_start ... vm_end */
static inline struct vm_area_struct *find_exact_vma(struct mm_struct *mm,
				unsigned long vm_start, unsigned long vm_end)
{
	struct vm_area_struct *vma = find_vma(mm, vm_start);

	if (vma && (vma->vm_start != vm_start || vma->vm_end != vm_end))
		vma = NULL;

	return vma;
}

#ifdef CONFIG_MMU
pgprot_t vm_get_page_prot(unsigned long vm_flags);
void vma_set_page_prot(struct vm_area_struct *vma);
#else
static inline pgprot_t vm_get_page_prot(unsigned long vm_flags)
{
	return __pgprot(0);
}
static inline void vma_set_page_prot(struct vm_area_struct *vma)
{
	vma->vm_page_prot = vm_get_page_prot(vma->vm_flags);
}
#endif

#ifdef CONFIG_NUMA_BALANCING
unsigned long change_prot_numa(struct vm_area_struct *vma,
			unsigned long start, unsigned long end);
#endif

struct vm_area_struct *find_extend_vma(struct mm_struct *, unsigned long addr);
int remap_pfn_range(struct vm_area_struct *, unsigned long addr,
			unsigned long pfn, unsigned long size, pgprot_t);
int vm_insert_page(struct vm_area_struct *, unsigned long addr, struct page *);
int vm_insert_pfn(struct vm_area_struct *vma, unsigned long addr,
			unsigned long pfn);
int vm_insert_pfn_prot(struct vm_area_struct *vma, unsigned long addr,
			unsigned long pfn, pgprot_t pgprot);
int vm_insert_mixed(struct vm_area_struct *vma, unsigned long addr,
			pfn_t pfn);
vm_fault_t vmf_insert_mixed_mkwrite(struct vm_area_struct *vma,
		unsigned long addr, pfn_t pfn);
int vm_iomap_memory(struct vm_area_struct *vma, phys_addr_t start, unsigned long len);

static inline vm_fault_t vmf_insert_page(struct vm_area_struct *vma,
				unsigned long addr, struct page *page)
{
	int err = vm_insert_page(vma, addr, page);

	if (err == -ENOMEM)
		return VM_FAULT_OOM;
	if (err < 0 && err != -EBUSY)
		return VM_FAULT_SIGBUS;

	return VM_FAULT_NOPAGE;
}

static inline vm_fault_t vmf_insert_mixed(struct vm_area_struct *vma,
				unsigned long addr, pfn_t pfn)
{
	int err = vm_insert_mixed(vma, addr, pfn);

	if (err == -ENOMEM)
		return VM_FAULT_OOM;
	if (err < 0 && err != -EBUSY)
		return VM_FAULT_SIGBUS;

	return VM_FAULT_NOPAGE;
}

static inline vm_fault_t vmf_insert_pfn(struct vm_area_struct *vma,
			unsigned long addr, unsigned long pfn)
{
	int err = vm_insert_pfn(vma, addr, pfn);

	if (err == -ENOMEM)
		return VM_FAULT_OOM;
	if (err < 0 && err != -EBUSY)
		return VM_FAULT_SIGBUS;

	return VM_FAULT_NOPAGE;
}

static inline vm_fault_t vmf_error(int err)
{
	if (err == -ENOMEM)
		return VM_FAULT_OOM;
	return VM_FAULT_SIGBUS;
}

struct page *follow_page_mask(struct vm_area_struct *vma,
			      unsigned long address, unsigned int foll_flags,
			      unsigned int *page_mask);

static inline struct page *follow_page(struct vm_area_struct *vma,
		unsigned long address, unsigned int foll_flags)
{
	unsigned int unused_page_mask;
	return follow_page_mask(vma, address, foll_flags, &unused_page_mask);
}

#define FOLL_WRITE	0x01	/* check pte is writable */
#define FOLL_TOUCH	0x02	/* mark page accessed */
#define FOLL_GET	0x04	/* do get_page on page */
#define FOLL_DUMP	0x08	/* give error on hole if it would be zero */
#define FOLL_FORCE	0x10	/* get_user_pages read/write w/o permission */
#define FOLL_NOWAIT	0x20	/* if a disk transfer is needed, start the IO
				 * and return without waiting upon it */
#define FOLL_POPULATE	0x40	/* fault in page */
#define FOLL_SPLIT	0x80	/* don't return transhuge pages, split them */
#define FOLL_HWPOISON	0x100	/* check page is hwpoisoned */
#define FOLL_NUMA	0x200	/* force NUMA hinting page fault */
#define FOLL_MIGRATION	0x400	/* wait for page to replace migration entry */
#define FOLL_TRIED	0x800	/* a retry, previous pass started an IO */
#define FOLL_MLOCK	0x1000	/* lock present pages */
#define FOLL_REMOTE	0x2000	/* we are working on non-current tsk/mm */
#define FOLL_COW	0x4000	/* internal GUP flag */
#define FOLL_ANON	0x8000	/* don't do file mappings */

static inline int vm_fault_to_errno(int vm_fault, int foll_flags)
{
	if (vm_fault & VM_FAULT_OOM)
		return -ENOMEM;
	if (vm_fault & (VM_FAULT_HWPOISON | VM_FAULT_HWPOISON_LARGE))
		return (foll_flags & FOLL_HWPOISON) ? -EHWPOISON : -EFAULT;
	if (vm_fault & (VM_FAULT_SIGBUS | VM_FAULT_SIGSEGV))
		return -EFAULT;
	return 0;
}

typedef int (*pte_fn_t)(pte_t *pte, pgtable_t token, unsigned long addr,
			void *data);
extern int apply_to_page_range(struct mm_struct *mm, unsigned long address,
			       unsigned long size, pte_fn_t fn, void *data);


#ifdef CONFIG_PAGE_POISONING
extern bool page_poisoning_enabled(void);
extern void kernel_poison_pages(struct page *page, int numpages, int enable);
#else
static inline bool page_poisoning_enabled(void) { return false; }
static inline void kernel_poison_pages(struct page *page, int numpages,
					int enable) { }
#endif

#ifdef CONFIG_DEBUG_PAGEALLOC
extern bool _debug_pagealloc_enabled;
extern void __kernel_map_pages(struct page *page, int numpages, int enable);

static inline bool debug_pagealloc_enabled(void)
{
	return _debug_pagealloc_enabled;
}

static inline void
kernel_map_pages(struct page *page, int numpages, int enable)
{
	if (!debug_pagealloc_enabled())
		return;

	__kernel_map_pages(page, numpages, enable);
}
#ifdef CONFIG_HIBERNATION
extern bool kernel_page_present(struct page *page);
#endif	/* CONFIG_HIBERNATION */
#else	/* CONFIG_DEBUG_PAGEALLOC */
static inline void
kernel_map_pages(struct page *page, int numpages, int enable) {}
#ifdef CONFIG_HIBERNATION
static inline bool kernel_page_present(struct page *page) { return true; }
#endif	/* CONFIG_HIBERNATION */
static inline bool debug_pagealloc_enabled(void)
{
	return false;
}
#endif	/* CONFIG_DEBUG_PAGEALLOC */

#ifdef __HAVE_ARCH_GATE_AREA
extern struct vm_area_struct *get_gate_vma(struct mm_struct *mm);
extern int in_gate_area_no_mm(unsigned long addr);
extern int in_gate_area(struct mm_struct *mm, unsigned long addr);
#else
static inline struct vm_area_struct *get_gate_vma(struct mm_struct *mm)
{
	return NULL;
}
static inline int in_gate_area_no_mm(unsigned long addr) { return 0; }
static inline int in_gate_area(struct mm_struct *mm, unsigned long addr)
{
	return 0;
}
#endif	/* __HAVE_ARCH_GATE_AREA */

extern bool process_shares_mm(struct task_struct *p, struct mm_struct *mm);

#ifdef CONFIG_SYSCTL
extern int sysctl_drop_caches;
int drop_caches_sysctl_handler(struct ctl_table *, int,
					void __user *, size_t *, loff_t *);
#endif

void drop_slab(void);
void drop_slab_node(int nid);

#ifndef CONFIG_MMU
#define randomize_va_space 0
#else
extern int randomize_va_space;
#endif

const char * arch_vma_name(struct vm_area_struct *vma);
void print_vma_addr(char *prefix, unsigned long rip);

void sparse_mem_maps_populate_node(struct page **map_map,
				   unsigned long pnum_begin,
				   unsigned long pnum_end,
				   unsigned long map_count,
				   int nodeid);

struct page *sparse_mem_map_populate(unsigned long pnum, int nid,
		struct vmem_altmap *altmap);
pgd_t *vmemmap_pgd_populate(unsigned long addr, int node);
p4d_t *vmemmap_p4d_populate(pgd_t *pgd, unsigned long addr, int node);
pud_t *vmemmap_pud_populate(p4d_t *p4d, unsigned long addr, int node);
pmd_t *vmemmap_pmd_populate(pud_t *pud, unsigned long addr, int node);
pte_t *vmemmap_pte_populate(pmd_t *pmd, unsigned long addr, int node);
void *vmemmap_alloc_block(unsigned long size, int node);
struct vmem_altmap;
void *vmemmap_alloc_block_buf(unsigned long size, int node);
void *altmap_alloc_block_buf(unsigned long size, struct vmem_altmap *altmap);
void vmemmap_verify(pte_t *, int, unsigned long, unsigned long);
int vmemmap_populate_basepages(unsigned long start, unsigned long end,
			       int node);
int vmemmap_populate(unsigned long start, unsigned long end, int node,
		struct vmem_altmap *altmap);
void vmemmap_populate_print_last(void);
#ifdef CONFIG_MEMORY_HOTPLUG
void vmemmap_free(unsigned long start, unsigned long end,
		struct vmem_altmap *altmap);
#endif
void register_page_bootmem_memmap(unsigned long section_nr, struct page *map,
				  unsigned long nr_pages);

enum mf_flags {
	MF_COUNT_INCREASED = 1 << 0,
	MF_ACTION_REQUIRED = 1 << 1,
	MF_MUST_KILL = 1 << 2,
	MF_SOFT_OFFLINE = 1 << 3,
};
extern int memory_failure(unsigned long pfn, int flags);
extern void memory_failure_queue(unsigned long pfn, int flags);
extern int unpoison_memory(unsigned long pfn);
extern int get_hwpoison_page(struct page *page);
#define put_hwpoison_page(page)	put_page(page)
extern int sysctl_memory_failure_early_kill;
extern int sysctl_memory_failure_recovery;
extern void shake_page(struct page *p, int access);
extern atomic_long_t num_poisoned_pages __read_mostly;
extern int soft_offline_page(struct page *page, int flags);


/*
 * Error handlers for various types of pages.
 */
enum mf_result {
	MF_IGNORED,	/* Error: cannot be handled */
	MF_FAILED,	/* Error: handling failed */
	MF_DELAYED,	/* Will be handled later */
	MF_RECOVERED,	/* Successfully recovered */
};

enum mf_action_page_type {
	MF_MSG_KERNEL,
	MF_MSG_KERNEL_HIGH_ORDER,
	MF_MSG_SLAB,
	MF_MSG_DIFFERENT_COMPOUND,
	MF_MSG_POISONED_HUGE,
	MF_MSG_HUGE,
	MF_MSG_FREE_HUGE,
	MF_MSG_NON_PMD_HUGE,
	MF_MSG_UNMAP_FAILED,
	MF_MSG_DIRTY_SWAPCACHE,
	MF_MSG_CLEAN_SWAPCACHE,
	MF_MSG_DIRTY_MLOCKED_LRU,
	MF_MSG_CLEAN_MLOCKED_LRU,
	MF_MSG_DIRTY_UNEVICTABLE_LRU,
	MF_MSG_CLEAN_UNEVICTABLE_LRU,
	MF_MSG_DIRTY_LRU,
	MF_MSG_CLEAN_LRU,
	MF_MSG_TRUNCATED_LRU,
	MF_MSG_BUDDY,
	MF_MSG_BUDDY_2ND,
	MF_MSG_UNKNOWN,
};

#if defined(CONFIG_TRANSPARENT_HUGEPAGE) || defined(CONFIG_HUGETLBFS)
extern void clear_huge_page(struct page *page,
			    unsigned long addr_hint,
			    unsigned int pages_per_huge_page);
extern void copy_user_huge_page(struct page *dst, struct page *src,
				unsigned long addr, struct vm_area_struct *vma,
				unsigned int pages_per_huge_page);
extern long copy_huge_page_from_user(struct page *dst_page,
				const void __user *usr_src,
				unsigned int pages_per_huge_page,
				bool allow_pagefault);
#endif /* CONFIG_TRANSPARENT_HUGEPAGE || CONFIG_HUGETLBFS */

extern struct page_ext_operations debug_guardpage_ops;

#ifdef CONFIG_DEBUG_PAGEALLOC
extern unsigned int _debug_guardpage_minorder;
extern bool _debug_guardpage_enabled;

static inline unsigned int debug_guardpage_minorder(void)
{
	return _debug_guardpage_minorder;
}

static inline bool debug_guardpage_enabled(void)
{
	return _debug_guardpage_enabled;
}

static inline bool page_is_guard(struct page *page)
{
	struct page_ext *page_ext;

	if (!debug_guardpage_enabled())
		return false;

	page_ext = lookup_page_ext(page);
	if (unlikely(!page_ext))
		return false;

	return test_bit(PAGE_EXT_DEBUG_GUARD, &page_ext->flags);
}
#else
static inline unsigned int debug_guardpage_minorder(void) { return 0; }
static inline bool debug_guardpage_enabled(void) { return false; }
static inline bool page_is_guard(struct page *page) { return false; }
#endif /* CONFIG_DEBUG_PAGEALLOC */

#if MAX_NUMNODES > 1
void __init setup_nr_node_ids(void);
#else
static inline void setup_nr_node_ids(void) {}
#endif

#endif /* __KERNEL__ */
#endif /* _LINUX_MM_H */<|MERGE_RESOLUTION|>--- conflicted
+++ resolved
@@ -237,14 +237,11 @@
 # define VM_PKEY_BIT1	VM_HIGH_ARCH_1	/* on x86 and 5-bit value on ppc64   */
 # define VM_PKEY_BIT2	VM_HIGH_ARCH_2
 # define VM_PKEY_BIT3	VM_HIGH_ARCH_3
-<<<<<<< HEAD
-=======
 #ifdef CONFIG_PPC
 # define VM_PKEY_BIT4  VM_HIGH_ARCH_4
 #else
 # define VM_PKEY_BIT4  0
 #endif
->>>>>>> 22cb595e
 #endif /* CONFIG_ARCH_HAS_PKEYS */
 
 #if defined(CONFIG_X86)
