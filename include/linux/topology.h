/*
 * include/linux/topology.h
 *
 * Written by: Matthew Dobson, IBM Corporation
 *
 * Copyright (C) 2002, IBM Corp.
 *
 * All rights reserved.
 *
 * This program is free software; you can redistribute it and/or modify
 * it under the terms of the GNU General Public License as published by
 * the Free Software Foundation; either version 2 of the License, or
 * (at your option) any later version.
 *
 * This program is distributed in the hope that it will be useful, but
 * WITHOUT ANY WARRANTY; without even the implied warranty of
 * MERCHANTABILITY OR FITNESS FOR A PARTICULAR PURPOSE, GOOD TITLE or
 * NON INFRINGEMENT.  See the GNU General Public License for more
 * details.
 *
 * You should have received a copy of the GNU General Public License
 * along with this program; if not, write to the Free Software
 * Foundation, Inc., 675 Mass Ave, Cambridge, MA 02139, USA.
 *
 * Send feedback to <colpatch@us.ibm.com>
 */
#ifndef _LINUX_TOPOLOGY_H
#define _LINUX_TOPOLOGY_H

#include <linux/cpumask.h>
#include <linux/bitops.h>
#include <linux/mmzone.h>
#include <linux/smp.h>
#include <asm/topology.h>

#ifndef node_has_online_mem
#define node_has_online_mem(nid) (1)
#endif

#ifndef nr_cpus_node
#define nr_cpus_node(node)				\
	({						\
		node_to_cpumask_ptr(__tmp__, node);	\
		cpus_weight(*__tmp__);			\
	})
#endif

#define for_each_node_with_cpus(node)			\
	for_each_online_node(node)			\
		if (nr_cpus_node(node))

int arch_update_cpu_topology(void);

/* Conform to ACPI 2.0 SLIT distance definitions */
#define LOCAL_DISTANCE		10
#define REMOTE_DISTANCE		20
#ifndef node_distance
#define node_distance(from,to)	((from) == (to) ? LOCAL_DISTANCE : REMOTE_DISTANCE)
#endif
#ifndef RECLAIM_DISTANCE
/*
 * If the distance between nodes in a system is larger than RECLAIM_DISTANCE
 * (in whatever arch specific measurement units returned by node_distance())
 * then switch on zone reclaim on boot.
 */
#define RECLAIM_DISTANCE 20
#endif
#ifndef PENALTY_FOR_NODE_WITH_CPUS
#define PENALTY_FOR_NODE_WITH_CPUS	(1)
#endif

/*
 * Below are the 3 major initializers used in building sched_domains:
 * SD_SIBLING_INIT, for SMT domains
 * SD_CPU_INIT, for SMP domains
 * SD_NODE_INIT, for NUMA domains
 *
 * Any architecture that cares to do any tuning to these values should do so
 * by defining their own arch-specific initializer in include/asm/topology.h.
 * A definition there will automagically override these default initializers
 * and allow arch-specific performance tuning of sched_domains.
 * (Only non-zero and non-null fields need be specified.)
 */

#ifdef CONFIG_SCHED_SMT
/* MCD - Do we really need this?  It is always on if CONFIG_SCHED_SMT is,
 * so can't we drop this in favor of CONFIG_SCHED_SMT?
 */
#define ARCH_HAS_SCHED_WAKE_IDLE
/* Common values for SMT siblings */
#ifndef SD_SIBLING_INIT
#define SD_SIBLING_INIT (struct sched_domain) {		\
	.min_interval		= 1,			\
	.max_interval		= 2,			\
	.busy_factor		= 64,			\
	.imbalance_pct		= 110,			\
	.flags			= SD_LOAD_BALANCE	\
				| SD_BALANCE_NEWIDLE	\
				| SD_BALANCE_FORK	\
				| SD_BALANCE_EXEC	\
				| SD_WAKE_AFFINE	\
<<<<<<< HEAD
				| SD_WAKE_IDLE,		\
=======
				| SD_WAKE_BALANCE	\
				| SD_SHARE_CPUPOWER,	\
>>>>>>> 18e352e4
	.last_balance		= jiffies,		\
	.balance_interval	= 1,			\
}
#endif
#endif /* CONFIG_SCHED_SMT */

#ifdef CONFIG_SCHED_MC
/* Common values for MC siblings. for now mostly derived from SD_CPU_INIT */
#ifndef SD_MC_INIT
#define SD_MC_INIT (struct sched_domain) {		\
	.min_interval		= 1,			\
	.max_interval		= 4,			\
	.busy_factor		= 64,			\
	.imbalance_pct		= 125,			\
	.cache_nice_tries	= 1,			\
	.busy_idx		= 2,			\
	.wake_idx		= 1,			\
	.forkexec_idx		= 1,			\
	.flags			= SD_LOAD_BALANCE	\
				| SD_BALANCE_FORK	\
				| SD_BALANCE_EXEC	\
				| SD_WAKE_AFFINE	\
				| SD_WAKE_BALANCE	\
				| SD_SHARE_PKG_RESOURCES\
				| sd_balance_for_mc_power()\
				| sd_power_saving_flags(),\
	.last_balance		= jiffies,		\
	.balance_interval	= 1,			\
}
#endif
#endif /* CONFIG_SCHED_MC */

/* Common values for CPUs */
#ifndef SD_CPU_INIT
#define SD_CPU_INIT (struct sched_domain) {		\
	.min_interval		= 1,			\
	.max_interval		= 4,			\
	.busy_factor		= 64,			\
	.imbalance_pct		= 125,			\
	.cache_nice_tries	= 1,			\
	.busy_idx		= 2,			\
	.idle_idx		= 1,			\
	.newidle_idx		= 2,			\
	.wake_idx		= 1,			\
	.forkexec_idx		= 1,			\
	.flags			= SD_LOAD_BALANCE	\
				| SD_BALANCE_EXEC	\
				| SD_BALANCE_FORK	\
				| SD_WAKE_AFFINE	\
				| SD_WAKE_BALANCE	\
				| sd_balance_for_package_power()\
				| sd_power_saving_flags(),\
	.last_balance		= jiffies,		\
	.balance_interval	= 1,			\
}
#endif

/* sched_domains SD_ALLNODES_INIT for NUMA machines */
#define SD_ALLNODES_INIT (struct sched_domain) {	\
	.min_interval		= 64,			\
	.max_interval		= 64*num_online_cpus(),	\
	.busy_factor		= 128,			\
	.imbalance_pct		= 133,			\
	.cache_nice_tries	= 1,			\
	.busy_idx		= 3,			\
	.idle_idx		= 3,			\
	.flags			= SD_LOAD_BALANCE	\
				| SD_BALANCE_NEWIDLE	\
				| SD_WAKE_AFFINE	\
				| SD_SERIALIZE,		\
	.last_balance		= jiffies,		\
	.balance_interval	= 64,			\
}

#ifdef CONFIG_NUMA
#ifndef SD_NODE_INIT
#error Please define an appropriate SD_NODE_INIT in include/asm/topology.h!!!
#endif
#endif /* CONFIG_NUMA */

#ifndef topology_physical_package_id
#define topology_physical_package_id(cpu)	((void)(cpu), -1)
#endif
#ifndef topology_core_id
#define topology_core_id(cpu)			((void)(cpu), 0)
#endif
#ifndef topology_thread_siblings
#define topology_thread_siblings(cpu)		cpumask_of_cpu(cpu)
#endif
#ifndef topology_core_siblings
#define topology_core_siblings(cpu)		cpumask_of_cpu(cpu)
#endif

#endif /* _LINUX_TOPOLOGY_H */<|MERGE_RESOLUTION|>--- conflicted
+++ resolved
@@ -99,12 +99,7 @@
 				| SD_BALANCE_FORK	\
 				| SD_BALANCE_EXEC	\
 				| SD_WAKE_AFFINE	\
-<<<<<<< HEAD
-				| SD_WAKE_IDLE,		\
-=======
-				| SD_WAKE_BALANCE	\
-				| SD_SHARE_CPUPOWER,	\
->>>>>>> 18e352e4
+				| SD_WAKE_BALANCE,	\
 	.last_balance		= jiffies,		\
 	.balance_interval	= 1,			\
 }
