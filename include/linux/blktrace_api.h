#ifndef BLKTRACE_H
#define BLKTRACE_H

#ifdef __KERNEL__
#include <linux/blkdev.h>
#include <linux/relay.h>
#endif

/*
 * Trace categories
 */
enum blktrace_cat {
	BLK_TC_READ	= 1 << 0,	/* reads */
	BLK_TC_WRITE	= 1 << 1,	/* writes */
	BLK_TC_BARRIER	= 1 << 2,	/* barrier */
	BLK_TC_SYNC	= 1 << 3,	/* sync IO */
	BLK_TC_QUEUE	= 1 << 4,	/* queueing/merging */
	BLK_TC_REQUEUE	= 1 << 5,	/* requeueing */
	BLK_TC_ISSUE	= 1 << 6,	/* issue */
	BLK_TC_COMPLETE	= 1 << 7,	/* completions */
	BLK_TC_FS	= 1 << 8,	/* fs requests */
	BLK_TC_PC	= 1 << 9,	/* pc requests */
	BLK_TC_NOTIFY	= 1 << 10,	/* special message */
	BLK_TC_AHEAD	= 1 << 11,	/* readahead */
	BLK_TC_META	= 1 << 12,	/* metadata */
	BLK_TC_DISCARD	= 1 << 13,	/* discard requests */
<<<<<<< HEAD
	BLK_TC_DRV_DATA	= 1 << 14,	/* binary per-drivers data */
=======
	BLK_TC_DRV_DATA	= 1 << 14,	/* binary per-driver data */
>>>>>>> 18e352e4

	BLK_TC_END	= 1 << 15,	/* only 16-bits, reminder */
};

#define BLK_TC_SHIFT		(16)
#define BLK_TC_ACT(act)		((act) << BLK_TC_SHIFT)

/*
 * Basic trace actions
 */
enum blktrace_act {
	__BLK_TA_QUEUE = 1,		/* queued */
	__BLK_TA_BACKMERGE,		/* back merged to existing rq */
	__BLK_TA_FRONTMERGE,		/* front merge to existing rq */
	__BLK_TA_GETRQ,			/* allocated new request */
	__BLK_TA_SLEEPRQ,		/* sleeping on rq allocation */
	__BLK_TA_REQUEUE,		/* request requeued */
	__BLK_TA_ISSUE,			/* sent to driver */
	__BLK_TA_COMPLETE,		/* completed by driver */
	__BLK_TA_PLUG,			/* queue was plugged */
	__BLK_TA_UNPLUG_IO,		/* queue was unplugged by io */
	__BLK_TA_UNPLUG_TIMER,		/* queue was unplugged by timer */
	__BLK_TA_INSERT,		/* insert request */
	__BLK_TA_SPLIT,			/* bio was split */
	__BLK_TA_BOUNCE,		/* bio was bounced */
	__BLK_TA_REMAP,			/* bio was remapped */
	__BLK_TA_ABORT,			/* request aborted */
	__BLK_TA_DRV_DATA,		/* driver-specific binary data */
};

/*
 * Notify events.
 */
enum blktrace_notify {
	__BLK_TN_PROCESS = 0,		/* establish pid/name mapping */
	__BLK_TN_TIMESTAMP,		/* include system clock */
	__BLK_TN_MESSAGE,		/* Character string message */
};


/*
 * Trace actions in full. Additionally, read or write is masked
 */
#define BLK_TA_QUEUE		(__BLK_TA_QUEUE | BLK_TC_ACT(BLK_TC_QUEUE))
#define BLK_TA_BACKMERGE	(__BLK_TA_BACKMERGE | BLK_TC_ACT(BLK_TC_QUEUE))
#define BLK_TA_FRONTMERGE	(__BLK_TA_FRONTMERGE | BLK_TC_ACT(BLK_TC_QUEUE))
#define	BLK_TA_GETRQ		(__BLK_TA_GETRQ | BLK_TC_ACT(BLK_TC_QUEUE))
#define	BLK_TA_SLEEPRQ		(__BLK_TA_SLEEPRQ | BLK_TC_ACT(BLK_TC_QUEUE))
#define	BLK_TA_REQUEUE		(__BLK_TA_REQUEUE | BLK_TC_ACT(BLK_TC_REQUEUE))
#define BLK_TA_ISSUE		(__BLK_TA_ISSUE | BLK_TC_ACT(BLK_TC_ISSUE))
#define BLK_TA_COMPLETE		(__BLK_TA_COMPLETE| BLK_TC_ACT(BLK_TC_COMPLETE))
#define BLK_TA_PLUG		(__BLK_TA_PLUG | BLK_TC_ACT(BLK_TC_QUEUE))
#define BLK_TA_UNPLUG_IO	(__BLK_TA_UNPLUG_IO | BLK_TC_ACT(BLK_TC_QUEUE))
#define BLK_TA_UNPLUG_TIMER	(__BLK_TA_UNPLUG_TIMER | BLK_TC_ACT(BLK_TC_QUEUE))
#define BLK_TA_INSERT		(__BLK_TA_INSERT | BLK_TC_ACT(BLK_TC_QUEUE))
#define BLK_TA_SPLIT		(__BLK_TA_SPLIT)
#define BLK_TA_BOUNCE		(__BLK_TA_BOUNCE)
#define BLK_TA_REMAP		(__BLK_TA_REMAP | BLK_TC_ACT(BLK_TC_QUEUE))
#define BLK_TA_ABORT		(__BLK_TA_ABORT | BLK_TC_ACT(BLK_TC_QUEUE))
#define BLK_TA_DRV_DATA	(__BLK_TA_DRV_DATA | BLK_TC_ACT(BLK_TC_DRV_DATA))

#define BLK_TN_PROCESS		(__BLK_TN_PROCESS | BLK_TC_ACT(BLK_TC_NOTIFY))
#define BLK_TN_TIMESTAMP	(__BLK_TN_TIMESTAMP | BLK_TC_ACT(BLK_TC_NOTIFY))
#define BLK_TN_MESSAGE		(__BLK_TN_MESSAGE | BLK_TC_ACT(BLK_TC_NOTIFY))

#define BLK_IO_TRACE_MAGIC	0x65617400
#define BLK_IO_TRACE_VERSION	0x07

/*
 * The trace itself
 */
struct blk_io_trace {
	__u32 magic;		/* MAGIC << 8 | version */
	__u32 sequence;		/* event number */
	__u64 time;		/* in microseconds */
	__u64 sector;		/* disk offset */
	__u32 bytes;		/* transfer length */
	__u32 action;		/* what happened */
	__u32 pid;		/* who did it */
	__u32 device;		/* device number */
	__u32 cpu;		/* on what cpu did it happen */
	__u16 error;		/* completion error */
	__u16 pdu_len;		/* length of data after this trace */
};

/*
 * The remap event
 */
struct blk_io_trace_remap {
	__be32 device;
	__be32 device_from;
	__be64 sector;
};

enum {
	Blktrace_setup = 1,
	Blktrace_running,
	Blktrace_stopped,
};

<<<<<<< HEAD
=======
#define BLKTRACE_BDEV_SIZE	32

>>>>>>> 18e352e4
/*
 * User setup structure passed with BLKTRACESTART
 */
struct blk_user_trace_setup {
<<<<<<< HEAD
#ifdef __KERNEL__
	char name[BDEVNAME_SIZE];	/* output */
#else
	char name[32];			/* output */
#endif
=======
	char name[BLKTRACE_BDEV_SIZE];	/* output */
>>>>>>> 18e352e4
	__u16 act_mask;			/* input */
	__u32 buf_size;			/* input */
	__u32 buf_nr;			/* input */
	__u64 start_lba;
	__u64 end_lba;
	__u32 pid;
};

#ifdef __KERNEL__
#if defined(CONFIG_BLK_DEV_IO_TRACE)
struct blk_trace {
	int trace_state;
	struct rchan *rchan;
	unsigned long *sequence;
	unsigned char *msg_data;
	u16 act_mask;
	u64 start_lba;
	u64 end_lba;
	u32 pid;
	u32 dev;
	struct dentry *dir;
	struct dentry *dropped_file;
	struct dentry *msg_file;
	atomic_t dropped;
};

extern int blk_trace_ioctl(struct block_device *, unsigned, char __user *);
extern void blk_trace_shutdown(struct request_queue *);
extern int do_blk_trace_setup(struct request_queue *q,
	char *name, dev_t dev, struct blk_user_trace_setup *buts);
extern void __trace_note_message(struct blk_trace *, const char *fmt, ...);

/**
 * blk_add_trace_msg - Add a (simple) message to the blktrace stream
 * @q:		queue the io is for
 * @fmt:	format to print message in
 * args...	Variable argument list for format
 *
 * Description:
 *     Records a (simple) message onto the blktrace stream.
 *
 *     NOTE: BLK_TN_MAX_MSG characters are output at most.
 *     NOTE: Can not use 'static inline' due to presence of var args...
 *
 **/
#define blk_add_trace_msg(q, fmt, ...)					\
	do {								\
		struct blk_trace *bt = (q)->blk_trace;			\
		if (unlikely(bt))					\
			__trace_note_message(bt, fmt, ##__VA_ARGS__);	\
	} while (0)
#define BLK_TN_MAX_MSG		128

<<<<<<< HEAD
/**
 * blk_add_trace_rq - Add a trace for a request oriented action
 * @q:		queue the io is for
 * @rq:		the source request
 * @what:	the action
 *
 * Description:
 *     Records an action against a request. Will log the bio offset + size.
 *
 **/
static inline void blk_add_trace_rq(struct request_queue *q, struct request *rq,
				    u32 what)
{
	struct blk_trace *bt = q->blk_trace;
	int rw = rq->cmd_flags & 0x03;

	if (likely(!bt))
		return;

	if (blk_discard_rq(rq))
		rw |= (1 << BIO_RW_DISCARD);

	if (blk_pc_request(rq)) {
		what |= BLK_TC_ACT(BLK_TC_PC);
		__blk_add_trace(bt, 0, rq->data_len, rw, what, rq->errors, sizeof(rq->cmd), rq->cmd);
	} else  {
		what |= BLK_TC_ACT(BLK_TC_FS);
		__blk_add_trace(bt, rq->hard_sector, rq->hard_nr_sectors << 9, rw, what, rq->errors, 0, NULL);
	}
}

/**
 * blk_add_trace_bio - Add a trace for a bio oriented action
 * @q:		queue the io is for
 * @bio:	the source bio
 * @what:	the action
 *
 * Description:
 *     Records an action against a bio. Will log the bio offset + size.
 *
 **/
static inline void blk_add_trace_bio(struct request_queue *q, struct bio *bio,
				     u32 what)
{
	struct blk_trace *bt = q->blk_trace;

	if (likely(!bt))
		return;

	__blk_add_trace(bt, bio->bi_sector, bio->bi_size, bio->bi_rw, what, !bio_flagged(bio, BIO_UPTODATE), 0, NULL);
}

/**
 * blk_add_trace_generic - Add a trace for a generic action
 * @q:		queue the io is for
 * @bio:	the source bio
 * @rw:		the data direction
 * @what:	the action
 *
 * Description:
 *     Records a simple trace
 *
 **/
static inline void blk_add_trace_generic(struct request_queue *q,
					 struct bio *bio, int rw, u32 what)
{
	struct blk_trace *bt = q->blk_trace;

	if (likely(!bt))
		return;

	if (bio)
		blk_add_trace_bio(q, bio, what);
	else
		__blk_add_trace(bt, 0, 0, rw, what, 0, 0, NULL);
}

/**
 * blk_add_trace_pdu_int - Add a trace for a bio with an integer payload
 * @q:		queue the io is for
 * @what:	the action
 * @bio:	the source bio
 * @pdu:	the integer payload
 *
 * Description:
 *     Adds a trace with some integer payload. This might be an unplug
 *     option given as the action, with the depth at unplug time given
 *     as the payload
 *
 **/
static inline void blk_add_trace_pdu_int(struct request_queue *q, u32 what,
					 struct bio *bio, unsigned int pdu)
{
	struct blk_trace *bt = q->blk_trace;
	__be64 rpdu = cpu_to_be64(pdu);

	if (likely(!bt))
		return;

	if (bio)
		__blk_add_trace(bt, bio->bi_sector, bio->bi_size, bio->bi_rw, what, !bio_flagged(bio, BIO_UPTODATE), sizeof(rpdu), &rpdu);
	else
		__blk_add_trace(bt, 0, 0, 0, what, 0, sizeof(rpdu), &rpdu);
}

/**
 * blk_add_trace_remap - Add a trace for a remap operation
 * @q:		queue the io is for
 * @bio:	the source bio
 * @dev:	target device
 * @from:	source sector
 * @to:		target sector
 *
 * Description:
 *     Device mapper or raid target sometimes need to split a bio because
 *     it spans a stripe (or similar). Add a trace for that action.
 *
 **/
static inline void blk_add_trace_remap(struct request_queue *q, struct bio *bio,
				       dev_t dev, sector_t from, sector_t to)
{
	struct blk_trace *bt = q->blk_trace;
	struct blk_io_trace_remap r;

	if (likely(!bt))
		return;

	r.device = cpu_to_be32(dev);
	r.device_from = cpu_to_be32(bio->bi_bdev->bd_dev);
	r.sector = cpu_to_be64(to);

	__blk_add_trace(bt, from, bio->bi_size, bio->bi_rw, BLK_TA_REMAP, !bio_flagged(bio, BIO_UPTODATE), sizeof(r), &r);
}

/**
 * blk_add_driver_data - Add binary message with driver-specific data
 * @q:		queue the io is for
 * @rq:		io request
 * @data:	driver-specific data
 * @len:	length of driver-specific data
 *
 * Description:
 *     Some drivers might want to write driver-specific data per request.
 *
 **/
static inline void blk_add_driver_data(struct request_queue *q,
				       struct request *rq,
				       void *data, size_t len)
{
	struct blk_trace *bt = q->blk_trace;

	if (likely(!bt))
		return;

	if (blk_pc_request(rq))
		__blk_add_trace(bt, 0, rq->data_len, 0, BLK_TA_DRV_DATA,
				rq->errors, len, data);
	else
		__blk_add_trace(bt, rq->hard_sector, rq->hard_nr_sectors << 9,
				0, BLK_TA_DRV_DATA, rq->errors, len, data);
}

=======
extern void blk_add_driver_data(struct request_queue *q, struct request *rq,
				void *data, size_t len);
>>>>>>> 18e352e4
extern int blk_trace_setup(struct request_queue *q, char *name, dev_t dev,
			   char __user *arg);
extern int blk_trace_startstop(struct request_queue *q, int start);
extern int blk_trace_remove(struct request_queue *q);

#else /* !CONFIG_BLK_DEV_IO_TRACE */
#define blk_trace_ioctl(bdev, cmd, arg)		(-ENOTTY)
#define blk_trace_shutdown(q)			do { } while (0)
<<<<<<< HEAD
#define blk_add_trace_rq(q, rq, what)		do { } while (0)
#define blk_add_trace_bio(q, rq, what)		do { } while (0)
#define blk_add_trace_generic(q, rq, rw, what)	do { } while (0)
#define blk_add_trace_pdu_int(q, what, bio, pdu)	do { } while (0)
#define blk_add_trace_remap(q, bio, dev, f, t)	do {} while (0)
#define blk_add_driver_data(q, rq, data, len)	do {} while (0)
=======
>>>>>>> 18e352e4
#define do_blk_trace_setup(q, name, dev, buts)	(-ENOTTY)
#define blk_add_driver_data(q, rq, data, len)	do {} while (0)
#define blk_trace_setup(q, name, dev, arg)	(-ENOTTY)
#define blk_trace_startstop(q, start)		(-ENOTTY)
#define blk_trace_remove(q)			(-ENOTTY)
#define blk_add_trace_msg(q, fmt, ...)		do { } while (0)

#endif /* CONFIG_BLK_DEV_IO_TRACE */
#endif /* __KERNEL__ */
#endif<|MERGE_RESOLUTION|>--- conflicted
+++ resolved
@@ -24,11 +24,7 @@
 	BLK_TC_AHEAD	= 1 << 11,	/* readahead */
 	BLK_TC_META	= 1 << 12,	/* metadata */
 	BLK_TC_DISCARD	= 1 << 13,	/* discard requests */
-<<<<<<< HEAD
-	BLK_TC_DRV_DATA	= 1 << 14,	/* binary per-drivers data */
-=======
 	BLK_TC_DRV_DATA	= 1 << 14,	/* binary per-driver data */
->>>>>>> 18e352e4
 
 	BLK_TC_END	= 1 << 15,	/* only 16-bits, reminder */
 };
@@ -129,24 +125,13 @@
 	Blktrace_stopped,
 };
 
-<<<<<<< HEAD
-=======
 #define BLKTRACE_BDEV_SIZE	32
 
->>>>>>> 18e352e4
 /*
  * User setup structure passed with BLKTRACESTART
  */
 struct blk_user_trace_setup {
-<<<<<<< HEAD
-#ifdef __KERNEL__
-	char name[BDEVNAME_SIZE];	/* output */
-#else
-	char name[32];			/* output */
-#endif
-=======
 	char name[BLKTRACE_BDEV_SIZE];	/* output */
->>>>>>> 18e352e4
 	__u16 act_mask;			/* input */
 	__u32 buf_size;			/* input */
 	__u32 buf_nr;			/* input */
@@ -200,173 +185,8 @@
 	} while (0)
 #define BLK_TN_MAX_MSG		128
 
-<<<<<<< HEAD
-/**
- * blk_add_trace_rq - Add a trace for a request oriented action
- * @q:		queue the io is for
- * @rq:		the source request
- * @what:	the action
- *
- * Description:
- *     Records an action against a request. Will log the bio offset + size.
- *
- **/
-static inline void blk_add_trace_rq(struct request_queue *q, struct request *rq,
-				    u32 what)
-{
-	struct blk_trace *bt = q->blk_trace;
-	int rw = rq->cmd_flags & 0x03;
-
-	if (likely(!bt))
-		return;
-
-	if (blk_discard_rq(rq))
-		rw |= (1 << BIO_RW_DISCARD);
-
-	if (blk_pc_request(rq)) {
-		what |= BLK_TC_ACT(BLK_TC_PC);
-		__blk_add_trace(bt, 0, rq->data_len, rw, what, rq->errors, sizeof(rq->cmd), rq->cmd);
-	} else  {
-		what |= BLK_TC_ACT(BLK_TC_FS);
-		__blk_add_trace(bt, rq->hard_sector, rq->hard_nr_sectors << 9, rw, what, rq->errors, 0, NULL);
-	}
-}
-
-/**
- * blk_add_trace_bio - Add a trace for a bio oriented action
- * @q:		queue the io is for
- * @bio:	the source bio
- * @what:	the action
- *
- * Description:
- *     Records an action against a bio. Will log the bio offset + size.
- *
- **/
-static inline void blk_add_trace_bio(struct request_queue *q, struct bio *bio,
-				     u32 what)
-{
-	struct blk_trace *bt = q->blk_trace;
-
-	if (likely(!bt))
-		return;
-
-	__blk_add_trace(bt, bio->bi_sector, bio->bi_size, bio->bi_rw, what, !bio_flagged(bio, BIO_UPTODATE), 0, NULL);
-}
-
-/**
- * blk_add_trace_generic - Add a trace for a generic action
- * @q:		queue the io is for
- * @bio:	the source bio
- * @rw:		the data direction
- * @what:	the action
- *
- * Description:
- *     Records a simple trace
- *
- **/
-static inline void blk_add_trace_generic(struct request_queue *q,
-					 struct bio *bio, int rw, u32 what)
-{
-	struct blk_trace *bt = q->blk_trace;
-
-	if (likely(!bt))
-		return;
-
-	if (bio)
-		blk_add_trace_bio(q, bio, what);
-	else
-		__blk_add_trace(bt, 0, 0, rw, what, 0, 0, NULL);
-}
-
-/**
- * blk_add_trace_pdu_int - Add a trace for a bio with an integer payload
- * @q:		queue the io is for
- * @what:	the action
- * @bio:	the source bio
- * @pdu:	the integer payload
- *
- * Description:
- *     Adds a trace with some integer payload. This might be an unplug
- *     option given as the action, with the depth at unplug time given
- *     as the payload
- *
- **/
-static inline void blk_add_trace_pdu_int(struct request_queue *q, u32 what,
-					 struct bio *bio, unsigned int pdu)
-{
-	struct blk_trace *bt = q->blk_trace;
-	__be64 rpdu = cpu_to_be64(pdu);
-
-	if (likely(!bt))
-		return;
-
-	if (bio)
-		__blk_add_trace(bt, bio->bi_sector, bio->bi_size, bio->bi_rw, what, !bio_flagged(bio, BIO_UPTODATE), sizeof(rpdu), &rpdu);
-	else
-		__blk_add_trace(bt, 0, 0, 0, what, 0, sizeof(rpdu), &rpdu);
-}
-
-/**
- * blk_add_trace_remap - Add a trace for a remap operation
- * @q:		queue the io is for
- * @bio:	the source bio
- * @dev:	target device
- * @from:	source sector
- * @to:		target sector
- *
- * Description:
- *     Device mapper or raid target sometimes need to split a bio because
- *     it spans a stripe (or similar). Add a trace for that action.
- *
- **/
-static inline void blk_add_trace_remap(struct request_queue *q, struct bio *bio,
-				       dev_t dev, sector_t from, sector_t to)
-{
-	struct blk_trace *bt = q->blk_trace;
-	struct blk_io_trace_remap r;
-
-	if (likely(!bt))
-		return;
-
-	r.device = cpu_to_be32(dev);
-	r.device_from = cpu_to_be32(bio->bi_bdev->bd_dev);
-	r.sector = cpu_to_be64(to);
-
-	__blk_add_trace(bt, from, bio->bi_size, bio->bi_rw, BLK_TA_REMAP, !bio_flagged(bio, BIO_UPTODATE), sizeof(r), &r);
-}
-
-/**
- * blk_add_driver_data - Add binary message with driver-specific data
- * @q:		queue the io is for
- * @rq:		io request
- * @data:	driver-specific data
- * @len:	length of driver-specific data
- *
- * Description:
- *     Some drivers might want to write driver-specific data per request.
- *
- **/
-static inline void blk_add_driver_data(struct request_queue *q,
-				       struct request *rq,
-				       void *data, size_t len)
-{
-	struct blk_trace *bt = q->blk_trace;
-
-	if (likely(!bt))
-		return;
-
-	if (blk_pc_request(rq))
-		__blk_add_trace(bt, 0, rq->data_len, 0, BLK_TA_DRV_DATA,
-				rq->errors, len, data);
-	else
-		__blk_add_trace(bt, rq->hard_sector, rq->hard_nr_sectors << 9,
-				0, BLK_TA_DRV_DATA, rq->errors, len, data);
-}
-
-=======
 extern void blk_add_driver_data(struct request_queue *q, struct request *rq,
 				void *data, size_t len);
->>>>>>> 18e352e4
 extern int blk_trace_setup(struct request_queue *q, char *name, dev_t dev,
 			   char __user *arg);
 extern int blk_trace_startstop(struct request_queue *q, int start);
@@ -375,15 +195,6 @@
 #else /* !CONFIG_BLK_DEV_IO_TRACE */
 #define blk_trace_ioctl(bdev, cmd, arg)		(-ENOTTY)
 #define blk_trace_shutdown(q)			do { } while (0)
-<<<<<<< HEAD
-#define blk_add_trace_rq(q, rq, what)		do { } while (0)
-#define blk_add_trace_bio(q, rq, what)		do { } while (0)
-#define blk_add_trace_generic(q, rq, rw, what)	do { } while (0)
-#define blk_add_trace_pdu_int(q, what, bio, pdu)	do { } while (0)
-#define blk_add_trace_remap(q, bio, dev, f, t)	do {} while (0)
-#define blk_add_driver_data(q, rq, data, len)	do {} while (0)
-=======
->>>>>>> 18e352e4
 #define do_blk_trace_setup(q, name, dev, buts)	(-ENOTTY)
 #define blk_add_driver_data(q, rq, data, len)	do {} while (0)
 #define blk_trace_setup(q, name, dev, arg)	(-ENOTTY)
