--- conflicted
+++ resolved
@@ -40,12 +40,9 @@
  * details.
  */
 #define RADIX_TREE_INDIRECT_PTR	1
-<<<<<<< HEAD
-=======
 
 #define radix_tree_indirect_to_ptr(ptr) \
 	radix_tree_indirect_to_ptr((void __force *)(ptr))
->>>>>>> 08eab940
 
 static inline int radix_tree_is_indirect_ptr(void *ptr)
 {
