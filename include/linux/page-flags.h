/*
 * Macros for manipulating and testing page->flags
 */

#ifndef PAGE_FLAGS_H
#define PAGE_FLAGS_H

#include <linux/types.h>
#ifndef __GENERATING_BOUNDS_H
#include <linux/mm_types.h>
#include <linux/bounds.h>
#endif /* !__GENERATING_BOUNDS_H */

/*
 * Various page->flags bits:
 *
 * PG_reserved is set for special pages, which can never be swapped out. Some
 * of them might not even exist (eg empty_bad_page)...
 *
 * The PG_private bitflag is set on pagecache pages if they contain filesystem
 * specific data (which is normally at page->private). It can be used by
 * private allocations for its own usage.
 *
 * During initiation of disk I/O, PG_locked is set. This bit is set before I/O
 * and cleared when writeback _starts_ or when read _completes_. PG_writeback
 * is set before writeback starts and cleared when it finishes.
 *
 * PG_locked also pins a page in pagecache, and blocks truncation of the file
 * while it is held.
 *
 * page_waitqueue(page) is a wait queue of all tasks waiting for the page
 * to become unlocked.
 *
 * PG_uptodate tells whether the page's contents is valid.  When a read
 * completes, the page becomes uptodate, unless a disk I/O error happened.
 *
 * PG_referenced, PG_reclaim are used for page reclaim for anonymous and
 * file-backed pagecache (see mm/vmscan.c).
 *
 * PG_error is set to indicate that an I/O error occurred on this page.
 *
 * PG_arch_1 is an architecture specific page state bit.  The generic code
 * guarantees that this bit is cleared for a page when it first is entered into
 * the page cache.
 *
 * PG_highmem pages are not permanently mapped into the kernel virtual address
 * space, they need to be kmapped separately for doing IO on the pages.  The
 * struct page (these bits with information) are always mapped into kernel
 * address space...
 *
 * PG_buddy is set to indicate that the page is free and in the buddy system
 * (see mm/page_alloc.c).
 *
 * PG_hwpoison indicates that a page got corrupted in hardware and contains
 * data with incorrect ECC bits that triggered a machine check. Accessing is
 * not safe since it may cause another machine check. Don't touch!
 */

/*
 * Don't use the *_dontuse flags.  Use the macros.  Otherwise you'll break
 * locked- and dirty-page accounting.
 *
 * The page flags field is split into two parts, the main flags area
 * which extends from the low bits upwards, and the fields area which
 * extends from the high bits downwards.
 *
 *  | FIELD | ... | FLAGS |
 *  N-1           ^       0
 *               (NR_PAGEFLAGS)
 *
 * The fields area is reserved for fields mapping zone, node (for NUMA) and
 * SPARSEMEM section (for variants of SPARSEMEM that require section ids like
 * SPARSEMEM_EXTREME with !SPARSEMEM_VMEMMAP).
 */
enum pageflags {
	PG_locked,		/* Page is locked. Don't touch. */
	PG_waiters,		/* Page has PG_locked waiters. */
	PG_error,
	PG_referenced,
	PG_uptodate,
	PG_dirty,
	PG_lru,
	PG_active,
	PG_slab,
	PG_owner_priv_1,	/* Owner use. If pagecache, fs may use*/
	PG_arch_1,
	PG_reserved,
	PG_private,		/* If pagecache, has fs-private data */
	PG_private_2,		/* If pagecache, has fs aux data */
	PG_writeback,		/* Page is under writeback */
#ifdef CONFIG_PAGEFLAGS_EXTENDED
	PG_memerror,		/* Page has a physical memory error */
	PG_head,		/* A head page */
	PG_tail,		/* A tail page */
#else
	PG_compound,		/* A compound page */
#endif
	PG_swapcache,		/* Swap page: swp_entry_t in private */
	PG_mappedtodisk,	/* Has blocks allocated on-disk */
	PG_reclaim,		/* To be reclaimed asap */
	PG_buddy,		/* Page is free, on buddy lists */
	PG_swapbacked,		/* Page is backed by RAM/swap */
	PG_unevictable,		/* Page is "unevictable"  */
#ifdef CONFIG_HAVE_MLOCKED_PAGE_BIT
	PG_mlocked,		/* Page is vma mlocked */
#endif
#ifdef CONFIG_ARCH_USES_PG_UNCACHED
	PG_uncached,		/* Page has been mapped as uncached */
#endif
<<<<<<< HEAD
#ifdef CONFIG_XEN
	PG_pinned,		/* Cannot alias with PG_owner_priv_1 since
				 * bad_page() checks include this bit.
				 * Should not use PG_arch_1 as that may have
				 * a different purpose elsewhere. */
	PG_foreign,		/* Page is owned by foreign allocator. */
	PG_netback,		/* Page is owned by netback */
	PG_blkback,		/* Page is owned by blkback */
=======
#ifdef CONFIG_MEMORY_FAILURE
	PG_hwpoison,		/* hardware poisoned page. Don't touch */
>>>>>>> 17d857be
#endif
	__NR_PAGEFLAGS,

	/* Filesystems */
	PG_checked = PG_owner_priv_1,

	/* Two page bits are conscripted by FS-Cache to maintain local caching
	 * state.  These bits are set on pages belonging to the netfs's inodes
	 * when those inodes are being locally cached.
	 */
	PG_fscache = PG_private_2,	/* page backed by cache */

#ifdef CONFIG_PARAVIRT_XEN
	/* XEN */
	PG_pinned = PG_owner_priv_1,
	PG_savepinned = PG_dirty,
#endif

	/* SLOB */
	PG_slob_free = PG_private,

	/* SLUB */
	PG_slub_frozen = PG_active,
	PG_slub_debug = PG_error,
};

#ifndef __GENERATING_BOUNDS_H

/*
 * Macros to create function definitions for page flags
 */
#define TESTPAGEFLAG(uname, lname)					\
static inline int Page##uname(struct page *page) 			\
			{ return test_bit(PG_##lname, &page->flags); }

#define SETPAGEFLAG(uname, lname)					\
static inline void SetPage##uname(struct page *page)			\
			{ set_bit(PG_##lname, &page->flags); }

#define CLEARPAGEFLAG(uname, lname)					\
static inline void ClearPage##uname(struct page *page)			\
			{ clear_bit(PG_##lname, &page->flags); }

#define __SETPAGEFLAG(uname, lname)					\
static inline void __SetPage##uname(struct page *page)			\
			{ __set_bit(PG_##lname, &page->flags); }

#define __CLEARPAGEFLAG(uname, lname)					\
static inline void __ClearPage##uname(struct page *page)		\
			{ __clear_bit(PG_##lname, &page->flags); }

#define TESTSETFLAG(uname, lname)					\
static inline int TestSetPage##uname(struct page *page)			\
		{ return test_and_set_bit(PG_##lname, &page->flags); }

#define TESTCLEARFLAG(uname, lname)					\
static inline int TestClearPage##uname(struct page *page)		\
		{ return test_and_clear_bit(PG_##lname, &page->flags); }

<<<<<<< HEAD
#define PAGEFLAGMASK(uname, lname)					\
static inline int PAGEMASK_##uname(void)				\
		{ return (1 << PG_##lname); }
=======
#define __TESTCLEARFLAG(uname, lname)					\
static inline int __TestClearPage##uname(struct page *page)		\
		{ return __test_and_clear_bit(PG_##lname, &page->flags); }
>>>>>>> 17d857be

#define PAGEFLAG(uname, lname) TESTPAGEFLAG(uname, lname)		\
	SETPAGEFLAG(uname, lname) CLEARPAGEFLAG(uname, lname)		\
	PAGEFLAGMASK(uname, lname)

#define __PAGEFLAG(uname, lname) TESTPAGEFLAG(uname, lname)		\
	__SETPAGEFLAG(uname, lname)  __CLEARPAGEFLAG(uname, lname)

#define PAGEFLAG_FALSE(uname) 						\
static inline int Page##uname(struct page *page) 			\
			{ return 0; }					\
static inline int PAGEMASK_##uname(void)				\
			{ return 0; }

#define TESTSCFLAG(uname, lname)					\
	TESTSETFLAG(uname, lname) TESTCLEARFLAG(uname, lname)

#define SETPAGEFLAG_NOOP(uname)						\
static inline void SetPage##uname(struct page *page) {  }

#define CLEARPAGEFLAG_NOOP(uname)					\
static inline void ClearPage##uname(struct page *page) {  }

#define __CLEARPAGEFLAG_NOOP(uname)					\
static inline void __ClearPage##uname(struct page *page) {  }

#define TESTCLEARFLAG_FALSE(uname)					\
static inline int TestClearPage##uname(struct page *page) { return 0; }

#define __TESTCLEARFLAG_FALSE(uname)					\
static inline int __TestClearPage##uname(struct page *page) { return 0; }

struct page;	/* forward declaration */

TESTPAGEFLAG(Locked, locked) TESTSETFLAG(Locked, locked)
PAGEFLAG(Waiters, waiters)
PAGEFLAG(Error, error)
PAGEFLAG(Referenced, referenced) TESTCLEARFLAG(Referenced, referenced)
PAGEFLAG(Dirty, dirty) TESTSCFLAG(Dirty, dirty) __CLEARPAGEFLAG(Dirty, dirty)
PAGEFLAG(LRU, lru) __CLEARPAGEFLAG(LRU, lru)
PAGEFLAG(Active, active) __CLEARPAGEFLAG(Active, active)
	TESTCLEARFLAG(Active, active)
__PAGEFLAG(Slab, slab)
PAGEFLAG(Checked, checked)		/* Used by some filesystems */
#if defined(CONFIG_XEN) || defined(CONFIG_PARAVIRT_XEN)
PAGEFLAG(Pinned, pinned) TESTSCFLAG(Pinned, pinned)	/* Xen */
#endif
#ifdef CONFIG_PARAVIRT_XEN
PAGEFLAG(SavePinned, savepinned);			/* Xen */
#endif
PAGEFLAG(Reserved, reserved) __CLEARPAGEFLAG(Reserved, reserved)
PAGEFLAG(SwapBacked, swapbacked) __CLEARPAGEFLAG(SwapBacked, swapbacked)

__PAGEFLAG(SlobFree, slob_free)

__PAGEFLAG(SlubFrozen, slub_frozen)
__PAGEFLAG(SlubDebug, slub_debug)

/*
 * Private page markings that may be used by the filesystem that owns the page
 * for its own purposes.
 * - PG_private and PG_private_2 cause releasepage() and co to be invoked
 */
PAGEFLAG(Private, private) __SETPAGEFLAG(Private, private)
	__CLEARPAGEFLAG(Private, private)
PAGEFLAG(Private2, private_2) TESTSCFLAG(Private2, private_2)
PAGEFLAG(OwnerPriv1, owner_priv_1) TESTCLEARFLAG(OwnerPriv1, owner_priv_1)

/*
 * Only test-and-set exist for PG_writeback.  The unconditional operators are
 * risky: they bypass page accounting.
 */
TESTPAGEFLAG(Writeback, writeback) TESTSCFLAG(Writeback, writeback)
__PAGEFLAG(Buddy, buddy)
PAGEFLAG(MappedToDisk, mappedtodisk)

/* PG_readahead is only used for file reads; PG_reclaim is only for writes */
PAGEFLAG(Reclaim, reclaim) TESTCLEARFLAG(Reclaim, reclaim)
PAGEFLAG(Readahead, reclaim)		/* Reminder to do async read-ahead */

#ifdef CONFIG_HIGHMEM
/*
 * Must use a macro here due to header dependency issues. page_zone() is not
 * available at this point.
 */
#define PageHighMem(__p) is_highmem(page_zone(__p))
#else
PAGEFLAG_FALSE(HighMem)
#endif

#ifdef CONFIG_SWAP
PAGEFLAG(SwapCache, swapcache)
#else
PAGEFLAG_FALSE(SwapCache)
	SETPAGEFLAG_NOOP(SwapCache) CLEARPAGEFLAG_NOOP(SwapCache)
#endif

PAGEFLAG(Unevictable, unevictable) __CLEARPAGEFLAG(Unevictable, unevictable)
	TESTCLEARFLAG(Unevictable, unevictable)

#ifdef CONFIG_HAVE_MLOCKED_PAGE_BIT
#define MLOCK_PAGES 1
PAGEFLAG(Mlocked, mlocked) __CLEARPAGEFLAG(Mlocked, mlocked)
	TESTSCFLAG(Mlocked, mlocked) __TESTCLEARFLAG(Mlocked, mlocked)
#else
#define MLOCK_PAGES 0
PAGEFLAG_FALSE(Mlocked) SETPAGEFLAG_NOOP(Mlocked)
	TESTCLEARFLAG_FALSE(Mlocked) __TESTCLEARFLAG_FALSE(Mlocked)
#endif

#ifdef CONFIG_ARCH_USES_PG_UNCACHED
PAGEFLAG(Uncached, uncached)
#else
PAGEFLAG_FALSE(Uncached)
#endif

#ifdef CONFIG_MEMORY_FAILURE
PAGEFLAG(HWPoison, hwpoison)
TESTSETFLAG(HWPoison, hwpoison)
#define __PG_HWPOISON (1UL << PG_hwpoison)
#else
PAGEFLAG_FALSE(HWPoison)
#define __PG_HWPOISON 0
#endif

static inline int PageUptodate(struct page *page)
{
	int ret = test_bit(PG_uptodate, &(page)->flags);

	/*
	 * Must ensure that the data we read out of the page is loaded
	 * _after_ we've loaded page->flags to check for PageUptodate.
	 * We can skip the barrier if the page is not uptodate, because
	 * we wouldn't be reading anything from it.
	 *
	 * See SetPageUptodate() for the other side of the story.
	 */
	if (ret)
		smp_rmb();

	return ret;
}

static inline void __SetPageUptodate(struct page *page)
{
	smp_wmb();
	__set_bit(PG_uptodate, &(page)->flags);
}

static inline void SetPageUptodate(struct page *page)
{
#ifdef CONFIG_S390
	if (!test_and_set_bit(PG_uptodate, &page->flags))
		page_clear_dirty(page);
#else
	/*
	 * Memory barrier must be issued before setting the PG_uptodate bit,
	 * so that all previous stores issued in order to bring the page
	 * uptodate are actually visible before PageUptodate becomes true.
	 *
	 * s390 doesn't need an explicit smp_wmb here because the test and
	 * set bit already provides full barriers.
	 */
	smp_wmb();
	set_bit(PG_uptodate, &(page)->flags);
#endif
}

CLEARPAGEFLAG(Uptodate, uptodate)

#ifdef CONFIG_XEN
TESTPAGEFLAG(Foreign, foreign)
static inline void SetPageForeign(struct page *page,
				  void (*dtor)(struct page *, unsigned int))
{
	BUG_ON(!dtor);
	set_bit(PG_foreign, &page->flags);
	page->index = (long)dtor;
}
static inline void ClearPageForeign(struct page *page)
{
	clear_bit(PG_foreign, &page->flags);
	page->index = 0;
}
static inline void PageForeignDestructor(struct page *page, unsigned int order)
{
	((void (*)(struct page *, unsigned int))page->index)(page, order);
}
PAGEFLAG(Netback, netback)
PAGEFLAG(Blkback, blkback)
#endif

extern void cancel_dirty_page(struct page *page, unsigned int account_size);

int test_clear_page_writeback(struct page *page);
int test_set_page_writeback(struct page *page);

static inline void set_page_writeback(struct page *page)
{
	test_set_page_writeback(page);
}

#ifdef CONFIG_PAGEFLAGS_EXTENDED
/*
 * System with lots of page flags available. This allows separate
 * flags for PageHead() and PageTail() checks of compound pages so that bit
 * tests can be used in performance sensitive paths. PageCompound is
 * generally not used in hot code paths.
 */
__PAGEFLAG(Head, head)
__PAGEFLAG(Tail, tail)

static inline int PageCompound(struct page *page)
{
	return page->flags & ((1L << PG_head) | (1L << PG_tail));

}
#else
/*
 * Reduce page flag use as much as possible by overlapping
 * compound page flags with the flags used for page cache pages. Possible
 * because PageCompound is always set for compound pages and not for
 * pages on the LRU and/or pagecache.
 */
TESTPAGEFLAG(Compound, compound)
__PAGEFLAG(Head, compound)

/*
 * PG_reclaim is used in combination with PG_compound to mark the
 * head and tail of a compound page. This saves one page flag
 * but makes it impossible to use compound pages for the page cache.
 * The PG_reclaim bit would have to be used for reclaim or readahead
 * if compound pages enter the page cache.
 *
 * PG_compound & PG_reclaim	=> Tail page
 * PG_compound & ~PG_reclaim	=> Head page
 */
#define PG_head_tail_mask ((1L << PG_compound) | (1L << PG_reclaim))

static inline int PageTail(struct page *page)
{
	return ((page->flags & PG_head_tail_mask) == PG_head_tail_mask);
}

static inline void __SetPageTail(struct page *page)
{
	page->flags |= PG_head_tail_mask;
}

static inline void __ClearPageTail(struct page *page)
{
	page->flags &= ~PG_head_tail_mask;
}

#endif /* !PAGEFLAGS_EXTENDED */

#ifdef CONFIG_PAGEFLAGS_EXTENDED
PAGEFLAG(MemError, memerror)
#else
PAGEFLAG_FALSE(MemError)
#endif

#ifdef CONFIG_HAVE_MLOCKED_PAGE_BIT
#define __PG_MLOCKED		(1 << PG_mlocked)
#else
#define __PG_MLOCKED		0
#endif

#if !defined(CONFIG_XEN)
# define __PG_XEN		0
#elif defined(CONFIG_X86)
# define __PG_XEN		((1 << PG_pinned) | (1 << PG_foreign))
#else
# define __PG_XEN		(1 << PG_foreign)
#endif

/*
 * Flags checked when a page is freed.  Pages being freed should not have
 * these flags set.  It they are, there is a problem.
 */
#define PAGE_FLAGS_CHECK_AT_FREE \
	(1 << PG_lru	 | 1 << PG_locked    | \
	 1 << PG_private | 1 << PG_private_2 | \
	 1 << PG_buddy	 | 1 << PG_writeback | 1 << PG_reserved | \
	 1 << PG_slab	 | 1 << PG_swapcache | 1 << PG_active | \
<<<<<<< HEAD
	 1 << PG_unevictable | __PG_MLOCKED | __PG_XEN | 1 << PG_waiters)
=======
	 1 << PG_unevictable | __PG_MLOCKED | __PG_HWPOISON)
>>>>>>> 17d857be

/*
 * Flags checked when a page is prepped for return by the page allocator.
 * Pages being prepped should not have any flags set.  It they are set,
 * there has been a kernel bug or struct page corruption.
 */
#define PAGE_FLAGS_CHECK_AT_PREP	((1 << NR_PAGEFLAGS) - 1)

#define PAGE_FLAGS_PRIVATE				\
	(1 << PG_private | 1 << PG_private_2)
/**
 * page_has_private - Determine if page has private stuff
 * @page: The page to be checked
 *
 * Determine if a page has private stuff, indicating that release routines
 * should be invoked upon it.
 */
static inline int page_has_private(struct page *page)
{
	return !!(page->flags & PAGE_FLAGS_PRIVATE);
}

#endif /* !__GENERATING_BOUNDS_H */

#endif	/* PAGE_FLAGS_H */<|MERGE_RESOLUTION|>--- conflicted
+++ resolved
@@ -89,7 +89,6 @@
 	PG_private_2,		/* If pagecache, has fs aux data */
 	PG_writeback,		/* Page is under writeback */
 #ifdef CONFIG_PAGEFLAGS_EXTENDED
-	PG_memerror,		/* Page has a physical memory error */
 	PG_head,		/* A head page */
 	PG_tail,		/* A tail page */
 #else
@@ -107,19 +106,8 @@
 #ifdef CONFIG_ARCH_USES_PG_UNCACHED
 	PG_uncached,		/* Page has been mapped as uncached */
 #endif
-<<<<<<< HEAD
-#ifdef CONFIG_XEN
-	PG_pinned,		/* Cannot alias with PG_owner_priv_1 since
-				 * bad_page() checks include this bit.
-				 * Should not use PG_arch_1 as that may have
-				 * a different purpose elsewhere. */
-	PG_foreign,		/* Page is owned by foreign allocator. */
-	PG_netback,		/* Page is owned by netback */
-	PG_blkback,		/* Page is owned by blkback */
-=======
 #ifdef CONFIG_MEMORY_FAILURE
 	PG_hwpoison,		/* hardware poisoned page. Don't touch */
->>>>>>> 17d857be
 #endif
 	__NR_PAGEFLAGS,
 
@@ -132,11 +120,9 @@
 	 */
 	PG_fscache = PG_private_2,	/* page backed by cache */
 
-#ifdef CONFIG_PARAVIRT_XEN
 	/* XEN */
 	PG_pinned = PG_owner_priv_1,
 	PG_savepinned = PG_dirty,
-#endif
 
 	/* SLOB */
 	PG_slob_free = PG_private,
@@ -179,27 +165,18 @@
 static inline int TestClearPage##uname(struct page *page)		\
 		{ return test_and_clear_bit(PG_##lname, &page->flags); }
 
-<<<<<<< HEAD
-#define PAGEFLAGMASK(uname, lname)					\
-static inline int PAGEMASK_##uname(void)				\
-		{ return (1 << PG_##lname); }
-=======
 #define __TESTCLEARFLAG(uname, lname)					\
 static inline int __TestClearPage##uname(struct page *page)		\
 		{ return __test_and_clear_bit(PG_##lname, &page->flags); }
->>>>>>> 17d857be
 
 #define PAGEFLAG(uname, lname) TESTPAGEFLAG(uname, lname)		\
-	SETPAGEFLAG(uname, lname) CLEARPAGEFLAG(uname, lname)		\
-	PAGEFLAGMASK(uname, lname)
+	SETPAGEFLAG(uname, lname) CLEARPAGEFLAG(uname, lname)
 
 #define __PAGEFLAG(uname, lname) TESTPAGEFLAG(uname, lname)		\
 	__SETPAGEFLAG(uname, lname)  __CLEARPAGEFLAG(uname, lname)
 
 #define PAGEFLAG_FALSE(uname) 						\
 static inline int Page##uname(struct page *page) 			\
-			{ return 0; }					\
-static inline int PAGEMASK_##uname(void)				\
 			{ return 0; }
 
 #define TESTSCFLAG(uname, lname)					\
@@ -232,12 +209,8 @@
 	TESTCLEARFLAG(Active, active)
 __PAGEFLAG(Slab, slab)
 PAGEFLAG(Checked, checked)		/* Used by some filesystems */
-#if defined(CONFIG_XEN) || defined(CONFIG_PARAVIRT_XEN)
 PAGEFLAG(Pinned, pinned) TESTSCFLAG(Pinned, pinned)	/* Xen */
-#endif
-#ifdef CONFIG_PARAVIRT_XEN
 PAGEFLAG(SavePinned, savepinned);			/* Xen */
-#endif
 PAGEFLAG(Reserved, reserved) __CLEARPAGEFLAG(Reserved, reserved)
 PAGEFLAG(SwapBacked, swapbacked) __CLEARPAGEFLAG(SwapBacked, swapbacked)
 
@@ -358,28 +331,6 @@
 
 CLEARPAGEFLAG(Uptodate, uptodate)
 
-#ifdef CONFIG_XEN
-TESTPAGEFLAG(Foreign, foreign)
-static inline void SetPageForeign(struct page *page,
-				  void (*dtor)(struct page *, unsigned int))
-{
-	BUG_ON(!dtor);
-	set_bit(PG_foreign, &page->flags);
-	page->index = (long)dtor;
-}
-static inline void ClearPageForeign(struct page *page)
-{
-	clear_bit(PG_foreign, &page->flags);
-	page->index = 0;
-}
-static inline void PageForeignDestructor(struct page *page, unsigned int order)
-{
-	((void (*)(struct page *, unsigned int))page->index)(page, order);
-}
-PAGEFLAG(Netback, netback)
-PAGEFLAG(Blkback, blkback)
-#endif
-
 extern void cancel_dirty_page(struct page *page, unsigned int account_size);
 
 int test_clear_page_writeback(struct page *page);
@@ -444,24 +395,10 @@
 
 #endif /* !PAGEFLAGS_EXTENDED */
 
-#ifdef CONFIG_PAGEFLAGS_EXTENDED
-PAGEFLAG(MemError, memerror)
-#else
-PAGEFLAG_FALSE(MemError)
-#endif
-
 #ifdef CONFIG_HAVE_MLOCKED_PAGE_BIT
 #define __PG_MLOCKED		(1 << PG_mlocked)
 #else
 #define __PG_MLOCKED		0
-#endif
-
-#if !defined(CONFIG_XEN)
-# define __PG_XEN		0
-#elif defined(CONFIG_X86)
-# define __PG_XEN		((1 << PG_pinned) | (1 << PG_foreign))
-#else
-# define __PG_XEN		(1 << PG_foreign)
 #endif
 
 /*
@@ -473,11 +410,7 @@
 	 1 << PG_private | 1 << PG_private_2 | \
 	 1 << PG_buddy	 | 1 << PG_writeback | 1 << PG_reserved | \
 	 1 << PG_slab	 | 1 << PG_swapcache | 1 << PG_active | \
-<<<<<<< HEAD
-	 1 << PG_unevictable | __PG_MLOCKED | __PG_XEN | 1 << PG_waiters)
-=======
-	 1 << PG_unevictable | __PG_MLOCKED | __PG_HWPOISON)
->>>>>>> 17d857be
+	 1 << PG_unevictable | __PG_MLOCKED | __PG_HWPOISON | 1 << PG_waiters)
 
 /*
  * Flags checked when a page is prepped for return by the page allocator.
