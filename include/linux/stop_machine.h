--- conflicted
+++ resolved
@@ -98,34 +98,52 @@
  */
 #if defined(CONFIG_STOP_MACHINE) && defined(CONFIG_SMP)
 
+/**
+ * stop_machine: freeze the machine on all CPUs and run this function
+ * @fn: the function to run
+ * @data: the data ptr for the @fn()
+ * @cpus: the cpus to run the @fn() on (NULL = any online cpu)
+ *
+ * Description: This causes a thread to be scheduled on every cpu,
+ * each of which disables interrupts.  The result is that no one is
+ * holding a spinlock or inside any other preempt-disabled region when
+ * @fn() runs.
+ *
+ * This can be thought of as a very heavy write lock, equivalent to
+ * grabbing every spinlock in the kernel. */
 int stop_machine(int (*fn)(void *), void *data, const struct cpumask *cpus);
-int stop_machine_from_offline_cpu(int (*fn)(void *), void *data,
-				  const struct cpumask *cpus);
+
+/**
+ * __stop_machine: freeze the machine on all CPUs and run this function
+ * @fn: the function to run
+ * @data: the data ptr for the @fn
+ * @cpus: the cpus to run the @fn() on (NULL = any online cpu)
+ *
+ * Description: This is a special version of the above, which assumes cpus
+ * won't come or go while it's being called.  Used by hotplug cpu.
+ */
+int __stop_machine(int (*fn)(void *), void *data, const struct cpumask *cpus);
 
 int stop_machine_from_inactive_cpu(int (*fn)(void *), void *data,
 				   const struct cpumask *cpus);
 
 #else	 /* CONFIG_STOP_MACHINE && CONFIG_SMP */
 
-static inline int stop_machine(int (*fn)(void *), void *data,
-			       const struct cpumask *cpus)
+static inline int __stop_machine(int (*fn)(void *), void *data,
+				 const struct cpumask *cpus)
 {
 	unsigned long flags;
 	int ret;
-<<<<<<< HEAD
-
-=======
->>>>>>> fcb8ce5c
 	local_irq_save(flags);
 	ret = fn(data);
 	local_irq_restore(flags);
 	return ret;
 }
 
-static inline int stop_machine_from_offline_cpu(int (*fn)(void *), void *data,
-						const struct cpumask *cpus)
+static inline int stop_machine(int (*fn)(void *), void *data,
+			       const struct cpumask *cpus)
 {
-	return stop_machine(fn, data, cpus);
+	return __stop_machine(fn, data, cpus);
 }
 
 static inline int stop_machine_from_inactive_cpu(int (*fn)(void *), void *data,
