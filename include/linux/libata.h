/*
 *  Copyright 2003-2005 Red Hat, Inc.  All rights reserved.
 *  Copyright 2003-2005 Jeff Garzik
 *
 *
 *  This program is free software; you can redistribute it and/or modify
 *  it under the terms of the GNU General Public License as published by
 *  the Free Software Foundation; either version 2, or (at your option)
 *  any later version.
 *
 *  This program is distributed in the hope that it will be useful,
 *  but WITHOUT ANY WARRANTY; without even the implied warranty of
 *  MERCHANTABILITY or FITNESS FOR A PARTICULAR PURPOSE.  See the
 *  GNU General Public License for more details.
 *
 *  You should have received a copy of the GNU General Public License
 *  along with this program; see the file COPYING.  If not, write to
 *  the Free Software Foundation, 675 Mass Ave, Cambridge, MA 02139, USA.
 *
 *
 *  libata documentation is available via 'make {ps|pdf}docs',
 *  as Documentation/DocBook/libata.*
 *
 */

#ifndef __LINUX_LIBATA_H__
#define __LINUX_LIBATA_H__

#include <linux/delay.h>
#include <linux/interrupt.h>
#include <linux/pci.h>
#include <linux/dma-mapping.h>
#include <asm/scatterlist.h>
#include <asm/io.h>
#include <linux/ata.h>
#include <linux/workqueue.h>
#include <scsi/scsi_host.h>
#include <linux/acpi.h>

/*
 * Define if arch has non-standard setup.  This is a _PCI_ standard
 * not a legacy or ISA standard.
 */
#ifdef CONFIG_ATA_NONSTANDARD
#include <asm/libata-portmap.h>
#else
#include <asm-generic/libata-portmap.h>
#endif

/*
 * Define if arch has non-standard setup.  This is a _PCI_ standard
 * not a legacy or ISA standard.
 */
#ifdef CONFIG_ATA_NONSTANDARD
#include <asm/libata-portmap.h>
#else
#include <asm-generic/libata-portmap.h>
#endif

/*
 * compile-time options: to be removed as soon as all the drivers are
 * converted to the new debugging mechanism
 */
#undef ATA_DEBUG		/* debugging output */
#undef ATA_VERBOSE_DEBUG	/* yet more debugging output */
#undef ATA_IRQ_TRAP		/* define to ack screaming irqs */
#undef ATA_NDEBUG		/* define to disable quick runtime checks */
#define ATA_ENABLE_PATA		/* define to enable PATA support in some
				 * low-level drivers */


/* note: prints function name for you */
#ifdef ATA_DEBUG
#define DPRINTK(fmt, args...) printk(KERN_ERR "%s: " fmt, __FUNCTION__, ## args)
#ifdef ATA_VERBOSE_DEBUG
#define VPRINTK(fmt, args...) printk(KERN_ERR "%s: " fmt, __FUNCTION__, ## args)
#else
#define VPRINTK(fmt, args...)
#endif	/* ATA_VERBOSE_DEBUG */
#else
#define DPRINTK(fmt, args...)
#define VPRINTK(fmt, args...)
#endif	/* ATA_DEBUG */

#define BPRINTK(fmt, args...) if (ap->flags & ATA_FLAG_DEBUGMSG) printk(KERN_ERR "%s: " fmt, __FUNCTION__, ## args)

/* NEW: debug levels */
#define HAVE_LIBATA_MSG 1

enum {
	ATA_MSG_DRV	= 0x0001,
	ATA_MSG_INFO	= 0x0002,
	ATA_MSG_PROBE	= 0x0004,
	ATA_MSG_WARN	= 0x0008,
	ATA_MSG_MALLOC	= 0x0010,
	ATA_MSG_CTL	= 0x0020,
	ATA_MSG_INTR	= 0x0040,
	ATA_MSG_ERR	= 0x0080,
};

#define ata_msg_drv(p)    ((p)->msg_enable & ATA_MSG_DRV)
#define ata_msg_info(p)   ((p)->msg_enable & ATA_MSG_INFO)
#define ata_msg_probe(p)  ((p)->msg_enable & ATA_MSG_PROBE)
#define ata_msg_warn(p)   ((p)->msg_enable & ATA_MSG_WARN)
#define ata_msg_malloc(p) ((p)->msg_enable & ATA_MSG_MALLOC)
#define ata_msg_ctl(p)    ((p)->msg_enable & ATA_MSG_CTL)
#define ata_msg_intr(p)   ((p)->msg_enable & ATA_MSG_INTR)
#define ata_msg_err(p)    ((p)->msg_enable & ATA_MSG_ERR)

static inline u32 ata_msg_init(int dval, int default_msg_enable_bits)
{
	if (dval < 0 || dval >= (sizeof(u32) * 8))
		return default_msg_enable_bits; /* should be 0x1 - only driver info msgs */
	if (!dval)
		return 0;
	return (1 << dval) - 1;
}

#ifdef CONFIG_ATA_ACPI
enum {
    ATA_ACPI_SATA_MASK = 0xf0,
    ATA_ACPI_SATA_SDD  = 0x10, /* Execute _SDD method */
    ATA_ACPI_SATA_GTF  = 0x20, /* Execute _GTF method */
    ATA_ACPI_SATA_TFX  = 0x40, /* Execute tf registers received via _GTF */
    ATA_ACPI_PATA_MASK = 0x0f,
    ATA_ACPI_PATA_GTM  = 0x01, /* Execute _GTM & _STM method */
    ATA_ACPI_PATA_GTF  = 0x02, /* Execute _GTF method */
    ATA_ACPI_PATA_TFX  = 0x04, /* Execute tf registers received via _GTF */

    ATA_ACPI_GTF  = 0x02, /* Execute _GTF method */
    ATA_ACPI_TFX  = 0x04, /* Execute tf registers received via _GTF */
};

#define ata_acpi_flags(a,f)  ata_id_is_sata((a)->id)?((f)>>4):(f)

#endif

/* defines only for the constants which don't work well as enums */
#define ATA_TAG_POISON		0xfafbfcfdU

/* move to PCI layer? */
#define PCI_VDEVICE(vendor, device)		\
	PCI_VENDOR_ID_##vendor, (device),	\
	PCI_ANY_ID, PCI_ANY_ID, 0, 0

static inline struct device *pci_dev_to_dev(struct pci_dev *pdev)
{
	return &pdev->dev;
}

enum {
	/* various global constants */
	LIBATA_MAX_PRD		= ATA_MAX_PRD / 2,
	ATA_MAX_PORTS		= 8,
	ATA_DEF_QUEUE		= 1,
	/* tag ATA_MAX_QUEUE - 1 is reserved for internal commands */
	ATA_MAX_QUEUE		= 32,
	ATA_TAG_INTERNAL	= ATA_MAX_QUEUE - 1,
	ATA_MAX_BUS		= 2,
	ATA_DEF_BUSY_WAIT	= 10000,
	ATA_SHORT_PAUSE		= (HZ >> 6) + 1,

	ATA_SHT_EMULATED	= 1,
	ATA_SHT_CMD_PER_LUN	= 1,
	ATA_SHT_THIS_ID		= -1,
	ATA_SHT_USE_CLUSTERING	= 1,

	/* struct ata_device stuff */
	ATA_DFLAG_LBA		= (1 << 0), /* device supports LBA */
	ATA_DFLAG_LBA48		= (1 << 1), /* device supports LBA48 */
	ATA_DFLAG_CDB_INTR	= (1 << 2), /* device asserts INTRQ when ready for CDB */
	ATA_DFLAG_NCQ		= (1 << 3), /* device supports NCQ */
	ATA_DFLAG_FLUSH_EXT	= (1 << 4), /* do FLUSH_EXT instead of FLUSH */
	ATA_DFLAG_CFG_MASK	= (1 << 8) - 1,

	ATA_DFLAG_PIO		= (1 << 8), /* device limited to PIO mode */
<<<<<<< HEAD
	ATA_DFLAG_NCQ_OFF	= (1 << 9), /* devied limited to non-NCQ mode */
=======
	ATA_DFLAG_NCQ_OFF	= (1 << 9), /* device limited to non-NCQ mode */
>>>>>>> 0215ffb0
	ATA_DFLAG_SUSPENDED	= (1 << 10), /* device suspended */
	ATA_DFLAG_INIT_MASK	= (1 << 16) - 1,

	ATA_DFLAG_DETACH	= (1 << 16),
	ATA_DFLAG_DETACHED	= (1 << 17),

	ATA_DEV_UNKNOWN		= 0,	/* unknown device */
	ATA_DEV_ATA		= 1,	/* ATA device */
	ATA_DEV_ATA_UNSUP	= 2,	/* ATA device (unsupported) */
	ATA_DEV_ATAPI		= 3,	/* ATAPI device */
	ATA_DEV_ATAPI_UNSUP	= 4,	/* ATAPI device (unsupported) */
	ATA_DEV_NONE		= 5,	/* no device */

	/* struct ata_port flags */
	ATA_FLAG_SLAVE_POSS	= (1 << 0), /* host supports slave dev */
					    /* (doesn't imply presence) */
	ATA_FLAG_SATA		= (1 << 1),
	ATA_FLAG_NO_LEGACY	= (1 << 2), /* no legacy mode check */
	ATA_FLAG_MMIO		= (1 << 3), /* use MMIO, not PIO */
	ATA_FLAG_SRST		= (1 << 4), /* (obsolete) use ATA SRST, not E.D.D. */
	ATA_FLAG_SATA_RESET	= (1 << 5), /* (obsolete) use COMRESET */
	ATA_FLAG_NO_ATAPI	= (1 << 6), /* No ATAPI support */
	ATA_FLAG_PIO_DMA	= (1 << 7), /* PIO cmds via DMA */
	ATA_FLAG_PIO_LBA48	= (1 << 8), /* Host DMA engine is LBA28 only */
	ATA_FLAG_PIO_POLLING	= (1 << 9), /* use polling PIO if LLD
					     * doesn't handle PIO interrupts */
	ATA_FLAG_NCQ		= (1 << 10), /* host supports NCQ */
	ATA_FLAG_HRST_TO_RESUME	= (1 << 11), /* hardreset to resume phy */
	ATA_FLAG_SKIP_D2H_BSY	= (1 << 12), /* can't wait for the first D2H
					      * Register FIS clearing BSY */
	ATA_FLAG_DEBUGMSG	= (1 << 13),
	ATA_FLAG_DETECT_POLLING	= (1 << 14), /* detect device presence by
					      * polling IDENTIFY */

	ATA_FLAG_PATA_MODE	= (1 << 15), /* port in PATA mode */
	/* The following flag belongs to ap->pflags but is kept in
	 * ap->flags because it's referenced in many LLDs and will be
	 * removed in not-too-distant future.
	 */
	ATA_FLAG_DISABLED	= (1 << 23), /* port is disabled, ignore it */

	/* bits 24:31 of ap->flags are reserved for LLD specific flags */

	/* struct ata_port pflags */
	ATA_PFLAG_EH_PENDING	= (1 << 0), /* EH pending */
	ATA_PFLAG_EH_IN_PROGRESS = (1 << 1), /* EH in progress */
	ATA_PFLAG_FROZEN	= (1 << 2), /* port is frozen */
	ATA_PFLAG_RECOVERED	= (1 << 3), /* recovery action performed */
	ATA_PFLAG_LOADING	= (1 << 4), /* boot/loading probe */
	ATA_PFLAG_UNLOADING	= (1 << 5), /* module is unloading */
	ATA_PFLAG_SCSI_HOTPLUG	= (1 << 6), /* SCSI hotplug scheduled */

	ATA_PFLAG_FLUSH_PORT_TASK = (1 << 16), /* flush port task */
	ATA_PFLAG_SUSPENDED	= (1 << 17), /* port is suspended (power) */
	ATA_PFLAG_PM_PENDING	= (1 << 18), /* PM operation pending */

	/* struct ata_queued_cmd flags */
	ATA_QCFLAG_ACTIVE	= (1 << 0), /* cmd not yet ack'd to scsi lyer */
	ATA_QCFLAG_SG		= (1 << 1), /* have s/g table? */
	ATA_QCFLAG_SINGLE	= (1 << 2), /* no s/g, just a single buffer */
	ATA_QCFLAG_DMAMAP	= ATA_QCFLAG_SG | ATA_QCFLAG_SINGLE,
	ATA_QCFLAG_IO		= (1 << 3), /* standard IO command */
	ATA_QCFLAG_RESULT_TF	= (1 << 4), /* result TF requested */

	ATA_QCFLAG_FAILED	= (1 << 16), /* cmd failed and is owned by EH */
	ATA_QCFLAG_SENSE_VALID	= (1 << 17), /* sense data valid */
	ATA_QCFLAG_EH_SCHEDULED = (1 << 18), /* EH scheduled (obsolete) */

	/* host set flags */
	ATA_HOST_SIMPLEX	= (1 << 0),	/* Host is simplex, one DMA channel per host only */

	/* various lengths of time */
	ATA_TMOUT_BOOT		= 30 * HZ,	/* heuristic */
	ATA_TMOUT_BOOT_QUICK	= 7 * HZ,	/* heuristic */
	ATA_TMOUT_INTERNAL	= 30 * HZ,
	ATA_TMOUT_INTERNAL_QUICK = 5 * HZ,

	/* ATA bus states */
	BUS_UNKNOWN		= 0,
	BUS_DMA			= 1,
	BUS_IDLE		= 2,
	BUS_NOINTR		= 3,
	BUS_NODATA		= 4,
	BUS_TIMER		= 5,
	BUS_PIO			= 6,
	BUS_EDD			= 7,
	BUS_IDENTIFY		= 8,
	BUS_PACKET		= 9,

	/* SATA port states */
	PORT_UNKNOWN		= 0,
	PORT_ENABLED		= 1,
	PORT_DISABLED		= 2,

	/* encoding various smaller bitmaps into a single
	 * unsigned int bitmap
	 */
	ATA_BITS_PIO		= 7,
	ATA_BITS_MWDMA		= 5,
	ATA_BITS_UDMA		= 8,

	ATA_SHIFT_PIO		= 0,
	ATA_SHIFT_MWDMA		= ATA_SHIFT_PIO + ATA_BITS_PIO,
	ATA_SHIFT_UDMA		= ATA_SHIFT_MWDMA + ATA_BITS_MWDMA,

	ATA_MASK_PIO		= ((1 << ATA_BITS_PIO) - 1) << ATA_SHIFT_PIO,
	ATA_MASK_MWDMA		= ((1 << ATA_BITS_MWDMA) - 1) << ATA_SHIFT_MWDMA,
	ATA_MASK_UDMA		= ((1 << ATA_BITS_UDMA) - 1) << ATA_SHIFT_UDMA,

	/* size of buffer to pad xfers ending on unaligned boundaries */
	ATA_DMA_PAD_SZ		= 4,
	ATA_DMA_PAD_BUF_SZ	= ATA_DMA_PAD_SZ * ATA_MAX_QUEUE,

	/* masks for port functions */
	ATA_PORT_PRIMARY	= (1 << 0),
	ATA_PORT_SECONDARY	= (1 << 1),

	/* ering size */
	ATA_ERING_SIZE		= 32,

	/* desc_len for ata_eh_info and context */
	ATA_EH_DESC_LEN		= 80,

	/* reset / recovery action types */
	ATA_EH_REVALIDATE	= (1 << 0),
	ATA_EH_SOFTRESET	= (1 << 1),
	ATA_EH_HARDRESET	= (1 << 2),
	ATA_EH_SUSPEND		= (1 << 3),
	ATA_EH_RESUME		= (1 << 4),
	ATA_EH_PM_FREEZE	= (1 << 5),

	ATA_EH_RESET_MASK	= ATA_EH_SOFTRESET | ATA_EH_HARDRESET,
	ATA_EH_PERDEV_MASK	= ATA_EH_REVALIDATE | ATA_EH_SUSPEND |
				  ATA_EH_RESUME | ATA_EH_PM_FREEZE,

	/* ata_eh_info->flags */
	ATA_EHI_HOTPLUGGED	= (1 << 0),  /* could have been hotplugged */
	ATA_EHI_RESUME_LINK	= (1 << 1),  /* resume link (reset modifier) */
	ATA_EHI_NO_AUTOPSY	= (1 << 2),  /* no autopsy */
	ATA_EHI_QUIET		= (1 << 3),  /* be quiet */

	ATA_EHI_DID_RESET	= (1 << 16), /* already reset this port */

	ATA_EHI_RESET_MODIFIER_MASK = ATA_EHI_RESUME_LINK,

	/* max repeat if error condition is still set after ->error_handler */
	ATA_EH_MAX_REPEAT	= 5,

	/* how hard are we gonna try to probe/recover devices */
	ATA_PROBE_MAX_TRIES	= 3,
	ATA_EH_RESET_TRIES	= 3,
	ATA_EH_DEV_TRIES	= 3,

	/* Drive spinup time (time from power-on to the first D2H FIS)
	 * in msecs - 8s currently.  Failing to get ready in this time
	 * isn't critical.  It will result in reset failure for
	 * controllers which can't wait for the first D2H FIS.  libata
	 * will retry, so it just has to be long enough to spin up
	 * most devices.
	 */
	ATA_SPINUP_WAIT		= 8000,
	
	/* Horkage types. May be set by libata or controller on drives
	   (some horkage may be drive/controller pair dependant */

	ATA_HORKAGE_DIAGNOSTIC	= (1 << 0),	/* Failed boot diag */
<<<<<<< HEAD
	ATA_HORKAGE_NODMA	= (1 << 1),	/* DMA problems */
	ATA_HORKAGE_NONCQ	= (1 << 2),	/* Don't use NCQ */
=======
>>>>>>> 0215ffb0
};

enum hsm_task_states {
	HSM_ST_UNKNOWN,		/* state unknown */
	HSM_ST_IDLE,		/* no command on going */
	HSM_ST,			/* (waiting the device to) transfer data */
	HSM_ST_LAST,		/* (waiting the device to) complete command */
	HSM_ST_ERR,		/* error */
	HSM_ST_FIRST,		/* (waiting the device to)
				   write CDB or first data block */
};

enum ata_completion_errors {
	AC_ERR_DEV		= (1 << 0), /* device reported error */
	AC_ERR_HSM		= (1 << 1), /* host state machine violation */
	AC_ERR_TIMEOUT		= (1 << 2), /* timeout */
	AC_ERR_MEDIA		= (1 << 3), /* media error */
	AC_ERR_ATA_BUS		= (1 << 4), /* ATA bus error */
	AC_ERR_HOST_BUS		= (1 << 5), /* host bus error */
	AC_ERR_SYSTEM		= (1 << 6), /* system error */
	AC_ERR_INVALID		= (1 << 7), /* invalid argument */
	AC_ERR_OTHER		= (1 << 8), /* unknown */
	AC_ERR_NODEV_HINT	= (1 << 9), /* polling device detection hint */
};

/* forward declarations */
struct scsi_device;
struct ata_port_operations;
struct ata_port;
struct ata_queued_cmd;
struct GTM_buffer;

/* typedefs */
typedef void (*ata_qc_cb_t) (struct ata_queued_cmd *qc);
typedef int (*ata_prereset_fn_t)(struct ata_port *ap);
typedef int (*ata_reset_fn_t)(struct ata_port *ap, unsigned int *classes);
typedef void (*ata_postreset_fn_t)(struct ata_port *ap, unsigned int *classes);

struct ata_ioports {
	unsigned long		cmd_addr;
	unsigned long		data_addr;
	unsigned long		error_addr;
	unsigned long		feature_addr;
	unsigned long		nsect_addr;
	unsigned long		lbal_addr;
	unsigned long		lbam_addr;
	unsigned long		lbah_addr;
	unsigned long		device_addr;
	unsigned long		status_addr;
	unsigned long		command_addr;
	unsigned long		altstatus_addr;
	unsigned long		ctl_addr;
	unsigned long		bmdma_addr;
	unsigned long		scr_addr;
};

struct ata_probe_ent {
	struct list_head	node;
	struct device 		*dev;
	const struct ata_port_operations *port_ops;
	struct scsi_host_template *sht;
	struct ata_ioports	port[ATA_MAX_PORTS];
	unsigned int		n_ports;
	unsigned int		dummy_port_mask;
	unsigned int		pio_mask;
	unsigned int		mwdma_mask;
	unsigned int		udma_mask;
	unsigned long		irq;
	unsigned long		irq2;
	unsigned int		irq_flags;
	unsigned long		port_flags;
	unsigned long		_host_flags;
<<<<<<< HEAD
	unsigned long		_port_flags[ATA_MAX_PORTS];
=======
>>>>>>> 0215ffb0
	void __iomem		*mmio_base;
	void			*private_data;

	/* port_info for the secondary port.  Together with irq2, it's
	 * used to implement non-uniform secondary port.  Currently,
	 * the only user is ata_piix combined mode.  This workaround
	 * will be removed together with ata_probe_ent when init model
	 * is updated.
	 */
	const struct ata_port_info *pinfo2;
};

struct ata_host {
	spinlock_t		lock;
	struct device 		*dev;
	unsigned long		irq;
	unsigned long		irq2;
	void __iomem		*mmio_base;
	unsigned int		n_ports;
	void			*private_data;
	const struct ata_port_operations *ops;
	unsigned long		flags;
	int			simplex_claimed;	/* Keep seperate in case we
							   ever need to do this locked */
	struct ata_port		*ports[0];
};

struct ata_queued_cmd {
	struct ata_port		*ap;
	struct ata_device	*dev;

	struct scsi_cmnd	*scsicmd;
	void			(*scsidone)(struct scsi_cmnd *);

	struct ata_taskfile	tf;
	u8			cdb[ATAPI_CDB_LEN];

	unsigned long		flags;		/* ATA_QCFLAG_xxx */
	unsigned int		tag;
	unsigned int		n_elem;
	unsigned int		orig_n_elem;

	int			dma_dir;

	unsigned int		pad_len;

	unsigned int		nsect;
	unsigned int		cursect;

	unsigned int		nbytes;
	unsigned int		curbytes;

	unsigned int		cursg;
	unsigned int		cursg_ofs;

	struct scatterlist	sgent;
	struct scatterlist	pad_sgent;
	void			*buf_virt;

	/* DO NOT iterate over __sg manually, use ata_for_each_sg() */
	struct scatterlist	*__sg;

	unsigned int		err_mask;
	struct ata_taskfile	result_tf;
	ata_qc_cb_t		complete_fn;

	void			*private_data;
};

struct ata_port_stats {
	unsigned long		unhandled_irq;
	unsigned long		idle_irq;
	unsigned long		rw_reqbuf;
};

struct ata_ering_entry {
	int			is_io;
	unsigned int		err_mask;
	u64			timestamp;
};

struct ata_ering {
	int			cursor;
	struct ata_ering_entry	ring[ATA_ERING_SIZE];
};

struct ata_device {
	struct ata_port		*ap;
	unsigned int		devno;		/* 0 or 1 */
	unsigned long		flags;		/* ATA_DFLAG_xxx */
	struct scsi_device	*sdev;		/* attached SCSI device */
	/* n_sector is used as CLEAR_OFFSET, read comment above CLEAR_OFFSET */
	u64			n_sectors;	/* size of device, if ATA */
	unsigned int		class;		/* ATA_DEV_xxx */
	u16			id[ATA_ID_WORDS]; /* IDENTIFY xxx DEVICE data */
	u8			pio_mode;
	u8			dma_mode;
	u8			xfer_mode;
	unsigned int		xfer_shift;	/* ATA_SHIFT_xxx */

	unsigned int		multi_count;	/* sectors count for
						   READ/WRITE MULTIPLE */
	unsigned int		max_sectors;	/* per-device max sectors */
	unsigned int		cdb_len;

	/* per-dev xfer mask */
	unsigned int		pio_mask;
	unsigned int		mwdma_mask;
	unsigned int		udma_mask;

	/* for CHS addressing */
	u16			cylinders;	/* Number of cylinders */
	u16			heads;		/* Number of heads */
	u16			sectors;	/* Number of sectors per track */

	/* error history */
	struct ata_ering	ering;
	unsigned int		horkage;	/* List of broken features */
<<<<<<< HEAD
#ifdef CONFIG_ATA_ACPI
	/* ACPI objects info */
	acpi_handle		obj_handle;
#endif
=======
>>>>>>> 0215ffb0
};

/* Offset into struct ata_device.  Fields above it are maintained
 * acress device init.  Fields below are zeroed.
 */
#define ATA_DEVICE_CLEAR_OFFSET		offsetof(struct ata_device, n_sectors)

struct ata_eh_info {
	struct ata_device	*dev;		/* offending device */
	u32			serror;		/* SError from LLDD */
	unsigned int		err_mask;	/* port-wide err_mask */
	unsigned int		action;		/* ATA_EH_* action mask */
	unsigned int		dev_action[ATA_MAX_DEVICES]; /* dev EH action */
	unsigned int		flags;		/* ATA_EHI_* flags */

	unsigned long		hotplug_timestamp;
	unsigned int		probe_mask;

	char			desc[ATA_EH_DESC_LEN];
	int			desc_len;
};

struct ata_eh_context {
	struct ata_eh_info	i;
	int			tries[ATA_MAX_DEVICES];
	unsigned int		classes[ATA_MAX_DEVICES];
	unsigned int		did_probe_mask;
};

struct ata_port {
	struct Scsi_Host	*scsi_host; /* our co-allocated scsi host */
	const struct ata_port_operations *ops;
	spinlock_t		*lock;
	unsigned long		flags;	/* ATA_FLAG_xxx */
	unsigned int		pflags; /* ATA_PFLAG_xxx */
	unsigned int		id;	/* unique id req'd by scsi midlyr */
	unsigned int		port_no; /* unique port #; from zero */

	struct ata_prd		*prd;	 /* our SG list */
	dma_addr_t		prd_dma; /* and its DMA mapping */

	void			*pad;	/* array of DMA pad buffers */
	dma_addr_t		pad_dma;

	struct ata_ioports	ioaddr;	/* ATA cmd/ctl/dma register blocks */

	u8			ctl;	/* cache of ATA control register */
	u8			last_ctl;	/* Cache last written value */
	unsigned int		pio_mask;
	unsigned int		mwdma_mask;
	unsigned int		udma_mask;
	unsigned int		cbl;	/* cable type; ATA_CBL_xxx */
	unsigned int		hw_sata_spd_limit;
	unsigned int		sata_spd_limit;	/* SATA PHY speed limit */

	/* record runtime error info, protected by host lock */
	struct ata_eh_info	eh_info;
	/* EH context owned by EH */
	struct ata_eh_context	eh_context;

	struct ata_device	device[ATA_MAX_DEVICES];

	struct ata_queued_cmd	qcmd[ATA_MAX_QUEUE];
	unsigned long		qc_allocated;
	unsigned int		qc_active;

	unsigned int		active_tag;
	u32			sactive;

	struct ata_port_stats	stats;
	struct ata_host		*host;
	struct device 		*dev;

	struct work_struct	port_task;
	struct work_struct	hotplug_task;
	struct work_struct	scsi_rescan_task;

	unsigned int		hsm_task_state;

	u32			msg_enable;
	struct list_head	eh_done_q;
	wait_queue_head_t	eh_wait_q;

	pm_message_t		pm_mesg;
	int			*pm_result;

#ifdef CONFIG_ATA_ACPI
	struct GTM_buffer	*gtm;
	void			*gtm_object_area;
#endif

	void			*private_data;

	u8			sector_buf[ATA_SECT_SIZE]; /* owned by EH */
};

struct ata_port_operations {
	void (*port_disable) (struct ata_port *);

	void (*dev_config) (struct ata_port *, struct ata_device *);

	void (*set_piomode) (struct ata_port *, struct ata_device *);
	void (*set_dmamode) (struct ata_port *, struct ata_device *);
	unsigned long (*mode_filter) (const struct ata_port *, struct ata_device *, unsigned long);

	void (*tf_load) (struct ata_port *ap, const struct ata_taskfile *tf);
	void (*tf_read) (struct ata_port *ap, struct ata_taskfile *tf);

	void (*exec_command)(struct ata_port *ap, const struct ata_taskfile *tf);
	u8   (*check_status)(struct ata_port *ap);
	u8   (*check_altstatus)(struct ata_port *ap);
	void (*dev_select)(struct ata_port *ap, unsigned int device);

	void (*phy_reset) (struct ata_port *ap); /* obsolete */
	void (*set_mode) (struct ata_port *ap);

	void (*post_set_mode) (struct ata_port *ap);

	int (*check_atapi_dma) (struct ata_queued_cmd *qc);

	void (*bmdma_setup) (struct ata_queued_cmd *qc);
	void (*bmdma_start) (struct ata_queued_cmd *qc);

	void (*data_xfer) (struct ata_device *, unsigned char *, unsigned int, int);

	void (*qc_prep) (struct ata_queued_cmd *qc);
	unsigned int (*qc_issue) (struct ata_queued_cmd *qc);

	/* Error handlers.  ->error_handler overrides ->eng_timeout and
	 * indicates that new-style EH is in place.
	 */
	void (*eng_timeout) (struct ata_port *ap); /* obsolete */

	void (*freeze) (struct ata_port *ap);
	void (*thaw) (struct ata_port *ap);
	void (*error_handler) (struct ata_port *ap);
	void (*post_internal_cmd) (struct ata_queued_cmd *qc);

	irq_handler_t irq_handler;
	void (*irq_clear) (struct ata_port *);

	u32 (*scr_read) (struct ata_port *ap, unsigned int sc_reg);
	void (*scr_write) (struct ata_port *ap, unsigned int sc_reg,
			   u32 val);

	int (*port_suspend) (struct ata_port *ap, pm_message_t mesg);
	int (*port_resume) (struct ata_port *ap);

	int (*port_start) (struct ata_port *ap);
	void (*port_stop) (struct ata_port *ap);

	void (*host_stop) (struct ata_host *host);

	void (*bmdma_stop) (struct ata_queued_cmd *qc);
	u8   (*bmdma_status) (struct ata_port *ap);
};

struct ata_port_info {
	struct scsi_host_template	*sht;
	unsigned long		flags;
	unsigned long		pio_mask;
	unsigned long		mwdma_mask;
	unsigned long		udma_mask;
	const struct ata_port_operations *port_ops;
	void 			*private_data;
};

struct ata_timing {
	unsigned short mode;		/* ATA mode */
	unsigned short setup;		/* t1 */
	unsigned short act8b;		/* t2 for 8-bit I/O */
	unsigned short rec8b;		/* t2i for 8-bit I/O */
	unsigned short cyc8b;		/* t0 for 8-bit I/O */
	unsigned short active;		/* t2 or tD */
	unsigned short recover;		/* t2i or tK */
	unsigned short cycle;		/* t0 */
	unsigned short udma;		/* t2CYCTYP/2 */
};

#define FIT(v,vmin,vmax)	max_t(short,min_t(short,v,vmax),vmin)

extern const unsigned long sata_deb_timing_normal[];
extern const unsigned long sata_deb_timing_hotplug[];
extern const unsigned long sata_deb_timing_long[];

extern const struct ata_port_operations ata_dummy_port_ops;

static inline const unsigned long *
sata_ehc_deb_timing(struct ata_eh_context *ehc)
{
	if (ehc->i.flags & ATA_EHI_HOTPLUGGED)
		return sata_deb_timing_hotplug;
	else
		return sata_deb_timing_normal;
}

static inline int ata_port_is_dummy(struct ata_port *ap)
{
	return ap->ops == &ata_dummy_port_ops;
}

extern void ata_port_probe(struct ata_port *);
extern void __sata_phy_reset(struct ata_port *ap);
extern void sata_phy_reset(struct ata_port *ap);
extern void ata_bus_reset(struct ata_port *ap);
extern int sata_set_spd(struct ata_port *ap);
extern int sata_phy_debounce(struct ata_port *ap, const unsigned long *param);
extern int sata_phy_resume(struct ata_port *ap, const unsigned long *param);
extern int ata_std_prereset(struct ata_port *ap);
extern int ata_std_softreset(struct ata_port *ap, unsigned int *classes);
extern int sata_port_hardreset(struct ata_port *ap,
			       const unsigned long *timing);
extern int sata_std_hardreset(struct ata_port *ap, unsigned int *class);
extern void ata_std_postreset(struct ata_port *ap, unsigned int *classes);
extern void ata_port_disable(struct ata_port *);
extern void ata_std_ports(struct ata_ioports *ioaddr);
#ifdef CONFIG_PCI
extern int ata_pci_init_one (struct pci_dev *pdev, struct ata_port_info **port_info,
			     unsigned int n_ports);
extern void ata_pci_remove_one (struct pci_dev *pdev);
extern void ata_pci_device_do_suspend(struct pci_dev *pdev, pm_message_t mesg);
extern void ata_pci_device_do_resume(struct pci_dev *pdev);
extern int ata_pci_device_suspend(struct pci_dev *pdev, pm_message_t mesg);
extern int ata_pci_device_resume(struct pci_dev *pdev);
extern int ata_pci_clear_simplex(struct pci_dev *pdev);
#endif /* CONFIG_PCI */
extern int ata_device_add(const struct ata_probe_ent *ent);
extern void ata_port_detach(struct ata_port *ap);
extern void ata_host_init(struct ata_host *, struct device *,
			  unsigned long, const struct ata_port_operations *);
extern void ata_host_remove(struct ata_host *host);
extern int ata_scsi_detect(struct scsi_host_template *sht);
extern int ata_scsi_ioctl(struct scsi_device *dev, int cmd, void __user *arg);
extern int ata_scsi_queuecmd(struct scsi_cmnd *cmd, void (*done)(struct scsi_cmnd *));
extern int ata_scsi_release(struct Scsi_Host *host);
extern void ata_sas_port_destroy(struct ata_port *);
extern struct ata_port *ata_sas_port_alloc(struct ata_host *,
					   struct ata_port_info *, struct Scsi_Host *);
extern int ata_sas_port_init(struct ata_port *);
extern int ata_sas_port_start(struct ata_port *ap);
extern void ata_sas_port_stop(struct ata_port *ap);
extern int ata_sas_slave_configure(struct scsi_device *, struct ata_port *);
extern int ata_sas_queuecmd(struct scsi_cmnd *cmd, void (*done)(struct scsi_cmnd *),
			    struct ata_port *ap);
extern unsigned int ata_host_intr(struct ata_port *ap, struct ata_queued_cmd *qc);
extern int sata_scr_valid(struct ata_port *ap);
extern int sata_scr_read(struct ata_port *ap, int reg, u32 *val);
extern int sata_scr_write(struct ata_port *ap, int reg, u32 val);
extern int sata_scr_write_flush(struct ata_port *ap, int reg, u32 val);
extern int ata_port_online(struct ata_port *ap);
extern int ata_port_offline(struct ata_port *ap);
extern int ata_scsi_device_resume(struct scsi_device *);
extern int ata_scsi_device_suspend(struct scsi_device *, pm_message_t mesg);
extern int ata_host_suspend(struct ata_host *host, pm_message_t mesg);
extern void ata_host_resume(struct ata_host *host);
extern int ata_ratelimit(void);
extern unsigned int ata_busy_sleep(struct ata_port *ap,
				   unsigned long timeout_pat,
				   unsigned long timeout);
extern void ata_port_queue_task(struct ata_port *ap, void (*fn)(void *),
				void *data, unsigned long delay);
extern u32 ata_wait_register(void __iomem *reg, u32 mask, u32 val,
			     unsigned long interval_msec,
			     unsigned long timeout_msec);

/*
 * Default driver ops implementations
 */
extern void ata_tf_load(struct ata_port *ap, const struct ata_taskfile *tf);
extern void ata_tf_read(struct ata_port *ap, struct ata_taskfile *tf);
extern void ata_tf_to_fis(const struct ata_taskfile *tf, u8 *fis, u8 pmp);
extern void ata_tf_from_fis(const u8 *fis, struct ata_taskfile *tf);
extern void ata_noop_dev_select (struct ata_port *ap, unsigned int device);
extern void ata_std_dev_select (struct ata_port *ap, unsigned int device);
extern u8 ata_check_status(struct ata_port *ap);
extern u8 ata_altstatus(struct ata_port *ap);
extern void ata_exec_command(struct ata_port *ap, const struct ata_taskfile *tf);
extern int ata_port_start (struct ata_port *ap);
extern void ata_port_stop (struct ata_port *ap);
extern void ata_host_stop (struct ata_host *host);
<<<<<<< HEAD
extern irqreturn_t ata_interrupt (int irq, void *dev_instance, struct pt_regs *regs);
=======
extern irqreturn_t ata_interrupt (int irq, void *dev_instance);
>>>>>>> 0215ffb0
extern void ata_mmio_data_xfer(struct ata_device *adev, unsigned char *buf,
			       unsigned int buflen, int write_data);
extern void ata_pio_data_xfer(struct ata_device *adev, unsigned char *buf,
			      unsigned int buflen, int write_data);
extern void ata_pio_data_xfer_noirq(struct ata_device *adev, unsigned char *buf,
			      unsigned int buflen, int write_data);
extern void ata_qc_prep(struct ata_queued_cmd *qc);
extern void ata_noop_qc_prep(struct ata_queued_cmd *qc);
extern unsigned int ata_qc_issue_prot(struct ata_queued_cmd *qc);
extern void ata_sg_init_one(struct ata_queued_cmd *qc, void *buf,
		unsigned int buflen);
extern void ata_sg_init(struct ata_queued_cmd *qc, struct scatterlist *sg,
		 unsigned int n_elem);
extern unsigned int ata_dev_classify(const struct ata_taskfile *tf);
extern void ata_id_string(const u16 *id, unsigned char *s,
			  unsigned int ofs, unsigned int len);
extern void ata_id_c_string(const u16 *id, unsigned char *s,
			    unsigned int ofs, unsigned int len);
extern unsigned long ata_device_blacklisted(const struct ata_device *dev);
extern void ata_bmdma_setup (struct ata_queued_cmd *qc);
extern void ata_bmdma_start (struct ata_queued_cmd *qc);
extern void ata_bmdma_stop(struct ata_queued_cmd *qc);
extern u8   ata_bmdma_status(struct ata_port *ap);
extern void ata_bmdma_irq_clear(struct ata_port *ap);
extern void ata_bmdma_freeze(struct ata_port *ap);
extern void ata_bmdma_thaw(struct ata_port *ap);
extern void ata_bmdma_drive_eh(struct ata_port *ap, ata_prereset_fn_t prereset,
			       ata_reset_fn_t softreset,
			       ata_reset_fn_t hardreset,
			       ata_postreset_fn_t postreset);
extern void ata_bmdma_error_handler(struct ata_port *ap);
extern void ata_bmdma_post_internal_cmd(struct ata_queued_cmd *qc);
extern int ata_hsm_move(struct ata_port *ap, struct ata_queued_cmd *qc,
			u8 status, int in_wq);
extern void ata_qc_complete(struct ata_queued_cmd *qc);
extern int ata_qc_complete_multiple(struct ata_port *ap, u32 qc_active,
				    void (*finish_qc)(struct ata_queued_cmd *));
extern void ata_scsi_simulate(struct ata_device *dev, struct scsi_cmnd *cmd,
			      void (*done)(struct scsi_cmnd *));
extern int ata_std_bios_param(struct scsi_device *sdev,
			      struct block_device *bdev,
			      sector_t capacity, int geom[]);
extern int ata_scsi_slave_config(struct scsi_device *sdev);
extern void ata_scsi_slave_destroy(struct scsi_device *sdev);
extern int ata_scsi_change_queue_depth(struct scsi_device *sdev,
				       int queue_depth);
extern struct ata_device *ata_dev_pair(struct ata_device *adev);

/*
 * Timing helpers
 */

extern unsigned int ata_pio_need_iordy(const struct ata_device *);
extern int ata_timing_compute(struct ata_device *, unsigned short,
			      struct ata_timing *, int, int);
extern void ata_timing_merge(const struct ata_timing *,
			     const struct ata_timing *, struct ata_timing *,
			     unsigned int);

enum {
	ATA_TIMING_SETUP	= (1 << 0),
	ATA_TIMING_ACT8B	= (1 << 1),
	ATA_TIMING_REC8B	= (1 << 2),
	ATA_TIMING_CYC8B	= (1 << 3),
	ATA_TIMING_8BIT		= ATA_TIMING_ACT8B | ATA_TIMING_REC8B |
				  ATA_TIMING_CYC8B,
	ATA_TIMING_ACTIVE	= (1 << 4),
	ATA_TIMING_RECOVER	= (1 << 5),
	ATA_TIMING_CYCLE	= (1 << 6),
	ATA_TIMING_UDMA		= (1 << 7),
	ATA_TIMING_ALL		= ATA_TIMING_SETUP | ATA_TIMING_ACT8B |
				  ATA_TIMING_REC8B | ATA_TIMING_CYC8B |
				  ATA_TIMING_ACTIVE | ATA_TIMING_RECOVER |
				  ATA_TIMING_CYCLE | ATA_TIMING_UDMA,
};


#ifdef CONFIG_PCI
struct pci_bits {
	unsigned int		reg;	/* PCI config register to read */
	unsigned int		width;	/* 1 (8 bit), 2 (16 bit), 4 (32 bit) */
	unsigned long		mask;
	unsigned long		val;
};

extern void ata_pci_host_stop (struct ata_host *host);
extern struct ata_probe_ent *
ata_pci_init_native_mode(struct pci_dev *pdev, struct ata_port_info **port, int portmask);
extern int pci_test_config_bits(struct pci_dev *pdev, const struct pci_bits *bits);
extern unsigned long ata_pci_default_filter(const struct ata_port *, struct ata_device *, unsigned long);
#endif /* CONFIG_PCI */

/*
 * EH
 */
extern void ata_eng_timeout(struct ata_port *ap);

extern void ata_port_schedule_eh(struct ata_port *ap);
extern int ata_port_abort(struct ata_port *ap);
extern int ata_port_freeze(struct ata_port *ap);

extern void ata_eh_freeze_port(struct ata_port *ap);
extern void ata_eh_thaw_port(struct ata_port *ap);

extern void ata_eh_qc_complete(struct ata_queued_cmd *qc);
extern void ata_eh_qc_retry(struct ata_queued_cmd *qc);

extern void ata_do_eh(struct ata_port *ap, ata_prereset_fn_t prereset,
		      ata_reset_fn_t softreset, ata_reset_fn_t hardreset,
		      ata_postreset_fn_t postreset);

/*
 * printk helpers
 */
#define ata_port_printk(ap, lv, fmt, args...) \
	printk(lv"ata%u: "fmt, (ap)->id , ##args)

#define ata_dev_printk(dev, lv, fmt, args...) \
	printk(lv"ata%u.%02u: "fmt, (dev)->ap->id, (dev)->devno , ##args)

/*
 * ata_eh_info helpers
 */
#define ata_ehi_push_desc(ehi, fmt, args...) do { \
	(ehi)->desc_len += scnprintf((ehi)->desc + (ehi)->desc_len, \
				     ATA_EH_DESC_LEN - (ehi)->desc_len, \
				     fmt , ##args); \
} while (0)

#define ata_ehi_clear_desc(ehi) do { \
	(ehi)->desc[0] = '\0'; \
	(ehi)->desc_len = 0; \
} while (0)

static inline void __ata_ehi_hotplugged(struct ata_eh_info *ehi)
{
	if (ehi->flags & ATA_EHI_HOTPLUGGED)
		return;

	ehi->flags |= ATA_EHI_HOTPLUGGED | ATA_EHI_RESUME_LINK;
	ehi->hotplug_timestamp = jiffies;

	ehi->action |= ATA_EH_SOFTRESET;
	ehi->probe_mask |= (1 << ATA_MAX_DEVICES) - 1;
}

static inline void ata_ehi_hotplugged(struct ata_eh_info *ehi)
{
	__ata_ehi_hotplugged(ehi);
	ehi->err_mask |= AC_ERR_ATA_BUS;
}

/*
 * qc helpers
 */
static inline int
ata_sg_is_last(struct scatterlist *sg, struct ata_queued_cmd *qc)
{
	if (sg == &qc->pad_sgent)
		return 1;
	if (qc->pad_len)
		return 0;
	if (((sg - qc->__sg) + 1) == qc->n_elem)
		return 1;
	return 0;
}

static inline struct scatterlist *
ata_qc_first_sg(struct ata_queued_cmd *qc)
{
	if (qc->n_elem)
		return qc->__sg;
	if (qc->pad_len)
		return &qc->pad_sgent;
	return NULL;
}

static inline struct scatterlist *
ata_qc_next_sg(struct scatterlist *sg, struct ata_queued_cmd *qc)
{
	if (sg == &qc->pad_sgent)
		return NULL;
	if (++sg - qc->__sg < qc->n_elem)
		return sg;
	if (qc->pad_len)
		return &qc->pad_sgent;
	return NULL;
}

#define ata_for_each_sg(sg, qc) \
	for (sg = ata_qc_first_sg(qc); sg; sg = ata_qc_next_sg(sg, qc))

static inline unsigned int ata_tag_valid(unsigned int tag)
{
	return (tag < ATA_MAX_QUEUE) ? 1 : 0;
}

static inline unsigned int ata_tag_internal(unsigned int tag)
{
	return tag == ATA_MAX_QUEUE - 1;
}

/*
 * device helpers
 */
static inline unsigned int ata_class_enabled(unsigned int class)
{
	return class == ATA_DEV_ATA || class == ATA_DEV_ATAPI;
}

static inline unsigned int ata_class_disabled(unsigned int class)
{
	return class == ATA_DEV_ATA_UNSUP || class == ATA_DEV_ATAPI_UNSUP;
}

static inline unsigned int ata_class_absent(unsigned int class)
{
	return !ata_class_enabled(class) && !ata_class_disabled(class);
}

static inline unsigned int ata_dev_enabled(const struct ata_device *dev)
{
	return ata_class_enabled(dev->class);
}

static inline unsigned int ata_dev_disabled(const struct ata_device *dev)
{
	return ata_class_disabled(dev->class);
}

static inline unsigned int ata_dev_absent(const struct ata_device *dev)
{
	return ata_class_absent(dev->class);
}

static inline unsigned int ata_dev_ready(const struct ata_device *dev)
{
	return ata_dev_enabled(dev) && !(dev->flags & ATA_DFLAG_SUSPENDED);
}

/*
 * port helpers
 */
static inline int ata_port_max_devices(const struct ata_port *ap)
{
	if (ap->flags & ATA_FLAG_SLAVE_POSS)
		return 2;
	return 1;
}


static inline u8 ata_chk_status(struct ata_port *ap)
{
	return ap->ops->check_status(ap);
}


/**
 *	ata_pause - Flush writes and pause 400 nanoseconds.
 *	@ap: Port to wait for.
 *
 *	LOCKING:
 *	Inherited from caller.
 */

static inline void ata_pause(struct ata_port *ap)
{
	ata_altstatus(ap);
	ndelay(400);
}


/**
 *	ata_busy_wait - Wait for a port status register
 *	@ap: Port to wait for.
 *
 *	Waits up to max*10 microseconds for the selected bits in the port's
 *	status register to be cleared.
 *	Returns final value of status register.
 *
 *	LOCKING:
 *	Inherited from caller.
 */

static inline u8 ata_busy_wait(struct ata_port *ap, unsigned int bits,
			       unsigned int max)
{
	u8 status;

	do {
		udelay(10);
		status = ata_chk_status(ap);
		max--;
	} while ((status & bits) && (max > 0));

	return status;
}


/**
 *	ata_wait_idle - Wait for a port to be idle.
 *	@ap: Port to wait for.
 *
 *	Waits up to 10ms for port's BUSY and DRQ signals to clear.
 *	Returns final value of status register.
 *
 *	LOCKING:
 *	Inherited from caller.
 */

static inline u8 ata_wait_idle(struct ata_port *ap)
{
	u8 status = ata_busy_wait(ap, ATA_BUSY | ATA_DRQ, 100000); /* 1000msec */

	if (status & (ATA_BUSY | ATA_DRQ)) {
		unsigned long l = ap->ioaddr.status_addr;
		if (ata_msg_warn(ap))
			printk(KERN_WARNING "ATA: abnormal status 0x%X on port 0x%lX\n",
				status, l);
	}

	return status;
}

static inline void ata_qc_set_polling(struct ata_queued_cmd *qc)
{
	qc->tf.ctl |= ATA_NIEN;
}

static inline struct ata_queued_cmd *__ata_qc_from_tag(struct ata_port *ap,
						       unsigned int tag)
{
	if (likely(ata_tag_valid(tag)))
		return &ap->qcmd[tag];
	return NULL;
}

static inline struct ata_queued_cmd *ata_qc_from_tag(struct ata_port *ap,
						     unsigned int tag)
{
	struct ata_queued_cmd *qc = __ata_qc_from_tag(ap, tag);

	if (unlikely(!qc) || !ap->ops->error_handler)
		return qc;

	if ((qc->flags & (ATA_QCFLAG_ACTIVE |
			  ATA_QCFLAG_FAILED)) == ATA_QCFLAG_ACTIVE)
		return qc;

	return NULL;
}

static inline void ata_tf_init(struct ata_device *dev, struct ata_taskfile *tf)
{
	memset(tf, 0, sizeof(*tf));

	tf->ctl = dev->ap->ctl;
	if (dev->devno == 0)
		tf->device = ATA_DEVICE_OBS;
	else
		tf->device = ATA_DEVICE_OBS | ATA_DEV1;
}

static inline void ata_qc_reinit(struct ata_queued_cmd *qc)
{
	qc->__sg = NULL;
	qc->flags = 0;
	qc->cursect = qc->cursg = qc->cursg_ofs = 0;
	qc->nsect = 0;
	qc->nbytes = qc->curbytes = 0;
	qc->err_mask = 0;

	ata_tf_init(qc->dev, &qc->tf);

	/* init result_tf such that it indicates normal completion */
	qc->result_tf.command = ATA_DRDY;
	qc->result_tf.feature = 0;
}

/**
 *	ata_irq_on - Enable interrupts on a port.
 *	@ap: Port on which interrupts are enabled.
 *
 *	Enable interrupts on a legacy IDE device using MMIO or PIO,
 *	wait for idle, clear any pending interrupts.
 *
 *	LOCKING:
 *	Inherited from caller.
 */

static inline u8 ata_irq_on(struct ata_port *ap)
{
	struct ata_ioports *ioaddr = &ap->ioaddr;
	u8 tmp;

	ap->ctl &= ~ATA_NIEN;
	ap->last_ctl = ap->ctl;

	if (ap->flags & ATA_FLAG_MMIO)
		writeb(ap->ctl, (void __iomem *) ioaddr->ctl_addr);
	else
		outb(ap->ctl, ioaddr->ctl_addr);
	tmp = ata_wait_idle(ap);

	ap->ops->irq_clear(ap);

	return tmp;
}


/**
 *	ata_irq_ack - Acknowledge a device interrupt.
 *	@ap: Port on which interrupts are enabled.
 *
 *	Wait up to 10 ms for legacy IDE device to become idle (BUSY
 *	or BUSY+DRQ clear).  Obtain dma status and port status from
 *	device.  Clear the interrupt.  Return port status.
 *
 *	LOCKING:
 */

static inline u8 ata_irq_ack(struct ata_port *ap, unsigned int chk_drq)
{
	unsigned int bits = chk_drq ? ATA_BUSY | ATA_DRQ : ATA_BUSY;
	u8 host_stat, post_stat, status;

	status = ata_busy_wait(ap, bits, 1000);
	if (status & bits)
		if (ata_msg_err(ap))
			printk(KERN_ERR "abnormal status 0x%X\n", status);

	/* get controller status; clear intr, err bits */
	if (ap->flags & ATA_FLAG_MMIO) {
		void __iomem *mmio = (void __iomem *) ap->ioaddr.bmdma_addr;
		host_stat = readb(mmio + ATA_DMA_STATUS);
		writeb(host_stat | ATA_DMA_INTR | ATA_DMA_ERR,
		       mmio + ATA_DMA_STATUS);

		post_stat = readb(mmio + ATA_DMA_STATUS);
	} else {
		host_stat = inb(ap->ioaddr.bmdma_addr + ATA_DMA_STATUS);
		outb(host_stat | ATA_DMA_INTR | ATA_DMA_ERR,
		     ap->ioaddr.bmdma_addr + ATA_DMA_STATUS);

		post_stat = inb(ap->ioaddr.bmdma_addr + ATA_DMA_STATUS);
	}

	if (ata_msg_intr(ap))
		printk(KERN_INFO "%s: irq ack: host_stat 0x%X, new host_stat 0x%X, drv_stat 0x%X\n",
			__FUNCTION__,
			host_stat, post_stat, status);

	return status;
}

static inline int ata_try_flush_cache(const struct ata_device *dev)
{
	return ata_id_wcache_enabled(dev->id) ||
	       ata_id_has_flush(dev->id) ||
	       ata_id_has_flush_ext(dev->id);
}

static inline unsigned int ac_err_mask(u8 status)
{
	if (status & (ATA_BUSY | ATA_DRQ))
		return AC_ERR_HSM;
	if (status & (ATA_ERR | ATA_DF))
		return AC_ERR_DEV;
	return 0;
}

static inline unsigned int __ac_err_mask(u8 status)
{
	unsigned int mask = ac_err_mask(status);
	if (mask == 0)
		return AC_ERR_OTHER;
	return mask;
}

static inline int ata_pad_alloc(struct ata_port *ap, struct device *dev)
{
	ap->pad_dma = 0;
	ap->pad = dma_alloc_coherent(dev, ATA_DMA_PAD_BUF_SZ,
				     &ap->pad_dma, GFP_KERNEL);
	return (ap->pad == NULL) ? -ENOMEM : 0;
}

static inline void ata_pad_free(struct ata_port *ap, struct device *dev)
{
	dma_free_coherent(dev, ATA_DMA_PAD_BUF_SZ, ap->pad, ap->pad_dma);
}

static inline struct ata_port *ata_shost_to_port(struct Scsi_Host *host)
{
	return (struct ata_port *) &host->hostdata[0];
}

#endif /* __LINUX_LIBATA_H__ */<|MERGE_RESOLUTION|>--- conflicted
+++ resolved
@@ -35,17 +35,6 @@
 #include <linux/ata.h>
 #include <linux/workqueue.h>
 #include <scsi/scsi_host.h>
-#include <linux/acpi.h>
-
-/*
- * Define if arch has non-standard setup.  This is a _PCI_ standard
- * not a legacy or ISA standard.
- */
-#ifdef CONFIG_ATA_NONSTANDARD
-#include <asm/libata-portmap.h>
-#else
-#include <asm-generic/libata-portmap.h>
-#endif
 
 /*
  * Define if arch has non-standard setup.  This is a _PCI_ standard
@@ -116,25 +105,6 @@
 	return (1 << dval) - 1;
 }
 
-#ifdef CONFIG_ATA_ACPI
-enum {
-    ATA_ACPI_SATA_MASK = 0xf0,
-    ATA_ACPI_SATA_SDD  = 0x10, /* Execute _SDD method */
-    ATA_ACPI_SATA_GTF  = 0x20, /* Execute _GTF method */
-    ATA_ACPI_SATA_TFX  = 0x40, /* Execute tf registers received via _GTF */
-    ATA_ACPI_PATA_MASK = 0x0f,
-    ATA_ACPI_PATA_GTM  = 0x01, /* Execute _GTM & _STM method */
-    ATA_ACPI_PATA_GTF  = 0x02, /* Execute _GTF method */
-    ATA_ACPI_PATA_TFX  = 0x04, /* Execute tf registers received via _GTF */
-
-    ATA_ACPI_GTF  = 0x02, /* Execute _GTF method */
-    ATA_ACPI_TFX  = 0x04, /* Execute tf registers received via _GTF */
-};
-
-#define ata_acpi_flags(a,f)  ata_id_is_sata((a)->id)?((f)>>4):(f)
-
-#endif
-
 /* defines only for the constants which don't work well as enums */
 #define ATA_TAG_POISON		0xfafbfcfdU
 
@@ -174,11 +144,7 @@
 	ATA_DFLAG_CFG_MASK	= (1 << 8) - 1,
 
 	ATA_DFLAG_PIO		= (1 << 8), /* device limited to PIO mode */
-<<<<<<< HEAD
-	ATA_DFLAG_NCQ_OFF	= (1 << 9), /* devied limited to non-NCQ mode */
-=======
 	ATA_DFLAG_NCQ_OFF	= (1 << 9), /* device limited to non-NCQ mode */
->>>>>>> 0215ffb0
 	ATA_DFLAG_SUSPENDED	= (1 << 10), /* device suspended */
 	ATA_DFLAG_INIT_MASK	= (1 << 16) - 1,
 
@@ -210,10 +176,7 @@
 	ATA_FLAG_SKIP_D2H_BSY	= (1 << 12), /* can't wait for the first D2H
 					      * Register FIS clearing BSY */
 	ATA_FLAG_DEBUGMSG	= (1 << 13),
-	ATA_FLAG_DETECT_POLLING	= (1 << 14), /* detect device presence by
-					      * polling IDENTIFY */
-
-	ATA_FLAG_PATA_MODE	= (1 << 15), /* port in PATA mode */
+
 	/* The following flag belongs to ap->pflags but is kept in
 	 * ap->flags because it's referenced in many LLDs and will be
 	 * removed in not-too-distant future.
@@ -345,11 +308,6 @@
 	   (some horkage may be drive/controller pair dependant */
 
 	ATA_HORKAGE_DIAGNOSTIC	= (1 << 0),	/* Failed boot diag */
-<<<<<<< HEAD
-	ATA_HORKAGE_NODMA	= (1 << 1),	/* DMA problems */
-	ATA_HORKAGE_NONCQ	= (1 << 2),	/* Don't use NCQ */
-=======
->>>>>>> 0215ffb0
 };
 
 enum hsm_task_states {
@@ -372,7 +330,6 @@
 	AC_ERR_SYSTEM		= (1 << 6), /* system error */
 	AC_ERR_INVALID		= (1 << 7), /* invalid argument */
 	AC_ERR_OTHER		= (1 << 8), /* unknown */
-	AC_ERR_NODEV_HINT	= (1 << 9), /* polling device detection hint */
 };
 
 /* forward declarations */
@@ -380,7 +337,6 @@
 struct ata_port_operations;
 struct ata_port;
 struct ata_queued_cmd;
-struct GTM_buffer;
 
 /* typedefs */
 typedef void (*ata_qc_cb_t) (struct ata_queued_cmd *qc);
@@ -422,10 +378,6 @@
 	unsigned int		irq_flags;
 	unsigned long		port_flags;
 	unsigned long		_host_flags;
-<<<<<<< HEAD
-	unsigned long		_port_flags[ATA_MAX_PORTS];
-=======
->>>>>>> 0215ffb0
 	void __iomem		*mmio_base;
 	void			*private_data;
 
@@ -544,13 +496,6 @@
 	/* error history */
 	struct ata_ering	ering;
 	unsigned int		horkage;	/* List of broken features */
-<<<<<<< HEAD
-#ifdef CONFIG_ATA_ACPI
-	/* ACPI objects info */
-	acpi_handle		obj_handle;
-#endif
-=======
->>>>>>> 0215ffb0
 };
 
 /* Offset into struct ata_device.  Fields above it are maintained
@@ -636,11 +581,6 @@
 
 	pm_message_t		pm_mesg;
 	int			*pm_result;
-
-#ifdef CONFIG_ATA_ACPI
-	struct GTM_buffer	*gtm;
-	void			*gtm_object_area;
-#endif
 
 	void			*private_data;
 
@@ -761,8 +701,6 @@
 extern int sata_phy_resume(struct ata_port *ap, const unsigned long *param);
 extern int ata_std_prereset(struct ata_port *ap);
 extern int ata_std_softreset(struct ata_port *ap, unsigned int *classes);
-extern int sata_port_hardreset(struct ata_port *ap,
-			       const unsigned long *timing);
 extern int sata_std_hardreset(struct ata_port *ap, unsigned int *class);
 extern void ata_std_postreset(struct ata_port *ap, unsigned int *classes);
 extern void ata_port_disable(struct ata_port *);
@@ -831,11 +769,7 @@
 extern int ata_port_start (struct ata_port *ap);
 extern void ata_port_stop (struct ata_port *ap);
 extern void ata_host_stop (struct ata_host *host);
-<<<<<<< HEAD
-extern irqreturn_t ata_interrupt (int irq, void *dev_instance, struct pt_regs *regs);
-=======
 extern irqreturn_t ata_interrupt (int irq, void *dev_instance);
->>>>>>> 0215ffb0
 extern void ata_mmio_data_xfer(struct ata_device *adev, unsigned char *buf,
 			       unsigned int buflen, int write_data);
 extern void ata_pio_data_xfer(struct ata_device *adev, unsigned char *buf,
@@ -854,7 +788,6 @@
 			  unsigned int ofs, unsigned int len);
 extern void ata_id_c_string(const u16 *id, unsigned char *s,
 			    unsigned int ofs, unsigned int len);
-extern unsigned long ata_device_blacklisted(const struct ata_device *dev);
 extern void ata_bmdma_setup (struct ata_queued_cmd *qc);
 extern void ata_bmdma_start (struct ata_queued_cmd *qc);
 extern void ata_bmdma_stop(struct ata_queued_cmd *qc);
@@ -1148,7 +1081,7 @@
 
 static inline u8 ata_wait_idle(struct ata_port *ap)
 {
-	u8 status = ata_busy_wait(ap, ATA_BUSY | ATA_DRQ, 100000); /* 1000msec */
+	u8 status = ata_busy_wait(ap, ATA_BUSY | ATA_DRQ, 1000);
 
 	if (status & (ATA_BUSY | ATA_DRQ)) {
 		unsigned long l = ap->ioaddr.status_addr;
