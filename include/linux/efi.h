--- conflicted
+++ resolved
@@ -501,12 +501,6 @@
 extern void efi_gettimeofday (struct timespec *ts);
 extern void efi_enter_virtual_mode (void);	/* switch EFI to virtual mode, if possible */
 #ifdef CONFIG_X86
-<<<<<<< HEAD
-extern void efi_free_boot_services(void);
-#else
-static inline void efi_free_boot_services(void) {}
-#endif
-=======
 extern void efi_late_init(void);
 extern void efi_free_boot_services(void);
 #else
@@ -514,7 +508,6 @@
 static inline void efi_free_boot_services(void) {}
 #endif
 extern void __iomem *efi_lookup_mapped_addr(u64 phys_addr);
->>>>>>> 35681f62
 extern u64 efi_get_iobase (void);
 extern u32 efi_mem_type (unsigned long phys_addr);
 extern u64 efi_mem_attributes (unsigned long phys_addr);
