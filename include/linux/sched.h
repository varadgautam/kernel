#ifndef _LINUX_SCHED_H
#define _LINUX_SCHED_H

#include <uapi/linux/sched.h>

#include <linux/sched/prio.h>


struct sched_param {
	int sched_priority;
};

#include <asm/param.h>	/* for HZ */

#include <linux/capability.h>
#include <linux/threads.h>
#include <linux/kernel.h>
#include <linux/types.h>
#include <linux/timex.h>
#include <linux/jiffies.h>
#include <linux/plist.h>
#include <linux/rbtree.h>
#include <linux/thread_info.h>
#include <linux/cpumask.h>
#include <linux/errno.h>
#include <linux/nodemask.h>
#include <linux/mm_types.h>
#include <linux/preempt.h>

#include <asm/page.h>
#include <asm/ptrace.h>
#include <linux/cputime.h>

#include <linux/smp.h>
#include <linux/sem.h>
#include <linux/shm.h>
#include <linux/signal.h>
#include <linux/compiler.h>
#include <linux/completion.h>
#include <linux/pid.h>
#include <linux/percpu.h>
#include <linux/topology.h>
#include <linux/proportions.h>
#include <linux/seccomp.h>
#include <linux/rcupdate.h>
#include <linux/rculist.h>
#include <linux/rtmutex.h>

#include <linux/time.h>
#include <linux/param.h>
#include <linux/resource.h>
#include <linux/timer.h>
#include <linux/hrtimer.h>
#include <linux/task_io_accounting.h>
#include <linux/latencytop.h>
#include <linux/cred.h>
#include <linux/llist.h>
#include <linux/uidgid.h>
#include <linux/gfp.h>
#include <linux/magic.h>
#include <linux/cgroup-defs.h>

#include <asm/processor.h>

#define SCHED_ATTR_SIZE_VER0	48	/* sizeof first published struct */

/*
 * Extended scheduling parameters data structure.
 *
 * This is needed because the original struct sched_param can not be
 * altered without introducing ABI issues with legacy applications
 * (e.g., in sched_getparam()).
 *
 * However, the possibility of specifying more than just a priority for
 * the tasks may be useful for a wide variety of application fields, e.g.,
 * multimedia, streaming, automation and control, and many others.
 *
 * This variant (sched_attr) is meant at describing a so-called
 * sporadic time-constrained task. In such model a task is specified by:
 *  - the activation period or minimum instance inter-arrival time;
 *  - the maximum (or average, depending on the actual scheduling
 *    discipline) computation time of all instances, a.k.a. runtime;
 *  - the deadline (relative to the actual activation time) of each
 *    instance.
 * Very briefly, a periodic (sporadic) task asks for the execution of
 * some specific computation --which is typically called an instance--
 * (at most) every period. Moreover, each instance typically lasts no more
 * than the runtime and must be completed by time instant t equal to
 * the instance activation time + the deadline.
 *
 * This is reflected by the actual fields of the sched_attr structure:
 *
 *  @size		size of the structure, for fwd/bwd compat.
 *
 *  @sched_policy	task's scheduling policy
 *  @sched_flags	for customizing the scheduler behaviour
 *  @sched_nice		task's nice value      (SCHED_NORMAL/BATCH)
 *  @sched_priority	task's static priority (SCHED_FIFO/RR)
 *  @sched_deadline	representative of the task's deadline
 *  @sched_runtime	representative of the task's runtime
 *  @sched_period	representative of the task's period
 *
 * Given this task model, there are a multiplicity of scheduling algorithms
 * and policies, that can be used to ensure all the tasks will make their
 * timing constraints.
 *
 * As of now, the SCHED_DEADLINE policy (sched_dl scheduling class) is the
 * only user of this new interface. More information about the algorithm
 * available in the scheduling class file or in Documentation/.
 */
struct sched_attr {
	u32 size;

	u32 sched_policy;
	u64 sched_flags;

	/* SCHED_NORMAL, SCHED_BATCH */
	s32 sched_nice;

	/* SCHED_FIFO, SCHED_RR */
	u32 sched_priority;

	/* SCHED_DEADLINE */
	u64 sched_runtime;
	u64 sched_deadline;
	u64 sched_period;
};

struct futex_pi_state;
struct robust_list_head;
struct bio_list;
struct fs_struct;
struct perf_event_context;
struct blk_plug;
struct filename;
struct nameidata;

#define VMACACHE_BITS 2
#define VMACACHE_SIZE (1U << VMACACHE_BITS)
#define VMACACHE_MASK (VMACACHE_SIZE - 1)

/*
 * These are the constant used to fake the fixed-point load-average
 * counting. Some notes:
 *  - 11 bit fractions expand to 22 bits by the multiplies: this gives
 *    a load-average precision of 10 bits integer + 11 bits fractional
 *  - if you want to count load-averages more often, you need more
 *    precision, or rounding will get you. With 2-second counting freq,
 *    the EXP_n values would be 1981, 2034 and 2043 if still using only
 *    11 bit fractions.
 */
extern unsigned long avenrun[];		/* Load averages */
extern void get_avenrun(unsigned long *loads, unsigned long offset, int shift);

#define FSHIFT		11		/* nr of bits of precision */
#define FIXED_1		(1<<FSHIFT)	/* 1.0 as fixed-point */
#define LOAD_FREQ	(5*HZ+1)	/* 5 sec intervals */
#define EXP_1		1884		/* 1/exp(5sec/1min) as fixed-point */
#define EXP_5		2014		/* 1/exp(5sec/5min) */
#define EXP_15		2037		/* 1/exp(5sec/15min) */

#define CALC_LOAD(load,exp,n) \
	load *= exp; \
	load += n*(FIXED_1-exp); \
	load >>= FSHIFT;

extern unsigned long total_forks;
extern int nr_threads;
DECLARE_PER_CPU(unsigned long, process_counts);
extern int nr_processes(void);
extern unsigned long nr_running(void);
extern bool single_task_running(void);
extern unsigned long nr_iowait(void);
extern unsigned long nr_iowait_cpu(int cpu);
extern void get_iowait_load(unsigned long *nr_waiters, unsigned long *load);

extern void calc_global_load(unsigned long ticks);

#if defined(CONFIG_SMP) && defined(CONFIG_NO_HZ_COMMON)
extern void update_cpu_load_nohz(int active);
#else
static inline void update_cpu_load_nohz(int active) { }
#endif

extern unsigned long get_parent_ip(unsigned long addr);

extern void dump_cpu_task(int cpu);

struct seq_file;
struct cfs_rq;
struct task_group;
#ifdef CONFIG_SCHED_DEBUG
extern void proc_sched_show_task(struct task_struct *p, struct seq_file *m);
extern void proc_sched_set_task(struct task_struct *p);
#endif

/*
 * Task state bitmask. NOTE! These bits are also
 * encoded in fs/proc/array.c: get_task_state().
 *
 * We have two separate sets of flags: task->state
 * is about runnability, while task->exit_state are
 * about the task exiting. Confusing, but this way
 * modifying one set can't modify the other one by
 * mistake.
 */
#define TASK_RUNNING		0
#define TASK_INTERRUPTIBLE	1
#define TASK_UNINTERRUPTIBLE	2
#define __TASK_STOPPED		4
#define __TASK_TRACED		8
/* in tsk->exit_state */
#define EXIT_DEAD		16
#define EXIT_ZOMBIE		32
#define EXIT_TRACE		(EXIT_ZOMBIE | EXIT_DEAD)
/* in tsk->state again */
#define TASK_DEAD		64
#define TASK_WAKEKILL		128
#define TASK_WAKING		256
#define TASK_PARKED		512
#define TASK_NOLOAD		1024
#define TASK_STATE_MAX		2048

#define TASK_STATE_TO_CHAR_STR "RSDTtXZxKWPN"

extern char ___assert_task_state[1 - 2*!!(
		sizeof(TASK_STATE_TO_CHAR_STR)-1 != ilog2(TASK_STATE_MAX)+1)];

/* Convenience macros for the sake of set_task_state */
#define TASK_KILLABLE		(TASK_WAKEKILL | TASK_UNINTERRUPTIBLE)
#define TASK_STOPPED		(TASK_WAKEKILL | __TASK_STOPPED)
#define TASK_TRACED		(TASK_WAKEKILL | __TASK_TRACED)

#define TASK_IDLE		(TASK_UNINTERRUPTIBLE | TASK_NOLOAD)

/* Convenience macros for the sake of wake_up */
#define TASK_NORMAL		(TASK_INTERRUPTIBLE | TASK_UNINTERRUPTIBLE)
#define TASK_ALL		(TASK_NORMAL | __TASK_STOPPED | __TASK_TRACED)

/* get_task_state() */
#define TASK_REPORT		(TASK_RUNNING | TASK_INTERRUPTIBLE | \
				 TASK_UNINTERRUPTIBLE | __TASK_STOPPED | \
				 __TASK_TRACED | EXIT_ZOMBIE | EXIT_DEAD)

#define task_is_traced(task)	((task->state & __TASK_TRACED) != 0)
#define task_is_stopped(task)	((task->state & __TASK_STOPPED) != 0)
#define task_is_stopped_or_traced(task)	\
			((task->state & (__TASK_STOPPED | __TASK_TRACED)) != 0)
#define task_contributes_to_load(task)	\
				((task->state & TASK_UNINTERRUPTIBLE) != 0 && \
				 (task->flags & PF_FROZEN) == 0 && \
				 (task->state & TASK_NOLOAD) == 0)

#ifdef CONFIG_DEBUG_ATOMIC_SLEEP

#define __set_task_state(tsk, state_value)			\
	do {							\
		(tsk)->task_state_change = _THIS_IP_;		\
		(tsk)->state = (state_value);			\
	} while (0)
#define set_task_state(tsk, state_value)			\
	do {							\
		(tsk)->task_state_change = _THIS_IP_;		\
		smp_store_mb((tsk)->state, (state_value));		\
	} while (0)

/*
 * set_current_state() includes a barrier so that the write of current->state
 * is correctly serialised wrt the caller's subsequent test of whether to
 * actually sleep:
 *
 *	set_current_state(TASK_UNINTERRUPTIBLE);
 *	if (do_i_need_to_sleep())
 *		schedule();
 *
 * If the caller does not need such serialisation then use __set_current_state()
 */
#define __set_current_state(state_value)			\
	do {							\
		current->task_state_change = _THIS_IP_;		\
		current->state = (state_value);			\
	} while (0)
#define set_current_state(state_value)				\
	do {							\
		current->task_state_change = _THIS_IP_;		\
		smp_store_mb(current->state, (state_value));		\
	} while (0)

#else

#define __set_task_state(tsk, state_value)		\
	do { (tsk)->state = (state_value); } while (0)
#define set_task_state(tsk, state_value)		\
	smp_store_mb((tsk)->state, (state_value))

/*
 * set_current_state() includes a barrier so that the write of current->state
 * is correctly serialised wrt the caller's subsequent test of whether to
 * actually sleep:
 *
 *	set_current_state(TASK_UNINTERRUPTIBLE);
 *	if (do_i_need_to_sleep())
 *		schedule();
 *
 * If the caller does not need such serialisation then use __set_current_state()
 */
#define __set_current_state(state_value)		\
	do { current->state = (state_value); } while (0)
#define set_current_state(state_value)			\
	smp_store_mb(current->state, (state_value))

#endif

/* Task command name length */
#define TASK_COMM_LEN 16

#include <linux/spinlock.h>

/*
 * This serializes "schedule()" and also protects
 * the run-queue from deletions/modifications (but
 * _adding_ to the beginning of the run-queue has
 * a separate lock).
 */
extern rwlock_t tasklist_lock;
extern spinlock_t mmlist_lock;

struct task_struct;

#ifdef CONFIG_PROVE_RCU
extern int lockdep_tasklist_lock_is_held(void);
#endif /* #ifdef CONFIG_PROVE_RCU */

extern void sched_init(void);
extern void sched_init_smp(void);
extern asmlinkage void schedule_tail(struct task_struct *prev);
extern void init_idle(struct task_struct *idle, int cpu);
extern void init_idle_bootup_task(struct task_struct *idle);

extern cpumask_var_t cpu_isolated_map;

extern int runqueue_is_locked(int cpu);

#if defined(CONFIG_SMP) && defined(CONFIG_NO_HZ_COMMON)
extern void nohz_balance_enter_idle(int cpu);
extern void set_cpu_sd_state_idle(void);
extern int get_nohz_timer_target(void);
#else
static inline void nohz_balance_enter_idle(int cpu) { }
static inline void set_cpu_sd_state_idle(void) { }
#endif

/*
 * Only dump TASK_* tasks. (0 for all tasks)
 */
extern void show_state_filter(unsigned long state_filter);

static inline void show_state(void)
{
	show_state_filter(0);
}

extern void show_regs(struct pt_regs *);

/*
 * TASK is a pointer to the task whose backtrace we want to see (or NULL for current
 * task), SP is the stack pointer of the first frame that should be shown in the back
 * trace (or NULL if the entire call-chain of the task should be shown).
 */
extern void show_stack(struct task_struct *task, unsigned long *sp);

extern void cpu_init (void);
extern void trap_init(void);
extern void update_process_times(int user);
extern void scheduler_tick(void);

extern void sched_show_task(struct task_struct *p);

#ifdef CONFIG_LOCKUP_DETECTOR
extern void touch_softlockup_watchdog_sched(void);
extern void touch_softlockup_watchdog(void);
extern void touch_softlockup_watchdog_sync(void);
extern void touch_all_softlockup_watchdogs(void);
extern int proc_dowatchdog_thresh(struct ctl_table *table, int write,
				  void __user *buffer,
				  size_t *lenp, loff_t *ppos);
extern unsigned int  softlockup_panic;
extern unsigned int  hardlockup_panic;
void lockup_detector_init(void);
#else
static inline void touch_softlockup_watchdog_sched(void)
{
}
static inline void touch_softlockup_watchdog(void)
{
}
static inline void touch_softlockup_watchdog_sync(void)
{
}
static inline void touch_all_softlockup_watchdogs(void)
{
}
static inline void lockup_detector_init(void)
{
}
#endif

#ifdef CONFIG_DETECT_HUNG_TASK
void reset_hung_task_detector(void);
#else
static inline void reset_hung_task_detector(void)
{
}
#endif

/* Attach to any functions which should be ignored in wchan output. */
#define __sched		__attribute__((__section__(".sched.text")))

/* Linker adds these: start and end of __sched functions */
extern char __sched_text_start[], __sched_text_end[];

/* Is this address in the __sched functions? */
extern int in_sched_functions(unsigned long addr);

#define	MAX_SCHEDULE_TIMEOUT	LONG_MAX
extern signed long schedule_timeout(signed long timeout);
extern signed long schedule_timeout_interruptible(signed long timeout);
extern signed long schedule_timeout_killable(signed long timeout);
extern signed long schedule_timeout_uninterruptible(signed long timeout);
asmlinkage void schedule(void);
extern void schedule_preempt_disabled(void);

extern long io_schedule_timeout(long timeout);

static inline void io_schedule(void)
{
	io_schedule_timeout(MAX_SCHEDULE_TIMEOUT);
}

struct nsproxy;
struct user_namespace;

#ifdef CONFIG_MMU
extern void arch_pick_mmap_layout(struct mm_struct *mm);
extern unsigned long
arch_get_unmapped_area(struct file *, unsigned long, unsigned long,
		       unsigned long, unsigned long);
extern unsigned long
arch_get_unmapped_area_topdown(struct file *filp, unsigned long addr,
			  unsigned long len, unsigned long pgoff,
			  unsigned long flags);
#else
static inline void arch_pick_mmap_layout(struct mm_struct *mm) {}
#endif

#define SUID_DUMP_DISABLE	0	/* No setuid dumping */
#define SUID_DUMP_USER		1	/* Dump as user of process */
#define SUID_DUMP_ROOT		2	/* Dump as root */

/* mm flags */

/* for SUID_DUMP_* above */
#define MMF_DUMPABLE_BITS 2
#define MMF_DUMPABLE_MASK ((1 << MMF_DUMPABLE_BITS) - 1)

extern void set_dumpable(struct mm_struct *mm, int value);
/*
 * This returns the actual value of the suid_dumpable flag. For things
 * that are using this for checking for privilege transitions, it must
 * test against SUID_DUMP_USER rather than treating it as a boolean
 * value.
 */
static inline int __get_dumpable(unsigned long mm_flags)
{
	return mm_flags & MMF_DUMPABLE_MASK;
}

static inline int get_dumpable(struct mm_struct *mm)
{
	return __get_dumpable(mm->flags);
}

/* coredump filter bits */
#define MMF_DUMP_ANON_PRIVATE	2
#define MMF_DUMP_ANON_SHARED	3
#define MMF_DUMP_MAPPED_PRIVATE	4
#define MMF_DUMP_MAPPED_SHARED	5
#define MMF_DUMP_ELF_HEADERS	6
#define MMF_DUMP_HUGETLB_PRIVATE 7
#define MMF_DUMP_HUGETLB_SHARED  8
#define MMF_DUMP_DAX_PRIVATE	9
#define MMF_DUMP_DAX_SHARED	10

#define MMF_DUMP_FILTER_SHIFT	MMF_DUMPABLE_BITS
#define MMF_DUMP_FILTER_BITS	9
#define MMF_DUMP_FILTER_MASK \
	(((1 << MMF_DUMP_FILTER_BITS) - 1) << MMF_DUMP_FILTER_SHIFT)
#define MMF_DUMP_FILTER_DEFAULT \
	((1 << MMF_DUMP_ANON_PRIVATE) |	(1 << MMF_DUMP_ANON_SHARED) |\
	 (1 << MMF_DUMP_HUGETLB_PRIVATE) | MMF_DUMP_MASK_DEFAULT_ELF)

#ifdef CONFIG_CORE_DUMP_DEFAULT_ELF_HEADERS
# define MMF_DUMP_MASK_DEFAULT_ELF	(1 << MMF_DUMP_ELF_HEADERS)
#else
# define MMF_DUMP_MASK_DEFAULT_ELF	0
#endif
					/* leave room for more dump flags */
#define MMF_VM_MERGEABLE	16	/* KSM may merge identical pages */
#define MMF_VM_HUGEPAGE		17	/* set when VM_HUGEPAGE is set on vma */
#define MMF_EXE_FILE_CHANGED	18	/* see prctl_set_mm_exe_file() */

#define MMF_HAS_UPROBES		19	/* has uprobes */
#define MMF_RECALC_UPROBES	20	/* MMF_HAS_UPROBES can be wrong */

#define MMF_INIT_MASK		(MMF_DUMPABLE_MASK | MMF_DUMP_FILTER_MASK)

struct sighand_struct {
	atomic_t		count;
	struct k_sigaction	action[_NSIG];
	spinlock_t		siglock;
	wait_queue_head_t	signalfd_wqh;
};

struct pacct_struct {
	int			ac_flag;
	long			ac_exitcode;
	unsigned long		ac_mem;
	cputime_t		ac_utime, ac_stime;
	unsigned long		ac_minflt, ac_majflt;
};

struct cpu_itimer {
	cputime_t expires;
	cputime_t incr;
	u32 error;
	u32 incr_error;
};

/**
 * struct prev_cputime - snaphsot of system and user cputime
 * @utime: time spent in user mode
 * @stime: time spent in system mode
 * @lock: protects the above two fields
 *
 * Stores previous user/system time values such that we can guarantee
 * monotonicity.
 */
struct prev_cputime {
#ifndef CONFIG_VIRT_CPU_ACCOUNTING_NATIVE
	cputime_t utime;
	cputime_t stime;
	raw_spinlock_t lock;
#endif
};

static inline void prev_cputime_init(struct prev_cputime *prev)
{
#ifndef CONFIG_VIRT_CPU_ACCOUNTING_NATIVE
	prev->utime = prev->stime = 0;
	raw_spin_lock_init(&prev->lock);
#endif
}

/**
 * struct task_cputime - collected CPU time counts
 * @utime:		time spent in user mode, in &cputime_t units
 * @stime:		time spent in kernel mode, in &cputime_t units
 * @sum_exec_runtime:	total time spent on the CPU, in nanoseconds
 *
 * This structure groups together three kinds of CPU time that are tracked for
 * threads and thread groups.  Most things considering CPU time want to group
 * these counts together and treat all three of them in parallel.
 */
struct task_cputime {
	cputime_t utime;
	cputime_t stime;
	unsigned long long sum_exec_runtime;
};

/* Alternate field names when used to cache expirations. */
#define virt_exp	utime
#define prof_exp	stime
#define sched_exp	sum_exec_runtime

#define INIT_CPUTIME	\
	(struct task_cputime) {					\
		.utime = 0,					\
		.stime = 0,					\
		.sum_exec_runtime = 0,				\
	}

/*
 * This is the atomic variant of task_cputime, which can be used for
 * storing and updating task_cputime statistics without locking.
 */
struct task_cputime_atomic {
	atomic64_t utime;
	atomic64_t stime;
	atomic64_t sum_exec_runtime;
};

#define INIT_CPUTIME_ATOMIC \
	(struct task_cputime_atomic) {				\
		.utime = ATOMIC64_INIT(0),			\
		.stime = ATOMIC64_INIT(0),			\
		.sum_exec_runtime = ATOMIC64_INIT(0),		\
	}

#define PREEMPT_DISABLED	(PREEMPT_DISABLE_OFFSET + PREEMPT_ENABLED)

/*
 * Disable preemption until the scheduler is running -- use an unconditional
 * value so that it also works on !PREEMPT_COUNT kernels.
 *
 * Reset by start_kernel()->sched_init()->init_idle()->init_idle_preempt_count().
 */
#define INIT_PREEMPT_COUNT	PREEMPT_OFFSET

/*
 * Initial preempt_count value; reflects the preempt_count schedule invariant
 * which states that during context switches:
 *
 *    preempt_count() == 2*PREEMPT_DISABLE_OFFSET
 *
 * Note: PREEMPT_DISABLE_OFFSET is 0 for !PREEMPT_COUNT kernels.
 * Note: See finish_task_switch().
 */
#define FORK_PREEMPT_COUNT	(2*PREEMPT_DISABLE_OFFSET + PREEMPT_ENABLED)

/**
 * struct thread_group_cputimer - thread group interval timer counts
 * @cputime_atomic:	atomic thread group interval timers.
 * @running:		true when there are timers running and
 *			@cputime_atomic receives updates.
 * @checking_timer:	true when a thread in the group is in the
 *			process of checking for thread group timers.
 *
 * This structure contains the version of task_cputime, above, that is
 * used for thread group CPU timer calculations.
 */
struct thread_group_cputimer {
	struct task_cputime_atomic cputime_atomic;
	bool running;
	bool checking_timer;
};

#include <linux/rwsem.h>
struct autogroup;

/*
 * NOTE! "signal_struct" does not have its own
 * locking, because a shared signal_struct always
 * implies a shared sighand_struct, so locking
 * sighand_struct is always a proper superset of
 * the locking of signal_struct.
 */
struct signal_struct {
	atomic_t		sigcnt;
	atomic_t		live;
	int			nr_threads;
	struct list_head	thread_head;

	wait_queue_head_t	wait_chldexit;	/* for wait4() */

	/* current thread group signal load-balancing target: */
	struct task_struct	*curr_target;

	/* shared signal handling: */
	struct sigpending	shared_pending;

	/* thread group exit support */
	int			group_exit_code;
	/* overloaded:
	 * - notify group_exit_task when ->count is equal to notify_count
	 * - everyone except group_exit_task is stopped during signal delivery
	 *   of fatal signals, group_exit_task processes the signal.
	 */
	int			notify_count;
	struct task_struct	*group_exit_task;

	/* thread group stop support, overloads group_exit_code too */
	int			group_stop_count;
	unsigned int		flags; /* see SIGNAL_* flags below */

	/*
	 * PR_SET_CHILD_SUBREAPER marks a process, like a service
	 * manager, to re-parent orphan (double-forking) child processes
	 * to this process instead of 'init'. The service manager is
	 * able to receive SIGCHLD signals and is able to investigate
	 * the process until it calls wait(). All children of this
	 * process will inherit a flag if they should look for a
	 * child_subreaper process at exit.
	 */
	unsigned int		is_child_subreaper:1;
	unsigned int		has_child_subreaper:1;

	/* POSIX.1b Interval Timers */
	int			posix_timer_id;
	struct list_head	posix_timers;

	/* ITIMER_REAL timer for the process */
	struct hrtimer real_timer;
	struct pid *leader_pid;
	ktime_t it_real_incr;

	/*
	 * ITIMER_PROF and ITIMER_VIRTUAL timers for the process, we use
	 * CPUCLOCK_PROF and CPUCLOCK_VIRT for indexing array as these
	 * values are defined to 0 and 1 respectively
	 */
	struct cpu_itimer it[2];

	/*
	 * Thread group totals for process CPU timers.
	 * See thread_group_cputimer(), et al, for details.
	 */
	struct thread_group_cputimer cputimer;

	/* Earliest-expiration cache. */
	struct task_cputime cputime_expires;

	struct list_head cpu_timers[3];

	struct pid *tty_old_pgrp;

	/* boolean value for session group leader */
	int leader;

	struct tty_struct *tty; /* NULL if no tty */

#ifdef CONFIG_SCHED_AUTOGROUP
	struct autogroup *autogroup;
#endif
	/*
	 * Cumulative resource counters for dead threads in the group,
	 * and for reaped dead child processes forked by this group.
	 * Live threads maintain their own counters and add to these
	 * in __exit_signal, except for the group leader.
	 */
	seqlock_t stats_lock;
	cputime_t utime, stime, cutime, cstime;
	cputime_t gtime;
	cputime_t cgtime;
	struct prev_cputime prev_cputime;
	unsigned long nvcsw, nivcsw, cnvcsw, cnivcsw;
	unsigned long min_flt, maj_flt, cmin_flt, cmaj_flt;
	unsigned long inblock, oublock, cinblock, coublock;
	unsigned long maxrss, cmaxrss;
	struct task_io_accounting ioac;

	/*
	 * Cumulative ns of schedule CPU time fo dead threads in the
	 * group, not including a zombie group leader, (This only differs
	 * from jiffies_to_ns(utime + stime) if sched_clock uses something
	 * other than jiffies.)
	 */
	unsigned long long sum_sched_runtime;

	/*
	 * We don't bother to synchronize most readers of this at all,
	 * because there is no reader checking a limit that actually needs
	 * to get both rlim_cur and rlim_max atomically, and either one
	 * alone is a single word that can safely be read normally.
	 * getrlimit/setrlimit use task_lock(current->group_leader) to
	 * protect this instead of the siglock, because they really
	 * have no need to disable irqs.
	 */
	struct rlimit rlim[RLIM_NLIMITS];

#ifdef CONFIG_BSD_PROCESS_ACCT
	struct pacct_struct pacct;	/* per-process accounting information */
#endif
#ifdef CONFIG_TASKSTATS
	struct taskstats *stats;
#endif
#ifdef CONFIG_AUDIT
	unsigned audit_tty;
	unsigned audit_tty_log_passwd;
	struct tty_audit_buf *tty_audit_buf;
#endif

	oom_flags_t oom_flags;
	short oom_score_adj;		/* OOM kill score adjustment */
	short oom_score_adj_min;	/* OOM kill score adjustment min value.
					 * Only settable by CAP_SYS_RESOURCE. */

	struct mutex cred_guard_mutex;	/* guard against foreign influences on
					 * credential calculations
					 * (notably. ptrace) */
};

/*
 * Bits in flags field of signal_struct.
 */
#define SIGNAL_STOP_STOPPED	0x00000001 /* job control stop in effect */
#define SIGNAL_STOP_CONTINUED	0x00000002 /* SIGCONT since WCONTINUED reap */
#define SIGNAL_GROUP_EXIT	0x00000004 /* group exit in progress */
#define SIGNAL_GROUP_COREDUMP	0x00000008 /* coredump in progress */
/*
 * Pending notifications to parent.
 */
#define SIGNAL_CLD_STOPPED	0x00000010
#define SIGNAL_CLD_CONTINUED	0x00000020
#define SIGNAL_CLD_MASK		(SIGNAL_CLD_STOPPED|SIGNAL_CLD_CONTINUED)

#define SIGNAL_UNKILLABLE	0x00000040 /* for init: ignore fatal signals */

/* If true, all threads except ->group_exit_task have pending SIGKILL */
static inline int signal_group_exit(const struct signal_struct *sig)
{
	return	(sig->flags & SIGNAL_GROUP_EXIT) ||
		(sig->group_exit_task != NULL);
}

/*
 * Some day this will be a full-fledged user tracking system..
 */
struct user_struct {
	atomic_t __count;	/* reference count */
	atomic_t processes;	/* How many processes does this user have? */
	atomic_t sigpending;	/* How many pending signals does this user have? */
#ifdef CONFIG_INOTIFY_USER
	atomic_t inotify_watches; /* How many inotify watches does this user have? */
	atomic_t inotify_devs;	/* How many inotify devs does this user have opened? */
#endif
#ifdef CONFIG_FANOTIFY
	atomic_t fanotify_listeners;
#endif
#ifdef CONFIG_EPOLL
	atomic_long_t epoll_watches; /* The number of file descriptors currently watched */
#endif
#ifdef CONFIG_POSIX_MQUEUE
	/* protected by mq_lock	*/
	unsigned long mq_bytes;	/* How many bytes can be allocated to mqueue? */
#endif
	unsigned long locked_shm; /* How many pages of mlocked shm ? */
	unsigned long unix_inflight;	/* How many files in flight in unix sockets */
<<<<<<< HEAD
=======
	atomic_long_t pipe_bufs;  /* how many pages are allocated in pipe buffers */
>>>>>>> 05ec7de7

#ifdef CONFIG_KEYS
	struct key *uid_keyring;	/* UID specific keyring */
	struct key *session_keyring;	/* UID's default session keyring */
#endif

	/* Hash table maintenance information */
	struct hlist_node uidhash_node;
	kuid_t uid;

#if defined(CONFIG_PERF_EVENTS) || defined(CONFIG_BPF_SYSCALL)
	atomic_long_t locked_vm;
#endif
};

extern int uids_sysfs_init(void);

extern struct user_struct *find_user(kuid_t);

extern struct user_struct root_user;
#define INIT_USER (&root_user)


struct backing_dev_info;
struct reclaim_state;

#ifdef CONFIG_SCHED_INFO
struct sched_info {
	/* cumulative counters */
	unsigned long pcount;	      /* # of times run on this cpu */
	unsigned long long run_delay; /* time spent waiting on a runqueue */

	/* timestamps */
	unsigned long long last_arrival,/* when we last ran on a cpu */
			   last_queued;	/* when we were last queued to run */
};
#endif /* CONFIG_SCHED_INFO */

#ifdef CONFIG_TASK_DELAY_ACCT
struct task_delay_info {
	spinlock_t	lock;
	unsigned int	flags;	/* Private per-task flags */

	/* For each stat XXX, add following, aligned appropriately
	 *
	 * struct timespec XXX_start, XXX_end;
	 * u64 XXX_delay;
	 * u32 XXX_count;
	 *
	 * Atomicity of updates to XXX_delay, XXX_count protected by
	 * single lock above (split into XXX_lock if contention is an issue).
	 */

	/*
	 * XXX_count is incremented on every XXX operation, the delay
	 * associated with the operation is added to XXX_delay.
	 * XXX_delay contains the accumulated delay time in nanoseconds.
	 */
	u64 blkio_start;	/* Shared by blkio, swapin */
	u64 blkio_delay;	/* wait for sync block io completion */
	u64 swapin_delay;	/* wait for swapin block io completion */
	u32 blkio_count;	/* total count of the number of sync block */
				/* io operations performed */
	u32 swapin_count;	/* total count of the number of swapin block */
				/* io operations performed */

	u64 freepages_start;
	u64 freepages_delay;	/* wait for memory reclaim */
	u32 freepages_count;	/* total count of memory reclaim */
};
#endif	/* CONFIG_TASK_DELAY_ACCT */

static inline int sched_info_on(void)
{
#ifdef CONFIG_SCHEDSTATS
	return 1;
#elif defined(CONFIG_TASK_DELAY_ACCT)
	extern int delayacct_on;
	return delayacct_on;
#else
	return 0;
#endif
}

enum cpu_idle_type {
	CPU_IDLE,
	CPU_NOT_IDLE,
	CPU_NEWLY_IDLE,
	CPU_MAX_IDLE_TYPES
};

/*
 * Increase resolution of cpu_capacity calculations
 */
#define SCHED_CAPACITY_SHIFT	10
#define SCHED_CAPACITY_SCALE	(1L << SCHED_CAPACITY_SHIFT)

/*
 * Wake-queues are lists of tasks with a pending wakeup, whose
 * callers have already marked the task as woken internally,
 * and can thus carry on. A common use case is being able to
 * do the wakeups once the corresponding user lock as been
 * released.
 *
 * We hold reference to each task in the list across the wakeup,
 * thus guaranteeing that the memory is still valid by the time
 * the actual wakeups are performed in wake_up_q().
 *
 * One per task suffices, because there's never a need for a task to be
 * in two wake queues simultaneously; it is forbidden to abandon a task
 * in a wake queue (a call to wake_up_q() _must_ follow), so if a task is
 * already in a wake queue, the wakeup will happen soon and the second
 * waker can just skip it.
 *
 * The WAKE_Q macro declares and initializes the list head.
 * wake_up_q() does NOT reinitialize the list; it's expected to be
 * called near the end of a function, where the fact that the queue is
 * not used again will be easy to see by inspection.
 *
 * Note that this can cause spurious wakeups. schedule() callers
 * must ensure the call is done inside a loop, confirming that the
 * wakeup condition has in fact occurred.
 */
struct wake_q_node {
	struct wake_q_node *next;
};

struct wake_q_head {
	struct wake_q_node *first;
	struct wake_q_node **lastp;
};

#define WAKE_Q_TAIL ((struct wake_q_node *) 0x01)

#define WAKE_Q(name)					\
	struct wake_q_head name = { WAKE_Q_TAIL, &name.first }

extern void wake_q_add(struct wake_q_head *head,
		       struct task_struct *task);
extern void wake_up_q(struct wake_q_head *head);

/*
 * sched-domains (multiprocessor balancing) declarations:
 */
#ifdef CONFIG_SMP
#define SD_LOAD_BALANCE		0x0001	/* Do load balancing on this domain. */
#define SD_BALANCE_NEWIDLE	0x0002	/* Balance when about to become idle */
#define SD_BALANCE_EXEC		0x0004	/* Balance on exec */
#define SD_BALANCE_FORK		0x0008	/* Balance on fork, clone */
#define SD_BALANCE_WAKE		0x0010  /* Balance on wakeup */
#define SD_WAKE_AFFINE		0x0020	/* Wake task to waking CPU */
#define SD_SHARE_CPUCAPACITY	0x0080	/* Domain members share cpu power */
#define SD_SHARE_POWERDOMAIN	0x0100	/* Domain members share power domain */
#define SD_SHARE_PKG_RESOURCES	0x0200	/* Domain members share cpu pkg resources */
#define SD_SERIALIZE		0x0400	/* Only a single load balancing instance */
#define SD_ASYM_PACKING		0x0800  /* Place busy groups earlier in the domain */
#define SD_PREFER_SIBLING	0x1000	/* Prefer to place tasks in a sibling domain */
#define SD_OVERLAP		0x2000	/* sched_domains of this level overlap */
#define SD_NUMA			0x4000	/* cross-node balancing */

#ifdef CONFIG_SCHED_SMT
static inline int cpu_smt_flags(void)
{
	return SD_SHARE_CPUCAPACITY | SD_SHARE_PKG_RESOURCES;
}
#endif

#ifdef CONFIG_SCHED_MC
static inline int cpu_core_flags(void)
{
	return SD_SHARE_PKG_RESOURCES;
}
#endif

#ifdef CONFIG_NUMA
static inline int cpu_numa_flags(void)
{
	return SD_NUMA;
}
#endif

struct sched_domain_attr {
	int relax_domain_level;
};

#define SD_ATTR_INIT	(struct sched_domain_attr) {	\
	.relax_domain_level = -1,			\
}

extern int sched_domain_level_max;

struct sched_group;

struct sched_domain {
	/* These fields must be setup */
	struct sched_domain *parent;	/* top domain must be null terminated */
	struct sched_domain *child;	/* bottom domain must be null terminated */
	struct sched_group *groups;	/* the balancing groups of the domain */
	unsigned long min_interval;	/* Minimum balance interval ms */
	unsigned long max_interval;	/* Maximum balance interval ms */
	unsigned int busy_factor;	/* less balancing by factor if busy */
	unsigned int imbalance_pct;	/* No balance until over watermark */
	unsigned int cache_nice_tries;	/* Leave cache hot tasks for # tries */
	unsigned int busy_idx;
	unsigned int idle_idx;
	unsigned int newidle_idx;
	unsigned int wake_idx;
	unsigned int forkexec_idx;
	unsigned int smt_gain;

	int nohz_idle;			/* NOHZ IDLE status */
	int flags;			/* See SD_* */
	int level;

	/* Runtime fields. */
	unsigned long last_balance;	/* init to jiffies. units in jiffies */
	unsigned int balance_interval;	/* initialise to 1. units in ms. */
	unsigned int nr_balance_failed; /* initialise to 0 */

	/* idle_balance() stats */
	u64 max_newidle_lb_cost;
	unsigned long next_decay_max_lb_cost;

#ifdef CONFIG_SCHEDSTATS
	/* load_balance() stats */
	unsigned int lb_count[CPU_MAX_IDLE_TYPES];
	unsigned int lb_failed[CPU_MAX_IDLE_TYPES];
	unsigned int lb_balanced[CPU_MAX_IDLE_TYPES];
	unsigned int lb_imbalance[CPU_MAX_IDLE_TYPES];
	unsigned int lb_gained[CPU_MAX_IDLE_TYPES];
	unsigned int lb_hot_gained[CPU_MAX_IDLE_TYPES];
	unsigned int lb_nobusyg[CPU_MAX_IDLE_TYPES];
	unsigned int lb_nobusyq[CPU_MAX_IDLE_TYPES];

	/* Active load balancing */
	unsigned int alb_count;
	unsigned int alb_failed;
	unsigned int alb_pushed;

	/* SD_BALANCE_EXEC stats */
	unsigned int sbe_count;
	unsigned int sbe_balanced;
	unsigned int sbe_pushed;

	/* SD_BALANCE_FORK stats */
	unsigned int sbf_count;
	unsigned int sbf_balanced;
	unsigned int sbf_pushed;

	/* try_to_wake_up() stats */
	unsigned int ttwu_wake_remote;
	unsigned int ttwu_move_affine;
	unsigned int ttwu_move_balance;
#endif
#ifdef CONFIG_SCHED_DEBUG
	char *name;
#endif
	union {
		void *private;		/* used during construction */
		struct rcu_head rcu;	/* used during destruction */
	};

	unsigned int span_weight;
	/*
	 * Span of all CPUs in this domain.
	 *
	 * NOTE: this field is variable length. (Allocated dynamically
	 * by attaching extra space to the end of the structure,
	 * depending on how many CPUs the kernel has booted up with)
	 */
	unsigned long span[0];
};

static inline struct cpumask *sched_domain_span(struct sched_domain *sd)
{
	return to_cpumask(sd->span);
}

extern void partition_sched_domains(int ndoms_new, cpumask_var_t doms_new[],
				    struct sched_domain_attr *dattr_new);

/* Allocate an array of sched domains, for partition_sched_domains(). */
cpumask_var_t *alloc_sched_domains(unsigned int ndoms);
void free_sched_domains(cpumask_var_t doms[], unsigned int ndoms);

bool cpus_share_cache(int this_cpu, int that_cpu);

typedef const struct cpumask *(*sched_domain_mask_f)(int cpu);
typedef int (*sched_domain_flags_f)(void);

#define SDTL_OVERLAP	0x01

struct sd_data {
	struct sched_domain **__percpu sd;
	struct sched_group **__percpu sg;
	struct sched_group_capacity **__percpu sgc;
};

struct sched_domain_topology_level {
	sched_domain_mask_f mask;
	sched_domain_flags_f sd_flags;
	int		    flags;
	int		    numa_level;
	struct sd_data      data;
#ifdef CONFIG_SCHED_DEBUG
	char                *name;
#endif
};

extern void set_sched_topology(struct sched_domain_topology_level *tl);
extern void wake_up_if_idle(int cpu);

#ifdef CONFIG_SCHED_DEBUG
# define SD_INIT_NAME(type)		.name = #type
#else
# define SD_INIT_NAME(type)
#endif

#else /* CONFIG_SMP */

struct sched_domain_attr;

static inline void
partition_sched_domains(int ndoms_new, cpumask_var_t doms_new[],
			struct sched_domain_attr *dattr_new)
{
}

static inline bool cpus_share_cache(int this_cpu, int that_cpu)
{
	return true;
}

#endif	/* !CONFIG_SMP */


struct io_context;			/* See blkdev.h */


#ifdef ARCH_HAS_PREFETCH_SWITCH_STACK
extern void prefetch_stack(struct task_struct *t);
#else
static inline void prefetch_stack(struct task_struct *t) { }
#endif

struct audit_context;		/* See audit.c */
struct mempolicy;
struct pipe_inode_info;
struct uts_namespace;

struct load_weight {
	unsigned long weight;
	u32 inv_weight;
};

/*
 * The load_avg/util_avg accumulates an infinite geometric series.
 * 1) load_avg factors frequency scaling into the amount of time that a
 * sched_entity is runnable on a rq into its weight. For cfs_rq, it is the
 * aggregated such weights of all runnable and blocked sched_entities.
 * 2) util_avg factors frequency and cpu scaling into the amount of time
 * that a sched_entity is running on a CPU, in the range [0..SCHED_LOAD_SCALE].
 * For cfs_rq, it is the aggregated such times of all runnable and
 * blocked sched_entities.
 * The 64 bit load_sum can:
 * 1) for cfs_rq, afford 4353082796 (=2^64/47742/88761) entities with
 * the highest weight (=88761) always runnable, we should not overflow
 * 2) for entity, support any load.weight always runnable
 */
struct sched_avg {
	u64 last_update_time, load_sum;
	u32 util_sum, period_contrib;
	unsigned long load_avg, util_avg;
};

#ifdef CONFIG_SCHEDSTATS
struct sched_statistics {
	u64			wait_start;
	u64			wait_max;
	u64			wait_count;
	u64			wait_sum;
	u64			iowait_count;
	u64			iowait_sum;

	u64			sleep_start;
	u64			sleep_max;
	s64			sum_sleep_runtime;

	u64			block_start;
	u64			block_max;
	u64			exec_max;
	u64			slice_max;

	u64			nr_migrations_cold;
	u64			nr_failed_migrations_affine;
	u64			nr_failed_migrations_running;
	u64			nr_failed_migrations_hot;
	u64			nr_forced_migrations;

	u64			nr_wakeups;
	u64			nr_wakeups_sync;
	u64			nr_wakeups_migrate;
	u64			nr_wakeups_local;
	u64			nr_wakeups_remote;
	u64			nr_wakeups_affine;
	u64			nr_wakeups_affine_attempts;
	u64			nr_wakeups_passive;
	u64			nr_wakeups_idle;
};
#endif

struct sched_entity {
	struct load_weight	load;		/* for load-balancing */
	struct rb_node		run_node;
	struct list_head	group_node;
	unsigned int		on_rq;

	u64			exec_start;
	u64			sum_exec_runtime;
	u64			vruntime;
	u64			prev_sum_exec_runtime;

	u64			nr_migrations;

#ifdef CONFIG_SCHEDSTATS
	struct sched_statistics statistics;
#endif

#ifdef CONFIG_FAIR_GROUP_SCHED
	int			depth;
	struct sched_entity	*parent;
	/* rq on which this entity is (to be) queued: */
	struct cfs_rq		*cfs_rq;
	/* rq "owned" by this entity/group: */
	struct cfs_rq		*my_q;
#endif

#ifdef CONFIG_SMP
	/*
	 * Per entity load average tracking.
	 *
	 * Put into separate cache line so it does not
	 * collide with read-mostly values above.
	 */
	struct sched_avg	avg ____cacheline_aligned_in_smp;
#endif
};

struct sched_rt_entity {
	struct list_head run_list;
	unsigned long timeout;
	unsigned long watchdog_stamp;
	unsigned int time_slice;

	struct sched_rt_entity *back;
#ifdef CONFIG_RT_GROUP_SCHED
	struct sched_rt_entity	*parent;
	/* rq on which this entity is (to be) queued: */
	struct rt_rq		*rt_rq;
	/* rq "owned" by this entity/group: */
	struct rt_rq		*my_q;
#endif
};

struct sched_dl_entity {
	struct rb_node	rb_node;

	/*
	 * Original scheduling parameters. Copied here from sched_attr
	 * during sched_setattr(), they will remain the same until
	 * the next sched_setattr().
	 */
	u64 dl_runtime;		/* maximum runtime for each instance	*/
	u64 dl_deadline;	/* relative deadline of each instance	*/
	u64 dl_period;		/* separation of two instances (period) */
	u64 dl_bw;		/* dl_runtime / dl_deadline		*/

	/*
	 * Actual scheduling parameters. Initialized with the values above,
	 * they are continously updated during task execution. Note that
	 * the remaining runtime could be < 0 in case we are in overrun.
	 */
	s64 runtime;		/* remaining runtime for this instance	*/
	u64 deadline;		/* absolute deadline for this instance	*/
	unsigned int flags;	/* specifying the scheduler behaviour	*/

	/*
	 * Some bool flags:
	 *
	 * @dl_throttled tells if we exhausted the runtime. If so, the
	 * task has to wait for a replenishment to be performed at the
	 * next firing of dl_timer.
	 *
	 * @dl_new tells if a new instance arrived. If so we must
	 * start executing it with full runtime and reset its absolute
	 * deadline;
	 *
	 * @dl_boosted tells if we are boosted due to DI. If so we are
	 * outside bandwidth enforcement mechanism (but only until we
	 * exit the critical section);
	 *
	 * @dl_yielded tells if task gave up the cpu before consuming
	 * all its available runtime during the last job.
	 */
	int dl_throttled, dl_new, dl_boosted, dl_yielded;

	/*
	 * Bandwidth enforcement timer. Each -deadline task has its
	 * own bandwidth to be enforced, thus we need one timer per task.
	 */
	struct hrtimer dl_timer;
};

union rcu_special {
	struct {
		u8 blocked;
		u8 need_qs;
		u8 exp_need_qs;
		u8 pad;	/* Otherwise the compiler can store garbage here. */
	} b; /* Bits. */
	u32 s; /* Set of bits. */
};
struct rcu_node;

enum perf_event_task_context {
	perf_invalid_context = -1,
	perf_hw_context = 0,
	perf_sw_context,
	perf_nr_task_contexts,
};

/* Track pages that require TLB flushes */
struct tlbflush_unmap_batch {
	/*
	 * Each bit set is a CPU that potentially has a TLB entry for one of
	 * the PFNs being flushed. See set_tlb_ubc_flush_pending().
	 */
	struct cpumask cpumask;

	/* True if any bit in cpumask is set */
	bool flush_required;

	/*
	 * If true then the PTE was dirty when unmapped. The entry must be
	 * flushed before IO is initiated or a stale TLB entry potentially
	 * allows an update without redirtying the page.
	 */
	bool writable;
};

struct task_struct {
	volatile long state;	/* -1 unrunnable, 0 runnable, >0 stopped */
	void *stack;
	atomic_t usage;
	unsigned int flags;	/* per process flags, defined below */
	unsigned int ptrace;

#ifdef CONFIG_SMP
	struct llist_node wake_entry;
	int on_cpu;
	unsigned int wakee_flips;
	unsigned long wakee_flip_decay_ts;
	struct task_struct *last_wakee;

	int wake_cpu;
#endif
	int on_rq;

	int prio, static_prio, normal_prio;
	unsigned int rt_priority;
	const struct sched_class *sched_class;
	struct sched_entity se;
	struct sched_rt_entity rt;
#ifdef CONFIG_CGROUP_SCHED
	struct task_group *sched_task_group;
#endif
	struct sched_dl_entity dl;

#ifdef CONFIG_PREEMPT_NOTIFIERS
	/* list of struct preempt_notifier: */
	struct hlist_head preempt_notifiers;
#endif

#ifdef CONFIG_BLK_DEV_IO_TRACE
	unsigned int btrace_seq;
#endif

	unsigned int policy;
	int nr_cpus_allowed;
	cpumask_t cpus_allowed;

#ifdef CONFIG_PREEMPT_RCU
	int rcu_read_lock_nesting;
	union rcu_special rcu_read_unlock_special;
	struct list_head rcu_node_entry;
	struct rcu_node *rcu_blocked_node;
#endif /* #ifdef CONFIG_PREEMPT_RCU */
#ifdef CONFIG_TASKS_RCU
	unsigned long rcu_tasks_nvcsw;
	bool rcu_tasks_holdout;
	struct list_head rcu_tasks_holdout_list;
	int rcu_tasks_idle_cpu;
#endif /* #ifdef CONFIG_TASKS_RCU */

#ifdef CONFIG_SCHED_INFO
	struct sched_info sched_info;
#endif

	struct list_head tasks;
#ifdef CONFIG_SMP
	struct plist_node pushable_tasks;
	struct rb_node pushable_dl_tasks;
#endif

	struct mm_struct *mm, *active_mm;
	/* per-thread vma caching */
	u32 vmacache_seqnum;
	struct vm_area_struct *vmacache[VMACACHE_SIZE];
#if defined(SPLIT_RSS_COUNTING)
	struct task_rss_stat	rss_stat;
#endif
/* task state */
	int exit_state;
	int exit_code, exit_signal;
	int pdeath_signal;  /*  The signal sent when the parent dies  */
	unsigned long jobctl;	/* JOBCTL_*, siglock protected */

	/* Used for emulating ABI behavior of previous Linux versions */
	unsigned int personality;

	/* scheduler bits, serialized by scheduler locks */
	unsigned sched_reset_on_fork:1;
	unsigned sched_contributes_to_load:1;
	unsigned sched_migrated:1;
	unsigned :0; /* force alignment to the next boundary */

	/* unserialized, strictly 'current' */
	unsigned in_execve:1; /* bit to tell LSMs we're in execve */
	unsigned in_iowait:1;
#ifdef CONFIG_MEMCG
	unsigned memcg_may_oom:1;
#ifndef CONFIG_SLOB
	unsigned memcg_kmem_skip_account:1;
#endif
#endif
#ifdef CONFIG_COMPAT_BRK
	unsigned brk_randomized:1;
#endif

	unsigned long atomic_flags; /* Flags needing atomic access. */

	struct restart_block restart_block;

	pid_t pid;
	pid_t tgid;

#ifdef CONFIG_CC_STACKPROTECTOR
	/* Canary value for the -fstack-protector gcc feature */
	unsigned long stack_canary;
#endif
	/*
	 * pointers to (original) parent process, youngest child, younger sibling,
	 * older sibling, respectively.  (p->father can be replaced with
	 * p->real_parent->pid)
	 */
	struct task_struct __rcu *real_parent; /* real parent process */
	struct task_struct __rcu *parent; /* recipient of SIGCHLD, wait4() reports */
	/*
	 * children/sibling forms the list of my natural children
	 */
	struct list_head children;	/* list of my children */
	struct list_head sibling;	/* linkage in my parent's children list */
	struct task_struct *group_leader;	/* threadgroup leader */

	/*
	 * ptraced is the list of tasks this task is using ptrace on.
	 * This includes both natural children and PTRACE_ATTACH targets.
	 * p->ptrace_entry is p's link on the p->parent->ptraced list.
	 */
	struct list_head ptraced;
	struct list_head ptrace_entry;

	/* PID/PID hash table linkage. */
	struct pid_link pids[PIDTYPE_MAX];
	struct list_head thread_group;
	struct list_head thread_node;

	struct completion *vfork_done;		/* for vfork() */
	int __user *set_child_tid;		/* CLONE_CHILD_SETTID */
	int __user *clear_child_tid;		/* CLONE_CHILD_CLEARTID */

	cputime_t utime, stime, utimescaled, stimescaled;
	cputime_t gtime;
	struct prev_cputime prev_cputime;
#ifdef CONFIG_VIRT_CPU_ACCOUNTING_GEN
	seqcount_t vtime_seqcount;
	unsigned long long vtime_snap;
	enum {
		/* Task is sleeping or running in a CPU with VTIME inactive */
		VTIME_INACTIVE = 0,
		/* Task runs in userspace in a CPU with VTIME active */
		VTIME_USER,
		/* Task runs in kernelspace in a CPU with VTIME active */
		VTIME_SYS,
	} vtime_snap_whence;
#endif
	unsigned long nvcsw, nivcsw; /* context switch counts */
	u64 start_time;		/* monotonic time in nsec */
	u64 real_start_time;	/* boot based time in nsec */
/* mm fault and swap info: this can arguably be seen as either mm-specific or thread-specific */
	unsigned long min_flt, maj_flt;

	struct task_cputime cputime_expires;
	struct list_head cpu_timers[3];

/* process credentials */
	const struct cred __rcu *real_cred; /* objective and real subjective task
					 * credentials (COW) */
	const struct cred __rcu *cred;	/* effective (overridable) subjective task
					 * credentials (COW) */
	char comm[TASK_COMM_LEN]; /* executable name excluding path
				     - access with [gs]et_task_comm (which lock
				       it with task_lock())
				     - initialized normally by setup_new_exec */
/* file system info */
	struct nameidata *nameidata;
#ifdef CONFIG_SYSVIPC
/* ipc stuff */
	struct sysv_sem sysvsem;
	struct sysv_shm sysvshm;
#endif
#ifdef CONFIG_DETECT_HUNG_TASK
/* hung task detection */
	unsigned long last_switch_count;
#endif
/* filesystem information */
	struct fs_struct *fs;
/* open file information */
	struct files_struct *files;
/* namespaces */
	struct nsproxy *nsproxy;
/* signal handlers */
	struct signal_struct *signal;
	struct sighand_struct *sighand;

	sigset_t blocked, real_blocked;
	sigset_t saved_sigmask;	/* restored if set_restore_sigmask() was used */
	struct sigpending pending;

	unsigned long sas_ss_sp;
	size_t sas_ss_size;

	struct callback_head *task_works;

	struct audit_context *audit_context;
#ifdef CONFIG_AUDITSYSCALL
	kuid_t loginuid;
	unsigned int sessionid;
#endif
	struct seccomp seccomp;

/* Thread group tracking */
   	u32 parent_exec_id;
   	u32 self_exec_id;
/* Protection of (de-)allocation: mm, files, fs, tty, keyrings, mems_allowed,
 * mempolicy */
	spinlock_t alloc_lock;

	/* Protection of the PI data structures: */
	raw_spinlock_t pi_lock;

	struct wake_q_node wake_q;

#ifdef CONFIG_RT_MUTEXES
	/* PI waiters blocked on a rt_mutex held by this task */
	struct rb_root pi_waiters;
	struct rb_node *pi_waiters_leftmost;
	/* Deadlock detection and priority inheritance handling */
	struct rt_mutex_waiter *pi_blocked_on;
#endif

#ifdef CONFIG_DEBUG_MUTEXES
	/* mutex deadlock detection */
	struct mutex_waiter *blocked_on;
#endif
#ifdef CONFIG_TRACE_IRQFLAGS
	unsigned int irq_events;
	unsigned long hardirq_enable_ip;
	unsigned long hardirq_disable_ip;
	unsigned int hardirq_enable_event;
	unsigned int hardirq_disable_event;
	int hardirqs_enabled;
	int hardirq_context;
	unsigned long softirq_disable_ip;
	unsigned long softirq_enable_ip;
	unsigned int softirq_disable_event;
	unsigned int softirq_enable_event;
	int softirqs_enabled;
	int softirq_context;
#endif
#ifdef CONFIG_LOCKDEP
# define MAX_LOCK_DEPTH 48UL
	u64 curr_chain_key;
	int lockdep_depth;
	unsigned int lockdep_recursion;
	struct held_lock held_locks[MAX_LOCK_DEPTH];
	gfp_t lockdep_reclaim_gfp;
#endif
#ifdef CONFIG_UBSAN
	unsigned int in_ubsan;
#endif

/* journalling filesystem info */
	void *journal_info;

/* stacked block device info */
	struct bio_list *bio_list;

#ifdef CONFIG_BLOCK
/* stack plugging */
	struct blk_plug *plug;
#endif

/* VM state */
	struct reclaim_state *reclaim_state;

	struct backing_dev_info *backing_dev_info;

	struct io_context *io_context;

	unsigned long ptrace_message;
	siginfo_t *last_siginfo; /* For ptrace use.  */
	struct task_io_accounting ioac;
#if defined(CONFIG_TASK_XACCT)
	u64 acct_rss_mem1;	/* accumulated rss usage */
	u64 acct_vm_mem1;	/* accumulated virtual memory usage */
	cputime_t acct_timexpd;	/* stime + utime since last update */
#endif
#ifdef CONFIG_CPUSETS
	nodemask_t mems_allowed;	/* Protected by alloc_lock */
	seqcount_t mems_allowed_seq;	/* Seqence no to catch updates */
	int cpuset_mem_spread_rotor;
	int cpuset_slab_spread_rotor;
#endif
#ifdef CONFIG_CGROUPS
	/* Control Group info protected by css_set_lock */
	struct css_set __rcu *cgroups;
	/* cg_list protected by css_set_lock and tsk->alloc_lock */
	struct list_head cg_list;
#endif
#ifdef CONFIG_FUTEX
	struct robust_list_head __user *robust_list;
#ifdef CONFIG_COMPAT
	struct compat_robust_list_head __user *compat_robust_list;
#endif
	struct list_head pi_state_list;
	struct futex_pi_state *pi_state_cache;
#endif
#ifdef CONFIG_PERF_EVENTS
	struct perf_event_context *perf_event_ctxp[perf_nr_task_contexts];
	struct mutex perf_event_mutex;
	struct list_head perf_event_list;
#endif
#ifdef CONFIG_DEBUG_PREEMPT
	unsigned long preempt_disable_ip;
#endif
#ifdef CONFIG_NUMA
	struct mempolicy *mempolicy;	/* Protected by alloc_lock */
	short il_next;
	short pref_node_fork;
#endif
#ifdef CONFIG_NUMA_BALANCING
	int numa_scan_seq;
	unsigned int numa_scan_period;
	unsigned int numa_scan_period_max;
	int numa_preferred_nid;
	unsigned long numa_migrate_retry;
	u64 node_stamp;			/* migration stamp  */
	u64 last_task_numa_placement;
	u64 last_sum_exec_runtime;
	struct callback_head numa_work;

	struct list_head numa_entry;
	struct numa_group *numa_group;

	/*
	 * numa_faults is an array split into four regions:
	 * faults_memory, faults_cpu, faults_memory_buffer, faults_cpu_buffer
	 * in this precise order.
	 *
	 * faults_memory: Exponential decaying average of faults on a per-node
	 * basis. Scheduling placement decisions are made based on these
	 * counts. The values remain static for the duration of a PTE scan.
	 * faults_cpu: Track the nodes the process was running on when a NUMA
	 * hinting fault was incurred.
	 * faults_memory_buffer and faults_cpu_buffer: Record faults per node
	 * during the current scan window. When the scan completes, the counts
	 * in faults_memory and faults_cpu decay and these values are copied.
	 */
	unsigned long *numa_faults;
	unsigned long total_numa_faults;

	/*
	 * numa_faults_locality tracks if faults recorded during the last
	 * scan window were remote/local or failed to migrate. The task scan
	 * period is adapted based on the locality of the faults with different
	 * weights depending on whether they were shared or private faults
	 */
	unsigned long numa_faults_locality[3];

	unsigned long numa_pages_migrated;
#endif /* CONFIG_NUMA_BALANCING */

#ifdef CONFIG_ARCH_WANT_BATCHED_UNMAP_TLB_FLUSH
	struct tlbflush_unmap_batch tlb_ubc;
#endif

	struct rcu_head rcu;

	/*
	 * cache last used pipe for splice
	 */
	struct pipe_inode_info *splice_pipe;

	struct page_frag task_frag;

#ifdef	CONFIG_TASK_DELAY_ACCT
	struct task_delay_info *delays;
#endif
#ifdef CONFIG_FAULT_INJECTION
	int make_it_fail;
#endif
	/*
	 * when (nr_dirtied >= nr_dirtied_pause), it's time to call
	 * balance_dirty_pages() for some dirty throttling pause
	 */
	int nr_dirtied;
	int nr_dirtied_pause;
	unsigned long dirty_paused_when; /* start of a write-and-pause period */

#ifdef CONFIG_LATENCYTOP
	int latency_record_count;
	struct latency_record latency_record[LT_SAVECOUNT];
#endif
	/*
	 * time slack values; these are used to round up poll() and
	 * select() etc timeout values. These are in nanoseconds.
	 */
	unsigned long timer_slack_ns;
	unsigned long default_timer_slack_ns;

#ifdef CONFIG_KASAN
	unsigned int kasan_depth;
#endif
#ifdef CONFIG_FUNCTION_GRAPH_TRACER
	/* Index of current stored address in ret_stack */
	int curr_ret_stack;
	/* Stack of return addresses for return function tracing */
	struct ftrace_ret_stack	*ret_stack;
	/* time stamp for last schedule */
	unsigned long long ftrace_timestamp;
	/*
	 * Number of functions that haven't been traced
	 * because of depth overrun.
	 */
	atomic_t trace_overrun;
	/* Pause for the tracing */
	atomic_t tracing_graph_pause;
#endif
#ifdef CONFIG_TRACING
	/* state flags for use by tracers */
	unsigned long trace;
	/* bitmask and counter of trace recursion */
	unsigned long trace_recursion;
#endif /* CONFIG_TRACING */
#ifdef CONFIG_MEMCG
	struct mem_cgroup *memcg_in_oom;
	gfp_t memcg_oom_gfp_mask;
	int memcg_oom_order;

	/* number of pages to reclaim on returning to userland */
	unsigned int memcg_nr_pages_over_high;
#endif
#ifdef CONFIG_UPROBES
	struct uprobe_task *utask;
#endif
#if defined(CONFIG_BCACHE) || defined(CONFIG_BCACHE_MODULE)
	unsigned int	sequential_io;
	unsigned int	sequential_io_avg;
#endif
#ifdef CONFIG_DEBUG_ATOMIC_SLEEP
	unsigned long	task_state_change;
#endif
	int pagefault_disabled;
/* CPU-specific state of this task */
	struct thread_struct thread;
/*
 * WARNING: on x86, 'thread_struct' contains a variable-sized
 * structure.  It *MUST* be at the end of 'task_struct'.
 *
 * Do not put anything below here!
 */
};

#ifdef CONFIG_ARCH_WANTS_DYNAMIC_TASK_STRUCT
extern int arch_task_struct_size __read_mostly;
#else
# define arch_task_struct_size (sizeof(struct task_struct))
#endif

/* Future-safe accessor for struct task_struct's cpus_allowed. */
#define tsk_cpus_allowed(tsk) (&(tsk)->cpus_allowed)

#define TNF_MIGRATED	0x01
#define TNF_NO_GROUP	0x02
#define TNF_SHARED	0x04
#define TNF_FAULT_LOCAL	0x08
#define TNF_MIGRATE_FAIL 0x10

#ifdef CONFIG_NUMA_BALANCING
extern void task_numa_fault(int last_node, int node, int pages, int flags);
extern pid_t task_numa_group_id(struct task_struct *p);
extern void set_numabalancing_state(bool enabled);
extern void task_numa_free(struct task_struct *p);
extern bool should_numa_migrate_memory(struct task_struct *p, struct page *page,
					int src_nid, int dst_cpu);
#else
static inline void task_numa_fault(int last_node, int node, int pages,
				   int flags)
{
}
static inline pid_t task_numa_group_id(struct task_struct *p)
{
	return 0;
}
static inline void set_numabalancing_state(bool enabled)
{
}
static inline void task_numa_free(struct task_struct *p)
{
}
static inline bool should_numa_migrate_memory(struct task_struct *p,
				struct page *page, int src_nid, int dst_cpu)
{
	return true;
}
#endif

static inline struct pid *task_pid(struct task_struct *task)
{
	return task->pids[PIDTYPE_PID].pid;
}

static inline struct pid *task_tgid(struct task_struct *task)
{
	return task->group_leader->pids[PIDTYPE_PID].pid;
}

/*
 * Without tasklist or rcu lock it is not safe to dereference
 * the result of task_pgrp/task_session even if task == current,
 * we can race with another thread doing sys_setsid/sys_setpgid.
 */
static inline struct pid *task_pgrp(struct task_struct *task)
{
	return task->group_leader->pids[PIDTYPE_PGID].pid;
}

static inline struct pid *task_session(struct task_struct *task)
{
	return task->group_leader->pids[PIDTYPE_SID].pid;
}

struct pid_namespace;

/*
 * the helpers to get the task's different pids as they are seen
 * from various namespaces
 *
 * task_xid_nr()     : global id, i.e. the id seen from the init namespace;
 * task_xid_vnr()    : virtual id, i.e. the id seen from the pid namespace of
 *                     current.
 * task_xid_nr_ns()  : id seen from the ns specified;
 *
 * set_task_vxid()   : assigns a virtual id to a task;
 *
 * see also pid_nr() etc in include/linux/pid.h
 */
pid_t __task_pid_nr_ns(struct task_struct *task, enum pid_type type,
			struct pid_namespace *ns);

static inline pid_t task_pid_nr(struct task_struct *tsk)
{
	return tsk->pid;
}

static inline pid_t task_pid_nr_ns(struct task_struct *tsk,
					struct pid_namespace *ns)
{
	return __task_pid_nr_ns(tsk, PIDTYPE_PID, ns);
}

static inline pid_t task_pid_vnr(struct task_struct *tsk)
{
	return __task_pid_nr_ns(tsk, PIDTYPE_PID, NULL);
}


static inline pid_t task_tgid_nr(struct task_struct *tsk)
{
	return tsk->tgid;
}

pid_t task_tgid_nr_ns(struct task_struct *tsk, struct pid_namespace *ns);

static inline pid_t task_tgid_vnr(struct task_struct *tsk)
{
	return pid_vnr(task_tgid(tsk));
}


static inline int pid_alive(const struct task_struct *p);
static inline pid_t task_ppid_nr_ns(const struct task_struct *tsk, struct pid_namespace *ns)
{
	pid_t pid = 0;

	rcu_read_lock();
	if (pid_alive(tsk))
		pid = task_tgid_nr_ns(rcu_dereference(tsk->real_parent), ns);
	rcu_read_unlock();

	return pid;
}

static inline pid_t task_ppid_nr(const struct task_struct *tsk)
{
	return task_ppid_nr_ns(tsk, &init_pid_ns);
}

static inline pid_t task_pgrp_nr_ns(struct task_struct *tsk,
					struct pid_namespace *ns)
{
	return __task_pid_nr_ns(tsk, PIDTYPE_PGID, ns);
}

static inline pid_t task_pgrp_vnr(struct task_struct *tsk)
{
	return __task_pid_nr_ns(tsk, PIDTYPE_PGID, NULL);
}


static inline pid_t task_session_nr_ns(struct task_struct *tsk,
					struct pid_namespace *ns)
{
	return __task_pid_nr_ns(tsk, PIDTYPE_SID, ns);
}

static inline pid_t task_session_vnr(struct task_struct *tsk)
{
	return __task_pid_nr_ns(tsk, PIDTYPE_SID, NULL);
}

/* obsolete, do not use */
static inline pid_t task_pgrp_nr(struct task_struct *tsk)
{
	return task_pgrp_nr_ns(tsk, &init_pid_ns);
}

/**
 * pid_alive - check that a task structure is not stale
 * @p: Task structure to be checked.
 *
 * Test if a process is not yet dead (at most zombie state)
 * If pid_alive fails, then pointers within the task structure
 * can be stale and must not be dereferenced.
 *
 * Return: 1 if the process is alive. 0 otherwise.
 */
static inline int pid_alive(const struct task_struct *p)
{
	return p->pids[PIDTYPE_PID].pid != NULL;
}

/**
 * is_global_init - check if a task structure is init. Since init
 * is free to have sub-threads we need to check tgid.
 * @tsk: Task structure to be checked.
 *
 * Check if a task structure is the first user space task the kernel created.
 *
 * Return: 1 if the task structure is init. 0 otherwise.
 */
static inline int is_global_init(struct task_struct *tsk)
{
	return task_tgid_nr(tsk) == 1;
}

extern struct pid *cad_pid;

extern void free_task(struct task_struct *tsk);
#define get_task_struct(tsk) do { atomic_inc(&(tsk)->usage); } while(0)

extern void __put_task_struct(struct task_struct *t);

static inline void put_task_struct(struct task_struct *t)
{
	if (atomic_dec_and_test(&t->usage))
		__put_task_struct(t);
}

#ifdef CONFIG_VIRT_CPU_ACCOUNTING_GEN
extern void task_cputime(struct task_struct *t,
			 cputime_t *utime, cputime_t *stime);
extern void task_cputime_scaled(struct task_struct *t,
				cputime_t *utimescaled, cputime_t *stimescaled);
extern cputime_t task_gtime(struct task_struct *t);
#else
static inline void task_cputime(struct task_struct *t,
				cputime_t *utime, cputime_t *stime)
{
	if (utime)
		*utime = t->utime;
	if (stime)
		*stime = t->stime;
}

static inline void task_cputime_scaled(struct task_struct *t,
				       cputime_t *utimescaled,
				       cputime_t *stimescaled)
{
	if (utimescaled)
		*utimescaled = t->utimescaled;
	if (stimescaled)
		*stimescaled = t->stimescaled;
}

static inline cputime_t task_gtime(struct task_struct *t)
{
	return t->gtime;
}
#endif
extern void task_cputime_adjusted(struct task_struct *p, cputime_t *ut, cputime_t *st);
extern void thread_group_cputime_adjusted(struct task_struct *p, cputime_t *ut, cputime_t *st);

/*
 * Per process flags
 */
#define PF_EXITING	0x00000004	/* getting shut down */
#define PF_EXITPIDONE	0x00000008	/* pi exit done on shut down */
#define PF_VCPU		0x00000010	/* I'm a virtual CPU */
#define PF_WQ_WORKER	0x00000020	/* I'm a workqueue worker */
#define PF_FORKNOEXEC	0x00000040	/* forked but didn't exec */
#define PF_MCE_PROCESS  0x00000080      /* process policy on mce errors */
#define PF_SUPERPRIV	0x00000100	/* used super-user privileges */
#define PF_DUMPCORE	0x00000200	/* dumped core */
#define PF_SIGNALED	0x00000400	/* killed by a signal */
#define PF_MEMALLOC	0x00000800	/* Allocating memory */
#define PF_NPROC_EXCEEDED 0x00001000	/* set_user noticed that RLIMIT_NPROC was exceeded */
#define PF_USED_MATH	0x00002000	/* if unset the fpu must be initialized before use */
#define PF_USED_ASYNC	0x00004000	/* used async_schedule*(), used by module init */
#define PF_NOFREEZE	0x00008000	/* this thread should not be frozen */
#define PF_FROZEN	0x00010000	/* frozen for system suspend */
#define PF_FSTRANS	0x00020000	/* inside a filesystem transaction */
#define PF_KSWAPD	0x00040000	/* I am kswapd */
#define PF_MEMALLOC_NOIO 0x00080000	/* Allocating memory without IO involved */
#define PF_LESS_THROTTLE 0x00100000	/* Throttle me less: I clean memory */
#define PF_KTHREAD	0x00200000	/* I am a kernel thread */
#define PF_RANDOMIZE	0x00400000	/* randomize virtual address space */
#define PF_SWAPWRITE	0x00800000	/* Allowed to write to swap */
#define PF_NO_SETAFFINITY 0x04000000	/* Userland is not allowed to meddle with cpus_allowed */
#define PF_MCE_EARLY    0x08000000      /* Early kill for mce process policy */
#define PF_MUTEX_TESTER	0x20000000	/* Thread belongs to the rt mutex tester */
#define PF_FREEZER_SKIP	0x40000000	/* Freezer should not count it as freezable */
#define PF_SUSPEND_TASK 0x80000000      /* this thread called freeze_processes and should not be frozen */

/*
 * Only the _current_ task can read/write to tsk->flags, but other
 * tasks can access tsk->flags in readonly mode for example
 * with tsk_used_math (like during threaded core dumping).
 * There is however an exception to this rule during ptrace
 * or during fork: the ptracer task is allowed to write to the
 * child->flags of its traced child (same goes for fork, the parent
 * can write to the child->flags), because we're guaranteed the
 * child is not running and in turn not changing child->flags
 * at the same time the parent does it.
 */
#define clear_stopped_child_used_math(child) do { (child)->flags &= ~PF_USED_MATH; } while (0)
#define set_stopped_child_used_math(child) do { (child)->flags |= PF_USED_MATH; } while (0)
#define clear_used_math() clear_stopped_child_used_math(current)
#define set_used_math() set_stopped_child_used_math(current)
#define conditional_stopped_child_used_math(condition, child) \
	do { (child)->flags &= ~PF_USED_MATH, (child)->flags |= (condition) ? PF_USED_MATH : 0; } while (0)
#define conditional_used_math(condition) \
	conditional_stopped_child_used_math(condition, current)
#define copy_to_stopped_child_used_math(child) \
	do { (child)->flags &= ~PF_USED_MATH, (child)->flags |= current->flags & PF_USED_MATH; } while (0)
/* NOTE: this will return 0 or PF_USED_MATH, it will never return 1 */
#define tsk_used_math(p) ((p)->flags & PF_USED_MATH)
#define used_math() tsk_used_math(current)

/* __GFP_IO isn't allowed if PF_MEMALLOC_NOIO is set in current->flags
 * __GFP_FS is also cleared as it implies __GFP_IO.
 */
static inline gfp_t memalloc_noio_flags(gfp_t flags)
{
	if (unlikely(current->flags & PF_MEMALLOC_NOIO))
		flags &= ~(__GFP_IO | __GFP_FS);
	return flags;
}

static inline unsigned int memalloc_noio_save(void)
{
	unsigned int flags = current->flags & PF_MEMALLOC_NOIO;
	current->flags |= PF_MEMALLOC_NOIO;
	return flags;
}

static inline void memalloc_noio_restore(unsigned int flags)
{
	current->flags = (current->flags & ~PF_MEMALLOC_NOIO) | flags;
}

/* Per-process atomic flags. */
#define PFA_NO_NEW_PRIVS 0	/* May not gain new privileges. */
#define PFA_SPREAD_PAGE  1      /* Spread page cache over cpuset */
#define PFA_SPREAD_SLAB  2      /* Spread some slab caches over cpuset */


#define TASK_PFA_TEST(name, func)					\
	static inline bool task_##func(struct task_struct *p)		\
	{ return test_bit(PFA_##name, &p->atomic_flags); }
#define TASK_PFA_SET(name, func)					\
	static inline void task_set_##func(struct task_struct *p)	\
	{ set_bit(PFA_##name, &p->atomic_flags); }
#define TASK_PFA_CLEAR(name, func)					\
	static inline void task_clear_##func(struct task_struct *p)	\
	{ clear_bit(PFA_##name, &p->atomic_flags); }

TASK_PFA_TEST(NO_NEW_PRIVS, no_new_privs)
TASK_PFA_SET(NO_NEW_PRIVS, no_new_privs)

TASK_PFA_TEST(SPREAD_PAGE, spread_page)
TASK_PFA_SET(SPREAD_PAGE, spread_page)
TASK_PFA_CLEAR(SPREAD_PAGE, spread_page)

TASK_PFA_TEST(SPREAD_SLAB, spread_slab)
TASK_PFA_SET(SPREAD_SLAB, spread_slab)
TASK_PFA_CLEAR(SPREAD_SLAB, spread_slab)

/*
 * task->jobctl flags
 */
#define JOBCTL_STOP_SIGMASK	0xffff	/* signr of the last group stop */

#define JOBCTL_STOP_DEQUEUED_BIT 16	/* stop signal dequeued */
#define JOBCTL_STOP_PENDING_BIT	17	/* task should stop for group stop */
#define JOBCTL_STOP_CONSUME_BIT	18	/* consume group stop count */
#define JOBCTL_TRAP_STOP_BIT	19	/* trap for STOP */
#define JOBCTL_TRAP_NOTIFY_BIT	20	/* trap for NOTIFY */
#define JOBCTL_TRAPPING_BIT	21	/* switching to TRACED */
#define JOBCTL_LISTENING_BIT	22	/* ptracer is listening for events */

#define JOBCTL_STOP_DEQUEUED	(1UL << JOBCTL_STOP_DEQUEUED_BIT)
#define JOBCTL_STOP_PENDING	(1UL << JOBCTL_STOP_PENDING_BIT)
#define JOBCTL_STOP_CONSUME	(1UL << JOBCTL_STOP_CONSUME_BIT)
#define JOBCTL_TRAP_STOP	(1UL << JOBCTL_TRAP_STOP_BIT)
#define JOBCTL_TRAP_NOTIFY	(1UL << JOBCTL_TRAP_NOTIFY_BIT)
#define JOBCTL_TRAPPING		(1UL << JOBCTL_TRAPPING_BIT)
#define JOBCTL_LISTENING	(1UL << JOBCTL_LISTENING_BIT)

#define JOBCTL_TRAP_MASK	(JOBCTL_TRAP_STOP | JOBCTL_TRAP_NOTIFY)
#define JOBCTL_PENDING_MASK	(JOBCTL_STOP_PENDING | JOBCTL_TRAP_MASK)

extern bool task_set_jobctl_pending(struct task_struct *task,
				    unsigned long mask);
extern void task_clear_jobctl_trapping(struct task_struct *task);
extern void task_clear_jobctl_pending(struct task_struct *task,
				      unsigned long mask);

static inline void rcu_copy_process(struct task_struct *p)
{
#ifdef CONFIG_PREEMPT_RCU
	p->rcu_read_lock_nesting = 0;
	p->rcu_read_unlock_special.s = 0;
	p->rcu_blocked_node = NULL;
	INIT_LIST_HEAD(&p->rcu_node_entry);
#endif /* #ifdef CONFIG_PREEMPT_RCU */
#ifdef CONFIG_TASKS_RCU
	p->rcu_tasks_holdout = false;
	INIT_LIST_HEAD(&p->rcu_tasks_holdout_list);
	p->rcu_tasks_idle_cpu = -1;
#endif /* #ifdef CONFIG_TASKS_RCU */
}

static inline void tsk_restore_flags(struct task_struct *task,
				unsigned long orig_flags, unsigned long flags)
{
	task->flags &= ~flags;
	task->flags |= orig_flags & flags;
}

extern int cpuset_cpumask_can_shrink(const struct cpumask *cur,
				     const struct cpumask *trial);
extern int task_can_attach(struct task_struct *p,
			   const struct cpumask *cs_cpus_allowed);
#ifdef CONFIG_SMP
extern void do_set_cpus_allowed(struct task_struct *p,
			       const struct cpumask *new_mask);

extern int set_cpus_allowed_ptr(struct task_struct *p,
				const struct cpumask *new_mask);
#else
static inline void do_set_cpus_allowed(struct task_struct *p,
				      const struct cpumask *new_mask)
{
}
static inline int set_cpus_allowed_ptr(struct task_struct *p,
				       const struct cpumask *new_mask)
{
	if (!cpumask_test_cpu(0, new_mask))
		return -EINVAL;
	return 0;
}
#endif

#ifdef CONFIG_NO_HZ_COMMON
void calc_load_enter_idle(void);
void calc_load_exit_idle(void);
#else
static inline void calc_load_enter_idle(void) { }
static inline void calc_load_exit_idle(void) { }
#endif /* CONFIG_NO_HZ_COMMON */

/*
 * Do not use outside of architecture code which knows its limitations.
 *
 * sched_clock() has no promise of monotonicity or bounded drift between
 * CPUs, use (which you should not) requires disabling IRQs.
 *
 * Please use one of the three interfaces below.
 */
extern unsigned long long notrace sched_clock(void);
/*
 * See the comment in kernel/sched/clock.c
 */
extern u64 cpu_clock(int cpu);
extern u64 local_clock(void);
extern u64 running_clock(void);
extern u64 sched_clock_cpu(int cpu);


extern void sched_clock_init(void);

#ifndef CONFIG_HAVE_UNSTABLE_SCHED_CLOCK
static inline void sched_clock_tick(void)
{
}

static inline void sched_clock_idle_sleep_event(void)
{
}

static inline void sched_clock_idle_wakeup_event(u64 delta_ns)
{
}
#else
/*
 * Architectures can set this to 1 if they have specified
 * CONFIG_HAVE_UNSTABLE_SCHED_CLOCK in their arch Kconfig,
 * but then during bootup it turns out that sched_clock()
 * is reliable after all:
 */
extern int sched_clock_stable(void);
extern void set_sched_clock_stable(void);
extern void clear_sched_clock_stable(void);

extern void sched_clock_tick(void);
extern void sched_clock_idle_sleep_event(void);
extern void sched_clock_idle_wakeup_event(u64 delta_ns);
#endif

#ifdef CONFIG_IRQ_TIME_ACCOUNTING
/*
 * An i/f to runtime opt-in for irq time accounting based off of sched_clock.
 * The reason for this explicit opt-in is not to have perf penalty with
 * slow sched_clocks.
 */
extern void enable_sched_clock_irqtime(void);
extern void disable_sched_clock_irqtime(void);
#else
static inline void enable_sched_clock_irqtime(void) {}
static inline void disable_sched_clock_irqtime(void) {}
#endif

extern unsigned long long
task_sched_runtime(struct task_struct *task);

/* sched_exec is called by processes performing an exec */
#ifdef CONFIG_SMP
extern void sched_exec(void);
#else
#define sched_exec()   {}
#endif

extern void sched_clock_idle_sleep_event(void);
extern void sched_clock_idle_wakeup_event(u64 delta_ns);

#ifdef CONFIG_HOTPLUG_CPU
extern void idle_task_exit(void);
#else
static inline void idle_task_exit(void) {}
#endif

#if defined(CONFIG_NO_HZ_COMMON) && defined(CONFIG_SMP)
extern void wake_up_nohz_cpu(int cpu);
#else
static inline void wake_up_nohz_cpu(int cpu) { }
#endif

#ifdef CONFIG_NO_HZ_FULL
extern bool sched_can_stop_tick(void);
extern u64 scheduler_tick_max_deferment(void);
#else
static inline bool sched_can_stop_tick(void) { return false; }
#endif

#ifdef CONFIG_SCHED_AUTOGROUP
extern void sched_autogroup_create_attach(struct task_struct *p);
extern void sched_autogroup_detach(struct task_struct *p);
extern void sched_autogroup_fork(struct signal_struct *sig);
extern void sched_autogroup_exit(struct signal_struct *sig);
#ifdef CONFIG_PROC_FS
extern void proc_sched_autogroup_show_task(struct task_struct *p, struct seq_file *m);
extern int proc_sched_autogroup_set_nice(struct task_struct *p, int nice);
#endif
#else
static inline void sched_autogroup_create_attach(struct task_struct *p) { }
static inline void sched_autogroup_detach(struct task_struct *p) { }
static inline void sched_autogroup_fork(struct signal_struct *sig) { }
static inline void sched_autogroup_exit(struct signal_struct *sig) { }
#endif

extern int yield_to(struct task_struct *p, bool preempt);
extern void set_user_nice(struct task_struct *p, long nice);
extern int task_prio(const struct task_struct *p);
/**
 * task_nice - return the nice value of a given task.
 * @p: the task in question.
 *
 * Return: The nice value [ -20 ... 0 ... 19 ].
 */
static inline int task_nice(const struct task_struct *p)
{
	return PRIO_TO_NICE((p)->static_prio);
}
extern int can_nice(const struct task_struct *p, const int nice);
extern int task_curr(const struct task_struct *p);
extern int idle_cpu(int cpu);
extern int sched_setscheduler(struct task_struct *, int,
			      const struct sched_param *);
extern int sched_setscheduler_nocheck(struct task_struct *, int,
				      const struct sched_param *);
extern int sched_setattr(struct task_struct *,
			 const struct sched_attr *);
extern struct task_struct *idle_task(int cpu);
/**
 * is_idle_task - is the specified task an idle task?
 * @p: the task in question.
 *
 * Return: 1 if @p is an idle task. 0 otherwise.
 */
static inline bool is_idle_task(const struct task_struct *p)
{
	return p->pid == 0;
}
extern struct task_struct *curr_task(int cpu);
extern void set_curr_task(int cpu, struct task_struct *p);

void yield(void);

union thread_union {
	struct thread_info thread_info;
	unsigned long stack[THREAD_SIZE/sizeof(long)];
};

#ifndef __HAVE_ARCH_KSTACK_END
static inline int kstack_end(void *addr)
{
	/* Reliable end of stack detection:
	 * Some APM bios versions misalign the stack
	 */
	return !(((unsigned long)addr+sizeof(void*)-1) & (THREAD_SIZE-sizeof(void*)));
}
#endif

extern union thread_union init_thread_union;
extern struct task_struct init_task;

extern struct   mm_struct init_mm;

extern struct pid_namespace init_pid_ns;

/*
 * find a task by one of its numerical ids
 *
 * find_task_by_pid_ns():
 *      finds a task by its pid in the specified namespace
 * find_task_by_vpid():
 *      finds a task by its virtual pid
 *
 * see also find_vpid() etc in include/linux/pid.h
 */

extern struct task_struct *find_task_by_vpid(pid_t nr);
extern struct task_struct *find_task_by_pid_ns(pid_t nr,
		struct pid_namespace *ns);

/* per-UID process charging. */
extern struct user_struct * alloc_uid(kuid_t);
static inline struct user_struct *get_uid(struct user_struct *u)
{
	atomic_inc(&u->__count);
	return u;
}
extern void free_uid(struct user_struct *);

#include <asm/current.h>

extern void xtime_update(unsigned long ticks);

extern int wake_up_state(struct task_struct *tsk, unsigned int state);
extern int wake_up_process(struct task_struct *tsk);
extern void wake_up_new_task(struct task_struct *tsk);
#ifdef CONFIG_SMP
 extern void kick_process(struct task_struct *tsk);
#else
 static inline void kick_process(struct task_struct *tsk) { }
#endif
extern int sched_fork(unsigned long clone_flags, struct task_struct *p);
extern void sched_dead(struct task_struct *p);

extern void proc_caches_init(void);
extern void flush_signals(struct task_struct *);
extern void ignore_signals(struct task_struct *);
extern void flush_signal_handlers(struct task_struct *, int force_default);
extern int dequeue_signal(struct task_struct *tsk, sigset_t *mask, siginfo_t *info);

static inline int kernel_dequeue_signal(siginfo_t *info)
{
	struct task_struct *tsk = current;
	siginfo_t __info;
	int ret;

	spin_lock_irq(&tsk->sighand->siglock);
	ret = dequeue_signal(tsk, &tsk->blocked, info ?: &__info);
	spin_unlock_irq(&tsk->sighand->siglock);

	return ret;
}

static inline void kernel_signal_stop(void)
{
	spin_lock_irq(&current->sighand->siglock);
	if (current->jobctl & JOBCTL_STOP_DEQUEUED)
		__set_current_state(TASK_STOPPED);
	spin_unlock_irq(&current->sighand->siglock);

	schedule();
}

extern void release_task(struct task_struct * p);
extern int send_sig_info(int, struct siginfo *, struct task_struct *);
extern int force_sigsegv(int, struct task_struct *);
extern int force_sig_info(int, struct siginfo *, struct task_struct *);
extern int __kill_pgrp_info(int sig, struct siginfo *info, struct pid *pgrp);
extern int kill_pid_info(int sig, struct siginfo *info, struct pid *pid);
extern int kill_pid_info_as_cred(int, struct siginfo *, struct pid *,
				const struct cred *, u32);
extern int kill_pgrp(struct pid *pid, int sig, int priv);
extern int kill_pid(struct pid *pid, int sig, int priv);
extern int kill_proc_info(int, struct siginfo *, pid_t);
extern __must_check bool do_notify_parent(struct task_struct *, int);
extern void __wake_up_parent(struct task_struct *p, struct task_struct *parent);
extern void force_sig(int, struct task_struct *);
extern int send_sig(int, struct task_struct *, int);
extern int zap_other_threads(struct task_struct *p);
extern struct sigqueue *sigqueue_alloc(void);
extern void sigqueue_free(struct sigqueue *);
extern int send_sigqueue(struct sigqueue *,  struct task_struct *, int group);
extern int do_sigaction(int, struct k_sigaction *, struct k_sigaction *);

static inline void restore_saved_sigmask(void)
{
	if (test_and_clear_restore_sigmask())
		__set_current_blocked(&current->saved_sigmask);
}

static inline sigset_t *sigmask_to_save(void)
{
	sigset_t *res = &current->blocked;
	if (unlikely(test_restore_sigmask()))
		res = &current->saved_sigmask;
	return res;
}

static inline int kill_cad_pid(int sig, int priv)
{
	return kill_pid(cad_pid, sig, priv);
}

/* These can be the second arg to send_sig_info/send_group_sig_info.  */
#define SEND_SIG_NOINFO ((struct siginfo *) 0)
#define SEND_SIG_PRIV	((struct siginfo *) 1)
#define SEND_SIG_FORCED	((struct siginfo *) 2)

/*
 * True if we are on the alternate signal stack.
 */
static inline int on_sig_stack(unsigned long sp)
{
#ifdef CONFIG_STACK_GROWSUP
	return sp >= current->sas_ss_sp &&
		sp - current->sas_ss_sp < current->sas_ss_size;
#else
	return sp > current->sas_ss_sp &&
		sp - current->sas_ss_sp <= current->sas_ss_size;
#endif
}

static inline int sas_ss_flags(unsigned long sp)
{
	if (!current->sas_ss_size)
		return SS_DISABLE;

	return on_sig_stack(sp) ? SS_ONSTACK : 0;
}

static inline unsigned long sigsp(unsigned long sp, struct ksignal *ksig)
{
	if (unlikely((ksig->ka.sa.sa_flags & SA_ONSTACK)) && ! sas_ss_flags(sp))
#ifdef CONFIG_STACK_GROWSUP
		return current->sas_ss_sp;
#else
		return current->sas_ss_sp + current->sas_ss_size;
#endif
	return sp;
}

/*
 * Routines for handling mm_structs
 */
extern struct mm_struct * mm_alloc(void);

/* mmdrop drops the mm and the page tables */
extern void __mmdrop(struct mm_struct *);
static inline void mmdrop(struct mm_struct * mm)
{
	if (unlikely(atomic_dec_and_test(&mm->mm_count)))
		__mmdrop(mm);
}

/* mmput gets rid of the mappings and all user-space */
extern void mmput(struct mm_struct *);
/* Grab a reference to a task's mm, if it is not already going away */
extern struct mm_struct *get_task_mm(struct task_struct *task);
/*
 * Grab a reference to a task's mm, if it is not already going away
 * and ptrace_may_access with the mode parameter passed to it
 * succeeds.
 */
extern struct mm_struct *mm_access(struct task_struct *task, unsigned int mode);
/* Remove the current tasks stale references to the old mm_struct */
extern void mm_release(struct task_struct *, struct mm_struct *);

#ifdef CONFIG_HAVE_COPY_THREAD_TLS
extern int copy_thread_tls(unsigned long, unsigned long, unsigned long,
			struct task_struct *, unsigned long);
#else
extern int copy_thread(unsigned long, unsigned long, unsigned long,
			struct task_struct *);

/* Architectures that haven't opted into copy_thread_tls get the tls argument
 * via pt_regs, so ignore the tls argument passed via C. */
static inline int copy_thread_tls(
		unsigned long clone_flags, unsigned long sp, unsigned long arg,
		struct task_struct *p, unsigned long tls)
{
	return copy_thread(clone_flags, sp, arg, p);
}
#endif
extern void flush_thread(void);
extern void exit_thread(void);

extern void exit_files(struct task_struct *);
extern void __cleanup_sighand(struct sighand_struct *);

extern void exit_itimers(struct signal_struct *);
extern void flush_itimer_signals(void);

extern void do_group_exit(int);

extern int do_execve(struct filename *,
		     const char __user * const __user *,
		     const char __user * const __user *);
extern int do_execveat(int, struct filename *,
		       const char __user * const __user *,
		       const char __user * const __user *,
		       int);
extern long _do_fork(unsigned long, unsigned long, unsigned long, int __user *, int __user *, unsigned long);
extern long do_fork(unsigned long, unsigned long, unsigned long, int __user *, int __user *);
struct task_struct *fork_idle(int);
extern pid_t kernel_thread(int (*fn)(void *), void *arg, unsigned long flags);

extern void __set_task_comm(struct task_struct *tsk, const char *from, bool exec);
static inline void set_task_comm(struct task_struct *tsk, const char *from)
{
	__set_task_comm(tsk, from, false);
}
extern char *get_task_comm(char *to, struct task_struct *tsk);

#ifdef CONFIG_SMP
void scheduler_ipi(void);
extern unsigned long wait_task_inactive(struct task_struct *, long match_state);
#else
static inline void scheduler_ipi(void) { }
static inline unsigned long wait_task_inactive(struct task_struct *p,
					       long match_state)
{
	return 1;
}
#endif

#define tasklist_empty() \
	list_empty(&init_task.tasks)

#define next_task(p) \
	list_entry_rcu((p)->tasks.next, struct task_struct, tasks)

#define for_each_process(p) \
	for (p = &init_task ; (p = next_task(p)) != &init_task ; )

extern bool current_is_single_threaded(void);

/*
 * Careful: do_each_thread/while_each_thread is a double loop so
 *          'break' will not work as expected - use goto instead.
 */
#define do_each_thread(g, t) \
	for (g = t = &init_task ; (g = t = next_task(g)) != &init_task ; ) do

#define while_each_thread(g, t) \
	while ((t = next_thread(t)) != g)

#define __for_each_thread(signal, t)	\
	list_for_each_entry_rcu(t, &(signal)->thread_head, thread_node)

#define for_each_thread(p, t)		\
	__for_each_thread((p)->signal, t)

/* Careful: this is a double loop, 'break' won't work as expected. */
#define for_each_process_thread(p, t)	\
	for_each_process(p) for_each_thread(p, t)

static inline int get_nr_threads(struct task_struct *tsk)
{
	return tsk->signal->nr_threads;
}

static inline bool thread_group_leader(struct task_struct *p)
{
	return p->exit_signal >= 0;
}

/* Do to the insanities of de_thread it is possible for a process
 * to have the pid of the thread group leader without actually being
 * the thread group leader.  For iteration through the pids in proc
 * all we care about is that we have a task with the appropriate
 * pid, we don't actually care if we have the right task.
 */
static inline bool has_group_leader_pid(struct task_struct *p)
{
	return task_pid(p) == p->signal->leader_pid;
}

static inline
bool same_thread_group(struct task_struct *p1, struct task_struct *p2)
{
	return p1->signal == p2->signal;
}

static inline struct task_struct *next_thread(const struct task_struct *p)
{
	return list_entry_rcu(p->thread_group.next,
			      struct task_struct, thread_group);
}

static inline int thread_group_empty(struct task_struct *p)
{
	return list_empty(&p->thread_group);
}

#define delay_group_leader(p) \
		(thread_group_leader(p) && !thread_group_empty(p))

/*
 * Protects ->fs, ->files, ->mm, ->group_info, ->comm, keyring
 * subscriptions and synchronises with wait4().  Also used in procfs.  Also
 * pins the final release of task.io_context.  Also protects ->cpuset and
 * ->cgroup.subsys[]. And ->vfork_done.
 *
 * Nests both inside and outside of read_lock(&tasklist_lock).
 * It must not be nested with write_lock_irq(&tasklist_lock),
 * neither inside nor outside.
 */
static inline void task_lock(struct task_struct *p)
{
	spin_lock(&p->alloc_lock);
}

static inline void task_unlock(struct task_struct *p)
{
	spin_unlock(&p->alloc_lock);
}

extern struct sighand_struct *__lock_task_sighand(struct task_struct *tsk,
							unsigned long *flags);

static inline struct sighand_struct *lock_task_sighand(struct task_struct *tsk,
						       unsigned long *flags)
{
	struct sighand_struct *ret;

	ret = __lock_task_sighand(tsk, flags);
	(void)__cond_lock(&tsk->sighand->siglock, ret);
	return ret;
}

static inline void unlock_task_sighand(struct task_struct *tsk,
						unsigned long *flags)
{
	spin_unlock_irqrestore(&tsk->sighand->siglock, *flags);
}

/**
 * threadgroup_change_begin - mark the beginning of changes to a threadgroup
 * @tsk: task causing the changes
 *
 * All operations which modify a threadgroup - a new thread joining the
 * group, death of a member thread (the assertion of PF_EXITING) and
 * exec(2) dethreading the process and replacing the leader - are wrapped
 * by threadgroup_change_{begin|end}().  This is to provide a place which
 * subsystems needing threadgroup stability can hook into for
 * synchronization.
 */
static inline void threadgroup_change_begin(struct task_struct *tsk)
{
	might_sleep();
	cgroup_threadgroup_change_begin(tsk);
}

/**
 * threadgroup_change_end - mark the end of changes to a threadgroup
 * @tsk: task causing the changes
 *
 * See threadgroup_change_begin().
 */
static inline void threadgroup_change_end(struct task_struct *tsk)
{
	cgroup_threadgroup_change_end(tsk);
}

#ifndef __HAVE_THREAD_FUNCTIONS

#define task_thread_info(task)	((struct thread_info *)(task)->stack)
#define task_stack_page(task)	((task)->stack)

static inline void setup_thread_stack(struct task_struct *p, struct task_struct *org)
{
	*task_thread_info(p) = *task_thread_info(org);
	task_thread_info(p)->task = p;
}

/*
 * Return the address of the last usable long on the stack.
 *
 * When the stack grows down, this is just above the thread
 * info struct. Going any lower will corrupt the threadinfo.
 *
 * When the stack grows up, this is the highest address.
 * Beyond that position, we corrupt data on the next page.
 */
static inline unsigned long *end_of_stack(struct task_struct *p)
{
#ifdef CONFIG_STACK_GROWSUP
	return (unsigned long *)((unsigned long)task_thread_info(p) + THREAD_SIZE) - 1;
#else
	return (unsigned long *)(task_thread_info(p) + 1);
#endif
}

#endif
#define task_stack_end_corrupted(task) \
		(*(end_of_stack(task)) != STACK_END_MAGIC)

static inline int object_is_on_stack(void *obj)
{
	void *stack = task_stack_page(current);

	return (obj >= stack) && (obj < (stack + THREAD_SIZE));
}

extern void thread_info_cache_init(void);

#ifdef CONFIG_DEBUG_STACK_USAGE
static inline unsigned long stack_not_used(struct task_struct *p)
{
	unsigned long *n = end_of_stack(p);

	do { 	/* Skip over canary */
		n++;
	} while (!*n);

	return (unsigned long)n - (unsigned long)end_of_stack(p);
}
#endif
extern void set_task_stack_end_magic(struct task_struct *tsk);

/* set thread flags in other task's structures
 * - see asm/thread_info.h for TIF_xxxx flags available
 */
static inline void set_tsk_thread_flag(struct task_struct *tsk, int flag)
{
	set_ti_thread_flag(task_thread_info(tsk), flag);
}

static inline void clear_tsk_thread_flag(struct task_struct *tsk, int flag)
{
	clear_ti_thread_flag(task_thread_info(tsk), flag);
}

static inline int test_and_set_tsk_thread_flag(struct task_struct *tsk, int flag)
{
	return test_and_set_ti_thread_flag(task_thread_info(tsk), flag);
}

static inline int test_and_clear_tsk_thread_flag(struct task_struct *tsk, int flag)
{
	return test_and_clear_ti_thread_flag(task_thread_info(tsk), flag);
}

static inline int test_tsk_thread_flag(struct task_struct *tsk, int flag)
{
	return test_ti_thread_flag(task_thread_info(tsk), flag);
}

static inline void set_tsk_need_resched(struct task_struct *tsk)
{
	set_tsk_thread_flag(tsk,TIF_NEED_RESCHED);
}

static inline void clear_tsk_need_resched(struct task_struct *tsk)
{
	clear_tsk_thread_flag(tsk,TIF_NEED_RESCHED);
}

static inline int test_tsk_need_resched(struct task_struct *tsk)
{
	return unlikely(test_tsk_thread_flag(tsk,TIF_NEED_RESCHED));
}

static inline int restart_syscall(void)
{
	set_tsk_thread_flag(current, TIF_SIGPENDING);
	return -ERESTARTNOINTR;
}

static inline int signal_pending(struct task_struct *p)
{
	return unlikely(test_tsk_thread_flag(p,TIF_SIGPENDING));
}

static inline int __fatal_signal_pending(struct task_struct *p)
{
	return unlikely(sigismember(&p->pending.signal, SIGKILL));
}

static inline int fatal_signal_pending(struct task_struct *p)
{
	return signal_pending(p) && __fatal_signal_pending(p);
}

static inline int signal_pending_state(long state, struct task_struct *p)
{
	if (!(state & (TASK_INTERRUPTIBLE | TASK_WAKEKILL)))
		return 0;
	if (!signal_pending(p))
		return 0;

	return (state & TASK_INTERRUPTIBLE) || __fatal_signal_pending(p);
}

/*
 * cond_resched() and cond_resched_lock(): latency reduction via
 * explicit rescheduling in places that are safe. The return
 * value indicates whether a reschedule was done in fact.
 * cond_resched_lock() will drop the spinlock before scheduling,
 * cond_resched_softirq() will enable bhs before scheduling.
 */
extern int _cond_resched(void);

#define cond_resched() ({			\
	___might_sleep(__FILE__, __LINE__, 0);	\
	_cond_resched();			\
})

extern int __cond_resched_lock(spinlock_t *lock);

#define cond_resched_lock(lock) ({				\
	___might_sleep(__FILE__, __LINE__, PREEMPT_LOCK_OFFSET);\
	__cond_resched_lock(lock);				\
})

extern int __cond_resched_softirq(void);

#define cond_resched_softirq() ({					\
	___might_sleep(__FILE__, __LINE__, SOFTIRQ_DISABLE_OFFSET);	\
	__cond_resched_softirq();					\
})

static inline void cond_resched_rcu(void)
{
#if defined(CONFIG_DEBUG_ATOMIC_SLEEP) || !defined(CONFIG_PREEMPT_RCU)
	rcu_read_unlock();
	cond_resched();
	rcu_read_lock();
#endif
}

/*
 * Does a critical section need to be broken due to another
 * task waiting?: (technically does not depend on CONFIG_PREEMPT,
 * but a general need for low latency)
 */
static inline int spin_needbreak(spinlock_t *lock)
{
#ifdef CONFIG_PREEMPT
	return spin_is_contended(lock);
#else
	return 0;
#endif
}

/*
 * Idle thread specific functions to determine the need_resched
 * polling state.
 */
#ifdef TIF_POLLING_NRFLAG
static inline int tsk_is_polling(struct task_struct *p)
{
	return test_tsk_thread_flag(p, TIF_POLLING_NRFLAG);
}

static inline void __current_set_polling(void)
{
	set_thread_flag(TIF_POLLING_NRFLAG);
}

static inline bool __must_check current_set_polling_and_test(void)
{
	__current_set_polling();

	/*
	 * Polling state must be visible before we test NEED_RESCHED,
	 * paired by resched_curr()
	 */
	smp_mb__after_atomic();

	return unlikely(tif_need_resched());
}

static inline void __current_clr_polling(void)
{
	clear_thread_flag(TIF_POLLING_NRFLAG);
}

static inline bool __must_check current_clr_polling_and_test(void)
{
	__current_clr_polling();

	/*
	 * Polling state must be visible before we test NEED_RESCHED,
	 * paired by resched_curr()
	 */
	smp_mb__after_atomic();

	return unlikely(tif_need_resched());
}

#else
static inline int tsk_is_polling(struct task_struct *p) { return 0; }
static inline void __current_set_polling(void) { }
static inline void __current_clr_polling(void) { }

static inline bool __must_check current_set_polling_and_test(void)
{
	return unlikely(tif_need_resched());
}
static inline bool __must_check current_clr_polling_and_test(void)
{
	return unlikely(tif_need_resched());
}
#endif

static inline void current_clr_polling(void)
{
	__current_clr_polling();

	/*
	 * Ensure we check TIF_NEED_RESCHED after we clear the polling bit.
	 * Once the bit is cleared, we'll get IPIs with every new
	 * TIF_NEED_RESCHED and the IPI handler, scheduler_ipi(), will also
	 * fold.
	 */
	smp_mb(); /* paired with resched_curr() */

	preempt_fold_need_resched();
}

static __always_inline bool need_resched(void)
{
	return unlikely(tif_need_resched());
}

/*
 * Thread group CPU time accounting.
 */
void thread_group_cputime(struct task_struct *tsk, struct task_cputime *times);
void thread_group_cputimer(struct task_struct *tsk, struct task_cputime *times);

/*
 * Reevaluate whether the task has signals pending delivery.
 * Wake the task if so.
 * This is required every time the blocked sigset_t changes.
 * callers must hold sighand->siglock.
 */
extern void recalc_sigpending_and_wake(struct task_struct *t);
extern void recalc_sigpending(void);

extern void signal_wake_up_state(struct task_struct *t, unsigned int state);

static inline void signal_wake_up(struct task_struct *t, bool resume)
{
	signal_wake_up_state(t, resume ? TASK_WAKEKILL : 0);
}
static inline void ptrace_signal_wake_up(struct task_struct *t, bool resume)
{
	signal_wake_up_state(t, resume ? __TASK_TRACED : 0);
}

/*
 * Wrappers for p->thread_info->cpu access. No-op on UP.
 */
#ifdef CONFIG_SMP

static inline unsigned int task_cpu(const struct task_struct *p)
{
	return task_thread_info(p)->cpu;
}

static inline int task_node(const struct task_struct *p)
{
	return cpu_to_node(task_cpu(p));
}

extern void set_task_cpu(struct task_struct *p, unsigned int cpu);

#else

static inline unsigned int task_cpu(const struct task_struct *p)
{
	return 0;
}

static inline void set_task_cpu(struct task_struct *p, unsigned int cpu)
{
}

#endif /* CONFIG_SMP */

extern long sched_setaffinity(pid_t pid, const struct cpumask *new_mask);
extern long sched_getaffinity(pid_t pid, struct cpumask *mask);

#ifdef CONFIG_CGROUP_SCHED
extern struct task_group root_task_group;
#endif /* CONFIG_CGROUP_SCHED */

extern int task_can_switch_user(struct user_struct *up,
					struct task_struct *tsk);

#ifdef CONFIG_TASK_XACCT
static inline void add_rchar(struct task_struct *tsk, ssize_t amt)
{
	tsk->ioac.rchar += amt;
}

static inline void add_wchar(struct task_struct *tsk, ssize_t amt)
{
	tsk->ioac.wchar += amt;
}

static inline void inc_syscr(struct task_struct *tsk)
{
	tsk->ioac.syscr++;
}

static inline void inc_syscw(struct task_struct *tsk)
{
	tsk->ioac.syscw++;
}
#else
static inline void add_rchar(struct task_struct *tsk, ssize_t amt)
{
}

static inline void add_wchar(struct task_struct *tsk, ssize_t amt)
{
}

static inline void inc_syscr(struct task_struct *tsk)
{
}

static inline void inc_syscw(struct task_struct *tsk)
{
}
#endif

#ifndef TASK_SIZE_OF
#define TASK_SIZE_OF(tsk)	TASK_SIZE
#endif

#ifdef CONFIG_MEMCG
extern void mm_update_next_owner(struct mm_struct *mm);
#else
static inline void mm_update_next_owner(struct mm_struct *mm)
{
}
#endif /* CONFIG_MEMCG */

static inline unsigned long task_rlimit(const struct task_struct *tsk,
		unsigned int limit)
{
	return READ_ONCE(tsk->signal->rlim[limit].rlim_cur);
}

static inline unsigned long task_rlimit_max(const struct task_struct *tsk,
		unsigned int limit)
{
	return READ_ONCE(tsk->signal->rlim[limit].rlim_max);
}

static inline unsigned long rlimit(unsigned int limit)
{
	return task_rlimit(current, limit);
}

static inline unsigned long rlimit_max(unsigned int limit)
{
	return task_rlimit_max(current, limit);
}

#endif<|MERGE_RESOLUTION|>--- conflicted
+++ resolved
@@ -835,10 +835,7 @@
 #endif
 	unsigned long locked_shm; /* How many pages of mlocked shm ? */
 	unsigned long unix_inflight;	/* How many files in flight in unix sockets */
-<<<<<<< HEAD
-=======
 	atomic_long_t pipe_bufs;  /* how many pages are allocated in pipe buffers */
->>>>>>> 05ec7de7
 
 #ifdef CONFIG_KEYS
 	struct key *uid_keyring;	/* UID specific keyring */
