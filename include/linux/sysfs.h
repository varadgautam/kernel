--- conflicted
+++ resolved
@@ -123,11 +123,9 @@
 void sysfs_remove_group(struct kobject *, const struct attribute_group *);
 void sysfs_notify(struct kobject * k, char *dir, char *attr);
 
-<<<<<<< HEAD
+extern int __must_check sysfs_init(void);
+
 void sysfs_printk_last_file(void);
-=======
-extern int __must_check sysfs_init(void);
->>>>>>> 0215ffb0
 
 #else /* CONFIG_SYSFS */
 
@@ -200,15 +198,14 @@
 {
 }
 
-<<<<<<< HEAD
+static inline int __must_check sysfs_init(void)
+{
+	return 0;
+}
+
 static inline void sysfs_printk_last_file(void)
 {
 	;
-=======
-static inline int __must_check sysfs_init(void)
-{
-	return 0;
->>>>>>> 0215ffb0
 }
 
 #endif /* CONFIG_SYSFS */
