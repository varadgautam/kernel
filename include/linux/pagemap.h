#ifndef _LINUX_PAGEMAP_H
#define _LINUX_PAGEMAP_H

/*
 * Copyright 1995 Linus Torvalds
 */
#include <linux/mm.h>
#include <linux/fs.h>
#include <linux/list.h>
#include <linux/highmem.h>
#include <linux/compiler.h>
#include <asm/uaccess.h>
#include <linux/gfp.h>
#include <linux/bitops.h>
#include <linux/hardirq.h> /* for in_interrupt() */
#include <linux/hugetlb_inline.h>

/*
 * Bits in mapping->flags.  The lower __GFP_BITS_SHIFT bits are the page
 * allocation mode flags.
 */
enum mapping_flags {
	AS_EIO		= __GFP_BITS_SHIFT + 0,	/* IO error on async write */
	AS_ENOSPC	= __GFP_BITS_SHIFT + 1,	/* ENOSPC on async write */
	AS_MM_ALL_LOCKS	= __GFP_BITS_SHIFT + 2,	/* under mm_take_all_locks() */
	AS_UNEVICTABLE	= __GFP_BITS_SHIFT + 3,	/* e.g., ramdisk, SHM_LOCK */
};

static inline void mapping_set_error(struct address_space *mapping, int error)
{
	if (unlikely(error)) {
		if (error == -ENOSPC)
			set_bit(AS_ENOSPC, &mapping->flags);
		else
			set_bit(AS_EIO, &mapping->flags);
	}
}

static inline void mapping_set_unevictable(struct address_space *mapping)
{
	set_bit(AS_UNEVICTABLE, &mapping->flags);
}

static inline void mapping_clear_unevictable(struct address_space *mapping)
{
	clear_bit(AS_UNEVICTABLE, &mapping->flags);
}

static inline int mapping_unevictable(struct address_space *mapping)
{
	if (likely(mapping))
		return test_bit(AS_UNEVICTABLE, &mapping->flags);
	return !!mapping;
}

static inline gfp_t mapping_gfp_mask(struct address_space * mapping)
{
	return (__force gfp_t)mapping->flags & __GFP_BITS_MASK;
}

/*
 * This is non-atomic.  Only to be used before the mapping is activated.
 * Probably needs a barrier...
 */
static inline void mapping_set_gfp_mask(struct address_space *m, gfp_t mask)
{
	m->flags = (m->flags & ~(__force unsigned long)__GFP_BITS_MASK) |
				(__force unsigned long)mask;
}

/*
 * The page cache can done in larger chunks than
 * one page, because it allows for more efficient
 * throughput (it can then be mapped into user
 * space in smaller chunks for same flexibility).
 *
 * Or rather, it _will_ be done in larger chunks.
 */
#define PAGE_CACHE_SHIFT	PAGE_SHIFT
#define PAGE_CACHE_SIZE		PAGE_SIZE
#define PAGE_CACHE_MASK		PAGE_MASK
#define PAGE_CACHE_ALIGN(addr)	(((addr)+PAGE_CACHE_SIZE-1)&PAGE_CACHE_MASK)

#define page_cache_get(page)		get_page(page)
#define page_cache_release(page)	put_page(page)
void release_pages(struct page **pages, int nr, int cold);

/*
 * speculatively take a reference to a page.
 * If the page is free (_count == 0), then _count is untouched, and 0
 * is returned. Otherwise, _count is incremented by 1 and 1 is returned.
 *
 * This function must be called inside the same rcu_read_lock() section as has
 * been used to lookup the page in the pagecache radix-tree (or page table):
 * this allows allocators to use a synchronize_rcu() to stabilize _count.
 *
 * Unless an RCU grace period has passed, the count of all pages coming out
 * of the allocator must be considered unstable. page_count may return higher
 * than expected, and put_page must be able to do the right thing when the
 * page has been finished with, no matter what it is subsequently allocated
 * for (because put_page is what is used here to drop an invalid speculative
 * reference).
 *
 * This is the interesting part of the lockless pagecache (and lockless
 * get_user_pages) locking protocol, where the lookup-side (eg. find_get_page)
 * has the following pattern:
 * 1. find page in radix tree
 * 2. conditionally increment refcount
 * 3. check the page is still in pagecache (if no, goto 1)
 *
 * Remove-side that cares about stability of _count (eg. reclaim) has the
 * following (with tree_lock held for write):
 * A. atomically check refcount is correct and set it to 0 (atomic_cmpxchg)
 * B. remove page from pagecache
 * C. free the page
 *
 * There are 2 critical interleavings that matter:
 * - 2 runs before A: in this case, A sees elevated refcount and bails out
 * - A runs before 2: in this case, 2 sees zero refcount and retries;
 *   subsequently, B will complete and 1 will find no page, causing the
 *   lookup to return NULL.
 *
 * It is possible that between 1 and 2, the page is removed then the exact same
 * page is inserted into the same position in pagecache. That's OK: the
 * old find_get_page using tree_lock could equally have run before or after
 * such a re-insertion, depending on order that locks are granted.
 *
 * Lookups racing against pagecache insertion isn't a big problem: either 1
 * will find the page or it will not. Likewise, the old find_get_page could run
 * either before the insertion or afterwards, depending on timing.
 */
static inline int page_cache_get_speculative(struct page *page)
{
	VM_BUG_ON(in_interrupt());

#if !defined(CONFIG_SMP) && defined(CONFIG_TREE_RCU)
# ifdef CONFIG_PREEMPT
	VM_BUG_ON(!in_atomic());
# endif
	/*
	 * Preempt must be disabled here - we rely on rcu_read_lock doing
	 * this for us.
	 *
	 * Pagecache won't be truncated from interrupt context, so if we have
	 * found a page in the radix tree here, we have pinned its refcount by
	 * disabling preempt, and hence no need for the "speculative get" that
	 * SMP requires.
	 */
	VM_BUG_ON(page_count(page) == 0);
	atomic_inc(&page->_count);

#else
	if (unlikely(!get_page_unless_zero(page))) {
		/*
		 * Either the page has been freed, or will be freed.
		 * In either case, retry here and the caller should
		 * do the right thing (see comments above).
		 */
		return 0;
	}
#endif
	VM_BUG_ON(PageTail(page));

	return 1;
}

/*
 * Same as above, but add instead of inc (could just be merged)
 */
static inline int page_cache_add_speculative(struct page *page, int count)
{
	VM_BUG_ON(in_interrupt());

#if !defined(CONFIG_SMP) && defined(CONFIG_TREE_RCU)
# ifdef CONFIG_PREEMPT
	VM_BUG_ON(!in_atomic());
# endif
	VM_BUG_ON(page_count(page) == 0);
	atomic_add(count, &page->_count);

#else
	if (unlikely(!atomic_add_unless(&page->_count, count, 0)))
		return 0;
#endif
	VM_BUG_ON(PageCompound(page) && page != compound_head(page));

	return 1;
}

static inline int page_freeze_refs(struct page *page, int count)
{
	return likely(atomic_cmpxchg(&page->_count, count, 0) == count);
}

static inline void page_unfreeze_refs(struct page *page, int count)
{
	VM_BUG_ON(page_count(page) != 0);
	VM_BUG_ON(count == 0);

	atomic_set(&page->_count, count);
}

#ifdef CONFIG_NUMA
extern struct page *__page_cache_alloc(gfp_t gfp);
#else
static inline struct page *__page_cache_alloc(gfp_t gfp)
{
	return alloc_pages(gfp, 0);
}
#endif

static inline struct page *page_cache_alloc(struct address_space *x)
{
	return __page_cache_alloc(mapping_gfp_mask(x));
}

static inline struct page *page_cache_alloc_cold(struct address_space *x)
{
	return __page_cache_alloc(mapping_gfp_mask(x)|__GFP_COLD);
}

typedef int filler_t(void *, struct page *);

extern struct page * find_get_page(struct address_space *mapping,
				pgoff_t index);
extern struct page * find_lock_page(struct address_space *mapping,
				pgoff_t index);
extern struct page * find_or_create_page(struct address_space *mapping,
				pgoff_t index, gfp_t gfp_mask);
unsigned find_get_pages(struct address_space *mapping, pgoff_t start,
			unsigned int nr_pages, struct page **pages);
unsigned find_get_pages_contig(struct address_space *mapping, pgoff_t start,
			       unsigned int nr_pages, struct page **pages);
unsigned find_get_pages_tag(struct address_space *mapping, pgoff_t *index,
			int tag, unsigned int nr_pages, struct page **pages);

struct page *grab_cache_page_write_begin(struct address_space *mapping,
			pgoff_t index, unsigned flags);

/*
 * Returns locked page at given index in given cache, creating it if needed.
 */
static inline struct page *grab_cache_page(struct address_space *mapping,
								pgoff_t index)
{
	return find_or_create_page(mapping, index, mapping_gfp_mask(mapping));
}

extern struct page * grab_cache_page_nowait(struct address_space *mapping,
				pgoff_t index);
extern struct page * read_cache_page_async(struct address_space *mapping,
				pgoff_t index, filler_t *filler,
				void *data);
extern struct page * read_cache_page(struct address_space *mapping,
				pgoff_t index, filler_t *filler,
				void *data);
extern struct page * read_cache_page_gfp(struct address_space *mapping,
				pgoff_t index, gfp_t gfp_mask);
extern int read_cache_pages(struct address_space *mapping,
		struct list_head *pages, filler_t *filler, void *data);

static inline struct page *read_mapping_page_async(
						struct address_space *mapping,
						     pgoff_t index, void *data)
{
	filler_t *filler = (filler_t *)mapping->a_ops->readpage;
	return read_cache_page_async(mapping, index, filler, data);
}

static inline struct page *read_mapping_page(struct address_space *mapping,
					     pgoff_t index, void *data)
{
	filler_t *filler = (filler_t *)mapping->a_ops->readpage;
	return read_cache_page(mapping, index, filler, data);
}

/*
 * Return byte-offset into filesystem object for page.
 */
static inline loff_t page_offset(struct page *page)
{
	return ((loff_t)page->index) << PAGE_CACHE_SHIFT;
}

<<<<<<< HEAD
static inline loff_t page_file_offset(struct page *page)
{
	return ((loff_t)page_file_index(page)) << PAGE_CACHE_SHIFT;
}
=======
extern pgoff_t linear_hugepage_index(struct vm_area_struct *vma,
				     unsigned long address);
>>>>>>> da5cabf8

static inline pgoff_t linear_page_index(struct vm_area_struct *vma,
					unsigned long address)
{
	pgoff_t pgoff;
	if (unlikely(is_vm_hugetlb_page(vma)))
		return linear_hugepage_index(vma, address);
	pgoff = (address - vma->vm_start) >> PAGE_SHIFT;
	pgoff += vma->vm_pgoff;
	return pgoff >> (PAGE_CACHE_SHIFT - PAGE_SHIFT);
}

extern void __lock_page(struct page *page);
extern int __lock_page_killable(struct page *page);
extern void __lock_page_nosync(struct page *page);
extern void unlock_page(struct page *page);

static inline void __set_page_locked(struct page *page)
{
	__set_bit(PG_locked, &page->flags);
}

static inline void __clear_page_locked(struct page *page)
{
	__clear_bit(PG_locked, &page->flags);
}

static inline int trylock_page(struct page *page)
{
	return (likely(!test_and_set_bit_lock(PG_locked, &page->flags)));
}

/*
 * lock_page may only be called if we have the page's inode pinned.
 */
static inline void lock_page(struct page *page)
{
	might_sleep();
	if (!trylock_page(page))
		__lock_page(page);
}

/*
 * lock_page_killable is like lock_page but can be interrupted by fatal
 * signals.  It returns 0 if it locked the page and -EINTR if it was
 * killed while waiting.
 */
static inline int lock_page_killable(struct page *page)
{
	might_sleep();
	if (!trylock_page(page))
		return __lock_page_killable(page);
	return 0;
}

/*
 * lock_page_nosync should only be used if we can't pin the page's inode.
 * Doesn't play quite so well with block device plugging.
 */
static inline void lock_page_nosync(struct page *page)
{
	might_sleep();
	if (!trylock_page(page))
		__lock_page_nosync(page);
}
	
/*
 * This is exported only for wait_on_page_locked/wait_on_page_writeback.
 * Never use this directly!
 */
extern void wait_on_page_bit(struct page *page, int bit_nr);

/* 
 * Wait for a page to be unlocked.
 *
 * This must be called with the caller "holding" the page,
 * ie with increased "page->count" so that the page won't
 * go away during the wait..
 */
static inline void wait_on_page_locked(struct page *page)
{
	if (PageLocked(page))
		wait_on_page_bit(page, PG_locked);
}

/* 
 * Wait for a page to complete writeback
 */
static inline void wait_on_page_writeback(struct page *page)
{
	if (PageWriteback(page))
		wait_on_page_bit(page, PG_writeback);
}

extern void end_page_writeback(struct page *page);

/*
 * Add an arbitrary waiter to a page's wait queue
 */
extern void add_page_wait_queue(struct page *page, wait_queue_t *waiter);

/*
 * Fault a userspace page into pagetables.  Return non-zero on a fault.
 *
 * This assumes that two userspace pages are always sufficient.  That's
 * not true if PAGE_CACHE_SIZE > PAGE_SIZE.
 */
static inline int fault_in_pages_writeable(char __user *uaddr, int size)
{
	int ret;

	if (unlikely(size == 0))
		return 0;

	/*
	 * Writing zeroes into userspace here is OK, because we know that if
	 * the zero gets there, we'll be overwriting it.
	 */
	ret = __put_user(0, uaddr);
	if (ret == 0) {
		char __user *end = uaddr + size - 1;

		/*
		 * If the page was already mapped, this will get a cache miss
		 * for sure, so try to avoid doing it.
		 */
		if (((unsigned long)uaddr & PAGE_MASK) !=
				((unsigned long)end & PAGE_MASK))
		 	ret = __put_user(0, end);
	}
	return ret;
}

static inline int fault_in_pages_readable(const char __user *uaddr, int size)
{
	volatile char c;
	int ret;

	if (unlikely(size == 0))
		return 0;

	ret = __get_user(c, uaddr);
	if (ret == 0) {
		const char __user *end = uaddr + size - 1;

		if (((unsigned long)uaddr & PAGE_MASK) !=
				((unsigned long)end & PAGE_MASK)) {
		 	ret = __get_user(c, end);
			(void)c;
		}
	}
	return ret;
}

int add_to_page_cache_locked(struct page *page, struct address_space *mapping,
				pgoff_t index, gfp_t gfp_mask);
int add_to_page_cache_lru(struct page *page, struct address_space *mapping,
				pgoff_t index, gfp_t gfp_mask);
extern void remove_from_page_cache(struct page *page);
extern void __remove_from_page_cache(struct page *page);

/*
 * Like add_to_page_cache_locked, but used to add newly allocated pages:
 * the page is new, so we can just run __set_page_locked() against it.
 */
static inline int add_to_page_cache(struct page *page,
		struct address_space *mapping, pgoff_t offset, gfp_t gfp_mask)
{
	int error;

	__set_page_locked(page);
	error = add_to_page_cache_locked(page, mapping, offset, gfp_mask);
	if (unlikely(error))
		__clear_page_locked(page);
	return error;
}

#endif /* _LINUX_PAGEMAP_H */<|MERGE_RESOLUTION|>--- conflicted
+++ resolved
@@ -282,15 +282,13 @@
 	return ((loff_t)page->index) << PAGE_CACHE_SHIFT;
 }
 
-<<<<<<< HEAD
 static inline loff_t page_file_offset(struct page *page)
 {
 	return ((loff_t)page_file_index(page)) << PAGE_CACHE_SHIFT;
 }
-=======
+
 extern pgoff_t linear_hugepage_index(struct vm_area_struct *vma,
 				     unsigned long address);
->>>>>>> da5cabf8
 
 static inline pgoff_t linear_page_index(struct vm_area_struct *vma,
 					unsigned long address)
