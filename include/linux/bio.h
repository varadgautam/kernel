--- conflicted
+++ resolved
@@ -320,14 +320,6 @@
 	struct bvec_iter iter = bio->bi_iter;
 	int idx;
 
-<<<<<<< HEAD
-	if (!bio_flagged(bio, BIO_CLONED)) {
-		*bv = bio->bi_io_vec[bio->bi_vcnt - 1];
-		return;
-	}
-
-=======
->>>>>>> 05ec7de7
 	if (unlikely(!bio_multiple_segments(bio))) {
 		*bv = bio_iovec(bio);
 		return;
