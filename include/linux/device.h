/*
 * device.h - generic, centralized driver model
 *
 * Copyright (c) 2001-2003 Patrick Mochel <mochel@osdl.org>
 * Copyright (c) 2004-2009 Greg Kroah-Hartman <gregkh@suse.de>
 * Copyright (c) 2008-2009 Novell Inc.
 *
 * This file is released under the GPLv2
 *
 * See Documentation/driver-model/ for more information.
 */

#ifndef _DEVICE_H_
#define _DEVICE_H_

#include <linux/ioport.h>
#include <linux/kobject.h>
#include <linux/klist.h>
#include <linux/list.h>
#include <linux/lockdep.h>
#include <linux/compiler.h>
#include <linux/types.h>
#include <linux/mutex.h>
#include <linux/pm.h>
#include <linux/atomic.h>
#include <asm/device.h>

struct device;
struct device_private;
struct device_driver;
struct driver_private;
struct module;
struct class;
struct subsys_private;
struct bus_type;
struct device_node;
struct iommu_ops;

struct bus_attribute {
	struct attribute	attr;
	ssize_t (*show)(struct bus_type *bus, char *buf);
	ssize_t (*store)(struct bus_type *bus, const char *buf, size_t count);
};

#define BUS_ATTR(_name, _mode, _show, _store)	\
struct bus_attribute bus_attr_##_name = __ATTR(_name, _mode, _show, _store)

extern int __must_check bus_create_file(struct bus_type *,
					struct bus_attribute *);
extern void bus_remove_file(struct bus_type *, struct bus_attribute *);

/**
 * struct bus_type - The bus type of the device
 *
 * @name:	The name of the bus.
 * @bus_attrs:	Default attributes of the bus.
 * @dev_attrs:	Default attributes of the devices on the bus.
 * @drv_attrs:	Default attributes of the device drivers on the bus.
 * @match:	Called, perhaps multiple times, whenever a new device or driver
 *		is added for this bus. It should return a nonzero value if the
 *		given device can be handled by the given driver.
 * @uevent:	Called when a device is added, removed, or a few other things
 *		that generate uevents to add the environment variables.
 * @probe:	Called when a new device or driver add to this bus, and callback
 *		the specific driver's probe to initial the matched device.
 * @remove:	Called when a device removed from this bus.
 * @shutdown:	Called at shut-down time to quiesce the device.
 * @suspend:	Called when a device on this bus wants to go to sleep mode.
 * @resume:	Called to bring a device on this bus out of sleep mode.
 * @pm:		Power management operations of this bus, callback the specific
 *		device driver's pm-ops.
 * @iommu_ops   IOMMU specific operations for this bus, used to attach IOMMU
 *              driver implementations to a bus and allow the driver to do
 *              bus-specific setup
 * @p:		The private data of the driver core, only the driver core can
 *		touch this.
 *
 * A bus is a channel between the processor and one or more devices. For the
 * purposes of the device model, all devices are connected via a bus, even if
 * it is an internal, virtual, "platform" bus. Buses can plug into each other.
 * A USB controller is usually a PCI device, for example. The device model
 * represents the actual connections between buses and the devices they control.
 * A bus is represented by the bus_type structure. It contains the name, the
 * default attributes, the bus' methods, PM operations, and the driver core's
 * private data.
 */
struct bus_type {
	const char		*name;
	struct bus_attribute	*bus_attrs;
	struct device_attribute	*dev_attrs;
	struct driver_attribute	*drv_attrs;

	int (*match)(struct device *dev, struct device_driver *drv);
	int (*uevent)(struct device *dev, struct kobj_uevent_env *env);
	int (*probe)(struct device *dev);
	int (*remove)(struct device *dev);
	void (*shutdown)(struct device *dev);

	int (*suspend)(struct device *dev, pm_message_t state);
	int (*resume)(struct device *dev);

	const struct dev_pm_ops *pm;

	struct iommu_ops *iommu_ops;

	struct subsys_private *p;
};

extern int __must_check bus_register(struct bus_type *bus);
extern void bus_unregister(struct bus_type *bus);

extern int __must_check bus_rescan_devices(struct bus_type *bus);

/* iterator helpers for buses */

int bus_for_each_dev(struct bus_type *bus, struct device *start, void *data,
		     int (*fn)(struct device *dev, void *data));
struct device *bus_find_device(struct bus_type *bus, struct device *start,
			       void *data,
			       int (*match)(struct device *dev, void *data));
struct device *bus_find_device_by_name(struct bus_type *bus,
				       struct device *start,
				       const char *name);

int bus_for_each_drv(struct bus_type *bus, struct device_driver *start,
		     void *data, int (*fn)(struct device_driver *, void *));

void bus_sort_breadthfirst(struct bus_type *bus,
			   int (*compare)(const struct device *a,
					  const struct device *b));
/*
 * Bus notifiers: Get notified of addition/removal of devices
 * and binding/unbinding of drivers to devices.
 * In the long run, it should be a replacement for the platform
 * notify hooks.
 */
struct notifier_block;

extern int bus_register_notifier(struct bus_type *bus,
				 struct notifier_block *nb);
extern int bus_unregister_notifier(struct bus_type *bus,
				   struct notifier_block *nb);

/* All 4 notifers below get called with the target struct device *
 * as an argument. Note that those functions are likely to be called
 * with the device lock held in the core, so be careful.
 */
#define BUS_NOTIFY_ADD_DEVICE		0x00000001 /* device added */
#define BUS_NOTIFY_DEL_DEVICE		0x00000002 /* device removed */
#define BUS_NOTIFY_BIND_DRIVER		0x00000003 /* driver about to be
						      bound */
#define BUS_NOTIFY_BOUND_DRIVER		0x00000004 /* driver bound to device */
#define BUS_NOTIFY_UNBIND_DRIVER	0x00000005 /* driver about to be
						      unbound */
#define BUS_NOTIFY_UNBOUND_DRIVER	0x00000006 /* driver is unbound
						      from the device */

extern struct kset *bus_get_kset(struct bus_type *bus);
extern struct klist *bus_get_device_klist(struct bus_type *bus);

/**
 * struct device_driver - The basic device driver structure
 * @name:	Name of the device driver.
 * @bus:	The bus which the device of this driver belongs to.
 * @owner:	The module owner.
 * @mod_name:	Used for built-in modules.
 * @suppress_bind_attrs: Disables bind/unbind via sysfs.
 * @of_match_table: The open firmware table.
 * @probe:	Called to query the existence of a specific device,
 *		whether this driver can work with it, and bind the driver
 *		to a specific device.
 * @remove:	Called when the device is removed from the system to
 *		unbind a device from this driver.
 * @shutdown:	Called at shut-down time to quiesce the device.
 * @suspend:	Called to put the device to sleep mode. Usually to a
 *		low power state.
 * @resume:	Called to bring a device from sleep mode.
 * @groups:	Default attributes that get created by the driver core
 *		automatically.
 * @pm:		Power management operations of the device which matched
 *		this driver.
 * @p:		Driver core's private data, no one other than the driver
 *		core can touch this.
 *
 * The device driver-model tracks all of the drivers known to the system.
 * The main reason for this tracking is to enable the driver core to match
 * up drivers with new devices. Once drivers are known objects within the
 * system, however, a number of other things become possible. Device drivers
 * can export information and configuration variables that are independent
 * of any specific device.
 */
struct device_driver {
	const char		*name;
	struct bus_type		*bus;

	struct module		*owner;
	const char		*mod_name;	/* used for built-in modules */

	bool suppress_bind_attrs;	/* disables bind/unbind via sysfs */

	const struct of_device_id	*of_match_table;

	int (*probe) (struct device *dev);
	int (*remove) (struct device *dev);
	void (*shutdown) (struct device *dev);
	int (*suspend) (struct device *dev, pm_message_t state);
	int (*resume) (struct device *dev);
	const struct attribute_group **groups;

	const struct dev_pm_ops *pm;

	struct driver_private *p;
};


extern int __must_check driver_register(struct device_driver *drv);
extern void driver_unregister(struct device_driver *drv);

extern struct device_driver *get_driver(struct device_driver *drv);
extern void put_driver(struct device_driver *drv);
extern struct device_driver *driver_find(const char *name,
					 struct bus_type *bus);
extern int driver_probe_done(void);
extern void wait_for_device_probe(void);


/* sysfs interface for exporting driver attributes */

struct driver_attribute {
	struct attribute attr;
	ssize_t (*show)(struct device_driver *driver, char *buf);
	ssize_t (*store)(struct device_driver *driver, const char *buf,
			 size_t count);
};

#define DRIVER_ATTR(_name, _mode, _show, _store)	\
struct driver_attribute driver_attr_##_name =		\
	__ATTR(_name, _mode, _show, _store)

extern int __must_check driver_create_file(struct device_driver *driver,
					const struct driver_attribute *attr);
extern void driver_remove_file(struct device_driver *driver,
			       const struct driver_attribute *attr);

extern int __must_check driver_add_kobj(struct device_driver *drv,
					struct kobject *kobj,
					const char *fmt, ...);

extern int __must_check driver_for_each_device(struct device_driver *drv,
					       struct device *start,
					       void *data,
					       int (*fn)(struct device *dev,
							 void *));
struct device *driver_find_device(struct device_driver *drv,
				  struct device *start, void *data,
				  int (*match)(struct device *dev, void *data));

/**
 * struct class - device classes
 * @name:	Name of the class.
 * @owner:	The module owner.
 * @class_attrs: Default attributes of this class.
 * @dev_attrs:	Default attributes of the devices belong to the class.
 * @dev_bin_attrs: Default binary attributes of the devices belong to the class.
 * @dev_kobj:	The kobject that represents this class and links it into the hierarchy.
 * @dev_uevent:	Called when a device is added, removed from this class, or a
 *		few other things that generate uevents to add the environment
 *		variables.
 * @devnode:	Callback to provide the devtmpfs.
 * @class_release: Called to release this class.
 * @dev_release: Called to release the device.
 * @suspend:	Used to put the device to sleep mode, usually to a low power
 *		state.
 * @resume:	Used to bring the device from the sleep mode.
 * @ns_type:	Callbacks so sysfs can detemine namespaces.
 * @namespace:	Namespace of the device belongs to this class.
 * @pm:		The default device power management operations of this class.
 * @p:		The private data of the driver core, no one other than the
 *		driver core can touch this.
 *
 * A class is a higher-level view of a device that abstracts out low-level
 * implementation details. Drivers may see a SCSI disk or an ATA disk, but,
 * at the class level, they are all simply disks. Classes allow user space
 * to work with devices based on what they do, rather than how they are
 * connected or how they work.
 */
struct class {
	const char		*name;
	struct module		*owner;

	struct class_attribute		*class_attrs;
	struct device_attribute		*dev_attrs;
	struct bin_attribute		*dev_bin_attrs;
	struct kobject			*dev_kobj;

	int (*dev_uevent)(struct device *dev, struct kobj_uevent_env *env);
	char *(*devnode)(struct device *dev, mode_t *mode);

	void (*class_release)(struct class *class);
	void (*dev_release)(struct device *dev);

	int (*suspend)(struct device *dev, pm_message_t state);
	int (*resume)(struct device *dev);

	const struct kobj_ns_type_operations *ns_type;
	const void *(*namespace)(struct device *dev);

	const struct dev_pm_ops *pm;

	struct subsys_private *p;
};

struct class_dev_iter {
	struct klist_iter		ki;
	const struct device_type	*type;
};

extern struct kobject *sysfs_dev_block_kobj;
extern struct kobject *sysfs_dev_char_kobj;
extern int __must_check __class_register(struct class *class,
					 struct lock_class_key *key);
extern void class_unregister(struct class *class);

/* This is a #define to keep the compiler from merging different
 * instances of the __key variable */
#define class_register(class)			\
({						\
	static struct lock_class_key __key;	\
	__class_register(class, &__key);	\
})

struct class_compat;
struct class_compat *class_compat_register(const char *name);
void class_compat_unregister(struct class_compat *cls);
int class_compat_create_link(struct class_compat *cls, struct device *dev,
			     struct device *device_link);
void class_compat_remove_link(struct class_compat *cls, struct device *dev,
			      struct device *device_link);

extern void class_dev_iter_init(struct class_dev_iter *iter,
				struct class *class,
				struct device *start,
				const struct device_type *type);
extern struct device *class_dev_iter_next(struct class_dev_iter *iter);
extern void class_dev_iter_exit(struct class_dev_iter *iter);

extern int class_for_each_device(struct class *class, struct device *start,
				 void *data,
				 int (*fn)(struct device *dev, void *data));
extern struct device *class_find_device(struct class *class,
					struct device *start, void *data,
					int (*match)(struct device *, void *));

struct class_attribute {
	struct attribute attr;
	ssize_t (*show)(struct class *class, struct class_attribute *attr,
			char *buf);
	ssize_t (*store)(struct class *class, struct class_attribute *attr,
			const char *buf, size_t count);
	const void *(*namespace)(struct class *class,
				 const struct class_attribute *attr);
};

#define CLASS_ATTR(_name, _mode, _show, _store)			\
struct class_attribute class_attr_##_name = __ATTR(_name, _mode, _show, _store)

extern int __must_check class_create_file(struct class *class,
					  const struct class_attribute *attr);
extern void class_remove_file(struct class *class,
			      const struct class_attribute *attr);

/* Simple class attribute that is just a static string */

struct class_attribute_string {
	struct class_attribute attr;
	char *str;
};

/* Currently read-only only */
#define _CLASS_ATTR_STRING(_name, _mode, _str) \
	{ __ATTR(_name, _mode, show_class_attr_string, NULL), _str }
#define CLASS_ATTR_STRING(_name, _mode, _str) \
	struct class_attribute_string class_attr_##_name = \
		_CLASS_ATTR_STRING(_name, _mode, _str)

extern ssize_t show_class_attr_string(struct class *class, struct class_attribute *attr,
                        char *buf);

struct class_interface {
	struct list_head	node;
	struct class		*class;

	int (*add_dev)		(struct device *, struct class_interface *);
	void (*remove_dev)	(struct device *, struct class_interface *);
};

extern int __must_check class_interface_register(struct class_interface *);
extern void class_interface_unregister(struct class_interface *);

extern struct class * __must_check __class_create(struct module *owner,
						  const char *name,
						  struct lock_class_key *key);
extern void class_destroy(struct class *cls);

/* This is a #define to keep the compiler from merging different
 * instances of the __key variable */
#define class_create(owner, name)		\
({						\
	static struct lock_class_key __key;	\
	__class_create(owner, name, &__key);	\
})

/*
 * The type of device, "struct device" is embedded in. A class
 * or bus can contain devices of different types
 * like "partitions" and "disks", "mouse" and "event".
 * This identifies the device type and carries type-specific
 * information, equivalent to the kobj_type of a kobject.
 * If "name" is specified, the uevent will contain it in
 * the DEVTYPE variable.
 */
struct device_type {
	const char *name;
	const struct attribute_group **groups;
	int (*uevent)(struct device *dev, struct kobj_uevent_env *env);
	char *(*devnode)(struct device *dev, mode_t *mode);
	void (*release)(struct device *dev);

	const struct dev_pm_ops *pm;
};

/* interface for exporting device attributes */
struct device_attribute {
	struct attribute	attr;
	ssize_t (*show)(struct device *dev, struct device_attribute *attr,
			char *buf);
	ssize_t (*store)(struct device *dev, struct device_attribute *attr,
			 const char *buf, size_t count);
};

#define DEVICE_ATTR(_name, _mode, _show, _store) \
struct device_attribute dev_attr_##_name = __ATTR(_name, _mode, _show, _store)

extern int __must_check device_create_file(struct device *device,
					const struct device_attribute *entry);
extern void device_remove_file(struct device *dev,
			       const struct device_attribute *attr);
extern int __must_check device_create_bin_file(struct device *dev,
					const struct bin_attribute *attr);
extern void device_remove_bin_file(struct device *dev,
				   const struct bin_attribute *attr);
extern int device_schedule_callback_owner(struct device *dev,
		void (*func)(struct device *dev), struct module *owner);

/* This is a macro to avoid include problems with THIS_MODULE */
#define device_schedule_callback(dev, func)			\
	device_schedule_callback_owner(dev, func, THIS_MODULE)

/* device resource management */
typedef void (*dr_release_t)(struct device *dev, void *res);
typedef int (*dr_match_t)(struct device *dev, void *res, void *match_data);

#ifdef CONFIG_DEBUG_DEVRES
extern void *__devres_alloc(dr_release_t release, size_t size, gfp_t gfp,
			     const char *name);
#define devres_alloc(release, size, gfp) \
	__devres_alloc(release, size, gfp, #release)
#else
extern void *devres_alloc(dr_release_t release, size_t size, gfp_t gfp);
#endif
extern void devres_free(void *res);
extern void devres_add(struct device *dev, void *res);
extern void *devres_find(struct device *dev, dr_release_t release,
			 dr_match_t match, void *match_data);
extern void *devres_get(struct device *dev, void *new_res,
			dr_match_t match, void *match_data);
extern void *devres_remove(struct device *dev, dr_release_t release,
			   dr_match_t match, void *match_data);
extern int devres_destroy(struct device *dev, dr_release_t release,
			  dr_match_t match, void *match_data);

/* devres group */
extern void * __must_check devres_open_group(struct device *dev, void *id,
					     gfp_t gfp);
extern void devres_close_group(struct device *dev, void *id);
extern void devres_remove_group(struct device *dev, void *id);
extern int devres_release_group(struct device *dev, void *id);

/* managed kzalloc/kfree for device drivers, no kmalloc, always use kzalloc */
extern void *devm_kzalloc(struct device *dev, size_t size, gfp_t gfp);
extern void devm_kfree(struct device *dev, void *p);

struct device_dma_parameters {
	/*
	 * a low level driver may set these to teach IOMMU code about
	 * sg limitations.
	 */
	unsigned int max_segment_size;
	unsigned long segment_boundary_mask;
};

/**
 * struct device - The basic device structure
 * @parent:	The device's "parent" device, the device to which it is attached.
 * 		In most cases, a parent device is some sort of bus or host
 * 		controller. If parent is NULL, the device, is a top-level device,
 * 		which is not usually what you want.
 * @p:		Holds the private data of the driver core portions of the device.
 * 		See the comment of the struct device_private for detail.
 * @kobj:	A top-level, abstract class from which other classes are derived.
 * @init_name:	Initial name of the device.
 * @type:	The type of device.
 * 		This identifies the device type and carries type-specific
 * 		information.
 * @mutex:	Mutex to synchronize calls to its driver.
 * @bus:	Type of bus device is on.
 * @driver:	Which driver has allocated this
 * @platform_data: Platform data specific to the device.
 * 		Example: For devices on custom boards, as typical of embedded
 * 		and SOC based hardware, Linux often uses platform_data to point
 * 		to board-specific structures describing devices and how they
 * 		are wired.  That can include what ports are available, chip
 * 		variants, which GPIO pins act in what additional roles, and so
 * 		on.  This shrinks the "Board Support Packages" (BSPs) and
 * 		minimizes board-specific #ifdefs in drivers.
 * @power:	For device power management.
 * 		See Documentation/power/devices.txt for details.
 * @pm_domain:	Provide callbacks that are executed during system suspend,
 * 		hibernation, system resume and during runtime PM transitions
 * 		along with subsystem-level and driver-level callbacks.
 * @numa_node:	NUMA node this device is close to.
 * @dma_mask:	Dma mask (if dma'ble device).
 * @coherent_dma_mask: Like dma_mask, but for alloc_coherent mapping as not all
 * 		hardware supports 64-bit addresses for consistent allocations
 * 		such descriptors.
 * @dma_parms:	A low level driver may set these to teach IOMMU code about
 * 		segment limitations.
 * @dma_pools:	Dma pools (if dma'ble device).
 * @dma_mem:	Internal for coherent mem override.
 * @archdata:	For arch-specific additions.
 * @of_node:	Associated device tree node.
 * @devt:	For creating the sysfs "dev".
 * @devres_lock: Spinlock to protect the resource of the device.
 * @devres_head: The resources list of the device.
 * @knode_class: The node used to add the device to the class list.
 * @class:	The class of the device.
 * @groups:	Optional attribute groups.
 * @release:	Callback to free the device after all references have
 * 		gone away. This should be set by the allocator of the
 * 		device (i.e. the bus driver that discovered the device).
 *
 * At the lowest level, every device in a Linux system is represented by an
 * instance of struct device. The device structure contains the information
 * that the device model core needs to model the system. Most subsystems,
 * however, track additional information about the devices they host. As a
 * result, it is rare for devices to be represented by bare device structures;
 * instead, that structure, like kobject structures, is usually embedded within
 * a higher-level representation of the device.
 */
struct device {
	struct device		*parent;

	struct device_private	*p;

	struct kobject kobj;
	const char		*init_name; /* initial name of the device */
	const struct device_type *type;

	struct mutex		mutex;	/* mutex to synchronize calls to
					 * its driver.
					 */

	struct bus_type	*bus;		/* type of bus device is on */
	struct device_driver *driver;	/* which driver has allocated this
					   device */
	void		*platform_data;	/* Platform specific data, device
					   core doesn't touch it */
	struct dev_pm_info	power;
	struct dev_pm_domain	*pm_domain;

#ifdef CONFIG_NUMA
	int		numa_node;	/* NUMA node this device is close to */
#endif
	u64		*dma_mask;	/* dma mask (if dma'able device) */
	u64		coherent_dma_mask;/* Like dma_mask, but for
					     alloc_coherent mappings as
					     not all hardware supports
					     64 bit addresses for consistent
					     allocations such descriptors. */

	struct device_dma_parameters *dma_parms;

	struct list_head	dma_pools;	/* dma pools (if dma'ble) */

	struct dma_coherent_mem	*dma_mem; /* internal for coherent mem
					     override */
	/* arch specific additions */
	struct dev_archdata	archdata;

	struct device_node	*of_node; /* associated device tree node */

	dev_t			devt;	/* dev_t, creates the sysfs "dev" */

	spinlock_t		devres_lock;
	struct list_head	devres_head;

	struct klist_node	knode_class;
	struct class		*class;
	const struct attribute_group **groups;	/* optional groups */

	void	(*release)(struct device *dev);
};

/* Get the wakeup routines, which depend on struct device */
#include <linux/pm_wakeup.h>

static inline const char *dev_name(const struct device *dev)
{
	/* Use the init name until the kobject becomes available */
	if (dev->init_name)
		return dev->init_name;

	return kobject_name(&dev->kobj);
}

extern __printf(2, 3)
int dev_set_name(struct device *dev, const char *name, ...);

#ifdef CONFIG_NUMA
static inline int dev_to_node(struct device *dev)
{
	return dev->numa_node;
}
static inline void set_dev_node(struct device *dev, int node)
{
	dev->numa_node = node;
}
#else
static inline int dev_to_node(struct device *dev)
{
	return -1;
}
static inline void set_dev_node(struct device *dev, int node)
{
}
#endif

static inline struct pm_subsys_data *dev_to_psd(struct device *dev)
{
	return dev ? dev->power.subsys_data : NULL;
}

static inline unsigned int dev_get_uevent_suppress(const struct device *dev)
{
	return dev->kobj.uevent_suppress;
}

static inline void dev_set_uevent_suppress(struct device *dev, int val)
{
	dev->kobj.uevent_suppress = val;
}

static inline int device_is_registered(struct device *dev)
{
	return dev->kobj.state_in_sysfs;
}

static inline void device_enable_async_suspend(struct device *dev)
{
	if (!dev->power.is_prepared)
		dev->power.async_suspend = true;
}

static inline void device_disable_async_suspend(struct device *dev)
{
	if (!dev->power.is_prepared)
		dev->power.async_suspend = false;
}

static inline bool device_async_suspend_enabled(struct device *dev)
{
	return !!dev->power.async_suspend;
}

static inline void device_lock(struct device *dev)
{
	mutex_lock(&dev->mutex);
}

static inline int device_trylock(struct device *dev)
{
	return mutex_trylock(&dev->mutex);
}

static inline void device_unlock(struct device *dev)
{
	mutex_unlock(&dev->mutex);
}

void driver_init(void);

/*
 * High level routines for use by the bus drivers
 */
extern int __must_check device_register(struct device *dev);
extern void device_unregister(struct device *dev);
extern void device_initialize(struct device *dev);
extern int __must_check device_add(struct device *dev);
extern void device_del(struct device *dev);
extern int device_for_each_child(struct device *dev, void *data,
		     int (*fn)(struct device *dev, void *data));
extern struct device *device_find_child(struct device *dev, void *data,
				int (*match)(struct device *dev, void *data));
extern int device_rename(struct device *dev, const char *new_name);
extern int device_move(struct device *dev, struct device *new_parent,
		       enum dpm_order dpm_order);
extern const char *device_get_devnode(struct device *dev,
				      mode_t *mode, const char **tmp);
extern void *dev_get_drvdata(const struct device *dev);
extern int dev_set_drvdata(struct device *dev, void *data);

/*
 * Root device objects for grouping under /sys/devices
 */
extern struct device *__root_device_register(const char *name,
					     struct module *owner);

/*
 * This is a macro to avoid include problems with THIS_MODULE,
 * just as per what is done for device_schedule_callback() above.
 */
#define root_device_register(name) \
	__root_device_register(name, THIS_MODULE)

extern void root_device_unregister(struct device *root);

static inline void *dev_get_platdata(const struct device *dev)
{
	return dev->platform_data;
}

/*
 * Manual binding of a device to driver. See drivers/base/bus.c
 * for information on use.
 */
extern int __must_check device_bind_driver(struct device *dev);
extern void device_release_driver(struct device *dev);
extern int  __must_check device_attach(struct device *dev);
extern int __must_check driver_attach(struct device_driver *drv);
extern int __must_check device_reprobe(struct device *dev);

/*
 * Easy functions for dynamically creating devices on the fly
 */
extern struct device *device_create_vargs(struct class *cls,
					  struct device *parent,
					  dev_t devt,
					  void *drvdata,
					  const char *fmt,
					  va_list vargs);
extern __printf(5, 6)
struct device *device_create(struct class *cls, struct device *parent,
			     dev_t devt, void *drvdata,
			     const char *fmt, ...);
extern void device_destroy(struct class *cls, dev_t devt);

/*
 * Platform "fixup" functions - allow the platform to have their say
 * about devices and actions that the general device layer doesn't
 * know about.
 */
/* Notify platform of device discovery */
extern int (*platform_notify)(struct device *dev);

extern int (*platform_notify_remove)(struct device *dev);


/*
 * get_device - atomically increment the reference count for the device.
 *
 */
extern struct device *get_device(struct device *dev);
extern void put_device(struct device *dev);

extern void wait_for_device_probe(void);

#ifdef CONFIG_DEVTMPFS
extern int devtmpfs_create_node(struct device *dev);
extern int devtmpfs_delete_node(struct device *dev);
extern int devtmpfs_mount(const char *mntdir);
#else
static inline int devtmpfs_create_node(struct device *dev) { return 0; }
static inline int devtmpfs_delete_node(struct device *dev) { return 0; }
static inline int devtmpfs_mount(const char *mountpoint) { return 0; }
#endif

/* drivers/base/power/shutdown.c */
extern void device_shutdown(void);

/* debugging and troubleshooting/diagnostic helpers. */
extern const char *dev_driver_string(const struct device *dev);


#ifdef CONFIG_PRINTK

<<<<<<< HEAD
#if defined(KMSG_COMPONENT) && (defined(CONFIG_KMSG_IDS) || defined(__KMSG_CHECKER))
/* dev_printk_hash for message documentation */
#if defined(__KMSG_CHECKER) && defined(KMSG_COMPONENT)

/* generate magic string for scripts/kmsg-doc to parse */
#define dev_printk_hash(level, dev, format, arg...) \
	__KMSG_DEV(level _FMT_ format _ARGS_ dev, ## arg _END_)

#elif defined(CONFIG_KMSG_IDS) && defined(KMSG_COMPONENT)

int printk_dev_hash(const char *, const char *, const char *, ...);
#define dev_printk_hash(level, dev, format, arg...) \
	printk_dev_hash(level "%s.%06x: ", dev_driver_string(dev), \
			"%s: " format, dev_name(dev), ## arg)

#endif

#define dev_printk(level, dev, format, arg...)		\
	dev_printk_hash(level , dev, format, ## arg)
#define dev_emerg(dev, format, arg...)		\
	dev_printk_hash(KERN_EMERG , dev , format , ## arg)
#define dev_alert(dev, format, arg...)		\
	dev_printk_hash(KERN_ALERT , dev , format , ## arg)
#define dev_crit(dev, format, arg...)		\
	dev_printk_hash(KERN_CRIT , dev , format , ## arg)
#define dev_err(dev, format, arg...)		\
	dev_printk_hash(KERN_ERR , dev , format , ## arg)
#define dev_warn(dev, format, arg...)		\
	dev_printk_hash(KERN_WARNING , dev , format , ## arg)
#define dev_notice(dev, format, arg...)		\
	dev_printk_hash(KERN_NOTICE , dev , format , ## arg)
#define _dev_info(dev, format, arg...)		\
	dev_printk_hash(KERN_INFO , dev , format , ## arg)
#else
extern int dev_printk(const char *level, const struct device *dev,
		      const char *fmt, ...)
	__attribute__ ((format (printf, 3, 4)));
extern int dev_emerg(const struct device *dev, const char *fmt, ...)
	__attribute__ ((format (printf, 2, 3)));
extern int dev_alert(const struct device *dev, const char *fmt, ...)
	__attribute__ ((format (printf, 2, 3)));
extern int dev_crit(const struct device *dev, const char *fmt, ...)
	__attribute__ ((format (printf, 2, 3)));
extern int dev_err(const struct device *dev, const char *fmt, ...)
	__attribute__ ((format (printf, 2, 3)));
extern int dev_warn(const struct device *dev, const char *fmt, ...)
	__attribute__ ((format (printf, 2, 3)));
extern int dev_notice(const struct device *dev, const char *fmt, ...)
	__attribute__ ((format (printf, 2, 3)));
extern int _dev_info(const struct device *dev, const char *fmt, ...)
	__attribute__ ((format (printf, 2, 3)));
#endif
=======
extern int __dev_printk(const char *level, const struct device *dev,
			struct va_format *vaf);
extern __printf(3, 4)
int dev_printk(const char *level, const struct device *dev,
	       const char *fmt, ...)
	;
extern __printf(2, 3)
int dev_emerg(const struct device *dev, const char *fmt, ...);
extern __printf(2, 3)
int dev_alert(const struct device *dev, const char *fmt, ...);
extern __printf(2, 3)
int dev_crit(const struct device *dev, const char *fmt, ...);
extern __printf(2, 3)
int dev_err(const struct device *dev, const char *fmt, ...);
extern __printf(2, 3)
int dev_warn(const struct device *dev, const char *fmt, ...);
extern __printf(2, 3)
int dev_notice(const struct device *dev, const char *fmt, ...);
extern __printf(2, 3)
int _dev_info(const struct device *dev, const char *fmt, ...);

>>>>>>> 1ea6b8f4
#else

static inline int __dev_printk(const char *level, const struct device *dev,
			       struct va_format *vaf)
{ return 0; }
static inline __printf(3, 4)
int dev_printk(const char *level, const struct device *dev,
	       const char *fmt, ...)
{ return 0; }

static inline __printf(2, 3)
int dev_emerg(const struct device *dev, const char *fmt, ...)
{ return 0; }
static inline __printf(2, 3)
int dev_crit(const struct device *dev, const char *fmt, ...)
{ return 0; }
static inline __printf(2, 3)
int dev_alert(const struct device *dev, const char *fmt, ...)
{ return 0; }
static inline __printf(2, 3)
int dev_err(const struct device *dev, const char *fmt, ...)
{ return 0; }
static inline __printf(2, 3)
int dev_warn(const struct device *dev, const char *fmt, ...)
{ return 0; }
static inline __printf(2, 3)
int dev_notice(const struct device *dev, const char *fmt, ...)
{ return 0; }
static inline __printf(2, 3)
int _dev_info(const struct device *dev, const char *fmt, ...)
{ return 0; }

#endif

/*
 * Stupid hackaround for existing uses of non-printk uses dev_info
 *
 * Note that the definition of dev_info below is actually _dev_info
 * and a macro is used to avoid redefining dev_info
 */

#define dev_info(dev, fmt, arg...) _dev_info(dev, fmt, ##arg)

#if defined(DEBUG)
#define dev_dbg(dev, format, arg...)		\
	dev_printk(KERN_DEBUG, dev, format, ##arg)
#elif defined(CONFIG_DYNAMIC_DEBUG)
#define dev_dbg(dev, format, ...)		     \
do {						     \
	dynamic_dev_dbg(dev, format, ##__VA_ARGS__); \
} while (0)
#else
#define dev_dbg(dev, format, arg...)				\
({								\
	if (0)							\
		dev_printk(KERN_DEBUG, dev, format, ##arg);	\
	0;							\
})
#endif

#ifdef VERBOSE_DEBUG
#define dev_vdbg	dev_dbg
#else
#define dev_vdbg(dev, format, arg...)				\
({								\
	if (0)							\
		dev_printk(KERN_DEBUG, dev, format, ##arg);	\
	0;							\
})
#endif

/*
 * dev_WARN*() acts like dev_printk(), but with the key difference
 * of using a WARN/WARN_ON to get the message out, including the
 * file/line information and a backtrace.
 */
#define dev_WARN(dev, format, arg...) \
	WARN(1, "Device: %s\n" format, dev_driver_string(dev), ## arg);

#define dev_WARN_ONCE(dev, condition, format, arg...) \
	WARN_ONCE(condition, "Device %s\n" format, \
			dev_driver_string(dev), ## arg)

/* Create alias, so I can be autoloaded. */
#define MODULE_ALIAS_CHARDEV(major,minor) \
	MODULE_ALIAS("char-major-" __stringify(major) "-" __stringify(minor))
#define MODULE_ALIAS_CHARDEV_MAJOR(major) \
	MODULE_ALIAS("char-major-" __stringify(major) "-*")

#ifdef CONFIG_SYSFS_DEPRECATED
extern long sysfs_deprecated;
#else
#define sysfs_deprecated 0
#endif

#endif /* _DEVICE_H_ */<|MERGE_RESOLUTION|>--- conflicted
+++ resolved
@@ -803,7 +803,10 @@
 
 #ifdef CONFIG_PRINTK
 
-<<<<<<< HEAD
+extern int __dev_printk(const char *level, const struct device *dev,
+			struct va_format *vaf);
+extern __printf(3, 4)
+
 #if defined(KMSG_COMPONENT) && (defined(CONFIG_KMSG_IDS) || defined(__KMSG_CHECKER))
 /* dev_printk_hash for message documentation */
 #if defined(__KMSG_CHECKER) && defined(KMSG_COMPONENT)
@@ -838,28 +841,6 @@
 #define _dev_info(dev, format, arg...)		\
 	dev_printk_hash(KERN_INFO , dev , format , ## arg)
 #else
-extern int dev_printk(const char *level, const struct device *dev,
-		      const char *fmt, ...)
-	__attribute__ ((format (printf, 3, 4)));
-extern int dev_emerg(const struct device *dev, const char *fmt, ...)
-	__attribute__ ((format (printf, 2, 3)));
-extern int dev_alert(const struct device *dev, const char *fmt, ...)
-	__attribute__ ((format (printf, 2, 3)));
-extern int dev_crit(const struct device *dev, const char *fmt, ...)
-	__attribute__ ((format (printf, 2, 3)));
-extern int dev_err(const struct device *dev, const char *fmt, ...)
-	__attribute__ ((format (printf, 2, 3)));
-extern int dev_warn(const struct device *dev, const char *fmt, ...)
-	__attribute__ ((format (printf, 2, 3)));
-extern int dev_notice(const struct device *dev, const char *fmt, ...)
-	__attribute__ ((format (printf, 2, 3)));
-extern int _dev_info(const struct device *dev, const char *fmt, ...)
-	__attribute__ ((format (printf, 2, 3)));
-#endif
-=======
-extern int __dev_printk(const char *level, const struct device *dev,
-			struct va_format *vaf);
-extern __printf(3, 4)
 int dev_printk(const char *level, const struct device *dev,
 	       const char *fmt, ...)
 	;
@@ -877,8 +858,7 @@
 int dev_notice(const struct device *dev, const char *fmt, ...);
 extern __printf(2, 3)
 int _dev_info(const struct device *dev, const char *fmt, ...);
-
->>>>>>> 1ea6b8f4
+#endif
 #else
 
 static inline int __dev_printk(const char *level, const struct device *dev,
