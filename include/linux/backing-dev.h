--- conflicted
+++ resolved
@@ -371,11 +371,7 @@
 	cookie->locked = smp_load_acquire(&inode->i_state) & I_WB_SWITCH;
 
 	if (unlikely(cookie->locked))
-<<<<<<< HEAD
-		spin_lock_irqsave(&inode->i_mapping->tree_lock, cookie->flags);
-=======
 		xa_lock_irqsave(&inode->i_mapping->i_pages, cookie->flags);
->>>>>>> 144482d4
 
 	/*
 	 * Protected by either !I_WB_SWITCH + rcu_read_lock() or the i_pages
@@ -393,11 +389,7 @@
 					    struct wb_lock_cookie *cookie)
 {
 	if (unlikely(cookie->locked))
-<<<<<<< HEAD
-		spin_unlock_irqrestore(&inode->i_mapping->tree_lock, cookie->flags);
-=======
 		xa_unlock_irqrestore(&inode->i_mapping->i_pages, cookie->flags);
->>>>>>> 144482d4
 
 	rcu_read_unlock();
 }
