#ifndef _LINUX_COMPAT_H
#define _LINUX_COMPAT_H
/*
 * These are the type definitions for the architecture specific
 * syscall compatibility layer.
 */

#ifdef CONFIG_COMPAT

#include <linux/stat.h>
#include <linux/param.h>	/* for HZ */
#include <linux/sem.h>
#include <linux/socket.h>
#include <linux/if.h>
#include <linux/fs.h>
#include <linux/aio_abi.h>	/* for aio_context_t */

#include <asm/compat.h>
#include <asm/siginfo.h>
#include <asm/signal.h>

#ifndef COMPAT_USE_64BIT_TIME
#define COMPAT_USE_64BIT_TIME 0
#endif

#ifndef __SC_DELOUSE
#define __SC_DELOUSE(t,v) ((t)(unsigned long)(v))
#endif

#define COMPAT_SYSCALL_DEFINE1(name, ...) \
        COMPAT_SYSCALL_DEFINEx(1, _##name, __VA_ARGS__)
#define COMPAT_SYSCALL_DEFINE2(name, ...) \
	COMPAT_SYSCALL_DEFINEx(2, _##name, __VA_ARGS__)
#define COMPAT_SYSCALL_DEFINE3(name, ...) \
	COMPAT_SYSCALL_DEFINEx(3, _##name, __VA_ARGS__)
#define COMPAT_SYSCALL_DEFINE4(name, ...) \
	COMPAT_SYSCALL_DEFINEx(4, _##name, __VA_ARGS__)
#define COMPAT_SYSCALL_DEFINE5(name, ...) \
	COMPAT_SYSCALL_DEFINEx(5, _##name, __VA_ARGS__)
#define COMPAT_SYSCALL_DEFINE6(name, ...) \
	COMPAT_SYSCALL_DEFINEx(6, _##name, __VA_ARGS__)

#define COMPAT_SYSCALL_DEFINEx(x, name, ...)				\
	asmlinkage long compat_sys##name(__MAP(x,__SC_DECL,__VA_ARGS__))\
		__attribute__((alias(__stringify(compat_SyS##name))));  \
	static inline long C_SYSC##name(__MAP(x,__SC_DECL,__VA_ARGS__));\
	asmlinkage long compat_SyS##name(__MAP(x,__SC_LONG,__VA_ARGS__));\
	asmlinkage long compat_SyS##name(__MAP(x,__SC_LONG,__VA_ARGS__))\
	{								\
		return C_SYSC##name(__MAP(x,__SC_DELOUSE,__VA_ARGS__));	\
	}								\
	static inline long C_SYSC##name(__MAP(x,__SC_DECL,__VA_ARGS__))

#ifndef compat_user_stack_pointer
#define compat_user_stack_pointer() current_user_stack_pointer()
#endif
#ifndef compat_sigaltstack	/* we'll need that for MIPS */
typedef struct compat_sigaltstack {
	compat_uptr_t			ss_sp;
	int				ss_flags;
	compat_size_t			ss_size;
} compat_stack_t;
#endif

#define compat_jiffies_to_clock_t(x)	\
		(((unsigned long)(x) * COMPAT_USER_HZ) / HZ)

typedef __compat_uid32_t	compat_uid_t;
typedef __compat_gid32_t	compat_gid_t;

struct compat_sel_arg_struct;
struct rusage;

struct compat_itimerspec {
	struct compat_timespec it_interval;
	struct compat_timespec it_value;
};

struct compat_utimbuf {
	compat_time_t		actime;
	compat_time_t		modtime;
};

struct compat_itimerval {
	struct compat_timeval	it_interval;
	struct compat_timeval	it_value;
};

struct compat_tms {
	compat_clock_t		tms_utime;
	compat_clock_t		tms_stime;
	compat_clock_t		tms_cutime;
	compat_clock_t		tms_cstime;
};

struct compat_timex {
	compat_uint_t modes;
	compat_long_t offset;
	compat_long_t freq;
	compat_long_t maxerror;
	compat_long_t esterror;
	compat_int_t status;
	compat_long_t constant;
	compat_long_t precision;
	compat_long_t tolerance;
	struct compat_timeval time;
	compat_long_t tick;
	compat_long_t ppsfreq;
	compat_long_t jitter;
	compat_int_t shift;
	compat_long_t stabil;
	compat_long_t jitcnt;
	compat_long_t calcnt;
	compat_long_t errcnt;
	compat_long_t stbcnt;
	compat_int_t tai;

	compat_int_t:32; compat_int_t:32; compat_int_t:32; compat_int_t:32;
	compat_int_t:32; compat_int_t:32; compat_int_t:32; compat_int_t:32;
	compat_int_t:32; compat_int_t:32; compat_int_t:32;
};

#define _COMPAT_NSIG_WORDS	(_COMPAT_NSIG / _COMPAT_NSIG_BPW)

typedef struct {
	compat_sigset_word	sig[_COMPAT_NSIG_WORDS];
} compat_sigset_t;

struct compat_sigaction {
#ifndef __ARCH_HAS_IRIX_SIGACTION
	compat_uptr_t			sa_handler;
	compat_ulong_t			sa_flags;
#else
	compat_uint_t			sa_flags;
	compat_uptr_t			sa_handler;
#endif
#ifdef __ARCH_HAS_SA_RESTORER
	compat_uptr_t			sa_restorer;
#endif
	compat_sigset_t			sa_mask __packed;
};

/*
 * These functions operate strictly on struct compat_time*
 */
extern int get_compat_timespec(struct timespec *,
			       const struct compat_timespec __user *);
extern int put_compat_timespec(const struct timespec *,
			       struct compat_timespec __user *);
extern int get_compat_timeval(struct timeval *,
			      const struct compat_timeval __user *);
extern int put_compat_timeval(const struct timeval *,
			      struct compat_timeval __user *);
/*
 * These functions operate on 32- or 64-bit specs depending on
 * COMPAT_USE_64BIT_TIME, hence the void user pointer arguments and the
 * naming as compat_get/put_ rather than get/put_compat_.
 */
extern int compat_get_timespec(struct timespec *, const void __user *);
extern int compat_put_timespec(const struct timespec *, void __user *);
extern int compat_get_timeval(struct timeval *, const void __user *);
extern int compat_put_timeval(const struct timeval *, void __user *);

struct compat_iovec {
	compat_uptr_t	iov_base;
	compat_size_t	iov_len;
};

struct compat_rlimit {
	compat_ulong_t	rlim_cur;
	compat_ulong_t	rlim_max;
};

struct compat_rusage {
	struct compat_timeval ru_utime;
	struct compat_timeval ru_stime;
	compat_long_t	ru_maxrss;
	compat_long_t	ru_ixrss;
	compat_long_t	ru_idrss;
	compat_long_t	ru_isrss;
	compat_long_t	ru_minflt;
	compat_long_t	ru_majflt;
	compat_long_t	ru_nswap;
	compat_long_t	ru_inblock;
	compat_long_t	ru_oublock;
	compat_long_t	ru_msgsnd;
	compat_long_t	ru_msgrcv;
	compat_long_t	ru_nsignals;
	compat_long_t	ru_nvcsw;
	compat_long_t	ru_nivcsw;
};

extern int put_compat_rusage(const struct rusage *,
			     struct compat_rusage __user *);

struct compat_siginfo;

extern asmlinkage long compat_sys_waitid(int, compat_pid_t,
		struct compat_siginfo __user *, int,
		struct compat_rusage __user *);

struct compat_dirent {
	u32		d_ino;
	compat_off_t	d_off;
	u16		d_reclen;
	char		d_name[256];
};

struct compat_ustat {
	compat_daddr_t		f_tfree;
	compat_ino_t		f_tinode;
	char			f_fname[6];
	char			f_fpack[6];
};

#define COMPAT_SIGEV_PAD_SIZE	((SIGEV_MAX_SIZE/sizeof(int)) - 3)

typedef struct compat_sigevent {
	compat_sigval_t sigev_value;
	compat_int_t sigev_signo;
	compat_int_t sigev_notify;
	union {
		compat_int_t _pad[COMPAT_SIGEV_PAD_SIZE];
		compat_int_t _tid;

		struct {
			compat_uptr_t _function;
			compat_uptr_t _attribute;
		} _sigev_thread;
	} _sigev_un;
} compat_sigevent_t;

struct compat_ifmap {
	compat_ulong_t mem_start;
	compat_ulong_t mem_end;
	unsigned short base_addr;
	unsigned char irq;
	unsigned char dma;
	unsigned char port;
};

struct compat_if_settings {
	unsigned int type;	/* Type of physical device or protocol */
	unsigned int size;	/* Size of the data allocated by the caller */
	compat_uptr_t ifs_ifsu;	/* union of pointers */
};

struct compat_ifreq {
	union {
		char	ifrn_name[IFNAMSIZ];    /* if name, e.g. "en0" */
	} ifr_ifrn;
	union {
		struct	sockaddr ifru_addr;
		struct	sockaddr ifru_dstaddr;
		struct	sockaddr ifru_broadaddr;
		struct	sockaddr ifru_netmask;
		struct	sockaddr ifru_hwaddr;
		short	ifru_flags;
		compat_int_t	ifru_ivalue;
		compat_int_t	ifru_mtu;
		struct	compat_ifmap ifru_map;
		char	ifru_slave[IFNAMSIZ];   /* Just fits the size */
		char	ifru_newname[IFNAMSIZ];
		compat_caddr_t	ifru_data;
		struct	compat_if_settings ifru_settings;
	} ifr_ifru;
};

struct compat_ifconf {
	compat_int_t	ifc_len;                /* size of buffer */
	compat_caddr_t  ifcbuf;
};

struct compat_robust_list {
	compat_uptr_t			next;
};

struct compat_robust_list_head {
	struct compat_robust_list	list;
	compat_long_t			futex_offset;
	compat_uptr_t			list_op_pending;
};

#ifdef CONFIG_COMPAT_OLD_SIGACTION
struct compat_old_sigaction {
	compat_uptr_t			sa_handler;
	compat_old_sigset_t		sa_mask;
	compat_ulong_t			sa_flags;
	compat_uptr_t			sa_restorer;
};
#endif

struct compat_statfs;
struct compat_statfs64;
struct compat_old_linux_dirent;
struct compat_linux_dirent;
struct linux_dirent64;
struct compat_msghdr;
struct compat_mmsghdr;
struct compat_sysinfo;
struct compat_sysctl_args;
struct compat_kexec_segment;
struct compat_mq_attr;
struct compat_msgbuf;

extern void compat_exit_robust_list(struct task_struct *curr);

asmlinkage long
compat_sys_set_robust_list(struct compat_robust_list_head __user *head,
			   compat_size_t len);
asmlinkage long
compat_sys_get_robust_list(int pid, compat_uptr_t __user *head_ptr,
			   compat_size_t __user *len_ptr);

asmlinkage long compat_sys_ipc(u32, int, int, u32, compat_uptr_t, u32);
asmlinkage long compat_sys_shmat(int shmid, compat_uptr_t shmaddr, int shmflg);
asmlinkage long compat_sys_semctl(int semid, int semnum, int cmd, int arg);
asmlinkage long compat_sys_msgsnd(int msqid, compat_uptr_t msgp,
		compat_ssize_t msgsz, int msgflg);
asmlinkage long compat_sys_msgrcv(int msqid, compat_uptr_t msgp,
		compat_ssize_t msgsz, long msgtyp, int msgflg);
long compat_sys_msgctl(int first, int second, void __user *uptr);
long compat_sys_shmctl(int first, int second, void __user *uptr);
long compat_sys_semtimedop(int semid, struct sembuf __user *tsems,
		unsigned nsems, const struct compat_timespec __user *timeout);
asmlinkage long compat_sys_keyctl(u32 option,
			      u32 arg2, u32 arg3, u32 arg4, u32 arg5);
asmlinkage long compat_sys_ustat(unsigned dev, struct compat_ustat __user *u32);

asmlinkage ssize_t compat_sys_readv(compat_ulong_t fd,
		const struct compat_iovec __user *vec, compat_ulong_t vlen);
asmlinkage ssize_t compat_sys_writev(compat_ulong_t fd,
		const struct compat_iovec __user *vec, compat_ulong_t vlen);
asmlinkage ssize_t compat_sys_preadv(compat_ulong_t fd,
		const struct compat_iovec __user *vec,
		compat_ulong_t vlen, u32 pos_low, u32 pos_high);
asmlinkage ssize_t compat_sys_pwritev(compat_ulong_t fd,
		const struct compat_iovec __user *vec,
		compat_ulong_t vlen, u32 pos_low, u32 pos_high);
<<<<<<< HEAD
asmlinkage long comat_sys_lseek(unsigned int, compat_off_t, unsigned int);
=======
asmlinkage long compat_sys_lseek(unsigned int, compat_off_t, unsigned int);
>>>>>>> cfbf8d48

asmlinkage long compat_sys_execve(const char __user *filename, const compat_uptr_t __user *argv,
		     const compat_uptr_t __user *envp);

asmlinkage long compat_sys_select(int n, compat_ulong_t __user *inp,
		compat_ulong_t __user *outp, compat_ulong_t __user *exp,
		struct compat_timeval __user *tvp);

asmlinkage long compat_sys_old_select(struct compat_sel_arg_struct __user *arg);

asmlinkage long compat_sys_wait4(compat_pid_t pid,
				 compat_uint_t __user *stat_addr, int options,
				 struct compat_rusage __user *ru);

#define BITS_PER_COMPAT_LONG    (8*sizeof(compat_long_t))

#define BITS_TO_COMPAT_LONGS(bits) \
	(((bits)+BITS_PER_COMPAT_LONG-1)/BITS_PER_COMPAT_LONG)

long compat_get_bitmap(unsigned long *mask, const compat_ulong_t __user *umask,
		       unsigned long bitmap_size);
long compat_put_bitmap(compat_ulong_t __user *umask, unsigned long *mask,
		       unsigned long bitmap_size);
int copy_siginfo_from_user32(siginfo_t *to, struct compat_siginfo __user *from);
int copy_siginfo_to_user32(struct compat_siginfo __user *to, const siginfo_t *from);
int get_compat_sigevent(struct sigevent *event,
		const struct compat_sigevent __user *u_event);
long compat_sys_rt_tgsigqueueinfo(compat_pid_t tgid, compat_pid_t pid, int sig,
				  struct compat_siginfo __user *uinfo);
#ifdef CONFIG_COMPAT_OLD_SIGACTION
asmlinkage long compat_sys_sigaction(int sig,
                                   const struct compat_old_sigaction __user *act,
                                   struct compat_old_sigaction __user *oact);
#endif

static inline int compat_timeval_compare(struct compat_timeval *lhs,
					struct compat_timeval *rhs)
{
	if (lhs->tv_sec < rhs->tv_sec)
		return -1;
	if (lhs->tv_sec > rhs->tv_sec)
		return 1;
	return lhs->tv_usec - rhs->tv_usec;
}

static inline int compat_timespec_compare(struct compat_timespec *lhs,
					struct compat_timespec *rhs)
{
	if (lhs->tv_sec < rhs->tv_sec)
		return -1;
	if (lhs->tv_sec > rhs->tv_sec)
		return 1;
	return lhs->tv_nsec - rhs->tv_nsec;
}

extern int get_compat_itimerspec(struct itimerspec *dst,
				 const struct compat_itimerspec __user *src);
extern int put_compat_itimerspec(struct compat_itimerspec __user *dst,
				 const struct itimerspec *src);

asmlinkage long compat_sys_gettimeofday(struct compat_timeval __user *tv,
		struct timezone __user *tz);
asmlinkage long compat_sys_settimeofday(struct compat_timeval __user *tv,
		struct timezone __user *tz);

asmlinkage long compat_sys_adjtimex(struct compat_timex __user *utp);

extern int compat_printk(const char *fmt, ...);
extern void sigset_from_compat(sigset_t *set, const compat_sigset_t *compat);
extern void sigset_to_compat(compat_sigset_t *compat, const sigset_t *set);

asmlinkage long compat_sys_migrate_pages(compat_pid_t pid,
		compat_ulong_t maxnode, const compat_ulong_t __user *old_nodes,
		const compat_ulong_t __user *new_nodes);

extern int compat_ptrace_request(struct task_struct *child,
				 compat_long_t request,
				 compat_ulong_t addr, compat_ulong_t data);

extern long compat_arch_ptrace(struct task_struct *child, compat_long_t request,
			       compat_ulong_t addr, compat_ulong_t data);
asmlinkage long compat_sys_ptrace(compat_long_t request, compat_long_t pid,
				  compat_long_t addr, compat_long_t data);

asmlinkage long compat_sys_lookup_dcookie(u32, u32, char __user *, compat_size_t);
/*
 * epoll (fs/eventpoll.c) compat bits follow ...
 */
struct epoll_event;	/* fortunately, this one is fixed-layout */
asmlinkage long compat_sys_epoll_pwait(int epfd,
			struct epoll_event __user *events,
			int maxevents, int timeout,
			const compat_sigset_t __user *sigmask,
			compat_size_t sigsetsize);

asmlinkage long compat_sys_utime(const char __user *filename,
				 struct compat_utimbuf __user *t);
asmlinkage long compat_sys_utimensat(unsigned int dfd,
				     const char __user *filename,
				     struct compat_timespec __user *t,
				     int flags);

asmlinkage long compat_sys_time(compat_time_t __user *tloc);
asmlinkage long compat_sys_stime(compat_time_t __user *tptr);
asmlinkage long compat_sys_signalfd(int ufd,
				    const compat_sigset_t __user *sigmask,
				    compat_size_t sigsetsize);
asmlinkage long compat_sys_timerfd_settime(int ufd, int flags,
				   const struct compat_itimerspec __user *utmr,
				   struct compat_itimerspec __user *otmr);
asmlinkage long compat_sys_timerfd_gettime(int ufd,
				   struct compat_itimerspec __user *otmr);

asmlinkage long compat_sys_move_pages(pid_t pid, unsigned long nr_page,
				      __u32 __user *pages,
				      const int __user *nodes,
				      int __user *status,
				      int flags);
asmlinkage long compat_sys_futimesat(unsigned int dfd,
				     const char __user *filename,
				     struct compat_timeval __user *t);
asmlinkage long compat_sys_utimes(const char __user *filename,
				  struct compat_timeval __user *t);
asmlinkage long compat_sys_newstat(const char __user *filename,
				   struct compat_stat __user *statbuf);
asmlinkage long compat_sys_newlstat(const char __user *filename,
				    struct compat_stat __user *statbuf);
asmlinkage long compat_sys_newfstatat(unsigned int dfd,
				      const char __user *filename,
				      struct compat_stat __user *statbuf,
				      int flag);
asmlinkage long compat_sys_newfstat(unsigned int fd,
				    struct compat_stat __user *statbuf);
asmlinkage long compat_sys_statfs(const char __user *pathname,
				  struct compat_statfs __user *buf);
asmlinkage long compat_sys_fstatfs(unsigned int fd,
				   struct compat_statfs __user *buf);
asmlinkage long compat_sys_statfs64(const char __user *pathname,
				    compat_size_t sz,
				    struct compat_statfs64 __user *buf);
asmlinkage long compat_sys_fstatfs64(unsigned int fd, compat_size_t sz,
				     struct compat_statfs64 __user *buf);
asmlinkage long compat_sys_fcntl64(unsigned int fd, unsigned int cmd,
				   unsigned long arg);
asmlinkage long compat_sys_fcntl(unsigned int fd, unsigned int cmd,
				 unsigned long arg);
asmlinkage long compat_sys_io_setup(unsigned nr_reqs, u32 __user *ctx32p);
asmlinkage long compat_sys_io_getevents(aio_context_t ctx_id,
					unsigned long min_nr,
					unsigned long nr,
					struct io_event __user *events,
					struct compat_timespec __user *timeout);
asmlinkage long compat_sys_io_submit(aio_context_t ctx_id, int nr,
				     u32 __user *iocb);
asmlinkage long compat_sys_mount(const char __user *dev_name,
				 const char __user *dir_name,
				 const char __user *type, unsigned long flags,
				 const void __user *data);
asmlinkage long compat_sys_old_readdir(unsigned int fd,
				       struct compat_old_linux_dirent __user *,
				       unsigned int count);
asmlinkage long compat_sys_getdents(unsigned int fd,
				    struct compat_linux_dirent __user *dirent,
				    unsigned int count);
asmlinkage long compat_sys_getdents64(unsigned int fd,
				      struct linux_dirent64 __user *dirent,
				      unsigned int count);
asmlinkage long compat_sys_vmsplice(int fd, const struct compat_iovec __user *,
				    unsigned int nr_segs, unsigned int flags);
asmlinkage long compat_sys_open(const char __user *filename, int flags,
				umode_t mode);
asmlinkage long compat_sys_openat(int dfd, const char __user *filename,
				  int flags, umode_t mode);
asmlinkage long compat_sys_open_by_handle_at(int mountdirfd,
					     struct file_handle __user *handle,
					     int flags);
asmlinkage long compat_sys_truncate(const char __user *, compat_off_t);
asmlinkage long compat_sys_ftruncate(unsigned int, compat_ulong_t);
asmlinkage long compat_sys_pselect6(int n, compat_ulong_t __user *inp,
				    compat_ulong_t __user *outp,
				    compat_ulong_t __user *exp,
				    struct compat_timespec __user *tsp,
				    void __user *sig);
asmlinkage long compat_sys_ppoll(struct pollfd __user *ufds,
				 unsigned int nfds,
				 struct compat_timespec __user *tsp,
				 const compat_sigset_t __user *sigmask,
				 compat_size_t sigsetsize);
asmlinkage long compat_sys_signalfd4(int ufd,
				     const compat_sigset_t __user *sigmask,
				     compat_size_t sigsetsize, int flags);
asmlinkage long compat_sys_get_mempolicy(int __user *policy,
					 compat_ulong_t __user *nmask,
					 compat_ulong_t maxnode,
					 compat_ulong_t addr,
					 compat_ulong_t flags);
asmlinkage long compat_sys_set_mempolicy(int mode, compat_ulong_t __user *nmask,
					 compat_ulong_t maxnode);
asmlinkage long compat_sys_mbind(compat_ulong_t start, compat_ulong_t len,
				 compat_ulong_t mode,
				 compat_ulong_t __user *nmask,
				 compat_ulong_t maxnode, compat_ulong_t flags);

asmlinkage long compat_sys_setsockopt(int fd, int level, int optname,
				      char __user *optval, unsigned int optlen);
asmlinkage long compat_sys_sendmsg(int fd, struct compat_msghdr __user *msg,
				   unsigned flags);
asmlinkage long compat_sys_sendmmsg(int fd, struct compat_mmsghdr __user *mmsg,
				    unsigned vlen, unsigned int flags);
asmlinkage long compat_sys_recvmsg(int fd, struct compat_msghdr __user *msg,
				   unsigned int flags);
asmlinkage long compat_sys_recv(int fd, void __user *buf, size_t len,
				unsigned flags);
asmlinkage long compat_sys_recvfrom(int fd, void __user *buf, size_t len,
			    unsigned flags, struct sockaddr __user *addr,
			    int __user *addrlen);
asmlinkage long compat_sys_recvmmsg(int fd, struct compat_mmsghdr __user *mmsg,
				    unsigned vlen, unsigned int flags,
				    struct compat_timespec __user *timeout);
asmlinkage long compat_sys_nanosleep(struct compat_timespec __user *rqtp,
				     struct compat_timespec __user *rmtp);
asmlinkage long compat_sys_getitimer(int which,
				     struct compat_itimerval __user *it);
asmlinkage long compat_sys_setitimer(int which,
				     struct compat_itimerval __user *in,
				     struct compat_itimerval __user *out);
asmlinkage long compat_sys_times(struct compat_tms __user *tbuf);
asmlinkage long compat_sys_setrlimit(unsigned int resource,
				     struct compat_rlimit __user *rlim);
asmlinkage long compat_sys_getrlimit(unsigned int resource,
				     struct compat_rlimit __user *rlim);
asmlinkage long compat_sys_getrusage(int who, struct compat_rusage __user *ru);
asmlinkage long compat_sys_sched_setaffinity(compat_pid_t pid,
				     unsigned int len,
				     compat_ulong_t __user *user_mask_ptr);
asmlinkage long compat_sys_sched_getaffinity(compat_pid_t pid,
				     unsigned int len,
				     compat_ulong_t __user *user_mask_ptr);
asmlinkage long compat_sys_timer_create(clockid_t which_clock,
			struct compat_sigevent __user *timer_event_spec,
			timer_t __user *created_timer_id);
asmlinkage long compat_sys_timer_settime(timer_t timer_id, int flags,
					 struct compat_itimerspec __user *new,
					 struct compat_itimerspec __user *old);
asmlinkage long compat_sys_timer_gettime(timer_t timer_id,
				 struct compat_itimerspec __user *setting);
asmlinkage long compat_sys_clock_settime(clockid_t which_clock,
					 struct compat_timespec __user *tp);
asmlinkage long compat_sys_clock_gettime(clockid_t which_clock,
					 struct compat_timespec __user *tp);
asmlinkage long compat_sys_clock_adjtime(clockid_t which_clock,
					 struct compat_timex __user *tp);
asmlinkage long compat_sys_clock_getres(clockid_t which_clock,
					struct compat_timespec __user *tp);
asmlinkage long compat_sys_clock_nanosleep(clockid_t which_clock, int flags,
					   struct compat_timespec __user *rqtp,
					   struct compat_timespec __user *rmtp);
asmlinkage long compat_sys_rt_sigtimedwait(compat_sigset_t __user *uthese,
		struct compat_siginfo __user *uinfo,
		struct compat_timespec __user *uts, compat_size_t sigsetsize);
asmlinkage long compat_sys_rt_sigsuspend(compat_sigset_t __user *unewset,
					 compat_size_t sigsetsize);
asmlinkage long compat_sys_rt_sigprocmask(int how, compat_sigset_t __user *set,
					  compat_sigset_t __user *oset,
					  compat_size_t sigsetsize);
asmlinkage long compat_sys_rt_sigpending(compat_sigset_t __user *uset,
					 compat_size_t sigsetsize);
#ifndef CONFIG_ODD_RT_SIGACTION
asmlinkage long compat_sys_rt_sigaction(int,
				 const struct compat_sigaction __user *,
				 struct compat_sigaction __user *,
				 compat_size_t);
#endif
asmlinkage long compat_sys_rt_sigqueueinfo(compat_pid_t pid, int sig,
				struct compat_siginfo __user *uinfo);
asmlinkage long compat_sys_sysinfo(struct compat_sysinfo __user *info);
asmlinkage long compat_sys_ioctl(unsigned int fd, unsigned int cmd,
				 unsigned long arg);
asmlinkage long compat_sys_futex(u32 __user *uaddr, int op, u32 val,
		struct compat_timespec __user *utime, u32 __user *uaddr2,
		u32 val3);
asmlinkage long compat_sys_getsockopt(int fd, int level, int optname,
				      char __user *optval, int __user *optlen);
asmlinkage long compat_sys_kexec_load(unsigned long entry,
				      unsigned long nr_segments,
				      struct compat_kexec_segment __user *,
				      unsigned long flags);
asmlinkage long compat_sys_mq_getsetattr(mqd_t mqdes,
			const struct compat_mq_attr __user *u_mqstat,
			struct compat_mq_attr __user *u_omqstat);
asmlinkage long compat_sys_mq_notify(mqd_t mqdes,
			const struct compat_sigevent __user *u_notification);
asmlinkage long compat_sys_mq_open(const char __user *u_name,
			int oflag, compat_mode_t mode,
			struct compat_mq_attr __user *u_attr);
asmlinkage long compat_sys_mq_timedsend(mqd_t mqdes,
			const char __user *u_msg_ptr,
			size_t msg_len, unsigned int msg_prio,
			const struct compat_timespec __user *u_abs_timeout);
asmlinkage ssize_t compat_sys_mq_timedreceive(mqd_t mqdes,
			char __user *u_msg_ptr,
			size_t msg_len, unsigned int __user *u_msg_prio,
			const struct compat_timespec __user *u_abs_timeout);
asmlinkage long compat_sys_socketcall(int call, u32 __user *args);
asmlinkage long compat_sys_sysctl(struct compat_sysctl_args __user *args);

extern ssize_t compat_rw_copy_check_uvector(int type,
		const struct compat_iovec __user *uvector,
		unsigned long nr_segs,
		unsigned long fast_segs, struct iovec *fast_pointer,
		struct iovec **ret_pointer);

extern void __user *compat_alloc_user_space(unsigned long len);

asmlinkage ssize_t compat_sys_process_vm_readv(compat_pid_t pid,
		const struct compat_iovec __user *lvec,
		unsigned long liovcnt, const struct compat_iovec __user *rvec,
		unsigned long riovcnt, unsigned long flags);
asmlinkage ssize_t compat_sys_process_vm_writev(compat_pid_t pid,
		const struct compat_iovec __user *lvec,
		unsigned long liovcnt, const struct compat_iovec __user *rvec,
		unsigned long riovcnt, unsigned long flags);

asmlinkage long compat_sys_sendfile(int out_fd, int in_fd,
				    compat_off_t __user *offset, compat_size_t count);
asmlinkage long compat_sys_sendfile64(int out_fd, int in_fd,
				    compat_loff_t __user *offset, compat_size_t count);
asmlinkage long compat_sys_sigaltstack(const compat_stack_t __user *uss_ptr,
				       compat_stack_t __user *uoss_ptr);

int compat_restore_altstack(const compat_stack_t __user *uss);
int __compat_save_altstack(compat_stack_t __user *, unsigned long);
#define compat_save_altstack_ex(uss, sp) do { \
	compat_stack_t __user *__uss = uss; \
	struct task_struct *t = current; \
	put_user_ex(ptr_to_compat((void __user *)t->sas_ss_sp), &__uss->ss_sp); \
	put_user_ex(sas_ss_flags(sp), &__uss->ss_flags); \
	put_user_ex(t->sas_ss_size, &__uss->ss_size); \
} while (0);

asmlinkage long compat_sys_sched_rr_get_interval(compat_pid_t pid,
						 struct compat_timespec __user *interval);

asmlinkage long compat_sys_fanotify_mark(int, unsigned int, __u32, __u32,
					    int, const char __user *);
#else

#define is_compat_task() (0)

#endif /* CONFIG_COMPAT */
#endif /* _LINUX_COMPAT_H */<|MERGE_RESOLUTION|>--- conflicted
+++ resolved
@@ -337,11 +337,7 @@
 asmlinkage ssize_t compat_sys_pwritev(compat_ulong_t fd,
 		const struct compat_iovec __user *vec,
 		compat_ulong_t vlen, u32 pos_low, u32 pos_high);
-<<<<<<< HEAD
-asmlinkage long comat_sys_lseek(unsigned int, compat_off_t, unsigned int);
-=======
 asmlinkage long compat_sys_lseek(unsigned int, compat_off_t, unsigned int);
->>>>>>> cfbf8d48
 
 asmlinkage long compat_sys_execve(const char __user *filename, const compat_uptr_t __user *argv,
 		     const compat_uptr_t __user *envp);
