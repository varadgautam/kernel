--- conflicted
+++ resolved
@@ -566,8 +566,7 @@
                 "   alr  %0,%2\n"
                 "4:"
                 : "=&a" (res), "=&d" (cmp), "=&a" (count)
-                : "a" (size), "a" (addr), "a" (&_zb_findmap),
-		  "m" (*addr) : "cc" );
+                : "a" (size), "a" (addr), "a" (&_zb_findmap) : "cc" );
         return (res < size) ? res : size;
 }
 
@@ -606,8 +605,7 @@
                 "   alr  %0,%2\n"
                 "4:"
                 : "=&a" (res), "=&d" (cmp), "=&a" (count)
-                : "a" (size), "a" (addr), "a" (&_sb_findmap),
-		  "m" (*addr) : "cc" );
+                : "a" (size), "a" (addr), "a" (&_sb_findmap) : "cc" );
         return (res < size) ? res : size;
 }
 
@@ -689,57 +687,6 @@
         return (offset + res);
 }
 
-<<<<<<< HEAD
-/*
- * ffz = Find First Zero in word. Undefined if no zero exists,
- * so code should check against ~0UL first..
- */
-static inline unsigned long ffz(unsigned long word)
-{
-        int result = 0;
-
-        __asm__("   tml  %1,0xffff\n"
-                "   jno  0f\n"
-                "   ahi  %0,16\n"
-                "   srl  %1,16\n"
-                "0: tml  %1,0x00ff\n"
-                "   jno  1f\n"
-                "   ahi  %0,8\n"
-                "   srl  %1,8\n"
-                "1: nr   %1,%2\n"
-                "   ic   %1,0(%1,%3)\n"
-                "   alr  %0,%1"
-                : "+&d" (result), "+a" (word)
-                : "d" (0xff), "a" (&_zb_findmap) : "cc" );
-        return result;
-}
-
-/*
- * __ffs = find first bit in word. Undefined if no bit exists,
- * so code should check against 0UL first..
- */
-static inline unsigned long __ffs (unsigned long word)
-{
-	unsigned long result = 0;
-
-        __asm__("   tml  %1,0xffff\n"
-                "   jnz  0f\n"
-                "   ahi  %0,16\n"
-                "   srl  %1,16\n"
-                "0: tml  %1,0x00ff\n"
-                "   jnz  1f\n"
-                "   ahi  %0,8\n"
-                "   srl  %1,8\n"
-                "1: nr   %1,%2\n"
-                "   ic   %1,0(%1,%3)\n"
-                "   alr  %0,%1"
-                : "+&d" (result), "+a" (word)
-                : "d" (0xff), "a" (&_sb_findmap) : "cc" );
-        return result;
-}
-
-=======
->>>>>>> 7508df7c
 #else /* __s390x__ */
 
 /*
@@ -783,8 +730,7 @@
                 "   algr  %0,%2\n"
                 "5:"
                 : "=&a" (res), "=&d" (cmp), "=&a" (count)
-		: "a" (size), "a" (addr), "a" (&_zb_findmap),
-		  "m" (*addr) : "cc" );
+		: "a" (size), "a" (addr), "a" (&_zb_findmap) : "cc" );
         return (res < size) ? res : size;
 }
 
@@ -826,8 +772,7 @@
                 "   algr  %0,%2\n"
                 "5:"
                 : "=&a" (res), "=&d" (cmp), "=&a" (count)
-		: "a" (size), "a" (addr), "a" (&_sb_findmap),
-		  "m" (*addr) : "cc" );
+		: "a" (size), "a" (addr), "a" (&_sb_findmap) : "cc" );
         return (res < size) ? res : size;
 }
 
@@ -951,31 +896,7 @@
  */
 static inline unsigned long __ffs (unsigned long word)
 {
-<<<<<<< HEAD
-        unsigned long result = 0;
-
-        __asm__("   ltr  %1,%1\n"
-                "   jnz  0f\n"
-                "   aghi %0,32\n"
-                "   srlg %1,%1,32\n"
-                "0: tmll %1,0xffff\n"
-                "   jnz  1f\n"
-                "   aghi %0,16\n"
-                "   srlg %1,%1,16\n"
-                "1: tmll %1,0x00ff\n"
-                "   jnz  2f\n"
-                "   aghi %0,8\n"
-                "   srlg %1,%1,8\n"
-                "2: ngr  %1,%2\n"
-                "   ic   %1,0(%1,%3)\n"
-                "   algr %0,%1"
-                : "+&d" (result), "+a" (word)
-                : "d" (0xff), "a" (&_sb_findmap) : "cc" );
-        return result;
-}
-=======
 	unsigned long bit = 0;
->>>>>>> 7508df7c
 
 #ifdef __s390x__
 	if (likely((word & 0xffffffff) == 0)) {
@@ -1010,76 +931,12 @@
  * the libc and compiler builtin ffs routines, therefore
  * differs in spirit from the above ffz (man ffs).
  */
-<<<<<<< HEAD
-extern inline int ffs (int x)
-{
-        int r = 1;
-
-        if (x == 0)
-		return 0;
-        __asm__("    tml  %1,0xffff\n"
-                "    jnz  0f\n"
-                "    srl  %1,16\n"
-                "    ahi  %0,16\n"
-                "0:  tml  %1,0x00ff\n"
-                "    jnz  1f\n"
-                "    srl  %1,8\n"
-                "    ahi  %0,8\n"
-                "1:  tml  %1,0x000f\n"
-                "    jnz  2f\n"
-                "    srl  %1,4\n"
-                "    ahi  %0,4\n"
-                "2:  tml  %1,0x0003\n"
-                "    jnz  3f\n"
-                "    srl  %1,2\n"
-                "    ahi  %0,2\n"
-                "3:  tml  %1,0x0001\n"
-                "    jnz  4f\n"
-                "    ahi  %0,1\n"
-                "4:"
-                : "+d" (r), "+d" (x) : : "cc" );
-        return r;
-}
-=======
 #define ffs(x) generic_ffs(x)
->>>>>>> 7508df7c
 
 /*
  * fls: find last bit set.
  */
-<<<<<<< HEAD
-static __inline__ int fls(int x)
-{
-	int r = 32;
-
-	if (x == 0)
-		return 0;
-	__asm__("    tmh  %1,0xffff\n"
-		"    jz   0f\n"
-		"    sll  %1,16\n"
-		"    ahi  %0,-16\n"
-		"0:  tmh  %1,0xff00\n"
-		"    jz   1f\n"
-		"    sll  %1,8\n"
-		"    ahi  %0,-8\n"
-		"1:  tmh  %1,0xf000\n"
-		"    jz   2f\n"
-		"    sll  %1,4\n"
-		"    ahi  %0,-4\n"
-		"2:  tmh  %1,0xc000\n"
-		"    jz   3f\n"
-		"    sll  %1,2\n"
-		"    ahi  %0,-2\n"
-		"3:  tmh  %1,0x8000\n"
-		"    jz   4f\n"
-		"    ahi  %0,-1\n"
-		"4:"
-		: "+d" (r), "+d" (x) : : "cc" );
-	return r;
-}
-=======
 #define fls(x) generic_fls(x)
->>>>>>> 7508df7c
 
 /*
  * hweightN: returns the hamming weight (i.e. the number
@@ -1127,11 +984,7 @@
 ext2_find_first_zero_bit(void *vaddr, unsigned int size)
 {
 	unsigned long cmp, count;
-<<<<<<< HEAD
-        unsigned int res = 0;
-=======
         unsigned int res;
->>>>>>> 7508df7c
 
         if (!size)
                 return 0;
@@ -1139,6 +992,7 @@
                 "   lr   %2,%3\n"
                 "   ahi  %2,31\n"
                 "   srl  %2,5\n"
+                "   slr  %0,%0\n"
                 "0: cl   %1,0(%0,%4)\n"
                 "   jne  1f\n"
                 "   ahi  %0,4\n"
@@ -1161,9 +1015,8 @@
                 "   ic   %2,0(%2,%5)\n"
                 "   alr  %0,%2\n"
                 "4:"
-                : "+&a" (res), "=&d" (cmp), "=&a" (count)
-                : "a" (size), "a" (vaddr), "a" (&_zb_findmap),
-		  "m" (*(char *) vaddr) : "cc" );
+                : "=&a" (res), "=&d" (cmp), "=&a" (count)
+                : "a" (size), "a" (vaddr), "a" (&_zb_findmap) : "cc" );
         return (res < size) ? res : size;
 }
 
@@ -1172,11 +1025,7 @@
 {
         unsigned long *addr = vaddr;
         unsigned long *p = addr + (offset >> 5);
-<<<<<<< HEAD
-        unsigned long word;
-=======
         unsigned long word, reg;
->>>>>>> 7508df7c
         unsigned int bit = offset & 31UL, res;
 
         if (offset >= size)
@@ -1187,11 +1036,12 @@
                         "   icm  %0,2,1(%1)\n"
                         "   icm  %0,4,2(%1)\n"
                         "   icm  %0,8,3(%1)"
-                        : "=&a" (word) : "a" (p), "m" (*p) : "cc" );
+                        : "=&a" (word) : "a" (p) : "cc" );
 		word >>= bit;
                 res = bit;
                 /* Look for zero in first longword */
-                __asm__("   tml  %1,0xffff\n"
+                __asm__("   lhi  %2,0xff\n"
+                        "   tml  %1,0xffff\n"
                 	"   jno  0f\n"
                 	"   ahi  %0,16\n"
                 	"   srl  %1,16\n"
@@ -1202,8 +1052,8 @@
                 	"1: nr   %1,%2\n"
                 	"   ic   %1,0(%1,%3)\n"
                 	"   alr  %0,%1"
-                	: "+&d" (res), "+&a" (word)
-                  	: "d" (0xff), "a" (&_zb_findmap) : "cc" );
+                	: "+&d" (res), "+&a" (word), "=&d" (reg)
+                  	: "a" (&_zb_findmap) : "cc" );
                 if (res < 32)
 			return (p - addr)*32 + res;
                 p++;
@@ -1218,8 +1068,7 @@
 static inline unsigned long
 ext2_find_first_zero_bit(void *vaddr, unsigned long size)
 {
-        unsigned long cmp, count;
-        unsigned long res = 0;
+        unsigned long res, cmp, count;
 
         if (!size)
                 return 0;
@@ -1227,6 +1076,7 @@
                 "   lgr   %2,%3\n"
                 "   aghi  %2,63\n"
                 "   srlg  %2,%2,6\n"
+                "   slgr  %0,%0\n"
                 "0: clg   %1,0(%0,%4)\n"
                 "   jne   1f\n"
                 "   aghi  %0,8\n"
@@ -1252,9 +1102,8 @@
                 "   ic    %2,0(%2,%5)\n"
                 "   algr  %0,%2\n"
                 "5:"
-                : "+&a" (res), "=&d" (cmp), "=&a" (count)
-		: "a" (size), "a" (vaddr), "a" (&_zb_findmap),
-		  "m" (*(char *) vaddr) : "cc" );
+                : "=&a" (res), "=&d" (cmp), "=&a" (count)
+		: "a" (size), "a" (vaddr), "a" (&_zb_findmap) : "cc" );
         return (res < size) ? res : size;
 }
 
