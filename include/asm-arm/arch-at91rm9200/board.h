--- conflicted
+++ resolved
@@ -34,8 +34,6 @@
 #include <linux/mtd/partitions.h>
 #include <linux/device.h>
 #include <linux/spi/spi.h>
-
-#include <linux/mtd/partitions.h>
 
  /* USB Device */
 struct at91_udc_data {
@@ -88,12 +86,6 @@
 extern void __init at91_add_device_nand(struct at91_nand_data *data);
 
  /* I2C*/
-<<<<<<< HEAD
-void __init at91_add_device_i2c(void);
-
- /* RTC */
-void __init at91_add_device_rtc(void);
-=======
 extern void __init at91_add_device_i2c(void);
 
  /* SPI */
@@ -113,7 +105,6 @@
 	short		use_dma_rx;	/* use receive DMA? */
 };
 extern void __init at91_add_device_serial(void);
->>>>>>> 120bda20
 
  /* LEDs */
 extern u8 at91_leds_cpu;
