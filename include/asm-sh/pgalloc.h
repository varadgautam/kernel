--- conflicted
+++ resolved
@@ -86,42 +86,8 @@
 #define pgd_populate(mm, pmd, pte)	BUG()
 #define check_pgt_cache()		do { } while (0)
 
-<<<<<<< HEAD
-#if defined(CONFIG_CPU_SH4)
-#define PG_mapped	PG_arch_1
-
-/*
- * For SH-4, we have our own implementation for ptep_get_and_clear
- */
-static inline pte_t ptep_get_and_clear(pte_t *ptep)
-{
-	pte_t pte = *ptep;
-
-	pte_clear(ptep);
-	if (!pte_not_present(pte)) {
-		struct page *page;
-		unsigned long pfn = pte_pfn(pte);
-		if (pfn_valid(pfn)) {
-			page = pfn_to_page(pfn);
-			if (!page_mapping(page) ||
-			    (prio_tree_empty(&page->mapping->i_mmap_shared) &&
-			     list_empty(&page->mapping->i_mmap_nonlinear)))
-				__clear_bit(PG_mapped, &page->flags);
-		}
-	}
-	return pte;
-}
-#else
-static inline pte_t ptep_get_and_clear(pte_t *ptep)
-{
-	pte_t pte = *ptep;
-	pte_clear(ptep);
-	return pte;
-}
-=======
 #ifdef CONFIG_CPU_SH4
 #define PG_mapped			PG_arch_1
->>>>>>> 30e74fea
 #endif
 
 #endif /* __ASM_SH_PGALLOC_H */