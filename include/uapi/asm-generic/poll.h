--- conflicted
+++ resolved
@@ -3,52 +3,35 @@
 #define __ASM_GENERIC_POLL_H
 
 /* These are specified by iBCS2 */
-#define POLLIN		(__force __poll_t)0x0001
-#define POLLPRI		(__force __poll_t)0x0002
-#define POLLOUT		(__force __poll_t)0x0004
-#define POLLERR		(__force __poll_t)0x0008
-#define POLLHUP		(__force __poll_t)0x0010
-#define POLLNVAL	(__force __poll_t)0x0020
+#define POLLIN		0x0001
+#define POLLPRI		0x0002
+#define POLLOUT		0x0004
+#define POLLERR		0x0008
+#define POLLHUP		0x0010
+#define POLLNVAL	0x0020
 
 /* The rest seem to be more-or-less nonstandard. Check them! */
-#define POLLRDNORM	(__force __poll_t)0x0040
-#define POLLRDBAND	(__force __poll_t)0x0080
+#define POLLRDNORM	0x0040
+#define POLLRDBAND	0x0080
 #ifndef POLLWRNORM
-#define POLLWRNORM	(__force __poll_t)0x0100
+#define POLLWRNORM	0x0100
 #endif
 #ifndef POLLWRBAND
-#define POLLWRBAND	(__force __poll_t)0x0200
+#define POLLWRBAND	0x0200
 #endif
 #ifndef POLLMSG
-#define POLLMSG		(__force __poll_t)0x0400
+#define POLLMSG		0x0400
 #endif
 #ifndef POLLREMOVE
-#define POLLREMOVE	(__force __poll_t)0x1000
+#define POLLREMOVE	0x1000
 #endif
 #ifndef POLLRDHUP
-#define POLLRDHUP       (__force __poll_t)0x2000
+#define POLLRDHUP       0x2000
 #endif
 
 #define POLLFREE	(__force __poll_t)0x4000	/* currently only for epoll */
 
 #define POLL_BUSY_LOOP	(__force __poll_t)0x8000
-<<<<<<< HEAD
-
-#ifdef __KERNEL__
-#ifndef __ARCH_HAS_MANGLED_POLL
-static inline __u16 mangle_poll(__poll_t val)
-{
-	return (__force __u16)val;
-}
-
-static inline __poll_t demangle_poll(__u16 v)
-{
-	return (__force __poll_t)v;
-}
-#endif
-#endif
-=======
->>>>>>> 7928b2cb
 
 struct pollfd {
 	int fd;
