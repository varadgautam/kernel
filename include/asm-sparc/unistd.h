--- conflicted
+++ resolved
@@ -319,10 +319,7 @@
 #define __NR_set_robust_list	300
 #define __NR_get_robust_list	301
 
-<<<<<<< HEAD
-=======
 #ifdef __KERNEL__
->>>>>>> 120bda20
 /* WARNING: You MAY NOT add syscall numbers larger than 301, since
  *          all of the syscall tables in the Sparc kernel are
  *          sized to have 301 entries (starting at zero).  Therefore
