#ifndef _ASM_KMAP_TYPES_H
#define _ASM_KMAP_TYPES_H

#include <linux/config.h>

#ifdef CONFIG_DEBUG_HIGHMEM
# define D(n) __KM_FENCE_##n ,
#else
# define D(n)
#endif

enum km_type {
D(0)	KM_BOUNCE_READ,
D(1)	KM_SKB_SUNRPC_DATA,
D(2)	KM_SKB_DATA_SOFTIRQ,
D(3)	KM_USER0,
D(4)	KM_USER1,
D(5)	KM_BIO_SRC_IRQ,
D(6)	KM_BIO_DST_IRQ,
D(7)	KM_PTE0,
D(8)	KM_PTE1,
D(9)	KM_IRQ0,
D(10)	KM_IRQ1,
D(11)	KM_SOFTIRQ0,
D(12)	KM_SOFTIRQ1,
<<<<<<< HEAD
D(13)	KM_KDB,
D(14)	KM_DUMP,
D(15)	KM_TYPE_NR
=======
D(13)	KM_TYPE_NR
>>>>>>> 30e74fea
};

#undef D

#endif<|MERGE_RESOLUTION|>--- conflicted
+++ resolved
@@ -23,13 +23,7 @@
 D(10)	KM_IRQ1,
 D(11)	KM_SOFTIRQ0,
 D(12)	KM_SOFTIRQ1,
-<<<<<<< HEAD
-D(13)	KM_KDB,
-D(14)	KM_DUMP,
-D(15)	KM_TYPE_NR
-=======
 D(13)	KM_TYPE_NR
->>>>>>> 30e74fea
 };
 
 #undef D
