#ifndef _I386_PAGE_H
#define _I386_PAGE_H

/* PAGE_SHIFT determines the page size */
#define PAGE_SHIFT	12
#define PAGE_SIZE	(1UL << PAGE_SHIFT)
#define PAGE_MASK	(~(PAGE_SIZE-1))

#define LARGE_PAGE_MASK (~(LARGE_PAGE_SIZE-1))
#define LARGE_PAGE_SIZE (1UL << PMD_SHIFT)

#ifdef __KERNEL__
#ifndef __ASSEMBLY__


#ifdef CONFIG_X86_USE_3DNOW

#include <asm/mmx.h>

#define clear_page(page)	mmx_clear_page((void *)(page))
#define copy_page(to,from)	mmx_copy_page(to,from)

#else

/*
 *	On older X86 processors it's not a win to use MMX here it seems.
 *	Maybe the K6-III ?
 */
 
#define clear_page(page)	memset((void *)(page), 0, PAGE_SIZE)
#define copy_page(to,from)	memcpy((void *)(to), (void *)(from), PAGE_SIZE)

#endif

#define clear_user_page(page, vaddr, pg)	clear_page(page)
#define copy_user_page(to, from, vaddr, pg)	copy_page(to, from)

#define alloc_zeroed_user_highpage(vma, vaddr) alloc_page_vma(GFP_HIGHUSER | __GFP_ZERO, vma, vaddr)
#define __HAVE_ARCH_ALLOC_ZEROED_USER_HIGHPAGE

/*
 * These are used to make use of C type-checking..
 */
extern int nx_enabled;
#ifdef CONFIG_X86_PAE
extern unsigned long long __supported_pte_mask;
typedef struct { unsigned long pte_low, pte_high; } pte_t;
typedef struct { unsigned long long pmd; } pmd_t;
typedef struct { unsigned long long pgd; } pgd_t;
typedef struct { unsigned long long pgprot; } pgprot_t;
#define pmd_val(x)	((x).pmd)
#define pte_val(x)	((x).pte_low | ((unsigned long long)(x).pte_high << 32))
#define __pmd(x) ((pmd_t) { (x) } )
#define HPAGE_SHIFT	21
#else
typedef struct { unsigned long pte_low; } pte_t;
typedef struct { unsigned long pgd; } pgd_t;
typedef struct { unsigned long pgprot; } pgprot_t;
#define boot_pte_t pte_t /* or would you rather have a typedef */
#define pte_val(x)	((x).pte_low)
#define HPAGE_SHIFT	22
#endif
#define PTE_MASK	PAGE_MASK

#ifdef CONFIG_HUGETLB_PAGE
#define HPAGE_SIZE	((1UL) << HPAGE_SHIFT)
#define HPAGE_MASK	(~(HPAGE_SIZE - 1))
#define HUGETLB_PAGE_ORDER	(HPAGE_SHIFT - PAGE_SHIFT)
#define HAVE_ARCH_HUGETLB_UNMAPPED_AREA
#endif

#define pgd_val(x)	((x).pgd)
#define pgprot_val(x)	((x).pgprot)

#define __pte(x) ((pte_t) { (x) } )
#define __pgd(x) ((pgd_t) { (x) } )
#define __pgprot(x)	((pgprot_t) { (x) } )

#endif /* !__ASSEMBLY__ */

/* to align the pointer to the (next) page boundary */
#define PAGE_ALIGN(addr)	(((addr)+PAGE_SIZE-1)&PAGE_MASK)

/*
 * This handles the memory map.. We could make this a config
 * option, but too many people screw it up, and too few need
 * it.
 *
 * A __PAGE_OFFSET of 0xC0000000 means that the kernel has
 * a virtual address space of one gigabyte, which limits the
 * amount of physical memory you can use to about 950MB. 
 *
 * If you want more physical memory than this then see the CONFIG_HIGHMEM4G
 * and CONFIG_HIGHMEM64G options in the kernel configuration.
 */

#ifndef __ASSEMBLY__

struct vm_area_struct;

/*
 * This much address space is reserved for vmalloc() and iomap()
 * as well as fixmap mappings.
 */
extern unsigned int __VMALLOC_RESERVE;

extern int sysctl_legacy_va_layout;

extern int page_is_ram(unsigned long pagenr);

#endif /* __ASSEMBLY__ */

#ifdef __ASSEMBLY__
#define __PAGE_OFFSET		CONFIG_PAGE_OFFSET
#define __PHYSICAL_START	CONFIG_PHYSICAL_START
#else
#define __PAGE_OFFSET		((unsigned long)CONFIG_PAGE_OFFSET)
#define __PHYSICAL_START	((unsigned long)CONFIG_PHYSICAL_START)
#endif
#define __KERNEL_START		(__PAGE_OFFSET + __PHYSICAL_START)


#define PAGE_OFFSET		((unsigned long)__PAGE_OFFSET)
#define VMALLOC_RESERVE		((unsigned long)__VMALLOC_RESERVE)
#define MAXMEM			(-__PAGE_OFFSET-__VMALLOC_RESERVE)
#define __pa(x)			((unsigned long)(x)-PAGE_OFFSET)
#define __va(x)			((void *)((unsigned long)(x)+PAGE_OFFSET))
#define pfn_to_kaddr(pfn)      __va((pfn) << PAGE_SHIFT)
#ifdef CONFIG_FLATMEM
#define pfn_valid(pfn)		((pfn) < max_mapnr)
#endif /* CONFIG_FLATMEM */
#define virt_to_page(kaddr)	pfn_to_page(__pa(kaddr) >> PAGE_SHIFT)

#define virt_addr_valid(kaddr)	pfn_valid(__pa(kaddr) >> PAGE_SHIFT)

#define VM_DATA_DEFAULT_FLAGS \
	(VM_READ | VM_WRITE | \
	((current->personality & READ_IMPLIES_EXEC) ? VM_EXEC : 0 ) | \
		 VM_MAYREAD | VM_MAYWRITE | VM_MAYEXEC)

<<<<<<< HEAD
#endif /* __KERNEL__ */

=======
>>>>>>> 120bda20
#include <asm-generic/memory_model.h>
#include <asm-generic/page.h>

#define __HAVE_ARCH_GATE_AREA 1
#endif /* __KERNEL__ */

#endif /* _I386_PAGE_H */<|MERGE_RESOLUTION|>--- conflicted
+++ resolved
@@ -138,11 +138,6 @@
 	((current->personality & READ_IMPLIES_EXEC) ? VM_EXEC : 0 ) | \
 		 VM_MAYREAD | VM_MAYWRITE | VM_MAYEXEC)
 
-<<<<<<< HEAD
-#endif /* __KERNEL__ */
-
-=======
->>>>>>> 120bda20
 #include <asm-generic/memory_model.h>
 #include <asm-generic/page.h>
 
