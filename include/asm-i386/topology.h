/*
 * linux/include/asm-i386/topology.h
 *
 * Written by: Matthew Dobson, IBM Corporation
 *
 * Copyright (C) 2002, IBM Corp.
 *
 * All rights reserved.          
 *
 * This program is free software; you can redistribute it and/or modify
 * it under the terms of the GNU General Public License as published by
 * the Free Software Foundation; either version 2 of the License, or
 * (at your option) any later version.
 *
 * This program is distributed in the hope that it will be useful, but
 * WITHOUT ANY WARRANTY; without even the implied warranty of
 * MERCHANTABILITY OR FITNESS FOR A PARTICULAR PURPOSE, GOOD TITLE or
 * NON INFRINGEMENT.  See the GNU General Public License for more
 * details.
 *
 * You should have received a copy of the GNU General Public License
 * along with this program; if not, write to the Free Software
 * Foundation, Inc., 675 Mass Ave, Cambridge, MA 02139, USA.
 *
 * Send feedback to <colpatch@us.ibm.com>
 */
#ifndef _ASM_I386_TOPOLOGY_H
#define _ASM_I386_TOPOLOGY_H

#ifdef CONFIG_X86_HT
#define topology_physical_package_id(cpu)	(cpu_data[cpu].phys_proc_id)
#define topology_core_id(cpu)			(cpu_data[cpu].cpu_core_id)
#define topology_core_siblings(cpu)		(cpu_core_map[cpu])
#define topology_thread_siblings(cpu)		(cpu_sibling_map[cpu])
#endif

#ifdef CONFIG_NUMA

#include <asm/mpspec.h>

#include <linux/cpumask.h>

/* Mappings between logical cpu number and node number */
extern cpumask_t node_2_cpu_mask[];
extern int cpu_2_node[];

/* Returns the number of the node containing CPU 'cpu' */
static inline int cpu_to_node(int cpu)
{ 
	return cpu_2_node[cpu];
}

/* Returns the number of the node containing Node 'node'.  This architecture is flat, 
   so it is a pretty simple function! */
#define parent_node(node) (node)

/* Returns a bitmask of CPUs on Node 'node'. */
static inline cpumask_t node_to_cpumask(int node)
{
	return node_2_cpu_mask[node];
}

/* Returns the number of the first CPU on Node 'node'. */
static inline int node_to_first_cpu(int node)
{ 
	cpumask_t mask = node_to_cpumask(node);
	return first_cpu(mask);
}

#define pcibus_to_node(bus) ((long) (bus)->sysdata)
#define pcibus_to_cpumask(bus) node_to_cpumask(pcibus_to_node(bus))

/* sched_domains SD_NODE_INIT for NUMAQ machines */
#define SD_NODE_INIT (struct sched_domain) {		\
	.span			= CPU_MASK_NONE,	\
	.parent			= NULL,			\
	.groups			= NULL,			\
	.min_interval		= 8,			\
	.max_interval		= 32,			\
	.busy_factor		= 32,			\
	.imbalance_pct		= 125,			\
	.cache_nice_tries	= 1,			\
	.busy_idx		= 3,			\
	.idle_idx		= 1,			\
	.newidle_idx		= 2,			\
	.wake_idx		= 1,			\
	.per_cpu_gain		= 100,			\
	.flags			= SD_LOAD_BALANCE	\
				| SD_BALANCE_EXEC	\
				| SD_BALANCE_FORK	\
				| SD_WAKE_BALANCE,	\
	.last_balance		= jiffies,		\
	.balance_interval	= 1,			\
	.nr_balance_failed	= 0,			\
}

extern unsigned long node_start_pfn[];
extern unsigned long node_end_pfn[];
extern unsigned long node_remap_size[];

#define node_has_online_mem(nid) (node_start_pfn[nid] != node_end_pfn[nid])

#else /* !CONFIG_NUMA */
/*
 * Other i386 platforms should define their own version of the 
 * above macros here.
 */

#include <asm-generic/topology.h>

#endif /* CONFIG_NUMA */

extern cpumask_t cpu_coregroup_map(int cpu);

<<<<<<< HEAD
=======
#ifdef CONFIG_SMP
#define mc_capable()	(boot_cpu_data.x86_max_cores > 1)
#define smt_capable()	(smp_num_siblings > 1)
#endif

>>>>>>> 120bda20
#endif /* _ASM_I386_TOPOLOGY_H */<|MERGE_RESOLUTION|>--- conflicted
+++ resolved
@@ -112,12 +112,9 @@
 
 extern cpumask_t cpu_coregroup_map(int cpu);
 
-<<<<<<< HEAD
-=======
 #ifdef CONFIG_SMP
 #define mc_capable()	(boot_cpu_data.x86_max_cores > 1)
 #define smt_capable()	(smp_num_siblings > 1)
 #endif
 
->>>>>>> 120bda20
 #endif /* _ASM_I386_TOPOLOGY_H */