#ifndef _ASM_POWERPC_KEXEC_H
#define _ASM_POWERPC_KEXEC_H
#ifdef __KERNEL__

/*
 * Maximum page that is mapped directly into kernel memory.
 * XXX: Since we copy virt we can use any page we allocate
 */
#define KEXEC_SOURCE_MEMORY_LIMIT (-1UL)

/*
 * Maximum address we can reach in physical address mode.
 * XXX: I want to allow initrd in highmem. Otherwise set to rmo on LPAR.
 */
#define KEXEC_DESTINATION_MEMORY_LIMIT (-1UL)

/* Maximum address we can use for the control code buffer */
#ifdef __powerpc64__
#define KEXEC_CONTROL_MEMORY_LIMIT (-1UL)
#else
/* TASK_SIZE, probably left over from use_mm ?? */
#define KEXEC_CONTROL_MEMORY_LIMIT TASK_SIZE
#endif

#define KEXEC_CONTROL_CODE_SIZE 4096

/* The native architecture */
#ifdef __powerpc64__
#define KEXEC_ARCH KEXEC_ARCH_PPC64
#else
#define KEXEC_ARCH KEXEC_ARCH_PPC
#endif

#ifndef __ASSEMBLY__
<<<<<<< HEAD
#ifdef CONFIG_KEXEC
=======

#ifdef CONFIG_KEXEC

>>>>>>> 120bda20
#ifdef __powerpc64__
/*
 * This function is responsible for capturing register states if coming
 * via panic or invoking dump using sysrq-trigger.
 */
static inline void crash_setup_regs(struct pt_regs *newregs,
					struct pt_regs *oldregs)
{
	if (oldregs)
		memcpy(newregs, oldregs, sizeof(*newregs));
	else {
		/* FIXME Merge this with xmon_save_regs ?? */
		unsigned long tmp1, tmp2;
		__asm__ __volatile__ (
			"std    0,0(%2)\n"
			"std    1,8(%2)\n"
			"std    2,16(%2)\n"
			"std    3,24(%2)\n"
			"std    4,32(%2)\n"
			"std    5,40(%2)\n"
			"std    6,48(%2)\n"
			"std    7,56(%2)\n"
			"std    8,64(%2)\n"
			"std    9,72(%2)\n"
			"std    10,80(%2)\n"
			"std    11,88(%2)\n"
			"std    12,96(%2)\n"
			"std    13,104(%2)\n"
			"std    14,112(%2)\n"
			"std    15,120(%2)\n"
			"std    16,128(%2)\n"
			"std    17,136(%2)\n"
			"std    18,144(%2)\n"
			"std    19,152(%2)\n"
			"std    20,160(%2)\n"
			"std    21,168(%2)\n"
			"std    22,176(%2)\n"
			"std    23,184(%2)\n"
			"std    24,192(%2)\n"
			"std    25,200(%2)\n"
			"std    26,208(%2)\n"
			"std    27,216(%2)\n"
			"std    28,224(%2)\n"
			"std    29,232(%2)\n"
			"std    30,240(%2)\n"
			"std    31,248(%2)\n"
			"mfmsr  %0\n"
			"std    %0, 264(%2)\n"
			"mfctr  %0\n"
			"std    %0, 280(%2)\n"
			"mflr   %0\n"
			"std    %0, 288(%2)\n"
			"bl     1f\n"
		"1:     mflr   %1\n"
			"std    %1, 256(%2)\n"
			"mtlr   %0\n"
			"mfxer  %0\n"
			"std    %0, 296(%2)\n"
			: "=&r" (tmp1), "=&r" (tmp2)
			: "b" (newregs)
			: "memory");
	}
}
#else
/*
 * Provide a dummy definition to avoid build failures. Will remain
 * empty till crash dump support is enabled.
 */
static inline void crash_setup_regs(struct pt_regs *newregs,
					struct pt_regs *oldregs) { }
#endif /* !__powerpc64 __ */

#define MAX_NOTE_BYTES 1024

#ifdef __powerpc64__
extern void kexec_smp_wait(void);	/* get and clear naca physid, wait for
					  master to copy new code to 0 */
extern int crashing_cpu;
extern void crash_send_ipi(void (*crash_ipi_callback)(struct pt_regs *));
extern cpumask_t cpus_in_sr;
static inline int kexec_sr_activated(int cpu)
{
	return cpu_isset(cpu,cpus_in_sr);
}
#endif /* __powerpc64 __ */

struct kimage;
struct pt_regs;
extern void default_machine_kexec(struct kimage *image);
extern int default_machine_kexec_prepare(struct kimage *image);
extern void default_machine_crash_shutdown(struct pt_regs *regs);

extern void machine_kexec_simple(struct kimage *image);
extern void crash_kexec_secondary(struct pt_regs *regs);
<<<<<<< HEAD
#else
static inline void crash_kexec_secondary(struct pt_regs *regs) { }
static inline int kexec_sr_activated(int cpu)
{
	return 0;
}
=======
extern int overlaps_crashkernel(unsigned long start, unsigned long size);
extern void reserve_crashkernel(void);

#else /* !CONFIG_KEXEC */
static inline int kexec_sr_activated(int cpu) { return 0; }
static inline void crash_kexec_secondary(struct pt_regs *regs) { }

static inline int overlaps_crashkernel(unsigned long start, unsigned long size)
{
	return 0;
}

static inline void reserve_crashkernel(void) { ; }

>>>>>>> 120bda20
#endif /* CONFIG_KEXEC */
#endif /* ! __ASSEMBLY__ */
#endif /* __KERNEL__ */
#endif /* _ASM_POWERPC_KEXEC_H */<|MERGE_RESOLUTION|>--- conflicted
+++ resolved
@@ -32,13 +32,9 @@
 #endif
 
 #ifndef __ASSEMBLY__
-<<<<<<< HEAD
-#ifdef CONFIG_KEXEC
-=======
 
 #ifdef CONFIG_KEXEC
 
->>>>>>> 120bda20
 #ifdef __powerpc64__
 /*
  * This function is responsible for capturing register states if coming
@@ -133,14 +129,6 @@
 
 extern void machine_kexec_simple(struct kimage *image);
 extern void crash_kexec_secondary(struct pt_regs *regs);
-<<<<<<< HEAD
-#else
-static inline void crash_kexec_secondary(struct pt_regs *regs) { }
-static inline int kexec_sr_activated(int cpu)
-{
-	return 0;
-}
-=======
 extern int overlaps_crashkernel(unsigned long start, unsigned long size);
 extern void reserve_crashkernel(void);
 
@@ -155,7 +143,6 @@
 
 static inline void reserve_crashkernel(void) { ; }
 
->>>>>>> 120bda20
 #endif /* CONFIG_KEXEC */
 #endif /* ! __ASSEMBLY__ */
 #endif /* __KERNEL__ */
