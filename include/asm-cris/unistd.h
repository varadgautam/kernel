--- conflicted
+++ resolved
@@ -321,70 +321,6 @@
 #define __ARCH_WANT_SYS_SIGPENDING
 #define __ARCH_WANT_SYS_SIGPROCMASK
 #define __ARCH_WANT_SYS_RT_SIGACTION
-<<<<<<< HEAD
-
-#ifdef __KERNEL_SYSCALLS__
-
-#include <linux/compiler.h>
-#include <linux/types.h>
-#include <linux/linkage.h>
-
-/*
- * we need this inline - forking from kernel space will result
- * in NO COPY ON WRITE (!!!), until an execve is executed. This
- * is no problem, but for the stack. This is handled by not letting
- * main() use the stack at all after fork(). Thus, no function
- * calls - which means inline code for fork too, as otherwise we
- * would use the stack upon exit from 'fork()'.
- *
- * Actually only pause and fork are needed inline, so that there
- * won't be any messing with the stack from main(), but we define
- * some others too.
- */
-#define __NR__exit __NR_exit
-static inline _syscall0(pid_t,setsid)
-static inline _syscall3(int,write,int,fd,const char *,buf,off_t,count)
-static inline _syscall3(int,read,int,fd,char *,buf,off_t,count)
-static inline _syscall3(off_t,lseek,int,fd,off_t,offset,int,count)
-static inline _syscall1(int,dup,int,fd)
-static inline _syscall3(int,execve,const char *,file,char **,argv,char **,envp)
-static inline _syscall3(int,open,const char *,file,int,flag,int,mode)
-static inline _syscall1(int,close,int,fd)
-
-struct pt_regs;
-asmlinkage long sys_mmap2(
-			unsigned long addr, unsigned long len,
-			unsigned long prot, unsigned long flags,
-			unsigned long fd, unsigned long pgoff);
-asmlinkage int sys_execve(const char *fname, char **argv, char **envp,
-			long r13, long mof, long srp, struct pt_regs *regs);
-asmlinkage int sys_clone(unsigned long newusp, unsigned long flags,
-			int* parent_tid, int* child_tid, long mof, long srp,
-			struct pt_regs *regs);
-asmlinkage int sys_fork(long r10, long r11, long r12, long r13,
-			long mof, long srp, struct pt_regs *regs);
-asmlinkage int sys_vfork(long r10, long r11, long r12, long r13,
-			long mof, long srp, struct pt_regs *regs);
-asmlinkage int sys_pipe(unsigned long __user *fildes);
-struct sigaction;
-asmlinkage long sys_rt_sigaction(int sig,
-				const struct sigaction __user *act,
-				struct sigaction __user *oact,
-				size_t sigsetsize);
-
-/*
- * Since we define it "external", it collides with the built-in
- * definition, which has the "noreturn" attribute and will cause
- * complaints.  We don't want to use -fno-builtin, so just use a
- * different name when in the kernel.
- */
-#define _exit kernel_syscall_exit
-static inline _syscall1(int,_exit,int,exitcode)
-static inline _syscall3(pid_t,waitpid,pid_t,pid,int *,wait_stat,int,options)
-#endif /* __KERNEL_SYSCALLS__ */
-
-=======
->>>>>>> 0215ffb0
 
 /*
  * "Conditional" syscalls
