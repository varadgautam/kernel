--- conflicted
+++ resolved
@@ -19,19 +19,11 @@
 D(6)	KM_BIO_DST_IRQ,
 D(7)	KM_PTE0,
 D(8)	KM_PTE1,
-<<<<<<< HEAD
-D(10)	KM_IRQ0,
-D(11)	KM_IRQ1,
-D(12)	KM_SOFTIRQ0,
-D(13)	KM_SOFTIRQ1,
-D(14)	KM_TYPE_NR
-=======
 D(9)	KM_IRQ0,
 D(10)	KM_IRQ1,
 D(11)	KM_SOFTIRQ0,
 D(12)	KM_SOFTIRQ1,
 D(13)	KM_TYPE_NR
->>>>>>> 30e74fea
 };
 
 #undef D
